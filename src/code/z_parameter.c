#include "global.h"
#include "vt.h"
#include "assets/textures/parameter_static/parameter_static.h"
#include "assets/textures/do_action_static/do_action_static.h"
#include "assets/textures/icon_item_static/icon_item_static.h"

// TODO extract this information from the texture definitions themselves
#define DO_ACTION_TEX_WIDTH 48
#define DO_ACTION_TEX_HEIGHT 16
#define DO_ACTION_TEX_SIZE ((DO_ACTION_TEX_WIDTH * DO_ACTION_TEX_HEIGHT) / 2) // (sizeof(gCheckDoActionENGTex))

typedef struct {
    /* 0x00 */ u8 sceneId;
    /* 0x01 */ u8 flags1;
    /* 0x02 */ u8 flags2;
    /* 0x03 */ u8 flags3;
} RestrictionFlags; // size = 0x4

static RestrictionFlags sRestrictionFlags[] = {
    { SCENE_SPOT00, 0x00, 0x00, 0x10 },
    { SCENE_SPOT01, 0x00, 0x00, 0x10 },
    { SCENE_SPOT02, 0x00, 0x00, 0x10 },
    { SCENE_SPOT03, 0x00, 0x00, 0x10 },
    { SCENE_SPOT04, 0x00, 0x00, 0x10 },
    { SCENE_SPOT05, 0x00, 0x00, 0x10 },
    { SCENE_SPOT06, 0x00, 0x00, 0x10 },
    { SCENE_SPOT07, 0x00, 0x00, 0x10 },
    { SCENE_SPOT08, 0x00, 0x00, 0x10 },
    { SCENE_SPOT09, 0x00, 0x00, 0x10 },
    { SCENE_SPOT10, 0x00, 0x00, 0x10 },
    { SCENE_SPOT11, 0x00, 0x00, 0x10 },
    { SCENE_SPOT12, 0x00, 0x00, 0x10 },
    { SCENE_SPOT13, 0x00, 0x00, 0x10 },
    { SCENE_SPOT15, 0x00, 0x00, 0x10 },
    { SCENE_GANON_TOU, 0x00, 0x00, 0x10 },
    { SCENE_SPOT16, 0x00, 0x00, 0x10 },
    { SCENE_SPOT17, 0x00, 0x00, 0x10 },
    { SCENE_SPOT18, 0x00, 0x00, 0x10 },
    { SCENE_SPOT20, 0x00, 0x00, 0x10 },
    { SCENE_TOKINOMA, 0x00, 0x10, 0x15 },
    { SCENE_KENJYANOMA, 0xA2, 0xAA, 0xAA },
    { SCENE_SYATEKIJYOU, 0x11, 0x55, 0x55 },
    { SCENE_HAIRAL_NIWA, 0x11, 0x55, 0x55 },
    { SCENE_HAIRAL_NIWA_N, 0x11, 0x55, 0x55 },
    { SCENE_HAKAANA, 0x00, 0x00, 0xD0 },
    { SCENE_HAKAANA2, 0x00, 0x00, 0xD0 },
    { SCENE_HAKAANA_OUKE, 0x00, 0x00, 0xD0 },
    { SCENE_DAIYOUSEI_IZUMI, 0x00, 0x00, 0x10 },
    { SCENE_YOUSEI_IZUMI_TATE, 0x00, 0x00, 0xD0 },
    { SCENE_YOUSEI_IZUMI_YOKO, 0x00, 0x00, 0x10 },
    { SCENE_GANON_FINAL, 0x00, 0x05, 0x50 },
    { SCENE_NAKANIWA, 0x00, 0x05, 0x54 },
    { SCENE_TURIBORI, 0x11, 0x55, 0x55 },
    { SCENE_BOWLING, 0x11, 0x55, 0x55 },
    { SCENE_SOUKO, 0x00, 0x10, 0x15 },
    { SCENE_MIHARIGOYA, 0x00, 0x10, 0x14 },
    { SCENE_MAHOUYA, 0x10, 0x15, 0x55 },
    { SCENE_TAKARAYA, 0x10, 0x15, 0x55 },
    { SCENE_KINSUTA, 0x00, 0x10, 0x15 },
    { SCENE_ENTRA, 0x00, 0x10, 0x15 },
    { SCENE_ENTRA_N, 0x00, 0x10, 0x15 },
    { SCENE_ENRUI, 0x00, 0x10, 0xD5 },
    { SCENE_MARKET_DAY, 0x00, 0x10, 0x15 },
    { SCENE_MARKET_NIGHT, 0x00, 0x10, 0x15 },
    { SCENE_MARKET_RUINS, 0x00, 0x10, 0xD5 },
    { SCENE_MARKET_ALLEY, 0x00, 0x10, 0x15 },
    { SCENE_MARKET_ALLEY_N, 0x00, 0x10, 0x15 },
    { SCENE_SHRINE, 0x00, 0x10, 0x15 },
    { SCENE_SHRINE_N, 0x00, 0x10, 0x15 },
    { SCENE_SHRINE_R, 0x00, 0x10, 0xD5 },
    { SCENE_LINK_HOME, 0x10, 0x10, 0x15 },
    { SCENE_KAKARIKO, 0x10, 0x10, 0x15 },
    { SCENE_KAKARIKO3, 0x10, 0x10, 0x15 },
    { SCENE_KOKIRI_HOME, 0x10, 0x10, 0x15 },
    { SCENE_KOKIRI_HOME3, 0x10, 0x10, 0x15 },
    { SCENE_KOKIRI_HOME4, 0x10, 0x10, 0x15 },
    { SCENE_KOKIRI_HOME5, 0x10, 0x10, 0x15 },
    { SCENE_MALON_STABLE, 0x10, 0x10, 0x15 },
    { SCENE_HUT, 0x10, 0x10, 0x15 },
    { SCENE_IMPA, 0x10, 0x10, 0x15 },
    { SCENE_LABO, 0x10, 0x10, 0x15 },
    { SCENE_HYLIA_LABO, 0x00, 0x10, 0x15 },
    { SCENE_TENT, 0x10, 0x10, 0x15 },
    { SCENE_SHOP1, 0x10, 0x10, 0x15 },
    { SCENE_KOKIRI_SHOP, 0x10, 0x10, 0x15 },
    { SCENE_GOLON, 0x10, 0x10, 0x15 },
    { SCENE_ZOORA, 0x10, 0x10, 0x15 },
    { SCENE_DRAG, 0x10, 0x10, 0x15 },
    { SCENE_ALLEY_SHOP, 0x10, 0x10, 0x15 },
    { SCENE_NIGHT_SHOP, 0x10, 0x10, 0x15 },
    { SCENE_FACE_SHOP, 0x10, 0x10, 0x15 },
    { SCENE_MEN, 0x00, 0x03, 0x10 },
    { SCENE_YDAN, 0x00, 0x00, 0x00 },
    { SCENE_YDAN_BOSS, 0x00, 0x45, 0x50 },
    { SCENE_DDAN, 0x00, 0x00, 0x00 },
    { SCENE_DDAN_BOSS, 0x00, 0x45, 0x50 },
    { SCENE_BDAN, 0x00, 0x00, 0x00 },
    { SCENE_BDAN_BOSS, 0x00, 0x45, 0x50 },
    { SCENE_BMORI1, 0x00, 0x00, 0x00 },
    { SCENE_MORIBOSSROOM, 0x00, 0x45, 0x50 },
    { SCENE_HAKADANCH, 0x00, 0x00, 0x00 },
    { SCENE_HAKADAN, 0x00, 0x00, 0x00 },
    { SCENE_HAKADAN_BS, 0x00, 0x45, 0x50 },
    { SCENE_HIDAN, 0x00, 0x00, 0x00 },
    { SCENE_FIRE_BS, 0x00, 0x45, 0x50 },
    { SCENE_MIZUSIN, 0x00, 0x00, 0x00 },
    { SCENE_MIZUSIN_BS, 0x00, 0x45, 0x50 },
    { SCENE_JYASINZOU, 0x00, 0x00, 0x00 },
    { SCENE_JYASINBOSS, 0x00, 0x45, 0x50 },
    { SCENE_GANON, 0x00, 0x00, 0x00 },
    { SCENE_GANON_BOSS, 0x00, 0x45, 0x50 },
    { SCENE_ICE_DOUKUTO, 0x00, 0x00, 0xC0 },
    { SCENE_HAKASITARELAY, 0x00, 0x03, 0x14 },
    { SCENE_GANONTIKA, 0x00, 0x03, 0x10 },
    { SCENE_GANON_DEMO, 0x00, 0x45, 0x50 },
    { SCENE_GANON_SONOGO, 0x00, 0x05, 0x50 },
    { SCENE_GANONTIKA_SONOGO, 0x00, 0x05, 0x50 },
    { SCENE_GERUDOWAY, 0x00, 0x00, 0x10 },
    { SCENE_KAKUSIANA, 0x00, 0x00, 0xD0 },
    { 0xFF, 0x00, 0x00, 0x00 },
};

static s16 sHBAScoreTier = 0;
static u16 sHBAScoreDigits[] = { 0, 0, 0, 0 };

static u16 sCUpInvisible = 0;
static u16 sCUpTimer = 0;

s16 gSpoilingItems[] = { ITEM_ODD_MUSHROOM, ITEM_FROG, ITEM_EYEDROPS };
s16 gSpoilingItemReverts[] = { ITEM_COJIRO, ITEM_PRESCRIPTION, ITEM_PRESCRIPTION };

static s16 sMagicBorderR = 255;
static s16 sMagicBorderG = 255;
static s16 sMagicBorderB = 255;

static s16 sExtraItemBases[] = {
    ITEM_STICK,   // ITEM_STICKS_5
    ITEM_STICK,   // ITEM_STICKS_10
    ITEM_NUT,     // ITEM_NUTS_5
    ITEM_NUT,     // ITEM_NUTS_10
    ITEM_BOMB,    // ITEM_BOMBS_5
    ITEM_BOMB,    // ITEM_BOMBS_10
    ITEM_BOMB,    // ITEM_BOMBS_20
    ITEM_BOMB,    // ITEM_BOMBS_30
    ITEM_BOW,     // ITEM_ARROWS_SMALL
    ITEM_BOW,     // ITEM_ARROWS_MEDIUM
    ITEM_BOW,     // ITEM_ARROWS_LARGE
    ITEM_SEEDS,   // ITEM_SEEDS_30
    ITEM_BOMBCHU, // ITEM_BOMBCHUS_5
    ITEM_BOMBCHU, // ITEM_BOMBCHUS_20
    ITEM_STICK,   // ITEM_STICK_UPGRADE_20
    ITEM_STICK,   // ITEM_STICK_UPGRADE_30
    ITEM_NUT,     // ITEM_NUT_UPGRADE_30
    ITEM_NUT,     // ITEM_NUT_UPGRADE_40
};

static s16 D_80125A58 = 0;
static s16 D_80125A5C = false;

static Gfx sSetupDL_80125A60[] = {
    gsDPPipeSync(),
    gsSPClearGeometryMode(G_ZBUFFER | G_SHADE | G_CULL_BOTH | G_FOG | G_LIGHTING | G_TEXTURE_GEN |
                          G_TEXTURE_GEN_LINEAR | G_SHADING_SMOOTH | G_LOD),
    gsDPSetOtherMode(G_AD_DISABLE | G_CD_MAGICSQ | G_CK_NONE | G_TC_FILT | G_TF_BILERP | G_TT_NONE | G_TL_TILE |
                         G_TD_CLAMP | G_TP_NONE | G_CYC_1CYCLE | G_PM_1PRIMITIVE,
                     G_AC_NONE | G_ZS_PIXEL | G_RM_CLD_SURF | G_RM_CLD_SURF2),
    gsDPSetCombineMode(G_CC_PRIMITIVE, G_CC_PRIMITIVE),
    gsSPEndDisplayList(),
};

// original name: "alpha_change"
void Interface_SetHudVisibility(u16 hudVisibility) {
    if (hudVisibility != gSaveContext.hudVisibility) {
        osSyncPrintf("ＡＬＰＨＡーＴＹＰＥ＝%d  LAST_TIME_TYPE=%d\n", hudVisibility, gSaveContext.prevHudVisibility);
        gSaveContext.hudVisibility = gSaveContext.nextHudVisibility = hudVisibility;
        gSaveContext.hudVisibilityTimer = 1;
    }
}

/**
 * Sets the button alphas to be dimmed for disabled buttons, or to the requested alpha for non-disabled buttons
 */
void Interface_UpdateButtonAlphasByStatus(PlayState* play, s16 risingAlpha) {
    InterfaceContext* interfaceCtx = &play->interfaceCtx;

    if (gSaveContext.buttonStatus[0] == BTN_DISABLED) {
        if (interfaceCtx->bAlpha != 70) {
            interfaceCtx->bAlpha = 70;
        }
    } else {
        if (interfaceCtx->bAlpha != 255) {
            interfaceCtx->bAlpha = risingAlpha;
        }
    }

    if (gSaveContext.buttonStatus[1] == BTN_DISABLED) {
        if (interfaceCtx->cLeftAlpha != 70) {
            interfaceCtx->cLeftAlpha = 70;
        }
    } else {
        if (interfaceCtx->cLeftAlpha != 255) {
            interfaceCtx->cLeftAlpha = risingAlpha;
        }
    }

    if (gSaveContext.buttonStatus[2] == BTN_DISABLED) {
        if (interfaceCtx->cDownAlpha != 70) {
            interfaceCtx->cDownAlpha = 70;
        }
    } else {
        if (interfaceCtx->cDownAlpha != 255) {
            interfaceCtx->cDownAlpha = risingAlpha;
        }
    }

    if (gSaveContext.buttonStatus[3] == BTN_DISABLED) {
        if (interfaceCtx->cRightAlpha != 70) {
            interfaceCtx->cRightAlpha = 70;
        }
    } else {
        if (interfaceCtx->cRightAlpha != 255) {
            interfaceCtx->cRightAlpha = risingAlpha;
        }
    }

    if (gSaveContext.buttonStatus[4] == BTN_DISABLED) {
        if (interfaceCtx->aAlpha != 70) {
            interfaceCtx->aAlpha = 70;
        }
    } else {
        if (interfaceCtx->aAlpha != 255) {
            interfaceCtx->aAlpha = risingAlpha;
        }
    }
}

/**
 * Lower button alphas on the HUD to the requested value
 * If (gSaveContext.hudVisibilityForceButtonAlphasByStatus), then instead update button alphas
 * depending on button status
 */
void Interface_UpdateButtonAlphas(PlayState* play, s16 dimmingAlpha, s16 risingAlpha) {
    InterfaceContext* interfaceCtx = &play->interfaceCtx;

    if (gSaveContext.hudVisibilityForceButtonAlphasByStatus) {
        Interface_UpdateButtonAlphasByStatus(play, risingAlpha);
        return;
    }

    if ((interfaceCtx->bAlpha != 0) && (interfaceCtx->bAlpha > dimmingAlpha)) {
        interfaceCtx->bAlpha = dimmingAlpha;
    }

    if ((interfaceCtx->aAlpha != 0) && (interfaceCtx->aAlpha > dimmingAlpha)) {
        interfaceCtx->aAlpha = dimmingAlpha;
    }

    if ((interfaceCtx->cLeftAlpha != 0) && (interfaceCtx->cLeftAlpha > dimmingAlpha)) {
        interfaceCtx->cLeftAlpha = dimmingAlpha;
    }

    if ((interfaceCtx->cDownAlpha != 0) && (interfaceCtx->cDownAlpha > dimmingAlpha)) {
        interfaceCtx->cDownAlpha = dimmingAlpha;
    }

    if ((interfaceCtx->cRightAlpha != 0) && (interfaceCtx->cRightAlpha > dimmingAlpha)) {
        interfaceCtx->cRightAlpha = dimmingAlpha;
    }
}

void Interface_UpdateHudAlphas(PlayState* play, s16 dimmingAlpha) {
    InterfaceContext* interfaceCtx = &play->interfaceCtx;
    s16 risingAlpha = 255 - dimmingAlpha;

    switch (gSaveContext.nextHudVisibility) {
        case HUD_VISIBILITY_NONE:
        case HUD_VISIBILITY_NONE_ALT:
        case HUD_VISIBILITY_B:
            osSyncPrintf("a_alpha=%d, c_alpha=%d   →   ", interfaceCtx->aAlpha, interfaceCtx->cLeftAlpha);

            if (gSaveContext.nextHudVisibility == HUD_VISIBILITY_B) {
                if (interfaceCtx->bAlpha != 255) {
                    interfaceCtx->bAlpha = risingAlpha;
                }
            } else {
                if ((interfaceCtx->bAlpha != 0) && (interfaceCtx->bAlpha > dimmingAlpha)) {
                    interfaceCtx->bAlpha = dimmingAlpha;
                }
            }

            if ((interfaceCtx->aAlpha != 0) && (interfaceCtx->aAlpha > dimmingAlpha)) {
                interfaceCtx->aAlpha = dimmingAlpha;
            }

            if ((interfaceCtx->cLeftAlpha != 0) && (interfaceCtx->cLeftAlpha > dimmingAlpha)) {
                interfaceCtx->cLeftAlpha = dimmingAlpha;
            }

            if ((interfaceCtx->cDownAlpha != 0) && (interfaceCtx->cDownAlpha > dimmingAlpha)) {
                interfaceCtx->cDownAlpha = dimmingAlpha;
            }

            if ((interfaceCtx->cRightAlpha != 0) && (interfaceCtx->cRightAlpha > dimmingAlpha)) {
                interfaceCtx->cRightAlpha = dimmingAlpha;
            }

            if ((interfaceCtx->healthAlpha != 0) && (interfaceCtx->healthAlpha > dimmingAlpha)) {
                interfaceCtx->healthAlpha = dimmingAlpha;
            }

            if ((interfaceCtx->magicAlpha != 0) && (interfaceCtx->magicAlpha > dimmingAlpha)) {
                interfaceCtx->magicAlpha = dimmingAlpha;
            }

            if ((interfaceCtx->minimapAlpha != 0) && (interfaceCtx->minimapAlpha > dimmingAlpha)) {
                interfaceCtx->minimapAlpha = dimmingAlpha;
            }

            osSyncPrintf("a_alpha=%d, c_alpha=%d\n", interfaceCtx->aAlpha, interfaceCtx->cLeftAlpha);

            break;

        case HUD_VISIBILITY_HEARTS_WITH_OVERWRITE:
            // aAlpha is immediately overwritten in Interface_UpdateButtonAlphas
            if ((interfaceCtx->aAlpha != 0) && (interfaceCtx->aAlpha > dimmingAlpha)) {
                interfaceCtx->aAlpha = dimmingAlpha;
            }

            Interface_UpdateButtonAlphas(play, dimmingAlpha, risingAlpha);

            if ((interfaceCtx->magicAlpha != 0) && (interfaceCtx->magicAlpha > dimmingAlpha)) {
                interfaceCtx->magicAlpha = dimmingAlpha;
            }

            if ((interfaceCtx->minimapAlpha != 0) && (interfaceCtx->minimapAlpha > dimmingAlpha)) {
                interfaceCtx->minimapAlpha = dimmingAlpha;
            }

            if (interfaceCtx->healthAlpha != 255) {
                interfaceCtx->healthAlpha = risingAlpha;
            }

            break;

        case HUD_VISIBILITY_A:
            if ((interfaceCtx->bAlpha != 0) && (interfaceCtx->bAlpha > dimmingAlpha)) {
                interfaceCtx->bAlpha = dimmingAlpha;
            }

            // aAlpha is immediately overwritten below
            if ((interfaceCtx->aAlpha != 0) && (interfaceCtx->aAlpha > dimmingAlpha)) {
                interfaceCtx->aAlpha = dimmingAlpha;
            }

            if ((interfaceCtx->cLeftAlpha != 0) && (interfaceCtx->cLeftAlpha > dimmingAlpha)) {
                interfaceCtx->cLeftAlpha = dimmingAlpha;
            }

            if ((interfaceCtx->cDownAlpha != 0) && (interfaceCtx->cDownAlpha > dimmingAlpha)) {
                interfaceCtx->cDownAlpha = dimmingAlpha;
            }

            if ((interfaceCtx->cRightAlpha != 0) && (interfaceCtx->cRightAlpha > dimmingAlpha)) {
                interfaceCtx->cRightAlpha = dimmingAlpha;
            }

            if ((interfaceCtx->healthAlpha != 0) && (interfaceCtx->healthAlpha > dimmingAlpha)) {
                interfaceCtx->healthAlpha = dimmingAlpha;
            }

            if ((interfaceCtx->magicAlpha != 0) && (interfaceCtx->magicAlpha > dimmingAlpha)) {
                interfaceCtx->magicAlpha = dimmingAlpha;
            }

            if ((interfaceCtx->minimapAlpha != 0) && (interfaceCtx->minimapAlpha > dimmingAlpha)) {
                interfaceCtx->minimapAlpha = dimmingAlpha;
            }

            if (interfaceCtx->aAlpha != 255) {
                interfaceCtx->aAlpha = risingAlpha;
            }

            break;

        case HUD_VISIBILITY_A_HEARTS_MAGIC_WITH_OVERWRITE:
            Interface_UpdateButtonAlphas(play, dimmingAlpha, risingAlpha);

            if ((interfaceCtx->minimapAlpha != 0) && (interfaceCtx->minimapAlpha > dimmingAlpha)) {
                interfaceCtx->minimapAlpha = dimmingAlpha;
            }

            // aAlpha overwrites the value set in Interface_UpdateButtonAlphas
            if (interfaceCtx->aAlpha != 255) {
                interfaceCtx->aAlpha = risingAlpha;
            }

            if (interfaceCtx->healthAlpha != 255) {
                interfaceCtx->healthAlpha = risingAlpha;
            }

            if (interfaceCtx->magicAlpha != 255) {
                interfaceCtx->magicAlpha = risingAlpha;
            }

            break;

        case HUD_VISIBILITY_A_HEARTS_MAGIC_MINIMAP_WITH_OVERWRITE:
            Interface_UpdateButtonAlphas(play, dimmingAlpha, risingAlpha);

            // aAlpha overwrites the value set in Interface_UpdateButtonAlphas
            if (interfaceCtx->aAlpha != 255) {
                interfaceCtx->aAlpha = risingAlpha;
            }

            if (interfaceCtx->healthAlpha != 255) {
                interfaceCtx->healthAlpha = risingAlpha;
            }

            if (interfaceCtx->magicAlpha != 255) {
                interfaceCtx->magicAlpha = risingAlpha;
            }

            switch (play->sceneId) {
                case SCENE_SPOT00:
                case SCENE_SPOT01:
                case SCENE_SPOT02:
                case SCENE_SPOT03:
                case SCENE_SPOT04:
                case SCENE_SPOT05:
                case SCENE_SPOT06:
                case SCENE_SPOT07:
                case SCENE_SPOT08:
                case SCENE_SPOT09:
                case SCENE_SPOT10:
                case SCENE_SPOT11:
                case SCENE_SPOT12:
                case SCENE_SPOT13:
                case SCENE_SPOT15:
                case SCENE_SPOT16:
                case SCENE_SPOT17:
                case SCENE_SPOT18:
                case SCENE_SPOT20:
                case SCENE_GANON_TOU:
                    if (interfaceCtx->minimapAlpha < 170) {
                        interfaceCtx->minimapAlpha = risingAlpha;
                    } else {
                        interfaceCtx->minimapAlpha = 170;
                    }
                    break;

                default:
                    if (interfaceCtx->minimapAlpha != 255) {
                        interfaceCtx->minimapAlpha = risingAlpha;
                    }
                    break;
            }
            break;

        case HUD_VISIBILITY_ALL_NO_MINIMAP_W_DISABLED:
            if ((interfaceCtx->minimapAlpha != 0) && (interfaceCtx->minimapAlpha > dimmingAlpha)) {
                interfaceCtx->minimapAlpha = dimmingAlpha;
            }

            Interface_UpdateButtonAlphasByStatus(play, risingAlpha);

            if (interfaceCtx->healthAlpha != 255) {
                interfaceCtx->healthAlpha = risingAlpha;
            }

            if (interfaceCtx->magicAlpha != 255) {
                interfaceCtx->magicAlpha = risingAlpha;
            }

            break;

        case HUD_VISIBILITY_HEARTS_MAGIC:
            if ((interfaceCtx->bAlpha != 0) && (interfaceCtx->bAlpha > dimmingAlpha)) {
                interfaceCtx->bAlpha = dimmingAlpha;
            }

            if ((interfaceCtx->aAlpha != 0) && (interfaceCtx->aAlpha > dimmingAlpha)) {
                interfaceCtx->aAlpha = dimmingAlpha;
            }

            if ((interfaceCtx->cLeftAlpha != 0) && (interfaceCtx->cLeftAlpha > dimmingAlpha)) {
                interfaceCtx->cLeftAlpha = dimmingAlpha;
            }

            if ((interfaceCtx->cDownAlpha != 0) && (interfaceCtx->cDownAlpha > dimmingAlpha)) {
                interfaceCtx->cDownAlpha = dimmingAlpha;
            }

            if ((interfaceCtx->cRightAlpha != 0) && (interfaceCtx->cRightAlpha > dimmingAlpha)) {
                interfaceCtx->cRightAlpha = dimmingAlpha;
            }

            if ((interfaceCtx->minimapAlpha != 0) && (interfaceCtx->minimapAlpha > dimmingAlpha)) {
                interfaceCtx->minimapAlpha = dimmingAlpha;
            }

            if (interfaceCtx->healthAlpha != 255) {
                interfaceCtx->healthAlpha = risingAlpha;
            }

            if (interfaceCtx->magicAlpha != 255) {
                interfaceCtx->magicAlpha = risingAlpha;
            }

            break;

        case HUD_VISIBILITY_B_ALT:
            if ((interfaceCtx->aAlpha != 0) && (interfaceCtx->aAlpha > dimmingAlpha)) {
                interfaceCtx->aAlpha = dimmingAlpha;
            }

            if ((interfaceCtx->cLeftAlpha != 0) && (interfaceCtx->cLeftAlpha > dimmingAlpha)) {
                interfaceCtx->cLeftAlpha = dimmingAlpha;
            }

            if ((interfaceCtx->cDownAlpha != 0) && (interfaceCtx->cDownAlpha > dimmingAlpha)) {
                interfaceCtx->cDownAlpha = dimmingAlpha;
            }

            if ((interfaceCtx->cRightAlpha != 0) && (interfaceCtx->cRightAlpha > dimmingAlpha)) {
                interfaceCtx->cRightAlpha = dimmingAlpha;
            }

            if ((interfaceCtx->healthAlpha != 0) && (interfaceCtx->healthAlpha > dimmingAlpha)) {
                interfaceCtx->healthAlpha = dimmingAlpha;
            }

            if ((interfaceCtx->magicAlpha != 0) && (interfaceCtx->magicAlpha > dimmingAlpha)) {
                interfaceCtx->magicAlpha = dimmingAlpha;
            }

            if ((interfaceCtx->minimapAlpha != 0) && (interfaceCtx->minimapAlpha > dimmingAlpha)) {
                interfaceCtx->minimapAlpha = dimmingAlpha;
            }

            if (interfaceCtx->bAlpha != 255) {
                interfaceCtx->bAlpha = risingAlpha;
            }

            break;

        case HUD_VISIBILITY_HEARTS:
            if ((interfaceCtx->bAlpha != 0) && (interfaceCtx->bAlpha > dimmingAlpha)) {
                interfaceCtx->bAlpha = dimmingAlpha;
            }

            if ((interfaceCtx->aAlpha != 0) && (interfaceCtx->aAlpha > dimmingAlpha)) {
                interfaceCtx->aAlpha = dimmingAlpha;
            }

            if ((interfaceCtx->cLeftAlpha != 0) && (interfaceCtx->cLeftAlpha > dimmingAlpha)) {
                interfaceCtx->cLeftAlpha = dimmingAlpha;
            }

            if ((interfaceCtx->cDownAlpha != 0) && (interfaceCtx->cDownAlpha > dimmingAlpha)) {
                interfaceCtx->cDownAlpha = dimmingAlpha;
            }

            if ((interfaceCtx->cRightAlpha != 0) && (interfaceCtx->cRightAlpha > dimmingAlpha)) {
                interfaceCtx->cRightAlpha = dimmingAlpha;
            }

            if ((interfaceCtx->minimapAlpha != 0) && (interfaceCtx->minimapAlpha > dimmingAlpha)) {
                interfaceCtx->minimapAlpha = dimmingAlpha;
            }

            if ((interfaceCtx->magicAlpha != 0) && (interfaceCtx->magicAlpha > dimmingAlpha)) {
                interfaceCtx->magicAlpha = dimmingAlpha;
            }

            if (interfaceCtx->healthAlpha != 255) {
                interfaceCtx->healthAlpha = risingAlpha;
            }

            break;

        case HUD_VISIBILITY_A_B_MINIMAP:
            if (interfaceCtx->aAlpha != 255) {
                interfaceCtx->aAlpha = risingAlpha;
            }

            if (interfaceCtx->bAlpha != 255) {
                interfaceCtx->bAlpha = risingAlpha;
            }

            if (interfaceCtx->minimapAlpha != 255) {
                interfaceCtx->minimapAlpha = risingAlpha;
            }

            if ((interfaceCtx->cLeftAlpha != 0) && (interfaceCtx->cLeftAlpha > dimmingAlpha)) {
                interfaceCtx->cLeftAlpha = dimmingAlpha;
            }

            if ((interfaceCtx->cDownAlpha != 0) && (interfaceCtx->cDownAlpha > dimmingAlpha)) {
                interfaceCtx->cDownAlpha = dimmingAlpha;
            }

            if ((interfaceCtx->cRightAlpha != 0) && (interfaceCtx->cRightAlpha > dimmingAlpha)) {
                interfaceCtx->cRightAlpha = dimmingAlpha;
            }

            if ((interfaceCtx->magicAlpha != 0) && (interfaceCtx->magicAlpha > dimmingAlpha)) {
                interfaceCtx->magicAlpha = dimmingAlpha;
            }

            if ((interfaceCtx->healthAlpha != 0) && (interfaceCtx->healthAlpha > dimmingAlpha)) {
                interfaceCtx->healthAlpha = dimmingAlpha;
            }

            break;

        case HUD_VISIBILITY_HEARTS_MAGIC_WITH_OVERWRITE:
            Interface_UpdateButtonAlphas(play, dimmingAlpha, risingAlpha);

            if ((interfaceCtx->minimapAlpha != 0) && (interfaceCtx->minimapAlpha > dimmingAlpha)) {
                interfaceCtx->minimapAlpha = dimmingAlpha;
            }

            // aAlpha overwrites the value set in Interface_UpdateButtonAlphas
            if ((interfaceCtx->aAlpha != 0) && (interfaceCtx->aAlpha > dimmingAlpha)) {
                interfaceCtx->aAlpha = dimmingAlpha;
            }

            if (interfaceCtx->healthAlpha != 255) {
                interfaceCtx->healthAlpha = risingAlpha;
            }

            if (interfaceCtx->magicAlpha != 255) {
                interfaceCtx->magicAlpha = risingAlpha;
            }

            break;
    }

    if ((play->roomCtx.curRoom.behaviorType1 == ROOM_BEHAVIOR_TYPE1_1) && (interfaceCtx->minimapAlpha >= 255)) {
        interfaceCtx->minimapAlpha = 255;
    }
}

void func_80083108(PlayState* play) {
    MessageContext* msgCtx = &play->msgCtx;
    Player* player = GET_PLAYER(play);
    InterfaceContext* interfaceCtx = &play->interfaceCtx;
    s16 i;
    s16 sp28 = false;

    if ((gSaveContext.cutsceneIndex < 0xFFF0) ||
<<<<<<< HEAD
        ((play->sceneNum == SCENE_SPOT20) && (gSaveContext.cutsceneIndex == 0xFFF0))) {
        gSaveContext.hudVisibilityForceButtonAlphasByStatus = false;
=======
        ((play->sceneId == SCENE_SPOT20) && (gSaveContext.cutsceneIndex == 0xFFF0))) {
        gSaveContext.unk_13E7 = 0;
>>>>>>> 26d6028f

        if ((player->stateFlags1 & PLAYER_STATE1_23) || (play->shootingGalleryStatus > 1) ||
            ((play->sceneId == SCENE_BOWLING) && Flags_GetSwitch(play, 0x38))) {
            if (gSaveContext.equips.buttonItems[0] != ITEM_NONE) {
                gSaveContext.hudVisibilityForceButtonAlphasByStatus = true;

                if (gSaveContext.buttonStatus[0] == BTN_DISABLED) {
                    gSaveContext.buttonStatus[0] = gSaveContext.buttonStatus[1] = gSaveContext.buttonStatus[2] =
                        gSaveContext.buttonStatus[3] = BTN_ENABLED;
                }

                if ((gSaveContext.equips.buttonItems[0] != ITEM_SLINGSHOT) &&
                    (gSaveContext.equips.buttonItems[0] != ITEM_BOW) &&
                    (gSaveContext.equips.buttonItems[0] != ITEM_BOMBCHU) &&
                    (gSaveContext.equips.buttonItems[0] != ITEM_NONE)) {
                    gSaveContext.buttonStatus[0] = gSaveContext.equips.buttonItems[0];

                    if ((play->sceneId == SCENE_BOWLING) && Flags_GetSwitch(play, 0x38)) {
                        gSaveContext.equips.buttonItems[0] = ITEM_BOMBCHU;
                        Interface_LoadItemIcon1(play, 0);
                    } else {
                        gSaveContext.equips.buttonItems[0] = ITEM_BOW;
                        if (play->shootingGalleryStatus > 1) {
                            if (LINK_AGE_IN_YEARS == YEARS_CHILD) {
                                gSaveContext.equips.buttonItems[0] = ITEM_SLINGSHOT;
                            }

                            Interface_LoadItemIcon1(play, 0);
                        } else {
                            if (gSaveContext.inventory.items[SLOT_BOW] == ITEM_NONE) {
                                gSaveContext.equips.buttonItems[0] = ITEM_NONE;
                            } else {
                                Interface_LoadItemIcon1(play, 0);
                            }
                        }
                    }

                    gSaveContext.buttonStatus[1] = gSaveContext.buttonStatus[2] = gSaveContext.buttonStatus[3] =
                        BTN_DISABLED;
                    Interface_SetHudVisibility(HUD_VISIBILITY_A_HEARTS_MAGIC_MINIMAP_WITH_OVERWRITE);
                }

                if (play->transitionMode != TRANS_MODE_OFF) {
                    Interface_SetHudVisibility(HUD_VISIBILITY_NONE);
                } else if (gSaveContext.minigameState == 1) {
                    Interface_SetHudVisibility(HUD_VISIBILITY_B);
                } else if (play->shootingGalleryStatus > 1) {
<<<<<<< HEAD
                    Interface_SetHudVisibility(HUD_VISIBILITY_B);
                } else if ((play->sceneNum == SCENE_BOWLING) && Flags_GetSwitch(play, 0x38)) {
                    Interface_SetHudVisibility(HUD_VISIBILITY_B);
=======
                    Interface_ChangeAlpha(8);
                } else if ((play->sceneId == SCENE_BOWLING) && Flags_GetSwitch(play, 0x38)) {
                    Interface_ChangeAlpha(8);
>>>>>>> 26d6028f
                } else if (player->stateFlags1 & PLAYER_STATE1_23) {
                    Interface_SetHudVisibility(HUD_VISIBILITY_A_B_MINIMAP);
                }
            } else {
                if (player->stateFlags1 & PLAYER_STATE1_23) {
                    Interface_SetHudVisibility(HUD_VISIBILITY_A_B_MINIMAP);
                }
            }
<<<<<<< HEAD
        } else if (play->sceneNum == SCENE_KENJYANOMA) {
            Interface_SetHudVisibility(HUD_VISIBILITY_NONE);
        } else if (play->sceneNum == SCENE_TURIBORI) {
            // should likely be set to true
            gSaveContext.hudVisibilityForceButtonAlphasByStatus = 2;
=======
        } else if (play->sceneId == SCENE_KENJYANOMA) {
            Interface_ChangeAlpha(1);
        } else if (play->sceneId == SCENE_TURIBORI) {
            gSaveContext.unk_13E7 = 2;
>>>>>>> 26d6028f
            if (play->interfaceCtx.unk_260 != 0) {
                if (gSaveContext.equips.buttonItems[0] != ITEM_FISHING_POLE) {
                    gSaveContext.buttonStatus[0] = gSaveContext.equips.buttonItems[0];
                    gSaveContext.equips.buttonItems[0] = ITEM_FISHING_POLE;
                    gSaveContext.hudVisibility = HUD_VISIBILITY_IDLE;
                    Interface_LoadItemIcon1(play, 0);
                    Interface_SetHudVisibility(HUD_VISIBILITY_A_B_MINIMAP);
                }

                if (gSaveContext.hudVisibility != HUD_VISIBILITY_A_B_MINIMAP) {
                    Interface_SetHudVisibility(HUD_VISIBILITY_A_B_MINIMAP);
                }
            } else if (gSaveContext.equips.buttonItems[0] == ITEM_FISHING_POLE) {
                gSaveContext.equips.buttonItems[0] = gSaveContext.buttonStatus[0];
                gSaveContext.hudVisibility = HUD_VISIBILITY_IDLE;

                if (gSaveContext.equips.buttonItems[0] != ITEM_NONE) {
                    Interface_LoadItemIcon1(play, 0);
                }

                gSaveContext.buttonStatus[0] = gSaveContext.buttonStatus[1] = gSaveContext.buttonStatus[2] =
                    gSaveContext.buttonStatus[3] = BTN_DISABLED;
                Interface_SetHudVisibility(HUD_VISIBILITY_ALL);
            } else {
                if (gSaveContext.buttonStatus[0] == BTN_ENABLED) {
                    gSaveContext.hudVisibility = HUD_VISIBILITY_IDLE;
                }

                gSaveContext.buttonStatus[0] = gSaveContext.buttonStatus[1] = gSaveContext.buttonStatus[2] =
                    gSaveContext.buttonStatus[3] = BTN_DISABLED;
                Interface_SetHudVisibility(HUD_VISIBILITY_ALL);
            }
        } else if (msgCtx->msgMode == MSGMODE_NONE) {
            if ((func_8008F2F8(play) >= 2) && (func_8008F2F8(play) < 5)) {
                if (gSaveContext.buttonStatus[0] != BTN_DISABLED) {
                    sp28 = true;
                }

                gSaveContext.buttonStatus[0] = BTN_DISABLED;

                for (i = 1; i < 4; i++) {
                    if (func_8008F2F8(play) == 2) {
                        if ((gSaveContext.equips.buttonItems[i] != ITEM_HOOKSHOT) &&
                            (gSaveContext.equips.buttonItems[i] != ITEM_LONGSHOT)) {
                            if (gSaveContext.buttonStatus[i] == BTN_ENABLED) {
                                sp28 = true;
                            }

                            gSaveContext.buttonStatus[i] = BTN_DISABLED;
                        } else {
                            if (gSaveContext.buttonStatus[i] == BTN_DISABLED) {
                                sp28 = true;
                            }

                            gSaveContext.buttonStatus[i] = BTN_ENABLED;
                        }
                    } else {
                        if (gSaveContext.buttonStatus[i] == BTN_ENABLED) {
                            sp28 = true;
                        }

                        gSaveContext.buttonStatus[i] = BTN_DISABLED;
                    }
                }

                if (sp28) {
                    gSaveContext.hudVisibility = HUD_VISIBILITY_IDLE;
                }

                Interface_SetHudVisibility(HUD_VISIBILITY_ALL);
            } else if ((player->stateFlags1 & PLAYER_STATE1_21) || (player->stateFlags2 & PLAYER_STATE2_18)) {
                if (gSaveContext.buttonStatus[0] != BTN_DISABLED) {
                    gSaveContext.buttonStatus[0] = BTN_DISABLED;
                    gSaveContext.buttonStatus[1] = BTN_DISABLED;
                    gSaveContext.buttonStatus[2] = BTN_DISABLED;
                    gSaveContext.buttonStatus[3] = BTN_DISABLED;
                    gSaveContext.hudVisibility = HUD_VISIBILITY_IDLE;
                    Interface_SetHudVisibility(HUD_VISIBILITY_ALL);
                }
            } else if (GET_EVENTINF_HORSES_STATE() == EVENTINF_HORSES_STATE_1) {
                if (player->stateFlags1 & PLAYER_STATE1_23) {
                    if ((gSaveContext.equips.buttonItems[0] != ITEM_NONE) &&
                        (gSaveContext.equips.buttonItems[0] != ITEM_BOW)) {
                        if (gSaveContext.inventory.items[SLOT_BOW] == ITEM_NONE) {
                            gSaveContext.equips.buttonItems[0] = ITEM_NONE;
                        } else {
                            gSaveContext.equips.buttonItems[0] = ITEM_BOW;
                            sp28 = true;
                        }
                    }
                } else {
                    if ((gSaveContext.equips.buttonItems[0] == ITEM_NONE) ||
                        (gSaveContext.equips.buttonItems[0] == ITEM_BOW)) {

                        if ((gSaveContext.equips.buttonItems[0] != ITEM_SWORD_KOKIRI) &&
                            (gSaveContext.equips.buttonItems[0] != ITEM_SWORD_MASTER) &&
                            (gSaveContext.equips.buttonItems[0] != ITEM_SWORD_BGS) &&
                            (gSaveContext.equips.buttonItems[0] != ITEM_SWORD_KNIFE)) {
                            gSaveContext.equips.buttonItems[0] = gSaveContext.buttonStatus[0];
                        } else {
                            gSaveContext.buttonStatus[0] = gSaveContext.equips.buttonItems[0];
                        }
                    }
                    sp28 = true;
                }

                if (sp28) {
                    Interface_LoadItemIcon1(play, 0);
                    sp28 = false;
                }

                for (i = 1; i < 4; i++) {
                    if ((gSaveContext.equips.buttonItems[i] != ITEM_OCARINA_FAIRY) &&
                        (gSaveContext.equips.buttonItems[i] != ITEM_OCARINA_TIME)) {
                        if (gSaveContext.buttonStatus[i] == BTN_ENABLED) {
                            sp28 = true;
                        }

                        gSaveContext.buttonStatus[i] = BTN_DISABLED;
                    } else {
                        if (gSaveContext.buttonStatus[i] == BTN_DISABLED) {
                            sp28 = true;
                        }

                        gSaveContext.buttonStatus[i] = BTN_ENABLED;
                    }
                }

                if (sp28) {
                    gSaveContext.hudVisibility = HUD_VISIBILITY_IDLE;
                }

                Interface_SetHudVisibility(HUD_VISIBILITY_ALL);
            } else {
                if (interfaceCtx->restrictions.bButton == 0) {
                    if ((gSaveContext.equips.buttonItems[0] == ITEM_SLINGSHOT) ||
                        (gSaveContext.equips.buttonItems[0] == ITEM_BOW) ||
                        (gSaveContext.equips.buttonItems[0] == ITEM_BOMBCHU) ||
                        (gSaveContext.equips.buttonItems[0] == ITEM_NONE)) {
                        if ((gSaveContext.equips.buttonItems[0] != ITEM_NONE) ||
                            (gSaveContext.infTable[INFTABLE_1DX_INDEX] == 0)) {
                            gSaveContext.equips.buttonItems[0] = gSaveContext.buttonStatus[0];
                            sp28 = true;

                            if (gSaveContext.equips.buttonItems[0] != ITEM_NONE) {
                                Interface_LoadItemIcon1(play, 0);
                            }
                        }
                    } else if ((gSaveContext.buttonStatus[0] & 0xFF) == BTN_DISABLED) {
                        sp28 = true;

                        if (((gSaveContext.buttonStatus[0] & 0xFF) == BTN_DISABLED) ||
                            ((gSaveContext.buttonStatus[0] & 0xFF) == BTN_ENABLED)) {
                            gSaveContext.buttonStatus[0] = BTN_ENABLED;
                        } else {
                            gSaveContext.equips.buttonItems[0] = gSaveContext.buttonStatus[0] & 0xFF;
                        }
                    }
                } else if (interfaceCtx->restrictions.bButton == 1) {
                    if ((gSaveContext.equips.buttonItems[0] == ITEM_SLINGSHOT) ||
                        (gSaveContext.equips.buttonItems[0] == ITEM_BOW) ||
                        (gSaveContext.equips.buttonItems[0] == ITEM_BOMBCHU) ||
                        (gSaveContext.equips.buttonItems[0] == ITEM_NONE)) {
                        if ((gSaveContext.equips.buttonItems[0] != ITEM_NONE) ||
                            (gSaveContext.infTable[INFTABLE_1DX_INDEX] == 0)) {
                            gSaveContext.equips.buttonItems[0] = gSaveContext.buttonStatus[0];
                            sp28 = true;

                            if (gSaveContext.equips.buttonItems[0] != ITEM_NONE) {
                                Interface_LoadItemIcon1(play, 0);
                            }
                        }
                    } else {
                        if (gSaveContext.buttonStatus[0] == BTN_ENABLED) {
                            sp28 = true;
                        }

                        gSaveContext.buttonStatus[0] = BTN_DISABLED;
                    }
                }

                if (interfaceCtx->restrictions.bottles != 0) {
                    for (i = 1; i < 4; i++) {
                        if ((gSaveContext.equips.buttonItems[i] >= ITEM_BOTTLE) &&
                            (gSaveContext.equips.buttonItems[i] <= ITEM_POE)) {
                            if (gSaveContext.buttonStatus[i] == BTN_ENABLED) {
                                sp28 = true;
                            }

                            gSaveContext.buttonStatus[i] = BTN_DISABLED;
                        }
                    }
                } else if (interfaceCtx->restrictions.bottles == 0) {
                    for (i = 1; i < 4; i++) {
                        if ((gSaveContext.equips.buttonItems[i] >= ITEM_BOTTLE) &&
                            (gSaveContext.equips.buttonItems[i] <= ITEM_POE)) {
                            if (gSaveContext.buttonStatus[i] == BTN_DISABLED) {
                                sp28 = true;
                            }

                            gSaveContext.buttonStatus[i] = BTN_ENABLED;
                        }
                    }
                }

                if (interfaceCtx->restrictions.tradeItems != 0) {
                    for (i = 1; i < 4; i++) {
                        if ((gSaveContext.equips.buttonItems[i] >= ITEM_WEIRD_EGG) &&
                            (gSaveContext.equips.buttonItems[i] <= ITEM_CLAIM_CHECK)) {
                            if (gSaveContext.buttonStatus[i] == BTN_ENABLED) {
                                sp28 = true;
                            }

                            gSaveContext.buttonStatus[i] = BTN_DISABLED;
                        }
                    }
                } else if (interfaceCtx->restrictions.tradeItems == 0) {
                    for (i = 1; i < 4; i++) {
                        if ((gSaveContext.equips.buttonItems[i] >= ITEM_WEIRD_EGG) &&
                            (gSaveContext.equips.buttonItems[i] <= ITEM_CLAIM_CHECK)) {
                            if (gSaveContext.buttonStatus[i] == BTN_DISABLED) {
                                sp28 = true;
                            }

                            gSaveContext.buttonStatus[i] = BTN_ENABLED;
                        }
                    }
                }

                if (interfaceCtx->restrictions.hookshot != 0) {
                    for (i = 1; i < 4; i++) {
                        if ((gSaveContext.equips.buttonItems[i] == ITEM_HOOKSHOT) ||
                            (gSaveContext.equips.buttonItems[i] == ITEM_LONGSHOT)) {
                            if (gSaveContext.buttonStatus[i] == BTN_ENABLED) {
                                sp28 = true;
                            }

                            gSaveContext.buttonStatus[i] = BTN_DISABLED;
                        }
                    }
                } else if (interfaceCtx->restrictions.hookshot == 0) {
                    for (i = 1; i < 4; i++) {
                        if ((gSaveContext.equips.buttonItems[i] == ITEM_HOOKSHOT) ||
                            (gSaveContext.equips.buttonItems[i] == ITEM_LONGSHOT)) {
                            if (gSaveContext.buttonStatus[i] == BTN_DISABLED) {
                                sp28 = true;
                            }

                            gSaveContext.buttonStatus[i] = BTN_ENABLED;
                        }
                    }
                }

                if (interfaceCtx->restrictions.ocarina != 0) {
                    for (i = 1; i < 4; i++) {
                        if ((gSaveContext.equips.buttonItems[i] == ITEM_OCARINA_FAIRY) ||
                            (gSaveContext.equips.buttonItems[i] == ITEM_OCARINA_TIME)) {
                            if (gSaveContext.buttonStatus[i] == BTN_ENABLED) {
                                sp28 = true;
                            }

                            gSaveContext.buttonStatus[i] = BTN_DISABLED;
                        }
                    }
                } else if (interfaceCtx->restrictions.ocarina == 0) {
                    for (i = 1; i < 4; i++) {
                        if ((gSaveContext.equips.buttonItems[i] == ITEM_OCARINA_FAIRY) ||
                            (gSaveContext.equips.buttonItems[i] == ITEM_OCARINA_TIME)) {
                            if (gSaveContext.buttonStatus[i] == BTN_DISABLED) {
                                sp28 = true;
                            }

                            gSaveContext.buttonStatus[i] = BTN_ENABLED;
                        }
                    }
                }

                if (interfaceCtx->restrictions.farores != 0) {
                    for (i = 1; i < 4; i++) {
                        if (gSaveContext.equips.buttonItems[i] == ITEM_FARORES_WIND) {
                            if (gSaveContext.buttonStatus[i] == BTN_ENABLED) {
                                sp28 = true;
                            }

                            gSaveContext.buttonStatus[i] = BTN_DISABLED;
                            osSyncPrintf("***(i=%d)***  ", i);
                        }
                    }
                } else if (interfaceCtx->restrictions.farores == 0) {
                    for (i = 1; i < 4; i++) {
                        if (gSaveContext.equips.buttonItems[i] == ITEM_FARORES_WIND) {
                            if (gSaveContext.buttonStatus[i] == BTN_DISABLED) {
                                sp28 = true;
                            }

                            gSaveContext.buttonStatus[i] = BTN_ENABLED;
                        }
                    }
                }

                if (interfaceCtx->restrictions.dinsNayrus != 0) {
                    for (i = 1; i < 4; i++) {
                        if ((gSaveContext.equips.buttonItems[i] == ITEM_DINS_FIRE) ||
                            (gSaveContext.equips.buttonItems[i] == ITEM_NAYRUS_LOVE)) {
                            if (gSaveContext.buttonStatus[i] == BTN_ENABLED) {
                                sp28 = true;
                            }

                            gSaveContext.buttonStatus[i] = BTN_DISABLED;
                        }
                    }
                } else if (interfaceCtx->restrictions.dinsNayrus == 0) {
                    for (i = 1; i < 4; i++) {
                        if ((gSaveContext.equips.buttonItems[i] == ITEM_DINS_FIRE) ||
                            (gSaveContext.equips.buttonItems[i] == ITEM_NAYRUS_LOVE)) {
                            if (gSaveContext.buttonStatus[i] == BTN_DISABLED) {
                                sp28 = true;
                            }

                            gSaveContext.buttonStatus[i] = BTN_ENABLED;
                        }
                    }
                }

                if (interfaceCtx->restrictions.all != 0) {
                    for (i = 1; i < 4; i++) {
                        if ((gSaveContext.equips.buttonItems[i] != ITEM_OCARINA_FAIRY) &&
                            (gSaveContext.equips.buttonItems[i] != ITEM_OCARINA_TIME) &&
                            !((gSaveContext.equips.buttonItems[i] >= ITEM_BOTTLE) &&
                              (gSaveContext.equips.buttonItems[i] <= ITEM_POE)) &&
                            !((gSaveContext.equips.buttonItems[i] >= ITEM_WEIRD_EGG) &&
                              (gSaveContext.equips.buttonItems[i] <= ITEM_CLAIM_CHECK))) {
                            if ((play->sceneId != SCENE_TAKARAYA) ||
                                (gSaveContext.equips.buttonItems[i] != ITEM_LENS)) {
                                if (gSaveContext.buttonStatus[i] == BTN_ENABLED) {
                                    sp28 = true;
                                }

                                gSaveContext.buttonStatus[i] = BTN_DISABLED;
                            } else {
                                if (gSaveContext.buttonStatus[i] == BTN_DISABLED) {
                                    sp28 = true;
                                }

                                gSaveContext.buttonStatus[i] = BTN_ENABLED;
                            }
                        }
                    }
                } else if (interfaceCtx->restrictions.all == 0) {
                    for (i = 1; i < 4; i++) {
                        if ((gSaveContext.equips.buttonItems[i] != ITEM_DINS_FIRE) &&
                            (gSaveContext.equips.buttonItems[i] != ITEM_HOOKSHOT) &&
                            (gSaveContext.equips.buttonItems[i] != ITEM_LONGSHOT) &&
                            (gSaveContext.equips.buttonItems[i] != ITEM_FARORES_WIND) &&
                            (gSaveContext.equips.buttonItems[i] != ITEM_NAYRUS_LOVE) &&
                            (gSaveContext.equips.buttonItems[i] != ITEM_OCARINA_FAIRY) &&
                            (gSaveContext.equips.buttonItems[i] != ITEM_OCARINA_TIME) &&
                            !((gSaveContext.equips.buttonItems[i] >= ITEM_BOTTLE) &&
                              (gSaveContext.equips.buttonItems[i] <= ITEM_POE)) &&
                            !((gSaveContext.equips.buttonItems[i] >= ITEM_WEIRD_EGG) &&
                              (gSaveContext.equips.buttonItems[i] <= ITEM_CLAIM_CHECK))) {
                            if (gSaveContext.buttonStatus[i] == BTN_DISABLED) {
                                sp28 = true;
                            }

                            gSaveContext.buttonStatus[i] = BTN_ENABLED;
                        }
                    }
                }
            }
        }
    }

    if (sp28) {
        gSaveContext.hudVisibility = HUD_VISIBILITY_IDLE;
        if ((play->transitionTrigger == TRANS_TRIGGER_OFF) && (play->transitionMode == TRANS_MODE_OFF)) {
            Interface_SetHudVisibility(HUD_VISIBILITY_ALL);
            osSyncPrintf("????????  alpha_change( 50 );  ?????\n");
        } else {
            osSyncPrintf("game_play->fade_direction || game_play->fbdemo_wipe_modem");
        }
    }
}

void Interface_SetSceneRestrictions(PlayState* play) {
    InterfaceContext* interfaceCtx = &play->interfaceCtx;
    s16 i;
    u8 sceneId;

    interfaceCtx->restrictions.hGauge = interfaceCtx->restrictions.bButton = interfaceCtx->restrictions.aButton =
        interfaceCtx->restrictions.bottles = interfaceCtx->restrictions.tradeItems =
            interfaceCtx->restrictions.hookshot = interfaceCtx->restrictions.ocarina =
                interfaceCtx->restrictions.warpSongs = interfaceCtx->restrictions.sunsSong =
                    interfaceCtx->restrictions.farores = interfaceCtx->restrictions.dinsNayrus =
                        interfaceCtx->restrictions.all = 0;

    i = 0;

    // "Data settings related to button display scene_data_ID=%d\n"
    osSyncPrintf("ボタン表示関係データ設定 scene_data_ID=%d\n", play->sceneId);

    do {
        sceneId = (u8)play->sceneId;
        if (sRestrictionFlags[i].sceneId == sceneId) {
            interfaceCtx->restrictions.hGauge = (sRestrictionFlags[i].flags1 & 0xC0) >> 6;
            interfaceCtx->restrictions.bButton = (sRestrictionFlags[i].flags1 & 0x30) >> 4;
            interfaceCtx->restrictions.aButton = (sRestrictionFlags[i].flags1 & 0x0C) >> 2;
            interfaceCtx->restrictions.bottles = (sRestrictionFlags[i].flags1 & 0x03) >> 0;
            interfaceCtx->restrictions.tradeItems = (sRestrictionFlags[i].flags2 & 0xC0) >> 6;
            interfaceCtx->restrictions.hookshot = (sRestrictionFlags[i].flags2 & 0x30) >> 4;
            interfaceCtx->restrictions.ocarina = (sRestrictionFlags[i].flags2 & 0x0C) >> 2;
            interfaceCtx->restrictions.warpSongs = (sRestrictionFlags[i].flags2 & 0x03) >> 0;
            interfaceCtx->restrictions.sunsSong = (sRestrictionFlags[i].flags3 & 0xC0) >> 6;
            interfaceCtx->restrictions.farores = (sRestrictionFlags[i].flags3 & 0x30) >> 4;
            interfaceCtx->restrictions.dinsNayrus = (sRestrictionFlags[i].flags3 & 0x0C) >> 2;
            interfaceCtx->restrictions.all = (sRestrictionFlags[i].flags3 & 0x03) >> 0;

            osSyncPrintf(VT_FGCOL(YELLOW));
            osSyncPrintf("parameter->button_status = %x,%x,%x\n", sRestrictionFlags[i].flags1,
                         sRestrictionFlags[i].flags2, sRestrictionFlags[i].flags3);
            osSyncPrintf("h_gage=%d, b_button=%d, a_button=%d, c_bottle=%d\n", interfaceCtx->restrictions.hGauge,
                         interfaceCtx->restrictions.bButton, interfaceCtx->restrictions.aButton,
                         interfaceCtx->restrictions.bottles);
            osSyncPrintf("c_warasibe=%d, c_hook=%d, c_ocarina=%d, c_warp=%d\n", interfaceCtx->restrictions.tradeItems,
                         interfaceCtx->restrictions.hookshot, interfaceCtx->restrictions.ocarina,
                         interfaceCtx->restrictions.warpSongs);
            osSyncPrintf("c_sunmoon=%d, m_wind=%d, m_magic=%d, another=%d\n", interfaceCtx->restrictions.sunsSong,
                         interfaceCtx->restrictions.farores, interfaceCtx->restrictions.dinsNayrus,
                         interfaceCtx->restrictions.all);
            osSyncPrintf(VT_RST);
            return;
        }
        i++;
    } while (sRestrictionFlags[i].sceneId != 0xFF);
}

Gfx* Gfx_TextureIA8(Gfx* displayListHead, void* texture, s16 textureWidth, s16 textureHeight, s16 rectLeft, s16 rectTop,
                    s16 rectWidth, s16 rectHeight, u16 dsdx, u16 dtdy) {
    gDPLoadTextureBlock(displayListHead++, texture, G_IM_FMT_IA, G_IM_SIZ_8b, textureWidth, textureHeight, 0,
                        G_TX_NOMIRROR | G_TX_WRAP, G_TX_NOMIRROR | G_TX_WRAP, G_TX_NOMASK, G_TX_NOMASK, G_TX_NOLOD,
                        G_TX_NOLOD);

    gSPTextureRectangle(displayListHead++, rectLeft << 2, rectTop << 2, (rectLeft + rectWidth) << 2,
                        (rectTop + rectHeight) << 2, G_TX_RENDERTILE, 0, 0, dsdx, dtdy);

    return displayListHead;
}

Gfx* Gfx_TextureI8(Gfx* displayListHead, void* texture, s16 textureWidth, s16 textureHeight, s16 rectLeft, s16 rectTop,
                   s16 rectWidth, s16 rectHeight, u16 dsdx, u16 dtdy) {
    gDPLoadTextureBlock(displayListHead++, texture, G_IM_FMT_I, G_IM_SIZ_8b, textureWidth, textureHeight, 0,
                        G_TX_NOMIRROR | G_TX_WRAP, G_TX_NOMIRROR | G_TX_WRAP, G_TX_NOMASK, G_TX_NOMASK, G_TX_NOLOD,
                        G_TX_NOLOD);

    gSPTextureRectangle(displayListHead++, rectLeft << 2, rectTop << 2, (rectLeft + rectWidth) << 2,
                        (rectTop + rectHeight) << 2, G_TX_RENDERTILE, 0, 0, dsdx, dtdy);

    return displayListHead;
}

void Inventory_SwapAgeEquipment(void) {
    s16 i;
    u16 shieldEquipValue;

    if (LINK_AGE_IN_YEARS == YEARS_CHILD) {
        for (i = 0; i < 4; i++) {
            if (i != 0) {
                gSaveContext.childEquips.buttonItems[i] = gSaveContext.equips.buttonItems[i];
            } else {
                gSaveContext.childEquips.buttonItems[i] = ITEM_SWORD_KOKIRI;
            }

            if (i != 0) {
                gSaveContext.childEquips.cButtonSlots[i - 1] = gSaveContext.equips.cButtonSlots[i - 1];
            }
        }

        gSaveContext.childEquips.equipment = gSaveContext.equips.equipment;

        if (gSaveContext.adultEquips.buttonItems[0] == ITEM_NONE) {
            gSaveContext.equips.buttonItems[0] = ITEM_SWORD_MASTER;

            if (gSaveContext.inventory.items[SLOT_NUT] != ITEM_NONE) {
                gSaveContext.equips.buttonItems[1] = ITEM_NUT;
                gSaveContext.equips.cButtonSlots[0] = SLOT_NUT;
            } else {
                gSaveContext.equips.buttonItems[1] = gSaveContext.equips.cButtonSlots[0] = ITEM_NONE;
            }

            gSaveContext.equips.buttonItems[2] = ITEM_BOMB;
            gSaveContext.equips.buttonItems[3] = gSaveContext.inventory.items[SLOT_OCARINA];
            gSaveContext.equips.cButtonSlots[1] = SLOT_BOMB;
            gSaveContext.equips.cButtonSlots[2] = SLOT_OCARINA;
            gSaveContext.equips.equipment = (EQUIP_VALUE_SWORD_MASTER << (EQUIP_TYPE_SWORD * 4)) |
                                            (EQUIP_VALUE_SHIELD_HYLIAN << (EQUIP_TYPE_SHIELD * 4)) |
                                            (EQUIP_VALUE_TUNIC_KOKIRI << (EQUIP_TYPE_TUNIC * 4)) |
                                            (EQUIP_VALUE_BOOTS_KOKIRI << (EQUIP_TYPE_BOOTS * 4));
        } else {
            for (i = 0; i < 4; i++) {
                gSaveContext.equips.buttonItems[i] = gSaveContext.adultEquips.buttonItems[i];

                if (i != 0) {
                    gSaveContext.equips.cButtonSlots[i - 1] = gSaveContext.adultEquips.cButtonSlots[i - 1];
                }

                if (((gSaveContext.equips.buttonItems[i] >= ITEM_BOTTLE) &&
                     (gSaveContext.equips.buttonItems[i] <= ITEM_POE)) ||
                    ((gSaveContext.equips.buttonItems[i] >= ITEM_WEIRD_EGG) &&
                     (gSaveContext.equips.buttonItems[i] <= ITEM_CLAIM_CHECK))) {
                    osSyncPrintf("Register_Item_Pt(%d)=%d\n", i, gSaveContext.equips.cButtonSlots[i - 1]);
                    gSaveContext.equips.buttonItems[i] =
                        gSaveContext.inventory.items[gSaveContext.equips.cButtonSlots[i - 1]];
                }
            }

            gSaveContext.equips.equipment = gSaveContext.adultEquips.equipment;
        }
    } else {
        for (i = 0; i < 4; i++) {
            gSaveContext.adultEquips.buttonItems[i] = gSaveContext.equips.buttonItems[i];

            if (i != 0) {
                gSaveContext.adultEquips.cButtonSlots[i - 1] = gSaveContext.equips.cButtonSlots[i - 1];
            }
        }

        gSaveContext.adultEquips.equipment = gSaveContext.equips.equipment;

        if (gSaveContext.childEquips.buttonItems[0] != ITEM_NONE) {
            for (i = 0; i < 4; i++) {
                gSaveContext.equips.buttonItems[i] = gSaveContext.childEquips.buttonItems[i];

                if (i != 0) {
                    gSaveContext.equips.cButtonSlots[i - 1] = gSaveContext.childEquips.cButtonSlots[i - 1];
                }

                if (((gSaveContext.equips.buttonItems[i] >= ITEM_BOTTLE) &&
                     (gSaveContext.equips.buttonItems[i] <= ITEM_POE)) ||
                    ((gSaveContext.equips.buttonItems[i] >= ITEM_WEIRD_EGG) &&
                     (gSaveContext.equips.buttonItems[i] <= ITEM_CLAIM_CHECK))) {
                    osSyncPrintf("Register_Item_Pt(%d)=%d\n", i, gSaveContext.equips.cButtonSlots[i - 1]);
                    gSaveContext.equips.buttonItems[i] =
                        gSaveContext.inventory.items[gSaveContext.equips.cButtonSlots[i - 1]];
                }
            }

            gSaveContext.equips.equipment = gSaveContext.childEquips.equipment;
            gSaveContext.equips.equipment &= (u16) ~(0xF << (EQUIP_TYPE_SWORD * 4));
            gSaveContext.equips.equipment |= EQUIP_VALUE_SWORD_KOKIRI << (EQUIP_TYPE_SWORD * 4);
        }
    }

    shieldEquipValue = gEquipMasks[EQUIP_TYPE_SHIELD] & gSaveContext.equips.equipment;
    if (shieldEquipValue != 0) {
        shieldEquipValue >>= gEquipShifts[EQUIP_TYPE_SHIELD];
        if (!CHECK_OWNED_EQUIP_ALT(EQUIP_TYPE_SHIELD, shieldEquipValue - 1)) {
            gSaveContext.equips.equipment &= gEquipNegMasks[EQUIP_TYPE_SHIELD];
        }
    }
}

void Interface_InitHorsebackArchery(PlayState* play) {
    InterfaceContext* interfaceCtx = &play->interfaceCtx;

    gSaveContext.minigameState = 1;
    interfaceCtx->unk_23C = interfaceCtx->unk_240 = interfaceCtx->unk_242 = 0;
    gSaveContext.minigameScore = sHBAScoreTier = 0;
    interfaceCtx->hbaAmmo = 20;
}

void func_800849EC(PlayState* play) {
    gSaveContext.inventory.equipment |= OWNED_EQUIP_FLAG(EQUIP_TYPE_SWORD, EQUIP_INV_SWORD_BGS);
    gSaveContext.inventory.equipment ^= OWNED_EQUIP_FLAG_ALT(EQUIP_TYPE_SWORD, EQUIP_INV_SWORD_BROKENGIANTKNIFE);

    if (CHECK_OWNED_EQUIP_ALT(EQUIP_TYPE_SWORD, EQUIP_INV_SWORD_BROKENGIANTKNIFE)) {
        gSaveContext.equips.buttonItems[0] = ITEM_SWORD_KNIFE;
    } else {
        gSaveContext.equips.buttonItems[0] = ITEM_SWORD_BGS;
    }

    Interface_LoadItemIcon1(play, 0);
}

void Interface_LoadItemIcon1(PlayState* play, u16 button) {
    InterfaceContext* interfaceCtx = &play->interfaceCtx;

    osCreateMesgQueue(&interfaceCtx->loadQueue, &interfaceCtx->loadMsg, 1);
    DmaMgr_SendRequest2(&interfaceCtx->dmaRequest_160, interfaceCtx->iconItemSegment + button * 0x1000,
                        (uintptr_t)_icon_item_staticSegmentRomStart +
                            (gSaveContext.equips.buttonItems[button] * 0x1000),
                        0x1000, 0, &interfaceCtx->loadQueue, NULL, "../z_parameter.c", 1171);
    osRecvMesg(&interfaceCtx->loadQueue, NULL, OS_MESG_BLOCK);
}

void Interface_LoadItemIcon2(PlayState* play, u16 button) {
    InterfaceContext* interfaceCtx = &play->interfaceCtx;

    osCreateMesgQueue(&interfaceCtx->loadQueue, &interfaceCtx->loadMsg, 1);
    DmaMgr_SendRequest2(&interfaceCtx->dmaRequest_180, interfaceCtx->iconItemSegment + button * 0x1000,
                        (uintptr_t)_icon_item_staticSegmentRomStart +
                            (gSaveContext.equips.buttonItems[button] * 0x1000),
                        0x1000, 0, &interfaceCtx->loadQueue, NULL, "../z_parameter.c", 1193);
    osRecvMesg(&interfaceCtx->loadQueue, NULL, OS_MESG_BLOCK);
}

void func_80084BF4(PlayState* play, u16 flag) {
    if (flag) {
        if ((gSaveContext.equips.buttonItems[0] == ITEM_SLINGSHOT) ||
            (gSaveContext.equips.buttonItems[0] == ITEM_BOW) || (gSaveContext.equips.buttonItems[0] == ITEM_BOMBCHU) ||
            (gSaveContext.equips.buttonItems[0] == ITEM_FISHING_POLE) ||
            (gSaveContext.buttonStatus[0] == BTN_DISABLED)) {
            if ((gSaveContext.equips.buttonItems[0] == ITEM_SLINGSHOT) ||
                (gSaveContext.equips.buttonItems[0] == ITEM_BOW) ||
                (gSaveContext.equips.buttonItems[0] == ITEM_BOMBCHU) ||
                (gSaveContext.equips.buttonItems[0] == ITEM_FISHING_POLE)) {
                gSaveContext.equips.buttonItems[0] = gSaveContext.buttonStatus[0];
                Interface_LoadItemIcon1(play, 0);
            }
        } else if (gSaveContext.equips.buttonItems[0] == ITEM_NONE) {
            if ((gSaveContext.equips.buttonItems[0] != ITEM_NONE) || (gSaveContext.infTable[INFTABLE_1DX_INDEX] == 0)) {
                gSaveContext.equips.buttonItems[0] = gSaveContext.buttonStatus[0];
                Interface_LoadItemIcon1(play, 0);
            }
        }

        gSaveContext.buttonStatus[0] = gSaveContext.buttonStatus[1] = gSaveContext.buttonStatus[2] =
            gSaveContext.buttonStatus[3] = BTN_ENABLED;
        Interface_SetHudVisibility(HUD_VISIBILITY_ALL_NO_MINIMAP_W_DISABLED);
    } else {
        gSaveContext.buttonStatus[0] = gSaveContext.buttonStatus[1] = gSaveContext.buttonStatus[2] =
            gSaveContext.buttonStatus[3] = BTN_ENABLED;
        func_80083108(play);
    }
}

u8 Item_Give(PlayState* play, u8 item) {
    static s16 sAmmoRefillCounts[] = { 5, 10, 20, 30 }; // Sticks, nuts, bombs
    static s16 sArrowRefillCounts[] = { 5, 10, 30 };
    static s16 sBombchuRefillCounts[] = { 5, 20 };
    static s16 sRupeeRefillCounts[] = { 1, 5, 20, 50, 200, 10 };
    s16 i;
    s16 slot;
    s16 temp;

    slot = SLOT(item);
    if (item >= ITEM_STICKS_5) {
        slot = SLOT(sExtraItemBases[item - ITEM_STICKS_5]);
    }

    osSyncPrintf(VT_FGCOL(YELLOW));
    osSyncPrintf("item_get_setting=%d  pt=%d  z=%x\n", item, slot, gSaveContext.inventory.items[slot]);
    osSyncPrintf(VT_RST);

    if ((item >= ITEM_MEDALLION_FOREST) && (item <= ITEM_MEDALLION_LIGHT)) {
        gSaveContext.inventory.questItems |= gBitFlags[item - ITEM_MEDALLION_FOREST + QUEST_MEDALLION_FOREST];

        osSyncPrintf(VT_FGCOL(YELLOW));
        osSyncPrintf("封印 = %x\n", gSaveContext.inventory.questItems); // "Seals = %x"
        osSyncPrintf(VT_RST);

        if (item == ITEM_MEDALLION_WATER) {
            func_8006D0AC(play);
        }

        return ITEM_NONE;
    } else if ((item >= ITEM_SONG_MINUET) && (item <= ITEM_SONG_STORMS)) {
        gSaveContext.inventory.questItems |= gBitFlags[item - ITEM_SONG_MINUET + QUEST_SONG_MINUET];

        osSyncPrintf(VT_FGCOL(YELLOW));
        osSyncPrintf("楽譜 = %x\n", gSaveContext.inventory.questItems); // "Musical scores = %x"
        // "Musical scores = %x (%x) (%x)"
        osSyncPrintf("楽譜 = %x (%x) (%x)\n", gSaveContext.inventory.questItems,
                     gBitFlags[item - ITEM_SONG_MINUET + QUEST_SONG_MINUET], gBitFlags[item - ITEM_SONG_MINUET]);
        osSyncPrintf(VT_RST);

        return ITEM_NONE;
    } else if ((item >= ITEM_KOKIRI_EMERALD) && (item <= ITEM_ZORA_SAPPHIRE)) {
        gSaveContext.inventory.questItems |= gBitFlags[item - ITEM_KOKIRI_EMERALD + QUEST_KOKIRI_EMERALD];

        osSyncPrintf(VT_FGCOL(YELLOW));
        osSyncPrintf("精霊石 = %x\n", gSaveContext.inventory.questItems); // "Spiritual Stones = %x"
        osSyncPrintf(VT_RST);

        return ITEM_NONE;
    } else if ((item == ITEM_STONE_OF_AGONY) || (item == ITEM_GERUDO_CARD)) {
        gSaveContext.inventory.questItems |= gBitFlags[item - ITEM_STONE_OF_AGONY + QUEST_STONE_OF_AGONY];

        osSyncPrintf(VT_FGCOL(YELLOW));
        osSyncPrintf("アイテム = %x\n", gSaveContext.inventory.questItems); // "Items = %x"
        osSyncPrintf(VT_RST);

        return ITEM_NONE;
    } else if (item == ITEM_SKULL_TOKEN) {
        gSaveContext.inventory.questItems |= gBitFlags[item - ITEM_SKULL_TOKEN + QUEST_SKULL_TOKEN];
        gSaveContext.inventory.gsTokens++;

        osSyncPrintf(VT_FGCOL(YELLOW));
        // "N Coins = %x(%d)"
        osSyncPrintf("Ｎコイン = %x(%d)\n", gSaveContext.inventory.questItems, gSaveContext.inventory.gsTokens);
        osSyncPrintf(VT_RST);

        return ITEM_NONE;
    } else if ((item >= ITEM_SWORD_KOKIRI) && (item <= ITEM_SWORD_BGS)) {
        gSaveContext.inventory.equipment |=
            OWNED_EQUIP_FLAG(EQUIP_TYPE_SWORD, item - ITEM_SWORD_KOKIRI + EQUIP_INV_SWORD_KOKIRI);

        if (item == ITEM_SWORD_BGS) {
            gSaveContext.swordHealth = 8;

            if (ALL_EQUIP_VALUE(EQUIP_TYPE_SWORD) ==
                ((1 << EQUIP_INV_SWORD_KOKIRI) | (1 << EQUIP_INV_SWORD_MASTER) | (1 << EQUIP_INV_SWORD_BGS) |
                 (1 << EQUIP_INV_SWORD_BROKENGIANTKNIFE))) {
                gSaveContext.inventory.equipment ^=
                    OWNED_EQUIP_FLAG_ALT(EQUIP_TYPE_SWORD, EQUIP_INV_SWORD_BROKENGIANTKNIFE);
                if (gSaveContext.equips.buttonItems[0] == ITEM_SWORD_KNIFE) {
                    gSaveContext.equips.buttonItems[0] = ITEM_SWORD_BGS;
                    Interface_LoadItemIcon1(play, 0);
                }
            }
        } else if (item == ITEM_SWORD_MASTER) {
            gSaveContext.equips.buttonItems[0] = ITEM_SWORD_MASTER;
            gSaveContext.equips.equipment &= (u16) ~(0xF << (EQUIP_TYPE_SWORD * 4));
            gSaveContext.equips.equipment |= EQUIP_VALUE_SWORD_MASTER << (EQUIP_TYPE_SWORD * 4);
            Interface_LoadItemIcon1(play, 0);
        }

        return ITEM_NONE;
    } else if ((item >= ITEM_SHIELD_DEKU) && (item <= ITEM_SHIELD_MIRROR)) {
        gSaveContext.inventory.equipment |= OWNED_EQUIP_FLAG(EQUIP_TYPE_SHIELD, item - ITEM_SHIELD_DEKU);
        return ITEM_NONE;
    } else if ((item >= ITEM_TUNIC_KOKIRI) && (item <= ITEM_TUNIC_ZORA)) {
        gSaveContext.inventory.equipment |= OWNED_EQUIP_FLAG(EQUIP_TYPE_TUNIC, item - ITEM_TUNIC_KOKIRI);
        return ITEM_NONE;
    } else if ((item >= ITEM_BOOTS_KOKIRI) && (item <= ITEM_BOOTS_HOVER)) {
        gSaveContext.inventory.equipment |= OWNED_EQUIP_FLAG(EQUIP_TYPE_BOOTS, item - ITEM_BOOTS_KOKIRI);
        return ITEM_NONE;
    } else if ((item == ITEM_KEY_BOSS) || (item == ITEM_COMPASS) || (item == ITEM_DUNGEON_MAP)) {
        gSaveContext.inventory.dungeonItems[gSaveContext.mapIndex] |= gBitFlags[item - ITEM_KEY_BOSS];
        return ITEM_NONE;
    } else if (item == ITEM_KEY_SMALL) {
        if (gSaveContext.inventory.dungeonKeys[gSaveContext.mapIndex] < 0) {
            gSaveContext.inventory.dungeonKeys[gSaveContext.mapIndex] = 1;
            return ITEM_NONE;
        } else {
            gSaveContext.inventory.dungeonKeys[gSaveContext.mapIndex]++;
            return ITEM_NONE;
        }
    } else if ((item == ITEM_QUIVER_30) || (item == ITEM_BOW)) {
        if (CUR_UPG_VALUE(UPG_QUIVER) == 0) {
            Inventory_ChangeUpgrade(UPG_QUIVER, 1);
            INV_CONTENT(ITEM_BOW) = ITEM_BOW;
            AMMO(ITEM_BOW) = CAPACITY(UPG_QUIVER, 1);
            return ITEM_NONE;
        } else {
            AMMO(ITEM_BOW)++;
            if (AMMO(ITEM_BOW) > CUR_CAPACITY(UPG_QUIVER)) {
                AMMO(ITEM_BOW) = CUR_CAPACITY(UPG_QUIVER);
            }
        }
    } else if (item == ITEM_QUIVER_40) {
        Inventory_ChangeUpgrade(UPG_QUIVER, 2);
        AMMO(ITEM_BOW) = CAPACITY(UPG_QUIVER, 2);
        return ITEM_NONE;
    } else if (item == ITEM_QUIVER_50) {
        Inventory_ChangeUpgrade(UPG_QUIVER, 3);
        AMMO(ITEM_BOW) = CAPACITY(UPG_QUIVER, 3);
        return ITEM_NONE;
    } else if (item == ITEM_BULLET_BAG_40) {
        Inventory_ChangeUpgrade(UPG_BULLET_BAG, 2);
        AMMO(ITEM_SLINGSHOT) = CAPACITY(UPG_BULLET_BAG, 2);
        return ITEM_NONE;
    } else if (item == ITEM_BULLET_BAG_50) {
        Inventory_ChangeUpgrade(UPG_BULLET_BAG, 3);
        AMMO(ITEM_SLINGSHOT) = CAPACITY(UPG_BULLET_BAG, 3);
        return ITEM_NONE;
    } else if (item == ITEM_BOMB_BAG_20) {
        if (CUR_UPG_VALUE(UPG_BOMB_BAG) == 0) {
            Inventory_ChangeUpgrade(UPG_BOMB_BAG, 1);
            INV_CONTENT(ITEM_BOMB) = ITEM_BOMB;
            AMMO(ITEM_BOMB) = CAPACITY(UPG_BOMB_BAG, 1);
            return ITEM_NONE;
        } else {
            AMMO(ITEM_BOMB)++;
            if (AMMO(ITEM_BOMB) > CUR_CAPACITY(UPG_BOMB_BAG)) {
                AMMO(ITEM_BOMB) = CUR_CAPACITY(UPG_BOMB_BAG);
            }
        }
    } else if (item == ITEM_BOMB_BAG_30) {
        Inventory_ChangeUpgrade(UPG_BOMB_BAG, 2);
        AMMO(ITEM_BOMB) = CAPACITY(UPG_BOMB_BAG, 2);
        return ITEM_NONE;
    } else if (item == ITEM_BOMB_BAG_40) {
        Inventory_ChangeUpgrade(UPG_BOMB_BAG, 3);
        AMMO(ITEM_BOMB) = CAPACITY(UPG_BOMB_BAG, 3);
        return ITEM_NONE;
    } else if (item == ITEM_BRACELET) {
        Inventory_ChangeUpgrade(UPG_STRENGTH, 1);
        return ITEM_NONE;
    } else if (item == ITEM_GAUNTLETS_SILVER) {
        Inventory_ChangeUpgrade(UPG_STRENGTH, 2);
        return ITEM_NONE;
    } else if (item == ITEM_GAUNTLETS_GOLD) {
        Inventory_ChangeUpgrade(UPG_STRENGTH, 3);
        return ITEM_NONE;
    } else if (item == ITEM_SCALE_SILVER) {
        Inventory_ChangeUpgrade(UPG_SCALE, 1);
        return ITEM_NONE;
    } else if (item == ITEM_SCALE_GOLDEN) {
        Inventory_ChangeUpgrade(UPG_SCALE, 2);
        return ITEM_NONE;
    } else if (item == ITEM_WALLET_ADULT) {
        Inventory_ChangeUpgrade(UPG_WALLET, 1);
        return ITEM_NONE;
    } else if (item == ITEM_WALLET_GIANT) {
        Inventory_ChangeUpgrade(UPG_WALLET, 2);
        return ITEM_NONE;
    } else if (item == ITEM_STICK_UPGRADE_20) {
        if (gSaveContext.inventory.items[slot] == ITEM_NONE) {
            INV_CONTENT(ITEM_STICK) = ITEM_STICK;
        }
        Inventory_ChangeUpgrade(UPG_STICKS, 2);
        AMMO(ITEM_STICK) = CAPACITY(UPG_STICKS, 2);
        return ITEM_NONE;
    } else if (item == ITEM_STICK_UPGRADE_30) {
        if (gSaveContext.inventory.items[slot] == ITEM_NONE) {
            INV_CONTENT(ITEM_STICK) = ITEM_STICK;
        }
        Inventory_ChangeUpgrade(UPG_STICKS, 3);
        AMMO(ITEM_STICK) = CAPACITY(UPG_STICKS, 3);
        return ITEM_NONE;
    } else if (item == ITEM_NUT_UPGRADE_30) {
        if (gSaveContext.inventory.items[slot] == ITEM_NONE) {
            INV_CONTENT(ITEM_NUT) = ITEM_NUT;
        }
        Inventory_ChangeUpgrade(UPG_NUTS, 2);
        AMMO(ITEM_NUT) = CAPACITY(UPG_NUTS, 2);
        return ITEM_NONE;
    } else if (item == ITEM_NUT_UPGRADE_40) {
        if (gSaveContext.inventory.items[slot] == ITEM_NONE) {
            INV_CONTENT(ITEM_NUT) = ITEM_NUT;
        }
        Inventory_ChangeUpgrade(UPG_NUTS, 3);
        AMMO(ITEM_NUT) = CAPACITY(UPG_NUTS, 3);
        return ITEM_NONE;
    } else if (item == ITEM_LONGSHOT) {
        INV_CONTENT(item) = item;
        for (i = 1; i < 4; i++) {
            if (gSaveContext.equips.buttonItems[i] == ITEM_HOOKSHOT) {
                gSaveContext.equips.buttonItems[i] = ITEM_LONGSHOT;
                Interface_LoadItemIcon1(play, i);
            }
        }
        return ITEM_NONE;
    } else if (item == ITEM_STICK) {
        if (gSaveContext.inventory.items[slot] == ITEM_NONE) {
            Inventory_ChangeUpgrade(UPG_STICKS, 1);
            AMMO(ITEM_STICK) = 1;
        } else {
            AMMO(ITEM_STICK)++;
            if (AMMO(ITEM_STICK) > CUR_CAPACITY(UPG_STICKS)) {
                AMMO(ITEM_STICK) = CUR_CAPACITY(UPG_STICKS);
            }
        }
    } else if ((item == ITEM_STICKS_5) || (item == ITEM_STICKS_10)) {
        if (gSaveContext.inventory.items[slot] == ITEM_NONE) {
            Inventory_ChangeUpgrade(UPG_STICKS, 1);
            AMMO(ITEM_STICK) = sAmmoRefillCounts[item - ITEM_STICKS_5];
        } else {
            AMMO(ITEM_STICK) += sAmmoRefillCounts[item - ITEM_STICKS_5];
            if (AMMO(ITEM_STICK) > CUR_CAPACITY(UPG_STICKS)) {
                AMMO(ITEM_STICK) = CUR_CAPACITY(UPG_STICKS);
            }
        }
        item = ITEM_STICK;
    } else if (item == ITEM_NUT) {
        if (gSaveContext.inventory.items[slot] == ITEM_NONE) {
            Inventory_ChangeUpgrade(UPG_NUTS, 1);
            AMMO(ITEM_NUT) = ITEM_NUT;
        } else {
            AMMO(ITEM_NUT)++;
            if (AMMO(ITEM_NUT) > CUR_CAPACITY(UPG_NUTS)) {
                AMMO(ITEM_NUT) = CUR_CAPACITY(UPG_NUTS);
            }
        }
    } else if ((item == ITEM_NUTS_5) || (item == ITEM_NUTS_10)) {
        if (gSaveContext.inventory.items[slot] == ITEM_NONE) {
            Inventory_ChangeUpgrade(UPG_NUTS, 1);
            AMMO(ITEM_NUT) += sAmmoRefillCounts[item - ITEM_NUTS_5];
            // "Deku Nuts %d(%d)=%d BS_count=%d"
            osSyncPrintf("デクの実 %d(%d)=%d  BS_count=%d\n", item, ITEM_NUTS_5, item - ITEM_NUTS_5,
                         sAmmoRefillCounts[item - ITEM_NUTS_5]);
        } else {
            AMMO(ITEM_NUT) += sAmmoRefillCounts[item - ITEM_NUTS_5];
            if (AMMO(ITEM_NUT) > CUR_CAPACITY(UPG_NUTS)) {
                AMMO(ITEM_NUT) = CUR_CAPACITY(UPG_NUTS);
            }
        }
        item = ITEM_NUT;
    } else if (item == ITEM_BOMB) {
        // "Bomb  Bomb  Bomb  Bomb Bomb   Bomb Bomb"
        osSyncPrintf(" 爆弾  爆弾  爆弾  爆弾 爆弾   爆弾 爆弾 \n");
        if ((AMMO(ITEM_BOMB) += 1) > CUR_CAPACITY(UPG_BOMB_BAG)) {
            AMMO(ITEM_BOMB) = CUR_CAPACITY(UPG_BOMB_BAG);
        }
        return ITEM_NONE;
    } else if ((item >= ITEM_BOMBS_5) && (item <= ITEM_BOMBS_30)) {
        if ((AMMO(ITEM_BOMB) += sAmmoRefillCounts[item - ITEM_BOMBS_5]) > CUR_CAPACITY(UPG_BOMB_BAG)) {
            AMMO(ITEM_BOMB) = CUR_CAPACITY(UPG_BOMB_BAG);
        }
        return ITEM_NONE;
    } else if (item == ITEM_BOMBCHU) {
        if (gSaveContext.inventory.items[slot] == ITEM_NONE) {
            INV_CONTENT(ITEM_BOMBCHU) = ITEM_BOMBCHU;
            AMMO(ITEM_BOMBCHU) = 10;
            return ITEM_NONE;
        } else {
            AMMO(ITEM_BOMBCHU) += 10;
            if (AMMO(ITEM_BOMBCHU) > 50) {
                AMMO(ITEM_BOMBCHU) = 50;
            }
            return ITEM_NONE;
        }
    } else if ((item == ITEM_BOMBCHUS_5) || (item == ITEM_BOMBCHUS_20)) {
        if (gSaveContext.inventory.items[slot] == ITEM_NONE) {
            INV_CONTENT(ITEM_BOMBCHU) = ITEM_BOMBCHU;
            AMMO(ITEM_BOMBCHU) += sBombchuRefillCounts[item - ITEM_BOMBCHUS_5];
            return ITEM_NONE;
        } else {
            AMMO(ITEM_BOMBCHU) += sBombchuRefillCounts[item - ITEM_BOMBCHUS_5];
            if (AMMO(ITEM_BOMBCHU) > 50) {
                AMMO(ITEM_BOMBCHU) = 50;
            }
            return ITEM_NONE;
        }
    } else if ((item >= ITEM_ARROWS_SMALL) && (item <= ITEM_ARROWS_LARGE)) {
        AMMO(ITEM_BOW) += sArrowRefillCounts[item - ITEM_ARROWS_SMALL];

        if ((AMMO(ITEM_BOW) >= CUR_CAPACITY(UPG_QUIVER)) || (AMMO(ITEM_BOW) < 0)) {
            AMMO(ITEM_BOW) = CUR_CAPACITY(UPG_QUIVER);
        }

        osSyncPrintf("%d本  Item_MaxGet=%d\n", AMMO(ITEM_BOW), CUR_CAPACITY(UPG_QUIVER));

        return ITEM_BOW;
    } else if (item == ITEM_SLINGSHOT) {
        Inventory_ChangeUpgrade(UPG_BULLET_BAG, 1);
        INV_CONTENT(ITEM_SLINGSHOT) = ITEM_SLINGSHOT;
        AMMO(ITEM_SLINGSHOT) = 30;
        return ITEM_NONE;
    } else if (item == ITEM_SEEDS) {
        AMMO(ITEM_SLINGSHOT) += 5;

        if (AMMO(ITEM_SLINGSHOT) >= CUR_CAPACITY(UPG_BULLET_BAG)) {
            AMMO(ITEM_SLINGSHOT) = CUR_CAPACITY(UPG_BULLET_BAG);
        }

        if (!GET_ITEMGETINF(ITEMGETINF_13)) {
            SET_ITEMGETINF(ITEMGETINF_13);
            return ITEM_NONE;
        }

        return ITEM_SEEDS;
    } else if (item == ITEM_SEEDS_30) {
        AMMO(ITEM_SLINGSHOT) += 30;

        if (AMMO(ITEM_SLINGSHOT) >= CUR_CAPACITY(UPG_BULLET_BAG)) {
            AMMO(ITEM_SLINGSHOT) = CUR_CAPACITY(UPG_BULLET_BAG);
        }

        if (!GET_ITEMGETINF(ITEMGETINF_13)) {
            SET_ITEMGETINF(ITEMGETINF_13);
            return ITEM_NONE;
        }

        return ITEM_SEEDS;
    } else if (item == ITEM_OCARINA_FAIRY) {
        INV_CONTENT(ITEM_OCARINA_FAIRY) = ITEM_OCARINA_FAIRY;
        return ITEM_NONE;
    } else if (item == ITEM_OCARINA_TIME) {
        INV_CONTENT(ITEM_OCARINA_TIME) = ITEM_OCARINA_TIME;
        for (i = 1; i < 4; i++) {
            if (gSaveContext.equips.buttonItems[i] == ITEM_OCARINA_FAIRY) {
                gSaveContext.equips.buttonItems[i] = ITEM_OCARINA_TIME;
                Interface_LoadItemIcon1(play, i);
            }
        }
        return ITEM_NONE;
    } else if (item == ITEM_BEAN) {
        if (gSaveContext.inventory.items[slot] == ITEM_NONE) {
            INV_CONTENT(item) = item;
            AMMO(ITEM_BEAN) = 1;
            BEANS_BOUGHT = 1;
        } else {
            AMMO(ITEM_BEAN)++;
            BEANS_BOUGHT++;
        }
        return ITEM_NONE;
    } else if ((item == ITEM_HEART_PIECE_2) || (item == ITEM_HEART_PIECE)) {
        gSaveContext.inventory.questItems += 1 << QUEST_HEART_PIECE_COUNT;
        return ITEM_NONE;
    } else if (item == ITEM_HEART_CONTAINER) {
        gSaveContext.healthCapacity += 0x10;
        gSaveContext.health += 0x10;
        return ITEM_NONE;
    } else if (item == ITEM_RECOVERY_HEART) {
        osSyncPrintf("回復ハート回復ハート回復ハート\n"); // "Recovery Heart"
        Health_ChangeBy(play, 0x10);
        return item;
    } else if (item == ITEM_MAGIC_SMALL) {
        if (gSaveContext.magicState != MAGIC_STATE_ADD) {
            // This function is only used to store the magicState.
            // Setting the state to FILL gets immediately overwritten in Magic_RequestChange.
            // I.e. magic is added not filled
            Magic_Fill(play);
        }

        Magic_RequestChange(play, 12, MAGIC_ADD);

        if (!GET_INFTABLE(INFTABLE_198)) {
            SET_INFTABLE(INFTABLE_198);
            return ITEM_NONE;
        }

        return item;
    } else if (item == ITEM_MAGIC_LARGE) {
        if (gSaveContext.magicState != MAGIC_STATE_ADD) {
            // This function is only used to store the magicState.
            // Setting the state to FILL gets immediately overwritten in Magic_RequestChange.
            // I.e. magic is added not filled.
            Magic_Fill(play);
        }

        Magic_RequestChange(play, 24, MAGIC_ADD);

        if (!GET_INFTABLE(INFTABLE_198)) {
            SET_INFTABLE(INFTABLE_198);
            return ITEM_NONE;
        }

        return item;
    } else if ((item >= ITEM_RUPEE_GREEN) && (item <= ITEM_INVALID_8)) {
        Rupees_ChangeBy(sRupeeRefillCounts[item - ITEM_RUPEE_GREEN]);
        return ITEM_NONE;
    } else if (item == ITEM_BOTTLE) {
        temp = SLOT(item);

        for (i = 0; i < 4; i++) {
            if (gSaveContext.inventory.items[temp + i] == ITEM_NONE) {
                gSaveContext.inventory.items[temp + i] = item;
                return ITEM_NONE;
            }
        }
    } else if (((item >= ITEM_POTION_RED) && (item <= ITEM_POE)) || (item == ITEM_MILK)) {
        temp = SLOT(item);

        if ((item != ITEM_MILK_BOTTLE) && (item != ITEM_LETTER_RUTO)) {
            if (item == ITEM_MILK) {
                item = ITEM_MILK_BOTTLE;
                temp = SLOT(item);
            }

            for (i = 0; i < 4; i++) {
                if (gSaveContext.inventory.items[temp + i] == ITEM_BOTTLE) {
                    // "Item_Pt(1)=%d Item_Pt(2)=%d Item_Pt(3)=%d   Empty Bottle=%d   Content=%d"
                    osSyncPrintf("Item_Pt(1)=%d Item_Pt(2)=%d Item_Pt(3)=%d   空瓶=%d   中味=%d\n",
                                 gSaveContext.equips.cButtonSlots[0], gSaveContext.equips.cButtonSlots[1],
                                 gSaveContext.equips.cButtonSlots[2], temp + i, item);

                    if ((temp + i) == gSaveContext.equips.cButtonSlots[0]) {
                        gSaveContext.equips.buttonItems[1] = item;
                        Interface_LoadItemIcon2(play, 1);
                        gSaveContext.buttonStatus[1] = BTN_ENABLED;
                    } else if ((temp + i) == gSaveContext.equips.cButtonSlots[1]) {
                        gSaveContext.equips.buttonItems[2] = item;
                        Interface_LoadItemIcon2(play, 2);
                        gSaveContext.buttonStatus[2] = BTN_ENABLED;
                    } else if ((temp + i) == gSaveContext.equips.cButtonSlots[2]) {
                        gSaveContext.equips.buttonItems[3] = item;
                        Interface_LoadItemIcon1(play, 3);
                        gSaveContext.buttonStatus[3] = BTN_ENABLED;
                    }

                    gSaveContext.inventory.items[temp + i] = item;
                    return ITEM_NONE;
                }
            }
        } else {
            for (i = 0; i < 4; i++) {
                if (gSaveContext.inventory.items[temp + i] == ITEM_NONE) {
                    gSaveContext.inventory.items[temp + i] = item;
                    return ITEM_NONE;
                }
            }
        }
    } else if ((item >= ITEM_WEIRD_EGG) && (item <= ITEM_CLAIM_CHECK)) {
        if (item == ITEM_SAW) {
            SET_ITEMGETINF(ITEMGETINF_1F);
        }

        temp = INV_CONTENT(item);
        INV_CONTENT(item) = item;

        if (temp != ITEM_NONE) {
            for (i = 1; i < 4; i++) {
                if (temp == gSaveContext.equips.buttonItems[i]) {
                    if (item != ITEM_SOLD_OUT) {
                        gSaveContext.equips.buttonItems[i] = item;
                        Interface_LoadItemIcon1(play, i);
                    } else {
                        gSaveContext.equips.buttonItems[i] = ITEM_NONE;
                    }
                    return ITEM_NONE;
                }
            }
        }

        return ITEM_NONE;
    }

    temp = gSaveContext.inventory.items[slot];
    osSyncPrintf("Item_Register(%d)=%d  %d\n", slot, item, temp);
    INV_CONTENT(item) = item;

    return temp;
}

u8 Item_CheckObtainability(u8 item) {
    s16 i;
    s16 slot = SLOT(item);
    s32 temp;

    if (item >= ITEM_STICKS_5) {
        slot = SLOT(sExtraItemBases[item - ITEM_STICKS_5]);
    }

    osSyncPrintf(VT_FGCOL(GREEN));
    osSyncPrintf("item_get_non_setting=%d  pt=%d  z=%x\n", item, slot, gSaveContext.inventory.items[slot]);
    osSyncPrintf(VT_RST);

    if ((item >= ITEM_MEDALLION_FOREST) && (item <= ITEM_MEDALLION_LIGHT)) {
        return ITEM_NONE;
    } else if ((item >= ITEM_KOKIRI_EMERALD) && (item <= ITEM_SKULL_TOKEN)) {
        return ITEM_NONE;
    } else if ((item >= ITEM_SWORD_KOKIRI) && (item <= ITEM_SWORD_BGS)) {
        if (item == ITEM_SWORD_BGS) {
            return ITEM_NONE;
        } else if (CHECK_OWNED_EQUIP(EQUIP_TYPE_SWORD, item - ITEM_SWORD_KOKIRI + EQUIP_INV_SWORD_KOKIRI)) {
            return item;
        } else {
            return ITEM_NONE;
        }
    } else if ((item >= ITEM_SHIELD_DEKU) && (item <= ITEM_SHIELD_MIRROR)) {
        if (CHECK_OWNED_EQUIP(EQUIP_TYPE_SHIELD, item - ITEM_SHIELD_DEKU + EQUIP_INV_SHIELD_DEKU)) {
            return item;
        } else {
            return ITEM_NONE;
        }
    } else if ((item >= ITEM_TUNIC_KOKIRI) && (item <= ITEM_TUNIC_ZORA)) {
        if (CHECK_OWNED_EQUIP(EQUIP_TYPE_TUNIC, item - ITEM_TUNIC_KOKIRI + EQUIP_INV_TUNIC_KOKIRI)) {
            return item;
        } else {
            return ITEM_NONE;
        }
    } else if ((item >= ITEM_BOOTS_KOKIRI) && (item <= ITEM_BOOTS_HOVER)) {
        if (CHECK_OWNED_EQUIP(EQUIP_TYPE_BOOTS, item - ITEM_BOOTS_KOKIRI + EQUIP_INV_BOOTS_KOKIRI)) {
            return item;
        } else {
            return ITEM_NONE;
        }
    } else if ((item == ITEM_KEY_BOSS) || (item == ITEM_COMPASS) || (item == ITEM_DUNGEON_MAP)) {
        return ITEM_NONE;
    } else if (item == ITEM_KEY_SMALL) {
        return ITEM_NONE;
    } else if ((item >= ITEM_SLINGSHOT) && (item <= ITEM_BOMBCHU)) {
        return ITEM_NONE;
    } else if ((item == ITEM_BOMBCHUS_5) || (item == ITEM_BOMBCHUS_20)) {
        return ITEM_NONE;
    } else if ((item == ITEM_QUIVER_30) || (item == ITEM_BOW)) {
        if (CUR_UPG_VALUE(UPG_QUIVER) == 0) {
            return ITEM_NONE;
        } else {
            return 0;
        }
    } else if ((item == ITEM_QUIVER_40) || (item == ITEM_QUIVER_50)) {
        return ITEM_NONE;
    } else if ((item == ITEM_BULLET_BAG_40) || (item == ITEM_BULLET_BAG_50)) {
        return ITEM_NONE;
    } else if ((item == ITEM_BOMB_BAG_20) || (item == ITEM_BOMB)) {
        if (CUR_UPG_VALUE(UPG_BOMB_BAG) == 0) {
            return ITEM_NONE;
        } else {
            return 0;
        }
    } else if ((item >= ITEM_STICK_UPGRADE_20) && (item <= ITEM_NUT_UPGRADE_40)) {
        return ITEM_NONE;
    } else if ((item >= ITEM_BOMB_BAG_30) && (item <= ITEM_WALLET_GIANT)) {
        return ITEM_NONE;
    } else if (item == ITEM_LONGSHOT) {
        return ITEM_NONE;
    } else if ((item == ITEM_SEEDS) || (item == ITEM_SEEDS_30)) {
        if (!GET_ITEMGETINF(ITEMGETINF_13)) {
            return ITEM_NONE;
        } else {
            return ITEM_SEEDS;
        }
    } else if (item == ITEM_BEAN) {
        return ITEM_NONE;
    } else if ((item == ITEM_HEART_PIECE_2) || (item == ITEM_HEART_PIECE)) {
        return ITEM_NONE;
    } else if (item == ITEM_HEART_CONTAINER) {
        return ITEM_NONE;
    } else if (item == ITEM_RECOVERY_HEART) {
        return ITEM_RECOVERY_HEART;
    } else if ((item == ITEM_MAGIC_SMALL) || (item == ITEM_MAGIC_LARGE)) {
        // "Magic Pot Get_Inf_Table( 25, 0x0100)=%d"
        osSyncPrintf("魔法の壷 Get_Inf_Table( 25, 0x0100)=%d\n", GET_INFTABLE(INFTABLE_198));
        if (!GET_INFTABLE(INFTABLE_198)) {
            return ITEM_NONE;
        } else {
            return item;
        }
    } else if ((item >= ITEM_RUPEE_GREEN) && (item <= ITEM_INVALID_8)) {
        return ITEM_NONE;
    } else if (item == ITEM_BOTTLE) {
        return ITEM_NONE;
    } else if (((item >= ITEM_POTION_RED) && (item <= ITEM_POE)) || (item == ITEM_MILK)) {
        temp = SLOT(item);

        if ((item != ITEM_MILK_BOTTLE) && (item != ITEM_LETTER_RUTO)) {
            if (item == ITEM_MILK) {
                item = ITEM_MILK_BOTTLE;
                temp = SLOT(item);
            }

            for (i = 0; i < 4; i++) {
                if (gSaveContext.inventory.items[temp + i] == ITEM_BOTTLE) {
                    return ITEM_NONE;
                }
            }
        } else {
            for (i = 0; i < 4; i++) {
                if (gSaveContext.inventory.items[temp + i] == ITEM_NONE) {
                    return ITEM_NONE;
                }
            }
        }
    } else if ((item >= ITEM_WEIRD_EGG) && (item <= ITEM_CLAIM_CHECK)) {
        return ITEM_NONE;
    }

    return gSaveContext.inventory.items[slot];
}

void Inventory_DeleteItem(u16 item, u16 invSlot) {
    s16 i;

    if (item == ITEM_BEAN) {
        BEANS_BOUGHT = 0;
    }

    gSaveContext.inventory.items[invSlot] = ITEM_NONE;

    osSyncPrintf("\nItem_Register(%d)\n", invSlot, gSaveContext.inventory.items[invSlot]);

    for (i = 1; i < 4; i++) {
        if (gSaveContext.equips.buttonItems[i] == item) {
            gSaveContext.equips.buttonItems[i] = ITEM_NONE;
            gSaveContext.equips.cButtonSlots[i - 1] = SLOT_NONE;
        }
    }
}

s32 Inventory_ReplaceItem(PlayState* play, u16 oldItem, u16 newItem) {
    s16 i;

    for (i = 0; i < ARRAY_COUNT(gSaveContext.inventory.items); i++) {
        if (gSaveContext.inventory.items[i] == oldItem) {
            gSaveContext.inventory.items[i] = newItem;
            osSyncPrintf("アイテム消去(%d)\n", i); // "Item Purge (%d)"
            for (i = 1; i < 4; i++) {
                if (gSaveContext.equips.buttonItems[i] == oldItem) {
                    gSaveContext.equips.buttonItems[i] = newItem;
                    Interface_LoadItemIcon1(play, i);
                    break;
                }
            }
            return true;
        }
    }

    return false;
}

s32 Inventory_HasEmptyBottle(void) {
    u8* items = gSaveContext.inventory.items;

    if (items[SLOT_BOTTLE_1] == ITEM_BOTTLE) {
        return true;
    } else if (items[SLOT_BOTTLE_2] == ITEM_BOTTLE) {
        return true;
    } else if (items[SLOT_BOTTLE_3] == ITEM_BOTTLE) {
        return true;
    } else if (items[SLOT_BOTTLE_4] == ITEM_BOTTLE) {
        return true;
    } else {
        return false;
    }
}

s32 Inventory_HasSpecificBottle(u8 bottleItem) {
    u8* items = gSaveContext.inventory.items;

    if (items[SLOT_BOTTLE_1] == bottleItem) {
        return true;
    } else if (items[SLOT_BOTTLE_2] == bottleItem) {
        return true;
    } else if (items[SLOT_BOTTLE_3] == bottleItem) {
        return true;
    } else if (items[SLOT_BOTTLE_4] == bottleItem) {
        return true;
    } else {
        return false;
    }
}

void Inventory_UpdateBottleItem(PlayState* play, u8 item, u8 button) {
    osSyncPrintf("item_no=%x,  c_no=%x,  Pt=%x  Item_Register=%x\n", item, button,
                 gSaveContext.equips.cButtonSlots[button - 1],
                 gSaveContext.inventory.items[gSaveContext.equips.cButtonSlots[button - 1]]);

    // Special case to only empty half of a Lon Lon Milk Bottle
    if ((gSaveContext.inventory.items[gSaveContext.equips.cButtonSlots[button - 1]] == ITEM_MILK_BOTTLE) &&
        (item == ITEM_BOTTLE)) {
        item = ITEM_MILK_HALF;
    }

    gSaveContext.inventory.items[gSaveContext.equips.cButtonSlots[button - 1]] = item;
    gSaveContext.equips.buttonItems[button] = item;

    Interface_LoadItemIcon1(play, button);

    play->pauseCtx.cursorItem[PAUSE_ITEM] = item;
    gSaveContext.buttonStatus[button] = BTN_ENABLED;
}

s32 Inventory_ConsumeFairy(PlayState* play) {
    s32 bottleSlot = SLOT(ITEM_FAIRY);
    s16 i;
    s16 j;

    for (i = 0; i < 4; i++) {
        if (gSaveContext.inventory.items[bottleSlot + i] == ITEM_FAIRY) {
            for (j = 1; j < 4; j++) {
                if (gSaveContext.equips.buttonItems[j] == ITEM_FAIRY) {
                    gSaveContext.equips.buttonItems[j] = ITEM_BOTTLE;
                    Interface_LoadItemIcon1(play, j);
                    i = 0;
                    bottleSlot = gSaveContext.equips.cButtonSlots[j - 1];
                    break;
                }
            }
            osSyncPrintf("妖精使用＝%d\n", bottleSlot); // "Fairy Usage＝%d"
            gSaveContext.inventory.items[bottleSlot + i] = ITEM_BOTTLE;
            return true;
        }
    }

    return false;
}

void func_80086D5C(s32* buf, u16 size) {
    u16 i;

    for (i = 0; i < size; i++) {
        buf[i] = 0;
    }
}

void Interface_LoadActionLabel(InterfaceContext* interfaceCtx, u16 action, s16 loadOffset) {
    static void* sDoActionTextures[] = { gAttackDoActionENGTex, gCheckDoActionENGTex };

    if (action >= DO_ACTION_MAX) {
        action = DO_ACTION_NONE;
    }

    if (gSaveContext.language != LANGUAGE_ENG) {
        action += DO_ACTION_MAX;
    }

    if (gSaveContext.language == LANGUAGE_FRA) {
        action += DO_ACTION_MAX;
    }

    if ((action != DO_ACTION_NONE) && (action != DO_ACTION_MAX + DO_ACTION_NONE) &&
        (action != 2 * DO_ACTION_MAX + DO_ACTION_NONE)) {
        osCreateMesgQueue(&interfaceCtx->loadQueue, &interfaceCtx->loadMsg, 1);
        DmaMgr_SendRequest2(&interfaceCtx->dmaRequest_160,
                            interfaceCtx->doActionSegment + (loadOffset * DO_ACTION_TEX_SIZE),
                            (uintptr_t)_do_action_staticSegmentRomStart + (action * DO_ACTION_TEX_SIZE),
                            DO_ACTION_TEX_SIZE, 0, &interfaceCtx->loadQueue, NULL, "../z_parameter.c", 2145);
        osRecvMesg(&interfaceCtx->loadQueue, NULL, OS_MESG_BLOCK);
    } else {
        gSegments[7] = VIRTUAL_TO_PHYSICAL(interfaceCtx->doActionSegment);
        func_80086D5C(SEGMENTED_TO_VIRTUAL(sDoActionTextures[loadOffset]), DO_ACTION_TEX_SIZE / 4);
    }
}

void Interface_SetDoAction(PlayState* play, u16 action) {
    InterfaceContext* interfaceCtx = &play->interfaceCtx;
    PauseContext* pauseCtx = &play->pauseCtx;

    if (interfaceCtx->unk_1F0 != action) {
        interfaceCtx->unk_1F0 = action;
        interfaceCtx->unk_1EC = 1;
        interfaceCtx->unk_1F4 = 0.0f;
        Interface_LoadActionLabel(interfaceCtx, action, 1);
        if (pauseCtx->state != 0) {
            interfaceCtx->unk_1EC = 3;
        }
    }
}

void Interface_SetNaviCall(PlayState* play, u16 naviCallState) {
    InterfaceContext* interfaceCtx = &play->interfaceCtx;

    if (((naviCallState == 0x1D) || (naviCallState == 0x1E)) && !interfaceCtx->naviCalling &&
        (play->csCtx.state == CS_STATE_IDLE)) {
        // clang-format off
        if (naviCallState == 0x1E) { Audio_PlaySfxGeneral(NA_SE_VO_NAVY_CALL, &gSfxDefaultPos, 4,
                                                            &gSfxDefaultFreqAndVolScale, &gSfxDefaultFreqAndVolScale,
                                                            &gSfxDefaultReverb);
        }
        // clang-format on

        if (naviCallState == 0x1D) {
            func_800F4524(&gSfxDefaultPos, NA_SE_VO_NA_HELLO_2, 32);
        }

        interfaceCtx->naviCalling = true;
        sCUpInvisible = 0;
        sCUpTimer = 10;
    } else if ((naviCallState == 0x1F) && interfaceCtx->naviCalling) {
        interfaceCtx->naviCalling = false;
    }
}

void Interface_LoadActionLabelB(PlayState* play, u16 action) {
    InterfaceContext* interfaceCtx = &play->interfaceCtx;

    if (gSaveContext.language != LANGUAGE_ENG) {
        action += DO_ACTION_MAX;
    }

    if (gSaveContext.language == LANGUAGE_FRA) {
        action += DO_ACTION_MAX;
    }

    interfaceCtx->unk_1FC = action;

    osCreateMesgQueue(&interfaceCtx->loadQueue, &interfaceCtx->loadMsg, 1);
    DmaMgr_SendRequest2(&interfaceCtx->dmaRequest_160, interfaceCtx->doActionSegment + DO_ACTION_TEX_SIZE,
                        (uintptr_t)_do_action_staticSegmentRomStart + (action * DO_ACTION_TEX_SIZE), DO_ACTION_TEX_SIZE,
                        0, &interfaceCtx->loadQueue, NULL, "../z_parameter.c", 2228);
    osRecvMesg(&interfaceCtx->loadQueue, NULL, OS_MESG_BLOCK);

    interfaceCtx->unk_1FA = true;
}

/**
 * @return false if player is out of health
 */
s32 Health_ChangeBy(PlayState* play, s16 amount) {
    u16 heartCount;
    u16 healthLevel;

    // "＊＊＊＊＊ Fluctuation=%d (now=%d, max=%d) ＊＊＊"
    osSyncPrintf("＊＊＊＊＊  増減=%d (now=%d, max=%d)  ＊＊＊", amount, gSaveContext.health,
                 gSaveContext.healthCapacity);

    // clang-format off
    if (amount > 0) { Audio_PlaySfxGeneral(NA_SE_SY_HP_RECOVER, &gSfxDefaultPos, 4, &gSfxDefaultFreqAndVolScale,
                                             &gSfxDefaultFreqAndVolScale, &gSfxDefaultReverb);
    } else if (gSaveContext.isDoubleDefenseAcquired && (amount < 0)) {
        amount >>= 1;
        osSyncPrintf("ハート減少半分！！＝%d\n", amount); // "Heart decrease halved!!＝%d"
    }
    // clang-format on

    gSaveContext.health += amount;

    if (gSaveContext.health > gSaveContext.healthCapacity) {
        gSaveContext.health = gSaveContext.healthCapacity;
    }

    heartCount = gSaveContext.health % 0x10;

    healthLevel = heartCount;
    if (heartCount != 0) {
        if (heartCount > 10) {
            healthLevel = 3;
        } else if (heartCount > 5) {
            healthLevel = 2;
        } else {
            healthLevel = 1;
        }
    }

    // "Life=%d ＊＊＊  %d ＊＊＊＊＊＊"
    osSyncPrintf("  ライフ=%d  ＊＊＊  %d  ＊＊＊＊＊＊\n", gSaveContext.health, healthLevel);

    if (gSaveContext.health <= 0) {
        gSaveContext.health = 0;
        return false;
    } else {
        return true;
    }
}

void Health_GiveHearts(s16 hearts) {
    gSaveContext.healthCapacity += hearts * 0x10;
}

void Rupees_ChangeBy(s16 rupeeChange) {
    gSaveContext.rupeeAccumulator += rupeeChange;
}

void Inventory_ChangeAmmo(s16 item, s16 ammoChange) {
    // "Item = (%d)    Amount = (%d + %d)"
    osSyncPrintf("アイテム = (%d)    数 = (%d + %d)  ", item, AMMO(item), ammoChange);

    if (item == ITEM_STICK) {
        AMMO(ITEM_STICK) += ammoChange;

        if (AMMO(ITEM_STICK) >= CUR_CAPACITY(UPG_STICKS)) {
            AMMO(ITEM_STICK) = CUR_CAPACITY(UPG_STICKS);
        } else if (AMMO(ITEM_STICK) < 0) {
            AMMO(ITEM_STICK) = 0;
        }
    } else if (item == ITEM_NUT) {
        AMMO(ITEM_NUT) += ammoChange;

        if (AMMO(ITEM_NUT) >= CUR_CAPACITY(UPG_NUTS)) {
            AMMO(ITEM_NUT) = CUR_CAPACITY(UPG_NUTS);
        } else if (AMMO(ITEM_NUT) < 0) {
            AMMO(ITEM_NUT) = 0;
        }
    } else if (item == ITEM_BOMBCHU) {
        AMMO(ITEM_BOMBCHU) += ammoChange;

        if (AMMO(ITEM_BOMBCHU) >= 50) {
            AMMO(ITEM_BOMBCHU) = 50;
        } else if (AMMO(ITEM_BOMBCHU) < 0) {
            AMMO(ITEM_BOMBCHU) = 0;
        }
    } else if (item == ITEM_BOW) {
        AMMO(ITEM_BOW) += ammoChange;

        if (AMMO(ITEM_BOW) >= CUR_CAPACITY(UPG_QUIVER)) {
            AMMO(ITEM_BOW) = CUR_CAPACITY(UPG_QUIVER);
        } else if (AMMO(ITEM_BOW) < 0) {
            AMMO(ITEM_BOW) = 0;
        }
    } else if ((item == ITEM_SLINGSHOT) || (item == ITEM_SEEDS)) {
        AMMO(ITEM_SLINGSHOT) += ammoChange;

        if (AMMO(ITEM_SLINGSHOT) >= CUR_CAPACITY(UPG_BULLET_BAG)) {
            AMMO(ITEM_SLINGSHOT) = CUR_CAPACITY(UPG_BULLET_BAG);
        } else if (AMMO(ITEM_SLINGSHOT) < 0) {
            AMMO(ITEM_SLINGSHOT) = 0;
        }
    } else if (item == ITEM_BOMB) {
        AMMO(ITEM_BOMB) += ammoChange;

        if (AMMO(ITEM_BOMB) >= CUR_CAPACITY(UPG_BOMB_BAG)) {
            AMMO(ITEM_BOMB) = CUR_CAPACITY(UPG_BOMB_BAG);
        } else if (AMMO(ITEM_BOMB) < 0) {
            AMMO(ITEM_BOMB) = 0;
        }
    } else if (item == ITEM_BEAN) {
        AMMO(ITEM_BEAN) += ammoChange;
    }

    osSyncPrintf("合計 = (%d)\n", AMMO(item)); // "Total = (%d)"
}

void Magic_Fill(PlayState* play) {
    if (gSaveContext.isMagicAcquired) {
        gSaveContext.prevMagicState = gSaveContext.magicState;
        gSaveContext.magicFillTarget = (gSaveContext.isDoubleMagicAcquired + 1) * MAGIC_NORMAL_METER;
        gSaveContext.magicState = MAGIC_STATE_FILL;
    }
}

void Magic_Reset(PlayState* play) {
    if ((gSaveContext.magicState != MAGIC_STATE_STEP_CAPACITY) && (gSaveContext.magicState != MAGIC_STATE_FILL)) {
        if (gSaveContext.magicState == MAGIC_STATE_ADD) {
            gSaveContext.prevMagicState = gSaveContext.magicState;
        }
        gSaveContext.magicState = MAGIC_STATE_RESET;
    }
}

/**
 * Request to either increase or consume magic.
 * @param amount the positive-valued amount to either increase or decrease magic by
 * @param type how the magic is increased or consumed.
 * @return false if the request failed
 */
s32 Magic_RequestChange(PlayState* play, s16 amount, s16 type) {
    if (!gSaveContext.isMagicAcquired) {
        return false;
    }

    if ((type != MAGIC_ADD) && (gSaveContext.magic - amount) < 0) {
        if (gSaveContext.magicCapacity != 0) {
            Audio_PlaySfxGeneral(NA_SE_SY_ERROR, &gSfxDefaultPos, 4, &gSfxDefaultFreqAndVolScale,
                                 &gSfxDefaultFreqAndVolScale, &gSfxDefaultReverb);
        }
        return false;
    }

    switch (type) {
        case MAGIC_CONSUME_NOW:
        case MAGIC_CONSUME_NOW_ALT:
            // Consume magic immediately
            if ((gSaveContext.magicState == MAGIC_STATE_IDLE) ||
                (gSaveContext.magicState == MAGIC_STATE_CONSUME_LENS)) {
                if (gSaveContext.magicState == MAGIC_STATE_CONSUME_LENS) {
                    play->actorCtx.lensActive = false;
                }
                gSaveContext.magicTarget = gSaveContext.magic - amount;
                gSaveContext.magicState = MAGIC_STATE_CONSUME_SETUP;
                return true;
            } else {
                Audio_PlaySfxGeneral(NA_SE_SY_ERROR, &gSfxDefaultPos, 4, &gSfxDefaultFreqAndVolScale,
                                     &gSfxDefaultFreqAndVolScale, &gSfxDefaultReverb);
                return false;
            }

        case MAGIC_CONSUME_WAIT_NO_PREVIEW:
            // Sets consume target but waits to consume.
            // No yellow magic to preview target consumption.
            // Unused
            if ((gSaveContext.magicState == MAGIC_STATE_IDLE) ||
                (gSaveContext.magicState == MAGIC_STATE_CONSUME_LENS)) {
                if (gSaveContext.magicState == MAGIC_STATE_CONSUME_LENS) {
                    play->actorCtx.lensActive = false;
                }
                gSaveContext.magicTarget = gSaveContext.magic - amount;
                gSaveContext.magicState = MAGIC_STATE_METER_FLASH_3;
                return true;
            } else {
                Audio_PlaySfxGeneral(NA_SE_SY_ERROR, &gSfxDefaultPos, 4, &gSfxDefaultFreqAndVolScale,
                                     &gSfxDefaultFreqAndVolScale, &gSfxDefaultReverb);
                return false;
            }

        case MAGIC_CONSUME_LENS:
            if (gSaveContext.magicState == MAGIC_STATE_IDLE) {
                if (gSaveContext.magic != 0) {
                    play->interfaceCtx.lensMagicConsumptionTimer = 80;
                    gSaveContext.magicState = MAGIC_STATE_CONSUME_LENS;
                    return true;
                } else {
                    return false;
                }
            } else if (gSaveContext.magicState == MAGIC_STATE_CONSUME_LENS) {
                return true;
            } else {
                return false;
            }

        case MAGIC_CONSUME_WAIT_PREVIEW:
            // Sets consume target but waits to consume.
            // Preview consumption with a yellow bar
            if ((gSaveContext.magicState == MAGIC_STATE_IDLE) ||
                (gSaveContext.magicState == MAGIC_STATE_CONSUME_LENS)) {
                if (gSaveContext.magicState == MAGIC_STATE_CONSUME_LENS) {
                    play->actorCtx.lensActive = false;
                }
                gSaveContext.magicTarget = gSaveContext.magic - amount;
                gSaveContext.magicState = MAGIC_STATE_METER_FLASH_2;
                return true;
            } else {
                Audio_PlaySfxGeneral(NA_SE_SY_ERROR, &gSfxDefaultPos, 4, &gSfxDefaultFreqAndVolScale,
                                     &gSfxDefaultFreqAndVolScale, &gSfxDefaultReverb);
                return false;
            }

        case MAGIC_ADD:
            // Sets target for magic to increase to
            if (gSaveContext.magic <= gSaveContext.magicCapacity) {
                gSaveContext.magicTarget = gSaveContext.magic + amount;

                if (gSaveContext.magicTarget >= gSaveContext.magicCapacity) {
                    gSaveContext.magicTarget = gSaveContext.magicCapacity;
                }

                gSaveContext.magicState = MAGIC_STATE_ADD;
                return true;
            }
            break;
    }

    return false;
}

void Magic_Update(PlayState* play) {
    static s16 sMagicBorderColors[][3] = {
        { 255, 255, 255 },
        { 150, 150, 150 },
        { 255, 255, 150 }, // unused
        { 255, 255, 50 },  // unused
    };
    static s16 sMagicBorderIndices[] = { 0, 1, 1, 0 };
    static s16 sMagicBorderRatio = 2;
    static s16 sMagicBorderStep = 1;
    MessageContext* msgCtx = &play->msgCtx;
    InterfaceContext* interfaceCtx = &play->interfaceCtx;
    s16 borderChangeR;
    s16 borderChangeG;
    s16 borderChangeB;
    s16 temp; // target for magicCapacity, or magicBorderIndex

    switch (gSaveContext.magicState) {
        case MAGIC_STATE_STEP_CAPACITY:
            // Step magicCapacity to the capacity determined by magicLevel
            // This changes the width of the magic meter drawn
            temp = gSaveContext.magicLevel * MAGIC_NORMAL_METER;
            if (gSaveContext.magicCapacity != temp) {
                if (gSaveContext.magicCapacity < temp) {
                    gSaveContext.magicCapacity += 8;
                    if (gSaveContext.magicCapacity > temp) {
                        gSaveContext.magicCapacity = temp;
                    }
                } else {
                    gSaveContext.magicCapacity -= 8;
                    if (gSaveContext.magicCapacity <= temp) {
                        gSaveContext.magicCapacity = temp;
                    }
                }
            } else {
                // Once the capacity has reached its target,
                // follow up by filling magic to magicFillTarget
                gSaveContext.magicState = MAGIC_STATE_FILL;
            }
            break;

        case MAGIC_STATE_FILL:
            // Add magic until magicFillTarget is reached
            gSaveContext.magic += 4;

            if (gSaveContext.gameMode == GAMEMODE_NORMAL && !IS_CUTSCENE_LAYER) {
                Audio_PlaySfxGeneral(NA_SE_SY_GAUGE_UP - SFX_FLAG, &gSfxDefaultPos, 4, &gSfxDefaultFreqAndVolScale,
                                     &gSfxDefaultFreqAndVolScale, &gSfxDefaultReverb);
            }

            // "Storage  MAGIC_NOW=%d (%d)"
            osSyncPrintf("蓄電  MAGIC_NOW=%d (%d)\n", gSaveContext.magic, gSaveContext.magicFillTarget);

            if (gSaveContext.magic >= gSaveContext.magicFillTarget) {
                gSaveContext.magic = gSaveContext.magicFillTarget;
                gSaveContext.magicState = gSaveContext.prevMagicState;
                gSaveContext.prevMagicState = MAGIC_STATE_IDLE;
            }
            break;

        case MAGIC_STATE_CONSUME_SETUP:
            // Sets the speed at which magic border flashes
            sMagicBorderRatio = 2;
            gSaveContext.magicState = MAGIC_STATE_CONSUME;
            break;

        case MAGIC_STATE_CONSUME:
            // Consume magic until target is reached or no more magic is available
            gSaveContext.magic -= 2;
            if (gSaveContext.magic <= 0) {
                gSaveContext.magic = 0;
                gSaveContext.magicState = MAGIC_STATE_METER_FLASH_1;
                sMagicBorderR = sMagicBorderG = sMagicBorderB = 255;
            } else if (gSaveContext.magic == gSaveContext.magicTarget) {
                gSaveContext.magicState = MAGIC_STATE_METER_FLASH_1;
                sMagicBorderR = sMagicBorderG = sMagicBorderB = 255;
            }
            FALLTHROUGH; // Flash border while magic is being consumed
        case MAGIC_STATE_METER_FLASH_1:
        case MAGIC_STATE_METER_FLASH_2:
        case MAGIC_STATE_METER_FLASH_3:
            temp = sMagicBorderIndices[sMagicBorderStep];
            borderChangeR = ABS(sMagicBorderR - sMagicBorderColors[temp][0]) / sMagicBorderRatio;
            borderChangeG = ABS(sMagicBorderG - sMagicBorderColors[temp][1]) / sMagicBorderRatio;
            borderChangeB = ABS(sMagicBorderB - sMagicBorderColors[temp][2]) / sMagicBorderRatio;

            if (sMagicBorderR >= sMagicBorderColors[temp][0]) {
                sMagicBorderR -= borderChangeR;
            } else {
                sMagicBorderR += borderChangeR;
            }

            if (sMagicBorderG >= sMagicBorderColors[temp][1]) {
                sMagicBorderG -= borderChangeG;
            } else {
                sMagicBorderG += borderChangeG;
            }

            if (sMagicBorderB >= sMagicBorderColors[temp][2]) {
                sMagicBorderB -= borderChangeB;
            } else {
                sMagicBorderB += borderChangeB;
            }

            sMagicBorderRatio--;
            if (sMagicBorderRatio == 0) {
                sMagicBorderR = sMagicBorderColors[temp][0];
                sMagicBorderG = sMagicBorderColors[temp][1];
                sMagicBorderB = sMagicBorderColors[temp][2];
                sMagicBorderRatio = YREG(40 + sMagicBorderStep);
                sMagicBorderStep++;
                if (sMagicBorderStep >= 4) {
                    sMagicBorderStep = 0;
                }
            }
            break;

        case MAGIC_STATE_RESET:
            sMagicBorderR = sMagicBorderG = sMagicBorderB = 255;
            gSaveContext.magicState = MAGIC_STATE_IDLE;
            break;

        case MAGIC_STATE_CONSUME_LENS:
            // Slowly consume magic while lens is on
            if ((play->pauseCtx.state == 0) && (play->pauseCtx.debugState == 0) && (msgCtx->msgMode == MSGMODE_NONE) &&
                (play->gameOverCtx.state == GAMEOVER_INACTIVE) && (play->transitionTrigger == TRANS_TRIGGER_OFF) &&
                (play->transitionMode == TRANS_MODE_OFF) && !Play_InCsMode(play)) {
                if ((gSaveContext.magic == 0) || ((func_8008F2F8(play) >= 2) && (func_8008F2F8(play) < 5)) ||
                    ((gSaveContext.equips.buttonItems[1] != ITEM_LENS) &&
                     (gSaveContext.equips.buttonItems[2] != ITEM_LENS) &&
                     (gSaveContext.equips.buttonItems[3] != ITEM_LENS)) ||
                    !play->actorCtx.lensActive) {
                    // Force lens off and set magic meter state to idle
                    play->actorCtx.lensActive = false;
                    Audio_PlaySfxGeneral(NA_SE_SY_GLASSMODE_OFF, &gSfxDefaultPos, 4, &gSfxDefaultFreqAndVolScale,
                                         &gSfxDefaultFreqAndVolScale, &gSfxDefaultReverb);
                    gSaveContext.magicState = MAGIC_STATE_IDLE;
                    sMagicBorderR = sMagicBorderG = sMagicBorderB = 255;
                    break;
                }

                interfaceCtx->lensMagicConsumptionTimer--;
                if (interfaceCtx->lensMagicConsumptionTimer == 0) {
                    gSaveContext.magic--;
                    interfaceCtx->lensMagicConsumptionTimer = 80;
                }
            }

            temp = sMagicBorderIndices[sMagicBorderStep];
            borderChangeR = ABS(sMagicBorderR - sMagicBorderColors[temp][0]) / sMagicBorderRatio;
            borderChangeG = ABS(sMagicBorderG - sMagicBorderColors[temp][1]) / sMagicBorderRatio;
            borderChangeB = ABS(sMagicBorderB - sMagicBorderColors[temp][2]) / sMagicBorderRatio;

            if (sMagicBorderR >= sMagicBorderColors[temp][0]) {
                sMagicBorderR -= borderChangeR;
            } else {
                sMagicBorderR += borderChangeR;
            }

            if (sMagicBorderG >= sMagicBorderColors[temp][1]) {
                sMagicBorderG -= borderChangeG;
            } else {
                sMagicBorderG += borderChangeG;
            }

            if (sMagicBorderB >= sMagicBorderColors[temp][2]) {
                sMagicBorderB -= borderChangeB;
            } else {
                sMagicBorderB += borderChangeB;
            }

            sMagicBorderRatio--;
            if (sMagicBorderRatio == 0) {
                sMagicBorderR = sMagicBorderColors[temp][0];
                sMagicBorderG = sMagicBorderColors[temp][1];
                sMagicBorderB = sMagicBorderColors[temp][2];
                sMagicBorderRatio = YREG(40 + sMagicBorderStep);
                sMagicBorderStep++;
                if (sMagicBorderStep >= 4) {
                    sMagicBorderStep = 0;
                }
            }
            break;

        case MAGIC_STATE_ADD:
            // Add magic until target is reached
            gSaveContext.magic += 4;
            Audio_PlaySfxGeneral(NA_SE_SY_GAUGE_UP - SFX_FLAG, &gSfxDefaultPos, 4, &gSfxDefaultFreqAndVolScale,
                                 &gSfxDefaultFreqAndVolScale, &gSfxDefaultReverb);
            if (gSaveContext.magic >= gSaveContext.magicTarget) {
                gSaveContext.magic = gSaveContext.magicTarget;
                gSaveContext.magicState = gSaveContext.prevMagicState;
                gSaveContext.prevMagicState = MAGIC_STATE_IDLE;
            }
            break;

        default:
            gSaveContext.magicState = MAGIC_STATE_IDLE;
            break;
    }
}

void Magic_DrawMeter(PlayState* play) {
    InterfaceContext* interfaceCtx = &play->interfaceCtx;
    s16 magicMeterY;

    OPEN_DISPS(play->state.gfxCtx, "../z_parameter.c", 2650);

    if (gSaveContext.magicLevel != 0) {
        if (gSaveContext.healthCapacity > 0xA0) {
            magicMeterY = R_MAGIC_METER_Y_LOWER; // two rows of hearts
        } else {
            magicMeterY = R_MAGIC_METER_Y_HIGHER; // one row of hearts
        }

        Gfx_SetupDL_39Overlay(play->state.gfxCtx);

        gDPSetPrimColor(OVERLAY_DISP++, 0, 0, sMagicBorderR, sMagicBorderG, sMagicBorderB, interfaceCtx->magicAlpha);
        gDPSetEnvColor(OVERLAY_DISP++, 100, 50, 50, 255);

        OVERLAY_DISP = Gfx_TextureIA8(OVERLAY_DISP, gMagicMeterEndTex, 8, 16, R_MAGIC_METER_X, magicMeterY, 8, 16,
                                      1 << 10, 1 << 10);

        OVERLAY_DISP = Gfx_TextureIA8(OVERLAY_DISP, gMagicMeterMidTex, 24, 16, R_MAGIC_METER_X + 8, magicMeterY,
                                      gSaveContext.magicCapacity, 16, 1 << 10, 1 << 10);

        gDPLoadTextureBlock(OVERLAY_DISP++, gMagicMeterEndTex, G_IM_FMT_IA, G_IM_SIZ_8b, 8, 16, 0,
                            G_TX_MIRROR | G_TX_WRAP, G_TX_NOMIRROR | G_TX_WRAP, 3, G_TX_NOMASK, G_TX_NOLOD, G_TX_NOLOD);

        gSPTextureRectangle(OVERLAY_DISP++, (R_MAGIC_METER_X + gSaveContext.magicCapacity + 8) << 2, magicMeterY << 2,
                            (R_MAGIC_METER_X + gSaveContext.magicCapacity + 16) << 2, (magicMeterY + 16) << 2,
                            G_TX_RENDERTILE, 256, 0, 1 << 10, 1 << 10);

        gDPPipeSync(OVERLAY_DISP++);
        gDPSetCombineLERP(OVERLAY_DISP++, PRIMITIVE, ENVIRONMENT, TEXEL0, ENVIRONMENT, 0, 0, 0, PRIMITIVE, PRIMITIVE,
                          ENVIRONMENT, TEXEL0, ENVIRONMENT, 0, 0, 0, PRIMITIVE);
        gDPSetEnvColor(OVERLAY_DISP++, 0, 0, 0, 255);

        if (gSaveContext.magicState == MAGIC_STATE_METER_FLASH_2) {
            // Yellow part of the meter indicating the amount of magic to be subtracted
            gDPSetPrimColor(OVERLAY_DISP++, 0, 0, 250, 250, 0, interfaceCtx->magicAlpha);

            gDPLoadMultiBlock_4b(OVERLAY_DISP++, gMagicMeterFillTex, 0x0000, G_TX_RENDERTILE, G_IM_FMT_I, 16, 16, 0,
                                 G_TX_NOMIRROR | G_TX_WRAP, G_TX_NOMIRROR | G_TX_WRAP, G_TX_NOMASK, G_TX_NOMASK,
                                 G_TX_NOLOD, G_TX_NOLOD);

            gSPTextureRectangle(OVERLAY_DISP++, R_MAGIC_FILL_X << 2, (magicMeterY + 3) << 2,
                                (R_MAGIC_FILL_X + gSaveContext.magic) << 2, (magicMeterY + 10) << 2, G_TX_RENDERTILE, 0,
                                0, 1 << 10, 1 << 10);

            // Fill the rest of the meter with the normal magic color
            gDPPipeSync(OVERLAY_DISP++);
            gDPSetPrimColor(OVERLAY_DISP++, 0, 0, R_MAGIC_FILL_COLOR(0), R_MAGIC_FILL_COLOR(1), R_MAGIC_FILL_COLOR(2),
                            interfaceCtx->magicAlpha);

            gSPTextureRectangle(OVERLAY_DISP++, R_MAGIC_FILL_X << 2, (magicMeterY + 3) << 2,
                                (R_MAGIC_FILL_X + gSaveContext.magicTarget) << 2, (magicMeterY + 10) << 2,
                                G_TX_RENDERTILE, 0, 0, 1 << 10, 1 << 10);
        } else {
            // Fill the whole meter with the normal magic color
            gDPSetPrimColor(OVERLAY_DISP++, 0, 0, R_MAGIC_FILL_COLOR(0), R_MAGIC_FILL_COLOR(1), R_MAGIC_FILL_COLOR(2),
                            interfaceCtx->magicAlpha);

            gDPLoadMultiBlock_4b(OVERLAY_DISP++, gMagicMeterFillTex, 0x0000, G_TX_RENDERTILE, G_IM_FMT_I, 16, 16, 0,
                                 G_TX_NOMIRROR | G_TX_WRAP, G_TX_NOMIRROR | G_TX_WRAP, G_TX_NOMASK, G_TX_NOMASK,
                                 G_TX_NOLOD, G_TX_NOLOD);

            gSPTextureRectangle(OVERLAY_DISP++, R_MAGIC_FILL_X << 2, (magicMeterY + 3) << 2,
                                (R_MAGIC_FILL_X + gSaveContext.magic) << 2, (magicMeterY + 10) << 2, G_TX_RENDERTILE, 0,
                                0, 1 << 10, 1 << 10);
        }
    }

    CLOSE_DISPS(play->state.gfxCtx, "../z_parameter.c", 2731);
}

void func_80088AA0(s16 arg0) {
    gSaveContext.timerX[1] = 140;
    gSaveContext.timerY[1] = 80;
    D_80125A5C = false;
    gSaveContext.timer2Value = arg0;

    if (arg0 != 0) {
        gSaveContext.timer2State = 1;
    } else {
        gSaveContext.timer2State = 7;
    }
}

void func_80088AF0(PlayState* play) {
    if (gSaveContext.timer2State != 0) {
        if (GET_EVENTINF(EVENTINF_10)) {
            gSaveContext.timer2Value = 239;
        } else {
            gSaveContext.timer2Value = 1;
        }
    }
}

void func_80088B34(s16 arg0) {
    gSaveContext.timerX[0] = 140;
    gSaveContext.timerY[0] = 80;
    D_80125A5C = false;
    gSaveContext.timer1Value = arg0;

    if (arg0 != 0) {
        gSaveContext.timer1State = 5;
    } else {
        gSaveContext.timer1State = 11;
    }
}

void Interface_DrawActionLabel(GraphicsContext* gfxCtx, void* texture) {
    OPEN_DISPS(gfxCtx, "../z_parameter.c", 2820);

    gDPLoadTextureBlock_4b(OVERLAY_DISP++, texture, G_IM_FMT_IA, DO_ACTION_TEX_WIDTH, DO_ACTION_TEX_HEIGHT, 0,
                           G_TX_NOMIRROR | G_TX_WRAP, G_TX_NOMIRROR | G_TX_WRAP, G_TX_NOMASK, G_TX_NOMASK, G_TX_NOLOD,
                           G_TX_NOLOD);

    gSP1Quadrangle(OVERLAY_DISP++, 0, 2, 3, 1, 0);

    CLOSE_DISPS(gfxCtx, "../z_parameter.c", 2829);
}

void Interface_DrawItemButtons(PlayState* play) {
    static void* cUpLabelTextures[] = { gNaviCUpENGTex, gNaviCUpENGTex, gNaviCUpENGTex };
    static s16 startButtonLeftPos[] = { 132, 130, 130 };
    InterfaceContext* interfaceCtx = &play->interfaceCtx;
    Player* player = GET_PLAYER(play);
    PauseContext* pauseCtx = &play->pauseCtx;
    s16 temp; // Used as both an alpha value and a button index
    s16 texCoordScale;
    s16 width;
    s16 height;

    OPEN_DISPS(play->state.gfxCtx, "../z_parameter.c", 2900);

    // B Button Color & Texture
    // Also loads the Item Button Texture reused by other buttons afterwards
    gDPPipeSync(OVERLAY_DISP++);
    gDPSetCombineMode(OVERLAY_DISP++, G_CC_MODULATEIA_PRIM, G_CC_MODULATEIA_PRIM);
    gDPSetPrimColor(OVERLAY_DISP++, 0, 0, R_B_BTN_COLOR(0), R_B_BTN_COLOR(1), R_B_BTN_COLOR(2), interfaceCtx->bAlpha);
    gDPSetEnvColor(OVERLAY_DISP++, 0, 0, 0, 255);
    OVERLAY_DISP =
        Gfx_TextureIA8(OVERLAY_DISP, gButtonBackgroundTex, 32, 32, R_ITEM_BTN_X(0), R_ITEM_BTN_Y(0),
                       R_ITEM_BTN_WIDTH(0), R_ITEM_BTN_WIDTH(0), R_ITEM_BTN_DD(0) << 1, R_ITEM_BTN_DD(0) << 1);

    // C-Left Button Color & Texture
    gDPPipeSync(OVERLAY_DISP++);
    gDPSetPrimColor(OVERLAY_DISP++, 0, 0, R_C_BTN_COLOR(0), R_C_BTN_COLOR(1), R_C_BTN_COLOR(2),
                    interfaceCtx->cLeftAlpha);
    gSPTextureRectangle(OVERLAY_DISP++, R_ITEM_BTN_X(1) << 2, R_ITEM_BTN_Y(1) << 2,
                        (R_ITEM_BTN_X(1) + R_ITEM_BTN_WIDTH(1)) << 2, (R_ITEM_BTN_Y(1) + R_ITEM_BTN_WIDTH(1)) << 2,
                        G_TX_RENDERTILE, 0, 0, R_ITEM_BTN_DD(1) << 1, R_ITEM_BTN_DD(1) << 1);

    // C-Down Button Color & Texture
    gDPSetPrimColor(OVERLAY_DISP++, 0, 0, R_C_BTN_COLOR(0), R_C_BTN_COLOR(1), R_C_BTN_COLOR(2),
                    interfaceCtx->cDownAlpha);
    gSPTextureRectangle(OVERLAY_DISP++, R_ITEM_BTN_X(2) << 2, R_ITEM_BTN_Y(2) << 2,
                        (R_ITEM_BTN_X(2) + R_ITEM_BTN_WIDTH(2)) << 2, (R_ITEM_BTN_Y(2) + R_ITEM_BTN_WIDTH(2)) << 2,
                        G_TX_RENDERTILE, 0, 0, R_ITEM_BTN_DD(2) << 1, R_ITEM_BTN_DD(2) << 1);

    // C-Right Button Color & Texture
    gDPSetPrimColor(OVERLAY_DISP++, 0, 0, R_C_BTN_COLOR(0), R_C_BTN_COLOR(1), R_C_BTN_COLOR(2),
                    interfaceCtx->cRightAlpha);
    gSPTextureRectangle(OVERLAY_DISP++, R_ITEM_BTN_X(3) << 2, R_ITEM_BTN_Y(3) << 2,
                        (R_ITEM_BTN_X(3) + R_ITEM_BTN_WIDTH(3)) << 2, (R_ITEM_BTN_Y(3) + R_ITEM_BTN_WIDTH(3)) << 2,
                        G_TX_RENDERTILE, 0, 0, R_ITEM_BTN_DD(3) << 1, R_ITEM_BTN_DD(3) << 1);

    if ((pauseCtx->state < 8) || (pauseCtx->state >= 18)) {
        if ((play->pauseCtx.state != 0) || (play->pauseCtx.debugState != 0)) {
            // Start Button Texture, Color & Label
            gDPPipeSync(OVERLAY_DISP++);
            gDPSetPrimColor(OVERLAY_DISP++, 0, 0, 120, 120, 120, interfaceCtx->startAlpha);
            gSPTextureRectangle(OVERLAY_DISP++, startButtonLeftPos[gSaveContext.language] << 2, 17 << 2,
                                (startButtonLeftPos[gSaveContext.language] + 22) << 2, 39 << 2, G_TX_RENDERTILE, 0, 0,
                                (s32)(1.4277344 * (1 << 10)), (s32)(1.4277344 * (1 << 10)));
            gDPPipeSync(OVERLAY_DISP++);
            gDPSetPrimColor(OVERLAY_DISP++, 0, 0, 255, 255, 255, interfaceCtx->startAlpha);
            gDPSetEnvColor(OVERLAY_DISP++, 0, 0, 0, 0);
            gDPSetCombineLERP(OVERLAY_DISP++, PRIMITIVE, ENVIRONMENT, TEXEL0, ENVIRONMENT, TEXEL0, 0, PRIMITIVE, 0,
                              PRIMITIVE, ENVIRONMENT, TEXEL0, ENVIRONMENT, TEXEL0, 0, PRIMITIVE, 0);

            gDPLoadTextureBlock_4b(OVERLAY_DISP++, interfaceCtx->doActionSegment + DO_ACTION_TEX_SIZE * 2, G_IM_FMT_IA,
                                   DO_ACTION_TEX_WIDTH, DO_ACTION_TEX_HEIGHT, 0, G_TX_NOMIRROR | G_TX_WRAP,
                                   G_TX_NOMIRROR | G_TX_WRAP, G_TX_NOMASK, G_TX_NOMASK, G_TX_NOLOD, G_TX_NOLOD);

            texCoordScale = (1 << 10) / (R_START_LABEL_DD(gSaveContext.language) / 100.0f);
            width = DO_ACTION_TEX_WIDTH / (R_START_LABEL_DD(gSaveContext.language) / 100.0f);
            height = DO_ACTION_TEX_HEIGHT / (R_START_LABEL_DD(gSaveContext.language) / 100.0f);
            gSPTextureRectangle(OVERLAY_DISP++, R_START_LABEL_X(gSaveContext.language) << 2,
                                R_START_LABEL_Y(gSaveContext.language) << 2,
                                (R_START_LABEL_X(gSaveContext.language) + width) << 2,
                                (R_START_LABEL_Y(gSaveContext.language) + height) << 2, G_TX_RENDERTILE, 0, 0,
                                texCoordScale, texCoordScale);
        }
    }

    if (interfaceCtx->naviCalling && (play->pauseCtx.state == 0) && (play->pauseCtx.debugState == 0) &&
        (play->csCtx.state == CS_STATE_IDLE)) {
        if (!sCUpInvisible) {
            // C-Up Button Texture, Color & Label (Navi Text)
            gDPPipeSync(OVERLAY_DISP++);

            if ((gSaveContext.hudVisibility == HUD_VISIBILITY_NONE) ||
                (gSaveContext.hudVisibility == HUD_VISIBILITY_NONE_ALT) ||
                (gSaveContext.hudVisibility == HUD_VISIBILITY_A_HEARTS_MAGIC_WITH_OVERWRITE)) {
                temp = 0;
            } else if ((player->stateFlags1 & PLAYER_STATE1_21) || (func_8008F2F8(play) == 4) ||
                       (player->stateFlags2 & PLAYER_STATE2_18)) {
                temp = 70;
            } else {
                temp = interfaceCtx->healthAlpha;
            }

            gDPSetPrimColor(OVERLAY_DISP++, 0, 0, R_C_BTN_COLOR(0), R_C_BTN_COLOR(1), R_C_BTN_COLOR(2), temp);
            gDPSetCombineMode(OVERLAY_DISP++, G_CC_MODULATEIA_PRIM, G_CC_MODULATEIA_PRIM);
            gSPTextureRectangle(OVERLAY_DISP++, R_C_UP_BTN_X << 2, R_C_UP_BTN_Y << 2, (R_C_UP_BTN_X + 16) << 2,
                                (R_C_UP_BTN_Y + 16) << 2, G_TX_RENDERTILE, 0, 0, 2 << 10, 2 << 10);
            gDPPipeSync(OVERLAY_DISP++);
            gDPSetPrimColor(OVERLAY_DISP++, 0, 0, 255, 255, 255, temp);
            gDPSetEnvColor(OVERLAY_DISP++, 0, 0, 0, 0);
            gDPSetCombineLERP(OVERLAY_DISP++, PRIMITIVE, ENVIRONMENT, TEXEL0, ENVIRONMENT, TEXEL0, 0, PRIMITIVE, 0,
                              PRIMITIVE, ENVIRONMENT, TEXEL0, ENVIRONMENT, TEXEL0, 0, PRIMITIVE, 0);

            gDPLoadTextureBlock_4b(OVERLAY_DISP++, cUpLabelTextures[gSaveContext.language], G_IM_FMT_IA, 32, 8, 0,
                                   G_TX_NOMIRROR | G_TX_WRAP, G_TX_NOMIRROR | G_TX_WRAP, G_TX_NOMASK, G_TX_NOMASK,
                                   G_TX_NOLOD, G_TX_NOLOD);

            gSPTextureRectangle(OVERLAY_DISP++, R_C_UP_ICON_X << 2, R_C_UP_ICON_Y << 2, (R_C_UP_ICON_X + 32) << 2,
                                (R_C_UP_ICON_Y + 8) << 2, G_TX_RENDERTILE, 0, 0, 1 << 10, 1 << 10);
        }

        sCUpTimer--;
        if (sCUpTimer == 0) {
            sCUpInvisible ^= 1;
            sCUpTimer = 10;
        }
    }

    gDPPipeSync(OVERLAY_DISP++);

    // Empty C Button Arrows
    for (temp = 1; temp < 4; temp++) {
        if (gSaveContext.equips.buttonItems[temp] > 0xF0) {
            if (temp == 1) {
                gDPSetPrimColor(OVERLAY_DISP++, 0, 0, R_C_BTN_COLOR(0), R_C_BTN_COLOR(1), R_C_BTN_COLOR(2),
                                interfaceCtx->cLeftAlpha);
            } else if (temp == 2) {
                gDPSetPrimColor(OVERLAY_DISP++, 0, 0, R_C_BTN_COLOR(0), R_C_BTN_COLOR(1), R_C_BTN_COLOR(2),
                                interfaceCtx->cDownAlpha);
            } else {
                gDPSetPrimColor(OVERLAY_DISP++, 0, 0, R_C_BTN_COLOR(0), R_C_BTN_COLOR(1), R_C_BTN_COLOR(2),
                                interfaceCtx->cRightAlpha);
            }

            OVERLAY_DISP = Gfx_TextureIA8(OVERLAY_DISP, ((u8*)gButtonBackgroundTex + ((32 * 32) * (temp + 1))), 32, 32,
                                          R_ITEM_BTN_X(temp), R_ITEM_BTN_Y(temp), R_ITEM_BTN_WIDTH(temp),
                                          R_ITEM_BTN_WIDTH(temp), R_ITEM_BTN_DD(temp) << 1, R_ITEM_BTN_DD(temp) << 1);
        }
    }

    CLOSE_DISPS(play->state.gfxCtx, "../z_parameter.c", 3071);
}

void Interface_DrawItemIconTexture(PlayState* play, void* texture, s16 button) {
    OPEN_DISPS(play->state.gfxCtx, "../z_parameter.c", 3079);

    gDPLoadTextureBlock(OVERLAY_DISP++, texture, G_IM_FMT_RGBA, G_IM_SIZ_32b, 32, 32, 0, G_TX_NOMIRROR | G_TX_WRAP,
                        G_TX_NOMIRROR | G_TX_WRAP, G_TX_NOMASK, G_TX_NOMASK, G_TX_NOLOD, G_TX_NOLOD);

    gSPTextureRectangle(OVERLAY_DISP++, R_ITEM_ICON_X(button) << 2, R_ITEM_ICON_Y(button) << 2,
                        (R_ITEM_ICON_X(button) + R_ITEM_ICON_WIDTH(button)) << 2,
                        (R_ITEM_ICON_Y(button) + R_ITEM_ICON_WIDTH(button)) << 2, G_TX_RENDERTILE, 0, 0,
                        R_ITEM_ICON_DD(button) << 1, R_ITEM_ICON_DD(button) << 1);

    CLOSE_DISPS(play->state.gfxCtx, "../z_parameter.c", 3094);
}

void Interface_DrawAmmoCount(PlayState* play, s16 button, s16 alpha) {
    s16 i;
    s16 ammo;

    OPEN_DISPS(play->state.gfxCtx, "../z_parameter.c", 3105);

    i = gSaveContext.equips.buttonItems[button];

    if ((i == ITEM_STICK) || (i == ITEM_NUT) || (i == ITEM_BOMB) || (i == ITEM_BOW) ||
        ((i >= ITEM_BOW_ARROW_FIRE) && (i <= ITEM_BOW_ARROW_LIGHT)) || (i == ITEM_SLINGSHOT) || (i == ITEM_BOMBCHU) ||
        (i == ITEM_BEAN)) {

        if ((i >= ITEM_BOW_ARROW_FIRE) && (i <= ITEM_BOW_ARROW_LIGHT)) {
            i = ITEM_BOW;
        }

        ammo = AMMO(i);

        gDPPipeSync(OVERLAY_DISP++);

        if ((button == 0) && (gSaveContext.minigameState == 1)) {
            ammo = play->interfaceCtx.hbaAmmo;
        } else if ((button == 0) && (play->shootingGalleryStatus > 1)) {
            ammo = play->shootingGalleryStatus - 1;
        } else if ((button == 0) && (play->sceneId == SCENE_BOWLING) && Flags_GetSwitch(play, 0x38)) {
            ammo = play->bombchuBowlingStatus;
            if (ammo < 0) {
                ammo = 0;
            }
        } else if (((i == ITEM_BOW) && (AMMO(i) == CUR_CAPACITY(UPG_QUIVER))) ||
                   ((i == ITEM_BOMB) && (AMMO(i) == CUR_CAPACITY(UPG_BOMB_BAG))) ||
                   ((i == ITEM_SLINGSHOT) && (AMMO(i) == CUR_CAPACITY(UPG_BULLET_BAG))) ||
                   ((i == ITEM_STICK) && (AMMO(i) == CUR_CAPACITY(UPG_STICKS))) ||
                   ((i == ITEM_NUT) && (AMMO(i) == CUR_CAPACITY(UPG_NUTS))) || ((i == ITEM_BOMBCHU) && (ammo == 50)) ||
                   ((i == ITEM_BEAN) && (ammo == 15))) {
            gDPSetPrimColor(OVERLAY_DISP++, 0, 0, 120, 255, 0, alpha);
        }

        if (ammo == 0) {
            gDPSetPrimColor(OVERLAY_DISP++, 0, 0, 100, 100, 100, alpha);
        }

        for (i = 0; ammo >= 10; i++) {
            ammo -= 10;
        }

        if (i != 0) {
            OVERLAY_DISP = Gfx_TextureIA8(OVERLAY_DISP, ((u8*)gAmmoDigit0Tex + ((8 * 8) * i)), 8, 8,
                                          R_ITEM_AMMO_X(button), R_ITEM_AMMO_Y(button), 8, 8, 1 << 10, 1 << 10);
        }

        OVERLAY_DISP = Gfx_TextureIA8(OVERLAY_DISP, ((u8*)gAmmoDigit0Tex + ((8 * 8) * ammo)), 8, 8,
                                      R_ITEM_AMMO_X(button) + 6, R_ITEM_AMMO_Y(button), 8, 8, 1 << 10, 1 << 10);
    }

    CLOSE_DISPS(play->state.gfxCtx, "../z_parameter.c", 3158);
}

void Interface_DrawActionButton(PlayState* play) {
    InterfaceContext* interfaceCtx = &play->interfaceCtx;

    OPEN_DISPS(play->state.gfxCtx, "../z_parameter.c", 3172);

    Matrix_Translate(0.0f, 0.0f, XREG(18) / 10.0f, MTXMODE_NEW);
    Matrix_Scale(1.0f, 1.0f, 1.0f, MTXMODE_APPLY);
    Matrix_RotateX(interfaceCtx->unk_1F4 / 10000.0f, MTXMODE_APPLY);

    gSPMatrix(OVERLAY_DISP++, Matrix_NewMtx(play->state.gfxCtx, "../z_parameter.c", 3177),
              G_MTX_MODELVIEW | G_MTX_LOAD);
    gSPVertex(OVERLAY_DISP++, &interfaceCtx->actionVtx[0], 4, 0);

    gDPLoadTextureBlock(OVERLAY_DISP++, gButtonBackgroundTex, G_IM_FMT_IA, G_IM_SIZ_8b, 32, 32, 0,
                        G_TX_NOMIRROR | G_TX_WRAP, G_TX_NOMIRROR | G_TX_WRAP, G_TX_NOMASK, G_TX_NOMASK, G_TX_NOLOD,
                        G_TX_NOLOD);

    gSP1Quadrangle(OVERLAY_DISP++, 0, 2, 3, 1, 0);

    CLOSE_DISPS(play->state.gfxCtx, "../z_parameter.c", 3187);
}

void Interface_InitVertices(PlayState* play) {
    InterfaceContext* interfaceCtx = &play->interfaceCtx;
    s16 i;

    interfaceCtx->actionVtx = Graph_Alloc(play->state.gfxCtx, 8 * sizeof(Vtx));

    interfaceCtx->actionVtx[0].v.ob[0] = interfaceCtx->actionVtx[2].v.ob[0] = -14;
    interfaceCtx->actionVtx[1].v.ob[0] = interfaceCtx->actionVtx[3].v.ob[0] = interfaceCtx->actionVtx[0].v.ob[0] + 28;

    interfaceCtx->actionVtx[0].v.ob[1] = interfaceCtx->actionVtx[1].v.ob[1] = 14;
    interfaceCtx->actionVtx[2].v.ob[1] = interfaceCtx->actionVtx[3].v.ob[1] = interfaceCtx->actionVtx[0].v.ob[1] - 28;

    interfaceCtx->actionVtx[4].v.ob[0] = interfaceCtx->actionVtx[6].v.ob[0] = -(XREG(21) / 2);
    interfaceCtx->actionVtx[5].v.ob[0] = interfaceCtx->actionVtx[7].v.ob[0] =
        interfaceCtx->actionVtx[4].v.ob[0] + XREG(21);

    interfaceCtx->actionVtx[4].v.ob[1] = interfaceCtx->actionVtx[5].v.ob[1] = XREG(28) / 2;
    interfaceCtx->actionVtx[6].v.ob[1] = interfaceCtx->actionVtx[7].v.ob[1] =
        interfaceCtx->actionVtx[4].v.ob[1] - XREG(28);

    for (i = 0; i < 8; i += 4) {
        interfaceCtx->actionVtx[i].v.ob[2] = interfaceCtx->actionVtx[i + 1].v.ob[2] =
            interfaceCtx->actionVtx[i + 2].v.ob[2] = interfaceCtx->actionVtx[i + 3].v.ob[2] = 0;

        interfaceCtx->actionVtx[i].v.flag = interfaceCtx->actionVtx[i + 1].v.flag =
            interfaceCtx->actionVtx[i + 2].v.flag = interfaceCtx->actionVtx[i + 3].v.flag = 0;

        interfaceCtx->actionVtx[i].v.tc[0] = interfaceCtx->actionVtx[i].v.tc[1] =
            interfaceCtx->actionVtx[i + 1].v.tc[1] = interfaceCtx->actionVtx[i + 2].v.tc[0] = 0;
        interfaceCtx->actionVtx[i + 1].v.tc[0] = interfaceCtx->actionVtx[i + 2].v.tc[1] =
            interfaceCtx->actionVtx[i + 3].v.tc[0] = interfaceCtx->actionVtx[i + 3].v.tc[1] = 1024;

        interfaceCtx->actionVtx[i].v.cn[0] = interfaceCtx->actionVtx[i + 1].v.cn[0] =
            interfaceCtx->actionVtx[i + 2].v.cn[0] = interfaceCtx->actionVtx[i + 3].v.cn[0] =
                interfaceCtx->actionVtx[i].v.cn[1] = interfaceCtx->actionVtx[i + 1].v.cn[1] =
                    interfaceCtx->actionVtx[i + 2].v.cn[1] = interfaceCtx->actionVtx[i + 3].v.cn[1] =
                        interfaceCtx->actionVtx[i].v.cn[2] = interfaceCtx->actionVtx[i + 1].v.cn[2] =
                            interfaceCtx->actionVtx[i + 2].v.cn[2] = interfaceCtx->actionVtx[i + 3].v.cn[2] = 255;

        interfaceCtx->actionVtx[i].v.cn[3] = interfaceCtx->actionVtx[i + 1].v.cn[3] =
            interfaceCtx->actionVtx[i + 2].v.cn[3] = interfaceCtx->actionVtx[i + 3].v.cn[3] = 255;
    }

    interfaceCtx->actionVtx[5].v.tc[0] = interfaceCtx->actionVtx[7].v.tc[0] = 1536;
    interfaceCtx->actionVtx[6].v.tc[1] = interfaceCtx->actionVtx[7].v.tc[1] = 512;

    interfaceCtx->beatingHeartVtx = Graph_Alloc(play->state.gfxCtx, 4 * sizeof(Vtx));

    interfaceCtx->beatingHeartVtx[0].v.ob[0] = interfaceCtx->beatingHeartVtx[2].v.ob[0] = -8;
    interfaceCtx->beatingHeartVtx[1].v.ob[0] = interfaceCtx->beatingHeartVtx[3].v.ob[0] = 8;
    interfaceCtx->beatingHeartVtx[0].v.ob[1] = interfaceCtx->beatingHeartVtx[1].v.ob[1] = 8;
    interfaceCtx->beatingHeartVtx[2].v.ob[1] = interfaceCtx->beatingHeartVtx[3].v.ob[1] = -8;

    interfaceCtx->beatingHeartVtx[0].v.ob[2] = interfaceCtx->beatingHeartVtx[1].v.ob[2] =
        interfaceCtx->beatingHeartVtx[2].v.ob[2] = interfaceCtx->beatingHeartVtx[3].v.ob[2] = 0;

    interfaceCtx->beatingHeartVtx[0].v.flag = interfaceCtx->beatingHeartVtx[1].v.flag =
        interfaceCtx->beatingHeartVtx[2].v.flag = interfaceCtx->beatingHeartVtx[3].v.flag = 0;

    interfaceCtx->beatingHeartVtx[0].v.tc[0] = interfaceCtx->beatingHeartVtx[0].v.tc[1] =
        interfaceCtx->beatingHeartVtx[1].v.tc[1] = interfaceCtx->beatingHeartVtx[2].v.tc[0] = 0;
    interfaceCtx->beatingHeartVtx[1].v.tc[0] = interfaceCtx->beatingHeartVtx[2].v.tc[1] =
        interfaceCtx->beatingHeartVtx[3].v.tc[0] = interfaceCtx->beatingHeartVtx[3].v.tc[1] = 512;

    interfaceCtx->beatingHeartVtx[0].v.cn[0] = interfaceCtx->beatingHeartVtx[1].v.cn[0] =
        interfaceCtx->beatingHeartVtx[2].v.cn[0] = interfaceCtx->beatingHeartVtx[3].v.cn[0] =
            interfaceCtx->beatingHeartVtx[0].v.cn[1] = interfaceCtx->beatingHeartVtx[1].v.cn[1] =
                interfaceCtx->beatingHeartVtx[2].v.cn[1] = interfaceCtx->beatingHeartVtx[3].v.cn[1] =
                    interfaceCtx->beatingHeartVtx[0].v.cn[2] = interfaceCtx->beatingHeartVtx[1].v.cn[2] =
                        interfaceCtx->beatingHeartVtx[2].v.cn[2] = interfaceCtx->beatingHeartVtx[3].v.cn[2] =
                            interfaceCtx->beatingHeartVtx[0].v.cn[3] = interfaceCtx->beatingHeartVtx[1].v.cn[3] =
                                interfaceCtx->beatingHeartVtx[2].v.cn[3] = interfaceCtx->beatingHeartVtx[3].v.cn[3] =
                                    255;
}

void func_8008A8B8(PlayState* play, s32 topY, s32 bottomY, s32 leftX, s32 rightX) {
    InterfaceContext* interfaceCtx = &play->interfaceCtx;
    Vec3f eye;
    Vec3f lookAt;
    Vec3f up;

    eye.x = eye.y = eye.z = 0.0f;
    lookAt.x = lookAt.y = 0.0f;
    lookAt.z = -1.0f;
    up.x = up.z = 0.0f;
    up.y = 1.0f;

    View_LookAt(&interfaceCtx->view, &eye, &lookAt, &up);

    interfaceCtx->viewport.topY = topY;
    interfaceCtx->viewport.bottomY = bottomY;
    interfaceCtx->viewport.leftX = leftX;
    interfaceCtx->viewport.rightX = rightX;
    View_SetViewport(&interfaceCtx->view, &interfaceCtx->viewport);

    View_SetPerspective(&interfaceCtx->view, 60.0f, 10.0f, 60.0f);
    View_ApplyPerspectiveToOverlay(&interfaceCtx->view);
}

void func_8008A994(InterfaceContext* interfaceCtx) {
    SET_FULLSCREEN_VIEWPORT(&interfaceCtx->view);
    View_ApplyOrthoToOverlay(&interfaceCtx->view);
}

void Interface_Draw(PlayState* play) {
    static s16 magicArrowEffectsR[] = { 255, 100, 255 };
    static s16 magicArrowEffectsG[] = { 0, 100, 255 };
    static s16 magicArrowEffectsB[] = { 0, 255, 100 };
    static s16 timerDigitLeftPos[] = { 16, 25, 34, 42, 51 };
    static s16 digitWidth[] = { 9, 9, 8, 9, 9 };
    // unused, most likely colors
    static s16 D_80125B1C[][3] = {
        { 0, 150, 0 }, { 100, 255, 0 }, { 255, 255, 255 }, { 0, 0, 0 }, { 255, 255, 255 },
    };
    static s16 rupeeDigitsFirst[] = { 1, 0, 0 };
    static s16 rupeeDigitsCount[] = { 2, 3, 3 };
    static s16 spoilingItemEntrances[] = { ENTR_SPOT10_2, ENTR_SPOT07_3, ENTR_SPOT07_3 };
    static f32 D_80125B54[] = { -40.0f, -35.0f }; // unused
    static s16 D_80125B5C[] = { 91, 91 };         // unused
    static s16 D_8015FFE0;
    static s16 D_8015FFE2;
    static s16 D_8015FFE4;
    static s16 D_8015FFE6;
    static s16 timerDigits[5];
    InterfaceContext* interfaceCtx = &play->interfaceCtx;
    PauseContext* pauseCtx = &play->pauseCtx;
    MessageContext* msgCtx = &play->msgCtx;
    Player* player = GET_PLAYER(play);
    s16 svar1;
    s16 svar2;
    s16 svar3;
    s16 svar4;
    s16 svar5;
    s16 svar6;

    OPEN_DISPS(play->state.gfxCtx, "../z_parameter.c", 3405);

    gSPSegment(OVERLAY_DISP++, 0x02, interfaceCtx->parameterSegment);
    gSPSegment(OVERLAY_DISP++, 0x07, interfaceCtx->doActionSegment);
    gSPSegment(OVERLAY_DISP++, 0x08, interfaceCtx->iconItemSegment);
    gSPSegment(OVERLAY_DISP++, 0x0B, interfaceCtx->mapSegment);

    if (pauseCtx->debugState == 0) {
        Interface_InitVertices(play);
        func_8008A994(interfaceCtx);
        Health_DrawMeter(play);

        Gfx_SetupDL_39Overlay(play->state.gfxCtx);

        // Rupee Icon
        gDPSetPrimColor(OVERLAY_DISP++, 0, 0, 200, 255, 100, interfaceCtx->magicAlpha);
        gDPSetEnvColor(OVERLAY_DISP++, 0, 80, 0, 255);
        OVERLAY_DISP = Gfx_TextureIA8(OVERLAY_DISP, gRupeeCounterIconTex, 16, 16, 26, 206, 16, 16, 1 << 10, 1 << 10);

        switch (play->sceneId) {
            case SCENE_BMORI1:
            case SCENE_HIDAN:
            case SCENE_MIZUSIN:
            case SCENE_JYASINZOU:
            case SCENE_HAKADAN:
            case SCENE_HAKADANCH:
            case SCENE_ICE_DOUKUTO:
            case SCENE_GANON:
            case SCENE_MEN:
            case SCENE_GERUDOWAY:
            case SCENE_GANONTIKA:
            case SCENE_GANON_SONOGO:
            case SCENE_GANONTIKA_SONOGO:
            case SCENE_TAKARAYA:
                if (gSaveContext.inventory.dungeonKeys[gSaveContext.mapIndex] >= 0) {
                    // Small Key Icon
                    gDPPipeSync(OVERLAY_DISP++);
                    gDPSetPrimColor(OVERLAY_DISP++, 0, 0, 200, 230, 255, interfaceCtx->magicAlpha);
                    gDPSetEnvColor(OVERLAY_DISP++, 0, 0, 20, 255);
                    OVERLAY_DISP = Gfx_TextureIA8(OVERLAY_DISP, gSmallKeyCounterIconTex, 16, 16, 26, 190, 16, 16,
                                                  1 << 10, 1 << 10);

                    // Small Key Counter
                    gDPPipeSync(OVERLAY_DISP++);
                    gDPSetPrimColor(OVERLAY_DISP++, 0, 0, 255, 255, 255, interfaceCtx->magicAlpha);
                    gDPSetCombineLERP(OVERLAY_DISP++, 0, 0, 0, PRIMITIVE, TEXEL0, 0, PRIMITIVE, 0, 0, 0, 0, PRIMITIVE,
                                      TEXEL0, 0, PRIMITIVE, 0);

                    interfaceCtx->counterDigits[2] = 0;
                    interfaceCtx->counterDigits[3] = gSaveContext.inventory.dungeonKeys[gSaveContext.mapIndex];

                    while (interfaceCtx->counterDigits[3] >= 10) {
                        interfaceCtx->counterDigits[2]++;
                        interfaceCtx->counterDigits[3] -= 10;
                    }

                    svar3 = 42;

                    if (interfaceCtx->counterDigits[2] != 0) {
                        OVERLAY_DISP = Gfx_TextureI8(
                            OVERLAY_DISP, ((u8*)gCounterDigit0Tex + (8 * 16 * interfaceCtx->counterDigits[2])), 8, 16,
                            svar3, 190, 8, 16, 1 << 10, 1 << 10);
                        svar3 += 8;
                    }

                    OVERLAY_DISP = Gfx_TextureI8(OVERLAY_DISP,
                                                 ((u8*)gCounterDigit0Tex + (8 * 16 * interfaceCtx->counterDigits[3])),
                                                 8, 16, svar3, 190, 8, 16, 1 << 10, 1 << 10);
                }
                break;
            default:
                break;
        }

        // Rupee Counter
        gDPPipeSync(OVERLAY_DISP++);

        if (gSaveContext.rupees == CUR_CAPACITY(UPG_WALLET)) {
            gDPSetPrimColor(OVERLAY_DISP++, 0, 0, 120, 255, 0, interfaceCtx->magicAlpha);
        } else if (gSaveContext.rupees != 0) {
            gDPSetPrimColor(OVERLAY_DISP++, 0, 0, 255, 255, 255, interfaceCtx->magicAlpha);
        } else {
            gDPSetPrimColor(OVERLAY_DISP++, 0, 0, 100, 100, 100, interfaceCtx->magicAlpha);
        }

        gDPSetCombineLERP(OVERLAY_DISP++, 0, 0, 0, PRIMITIVE, TEXEL0, 0, PRIMITIVE, 0, 0, 0, 0, PRIMITIVE, TEXEL0, 0,
                          PRIMITIVE, 0);

        interfaceCtx->counterDigits[0] = interfaceCtx->counterDigits[1] = 0;
        interfaceCtx->counterDigits[2] = gSaveContext.rupees;

        if ((interfaceCtx->counterDigits[2] > 9999) || (interfaceCtx->counterDigits[2] < 0)) {
            interfaceCtx->counterDigits[2] &= 0xDDD;
        }

        while (interfaceCtx->counterDigits[2] >= 100) {
            interfaceCtx->counterDigits[0]++;
            interfaceCtx->counterDigits[2] -= 100;
        }

        while (interfaceCtx->counterDigits[2] >= 10) {
            interfaceCtx->counterDigits[1]++;
            interfaceCtx->counterDigits[2] -= 10;
        }

        svar2 = rupeeDigitsFirst[CUR_UPG_VALUE(UPG_WALLET)];
        svar5 = rupeeDigitsCount[CUR_UPG_VALUE(UPG_WALLET)];

        for (svar1 = 0, svar3 = 42; svar1 < svar5; svar1++, svar2++, svar3 += 8) {
            OVERLAY_DISP =
                Gfx_TextureI8(OVERLAY_DISP, ((u8*)gCounterDigit0Tex + (8 * 16 * interfaceCtx->counterDigits[svar2])), 8,
                              16, svar3, 206, 8, 16, 1 << 10, 1 << 10);
        }

        Magic_DrawMeter(play);
        Minimap_Draw(play);

        if ((R_PAUSE_MENU_MODE != 2) && (R_PAUSE_MENU_MODE != 3)) {
            func_8002C124(&play->actorCtx.targetCtx, play); // Draw Z-Target
        }

        Gfx_SetupDL_39Overlay(play->state.gfxCtx);

        Interface_DrawItemButtons(play);

        gDPPipeSync(OVERLAY_DISP++);
        gDPSetPrimColor(OVERLAY_DISP++, 0, 0, 255, 255, 255, interfaceCtx->bAlpha);
        gDPSetCombineMode(OVERLAY_DISP++, G_CC_MODULATERGBA_PRIM, G_CC_MODULATERGBA_PRIM);

        if (!(interfaceCtx->unk_1FA)) {
            // B Button Icon & Ammo Count
            if (gSaveContext.equips.buttonItems[0] != ITEM_NONE) {
                Interface_DrawItemIconTexture(play, interfaceCtx->iconItemSegment, 0);

                if ((player->stateFlags1 & PLAYER_STATE1_23) || (play->shootingGalleryStatus > 1) ||
                    ((play->sceneId == SCENE_BOWLING) && Flags_GetSwitch(play, 0x38))) {
                    gDPPipeSync(OVERLAY_DISP++);
                    gDPSetCombineLERP(OVERLAY_DISP++, PRIMITIVE, ENVIRONMENT, TEXEL0, ENVIRONMENT, TEXEL0, 0, PRIMITIVE,
                                      0, PRIMITIVE, ENVIRONMENT, TEXEL0, ENVIRONMENT, TEXEL0, 0, PRIMITIVE, 0);
                    Interface_DrawAmmoCount(play, 0, interfaceCtx->bAlpha);
                }
            }
        } else {
            // B Button Do Action Label
            gDPPipeSync(OVERLAY_DISP++);
            gDPSetCombineLERP(OVERLAY_DISP++, PRIMITIVE, ENVIRONMENT, TEXEL0, ENVIRONMENT, TEXEL0, 0, PRIMITIVE, 0,
                              PRIMITIVE, ENVIRONMENT, TEXEL0, ENVIRONMENT, TEXEL0, 0, PRIMITIVE, 0);
            gDPSetPrimColor(OVERLAY_DISP++, 0, 0, 255, 255, 255, interfaceCtx->bAlpha);

            gDPLoadTextureBlock_4b(OVERLAY_DISP++, interfaceCtx->doActionSegment + DO_ACTION_TEX_SIZE, G_IM_FMT_IA,
                                   DO_ACTION_TEX_WIDTH, DO_ACTION_TEX_HEIGHT, 0, G_TX_NOMIRROR | G_TX_WRAP,
                                   G_TX_NOMIRROR | G_TX_WRAP, G_TX_NOMASK, G_TX_NOMASK, G_TX_NOLOD, G_TX_NOLOD);

            R_B_LABEL_DD = (1 << 10) / (WREG(37 + gSaveContext.language) / 100.0f);
            gSPTextureRectangle(OVERLAY_DISP++, R_B_LABEL_X(gSaveContext.language) << 2,
                                R_B_LABEL_Y(gSaveContext.language) << 2,
                                (R_B_LABEL_X(gSaveContext.language) + DO_ACTION_TEX_WIDTH) << 2,
                                (R_B_LABEL_Y(gSaveContext.language) + DO_ACTION_TEX_HEIGHT) << 2, G_TX_RENDERTILE, 0, 0,
                                R_B_LABEL_DD, R_B_LABEL_DD);
        }

        gDPPipeSync(OVERLAY_DISP++);

        // C-Left Button Icon & Ammo Count
        if (gSaveContext.equips.buttonItems[1] < 0xF0) {
            gDPSetPrimColor(OVERLAY_DISP++, 0, 0, 255, 255, 255, interfaceCtx->cLeftAlpha);
            gDPSetCombineMode(OVERLAY_DISP++, G_CC_MODULATERGBA_PRIM, G_CC_MODULATERGBA_PRIM);
            Interface_DrawItemIconTexture(play, interfaceCtx->iconItemSegment + 0x1000, 1);
            gDPPipeSync(OVERLAY_DISP++);
            gDPSetCombineLERP(OVERLAY_DISP++, PRIMITIVE, ENVIRONMENT, TEXEL0, ENVIRONMENT, TEXEL0, 0, PRIMITIVE, 0,
                              PRIMITIVE, ENVIRONMENT, TEXEL0, ENVIRONMENT, TEXEL0, 0, PRIMITIVE, 0);
            Interface_DrawAmmoCount(play, 1, interfaceCtx->cLeftAlpha);
        }

        gDPPipeSync(OVERLAY_DISP++);

        // C-Down Button Icon & Ammo Count
        if (gSaveContext.equips.buttonItems[2] < 0xF0) {
            gDPSetPrimColor(OVERLAY_DISP++, 0, 0, 255, 255, 255, interfaceCtx->cDownAlpha);
            gDPSetCombineMode(OVERLAY_DISP++, G_CC_MODULATERGBA_PRIM, G_CC_MODULATERGBA_PRIM);
            Interface_DrawItemIconTexture(play, interfaceCtx->iconItemSegment + 0x2000, 2);
            gDPPipeSync(OVERLAY_DISP++);
            gDPSetCombineLERP(OVERLAY_DISP++, PRIMITIVE, ENVIRONMENT, TEXEL0, ENVIRONMENT, TEXEL0, 0, PRIMITIVE, 0,
                              PRIMITIVE, ENVIRONMENT, TEXEL0, ENVIRONMENT, TEXEL0, 0, PRIMITIVE, 0);
            Interface_DrawAmmoCount(play, 2, interfaceCtx->cDownAlpha);
        }

        gDPPipeSync(OVERLAY_DISP++);

        // C-Right Button Icon & Ammo Count
        if (gSaveContext.equips.buttonItems[3] < 0xF0) {
            gDPSetPrimColor(OVERLAY_DISP++, 0, 0, 255, 255, 255, interfaceCtx->cRightAlpha);
            gDPSetCombineMode(OVERLAY_DISP++, G_CC_MODULATERGBA_PRIM, G_CC_MODULATERGBA_PRIM);
            Interface_DrawItemIconTexture(play, interfaceCtx->iconItemSegment + 0x3000, 3);
            gDPPipeSync(OVERLAY_DISP++);
            gDPSetCombineLERP(OVERLAY_DISP++, PRIMITIVE, ENVIRONMENT, TEXEL0, ENVIRONMENT, TEXEL0, 0, PRIMITIVE, 0,
                              PRIMITIVE, ENVIRONMENT, TEXEL0, ENVIRONMENT, TEXEL0, 0, PRIMITIVE, 0);
            Interface_DrawAmmoCount(play, 3, interfaceCtx->cRightAlpha);
        }

        // A Button
        Gfx_SetupDL_42Overlay(play->state.gfxCtx);
        func_8008A8B8(play, R_A_BTN_Y, R_A_BTN_Y + 45, R_A_BTN_X, R_A_BTN_X + 45);
        gSPClearGeometryMode(OVERLAY_DISP++, G_CULL_BOTH);
        gDPSetCombineMode(OVERLAY_DISP++, G_CC_MODULATEIA_PRIM, G_CC_MODULATEIA_PRIM);
        gDPSetPrimColor(OVERLAY_DISP++, 0, 0, R_A_BTN_COLOR(0), R_A_BTN_COLOR(1), R_A_BTN_COLOR(2),
                        interfaceCtx->aAlpha);
        Interface_DrawActionButton(play);
        gDPPipeSync(OVERLAY_DISP++);
        func_8008A8B8(play, R_A_ICON_Y, R_A_ICON_Y + 45, R_A_ICON_X, R_A_ICON_X + 45);
        gSPSetGeometryMode(OVERLAY_DISP++, G_CULL_BACK);
        gDPSetCombineLERP(OVERLAY_DISP++, PRIMITIVE, ENVIRONMENT, TEXEL0, ENVIRONMENT, TEXEL0, 0, PRIMITIVE, 0,
                          PRIMITIVE, ENVIRONMENT, TEXEL0, ENVIRONMENT, TEXEL0, 0, PRIMITIVE, 0);
        gDPSetPrimColor(OVERLAY_DISP++, 0, 0, 255, 255, 255, interfaceCtx->aAlpha);
        gDPSetEnvColor(OVERLAY_DISP++, 0, 0, 0, 0);
        Matrix_Translate(0.0f, 0.0f, WREG(46 + gSaveContext.language) / 10.0f, MTXMODE_NEW);
        Matrix_Scale(1.0f, 1.0f, 1.0f, MTXMODE_APPLY);
        Matrix_RotateX(interfaceCtx->unk_1F4 / 10000.0f, MTXMODE_APPLY);
        gSPMatrix(OVERLAY_DISP++, Matrix_NewMtx(play->state.gfxCtx, "../z_parameter.c", 3701),
                  G_MTX_MODELVIEW | G_MTX_LOAD);
        gSPVertex(OVERLAY_DISP++, &interfaceCtx->actionVtx[4], 4, 0);

        if ((interfaceCtx->unk_1EC < 2) || (interfaceCtx->unk_1EC == 3)) {
            Interface_DrawActionLabel(play->state.gfxCtx, interfaceCtx->doActionSegment);
        } else {
            Interface_DrawActionLabel(play->state.gfxCtx, interfaceCtx->doActionSegment + DO_ACTION_TEX_SIZE);
        }

        gDPPipeSync(OVERLAY_DISP++);

        func_8008A994(interfaceCtx);

        if ((pauseCtx->state == 6) && (pauseCtx->unk_1E4 == 3)) {
            // Inventory Equip Effects
            gSPSegment(OVERLAY_DISP++, 0x08, pauseCtx->iconItemSegment);
            Gfx_SetupDL_42Overlay(play->state.gfxCtx);
            gDPSetCombineMode(OVERLAY_DISP++, G_CC_MODULATERGBA_PRIM, G_CC_MODULATERGBA_PRIM);
            gSPMatrix(OVERLAY_DISP++, &gMtxClear, G_MTX_MODELVIEW | G_MTX_LOAD);

            pauseCtx->cursorVtx[16].v.ob[0] = pauseCtx->cursorVtx[18].v.ob[0] = pauseCtx->equipAnimX / 10;
            pauseCtx->cursorVtx[17].v.ob[0] = pauseCtx->cursorVtx[19].v.ob[0] =
                pauseCtx->cursorVtx[16].v.ob[0] + WREG(90) / 10;
            pauseCtx->cursorVtx[16].v.ob[1] = pauseCtx->cursorVtx[17].v.ob[1] = pauseCtx->equipAnimY / 10;
            pauseCtx->cursorVtx[18].v.ob[1] = pauseCtx->cursorVtx[19].v.ob[1] =
                pauseCtx->cursorVtx[16].v.ob[1] - WREG(90) / 10;

            if (pauseCtx->equipTargetItem < 0xBF) {
                // Normal Equip (icon goes from the inventory slot to the C button when equipping it)
                gDPSetPrimColor(OVERLAY_DISP++, 0, 0, 255, 255, 255, pauseCtx->equipAnimAlpha);
                gSPVertex(OVERLAY_DISP++, &pauseCtx->cursorVtx[16], 4, 0);

                gDPLoadTextureBlock(OVERLAY_DISP++, gItemIcons[pauseCtx->equipTargetItem], G_IM_FMT_RGBA, G_IM_SIZ_32b,
                                    32, 32, 0, G_TX_NOMIRROR | G_TX_WRAP, G_TX_NOMIRROR | G_TX_WRAP, G_TX_NOMASK,
                                    G_TX_NOMASK, G_TX_NOLOD, G_TX_NOLOD);
            } else {
                // Magic Arrow Equip Effect
                svar1 = pauseCtx->equipTargetItem - 0xBF;
                gDPSetPrimColor(OVERLAY_DISP++, 0, 0, magicArrowEffectsR[svar1], magicArrowEffectsG[svar1],
                                magicArrowEffectsB[svar1], pauseCtx->equipAnimAlpha);

                if ((pauseCtx->equipAnimAlpha > 0) && (pauseCtx->equipAnimAlpha < 255)) {
                    svar1 = (pauseCtx->equipAnimAlpha / 8) / 2;
                    pauseCtx->cursorVtx[16].v.ob[0] = pauseCtx->cursorVtx[18].v.ob[0] =
                        pauseCtx->cursorVtx[16].v.ob[0] - svar1;
                    pauseCtx->cursorVtx[17].v.ob[0] = pauseCtx->cursorVtx[19].v.ob[0] =
                        pauseCtx->cursorVtx[16].v.ob[0] + svar1 * 2 + 32;
                    pauseCtx->cursorVtx[16].v.ob[1] = pauseCtx->cursorVtx[17].v.ob[1] =
                        pauseCtx->cursorVtx[16].v.ob[1] + svar1;
                    pauseCtx->cursorVtx[18].v.ob[1] = pauseCtx->cursorVtx[19].v.ob[1] =
                        pauseCtx->cursorVtx[16].v.ob[1] - svar1 * 2 - 32;
                }

                gSPVertex(OVERLAY_DISP++, &pauseCtx->cursorVtx[16], 4, 0);
                gDPLoadTextureBlock(OVERLAY_DISP++, gMagicArrowEquipEffectTex, G_IM_FMT_IA, G_IM_SIZ_8b, 32, 32, 0,
                                    G_TX_NOMIRROR | G_TX_WRAP, G_TX_NOMIRROR | G_TX_WRAP, G_TX_NOMASK, G_TX_NOMASK,
                                    G_TX_NOLOD, G_TX_NOLOD);
            }

            gSP1Quadrangle(OVERLAY_DISP++, 0, 2, 3, 1, 0);
        }

        Gfx_SetupDL_39Overlay(play->state.gfxCtx);

        if ((play->pauseCtx.state == 0) && (play->pauseCtx.debugState == 0)) {
            if (gSaveContext.minigameState != 1) {
                // Carrots rendering if the action corresponds to riding a horse
                if (interfaceCtx->unk_1EE == 8) {
                    // Load Carrot Icon
                    gDPLoadTextureBlock(OVERLAY_DISP++, gCarrotIconTex, G_IM_FMT_RGBA, G_IM_SIZ_32b, 16, 16, 0,
                                        G_TX_NOMIRROR | G_TX_WRAP, G_TX_NOMIRROR | G_TX_WRAP, G_TX_NOMASK, G_TX_NOMASK,
                                        G_TX_NOLOD, G_TX_NOLOD);

                    // Draw 6 carrots
                    for (svar1 = 1, svar5 = ZREG(14); svar1 < 7; svar1++, svar5 += 16) {
                        // Carrot Color (based on availability)
                        if ((interfaceCtx->numHorseBoosts == 0) || (interfaceCtx->numHorseBoosts < svar1)) {
                            gDPSetPrimColor(OVERLAY_DISP++, 0, 0, 0, 150, 255, interfaceCtx->aAlpha);
                        } else {
                            gDPSetPrimColor(OVERLAY_DISP++, 0, 0, 255, 255, 255, interfaceCtx->aAlpha);
                        }

                        gSPTextureRectangle(OVERLAY_DISP++, svar5 << 2, ZREG(15) << 2, (svar5 + 16) << 2,
                                            (ZREG(15) + 16) << 2, G_TX_RENDERTILE, 0, 0, 1 << 10, 1 << 10);
                    }
                }
            } else {
                // Score for the Horseback Archery
                svar5 = WREG(32);
                gDPSetPrimColor(OVERLAY_DISP++, 0, 0, 255, 255, 255, interfaceCtx->bAlpha);

                // Target Icon
                gDPLoadTextureBlock(OVERLAY_DISP++, gArcheryScoreIconTex, G_IM_FMT_RGBA, G_IM_SIZ_16b, 24, 16, 0,
                                    G_TX_NOMIRROR | G_TX_WRAP, G_TX_NOMIRROR | G_TX_WRAP, G_TX_NOMASK, G_TX_NOMASK,
                                    G_TX_NOLOD, G_TX_NOLOD);

                gSPTextureRectangle(OVERLAY_DISP++, (svar5 + 28) << 2, ZREG(15) << 2, (svar5 + 52) << 2,
                                    (ZREG(15) + 16) << 2, G_TX_RENDERTILE, 0, 0, 1 << 10, 1 << 10);

                // Score Counter
                gDPPipeSync(OVERLAY_DISP++);
                gDPSetCombineLERP(OVERLAY_DISP++, 0, 0, 0, PRIMITIVE, TEXEL0, 0, PRIMITIVE, 0, 0, 0, 0, PRIMITIVE,
                                  TEXEL0, 0, PRIMITIVE, 0);

                svar5 = WREG(32) + 6 * 9;

                for (svar1 = svar2 = 0; svar1 < 4; svar1++) {
                    if (sHBAScoreDigits[svar1] != 0 || (svar2 != 0) || (svar1 >= 3)) {
                        OVERLAY_DISP = Gfx_TextureI8(
                            OVERLAY_DISP, ((u8*)gCounterDigit0Tex + (8 * 16 * sHBAScoreDigits[svar1])), 8, 16, svar5,
                            (ZREG(15) - 2), digitWidth[0], VREG(42), VREG(43) << 1, VREG(43) << 1);
                        svar5 += 9;
                        svar2++;
                    }
                }

                gDPPipeSync(OVERLAY_DISP++);
                gDPSetCombineMode(OVERLAY_DISP++, G_CC_MODULATERGBA_PRIM, G_CC_MODULATERGBA_PRIM);
            }
        }

        if ((gSaveContext.timer2State == 5) && (Message_GetState(&play->msgCtx) == TEXT_STATE_EVENT)) {
            // Trade quest timer reached 0
            D_8015FFE6 = 40;
            gSaveContext.cutsceneIndex = 0;
            play->transitionTrigger = TRANS_TRIGGER_START;
            play->transitionType = TRANS_TYPE_FADE_WHITE;
            gSaveContext.timer2State = 0;

            if ((gSaveContext.equips.buttonItems[0] != ITEM_SWORD_KOKIRI) &&
                (gSaveContext.equips.buttonItems[0] != ITEM_SWORD_MASTER) &&
                (gSaveContext.equips.buttonItems[0] != ITEM_SWORD_BGS) &&
                (gSaveContext.equips.buttonItems[0] != ITEM_SWORD_KNIFE)) {
                if (gSaveContext.buttonStatus[0] != BTN_ENABLED) {
                    gSaveContext.equips.buttonItems[0] = gSaveContext.buttonStatus[0];
                } else {
                    gSaveContext.equips.buttonItems[0] = ITEM_NONE;
                }
            }

            // Revert any spoiling trade quest items
            for (svar1 = 0; svar1 < ARRAY_COUNT(gSpoilingItems); svar1++) {
                if (INV_CONTENT(ITEM_TRADE_ADULT) == gSpoilingItems[svar1]) {
                    gSaveContext.eventInf[EVENTINF_HORSES_INDEX] &=
                        (u16) ~(EVENTINF_HORSES_STATE_MASK | EVENTINF_HORSES_HORSETYPE_MASK | EVENTINF_HORSES_05_MASK |
                                EVENTINF_HORSES_06_MASK | EVENTINF_HORSES_0F_MASK);
                    osSyncPrintf("EVENT_INF=%x\n", gSaveContext.eventInf[EVENTINF_HORSES_INDEX]);
                    play->nextEntranceIndex = spoilingItemEntrances[svar1];
                    INV_CONTENT(gSpoilingItemReverts[svar1]) = gSpoilingItemReverts[svar1];

                    for (svar2 = 1; svar2 < 4; svar2++) {
                        if (gSaveContext.equips.buttonItems[svar2] == gSpoilingItems[svar1]) {
                            gSaveContext.equips.buttonItems[svar2] = gSpoilingItemReverts[svar1];
                            Interface_LoadItemIcon1(play, svar2);
                        }
                    }
                }
            }
        }

        if ((play->pauseCtx.state == 0) && (play->pauseCtx.debugState == 0) &&
            (play->gameOverCtx.state == GAMEOVER_INACTIVE) && (msgCtx->msgMode == MSGMODE_NONE) &&
            !(player->stateFlags2 & PLAYER_STATE2_24) && (play->transitionTrigger == TRANS_TRIGGER_OFF) &&
            (play->transitionMode == TRANS_MODE_OFF) && !Play_InCsMode(play) && (gSaveContext.minigameState != 1) &&
            (play->shootingGalleryStatus <= 1) && !((play->sceneId == SCENE_BOWLING) && Flags_GetSwitch(play, 0x38))) {
            svar6 = 0;
            switch (gSaveContext.timer1State) {
                case 1:
                    D_8015FFE2 = 20;
                    D_8015FFE0 = 20;
                    gSaveContext.timer1Value = gSaveContext.health >> 1;
                    gSaveContext.timer1State = 2;
                    break;
                case 2:
                    D_8015FFE2--;
                    if (D_8015FFE2 == 0) {
                        D_8015FFE2 = 20;
                        gSaveContext.timer1State = 3;
                    }
                    break;
                case 5:
                case 11:
                    D_8015FFE2 = 20;
                    D_8015FFE0 = 20;
                    if (gSaveContext.timer1State == 5) {
                        gSaveContext.timer1State = 6;
                    } else {
                        gSaveContext.timer1State = 12;
                    }
                    break;
                case 6:
                case 12:
                    D_8015FFE2--;
                    if (D_8015FFE2 == 0) {
                        D_8015FFE2 = 20;
                        if (gSaveContext.timer1State == 6) {
                            gSaveContext.timer1State = 7;
                        } else {
                            gSaveContext.timer1State = 13;
                        }
                    }
                    break;
                case 3:
                case 7:
                    svar1 = (gSaveContext.timerX[0] - 26) / D_8015FFE2;
                    gSaveContext.timerX[0] -= svar1;

                    if (gSaveContext.healthCapacity > 0xA0) {
                        svar1 = (gSaveContext.timerY[0] - 54) / D_8015FFE2;
                    } else {
                        svar1 = (gSaveContext.timerY[0] - 46) / D_8015FFE2;
                    }
                    gSaveContext.timerY[0] -= svar1;

                    D_8015FFE2--;
                    if (D_8015FFE2 == 0) {
                        D_8015FFE2 = 20;
                        gSaveContext.timerX[0] = 26;

                        if (gSaveContext.healthCapacity > 0xA0) {
                            gSaveContext.timerY[0] = 54;
                        } else {
                            gSaveContext.timerY[0] = 46;
                        }

                        if (gSaveContext.timer1State == 3) {
                            gSaveContext.timer1State = 4;
                        } else {
                            gSaveContext.timer1State = 8;
                        }
                    }
                    FALLTHROUGH;
                case 4:
                case 8:
                    if ((gSaveContext.timer1State == 4) || (gSaveContext.timer1State == 8)) {
                        if (gSaveContext.healthCapacity > 0xA0) {
                            gSaveContext.timerY[0] = 54;
                        } else {
                            gSaveContext.timerY[0] = 46;
                        }
                    }

                    if ((gSaveContext.timer1State >= 3) && (msgCtx->msgLength == 0)) {
                        D_8015FFE0--;
                        if (D_8015FFE0 == 0) {
                            if (gSaveContext.timer1Value != 0) {
                                gSaveContext.timer1Value--;
                            }

                            D_8015FFE0 = 20;

                            if (gSaveContext.timer1Value == 0) {
                                gSaveContext.timer1State = 10;
                                if (D_80125A5C) {
                                    gSaveContext.health = 0;
                                    play->damagePlayer(play, -(gSaveContext.health + 2));
                                }
                                D_80125A5C = false;
                            } else if (gSaveContext.timer1Value > 60) {
                                if (timerDigits[4] == 1) {
                                    Audio_PlaySfxGeneral(NA_SE_SY_MESSAGE_WOMAN, &gSfxDefaultPos, 4,
                                                         &gSfxDefaultFreqAndVolScale, &gSfxDefaultFreqAndVolScale,
                                                         &gSfxDefaultReverb);
                                }
                            } else if (gSaveContext.timer1Value >= 11) {
                                if (timerDigits[4] & 1) {
                                    Audio_PlaySfxGeneral(NA_SE_SY_WARNING_COUNT_N, &gSfxDefaultPos, 4,
                                                         &gSfxDefaultFreqAndVolScale, &gSfxDefaultFreqAndVolScale,
                                                         &gSfxDefaultReverb);
                                }
                            } else {
                                Audio_PlaySfxGeneral(NA_SE_SY_WARNING_COUNT_E, &gSfxDefaultPos, 4,
                                                     &gSfxDefaultFreqAndVolScale, &gSfxDefaultFreqAndVolScale,
                                                     &gSfxDefaultReverb);
                            }
                        }
                    }
                    break;
                case 13:
                    svar1 = (gSaveContext.timerX[0] - 26) / D_8015FFE2;
                    gSaveContext.timerX[0] -= svar1;

                    if (gSaveContext.healthCapacity > 0xA0) {
                        svar1 = (gSaveContext.timerY[0] - 54) / D_8015FFE2;
                    } else {
                        svar1 = (gSaveContext.timerY[0] - 46) / D_8015FFE2;
                    }
                    gSaveContext.timerY[0] -= svar1;

                    D_8015FFE2--;
                    if (D_8015FFE2 == 0) {
                        D_8015FFE2 = 20;
                        gSaveContext.timerX[0] = 26;
                        if (gSaveContext.healthCapacity > 0xA0) {
                            gSaveContext.timerY[0] = 54;
                        } else {
                            gSaveContext.timerY[0] = 46;
                        }

                        gSaveContext.timer1State = 14;
                    }
                    FALLTHROUGH;
                case 14:
                    if (gSaveContext.timer1State == 14) {
                        if (gSaveContext.healthCapacity > 0xA0) {
                            gSaveContext.timerY[0] = 54;
                        } else {
                            gSaveContext.timerY[0] = 46;
                        }
                    }

                    if (gSaveContext.timer1State >= 3) {
                        D_8015FFE0--;
                        if (D_8015FFE0 == 0) {
                            gSaveContext.timer1Value++;
                            D_8015FFE0 = 20;

                            if (gSaveContext.timer1Value == 3599) {
                                D_8015FFE2 = 40;
                                gSaveContext.timer1State = 15;
                            } else {
                                Audio_PlaySfxGeneral(NA_SE_SY_WARNING_COUNT_N, &gSfxDefaultPos, 4,
                                                     &gSfxDefaultFreqAndVolScale, &gSfxDefaultFreqAndVolScale,
                                                     &gSfxDefaultReverb);
                            }
                        }
                    }
                    break;
                case 10:
                    if (gSaveContext.timer2State != 0) {
                        D_8015FFE6 = 20;
                        D_8015FFE4 = 20;
                        gSaveContext.timerX[1] = 140;
                        gSaveContext.timerY[1] = 80;

                        if (gSaveContext.timer2State < 7) {
                            gSaveContext.timer2State = 2;
                        } else {
                            gSaveContext.timer2State = 8;
                        }

                        gSaveContext.timer1State = 0;
                    } else {
                        gSaveContext.timer1State = 0;
                    }
                case 15:
                    break;
                default:
                    svar6 = 1;
                    switch (gSaveContext.timer2State) {
                        case 1:
                        case 7:
                            D_8015FFE6 = 20;
                            D_8015FFE4 = 20;
                            gSaveContext.timerX[1] = 140;
                            gSaveContext.timerY[1] = 80;
                            if (gSaveContext.timer2State == 1) {
                                gSaveContext.timer2State = 2;
                            } else {
                                gSaveContext.timer2State = 8;
                            }
                            break;
                        case 2:
                        case 8:
                            D_8015FFE6--;
                            if (D_8015FFE6 == 0) {
                                D_8015FFE6 = 20;
                                if (gSaveContext.timer2State == 2) {
                                    gSaveContext.timer2State = 3;
                                } else {
                                    gSaveContext.timer2State = 9;
                                }
                            }
                            break;
                        case 3:
                        case 9:
                            osSyncPrintf("event_xp[1]=%d,  event_yp[1]=%d  TOTAL_EVENT_TM=%d\n",
                                         ((void)0, gSaveContext.timerX[1]), ((void)0, gSaveContext.timerY[1]),
                                         gSaveContext.timer2Value);
                            svar1 = (gSaveContext.timerX[1] - 26) / D_8015FFE6;
                            gSaveContext.timerX[1] -= svar1;
                            if (gSaveContext.healthCapacity > 0xA0) {
                                svar1 = (gSaveContext.timerY[1] - 54) / D_8015FFE6;
                            } else {
                                svar1 = (gSaveContext.timerY[1] - 46) / D_8015FFE6;
                            }
                            gSaveContext.timerY[1] -= svar1;

                            D_8015FFE6--;
                            if (D_8015FFE6 == 0) {
                                D_8015FFE6 = 20;
                                gSaveContext.timerX[1] = 26;

                                if (gSaveContext.healthCapacity > 0xA0) {
                                    gSaveContext.timerY[1] = 54;
                                } else {
                                    gSaveContext.timerY[1] = 46;
                                }

                                if (gSaveContext.timer2State == 3) {
                                    gSaveContext.timer2State = 4;
                                } else {
                                    gSaveContext.timer2State = 10;
                                }
                            }
                            FALLTHROUGH;
                        case 4:
                        case 10:
                            if ((gSaveContext.timer2State == 4) || (gSaveContext.timer2State == 10)) {
                                if (gSaveContext.healthCapacity > 0xA0) {
                                    gSaveContext.timerY[1] = 54;
                                } else {
                                    gSaveContext.timerY[1] = 46;
                                }
                            }

                            if (gSaveContext.timer2State >= 3) {
                                D_8015FFE4--;
                                if (D_8015FFE4 == 0) {
                                    D_8015FFE4 = 20;
                                    if (gSaveContext.timer2State == 4) {
                                        gSaveContext.timer2Value--;
                                        osSyncPrintf("TOTAL_EVENT_TM=%d\n", gSaveContext.timer2Value);

                                        if (gSaveContext.timer2Value <= 0) {
                                            if (!Flags_GetSwitch(play, 0x37) ||
                                                ((play->sceneId != SCENE_GANON_DEMO) &&
                                                 (play->sceneId != SCENE_GANON_FINAL) &&
                                                 (play->sceneId != SCENE_GANON_SONOGO) &&
                                                 (play->sceneId != SCENE_GANONTIKA_SONOGO))) {
                                                D_8015FFE6 = 40;
                                                gSaveContext.timer2State = 5;
                                                gSaveContext.cutsceneIndex = 0;
                                                Message_StartTextbox(play, 0x71B0, NULL);
                                                func_8002DF54(play, NULL, 8);
                                            } else {
                                                D_8015FFE6 = 40;
                                                gSaveContext.timer2State = 6;
                                            }
                                        } else if (gSaveContext.timer2Value > 60) {
                                            if (timerDigits[4] == 1) {
                                                Audio_PlaySfxGeneral(NA_SE_SY_MESSAGE_WOMAN, &gSfxDefaultPos, 4,
                                                                     &gSfxDefaultFreqAndVolScale,
                                                                     &gSfxDefaultFreqAndVolScale, &gSfxDefaultReverb);
                                            }
                                        } else if (gSaveContext.timer2Value > 10) {
                                            if (timerDigits[4] & 1) {
                                                Audio_PlaySfxGeneral(NA_SE_SY_WARNING_COUNT_N, &gSfxDefaultPos, 4,
                                                                     &gSfxDefaultFreqAndVolScale,
                                                                     &gSfxDefaultFreqAndVolScale, &gSfxDefaultReverb);
                                            }
                                        } else {
                                            Audio_PlaySfxGeneral(NA_SE_SY_WARNING_COUNT_E, &gSfxDefaultPos, 4,
                                                                 &gSfxDefaultFreqAndVolScale,
                                                                 &gSfxDefaultFreqAndVolScale, &gSfxDefaultReverb);
                                        }
                                    } else {
                                        gSaveContext.timer2Value++;
                                        if (GET_EVENTINF(EVENTINF_10)) {
                                            if (gSaveContext.timer2Value == 240) {
                                                Message_StartTextbox(play, 0x6083, NULL);
                                                CLEAR_EVENTINF(EVENTINF_10);
                                                gSaveContext.timer2State = 0;
                                            }
                                        }
                                    }

                                    if ((gSaveContext.timer2Value % 60) == 0) {
                                        Audio_PlaySfxGeneral(NA_SE_SY_WARNING_COUNT_N, &gSfxDefaultPos, 4,
                                                             &gSfxDefaultFreqAndVolScale, &gSfxDefaultFreqAndVolScale,
                                                             &gSfxDefaultReverb);
                                    }
                                }
                            }
                            break;
                        case 6:
                            D_8015FFE6--;
                            if (D_8015FFE6 == 0) {
                                gSaveContext.timer2State = 0;
                            }
                            break;
                    }
                    break;
            }

            if (((gSaveContext.timer1State != 0) && (gSaveContext.timer1State != 10)) ||
                (gSaveContext.timer2State != 0)) {
                timerDigits[0] = timerDigits[1] = timerDigits[3] = 0;
                timerDigits[2] = 10; // digit 10 is used as ':' (colon)

                if (gSaveContext.timer1State != 0) {
                    timerDigits[4] = gSaveContext.timer1Value;
                } else {
                    timerDigits[4] = gSaveContext.timer2Value;
                }

                while (timerDigits[4] >= 60) {
                    timerDigits[1]++;
                    if (timerDigits[1] >= 10) {
                        timerDigits[0]++;
                        timerDigits[1] -= 10;
                    }
                    timerDigits[4] -= 60;
                }

                while (timerDigits[4] >= 10) {
                    timerDigits[3]++;
                    timerDigits[4] -= 10;
                }

                // Clock Icon
                gDPPipeSync(OVERLAY_DISP++);
                gDPSetPrimColor(OVERLAY_DISP++, 0, 0, 255, 255, 255, 255);
                gDPSetEnvColor(OVERLAY_DISP++, 0, 0, 0, 0);
                OVERLAY_DISP =
                    Gfx_TextureIA8(OVERLAY_DISP, gClockIconTex, 16, 16, ((void)0, gSaveContext.timerX[svar6]),
                                   ((void)0, gSaveContext.timerY[svar6]) + 2, 16, 16, 1 << 10, 1 << 10);

                // Timer Counter
                gDPPipeSync(OVERLAY_DISP++);
                gDPSetCombineLERP(OVERLAY_DISP++, 0, 0, 0, PRIMITIVE, TEXEL0, 0, PRIMITIVE, 0, 0, 0, 0, PRIMITIVE,
                                  TEXEL0, 0, PRIMITIVE, 0);

                if (gSaveContext.timer1State != 0) {
                    if ((gSaveContext.timer1Value < 10) && (gSaveContext.timer1State < 11)) {
                        gDPSetPrimColor(OVERLAY_DISP++, 0, 0, 255, 50, 0, 255);
                    } else {
                        gDPSetPrimColor(OVERLAY_DISP++, 0, 0, 255, 255, 255, 255);
                    }
                } else {
                    if ((gSaveContext.timer2Value < 10) && (gSaveContext.timer2State < 6)) {
                        gDPSetPrimColor(OVERLAY_DISP++, 0, 0, 255, 50, 0, 255);
                    } else {
                        gDPSetPrimColor(OVERLAY_DISP++, 0, 0, 255, 255, 0, 255);
                    }
                }

                for (svar1 = 0; svar1 < 5; svar1++) {
                    OVERLAY_DISP =
                        Gfx_TextureI8(OVERLAY_DISP, ((u8*)gCounterDigit0Tex + (8 * 16 * timerDigits[svar1])), 8, 16,
                                      ((void)0, gSaveContext.timerX[svar6]) + timerDigitLeftPos[svar1],
                                      ((void)0, gSaveContext.timerY[svar6]), digitWidth[svar1], VREG(42), VREG(43) << 1,
                                      VREG(43) << 1);
                }
            }
        }
    }

    if (pauseCtx->debugState == 3) {
        FlagSet_Update(play);
    }

    if (interfaceCtx->unk_244 != 0) {
        gDPPipeSync(OVERLAY_DISP++);
        gSPDisplayList(OVERLAY_DISP++, sSetupDL_80125A60);
        gDPSetPrimColor(OVERLAY_DISP++, 0, 0, 0, 0, 0, interfaceCtx->unk_244);
        gDPFillRectangle(OVERLAY_DISP++, 0, 0, gScreenWidth - 1, gScreenHeight - 1);
    }

    CLOSE_DISPS(play->state.gfxCtx, "../z_parameter.c", 4269);
}

void Interface_Update(PlayState* play) {
    static u8 D_80125B60 = false;
    static s16 sPrevTimeSpeed = 0;
    MessageContext* msgCtx = &play->msgCtx;
    InterfaceContext* interfaceCtx = &play->interfaceCtx;
    Player* player = GET_PLAYER(play);
    s16 dimmingAlpha;
    s16 risingAlpha;
    u16 action;
    Input* debugInput = &play->state.input[2];

    if (CHECK_BTN_ALL(debugInput->press.button, BTN_DLEFT)) {
        gSaveContext.language = LANGUAGE_ENG;
        osSyncPrintf("J_N=%x J_N=%x\n", gSaveContext.language, &gSaveContext.language);
    } else if (CHECK_BTN_ALL(debugInput->press.button, BTN_DUP)) {
        gSaveContext.language = LANGUAGE_GER;
        osSyncPrintf("J_N=%x J_N=%x\n", gSaveContext.language, &gSaveContext.language);
    } else if (CHECK_BTN_ALL(debugInput->press.button, BTN_DRIGHT)) {
        gSaveContext.language = LANGUAGE_FRA;
        osSyncPrintf("J_N=%x J_N=%x\n", gSaveContext.language, &gSaveContext.language);
    }

    if ((play->pauseCtx.state == 0) && (play->pauseCtx.debugState == 0)) {
        if ((gSaveContext.minigameState == 1) || !IS_CUTSCENE_LAYER ||
            ((play->sceneId == SCENE_SPOT20) && (gSaveContext.sceneLayer == 4))) {
            if ((msgCtx->msgMode == MSGMODE_NONE) ||
                ((msgCtx->msgMode != MSGMODE_NONE) && (play->sceneId == SCENE_BOWLING))) {
                if (play->gameOverCtx.state == GAMEOVER_INACTIVE) {
                    func_80083108(play);
                }
            }
        }
    }

    // Update hud visibility
    switch (gSaveContext.nextHudVisibility) {
        case HUD_VISIBILITY_NONE:
        case HUD_VISIBILITY_NONE_ALT:
        case HUD_VISIBILITY_HEARTS_WITH_OVERWRITE:
        case HUD_VISIBILITY_A:
        case HUD_VISIBILITY_A_HEARTS_MAGIC_WITH_OVERWRITE:
        case HUD_VISIBILITY_A_HEARTS_MAGIC_MINIMAP_WITH_OVERWRITE:
        case HUD_VISIBILITY_ALL_NO_MINIMAP_W_DISABLED:
        case HUD_VISIBILITY_B:
        case HUD_VISIBILITY_HEARTS_MAGIC:
        case HUD_VISIBILITY_B_ALT:
        case HUD_VISIBILITY_HEARTS:
        case HUD_VISIBILITY_A_B_MINIMAP:
        case HUD_VISIBILITY_HEARTS_MAGIC_WITH_OVERWRITE:
            dimmingAlpha = 255 - (32 * gSaveContext.hudVisibilityTimer);
            if (dimmingAlpha < 0) {
                dimmingAlpha = 0;
            }

            Interface_UpdateHudAlphas(play, dimmingAlpha);
            gSaveContext.hudVisibilityTimer++;

            if (dimmingAlpha == 0) {
                gSaveContext.nextHudVisibility = HUD_VISIBILITY_IDLE;
            }
            break;

        case HUD_VISIBILITY_ALL:
            dimmingAlpha = 255 - (32 * gSaveContext.hudVisibilityTimer);
            if (dimmingAlpha < 0) {
                dimmingAlpha = 0;
            }

            risingAlpha = 255 - dimmingAlpha;
            if (risingAlpha >= 255) {
                risingAlpha = 255;
            }

            osSyncPrintf("case 50 : alpha=%d  alpha1=%d\n", dimmingAlpha, risingAlpha);

            Interface_UpdateButtonAlphasByStatus(play, risingAlpha);

            if (interfaceCtx->healthAlpha != 255) {
                interfaceCtx->healthAlpha = risingAlpha;
            }

            if (interfaceCtx->magicAlpha != 255) {
                interfaceCtx->magicAlpha = risingAlpha;
            }

            switch (play->sceneId) {
                case SCENE_SPOT00:
                case SCENE_SPOT01:
                case SCENE_SPOT02:
                case SCENE_SPOT03:
                case SCENE_SPOT04:
                case SCENE_SPOT05:
                case SCENE_SPOT06:
                case SCENE_SPOT07:
                case SCENE_SPOT08:
                case SCENE_SPOT09:
                case SCENE_SPOT10:
                case SCENE_SPOT11:
                case SCENE_SPOT12:
                case SCENE_SPOT13:
                case SCENE_SPOT15:
                case SCENE_SPOT16:
                case SCENE_SPOT17:
                case SCENE_SPOT18:
                case SCENE_SPOT20:
                case SCENE_GANON_TOU:
                    if (interfaceCtx->minimapAlpha < 170) {
                        interfaceCtx->minimapAlpha = risingAlpha;
                    } else {
                        interfaceCtx->minimapAlpha = 170;
                    }
                    break;

                default:
                    if (interfaceCtx->minimapAlpha != 255) {
                        interfaceCtx->minimapAlpha = risingAlpha;
                    }
                    break;
            }

            gSaveContext.hudVisibilityTimer++;
            if (risingAlpha == 255) {
                gSaveContext.nextHudVisibility = HUD_VISIBILITY_IDLE;
            }

            break;

        case HUD_VISIBILITY_NONE_INSTANT:
            // Hide the HUD immediately
            gSaveContext.nextHudVisibility = HUD_VISIBILITY_NONE;
            Interface_UpdateHudAlphas(play, 0);
            gSaveContext.nextHudVisibility = HUD_VISIBILITY_IDLE;
            FALLTHROUGH;
        default:
            break;
    }

    Map_Update(play);

    if (gSaveContext.healthAccumulator != 0) {
        gSaveContext.healthAccumulator -= 4;
        gSaveContext.health += 4;

        if ((gSaveContext.health & 0xF) < 4) {
            Audio_PlaySfxGeneral(NA_SE_SY_HP_RECOVER, &gSfxDefaultPos, 4, &gSfxDefaultFreqAndVolScale,
                                 &gSfxDefaultFreqAndVolScale, &gSfxDefaultReverb);
        }

        osSyncPrintf("now_life=%d  max_life=%d\n", gSaveContext.health, gSaveContext.healthCapacity);

        if (gSaveContext.health >= gSaveContext.healthCapacity) {
            gSaveContext.health = gSaveContext.healthCapacity;
            osSyncPrintf("S_Private.now_life=%d  S_Private.max_life=%d\n", gSaveContext.health,
                         gSaveContext.healthCapacity);
            gSaveContext.healthAccumulator = 0;
        }
    }

    Health_UpdateBeatingHeart(play);
    D_80125A58 = func_8008F2F8(play);

    if (D_80125A58 == 1) {
        if (CUR_EQUIP_VALUE(EQUIP_TYPE_TUNIC) == EQUIP_VALUE_TUNIC_GORON) {
            D_80125A58 = 0;
        }
    } else if ((func_8008F2F8(play) >= 2) && (func_8008F2F8(play) < 5)) {
        if (CUR_EQUIP_VALUE(EQUIP_TYPE_TUNIC) == EQUIP_VALUE_TUNIC_ZORA) {
            D_80125A58 = 0;
        }
    }

    Health_UpdateMeter(play);

    if ((gSaveContext.timer1State >= 3) && (play->pauseCtx.state == 0) && (play->pauseCtx.debugState == 0) &&
        (msgCtx->msgMode == MSGMODE_NONE) && !(player->stateFlags2 & PLAYER_STATE2_24) &&
        (play->transitionTrigger == TRANS_TRIGGER_OFF) && (play->transitionMode == TRANS_MODE_OFF) &&
        !Play_InCsMode(play)) {}

    if (gSaveContext.rupeeAccumulator != 0) {
        if (gSaveContext.rupeeAccumulator > 0) {
            if (gSaveContext.rupees < CUR_CAPACITY(UPG_WALLET)) {
                gSaveContext.rupeeAccumulator--;
                gSaveContext.rupees++;
                Audio_PlaySfxGeneral(NA_SE_SY_RUPY_COUNT, &gSfxDefaultPos, 4, &gSfxDefaultFreqAndVolScale,
                                     &gSfxDefaultFreqAndVolScale, &gSfxDefaultReverb);
            } else {
                // "Rupee Amount MAX = %d"
                osSyncPrintf("ルピー数ＭＡＸ = %d\n", CUR_CAPACITY(UPG_WALLET));
                gSaveContext.rupees = CUR_CAPACITY(UPG_WALLET);
                gSaveContext.rupeeAccumulator = 0;
            }
        } else if (gSaveContext.rupees != 0) {
            if (gSaveContext.rupeeAccumulator <= -50) {
                gSaveContext.rupeeAccumulator += 10;
                gSaveContext.rupees -= 10;

                if (gSaveContext.rupees < 0) {
                    gSaveContext.rupees = 0;
                }

                Audio_PlaySfxGeneral(NA_SE_SY_RUPY_COUNT, &gSfxDefaultPos, 4, &gSfxDefaultFreqAndVolScale,
                                     &gSfxDefaultFreqAndVolScale, &gSfxDefaultReverb);
            } else {
                gSaveContext.rupeeAccumulator++;
                gSaveContext.rupees--;
                Audio_PlaySfxGeneral(NA_SE_SY_RUPY_COUNT, &gSfxDefaultPos, 4, &gSfxDefaultFreqAndVolScale,
                                     &gSfxDefaultFreqAndVolScale, &gSfxDefaultReverb);
            }
        } else {
            gSaveContext.rupeeAccumulator = 0;
        }
    }

    switch (interfaceCtx->unk_1EC) {
        case 1:
            interfaceCtx->unk_1F4 += 31400.0f / WREG(5);
            if (interfaceCtx->unk_1F4 >= 15700.0f) {
                interfaceCtx->unk_1F4 = -15700.0f;
                interfaceCtx->unk_1EC = 2;
            }
            break;
        case 2:
            interfaceCtx->unk_1F4 += 31400.0f / WREG(5);
            if (interfaceCtx->unk_1F4 >= 0.0f) {
                interfaceCtx->unk_1F4 = 0.0f;
                interfaceCtx->unk_1EC = 0;
                interfaceCtx->unk_1EE = interfaceCtx->unk_1F0;
                action = interfaceCtx->unk_1EE;
                if ((action == DO_ACTION_MAX) || (action == DO_ACTION_MAX + 1)) {
                    action = DO_ACTION_NONE;
                }
                Interface_LoadActionLabel(interfaceCtx, action, 0);
            }
            break;
        case 3:
            interfaceCtx->unk_1F4 += 31400.0f / WREG(5);
            if (interfaceCtx->unk_1F4 >= 15700.0f) {
                interfaceCtx->unk_1F4 = -15700.0f;
                interfaceCtx->unk_1EC = 2;
            }
            break;
        case 4:
            interfaceCtx->unk_1F4 += 31400.0f / WREG(5);
            if (interfaceCtx->unk_1F4 >= 0.0f) {
                interfaceCtx->unk_1F4 = 0.0f;
                interfaceCtx->unk_1EC = 0;
                interfaceCtx->unk_1EE = interfaceCtx->unk_1F0;
                action = interfaceCtx->unk_1EE;
                if ((action == DO_ACTION_MAX) || (action == DO_ACTION_MAX + 1)) {
                    action = DO_ACTION_NONE;
                }
                Interface_LoadActionLabel(interfaceCtx, action, 0);
            }
            break;
    }

    WREG(7) = interfaceCtx->unk_1F4;

    // Update Magic
    if ((play->pauseCtx.state == 0) && (play->pauseCtx.debugState == 0) && (msgCtx->msgMode == MSGMODE_NONE) &&
        (play->transitionTrigger == TRANS_TRIGGER_OFF) && (play->gameOverCtx.state == GAMEOVER_INACTIVE) &&
        (play->transitionMode == TRANS_MODE_OFF) && ((play->csCtx.state == CS_STATE_IDLE) || !Player_InCsMode(play))) {

        if (gSaveContext.isMagicAcquired && (gSaveContext.magicLevel == 0)) {
            gSaveContext.magicLevel = gSaveContext.isDoubleMagicAcquired + 1;
            gSaveContext.magicState = MAGIC_STATE_STEP_CAPACITY;
            osSyncPrintf(VT_FGCOL(YELLOW));
            osSyncPrintf("魔法スター─────ト！！！！！！！！！\n"); // "Magic Start!!!!!!!!!"
            osSyncPrintf("MAGIC_MAX=%d\n", gSaveContext.magicLevel);
            osSyncPrintf("MAGIC_NOW=%d\n", gSaveContext.magic);
            osSyncPrintf("Z_MAGIC_NOW_NOW=%d\n", gSaveContext.magicFillTarget);
            osSyncPrintf("Z_MAGIC_NOW_MAX=%d\n", gSaveContext.magicCapacity);
            osSyncPrintf(VT_RST);
        }

        Magic_Update(play);
    }

    if (gSaveContext.timer1State == 0) {
        if (((D_80125A58 == 1) || (D_80125A58 == 2) || (D_80125A58 == 4)) && ((gSaveContext.health >> 1) != 0)) {
            gSaveContext.timer1State = 1;
            gSaveContext.timerX[0] = 140;
            gSaveContext.timerY[0] = 80;
            D_80125A5C = true;
        }
    } else {
        if (((D_80125A58 == 0) || (D_80125A58 == 3)) && (gSaveContext.timer1State < 5)) {
            gSaveContext.timer1State = 0;
        }
    }

    if (gSaveContext.minigameState == 1) {
        gSaveContext.minigameScore += interfaceCtx->unk_23C;
        interfaceCtx->unk_23C = 0;

        if (sHBAScoreTier == 0) {
            if (gSaveContext.minigameScore >= 1000) {
                sHBAScoreTier++;
            }
        } else if (sHBAScoreTier == 1) {
            if (gSaveContext.minigameScore >= 1500) {
                sHBAScoreTier++;
            }
        }

        sHBAScoreDigits[0] = sHBAScoreDigits[1] = 0;
        sHBAScoreDigits[2] = 0;
        sHBAScoreDigits[3] = gSaveContext.minigameScore;

        while (sHBAScoreDigits[3] >= 1000) {
            sHBAScoreDigits[0]++;
            sHBAScoreDigits[3] -= 1000;
        }

        while (sHBAScoreDigits[3] >= 100) {
            sHBAScoreDigits[1]++;
            sHBAScoreDigits[3] -= 100;
        }

        while (sHBAScoreDigits[3] >= 10) {
            sHBAScoreDigits[2]++;
            sHBAScoreDigits[3] -= 10;
        }
    }

    if (gSaveContext.sunsSongState != SUNSSONG_INACTIVE) {
        // exit out of ocarina mode after suns song finishes playing
        if ((msgCtx->ocarinaAction != OCARINA_ACTION_CHECK_NOWARP_DONE) &&
            (gSaveContext.sunsSongState == SUNSSONG_START)) {
            play->msgCtx.ocarinaMode = OCARINA_MODE_04;
        }

        // handle suns song in areas where time moves
        if (play->envCtx.sceneTimeSpeed != 0) {
            if (gSaveContext.sunsSongState != SUNSSONG_SPEED_TIME) {
                D_80125B60 = false;
                if ((gSaveContext.dayTime >= CLOCK_TIME(6, 30)) && (gSaveContext.dayTime <= CLOCK_TIME(18, 0) + 1)) {
                    D_80125B60 = true;
                }

                gSaveContext.sunsSongState = SUNSSONG_SPEED_TIME;
                sPrevTimeSpeed = gTimeSpeed;
                gTimeSpeed = 400;
            } else if (!D_80125B60) {
                if ((gSaveContext.dayTime >= CLOCK_TIME(6, 30)) && (gSaveContext.dayTime <= CLOCK_TIME(18, 0) + 1)) {
                    gSaveContext.sunsSongState = SUNSSONG_INACTIVE;
                    gTimeSpeed = sPrevTimeSpeed;
                    play->msgCtx.ocarinaMode = OCARINA_MODE_04;
                }
            } else if (gSaveContext.dayTime > CLOCK_TIME(18, 0) + 1) {
                gSaveContext.sunsSongState = SUNSSONG_INACTIVE;
                gTimeSpeed = sPrevTimeSpeed;
                play->msgCtx.ocarinaMode = OCARINA_MODE_04;
            }
        } else if ((play->roomCtx.curRoom.behaviorType1 != ROOM_BEHAVIOR_TYPE1_1) &&
                   (interfaceCtx->restrictions.sunsSong != 3)) {
            if ((gSaveContext.dayTime >= CLOCK_TIME(6, 30)) && (gSaveContext.dayTime < CLOCK_TIME(18, 0) + 1)) {
                gSaveContext.nextDayTime = NEXT_TIME_NIGHT;
                play->transitionType = TRANS_TYPE_FADE_BLACK_FAST;
                gSaveContext.nextTransitionType = TRANS_TYPE_FADE_BLACK;
                play->unk_11DE9 = true;
            } else {
                gSaveContext.nextDayTime = NEXT_TIME_DAY;
                play->transitionType = TRANS_TYPE_FADE_WHITE_FAST;
                gSaveContext.nextTransitionType = TRANS_TYPE_FADE_WHITE;
                play->unk_11DE9 = true;
            }

            if (play->sceneId == SCENE_SPOT13) {
                play->transitionType = TRANS_TYPE_SANDSTORM_PERSIST;
                gSaveContext.nextTransitionType = TRANS_TYPE_SANDSTORM_PERSIST;
            }

            gSaveContext.respawnFlag = -2;
            play->nextEntranceIndex = gSaveContext.entranceIndex;
            play->transitionTrigger = TRANS_TRIGGER_START;
            gSaveContext.sunsSongState = SUNSSONG_INACTIVE;
            func_800F6964(30);
            gSaveContext.seqId = (u8)NA_BGM_DISABLED;
            gSaveContext.natureAmbienceId = NATURE_ID_DISABLED;
        } else {
            gSaveContext.sunsSongState = SUNSSONG_SPECIAL;
        }
    }
}<|MERGE_RESOLUTION|>--- conflicted
+++ resolved
@@ -649,13 +649,8 @@
     s16 sp28 = false;
 
     if ((gSaveContext.cutsceneIndex < 0xFFF0) ||
-<<<<<<< HEAD
-        ((play->sceneNum == SCENE_SPOT20) && (gSaveContext.cutsceneIndex == 0xFFF0))) {
+        ((play->sceneId == SCENE_SPOT20) && (gSaveContext.cutsceneIndex == 0xFFF0))) {
         gSaveContext.hudVisibilityForceButtonAlphasByStatus = false;
-=======
-        ((play->sceneId == SCENE_SPOT20) && (gSaveContext.cutsceneIndex == 0xFFF0))) {
-        gSaveContext.unk_13E7 = 0;
->>>>>>> 26d6028f
 
         if ((player->stateFlags1 & PLAYER_STATE1_23) || (play->shootingGalleryStatus > 1) ||
             ((play->sceneId == SCENE_BOWLING) && Flags_GetSwitch(play, 0x38))) {
@@ -703,15 +698,9 @@
                 } else if (gSaveContext.minigameState == 1) {
                     Interface_SetHudVisibility(HUD_VISIBILITY_B);
                 } else if (play->shootingGalleryStatus > 1) {
-<<<<<<< HEAD
                     Interface_SetHudVisibility(HUD_VISIBILITY_B);
-                } else if ((play->sceneNum == SCENE_BOWLING) && Flags_GetSwitch(play, 0x38)) {
+                } else if ((play->sceneId == SCENE_BOWLING) && Flags_GetSwitch(play, 0x38)) {
                     Interface_SetHudVisibility(HUD_VISIBILITY_B);
-=======
-                    Interface_ChangeAlpha(8);
-                } else if ((play->sceneId == SCENE_BOWLING) && Flags_GetSwitch(play, 0x38)) {
-                    Interface_ChangeAlpha(8);
->>>>>>> 26d6028f
                 } else if (player->stateFlags1 & PLAYER_STATE1_23) {
                     Interface_SetHudVisibility(HUD_VISIBILITY_A_B_MINIMAP);
                 }
@@ -720,18 +709,11 @@
                     Interface_SetHudVisibility(HUD_VISIBILITY_A_B_MINIMAP);
                 }
             }
-<<<<<<< HEAD
-        } else if (play->sceneNum == SCENE_KENJYANOMA) {
+        } else if (play->sceneId == SCENE_KENJYANOMA) {
             Interface_SetHudVisibility(HUD_VISIBILITY_NONE);
-        } else if (play->sceneNum == SCENE_TURIBORI) {
+        } else if (play->sceneId == SCENE_TURIBORI) {
             // should likely be set to true
             gSaveContext.hudVisibilityForceButtonAlphasByStatus = 2;
-=======
-        } else if (play->sceneId == SCENE_KENJYANOMA) {
-            Interface_ChangeAlpha(1);
-        } else if (play->sceneId == SCENE_TURIBORI) {
-            gSaveContext.unk_13E7 = 2;
->>>>>>> 26d6028f
             if (play->interfaceCtx.unk_260 != 0) {
                 if (gSaveContext.equips.buttonItems[0] != ITEM_FISHING_POLE) {
                     gSaveContext.buttonStatus[0] = gSaveContext.equips.buttonItems[0];
