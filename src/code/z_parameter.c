#include "global.h"
#include "terminal.h"
#include "assets/textures/parameter_static/parameter_static.h"
#include "assets/textures/do_action_static/do_action_static.h"
#include "assets/textures/icon_item_static/icon_item_static.h"

typedef struct {
    /* 0x00 */ u8 sceneId;
    /* 0x01 */ u8 flags1;
    /* 0x02 */ u8 flags2;
    /* 0x03 */ u8 flags3;
} RestrictionFlags; // size = 0x4

static RestrictionFlags sRestrictionFlags[] = {
    { SCENE_HYRULE_FIELD, 0x00, 0x00, 0x10 },
    { SCENE_KAKARIKO_VILLAGE, 0x00, 0x00, 0x10 },
    { SCENE_GRAVEYARD, 0x00, 0x00, 0x10 },
    { SCENE_ZORAS_RIVER, 0x00, 0x00, 0x10 },
    { SCENE_KOKIRI_FOREST, 0x00, 0x00, 0x10 },
    { SCENE_SACRED_FOREST_MEADOW, 0x00, 0x00, 0x10 },
    { SCENE_LAKE_HYLIA, 0x00, 0x00, 0x10 },
    { SCENE_ZORAS_DOMAIN, 0x00, 0x00, 0x10 },
    { SCENE_ZORAS_FOUNTAIN, 0x00, 0x00, 0x10 },
    { SCENE_GERUDO_VALLEY, 0x00, 0x00, 0x10 },
    { SCENE_LOST_WOODS, 0x00, 0x00, 0x10 },
    { SCENE_DESERT_COLOSSUS, 0x00, 0x00, 0x10 },
    { SCENE_GERUDOS_FORTRESS, 0x00, 0x00, 0x10 },
    { SCENE_HAUNTED_WASTELAND, 0x00, 0x00, 0x10 },
    { SCENE_HYRULE_CASTLE, 0x00, 0x00, 0x10 },
    { SCENE_OUTSIDE_GANONS_CASTLE, 0x00, 0x00, 0x10 },
    { SCENE_DEATH_MOUNTAIN_TRAIL, 0x00, 0x00, 0x10 },
    { SCENE_DEATH_MOUNTAIN_CRATER, 0x00, 0x00, 0x10 },
    { SCENE_GORON_CITY, 0x00, 0x00, 0x10 },
    { SCENE_LON_LON_RANCH, 0x00, 0x00, 0x10 },
    { SCENE_TEMPLE_OF_TIME, 0x00, 0x10, 0x15 },
    { SCENE_CHAMBER_OF_THE_SAGES, 0xA2, 0xAA, 0xAA },
    { SCENE_SHOOTING_GALLERY, 0x11, 0x55, 0x55 },
    { SCENE_CASTLE_COURTYARD_GUARDS_DAY, 0x11, 0x55, 0x55 },
    { SCENE_CASTLE_COURTYARD_GUARDS_NIGHT, 0x11, 0x55, 0x55 },
    { SCENE_REDEAD_GRAVE, 0x00, 0x00, 0xD0 },
    { SCENE_GRAVE_WITH_FAIRYS_FOUNTAIN, 0x00, 0x00, 0xD0 },
    { SCENE_ROYAL_FAMILYS_TOMB, 0x00, 0x00, 0xD0 },
    { SCENE_GREAT_FAIRYS_FOUNTAIN_MAGIC, 0x00, 0x00, 0x10 },
    { SCENE_FAIRYS_FOUNTAIN, 0x00, 0x00, 0xD0 },
    { SCENE_GREAT_FAIRYS_FOUNTAIN_SPELLS, 0x00, 0x00, 0x10 },
    { SCENE_GANONS_TOWER_COLLAPSE_EXTERIOR, 0x00, 0x05, 0x50 },
    { SCENE_CASTLE_COURTYARD_ZELDA, 0x00, 0x05, 0x54 },
    { SCENE_FISHING_POND, 0x11, 0x55, 0x55 },
    { SCENE_BOMBCHU_BOWLING_ALLEY, 0x11, 0x55, 0x55 },
    { SCENE_LON_LON_BUILDINGS, 0x00, 0x10, 0x15 },
    { SCENE_MARKET_GUARD_HOUSE, 0x00, 0x10, 0x14 },
    { SCENE_POTION_SHOP_GRANNY, 0x10, 0x15, 0x55 },
    { SCENE_TREASURE_BOX_SHOP, 0x10, 0x15, 0x55 },
    { SCENE_HOUSE_OF_SKULLTULA, 0x00, 0x10, 0x15 },
    { SCENE_MARKET_ENTRANCE_DAY, 0x00, 0x10, 0x15 },
    { SCENE_MARKET_ENTRANCE_NIGHT, 0x00, 0x10, 0x15 },
    { SCENE_MARKET_ENTRANCE_RUINS, 0x00, 0x10, 0xD5 },
    { SCENE_MARKET_DAY, 0x00, 0x10, 0x15 },
    { SCENE_MARKET_NIGHT, 0x00, 0x10, 0x15 },
    { SCENE_MARKET_RUINS, 0x00, 0x10, 0xD5 },
    { SCENE_BACK_ALLEY_DAY, 0x00, 0x10, 0x15 },
    { SCENE_BACK_ALLEY_NIGHT, 0x00, 0x10, 0x15 },
    { SCENE_TEMPLE_OF_TIME_EXTERIOR_DAY, 0x00, 0x10, 0x15 },
    { SCENE_TEMPLE_OF_TIME_EXTERIOR_NIGHT, 0x00, 0x10, 0x15 },
    { SCENE_TEMPLE_OF_TIME_EXTERIOR_RUINS, 0x00, 0x10, 0xD5 },
    { SCENE_LINKS_HOUSE, 0x10, 0x10, 0x15 },
    { SCENE_KAKARIKO_CENTER_GUEST_HOUSE, 0x10, 0x10, 0x15 },
    { SCENE_BACK_ALLEY_HOUSE, 0x10, 0x10, 0x15 },
    { SCENE_KNOW_IT_ALL_BROS_HOUSE, 0x10, 0x10, 0x15 },
    { SCENE_TWINS_HOUSE, 0x10, 0x10, 0x15 },
    { SCENE_MIDOS_HOUSE, 0x10, 0x10, 0x15 },
    { SCENE_SARIAS_HOUSE, 0x10, 0x10, 0x15 },
    { SCENE_STABLE, 0x10, 0x10, 0x15 },
    { SCENE_GRAVEKEEPERS_HUT, 0x10, 0x10, 0x15 },
    { SCENE_DOG_LADY_HOUSE, 0x10, 0x10, 0x15 },
    { SCENE_IMPAS_HOUSE, 0x10, 0x10, 0x15 },
    { SCENE_LAKESIDE_LABORATORY, 0x00, 0x10, 0x15 },
    { SCENE_CARPENTERS_TENT, 0x10, 0x10, 0x15 },
    { SCENE_BAZAAR, 0x10, 0x10, 0x15 },
    { SCENE_KOKIRI_SHOP, 0x10, 0x10, 0x15 },
    { SCENE_GORON_SHOP, 0x10, 0x10, 0x15 },
    { SCENE_ZORA_SHOP, 0x10, 0x10, 0x15 },
    { SCENE_POTION_SHOP_KAKARIKO, 0x10, 0x10, 0x15 },
    { SCENE_POTION_SHOP_MARKET, 0x10, 0x10, 0x15 },
    { SCENE_BOMBCHU_SHOP, 0x10, 0x10, 0x15 },
    { SCENE_HAPPY_MASK_SHOP, 0x10, 0x10, 0x15 },
    { SCENE_GERUDO_TRAINING_GROUND, 0x00, 0x03, 0x10 },
    { SCENE_DEKU_TREE, 0x00, 0x00, 0x00 },
    { SCENE_DEKU_TREE_BOSS, 0x00, 0x45, 0x50 },
    { SCENE_DODONGOS_CAVERN, 0x00, 0x00, 0x00 },
    { SCENE_DODONGOS_CAVERN_BOSS, 0x00, 0x45, 0x50 },
    { SCENE_JABU_JABU, 0x00, 0x00, 0x00 },
    { SCENE_JABU_JABU_BOSS, 0x00, 0x45, 0x50 },
    { SCENE_FOREST_TEMPLE, 0x00, 0x00, 0x00 },
    { SCENE_FOREST_TEMPLE_BOSS, 0x00, 0x45, 0x50 },
    { SCENE_BOTTOM_OF_THE_WELL, 0x00, 0x00, 0x00 },
    { SCENE_SHADOW_TEMPLE, 0x00, 0x00, 0x00 },
    { SCENE_SHADOW_TEMPLE_BOSS, 0x00, 0x45, 0x50 },
    { SCENE_FIRE_TEMPLE, 0x00, 0x00, 0x00 },
    { SCENE_FIRE_TEMPLE_BOSS, 0x00, 0x45, 0x50 },
    { SCENE_WATER_TEMPLE, 0x00, 0x00, 0x00 },
    { SCENE_WATER_TEMPLE_BOSS, 0x00, 0x45, 0x50 },
    { SCENE_SPIRIT_TEMPLE, 0x00, 0x00, 0x00 },
    { SCENE_SPIRIT_TEMPLE_BOSS, 0x00, 0x45, 0x50 },
    { SCENE_GANONS_TOWER, 0x00, 0x00, 0x00 },
    { SCENE_GANONDORF_BOSS, 0x00, 0x45, 0x50 },
    { SCENE_ICE_CAVERN, 0x00, 0x00, 0xC0 },
    { SCENE_WINDMILL_AND_DAMPES_GRAVE, 0x00, 0x03, 0x14 },
    { SCENE_INSIDE_GANONS_CASTLE, 0x00, 0x03, 0x10 },
    { SCENE_GANON_BOSS, 0x00, 0x45, 0x50 },
    { SCENE_GANONS_TOWER_COLLAPSE_INTERIOR, 0x00, 0x05, 0x50 },
    { SCENE_INSIDE_GANONS_CASTLE_COLLAPSE, 0x00, 0x05, 0x50 },
    { SCENE_THIEVES_HIDEOUT, 0x00, 0x00, 0x10 },
    { SCENE_GROTTOS, 0x00, 0x00, 0xD0 },
    { 0xFF, 0x00, 0x00, 0x00 },
};

static s16 sHBAScoreTier = 0;
static u16 sHBAScoreDigits[] = { 0, 0, 0, 0 };

static u16 sCUpInvisible = 0;
static u16 sCUpTimer = 0;

s16 gSpoilingItems[] = { ITEM_ODD_MUSHROOM, ITEM_EYEBALL_FROG, ITEM_EYE_DROPS };
s16 gSpoilingItemReverts[] = { ITEM_COJIRO, ITEM_PRESCRIPTION, ITEM_PRESCRIPTION };

static s16 sMagicBorderR = 255;
static s16 sMagicBorderG = 255;
static s16 sMagicBorderB = 255;

static s16 sExtraItemBases[] = {
    ITEM_DEKU_STICK, // ITEM_DEKU_STICKS_5
    ITEM_DEKU_STICK, // ITEM_DEKU_STICKS_10
    ITEM_DEKU_NUT,   // ITEM_DEKU_NUTS_5
    ITEM_DEKU_NUT,   // ITEM_DEKU_NUTS_10
    ITEM_BOMB,       // ITEM_BOMBS_5
    ITEM_BOMB,       // ITEM_BOMBS_10
    ITEM_BOMB,       // ITEM_BOMBS_20
    ITEM_BOMB,       // ITEM_BOMBS_30
    ITEM_BOW,        // ITEM_ARROWS_5
    ITEM_BOW,        // ITEM_ARROWS_10
    ITEM_BOW,        // ITEM_ARROWS_30
    ITEM_DEKU_SEEDS, // ITEM_DEKU_SEEDS_30
    ITEM_BOMBCHU,    // ITEM_BOMBCHUS_5
    ITEM_BOMBCHU,    // ITEM_BOMBCHUS_20
    ITEM_DEKU_STICK, // ITEM_DEKU_STICK_UPGRADE_20
    ITEM_DEKU_STICK, // ITEM_DEKU_STICK_UPGRADE_30
    ITEM_DEKU_NUT,   // ITEM_DEKU_NUT_UPGRADE_30
    ITEM_DEKU_NUT,   // ITEM_DEKU_NUT_UPGRADE_40
};

static s16 sEnvHazard = PLAYER_ENV_HAZARD_NONE;
static s16 sEnvHazardActive = false;

static Gfx sSetupDL_80125A60[] = {
    gsDPPipeSync(),
    gsSPClearGeometryMode(G_ZBUFFER | G_SHADE | G_CULL_BOTH | G_FOG | G_LIGHTING | G_TEXTURE_GEN |
                          G_TEXTURE_GEN_LINEAR | G_SHADING_SMOOTH | G_LOD),
    gsDPSetOtherMode(G_AD_DISABLE | G_CD_MAGICSQ | G_CK_NONE | G_TC_FILT | G_TF_BILERP | G_TT_NONE | G_TL_TILE |
                         G_TD_CLAMP | G_TP_NONE | G_CYC_1CYCLE | G_PM_1PRIMITIVE,
                     G_AC_NONE | G_ZS_PIXEL | G_RM_CLD_SURF | G_RM_CLD_SURF2),
    gsDPSetCombineMode(G_CC_PRIMITIVE, G_CC_PRIMITIVE),
    gsSPEndDisplayList(),
};

// original name: "alpha_change"
void Interface_ChangeHudVisibilityMode(u16 hudVisibilityMode) {
    if (hudVisibilityMode != gSaveContext.hudVisibilityMode) {
        osSyncPrintf("ＡＬＰＨＡーＴＹＰＥ＝%d  LAST_TIME_TYPE=%d\n", hudVisibilityMode,
                     gSaveContext.prevHudVisibilityMode);
        gSaveContext.hudVisibilityMode = gSaveContext.nextHudVisibilityMode = hudVisibilityMode;
        gSaveContext.hudVisibilityModeTimer = 1;
    }
}

/**
 * Raise button alphas on the HUD to the requested value
 * Apply a set value of 70 to disabled buttons
 */
void Interface_RaiseButtonAlphas(PlayState* play, s16 risingAlpha) {
    InterfaceContext* interfaceCtx = &play->interfaceCtx;

    if (gSaveContext.buttonStatus[IBTN_BCA_B] == BTN_DISABLED) {
        if (interfaceCtx->bAlpha != 70) {
            interfaceCtx->bAlpha = 70;
        }
    } else {
        if (interfaceCtx->bAlpha != 255) {
            interfaceCtx->bAlpha = risingAlpha;
        }
    }

    if (gSaveContext.buttonStatus[IBTN_BCA_C_LEFT] == BTN_DISABLED) {
        if (interfaceCtx->cLeftAlpha != 70) {
            interfaceCtx->cLeftAlpha = 70;
        }
    } else {
        if (interfaceCtx->cLeftAlpha != 255) {
            interfaceCtx->cLeftAlpha = risingAlpha;
        }
    }

    if (gSaveContext.buttonStatus[IBTN_BCA_C_DOWN] == BTN_DISABLED) {
        if (interfaceCtx->cDownAlpha != 70) {
            interfaceCtx->cDownAlpha = 70;
        }
    } else {
        if (interfaceCtx->cDownAlpha != 255) {
            interfaceCtx->cDownAlpha = risingAlpha;
        }
    }

    if (gSaveContext.buttonStatus[IBTN_BCA_C_RIGHT] == BTN_DISABLED) {
        if (interfaceCtx->cRightAlpha != 70) {
            interfaceCtx->cRightAlpha = 70;
        }
    } else {
        if (interfaceCtx->cRightAlpha != 255) {
            interfaceCtx->cRightAlpha = risingAlpha;
        }
    }

    if (gSaveContext.buttonStatus[IBTN_BCA_A] == BTN_DISABLED) {
        if (interfaceCtx->aAlpha != 70) {
            interfaceCtx->aAlpha = 70;
        }
    } else {
        if (interfaceCtx->aAlpha != 255) {
            interfaceCtx->aAlpha = risingAlpha;
        }
    }
}

/**
 * Lower button alphas on the HUD to the requested value
 * if forceRisingButtonAlphas is set, then instead raise button alphas
 */
void Interface_DimButtonAlphas(PlayState* play, s16 dimmingAlpha, s16 risingAlpha) {
    InterfaceContext* interfaceCtx = &play->interfaceCtx;

    if (gSaveContext.forceRisingButtonAlphas) {
        Interface_RaiseButtonAlphas(play, risingAlpha);
        return;
    }

    if ((interfaceCtx->bAlpha != 0) && (interfaceCtx->bAlpha > dimmingAlpha)) {
        interfaceCtx->bAlpha = dimmingAlpha;
    }

    if ((interfaceCtx->aAlpha != 0) && (interfaceCtx->aAlpha > dimmingAlpha)) {
        interfaceCtx->aAlpha = dimmingAlpha;
    }

    if ((interfaceCtx->cLeftAlpha != 0) && (interfaceCtx->cLeftAlpha > dimmingAlpha)) {
        interfaceCtx->cLeftAlpha = dimmingAlpha;
    }

    if ((interfaceCtx->cDownAlpha != 0) && (interfaceCtx->cDownAlpha > dimmingAlpha)) {
        interfaceCtx->cDownAlpha = dimmingAlpha;
    }

    if ((interfaceCtx->cRightAlpha != 0) && (interfaceCtx->cRightAlpha > dimmingAlpha)) {
        interfaceCtx->cRightAlpha = dimmingAlpha;
    }
}

void Interface_UpdateHudAlphas(PlayState* play, s16 dimmingAlpha) {
    InterfaceContext* interfaceCtx = &play->interfaceCtx;
    s16 risingAlpha = 255 - dimmingAlpha;

    switch (gSaveContext.nextHudVisibilityMode) {
        case HUD_VISIBILITY_NOTHING:
        case HUD_VISIBILITY_NOTHING_ALT:
        case HUD_VISIBILITY_B:
            osSyncPrintf("a_alpha=%d, c_alpha=%d   →   ", interfaceCtx->aAlpha, interfaceCtx->cLeftAlpha);

            if (gSaveContext.nextHudVisibilityMode == HUD_VISIBILITY_B) {
                if (interfaceCtx->bAlpha != 255) {
                    interfaceCtx->bAlpha = risingAlpha;
                }
            } else {
                if ((interfaceCtx->bAlpha != 0) && (interfaceCtx->bAlpha > dimmingAlpha)) {
                    interfaceCtx->bAlpha = dimmingAlpha;
                }
            }

            if ((interfaceCtx->aAlpha != 0) && (interfaceCtx->aAlpha > dimmingAlpha)) {
                interfaceCtx->aAlpha = dimmingAlpha;
            }

            if ((interfaceCtx->cLeftAlpha != 0) && (interfaceCtx->cLeftAlpha > dimmingAlpha)) {
                interfaceCtx->cLeftAlpha = dimmingAlpha;
            }

            if ((interfaceCtx->cDownAlpha != 0) && (interfaceCtx->cDownAlpha > dimmingAlpha)) {
                interfaceCtx->cDownAlpha = dimmingAlpha;
            }

            if ((interfaceCtx->cRightAlpha != 0) && (interfaceCtx->cRightAlpha > dimmingAlpha)) {
                interfaceCtx->cRightAlpha = dimmingAlpha;
            }

            if ((interfaceCtx->healthAlpha != 0) && (interfaceCtx->healthAlpha > dimmingAlpha)) {
                interfaceCtx->healthAlpha = dimmingAlpha;
            }

            if ((interfaceCtx->magicAlpha != 0) && (interfaceCtx->magicAlpha > dimmingAlpha)) {
                interfaceCtx->magicAlpha = dimmingAlpha;
            }

            if ((interfaceCtx->minimapAlpha != 0) && (interfaceCtx->minimapAlpha > dimmingAlpha)) {
                interfaceCtx->minimapAlpha = dimmingAlpha;
            }

            osSyncPrintf("a_alpha=%d, c_alpha=%d\n", interfaceCtx->aAlpha, interfaceCtx->cLeftAlpha);

            break;

        case HUD_VISIBILITY_HEARTS_FORCE:
            // aAlpha is immediately overwritten in Interface_DimButtonAlphas
            if ((interfaceCtx->aAlpha != 0) && (interfaceCtx->aAlpha > dimmingAlpha)) {
                interfaceCtx->aAlpha = dimmingAlpha;
            }

            Interface_DimButtonAlphas(play, dimmingAlpha, risingAlpha);

            if ((interfaceCtx->magicAlpha != 0) && (interfaceCtx->magicAlpha > dimmingAlpha)) {
                interfaceCtx->magicAlpha = dimmingAlpha;
            }

            if ((interfaceCtx->minimapAlpha != 0) && (interfaceCtx->minimapAlpha > dimmingAlpha)) {
                interfaceCtx->minimapAlpha = dimmingAlpha;
            }

            if (interfaceCtx->healthAlpha != 255) {
                interfaceCtx->healthAlpha = risingAlpha;
            }

            break;

        case HUD_VISIBILITY_A:
            if ((interfaceCtx->bAlpha != 0) && (interfaceCtx->bAlpha > dimmingAlpha)) {
                interfaceCtx->bAlpha = dimmingAlpha;
            }

            // aAlpha is immediately overwritten below
            if ((interfaceCtx->aAlpha != 0) && (interfaceCtx->aAlpha > dimmingAlpha)) {
                interfaceCtx->aAlpha = dimmingAlpha;
            }

            if ((interfaceCtx->cLeftAlpha != 0) && (interfaceCtx->cLeftAlpha > dimmingAlpha)) {
                interfaceCtx->cLeftAlpha = dimmingAlpha;
            }

            if ((interfaceCtx->cDownAlpha != 0) && (interfaceCtx->cDownAlpha > dimmingAlpha)) {
                interfaceCtx->cDownAlpha = dimmingAlpha;
            }

            if ((interfaceCtx->cRightAlpha != 0) && (interfaceCtx->cRightAlpha > dimmingAlpha)) {
                interfaceCtx->cRightAlpha = dimmingAlpha;
            }

            if ((interfaceCtx->healthAlpha != 0) && (interfaceCtx->healthAlpha > dimmingAlpha)) {
                interfaceCtx->healthAlpha = dimmingAlpha;
            }

            if ((interfaceCtx->magicAlpha != 0) && (interfaceCtx->magicAlpha > dimmingAlpha)) {
                interfaceCtx->magicAlpha = dimmingAlpha;
            }

            if ((interfaceCtx->minimapAlpha != 0) && (interfaceCtx->minimapAlpha > dimmingAlpha)) {
                interfaceCtx->minimapAlpha = dimmingAlpha;
            }

            if (interfaceCtx->aAlpha != 255) {
                interfaceCtx->aAlpha = risingAlpha;
            }

            break;

        case HUD_VISIBILITY_A_HEARTS_MAGIC_FORCE:
            Interface_DimButtonAlphas(play, dimmingAlpha, risingAlpha);

            if ((interfaceCtx->minimapAlpha != 0) && (interfaceCtx->minimapAlpha > dimmingAlpha)) {
                interfaceCtx->minimapAlpha = dimmingAlpha;
            }

            // aAlpha overwrites the value set in Interface_DimButtonAlphas
            if (interfaceCtx->aAlpha != 255) {
                interfaceCtx->aAlpha = risingAlpha;
            }

            if (interfaceCtx->healthAlpha != 255) {
                interfaceCtx->healthAlpha = risingAlpha;
            }

            if (interfaceCtx->magicAlpha != 255) {
                interfaceCtx->magicAlpha = risingAlpha;
            }

            break;

        case HUD_VISIBILITY_A_HEARTS_MAGIC_MINIMAP_FORCE:
            Interface_DimButtonAlphas(play, dimmingAlpha, risingAlpha);

            // aAlpha overwrites the value set in Interface_DimButtonAlphas
            if (interfaceCtx->aAlpha != 255) {
                interfaceCtx->aAlpha = risingAlpha;
            }

            if (interfaceCtx->healthAlpha != 255) {
                interfaceCtx->healthAlpha = risingAlpha;
            }

            if (interfaceCtx->magicAlpha != 255) {
                interfaceCtx->magicAlpha = risingAlpha;
            }

            switch (play->sceneId) {
                case SCENE_HYRULE_FIELD:
                case SCENE_KAKARIKO_VILLAGE:
                case SCENE_GRAVEYARD:
                case SCENE_ZORAS_RIVER:
                case SCENE_KOKIRI_FOREST:
                case SCENE_SACRED_FOREST_MEADOW:
                case SCENE_LAKE_HYLIA:
                case SCENE_ZORAS_DOMAIN:
                case SCENE_ZORAS_FOUNTAIN:
                case SCENE_GERUDO_VALLEY:
                case SCENE_LOST_WOODS:
                case SCENE_DESERT_COLOSSUS:
                case SCENE_GERUDOS_FORTRESS:
                case SCENE_HAUNTED_WASTELAND:
                case SCENE_HYRULE_CASTLE:
                case SCENE_DEATH_MOUNTAIN_TRAIL:
                case SCENE_DEATH_MOUNTAIN_CRATER:
                case SCENE_GORON_CITY:
                case SCENE_LON_LON_RANCH:
                case SCENE_OUTSIDE_GANONS_CASTLE:
                    if (interfaceCtx->minimapAlpha < 170) {
                        interfaceCtx->minimapAlpha = risingAlpha;
                    } else {
                        interfaceCtx->minimapAlpha = 170;
                    }
                    break;

                default:
                    if (interfaceCtx->minimapAlpha != 255) {
                        interfaceCtx->minimapAlpha = risingAlpha;
                    }
                    break;
            }
            break;

        case HUD_VISIBILITY_ALL_NO_MINIMAP_BY_BTN_STATUS:
            if ((interfaceCtx->minimapAlpha != 0) && (interfaceCtx->minimapAlpha > dimmingAlpha)) {
                interfaceCtx->minimapAlpha = dimmingAlpha;
            }

            Interface_RaiseButtonAlphas(play, risingAlpha);

            if (interfaceCtx->healthAlpha != 255) {
                interfaceCtx->healthAlpha = risingAlpha;
            }

            if (interfaceCtx->magicAlpha != 255) {
                interfaceCtx->magicAlpha = risingAlpha;
            }

            break;

        case HUD_VISIBILITY_HEARTS_MAGIC:
            if ((interfaceCtx->bAlpha != 0) && (interfaceCtx->bAlpha > dimmingAlpha)) {
                interfaceCtx->bAlpha = dimmingAlpha;
            }

            if ((interfaceCtx->aAlpha != 0) && (interfaceCtx->aAlpha > dimmingAlpha)) {
                interfaceCtx->aAlpha = dimmingAlpha;
            }

            if ((interfaceCtx->cLeftAlpha != 0) && (interfaceCtx->cLeftAlpha > dimmingAlpha)) {
                interfaceCtx->cLeftAlpha = dimmingAlpha;
            }

            if ((interfaceCtx->cDownAlpha != 0) && (interfaceCtx->cDownAlpha > dimmingAlpha)) {
                interfaceCtx->cDownAlpha = dimmingAlpha;
            }

            if ((interfaceCtx->cRightAlpha != 0) && (interfaceCtx->cRightAlpha > dimmingAlpha)) {
                interfaceCtx->cRightAlpha = dimmingAlpha;
            }

            if ((interfaceCtx->minimapAlpha != 0) && (interfaceCtx->minimapAlpha > dimmingAlpha)) {
                interfaceCtx->minimapAlpha = dimmingAlpha;
            }

            if (interfaceCtx->healthAlpha != 255) {
                interfaceCtx->healthAlpha = risingAlpha;
            }

            if (interfaceCtx->magicAlpha != 255) {
                interfaceCtx->magicAlpha = risingAlpha;
            }

            break;

        case HUD_VISIBILITY_B_ALT:
            if ((interfaceCtx->aAlpha != 0) && (interfaceCtx->aAlpha > dimmingAlpha)) {
                interfaceCtx->aAlpha = dimmingAlpha;
            }

            if ((interfaceCtx->cLeftAlpha != 0) && (interfaceCtx->cLeftAlpha > dimmingAlpha)) {
                interfaceCtx->cLeftAlpha = dimmingAlpha;
            }

            if ((interfaceCtx->cDownAlpha != 0) && (interfaceCtx->cDownAlpha > dimmingAlpha)) {
                interfaceCtx->cDownAlpha = dimmingAlpha;
            }

            if ((interfaceCtx->cRightAlpha != 0) && (interfaceCtx->cRightAlpha > dimmingAlpha)) {
                interfaceCtx->cRightAlpha = dimmingAlpha;
            }

            if ((interfaceCtx->healthAlpha != 0) && (interfaceCtx->healthAlpha > dimmingAlpha)) {
                interfaceCtx->healthAlpha = dimmingAlpha;
            }

            if ((interfaceCtx->magicAlpha != 0) && (interfaceCtx->magicAlpha > dimmingAlpha)) {
                interfaceCtx->magicAlpha = dimmingAlpha;
            }

            if ((interfaceCtx->minimapAlpha != 0) && (interfaceCtx->minimapAlpha > dimmingAlpha)) {
                interfaceCtx->minimapAlpha = dimmingAlpha;
            }

            if (interfaceCtx->bAlpha != 255) {
                interfaceCtx->bAlpha = risingAlpha;
            }

            break;

        case HUD_VISIBILITY_HEARTS:
            if ((interfaceCtx->bAlpha != 0) && (interfaceCtx->bAlpha > dimmingAlpha)) {
                interfaceCtx->bAlpha = dimmingAlpha;
            }

            if ((interfaceCtx->aAlpha != 0) && (interfaceCtx->aAlpha > dimmingAlpha)) {
                interfaceCtx->aAlpha = dimmingAlpha;
            }

            if ((interfaceCtx->cLeftAlpha != 0) && (interfaceCtx->cLeftAlpha > dimmingAlpha)) {
                interfaceCtx->cLeftAlpha = dimmingAlpha;
            }

            if ((interfaceCtx->cDownAlpha != 0) && (interfaceCtx->cDownAlpha > dimmingAlpha)) {
                interfaceCtx->cDownAlpha = dimmingAlpha;
            }

            if ((interfaceCtx->cRightAlpha != 0) && (interfaceCtx->cRightAlpha > dimmingAlpha)) {
                interfaceCtx->cRightAlpha = dimmingAlpha;
            }

            if ((interfaceCtx->minimapAlpha != 0) && (interfaceCtx->minimapAlpha > dimmingAlpha)) {
                interfaceCtx->minimapAlpha = dimmingAlpha;
            }

            if ((interfaceCtx->magicAlpha != 0) && (interfaceCtx->magicAlpha > dimmingAlpha)) {
                interfaceCtx->magicAlpha = dimmingAlpha;
            }

            if (interfaceCtx->healthAlpha != 255) {
                interfaceCtx->healthAlpha = risingAlpha;
            }

            break;

        case HUD_VISIBILITY_A_B_MINIMAP:
            if (interfaceCtx->aAlpha != 255) {
                interfaceCtx->aAlpha = risingAlpha;
            }

            if (interfaceCtx->bAlpha != 255) {
                interfaceCtx->bAlpha = risingAlpha;
            }

            if (interfaceCtx->minimapAlpha != 255) {
                interfaceCtx->minimapAlpha = risingAlpha;
            }

            if ((interfaceCtx->cLeftAlpha != 0) && (interfaceCtx->cLeftAlpha > dimmingAlpha)) {
                interfaceCtx->cLeftAlpha = dimmingAlpha;
            }

            if ((interfaceCtx->cDownAlpha != 0) && (interfaceCtx->cDownAlpha > dimmingAlpha)) {
                interfaceCtx->cDownAlpha = dimmingAlpha;
            }

            if ((interfaceCtx->cRightAlpha != 0) && (interfaceCtx->cRightAlpha > dimmingAlpha)) {
                interfaceCtx->cRightAlpha = dimmingAlpha;
            }

            if ((interfaceCtx->magicAlpha != 0) && (interfaceCtx->magicAlpha > dimmingAlpha)) {
                interfaceCtx->magicAlpha = dimmingAlpha;
            }

            if ((interfaceCtx->healthAlpha != 0) && (interfaceCtx->healthAlpha > dimmingAlpha)) {
                interfaceCtx->healthAlpha = dimmingAlpha;
            }

            break;

        case HUD_VISIBILITY_HEARTS_MAGIC_FORCE:
            Interface_DimButtonAlphas(play, dimmingAlpha, risingAlpha);

            if ((interfaceCtx->minimapAlpha != 0) && (interfaceCtx->minimapAlpha > dimmingAlpha)) {
                interfaceCtx->minimapAlpha = dimmingAlpha;
            }

            // aAlpha overwrites the value set in Interface_DimButtonAlphas
            if ((interfaceCtx->aAlpha != 0) && (interfaceCtx->aAlpha > dimmingAlpha)) {
                interfaceCtx->aAlpha = dimmingAlpha;
            }

            if (interfaceCtx->healthAlpha != 255) {
                interfaceCtx->healthAlpha = risingAlpha;
            }

            if (interfaceCtx->magicAlpha != 255) {
                interfaceCtx->magicAlpha = risingAlpha;
            }

            break;
    }

    if ((play->roomCtx.curRoom.behaviorType1 == ROOM_BEHAVIOR_TYPE1_1) && (interfaceCtx->minimapAlpha >= 255)) {
        interfaceCtx->minimapAlpha = 255;
    }
}

void func_80083108(PlayState* play) {
    MessageContext* msgCtx = &play->msgCtx;
    Player* player = GET_PLAYER(play);
    InterfaceContext* interfaceCtx = &play->interfaceCtx;
    s16 i;
    s16 sp28 = false;

    if ((gSaveContext.save.cutsceneIndex < 0xFFF0) ||
        ((play->sceneId == SCENE_LON_LON_RANCH) && (gSaveContext.save.cutsceneIndex == 0xFFF0))) {
        gSaveContext.forceRisingButtonAlphas = false;

        if ((player->stateFlags1 & PLAYER_STATE1_23) || (play->shootingGalleryStatus > 1) ||
            ((play->sceneId == SCENE_BOMBCHU_BOWLING_ALLEY) && Flags_GetSwitch(play, 0x38))) {
<<<<<<< HEAD
            if (gSaveContext.equips.buttonItems[IBTN_BC_B] != ITEM_NONE) {
=======
            if (gSaveContext.save.info.equips.buttonItems[0] != ITEM_NONE) {
>>>>>>> 6e7a6d41
                gSaveContext.forceRisingButtonAlphas = true;

                if (gSaveContext.buttonStatus[IBTN_BCA_B] == BTN_DISABLED) {
                    gSaveContext.buttonStatus[IBTN_BCA_B] = gSaveContext.buttonStatus[IBTN_BCA_C_LEFT] =
                        gSaveContext.buttonStatus[IBTN_BCA_C_DOWN] = gSaveContext.buttonStatus[IBTN_BCA_C_RIGHT] =
                            BTN_ENABLED;
                }

<<<<<<< HEAD
                if ((gSaveContext.equips.buttonItems[IBTN_BC_B] != ITEM_SLINGSHOT) &&
                    (gSaveContext.equips.buttonItems[IBTN_BC_B] != ITEM_BOW) &&
                    (gSaveContext.equips.buttonItems[IBTN_BC_B] != ITEM_BOMBCHU) &&
                    (gSaveContext.equips.buttonItems[IBTN_BC_B] != ITEM_NONE)) {
                    gSaveContext.buttonStatus[IBTN_BCA_B] = gSaveContext.equips.buttonItems[IBTN_BC_B];

                    if ((play->sceneId == SCENE_BOMBCHU_BOWLING_ALLEY) && Flags_GetSwitch(play, 0x38)) {
                        gSaveContext.equips.buttonItems[IBTN_BC_B] = ITEM_BOMBCHU;
                        Interface_LoadItemIcon1(play, IBTN_BC_B);
                    } else {
                        gSaveContext.equips.buttonItems[IBTN_BC_B] = ITEM_BOW;
                        if (play->shootingGalleryStatus > 1) {
                            if (LINK_AGE_IN_YEARS == YEARS_CHILD) {
                                gSaveContext.equips.buttonItems[IBTN_BC_B] = ITEM_SLINGSHOT;
=======
                if ((gSaveContext.save.info.equips.buttonItems[0] != ITEM_SLINGSHOT) &&
                    (gSaveContext.save.info.equips.buttonItems[0] != ITEM_BOW) &&
                    (gSaveContext.save.info.equips.buttonItems[0] != ITEM_BOMBCHU) &&
                    (gSaveContext.save.info.equips.buttonItems[0] != ITEM_NONE)) {
                    gSaveContext.buttonStatus[0] = gSaveContext.save.info.equips.buttonItems[0];

                    if ((play->sceneId == SCENE_BOMBCHU_BOWLING_ALLEY) && Flags_GetSwitch(play, 0x38)) {
                        gSaveContext.save.info.equips.buttonItems[0] = ITEM_BOMBCHU;
                        Interface_LoadItemIcon1(play, 0);
                    } else {
                        gSaveContext.save.info.equips.buttonItems[0] = ITEM_BOW;
                        if (play->shootingGalleryStatus > 1) {
                            if (LINK_AGE_IN_YEARS == YEARS_CHILD) {
                                gSaveContext.save.info.equips.buttonItems[0] = ITEM_SLINGSHOT;
>>>>>>> 6e7a6d41
                            }

                            Interface_LoadItemIcon1(play, IBTN_BC_B);
                        } else {
<<<<<<< HEAD
                            if (gSaveContext.inventory.items[SLOT_BOW] == ITEM_NONE) {
                                gSaveContext.equips.buttonItems[IBTN_BC_B] = ITEM_NONE;
=======
                            if (gSaveContext.save.info.inventory.items[SLOT_BOW] == ITEM_NONE) {
                                gSaveContext.save.info.equips.buttonItems[0] = ITEM_NONE;
>>>>>>> 6e7a6d41
                            } else {
                                Interface_LoadItemIcon1(play, IBTN_BC_B);
                            }
                        }
                    }

                    gSaveContext.buttonStatus[IBTN_BCA_C_LEFT] = gSaveContext.buttonStatus[IBTN_BCA_C_DOWN] =
                        gSaveContext.buttonStatus[IBTN_BCA_C_RIGHT] = BTN_DISABLED;
                    Interface_ChangeHudVisibilityMode(HUD_VISIBILITY_A_HEARTS_MAGIC_MINIMAP_FORCE);
                }

                if (play->transitionMode != TRANS_MODE_OFF) {
                    Interface_ChangeHudVisibilityMode(HUD_VISIBILITY_NOTHING);
                } else if (gSaveContext.minigameState == 1) {
                    Interface_ChangeHudVisibilityMode(HUD_VISIBILITY_B);
                } else if (play->shootingGalleryStatus > 1) {
                    Interface_ChangeHudVisibilityMode(HUD_VISIBILITY_B);
                } else if ((play->sceneId == SCENE_BOMBCHU_BOWLING_ALLEY) && Flags_GetSwitch(play, 0x38)) {
                    Interface_ChangeHudVisibilityMode(HUD_VISIBILITY_B);
                } else if (player->stateFlags1 & PLAYER_STATE1_23) {
                    Interface_ChangeHudVisibilityMode(HUD_VISIBILITY_A_B_MINIMAP);
                }
            } else {
                if (player->stateFlags1 & PLAYER_STATE1_23) {
                    Interface_ChangeHudVisibilityMode(HUD_VISIBILITY_A_B_MINIMAP);
                }
            }
        } else if (play->sceneId == SCENE_CHAMBER_OF_THE_SAGES) {
            Interface_ChangeHudVisibilityMode(HUD_VISIBILITY_NOTHING);
        } else if (play->sceneId == SCENE_FISHING_POND) {
            // should likely be set to true
            gSaveContext.forceRisingButtonAlphas = 2;
            if (play->interfaceCtx.unk_260 != 0) {
<<<<<<< HEAD
                if (gSaveContext.equips.buttonItems[IBTN_BC_B] != ITEM_FISHING_POLE) {
                    gSaveContext.buttonStatus[IBTN_BCA_B] = gSaveContext.equips.buttonItems[IBTN_BC_B];
                    gSaveContext.equips.buttonItems[IBTN_BC_B] = ITEM_FISHING_POLE;
=======
                if (gSaveContext.save.info.equips.buttonItems[0] != ITEM_FISHING_POLE) {
                    gSaveContext.buttonStatus[0] = gSaveContext.save.info.equips.buttonItems[0];
                    gSaveContext.save.info.equips.buttonItems[0] = ITEM_FISHING_POLE;
>>>>>>> 6e7a6d41
                    gSaveContext.hudVisibilityMode = HUD_VISIBILITY_NO_CHANGE;
                    Interface_LoadItemIcon1(play, IBTN_BC_B);
                    Interface_ChangeHudVisibilityMode(HUD_VISIBILITY_A_B_MINIMAP);
                }

                if (gSaveContext.hudVisibilityMode != HUD_VISIBILITY_A_B_MINIMAP) {
                    Interface_ChangeHudVisibilityMode(HUD_VISIBILITY_A_B_MINIMAP);
                }
<<<<<<< HEAD
            } else if (gSaveContext.equips.buttonItems[IBTN_BC_B] == ITEM_FISHING_POLE) {
                gSaveContext.equips.buttonItems[IBTN_BC_B] = gSaveContext.buttonStatus[IBTN_BCA_B];
                gSaveContext.hudVisibilityMode = HUD_VISIBILITY_NO_CHANGE;

                if (gSaveContext.equips.buttonItems[IBTN_BC_B] != ITEM_NONE) {
                    Interface_LoadItemIcon1(play, IBTN_BC_B);
=======
            } else if (gSaveContext.save.info.equips.buttonItems[0] == ITEM_FISHING_POLE) {
                gSaveContext.save.info.equips.buttonItems[0] = gSaveContext.buttonStatus[0];
                gSaveContext.hudVisibilityMode = HUD_VISIBILITY_NO_CHANGE;

                if (gSaveContext.save.info.equips.buttonItems[0] != ITEM_NONE) {
                    Interface_LoadItemIcon1(play, 0);
>>>>>>> 6e7a6d41
                }

                gSaveContext.buttonStatus[IBTN_BCA_B] = gSaveContext.buttonStatus[IBTN_BCA_C_LEFT] =
                    gSaveContext.buttonStatus[IBTN_BCA_C_DOWN] = gSaveContext.buttonStatus[IBTN_BCA_C_RIGHT] =
                        BTN_DISABLED;
                Interface_ChangeHudVisibilityMode(HUD_VISIBILITY_ALL);
            } else {
                if (gSaveContext.buttonStatus[IBTN_BCA_B] == BTN_ENABLED) {
                    gSaveContext.hudVisibilityMode = HUD_VISIBILITY_NO_CHANGE;
                }

                gSaveContext.buttonStatus[IBTN_BCA_B] = gSaveContext.buttonStatus[IBTN_BCA_C_LEFT] =
                    gSaveContext.buttonStatus[IBTN_BCA_C_DOWN] = gSaveContext.buttonStatus[IBTN_BCA_C_RIGHT] =
                        BTN_DISABLED;
                Interface_ChangeHudVisibilityMode(HUD_VISIBILITY_ALL);
            }
        } else if (msgCtx->msgMode == MSGMODE_NONE) {
            if ((Player_GetEnvironmentalHazard(play) >= PLAYER_ENV_HAZARD_UNDERWATER_FLOOR) &&
                (Player_GetEnvironmentalHazard(play) <= PLAYER_ENV_HAZARD_UNDERWATER_FREE)) {
                if (gSaveContext.buttonStatus[IBTN_BCA_B] != BTN_DISABLED) {
                    sp28 = true;
                }

                gSaveContext.buttonStatus[IBTN_BCA_B] = BTN_DISABLED;

                for (i = IBTN_BC_C_FIRST; i <= IBTN_BC_C_LAST; i++) {
                    if (Player_GetEnvironmentalHazard(play) == PLAYER_ENV_HAZARD_UNDERWATER_FLOOR) {
<<<<<<< HEAD
                        if ((gSaveContext.equips.buttonItems[i] != ITEM_HOOKSHOT) &&
                            (gSaveContext.equips.buttonItems[i] != ITEM_LONGSHOT)) {
                            if (gSaveContext.buttonStatus[IBTN_BC_TO_BCA(i)] == BTN_ENABLED) {
=======
                        if ((gSaveContext.save.info.equips.buttonItems[i] != ITEM_HOOKSHOT) &&
                            (gSaveContext.save.info.equips.buttonItems[i] != ITEM_LONGSHOT)) {
                            if (gSaveContext.buttonStatus[i] == BTN_ENABLED) {
>>>>>>> 6e7a6d41
                                sp28 = true;
                            }

                            gSaveContext.buttonStatus[IBTN_BC_TO_BCA(i)] = BTN_DISABLED;
                        } else {
                            if (gSaveContext.buttonStatus[IBTN_BC_TO_BCA(i)] == BTN_DISABLED) {
                                sp28 = true;
                            }

                            gSaveContext.buttonStatus[IBTN_BC_TO_BCA(i)] = BTN_ENABLED;
                        }
                    } else {
                        if (gSaveContext.buttonStatus[IBTN_BC_TO_BCA(i)] == BTN_ENABLED) {
                            sp28 = true;
                        }

                        gSaveContext.buttonStatus[IBTN_BC_TO_BCA(i)] = BTN_DISABLED;
                    }
                }

                if (sp28) {
                    gSaveContext.hudVisibilityMode = HUD_VISIBILITY_NO_CHANGE;
                }

                Interface_ChangeHudVisibilityMode(HUD_VISIBILITY_ALL);
            } else if ((player->stateFlags1 & PLAYER_STATE1_21) || (player->stateFlags2 & PLAYER_STATE2_CRAWLING)) {
                if (gSaveContext.buttonStatus[IBTN_BCA_B] != BTN_DISABLED) {
                    gSaveContext.buttonStatus[IBTN_BCA_B] = BTN_DISABLED;
                    gSaveContext.buttonStatus[IBTN_BCA_C_LEFT] = BTN_DISABLED;
                    gSaveContext.buttonStatus[IBTN_BCA_C_DOWN] = BTN_DISABLED;
                    gSaveContext.buttonStatus[IBTN_BCA_C_RIGHT] = BTN_DISABLED;
                    gSaveContext.hudVisibilityMode = HUD_VISIBILITY_NO_CHANGE;
                    Interface_ChangeHudVisibilityMode(HUD_VISIBILITY_ALL);
                }
            } else if (GET_EVENTINF_HORSES_STATE() == EVENTINF_HORSES_STATE_1) {
                if (player->stateFlags1 & PLAYER_STATE1_23) {
<<<<<<< HEAD
                    if ((gSaveContext.equips.buttonItems[IBTN_BC_B] != ITEM_NONE) &&
                        (gSaveContext.equips.buttonItems[IBTN_BC_B] != ITEM_BOW)) {
                        if (gSaveContext.inventory.items[SLOT_BOW] == ITEM_NONE) {
                            gSaveContext.equips.buttonItems[IBTN_BC_B] = ITEM_NONE;
                        } else {
                            gSaveContext.equips.buttonItems[IBTN_BC_B] = ITEM_BOW;
=======
                    if ((gSaveContext.save.info.equips.buttonItems[0] != ITEM_NONE) &&
                        (gSaveContext.save.info.equips.buttonItems[0] != ITEM_BOW)) {
                        if (gSaveContext.save.info.inventory.items[SLOT_BOW] == ITEM_NONE) {
                            gSaveContext.save.info.equips.buttonItems[0] = ITEM_NONE;
                        } else {
                            gSaveContext.save.info.equips.buttonItems[0] = ITEM_BOW;
>>>>>>> 6e7a6d41
                            sp28 = true;
                        }
                    }
                } else {
<<<<<<< HEAD
                    if ((gSaveContext.equips.buttonItems[IBTN_BC_B] == ITEM_NONE) ||
                        (gSaveContext.equips.buttonItems[IBTN_BC_B] == ITEM_BOW)) {

                        if ((gSaveContext.equips.buttonItems[IBTN_BC_B] != ITEM_SWORD_KOKIRI) &&
                            (gSaveContext.equips.buttonItems[IBTN_BC_B] != ITEM_SWORD_MASTER) &&
                            (gSaveContext.equips.buttonItems[IBTN_BC_B] != ITEM_SWORD_BIGGORON) &&
                            (gSaveContext.equips.buttonItems[IBTN_BC_B] != ITEM_GIANTS_KNIFE)) {
                            gSaveContext.equips.buttonItems[IBTN_BC_B] = gSaveContext.buttonStatus[IBTN_BCA_B];
                        } else {
                            gSaveContext.buttonStatus[IBTN_BCA_B] = gSaveContext.equips.buttonItems[IBTN_BC_B];
=======
                    if ((gSaveContext.save.info.equips.buttonItems[0] == ITEM_NONE) ||
                        (gSaveContext.save.info.equips.buttonItems[0] == ITEM_BOW)) {

                        if ((gSaveContext.save.info.equips.buttonItems[0] != ITEM_SWORD_KOKIRI) &&
                            (gSaveContext.save.info.equips.buttonItems[0] != ITEM_SWORD_MASTER) &&
                            (gSaveContext.save.info.equips.buttonItems[0] != ITEM_SWORD_BIGGORON) &&
                            (gSaveContext.save.info.equips.buttonItems[0] != ITEM_GIANTS_KNIFE)) {
                            gSaveContext.save.info.equips.buttonItems[0] = gSaveContext.buttonStatus[0];
                        } else {
                            gSaveContext.buttonStatus[0] = gSaveContext.save.info.equips.buttonItems[0];
>>>>>>> 6e7a6d41
                        }
                    }
                    sp28 = true;
                }

                if (sp28) {
                    Interface_LoadItemIcon1(play, IBTN_BC_B);
                    sp28 = false;
                }

<<<<<<< HEAD
                for (i = IBTN_BC_C_FIRST; i <= IBTN_BC_C_LAST; i++) {
                    if ((gSaveContext.equips.buttonItems[i] != ITEM_OCARINA_FAIRY) &&
                        (gSaveContext.equips.buttonItems[i] != ITEM_OCARINA_OF_TIME)) {
                        if (gSaveContext.buttonStatus[IBTN_BC_TO_BCA(i)] == BTN_ENABLED) {
=======
                for (i = 1; i < 4; i++) {
                    if ((gSaveContext.save.info.equips.buttonItems[i] != ITEM_OCARINA_FAIRY) &&
                        (gSaveContext.save.info.equips.buttonItems[i] != ITEM_OCARINA_OF_TIME)) {
                        if (gSaveContext.buttonStatus[i] == BTN_ENABLED) {
>>>>>>> 6e7a6d41
                            sp28 = true;
                        }

                        gSaveContext.buttonStatus[IBTN_BC_TO_BCA(i)] = BTN_DISABLED;
                    } else {
                        if (gSaveContext.buttonStatus[IBTN_BC_TO_BCA(i)] == BTN_DISABLED) {
                            sp28 = true;
                        }

                        gSaveContext.buttonStatus[IBTN_BC_TO_BCA(i)] = BTN_ENABLED;
                    }
                }

                if (sp28) {
                    gSaveContext.hudVisibilityMode = HUD_VISIBILITY_NO_CHANGE;
                }

                Interface_ChangeHudVisibilityMode(HUD_VISIBILITY_ALL);
            } else {
                if (interfaceCtx->restrictions.bButton == 0) {
<<<<<<< HEAD
                    if ((gSaveContext.equips.buttonItems[IBTN_BC_B] == ITEM_SLINGSHOT) ||
                        (gSaveContext.equips.buttonItems[IBTN_BC_B] == ITEM_BOW) ||
                        (gSaveContext.equips.buttonItems[IBTN_BC_B] == ITEM_BOMBCHU) ||
                        (gSaveContext.equips.buttonItems[IBTN_BC_B] == ITEM_NONE)) {
                        if ((gSaveContext.equips.buttonItems[IBTN_BC_B] != ITEM_NONE) ||
                            (gSaveContext.infTable[INFTABLE_1DX_INDEX] == 0)) {
                            gSaveContext.equips.buttonItems[IBTN_BC_B] = gSaveContext.buttonStatus[IBTN_BCA_B];
                            sp28 = true;

                            if (gSaveContext.equips.buttonItems[IBTN_BC_B] != ITEM_NONE) {
                                Interface_LoadItemIcon1(play, IBTN_BC_B);
=======
                    if ((gSaveContext.save.info.equips.buttonItems[0] == ITEM_SLINGSHOT) ||
                        (gSaveContext.save.info.equips.buttonItems[0] == ITEM_BOW) ||
                        (gSaveContext.save.info.equips.buttonItems[0] == ITEM_BOMBCHU) ||
                        (gSaveContext.save.info.equips.buttonItems[0] == ITEM_NONE)) {
                        if ((gSaveContext.save.info.equips.buttonItems[0] != ITEM_NONE) ||
                            (gSaveContext.save.info.infTable[INFTABLE_1DX_INDEX] == 0)) {
                            gSaveContext.save.info.equips.buttonItems[0] = gSaveContext.buttonStatus[0];
                            sp28 = true;

                            if (gSaveContext.save.info.equips.buttonItems[0] != ITEM_NONE) {
                                Interface_LoadItemIcon1(play, 0);
>>>>>>> 6e7a6d41
                            }
                        }
                    } else if ((gSaveContext.buttonStatus[IBTN_BCA_B] & 0xFF) == BTN_DISABLED) {
                        sp28 = true;

                        if (((gSaveContext.buttonStatus[IBTN_BCA_B] & 0xFF) == BTN_DISABLED) ||
                            ((gSaveContext.buttonStatus[IBTN_BCA_B] & 0xFF) == BTN_ENABLED)) {
                            gSaveContext.buttonStatus[IBTN_BCA_B] = BTN_ENABLED;
                        } else {
<<<<<<< HEAD
                            gSaveContext.equips.buttonItems[IBTN_BC_B] = gSaveContext.buttonStatus[IBTN_BCA_B] & 0xFF;
                        }
                    }
                } else if (interfaceCtx->restrictions.bButton == 1) {
                    if ((gSaveContext.equips.buttonItems[IBTN_BC_B] == ITEM_SLINGSHOT) ||
                        (gSaveContext.equips.buttonItems[IBTN_BC_B] == ITEM_BOW) ||
                        (gSaveContext.equips.buttonItems[IBTN_BC_B] == ITEM_BOMBCHU) ||
                        (gSaveContext.equips.buttonItems[IBTN_BC_B] == ITEM_NONE)) {
                        if ((gSaveContext.equips.buttonItems[IBTN_BC_B] != ITEM_NONE) ||
                            (gSaveContext.infTable[INFTABLE_1DX_INDEX] == 0)) {
                            gSaveContext.equips.buttonItems[IBTN_BC_B] = gSaveContext.buttonStatus[IBTN_BCA_B];
                            sp28 = true;

                            if (gSaveContext.equips.buttonItems[IBTN_BC_B] != ITEM_NONE) {
                                Interface_LoadItemIcon1(play, IBTN_BC_B);
=======
                            gSaveContext.save.info.equips.buttonItems[0] = gSaveContext.buttonStatus[0] & 0xFF;
                        }
                    }
                } else if (interfaceCtx->restrictions.bButton == 1) {
                    if ((gSaveContext.save.info.equips.buttonItems[0] == ITEM_SLINGSHOT) ||
                        (gSaveContext.save.info.equips.buttonItems[0] == ITEM_BOW) ||
                        (gSaveContext.save.info.equips.buttonItems[0] == ITEM_BOMBCHU) ||
                        (gSaveContext.save.info.equips.buttonItems[0] == ITEM_NONE)) {
                        if ((gSaveContext.save.info.equips.buttonItems[0] != ITEM_NONE) ||
                            (gSaveContext.save.info.infTable[INFTABLE_1DX_INDEX] == 0)) {
                            gSaveContext.save.info.equips.buttonItems[0] = gSaveContext.buttonStatus[0];
                            sp28 = true;

                            if (gSaveContext.save.info.equips.buttonItems[0] != ITEM_NONE) {
                                Interface_LoadItemIcon1(play, 0);
>>>>>>> 6e7a6d41
                            }
                        }
                    } else {
                        if (gSaveContext.buttonStatus[IBTN_BCA_B] == BTN_ENABLED) {
                            sp28 = true;
                        }

                        gSaveContext.buttonStatus[IBTN_BCA_B] = BTN_DISABLED;
                    }
                }

                if (interfaceCtx->restrictions.bottles != 0) {
<<<<<<< HEAD
                    for (i = IBTN_BC_C_FIRST; i <= IBTN_BC_C_LAST; i++) {
                        if ((gSaveContext.equips.buttonItems[i] >= ITEM_BOTTLE_EMPTY) &&
                            (gSaveContext.equips.buttonItems[i] <= ITEM_BOTTLE_POE)) {
                            if (gSaveContext.buttonStatus[IBTN_BC_TO_BCA(i)] == BTN_ENABLED) {
=======
                    for (i = 1; i < 4; i++) {
                        if ((gSaveContext.save.info.equips.buttonItems[i] >= ITEM_BOTTLE_EMPTY) &&
                            (gSaveContext.save.info.equips.buttonItems[i] <= ITEM_BOTTLE_POE)) {
                            if (gSaveContext.buttonStatus[i] == BTN_ENABLED) {
>>>>>>> 6e7a6d41
                                sp28 = true;
                            }

                            gSaveContext.buttonStatus[IBTN_BC_TO_BCA(i)] = BTN_DISABLED;
                        }
                    }
                } else if (interfaceCtx->restrictions.bottles == 0) {
<<<<<<< HEAD
                    for (i = IBTN_BC_C_FIRST; i <= IBTN_BC_C_LAST; i++) {
                        if ((gSaveContext.equips.buttonItems[i] >= ITEM_BOTTLE_EMPTY) &&
                            (gSaveContext.equips.buttonItems[i] <= ITEM_BOTTLE_POE)) {
                            if (gSaveContext.buttonStatus[IBTN_BC_TO_BCA(i)] == BTN_DISABLED) {
=======
                    for (i = 1; i < 4; i++) {
                        if ((gSaveContext.save.info.equips.buttonItems[i] >= ITEM_BOTTLE_EMPTY) &&
                            (gSaveContext.save.info.equips.buttonItems[i] <= ITEM_BOTTLE_POE)) {
                            if (gSaveContext.buttonStatus[i] == BTN_DISABLED) {
>>>>>>> 6e7a6d41
                                sp28 = true;
                            }

                            gSaveContext.buttonStatus[IBTN_BC_TO_BCA(i)] = BTN_ENABLED;
                        }
                    }
                }

                if (interfaceCtx->restrictions.tradeItems != 0) {
<<<<<<< HEAD
                    for (i = IBTN_BC_C_FIRST; i <= IBTN_BC_C_LAST; i++) {
                        if ((gSaveContext.equips.buttonItems[i] >= ITEM_WEIRD_EGG) &&
                            (gSaveContext.equips.buttonItems[i] <= ITEM_CLAIM_CHECK)) {
                            if (gSaveContext.buttonStatus[IBTN_BC_TO_BCA(i)] == BTN_ENABLED) {
=======
                    for (i = 1; i < 4; i++) {
                        if ((gSaveContext.save.info.equips.buttonItems[i] >= ITEM_WEIRD_EGG) &&
                            (gSaveContext.save.info.equips.buttonItems[i] <= ITEM_CLAIM_CHECK)) {
                            if (gSaveContext.buttonStatus[i] == BTN_ENABLED) {
>>>>>>> 6e7a6d41
                                sp28 = true;
                            }

                            gSaveContext.buttonStatus[IBTN_BC_TO_BCA(i)] = BTN_DISABLED;
                        }
                    }
                } else if (interfaceCtx->restrictions.tradeItems == 0) {
<<<<<<< HEAD
                    for (i = IBTN_BC_C_FIRST; i <= IBTN_BC_C_LAST; i++) {
                        if ((gSaveContext.equips.buttonItems[i] >= ITEM_WEIRD_EGG) &&
                            (gSaveContext.equips.buttonItems[i] <= ITEM_CLAIM_CHECK)) {
                            if (gSaveContext.buttonStatus[IBTN_BC_TO_BCA(i)] == BTN_DISABLED) {
=======
                    for (i = 1; i < 4; i++) {
                        if ((gSaveContext.save.info.equips.buttonItems[i] >= ITEM_WEIRD_EGG) &&
                            (gSaveContext.save.info.equips.buttonItems[i] <= ITEM_CLAIM_CHECK)) {
                            if (gSaveContext.buttonStatus[i] == BTN_DISABLED) {
>>>>>>> 6e7a6d41
                                sp28 = true;
                            }

                            gSaveContext.buttonStatus[IBTN_BC_TO_BCA(i)] = BTN_ENABLED;
                        }
                    }
                }

                if (interfaceCtx->restrictions.hookshot != 0) {
<<<<<<< HEAD
                    for (i = IBTN_BC_C_FIRST; i <= IBTN_BC_C_LAST; i++) {
                        if ((gSaveContext.equips.buttonItems[i] == ITEM_HOOKSHOT) ||
                            (gSaveContext.equips.buttonItems[i] == ITEM_LONGSHOT)) {
                            if (gSaveContext.buttonStatus[IBTN_BC_TO_BCA(i)] == BTN_ENABLED) {
=======
                    for (i = 1; i < 4; i++) {
                        if ((gSaveContext.save.info.equips.buttonItems[i] == ITEM_HOOKSHOT) ||
                            (gSaveContext.save.info.equips.buttonItems[i] == ITEM_LONGSHOT)) {
                            if (gSaveContext.buttonStatus[i] == BTN_ENABLED) {
>>>>>>> 6e7a6d41
                                sp28 = true;
                            }

                            gSaveContext.buttonStatus[IBTN_BC_TO_BCA(i)] = BTN_DISABLED;
                        }
                    }
                } else if (interfaceCtx->restrictions.hookshot == 0) {
<<<<<<< HEAD
                    for (i = IBTN_BC_C_FIRST; i <= IBTN_BC_C_LAST; i++) {
                        if ((gSaveContext.equips.buttonItems[i] == ITEM_HOOKSHOT) ||
                            (gSaveContext.equips.buttonItems[i] == ITEM_LONGSHOT)) {
                            if (gSaveContext.buttonStatus[IBTN_BC_TO_BCA(i)] == BTN_DISABLED) {
=======
                    for (i = 1; i < 4; i++) {
                        if ((gSaveContext.save.info.equips.buttonItems[i] == ITEM_HOOKSHOT) ||
                            (gSaveContext.save.info.equips.buttonItems[i] == ITEM_LONGSHOT)) {
                            if (gSaveContext.buttonStatus[i] == BTN_DISABLED) {
>>>>>>> 6e7a6d41
                                sp28 = true;
                            }

                            gSaveContext.buttonStatus[IBTN_BC_TO_BCA(i)] = BTN_ENABLED;
                        }
                    }
                }

                if (interfaceCtx->restrictions.ocarina != 0) {
<<<<<<< HEAD
                    for (i = IBTN_BC_C_FIRST; i <= IBTN_BC_C_LAST; i++) {
                        if ((gSaveContext.equips.buttonItems[i] == ITEM_OCARINA_FAIRY) ||
                            (gSaveContext.equips.buttonItems[i] == ITEM_OCARINA_OF_TIME)) {
                            if (gSaveContext.buttonStatus[IBTN_BC_TO_BCA(i)] == BTN_ENABLED) {
=======
                    for (i = 1; i < 4; i++) {
                        if ((gSaveContext.save.info.equips.buttonItems[i] == ITEM_OCARINA_FAIRY) ||
                            (gSaveContext.save.info.equips.buttonItems[i] == ITEM_OCARINA_OF_TIME)) {
                            if (gSaveContext.buttonStatus[i] == BTN_ENABLED) {
>>>>>>> 6e7a6d41
                                sp28 = true;
                            }

                            gSaveContext.buttonStatus[IBTN_BC_TO_BCA(i)] = BTN_DISABLED;
                        }
                    }
                } else if (interfaceCtx->restrictions.ocarina == 0) {
<<<<<<< HEAD
                    for (i = IBTN_BC_C_FIRST; i <= IBTN_BC_C_LAST; i++) {
                        if ((gSaveContext.equips.buttonItems[i] == ITEM_OCARINA_FAIRY) ||
                            (gSaveContext.equips.buttonItems[i] == ITEM_OCARINA_OF_TIME)) {
                            if (gSaveContext.buttonStatus[IBTN_BC_TO_BCA(i)] == BTN_DISABLED) {
=======
                    for (i = 1; i < 4; i++) {
                        if ((gSaveContext.save.info.equips.buttonItems[i] == ITEM_OCARINA_FAIRY) ||
                            (gSaveContext.save.info.equips.buttonItems[i] == ITEM_OCARINA_OF_TIME)) {
                            if (gSaveContext.buttonStatus[i] == BTN_DISABLED) {
>>>>>>> 6e7a6d41
                                sp28 = true;
                            }

                            gSaveContext.buttonStatus[IBTN_BC_TO_BCA(i)] = BTN_ENABLED;
                        }
                    }
                }

                if (interfaceCtx->restrictions.farores != 0) {
<<<<<<< HEAD
                    for (i = IBTN_BC_C_FIRST; i <= IBTN_BC_C_LAST; i++) {
                        if (gSaveContext.equips.buttonItems[i] == ITEM_FARORES_WIND) {
                            if (gSaveContext.buttonStatus[IBTN_BC_TO_BCA(i)] == BTN_ENABLED) {
=======
                    for (i = 1; i < 4; i++) {
                        if (gSaveContext.save.info.equips.buttonItems[i] == ITEM_FARORES_WIND) {
                            if (gSaveContext.buttonStatus[i] == BTN_ENABLED) {
>>>>>>> 6e7a6d41
                                sp28 = true;
                            }

                            gSaveContext.buttonStatus[IBTN_BC_TO_BCA(i)] = BTN_DISABLED;
                            osSyncPrintf("***(i=%d)***  ", i);
                        }
                    }
                } else if (interfaceCtx->restrictions.farores == 0) {
<<<<<<< HEAD
                    for (i = IBTN_BC_C_FIRST; i <= IBTN_BC_C_LAST; i++) {
                        if (gSaveContext.equips.buttonItems[i] == ITEM_FARORES_WIND) {
                            if (gSaveContext.buttonStatus[IBTN_BC_TO_BCA(i)] == BTN_DISABLED) {
=======
                    for (i = 1; i < 4; i++) {
                        if (gSaveContext.save.info.equips.buttonItems[i] == ITEM_FARORES_WIND) {
                            if (gSaveContext.buttonStatus[i] == BTN_DISABLED) {
>>>>>>> 6e7a6d41
                                sp28 = true;
                            }

                            gSaveContext.buttonStatus[IBTN_BC_TO_BCA(i)] = BTN_ENABLED;
                        }
                    }
                }

                if (interfaceCtx->restrictions.dinsNayrus != 0) {
<<<<<<< HEAD
                    for (i = IBTN_BC_C_FIRST; i <= IBTN_BC_C_LAST; i++) {
                        if ((gSaveContext.equips.buttonItems[i] == ITEM_DINS_FIRE) ||
                            (gSaveContext.equips.buttonItems[i] == ITEM_NAYRUS_LOVE)) {
                            if (gSaveContext.buttonStatus[IBTN_BC_TO_BCA(i)] == BTN_ENABLED) {
=======
                    for (i = 1; i < 4; i++) {
                        if ((gSaveContext.save.info.equips.buttonItems[i] == ITEM_DINS_FIRE) ||
                            (gSaveContext.save.info.equips.buttonItems[i] == ITEM_NAYRUS_LOVE)) {
                            if (gSaveContext.buttonStatus[i] == BTN_ENABLED) {
>>>>>>> 6e7a6d41
                                sp28 = true;
                            }

                            gSaveContext.buttonStatus[IBTN_BC_TO_BCA(i)] = BTN_DISABLED;
                        }
                    }
                } else if (interfaceCtx->restrictions.dinsNayrus == 0) {
<<<<<<< HEAD
                    for (i = IBTN_BC_C_FIRST; i <= IBTN_BC_C_LAST; i++) {
                        if ((gSaveContext.equips.buttonItems[i] == ITEM_DINS_FIRE) ||
                            (gSaveContext.equips.buttonItems[i] == ITEM_NAYRUS_LOVE)) {
                            if (gSaveContext.buttonStatus[IBTN_BC_TO_BCA(i)] == BTN_DISABLED) {
=======
                    for (i = 1; i < 4; i++) {
                        if ((gSaveContext.save.info.equips.buttonItems[i] == ITEM_DINS_FIRE) ||
                            (gSaveContext.save.info.equips.buttonItems[i] == ITEM_NAYRUS_LOVE)) {
                            if (gSaveContext.buttonStatus[i] == BTN_DISABLED) {
>>>>>>> 6e7a6d41
                                sp28 = true;
                            }

                            gSaveContext.buttonStatus[IBTN_BC_TO_BCA(i)] = BTN_ENABLED;
                        }
                    }
                }

                if (interfaceCtx->restrictions.all != 0) {
<<<<<<< HEAD
                    for (i = IBTN_BC_C_FIRST; i <= IBTN_BC_C_LAST; i++) {
                        if ((gSaveContext.equips.buttonItems[i] != ITEM_OCARINA_FAIRY) &&
                            (gSaveContext.equips.buttonItems[i] != ITEM_OCARINA_OF_TIME) &&
                            !((gSaveContext.equips.buttonItems[i] >= ITEM_BOTTLE_EMPTY) &&
                              (gSaveContext.equips.buttonItems[i] <= ITEM_BOTTLE_POE)) &&
                            !((gSaveContext.equips.buttonItems[i] >= ITEM_WEIRD_EGG) &&
                              (gSaveContext.equips.buttonItems[i] <= ITEM_CLAIM_CHECK))) {
                            if ((play->sceneId != SCENE_TREASURE_BOX_SHOP) ||
                                (gSaveContext.equips.buttonItems[i] != ITEM_LENS_OF_TRUTH)) {
                                if (gSaveContext.buttonStatus[IBTN_BC_TO_BCA(i)] == BTN_ENABLED) {
=======
                    for (i = 1; i < 4; i++) {
                        if ((gSaveContext.save.info.equips.buttonItems[i] != ITEM_OCARINA_FAIRY) &&
                            (gSaveContext.save.info.equips.buttonItems[i] != ITEM_OCARINA_OF_TIME) &&
                            !((gSaveContext.save.info.equips.buttonItems[i] >= ITEM_BOTTLE_EMPTY) &&
                              (gSaveContext.save.info.equips.buttonItems[i] <= ITEM_BOTTLE_POE)) &&
                            !((gSaveContext.save.info.equips.buttonItems[i] >= ITEM_WEIRD_EGG) &&
                              (gSaveContext.save.info.equips.buttonItems[i] <= ITEM_CLAIM_CHECK))) {
                            if ((play->sceneId != SCENE_TREASURE_BOX_SHOP) ||
                                (gSaveContext.save.info.equips.buttonItems[i] != ITEM_LENS_OF_TRUTH)) {
                                if (gSaveContext.buttonStatus[i] == BTN_ENABLED) {
>>>>>>> 6e7a6d41
                                    sp28 = true;
                                }

                                gSaveContext.buttonStatus[IBTN_BC_TO_BCA(i)] = BTN_DISABLED;
                            } else {
                                if (gSaveContext.buttonStatus[IBTN_BC_TO_BCA(i)] == BTN_DISABLED) {
                                    sp28 = true;
                                }

                                gSaveContext.buttonStatus[IBTN_BC_TO_BCA(i)] = BTN_ENABLED;
                            }
                        }
                    }
                } else if (interfaceCtx->restrictions.all == 0) {
<<<<<<< HEAD
                    for (i = IBTN_BC_C_FIRST; i <= IBTN_BC_C_LAST; i++) {
                        if ((gSaveContext.equips.buttonItems[i] != ITEM_DINS_FIRE) &&
                            (gSaveContext.equips.buttonItems[i] != ITEM_HOOKSHOT) &&
                            (gSaveContext.equips.buttonItems[i] != ITEM_LONGSHOT) &&
                            (gSaveContext.equips.buttonItems[i] != ITEM_FARORES_WIND) &&
                            (gSaveContext.equips.buttonItems[i] != ITEM_NAYRUS_LOVE) &&
                            (gSaveContext.equips.buttonItems[i] != ITEM_OCARINA_FAIRY) &&
                            (gSaveContext.equips.buttonItems[i] != ITEM_OCARINA_OF_TIME) &&
                            !((gSaveContext.equips.buttonItems[i] >= ITEM_BOTTLE_EMPTY) &&
                              (gSaveContext.equips.buttonItems[i] <= ITEM_BOTTLE_POE)) &&
                            !((gSaveContext.equips.buttonItems[i] >= ITEM_WEIRD_EGG) &&
                              (gSaveContext.equips.buttonItems[i] <= ITEM_CLAIM_CHECK))) {
                            if (gSaveContext.buttonStatus[IBTN_BC_TO_BCA(i)] == BTN_DISABLED) {
=======
                    for (i = 1; i < 4; i++) {
                        if ((gSaveContext.save.info.equips.buttonItems[i] != ITEM_DINS_FIRE) &&
                            (gSaveContext.save.info.equips.buttonItems[i] != ITEM_HOOKSHOT) &&
                            (gSaveContext.save.info.equips.buttonItems[i] != ITEM_LONGSHOT) &&
                            (gSaveContext.save.info.equips.buttonItems[i] != ITEM_FARORES_WIND) &&
                            (gSaveContext.save.info.equips.buttonItems[i] != ITEM_NAYRUS_LOVE) &&
                            (gSaveContext.save.info.equips.buttonItems[i] != ITEM_OCARINA_FAIRY) &&
                            (gSaveContext.save.info.equips.buttonItems[i] != ITEM_OCARINA_OF_TIME) &&
                            !((gSaveContext.save.info.equips.buttonItems[i] >= ITEM_BOTTLE_EMPTY) &&
                              (gSaveContext.save.info.equips.buttonItems[i] <= ITEM_BOTTLE_POE)) &&
                            !((gSaveContext.save.info.equips.buttonItems[i] >= ITEM_WEIRD_EGG) &&
                              (gSaveContext.save.info.equips.buttonItems[i] <= ITEM_CLAIM_CHECK))) {
                            if (gSaveContext.buttonStatus[i] == BTN_DISABLED) {
>>>>>>> 6e7a6d41
                                sp28 = true;
                            }

                            gSaveContext.buttonStatus[IBTN_BC_TO_BCA(i)] = BTN_ENABLED;
                        }
                    }
                }
            }
        }
    }

    if (sp28) {
        gSaveContext.hudVisibilityMode = HUD_VISIBILITY_NO_CHANGE;
        if ((play->transitionTrigger == TRANS_TRIGGER_OFF) && (play->transitionMode == TRANS_MODE_OFF)) {
            Interface_ChangeHudVisibilityMode(HUD_VISIBILITY_ALL);
            osSyncPrintf("????????  alpha_change( 50 );  ?????\n");
        } else {
            osSyncPrintf("game_play->fade_direction || game_play->fbdemo_wipe_modem");
        }
    }
}

void Interface_SetSceneRestrictions(PlayState* play) {
    InterfaceContext* interfaceCtx = &play->interfaceCtx;
    s16 i;
    u8 sceneId;

    interfaceCtx->restrictions.hGauge = interfaceCtx->restrictions.bButton = interfaceCtx->restrictions.aButton =
        interfaceCtx->restrictions.bottles = interfaceCtx->restrictions.tradeItems =
            interfaceCtx->restrictions.hookshot = interfaceCtx->restrictions.ocarina =
                interfaceCtx->restrictions.warpSongs = interfaceCtx->restrictions.sunsSong =
                    interfaceCtx->restrictions.farores = interfaceCtx->restrictions.dinsNayrus =
                        interfaceCtx->restrictions.all = 0;

    i = 0;

    // "Data settings related to button display scene_data_ID=%d\n"
    osSyncPrintf("ボタン表示関係データ設定 scene_data_ID=%d\n", play->sceneId);

    do {
        sceneId = (u8)play->sceneId;
        if (sRestrictionFlags[i].sceneId == sceneId) {
            interfaceCtx->restrictions.hGauge = (sRestrictionFlags[i].flags1 & 0xC0) >> 6;
            interfaceCtx->restrictions.bButton = (sRestrictionFlags[i].flags1 & 0x30) >> 4;
            interfaceCtx->restrictions.aButton = (sRestrictionFlags[i].flags1 & 0x0C) >> 2;
            interfaceCtx->restrictions.bottles = (sRestrictionFlags[i].flags1 & 0x03) >> 0;
            interfaceCtx->restrictions.tradeItems = (sRestrictionFlags[i].flags2 & 0xC0) >> 6;
            interfaceCtx->restrictions.hookshot = (sRestrictionFlags[i].flags2 & 0x30) >> 4;
            interfaceCtx->restrictions.ocarina = (sRestrictionFlags[i].flags2 & 0x0C) >> 2;
            interfaceCtx->restrictions.warpSongs = (sRestrictionFlags[i].flags2 & 0x03) >> 0;
            interfaceCtx->restrictions.sunsSong = (sRestrictionFlags[i].flags3 & 0xC0) >> 6;
            interfaceCtx->restrictions.farores = (sRestrictionFlags[i].flags3 & 0x30) >> 4;
            interfaceCtx->restrictions.dinsNayrus = (sRestrictionFlags[i].flags3 & 0x0C) >> 2;
            interfaceCtx->restrictions.all = (sRestrictionFlags[i].flags3 & 0x03) >> 0;

            osSyncPrintf(VT_FGCOL(YELLOW));
            osSyncPrintf("parameter->button_status = %x,%x,%x\n", sRestrictionFlags[i].flags1,
                         sRestrictionFlags[i].flags2, sRestrictionFlags[i].flags3);
            osSyncPrintf("h_gage=%d, b_button=%d, a_button=%d, c_bottle=%d\n", interfaceCtx->restrictions.hGauge,
                         interfaceCtx->restrictions.bButton, interfaceCtx->restrictions.aButton,
                         interfaceCtx->restrictions.bottles);
            osSyncPrintf("c_warasibe=%d, c_hook=%d, c_ocarina=%d, c_warp=%d\n", interfaceCtx->restrictions.tradeItems,
                         interfaceCtx->restrictions.hookshot, interfaceCtx->restrictions.ocarina,
                         interfaceCtx->restrictions.warpSongs);
            osSyncPrintf("c_sunmoon=%d, m_wind=%d, m_magic=%d, another=%d\n", interfaceCtx->restrictions.sunsSong,
                         interfaceCtx->restrictions.farores, interfaceCtx->restrictions.dinsNayrus,
                         interfaceCtx->restrictions.all);
            osSyncPrintf(VT_RST);
            return;
        }
        i++;
    } while (sRestrictionFlags[i].sceneId != 0xFF);
}

Gfx* Gfx_TextureIA8(Gfx* displayListHead, void* texture, s16 textureWidth, s16 textureHeight, s16 rectLeft, s16 rectTop,
                    s16 rectWidth, s16 rectHeight, u16 dsdx, u16 dtdy) {
    gDPLoadTextureBlock(displayListHead++, texture, G_IM_FMT_IA, G_IM_SIZ_8b, textureWidth, textureHeight, 0,
                        G_TX_NOMIRROR | G_TX_WRAP, G_TX_NOMIRROR | G_TX_WRAP, G_TX_NOMASK, G_TX_NOMASK, G_TX_NOLOD,
                        G_TX_NOLOD);

    gSPTextureRectangle(displayListHead++, rectLeft << 2, rectTop << 2, (rectLeft + rectWidth) << 2,
                        (rectTop + rectHeight) << 2, G_TX_RENDERTILE, 0, 0, dsdx, dtdy);

    return displayListHead;
}

Gfx* Gfx_TextureI8(Gfx* displayListHead, void* texture, s16 textureWidth, s16 textureHeight, s16 rectLeft, s16 rectTop,
                   s16 rectWidth, s16 rectHeight, u16 dsdx, u16 dtdy) {
    gDPLoadTextureBlock(displayListHead++, texture, G_IM_FMT_I, G_IM_SIZ_8b, textureWidth, textureHeight, 0,
                        G_TX_NOMIRROR | G_TX_WRAP, G_TX_NOMIRROR | G_TX_WRAP, G_TX_NOMASK, G_TX_NOMASK, G_TX_NOLOD,
                        G_TX_NOLOD);

    gSPTextureRectangle(displayListHead++, rectLeft << 2, rectTop << 2, (rectLeft + rectWidth) << 2,
                        (rectTop + rectHeight) << 2, G_TX_RENDERTILE, 0, 0, dsdx, dtdy);

    return displayListHead;
}

void Inventory_SwapAgeEquipment(void) {
    s16 i;
    u16 shieldEquipValue;

    if (LINK_AGE_IN_YEARS == YEARS_CHILD) {
<<<<<<< HEAD
        for (i = 0; i < IBTN_BC_MAX; i++) {
            if (i != IBTN_BC_B) {
                gSaveContext.childEquips.buttonItems[i] = gSaveContext.equips.buttonItems[i];
=======
        for (i = 0; i < 4; i++) {
            if (i != 0) {
                gSaveContext.save.info.playerData.childEquips.buttonItems[i] =
                    gSaveContext.save.info.equips.buttonItems[i];
>>>>>>> 6e7a6d41
            } else {
                gSaveContext.save.info.playerData.childEquips.buttonItems[i] = ITEM_SWORD_KOKIRI;
            }

<<<<<<< HEAD
            if (i != IBTN_BC_B) {
                gSaveContext.childEquips.cButtonSlots[IBTN_BC_TO_C(i)] =
                    gSaveContext.equips.cButtonSlots[IBTN_BC_TO_C(i)];
=======
            if (i != 0) {
                gSaveContext.save.info.playerData.childEquips.cButtonSlots[i - 1] =
                    gSaveContext.save.info.equips.cButtonSlots[i - 1];
>>>>>>> 6e7a6d41
            }
        }

        gSaveContext.save.info.playerData.childEquips.equipment = gSaveContext.save.info.equips.equipment;

<<<<<<< HEAD
        if (gSaveContext.adultEquips.buttonItems[IBTN_BC_B] == ITEM_NONE) {
            gSaveContext.equips.buttonItems[IBTN_BC_B] = ITEM_SWORD_MASTER;

            if (gSaveContext.inventory.items[SLOT_DEKU_NUT] != ITEM_NONE) {
                gSaveContext.equips.buttonItems[IBTN_BC_C_LEFT] = ITEM_DEKU_NUT;
                gSaveContext.equips.cButtonSlots[IBTN_C_C_LEFT] = SLOT_DEKU_NUT;
            } else {
                gSaveContext.equips.buttonItems[IBTN_BC_C_LEFT] = gSaveContext.equips.cButtonSlots[IBTN_C_C_LEFT] =
                    ITEM_NONE;
            }

            gSaveContext.equips.buttonItems[IBTN_BC_C_DOWN] = ITEM_BOMB;
            gSaveContext.equips.buttonItems[IBTN_BC_C_RIGHT] = gSaveContext.inventory.items[SLOT_OCARINA];
            gSaveContext.equips.cButtonSlots[IBTN_C_C_DOWN] = SLOT_BOMB;
            gSaveContext.equips.cButtonSlots[IBTN_C_C_RIGHT] = SLOT_OCARINA;
            gSaveContext.equips.equipment = (EQUIP_VALUE_SWORD_MASTER << (EQUIP_TYPE_SWORD * 4)) |
                                            (EQUIP_VALUE_SHIELD_HYLIAN << (EQUIP_TYPE_SHIELD * 4)) |
                                            (EQUIP_VALUE_TUNIC_KOKIRI << (EQUIP_TYPE_TUNIC * 4)) |
                                            (EQUIP_VALUE_BOOTS_KOKIRI << (EQUIP_TYPE_BOOTS * 4));
        } else {
            for (i = 0; i < IBTN_BC_MAX; i++) {
                gSaveContext.equips.buttonItems[i] = gSaveContext.adultEquips.buttonItems[i];

                if (i != IBTN_BC_B) {
                    gSaveContext.equips.cButtonSlots[IBTN_BC_TO_C(i)] =
                        gSaveContext.adultEquips.cButtonSlots[IBTN_BC_TO_C(i)];
                }

                if (((gSaveContext.equips.buttonItems[i] >= ITEM_BOTTLE_EMPTY) &&
                     (gSaveContext.equips.buttonItems[i] <= ITEM_BOTTLE_POE)) ||
                    ((gSaveContext.equips.buttonItems[i] >= ITEM_WEIRD_EGG) &&
                     (gSaveContext.equips.buttonItems[i] <= ITEM_CLAIM_CHECK))) {
                    osSyncPrintf("Register_Item_Pt(%d)=%d\n", i, gSaveContext.equips.cButtonSlots[IBTN_BC_TO_C(i)]);
                    gSaveContext.equips.buttonItems[i] =
                        gSaveContext.inventory.items[gSaveContext.equips.cButtonSlots[IBTN_BC_TO_C(i)]];
=======
        if (gSaveContext.save.info.playerData.adultEquips.buttonItems[0] == ITEM_NONE) {
            gSaveContext.save.info.equips.buttonItems[0] = ITEM_SWORD_MASTER;

            if (gSaveContext.save.info.inventory.items[SLOT_DEKU_NUT] != ITEM_NONE) {
                gSaveContext.save.info.equips.buttonItems[1] = ITEM_DEKU_NUT;
                gSaveContext.save.info.equips.cButtonSlots[0] = SLOT_DEKU_NUT;
            } else {
                gSaveContext.save.info.equips.buttonItems[1] = gSaveContext.save.info.equips.cButtonSlots[0] =
                    ITEM_NONE;
            }

            gSaveContext.save.info.equips.buttonItems[2] = ITEM_BOMB;
            gSaveContext.save.info.equips.buttonItems[3] = gSaveContext.save.info.inventory.items[SLOT_OCARINA];
            gSaveContext.save.info.equips.cButtonSlots[1] = SLOT_BOMB;
            gSaveContext.save.info.equips.cButtonSlots[2] = SLOT_OCARINA;
            gSaveContext.save.info.equips.equipment = (EQUIP_VALUE_SWORD_MASTER << (EQUIP_TYPE_SWORD * 4)) |
                                                      (EQUIP_VALUE_SHIELD_HYLIAN << (EQUIP_TYPE_SHIELD * 4)) |
                                                      (EQUIP_VALUE_TUNIC_KOKIRI << (EQUIP_TYPE_TUNIC * 4)) |
                                                      (EQUIP_VALUE_BOOTS_KOKIRI << (EQUIP_TYPE_BOOTS * 4));
        } else {
            for (i = 0; i < 4; i++) {
                gSaveContext.save.info.equips.buttonItems[i] =
                    gSaveContext.save.info.playerData.adultEquips.buttonItems[i];

                if (i != 0) {
                    gSaveContext.save.info.equips.cButtonSlots[i - 1] =
                        gSaveContext.save.info.playerData.adultEquips.cButtonSlots[i - 1];
                }

                if (((gSaveContext.save.info.equips.buttonItems[i] >= ITEM_BOTTLE_EMPTY) &&
                     (gSaveContext.save.info.equips.buttonItems[i] <= ITEM_BOTTLE_POE)) ||
                    ((gSaveContext.save.info.equips.buttonItems[i] >= ITEM_WEIRD_EGG) &&
                     (gSaveContext.save.info.equips.buttonItems[i] <= ITEM_CLAIM_CHECK))) {
                    osSyncPrintf("Register_Item_Pt(%d)=%d\n", i, gSaveContext.save.info.equips.cButtonSlots[i - 1]);
                    gSaveContext.save.info.equips.buttonItems[i] =
                        gSaveContext.save.info.inventory.items[gSaveContext.save.info.equips.cButtonSlots[i - 1]];
>>>>>>> 6e7a6d41
                }
            }

            gSaveContext.save.info.equips.equipment = gSaveContext.save.info.playerData.adultEquips.equipment;
        }
    } else {
<<<<<<< HEAD
        for (i = 0; i < IBTN_BC_MAX; i++) {
            gSaveContext.adultEquips.buttonItems[i] = gSaveContext.equips.buttonItems[i];

            if (i != IBTN_BC_B) {
                gSaveContext.adultEquips.cButtonSlots[IBTN_BC_TO_C(i)] =
                    gSaveContext.equips.cButtonSlots[IBTN_BC_TO_C(i)];
=======
        for (i = 0; i < 4; i++) {
            gSaveContext.save.info.playerData.adultEquips.buttonItems[i] = gSaveContext.save.info.equips.buttonItems[i];

            if (i != 0) {
                gSaveContext.save.info.playerData.adultEquips.cButtonSlots[i - 1] =
                    gSaveContext.save.info.equips.cButtonSlots[i - 1];
>>>>>>> 6e7a6d41
            }
        }

        gSaveContext.save.info.playerData.adultEquips.equipment = gSaveContext.save.info.equips.equipment;

<<<<<<< HEAD
        if (gSaveContext.childEquips.buttonItems[IBTN_BC_B] != ITEM_NONE) {
            for (i = 0; i < IBTN_BC_MAX; i++) {
                gSaveContext.equips.buttonItems[i] = gSaveContext.childEquips.buttonItems[i];

                if (i != IBTN_BC_B) {
                    gSaveContext.equips.cButtonSlots[IBTN_BC_TO_C(i)] =
                        gSaveContext.childEquips.cButtonSlots[IBTN_BC_TO_C(i)];
                }

                if (((gSaveContext.equips.buttonItems[i] >= ITEM_BOTTLE_EMPTY) &&
                     (gSaveContext.equips.buttonItems[i] <= ITEM_BOTTLE_POE)) ||
                    ((gSaveContext.equips.buttonItems[i] >= ITEM_WEIRD_EGG) &&
                     (gSaveContext.equips.buttonItems[i] <= ITEM_CLAIM_CHECK))) {
                    osSyncPrintf("Register_Item_Pt(%d)=%d\n", i, gSaveContext.equips.cButtonSlots[IBTN_BC_TO_C(i)]);
                    gSaveContext.equips.buttonItems[i] =
                        gSaveContext.inventory.items[gSaveContext.equips.cButtonSlots[IBTN_BC_TO_C(i)]];
=======
        if (gSaveContext.save.info.playerData.childEquips.buttonItems[0] != ITEM_NONE) {
            for (i = 0; i < 4; i++) {
                gSaveContext.save.info.equips.buttonItems[i] =
                    gSaveContext.save.info.playerData.childEquips.buttonItems[i];

                if (i != 0) {
                    gSaveContext.save.info.equips.cButtonSlots[i - 1] =
                        gSaveContext.save.info.playerData.childEquips.cButtonSlots[i - 1];
                }

                if (((gSaveContext.save.info.equips.buttonItems[i] >= ITEM_BOTTLE_EMPTY) &&
                     (gSaveContext.save.info.equips.buttonItems[i] <= ITEM_BOTTLE_POE)) ||
                    ((gSaveContext.save.info.equips.buttonItems[i] >= ITEM_WEIRD_EGG) &&
                     (gSaveContext.save.info.equips.buttonItems[i] <= ITEM_CLAIM_CHECK))) {
                    osSyncPrintf("Register_Item_Pt(%d)=%d\n", i, gSaveContext.save.info.equips.cButtonSlots[i - 1]);
                    gSaveContext.save.info.equips.buttonItems[i] =
                        gSaveContext.save.info.inventory.items[gSaveContext.save.info.equips.cButtonSlots[i - 1]];
>>>>>>> 6e7a6d41
                }
            }

            gSaveContext.save.info.equips.equipment = gSaveContext.save.info.playerData.childEquips.equipment;
            gSaveContext.save.info.equips.equipment &= (u16) ~(0xF << (EQUIP_TYPE_SWORD * 4));
            gSaveContext.save.info.equips.equipment |= EQUIP_VALUE_SWORD_KOKIRI << (EQUIP_TYPE_SWORD * 4);
        }
    }

    shieldEquipValue = gEquipMasks[EQUIP_TYPE_SHIELD] & gSaveContext.save.info.equips.equipment;
    if (shieldEquipValue != 0) {
        shieldEquipValue >>= gEquipShifts[EQUIP_TYPE_SHIELD];
        if (!CHECK_OWNED_EQUIP_ALT(EQUIP_TYPE_SHIELD, shieldEquipValue - 1)) {
            gSaveContext.save.info.equips.equipment &= gEquipNegMasks[EQUIP_TYPE_SHIELD];
        }
    }
}

void Interface_InitHorsebackArchery(PlayState* play) {
    InterfaceContext* interfaceCtx = &play->interfaceCtx;

    gSaveContext.minigameState = 1;
    interfaceCtx->unk_23C = interfaceCtx->unk_240 = interfaceCtx->unk_242 = 0;
    gSaveContext.minigameScore = sHBAScoreTier = 0;
    interfaceCtx->hbaAmmo = 20;
}

void func_800849EC(PlayState* play) {
    gSaveContext.save.info.inventory.equipment |= OWNED_EQUIP_FLAG(EQUIP_TYPE_SWORD, EQUIP_INV_SWORD_BIGGORON);
    gSaveContext.save.info.inventory.equipment ^=
        OWNED_EQUIP_FLAG_ALT(EQUIP_TYPE_SWORD, EQUIP_INV_SWORD_BROKENGIANTKNIFE);

    if (CHECK_OWNED_EQUIP_ALT(EQUIP_TYPE_SWORD, EQUIP_INV_SWORD_BROKENGIANTKNIFE)) {
<<<<<<< HEAD
        gSaveContext.equips.buttonItems[IBTN_BC_B] = ITEM_GIANTS_KNIFE;
    } else {
        gSaveContext.equips.buttonItems[IBTN_BC_B] = ITEM_SWORD_BIGGORON;
=======
        gSaveContext.save.info.equips.buttonItems[0] = ITEM_GIANTS_KNIFE;
    } else {
        gSaveContext.save.info.equips.buttonItems[0] = ITEM_SWORD_BIGGORON;
>>>>>>> 6e7a6d41
    }

    Interface_LoadItemIcon1(play, IBTN_BC_B);
}

void Interface_LoadItemIcon1(PlayState* play, u16 button) {
    InterfaceContext* interfaceCtx = &play->interfaceCtx;

    osCreateMesgQueue(&interfaceCtx->loadQueue, &interfaceCtx->loadMsg, 1);
    DmaMgr_RequestAsync(&interfaceCtx->dmaRequest_160, interfaceCtx->iconItemSegment + (button * ITEM_ICON_SIZE),
                        GET_ITEM_ICON_VROM(gSaveContext.save.info.equips.buttonItems[button]), ITEM_ICON_SIZE, 0,
                        &interfaceCtx->loadQueue, NULL, "../z_parameter.c", 1171);
    osRecvMesg(&interfaceCtx->loadQueue, NULL, OS_MESG_BLOCK);
}

void Interface_LoadItemIcon2(PlayState* play, u16 button) {
    InterfaceContext* interfaceCtx = &play->interfaceCtx;

    osCreateMesgQueue(&interfaceCtx->loadQueue, &interfaceCtx->loadMsg, 1);
    DmaMgr_RequestAsync(&interfaceCtx->dmaRequest_180, interfaceCtx->iconItemSegment + (button * ITEM_ICON_SIZE),
                        GET_ITEM_ICON_VROM(gSaveContext.save.info.equips.buttonItems[button]), ITEM_ICON_SIZE, 0,
                        &interfaceCtx->loadQueue, NULL, "../z_parameter.c", 1193);
    osRecvMesg(&interfaceCtx->loadQueue, NULL, OS_MESG_BLOCK);
}

void func_80084BF4(PlayState* play, u16 flag) {
    if (flag) {
<<<<<<< HEAD
        if ((gSaveContext.equips.buttonItems[IBTN_BC_B] == ITEM_SLINGSHOT) ||
            (gSaveContext.equips.buttonItems[IBTN_BC_B] == ITEM_BOW) ||
            (gSaveContext.equips.buttonItems[IBTN_BC_B] == ITEM_BOMBCHU) ||
            (gSaveContext.equips.buttonItems[IBTN_BC_B] == ITEM_FISHING_POLE) ||
            (gSaveContext.buttonStatus[IBTN_BCA_B] == BTN_DISABLED)) {
            if ((gSaveContext.equips.buttonItems[IBTN_BC_B] == ITEM_SLINGSHOT) ||
                (gSaveContext.equips.buttonItems[IBTN_BC_B] == ITEM_BOW) ||
                (gSaveContext.equips.buttonItems[IBTN_BC_B] == ITEM_BOMBCHU) ||
                (gSaveContext.equips.buttonItems[IBTN_BC_B] == ITEM_FISHING_POLE)) {
                gSaveContext.equips.buttonItems[IBTN_BC_B] = gSaveContext.buttonStatus[IBTN_BCA_B];
                Interface_LoadItemIcon1(play, IBTN_BC_B);
            }
        } else if (gSaveContext.equips.buttonItems[IBTN_BC_B] == ITEM_NONE) {
            if ((gSaveContext.equips.buttonItems[IBTN_BC_B] != ITEM_NONE) ||
                (gSaveContext.infTable[INFTABLE_1DX_INDEX] == 0)) {
                gSaveContext.equips.buttonItems[IBTN_BC_B] = gSaveContext.buttonStatus[IBTN_BCA_B];
                Interface_LoadItemIcon1(play, IBTN_BC_B);
=======
        if ((gSaveContext.save.info.equips.buttonItems[0] == ITEM_SLINGSHOT) ||
            (gSaveContext.save.info.equips.buttonItems[0] == ITEM_BOW) ||
            (gSaveContext.save.info.equips.buttonItems[0] == ITEM_BOMBCHU) ||
            (gSaveContext.save.info.equips.buttonItems[0] == ITEM_FISHING_POLE) ||
            (gSaveContext.buttonStatus[0] == BTN_DISABLED)) {
            if ((gSaveContext.save.info.equips.buttonItems[0] == ITEM_SLINGSHOT) ||
                (gSaveContext.save.info.equips.buttonItems[0] == ITEM_BOW) ||
                (gSaveContext.save.info.equips.buttonItems[0] == ITEM_BOMBCHU) ||
                (gSaveContext.save.info.equips.buttonItems[0] == ITEM_FISHING_POLE)) {
                gSaveContext.save.info.equips.buttonItems[0] = gSaveContext.buttonStatus[0];
                Interface_LoadItemIcon1(play, 0);
            }
        } else if (gSaveContext.save.info.equips.buttonItems[0] == ITEM_NONE) {
            if ((gSaveContext.save.info.equips.buttonItems[0] != ITEM_NONE) ||
                (gSaveContext.save.info.infTable[INFTABLE_1DX_INDEX] == 0)) {
                gSaveContext.save.info.equips.buttonItems[0] = gSaveContext.buttonStatus[0];
                Interface_LoadItemIcon1(play, 0);
>>>>>>> 6e7a6d41
            }
        }

        gSaveContext.buttonStatus[IBTN_BCA_B] = gSaveContext.buttonStatus[IBTN_BCA_C_LEFT] =
            gSaveContext.buttonStatus[IBTN_BCA_C_DOWN] = gSaveContext.buttonStatus[IBTN_BCA_C_RIGHT] = BTN_ENABLED;
        Interface_ChangeHudVisibilityMode(HUD_VISIBILITY_ALL_NO_MINIMAP_BY_BTN_STATUS);
    } else {
        gSaveContext.buttonStatus[IBTN_BCA_B] = gSaveContext.buttonStatus[IBTN_BCA_C_LEFT] =
            gSaveContext.buttonStatus[IBTN_BCA_C_DOWN] = gSaveContext.buttonStatus[IBTN_BCA_C_RIGHT] = BTN_ENABLED;
        func_80083108(play);
    }
}

u8 Item_Give(PlayState* play, u8 item) {
    static s16 sAmmoRefillCounts[] = { 5, 10, 20, 30 }; // Sticks, nuts, bombs
    static s16 sArrowRefillCounts[] = { 5, 10, 30 };
    static s16 sBombchuRefillCounts[] = { 5, 20 };
    static s16 sRupeeRefillCounts[] = { 1, 5, 20, 50, 200, 10 };
    s16 i;
    s16 slot;
    s16 temp;

    slot = SLOT(item);
    if (item >= ITEM_DEKU_STICKS_5) {
        slot = SLOT(sExtraItemBases[item - ITEM_DEKU_STICKS_5]);
    }

    osSyncPrintf(VT_FGCOL(YELLOW));
    osSyncPrintf("item_get_setting=%d  pt=%d  z=%x\n", item, slot, gSaveContext.save.info.inventory.items[slot]);
    osSyncPrintf(VT_RST);

    if ((item >= ITEM_MEDALLION_FOREST) && (item <= ITEM_MEDALLION_LIGHT)) {
        gSaveContext.save.info.inventory.questItems |= gBitFlags[item - ITEM_MEDALLION_FOREST + QUEST_MEDALLION_FOREST];

        osSyncPrintf(VT_FGCOL(YELLOW));
        osSyncPrintf("封印 = %x\n", gSaveContext.save.info.inventory.questItems); // "Seals = %x"
        osSyncPrintf(VT_RST);

        if (item == ITEM_MEDALLION_WATER) {
            func_8006D0AC(play);
        }

        return ITEM_NONE;
    } else if ((item >= ITEM_SONG_MINUET) && (item <= ITEM_SONG_STORMS)) {
        gSaveContext.save.info.inventory.questItems |= gBitFlags[item - ITEM_SONG_MINUET + QUEST_SONG_MINUET];

        osSyncPrintf(VT_FGCOL(YELLOW));
        osSyncPrintf("楽譜 = %x\n", gSaveContext.save.info.inventory.questItems); // "Musical scores = %x"
        // "Musical scores = %x (%x) (%x)"
        osSyncPrintf("楽譜 = %x (%x) (%x)\n", gSaveContext.save.info.inventory.questItems,
                     gBitFlags[item - ITEM_SONG_MINUET + QUEST_SONG_MINUET], gBitFlags[item - ITEM_SONG_MINUET]);
        osSyncPrintf(VT_RST);

        return ITEM_NONE;
    } else if ((item >= ITEM_KOKIRI_EMERALD) && (item <= ITEM_ZORA_SAPPHIRE)) {
        gSaveContext.save.info.inventory.questItems |= gBitFlags[item - ITEM_KOKIRI_EMERALD + QUEST_KOKIRI_EMERALD];

        osSyncPrintf(VT_FGCOL(YELLOW));
        osSyncPrintf("精霊石 = %x\n", gSaveContext.save.info.inventory.questItems); // "Spiritual Stones = %x"
        osSyncPrintf(VT_RST);

        return ITEM_NONE;
    } else if ((item == ITEM_STONE_OF_AGONY) || (item == ITEM_GERUDOS_CARD)) {
        gSaveContext.save.info.inventory.questItems |= gBitFlags[item - ITEM_STONE_OF_AGONY + QUEST_STONE_OF_AGONY];

        osSyncPrintf(VT_FGCOL(YELLOW));
        osSyncPrintf("アイテム = %x\n", gSaveContext.save.info.inventory.questItems); // "Items = %x"
        osSyncPrintf(VT_RST);

        return ITEM_NONE;
    } else if (item == ITEM_SKULL_TOKEN) {
        gSaveContext.save.info.inventory.questItems |= gBitFlags[item - ITEM_SKULL_TOKEN + QUEST_SKULL_TOKEN];
        gSaveContext.save.info.inventory.gsTokens++;

        osSyncPrintf(VT_FGCOL(YELLOW));
        // "N Coins = %x(%d)"
        osSyncPrintf("Ｎコイン = %x(%d)\n", gSaveContext.save.info.inventory.questItems,
                     gSaveContext.save.info.inventory.gsTokens);
        osSyncPrintf(VT_RST);

        return ITEM_NONE;
    } else if ((item >= ITEM_SWORD_KOKIRI) && (item <= ITEM_SWORD_BIGGORON)) {
        gSaveContext.save.info.inventory.equipment |=
            OWNED_EQUIP_FLAG(EQUIP_TYPE_SWORD, item - ITEM_SWORD_KOKIRI + EQUIP_INV_SWORD_KOKIRI);

        if (item == ITEM_SWORD_BIGGORON) {
            gSaveContext.save.info.playerData.swordHealth = 8;

            if (ALL_EQUIP_VALUE(EQUIP_TYPE_SWORD) ==
                ((1 << EQUIP_INV_SWORD_KOKIRI) | (1 << EQUIP_INV_SWORD_MASTER) | (1 << EQUIP_INV_SWORD_BIGGORON) |
                 (1 << EQUIP_INV_SWORD_BROKENGIANTKNIFE))) {
                gSaveContext.save.info.inventory.equipment ^=
                    OWNED_EQUIP_FLAG_ALT(EQUIP_TYPE_SWORD, EQUIP_INV_SWORD_BROKENGIANTKNIFE);
<<<<<<< HEAD
                if (gSaveContext.equips.buttonItems[IBTN_BC_B] == ITEM_GIANTS_KNIFE) {
                    gSaveContext.equips.buttonItems[IBTN_BC_B] = ITEM_SWORD_BIGGORON;
                    Interface_LoadItemIcon1(play, IBTN_BC_B);
                }
            }
        } else if (item == ITEM_SWORD_MASTER) {
            gSaveContext.equips.buttonItems[IBTN_BC_B] = ITEM_SWORD_MASTER;
            gSaveContext.equips.equipment &= (u16) ~(0xF << (EQUIP_TYPE_SWORD * 4));
            gSaveContext.equips.equipment |= EQUIP_VALUE_SWORD_MASTER << (EQUIP_TYPE_SWORD * 4);
            Interface_LoadItemIcon1(play, IBTN_BC_B);
=======
                if (gSaveContext.save.info.equips.buttonItems[0] == ITEM_GIANTS_KNIFE) {
                    gSaveContext.save.info.equips.buttonItems[0] = ITEM_SWORD_BIGGORON;
                    Interface_LoadItemIcon1(play, 0);
                }
            }
        } else if (item == ITEM_SWORD_MASTER) {
            gSaveContext.save.info.equips.buttonItems[0] = ITEM_SWORD_MASTER;
            gSaveContext.save.info.equips.equipment &= (u16) ~(0xF << (EQUIP_TYPE_SWORD * 4));
            gSaveContext.save.info.equips.equipment |= EQUIP_VALUE_SWORD_MASTER << (EQUIP_TYPE_SWORD * 4);
            Interface_LoadItemIcon1(play, 0);
>>>>>>> 6e7a6d41
        }

        return ITEM_NONE;
    } else if ((item >= ITEM_SHIELD_DEKU) && (item <= ITEM_SHIELD_MIRROR)) {
        gSaveContext.save.info.inventory.equipment |= OWNED_EQUIP_FLAG(EQUIP_TYPE_SHIELD, item - ITEM_SHIELD_DEKU);
        return ITEM_NONE;
    } else if ((item >= ITEM_TUNIC_KOKIRI) && (item <= ITEM_TUNIC_ZORA)) {
        gSaveContext.save.info.inventory.equipment |= OWNED_EQUIP_FLAG(EQUIP_TYPE_TUNIC, item - ITEM_TUNIC_KOKIRI);
        return ITEM_NONE;
    } else if ((item >= ITEM_BOOTS_KOKIRI) && (item <= ITEM_BOOTS_HOVER)) {
        gSaveContext.save.info.inventory.equipment |= OWNED_EQUIP_FLAG(EQUIP_TYPE_BOOTS, item - ITEM_BOOTS_KOKIRI);
        return ITEM_NONE;
    } else if ((item == ITEM_DUNGEON_BOSS_KEY) || (item == ITEM_DUNGEON_COMPASS) || (item == ITEM_DUNGEON_MAP)) {
        gSaveContext.save.info.inventory.dungeonItems[gSaveContext.mapIndex] |= gBitFlags[item - ITEM_DUNGEON_BOSS_KEY];
        return ITEM_NONE;
    } else if (item == ITEM_SMALL_KEY) {
        if (gSaveContext.save.info.inventory.dungeonKeys[gSaveContext.mapIndex] < 0) {
            gSaveContext.save.info.inventory.dungeonKeys[gSaveContext.mapIndex] = 1;
            return ITEM_NONE;
        } else {
            gSaveContext.save.info.inventory.dungeonKeys[gSaveContext.mapIndex]++;
            return ITEM_NONE;
        }
    } else if ((item == ITEM_QUIVER_30) || (item == ITEM_BOW)) {
        if (CUR_UPG_VALUE(UPG_QUIVER) == 0) {
            Inventory_ChangeUpgrade(UPG_QUIVER, 1);
            INV_CONTENT(ITEM_BOW) = ITEM_BOW;
            AMMO(ITEM_BOW) = CAPACITY(UPG_QUIVER, 1);
            return ITEM_NONE;
        } else {
            AMMO(ITEM_BOW)++;
            if (AMMO(ITEM_BOW) > CUR_CAPACITY(UPG_QUIVER)) {
                AMMO(ITEM_BOW) = CUR_CAPACITY(UPG_QUIVER);
            }
        }
    } else if (item == ITEM_QUIVER_40) {
        Inventory_ChangeUpgrade(UPG_QUIVER, 2);
        AMMO(ITEM_BOW) = CAPACITY(UPG_QUIVER, 2);
        return ITEM_NONE;
    } else if (item == ITEM_QUIVER_50) {
        Inventory_ChangeUpgrade(UPG_QUIVER, 3);
        AMMO(ITEM_BOW) = CAPACITY(UPG_QUIVER, 3);
        return ITEM_NONE;
    } else if (item == ITEM_BULLET_BAG_40) {
        Inventory_ChangeUpgrade(UPG_BULLET_BAG, 2);
        AMMO(ITEM_SLINGSHOT) = CAPACITY(UPG_BULLET_BAG, 2);
        return ITEM_NONE;
    } else if (item == ITEM_BULLET_BAG_50) {
        Inventory_ChangeUpgrade(UPG_BULLET_BAG, 3);
        AMMO(ITEM_SLINGSHOT) = CAPACITY(UPG_BULLET_BAG, 3);
        return ITEM_NONE;
    } else if (item == ITEM_BOMB_BAG_20) {
        if (CUR_UPG_VALUE(UPG_BOMB_BAG) == 0) {
            Inventory_ChangeUpgrade(UPG_BOMB_BAG, 1);
            INV_CONTENT(ITEM_BOMB) = ITEM_BOMB;
            AMMO(ITEM_BOMB) = CAPACITY(UPG_BOMB_BAG, 1);
            return ITEM_NONE;
        } else {
            AMMO(ITEM_BOMB)++;
            if (AMMO(ITEM_BOMB) > CUR_CAPACITY(UPG_BOMB_BAG)) {
                AMMO(ITEM_BOMB) = CUR_CAPACITY(UPG_BOMB_BAG);
            }
        }
    } else if (item == ITEM_BOMB_BAG_30) {
        Inventory_ChangeUpgrade(UPG_BOMB_BAG, 2);
        AMMO(ITEM_BOMB) = CAPACITY(UPG_BOMB_BAG, 2);
        return ITEM_NONE;
    } else if (item == ITEM_BOMB_BAG_40) {
        Inventory_ChangeUpgrade(UPG_BOMB_BAG, 3);
        AMMO(ITEM_BOMB) = CAPACITY(UPG_BOMB_BAG, 3);
        return ITEM_NONE;
    } else if (item == ITEM_STRENGTH_GORONS_BRACELET) {
        Inventory_ChangeUpgrade(UPG_STRENGTH, 1);
        return ITEM_NONE;
    } else if (item == ITEM_STRENGTH_SILVER_GAUNTLETS) {
        Inventory_ChangeUpgrade(UPG_STRENGTH, 2);
        return ITEM_NONE;
    } else if (item == ITEM_STRENGTH_GOLD_GAUNTLETS) {
        Inventory_ChangeUpgrade(UPG_STRENGTH, 3);
        return ITEM_NONE;
    } else if (item == ITEM_SCALE_SILVER) {
        Inventory_ChangeUpgrade(UPG_SCALE, 1);
        return ITEM_NONE;
    } else if (item == ITEM_SCALE_GOLDEN) {
        Inventory_ChangeUpgrade(UPG_SCALE, 2);
        return ITEM_NONE;
    } else if (item == ITEM_ADULTS_WALLET) {
        Inventory_ChangeUpgrade(UPG_WALLET, 1);
        return ITEM_NONE;
    } else if (item == ITEM_GIANTS_WALLET) {
        Inventory_ChangeUpgrade(UPG_WALLET, 2);
        return ITEM_NONE;
    } else if (item == ITEM_DEKU_STICK_UPGRADE_20) {
        if (gSaveContext.save.info.inventory.items[slot] == ITEM_NONE) {
            INV_CONTENT(ITEM_DEKU_STICK) = ITEM_DEKU_STICK;
        }
        Inventory_ChangeUpgrade(UPG_DEKU_STICKS, 2);
        AMMO(ITEM_DEKU_STICK) = CAPACITY(UPG_DEKU_STICKS, 2);
        return ITEM_NONE;
    } else if (item == ITEM_DEKU_STICK_UPGRADE_30) {
        if (gSaveContext.save.info.inventory.items[slot] == ITEM_NONE) {
            INV_CONTENT(ITEM_DEKU_STICK) = ITEM_DEKU_STICK;
        }
        Inventory_ChangeUpgrade(UPG_DEKU_STICKS, 3);
        AMMO(ITEM_DEKU_STICK) = CAPACITY(UPG_DEKU_STICKS, 3);
        return ITEM_NONE;
    } else if (item == ITEM_DEKU_NUT_UPGRADE_30) {
        if (gSaveContext.save.info.inventory.items[slot] == ITEM_NONE) {
            INV_CONTENT(ITEM_DEKU_NUT) = ITEM_DEKU_NUT;
        }
        Inventory_ChangeUpgrade(UPG_DEKU_NUTS, 2);
        AMMO(ITEM_DEKU_NUT) = CAPACITY(UPG_DEKU_NUTS, 2);
        return ITEM_NONE;
    } else if (item == ITEM_DEKU_NUT_UPGRADE_40) {
        if (gSaveContext.save.info.inventory.items[slot] == ITEM_NONE) {
            INV_CONTENT(ITEM_DEKU_NUT) = ITEM_DEKU_NUT;
        }
        Inventory_ChangeUpgrade(UPG_DEKU_NUTS, 3);
        AMMO(ITEM_DEKU_NUT) = CAPACITY(UPG_DEKU_NUTS, 3);
        return ITEM_NONE;
    } else if (item == ITEM_LONGSHOT) {
        INV_CONTENT(item) = item;
<<<<<<< HEAD
        for (i = IBTN_BC_C_FIRST; i <= IBTN_BC_C_LAST; i++) {
            if (gSaveContext.equips.buttonItems[i] == ITEM_HOOKSHOT) {
                gSaveContext.equips.buttonItems[i] = ITEM_LONGSHOT;
=======
        for (i = 1; i < 4; i++) {
            if (gSaveContext.save.info.equips.buttonItems[i] == ITEM_HOOKSHOT) {
                gSaveContext.save.info.equips.buttonItems[i] = ITEM_LONGSHOT;
>>>>>>> 6e7a6d41
                Interface_LoadItemIcon1(play, i);
            }
        }
        return ITEM_NONE;
    } else if (item == ITEM_DEKU_STICK) {
        if (gSaveContext.save.info.inventory.items[slot] == ITEM_NONE) {
            Inventory_ChangeUpgrade(UPG_DEKU_STICKS, 1);
            AMMO(ITEM_DEKU_STICK) = 1;
        } else {
            AMMO(ITEM_DEKU_STICK)++;
            if (AMMO(ITEM_DEKU_STICK) > CUR_CAPACITY(UPG_DEKU_STICKS)) {
                AMMO(ITEM_DEKU_STICK) = CUR_CAPACITY(UPG_DEKU_STICKS);
            }
        }
    } else if ((item == ITEM_DEKU_STICKS_5) || (item == ITEM_DEKU_STICKS_10)) {
        if (gSaveContext.save.info.inventory.items[slot] == ITEM_NONE) {
            Inventory_ChangeUpgrade(UPG_DEKU_STICKS, 1);
            AMMO(ITEM_DEKU_STICK) = sAmmoRefillCounts[item - ITEM_DEKU_STICKS_5];
        } else {
            AMMO(ITEM_DEKU_STICK) += sAmmoRefillCounts[item - ITEM_DEKU_STICKS_5];
            if (AMMO(ITEM_DEKU_STICK) > CUR_CAPACITY(UPG_DEKU_STICKS)) {
                AMMO(ITEM_DEKU_STICK) = CUR_CAPACITY(UPG_DEKU_STICKS);
            }
        }
        item = ITEM_DEKU_STICK;
    } else if (item == ITEM_DEKU_NUT) {
        if (gSaveContext.save.info.inventory.items[slot] == ITEM_NONE) {
            Inventory_ChangeUpgrade(UPG_DEKU_NUTS, 1);
            AMMO(ITEM_DEKU_NUT) = ITEM_DEKU_NUT;
        } else {
            AMMO(ITEM_DEKU_NUT)++;
            if (AMMO(ITEM_DEKU_NUT) > CUR_CAPACITY(UPG_DEKU_NUTS)) {
                AMMO(ITEM_DEKU_NUT) = CUR_CAPACITY(UPG_DEKU_NUTS);
            }
        }
    } else if ((item == ITEM_DEKU_NUTS_5) || (item == ITEM_DEKU_NUTS_10)) {
        if (gSaveContext.save.info.inventory.items[slot] == ITEM_NONE) {
            Inventory_ChangeUpgrade(UPG_DEKU_NUTS, 1);
            AMMO(ITEM_DEKU_NUT) += sAmmoRefillCounts[item - ITEM_DEKU_NUTS_5];
            // "Deku Nuts %d(%d)=%d BS_count=%d"
            osSyncPrintf("デクの実 %d(%d)=%d  BS_count=%d\n", item, ITEM_DEKU_NUTS_5, item - ITEM_DEKU_NUTS_5,
                         sAmmoRefillCounts[item - ITEM_DEKU_NUTS_5]);
        } else {
            AMMO(ITEM_DEKU_NUT) += sAmmoRefillCounts[item - ITEM_DEKU_NUTS_5];
            if (AMMO(ITEM_DEKU_NUT) > CUR_CAPACITY(UPG_DEKU_NUTS)) {
                AMMO(ITEM_DEKU_NUT) = CUR_CAPACITY(UPG_DEKU_NUTS);
            }
        }
        item = ITEM_DEKU_NUT;
    } else if (item == ITEM_BOMB) {
        // "Bomb  Bomb  Bomb  Bomb Bomb   Bomb Bomb"
        osSyncPrintf(" 爆弾  爆弾  爆弾  爆弾 爆弾   爆弾 爆弾 \n");
        if ((AMMO(ITEM_BOMB) += 1) > CUR_CAPACITY(UPG_BOMB_BAG)) {
            AMMO(ITEM_BOMB) = CUR_CAPACITY(UPG_BOMB_BAG);
        }
        return ITEM_NONE;
    } else if ((item >= ITEM_BOMBS_5) && (item <= ITEM_BOMBS_30)) {
        if ((AMMO(ITEM_BOMB) += sAmmoRefillCounts[item - ITEM_BOMBS_5]) > CUR_CAPACITY(UPG_BOMB_BAG)) {
            AMMO(ITEM_BOMB) = CUR_CAPACITY(UPG_BOMB_BAG);
        }
        return ITEM_NONE;
    } else if (item == ITEM_BOMBCHU) {
        if (gSaveContext.save.info.inventory.items[slot] == ITEM_NONE) {
            INV_CONTENT(ITEM_BOMBCHU) = ITEM_BOMBCHU;
            AMMO(ITEM_BOMBCHU) = 10;
            return ITEM_NONE;
        } else {
            AMMO(ITEM_BOMBCHU) += 10;
            if (AMMO(ITEM_BOMBCHU) > 50) {
                AMMO(ITEM_BOMBCHU) = 50;
            }
            return ITEM_NONE;
        }
    } else if ((item == ITEM_BOMBCHUS_5) || (item == ITEM_BOMBCHUS_20)) {
        if (gSaveContext.save.info.inventory.items[slot] == ITEM_NONE) {
            INV_CONTENT(ITEM_BOMBCHU) = ITEM_BOMBCHU;
            AMMO(ITEM_BOMBCHU) += sBombchuRefillCounts[item - ITEM_BOMBCHUS_5];
            return ITEM_NONE;
        } else {
            AMMO(ITEM_BOMBCHU) += sBombchuRefillCounts[item - ITEM_BOMBCHUS_5];
            if (AMMO(ITEM_BOMBCHU) > 50) {
                AMMO(ITEM_BOMBCHU) = 50;
            }
            return ITEM_NONE;
        }
    } else if ((item >= ITEM_ARROWS_5) && (item <= ITEM_ARROWS_30)) {
        AMMO(ITEM_BOW) += sArrowRefillCounts[item - ITEM_ARROWS_5];

        if ((AMMO(ITEM_BOW) >= CUR_CAPACITY(UPG_QUIVER)) || (AMMO(ITEM_BOW) < 0)) {
            AMMO(ITEM_BOW) = CUR_CAPACITY(UPG_QUIVER);
        }

        osSyncPrintf("%d本  Item_MaxGet=%d\n", AMMO(ITEM_BOW), CUR_CAPACITY(UPG_QUIVER));

        return ITEM_BOW;
    } else if (item == ITEM_SLINGSHOT) {
        Inventory_ChangeUpgrade(UPG_BULLET_BAG, 1);
        INV_CONTENT(ITEM_SLINGSHOT) = ITEM_SLINGSHOT;
        AMMO(ITEM_SLINGSHOT) = 30;
        return ITEM_NONE;
    } else if (item == ITEM_DEKU_SEEDS) {
        AMMO(ITEM_SLINGSHOT) += 5;

        if (AMMO(ITEM_SLINGSHOT) >= CUR_CAPACITY(UPG_BULLET_BAG)) {
            AMMO(ITEM_SLINGSHOT) = CUR_CAPACITY(UPG_BULLET_BAG);
        }

        if (!GET_ITEMGETINF(ITEMGETINF_13)) {
            SET_ITEMGETINF(ITEMGETINF_13);
            return ITEM_NONE;
        }

        return ITEM_DEKU_SEEDS;
    } else if (item == ITEM_DEKU_SEEDS_30) {
        AMMO(ITEM_SLINGSHOT) += 30;

        if (AMMO(ITEM_SLINGSHOT) >= CUR_CAPACITY(UPG_BULLET_BAG)) {
            AMMO(ITEM_SLINGSHOT) = CUR_CAPACITY(UPG_BULLET_BAG);
        }

        if (!GET_ITEMGETINF(ITEMGETINF_13)) {
            SET_ITEMGETINF(ITEMGETINF_13);
            return ITEM_NONE;
        }

        return ITEM_DEKU_SEEDS;
    } else if (item == ITEM_OCARINA_FAIRY) {
        INV_CONTENT(ITEM_OCARINA_FAIRY) = ITEM_OCARINA_FAIRY;
        return ITEM_NONE;
    } else if (item == ITEM_OCARINA_OF_TIME) {
        INV_CONTENT(ITEM_OCARINA_OF_TIME) = ITEM_OCARINA_OF_TIME;
<<<<<<< HEAD
        for (i = IBTN_BC_C_FIRST; i <= IBTN_BC_C_LAST; i++) {
            if (gSaveContext.equips.buttonItems[i] == ITEM_OCARINA_FAIRY) {
                gSaveContext.equips.buttonItems[i] = ITEM_OCARINA_OF_TIME;
=======
        for (i = 1; i < 4; i++) {
            if (gSaveContext.save.info.equips.buttonItems[i] == ITEM_OCARINA_FAIRY) {
                gSaveContext.save.info.equips.buttonItems[i] = ITEM_OCARINA_OF_TIME;
>>>>>>> 6e7a6d41
                Interface_LoadItemIcon1(play, i);
            }
        }
        return ITEM_NONE;
    } else if (item == ITEM_MAGIC_BEAN) {
        if (gSaveContext.save.info.inventory.items[slot] == ITEM_NONE) {
            INV_CONTENT(item) = item;
            AMMO(ITEM_MAGIC_BEAN) = 1;
            BEANS_BOUGHT = 1;
        } else {
            AMMO(ITEM_MAGIC_BEAN)++;
            BEANS_BOUGHT++;
        }
        return ITEM_NONE;
    } else if ((item == ITEM_HEART_PIECE_2) || (item == ITEM_HEART_PIECE)) {
        gSaveContext.save.info.inventory.questItems += 1 << QUEST_HEART_PIECE_COUNT;
        return ITEM_NONE;
    } else if (item == ITEM_HEART_CONTAINER) {
        gSaveContext.save.info.playerData.healthCapacity += 0x10;
        gSaveContext.save.info.playerData.health += 0x10;
        return ITEM_NONE;
    } else if (item == ITEM_RECOVERY_HEART) {
        osSyncPrintf("回復ハート回復ハート回復ハート\n"); // "Recovery Heart"
        Health_ChangeBy(play, 0x10);
        return item;
    } else if (item == ITEM_MAGIC_JAR_SMALL) {
        if (gSaveContext.magicState != MAGIC_STATE_ADD) {
            // This function is only used to store the magicState.
            // Setting the state to FILL gets immediately overwritten in Magic_RequestChange.
            // I.e. magic is added not filled
            Magic_Fill(play);
        }

        Magic_RequestChange(play, 12, MAGIC_ADD);

        if (!GET_INFTABLE(INFTABLE_198)) {
            SET_INFTABLE(INFTABLE_198);
            return ITEM_NONE;
        }

        return item;
    } else if (item == ITEM_MAGIC_JAR_BIG) {
        if (gSaveContext.magicState != MAGIC_STATE_ADD) {
            // This function is only used to store the magicState.
            // Setting the state to FILL gets immediately overwritten in Magic_RequestChange.
            // I.e. magic is added not filled.
            Magic_Fill(play);
        }

        Magic_RequestChange(play, 24, MAGIC_ADD);

        if (!GET_INFTABLE(INFTABLE_198)) {
            SET_INFTABLE(INFTABLE_198);
            return ITEM_NONE;
        }

        return item;
    } else if ((item >= ITEM_RUPEE_GREEN) && (item <= ITEM_INVALID_8)) {
        Rupees_ChangeBy(sRupeeRefillCounts[item - ITEM_RUPEE_GREEN]);
        return ITEM_NONE;
    } else if (item == ITEM_BOTTLE_EMPTY) {
        temp = SLOT(item);

        for (i = 0; i < 4; i++) {
            if (gSaveContext.save.info.inventory.items[temp + i] == ITEM_NONE) {
                gSaveContext.save.info.inventory.items[temp + i] = item;
                return ITEM_NONE;
            }
        }
    } else if (((item >= ITEM_BOTTLE_POTION_RED) && (item <= ITEM_BOTTLE_POE)) || (item == ITEM_MILK)) {
        temp = SLOT(item);

        if ((item != ITEM_BOTTLE_MILK_FULL) && (item != ITEM_BOTTLE_RUTOS_LETTER)) {
            if (item == ITEM_MILK) {
                item = ITEM_BOTTLE_MILK_FULL;
                temp = SLOT(item);
            }

            for (i = 0; i < 4; i++) {
                if (gSaveContext.save.info.inventory.items[temp + i] == ITEM_BOTTLE_EMPTY) {
                    // "Item_Pt(1)=%d Item_Pt(2)=%d Item_Pt(3)=%d   Empty Bottle=%d   Content=%d"
                    osSyncPrintf("Item_Pt(1)=%d Item_Pt(2)=%d Item_Pt(3)=%d   空瓶=%d   中味=%d\n",
<<<<<<< HEAD
                                 gSaveContext.equips.cButtonSlots[IBTN_C_C_LEFT],
                                 gSaveContext.equips.cButtonSlots[IBTN_C_C_DOWN],
                                 gSaveContext.equips.cButtonSlots[IBTN_C_C_RIGHT], temp + i, item);

                    if ((temp + i) == gSaveContext.equips.cButtonSlots[IBTN_C_C_LEFT]) {
                        gSaveContext.equips.buttonItems[IBTN_BC_C_LEFT] = item;
                        Interface_LoadItemIcon2(play, IBTN_BC_C_LEFT);
                        gSaveContext.buttonStatus[IBTN_BCA_C_LEFT] = BTN_ENABLED;
                    } else if ((temp + i) == gSaveContext.equips.cButtonSlots[IBTN_C_C_DOWN]) {
                        gSaveContext.equips.buttonItems[IBTN_BC_C_DOWN] = item;
                        Interface_LoadItemIcon2(play, IBTN_BC_C_DOWN);
                        gSaveContext.buttonStatus[IBTN_BCA_C_DOWN] = BTN_ENABLED;
                    } else if ((temp + i) == gSaveContext.equips.cButtonSlots[IBTN_C_C_RIGHT]) {
                        gSaveContext.equips.buttonItems[IBTN_BC_C_RIGHT] = item;
                        Interface_LoadItemIcon1(play, IBTN_BC_C_RIGHT);
                        gSaveContext.buttonStatus[IBTN_BCA_C_RIGHT] = BTN_ENABLED;
=======
                                 gSaveContext.save.info.equips.cButtonSlots[0],
                                 gSaveContext.save.info.equips.cButtonSlots[1],
                                 gSaveContext.save.info.equips.cButtonSlots[2], temp + i, item);

                    if ((temp + i) == gSaveContext.save.info.equips.cButtonSlots[0]) {
                        gSaveContext.save.info.equips.buttonItems[1] = item;
                        Interface_LoadItemIcon2(play, 1);
                        gSaveContext.buttonStatus[1] = BTN_ENABLED;
                    } else if ((temp + i) == gSaveContext.save.info.equips.cButtonSlots[1]) {
                        gSaveContext.save.info.equips.buttonItems[2] = item;
                        Interface_LoadItemIcon2(play, 2);
                        gSaveContext.buttonStatus[2] = BTN_ENABLED;
                    } else if ((temp + i) == gSaveContext.save.info.equips.cButtonSlots[2]) {
                        gSaveContext.save.info.equips.buttonItems[3] = item;
                        Interface_LoadItemIcon1(play, 3);
                        gSaveContext.buttonStatus[3] = BTN_ENABLED;
>>>>>>> 6e7a6d41
                    }

                    gSaveContext.save.info.inventory.items[temp + i] = item;
                    return ITEM_NONE;
                }
            }
        } else {
            for (i = 0; i < 4; i++) {
                if (gSaveContext.save.info.inventory.items[temp + i] == ITEM_NONE) {
                    gSaveContext.save.info.inventory.items[temp + i] = item;
                    return ITEM_NONE;
                }
            }
        }
    } else if ((item >= ITEM_WEIRD_EGG) && (item <= ITEM_CLAIM_CHECK)) {
        if (item == ITEM_POACHERS_SAW) {
            SET_ITEMGETINF(ITEMGETINF_1F);
        }

        temp = INV_CONTENT(item);
        INV_CONTENT(item) = item;

        if (temp != ITEM_NONE) {
<<<<<<< HEAD
            for (i = IBTN_BC_C_FIRST; i <= IBTN_BC_C_LAST; i++) {
                if (temp == gSaveContext.equips.buttonItems[i]) {
=======
            for (i = 1; i < 4; i++) {
                if (temp == gSaveContext.save.info.equips.buttonItems[i]) {
>>>>>>> 6e7a6d41
                    if (item != ITEM_SOLD_OUT) {
                        gSaveContext.save.info.equips.buttonItems[i] = item;
                        Interface_LoadItemIcon1(play, i);
                    } else {
                        gSaveContext.save.info.equips.buttonItems[i] = ITEM_NONE;
                    }
                    return ITEM_NONE;
                }
            }
        }

        return ITEM_NONE;
    }

    temp = gSaveContext.save.info.inventory.items[slot];
    osSyncPrintf("Item_Register(%d)=%d  %d\n", slot, item, temp);
    INV_CONTENT(item) = item;

    return temp;
}

u8 Item_CheckObtainability(u8 item) {
    s16 i;
    s16 slot = SLOT(item);
    s32 temp;

    if (item >= ITEM_DEKU_STICKS_5) {
        slot = SLOT(sExtraItemBases[item - ITEM_DEKU_STICKS_5]);
    }

    osSyncPrintf(VT_FGCOL(GREEN));
    osSyncPrintf("item_get_non_setting=%d  pt=%d  z=%x\n", item, slot, gSaveContext.save.info.inventory.items[slot]);
    osSyncPrintf(VT_RST);

    if ((item >= ITEM_MEDALLION_FOREST) && (item <= ITEM_MEDALLION_LIGHT)) {
        return ITEM_NONE;
    } else if ((item >= ITEM_KOKIRI_EMERALD) && (item <= ITEM_SKULL_TOKEN)) {
        return ITEM_NONE;
    } else if ((item >= ITEM_SWORD_KOKIRI) && (item <= ITEM_SWORD_BIGGORON)) {
        if (item == ITEM_SWORD_BIGGORON) {
            return ITEM_NONE;
        } else if (CHECK_OWNED_EQUIP(EQUIP_TYPE_SWORD, item - ITEM_SWORD_KOKIRI + EQUIP_INV_SWORD_KOKIRI)) {
            return item;
        } else {
            return ITEM_NONE;
        }
    } else if ((item >= ITEM_SHIELD_DEKU) && (item <= ITEM_SHIELD_MIRROR)) {
        if (CHECK_OWNED_EQUIP(EQUIP_TYPE_SHIELD, item - ITEM_SHIELD_DEKU + EQUIP_INV_SHIELD_DEKU)) {
            return item;
        } else {
            return ITEM_NONE;
        }
    } else if ((item >= ITEM_TUNIC_KOKIRI) && (item <= ITEM_TUNIC_ZORA)) {
        if (CHECK_OWNED_EQUIP(EQUIP_TYPE_TUNIC, item - ITEM_TUNIC_KOKIRI + EQUIP_INV_TUNIC_KOKIRI)) {
            return item;
        } else {
            return ITEM_NONE;
        }
    } else if ((item >= ITEM_BOOTS_KOKIRI) && (item <= ITEM_BOOTS_HOVER)) {
        if (CHECK_OWNED_EQUIP(EQUIP_TYPE_BOOTS, item - ITEM_BOOTS_KOKIRI + EQUIP_INV_BOOTS_KOKIRI)) {
            return item;
        } else {
            return ITEM_NONE;
        }
    } else if ((item == ITEM_DUNGEON_BOSS_KEY) || (item == ITEM_DUNGEON_COMPASS) || (item == ITEM_DUNGEON_MAP)) {
        return ITEM_NONE;
    } else if (item == ITEM_SMALL_KEY) {
        return ITEM_NONE;
    } else if ((item >= ITEM_SLINGSHOT) && (item <= ITEM_BOMBCHU)) {
        return ITEM_NONE;
    } else if ((item == ITEM_BOMBCHUS_5) || (item == ITEM_BOMBCHUS_20)) {
        return ITEM_NONE;
    } else if ((item == ITEM_QUIVER_30) || (item == ITEM_BOW)) {
        if (CUR_UPG_VALUE(UPG_QUIVER) == 0) {
            return ITEM_NONE;
        } else {
            return 0;
        }
    } else if ((item == ITEM_QUIVER_40) || (item == ITEM_QUIVER_50)) {
        return ITEM_NONE;
    } else if ((item == ITEM_BULLET_BAG_40) || (item == ITEM_BULLET_BAG_50)) {
        return ITEM_NONE;
    } else if ((item == ITEM_BOMB_BAG_20) || (item == ITEM_BOMB)) {
        if (CUR_UPG_VALUE(UPG_BOMB_BAG) == 0) {
            return ITEM_NONE;
        } else {
            return 0;
        }
    } else if ((item >= ITEM_DEKU_STICK_UPGRADE_20) && (item <= ITEM_DEKU_NUT_UPGRADE_40)) {
        return ITEM_NONE;
    } else if ((item >= ITEM_BOMB_BAG_30) && (item <= ITEM_GIANTS_WALLET)) {
        return ITEM_NONE;
    } else if (item == ITEM_LONGSHOT) {
        return ITEM_NONE;
    } else if ((item == ITEM_DEKU_SEEDS) || (item == ITEM_DEKU_SEEDS_30)) {
        if (!GET_ITEMGETINF(ITEMGETINF_13)) {
            return ITEM_NONE;
        } else {
            return ITEM_DEKU_SEEDS;
        }
    } else if (item == ITEM_MAGIC_BEAN) {
        return ITEM_NONE;
    } else if ((item == ITEM_HEART_PIECE_2) || (item == ITEM_HEART_PIECE)) {
        return ITEM_NONE;
    } else if (item == ITEM_HEART_CONTAINER) {
        return ITEM_NONE;
    } else if (item == ITEM_RECOVERY_HEART) {
        return ITEM_RECOVERY_HEART;
    } else if ((item == ITEM_MAGIC_JAR_SMALL) || (item == ITEM_MAGIC_JAR_BIG)) {
        // "Magic Pot Get_Inf_Table( 25, 0x0100)=%d"
        osSyncPrintf("魔法の壷 Get_Inf_Table( 25, 0x0100)=%d\n", GET_INFTABLE(INFTABLE_198));
        if (!GET_INFTABLE(INFTABLE_198)) {
            return ITEM_NONE;
        } else {
            return item;
        }
    } else if ((item >= ITEM_RUPEE_GREEN) && (item <= ITEM_INVALID_8)) {
        return ITEM_NONE;
    } else if (item == ITEM_BOTTLE_EMPTY) {
        return ITEM_NONE;
    } else if (((item >= ITEM_BOTTLE_POTION_RED) && (item <= ITEM_BOTTLE_POE)) || (item == ITEM_MILK)) {
        temp = SLOT(item);

        if ((item != ITEM_BOTTLE_MILK_FULL) && (item != ITEM_BOTTLE_RUTOS_LETTER)) {
            if (item == ITEM_MILK) {
                item = ITEM_BOTTLE_MILK_FULL;
                temp = SLOT(item);
            }

            for (i = 0; i < 4; i++) {
                if (gSaveContext.save.info.inventory.items[temp + i] == ITEM_BOTTLE_EMPTY) {
                    return ITEM_NONE;
                }
            }
        } else {
            for (i = 0; i < 4; i++) {
                if (gSaveContext.save.info.inventory.items[temp + i] == ITEM_NONE) {
                    return ITEM_NONE;
                }
            }
        }
    } else if ((item >= ITEM_WEIRD_EGG) && (item <= ITEM_CLAIM_CHECK)) {
        return ITEM_NONE;
    }

    return gSaveContext.save.info.inventory.items[slot];
}

void Inventory_DeleteItem(u16 item, u16 invSlot) {
    s16 i;

    if (item == ITEM_MAGIC_BEAN) {
        BEANS_BOUGHT = 0;
    }

    gSaveContext.save.info.inventory.items[invSlot] = ITEM_NONE;

    osSyncPrintf("\nItem_Register(%d)\n", invSlot, gSaveContext.save.info.inventory.items[invSlot]);

<<<<<<< HEAD
    for (i = IBTN_BC_C_FIRST; i <= IBTN_BC_C_LAST; i++) {
        if (gSaveContext.equips.buttonItems[i] == item) {
            gSaveContext.equips.buttonItems[i] = ITEM_NONE;
            gSaveContext.equips.cButtonSlots[IBTN_BC_TO_C(i)] = SLOT_NONE;
=======
    for (i = 1; i < 4; i++) {
        if (gSaveContext.save.info.equips.buttonItems[i] == item) {
            gSaveContext.save.info.equips.buttonItems[i] = ITEM_NONE;
            gSaveContext.save.info.equips.cButtonSlots[i - 1] = SLOT_NONE;
>>>>>>> 6e7a6d41
        }
    }
}

s32 Inventory_ReplaceItem(PlayState* play, u16 oldItem, u16 newItem) {
    s16 i;

    for (i = 0; i < ARRAY_COUNT(gSaveContext.save.info.inventory.items); i++) {
        if (gSaveContext.save.info.inventory.items[i] == oldItem) {
            gSaveContext.save.info.inventory.items[i] = newItem;
            osSyncPrintf("アイテム消去(%d)\n", i); // "Item Purge (%d)"
<<<<<<< HEAD
            for (i = IBTN_BC_C_FIRST; i <= IBTN_BC_C_LAST; i++) {
                if (gSaveContext.equips.buttonItems[i] == oldItem) {
                    gSaveContext.equips.buttonItems[i] = newItem;
=======
            for (i = 1; i < 4; i++) {
                if (gSaveContext.save.info.equips.buttonItems[i] == oldItem) {
                    gSaveContext.save.info.equips.buttonItems[i] = newItem;
>>>>>>> 6e7a6d41
                    Interface_LoadItemIcon1(play, i);
                    break;
                }
            }
            return true;
        }
    }

    return false;
}

s32 Inventory_HasEmptyBottle(void) {
    u8* items = gSaveContext.save.info.inventory.items;

    if (items[SLOT_BOTTLE_1] == ITEM_BOTTLE_EMPTY) {
        return true;
    } else if (items[SLOT_BOTTLE_2] == ITEM_BOTTLE_EMPTY) {
        return true;
    } else if (items[SLOT_BOTTLE_3] == ITEM_BOTTLE_EMPTY) {
        return true;
    } else if (items[SLOT_BOTTLE_4] == ITEM_BOTTLE_EMPTY) {
        return true;
    } else {
        return false;
    }
}

s32 Inventory_HasSpecificBottle(u8 bottleItem) {
    u8* items = gSaveContext.save.info.inventory.items;

    if (items[SLOT_BOTTLE_1] == bottleItem) {
        return true;
    } else if (items[SLOT_BOTTLE_2] == bottleItem) {
        return true;
    } else if (items[SLOT_BOTTLE_3] == bottleItem) {
        return true;
    } else if (items[SLOT_BOTTLE_4] == bottleItem) {
        return true;
    } else {
        return false;
    }
}

void Inventory_UpdateBottleItem(PlayState* play, u8 item, u8 button) {
    osSyncPrintf("item_no=%x,  c_no=%x,  Pt=%x  Item_Register=%x\n", item, button,
<<<<<<< HEAD
                 gSaveContext.equips.cButtonSlots[IBTN_BC_TO_C(button)],
                 gSaveContext.inventory.items[gSaveContext.equips.cButtonSlots[IBTN_BC_TO_C(button)]]);

    // Special case to only empty half of a Lon Lon Milk Bottle
    if ((gSaveContext.inventory.items[gSaveContext.equips.cButtonSlots[IBTN_BC_TO_C(button)]] ==
=======
                 gSaveContext.save.info.equips.cButtonSlots[button - 1],
                 gSaveContext.save.info.inventory.items[gSaveContext.save.info.equips.cButtonSlots[button - 1]]);

    // Special case to only empty half of a Lon Lon Milk Bottle
    if ((gSaveContext.save.info.inventory.items[gSaveContext.save.info.equips.cButtonSlots[button - 1]] ==
>>>>>>> 6e7a6d41
         ITEM_BOTTLE_MILK_FULL) &&
        (item == ITEM_BOTTLE_EMPTY)) {
        item = ITEM_BOTTLE_MILK_HALF;
    }

<<<<<<< HEAD
    gSaveContext.inventory.items[gSaveContext.equips.cButtonSlots[IBTN_BC_TO_C(button)]] = item;
    gSaveContext.equips.buttonItems[button] = item;
=======
    gSaveContext.save.info.inventory.items[gSaveContext.save.info.equips.cButtonSlots[button - 1]] = item;
    gSaveContext.save.info.equips.buttonItems[button] = item;
>>>>>>> 6e7a6d41

    Interface_LoadItemIcon1(play, button);

    play->pauseCtx.cursorItem[PAUSE_ITEM] = item;
    gSaveContext.buttonStatus[IBTN_BC_TO_BCA(button)] = BTN_ENABLED;
}

s32 Inventory_ConsumeFairy(PlayState* play) {
    s32 bottleSlot = SLOT(ITEM_BOTTLE_FAIRY);
    s16 i;
    s16 j;

    for (i = 0; i < 4; i++) {
<<<<<<< HEAD
        if (gSaveContext.inventory.items[bottleSlot + i] == ITEM_BOTTLE_FAIRY) {
            for (j = IBTN_BC_C_FIRST; j <= IBTN_BC_C_LAST; j++) {
                if (gSaveContext.equips.buttonItems[j] == ITEM_BOTTLE_FAIRY) {
                    gSaveContext.equips.buttonItems[j] = ITEM_BOTTLE_EMPTY;
                    Interface_LoadItemIcon1(play, j);
                    i = 0;
                    bottleSlot = gSaveContext.equips.cButtonSlots[IBTN_BC_TO_C(j)];
=======
        if (gSaveContext.save.info.inventory.items[bottleSlot + i] == ITEM_BOTTLE_FAIRY) {
            for (j = 1; j < 4; j++) {
                if (gSaveContext.save.info.equips.buttonItems[j] == ITEM_BOTTLE_FAIRY) {
                    gSaveContext.save.info.equips.buttonItems[j] = ITEM_BOTTLE_EMPTY;
                    Interface_LoadItemIcon1(play, j);
                    i = 0;
                    bottleSlot = gSaveContext.save.info.equips.cButtonSlots[j - 1];
>>>>>>> 6e7a6d41
                    break;
                }
            }
            osSyncPrintf("妖精使用＝%d\n", bottleSlot); // "Fairy Usage＝%d"
            gSaveContext.save.info.inventory.items[bottleSlot + i] = ITEM_BOTTLE_EMPTY;
            return true;
        }
    }

    return false;
}

void func_80086D5C(s32* buf, u16 size) {
    u16 i;

    for (i = 0; i < size; i++) {
        buf[i] = 0;
    }
}

void Interface_LoadActionLabel(InterfaceContext* interfaceCtx, u16 action, s16 loadOffset) {
    static void* sDoActionTextures[] = { gAttackDoActionENGTex, gCheckDoActionENGTex };

    if (action >= DO_ACTION_MAX) {
        action = DO_ACTION_NONE;
    }

    if (gSaveContext.language != LANGUAGE_ENG) {
        action += DO_ACTION_MAX;
    }

    if (gSaveContext.language == LANGUAGE_FRA) {
        action += DO_ACTION_MAX;
    }

    if ((action != DO_ACTION_NONE) && (action != DO_ACTION_MAX + DO_ACTION_NONE) &&
        (action != 2 * DO_ACTION_MAX + DO_ACTION_NONE)) {
        osCreateMesgQueue(&interfaceCtx->loadQueue, &interfaceCtx->loadMsg, 1);
        DmaMgr_RequestAsync(&interfaceCtx->dmaRequest_160,
                            interfaceCtx->doActionSegment + (loadOffset * DO_ACTION_TEX_SIZE),
                            (uintptr_t)_do_action_staticSegmentRomStart + (action * DO_ACTION_TEX_SIZE),
                            DO_ACTION_TEX_SIZE, 0, &interfaceCtx->loadQueue, NULL, "../z_parameter.c", 2145);
        osRecvMesg(&interfaceCtx->loadQueue, NULL, OS_MESG_BLOCK);
    } else {
        gSegments[7] = VIRTUAL_TO_PHYSICAL(interfaceCtx->doActionSegment);
        func_80086D5C(SEGMENTED_TO_VIRTUAL(sDoActionTextures[loadOffset]), DO_ACTION_TEX_SIZE / 4);
    }
}

void Interface_SetDoAction(PlayState* play, u16 action) {
    InterfaceContext* interfaceCtx = &play->interfaceCtx;
    PauseContext* pauseCtx = &play->pauseCtx;

    if (interfaceCtx->unk_1F0 != action) {
        interfaceCtx->unk_1F0 = action;
        interfaceCtx->unk_1EC = 1;
        interfaceCtx->unk_1F4 = 0.0f;
        Interface_LoadActionLabel(interfaceCtx, action, 1);
        if (pauseCtx->state != 0) {
            interfaceCtx->unk_1EC = 3;
        }
    }
}

void Interface_SetNaviCall(PlayState* play, u16 naviCallState) {
    InterfaceContext* interfaceCtx = &play->interfaceCtx;

    if (((naviCallState == 0x1D) || (naviCallState == 0x1E)) && !interfaceCtx->naviCalling &&
        (play->csCtx.state == CS_STATE_IDLE)) {
        // clang-format off
        if (naviCallState == 0x1E) { Audio_PlaySfxGeneral(NA_SE_VO_NAVY_CALL, &gSfxDefaultPos, 4,
                                                            &gSfxDefaultFreqAndVolScale, &gSfxDefaultFreqAndVolScale,
                                                            &gSfxDefaultReverb);
        }
        // clang-format on

        if (naviCallState == 0x1D) {
            func_800F4524(&gSfxDefaultPos, NA_SE_VO_NA_HELLO_2, 32);
        }

        interfaceCtx->naviCalling = true;
        sCUpInvisible = 0;
        sCUpTimer = 10;
    } else if ((naviCallState == 0x1F) && interfaceCtx->naviCalling) {
        interfaceCtx->naviCalling = false;
    }
}

void Interface_LoadActionLabelB(PlayState* play, u16 action) {
    InterfaceContext* interfaceCtx = &play->interfaceCtx;

    if (gSaveContext.language != LANGUAGE_ENG) {
        action += DO_ACTION_MAX;
    }

    if (gSaveContext.language == LANGUAGE_FRA) {
        action += DO_ACTION_MAX;
    }

    interfaceCtx->unk_1FC = action;

    osCreateMesgQueue(&interfaceCtx->loadQueue, &interfaceCtx->loadMsg, 1);
    DmaMgr_RequestAsync(&interfaceCtx->dmaRequest_160, interfaceCtx->doActionSegment + DO_ACTION_TEX_SIZE,
                        (uintptr_t)_do_action_staticSegmentRomStart + (action * DO_ACTION_TEX_SIZE), DO_ACTION_TEX_SIZE,
                        0, &interfaceCtx->loadQueue, NULL, "../z_parameter.c", 2228);
    osRecvMesg(&interfaceCtx->loadQueue, NULL, OS_MESG_BLOCK);

    interfaceCtx->unk_1FA = true;
}

/**
 * @return false if player is out of health
 */
s32 Health_ChangeBy(PlayState* play, s16 amount) {
    u16 heartCount;
    u16 healthLevel;

    // "＊＊＊＊＊ Fluctuation=%d (now=%d, max=%d) ＊＊＊"
    osSyncPrintf("＊＊＊＊＊  増減=%d (now=%d, max=%d)  ＊＊＊", amount, gSaveContext.save.info.playerData.health,
                 gSaveContext.save.info.playerData.healthCapacity);

    // clang-format off
    if (amount > 0) { Audio_PlaySfxGeneral(NA_SE_SY_HP_RECOVER, &gSfxDefaultPos, 4, &gSfxDefaultFreqAndVolScale,
                                             &gSfxDefaultFreqAndVolScale, &gSfxDefaultReverb);
    } else if (gSaveContext.save.info.playerData.isDoubleDefenseAcquired && (amount < 0)) {
        amount >>= 1;
        osSyncPrintf("ハート減少半分！！＝%d\n", amount); // "Heart decrease halved!!＝%d"
    }
    // clang-format on

    gSaveContext.save.info.playerData.health += amount;

    if (gSaveContext.save.info.playerData.health > gSaveContext.save.info.playerData.healthCapacity) {
        gSaveContext.save.info.playerData.health = gSaveContext.save.info.playerData.healthCapacity;
    }

    heartCount = gSaveContext.save.info.playerData.health % 0x10;

    healthLevel = heartCount;
    if (heartCount != 0) {
        if (heartCount > 10) {
            healthLevel = 3;
        } else if (heartCount > 5) {
            healthLevel = 2;
        } else {
            healthLevel = 1;
        }
    }

    // "Life=%d ＊＊＊  %d ＊＊＊＊＊＊"
    osSyncPrintf("  ライフ=%d  ＊＊＊  %d  ＊＊＊＊＊＊\n", gSaveContext.save.info.playerData.health, healthLevel);

    if (gSaveContext.save.info.playerData.health <= 0) {
        gSaveContext.save.info.playerData.health = 0;
        return false;
    } else {
        return true;
    }
}

void Health_GiveHearts(s16 hearts) {
    gSaveContext.save.info.playerData.healthCapacity += hearts * 0x10;
}

void Rupees_ChangeBy(s16 rupeeChange) {
    gSaveContext.rupeeAccumulator += rupeeChange;
}

void Inventory_ChangeAmmo(s16 item, s16 ammoChange) {
    // "Item = (%d)    Amount = (%d + %d)"
    osSyncPrintf("アイテム = (%d)    数 = (%d + %d)  ", item, AMMO(item), ammoChange);

    if (item == ITEM_DEKU_STICK) {
        AMMO(ITEM_DEKU_STICK) += ammoChange;

        if (AMMO(ITEM_DEKU_STICK) >= CUR_CAPACITY(UPG_DEKU_STICKS)) {
            AMMO(ITEM_DEKU_STICK) = CUR_CAPACITY(UPG_DEKU_STICKS);
        } else if (AMMO(ITEM_DEKU_STICK) < 0) {
            AMMO(ITEM_DEKU_STICK) = 0;
        }
    } else if (item == ITEM_DEKU_NUT) {
        AMMO(ITEM_DEKU_NUT) += ammoChange;

        if (AMMO(ITEM_DEKU_NUT) >= CUR_CAPACITY(UPG_DEKU_NUTS)) {
            AMMO(ITEM_DEKU_NUT) = CUR_CAPACITY(UPG_DEKU_NUTS);
        } else if (AMMO(ITEM_DEKU_NUT) < 0) {
            AMMO(ITEM_DEKU_NUT) = 0;
        }
    } else if (item == ITEM_BOMBCHU) {
        AMMO(ITEM_BOMBCHU) += ammoChange;

        if (AMMO(ITEM_BOMBCHU) >= 50) {
            AMMO(ITEM_BOMBCHU) = 50;
        } else if (AMMO(ITEM_BOMBCHU) < 0) {
            AMMO(ITEM_BOMBCHU) = 0;
        }
    } else if (item == ITEM_BOW) {
        AMMO(ITEM_BOW) += ammoChange;

        if (AMMO(ITEM_BOW) >= CUR_CAPACITY(UPG_QUIVER)) {
            AMMO(ITEM_BOW) = CUR_CAPACITY(UPG_QUIVER);
        } else if (AMMO(ITEM_BOW) < 0) {
            AMMO(ITEM_BOW) = 0;
        }
    } else if ((item == ITEM_SLINGSHOT) || (item == ITEM_DEKU_SEEDS)) {
        AMMO(ITEM_SLINGSHOT) += ammoChange;

        if (AMMO(ITEM_SLINGSHOT) >= CUR_CAPACITY(UPG_BULLET_BAG)) {
            AMMO(ITEM_SLINGSHOT) = CUR_CAPACITY(UPG_BULLET_BAG);
        } else if (AMMO(ITEM_SLINGSHOT) < 0) {
            AMMO(ITEM_SLINGSHOT) = 0;
        }
    } else if (item == ITEM_BOMB) {
        AMMO(ITEM_BOMB) += ammoChange;

        if (AMMO(ITEM_BOMB) >= CUR_CAPACITY(UPG_BOMB_BAG)) {
            AMMO(ITEM_BOMB) = CUR_CAPACITY(UPG_BOMB_BAG);
        } else if (AMMO(ITEM_BOMB) < 0) {
            AMMO(ITEM_BOMB) = 0;
        }
    } else if (item == ITEM_MAGIC_BEAN) {
        AMMO(ITEM_MAGIC_BEAN) += ammoChange;
    }

    osSyncPrintf("合計 = (%d)\n", AMMO(item)); // "Total = (%d)"
}

void Magic_Fill(PlayState* play) {
    if (gSaveContext.save.info.playerData.isMagicAcquired) {
        gSaveContext.prevMagicState = gSaveContext.magicState;
        gSaveContext.magicFillTarget =
            (gSaveContext.save.info.playerData.isDoubleMagicAcquired + 1) * MAGIC_NORMAL_METER;
        gSaveContext.magicState = MAGIC_STATE_FILL;
    }
}

void Magic_Reset(PlayState* play) {
    if ((gSaveContext.magicState != MAGIC_STATE_STEP_CAPACITY) && (gSaveContext.magicState != MAGIC_STATE_FILL)) {
        if (gSaveContext.magicState == MAGIC_STATE_ADD) {
            gSaveContext.prevMagicState = gSaveContext.magicState;
        }
        gSaveContext.magicState = MAGIC_STATE_RESET;
    }
}

/**
 * Request to either increase or consume magic.
 * @param amount the positive-valued amount to either increase or decrease magic by
 * @param type how the magic is increased or consumed.
 * @return false if the request failed
 */
s32 Magic_RequestChange(PlayState* play, s16 amount, s16 type) {
    if (!gSaveContext.save.info.playerData.isMagicAcquired) {
        return false;
    }

    if ((type != MAGIC_ADD) && (gSaveContext.save.info.playerData.magic - amount) < 0) {
        if (gSaveContext.magicCapacity != 0) {
            Audio_PlaySfxGeneral(NA_SE_SY_ERROR, &gSfxDefaultPos, 4, &gSfxDefaultFreqAndVolScale,
                                 &gSfxDefaultFreqAndVolScale, &gSfxDefaultReverb);
        }
        return false;
    }

    switch (type) {
        case MAGIC_CONSUME_NOW:
        case MAGIC_CONSUME_NOW_ALT:
            // Consume magic immediately
            if ((gSaveContext.magicState == MAGIC_STATE_IDLE) ||
                (gSaveContext.magicState == MAGIC_STATE_CONSUME_LENS)) {
                if (gSaveContext.magicState == MAGIC_STATE_CONSUME_LENS) {
                    play->actorCtx.lensActive = false;
                }
                gSaveContext.magicTarget = gSaveContext.save.info.playerData.magic - amount;
                gSaveContext.magicState = MAGIC_STATE_CONSUME_SETUP;
                return true;
            } else {
                Audio_PlaySfxGeneral(NA_SE_SY_ERROR, &gSfxDefaultPos, 4, &gSfxDefaultFreqAndVolScale,
                                     &gSfxDefaultFreqAndVolScale, &gSfxDefaultReverb);
                return false;
            }

        case MAGIC_CONSUME_WAIT_NO_PREVIEW:
            // Sets consume target but waits to consume.
            // No yellow magic to preview target consumption.
            // Unused
            if ((gSaveContext.magicState == MAGIC_STATE_IDLE) ||
                (gSaveContext.magicState == MAGIC_STATE_CONSUME_LENS)) {
                if (gSaveContext.magicState == MAGIC_STATE_CONSUME_LENS) {
                    play->actorCtx.lensActive = false;
                }
                gSaveContext.magicTarget = gSaveContext.save.info.playerData.magic - amount;
                gSaveContext.magicState = MAGIC_STATE_METER_FLASH_3;
                return true;
            } else {
                Audio_PlaySfxGeneral(NA_SE_SY_ERROR, &gSfxDefaultPos, 4, &gSfxDefaultFreqAndVolScale,
                                     &gSfxDefaultFreqAndVolScale, &gSfxDefaultReverb);
                return false;
            }

        case MAGIC_CONSUME_LENS:
            if (gSaveContext.magicState == MAGIC_STATE_IDLE) {
                if (gSaveContext.save.info.playerData.magic != 0) {
                    play->interfaceCtx.lensMagicConsumptionTimer = 80;
                    gSaveContext.magicState = MAGIC_STATE_CONSUME_LENS;
                    return true;
                } else {
                    return false;
                }
            } else if (gSaveContext.magicState == MAGIC_STATE_CONSUME_LENS) {
                return true;
            } else {
                return false;
            }

        case MAGIC_CONSUME_WAIT_PREVIEW:
            // Sets consume target but waits to consume.
            // Preview consumption with a yellow bar
            if ((gSaveContext.magicState == MAGIC_STATE_IDLE) ||
                (gSaveContext.magicState == MAGIC_STATE_CONSUME_LENS)) {
                if (gSaveContext.magicState == MAGIC_STATE_CONSUME_LENS) {
                    play->actorCtx.lensActive = false;
                }
                gSaveContext.magicTarget = gSaveContext.save.info.playerData.magic - amount;
                gSaveContext.magicState = MAGIC_STATE_METER_FLASH_2;
                return true;
            } else {
                Audio_PlaySfxGeneral(NA_SE_SY_ERROR, &gSfxDefaultPos, 4, &gSfxDefaultFreqAndVolScale,
                                     &gSfxDefaultFreqAndVolScale, &gSfxDefaultReverb);
                return false;
            }

        case MAGIC_ADD:
            // Sets target for magic to increase to
            if (gSaveContext.save.info.playerData.magic <= gSaveContext.magicCapacity) {
                gSaveContext.magicTarget = gSaveContext.save.info.playerData.magic + amount;

                if (gSaveContext.magicTarget >= gSaveContext.magicCapacity) {
                    gSaveContext.magicTarget = gSaveContext.magicCapacity;
                }

                gSaveContext.magicState = MAGIC_STATE_ADD;
                return true;
            }
            break;
    }

    return false;
}

void Magic_Update(PlayState* play) {
    static s16 sMagicBorderColors[][3] = {
        { 255, 255, 255 },
        { 150, 150, 150 },
        { 255, 255, 150 }, // unused
        { 255, 255, 50 },  // unused
    };
    static s16 sMagicBorderIndices[] = { 0, 1, 1, 0 };
    static s16 sMagicBorderRatio = 2;
    static s16 sMagicBorderStep = 1;
    MessageContext* msgCtx = &play->msgCtx;
    InterfaceContext* interfaceCtx = &play->interfaceCtx;
    s16 borderChangeR;
    s16 borderChangeG;
    s16 borderChangeB;
    s16 temp; // target for magicCapacity, or magicBorderIndex

    switch (gSaveContext.magicState) {
        case MAGIC_STATE_STEP_CAPACITY:
            // Step magicCapacity to the capacity determined by magicLevel
            // This changes the width of the magic meter drawn
            temp = gSaveContext.save.info.playerData.magicLevel * MAGIC_NORMAL_METER;
            if (gSaveContext.magicCapacity != temp) {
                if (gSaveContext.magicCapacity < temp) {
                    gSaveContext.magicCapacity += 8;
                    if (gSaveContext.magicCapacity > temp) {
                        gSaveContext.magicCapacity = temp;
                    }
                } else {
                    gSaveContext.magicCapacity -= 8;
                    if (gSaveContext.magicCapacity <= temp) {
                        gSaveContext.magicCapacity = temp;
                    }
                }
            } else {
                // Once the capacity has reached its target,
                // follow up by filling magic to magicFillTarget
                gSaveContext.magicState = MAGIC_STATE_FILL;
            }
            break;

        case MAGIC_STATE_FILL:
            // Add magic until magicFillTarget is reached
            gSaveContext.save.info.playerData.magic += 4;

            if (gSaveContext.gameMode == GAMEMODE_NORMAL && !IS_CUTSCENE_LAYER) {
                Audio_PlaySfxGeneral(NA_SE_SY_GAUGE_UP - SFX_FLAG, &gSfxDefaultPos, 4, &gSfxDefaultFreqAndVolScale,
                                     &gSfxDefaultFreqAndVolScale, &gSfxDefaultReverb);
            }

            // "Storage  MAGIC_NOW=%d (%d)"
            osSyncPrintf("蓄電  MAGIC_NOW=%d (%d)\n", gSaveContext.save.info.playerData.magic,
                         gSaveContext.magicFillTarget);

            if (gSaveContext.save.info.playerData.magic >= gSaveContext.magicFillTarget) {
                gSaveContext.save.info.playerData.magic = gSaveContext.magicFillTarget;
                gSaveContext.magicState = gSaveContext.prevMagicState;
                gSaveContext.prevMagicState = MAGIC_STATE_IDLE;
            }
            break;

        case MAGIC_STATE_CONSUME_SETUP:
            // Sets the speed at which magic border flashes
            sMagicBorderRatio = 2;
            gSaveContext.magicState = MAGIC_STATE_CONSUME;
            break;

        case MAGIC_STATE_CONSUME:
            // Consume magic until target is reached or no more magic is available
            gSaveContext.save.info.playerData.magic -= 2;
            if (gSaveContext.save.info.playerData.magic <= 0) {
                gSaveContext.save.info.playerData.magic = 0;
                gSaveContext.magicState = MAGIC_STATE_METER_FLASH_1;
                sMagicBorderR = sMagicBorderG = sMagicBorderB = 255;
            } else if (gSaveContext.save.info.playerData.magic == gSaveContext.magicTarget) {
                gSaveContext.magicState = MAGIC_STATE_METER_FLASH_1;
                sMagicBorderR = sMagicBorderG = sMagicBorderB = 255;
            }
            FALLTHROUGH; // Flash border while magic is being consumed
        case MAGIC_STATE_METER_FLASH_1:
        case MAGIC_STATE_METER_FLASH_2:
        case MAGIC_STATE_METER_FLASH_3:
            temp = sMagicBorderIndices[sMagicBorderStep];
            borderChangeR = ABS(sMagicBorderR - sMagicBorderColors[temp][0]) / sMagicBorderRatio;
            borderChangeG = ABS(sMagicBorderG - sMagicBorderColors[temp][1]) / sMagicBorderRatio;
            borderChangeB = ABS(sMagicBorderB - sMagicBorderColors[temp][2]) / sMagicBorderRatio;

            if (sMagicBorderR >= sMagicBorderColors[temp][0]) {
                sMagicBorderR -= borderChangeR;
            } else {
                sMagicBorderR += borderChangeR;
            }

            if (sMagicBorderG >= sMagicBorderColors[temp][1]) {
                sMagicBorderG -= borderChangeG;
            } else {
                sMagicBorderG += borderChangeG;
            }

            if (sMagicBorderB >= sMagicBorderColors[temp][2]) {
                sMagicBorderB -= borderChangeB;
            } else {
                sMagicBorderB += borderChangeB;
            }

            sMagicBorderRatio--;
            if (sMagicBorderRatio == 0) {
                sMagicBorderR = sMagicBorderColors[temp][0];
                sMagicBorderG = sMagicBorderColors[temp][1];
                sMagicBorderB = sMagicBorderColors[temp][2];
                sMagicBorderRatio = YREG(40 + sMagicBorderStep);
                sMagicBorderStep++;
                if (sMagicBorderStep >= 4) {
                    sMagicBorderStep = 0;
                }
            }
            break;

        case MAGIC_STATE_RESET:
            sMagicBorderR = sMagicBorderG = sMagicBorderB = 255;
            gSaveContext.magicState = MAGIC_STATE_IDLE;
            break;

        case MAGIC_STATE_CONSUME_LENS:
            // Slowly consume magic while lens is on
            if ((play->pauseCtx.state == 0) && (play->pauseCtx.debugState == 0) && (msgCtx->msgMode == MSGMODE_NONE) &&
                (play->gameOverCtx.state == GAMEOVER_INACTIVE) && (play->transitionTrigger == TRANS_TRIGGER_OFF) &&
                (play->transitionMode == TRANS_MODE_OFF) && !Play_InCsMode(play)) {
                if ((gSaveContext.save.info.playerData.magic == 0) ||

                    ((Player_GetEnvironmentalHazard(play) >= PLAYER_ENV_HAZARD_UNDERWATER_FLOOR) &&
                     (Player_GetEnvironmentalHazard(play) <= PLAYER_ENV_HAZARD_UNDERWATER_FREE)) ||
<<<<<<< HEAD
                    ((gSaveContext.equips.buttonItems[IBTN_BC_C_LEFT] != ITEM_LENS_OF_TRUTH) &&
                     (gSaveContext.equips.buttonItems[IBTN_BC_C_DOWN] != ITEM_LENS_OF_TRUTH) &&
                     (gSaveContext.equips.buttonItems[IBTN_BC_C_RIGHT] != ITEM_LENS_OF_TRUTH)) ||
=======
                    ((gSaveContext.save.info.equips.buttonItems[1] != ITEM_LENS_OF_TRUTH) &&
                     (gSaveContext.save.info.equips.buttonItems[2] != ITEM_LENS_OF_TRUTH) &&
                     (gSaveContext.save.info.equips.buttonItems[3] != ITEM_LENS_OF_TRUTH)) ||
>>>>>>> 6e7a6d41
                    !play->actorCtx.lensActive) {
                    // Force lens off and set magic meter state to idle
                    play->actorCtx.lensActive = false;
                    Audio_PlaySfxGeneral(NA_SE_SY_GLASSMODE_OFF, &gSfxDefaultPos, 4, &gSfxDefaultFreqAndVolScale,
                                         &gSfxDefaultFreqAndVolScale, &gSfxDefaultReverb);
                    gSaveContext.magicState = MAGIC_STATE_IDLE;
                    sMagicBorderR = sMagicBorderG = sMagicBorderB = 255;
                    break;
                }

                interfaceCtx->lensMagicConsumptionTimer--;
                if (interfaceCtx->lensMagicConsumptionTimer == 0) {
                    gSaveContext.save.info.playerData.magic--;
                    interfaceCtx->lensMagicConsumptionTimer = 80;
                }
            }

            temp = sMagicBorderIndices[sMagicBorderStep];
            borderChangeR = ABS(sMagicBorderR - sMagicBorderColors[temp][0]) / sMagicBorderRatio;
            borderChangeG = ABS(sMagicBorderG - sMagicBorderColors[temp][1]) / sMagicBorderRatio;
            borderChangeB = ABS(sMagicBorderB - sMagicBorderColors[temp][2]) / sMagicBorderRatio;

            if (sMagicBorderR >= sMagicBorderColors[temp][0]) {
                sMagicBorderR -= borderChangeR;
            } else {
                sMagicBorderR += borderChangeR;
            }

            if (sMagicBorderG >= sMagicBorderColors[temp][1]) {
                sMagicBorderG -= borderChangeG;
            } else {
                sMagicBorderG += borderChangeG;
            }

            if (sMagicBorderB >= sMagicBorderColors[temp][2]) {
                sMagicBorderB -= borderChangeB;
            } else {
                sMagicBorderB += borderChangeB;
            }

            sMagicBorderRatio--;
            if (sMagicBorderRatio == 0) {
                sMagicBorderR = sMagicBorderColors[temp][0];
                sMagicBorderG = sMagicBorderColors[temp][1];
                sMagicBorderB = sMagicBorderColors[temp][2];
                sMagicBorderRatio = YREG(40 + sMagicBorderStep);
                sMagicBorderStep++;
                if (sMagicBorderStep >= 4) {
                    sMagicBorderStep = 0;
                }
            }
            break;

        case MAGIC_STATE_ADD:
            // Add magic until target is reached
            gSaveContext.save.info.playerData.magic += 4;
            Audio_PlaySfxGeneral(NA_SE_SY_GAUGE_UP - SFX_FLAG, &gSfxDefaultPos, 4, &gSfxDefaultFreqAndVolScale,
                                 &gSfxDefaultFreqAndVolScale, &gSfxDefaultReverb);
            if (gSaveContext.save.info.playerData.magic >= gSaveContext.magicTarget) {
                gSaveContext.save.info.playerData.magic = gSaveContext.magicTarget;
                gSaveContext.magicState = gSaveContext.prevMagicState;
                gSaveContext.prevMagicState = MAGIC_STATE_IDLE;
            }
            break;

        default:
            gSaveContext.magicState = MAGIC_STATE_IDLE;
            break;
    }
}

void Magic_DrawMeter(PlayState* play) {
    InterfaceContext* interfaceCtx = &play->interfaceCtx;
    s16 magicMeterY;

    OPEN_DISPS(play->state.gfxCtx, "../z_parameter.c", 2650);

    if (gSaveContext.save.info.playerData.magicLevel != 0) {
        if (gSaveContext.save.info.playerData.healthCapacity > 0xA0) {
            magicMeterY = R_MAGIC_METER_Y_LOWER; // two rows of hearts
        } else {
            magicMeterY = R_MAGIC_METER_Y_HIGHER; // one row of hearts
        }

        Gfx_SetupDL_39Overlay(play->state.gfxCtx);

        gDPSetPrimColor(OVERLAY_DISP++, 0, 0, sMagicBorderR, sMagicBorderG, sMagicBorderB, interfaceCtx->magicAlpha);
        gDPSetEnvColor(OVERLAY_DISP++, 100, 50, 50, 255);

        OVERLAY_DISP = Gfx_TextureIA8(OVERLAY_DISP, gMagicMeterEndTex, 8, 16, R_MAGIC_METER_X, magicMeterY, 8, 16,
                                      1 << 10, 1 << 10);

        OVERLAY_DISP = Gfx_TextureIA8(OVERLAY_DISP, gMagicMeterMidTex, 24, 16, R_MAGIC_METER_X + 8, magicMeterY,
                                      gSaveContext.magicCapacity, 16, 1 << 10, 1 << 10);

        gDPLoadTextureBlock(OVERLAY_DISP++, gMagicMeterEndTex, G_IM_FMT_IA, G_IM_SIZ_8b, 8, 16, 0,
                            G_TX_MIRROR | G_TX_WRAP, G_TX_NOMIRROR | G_TX_WRAP, 3, G_TX_NOMASK, G_TX_NOLOD, G_TX_NOLOD);

        gSPTextureRectangle(OVERLAY_DISP++, (R_MAGIC_METER_X + gSaveContext.magicCapacity + 8) << 2, magicMeterY << 2,
                            (R_MAGIC_METER_X + gSaveContext.magicCapacity + 16) << 2, (magicMeterY + 16) << 2,
                            G_TX_RENDERTILE, 256, 0, 1 << 10, 1 << 10);

        gDPPipeSync(OVERLAY_DISP++);
        gDPSetCombineLERP(OVERLAY_DISP++, PRIMITIVE, ENVIRONMENT, TEXEL0, ENVIRONMENT, 0, 0, 0, PRIMITIVE, PRIMITIVE,
                          ENVIRONMENT, TEXEL0, ENVIRONMENT, 0, 0, 0, PRIMITIVE);
        gDPSetEnvColor(OVERLAY_DISP++, 0, 0, 0, 255);

        if (gSaveContext.magicState == MAGIC_STATE_METER_FLASH_2) {
            // Yellow part of the meter indicating the amount of magic to be subtracted
            gDPSetPrimColor(OVERLAY_DISP++, 0, 0, 250, 250, 0, interfaceCtx->magicAlpha);

            gDPLoadMultiBlock_4b(OVERLAY_DISP++, gMagicMeterFillTex, 0x0000, G_TX_RENDERTILE, G_IM_FMT_I, 16, 16, 0,
                                 G_TX_NOMIRROR | G_TX_WRAP, G_TX_NOMIRROR | G_TX_WRAP, G_TX_NOMASK, G_TX_NOMASK,
                                 G_TX_NOLOD, G_TX_NOLOD);

            gSPTextureRectangle(OVERLAY_DISP++, R_MAGIC_FILL_X << 2, (magicMeterY + 3) << 2,
                                (R_MAGIC_FILL_X + gSaveContext.save.info.playerData.magic) << 2,
                                (magicMeterY + 10) << 2, G_TX_RENDERTILE, 0, 0, 1 << 10, 1 << 10);

            // Fill the rest of the meter with the normal magic color
            gDPPipeSync(OVERLAY_DISP++);
            gDPSetPrimColor(OVERLAY_DISP++, 0, 0, R_MAGIC_FILL_COLOR(0), R_MAGIC_FILL_COLOR(1), R_MAGIC_FILL_COLOR(2),
                            interfaceCtx->magicAlpha);

            gSPTextureRectangle(OVERLAY_DISP++, R_MAGIC_FILL_X << 2, (magicMeterY + 3) << 2,
                                (R_MAGIC_FILL_X + gSaveContext.magicTarget) << 2, (magicMeterY + 10) << 2,
                                G_TX_RENDERTILE, 0, 0, 1 << 10, 1 << 10);
        } else {
            // Fill the whole meter with the normal magic color
            gDPSetPrimColor(OVERLAY_DISP++, 0, 0, R_MAGIC_FILL_COLOR(0), R_MAGIC_FILL_COLOR(1), R_MAGIC_FILL_COLOR(2),
                            interfaceCtx->magicAlpha);

            gDPLoadMultiBlock_4b(OVERLAY_DISP++, gMagicMeterFillTex, 0x0000, G_TX_RENDERTILE, G_IM_FMT_I, 16, 16, 0,
                                 G_TX_NOMIRROR | G_TX_WRAP, G_TX_NOMIRROR | G_TX_WRAP, G_TX_NOMASK, G_TX_NOMASK,
                                 G_TX_NOLOD, G_TX_NOLOD);

            gSPTextureRectangle(OVERLAY_DISP++, R_MAGIC_FILL_X << 2, (magicMeterY + 3) << 2,
                                (R_MAGIC_FILL_X + gSaveContext.save.info.playerData.magic) << 2,
                                (magicMeterY + 10) << 2, G_TX_RENDERTILE, 0, 0, 1 << 10, 1 << 10);
        }
    }

    CLOSE_DISPS(play->state.gfxCtx, "../z_parameter.c", 2731);
}

void Interface_SetSubTimer(s16 seconds) {
    gSaveContext.timerX[TIMER_ID_SUB] = 140;
    gSaveContext.timerY[TIMER_ID_SUB] = 80;
    sEnvHazardActive = false;
    gSaveContext.subTimerSeconds = seconds;

    if (seconds != 0) {
        // count down
        gSaveContext.subTimerState = SUBTIMER_STATE_DOWN_INIT;
    } else {
        // count up
        gSaveContext.subTimerState = SUBTIMER_STATE_UP_INIT;
    }
}

/**
 * Set the subTimer to 1 second left
 */
void Interface_SetSubTimerToFinalSecond(PlayState* play) {
    if (gSaveContext.subTimerState != SUBTIMER_STATE_OFF) {
        if (GET_EVENTINF(EVENTINF_MARATHON_ACTIVE)) {
            // The running-man race counts up and finished at MARATHON_TIME_LIMIT
            gSaveContext.subTimerSeconds = MARATHON_TIME_LIMIT - 1;
        } else {
            gSaveContext.subTimerSeconds = 1;
        }
    }
}

void Interface_SetTimer(s16 seconds) {
    gSaveContext.timerX[TIMER_ID_MAIN] = 140;
    gSaveContext.timerY[TIMER_ID_MAIN] = 80;
    sEnvHazardActive = false;
    gSaveContext.timerSeconds = seconds;

    if (seconds != 0) {
        // count down
        gSaveContext.timerState = TIMER_STATE_DOWN_INIT;
    } else {
        // count up
        gSaveContext.timerState = TIMER_STATE_UP_INIT;
    }
}

void Interface_DrawActionLabel(GraphicsContext* gfxCtx, void* texture) {
    OPEN_DISPS(gfxCtx, "../z_parameter.c", 2820);

    gDPLoadTextureBlock_4b(OVERLAY_DISP++, texture, G_IM_FMT_IA, DO_ACTION_TEX_WIDTH, DO_ACTION_TEX_HEIGHT, 0,
                           G_TX_NOMIRROR | G_TX_WRAP, G_TX_NOMIRROR | G_TX_WRAP, G_TX_NOMASK, G_TX_NOMASK, G_TX_NOLOD,
                           G_TX_NOLOD);

    gSP1Quadrangle(OVERLAY_DISP++, 0, 2, 3, 1, 0);

    CLOSE_DISPS(gfxCtx, "../z_parameter.c", 2829);
}

void Interface_DrawItemButtons(PlayState* play) {
    static void* cUpLabelTextures[] = { gNaviCUpENGTex, gNaviCUpENGTex, gNaviCUpENGTex };
    static s16 startButtonLeftPos[] = { 132, 130, 130 };
    InterfaceContext* interfaceCtx = &play->interfaceCtx;
    Player* player = GET_PLAYER(play);
    PauseContext* pauseCtx = &play->pauseCtx;
    s16 temp; // Used as both an alpha value and a button index
    s16 texCoordScale;
    s16 width;
    s16 height;

    OPEN_DISPS(play->state.gfxCtx, "../z_parameter.c", 2900);

    // B Button Color & Texture
    // Also loads the Item Button Texture reused by other buttons afterwards
    gDPPipeSync(OVERLAY_DISP++);
    gDPSetCombineMode(OVERLAY_DISP++, G_CC_MODULATEIA_PRIM, G_CC_MODULATEIA_PRIM);
    gDPSetPrimColor(OVERLAY_DISP++, 0, 0, R_B_BTN_COLOR(0), R_B_BTN_COLOR(1), R_B_BTN_COLOR(2), interfaceCtx->bAlpha);
    gDPSetEnvColor(OVERLAY_DISP++, 0, 0, 0, 255);
    OVERLAY_DISP = Gfx_TextureIA8(OVERLAY_DISP, gButtonBackgroundTex, 32, 32, R_ITEM_BTN_X(IBTN_BC_B),
                                  R_ITEM_BTN_Y(IBTN_BC_B), R_ITEM_BTN_WIDTH(IBTN_BC_B), R_ITEM_BTN_WIDTH(IBTN_BC_B),
                                  R_ITEM_BTN_DD(IBTN_BC_B) << 1, R_ITEM_BTN_DD(IBTN_BC_B) << 1);

    // C-Left Button Color & Texture
    gDPPipeSync(OVERLAY_DISP++);
    gDPSetPrimColor(OVERLAY_DISP++, 0, 0, R_C_BTN_COLOR(0), R_C_BTN_COLOR(1), R_C_BTN_COLOR(2),
                    interfaceCtx->cLeftAlpha);
    gSPTextureRectangle(OVERLAY_DISP++, R_ITEM_BTN_X(IBTN_BC_C_LEFT) << 2, R_ITEM_BTN_Y(IBTN_BC_C_LEFT) << 2,
                        (R_ITEM_BTN_X(IBTN_BC_C_LEFT) + R_ITEM_BTN_WIDTH(IBTN_BC_C_LEFT)) << 2,
                        (R_ITEM_BTN_Y(IBTN_BC_C_LEFT) + R_ITEM_BTN_WIDTH(IBTN_BC_C_LEFT)) << 2, G_TX_RENDERTILE, 0, 0,
                        R_ITEM_BTN_DD(IBTN_BC_C_LEFT) << 1, R_ITEM_BTN_DD(IBTN_BC_C_LEFT) << 1);

    // C-Down Button Color & Texture
    gDPSetPrimColor(OVERLAY_DISP++, 0, 0, R_C_BTN_COLOR(0), R_C_BTN_COLOR(1), R_C_BTN_COLOR(2),
                    interfaceCtx->cDownAlpha);
    gSPTextureRectangle(OVERLAY_DISP++, R_ITEM_BTN_X(IBTN_BC_C_DOWN) << 2, R_ITEM_BTN_Y(IBTN_BC_C_DOWN) << 2,
                        (R_ITEM_BTN_X(IBTN_BC_C_DOWN) + R_ITEM_BTN_WIDTH(IBTN_BC_C_DOWN)) << 2,
                        (R_ITEM_BTN_Y(IBTN_BC_C_DOWN) + R_ITEM_BTN_WIDTH(IBTN_BC_C_DOWN)) << 2, G_TX_RENDERTILE, 0, 0,
                        R_ITEM_BTN_DD(IBTN_BC_C_DOWN) << 1, R_ITEM_BTN_DD(IBTN_BC_C_DOWN) << 1);

    // C-Right Button Color & Texture
    gDPSetPrimColor(OVERLAY_DISP++, 0, 0, R_C_BTN_COLOR(0), R_C_BTN_COLOR(1), R_C_BTN_COLOR(2),
                    interfaceCtx->cRightAlpha);
    gSPTextureRectangle(OVERLAY_DISP++, R_ITEM_BTN_X(IBTN_BC_C_RIGHT) << 2, R_ITEM_BTN_Y(IBTN_BC_C_RIGHT) << 2,
                        (R_ITEM_BTN_X(IBTN_BC_C_RIGHT) + R_ITEM_BTN_WIDTH(IBTN_BC_C_RIGHT)) << 2,
                        (R_ITEM_BTN_Y(IBTN_BC_C_RIGHT) + R_ITEM_BTN_WIDTH(IBTN_BC_C_RIGHT)) << 2, G_TX_RENDERTILE, 0, 0,
                        R_ITEM_BTN_DD(IBTN_BC_C_RIGHT) << 1, R_ITEM_BTN_DD(IBTN_BC_C_RIGHT) << 1);

    if ((pauseCtx->state < 8) || (pauseCtx->state >= 18)) {
        if ((play->pauseCtx.state != 0) || (play->pauseCtx.debugState != 0)) {
            // Start Button Texture, Color & Label
            gDPPipeSync(OVERLAY_DISP++);
            gDPSetPrimColor(OVERLAY_DISP++, 0, 0, 120, 120, 120, interfaceCtx->startAlpha);
            gSPTextureRectangle(OVERLAY_DISP++, startButtonLeftPos[gSaveContext.language] << 2, 17 << 2,
                                (startButtonLeftPos[gSaveContext.language] + 22) << 2, 39 << 2, G_TX_RENDERTILE, 0, 0,
                                (s32)(1.4277344 * (1 << 10)), (s32)(1.4277344 * (1 << 10)));
            gDPPipeSync(OVERLAY_DISP++);
            gDPSetPrimColor(OVERLAY_DISP++, 0, 0, 255, 255, 255, interfaceCtx->startAlpha);
            gDPSetEnvColor(OVERLAY_DISP++, 0, 0, 0, 0);
            gDPSetCombineLERP(OVERLAY_DISP++, PRIMITIVE, ENVIRONMENT, TEXEL0, ENVIRONMENT, TEXEL0, 0, PRIMITIVE, 0,
                              PRIMITIVE, ENVIRONMENT, TEXEL0, ENVIRONMENT, TEXEL0, 0, PRIMITIVE, 0);

            gDPLoadTextureBlock_4b(OVERLAY_DISP++, interfaceCtx->doActionSegment + DO_ACTION_TEX_SIZE * 2, G_IM_FMT_IA,
                                   DO_ACTION_TEX_WIDTH, DO_ACTION_TEX_HEIGHT, 0, G_TX_NOMIRROR | G_TX_WRAP,
                                   G_TX_NOMIRROR | G_TX_WRAP, G_TX_NOMASK, G_TX_NOMASK, G_TX_NOLOD, G_TX_NOLOD);

            texCoordScale = (1 << 10) / (R_START_LABEL_DD(gSaveContext.language) / 100.0f);
            width = DO_ACTION_TEX_WIDTH / (R_START_LABEL_DD(gSaveContext.language) / 100.0f);
            height = DO_ACTION_TEX_HEIGHT / (R_START_LABEL_DD(gSaveContext.language) / 100.0f);
            gSPTextureRectangle(OVERLAY_DISP++, R_START_LABEL_X(gSaveContext.language) << 2,
                                R_START_LABEL_Y(gSaveContext.language) << 2,
                                (R_START_LABEL_X(gSaveContext.language) + width) << 2,
                                (R_START_LABEL_Y(gSaveContext.language) + height) << 2, G_TX_RENDERTILE, 0, 0,
                                texCoordScale, texCoordScale);
        }
    }

    if (interfaceCtx->naviCalling && (play->pauseCtx.state == 0) && (play->pauseCtx.debugState == 0) &&
        (play->csCtx.state == CS_STATE_IDLE)) {
        if (!sCUpInvisible) {
            // C-Up Button Texture, Color & Label (Navi Text)
            gDPPipeSync(OVERLAY_DISP++);

            if ((gSaveContext.hudVisibilityMode == HUD_VISIBILITY_NOTHING) ||
                (gSaveContext.hudVisibilityMode == HUD_VISIBILITY_NOTHING_ALT) ||
                (gSaveContext.hudVisibilityMode == HUD_VISIBILITY_A_HEARTS_MAGIC_FORCE)) {
                temp = 0;
            } else if ((player->stateFlags1 & PLAYER_STATE1_21) ||
                       (Player_GetEnvironmentalHazard(play) == PLAYER_ENV_HAZARD_UNDERWATER_FREE) ||
                       (player->stateFlags2 & PLAYER_STATE2_CRAWLING)) {
                temp = 70;
            } else {
                temp = interfaceCtx->healthAlpha;
            }

            gDPSetPrimColor(OVERLAY_DISP++, 0, 0, R_C_BTN_COLOR(0), R_C_BTN_COLOR(1), R_C_BTN_COLOR(2), temp);
            gDPSetCombineMode(OVERLAY_DISP++, G_CC_MODULATEIA_PRIM, G_CC_MODULATEIA_PRIM);
            gSPTextureRectangle(OVERLAY_DISP++, R_C_UP_BTN_X << 2, R_C_UP_BTN_Y << 2, (R_C_UP_BTN_X + 16) << 2,
                                (R_C_UP_BTN_Y + 16) << 2, G_TX_RENDERTILE, 0, 0, 2 << 10, 2 << 10);
            gDPPipeSync(OVERLAY_DISP++);
            gDPSetPrimColor(OVERLAY_DISP++, 0, 0, 255, 255, 255, temp);
            gDPSetEnvColor(OVERLAY_DISP++, 0, 0, 0, 0);
            gDPSetCombineLERP(OVERLAY_DISP++, PRIMITIVE, ENVIRONMENT, TEXEL0, ENVIRONMENT, TEXEL0, 0, PRIMITIVE, 0,
                              PRIMITIVE, ENVIRONMENT, TEXEL0, ENVIRONMENT, TEXEL0, 0, PRIMITIVE, 0);

            gDPLoadTextureBlock_4b(OVERLAY_DISP++, cUpLabelTextures[gSaveContext.language], G_IM_FMT_IA, 32, 8, 0,
                                   G_TX_NOMIRROR | G_TX_WRAP, G_TX_NOMIRROR | G_TX_WRAP, G_TX_NOMASK, G_TX_NOMASK,
                                   G_TX_NOLOD, G_TX_NOLOD);

            gSPTextureRectangle(OVERLAY_DISP++, R_C_UP_ICON_X << 2, R_C_UP_ICON_Y << 2, (R_C_UP_ICON_X + 32) << 2,
                                (R_C_UP_ICON_Y + 8) << 2, G_TX_RENDERTILE, 0, 0, 1 << 10, 1 << 10);
        }

        sCUpTimer--;
        if (sCUpTimer == 0) {
            sCUpInvisible ^= 1;
            sCUpTimer = 10;
        }
    }

    gDPPipeSync(OVERLAY_DISP++);

    // Empty C Button Arrows
<<<<<<< HEAD
    for (temp = IBTN_BC_C_FIRST; temp <= IBTN_BC_C_LAST; temp++) {
        if (gSaveContext.equips.buttonItems[temp] > 0xF0) {
            if (temp == IBTN_BC_C_LEFT) {
=======
    for (temp = 1; temp < 4; temp++) {
        if (gSaveContext.save.info.equips.buttonItems[temp] > 0xF0) {
            if (temp == 1) {
>>>>>>> 6e7a6d41
                gDPSetPrimColor(OVERLAY_DISP++, 0, 0, R_C_BTN_COLOR(0), R_C_BTN_COLOR(1), R_C_BTN_COLOR(2),
                                interfaceCtx->cLeftAlpha);
            } else if (temp == IBTN_BC_C_DOWN) {
                gDPSetPrimColor(OVERLAY_DISP++, 0, 0, R_C_BTN_COLOR(0), R_C_BTN_COLOR(1), R_C_BTN_COLOR(2),
                                interfaceCtx->cDownAlpha);
            } else {
                gDPSetPrimColor(OVERLAY_DISP++, 0, 0, R_C_BTN_COLOR(0), R_C_BTN_COLOR(1), R_C_BTN_COLOR(2),
                                interfaceCtx->cRightAlpha);
            }

            OVERLAY_DISP = Gfx_TextureIA8(OVERLAY_DISP, ((u8*)gButtonBackgroundTex + ((32 * 32) * (temp + 1))), 32, 32,
                                          R_ITEM_BTN_X(temp), R_ITEM_BTN_Y(temp), R_ITEM_BTN_WIDTH(temp),
                                          R_ITEM_BTN_WIDTH(temp), R_ITEM_BTN_DD(temp) << 1, R_ITEM_BTN_DD(temp) << 1);
        }
    }

    CLOSE_DISPS(play->state.gfxCtx, "../z_parameter.c", 3071);
}

void Interface_DrawItemIconTexture(PlayState* play, void* texture, s16 button) {
    OPEN_DISPS(play->state.gfxCtx, "../z_parameter.c", 3079);

    gDPLoadTextureBlock(OVERLAY_DISP++, texture, G_IM_FMT_RGBA, G_IM_SIZ_32b, 32, 32, 0, G_TX_NOMIRROR | G_TX_WRAP,
                        G_TX_NOMIRROR | G_TX_WRAP, G_TX_NOMASK, G_TX_NOMASK, G_TX_NOLOD, G_TX_NOLOD);

    gSPTextureRectangle(OVERLAY_DISP++, R_ITEM_ICON_X(button) << 2, R_ITEM_ICON_Y(button) << 2,
                        (R_ITEM_ICON_X(button) + R_ITEM_ICON_WIDTH(button)) << 2,
                        (R_ITEM_ICON_Y(button) + R_ITEM_ICON_WIDTH(button)) << 2, G_TX_RENDERTILE, 0, 0,
                        R_ITEM_ICON_DD(button) << 1, R_ITEM_ICON_DD(button) << 1);

    CLOSE_DISPS(play->state.gfxCtx, "../z_parameter.c", 3094);
}

void Interface_DrawAmmoCount(PlayState* play, s16 button, s16 alpha) {
    s16 i;
    s16 ammo;

    OPEN_DISPS(play->state.gfxCtx, "../z_parameter.c", 3105);

    i = gSaveContext.save.info.equips.buttonItems[button];

    if ((i == ITEM_DEKU_STICK) || (i == ITEM_DEKU_NUT) || (i == ITEM_BOMB) || (i == ITEM_BOW) ||
        ((i >= ITEM_BOW_FIRE) && (i <= ITEM_BOW_LIGHT)) || (i == ITEM_SLINGSHOT) || (i == ITEM_BOMBCHU) ||
        (i == ITEM_MAGIC_BEAN)) {

        if ((i >= ITEM_BOW_FIRE) && (i <= ITEM_BOW_LIGHT)) {
            i = ITEM_BOW;
        }

        ammo = AMMO(i);

        gDPPipeSync(OVERLAY_DISP++);

        if ((button == IBTN_BC_B) && (gSaveContext.minigameState == 1)) {
            ammo = play->interfaceCtx.hbaAmmo;
        } else if ((button == IBTN_BC_B) && (play->shootingGalleryStatus > 1)) {
            ammo = play->shootingGalleryStatus - 1;
        } else if ((button == IBTN_BC_B) && (play->sceneId == SCENE_BOMBCHU_BOWLING_ALLEY) &&
                   Flags_GetSwitch(play, 0x38)) {
            ammo = play->bombchuBowlingStatus;
            if (ammo < 0) {
                ammo = 0;
            }
        } else if (((i == ITEM_BOW) && (AMMO(i) == CUR_CAPACITY(UPG_QUIVER))) ||
                   ((i == ITEM_BOMB) && (AMMO(i) == CUR_CAPACITY(UPG_BOMB_BAG))) ||
                   ((i == ITEM_SLINGSHOT) && (AMMO(i) == CUR_CAPACITY(UPG_BULLET_BAG))) ||
                   ((i == ITEM_DEKU_STICK) && (AMMO(i) == CUR_CAPACITY(UPG_DEKU_STICKS))) ||
                   ((i == ITEM_DEKU_NUT) && (AMMO(i) == CUR_CAPACITY(UPG_DEKU_NUTS))) ||
                   ((i == ITEM_BOMBCHU) && (ammo == 50)) || ((i == ITEM_MAGIC_BEAN) && (ammo == 15))) {
            gDPSetPrimColor(OVERLAY_DISP++, 0, 0, 120, 255, 0, alpha);
        }

        if (ammo == 0) {
            gDPSetPrimColor(OVERLAY_DISP++, 0, 0, 100, 100, 100, alpha);
        }

        for (i = 0; ammo >= 10; i++) {
            ammo -= 10;
        }

        if (i != 0) {
            OVERLAY_DISP = Gfx_TextureIA8(OVERLAY_DISP, ((u8*)gAmmoDigit0Tex + ((8 * 8) * i)), 8, 8,
                                          R_ITEM_AMMO_X(button), R_ITEM_AMMO_Y(button), 8, 8, 1 << 10, 1 << 10);
        }

        OVERLAY_DISP = Gfx_TextureIA8(OVERLAY_DISP, ((u8*)gAmmoDigit0Tex + ((8 * 8) * ammo)), 8, 8,
                                      R_ITEM_AMMO_X(button) + 6, R_ITEM_AMMO_Y(button), 8, 8, 1 << 10, 1 << 10);
    }

    CLOSE_DISPS(play->state.gfxCtx, "../z_parameter.c", 3158);
}

void Interface_DrawActionButton(PlayState* play) {
    InterfaceContext* interfaceCtx = &play->interfaceCtx;

    OPEN_DISPS(play->state.gfxCtx, "../z_parameter.c", 3172);

    Matrix_Translate(0.0f, 0.0f, XREG(18) / 10.0f, MTXMODE_NEW);
    Matrix_Scale(1.0f, 1.0f, 1.0f, MTXMODE_APPLY);
    Matrix_RotateX(interfaceCtx->unk_1F4 / 10000.0f, MTXMODE_APPLY);

    gSPMatrix(OVERLAY_DISP++, Matrix_NewMtx(play->state.gfxCtx, "../z_parameter.c", 3177),
              G_MTX_MODELVIEW | G_MTX_LOAD);
    gSPVertex(OVERLAY_DISP++, &interfaceCtx->actionVtx[0], 4, 0);

    gDPLoadTextureBlock(OVERLAY_DISP++, gButtonBackgroundTex, G_IM_FMT_IA, G_IM_SIZ_8b, 32, 32, 0,
                        G_TX_NOMIRROR | G_TX_WRAP, G_TX_NOMIRROR | G_TX_WRAP, G_TX_NOMASK, G_TX_NOMASK, G_TX_NOLOD,
                        G_TX_NOLOD);

    gSP1Quadrangle(OVERLAY_DISP++, 0, 2, 3, 1, 0);

    CLOSE_DISPS(play->state.gfxCtx, "../z_parameter.c", 3187);
}

void Interface_InitVertices(PlayState* play) {
    InterfaceContext* interfaceCtx = &play->interfaceCtx;
    s16 i;

    interfaceCtx->actionVtx = Graph_Alloc(play->state.gfxCtx, 8 * sizeof(Vtx));

    interfaceCtx->actionVtx[0].v.ob[0] = interfaceCtx->actionVtx[2].v.ob[0] = -14;
    interfaceCtx->actionVtx[1].v.ob[0] = interfaceCtx->actionVtx[3].v.ob[0] = interfaceCtx->actionVtx[0].v.ob[0] + 28;

    interfaceCtx->actionVtx[0].v.ob[1] = interfaceCtx->actionVtx[1].v.ob[1] = 14;
    interfaceCtx->actionVtx[2].v.ob[1] = interfaceCtx->actionVtx[3].v.ob[1] = interfaceCtx->actionVtx[0].v.ob[1] - 28;

    interfaceCtx->actionVtx[4].v.ob[0] = interfaceCtx->actionVtx[6].v.ob[0] = -(XREG(21) / 2);
    interfaceCtx->actionVtx[5].v.ob[0] = interfaceCtx->actionVtx[7].v.ob[0] =
        interfaceCtx->actionVtx[4].v.ob[0] + XREG(21);

    interfaceCtx->actionVtx[4].v.ob[1] = interfaceCtx->actionVtx[5].v.ob[1] = XREG(28) / 2;
    interfaceCtx->actionVtx[6].v.ob[1] = interfaceCtx->actionVtx[7].v.ob[1] =
        interfaceCtx->actionVtx[4].v.ob[1] - XREG(28);

    for (i = 0; i < 8; i += 4) {
        interfaceCtx->actionVtx[i].v.ob[2] = interfaceCtx->actionVtx[i + 1].v.ob[2] =
            interfaceCtx->actionVtx[i + 2].v.ob[2] = interfaceCtx->actionVtx[i + 3].v.ob[2] = 0;

        interfaceCtx->actionVtx[i].v.flag = interfaceCtx->actionVtx[i + 1].v.flag =
            interfaceCtx->actionVtx[i + 2].v.flag = interfaceCtx->actionVtx[i + 3].v.flag = 0;

        interfaceCtx->actionVtx[i].v.tc[0] = interfaceCtx->actionVtx[i].v.tc[1] =
            interfaceCtx->actionVtx[i + 1].v.tc[1] = interfaceCtx->actionVtx[i + 2].v.tc[0] = 0;
        interfaceCtx->actionVtx[i + 1].v.tc[0] = interfaceCtx->actionVtx[i + 2].v.tc[1] =
            interfaceCtx->actionVtx[i + 3].v.tc[0] = interfaceCtx->actionVtx[i + 3].v.tc[1] = 1024;

        interfaceCtx->actionVtx[i].v.cn[0] = interfaceCtx->actionVtx[i + 1].v.cn[0] =
            interfaceCtx->actionVtx[i + 2].v.cn[0] = interfaceCtx->actionVtx[i + 3].v.cn[0] =
                interfaceCtx->actionVtx[i].v.cn[1] = interfaceCtx->actionVtx[i + 1].v.cn[1] =
                    interfaceCtx->actionVtx[i + 2].v.cn[1] = interfaceCtx->actionVtx[i + 3].v.cn[1] =
                        interfaceCtx->actionVtx[i].v.cn[2] = interfaceCtx->actionVtx[i + 1].v.cn[2] =
                            interfaceCtx->actionVtx[i + 2].v.cn[2] = interfaceCtx->actionVtx[i + 3].v.cn[2] = 255;

        interfaceCtx->actionVtx[i].v.cn[3] = interfaceCtx->actionVtx[i + 1].v.cn[3] =
            interfaceCtx->actionVtx[i + 2].v.cn[3] = interfaceCtx->actionVtx[i + 3].v.cn[3] = 255;
    }

    interfaceCtx->actionVtx[5].v.tc[0] = interfaceCtx->actionVtx[7].v.tc[0] = 1536;
    interfaceCtx->actionVtx[6].v.tc[1] = interfaceCtx->actionVtx[7].v.tc[1] = 512;

    interfaceCtx->beatingHeartVtx = Graph_Alloc(play->state.gfxCtx, 4 * sizeof(Vtx));

    interfaceCtx->beatingHeartVtx[0].v.ob[0] = interfaceCtx->beatingHeartVtx[2].v.ob[0] = -8;
    interfaceCtx->beatingHeartVtx[1].v.ob[0] = interfaceCtx->beatingHeartVtx[3].v.ob[0] = 8;
    interfaceCtx->beatingHeartVtx[0].v.ob[1] = interfaceCtx->beatingHeartVtx[1].v.ob[1] = 8;
    interfaceCtx->beatingHeartVtx[2].v.ob[1] = interfaceCtx->beatingHeartVtx[3].v.ob[1] = -8;

    interfaceCtx->beatingHeartVtx[0].v.ob[2] = interfaceCtx->beatingHeartVtx[1].v.ob[2] =
        interfaceCtx->beatingHeartVtx[2].v.ob[2] = interfaceCtx->beatingHeartVtx[3].v.ob[2] = 0;

    interfaceCtx->beatingHeartVtx[0].v.flag = interfaceCtx->beatingHeartVtx[1].v.flag =
        interfaceCtx->beatingHeartVtx[2].v.flag = interfaceCtx->beatingHeartVtx[3].v.flag = 0;

    interfaceCtx->beatingHeartVtx[0].v.tc[0] = interfaceCtx->beatingHeartVtx[0].v.tc[1] =
        interfaceCtx->beatingHeartVtx[1].v.tc[1] = interfaceCtx->beatingHeartVtx[2].v.tc[0] = 0;
    interfaceCtx->beatingHeartVtx[1].v.tc[0] = interfaceCtx->beatingHeartVtx[2].v.tc[1] =
        interfaceCtx->beatingHeartVtx[3].v.tc[0] = interfaceCtx->beatingHeartVtx[3].v.tc[1] = 512;

    interfaceCtx->beatingHeartVtx[0].v.cn[0] = interfaceCtx->beatingHeartVtx[1].v.cn[0] =
        interfaceCtx->beatingHeartVtx[2].v.cn[0] = interfaceCtx->beatingHeartVtx[3].v.cn[0] =
            interfaceCtx->beatingHeartVtx[0].v.cn[1] = interfaceCtx->beatingHeartVtx[1].v.cn[1] =
                interfaceCtx->beatingHeartVtx[2].v.cn[1] = interfaceCtx->beatingHeartVtx[3].v.cn[1] =
                    interfaceCtx->beatingHeartVtx[0].v.cn[2] = interfaceCtx->beatingHeartVtx[1].v.cn[2] =
                        interfaceCtx->beatingHeartVtx[2].v.cn[2] = interfaceCtx->beatingHeartVtx[3].v.cn[2] =
                            interfaceCtx->beatingHeartVtx[0].v.cn[3] = interfaceCtx->beatingHeartVtx[1].v.cn[3] =
                                interfaceCtx->beatingHeartVtx[2].v.cn[3] = interfaceCtx->beatingHeartVtx[3].v.cn[3] =
                                    255;
}

void func_8008A8B8(PlayState* play, s32 topY, s32 bottomY, s32 leftX, s32 rightX) {
    InterfaceContext* interfaceCtx = &play->interfaceCtx;
    Vec3f eye;
    Vec3f lookAt;
    Vec3f up;

    eye.x = eye.y = eye.z = 0.0f;
    lookAt.x = lookAt.y = 0.0f;
    lookAt.z = -1.0f;
    up.x = up.z = 0.0f;
    up.y = 1.0f;

    View_LookAt(&interfaceCtx->view, &eye, &lookAt, &up);

    interfaceCtx->viewport.topY = topY;
    interfaceCtx->viewport.bottomY = bottomY;
    interfaceCtx->viewport.leftX = leftX;
    interfaceCtx->viewport.rightX = rightX;
    View_SetViewport(&interfaceCtx->view, &interfaceCtx->viewport);

    View_SetPerspective(&interfaceCtx->view, 60.0f, 10.0f, 60.0f);
    View_ApplyPerspectiveToOverlay(&interfaceCtx->view);
}

void func_8008A994(InterfaceContext* interfaceCtx) {
    SET_FULLSCREEN_VIEWPORT(&interfaceCtx->view);
    View_ApplyOrthoToOverlay(&interfaceCtx->view);
}

void Interface_Draw(PlayState* play) {
    static s16 magicArrowEffectsR[] = { 255, 100, 255 };
    static s16 magicArrowEffectsG[] = { 0, 100, 255 };
    static s16 magicArrowEffectsB[] = { 0, 255, 100 };
    static s16 timerDigitLeftPos[] = { 16, 25, 34, 42, 51 };
    static s16 sDigitWidths[] = { 9, 9, 8, 9, 9 };
    // unused, most likely colors
    static s16 D_80125B1C[][3] = {
        { 0, 150, 0 }, { 100, 255, 0 }, { 255, 255, 255 }, { 0, 0, 0 }, { 255, 255, 255 },
    };
    static s16 rupeeDigitsFirst[] = { 1, 0, 0 };
    static s16 rupeeDigitsCount[] = { 2, 3, 3 };
    static s16 spoilingItemEntrances[] = { ENTR_LOST_WOODS_2, ENTR_ZORAS_DOMAIN_3, ENTR_ZORAS_DOMAIN_3 };
    static f32 D_80125B54[] = { -40.0f, -35.0f }; // unused
    static s16 D_80125B5C[] = { 91, 91 };         // unused
    static s16 sTimerNextSecondTimer;
    static s16 sTimerStateTimer;
    static s16 sSubTimerNextSecondTimer;
    static s16 sSubTimerStateTimer;
    static s16 sTimerDigits[5];
    InterfaceContext* interfaceCtx = &play->interfaceCtx;
    PauseContext* pauseCtx = &play->pauseCtx;
    MessageContext* msgCtx = &play->msgCtx;
    Player* player = GET_PLAYER(play);
    s16 svar1;
    s16 svar2;
    s16 svar3;
    s16 svar4;
    s16 svar5;
    s16 timerId;

    OPEN_DISPS(play->state.gfxCtx, "../z_parameter.c", 3405);

    gSPSegment(OVERLAY_DISP++, 0x02, interfaceCtx->parameterSegment);
    gSPSegment(OVERLAY_DISP++, 0x07, interfaceCtx->doActionSegment);
    gSPSegment(OVERLAY_DISP++, 0x08, interfaceCtx->iconItemSegment);
    gSPSegment(OVERLAY_DISP++, 0x0B, interfaceCtx->mapSegment);

    if (pauseCtx->debugState == 0) {
        Interface_InitVertices(play);
        func_8008A994(interfaceCtx);
        Health_DrawMeter(play);

        Gfx_SetupDL_39Overlay(play->state.gfxCtx);

        // Rupee Icon
        gDPSetPrimColor(OVERLAY_DISP++, 0, 0, 200, 255, 100, interfaceCtx->magicAlpha);
        gDPSetEnvColor(OVERLAY_DISP++, 0, 80, 0, 255);
        OVERLAY_DISP = Gfx_TextureIA8(OVERLAY_DISP, gRupeeCounterIconTex, 16, 16, 26, 206, 16, 16, 1 << 10, 1 << 10);

        switch (play->sceneId) {
            case SCENE_FOREST_TEMPLE:
            case SCENE_FIRE_TEMPLE:
            case SCENE_WATER_TEMPLE:
            case SCENE_SPIRIT_TEMPLE:
            case SCENE_SHADOW_TEMPLE:
            case SCENE_BOTTOM_OF_THE_WELL:
            case SCENE_ICE_CAVERN:
            case SCENE_GANONS_TOWER:
            case SCENE_GERUDO_TRAINING_GROUND:
            case SCENE_THIEVES_HIDEOUT:
            case SCENE_INSIDE_GANONS_CASTLE:
            case SCENE_GANONS_TOWER_COLLAPSE_INTERIOR:
            case SCENE_INSIDE_GANONS_CASTLE_COLLAPSE:
            case SCENE_TREASURE_BOX_SHOP:
                if (gSaveContext.save.info.inventory.dungeonKeys[gSaveContext.mapIndex] >= 0) {
                    // Small Key Icon
                    gDPPipeSync(OVERLAY_DISP++);
                    gDPSetPrimColor(OVERLAY_DISP++, 0, 0, 200, 230, 255, interfaceCtx->magicAlpha);
                    gDPSetEnvColor(OVERLAY_DISP++, 0, 0, 20, 255);
                    OVERLAY_DISP = Gfx_TextureIA8(OVERLAY_DISP, gSmallKeyCounterIconTex, 16, 16, 26, 190, 16, 16,
                                                  1 << 10, 1 << 10);

                    // Small Key Counter
                    gDPPipeSync(OVERLAY_DISP++);
                    gDPSetPrimColor(OVERLAY_DISP++, 0, 0, 255, 255, 255, interfaceCtx->magicAlpha);
                    gDPSetCombineLERP(OVERLAY_DISP++, 0, 0, 0, PRIMITIVE, TEXEL0, 0, PRIMITIVE, 0, 0, 0, 0, PRIMITIVE,
                                      TEXEL0, 0, PRIMITIVE, 0);

                    interfaceCtx->counterDigits[2] = 0;
                    interfaceCtx->counterDigits[3] =
                        gSaveContext.save.info.inventory.dungeonKeys[gSaveContext.mapIndex];

                    while (interfaceCtx->counterDigits[3] >= 10) {
                        interfaceCtx->counterDigits[2]++;
                        interfaceCtx->counterDigits[3] -= 10;
                    }

                    svar3 = 42;

                    if (interfaceCtx->counterDigits[2] != 0) {
                        OVERLAY_DISP = Gfx_TextureI8(
                            OVERLAY_DISP, ((u8*)gCounterDigit0Tex + (8 * 16 * interfaceCtx->counterDigits[2])), 8, 16,
                            svar3, 190, 8, 16, 1 << 10, 1 << 10);
                        svar3 += 8;
                    }

                    OVERLAY_DISP = Gfx_TextureI8(OVERLAY_DISP,
                                                 ((u8*)gCounterDigit0Tex + (8 * 16 * interfaceCtx->counterDigits[3])),
                                                 8, 16, svar3, 190, 8, 16, 1 << 10, 1 << 10);
                }
                break;
            default:
                break;
        }

        // Rupee Counter
        gDPPipeSync(OVERLAY_DISP++);

        if (gSaveContext.save.info.playerData.rupees == CUR_CAPACITY(UPG_WALLET)) {
            gDPSetPrimColor(OVERLAY_DISP++, 0, 0, 120, 255, 0, interfaceCtx->magicAlpha);
        } else if (gSaveContext.save.info.playerData.rupees != 0) {
            gDPSetPrimColor(OVERLAY_DISP++, 0, 0, 255, 255, 255, interfaceCtx->magicAlpha);
        } else {
            gDPSetPrimColor(OVERLAY_DISP++, 0, 0, 100, 100, 100, interfaceCtx->magicAlpha);
        }

        gDPSetCombineLERP(OVERLAY_DISP++, 0, 0, 0, PRIMITIVE, TEXEL0, 0, PRIMITIVE, 0, 0, 0, 0, PRIMITIVE, TEXEL0, 0,
                          PRIMITIVE, 0);

        interfaceCtx->counterDigits[0] = interfaceCtx->counterDigits[1] = 0;
        interfaceCtx->counterDigits[2] = gSaveContext.save.info.playerData.rupees;

        if ((interfaceCtx->counterDigits[2] > 9999) || (interfaceCtx->counterDigits[2] < 0)) {
            interfaceCtx->counterDigits[2] &= 0xDDD;
        }

        while (interfaceCtx->counterDigits[2] >= 100) {
            interfaceCtx->counterDigits[0]++;
            interfaceCtx->counterDigits[2] -= 100;
        }

        while (interfaceCtx->counterDigits[2] >= 10) {
            interfaceCtx->counterDigits[1]++;
            interfaceCtx->counterDigits[2] -= 10;
        }

        svar2 = rupeeDigitsFirst[CUR_UPG_VALUE(UPG_WALLET)];
        svar5 = rupeeDigitsCount[CUR_UPG_VALUE(UPG_WALLET)];

        for (svar1 = 0, svar3 = 42; svar1 < svar5; svar1++, svar2++, svar3 += 8) {
            OVERLAY_DISP =
                Gfx_TextureI8(OVERLAY_DISP, ((u8*)gCounterDigit0Tex + (8 * 16 * interfaceCtx->counterDigits[svar2])), 8,
                              16, svar3, 206, 8, 16, 1 << 10, 1 << 10);
        }

        Magic_DrawMeter(play);
        Minimap_Draw(play);

        if ((R_PAUSE_BG_PRERENDER_STATE != PAUSE_BG_PRERENDER_PROCESS) &&
            (R_PAUSE_BG_PRERENDER_STATE != PAUSE_BG_PRERENDER_READY)) {
            func_8002C124(&play->actorCtx.targetCtx, play); // Draw Z-Target
        }

        Gfx_SetupDL_39Overlay(play->state.gfxCtx);

        Interface_DrawItemButtons(play);

        gDPPipeSync(OVERLAY_DISP++);
        gDPSetPrimColor(OVERLAY_DISP++, 0, 0, 255, 255, 255, interfaceCtx->bAlpha);
        gDPSetCombineMode(OVERLAY_DISP++, G_CC_MODULATERGBA_PRIM, G_CC_MODULATERGBA_PRIM);

        if (!(interfaceCtx->unk_1FA)) {
            // B Button Icon & Ammo Count
<<<<<<< HEAD
            if (gSaveContext.equips.buttonItems[IBTN_BC_B] != ITEM_NONE) {
                Interface_DrawItemIconTexture(play, interfaceCtx->iconItemSegment + IBTN_BC_B * ITEM_ICON_SIZE,
                                              IBTN_BC_B);
=======
            if (gSaveContext.save.info.equips.buttonItems[0] != ITEM_NONE) {
                Interface_DrawItemIconTexture(play, interfaceCtx->iconItemSegment, 0);
>>>>>>> 6e7a6d41

                if ((player->stateFlags1 & PLAYER_STATE1_23) || (play->shootingGalleryStatus > 1) ||
                    ((play->sceneId == SCENE_BOMBCHU_BOWLING_ALLEY) && Flags_GetSwitch(play, 0x38))) {
                    gDPPipeSync(OVERLAY_DISP++);
                    gDPSetCombineLERP(OVERLAY_DISP++, PRIMITIVE, ENVIRONMENT, TEXEL0, ENVIRONMENT, TEXEL0, 0, PRIMITIVE,
                                      0, PRIMITIVE, ENVIRONMENT, TEXEL0, ENVIRONMENT, TEXEL0, 0, PRIMITIVE, 0);
                    Interface_DrawAmmoCount(play, IBTN_BC_B, interfaceCtx->bAlpha);
                }
            }
        } else {
            // B Button Do Action Label
            gDPPipeSync(OVERLAY_DISP++);
            gDPSetCombineLERP(OVERLAY_DISP++, PRIMITIVE, ENVIRONMENT, TEXEL0, ENVIRONMENT, TEXEL0, 0, PRIMITIVE, 0,
                              PRIMITIVE, ENVIRONMENT, TEXEL0, ENVIRONMENT, TEXEL0, 0, PRIMITIVE, 0);
            gDPSetPrimColor(OVERLAY_DISP++, 0, 0, 255, 255, 255, interfaceCtx->bAlpha);

            gDPLoadTextureBlock_4b(OVERLAY_DISP++, interfaceCtx->doActionSegment + DO_ACTION_TEX_SIZE, G_IM_FMT_IA,
                                   DO_ACTION_TEX_WIDTH, DO_ACTION_TEX_HEIGHT, 0, G_TX_NOMIRROR | G_TX_WRAP,
                                   G_TX_NOMIRROR | G_TX_WRAP, G_TX_NOMASK, G_TX_NOMASK, G_TX_NOLOD, G_TX_NOLOD);

            R_B_LABEL_DD = (1 << 10) / (WREG(37 + gSaveContext.language) / 100.0f);
            gSPTextureRectangle(OVERLAY_DISP++, R_B_LABEL_X(gSaveContext.language) << 2,
                                R_B_LABEL_Y(gSaveContext.language) << 2,
                                (R_B_LABEL_X(gSaveContext.language) + DO_ACTION_TEX_WIDTH) << 2,
                                (R_B_LABEL_Y(gSaveContext.language) + DO_ACTION_TEX_HEIGHT) << 2, G_TX_RENDERTILE, 0, 0,
                                R_B_LABEL_DD, R_B_LABEL_DD);
        }

        gDPPipeSync(OVERLAY_DISP++);

        // C-Left Button Icon & Ammo Count
<<<<<<< HEAD
        if (gSaveContext.equips.buttonItems[IBTN_BC_C_LEFT] < 0xF0) {
=======
        if (gSaveContext.save.info.equips.buttonItems[1] < 0xF0) {
>>>>>>> 6e7a6d41
            gDPSetPrimColor(OVERLAY_DISP++, 0, 0, 255, 255, 255, interfaceCtx->cLeftAlpha);
            gDPSetCombineMode(OVERLAY_DISP++, G_CC_MODULATERGBA_PRIM, G_CC_MODULATERGBA_PRIM);
            Interface_DrawItemIconTexture(play, interfaceCtx->iconItemSegment + IBTN_BC_C_LEFT * ITEM_ICON_SIZE,
                                          IBTN_BC_C_LEFT);
            gDPPipeSync(OVERLAY_DISP++);
            gDPSetCombineLERP(OVERLAY_DISP++, PRIMITIVE, ENVIRONMENT, TEXEL0, ENVIRONMENT, TEXEL0, 0, PRIMITIVE, 0,
                              PRIMITIVE, ENVIRONMENT, TEXEL0, ENVIRONMENT, TEXEL0, 0, PRIMITIVE, 0);
            Interface_DrawAmmoCount(play, IBTN_BC_C_LEFT, interfaceCtx->cLeftAlpha);
        }

        gDPPipeSync(OVERLAY_DISP++);

        // C-Down Button Icon & Ammo Count
<<<<<<< HEAD
        if (gSaveContext.equips.buttonItems[IBTN_BC_C_DOWN] < 0xF0) {
=======
        if (gSaveContext.save.info.equips.buttonItems[2] < 0xF0) {
>>>>>>> 6e7a6d41
            gDPSetPrimColor(OVERLAY_DISP++, 0, 0, 255, 255, 255, interfaceCtx->cDownAlpha);
            gDPSetCombineMode(OVERLAY_DISP++, G_CC_MODULATERGBA_PRIM, G_CC_MODULATERGBA_PRIM);
            Interface_DrawItemIconTexture(play, interfaceCtx->iconItemSegment + IBTN_BC_C_DOWN * ITEM_ICON_SIZE,
                                          IBTN_BC_C_DOWN);
            gDPPipeSync(OVERLAY_DISP++);
            gDPSetCombineLERP(OVERLAY_DISP++, PRIMITIVE, ENVIRONMENT, TEXEL0, ENVIRONMENT, TEXEL0, 0, PRIMITIVE, 0,
                              PRIMITIVE, ENVIRONMENT, TEXEL0, ENVIRONMENT, TEXEL0, 0, PRIMITIVE, 0);
            Interface_DrawAmmoCount(play, IBTN_BC_C_DOWN, interfaceCtx->cDownAlpha);
        }

        gDPPipeSync(OVERLAY_DISP++);

        // C-Right Button Icon & Ammo Count
<<<<<<< HEAD
        if (gSaveContext.equips.buttonItems[IBTN_BC_C_RIGHT] < 0xF0) {
=======
        if (gSaveContext.save.info.equips.buttonItems[3] < 0xF0) {
>>>>>>> 6e7a6d41
            gDPSetPrimColor(OVERLAY_DISP++, 0, 0, 255, 255, 255, interfaceCtx->cRightAlpha);
            gDPSetCombineMode(OVERLAY_DISP++, G_CC_MODULATERGBA_PRIM, G_CC_MODULATERGBA_PRIM);
            Interface_DrawItemIconTexture(play, interfaceCtx->iconItemSegment + IBTN_BC_C_RIGHT * ITEM_ICON_SIZE,
                                          IBTN_BC_C_RIGHT);
            gDPPipeSync(OVERLAY_DISP++);
            gDPSetCombineLERP(OVERLAY_DISP++, PRIMITIVE, ENVIRONMENT, TEXEL0, ENVIRONMENT, TEXEL0, 0, PRIMITIVE, 0,
                              PRIMITIVE, ENVIRONMENT, TEXEL0, ENVIRONMENT, TEXEL0, 0, PRIMITIVE, 0);
            Interface_DrawAmmoCount(play, IBTN_BC_C_RIGHT, interfaceCtx->cRightAlpha);
        }

        // A Button
        Gfx_SetupDL_42Overlay(play->state.gfxCtx);
        func_8008A8B8(play, R_A_BTN_Y, R_A_BTN_Y + 45, R_A_BTN_X, R_A_BTN_X + 45);
        gSPClearGeometryMode(OVERLAY_DISP++, G_CULL_BOTH);
        gDPSetCombineMode(OVERLAY_DISP++, G_CC_MODULATEIA_PRIM, G_CC_MODULATEIA_PRIM);
        gDPSetPrimColor(OVERLAY_DISP++, 0, 0, R_A_BTN_COLOR(0), R_A_BTN_COLOR(1), R_A_BTN_COLOR(2),
                        interfaceCtx->aAlpha);
        Interface_DrawActionButton(play);
        gDPPipeSync(OVERLAY_DISP++);
        func_8008A8B8(play, R_A_ICON_Y, R_A_ICON_Y + 45, R_A_ICON_X, R_A_ICON_X + 45);
        gSPSetGeometryMode(OVERLAY_DISP++, G_CULL_BACK);
        gDPSetCombineLERP(OVERLAY_DISP++, PRIMITIVE, ENVIRONMENT, TEXEL0, ENVIRONMENT, TEXEL0, 0, PRIMITIVE, 0,
                          PRIMITIVE, ENVIRONMENT, TEXEL0, ENVIRONMENT, TEXEL0, 0, PRIMITIVE, 0);
        gDPSetPrimColor(OVERLAY_DISP++, 0, 0, 255, 255, 255, interfaceCtx->aAlpha);
        gDPSetEnvColor(OVERLAY_DISP++, 0, 0, 0, 0);
        Matrix_Translate(0.0f, 0.0f, WREG(46 + gSaveContext.language) / 10.0f, MTXMODE_NEW);
        Matrix_Scale(1.0f, 1.0f, 1.0f, MTXMODE_APPLY);
        Matrix_RotateX(interfaceCtx->unk_1F4 / 10000.0f, MTXMODE_APPLY);
        gSPMatrix(OVERLAY_DISP++, Matrix_NewMtx(play->state.gfxCtx, "../z_parameter.c", 3701),
                  G_MTX_MODELVIEW | G_MTX_LOAD);
        gSPVertex(OVERLAY_DISP++, &interfaceCtx->actionVtx[4], 4, 0);

        if ((interfaceCtx->unk_1EC < 2) || (interfaceCtx->unk_1EC == 3)) {
            Interface_DrawActionLabel(play->state.gfxCtx, interfaceCtx->doActionSegment);
        } else {
            Interface_DrawActionLabel(play->state.gfxCtx, interfaceCtx->doActionSegment + DO_ACTION_TEX_SIZE);
        }

        gDPPipeSync(OVERLAY_DISP++);

        func_8008A994(interfaceCtx);

        if ((pauseCtx->state == 6) && (pauseCtx->unk_1E4 == 3)) {
            // Inventory Equip Effects
            gSPSegment(OVERLAY_DISP++, 0x08, pauseCtx->iconItemSegment);
            Gfx_SetupDL_42Overlay(play->state.gfxCtx);
            gDPSetCombineMode(OVERLAY_DISP++, G_CC_MODULATERGBA_PRIM, G_CC_MODULATERGBA_PRIM);
            gSPMatrix(OVERLAY_DISP++, &gMtxClear, G_MTX_MODELVIEW | G_MTX_LOAD);

            pauseCtx->cursorVtx[16].v.ob[0] = pauseCtx->cursorVtx[18].v.ob[0] = pauseCtx->equipAnimX / 10;
            pauseCtx->cursorVtx[17].v.ob[0] = pauseCtx->cursorVtx[19].v.ob[0] =
                pauseCtx->cursorVtx[16].v.ob[0] + WREG(90) / 10;
            pauseCtx->cursorVtx[16].v.ob[1] = pauseCtx->cursorVtx[17].v.ob[1] = pauseCtx->equipAnimY / 10;
            pauseCtx->cursorVtx[18].v.ob[1] = pauseCtx->cursorVtx[19].v.ob[1] =
                pauseCtx->cursorVtx[16].v.ob[1] - WREG(90) / 10;

            if (pauseCtx->equipTargetItem < 0xBF) {
                // Normal Equip (icon goes from the inventory slot to the C button when equipping it)
                gDPSetPrimColor(OVERLAY_DISP++, 0, 0, 255, 255, 255, pauseCtx->equipAnimAlpha);
                gSPVertex(OVERLAY_DISP++, &pauseCtx->cursorVtx[16], 4, 0);

                gDPLoadTextureBlock(OVERLAY_DISP++, gItemIcons[pauseCtx->equipTargetItem], G_IM_FMT_RGBA, G_IM_SIZ_32b,
                                    ITEM_ICON_WIDTH, ITEM_ICON_HEIGHT, 0, G_TX_NOMIRROR | G_TX_WRAP,
                                    G_TX_NOMIRROR | G_TX_WRAP, G_TX_NOMASK, G_TX_NOMASK, G_TX_NOLOD, G_TX_NOLOD);
            } else {
                // Magic Arrow Equip Effect
                svar1 = pauseCtx->equipTargetItem - 0xBF;
                gDPSetPrimColor(OVERLAY_DISP++, 0, 0, magicArrowEffectsR[svar1], magicArrowEffectsG[svar1],
                                magicArrowEffectsB[svar1], pauseCtx->equipAnimAlpha);

                if ((pauseCtx->equipAnimAlpha > 0) && (pauseCtx->equipAnimAlpha < 255)) {
                    svar1 = (pauseCtx->equipAnimAlpha / 8) / 2;
                    pauseCtx->cursorVtx[16].v.ob[0] = pauseCtx->cursorVtx[18].v.ob[0] =
                        pauseCtx->cursorVtx[16].v.ob[0] - svar1;
                    pauseCtx->cursorVtx[17].v.ob[0] = pauseCtx->cursorVtx[19].v.ob[0] =
                        pauseCtx->cursorVtx[16].v.ob[0] + svar1 * 2 + 32;
                    pauseCtx->cursorVtx[16].v.ob[1] = pauseCtx->cursorVtx[17].v.ob[1] =
                        pauseCtx->cursorVtx[16].v.ob[1] + svar1;
                    pauseCtx->cursorVtx[18].v.ob[1] = pauseCtx->cursorVtx[19].v.ob[1] =
                        pauseCtx->cursorVtx[16].v.ob[1] - svar1 * 2 - 32;
                }

                gSPVertex(OVERLAY_DISP++, &pauseCtx->cursorVtx[16], 4, 0);
                gDPLoadTextureBlock(OVERLAY_DISP++, gMagicArrowEquipEffectTex, G_IM_FMT_IA, G_IM_SIZ_8b, 32, 32, 0,
                                    G_TX_NOMIRROR | G_TX_WRAP, G_TX_NOMIRROR | G_TX_WRAP, G_TX_NOMASK, G_TX_NOMASK,
                                    G_TX_NOLOD, G_TX_NOLOD);
            }

            gSP1Quadrangle(OVERLAY_DISP++, 0, 2, 3, 1, 0);
        }

        Gfx_SetupDL_39Overlay(play->state.gfxCtx);

        if ((play->pauseCtx.state == 0) && (play->pauseCtx.debugState == 0)) {
            if (gSaveContext.minigameState != 1) {
                // Carrots rendering if the action corresponds to riding a horse
                if (interfaceCtx->unk_1EE == 8) {
                    // Load Carrot Icon
                    gDPLoadTextureBlock(OVERLAY_DISP++, gCarrotIconTex, G_IM_FMT_RGBA, G_IM_SIZ_32b, 16, 16, 0,
                                        G_TX_NOMIRROR | G_TX_WRAP, G_TX_NOMIRROR | G_TX_WRAP, G_TX_NOMASK, G_TX_NOMASK,
                                        G_TX_NOLOD, G_TX_NOLOD);

                    // Draw 6 carrots
                    for (svar1 = 1, svar5 = ZREG(14); svar1 < 7; svar1++, svar5 += 16) {
                        // Carrot Color (based on availability)
                        if ((interfaceCtx->numHorseBoosts == 0) || (interfaceCtx->numHorseBoosts < svar1)) {
                            gDPSetPrimColor(OVERLAY_DISP++, 0, 0, 0, 150, 255, interfaceCtx->aAlpha);
                        } else {
                            gDPSetPrimColor(OVERLAY_DISP++, 0, 0, 255, 255, 255, interfaceCtx->aAlpha);
                        }

                        gSPTextureRectangle(OVERLAY_DISP++, svar5 << 2, ZREG(15) << 2, (svar5 + 16) << 2,
                                            (ZREG(15) + 16) << 2, G_TX_RENDERTILE, 0, 0, 1 << 10, 1 << 10);
                    }
                }
            } else {
                // Score for the Horseback Archery
                svar5 = WREG(32);
                gDPSetPrimColor(OVERLAY_DISP++, 0, 0, 255, 255, 255, interfaceCtx->bAlpha);

                // Target Icon
                gDPLoadTextureBlock(OVERLAY_DISP++, gArcheryScoreIconTex, G_IM_FMT_RGBA, G_IM_SIZ_16b, 24, 16, 0,
                                    G_TX_NOMIRROR | G_TX_WRAP, G_TX_NOMIRROR | G_TX_WRAP, G_TX_NOMASK, G_TX_NOMASK,
                                    G_TX_NOLOD, G_TX_NOLOD);

                gSPTextureRectangle(OVERLAY_DISP++, (svar5 + 28) << 2, ZREG(15) << 2, (svar5 + 52) << 2,
                                    (ZREG(15) + 16) << 2, G_TX_RENDERTILE, 0, 0, 1 << 10, 1 << 10);

                // Score Counter
                gDPPipeSync(OVERLAY_DISP++);
                gDPSetCombineLERP(OVERLAY_DISP++, 0, 0, 0, PRIMITIVE, TEXEL0, 0, PRIMITIVE, 0, 0, 0, 0, PRIMITIVE,
                                  TEXEL0, 0, PRIMITIVE, 0);

                svar5 = WREG(32) + 6 * 9;

                for (svar1 = svar2 = 0; svar1 < 4; svar1++) {
                    if (sHBAScoreDigits[svar1] != 0 || (svar2 != 0) || (svar1 >= 3)) {
                        OVERLAY_DISP = Gfx_TextureI8(
                            OVERLAY_DISP, ((u8*)gCounterDigit0Tex + (8 * 16 * sHBAScoreDigits[svar1])), 8, 16, svar5,
                            (ZREG(15) - 2), sDigitWidths[0], VREG(42), VREG(43) << 1, VREG(43) << 1);
                        svar5 += 9;
                        svar2++;
                    }
                }

                gDPPipeSync(OVERLAY_DISP++);
                gDPSetCombineMode(OVERLAY_DISP++, G_CC_MODULATERGBA_PRIM, G_CC_MODULATERGBA_PRIM);
            }
        }

        if ((gSaveContext.subTimerState == SUBTIMER_STATE_RESPAWN) &&
            (Message_GetState(&play->msgCtx) == TEXT_STATE_EVENT)) {
            // Trade quest timer reached 0
            sSubTimerStateTimer = 40;
            gSaveContext.save.cutsceneIndex = 0;
            play->transitionTrigger = TRANS_TRIGGER_START;
            play->transitionType = TRANS_TYPE_FADE_WHITE;
            gSaveContext.subTimerState = SUBTIMER_STATE_OFF;

<<<<<<< HEAD
            if ((gSaveContext.equips.buttonItems[IBTN_BC_B] != ITEM_SWORD_KOKIRI) &&
                (gSaveContext.equips.buttonItems[IBTN_BC_B] != ITEM_SWORD_MASTER) &&
                (gSaveContext.equips.buttonItems[IBTN_BC_B] != ITEM_SWORD_BIGGORON) &&
                (gSaveContext.equips.buttonItems[IBTN_BC_B] != ITEM_GIANTS_KNIFE)) {
                if (gSaveContext.buttonStatus[IBTN_BCA_B] != BTN_ENABLED) {
                    gSaveContext.equips.buttonItems[IBTN_BC_B] = gSaveContext.buttonStatus[IBTN_BCA_B];
                } else {
                    gSaveContext.equips.buttonItems[IBTN_BC_B] = ITEM_NONE;
=======
            if ((gSaveContext.save.info.equips.buttonItems[0] != ITEM_SWORD_KOKIRI) &&
                (gSaveContext.save.info.equips.buttonItems[0] != ITEM_SWORD_MASTER) &&
                (gSaveContext.save.info.equips.buttonItems[0] != ITEM_SWORD_BIGGORON) &&
                (gSaveContext.save.info.equips.buttonItems[0] != ITEM_GIANTS_KNIFE)) {
                if (gSaveContext.buttonStatus[0] != BTN_ENABLED) {
                    gSaveContext.save.info.equips.buttonItems[0] = gSaveContext.buttonStatus[0];
                } else {
                    gSaveContext.save.info.equips.buttonItems[0] = ITEM_NONE;
>>>>>>> 6e7a6d41
                }
            }

            // Revert any spoiling trade quest items
            for (svar1 = 0; svar1 < ARRAY_COUNT(gSpoilingItems); svar1++) {
                if (INV_CONTENT(ITEM_TRADE_ADULT) == gSpoilingItems[svar1]) {
                    gSaveContext.eventInf[EVENTINF_HORSES_INDEX] &=
                        (u16) ~(EVENTINF_HORSES_STATE_MASK | EVENTINF_HORSES_HORSETYPE_MASK | EVENTINF_HORSES_05_MASK |
                                EVENTINF_HORSES_06_MASK | EVENTINF_HORSES_0F_MASK);
                    osSyncPrintf("EVENT_INF=%x\n", gSaveContext.eventInf[EVENTINF_HORSES_INDEX]);
                    play->nextEntranceIndex = spoilingItemEntrances[svar1];
                    INV_CONTENT(gSpoilingItemReverts[svar1]) = gSpoilingItemReverts[svar1];

<<<<<<< HEAD
                    for (svar2 = IBTN_BC_C_FIRST; svar2 <= IBTN_BC_C_LAST; svar2++) {
                        if (gSaveContext.equips.buttonItems[svar2] == gSpoilingItems[svar1]) {
                            gSaveContext.equips.buttonItems[svar2] = gSpoilingItemReverts[svar1];
=======
                    for (svar2 = 1; svar2 < 4; svar2++) {
                        if (gSaveContext.save.info.equips.buttonItems[svar2] == gSpoilingItems[svar1]) {
                            gSaveContext.save.info.equips.buttonItems[svar2] = gSpoilingItemReverts[svar1];
>>>>>>> 6e7a6d41
                            Interface_LoadItemIcon1(play, svar2);
                        }
                    }
                }
            }
        }

        if ((play->pauseCtx.state == 0) && (play->pauseCtx.debugState == 0) &&
            (play->gameOverCtx.state == GAMEOVER_INACTIVE) && (msgCtx->msgMode == MSGMODE_NONE) &&
            !(player->stateFlags2 & PLAYER_STATE2_24) && (play->transitionTrigger == TRANS_TRIGGER_OFF) &&
            (play->transitionMode == TRANS_MODE_OFF) && !Play_InCsMode(play) && (gSaveContext.minigameState != 1) &&
            (play->shootingGalleryStatus <= 1) &&
            !((play->sceneId == SCENE_BOMBCHU_BOWLING_ALLEY) && Flags_GetSwitch(play, 0x38))) {

            timerId = TIMER_ID_MAIN;

            switch (gSaveContext.timerState) {
                case TIMER_STATE_ENV_HAZARD_INIT:
                    sTimerStateTimer = 20;
                    sTimerNextSecondTimer = 20;
                    gSaveContext.timerSeconds = gSaveContext.save.info.playerData.health >> 1;
                    gSaveContext.timerState = TIMER_STATE_ENV_HAZARD_PREVIEW;
                    break;

                case TIMER_STATE_ENV_HAZARD_PREVIEW:
                    sTimerStateTimer--;
                    if (sTimerStateTimer == 0) {
                        sTimerStateTimer = 20;
                        gSaveContext.timerState = TIMER_STATE_ENV_HAZARD_MOVE;
                    }
                    break;

                case TIMER_STATE_DOWN_INIT:
                case TIMER_STATE_UP_INIT:
                    sTimerStateTimer = 20;
                    sTimerNextSecondTimer = 20;
                    if (gSaveContext.timerState == TIMER_STATE_DOWN_INIT) {
                        gSaveContext.timerState = TIMER_STATE_DOWN_PREVIEW;
                    } else {
                        gSaveContext.timerState = TIMER_STATE_UP_PREVIEW;
                    }
                    break;

                case TIMER_STATE_DOWN_PREVIEW:
                case TIMER_STATE_UP_PREVIEW:
                    sTimerStateTimer--;
                    if (sTimerStateTimer == 0) {
                        sTimerStateTimer = 20;
                        if (gSaveContext.timerState == TIMER_STATE_DOWN_PREVIEW) {
                            gSaveContext.timerState = TIMER_STATE_DOWN_MOVE;
                        } else {
                            gSaveContext.timerState = TIMER_STATE_UP_MOVE;
                        }
                    }
                    break;

                case TIMER_STATE_ENV_HAZARD_MOVE:
                case TIMER_STATE_DOWN_MOVE:
                    svar1 = (gSaveContext.timerX[TIMER_ID_MAIN] - 26) / sTimerStateTimer;
                    gSaveContext.timerX[TIMER_ID_MAIN] -= svar1;

                    if (gSaveContext.save.info.playerData.healthCapacity > 0xA0) {
                        svar1 = (gSaveContext.timerY[TIMER_ID_MAIN] - 54) / sTimerStateTimer; // two rows of hearts
                    } else {
                        svar1 = (gSaveContext.timerY[TIMER_ID_MAIN] - 46) / sTimerStateTimer; // one row of hearts
                    }
                    gSaveContext.timerY[TIMER_ID_MAIN] -= svar1;

                    sTimerStateTimer--;
                    if (sTimerStateTimer == 0) {
                        sTimerStateTimer = 20;
                        gSaveContext.timerX[TIMER_ID_MAIN] = 26;

                        if (gSaveContext.save.info.playerData.healthCapacity > 0xA0) {
                            gSaveContext.timerY[TIMER_ID_MAIN] = 54; // two rows of hearts
                        } else {
                            gSaveContext.timerY[TIMER_ID_MAIN] = 46; // one row of hearts
                        }

                        if (gSaveContext.timerState == TIMER_STATE_ENV_HAZARD_MOVE) {
                            gSaveContext.timerState = TIMER_STATE_ENV_HAZARD_TICK;
                        } else {
                            gSaveContext.timerState = TIMER_STATE_DOWN_TICK;
                        }
                    }
                    FALLTHROUGH;
                case TIMER_STATE_ENV_HAZARD_TICK:
                case TIMER_STATE_DOWN_TICK:
                    if ((gSaveContext.timerState == TIMER_STATE_ENV_HAZARD_TICK) ||
                        (gSaveContext.timerState == TIMER_STATE_DOWN_TICK)) {
                        if (gSaveContext.save.info.playerData.healthCapacity > 0xA0) {
                            gSaveContext.timerY[TIMER_ID_MAIN] = 54; // two rows of hearts
                        } else {
                            gSaveContext.timerY[TIMER_ID_MAIN] = 46; // one row of hearts
                        }
                    }

                    if ((gSaveContext.timerState >= TIMER_STATE_ENV_HAZARD_MOVE) && (msgCtx->msgLength == 0)) {
                        sTimerNextSecondTimer--;
                        if (sTimerNextSecondTimer == 0) {
                            if (gSaveContext.timerSeconds != 0) {
                                gSaveContext.timerSeconds--;
                            }

                            sTimerNextSecondTimer = 20;

                            if (gSaveContext.timerSeconds == 0) {
                                // Out of time
                                gSaveContext.timerState = TIMER_STATE_STOP;
                                if (sEnvHazardActive) {
                                    gSaveContext.save.info.playerData.health = 0;
                                    play->damagePlayer(play, -(gSaveContext.save.info.playerData.health + 2));
                                }
                                sEnvHazardActive = false;
                            } else if (gSaveContext.timerSeconds > 60) {
                                // Beep at "xx:x1" (every 10 seconds)
                                if (sTimerDigits[4] == 1) {
                                    Audio_PlaySfxGeneral(NA_SE_SY_MESSAGE_WOMAN, &gSfxDefaultPos, 4,
                                                         &gSfxDefaultFreqAndVolScale, &gSfxDefaultFreqAndVolScale,
                                                         &gSfxDefaultReverb);
                                }
                            } else if (gSaveContext.timerSeconds > 10) {
                                // Beep on alternating seconds
                                if ((sTimerDigits[4] % 2) != 0) {
                                    Audio_PlaySfxGeneral(NA_SE_SY_WARNING_COUNT_N, &gSfxDefaultPos, 4,
                                                         &gSfxDefaultFreqAndVolScale, &gSfxDefaultFreqAndVolScale,
                                                         &gSfxDefaultReverb);
                                }
                            } else {
                                // Beep every second
                                Audio_PlaySfxGeneral(NA_SE_SY_WARNING_COUNT_E, &gSfxDefaultPos, 4,
                                                     &gSfxDefaultFreqAndVolScale, &gSfxDefaultFreqAndVolScale,
                                                     &gSfxDefaultReverb);
                            }
                        }
                    }
                    break;

                case TIMER_STATE_UP_MOVE:
                    svar1 = (gSaveContext.timerX[TIMER_ID_MAIN] - 26) / sTimerStateTimer;
                    gSaveContext.timerX[TIMER_ID_MAIN] -= svar1;

                    if (gSaveContext.save.info.playerData.healthCapacity > 0xA0) {
                        svar1 = (gSaveContext.timerY[TIMER_ID_MAIN] - 54) / sTimerStateTimer; // two rows of hearts
                    } else {
                        svar1 = (gSaveContext.timerY[TIMER_ID_MAIN] - 46) / sTimerStateTimer; // one row of hearts
                    }
                    gSaveContext.timerY[TIMER_ID_MAIN] -= svar1;

                    sTimerStateTimer--;
                    if (sTimerStateTimer == 0) {
                        sTimerStateTimer = 20;
                        gSaveContext.timerX[TIMER_ID_MAIN] = 26;
                        if (gSaveContext.save.info.playerData.healthCapacity > 0xA0) {
                            gSaveContext.timerY[TIMER_ID_MAIN] = 54; // two rows of hearts
                        } else {
                            gSaveContext.timerY[TIMER_ID_MAIN] = 46; // one row of hearts
                        }

                        gSaveContext.timerState = TIMER_STATE_UP_TICK;
                    }
                    FALLTHROUGH;
                case TIMER_STATE_UP_TICK:
                    if (gSaveContext.timerState == TIMER_STATE_UP_TICK) {
                        if (gSaveContext.save.info.playerData.healthCapacity > 0xA0) {
                            gSaveContext.timerY[TIMER_ID_MAIN] = 54; // two rows of hearts
                        } else {
                            gSaveContext.timerY[TIMER_ID_MAIN] = 46; // one row of hearts
                        }
                    }

                    if (gSaveContext.timerState >= TIMER_STATE_ENV_HAZARD_MOVE) {
                        sTimerNextSecondTimer--;
                        if (sTimerNextSecondTimer == 0) {
                            gSaveContext.timerSeconds++;
                            sTimerNextSecondTimer = 20;

                            if (gSaveContext.timerSeconds == 3599) { // 59 minutes, 59 seconds
                                sTimerStateTimer = 40;
                                gSaveContext.timerState = TIMER_STATE_UP_FREEZE;
                            } else {
                                Audio_PlaySfxGeneral(NA_SE_SY_WARNING_COUNT_N, &gSfxDefaultPos, 4,
                                                     &gSfxDefaultFreqAndVolScale, &gSfxDefaultFreqAndVolScale,
                                                     &gSfxDefaultReverb);
                            }
                        }
                    }
                    break;

                case TIMER_STATE_STOP:
                    if (gSaveContext.subTimerState != SUBTIMER_STATE_OFF) {
                        sSubTimerStateTimer = 20;
                        sSubTimerNextSecondTimer = 20;
                        gSaveContext.timerX[TIMER_ID_SUB] = 140;
                        gSaveContext.timerY[TIMER_ID_SUB] = 80;

                        if (gSaveContext.subTimerState <= SUBTIMER_STATE_STOP) {
                            gSaveContext.subTimerState = SUBTIMER_STATE_DOWN_PREVIEW;
                        } else {
                            gSaveContext.subTimerState = SUBTIMER_STATE_UP_PREVIEW;
                        }

                        gSaveContext.timerState = TIMER_STATE_OFF;
                    } else {
                        gSaveContext.timerState = TIMER_STATE_OFF;
                    }
                    FALLTHROUGH;
                case TIMER_STATE_UP_FREEZE:
                    break;

                default: // TIMER_STATE_OFF
                    // Process the subTimer only if the main timer is off
                    timerId = TIMER_ID_SUB;

                    switch (gSaveContext.subTimerState) {
                        case SUBTIMER_STATE_DOWN_INIT:
                        case SUBTIMER_STATE_UP_INIT:
                            sSubTimerStateTimer = 20;
                            sSubTimerNextSecondTimer = 20;
                            gSaveContext.timerX[TIMER_ID_SUB] = 140;
                            gSaveContext.timerY[TIMER_ID_SUB] = 80;
                            if (gSaveContext.subTimerState == SUBTIMER_STATE_DOWN_INIT) {
                                gSaveContext.subTimerState = SUBTIMER_STATE_DOWN_PREVIEW;
                            } else {
                                gSaveContext.subTimerState = SUBTIMER_STATE_UP_PREVIEW;
                            }
                            break;

                        case SUBTIMER_STATE_DOWN_PREVIEW:
                        case SUBTIMER_STATE_UP_PREVIEW:
                            sSubTimerStateTimer--;
                            if (sSubTimerStateTimer == 0) {
                                sSubTimerStateTimer = 20;
                                if (gSaveContext.subTimerState == SUBTIMER_STATE_DOWN_PREVIEW) {
                                    gSaveContext.subTimerState = SUBTIMER_STATE_DOWN_MOVE;
                                } else {
                                    gSaveContext.subTimerState = SUBTIMER_STATE_UP_MOVE;
                                }
                            }
                            break;

                        case SUBTIMER_STATE_DOWN_MOVE:
                        case SUBTIMER_STATE_UP_MOVE:
                            osSyncPrintf("event_xp[1]=%d,  event_yp[1]=%d  TOTAL_EVENT_TM=%d\n",
                                         ((void)0, gSaveContext.timerX[TIMER_ID_SUB]),
                                         ((void)0, gSaveContext.timerY[TIMER_ID_SUB]), gSaveContext.subTimerSeconds);
                            svar1 = (gSaveContext.timerX[TIMER_ID_SUB] - 26) / sSubTimerStateTimer;
                            gSaveContext.timerX[TIMER_ID_SUB] -= svar1;
                            if (gSaveContext.save.info.playerData.healthCapacity > 0xA0) {
                                // two rows of hearts
                                svar1 = (gSaveContext.timerY[TIMER_ID_SUB] - 54) / sSubTimerStateTimer;
                            } else {
                                // one row of hearts
                                svar1 = (gSaveContext.timerY[TIMER_ID_SUB] - 46) / sSubTimerStateTimer;
                            }
                            gSaveContext.timerY[TIMER_ID_SUB] -= svar1;

                            sSubTimerStateTimer--;
                            if (sSubTimerStateTimer == 0) {
                                sSubTimerStateTimer = 20;
                                gSaveContext.timerX[TIMER_ID_SUB] = 26;

                                if (gSaveContext.save.info.playerData.healthCapacity > 0xA0) {
                                    gSaveContext.timerY[TIMER_ID_SUB] = 54; // two rows of hearts
                                } else {
                                    gSaveContext.timerY[TIMER_ID_SUB] = 46; // one row of hearts
                                }

                                if (gSaveContext.subTimerState == SUBTIMER_STATE_DOWN_MOVE) {
                                    gSaveContext.subTimerState = SUBTIMER_STATE_DOWN_TICK;
                                } else {
                                    gSaveContext.subTimerState = SUBTIMER_STATE_UP_TICK;
                                }
                            }
                            FALLTHROUGH;
                        case SUBTIMER_STATE_DOWN_TICK:
                        case SUBTIMER_STATE_UP_TICK:
                            if ((gSaveContext.subTimerState == SUBTIMER_STATE_DOWN_TICK) ||
                                (gSaveContext.subTimerState == SUBTIMER_STATE_UP_TICK)) {
                                if (gSaveContext.save.info.playerData.healthCapacity > 0xA0) {
                                    gSaveContext.timerY[TIMER_ID_SUB] = 54; // two rows of hearts
                                } else {
                                    gSaveContext.timerY[TIMER_ID_SUB] = 46; // one row of hearts
                                }
                            }

                            if (gSaveContext.subTimerState >= SUBTIMER_STATE_DOWN_MOVE) {
                                sSubTimerNextSecondTimer--;
                                if (sSubTimerNextSecondTimer == 0) {
                                    sSubTimerNextSecondTimer = 20;
                                    if (gSaveContext.subTimerState == SUBTIMER_STATE_DOWN_TICK) {
                                        gSaveContext.subTimerSeconds--;
                                        osSyncPrintf("TOTAL_EVENT_TM=%d\n", gSaveContext.subTimerSeconds);

                                        if (gSaveContext.subTimerSeconds <= 0) {
                                            // Out of time
                                            if (!Flags_GetSwitch(play, 0x37) ||
                                                ((play->sceneId != SCENE_GANON_BOSS) &&
                                                 (play->sceneId != SCENE_GANONS_TOWER_COLLAPSE_EXTERIOR) &&
                                                 (play->sceneId != SCENE_GANONS_TOWER_COLLAPSE_INTERIOR) &&
                                                 (play->sceneId != SCENE_INSIDE_GANONS_CASTLE_COLLAPSE))) {
                                                sSubTimerStateTimer = 40;
                                                gSaveContext.subTimerState = SUBTIMER_STATE_RESPAWN;
                                                gSaveContext.save.cutsceneIndex = 0;
                                                Message_StartTextbox(play, 0x71B0, NULL);
                                                func_8002DF54(play, NULL, PLAYER_CSMODE_8);
                                            } else {
                                                sSubTimerStateTimer = 40;
                                                gSaveContext.subTimerState = SUBTIMER_STATE_STOP;
                                            }
                                        } else if (gSaveContext.subTimerSeconds > 60) {
                                            // Beep at "xx:x1" (every 10 seconds)
                                            if (sTimerDigits[4] == 1) {
                                                Audio_PlaySfxGeneral(NA_SE_SY_MESSAGE_WOMAN, &gSfxDefaultPos, 4,
                                                                     &gSfxDefaultFreqAndVolScale,
                                                                     &gSfxDefaultFreqAndVolScale, &gSfxDefaultReverb);
                                            }
                                        } else if (gSaveContext.subTimerSeconds > 10) {
                                            // Beep on alternating seconds
                                            if ((sTimerDigits[4] % 2) != 0) {
                                                Audio_PlaySfxGeneral(NA_SE_SY_WARNING_COUNT_N, &gSfxDefaultPos, 4,
                                                                     &gSfxDefaultFreqAndVolScale,
                                                                     &gSfxDefaultFreqAndVolScale, &gSfxDefaultReverb);
                                            }
                                        } else {
                                            // Beep every second
                                            Audio_PlaySfxGeneral(NA_SE_SY_WARNING_COUNT_E, &gSfxDefaultPos, 4,
                                                                 &gSfxDefaultFreqAndVolScale,
                                                                 &gSfxDefaultFreqAndVolScale, &gSfxDefaultReverb);
                                        }
                                    } else { // SUBTIMER_STATE_UP_TICK
                                        gSaveContext.subTimerSeconds++;

                                        // Special case for the running-man race
                                        if (GET_EVENTINF(EVENTINF_MARATHON_ACTIVE) &&
                                            (gSaveContext.subTimerSeconds == MARATHON_TIME_LIMIT)) {
                                            // After 4 minutes, cancel the timer
                                            Message_StartTextbox(play, 0x6083, NULL);
                                            CLEAR_EVENTINF(EVENTINF_MARATHON_ACTIVE);
                                            gSaveContext.subTimerState = SUBTIMER_STATE_OFF;
                                        }
                                    }

                                    // Beep at the minute mark
                                    if ((gSaveContext.subTimerSeconds % 60) == 0) {
                                        Audio_PlaySfxGeneral(NA_SE_SY_WARNING_COUNT_N, &gSfxDefaultPos, 4,
                                                             &gSfxDefaultFreqAndVolScale, &gSfxDefaultFreqAndVolScale,
                                                             &gSfxDefaultReverb);
                                    }
                                }
                            }
                            break;

                        case SUBTIMER_STATE_STOP:
                            sSubTimerStateTimer--;
                            if (sSubTimerStateTimer == 0) {
                                gSaveContext.subTimerState = SUBTIMER_STATE_OFF;
                            }
                            break;
                    }
                    break;
            }

            if (((gSaveContext.timerState != TIMER_STATE_OFF) && (gSaveContext.timerState != TIMER_STATE_STOP)) ||
                (gSaveContext.subTimerState != SUBTIMER_STATE_OFF)) {
                sTimerDigits[0] = sTimerDigits[1] = sTimerDigits[3] = 0;
                sTimerDigits[2] = 10; // digit 10 is used as ':' (colon)

                if (gSaveContext.timerState != TIMER_STATE_OFF) {
                    sTimerDigits[4] = gSaveContext.timerSeconds;
                } else {
                    sTimerDigits[4] = gSaveContext.subTimerSeconds;
                }

                while (sTimerDigits[4] >= 60) {
                    sTimerDigits[1]++;
                    if (sTimerDigits[1] >= 10) {
                        sTimerDigits[0]++;
                        sTimerDigits[1] -= 10;
                    }
                    sTimerDigits[4] -= 60;
                }

                while (sTimerDigits[4] >= 10) {
                    sTimerDigits[3]++;
                    sTimerDigits[4] -= 10;
                }

                // Clock Icon
                gDPPipeSync(OVERLAY_DISP++);
                gDPSetPrimColor(OVERLAY_DISP++, 0, 0, 255, 255, 255, 255);
                gDPSetEnvColor(OVERLAY_DISP++, 0, 0, 0, 0);
                OVERLAY_DISP =
                    Gfx_TextureIA8(OVERLAY_DISP, gClockIconTex, 16, 16, ((void)0, gSaveContext.timerX[timerId]),
                                   ((void)0, gSaveContext.timerY[timerId]) + 2, 16, 16, 1 << 10, 1 << 10);

                // Timer Counter
                gDPPipeSync(OVERLAY_DISP++);
                gDPSetCombineLERP(OVERLAY_DISP++, 0, 0, 0, PRIMITIVE, TEXEL0, 0, PRIMITIVE, 0, 0, 0, 0, PRIMITIVE,
                                  TEXEL0, 0, PRIMITIVE, 0);

                if (gSaveContext.timerState != TIMER_STATE_OFF) {
                    // TIMER_ID_MAIN
                    if ((gSaveContext.timerSeconds < 10) && (gSaveContext.timerState <= TIMER_STATE_STOP)) {
                        gDPSetPrimColor(OVERLAY_DISP++, 0, 0, 255, 50, 0, 255);
                    } else {
                        gDPSetPrimColor(OVERLAY_DISP++, 0, 0, 255, 255, 255, 255);
                    }
                } else {
                    // TIMER_ID_SUB
                    if ((gSaveContext.subTimerSeconds < 10) && (gSaveContext.subTimerState <= SUBTIMER_STATE_RESPAWN)) {
                        gDPSetPrimColor(OVERLAY_DISP++, 0, 0, 255, 50, 0, 255);
                    } else {
                        gDPSetPrimColor(OVERLAY_DISP++, 0, 0, 255, 255, 0, 255);
                    }
                }

                for (svar1 = 0; svar1 < ARRAY_COUNT(sTimerDigits); svar1++) {
                    OVERLAY_DISP =
                        Gfx_TextureI8(OVERLAY_DISP, ((u8*)gCounterDigit0Tex + (8 * 16 * sTimerDigits[svar1])), 8, 16,
                                      ((void)0, gSaveContext.timerX[timerId]) + timerDigitLeftPos[svar1],
                                      ((void)0, gSaveContext.timerY[timerId]), sDigitWidths[svar1], VREG(42),
                                      VREG(43) << 1, VREG(43) << 1);
                }
            }
        }
    }

    if (pauseCtx->debugState == 3) {
        FlagSet_Update(play);
    }

    if (interfaceCtx->unk_244 != 0) {
        gDPPipeSync(OVERLAY_DISP++);
        gSPDisplayList(OVERLAY_DISP++, sSetupDL_80125A60);
        gDPSetPrimColor(OVERLAY_DISP++, 0, 0, 0, 0, 0, interfaceCtx->unk_244);
        gDPFillRectangle(OVERLAY_DISP++, 0, 0, gScreenWidth - 1, gScreenHeight - 1);
    }

    CLOSE_DISPS(play->state.gfxCtx, "../z_parameter.c", 4269);
}

void Interface_Update(PlayState* play) {
    static u8 D_80125B60 = false;
    static s16 sPrevTimeSpeed = 0;
    MessageContext* msgCtx = &play->msgCtx;
    InterfaceContext* interfaceCtx = &play->interfaceCtx;
    Player* player = GET_PLAYER(play);
    s16 dimmingAlpha;
    s16 risingAlpha;
    u16 action;
    Input* debugInput = &play->state.input[2];

    if (CHECK_BTN_ALL(debugInput->press.button, BTN_DLEFT)) {
        gSaveContext.language = LANGUAGE_ENG;
        osSyncPrintf("J_N=%x J_N=%x\n", gSaveContext.language, &gSaveContext.language);
    } else if (CHECK_BTN_ALL(debugInput->press.button, BTN_DUP)) {
        gSaveContext.language = LANGUAGE_GER;
        osSyncPrintf("J_N=%x J_N=%x\n", gSaveContext.language, &gSaveContext.language);
    } else if (CHECK_BTN_ALL(debugInput->press.button, BTN_DRIGHT)) {
        gSaveContext.language = LANGUAGE_FRA;
        osSyncPrintf("J_N=%x J_N=%x\n", gSaveContext.language, &gSaveContext.language);
    }

    if ((play->pauseCtx.state == 0) && (play->pauseCtx.debugState == 0)) {
        if ((gSaveContext.minigameState == 1) || !IS_CUTSCENE_LAYER ||
            ((play->sceneId == SCENE_LON_LON_RANCH) && (gSaveContext.sceneLayer == 4))) {
            if ((msgCtx->msgMode == MSGMODE_NONE) ||
                ((msgCtx->msgMode != MSGMODE_NONE) && (play->sceneId == SCENE_BOMBCHU_BOWLING_ALLEY))) {
                if (play->gameOverCtx.state == GAMEOVER_INACTIVE) {
                    func_80083108(play);
                }
            }
        }
    }

    // Update hud visibility mode
    switch (gSaveContext.nextHudVisibilityMode) {
        case HUD_VISIBILITY_NOTHING:
        case HUD_VISIBILITY_NOTHING_ALT:
        case HUD_VISIBILITY_HEARTS_FORCE:
        case HUD_VISIBILITY_A:
        case HUD_VISIBILITY_A_HEARTS_MAGIC_FORCE:
        case HUD_VISIBILITY_A_HEARTS_MAGIC_MINIMAP_FORCE:
        case HUD_VISIBILITY_ALL_NO_MINIMAP_BY_BTN_STATUS:
        case HUD_VISIBILITY_B:
        case HUD_VISIBILITY_HEARTS_MAGIC:
        case HUD_VISIBILITY_B_ALT:
        case HUD_VISIBILITY_HEARTS:
        case HUD_VISIBILITY_A_B_MINIMAP:
        case HUD_VISIBILITY_HEARTS_MAGIC_FORCE:
            dimmingAlpha = 255 - (32 * gSaveContext.hudVisibilityModeTimer);
            if (dimmingAlpha < 0) {
                dimmingAlpha = 0;
            }

            Interface_UpdateHudAlphas(play, dimmingAlpha);
            gSaveContext.hudVisibilityModeTimer++;

            if (dimmingAlpha == 0) {
                gSaveContext.nextHudVisibilityMode = HUD_VISIBILITY_NO_CHANGE;
            }
            break;

        case HUD_VISIBILITY_ALL:
            dimmingAlpha = 255 - (32 * gSaveContext.hudVisibilityModeTimer);
            if (dimmingAlpha < 0) {
                dimmingAlpha = 0;
            }

            risingAlpha = 255 - dimmingAlpha;
            if (risingAlpha >= 255) {
                risingAlpha = 255;
            }

            osSyncPrintf("case 50 : alpha=%d  alpha1=%d\n", dimmingAlpha, risingAlpha);

            Interface_RaiseButtonAlphas(play, risingAlpha);

            if (interfaceCtx->healthAlpha != 255) {
                interfaceCtx->healthAlpha = risingAlpha;
            }

            if (interfaceCtx->magicAlpha != 255) {
                interfaceCtx->magicAlpha = risingAlpha;
            }

            switch (play->sceneId) {
                case SCENE_HYRULE_FIELD:
                case SCENE_KAKARIKO_VILLAGE:
                case SCENE_GRAVEYARD:
                case SCENE_ZORAS_RIVER:
                case SCENE_KOKIRI_FOREST:
                case SCENE_SACRED_FOREST_MEADOW:
                case SCENE_LAKE_HYLIA:
                case SCENE_ZORAS_DOMAIN:
                case SCENE_ZORAS_FOUNTAIN:
                case SCENE_GERUDO_VALLEY:
                case SCENE_LOST_WOODS:
                case SCENE_DESERT_COLOSSUS:
                case SCENE_GERUDOS_FORTRESS:
                case SCENE_HAUNTED_WASTELAND:
                case SCENE_HYRULE_CASTLE:
                case SCENE_DEATH_MOUNTAIN_TRAIL:
                case SCENE_DEATH_MOUNTAIN_CRATER:
                case SCENE_GORON_CITY:
                case SCENE_LON_LON_RANCH:
                case SCENE_OUTSIDE_GANONS_CASTLE:
                    if (interfaceCtx->minimapAlpha < 170) {
                        interfaceCtx->minimapAlpha = risingAlpha;
                    } else {
                        interfaceCtx->minimapAlpha = 170;
                    }
                    break;

                default:
                    if (interfaceCtx->minimapAlpha != 255) {
                        interfaceCtx->minimapAlpha = risingAlpha;
                    }
                    break;
            }

            gSaveContext.hudVisibilityModeTimer++;
            if (risingAlpha == 255) {
                gSaveContext.nextHudVisibilityMode = HUD_VISIBILITY_NO_CHANGE;
            }

            break;

        case HUD_VISIBILITY_NOTHING_INSTANT:
            // Hide the HUD immediately
            gSaveContext.nextHudVisibilityMode = HUD_VISIBILITY_NOTHING;
            Interface_UpdateHudAlphas(play, 0);
            gSaveContext.nextHudVisibilityMode = HUD_VISIBILITY_NO_CHANGE;
            FALLTHROUGH;
        default:
            break;
    }

    Map_Update(play);

    if (gSaveContext.healthAccumulator != 0) {
        gSaveContext.healthAccumulator -= 4;
        gSaveContext.save.info.playerData.health += 4;

        if ((gSaveContext.save.info.playerData.health & 0xF) < 4) {
            Audio_PlaySfxGeneral(NA_SE_SY_HP_RECOVER, &gSfxDefaultPos, 4, &gSfxDefaultFreqAndVolScale,
                                 &gSfxDefaultFreqAndVolScale, &gSfxDefaultReverb);
        }

        osSyncPrintf("now_life=%d  max_life=%d\n", gSaveContext.save.info.playerData.health,
                     gSaveContext.save.info.playerData.healthCapacity);

        if (gSaveContext.save.info.playerData.health >= gSaveContext.save.info.playerData.healthCapacity) {
            gSaveContext.save.info.playerData.health = gSaveContext.save.info.playerData.healthCapacity;
            osSyncPrintf("S_Private.now_life=%d  S_Private.max_life=%d\n", gSaveContext.save.info.playerData.health,
                         gSaveContext.save.info.playerData.healthCapacity);
            gSaveContext.healthAccumulator = 0;
        }
    }

    Health_UpdateBeatingHeart(play);
    sEnvHazard = Player_GetEnvironmentalHazard(play);

    if (sEnvHazard == PLAYER_ENV_HAZARD_HOTROOM) {
        if (CUR_EQUIP_VALUE(EQUIP_TYPE_TUNIC) == EQUIP_VALUE_TUNIC_GORON) {
            sEnvHazard = PLAYER_ENV_HAZARD_NONE;
        }
    } else if ((Player_GetEnvironmentalHazard(play) >= PLAYER_ENV_HAZARD_UNDERWATER_FLOOR) &&
               (Player_GetEnvironmentalHazard(play) <= PLAYER_ENV_HAZARD_UNDERWATER_FREE)) {
        if (CUR_EQUIP_VALUE(EQUIP_TYPE_TUNIC) == EQUIP_VALUE_TUNIC_ZORA) {
            sEnvHazard = PLAYER_ENV_HAZARD_NONE;
        }
    }

    Health_UpdateMeter(play);

    if ((gSaveContext.timerState >= TIMER_STATE_ENV_HAZARD_MOVE) && (play->pauseCtx.state == 0) &&
        (play->pauseCtx.debugState == 0) && (msgCtx->msgMode == MSGMODE_NONE) &&
        !(player->stateFlags2 & PLAYER_STATE2_24) && (play->transitionTrigger == TRANS_TRIGGER_OFF) &&
        (play->transitionMode == TRANS_MODE_OFF) && !Play_InCsMode(play)) {}

    if (gSaveContext.rupeeAccumulator != 0) {
        if (gSaveContext.rupeeAccumulator > 0) {
            if (gSaveContext.save.info.playerData.rupees < CUR_CAPACITY(UPG_WALLET)) {
                gSaveContext.rupeeAccumulator--;
                gSaveContext.save.info.playerData.rupees++;
                Audio_PlaySfxGeneral(NA_SE_SY_RUPY_COUNT, &gSfxDefaultPos, 4, &gSfxDefaultFreqAndVolScale,
                                     &gSfxDefaultFreqAndVolScale, &gSfxDefaultReverb);
            } else {
                // "Rupee Amount MAX = %d"
                osSyncPrintf("ルピー数ＭＡＸ = %d\n", CUR_CAPACITY(UPG_WALLET));
                gSaveContext.save.info.playerData.rupees = CUR_CAPACITY(UPG_WALLET);
                gSaveContext.rupeeAccumulator = 0;
            }
        } else if (gSaveContext.save.info.playerData.rupees != 0) {
            if (gSaveContext.rupeeAccumulator <= -50) {
                gSaveContext.rupeeAccumulator += 10;
                gSaveContext.save.info.playerData.rupees -= 10;

                if (gSaveContext.save.info.playerData.rupees < 0) {
                    gSaveContext.save.info.playerData.rupees = 0;
                }

                Audio_PlaySfxGeneral(NA_SE_SY_RUPY_COUNT, &gSfxDefaultPos, 4, &gSfxDefaultFreqAndVolScale,
                                     &gSfxDefaultFreqAndVolScale, &gSfxDefaultReverb);
            } else {
                gSaveContext.rupeeAccumulator++;
                gSaveContext.save.info.playerData.rupees--;
                Audio_PlaySfxGeneral(NA_SE_SY_RUPY_COUNT, &gSfxDefaultPos, 4, &gSfxDefaultFreqAndVolScale,
                                     &gSfxDefaultFreqAndVolScale, &gSfxDefaultReverb);
            }
        } else {
            gSaveContext.rupeeAccumulator = 0;
        }
    }

    switch (interfaceCtx->unk_1EC) {
        case 1:
            interfaceCtx->unk_1F4 += 31400.0f / WREG(5);
            if (interfaceCtx->unk_1F4 >= 15700.0f) {
                interfaceCtx->unk_1F4 = -15700.0f;
                interfaceCtx->unk_1EC = 2;
            }
            break;
        case 2:
            interfaceCtx->unk_1F4 += 31400.0f / WREG(5);
            if (interfaceCtx->unk_1F4 >= 0.0f) {
                interfaceCtx->unk_1F4 = 0.0f;
                interfaceCtx->unk_1EC = 0;
                interfaceCtx->unk_1EE = interfaceCtx->unk_1F0;
                action = interfaceCtx->unk_1EE;
                if ((action == DO_ACTION_MAX) || (action == DO_ACTION_MAX + 1)) {
                    action = DO_ACTION_NONE;
                }
                Interface_LoadActionLabel(interfaceCtx, action, 0);
            }
            break;
        case 3:
            interfaceCtx->unk_1F4 += 31400.0f / WREG(5);
            if (interfaceCtx->unk_1F4 >= 15700.0f) {
                interfaceCtx->unk_1F4 = -15700.0f;
                interfaceCtx->unk_1EC = 2;
            }
            break;
        case 4:
            interfaceCtx->unk_1F4 += 31400.0f / WREG(5);
            if (interfaceCtx->unk_1F4 >= 0.0f) {
                interfaceCtx->unk_1F4 = 0.0f;
                interfaceCtx->unk_1EC = 0;
                interfaceCtx->unk_1EE = interfaceCtx->unk_1F0;
                action = interfaceCtx->unk_1EE;
                if ((action == DO_ACTION_MAX) || (action == DO_ACTION_MAX + 1)) {
                    action = DO_ACTION_NONE;
                }
                Interface_LoadActionLabel(interfaceCtx, action, 0);
            }
            break;
    }

    WREG(7) = interfaceCtx->unk_1F4;

    // Update Magic
    if ((play->pauseCtx.state == 0) && (play->pauseCtx.debugState == 0) && (msgCtx->msgMode == MSGMODE_NONE) &&
        (play->transitionTrigger == TRANS_TRIGGER_OFF) && (play->gameOverCtx.state == GAMEOVER_INACTIVE) &&
        (play->transitionMode == TRANS_MODE_OFF) && ((play->csCtx.state == CS_STATE_IDLE) || !Player_InCsMode(play))) {

        if (gSaveContext.save.info.playerData.isMagicAcquired && (gSaveContext.save.info.playerData.magicLevel == 0)) {
            gSaveContext.save.info.playerData.magicLevel = gSaveContext.save.info.playerData.isDoubleMagicAcquired + 1;
            gSaveContext.magicState = MAGIC_STATE_STEP_CAPACITY;
            osSyncPrintf(VT_FGCOL(YELLOW));
            osSyncPrintf("魔法スター─────ト！！！！！！！！！\n"); // "Magic Start!!!!!!!!!"
            osSyncPrintf("MAGIC_MAX=%d\n", gSaveContext.save.info.playerData.magicLevel);
            osSyncPrintf("MAGIC_NOW=%d\n", gSaveContext.save.info.playerData.magic);
            osSyncPrintf("Z_MAGIC_NOW_NOW=%d\n", gSaveContext.magicFillTarget);
            osSyncPrintf("Z_MAGIC_NOW_MAX=%d\n", gSaveContext.magicCapacity);
            osSyncPrintf(VT_RST);
        }

        Magic_Update(play);
    }

    if (gSaveContext.timerState == TIMER_STATE_OFF) {
        if (((sEnvHazard == PLAYER_ENV_HAZARD_HOTROOM) || (sEnvHazard == PLAYER_ENV_HAZARD_UNDERWATER_FLOOR) ||
             (sEnvHazard == PLAYER_ENV_HAZARD_UNDERWATER_FREE)) &&

            ((gSaveContext.save.info.playerData.health >> 1) != 0)) {
            gSaveContext.timerState = TIMER_STATE_ENV_HAZARD_INIT;
            gSaveContext.timerX[TIMER_ID_MAIN] = 140;
            gSaveContext.timerY[TIMER_ID_MAIN] = 80;
            sEnvHazardActive = true;
        }
    } else {
        if (((sEnvHazard == PLAYER_ENV_HAZARD_NONE) || (sEnvHazard == PLAYER_ENV_HAZARD_SWIMMING)) &&
            (gSaveContext.timerState <= TIMER_STATE_ENV_HAZARD_TICK)) {
            gSaveContext.timerState = TIMER_STATE_OFF;
        }
    }

    if (gSaveContext.minigameState == 1) {
        gSaveContext.minigameScore += interfaceCtx->unk_23C;
        interfaceCtx->unk_23C = 0;

        if (sHBAScoreTier == 0) {
            if (gSaveContext.minigameScore >= 1000) {
                sHBAScoreTier++;
            }
        } else if (sHBAScoreTier == 1) {
            if (gSaveContext.minigameScore >= 1500) {
                sHBAScoreTier++;
            }
        }

        sHBAScoreDigits[0] = sHBAScoreDigits[1] = 0;
        sHBAScoreDigits[2] = 0;
        sHBAScoreDigits[3] = gSaveContext.minigameScore;

        while (sHBAScoreDigits[3] >= 1000) {
            sHBAScoreDigits[0]++;
            sHBAScoreDigits[3] -= 1000;
        }

        while (sHBAScoreDigits[3] >= 100) {
            sHBAScoreDigits[1]++;
            sHBAScoreDigits[3] -= 100;
        }

        while (sHBAScoreDigits[3] >= 10) {
            sHBAScoreDigits[2]++;
            sHBAScoreDigits[3] -= 10;
        }
    }

    if (gSaveContext.sunsSongState != SUNSSONG_INACTIVE) {
        // exit out of ocarina mode after suns song finishes playing
        if ((msgCtx->ocarinaAction != OCARINA_ACTION_CHECK_NOWARP_DONE) &&
            (gSaveContext.sunsSongState == SUNSSONG_START)) {
            play->msgCtx.ocarinaMode = OCARINA_MODE_04;
        }

        // handle suns song in areas where time moves
        if (play->envCtx.sceneTimeSpeed != 0) {
            if (gSaveContext.sunsSongState != SUNSSONG_SPEED_TIME) {
                D_80125B60 = false;
                if ((gSaveContext.save.dayTime >= CLOCK_TIME(6, 30)) &&
                    (gSaveContext.save.dayTime <= CLOCK_TIME(18, 0) + 1)) {
                    D_80125B60 = true;
                }

                gSaveContext.sunsSongState = SUNSSONG_SPEED_TIME;
                sPrevTimeSpeed = gTimeSpeed;
                gTimeSpeed = 400;
            } else if (!D_80125B60) {
                if ((gSaveContext.save.dayTime >= CLOCK_TIME(6, 30)) &&
                    (gSaveContext.save.dayTime <= CLOCK_TIME(18, 0) + 1)) {
                    gSaveContext.sunsSongState = SUNSSONG_INACTIVE;
                    gTimeSpeed = sPrevTimeSpeed;
                    play->msgCtx.ocarinaMode = OCARINA_MODE_04;
                }
            } else if (gSaveContext.save.dayTime > CLOCK_TIME(18, 0) + 1) {
                gSaveContext.sunsSongState = SUNSSONG_INACTIVE;
                gTimeSpeed = sPrevTimeSpeed;
                play->msgCtx.ocarinaMode = OCARINA_MODE_04;
            }
        } else if ((play->roomCtx.curRoom.behaviorType1 != ROOM_BEHAVIOR_TYPE1_1) &&
                   (interfaceCtx->restrictions.sunsSong != 3)) {
            if ((gSaveContext.save.dayTime >= CLOCK_TIME(6, 30)) &&
                (gSaveContext.save.dayTime < CLOCK_TIME(18, 0) + 1)) {
                gSaveContext.nextDayTime = NEXT_TIME_NIGHT;
                play->transitionType = TRANS_TYPE_FADE_BLACK_FAST;
                gSaveContext.nextTransitionType = TRANS_TYPE_FADE_BLACK;
                play->haltAllActors = true;
            } else {
                gSaveContext.nextDayTime = NEXT_TIME_DAY;
                play->transitionType = TRANS_TYPE_FADE_WHITE_FAST;
                gSaveContext.nextTransitionType = TRANS_TYPE_FADE_WHITE;
                play->haltAllActors = true;
            }

            if (play->sceneId == SCENE_HAUNTED_WASTELAND) {
                play->transitionType = TRANS_TYPE_SANDSTORM_PERSIST;
                gSaveContext.nextTransitionType = TRANS_TYPE_SANDSTORM_PERSIST;
            }

            gSaveContext.respawnFlag = -2;
            play->nextEntranceIndex = gSaveContext.save.entranceIndex;
            play->transitionTrigger = TRANS_TRIGGER_START;
            gSaveContext.sunsSongState = SUNSSONG_INACTIVE;
            func_800F6964(30);
            gSaveContext.seqId = (u8)NA_BGM_DISABLED;
            gSaveContext.natureAmbienceId = NATURE_ID_DISABLED;
        } else {
            gSaveContext.sunsSongState = SUNSSONG_SPECIAL;
        }
    }
}<|MERGE_RESOLUTION|>--- conflicted
+++ resolved
@@ -650,11 +650,7 @@
 
         if ((player->stateFlags1 & PLAYER_STATE1_23) || (play->shootingGalleryStatus > 1) ||
             ((play->sceneId == SCENE_BOMBCHU_BOWLING_ALLEY) && Flags_GetSwitch(play, 0x38))) {
-<<<<<<< HEAD
-            if (gSaveContext.equips.buttonItems[IBTN_BC_B] != ITEM_NONE) {
-=======
-            if (gSaveContext.save.info.equips.buttonItems[0] != ITEM_NONE) {
->>>>>>> 6e7a6d41
+            if (gSaveContext.save.info.equips.buttonItems[IBTN_BC_B] != ITEM_NONE) {
                 gSaveContext.forceRisingButtonAlphas = true;
 
                 if (gSaveContext.buttonStatus[IBTN_BCA_B] == BTN_DISABLED) {
@@ -663,48 +659,26 @@
                             BTN_ENABLED;
                 }
 
-<<<<<<< HEAD
-                if ((gSaveContext.equips.buttonItems[IBTN_BC_B] != ITEM_SLINGSHOT) &&
-                    (gSaveContext.equips.buttonItems[IBTN_BC_B] != ITEM_BOW) &&
-                    (gSaveContext.equips.buttonItems[IBTN_BC_B] != ITEM_BOMBCHU) &&
-                    (gSaveContext.equips.buttonItems[IBTN_BC_B] != ITEM_NONE)) {
-                    gSaveContext.buttonStatus[IBTN_BCA_B] = gSaveContext.equips.buttonItems[IBTN_BC_B];
+                if ((gSaveContext.save.info.equips.buttonItems[IBTN_BC_B] != ITEM_SLINGSHOT) &&
+                    (gSaveContext.save.info.equips.buttonItems[IBTN_BC_B] != ITEM_BOW) &&
+                    (gSaveContext.save.info.equips.buttonItems[IBTN_BC_B] != ITEM_BOMBCHU) &&
+                    (gSaveContext.save.info.equips.buttonItems[IBTN_BC_B] != ITEM_NONE)) {
+                    gSaveContext.buttonStatus[IBTN_BCA_B] = gSaveContext.save.info.equips.buttonItems[IBTN_BC_B];
 
                     if ((play->sceneId == SCENE_BOMBCHU_BOWLING_ALLEY) && Flags_GetSwitch(play, 0x38)) {
-                        gSaveContext.equips.buttonItems[IBTN_BC_B] = ITEM_BOMBCHU;
+                        gSaveContext.save.info.equips.buttonItems[IBTN_BC_B] = ITEM_BOMBCHU;
                         Interface_LoadItemIcon1(play, IBTN_BC_B);
                     } else {
-                        gSaveContext.equips.buttonItems[IBTN_BC_B] = ITEM_BOW;
+                        gSaveContext.save.info.equips.buttonItems[IBTN_BC_B] = ITEM_BOW;
                         if (play->shootingGalleryStatus > 1) {
                             if (LINK_AGE_IN_YEARS == YEARS_CHILD) {
-                                gSaveContext.equips.buttonItems[IBTN_BC_B] = ITEM_SLINGSHOT;
-=======
-                if ((gSaveContext.save.info.equips.buttonItems[0] != ITEM_SLINGSHOT) &&
-                    (gSaveContext.save.info.equips.buttonItems[0] != ITEM_BOW) &&
-                    (gSaveContext.save.info.equips.buttonItems[0] != ITEM_BOMBCHU) &&
-                    (gSaveContext.save.info.equips.buttonItems[0] != ITEM_NONE)) {
-                    gSaveContext.buttonStatus[0] = gSaveContext.save.info.equips.buttonItems[0];
-
-                    if ((play->sceneId == SCENE_BOMBCHU_BOWLING_ALLEY) && Flags_GetSwitch(play, 0x38)) {
-                        gSaveContext.save.info.equips.buttonItems[0] = ITEM_BOMBCHU;
-                        Interface_LoadItemIcon1(play, 0);
-                    } else {
-                        gSaveContext.save.info.equips.buttonItems[0] = ITEM_BOW;
-                        if (play->shootingGalleryStatus > 1) {
-                            if (LINK_AGE_IN_YEARS == YEARS_CHILD) {
-                                gSaveContext.save.info.equips.buttonItems[0] = ITEM_SLINGSHOT;
->>>>>>> 6e7a6d41
+                                gSaveContext.save.info.equips.buttonItems[IBTN_BC_B] = ITEM_SLINGSHOT;
                             }
 
                             Interface_LoadItemIcon1(play, IBTN_BC_B);
                         } else {
-<<<<<<< HEAD
-                            if (gSaveContext.inventory.items[SLOT_BOW] == ITEM_NONE) {
-                                gSaveContext.equips.buttonItems[IBTN_BC_B] = ITEM_NONE;
-=======
                             if (gSaveContext.save.info.inventory.items[SLOT_BOW] == ITEM_NONE) {
-                                gSaveContext.save.info.equips.buttonItems[0] = ITEM_NONE;
->>>>>>> 6e7a6d41
+                                gSaveContext.save.info.equips.buttonItems[IBTN_BC_B] = ITEM_NONE;
                             } else {
                                 Interface_LoadItemIcon1(play, IBTN_BC_B);
                             }
@@ -738,15 +712,9 @@
             // should likely be set to true
             gSaveContext.forceRisingButtonAlphas = 2;
             if (play->interfaceCtx.unk_260 != 0) {
-<<<<<<< HEAD
-                if (gSaveContext.equips.buttonItems[IBTN_BC_B] != ITEM_FISHING_POLE) {
-                    gSaveContext.buttonStatus[IBTN_BCA_B] = gSaveContext.equips.buttonItems[IBTN_BC_B];
-                    gSaveContext.equips.buttonItems[IBTN_BC_B] = ITEM_FISHING_POLE;
-=======
-                if (gSaveContext.save.info.equips.buttonItems[0] != ITEM_FISHING_POLE) {
-                    gSaveContext.buttonStatus[0] = gSaveContext.save.info.equips.buttonItems[0];
-                    gSaveContext.save.info.equips.buttonItems[0] = ITEM_FISHING_POLE;
->>>>>>> 6e7a6d41
+                if (gSaveContext.save.info.equips.buttonItems[IBTN_BC_B] != ITEM_FISHING_POLE) {
+                    gSaveContext.buttonStatus[IBTN_BCA_B] = gSaveContext.save.info.equips.buttonItems[IBTN_BC_B];
+                    gSaveContext.save.info.equips.buttonItems[IBTN_BC_B] = ITEM_FISHING_POLE;
                     gSaveContext.hudVisibilityMode = HUD_VISIBILITY_NO_CHANGE;
                     Interface_LoadItemIcon1(play, IBTN_BC_B);
                     Interface_ChangeHudVisibilityMode(HUD_VISIBILITY_A_B_MINIMAP);
@@ -755,21 +723,12 @@
                 if (gSaveContext.hudVisibilityMode != HUD_VISIBILITY_A_B_MINIMAP) {
                     Interface_ChangeHudVisibilityMode(HUD_VISIBILITY_A_B_MINIMAP);
                 }
-<<<<<<< HEAD
-            } else if (gSaveContext.equips.buttonItems[IBTN_BC_B] == ITEM_FISHING_POLE) {
-                gSaveContext.equips.buttonItems[IBTN_BC_B] = gSaveContext.buttonStatus[IBTN_BCA_B];
+            } else if (gSaveContext.save.info.equips.buttonItems[IBTN_BC_B] == ITEM_FISHING_POLE) {
+                gSaveContext.save.info.equips.buttonItems[IBTN_BC_B] = gSaveContext.buttonStatus[IBTN_BCA_B];
                 gSaveContext.hudVisibilityMode = HUD_VISIBILITY_NO_CHANGE;
 
-                if (gSaveContext.equips.buttonItems[IBTN_BC_B] != ITEM_NONE) {
+                if (gSaveContext.save.info.equips.buttonItems[IBTN_BC_B] != ITEM_NONE) {
                     Interface_LoadItemIcon1(play, IBTN_BC_B);
-=======
-            } else if (gSaveContext.save.info.equips.buttonItems[0] == ITEM_FISHING_POLE) {
-                gSaveContext.save.info.equips.buttonItems[0] = gSaveContext.buttonStatus[0];
-                gSaveContext.hudVisibilityMode = HUD_VISIBILITY_NO_CHANGE;
-
-                if (gSaveContext.save.info.equips.buttonItems[0] != ITEM_NONE) {
-                    Interface_LoadItemIcon1(play, 0);
->>>>>>> 6e7a6d41
                 }
 
                 gSaveContext.buttonStatus[IBTN_BCA_B] = gSaveContext.buttonStatus[IBTN_BCA_C_LEFT] =
@@ -797,15 +756,9 @@
 
                 for (i = IBTN_BC_C_FIRST; i <= IBTN_BC_C_LAST; i++) {
                     if (Player_GetEnvironmentalHazard(play) == PLAYER_ENV_HAZARD_UNDERWATER_FLOOR) {
-<<<<<<< HEAD
-                        if ((gSaveContext.equips.buttonItems[i] != ITEM_HOOKSHOT) &&
-                            (gSaveContext.equips.buttonItems[i] != ITEM_LONGSHOT)) {
-                            if (gSaveContext.buttonStatus[IBTN_BC_TO_BCA(i)] == BTN_ENABLED) {
-=======
                         if ((gSaveContext.save.info.equips.buttonItems[i] != ITEM_HOOKSHOT) &&
                             (gSaveContext.save.info.equips.buttonItems[i] != ITEM_LONGSHOT)) {
-                            if (gSaveContext.buttonStatus[i] == BTN_ENABLED) {
->>>>>>> 6e7a6d41
+                            if (gSaveContext.buttonStatus[IBTN_BC_TO_BCA(i)] == BTN_ENABLED) {
                                 sp28 = true;
                             }
 
@@ -842,48 +795,26 @@
                 }
             } else if (GET_EVENTINF_HORSES_STATE() == EVENTINF_HORSES_STATE_1) {
                 if (player->stateFlags1 & PLAYER_STATE1_23) {
-<<<<<<< HEAD
-                    if ((gSaveContext.equips.buttonItems[IBTN_BC_B] != ITEM_NONE) &&
-                        (gSaveContext.equips.buttonItems[IBTN_BC_B] != ITEM_BOW)) {
-                        if (gSaveContext.inventory.items[SLOT_BOW] == ITEM_NONE) {
-                            gSaveContext.equips.buttonItems[IBTN_BC_B] = ITEM_NONE;
+                    if ((gSaveContext.save.info.equips.buttonItems[IBTN_BC_B] != ITEM_NONE) &&
+                        (gSaveContext.save.info.equips.buttonItems[IBTN_BC_B] != ITEM_BOW)) {
+                        if (gSaveContext.save.info.inventory.items[SLOT_BOW] == ITEM_NONE) {
+                            gSaveContext.save.info.equips.buttonItems[IBTN_BC_B] = ITEM_NONE;
                         } else {
-                            gSaveContext.equips.buttonItems[IBTN_BC_B] = ITEM_BOW;
-=======
-                    if ((gSaveContext.save.info.equips.buttonItems[0] != ITEM_NONE) &&
-                        (gSaveContext.save.info.equips.buttonItems[0] != ITEM_BOW)) {
-                        if (gSaveContext.save.info.inventory.items[SLOT_BOW] == ITEM_NONE) {
-                            gSaveContext.save.info.equips.buttonItems[0] = ITEM_NONE;
-                        } else {
-                            gSaveContext.save.info.equips.buttonItems[0] = ITEM_BOW;
->>>>>>> 6e7a6d41
+                            gSaveContext.save.info.equips.buttonItems[IBTN_BC_B] = ITEM_BOW;
                             sp28 = true;
                         }
                     }
                 } else {
-<<<<<<< HEAD
-                    if ((gSaveContext.equips.buttonItems[IBTN_BC_B] == ITEM_NONE) ||
-                        (gSaveContext.equips.buttonItems[IBTN_BC_B] == ITEM_BOW)) {
-
-                        if ((gSaveContext.equips.buttonItems[IBTN_BC_B] != ITEM_SWORD_KOKIRI) &&
-                            (gSaveContext.equips.buttonItems[IBTN_BC_B] != ITEM_SWORD_MASTER) &&
-                            (gSaveContext.equips.buttonItems[IBTN_BC_B] != ITEM_SWORD_BIGGORON) &&
-                            (gSaveContext.equips.buttonItems[IBTN_BC_B] != ITEM_GIANTS_KNIFE)) {
-                            gSaveContext.equips.buttonItems[IBTN_BC_B] = gSaveContext.buttonStatus[IBTN_BCA_B];
+                    if ((gSaveContext.save.info.equips.buttonItems[IBTN_BC_B] == ITEM_NONE) ||
+                        (gSaveContext.save.info.equips.buttonItems[IBTN_BC_B] == ITEM_BOW)) {
+
+                        if ((gSaveContext.save.info.equips.buttonItems[IBTN_BC_B] != ITEM_SWORD_KOKIRI) &&
+                            (gSaveContext.save.info.equips.buttonItems[IBTN_BC_B] != ITEM_SWORD_MASTER) &&
+                            (gSaveContext.save.info.equips.buttonItems[IBTN_BC_B] != ITEM_SWORD_BIGGORON) &&
+                            (gSaveContext.save.info.equips.buttonItems[IBTN_BC_B] != ITEM_GIANTS_KNIFE)) {
+                            gSaveContext.save.info.equips.buttonItems[IBTN_BC_B] = gSaveContext.buttonStatus[IBTN_BCA_B];
                         } else {
-                            gSaveContext.buttonStatus[IBTN_BCA_B] = gSaveContext.equips.buttonItems[IBTN_BC_B];
-=======
-                    if ((gSaveContext.save.info.equips.buttonItems[0] == ITEM_NONE) ||
-                        (gSaveContext.save.info.equips.buttonItems[0] == ITEM_BOW)) {
-
-                        if ((gSaveContext.save.info.equips.buttonItems[0] != ITEM_SWORD_KOKIRI) &&
-                            (gSaveContext.save.info.equips.buttonItems[0] != ITEM_SWORD_MASTER) &&
-                            (gSaveContext.save.info.equips.buttonItems[0] != ITEM_SWORD_BIGGORON) &&
-                            (gSaveContext.save.info.equips.buttonItems[0] != ITEM_GIANTS_KNIFE)) {
-                            gSaveContext.save.info.equips.buttonItems[0] = gSaveContext.buttonStatus[0];
-                        } else {
-                            gSaveContext.buttonStatus[0] = gSaveContext.save.info.equips.buttonItems[0];
->>>>>>> 6e7a6d41
+                            gSaveContext.buttonStatus[IBTN_BCA_B] = gSaveContext.save.info.equips.buttonItems[IBTN_BC_B];
                         }
                     }
                     sp28 = true;
@@ -894,17 +825,10 @@
                     sp28 = false;
                 }
 
-<<<<<<< HEAD
                 for (i = IBTN_BC_C_FIRST; i <= IBTN_BC_C_LAST; i++) {
-                    if ((gSaveContext.equips.buttonItems[i] != ITEM_OCARINA_FAIRY) &&
-                        (gSaveContext.equips.buttonItems[i] != ITEM_OCARINA_OF_TIME)) {
-                        if (gSaveContext.buttonStatus[IBTN_BC_TO_BCA(i)] == BTN_ENABLED) {
-=======
-                for (i = 1; i < 4; i++) {
                     if ((gSaveContext.save.info.equips.buttonItems[i] != ITEM_OCARINA_FAIRY) &&
                         (gSaveContext.save.info.equips.buttonItems[i] != ITEM_OCARINA_OF_TIME)) {
-                        if (gSaveContext.buttonStatus[i] == BTN_ENABLED) {
->>>>>>> 6e7a6d41
+                        if (gSaveContext.buttonStatus[IBTN_BC_TO_BCA(i)] == BTN_ENABLED) {
                             sp28 = true;
                         }
 
@@ -925,31 +849,17 @@
                 Interface_ChangeHudVisibilityMode(HUD_VISIBILITY_ALL);
             } else {
                 if (interfaceCtx->restrictions.bButton == 0) {
-<<<<<<< HEAD
-                    if ((gSaveContext.equips.buttonItems[IBTN_BC_B] == ITEM_SLINGSHOT) ||
-                        (gSaveContext.equips.buttonItems[IBTN_BC_B] == ITEM_BOW) ||
-                        (gSaveContext.equips.buttonItems[IBTN_BC_B] == ITEM_BOMBCHU) ||
-                        (gSaveContext.equips.buttonItems[IBTN_BC_B] == ITEM_NONE)) {
-                        if ((gSaveContext.equips.buttonItems[IBTN_BC_B] != ITEM_NONE) ||
-                            (gSaveContext.infTable[INFTABLE_1DX_INDEX] == 0)) {
-                            gSaveContext.equips.buttonItems[IBTN_BC_B] = gSaveContext.buttonStatus[IBTN_BCA_B];
+                    if ((gSaveContext.save.info.equips.buttonItems[IBTN_BC_B] == ITEM_SLINGSHOT) ||
+                        (gSaveContext.save.info.equips.buttonItems[IBTN_BC_B] == ITEM_BOW) ||
+                        (gSaveContext.save.info.equips.buttonItems[IBTN_BC_B] == ITEM_BOMBCHU) ||
+                        (gSaveContext.save.info.equips.buttonItems[IBTN_BC_B] == ITEM_NONE)) {
+                        if ((gSaveContext.save.info.equips.buttonItems[IBTN_BC_B] != ITEM_NONE) ||
+                            (gSaveContext.save.info.infTable[INFTABLE_1DX_INDEX] == 0)) {
+                            gSaveContext.save.info.equips.buttonItems[IBTN_BC_B] = gSaveContext.buttonStatus[IBTN_BCA_B];
                             sp28 = true;
 
-                            if (gSaveContext.equips.buttonItems[IBTN_BC_B] != ITEM_NONE) {
+                            if (gSaveContext.save.info.equips.buttonItems[IBTN_BC_B] != ITEM_NONE) {
                                 Interface_LoadItemIcon1(play, IBTN_BC_B);
-=======
-                    if ((gSaveContext.save.info.equips.buttonItems[0] == ITEM_SLINGSHOT) ||
-                        (gSaveContext.save.info.equips.buttonItems[0] == ITEM_BOW) ||
-                        (gSaveContext.save.info.equips.buttonItems[0] == ITEM_BOMBCHU) ||
-                        (gSaveContext.save.info.equips.buttonItems[0] == ITEM_NONE)) {
-                        if ((gSaveContext.save.info.equips.buttonItems[0] != ITEM_NONE) ||
-                            (gSaveContext.save.info.infTable[INFTABLE_1DX_INDEX] == 0)) {
-                            gSaveContext.save.info.equips.buttonItems[0] = gSaveContext.buttonStatus[0];
-                            sp28 = true;
-
-                            if (gSaveContext.save.info.equips.buttonItems[0] != ITEM_NONE) {
-                                Interface_LoadItemIcon1(play, 0);
->>>>>>> 6e7a6d41
                             }
                         }
                     } else if ((gSaveContext.buttonStatus[IBTN_BCA_B] & 0xFF) == BTN_DISABLED) {
@@ -959,39 +869,21 @@
                             ((gSaveContext.buttonStatus[IBTN_BCA_B] & 0xFF) == BTN_ENABLED)) {
                             gSaveContext.buttonStatus[IBTN_BCA_B] = BTN_ENABLED;
                         } else {
-<<<<<<< HEAD
-                            gSaveContext.equips.buttonItems[IBTN_BC_B] = gSaveContext.buttonStatus[IBTN_BCA_B] & 0xFF;
+                            gSaveContext.save.info.equips.buttonItems[IBTN_BC_B] = gSaveContext.buttonStatus[IBTN_BCA_B] & 0xFF;
                         }
                     }
                 } else if (interfaceCtx->restrictions.bButton == 1) {
-                    if ((gSaveContext.equips.buttonItems[IBTN_BC_B] == ITEM_SLINGSHOT) ||
-                        (gSaveContext.equips.buttonItems[IBTN_BC_B] == ITEM_BOW) ||
-                        (gSaveContext.equips.buttonItems[IBTN_BC_B] == ITEM_BOMBCHU) ||
-                        (gSaveContext.equips.buttonItems[IBTN_BC_B] == ITEM_NONE)) {
-                        if ((gSaveContext.equips.buttonItems[IBTN_BC_B] != ITEM_NONE) ||
-                            (gSaveContext.infTable[INFTABLE_1DX_INDEX] == 0)) {
-                            gSaveContext.equips.buttonItems[IBTN_BC_B] = gSaveContext.buttonStatus[IBTN_BCA_B];
+                    if ((gSaveContext.save.info.equips.buttonItems[IBTN_BC_B] == ITEM_SLINGSHOT) ||
+                        (gSaveContext.save.info.equips.buttonItems[IBTN_BC_B] == ITEM_BOW) ||
+                        (gSaveContext.save.info.equips.buttonItems[IBTN_BC_B] == ITEM_BOMBCHU) ||
+                        (gSaveContext.save.info.equips.buttonItems[IBTN_BC_B] == ITEM_NONE)) {
+                        if ((gSaveContext.save.info.equips.buttonItems[IBTN_BC_B] != ITEM_NONE) ||
+                            (gSaveContext.save.info.infTable[INFTABLE_1DX_INDEX] == 0)) {
+                            gSaveContext.save.info.equips.buttonItems[IBTN_BC_B] = gSaveContext.buttonStatus[IBTN_BCA_B];
                             sp28 = true;
 
-                            if (gSaveContext.equips.buttonItems[IBTN_BC_B] != ITEM_NONE) {
+                            if (gSaveContext.save.info.equips.buttonItems[IBTN_BC_B] != ITEM_NONE) {
                                 Interface_LoadItemIcon1(play, IBTN_BC_B);
-=======
-                            gSaveContext.save.info.equips.buttonItems[0] = gSaveContext.buttonStatus[0] & 0xFF;
-                        }
-                    }
-                } else if (interfaceCtx->restrictions.bButton == 1) {
-                    if ((gSaveContext.save.info.equips.buttonItems[0] == ITEM_SLINGSHOT) ||
-                        (gSaveContext.save.info.equips.buttonItems[0] == ITEM_BOW) ||
-                        (gSaveContext.save.info.equips.buttonItems[0] == ITEM_BOMBCHU) ||
-                        (gSaveContext.save.info.equips.buttonItems[0] == ITEM_NONE)) {
-                        if ((gSaveContext.save.info.equips.buttonItems[0] != ITEM_NONE) ||
-                            (gSaveContext.save.info.infTable[INFTABLE_1DX_INDEX] == 0)) {
-                            gSaveContext.save.info.equips.buttonItems[0] = gSaveContext.buttonStatus[0];
-                            sp28 = true;
-
-                            if (gSaveContext.save.info.equips.buttonItems[0] != ITEM_NONE) {
-                                Interface_LoadItemIcon1(play, 0);
->>>>>>> 6e7a6d41
                             }
                         }
                     } else {
@@ -1004,17 +896,10 @@
                 }
 
                 if (interfaceCtx->restrictions.bottles != 0) {
-<<<<<<< HEAD
                     for (i = IBTN_BC_C_FIRST; i <= IBTN_BC_C_LAST; i++) {
-                        if ((gSaveContext.equips.buttonItems[i] >= ITEM_BOTTLE_EMPTY) &&
-                            (gSaveContext.equips.buttonItems[i] <= ITEM_BOTTLE_POE)) {
-                            if (gSaveContext.buttonStatus[IBTN_BC_TO_BCA(i)] == BTN_ENABLED) {
-=======
-                    for (i = 1; i < 4; i++) {
                         if ((gSaveContext.save.info.equips.buttonItems[i] >= ITEM_BOTTLE_EMPTY) &&
                             (gSaveContext.save.info.equips.buttonItems[i] <= ITEM_BOTTLE_POE)) {
-                            if (gSaveContext.buttonStatus[i] == BTN_ENABLED) {
->>>>>>> 6e7a6d41
+                            if (gSaveContext.buttonStatus[IBTN_BC_TO_BCA(i)] == BTN_ENABLED) {
                                 sp28 = true;
                             }
 
@@ -1022,17 +907,10 @@
                         }
                     }
                 } else if (interfaceCtx->restrictions.bottles == 0) {
-<<<<<<< HEAD
                     for (i = IBTN_BC_C_FIRST; i <= IBTN_BC_C_LAST; i++) {
-                        if ((gSaveContext.equips.buttonItems[i] >= ITEM_BOTTLE_EMPTY) &&
-                            (gSaveContext.equips.buttonItems[i] <= ITEM_BOTTLE_POE)) {
-                            if (gSaveContext.buttonStatus[IBTN_BC_TO_BCA(i)] == BTN_DISABLED) {
-=======
-                    for (i = 1; i < 4; i++) {
                         if ((gSaveContext.save.info.equips.buttonItems[i] >= ITEM_BOTTLE_EMPTY) &&
                             (gSaveContext.save.info.equips.buttonItems[i] <= ITEM_BOTTLE_POE)) {
-                            if (gSaveContext.buttonStatus[i] == BTN_DISABLED) {
->>>>>>> 6e7a6d41
+                            if (gSaveContext.buttonStatus[IBTN_BC_TO_BCA(i)] == BTN_DISABLED) {
                                 sp28 = true;
                             }
 
@@ -1042,17 +920,10 @@
                 }
 
                 if (interfaceCtx->restrictions.tradeItems != 0) {
-<<<<<<< HEAD
                     for (i = IBTN_BC_C_FIRST; i <= IBTN_BC_C_LAST; i++) {
-                        if ((gSaveContext.equips.buttonItems[i] >= ITEM_WEIRD_EGG) &&
-                            (gSaveContext.equips.buttonItems[i] <= ITEM_CLAIM_CHECK)) {
-                            if (gSaveContext.buttonStatus[IBTN_BC_TO_BCA(i)] == BTN_ENABLED) {
-=======
-                    for (i = 1; i < 4; i++) {
                         if ((gSaveContext.save.info.equips.buttonItems[i] >= ITEM_WEIRD_EGG) &&
                             (gSaveContext.save.info.equips.buttonItems[i] <= ITEM_CLAIM_CHECK)) {
-                            if (gSaveContext.buttonStatus[i] == BTN_ENABLED) {
->>>>>>> 6e7a6d41
+                            if (gSaveContext.buttonStatus[IBTN_BC_TO_BCA(i)] == BTN_ENABLED) {
                                 sp28 = true;
                             }
 
@@ -1060,17 +931,10 @@
                         }
                     }
                 } else if (interfaceCtx->restrictions.tradeItems == 0) {
-<<<<<<< HEAD
                     for (i = IBTN_BC_C_FIRST; i <= IBTN_BC_C_LAST; i++) {
-                        if ((gSaveContext.equips.buttonItems[i] >= ITEM_WEIRD_EGG) &&
-                            (gSaveContext.equips.buttonItems[i] <= ITEM_CLAIM_CHECK)) {
-                            if (gSaveContext.buttonStatus[IBTN_BC_TO_BCA(i)] == BTN_DISABLED) {
-=======
-                    for (i = 1; i < 4; i++) {
                         if ((gSaveContext.save.info.equips.buttonItems[i] >= ITEM_WEIRD_EGG) &&
                             (gSaveContext.save.info.equips.buttonItems[i] <= ITEM_CLAIM_CHECK)) {
-                            if (gSaveContext.buttonStatus[i] == BTN_DISABLED) {
->>>>>>> 6e7a6d41
+                            if (gSaveContext.buttonStatus[IBTN_BC_TO_BCA(i)] == BTN_DISABLED) {
                                 sp28 = true;
                             }
 
@@ -1080,17 +944,10 @@
                 }
 
                 if (interfaceCtx->restrictions.hookshot != 0) {
-<<<<<<< HEAD
                     for (i = IBTN_BC_C_FIRST; i <= IBTN_BC_C_LAST; i++) {
-                        if ((gSaveContext.equips.buttonItems[i] == ITEM_HOOKSHOT) ||
-                            (gSaveContext.equips.buttonItems[i] == ITEM_LONGSHOT)) {
-                            if (gSaveContext.buttonStatus[IBTN_BC_TO_BCA(i)] == BTN_ENABLED) {
-=======
-                    for (i = 1; i < 4; i++) {
                         if ((gSaveContext.save.info.equips.buttonItems[i] == ITEM_HOOKSHOT) ||
                             (gSaveContext.save.info.equips.buttonItems[i] == ITEM_LONGSHOT)) {
-                            if (gSaveContext.buttonStatus[i] == BTN_ENABLED) {
->>>>>>> 6e7a6d41
+                            if (gSaveContext.buttonStatus[IBTN_BC_TO_BCA(i)] == BTN_ENABLED) {
                                 sp28 = true;
                             }
 
@@ -1098,17 +955,10 @@
                         }
                     }
                 } else if (interfaceCtx->restrictions.hookshot == 0) {
-<<<<<<< HEAD
                     for (i = IBTN_BC_C_FIRST; i <= IBTN_BC_C_LAST; i++) {
-                        if ((gSaveContext.equips.buttonItems[i] == ITEM_HOOKSHOT) ||
-                            (gSaveContext.equips.buttonItems[i] == ITEM_LONGSHOT)) {
-                            if (gSaveContext.buttonStatus[IBTN_BC_TO_BCA(i)] == BTN_DISABLED) {
-=======
-                    for (i = 1; i < 4; i++) {
                         if ((gSaveContext.save.info.equips.buttonItems[i] == ITEM_HOOKSHOT) ||
                             (gSaveContext.save.info.equips.buttonItems[i] == ITEM_LONGSHOT)) {
-                            if (gSaveContext.buttonStatus[i] == BTN_DISABLED) {
->>>>>>> 6e7a6d41
+                            if (gSaveContext.buttonStatus[IBTN_BC_TO_BCA(i)] == BTN_DISABLED) {
                                 sp28 = true;
                             }
 
@@ -1118,17 +968,10 @@
                 }
 
                 if (interfaceCtx->restrictions.ocarina != 0) {
-<<<<<<< HEAD
                     for (i = IBTN_BC_C_FIRST; i <= IBTN_BC_C_LAST; i++) {
-                        if ((gSaveContext.equips.buttonItems[i] == ITEM_OCARINA_FAIRY) ||
-                            (gSaveContext.equips.buttonItems[i] == ITEM_OCARINA_OF_TIME)) {
-                            if (gSaveContext.buttonStatus[IBTN_BC_TO_BCA(i)] == BTN_ENABLED) {
-=======
-                    for (i = 1; i < 4; i++) {
                         if ((gSaveContext.save.info.equips.buttonItems[i] == ITEM_OCARINA_FAIRY) ||
                             (gSaveContext.save.info.equips.buttonItems[i] == ITEM_OCARINA_OF_TIME)) {
-                            if (gSaveContext.buttonStatus[i] == BTN_ENABLED) {
->>>>>>> 6e7a6d41
+                            if (gSaveContext.buttonStatus[IBTN_BC_TO_BCA(i)] == BTN_ENABLED) {
                                 sp28 = true;
                             }
 
@@ -1136,17 +979,10 @@
                         }
                     }
                 } else if (interfaceCtx->restrictions.ocarina == 0) {
-<<<<<<< HEAD
                     for (i = IBTN_BC_C_FIRST; i <= IBTN_BC_C_LAST; i++) {
-                        if ((gSaveContext.equips.buttonItems[i] == ITEM_OCARINA_FAIRY) ||
-                            (gSaveContext.equips.buttonItems[i] == ITEM_OCARINA_OF_TIME)) {
-                            if (gSaveContext.buttonStatus[IBTN_BC_TO_BCA(i)] == BTN_DISABLED) {
-=======
-                    for (i = 1; i < 4; i++) {
                         if ((gSaveContext.save.info.equips.buttonItems[i] == ITEM_OCARINA_FAIRY) ||
                             (gSaveContext.save.info.equips.buttonItems[i] == ITEM_OCARINA_OF_TIME)) {
-                            if (gSaveContext.buttonStatus[i] == BTN_DISABLED) {
->>>>>>> 6e7a6d41
+                            if (gSaveContext.buttonStatus[IBTN_BC_TO_BCA(i)] == BTN_DISABLED) {
                                 sp28 = true;
                             }
 
@@ -1156,15 +992,9 @@
                 }
 
                 if (interfaceCtx->restrictions.farores != 0) {
-<<<<<<< HEAD
                     for (i = IBTN_BC_C_FIRST; i <= IBTN_BC_C_LAST; i++) {
-                        if (gSaveContext.equips.buttonItems[i] == ITEM_FARORES_WIND) {
+                        if (gSaveContext.save.info.equips.buttonItems[i] == ITEM_FARORES_WIND) {
                             if (gSaveContext.buttonStatus[IBTN_BC_TO_BCA(i)] == BTN_ENABLED) {
-=======
-                    for (i = 1; i < 4; i++) {
-                        if (gSaveContext.save.info.equips.buttonItems[i] == ITEM_FARORES_WIND) {
-                            if (gSaveContext.buttonStatus[i] == BTN_ENABLED) {
->>>>>>> 6e7a6d41
                                 sp28 = true;
                             }
 
@@ -1173,15 +1003,9 @@
                         }
                     }
                 } else if (interfaceCtx->restrictions.farores == 0) {
-<<<<<<< HEAD
                     for (i = IBTN_BC_C_FIRST; i <= IBTN_BC_C_LAST; i++) {
-                        if (gSaveContext.equips.buttonItems[i] == ITEM_FARORES_WIND) {
+                        if (gSaveContext.save.info.equips.buttonItems[i] == ITEM_FARORES_WIND) {
                             if (gSaveContext.buttonStatus[IBTN_BC_TO_BCA(i)] == BTN_DISABLED) {
-=======
-                    for (i = 1; i < 4; i++) {
-                        if (gSaveContext.save.info.equips.buttonItems[i] == ITEM_FARORES_WIND) {
-                            if (gSaveContext.buttonStatus[i] == BTN_DISABLED) {
->>>>>>> 6e7a6d41
                                 sp28 = true;
                             }
 
@@ -1191,17 +1015,10 @@
                 }
 
                 if (interfaceCtx->restrictions.dinsNayrus != 0) {
-<<<<<<< HEAD
                     for (i = IBTN_BC_C_FIRST; i <= IBTN_BC_C_LAST; i++) {
-                        if ((gSaveContext.equips.buttonItems[i] == ITEM_DINS_FIRE) ||
-                            (gSaveContext.equips.buttonItems[i] == ITEM_NAYRUS_LOVE)) {
-                            if (gSaveContext.buttonStatus[IBTN_BC_TO_BCA(i)] == BTN_ENABLED) {
-=======
-                    for (i = 1; i < 4; i++) {
                         if ((gSaveContext.save.info.equips.buttonItems[i] == ITEM_DINS_FIRE) ||
                             (gSaveContext.save.info.equips.buttonItems[i] == ITEM_NAYRUS_LOVE)) {
-                            if (gSaveContext.buttonStatus[i] == BTN_ENABLED) {
->>>>>>> 6e7a6d41
+                            if (gSaveContext.buttonStatus[IBTN_BC_TO_BCA(i)] == BTN_ENABLED) {
                                 sp28 = true;
                             }
 
@@ -1209,17 +1026,10 @@
                         }
                     }
                 } else if (interfaceCtx->restrictions.dinsNayrus == 0) {
-<<<<<<< HEAD
                     for (i = IBTN_BC_C_FIRST; i <= IBTN_BC_C_LAST; i++) {
-                        if ((gSaveContext.equips.buttonItems[i] == ITEM_DINS_FIRE) ||
-                            (gSaveContext.equips.buttonItems[i] == ITEM_NAYRUS_LOVE)) {
-                            if (gSaveContext.buttonStatus[IBTN_BC_TO_BCA(i)] == BTN_DISABLED) {
-=======
-                    for (i = 1; i < 4; i++) {
                         if ((gSaveContext.save.info.equips.buttonItems[i] == ITEM_DINS_FIRE) ||
                             (gSaveContext.save.info.equips.buttonItems[i] == ITEM_NAYRUS_LOVE)) {
-                            if (gSaveContext.buttonStatus[i] == BTN_DISABLED) {
->>>>>>> 6e7a6d41
+                            if (gSaveContext.buttonStatus[IBTN_BC_TO_BCA(i)] == BTN_DISABLED) {
                                 sp28 = true;
                             }
 
@@ -1229,19 +1039,7 @@
                 }
 
                 if (interfaceCtx->restrictions.all != 0) {
-<<<<<<< HEAD
                     for (i = IBTN_BC_C_FIRST; i <= IBTN_BC_C_LAST; i++) {
-                        if ((gSaveContext.equips.buttonItems[i] != ITEM_OCARINA_FAIRY) &&
-                            (gSaveContext.equips.buttonItems[i] != ITEM_OCARINA_OF_TIME) &&
-                            !((gSaveContext.equips.buttonItems[i] >= ITEM_BOTTLE_EMPTY) &&
-                              (gSaveContext.equips.buttonItems[i] <= ITEM_BOTTLE_POE)) &&
-                            !((gSaveContext.equips.buttonItems[i] >= ITEM_WEIRD_EGG) &&
-                              (gSaveContext.equips.buttonItems[i] <= ITEM_CLAIM_CHECK))) {
-                            if ((play->sceneId != SCENE_TREASURE_BOX_SHOP) ||
-                                (gSaveContext.equips.buttonItems[i] != ITEM_LENS_OF_TRUTH)) {
-                                if (gSaveContext.buttonStatus[IBTN_BC_TO_BCA(i)] == BTN_ENABLED) {
-=======
-                    for (i = 1; i < 4; i++) {
                         if ((gSaveContext.save.info.equips.buttonItems[i] != ITEM_OCARINA_FAIRY) &&
                             (gSaveContext.save.info.equips.buttonItems[i] != ITEM_OCARINA_OF_TIME) &&
                             !((gSaveContext.save.info.equips.buttonItems[i] >= ITEM_BOTTLE_EMPTY) &&
@@ -1250,8 +1048,7 @@
                               (gSaveContext.save.info.equips.buttonItems[i] <= ITEM_CLAIM_CHECK))) {
                             if ((play->sceneId != SCENE_TREASURE_BOX_SHOP) ||
                                 (gSaveContext.save.info.equips.buttonItems[i] != ITEM_LENS_OF_TRUTH)) {
-                                if (gSaveContext.buttonStatus[i] == BTN_ENABLED) {
->>>>>>> 6e7a6d41
+                                if (gSaveContext.buttonStatus[IBTN_BC_TO_BCA(i)] == BTN_ENABLED) {
                                     sp28 = true;
                                 }
 
@@ -1266,22 +1063,7 @@
                         }
                     }
                 } else if (interfaceCtx->restrictions.all == 0) {
-<<<<<<< HEAD
                     for (i = IBTN_BC_C_FIRST; i <= IBTN_BC_C_LAST; i++) {
-                        if ((gSaveContext.equips.buttonItems[i] != ITEM_DINS_FIRE) &&
-                            (gSaveContext.equips.buttonItems[i] != ITEM_HOOKSHOT) &&
-                            (gSaveContext.equips.buttonItems[i] != ITEM_LONGSHOT) &&
-                            (gSaveContext.equips.buttonItems[i] != ITEM_FARORES_WIND) &&
-                            (gSaveContext.equips.buttonItems[i] != ITEM_NAYRUS_LOVE) &&
-                            (gSaveContext.equips.buttonItems[i] != ITEM_OCARINA_FAIRY) &&
-                            (gSaveContext.equips.buttonItems[i] != ITEM_OCARINA_OF_TIME) &&
-                            !((gSaveContext.equips.buttonItems[i] >= ITEM_BOTTLE_EMPTY) &&
-                              (gSaveContext.equips.buttonItems[i] <= ITEM_BOTTLE_POE)) &&
-                            !((gSaveContext.equips.buttonItems[i] >= ITEM_WEIRD_EGG) &&
-                              (gSaveContext.equips.buttonItems[i] <= ITEM_CLAIM_CHECK))) {
-                            if (gSaveContext.buttonStatus[IBTN_BC_TO_BCA(i)] == BTN_DISABLED) {
-=======
-                    for (i = 1; i < 4; i++) {
                         if ((gSaveContext.save.info.equips.buttonItems[i] != ITEM_DINS_FIRE) &&
                             (gSaveContext.save.info.equips.buttonItems[i] != ITEM_HOOKSHOT) &&
                             (gSaveContext.save.info.equips.buttonItems[i] != ITEM_LONGSHOT) &&
@@ -1293,8 +1075,7 @@
                               (gSaveContext.save.info.equips.buttonItems[i] <= ITEM_BOTTLE_POE)) &&
                             !((gSaveContext.save.info.equips.buttonItems[i] >= ITEM_WEIRD_EGG) &&
                               (gSaveContext.save.info.equips.buttonItems[i] <= ITEM_CLAIM_CHECK))) {
-                            if (gSaveContext.buttonStatus[i] == BTN_DISABLED) {
->>>>>>> 6e7a6d41
+                            if (gSaveContext.buttonStatus[IBTN_BC_TO_BCA(i)] == BTN_DISABLED) {
                                 sp28 = true;
                             }
 
@@ -1398,170 +1179,97 @@
     u16 shieldEquipValue;
 
     if (LINK_AGE_IN_YEARS == YEARS_CHILD) {
-<<<<<<< HEAD
         for (i = 0; i < IBTN_BC_MAX; i++) {
             if (i != IBTN_BC_B) {
-                gSaveContext.childEquips.buttonItems[i] = gSaveContext.equips.buttonItems[i];
-=======
-        for (i = 0; i < 4; i++) {
-            if (i != 0) {
                 gSaveContext.save.info.playerData.childEquips.buttonItems[i] =
                     gSaveContext.save.info.equips.buttonItems[i];
->>>>>>> 6e7a6d41
             } else {
                 gSaveContext.save.info.playerData.childEquips.buttonItems[i] = ITEM_SWORD_KOKIRI;
             }
 
-<<<<<<< HEAD
             if (i != IBTN_BC_B) {
-                gSaveContext.childEquips.cButtonSlots[IBTN_BC_TO_C(i)] =
-                    gSaveContext.equips.cButtonSlots[IBTN_BC_TO_C(i)];
-=======
-            if (i != 0) {
-                gSaveContext.save.info.playerData.childEquips.cButtonSlots[i - 1] =
-                    gSaveContext.save.info.equips.cButtonSlots[i - 1];
->>>>>>> 6e7a6d41
+                gSaveContext.save.info.playerData.childEquips.cButtonSlots[IBTN_BC_TO_C(i)] =
+                   
+                    gSaveContext.save.info.equips.cButtonSlots[IBTN_BC_TO_C(i)];
             }
         }
 
         gSaveContext.save.info.playerData.childEquips.equipment = gSaveContext.save.info.equips.equipment;
 
-<<<<<<< HEAD
-        if (gSaveContext.adultEquips.buttonItems[IBTN_BC_B] == ITEM_NONE) {
-            gSaveContext.equips.buttonItems[IBTN_BC_B] = ITEM_SWORD_MASTER;
-
-            if (gSaveContext.inventory.items[SLOT_DEKU_NUT] != ITEM_NONE) {
-                gSaveContext.equips.buttonItems[IBTN_BC_C_LEFT] = ITEM_DEKU_NUT;
-                gSaveContext.equips.cButtonSlots[IBTN_C_C_LEFT] = SLOT_DEKU_NUT;
+        if (gSaveContext.save.info.playerData.adultEquips.buttonItems[IBTN_BC_B] == ITEM_NONE) {
+            gSaveContext.save.info.equips.buttonItems[IBTN_BC_B] = ITEM_SWORD_MASTER;
+
+            if (gSaveContext.save.info.inventory.items[SLOT_DEKU_NUT] != ITEM_NONE) {
+                gSaveContext.save.info.equips.buttonItems[IBTN_BC_C_LEFT] = ITEM_DEKU_NUT;
+                gSaveContext.save.info.equips.cButtonSlots[IBTN_C_C_LEFT] = SLOT_DEKU_NUT;
             } else {
-                gSaveContext.equips.buttonItems[IBTN_BC_C_LEFT] = gSaveContext.equips.cButtonSlots[IBTN_C_C_LEFT] =
+                gSaveContext.save.info.equips.buttonItems[IBTN_BC_C_LEFT] = gSaveContext.save.info.equips.cButtonSlots[IBTN_C_C_LEFT] =
+                   
                     ITEM_NONE;
             }
 
-            gSaveContext.equips.buttonItems[IBTN_BC_C_DOWN] = ITEM_BOMB;
-            gSaveContext.equips.buttonItems[IBTN_BC_C_RIGHT] = gSaveContext.inventory.items[SLOT_OCARINA];
-            gSaveContext.equips.cButtonSlots[IBTN_C_C_DOWN] = SLOT_BOMB;
-            gSaveContext.equips.cButtonSlots[IBTN_C_C_RIGHT] = SLOT_OCARINA;
-            gSaveContext.equips.equipment = (EQUIP_VALUE_SWORD_MASTER << (EQUIP_TYPE_SWORD * 4)) |
-                                            (EQUIP_VALUE_SHIELD_HYLIAN << (EQUIP_TYPE_SHIELD * 4)) |
-                                            (EQUIP_VALUE_TUNIC_KOKIRI << (EQUIP_TYPE_TUNIC * 4)) |
-                                            (EQUIP_VALUE_BOOTS_KOKIRI << (EQUIP_TYPE_BOOTS * 4));
-        } else {
-            for (i = 0; i < IBTN_BC_MAX; i++) {
-                gSaveContext.equips.buttonItems[i] = gSaveContext.adultEquips.buttonItems[i];
-
-                if (i != IBTN_BC_B) {
-                    gSaveContext.equips.cButtonSlots[IBTN_BC_TO_C(i)] =
-                        gSaveContext.adultEquips.cButtonSlots[IBTN_BC_TO_C(i)];
-                }
-
-                if (((gSaveContext.equips.buttonItems[i] >= ITEM_BOTTLE_EMPTY) &&
-                     (gSaveContext.equips.buttonItems[i] <= ITEM_BOTTLE_POE)) ||
-                    ((gSaveContext.equips.buttonItems[i] >= ITEM_WEIRD_EGG) &&
-                     (gSaveContext.equips.buttonItems[i] <= ITEM_CLAIM_CHECK))) {
-                    osSyncPrintf("Register_Item_Pt(%d)=%d\n", i, gSaveContext.equips.cButtonSlots[IBTN_BC_TO_C(i)]);
-                    gSaveContext.equips.buttonItems[i] =
-                        gSaveContext.inventory.items[gSaveContext.equips.cButtonSlots[IBTN_BC_TO_C(i)]];
-=======
-        if (gSaveContext.save.info.playerData.adultEquips.buttonItems[0] == ITEM_NONE) {
-            gSaveContext.save.info.equips.buttonItems[0] = ITEM_SWORD_MASTER;
-
-            if (gSaveContext.save.info.inventory.items[SLOT_DEKU_NUT] != ITEM_NONE) {
-                gSaveContext.save.info.equips.buttonItems[1] = ITEM_DEKU_NUT;
-                gSaveContext.save.info.equips.cButtonSlots[0] = SLOT_DEKU_NUT;
-            } else {
-                gSaveContext.save.info.equips.buttonItems[1] = gSaveContext.save.info.equips.cButtonSlots[0] =
-                    ITEM_NONE;
-            }
-
-            gSaveContext.save.info.equips.buttonItems[2] = ITEM_BOMB;
-            gSaveContext.save.info.equips.buttonItems[3] = gSaveContext.save.info.inventory.items[SLOT_OCARINA];
-            gSaveContext.save.info.equips.cButtonSlots[1] = SLOT_BOMB;
-            gSaveContext.save.info.equips.cButtonSlots[2] = SLOT_OCARINA;
+            gSaveContext.save.info.equips.buttonItems[IBTN_BC_C_DOWN] = ITEM_BOMB;
+            gSaveContext.save.info.equips.buttonItems[IBTN_BC_C_RIGHT] = gSaveContext.save.info.inventory.items[SLOT_OCARINA];
+            gSaveContext.save.info.equips.cButtonSlots[IBTN_C_C_DOWN] = SLOT_BOMB;
+            gSaveContext.save.info.equips.cButtonSlots[IBTN_C_C_RIGHT] = SLOT_OCARINA;
             gSaveContext.save.info.equips.equipment = (EQUIP_VALUE_SWORD_MASTER << (EQUIP_TYPE_SWORD * 4)) |
                                                       (EQUIP_VALUE_SHIELD_HYLIAN << (EQUIP_TYPE_SHIELD * 4)) |
                                                       (EQUIP_VALUE_TUNIC_KOKIRI << (EQUIP_TYPE_TUNIC * 4)) |
                                                       (EQUIP_VALUE_BOOTS_KOKIRI << (EQUIP_TYPE_BOOTS * 4));
         } else {
-            for (i = 0; i < 4; i++) {
+            for (i = 0; i < IBTN_BC_MAX; i++) {
                 gSaveContext.save.info.equips.buttonItems[i] =
                     gSaveContext.save.info.playerData.adultEquips.buttonItems[i];
 
-                if (i != 0) {
-                    gSaveContext.save.info.equips.cButtonSlots[i - 1] =
-                        gSaveContext.save.info.playerData.adultEquips.cButtonSlots[i - 1];
+                if (i != IBTN_BC_B) {
+                    gSaveContext.save.info.equips.cButtonSlots[IBTN_BC_TO_C(i)] =
+                       
+                        gSaveContext.save.info.playerData.adultEquips.cButtonSlots[IBTN_BC_TO_C(i)];
                 }
 
                 if (((gSaveContext.save.info.equips.buttonItems[i] >= ITEM_BOTTLE_EMPTY) &&
                      (gSaveContext.save.info.equips.buttonItems[i] <= ITEM_BOTTLE_POE)) ||
                     ((gSaveContext.save.info.equips.buttonItems[i] >= ITEM_WEIRD_EGG) &&
                      (gSaveContext.save.info.equips.buttonItems[i] <= ITEM_CLAIM_CHECK))) {
-                    osSyncPrintf("Register_Item_Pt(%d)=%d\n", i, gSaveContext.save.info.equips.cButtonSlots[i - 1]);
+                    osSyncPrintf("Register_Item_Pt(%d)=%d\n", i, gSaveContext.save.info.equips.cButtonSlots[IBTN_BC_TO_C(i)]);
                     gSaveContext.save.info.equips.buttonItems[i] =
-                        gSaveContext.save.info.inventory.items[gSaveContext.save.info.equips.cButtonSlots[i - 1]];
->>>>>>> 6e7a6d41
+                        gSaveContext.save.info.inventory.items[gSaveContext.save.info.equips.cButtonSlots[IBTN_BC_TO_C(i)]];
                 }
             }
 
             gSaveContext.save.info.equips.equipment = gSaveContext.save.info.playerData.adultEquips.equipment;
         }
     } else {
-<<<<<<< HEAD
         for (i = 0; i < IBTN_BC_MAX; i++) {
-            gSaveContext.adultEquips.buttonItems[i] = gSaveContext.equips.buttonItems[i];
+            gSaveContext.save.info.playerData.adultEquips.buttonItems[i] = gSaveContext.save.info.equips.buttonItems[i];
 
             if (i != IBTN_BC_B) {
-                gSaveContext.adultEquips.cButtonSlots[IBTN_BC_TO_C(i)] =
-                    gSaveContext.equips.cButtonSlots[IBTN_BC_TO_C(i)];
-=======
-        for (i = 0; i < 4; i++) {
-            gSaveContext.save.info.playerData.adultEquips.buttonItems[i] = gSaveContext.save.info.equips.buttonItems[i];
-
-            if (i != 0) {
-                gSaveContext.save.info.playerData.adultEquips.cButtonSlots[i - 1] =
-                    gSaveContext.save.info.equips.cButtonSlots[i - 1];
->>>>>>> 6e7a6d41
+                gSaveContext.save.info.playerData.adultEquips.cButtonSlots[IBTN_BC_TO_C(i)] =
+                   
+                    gSaveContext.save.info.equips.cButtonSlots[IBTN_BC_TO_C(i)];
             }
         }
 
         gSaveContext.save.info.playerData.adultEquips.equipment = gSaveContext.save.info.equips.equipment;
 
-<<<<<<< HEAD
-        if (gSaveContext.childEquips.buttonItems[IBTN_BC_B] != ITEM_NONE) {
+        if (gSaveContext.save.info.playerData.childEquips.buttonItems[IBTN_BC_B] != ITEM_NONE) {
             for (i = 0; i < IBTN_BC_MAX; i++) {
-                gSaveContext.equips.buttonItems[i] = gSaveContext.childEquips.buttonItems[i];
-
-                if (i != IBTN_BC_B) {
-                    gSaveContext.equips.cButtonSlots[IBTN_BC_TO_C(i)] =
-                        gSaveContext.childEquips.cButtonSlots[IBTN_BC_TO_C(i)];
-                }
-
-                if (((gSaveContext.equips.buttonItems[i] >= ITEM_BOTTLE_EMPTY) &&
-                     (gSaveContext.equips.buttonItems[i] <= ITEM_BOTTLE_POE)) ||
-                    ((gSaveContext.equips.buttonItems[i] >= ITEM_WEIRD_EGG) &&
-                     (gSaveContext.equips.buttonItems[i] <= ITEM_CLAIM_CHECK))) {
-                    osSyncPrintf("Register_Item_Pt(%d)=%d\n", i, gSaveContext.equips.cButtonSlots[IBTN_BC_TO_C(i)]);
-                    gSaveContext.equips.buttonItems[i] =
-                        gSaveContext.inventory.items[gSaveContext.equips.cButtonSlots[IBTN_BC_TO_C(i)]];
-=======
-        if (gSaveContext.save.info.playerData.childEquips.buttonItems[0] != ITEM_NONE) {
-            for (i = 0; i < 4; i++) {
                 gSaveContext.save.info.equips.buttonItems[i] =
                     gSaveContext.save.info.playerData.childEquips.buttonItems[i];
 
-                if (i != 0) {
-                    gSaveContext.save.info.equips.cButtonSlots[i - 1] =
-                        gSaveContext.save.info.playerData.childEquips.cButtonSlots[i - 1];
+                if (i != IBTN_BC_B) {
+                    gSaveContext.save.info.equips.cButtonSlots[IBTN_BC_TO_C(i)] =
+                       
+                        gSaveContext.save.info.playerData.childEquips.cButtonSlots[IBTN_BC_TO_C(i)];
                 }
 
                 if (((gSaveContext.save.info.equips.buttonItems[i] >= ITEM_BOTTLE_EMPTY) &&
                      (gSaveContext.save.info.equips.buttonItems[i] <= ITEM_BOTTLE_POE)) ||
                     ((gSaveContext.save.info.equips.buttonItems[i] >= ITEM_WEIRD_EGG) &&
                      (gSaveContext.save.info.equips.buttonItems[i] <= ITEM_CLAIM_CHECK))) {
-                    osSyncPrintf("Register_Item_Pt(%d)=%d\n", i, gSaveContext.save.info.equips.cButtonSlots[i - 1]);
+                    osSyncPrintf("Register_Item_Pt(%d)=%d\n", i, gSaveContext.save.info.equips.cButtonSlots[IBTN_BC_TO_C(i)]);
                     gSaveContext.save.info.equips.buttonItems[i] =
-                        gSaveContext.save.info.inventory.items[gSaveContext.save.info.equips.cButtonSlots[i - 1]];
->>>>>>> 6e7a6d41
+                        gSaveContext.save.info.inventory.items[gSaveContext.save.info.equips.cButtonSlots[IBTN_BC_TO_C(i)]];
                 }
             }
 
@@ -1595,15 +1303,9 @@
         OWNED_EQUIP_FLAG_ALT(EQUIP_TYPE_SWORD, EQUIP_INV_SWORD_BROKENGIANTKNIFE);
 
     if (CHECK_OWNED_EQUIP_ALT(EQUIP_TYPE_SWORD, EQUIP_INV_SWORD_BROKENGIANTKNIFE)) {
-<<<<<<< HEAD
-        gSaveContext.equips.buttonItems[IBTN_BC_B] = ITEM_GIANTS_KNIFE;
+        gSaveContext.save.info.equips.buttonItems[IBTN_BC_B] = ITEM_GIANTS_KNIFE;
     } else {
-        gSaveContext.equips.buttonItems[IBTN_BC_B] = ITEM_SWORD_BIGGORON;
-=======
-        gSaveContext.save.info.equips.buttonItems[0] = ITEM_GIANTS_KNIFE;
-    } else {
-        gSaveContext.save.info.equips.buttonItems[0] = ITEM_SWORD_BIGGORON;
->>>>>>> 6e7a6d41
+        gSaveContext.save.info.equips.buttonItems[IBTN_BC_B] = ITEM_SWORD_BIGGORON;
     }
 
     Interface_LoadItemIcon1(play, IBTN_BC_B);
@@ -1631,43 +1333,25 @@
 
 void func_80084BF4(PlayState* play, u16 flag) {
     if (flag) {
-<<<<<<< HEAD
-        if ((gSaveContext.equips.buttonItems[IBTN_BC_B] == ITEM_SLINGSHOT) ||
-            (gSaveContext.equips.buttonItems[IBTN_BC_B] == ITEM_BOW) ||
-            (gSaveContext.equips.buttonItems[IBTN_BC_B] == ITEM_BOMBCHU) ||
-            (gSaveContext.equips.buttonItems[IBTN_BC_B] == ITEM_FISHING_POLE) ||
+        if ((gSaveContext.save.info.equips.buttonItems[IBTN_BC_B] == ITEM_SLINGSHOT) ||
+            (gSaveContext.save.info.equips.buttonItems[IBTN_BC_B] == ITEM_BOW) ||
+           
+            (gSaveContext.save.info.equips.buttonItems[IBTN_BC_B] == ITEM_BOMBCHU) ||
+            (gSaveContext.save.info.equips.buttonItems[IBTN_BC_B] == ITEM_FISHING_POLE) ||
             (gSaveContext.buttonStatus[IBTN_BCA_B] == BTN_DISABLED)) {
-            if ((gSaveContext.equips.buttonItems[IBTN_BC_B] == ITEM_SLINGSHOT) ||
-                (gSaveContext.equips.buttonItems[IBTN_BC_B] == ITEM_BOW) ||
-                (gSaveContext.equips.buttonItems[IBTN_BC_B] == ITEM_BOMBCHU) ||
-                (gSaveContext.equips.buttonItems[IBTN_BC_B] == ITEM_FISHING_POLE)) {
-                gSaveContext.equips.buttonItems[IBTN_BC_B] = gSaveContext.buttonStatus[IBTN_BCA_B];
+            if ((gSaveContext.save.info.equips.buttonItems[IBTN_BC_B] == ITEM_SLINGSHOT) ||
+                (gSaveContext.save.info.equips.buttonItems[IBTN_BC_B] == ITEM_BOW) ||
+                (gSaveContext.save.info.equips.buttonItems[IBTN_BC_B] == ITEM_BOMBCHU) ||
+                (gSaveContext.save.info.equips.buttonItems[IBTN_BC_B] == ITEM_FISHING_POLE)) {
+                gSaveContext.save.info.equips.buttonItems[IBTN_BC_B] = gSaveContext.buttonStatus[IBTN_BCA_B];
                 Interface_LoadItemIcon1(play, IBTN_BC_B);
             }
-        } else if (gSaveContext.equips.buttonItems[IBTN_BC_B] == ITEM_NONE) {
-            if ((gSaveContext.equips.buttonItems[IBTN_BC_B] != ITEM_NONE) ||
-                (gSaveContext.infTable[INFTABLE_1DX_INDEX] == 0)) {
-                gSaveContext.equips.buttonItems[IBTN_BC_B] = gSaveContext.buttonStatus[IBTN_BCA_B];
+        } else if (gSaveContext.save.info.equips.buttonItems[IBTN_BC_B] == ITEM_NONE) {
+            if ((gSaveContext.save.info.equips.buttonItems[IBTN_BC_B] != ITEM_NONE) ||
+               
+                (gSaveContext.save.info.infTable[INFTABLE_1DX_INDEX] == 0)) {
+                gSaveContext.save.info.equips.buttonItems[IBTN_BC_B] = gSaveContext.buttonStatus[IBTN_BCA_B];
                 Interface_LoadItemIcon1(play, IBTN_BC_B);
-=======
-        if ((gSaveContext.save.info.equips.buttonItems[0] == ITEM_SLINGSHOT) ||
-            (gSaveContext.save.info.equips.buttonItems[0] == ITEM_BOW) ||
-            (gSaveContext.save.info.equips.buttonItems[0] == ITEM_BOMBCHU) ||
-            (gSaveContext.save.info.equips.buttonItems[0] == ITEM_FISHING_POLE) ||
-            (gSaveContext.buttonStatus[0] == BTN_DISABLED)) {
-            if ((gSaveContext.save.info.equips.buttonItems[0] == ITEM_SLINGSHOT) ||
-                (gSaveContext.save.info.equips.buttonItems[0] == ITEM_BOW) ||
-                (gSaveContext.save.info.equips.buttonItems[0] == ITEM_BOMBCHU) ||
-                (gSaveContext.save.info.equips.buttonItems[0] == ITEM_FISHING_POLE)) {
-                gSaveContext.save.info.equips.buttonItems[0] = gSaveContext.buttonStatus[0];
-                Interface_LoadItemIcon1(play, 0);
-            }
-        } else if (gSaveContext.save.info.equips.buttonItems[0] == ITEM_NONE) {
-            if ((gSaveContext.save.info.equips.buttonItems[0] != ITEM_NONE) ||
-                (gSaveContext.save.info.infTable[INFTABLE_1DX_INDEX] == 0)) {
-                gSaveContext.save.info.equips.buttonItems[0] = gSaveContext.buttonStatus[0];
-                Interface_LoadItemIcon1(play, 0);
->>>>>>> 6e7a6d41
             }
         }
 
@@ -1761,29 +1445,16 @@
                  (1 << EQUIP_INV_SWORD_BROKENGIANTKNIFE))) {
                 gSaveContext.save.info.inventory.equipment ^=
                     OWNED_EQUIP_FLAG_ALT(EQUIP_TYPE_SWORD, EQUIP_INV_SWORD_BROKENGIANTKNIFE);
-<<<<<<< HEAD
-                if (gSaveContext.equips.buttonItems[IBTN_BC_B] == ITEM_GIANTS_KNIFE) {
-                    gSaveContext.equips.buttonItems[IBTN_BC_B] = ITEM_SWORD_BIGGORON;
+                if (gSaveContext.save.info.equips.buttonItems[IBTN_BC_B] == ITEM_GIANTS_KNIFE) {
+                    gSaveContext.save.info.equips.buttonItems[IBTN_BC_B] = ITEM_SWORD_BIGGORON;
                     Interface_LoadItemIcon1(play, IBTN_BC_B);
                 }
             }
         } else if (item == ITEM_SWORD_MASTER) {
-            gSaveContext.equips.buttonItems[IBTN_BC_B] = ITEM_SWORD_MASTER;
-            gSaveContext.equips.equipment &= (u16) ~(0xF << (EQUIP_TYPE_SWORD * 4));
-            gSaveContext.equips.equipment |= EQUIP_VALUE_SWORD_MASTER << (EQUIP_TYPE_SWORD * 4);
-            Interface_LoadItemIcon1(play, IBTN_BC_B);
-=======
-                if (gSaveContext.save.info.equips.buttonItems[0] == ITEM_GIANTS_KNIFE) {
-                    gSaveContext.save.info.equips.buttonItems[0] = ITEM_SWORD_BIGGORON;
-                    Interface_LoadItemIcon1(play, 0);
-                }
-            }
-        } else if (item == ITEM_SWORD_MASTER) {
-            gSaveContext.save.info.equips.buttonItems[0] = ITEM_SWORD_MASTER;
+            gSaveContext.save.info.equips.buttonItems[IBTN_BC_B] = ITEM_SWORD_MASTER;
             gSaveContext.save.info.equips.equipment &= (u16) ~(0xF << (EQUIP_TYPE_SWORD * 4));
             gSaveContext.save.info.equips.equipment |= EQUIP_VALUE_SWORD_MASTER << (EQUIP_TYPE_SWORD * 4);
-            Interface_LoadItemIcon1(play, 0);
->>>>>>> 6e7a6d41
+            Interface_LoadItemIcon1(play, IBTN_BC_B);
         }
 
         return ITEM_NONE;
@@ -1906,15 +1577,9 @@
         return ITEM_NONE;
     } else if (item == ITEM_LONGSHOT) {
         INV_CONTENT(item) = item;
-<<<<<<< HEAD
         for (i = IBTN_BC_C_FIRST; i <= IBTN_BC_C_LAST; i++) {
-            if (gSaveContext.equips.buttonItems[i] == ITEM_HOOKSHOT) {
-                gSaveContext.equips.buttonItems[i] = ITEM_LONGSHOT;
-=======
-        for (i = 1; i < 4; i++) {
             if (gSaveContext.save.info.equips.buttonItems[i] == ITEM_HOOKSHOT) {
                 gSaveContext.save.info.equips.buttonItems[i] = ITEM_LONGSHOT;
->>>>>>> 6e7a6d41
                 Interface_LoadItemIcon1(play, i);
             }
         }
@@ -2046,15 +1711,9 @@
         return ITEM_NONE;
     } else if (item == ITEM_OCARINA_OF_TIME) {
         INV_CONTENT(ITEM_OCARINA_OF_TIME) = ITEM_OCARINA_OF_TIME;
-<<<<<<< HEAD
         for (i = IBTN_BC_C_FIRST; i <= IBTN_BC_C_LAST; i++) {
-            if (gSaveContext.equips.buttonItems[i] == ITEM_OCARINA_FAIRY) {
-                gSaveContext.equips.buttonItems[i] = ITEM_OCARINA_OF_TIME;
-=======
-        for (i = 1; i < 4; i++) {
             if (gSaveContext.save.info.equips.buttonItems[i] == ITEM_OCARINA_FAIRY) {
                 gSaveContext.save.info.equips.buttonItems[i] = ITEM_OCARINA_OF_TIME;
->>>>>>> 6e7a6d41
                 Interface_LoadItemIcon1(play, i);
             }
         }
@@ -2137,41 +1796,23 @@
                 if (gSaveContext.save.info.inventory.items[temp + i] == ITEM_BOTTLE_EMPTY) {
                     // "Item_Pt(1)=%d Item_Pt(2)=%d Item_Pt(3)=%d   Empty Bottle=%d   Content=%d"
                     osSyncPrintf("Item_Pt(1)=%d Item_Pt(2)=%d Item_Pt(3)=%d   空瓶=%d   中味=%d\n",
-<<<<<<< HEAD
-                                 gSaveContext.equips.cButtonSlots[IBTN_C_C_LEFT],
-                                 gSaveContext.equips.cButtonSlots[IBTN_C_C_DOWN],
-                                 gSaveContext.equips.cButtonSlots[IBTN_C_C_RIGHT], temp + i, item);
-
-                    if ((temp + i) == gSaveContext.equips.cButtonSlots[IBTN_C_C_LEFT]) {
-                        gSaveContext.equips.buttonItems[IBTN_BC_C_LEFT] = item;
+                                 gSaveContext.save.info.equips.cButtonSlots[IBTN_C_C_LEFT],
+                                
+                                 gSaveContext.save.info.equips.cButtonSlots[IBTN_C_C_DOWN],
+                                 gSaveContext.save.info.equips.cButtonSlots[IBTN_C_C_RIGHT], temp + i, item);
+
+                    if ((temp + i) == gSaveContext.save.info.equips.cButtonSlots[IBTN_C_C_LEFT]) {
+                        gSaveContext.save.info.equips.buttonItems[IBTN_BC_C_LEFT] = item;
                         Interface_LoadItemIcon2(play, IBTN_BC_C_LEFT);
                         gSaveContext.buttonStatus[IBTN_BCA_C_LEFT] = BTN_ENABLED;
-                    } else if ((temp + i) == gSaveContext.equips.cButtonSlots[IBTN_C_C_DOWN]) {
-                        gSaveContext.equips.buttonItems[IBTN_BC_C_DOWN] = item;
+                    } else if ((temp + i) == gSaveContext.save.info.equips.cButtonSlots[IBTN_C_C_DOWN]) {
+                        gSaveContext.save.info.equips.buttonItems[IBTN_BC_C_DOWN] = item;
                         Interface_LoadItemIcon2(play, IBTN_BC_C_DOWN);
                         gSaveContext.buttonStatus[IBTN_BCA_C_DOWN] = BTN_ENABLED;
-                    } else if ((temp + i) == gSaveContext.equips.cButtonSlots[IBTN_C_C_RIGHT]) {
-                        gSaveContext.equips.buttonItems[IBTN_BC_C_RIGHT] = item;
+                    } else if ((temp + i) == gSaveContext.save.info.equips.cButtonSlots[IBTN_C_C_RIGHT]) {
+                        gSaveContext.save.info.equips.buttonItems[IBTN_BC_C_RIGHT] = item;
                         Interface_LoadItemIcon1(play, IBTN_BC_C_RIGHT);
                         gSaveContext.buttonStatus[IBTN_BCA_C_RIGHT] = BTN_ENABLED;
-=======
-                                 gSaveContext.save.info.equips.cButtonSlots[0],
-                                 gSaveContext.save.info.equips.cButtonSlots[1],
-                                 gSaveContext.save.info.equips.cButtonSlots[2], temp + i, item);
-
-                    if ((temp + i) == gSaveContext.save.info.equips.cButtonSlots[0]) {
-                        gSaveContext.save.info.equips.buttonItems[1] = item;
-                        Interface_LoadItemIcon2(play, 1);
-                        gSaveContext.buttonStatus[1] = BTN_ENABLED;
-                    } else if ((temp + i) == gSaveContext.save.info.equips.cButtonSlots[1]) {
-                        gSaveContext.save.info.equips.buttonItems[2] = item;
-                        Interface_LoadItemIcon2(play, 2);
-                        gSaveContext.buttonStatus[2] = BTN_ENABLED;
-                    } else if ((temp + i) == gSaveContext.save.info.equips.cButtonSlots[2]) {
-                        gSaveContext.save.info.equips.buttonItems[3] = item;
-                        Interface_LoadItemIcon1(play, 3);
-                        gSaveContext.buttonStatus[3] = BTN_ENABLED;
->>>>>>> 6e7a6d41
                     }
 
                     gSaveContext.save.info.inventory.items[temp + i] = item;
@@ -2195,13 +1836,8 @@
         INV_CONTENT(item) = item;
 
         if (temp != ITEM_NONE) {
-<<<<<<< HEAD
             for (i = IBTN_BC_C_FIRST; i <= IBTN_BC_C_LAST; i++) {
-                if (temp == gSaveContext.equips.buttonItems[i]) {
-=======
-            for (i = 1; i < 4; i++) {
                 if (temp == gSaveContext.save.info.equips.buttonItems[i]) {
->>>>>>> 6e7a6d41
                     if (item != ITEM_SOLD_OUT) {
                         gSaveContext.save.info.equips.buttonItems[i] = item;
                         Interface_LoadItemIcon1(play, i);
@@ -2361,17 +1997,10 @@
 
     osSyncPrintf("\nItem_Register(%d)\n", invSlot, gSaveContext.save.info.inventory.items[invSlot]);
 
-<<<<<<< HEAD
     for (i = IBTN_BC_C_FIRST; i <= IBTN_BC_C_LAST; i++) {
-        if (gSaveContext.equips.buttonItems[i] == item) {
-            gSaveContext.equips.buttonItems[i] = ITEM_NONE;
-            gSaveContext.equips.cButtonSlots[IBTN_BC_TO_C(i)] = SLOT_NONE;
-=======
-    for (i = 1; i < 4; i++) {
         if (gSaveContext.save.info.equips.buttonItems[i] == item) {
             gSaveContext.save.info.equips.buttonItems[i] = ITEM_NONE;
-            gSaveContext.save.info.equips.cButtonSlots[i - 1] = SLOT_NONE;
->>>>>>> 6e7a6d41
+            gSaveContext.save.info.equips.cButtonSlots[IBTN_BC_TO_C(i)] = SLOT_NONE;
         }
     }
 }
@@ -2383,15 +2012,9 @@
         if (gSaveContext.save.info.inventory.items[i] == oldItem) {
             gSaveContext.save.info.inventory.items[i] = newItem;
             osSyncPrintf("アイテム消去(%d)\n", i); // "Item Purge (%d)"
-<<<<<<< HEAD
             for (i = IBTN_BC_C_FIRST; i <= IBTN_BC_C_LAST; i++) {
-                if (gSaveContext.equips.buttonItems[i] == oldItem) {
-                    gSaveContext.equips.buttonItems[i] = newItem;
-=======
-            for (i = 1; i < 4; i++) {
                 if (gSaveContext.save.info.equips.buttonItems[i] == oldItem) {
                     gSaveContext.save.info.equips.buttonItems[i] = newItem;
->>>>>>> 6e7a6d41
                     Interface_LoadItemIcon1(play, i);
                     break;
                 }
@@ -2437,31 +2060,19 @@
 
 void Inventory_UpdateBottleItem(PlayState* play, u8 item, u8 button) {
     osSyncPrintf("item_no=%x,  c_no=%x,  Pt=%x  Item_Register=%x\n", item, button,
-<<<<<<< HEAD
-                 gSaveContext.equips.cButtonSlots[IBTN_BC_TO_C(button)],
-                 gSaveContext.inventory.items[gSaveContext.equips.cButtonSlots[IBTN_BC_TO_C(button)]]);
+                 gSaveContext.save.info.equips.cButtonSlots[IBTN_BC_TO_C(button)],
+                 gSaveContext.save.info.inventory.items[gSaveContext.save.info.equips.cButtonSlots[IBTN_BC_TO_C(button)]]);
 
     // Special case to only empty half of a Lon Lon Milk Bottle
-    if ((gSaveContext.inventory.items[gSaveContext.equips.cButtonSlots[IBTN_BC_TO_C(button)]] ==
-=======
-                 gSaveContext.save.info.equips.cButtonSlots[button - 1],
-                 gSaveContext.save.info.inventory.items[gSaveContext.save.info.equips.cButtonSlots[button - 1]]);
-
-    // Special case to only empty half of a Lon Lon Milk Bottle
-    if ((gSaveContext.save.info.inventory.items[gSaveContext.save.info.equips.cButtonSlots[button - 1]] ==
->>>>>>> 6e7a6d41
+    if ((gSaveContext.save.info.inventory.items[gSaveContext.save.info.equips.cButtonSlots[IBTN_BC_TO_C(button)]] ==
+        
          ITEM_BOTTLE_MILK_FULL) &&
         (item == ITEM_BOTTLE_EMPTY)) {
         item = ITEM_BOTTLE_MILK_HALF;
     }
 
-<<<<<<< HEAD
-    gSaveContext.inventory.items[gSaveContext.equips.cButtonSlots[IBTN_BC_TO_C(button)]] = item;
-    gSaveContext.equips.buttonItems[button] = item;
-=======
-    gSaveContext.save.info.inventory.items[gSaveContext.save.info.equips.cButtonSlots[button - 1]] = item;
+    gSaveContext.save.info.inventory.items[gSaveContext.save.info.equips.cButtonSlots[IBTN_BC_TO_C(button)]] = item;
     gSaveContext.save.info.equips.buttonItems[button] = item;
->>>>>>> 6e7a6d41
 
     Interface_LoadItemIcon1(play, button);
 
@@ -2475,23 +2086,13 @@
     s16 j;
 
     for (i = 0; i < 4; i++) {
-<<<<<<< HEAD
-        if (gSaveContext.inventory.items[bottleSlot + i] == ITEM_BOTTLE_FAIRY) {
+        if (gSaveContext.save.info.inventory.items[bottleSlot + i] == ITEM_BOTTLE_FAIRY) {
             for (j = IBTN_BC_C_FIRST; j <= IBTN_BC_C_LAST; j++) {
-                if (gSaveContext.equips.buttonItems[j] == ITEM_BOTTLE_FAIRY) {
-                    gSaveContext.equips.buttonItems[j] = ITEM_BOTTLE_EMPTY;
-                    Interface_LoadItemIcon1(play, j);
-                    i = 0;
-                    bottleSlot = gSaveContext.equips.cButtonSlots[IBTN_BC_TO_C(j)];
-=======
-        if (gSaveContext.save.info.inventory.items[bottleSlot + i] == ITEM_BOTTLE_FAIRY) {
-            for (j = 1; j < 4; j++) {
                 if (gSaveContext.save.info.equips.buttonItems[j] == ITEM_BOTTLE_FAIRY) {
                     gSaveContext.save.info.equips.buttonItems[j] = ITEM_BOTTLE_EMPTY;
                     Interface_LoadItemIcon1(play, j);
                     i = 0;
-                    bottleSlot = gSaveContext.save.info.equips.cButtonSlots[j - 1];
->>>>>>> 6e7a6d41
+                    bottleSlot = gSaveContext.save.info.equips.cButtonSlots[IBTN_BC_TO_C(j)];
                     break;
                 }
             }
@@ -2974,15 +2575,9 @@
 
                     ((Player_GetEnvironmentalHazard(play) >= PLAYER_ENV_HAZARD_UNDERWATER_FLOOR) &&
                      (Player_GetEnvironmentalHazard(play) <= PLAYER_ENV_HAZARD_UNDERWATER_FREE)) ||
-<<<<<<< HEAD
-                    ((gSaveContext.equips.buttonItems[IBTN_BC_C_LEFT] != ITEM_LENS_OF_TRUTH) &&
-                     (gSaveContext.equips.buttonItems[IBTN_BC_C_DOWN] != ITEM_LENS_OF_TRUTH) &&
-                     (gSaveContext.equips.buttonItems[IBTN_BC_C_RIGHT] != ITEM_LENS_OF_TRUTH)) ||
-=======
-                    ((gSaveContext.save.info.equips.buttonItems[1] != ITEM_LENS_OF_TRUTH) &&
-                     (gSaveContext.save.info.equips.buttonItems[2] != ITEM_LENS_OF_TRUTH) &&
-                     (gSaveContext.save.info.equips.buttonItems[3] != ITEM_LENS_OF_TRUTH)) ||
->>>>>>> 6e7a6d41
+                    ((gSaveContext.save.info.equips.buttonItems[IBTN_BC_C_LEFT] != ITEM_LENS_OF_TRUTH) &&
+                     (gSaveContext.save.info.equips.buttonItems[IBTN_BC_C_DOWN] != ITEM_LENS_OF_TRUTH) &&
+                     (gSaveContext.save.info.equips.buttonItems[IBTN_BC_C_RIGHT] != ITEM_LENS_OF_TRUTH)) ||
                     !play->actorCtx.lensActive) {
                     // Force lens off and set magic meter state to idle
                     play->actorCtx.lensActive = false;
@@ -3307,15 +2902,9 @@
     gDPPipeSync(OVERLAY_DISP++);
 
     // Empty C Button Arrows
-<<<<<<< HEAD
     for (temp = IBTN_BC_C_FIRST; temp <= IBTN_BC_C_LAST; temp++) {
-        if (gSaveContext.equips.buttonItems[temp] > 0xF0) {
+        if (gSaveContext.save.info.equips.buttonItems[temp] > 0xF0) {
             if (temp == IBTN_BC_C_LEFT) {
-=======
-    for (temp = 1; temp < 4; temp++) {
-        if (gSaveContext.save.info.equips.buttonItems[temp] > 0xF0) {
-            if (temp == 1) {
->>>>>>> 6e7a6d41
                 gDPSetPrimColor(OVERLAY_DISP++, 0, 0, R_C_BTN_COLOR(0), R_C_BTN_COLOR(1), R_C_BTN_COLOR(2),
                                 interfaceCtx->cLeftAlpha);
             } else if (temp == IBTN_BC_C_DOWN) {
@@ -3698,14 +3287,9 @@
 
         if (!(interfaceCtx->unk_1FA)) {
             // B Button Icon & Ammo Count
-<<<<<<< HEAD
-            if (gSaveContext.equips.buttonItems[IBTN_BC_B] != ITEM_NONE) {
+            if (gSaveContext.save.info.equips.buttonItems[IBTN_BC_B] != ITEM_NONE) {
                 Interface_DrawItemIconTexture(play, interfaceCtx->iconItemSegment + IBTN_BC_B * ITEM_ICON_SIZE,
                                               IBTN_BC_B);
-=======
-            if (gSaveContext.save.info.equips.buttonItems[0] != ITEM_NONE) {
-                Interface_DrawItemIconTexture(play, interfaceCtx->iconItemSegment, 0);
->>>>>>> 6e7a6d41
 
                 if ((player->stateFlags1 & PLAYER_STATE1_23) || (play->shootingGalleryStatus > 1) ||
                     ((play->sceneId == SCENE_BOMBCHU_BOWLING_ALLEY) && Flags_GetSwitch(play, 0x38))) {
@@ -3737,11 +3321,7 @@
         gDPPipeSync(OVERLAY_DISP++);
 
         // C-Left Button Icon & Ammo Count
-<<<<<<< HEAD
-        if (gSaveContext.equips.buttonItems[IBTN_BC_C_LEFT] < 0xF0) {
-=======
-        if (gSaveContext.save.info.equips.buttonItems[1] < 0xF0) {
->>>>>>> 6e7a6d41
+        if (gSaveContext.save.info.equips.buttonItems[IBTN_BC_C_LEFT] < 0xF0) {
             gDPSetPrimColor(OVERLAY_DISP++, 0, 0, 255, 255, 255, interfaceCtx->cLeftAlpha);
             gDPSetCombineMode(OVERLAY_DISP++, G_CC_MODULATERGBA_PRIM, G_CC_MODULATERGBA_PRIM);
             Interface_DrawItemIconTexture(play, interfaceCtx->iconItemSegment + IBTN_BC_C_LEFT * ITEM_ICON_SIZE,
@@ -3755,11 +3335,7 @@
         gDPPipeSync(OVERLAY_DISP++);
 
         // C-Down Button Icon & Ammo Count
-<<<<<<< HEAD
-        if (gSaveContext.equips.buttonItems[IBTN_BC_C_DOWN] < 0xF0) {
-=======
-        if (gSaveContext.save.info.equips.buttonItems[2] < 0xF0) {
->>>>>>> 6e7a6d41
+        if (gSaveContext.save.info.equips.buttonItems[IBTN_BC_C_DOWN] < 0xF0) {
             gDPSetPrimColor(OVERLAY_DISP++, 0, 0, 255, 255, 255, interfaceCtx->cDownAlpha);
             gDPSetCombineMode(OVERLAY_DISP++, G_CC_MODULATERGBA_PRIM, G_CC_MODULATERGBA_PRIM);
             Interface_DrawItemIconTexture(play, interfaceCtx->iconItemSegment + IBTN_BC_C_DOWN * ITEM_ICON_SIZE,
@@ -3773,11 +3349,7 @@
         gDPPipeSync(OVERLAY_DISP++);
 
         // C-Right Button Icon & Ammo Count
-<<<<<<< HEAD
-        if (gSaveContext.equips.buttonItems[IBTN_BC_C_RIGHT] < 0xF0) {
-=======
-        if (gSaveContext.save.info.equips.buttonItems[3] < 0xF0) {
->>>>>>> 6e7a6d41
+        if (gSaveContext.save.info.equips.buttonItems[IBTN_BC_C_RIGHT] < 0xF0) {
             gDPSetPrimColor(OVERLAY_DISP++, 0, 0, 255, 255, 255, interfaceCtx->cRightAlpha);
             gDPSetCombineMode(OVERLAY_DISP++, G_CC_MODULATERGBA_PRIM, G_CC_MODULATERGBA_PRIM);
             Interface_DrawItemIconTexture(play, interfaceCtx->iconItemSegment + IBTN_BC_C_RIGHT * ITEM_ICON_SIZE,
@@ -3937,25 +3509,14 @@
             play->transitionType = TRANS_TYPE_FADE_WHITE;
             gSaveContext.subTimerState = SUBTIMER_STATE_OFF;
 
-<<<<<<< HEAD
-            if ((gSaveContext.equips.buttonItems[IBTN_BC_B] != ITEM_SWORD_KOKIRI) &&
-                (gSaveContext.equips.buttonItems[IBTN_BC_B] != ITEM_SWORD_MASTER) &&
-                (gSaveContext.equips.buttonItems[IBTN_BC_B] != ITEM_SWORD_BIGGORON) &&
-                (gSaveContext.equips.buttonItems[IBTN_BC_B] != ITEM_GIANTS_KNIFE)) {
+            if ((gSaveContext.save.info.equips.buttonItems[IBTN_BC_B] != ITEM_SWORD_KOKIRI) &&
+                (gSaveContext.save.info.equips.buttonItems[IBTN_BC_B] != ITEM_SWORD_MASTER) &&
+                (gSaveContext.save.info.equips.buttonItems[IBTN_BC_B] != ITEM_SWORD_BIGGORON) &&
+                (gSaveContext.save.info.equips.buttonItems[IBTN_BC_B] != ITEM_GIANTS_KNIFE)) {
                 if (gSaveContext.buttonStatus[IBTN_BCA_B] != BTN_ENABLED) {
-                    gSaveContext.equips.buttonItems[IBTN_BC_B] = gSaveContext.buttonStatus[IBTN_BCA_B];
+                    gSaveContext.save.info.equips.buttonItems[IBTN_BC_B] = gSaveContext.buttonStatus[IBTN_BCA_B];
                 } else {
-                    gSaveContext.equips.buttonItems[IBTN_BC_B] = ITEM_NONE;
-=======
-            if ((gSaveContext.save.info.equips.buttonItems[0] != ITEM_SWORD_KOKIRI) &&
-                (gSaveContext.save.info.equips.buttonItems[0] != ITEM_SWORD_MASTER) &&
-                (gSaveContext.save.info.equips.buttonItems[0] != ITEM_SWORD_BIGGORON) &&
-                (gSaveContext.save.info.equips.buttonItems[0] != ITEM_GIANTS_KNIFE)) {
-                if (gSaveContext.buttonStatus[0] != BTN_ENABLED) {
-                    gSaveContext.save.info.equips.buttonItems[0] = gSaveContext.buttonStatus[0];
-                } else {
-                    gSaveContext.save.info.equips.buttonItems[0] = ITEM_NONE;
->>>>>>> 6e7a6d41
+                    gSaveContext.save.info.equips.buttonItems[IBTN_BC_B] = ITEM_NONE;
                 }
             }
 
@@ -3969,15 +3530,9 @@
                     play->nextEntranceIndex = spoilingItemEntrances[svar1];
                     INV_CONTENT(gSpoilingItemReverts[svar1]) = gSpoilingItemReverts[svar1];
 
-<<<<<<< HEAD
                     for (svar2 = IBTN_BC_C_FIRST; svar2 <= IBTN_BC_C_LAST; svar2++) {
-                        if (gSaveContext.equips.buttonItems[svar2] == gSpoilingItems[svar1]) {
-                            gSaveContext.equips.buttonItems[svar2] = gSpoilingItemReverts[svar1];
-=======
-                    for (svar2 = 1; svar2 < 4; svar2++) {
                         if (gSaveContext.save.info.equips.buttonItems[svar2] == gSpoilingItems[svar1]) {
                             gSaveContext.save.info.equips.buttonItems[svar2] = gSpoilingItemReverts[svar1];
->>>>>>> 6e7a6d41
                             Interface_LoadItemIcon1(play, svar2);
                         }
                     }
