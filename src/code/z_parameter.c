#include "global.h"
#include "terminal.h"
#include "assets/textures/parameter_static/parameter_static.h"
#include "assets/textures/do_action_static/do_action_static.h"
#include "assets/textures/icon_item_static/icon_item_static.h"

typedef struct {
    /* 0x00 */ u8 sceneId;
    /* 0x01 */ u8 flags1;
    /* 0x02 */ u8 flags2;
    /* 0x03 */ u8 flags3;
} RestrictionFlags; // size = 0x4

static RestrictionFlags sRestrictionFlags[] = {
    { SCENE_HYRULE_FIELD, 0x00, 0x00, 0x10 },
    { SCENE_KAKARIKO_VILLAGE, 0x00, 0x00, 0x10 },
    { SCENE_GRAVEYARD, 0x00, 0x00, 0x10 },
    { SCENE_ZORAS_RIVER, 0x00, 0x00, 0x10 },
    { SCENE_KOKIRI_FOREST, 0x00, 0x00, 0x10 },
    { SCENE_SACRED_FOREST_MEADOW, 0x00, 0x00, 0x10 },
    { SCENE_LAKE_HYLIA, 0x00, 0x00, 0x10 },
    { SCENE_ZORAS_DOMAIN, 0x00, 0x00, 0x10 },
    { SCENE_ZORAS_FOUNTAIN, 0x00, 0x00, 0x10 },
    { SCENE_GERUDO_VALLEY, 0x00, 0x00, 0x10 },
    { SCENE_LOST_WOODS, 0x00, 0x00, 0x10 },
    { SCENE_DESERT_COLOSSUS, 0x00, 0x00, 0x10 },
    { SCENE_GERUDOS_FORTRESS, 0x00, 0x00, 0x10 },
    { SCENE_HAUNTED_WASTELAND, 0x00, 0x00, 0x10 },
    { SCENE_HYRULE_CASTLE, 0x00, 0x00, 0x10 },
    { SCENE_OUTSIDE_GANONS_CASTLE, 0x00, 0x00, 0x10 },
    { SCENE_DEATH_MOUNTAIN_TRAIL, 0x00, 0x00, 0x10 },
    { SCENE_DEATH_MOUNTAIN_CRATER, 0x00, 0x00, 0x10 },
    { SCENE_GORON_CITY, 0x00, 0x00, 0x10 },
    { SCENE_LON_LON_RANCH, 0x00, 0x00, 0x10 },
    { SCENE_TEMPLE_OF_TIME, 0x00, 0x10, 0x15 },
    { SCENE_CHAMBER_OF_THE_SAGES, 0xA2, 0xAA, 0xAA },
    { SCENE_SHOOTING_GALLERY, 0x11, 0x55, 0x55 },
    { SCENE_CASTLE_COURTYARD_GUARDS_DAY, 0x11, 0x55, 0x55 },
    { SCENE_CASTLE_COURTYARD_GUARDS_NIGHT, 0x11, 0x55, 0x55 },
    { SCENE_REDEAD_GRAVE, 0x00, 0x00, 0xD0 },
    { SCENE_GRAVE_WITH_FAIRYS_FOUNTAIN, 0x00, 0x00, 0xD0 },
    { SCENE_ROYAL_FAMILYS_TOMB, 0x00, 0x00, 0xD0 },
    { SCENE_GREAT_FAIRYS_FOUNTAIN_MAGIC, 0x00, 0x00, 0x10 },
    { SCENE_FAIRYS_FOUNTAIN, 0x00, 0x00, 0xD0 },
    { SCENE_GREAT_FAIRYS_FOUNTAIN_SPELLS, 0x00, 0x00, 0x10 },
    { SCENE_GANONS_TOWER_COLLAPSE_EXTERIOR, 0x00, 0x05, 0x50 },
    { SCENE_CASTLE_COURTYARD_ZELDA, 0x00, 0x05, 0x54 },
    { SCENE_FISHING_POND, 0x11, 0x55, 0x55 },
    { SCENE_BOMBCHU_BOWLING_ALLEY, 0x11, 0x55, 0x55 },
    { SCENE_LON_LON_BUILDINGS, 0x00, 0x10, 0x15 },
    { SCENE_MARKET_GUARD_HOUSE, 0x00, 0x10, 0x14 },
    { SCENE_POTION_SHOP_GRANNY, 0x10, 0x15, 0x55 },
    { SCENE_TREASURE_BOX_SHOP, 0x10, 0x15, 0x55 },
    { SCENE_HOUSE_OF_SKULLTULA, 0x00, 0x10, 0x15 },
    { SCENE_MARKET_ENTRANCE_DAY, 0x00, 0x10, 0x15 },
    { SCENE_MARKET_ENTRANCE_NIGHT, 0x00, 0x10, 0x15 },
    { SCENE_MARKET_ENTRANCE_RUINS, 0x00, 0x10, 0xD5 },
    { SCENE_MARKET_DAY, 0x00, 0x10, 0x15 },
    { SCENE_MARKET_NIGHT, 0x00, 0x10, 0x15 },
    { SCENE_MARKET_RUINS, 0x00, 0x10, 0xD5 },
    { SCENE_BACK_ALLEY_DAY, 0x00, 0x10, 0x15 },
    { SCENE_BACK_ALLEY_NIGHT, 0x00, 0x10, 0x15 },
    { SCENE_TEMPLE_OF_TIME_EXTERIOR_DAY, 0x00, 0x10, 0x15 },
    { SCENE_TEMPLE_OF_TIME_EXTERIOR_NIGHT, 0x00, 0x10, 0x15 },
    { SCENE_TEMPLE_OF_TIME_EXTERIOR_RUINS, 0x00, 0x10, 0xD5 },
    { SCENE_LINKS_HOUSE, 0x10, 0x10, 0x15 },
    { SCENE_KAKARIKO_CENTER_GUEST_HOUSE, 0x10, 0x10, 0x15 },
    { SCENE_BACK_ALLEY_HOUSE, 0x10, 0x10, 0x15 },
    { SCENE_KNOW_IT_ALL_BROS_HOUSE, 0x10, 0x10, 0x15 },
    { SCENE_TWINS_HOUSE, 0x10, 0x10, 0x15 },
    { SCENE_MIDOS_HOUSE, 0x10, 0x10, 0x15 },
    { SCENE_SARIAS_HOUSE, 0x10, 0x10, 0x15 },
    { SCENE_STABLE, 0x10, 0x10, 0x15 },
    { SCENE_GRAVEKEEPERS_HUT, 0x10, 0x10, 0x15 },
    { SCENE_DOG_LADY_HOUSE, 0x10, 0x10, 0x15 },
    { SCENE_IMPAS_HOUSE, 0x10, 0x10, 0x15 },
    { SCENE_LAKESIDE_LABORATORY, 0x00, 0x10, 0x15 },
    { SCENE_CARPENTERS_TENT, 0x10, 0x10, 0x15 },
    { SCENE_BAZAAR, 0x10, 0x10, 0x15 },
    { SCENE_KOKIRI_SHOP, 0x10, 0x10, 0x15 },
    { SCENE_GORON_SHOP, 0x10, 0x10, 0x15 },
    { SCENE_ZORA_SHOP, 0x10, 0x10, 0x15 },
    { SCENE_POTION_SHOP_KAKARIKO, 0x10, 0x10, 0x15 },
    { SCENE_POTION_SHOP_MARKET, 0x10, 0x10, 0x15 },
    { SCENE_BOMBCHU_SHOP, 0x10, 0x10, 0x15 },
    { SCENE_HAPPY_MASK_SHOP, 0x10, 0x10, 0x15 },
    { SCENE_GERUDO_TRAINING_GROUND, 0x00, 0x03, 0x10 },
    { SCENE_DEKU_TREE, 0x00, 0x00, 0x00 },
    { SCENE_DEKU_TREE_BOSS, 0x00, 0x45, 0x50 },
    { SCENE_DODONGOS_CAVERN, 0x00, 0x00, 0x00 },
    { SCENE_DODONGOS_CAVERN_BOSS, 0x00, 0x45, 0x50 },
    { SCENE_JABU_JABU, 0x00, 0x00, 0x00 },
    { SCENE_JABU_JABU_BOSS, 0x00, 0x45, 0x50 },
    { SCENE_FOREST_TEMPLE, 0x00, 0x00, 0x00 },
    { SCENE_FOREST_TEMPLE_BOSS, 0x00, 0x45, 0x50 },
    { SCENE_BOTTOM_OF_THE_WELL, 0x00, 0x00, 0x00 },
    { SCENE_SHADOW_TEMPLE, 0x00, 0x00, 0x00 },
    { SCENE_SHADOW_TEMPLE_BOSS, 0x00, 0x45, 0x50 },
    { SCENE_FIRE_TEMPLE, 0x00, 0x00, 0x00 },
    { SCENE_FIRE_TEMPLE_BOSS, 0x00, 0x45, 0x50 },
    { SCENE_WATER_TEMPLE, 0x00, 0x00, 0x00 },
    { SCENE_WATER_TEMPLE_BOSS, 0x00, 0x45, 0x50 },
    { SCENE_SPIRIT_TEMPLE, 0x00, 0x00, 0x00 },
    { SCENE_SPIRIT_TEMPLE_BOSS, 0x00, 0x45, 0x50 },
    { SCENE_GANONS_TOWER, 0x00, 0x00, 0x00 },
    { SCENE_GANONDORF_BOSS, 0x00, 0x45, 0x50 },
    { SCENE_ICE_CAVERN, 0x00, 0x00, 0xC0 },
    { SCENE_WINDMILL_AND_DAMPES_GRAVE, 0x00, 0x03, 0x14 },
    { SCENE_INSIDE_GANONS_CASTLE, 0x00, 0x03, 0x10 },
    { SCENE_GANON_BOSS, 0x00, 0x45, 0x50 },
    { SCENE_GANONS_TOWER_COLLAPSE_INTERIOR, 0x00, 0x05, 0x50 },
    { SCENE_INSIDE_GANONS_CASTLE_COLLAPSE, 0x00, 0x05, 0x50 },
    { SCENE_THIEVES_HIDEOUT, 0x00, 0x00, 0x10 },
    { SCENE_GROTTOS, 0x00, 0x00, 0xD0 },
    { 0xFF, 0x00, 0x00, 0x00 },
};

static s16 sHBAScoreTier = 0;
static u16 sHBAScoreDigits[] = { 0, 0, 0, 0 };

static u16 sCUpInvisible = 0;
static u16 sCUpTimer = 0;

s16 gSpoilingItems[] = { ITEM_ODD_MUSHROOM, ITEM_EYEBALL_FROG, ITEM_EYE_DROPS };
s16 gSpoilingItemReverts[] = { ITEM_COJIRO, ITEM_PRESCRIPTION, ITEM_PRESCRIPTION };

static s16 sMagicBorderR = 255;
static s16 sMagicBorderG = 255;
static s16 sMagicBorderB = 255;

static s16 sExtraItemBases[] = {
    ITEM_DEKU_STICK, // ITEM_DEKU_STICKS_5
    ITEM_DEKU_STICK, // ITEM_DEKU_STICKS_10
    ITEM_DEKU_NUT,   // ITEM_DEKU_NUTS_5
    ITEM_DEKU_NUT,   // ITEM_DEKU_NUTS_10
    ITEM_BOMB,       // ITEM_BOMBS_5
    ITEM_BOMB,       // ITEM_BOMBS_10
    ITEM_BOMB,       // ITEM_BOMBS_20
    ITEM_BOMB,       // ITEM_BOMBS_30
    ITEM_BOW,        // ITEM_ARROWS_5
    ITEM_BOW,        // ITEM_ARROWS_10
    ITEM_BOW,        // ITEM_ARROWS_30
    ITEM_DEKU_SEEDS, // ITEM_DEKU_SEEDS_30
    ITEM_BOMBCHU,    // ITEM_BOMBCHUS_5
    ITEM_BOMBCHU,    // ITEM_BOMBCHUS_20
    ITEM_DEKU_STICK, // ITEM_DEKU_STICK_UPGRADE_20
    ITEM_DEKU_STICK, // ITEM_DEKU_STICK_UPGRADE_30
    ITEM_DEKU_NUT,   // ITEM_DEKU_NUT_UPGRADE_30
    ITEM_DEKU_NUT,   // ITEM_DEKU_NUT_UPGRADE_40
};

static s16 sEnvHazard = PLAYER_ENV_HAZARD_NONE;
static s16 sEnvHazardActive = false;

static Gfx sSetupDL_80125A60[] = {
    gsDPPipeSync(),
    gsSPClearGeometryMode(G_ZBUFFER | G_SHADE | G_CULL_BOTH | G_FOG | G_LIGHTING | G_TEXTURE_GEN |
                          G_TEXTURE_GEN_LINEAR | G_SHADING_SMOOTH | G_LOD),
    gsDPSetOtherMode(G_AD_DISABLE | G_CD_MAGICSQ | G_CK_NONE | G_TC_FILT | G_TF_BILERP | G_TT_NONE | G_TL_TILE |
                         G_TD_CLAMP | G_TP_NONE | G_CYC_1CYCLE | G_PM_1PRIMITIVE,
                     G_AC_NONE | G_ZS_PIXEL | G_RM_CLD_SURF | G_RM_CLD_SURF2),
    gsDPSetCombineMode(G_CC_PRIMITIVE, G_CC_PRIMITIVE),
    gsSPEndDisplayList(),
};

// original name: "alpha_change"
void Interface_ChangeHudVisibilityMode(u16 hudVisibilityMode) {
    if (hudVisibilityMode != gSaveContext.hudVisibilityMode) {
        osSyncPrintf("ＡＬＰＨＡーＴＹＰＥ＝%d  LAST_TIME_TYPE=%d\n", hudVisibilityMode,
                     gSaveContext.prevHudVisibilityMode);
        gSaveContext.hudVisibilityMode = gSaveContext.nextHudVisibilityMode = hudVisibilityMode;
        gSaveContext.hudVisibilityModeTimer = 1;
    }
}

/**
 * Raise button alphas on the HUD to the requested value
 * Apply a set value of 70 to disabled buttons
 */
void Interface_RaiseButtonAlphas(PlayState* play, s16 risingAlpha) {
    InterfaceContext* interfaceCtx = &play->interfaceCtx;

    if (gSaveContext.buttonStatus[0] == BTN_DISABLED) {
        if (interfaceCtx->bAlpha != 70) {
            interfaceCtx->bAlpha = 70;
        }
    } else {
        if (interfaceCtx->bAlpha != 255) {
            interfaceCtx->bAlpha = risingAlpha;
        }
    }

    if (gSaveContext.buttonStatus[1] == BTN_DISABLED) {
        if (interfaceCtx->cLeftAlpha != 70) {
            interfaceCtx->cLeftAlpha = 70;
        }
    } else {
        if (interfaceCtx->cLeftAlpha != 255) {
            interfaceCtx->cLeftAlpha = risingAlpha;
        }
    }

    if (gSaveContext.buttonStatus[2] == BTN_DISABLED) {
        if (interfaceCtx->cDownAlpha != 70) {
            interfaceCtx->cDownAlpha = 70;
        }
    } else {
        if (interfaceCtx->cDownAlpha != 255) {
            interfaceCtx->cDownAlpha = risingAlpha;
        }
    }

    if (gSaveContext.buttonStatus[3] == BTN_DISABLED) {
        if (interfaceCtx->cRightAlpha != 70) {
            interfaceCtx->cRightAlpha = 70;
        }
    } else {
        if (interfaceCtx->cRightAlpha != 255) {
            interfaceCtx->cRightAlpha = risingAlpha;
        }
    }

    if (gSaveContext.buttonStatus[4] == BTN_DISABLED) {
        if (interfaceCtx->aAlpha != 70) {
            interfaceCtx->aAlpha = 70;
        }
    } else {
        if (interfaceCtx->aAlpha != 255) {
            interfaceCtx->aAlpha = risingAlpha;
        }
    }
}

/**
 * Lower button alphas on the HUD to the requested value
 * if forceRisingButtonAlphas is set, then instead raise button alphas
 */
void Interface_DimButtonAlphas(PlayState* play, s16 dimmingAlpha, s16 risingAlpha) {
    InterfaceContext* interfaceCtx = &play->interfaceCtx;

    if (gSaveContext.forceRisingButtonAlphas) {
        Interface_RaiseButtonAlphas(play, risingAlpha);
        return;
    }

    if ((interfaceCtx->bAlpha != 0) && (interfaceCtx->bAlpha > dimmingAlpha)) {
        interfaceCtx->bAlpha = dimmingAlpha;
    }

    if ((interfaceCtx->aAlpha != 0) && (interfaceCtx->aAlpha > dimmingAlpha)) {
        interfaceCtx->aAlpha = dimmingAlpha;
    }

    if ((interfaceCtx->cLeftAlpha != 0) && (interfaceCtx->cLeftAlpha > dimmingAlpha)) {
        interfaceCtx->cLeftAlpha = dimmingAlpha;
    }

    if ((interfaceCtx->cDownAlpha != 0) && (interfaceCtx->cDownAlpha > dimmingAlpha)) {
        interfaceCtx->cDownAlpha = dimmingAlpha;
    }

    if ((interfaceCtx->cRightAlpha != 0) && (interfaceCtx->cRightAlpha > dimmingAlpha)) {
        interfaceCtx->cRightAlpha = dimmingAlpha;
    }
}

void Interface_UpdateHudAlphas(PlayState* play, s16 dimmingAlpha) {
    InterfaceContext* interfaceCtx = &play->interfaceCtx;
    s16 risingAlpha = 255 - dimmingAlpha;

    switch (gSaveContext.nextHudVisibilityMode) {
        case HUD_VISIBILITY_NOTHING:
        case HUD_VISIBILITY_NOTHING_ALT:
        case HUD_VISIBILITY_B:
            osSyncPrintf("a_alpha=%d, c_alpha=%d   →   ", interfaceCtx->aAlpha, interfaceCtx->cLeftAlpha);

            if (gSaveContext.nextHudVisibilityMode == HUD_VISIBILITY_B) {
                if (interfaceCtx->bAlpha != 255) {
                    interfaceCtx->bAlpha = risingAlpha;
                }
            } else {
                if ((interfaceCtx->bAlpha != 0) && (interfaceCtx->bAlpha > dimmingAlpha)) {
                    interfaceCtx->bAlpha = dimmingAlpha;
                }
            }

            if ((interfaceCtx->aAlpha != 0) && (interfaceCtx->aAlpha > dimmingAlpha)) {
                interfaceCtx->aAlpha = dimmingAlpha;
            }

            if ((interfaceCtx->cLeftAlpha != 0) && (interfaceCtx->cLeftAlpha > dimmingAlpha)) {
                interfaceCtx->cLeftAlpha = dimmingAlpha;
            }

            if ((interfaceCtx->cDownAlpha != 0) && (interfaceCtx->cDownAlpha > dimmingAlpha)) {
                interfaceCtx->cDownAlpha = dimmingAlpha;
            }

            if ((interfaceCtx->cRightAlpha != 0) && (interfaceCtx->cRightAlpha > dimmingAlpha)) {
                interfaceCtx->cRightAlpha = dimmingAlpha;
            }

            if ((interfaceCtx->healthAlpha != 0) && (interfaceCtx->healthAlpha > dimmingAlpha)) {
                interfaceCtx->healthAlpha = dimmingAlpha;
            }

            if ((interfaceCtx->magicAlpha != 0) && (interfaceCtx->magicAlpha > dimmingAlpha)) {
                interfaceCtx->magicAlpha = dimmingAlpha;
            }

            if ((interfaceCtx->minimapAlpha != 0) && (interfaceCtx->minimapAlpha > dimmingAlpha)) {
                interfaceCtx->minimapAlpha = dimmingAlpha;
            }

            osSyncPrintf("a_alpha=%d, c_alpha=%d\n", interfaceCtx->aAlpha, interfaceCtx->cLeftAlpha);

            break;

        case HUD_VISIBILITY_HEARTS_FORCE:
            // aAlpha is immediately overwritten in Interface_DimButtonAlphas
            if ((interfaceCtx->aAlpha != 0) && (interfaceCtx->aAlpha > dimmingAlpha)) {
                interfaceCtx->aAlpha = dimmingAlpha;
            }

            Interface_DimButtonAlphas(play, dimmingAlpha, risingAlpha);

            if ((interfaceCtx->magicAlpha != 0) && (interfaceCtx->magicAlpha > dimmingAlpha)) {
                interfaceCtx->magicAlpha = dimmingAlpha;
            }

            if ((interfaceCtx->minimapAlpha != 0) && (interfaceCtx->minimapAlpha > dimmingAlpha)) {
                interfaceCtx->minimapAlpha = dimmingAlpha;
            }

            if (interfaceCtx->healthAlpha != 255) {
                interfaceCtx->healthAlpha = risingAlpha;
            }

            break;

        case HUD_VISIBILITY_A:
            if ((interfaceCtx->bAlpha != 0) && (interfaceCtx->bAlpha > dimmingAlpha)) {
                interfaceCtx->bAlpha = dimmingAlpha;
            }

            // aAlpha is immediately overwritten below
            if ((interfaceCtx->aAlpha != 0) && (interfaceCtx->aAlpha > dimmingAlpha)) {
                interfaceCtx->aAlpha = dimmingAlpha;
            }

            if ((interfaceCtx->cLeftAlpha != 0) && (interfaceCtx->cLeftAlpha > dimmingAlpha)) {
                interfaceCtx->cLeftAlpha = dimmingAlpha;
            }

            if ((interfaceCtx->cDownAlpha != 0) && (interfaceCtx->cDownAlpha > dimmingAlpha)) {
                interfaceCtx->cDownAlpha = dimmingAlpha;
            }

            if ((interfaceCtx->cRightAlpha != 0) && (interfaceCtx->cRightAlpha > dimmingAlpha)) {
                interfaceCtx->cRightAlpha = dimmingAlpha;
            }

            if ((interfaceCtx->healthAlpha != 0) && (interfaceCtx->healthAlpha > dimmingAlpha)) {
                interfaceCtx->healthAlpha = dimmingAlpha;
            }

            if ((interfaceCtx->magicAlpha != 0) && (interfaceCtx->magicAlpha > dimmingAlpha)) {
                interfaceCtx->magicAlpha = dimmingAlpha;
            }

            if ((interfaceCtx->minimapAlpha != 0) && (interfaceCtx->minimapAlpha > dimmingAlpha)) {
                interfaceCtx->minimapAlpha = dimmingAlpha;
            }

            if (interfaceCtx->aAlpha != 255) {
                interfaceCtx->aAlpha = risingAlpha;
            }

            break;

        case HUD_VISIBILITY_A_HEARTS_MAGIC_FORCE:
            Interface_DimButtonAlphas(play, dimmingAlpha, risingAlpha);

            if ((interfaceCtx->minimapAlpha != 0) && (interfaceCtx->minimapAlpha > dimmingAlpha)) {
                interfaceCtx->minimapAlpha = dimmingAlpha;
            }

            // aAlpha overwrites the value set in Interface_DimButtonAlphas
            if (interfaceCtx->aAlpha != 255) {
                interfaceCtx->aAlpha = risingAlpha;
            }

            if (interfaceCtx->healthAlpha != 255) {
                interfaceCtx->healthAlpha = risingAlpha;
            }

            if (interfaceCtx->magicAlpha != 255) {
                interfaceCtx->magicAlpha = risingAlpha;
            }

            break;

        case HUD_VISIBILITY_A_HEARTS_MAGIC_MINIMAP_FORCE:
            Interface_DimButtonAlphas(play, dimmingAlpha, risingAlpha);

            // aAlpha overwrites the value set in Interface_DimButtonAlphas
            if (interfaceCtx->aAlpha != 255) {
                interfaceCtx->aAlpha = risingAlpha;
            }

            if (interfaceCtx->healthAlpha != 255) {
                interfaceCtx->healthAlpha = risingAlpha;
            }

            if (interfaceCtx->magicAlpha != 255) {
                interfaceCtx->magicAlpha = risingAlpha;
            }

            switch (play->sceneId) {
                case SCENE_HYRULE_FIELD:
                case SCENE_KAKARIKO_VILLAGE:
                case SCENE_GRAVEYARD:
                case SCENE_ZORAS_RIVER:
                case SCENE_KOKIRI_FOREST:
                case SCENE_SACRED_FOREST_MEADOW:
                case SCENE_LAKE_HYLIA:
                case SCENE_ZORAS_DOMAIN:
                case SCENE_ZORAS_FOUNTAIN:
                case SCENE_GERUDO_VALLEY:
                case SCENE_LOST_WOODS:
                case SCENE_DESERT_COLOSSUS:
                case SCENE_GERUDOS_FORTRESS:
                case SCENE_HAUNTED_WASTELAND:
                case SCENE_HYRULE_CASTLE:
                case SCENE_DEATH_MOUNTAIN_TRAIL:
                case SCENE_DEATH_MOUNTAIN_CRATER:
                case SCENE_GORON_CITY:
                case SCENE_LON_LON_RANCH:
                case SCENE_OUTSIDE_GANONS_CASTLE:
                    if (interfaceCtx->minimapAlpha < 170) {
                        interfaceCtx->minimapAlpha = risingAlpha;
                    } else {
                        interfaceCtx->minimapAlpha = 170;
                    }
                    break;

                default:
                    if (interfaceCtx->minimapAlpha != 255) {
                        interfaceCtx->minimapAlpha = risingAlpha;
                    }
                    break;
            }
            break;

        case HUD_VISIBILITY_ALL_NO_MINIMAP_BY_BTN_STATUS:
            if ((interfaceCtx->minimapAlpha != 0) && (interfaceCtx->minimapAlpha > dimmingAlpha)) {
                interfaceCtx->minimapAlpha = dimmingAlpha;
            }

            Interface_RaiseButtonAlphas(play, risingAlpha);

            if (interfaceCtx->healthAlpha != 255) {
                interfaceCtx->healthAlpha = risingAlpha;
            }

            if (interfaceCtx->magicAlpha != 255) {
                interfaceCtx->magicAlpha = risingAlpha;
            }

            break;

        case HUD_VISIBILITY_HEARTS_MAGIC:
            if ((interfaceCtx->bAlpha != 0) && (interfaceCtx->bAlpha > dimmingAlpha)) {
                interfaceCtx->bAlpha = dimmingAlpha;
            }

            if ((interfaceCtx->aAlpha != 0) && (interfaceCtx->aAlpha > dimmingAlpha)) {
                interfaceCtx->aAlpha = dimmingAlpha;
            }

            if ((interfaceCtx->cLeftAlpha != 0) && (interfaceCtx->cLeftAlpha > dimmingAlpha)) {
                interfaceCtx->cLeftAlpha = dimmingAlpha;
            }

            if ((interfaceCtx->cDownAlpha != 0) && (interfaceCtx->cDownAlpha > dimmingAlpha)) {
                interfaceCtx->cDownAlpha = dimmingAlpha;
            }

            if ((interfaceCtx->cRightAlpha != 0) && (interfaceCtx->cRightAlpha > dimmingAlpha)) {
                interfaceCtx->cRightAlpha = dimmingAlpha;
            }

            if ((interfaceCtx->minimapAlpha != 0) && (interfaceCtx->minimapAlpha > dimmingAlpha)) {
                interfaceCtx->minimapAlpha = dimmingAlpha;
            }

            if (interfaceCtx->healthAlpha != 255) {
                interfaceCtx->healthAlpha = risingAlpha;
            }

            if (interfaceCtx->magicAlpha != 255) {
                interfaceCtx->magicAlpha = risingAlpha;
            }

            break;

        case HUD_VISIBILITY_B_ALT:
            if ((interfaceCtx->aAlpha != 0) && (interfaceCtx->aAlpha > dimmingAlpha)) {
                interfaceCtx->aAlpha = dimmingAlpha;
            }

            if ((interfaceCtx->cLeftAlpha != 0) && (interfaceCtx->cLeftAlpha > dimmingAlpha)) {
                interfaceCtx->cLeftAlpha = dimmingAlpha;
            }

            if ((interfaceCtx->cDownAlpha != 0) && (interfaceCtx->cDownAlpha > dimmingAlpha)) {
                interfaceCtx->cDownAlpha = dimmingAlpha;
            }

            if ((interfaceCtx->cRightAlpha != 0) && (interfaceCtx->cRightAlpha > dimmingAlpha)) {
                interfaceCtx->cRightAlpha = dimmingAlpha;
            }

            if ((interfaceCtx->healthAlpha != 0) && (interfaceCtx->healthAlpha > dimmingAlpha)) {
                interfaceCtx->healthAlpha = dimmingAlpha;
            }

            if ((interfaceCtx->magicAlpha != 0) && (interfaceCtx->magicAlpha > dimmingAlpha)) {
                interfaceCtx->magicAlpha = dimmingAlpha;
            }

            if ((interfaceCtx->minimapAlpha != 0) && (interfaceCtx->minimapAlpha > dimmingAlpha)) {
                interfaceCtx->minimapAlpha = dimmingAlpha;
            }

            if (interfaceCtx->bAlpha != 255) {
                interfaceCtx->bAlpha = risingAlpha;
            }

            break;

        case HUD_VISIBILITY_HEARTS:
            if ((interfaceCtx->bAlpha != 0) && (interfaceCtx->bAlpha > dimmingAlpha)) {
                interfaceCtx->bAlpha = dimmingAlpha;
            }

            if ((interfaceCtx->aAlpha != 0) && (interfaceCtx->aAlpha > dimmingAlpha)) {
                interfaceCtx->aAlpha = dimmingAlpha;
            }

            if ((interfaceCtx->cLeftAlpha != 0) && (interfaceCtx->cLeftAlpha > dimmingAlpha)) {
                interfaceCtx->cLeftAlpha = dimmingAlpha;
            }

            if ((interfaceCtx->cDownAlpha != 0) && (interfaceCtx->cDownAlpha > dimmingAlpha)) {
                interfaceCtx->cDownAlpha = dimmingAlpha;
            }

            if ((interfaceCtx->cRightAlpha != 0) && (interfaceCtx->cRightAlpha > dimmingAlpha)) {
                interfaceCtx->cRightAlpha = dimmingAlpha;
            }

            if ((interfaceCtx->minimapAlpha != 0) && (interfaceCtx->minimapAlpha > dimmingAlpha)) {
                interfaceCtx->minimapAlpha = dimmingAlpha;
            }

            if ((interfaceCtx->magicAlpha != 0) && (interfaceCtx->magicAlpha > dimmingAlpha)) {
                interfaceCtx->magicAlpha = dimmingAlpha;
            }

            if (interfaceCtx->healthAlpha != 255) {
                interfaceCtx->healthAlpha = risingAlpha;
            }

            break;

        case HUD_VISIBILITY_A_B_MINIMAP:
            if (interfaceCtx->aAlpha != 255) {
                interfaceCtx->aAlpha = risingAlpha;
            }

            if (interfaceCtx->bAlpha != 255) {
                interfaceCtx->bAlpha = risingAlpha;
            }

            if (interfaceCtx->minimapAlpha != 255) {
                interfaceCtx->minimapAlpha = risingAlpha;
            }

            if ((interfaceCtx->cLeftAlpha != 0) && (interfaceCtx->cLeftAlpha > dimmingAlpha)) {
                interfaceCtx->cLeftAlpha = dimmingAlpha;
            }

            if ((interfaceCtx->cDownAlpha != 0) && (interfaceCtx->cDownAlpha > dimmingAlpha)) {
                interfaceCtx->cDownAlpha = dimmingAlpha;
            }

            if ((interfaceCtx->cRightAlpha != 0) && (interfaceCtx->cRightAlpha > dimmingAlpha)) {
                interfaceCtx->cRightAlpha = dimmingAlpha;
            }

            if ((interfaceCtx->magicAlpha != 0) && (interfaceCtx->magicAlpha > dimmingAlpha)) {
                interfaceCtx->magicAlpha = dimmingAlpha;
            }

            if ((interfaceCtx->healthAlpha != 0) && (interfaceCtx->healthAlpha > dimmingAlpha)) {
                interfaceCtx->healthAlpha = dimmingAlpha;
            }

            break;

        case HUD_VISIBILITY_HEARTS_MAGIC_FORCE:
            Interface_DimButtonAlphas(play, dimmingAlpha, risingAlpha);

            if ((interfaceCtx->minimapAlpha != 0) && (interfaceCtx->minimapAlpha > dimmingAlpha)) {
                interfaceCtx->minimapAlpha = dimmingAlpha;
            }

            // aAlpha overwrites the value set in Interface_DimButtonAlphas
            if ((interfaceCtx->aAlpha != 0) && (interfaceCtx->aAlpha > dimmingAlpha)) {
                interfaceCtx->aAlpha = dimmingAlpha;
            }

            if (interfaceCtx->healthAlpha != 255) {
                interfaceCtx->healthAlpha = risingAlpha;
            }

            if (interfaceCtx->magicAlpha != 255) {
                interfaceCtx->magicAlpha = risingAlpha;
            }

            break;
    }

    if ((play->roomCtx.curRoom.behaviorType1 == ROOM_BEHAVIOR_TYPE1_1) && (interfaceCtx->minimapAlpha >= 255)) {
        interfaceCtx->minimapAlpha = 255;
    }
}

void func_80083108(PlayState* play) {
    MessageContext* msgCtx = &play->msgCtx;
    Player* player = GET_PLAYER(play);
    InterfaceContext* interfaceCtx = &play->interfaceCtx;
    s16 i;
    s16 sp28 = false;

    if ((gSaveContext.cutsceneIndex < 0xFFF0) ||
        ((play->sceneId == SCENE_LON_LON_RANCH) && (gSaveContext.cutsceneIndex == 0xFFF0))) {
        gSaveContext.forceRisingButtonAlphas = false;

        if ((player->stateFlags1 & PLAYER_STATE1_23) || (play->shootingGalleryStatus > 1) ||
            ((play->sceneId == SCENE_BOMBCHU_BOWLING_ALLEY) && Flags_GetSwitch(play, 0x38))) {
            if (gSaveContext.equips.buttonItems[0] != ITEM_NONE) {
                gSaveContext.forceRisingButtonAlphas = true;

                if (gSaveContext.buttonStatus[0] == BTN_DISABLED) {
                    gSaveContext.buttonStatus[0] = gSaveContext.buttonStatus[1] = gSaveContext.buttonStatus[2] =
                        gSaveContext.buttonStatus[3] = BTN_ENABLED;
                }

                if ((gSaveContext.equips.buttonItems[0] != ITEM_SLINGSHOT) &&
                    (gSaveContext.equips.buttonItems[0] != ITEM_BOW) &&
                    (gSaveContext.equips.buttonItems[0] != ITEM_BOMBCHU) &&
                    (gSaveContext.equips.buttonItems[0] != ITEM_NONE)) {
                    gSaveContext.buttonStatus[0] = gSaveContext.equips.buttonItems[0];

                    if ((play->sceneId == SCENE_BOMBCHU_BOWLING_ALLEY) && Flags_GetSwitch(play, 0x38)) {
                        gSaveContext.equips.buttonItems[0] = ITEM_BOMBCHU;
                        Interface_LoadItemIcon1(play, 0);
                    } else {
                        gSaveContext.equips.buttonItems[0] = ITEM_BOW;
                        if (play->shootingGalleryStatus > 1) {
                            if (LINK_AGE_IN_YEARS == YEARS_CHILD) {
                                gSaveContext.equips.buttonItems[0] = ITEM_SLINGSHOT;
                            }

                            Interface_LoadItemIcon1(play, 0);
                        } else {
                            if (gSaveContext.inventory.items[SLOT_BOW] == ITEM_NONE) {
                                gSaveContext.equips.buttonItems[0] = ITEM_NONE;
                            } else {
                                Interface_LoadItemIcon1(play, 0);
                            }
                        }
                    }

                    gSaveContext.buttonStatus[1] = gSaveContext.buttonStatus[2] = gSaveContext.buttonStatus[3] =
                        BTN_DISABLED;
                    Interface_ChangeHudVisibilityMode(HUD_VISIBILITY_A_HEARTS_MAGIC_MINIMAP_FORCE);
                }

                if (play->transitionMode != TRANS_MODE_OFF) {
                    Interface_ChangeHudVisibilityMode(HUD_VISIBILITY_NOTHING);
                } else if (gSaveContext.minigameState == 1) {
                    Interface_ChangeHudVisibilityMode(HUD_VISIBILITY_B);
                } else if (play->shootingGalleryStatus > 1) {
                    Interface_ChangeHudVisibilityMode(HUD_VISIBILITY_B);
                } else if ((play->sceneId == SCENE_BOMBCHU_BOWLING_ALLEY) && Flags_GetSwitch(play, 0x38)) {
                    Interface_ChangeHudVisibilityMode(HUD_VISIBILITY_B);
                } else if (player->stateFlags1 & PLAYER_STATE1_23) {
                    Interface_ChangeHudVisibilityMode(HUD_VISIBILITY_A_B_MINIMAP);
                }
            } else {
                if (player->stateFlags1 & PLAYER_STATE1_23) {
                    Interface_ChangeHudVisibilityMode(HUD_VISIBILITY_A_B_MINIMAP);
                }
            }
        } else if (play->sceneId == SCENE_CHAMBER_OF_THE_SAGES) {
            Interface_ChangeHudVisibilityMode(HUD_VISIBILITY_NOTHING);
        } else if (play->sceneId == SCENE_FISHING_POND) {
            // should likely be set to true
            gSaveContext.forceRisingButtonAlphas = 2;
            if (play->interfaceCtx.unk_260 != 0) {
                if (gSaveContext.equips.buttonItems[0] != ITEM_FISHING_POLE) {
                    gSaveContext.buttonStatus[0] = gSaveContext.equips.buttonItems[0];
                    gSaveContext.equips.buttonItems[0] = ITEM_FISHING_POLE;
                    gSaveContext.hudVisibilityMode = HUD_VISIBILITY_NO_CHANGE;
                    Interface_LoadItemIcon1(play, 0);
                    Interface_ChangeHudVisibilityMode(HUD_VISIBILITY_A_B_MINIMAP);
                }

                if (gSaveContext.hudVisibilityMode != HUD_VISIBILITY_A_B_MINIMAP) {
                    Interface_ChangeHudVisibilityMode(HUD_VISIBILITY_A_B_MINIMAP);
                }
            } else if (gSaveContext.equips.buttonItems[0] == ITEM_FISHING_POLE) {
                gSaveContext.equips.buttonItems[0] = gSaveContext.buttonStatus[0];
                gSaveContext.hudVisibilityMode = HUD_VISIBILITY_NO_CHANGE;

                if (gSaveContext.equips.buttonItems[0] != ITEM_NONE) {
                    Interface_LoadItemIcon1(play, 0);
                }

                gSaveContext.buttonStatus[0] = gSaveContext.buttonStatus[1] = gSaveContext.buttonStatus[2] =
                    gSaveContext.buttonStatus[3] = BTN_DISABLED;
                Interface_ChangeHudVisibilityMode(HUD_VISIBILITY_ALL);
            } else {
                if (gSaveContext.buttonStatus[0] == BTN_ENABLED) {
                    gSaveContext.hudVisibilityMode = HUD_VISIBILITY_NO_CHANGE;
                }

                gSaveContext.buttonStatus[0] = gSaveContext.buttonStatus[1] = gSaveContext.buttonStatus[2] =
                    gSaveContext.buttonStatus[3] = BTN_DISABLED;
                Interface_ChangeHudVisibilityMode(HUD_VISIBILITY_ALL);
            }
        } else if (msgCtx->msgMode == MSGMODE_NONE) {
            if ((Player_GetEnvironmentalHazard(play) >= PLAYER_ENV_HAZARD_UNDERWATER_FLOOR) &&
                (Player_GetEnvironmentalHazard(play) <= PLAYER_ENV_HAZARD_UNDERWATER_FREE)) {
                if (gSaveContext.buttonStatus[0] != BTN_DISABLED) {
                    sp28 = true;
                }

                gSaveContext.buttonStatus[0] = BTN_DISABLED;

                for (i = 1; i < 4; i++) {
                    if (Player_GetEnvironmentalHazard(play) == PLAYER_ENV_HAZARD_UNDERWATER_FLOOR) {
                        if ((gSaveContext.equips.buttonItems[i] != ITEM_HOOKSHOT) &&
                            (gSaveContext.equips.buttonItems[i] != ITEM_LONGSHOT)) {
                            if (gSaveContext.buttonStatus[i] == BTN_ENABLED) {
                                sp28 = true;
                            }

                            gSaveContext.buttonStatus[i] = BTN_DISABLED;
                        } else {
                            if (gSaveContext.buttonStatus[i] == BTN_DISABLED) {
                                sp28 = true;
                            }

                            gSaveContext.buttonStatus[i] = BTN_ENABLED;
                        }
                    } else {
                        if (gSaveContext.buttonStatus[i] == BTN_ENABLED) {
                            sp28 = true;
                        }

                        gSaveContext.buttonStatus[i] = BTN_DISABLED;
                    }
                }

                if (sp28) {
                    gSaveContext.hudVisibilityMode = HUD_VISIBILITY_NO_CHANGE;
                }

                Interface_ChangeHudVisibilityMode(HUD_VISIBILITY_ALL);
            } else if ((player->stateFlags1 & PLAYER_STATE1_21) || (player->stateFlags2 & PLAYER_STATE2_CRAWLING)) {
                if (gSaveContext.buttonStatus[0] != BTN_DISABLED) {
                    gSaveContext.buttonStatus[0] = BTN_DISABLED;
                    gSaveContext.buttonStatus[1] = BTN_DISABLED;
                    gSaveContext.buttonStatus[2] = BTN_DISABLED;
                    gSaveContext.buttonStatus[3] = BTN_DISABLED;
                    gSaveContext.hudVisibilityMode = HUD_VISIBILITY_NO_CHANGE;
                    Interface_ChangeHudVisibilityMode(HUD_VISIBILITY_ALL);
                }
            } else if (GET_EVENTINF_HORSES_STATE() == EVENTINF_HORSES_STATE_1) {
                if (player->stateFlags1 & PLAYER_STATE1_23) {
                    if ((gSaveContext.equips.buttonItems[0] != ITEM_NONE) &&
                        (gSaveContext.equips.buttonItems[0] != ITEM_BOW)) {
                        if (gSaveContext.inventory.items[SLOT_BOW] == ITEM_NONE) {
                            gSaveContext.equips.buttonItems[0] = ITEM_NONE;
                        } else {
                            gSaveContext.equips.buttonItems[0] = ITEM_BOW;
                            sp28 = true;
                        }
                    }
                } else {
                    if ((gSaveContext.equips.buttonItems[0] == ITEM_NONE) ||
                        (gSaveContext.equips.buttonItems[0] == ITEM_BOW)) {

                        if ((gSaveContext.equips.buttonItems[0] != ITEM_SWORD_KOKIRI) &&
                            (gSaveContext.equips.buttonItems[0] != ITEM_SWORD_MASTER) &&
                            (gSaveContext.equips.buttonItems[0] != ITEM_SWORD_BIGGORON) &&
                            (gSaveContext.equips.buttonItems[0] != ITEM_GIANTS_KNIFE)) {
                            gSaveContext.equips.buttonItems[0] = gSaveContext.buttonStatus[0];
                        } else {
                            gSaveContext.buttonStatus[0] = gSaveContext.equips.buttonItems[0];
                        }
                    }
                    sp28 = true;
                }

                if (sp28) {
                    Interface_LoadItemIcon1(play, 0);
                    sp28 = false;
                }

                for (i = 1; i < 4; i++) {
                    if ((gSaveContext.equips.buttonItems[i] != ITEM_OCARINA_FAIRY) &&
                        (gSaveContext.equips.buttonItems[i] != ITEM_OCARINA_OF_TIME)) {
                        if (gSaveContext.buttonStatus[i] == BTN_ENABLED) {
                            sp28 = true;
                        }

                        gSaveContext.buttonStatus[i] = BTN_DISABLED;
                    } else {
                        if (gSaveContext.buttonStatus[i] == BTN_DISABLED) {
                            sp28 = true;
                        }

                        gSaveContext.buttonStatus[i] = BTN_ENABLED;
                    }
                }

                if (sp28) {
                    gSaveContext.hudVisibilityMode = HUD_VISIBILITY_NO_CHANGE;
                }

                Interface_ChangeHudVisibilityMode(HUD_VISIBILITY_ALL);
            } else {
                if (interfaceCtx->restrictions.bButton == 0) {
                    if ((gSaveContext.equips.buttonItems[0] == ITEM_SLINGSHOT) ||
                        (gSaveContext.equips.buttonItems[0] == ITEM_BOW) ||
                        (gSaveContext.equips.buttonItems[0] == ITEM_BOMBCHU) ||
                        (gSaveContext.equips.buttonItems[0] == ITEM_NONE)) {
                        if ((gSaveContext.equips.buttonItems[0] != ITEM_NONE) ||
                            (gSaveContext.infTable[INFTABLE_1DX_INDEX] == 0)) {
                            gSaveContext.equips.buttonItems[0] = gSaveContext.buttonStatus[0];
                            sp28 = true;

                            if (gSaveContext.equips.buttonItems[0] != ITEM_NONE) {
                                Interface_LoadItemIcon1(play, 0);
                            }
                        }
                    } else if ((gSaveContext.buttonStatus[0] & 0xFF) == BTN_DISABLED) {
                        sp28 = true;

                        if (((gSaveContext.buttonStatus[0] & 0xFF) == BTN_DISABLED) ||
                            ((gSaveContext.buttonStatus[0] & 0xFF) == BTN_ENABLED)) {
                            gSaveContext.buttonStatus[0] = BTN_ENABLED;
                        } else {
                            gSaveContext.equips.buttonItems[0] = gSaveContext.buttonStatus[0] & 0xFF;
                        }
                    }
                } else if (interfaceCtx->restrictions.bButton == 1) {
                    if ((gSaveContext.equips.buttonItems[0] == ITEM_SLINGSHOT) ||
                        (gSaveContext.equips.buttonItems[0] == ITEM_BOW) ||
                        (gSaveContext.equips.buttonItems[0] == ITEM_BOMBCHU) ||
                        (gSaveContext.equips.buttonItems[0] == ITEM_NONE)) {
                        if ((gSaveContext.equips.buttonItems[0] != ITEM_NONE) ||
                            (gSaveContext.infTable[INFTABLE_1DX_INDEX] == 0)) {
                            gSaveContext.equips.buttonItems[0] = gSaveContext.buttonStatus[0];
                            sp28 = true;

                            if (gSaveContext.equips.buttonItems[0] != ITEM_NONE) {
                                Interface_LoadItemIcon1(play, 0);
                            }
                        }
                    } else {
                        if (gSaveContext.buttonStatus[0] == BTN_ENABLED) {
                            sp28 = true;
                        }

                        gSaveContext.buttonStatus[0] = BTN_DISABLED;
                    }
                }

                if (interfaceCtx->restrictions.bottles != 0) {
                    for (i = 1; i < 4; i++) {
                        if ((gSaveContext.equips.buttonItems[i] >= ITEM_BOTTLE_EMPTY) &&
                            (gSaveContext.equips.buttonItems[i] <= ITEM_BOTTLE_POE)) {
                            if (gSaveContext.buttonStatus[i] == BTN_ENABLED) {
                                sp28 = true;
                            }

                            gSaveContext.buttonStatus[i] = BTN_DISABLED;
                        }
                    }
                } else if (interfaceCtx->restrictions.bottles == 0) {
                    for (i = 1; i < 4; i++) {
                        if ((gSaveContext.equips.buttonItems[i] >= ITEM_BOTTLE_EMPTY) &&
                            (gSaveContext.equips.buttonItems[i] <= ITEM_BOTTLE_POE)) {
                            if (gSaveContext.buttonStatus[i] == BTN_DISABLED) {
                                sp28 = true;
                            }

                            gSaveContext.buttonStatus[i] = BTN_ENABLED;
                        }
                    }
                }

                if (interfaceCtx->restrictions.tradeItems != 0) {
                    for (i = 1; i < 4; i++) {
                        if ((gSaveContext.equips.buttonItems[i] >= ITEM_WEIRD_EGG) &&
                            (gSaveContext.equips.buttonItems[i] <= ITEM_CLAIM_CHECK)) {
                            if (gSaveContext.buttonStatus[i] == BTN_ENABLED) {
                                sp28 = true;
                            }

                            gSaveContext.buttonStatus[i] = BTN_DISABLED;
                        }
                    }
                } else if (interfaceCtx->restrictions.tradeItems == 0) {
                    for (i = 1; i < 4; i++) {
                        if ((gSaveContext.equips.buttonItems[i] >= ITEM_WEIRD_EGG) &&
                            (gSaveContext.equips.buttonItems[i] <= ITEM_CLAIM_CHECK)) {
                            if (gSaveContext.buttonStatus[i] == BTN_DISABLED) {
                                sp28 = true;
                            }

                            gSaveContext.buttonStatus[i] = BTN_ENABLED;
                        }
                    }
                }

                if (interfaceCtx->restrictions.hookshot != 0) {
                    for (i = 1; i < 4; i++) {
                        if ((gSaveContext.equips.buttonItems[i] == ITEM_HOOKSHOT) ||
                            (gSaveContext.equips.buttonItems[i] == ITEM_LONGSHOT)) {
                            if (gSaveContext.buttonStatus[i] == BTN_ENABLED) {
                                sp28 = true;
                            }

                            gSaveContext.buttonStatus[i] = BTN_DISABLED;
                        }
                    }
                } else if (interfaceCtx->restrictions.hookshot == 0) {
                    for (i = 1; i < 4; i++) {
                        if ((gSaveContext.equips.buttonItems[i] == ITEM_HOOKSHOT) ||
                            (gSaveContext.equips.buttonItems[i] == ITEM_LONGSHOT)) {
                            if (gSaveContext.buttonStatus[i] == BTN_DISABLED) {
                                sp28 = true;
                            }

                            gSaveContext.buttonStatus[i] = BTN_ENABLED;
                        }
                    }
                }

                if (interfaceCtx->restrictions.ocarina != 0) {
                    for (i = 1; i < 4; i++) {
                        if ((gSaveContext.equips.buttonItems[i] == ITEM_OCARINA_FAIRY) ||
                            (gSaveContext.equips.buttonItems[i] == ITEM_OCARINA_OF_TIME)) {
                            if (gSaveContext.buttonStatus[i] == BTN_ENABLED) {
                                sp28 = true;
                            }

                            gSaveContext.buttonStatus[i] = BTN_DISABLED;
                        }
                    }
                } else if (interfaceCtx->restrictions.ocarina == 0) {
                    for (i = 1; i < 4; i++) {
                        if ((gSaveContext.equips.buttonItems[i] == ITEM_OCARINA_FAIRY) ||
                            (gSaveContext.equips.buttonItems[i] == ITEM_OCARINA_OF_TIME)) {
                            if (gSaveContext.buttonStatus[i] == BTN_DISABLED) {
                                sp28 = true;
                            }

                            gSaveContext.buttonStatus[i] = BTN_ENABLED;
                        }
                    }
                }

                if (interfaceCtx->restrictions.farores != 0) {
                    for (i = 1; i < 4; i++) {
                        if (gSaveContext.equips.buttonItems[i] == ITEM_FARORES_WIND) {
                            if (gSaveContext.buttonStatus[i] == BTN_ENABLED) {
                                sp28 = true;
                            }

                            gSaveContext.buttonStatus[i] = BTN_DISABLED;
                            osSyncPrintf("***(i=%d)***  ", i);
                        }
                    }
                } else if (interfaceCtx->restrictions.farores == 0) {
                    for (i = 1; i < 4; i++) {
                        if (gSaveContext.equips.buttonItems[i] == ITEM_FARORES_WIND) {
                            if (gSaveContext.buttonStatus[i] == BTN_DISABLED) {
                                sp28 = true;
                            }

                            gSaveContext.buttonStatus[i] = BTN_ENABLED;
                        }
                    }
                }

                if (interfaceCtx->restrictions.dinsNayrus != 0) {
                    for (i = 1; i < 4; i++) {
                        if ((gSaveContext.equips.buttonItems[i] == ITEM_DINS_FIRE) ||
                            (gSaveContext.equips.buttonItems[i] == ITEM_NAYRUS_LOVE)) {
                            if (gSaveContext.buttonStatus[i] == BTN_ENABLED) {
                                sp28 = true;
                            }

                            gSaveContext.buttonStatus[i] = BTN_DISABLED;
                        }
                    }
                } else if (interfaceCtx->restrictions.dinsNayrus == 0) {
                    for (i = 1; i < 4; i++) {
                        if ((gSaveContext.equips.buttonItems[i] == ITEM_DINS_FIRE) ||
                            (gSaveContext.equips.buttonItems[i] == ITEM_NAYRUS_LOVE)) {
                            if (gSaveContext.buttonStatus[i] == BTN_DISABLED) {
                                sp28 = true;
                            }

                            gSaveContext.buttonStatus[i] = BTN_ENABLED;
                        }
                    }
                }

                if (interfaceCtx->restrictions.all != 0) {
                    for (i = 1; i < 4; i++) {
                        if ((gSaveContext.equips.buttonItems[i] != ITEM_OCARINA_FAIRY) &&
                            (gSaveContext.equips.buttonItems[i] != ITEM_OCARINA_OF_TIME) &&
                            !((gSaveContext.equips.buttonItems[i] >= ITEM_BOTTLE_EMPTY) &&
                              (gSaveContext.equips.buttonItems[i] <= ITEM_BOTTLE_POE)) &&
                            !((gSaveContext.equips.buttonItems[i] >= ITEM_WEIRD_EGG) &&
                              (gSaveContext.equips.buttonItems[i] <= ITEM_CLAIM_CHECK))) {
                            if ((play->sceneId != SCENE_TREASURE_BOX_SHOP) ||
                                (gSaveContext.equips.buttonItems[i] != ITEM_LENS_OF_TRUTH)) {
                                if (gSaveContext.buttonStatus[i] == BTN_ENABLED) {
                                    sp28 = true;
                                }

                                gSaveContext.buttonStatus[i] = BTN_DISABLED;
                            } else {
                                if (gSaveContext.buttonStatus[i] == BTN_DISABLED) {
                                    sp28 = true;
                                }

                                gSaveContext.buttonStatus[i] = BTN_ENABLED;
                            }
                        }
                    }
                } else if (interfaceCtx->restrictions.all == 0) {
                    for (i = 1; i < 4; i++) {
                        if ((gSaveContext.equips.buttonItems[i] != ITEM_DINS_FIRE) &&
                            (gSaveContext.equips.buttonItems[i] != ITEM_HOOKSHOT) &&
                            (gSaveContext.equips.buttonItems[i] != ITEM_LONGSHOT) &&
                            (gSaveContext.equips.buttonItems[i] != ITEM_FARORES_WIND) &&
                            (gSaveContext.equips.buttonItems[i] != ITEM_NAYRUS_LOVE) &&
                            (gSaveContext.equips.buttonItems[i] != ITEM_OCARINA_FAIRY) &&
                            (gSaveContext.equips.buttonItems[i] != ITEM_OCARINA_OF_TIME) &&
                            !((gSaveContext.equips.buttonItems[i] >= ITEM_BOTTLE_EMPTY) &&
                              (gSaveContext.equips.buttonItems[i] <= ITEM_BOTTLE_POE)) &&
                            !((gSaveContext.equips.buttonItems[i] >= ITEM_WEIRD_EGG) &&
                              (gSaveContext.equips.buttonItems[i] <= ITEM_CLAIM_CHECK))) {
                            if (gSaveContext.buttonStatus[i] == BTN_DISABLED) {
                                sp28 = true;
                            }

                            gSaveContext.buttonStatus[i] = BTN_ENABLED;
                        }
                    }
                }
            }
        }
    }

    if (sp28) {
        gSaveContext.hudVisibilityMode = HUD_VISIBILITY_NO_CHANGE;
        if ((play->transitionTrigger == TRANS_TRIGGER_OFF) && (play->transitionMode == TRANS_MODE_OFF)) {
            Interface_ChangeHudVisibilityMode(HUD_VISIBILITY_ALL);
            osSyncPrintf("????????  alpha_change( 50 );  ?????\n");
        } else {
            osSyncPrintf("game_play->fade_direction || game_play->fbdemo_wipe_modem");
        }
    }
}

void Interface_SetSceneRestrictions(PlayState* play) {
    InterfaceContext* interfaceCtx = &play->interfaceCtx;
    s16 i;
    u8 sceneId;

    interfaceCtx->restrictions.hGauge = interfaceCtx->restrictions.bButton = interfaceCtx->restrictions.aButton =
        interfaceCtx->restrictions.bottles = interfaceCtx->restrictions.tradeItems =
            interfaceCtx->restrictions.hookshot = interfaceCtx->restrictions.ocarina =
                interfaceCtx->restrictions.warpSongs = interfaceCtx->restrictions.sunsSong =
                    interfaceCtx->restrictions.farores = interfaceCtx->restrictions.dinsNayrus =
                        interfaceCtx->restrictions.all = 0;

    i = 0;

    // "Data settings related to button display scene_data_ID=%d\n"
    osSyncPrintf("ボタン表示関係データ設定 scene_data_ID=%d\n", play->sceneId);

    do {
        sceneId = (u8)play->sceneId;
        if (sRestrictionFlags[i].sceneId == sceneId) {
            interfaceCtx->restrictions.hGauge = (sRestrictionFlags[i].flags1 & 0xC0) >> 6;
            interfaceCtx->restrictions.bButton = (sRestrictionFlags[i].flags1 & 0x30) >> 4;
            interfaceCtx->restrictions.aButton = (sRestrictionFlags[i].flags1 & 0x0C) >> 2;
            interfaceCtx->restrictions.bottles = (sRestrictionFlags[i].flags1 & 0x03) >> 0;
            interfaceCtx->restrictions.tradeItems = (sRestrictionFlags[i].flags2 & 0xC0) >> 6;
            interfaceCtx->restrictions.hookshot = (sRestrictionFlags[i].flags2 & 0x30) >> 4;
            interfaceCtx->restrictions.ocarina = (sRestrictionFlags[i].flags2 & 0x0C) >> 2;
            interfaceCtx->restrictions.warpSongs = (sRestrictionFlags[i].flags2 & 0x03) >> 0;
            interfaceCtx->restrictions.sunsSong = (sRestrictionFlags[i].flags3 & 0xC0) >> 6;
            interfaceCtx->restrictions.farores = (sRestrictionFlags[i].flags3 & 0x30) >> 4;
            interfaceCtx->restrictions.dinsNayrus = (sRestrictionFlags[i].flags3 & 0x0C) >> 2;
            interfaceCtx->restrictions.all = (sRestrictionFlags[i].flags3 & 0x03) >> 0;

            osSyncPrintf(VT_FGCOL(YELLOW));
            osSyncPrintf("parameter->button_status = %x,%x,%x\n", sRestrictionFlags[i].flags1,
                         sRestrictionFlags[i].flags2, sRestrictionFlags[i].flags3);
            osSyncPrintf("h_gage=%d, b_button=%d, a_button=%d, c_bottle=%d\n", interfaceCtx->restrictions.hGauge,
                         interfaceCtx->restrictions.bButton, interfaceCtx->restrictions.aButton,
                         interfaceCtx->restrictions.bottles);
            osSyncPrintf("c_warasibe=%d, c_hook=%d, c_ocarina=%d, c_warp=%d\n", interfaceCtx->restrictions.tradeItems,
                         interfaceCtx->restrictions.hookshot, interfaceCtx->restrictions.ocarina,
                         interfaceCtx->restrictions.warpSongs);
            osSyncPrintf("c_sunmoon=%d, m_wind=%d, m_magic=%d, another=%d\n", interfaceCtx->restrictions.sunsSong,
                         interfaceCtx->restrictions.farores, interfaceCtx->restrictions.dinsNayrus,
                         interfaceCtx->restrictions.all);
            osSyncPrintf(VT_RST);
            return;
        }
        i++;
    } while (sRestrictionFlags[i].sceneId != 0xFF);
}

Gfx* Gfx_TextureIA8(Gfx* displayListHead, void* texture, s16 textureWidth, s16 textureHeight, s16 rectLeft, s16 rectTop,
                    s16 rectWidth, s16 rectHeight, u16 dsdx, u16 dtdy) {
    gDPLoadTextureBlock(displayListHead++, texture, G_IM_FMT_IA, G_IM_SIZ_8b, textureWidth, textureHeight, 0,
                        G_TX_NOMIRROR | G_TX_WRAP, G_TX_NOMIRROR | G_TX_WRAP, G_TX_NOMASK, G_TX_NOMASK, G_TX_NOLOD,
                        G_TX_NOLOD);

    gSPTextureRectangle(displayListHead++, rectLeft << 2, rectTop << 2, (rectLeft + rectWidth) << 2,
                        (rectTop + rectHeight) << 2, G_TX_RENDERTILE, 0, 0, dsdx, dtdy);

    return displayListHead;
}

Gfx* Gfx_TextureI8(Gfx* displayListHead, void* texture, s16 textureWidth, s16 textureHeight, s16 rectLeft, s16 rectTop,
                   s16 rectWidth, s16 rectHeight, u16 dsdx, u16 dtdy) {
    gDPLoadTextureBlock(displayListHead++, texture, G_IM_FMT_I, G_IM_SIZ_8b, textureWidth, textureHeight, 0,
                        G_TX_NOMIRROR | G_TX_WRAP, G_TX_NOMIRROR | G_TX_WRAP, G_TX_NOMASK, G_TX_NOMASK, G_TX_NOLOD,
                        G_TX_NOLOD);

    gSPTextureRectangle(displayListHead++, rectLeft << 2, rectTop << 2, (rectLeft + rectWidth) << 2,
                        (rectTop + rectHeight) << 2, G_TX_RENDERTILE, 0, 0, dsdx, dtdy);

    return displayListHead;
}

void Inventory_SwapAgeEquipment(void) {
    s16 i;
    u16 shieldEquipValue;

    if (LINK_AGE_IN_YEARS == YEARS_CHILD) {
        for (i = 0; i < 4; i++) {
            if (i != 0) {
                gSaveContext.childEquips.buttonItems[i] = gSaveContext.equips.buttonItems[i];
            } else {
                gSaveContext.childEquips.buttonItems[i] = ITEM_SWORD_KOKIRI;
            }

            if (i != 0) {
                gSaveContext.childEquips.cButtonSlots[i - 1] = gSaveContext.equips.cButtonSlots[i - 1];
            }
        }

        gSaveContext.childEquips.equipment = gSaveContext.equips.equipment;

        if (gSaveContext.adultEquips.buttonItems[0] == ITEM_NONE) {
            gSaveContext.equips.buttonItems[0] = ITEM_SWORD_MASTER;

            if (gSaveContext.inventory.items[SLOT_DEKU_NUT] != ITEM_NONE) {
                gSaveContext.equips.buttonItems[1] = ITEM_DEKU_NUT;
                gSaveContext.equips.cButtonSlots[0] = SLOT_DEKU_NUT;
            } else {
                gSaveContext.equips.buttonItems[1] = gSaveContext.equips.cButtonSlots[0] = ITEM_NONE;
            }

            gSaveContext.equips.buttonItems[2] = ITEM_BOMB;
            gSaveContext.equips.buttonItems[3] = gSaveContext.inventory.items[SLOT_OCARINA];
            gSaveContext.equips.cButtonSlots[1] = SLOT_BOMB;
            gSaveContext.equips.cButtonSlots[2] = SLOT_OCARINA;
            gSaveContext.equips.equipment = (EQUIP_VALUE_SWORD_MASTER << (EQUIP_TYPE_SWORD * 4)) |
                                            (EQUIP_VALUE_SHIELD_HYLIAN << (EQUIP_TYPE_SHIELD * 4)) |
                                            (EQUIP_VALUE_TUNIC_KOKIRI << (EQUIP_TYPE_TUNIC * 4)) |
                                            (EQUIP_VALUE_BOOTS_KOKIRI << (EQUIP_TYPE_BOOTS * 4));
        } else {
            for (i = 0; i < 4; i++) {
                gSaveContext.equips.buttonItems[i] = gSaveContext.adultEquips.buttonItems[i];

                if (i != 0) {
                    gSaveContext.equips.cButtonSlots[i - 1] = gSaveContext.adultEquips.cButtonSlots[i - 1];
                }

                if (((gSaveContext.equips.buttonItems[i] >= ITEM_BOTTLE_EMPTY) &&
                     (gSaveContext.equips.buttonItems[i] <= ITEM_BOTTLE_POE)) ||
                    ((gSaveContext.equips.buttonItems[i] >= ITEM_WEIRD_EGG) &&
                     (gSaveContext.equips.buttonItems[i] <= ITEM_CLAIM_CHECK))) {
                    osSyncPrintf("Register_Item_Pt(%d)=%d\n", i, gSaveContext.equips.cButtonSlots[i - 1]);
                    gSaveContext.equips.buttonItems[i] =
                        gSaveContext.inventory.items[gSaveContext.equips.cButtonSlots[i - 1]];
                }
            }

            gSaveContext.equips.equipment = gSaveContext.adultEquips.equipment;
        }
    } else {
        for (i = 0; i < 4; i++) {
            gSaveContext.adultEquips.buttonItems[i] = gSaveContext.equips.buttonItems[i];

            if (i != 0) {
                gSaveContext.adultEquips.cButtonSlots[i - 1] = gSaveContext.equips.cButtonSlots[i - 1];
            }
        }

        gSaveContext.adultEquips.equipment = gSaveContext.equips.equipment;

        if (gSaveContext.childEquips.buttonItems[0] != ITEM_NONE) {
            for (i = 0; i < 4; i++) {
                gSaveContext.equips.buttonItems[i] = gSaveContext.childEquips.buttonItems[i];

                if (i != 0) {
                    gSaveContext.equips.cButtonSlots[i - 1] = gSaveContext.childEquips.cButtonSlots[i - 1];
                }

                if (((gSaveContext.equips.buttonItems[i] >= ITEM_BOTTLE_EMPTY) &&
                     (gSaveContext.equips.buttonItems[i] <= ITEM_BOTTLE_POE)) ||
                    ((gSaveContext.equips.buttonItems[i] >= ITEM_WEIRD_EGG) &&
                     (gSaveContext.equips.buttonItems[i] <= ITEM_CLAIM_CHECK))) {
                    osSyncPrintf("Register_Item_Pt(%d)=%d\n", i, gSaveContext.equips.cButtonSlots[i - 1]);
                    gSaveContext.equips.buttonItems[i] =
                        gSaveContext.inventory.items[gSaveContext.equips.cButtonSlots[i - 1]];
                }
            }

            gSaveContext.equips.equipment = gSaveContext.childEquips.equipment;
            gSaveContext.equips.equipment &= (u16) ~(0xF << (EQUIP_TYPE_SWORD * 4));
            gSaveContext.equips.equipment |= EQUIP_VALUE_SWORD_KOKIRI << (EQUIP_TYPE_SWORD * 4);
        }
    }

    shieldEquipValue = gEquipMasks[EQUIP_TYPE_SHIELD] & gSaveContext.equips.equipment;
    if (shieldEquipValue != 0) {
        shieldEquipValue >>= gEquipShifts[EQUIP_TYPE_SHIELD];
        if (!CHECK_OWNED_EQUIP_ALT(EQUIP_TYPE_SHIELD, shieldEquipValue - 1)) {
            gSaveContext.equips.equipment &= gEquipNegMasks[EQUIP_TYPE_SHIELD];
        }
    }
}

void Interface_InitHorsebackArchery(PlayState* play) {
    InterfaceContext* interfaceCtx = &play->interfaceCtx;

    gSaveContext.minigameState = 1;
    interfaceCtx->unk_23C = interfaceCtx->unk_240 = interfaceCtx->unk_242 = 0;
    gSaveContext.minigameScore = sHBAScoreTier = 0;
    interfaceCtx->hbaAmmo = 20;
}

void func_800849EC(PlayState* play) {
    gSaveContext.inventory.equipment |= OWNED_EQUIP_FLAG(EQUIP_TYPE_SWORD, EQUIP_INV_SWORD_BGS);
    gSaveContext.inventory.equipment ^= OWNED_EQUIP_FLAG_ALT(EQUIP_TYPE_SWORD, EQUIP_INV_SWORD_BROKENGIANTKNIFE);

    if (CHECK_OWNED_EQUIP_ALT(EQUIP_TYPE_SWORD, EQUIP_INV_SWORD_BROKENGIANTKNIFE)) {
        gSaveContext.equips.buttonItems[0] = ITEM_GIANTS_KNIFE;
    } else {
        gSaveContext.equips.buttonItems[0] = ITEM_SWORD_BIGGORON;
    }

    Interface_LoadItemIcon1(play, 0);
}

void Interface_LoadItemIcon1(PlayState* play, u16 button) {
    InterfaceContext* interfaceCtx = &play->interfaceCtx;

    osCreateMesgQueue(&interfaceCtx->loadQueue, &interfaceCtx->loadMsg, 1);
    DmaMgr_RequestAsync(&interfaceCtx->dmaRequest_160, interfaceCtx->iconItemSegment + button * ICON_ITEM_TEX_SIZE,
                        (uintptr_t)_icon_item_staticSegmentRomStart +
                            (gSaveContext.equips.buttonItems[button] * ICON_ITEM_TEX_SIZE),
                        ICON_ITEM_TEX_SIZE, 0, &interfaceCtx->loadQueue, NULL, "../z_parameter.c", 1171);
    osRecvMesg(&interfaceCtx->loadQueue, NULL, OS_MESG_BLOCK);
}

void Interface_LoadItemIcon2(PlayState* play, u16 button) {
    InterfaceContext* interfaceCtx = &play->interfaceCtx;

    osCreateMesgQueue(&interfaceCtx->loadQueue, &interfaceCtx->loadMsg, 1);
    DmaMgr_RequestAsync(&interfaceCtx->dmaRequest_180, interfaceCtx->iconItemSegment + button * ICON_ITEM_TEX_SIZE,
                        (uintptr_t)_icon_item_staticSegmentRomStart +
                            (gSaveContext.equips.buttonItems[button] * ICON_ITEM_TEX_SIZE),
                        ICON_ITEM_TEX_SIZE, 0, &interfaceCtx->loadQueue, NULL, "../z_parameter.c", 1193);
    osRecvMesg(&interfaceCtx->loadQueue, NULL, OS_MESG_BLOCK);
}

void func_80084BF4(PlayState* play, u16 flag) {
    if (flag) {
        if ((gSaveContext.equips.buttonItems[0] == ITEM_SLINGSHOT) ||
            (gSaveContext.equips.buttonItems[0] == ITEM_BOW) || (gSaveContext.equips.buttonItems[0] == ITEM_BOMBCHU) ||
            (gSaveContext.equips.buttonItems[0] == ITEM_FISHING_POLE) ||
            (gSaveContext.buttonStatus[0] == BTN_DISABLED)) {
            if ((gSaveContext.equips.buttonItems[0] == ITEM_SLINGSHOT) ||
                (gSaveContext.equips.buttonItems[0] == ITEM_BOW) ||
                (gSaveContext.equips.buttonItems[0] == ITEM_BOMBCHU) ||
                (gSaveContext.equips.buttonItems[0] == ITEM_FISHING_POLE)) {
                gSaveContext.equips.buttonItems[0] = gSaveContext.buttonStatus[0];
                Interface_LoadItemIcon1(play, 0);
            }
        } else if (gSaveContext.equips.buttonItems[0] == ITEM_NONE) {
            if ((gSaveContext.equips.buttonItems[0] != ITEM_NONE) || (gSaveContext.infTable[INFTABLE_1DX_INDEX] == 0)) {
                gSaveContext.equips.buttonItems[0] = gSaveContext.buttonStatus[0];
                Interface_LoadItemIcon1(play, 0);
            }
        }

        gSaveContext.buttonStatus[0] = gSaveContext.buttonStatus[1] = gSaveContext.buttonStatus[2] =
            gSaveContext.buttonStatus[3] = BTN_ENABLED;
        Interface_ChangeHudVisibilityMode(HUD_VISIBILITY_ALL_NO_MINIMAP_BY_BTN_STATUS);
    } else {
        gSaveContext.buttonStatus[0] = gSaveContext.buttonStatus[1] = gSaveContext.buttonStatus[2] =
            gSaveContext.buttonStatus[3] = BTN_ENABLED;
        func_80083108(play);
    }
}

u8 Item_Give(PlayState* play, u8 item) {
    static s16 sAmmoRefillCounts[] = { 5, 10, 20, 30 }; // Sticks, nuts, bombs
    static s16 sArrowRefillCounts[] = { 5, 10, 30 };
    static s16 sBombchuRefillCounts[] = { 5, 20 };
    static s16 sRupeeRefillCounts[] = { 1, 5, 20, 50, 200, 10 };
    s16 i;
    s16 slot;
    s16 temp;

    slot = SLOT(item);
    if (item >= ITEM_DEKU_STICKS_5) {
        slot = SLOT(sExtraItemBases[item - ITEM_DEKU_STICKS_5]);
    }

    osSyncPrintf(VT_FGCOL(YELLOW));
    osSyncPrintf("item_get_setting=%d  pt=%d  z=%x\n", item, slot, gSaveContext.inventory.items[slot]);
    osSyncPrintf(VT_RST);

    if ((item >= ITEM_MEDALLION_FOREST) && (item <= ITEM_MEDALLION_LIGHT)) {
        gSaveContext.inventory.questItems |= gBitFlags[item - ITEM_MEDALLION_FOREST + QUEST_MEDALLION_FOREST];

        osSyncPrintf(VT_FGCOL(YELLOW));
        osSyncPrintf("封印 = %x\n", gSaveContext.inventory.questItems); // "Seals = %x"
        osSyncPrintf(VT_RST);

        if (item == ITEM_MEDALLION_WATER) {
            func_8006D0AC(play);
        }

        return ITEM_NONE;
    } else if ((item >= ITEM_SONG_MINUET) && (item <= ITEM_SONG_STORMS)) {
        gSaveContext.inventory.questItems |= gBitFlags[item - ITEM_SONG_MINUET + QUEST_SONG_MINUET];

        osSyncPrintf(VT_FGCOL(YELLOW));
        osSyncPrintf("楽譜 = %x\n", gSaveContext.inventory.questItems); // "Musical scores = %x"
        // "Musical scores = %x (%x) (%x)"
        osSyncPrintf("楽譜 = %x (%x) (%x)\n", gSaveContext.inventory.questItems,
                     gBitFlags[item - ITEM_SONG_MINUET + QUEST_SONG_MINUET], gBitFlags[item - ITEM_SONG_MINUET]);
        osSyncPrintf(VT_RST);

        return ITEM_NONE;
    } else if ((item >= ITEM_KOKIRI_EMERALD) && (item <= ITEM_ZORA_SAPPHIRE)) {
        gSaveContext.inventory.questItems |= gBitFlags[item - ITEM_KOKIRI_EMERALD + QUEST_KOKIRI_EMERALD];

        osSyncPrintf(VT_FGCOL(YELLOW));
        osSyncPrintf("精霊石 = %x\n", gSaveContext.inventory.questItems); // "Spiritual Stones = %x"
        osSyncPrintf(VT_RST);

        return ITEM_NONE;
    } else if ((item == ITEM_STONE_OF_AGONY) || (item == ITEM_GERUDOS_CARD)) {
        gSaveContext.inventory.questItems |= gBitFlags[item - ITEM_STONE_OF_AGONY + QUEST_STONE_OF_AGONY];

        osSyncPrintf(VT_FGCOL(YELLOW));
        osSyncPrintf("アイテム = %x\n", gSaveContext.inventory.questItems); // "Items = %x"
        osSyncPrintf(VT_RST);

        return ITEM_NONE;
    } else if (item == ITEM_SKULL_TOKEN) {
        gSaveContext.inventory.questItems |= gBitFlags[item - ITEM_SKULL_TOKEN + QUEST_SKULL_TOKEN];
        gSaveContext.inventory.gsTokens++;

        osSyncPrintf(VT_FGCOL(YELLOW));
        // "N Coins = %x(%d)"
        osSyncPrintf("Ｎコイン = %x(%d)\n", gSaveContext.inventory.questItems, gSaveContext.inventory.gsTokens);
        osSyncPrintf(VT_RST);

        return ITEM_NONE;
    } else if ((item >= ITEM_SWORD_KOKIRI) && (item <= ITEM_SWORD_BIGGORON)) {
        gSaveContext.inventory.equipment |=
            OWNED_EQUIP_FLAG(EQUIP_TYPE_SWORD, item - ITEM_SWORD_KOKIRI + EQUIP_INV_SWORD_KOKIRI);

        if (item == ITEM_SWORD_BIGGORON) {
            gSaveContext.swordHealth = 8;

            if (ALL_EQUIP_VALUE(EQUIP_TYPE_SWORD) ==
                ((1 << EQUIP_INV_SWORD_KOKIRI) | (1 << EQUIP_INV_SWORD_MASTER) | (1 << EQUIP_INV_SWORD_BGS) |
                 (1 << EQUIP_INV_SWORD_BROKENGIANTKNIFE))) {
                gSaveContext.inventory.equipment ^=
                    OWNED_EQUIP_FLAG_ALT(EQUIP_TYPE_SWORD, EQUIP_INV_SWORD_BROKENGIANTKNIFE);
                if (gSaveContext.equips.buttonItems[0] == ITEM_GIANTS_KNIFE) {
                    gSaveContext.equips.buttonItems[0] = ITEM_SWORD_BIGGORON;
                    Interface_LoadItemIcon1(play, 0);
                }
            }
        } else if (item == ITEM_SWORD_MASTER) {
            gSaveContext.equips.buttonItems[0] = ITEM_SWORD_MASTER;
            gSaveContext.equips.equipment &= (u16) ~(0xF << (EQUIP_TYPE_SWORD * 4));
            gSaveContext.equips.equipment |= EQUIP_VALUE_SWORD_MASTER << (EQUIP_TYPE_SWORD * 4);
            Interface_LoadItemIcon1(play, 0);
        }

        return ITEM_NONE;
    } else if ((item >= ITEM_SHIELD_DEKU) && (item <= ITEM_SHIELD_MIRROR)) {
        gSaveContext.inventory.equipment |= OWNED_EQUIP_FLAG(EQUIP_TYPE_SHIELD, item - ITEM_SHIELD_DEKU);
        return ITEM_NONE;
    } else if ((item >= ITEM_TUNIC_KOKIRI) && (item <= ITEM_TUNIC_ZORA)) {
        gSaveContext.inventory.equipment |= OWNED_EQUIP_FLAG(EQUIP_TYPE_TUNIC, item - ITEM_TUNIC_KOKIRI);
        return ITEM_NONE;
    } else if ((item >= ITEM_BOOTS_KOKIRI) && (item <= ITEM_BOOTS_HOVER)) {
        gSaveContext.inventory.equipment |= OWNED_EQUIP_FLAG(EQUIP_TYPE_BOOTS, item - ITEM_BOOTS_KOKIRI);
        return ITEM_NONE;
    } else if ((item == ITEM_DUNGEON_BOSS_KEY) || (item == ITEM_DUNGEON_COMPASS) || (item == ITEM_DUNGEON_MAP)) {
        gSaveContext.inventory.dungeonItems[gSaveContext.mapIndex] |= gBitFlags[item - ITEM_DUNGEON_BOSS_KEY];
        return ITEM_NONE;
    } else if (item == ITEM_SMALL_KEY) {
        if (gSaveContext.inventory.dungeonKeys[gSaveContext.mapIndex] < 0) {
            gSaveContext.inventory.dungeonKeys[gSaveContext.mapIndex] = 1;
            return ITEM_NONE;
        } else {
            gSaveContext.inventory.dungeonKeys[gSaveContext.mapIndex]++;
            return ITEM_NONE;
        }
    } else if ((item == ITEM_QUIVER_30) || (item == ITEM_BOW)) {
        if (CUR_UPG_VALUE(UPG_QUIVER) == 0) {
            Inventory_ChangeUpgrade(UPG_QUIVER, 1);
            INV_CONTENT(ITEM_BOW) = ITEM_BOW;
            AMMO(ITEM_BOW) = CAPACITY(UPG_QUIVER, 1);
            return ITEM_NONE;
        } else {
            AMMO(ITEM_BOW)++;
            if (AMMO(ITEM_BOW) > CUR_CAPACITY(UPG_QUIVER)) {
                AMMO(ITEM_BOW) = CUR_CAPACITY(UPG_QUIVER);
            }
        }
    } else if (item == ITEM_QUIVER_40) {
        Inventory_ChangeUpgrade(UPG_QUIVER, 2);
        AMMO(ITEM_BOW) = CAPACITY(UPG_QUIVER, 2);
        return ITEM_NONE;
    } else if (item == ITEM_QUIVER_50) {
        Inventory_ChangeUpgrade(UPG_QUIVER, 3);
        AMMO(ITEM_BOW) = CAPACITY(UPG_QUIVER, 3);
        return ITEM_NONE;
    } else if (item == ITEM_BULLET_BAG_40) {
        Inventory_ChangeUpgrade(UPG_BULLET_BAG, 2);
        AMMO(ITEM_SLINGSHOT) = CAPACITY(UPG_BULLET_BAG, 2);
        return ITEM_NONE;
    } else if (item == ITEM_BULLET_BAG_50) {
        Inventory_ChangeUpgrade(UPG_BULLET_BAG, 3);
        AMMO(ITEM_SLINGSHOT) = CAPACITY(UPG_BULLET_BAG, 3);
        return ITEM_NONE;
    } else if (item == ITEM_BOMB_BAG_20) {
        if (CUR_UPG_VALUE(UPG_BOMB_BAG) == 0) {
            Inventory_ChangeUpgrade(UPG_BOMB_BAG, 1);
            INV_CONTENT(ITEM_BOMB) = ITEM_BOMB;
            AMMO(ITEM_BOMB) = CAPACITY(UPG_BOMB_BAG, 1);
            return ITEM_NONE;
        } else {
            AMMO(ITEM_BOMB)++;
            if (AMMO(ITEM_BOMB) > CUR_CAPACITY(UPG_BOMB_BAG)) {
                AMMO(ITEM_BOMB) = CUR_CAPACITY(UPG_BOMB_BAG);
            }
        }
    } else if (item == ITEM_BOMB_BAG_30) {
        Inventory_ChangeUpgrade(UPG_BOMB_BAG, 2);
        AMMO(ITEM_BOMB) = CAPACITY(UPG_BOMB_BAG, 2);
        return ITEM_NONE;
    } else if (item == ITEM_BOMB_BAG_40) {
        Inventory_ChangeUpgrade(UPG_BOMB_BAG, 3);
        AMMO(ITEM_BOMB) = CAPACITY(UPG_BOMB_BAG, 3);
        return ITEM_NONE;
    } else if (item == ITEM_STRENGTH_GORONS_BRACELET) {
        Inventory_ChangeUpgrade(UPG_STRENGTH, 1);
        return ITEM_NONE;
    } else if (item == ITEM_STRENGTH_SILVER_GAUNTLETS) {
        Inventory_ChangeUpgrade(UPG_STRENGTH, 2);
        return ITEM_NONE;
    } else if (item == ITEM_STRENGTH_GOLD_GAUNTLETS) {
        Inventory_ChangeUpgrade(UPG_STRENGTH, 3);
        return ITEM_NONE;
    } else if (item == ITEM_SCALE_SILVER) {
        Inventory_ChangeUpgrade(UPG_SCALE, 1);
        return ITEM_NONE;
    } else if (item == ITEM_SCALE_GOLDEN) {
        Inventory_ChangeUpgrade(UPG_SCALE, 2);
        return ITEM_NONE;
    } else if (item == ITEM_ADULTS_WALLET) {
        Inventory_ChangeUpgrade(UPG_WALLET, 1);
        return ITEM_NONE;
    } else if (item == ITEM_GIANTS_WALLET) {
        Inventory_ChangeUpgrade(UPG_WALLET, 2);
        return ITEM_NONE;
    } else if (item == ITEM_DEKU_STICK_UPGRADE_20) {
        if (gSaveContext.inventory.items[slot] == ITEM_NONE) {
            INV_CONTENT(ITEM_DEKU_STICK) = ITEM_DEKU_STICK;
        }
        Inventory_ChangeUpgrade(UPG_DEKU_STICKS, 2);
        AMMO(ITEM_DEKU_STICK) = CAPACITY(UPG_DEKU_STICKS, 2);
        return ITEM_NONE;
    } else if (item == ITEM_DEKU_STICK_UPGRADE_30) {
        if (gSaveContext.inventory.items[slot] == ITEM_NONE) {
            INV_CONTENT(ITEM_DEKU_STICK) = ITEM_DEKU_STICK;
        }
        Inventory_ChangeUpgrade(UPG_DEKU_STICKS, 3);
        AMMO(ITEM_DEKU_STICK) = CAPACITY(UPG_DEKU_STICKS, 3);
        return ITEM_NONE;
    } else if (item == ITEM_DEKU_NUT_UPGRADE_30) {
        if (gSaveContext.inventory.items[slot] == ITEM_NONE) {
            INV_CONTENT(ITEM_DEKU_NUT) = ITEM_DEKU_NUT;
        }
        Inventory_ChangeUpgrade(UPG_DEKU_NUTS, 2);
        AMMO(ITEM_DEKU_NUT) = CAPACITY(UPG_DEKU_NUTS, 2);
        return ITEM_NONE;
    } else if (item == ITEM_DEKU_NUT_UPGRADE_40) {
        if (gSaveContext.inventory.items[slot] == ITEM_NONE) {
            INV_CONTENT(ITEM_DEKU_NUT) = ITEM_DEKU_NUT;
        }
        Inventory_ChangeUpgrade(UPG_DEKU_NUTS, 3);
        AMMO(ITEM_DEKU_NUT) = CAPACITY(UPG_DEKU_NUTS, 3);
        return ITEM_NONE;
    } else if (item == ITEM_LONGSHOT) {
        INV_CONTENT(item) = item;
        for (i = 1; i < 4; i++) {
            if (gSaveContext.equips.buttonItems[i] == ITEM_HOOKSHOT) {
                gSaveContext.equips.buttonItems[i] = ITEM_LONGSHOT;
                Interface_LoadItemIcon1(play, i);
            }
        }
        return ITEM_NONE;
    } else if (item == ITEM_DEKU_STICK) {
        if (gSaveContext.inventory.items[slot] == ITEM_NONE) {
            Inventory_ChangeUpgrade(UPG_DEKU_STICKS, 1);
            AMMO(ITEM_DEKU_STICK) = 1;
        } else {
            AMMO(ITEM_DEKU_STICK)++;
            if (AMMO(ITEM_DEKU_STICK) > CUR_CAPACITY(UPG_DEKU_STICKS)) {
                AMMO(ITEM_DEKU_STICK) = CUR_CAPACITY(UPG_DEKU_STICKS);
            }
        }
    } else if ((item == ITEM_DEKU_STICKS_5) || (item == ITEM_DEKU_STICKS_10)) {
        if (gSaveContext.inventory.items[slot] == ITEM_NONE) {
            Inventory_ChangeUpgrade(UPG_DEKU_STICKS, 1);
            AMMO(ITEM_DEKU_STICK) = sAmmoRefillCounts[item - ITEM_DEKU_STICKS_5];
        } else {
            AMMO(ITEM_DEKU_STICK) += sAmmoRefillCounts[item - ITEM_DEKU_STICKS_5];
            if (AMMO(ITEM_DEKU_STICK) > CUR_CAPACITY(UPG_DEKU_STICKS)) {
                AMMO(ITEM_DEKU_STICK) = CUR_CAPACITY(UPG_DEKU_STICKS);
            }
        }
        item = ITEM_DEKU_STICK;
    } else if (item == ITEM_DEKU_NUT) {
        if (gSaveContext.inventory.items[slot] == ITEM_NONE) {
            Inventory_ChangeUpgrade(UPG_DEKU_NUTS, 1);
            AMMO(ITEM_DEKU_NUT) = ITEM_DEKU_NUT;
        } else {
            AMMO(ITEM_DEKU_NUT)++;
            if (AMMO(ITEM_DEKU_NUT) > CUR_CAPACITY(UPG_DEKU_NUTS)) {
                AMMO(ITEM_DEKU_NUT) = CUR_CAPACITY(UPG_DEKU_NUTS);
            }
        }
    } else if ((item == ITEM_DEKU_NUTS_5) || (item == ITEM_DEKU_NUTS_10)) {
        if (gSaveContext.inventory.items[slot] == ITEM_NONE) {
            Inventory_ChangeUpgrade(UPG_DEKU_NUTS, 1);
            AMMO(ITEM_DEKU_NUT) += sAmmoRefillCounts[item - ITEM_DEKU_NUTS_5];
            // "Deku Nuts %d(%d)=%d BS_count=%d"
            osSyncPrintf("デクの実 %d(%d)=%d  BS_count=%d\n", item, ITEM_DEKU_NUTS_5, item - ITEM_DEKU_NUTS_5,
                         sAmmoRefillCounts[item - ITEM_DEKU_NUTS_5]);
        } else {
            AMMO(ITEM_DEKU_NUT) += sAmmoRefillCounts[item - ITEM_DEKU_NUTS_5];
            if (AMMO(ITEM_DEKU_NUT) > CUR_CAPACITY(UPG_DEKU_NUTS)) {
                AMMO(ITEM_DEKU_NUT) = CUR_CAPACITY(UPG_DEKU_NUTS);
            }
        }
        item = ITEM_DEKU_NUT;
    } else if (item == ITEM_BOMB) {
        // "Bomb  Bomb  Bomb  Bomb Bomb   Bomb Bomb"
        osSyncPrintf(" 爆弾  爆弾  爆弾  爆弾 爆弾   爆弾 爆弾 \n");
        if ((AMMO(ITEM_BOMB) += 1) > CUR_CAPACITY(UPG_BOMB_BAG)) {
            AMMO(ITEM_BOMB) = CUR_CAPACITY(UPG_BOMB_BAG);
        }
        return ITEM_NONE;
    } else if ((item >= ITEM_BOMBS_5) && (item <= ITEM_BOMBS_30)) {
        if ((AMMO(ITEM_BOMB) += sAmmoRefillCounts[item - ITEM_BOMBS_5]) > CUR_CAPACITY(UPG_BOMB_BAG)) {
            AMMO(ITEM_BOMB) = CUR_CAPACITY(UPG_BOMB_BAG);
        }
        return ITEM_NONE;
    } else if (item == ITEM_BOMBCHU) {
        if (gSaveContext.inventory.items[slot] == ITEM_NONE) {
            INV_CONTENT(ITEM_BOMBCHU) = ITEM_BOMBCHU;
            AMMO(ITEM_BOMBCHU) = 10;
            return ITEM_NONE;
        } else {
            AMMO(ITEM_BOMBCHU) += 10;
            if (AMMO(ITEM_BOMBCHU) > 50) {
                AMMO(ITEM_BOMBCHU) = 50;
            }
            return ITEM_NONE;
        }
    } else if ((item == ITEM_BOMBCHUS_5) || (item == ITEM_BOMBCHUS_20)) {
        if (gSaveContext.inventory.items[slot] == ITEM_NONE) {
            INV_CONTENT(ITEM_BOMBCHU) = ITEM_BOMBCHU;
            AMMO(ITEM_BOMBCHU) += sBombchuRefillCounts[item - ITEM_BOMBCHUS_5];
            return ITEM_NONE;
        } else {
            AMMO(ITEM_BOMBCHU) += sBombchuRefillCounts[item - ITEM_BOMBCHUS_5];
            if (AMMO(ITEM_BOMBCHU) > 50) {
                AMMO(ITEM_BOMBCHU) = 50;
            }
            return ITEM_NONE;
        }
    } else if ((item >= ITEM_ARROWS_5) && (item <= ITEM_ARROWS_30)) {
        AMMO(ITEM_BOW) += sArrowRefillCounts[item - ITEM_ARROWS_5];

        if ((AMMO(ITEM_BOW) >= CUR_CAPACITY(UPG_QUIVER)) || (AMMO(ITEM_BOW) < 0)) {
            AMMO(ITEM_BOW) = CUR_CAPACITY(UPG_QUIVER);
        }

        osSyncPrintf("%d本  Item_MaxGet=%d\n", AMMO(ITEM_BOW), CUR_CAPACITY(UPG_QUIVER));

        return ITEM_BOW;
    } else if (item == ITEM_SLINGSHOT) {
        Inventory_ChangeUpgrade(UPG_BULLET_BAG, 1);
        INV_CONTENT(ITEM_SLINGSHOT) = ITEM_SLINGSHOT;
        AMMO(ITEM_SLINGSHOT) = 30;
        return ITEM_NONE;
    } else if (item == ITEM_DEKU_SEEDS) {
        AMMO(ITEM_SLINGSHOT) += 5;

        if (AMMO(ITEM_SLINGSHOT) >= CUR_CAPACITY(UPG_BULLET_BAG)) {
            AMMO(ITEM_SLINGSHOT) = CUR_CAPACITY(UPG_BULLET_BAG);
        }

        if (!GET_ITEMGETINF(ITEMGETINF_13)) {
            SET_ITEMGETINF(ITEMGETINF_13);
            return ITEM_NONE;
        }

        return ITEM_DEKU_SEEDS;
    } else if (item == ITEM_DEKU_SEEDS_30) {
        AMMO(ITEM_SLINGSHOT) += 30;

        if (AMMO(ITEM_SLINGSHOT) >= CUR_CAPACITY(UPG_BULLET_BAG)) {
            AMMO(ITEM_SLINGSHOT) = CUR_CAPACITY(UPG_BULLET_BAG);
        }

        if (!GET_ITEMGETINF(ITEMGETINF_13)) {
            SET_ITEMGETINF(ITEMGETINF_13);
            return ITEM_NONE;
        }

        return ITEM_DEKU_SEEDS;
    } else if (item == ITEM_OCARINA_FAIRY) {
        INV_CONTENT(ITEM_OCARINA_FAIRY) = ITEM_OCARINA_FAIRY;
        return ITEM_NONE;
    } else if (item == ITEM_OCARINA_OF_TIME) {
        INV_CONTENT(ITEM_OCARINA_OF_TIME) = ITEM_OCARINA_OF_TIME;
        for (i = 1; i < 4; i++) {
            if (gSaveContext.equips.buttonItems[i] == ITEM_OCARINA_FAIRY) {
                gSaveContext.equips.buttonItems[i] = ITEM_OCARINA_OF_TIME;
                Interface_LoadItemIcon1(play, i);
            }
        }
        return ITEM_NONE;
    } else if (item == ITEM_MAGIC_BEAN) {
        if (gSaveContext.inventory.items[slot] == ITEM_NONE) {
            INV_CONTENT(item) = item;
            AMMO(ITEM_MAGIC_BEAN) = 1;
            BEANS_BOUGHT = 1;
        } else {
            AMMO(ITEM_MAGIC_BEAN)++;
            BEANS_BOUGHT++;
        }
        return ITEM_NONE;
    } else if ((item == ITEM_HEART_PIECE_2) || (item == ITEM_HEART_PIECE)) {
        gSaveContext.inventory.questItems += 1 << QUEST_HEART_PIECE_COUNT;
        return ITEM_NONE;
    } else if (item == ITEM_HEART_CONTAINER) {
        gSaveContext.healthCapacity += 0x10;
        gSaveContext.health += 0x10;
        return ITEM_NONE;
    } else if (item == ITEM_RECOVERY_HEART) {
        osSyncPrintf("回復ハート回復ハート回復ハート\n"); // "Recovery Heart"
        Health_ChangeBy(play, 0x10);
        return item;
    } else if (item == ITEM_MAGIC_JAR_SMALL) {
        if (gSaveContext.magicState != MAGIC_STATE_ADD) {
            // This function is only used to store the magicState.
            // Setting the state to FILL gets immediately overwritten in Magic_RequestChange.
            // I.e. magic is added not filled
            Magic_Fill(play);
        }

        Magic_RequestChange(play, 12, MAGIC_ADD);

        if (!GET_INFTABLE(INFTABLE_198)) {
            SET_INFTABLE(INFTABLE_198);
            return ITEM_NONE;
        }

        return item;
    } else if (item == ITEM_MAGIC_JAR_BIG) {
        if (gSaveContext.magicState != MAGIC_STATE_ADD) {
            // This function is only used to store the magicState.
            // Setting the state to FILL gets immediately overwritten in Magic_RequestChange.
            // I.e. magic is added not filled.
            Magic_Fill(play);
        }

        Magic_RequestChange(play, 24, MAGIC_ADD);

        if (!GET_INFTABLE(INFTABLE_198)) {
            SET_INFTABLE(INFTABLE_198);
            return ITEM_NONE;
        }

        return item;
    } else if ((item >= ITEM_RUPEE_GREEN) && (item <= ITEM_INVALID_8)) {
        Rupees_ChangeBy(sRupeeRefillCounts[item - ITEM_RUPEE_GREEN]);
        return ITEM_NONE;
    } else if (item == ITEM_BOTTLE_EMPTY) {
        temp = SLOT(item);

        for (i = 0; i < 4; i++) {
            if (gSaveContext.inventory.items[temp + i] == ITEM_NONE) {
                gSaveContext.inventory.items[temp + i] = item;
                return ITEM_NONE;
            }
        }
    } else if (((item >= ITEM_BOTTLE_POTION_RED) && (item <= ITEM_BOTTLE_POE)) || (item == ITEM_MILK)) {
        temp = SLOT(item);

        if ((item != ITEM_BOTTLE_MILK_FULL) && (item != ITEM_BOTTLE_RUTOS_LETTER)) {
            if (item == ITEM_MILK) {
                item = ITEM_BOTTLE_MILK_FULL;
                temp = SLOT(item);
            }

            for (i = 0; i < 4; i++) {
                if (gSaveContext.inventory.items[temp + i] == ITEM_BOTTLE_EMPTY) {
                    // "Item_Pt(1)=%d Item_Pt(2)=%d Item_Pt(3)=%d   Empty Bottle=%d   Content=%d"
                    osSyncPrintf("Item_Pt(1)=%d Item_Pt(2)=%d Item_Pt(3)=%d   空瓶=%d   中味=%d\n",
                                 gSaveContext.equips.cButtonSlots[0], gSaveContext.equips.cButtonSlots[1],
                                 gSaveContext.equips.cButtonSlots[2], temp + i, item);

                    if ((temp + i) == gSaveContext.equips.cButtonSlots[0]) {
                        gSaveContext.equips.buttonItems[1] = item;
                        Interface_LoadItemIcon2(play, 1);
                        gSaveContext.buttonStatus[1] = BTN_ENABLED;
                    } else if ((temp + i) == gSaveContext.equips.cButtonSlots[1]) {
                        gSaveContext.equips.buttonItems[2] = item;
                        Interface_LoadItemIcon2(play, 2);
                        gSaveContext.buttonStatus[2] = BTN_ENABLED;
                    } else if ((temp + i) == gSaveContext.equips.cButtonSlots[2]) {
                        gSaveContext.equips.buttonItems[3] = item;
                        Interface_LoadItemIcon1(play, 3);
                        gSaveContext.buttonStatus[3] = BTN_ENABLED;
                    }

                    gSaveContext.inventory.items[temp + i] = item;
                    return ITEM_NONE;
                }
            }
        } else {
            for (i = 0; i < 4; i++) {
                if (gSaveContext.inventory.items[temp + i] == ITEM_NONE) {
                    gSaveContext.inventory.items[temp + i] = item;
                    return ITEM_NONE;
                }
            }
        }
    } else if ((item >= ITEM_WEIRD_EGG) && (item <= ITEM_CLAIM_CHECK)) {
        if (item == ITEM_POACHERS_SAW) {
            SET_ITEMGETINF(ITEMGETINF_1F);
        }

        temp = INV_CONTENT(item);
        INV_CONTENT(item) = item;

        if (temp != ITEM_NONE) {
            for (i = 1; i < 4; i++) {
                if (temp == gSaveContext.equips.buttonItems[i]) {
                    if (item != ITEM_SOLD_OUT) {
                        gSaveContext.equips.buttonItems[i] = item;
                        Interface_LoadItemIcon1(play, i);
                    } else {
                        gSaveContext.equips.buttonItems[i] = ITEM_NONE;
                    }
                    return ITEM_NONE;
                }
            }
        }

        return ITEM_NONE;
    }

    temp = gSaveContext.inventory.items[slot];
    osSyncPrintf("Item_Register(%d)=%d  %d\n", slot, item, temp);
    INV_CONTENT(item) = item;

    return temp;
}

u8 Item_CheckObtainability(u8 item) {
    s16 i;
    s16 slot = SLOT(item);
    s32 temp;

    if (item >= ITEM_DEKU_STICKS_5) {
        slot = SLOT(sExtraItemBases[item - ITEM_DEKU_STICKS_5]);
    }

    osSyncPrintf(VT_FGCOL(GREEN));
    osSyncPrintf("item_get_non_setting=%d  pt=%d  z=%x\n", item, slot, gSaveContext.inventory.items[slot]);
    osSyncPrintf(VT_RST);

    if ((item >= ITEM_MEDALLION_FOREST) && (item <= ITEM_MEDALLION_LIGHT)) {
        return ITEM_NONE;
    } else if ((item >= ITEM_KOKIRI_EMERALD) && (item <= ITEM_SKULL_TOKEN)) {
        return ITEM_NONE;
    } else if ((item >= ITEM_SWORD_KOKIRI) && (item <= ITEM_SWORD_BIGGORON)) {
        if (item == ITEM_SWORD_BIGGORON) {
            return ITEM_NONE;
        } else if (CHECK_OWNED_EQUIP(EQUIP_TYPE_SWORD, item - ITEM_SWORD_KOKIRI + EQUIP_INV_SWORD_KOKIRI)) {
            return item;
        } else {
            return ITEM_NONE;
        }
    } else if ((item >= ITEM_SHIELD_DEKU) && (item <= ITEM_SHIELD_MIRROR)) {
        if (CHECK_OWNED_EQUIP(EQUIP_TYPE_SHIELD, item - ITEM_SHIELD_DEKU + EQUIP_INV_SHIELD_DEKU)) {
            return item;
        } else {
            return ITEM_NONE;
        }
    } else if ((item >= ITEM_TUNIC_KOKIRI) && (item <= ITEM_TUNIC_ZORA)) {
        if (CHECK_OWNED_EQUIP(EQUIP_TYPE_TUNIC, item - ITEM_TUNIC_KOKIRI + EQUIP_INV_TUNIC_KOKIRI)) {
            return item;
        } else {
            return ITEM_NONE;
        }
    } else if ((item >= ITEM_BOOTS_KOKIRI) && (item <= ITEM_BOOTS_HOVER)) {
        if (CHECK_OWNED_EQUIP(EQUIP_TYPE_BOOTS, item - ITEM_BOOTS_KOKIRI + EQUIP_INV_BOOTS_KOKIRI)) {
            return item;
        } else {
            return ITEM_NONE;
        }
    } else if ((item == ITEM_DUNGEON_BOSS_KEY) || (item == ITEM_DUNGEON_COMPASS) || (item == ITEM_DUNGEON_MAP)) {
        return ITEM_NONE;
    } else if (item == ITEM_SMALL_KEY) {
        return ITEM_NONE;
    } else if ((item >= ITEM_SLINGSHOT) && (item <= ITEM_BOMBCHU)) {
        return ITEM_NONE;
    } else if ((item == ITEM_BOMBCHUS_5) || (item == ITEM_BOMBCHUS_20)) {
        return ITEM_NONE;
    } else if ((item == ITEM_QUIVER_30) || (item == ITEM_BOW)) {
        if (CUR_UPG_VALUE(UPG_QUIVER) == 0) {
            return ITEM_NONE;
        } else {
            return 0;
        }
    } else if ((item == ITEM_QUIVER_40) || (item == ITEM_QUIVER_50)) {
        return ITEM_NONE;
    } else if ((item == ITEM_BULLET_BAG_40) || (item == ITEM_BULLET_BAG_50)) {
        return ITEM_NONE;
    } else if ((item == ITEM_BOMB_BAG_20) || (item == ITEM_BOMB)) {
        if (CUR_UPG_VALUE(UPG_BOMB_BAG) == 0) {
            return ITEM_NONE;
        } else {
            return 0;
        }
    } else if ((item >= ITEM_DEKU_STICK_UPGRADE_20) && (item <= ITEM_DEKU_NUT_UPGRADE_40)) {
        return ITEM_NONE;
    } else if ((item >= ITEM_BOMB_BAG_30) && (item <= ITEM_GIANTS_WALLET)) {
        return ITEM_NONE;
    } else if (item == ITEM_LONGSHOT) {
        return ITEM_NONE;
    } else if ((item == ITEM_DEKU_SEEDS) || (item == ITEM_DEKU_SEEDS_30)) {
        if (!GET_ITEMGETINF(ITEMGETINF_13)) {
            return ITEM_NONE;
        } else {
            return ITEM_DEKU_SEEDS;
        }
    } else if (item == ITEM_MAGIC_BEAN) {
        return ITEM_NONE;
    } else if ((item == ITEM_HEART_PIECE_2) || (item == ITEM_HEART_PIECE)) {
        return ITEM_NONE;
    } else if (item == ITEM_HEART_CONTAINER) {
        return ITEM_NONE;
    } else if (item == ITEM_RECOVERY_HEART) {
        return ITEM_RECOVERY_HEART;
    } else if ((item == ITEM_MAGIC_JAR_SMALL) || (item == ITEM_MAGIC_JAR_BIG)) {
        // "Magic Pot Get_Inf_Table( 25, 0x0100)=%d"
        osSyncPrintf("魔法の壷 Get_Inf_Table( 25, 0x0100)=%d\n", GET_INFTABLE(INFTABLE_198));
        if (!GET_INFTABLE(INFTABLE_198)) {
            return ITEM_NONE;
        } else {
            return item;
        }
    } else if ((item >= ITEM_RUPEE_GREEN) && (item <= ITEM_INVALID_8)) {
        return ITEM_NONE;
    } else if (item == ITEM_BOTTLE_EMPTY) {
        return ITEM_NONE;
    } else if (((item >= ITEM_BOTTLE_POTION_RED) && (item <= ITEM_BOTTLE_POE)) || (item == ITEM_MILK)) {
        temp = SLOT(item);

        if ((item != ITEM_BOTTLE_MILK_FULL) && (item != ITEM_BOTTLE_RUTOS_LETTER)) {
            if (item == ITEM_MILK) {
                item = ITEM_BOTTLE_MILK_FULL;
                temp = SLOT(item);
            }

            for (i = 0; i < 4; i++) {
                if (gSaveContext.inventory.items[temp + i] == ITEM_BOTTLE_EMPTY) {
                    return ITEM_NONE;
                }
            }
        } else {
            for (i = 0; i < 4; i++) {
                if (gSaveContext.inventory.items[temp + i] == ITEM_NONE) {
                    return ITEM_NONE;
                }
            }
        }
    } else if ((item >= ITEM_WEIRD_EGG) && (item <= ITEM_CLAIM_CHECK)) {
        return ITEM_NONE;
    }

    return gSaveContext.inventory.items[slot];
}

void Inventory_DeleteItem(u16 item, u16 invSlot) {
    s16 i;

    if (item == ITEM_MAGIC_BEAN) {
        BEANS_BOUGHT = 0;
    }

    gSaveContext.inventory.items[invSlot] = ITEM_NONE;

    osSyncPrintf("\nItem_Register(%d)\n", invSlot, gSaveContext.inventory.items[invSlot]);

    for (i = 1; i < 4; i++) {
        if (gSaveContext.equips.buttonItems[i] == item) {
            gSaveContext.equips.buttonItems[i] = ITEM_NONE;
            gSaveContext.equips.cButtonSlots[i - 1] = SLOT_NONE;
        }
    }
}

s32 Inventory_ReplaceItem(PlayState* play, u16 oldItem, u16 newItem) {
    s16 i;

    for (i = 0; i < ARRAY_COUNT(gSaveContext.inventory.items); i++) {
        if (gSaveContext.inventory.items[i] == oldItem) {
            gSaveContext.inventory.items[i] = newItem;
            osSyncPrintf("アイテム消去(%d)\n", i); // "Item Purge (%d)"
            for (i = 1; i < 4; i++) {
                if (gSaveContext.equips.buttonItems[i] == oldItem) {
                    gSaveContext.equips.buttonItems[i] = newItem;
                    Interface_LoadItemIcon1(play, i);
                    break;
                }
            }
            return true;
        }
    }

    return false;
}

s32 Inventory_HasEmptyBottle(void) {
    u8* items = gSaveContext.inventory.items;

    if (items[SLOT_BOTTLE_1] == ITEM_BOTTLE_EMPTY) {
        return true;
    } else if (items[SLOT_BOTTLE_2] == ITEM_BOTTLE_EMPTY) {
        return true;
    } else if (items[SLOT_BOTTLE_3] == ITEM_BOTTLE_EMPTY) {
        return true;
    } else if (items[SLOT_BOTTLE_4] == ITEM_BOTTLE_EMPTY) {
        return true;
    } else {
        return false;
    }
}

s32 Inventory_HasSpecificBottle(u8 bottleItem) {
    u8* items = gSaveContext.inventory.items;

    if (items[SLOT_BOTTLE_1] == bottleItem) {
        return true;
    } else if (items[SLOT_BOTTLE_2] == bottleItem) {
        return true;
    } else if (items[SLOT_BOTTLE_3] == bottleItem) {
        return true;
    } else if (items[SLOT_BOTTLE_4] == bottleItem) {
        return true;
    } else {
        return false;
    }
}

void Inventory_UpdateBottleItem(PlayState* play, u8 item, u8 button) {
    osSyncPrintf("item_no=%x,  c_no=%x,  Pt=%x  Item_Register=%x\n", item, button,
                 gSaveContext.equips.cButtonSlots[button - 1],
                 gSaveContext.inventory.items[gSaveContext.equips.cButtonSlots[button - 1]]);

    // Special case to only empty half of a Lon Lon Milk Bottle
    if ((gSaveContext.inventory.items[gSaveContext.equips.cButtonSlots[button - 1]] == ITEM_BOTTLE_MILK_FULL) &&
        (item == ITEM_BOTTLE_EMPTY)) {
        item = ITEM_BOTTLE_MILK_HALF;
    }

    gSaveContext.inventory.items[gSaveContext.equips.cButtonSlots[button - 1]] = item;
    gSaveContext.equips.buttonItems[button] = item;

    Interface_LoadItemIcon1(play, button);

    play->pauseCtx.cursorItem[PAUSE_ITEM] = item;
    gSaveContext.buttonStatus[button] = BTN_ENABLED;
}

s32 Inventory_ConsumeFairy(PlayState* play) {
    s32 bottleSlot = SLOT(ITEM_BOTTLE_FAIRY);
    s16 i;
    s16 j;

    for (i = 0; i < 4; i++) {
        if (gSaveContext.inventory.items[bottleSlot + i] == ITEM_BOTTLE_FAIRY) {
            for (j = 1; j < 4; j++) {
                if (gSaveContext.equips.buttonItems[j] == ITEM_BOTTLE_FAIRY) {
                    gSaveContext.equips.buttonItems[j] = ITEM_BOTTLE_EMPTY;
                    Interface_LoadItemIcon1(play, j);
                    i = 0;
                    bottleSlot = gSaveContext.equips.cButtonSlots[j - 1];
                    break;
                }
            }
            osSyncPrintf("妖精使用＝%d\n", bottleSlot); // "Fairy Usage＝%d"
            gSaveContext.inventory.items[bottleSlot + i] = ITEM_BOTTLE_EMPTY;
            return true;
        }
    }

    return false;
}

void func_80086D5C(s32* buf, u16 size) {
    u16 i;

    for (i = 0; i < size; i++) {
        buf[i] = 0;
    }
}

void Interface_LoadActionLabel(InterfaceContext* interfaceCtx, u16 action, s16 loadOffset) {
    static void* sDoActionTextures[] = { gAttackDoActionENGTex, gCheckDoActionENGTex };

    if (action >= DO_ACTION_MAX) {
        action = DO_ACTION_NONE;
    }

    if (gSaveContext.language != LANGUAGE_ENG) {
        action += DO_ACTION_MAX;
    }

    if (gSaveContext.language == LANGUAGE_FRA) {
        action += DO_ACTION_MAX;
    }

    if ((action != LANGUAGE_ENG * DO_ACTION_MAX + DO_ACTION_NONE) &&
        (action != LANGUAGE_GER * DO_ACTION_MAX + DO_ACTION_NONE) &&
        (action != LANGUAGE_FRA * DO_ACTION_MAX + DO_ACTION_NONE)) {
        osCreateMesgQueue(&interfaceCtx->loadQueue, &interfaceCtx->loadMsg, 1);
        DmaMgr_RequestAsync(&interfaceCtx->dmaRequest_160,
                            interfaceCtx->doActionSegment + (loadOffset * DO_ACTION_TEX_SIZE),
                            (uintptr_t)_do_action_staticSegmentRomStart + (action * DO_ACTION_TEX_SIZE),
                            DO_ACTION_TEX_SIZE, 0, &interfaceCtx->loadQueue, NULL, "../z_parameter.c", 2145);
        osRecvMesg(&interfaceCtx->loadQueue, NULL, OS_MESG_BLOCK);
    } else {
        gSegments[7] = VIRTUAL_TO_PHYSICAL(interfaceCtx->doActionSegment);
        func_80086D5C(SEGMENTED_TO_VIRTUAL(sDoActionTextures[loadOffset]), DO_ACTION_TEX_SIZE / 4);
    }
}

void Interface_SetDoAction(PlayState* play, u16 action) {
    InterfaceContext* interfaceCtx = &play->interfaceCtx;
    PauseContext* pauseCtx = &play->pauseCtx;

    if (interfaceCtx->unk_1F0 != action) {
        interfaceCtx->unk_1F0 = action;
        interfaceCtx->unk_1EC = 1;
        interfaceCtx->unk_1F4 = 0.0f;
        Interface_LoadActionLabel(interfaceCtx, action, 1);
        if (pauseCtx->state != PAUSE_STATE_OFF) {
            interfaceCtx->unk_1EC = 3;
        }
    }
}

void Interface_SetNaviCall(PlayState* play, u16 naviCallState) {
    InterfaceContext* interfaceCtx = &play->interfaceCtx;

    if (((naviCallState == 0x1D) || (naviCallState == 0x1E)) && !interfaceCtx->naviCalling &&
        (play->csCtx.state == CS_STATE_IDLE)) {
        // clang-format off
        if (naviCallState == 0x1E) { Audio_PlaySfxGeneral(NA_SE_VO_NAVY_CALL, &gSfxDefaultPos, 4,
                                                            &gSfxDefaultFreqAndVolScale, &gSfxDefaultFreqAndVolScale,
                                                            &gSfxDefaultReverb);
        }
        // clang-format on

        if (naviCallState == 0x1D) {
            func_800F4524(&gSfxDefaultPos, NA_SE_VO_NA_HELLO_2, 32);
        }

        interfaceCtx->naviCalling = true;
        sCUpInvisible = 0;
        sCUpTimer = 10;
    } else if ((naviCallState == 0x1F) && interfaceCtx->naviCalling) {
        interfaceCtx->naviCalling = false;
    }
}

void Interface_LoadActionLabelB(PlayState* play, u16 action) {
    InterfaceContext* interfaceCtx = &play->interfaceCtx;

    if (gSaveContext.language != LANGUAGE_ENG) {
        action += DO_ACTION_MAX;
    }

    if (gSaveContext.language == LANGUAGE_FRA) {
        action += DO_ACTION_MAX;
    }

    interfaceCtx->unk_1FC = action;

    osCreateMesgQueue(&interfaceCtx->loadQueue, &interfaceCtx->loadMsg, 1);
    DmaMgr_RequestAsync(&interfaceCtx->dmaRequest_160, interfaceCtx->doActionSegment + DO_ACTION_TEX_SIZE,
                        (uintptr_t)_do_action_staticSegmentRomStart + (action * DO_ACTION_TEX_SIZE), DO_ACTION_TEX_SIZE,
                        0, &interfaceCtx->loadQueue, NULL, "../z_parameter.c", 2228);
    osRecvMesg(&interfaceCtx->loadQueue, NULL, OS_MESG_BLOCK);

    interfaceCtx->unk_1FA = true;
}

/**
 * @return false if player is out of health
 */
s32 Health_ChangeBy(PlayState* play, s16 amount) {
    u16 heartCount;
    u16 healthLevel;

    // "＊＊＊＊＊ Fluctuation=%d (now=%d, max=%d) ＊＊＊"
    osSyncPrintf("＊＊＊＊＊  増減=%d (now=%d, max=%d)  ＊＊＊", amount, gSaveContext.health,
                 gSaveContext.healthCapacity);

    // clang-format off
    if (amount > 0) { Audio_PlaySfxGeneral(NA_SE_SY_HP_RECOVER, &gSfxDefaultPos, 4, &gSfxDefaultFreqAndVolScale,
                                             &gSfxDefaultFreqAndVolScale, &gSfxDefaultReverb);
    } else if (gSaveContext.isDoubleDefenseAcquired && (amount < 0)) {
        amount >>= 1;
        osSyncPrintf("ハート減少半分！！＝%d\n", amount); // "Heart decrease halved!!＝%d"
    }
    // clang-format on

    gSaveContext.health += amount;

    if (gSaveContext.health > gSaveContext.healthCapacity) {
        gSaveContext.health = gSaveContext.healthCapacity;
    }

    heartCount = gSaveContext.health % 0x10;

    healthLevel = heartCount;
    if (heartCount != 0) {
        if (heartCount > 10) {
            healthLevel = 3;
        } else if (heartCount > 5) {
            healthLevel = 2;
        } else {
            healthLevel = 1;
        }
    }

    // "Life=%d ＊＊＊  %d ＊＊＊＊＊＊"
    osSyncPrintf("  ライフ=%d  ＊＊＊  %d  ＊＊＊＊＊＊\n", gSaveContext.health, healthLevel);

    if (gSaveContext.health <= 0) {
        gSaveContext.health = 0;
        return false;
    } else {
        return true;
    }
}

void Health_GiveHearts(s16 hearts) {
    gSaveContext.healthCapacity += hearts * 0x10;
}

void Rupees_ChangeBy(s16 rupeeChange) {
    gSaveContext.rupeeAccumulator += rupeeChange;
}

void Inventory_ChangeAmmo(s16 item, s16 ammoChange) {
    // "Item = (%d)    Amount = (%d + %d)"
    osSyncPrintf("アイテム = (%d)    数 = (%d + %d)  ", item, AMMO(item), ammoChange);

    if (item == ITEM_DEKU_STICK) {
        AMMO(ITEM_DEKU_STICK) += ammoChange;

        if (AMMO(ITEM_DEKU_STICK) >= CUR_CAPACITY(UPG_DEKU_STICKS)) {
            AMMO(ITEM_DEKU_STICK) = CUR_CAPACITY(UPG_DEKU_STICKS);
        } else if (AMMO(ITEM_DEKU_STICK) < 0) {
            AMMO(ITEM_DEKU_STICK) = 0;
        }
    } else if (item == ITEM_DEKU_NUT) {
        AMMO(ITEM_DEKU_NUT) += ammoChange;

        if (AMMO(ITEM_DEKU_NUT) >= CUR_CAPACITY(UPG_DEKU_NUTS)) {
            AMMO(ITEM_DEKU_NUT) = CUR_CAPACITY(UPG_DEKU_NUTS);
        } else if (AMMO(ITEM_DEKU_NUT) < 0) {
            AMMO(ITEM_DEKU_NUT) = 0;
        }
    } else if (item == ITEM_BOMBCHU) {
        AMMO(ITEM_BOMBCHU) += ammoChange;

        if (AMMO(ITEM_BOMBCHU) >= 50) {
            AMMO(ITEM_BOMBCHU) = 50;
        } else if (AMMO(ITEM_BOMBCHU) < 0) {
            AMMO(ITEM_BOMBCHU) = 0;
        }
    } else if (item == ITEM_BOW) {
        AMMO(ITEM_BOW) += ammoChange;

        if (AMMO(ITEM_BOW) >= CUR_CAPACITY(UPG_QUIVER)) {
            AMMO(ITEM_BOW) = CUR_CAPACITY(UPG_QUIVER);
        } else if (AMMO(ITEM_BOW) < 0) {
            AMMO(ITEM_BOW) = 0;
        }
    } else if ((item == ITEM_SLINGSHOT) || (item == ITEM_DEKU_SEEDS)) {
        AMMO(ITEM_SLINGSHOT) += ammoChange;

        if (AMMO(ITEM_SLINGSHOT) >= CUR_CAPACITY(UPG_BULLET_BAG)) {
            AMMO(ITEM_SLINGSHOT) = CUR_CAPACITY(UPG_BULLET_BAG);
        } else if (AMMO(ITEM_SLINGSHOT) < 0) {
            AMMO(ITEM_SLINGSHOT) = 0;
        }
    } else if (item == ITEM_BOMB) {
        AMMO(ITEM_BOMB) += ammoChange;

        if (AMMO(ITEM_BOMB) >= CUR_CAPACITY(UPG_BOMB_BAG)) {
            AMMO(ITEM_BOMB) = CUR_CAPACITY(UPG_BOMB_BAG);
        } else if (AMMO(ITEM_BOMB) < 0) {
            AMMO(ITEM_BOMB) = 0;
        }
    } else if (item == ITEM_MAGIC_BEAN) {
        AMMO(ITEM_MAGIC_BEAN) += ammoChange;
    }

    osSyncPrintf("合計 = (%d)\n", AMMO(item)); // "Total = (%d)"
}

void Magic_Fill(PlayState* play) {
    if (gSaveContext.isMagicAcquired) {
        gSaveContext.prevMagicState = gSaveContext.magicState;
        gSaveContext.magicFillTarget = (gSaveContext.isDoubleMagicAcquired + 1) * MAGIC_NORMAL_METER;
        gSaveContext.magicState = MAGIC_STATE_FILL;
    }
}

void Magic_Reset(PlayState* play) {
    if ((gSaveContext.magicState != MAGIC_STATE_STEP_CAPACITY) && (gSaveContext.magicState != MAGIC_STATE_FILL)) {
        if (gSaveContext.magicState == MAGIC_STATE_ADD) {
            gSaveContext.prevMagicState = gSaveContext.magicState;
        }
        gSaveContext.magicState = MAGIC_STATE_RESET;
    }
}

/**
 * Request to either increase or consume magic.
 * @param amount the positive-valued amount to either increase or decrease magic by
 * @param type how the magic is increased or consumed.
 * @return false if the request failed
 */
s32 Magic_RequestChange(PlayState* play, s16 amount, s16 type) {
    if (!gSaveContext.isMagicAcquired) {
        return false;
    }

    if ((type != MAGIC_ADD) && (gSaveContext.magic - amount) < 0) {
        if (gSaveContext.magicCapacity != 0) {
            Audio_PlaySfxGeneral(NA_SE_SY_ERROR, &gSfxDefaultPos, 4, &gSfxDefaultFreqAndVolScale,
                                 &gSfxDefaultFreqAndVolScale, &gSfxDefaultReverb);
        }
        return false;
    }

    switch (type) {
        case MAGIC_CONSUME_NOW:
        case MAGIC_CONSUME_NOW_ALT:
            // Consume magic immediately
            if ((gSaveContext.magicState == MAGIC_STATE_IDLE) ||
                (gSaveContext.magicState == MAGIC_STATE_CONSUME_LENS)) {
                if (gSaveContext.magicState == MAGIC_STATE_CONSUME_LENS) {
                    play->actorCtx.lensActive = false;
                }
                gSaveContext.magicTarget = gSaveContext.magic - amount;
                gSaveContext.magicState = MAGIC_STATE_CONSUME_SETUP;
                return true;
            } else {
                Audio_PlaySfxGeneral(NA_SE_SY_ERROR, &gSfxDefaultPos, 4, &gSfxDefaultFreqAndVolScale,
                                     &gSfxDefaultFreqAndVolScale, &gSfxDefaultReverb);
                return false;
            }

        case MAGIC_CONSUME_WAIT_NO_PREVIEW:
            // Sets consume target but waits to consume.
            // No yellow magic to preview target consumption.
            // Unused
            if ((gSaveContext.magicState == MAGIC_STATE_IDLE) ||
                (gSaveContext.magicState == MAGIC_STATE_CONSUME_LENS)) {
                if (gSaveContext.magicState == MAGIC_STATE_CONSUME_LENS) {
                    play->actorCtx.lensActive = false;
                }
                gSaveContext.magicTarget = gSaveContext.magic - amount;
                gSaveContext.magicState = MAGIC_STATE_METER_FLASH_3;
                return true;
            } else {
                Audio_PlaySfxGeneral(NA_SE_SY_ERROR, &gSfxDefaultPos, 4, &gSfxDefaultFreqAndVolScale,
                                     &gSfxDefaultFreqAndVolScale, &gSfxDefaultReverb);
                return false;
            }

        case MAGIC_CONSUME_LENS:
            if (gSaveContext.magicState == MAGIC_STATE_IDLE) {
                if (gSaveContext.magic != 0) {
                    play->interfaceCtx.lensMagicConsumptionTimer = 80;
                    gSaveContext.magicState = MAGIC_STATE_CONSUME_LENS;
                    return true;
                } else {
                    return false;
                }
            } else if (gSaveContext.magicState == MAGIC_STATE_CONSUME_LENS) {
                return true;
            } else {
                return false;
            }

        case MAGIC_CONSUME_WAIT_PREVIEW:
            // Sets consume target but waits to consume.
            // Preview consumption with a yellow bar
            if ((gSaveContext.magicState == MAGIC_STATE_IDLE) ||
                (gSaveContext.magicState == MAGIC_STATE_CONSUME_LENS)) {
                if (gSaveContext.magicState == MAGIC_STATE_CONSUME_LENS) {
                    play->actorCtx.lensActive = false;
                }
                gSaveContext.magicTarget = gSaveContext.magic - amount;
                gSaveContext.magicState = MAGIC_STATE_METER_FLASH_2;
                return true;
            } else {
                Audio_PlaySfxGeneral(NA_SE_SY_ERROR, &gSfxDefaultPos, 4, &gSfxDefaultFreqAndVolScale,
                                     &gSfxDefaultFreqAndVolScale, &gSfxDefaultReverb);
                return false;
            }

        case MAGIC_ADD:
            // Sets target for magic to increase to
            if (gSaveContext.magic <= gSaveContext.magicCapacity) {
                gSaveContext.magicTarget = gSaveContext.magic + amount;

                if (gSaveContext.magicTarget >= gSaveContext.magicCapacity) {
                    gSaveContext.magicTarget = gSaveContext.magicCapacity;
                }

                gSaveContext.magicState = MAGIC_STATE_ADD;
                return true;
            }
            break;
    }

    return false;
}

void Magic_Update(PlayState* play) {
    static s16 sMagicBorderColors[][3] = {
        { 255, 255, 255 },
        { 150, 150, 150 },
        { 255, 255, 150 }, // unused
        { 255, 255, 50 },  // unused
    };
    static s16 sMagicBorderIndices[] = { 0, 1, 1, 0 };
    static s16 sMagicBorderRatio = 2;
    static s16 sMagicBorderStep = 1;
    MessageContext* msgCtx = &play->msgCtx;
    InterfaceContext* interfaceCtx = &play->interfaceCtx;
    s16 borderChangeR;
    s16 borderChangeG;
    s16 borderChangeB;
    s16 temp; // target for magicCapacity, or magicBorderIndex

    switch (gSaveContext.magicState) {
        case MAGIC_STATE_STEP_CAPACITY:
            // Step magicCapacity to the capacity determined by magicLevel
            // This changes the width of the magic meter drawn
            temp = gSaveContext.magicLevel * MAGIC_NORMAL_METER;
            if (gSaveContext.magicCapacity != temp) {
                if (gSaveContext.magicCapacity < temp) {
                    gSaveContext.magicCapacity += 8;
                    if (gSaveContext.magicCapacity > temp) {
                        gSaveContext.magicCapacity = temp;
                    }
                } else {
                    gSaveContext.magicCapacity -= 8;
                    if (gSaveContext.magicCapacity <= temp) {
                        gSaveContext.magicCapacity = temp;
                    }
                }
            } else {
                // Once the capacity has reached its target,
                // follow up by filling magic to magicFillTarget
                gSaveContext.magicState = MAGIC_STATE_FILL;
            }
            break;

        case MAGIC_STATE_FILL:
            // Add magic until magicFillTarget is reached
            gSaveContext.magic += 4;

            if (gSaveContext.gameMode == GAMEMODE_NORMAL && !IS_CUTSCENE_LAYER) {
                Audio_PlaySfxGeneral(NA_SE_SY_GAUGE_UP - SFX_FLAG, &gSfxDefaultPos, 4, &gSfxDefaultFreqAndVolScale,
                                     &gSfxDefaultFreqAndVolScale, &gSfxDefaultReverb);
            }

            // "Storage  MAGIC_NOW=%d (%d)"
            osSyncPrintf("蓄電  MAGIC_NOW=%d (%d)\n", gSaveContext.magic, gSaveContext.magicFillTarget);

            if (gSaveContext.magic >= gSaveContext.magicFillTarget) {
                gSaveContext.magic = gSaveContext.magicFillTarget;
                gSaveContext.magicState = gSaveContext.prevMagicState;
                gSaveContext.prevMagicState = MAGIC_STATE_IDLE;
            }
            break;

        case MAGIC_STATE_CONSUME_SETUP:
            // Sets the speed at which magic border flashes
            sMagicBorderRatio = 2;
            gSaveContext.magicState = MAGIC_STATE_CONSUME;
            break;

        case MAGIC_STATE_CONSUME:
            // Consume magic until target is reached or no more magic is available
            gSaveContext.magic -= 2;
            if (gSaveContext.magic <= 0) {
                gSaveContext.magic = 0;
                gSaveContext.magicState = MAGIC_STATE_METER_FLASH_1;
                sMagicBorderR = sMagicBorderG = sMagicBorderB = 255;
            } else if (gSaveContext.magic == gSaveContext.magicTarget) {
                gSaveContext.magicState = MAGIC_STATE_METER_FLASH_1;
                sMagicBorderR = sMagicBorderG = sMagicBorderB = 255;
            }
            FALLTHROUGH; // Flash border while magic is being consumed
        case MAGIC_STATE_METER_FLASH_1:
        case MAGIC_STATE_METER_FLASH_2:
        case MAGIC_STATE_METER_FLASH_3:
            temp = sMagicBorderIndices[sMagicBorderStep];
            borderChangeR = ABS(sMagicBorderR - sMagicBorderColors[temp][0]) / sMagicBorderRatio;
            borderChangeG = ABS(sMagicBorderG - sMagicBorderColors[temp][1]) / sMagicBorderRatio;
            borderChangeB = ABS(sMagicBorderB - sMagicBorderColors[temp][2]) / sMagicBorderRatio;

            if (sMagicBorderR >= sMagicBorderColors[temp][0]) {
                sMagicBorderR -= borderChangeR;
            } else {
                sMagicBorderR += borderChangeR;
            }

            if (sMagicBorderG >= sMagicBorderColors[temp][1]) {
                sMagicBorderG -= borderChangeG;
            } else {
                sMagicBorderG += borderChangeG;
            }

            if (sMagicBorderB >= sMagicBorderColors[temp][2]) {
                sMagicBorderB -= borderChangeB;
            } else {
                sMagicBorderB += borderChangeB;
            }

            sMagicBorderRatio--;
            if (sMagicBorderRatio == 0) {
                sMagicBorderR = sMagicBorderColors[temp][0];
                sMagicBorderG = sMagicBorderColors[temp][1];
                sMagicBorderB = sMagicBorderColors[temp][2];
                sMagicBorderRatio = YREG(40 + sMagicBorderStep);
                sMagicBorderStep++;
                if (sMagicBorderStep >= 4) {
                    sMagicBorderStep = 0;
                }
            }
            break;

        case MAGIC_STATE_RESET:
            sMagicBorderR = sMagicBorderG = sMagicBorderB = 255;
            gSaveContext.magicState = MAGIC_STATE_IDLE;
            break;

        case MAGIC_STATE_CONSUME_LENS:
            // Slowly consume magic while lens is on
            if (!IS_PAUSED(&play->pauseCtx) && (msgCtx->msgMode == MSGMODE_NONE) &&
                (play->gameOverCtx.state == GAMEOVER_INACTIVE) && (play->transitionTrigger == TRANS_TRIGGER_OFF) &&
                (play->transitionMode == TRANS_MODE_OFF) && !Play_InCsMode(play)) {
                if ((gSaveContext.magic == 0) ||
                    ((Player_GetEnvironmentalHazard(play) >= PLAYER_ENV_HAZARD_UNDERWATER_FLOOR) &&
                     (Player_GetEnvironmentalHazard(play) <= PLAYER_ENV_HAZARD_UNDERWATER_FREE)) ||
                    ((gSaveContext.equips.buttonItems[1] != ITEM_LENS_OF_TRUTH) &&
                     (gSaveContext.equips.buttonItems[2] != ITEM_LENS_OF_TRUTH) &&
                     (gSaveContext.equips.buttonItems[3] != ITEM_LENS_OF_TRUTH)) ||
                    !play->actorCtx.lensActive) {
                    // Force lens off and set magic meter state to idle
                    play->actorCtx.lensActive = false;
                    Audio_PlaySfxGeneral(NA_SE_SY_GLASSMODE_OFF, &gSfxDefaultPos, 4, &gSfxDefaultFreqAndVolScale,
                                         &gSfxDefaultFreqAndVolScale, &gSfxDefaultReverb);
                    gSaveContext.magicState = MAGIC_STATE_IDLE;
                    sMagicBorderR = sMagicBorderG = sMagicBorderB = 255;
                    break;
                }

                interfaceCtx->lensMagicConsumptionTimer--;
                if (interfaceCtx->lensMagicConsumptionTimer == 0) {
                    gSaveContext.magic--;
                    interfaceCtx->lensMagicConsumptionTimer = 80;
                }
            }

            temp = sMagicBorderIndices[sMagicBorderStep];
            borderChangeR = ABS(sMagicBorderR - sMagicBorderColors[temp][0]) / sMagicBorderRatio;
            borderChangeG = ABS(sMagicBorderG - sMagicBorderColors[temp][1]) / sMagicBorderRatio;
            borderChangeB = ABS(sMagicBorderB - sMagicBorderColors[temp][2]) / sMagicBorderRatio;

            if (sMagicBorderR >= sMagicBorderColors[temp][0]) {
                sMagicBorderR -= borderChangeR;
            } else {
                sMagicBorderR += borderChangeR;
            }

            if (sMagicBorderG >= sMagicBorderColors[temp][1]) {
                sMagicBorderG -= borderChangeG;
            } else {
                sMagicBorderG += borderChangeG;
            }

            if (sMagicBorderB >= sMagicBorderColors[temp][2]) {
                sMagicBorderB -= borderChangeB;
            } else {
                sMagicBorderB += borderChangeB;
            }

            sMagicBorderRatio--;
            if (sMagicBorderRatio == 0) {
                sMagicBorderR = sMagicBorderColors[temp][0];
                sMagicBorderG = sMagicBorderColors[temp][1];
                sMagicBorderB = sMagicBorderColors[temp][2];
                sMagicBorderRatio = YREG(40 + sMagicBorderStep);
                sMagicBorderStep++;
                if (sMagicBorderStep >= 4) {
                    sMagicBorderStep = 0;
                }
            }
            break;

        case MAGIC_STATE_ADD:
            // Add magic until target is reached
            gSaveContext.magic += 4;
            Audio_PlaySfxGeneral(NA_SE_SY_GAUGE_UP - SFX_FLAG, &gSfxDefaultPos, 4, &gSfxDefaultFreqAndVolScale,
                                 &gSfxDefaultFreqAndVolScale, &gSfxDefaultReverb);
            if (gSaveContext.magic >= gSaveContext.magicTarget) {
                gSaveContext.magic = gSaveContext.magicTarget;
                gSaveContext.magicState = gSaveContext.prevMagicState;
                gSaveContext.prevMagicState = MAGIC_STATE_IDLE;
            }
            break;

        default:
            gSaveContext.magicState = MAGIC_STATE_IDLE;
            break;
    }
}

void Magic_DrawMeter(PlayState* play) {
    InterfaceContext* interfaceCtx = &play->interfaceCtx;
    s16 magicMeterY;

    OPEN_DISPS(play->state.gfxCtx, "../z_parameter.c", 2650);

    if (gSaveContext.magicLevel != 0) {
        if (gSaveContext.healthCapacity > 0xA0) {
            magicMeterY = R_MAGIC_METER_Y_LOWER; // two rows of hearts
        } else {
            magicMeterY = R_MAGIC_METER_Y_HIGHER; // one row of hearts
        }

        Gfx_SetupDL_39Overlay(play->state.gfxCtx);

        gDPSetPrimColor(OVERLAY_DISP++, 0, 0, sMagicBorderR, sMagicBorderG, sMagicBorderB, interfaceCtx->magicAlpha);
        gDPSetEnvColor(OVERLAY_DISP++, 100, 50, 50, 255);

        OVERLAY_DISP = Gfx_TextureIA8(OVERLAY_DISP, gMagicMeterEndTex, 8, 16, R_MAGIC_METER_X, magicMeterY, 8, 16,
                                      1 << 10, 1 << 10);

        OVERLAY_DISP = Gfx_TextureIA8(OVERLAY_DISP, gMagicMeterMidTex, 24, 16, R_MAGIC_METER_X + 8, magicMeterY,
                                      gSaveContext.magicCapacity, 16, 1 << 10, 1 << 10);

        gDPLoadTextureBlock(OVERLAY_DISP++, gMagicMeterEndTex, G_IM_FMT_IA, G_IM_SIZ_8b, 8, 16, 0,
                            G_TX_MIRROR | G_TX_WRAP, G_TX_NOMIRROR | G_TX_WRAP, 3, G_TX_NOMASK, G_TX_NOLOD, G_TX_NOLOD);

        gSPTextureRectangle(OVERLAY_DISP++, (R_MAGIC_METER_X + gSaveContext.magicCapacity + 8) << 2, magicMeterY << 2,
                            (R_MAGIC_METER_X + gSaveContext.magicCapacity + 16) << 2, (magicMeterY + 16) << 2,
                            G_TX_RENDERTILE, 256, 0, 1 << 10, 1 << 10);

        gDPPipeSync(OVERLAY_DISP++);
        gDPSetCombineLERP(OVERLAY_DISP++, PRIMITIVE, ENVIRONMENT, TEXEL0, ENVIRONMENT, 0, 0, 0, PRIMITIVE, PRIMITIVE,
                          ENVIRONMENT, TEXEL0, ENVIRONMENT, 0, 0, 0, PRIMITIVE);
        gDPSetEnvColor(OVERLAY_DISP++, 0, 0, 0, 255);

        if (gSaveContext.magicState == MAGIC_STATE_METER_FLASH_2) {
            // Yellow part of the meter indicating the amount of magic to be subtracted
            gDPSetPrimColor(OVERLAY_DISP++, 0, 0, 250, 250, 0, interfaceCtx->magicAlpha);

            gDPLoadMultiBlock_4b(OVERLAY_DISP++, gMagicMeterFillTex, 0x0000, G_TX_RENDERTILE, G_IM_FMT_I, 16, 16, 0,
                                 G_TX_NOMIRROR | G_TX_WRAP, G_TX_NOMIRROR | G_TX_WRAP, G_TX_NOMASK, G_TX_NOMASK,
                                 G_TX_NOLOD, G_TX_NOLOD);

            gSPTextureRectangle(OVERLAY_DISP++, R_MAGIC_FILL_X << 2, (magicMeterY + 3) << 2,
                                (R_MAGIC_FILL_X + gSaveContext.magic) << 2, (magicMeterY + 10) << 2, G_TX_RENDERTILE, 0,
                                0, 1 << 10, 1 << 10);

            // Fill the rest of the meter with the normal magic color
            gDPPipeSync(OVERLAY_DISP++);
            gDPSetPrimColor(OVERLAY_DISP++, 0, 0, R_MAGIC_FILL_COLOR(0), R_MAGIC_FILL_COLOR(1), R_MAGIC_FILL_COLOR(2),
                            interfaceCtx->magicAlpha);

            gSPTextureRectangle(OVERLAY_DISP++, R_MAGIC_FILL_X << 2, (magicMeterY + 3) << 2,
                                (R_MAGIC_FILL_X + gSaveContext.magicTarget) << 2, (magicMeterY + 10) << 2,
                                G_TX_RENDERTILE, 0, 0, 1 << 10, 1 << 10);
        } else {
            // Fill the whole meter with the normal magic color
            gDPSetPrimColor(OVERLAY_DISP++, 0, 0, R_MAGIC_FILL_COLOR(0), R_MAGIC_FILL_COLOR(1), R_MAGIC_FILL_COLOR(2),
                            interfaceCtx->magicAlpha);

            gDPLoadMultiBlock_4b(OVERLAY_DISP++, gMagicMeterFillTex, 0x0000, G_TX_RENDERTILE, G_IM_FMT_I, 16, 16, 0,
                                 G_TX_NOMIRROR | G_TX_WRAP, G_TX_NOMIRROR | G_TX_WRAP, G_TX_NOMASK, G_TX_NOMASK,
                                 G_TX_NOLOD, G_TX_NOLOD);

            gSPTextureRectangle(OVERLAY_DISP++, R_MAGIC_FILL_X << 2, (magicMeterY + 3) << 2,
                                (R_MAGIC_FILL_X + gSaveContext.magic) << 2, (magicMeterY + 10) << 2, G_TX_RENDERTILE, 0,
                                0, 1 << 10, 1 << 10);
        }
    }

    CLOSE_DISPS(play->state.gfxCtx, "../z_parameter.c", 2731);
}

void Interface_SetSubTimer(s16 seconds) {
    gSaveContext.timerX[TIMER_ID_SUB] = 140;
    gSaveContext.timerY[TIMER_ID_SUB] = 80;
    sEnvHazardActive = false;
    gSaveContext.subTimerSeconds = seconds;

    if (seconds != 0) {
        // count down
        gSaveContext.subTimerState = SUBTIMER_STATE_DOWN_INIT;
    } else {
        // count up
        gSaveContext.subTimerState = SUBTIMER_STATE_UP_INIT;
    }
}

/**
 * Set the subTimer to 1 second left
 */
void Interface_SetSubTimerToFinalSecond(PlayState* play) {
    if (gSaveContext.subTimerState != SUBTIMER_STATE_OFF) {
        if (GET_EVENTINF(EVENTINF_MARATHON_ACTIVE)) {
            // The running-man race counts up and finished at MARATHON_TIME_LIMIT
            gSaveContext.subTimerSeconds = MARATHON_TIME_LIMIT - 1;
        } else {
            gSaveContext.subTimerSeconds = 1;
        }
    }
}

void Interface_SetTimer(s16 seconds) {
    gSaveContext.timerX[TIMER_ID_MAIN] = 140;
    gSaveContext.timerY[TIMER_ID_MAIN] = 80;
    sEnvHazardActive = false;
    gSaveContext.timerSeconds = seconds;

    if (seconds != 0) {
        // count down
        gSaveContext.timerState = TIMER_STATE_DOWN_INIT;
    } else {
        // count up
        gSaveContext.timerState = TIMER_STATE_UP_INIT;
    }
}

void Interface_DrawActionLabel(GraphicsContext* gfxCtx, void* texture) {
    OPEN_DISPS(gfxCtx, "../z_parameter.c", 2820);

    gDPLoadTextureBlock_4b(OVERLAY_DISP++, texture, G_IM_FMT_IA, DO_ACTION_TEX_WIDTH, DO_ACTION_TEX_HEIGHT, 0,
                           G_TX_NOMIRROR | G_TX_WRAP, G_TX_NOMIRROR | G_TX_WRAP, G_TX_NOMASK, G_TX_NOMASK, G_TX_NOLOD,
                           G_TX_NOLOD);

    gSP1Quadrangle(OVERLAY_DISP++, 0, 2, 3, 1, 0);

    CLOSE_DISPS(gfxCtx, "../z_parameter.c", 2829);
}

void Interface_DrawItemButtons(PlayState* play) {
    static void* cUpLabelTextures[] = { gNaviCUpENGTex, gNaviCUpENGTex, gNaviCUpENGTex };
    static s16 startButtonLeftPos[] = { 132, 130, 130 };
    InterfaceContext* interfaceCtx = &play->interfaceCtx;
    Player* player = GET_PLAYER(play);
    PauseContext* pauseCtx = &play->pauseCtx;
    s16 temp; // Used as both an alpha value and a button index
    s16 texCoordScale;
    s16 width;
    s16 height;

    OPEN_DISPS(play->state.gfxCtx, "../z_parameter.c", 2900);

    // B Button Color & Texture
    // Also loads the Item Button Texture reused by other buttons afterwards
    gDPPipeSync(OVERLAY_DISP++);
    gDPSetCombineMode(OVERLAY_DISP++, G_CC_MODULATEIA_PRIM, G_CC_MODULATEIA_PRIM);
    gDPSetPrimColor(OVERLAY_DISP++, 0, 0, R_B_BTN_COLOR(0), R_B_BTN_COLOR(1), R_B_BTN_COLOR(2), interfaceCtx->bAlpha);
    gDPSetEnvColor(OVERLAY_DISP++, 0, 0, 0, 255);
    OVERLAY_DISP =
        Gfx_TextureIA8(OVERLAY_DISP, gButtonBackgroundTex, 32, 32, R_ITEM_BTN_X(0), R_ITEM_BTN_Y(0),
                       R_ITEM_BTN_WIDTH(0), R_ITEM_BTN_WIDTH(0), R_ITEM_BTN_DD(0) << 1, R_ITEM_BTN_DD(0) << 1);

    // C-Left Button Color & Texture
    gDPPipeSync(OVERLAY_DISP++);
    gDPSetPrimColor(OVERLAY_DISP++, 0, 0, R_C_BTN_COLOR(0), R_C_BTN_COLOR(1), R_C_BTN_COLOR(2),
                    interfaceCtx->cLeftAlpha);
    gSPTextureRectangle(OVERLAY_DISP++, R_ITEM_BTN_X(1) << 2, R_ITEM_BTN_Y(1) << 2,
                        (R_ITEM_BTN_X(1) + R_ITEM_BTN_WIDTH(1)) << 2, (R_ITEM_BTN_Y(1) + R_ITEM_BTN_WIDTH(1)) << 2,
                        G_TX_RENDERTILE, 0, 0, R_ITEM_BTN_DD(1) << 1, R_ITEM_BTN_DD(1) << 1);

    // C-Down Button Color & Texture
    gDPSetPrimColor(OVERLAY_DISP++, 0, 0, R_C_BTN_COLOR(0), R_C_BTN_COLOR(1), R_C_BTN_COLOR(2),
                    interfaceCtx->cDownAlpha);
    gSPTextureRectangle(OVERLAY_DISP++, R_ITEM_BTN_X(2) << 2, R_ITEM_BTN_Y(2) << 2,
                        (R_ITEM_BTN_X(2) + R_ITEM_BTN_WIDTH(2)) << 2, (R_ITEM_BTN_Y(2) + R_ITEM_BTN_WIDTH(2)) << 2,
                        G_TX_RENDERTILE, 0, 0, R_ITEM_BTN_DD(2) << 1, R_ITEM_BTN_DD(2) << 1);

    // C-Right Button Color & Texture
    gDPSetPrimColor(OVERLAY_DISP++, 0, 0, R_C_BTN_COLOR(0), R_C_BTN_COLOR(1), R_C_BTN_COLOR(2),
                    interfaceCtx->cRightAlpha);
    gSPTextureRectangle(OVERLAY_DISP++, R_ITEM_BTN_X(3) << 2, R_ITEM_BTN_Y(3) << 2,
                        (R_ITEM_BTN_X(3) + R_ITEM_BTN_WIDTH(3)) << 2, (R_ITEM_BTN_Y(3) + R_ITEM_BTN_WIDTH(3)) << 2,
                        G_TX_RENDERTILE, 0, 0, R_ITEM_BTN_DD(3) << 1, R_ITEM_BTN_DD(3) << 1);

    if (!IS_PAUSE_STATE_GAMEOVER(pauseCtx)) {
        if (IS_PAUSED(&play->pauseCtx)) {
            // Start Button Texture, Color & Label
            gDPPipeSync(OVERLAY_DISP++);
            gDPSetPrimColor(OVERLAY_DISP++, 0, 0, 120, 120, 120, interfaceCtx->startAlpha);
            gSPTextureRectangle(OVERLAY_DISP++, startButtonLeftPos[gSaveContext.language] << 2, 17 << 2,
                                (startButtonLeftPos[gSaveContext.language] + 22) << 2, 39 << 2, G_TX_RENDERTILE, 0, 0,
                                (s32)(1.4277344 * (1 << 10)), (s32)(1.4277344 * (1 << 10)));
            gDPPipeSync(OVERLAY_DISP++);
            gDPSetPrimColor(OVERLAY_DISP++, 0, 0, 255, 255, 255, interfaceCtx->startAlpha);
            gDPSetEnvColor(OVERLAY_DISP++, 0, 0, 0, 0);
            gDPSetCombineLERP(OVERLAY_DISP++, PRIMITIVE, ENVIRONMENT, TEXEL0, ENVIRONMENT, TEXEL0, 0, PRIMITIVE, 0,
                              PRIMITIVE, ENVIRONMENT, TEXEL0, ENVIRONMENT, TEXEL0, 0, PRIMITIVE, 0);

            gDPLoadTextureBlock_4b(OVERLAY_DISP++, interfaceCtx->doActionSegment + DO_ACTION_TEX_SIZE * 2, G_IM_FMT_IA,
                                   DO_ACTION_TEX_WIDTH, DO_ACTION_TEX_HEIGHT, 0, G_TX_NOMIRROR | G_TX_WRAP,
                                   G_TX_NOMIRROR | G_TX_WRAP, G_TX_NOMASK, G_TX_NOMASK, G_TX_NOLOD, G_TX_NOLOD);

            texCoordScale = (1 << 10) / (R_START_LABEL_DD(gSaveContext.language) / 100.0f);
            width = DO_ACTION_TEX_WIDTH / (R_START_LABEL_DD(gSaveContext.language) / 100.0f);
            height = DO_ACTION_TEX_HEIGHT / (R_START_LABEL_DD(gSaveContext.language) / 100.0f);
            gSPTextureRectangle(OVERLAY_DISP++, R_START_LABEL_X(gSaveContext.language) << 2,
                                R_START_LABEL_Y(gSaveContext.language) << 2,
                                (R_START_LABEL_X(gSaveContext.language) + width) << 2,
                                (R_START_LABEL_Y(gSaveContext.language) + height) << 2, G_TX_RENDERTILE, 0, 0,
                                texCoordScale, texCoordScale);
        }
    }

    if (interfaceCtx->naviCalling && !IS_PAUSED(&play->pauseCtx) && (play->csCtx.state == CS_STATE_IDLE)) {
        if (!sCUpInvisible) {
            // C-Up Button Texture, Color & Label (Navi Text)
            gDPPipeSync(OVERLAY_DISP++);

            if ((gSaveContext.hudVisibilityMode == HUD_VISIBILITY_NOTHING) ||
                (gSaveContext.hudVisibilityMode == HUD_VISIBILITY_NOTHING_ALT) ||
                (gSaveContext.hudVisibilityMode == HUD_VISIBILITY_A_HEARTS_MAGIC_FORCE)) {
                temp = 0;
            } else if ((player->stateFlags1 & PLAYER_STATE1_21) ||
                       (Player_GetEnvironmentalHazard(play) == PLAYER_ENV_HAZARD_UNDERWATER_FREE) ||
                       (player->stateFlags2 & PLAYER_STATE2_CRAWLING)) {
                temp = 70;
            } else {
                temp = interfaceCtx->healthAlpha;
            }

            gDPSetPrimColor(OVERLAY_DISP++, 0, 0, R_C_BTN_COLOR(0), R_C_BTN_COLOR(1), R_C_BTN_COLOR(2), temp);
            gDPSetCombineMode(OVERLAY_DISP++, G_CC_MODULATEIA_PRIM, G_CC_MODULATEIA_PRIM);
            gSPTextureRectangle(OVERLAY_DISP++, R_C_UP_BTN_X << 2, R_C_UP_BTN_Y << 2, (R_C_UP_BTN_X + 16) << 2,
                                (R_C_UP_BTN_Y + 16) << 2, G_TX_RENDERTILE, 0, 0, 2 << 10, 2 << 10);
            gDPPipeSync(OVERLAY_DISP++);
            gDPSetPrimColor(OVERLAY_DISP++, 0, 0, 255, 255, 255, temp);
            gDPSetEnvColor(OVERLAY_DISP++, 0, 0, 0, 0);
            gDPSetCombineLERP(OVERLAY_DISP++, PRIMITIVE, ENVIRONMENT, TEXEL0, ENVIRONMENT, TEXEL0, 0, PRIMITIVE, 0,
                              PRIMITIVE, ENVIRONMENT, TEXEL0, ENVIRONMENT, TEXEL0, 0, PRIMITIVE, 0);

            gDPLoadTextureBlock_4b(OVERLAY_DISP++, cUpLabelTextures[gSaveContext.language], G_IM_FMT_IA, 32, 8, 0,
                                   G_TX_NOMIRROR | G_TX_WRAP, G_TX_NOMIRROR | G_TX_WRAP, G_TX_NOMASK, G_TX_NOMASK,
                                   G_TX_NOLOD, G_TX_NOLOD);

            gSPTextureRectangle(OVERLAY_DISP++, R_C_UP_ICON_X << 2, R_C_UP_ICON_Y << 2, (R_C_UP_ICON_X + 32) << 2,
                                (R_C_UP_ICON_Y + 8) << 2, G_TX_RENDERTILE, 0, 0, 1 << 10, 1 << 10);
        }

        sCUpTimer--;
        if (sCUpTimer == 0) {
            sCUpInvisible ^= 1;
            sCUpTimer = 10;
        }
    }

    gDPPipeSync(OVERLAY_DISP++);

    // Empty C Button Arrows
    for (temp = 1; temp < 4; temp++) {
        if (gSaveContext.equips.buttonItems[temp] > 0xF0) {
            if (temp == 1) {
                gDPSetPrimColor(OVERLAY_DISP++, 0, 0, R_C_BTN_COLOR(0), R_C_BTN_COLOR(1), R_C_BTN_COLOR(2),
                                interfaceCtx->cLeftAlpha);
            } else if (temp == 2) {
                gDPSetPrimColor(OVERLAY_DISP++, 0, 0, R_C_BTN_COLOR(0), R_C_BTN_COLOR(1), R_C_BTN_COLOR(2),
                                interfaceCtx->cDownAlpha);
            } else {
                gDPSetPrimColor(OVERLAY_DISP++, 0, 0, R_C_BTN_COLOR(0), R_C_BTN_COLOR(1), R_C_BTN_COLOR(2),
                                interfaceCtx->cRightAlpha);
            }

            OVERLAY_DISP = Gfx_TextureIA8(OVERLAY_DISP, ((u8*)gButtonBackgroundTex + ((32 * 32) * (temp + 1))), 32, 32,
                                          R_ITEM_BTN_X(temp), R_ITEM_BTN_Y(temp), R_ITEM_BTN_WIDTH(temp),
                                          R_ITEM_BTN_WIDTH(temp), R_ITEM_BTN_DD(temp) << 1, R_ITEM_BTN_DD(temp) << 1);
        }
    }

    CLOSE_DISPS(play->state.gfxCtx, "../z_parameter.c", 3071);
}

void Interface_DrawItemIconTexture(PlayState* play, void* texture, s16 button) {
    OPEN_DISPS(play->state.gfxCtx, "../z_parameter.c", 3079);

    gDPLoadTextureBlock(OVERLAY_DISP++, texture, G_IM_FMT_RGBA, G_IM_SIZ_32b, 32, 32, 0, G_TX_NOMIRROR | G_TX_WRAP,
                        G_TX_NOMIRROR | G_TX_WRAP, G_TX_NOMASK, G_TX_NOMASK, G_TX_NOLOD, G_TX_NOLOD);

    gSPTextureRectangle(OVERLAY_DISP++, R_ITEM_ICON_X(button) << 2, R_ITEM_ICON_Y(button) << 2,
                        (R_ITEM_ICON_X(button) + R_ITEM_ICON_WIDTH(button)) << 2,
                        (R_ITEM_ICON_Y(button) + R_ITEM_ICON_WIDTH(button)) << 2, G_TX_RENDERTILE, 0, 0,
                        R_ITEM_ICON_DD(button) << 1, R_ITEM_ICON_DD(button) << 1);

    CLOSE_DISPS(play->state.gfxCtx, "../z_parameter.c", 3094);
}

void Interface_DrawAmmoCount(PlayState* play, s16 button, s16 alpha) {
    s16 i;
    s16 ammo;

    OPEN_DISPS(play->state.gfxCtx, "../z_parameter.c", 3105);

    i = gSaveContext.equips.buttonItems[button];

    if ((i == ITEM_DEKU_STICK) || (i == ITEM_DEKU_NUT) || (i == ITEM_BOMB) || (i == ITEM_BOW) ||
        ((i >= ITEM_BOW_FIRE) && (i <= ITEM_BOW_LIGHT)) || (i == ITEM_SLINGSHOT) || (i == ITEM_BOMBCHU) ||
        (i == ITEM_MAGIC_BEAN)) {

        if ((i >= ITEM_BOW_FIRE) && (i <= ITEM_BOW_LIGHT)) {
            i = ITEM_BOW;
        }

        ammo = AMMO(i);

        gDPPipeSync(OVERLAY_DISP++);

        if ((button == 0) && (gSaveContext.minigameState == 1)) {
            ammo = play->interfaceCtx.hbaAmmo;
        } else if ((button == 0) && (play->shootingGalleryStatus > 1)) {
            ammo = play->shootingGalleryStatus - 1;
        } else if ((button == 0) && (play->sceneId == SCENE_BOMBCHU_BOWLING_ALLEY) && Flags_GetSwitch(play, 0x38)) {
            ammo = play->bombchuBowlingStatus;
            if (ammo < 0) {
                ammo = 0;
            }
        } else if (((i == ITEM_BOW) && (AMMO(i) == CUR_CAPACITY(UPG_QUIVER))) ||
                   ((i == ITEM_BOMB) && (AMMO(i) == CUR_CAPACITY(UPG_BOMB_BAG))) ||
                   ((i == ITEM_SLINGSHOT) && (AMMO(i) == CUR_CAPACITY(UPG_BULLET_BAG))) ||
                   ((i == ITEM_DEKU_STICK) && (AMMO(i) == CUR_CAPACITY(UPG_DEKU_STICKS))) ||
                   ((i == ITEM_DEKU_NUT) && (AMMO(i) == CUR_CAPACITY(UPG_DEKU_NUTS))) ||
                   ((i == ITEM_BOMBCHU) && (ammo == 50)) || ((i == ITEM_MAGIC_BEAN) && (ammo == 15))) {
            gDPSetPrimColor(OVERLAY_DISP++, 0, 0, 120, 255, 0, alpha);
        }

        if (ammo == 0) {
            gDPSetPrimColor(OVERLAY_DISP++, 0, 0, 100, 100, 100, alpha);
        }

        for (i = 0; ammo >= 10; i++) {
            ammo -= 10;
        }

        if (i != 0) {
            OVERLAY_DISP = Gfx_TextureIA8(OVERLAY_DISP, ((u8*)gAmmoDigit0Tex + ((8 * 8) * i)), 8, 8,
                                          R_ITEM_AMMO_X(button), R_ITEM_AMMO_Y(button), 8, 8, 1 << 10, 1 << 10);
        }

        OVERLAY_DISP = Gfx_TextureIA8(OVERLAY_DISP, ((u8*)gAmmoDigit0Tex + ((8 * 8) * ammo)), 8, 8,
                                      R_ITEM_AMMO_X(button) + 6, R_ITEM_AMMO_Y(button), 8, 8, 1 << 10, 1 << 10);
    }

    CLOSE_DISPS(play->state.gfxCtx, "../z_parameter.c", 3158);
}

void Interface_DrawActionButton(PlayState* play) {
    InterfaceContext* interfaceCtx = &play->interfaceCtx;

    OPEN_DISPS(play->state.gfxCtx, "../z_parameter.c", 3172);

    Matrix_Translate(0.0f, 0.0f, XREG(18) / 10.0f, MTXMODE_NEW);
    Matrix_Scale(1.0f, 1.0f, 1.0f, MTXMODE_APPLY);
    Matrix_RotateX(interfaceCtx->unk_1F4 / 10000.0f, MTXMODE_APPLY);

    gSPMatrix(OVERLAY_DISP++, Matrix_NewMtx(play->state.gfxCtx, "../z_parameter.c", 3177),
              G_MTX_MODELVIEW | G_MTX_LOAD);
    gSPVertex(OVERLAY_DISP++, &interfaceCtx->actionVtx[0], 4, 0);

    gDPLoadTextureBlock(OVERLAY_DISP++, gButtonBackgroundTex, G_IM_FMT_IA, G_IM_SIZ_8b, 32, 32, 0,
                        G_TX_NOMIRROR | G_TX_WRAP, G_TX_NOMIRROR | G_TX_WRAP, G_TX_NOMASK, G_TX_NOMASK, G_TX_NOLOD,
                        G_TX_NOLOD);

    gSP1Quadrangle(OVERLAY_DISP++, 0, 2, 3, 1, 0);

    CLOSE_DISPS(play->state.gfxCtx, "../z_parameter.c", 3187);
}

void Interface_InitVertices(PlayState* play) {
    InterfaceContext* interfaceCtx = &play->interfaceCtx;
    s16 i;

    interfaceCtx->actionVtx = Graph_Alloc(play->state.gfxCtx, 8 * sizeof(Vtx));

    interfaceCtx->actionVtx[0].v.ob[0] = interfaceCtx->actionVtx[2].v.ob[0] = -14;
    interfaceCtx->actionVtx[1].v.ob[0] = interfaceCtx->actionVtx[3].v.ob[0] = interfaceCtx->actionVtx[0].v.ob[0] + 28;

    interfaceCtx->actionVtx[0].v.ob[1] = interfaceCtx->actionVtx[1].v.ob[1] = 14;
    interfaceCtx->actionVtx[2].v.ob[1] = interfaceCtx->actionVtx[3].v.ob[1] = interfaceCtx->actionVtx[0].v.ob[1] - 28;

    interfaceCtx->actionVtx[4].v.ob[0] = interfaceCtx->actionVtx[6].v.ob[0] = -(XREG(21) / 2);
    interfaceCtx->actionVtx[5].v.ob[0] = interfaceCtx->actionVtx[7].v.ob[0] =
        interfaceCtx->actionVtx[4].v.ob[0] + XREG(21);

    interfaceCtx->actionVtx[4].v.ob[1] = interfaceCtx->actionVtx[5].v.ob[1] = XREG(28) / 2;
    interfaceCtx->actionVtx[6].v.ob[1] = interfaceCtx->actionVtx[7].v.ob[1] =
        interfaceCtx->actionVtx[4].v.ob[1] - XREG(28);

    for (i = 0; i < 8; i += 4) {
        interfaceCtx->actionVtx[i].v.ob[2] = interfaceCtx->actionVtx[i + 1].v.ob[2] =
            interfaceCtx->actionVtx[i + 2].v.ob[2] = interfaceCtx->actionVtx[i + 3].v.ob[2] = 0;

        interfaceCtx->actionVtx[i].v.flag = interfaceCtx->actionVtx[i + 1].v.flag =
            interfaceCtx->actionVtx[i + 2].v.flag = interfaceCtx->actionVtx[i + 3].v.flag = 0;

        interfaceCtx->actionVtx[i].v.tc[0] = interfaceCtx->actionVtx[i].v.tc[1] =
            interfaceCtx->actionVtx[i + 1].v.tc[1] = interfaceCtx->actionVtx[i + 2].v.tc[0] = 0;
        interfaceCtx->actionVtx[i + 1].v.tc[0] = interfaceCtx->actionVtx[i + 2].v.tc[1] =
            interfaceCtx->actionVtx[i + 3].v.tc[0] = interfaceCtx->actionVtx[i + 3].v.tc[1] = 1024;

        interfaceCtx->actionVtx[i].v.cn[0] = interfaceCtx->actionVtx[i + 1].v.cn[0] =
            interfaceCtx->actionVtx[i + 2].v.cn[0] = interfaceCtx->actionVtx[i + 3].v.cn[0] =
                interfaceCtx->actionVtx[i].v.cn[1] = interfaceCtx->actionVtx[i + 1].v.cn[1] =
                    interfaceCtx->actionVtx[i + 2].v.cn[1] = interfaceCtx->actionVtx[i + 3].v.cn[1] =
                        interfaceCtx->actionVtx[i].v.cn[2] = interfaceCtx->actionVtx[i + 1].v.cn[2] =
                            interfaceCtx->actionVtx[i + 2].v.cn[2] = interfaceCtx->actionVtx[i + 3].v.cn[2] = 255;

        interfaceCtx->actionVtx[i].v.cn[3] = interfaceCtx->actionVtx[i + 1].v.cn[3] =
            interfaceCtx->actionVtx[i + 2].v.cn[3] = interfaceCtx->actionVtx[i + 3].v.cn[3] = 255;
    }

    interfaceCtx->actionVtx[5].v.tc[0] = interfaceCtx->actionVtx[7].v.tc[0] = 1536;
    interfaceCtx->actionVtx[6].v.tc[1] = interfaceCtx->actionVtx[7].v.tc[1] = 512;

    interfaceCtx->beatingHeartVtx = Graph_Alloc(play->state.gfxCtx, 4 * sizeof(Vtx));

    interfaceCtx->beatingHeartVtx[0].v.ob[0] = interfaceCtx->beatingHeartVtx[2].v.ob[0] = -8;
    interfaceCtx->beatingHeartVtx[1].v.ob[0] = interfaceCtx->beatingHeartVtx[3].v.ob[0] = 8;
    interfaceCtx->beatingHeartVtx[0].v.ob[1] = interfaceCtx->beatingHeartVtx[1].v.ob[1] = 8;
    interfaceCtx->beatingHeartVtx[2].v.ob[1] = interfaceCtx->beatingHeartVtx[3].v.ob[1] = -8;

    interfaceCtx->beatingHeartVtx[0].v.ob[2] = interfaceCtx->beatingHeartVtx[1].v.ob[2] =
        interfaceCtx->beatingHeartVtx[2].v.ob[2] = interfaceCtx->beatingHeartVtx[3].v.ob[2] = 0;

    interfaceCtx->beatingHeartVtx[0].v.flag = interfaceCtx->beatingHeartVtx[1].v.flag =
        interfaceCtx->beatingHeartVtx[2].v.flag = interfaceCtx->beatingHeartVtx[3].v.flag = 0;

    interfaceCtx->beatingHeartVtx[0].v.tc[0] = interfaceCtx->beatingHeartVtx[0].v.tc[1] =
        interfaceCtx->beatingHeartVtx[1].v.tc[1] = interfaceCtx->beatingHeartVtx[2].v.tc[0] = 0;
    interfaceCtx->beatingHeartVtx[1].v.tc[0] = interfaceCtx->beatingHeartVtx[2].v.tc[1] =
        interfaceCtx->beatingHeartVtx[3].v.tc[0] = interfaceCtx->beatingHeartVtx[3].v.tc[1] = 512;

    interfaceCtx->beatingHeartVtx[0].v.cn[0] = interfaceCtx->beatingHeartVtx[1].v.cn[0] =
        interfaceCtx->beatingHeartVtx[2].v.cn[0] = interfaceCtx->beatingHeartVtx[3].v.cn[0] =
            interfaceCtx->beatingHeartVtx[0].v.cn[1] = interfaceCtx->beatingHeartVtx[1].v.cn[1] =
                interfaceCtx->beatingHeartVtx[2].v.cn[1] = interfaceCtx->beatingHeartVtx[3].v.cn[1] =
                    interfaceCtx->beatingHeartVtx[0].v.cn[2] = interfaceCtx->beatingHeartVtx[1].v.cn[2] =
                        interfaceCtx->beatingHeartVtx[2].v.cn[2] = interfaceCtx->beatingHeartVtx[3].v.cn[2] =
                            interfaceCtx->beatingHeartVtx[0].v.cn[3] = interfaceCtx->beatingHeartVtx[1].v.cn[3] =
                                interfaceCtx->beatingHeartVtx[2].v.cn[3] = interfaceCtx->beatingHeartVtx[3].v.cn[3] =
                                    255;
}

void func_8008A8B8(PlayState* play, s32 topY, s32 bottomY, s32 leftX, s32 rightX) {
    InterfaceContext* interfaceCtx = &play->interfaceCtx;
    Vec3f eye;
    Vec3f lookAt;
    Vec3f up;

    eye.x = eye.y = eye.z = 0.0f;
    lookAt.x = lookAt.y = 0.0f;
    lookAt.z = -1.0f;
    up.x = up.z = 0.0f;
    up.y = 1.0f;

    View_LookAt(&interfaceCtx->view, &eye, &lookAt, &up);

    interfaceCtx->viewport.topY = topY;
    interfaceCtx->viewport.bottomY = bottomY;
    interfaceCtx->viewport.leftX = leftX;
    interfaceCtx->viewport.rightX = rightX;
    View_SetViewport(&interfaceCtx->view, &interfaceCtx->viewport);

    View_SetPerspective(&interfaceCtx->view, 60.0f, 10.0f, 60.0f);
    View_ApplyPerspectiveToOverlay(&interfaceCtx->view);
}

void func_8008A994(InterfaceContext* interfaceCtx) {
    SET_FULLSCREEN_VIEWPORT(&interfaceCtx->view);
    View_ApplyOrthoToOverlay(&interfaceCtx->view);
}

void Interface_Draw(PlayState* play) {
    static s16 magicArrowEffectsR[] = { 255, 100, 255 };
    static s16 magicArrowEffectsG[] = { 0, 100, 255 };
    static s16 magicArrowEffectsB[] = { 0, 255, 100 };
    static s16 timerDigitLeftPos[] = { 16, 25, 34, 42, 51 };
    static s16 sDigitWidths[] = { 9, 9, 8, 9, 9 };
    // unused, most likely colors
    static s16 D_80125B1C[][3] = {
        { 0, 150, 0 }, { 100, 255, 0 }, { 255, 255, 255 }, { 0, 0, 0 }, { 255, 255, 255 },
    };
    static s16 rupeeDigitsFirst[] = { 1, 0, 0 };
    static s16 rupeeDigitsCount[] = { 2, 3, 3 };
    static s16 spoilingItemEntrances[] = { ENTR_LOST_WOODS_2, ENTR_ZORAS_DOMAIN_3, ENTR_ZORAS_DOMAIN_3 };
    static f32 D_80125B54[] = { -40.0f, -35.0f }; // unused
    static s16 D_80125B5C[] = { 91, 91 };         // unused
    static s16 sTimerNextSecondTimer;
    static s16 sTimerStateTimer;
    static s16 sSubTimerNextSecondTimer;
    static s16 sSubTimerStateTimer;
    static s16 sTimerDigits[5];
    InterfaceContext* interfaceCtx = &play->interfaceCtx;
    PauseContext* pauseCtx = &play->pauseCtx;
    MessageContext* msgCtx = &play->msgCtx;
    Player* player = GET_PLAYER(play);
    s16 svar1;
    s16 svar2;
    s16 svar3;
    s16 svar4;
    s16 svar5;
    s16 timerId;

    OPEN_DISPS(play->state.gfxCtx, "../z_parameter.c", 3405);

    gSPSegment(OVERLAY_DISP++, 0x02, interfaceCtx->parameterSegment);
    gSPSegment(OVERLAY_DISP++, 0x07, interfaceCtx->doActionSegment);
    gSPSegment(OVERLAY_DISP++, 0x08, interfaceCtx->iconItemSegment);
    gSPSegment(OVERLAY_DISP++, 0x0B, interfaceCtx->mapSegment);

    if (pauseCtx->debugState == 0) {
        Interface_InitVertices(play);
        func_8008A994(interfaceCtx);
        Health_DrawMeter(play);

        Gfx_SetupDL_39Overlay(play->state.gfxCtx);

        // Rupee Icon
        gDPSetPrimColor(OVERLAY_DISP++, 0, 0, 200, 255, 100, interfaceCtx->magicAlpha);
        gDPSetEnvColor(OVERLAY_DISP++, 0, 80, 0, 255);
        OVERLAY_DISP = Gfx_TextureIA8(OVERLAY_DISP, gRupeeCounterIconTex, 16, 16, 26, 206, 16, 16, 1 << 10, 1 << 10);

        switch (play->sceneId) {
            case SCENE_FOREST_TEMPLE:
            case SCENE_FIRE_TEMPLE:
            case SCENE_WATER_TEMPLE:
            case SCENE_SPIRIT_TEMPLE:
            case SCENE_SHADOW_TEMPLE:
            case SCENE_BOTTOM_OF_THE_WELL:
            case SCENE_ICE_CAVERN:
            case SCENE_GANONS_TOWER:
            case SCENE_GERUDO_TRAINING_GROUND:
            case SCENE_THIEVES_HIDEOUT:
            case SCENE_INSIDE_GANONS_CASTLE:
            case SCENE_GANONS_TOWER_COLLAPSE_INTERIOR:
            case SCENE_INSIDE_GANONS_CASTLE_COLLAPSE:
            case SCENE_TREASURE_BOX_SHOP:
                if (gSaveContext.inventory.dungeonKeys[gSaveContext.mapIndex] >= 0) {
                    // Small Key Icon
                    gDPPipeSync(OVERLAY_DISP++);
                    gDPSetPrimColor(OVERLAY_DISP++, 0, 0, 200, 230, 255, interfaceCtx->magicAlpha);
                    gDPSetEnvColor(OVERLAY_DISP++, 0, 0, 20, 255);
                    OVERLAY_DISP = Gfx_TextureIA8(OVERLAY_DISP, gSmallKeyCounterIconTex, 16, 16, 26, 190, 16, 16,
                                                  1 << 10, 1 << 10);

                    // Small Key Counter
                    gDPPipeSync(OVERLAY_DISP++);
                    gDPSetPrimColor(OVERLAY_DISP++, 0, 0, 255, 255, 255, interfaceCtx->magicAlpha);
                    gDPSetCombineLERP(OVERLAY_DISP++, 0, 0, 0, PRIMITIVE, TEXEL0, 0, PRIMITIVE, 0, 0, 0, 0, PRIMITIVE,
                                      TEXEL0, 0, PRIMITIVE, 0);

                    interfaceCtx->counterDigits[2] = 0;
                    interfaceCtx->counterDigits[3] = gSaveContext.inventory.dungeonKeys[gSaveContext.mapIndex];

                    while (interfaceCtx->counterDigits[3] >= 10) {
                        interfaceCtx->counterDigits[2]++;
                        interfaceCtx->counterDigits[3] -= 10;
                    }

                    svar3 = 42;

                    if (interfaceCtx->counterDigits[2] != 0) {
                        OVERLAY_DISP = Gfx_TextureI8(
                            OVERLAY_DISP, ((u8*)gCounterDigit0Tex + (8 * 16 * interfaceCtx->counterDigits[2])), 8, 16,
                            svar3, 190, 8, 16, 1 << 10, 1 << 10);
                        svar3 += 8;
                    }

                    OVERLAY_DISP = Gfx_TextureI8(OVERLAY_DISP,
                                                 ((u8*)gCounterDigit0Tex + (8 * 16 * interfaceCtx->counterDigits[3])),
                                                 8, 16, svar3, 190, 8, 16, 1 << 10, 1 << 10);
                }
                break;
            default:
                break;
        }

        // Rupee Counter
        gDPPipeSync(OVERLAY_DISP++);

        if (gSaveContext.rupees == CUR_CAPACITY(UPG_WALLET)) {
            gDPSetPrimColor(OVERLAY_DISP++, 0, 0, 120, 255, 0, interfaceCtx->magicAlpha);
        } else if (gSaveContext.rupees != 0) {
            gDPSetPrimColor(OVERLAY_DISP++, 0, 0, 255, 255, 255, interfaceCtx->magicAlpha);
        } else {
            gDPSetPrimColor(OVERLAY_DISP++, 0, 0, 100, 100, 100, interfaceCtx->magicAlpha);
        }

        gDPSetCombineLERP(OVERLAY_DISP++, 0, 0, 0, PRIMITIVE, TEXEL0, 0, PRIMITIVE, 0, 0, 0, 0, PRIMITIVE, TEXEL0, 0,
                          PRIMITIVE, 0);

        interfaceCtx->counterDigits[0] = interfaceCtx->counterDigits[1] = 0;
        interfaceCtx->counterDigits[2] = gSaveContext.rupees;

        if ((interfaceCtx->counterDigits[2] > 9999) || (interfaceCtx->counterDigits[2] < 0)) {
            interfaceCtx->counterDigits[2] &= 0xDDD;
        }

        while (interfaceCtx->counterDigits[2] >= 100) {
            interfaceCtx->counterDigits[0]++;
            interfaceCtx->counterDigits[2] -= 100;
        }

        while (interfaceCtx->counterDigits[2] >= 10) {
            interfaceCtx->counterDigits[1]++;
            interfaceCtx->counterDigits[2] -= 10;
        }

        svar2 = rupeeDigitsFirst[CUR_UPG_VALUE(UPG_WALLET)];
        svar5 = rupeeDigitsCount[CUR_UPG_VALUE(UPG_WALLET)];

        for (svar1 = 0, svar3 = 42; svar1 < svar5; svar1++, svar2++, svar3 += 8) {
            OVERLAY_DISP =
                Gfx_TextureI8(OVERLAY_DISP, ((u8*)gCounterDigit0Tex + (8 * 16 * interfaceCtx->counterDigits[svar2])), 8,
                              16, svar3, 206, 8, 16, 1 << 10, 1 << 10);
        }

        Magic_DrawMeter(play);
        Minimap_Draw(play);

        if ((R_PAUSE_BG_PRERENDER_STATE != PAUSE_BG_PRERENDER_FILTER) &&
            (R_PAUSE_BG_PRERENDER_STATE != PAUSE_BG_PRERENDER_DONE)) {
            func_8002C124(&play->actorCtx.targetCtx, play); // Draw Z-Target
        }

        Gfx_SetupDL_39Overlay(play->state.gfxCtx);

        Interface_DrawItemButtons(play);

        gDPPipeSync(OVERLAY_DISP++);
        gDPSetPrimColor(OVERLAY_DISP++, 0, 0, 255, 255, 255, interfaceCtx->bAlpha);
        gDPSetCombineMode(OVERLAY_DISP++, G_CC_MODULATERGBA_PRIM, G_CC_MODULATERGBA_PRIM);

        if (!(interfaceCtx->unk_1FA)) {
            // B Button Icon & Ammo Count
            if (gSaveContext.equips.buttonItems[0] != ITEM_NONE) {
                Interface_DrawItemIconTexture(play, interfaceCtx->iconItemSegment, 0);

                if ((player->stateFlags1 & PLAYER_STATE1_23) || (play->shootingGalleryStatus > 1) ||
                    ((play->sceneId == SCENE_BOMBCHU_BOWLING_ALLEY) && Flags_GetSwitch(play, 0x38))) {
                    gDPPipeSync(OVERLAY_DISP++);
                    gDPSetCombineLERP(OVERLAY_DISP++, PRIMITIVE, ENVIRONMENT, TEXEL0, ENVIRONMENT, TEXEL0, 0, PRIMITIVE,
                                      0, PRIMITIVE, ENVIRONMENT, TEXEL0, ENVIRONMENT, TEXEL0, 0, PRIMITIVE, 0);
                    Interface_DrawAmmoCount(play, 0, interfaceCtx->bAlpha);
                }
            }
        } else {
            // B Button Do Action Label
            gDPPipeSync(OVERLAY_DISP++);
            gDPSetCombineLERP(OVERLAY_DISP++, PRIMITIVE, ENVIRONMENT, TEXEL0, ENVIRONMENT, TEXEL0, 0, PRIMITIVE, 0,
                              PRIMITIVE, ENVIRONMENT, TEXEL0, ENVIRONMENT, TEXEL0, 0, PRIMITIVE, 0);
            gDPSetPrimColor(OVERLAY_DISP++, 0, 0, 255, 255, 255, interfaceCtx->bAlpha);

            gDPLoadTextureBlock_4b(OVERLAY_DISP++, interfaceCtx->doActionSegment + DO_ACTION_TEX_SIZE, G_IM_FMT_IA,
                                   DO_ACTION_TEX_WIDTH, DO_ACTION_TEX_HEIGHT, 0, G_TX_NOMIRROR | G_TX_WRAP,
                                   G_TX_NOMIRROR | G_TX_WRAP, G_TX_NOMASK, G_TX_NOMASK, G_TX_NOLOD, G_TX_NOLOD);

            R_B_LABEL_DD = (1 << 10) / (WREG(37 + gSaveContext.language) / 100.0f);
            gSPTextureRectangle(OVERLAY_DISP++, R_B_LABEL_X(gSaveContext.language) << 2,
                                R_B_LABEL_Y(gSaveContext.language) << 2,
                                (R_B_LABEL_X(gSaveContext.language) + DO_ACTION_TEX_WIDTH) << 2,
                                (R_B_LABEL_Y(gSaveContext.language) + DO_ACTION_TEX_HEIGHT) << 2, G_TX_RENDERTILE, 0, 0,
                                R_B_LABEL_DD, R_B_LABEL_DD);
        }

        gDPPipeSync(OVERLAY_DISP++);

        // C-Left Button Icon & Ammo Count
        if (gSaveContext.equips.buttonItems[1] < 0xF0) {
            gDPSetPrimColor(OVERLAY_DISP++, 0, 0, 255, 255, 255, interfaceCtx->cLeftAlpha);
            gDPSetCombineMode(OVERLAY_DISP++, G_CC_MODULATERGBA_PRIM, G_CC_MODULATERGBA_PRIM);
            Interface_DrawItemIconTexture(play, interfaceCtx->iconItemSegment + 0x1000, 1);
            gDPPipeSync(OVERLAY_DISP++);
            gDPSetCombineLERP(OVERLAY_DISP++, PRIMITIVE, ENVIRONMENT, TEXEL0, ENVIRONMENT, TEXEL0, 0, PRIMITIVE, 0,
                              PRIMITIVE, ENVIRONMENT, TEXEL0, ENVIRONMENT, TEXEL0, 0, PRIMITIVE, 0);
            Interface_DrawAmmoCount(play, 1, interfaceCtx->cLeftAlpha);
        }

        gDPPipeSync(OVERLAY_DISP++);

        // C-Down Button Icon & Ammo Count
        if (gSaveContext.equips.buttonItems[2] < 0xF0) {
            gDPSetPrimColor(OVERLAY_DISP++, 0, 0, 255, 255, 255, interfaceCtx->cDownAlpha);
            gDPSetCombineMode(OVERLAY_DISP++, G_CC_MODULATERGBA_PRIM, G_CC_MODULATERGBA_PRIM);
            Interface_DrawItemIconTexture(play, interfaceCtx->iconItemSegment + 0x2000, 2);
            gDPPipeSync(OVERLAY_DISP++);
            gDPSetCombineLERP(OVERLAY_DISP++, PRIMITIVE, ENVIRONMENT, TEXEL0, ENVIRONMENT, TEXEL0, 0, PRIMITIVE, 0,
                              PRIMITIVE, ENVIRONMENT, TEXEL0, ENVIRONMENT, TEXEL0, 0, PRIMITIVE, 0);
            Interface_DrawAmmoCount(play, 2, interfaceCtx->cDownAlpha);
        }

        gDPPipeSync(OVERLAY_DISP++);

        // C-Right Button Icon & Ammo Count
        if (gSaveContext.equips.buttonItems[3] < 0xF0) {
            gDPSetPrimColor(OVERLAY_DISP++, 0, 0, 255, 255, 255, interfaceCtx->cRightAlpha);
            gDPSetCombineMode(OVERLAY_DISP++, G_CC_MODULATERGBA_PRIM, G_CC_MODULATERGBA_PRIM);
            Interface_DrawItemIconTexture(play, interfaceCtx->iconItemSegment + 0x3000, 3);
            gDPPipeSync(OVERLAY_DISP++);
            gDPSetCombineLERP(OVERLAY_DISP++, PRIMITIVE, ENVIRONMENT, TEXEL0, ENVIRONMENT, TEXEL0, 0, PRIMITIVE, 0,
                              PRIMITIVE, ENVIRONMENT, TEXEL0, ENVIRONMENT, TEXEL0, 0, PRIMITIVE, 0);
            Interface_DrawAmmoCount(play, 3, interfaceCtx->cRightAlpha);
        }

        // A Button
        Gfx_SetupDL_42Overlay(play->state.gfxCtx);
        func_8008A8B8(play, R_A_BTN_Y, R_A_BTN_Y + 45, R_A_BTN_X, R_A_BTN_X + 45);
        gSPClearGeometryMode(OVERLAY_DISP++, G_CULL_BOTH);
        gDPSetCombineMode(OVERLAY_DISP++, G_CC_MODULATEIA_PRIM, G_CC_MODULATEIA_PRIM);
        gDPSetPrimColor(OVERLAY_DISP++, 0, 0, R_A_BTN_COLOR(0), R_A_BTN_COLOR(1), R_A_BTN_COLOR(2),
                        interfaceCtx->aAlpha);
        Interface_DrawActionButton(play);
        gDPPipeSync(OVERLAY_DISP++);
        func_8008A8B8(play, R_A_ICON_Y, R_A_ICON_Y + 45, R_A_ICON_X, R_A_ICON_X + 45);
        gSPSetGeometryMode(OVERLAY_DISP++, G_CULL_BACK);
        gDPSetCombineLERP(OVERLAY_DISP++, PRIMITIVE, ENVIRONMENT, TEXEL0, ENVIRONMENT, TEXEL0, 0, PRIMITIVE, 0,
                          PRIMITIVE, ENVIRONMENT, TEXEL0, ENVIRONMENT, TEXEL0, 0, PRIMITIVE, 0);
        gDPSetPrimColor(OVERLAY_DISP++, 0, 0, 255, 255, 255, interfaceCtx->aAlpha);
        gDPSetEnvColor(OVERLAY_DISP++, 0, 0, 0, 0);
        Matrix_Translate(0.0f, 0.0f, WREG(46 + gSaveContext.language) / 10.0f, MTXMODE_NEW);
        Matrix_Scale(1.0f, 1.0f, 1.0f, MTXMODE_APPLY);
        Matrix_RotateX(interfaceCtx->unk_1F4 / 10000.0f, MTXMODE_APPLY);
        gSPMatrix(OVERLAY_DISP++, Matrix_NewMtx(play->state.gfxCtx, "../z_parameter.c", 3701),
                  G_MTX_MODELVIEW | G_MTX_LOAD);
        gSPVertex(OVERLAY_DISP++, &interfaceCtx->actionVtx[4], 4, 0);

        if ((interfaceCtx->unk_1EC < 2) || (interfaceCtx->unk_1EC == 3)) {
            Interface_DrawActionLabel(play->state.gfxCtx, interfaceCtx->doActionSegment);
        } else {
            Interface_DrawActionLabel(play->state.gfxCtx, interfaceCtx->doActionSegment + DO_ACTION_TEX_SIZE);
        }

        gDPPipeSync(OVERLAY_DISP++);

        func_8008A994(interfaceCtx);

        if ((pauseCtx->state == PAUSE_STATE_MAIN) && (pauseCtx->mainState == PAUSE_MAIN_STATE_3)) {
            // Inventory Equip Effects
            gSPSegment(OVERLAY_DISP++, 0x08, pauseCtx->iconItemSegment);
            Gfx_SetupDL_42Overlay(play->state.gfxCtx);
            gDPSetCombineMode(OVERLAY_DISP++, G_CC_MODULATERGBA_PRIM, G_CC_MODULATERGBA_PRIM);
            gSPMatrix(OVERLAY_DISP++, &gMtxClear, G_MTX_MODELVIEW | G_MTX_LOAD);

            // PAUSE_QUAD_CURSOR_4
            pauseCtx->cursorVtx[16].v.ob[0] = pauseCtx->cursorVtx[18].v.ob[0] = pauseCtx->equipAnimX / 10;
            pauseCtx->cursorVtx[17].v.ob[0] = pauseCtx->cursorVtx[19].v.ob[0] =
                pauseCtx->cursorVtx[16].v.ob[0] + WREG(90) / 10;
            pauseCtx->cursorVtx[16].v.ob[1] = pauseCtx->cursorVtx[17].v.ob[1] = pauseCtx->equipAnimY / 10;
            pauseCtx->cursorVtx[18].v.ob[1] = pauseCtx->cursorVtx[19].v.ob[1] =
                pauseCtx->cursorVtx[16].v.ob[1] - WREG(90) / 10;

            if (pauseCtx->equipTargetItem < 0xBF) {
                // Normal Equip (icon goes from the inventory slot to the C button when equipping it)
                gDPSetPrimColor(OVERLAY_DISP++, 0, 0, 255, 255, 255, pauseCtx->equipAnimAlpha);
                gSPVertex(OVERLAY_DISP++, &pauseCtx->cursorVtx[PAUSE_QUAD_CURSOR_4 * 4], 4, 0);

                gDPLoadTextureBlock(OVERLAY_DISP++, gItemIcons[pauseCtx->equipTargetItem], G_IM_FMT_RGBA, G_IM_SIZ_32b,
                                    32, 32, 0, G_TX_NOMIRROR | G_TX_WRAP, G_TX_NOMIRROR | G_TX_WRAP, G_TX_NOMASK,
                                    G_TX_NOMASK, G_TX_NOLOD, G_TX_NOLOD);
            } else {
                // Magic Arrow Equip Effect
                svar1 = pauseCtx->equipTargetItem - 0xBF;
                gDPSetPrimColor(OVERLAY_DISP++, 0, 0, magicArrowEffectsR[svar1], magicArrowEffectsG[svar1],
                                magicArrowEffectsB[svar1], pauseCtx->equipAnimAlpha);

                if ((pauseCtx->equipAnimAlpha > 0) && (pauseCtx->equipAnimAlpha < 255)) {
                    svar1 = (pauseCtx->equipAnimAlpha / 8) / 2;
                    // PAUSE_QUAD_CURSOR_4
                    pauseCtx->cursorVtx[16].v.ob[0] = pauseCtx->cursorVtx[18].v.ob[0] =
                        pauseCtx->cursorVtx[16].v.ob[0] - svar1;
                    pauseCtx->cursorVtx[17].v.ob[0] = pauseCtx->cursorVtx[19].v.ob[0] =
                        pauseCtx->cursorVtx[16].v.ob[0] + svar1 * 2 + 32;
                    pauseCtx->cursorVtx[16].v.ob[1] = pauseCtx->cursorVtx[17].v.ob[1] =
                        pauseCtx->cursorVtx[16].v.ob[1] + svar1;
                    pauseCtx->cursorVtx[18].v.ob[1] = pauseCtx->cursorVtx[19].v.ob[1] =
                        pauseCtx->cursorVtx[16].v.ob[1] - svar1 * 2 - 32;
                }

                gSPVertex(OVERLAY_DISP++, &pauseCtx->cursorVtx[PAUSE_QUAD_CURSOR_4 * 4], 4, 0);
                gDPLoadTextureBlock(OVERLAY_DISP++, gMagicArrowEquipEffectTex, G_IM_FMT_IA, G_IM_SIZ_8b, 32, 32, 0,
                                    G_TX_NOMIRROR | G_TX_WRAP, G_TX_NOMIRROR | G_TX_WRAP, G_TX_NOMASK, G_TX_NOMASK,
                                    G_TX_NOLOD, G_TX_NOLOD);
            }

            gSP1Quadrangle(OVERLAY_DISP++, 0, 2, 3, 1, 0);
        }

        Gfx_SetupDL_39Overlay(play->state.gfxCtx);

        if (!IS_PAUSED(&play->pauseCtx)) {
            if (gSaveContext.minigameState != 1) {
                // Carrots rendering if the action corresponds to riding a horse
                if (interfaceCtx->unk_1EE == 8) {
                    // Load Carrot Icon
                    gDPLoadTextureBlock(OVERLAY_DISP++, gCarrotIconTex, G_IM_FMT_RGBA, G_IM_SIZ_32b, 16, 16, 0,
                                        G_TX_NOMIRROR | G_TX_WRAP, G_TX_NOMIRROR | G_TX_WRAP, G_TX_NOMASK, G_TX_NOMASK,
                                        G_TX_NOLOD, G_TX_NOLOD);

                    // Draw 6 carrots
                    for (svar1 = 1, svar5 = ZREG(14); svar1 < 7; svar1++, svar5 += 16) {
                        // Carrot Color (based on availability)
                        if ((interfaceCtx->numHorseBoosts == 0) || (interfaceCtx->numHorseBoosts < svar1)) {
                            gDPSetPrimColor(OVERLAY_DISP++, 0, 0, 0, 150, 255, interfaceCtx->aAlpha);
                        } else {
                            gDPSetPrimColor(OVERLAY_DISP++, 0, 0, 255, 255, 255, interfaceCtx->aAlpha);
                        }

                        gSPTextureRectangle(OVERLAY_DISP++, svar5 << 2, ZREG(15) << 2, (svar5 + 16) << 2,
                                            (ZREG(15) + 16) << 2, G_TX_RENDERTILE, 0, 0, 1 << 10, 1 << 10);
                    }
                }
            } else {
                // Score for the Horseback Archery
                svar5 = WREG(32);
                gDPSetPrimColor(OVERLAY_DISP++, 0, 0, 255, 255, 255, interfaceCtx->bAlpha);

                // Target Icon
                gDPLoadTextureBlock(OVERLAY_DISP++, gArcheryScoreIconTex, G_IM_FMT_RGBA, G_IM_SIZ_16b, 24, 16, 0,
                                    G_TX_NOMIRROR | G_TX_WRAP, G_TX_NOMIRROR | G_TX_WRAP, G_TX_NOMASK, G_TX_NOMASK,
                                    G_TX_NOLOD, G_TX_NOLOD);

                gSPTextureRectangle(OVERLAY_DISP++, (svar5 + 28) << 2, ZREG(15) << 2, (svar5 + 52) << 2,
                                    (ZREG(15) + 16) << 2, G_TX_RENDERTILE, 0, 0, 1 << 10, 1 << 10);

                // Score Counter
                gDPPipeSync(OVERLAY_DISP++);
                gDPSetCombineLERP(OVERLAY_DISP++, 0, 0, 0, PRIMITIVE, TEXEL0, 0, PRIMITIVE, 0, 0, 0, 0, PRIMITIVE,
                                  TEXEL0, 0, PRIMITIVE, 0);

                svar5 = WREG(32) + 6 * 9;

                for (svar1 = svar2 = 0; svar1 < 4; svar1++) {
                    if (sHBAScoreDigits[svar1] != 0 || (svar2 != 0) || (svar1 >= 3)) {
                        OVERLAY_DISP = Gfx_TextureI8(
                            OVERLAY_DISP, ((u8*)gCounterDigit0Tex + (8 * 16 * sHBAScoreDigits[svar1])), 8, 16, svar5,
                            (ZREG(15) - 2), sDigitWidths[0], VREG(42), VREG(43) << 1, VREG(43) << 1);
                        svar5 += 9;
                        svar2++;
                    }
                }

                gDPPipeSync(OVERLAY_DISP++);
                gDPSetCombineMode(OVERLAY_DISP++, G_CC_MODULATERGBA_PRIM, G_CC_MODULATERGBA_PRIM);
            }
        }

        if ((gSaveContext.subTimerState == SUBTIMER_STATE_RESPAWN) &&
            (Message_GetState(&play->msgCtx) == TEXT_STATE_EVENT)) {
            // Trade quest timer reached 0
            sSubTimerStateTimer = 40;
            gSaveContext.cutsceneIndex = 0;
            play->transitionTrigger = TRANS_TRIGGER_START;
            play->transitionType = TRANS_TYPE_FADE_WHITE;
            gSaveContext.subTimerState = SUBTIMER_STATE_OFF;

            if ((gSaveContext.equips.buttonItems[0] != ITEM_SWORD_KOKIRI) &&
                (gSaveContext.equips.buttonItems[0] != ITEM_SWORD_MASTER) &&
                (gSaveContext.equips.buttonItems[0] != ITEM_SWORD_BIGGORON) &&
                (gSaveContext.equips.buttonItems[0] != ITEM_GIANTS_KNIFE)) {
                if (gSaveContext.buttonStatus[0] != BTN_ENABLED) {
                    gSaveContext.equips.buttonItems[0] = gSaveContext.buttonStatus[0];
                } else {
                    gSaveContext.equips.buttonItems[0] = ITEM_NONE;
                }
            }

            // Revert any spoiling trade quest items
            for (svar1 = 0; svar1 < ARRAY_COUNT(gSpoilingItems); svar1++) {
                if (INV_CONTENT(ITEM_TRADE_ADULT) == gSpoilingItems[svar1]) {
                    gSaveContext.eventInf[EVENTINF_HORSES_INDEX] &=
                        (u16) ~(EVENTINF_HORSES_STATE_MASK | EVENTINF_HORSES_HORSETYPE_MASK | EVENTINF_HORSES_05_MASK |
                                EVENTINF_HORSES_06_MASK | EVENTINF_HORSES_0F_MASK);
                    osSyncPrintf("EVENT_INF=%x\n", gSaveContext.eventInf[EVENTINF_HORSES_INDEX]);
                    play->nextEntranceIndex = spoilingItemEntrances[svar1];
                    INV_CONTENT(gSpoilingItemReverts[svar1]) = gSpoilingItemReverts[svar1];

                    for (svar2 = 1; svar2 < 4; svar2++) {
                        if (gSaveContext.equips.buttonItems[svar2] == gSpoilingItems[svar1]) {
                            gSaveContext.equips.buttonItems[svar2] = gSpoilingItemReverts[svar1];
                            Interface_LoadItemIcon1(play, svar2);
                        }
                    }
                }
            }
        }

<<<<<<< HEAD
        if (!IS_PAUSED(&play->pauseCtx) && (play->gameOverCtx.state == GAMEOVER_INACTIVE) &&
            (msgCtx->msgMode == MSGMODE_NONE) && !(player->stateFlags2 & PLAYER_STATE2_24) &&
            (play->transitionTrigger == TRANS_TRIGGER_OFF) && (play->transitionMode == TRANS_MODE_OFF) &&
            !Play_InCsMode(play) && (gSaveContext.minigameState != 1) && (play->shootingGalleryStatus <= 1) &&
            !((play->sceneId == SCENE_BOWLING) && Flags_GetSwitch(play, 0x38))) {
=======
        if ((play->pauseCtx.state == 0) && (play->pauseCtx.debugState == 0) &&
            (play->gameOverCtx.state == GAMEOVER_INACTIVE) && (msgCtx->msgMode == MSGMODE_NONE) &&
            !(player->stateFlags2 & PLAYER_STATE2_24) && (play->transitionTrigger == TRANS_TRIGGER_OFF) &&
            (play->transitionMode == TRANS_MODE_OFF) && !Play_InCsMode(play) && (gSaveContext.minigameState != 1) &&
            (play->shootingGalleryStatus <= 1) &&
            !((play->sceneId == SCENE_BOMBCHU_BOWLING_ALLEY) && Flags_GetSwitch(play, 0x38))) {
>>>>>>> 1587c550

            timerId = TIMER_ID_MAIN;

            switch (gSaveContext.timerState) {
                case TIMER_STATE_ENV_HAZARD_INIT:
                    sTimerStateTimer = 20;
                    sTimerNextSecondTimer = 20;
                    gSaveContext.timerSeconds = gSaveContext.health >> 1;
                    gSaveContext.timerState = TIMER_STATE_ENV_HAZARD_PREVIEW;
                    break;

                case TIMER_STATE_ENV_HAZARD_PREVIEW:
                    sTimerStateTimer--;
                    if (sTimerStateTimer == 0) {
                        sTimerStateTimer = 20;
                        gSaveContext.timerState = TIMER_STATE_ENV_HAZARD_MOVE;
                    }
                    break;

                case TIMER_STATE_DOWN_INIT:
                case TIMER_STATE_UP_INIT:
                    sTimerStateTimer = 20;
                    sTimerNextSecondTimer = 20;
                    if (gSaveContext.timerState == TIMER_STATE_DOWN_INIT) {
                        gSaveContext.timerState = TIMER_STATE_DOWN_PREVIEW;
                    } else {
                        gSaveContext.timerState = TIMER_STATE_UP_PREVIEW;
                    }
                    break;

                case TIMER_STATE_DOWN_PREVIEW:
                case TIMER_STATE_UP_PREVIEW:
                    sTimerStateTimer--;
                    if (sTimerStateTimer == 0) {
                        sTimerStateTimer = 20;
                        if (gSaveContext.timerState == TIMER_STATE_DOWN_PREVIEW) {
                            gSaveContext.timerState = TIMER_STATE_DOWN_MOVE;
                        } else {
                            gSaveContext.timerState = TIMER_STATE_UP_MOVE;
                        }
                    }
                    break;

                case TIMER_STATE_ENV_HAZARD_MOVE:
                case TIMER_STATE_DOWN_MOVE:
                    svar1 = (gSaveContext.timerX[TIMER_ID_MAIN] - 26) / sTimerStateTimer;
                    gSaveContext.timerX[TIMER_ID_MAIN] -= svar1;

                    if (gSaveContext.healthCapacity > 0xA0) {
                        svar1 = (gSaveContext.timerY[TIMER_ID_MAIN] - 54) / sTimerStateTimer; // two rows of hearts
                    } else {
                        svar1 = (gSaveContext.timerY[TIMER_ID_MAIN] - 46) / sTimerStateTimer; // one row of hearts
                    }
                    gSaveContext.timerY[TIMER_ID_MAIN] -= svar1;

                    sTimerStateTimer--;
                    if (sTimerStateTimer == 0) {
                        sTimerStateTimer = 20;
                        gSaveContext.timerX[TIMER_ID_MAIN] = 26;

                        if (gSaveContext.healthCapacity > 0xA0) {
                            gSaveContext.timerY[TIMER_ID_MAIN] = 54; // two rows of hearts
                        } else {
                            gSaveContext.timerY[TIMER_ID_MAIN] = 46; // one row of hearts
                        }

                        if (gSaveContext.timerState == TIMER_STATE_ENV_HAZARD_MOVE) {
                            gSaveContext.timerState = TIMER_STATE_ENV_HAZARD_TICK;
                        } else {
                            gSaveContext.timerState = TIMER_STATE_DOWN_TICK;
                        }
                    }
                    FALLTHROUGH;
                case TIMER_STATE_ENV_HAZARD_TICK:
                case TIMER_STATE_DOWN_TICK:
                    if ((gSaveContext.timerState == TIMER_STATE_ENV_HAZARD_TICK) ||
                        (gSaveContext.timerState == TIMER_STATE_DOWN_TICK)) {
                        if (gSaveContext.healthCapacity > 0xA0) {
                            gSaveContext.timerY[TIMER_ID_MAIN] = 54; // two rows of hearts
                        } else {
                            gSaveContext.timerY[TIMER_ID_MAIN] = 46; // one row of hearts
                        }
                    }

                    if ((gSaveContext.timerState >= TIMER_STATE_ENV_HAZARD_MOVE) && (msgCtx->msgLength == 0)) {
                        sTimerNextSecondTimer--;
                        if (sTimerNextSecondTimer == 0) {
                            if (gSaveContext.timerSeconds != 0) {
                                gSaveContext.timerSeconds--;
                            }

                            sTimerNextSecondTimer = 20;

                            if (gSaveContext.timerSeconds == 0) {
                                // Out of time
                                gSaveContext.timerState = TIMER_STATE_STOP;
                                if (sEnvHazardActive) {
                                    gSaveContext.health = 0;
                                    play->damagePlayer(play, -(gSaveContext.health + 2));
                                }
                                sEnvHazardActive = false;
                            } else if (gSaveContext.timerSeconds > 60) {
                                // Beep at "xx:x1" (every 10 seconds)
                                if (sTimerDigits[4] == 1) {
                                    Audio_PlaySfxGeneral(NA_SE_SY_MESSAGE_WOMAN, &gSfxDefaultPos, 4,
                                                         &gSfxDefaultFreqAndVolScale, &gSfxDefaultFreqAndVolScale,
                                                         &gSfxDefaultReverb);
                                }
                            } else if (gSaveContext.timerSeconds > 10) {
                                // Beep on alternating seconds
                                if ((sTimerDigits[4] % 2) != 0) {
                                    Audio_PlaySfxGeneral(NA_SE_SY_WARNING_COUNT_N, &gSfxDefaultPos, 4,
                                                         &gSfxDefaultFreqAndVolScale, &gSfxDefaultFreqAndVolScale,
                                                         &gSfxDefaultReverb);
                                }
                            } else {
                                // Beep every second
                                Audio_PlaySfxGeneral(NA_SE_SY_WARNING_COUNT_E, &gSfxDefaultPos, 4,
                                                     &gSfxDefaultFreqAndVolScale, &gSfxDefaultFreqAndVolScale,
                                                     &gSfxDefaultReverb);
                            }
                        }
                    }
                    break;

                case TIMER_STATE_UP_MOVE:
                    svar1 = (gSaveContext.timerX[TIMER_ID_MAIN] - 26) / sTimerStateTimer;
                    gSaveContext.timerX[TIMER_ID_MAIN] -= svar1;

                    if (gSaveContext.healthCapacity > 0xA0) {
                        svar1 = (gSaveContext.timerY[TIMER_ID_MAIN] - 54) / sTimerStateTimer; // two rows of hearts
                    } else {
                        svar1 = (gSaveContext.timerY[TIMER_ID_MAIN] - 46) / sTimerStateTimer; // one row of hearts
                    }
                    gSaveContext.timerY[TIMER_ID_MAIN] -= svar1;

                    sTimerStateTimer--;
                    if (sTimerStateTimer == 0) {
                        sTimerStateTimer = 20;
                        gSaveContext.timerX[TIMER_ID_MAIN] = 26;
                        if (gSaveContext.healthCapacity > 0xA0) {
                            gSaveContext.timerY[TIMER_ID_MAIN] = 54; // two rows of hearts
                        } else {
                            gSaveContext.timerY[TIMER_ID_MAIN] = 46; // one row of hearts
                        }

                        gSaveContext.timerState = TIMER_STATE_UP_TICK;
                    }
                    FALLTHROUGH;
                case TIMER_STATE_UP_TICK:
                    if (gSaveContext.timerState == TIMER_STATE_UP_TICK) {
                        if (gSaveContext.healthCapacity > 0xA0) {
                            gSaveContext.timerY[TIMER_ID_MAIN] = 54; // two rows of hearts
                        } else {
                            gSaveContext.timerY[TIMER_ID_MAIN] = 46; // one row of hearts
                        }
                    }

                    if (gSaveContext.timerState >= TIMER_STATE_ENV_HAZARD_MOVE) {
                        sTimerNextSecondTimer--;
                        if (sTimerNextSecondTimer == 0) {
                            gSaveContext.timerSeconds++;
                            sTimerNextSecondTimer = 20;

                            if (gSaveContext.timerSeconds == 3599) { // 59 minutes, 59 seconds
                                sTimerStateTimer = 40;
                                gSaveContext.timerState = TIMER_STATE_UP_FREEZE;
                            } else {
                                Audio_PlaySfxGeneral(NA_SE_SY_WARNING_COUNT_N, &gSfxDefaultPos, 4,
                                                     &gSfxDefaultFreqAndVolScale, &gSfxDefaultFreqAndVolScale,
                                                     &gSfxDefaultReverb);
                            }
                        }
                    }
                    break;

                case TIMER_STATE_STOP:
                    if (gSaveContext.subTimerState != SUBTIMER_STATE_OFF) {
                        sSubTimerStateTimer = 20;
                        sSubTimerNextSecondTimer = 20;
                        gSaveContext.timerX[TIMER_ID_SUB] = 140;
                        gSaveContext.timerY[TIMER_ID_SUB] = 80;

                        if (gSaveContext.subTimerState <= SUBTIMER_STATE_STOP) {
                            gSaveContext.subTimerState = SUBTIMER_STATE_DOWN_PREVIEW;
                        } else {
                            gSaveContext.subTimerState = SUBTIMER_STATE_UP_PREVIEW;
                        }

                        gSaveContext.timerState = TIMER_STATE_OFF;
                    } else {
                        gSaveContext.timerState = TIMER_STATE_OFF;
                    }
                    FALLTHROUGH;
                case TIMER_STATE_UP_FREEZE:
                    break;

                default: // TIMER_STATE_OFF
                    // Process the subTimer only if the main timer is off
                    timerId = TIMER_ID_SUB;

                    switch (gSaveContext.subTimerState) {
                        case SUBTIMER_STATE_DOWN_INIT:
                        case SUBTIMER_STATE_UP_INIT:
                            sSubTimerStateTimer = 20;
                            sSubTimerNextSecondTimer = 20;
                            gSaveContext.timerX[TIMER_ID_SUB] = 140;
                            gSaveContext.timerY[TIMER_ID_SUB] = 80;
                            if (gSaveContext.subTimerState == SUBTIMER_STATE_DOWN_INIT) {
                                gSaveContext.subTimerState = SUBTIMER_STATE_DOWN_PREVIEW;
                            } else {
                                gSaveContext.subTimerState = SUBTIMER_STATE_UP_PREVIEW;
                            }
                            break;

                        case SUBTIMER_STATE_DOWN_PREVIEW:
                        case SUBTIMER_STATE_UP_PREVIEW:
                            sSubTimerStateTimer--;
                            if (sSubTimerStateTimer == 0) {
                                sSubTimerStateTimer = 20;
                                if (gSaveContext.subTimerState == SUBTIMER_STATE_DOWN_PREVIEW) {
                                    gSaveContext.subTimerState = SUBTIMER_STATE_DOWN_MOVE;
                                } else {
                                    gSaveContext.subTimerState = SUBTIMER_STATE_UP_MOVE;
                                }
                            }
                            break;

                        case SUBTIMER_STATE_DOWN_MOVE:
                        case SUBTIMER_STATE_UP_MOVE:
                            osSyncPrintf("event_xp[1]=%d,  event_yp[1]=%d  TOTAL_EVENT_TM=%d\n",
                                         ((void)0, gSaveContext.timerX[TIMER_ID_SUB]),
                                         ((void)0, gSaveContext.timerY[TIMER_ID_SUB]), gSaveContext.subTimerSeconds);
                            svar1 = (gSaveContext.timerX[TIMER_ID_SUB] - 26) / sSubTimerStateTimer;
                            gSaveContext.timerX[TIMER_ID_SUB] -= svar1;
                            if (gSaveContext.healthCapacity > 0xA0) {
                                // two rows of hearts
                                svar1 = (gSaveContext.timerY[TIMER_ID_SUB] - 54) / sSubTimerStateTimer;
                            } else {
                                // one row of hearts
                                svar1 = (gSaveContext.timerY[TIMER_ID_SUB] - 46) / sSubTimerStateTimer;
                            }
                            gSaveContext.timerY[TIMER_ID_SUB] -= svar1;

                            sSubTimerStateTimer--;
                            if (sSubTimerStateTimer == 0) {
                                sSubTimerStateTimer = 20;
                                gSaveContext.timerX[TIMER_ID_SUB] = 26;

                                if (gSaveContext.healthCapacity > 0xA0) {
                                    gSaveContext.timerY[TIMER_ID_SUB] = 54; // two rows of hearts
                                } else {
                                    gSaveContext.timerY[TIMER_ID_SUB] = 46; // one row of hearts
                                }

                                if (gSaveContext.subTimerState == SUBTIMER_STATE_DOWN_MOVE) {
                                    gSaveContext.subTimerState = SUBTIMER_STATE_DOWN_TICK;
                                } else {
                                    gSaveContext.subTimerState = SUBTIMER_STATE_UP_TICK;
                                }
                            }
                            FALLTHROUGH;
                        case SUBTIMER_STATE_DOWN_TICK:
                        case SUBTIMER_STATE_UP_TICK:
                            if ((gSaveContext.subTimerState == SUBTIMER_STATE_DOWN_TICK) ||
                                (gSaveContext.subTimerState == SUBTIMER_STATE_UP_TICK)) {
                                if (gSaveContext.healthCapacity > 0xA0) {
                                    gSaveContext.timerY[TIMER_ID_SUB] = 54; // two rows of hearts
                                } else {
                                    gSaveContext.timerY[TIMER_ID_SUB] = 46; // one row of hearts
                                }
                            }

                            if (gSaveContext.subTimerState >= SUBTIMER_STATE_DOWN_MOVE) {
                                sSubTimerNextSecondTimer--;
                                if (sSubTimerNextSecondTimer == 0) {
                                    sSubTimerNextSecondTimer = 20;
                                    if (gSaveContext.subTimerState == SUBTIMER_STATE_DOWN_TICK) {
                                        gSaveContext.subTimerSeconds--;
                                        osSyncPrintf("TOTAL_EVENT_TM=%d\n", gSaveContext.subTimerSeconds);

                                        if (gSaveContext.subTimerSeconds <= 0) {
                                            // Out of time
                                            if (!Flags_GetSwitch(play, 0x37) ||
                                                ((play->sceneId != SCENE_GANON_BOSS) &&
                                                 (play->sceneId != SCENE_GANONS_TOWER_COLLAPSE_EXTERIOR) &&
                                                 (play->sceneId != SCENE_GANONS_TOWER_COLLAPSE_INTERIOR) &&
                                                 (play->sceneId != SCENE_INSIDE_GANONS_CASTLE_COLLAPSE))) {
                                                sSubTimerStateTimer = 40;
                                                gSaveContext.subTimerState = SUBTIMER_STATE_RESPAWN;
                                                gSaveContext.cutsceneIndex = 0;
                                                Message_StartTextbox(play, 0x71B0, NULL);
                                                func_8002DF54(play, NULL, 8);
                                            } else {
                                                sSubTimerStateTimer = 40;
                                                gSaveContext.subTimerState = SUBTIMER_STATE_STOP;
                                            }
                                        } else if (gSaveContext.subTimerSeconds > 60) {
                                            // Beep at "xx:x1" (every 10 seconds)
                                            if (sTimerDigits[4] == 1) {
                                                Audio_PlaySfxGeneral(NA_SE_SY_MESSAGE_WOMAN, &gSfxDefaultPos, 4,
                                                                     &gSfxDefaultFreqAndVolScale,
                                                                     &gSfxDefaultFreqAndVolScale, &gSfxDefaultReverb);
                                            }
                                        } else if (gSaveContext.subTimerSeconds > 10) {
                                            // Beep on alternating seconds
                                            if ((sTimerDigits[4] % 2) != 0) {
                                                Audio_PlaySfxGeneral(NA_SE_SY_WARNING_COUNT_N, &gSfxDefaultPos, 4,
                                                                     &gSfxDefaultFreqAndVolScale,
                                                                     &gSfxDefaultFreqAndVolScale, &gSfxDefaultReverb);
                                            }
                                        } else {
                                            // Beep every second
                                            Audio_PlaySfxGeneral(NA_SE_SY_WARNING_COUNT_E, &gSfxDefaultPos, 4,
                                                                 &gSfxDefaultFreqAndVolScale,
                                                                 &gSfxDefaultFreqAndVolScale, &gSfxDefaultReverb);
                                        }
                                    } else { // SUBTIMER_STATE_UP_TICK
                                        gSaveContext.subTimerSeconds++;

                                        // Special case for the running-man race
                                        if (GET_EVENTINF(EVENTINF_MARATHON_ACTIVE) &&
                                            (gSaveContext.subTimerSeconds == MARATHON_TIME_LIMIT)) {
                                            // After 4 minutes, cancel the timer
                                            Message_StartTextbox(play, 0x6083, NULL);
                                            CLEAR_EVENTINF(EVENTINF_MARATHON_ACTIVE);
                                            gSaveContext.subTimerState = SUBTIMER_STATE_OFF;
                                        }
                                    }

                                    // Beep at the minute mark
                                    if ((gSaveContext.subTimerSeconds % 60) == 0) {
                                        Audio_PlaySfxGeneral(NA_SE_SY_WARNING_COUNT_N, &gSfxDefaultPos, 4,
                                                             &gSfxDefaultFreqAndVolScale, &gSfxDefaultFreqAndVolScale,
                                                             &gSfxDefaultReverb);
                                    }
                                }
                            }
                            break;

                        case SUBTIMER_STATE_STOP:
                            sSubTimerStateTimer--;
                            if (sSubTimerStateTimer == 0) {
                                gSaveContext.subTimerState = SUBTIMER_STATE_OFF;
                            }
                            break;
                    }
                    break;
            }

            if (((gSaveContext.timerState != TIMER_STATE_OFF) && (gSaveContext.timerState != TIMER_STATE_STOP)) ||
                (gSaveContext.subTimerState != SUBTIMER_STATE_OFF)) {
                sTimerDigits[0] = sTimerDigits[1] = sTimerDigits[3] = 0;
                sTimerDigits[2] = 10; // digit 10 is used as ':' (colon)

                if (gSaveContext.timerState != TIMER_STATE_OFF) {
                    sTimerDigits[4] = gSaveContext.timerSeconds;
                } else {
                    sTimerDigits[4] = gSaveContext.subTimerSeconds;
                }

                while (sTimerDigits[4] >= 60) {
                    sTimerDigits[1]++;
                    if (sTimerDigits[1] >= 10) {
                        sTimerDigits[0]++;
                        sTimerDigits[1] -= 10;
                    }
                    sTimerDigits[4] -= 60;
                }

                while (sTimerDigits[4] >= 10) {
                    sTimerDigits[3]++;
                    sTimerDigits[4] -= 10;
                }

                // Clock Icon
                gDPPipeSync(OVERLAY_DISP++);
                gDPSetPrimColor(OVERLAY_DISP++, 0, 0, 255, 255, 255, 255);
                gDPSetEnvColor(OVERLAY_DISP++, 0, 0, 0, 0);
                OVERLAY_DISP =
                    Gfx_TextureIA8(OVERLAY_DISP, gClockIconTex, 16, 16, ((void)0, gSaveContext.timerX[timerId]),
                                   ((void)0, gSaveContext.timerY[timerId]) + 2, 16, 16, 1 << 10, 1 << 10);

                // Timer Counter
                gDPPipeSync(OVERLAY_DISP++);
                gDPSetCombineLERP(OVERLAY_DISP++, 0, 0, 0, PRIMITIVE, TEXEL0, 0, PRIMITIVE, 0, 0, 0, 0, PRIMITIVE,
                                  TEXEL0, 0, PRIMITIVE, 0);

                if (gSaveContext.timerState != TIMER_STATE_OFF) {
                    // TIMER_ID_MAIN
                    if ((gSaveContext.timerSeconds < 10) && (gSaveContext.timerState <= TIMER_STATE_STOP)) {
                        gDPSetPrimColor(OVERLAY_DISP++, 0, 0, 255, 50, 0, 255);
                    } else {
                        gDPSetPrimColor(OVERLAY_DISP++, 0, 0, 255, 255, 255, 255);
                    }
                } else {
                    // TIMER_ID_SUB
                    if ((gSaveContext.subTimerSeconds < 10) && (gSaveContext.subTimerState <= SUBTIMER_STATE_RESPAWN)) {
                        gDPSetPrimColor(OVERLAY_DISP++, 0, 0, 255, 50, 0, 255);
                    } else {
                        gDPSetPrimColor(OVERLAY_DISP++, 0, 0, 255, 255, 0, 255);
                    }
                }

                for (svar1 = 0; svar1 < ARRAY_COUNT(sTimerDigits); svar1++) {
                    OVERLAY_DISP =
                        Gfx_TextureI8(OVERLAY_DISP, ((u8*)gCounterDigit0Tex + (8 * 16 * sTimerDigits[svar1])), 8, 16,
                                      ((void)0, gSaveContext.timerX[timerId]) + timerDigitLeftPos[svar1],
                                      ((void)0, gSaveContext.timerY[timerId]), sDigitWidths[svar1], VREG(42),
                                      VREG(43) << 1, VREG(43) << 1);
                }
            }
        }
    }

    if (pauseCtx->debugState == 3) {
        FlagSet_Update(play);
    }

    if (interfaceCtx->unk_244 != 0) {
        gDPPipeSync(OVERLAY_DISP++);
        gSPDisplayList(OVERLAY_DISP++, sSetupDL_80125A60);
        gDPSetPrimColor(OVERLAY_DISP++, 0, 0, 0, 0, 0, interfaceCtx->unk_244);
        gDPFillRectangle(OVERLAY_DISP++, 0, 0, gScreenWidth - 1, gScreenHeight - 1);
    }

    CLOSE_DISPS(play->state.gfxCtx, "../z_parameter.c", 4269);
}

void Interface_Update(PlayState* play) {
    static u8 D_80125B60 = false;
    static s16 sPrevTimeSpeed = 0;
    MessageContext* msgCtx = &play->msgCtx;
    InterfaceContext* interfaceCtx = &play->interfaceCtx;
    Player* player = GET_PLAYER(play);
    s16 dimmingAlpha;
    s16 risingAlpha;
    u16 action;
    Input* debugInput = &play->state.input[2];

    if (CHECK_BTN_ALL(debugInput->press.button, BTN_DLEFT)) {
        gSaveContext.language = LANGUAGE_ENG;
        osSyncPrintf("J_N=%x J_N=%x\n", gSaveContext.language, &gSaveContext.language);
    } else if (CHECK_BTN_ALL(debugInput->press.button, BTN_DUP)) {
        gSaveContext.language = LANGUAGE_GER;
        osSyncPrintf("J_N=%x J_N=%x\n", gSaveContext.language, &gSaveContext.language);
    } else if (CHECK_BTN_ALL(debugInput->press.button, BTN_DRIGHT)) {
        gSaveContext.language = LANGUAGE_FRA;
        osSyncPrintf("J_N=%x J_N=%x\n", gSaveContext.language, &gSaveContext.language);
    }

    if (!IS_PAUSED(&play->pauseCtx)) {
        if ((gSaveContext.minigameState == 1) || !IS_CUTSCENE_LAYER ||
            ((play->sceneId == SCENE_LON_LON_RANCH) && (gSaveContext.sceneLayer == 4))) {
            if ((msgCtx->msgMode == MSGMODE_NONE) ||
                ((msgCtx->msgMode != MSGMODE_NONE) && (play->sceneId == SCENE_BOMBCHU_BOWLING_ALLEY))) {
                if (play->gameOverCtx.state == GAMEOVER_INACTIVE) {
                    func_80083108(play);
                }
            }
        }
    }

    // Update hud visibility mode
    switch (gSaveContext.nextHudVisibilityMode) {
        case HUD_VISIBILITY_NOTHING:
        case HUD_VISIBILITY_NOTHING_ALT:
        case HUD_VISIBILITY_HEARTS_FORCE:
        case HUD_VISIBILITY_A:
        case HUD_VISIBILITY_A_HEARTS_MAGIC_FORCE:
        case HUD_VISIBILITY_A_HEARTS_MAGIC_MINIMAP_FORCE:
        case HUD_VISIBILITY_ALL_NO_MINIMAP_BY_BTN_STATUS:
        case HUD_VISIBILITY_B:
        case HUD_VISIBILITY_HEARTS_MAGIC:
        case HUD_VISIBILITY_B_ALT:
        case HUD_VISIBILITY_HEARTS:
        case HUD_VISIBILITY_A_B_MINIMAP:
        case HUD_VISIBILITY_HEARTS_MAGIC_FORCE:
            dimmingAlpha = 255 - (32 * gSaveContext.hudVisibilityModeTimer);
            if (dimmingAlpha < 0) {
                dimmingAlpha = 0;
            }

            Interface_UpdateHudAlphas(play, dimmingAlpha);
            gSaveContext.hudVisibilityModeTimer++;

            if (dimmingAlpha == 0) {
                gSaveContext.nextHudVisibilityMode = HUD_VISIBILITY_NO_CHANGE;
            }
            break;

        case HUD_VISIBILITY_ALL:
            dimmingAlpha = 255 - (32 * gSaveContext.hudVisibilityModeTimer);
            if (dimmingAlpha < 0) {
                dimmingAlpha = 0;
            }

            risingAlpha = 255 - dimmingAlpha;
            if (risingAlpha >= 255) {
                risingAlpha = 255;
            }

            osSyncPrintf("case 50 : alpha=%d  alpha1=%d\n", dimmingAlpha, risingAlpha);

            Interface_RaiseButtonAlphas(play, risingAlpha);

            if (interfaceCtx->healthAlpha != 255) {
                interfaceCtx->healthAlpha = risingAlpha;
            }

            if (interfaceCtx->magicAlpha != 255) {
                interfaceCtx->magicAlpha = risingAlpha;
            }

            switch (play->sceneId) {
                case SCENE_HYRULE_FIELD:
                case SCENE_KAKARIKO_VILLAGE:
                case SCENE_GRAVEYARD:
                case SCENE_ZORAS_RIVER:
                case SCENE_KOKIRI_FOREST:
                case SCENE_SACRED_FOREST_MEADOW:
                case SCENE_LAKE_HYLIA:
                case SCENE_ZORAS_DOMAIN:
                case SCENE_ZORAS_FOUNTAIN:
                case SCENE_GERUDO_VALLEY:
                case SCENE_LOST_WOODS:
                case SCENE_DESERT_COLOSSUS:
                case SCENE_GERUDOS_FORTRESS:
                case SCENE_HAUNTED_WASTELAND:
                case SCENE_HYRULE_CASTLE:
                case SCENE_DEATH_MOUNTAIN_TRAIL:
                case SCENE_DEATH_MOUNTAIN_CRATER:
                case SCENE_GORON_CITY:
                case SCENE_LON_LON_RANCH:
                case SCENE_OUTSIDE_GANONS_CASTLE:
                    if (interfaceCtx->minimapAlpha < 170) {
                        interfaceCtx->minimapAlpha = risingAlpha;
                    } else {
                        interfaceCtx->minimapAlpha = 170;
                    }
                    break;

                default:
                    if (interfaceCtx->minimapAlpha != 255) {
                        interfaceCtx->minimapAlpha = risingAlpha;
                    }
                    break;
            }

            gSaveContext.hudVisibilityModeTimer++;
            if (risingAlpha == 255) {
                gSaveContext.nextHudVisibilityMode = HUD_VISIBILITY_NO_CHANGE;
            }

            break;

        case HUD_VISIBILITY_NOTHING_INSTANT:
            // Hide the HUD immediately
            gSaveContext.nextHudVisibilityMode = HUD_VISIBILITY_NOTHING;
            Interface_UpdateHudAlphas(play, 0);
            gSaveContext.nextHudVisibilityMode = HUD_VISIBILITY_NO_CHANGE;
            FALLTHROUGH;
        default:
            break;
    }

    Map_Update(play);

    if (gSaveContext.healthAccumulator != 0) {
        gSaveContext.healthAccumulator -= 4;
        gSaveContext.health += 4;

        if ((gSaveContext.health & 0xF) < 4) {
            Audio_PlaySfxGeneral(NA_SE_SY_HP_RECOVER, &gSfxDefaultPos, 4, &gSfxDefaultFreqAndVolScale,
                                 &gSfxDefaultFreqAndVolScale, &gSfxDefaultReverb);
        }

        osSyncPrintf("now_life=%d  max_life=%d\n", gSaveContext.health, gSaveContext.healthCapacity);

        if (gSaveContext.health >= gSaveContext.healthCapacity) {
            gSaveContext.health = gSaveContext.healthCapacity;
            osSyncPrintf("S_Private.now_life=%d  S_Private.max_life=%d\n", gSaveContext.health,
                         gSaveContext.healthCapacity);
            gSaveContext.healthAccumulator = 0;
        }
    }

    Health_UpdateBeatingHeart(play);
    sEnvHazard = Player_GetEnvironmentalHazard(play);

    if (sEnvHazard == PLAYER_ENV_HAZARD_HOTROOM) {
        if (CUR_EQUIP_VALUE(EQUIP_TYPE_TUNIC) == EQUIP_VALUE_TUNIC_GORON) {
            sEnvHazard = PLAYER_ENV_HAZARD_NONE;
        }
    } else if ((Player_GetEnvironmentalHazard(play) >= PLAYER_ENV_HAZARD_UNDERWATER_FLOOR) &&
               (Player_GetEnvironmentalHazard(play) <= PLAYER_ENV_HAZARD_UNDERWATER_FREE)) {
        if (CUR_EQUIP_VALUE(EQUIP_TYPE_TUNIC) == EQUIP_VALUE_TUNIC_ZORA) {
            sEnvHazard = PLAYER_ENV_HAZARD_NONE;
        }
    }

    Health_UpdateMeter(play);

    if ((gSaveContext.timerState >= TIMER_STATE_ENV_HAZARD_MOVE) && !IS_PAUSED(&play->pauseCtx) &&
        (msgCtx->msgMode == MSGMODE_NONE) && !(player->stateFlags2 & PLAYER_STATE2_24) &&
        (play->transitionTrigger == TRANS_TRIGGER_OFF) && (play->transitionMode == TRANS_MODE_OFF) &&
        !Play_InCsMode(play)) {}

    if (gSaveContext.rupeeAccumulator != 0) {
        if (gSaveContext.rupeeAccumulator > 0) {
            if (gSaveContext.rupees < CUR_CAPACITY(UPG_WALLET)) {
                gSaveContext.rupeeAccumulator--;
                gSaveContext.rupees++;
                Audio_PlaySfxGeneral(NA_SE_SY_RUPY_COUNT, &gSfxDefaultPos, 4, &gSfxDefaultFreqAndVolScale,
                                     &gSfxDefaultFreqAndVolScale, &gSfxDefaultReverb);
            } else {
                // "Rupee Amount MAX = %d"
                osSyncPrintf("ルピー数ＭＡＸ = %d\n", CUR_CAPACITY(UPG_WALLET));
                gSaveContext.rupees = CUR_CAPACITY(UPG_WALLET);
                gSaveContext.rupeeAccumulator = 0;
            }
        } else if (gSaveContext.rupees != 0) {
            if (gSaveContext.rupeeAccumulator <= -50) {
                gSaveContext.rupeeAccumulator += 10;
                gSaveContext.rupees -= 10;

                if (gSaveContext.rupees < 0) {
                    gSaveContext.rupees = 0;
                }

                Audio_PlaySfxGeneral(NA_SE_SY_RUPY_COUNT, &gSfxDefaultPos, 4, &gSfxDefaultFreqAndVolScale,
                                     &gSfxDefaultFreqAndVolScale, &gSfxDefaultReverb);
            } else {
                gSaveContext.rupeeAccumulator++;
                gSaveContext.rupees--;
                Audio_PlaySfxGeneral(NA_SE_SY_RUPY_COUNT, &gSfxDefaultPos, 4, &gSfxDefaultFreqAndVolScale,
                                     &gSfxDefaultFreqAndVolScale, &gSfxDefaultReverb);
            }
        } else {
            gSaveContext.rupeeAccumulator = 0;
        }
    }

    switch (interfaceCtx->unk_1EC) {
        case 1:
            interfaceCtx->unk_1F4 += 31400.0f / WREG(5);
            if (interfaceCtx->unk_1F4 >= 15700.0f) {
                interfaceCtx->unk_1F4 = -15700.0f;
                interfaceCtx->unk_1EC = 2;
            }
            break;
        case 2:
            interfaceCtx->unk_1F4 += 31400.0f / WREG(5);
            if (interfaceCtx->unk_1F4 >= 0.0f) {
                interfaceCtx->unk_1F4 = 0.0f;
                interfaceCtx->unk_1EC = 0;
                interfaceCtx->unk_1EE = interfaceCtx->unk_1F0;
                action = interfaceCtx->unk_1EE;
                if ((action == DO_ACTION_MAX) || (action == DO_ACTION_MAX + 1)) {
                    action = DO_ACTION_NONE;
                }
                Interface_LoadActionLabel(interfaceCtx, action, 0);
            }
            break;
        case 3:
            interfaceCtx->unk_1F4 += 31400.0f / WREG(5);
            if (interfaceCtx->unk_1F4 >= 15700.0f) {
                interfaceCtx->unk_1F4 = -15700.0f;
                interfaceCtx->unk_1EC = 2;
            }
            break;
        case 4:
            interfaceCtx->unk_1F4 += 31400.0f / WREG(5);
            if (interfaceCtx->unk_1F4 >= 0.0f) {
                interfaceCtx->unk_1F4 = 0.0f;
                interfaceCtx->unk_1EC = 0;
                interfaceCtx->unk_1EE = interfaceCtx->unk_1F0;
                action = interfaceCtx->unk_1EE;
                if ((action == DO_ACTION_MAX) || (action == DO_ACTION_MAX + 1)) {
                    action = DO_ACTION_NONE;
                }
                Interface_LoadActionLabel(interfaceCtx, action, 0);
            }
            break;
    }

    WREG(7) = interfaceCtx->unk_1F4;

    // Update Magic
    if (!IS_PAUSED(&play->pauseCtx) && (msgCtx->msgMode == MSGMODE_NONE) &&
        (play->transitionTrigger == TRANS_TRIGGER_OFF) && (play->gameOverCtx.state == GAMEOVER_INACTIVE) &&
        (play->transitionMode == TRANS_MODE_OFF) && ((play->csCtx.state == CS_STATE_IDLE) || !Player_InCsMode(play))) {

        if (gSaveContext.isMagicAcquired && (gSaveContext.magicLevel == 0)) {
            gSaveContext.magicLevel = gSaveContext.isDoubleMagicAcquired + 1;
            gSaveContext.magicState = MAGIC_STATE_STEP_CAPACITY;
            osSyncPrintf(VT_FGCOL(YELLOW));
            osSyncPrintf("魔法スター─────ト！！！！！！！！！\n"); // "Magic Start!!!!!!!!!"
            osSyncPrintf("MAGIC_MAX=%d\n", gSaveContext.magicLevel);
            osSyncPrintf("MAGIC_NOW=%d\n", gSaveContext.magic);
            osSyncPrintf("Z_MAGIC_NOW_NOW=%d\n", gSaveContext.magicFillTarget);
            osSyncPrintf("Z_MAGIC_NOW_MAX=%d\n", gSaveContext.magicCapacity);
            osSyncPrintf(VT_RST);
        }

        Magic_Update(play);
    }

    if (gSaveContext.timerState == TIMER_STATE_OFF) {
        if (((sEnvHazard == PLAYER_ENV_HAZARD_HOTROOM) || (sEnvHazard == PLAYER_ENV_HAZARD_UNDERWATER_FLOOR) ||
             (sEnvHazard == PLAYER_ENV_HAZARD_UNDERWATER_FREE)) &&
            ((gSaveContext.health >> 1) != 0)) {
            gSaveContext.timerState = TIMER_STATE_ENV_HAZARD_INIT;
            gSaveContext.timerX[TIMER_ID_MAIN] = 140;
            gSaveContext.timerY[TIMER_ID_MAIN] = 80;
            sEnvHazardActive = true;
        }
    } else {
        if (((sEnvHazard == PLAYER_ENV_HAZARD_NONE) || (sEnvHazard == PLAYER_ENV_HAZARD_SWIMMING)) &&
            (gSaveContext.timerState <= TIMER_STATE_ENV_HAZARD_TICK)) {
            gSaveContext.timerState = TIMER_STATE_OFF;
        }
    }

    if (gSaveContext.minigameState == 1) {
        gSaveContext.minigameScore += interfaceCtx->unk_23C;
        interfaceCtx->unk_23C = 0;

        if (sHBAScoreTier == 0) {
            if (gSaveContext.minigameScore >= 1000) {
                sHBAScoreTier++;
            }
        } else if (sHBAScoreTier == 1) {
            if (gSaveContext.minigameScore >= 1500) {
                sHBAScoreTier++;
            }
        }

        sHBAScoreDigits[0] = sHBAScoreDigits[1] = 0;
        sHBAScoreDigits[2] = 0;
        sHBAScoreDigits[3] = gSaveContext.minigameScore;

        while (sHBAScoreDigits[3] >= 1000) {
            sHBAScoreDigits[0]++;
            sHBAScoreDigits[3] -= 1000;
        }

        while (sHBAScoreDigits[3] >= 100) {
            sHBAScoreDigits[1]++;
            sHBAScoreDigits[3] -= 100;
        }

        while (sHBAScoreDigits[3] >= 10) {
            sHBAScoreDigits[2]++;
            sHBAScoreDigits[3] -= 10;
        }
    }

    if (gSaveContext.sunsSongState != SUNSSONG_INACTIVE) {
        // exit out of ocarina mode after suns song finishes playing
        if ((msgCtx->ocarinaAction != OCARINA_ACTION_CHECK_NOWARP_DONE) &&
            (gSaveContext.sunsSongState == SUNSSONG_START)) {
            play->msgCtx.ocarinaMode = OCARINA_MODE_04;
        }

        // handle suns song in areas where time moves
        if (play->envCtx.sceneTimeSpeed != 0) {
            if (gSaveContext.sunsSongState != SUNSSONG_SPEED_TIME) {
                D_80125B60 = false;
                if ((gSaveContext.dayTime >= CLOCK_TIME(6, 30)) && (gSaveContext.dayTime <= CLOCK_TIME(18, 0) + 1)) {
                    D_80125B60 = true;
                }

                gSaveContext.sunsSongState = SUNSSONG_SPEED_TIME;
                sPrevTimeSpeed = gTimeSpeed;
                gTimeSpeed = 400;
            } else if (!D_80125B60) {
                if ((gSaveContext.dayTime >= CLOCK_TIME(6, 30)) && (gSaveContext.dayTime <= CLOCK_TIME(18, 0) + 1)) {
                    gSaveContext.sunsSongState = SUNSSONG_INACTIVE;
                    gTimeSpeed = sPrevTimeSpeed;
                    play->msgCtx.ocarinaMode = OCARINA_MODE_04;
                }
            } else if (gSaveContext.dayTime > CLOCK_TIME(18, 0) + 1) {
                gSaveContext.sunsSongState = SUNSSONG_INACTIVE;
                gTimeSpeed = sPrevTimeSpeed;
                play->msgCtx.ocarinaMode = OCARINA_MODE_04;
            }
        } else if ((play->roomCtx.curRoom.behaviorType1 != ROOM_BEHAVIOR_TYPE1_1) &&
                   (interfaceCtx->restrictions.sunsSong != 3)) {
            if ((gSaveContext.dayTime >= CLOCK_TIME(6, 30)) && (gSaveContext.dayTime < CLOCK_TIME(18, 0) + 1)) {
                gSaveContext.nextDayTime = NEXT_TIME_NIGHT;
                play->transitionType = TRANS_TYPE_FADE_BLACK_FAST;
                gSaveContext.nextTransitionType = TRANS_TYPE_FADE_BLACK;
                play->unk_11DE9 = true;
            } else {
                gSaveContext.nextDayTime = NEXT_TIME_DAY;
                play->transitionType = TRANS_TYPE_FADE_WHITE_FAST;
                gSaveContext.nextTransitionType = TRANS_TYPE_FADE_WHITE;
                play->unk_11DE9 = true;
            }

            if (play->sceneId == SCENE_HAUNTED_WASTELAND) {
                play->transitionType = TRANS_TYPE_SANDSTORM_PERSIST;
                gSaveContext.nextTransitionType = TRANS_TYPE_SANDSTORM_PERSIST;
            }

            gSaveContext.respawnFlag = -2;
            play->nextEntranceIndex = gSaveContext.entranceIndex;
            play->transitionTrigger = TRANS_TRIGGER_START;
            gSaveContext.sunsSongState = SUNSSONG_INACTIVE;
            func_800F6964(30);
            gSaveContext.seqId = (u8)NA_BGM_DISABLED;
            gSaveContext.natureAmbienceId = NATURE_ID_DISABLED;
        } else {
            gSaveContext.sunsSongState = SUNSSONG_SPECIAL;
        }
    }
}<|MERGE_RESOLUTION|>--- conflicted
+++ resolved
@@ -3506,20 +3506,11 @@
             }
         }
 
-<<<<<<< HEAD
         if (!IS_PAUSED(&play->pauseCtx) && (play->gameOverCtx.state == GAMEOVER_INACTIVE) &&
             (msgCtx->msgMode == MSGMODE_NONE) && !(player->stateFlags2 & PLAYER_STATE2_24) &&
             (play->transitionTrigger == TRANS_TRIGGER_OFF) && (play->transitionMode == TRANS_MODE_OFF) &&
             !Play_InCsMode(play) && (gSaveContext.minigameState != 1) && (play->shootingGalleryStatus <= 1) &&
-            !((play->sceneId == SCENE_BOWLING) && Flags_GetSwitch(play, 0x38))) {
-=======
-        if ((play->pauseCtx.state == 0) && (play->pauseCtx.debugState == 0) &&
-            (play->gameOverCtx.state == GAMEOVER_INACTIVE) && (msgCtx->msgMode == MSGMODE_NONE) &&
-            !(player->stateFlags2 & PLAYER_STATE2_24) && (play->transitionTrigger == TRANS_TRIGGER_OFF) &&
-            (play->transitionMode == TRANS_MODE_OFF) && !Play_InCsMode(play) && (gSaveContext.minigameState != 1) &&
-            (play->shootingGalleryStatus <= 1) &&
             !((play->sceneId == SCENE_BOMBCHU_BOWLING_ALLEY) && Flags_GetSwitch(play, 0x38))) {
->>>>>>> 1587c550
 
             timerId = TIMER_ID_MAIN;
 
