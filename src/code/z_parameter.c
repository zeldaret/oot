--- conflicted
+++ resolved
@@ -644,25 +644,14 @@
     s16 i;
     s16 sp28 = false;
 
-<<<<<<< HEAD
     if ((gSaveContext.save.cutsceneIndex < 0xFFF0) ||
         ((play->sceneId == SCENE_SPOT20) && (gSaveContext.save.cutsceneIndex == 0xFFF0))) {
-        gSaveContext.unk_13E7 = 0;
+        gSaveContext.forceRisingButtonAlphas = false;
 
         if ((player->stateFlags1 & PLAYER_STATE1_23) || (play->shootingGalleryStatus > 1) ||
             ((play->sceneId == SCENE_BOWLING) && Flags_GetSwitch(play, 0x38))) {
             if (gSaveContext.save.info.equips.buttonItems[0] != ITEM_NONE) {
-                gSaveContext.unk_13E7 = 1;
-=======
-    if ((gSaveContext.cutsceneIndex < 0xFFF0) ||
-        ((play->sceneId == SCENE_SPOT20) && (gSaveContext.cutsceneIndex == 0xFFF0))) {
-        gSaveContext.forceRisingButtonAlphas = false;
-
-        if ((player->stateFlags1 & PLAYER_STATE1_23) || (play->shootingGalleryStatus > 1) ||
-            ((play->sceneId == SCENE_BOWLING) && Flags_GetSwitch(play, 0x38))) {
-            if (gSaveContext.equips.buttonItems[0] != ITEM_NONE) {
                 gSaveContext.forceRisingButtonAlphas = true;
->>>>>>> 9c35716f
 
                 if (gSaveContext.buttonStatus[0] == BTN_DISABLED) {
                     gSaveContext.buttonStatus[0] = gSaveContext.buttonStatus[1] = gSaveContext.buttonStatus[2] =
@@ -722,17 +711,10 @@
             // should likely be set to true
             gSaveContext.forceRisingButtonAlphas = 2;
             if (play->interfaceCtx.unk_260 != 0) {
-<<<<<<< HEAD
                 if (gSaveContext.save.info.equips.buttonItems[0] != ITEM_FISHING_POLE) {
                     gSaveContext.buttonStatus[0] = gSaveContext.save.info.equips.buttonItems[0];
                     gSaveContext.save.info.equips.buttonItems[0] = ITEM_FISHING_POLE;
-                    gSaveContext.unk_13EA = 0;
-=======
-                if (gSaveContext.equips.buttonItems[0] != ITEM_FISHING_POLE) {
-                    gSaveContext.buttonStatus[0] = gSaveContext.equips.buttonItems[0];
-                    gSaveContext.equips.buttonItems[0] = ITEM_FISHING_POLE;
                     gSaveContext.hudVisibilityMode = HUD_VISIBILITY_NO_CHANGE;
->>>>>>> 9c35716f
                     Interface_LoadItemIcon1(play, 0);
                     Interface_ChangeHudVisibilityMode(HUD_VISIBILITY_A_B_MINIMAP);
                 }
@@ -740,15 +722,9 @@
                 if (gSaveContext.hudVisibilityMode != HUD_VISIBILITY_A_B_MINIMAP) {
                     Interface_ChangeHudVisibilityMode(HUD_VISIBILITY_A_B_MINIMAP);
                 }
-<<<<<<< HEAD
             } else if (gSaveContext.save.info.equips.buttonItems[0] == ITEM_FISHING_POLE) {
                 gSaveContext.save.info.equips.buttonItems[0] = gSaveContext.buttonStatus[0];
-                gSaveContext.unk_13EA = 0;
-=======
-            } else if (gSaveContext.equips.buttonItems[0] == ITEM_FISHING_POLE) {
-                gSaveContext.equips.buttonItems[0] = gSaveContext.buttonStatus[0];
                 gSaveContext.hudVisibilityMode = HUD_VISIBILITY_NO_CHANGE;
->>>>>>> 9c35716f
 
                 if (gSaveContext.save.info.equips.buttonItems[0] != ITEM_NONE) {
                     Interface_LoadItemIcon1(play, 0);
@@ -776,15 +752,9 @@
                 gSaveContext.buttonStatus[0] = BTN_DISABLED;
 
                 for (i = 1; i < 4; i++) {
-<<<<<<< HEAD
-                    if (func_8008F2F8(play) == 2) {
+                    if (Player_GetEnvironmentalHazard(play) == PLAYER_ENV_HAZARD_UNDERWATER_FLOOR) {
                         if ((gSaveContext.save.info.equips.buttonItems[i] != ITEM_HOOKSHOT) &&
                             (gSaveContext.save.info.equips.buttonItems[i] != ITEM_LONGSHOT)) {
-=======
-                    if (Player_GetEnvironmentalHazard(play) == PLAYER_ENV_HAZARD_UNDERWATER_FLOOR) {
-                        if ((gSaveContext.equips.buttonItems[i] != ITEM_HOOKSHOT) &&
-                            (gSaveContext.equips.buttonItems[i] != ITEM_LONGSHOT)) {
->>>>>>> 9c35716f
                             if (gSaveContext.buttonStatus[i] == BTN_ENABLED) {
                                 sp28 = true;
                             }
@@ -1339,13 +1309,8 @@
     osCreateMesgQueue(&interfaceCtx->loadQueue, &interfaceCtx->loadMsg, 1);
     DmaMgr_RequestAsync(&interfaceCtx->dmaRequest_160, interfaceCtx->iconItemSegment + button * ICON_ITEM_TEX_SIZE,
                         (uintptr_t)_icon_item_staticSegmentRomStart +
-<<<<<<< HEAD
-                            (gSaveContext.save.info.equips.buttonItems[button] * 0x1000),
-                        0x1000, 0, &interfaceCtx->loadQueue, NULL, "../z_parameter.c", 1171);
-=======
-                            (gSaveContext.equips.buttonItems[button] * ICON_ITEM_TEX_SIZE),
+                            (gSaveContext.save.info.equips.buttonItems[button] * ICON_ITEM_TEX_SIZE),
                         ICON_ITEM_TEX_SIZE, 0, &interfaceCtx->loadQueue, NULL, "../z_parameter.c", 1171);
->>>>>>> 9c35716f
     osRecvMesg(&interfaceCtx->loadQueue, NULL, OS_MESG_BLOCK);
 }
 
@@ -1355,13 +1320,8 @@
     osCreateMesgQueue(&interfaceCtx->loadQueue, &interfaceCtx->loadMsg, 1);
     DmaMgr_RequestAsync(&interfaceCtx->dmaRequest_180, interfaceCtx->iconItemSegment + button * ICON_ITEM_TEX_SIZE,
                         (uintptr_t)_icon_item_staticSegmentRomStart +
-<<<<<<< HEAD
-                            (gSaveContext.save.info.equips.buttonItems[button] * 0x1000),
-                        0x1000, 0, &interfaceCtx->loadQueue, NULL, "../z_parameter.c", 1193);
-=======
-                            (gSaveContext.equips.buttonItems[button] * ICON_ITEM_TEX_SIZE),
+                            (gSaveContext.save.info.equips.buttonItems[button] * ICON_ITEM_TEX_SIZE),
                         ICON_ITEM_TEX_SIZE, 0, &interfaceCtx->loadQueue, NULL, "../z_parameter.c", 1193);
->>>>>>> 9c35716f
     osRecvMesg(&interfaceCtx->loadQueue, NULL, OS_MESG_BLOCK);
 }
 
@@ -2601,20 +2561,13 @@
             if ((play->pauseCtx.state == 0) && (play->pauseCtx.debugState == 0) && (msgCtx->msgMode == MSGMODE_NONE) &&
                 (play->gameOverCtx.state == GAMEOVER_INACTIVE) && (play->transitionTrigger == TRANS_TRIGGER_OFF) &&
                 (play->transitionMode == TRANS_MODE_OFF) && !Play_InCsMode(play)) {
-<<<<<<< HEAD
                 if ((gSaveContext.save.info.playerData.magic == 0) ||
-                    ((func_8008F2F8(play) >= 2) && (func_8008F2F8(play) < 5)) ||
+                   
+                    ((Player_GetEnvironmentalHazard(play) >= PLAYER_ENV_HAZARD_UNDERWATER_FLOOR) &&
+                     (Player_GetEnvironmentalHazard(play) <= PLAYER_ENV_HAZARD_UNDERWATER_FREE)) ||
                     ((gSaveContext.save.info.equips.buttonItems[1] != ITEM_LENS_OF_TRUTH) &&
                      (gSaveContext.save.info.equips.buttonItems[2] != ITEM_LENS_OF_TRUTH) &&
                      (gSaveContext.save.info.equips.buttonItems[3] != ITEM_LENS_OF_TRUTH)) ||
-=======
-                if ((gSaveContext.magic == 0) ||
-                    ((Player_GetEnvironmentalHazard(play) >= PLAYER_ENV_HAZARD_UNDERWATER_FLOOR) &&
-                     (Player_GetEnvironmentalHazard(play) <= PLAYER_ENV_HAZARD_UNDERWATER_FREE)) ||
-                    ((gSaveContext.equips.buttonItems[1] != ITEM_LENS_OF_TRUTH) &&
-                     (gSaveContext.equips.buttonItems[2] != ITEM_LENS_OF_TRUTH) &&
-                     (gSaveContext.equips.buttonItems[3] != ITEM_LENS_OF_TRUTH)) ||
->>>>>>> 9c35716f
                     !play->actorCtx.lensActive) {
                     // Force lens off and set magic meter state to idle
                     play->actorCtx.lensActive = false;
@@ -3531,13 +3484,8 @@
         if ((gSaveContext.subTimerState == SUBTIMER_STATE_RESPAWN) &&
             (Message_GetState(&play->msgCtx) == TEXT_STATE_EVENT)) {
             // Trade quest timer reached 0
-<<<<<<< HEAD
-            D_8015FFE6 = 40;
+            sSubTimerStateTimer = 40;
             gSaveContext.save.cutsceneIndex = 0;
-=======
-            sSubTimerStateTimer = 40;
-            gSaveContext.cutsceneIndex = 0;
->>>>>>> 9c35716f
             play->transitionTrigger = TRANS_TRIGGER_START;
             play->transitionType = TRANS_TYPE_FADE_WHITE;
             gSaveContext.subTimerState = SUBTIMER_STATE_OFF;
@@ -3578,15 +3526,6 @@
             !(player->stateFlags2 & PLAYER_STATE2_24) && (play->transitionTrigger == TRANS_TRIGGER_OFF) &&
             (play->transitionMode == TRANS_MODE_OFF) && !Play_InCsMode(play) && (gSaveContext.minigameState != 1) &&
             (play->shootingGalleryStatus <= 1) && !((play->sceneId == SCENE_BOWLING) && Flags_GetSwitch(play, 0x38))) {
-<<<<<<< HEAD
-            svar6 = 0;
-            switch (gSaveContext.timer1State) {
-                case 1:
-                    D_8015FFE2 = 20;
-                    D_8015FFE0 = 20;
-                    gSaveContext.timer1Value = gSaveContext.save.info.playerData.health >> 1;
-                    gSaveContext.timer1State = 2;
-=======
 
             timerId = TIMER_ID_MAIN;
 
@@ -3594,9 +3533,8 @@
                 case TIMER_STATE_ENV_HAZARD_INIT:
                     sTimerStateTimer = 20;
                     sTimerNextSecondTimer = 20;
-                    gSaveContext.timerSeconds = gSaveContext.health >> 1;
+                    gSaveContext.timerSeconds = gSaveContext.save.info.playerData.health >> 1;
                     gSaveContext.timerState = TIMER_STATE_ENV_HAZARD_PREVIEW;
->>>>>>> 9c35716f
                     break;
 
                 case TIMER_STATE_ENV_HAZARD_PREVIEW:
@@ -3636,13 +3574,8 @@
                     svar1 = (gSaveContext.timerX[TIMER_ID_MAIN] - 26) / sTimerStateTimer;
                     gSaveContext.timerX[TIMER_ID_MAIN] -= svar1;
 
-<<<<<<< HEAD
                     if (gSaveContext.save.info.playerData.healthCapacity > 0xA0) {
-                        svar1 = (gSaveContext.timerY[0] - 54) / D_8015FFE2;
-=======
-                    if (gSaveContext.healthCapacity > 0xA0) {
                         svar1 = (gSaveContext.timerY[TIMER_ID_MAIN] - 54) / sTimerStateTimer; // two rows of hearts
->>>>>>> 9c35716f
                     } else {
                         svar1 = (gSaveContext.timerY[TIMER_ID_MAIN] - 46) / sTimerStateTimer; // one row of hearts
                     }
@@ -3653,13 +3586,8 @@
                         sTimerStateTimer = 20;
                         gSaveContext.timerX[TIMER_ID_MAIN] = 26;
 
-<<<<<<< HEAD
                         if (gSaveContext.save.info.playerData.healthCapacity > 0xA0) {
-                            gSaveContext.timerY[0] = 54;
-=======
-                        if (gSaveContext.healthCapacity > 0xA0) {
                             gSaveContext.timerY[TIMER_ID_MAIN] = 54; // two rows of hearts
->>>>>>> 9c35716f
                         } else {
                             gSaveContext.timerY[TIMER_ID_MAIN] = 46; // one row of hearts
                         }
@@ -3671,20 +3599,12 @@
                         }
                     }
                     FALLTHROUGH;
-<<<<<<< HEAD
-                case 4:
-                case 8:
-                    if ((gSaveContext.timer1State == 4) || (gSaveContext.timer1State == 8)) {
-                        if (gSaveContext.save.info.playerData.healthCapacity > 0xA0) {
-                            gSaveContext.timerY[0] = 54;
-=======
                 case TIMER_STATE_ENV_HAZARD_TICK:
                 case TIMER_STATE_DOWN_TICK:
                     if ((gSaveContext.timerState == TIMER_STATE_ENV_HAZARD_TICK) ||
                         (gSaveContext.timerState == TIMER_STATE_DOWN_TICK)) {
-                        if (gSaveContext.healthCapacity > 0xA0) {
+                        if (gSaveContext.save.info.playerData.healthCapacity > 0xA0) {
                             gSaveContext.timerY[TIMER_ID_MAIN] = 54; // two rows of hearts
->>>>>>> 9c35716f
                         } else {
                             gSaveContext.timerY[TIMER_ID_MAIN] = 46; // one row of hearts
                         }
@@ -3699,20 +3619,12 @@
 
                             sTimerNextSecondTimer = 20;
 
-<<<<<<< HEAD
-                            if (gSaveContext.timer1Value == 0) {
-                                gSaveContext.timer1State = 10;
-                                if (D_80125A5C) {
-                                    gSaveContext.save.info.playerData.health = 0;
-                                    play->damagePlayer(play, -(gSaveContext.save.info.playerData.health + 2));
-=======
                             if (gSaveContext.timerSeconds == 0) {
                                 // Out of time
                                 gSaveContext.timerState = TIMER_STATE_STOP;
                                 if (sEnvHazardActive) {
-                                    gSaveContext.health = 0;
-                                    play->damagePlayer(play, -(gSaveContext.health + 2));
->>>>>>> 9c35716f
+                                    gSaveContext.save.info.playerData.health = 0;
+                                    play->damagePlayer(play, -(gSaveContext.save.info.playerData.health + 2));
                                 }
                                 sEnvHazardActive = false;
                             } else if (gSaveContext.timerSeconds > 60) {
@@ -3743,33 +3655,19 @@
                     svar1 = (gSaveContext.timerX[TIMER_ID_MAIN] - 26) / sTimerStateTimer;
                     gSaveContext.timerX[TIMER_ID_MAIN] -= svar1;
 
-<<<<<<< HEAD
                     if (gSaveContext.save.info.playerData.healthCapacity > 0xA0) {
-                        svar1 = (gSaveContext.timerY[0] - 54) / D_8015FFE2;
-=======
-                    if (gSaveContext.healthCapacity > 0xA0) {
                         svar1 = (gSaveContext.timerY[TIMER_ID_MAIN] - 54) / sTimerStateTimer; // two rows of hearts
->>>>>>> 9c35716f
                     } else {
                         svar1 = (gSaveContext.timerY[TIMER_ID_MAIN] - 46) / sTimerStateTimer; // one row of hearts
                     }
                     gSaveContext.timerY[TIMER_ID_MAIN] -= svar1;
 
-<<<<<<< HEAD
-                    D_8015FFE2--;
-                    if (D_8015FFE2 == 0) {
-                        D_8015FFE2 = 20;
-                        gSaveContext.timerX[0] = 26;
-                        if (gSaveContext.save.info.playerData.healthCapacity > 0xA0) {
-                            gSaveContext.timerY[0] = 54;
-=======
                     sTimerStateTimer--;
                     if (sTimerStateTimer == 0) {
                         sTimerStateTimer = 20;
                         gSaveContext.timerX[TIMER_ID_MAIN] = 26;
-                        if (gSaveContext.healthCapacity > 0xA0) {
+                        if (gSaveContext.save.info.playerData.healthCapacity > 0xA0) {
                             gSaveContext.timerY[TIMER_ID_MAIN] = 54; // two rows of hearts
->>>>>>> 9c35716f
                         } else {
                             gSaveContext.timerY[TIMER_ID_MAIN] = 46; // one row of hearts
                         }
@@ -3777,17 +3675,10 @@
                         gSaveContext.timerState = TIMER_STATE_UP_TICK;
                     }
                     FALLTHROUGH;
-<<<<<<< HEAD
-                case 14:
-                    if (gSaveContext.timer1State == 14) {
-                        if (gSaveContext.save.info.playerData.healthCapacity > 0xA0) {
-                            gSaveContext.timerY[0] = 54;
-=======
                 case TIMER_STATE_UP_TICK:
                     if (gSaveContext.timerState == TIMER_STATE_UP_TICK) {
-                        if (gSaveContext.healthCapacity > 0xA0) {
+                        if (gSaveContext.save.info.playerData.healthCapacity > 0xA0) {
                             gSaveContext.timerY[TIMER_ID_MAIN] = 54; // two rows of hearts
->>>>>>> 9c35716f
                         } else {
                             gSaveContext.timerY[TIMER_ID_MAIN] = 46; // one row of hearts
                         }
@@ -3866,22 +3757,13 @@
                         case SUBTIMER_STATE_DOWN_MOVE:
                         case SUBTIMER_STATE_UP_MOVE:
                             osSyncPrintf("event_xp[1]=%d,  event_yp[1]=%d  TOTAL_EVENT_TM=%d\n",
-<<<<<<< HEAD
-                                         ((void)0, gSaveContext.timerX[1]), ((void)0, gSaveContext.timerY[1]),
-                                         gSaveContext.timer2Value);
-                            svar1 = (gSaveContext.timerX[1] - 26) / D_8015FFE6;
-                            gSaveContext.timerX[1] -= svar1;
-                            if (gSaveContext.save.info.playerData.healthCapacity > 0xA0) {
-                                svar1 = (gSaveContext.timerY[1] - 54) / D_8015FFE6;
-=======
                                          ((void)0, gSaveContext.timerX[TIMER_ID_SUB]),
                                          ((void)0, gSaveContext.timerY[TIMER_ID_SUB]), gSaveContext.subTimerSeconds);
                             svar1 = (gSaveContext.timerX[TIMER_ID_SUB] - 26) / sSubTimerStateTimer;
                             gSaveContext.timerX[TIMER_ID_SUB] -= svar1;
-                            if (gSaveContext.healthCapacity > 0xA0) {
+                            if (gSaveContext.save.info.playerData.healthCapacity > 0xA0) {
                                 // two rows of hearts
                                 svar1 = (gSaveContext.timerY[TIMER_ID_SUB] - 54) / sSubTimerStateTimer;
->>>>>>> 9c35716f
                             } else {
                                 // one row of hearts
                                 svar1 = (gSaveContext.timerY[TIMER_ID_SUB] - 46) / sSubTimerStateTimer;
@@ -3893,13 +3775,8 @@
                                 sSubTimerStateTimer = 20;
                                 gSaveContext.timerX[TIMER_ID_SUB] = 26;
 
-<<<<<<< HEAD
                                 if (gSaveContext.save.info.playerData.healthCapacity > 0xA0) {
-                                    gSaveContext.timerY[1] = 54;
-=======
-                                if (gSaveContext.healthCapacity > 0xA0) {
                                     gSaveContext.timerY[TIMER_ID_SUB] = 54; // two rows of hearts
->>>>>>> 9c35716f
                                 } else {
                                     gSaveContext.timerY[TIMER_ID_SUB] = 46; // one row of hearts
                                 }
@@ -3911,20 +3788,12 @@
                                 }
                             }
                             FALLTHROUGH;
-<<<<<<< HEAD
-                        case 4:
-                        case 10:
-                            if ((gSaveContext.timer2State == 4) || (gSaveContext.timer2State == 10)) {
-                                if (gSaveContext.save.info.playerData.healthCapacity > 0xA0) {
-                                    gSaveContext.timerY[1] = 54;
-=======
                         case SUBTIMER_STATE_DOWN_TICK:
                         case SUBTIMER_STATE_UP_TICK:
                             if ((gSaveContext.subTimerState == SUBTIMER_STATE_DOWN_TICK) ||
                                 (gSaveContext.subTimerState == SUBTIMER_STATE_UP_TICK)) {
-                                if (gSaveContext.healthCapacity > 0xA0) {
+                                if (gSaveContext.save.info.playerData.healthCapacity > 0xA0) {
                                     gSaveContext.timerY[TIMER_ID_SUB] = 54; // two rows of hearts
->>>>>>> 9c35716f
                                 } else {
                                     gSaveContext.timerY[TIMER_ID_SUB] = 46; // one row of hearts
                                 }
@@ -3945,15 +3814,9 @@
                                                  (play->sceneId != SCENE_GANON_FINAL) &&
                                                  (play->sceneId != SCENE_GANON_SONOGO) &&
                                                  (play->sceneId != SCENE_GANONTIKA_SONOGO))) {
-<<<<<<< HEAD
-                                                D_8015FFE6 = 40;
-                                                gSaveContext.timer2State = 5;
-                                                gSaveContext.save.cutsceneIndex = 0;
-=======
                                                 sSubTimerStateTimer = 40;
                                                 gSaveContext.subTimerState = SUBTIMER_STATE_RESPAWN;
-                                                gSaveContext.cutsceneIndex = 0;
->>>>>>> 9c35716f
+                                                gSaveContext.save.cutsceneIndex = 0;
                                                 Message_StartTextbox(play, 0x71B0, NULL);
                                                 func_8002DF54(play, NULL, 8);
                                             } else {
@@ -4372,24 +4235,15 @@
         Magic_Update(play);
     }
 
-<<<<<<< HEAD
-    if (gSaveContext.timer1State == 0) {
-        if (((D_80125A58 == 1) || (D_80125A58 == 2) || (D_80125A58 == 4)) &&
-            ((gSaveContext.save.info.playerData.health >> 1) != 0)) {
-            gSaveContext.timer1State = 1;
-            gSaveContext.timerX[0] = 140;
-            gSaveContext.timerY[0] = 80;
-            D_80125A5C = true;
-=======
     if (gSaveContext.timerState == TIMER_STATE_OFF) {
         if (((sEnvHazard == PLAYER_ENV_HAZARD_HOTROOM) || (sEnvHazard == PLAYER_ENV_HAZARD_UNDERWATER_FLOOR) ||
              (sEnvHazard == PLAYER_ENV_HAZARD_UNDERWATER_FREE)) &&
-            ((gSaveContext.health >> 1) != 0)) {
+           
+            ((gSaveContext.save.info.playerData.health >> 1) != 0)) {
             gSaveContext.timerState = TIMER_STATE_ENV_HAZARD_INIT;
             gSaveContext.timerX[TIMER_ID_MAIN] = 140;
             gSaveContext.timerY[TIMER_ID_MAIN] = 80;
             sEnvHazardActive = true;
->>>>>>> 9c35716f
         }
     } else {
         if (((sEnvHazard == PLAYER_ENV_HAZARD_NONE) || (sEnvHazard == PLAYER_ENV_HAZARD_SWIMMING)) &&
