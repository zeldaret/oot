#include "global.h"
#include "terminal.h"
#include "assets/textures/parameter_static/parameter_static.h"
#include "assets/textures/do_action_static/do_action_static.h"
#include "assets/textures/icon_item_static/icon_item_static.h"

// TODO extract this information from the texture definitions themselves
#define DO_ACTION_TEX_WIDTH 48
#define DO_ACTION_TEX_HEIGHT 16
#define DO_ACTION_TEX_SIZE ((DO_ACTION_TEX_WIDTH * DO_ACTION_TEX_HEIGHT) / 2) // (sizeof(gCheckDoActionENGTex))

typedef struct {
    /* 0x00 */ u8 sceneId;
    /* 0x01 */ u8 flags1;
    /* 0x02 */ u8 flags2;
    /* 0x03 */ u8 flags3;
} RestrictionFlags; // size = 0x4

static RestrictionFlags sRestrictionFlags[] = {
    { SCENE_SPOT00, 0x00, 0x00, 0x10 },
    { SCENE_SPOT01, 0x00, 0x00, 0x10 },
    { SCENE_SPOT02, 0x00, 0x00, 0x10 },
    { SCENE_SPOT03, 0x00, 0x00, 0x10 },
    { SCENE_SPOT04, 0x00, 0x00, 0x10 },
    { SCENE_SPOT05, 0x00, 0x00, 0x10 },
    { SCENE_SPOT06, 0x00, 0x00, 0x10 },
    { SCENE_SPOT07, 0x00, 0x00, 0x10 },
    { SCENE_SPOT08, 0x00, 0x00, 0x10 },
    { SCENE_SPOT09, 0x00, 0x00, 0x10 },
    { SCENE_SPOT10, 0x00, 0x00, 0x10 },
    { SCENE_SPOT11, 0x00, 0x00, 0x10 },
    { SCENE_SPOT12, 0x00, 0x00, 0x10 },
    { SCENE_SPOT13, 0x00, 0x00, 0x10 },
    { SCENE_SPOT15, 0x00, 0x00, 0x10 },
    { SCENE_GANON_TOU, 0x00, 0x00, 0x10 },
    { SCENE_SPOT16, 0x00, 0x00, 0x10 },
    { SCENE_SPOT17, 0x00, 0x00, 0x10 },
    { SCENE_SPOT18, 0x00, 0x00, 0x10 },
    { SCENE_SPOT20, 0x00, 0x00, 0x10 },
    { SCENE_TOKINOMA, 0x00, 0x10, 0x15 },
    { SCENE_KENJYANOMA, 0xA2, 0xAA, 0xAA },
    { SCENE_SYATEKIJYOU, 0x11, 0x55, 0x55 },
    { SCENE_HAIRAL_NIWA, 0x11, 0x55, 0x55 },
    { SCENE_HAIRAL_NIWA_N, 0x11, 0x55, 0x55 },
    { SCENE_HAKAANA, 0x00, 0x00, 0xD0 },
    { SCENE_HAKAANA2, 0x00, 0x00, 0xD0 },
    { SCENE_HAKAANA_OUKE, 0x00, 0x00, 0xD0 },
    { SCENE_DAIYOUSEI_IZUMI, 0x00, 0x00, 0x10 },
    { SCENE_YOUSEI_IZUMI_TATE, 0x00, 0x00, 0xD0 },
    { SCENE_YOUSEI_IZUMI_YOKO, 0x00, 0x00, 0x10 },
    { SCENE_GANON_FINAL, 0x00, 0x05, 0x50 },
    { SCENE_NAKANIWA, 0x00, 0x05, 0x54 },
    { SCENE_TURIBORI, 0x11, 0x55, 0x55 },
    { SCENE_BOWLING, 0x11, 0x55, 0x55 },
    { SCENE_SOUKO, 0x00, 0x10, 0x15 },
    { SCENE_MIHARIGOYA, 0x00, 0x10, 0x14 },
    { SCENE_MAHOUYA, 0x10, 0x15, 0x55 },
    { SCENE_TAKARAYA, 0x10, 0x15, 0x55 },
    { SCENE_KINSUTA, 0x00, 0x10, 0x15 },
    { SCENE_ENTRA, 0x00, 0x10, 0x15 },
    { SCENE_ENTRA_N, 0x00, 0x10, 0x15 },
    { SCENE_ENRUI, 0x00, 0x10, 0xD5 },
    { SCENE_MARKET_DAY, 0x00, 0x10, 0x15 },
    { SCENE_MARKET_NIGHT, 0x00, 0x10, 0x15 },
    { SCENE_MARKET_RUINS, 0x00, 0x10, 0xD5 },
    { SCENE_MARKET_ALLEY, 0x00, 0x10, 0x15 },
    { SCENE_MARKET_ALLEY_N, 0x00, 0x10, 0x15 },
    { SCENE_SHRINE, 0x00, 0x10, 0x15 },
    { SCENE_SHRINE_N, 0x00, 0x10, 0x15 },
    { SCENE_SHRINE_R, 0x00, 0x10, 0xD5 },
    { SCENE_LINK_HOME, 0x10, 0x10, 0x15 },
    { SCENE_KAKARIKO, 0x10, 0x10, 0x15 },
    { SCENE_KAKARIKO3, 0x10, 0x10, 0x15 },
    { SCENE_KOKIRI_HOME, 0x10, 0x10, 0x15 },
    { SCENE_KOKIRI_HOME3, 0x10, 0x10, 0x15 },
    { SCENE_KOKIRI_HOME4, 0x10, 0x10, 0x15 },
    { SCENE_KOKIRI_HOME5, 0x10, 0x10, 0x15 },
    { SCENE_MALON_STABLE, 0x10, 0x10, 0x15 },
    { SCENE_HUT, 0x10, 0x10, 0x15 },
    { SCENE_IMPA, 0x10, 0x10, 0x15 },
    { SCENE_LABO, 0x10, 0x10, 0x15 },
    { SCENE_HYLIA_LABO, 0x00, 0x10, 0x15 },
    { SCENE_TENT, 0x10, 0x10, 0x15 },
    { SCENE_SHOP1, 0x10, 0x10, 0x15 },
    { SCENE_KOKIRI_SHOP, 0x10, 0x10, 0x15 },
    { SCENE_GOLON, 0x10, 0x10, 0x15 },
    { SCENE_ZOORA, 0x10, 0x10, 0x15 },
    { SCENE_DRAG, 0x10, 0x10, 0x15 },
    { SCENE_ALLEY_SHOP, 0x10, 0x10, 0x15 },
    { SCENE_NIGHT_SHOP, 0x10, 0x10, 0x15 },
    { SCENE_FACE_SHOP, 0x10, 0x10, 0x15 },
    { SCENE_MEN, 0x00, 0x03, 0x10 },
    { SCENE_YDAN, 0x00, 0x00, 0x00 },
    { SCENE_YDAN_BOSS, 0x00, 0x45, 0x50 },
    { SCENE_DDAN, 0x00, 0x00, 0x00 },
    { SCENE_DDAN_BOSS, 0x00, 0x45, 0x50 },
    { SCENE_BDAN, 0x00, 0x00, 0x00 },
    { SCENE_BDAN_BOSS, 0x00, 0x45, 0x50 },
    { SCENE_BMORI1, 0x00, 0x00, 0x00 },
    { SCENE_MORIBOSSROOM, 0x00, 0x45, 0x50 },
    { SCENE_HAKADANCH, 0x00, 0x00, 0x00 },
    { SCENE_HAKADAN, 0x00, 0x00, 0x00 },
    { SCENE_HAKADAN_BS, 0x00, 0x45, 0x50 },
    { SCENE_HIDAN, 0x00, 0x00, 0x00 },
    { SCENE_FIRE_BS, 0x00, 0x45, 0x50 },
    { SCENE_MIZUSIN, 0x00, 0x00, 0x00 },
    { SCENE_MIZUSIN_BS, 0x00, 0x45, 0x50 },
    { SCENE_JYASINZOU, 0x00, 0x00, 0x00 },
    { SCENE_JYASINBOSS, 0x00, 0x45, 0x50 },
    { SCENE_GANON, 0x00, 0x00, 0x00 },
    { SCENE_GANON_BOSS, 0x00, 0x45, 0x50 },
    { SCENE_ICE_DOUKUTO, 0x00, 0x00, 0xC0 },
    { SCENE_HAKASITARELAY, 0x00, 0x03, 0x14 },
    { SCENE_GANONTIKA, 0x00, 0x03, 0x10 },
    { SCENE_GANON_DEMO, 0x00, 0x45, 0x50 },
    { SCENE_GANON_SONOGO, 0x00, 0x05, 0x50 },
    { SCENE_GANONTIKA_SONOGO, 0x00, 0x05, 0x50 },
    { SCENE_GERUDOWAY, 0x00, 0x00, 0x10 },
    { SCENE_KAKUSIANA, 0x00, 0x00, 0xD0 },
    { 0xFF, 0x00, 0x00, 0x00 },
};

static s16 sHBAScoreTier = 0;
static u16 sHBAScoreDigits[] = { 0, 0, 0, 0 };

static u16 sCUpInvisible = 0;
static u16 sCUpTimer = 0;

s16 gSpoilingItems[] = { ITEM_ODD_MUSHROOM, ITEM_EYEBALL_FROG, ITEM_EYE_DROPS };
s16 gSpoilingItemReverts[] = { ITEM_COJIRO, ITEM_PRESCRIPTION, ITEM_PRESCRIPTION };

static s16 sMagicBorderR = 255;
static s16 sMagicBorderG = 255;
static s16 sMagicBorderB = 255;

static s16 sExtraItemBases[] = {
    ITEM_DEKU_STICK, // ITEM_DEKU_STICKS_5
    ITEM_DEKU_STICK, // ITEM_DEKU_STICKS_10
    ITEM_DEKU_NUT,   // ITEM_DEKU_NUTS_5
    ITEM_DEKU_NUT,   // ITEM_DEKU_NUTS_10
    ITEM_BOMB,       // ITEM_BOMBS_5
    ITEM_BOMB,       // ITEM_BOMBS_10
    ITEM_BOMB,       // ITEM_BOMBS_20
    ITEM_BOMB,       // ITEM_BOMBS_30
    ITEM_BOW,        // ITEM_ARROWS_5
    ITEM_BOW,        // ITEM_ARROWS_10
    ITEM_BOW,        // ITEM_ARROWS_30
    ITEM_DEKU_SEEDS, // ITEM_DEKU_SEEDS_30
    ITEM_BOMBCHU,    // ITEM_BOMBCHUS_5
    ITEM_BOMBCHU,    // ITEM_BOMBCHUS_20
    ITEM_DEKU_STICK, // ITEM_DEKU_STICK_UPGRADE_20
    ITEM_DEKU_STICK, // ITEM_DEKU_STICK_UPGRADE_30
    ITEM_DEKU_NUT,   // ITEM_DEKU_NUT_UPGRADE_30
    ITEM_DEKU_NUT,   // ITEM_DEKU_NUT_UPGRADE_40
};

static s16 sEnvHazard = PLAYER_ENV_HAZARD_NONE;
static s16 sEnvHazardActive = false;

static Gfx sSetupDL_80125A60[] = {
    gsDPPipeSync(),
    gsSPClearGeometryMode(G_ZBUFFER | G_SHADE | G_CULL_BOTH | G_FOG | G_LIGHTING | G_TEXTURE_GEN |
                          G_TEXTURE_GEN_LINEAR | G_SHADING_SMOOTH | G_LOD),
    gsDPSetOtherMode(G_AD_DISABLE | G_CD_MAGICSQ | G_CK_NONE | G_TC_FILT | G_TF_BILERP | G_TT_NONE | G_TL_TILE |
                         G_TD_CLAMP | G_TP_NONE | G_CYC_1CYCLE | G_PM_1PRIMITIVE,
                     G_AC_NONE | G_ZS_PIXEL | G_RM_CLD_SURF | G_RM_CLD_SURF2),
    gsDPSetCombineMode(G_CC_PRIMITIVE, G_CC_PRIMITIVE),
    gsSPEndDisplayList(),
};

// original name: "alpha_change"
void Interface_ChangeAlpha(u16 alphaType) {
    if (alphaType != gSaveContext.unk_13EA) {
        osSyncPrintf("ＡＬＰＨＡーＴＹＰＥ＝%d  LAST_TIME_TYPE=%d\n", alphaType, gSaveContext.unk_13EE);
        gSaveContext.unk_13EA = gSaveContext.unk_13E8 = alphaType;
        gSaveContext.unk_13EC = 1;
    }
}

void func_80082644(PlayState* play, s16 alpha) {
    InterfaceContext* interfaceCtx = &play->interfaceCtx;

    if (gSaveContext.buttonStatus[IBTN_BCA_B] == BTN_DISABLED) {
        if (interfaceCtx->bAlpha != 70) {
            interfaceCtx->bAlpha = 70;
        }
    } else {
        if (interfaceCtx->bAlpha != 255) {
            interfaceCtx->bAlpha = alpha;
        }
    }

    if (gSaveContext.buttonStatus[IBTN_BCA_C_LEFT] == BTN_DISABLED) {
        if (interfaceCtx->cLeftAlpha != 70) {
            interfaceCtx->cLeftAlpha = 70;
        }
    } else {
        if (interfaceCtx->cLeftAlpha != 255) {
            interfaceCtx->cLeftAlpha = alpha;
        }
    }

    if (gSaveContext.buttonStatus[IBTN_BCA_C_DOWN] == BTN_DISABLED) {
        if (interfaceCtx->cDownAlpha != 70) {
            interfaceCtx->cDownAlpha = 70;
        }
    } else {
        if (interfaceCtx->cDownAlpha != 255) {
            interfaceCtx->cDownAlpha = alpha;
        }
    }

    if (gSaveContext.buttonStatus[IBTN_BCA_C_RIGHT] == BTN_DISABLED) {
        if (interfaceCtx->cRightAlpha != 70) {
            interfaceCtx->cRightAlpha = 70;
        }
    } else {
        if (interfaceCtx->cRightAlpha != 255) {
            interfaceCtx->cRightAlpha = alpha;
        }
    }

    if (gSaveContext.buttonStatus[IBTN_BCA_A] == BTN_DISABLED) {
        if (interfaceCtx->aAlpha != 70) {
            interfaceCtx->aAlpha = 70;
        }
    } else {
        if (interfaceCtx->aAlpha != 255) {
            interfaceCtx->aAlpha = alpha;
        }
    }
}

void func_8008277C(PlayState* play, s16 maxAlpha, s16 alpha) {
    InterfaceContext* interfaceCtx = &play->interfaceCtx;

    if (gSaveContext.unk_13E7 != 0) {
        func_80082644(play, alpha);
        return;
    }

    if ((interfaceCtx->bAlpha != 0) && (interfaceCtx->bAlpha > maxAlpha)) {
        interfaceCtx->bAlpha = maxAlpha;
    }

    if ((interfaceCtx->aAlpha != 0) && (interfaceCtx->aAlpha > maxAlpha)) {
        interfaceCtx->aAlpha = maxAlpha;
    }

    if ((interfaceCtx->cLeftAlpha != 0) && (interfaceCtx->cLeftAlpha > maxAlpha)) {
        interfaceCtx->cLeftAlpha = maxAlpha;
    }

    if ((interfaceCtx->cDownAlpha != 0) && (interfaceCtx->cDownAlpha > maxAlpha)) {
        interfaceCtx->cDownAlpha = maxAlpha;
    }

    if ((interfaceCtx->cRightAlpha != 0) && (interfaceCtx->cRightAlpha > maxAlpha)) {
        interfaceCtx->cRightAlpha = maxAlpha;
    }
}

void func_80082850(PlayState* play, s16 maxAlpha) {
    InterfaceContext* interfaceCtx = &play->interfaceCtx;
    s16 alpha = 255 - maxAlpha;

    switch (gSaveContext.unk_13E8) {
        case 1:
        case 2:
        case 8:
            osSyncPrintf("a_alpha=%d, c_alpha=%d   →   ", interfaceCtx->aAlpha, interfaceCtx->cLeftAlpha);

            if (gSaveContext.unk_13E8 == 8) {
                if (interfaceCtx->bAlpha != 255) {
                    interfaceCtx->bAlpha = alpha;
                }
            } else {
                if ((interfaceCtx->bAlpha != 0) && (interfaceCtx->bAlpha > maxAlpha)) {
                    interfaceCtx->bAlpha = maxAlpha;
                }
            }

            if ((interfaceCtx->aAlpha != 0) && (interfaceCtx->aAlpha > maxAlpha)) {
                interfaceCtx->aAlpha = maxAlpha;
            }

            if ((interfaceCtx->cLeftAlpha != 0) && (interfaceCtx->cLeftAlpha > maxAlpha)) {
                interfaceCtx->cLeftAlpha = maxAlpha;
            }

            if ((interfaceCtx->cDownAlpha != 0) && (interfaceCtx->cDownAlpha > maxAlpha)) {
                interfaceCtx->cDownAlpha = maxAlpha;
            }

            if ((interfaceCtx->cRightAlpha != 0) && (interfaceCtx->cRightAlpha > maxAlpha)) {
                interfaceCtx->cRightAlpha = maxAlpha;
            }

            if ((interfaceCtx->healthAlpha != 0) && (interfaceCtx->healthAlpha > maxAlpha)) {
                interfaceCtx->healthAlpha = maxAlpha;
            }

            if ((interfaceCtx->magicAlpha != 0) && (interfaceCtx->magicAlpha > maxAlpha)) {
                interfaceCtx->magicAlpha = maxAlpha;
            }

            if ((interfaceCtx->minimapAlpha != 0) && (interfaceCtx->minimapAlpha > maxAlpha)) {
                interfaceCtx->minimapAlpha = maxAlpha;
            }

            osSyncPrintf("a_alpha=%d, c_alpha=%d\n", interfaceCtx->aAlpha, interfaceCtx->cLeftAlpha);

            break;
        case 3:
            if ((interfaceCtx->aAlpha != 0) && (interfaceCtx->aAlpha > maxAlpha)) {
                interfaceCtx->aAlpha = maxAlpha;
            }

            func_8008277C(play, maxAlpha, alpha);

            if ((interfaceCtx->magicAlpha != 0) && (interfaceCtx->magicAlpha > maxAlpha)) {
                interfaceCtx->magicAlpha = maxAlpha;
            }

            if ((interfaceCtx->minimapAlpha != 0) && (interfaceCtx->minimapAlpha > maxAlpha)) {
                interfaceCtx->minimapAlpha = maxAlpha;
            }

            if (interfaceCtx->healthAlpha != 255) {
                interfaceCtx->healthAlpha = alpha;
            }

            break;
        case 4:
            if ((interfaceCtx->bAlpha != 0) && (interfaceCtx->bAlpha > maxAlpha)) {
                interfaceCtx->bAlpha = maxAlpha;
            }

            if ((interfaceCtx->aAlpha != 0) && (interfaceCtx->aAlpha > maxAlpha)) {
                interfaceCtx->aAlpha = maxAlpha;
            }

            if ((interfaceCtx->cLeftAlpha != 0) && (interfaceCtx->cLeftAlpha > maxAlpha)) {
                interfaceCtx->cLeftAlpha = maxAlpha;
            }

            if ((interfaceCtx->cDownAlpha != 0) && (interfaceCtx->cDownAlpha > maxAlpha)) {
                interfaceCtx->cDownAlpha = maxAlpha;
            }

            if ((interfaceCtx->cRightAlpha != 0) && (interfaceCtx->cRightAlpha > maxAlpha)) {
                interfaceCtx->cRightAlpha = maxAlpha;
            }

            if ((interfaceCtx->healthAlpha != 0) && (interfaceCtx->healthAlpha > maxAlpha)) {
                interfaceCtx->healthAlpha = maxAlpha;
            }

            if ((interfaceCtx->magicAlpha != 0) && (interfaceCtx->magicAlpha > maxAlpha)) {
                interfaceCtx->magicAlpha = maxAlpha;
            }

            if ((interfaceCtx->minimapAlpha != 0) && (interfaceCtx->minimapAlpha > maxAlpha)) {
                interfaceCtx->minimapAlpha = maxAlpha;
            }

            if (interfaceCtx->aAlpha != 255) {
                interfaceCtx->aAlpha = alpha;
            }

            break;
        case 5:
            func_8008277C(play, maxAlpha, alpha);

            if ((interfaceCtx->minimapAlpha != 0) && (interfaceCtx->minimapAlpha > maxAlpha)) {
                interfaceCtx->minimapAlpha = maxAlpha;
            }

            if (interfaceCtx->aAlpha != 255) {
                interfaceCtx->aAlpha = alpha;
            }

            if (interfaceCtx->healthAlpha != 255) {
                interfaceCtx->healthAlpha = alpha;
            }

            if (interfaceCtx->magicAlpha != 255) {
                interfaceCtx->magicAlpha = alpha;
            }

            break;
        case 6:
            func_8008277C(play, maxAlpha, alpha);

            if (interfaceCtx->aAlpha != 255) {
                interfaceCtx->aAlpha = alpha;
            }

            if (interfaceCtx->healthAlpha != 255) {
                interfaceCtx->healthAlpha = alpha;
            }

            if (interfaceCtx->magicAlpha != 255) {
                interfaceCtx->magicAlpha = alpha;
            }

            switch (play->sceneId) {
                case SCENE_SPOT00:
                case SCENE_SPOT01:
                case SCENE_SPOT02:
                case SCENE_SPOT03:
                case SCENE_SPOT04:
                case SCENE_SPOT05:
                case SCENE_SPOT06:
                case SCENE_SPOT07:
                case SCENE_SPOT08:
                case SCENE_SPOT09:
                case SCENE_SPOT10:
                case SCENE_SPOT11:
                case SCENE_SPOT12:
                case SCENE_SPOT13:
                case SCENE_SPOT15:
                case SCENE_SPOT16:
                case SCENE_SPOT17:
                case SCENE_SPOT18:
                case SCENE_SPOT20:
                case SCENE_GANON_TOU:
                    if (interfaceCtx->minimapAlpha < 170) {
                        interfaceCtx->minimapAlpha = alpha;
                    } else {
                        interfaceCtx->minimapAlpha = 170;
                    }
                    break;
                default:
                    if (interfaceCtx->minimapAlpha != 255) {
                        interfaceCtx->minimapAlpha = alpha;
                    }
                    break;
            }
            break;
        case 7:
            if ((interfaceCtx->minimapAlpha != 0) && (interfaceCtx->minimapAlpha > maxAlpha)) {
                interfaceCtx->minimapAlpha = maxAlpha;
            }

            func_80082644(play, alpha);

            if (interfaceCtx->healthAlpha != 255) {
                interfaceCtx->healthAlpha = alpha;
            }

            if (interfaceCtx->magicAlpha != 255) {
                interfaceCtx->magicAlpha = alpha;
            }

            break;
        case 9:
            if ((interfaceCtx->bAlpha != 0) && (interfaceCtx->bAlpha > maxAlpha)) {
                interfaceCtx->bAlpha = maxAlpha;
            }

            if ((interfaceCtx->aAlpha != 0) && (interfaceCtx->aAlpha > maxAlpha)) {
                interfaceCtx->aAlpha = maxAlpha;
            }

            if ((interfaceCtx->cLeftAlpha != 0) && (interfaceCtx->cLeftAlpha > maxAlpha)) {
                interfaceCtx->cLeftAlpha = maxAlpha;
            }

            if ((interfaceCtx->cDownAlpha != 0) && (interfaceCtx->cDownAlpha > maxAlpha)) {
                interfaceCtx->cDownAlpha = maxAlpha;
            }

            if ((interfaceCtx->cRightAlpha != 0) && (interfaceCtx->cRightAlpha > maxAlpha)) {
                interfaceCtx->cRightAlpha = maxAlpha;
            }

            if ((interfaceCtx->minimapAlpha != 0) && (interfaceCtx->minimapAlpha > maxAlpha)) {
                interfaceCtx->minimapAlpha = maxAlpha;
            }

            if (interfaceCtx->healthAlpha != 255) {
                interfaceCtx->healthAlpha = alpha;
            }

            if (interfaceCtx->magicAlpha != 255) {
                interfaceCtx->magicAlpha = alpha;
            }

            break;
        case 10:
            if ((interfaceCtx->aAlpha != 0) && (interfaceCtx->aAlpha > maxAlpha)) {
                interfaceCtx->aAlpha = maxAlpha;
            }

            if ((interfaceCtx->cLeftAlpha != 0) && (interfaceCtx->cLeftAlpha > maxAlpha)) {
                interfaceCtx->cLeftAlpha = maxAlpha;
            }

            if ((interfaceCtx->cDownAlpha != 0) && (interfaceCtx->cDownAlpha > maxAlpha)) {
                interfaceCtx->cDownAlpha = maxAlpha;
            }

            if ((interfaceCtx->cRightAlpha != 0) && (interfaceCtx->cRightAlpha > maxAlpha)) {
                interfaceCtx->cRightAlpha = maxAlpha;
            }

            if ((interfaceCtx->healthAlpha != 0) && (interfaceCtx->healthAlpha > maxAlpha)) {
                interfaceCtx->healthAlpha = maxAlpha;
            }

            if ((interfaceCtx->magicAlpha != 0) && (interfaceCtx->magicAlpha > maxAlpha)) {
                interfaceCtx->magicAlpha = maxAlpha;
            }

            if ((interfaceCtx->minimapAlpha != 0) && (interfaceCtx->minimapAlpha > maxAlpha)) {
                interfaceCtx->minimapAlpha = maxAlpha;
            }

            if (interfaceCtx->bAlpha != 255) {
                interfaceCtx->bAlpha = alpha;
            }

            break;
        case 11:
            if ((interfaceCtx->bAlpha != 0) && (interfaceCtx->bAlpha > maxAlpha)) {
                interfaceCtx->bAlpha = maxAlpha;
            }

            if ((interfaceCtx->aAlpha != 0) && (interfaceCtx->aAlpha > maxAlpha)) {
                interfaceCtx->aAlpha = maxAlpha;
            }

            if ((interfaceCtx->cLeftAlpha != 0) && (interfaceCtx->cLeftAlpha > maxAlpha)) {
                interfaceCtx->cLeftAlpha = maxAlpha;
            }

            if ((interfaceCtx->cDownAlpha != 0) && (interfaceCtx->cDownAlpha > maxAlpha)) {
                interfaceCtx->cDownAlpha = maxAlpha;
            }

            if ((interfaceCtx->cRightAlpha != 0) && (interfaceCtx->cRightAlpha > maxAlpha)) {
                interfaceCtx->cRightAlpha = maxAlpha;
            }

            if ((interfaceCtx->minimapAlpha != 0) && (interfaceCtx->minimapAlpha > maxAlpha)) {
                interfaceCtx->minimapAlpha = maxAlpha;
            }

            if ((interfaceCtx->magicAlpha != 0) && (interfaceCtx->magicAlpha > maxAlpha)) {
                interfaceCtx->magicAlpha = maxAlpha;
            }

            if (interfaceCtx->healthAlpha != 255) {
                interfaceCtx->healthAlpha = alpha;
            }

            break;
        case 12:
            if (interfaceCtx->aAlpha != 255) {
                interfaceCtx->aAlpha = alpha;
            }

            if (interfaceCtx->bAlpha != 255) {
                interfaceCtx->bAlpha = alpha;
            }

            if (interfaceCtx->minimapAlpha != 255) {
                interfaceCtx->minimapAlpha = alpha;
            }

            if ((interfaceCtx->cLeftAlpha != 0) && (interfaceCtx->cLeftAlpha > maxAlpha)) {
                interfaceCtx->cLeftAlpha = maxAlpha;
            }

            if ((interfaceCtx->cDownAlpha != 0) && (interfaceCtx->cDownAlpha > maxAlpha)) {
                interfaceCtx->cDownAlpha = maxAlpha;
            }

            if ((interfaceCtx->cRightAlpha != 0) && (interfaceCtx->cRightAlpha > maxAlpha)) {
                interfaceCtx->cRightAlpha = maxAlpha;
            }

            if ((interfaceCtx->magicAlpha != 0) && (interfaceCtx->magicAlpha > maxAlpha)) {
                interfaceCtx->magicAlpha = maxAlpha;
            }

            if ((interfaceCtx->healthAlpha != 0) && (interfaceCtx->healthAlpha > maxAlpha)) {
                interfaceCtx->healthAlpha = maxAlpha;
            }

            break;
        case 13:
            func_8008277C(play, maxAlpha, alpha);

            if ((interfaceCtx->minimapAlpha != 0) && (interfaceCtx->minimapAlpha > maxAlpha)) {
                interfaceCtx->minimapAlpha = maxAlpha;
            }

            if ((interfaceCtx->aAlpha != 0) && (interfaceCtx->aAlpha > maxAlpha)) {
                interfaceCtx->aAlpha = maxAlpha;
            }

            if (interfaceCtx->healthAlpha != 255) {
                interfaceCtx->healthAlpha = alpha;
            }

            if (interfaceCtx->magicAlpha != 255) {
                interfaceCtx->magicAlpha = alpha;
            }

            break;
    }

    if ((play->roomCtx.curRoom.behaviorType1 == ROOM_BEHAVIOR_TYPE1_1) && (interfaceCtx->minimapAlpha >= 255)) {
        interfaceCtx->minimapAlpha = 255;
    }
}

void func_80083108(PlayState* play) {
    MessageContext* msgCtx = &play->msgCtx;
    Player* player = GET_PLAYER(play);
    InterfaceContext* interfaceCtx = &play->interfaceCtx;
    s16 i;
    s16 sp28 = false;

    if ((gSaveContext.cutsceneIndex < 0xFFF0) ||
        ((play->sceneId == SCENE_SPOT20) && (gSaveContext.cutsceneIndex == 0xFFF0))) {
        gSaveContext.unk_13E7 = 0;

        if ((player->stateFlags1 & PLAYER_STATE1_23) || (play->shootingGalleryStatus > 1) ||
            ((play->sceneId == SCENE_BOWLING) && Flags_GetSwitch(play, 0x38))) {
            if (gSaveContext.equips.buttonItems[IBTN_BC_B] != ITEM_NONE) {
                gSaveContext.unk_13E7 = 1;

                if (gSaveContext.buttonStatus[IBTN_BCA_B] == BTN_DISABLED) {
                    gSaveContext.buttonStatus[IBTN_BCA_B] = gSaveContext.buttonStatus[IBTN_BCA_C_LEFT] =
                        gSaveContext.buttonStatus[IBTN_BCA_C_DOWN] = gSaveContext.buttonStatus[IBTN_BCA_C_RIGHT] =
                            BTN_ENABLED;
                }

                if ((gSaveContext.equips.buttonItems[IBTN_BC_B] != ITEM_SLINGSHOT) &&
                    (gSaveContext.equips.buttonItems[IBTN_BC_B] != ITEM_BOW) &&
                    (gSaveContext.equips.buttonItems[IBTN_BC_B] != ITEM_BOMBCHU) &&
                    (gSaveContext.equips.buttonItems[IBTN_BC_B] != ITEM_NONE)) {
                    gSaveContext.buttonStatus[IBTN_BCA_B] = gSaveContext.equips.buttonItems[IBTN_BC_B];

                    if ((play->sceneId == SCENE_BOWLING) && Flags_GetSwitch(play, 0x38)) {
                        gSaveContext.equips.buttonItems[IBTN_BC_B] = ITEM_BOMBCHU;
                        Interface_LoadItemIcon1(play, IBTN_BC_B);
                    } else {
                        gSaveContext.equips.buttonItems[IBTN_BC_B] = ITEM_BOW;
                        if (play->shootingGalleryStatus > 1) {
                            if (LINK_AGE_IN_YEARS == YEARS_CHILD) {
                                gSaveContext.equips.buttonItems[IBTN_BC_B] = ITEM_SLINGSHOT;
                            }

                            Interface_LoadItemIcon1(play, IBTN_BC_B);
                        } else {
                            if (gSaveContext.inventory.items[SLOT_BOW] == ITEM_NONE) {
                                gSaveContext.equips.buttonItems[IBTN_BC_B] = ITEM_NONE;
                            } else {
                                Interface_LoadItemIcon1(play, IBTN_BC_B);
                            }
                        }
                    }

                    gSaveContext.buttonStatus[IBTN_BCA_C_LEFT] = gSaveContext.buttonStatus[IBTN_BCA_C_DOWN] =
                        gSaveContext.buttonStatus[IBTN_BCA_C_RIGHT] = BTN_DISABLED;
                    Interface_ChangeAlpha(6);
                }

                if (play->transitionMode != TRANS_MODE_OFF) {
                    Interface_ChangeAlpha(1);
                } else if (gSaveContext.minigameState == 1) {
                    Interface_ChangeAlpha(8);
                } else if (play->shootingGalleryStatus > 1) {
                    Interface_ChangeAlpha(8);
                } else if ((play->sceneId == SCENE_BOWLING) && Flags_GetSwitch(play, 0x38)) {
                    Interface_ChangeAlpha(8);
                } else if (player->stateFlags1 & PLAYER_STATE1_23) {
                    Interface_ChangeAlpha(12);
                }
            } else {
                if (player->stateFlags1 & PLAYER_STATE1_23) {
                    Interface_ChangeAlpha(12);
                }
            }
        } else if (play->sceneId == SCENE_KENJYANOMA) {
            Interface_ChangeAlpha(1);
        } else if (play->sceneId == SCENE_TURIBORI) {
            gSaveContext.unk_13E7 = 2;
            if (play->interfaceCtx.unk_260 != 0) {
                if (gSaveContext.equips.buttonItems[IBTN_BC_B] != ITEM_FISHING_POLE) {
                    gSaveContext.buttonStatus[IBTN_BCA_B] = gSaveContext.equips.buttonItems[IBTN_BC_B];
                    gSaveContext.equips.buttonItems[IBTN_BC_B] = ITEM_FISHING_POLE;
                    gSaveContext.unk_13EA = 0;
                    Interface_LoadItemIcon1(play, IBTN_BC_B);
                    Interface_ChangeAlpha(12);
                }

                if (gSaveContext.unk_13EA != 12) {
                    Interface_ChangeAlpha(12);
                }
            } else if (gSaveContext.equips.buttonItems[IBTN_BC_B] == ITEM_FISHING_POLE) {
                gSaveContext.equips.buttonItems[IBTN_BC_B] = gSaveContext.buttonStatus[IBTN_BCA_B];
                gSaveContext.unk_13EA = 0;

                if (gSaveContext.equips.buttonItems[IBTN_BC_B] != ITEM_NONE) {
                    Interface_LoadItemIcon1(play, IBTN_BC_B);
                }

                gSaveContext.buttonStatus[IBTN_BCA_B] = gSaveContext.buttonStatus[IBTN_BCA_C_LEFT] =
                    gSaveContext.buttonStatus[IBTN_BCA_C_DOWN] = gSaveContext.buttonStatus[IBTN_BCA_C_RIGHT] =
                        BTN_DISABLED;
                Interface_ChangeAlpha(50);
            } else {
                if (gSaveContext.buttonStatus[IBTN_BCA_B] == BTN_ENABLED) {
                    gSaveContext.unk_13EA = 0;
                }

                gSaveContext.buttonStatus[IBTN_BCA_B] = gSaveContext.buttonStatus[IBTN_BCA_C_LEFT] =
                    gSaveContext.buttonStatus[IBTN_BCA_C_DOWN] = gSaveContext.buttonStatus[IBTN_BCA_C_RIGHT] =
                        BTN_DISABLED;
                Interface_ChangeAlpha(50);
            }
        } else if (msgCtx->msgMode == MSGMODE_NONE) {
<<<<<<< HEAD
            if ((func_8008F2F8(play) >= 2) && (func_8008F2F8(play) < 5)) {
                if (gSaveContext.buttonStatus[IBTN_BCA_B] != BTN_DISABLED) {
=======
            if ((Player_GetEnvironmentalHazard(play) >= PLAYER_ENV_HAZARD_UNDERWATER_FLOOR) &&
                (Player_GetEnvironmentalHazard(play) <= PLAYER_ENV_HAZARD_UNDERWATER_FREE)) {
                if (gSaveContext.buttonStatus[0] != BTN_DISABLED) {
>>>>>>> 40639e69
                    sp28 = true;
                }

                gSaveContext.buttonStatus[IBTN_BCA_B] = BTN_DISABLED;

<<<<<<< HEAD
                for (i = IBTN_BC_C_FIRST; i <= IBTN_BC_C_LAST; i++) {
                    if (func_8008F2F8(play) == 2) {
=======
                for (i = 1; i < 4; i++) {
                    if (Player_GetEnvironmentalHazard(play) == PLAYER_ENV_HAZARD_UNDERWATER_FLOOR) {
>>>>>>> 40639e69
                        if ((gSaveContext.equips.buttonItems[i] != ITEM_HOOKSHOT) &&
                            (gSaveContext.equips.buttonItems[i] != ITEM_LONGSHOT)) {
                            if (gSaveContext.buttonStatus[IBTN_BC_TO_BCA(i)] == BTN_ENABLED) {
                                sp28 = true;
                            }

                            gSaveContext.buttonStatus[IBTN_BC_TO_BCA(i)] = BTN_DISABLED;
                        } else {
                            if (gSaveContext.buttonStatus[IBTN_BC_TO_BCA(i)] == BTN_DISABLED) {
                                sp28 = true;
                            }

                            gSaveContext.buttonStatus[IBTN_BC_TO_BCA(i)] = BTN_ENABLED;
                        }
                    } else {
                        if (gSaveContext.buttonStatus[IBTN_BC_TO_BCA(i)] == BTN_ENABLED) {
                            sp28 = true;
                        }

                        gSaveContext.buttonStatus[IBTN_BC_TO_BCA(i)] = BTN_DISABLED;
                    }
                }

                if (sp28) {
                    gSaveContext.unk_13EA = 0;
                }

                Interface_ChangeAlpha(50);
            } else if ((player->stateFlags1 & PLAYER_STATE1_21) || (player->stateFlags2 & PLAYER_STATE2_CRAWLING)) {
                if (gSaveContext.buttonStatus[IBTN_BCA_B] != BTN_DISABLED) {
                    gSaveContext.buttonStatus[IBTN_BCA_B] = BTN_DISABLED;
                    gSaveContext.buttonStatus[IBTN_BCA_C_LEFT] = BTN_DISABLED;
                    gSaveContext.buttonStatus[IBTN_BCA_C_DOWN] = BTN_DISABLED;
                    gSaveContext.buttonStatus[IBTN_BCA_C_RIGHT] = BTN_DISABLED;
                    gSaveContext.unk_13EA = 0;
                    Interface_ChangeAlpha(50);
                }
            } else if (GET_EVENTINF_HORSES_STATE() == EVENTINF_HORSES_STATE_1) {
                if (player->stateFlags1 & PLAYER_STATE1_23) {
                    if ((gSaveContext.equips.buttonItems[IBTN_BC_B] != ITEM_NONE) &&
                        (gSaveContext.equips.buttonItems[IBTN_BC_B] != ITEM_BOW)) {
                        if (gSaveContext.inventory.items[SLOT_BOW] == ITEM_NONE) {
                            gSaveContext.equips.buttonItems[IBTN_BC_B] = ITEM_NONE;
                        } else {
                            gSaveContext.equips.buttonItems[IBTN_BC_B] = ITEM_BOW;
                            sp28 = true;
                        }
                    }
                } else {
<<<<<<< HEAD
                    if ((gSaveContext.equips.buttonItems[IBTN_BC_B] == ITEM_NONE) ||
                        (gSaveContext.equips.buttonItems[IBTN_BC_B] == ITEM_BOW)) {

                        if ((gSaveContext.equips.buttonItems[IBTN_BC_B] != ITEM_SWORD_KOKIRI) &&
                            (gSaveContext.equips.buttonItems[IBTN_BC_B] != ITEM_SWORD_MASTER) &&
                            (gSaveContext.equips.buttonItems[IBTN_BC_B] != ITEM_SWORD_BGS) &&
                            (gSaveContext.equips.buttonItems[IBTN_BC_B] != ITEM_SWORD_KNIFE)) {
                            gSaveContext.equips.buttonItems[IBTN_BC_B] = gSaveContext.buttonStatus[IBTN_BCA_B];
=======
                    if ((gSaveContext.equips.buttonItems[0] == ITEM_NONE) ||
                        (gSaveContext.equips.buttonItems[0] == ITEM_BOW)) {

                        if ((gSaveContext.equips.buttonItems[0] != ITEM_SWORD_KOKIRI) &&
                            (gSaveContext.equips.buttonItems[0] != ITEM_SWORD_MASTER) &&
                            (gSaveContext.equips.buttonItems[0] != ITEM_SWORD_BIGGORON) &&
                            (gSaveContext.equips.buttonItems[0] != ITEM_GIANTS_KNIFE)) {
                            gSaveContext.equips.buttonItems[0] = gSaveContext.buttonStatus[0];
>>>>>>> 40639e69
                        } else {
                            gSaveContext.buttonStatus[IBTN_BCA_B] = gSaveContext.equips.buttonItems[IBTN_BC_B];
                        }
                    }
                    sp28 = true;
                }

                if (sp28) {
                    Interface_LoadItemIcon1(play, IBTN_BC_B);
                    sp28 = false;
                }

                for (i = IBTN_BC_C_FIRST; i <= IBTN_BC_C_LAST; i++) {
                    if ((gSaveContext.equips.buttonItems[i] != ITEM_OCARINA_FAIRY) &&
<<<<<<< HEAD
                        (gSaveContext.equips.buttonItems[i] != ITEM_OCARINA_TIME)) {
                        if (gSaveContext.buttonStatus[IBTN_BC_TO_BCA(i)] == BTN_ENABLED) {
=======
                        (gSaveContext.equips.buttonItems[i] != ITEM_OCARINA_OF_TIME)) {
                        if (gSaveContext.buttonStatus[i] == BTN_ENABLED) {
>>>>>>> 40639e69
                            sp28 = true;
                        }

                        gSaveContext.buttonStatus[IBTN_BC_TO_BCA(i)] = BTN_DISABLED;
                    } else {
                        if (gSaveContext.buttonStatus[IBTN_BC_TO_BCA(i)] == BTN_DISABLED) {
                            sp28 = true;
                        }

                        gSaveContext.buttonStatus[IBTN_BC_TO_BCA(i)] = BTN_ENABLED;
                    }
                }

                if (sp28) {
                    gSaveContext.unk_13EA = 0;
                }

                Interface_ChangeAlpha(50);
            } else {
                if (interfaceCtx->restrictions.bButton == 0) {
                    if ((gSaveContext.equips.buttonItems[IBTN_BC_B] == ITEM_SLINGSHOT) ||
                        (gSaveContext.equips.buttonItems[IBTN_BC_B] == ITEM_BOW) ||
                        (gSaveContext.equips.buttonItems[IBTN_BC_B] == ITEM_BOMBCHU) ||
                        (gSaveContext.equips.buttonItems[IBTN_BC_B] == ITEM_NONE)) {
                        if ((gSaveContext.equips.buttonItems[IBTN_BC_B] != ITEM_NONE) ||
                            (gSaveContext.infTable[INFTABLE_1DX_INDEX] == 0)) {
                            gSaveContext.equips.buttonItems[IBTN_BC_B] = gSaveContext.buttonStatus[IBTN_BCA_B];
                            sp28 = true;

                            if (gSaveContext.equips.buttonItems[IBTN_BC_B] != ITEM_NONE) {
                                Interface_LoadItemIcon1(play, IBTN_BC_B);
                            }
                        }
                    } else if ((gSaveContext.buttonStatus[IBTN_BCA_B] & 0xFF) == BTN_DISABLED) {
                        sp28 = true;

                        if (((gSaveContext.buttonStatus[IBTN_BCA_B] & 0xFF) == BTN_DISABLED) ||
                            ((gSaveContext.buttonStatus[IBTN_BCA_B] & 0xFF) == BTN_ENABLED)) {
                            gSaveContext.buttonStatus[IBTN_BCA_B] = BTN_ENABLED;
                        } else {
                            gSaveContext.equips.buttonItems[IBTN_BC_B] = gSaveContext.buttonStatus[IBTN_BCA_B] & 0xFF;
                        }
                    }
                } else if (interfaceCtx->restrictions.bButton == 1) {
                    if ((gSaveContext.equips.buttonItems[IBTN_BC_B] == ITEM_SLINGSHOT) ||
                        (gSaveContext.equips.buttonItems[IBTN_BC_B] == ITEM_BOW) ||
                        (gSaveContext.equips.buttonItems[IBTN_BC_B] == ITEM_BOMBCHU) ||
                        (gSaveContext.equips.buttonItems[IBTN_BC_B] == ITEM_NONE)) {
                        if ((gSaveContext.equips.buttonItems[IBTN_BC_B] != ITEM_NONE) ||
                            (gSaveContext.infTable[INFTABLE_1DX_INDEX] == 0)) {
                            gSaveContext.equips.buttonItems[IBTN_BC_B] = gSaveContext.buttonStatus[IBTN_BCA_B];
                            sp28 = true;

                            if (gSaveContext.equips.buttonItems[IBTN_BC_B] != ITEM_NONE) {
                                Interface_LoadItemIcon1(play, IBTN_BC_B);
                            }
                        }
                    } else {
                        if (gSaveContext.buttonStatus[IBTN_BCA_B] == BTN_ENABLED) {
                            sp28 = true;
                        }

                        gSaveContext.buttonStatus[IBTN_BCA_B] = BTN_DISABLED;
                    }
                }

                if (interfaceCtx->restrictions.bottles != 0) {
<<<<<<< HEAD
                    for (i = IBTN_BC_C_FIRST; i <= IBTN_BC_C_LAST; i++) {
                        if ((gSaveContext.equips.buttonItems[i] >= ITEM_BOTTLE) &&
                            (gSaveContext.equips.buttonItems[i] <= ITEM_POE)) {
                            if (gSaveContext.buttonStatus[IBTN_BC_TO_BCA(i)] == BTN_ENABLED) {
=======
                    for (i = 1; i < 4; i++) {
                        if ((gSaveContext.equips.buttonItems[i] >= ITEM_BOTTLE_EMPTY) &&
                            (gSaveContext.equips.buttonItems[i] <= ITEM_BOTTLE_POE)) {
                            if (gSaveContext.buttonStatus[i] == BTN_ENABLED) {
>>>>>>> 40639e69
                                sp28 = true;
                            }

                            gSaveContext.buttonStatus[IBTN_BC_TO_BCA(i)] = BTN_DISABLED;
                        }
                    }
                } else if (interfaceCtx->restrictions.bottles == 0) {
<<<<<<< HEAD
                    for (i = IBTN_BC_C_FIRST; i <= IBTN_BC_C_LAST; i++) {
                        if ((gSaveContext.equips.buttonItems[i] >= ITEM_BOTTLE) &&
                            (gSaveContext.equips.buttonItems[i] <= ITEM_POE)) {
                            if (gSaveContext.buttonStatus[IBTN_BC_TO_BCA(i)] == BTN_DISABLED) {
=======
                    for (i = 1; i < 4; i++) {
                        if ((gSaveContext.equips.buttonItems[i] >= ITEM_BOTTLE_EMPTY) &&
                            (gSaveContext.equips.buttonItems[i] <= ITEM_BOTTLE_POE)) {
                            if (gSaveContext.buttonStatus[i] == BTN_DISABLED) {
>>>>>>> 40639e69
                                sp28 = true;
                            }

                            gSaveContext.buttonStatus[IBTN_BC_TO_BCA(i)] = BTN_ENABLED;
                        }
                    }
                }

                if (interfaceCtx->restrictions.tradeItems != 0) {
                    for (i = IBTN_BC_C_FIRST; i <= IBTN_BC_C_LAST; i++) {
                        if ((gSaveContext.equips.buttonItems[i] >= ITEM_WEIRD_EGG) &&
                            (gSaveContext.equips.buttonItems[i] <= ITEM_CLAIM_CHECK)) {
                            if (gSaveContext.buttonStatus[IBTN_BC_TO_BCA(i)] == BTN_ENABLED) {
                                sp28 = true;
                            }

                            gSaveContext.buttonStatus[IBTN_BC_TO_BCA(i)] = BTN_DISABLED;
                        }
                    }
                } else if (interfaceCtx->restrictions.tradeItems == 0) {
                    for (i = IBTN_BC_C_FIRST; i <= IBTN_BC_C_LAST; i++) {
                        if ((gSaveContext.equips.buttonItems[i] >= ITEM_WEIRD_EGG) &&
                            (gSaveContext.equips.buttonItems[i] <= ITEM_CLAIM_CHECK)) {
                            if (gSaveContext.buttonStatus[IBTN_BC_TO_BCA(i)] == BTN_DISABLED) {
                                sp28 = true;
                            }

                            gSaveContext.buttonStatus[IBTN_BC_TO_BCA(i)] = BTN_ENABLED;
                        }
                    }
                }

                if (interfaceCtx->restrictions.hookshot != 0) {
                    for (i = IBTN_BC_C_FIRST; i <= IBTN_BC_C_LAST; i++) {
                        if ((gSaveContext.equips.buttonItems[i] == ITEM_HOOKSHOT) ||
                            (gSaveContext.equips.buttonItems[i] == ITEM_LONGSHOT)) {
                            if (gSaveContext.buttonStatus[IBTN_BC_TO_BCA(i)] == BTN_ENABLED) {
                                sp28 = true;
                            }

                            gSaveContext.buttonStatus[IBTN_BC_TO_BCA(i)] = BTN_DISABLED;
                        }
                    }
                } else if (interfaceCtx->restrictions.hookshot == 0) {
                    for (i = IBTN_BC_C_FIRST; i <= IBTN_BC_C_LAST; i++) {
                        if ((gSaveContext.equips.buttonItems[i] == ITEM_HOOKSHOT) ||
                            (gSaveContext.equips.buttonItems[i] == ITEM_LONGSHOT)) {
                            if (gSaveContext.buttonStatus[IBTN_BC_TO_BCA(i)] == BTN_DISABLED) {
                                sp28 = true;
                            }

                            gSaveContext.buttonStatus[IBTN_BC_TO_BCA(i)] = BTN_ENABLED;
                        }
                    }
                }

                if (interfaceCtx->restrictions.ocarina != 0) {
                    for (i = IBTN_BC_C_FIRST; i <= IBTN_BC_C_LAST; i++) {
                        if ((gSaveContext.equips.buttonItems[i] == ITEM_OCARINA_FAIRY) ||
<<<<<<< HEAD
                            (gSaveContext.equips.buttonItems[i] == ITEM_OCARINA_TIME)) {
                            if (gSaveContext.buttonStatus[IBTN_BC_TO_BCA(i)] == BTN_ENABLED) {
=======
                            (gSaveContext.equips.buttonItems[i] == ITEM_OCARINA_OF_TIME)) {
                            if (gSaveContext.buttonStatus[i] == BTN_ENABLED) {
>>>>>>> 40639e69
                                sp28 = true;
                            }

                            gSaveContext.buttonStatus[IBTN_BC_TO_BCA(i)] = BTN_DISABLED;
                        }
                    }
                } else if (interfaceCtx->restrictions.ocarina == 0) {
                    for (i = IBTN_BC_C_FIRST; i <= IBTN_BC_C_LAST; i++) {
                        if ((gSaveContext.equips.buttonItems[i] == ITEM_OCARINA_FAIRY) ||
<<<<<<< HEAD
                            (gSaveContext.equips.buttonItems[i] == ITEM_OCARINA_TIME)) {
                            if (gSaveContext.buttonStatus[IBTN_BC_TO_BCA(i)] == BTN_DISABLED) {
=======
                            (gSaveContext.equips.buttonItems[i] == ITEM_OCARINA_OF_TIME)) {
                            if (gSaveContext.buttonStatus[i] == BTN_DISABLED) {
>>>>>>> 40639e69
                                sp28 = true;
                            }

                            gSaveContext.buttonStatus[IBTN_BC_TO_BCA(i)] = BTN_ENABLED;
                        }
                    }
                }

                if (interfaceCtx->restrictions.farores != 0) {
                    for (i = IBTN_BC_C_FIRST; i <= IBTN_BC_C_LAST; i++) {
                        if (gSaveContext.equips.buttonItems[i] == ITEM_FARORES_WIND) {
                            if (gSaveContext.buttonStatus[IBTN_BC_TO_BCA(i)] == BTN_ENABLED) {
                                sp28 = true;
                            }

                            gSaveContext.buttonStatus[IBTN_BC_TO_BCA(i)] = BTN_DISABLED;
                            osSyncPrintf("***(i=%d)***  ", i);
                        }
                    }
                } else if (interfaceCtx->restrictions.farores == 0) {
                    for (i = IBTN_BC_C_FIRST; i <= IBTN_BC_C_LAST; i++) {
                        if (gSaveContext.equips.buttonItems[i] == ITEM_FARORES_WIND) {
                            if (gSaveContext.buttonStatus[IBTN_BC_TO_BCA(i)] == BTN_DISABLED) {
                                sp28 = true;
                            }

                            gSaveContext.buttonStatus[IBTN_BC_TO_BCA(i)] = BTN_ENABLED;
                        }
                    }
                }

                if (interfaceCtx->restrictions.dinsNayrus != 0) {
                    for (i = IBTN_BC_C_FIRST; i <= IBTN_BC_C_LAST; i++) {
                        if ((gSaveContext.equips.buttonItems[i] == ITEM_DINS_FIRE) ||
                            (gSaveContext.equips.buttonItems[i] == ITEM_NAYRUS_LOVE)) {
                            if (gSaveContext.buttonStatus[IBTN_BC_TO_BCA(i)] == BTN_ENABLED) {
                                sp28 = true;
                            }

                            gSaveContext.buttonStatus[IBTN_BC_TO_BCA(i)] = BTN_DISABLED;
                        }
                    }
                } else if (interfaceCtx->restrictions.dinsNayrus == 0) {
                    for (i = IBTN_BC_C_FIRST; i <= IBTN_BC_C_LAST; i++) {
                        if ((gSaveContext.equips.buttonItems[i] == ITEM_DINS_FIRE) ||
                            (gSaveContext.equips.buttonItems[i] == ITEM_NAYRUS_LOVE)) {
                            if (gSaveContext.buttonStatus[IBTN_BC_TO_BCA(i)] == BTN_DISABLED) {
                                sp28 = true;
                            }

                            gSaveContext.buttonStatus[IBTN_BC_TO_BCA(i)] = BTN_ENABLED;
                        }
                    }
                }

                if (interfaceCtx->restrictions.all != 0) {
                    for (i = IBTN_BC_C_FIRST; i <= IBTN_BC_C_LAST; i++) {
                        if ((gSaveContext.equips.buttonItems[i] != ITEM_OCARINA_FAIRY) &&
                            (gSaveContext.equips.buttonItems[i] != ITEM_OCARINA_OF_TIME) &&
                            !((gSaveContext.equips.buttonItems[i] >= ITEM_BOTTLE_EMPTY) &&
                              (gSaveContext.equips.buttonItems[i] <= ITEM_BOTTLE_POE)) &&
                            !((gSaveContext.equips.buttonItems[i] >= ITEM_WEIRD_EGG) &&
                              (gSaveContext.equips.buttonItems[i] <= ITEM_CLAIM_CHECK))) {
                            if ((play->sceneId != SCENE_TAKARAYA) ||
<<<<<<< HEAD
                                (gSaveContext.equips.buttonItems[i] != ITEM_LENS)) {
                                if (gSaveContext.buttonStatus[IBTN_BC_TO_BCA(i)] == BTN_ENABLED) {
=======
                                (gSaveContext.equips.buttonItems[i] != ITEM_LENS_OF_TRUTH)) {
                                if (gSaveContext.buttonStatus[i] == BTN_ENABLED) {
>>>>>>> 40639e69
                                    sp28 = true;
                                }

                                gSaveContext.buttonStatus[IBTN_BC_TO_BCA(i)] = BTN_DISABLED;
                            } else {
                                if (gSaveContext.buttonStatus[IBTN_BC_TO_BCA(i)] == BTN_DISABLED) {
                                    sp28 = true;
                                }

                                gSaveContext.buttonStatus[IBTN_BC_TO_BCA(i)] = BTN_ENABLED;
                            }
                        }
                    }
                } else if (interfaceCtx->restrictions.all == 0) {
                    for (i = IBTN_BC_C_FIRST; i <= IBTN_BC_C_LAST; i++) {
                        if ((gSaveContext.equips.buttonItems[i] != ITEM_DINS_FIRE) &&
                            (gSaveContext.equips.buttonItems[i] != ITEM_HOOKSHOT) &&
                            (gSaveContext.equips.buttonItems[i] != ITEM_LONGSHOT) &&
                            (gSaveContext.equips.buttonItems[i] != ITEM_FARORES_WIND) &&
                            (gSaveContext.equips.buttonItems[i] != ITEM_NAYRUS_LOVE) &&
                            (gSaveContext.equips.buttonItems[i] != ITEM_OCARINA_FAIRY) &&
                            (gSaveContext.equips.buttonItems[i] != ITEM_OCARINA_OF_TIME) &&
                            !((gSaveContext.equips.buttonItems[i] >= ITEM_BOTTLE_EMPTY) &&
                              (gSaveContext.equips.buttonItems[i] <= ITEM_BOTTLE_POE)) &&
                            !((gSaveContext.equips.buttonItems[i] >= ITEM_WEIRD_EGG) &&
                              (gSaveContext.equips.buttonItems[i] <= ITEM_CLAIM_CHECK))) {
                            if (gSaveContext.buttonStatus[IBTN_BC_TO_BCA(i)] == BTN_DISABLED) {
                                sp28 = true;
                            }

                            gSaveContext.buttonStatus[IBTN_BC_TO_BCA(i)] = BTN_ENABLED;
                        }
                    }
                }
            }
        }
    }

    if (sp28) {
        gSaveContext.unk_13EA = 0;
        if ((play->transitionTrigger == TRANS_TRIGGER_OFF) && (play->transitionMode == TRANS_MODE_OFF)) {
            Interface_ChangeAlpha(50);
            osSyncPrintf("????????  alpha_change( 50 );  ?????\n");
        } else {
            osSyncPrintf("game_play->fade_direction || game_play->fbdemo_wipe_modem");
        }
    }
}

void Interface_SetSceneRestrictions(PlayState* play) {
    InterfaceContext* interfaceCtx = &play->interfaceCtx;
    s16 i;
    u8 sceneId;

    interfaceCtx->restrictions.hGauge = interfaceCtx->restrictions.bButton = interfaceCtx->restrictions.aButton =
        interfaceCtx->restrictions.bottles = interfaceCtx->restrictions.tradeItems =
            interfaceCtx->restrictions.hookshot = interfaceCtx->restrictions.ocarina =
                interfaceCtx->restrictions.warpSongs = interfaceCtx->restrictions.sunsSong =
                    interfaceCtx->restrictions.farores = interfaceCtx->restrictions.dinsNayrus =
                        interfaceCtx->restrictions.all = 0;

    i = 0;

    // "Data settings related to button display scene_data_ID=%d\n"
    osSyncPrintf("ボタン表示関係データ設定 scene_data_ID=%d\n", play->sceneId);

    do {
        sceneId = (u8)play->sceneId;
        if (sRestrictionFlags[i].sceneId == sceneId) {
            interfaceCtx->restrictions.hGauge = (sRestrictionFlags[i].flags1 & 0xC0) >> 6;
            interfaceCtx->restrictions.bButton = (sRestrictionFlags[i].flags1 & 0x30) >> 4;
            interfaceCtx->restrictions.aButton = (sRestrictionFlags[i].flags1 & 0x0C) >> 2;
            interfaceCtx->restrictions.bottles = (sRestrictionFlags[i].flags1 & 0x03) >> 0;
            interfaceCtx->restrictions.tradeItems = (sRestrictionFlags[i].flags2 & 0xC0) >> 6;
            interfaceCtx->restrictions.hookshot = (sRestrictionFlags[i].flags2 & 0x30) >> 4;
            interfaceCtx->restrictions.ocarina = (sRestrictionFlags[i].flags2 & 0x0C) >> 2;
            interfaceCtx->restrictions.warpSongs = (sRestrictionFlags[i].flags2 & 0x03) >> 0;
            interfaceCtx->restrictions.sunsSong = (sRestrictionFlags[i].flags3 & 0xC0) >> 6;
            interfaceCtx->restrictions.farores = (sRestrictionFlags[i].flags3 & 0x30) >> 4;
            interfaceCtx->restrictions.dinsNayrus = (sRestrictionFlags[i].flags3 & 0x0C) >> 2;
            interfaceCtx->restrictions.all = (sRestrictionFlags[i].flags3 & 0x03) >> 0;

            osSyncPrintf(VT_FGCOL(YELLOW));
            osSyncPrintf("parameter->button_status = %x,%x,%x\n", sRestrictionFlags[i].flags1,
                         sRestrictionFlags[i].flags2, sRestrictionFlags[i].flags3);
            osSyncPrintf("h_gage=%d, b_button=%d, a_button=%d, c_bottle=%d\n", interfaceCtx->restrictions.hGauge,
                         interfaceCtx->restrictions.bButton, interfaceCtx->restrictions.aButton,
                         interfaceCtx->restrictions.bottles);
            osSyncPrintf("c_warasibe=%d, c_hook=%d, c_ocarina=%d, c_warp=%d\n", interfaceCtx->restrictions.tradeItems,
                         interfaceCtx->restrictions.hookshot, interfaceCtx->restrictions.ocarina,
                         interfaceCtx->restrictions.warpSongs);
            osSyncPrintf("c_sunmoon=%d, m_wind=%d, m_magic=%d, another=%d\n", interfaceCtx->restrictions.sunsSong,
                         interfaceCtx->restrictions.farores, interfaceCtx->restrictions.dinsNayrus,
                         interfaceCtx->restrictions.all);
            osSyncPrintf(VT_RST);
            return;
        }
        i++;
    } while (sRestrictionFlags[i].sceneId != 0xFF);
}

Gfx* Gfx_TextureIA8(Gfx* displayListHead, void* texture, s16 textureWidth, s16 textureHeight, s16 rectLeft, s16 rectTop,
                    s16 rectWidth, s16 rectHeight, u16 dsdx, u16 dtdy) {
    gDPLoadTextureBlock(displayListHead++, texture, G_IM_FMT_IA, G_IM_SIZ_8b, textureWidth, textureHeight, 0,
                        G_TX_NOMIRROR | G_TX_WRAP, G_TX_NOMIRROR | G_TX_WRAP, G_TX_NOMASK, G_TX_NOMASK, G_TX_NOLOD,
                        G_TX_NOLOD);

    gSPTextureRectangle(displayListHead++, rectLeft << 2, rectTop << 2, (rectLeft + rectWidth) << 2,
                        (rectTop + rectHeight) << 2, G_TX_RENDERTILE, 0, 0, dsdx, dtdy);

    return displayListHead;
}

Gfx* Gfx_TextureI8(Gfx* displayListHead, void* texture, s16 textureWidth, s16 textureHeight, s16 rectLeft, s16 rectTop,
                   s16 rectWidth, s16 rectHeight, u16 dsdx, u16 dtdy) {
    gDPLoadTextureBlock(displayListHead++, texture, G_IM_FMT_I, G_IM_SIZ_8b, textureWidth, textureHeight, 0,
                        G_TX_NOMIRROR | G_TX_WRAP, G_TX_NOMIRROR | G_TX_WRAP, G_TX_NOMASK, G_TX_NOMASK, G_TX_NOLOD,
                        G_TX_NOLOD);

    gSPTextureRectangle(displayListHead++, rectLeft << 2, rectTop << 2, (rectLeft + rectWidth) << 2,
                        (rectTop + rectHeight) << 2, G_TX_RENDERTILE, 0, 0, dsdx, dtdy);

    return displayListHead;
}

void Inventory_SwapAgeEquipment(void) {
    s16 i;
    u16 shieldEquipValue;

    if (LINK_AGE_IN_YEARS == YEARS_CHILD) {
        for (i = 0; i < IBTN_BC_MAX; i++) {
            if (i != IBTN_BC_B) {
                gSaveContext.childEquips.buttonItems[i] = gSaveContext.equips.buttonItems[i];
            } else {
                gSaveContext.childEquips.buttonItems[i] = ITEM_SWORD_KOKIRI;
            }

            if (i != IBTN_BC_B) {
                gSaveContext.childEquips.cButtonSlots[IBTN_BC_TO_C(i)] =
                    gSaveContext.equips.cButtonSlots[IBTN_BC_TO_C(i)];
            }
        }

        gSaveContext.childEquips.equipment = gSaveContext.equips.equipment;

        if (gSaveContext.adultEquips.buttonItems[IBTN_BC_B] == ITEM_NONE) {
            gSaveContext.equips.buttonItems[IBTN_BC_B] = ITEM_SWORD_MASTER;

<<<<<<< HEAD
            if (gSaveContext.inventory.items[SLOT_NUT] != ITEM_NONE) {
                gSaveContext.equips.buttonItems[IBTN_BC_C_LEFT] = ITEM_NUT;
                gSaveContext.equips.cButtonSlots[IBTN_C_C_LEFT] = SLOT_NUT;
=======
            if (gSaveContext.inventory.items[SLOT_DEKU_NUT] != ITEM_NONE) {
                gSaveContext.equips.buttonItems[1] = ITEM_DEKU_NUT;
                gSaveContext.equips.cButtonSlots[0] = SLOT_DEKU_NUT;
>>>>>>> 40639e69
            } else {
                gSaveContext.equips.buttonItems[IBTN_BC_C_LEFT] = gSaveContext.equips.cButtonSlots[IBTN_C_C_LEFT] =
                    ITEM_NONE;
            }

            gSaveContext.equips.buttonItems[IBTN_BC_C_DOWN] = ITEM_BOMB;
            gSaveContext.equips.buttonItems[IBTN_BC_C_RIGHT] = gSaveContext.inventory.items[SLOT_OCARINA];
            gSaveContext.equips.cButtonSlots[IBTN_C_C_DOWN] = SLOT_BOMB;
            gSaveContext.equips.cButtonSlots[IBTN_C_C_RIGHT] = SLOT_OCARINA;
            gSaveContext.equips.equipment = (EQUIP_VALUE_SWORD_MASTER << (EQUIP_TYPE_SWORD * 4)) |
                                            (EQUIP_VALUE_SHIELD_HYLIAN << (EQUIP_TYPE_SHIELD * 4)) |
                                            (EQUIP_VALUE_TUNIC_KOKIRI << (EQUIP_TYPE_TUNIC * 4)) |
                                            (EQUIP_VALUE_BOOTS_KOKIRI << (EQUIP_TYPE_BOOTS * 4));
        } else {
            for (i = 0; i < IBTN_BC_MAX; i++) {
                gSaveContext.equips.buttonItems[i] = gSaveContext.adultEquips.buttonItems[i];

                if (i != IBTN_BC_B) {
                    gSaveContext.equips.cButtonSlots[IBTN_BC_TO_C(i)] =
                        gSaveContext.adultEquips.cButtonSlots[IBTN_BC_TO_C(i)];
                }

                if (((gSaveContext.equips.buttonItems[i] >= ITEM_BOTTLE_EMPTY) &&
                     (gSaveContext.equips.buttonItems[i] <= ITEM_BOTTLE_POE)) ||
                    ((gSaveContext.equips.buttonItems[i] >= ITEM_WEIRD_EGG) &&
                     (gSaveContext.equips.buttonItems[i] <= ITEM_CLAIM_CHECK))) {
                    osSyncPrintf("Register_Item_Pt(%d)=%d\n", i, gSaveContext.equips.cButtonSlots[IBTN_BC_TO_C(i)]);
                    gSaveContext.equips.buttonItems[i] =
                        gSaveContext.inventory.items[gSaveContext.equips.cButtonSlots[IBTN_BC_TO_C(i)]];
                }
            }

            gSaveContext.equips.equipment = gSaveContext.adultEquips.equipment;
        }
    } else {
        for (i = 0; i < IBTN_BC_MAX; i++) {
            gSaveContext.adultEquips.buttonItems[i] = gSaveContext.equips.buttonItems[i];

            if (i != IBTN_BC_B) {
                gSaveContext.adultEquips.cButtonSlots[IBTN_BC_TO_C(i)] =
                    gSaveContext.equips.cButtonSlots[IBTN_BC_TO_C(i)];
            }
        }

        gSaveContext.adultEquips.equipment = gSaveContext.equips.equipment;

        if (gSaveContext.childEquips.buttonItems[IBTN_BC_B] != ITEM_NONE) {
            for (i = 0; i < IBTN_BC_MAX; i++) {
                gSaveContext.equips.buttonItems[i] = gSaveContext.childEquips.buttonItems[i];

                if (i != IBTN_BC_B) {
                    gSaveContext.equips.cButtonSlots[IBTN_BC_TO_C(i)] =
                        gSaveContext.childEquips.cButtonSlots[IBTN_BC_TO_C(i)];
                }

                if (((gSaveContext.equips.buttonItems[i] >= ITEM_BOTTLE_EMPTY) &&
                     (gSaveContext.equips.buttonItems[i] <= ITEM_BOTTLE_POE)) ||
                    ((gSaveContext.equips.buttonItems[i] >= ITEM_WEIRD_EGG) &&
                     (gSaveContext.equips.buttonItems[i] <= ITEM_CLAIM_CHECK))) {
                    osSyncPrintf("Register_Item_Pt(%d)=%d\n", i, gSaveContext.equips.cButtonSlots[IBTN_BC_TO_C(i)]);
                    gSaveContext.equips.buttonItems[i] =
                        gSaveContext.inventory.items[gSaveContext.equips.cButtonSlots[IBTN_BC_TO_C(i)]];
                }
            }

            gSaveContext.equips.equipment = gSaveContext.childEquips.equipment;
            gSaveContext.equips.equipment &= (u16) ~(0xF << (EQUIP_TYPE_SWORD * 4));
            gSaveContext.equips.equipment |= EQUIP_VALUE_SWORD_KOKIRI << (EQUIP_TYPE_SWORD * 4);
        }
    }

    shieldEquipValue = gEquipMasks[EQUIP_TYPE_SHIELD] & gSaveContext.equips.equipment;
    if (shieldEquipValue != 0) {
        shieldEquipValue >>= gEquipShifts[EQUIP_TYPE_SHIELD];
        if (!CHECK_OWNED_EQUIP_ALT(EQUIP_TYPE_SHIELD, shieldEquipValue - 1)) {
            gSaveContext.equips.equipment &= gEquipNegMasks[EQUIP_TYPE_SHIELD];
        }
    }
}

void Interface_InitHorsebackArchery(PlayState* play) {
    InterfaceContext* interfaceCtx = &play->interfaceCtx;

    gSaveContext.minigameState = 1;
    interfaceCtx->unk_23C = interfaceCtx->unk_240 = interfaceCtx->unk_242 = 0;
    gSaveContext.minigameScore = sHBAScoreTier = 0;
    interfaceCtx->hbaAmmo = 20;
}

void func_800849EC(PlayState* play) {
    gSaveContext.inventory.equipment |= OWNED_EQUIP_FLAG(EQUIP_TYPE_SWORD, EQUIP_INV_SWORD_BGS);
    gSaveContext.inventory.equipment ^= OWNED_EQUIP_FLAG_ALT(EQUIP_TYPE_SWORD, EQUIP_INV_SWORD_BROKENGIANTKNIFE);

    if (CHECK_OWNED_EQUIP_ALT(EQUIP_TYPE_SWORD, EQUIP_INV_SWORD_BROKENGIANTKNIFE)) {
<<<<<<< HEAD
        gSaveContext.equips.buttonItems[IBTN_BC_B] = ITEM_SWORD_KNIFE;
    } else {
        gSaveContext.equips.buttonItems[IBTN_BC_B] = ITEM_SWORD_BGS;
=======
        gSaveContext.equips.buttonItems[0] = ITEM_GIANTS_KNIFE;
    } else {
        gSaveContext.equips.buttonItems[0] = ITEM_SWORD_BIGGORON;
>>>>>>> 40639e69
    }

    Interface_LoadItemIcon1(play, IBTN_BC_B);
}

void Interface_LoadItemIcon1(PlayState* play, u16 button) {
    InterfaceContext* interfaceCtx = &play->interfaceCtx;

    osCreateMesgQueue(&interfaceCtx->loadQueue, &interfaceCtx->loadMsg, 1);
    DmaMgr_SendRequest2(&interfaceCtx->dmaRequest_160, interfaceCtx->iconItemSegment + button * 0x1000,
                        (uintptr_t)_icon_item_staticSegmentRomStart +
                            (gSaveContext.equips.buttonItems[button] * 0x1000),
                        0x1000, 0, &interfaceCtx->loadQueue, NULL, "../z_parameter.c", 1171);
    osRecvMesg(&interfaceCtx->loadQueue, NULL, OS_MESG_BLOCK);
}

void Interface_LoadItemIcon2(PlayState* play, u16 button) {
    InterfaceContext* interfaceCtx = &play->interfaceCtx;

    osCreateMesgQueue(&interfaceCtx->loadQueue, &interfaceCtx->loadMsg, 1);
    DmaMgr_SendRequest2(&interfaceCtx->dmaRequest_180, interfaceCtx->iconItemSegment + button * 0x1000,
                        (uintptr_t)_icon_item_staticSegmentRomStart +
                            (gSaveContext.equips.buttonItems[button] * 0x1000),
                        0x1000, 0, &interfaceCtx->loadQueue, NULL, "../z_parameter.c", 1193);
    osRecvMesg(&interfaceCtx->loadQueue, NULL, OS_MESG_BLOCK);
}

void func_80084BF4(PlayState* play, u16 flag) {
    if (flag) {
        if ((gSaveContext.equips.buttonItems[IBTN_BC_B] == ITEM_SLINGSHOT) ||
            (gSaveContext.equips.buttonItems[IBTN_BC_B] == ITEM_BOW) ||
            (gSaveContext.equips.buttonItems[IBTN_BC_B] == ITEM_BOMBCHU) ||
            (gSaveContext.equips.buttonItems[IBTN_BC_B] == ITEM_FISHING_POLE) ||
            (gSaveContext.buttonStatus[IBTN_BCA_B] == BTN_DISABLED)) {
            if ((gSaveContext.equips.buttonItems[IBTN_BC_B] == ITEM_SLINGSHOT) ||
                (gSaveContext.equips.buttonItems[IBTN_BC_B] == ITEM_BOW) ||
                (gSaveContext.equips.buttonItems[IBTN_BC_B] == ITEM_BOMBCHU) ||
                (gSaveContext.equips.buttonItems[IBTN_BC_B] == ITEM_FISHING_POLE)) {
                gSaveContext.equips.buttonItems[IBTN_BC_B] = gSaveContext.buttonStatus[IBTN_BCA_B];
                Interface_LoadItemIcon1(play, IBTN_BC_B);
            }
        } else if (gSaveContext.equips.buttonItems[IBTN_BC_B] == ITEM_NONE) {
            if ((gSaveContext.equips.buttonItems[IBTN_BC_B] != ITEM_NONE) ||
                (gSaveContext.infTable[INFTABLE_1DX_INDEX] == 0)) {
                gSaveContext.equips.buttonItems[IBTN_BC_B] = gSaveContext.buttonStatus[IBTN_BCA_B];
                Interface_LoadItemIcon1(play, IBTN_BC_B);
            }
        }

        gSaveContext.buttonStatus[IBTN_BCA_B] = gSaveContext.buttonStatus[IBTN_BCA_C_LEFT] =
            gSaveContext.buttonStatus[IBTN_BCA_C_DOWN] = gSaveContext.buttonStatus[IBTN_BCA_C_RIGHT] = BTN_ENABLED;
        Interface_ChangeAlpha(7);
    } else {
        gSaveContext.buttonStatus[IBTN_BCA_B] = gSaveContext.buttonStatus[IBTN_BCA_C_LEFT] =
            gSaveContext.buttonStatus[IBTN_BCA_C_DOWN] = gSaveContext.buttonStatus[IBTN_BCA_C_RIGHT] = BTN_ENABLED;
        func_80083108(play);
    }
}

u8 Item_Give(PlayState* play, u8 item) {
    static s16 sAmmoRefillCounts[] = { 5, 10, 20, 30 }; // Sticks, nuts, bombs
    static s16 sArrowRefillCounts[] = { 5, 10, 30 };
    static s16 sBombchuRefillCounts[] = { 5, 20 };
    static s16 sRupeeRefillCounts[] = { 1, 5, 20, 50, 200, 10 };
    s16 i;
    s16 slot;
    s16 temp;

    slot = SLOT(item);
    if (item >= ITEM_DEKU_STICKS_5) {
        slot = SLOT(sExtraItemBases[item - ITEM_DEKU_STICKS_5]);
    }

    osSyncPrintf(VT_FGCOL(YELLOW));
    osSyncPrintf("item_get_setting=%d  pt=%d  z=%x\n", item, slot, gSaveContext.inventory.items[slot]);
    osSyncPrintf(VT_RST);

    if ((item >= ITEM_MEDALLION_FOREST) && (item <= ITEM_MEDALLION_LIGHT)) {
        gSaveContext.inventory.questItems |= gBitFlags[item - ITEM_MEDALLION_FOREST + QUEST_MEDALLION_FOREST];

        osSyncPrintf(VT_FGCOL(YELLOW));
        osSyncPrintf("封印 = %x\n", gSaveContext.inventory.questItems); // "Seals = %x"
        osSyncPrintf(VT_RST);

        if (item == ITEM_MEDALLION_WATER) {
            func_8006D0AC(play);
        }

        return ITEM_NONE;
    } else if ((item >= ITEM_SONG_MINUET) && (item <= ITEM_SONG_STORMS)) {
        gSaveContext.inventory.questItems |= gBitFlags[item - ITEM_SONG_MINUET + QUEST_SONG_MINUET];

        osSyncPrintf(VT_FGCOL(YELLOW));
        osSyncPrintf("楽譜 = %x\n", gSaveContext.inventory.questItems); // "Musical scores = %x"
        // "Musical scores = %x (%x) (%x)"
        osSyncPrintf("楽譜 = %x (%x) (%x)\n", gSaveContext.inventory.questItems,
                     gBitFlags[item - ITEM_SONG_MINUET + QUEST_SONG_MINUET], gBitFlags[item - ITEM_SONG_MINUET]);
        osSyncPrintf(VT_RST);

        return ITEM_NONE;
    } else if ((item >= ITEM_KOKIRI_EMERALD) && (item <= ITEM_ZORA_SAPPHIRE)) {
        gSaveContext.inventory.questItems |= gBitFlags[item - ITEM_KOKIRI_EMERALD + QUEST_KOKIRI_EMERALD];

        osSyncPrintf(VT_FGCOL(YELLOW));
        osSyncPrintf("精霊石 = %x\n", gSaveContext.inventory.questItems); // "Spiritual Stones = %x"
        osSyncPrintf(VT_RST);

        return ITEM_NONE;
    } else if ((item == ITEM_STONE_OF_AGONY) || (item == ITEM_GERUDOS_CARD)) {
        gSaveContext.inventory.questItems |= gBitFlags[item - ITEM_STONE_OF_AGONY + QUEST_STONE_OF_AGONY];

        osSyncPrintf(VT_FGCOL(YELLOW));
        osSyncPrintf("アイテム = %x\n", gSaveContext.inventory.questItems); // "Items = %x"
        osSyncPrintf(VT_RST);

        return ITEM_NONE;
    } else if (item == ITEM_SKULL_TOKEN) {
        gSaveContext.inventory.questItems |= gBitFlags[item - ITEM_SKULL_TOKEN + QUEST_SKULL_TOKEN];
        gSaveContext.inventory.gsTokens++;

        osSyncPrintf(VT_FGCOL(YELLOW));
        // "N Coins = %x(%d)"
        osSyncPrintf("Ｎコイン = %x(%d)\n", gSaveContext.inventory.questItems, gSaveContext.inventory.gsTokens);
        osSyncPrintf(VT_RST);

        return ITEM_NONE;
    } else if ((item >= ITEM_SWORD_KOKIRI) && (item <= ITEM_SWORD_BIGGORON)) {
        gSaveContext.inventory.equipment |=
            OWNED_EQUIP_FLAG(EQUIP_TYPE_SWORD, item - ITEM_SWORD_KOKIRI + EQUIP_INV_SWORD_KOKIRI);

        if (item == ITEM_SWORD_BIGGORON) {
            gSaveContext.swordHealth = 8;

            if (ALL_EQUIP_VALUE(EQUIP_TYPE_SWORD) ==
                ((1 << EQUIP_INV_SWORD_KOKIRI) | (1 << EQUIP_INV_SWORD_MASTER) | (1 << EQUIP_INV_SWORD_BGS) |
                 (1 << EQUIP_INV_SWORD_BROKENGIANTKNIFE))) {
                gSaveContext.inventory.equipment ^=
                    OWNED_EQUIP_FLAG_ALT(EQUIP_TYPE_SWORD, EQUIP_INV_SWORD_BROKENGIANTKNIFE);
<<<<<<< HEAD
                if (gSaveContext.equips.buttonItems[IBTN_BC_B] == ITEM_SWORD_KNIFE) {
                    gSaveContext.equips.buttonItems[IBTN_BC_B] = ITEM_SWORD_BGS;
                    Interface_LoadItemIcon1(play, IBTN_BC_B);
=======
                if (gSaveContext.equips.buttonItems[0] == ITEM_GIANTS_KNIFE) {
                    gSaveContext.equips.buttonItems[0] = ITEM_SWORD_BIGGORON;
                    Interface_LoadItemIcon1(play, 0);
>>>>>>> 40639e69
                }
            }
        } else if (item == ITEM_SWORD_MASTER) {
            gSaveContext.equips.buttonItems[IBTN_BC_B] = ITEM_SWORD_MASTER;
            gSaveContext.equips.equipment &= (u16) ~(0xF << (EQUIP_TYPE_SWORD * 4));
            gSaveContext.equips.equipment |= EQUIP_VALUE_SWORD_MASTER << (EQUIP_TYPE_SWORD * 4);
            Interface_LoadItemIcon1(play, IBTN_BC_B);
        }

        return ITEM_NONE;
    } else if ((item >= ITEM_SHIELD_DEKU) && (item <= ITEM_SHIELD_MIRROR)) {
        gSaveContext.inventory.equipment |= OWNED_EQUIP_FLAG(EQUIP_TYPE_SHIELD, item - ITEM_SHIELD_DEKU);
        return ITEM_NONE;
    } else if ((item >= ITEM_TUNIC_KOKIRI) && (item <= ITEM_TUNIC_ZORA)) {
        gSaveContext.inventory.equipment |= OWNED_EQUIP_FLAG(EQUIP_TYPE_TUNIC, item - ITEM_TUNIC_KOKIRI);
        return ITEM_NONE;
    } else if ((item >= ITEM_BOOTS_KOKIRI) && (item <= ITEM_BOOTS_HOVER)) {
        gSaveContext.inventory.equipment |= OWNED_EQUIP_FLAG(EQUIP_TYPE_BOOTS, item - ITEM_BOOTS_KOKIRI);
        return ITEM_NONE;
    } else if ((item == ITEM_DUNGEON_BOSS_KEY) || (item == ITEM_DUNGEON_COMPASS) || (item == ITEM_DUNGEON_MAP)) {
        gSaveContext.inventory.dungeonItems[gSaveContext.mapIndex] |= gBitFlags[item - ITEM_DUNGEON_BOSS_KEY];
        return ITEM_NONE;
    } else if (item == ITEM_SMALL_KEY) {
        if (gSaveContext.inventory.dungeonKeys[gSaveContext.mapIndex] < 0) {
            gSaveContext.inventory.dungeonKeys[gSaveContext.mapIndex] = 1;
            return ITEM_NONE;
        } else {
            gSaveContext.inventory.dungeonKeys[gSaveContext.mapIndex]++;
            return ITEM_NONE;
        }
    } else if ((item == ITEM_QUIVER_30) || (item == ITEM_BOW)) {
        if (CUR_UPG_VALUE(UPG_QUIVER) == 0) {
            Inventory_ChangeUpgrade(UPG_QUIVER, 1);
            INV_CONTENT(ITEM_BOW) = ITEM_BOW;
            AMMO(ITEM_BOW) = CAPACITY(UPG_QUIVER, 1);
            return ITEM_NONE;
        } else {
            AMMO(ITEM_BOW)++;
            if (AMMO(ITEM_BOW) > CUR_CAPACITY(UPG_QUIVER)) {
                AMMO(ITEM_BOW) = CUR_CAPACITY(UPG_QUIVER);
            }
        }
    } else if (item == ITEM_QUIVER_40) {
        Inventory_ChangeUpgrade(UPG_QUIVER, 2);
        AMMO(ITEM_BOW) = CAPACITY(UPG_QUIVER, 2);
        return ITEM_NONE;
    } else if (item == ITEM_QUIVER_50) {
        Inventory_ChangeUpgrade(UPG_QUIVER, 3);
        AMMO(ITEM_BOW) = CAPACITY(UPG_QUIVER, 3);
        return ITEM_NONE;
    } else if (item == ITEM_BULLET_BAG_40) {
        Inventory_ChangeUpgrade(UPG_BULLET_BAG, 2);
        AMMO(ITEM_SLINGSHOT) = CAPACITY(UPG_BULLET_BAG, 2);
        return ITEM_NONE;
    } else if (item == ITEM_BULLET_BAG_50) {
        Inventory_ChangeUpgrade(UPG_BULLET_BAG, 3);
        AMMO(ITEM_SLINGSHOT) = CAPACITY(UPG_BULLET_BAG, 3);
        return ITEM_NONE;
    } else if (item == ITEM_BOMB_BAG_20) {
        if (CUR_UPG_VALUE(UPG_BOMB_BAG) == 0) {
            Inventory_ChangeUpgrade(UPG_BOMB_BAG, 1);
            INV_CONTENT(ITEM_BOMB) = ITEM_BOMB;
            AMMO(ITEM_BOMB) = CAPACITY(UPG_BOMB_BAG, 1);
            return ITEM_NONE;
        } else {
            AMMO(ITEM_BOMB)++;
            if (AMMO(ITEM_BOMB) > CUR_CAPACITY(UPG_BOMB_BAG)) {
                AMMO(ITEM_BOMB) = CUR_CAPACITY(UPG_BOMB_BAG);
            }
        }
    } else if (item == ITEM_BOMB_BAG_30) {
        Inventory_ChangeUpgrade(UPG_BOMB_BAG, 2);
        AMMO(ITEM_BOMB) = CAPACITY(UPG_BOMB_BAG, 2);
        return ITEM_NONE;
    } else if (item == ITEM_BOMB_BAG_40) {
        Inventory_ChangeUpgrade(UPG_BOMB_BAG, 3);
        AMMO(ITEM_BOMB) = CAPACITY(UPG_BOMB_BAG, 3);
        return ITEM_NONE;
    } else if (item == ITEM_STRENGTH_GORONS_BRACELET) {
        Inventory_ChangeUpgrade(UPG_STRENGTH, 1);
        return ITEM_NONE;
    } else if (item == ITEM_STRENGTH_SILVER_GAUNTLETS) {
        Inventory_ChangeUpgrade(UPG_STRENGTH, 2);
        return ITEM_NONE;
    } else if (item == ITEM_STRENGTH_GOLD_GAUNTLETS) {
        Inventory_ChangeUpgrade(UPG_STRENGTH, 3);
        return ITEM_NONE;
    } else if (item == ITEM_SCALE_SILVER) {
        Inventory_ChangeUpgrade(UPG_SCALE, 1);
        return ITEM_NONE;
    } else if (item == ITEM_SCALE_GOLDEN) {
        Inventory_ChangeUpgrade(UPG_SCALE, 2);
        return ITEM_NONE;
    } else if (item == ITEM_ADULTS_WALLET) {
        Inventory_ChangeUpgrade(UPG_WALLET, 1);
        return ITEM_NONE;
    } else if (item == ITEM_GIANTS_WALLET) {
        Inventory_ChangeUpgrade(UPG_WALLET, 2);
        return ITEM_NONE;
    } else if (item == ITEM_DEKU_STICK_UPGRADE_20) {
        if (gSaveContext.inventory.items[slot] == ITEM_NONE) {
            INV_CONTENT(ITEM_DEKU_STICK) = ITEM_DEKU_STICK;
        }
        Inventory_ChangeUpgrade(UPG_DEKU_STICKS, 2);
        AMMO(ITEM_DEKU_STICK) = CAPACITY(UPG_DEKU_STICKS, 2);
        return ITEM_NONE;
    } else if (item == ITEM_DEKU_STICK_UPGRADE_30) {
        if (gSaveContext.inventory.items[slot] == ITEM_NONE) {
            INV_CONTENT(ITEM_DEKU_STICK) = ITEM_DEKU_STICK;
        }
        Inventory_ChangeUpgrade(UPG_DEKU_STICKS, 3);
        AMMO(ITEM_DEKU_STICK) = CAPACITY(UPG_DEKU_STICKS, 3);
        return ITEM_NONE;
    } else if (item == ITEM_DEKU_NUT_UPGRADE_30) {
        if (gSaveContext.inventory.items[slot] == ITEM_NONE) {
            INV_CONTENT(ITEM_DEKU_NUT) = ITEM_DEKU_NUT;
        }
        Inventory_ChangeUpgrade(UPG_DEKU_NUTS, 2);
        AMMO(ITEM_DEKU_NUT) = CAPACITY(UPG_DEKU_NUTS, 2);
        return ITEM_NONE;
    } else if (item == ITEM_DEKU_NUT_UPGRADE_40) {
        if (gSaveContext.inventory.items[slot] == ITEM_NONE) {
            INV_CONTENT(ITEM_DEKU_NUT) = ITEM_DEKU_NUT;
        }
        Inventory_ChangeUpgrade(UPG_DEKU_NUTS, 3);
        AMMO(ITEM_DEKU_NUT) = CAPACITY(UPG_DEKU_NUTS, 3);
        return ITEM_NONE;
    } else if (item == ITEM_LONGSHOT) {
        INV_CONTENT(item) = item;
        for (i = IBTN_BC_C_FIRST; i <= IBTN_BC_C_LAST; i++) {
            if (gSaveContext.equips.buttonItems[i] == ITEM_HOOKSHOT) {
                gSaveContext.equips.buttonItems[i] = ITEM_LONGSHOT;
                Interface_LoadItemIcon1(play, i);
            }
        }
        return ITEM_NONE;
    } else if (item == ITEM_DEKU_STICK) {
        if (gSaveContext.inventory.items[slot] == ITEM_NONE) {
            Inventory_ChangeUpgrade(UPG_DEKU_STICKS, 1);
            AMMO(ITEM_DEKU_STICK) = 1;
        } else {
            AMMO(ITEM_DEKU_STICK)++;
            if (AMMO(ITEM_DEKU_STICK) > CUR_CAPACITY(UPG_DEKU_STICKS)) {
                AMMO(ITEM_DEKU_STICK) = CUR_CAPACITY(UPG_DEKU_STICKS);
            }
        }
    } else if ((item == ITEM_DEKU_STICKS_5) || (item == ITEM_DEKU_STICKS_10)) {
        if (gSaveContext.inventory.items[slot] == ITEM_NONE) {
            Inventory_ChangeUpgrade(UPG_DEKU_STICKS, 1);
            AMMO(ITEM_DEKU_STICK) = sAmmoRefillCounts[item - ITEM_DEKU_STICKS_5];
        } else {
            AMMO(ITEM_DEKU_STICK) += sAmmoRefillCounts[item - ITEM_DEKU_STICKS_5];
            if (AMMO(ITEM_DEKU_STICK) > CUR_CAPACITY(UPG_DEKU_STICKS)) {
                AMMO(ITEM_DEKU_STICK) = CUR_CAPACITY(UPG_DEKU_STICKS);
            }
        }
        item = ITEM_DEKU_STICK;
    } else if (item == ITEM_DEKU_NUT) {
        if (gSaveContext.inventory.items[slot] == ITEM_NONE) {
            Inventory_ChangeUpgrade(UPG_DEKU_NUTS, 1);
            AMMO(ITEM_DEKU_NUT) = ITEM_DEKU_NUT;
        } else {
            AMMO(ITEM_DEKU_NUT)++;
            if (AMMO(ITEM_DEKU_NUT) > CUR_CAPACITY(UPG_DEKU_NUTS)) {
                AMMO(ITEM_DEKU_NUT) = CUR_CAPACITY(UPG_DEKU_NUTS);
            }
        }
    } else if ((item == ITEM_DEKU_NUTS_5) || (item == ITEM_DEKU_NUTS_10)) {
        if (gSaveContext.inventory.items[slot] == ITEM_NONE) {
            Inventory_ChangeUpgrade(UPG_DEKU_NUTS, 1);
            AMMO(ITEM_DEKU_NUT) += sAmmoRefillCounts[item - ITEM_DEKU_NUTS_5];
            // "Deku Nuts %d(%d)=%d BS_count=%d"
            osSyncPrintf("デクの実 %d(%d)=%d  BS_count=%d\n", item, ITEM_DEKU_NUTS_5, item - ITEM_DEKU_NUTS_5,
                         sAmmoRefillCounts[item - ITEM_DEKU_NUTS_5]);
        } else {
            AMMO(ITEM_DEKU_NUT) += sAmmoRefillCounts[item - ITEM_DEKU_NUTS_5];
            if (AMMO(ITEM_DEKU_NUT) > CUR_CAPACITY(UPG_DEKU_NUTS)) {
                AMMO(ITEM_DEKU_NUT) = CUR_CAPACITY(UPG_DEKU_NUTS);
            }
        }
        item = ITEM_DEKU_NUT;
    } else if (item == ITEM_BOMB) {
        // "Bomb  Bomb  Bomb  Bomb Bomb   Bomb Bomb"
        osSyncPrintf(" 爆弾  爆弾  爆弾  爆弾 爆弾   爆弾 爆弾 \n");
        if ((AMMO(ITEM_BOMB) += 1) > CUR_CAPACITY(UPG_BOMB_BAG)) {
            AMMO(ITEM_BOMB) = CUR_CAPACITY(UPG_BOMB_BAG);
        }
        return ITEM_NONE;
    } else if ((item >= ITEM_BOMBS_5) && (item <= ITEM_BOMBS_30)) {
        if ((AMMO(ITEM_BOMB) += sAmmoRefillCounts[item - ITEM_BOMBS_5]) > CUR_CAPACITY(UPG_BOMB_BAG)) {
            AMMO(ITEM_BOMB) = CUR_CAPACITY(UPG_BOMB_BAG);
        }
        return ITEM_NONE;
    } else if (item == ITEM_BOMBCHU) {
        if (gSaveContext.inventory.items[slot] == ITEM_NONE) {
            INV_CONTENT(ITEM_BOMBCHU) = ITEM_BOMBCHU;
            AMMO(ITEM_BOMBCHU) = 10;
            return ITEM_NONE;
        } else {
            AMMO(ITEM_BOMBCHU) += 10;
            if (AMMO(ITEM_BOMBCHU) > 50) {
                AMMO(ITEM_BOMBCHU) = 50;
            }
            return ITEM_NONE;
        }
    } else if ((item == ITEM_BOMBCHUS_5) || (item == ITEM_BOMBCHUS_20)) {
        if (gSaveContext.inventory.items[slot] == ITEM_NONE) {
            INV_CONTENT(ITEM_BOMBCHU) = ITEM_BOMBCHU;
            AMMO(ITEM_BOMBCHU) += sBombchuRefillCounts[item - ITEM_BOMBCHUS_5];
            return ITEM_NONE;
        } else {
            AMMO(ITEM_BOMBCHU) += sBombchuRefillCounts[item - ITEM_BOMBCHUS_5];
            if (AMMO(ITEM_BOMBCHU) > 50) {
                AMMO(ITEM_BOMBCHU) = 50;
            }
            return ITEM_NONE;
        }
    } else if ((item >= ITEM_ARROWS_5) && (item <= ITEM_ARROWS_30)) {
        AMMO(ITEM_BOW) += sArrowRefillCounts[item - ITEM_ARROWS_5];

        if ((AMMO(ITEM_BOW) >= CUR_CAPACITY(UPG_QUIVER)) || (AMMO(ITEM_BOW) < 0)) {
            AMMO(ITEM_BOW) = CUR_CAPACITY(UPG_QUIVER);
        }

        osSyncPrintf("%d本  Item_MaxGet=%d\n", AMMO(ITEM_BOW), CUR_CAPACITY(UPG_QUIVER));

        return ITEM_BOW;
    } else if (item == ITEM_SLINGSHOT) {
        Inventory_ChangeUpgrade(UPG_BULLET_BAG, 1);
        INV_CONTENT(ITEM_SLINGSHOT) = ITEM_SLINGSHOT;
        AMMO(ITEM_SLINGSHOT) = 30;
        return ITEM_NONE;
    } else if (item == ITEM_DEKU_SEEDS) {
        AMMO(ITEM_SLINGSHOT) += 5;

        if (AMMO(ITEM_SLINGSHOT) >= CUR_CAPACITY(UPG_BULLET_BAG)) {
            AMMO(ITEM_SLINGSHOT) = CUR_CAPACITY(UPG_BULLET_BAG);
        }

        if (!GET_ITEMGETINF(ITEMGETINF_13)) {
            SET_ITEMGETINF(ITEMGETINF_13);
            return ITEM_NONE;
        }

        return ITEM_DEKU_SEEDS;
    } else if (item == ITEM_DEKU_SEEDS_30) {
        AMMO(ITEM_SLINGSHOT) += 30;

        if (AMMO(ITEM_SLINGSHOT) >= CUR_CAPACITY(UPG_BULLET_BAG)) {
            AMMO(ITEM_SLINGSHOT) = CUR_CAPACITY(UPG_BULLET_BAG);
        }

        if (!GET_ITEMGETINF(ITEMGETINF_13)) {
            SET_ITEMGETINF(ITEMGETINF_13);
            return ITEM_NONE;
        }

        return ITEM_DEKU_SEEDS;
    } else if (item == ITEM_OCARINA_FAIRY) {
        INV_CONTENT(ITEM_OCARINA_FAIRY) = ITEM_OCARINA_FAIRY;
        return ITEM_NONE;
<<<<<<< HEAD
    } else if (item == ITEM_OCARINA_TIME) {
        INV_CONTENT(ITEM_OCARINA_TIME) = ITEM_OCARINA_TIME;
        for (i = IBTN_BC_C_FIRST; i <= IBTN_BC_C_LAST; i++) {
=======
    } else if (item == ITEM_OCARINA_OF_TIME) {
        INV_CONTENT(ITEM_OCARINA_OF_TIME) = ITEM_OCARINA_OF_TIME;
        for (i = 1; i < 4; i++) {
>>>>>>> 40639e69
            if (gSaveContext.equips.buttonItems[i] == ITEM_OCARINA_FAIRY) {
                gSaveContext.equips.buttonItems[i] = ITEM_OCARINA_OF_TIME;
                Interface_LoadItemIcon1(play, i);
            }
        }
        return ITEM_NONE;
    } else if (item == ITEM_MAGIC_BEAN) {
        if (gSaveContext.inventory.items[slot] == ITEM_NONE) {
            INV_CONTENT(item) = item;
            AMMO(ITEM_MAGIC_BEAN) = 1;
            BEANS_BOUGHT = 1;
        } else {
            AMMO(ITEM_MAGIC_BEAN)++;
            BEANS_BOUGHT++;
        }
        return ITEM_NONE;
    } else if ((item == ITEM_HEART_PIECE_2) || (item == ITEM_HEART_PIECE)) {
        gSaveContext.inventory.questItems += 1 << QUEST_HEART_PIECE_COUNT;
        return ITEM_NONE;
    } else if (item == ITEM_HEART_CONTAINER) {
        gSaveContext.healthCapacity += 0x10;
        gSaveContext.health += 0x10;
        return ITEM_NONE;
    } else if (item == ITEM_RECOVERY_HEART) {
        osSyncPrintf("回復ハート回復ハート回復ハート\n"); // "Recovery Heart"
        Health_ChangeBy(play, 0x10);
        return item;
    } else if (item == ITEM_MAGIC_JAR_SMALL) {
        if (gSaveContext.magicState != MAGIC_STATE_ADD) {
            // This function is only used to store the magicState.
            // Setting the state to FILL gets immediately overwritten in Magic_RequestChange.
            // I.e. magic is added not filled
            Magic_Fill(play);
        }

        Magic_RequestChange(play, 12, MAGIC_ADD);

        if (!GET_INFTABLE(INFTABLE_198)) {
            SET_INFTABLE(INFTABLE_198);
            return ITEM_NONE;
        }

        return item;
    } else if (item == ITEM_MAGIC_JAR_BIG) {
        if (gSaveContext.magicState != MAGIC_STATE_ADD) {
            // This function is only used to store the magicState.
            // Setting the state to FILL gets immediately overwritten in Magic_RequestChange.
            // I.e. magic is added not filled.
            Magic_Fill(play);
        }

        Magic_RequestChange(play, 24, MAGIC_ADD);

        if (!GET_INFTABLE(INFTABLE_198)) {
            SET_INFTABLE(INFTABLE_198);
            return ITEM_NONE;
        }

        return item;
    } else if ((item >= ITEM_RUPEE_GREEN) && (item <= ITEM_INVALID_8)) {
        Rupees_ChangeBy(sRupeeRefillCounts[item - ITEM_RUPEE_GREEN]);
        return ITEM_NONE;
    } else if (item == ITEM_BOTTLE_EMPTY) {
        temp = SLOT(item);

        for (i = 0; i < 4; i++) {
            if (gSaveContext.inventory.items[temp + i] == ITEM_NONE) {
                gSaveContext.inventory.items[temp + i] = item;
                return ITEM_NONE;
            }
        }
    } else if (((item >= ITEM_BOTTLE_POTION_RED) && (item <= ITEM_BOTTLE_POE)) || (item == ITEM_MILK)) {
        temp = SLOT(item);

        if ((item != ITEM_BOTTLE_MILK_FULL) && (item != ITEM_BOTTLE_RUTOS_LETTER)) {
            if (item == ITEM_MILK) {
                item = ITEM_BOTTLE_MILK_FULL;
                temp = SLOT(item);
            }

            for (i = 0; i < 4; i++) {
                if (gSaveContext.inventory.items[temp + i] == ITEM_BOTTLE_EMPTY) {
                    // "Item_Pt(1)=%d Item_Pt(2)=%d Item_Pt(3)=%d   Empty Bottle=%d   Content=%d"
                    osSyncPrintf("Item_Pt(1)=%d Item_Pt(2)=%d Item_Pt(3)=%d   空瓶=%d   中味=%d\n",
                                 gSaveContext.equips.cButtonSlots[IBTN_C_C_LEFT],
                                 gSaveContext.equips.cButtonSlots[IBTN_C_C_DOWN],
                                 gSaveContext.equips.cButtonSlots[IBTN_C_C_RIGHT], temp + i, item);

                    if ((temp + i) == gSaveContext.equips.cButtonSlots[IBTN_C_C_LEFT]) {
                        gSaveContext.equips.buttonItems[IBTN_BC_C_LEFT] = item;
                        Interface_LoadItemIcon2(play, IBTN_BC_C_LEFT);
                        gSaveContext.buttonStatus[IBTN_BCA_C_LEFT] = BTN_ENABLED;
                    } else if ((temp + i) == gSaveContext.equips.cButtonSlots[IBTN_C_C_DOWN]) {
                        gSaveContext.equips.buttonItems[IBTN_BC_C_DOWN] = item;
                        Interface_LoadItemIcon2(play, IBTN_BC_C_DOWN);
                        gSaveContext.buttonStatus[IBTN_BCA_C_DOWN] = BTN_ENABLED;
                    } else if ((temp + i) == gSaveContext.equips.cButtonSlots[IBTN_C_C_RIGHT]) {
                        gSaveContext.equips.buttonItems[IBTN_BC_C_RIGHT] = item;
                        Interface_LoadItemIcon1(play, IBTN_BC_C_RIGHT);
                        gSaveContext.buttonStatus[IBTN_BCA_C_RIGHT] = BTN_ENABLED;
                    }

                    gSaveContext.inventory.items[temp + i] = item;
                    return ITEM_NONE;
                }
            }
        } else {
            for (i = 0; i < 4; i++) {
                if (gSaveContext.inventory.items[temp + i] == ITEM_NONE) {
                    gSaveContext.inventory.items[temp + i] = item;
                    return ITEM_NONE;
                }
            }
        }
    } else if ((item >= ITEM_WEIRD_EGG) && (item <= ITEM_CLAIM_CHECK)) {
        if (item == ITEM_POACHERS_SAW) {
            SET_ITEMGETINF(ITEMGETINF_1F);
        }

        temp = INV_CONTENT(item);
        INV_CONTENT(item) = item;

        if (temp != ITEM_NONE) {
            for (i = IBTN_BC_C_FIRST; i <= IBTN_BC_C_LAST; i++) {
                if (temp == gSaveContext.equips.buttonItems[i]) {
                    if (item != ITEM_SOLD_OUT) {
                        gSaveContext.equips.buttonItems[i] = item;
                        Interface_LoadItemIcon1(play, i);
                    } else {
                        gSaveContext.equips.buttonItems[i] = ITEM_NONE;
                    }
                    return ITEM_NONE;
                }
            }
        }

        return ITEM_NONE;
    }

    temp = gSaveContext.inventory.items[slot];
    osSyncPrintf("Item_Register(%d)=%d  %d\n", slot, item, temp);
    INV_CONTENT(item) = item;

    return temp;
}

u8 Item_CheckObtainability(u8 item) {
    s16 i;
    s16 slot = SLOT(item);
    s32 temp;

    if (item >= ITEM_DEKU_STICKS_5) {
        slot = SLOT(sExtraItemBases[item - ITEM_DEKU_STICKS_5]);
    }

    osSyncPrintf(VT_FGCOL(GREEN));
    osSyncPrintf("item_get_non_setting=%d  pt=%d  z=%x\n", item, slot, gSaveContext.inventory.items[slot]);
    osSyncPrintf(VT_RST);

    if ((item >= ITEM_MEDALLION_FOREST) && (item <= ITEM_MEDALLION_LIGHT)) {
        return ITEM_NONE;
    } else if ((item >= ITEM_KOKIRI_EMERALD) && (item <= ITEM_SKULL_TOKEN)) {
        return ITEM_NONE;
    } else if ((item >= ITEM_SWORD_KOKIRI) && (item <= ITEM_SWORD_BIGGORON)) {
        if (item == ITEM_SWORD_BIGGORON) {
            return ITEM_NONE;
        } else if (CHECK_OWNED_EQUIP(EQUIP_TYPE_SWORD, item - ITEM_SWORD_KOKIRI + EQUIP_INV_SWORD_KOKIRI)) {
            return item;
        } else {
            return ITEM_NONE;
        }
    } else if ((item >= ITEM_SHIELD_DEKU) && (item <= ITEM_SHIELD_MIRROR)) {
        if (CHECK_OWNED_EQUIP(EQUIP_TYPE_SHIELD, item - ITEM_SHIELD_DEKU + EQUIP_INV_SHIELD_DEKU)) {
            return item;
        } else {
            return ITEM_NONE;
        }
    } else if ((item >= ITEM_TUNIC_KOKIRI) && (item <= ITEM_TUNIC_ZORA)) {
        if (CHECK_OWNED_EQUIP(EQUIP_TYPE_TUNIC, item - ITEM_TUNIC_KOKIRI + EQUIP_INV_TUNIC_KOKIRI)) {
            return item;
        } else {
            return ITEM_NONE;
        }
    } else if ((item >= ITEM_BOOTS_KOKIRI) && (item <= ITEM_BOOTS_HOVER)) {
        if (CHECK_OWNED_EQUIP(EQUIP_TYPE_BOOTS, item - ITEM_BOOTS_KOKIRI + EQUIP_INV_BOOTS_KOKIRI)) {
            return item;
        } else {
            return ITEM_NONE;
        }
    } else if ((item == ITEM_DUNGEON_BOSS_KEY) || (item == ITEM_DUNGEON_COMPASS) || (item == ITEM_DUNGEON_MAP)) {
        return ITEM_NONE;
    } else if (item == ITEM_SMALL_KEY) {
        return ITEM_NONE;
    } else if ((item >= ITEM_SLINGSHOT) && (item <= ITEM_BOMBCHU)) {
        return ITEM_NONE;
    } else if ((item == ITEM_BOMBCHUS_5) || (item == ITEM_BOMBCHUS_20)) {
        return ITEM_NONE;
    } else if ((item == ITEM_QUIVER_30) || (item == ITEM_BOW)) {
        if (CUR_UPG_VALUE(UPG_QUIVER) == 0) {
            return ITEM_NONE;
        } else {
            return 0;
        }
    } else if ((item == ITEM_QUIVER_40) || (item == ITEM_QUIVER_50)) {
        return ITEM_NONE;
    } else if ((item == ITEM_BULLET_BAG_40) || (item == ITEM_BULLET_BAG_50)) {
        return ITEM_NONE;
    } else if ((item == ITEM_BOMB_BAG_20) || (item == ITEM_BOMB)) {
        if (CUR_UPG_VALUE(UPG_BOMB_BAG) == 0) {
            return ITEM_NONE;
        } else {
            return 0;
        }
    } else if ((item >= ITEM_DEKU_STICK_UPGRADE_20) && (item <= ITEM_DEKU_NUT_UPGRADE_40)) {
        return ITEM_NONE;
    } else if ((item >= ITEM_BOMB_BAG_30) && (item <= ITEM_GIANTS_WALLET)) {
        return ITEM_NONE;
    } else if (item == ITEM_LONGSHOT) {
        return ITEM_NONE;
    } else if ((item == ITEM_DEKU_SEEDS) || (item == ITEM_DEKU_SEEDS_30)) {
        if (!GET_ITEMGETINF(ITEMGETINF_13)) {
            return ITEM_NONE;
        } else {
            return ITEM_DEKU_SEEDS;
        }
    } else if (item == ITEM_MAGIC_BEAN) {
        return ITEM_NONE;
    } else if ((item == ITEM_HEART_PIECE_2) || (item == ITEM_HEART_PIECE)) {
        return ITEM_NONE;
    } else if (item == ITEM_HEART_CONTAINER) {
        return ITEM_NONE;
    } else if (item == ITEM_RECOVERY_HEART) {
        return ITEM_RECOVERY_HEART;
    } else if ((item == ITEM_MAGIC_JAR_SMALL) || (item == ITEM_MAGIC_JAR_BIG)) {
        // "Magic Pot Get_Inf_Table( 25, 0x0100)=%d"
        osSyncPrintf("魔法の壷 Get_Inf_Table( 25, 0x0100)=%d\n", GET_INFTABLE(INFTABLE_198));
        if (!GET_INFTABLE(INFTABLE_198)) {
            return ITEM_NONE;
        } else {
            return item;
        }
    } else if ((item >= ITEM_RUPEE_GREEN) && (item <= ITEM_INVALID_8)) {
        return ITEM_NONE;
    } else if (item == ITEM_BOTTLE_EMPTY) {
        return ITEM_NONE;
    } else if (((item >= ITEM_BOTTLE_POTION_RED) && (item <= ITEM_BOTTLE_POE)) || (item == ITEM_MILK)) {
        temp = SLOT(item);

        if ((item != ITEM_BOTTLE_MILK_FULL) && (item != ITEM_BOTTLE_RUTOS_LETTER)) {
            if (item == ITEM_MILK) {
                item = ITEM_BOTTLE_MILK_FULL;
                temp = SLOT(item);
            }

            for (i = 0; i < 4; i++) {
                if (gSaveContext.inventory.items[temp + i] == ITEM_BOTTLE_EMPTY) {
                    return ITEM_NONE;
                }
            }
        } else {
            for (i = 0; i < 4; i++) {
                if (gSaveContext.inventory.items[temp + i] == ITEM_NONE) {
                    return ITEM_NONE;
                }
            }
        }
    } else if ((item >= ITEM_WEIRD_EGG) && (item <= ITEM_CLAIM_CHECK)) {
        return ITEM_NONE;
    }

    return gSaveContext.inventory.items[slot];
}

void Inventory_DeleteItem(u16 item, u16 invSlot) {
    s16 i;

    if (item == ITEM_MAGIC_BEAN) {
        BEANS_BOUGHT = 0;
    }

    gSaveContext.inventory.items[invSlot] = ITEM_NONE;

    osSyncPrintf("\nItem_Register(%d)\n", invSlot, gSaveContext.inventory.items[invSlot]);

    for (i = IBTN_BC_C_FIRST; i <= IBTN_BC_C_LAST; i++) {
        if (gSaveContext.equips.buttonItems[i] == item) {
            gSaveContext.equips.buttonItems[i] = ITEM_NONE;
            gSaveContext.equips.cButtonSlots[IBTN_BC_TO_C(i)] = SLOT_NONE;
        }
    }
}

s32 Inventory_ReplaceItem(PlayState* play, u16 oldItem, u16 newItem) {
    s16 i;

    for (i = 0; i < ARRAY_COUNT(gSaveContext.inventory.items); i++) {
        if (gSaveContext.inventory.items[i] == oldItem) {
            gSaveContext.inventory.items[i] = newItem;
            osSyncPrintf("アイテム消去(%d)\n", i); // "Item Purge (%d)"
            for (i = IBTN_BC_C_FIRST; i <= IBTN_BC_C_LAST; i++) {
                if (gSaveContext.equips.buttonItems[i] == oldItem) {
                    gSaveContext.equips.buttonItems[i] = newItem;
                    Interface_LoadItemIcon1(play, i);
                    break;
                }
            }
            return true;
        }
    }

    return false;
}

s32 Inventory_HasEmptyBottle(void) {
    u8* items = gSaveContext.inventory.items;

    if (items[SLOT_BOTTLE_1] == ITEM_BOTTLE_EMPTY) {
        return true;
    } else if (items[SLOT_BOTTLE_2] == ITEM_BOTTLE_EMPTY) {
        return true;
    } else if (items[SLOT_BOTTLE_3] == ITEM_BOTTLE_EMPTY) {
        return true;
    } else if (items[SLOT_BOTTLE_4] == ITEM_BOTTLE_EMPTY) {
        return true;
    } else {
        return false;
    }
}

s32 Inventory_HasSpecificBottle(u8 bottleItem) {
    u8* items = gSaveContext.inventory.items;

    if (items[SLOT_BOTTLE_1] == bottleItem) {
        return true;
    } else if (items[SLOT_BOTTLE_2] == bottleItem) {
        return true;
    } else if (items[SLOT_BOTTLE_3] == bottleItem) {
        return true;
    } else if (items[SLOT_BOTTLE_4] == bottleItem) {
        return true;
    } else {
        return false;
    }
}

void Inventory_UpdateBottleItem(PlayState* play, u8 item, u8 button) {
    osSyncPrintf("item_no=%x,  c_no=%x,  Pt=%x  Item_Register=%x\n", item, button,
                 gSaveContext.equips.cButtonSlots[IBTN_BC_TO_C(button)],
                 gSaveContext.inventory.items[gSaveContext.equips.cButtonSlots[IBTN_BC_TO_C(button)]]);

    // Special case to only empty half of a Lon Lon Milk Bottle
<<<<<<< HEAD
    if ((gSaveContext.inventory.items[gSaveContext.equips.cButtonSlots[IBTN_BC_TO_C(button)]] == ITEM_MILK_BOTTLE) &&
        (item == ITEM_BOTTLE)) {
        item = ITEM_MILK_HALF;
=======
    if ((gSaveContext.inventory.items[gSaveContext.equips.cButtonSlots[button - 1]] == ITEM_BOTTLE_MILK_FULL) &&
        (item == ITEM_BOTTLE_EMPTY)) {
        item = ITEM_BOTTLE_MILK_HALF;
>>>>>>> 40639e69
    }

    gSaveContext.inventory.items[gSaveContext.equips.cButtonSlots[IBTN_BC_TO_C(button)]] = item;
    gSaveContext.equips.buttonItems[button] = item;

    Interface_LoadItemIcon1(play, button);

    play->pauseCtx.cursorItem[PAUSE_ITEM] = item;
    gSaveContext.buttonStatus[IBTN_BC_TO_BCA(button)] = BTN_ENABLED;
}

s32 Inventory_ConsumeFairy(PlayState* play) {
    s32 bottleSlot = SLOT(ITEM_BOTTLE_FAIRY);
    s16 i;
    s16 j;

    for (i = 0; i < 4; i++) {
<<<<<<< HEAD
        if (gSaveContext.inventory.items[bottleSlot + i] == ITEM_FAIRY) {
            for (j = IBTN_BC_C_FIRST; j <= IBTN_BC_C_LAST; j++) {
                if (gSaveContext.equips.buttonItems[j] == ITEM_FAIRY) {
                    gSaveContext.equips.buttonItems[j] = ITEM_BOTTLE;
=======
        if (gSaveContext.inventory.items[bottleSlot + i] == ITEM_BOTTLE_FAIRY) {
            for (j = 1; j < 4; j++) {
                if (gSaveContext.equips.buttonItems[j] == ITEM_BOTTLE_FAIRY) {
                    gSaveContext.equips.buttonItems[j] = ITEM_BOTTLE_EMPTY;
>>>>>>> 40639e69
                    Interface_LoadItemIcon1(play, j);
                    i = 0;
                    bottleSlot = gSaveContext.equips.cButtonSlots[IBTN_BC_TO_C(j)];
                    break;
                }
            }
            osSyncPrintf("妖精使用＝%d\n", bottleSlot); // "Fairy Usage＝%d"
            gSaveContext.inventory.items[bottleSlot + i] = ITEM_BOTTLE_EMPTY;
            return true;
        }
    }

    return false;
}

void func_80086D5C(s32* buf, u16 size) {
    u16 i;

    for (i = 0; i < size; i++) {
        buf[i] = 0;
    }
}

void Interface_LoadActionLabel(InterfaceContext* interfaceCtx, u16 action, s16 loadOffset) {
    static void* sDoActionTextures[] = { gAttackDoActionENGTex, gCheckDoActionENGTex };

    if (action >= DO_ACTION_MAX) {
        action = DO_ACTION_NONE;
    }

    if (gSaveContext.language != LANGUAGE_ENG) {
        action += DO_ACTION_MAX;
    }

    if (gSaveContext.language == LANGUAGE_FRA) {
        action += DO_ACTION_MAX;
    }

    if ((action != DO_ACTION_NONE) && (action != DO_ACTION_MAX + DO_ACTION_NONE) &&
        (action != 2 * DO_ACTION_MAX + DO_ACTION_NONE)) {
        osCreateMesgQueue(&interfaceCtx->loadQueue, &interfaceCtx->loadMsg, 1);
        DmaMgr_SendRequest2(&interfaceCtx->dmaRequest_160,
                            interfaceCtx->doActionSegment + (loadOffset * DO_ACTION_TEX_SIZE),
                            (uintptr_t)_do_action_staticSegmentRomStart + (action * DO_ACTION_TEX_SIZE),
                            DO_ACTION_TEX_SIZE, 0, &interfaceCtx->loadQueue, NULL, "../z_parameter.c", 2145);
        osRecvMesg(&interfaceCtx->loadQueue, NULL, OS_MESG_BLOCK);
    } else {
        gSegments[7] = VIRTUAL_TO_PHYSICAL(interfaceCtx->doActionSegment);
        func_80086D5C(SEGMENTED_TO_VIRTUAL(sDoActionTextures[loadOffset]), DO_ACTION_TEX_SIZE / 4);
    }
}

void Interface_SetDoAction(PlayState* play, u16 action) {
    InterfaceContext* interfaceCtx = &play->interfaceCtx;
    PauseContext* pauseCtx = &play->pauseCtx;

    if (interfaceCtx->unk_1F0 != action) {
        interfaceCtx->unk_1F0 = action;
        interfaceCtx->unk_1EC = 1;
        interfaceCtx->unk_1F4 = 0.0f;
        Interface_LoadActionLabel(interfaceCtx, action, 1);
        if (pauseCtx->state != 0) {
            interfaceCtx->unk_1EC = 3;
        }
    }
}

void Interface_SetNaviCall(PlayState* play, u16 naviCallState) {
    InterfaceContext* interfaceCtx = &play->interfaceCtx;

    if (((naviCallState == 0x1D) || (naviCallState == 0x1E)) && !interfaceCtx->naviCalling &&
        (play->csCtx.state == CS_STATE_IDLE)) {
        // clang-format off
        if (naviCallState == 0x1E) { Audio_PlaySfxGeneral(NA_SE_VO_NAVY_CALL, &gSfxDefaultPos, 4,
                                                            &gSfxDefaultFreqAndVolScale, &gSfxDefaultFreqAndVolScale,
                                                            &gSfxDefaultReverb);
        }
        // clang-format on

        if (naviCallState == 0x1D) {
            func_800F4524(&gSfxDefaultPos, NA_SE_VO_NA_HELLO_2, 32);
        }

        interfaceCtx->naviCalling = true;
        sCUpInvisible = 0;
        sCUpTimer = 10;
    } else if ((naviCallState == 0x1F) && interfaceCtx->naviCalling) {
        interfaceCtx->naviCalling = false;
    }
}

void Interface_LoadActionLabelB(PlayState* play, u16 action) {
    InterfaceContext* interfaceCtx = &play->interfaceCtx;

    if (gSaveContext.language != LANGUAGE_ENG) {
        action += DO_ACTION_MAX;
    }

    if (gSaveContext.language == LANGUAGE_FRA) {
        action += DO_ACTION_MAX;
    }

    interfaceCtx->unk_1FC = action;

    osCreateMesgQueue(&interfaceCtx->loadQueue, &interfaceCtx->loadMsg, 1);
    DmaMgr_SendRequest2(&interfaceCtx->dmaRequest_160, interfaceCtx->doActionSegment + DO_ACTION_TEX_SIZE,
                        (uintptr_t)_do_action_staticSegmentRomStart + (action * DO_ACTION_TEX_SIZE), DO_ACTION_TEX_SIZE,
                        0, &interfaceCtx->loadQueue, NULL, "../z_parameter.c", 2228);
    osRecvMesg(&interfaceCtx->loadQueue, NULL, OS_MESG_BLOCK);

    interfaceCtx->unk_1FA = true;
}

/**
 * @return false if player is out of health
 */
s32 Health_ChangeBy(PlayState* play, s16 amount) {
    u16 heartCount;
    u16 healthLevel;

    // "＊＊＊＊＊ Fluctuation=%d (now=%d, max=%d) ＊＊＊"
    osSyncPrintf("＊＊＊＊＊  増減=%d (now=%d, max=%d)  ＊＊＊", amount, gSaveContext.health,
                 gSaveContext.healthCapacity);

    // clang-format off
    if (amount > 0) { Audio_PlaySfxGeneral(NA_SE_SY_HP_RECOVER, &gSfxDefaultPos, 4, &gSfxDefaultFreqAndVolScale,
                                             &gSfxDefaultFreqAndVolScale, &gSfxDefaultReverb);
    } else if (gSaveContext.isDoubleDefenseAcquired && (amount < 0)) {
        amount >>= 1;
        osSyncPrintf("ハート減少半分！！＝%d\n", amount); // "Heart decrease halved!!＝%d"
    }
    // clang-format on

    gSaveContext.health += amount;

    if (gSaveContext.health > gSaveContext.healthCapacity) {
        gSaveContext.health = gSaveContext.healthCapacity;
    }

    heartCount = gSaveContext.health % 0x10;

    healthLevel = heartCount;
    if (heartCount != 0) {
        if (heartCount > 10) {
            healthLevel = 3;
        } else if (heartCount > 5) {
            healthLevel = 2;
        } else {
            healthLevel = 1;
        }
    }

    // "Life=%d ＊＊＊  %d ＊＊＊＊＊＊"
    osSyncPrintf("  ライフ=%d  ＊＊＊  %d  ＊＊＊＊＊＊\n", gSaveContext.health, healthLevel);

    if (gSaveContext.health <= 0) {
        gSaveContext.health = 0;
        return false;
    } else {
        return true;
    }
}

void Health_GiveHearts(s16 hearts) {
    gSaveContext.healthCapacity += hearts * 0x10;
}

void Rupees_ChangeBy(s16 rupeeChange) {
    gSaveContext.rupeeAccumulator += rupeeChange;
}

void Inventory_ChangeAmmo(s16 item, s16 ammoChange) {
    // "Item = (%d)    Amount = (%d + %d)"
    osSyncPrintf("アイテム = (%d)    数 = (%d + %d)  ", item, AMMO(item), ammoChange);

    if (item == ITEM_DEKU_STICK) {
        AMMO(ITEM_DEKU_STICK) += ammoChange;

        if (AMMO(ITEM_DEKU_STICK) >= CUR_CAPACITY(UPG_DEKU_STICKS)) {
            AMMO(ITEM_DEKU_STICK) = CUR_CAPACITY(UPG_DEKU_STICKS);
        } else if (AMMO(ITEM_DEKU_STICK) < 0) {
            AMMO(ITEM_DEKU_STICK) = 0;
        }
    } else if (item == ITEM_DEKU_NUT) {
        AMMO(ITEM_DEKU_NUT) += ammoChange;

        if (AMMO(ITEM_DEKU_NUT) >= CUR_CAPACITY(UPG_DEKU_NUTS)) {
            AMMO(ITEM_DEKU_NUT) = CUR_CAPACITY(UPG_DEKU_NUTS);
        } else if (AMMO(ITEM_DEKU_NUT) < 0) {
            AMMO(ITEM_DEKU_NUT) = 0;
        }
    } else if (item == ITEM_BOMBCHU) {
        AMMO(ITEM_BOMBCHU) += ammoChange;

        if (AMMO(ITEM_BOMBCHU) >= 50) {
            AMMO(ITEM_BOMBCHU) = 50;
        } else if (AMMO(ITEM_BOMBCHU) < 0) {
            AMMO(ITEM_BOMBCHU) = 0;
        }
    } else if (item == ITEM_BOW) {
        AMMO(ITEM_BOW) += ammoChange;

        if (AMMO(ITEM_BOW) >= CUR_CAPACITY(UPG_QUIVER)) {
            AMMO(ITEM_BOW) = CUR_CAPACITY(UPG_QUIVER);
        } else if (AMMO(ITEM_BOW) < 0) {
            AMMO(ITEM_BOW) = 0;
        }
    } else if ((item == ITEM_SLINGSHOT) || (item == ITEM_DEKU_SEEDS)) {
        AMMO(ITEM_SLINGSHOT) += ammoChange;

        if (AMMO(ITEM_SLINGSHOT) >= CUR_CAPACITY(UPG_BULLET_BAG)) {
            AMMO(ITEM_SLINGSHOT) = CUR_CAPACITY(UPG_BULLET_BAG);
        } else if (AMMO(ITEM_SLINGSHOT) < 0) {
            AMMO(ITEM_SLINGSHOT) = 0;
        }
    } else if (item == ITEM_BOMB) {
        AMMO(ITEM_BOMB) += ammoChange;

        if (AMMO(ITEM_BOMB) >= CUR_CAPACITY(UPG_BOMB_BAG)) {
            AMMO(ITEM_BOMB) = CUR_CAPACITY(UPG_BOMB_BAG);
        } else if (AMMO(ITEM_BOMB) < 0) {
            AMMO(ITEM_BOMB) = 0;
        }
    } else if (item == ITEM_MAGIC_BEAN) {
        AMMO(ITEM_MAGIC_BEAN) += ammoChange;
    }

    osSyncPrintf("合計 = (%d)\n", AMMO(item)); // "Total = (%d)"
}

void Magic_Fill(PlayState* play) {
    if (gSaveContext.isMagicAcquired) {
        gSaveContext.prevMagicState = gSaveContext.magicState;
        gSaveContext.magicFillTarget = (gSaveContext.isDoubleMagicAcquired + 1) * MAGIC_NORMAL_METER;
        gSaveContext.magicState = MAGIC_STATE_FILL;
    }
}

void Magic_Reset(PlayState* play) {
    if ((gSaveContext.magicState != MAGIC_STATE_STEP_CAPACITY) && (gSaveContext.magicState != MAGIC_STATE_FILL)) {
        if (gSaveContext.magicState == MAGIC_STATE_ADD) {
            gSaveContext.prevMagicState = gSaveContext.magicState;
        }
        gSaveContext.magicState = MAGIC_STATE_RESET;
    }
}

/**
 * Request to either increase or consume magic.
 * @param amount the positive-valued amount to either increase or decrease magic by
 * @param type how the magic is increased or consumed.
 * @return false if the request failed
 */
s32 Magic_RequestChange(PlayState* play, s16 amount, s16 type) {
    if (!gSaveContext.isMagicAcquired) {
        return false;
    }

    if ((type != MAGIC_ADD) && (gSaveContext.magic - amount) < 0) {
        if (gSaveContext.magicCapacity != 0) {
            Audio_PlaySfxGeneral(NA_SE_SY_ERROR, &gSfxDefaultPos, 4, &gSfxDefaultFreqAndVolScale,
                                 &gSfxDefaultFreqAndVolScale, &gSfxDefaultReverb);
        }
        return false;
    }

    switch (type) {
        case MAGIC_CONSUME_NOW:
        case MAGIC_CONSUME_NOW_ALT:
            // Consume magic immediately
            if ((gSaveContext.magicState == MAGIC_STATE_IDLE) ||
                (gSaveContext.magicState == MAGIC_STATE_CONSUME_LENS)) {
                if (gSaveContext.magicState == MAGIC_STATE_CONSUME_LENS) {
                    play->actorCtx.lensActive = false;
                }
                gSaveContext.magicTarget = gSaveContext.magic - amount;
                gSaveContext.magicState = MAGIC_STATE_CONSUME_SETUP;
                return true;
            } else {
                Audio_PlaySfxGeneral(NA_SE_SY_ERROR, &gSfxDefaultPos, 4, &gSfxDefaultFreqAndVolScale,
                                     &gSfxDefaultFreqAndVolScale, &gSfxDefaultReverb);
                return false;
            }

        case MAGIC_CONSUME_WAIT_NO_PREVIEW:
            // Sets consume target but waits to consume.
            // No yellow magic to preview target consumption.
            // Unused
            if ((gSaveContext.magicState == MAGIC_STATE_IDLE) ||
                (gSaveContext.magicState == MAGIC_STATE_CONSUME_LENS)) {
                if (gSaveContext.magicState == MAGIC_STATE_CONSUME_LENS) {
                    play->actorCtx.lensActive = false;
                }
                gSaveContext.magicTarget = gSaveContext.magic - amount;
                gSaveContext.magicState = MAGIC_STATE_METER_FLASH_3;
                return true;
            } else {
                Audio_PlaySfxGeneral(NA_SE_SY_ERROR, &gSfxDefaultPos, 4, &gSfxDefaultFreqAndVolScale,
                                     &gSfxDefaultFreqAndVolScale, &gSfxDefaultReverb);
                return false;
            }

        case MAGIC_CONSUME_LENS:
            if (gSaveContext.magicState == MAGIC_STATE_IDLE) {
                if (gSaveContext.magic != 0) {
                    play->interfaceCtx.lensMagicConsumptionTimer = 80;
                    gSaveContext.magicState = MAGIC_STATE_CONSUME_LENS;
                    return true;
                } else {
                    return false;
                }
            } else if (gSaveContext.magicState == MAGIC_STATE_CONSUME_LENS) {
                return true;
            } else {
                return false;
            }

        case MAGIC_CONSUME_WAIT_PREVIEW:
            // Sets consume target but waits to consume.
            // Preview consumption with a yellow bar
            if ((gSaveContext.magicState == MAGIC_STATE_IDLE) ||
                (gSaveContext.magicState == MAGIC_STATE_CONSUME_LENS)) {
                if (gSaveContext.magicState == MAGIC_STATE_CONSUME_LENS) {
                    play->actorCtx.lensActive = false;
                }
                gSaveContext.magicTarget = gSaveContext.magic - amount;
                gSaveContext.magicState = MAGIC_STATE_METER_FLASH_2;
                return true;
            } else {
                Audio_PlaySfxGeneral(NA_SE_SY_ERROR, &gSfxDefaultPos, 4, &gSfxDefaultFreqAndVolScale,
                                     &gSfxDefaultFreqAndVolScale, &gSfxDefaultReverb);
                return false;
            }

        case MAGIC_ADD:
            // Sets target for magic to increase to
            if (gSaveContext.magic <= gSaveContext.magicCapacity) {
                gSaveContext.magicTarget = gSaveContext.magic + amount;

                if (gSaveContext.magicTarget >= gSaveContext.magicCapacity) {
                    gSaveContext.magicTarget = gSaveContext.magicCapacity;
                }

                gSaveContext.magicState = MAGIC_STATE_ADD;
                return true;
            }
            break;
    }

    return false;
}

void Magic_Update(PlayState* play) {
    static s16 sMagicBorderColors[][3] = {
        { 255, 255, 255 },
        { 150, 150, 150 },
        { 255, 255, 150 }, // unused
        { 255, 255, 50 },  // unused
    };
    static s16 sMagicBorderIndices[] = { 0, 1, 1, 0 };
    static s16 sMagicBorderRatio = 2;
    static s16 sMagicBorderStep = 1;
    MessageContext* msgCtx = &play->msgCtx;
    InterfaceContext* interfaceCtx = &play->interfaceCtx;
    s16 borderChangeR;
    s16 borderChangeG;
    s16 borderChangeB;
    s16 temp; // target for magicCapacity, or magicBorderIndex

    switch (gSaveContext.magicState) {
        case MAGIC_STATE_STEP_CAPACITY:
            // Step magicCapacity to the capacity determined by magicLevel
            // This changes the width of the magic meter drawn
            temp = gSaveContext.magicLevel * MAGIC_NORMAL_METER;
            if (gSaveContext.magicCapacity != temp) {
                if (gSaveContext.magicCapacity < temp) {
                    gSaveContext.magicCapacity += 8;
                    if (gSaveContext.magicCapacity > temp) {
                        gSaveContext.magicCapacity = temp;
                    }
                } else {
                    gSaveContext.magicCapacity -= 8;
                    if (gSaveContext.magicCapacity <= temp) {
                        gSaveContext.magicCapacity = temp;
                    }
                }
            } else {
                // Once the capacity has reached its target,
                // follow up by filling magic to magicFillTarget
                gSaveContext.magicState = MAGIC_STATE_FILL;
            }
            break;

        case MAGIC_STATE_FILL:
            // Add magic until magicFillTarget is reached
            gSaveContext.magic += 4;

            if (gSaveContext.gameMode == GAMEMODE_NORMAL && !IS_CUTSCENE_LAYER) {
                Audio_PlaySfxGeneral(NA_SE_SY_GAUGE_UP - SFX_FLAG, &gSfxDefaultPos, 4, &gSfxDefaultFreqAndVolScale,
                                     &gSfxDefaultFreqAndVolScale, &gSfxDefaultReverb);
            }

            // "Storage  MAGIC_NOW=%d (%d)"
            osSyncPrintf("蓄電  MAGIC_NOW=%d (%d)\n", gSaveContext.magic, gSaveContext.magicFillTarget);

            if (gSaveContext.magic >= gSaveContext.magicFillTarget) {
                gSaveContext.magic = gSaveContext.magicFillTarget;
                gSaveContext.magicState = gSaveContext.prevMagicState;
                gSaveContext.prevMagicState = MAGIC_STATE_IDLE;
            }
            break;

        case MAGIC_STATE_CONSUME_SETUP:
            // Sets the speed at which magic border flashes
            sMagicBorderRatio = 2;
            gSaveContext.magicState = MAGIC_STATE_CONSUME;
            break;

        case MAGIC_STATE_CONSUME:
            // Consume magic until target is reached or no more magic is available
            gSaveContext.magic -= 2;
            if (gSaveContext.magic <= 0) {
                gSaveContext.magic = 0;
                gSaveContext.magicState = MAGIC_STATE_METER_FLASH_1;
                sMagicBorderR = sMagicBorderG = sMagicBorderB = 255;
            } else if (gSaveContext.magic == gSaveContext.magicTarget) {
                gSaveContext.magicState = MAGIC_STATE_METER_FLASH_1;
                sMagicBorderR = sMagicBorderG = sMagicBorderB = 255;
            }
            FALLTHROUGH; // Flash border while magic is being consumed
        case MAGIC_STATE_METER_FLASH_1:
        case MAGIC_STATE_METER_FLASH_2:
        case MAGIC_STATE_METER_FLASH_3:
            temp = sMagicBorderIndices[sMagicBorderStep];
            borderChangeR = ABS(sMagicBorderR - sMagicBorderColors[temp][0]) / sMagicBorderRatio;
            borderChangeG = ABS(sMagicBorderG - sMagicBorderColors[temp][1]) / sMagicBorderRatio;
            borderChangeB = ABS(sMagicBorderB - sMagicBorderColors[temp][2]) / sMagicBorderRatio;

            if (sMagicBorderR >= sMagicBorderColors[temp][0]) {
                sMagicBorderR -= borderChangeR;
            } else {
                sMagicBorderR += borderChangeR;
            }

            if (sMagicBorderG >= sMagicBorderColors[temp][1]) {
                sMagicBorderG -= borderChangeG;
            } else {
                sMagicBorderG += borderChangeG;
            }

            if (sMagicBorderB >= sMagicBorderColors[temp][2]) {
                sMagicBorderB -= borderChangeB;
            } else {
                sMagicBorderB += borderChangeB;
            }

            sMagicBorderRatio--;
            if (sMagicBorderRatio == 0) {
                sMagicBorderR = sMagicBorderColors[temp][0];
                sMagicBorderG = sMagicBorderColors[temp][1];
                sMagicBorderB = sMagicBorderColors[temp][2];
                sMagicBorderRatio = YREG(40 + sMagicBorderStep);
                sMagicBorderStep++;
                if (sMagicBorderStep >= 4) {
                    sMagicBorderStep = 0;
                }
            }
            break;

        case MAGIC_STATE_RESET:
            sMagicBorderR = sMagicBorderG = sMagicBorderB = 255;
            gSaveContext.magicState = MAGIC_STATE_IDLE;
            break;

        case MAGIC_STATE_CONSUME_LENS:
            // Slowly consume magic while lens is on
            if ((play->pauseCtx.state == 0) && (play->pauseCtx.debugState == 0) && (msgCtx->msgMode == MSGMODE_NONE) &&
                (play->gameOverCtx.state == GAMEOVER_INACTIVE) && (play->transitionTrigger == TRANS_TRIGGER_OFF) &&
                (play->transitionMode == TRANS_MODE_OFF) && !Play_InCsMode(play)) {
<<<<<<< HEAD
                if ((gSaveContext.magic == 0) || ((func_8008F2F8(play) >= 2) && (func_8008F2F8(play) < 5)) ||
                    ((gSaveContext.equips.buttonItems[IBTN_BC_C_LEFT] != ITEM_LENS) &&
                     (gSaveContext.equips.buttonItems[IBTN_BC_C_DOWN] != ITEM_LENS) &&
                     (gSaveContext.equips.buttonItems[IBTN_BC_C_RIGHT] != ITEM_LENS)) ||
=======
                if ((gSaveContext.magic == 0) ||
                    ((Player_GetEnvironmentalHazard(play) >= PLAYER_ENV_HAZARD_UNDERWATER_FLOOR) &&
                     (Player_GetEnvironmentalHazard(play) <= PLAYER_ENV_HAZARD_UNDERWATER_FREE)) ||
                    ((gSaveContext.equips.buttonItems[1] != ITEM_LENS_OF_TRUTH) &&
                     (gSaveContext.equips.buttonItems[2] != ITEM_LENS_OF_TRUTH) &&
                     (gSaveContext.equips.buttonItems[3] != ITEM_LENS_OF_TRUTH)) ||
>>>>>>> 40639e69
                    !play->actorCtx.lensActive) {
                    // Force lens off and set magic meter state to idle
                    play->actorCtx.lensActive = false;
                    Audio_PlaySfxGeneral(NA_SE_SY_GLASSMODE_OFF, &gSfxDefaultPos, 4, &gSfxDefaultFreqAndVolScale,
                                         &gSfxDefaultFreqAndVolScale, &gSfxDefaultReverb);
                    gSaveContext.magicState = MAGIC_STATE_IDLE;
                    sMagicBorderR = sMagicBorderG = sMagicBorderB = 255;
                    break;
                }

                interfaceCtx->lensMagicConsumptionTimer--;
                if (interfaceCtx->lensMagicConsumptionTimer == 0) {
                    gSaveContext.magic--;
                    interfaceCtx->lensMagicConsumptionTimer = 80;
                }
            }

            temp = sMagicBorderIndices[sMagicBorderStep];
            borderChangeR = ABS(sMagicBorderR - sMagicBorderColors[temp][0]) / sMagicBorderRatio;
            borderChangeG = ABS(sMagicBorderG - sMagicBorderColors[temp][1]) / sMagicBorderRatio;
            borderChangeB = ABS(sMagicBorderB - sMagicBorderColors[temp][2]) / sMagicBorderRatio;

            if (sMagicBorderR >= sMagicBorderColors[temp][0]) {
                sMagicBorderR -= borderChangeR;
            } else {
                sMagicBorderR += borderChangeR;
            }

            if (sMagicBorderG >= sMagicBorderColors[temp][1]) {
                sMagicBorderG -= borderChangeG;
            } else {
                sMagicBorderG += borderChangeG;
            }

            if (sMagicBorderB >= sMagicBorderColors[temp][2]) {
                sMagicBorderB -= borderChangeB;
            } else {
                sMagicBorderB += borderChangeB;
            }

            sMagicBorderRatio--;
            if (sMagicBorderRatio == 0) {
                sMagicBorderR = sMagicBorderColors[temp][0];
                sMagicBorderG = sMagicBorderColors[temp][1];
                sMagicBorderB = sMagicBorderColors[temp][2];
                sMagicBorderRatio = YREG(40 + sMagicBorderStep);
                sMagicBorderStep++;
                if (sMagicBorderStep >= 4) {
                    sMagicBorderStep = 0;
                }
            }
            break;

        case MAGIC_STATE_ADD:
            // Add magic until target is reached
            gSaveContext.magic += 4;
            Audio_PlaySfxGeneral(NA_SE_SY_GAUGE_UP - SFX_FLAG, &gSfxDefaultPos, 4, &gSfxDefaultFreqAndVolScale,
                                 &gSfxDefaultFreqAndVolScale, &gSfxDefaultReverb);
            if (gSaveContext.magic >= gSaveContext.magicTarget) {
                gSaveContext.magic = gSaveContext.magicTarget;
                gSaveContext.magicState = gSaveContext.prevMagicState;
                gSaveContext.prevMagicState = MAGIC_STATE_IDLE;
            }
            break;

        default:
            gSaveContext.magicState = MAGIC_STATE_IDLE;
            break;
    }
}

void Magic_DrawMeter(PlayState* play) {
    InterfaceContext* interfaceCtx = &play->interfaceCtx;
    s16 magicMeterY;

    OPEN_DISPS(play->state.gfxCtx, "../z_parameter.c", 2650);

    if (gSaveContext.magicLevel != 0) {
        if (gSaveContext.healthCapacity > 0xA0) {
            magicMeterY = R_MAGIC_METER_Y_LOWER; // two rows of hearts
        } else {
            magicMeterY = R_MAGIC_METER_Y_HIGHER; // one row of hearts
        }

        Gfx_SetupDL_39Overlay(play->state.gfxCtx);

        gDPSetPrimColor(OVERLAY_DISP++, 0, 0, sMagicBorderR, sMagicBorderG, sMagicBorderB, interfaceCtx->magicAlpha);
        gDPSetEnvColor(OVERLAY_DISP++, 100, 50, 50, 255);

        OVERLAY_DISP = Gfx_TextureIA8(OVERLAY_DISP, gMagicMeterEndTex, 8, 16, R_MAGIC_METER_X, magicMeterY, 8, 16,
                                      1 << 10, 1 << 10);

        OVERLAY_DISP = Gfx_TextureIA8(OVERLAY_DISP, gMagicMeterMidTex, 24, 16, R_MAGIC_METER_X + 8, magicMeterY,
                                      gSaveContext.magicCapacity, 16, 1 << 10, 1 << 10);

        gDPLoadTextureBlock(OVERLAY_DISP++, gMagicMeterEndTex, G_IM_FMT_IA, G_IM_SIZ_8b, 8, 16, 0,
                            G_TX_MIRROR | G_TX_WRAP, G_TX_NOMIRROR | G_TX_WRAP, 3, G_TX_NOMASK, G_TX_NOLOD, G_TX_NOLOD);

        gSPTextureRectangle(OVERLAY_DISP++, (R_MAGIC_METER_X + gSaveContext.magicCapacity + 8) << 2, magicMeterY << 2,
                            (R_MAGIC_METER_X + gSaveContext.magicCapacity + 16) << 2, (magicMeterY + 16) << 2,
                            G_TX_RENDERTILE, 256, 0, 1 << 10, 1 << 10);

        gDPPipeSync(OVERLAY_DISP++);
        gDPSetCombineLERP(OVERLAY_DISP++, PRIMITIVE, ENVIRONMENT, TEXEL0, ENVIRONMENT, 0, 0, 0, PRIMITIVE, PRIMITIVE,
                          ENVIRONMENT, TEXEL0, ENVIRONMENT, 0, 0, 0, PRIMITIVE);
        gDPSetEnvColor(OVERLAY_DISP++, 0, 0, 0, 255);

        if (gSaveContext.magicState == MAGIC_STATE_METER_FLASH_2) {
            // Yellow part of the meter indicating the amount of magic to be subtracted
            gDPSetPrimColor(OVERLAY_DISP++, 0, 0, 250, 250, 0, interfaceCtx->magicAlpha);

            gDPLoadMultiBlock_4b(OVERLAY_DISP++, gMagicMeterFillTex, 0x0000, G_TX_RENDERTILE, G_IM_FMT_I, 16, 16, 0,
                                 G_TX_NOMIRROR | G_TX_WRAP, G_TX_NOMIRROR | G_TX_WRAP, G_TX_NOMASK, G_TX_NOMASK,
                                 G_TX_NOLOD, G_TX_NOLOD);

            gSPTextureRectangle(OVERLAY_DISP++, R_MAGIC_FILL_X << 2, (magicMeterY + 3) << 2,
                                (R_MAGIC_FILL_X + gSaveContext.magic) << 2, (magicMeterY + 10) << 2, G_TX_RENDERTILE, 0,
                                0, 1 << 10, 1 << 10);

            // Fill the rest of the meter with the normal magic color
            gDPPipeSync(OVERLAY_DISP++);
            gDPSetPrimColor(OVERLAY_DISP++, 0, 0, R_MAGIC_FILL_COLOR(0), R_MAGIC_FILL_COLOR(1), R_MAGIC_FILL_COLOR(2),
                            interfaceCtx->magicAlpha);

            gSPTextureRectangle(OVERLAY_DISP++, R_MAGIC_FILL_X << 2, (magicMeterY + 3) << 2,
                                (R_MAGIC_FILL_X + gSaveContext.magicTarget) << 2, (magicMeterY + 10) << 2,
                                G_TX_RENDERTILE, 0, 0, 1 << 10, 1 << 10);
        } else {
            // Fill the whole meter with the normal magic color
            gDPSetPrimColor(OVERLAY_DISP++, 0, 0, R_MAGIC_FILL_COLOR(0), R_MAGIC_FILL_COLOR(1), R_MAGIC_FILL_COLOR(2),
                            interfaceCtx->magicAlpha);

            gDPLoadMultiBlock_4b(OVERLAY_DISP++, gMagicMeterFillTex, 0x0000, G_TX_RENDERTILE, G_IM_FMT_I, 16, 16, 0,
                                 G_TX_NOMIRROR | G_TX_WRAP, G_TX_NOMIRROR | G_TX_WRAP, G_TX_NOMASK, G_TX_NOMASK,
                                 G_TX_NOLOD, G_TX_NOLOD);

            gSPTextureRectangle(OVERLAY_DISP++, R_MAGIC_FILL_X << 2, (magicMeterY + 3) << 2,
                                (R_MAGIC_FILL_X + gSaveContext.magic) << 2, (magicMeterY + 10) << 2, G_TX_RENDERTILE, 0,
                                0, 1 << 10, 1 << 10);
        }
    }

    CLOSE_DISPS(play->state.gfxCtx, "../z_parameter.c", 2731);
}

void Interface_SetSubTimer(s16 seconds) {
    gSaveContext.timerX[TIMER_ID_SUB] = 140;
    gSaveContext.timerY[TIMER_ID_SUB] = 80;
    sEnvHazardActive = false;
    gSaveContext.subTimerSeconds = seconds;

    if (seconds != 0) {
        // count down
        gSaveContext.subTimerState = SUBTIMER_STATE_DOWN_INIT;
    } else {
        // count up
        gSaveContext.subTimerState = SUBTIMER_STATE_UP_INIT;
    }
}

/**
 * Set the subTimer to 1 second left
 */
void Interface_SetSubTimerToFinalSecond(PlayState* play) {
    if (gSaveContext.subTimerState != SUBTIMER_STATE_OFF) {
        if (GET_EVENTINF(EVENTINF_MARATHON_ACTIVE)) {
            // The running-man race counts up and finished at MARATHON_TIME_LIMIT
            gSaveContext.subTimerSeconds = MARATHON_TIME_LIMIT - 1;
        } else {
            gSaveContext.subTimerSeconds = 1;
        }
    }
}

void Interface_SetTimer(s16 seconds) {
    gSaveContext.timerX[TIMER_ID_MAIN] = 140;
    gSaveContext.timerY[TIMER_ID_MAIN] = 80;
    sEnvHazardActive = false;
    gSaveContext.timerSeconds = seconds;

    if (seconds != 0) {
        // count down
        gSaveContext.timerState = TIMER_STATE_DOWN_INIT;
    } else {
        // count up
        gSaveContext.timerState = TIMER_STATE_UP_INIT;
    }
}

void Interface_DrawActionLabel(GraphicsContext* gfxCtx, void* texture) {
    OPEN_DISPS(gfxCtx, "../z_parameter.c", 2820);

    gDPLoadTextureBlock_4b(OVERLAY_DISP++, texture, G_IM_FMT_IA, DO_ACTION_TEX_WIDTH, DO_ACTION_TEX_HEIGHT, 0,
                           G_TX_NOMIRROR | G_TX_WRAP, G_TX_NOMIRROR | G_TX_WRAP, G_TX_NOMASK, G_TX_NOMASK, G_TX_NOLOD,
                           G_TX_NOLOD);

    gSP1Quadrangle(OVERLAY_DISP++, 0, 2, 3, 1, 0);

    CLOSE_DISPS(gfxCtx, "../z_parameter.c", 2829);
}

void Interface_DrawItemButtons(PlayState* play) {
    static void* cUpLabelTextures[] = { gNaviCUpENGTex, gNaviCUpENGTex, gNaviCUpENGTex };
    static s16 startButtonLeftPos[] = { 132, 130, 130 };
    InterfaceContext* interfaceCtx = &play->interfaceCtx;
    Player* player = GET_PLAYER(play);
    PauseContext* pauseCtx = &play->pauseCtx;
    s16 temp; // Used as both an alpha value and a button index
    s16 texCoordScale;
    s16 width;
    s16 height;

    OPEN_DISPS(play->state.gfxCtx, "../z_parameter.c", 2900);

    // B Button Color & Texture
    // Also loads the Item Button Texture reused by other buttons afterwards
    gDPPipeSync(OVERLAY_DISP++);
    gDPSetCombineMode(OVERLAY_DISP++, G_CC_MODULATEIA_PRIM, G_CC_MODULATEIA_PRIM);
    gDPSetPrimColor(OVERLAY_DISP++, 0, 0, R_B_BTN_COLOR(0), R_B_BTN_COLOR(1), R_B_BTN_COLOR(2), interfaceCtx->bAlpha);
    gDPSetEnvColor(OVERLAY_DISP++, 0, 0, 0, 255);
    OVERLAY_DISP = Gfx_TextureIA8(OVERLAY_DISP, gButtonBackgroundTex, 32, 32, R_ITEM_BTN_X(IBTN_BC_B),
                                  R_ITEM_BTN_Y(IBTN_BC_B), R_ITEM_BTN_WIDTH(IBTN_BC_B), R_ITEM_BTN_WIDTH(IBTN_BC_B),
                                  R_ITEM_BTN_DD(IBTN_BC_B) << 1, R_ITEM_BTN_DD(IBTN_BC_B) << 1);

    // C-Left Button Color & Texture
    gDPPipeSync(OVERLAY_DISP++);
    gDPSetPrimColor(OVERLAY_DISP++, 0, 0, R_C_BTN_COLOR(0), R_C_BTN_COLOR(1), R_C_BTN_COLOR(2),
                    interfaceCtx->cLeftAlpha);
    gSPTextureRectangle(OVERLAY_DISP++, R_ITEM_BTN_X(IBTN_BC_C_LEFT) << 2, R_ITEM_BTN_Y(IBTN_BC_C_LEFT) << 2,
                        (R_ITEM_BTN_X(IBTN_BC_C_LEFT) + R_ITEM_BTN_WIDTH(IBTN_BC_C_LEFT)) << 2,
                        (R_ITEM_BTN_Y(IBTN_BC_C_LEFT) + R_ITEM_BTN_WIDTH(IBTN_BC_C_LEFT)) << 2, G_TX_RENDERTILE, 0, 0,
                        R_ITEM_BTN_DD(IBTN_BC_C_LEFT) << 1, R_ITEM_BTN_DD(IBTN_BC_C_LEFT) << 1);

    // C-Down Button Color & Texture
    gDPSetPrimColor(OVERLAY_DISP++, 0, 0, R_C_BTN_COLOR(0), R_C_BTN_COLOR(1), R_C_BTN_COLOR(2),
                    interfaceCtx->cDownAlpha);
    gSPTextureRectangle(OVERLAY_DISP++, R_ITEM_BTN_X(IBTN_BC_C_DOWN) << 2, R_ITEM_BTN_Y(IBTN_BC_C_DOWN) << 2,
                        (R_ITEM_BTN_X(IBTN_BC_C_DOWN) + R_ITEM_BTN_WIDTH(IBTN_BC_C_DOWN)) << 2,
                        (R_ITEM_BTN_Y(IBTN_BC_C_DOWN) + R_ITEM_BTN_WIDTH(IBTN_BC_C_DOWN)) << 2, G_TX_RENDERTILE, 0, 0,
                        R_ITEM_BTN_DD(IBTN_BC_C_DOWN) << 1, R_ITEM_BTN_DD(IBTN_BC_C_DOWN) << 1);

    // C-Right Button Color & Texture
    gDPSetPrimColor(OVERLAY_DISP++, 0, 0, R_C_BTN_COLOR(0), R_C_BTN_COLOR(1), R_C_BTN_COLOR(2),
                    interfaceCtx->cRightAlpha);
    gSPTextureRectangle(OVERLAY_DISP++, R_ITEM_BTN_X(IBTN_BC_C_RIGHT) << 2, R_ITEM_BTN_Y(IBTN_BC_C_RIGHT) << 2,
                        (R_ITEM_BTN_X(IBTN_BC_C_RIGHT) + R_ITEM_BTN_WIDTH(IBTN_BC_C_RIGHT)) << 2,
                        (R_ITEM_BTN_Y(IBTN_BC_C_RIGHT) + R_ITEM_BTN_WIDTH(IBTN_BC_C_RIGHT)) << 2, G_TX_RENDERTILE, 0, 0,
                        R_ITEM_BTN_DD(IBTN_BC_C_RIGHT) << 1, R_ITEM_BTN_DD(IBTN_BC_C_RIGHT) << 1);

    if ((pauseCtx->state < 8) || (pauseCtx->state >= 18)) {
        if ((play->pauseCtx.state != 0) || (play->pauseCtx.debugState != 0)) {
            // Start Button Texture, Color & Label
            gDPPipeSync(OVERLAY_DISP++);
            gDPSetPrimColor(OVERLAY_DISP++, 0, 0, 120, 120, 120, interfaceCtx->startAlpha);
            gSPTextureRectangle(OVERLAY_DISP++, startButtonLeftPos[gSaveContext.language] << 2, 17 << 2,
                                (startButtonLeftPos[gSaveContext.language] + 22) << 2, 39 << 2, G_TX_RENDERTILE, 0, 0,
                                (s32)(1.4277344 * (1 << 10)), (s32)(1.4277344 * (1 << 10)));
            gDPPipeSync(OVERLAY_DISP++);
            gDPSetPrimColor(OVERLAY_DISP++, 0, 0, 255, 255, 255, interfaceCtx->startAlpha);
            gDPSetEnvColor(OVERLAY_DISP++, 0, 0, 0, 0);
            gDPSetCombineLERP(OVERLAY_DISP++, PRIMITIVE, ENVIRONMENT, TEXEL0, ENVIRONMENT, TEXEL0, 0, PRIMITIVE, 0,
                              PRIMITIVE, ENVIRONMENT, TEXEL0, ENVIRONMENT, TEXEL0, 0, PRIMITIVE, 0);

            gDPLoadTextureBlock_4b(OVERLAY_DISP++, interfaceCtx->doActionSegment + DO_ACTION_TEX_SIZE * 2, G_IM_FMT_IA,
                                   DO_ACTION_TEX_WIDTH, DO_ACTION_TEX_HEIGHT, 0, G_TX_NOMIRROR | G_TX_WRAP,
                                   G_TX_NOMIRROR | G_TX_WRAP, G_TX_NOMASK, G_TX_NOMASK, G_TX_NOLOD, G_TX_NOLOD);

            texCoordScale = (1 << 10) / (R_START_LABEL_DD(gSaveContext.language) / 100.0f);
            width = DO_ACTION_TEX_WIDTH / (R_START_LABEL_DD(gSaveContext.language) / 100.0f);
            height = DO_ACTION_TEX_HEIGHT / (R_START_LABEL_DD(gSaveContext.language) / 100.0f);
            gSPTextureRectangle(OVERLAY_DISP++, R_START_LABEL_X(gSaveContext.language) << 2,
                                R_START_LABEL_Y(gSaveContext.language) << 2,
                                (R_START_LABEL_X(gSaveContext.language) + width) << 2,
                                (R_START_LABEL_Y(gSaveContext.language) + height) << 2, G_TX_RENDERTILE, 0, 0,
                                texCoordScale, texCoordScale);
        }
    }

    if (interfaceCtx->naviCalling && (play->pauseCtx.state == 0) && (play->pauseCtx.debugState == 0) &&
        (play->csCtx.state == CS_STATE_IDLE)) {
        if (!sCUpInvisible) {
            // C-Up Button Texture, Color & Label (Navi Text)
            gDPPipeSync(OVERLAY_DISP++);

            if ((gSaveContext.unk_13EA == 1) || (gSaveContext.unk_13EA == 2) || (gSaveContext.unk_13EA == 5)) {
                temp = 0;
            } else if ((player->stateFlags1 & PLAYER_STATE1_21) ||
                       (Player_GetEnvironmentalHazard(play) == PLAYER_ENV_HAZARD_UNDERWATER_FREE) ||
                       (player->stateFlags2 & PLAYER_STATE2_CRAWLING)) {
                temp = 70;
            } else {
                temp = interfaceCtx->healthAlpha;
            }

            gDPSetPrimColor(OVERLAY_DISP++, 0, 0, R_C_BTN_COLOR(0), R_C_BTN_COLOR(1), R_C_BTN_COLOR(2), temp);
            gDPSetCombineMode(OVERLAY_DISP++, G_CC_MODULATEIA_PRIM, G_CC_MODULATEIA_PRIM);
            gSPTextureRectangle(OVERLAY_DISP++, R_C_UP_BTN_X << 2, R_C_UP_BTN_Y << 2, (R_C_UP_BTN_X + 16) << 2,
                                (R_C_UP_BTN_Y + 16) << 2, G_TX_RENDERTILE, 0, 0, 2 << 10, 2 << 10);
            gDPPipeSync(OVERLAY_DISP++);
            gDPSetPrimColor(OVERLAY_DISP++, 0, 0, 255, 255, 255, temp);
            gDPSetEnvColor(OVERLAY_DISP++, 0, 0, 0, 0);
            gDPSetCombineLERP(OVERLAY_DISP++, PRIMITIVE, ENVIRONMENT, TEXEL0, ENVIRONMENT, TEXEL0, 0, PRIMITIVE, 0,
                              PRIMITIVE, ENVIRONMENT, TEXEL0, ENVIRONMENT, TEXEL0, 0, PRIMITIVE, 0);

            gDPLoadTextureBlock_4b(OVERLAY_DISP++, cUpLabelTextures[gSaveContext.language], G_IM_FMT_IA, 32, 8, 0,
                                   G_TX_NOMIRROR | G_TX_WRAP, G_TX_NOMIRROR | G_TX_WRAP, G_TX_NOMASK, G_TX_NOMASK,
                                   G_TX_NOLOD, G_TX_NOLOD);

            gSPTextureRectangle(OVERLAY_DISP++, R_C_UP_ICON_X << 2, R_C_UP_ICON_Y << 2, (R_C_UP_ICON_X + 32) << 2,
                                (R_C_UP_ICON_Y + 8) << 2, G_TX_RENDERTILE, 0, 0, 1 << 10, 1 << 10);
        }

        sCUpTimer--;
        if (sCUpTimer == 0) {
            sCUpInvisible ^= 1;
            sCUpTimer = 10;
        }
    }

    gDPPipeSync(OVERLAY_DISP++);

    // Empty C Button Arrows
    for (temp = IBTN_BC_C_FIRST; temp <= IBTN_BC_C_LAST; temp++) {
        if (gSaveContext.equips.buttonItems[temp] > 0xF0) {
            if (temp == IBTN_BC_C_LEFT) {
                gDPSetPrimColor(OVERLAY_DISP++, 0, 0, R_C_BTN_COLOR(0), R_C_BTN_COLOR(1), R_C_BTN_COLOR(2),
                                interfaceCtx->cLeftAlpha);
            } else if (temp == IBTN_BC_C_DOWN) {
                gDPSetPrimColor(OVERLAY_DISP++, 0, 0, R_C_BTN_COLOR(0), R_C_BTN_COLOR(1), R_C_BTN_COLOR(2),
                                interfaceCtx->cDownAlpha);
            } else {
                gDPSetPrimColor(OVERLAY_DISP++, 0, 0, R_C_BTN_COLOR(0), R_C_BTN_COLOR(1), R_C_BTN_COLOR(2),
                                interfaceCtx->cRightAlpha);
            }

            OVERLAY_DISP = Gfx_TextureIA8(OVERLAY_DISP, ((u8*)gButtonBackgroundTex + ((32 * 32) * (temp + 1))), 32, 32,
                                          R_ITEM_BTN_X(temp), R_ITEM_BTN_Y(temp), R_ITEM_BTN_WIDTH(temp),
                                          R_ITEM_BTN_WIDTH(temp), R_ITEM_BTN_DD(temp) << 1, R_ITEM_BTN_DD(temp) << 1);
        }
    }

    CLOSE_DISPS(play->state.gfxCtx, "../z_parameter.c", 3071);
}

void Interface_DrawItemIconTexture(PlayState* play, void* texture, s16 button) {
    OPEN_DISPS(play->state.gfxCtx, "../z_parameter.c", 3079);

    gDPLoadTextureBlock(OVERLAY_DISP++, texture, G_IM_FMT_RGBA, G_IM_SIZ_32b, 32, 32, 0, G_TX_NOMIRROR | G_TX_WRAP,
                        G_TX_NOMIRROR | G_TX_WRAP, G_TX_NOMASK, G_TX_NOMASK, G_TX_NOLOD, G_TX_NOLOD);

    gSPTextureRectangle(OVERLAY_DISP++, R_ITEM_ICON_X(button) << 2, R_ITEM_ICON_Y(button) << 2,
                        (R_ITEM_ICON_X(button) + R_ITEM_ICON_WIDTH(button)) << 2,
                        (R_ITEM_ICON_Y(button) + R_ITEM_ICON_WIDTH(button)) << 2, G_TX_RENDERTILE, 0, 0,
                        R_ITEM_ICON_DD(button) << 1, R_ITEM_ICON_DD(button) << 1);

    CLOSE_DISPS(play->state.gfxCtx, "../z_parameter.c", 3094);
}

void Interface_DrawAmmoCount(PlayState* play, s16 button, s16 alpha) {
    s16 i;
    s16 ammo;

    OPEN_DISPS(play->state.gfxCtx, "../z_parameter.c", 3105);

    i = gSaveContext.equips.buttonItems[button];

    if ((i == ITEM_DEKU_STICK) || (i == ITEM_DEKU_NUT) || (i == ITEM_BOMB) || (i == ITEM_BOW) ||
        ((i >= ITEM_BOW_FIRE) && (i <= ITEM_BOW_LIGHT)) || (i == ITEM_SLINGSHOT) || (i == ITEM_BOMBCHU) ||
        (i == ITEM_MAGIC_BEAN)) {

        if ((i >= ITEM_BOW_FIRE) && (i <= ITEM_BOW_LIGHT)) {
            i = ITEM_BOW;
        }

        ammo = AMMO(i);

        gDPPipeSync(OVERLAY_DISP++);

        if ((button == IBTN_BC_B) && (gSaveContext.minigameState == 1)) {
            ammo = play->interfaceCtx.hbaAmmo;
        } else if ((button == IBTN_BC_B) && (play->shootingGalleryStatus > 1)) {
            ammo = play->shootingGalleryStatus - 1;
        } else if ((button == IBTN_BC_B) && (play->sceneId == SCENE_BOWLING) && Flags_GetSwitch(play, 0x38)) {
            ammo = play->bombchuBowlingStatus;
            if (ammo < 0) {
                ammo = 0;
            }
        } else if (((i == ITEM_BOW) && (AMMO(i) == CUR_CAPACITY(UPG_QUIVER))) ||
                   ((i == ITEM_BOMB) && (AMMO(i) == CUR_CAPACITY(UPG_BOMB_BAG))) ||
                   ((i == ITEM_SLINGSHOT) && (AMMO(i) == CUR_CAPACITY(UPG_BULLET_BAG))) ||
                   ((i == ITEM_DEKU_STICK) && (AMMO(i) == CUR_CAPACITY(UPG_DEKU_STICKS))) ||
                   ((i == ITEM_DEKU_NUT) && (AMMO(i) == CUR_CAPACITY(UPG_DEKU_NUTS))) ||
                   ((i == ITEM_BOMBCHU) && (ammo == 50)) || ((i == ITEM_MAGIC_BEAN) && (ammo == 15))) {
            gDPSetPrimColor(OVERLAY_DISP++, 0, 0, 120, 255, 0, alpha);
        }

        if (ammo == 0) {
            gDPSetPrimColor(OVERLAY_DISP++, 0, 0, 100, 100, 100, alpha);
        }

        for (i = 0; ammo >= 10; i++) {
            ammo -= 10;
        }

        if (i != 0) {
            OVERLAY_DISP = Gfx_TextureIA8(OVERLAY_DISP, ((u8*)gAmmoDigit0Tex + ((8 * 8) * i)), 8, 8,
                                          R_ITEM_AMMO_X(button), R_ITEM_AMMO_Y(button), 8, 8, 1 << 10, 1 << 10);
        }

        OVERLAY_DISP = Gfx_TextureIA8(OVERLAY_DISP, ((u8*)gAmmoDigit0Tex + ((8 * 8) * ammo)), 8, 8,
                                      R_ITEM_AMMO_X(button) + 6, R_ITEM_AMMO_Y(button), 8, 8, 1 << 10, 1 << 10);
    }

    CLOSE_DISPS(play->state.gfxCtx, "../z_parameter.c", 3158);
}

void Interface_DrawActionButton(PlayState* play) {
    InterfaceContext* interfaceCtx = &play->interfaceCtx;

    OPEN_DISPS(play->state.gfxCtx, "../z_parameter.c", 3172);

    Matrix_Translate(0.0f, 0.0f, XREG(18) / 10.0f, MTXMODE_NEW);
    Matrix_Scale(1.0f, 1.0f, 1.0f, MTXMODE_APPLY);
    Matrix_RotateX(interfaceCtx->unk_1F4 / 10000.0f, MTXMODE_APPLY);

    gSPMatrix(OVERLAY_DISP++, Matrix_NewMtx(play->state.gfxCtx, "../z_parameter.c", 3177),
              G_MTX_MODELVIEW | G_MTX_LOAD);
    gSPVertex(OVERLAY_DISP++, &interfaceCtx->actionVtx[0], 4, 0);

    gDPLoadTextureBlock(OVERLAY_DISP++, gButtonBackgroundTex, G_IM_FMT_IA, G_IM_SIZ_8b, 32, 32, 0,
                        G_TX_NOMIRROR | G_TX_WRAP, G_TX_NOMIRROR | G_TX_WRAP, G_TX_NOMASK, G_TX_NOMASK, G_TX_NOLOD,
                        G_TX_NOLOD);

    gSP1Quadrangle(OVERLAY_DISP++, 0, 2, 3, 1, 0);

    CLOSE_DISPS(play->state.gfxCtx, "../z_parameter.c", 3187);
}

void Interface_InitVertices(PlayState* play) {
    InterfaceContext* interfaceCtx = &play->interfaceCtx;
    s16 i;

    interfaceCtx->actionVtx = Graph_Alloc(play->state.gfxCtx, 8 * sizeof(Vtx));

    interfaceCtx->actionVtx[0].v.ob[0] = interfaceCtx->actionVtx[2].v.ob[0] = -14;
    interfaceCtx->actionVtx[1].v.ob[0] = interfaceCtx->actionVtx[3].v.ob[0] = interfaceCtx->actionVtx[0].v.ob[0] + 28;

    interfaceCtx->actionVtx[0].v.ob[1] = interfaceCtx->actionVtx[1].v.ob[1] = 14;
    interfaceCtx->actionVtx[2].v.ob[1] = interfaceCtx->actionVtx[3].v.ob[1] = interfaceCtx->actionVtx[0].v.ob[1] - 28;

    interfaceCtx->actionVtx[4].v.ob[0] = interfaceCtx->actionVtx[6].v.ob[0] = -(XREG(21) / 2);
    interfaceCtx->actionVtx[5].v.ob[0] = interfaceCtx->actionVtx[7].v.ob[0] =
        interfaceCtx->actionVtx[4].v.ob[0] + XREG(21);

    interfaceCtx->actionVtx[4].v.ob[1] = interfaceCtx->actionVtx[5].v.ob[1] = XREG(28) / 2;
    interfaceCtx->actionVtx[6].v.ob[1] = interfaceCtx->actionVtx[7].v.ob[1] =
        interfaceCtx->actionVtx[4].v.ob[1] - XREG(28);

    for (i = 0; i < 8; i += 4) {
        interfaceCtx->actionVtx[i].v.ob[2] = interfaceCtx->actionVtx[i + 1].v.ob[2] =
            interfaceCtx->actionVtx[i + 2].v.ob[2] = interfaceCtx->actionVtx[i + 3].v.ob[2] = 0;

        interfaceCtx->actionVtx[i].v.flag = interfaceCtx->actionVtx[i + 1].v.flag =
            interfaceCtx->actionVtx[i + 2].v.flag = interfaceCtx->actionVtx[i + 3].v.flag = 0;

        interfaceCtx->actionVtx[i].v.tc[0] = interfaceCtx->actionVtx[i].v.tc[1] =
            interfaceCtx->actionVtx[i + 1].v.tc[1] = interfaceCtx->actionVtx[i + 2].v.tc[0] = 0;
        interfaceCtx->actionVtx[i + 1].v.tc[0] = interfaceCtx->actionVtx[i + 2].v.tc[1] =
            interfaceCtx->actionVtx[i + 3].v.tc[0] = interfaceCtx->actionVtx[i + 3].v.tc[1] = 1024;

        interfaceCtx->actionVtx[i].v.cn[0] = interfaceCtx->actionVtx[i + 1].v.cn[0] =
            interfaceCtx->actionVtx[i + 2].v.cn[0] = interfaceCtx->actionVtx[i + 3].v.cn[0] =
                interfaceCtx->actionVtx[i].v.cn[1] = interfaceCtx->actionVtx[i + 1].v.cn[1] =
                    interfaceCtx->actionVtx[i + 2].v.cn[1] = interfaceCtx->actionVtx[i + 3].v.cn[1] =
                        interfaceCtx->actionVtx[i].v.cn[2] = interfaceCtx->actionVtx[i + 1].v.cn[2] =
                            interfaceCtx->actionVtx[i + 2].v.cn[2] = interfaceCtx->actionVtx[i + 3].v.cn[2] = 255;

        interfaceCtx->actionVtx[i].v.cn[3] = interfaceCtx->actionVtx[i + 1].v.cn[3] =
            interfaceCtx->actionVtx[i + 2].v.cn[3] = interfaceCtx->actionVtx[i + 3].v.cn[3] = 255;
    }

    interfaceCtx->actionVtx[5].v.tc[0] = interfaceCtx->actionVtx[7].v.tc[0] = 1536;
    interfaceCtx->actionVtx[6].v.tc[1] = interfaceCtx->actionVtx[7].v.tc[1] = 512;

    interfaceCtx->beatingHeartVtx = Graph_Alloc(play->state.gfxCtx, 4 * sizeof(Vtx));

    interfaceCtx->beatingHeartVtx[0].v.ob[0] = interfaceCtx->beatingHeartVtx[2].v.ob[0] = -8;
    interfaceCtx->beatingHeartVtx[1].v.ob[0] = interfaceCtx->beatingHeartVtx[3].v.ob[0] = 8;
    interfaceCtx->beatingHeartVtx[0].v.ob[1] = interfaceCtx->beatingHeartVtx[1].v.ob[1] = 8;
    interfaceCtx->beatingHeartVtx[2].v.ob[1] = interfaceCtx->beatingHeartVtx[3].v.ob[1] = -8;

    interfaceCtx->beatingHeartVtx[0].v.ob[2] = interfaceCtx->beatingHeartVtx[1].v.ob[2] =
        interfaceCtx->beatingHeartVtx[2].v.ob[2] = interfaceCtx->beatingHeartVtx[3].v.ob[2] = 0;

    interfaceCtx->beatingHeartVtx[0].v.flag = interfaceCtx->beatingHeartVtx[1].v.flag =
        interfaceCtx->beatingHeartVtx[2].v.flag = interfaceCtx->beatingHeartVtx[3].v.flag = 0;

    interfaceCtx->beatingHeartVtx[0].v.tc[0] = interfaceCtx->beatingHeartVtx[0].v.tc[1] =
        interfaceCtx->beatingHeartVtx[1].v.tc[1] = interfaceCtx->beatingHeartVtx[2].v.tc[0] = 0;
    interfaceCtx->beatingHeartVtx[1].v.tc[0] = interfaceCtx->beatingHeartVtx[2].v.tc[1] =
        interfaceCtx->beatingHeartVtx[3].v.tc[0] = interfaceCtx->beatingHeartVtx[3].v.tc[1] = 512;

    interfaceCtx->beatingHeartVtx[0].v.cn[0] = interfaceCtx->beatingHeartVtx[1].v.cn[0] =
        interfaceCtx->beatingHeartVtx[2].v.cn[0] = interfaceCtx->beatingHeartVtx[3].v.cn[0] =
            interfaceCtx->beatingHeartVtx[0].v.cn[1] = interfaceCtx->beatingHeartVtx[1].v.cn[1] =
                interfaceCtx->beatingHeartVtx[2].v.cn[1] = interfaceCtx->beatingHeartVtx[3].v.cn[1] =
                    interfaceCtx->beatingHeartVtx[0].v.cn[2] = interfaceCtx->beatingHeartVtx[1].v.cn[2] =
                        interfaceCtx->beatingHeartVtx[2].v.cn[2] = interfaceCtx->beatingHeartVtx[3].v.cn[2] =
                            interfaceCtx->beatingHeartVtx[0].v.cn[3] = interfaceCtx->beatingHeartVtx[1].v.cn[3] =
                                interfaceCtx->beatingHeartVtx[2].v.cn[3] = interfaceCtx->beatingHeartVtx[3].v.cn[3] =
                                    255;
}

void func_8008A8B8(PlayState* play, s32 topY, s32 bottomY, s32 leftX, s32 rightX) {
    InterfaceContext* interfaceCtx = &play->interfaceCtx;
    Vec3f eye;
    Vec3f lookAt;
    Vec3f up;

    eye.x = eye.y = eye.z = 0.0f;
    lookAt.x = lookAt.y = 0.0f;
    lookAt.z = -1.0f;
    up.x = up.z = 0.0f;
    up.y = 1.0f;

    View_LookAt(&interfaceCtx->view, &eye, &lookAt, &up);

    interfaceCtx->viewport.topY = topY;
    interfaceCtx->viewport.bottomY = bottomY;
    interfaceCtx->viewport.leftX = leftX;
    interfaceCtx->viewport.rightX = rightX;
    View_SetViewport(&interfaceCtx->view, &interfaceCtx->viewport);

    View_SetPerspective(&interfaceCtx->view, 60.0f, 10.0f, 60.0f);
    View_ApplyPerspectiveToOverlay(&interfaceCtx->view);
}

void func_8008A994(InterfaceContext* interfaceCtx) {
    SET_FULLSCREEN_VIEWPORT(&interfaceCtx->view);
    View_ApplyOrthoToOverlay(&interfaceCtx->view);
}

void Interface_Draw(PlayState* play) {
    static s16 magicArrowEffectsR[] = { 255, 100, 255 };
    static s16 magicArrowEffectsG[] = { 0, 100, 255 };
    static s16 magicArrowEffectsB[] = { 0, 255, 100 };
    static s16 timerDigitLeftPos[] = { 16, 25, 34, 42, 51 };
    static s16 sDigitWidths[] = { 9, 9, 8, 9, 9 };
    // unused, most likely colors
    static s16 D_80125B1C[][3] = {
        { 0, 150, 0 }, { 100, 255, 0 }, { 255, 255, 255 }, { 0, 0, 0 }, { 255, 255, 255 },
    };
    static s16 rupeeDigitsFirst[] = { 1, 0, 0 };
    static s16 rupeeDigitsCount[] = { 2, 3, 3 };
    static s16 spoilingItemEntrances[] = { ENTR_SPOT10_2, ENTR_SPOT07_3, ENTR_SPOT07_3 };
    static f32 D_80125B54[] = { -40.0f, -35.0f }; // unused
    static s16 D_80125B5C[] = { 91, 91 };         // unused
    static s16 sTimerNextSecondTimer;
    static s16 sTimerStateTimer;
    static s16 sSubTimerNextSecondTimer;
    static s16 sSubTimerStateTimer;
    static s16 sTimerDigits[5];
    InterfaceContext* interfaceCtx = &play->interfaceCtx;
    PauseContext* pauseCtx = &play->pauseCtx;
    MessageContext* msgCtx = &play->msgCtx;
    Player* player = GET_PLAYER(play);
    s16 svar1;
    s16 svar2;
    s16 svar3;
    s16 svar4;
    s16 svar5;
    s16 timerId;

    OPEN_DISPS(play->state.gfxCtx, "../z_parameter.c", 3405);

    gSPSegment(OVERLAY_DISP++, 0x02, interfaceCtx->parameterSegment);
    gSPSegment(OVERLAY_DISP++, 0x07, interfaceCtx->doActionSegment);
    gSPSegment(OVERLAY_DISP++, 0x08, interfaceCtx->iconItemSegment);
    gSPSegment(OVERLAY_DISP++, 0x0B, interfaceCtx->mapSegment);

    if (pauseCtx->debugState == 0) {
        Interface_InitVertices(play);
        func_8008A994(interfaceCtx);
        Health_DrawMeter(play);

        Gfx_SetupDL_39Overlay(play->state.gfxCtx);

        // Rupee Icon
        gDPSetPrimColor(OVERLAY_DISP++, 0, 0, 200, 255, 100, interfaceCtx->magicAlpha);
        gDPSetEnvColor(OVERLAY_DISP++, 0, 80, 0, 255);
        OVERLAY_DISP = Gfx_TextureIA8(OVERLAY_DISP, gRupeeCounterIconTex, 16, 16, 26, 206, 16, 16, 1 << 10, 1 << 10);

        switch (play->sceneId) {
            case SCENE_BMORI1:
            case SCENE_HIDAN:
            case SCENE_MIZUSIN:
            case SCENE_JYASINZOU:
            case SCENE_HAKADAN:
            case SCENE_HAKADANCH:
            case SCENE_ICE_DOUKUTO:
            case SCENE_GANON:
            case SCENE_MEN:
            case SCENE_GERUDOWAY:
            case SCENE_GANONTIKA:
            case SCENE_GANON_SONOGO:
            case SCENE_GANONTIKA_SONOGO:
            case SCENE_TAKARAYA:
                if (gSaveContext.inventory.dungeonKeys[gSaveContext.mapIndex] >= 0) {
                    // Small Key Icon
                    gDPPipeSync(OVERLAY_DISP++);
                    gDPSetPrimColor(OVERLAY_DISP++, 0, 0, 200, 230, 255, interfaceCtx->magicAlpha);
                    gDPSetEnvColor(OVERLAY_DISP++, 0, 0, 20, 255);
                    OVERLAY_DISP = Gfx_TextureIA8(OVERLAY_DISP, gSmallKeyCounterIconTex, 16, 16, 26, 190, 16, 16,
                                                  1 << 10, 1 << 10);

                    // Small Key Counter
                    gDPPipeSync(OVERLAY_DISP++);
                    gDPSetPrimColor(OVERLAY_DISP++, 0, 0, 255, 255, 255, interfaceCtx->magicAlpha);
                    gDPSetCombineLERP(OVERLAY_DISP++, 0, 0, 0, PRIMITIVE, TEXEL0, 0, PRIMITIVE, 0, 0, 0, 0, PRIMITIVE,
                                      TEXEL0, 0, PRIMITIVE, 0);

                    interfaceCtx->counterDigits[2] = 0;
                    interfaceCtx->counterDigits[3] = gSaveContext.inventory.dungeonKeys[gSaveContext.mapIndex];

                    while (interfaceCtx->counterDigits[3] >= 10) {
                        interfaceCtx->counterDigits[2]++;
                        interfaceCtx->counterDigits[3] -= 10;
                    }

                    svar3 = 42;

                    if (interfaceCtx->counterDigits[2] != 0) {
                        OVERLAY_DISP = Gfx_TextureI8(
                            OVERLAY_DISP, ((u8*)gCounterDigit0Tex + (8 * 16 * interfaceCtx->counterDigits[2])), 8, 16,
                            svar3, 190, 8, 16, 1 << 10, 1 << 10);
                        svar3 += 8;
                    }

                    OVERLAY_DISP = Gfx_TextureI8(OVERLAY_DISP,
                                                 ((u8*)gCounterDigit0Tex + (8 * 16 * interfaceCtx->counterDigits[3])),
                                                 8, 16, svar3, 190, 8, 16, 1 << 10, 1 << 10);
                }
                break;
            default:
                break;
        }

        // Rupee Counter
        gDPPipeSync(OVERLAY_DISP++);

        if (gSaveContext.rupees == CUR_CAPACITY(UPG_WALLET)) {
            gDPSetPrimColor(OVERLAY_DISP++, 0, 0, 120, 255, 0, interfaceCtx->magicAlpha);
        } else if (gSaveContext.rupees != 0) {
            gDPSetPrimColor(OVERLAY_DISP++, 0, 0, 255, 255, 255, interfaceCtx->magicAlpha);
        } else {
            gDPSetPrimColor(OVERLAY_DISP++, 0, 0, 100, 100, 100, interfaceCtx->magicAlpha);
        }

        gDPSetCombineLERP(OVERLAY_DISP++, 0, 0, 0, PRIMITIVE, TEXEL0, 0, PRIMITIVE, 0, 0, 0, 0, PRIMITIVE, TEXEL0, 0,
                          PRIMITIVE, 0);

        interfaceCtx->counterDigits[0] = interfaceCtx->counterDigits[1] = 0;
        interfaceCtx->counterDigits[2] = gSaveContext.rupees;

        if ((interfaceCtx->counterDigits[2] > 9999) || (interfaceCtx->counterDigits[2] < 0)) {
            interfaceCtx->counterDigits[2] &= 0xDDD;
        }

        while (interfaceCtx->counterDigits[2] >= 100) {
            interfaceCtx->counterDigits[0]++;
            interfaceCtx->counterDigits[2] -= 100;
        }

        while (interfaceCtx->counterDigits[2] >= 10) {
            interfaceCtx->counterDigits[1]++;
            interfaceCtx->counterDigits[2] -= 10;
        }

        svar2 = rupeeDigitsFirst[CUR_UPG_VALUE(UPG_WALLET)];
        svar5 = rupeeDigitsCount[CUR_UPG_VALUE(UPG_WALLET)];

        for (svar1 = 0, svar3 = 42; svar1 < svar5; svar1++, svar2++, svar3 += 8) {
            OVERLAY_DISP =
                Gfx_TextureI8(OVERLAY_DISP, ((u8*)gCounterDigit0Tex + (8 * 16 * interfaceCtx->counterDigits[svar2])), 8,
                              16, svar3, 206, 8, 16, 1 << 10, 1 << 10);
        }

        Magic_DrawMeter(play);
        Minimap_Draw(play);

        if ((R_PAUSE_MENU_MODE != 2) && (R_PAUSE_MENU_MODE != 3)) {
            func_8002C124(&play->actorCtx.targetCtx, play); // Draw Z-Target
        }

        Gfx_SetupDL_39Overlay(play->state.gfxCtx);

        Interface_DrawItemButtons(play);

        gDPPipeSync(OVERLAY_DISP++);
        gDPSetPrimColor(OVERLAY_DISP++, 0, 0, 255, 255, 255, interfaceCtx->bAlpha);
        gDPSetCombineMode(OVERLAY_DISP++, G_CC_MODULATERGBA_PRIM, G_CC_MODULATERGBA_PRIM);

        if (!(interfaceCtx->unk_1FA)) {
            // B Button Icon & Ammo Count
            if (gSaveContext.equips.buttonItems[IBTN_BC_B] != ITEM_NONE) {
                Interface_DrawItemIconTexture(play, interfaceCtx->iconItemSegment, IBTN_BC_B);

                if ((player->stateFlags1 & PLAYER_STATE1_23) || (play->shootingGalleryStatus > 1) ||
                    ((play->sceneId == SCENE_BOWLING) && Flags_GetSwitch(play, 0x38))) {
                    gDPPipeSync(OVERLAY_DISP++);
                    gDPSetCombineLERP(OVERLAY_DISP++, PRIMITIVE, ENVIRONMENT, TEXEL0, ENVIRONMENT, TEXEL0, 0, PRIMITIVE,
                                      0, PRIMITIVE, ENVIRONMENT, TEXEL0, ENVIRONMENT, TEXEL0, 0, PRIMITIVE, 0);
                    Interface_DrawAmmoCount(play, IBTN_BC_B, interfaceCtx->bAlpha);
                }
            }
        } else {
            // B Button Do Action Label
            gDPPipeSync(OVERLAY_DISP++);
            gDPSetCombineLERP(OVERLAY_DISP++, PRIMITIVE, ENVIRONMENT, TEXEL0, ENVIRONMENT, TEXEL0, 0, PRIMITIVE, 0,
                              PRIMITIVE, ENVIRONMENT, TEXEL0, ENVIRONMENT, TEXEL0, 0, PRIMITIVE, 0);
            gDPSetPrimColor(OVERLAY_DISP++, 0, 0, 255, 255, 255, interfaceCtx->bAlpha);

            gDPLoadTextureBlock_4b(OVERLAY_DISP++, interfaceCtx->doActionSegment + DO_ACTION_TEX_SIZE, G_IM_FMT_IA,
                                   DO_ACTION_TEX_WIDTH, DO_ACTION_TEX_HEIGHT, 0, G_TX_NOMIRROR | G_TX_WRAP,
                                   G_TX_NOMIRROR | G_TX_WRAP, G_TX_NOMASK, G_TX_NOMASK, G_TX_NOLOD, G_TX_NOLOD);

            R_B_LABEL_DD = (1 << 10) / (WREG(37 + gSaveContext.language) / 100.0f);
            gSPTextureRectangle(OVERLAY_DISP++, R_B_LABEL_X(gSaveContext.language) << 2,
                                R_B_LABEL_Y(gSaveContext.language) << 2,
                                (R_B_LABEL_X(gSaveContext.language) + DO_ACTION_TEX_WIDTH) << 2,
                                (R_B_LABEL_Y(gSaveContext.language) + DO_ACTION_TEX_HEIGHT) << 2, G_TX_RENDERTILE, 0, 0,
                                R_B_LABEL_DD, R_B_LABEL_DD);
        }

        gDPPipeSync(OVERLAY_DISP++);

        // C-Left Button Icon & Ammo Count
        if (gSaveContext.equips.buttonItems[IBTN_BC_C_LEFT] < 0xF0) {
            gDPSetPrimColor(OVERLAY_DISP++, 0, 0, 255, 255, 255, interfaceCtx->cLeftAlpha);
            gDPSetCombineMode(OVERLAY_DISP++, G_CC_MODULATERGBA_PRIM, G_CC_MODULATERGBA_PRIM);
            Interface_DrawItemIconTexture(play, interfaceCtx->iconItemSegment + 0x1000, IBTN_BC_C_LEFT);
            gDPPipeSync(OVERLAY_DISP++);
            gDPSetCombineLERP(OVERLAY_DISP++, PRIMITIVE, ENVIRONMENT, TEXEL0, ENVIRONMENT, TEXEL0, 0, PRIMITIVE, 0,
                              PRIMITIVE, ENVIRONMENT, TEXEL0, ENVIRONMENT, TEXEL0, 0, PRIMITIVE, 0);
            Interface_DrawAmmoCount(play, IBTN_BC_C_LEFT, interfaceCtx->cLeftAlpha);
        }

        gDPPipeSync(OVERLAY_DISP++);

        // C-Down Button Icon & Ammo Count
        if (gSaveContext.equips.buttonItems[IBTN_BC_C_DOWN] < 0xF0) {
            gDPSetPrimColor(OVERLAY_DISP++, 0, 0, 255, 255, 255, interfaceCtx->cDownAlpha);
            gDPSetCombineMode(OVERLAY_DISP++, G_CC_MODULATERGBA_PRIM, G_CC_MODULATERGBA_PRIM);
            Interface_DrawItemIconTexture(play, interfaceCtx->iconItemSegment + 0x2000, IBTN_BC_C_DOWN);
            gDPPipeSync(OVERLAY_DISP++);
            gDPSetCombineLERP(OVERLAY_DISP++, PRIMITIVE, ENVIRONMENT, TEXEL0, ENVIRONMENT, TEXEL0, 0, PRIMITIVE, 0,
                              PRIMITIVE, ENVIRONMENT, TEXEL0, ENVIRONMENT, TEXEL0, 0, PRIMITIVE, 0);
            Interface_DrawAmmoCount(play, IBTN_BC_C_DOWN, interfaceCtx->cDownAlpha);
        }

        gDPPipeSync(OVERLAY_DISP++);

        // C-Right Button Icon & Ammo Count
        if (gSaveContext.equips.buttonItems[IBTN_BC_C_RIGHT] < 0xF0) {
            gDPSetPrimColor(OVERLAY_DISP++, 0, 0, 255, 255, 255, interfaceCtx->cRightAlpha);
            gDPSetCombineMode(OVERLAY_DISP++, G_CC_MODULATERGBA_PRIM, G_CC_MODULATERGBA_PRIM);
            Interface_DrawItemIconTexture(play, interfaceCtx->iconItemSegment + 0x3000, IBTN_BC_C_RIGHT);
            gDPPipeSync(OVERLAY_DISP++);
            gDPSetCombineLERP(OVERLAY_DISP++, PRIMITIVE, ENVIRONMENT, TEXEL0, ENVIRONMENT, TEXEL0, 0, PRIMITIVE, 0,
                              PRIMITIVE, ENVIRONMENT, TEXEL0, ENVIRONMENT, TEXEL0, 0, PRIMITIVE, 0);
            Interface_DrawAmmoCount(play, IBTN_BC_C_RIGHT, interfaceCtx->cRightAlpha);
        }

        // A Button
        Gfx_SetupDL_42Overlay(play->state.gfxCtx);
        func_8008A8B8(play, R_A_BTN_Y, R_A_BTN_Y + 45, R_A_BTN_X, R_A_BTN_X + 45);
        gSPClearGeometryMode(OVERLAY_DISP++, G_CULL_BOTH);
        gDPSetCombineMode(OVERLAY_DISP++, G_CC_MODULATEIA_PRIM, G_CC_MODULATEIA_PRIM);
        gDPSetPrimColor(OVERLAY_DISP++, 0, 0, R_A_BTN_COLOR(0), R_A_BTN_COLOR(1), R_A_BTN_COLOR(2),
                        interfaceCtx->aAlpha);
        Interface_DrawActionButton(play);
        gDPPipeSync(OVERLAY_DISP++);
        func_8008A8B8(play, R_A_ICON_Y, R_A_ICON_Y + 45, R_A_ICON_X, R_A_ICON_X + 45);
        gSPSetGeometryMode(OVERLAY_DISP++, G_CULL_BACK);
        gDPSetCombineLERP(OVERLAY_DISP++, PRIMITIVE, ENVIRONMENT, TEXEL0, ENVIRONMENT, TEXEL0, 0, PRIMITIVE, 0,
                          PRIMITIVE, ENVIRONMENT, TEXEL0, ENVIRONMENT, TEXEL0, 0, PRIMITIVE, 0);
        gDPSetPrimColor(OVERLAY_DISP++, 0, 0, 255, 255, 255, interfaceCtx->aAlpha);
        gDPSetEnvColor(OVERLAY_DISP++, 0, 0, 0, 0);
        Matrix_Translate(0.0f, 0.0f, WREG(46 + gSaveContext.language) / 10.0f, MTXMODE_NEW);
        Matrix_Scale(1.0f, 1.0f, 1.0f, MTXMODE_APPLY);
        Matrix_RotateX(interfaceCtx->unk_1F4 / 10000.0f, MTXMODE_APPLY);
        gSPMatrix(OVERLAY_DISP++, Matrix_NewMtx(play->state.gfxCtx, "../z_parameter.c", 3701),
                  G_MTX_MODELVIEW | G_MTX_LOAD);
        gSPVertex(OVERLAY_DISP++, &interfaceCtx->actionVtx[4], 4, 0);

        if ((interfaceCtx->unk_1EC < 2) || (interfaceCtx->unk_1EC == 3)) {
            Interface_DrawActionLabel(play->state.gfxCtx, interfaceCtx->doActionSegment);
        } else {
            Interface_DrawActionLabel(play->state.gfxCtx, interfaceCtx->doActionSegment + DO_ACTION_TEX_SIZE);
        }

        gDPPipeSync(OVERLAY_DISP++);

        func_8008A994(interfaceCtx);

        if ((pauseCtx->state == 6) && (pauseCtx->unk_1E4 == 3)) {
            // Inventory Equip Effects
            gSPSegment(OVERLAY_DISP++, 0x08, pauseCtx->iconItemSegment);
            Gfx_SetupDL_42Overlay(play->state.gfxCtx);
            gDPSetCombineMode(OVERLAY_DISP++, G_CC_MODULATERGBA_PRIM, G_CC_MODULATERGBA_PRIM);
            gSPMatrix(OVERLAY_DISP++, &gMtxClear, G_MTX_MODELVIEW | G_MTX_LOAD);

            pauseCtx->cursorVtx[16].v.ob[0] = pauseCtx->cursorVtx[18].v.ob[0] = pauseCtx->equipAnimX / 10;
            pauseCtx->cursorVtx[17].v.ob[0] = pauseCtx->cursorVtx[19].v.ob[0] =
                pauseCtx->cursorVtx[16].v.ob[0] + WREG(90) / 10;
            pauseCtx->cursorVtx[16].v.ob[1] = pauseCtx->cursorVtx[17].v.ob[1] = pauseCtx->equipAnimY / 10;
            pauseCtx->cursorVtx[18].v.ob[1] = pauseCtx->cursorVtx[19].v.ob[1] =
                pauseCtx->cursorVtx[16].v.ob[1] - WREG(90) / 10;

            if (pauseCtx->equipTargetItem < 0xBF) {
                // Normal Equip (icon goes from the inventory slot to the C button when equipping it)
                gDPSetPrimColor(OVERLAY_DISP++, 0, 0, 255, 255, 255, pauseCtx->equipAnimAlpha);
                gSPVertex(OVERLAY_DISP++, &pauseCtx->cursorVtx[16], 4, 0);

                gDPLoadTextureBlock(OVERLAY_DISP++, gItemIcons[pauseCtx->equipTargetItem], G_IM_FMT_RGBA, G_IM_SIZ_32b,
                                    32, 32, 0, G_TX_NOMIRROR | G_TX_WRAP, G_TX_NOMIRROR | G_TX_WRAP, G_TX_NOMASK,
                                    G_TX_NOMASK, G_TX_NOLOD, G_TX_NOLOD);
            } else {
                // Magic Arrow Equip Effect
                svar1 = pauseCtx->equipTargetItem - 0xBF;
                gDPSetPrimColor(OVERLAY_DISP++, 0, 0, magicArrowEffectsR[svar1], magicArrowEffectsG[svar1],
                                magicArrowEffectsB[svar1], pauseCtx->equipAnimAlpha);

                if ((pauseCtx->equipAnimAlpha > 0) && (pauseCtx->equipAnimAlpha < 255)) {
                    svar1 = (pauseCtx->equipAnimAlpha / 8) / 2;
                    pauseCtx->cursorVtx[16].v.ob[0] = pauseCtx->cursorVtx[18].v.ob[0] =
                        pauseCtx->cursorVtx[16].v.ob[0] - svar1;
                    pauseCtx->cursorVtx[17].v.ob[0] = pauseCtx->cursorVtx[19].v.ob[0] =
                        pauseCtx->cursorVtx[16].v.ob[0] + svar1 * 2 + 32;
                    pauseCtx->cursorVtx[16].v.ob[1] = pauseCtx->cursorVtx[17].v.ob[1] =
                        pauseCtx->cursorVtx[16].v.ob[1] + svar1;
                    pauseCtx->cursorVtx[18].v.ob[1] = pauseCtx->cursorVtx[19].v.ob[1] =
                        pauseCtx->cursorVtx[16].v.ob[1] - svar1 * 2 - 32;
                }

                gSPVertex(OVERLAY_DISP++, &pauseCtx->cursorVtx[16], 4, 0);
                gDPLoadTextureBlock(OVERLAY_DISP++, gMagicArrowEquipEffectTex, G_IM_FMT_IA, G_IM_SIZ_8b, 32, 32, 0,
                                    G_TX_NOMIRROR | G_TX_WRAP, G_TX_NOMIRROR | G_TX_WRAP, G_TX_NOMASK, G_TX_NOMASK,
                                    G_TX_NOLOD, G_TX_NOLOD);
            }

            gSP1Quadrangle(OVERLAY_DISP++, 0, 2, 3, 1, 0);
        }

        Gfx_SetupDL_39Overlay(play->state.gfxCtx);

        if ((play->pauseCtx.state == 0) && (play->pauseCtx.debugState == 0)) {
            if (gSaveContext.minigameState != 1) {
                // Carrots rendering if the action corresponds to riding a horse
                if (interfaceCtx->unk_1EE == 8) {
                    // Load Carrot Icon
                    gDPLoadTextureBlock(OVERLAY_DISP++, gCarrotIconTex, G_IM_FMT_RGBA, G_IM_SIZ_32b, 16, 16, 0,
                                        G_TX_NOMIRROR | G_TX_WRAP, G_TX_NOMIRROR | G_TX_WRAP, G_TX_NOMASK, G_TX_NOMASK,
                                        G_TX_NOLOD, G_TX_NOLOD);

                    // Draw 6 carrots
                    for (svar1 = 1, svar5 = ZREG(14); svar1 < 7; svar1++, svar5 += 16) {
                        // Carrot Color (based on availability)
                        if ((interfaceCtx->numHorseBoosts == 0) || (interfaceCtx->numHorseBoosts < svar1)) {
                            gDPSetPrimColor(OVERLAY_DISP++, 0, 0, 0, 150, 255, interfaceCtx->aAlpha);
                        } else {
                            gDPSetPrimColor(OVERLAY_DISP++, 0, 0, 255, 255, 255, interfaceCtx->aAlpha);
                        }

                        gSPTextureRectangle(OVERLAY_DISP++, svar5 << 2, ZREG(15) << 2, (svar5 + 16) << 2,
                                            (ZREG(15) + 16) << 2, G_TX_RENDERTILE, 0, 0, 1 << 10, 1 << 10);
                    }
                }
            } else {
                // Score for the Horseback Archery
                svar5 = WREG(32);
                gDPSetPrimColor(OVERLAY_DISP++, 0, 0, 255, 255, 255, interfaceCtx->bAlpha);

                // Target Icon
                gDPLoadTextureBlock(OVERLAY_DISP++, gArcheryScoreIconTex, G_IM_FMT_RGBA, G_IM_SIZ_16b, 24, 16, 0,
                                    G_TX_NOMIRROR | G_TX_WRAP, G_TX_NOMIRROR | G_TX_WRAP, G_TX_NOMASK, G_TX_NOMASK,
                                    G_TX_NOLOD, G_TX_NOLOD);

                gSPTextureRectangle(OVERLAY_DISP++, (svar5 + 28) << 2, ZREG(15) << 2, (svar5 + 52) << 2,
                                    (ZREG(15) + 16) << 2, G_TX_RENDERTILE, 0, 0, 1 << 10, 1 << 10);

                // Score Counter
                gDPPipeSync(OVERLAY_DISP++);
                gDPSetCombineLERP(OVERLAY_DISP++, 0, 0, 0, PRIMITIVE, TEXEL0, 0, PRIMITIVE, 0, 0, 0, 0, PRIMITIVE,
                                  TEXEL0, 0, PRIMITIVE, 0);

                svar5 = WREG(32) + 6 * 9;

                for (svar1 = svar2 = 0; svar1 < 4; svar1++) {
                    if (sHBAScoreDigits[svar1] != 0 || (svar2 != 0) || (svar1 >= 3)) {
                        OVERLAY_DISP = Gfx_TextureI8(
                            OVERLAY_DISP, ((u8*)gCounterDigit0Tex + (8 * 16 * sHBAScoreDigits[svar1])), 8, 16, svar5,
                            (ZREG(15) - 2), sDigitWidths[0], VREG(42), VREG(43) << 1, VREG(43) << 1);
                        svar5 += 9;
                        svar2++;
                    }
                }

                gDPPipeSync(OVERLAY_DISP++);
                gDPSetCombineMode(OVERLAY_DISP++, G_CC_MODULATERGBA_PRIM, G_CC_MODULATERGBA_PRIM);
            }
        }

        if ((gSaveContext.subTimerState == SUBTIMER_STATE_RESPAWN) &&
            (Message_GetState(&play->msgCtx) == TEXT_STATE_EVENT)) {
            // Trade quest timer reached 0
            sSubTimerStateTimer = 40;
            gSaveContext.cutsceneIndex = 0;
            play->transitionTrigger = TRANS_TRIGGER_START;
            play->transitionType = TRANS_TYPE_FADE_WHITE;
            gSaveContext.subTimerState = SUBTIMER_STATE_OFF;

<<<<<<< HEAD
            if ((gSaveContext.equips.buttonItems[IBTN_BC_B] != ITEM_SWORD_KOKIRI) &&
                (gSaveContext.equips.buttonItems[IBTN_BC_B] != ITEM_SWORD_MASTER) &&
                (gSaveContext.equips.buttonItems[IBTN_BC_B] != ITEM_SWORD_BGS) &&
                (gSaveContext.equips.buttonItems[IBTN_BC_B] != ITEM_SWORD_KNIFE)) {
                if (gSaveContext.buttonStatus[IBTN_BCA_B] != BTN_ENABLED) {
                    gSaveContext.equips.buttonItems[IBTN_BC_B] = gSaveContext.buttonStatus[IBTN_BCA_B];
=======
            if ((gSaveContext.equips.buttonItems[0] != ITEM_SWORD_KOKIRI) &&
                (gSaveContext.equips.buttonItems[0] != ITEM_SWORD_MASTER) &&
                (gSaveContext.equips.buttonItems[0] != ITEM_SWORD_BIGGORON) &&
                (gSaveContext.equips.buttonItems[0] != ITEM_GIANTS_KNIFE)) {
                if (gSaveContext.buttonStatus[0] != BTN_ENABLED) {
                    gSaveContext.equips.buttonItems[0] = gSaveContext.buttonStatus[0];
>>>>>>> 40639e69
                } else {
                    gSaveContext.equips.buttonItems[IBTN_BC_B] = ITEM_NONE;
                }
            }

            // Revert any spoiling trade quest items
            for (svar1 = 0; svar1 < ARRAY_COUNT(gSpoilingItems); svar1++) {
                if (INV_CONTENT(ITEM_TRADE_ADULT) == gSpoilingItems[svar1]) {
                    gSaveContext.eventInf[EVENTINF_HORSES_INDEX] &=
                        (u16) ~(EVENTINF_HORSES_STATE_MASK | EVENTINF_HORSES_HORSETYPE_MASK | EVENTINF_HORSES_05_MASK |
                                EVENTINF_HORSES_06_MASK | EVENTINF_HORSES_0F_MASK);
                    osSyncPrintf("EVENT_INF=%x\n", gSaveContext.eventInf[EVENTINF_HORSES_INDEX]);
                    play->nextEntranceIndex = spoilingItemEntrances[svar1];
                    INV_CONTENT(gSpoilingItemReverts[svar1]) = gSpoilingItemReverts[svar1];

                    for (svar2 = IBTN_BC_C_FIRST; svar2 <= IBTN_BC_C_LAST; svar2++) {
                        if (gSaveContext.equips.buttonItems[svar2] == gSpoilingItems[svar1]) {
                            gSaveContext.equips.buttonItems[svar2] = gSpoilingItemReverts[svar1];
                            Interface_LoadItemIcon1(play, svar2);
                        }
                    }
                }
            }
        }

        if ((play->pauseCtx.state == 0) && (play->pauseCtx.debugState == 0) &&
            (play->gameOverCtx.state == GAMEOVER_INACTIVE) && (msgCtx->msgMode == MSGMODE_NONE) &&
            !(player->stateFlags2 & PLAYER_STATE2_24) && (play->transitionTrigger == TRANS_TRIGGER_OFF) &&
            (play->transitionMode == TRANS_MODE_OFF) && !Play_InCsMode(play) && (gSaveContext.minigameState != 1) &&
            (play->shootingGalleryStatus <= 1) && !((play->sceneId == SCENE_BOWLING) && Flags_GetSwitch(play, 0x38))) {

            timerId = TIMER_ID_MAIN;

            switch (gSaveContext.timerState) {
                case TIMER_STATE_ENV_HAZARD_INIT:
                    sTimerStateTimer = 20;
                    sTimerNextSecondTimer = 20;
                    gSaveContext.timerSeconds = gSaveContext.health >> 1;
                    gSaveContext.timerState = TIMER_STATE_ENV_HAZARD_PREVIEW;
                    break;

                case TIMER_STATE_ENV_HAZARD_PREVIEW:
                    sTimerStateTimer--;
                    if (sTimerStateTimer == 0) {
                        sTimerStateTimer = 20;
                        gSaveContext.timerState = TIMER_STATE_ENV_HAZARD_MOVE;
                    }
                    break;

                case TIMER_STATE_DOWN_INIT:
                case TIMER_STATE_UP_INIT:
                    sTimerStateTimer = 20;
                    sTimerNextSecondTimer = 20;
                    if (gSaveContext.timerState == TIMER_STATE_DOWN_INIT) {
                        gSaveContext.timerState = TIMER_STATE_DOWN_PREVIEW;
                    } else {
                        gSaveContext.timerState = TIMER_STATE_UP_PREVIEW;
                    }
                    break;

                case TIMER_STATE_DOWN_PREVIEW:
                case TIMER_STATE_UP_PREVIEW:
                    sTimerStateTimer--;
                    if (sTimerStateTimer == 0) {
                        sTimerStateTimer = 20;
                        if (gSaveContext.timerState == TIMER_STATE_DOWN_PREVIEW) {
                            gSaveContext.timerState = TIMER_STATE_DOWN_MOVE;
                        } else {
                            gSaveContext.timerState = TIMER_STATE_UP_MOVE;
                        }
                    }
                    break;

                case TIMER_STATE_ENV_HAZARD_MOVE:
                case TIMER_STATE_DOWN_MOVE:
                    svar1 = (gSaveContext.timerX[TIMER_ID_MAIN] - 26) / sTimerStateTimer;
                    gSaveContext.timerX[TIMER_ID_MAIN] -= svar1;

                    if (gSaveContext.healthCapacity > 0xA0) {
                        svar1 = (gSaveContext.timerY[TIMER_ID_MAIN] - 54) / sTimerStateTimer; // two rows of hearts
                    } else {
                        svar1 = (gSaveContext.timerY[TIMER_ID_MAIN] - 46) / sTimerStateTimer; // one row of hearts
                    }
                    gSaveContext.timerY[TIMER_ID_MAIN] -= svar1;

                    sTimerStateTimer--;
                    if (sTimerStateTimer == 0) {
                        sTimerStateTimer = 20;
                        gSaveContext.timerX[TIMER_ID_MAIN] = 26;

                        if (gSaveContext.healthCapacity > 0xA0) {
                            gSaveContext.timerY[TIMER_ID_MAIN] = 54; // two rows of hearts
                        } else {
                            gSaveContext.timerY[TIMER_ID_MAIN] = 46; // one row of hearts
                        }

                        if (gSaveContext.timerState == TIMER_STATE_ENV_HAZARD_MOVE) {
                            gSaveContext.timerState = TIMER_STATE_ENV_HAZARD_TICK;
                        } else {
                            gSaveContext.timerState = TIMER_STATE_DOWN_TICK;
                        }
                    }
                    FALLTHROUGH;
                case TIMER_STATE_ENV_HAZARD_TICK:
                case TIMER_STATE_DOWN_TICK:
                    if ((gSaveContext.timerState == TIMER_STATE_ENV_HAZARD_TICK) ||
                        (gSaveContext.timerState == TIMER_STATE_DOWN_TICK)) {
                        if (gSaveContext.healthCapacity > 0xA0) {
                            gSaveContext.timerY[TIMER_ID_MAIN] = 54; // two rows of hearts
                        } else {
                            gSaveContext.timerY[TIMER_ID_MAIN] = 46; // one row of hearts
                        }
                    }

                    if ((gSaveContext.timerState >= TIMER_STATE_ENV_HAZARD_MOVE) && (msgCtx->msgLength == 0)) {
                        sTimerNextSecondTimer--;
                        if (sTimerNextSecondTimer == 0) {
                            if (gSaveContext.timerSeconds != 0) {
                                gSaveContext.timerSeconds--;
                            }

                            sTimerNextSecondTimer = 20;

                            if (gSaveContext.timerSeconds == 0) {
                                // Out of time
                                gSaveContext.timerState = TIMER_STATE_STOP;
                                if (sEnvHazardActive) {
                                    gSaveContext.health = 0;
                                    play->damagePlayer(play, -(gSaveContext.health + 2));
                                }
                                sEnvHazardActive = false;
                            } else if (gSaveContext.timerSeconds > 60) {
                                // Beep at "xx:x1" (every 10 seconds)
                                if (sTimerDigits[4] == 1) {
                                    Audio_PlaySfxGeneral(NA_SE_SY_MESSAGE_WOMAN, &gSfxDefaultPos, 4,
                                                         &gSfxDefaultFreqAndVolScale, &gSfxDefaultFreqAndVolScale,
                                                         &gSfxDefaultReverb);
                                }
                            } else if (gSaveContext.timerSeconds > 10) {
                                // Beep on alternating seconds
                                if ((sTimerDigits[4] % 2) != 0) {
                                    Audio_PlaySfxGeneral(NA_SE_SY_WARNING_COUNT_N, &gSfxDefaultPos, 4,
                                                         &gSfxDefaultFreqAndVolScale, &gSfxDefaultFreqAndVolScale,
                                                         &gSfxDefaultReverb);
                                }
                            } else {
                                // Beep every second
                                Audio_PlaySfxGeneral(NA_SE_SY_WARNING_COUNT_E, &gSfxDefaultPos, 4,
                                                     &gSfxDefaultFreqAndVolScale, &gSfxDefaultFreqAndVolScale,
                                                     &gSfxDefaultReverb);
                            }
                        }
                    }
                    break;

                case TIMER_STATE_UP_MOVE:
                    svar1 = (gSaveContext.timerX[TIMER_ID_MAIN] - 26) / sTimerStateTimer;
                    gSaveContext.timerX[TIMER_ID_MAIN] -= svar1;

                    if (gSaveContext.healthCapacity > 0xA0) {
                        svar1 = (gSaveContext.timerY[TIMER_ID_MAIN] - 54) / sTimerStateTimer; // two rows of hearts
                    } else {
                        svar1 = (gSaveContext.timerY[TIMER_ID_MAIN] - 46) / sTimerStateTimer; // one row of hearts
                    }
                    gSaveContext.timerY[TIMER_ID_MAIN] -= svar1;

                    sTimerStateTimer--;
                    if (sTimerStateTimer == 0) {
                        sTimerStateTimer = 20;
                        gSaveContext.timerX[TIMER_ID_MAIN] = 26;
                        if (gSaveContext.healthCapacity > 0xA0) {
                            gSaveContext.timerY[TIMER_ID_MAIN] = 54; // two rows of hearts
                        } else {
                            gSaveContext.timerY[TIMER_ID_MAIN] = 46; // one row of hearts
                        }

                        gSaveContext.timerState = TIMER_STATE_UP_TICK;
                    }
                    FALLTHROUGH;
                case TIMER_STATE_UP_TICK:
                    if (gSaveContext.timerState == TIMER_STATE_UP_TICK) {
                        if (gSaveContext.healthCapacity > 0xA0) {
                            gSaveContext.timerY[TIMER_ID_MAIN] = 54; // two rows of hearts
                        } else {
                            gSaveContext.timerY[TIMER_ID_MAIN] = 46; // one row of hearts
                        }
                    }

                    if (gSaveContext.timerState >= TIMER_STATE_ENV_HAZARD_MOVE) {
                        sTimerNextSecondTimer--;
                        if (sTimerNextSecondTimer == 0) {
                            gSaveContext.timerSeconds++;
                            sTimerNextSecondTimer = 20;

                            if (gSaveContext.timerSeconds == 3599) { // 59 minutes, 59 seconds
                                sTimerStateTimer = 40;
                                gSaveContext.timerState = TIMER_STATE_UP_FREEZE;
                            } else {
                                Audio_PlaySfxGeneral(NA_SE_SY_WARNING_COUNT_N, &gSfxDefaultPos, 4,
                                                     &gSfxDefaultFreqAndVolScale, &gSfxDefaultFreqAndVolScale,
                                                     &gSfxDefaultReverb);
                            }
                        }
                    }
                    break;

                case TIMER_STATE_STOP:
                    if (gSaveContext.subTimerState != SUBTIMER_STATE_OFF) {
                        sSubTimerStateTimer = 20;
                        sSubTimerNextSecondTimer = 20;
                        gSaveContext.timerX[TIMER_ID_SUB] = 140;
                        gSaveContext.timerY[TIMER_ID_SUB] = 80;

                        if (gSaveContext.subTimerState <= SUBTIMER_STATE_STOP) {
                            gSaveContext.subTimerState = SUBTIMER_STATE_DOWN_PREVIEW;
                        } else {
                            gSaveContext.subTimerState = SUBTIMER_STATE_UP_PREVIEW;
                        }

                        gSaveContext.timerState = TIMER_STATE_OFF;
                    } else {
                        gSaveContext.timerState = TIMER_STATE_OFF;
                    }
                    FALLTHROUGH;
                case TIMER_STATE_UP_FREEZE:
                    break;

                default: // TIMER_STATE_OFF
                    // Process the subTimer only if the main timer is off
                    timerId = TIMER_ID_SUB;

                    switch (gSaveContext.subTimerState) {
                        case SUBTIMER_STATE_DOWN_INIT:
                        case SUBTIMER_STATE_UP_INIT:
                            sSubTimerStateTimer = 20;
                            sSubTimerNextSecondTimer = 20;
                            gSaveContext.timerX[TIMER_ID_SUB] = 140;
                            gSaveContext.timerY[TIMER_ID_SUB] = 80;
                            if (gSaveContext.subTimerState == SUBTIMER_STATE_DOWN_INIT) {
                                gSaveContext.subTimerState = SUBTIMER_STATE_DOWN_PREVIEW;
                            } else {
                                gSaveContext.subTimerState = SUBTIMER_STATE_UP_PREVIEW;
                            }
                            break;

                        case SUBTIMER_STATE_DOWN_PREVIEW:
                        case SUBTIMER_STATE_UP_PREVIEW:
                            sSubTimerStateTimer--;
                            if (sSubTimerStateTimer == 0) {
                                sSubTimerStateTimer = 20;
                                if (gSaveContext.subTimerState == SUBTIMER_STATE_DOWN_PREVIEW) {
                                    gSaveContext.subTimerState = SUBTIMER_STATE_DOWN_MOVE;
                                } else {
                                    gSaveContext.subTimerState = SUBTIMER_STATE_UP_MOVE;
                                }
                            }
                            break;

                        case SUBTIMER_STATE_DOWN_MOVE:
                        case SUBTIMER_STATE_UP_MOVE:
                            osSyncPrintf("event_xp[1]=%d,  event_yp[1]=%d  TOTAL_EVENT_TM=%d\n",
                                         ((void)0, gSaveContext.timerX[TIMER_ID_SUB]),
                                         ((void)0, gSaveContext.timerY[TIMER_ID_SUB]), gSaveContext.subTimerSeconds);
                            svar1 = (gSaveContext.timerX[TIMER_ID_SUB] - 26) / sSubTimerStateTimer;
                            gSaveContext.timerX[TIMER_ID_SUB] -= svar1;
                            if (gSaveContext.healthCapacity > 0xA0) {
                                // two rows of hearts
                                svar1 = (gSaveContext.timerY[TIMER_ID_SUB] - 54) / sSubTimerStateTimer;
                            } else {
                                // one row of hearts
                                svar1 = (gSaveContext.timerY[TIMER_ID_SUB] - 46) / sSubTimerStateTimer;
                            }
                            gSaveContext.timerY[TIMER_ID_SUB] -= svar1;

                            sSubTimerStateTimer--;
                            if (sSubTimerStateTimer == 0) {
                                sSubTimerStateTimer = 20;
                                gSaveContext.timerX[TIMER_ID_SUB] = 26;

                                if (gSaveContext.healthCapacity > 0xA0) {
                                    gSaveContext.timerY[TIMER_ID_SUB] = 54; // two rows of hearts
                                } else {
                                    gSaveContext.timerY[TIMER_ID_SUB] = 46; // one row of hearts
                                }

                                if (gSaveContext.subTimerState == SUBTIMER_STATE_DOWN_MOVE) {
                                    gSaveContext.subTimerState = SUBTIMER_STATE_DOWN_TICK;
                                } else {
                                    gSaveContext.subTimerState = SUBTIMER_STATE_UP_TICK;
                                }
                            }
                            FALLTHROUGH;
                        case SUBTIMER_STATE_DOWN_TICK:
                        case SUBTIMER_STATE_UP_TICK:
                            if ((gSaveContext.subTimerState == SUBTIMER_STATE_DOWN_TICK) ||
                                (gSaveContext.subTimerState == SUBTIMER_STATE_UP_TICK)) {
                                if (gSaveContext.healthCapacity > 0xA0) {
                                    gSaveContext.timerY[TIMER_ID_SUB] = 54; // two rows of hearts
                                } else {
                                    gSaveContext.timerY[TIMER_ID_SUB] = 46; // one row of hearts
                                }
                            }

                            if (gSaveContext.subTimerState >= SUBTIMER_STATE_DOWN_MOVE) {
                                sSubTimerNextSecondTimer--;
                                if (sSubTimerNextSecondTimer == 0) {
                                    sSubTimerNextSecondTimer = 20;
                                    if (gSaveContext.subTimerState == SUBTIMER_STATE_DOWN_TICK) {
                                        gSaveContext.subTimerSeconds--;
                                        osSyncPrintf("TOTAL_EVENT_TM=%d\n", gSaveContext.subTimerSeconds);

                                        if (gSaveContext.subTimerSeconds <= 0) {
                                            // Out of time
                                            if (!Flags_GetSwitch(play, 0x37) ||
                                                ((play->sceneId != SCENE_GANON_DEMO) &&
                                                 (play->sceneId != SCENE_GANON_FINAL) &&
                                                 (play->sceneId != SCENE_GANON_SONOGO) &&
                                                 (play->sceneId != SCENE_GANONTIKA_SONOGO))) {
                                                sSubTimerStateTimer = 40;
                                                gSaveContext.subTimerState = SUBTIMER_STATE_RESPAWN;
                                                gSaveContext.cutsceneIndex = 0;
                                                Message_StartTextbox(play, 0x71B0, NULL);
                                                func_8002DF54(play, NULL, 8);
                                            } else {
                                                sSubTimerStateTimer = 40;
                                                gSaveContext.subTimerState = SUBTIMER_STATE_STOP;
                                            }
                                        } else if (gSaveContext.subTimerSeconds > 60) {
                                            // Beep at "xx:x1" (every 10 seconds)
                                            if (sTimerDigits[4] == 1) {
                                                Audio_PlaySfxGeneral(NA_SE_SY_MESSAGE_WOMAN, &gSfxDefaultPos, 4,
                                                                     &gSfxDefaultFreqAndVolScale,
                                                                     &gSfxDefaultFreqAndVolScale, &gSfxDefaultReverb);
                                            }
                                        } else if (gSaveContext.subTimerSeconds > 10) {
                                            // Beep on alternating seconds
                                            if ((sTimerDigits[4] % 2) != 0) {
                                                Audio_PlaySfxGeneral(NA_SE_SY_WARNING_COUNT_N, &gSfxDefaultPos, 4,
                                                                     &gSfxDefaultFreqAndVolScale,
                                                                     &gSfxDefaultFreqAndVolScale, &gSfxDefaultReverb);
                                            }
                                        } else {
                                            // Beep every second
                                            Audio_PlaySfxGeneral(NA_SE_SY_WARNING_COUNT_E, &gSfxDefaultPos, 4,
                                                                 &gSfxDefaultFreqAndVolScale,
                                                                 &gSfxDefaultFreqAndVolScale, &gSfxDefaultReverb);
                                        }
                                    } else { // SUBTIMER_STATE_UP_TICK
                                        gSaveContext.subTimerSeconds++;

                                        // Special case for the running-man race
                                        if (GET_EVENTINF(EVENTINF_MARATHON_ACTIVE) &&
                                            (gSaveContext.subTimerSeconds == MARATHON_TIME_LIMIT)) {
                                            // After 4 minutes, cancel the timer
                                            Message_StartTextbox(play, 0x6083, NULL);
                                            CLEAR_EVENTINF(EVENTINF_MARATHON_ACTIVE);
                                            gSaveContext.subTimerState = SUBTIMER_STATE_OFF;
                                        }
                                    }

                                    // Beep at the minute mark
                                    if ((gSaveContext.subTimerSeconds % 60) == 0) {
                                        Audio_PlaySfxGeneral(NA_SE_SY_WARNING_COUNT_N, &gSfxDefaultPos, 4,
                                                             &gSfxDefaultFreqAndVolScale, &gSfxDefaultFreqAndVolScale,
                                                             &gSfxDefaultReverb);
                                    }
                                }
                            }
                            break;

                        case SUBTIMER_STATE_STOP:
                            sSubTimerStateTimer--;
                            if (sSubTimerStateTimer == 0) {
                                gSaveContext.subTimerState = SUBTIMER_STATE_OFF;
                            }
                            break;
                    }
                    break;
            }

            if (((gSaveContext.timerState != TIMER_STATE_OFF) && (gSaveContext.timerState != TIMER_STATE_STOP)) ||
                (gSaveContext.subTimerState != SUBTIMER_STATE_OFF)) {
                sTimerDigits[0] = sTimerDigits[1] = sTimerDigits[3] = 0;
                sTimerDigits[2] = 10; // digit 10 is used as ':' (colon)

                if (gSaveContext.timerState != TIMER_STATE_OFF) {
                    sTimerDigits[4] = gSaveContext.timerSeconds;
                } else {
                    sTimerDigits[4] = gSaveContext.subTimerSeconds;
                }

                while (sTimerDigits[4] >= 60) {
                    sTimerDigits[1]++;
                    if (sTimerDigits[1] >= 10) {
                        sTimerDigits[0]++;
                        sTimerDigits[1] -= 10;
                    }
                    sTimerDigits[4] -= 60;
                }

                while (sTimerDigits[4] >= 10) {
                    sTimerDigits[3]++;
                    sTimerDigits[4] -= 10;
                }

                // Clock Icon
                gDPPipeSync(OVERLAY_DISP++);
                gDPSetPrimColor(OVERLAY_DISP++, 0, 0, 255, 255, 255, 255);
                gDPSetEnvColor(OVERLAY_DISP++, 0, 0, 0, 0);
                OVERLAY_DISP =
                    Gfx_TextureIA8(OVERLAY_DISP, gClockIconTex, 16, 16, ((void)0, gSaveContext.timerX[timerId]),
                                   ((void)0, gSaveContext.timerY[timerId]) + 2, 16, 16, 1 << 10, 1 << 10);

                // Timer Counter
                gDPPipeSync(OVERLAY_DISP++);
                gDPSetCombineLERP(OVERLAY_DISP++, 0, 0, 0, PRIMITIVE, TEXEL0, 0, PRIMITIVE, 0, 0, 0, 0, PRIMITIVE,
                                  TEXEL0, 0, PRIMITIVE, 0);

                if (gSaveContext.timerState != TIMER_STATE_OFF) {
                    // TIMER_ID_MAIN
                    if ((gSaveContext.timerSeconds < 10) && (gSaveContext.timerState <= TIMER_STATE_STOP)) {
                        gDPSetPrimColor(OVERLAY_DISP++, 0, 0, 255, 50, 0, 255);
                    } else {
                        gDPSetPrimColor(OVERLAY_DISP++, 0, 0, 255, 255, 255, 255);
                    }
                } else {
                    // TIMER_ID_SUB
                    if ((gSaveContext.subTimerSeconds < 10) && (gSaveContext.subTimerState <= SUBTIMER_STATE_RESPAWN)) {
                        gDPSetPrimColor(OVERLAY_DISP++, 0, 0, 255, 50, 0, 255);
                    } else {
                        gDPSetPrimColor(OVERLAY_DISP++, 0, 0, 255, 255, 0, 255);
                    }
                }

                for (svar1 = 0; svar1 < ARRAY_COUNT(sTimerDigits); svar1++) {
                    OVERLAY_DISP =
                        Gfx_TextureI8(OVERLAY_DISP, ((u8*)gCounterDigit0Tex + (8 * 16 * sTimerDigits[svar1])), 8, 16,
                                      ((void)0, gSaveContext.timerX[timerId]) + timerDigitLeftPos[svar1],
                                      ((void)0, gSaveContext.timerY[timerId]), sDigitWidths[svar1], VREG(42),
                                      VREG(43) << 1, VREG(43) << 1);
                }
            }
        }
    }

    if (pauseCtx->debugState == 3) {
        FlagSet_Update(play);
    }

    if (interfaceCtx->unk_244 != 0) {
        gDPPipeSync(OVERLAY_DISP++);
        gSPDisplayList(OVERLAY_DISP++, sSetupDL_80125A60);
        gDPSetPrimColor(OVERLAY_DISP++, 0, 0, 0, 0, 0, interfaceCtx->unk_244);
        gDPFillRectangle(OVERLAY_DISP++, 0, 0, gScreenWidth - 1, gScreenHeight - 1);
    }

    CLOSE_DISPS(play->state.gfxCtx, "../z_parameter.c", 4269);
}

void Interface_Update(PlayState* play) {
    static u8 D_80125B60 = false;
    static s16 sPrevTimeSpeed = 0;
    MessageContext* msgCtx = &play->msgCtx;
    InterfaceContext* interfaceCtx = &play->interfaceCtx;
    Player* player = GET_PLAYER(play);
    s16 alpha;
    s16 alpha1;
    u16 action;
    Input* debugInput = &play->state.input[2];

    if (CHECK_BTN_ALL(debugInput->press.button, BTN_DLEFT)) {
        gSaveContext.language = LANGUAGE_ENG;
        osSyncPrintf("J_N=%x J_N=%x\n", gSaveContext.language, &gSaveContext.language);
    } else if (CHECK_BTN_ALL(debugInput->press.button, BTN_DUP)) {
        gSaveContext.language = LANGUAGE_GER;
        osSyncPrintf("J_N=%x J_N=%x\n", gSaveContext.language, &gSaveContext.language);
    } else if (CHECK_BTN_ALL(debugInput->press.button, BTN_DRIGHT)) {
        gSaveContext.language = LANGUAGE_FRA;
        osSyncPrintf("J_N=%x J_N=%x\n", gSaveContext.language, &gSaveContext.language);
    }

    if ((play->pauseCtx.state == 0) && (play->pauseCtx.debugState == 0)) {
        if ((gSaveContext.minigameState == 1) || !IS_CUTSCENE_LAYER ||
            ((play->sceneId == SCENE_SPOT20) && (gSaveContext.sceneLayer == 4))) {
            if ((msgCtx->msgMode == MSGMODE_NONE) ||
                ((msgCtx->msgMode != MSGMODE_NONE) && (play->sceneId == SCENE_BOWLING))) {
                if (play->gameOverCtx.state == GAMEOVER_INACTIVE) {
                    func_80083108(play);
                }
            }
        }
    }

    switch (gSaveContext.unk_13E8) {
        case 1:
        case 2:
        case 3:
        case 4:
        case 5:
        case 6:
        case 7:
        case 8:
        case 9:
        case 10:
        case 11:
        case 12:
        case 13:
            alpha = 255 - (gSaveContext.unk_13EC << 5);
            if (alpha < 0) {
                alpha = 0;
            }

            func_80082850(play, alpha);
            gSaveContext.unk_13EC++;

            if (alpha == 0) {
                gSaveContext.unk_13E8 = 0;
            }
            break;
        case 50:
            alpha = 255 - (gSaveContext.unk_13EC << 5);
            if (alpha < 0) {
                alpha = 0;
            }

            alpha1 = 255 - alpha;
            if (alpha1 >= 255) {
                alpha1 = 255;
            }

            osSyncPrintf("case 50 : alpha=%d  alpha1=%d\n", alpha, alpha1);
            func_80082644(play, alpha1);

            if (interfaceCtx->healthAlpha != 255) {
                interfaceCtx->healthAlpha = alpha1;
            }

            if (interfaceCtx->magicAlpha != 255) {
                interfaceCtx->magicAlpha = alpha1;
            }

            switch (play->sceneId) {
                case SCENE_SPOT00:
                case SCENE_SPOT01:
                case SCENE_SPOT02:
                case SCENE_SPOT03:
                case SCENE_SPOT04:
                case SCENE_SPOT05:
                case SCENE_SPOT06:
                case SCENE_SPOT07:
                case SCENE_SPOT08:
                case SCENE_SPOT09:
                case SCENE_SPOT10:
                case SCENE_SPOT11:
                case SCENE_SPOT12:
                case SCENE_SPOT13:
                case SCENE_SPOT15:
                case SCENE_SPOT16:
                case SCENE_SPOT17:
                case SCENE_SPOT18:
                case SCENE_SPOT20:
                case SCENE_GANON_TOU:
                    if (interfaceCtx->minimapAlpha < 170) {
                        interfaceCtx->minimapAlpha = alpha1;
                    } else {
                        interfaceCtx->minimapAlpha = 170;
                    }
                    break;
                default:
                    if (interfaceCtx->minimapAlpha != 255) {
                        interfaceCtx->minimapAlpha = alpha1;
                    }
                    break;
            }

            gSaveContext.unk_13EC++;
            if (alpha1 == 255) {
                gSaveContext.unk_13E8 = 0;
            }

            break;
        case 52:
            gSaveContext.unk_13E8 = 1;
            func_80082850(play, 0);
            gSaveContext.unk_13E8 = 0;
        default:
            break;
    }

    Map_Update(play);

    if (gSaveContext.healthAccumulator != 0) {
        gSaveContext.healthAccumulator -= 4;
        gSaveContext.health += 4;

        if ((gSaveContext.health & 0xF) < 4) {
            Audio_PlaySfxGeneral(NA_SE_SY_HP_RECOVER, &gSfxDefaultPos, 4, &gSfxDefaultFreqAndVolScale,
                                 &gSfxDefaultFreqAndVolScale, &gSfxDefaultReverb);
        }

        osSyncPrintf("now_life=%d  max_life=%d\n", gSaveContext.health, gSaveContext.healthCapacity);

        if (gSaveContext.health >= gSaveContext.healthCapacity) {
            gSaveContext.health = gSaveContext.healthCapacity;
            osSyncPrintf("S_Private.now_life=%d  S_Private.max_life=%d\n", gSaveContext.health,
                         gSaveContext.healthCapacity);
            gSaveContext.healthAccumulator = 0;
        }
    }

    Health_UpdateBeatingHeart(play);
    sEnvHazard = Player_GetEnvironmentalHazard(play);

    if (sEnvHazard == PLAYER_ENV_HAZARD_HOTROOM) {
        if (CUR_EQUIP_VALUE(EQUIP_TYPE_TUNIC) == EQUIP_VALUE_TUNIC_GORON) {
            sEnvHazard = PLAYER_ENV_HAZARD_NONE;
        }
    } else if ((Player_GetEnvironmentalHazard(play) >= PLAYER_ENV_HAZARD_UNDERWATER_FLOOR) &&
               (Player_GetEnvironmentalHazard(play) <= PLAYER_ENV_HAZARD_UNDERWATER_FREE)) {
        if (CUR_EQUIP_VALUE(EQUIP_TYPE_TUNIC) == EQUIP_VALUE_TUNIC_ZORA) {
            sEnvHazard = PLAYER_ENV_HAZARD_NONE;
        }
    }

    Health_UpdateMeter(play);

    if ((gSaveContext.timerState >= TIMER_STATE_ENV_HAZARD_MOVE) && (play->pauseCtx.state == 0) &&
        (play->pauseCtx.debugState == 0) && (msgCtx->msgMode == MSGMODE_NONE) &&
        !(player->stateFlags2 & PLAYER_STATE2_24) && (play->transitionTrigger == TRANS_TRIGGER_OFF) &&
        (play->transitionMode == TRANS_MODE_OFF) && !Play_InCsMode(play)) {}

    if (gSaveContext.rupeeAccumulator != 0) {
        if (gSaveContext.rupeeAccumulator > 0) {
            if (gSaveContext.rupees < CUR_CAPACITY(UPG_WALLET)) {
                gSaveContext.rupeeAccumulator--;
                gSaveContext.rupees++;
                Audio_PlaySfxGeneral(NA_SE_SY_RUPY_COUNT, &gSfxDefaultPos, 4, &gSfxDefaultFreqAndVolScale,
                                     &gSfxDefaultFreqAndVolScale, &gSfxDefaultReverb);
            } else {
                // "Rupee Amount MAX = %d"
                osSyncPrintf("ルピー数ＭＡＸ = %d\n", CUR_CAPACITY(UPG_WALLET));
                gSaveContext.rupees = CUR_CAPACITY(UPG_WALLET);
                gSaveContext.rupeeAccumulator = 0;
            }
        } else if (gSaveContext.rupees != 0) {
            if (gSaveContext.rupeeAccumulator <= -50) {
                gSaveContext.rupeeAccumulator += 10;
                gSaveContext.rupees -= 10;

                if (gSaveContext.rupees < 0) {
                    gSaveContext.rupees = 0;
                }

                Audio_PlaySfxGeneral(NA_SE_SY_RUPY_COUNT, &gSfxDefaultPos, 4, &gSfxDefaultFreqAndVolScale,
                                     &gSfxDefaultFreqAndVolScale, &gSfxDefaultReverb);
            } else {
                gSaveContext.rupeeAccumulator++;
                gSaveContext.rupees--;
                Audio_PlaySfxGeneral(NA_SE_SY_RUPY_COUNT, &gSfxDefaultPos, 4, &gSfxDefaultFreqAndVolScale,
                                     &gSfxDefaultFreqAndVolScale, &gSfxDefaultReverb);
            }
        } else {
            gSaveContext.rupeeAccumulator = 0;
        }
    }

    switch (interfaceCtx->unk_1EC) {
        case 1:
            interfaceCtx->unk_1F4 += 31400.0f / WREG(5);
            if (interfaceCtx->unk_1F4 >= 15700.0f) {
                interfaceCtx->unk_1F4 = -15700.0f;
                interfaceCtx->unk_1EC = 2;
            }
            break;
        case 2:
            interfaceCtx->unk_1F4 += 31400.0f / WREG(5);
            if (interfaceCtx->unk_1F4 >= 0.0f) {
                interfaceCtx->unk_1F4 = 0.0f;
                interfaceCtx->unk_1EC = 0;
                interfaceCtx->unk_1EE = interfaceCtx->unk_1F0;
                action = interfaceCtx->unk_1EE;
                if ((action == DO_ACTION_MAX) || (action == DO_ACTION_MAX + 1)) {
                    action = DO_ACTION_NONE;
                }
                Interface_LoadActionLabel(interfaceCtx, action, 0);
            }
            break;
        case 3:
            interfaceCtx->unk_1F4 += 31400.0f / WREG(5);
            if (interfaceCtx->unk_1F4 >= 15700.0f) {
                interfaceCtx->unk_1F4 = -15700.0f;
                interfaceCtx->unk_1EC = 2;
            }
            break;
        case 4:
            interfaceCtx->unk_1F4 += 31400.0f / WREG(5);
            if (interfaceCtx->unk_1F4 >= 0.0f) {
                interfaceCtx->unk_1F4 = 0.0f;
                interfaceCtx->unk_1EC = 0;
                interfaceCtx->unk_1EE = interfaceCtx->unk_1F0;
                action = interfaceCtx->unk_1EE;
                if ((action == DO_ACTION_MAX) || (action == DO_ACTION_MAX + 1)) {
                    action = DO_ACTION_NONE;
                }
                Interface_LoadActionLabel(interfaceCtx, action, 0);
            }
            break;
    }

    WREG(7) = interfaceCtx->unk_1F4;

    // Update Magic
    if ((play->pauseCtx.state == 0) && (play->pauseCtx.debugState == 0) && (msgCtx->msgMode == MSGMODE_NONE) &&
        (play->transitionTrigger == TRANS_TRIGGER_OFF) && (play->gameOverCtx.state == GAMEOVER_INACTIVE) &&
        (play->transitionMode == TRANS_MODE_OFF) && ((play->csCtx.state == CS_STATE_IDLE) || !Player_InCsMode(play))) {

        if (gSaveContext.isMagicAcquired && (gSaveContext.magicLevel == 0)) {
            gSaveContext.magicLevel = gSaveContext.isDoubleMagicAcquired + 1;
            gSaveContext.magicState = MAGIC_STATE_STEP_CAPACITY;
            osSyncPrintf(VT_FGCOL(YELLOW));
            osSyncPrintf("魔法スター─────ト！！！！！！！！！\n"); // "Magic Start!!!!!!!!!"
            osSyncPrintf("MAGIC_MAX=%d\n", gSaveContext.magicLevel);
            osSyncPrintf("MAGIC_NOW=%d\n", gSaveContext.magic);
            osSyncPrintf("Z_MAGIC_NOW_NOW=%d\n", gSaveContext.magicFillTarget);
            osSyncPrintf("Z_MAGIC_NOW_MAX=%d\n", gSaveContext.magicCapacity);
            osSyncPrintf(VT_RST);
        }

        Magic_Update(play);
    }

    if (gSaveContext.timerState == TIMER_STATE_OFF) {
        if (((sEnvHazard == PLAYER_ENV_HAZARD_HOTROOM) || (sEnvHazard == PLAYER_ENV_HAZARD_UNDERWATER_FLOOR) ||
             (sEnvHazard == PLAYER_ENV_HAZARD_UNDERWATER_FREE)) &&
            ((gSaveContext.health >> 1) != 0)) {
            gSaveContext.timerState = TIMER_STATE_ENV_HAZARD_INIT;
            gSaveContext.timerX[TIMER_ID_MAIN] = 140;
            gSaveContext.timerY[TIMER_ID_MAIN] = 80;
            sEnvHazardActive = true;
        }
    } else {
        if (((sEnvHazard == PLAYER_ENV_HAZARD_NONE) || (sEnvHazard == PLAYER_ENV_HAZARD_SWIMMING)) &&
            (gSaveContext.timerState <= TIMER_STATE_ENV_HAZARD_TICK)) {
            gSaveContext.timerState = TIMER_STATE_OFF;
        }
    }

    if (gSaveContext.minigameState == 1) {
        gSaveContext.minigameScore += interfaceCtx->unk_23C;
        interfaceCtx->unk_23C = 0;

        if (sHBAScoreTier == 0) {
            if (gSaveContext.minigameScore >= 1000) {
                sHBAScoreTier++;
            }
        } else if (sHBAScoreTier == 1) {
            if (gSaveContext.minigameScore >= 1500) {
                sHBAScoreTier++;
            }
        }

        sHBAScoreDigits[0] = sHBAScoreDigits[1] = 0;
        sHBAScoreDigits[2] = 0;
        sHBAScoreDigits[3] = gSaveContext.minigameScore;

        while (sHBAScoreDigits[3] >= 1000) {
            sHBAScoreDigits[0]++;
            sHBAScoreDigits[3] -= 1000;
        }

        while (sHBAScoreDigits[3] >= 100) {
            sHBAScoreDigits[1]++;
            sHBAScoreDigits[3] -= 100;
        }

        while (sHBAScoreDigits[3] >= 10) {
            sHBAScoreDigits[2]++;
            sHBAScoreDigits[3] -= 10;
        }
    }

    if (gSaveContext.sunsSongState != SUNSSONG_INACTIVE) {
        // exit out of ocarina mode after suns song finishes playing
        if ((msgCtx->ocarinaAction != OCARINA_ACTION_CHECK_NOWARP_DONE) &&
            (gSaveContext.sunsSongState == SUNSSONG_START)) {
            play->msgCtx.ocarinaMode = OCARINA_MODE_04;
        }

        // handle suns song in areas where time moves
        if (play->envCtx.sceneTimeSpeed != 0) {
            if (gSaveContext.sunsSongState != SUNSSONG_SPEED_TIME) {
                D_80125B60 = false;
                if ((gSaveContext.dayTime >= CLOCK_TIME(6, 30)) && (gSaveContext.dayTime <= CLOCK_TIME(18, 0) + 1)) {
                    D_80125B60 = true;
                }

                gSaveContext.sunsSongState = SUNSSONG_SPEED_TIME;
                sPrevTimeSpeed = gTimeSpeed;
                gTimeSpeed = 400;
            } else if (!D_80125B60) {
                if ((gSaveContext.dayTime >= CLOCK_TIME(6, 30)) && (gSaveContext.dayTime <= CLOCK_TIME(18, 0) + 1)) {
                    gSaveContext.sunsSongState = SUNSSONG_INACTIVE;
                    gTimeSpeed = sPrevTimeSpeed;
                    play->msgCtx.ocarinaMode = OCARINA_MODE_04;
                }
            } else if (gSaveContext.dayTime > CLOCK_TIME(18, 0) + 1) {
                gSaveContext.sunsSongState = SUNSSONG_INACTIVE;
                gTimeSpeed = sPrevTimeSpeed;
                play->msgCtx.ocarinaMode = OCARINA_MODE_04;
            }
        } else if ((play->roomCtx.curRoom.behaviorType1 != ROOM_BEHAVIOR_TYPE1_1) &&
                   (interfaceCtx->restrictions.sunsSong != 3)) {
            if ((gSaveContext.dayTime >= CLOCK_TIME(6, 30)) && (gSaveContext.dayTime < CLOCK_TIME(18, 0) + 1)) {
                gSaveContext.nextDayTime = NEXT_TIME_NIGHT;
                play->transitionType = TRANS_TYPE_FADE_BLACK_FAST;
                gSaveContext.nextTransitionType = TRANS_TYPE_FADE_BLACK;
                play->unk_11DE9 = true;
            } else {
                gSaveContext.nextDayTime = NEXT_TIME_DAY;
                play->transitionType = TRANS_TYPE_FADE_WHITE_FAST;
                gSaveContext.nextTransitionType = TRANS_TYPE_FADE_WHITE;
                play->unk_11DE9 = true;
            }

            if (play->sceneId == SCENE_SPOT13) {
                play->transitionType = TRANS_TYPE_SANDSTORM_PERSIST;
                gSaveContext.nextTransitionType = TRANS_TYPE_SANDSTORM_PERSIST;
            }

            gSaveContext.respawnFlag = -2;
            play->nextEntranceIndex = gSaveContext.entranceIndex;
            play->transitionTrigger = TRANS_TRIGGER_START;
            gSaveContext.sunsSongState = SUNSSONG_INACTIVE;
            func_800F6964(30);
            gSaveContext.seqId = (u8)NA_BGM_DISABLED;
            gSaveContext.natureAmbienceId = NATURE_ID_DISABLED;
        } else {
            gSaveContext.sunsSongState = SUNSSONG_SPECIAL;
        }
    }
}<|MERGE_RESOLUTION|>--- conflicted
+++ resolved
@@ -725,26 +725,16 @@
                 Interface_ChangeAlpha(50);
             }
         } else if (msgCtx->msgMode == MSGMODE_NONE) {
-<<<<<<< HEAD
-            if ((func_8008F2F8(play) >= 2) && (func_8008F2F8(play) < 5)) {
-                if (gSaveContext.buttonStatus[IBTN_BCA_B] != BTN_DISABLED) {
-=======
             if ((Player_GetEnvironmentalHazard(play) >= PLAYER_ENV_HAZARD_UNDERWATER_FLOOR) &&
                 (Player_GetEnvironmentalHazard(play) <= PLAYER_ENV_HAZARD_UNDERWATER_FREE)) {
-                if (gSaveContext.buttonStatus[0] != BTN_DISABLED) {
->>>>>>> 40639e69
+                if (gSaveContext.buttonStatus[IBTN_BCA_B] != BTN_DISABLED) {
                     sp28 = true;
                 }
 
                 gSaveContext.buttonStatus[IBTN_BCA_B] = BTN_DISABLED;
 
-<<<<<<< HEAD
                 for (i = IBTN_BC_C_FIRST; i <= IBTN_BC_C_LAST; i++) {
-                    if (func_8008F2F8(play) == 2) {
-=======
-                for (i = 1; i < 4; i++) {
                     if (Player_GetEnvironmentalHazard(play) == PLAYER_ENV_HAZARD_UNDERWATER_FLOOR) {
->>>>>>> 40639e69
                         if ((gSaveContext.equips.buttonItems[i] != ITEM_HOOKSHOT) &&
                             (gSaveContext.equips.buttonItems[i] != ITEM_LONGSHOT)) {
                             if (gSaveContext.buttonStatus[IBTN_BC_TO_BCA(i)] == BTN_ENABLED) {
@@ -794,25 +784,14 @@
                         }
                     }
                 } else {
-<<<<<<< HEAD
                     if ((gSaveContext.equips.buttonItems[IBTN_BC_B] == ITEM_NONE) ||
                         (gSaveContext.equips.buttonItems[IBTN_BC_B] == ITEM_BOW)) {
 
                         if ((gSaveContext.equips.buttonItems[IBTN_BC_B] != ITEM_SWORD_KOKIRI) &&
                             (gSaveContext.equips.buttonItems[IBTN_BC_B] != ITEM_SWORD_MASTER) &&
-                            (gSaveContext.equips.buttonItems[IBTN_BC_B] != ITEM_SWORD_BGS) &&
-                            (gSaveContext.equips.buttonItems[IBTN_BC_B] != ITEM_SWORD_KNIFE)) {
+                            (gSaveContext.equips.buttonItems[IBTN_BC_B] != ITEM_SWORD_BIGGORON) &&
+                            (gSaveContext.equips.buttonItems[IBTN_BC_B] != ITEM_GIANTS_KNIFE)) {
                             gSaveContext.equips.buttonItems[IBTN_BC_B] = gSaveContext.buttonStatus[IBTN_BCA_B];
-=======
-                    if ((gSaveContext.equips.buttonItems[0] == ITEM_NONE) ||
-                        (gSaveContext.equips.buttonItems[0] == ITEM_BOW)) {
-
-                        if ((gSaveContext.equips.buttonItems[0] != ITEM_SWORD_KOKIRI) &&
-                            (gSaveContext.equips.buttonItems[0] != ITEM_SWORD_MASTER) &&
-                            (gSaveContext.equips.buttonItems[0] != ITEM_SWORD_BIGGORON) &&
-                            (gSaveContext.equips.buttonItems[0] != ITEM_GIANTS_KNIFE)) {
-                            gSaveContext.equips.buttonItems[0] = gSaveContext.buttonStatus[0];
->>>>>>> 40639e69
                         } else {
                             gSaveContext.buttonStatus[IBTN_BCA_B] = gSaveContext.equips.buttonItems[IBTN_BC_B];
                         }
@@ -827,13 +806,8 @@
 
                 for (i = IBTN_BC_C_FIRST; i <= IBTN_BC_C_LAST; i++) {
                     if ((gSaveContext.equips.buttonItems[i] != ITEM_OCARINA_FAIRY) &&
-<<<<<<< HEAD
-                        (gSaveContext.equips.buttonItems[i] != ITEM_OCARINA_TIME)) {
+                        (gSaveContext.equips.buttonItems[i] != ITEM_OCARINA_OF_TIME)) {
                         if (gSaveContext.buttonStatus[IBTN_BC_TO_BCA(i)] == BTN_ENABLED) {
-=======
-                        (gSaveContext.equips.buttonItems[i] != ITEM_OCARINA_OF_TIME)) {
-                        if (gSaveContext.buttonStatus[i] == BTN_ENABLED) {
->>>>>>> 40639e69
                             sp28 = true;
                         }
 
@@ -901,17 +875,10 @@
                 }
 
                 if (interfaceCtx->restrictions.bottles != 0) {
-<<<<<<< HEAD
                     for (i = IBTN_BC_C_FIRST; i <= IBTN_BC_C_LAST; i++) {
-                        if ((gSaveContext.equips.buttonItems[i] >= ITEM_BOTTLE) &&
-                            (gSaveContext.equips.buttonItems[i] <= ITEM_POE)) {
-                            if (gSaveContext.buttonStatus[IBTN_BC_TO_BCA(i)] == BTN_ENABLED) {
-=======
-                    for (i = 1; i < 4; i++) {
                         if ((gSaveContext.equips.buttonItems[i] >= ITEM_BOTTLE_EMPTY) &&
                             (gSaveContext.equips.buttonItems[i] <= ITEM_BOTTLE_POE)) {
-                            if (gSaveContext.buttonStatus[i] == BTN_ENABLED) {
->>>>>>> 40639e69
+                            if (gSaveContext.buttonStatus[IBTN_BC_TO_BCA(i)] == BTN_ENABLED) {
                                 sp28 = true;
                             }
 
@@ -919,17 +886,10 @@
                         }
                     }
                 } else if (interfaceCtx->restrictions.bottles == 0) {
-<<<<<<< HEAD
                     for (i = IBTN_BC_C_FIRST; i <= IBTN_BC_C_LAST; i++) {
-                        if ((gSaveContext.equips.buttonItems[i] >= ITEM_BOTTLE) &&
-                            (gSaveContext.equips.buttonItems[i] <= ITEM_POE)) {
-                            if (gSaveContext.buttonStatus[IBTN_BC_TO_BCA(i)] == BTN_DISABLED) {
-=======
-                    for (i = 1; i < 4; i++) {
                         if ((gSaveContext.equips.buttonItems[i] >= ITEM_BOTTLE_EMPTY) &&
                             (gSaveContext.equips.buttonItems[i] <= ITEM_BOTTLE_POE)) {
-                            if (gSaveContext.buttonStatus[i] == BTN_DISABLED) {
->>>>>>> 40639e69
+                            if (gSaveContext.buttonStatus[IBTN_BC_TO_BCA(i)] == BTN_DISABLED) {
                                 sp28 = true;
                             }
 
@@ -989,13 +949,8 @@
                 if (interfaceCtx->restrictions.ocarina != 0) {
                     for (i = IBTN_BC_C_FIRST; i <= IBTN_BC_C_LAST; i++) {
                         if ((gSaveContext.equips.buttonItems[i] == ITEM_OCARINA_FAIRY) ||
-<<<<<<< HEAD
-                            (gSaveContext.equips.buttonItems[i] == ITEM_OCARINA_TIME)) {
+                            (gSaveContext.equips.buttonItems[i] == ITEM_OCARINA_OF_TIME)) {
                             if (gSaveContext.buttonStatus[IBTN_BC_TO_BCA(i)] == BTN_ENABLED) {
-=======
-                            (gSaveContext.equips.buttonItems[i] == ITEM_OCARINA_OF_TIME)) {
-                            if (gSaveContext.buttonStatus[i] == BTN_ENABLED) {
->>>>>>> 40639e69
                                 sp28 = true;
                             }
 
@@ -1005,13 +960,8 @@
                 } else if (interfaceCtx->restrictions.ocarina == 0) {
                     for (i = IBTN_BC_C_FIRST; i <= IBTN_BC_C_LAST; i++) {
                         if ((gSaveContext.equips.buttonItems[i] == ITEM_OCARINA_FAIRY) ||
-<<<<<<< HEAD
-                            (gSaveContext.equips.buttonItems[i] == ITEM_OCARINA_TIME)) {
+                            (gSaveContext.equips.buttonItems[i] == ITEM_OCARINA_OF_TIME)) {
                             if (gSaveContext.buttonStatus[IBTN_BC_TO_BCA(i)] == BTN_DISABLED) {
-=======
-                            (gSaveContext.equips.buttonItems[i] == ITEM_OCARINA_OF_TIME)) {
-                            if (gSaveContext.buttonStatus[i] == BTN_DISABLED) {
->>>>>>> 40639e69
                                 sp28 = true;
                             }
 
@@ -1076,13 +1026,8 @@
                             !((gSaveContext.equips.buttonItems[i] >= ITEM_WEIRD_EGG) &&
                               (gSaveContext.equips.buttonItems[i] <= ITEM_CLAIM_CHECK))) {
                             if ((play->sceneId != SCENE_TAKARAYA) ||
-<<<<<<< HEAD
-                                (gSaveContext.equips.buttonItems[i] != ITEM_LENS)) {
+                                (gSaveContext.equips.buttonItems[i] != ITEM_LENS_OF_TRUTH)) {
                                 if (gSaveContext.buttonStatus[IBTN_BC_TO_BCA(i)] == BTN_ENABLED) {
-=======
-                                (gSaveContext.equips.buttonItems[i] != ITEM_LENS_OF_TRUTH)) {
-                                if (gSaveContext.buttonStatus[i] == BTN_ENABLED) {
->>>>>>> 40639e69
                                     sp28 = true;
                                 }
 
@@ -1231,15 +1176,9 @@
         if (gSaveContext.adultEquips.buttonItems[IBTN_BC_B] == ITEM_NONE) {
             gSaveContext.equips.buttonItems[IBTN_BC_B] = ITEM_SWORD_MASTER;
 
-<<<<<<< HEAD
-            if (gSaveContext.inventory.items[SLOT_NUT] != ITEM_NONE) {
-                gSaveContext.equips.buttonItems[IBTN_BC_C_LEFT] = ITEM_NUT;
-                gSaveContext.equips.cButtonSlots[IBTN_C_C_LEFT] = SLOT_NUT;
-=======
             if (gSaveContext.inventory.items[SLOT_DEKU_NUT] != ITEM_NONE) {
-                gSaveContext.equips.buttonItems[1] = ITEM_DEKU_NUT;
-                gSaveContext.equips.cButtonSlots[0] = SLOT_DEKU_NUT;
->>>>>>> 40639e69
+                gSaveContext.equips.buttonItems[IBTN_BC_C_LEFT] = ITEM_DEKU_NUT;
+                gSaveContext.equips.cButtonSlots[IBTN_C_C_LEFT] = SLOT_DEKU_NUT;
             } else {
                 gSaveContext.equips.buttonItems[IBTN_BC_C_LEFT] = gSaveContext.equips.cButtonSlots[IBTN_C_C_LEFT] =
                     ITEM_NONE;
@@ -1334,15 +1273,9 @@
     gSaveContext.inventory.equipment ^= OWNED_EQUIP_FLAG_ALT(EQUIP_TYPE_SWORD, EQUIP_INV_SWORD_BROKENGIANTKNIFE);
 
     if (CHECK_OWNED_EQUIP_ALT(EQUIP_TYPE_SWORD, EQUIP_INV_SWORD_BROKENGIANTKNIFE)) {
-<<<<<<< HEAD
-        gSaveContext.equips.buttonItems[IBTN_BC_B] = ITEM_SWORD_KNIFE;
+        gSaveContext.equips.buttonItems[IBTN_BC_B] = ITEM_GIANTS_KNIFE;
     } else {
-        gSaveContext.equips.buttonItems[IBTN_BC_B] = ITEM_SWORD_BGS;
-=======
-        gSaveContext.equips.buttonItems[0] = ITEM_GIANTS_KNIFE;
-    } else {
-        gSaveContext.equips.buttonItems[0] = ITEM_SWORD_BIGGORON;
->>>>>>> 40639e69
+        gSaveContext.equips.buttonItems[IBTN_BC_B] = ITEM_SWORD_BIGGORON;
     }
 
     Interface_LoadItemIcon1(play, IBTN_BC_B);
@@ -1481,15 +1414,9 @@
                  (1 << EQUIP_INV_SWORD_BROKENGIANTKNIFE))) {
                 gSaveContext.inventory.equipment ^=
                     OWNED_EQUIP_FLAG_ALT(EQUIP_TYPE_SWORD, EQUIP_INV_SWORD_BROKENGIANTKNIFE);
-<<<<<<< HEAD
-                if (gSaveContext.equips.buttonItems[IBTN_BC_B] == ITEM_SWORD_KNIFE) {
-                    gSaveContext.equips.buttonItems[IBTN_BC_B] = ITEM_SWORD_BGS;
+                if (gSaveContext.equips.buttonItems[IBTN_BC_B] == ITEM_GIANTS_KNIFE) {
+                    gSaveContext.equips.buttonItems[IBTN_BC_B] = ITEM_SWORD_BIGGORON;
                     Interface_LoadItemIcon1(play, IBTN_BC_B);
-=======
-                if (gSaveContext.equips.buttonItems[0] == ITEM_GIANTS_KNIFE) {
-                    gSaveContext.equips.buttonItems[0] = ITEM_SWORD_BIGGORON;
-                    Interface_LoadItemIcon1(play, 0);
->>>>>>> 40639e69
                 }
             }
         } else if (item == ITEM_SWORD_MASTER) {
@@ -1751,15 +1678,9 @@
     } else if (item == ITEM_OCARINA_FAIRY) {
         INV_CONTENT(ITEM_OCARINA_FAIRY) = ITEM_OCARINA_FAIRY;
         return ITEM_NONE;
-<<<<<<< HEAD
-    } else if (item == ITEM_OCARINA_TIME) {
-        INV_CONTENT(ITEM_OCARINA_TIME) = ITEM_OCARINA_TIME;
-        for (i = IBTN_BC_C_FIRST; i <= IBTN_BC_C_LAST; i++) {
-=======
     } else if (item == ITEM_OCARINA_OF_TIME) {
         INV_CONTENT(ITEM_OCARINA_OF_TIME) = ITEM_OCARINA_OF_TIME;
-        for (i = 1; i < 4; i++) {
->>>>>>> 40639e69
+        for (i = IBTN_BC_C_FIRST; i <= IBTN_BC_C_LAST; i++) {
             if (gSaveContext.equips.buttonItems[i] == ITEM_OCARINA_FAIRY) {
                 gSaveContext.equips.buttonItems[i] = ITEM_OCARINA_OF_TIME;
                 Interface_LoadItemIcon1(play, i);
@@ -2111,15 +2032,9 @@
                  gSaveContext.inventory.items[gSaveContext.equips.cButtonSlots[IBTN_BC_TO_C(button)]]);
 
     // Special case to only empty half of a Lon Lon Milk Bottle
-<<<<<<< HEAD
-    if ((gSaveContext.inventory.items[gSaveContext.equips.cButtonSlots[IBTN_BC_TO_C(button)]] == ITEM_MILK_BOTTLE) &&
-        (item == ITEM_BOTTLE)) {
-        item = ITEM_MILK_HALF;
-=======
-    if ((gSaveContext.inventory.items[gSaveContext.equips.cButtonSlots[button - 1]] == ITEM_BOTTLE_MILK_FULL) &&
+    if ((gSaveContext.inventory.items[gSaveContext.equips.cButtonSlots[IBTN_BC_TO_C(button)]] == ITEM_BOTTLE_MILK_FULL) &&
         (item == ITEM_BOTTLE_EMPTY)) {
         item = ITEM_BOTTLE_MILK_HALF;
->>>>>>> 40639e69
     }
 
     gSaveContext.inventory.items[gSaveContext.equips.cButtonSlots[IBTN_BC_TO_C(button)]] = item;
@@ -2137,17 +2052,10 @@
     s16 j;
 
     for (i = 0; i < 4; i++) {
-<<<<<<< HEAD
-        if (gSaveContext.inventory.items[bottleSlot + i] == ITEM_FAIRY) {
+        if (gSaveContext.inventory.items[bottleSlot + i] == ITEM_BOTTLE_FAIRY) {
             for (j = IBTN_BC_C_FIRST; j <= IBTN_BC_C_LAST; j++) {
-                if (gSaveContext.equips.buttonItems[j] == ITEM_FAIRY) {
-                    gSaveContext.equips.buttonItems[j] = ITEM_BOTTLE;
-=======
-        if (gSaveContext.inventory.items[bottleSlot + i] == ITEM_BOTTLE_FAIRY) {
-            for (j = 1; j < 4; j++) {
                 if (gSaveContext.equips.buttonItems[j] == ITEM_BOTTLE_FAIRY) {
                     gSaveContext.equips.buttonItems[j] = ITEM_BOTTLE_EMPTY;
->>>>>>> 40639e69
                     Interface_LoadItemIcon1(play, j);
                     i = 0;
                     bottleSlot = gSaveContext.equips.cButtonSlots[IBTN_BC_TO_C(j)];
@@ -2627,19 +2535,12 @@
             if ((play->pauseCtx.state == 0) && (play->pauseCtx.debugState == 0) && (msgCtx->msgMode == MSGMODE_NONE) &&
                 (play->gameOverCtx.state == GAMEOVER_INACTIVE) && (play->transitionTrigger == TRANS_TRIGGER_OFF) &&
                 (play->transitionMode == TRANS_MODE_OFF) && !Play_InCsMode(play)) {
-<<<<<<< HEAD
-                if ((gSaveContext.magic == 0) || ((func_8008F2F8(play) >= 2) && (func_8008F2F8(play) < 5)) ||
-                    ((gSaveContext.equips.buttonItems[IBTN_BC_C_LEFT] != ITEM_LENS) &&
-                     (gSaveContext.equips.buttonItems[IBTN_BC_C_DOWN] != ITEM_LENS) &&
-                     (gSaveContext.equips.buttonItems[IBTN_BC_C_RIGHT] != ITEM_LENS)) ||
-=======
                 if ((gSaveContext.magic == 0) ||
                     ((Player_GetEnvironmentalHazard(play) >= PLAYER_ENV_HAZARD_UNDERWATER_FLOOR) &&
                      (Player_GetEnvironmentalHazard(play) <= PLAYER_ENV_HAZARD_UNDERWATER_FREE)) ||
-                    ((gSaveContext.equips.buttonItems[1] != ITEM_LENS_OF_TRUTH) &&
-                     (gSaveContext.equips.buttonItems[2] != ITEM_LENS_OF_TRUTH) &&
-                     (gSaveContext.equips.buttonItems[3] != ITEM_LENS_OF_TRUTH)) ||
->>>>>>> 40639e69
+                    ((gSaveContext.equips.buttonItems[IBTN_BC_C_LEFT] != ITEM_LENS_OF_TRUTH) &&
+                     (gSaveContext.equips.buttonItems[IBTN_BC_C_DOWN] != ITEM_LENS_OF_TRUTH) &&
+                     (gSaveContext.equips.buttonItems[IBTN_BC_C_RIGHT] != ITEM_LENS_OF_TRUTH)) ||
                     !play->actorCtx.lensActive) {
                     // Force lens off and set magic meter state to idle
                     play->actorCtx.lensActive = false;
@@ -3562,21 +3463,12 @@
             play->transitionType = TRANS_TYPE_FADE_WHITE;
             gSaveContext.subTimerState = SUBTIMER_STATE_OFF;
 
-<<<<<<< HEAD
             if ((gSaveContext.equips.buttonItems[IBTN_BC_B] != ITEM_SWORD_KOKIRI) &&
                 (gSaveContext.equips.buttonItems[IBTN_BC_B] != ITEM_SWORD_MASTER) &&
-                (gSaveContext.equips.buttonItems[IBTN_BC_B] != ITEM_SWORD_BGS) &&
-                (gSaveContext.equips.buttonItems[IBTN_BC_B] != ITEM_SWORD_KNIFE)) {
+                (gSaveContext.equips.buttonItems[IBTN_BC_B] != ITEM_SWORD_BIGGORON) &&
+                (gSaveContext.equips.buttonItems[IBTN_BC_B] != ITEM_GIANTS_KNIFE)) {
                 if (gSaveContext.buttonStatus[IBTN_BCA_B] != BTN_ENABLED) {
                     gSaveContext.equips.buttonItems[IBTN_BC_B] = gSaveContext.buttonStatus[IBTN_BCA_B];
-=======
-            if ((gSaveContext.equips.buttonItems[0] != ITEM_SWORD_KOKIRI) &&
-                (gSaveContext.equips.buttonItems[0] != ITEM_SWORD_MASTER) &&
-                (gSaveContext.equips.buttonItems[0] != ITEM_SWORD_BIGGORON) &&
-                (gSaveContext.equips.buttonItems[0] != ITEM_GIANTS_KNIFE)) {
-                if (gSaveContext.buttonStatus[0] != BTN_ENABLED) {
-                    gSaveContext.equips.buttonItems[0] = gSaveContext.buttonStatus[0];
->>>>>>> 40639e69
                 } else {
                     gSaveContext.equips.buttonItems[IBTN_BC_B] = ITEM_NONE;
                 }
