--- conflicted
+++ resolved
@@ -1275,34 +1275,20 @@
 void Interface_LoadItemIcon1(PlayState* play, u16 button) {
     InterfaceContext* interfaceCtx = &play->interfaceCtx;
 
-<<<<<<< HEAD
-    osCreateMesgQueue(&interfaceCtx->loadQueue, &interfaceCtx->loadMsg, OS_MESG_BLOCK);
+    osCreateMesgQueue(&interfaceCtx->loadQueue, &interfaceCtx->loadMsg, 1);
     DmaMgr_SendRequest2(&interfaceCtx->dmaRequest_160, interfaceCtx->iconItemSegment + (button * ITEM_ICON_SIZE),
                         GET_ITEM_ICON_VROM(gSaveContext.equips.buttonItems[button]), ITEM_ICON_SIZE, 0,
                         &interfaceCtx->loadQueue, NULL, "../z_parameter.c", 1171);
-=======
-    osCreateMesgQueue(&interfaceCtx->loadQueue, &interfaceCtx->loadMsg, 1);
-    DmaMgr_SendRequest2(&interfaceCtx->dmaRequest_160, interfaceCtx->iconItemSegment + button * 0x1000,
-                        (u32)_icon_item_staticSegmentRomStart + (gSaveContext.equips.buttonItems[button] * 0x1000),
-                        0x1000, 0, &interfaceCtx->loadQueue, NULL, "../z_parameter.c", 1171);
->>>>>>> 030594a4
     osRecvMesg(&interfaceCtx->loadQueue, NULL, OS_MESG_BLOCK);
 }
 
 void Interface_LoadItemIcon2(PlayState* play, u16 button) {
     InterfaceContext* interfaceCtx = &play->interfaceCtx;
 
-<<<<<<< HEAD
-    osCreateMesgQueue(&interfaceCtx->loadQueue, &interfaceCtx->loadMsg, OS_MESG_BLOCK);
+    osCreateMesgQueue(&interfaceCtx->loadQueue, &interfaceCtx->loadMsg, 1);
     DmaMgr_SendRequest2(&interfaceCtx->dmaRequest_180, interfaceCtx->iconItemSegment + (button * ITEM_ICON_SIZE),
                         GET_ITEM_ICON_VROM(gSaveContext.equips.buttonItems[button]), ITEM_ICON_SIZE, 0,
                         &interfaceCtx->loadQueue, NULL, "../z_parameter.c", 1193);
-=======
-    osCreateMesgQueue(&interfaceCtx->loadQueue, &interfaceCtx->loadMsg, 1);
-    DmaMgr_SendRequest2(&interfaceCtx->dmaRequest_180, interfaceCtx->iconItemSegment + button * 0x1000,
-                        (u32)_icon_item_staticSegmentRomStart + (gSaveContext.equips.buttonItems[button] * 0x1000),
-                        0x1000, 0, &interfaceCtx->loadQueue, NULL, "../z_parameter.c", 1193);
->>>>>>> 030594a4
     osRecvMesg(&interfaceCtx->loadQueue, NULL, OS_MESG_BLOCK);
 }
 
