#include "global.h"
#include "vt.h"
#include "textures/parameter_static/parameter_static.h"
#include "textures/do_action_static/do_action_static.h"
#include "textures/icon_item_static/icon_item_static.h"

// TODO extract this information from the texture definitions themselves
#define DO_ACTION_TEX_WIDTH 48
#define DO_ACTION_TEX_HEIGHT 16
#define DO_ACTION_TEX_SIZE ((DO_ACTION_TEX_WIDTH * DO_ACTION_TEX_HEIGHT) / 2) // (sizeof(gCheckDoActionENGTex))

typedef struct {
    /* 0x00 */ u8 scene;
    /* 0x01 */ u8 flags1;
    /* 0x02 */ u8 flags2;
    /* 0x03 */ u8 flags3;
} RestrictionFlags;

static RestrictionFlags sRestrictionFlags[] = {
    { SCENE_SPOT00, 0x00, 0x00, 0x10 },
    { SCENE_SPOT01, 0x00, 0x00, 0x10 },
    { SCENE_SPOT02, 0x00, 0x00, 0x10 },
    { SCENE_SPOT03, 0x00, 0x00, 0x10 },
    { SCENE_SPOT04, 0x00, 0x00, 0x10 },
    { SCENE_SPOT05, 0x00, 0x00, 0x10 },
    { SCENE_SPOT06, 0x00, 0x00, 0x10 },
    { SCENE_SPOT07, 0x00, 0x00, 0x10 },
    { SCENE_SPOT08, 0x00, 0x00, 0x10 },
    { SCENE_SPOT09, 0x00, 0x00, 0x10 },
    { SCENE_SPOT10, 0x00, 0x00, 0x10 },
    { SCENE_SPOT11, 0x00, 0x00, 0x10 },
    { SCENE_SPOT12, 0x00, 0x00, 0x10 },
    { SCENE_SPOT13, 0x00, 0x00, 0x10 },
    { SCENE_SPOT15, 0x00, 0x00, 0x10 },
    { SCENE_GANON_TOU, 0x00, 0x00, 0x10 },
    { SCENE_SPOT16, 0x00, 0x00, 0x10 },
    { SCENE_SPOT17, 0x00, 0x00, 0x10 },
    { SCENE_SPOT18, 0x00, 0x00, 0x10 },
    { SCENE_SPOT20, 0x00, 0x00, 0x10 },
    { SCENE_TOKINOMA, 0x00, 0x10, 0x15 },
    { SCENE_KENJYANOMA, 0xA2, 0xAA, 0xAA },
    { SCENE_SYATEKIJYOU, 0x11, 0x55, 0x55 },
    { SCENE_HAIRAL_NIWA, 0x11, 0x55, 0x55 },
    { SCENE_HAIRAL_NIWA_N, 0x11, 0x55, 0x55 },
    { SCENE_HAKAANA, 0x00, 0x00, 0xD0 },
    { SCENE_HAKAANA2, 0x00, 0x00, 0xD0 },
    { SCENE_HAKAANA_OUKE, 0x00, 0x00, 0xD0 },
    { SCENE_DAIYOUSEI_IZUMI, 0x00, 0x00, 0x10 },
    { SCENE_YOUSEI_IZUMI_TATE, 0x00, 0x00, 0xD0 },
    { SCENE_YOUSEI_IZUMI_YOKO, 0x00, 0x00, 0x10 },
    { SCENE_GANON_FINAL, 0x00, 0x05, 0x50 },
    { SCENE_NAKANIWA, 0x00, 0x05, 0x54 },
    { SCENE_TURIBORI, 0x11, 0x55, 0x55 },
    { SCENE_BOWLING, 0x11, 0x55, 0x55 },
    { SCENE_SOUKO, 0x00, 0x10, 0x15 },
    { SCENE_MIHARIGOYA, 0x00, 0x10, 0x14 },
    { SCENE_MAHOUYA, 0x10, 0x15, 0x55 },
    { SCENE_TAKARAYA, 0x10, 0x15, 0x55 },
    { SCENE_KINSUTA, 0x00, 0x10, 0x15 },
    { SCENE_ENTRA, 0x00, 0x10, 0x15 },
    { SCENE_ENTRA_N, 0x00, 0x10, 0x15 },
    { SCENE_ENRUI, 0x00, 0x10, 0xD5 },
    { SCENE_MARKET_DAY, 0x00, 0x10, 0x15 },
    { SCENE_MARKET_NIGHT, 0x00, 0x10, 0x15 },
    { SCENE_MARKET_RUINS, 0x00, 0x10, 0xD5 },
    { SCENE_MARKET_ALLEY, 0x00, 0x10, 0x15 },
    { SCENE_MARKET_ALLEY_N, 0x00, 0x10, 0x15 },
    { SCENE_SHRINE, 0x00, 0x10, 0x15 },
    { SCENE_SHRINE_N, 0x00, 0x10, 0x15 },
    { SCENE_SHRINE_R, 0x00, 0x10, 0xD5 },
    { SCENE_LINK_HOME, 0x10, 0x10, 0x15 },
    { SCENE_KAKARIKO, 0x10, 0x10, 0x15 },
    { SCENE_KAKARIKO3, 0x10, 0x10, 0x15 },
    { SCENE_KOKIRI_HOME, 0x10, 0x10, 0x15 },
    { SCENE_KOKIRI_HOME3, 0x10, 0x10, 0x15 },
    { SCENE_KOKIRI_HOME4, 0x10, 0x10, 0x15 },
    { SCENE_KOKIRI_HOME5, 0x10, 0x10, 0x15 },
    { SCENE_MALON_STABLE, 0x10, 0x10, 0x15 },
    { SCENE_HUT, 0x10, 0x10, 0x15 },
    { SCENE_IMPA, 0x10, 0x10, 0x15 },
    { SCENE_LABO, 0x10, 0x10, 0x15 },
    { SCENE_HYLIA_LABO, 0x00, 0x10, 0x15 },
    { SCENE_TENT, 0x10, 0x10, 0x15 },
    { SCENE_SHOP1, 0x10, 0x10, 0x15 },
    { SCENE_KOKIRI_SHOP, 0x10, 0x10, 0x15 },
    { SCENE_GOLON, 0x10, 0x10, 0x15 },
    { SCENE_ZOORA, 0x10, 0x10, 0x15 },
    { SCENE_DRAG, 0x10, 0x10, 0x15 },
    { SCENE_ALLEY_SHOP, 0x10, 0x10, 0x15 },
    { SCENE_NIGHT_SHOP, 0x10, 0x10, 0x15 },
    { SCENE_FACE_SHOP, 0x10, 0x10, 0x15 },
    { SCENE_MEN, 0x00, 0x03, 0x10 },
    { SCENE_YDAN, 0x00, 0x00, 0x00 },
    { SCENE_YDAN_BOSS, 0x00, 0x45, 0x50 },
    { SCENE_DDAN, 0x00, 0x00, 0x00 },
    { SCENE_DDAN_BOSS, 0x00, 0x45, 0x50 },
    { SCENE_BDAN, 0x00, 0x00, 0x00 },
    { SCENE_BDAN_BOSS, 0x00, 0x45, 0x50 },
    { SCENE_BMORI1, 0x00, 0x00, 0x00 },
    { SCENE_MORIBOSSROOM, 0x00, 0x45, 0x50 },
    { SCENE_HAKADANCH, 0x00, 0x00, 0x00 },
    { SCENE_HAKADAN, 0x00, 0x00, 0x00 },
    { SCENE_HAKADAN_BS, 0x00, 0x45, 0x50 },
    { SCENE_HIDAN, 0x00, 0x00, 0x00 },
    { SCENE_FIRE_BS, 0x00, 0x45, 0x50 },
    { SCENE_MIZUSIN, 0x00, 0x00, 0x00 },
    { SCENE_MIZUSIN_BS, 0x00, 0x45, 0x50 },
    { SCENE_JYASINZOU, 0x00, 0x00, 0x00 },
    { SCENE_JYASINBOSS, 0x00, 0x45, 0x50 },
    { SCENE_GANON, 0x00, 0x00, 0x00 },
    { SCENE_GANON_BOSS, 0x00, 0x45, 0x50 },
    { SCENE_ICE_DOUKUTO, 0x00, 0x00, 0xC0 },
    { SCENE_HAKASITARELAY, 0x00, 0x03, 0x14 },
    { SCENE_GANONTIKA, 0x00, 0x03, 0x10 },
    { SCENE_GANON_DEMO, 0x00, 0x45, 0x50 },
    { SCENE_GANON_SONOGO, 0x00, 0x05, 0x50 },
    { SCENE_GANONTIKA_SONOGO, 0x00, 0x05, 0x50 },
    { SCENE_GERUDOWAY, 0x00, 0x00, 0x10 },
    { SCENE_KAKUSIANA, 0x00, 0x00, 0xD0 },
    { 0xFF, 0x00, 0x00, 0x00 },
};

static s16 sHBAScoreTier = 0;
static u16 sHBAScoreDigits[] = { 0, 0, 0, 0 };

static u16 sCUpInvisible = 0;
static u16 sCUpTimer = 0;

s16 gSpoilingItems[] = { ITEM_ODD_MUSHROOM, ITEM_FROG, ITEM_EYEDROPS };
s16 gSpoilingItemReverts[] = { ITEM_COJIRO, ITEM_PRESCRIPTION, ITEM_PRESCRIPTION };

static s16 sMagicBorderR = 255;
static s16 sMagicBorderG = 255;
static s16 sMagicBorderB = 255;

static s16 sExtraItemBases[] = {
    ITEM_STICK,   // ITEM_STICKS_5
    ITEM_STICK,   // ITEM_STICKS_10
    ITEM_NUT,     // ITEM_NUTS_5
    ITEM_NUT,     // ITEM_NUTS_10
    ITEM_BOMB,    // ITEM_BOMBS_5
    ITEM_BOMB,    // ITEM_BOMBS_10
    ITEM_BOMB,    // ITEM_BOMBS_20
    ITEM_BOMB,    // ITEM_BOMBS_30
    ITEM_BOW,     // ITEM_ARROWS_SMALL
    ITEM_BOW,     // ITEM_ARROWS_MEDIUM
    ITEM_BOW,     // ITEM_ARROWS_LARGE
    ITEM_SEEDS,   // ITEM_SEEDS_30
    ITEM_BOMBCHU, // ITEM_BOMBCHUS_5
    ITEM_BOMBCHU, // ITEM_BOMBCHUS_20
    ITEM_STICK,   // ITEM_STICK_UPGRADE_20
    ITEM_STICK,   // ITEM_STICK_UPGRADE_30
    ITEM_NUT,     // ITEM_NUT_UPGRADE_30
    ITEM_NUT,     // ITEM_NUT_UPGRADE_40
};

static s16 D_80125A58 = 0;
static s16 D_80125A5C = false;

static Gfx sSetupDL_80125A60[] = {
    gsDPPipeSync(),
    gsSPClearGeometryMode(G_ZBUFFER | G_SHADE | G_CULL_BOTH | G_FOG | G_LIGHTING | G_TEXTURE_GEN |
                          G_TEXTURE_GEN_LINEAR | G_SHADING_SMOOTH | G_LOD),
    gsDPSetOtherMode(G_AD_DISABLE | G_CD_MAGICSQ | G_CK_NONE | G_TC_FILT | G_TF_BILERP | G_TT_NONE | G_TL_TILE |
                         G_TD_CLAMP | G_TP_NONE | G_CYC_1CYCLE | G_PM_1PRIMITIVE,
                     G_AC_NONE | G_ZS_PIXEL | G_RM_CLD_SURF | G_RM_CLD_SURF2),
    gsDPSetCombineMode(G_CC_PRIMITIVE, G_CC_PRIMITIVE),
    gsSPEndDisplayList(),
};

// original name: "alpha_change"
void Interface_ChangeAlpha(u16 alphaType) {
    if (alphaType != gSaveContext.unk_13EA) {
        osSyncPrintf("ＡＬＰＨＡーＴＹＰＥ＝%d  LAST_TIME_TYPE=%d\n", alphaType, gSaveContext.unk_13EE);
        gSaveContext.unk_13EA = gSaveContext.unk_13E8 = alphaType;
        gSaveContext.unk_13EC = 1;
    }
}

void func_80082644(PlayState* play, s16 alpha) {
    InterfaceContext* interfaceCtx = &play->interfaceCtx;

    if (gSaveContext.buttonStatus[0] == BTN_DISABLED) {
        if (interfaceCtx->bAlpha != 70) {
            interfaceCtx->bAlpha = 70;
        }
    } else {
        if (interfaceCtx->bAlpha != 255) {
            interfaceCtx->bAlpha = alpha;
        }
    }

    if (gSaveContext.buttonStatus[1] == BTN_DISABLED) {
        if (interfaceCtx->cLeftAlpha != 70) {
            interfaceCtx->cLeftAlpha = 70;
        }
    } else {
        if (interfaceCtx->cLeftAlpha != 255) {
            interfaceCtx->cLeftAlpha = alpha;
        }
    }

    if (gSaveContext.buttonStatus[2] == BTN_DISABLED) {
        if (interfaceCtx->cDownAlpha != 70) {
            interfaceCtx->cDownAlpha = 70;
        }
    } else {
        if (interfaceCtx->cDownAlpha != 255) {
            interfaceCtx->cDownAlpha = alpha;
        }
    }

    if (gSaveContext.buttonStatus[3] == BTN_DISABLED) {
        if (interfaceCtx->cRightAlpha != 70) {
            interfaceCtx->cRightAlpha = 70;
        }
    } else {
        if (interfaceCtx->cRightAlpha != 255) {
            interfaceCtx->cRightAlpha = alpha;
        }
    }

    if (gSaveContext.buttonStatus[4] == BTN_DISABLED) {
        if (interfaceCtx->aAlpha != 70) {
            interfaceCtx->aAlpha = 70;
        }
    } else {
        if (interfaceCtx->aAlpha != 255) {
            interfaceCtx->aAlpha = alpha;
        }
    }
}

void func_8008277C(PlayState* play, s16 maxAlpha, s16 alpha) {
    InterfaceContext* interfaceCtx = &play->interfaceCtx;

    if (gSaveContext.unk_13E7 != 0) {
        func_80082644(play, alpha);
        return;
    }

    if ((interfaceCtx->bAlpha != 0) && (interfaceCtx->bAlpha > maxAlpha)) {
        interfaceCtx->bAlpha = maxAlpha;
    }

    if ((interfaceCtx->aAlpha != 0) && (interfaceCtx->aAlpha > maxAlpha)) {
        interfaceCtx->aAlpha = maxAlpha;
    }

    if ((interfaceCtx->cLeftAlpha != 0) && (interfaceCtx->cLeftAlpha > maxAlpha)) {
        interfaceCtx->cLeftAlpha = maxAlpha;
    }

    if ((interfaceCtx->cDownAlpha != 0) && (interfaceCtx->cDownAlpha > maxAlpha)) {
        interfaceCtx->cDownAlpha = maxAlpha;
    }

    if ((interfaceCtx->cRightAlpha != 0) && (interfaceCtx->cRightAlpha > maxAlpha)) {
        interfaceCtx->cRightAlpha = maxAlpha;
    }
}

void func_80082850(PlayState* play, s16 maxAlpha) {
    InterfaceContext* interfaceCtx = &play->interfaceCtx;
    s16 alpha = 255 - maxAlpha;

    switch (gSaveContext.unk_13E8) {
        case 1:
        case 2:
        case 8:
            osSyncPrintf("a_alpha=%d, c_alpha=%d   →   ", interfaceCtx->aAlpha, interfaceCtx->cLeftAlpha);

            if (gSaveContext.unk_13E8 == 8) {
                if (interfaceCtx->bAlpha != 255) {
                    interfaceCtx->bAlpha = alpha;
                }
            } else {
                if ((interfaceCtx->bAlpha != 0) && (interfaceCtx->bAlpha > maxAlpha)) {
                    interfaceCtx->bAlpha = maxAlpha;
                }
            }

            if ((interfaceCtx->aAlpha != 0) && (interfaceCtx->aAlpha > maxAlpha)) {
                interfaceCtx->aAlpha = maxAlpha;
            }

            if ((interfaceCtx->cLeftAlpha != 0) && (interfaceCtx->cLeftAlpha > maxAlpha)) {
                interfaceCtx->cLeftAlpha = maxAlpha;
            }

            if ((interfaceCtx->cDownAlpha != 0) && (interfaceCtx->cDownAlpha > maxAlpha)) {
                interfaceCtx->cDownAlpha = maxAlpha;
            }

            if ((interfaceCtx->cRightAlpha != 0) && (interfaceCtx->cRightAlpha > maxAlpha)) {
                interfaceCtx->cRightAlpha = maxAlpha;
            }

            if ((interfaceCtx->healthAlpha != 0) && (interfaceCtx->healthAlpha > maxAlpha)) {
                interfaceCtx->healthAlpha = maxAlpha;
            }

            if ((interfaceCtx->magicAlpha != 0) && (interfaceCtx->magicAlpha > maxAlpha)) {
                interfaceCtx->magicAlpha = maxAlpha;
            }

            if ((interfaceCtx->minimapAlpha != 0) && (interfaceCtx->minimapAlpha > maxAlpha)) {
                interfaceCtx->minimapAlpha = maxAlpha;
            }

            osSyncPrintf("a_alpha=%d, c_alpha=%d\n", interfaceCtx->aAlpha, interfaceCtx->cLeftAlpha);

            break;
        case 3:
            if ((interfaceCtx->aAlpha != 0) && (interfaceCtx->aAlpha > maxAlpha)) {
                interfaceCtx->aAlpha = maxAlpha;
            }

            func_8008277C(play, maxAlpha, alpha);

            if ((interfaceCtx->magicAlpha != 0) && (interfaceCtx->magicAlpha > maxAlpha)) {
                interfaceCtx->magicAlpha = maxAlpha;
            }

            if ((interfaceCtx->minimapAlpha != 0) && (interfaceCtx->minimapAlpha > maxAlpha)) {
                interfaceCtx->minimapAlpha = maxAlpha;
            }

            if (interfaceCtx->healthAlpha != 255) {
                interfaceCtx->healthAlpha = alpha;
            }

            break;
        case 4:
            if ((interfaceCtx->bAlpha != 0) && (interfaceCtx->bAlpha > maxAlpha)) {
                interfaceCtx->bAlpha = maxAlpha;
            }

            if ((interfaceCtx->aAlpha != 0) && (interfaceCtx->aAlpha > maxAlpha)) {
                interfaceCtx->aAlpha = maxAlpha;
            }

            if ((interfaceCtx->cLeftAlpha != 0) && (interfaceCtx->cLeftAlpha > maxAlpha)) {
                interfaceCtx->cLeftAlpha = maxAlpha;
            }

            if ((interfaceCtx->cDownAlpha != 0) && (interfaceCtx->cDownAlpha > maxAlpha)) {
                interfaceCtx->cDownAlpha = maxAlpha;
            }

            if ((interfaceCtx->cRightAlpha != 0) && (interfaceCtx->cRightAlpha > maxAlpha)) {
                interfaceCtx->cRightAlpha = maxAlpha;
            }

            if ((interfaceCtx->healthAlpha != 0) && (interfaceCtx->healthAlpha > maxAlpha)) {
                interfaceCtx->healthAlpha = maxAlpha;
            }

            if ((interfaceCtx->magicAlpha != 0) && (interfaceCtx->magicAlpha > maxAlpha)) {
                interfaceCtx->magicAlpha = maxAlpha;
            }

            if ((interfaceCtx->minimapAlpha != 0) && (interfaceCtx->minimapAlpha > maxAlpha)) {
                interfaceCtx->minimapAlpha = maxAlpha;
            }

            if (interfaceCtx->aAlpha != 255) {
                interfaceCtx->aAlpha = alpha;
            }

            break;
        case 5:
            func_8008277C(play, maxAlpha, alpha);

            if ((interfaceCtx->minimapAlpha != 0) && (interfaceCtx->minimapAlpha > maxAlpha)) {
                interfaceCtx->minimapAlpha = maxAlpha;
            }

            if (interfaceCtx->aAlpha != 255) {
                interfaceCtx->aAlpha = alpha;
            }

            if (interfaceCtx->healthAlpha != 255) {
                interfaceCtx->healthAlpha = alpha;
            }

            if (interfaceCtx->magicAlpha != 255) {
                interfaceCtx->magicAlpha = alpha;
            }

            break;
        case 6:
            func_8008277C(play, maxAlpha, alpha);

            if (interfaceCtx->aAlpha != 255) {
                interfaceCtx->aAlpha = alpha;
            }

            if (interfaceCtx->healthAlpha != 255) {
                interfaceCtx->healthAlpha = alpha;
            }

            if (interfaceCtx->magicAlpha != 255) {
                interfaceCtx->magicAlpha = alpha;
            }

            switch (play->sceneNum) {
                case SCENE_SPOT00:
                case SCENE_SPOT01:
                case SCENE_SPOT02:
                case SCENE_SPOT03:
                case SCENE_SPOT04:
                case SCENE_SPOT05:
                case SCENE_SPOT06:
                case SCENE_SPOT07:
                case SCENE_SPOT08:
                case SCENE_SPOT09:
                case SCENE_SPOT10:
                case SCENE_SPOT11:
                case SCENE_SPOT12:
                case SCENE_SPOT13:
                case SCENE_SPOT15:
                case SCENE_SPOT16:
                case SCENE_SPOT17:
                case SCENE_SPOT18:
                case SCENE_SPOT20:
                case SCENE_GANON_TOU:
                    if (interfaceCtx->minimapAlpha < 170) {
                        interfaceCtx->minimapAlpha = alpha;
                    } else {
                        interfaceCtx->minimapAlpha = 170;
                    }
                    break;
                default:
                    if (interfaceCtx->minimapAlpha != 255) {
                        interfaceCtx->minimapAlpha = alpha;
                    }
                    break;
            }
            break;
        case 7:
            if ((interfaceCtx->minimapAlpha != 0) && (interfaceCtx->minimapAlpha > maxAlpha)) {
                interfaceCtx->minimapAlpha = maxAlpha;
            }

            func_80082644(play, alpha);

            if (interfaceCtx->healthAlpha != 255) {
                interfaceCtx->healthAlpha = alpha;
            }

            if (interfaceCtx->magicAlpha != 255) {
                interfaceCtx->magicAlpha = alpha;
            }

            break;
        case 9:
            if ((interfaceCtx->bAlpha != 0) && (interfaceCtx->bAlpha > maxAlpha)) {
                interfaceCtx->bAlpha = maxAlpha;
            }

            if ((interfaceCtx->aAlpha != 0) && (interfaceCtx->aAlpha > maxAlpha)) {
                interfaceCtx->aAlpha = maxAlpha;
            }

            if ((interfaceCtx->cLeftAlpha != 0) && (interfaceCtx->cLeftAlpha > maxAlpha)) {
                interfaceCtx->cLeftAlpha = maxAlpha;
            }

            if ((interfaceCtx->cDownAlpha != 0) && (interfaceCtx->cDownAlpha > maxAlpha)) {
                interfaceCtx->cDownAlpha = maxAlpha;
            }

            if ((interfaceCtx->cRightAlpha != 0) && (interfaceCtx->cRightAlpha > maxAlpha)) {
                interfaceCtx->cRightAlpha = maxAlpha;
            }

            if ((interfaceCtx->minimapAlpha != 0) && (interfaceCtx->minimapAlpha > maxAlpha)) {
                interfaceCtx->minimapAlpha = maxAlpha;
            }

            if (interfaceCtx->healthAlpha != 255) {
                interfaceCtx->healthAlpha = alpha;
            }

            if (interfaceCtx->magicAlpha != 255) {
                interfaceCtx->magicAlpha = alpha;
            }

            break;
        case 10:
            if ((interfaceCtx->aAlpha != 0) && (interfaceCtx->aAlpha > maxAlpha)) {
                interfaceCtx->aAlpha = maxAlpha;
            }

            if ((interfaceCtx->cLeftAlpha != 0) && (interfaceCtx->cLeftAlpha > maxAlpha)) {
                interfaceCtx->cLeftAlpha = maxAlpha;
            }

            if ((interfaceCtx->cDownAlpha != 0) && (interfaceCtx->cDownAlpha > maxAlpha)) {
                interfaceCtx->cDownAlpha = maxAlpha;
            }

            if ((interfaceCtx->cRightAlpha != 0) && (interfaceCtx->cRightAlpha > maxAlpha)) {
                interfaceCtx->cRightAlpha = maxAlpha;
            }

            if ((interfaceCtx->healthAlpha != 0) && (interfaceCtx->healthAlpha > maxAlpha)) {
                interfaceCtx->healthAlpha = maxAlpha;
            }

            if ((interfaceCtx->magicAlpha != 0) && (interfaceCtx->magicAlpha > maxAlpha)) {
                interfaceCtx->magicAlpha = maxAlpha;
            }

            if ((interfaceCtx->minimapAlpha != 0) && (interfaceCtx->minimapAlpha > maxAlpha)) {
                interfaceCtx->minimapAlpha = maxAlpha;
            }

            if (interfaceCtx->bAlpha != 255) {
                interfaceCtx->bAlpha = alpha;
            }

            break;
        case 11:
            if ((interfaceCtx->bAlpha != 0) && (interfaceCtx->bAlpha > maxAlpha)) {
                interfaceCtx->bAlpha = maxAlpha;
            }

            if ((interfaceCtx->aAlpha != 0) && (interfaceCtx->aAlpha > maxAlpha)) {
                interfaceCtx->aAlpha = maxAlpha;
            }

            if ((interfaceCtx->cLeftAlpha != 0) && (interfaceCtx->cLeftAlpha > maxAlpha)) {
                interfaceCtx->cLeftAlpha = maxAlpha;
            }

            if ((interfaceCtx->cDownAlpha != 0) && (interfaceCtx->cDownAlpha > maxAlpha)) {
                interfaceCtx->cDownAlpha = maxAlpha;
            }

            if ((interfaceCtx->cRightAlpha != 0) && (interfaceCtx->cRightAlpha > maxAlpha)) {
                interfaceCtx->cRightAlpha = maxAlpha;
            }

            if ((interfaceCtx->minimapAlpha != 0) && (interfaceCtx->minimapAlpha > maxAlpha)) {
                interfaceCtx->minimapAlpha = maxAlpha;
            }

            if ((interfaceCtx->magicAlpha != 0) && (interfaceCtx->magicAlpha > maxAlpha)) {
                interfaceCtx->magicAlpha = maxAlpha;
            }

            if (interfaceCtx->healthAlpha != 255) {
                interfaceCtx->healthAlpha = alpha;
            }

            break;
        case 12:
            if (interfaceCtx->aAlpha != 255) {
                interfaceCtx->aAlpha = alpha;
            }

            if (interfaceCtx->bAlpha != 255) {
                interfaceCtx->bAlpha = alpha;
            }

            if (interfaceCtx->minimapAlpha != 255) {
                interfaceCtx->minimapAlpha = alpha;
            }

            if ((interfaceCtx->cLeftAlpha != 0) && (interfaceCtx->cLeftAlpha > maxAlpha)) {
                interfaceCtx->cLeftAlpha = maxAlpha;
            }

            if ((interfaceCtx->cDownAlpha != 0) && (interfaceCtx->cDownAlpha > maxAlpha)) {
                interfaceCtx->cDownAlpha = maxAlpha;
            }

            if ((interfaceCtx->cRightAlpha != 0) && (interfaceCtx->cRightAlpha > maxAlpha)) {
                interfaceCtx->cRightAlpha = maxAlpha;
            }

            if ((interfaceCtx->magicAlpha != 0) && (interfaceCtx->magicAlpha > maxAlpha)) {
                interfaceCtx->magicAlpha = maxAlpha;
            }

            if ((interfaceCtx->healthAlpha != 0) && (interfaceCtx->healthAlpha > maxAlpha)) {
                interfaceCtx->healthAlpha = maxAlpha;
            }

            break;
        case 13:
            func_8008277C(play, maxAlpha, alpha);

            if ((interfaceCtx->minimapAlpha != 0) && (interfaceCtx->minimapAlpha > maxAlpha)) {
                interfaceCtx->minimapAlpha = maxAlpha;
            }

            if ((interfaceCtx->aAlpha != 0) && (interfaceCtx->aAlpha > maxAlpha)) {
                interfaceCtx->aAlpha = maxAlpha;
            }

            if (interfaceCtx->healthAlpha != 255) {
                interfaceCtx->healthAlpha = alpha;
            }

            if (interfaceCtx->magicAlpha != 255) {
                interfaceCtx->magicAlpha = alpha;
            }

            break;
    }

    if ((play->roomCtx.curRoom.behaviorType1 == ROOM_BEHAVIOR_TYPE1_1) && (interfaceCtx->minimapAlpha >= 255)) {
        interfaceCtx->minimapAlpha = 255;
    }
}

void func_80083108(PlayState* play) {
    MessageContext* msgCtx = &play->msgCtx;
    Player* player = GET_PLAYER(play);
    InterfaceContext* interfaceCtx = &play->interfaceCtx;
    s16 i;
    s16 sp28 = false;

    if ((gSaveContext.cutsceneIndex < 0xFFF0) ||
        ((play->sceneNum == SCENE_SPOT20) && (gSaveContext.cutsceneIndex == 0xFFF0))) {
        gSaveContext.unk_13E7 = 0;

        if ((player->stateFlags1 & PLAYER_STATE1_23) || (play->shootingGalleryStatus > 1) ||
            ((play->sceneNum == SCENE_BOWLING) && Flags_GetSwitch(play, 0x38))) {
            if (gSaveContext.equips.buttonItems[0] != ITEM_NONE) {
                gSaveContext.unk_13E7 = 1;

                if (gSaveContext.buttonStatus[0] == BTN_DISABLED) {
                    gSaveContext.buttonStatus[0] = gSaveContext.buttonStatus[1] = gSaveContext.buttonStatus[2] =
                        gSaveContext.buttonStatus[3] = BTN_ENABLED;
                }

                if ((gSaveContext.equips.buttonItems[0] != ITEM_SLINGSHOT) &&
                    (gSaveContext.equips.buttonItems[0] != ITEM_BOW) &&
                    (gSaveContext.equips.buttonItems[0] != ITEM_BOMBCHU) &&
                    (gSaveContext.equips.buttonItems[0] != ITEM_NONE)) {
                    gSaveContext.buttonStatus[0] = gSaveContext.equips.buttonItems[0];

                    if ((play->sceneNum == SCENE_BOWLING) && Flags_GetSwitch(play, 0x38)) {
                        gSaveContext.equips.buttonItems[0] = ITEM_BOMBCHU;
                        Interface_LoadItemIcon1(play, 0);
                    } else {
                        gSaveContext.equips.buttonItems[0] = ITEM_BOW;
                        if (play->shootingGalleryStatus > 1) {
                            if (LINK_AGE_IN_YEARS == YEARS_CHILD) {
                                gSaveContext.equips.buttonItems[0] = ITEM_SLINGSHOT;
                            }

                            Interface_LoadItemIcon1(play, 0);
                        } else {
                            if (gSaveContext.inventory.items[SLOT_BOW] == ITEM_NONE) {
                                gSaveContext.equips.buttonItems[0] = ITEM_NONE;
                            } else {
                                Interface_LoadItemIcon1(play, 0);
                            }
                        }
                    }

                    gSaveContext.buttonStatus[1] = gSaveContext.buttonStatus[2] = gSaveContext.buttonStatus[3] =
                        BTN_DISABLED;
                    Interface_ChangeAlpha(6);
                }

                if (play->transitionMode != TRANS_MODE_OFF) {
                    Interface_ChangeAlpha(1);
                } else if (gSaveContext.minigameState == 1) {
                    Interface_ChangeAlpha(8);
                } else if (play->shootingGalleryStatus > 1) {
                    Interface_ChangeAlpha(8);
                } else if ((play->sceneNum == SCENE_BOWLING) && Flags_GetSwitch(play, 0x38)) {
                    Interface_ChangeAlpha(8);
                } else if (player->stateFlags1 & PLAYER_STATE1_23) {
                    Interface_ChangeAlpha(12);
                }
            } else {
                if (player->stateFlags1 & PLAYER_STATE1_23) {
                    Interface_ChangeAlpha(12);
                }
            }
        } else if (play->sceneNum == SCENE_KENJYANOMA) {
            Interface_ChangeAlpha(1);
        } else if (play->sceneNum == SCENE_TURIBORI) {
            gSaveContext.unk_13E7 = 2;
            if (play->interfaceCtx.unk_260 != 0) {
                if (gSaveContext.equips.buttonItems[0] != ITEM_FISHING_POLE) {
                    gSaveContext.buttonStatus[0] = gSaveContext.equips.buttonItems[0];
                    gSaveContext.equips.buttonItems[0] = ITEM_FISHING_POLE;
                    gSaveContext.unk_13EA = 0;
                    Interface_LoadItemIcon1(play, 0);
                    Interface_ChangeAlpha(12);
                }

                if (gSaveContext.unk_13EA != 12) {
                    Interface_ChangeAlpha(12);
                }
            } else if (gSaveContext.equips.buttonItems[0] == ITEM_FISHING_POLE) {
                gSaveContext.equips.buttonItems[0] = gSaveContext.buttonStatus[0];
                gSaveContext.unk_13EA = 0;

                if (gSaveContext.equips.buttonItems[0] != ITEM_NONE) {
                    Interface_LoadItemIcon1(play, 0);
                }

                gSaveContext.buttonStatus[0] = gSaveContext.buttonStatus[1] = gSaveContext.buttonStatus[2] =
                    gSaveContext.buttonStatus[3] = BTN_DISABLED;
                Interface_ChangeAlpha(50);
            } else {
                if (gSaveContext.buttonStatus[0] == BTN_ENABLED) {
                    gSaveContext.unk_13EA = 0;
                }

                gSaveContext.buttonStatus[0] = gSaveContext.buttonStatus[1] = gSaveContext.buttonStatus[2] =
                    gSaveContext.buttonStatus[3] = BTN_DISABLED;
                Interface_ChangeAlpha(50);
            }
        } else if (msgCtx->msgMode == MSGMODE_NONE) {
            if ((func_8008F2F8(play) >= 2) && (func_8008F2F8(play) < 5)) {
                if (gSaveContext.buttonStatus[0] != BTN_DISABLED) {
                    sp28 = true;
                }

                gSaveContext.buttonStatus[0] = BTN_DISABLED;

                for (i = 1; i < 4; i++) {
                    if (func_8008F2F8(play) == 2) {
                        if ((gSaveContext.equips.buttonItems[i] != ITEM_HOOKSHOT) &&
                            (gSaveContext.equips.buttonItems[i] != ITEM_LONGSHOT)) {
                            if (gSaveContext.buttonStatus[i] == BTN_ENABLED) {
                                sp28 = true;
                            }

                            gSaveContext.buttonStatus[i] = BTN_DISABLED;
                        } else {
                            if (gSaveContext.buttonStatus[i] == BTN_DISABLED) {
                                sp28 = true;
                            }

                            gSaveContext.buttonStatus[i] = BTN_ENABLED;
                        }
                    } else {
                        if (gSaveContext.buttonStatus[i] == BTN_ENABLED) {
                            sp28 = true;
                        }

                        gSaveContext.buttonStatus[i] = BTN_DISABLED;
                    }
                }

                if (sp28) {
                    gSaveContext.unk_13EA = 0;
                }

                Interface_ChangeAlpha(50);
            } else if ((player->stateFlags1 & PLAYER_STATE1_21) || (player->stateFlags2 & PLAYER_STATE2_18)) {
                if (gSaveContext.buttonStatus[0] != BTN_DISABLED) {
                    gSaveContext.buttonStatus[0] = BTN_DISABLED;
                    gSaveContext.buttonStatus[1] = BTN_DISABLED;
                    gSaveContext.buttonStatus[2] = BTN_DISABLED;
                    gSaveContext.buttonStatus[3] = BTN_DISABLED;
                    gSaveContext.unk_13EA = 0;
                    Interface_ChangeAlpha(50);
                }
            } else if (GET_EVENTINF_HORSES_STATE() == EVENTINF_HORSES_STATE_1) {
                if (player->stateFlags1 & PLAYER_STATE1_23) {
                    if ((gSaveContext.equips.buttonItems[0] != ITEM_NONE) &&
                        (gSaveContext.equips.buttonItems[0] != ITEM_BOW)) {
                        if (gSaveContext.inventory.items[SLOT_BOW] == ITEM_NONE) {
                            gSaveContext.equips.buttonItems[0] = ITEM_NONE;
                        } else {
                            gSaveContext.equips.buttonItems[0] = ITEM_BOW;
                            sp28 = true;
                        }
                    }
                } else {
                    if ((gSaveContext.equips.buttonItems[0] == ITEM_NONE) ||
                        (gSaveContext.equips.buttonItems[0] == ITEM_BOW)) {

                        if ((gSaveContext.equips.buttonItems[0] != ITEM_SWORD_KOKIRI) &&
                            (gSaveContext.equips.buttonItems[0] != ITEM_SWORD_MASTER) &&
                            (gSaveContext.equips.buttonItems[0] != ITEM_SWORD_BGS) &&
                            (gSaveContext.equips.buttonItems[0] != ITEM_SWORD_KNIFE)) {
                            gSaveContext.equips.buttonItems[0] = gSaveContext.buttonStatus[0];
                        } else {
                            gSaveContext.buttonStatus[0] = gSaveContext.equips.buttonItems[0];
                        }
                    }
                    sp28 = true;
                }

                if (sp28) {
                    Interface_LoadItemIcon1(play, 0);
                    sp28 = false;
                }

                for (i = 1; i < 4; i++) {
                    if ((gSaveContext.equips.buttonItems[i] != ITEM_OCARINA_FAIRY) &&
                        (gSaveContext.equips.buttonItems[i] != ITEM_OCARINA_TIME)) {
                        if (gSaveContext.buttonStatus[i] == BTN_ENABLED) {
                            sp28 = true;
                        }

                        gSaveContext.buttonStatus[i] = BTN_DISABLED;
                    } else {
                        if (gSaveContext.buttonStatus[i] == BTN_DISABLED) {
                            sp28 = true;
                        }

                        gSaveContext.buttonStatus[i] = BTN_ENABLED;
                    }
                }

                if (sp28) {
                    gSaveContext.unk_13EA = 0;
                }

                Interface_ChangeAlpha(50);
            } else {
                if (interfaceCtx->restrictions.bButton == 0) {
                    if ((gSaveContext.equips.buttonItems[0] == ITEM_SLINGSHOT) ||
                        (gSaveContext.equips.buttonItems[0] == ITEM_BOW) ||
                        (gSaveContext.equips.buttonItems[0] == ITEM_BOMBCHU) ||
                        (gSaveContext.equips.buttonItems[0] == ITEM_NONE)) {
                        if ((gSaveContext.equips.buttonItems[0] != ITEM_NONE) ||
                            (gSaveContext.infTable[INFTABLE_1DX_INDEX] == 0)) {
                            gSaveContext.equips.buttonItems[0] = gSaveContext.buttonStatus[0];
                            sp28 = true;

                            if (gSaveContext.equips.buttonItems[0] != ITEM_NONE) {
                                Interface_LoadItemIcon1(play, 0);
                            }
                        }
                    } else if ((gSaveContext.buttonStatus[0] & 0xFF) == BTN_DISABLED) {
                        sp28 = true;

                        if (((gSaveContext.buttonStatus[0] & 0xFF) == BTN_DISABLED) ||
                            ((gSaveContext.buttonStatus[0] & 0xFF) == BTN_ENABLED)) {
                            gSaveContext.buttonStatus[0] = BTN_ENABLED;
                        } else {
                            gSaveContext.equips.buttonItems[0] = gSaveContext.buttonStatus[0] & 0xFF;
                        }
                    }
                } else if (interfaceCtx->restrictions.bButton == 1) {
                    if ((gSaveContext.equips.buttonItems[0] == ITEM_SLINGSHOT) ||
                        (gSaveContext.equips.buttonItems[0] == ITEM_BOW) ||
                        (gSaveContext.equips.buttonItems[0] == ITEM_BOMBCHU) ||
                        (gSaveContext.equips.buttonItems[0] == ITEM_NONE)) {
                        if ((gSaveContext.equips.buttonItems[0] != ITEM_NONE) ||
                            (gSaveContext.infTable[INFTABLE_1DX_INDEX] == 0)) {
                            gSaveContext.equips.buttonItems[0] = gSaveContext.buttonStatus[0];
                            sp28 = true;

                            if (gSaveContext.equips.buttonItems[0] != ITEM_NONE) {
                                Interface_LoadItemIcon1(play, 0);
                            }
                        }
                    } else {
                        if (gSaveContext.buttonStatus[0] == BTN_ENABLED) {
                            sp28 = true;
                        }

                        gSaveContext.buttonStatus[0] = BTN_DISABLED;
                    }
                }

                if (interfaceCtx->restrictions.bottles != 0) {
                    for (i = 1; i < 4; i++) {
                        if ((gSaveContext.equips.buttonItems[i] >= ITEM_BOTTLE) &&
                            (gSaveContext.equips.buttonItems[i] <= ITEM_POE)) {
                            if (gSaveContext.buttonStatus[i] == BTN_ENABLED) {
                                sp28 = true;
                            }

                            gSaveContext.buttonStatus[i] = BTN_DISABLED;
                        }
                    }
                } else if (interfaceCtx->restrictions.bottles == 0) {
                    for (i = 1; i < 4; i++) {
                        if ((gSaveContext.equips.buttonItems[i] >= ITEM_BOTTLE) &&
                            (gSaveContext.equips.buttonItems[i] <= ITEM_POE)) {
                            if (gSaveContext.buttonStatus[i] == BTN_DISABLED) {
                                sp28 = true;
                            }

                            gSaveContext.buttonStatus[i] = BTN_ENABLED;
                        }
                    }
                }

                if (interfaceCtx->restrictions.tradeItems != 0) {
                    for (i = 1; i < 4; i++) {
                        if ((gSaveContext.equips.buttonItems[i] >= ITEM_WEIRD_EGG) &&
                            (gSaveContext.equips.buttonItems[i] <= ITEM_CLAIM_CHECK)) {
                            if (gSaveContext.buttonStatus[i] == BTN_ENABLED) {
                                sp28 = true;
                            }

                            gSaveContext.buttonStatus[i] = BTN_DISABLED;
                        }
                    }
                } else if (interfaceCtx->restrictions.tradeItems == 0) {
                    for (i = 1; i < 4; i++) {
                        if ((gSaveContext.equips.buttonItems[i] >= ITEM_WEIRD_EGG) &&
                            (gSaveContext.equips.buttonItems[i] <= ITEM_CLAIM_CHECK)) {
                            if (gSaveContext.buttonStatus[i] == BTN_DISABLED) {
                                sp28 = true;
                            }

                            gSaveContext.buttonStatus[i] = BTN_ENABLED;
                        }
                    }
                }

                if (interfaceCtx->restrictions.hookshot != 0) {
                    for (i = 1; i < 4; i++) {
                        if ((gSaveContext.equips.buttonItems[i] == ITEM_HOOKSHOT) ||
                            (gSaveContext.equips.buttonItems[i] == ITEM_LONGSHOT)) {
                            if (gSaveContext.buttonStatus[i] == BTN_ENABLED) {
                                sp28 = true;
                            }

                            gSaveContext.buttonStatus[i] = BTN_DISABLED;
                        }
                    }
                } else if (interfaceCtx->restrictions.hookshot == 0) {
                    for (i = 1; i < 4; i++) {
                        if ((gSaveContext.equips.buttonItems[i] == ITEM_HOOKSHOT) ||
                            (gSaveContext.equips.buttonItems[i] == ITEM_LONGSHOT)) {
                            if (gSaveContext.buttonStatus[i] == BTN_DISABLED) {
                                sp28 = true;
                            }

                            gSaveContext.buttonStatus[i] = BTN_ENABLED;
                        }
                    }
                }

                if (interfaceCtx->restrictions.ocarina != 0) {
                    for (i = 1; i < 4; i++) {
                        if ((gSaveContext.equips.buttonItems[i] == ITEM_OCARINA_FAIRY) ||
                            (gSaveContext.equips.buttonItems[i] == ITEM_OCARINA_TIME)) {
                            if (gSaveContext.buttonStatus[i] == BTN_ENABLED) {
                                sp28 = true;
                            }

                            gSaveContext.buttonStatus[i] = BTN_DISABLED;
                        }
                    }
                } else if (interfaceCtx->restrictions.ocarina == 0) {
                    for (i = 1; i < 4; i++) {
                        if ((gSaveContext.equips.buttonItems[i] == ITEM_OCARINA_FAIRY) ||
                            (gSaveContext.equips.buttonItems[i] == ITEM_OCARINA_TIME)) {
                            if (gSaveContext.buttonStatus[i] == BTN_DISABLED) {
                                sp28 = true;
                            }

                            gSaveContext.buttonStatus[i] = BTN_ENABLED;
                        }
                    }
                }

                if (interfaceCtx->restrictions.farores != 0) {
                    for (i = 1; i < 4; i++) {
                        if (gSaveContext.equips.buttonItems[i] == ITEM_FARORES_WIND) {
                            if (gSaveContext.buttonStatus[i] == BTN_ENABLED) {
                                sp28 = true;
                            }

                            gSaveContext.buttonStatus[i] = BTN_DISABLED;
                            osSyncPrintf("***(i=%d)***  ", i);
                        }
                    }
                } else if (interfaceCtx->restrictions.farores == 0) {
                    for (i = 1; i < 4; i++) {
                        if (gSaveContext.equips.buttonItems[i] == ITEM_FARORES_WIND) {
                            if (gSaveContext.buttonStatus[i] == BTN_DISABLED) {
                                sp28 = true;
                            }

                            gSaveContext.buttonStatus[i] = BTN_ENABLED;
                        }
                    }
                }

                if (interfaceCtx->restrictions.dinsNayrus != 0) {
                    for (i = 1; i < 4; i++) {
                        if ((gSaveContext.equips.buttonItems[i] == ITEM_DINS_FIRE) ||
                            (gSaveContext.equips.buttonItems[i] == ITEM_NAYRUS_LOVE)) {
                            if (gSaveContext.buttonStatus[i] == BTN_ENABLED) {
                                sp28 = true;
                            }

                            gSaveContext.buttonStatus[i] = BTN_DISABLED;
                        }
                    }
                } else if (interfaceCtx->restrictions.dinsNayrus == 0) {
                    for (i = 1; i < 4; i++) {
                        if ((gSaveContext.equips.buttonItems[i] == ITEM_DINS_FIRE) ||
                            (gSaveContext.equips.buttonItems[i] == ITEM_NAYRUS_LOVE)) {
                            if (gSaveContext.buttonStatus[i] == BTN_DISABLED) {
                                sp28 = true;
                            }

                            gSaveContext.buttonStatus[i] = BTN_ENABLED;
                        }
                    }
                }

                if (interfaceCtx->restrictions.all != 0) {
                    for (i = 1; i < 4; i++) {
                        if ((gSaveContext.equips.buttonItems[i] != ITEM_OCARINA_FAIRY) &&
                            (gSaveContext.equips.buttonItems[i] != ITEM_OCARINA_TIME) &&
                            !((gSaveContext.equips.buttonItems[i] >= ITEM_BOTTLE) &&
                              (gSaveContext.equips.buttonItems[i] <= ITEM_POE)) &&
                            !((gSaveContext.equips.buttonItems[i] >= ITEM_WEIRD_EGG) &&
                              (gSaveContext.equips.buttonItems[i] <= ITEM_CLAIM_CHECK))) {
                            if ((play->sceneNum != SCENE_TAKARAYA) ||
                                (gSaveContext.equips.buttonItems[i] != ITEM_LENS)) {
                                if (gSaveContext.buttonStatus[i] == BTN_ENABLED) {
                                    sp28 = true;
                                }

                                gSaveContext.buttonStatus[i] = BTN_DISABLED;
                            } else {
                                if (gSaveContext.buttonStatus[i] == BTN_DISABLED) {
                                    sp28 = true;
                                }

                                gSaveContext.buttonStatus[i] = BTN_ENABLED;
                            }
                        }
                    }
                } else if (interfaceCtx->restrictions.all == 0) {
                    for (i = 1; i < 4; i++) {
                        if ((gSaveContext.equips.buttonItems[i] != ITEM_DINS_FIRE) &&
                            (gSaveContext.equips.buttonItems[i] != ITEM_HOOKSHOT) &&
                            (gSaveContext.equips.buttonItems[i] != ITEM_LONGSHOT) &&
                            (gSaveContext.equips.buttonItems[i] != ITEM_FARORES_WIND) &&
                            (gSaveContext.equips.buttonItems[i] != ITEM_NAYRUS_LOVE) &&
                            (gSaveContext.equips.buttonItems[i] != ITEM_OCARINA_FAIRY) &&
                            (gSaveContext.equips.buttonItems[i] != ITEM_OCARINA_TIME) &&
                            !((gSaveContext.equips.buttonItems[i] >= ITEM_BOTTLE) &&
                              (gSaveContext.equips.buttonItems[i] <= ITEM_POE)) &&
                            !((gSaveContext.equips.buttonItems[i] >= ITEM_WEIRD_EGG) &&
                              (gSaveContext.equips.buttonItems[i] <= ITEM_CLAIM_CHECK))) {
                            if (gSaveContext.buttonStatus[i] == BTN_DISABLED) {
                                sp28 = true;
                            }

                            gSaveContext.buttonStatus[i] = BTN_ENABLED;
                        }
                    }
                }
            }
        }
    }

    if (sp28) {
        gSaveContext.unk_13EA = 0;
        if ((play->transitionTrigger == TRANS_TRIGGER_OFF) && (play->transitionMode == TRANS_MODE_OFF)) {
            Interface_ChangeAlpha(50);
            osSyncPrintf("????????  alpha_change( 50 );  ?????\n");
        } else {
            osSyncPrintf("game_play->fade_direction || game_play->fbdemo_wipe_modem");
        }
    }
}

void Interface_SetSceneRestrictions(PlayState* play) {
    InterfaceContext* interfaceCtx = &play->interfaceCtx;
    s16 i;
    u8 currentScene;

    interfaceCtx->restrictions.hGauge = interfaceCtx->restrictions.bButton = interfaceCtx->restrictions.aButton =
        interfaceCtx->restrictions.bottles = interfaceCtx->restrictions.tradeItems =
            interfaceCtx->restrictions.hookshot = interfaceCtx->restrictions.ocarina =
                interfaceCtx->restrictions.warpSongs = interfaceCtx->restrictions.sunsSong =
                    interfaceCtx->restrictions.farores = interfaceCtx->restrictions.dinsNayrus =
                        interfaceCtx->restrictions.all = 0;

    i = 0;

    // "Data settings related to button display scene_data_ID=%d\n"
    osSyncPrintf("ボタン表示関係データ設定 scene_data_ID=%d\n", play->sceneNum);

    do {
        currentScene = (u8)play->sceneNum;
        if (sRestrictionFlags[i].scene == currentScene) {
            interfaceCtx->restrictions.hGauge = (sRestrictionFlags[i].flags1 & 0xC0) >> 6;
            interfaceCtx->restrictions.bButton = (sRestrictionFlags[i].flags1 & 0x30) >> 4;
            interfaceCtx->restrictions.aButton = (sRestrictionFlags[i].flags1 & 0x0C) >> 2;
            interfaceCtx->restrictions.bottles = (sRestrictionFlags[i].flags1 & 0x03) >> 0;
            interfaceCtx->restrictions.tradeItems = (sRestrictionFlags[i].flags2 & 0xC0) >> 6;
            interfaceCtx->restrictions.hookshot = (sRestrictionFlags[i].flags2 & 0x30) >> 4;
            interfaceCtx->restrictions.ocarina = (sRestrictionFlags[i].flags2 & 0x0C) >> 2;
            interfaceCtx->restrictions.warpSongs = (sRestrictionFlags[i].flags2 & 0x03) >> 0;
            interfaceCtx->restrictions.sunsSong = (sRestrictionFlags[i].flags3 & 0xC0) >> 6;
            interfaceCtx->restrictions.farores = (sRestrictionFlags[i].flags3 & 0x30) >> 4;
            interfaceCtx->restrictions.dinsNayrus = (sRestrictionFlags[i].flags3 & 0x0C) >> 2;
            interfaceCtx->restrictions.all = (sRestrictionFlags[i].flags3 & 0x03) >> 0;

            osSyncPrintf(VT_FGCOL(YELLOW));
            osSyncPrintf("parameter->button_status = %x,%x,%x\n", sRestrictionFlags[i].flags1,
                         sRestrictionFlags[i].flags2, sRestrictionFlags[i].flags3);
            osSyncPrintf("h_gage=%d, b_button=%d, a_button=%d, c_bottle=%d\n", interfaceCtx->restrictions.hGauge,
                         interfaceCtx->restrictions.bButton, interfaceCtx->restrictions.aButton,
                         interfaceCtx->restrictions.bottles);
            osSyncPrintf("c_warasibe=%d, c_hook=%d, c_ocarina=%d, c_warp=%d\n", interfaceCtx->restrictions.tradeItems,
                         interfaceCtx->restrictions.hookshot, interfaceCtx->restrictions.ocarina,
                         interfaceCtx->restrictions.warpSongs);
            osSyncPrintf("c_sunmoon=%d, m_wind=%d, m_magic=%d, another=%d\n", interfaceCtx->restrictions.sunsSong,
                         interfaceCtx->restrictions.farores, interfaceCtx->restrictions.dinsNayrus,
                         interfaceCtx->restrictions.all);
            osSyncPrintf(VT_RST);
            return;
        }
        i++;
    } while (sRestrictionFlags[i].scene != 0xFF);
}

Gfx* Gfx_TextureIA8(Gfx* displayListHead, void* texture, s16 textureWidth, s16 textureHeight, s16 rectLeft, s16 rectTop,
                    s16 rectWidth, s16 rectHeight, u16 dsdx, u16 dtdy) {
    gDPLoadTextureBlock(displayListHead++, texture, G_IM_FMT_IA, G_IM_SIZ_8b, textureWidth, textureHeight, 0,
                        G_TX_NOMIRROR | G_TX_WRAP, G_TX_NOMIRROR | G_TX_WRAP, G_TX_NOMASK, G_TX_NOMASK, G_TX_NOLOD,
                        G_TX_NOLOD);

    gSPTextureRectangle(displayListHead++, rectLeft * 4, rectTop * 4, (rectLeft + rectWidth) * 4,
                        (rectTop + rectHeight) * 4, G_TX_RENDERTILE, 0, 0, dsdx, dtdy);

    return displayListHead;
}

Gfx* Gfx_TextureI8(Gfx* displayListHead, void* texture, s16 textureWidth, s16 textureHeight, s16 rectLeft, s16 rectTop,
                   s16 rectWidth, s16 rectHeight, u16 dsdx, u16 dtdy) {
    gDPLoadTextureBlock(displayListHead++, texture, G_IM_FMT_I, G_IM_SIZ_8b, textureWidth, textureHeight, 0,
                        G_TX_NOMIRROR | G_TX_WRAP, G_TX_NOMIRROR | G_TX_WRAP, G_TX_NOMASK, G_TX_NOMASK, G_TX_NOLOD,
                        G_TX_NOLOD);

    gSPTextureRectangle(displayListHead++, rectLeft * 4, rectTop * 4, (rectLeft + rectWidth) * 4,
                        (rectTop + rectHeight) * 4, G_TX_RENDERTILE, 0, 0, dsdx, dtdy);

    return displayListHead;
}

void Inventory_SwapAgeEquipment(void) {
    s16 i;
    u16 shieldEquipValue;

    if (LINK_AGE_IN_YEARS == YEARS_CHILD) {
        for (i = 0; i < 4; i++) {
            if (i != 0) {
                gSaveContext.childEquips.buttonItems[i] = gSaveContext.equips.buttonItems[i];
            } else {
                gSaveContext.childEquips.buttonItems[i] = ITEM_SWORD_KOKIRI;
            }

            if (i != 0) {
                gSaveContext.childEquips.cButtonSlots[i - 1] = gSaveContext.equips.cButtonSlots[i - 1];
            }
        }

        gSaveContext.childEquips.equipment = gSaveContext.equips.equipment;

        if (gSaveContext.adultEquips.buttonItems[0] == ITEM_NONE) {
            gSaveContext.equips.buttonItems[0] = ITEM_SWORD_MASTER;

            if (gSaveContext.inventory.items[SLOT_NUT] != ITEM_NONE) {
                gSaveContext.equips.buttonItems[1] = ITEM_NUT;
                gSaveContext.equips.cButtonSlots[0] = SLOT_NUT;
            } else {
                gSaveContext.equips.buttonItems[1] = gSaveContext.equips.cButtonSlots[0] = ITEM_NONE;
            }

            gSaveContext.equips.buttonItems[2] = ITEM_BOMB;
            gSaveContext.equips.buttonItems[3] = gSaveContext.inventory.items[SLOT_OCARINA];
            gSaveContext.equips.cButtonSlots[1] = SLOT_BOMB;
            gSaveContext.equips.cButtonSlots[2] = SLOT_OCARINA;
            gSaveContext.equips.equipment = (EQUIP_VALUE_SWORD_MASTER << (EQUIP_TYPE_SWORD * 4)) |
                                            (EQUIP_VALUE_SHIELD_HYLIAN << (EQUIP_TYPE_SHIELD * 4)) |
                                            (EQUIP_VALUE_TUNIC_KOKIRI << (EQUIP_TYPE_TUNIC * 4)) |
                                            (EQUIP_VALUE_BOOTS_KOKIRI << (EQUIP_TYPE_BOOTS * 4));
        } else {
            for (i = 0; i < 4; i++) {
                gSaveContext.equips.buttonItems[i] = gSaveContext.adultEquips.buttonItems[i];

                if (i != 0) {
                    gSaveContext.equips.cButtonSlots[i - 1] = gSaveContext.adultEquips.cButtonSlots[i - 1];
                }

                if (((gSaveContext.equips.buttonItems[i] >= ITEM_BOTTLE) &&
                     (gSaveContext.equips.buttonItems[i] <= ITEM_POE)) ||
                    ((gSaveContext.equips.buttonItems[i] >= ITEM_WEIRD_EGG) &&
                     (gSaveContext.equips.buttonItems[i] <= ITEM_CLAIM_CHECK))) {
                    osSyncPrintf("Register_Item_Pt(%d)=%d\n", i, gSaveContext.equips.cButtonSlots[i - 1]);
                    gSaveContext.equips.buttonItems[i] =
                        gSaveContext.inventory.items[gSaveContext.equips.cButtonSlots[i - 1]];
                }
            }

            gSaveContext.equips.equipment = gSaveContext.adultEquips.equipment;
        }
    } else {
        for (i = 0; i < 4; i++) {
            gSaveContext.adultEquips.buttonItems[i] = gSaveContext.equips.buttonItems[i];

            if (i != 0) {
                gSaveContext.adultEquips.cButtonSlots[i - 1] = gSaveContext.equips.cButtonSlots[i - 1];
            }
        }

        gSaveContext.adultEquips.equipment = gSaveContext.equips.equipment;

        if (gSaveContext.childEquips.buttonItems[0] != ITEM_NONE) {
            for (i = 0; i < 4; i++) {
                gSaveContext.equips.buttonItems[i] = gSaveContext.childEquips.buttonItems[i];

                if (i != 0) {
                    gSaveContext.equips.cButtonSlots[i - 1] = gSaveContext.childEquips.cButtonSlots[i - 1];
                }

                if (((gSaveContext.equips.buttonItems[i] >= ITEM_BOTTLE) &&
                     (gSaveContext.equips.buttonItems[i] <= ITEM_POE)) ||
                    ((gSaveContext.equips.buttonItems[i] >= ITEM_WEIRD_EGG) &&
                     (gSaveContext.equips.buttonItems[i] <= ITEM_CLAIM_CHECK))) {
                    osSyncPrintf("Register_Item_Pt(%d)=%d\n", i, gSaveContext.equips.cButtonSlots[i - 1]);
                    gSaveContext.equips.buttonItems[i] =
                        gSaveContext.inventory.items[gSaveContext.equips.cButtonSlots[i - 1]];
                }
            }

            gSaveContext.equips.equipment = gSaveContext.childEquips.equipment;
            gSaveContext.equips.equipment &= (u16) ~(0xF << (EQUIP_TYPE_SWORD * 4));
            gSaveContext.equips.equipment |= EQUIP_VALUE_SWORD_KOKIRI << (EQUIP_TYPE_SWORD * 4);
        }
    }

    shieldEquipValue = gEquipMasks[EQUIP_TYPE_SHIELD] & gSaveContext.equips.equipment;
    if (shieldEquipValue != 0) {
        shieldEquipValue >>= gEquipShifts[EQUIP_TYPE_SHIELD];
        if (!CHECK_OWNED_EQUIP_ALT(EQUIP_TYPE_SHIELD, shieldEquipValue - 1)) {
            gSaveContext.equips.equipment &= gEquipNegMasks[EQUIP_TYPE_SHIELD];
        }
    }
}

void Interface_InitHorsebackArchery(PlayState* play) {
    InterfaceContext* interfaceCtx = &play->interfaceCtx;

    gSaveContext.minigameState = 1;
    interfaceCtx->unk_23C = interfaceCtx->unk_240 = interfaceCtx->unk_242 = 0;
    gSaveContext.minigameScore = sHBAScoreTier = 0;
    interfaceCtx->hbaAmmo = 20;
}

void func_800849EC(PlayState* play) {
    gSaveContext.inventory.equipment |= OWNED_EQUIP_FLAG(EQUIP_TYPE_SWORD, EQUIP_INV_SWORD_BGS);
    gSaveContext.inventory.equipment ^= OWNED_EQUIP_FLAG_ALT(EQUIP_TYPE_SWORD, EQUIP_INV_SWORD_BROKENGIANTKNIFE);

    if (CHECK_OWNED_EQUIP_ALT(EQUIP_TYPE_SWORD, EQUIP_INV_SWORD_BROKENGIANTKNIFE)) {
        gSaveContext.equips.buttonItems[0] = ITEM_SWORD_KNIFE;
    } else {
        gSaveContext.equips.buttonItems[0] = ITEM_SWORD_BGS;
    }

    Interface_LoadItemIcon1(play, 0);
}

void Interface_LoadItemIcon1(PlayState* play, u16 button) {
    InterfaceContext* interfaceCtx = &play->interfaceCtx;

    osCreateMesgQueue(&interfaceCtx->loadQueue, &interfaceCtx->loadMsg, OS_MESG_BLOCK);
    DmaMgr_SendRequest2(&interfaceCtx->dmaRequest_160, interfaceCtx->iconItemSegment + button * 0x1000,
                        (u32)_icon_item_staticSegmentRomStart + (gSaveContext.equips.buttonItems[button] * 0x1000),
                        0x1000, 0, &interfaceCtx->loadQueue, NULL, "../z_parameter.c", 1171);
    osRecvMesg(&interfaceCtx->loadQueue, NULL, OS_MESG_BLOCK);
}

void Interface_LoadItemIcon2(PlayState* play, u16 button) {
    InterfaceContext* interfaceCtx = &play->interfaceCtx;

    osCreateMesgQueue(&interfaceCtx->loadQueue, &interfaceCtx->loadMsg, OS_MESG_BLOCK);
    DmaMgr_SendRequest2(&interfaceCtx->dmaRequest_180, interfaceCtx->iconItemSegment + button * 0x1000,
                        (u32)_icon_item_staticSegmentRomStart + (gSaveContext.equips.buttonItems[button] * 0x1000),
                        0x1000, 0, &interfaceCtx->loadQueue, NULL, "../z_parameter.c", 1193);
    osRecvMesg(&interfaceCtx->loadQueue, NULL, OS_MESG_BLOCK);
}

void func_80084BF4(PlayState* play, u16 flag) {
    if (flag) {
        if ((gSaveContext.equips.buttonItems[0] == ITEM_SLINGSHOT) ||
            (gSaveContext.equips.buttonItems[0] == ITEM_BOW) || (gSaveContext.equips.buttonItems[0] == ITEM_BOMBCHU) ||
            (gSaveContext.equips.buttonItems[0] == ITEM_FISHING_POLE) ||
            (gSaveContext.buttonStatus[0] == BTN_DISABLED)) {
            if ((gSaveContext.equips.buttonItems[0] == ITEM_SLINGSHOT) ||
                (gSaveContext.equips.buttonItems[0] == ITEM_BOW) ||
                (gSaveContext.equips.buttonItems[0] == ITEM_BOMBCHU) ||
                (gSaveContext.equips.buttonItems[0] == ITEM_FISHING_POLE)) {
                gSaveContext.equips.buttonItems[0] = gSaveContext.buttonStatus[0];
                Interface_LoadItemIcon1(play, 0);
            }
        } else if (gSaveContext.equips.buttonItems[0] == ITEM_NONE) {
            if ((gSaveContext.equips.buttonItems[0] != ITEM_NONE) || (gSaveContext.infTable[INFTABLE_1DX_INDEX] == 0)) {
                gSaveContext.equips.buttonItems[0] = gSaveContext.buttonStatus[0];
                Interface_LoadItemIcon1(play, 0);
            }
        }

        gSaveContext.buttonStatus[0] = gSaveContext.buttonStatus[1] = gSaveContext.buttonStatus[2] =
            gSaveContext.buttonStatus[3] = BTN_ENABLED;
        Interface_ChangeAlpha(7);
    } else {
        gSaveContext.buttonStatus[0] = gSaveContext.buttonStatus[1] = gSaveContext.buttonStatus[2] =
            gSaveContext.buttonStatus[3] = BTN_ENABLED;
        func_80083108(play);
    }
}

u8 Item_Give(PlayState* play, u8 item) {
    static s16 sAmmoRefillCounts[] = { 5, 10, 20, 30 }; // Sticks, nuts, bombs
    static s16 sArrowRefillCounts[] = { 5, 10, 30 };
    static s16 sBombchuRefillCounts[] = { 5, 20 };
    static s16 sRupeeRefillCounts[] = { 1, 5, 20, 50, 200, 10 };
    s16 i;
    s16 slot;
    s16 temp;

    slot = SLOT(item);
    if (item >= ITEM_STICKS_5) {
        slot = SLOT(sExtraItemBases[item - ITEM_STICKS_5]);
    }

    osSyncPrintf(VT_FGCOL(YELLOW));
    osSyncPrintf("item_get_setting=%d  pt=%d  z=%x\n", item, slot, gSaveContext.inventory.items[slot]);
    osSyncPrintf(VT_RST);

    if ((item >= ITEM_MEDALLION_FOREST) && (item <= ITEM_MEDALLION_LIGHT)) {
        gSaveContext.inventory.questItems |= gBitFlags[item - ITEM_MEDALLION_FOREST + QUEST_MEDALLION_FOREST];

        osSyncPrintf(VT_FGCOL(YELLOW));
        osSyncPrintf("封印 = %x\n", gSaveContext.inventory.questItems); // "Seals = %x"
        osSyncPrintf(VT_RST);

        if (item == ITEM_MEDALLION_WATER) {
            func_8006D0AC(play);
        }

        return ITEM_NONE;
    } else if ((item >= ITEM_SONG_MINUET) && (item <= ITEM_SONG_STORMS)) {
        gSaveContext.inventory.questItems |= gBitFlags[item - ITEM_SONG_MINUET + QUEST_SONG_MINUET];

        osSyncPrintf(VT_FGCOL(YELLOW));
        osSyncPrintf("楽譜 = %x\n", gSaveContext.inventory.questItems); // "Musical scores = %x"
        // "Musical scores = %x (%x) (%x)"
        osSyncPrintf("楽譜 = %x (%x) (%x)\n", gSaveContext.inventory.questItems,
                     gBitFlags[item - ITEM_SONG_MINUET + QUEST_SONG_MINUET], gBitFlags[item - ITEM_SONG_MINUET]);
        osSyncPrintf(VT_RST);

        return ITEM_NONE;
    } else if ((item >= ITEM_KOKIRI_EMERALD) && (item <= ITEM_ZORA_SAPPHIRE)) {
        gSaveContext.inventory.questItems |= gBitFlags[item - ITEM_KOKIRI_EMERALD + QUEST_KOKIRI_EMERALD];

        osSyncPrintf(VT_FGCOL(YELLOW));
        osSyncPrintf("精霊石 = %x\n", gSaveContext.inventory.questItems); // "Spiritual Stones = %x"
        osSyncPrintf(VT_RST);

        return ITEM_NONE;
    } else if ((item == ITEM_STONE_OF_AGONY) || (item == ITEM_GERUDO_CARD)) {
        gSaveContext.inventory.questItems |= gBitFlags[item - ITEM_STONE_OF_AGONY + QUEST_STONE_OF_AGONY];

        osSyncPrintf(VT_FGCOL(YELLOW));
        osSyncPrintf("アイテム = %x\n", gSaveContext.inventory.questItems); // "Items = %x"
        osSyncPrintf(VT_RST);

        return ITEM_NONE;
    } else if (item == ITEM_SKULL_TOKEN) {
        gSaveContext.inventory.questItems |= gBitFlags[item - ITEM_SKULL_TOKEN + QUEST_SKULL_TOKEN];
        gSaveContext.inventory.gsTokens++;

        osSyncPrintf(VT_FGCOL(YELLOW));
        // "N Coins = %x(%d)"
        osSyncPrintf("Ｎコイン = %x(%d)\n", gSaveContext.inventory.questItems, gSaveContext.inventory.gsTokens);
        osSyncPrintf(VT_RST);

        return ITEM_NONE;
    } else if ((item >= ITEM_SWORD_KOKIRI) && (item <= ITEM_SWORD_BGS)) {
        gSaveContext.inventory.equipment |=
            OWNED_EQUIP_FLAG(EQUIP_TYPE_SWORD, item - ITEM_SWORD_KOKIRI + EQUIP_INV_SWORD_KOKIRI);

        if (item == ITEM_SWORD_BGS) {
            gSaveContext.swordHealth = 8;

            if (ALL_EQUIP_VALUE(EQUIP_TYPE_SWORD) ==
                ((1 << EQUIP_INV_SWORD_KOKIRI) | (1 << EQUIP_INV_SWORD_MASTER) | (1 << EQUIP_INV_SWORD_BGS) |
                 (1 << EQUIP_INV_SWORD_BROKENGIANTKNIFE))) {
                gSaveContext.inventory.equipment ^=
                    OWNED_EQUIP_FLAG_ALT(EQUIP_TYPE_SWORD, EQUIP_INV_SWORD_BROKENGIANTKNIFE);
                if (gSaveContext.equips.buttonItems[0] == ITEM_SWORD_KNIFE) {
                    gSaveContext.equips.buttonItems[0] = ITEM_SWORD_BGS;
                    Interface_LoadItemIcon1(play, 0);
                }
            }
        } else if (item == ITEM_SWORD_MASTER) {
            gSaveContext.equips.buttonItems[0] = ITEM_SWORD_MASTER;
            gSaveContext.equips.equipment &= (u16) ~(0xF << (EQUIP_TYPE_SWORD * 4));
            gSaveContext.equips.equipment |= EQUIP_VALUE_SWORD_MASTER << (EQUIP_TYPE_SWORD * 4);
            Interface_LoadItemIcon1(play, 0);
        }

        return ITEM_NONE;
    } else if ((item >= ITEM_SHIELD_DEKU) && (item <= ITEM_SHIELD_MIRROR)) {
        gSaveContext.inventory.equipment |= OWNED_EQUIP_FLAG(EQUIP_TYPE_SHIELD, item - ITEM_SHIELD_DEKU);
        return ITEM_NONE;
    } else if ((item >= ITEM_TUNIC_KOKIRI) && (item <= ITEM_TUNIC_ZORA)) {
        gSaveContext.inventory.equipment |= OWNED_EQUIP_FLAG(EQUIP_TYPE_TUNIC, item - ITEM_TUNIC_KOKIRI);
        return ITEM_NONE;
    } else if ((item >= ITEM_BOOTS_KOKIRI) && (item <= ITEM_BOOTS_HOVER)) {
        gSaveContext.inventory.equipment |= OWNED_EQUIP_FLAG(EQUIP_TYPE_BOOTS, item - ITEM_BOOTS_KOKIRI);
        return ITEM_NONE;
    } else if ((item == ITEM_KEY_BOSS) || (item == ITEM_COMPASS) || (item == ITEM_DUNGEON_MAP)) {
        gSaveContext.inventory.dungeonItems[gSaveContext.mapIndex] |= gBitFlags[item - ITEM_KEY_BOSS];
        return ITEM_NONE;
    } else if (item == ITEM_KEY_SMALL) {
        if (gSaveContext.inventory.dungeonKeys[gSaveContext.mapIndex] < 0) {
            gSaveContext.inventory.dungeonKeys[gSaveContext.mapIndex] = 1;
            return ITEM_NONE;
        } else {
            gSaveContext.inventory.dungeonKeys[gSaveContext.mapIndex]++;
            return ITEM_NONE;
        }
    } else if ((item == ITEM_QUIVER_30) || (item == ITEM_BOW)) {
        if (CUR_UPG_VALUE(UPG_QUIVER) == 0) {
            Inventory_ChangeUpgrade(UPG_QUIVER, 1);
            INV_CONTENT(ITEM_BOW) = ITEM_BOW;
            AMMO(ITEM_BOW) = CAPACITY(UPG_QUIVER, 1);
            return ITEM_NONE;
        } else {
            AMMO(ITEM_BOW)++;
            if (AMMO(ITEM_BOW) > CUR_CAPACITY(UPG_QUIVER)) {
                AMMO(ITEM_BOW) = CUR_CAPACITY(UPG_QUIVER);
            }
        }
    } else if (item == ITEM_QUIVER_40) {
        Inventory_ChangeUpgrade(UPG_QUIVER, 2);
        AMMO(ITEM_BOW) = CAPACITY(UPG_QUIVER, 2);
        return ITEM_NONE;
    } else if (item == ITEM_QUIVER_50) {
        Inventory_ChangeUpgrade(UPG_QUIVER, 3);
        AMMO(ITEM_BOW) = CAPACITY(UPG_QUIVER, 3);
        return ITEM_NONE;
    } else if (item == ITEM_BULLET_BAG_40) {
        Inventory_ChangeUpgrade(UPG_BULLET_BAG, 2);
        AMMO(ITEM_SLINGSHOT) = CAPACITY(UPG_BULLET_BAG, 2);
        return ITEM_NONE;
    } else if (item == ITEM_BULLET_BAG_50) {
        Inventory_ChangeUpgrade(UPG_BULLET_BAG, 3);
        AMMO(ITEM_SLINGSHOT) = CAPACITY(UPG_BULLET_BAG, 3);
        return ITEM_NONE;
    } else if (item == ITEM_BOMB_BAG_20) {
        if (CUR_UPG_VALUE(UPG_BOMB_BAG) == 0) {
            Inventory_ChangeUpgrade(UPG_BOMB_BAG, 1);
            INV_CONTENT(ITEM_BOMB) = ITEM_BOMB;
            AMMO(ITEM_BOMB) = CAPACITY(UPG_BOMB_BAG, 1);
            return ITEM_NONE;
        } else {
            AMMO(ITEM_BOMB)++;
            if (AMMO(ITEM_BOMB) > CUR_CAPACITY(UPG_BOMB_BAG)) {
                AMMO(ITEM_BOMB) = CUR_CAPACITY(UPG_BOMB_BAG);
            }
        }
    } else if (item == ITEM_BOMB_BAG_30) {
        Inventory_ChangeUpgrade(UPG_BOMB_BAG, 2);
        AMMO(ITEM_BOMB) = CAPACITY(UPG_BOMB_BAG, 2);
        return ITEM_NONE;
    } else if (item == ITEM_BOMB_BAG_40) {
        Inventory_ChangeUpgrade(UPG_BOMB_BAG, 3);
        AMMO(ITEM_BOMB) = CAPACITY(UPG_BOMB_BAG, 3);
        return ITEM_NONE;
    } else if (item == ITEM_BRACELET) {
        Inventory_ChangeUpgrade(UPG_STRENGTH, 1);
        return ITEM_NONE;
    } else if (item == ITEM_GAUNTLETS_SILVER) {
        Inventory_ChangeUpgrade(UPG_STRENGTH, 2);
        return ITEM_NONE;
    } else if (item == ITEM_GAUNTLETS_GOLD) {
        Inventory_ChangeUpgrade(UPG_STRENGTH, 3);
        return ITEM_NONE;
    } else if (item == ITEM_SCALE_SILVER) {
        Inventory_ChangeUpgrade(UPG_SCALE, 1);
        return ITEM_NONE;
    } else if (item == ITEM_SCALE_GOLDEN) {
        Inventory_ChangeUpgrade(UPG_SCALE, 2);
        return ITEM_NONE;
    } else if (item == ITEM_WALLET_ADULT) {
        Inventory_ChangeUpgrade(UPG_WALLET, 1);
        return ITEM_NONE;
    } else if (item == ITEM_WALLET_GIANT) {
        Inventory_ChangeUpgrade(UPG_WALLET, 2);
        return ITEM_NONE;
    } else if (item == ITEM_STICK_UPGRADE_20) {
        if (gSaveContext.inventory.items[slot] == ITEM_NONE) {
            INV_CONTENT(ITEM_STICK) = ITEM_STICK;
        }
        Inventory_ChangeUpgrade(UPG_STICKS, 2);
        AMMO(ITEM_STICK) = CAPACITY(UPG_STICKS, 2);
        return ITEM_NONE;
    } else if (item == ITEM_STICK_UPGRADE_30) {
        if (gSaveContext.inventory.items[slot] == ITEM_NONE) {
            INV_CONTENT(ITEM_STICK) = ITEM_STICK;
        }
        Inventory_ChangeUpgrade(UPG_STICKS, 3);
        AMMO(ITEM_STICK) = CAPACITY(UPG_STICKS, 3);
        return ITEM_NONE;
    } else if (item == ITEM_NUT_UPGRADE_30) {
        if (gSaveContext.inventory.items[slot] == ITEM_NONE) {
            INV_CONTENT(ITEM_NUT) = ITEM_NUT;
        }
        Inventory_ChangeUpgrade(UPG_NUTS, 2);
        AMMO(ITEM_NUT) = CAPACITY(UPG_NUTS, 2);
        return ITEM_NONE;
    } else if (item == ITEM_NUT_UPGRADE_40) {
        if (gSaveContext.inventory.items[slot] == ITEM_NONE) {
            INV_CONTENT(ITEM_NUT) = ITEM_NUT;
        }
        Inventory_ChangeUpgrade(UPG_NUTS, 3);
        AMMO(ITEM_NUT) = CAPACITY(UPG_NUTS, 3);
        return ITEM_NONE;
    } else if (item == ITEM_LONGSHOT) {
        INV_CONTENT(item) = item;
        for (i = 1; i < 4; i++) {
            if (gSaveContext.equips.buttonItems[i] == ITEM_HOOKSHOT) {
                gSaveContext.equips.buttonItems[i] = ITEM_LONGSHOT;
                Interface_LoadItemIcon1(play, i);
            }
        }
        return ITEM_NONE;
    } else if (item == ITEM_STICK) {
        if (gSaveContext.inventory.items[slot] == ITEM_NONE) {
            Inventory_ChangeUpgrade(UPG_STICKS, 1);
            AMMO(ITEM_STICK) = 1;
        } else {
            AMMO(ITEM_STICK)++;
            if (AMMO(ITEM_STICK) > CUR_CAPACITY(UPG_STICKS)) {
                AMMO(ITEM_STICK) = CUR_CAPACITY(UPG_STICKS);
            }
        }
    } else if ((item == ITEM_STICKS_5) || (item == ITEM_STICKS_10)) {
        if (gSaveContext.inventory.items[slot] == ITEM_NONE) {
            Inventory_ChangeUpgrade(UPG_STICKS, 1);
            AMMO(ITEM_STICK) = sAmmoRefillCounts[item - ITEM_STICKS_5];
        } else {
            AMMO(ITEM_STICK) += sAmmoRefillCounts[item - ITEM_STICKS_5];
            if (AMMO(ITEM_STICK) > CUR_CAPACITY(UPG_STICKS)) {
                AMMO(ITEM_STICK) = CUR_CAPACITY(UPG_STICKS);
            }
        }
        item = ITEM_STICK;
    } else if (item == ITEM_NUT) {
        if (gSaveContext.inventory.items[slot] == ITEM_NONE) {
            Inventory_ChangeUpgrade(UPG_NUTS, 1);
            AMMO(ITEM_NUT) = ITEM_NUT;
        } else {
            AMMO(ITEM_NUT)++;
            if (AMMO(ITEM_NUT) > CUR_CAPACITY(UPG_NUTS)) {
                AMMO(ITEM_NUT) = CUR_CAPACITY(UPG_NUTS);
            }
        }
    } else if ((item == ITEM_NUTS_5) || (item == ITEM_NUTS_10)) {
        if (gSaveContext.inventory.items[slot] == ITEM_NONE) {
            Inventory_ChangeUpgrade(UPG_NUTS, 1);
            AMMO(ITEM_NUT) += sAmmoRefillCounts[item - ITEM_NUTS_5];
            // "Deku Nuts %d(%d)=%d BS_count=%d"
            osSyncPrintf("デクの実 %d(%d)=%d  BS_count=%d\n", item, ITEM_NUTS_5, item - ITEM_NUTS_5,
                         sAmmoRefillCounts[item - ITEM_NUTS_5]);
        } else {
            AMMO(ITEM_NUT) += sAmmoRefillCounts[item - ITEM_NUTS_5];
            if (AMMO(ITEM_NUT) > CUR_CAPACITY(UPG_NUTS)) {
                AMMO(ITEM_NUT) = CUR_CAPACITY(UPG_NUTS);
            }
        }
        item = ITEM_NUT;
    } else if (item == ITEM_BOMB) {
        // "Bomb  Bomb  Bomb  Bomb Bomb   Bomb Bomb"
        osSyncPrintf(" 爆弾  爆弾  爆弾  爆弾 爆弾   爆弾 爆弾 \n");
        if ((AMMO(ITEM_BOMB) += 1) > CUR_CAPACITY(UPG_BOMB_BAG)) {
            AMMO(ITEM_BOMB) = CUR_CAPACITY(UPG_BOMB_BAG);
        }
        return ITEM_NONE;
    } else if ((item >= ITEM_BOMBS_5) && (item <= ITEM_BOMBS_30)) {
        if ((AMMO(ITEM_BOMB) += sAmmoRefillCounts[item - ITEM_BOMBS_5]) > CUR_CAPACITY(UPG_BOMB_BAG)) {
            AMMO(ITEM_BOMB) = CUR_CAPACITY(UPG_BOMB_BAG);
        }
        return ITEM_NONE;
    } else if (item == ITEM_BOMBCHU) {
        if (gSaveContext.inventory.items[slot] == ITEM_NONE) {
            INV_CONTENT(ITEM_BOMBCHU) = ITEM_BOMBCHU;
            AMMO(ITEM_BOMBCHU) = 10;
            return ITEM_NONE;
        } else {
            AMMO(ITEM_BOMBCHU) += 10;
            if (AMMO(ITEM_BOMBCHU) > 50) {
                AMMO(ITEM_BOMBCHU) = 50;
            }
            return ITEM_NONE;
        }
    } else if ((item == ITEM_BOMBCHUS_5) || (item == ITEM_BOMBCHUS_20)) {
        if (gSaveContext.inventory.items[slot] == ITEM_NONE) {
            INV_CONTENT(ITEM_BOMBCHU) = ITEM_BOMBCHU;
            AMMO(ITEM_BOMBCHU) += sBombchuRefillCounts[item - ITEM_BOMBCHUS_5];
            return ITEM_NONE;
        } else {
            AMMO(ITEM_BOMBCHU) += sBombchuRefillCounts[item - ITEM_BOMBCHUS_5];
            if (AMMO(ITEM_BOMBCHU) > 50) {
                AMMO(ITEM_BOMBCHU) = 50;
            }
            return ITEM_NONE;
        }
    } else if ((item >= ITEM_ARROWS_SMALL) && (item <= ITEM_ARROWS_LARGE)) {
        AMMO(ITEM_BOW) += sArrowRefillCounts[item - ITEM_ARROWS_SMALL];

        if ((AMMO(ITEM_BOW) >= CUR_CAPACITY(UPG_QUIVER)) || (AMMO(ITEM_BOW) < 0)) {
            AMMO(ITEM_BOW) = CUR_CAPACITY(UPG_QUIVER);
        }

        osSyncPrintf("%d本  Item_MaxGet=%d\n", AMMO(ITEM_BOW), CUR_CAPACITY(UPG_QUIVER));

        return ITEM_BOW;
    } else if (item == ITEM_SLINGSHOT) {
        Inventory_ChangeUpgrade(UPG_BULLET_BAG, 1);
        INV_CONTENT(ITEM_SLINGSHOT) = ITEM_SLINGSHOT;
        AMMO(ITEM_SLINGSHOT) = 30;
        return ITEM_NONE;
    } else if (item == ITEM_SEEDS) {
        AMMO(ITEM_SLINGSHOT) += 5;

        if (AMMO(ITEM_SLINGSHOT) >= CUR_CAPACITY(UPG_BULLET_BAG)) {
            AMMO(ITEM_SLINGSHOT) = CUR_CAPACITY(UPG_BULLET_BAG);
        }

        if (!GET_ITEMGETINF(ITEMGETINF_13)) {
            SET_ITEMGETINF(ITEMGETINF_13);
            return ITEM_NONE;
        }

        return ITEM_SEEDS;
    } else if (item == ITEM_SEEDS_30) {
        AMMO(ITEM_SLINGSHOT) += 30;

        if (AMMO(ITEM_SLINGSHOT) >= CUR_CAPACITY(UPG_BULLET_BAG)) {
            AMMO(ITEM_SLINGSHOT) = CUR_CAPACITY(UPG_BULLET_BAG);
        }

        if (!GET_ITEMGETINF(ITEMGETINF_13)) {
            SET_ITEMGETINF(ITEMGETINF_13);
            return ITEM_NONE;
        }

        return ITEM_SEEDS;
    } else if (item == ITEM_OCARINA_FAIRY) {
        INV_CONTENT(ITEM_OCARINA_FAIRY) = ITEM_OCARINA_FAIRY;
        return ITEM_NONE;
    } else if (item == ITEM_OCARINA_TIME) {
        INV_CONTENT(ITEM_OCARINA_TIME) = ITEM_OCARINA_TIME;
        for (i = 1; i < 4; i++) {
            if (gSaveContext.equips.buttonItems[i] == ITEM_OCARINA_FAIRY) {
                gSaveContext.equips.buttonItems[i] = ITEM_OCARINA_TIME;
                Interface_LoadItemIcon1(play, i);
            }
        }
        return ITEM_NONE;
    } else if (item == ITEM_BEAN) {
        if (gSaveContext.inventory.items[slot] == ITEM_NONE) {
            INV_CONTENT(item) = item;
            AMMO(ITEM_BEAN) = 1;
            BEANS_BOUGHT = 1;
        } else {
            AMMO(ITEM_BEAN)++;
            BEANS_BOUGHT++;
        }
        return ITEM_NONE;
    } else if ((item == ITEM_HEART_PIECE_2) || (item == ITEM_HEART_PIECE)) {
        gSaveContext.inventory.questItems += 1 << QUEST_HEART_PIECE_COUNT;
        return ITEM_NONE;
    } else if (item == ITEM_HEART_CONTAINER) {
        gSaveContext.healthCapacity += 0x10;
        gSaveContext.health += 0x10;
        return ITEM_NONE;
    } else if (item == ITEM_HEART) {
        osSyncPrintf("回復ハート回復ハート回復ハート\n"); // "Recovery Heart"
        Health_ChangeBy(play, 0x10);
        return item;
    } else if (item == ITEM_MAGIC_SMALL) {
        if (gSaveContext.magicState != MAGIC_STATE_ADD) {
            // This function is only used to store the magicState.
            // Setting the state to FILL gets immediately overwritten in Magic_RequestChange.
            // I.e. magic is added not filled
            Magic_Fill(play);
        }

        Magic_RequestChange(play, 12, MAGIC_ADD);

        if (!GET_INFTABLE(INFTABLE_198)) {
            SET_INFTABLE(INFTABLE_198);
            return ITEM_NONE;
        }

        return item;
    } else if (item == ITEM_MAGIC_LARGE) {
        if (gSaveContext.magicState != MAGIC_STATE_ADD) {
            // This function is only used to store the magicState.
            // Setting the state to FILL gets immediately overwritten in Magic_RequestChange.
            // I.e. magic is added not filled.
            Magic_Fill(play);
        }

        Magic_RequestChange(play, 24, MAGIC_ADD);

        if (!GET_INFTABLE(INFTABLE_198)) {
            SET_INFTABLE(INFTABLE_198);
            return ITEM_NONE;
        }

        return item;
    } else if ((item >= ITEM_RUPEE_GREEN) && (item <= ITEM_INVALID_8)) {
        Rupees_ChangeBy(sRupeeRefillCounts[item - ITEM_RUPEE_GREEN]);
        return ITEM_NONE;
    } else if (item == ITEM_BOTTLE) {
        temp = SLOT(item);

        for (i = 0; i < 4; i++) {
            if (gSaveContext.inventory.items[temp + i] == ITEM_NONE) {
                gSaveContext.inventory.items[temp + i] = item;
                return ITEM_NONE;
            }
        }
    } else if (((item >= ITEM_POTION_RED) && (item <= ITEM_POE)) || (item == ITEM_MILK)) {
        temp = SLOT(item);

        if ((item != ITEM_MILK_BOTTLE) && (item != ITEM_LETTER_RUTO)) {
            if (item == ITEM_MILK) {
                item = ITEM_MILK_BOTTLE;
                temp = SLOT(item);
            }

            for (i = 0; i < 4; i++) {
                if (gSaveContext.inventory.items[temp + i] == ITEM_BOTTLE) {
                    // "Item_Pt(1)=%d Item_Pt(2)=%d Item_Pt(3)=%d   Empty Bottle=%d   Content=%d"
                    osSyncPrintf("Item_Pt(1)=%d Item_Pt(2)=%d Item_Pt(3)=%d   空瓶=%d   中味=%d\n",
                                 gSaveContext.equips.cButtonSlots[0], gSaveContext.equips.cButtonSlots[1],
                                 gSaveContext.equips.cButtonSlots[2], temp + i, item);

                    if ((temp + i) == gSaveContext.equips.cButtonSlots[0]) {
                        gSaveContext.equips.buttonItems[1] = item;
                        Interface_LoadItemIcon2(play, 1);
                        gSaveContext.buttonStatus[1] = BTN_ENABLED;
                    } else if ((temp + i) == gSaveContext.equips.cButtonSlots[1]) {
                        gSaveContext.equips.buttonItems[2] = item;
                        Interface_LoadItemIcon2(play, 2);
                        gSaveContext.buttonStatus[2] = BTN_ENABLED;
                    } else if ((temp + i) == gSaveContext.equips.cButtonSlots[2]) {
                        gSaveContext.equips.buttonItems[3] = item;
                        Interface_LoadItemIcon1(play, 3);
                        gSaveContext.buttonStatus[3] = BTN_ENABLED;
                    }

                    gSaveContext.inventory.items[temp + i] = item;
                    return ITEM_NONE;
                }
            }
        } else {
            for (i = 0; i < 4; i++) {
                if (gSaveContext.inventory.items[temp + i] == ITEM_NONE) {
                    gSaveContext.inventory.items[temp + i] = item;
                    return ITEM_NONE;
                }
            }
        }
    } else if ((item >= ITEM_WEIRD_EGG) && (item <= ITEM_CLAIM_CHECK)) {
        if (item == ITEM_SAW) {
            SET_ITEMGETINF(ITEMGETINF_1F);
        }

        temp = INV_CONTENT(item);
        INV_CONTENT(item) = item;

        if (temp != ITEM_NONE) {
            for (i = 1; i < 4; i++) {
                if (temp == gSaveContext.equips.buttonItems[i]) {
                    if (item != ITEM_SOLD_OUT) {
                        gSaveContext.equips.buttonItems[i] = item;
                        Interface_LoadItemIcon1(play, i);
                    } else {
                        gSaveContext.equips.buttonItems[i] = ITEM_NONE;
                    }
                    return ITEM_NONE;
                }
            }
        }

        return ITEM_NONE;
    }

    temp = gSaveContext.inventory.items[slot];
    osSyncPrintf("Item_Register(%d)=%d  %d\n", slot, item, temp);
    INV_CONTENT(item) = item;

    return temp;
}

u8 Item_CheckObtainability(u8 item) {
    s16 i;
    s16 slot = SLOT(item);
    s32 temp;

    if (item >= ITEM_STICKS_5) {
        slot = SLOT(sExtraItemBases[item - ITEM_STICKS_5]);
    }

    osSyncPrintf(VT_FGCOL(GREEN));
    osSyncPrintf("item_get_non_setting=%d  pt=%d  z=%x\n", item, slot, gSaveContext.inventory.items[slot]);
    osSyncPrintf(VT_RST);

    if ((item >= ITEM_MEDALLION_FOREST) && (item <= ITEM_MEDALLION_LIGHT)) {
        return ITEM_NONE;
    } else if ((item >= ITEM_KOKIRI_EMERALD) && (item <= ITEM_SKULL_TOKEN)) {
        return ITEM_NONE;
    } else if ((item >= ITEM_SWORD_KOKIRI) && (item <= ITEM_SWORD_BGS)) {
        if (item == ITEM_SWORD_BGS) {
            return ITEM_NONE;
        } else if (CHECK_OWNED_EQUIP(EQUIP_TYPE_SWORD, item - ITEM_SWORD_KOKIRI + EQUIP_INV_SWORD_KOKIRI)) {
            return item;
        } else {
            return ITEM_NONE;
        }
    } else if ((item >= ITEM_SHIELD_DEKU) && (item <= ITEM_SHIELD_MIRROR)) {
        if (CHECK_OWNED_EQUIP(EQUIP_TYPE_SHIELD, item - ITEM_SHIELD_DEKU + EQUIP_INV_SHIELD_DEKU)) {
            return item;
        } else {
            return ITEM_NONE;
        }
    } else if ((item >= ITEM_TUNIC_KOKIRI) && (item <= ITEM_TUNIC_ZORA)) {
        if (CHECK_OWNED_EQUIP(EQUIP_TYPE_TUNIC, item - ITEM_TUNIC_KOKIRI + EQUIP_INV_TUNIC_KOKIRI)) {
            return item;
        } else {
            return ITEM_NONE;
        }
    } else if ((item >= ITEM_BOOTS_KOKIRI) && (item <= ITEM_BOOTS_HOVER)) {
        if (CHECK_OWNED_EQUIP(EQUIP_TYPE_BOOTS, item - ITEM_BOOTS_KOKIRI + EQUIP_INV_BOOTS_KOKIRI)) {
            return item;
        } else {
            return ITEM_NONE;
        }
    } else if ((item == ITEM_KEY_BOSS) || (item == ITEM_COMPASS) || (item == ITEM_DUNGEON_MAP)) {
        return ITEM_NONE;
    } else if (item == ITEM_KEY_SMALL) {
        return ITEM_NONE;
    } else if ((item >= ITEM_SLINGSHOT) && (item <= ITEM_BOMBCHU)) {
        return ITEM_NONE;
    } else if ((item == ITEM_BOMBCHUS_5) || (item == ITEM_BOMBCHUS_20)) {
        return ITEM_NONE;
    } else if ((item == ITEM_QUIVER_30) || (item == ITEM_BOW)) {
        if (CUR_UPG_VALUE(UPG_QUIVER) == 0) {
            return ITEM_NONE;
        } else {
            return 0;
        }
    } else if ((item == ITEM_QUIVER_40) || (item == ITEM_QUIVER_50)) {
        return ITEM_NONE;
    } else if ((item == ITEM_BULLET_BAG_40) || (item == ITEM_BULLET_BAG_50)) {
        return ITEM_NONE;
    } else if ((item == ITEM_BOMB_BAG_20) || (item == ITEM_BOMB)) {
        if (CUR_UPG_VALUE(UPG_BOMB_BAG) == 0) {
            return ITEM_NONE;
        } else {
            return 0;
        }
    } else if ((item >= ITEM_STICK_UPGRADE_20) && (item <= ITEM_NUT_UPGRADE_40)) {
        return ITEM_NONE;
    } else if ((item >= ITEM_BOMB_BAG_30) && (item <= ITEM_WALLET_GIANT)) {
        return ITEM_NONE;
    } else if (item == ITEM_LONGSHOT) {
        return ITEM_NONE;
    } else if ((item == ITEM_SEEDS) || (item == ITEM_SEEDS_30)) {
        if (!GET_ITEMGETINF(ITEMGETINF_13)) {
            return ITEM_NONE;
        } else {
            return ITEM_SEEDS;
        }
    } else if (item == ITEM_BEAN) {
        return ITEM_NONE;
    } else if ((item == ITEM_HEART_PIECE_2) || (item == ITEM_HEART_PIECE)) {
        return ITEM_NONE;
    } else if (item == ITEM_HEART_CONTAINER) {
        return ITEM_NONE;
    } else if (item == ITEM_HEART) {
        return ITEM_HEART;
    } else if ((item == ITEM_MAGIC_SMALL) || (item == ITEM_MAGIC_LARGE)) {
        // "Magic Pot Get_Inf_Table( 25, 0x0100)=%d"
        osSyncPrintf("魔法の壷 Get_Inf_Table( 25, 0x0100)=%d\n", GET_INFTABLE(INFTABLE_198));
        if (!GET_INFTABLE(INFTABLE_198)) {
            return ITEM_NONE;
        } else {
            return item;
        }
    } else if ((item >= ITEM_RUPEE_GREEN) && (item <= ITEM_INVALID_8)) {
        return ITEM_NONE;
    } else if (item == ITEM_BOTTLE) {
        return ITEM_NONE;
    } else if (((item >= ITEM_POTION_RED) && (item <= ITEM_POE)) || (item == ITEM_MILK)) {
        temp = SLOT(item);

        if ((item != ITEM_MILK_BOTTLE) && (item != ITEM_LETTER_RUTO)) {
            if (item == ITEM_MILK) {
                item = ITEM_MILK_BOTTLE;
                temp = SLOT(item);
            }

            for (i = 0; i < 4; i++) {
                if (gSaveContext.inventory.items[temp + i] == ITEM_BOTTLE) {
                    return ITEM_NONE;
                }
            }
        } else {
            for (i = 0; i < 4; i++) {
                if (gSaveContext.inventory.items[temp + i] == ITEM_NONE) {
                    return ITEM_NONE;
                }
            }
        }
    } else if ((item >= ITEM_WEIRD_EGG) && (item <= ITEM_CLAIM_CHECK)) {
        return ITEM_NONE;
    }

    return gSaveContext.inventory.items[slot];
}

void Inventory_DeleteItem(u16 item, u16 invSlot) {
    s16 i;

    if (item == ITEM_BEAN) {
        BEANS_BOUGHT = 0;
    }

    gSaveContext.inventory.items[invSlot] = ITEM_NONE;

    osSyncPrintf("\nItem_Register(%d)\n", invSlot, gSaveContext.inventory.items[invSlot]);

    for (i = 1; i < 4; i++) {
        if (gSaveContext.equips.buttonItems[i] == item) {
            gSaveContext.equips.buttonItems[i] = ITEM_NONE;
            gSaveContext.equips.cButtonSlots[i - 1] = SLOT_NONE;
        }
    }
}

s32 Inventory_ReplaceItem(PlayState* play, u16 oldItem, u16 newItem) {
    s16 i;

    for (i = 0; i < ARRAY_COUNT(gSaveContext.inventory.items); i++) {
        if (gSaveContext.inventory.items[i] == oldItem) {
            gSaveContext.inventory.items[i] = newItem;
            osSyncPrintf("アイテム消去(%d)\n", i); // "Item Purge (%d)"
            for (i = 1; i < 4; i++) {
                if (gSaveContext.equips.buttonItems[i] == oldItem) {
                    gSaveContext.equips.buttonItems[i] = newItem;
                    Interface_LoadItemIcon1(play, i);
                    break;
                }
            }
            return true;
        }
    }

    return false;
}

s32 Inventory_HasEmptyBottle(void) {
    u8* items = gSaveContext.inventory.items;

    if (items[SLOT_BOTTLE_1] == ITEM_BOTTLE) {
        return true;
    } else if (items[SLOT_BOTTLE_2] == ITEM_BOTTLE) {
        return true;
    } else if (items[SLOT_BOTTLE_3] == ITEM_BOTTLE) {
        return true;
    } else if (items[SLOT_BOTTLE_4] == ITEM_BOTTLE) {
        return true;
    } else {
        return false;
    }
}

s32 Inventory_HasSpecificBottle(u8 bottleItem) {
    u8* items = gSaveContext.inventory.items;

    if (items[SLOT_BOTTLE_1] == bottleItem) {
        return true;
    } else if (items[SLOT_BOTTLE_2] == bottleItem) {
        return true;
    } else if (items[SLOT_BOTTLE_3] == bottleItem) {
        return true;
    } else if (items[SLOT_BOTTLE_4] == bottleItem) {
        return true;
    } else {
        return false;
    }
}

void Inventory_UpdateBottleItem(PlayState* play, u8 item, u8 button) {
    osSyncPrintf("item_no=%x,  c_no=%x,  Pt=%x  Item_Register=%x\n", item, button,
                 gSaveContext.equips.cButtonSlots[button - 1],
                 gSaveContext.inventory.items[gSaveContext.equips.cButtonSlots[button - 1]]);

    // Special case to only empty half of a Lon Lon Milk Bottle
    if ((gSaveContext.inventory.items[gSaveContext.equips.cButtonSlots[button - 1]] == ITEM_MILK_BOTTLE) &&
        (item == ITEM_BOTTLE)) {
        item = ITEM_MILK_HALF;
    }

    gSaveContext.inventory.items[gSaveContext.equips.cButtonSlots[button - 1]] = item;
    gSaveContext.equips.buttonItems[button] = item;

    Interface_LoadItemIcon1(play, button);

    play->pauseCtx.cursorItem[PAUSE_ITEM] = item;
    gSaveContext.buttonStatus[button] = BTN_ENABLED;
}

s32 Inventory_ConsumeFairy(PlayState* play) {
    s32 bottleSlot = SLOT(ITEM_FAIRY);
    s16 i;
    s16 j;

    for (i = 0; i < 4; i++) {
        if (gSaveContext.inventory.items[bottleSlot + i] == ITEM_FAIRY) {
            for (j = 1; j < 4; j++) {
                if (gSaveContext.equips.buttonItems[j] == ITEM_FAIRY) {
                    gSaveContext.equips.buttonItems[j] = ITEM_BOTTLE;
                    Interface_LoadItemIcon1(play, j);
                    i = 0;
                    bottleSlot = gSaveContext.equips.cButtonSlots[j - 1];
                    break;
                }
            }
            osSyncPrintf("妖精使用＝%d\n", bottleSlot); // "Fairy Usage＝%d"
            gSaveContext.inventory.items[bottleSlot + i] = ITEM_BOTTLE;
            return true;
        }
    }

    return false;
}

void func_80086D5C(s32* buf, u16 size) {
    u16 i;

    for (i = 0; i < size; i++) {
        buf[i] = 0;
    }
}

void Interface_LoadActionLabel(InterfaceContext* interfaceCtx, u16 action, s16 loadOffset) {
    static void* sDoActionTextures[] = { gAttackDoActionENGTex, gCheckDoActionENGTex };

    if (action >= DO_ACTION_MAX) {
        action = DO_ACTION_NONE;
    }

    if (gSaveContext.language != LANGUAGE_ENG) {
        action += DO_ACTION_MAX;
    }

    if (gSaveContext.language == LANGUAGE_FRA) {
        action += DO_ACTION_MAX;
    }

    if ((action != DO_ACTION_NONE) && (action != DO_ACTION_MAX + DO_ACTION_NONE) &&
        (action != 2 * DO_ACTION_MAX + DO_ACTION_NONE)) {
        osCreateMesgQueue(&interfaceCtx->loadQueue, &interfaceCtx->loadMsg, OS_MESG_BLOCK);
        DmaMgr_SendRequest2(&interfaceCtx->dmaRequest_160,
                            interfaceCtx->doActionSegment + (loadOffset * DO_ACTION_TEX_SIZE),
                            (u32)_do_action_staticSegmentRomStart + (action * DO_ACTION_TEX_SIZE), DO_ACTION_TEX_SIZE,
                            0, &interfaceCtx->loadQueue, NULL, "../z_parameter.c", 2145);
        osRecvMesg(&interfaceCtx->loadQueue, NULL, OS_MESG_BLOCK);
    } else {
        gSegments[7] = VIRTUAL_TO_PHYSICAL(interfaceCtx->doActionSegment);
        func_80086D5C(SEGMENTED_TO_VIRTUAL(sDoActionTextures[loadOffset]), DO_ACTION_TEX_SIZE / 4);
    }
}

void Interface_SetDoAction(PlayState* play, u16 action) {
    InterfaceContext* interfaceCtx = &play->interfaceCtx;
    PauseContext* pauseCtx = &play->pauseCtx;

    if (interfaceCtx->unk_1F0 != action) {
        interfaceCtx->unk_1F0 = action;
        interfaceCtx->unk_1EC = 1;
        interfaceCtx->unk_1F4 = 0.0f;
        Interface_LoadActionLabel(interfaceCtx, action, 1);
        if (pauseCtx->state != 0) {
            interfaceCtx->unk_1EC = 3;
        }
    }
}

void Interface_SetNaviCall(PlayState* play, u16 naviCallState) {
    InterfaceContext* interfaceCtx = &play->interfaceCtx;

    if (((naviCallState == 0x1D) || (naviCallState == 0x1E)) && !interfaceCtx->naviCalling &&
        (play->csCtx.state == CS_STATE_IDLE)) {
        // clang-format off
        if (naviCallState == 0x1E) { Audio_PlaySoundGeneral(NA_SE_VO_NAVY_CALL, &gSfxDefaultPos, 4,
                                                            &gSfxDefaultFreqAndVolScale, &gSfxDefaultFreqAndVolScale,
                                                            &gSfxDefaultReverb);
        }
        // clang-format on

        if (naviCallState == 0x1D) {
            func_800F4524(&gSfxDefaultPos, NA_SE_VO_NA_HELLO_2, 32);
        }

        interfaceCtx->naviCalling = true;
        sCUpInvisible = 0;
        sCUpTimer = 10;
    } else if ((naviCallState == 0x1F) && interfaceCtx->naviCalling) {
        interfaceCtx->naviCalling = false;
    }
}

void Interface_LoadActionLabelB(PlayState* play, u16 action) {
    InterfaceContext* interfaceCtx = &play->interfaceCtx;

    if (gSaveContext.language != LANGUAGE_ENG) {
        action += DO_ACTION_MAX;
    }

    if (gSaveContext.language == LANGUAGE_FRA) {
        action += DO_ACTION_MAX;
    }

    interfaceCtx->unk_1FC = action;

    osCreateMesgQueue(&interfaceCtx->loadQueue, &interfaceCtx->loadMsg, OS_MESG_BLOCK);
    DmaMgr_SendRequest2(&interfaceCtx->dmaRequest_160, interfaceCtx->doActionSegment + DO_ACTION_TEX_SIZE,
                        (u32)_do_action_staticSegmentRomStart + (action * DO_ACTION_TEX_SIZE), DO_ACTION_TEX_SIZE, 0,
                        &interfaceCtx->loadQueue, NULL, "../z_parameter.c", 2228);
    osRecvMesg(&interfaceCtx->loadQueue, NULL, OS_MESG_BLOCK);

    interfaceCtx->unk_1FA = true;
}

/**
<<<<<<< HEAD
 * Returns false if player is out of health
=======
 * @return false if player is out of health
>>>>>>> e68f3217
 */
s32 Health_ChangeBy(PlayState* play, s16 amount) {
    u16 heartCount;
    u16 healthLevel;

    // "＊＊＊＊＊ Fluctuation=%d (now=%d, max=%d) ＊＊＊"
    osSyncPrintf("＊＊＊＊＊  増減=%d (now=%d, max=%d)  ＊＊＊", amount, gSaveContext.health,
                 gSaveContext.healthCapacity);

    // clang-format off
    if (amount > 0) { Audio_PlaySoundGeneral(NA_SE_SY_HP_RECOVER, &gSfxDefaultPos, 4, &gSfxDefaultFreqAndVolScale,
                                             &gSfxDefaultFreqAndVolScale, &gSfxDefaultReverb);
    } else if (gSaveContext.doubleDefense && (amount < 0)) {
        amount >>= 1;
        osSyncPrintf("ハート減少半分！！＝%d\n", amount); // "Heart decrease halved!!＝%d"
    }
    // clang-format on

    gSaveContext.health += amount;

    if (gSaveContext.health > gSaveContext.healthCapacity) {
        gSaveContext.health = gSaveContext.healthCapacity;
    }

    heartCount = gSaveContext.health % 0x10;

    healthLevel = heartCount;
    if (heartCount != 0) {
        if (heartCount > 10) {
            healthLevel = 3;
        } else if (heartCount > 5) {
            healthLevel = 2;
        } else {
            healthLevel = 1;
        }
    }

    // "Life=%d ＊＊＊  %d ＊＊＊＊＊＊"
    osSyncPrintf("  ライフ=%d  ＊＊＊  %d  ＊＊＊＊＊＊\n", gSaveContext.health, healthLevel);

    if (gSaveContext.health <= 0) {
        gSaveContext.health = 0;
        return false;
    } else {
        return true;
    }
}

void Health_GiveHearts(s16 hearts) {
    gSaveContext.healthCapacity += hearts * 0x10;
}

void Rupees_ChangeBy(s16 rupeeChange) {
    gSaveContext.rupeeAccumulator += rupeeChange;
}

void Inventory_ChangeAmmo(s16 item, s16 ammoChange) {
    // "Item = (%d)    Amount = (%d + %d)"
    osSyncPrintf("アイテム = (%d)    数 = (%d + %d)  ", item, AMMO(item), ammoChange);

    if (item == ITEM_STICK) {
        AMMO(ITEM_STICK) += ammoChange;

        if (AMMO(ITEM_STICK) >= CUR_CAPACITY(UPG_STICKS)) {
            AMMO(ITEM_STICK) = CUR_CAPACITY(UPG_STICKS);
        } else if (AMMO(ITEM_STICK) < 0) {
            AMMO(ITEM_STICK) = 0;
        }
    } else if (item == ITEM_NUT) {
        AMMO(ITEM_NUT) += ammoChange;

        if (AMMO(ITEM_NUT) >= CUR_CAPACITY(UPG_NUTS)) {
            AMMO(ITEM_NUT) = CUR_CAPACITY(UPG_NUTS);
        } else if (AMMO(ITEM_NUT) < 0) {
            AMMO(ITEM_NUT) = 0;
        }
    } else if (item == ITEM_BOMBCHU) {
        AMMO(ITEM_BOMBCHU) += ammoChange;

        if (AMMO(ITEM_BOMBCHU) >= 50) {
            AMMO(ITEM_BOMBCHU) = 50;
        } else if (AMMO(ITEM_BOMBCHU) < 0) {
            AMMO(ITEM_BOMBCHU) = 0;
        }
    } else if (item == ITEM_BOW) {
        AMMO(ITEM_BOW) += ammoChange;

        if (AMMO(ITEM_BOW) >= CUR_CAPACITY(UPG_QUIVER)) {
            AMMO(ITEM_BOW) = CUR_CAPACITY(UPG_QUIVER);
        } else if (AMMO(ITEM_BOW) < 0) {
            AMMO(ITEM_BOW) = 0;
        }
    } else if ((item == ITEM_SLINGSHOT) || (item == ITEM_SEEDS)) {
        AMMO(ITEM_SLINGSHOT) += ammoChange;

        if (AMMO(ITEM_SLINGSHOT) >= CUR_CAPACITY(UPG_BULLET_BAG)) {
            AMMO(ITEM_SLINGSHOT) = CUR_CAPACITY(UPG_BULLET_BAG);
        } else if (AMMO(ITEM_SLINGSHOT) < 0) {
            AMMO(ITEM_SLINGSHOT) = 0;
        }
    } else if (item == ITEM_BOMB) {
        AMMO(ITEM_BOMB) += ammoChange;

        if (AMMO(ITEM_BOMB) >= CUR_CAPACITY(UPG_BOMB_BAG)) {
            AMMO(ITEM_BOMB) = CUR_CAPACITY(UPG_BOMB_BAG);
        } else if (AMMO(ITEM_BOMB) < 0) {
            AMMO(ITEM_BOMB) = 0;
        }
    } else if (item == ITEM_BEAN) {
        AMMO(ITEM_BEAN) += ammoChange;
    }

    osSyncPrintf("合計 = (%d)\n", AMMO(item)); // "Total = (%d)"
}

void Magic_Fill(PlayState* play) {
    if (gSaveContext.isMagicAcquired) {
        gSaveContext.prevMagicState = gSaveContext.magicState;
<<<<<<< HEAD
        gSaveContext.magicCapacityTarget = (gSaveContext.isDoubleMagicAcquired + 1) * MAGIC_NORMAL_METER;
=======
        gSaveContext.magicFillTarget = (gSaveContext.isDoubleMagicAcquired + 1) * MAGIC_NORMAL_METER;
>>>>>>> e68f3217
        gSaveContext.magicState = MAGIC_STATE_FILL;
    }
}

void Magic_Reset(PlayState* play) {
    if ((gSaveContext.magicState != MAGIC_STATE_STEP_CAPACITY) && (gSaveContext.magicState != MAGIC_STATE_FILL)) {
        if (gSaveContext.magicState == MAGIC_STATE_ADD) {
            gSaveContext.prevMagicState = gSaveContext.magicState;
        }
        gSaveContext.magicState = MAGIC_STATE_RESET;
    }
}

/**
 * Request to either increase or consume magic.
<<<<<<< HEAD
 * amount is the positive-valued amount to either increase or decrease magic by
 * type is how the magic is increased or consumed.
 * Returns false if the request failed
=======
 * @param amount the positive-valued amount to either increase or decrease magic by
 * @param type how the magic is increased or consumed.
 * @return false if the request failed
>>>>>>> e68f3217
 */
s32 Magic_RequestChange(PlayState* play, s16 amount, s16 type) {
    if (!gSaveContext.isMagicAcquired) {
        return false;
    }

    if ((type != MAGIC_ADD) && (gSaveContext.magic - amount) < 0) {
        if (gSaveContext.magicCapacity != 0) {
            Audio_PlaySoundGeneral(NA_SE_SY_ERROR, &gSfxDefaultPos, 4, &gSfxDefaultFreqAndVolScale,
                                   &gSfxDefaultFreqAndVolScale, &gSfxDefaultReverb);
        }
        return false;
    }

    switch (type) {
        case MAGIC_CONSUME_NOW:
        case MAGIC_CONSUME_NOW_ALT:
            // Consume magic immediately
            if ((gSaveContext.magicState == MAGIC_STATE_IDLE) ||
                (gSaveContext.magicState == MAGIC_STATE_CONSUME_LENS)) {
                if (gSaveContext.magicState == MAGIC_STATE_CONSUME_LENS) {
                    play->actorCtx.lensActive = false;
                }
                gSaveContext.magicTarget = gSaveContext.magic - amount;
                gSaveContext.magicState = MAGIC_STATE_CONSUME_SETUP;
                return true;
            } else {
                Audio_PlaySoundGeneral(NA_SE_SY_ERROR, &gSfxDefaultPos, 4, &gSfxDefaultFreqAndVolScale,
                                       &gSfxDefaultFreqAndVolScale, &gSfxDefaultReverb);
                return false;
            }

        case MAGIC_CONSUME_WAIT_NO_PREVIEW:
            // Sets consume target but waits to consume.
            // No yellow magic to preview target consumption.
            // Unused
            if ((gSaveContext.magicState == MAGIC_STATE_IDLE) ||
                (gSaveContext.magicState == MAGIC_STATE_CONSUME_LENS)) {
                if (gSaveContext.magicState == MAGIC_STATE_CONSUME_LENS) {
                    play->actorCtx.lensActive = false;
                }
                gSaveContext.magicTarget = gSaveContext.magic - amount;
                gSaveContext.magicState = MAGIC_STATE_METER_FLASH_3;
                return true;
            } else {
                Audio_PlaySoundGeneral(NA_SE_SY_ERROR, &gSfxDefaultPos, 4, &gSfxDefaultFreqAndVolScale,
                                       &gSfxDefaultFreqAndVolScale, &gSfxDefaultReverb);
                return false;
            }

        case MAGIC_CONSUME_LENS:
            if (gSaveContext.magicState == MAGIC_STATE_IDLE) {
                if (gSaveContext.magic != 0) {
                    play->interfaceCtx.lensMagicConsumptionTimer = 80;
                    gSaveContext.magicState = MAGIC_STATE_CONSUME_LENS;
                    return true;
                } else {
                    return false;
                }
            } else if (gSaveContext.magicState == MAGIC_STATE_CONSUME_LENS) {
                return true;
            } else {
<<<<<<< HEAD
                if (gSaveContext.magicState == MAGIC_STATE_CONSUME_LENS) {
                    return true;
                } else {
                    return false;
                }
=======
                return false;
>>>>>>> e68f3217
            }

        case MAGIC_CONSUME_WAIT_PREVIEW:
            // Sets consume target but waits to consume.
            // Preview consumption with a yellow bar
            if ((gSaveContext.magicState == MAGIC_STATE_IDLE) ||
                (gSaveContext.magicState == MAGIC_STATE_CONSUME_LENS)) {
                if (gSaveContext.magicState == MAGIC_STATE_CONSUME_LENS) {
                    play->actorCtx.lensActive = false;
                }
                gSaveContext.magicTarget = gSaveContext.magic - amount;
                gSaveContext.magicState = MAGIC_STATE_METER_FLASH_2;
                return true;
            } else {
                Audio_PlaySoundGeneral(NA_SE_SY_ERROR, &gSfxDefaultPos, 4, &gSfxDefaultFreqAndVolScale,
                                       &gSfxDefaultFreqAndVolScale, &gSfxDefaultReverb);
                return false;
            }

        case MAGIC_ADD:
            // Sets target for magic to increase to
            if (gSaveContext.magic <= gSaveContext.magicCapacity) {
                gSaveContext.magicTarget = gSaveContext.magic + amount;

                if (gSaveContext.magicTarget >= gSaveContext.magicCapacity) {
                    gSaveContext.magicTarget = gSaveContext.magicCapacity;
                }

                gSaveContext.magicState = MAGIC_STATE_ADD;
                return true;
            }
            break;
    }

    return false;
}

void Magic_Update(PlayState* play) {
    static s16 sMagicBorderColors[][3] = {
        { 255, 255, 255 },
        { 150, 150, 150 },
        { 255, 255, 150 }, // unused
        { 255, 255, 50 },  // unused
    };
    static s16 sMagicBorderIndices[] = { 0, 1, 1, 0 };
    static s16 sMagicBorderRatio = 2;
    static s16 sMagicBorderStep = 1;
    MessageContext* msgCtx = &play->msgCtx;
    InterfaceContext* interfaceCtx = &play->interfaceCtx;
    s16 borderChangeR;
    s16 borderChangeG;
    s16 borderChangeB;
<<<<<<< HEAD
    s16 temp; // magicCapacityTarget or magicBorderIndex

    switch (gSaveContext.magicState) {
        case MAGIC_STATE_STEP_CAPACITY:
            // Step magicCapacity to what is magicCapacityTarget
            // This changes the width of the magic bar drawn
            temp = gSaveContext.magicLevel * MAGIC_NORMAL_METER; // magicCapacityTarget
=======
    s16 temp; // target for magicCapacity, or magicBorderIndex

    switch (gSaveContext.magicState) {
        case MAGIC_STATE_STEP_CAPACITY:
            // Step magicCapacity to the capacity determined by magicLevel
            // This changes the width of the magic meter drawn
            temp = gSaveContext.magicLevel * MAGIC_NORMAL_METER;
>>>>>>> e68f3217
            if (gSaveContext.magicCapacity != temp) {
                if (gSaveContext.magicCapacity < temp) {
                    gSaveContext.magicCapacity += 8;
                    if (gSaveContext.magicCapacity > temp) {
                        gSaveContext.magicCapacity = temp;
                    }
                } else {
                    gSaveContext.magicCapacity -= 8;
                    if (gSaveContext.magicCapacity <= temp) {
                        gSaveContext.magicCapacity = temp;
                    }
                }
            } else {
<<<<<<< HEAD
=======
                // Once the capacity has reached its target,
                // follow up by filling magic to magicFillTarget
>>>>>>> e68f3217
                gSaveContext.magicState = MAGIC_STATE_FILL;
            }
            break;

        case MAGIC_STATE_FILL:
<<<<<<< HEAD
            // Add magic until full capacity is reached
=======
            // Add magic until magicFillTarget is reached
>>>>>>> e68f3217
            gSaveContext.magic += 4;

            if (gSaveContext.gameMode == 0 && gSaveContext.sceneSetupIndex < 4) {
                Audio_PlaySoundGeneral(NA_SE_SY_GAUGE_UP - SFX_FLAG, &gSfxDefaultPos, 4, &gSfxDefaultFreqAndVolScale,
                                       &gSfxDefaultFreqAndVolScale, &gSfxDefaultReverb);
            }

            // "Storage  MAGIC_NOW=%d (%d)"
<<<<<<< HEAD
            osSyncPrintf("蓄電  MAGIC_NOW=%d (%d)\n", gSaveContext.magic, gSaveContext.magicCapacityTarget);

            if (gSaveContext.magic >= gSaveContext.magicCapacityTarget) {
                gSaveContext.magic = gSaveContext.magicCapacityTarget;
=======
            osSyncPrintf("蓄電  MAGIC_NOW=%d (%d)\n", gSaveContext.magic, gSaveContext.magicFillTarget);

            if (gSaveContext.magic >= gSaveContext.magicFillTarget) {
                gSaveContext.magic = gSaveContext.magicFillTarget;
>>>>>>> e68f3217
                gSaveContext.magicState = gSaveContext.prevMagicState;
                gSaveContext.prevMagicState = MAGIC_STATE_IDLE;
            }
            break;

        case MAGIC_STATE_CONSUME_SETUP:
            // Sets the speed at which magic border flashes
            sMagicBorderRatio = 2;
            gSaveContext.magicState = MAGIC_STATE_CONSUME;
            break;

        case MAGIC_STATE_CONSUME:
            // Consume magic until target is reached or no more magic is available
            gSaveContext.magic -= 2;
            if (gSaveContext.magic <= 0) {
                gSaveContext.magic = 0;
                gSaveContext.magicState = MAGIC_STATE_METER_FLASH_1;
                sMagicBorderR = sMagicBorderG = sMagicBorderB = 255;
            } else if (gSaveContext.magic == gSaveContext.magicTarget) {
                gSaveContext.magicState = MAGIC_STATE_METER_FLASH_1;
                sMagicBorderR = sMagicBorderG = sMagicBorderB = 255;
            }
            // fallthrough (flash border while magic is being consumed)
        case MAGIC_STATE_METER_FLASH_1:
        case MAGIC_STATE_METER_FLASH_2:
        case MAGIC_STATE_METER_FLASH_3:
            temp = sMagicBorderIndices[sMagicBorderStep];
            borderChangeR = ABS(sMagicBorderR - sMagicBorderColors[temp][0]) / sMagicBorderRatio;
            borderChangeG = ABS(sMagicBorderG - sMagicBorderColors[temp][1]) / sMagicBorderRatio;
            borderChangeB = ABS(sMagicBorderB - sMagicBorderColors[temp][2]) / sMagicBorderRatio;

            if (sMagicBorderR >= sMagicBorderColors[temp][0]) {
                sMagicBorderR -= borderChangeR;
            } else {
                sMagicBorderR += borderChangeR;
            }

            if (sMagicBorderG >= sMagicBorderColors[temp][1]) {
                sMagicBorderG -= borderChangeG;
            } else {
                sMagicBorderG += borderChangeG;
            }

            if (sMagicBorderB >= sMagicBorderColors[temp][2]) {
                sMagicBorderB -= borderChangeB;
            } else {
                sMagicBorderB += borderChangeB;
            }

            sMagicBorderRatio--;
            if (sMagicBorderRatio == 0) {
                sMagicBorderR = sMagicBorderColors[temp][0];
                sMagicBorderG = sMagicBorderColors[temp][1];
                sMagicBorderB = sMagicBorderColors[temp][2];
                sMagicBorderRatio = YREG(40 + sMagicBorderStep);
                sMagicBorderStep++;
                if (sMagicBorderStep >= 4) {
                    sMagicBorderStep = 0;
                }
            }
            break;

        case MAGIC_STATE_RESET:
            sMagicBorderR = sMagicBorderG = sMagicBorderB = 255;
            gSaveContext.magicState = MAGIC_STATE_IDLE;
            break;

        case MAGIC_STATE_CONSUME_LENS:
            // Slowly consume magic while lens is on
            if ((play->pauseCtx.state == 0) && (play->pauseCtx.debugState == 0) && (msgCtx->msgMode == MSGMODE_NONE) &&
                (play->gameOverCtx.state == GAMEOVER_INACTIVE) && (play->transitionTrigger == TRANS_TRIGGER_OFF) &&
                (play->transitionMode == TRANS_MODE_OFF) && !Play_InCsMode(play)) {
                if ((gSaveContext.magic == 0) || ((func_8008F2F8(play) >= 2) && (func_8008F2F8(play) < 5)) ||
                    ((gSaveContext.equips.buttonItems[1] != ITEM_LENS) &&
                     (gSaveContext.equips.buttonItems[2] != ITEM_LENS) &&
                     (gSaveContext.equips.buttonItems[3] != ITEM_LENS)) ||
                    !play->actorCtx.lensActive) {
                    // Force lens off and set magic meter state to idle
                    play->actorCtx.lensActive = false;
                    Audio_PlaySoundGeneral(NA_SE_SY_GLASSMODE_OFF, &gSfxDefaultPos, 4, &gSfxDefaultFreqAndVolScale,
                                           &gSfxDefaultFreqAndVolScale, &gSfxDefaultReverb);
                    gSaveContext.magicState = MAGIC_STATE_IDLE;
                    sMagicBorderR = sMagicBorderG = sMagicBorderB = 255;
                    break;
                }

                interfaceCtx->lensMagicConsumptionTimer--;
                if (interfaceCtx->lensMagicConsumptionTimer == 0) {
                    gSaveContext.magic--;
                    interfaceCtx->lensMagicConsumptionTimer = 80;
                }
            }

            temp = sMagicBorderIndices[sMagicBorderStep];
            borderChangeR = ABS(sMagicBorderR - sMagicBorderColors[temp][0]) / sMagicBorderRatio;
            borderChangeG = ABS(sMagicBorderG - sMagicBorderColors[temp][1]) / sMagicBorderRatio;
            borderChangeB = ABS(sMagicBorderB - sMagicBorderColors[temp][2]) / sMagicBorderRatio;

            if (sMagicBorderR >= sMagicBorderColors[temp][0]) {
                sMagicBorderR -= borderChangeR;
            } else {
                sMagicBorderR += borderChangeR;
            }

            if (sMagicBorderG >= sMagicBorderColors[temp][1]) {
                sMagicBorderG -= borderChangeG;
            } else {
                sMagicBorderG += borderChangeG;
            }

            if (sMagicBorderB >= sMagicBorderColors[temp][2]) {
                sMagicBorderB -= borderChangeB;
            } else {
                sMagicBorderB += borderChangeB;
            }

            sMagicBorderRatio--;
            if (sMagicBorderRatio == 0) {
                sMagicBorderR = sMagicBorderColors[temp][0];
                sMagicBorderG = sMagicBorderColors[temp][1];
                sMagicBorderB = sMagicBorderColors[temp][2];
                sMagicBorderRatio = YREG(40 + sMagicBorderStep);
                sMagicBorderStep++;
                if (sMagicBorderStep >= 4) {
                    sMagicBorderStep = 0;
                }
            }
            break;

        case MAGIC_STATE_ADD:
            // Add magic until target is reached
            gSaveContext.magic += 4;
            Audio_PlaySoundGeneral(NA_SE_SY_GAUGE_UP - SFX_FLAG, &gSfxDefaultPos, 4, &gSfxDefaultFreqAndVolScale,
                                   &gSfxDefaultFreqAndVolScale, &gSfxDefaultReverb);
            if (gSaveContext.magic >= gSaveContext.magicTarget) {
                gSaveContext.magic = gSaveContext.magicTarget;
                gSaveContext.magicState = gSaveContext.prevMagicState;
                gSaveContext.prevMagicState = MAGIC_STATE_IDLE;
            }
            break;

        default:
            gSaveContext.magicState = MAGIC_STATE_IDLE;
            break;
    }
}

void Magic_DrawMeter(PlayState* play) {
    InterfaceContext* interfaceCtx = &play->interfaceCtx;
    s16 magicMeterY;

    OPEN_DISPS(play->state.gfxCtx, "../z_parameter.c", 2650);

    if (gSaveContext.magicLevel != 0) {
        if (gSaveContext.healthCapacity > 0xA0) {
            magicMeterY = R_MAGIC_METER_Y_LOWER; // two rows of hearts
        } else {
            magicMeterY = R_MAGIC_METER_Y_HIGHER; // one row of hearts
        }

        func_80094520(play->state.gfxCtx);

        gDPSetPrimColor(OVERLAY_DISP++, 0, 0, sMagicBorderR, sMagicBorderG, sMagicBorderB, interfaceCtx->magicAlpha);
        gDPSetEnvColor(OVERLAY_DISP++, 100, 50, 50, 255);

        OVERLAY_DISP = Gfx_TextureIA8(OVERLAY_DISP, gMagicMeterEndTex, 8, 16, R_MAGIC_METER_X, magicMeterY, 8, 16,
                                      1 << 10, 1 << 10);

        OVERLAY_DISP = Gfx_TextureIA8(OVERLAY_DISP, gMagicMeterMidTex, 24, 16, R_MAGIC_METER_X + 8, magicMeterY,
                                      gSaveContext.magicCapacity, 16, 1 << 10, 1 << 10);

        gDPLoadTextureBlock(OVERLAY_DISP++, gMagicMeterEndTex, G_IM_FMT_IA, G_IM_SIZ_8b, 8, 16, 0,
                            G_TX_MIRROR | G_TX_WRAP, G_TX_NOMIRROR | G_TX_WRAP, 3, G_TX_NOMASK, G_TX_NOLOD, G_TX_NOLOD);

        gSPTextureRectangle(OVERLAY_DISP++, ((R_MAGIC_METER_X + gSaveContext.magicCapacity) + 8) << 2, magicMeterY << 2,
                            ((R_MAGIC_METER_X + gSaveContext.magicCapacity) + 16) << 2, (magicMeterY + 16) << 2,
                            G_TX_RENDERTILE, 256, 0, 1 << 10, 1 << 10);

        gDPPipeSync(OVERLAY_DISP++);
        gDPSetCombineLERP(OVERLAY_DISP++, PRIMITIVE, ENVIRONMENT, TEXEL0, ENVIRONMENT, 0, 0, 0, PRIMITIVE, PRIMITIVE,
                          ENVIRONMENT, TEXEL0, ENVIRONMENT, 0, 0, 0, PRIMITIVE);
        gDPSetEnvColor(OVERLAY_DISP++, 0, 0, 0, 255);

        if (gSaveContext.magicState == MAGIC_STATE_METER_FLASH_2) {
<<<<<<< HEAD
            // Yellow part of the bar indicating the amount of magic to be subtracted
=======
            // Yellow part of the meter indicating the amount of magic to be subtracted
>>>>>>> e68f3217
            gDPSetPrimColor(OVERLAY_DISP++, 0, 0, 250, 250, 0, interfaceCtx->magicAlpha);

            gDPLoadMultiBlock_4b(OVERLAY_DISP++, gMagicMeterFillTex, 0, G_TX_RENDERTILE, G_IM_FMT_I, 16, 16, 0,
                                 G_TX_NOMIRROR | G_TX_WRAP, G_TX_NOMIRROR | G_TX_WRAP, G_TX_NOMASK, G_TX_NOMASK,
                                 G_TX_NOLOD, G_TX_NOLOD);

            gSPTextureRectangle(OVERLAY_DISP++, R_MAGIC_FILL_X << 2, (magicMeterY + 3) << 2,
                                (R_MAGIC_FILL_X + gSaveContext.magic) << 2, (magicMeterY + 10) << 2, G_TX_RENDERTILE, 0,
                                0, 1 << 10, 1 << 10);

            // Fill the rest of the meter with the normal magic color
            gDPPipeSync(OVERLAY_DISP++);
            gDPSetPrimColor(OVERLAY_DISP++, 0, 0, R_MAGIC_FILL_COLOR(0), R_MAGIC_FILL_COLOR(1), R_MAGIC_FILL_COLOR(2),
                            interfaceCtx->magicAlpha);

            gSPTextureRectangle(OVERLAY_DISP++, R_MAGIC_FILL_X << 2, (magicMeterY + 3) << 2,
                                (R_MAGIC_FILL_X + gSaveContext.magicTarget) << 2, (magicMeterY + 10) << 2,
                                G_TX_RENDERTILE, 0, 0, 1 << 10, 1 << 10);
        } else {
            // Fill the whole meter with the normal magic color
            gDPSetPrimColor(OVERLAY_DISP++, 0, 0, R_MAGIC_FILL_COLOR(0), R_MAGIC_FILL_COLOR(1), R_MAGIC_FILL_COLOR(2),
                            interfaceCtx->magicAlpha);

            gDPLoadMultiBlock_4b(OVERLAY_DISP++, gMagicMeterFillTex, 0, G_TX_RENDERTILE, G_IM_FMT_I, 16, 16, 0,
                                 G_TX_NOMIRROR | G_TX_WRAP, G_TX_NOMIRROR | G_TX_WRAP, G_TX_NOMASK, G_TX_NOMASK,
                                 G_TX_NOLOD, G_TX_NOLOD);

            gSPTextureRectangle(OVERLAY_DISP++, R_MAGIC_FILL_X << 2, (magicMeterY + 3) << 2,
                                (R_MAGIC_FILL_X + gSaveContext.magic) << 2, (magicMeterY + 10) << 2, G_TX_RENDERTILE, 0,
                                0, 1 << 10, 1 << 10);
        }
    }

    CLOSE_DISPS(play->state.gfxCtx, "../z_parameter.c", 2731);
}

void func_80088AA0(s16 arg0) {
    gSaveContext.timerX[1] = 140;
    gSaveContext.timerY[1] = 80;
    D_80125A5C = false;
    gSaveContext.timer2Value = arg0;

    if (arg0 != 0) {
        gSaveContext.timer2State = 1;
    } else {
        gSaveContext.timer2State = 7;
    }
}

void func_80088AF0(PlayState* play) {
    if (gSaveContext.timer2State != 0) {
        if (GET_EVENTINF(EVENTINF_10)) {
            gSaveContext.timer2Value = 239;
        } else {
            gSaveContext.timer2Value = 1;
        }
    }
}

void func_80088B34(s16 arg0) {
    gSaveContext.timerX[0] = 140;
    gSaveContext.timerY[0] = 80;
    D_80125A5C = false;
    gSaveContext.timer1Value = arg0;

    if (arg0 != 0) {
        gSaveContext.timer1State = 5;
    } else {
        gSaveContext.timer1State = 11;
    }
}

void Interface_DrawActionLabel(GraphicsContext* gfxCtx, void* texture) {
    OPEN_DISPS(gfxCtx, "../z_parameter.c", 2820);

    gDPLoadTextureBlock_4b(OVERLAY_DISP++, texture, G_IM_FMT_IA, DO_ACTION_TEX_WIDTH, DO_ACTION_TEX_HEIGHT, 0,
                           G_TX_NOMIRROR | G_TX_WRAP, G_TX_NOMIRROR | G_TX_WRAP, G_TX_NOMASK, G_TX_NOMASK, G_TX_NOLOD,
                           G_TX_NOLOD);

    gSP1Quadrangle(OVERLAY_DISP++, 0, 2, 3, 1, 0);

    CLOSE_DISPS(gfxCtx, "../z_parameter.c", 2829);
}

void Interface_DrawItemButtons(PlayState* play) {
    static void* cUpLabelTextures[] = { gNaviCUpENGTex, gNaviCUpENGTex, gNaviCUpENGTex };
    static s16 startButtonLeftPos[] = { 132, 130, 130 };
    InterfaceContext* interfaceCtx = &play->interfaceCtx;
    Player* player = GET_PLAYER(play);
    PauseContext* pauseCtx = &play->pauseCtx;
    s16 temp; // Used as both an alpha value and a button index
    s16 dxdy;
    s16 width;
    s16 height;

    OPEN_DISPS(play->state.gfxCtx, "../z_parameter.c", 2900);

    // B Button Color & Texture
    // Also loads the Item Button Texture reused by other buttons afterwards
    gDPPipeSync(OVERLAY_DISP++);
    gDPSetCombineMode(OVERLAY_DISP++, G_CC_MODULATEIA_PRIM, G_CC_MODULATEIA_PRIM);
    gDPSetPrimColor(OVERLAY_DISP++, 0, 0, R_B_BTN_COLOR(0), R_B_BTN_COLOR(1), R_B_BTN_COLOR(2), interfaceCtx->bAlpha);
    gDPSetEnvColor(OVERLAY_DISP++, 0, 0, 0, 255);
    OVERLAY_DISP =
        Gfx_TextureIA8(OVERLAY_DISP, gButtonBackgroundTex, 32, 32, R_ITEM_BTN_X(0), R_ITEM_BTN_Y(0),
                       R_ITEM_BTN_WIDTH(0), R_ITEM_BTN_WIDTH(0), R_ITEM_BTN_DD(0) << 1, R_ITEM_BTN_DD(0) << 1);

    // C-Left Button Color & Texture
    gDPPipeSync(OVERLAY_DISP++);
    gDPSetPrimColor(OVERLAY_DISP++, 0, 0, R_C_BTN_COLOR(0), R_C_BTN_COLOR(1), R_C_BTN_COLOR(2),
                    interfaceCtx->cLeftAlpha);
    gSPTextureRectangle(OVERLAY_DISP++, R_ITEM_BTN_X(1) << 2, R_ITEM_BTN_Y(1) << 2,
                        (R_ITEM_BTN_X(1) + R_ITEM_BTN_WIDTH(1)) << 2, (R_ITEM_BTN_Y(1) + R_ITEM_BTN_WIDTH(1)) << 2,
                        G_TX_RENDERTILE, 0, 0, R_ITEM_BTN_DD(1) << 1, R_ITEM_BTN_DD(1) << 1);

    // C-Down Button Color & Texture
    gDPSetPrimColor(OVERLAY_DISP++, 0, 0, R_C_BTN_COLOR(0), R_C_BTN_COLOR(1), R_C_BTN_COLOR(2),
                    interfaceCtx->cDownAlpha);
    gSPTextureRectangle(OVERLAY_DISP++, R_ITEM_BTN_X(2) << 2, R_ITEM_BTN_Y(2) << 2,
                        (R_ITEM_BTN_X(2) + R_ITEM_BTN_WIDTH(2)) << 2, (R_ITEM_BTN_Y(2) + R_ITEM_BTN_WIDTH(2)) << 2,
                        G_TX_RENDERTILE, 0, 0, R_ITEM_BTN_DD(2) << 1, R_ITEM_BTN_DD(2) << 1);

    // C-Right Button Color & Texture
    gDPSetPrimColor(OVERLAY_DISP++, 0, 0, R_C_BTN_COLOR(0), R_C_BTN_COLOR(1), R_C_BTN_COLOR(2),
                    interfaceCtx->cRightAlpha);
    gSPTextureRectangle(OVERLAY_DISP++, R_ITEM_BTN_X(3) << 2, R_ITEM_BTN_Y(3) << 2,
                        (R_ITEM_BTN_X(3) + R_ITEM_BTN_WIDTH(3)) << 2, (R_ITEM_BTN_Y(3) + R_ITEM_BTN_WIDTH(3)) << 2,
                        G_TX_RENDERTILE, 0, 0, R_ITEM_BTN_DD(3) << 1, R_ITEM_BTN_DD(3) << 1);

    if ((pauseCtx->state < 8) || (pauseCtx->state >= 18)) {
        if ((play->pauseCtx.state != 0) || (play->pauseCtx.debugState != 0)) {
            // Start Button Texture, Color & Label
            gDPPipeSync(OVERLAY_DISP++);
            gDPSetPrimColor(OVERLAY_DISP++, 0, 0, 120, 120, 120, interfaceCtx->startAlpha);
            gSPTextureRectangle(OVERLAY_DISP++, startButtonLeftPos[gSaveContext.language] << 2, 68,
                                (startButtonLeftPos[gSaveContext.language] + 22) << 2, 156, G_TX_RENDERTILE, 0, 0, 1462,
                                1462);
            gDPPipeSync(OVERLAY_DISP++);
            gDPSetPrimColor(OVERLAY_DISP++, 0, 0, 255, 255, 255, interfaceCtx->startAlpha);
            gDPSetEnvColor(OVERLAY_DISP++, 0, 0, 0, 0);
            gDPSetCombineLERP(OVERLAY_DISP++, PRIMITIVE, ENVIRONMENT, TEXEL0, ENVIRONMENT, TEXEL0, 0, PRIMITIVE, 0,
                              PRIMITIVE, ENVIRONMENT, TEXEL0, ENVIRONMENT, TEXEL0, 0, PRIMITIVE, 0);

            gDPLoadTextureBlock_4b(OVERLAY_DISP++, interfaceCtx->doActionSegment + DO_ACTION_TEX_SIZE * 2, G_IM_FMT_IA,
                                   DO_ACTION_TEX_WIDTH, DO_ACTION_TEX_HEIGHT, 0, G_TX_NOMIRROR | G_TX_WRAP,
                                   G_TX_NOMIRROR | G_TX_WRAP, G_TX_NOMASK, G_TX_NOMASK, G_TX_NOLOD, G_TX_NOLOD);

            dxdy = (1 << 10) / (R_START_LABEL_DD(gSaveContext.language) / 100.0f);
            width = DO_ACTION_TEX_WIDTH / (R_START_LABEL_DD(gSaveContext.language) / 100.0f);
            height = DO_ACTION_TEX_HEIGHT / (R_START_LABEL_DD(gSaveContext.language) / 100.0f);
            gSPTextureRectangle(
                OVERLAY_DISP++, R_START_LABEL_X(gSaveContext.language) << 2,
                R_START_LABEL_Y(gSaveContext.language) << 2, (R_START_LABEL_X(gSaveContext.language) + width) << 2,
                (R_START_LABEL_Y(gSaveContext.language) + height) << 2, G_TX_RENDERTILE, 0, 0, dxdy, dxdy);
        }
    }

    if (interfaceCtx->naviCalling && (play->pauseCtx.state == 0) && (play->pauseCtx.debugState == 0) &&
        (play->csCtx.state == CS_STATE_IDLE)) {
        if (!sCUpInvisible) {
            // C-Up Button Texture, Color & Label (Navi Text)
            gDPPipeSync(OVERLAY_DISP++);

            if ((gSaveContext.unk_13EA == 1) || (gSaveContext.unk_13EA == 2) || (gSaveContext.unk_13EA == 5)) {
                temp = 0;
            } else if ((player->stateFlags1 & PLAYER_STATE1_21) || (func_8008F2F8(play) == 4) ||
                       (player->stateFlags2 & PLAYER_STATE2_18)) {
                temp = 70;
            } else {
                temp = interfaceCtx->healthAlpha;
            }

            gDPSetPrimColor(OVERLAY_DISP++, 0, 0, R_C_BTN_COLOR(0), R_C_BTN_COLOR(1), R_C_BTN_COLOR(2), temp);
            gDPSetCombineMode(OVERLAY_DISP++, G_CC_MODULATEIA_PRIM, G_CC_MODULATEIA_PRIM);
            gSPTextureRectangle(OVERLAY_DISP++, R_C_UP_BTN_X << 2, R_C_UP_BTN_Y << 2, (R_C_UP_BTN_X + 16) << 2,
                                (R_C_UP_BTN_Y + 16) << 2, G_TX_RENDERTILE, 0, 0, 2 << 10, 2 << 10);
            gDPPipeSync(OVERLAY_DISP++);
            gDPSetPrimColor(OVERLAY_DISP++, 0, 0, 255, 255, 255, temp);
            gDPSetEnvColor(OVERLAY_DISP++, 0, 0, 0, 0);
            gDPSetCombineLERP(OVERLAY_DISP++, PRIMITIVE, ENVIRONMENT, TEXEL0, ENVIRONMENT, TEXEL0, 0, PRIMITIVE, 0,
                              PRIMITIVE, ENVIRONMENT, TEXEL0, ENVIRONMENT, TEXEL0, 0, PRIMITIVE, 0);

            gDPLoadTextureBlock_4b(OVERLAY_DISP++, cUpLabelTextures[gSaveContext.language], G_IM_FMT_IA, 32, 8, 0,
                                   G_TX_NOMIRROR | G_TX_WRAP, G_TX_NOMIRROR | G_TX_WRAP, G_TX_NOMASK, G_TX_NOMASK,
                                   G_TX_NOLOD, G_TX_NOLOD);

            gSPTextureRectangle(OVERLAY_DISP++, R_C_UP_ICON_X << 2, R_C_UP_ICON_Y << 2, (R_C_UP_ICON_X + 32) << 2,
                                (R_C_UP_ICON_Y + 8) << 2, G_TX_RENDERTILE, 0, 0, 1 << 10, 1 << 10);
        }

        sCUpTimer--;
        if (sCUpTimer == 0) {
            sCUpInvisible ^= 1;
            sCUpTimer = 10;
        }
    }

    gDPPipeSync(OVERLAY_DISP++);

    // Empty C Button Arrows
    for (temp = 1; temp < 4; temp++) {
        if (gSaveContext.equips.buttonItems[temp] > 0xF0) {
            if (temp == 1) {
                gDPSetPrimColor(OVERLAY_DISP++, 0, 0, R_C_BTN_COLOR(0), R_C_BTN_COLOR(1), R_C_BTN_COLOR(2),
                                interfaceCtx->cLeftAlpha);
            } else if (temp == 2) {
                gDPSetPrimColor(OVERLAY_DISP++, 0, 0, R_C_BTN_COLOR(0), R_C_BTN_COLOR(1), R_C_BTN_COLOR(2),
                                interfaceCtx->cDownAlpha);
            } else {
                gDPSetPrimColor(OVERLAY_DISP++, 0, 0, R_C_BTN_COLOR(0), R_C_BTN_COLOR(1), R_C_BTN_COLOR(2),
                                interfaceCtx->cRightAlpha);
            }

            OVERLAY_DISP = Gfx_TextureIA8(OVERLAY_DISP, ((u8*)gButtonBackgroundTex + ((32 * 32) * (temp + 1))), 32, 32,
                                          R_ITEM_BTN_X(temp), R_ITEM_BTN_Y(temp), R_ITEM_BTN_WIDTH(temp),
                                          R_ITEM_BTN_WIDTH(temp), R_ITEM_BTN_DD(temp) << 1, R_ITEM_BTN_DD(temp) << 1);
        }
    }

    CLOSE_DISPS(play->state.gfxCtx, "../z_parameter.c", 3071);
}

void Interface_DrawItemIconTexture(PlayState* play, void* texture, s16 button) {
    OPEN_DISPS(play->state.gfxCtx, "../z_parameter.c", 3079);

    gDPLoadTextureBlock(OVERLAY_DISP++, texture, G_IM_FMT_RGBA, G_IM_SIZ_32b, 32, 32, 0, G_TX_NOMIRROR | G_TX_WRAP,
                        G_TX_NOMIRROR | G_TX_WRAP, G_TX_NOMASK, G_TX_NOMASK, G_TX_NOLOD, G_TX_NOLOD);

    gSPTextureRectangle(OVERLAY_DISP++, R_ITEM_ICON_X(button) << 2, R_ITEM_ICON_Y(button) << 2,
                        (R_ITEM_ICON_X(button) + R_ITEM_ICON_WIDTH(button)) << 2,
                        (R_ITEM_ICON_Y(button) + R_ITEM_ICON_WIDTH(button)) << 2, G_TX_RENDERTILE, 0, 0,
                        R_ITEM_ICON_DD(button) << 1, R_ITEM_ICON_DD(button) << 1);

    CLOSE_DISPS(play->state.gfxCtx, "../z_parameter.c", 3094);
}

void Interface_DrawAmmoCount(PlayState* play, s16 button, s16 alpha) {
    s16 i;
    s16 ammo;

    OPEN_DISPS(play->state.gfxCtx, "../z_parameter.c", 3105);

    i = gSaveContext.equips.buttonItems[button];

    if ((i == ITEM_STICK) || (i == ITEM_NUT) || (i == ITEM_BOMB) || (i == ITEM_BOW) ||
        ((i >= ITEM_BOW_ARROW_FIRE) && (i <= ITEM_BOW_ARROW_LIGHT)) || (i == ITEM_SLINGSHOT) || (i == ITEM_BOMBCHU) ||
        (i == ITEM_BEAN)) {

        if ((i >= ITEM_BOW_ARROW_FIRE) && (i <= ITEM_BOW_ARROW_LIGHT)) {
            i = ITEM_BOW;
        }

        ammo = AMMO(i);

        gDPPipeSync(OVERLAY_DISP++);

        if ((button == 0) && (gSaveContext.minigameState == 1)) {
            ammo = play->interfaceCtx.hbaAmmo;
        } else if ((button == 0) && (play->shootingGalleryStatus > 1)) {
            ammo = play->shootingGalleryStatus - 1;
        } else if ((button == 0) && (play->sceneNum == SCENE_BOWLING) && Flags_GetSwitch(play, 0x38)) {
            ammo = play->bombchuBowlingStatus;
            if (ammo < 0) {
                ammo = 0;
            }
        } else if (((i == ITEM_BOW) && (AMMO(i) == CUR_CAPACITY(UPG_QUIVER))) ||
                   ((i == ITEM_BOMB) && (AMMO(i) == CUR_CAPACITY(UPG_BOMB_BAG))) ||
                   ((i == ITEM_SLINGSHOT) && (AMMO(i) == CUR_CAPACITY(UPG_BULLET_BAG))) ||
                   ((i == ITEM_STICK) && (AMMO(i) == CUR_CAPACITY(UPG_STICKS))) ||
                   ((i == ITEM_NUT) && (AMMO(i) == CUR_CAPACITY(UPG_NUTS))) || ((i == ITEM_BOMBCHU) && (ammo == 50)) ||
                   ((i == ITEM_BEAN) && (ammo == 15))) {
            gDPSetPrimColor(OVERLAY_DISP++, 0, 0, 120, 255, 0, alpha);
        }

        if (ammo == 0) {
            gDPSetPrimColor(OVERLAY_DISP++, 0, 0, 100, 100, 100, alpha);
        }

        for (i = 0; ammo >= 10; i++) {
            ammo -= 10;
        }

        if (i != 0) {
            OVERLAY_DISP = Gfx_TextureIA8(OVERLAY_DISP, ((u8*)gAmmoDigit0Tex + ((8 * 8) * i)), 8, 8,
                                          R_ITEM_AMMO_X(button), R_ITEM_AMMO_Y(button), 8, 8, 1 << 10, 1 << 10);
        }

        OVERLAY_DISP = Gfx_TextureIA8(OVERLAY_DISP, ((u8*)gAmmoDigit0Tex + ((8 * 8) * ammo)), 8, 8,
                                      R_ITEM_AMMO_X(button) + 6, R_ITEM_AMMO_Y(button), 8, 8, 1 << 10, 1 << 10);
    }

    CLOSE_DISPS(play->state.gfxCtx, "../z_parameter.c", 3158);
}

void Interface_DrawActionButton(PlayState* play) {
    InterfaceContext* interfaceCtx = &play->interfaceCtx;

    OPEN_DISPS(play->state.gfxCtx, "../z_parameter.c", 3172);

    Matrix_Translate(0.0f, 0.0f, XREG(18) / 10.0f, MTXMODE_NEW);
    Matrix_Scale(1.0f, 1.0f, 1.0f, MTXMODE_APPLY);
    Matrix_RotateX(interfaceCtx->unk_1F4 / 10000.0f, MTXMODE_APPLY);

    gSPMatrix(OVERLAY_DISP++, Matrix_NewMtx(play->state.gfxCtx, "../z_parameter.c", 3177),
              G_MTX_MODELVIEW | G_MTX_LOAD);
    gSPVertex(OVERLAY_DISP++, &interfaceCtx->actionVtx[0], 4, 0);

    gDPLoadTextureBlock(OVERLAY_DISP++, gButtonBackgroundTex, G_IM_FMT_IA, G_IM_SIZ_8b, 32, 32, 0,
                        G_TX_NOMIRROR | G_TX_WRAP, G_TX_NOMIRROR | G_TX_WRAP, G_TX_NOMASK, G_TX_NOMASK, G_TX_NOLOD,
                        G_TX_NOLOD);

    gSP1Quadrangle(OVERLAY_DISP++, 0, 2, 3, 1, 0);

    CLOSE_DISPS(play->state.gfxCtx, "../z_parameter.c", 3187);
}

void Interface_InitVertices(PlayState* play) {
    InterfaceContext* interfaceCtx = &play->interfaceCtx;
    s16 i;

    interfaceCtx->actionVtx = Graph_Alloc(play->state.gfxCtx, 8 * sizeof(Vtx));

    interfaceCtx->actionVtx[0].v.ob[0] = interfaceCtx->actionVtx[2].v.ob[0] = -14;
    interfaceCtx->actionVtx[1].v.ob[0] = interfaceCtx->actionVtx[3].v.ob[0] = interfaceCtx->actionVtx[0].v.ob[0] + 28;

    interfaceCtx->actionVtx[0].v.ob[1] = interfaceCtx->actionVtx[1].v.ob[1] = 14;
    interfaceCtx->actionVtx[2].v.ob[1] = interfaceCtx->actionVtx[3].v.ob[1] = interfaceCtx->actionVtx[0].v.ob[1] - 28;

    interfaceCtx->actionVtx[4].v.ob[0] = interfaceCtx->actionVtx[6].v.ob[0] = -(XREG(21) / 2);
    interfaceCtx->actionVtx[5].v.ob[0] = interfaceCtx->actionVtx[7].v.ob[0] =
        interfaceCtx->actionVtx[4].v.ob[0] + XREG(21);

    interfaceCtx->actionVtx[4].v.ob[1] = interfaceCtx->actionVtx[5].v.ob[1] = XREG(28) / 2;
    interfaceCtx->actionVtx[6].v.ob[1] = interfaceCtx->actionVtx[7].v.ob[1] =
        interfaceCtx->actionVtx[4].v.ob[1] - XREG(28);

    for (i = 0; i < 8; i += 4) {
        interfaceCtx->actionVtx[i].v.ob[2] = interfaceCtx->actionVtx[i + 1].v.ob[2] =
            interfaceCtx->actionVtx[i + 2].v.ob[2] = interfaceCtx->actionVtx[i + 3].v.ob[2] = 0;

        interfaceCtx->actionVtx[i].v.flag = interfaceCtx->actionVtx[i + 1].v.flag =
            interfaceCtx->actionVtx[i + 2].v.flag = interfaceCtx->actionVtx[i + 3].v.flag = 0;

        interfaceCtx->actionVtx[i].v.tc[0] = interfaceCtx->actionVtx[i].v.tc[1] =
            interfaceCtx->actionVtx[i + 1].v.tc[1] = interfaceCtx->actionVtx[i + 2].v.tc[0] = 0;
        interfaceCtx->actionVtx[i + 1].v.tc[0] = interfaceCtx->actionVtx[i + 2].v.tc[1] =
            interfaceCtx->actionVtx[i + 3].v.tc[0] = interfaceCtx->actionVtx[i + 3].v.tc[1] = 1024;

        interfaceCtx->actionVtx[i].v.cn[0] = interfaceCtx->actionVtx[i + 1].v.cn[0] =
            interfaceCtx->actionVtx[i + 2].v.cn[0] = interfaceCtx->actionVtx[i + 3].v.cn[0] =
                interfaceCtx->actionVtx[i].v.cn[1] = interfaceCtx->actionVtx[i + 1].v.cn[1] =
                    interfaceCtx->actionVtx[i + 2].v.cn[1] = interfaceCtx->actionVtx[i + 3].v.cn[1] =
                        interfaceCtx->actionVtx[i].v.cn[2] = interfaceCtx->actionVtx[i + 1].v.cn[2] =
                            interfaceCtx->actionVtx[i + 2].v.cn[2] = interfaceCtx->actionVtx[i + 3].v.cn[2] = 255;

        interfaceCtx->actionVtx[i].v.cn[3] = interfaceCtx->actionVtx[i + 1].v.cn[3] =
            interfaceCtx->actionVtx[i + 2].v.cn[3] = interfaceCtx->actionVtx[i + 3].v.cn[3] = 255;
    }

    interfaceCtx->actionVtx[5].v.tc[0] = interfaceCtx->actionVtx[7].v.tc[0] = 1536;
    interfaceCtx->actionVtx[6].v.tc[1] = interfaceCtx->actionVtx[7].v.tc[1] = 512;

    interfaceCtx->beatingHeartVtx = Graph_Alloc(play->state.gfxCtx, 4 * sizeof(Vtx));

    interfaceCtx->beatingHeartVtx[0].v.ob[0] = interfaceCtx->beatingHeartVtx[2].v.ob[0] = -8;
    interfaceCtx->beatingHeartVtx[1].v.ob[0] = interfaceCtx->beatingHeartVtx[3].v.ob[0] = 8;
    interfaceCtx->beatingHeartVtx[0].v.ob[1] = interfaceCtx->beatingHeartVtx[1].v.ob[1] = 8;
    interfaceCtx->beatingHeartVtx[2].v.ob[1] = interfaceCtx->beatingHeartVtx[3].v.ob[1] = -8;

    interfaceCtx->beatingHeartVtx[0].v.ob[2] = interfaceCtx->beatingHeartVtx[1].v.ob[2] =
        interfaceCtx->beatingHeartVtx[2].v.ob[2] = interfaceCtx->beatingHeartVtx[3].v.ob[2] = 0;

    interfaceCtx->beatingHeartVtx[0].v.flag = interfaceCtx->beatingHeartVtx[1].v.flag =
        interfaceCtx->beatingHeartVtx[2].v.flag = interfaceCtx->beatingHeartVtx[3].v.flag = 0;

    interfaceCtx->beatingHeartVtx[0].v.tc[0] = interfaceCtx->beatingHeartVtx[0].v.tc[1] =
        interfaceCtx->beatingHeartVtx[1].v.tc[1] = interfaceCtx->beatingHeartVtx[2].v.tc[0] = 0;
    interfaceCtx->beatingHeartVtx[1].v.tc[0] = interfaceCtx->beatingHeartVtx[2].v.tc[1] =
        interfaceCtx->beatingHeartVtx[3].v.tc[0] = interfaceCtx->beatingHeartVtx[3].v.tc[1] = 512;

    interfaceCtx->beatingHeartVtx[0].v.cn[0] = interfaceCtx->beatingHeartVtx[1].v.cn[0] =
        interfaceCtx->beatingHeartVtx[2].v.cn[0] = interfaceCtx->beatingHeartVtx[3].v.cn[0] =
            interfaceCtx->beatingHeartVtx[0].v.cn[1] = interfaceCtx->beatingHeartVtx[1].v.cn[1] =
                interfaceCtx->beatingHeartVtx[2].v.cn[1] = interfaceCtx->beatingHeartVtx[3].v.cn[1] =
                    interfaceCtx->beatingHeartVtx[0].v.cn[2] = interfaceCtx->beatingHeartVtx[1].v.cn[2] =
                        interfaceCtx->beatingHeartVtx[2].v.cn[2] = interfaceCtx->beatingHeartVtx[3].v.cn[2] =
                            interfaceCtx->beatingHeartVtx[0].v.cn[3] = interfaceCtx->beatingHeartVtx[1].v.cn[3] =
                                interfaceCtx->beatingHeartVtx[2].v.cn[3] = interfaceCtx->beatingHeartVtx[3].v.cn[3] =
                                    255;
}

void func_8008A8B8(PlayState* play, s32 topY, s32 bottomY, s32 leftX, s32 rightX) {
    InterfaceContext* interfaceCtx = &play->interfaceCtx;
    Vec3f eye;
    Vec3f lookAt;
    Vec3f up;

    eye.x = eye.y = eye.z = 0.0f;
    lookAt.x = lookAt.y = 0.0f;
    lookAt.z = -1.0f;
    up.x = up.z = 0.0f;
    up.y = 1.0f;

    View_LookAt(&interfaceCtx->view, &eye, &lookAt, &up);

    interfaceCtx->viewport.topY = topY;
    interfaceCtx->viewport.bottomY = bottomY;
    interfaceCtx->viewport.leftX = leftX;
    interfaceCtx->viewport.rightX = rightX;
    View_SetViewport(&interfaceCtx->view, &interfaceCtx->viewport);

    View_SetPerspective(&interfaceCtx->view, 60.0f, 10.0f, 60.0f);
    View_ApplyPerspectiveToOverlay(&interfaceCtx->view);
}

void func_8008A994(InterfaceContext* interfaceCtx) {
    SET_FULLSCREEN_VIEWPORT(&interfaceCtx->view);
    View_ApplyOrthoToOverlay(&interfaceCtx->view);
}

void Interface_Draw(PlayState* play) {
    static s16 magicArrowEffectsR[] = { 255, 100, 255 };
    static s16 magicArrowEffectsG[] = { 0, 100, 255 };
    static s16 magicArrowEffectsB[] = { 0, 255, 100 };
    static s16 timerDigitLeftPos[] = { 16, 25, 34, 42, 51 };
    static s16 digitWidth[] = { 9, 9, 8, 9, 9 };
    // unused, most likely colors
    static s16 D_80125B1C[][3] = {
        { 0, 150, 0 }, { 100, 255, 0 }, { 255, 255, 255 }, { 0, 0, 0 }, { 255, 255, 255 },
    };
    static s16 rupeeDigitsFirst[] = { 1, 0, 0 };
    static s16 rupeeDigitsCount[] = { 2, 3, 3 };
    static s16 spoilingItemEntrances[] = { ENTR_SPOT10_2, ENTR_SPOT07_3, ENTR_SPOT07_3 };
    static f32 D_80125B54[] = { -40.0f, -35.0f }; // unused
    static s16 D_80125B5C[] = { 91, 91 };         // unused
    static s16 D_8015FFE0;
    static s16 D_8015FFE2;
    static s16 D_8015FFE4;
    static s16 D_8015FFE6;
    static s16 timerDigits[5];
    InterfaceContext* interfaceCtx = &play->interfaceCtx;
    PauseContext* pauseCtx = &play->pauseCtx;
    MessageContext* msgCtx = &play->msgCtx;
    Player* player = GET_PLAYER(play);
    s16 svar1;
    s16 svar2;
    s16 svar3;
    s16 svar4;
    s16 svar5;
    s16 svar6;

    OPEN_DISPS(play->state.gfxCtx, "../z_parameter.c", 3405);

    gSPSegment(OVERLAY_DISP++, 0x02, interfaceCtx->parameterSegment);
    gSPSegment(OVERLAY_DISP++, 0x07, interfaceCtx->doActionSegment);
    gSPSegment(OVERLAY_DISP++, 0x08, interfaceCtx->iconItemSegment);
    gSPSegment(OVERLAY_DISP++, 0x0B, interfaceCtx->mapSegment);

    if (pauseCtx->debugState == 0) {
        Interface_InitVertices(play);
        func_8008A994(interfaceCtx);
        Health_DrawMeter(play);

        func_80094520(play->state.gfxCtx);

        // Rupee Icon
        gDPSetPrimColor(OVERLAY_DISP++, 0, 0, 200, 255, 100, interfaceCtx->magicAlpha);
        gDPSetEnvColor(OVERLAY_DISP++, 0, 80, 0, 255);
        OVERLAY_DISP = Gfx_TextureIA8(OVERLAY_DISP, gRupeeCounterIconTex, 16, 16, 26, 206, 16, 16, 1 << 10, 1 << 10);

        switch (play->sceneNum) {
            case SCENE_BMORI1:
            case SCENE_HIDAN:
            case SCENE_MIZUSIN:
            case SCENE_JYASINZOU:
            case SCENE_HAKADAN:
            case SCENE_HAKADANCH:
            case SCENE_ICE_DOUKUTO:
            case SCENE_GANON:
            case SCENE_MEN:
            case SCENE_GERUDOWAY:
            case SCENE_GANONTIKA:
            case SCENE_GANON_SONOGO:
            case SCENE_GANONTIKA_SONOGO:
            case SCENE_TAKARAYA:
                if (gSaveContext.inventory.dungeonKeys[gSaveContext.mapIndex] >= 0) {
                    // Small Key Icon
                    gDPPipeSync(OVERLAY_DISP++);
                    gDPSetPrimColor(OVERLAY_DISP++, 0, 0, 200, 230, 255, interfaceCtx->magicAlpha);
                    gDPSetEnvColor(OVERLAY_DISP++, 0, 0, 20, 255);
                    OVERLAY_DISP = Gfx_TextureIA8(OVERLAY_DISP, gSmallKeyCounterIconTex, 16, 16, 26, 190, 16, 16,
                                                  1 << 10, 1 << 10);

                    // Small Key Counter
                    gDPPipeSync(OVERLAY_DISP++);
                    gDPSetPrimColor(OVERLAY_DISP++, 0, 0, 255, 255, 255, interfaceCtx->magicAlpha);
                    gDPSetCombineLERP(OVERLAY_DISP++, 0, 0, 0, PRIMITIVE, TEXEL0, 0, PRIMITIVE, 0, 0, 0, 0, PRIMITIVE,
                                      TEXEL0, 0, PRIMITIVE, 0);

                    interfaceCtx->counterDigits[2] = 0;
                    interfaceCtx->counterDigits[3] = gSaveContext.inventory.dungeonKeys[gSaveContext.mapIndex];

                    while (interfaceCtx->counterDigits[3] >= 10) {
                        interfaceCtx->counterDigits[2]++;
                        interfaceCtx->counterDigits[3] -= 10;
                    }

                    svar3 = 42;

                    if (interfaceCtx->counterDigits[2] != 0) {
                        OVERLAY_DISP = Gfx_TextureI8(
                            OVERLAY_DISP, ((u8*)gCounterDigit0Tex + (8 * 16 * interfaceCtx->counterDigits[2])), 8, 16,
                            svar3, 190, 8, 16, 1 << 10, 1 << 10);
                        svar3 += 8;
                    }

                    OVERLAY_DISP = Gfx_TextureI8(OVERLAY_DISP,
                                                 ((u8*)gCounterDigit0Tex + (8 * 16 * interfaceCtx->counterDigits[3])),
                                                 8, 16, svar3, 190, 8, 16, 1 << 10, 1 << 10);
                }
                break;
            default:
                break;
        }

        // Rupee Counter
        gDPPipeSync(OVERLAY_DISP++);

        if (gSaveContext.rupees == CUR_CAPACITY(UPG_WALLET)) {
            gDPSetPrimColor(OVERLAY_DISP++, 0, 0, 120, 255, 0, interfaceCtx->magicAlpha);
        } else if (gSaveContext.rupees != 0) {
            gDPSetPrimColor(OVERLAY_DISP++, 0, 0, 255, 255, 255, interfaceCtx->magicAlpha);
        } else {
            gDPSetPrimColor(OVERLAY_DISP++, 0, 0, 100, 100, 100, interfaceCtx->magicAlpha);
        }

        gDPSetCombineLERP(OVERLAY_DISP++, 0, 0, 0, PRIMITIVE, TEXEL0, 0, PRIMITIVE, 0, 0, 0, 0, PRIMITIVE, TEXEL0, 0,
                          PRIMITIVE, 0);

        interfaceCtx->counterDigits[0] = interfaceCtx->counterDigits[1] = 0;
        interfaceCtx->counterDigits[2] = gSaveContext.rupees;

        if ((interfaceCtx->counterDigits[2] > 9999) || (interfaceCtx->counterDigits[2] < 0)) {
            interfaceCtx->counterDigits[2] &= 0xDDD;
        }

        while (interfaceCtx->counterDigits[2] >= 100) {
            interfaceCtx->counterDigits[0]++;
            interfaceCtx->counterDigits[2] -= 100;
        }

        while (interfaceCtx->counterDigits[2] >= 10) {
            interfaceCtx->counterDigits[1]++;
            interfaceCtx->counterDigits[2] -= 10;
        }

        svar2 = rupeeDigitsFirst[CUR_UPG_VALUE(UPG_WALLET)];
        svar5 = rupeeDigitsCount[CUR_UPG_VALUE(UPG_WALLET)];

        for (svar1 = 0, svar3 = 42; svar1 < svar5; svar1++, svar2++, svar3 += 8) {
            OVERLAY_DISP =
                Gfx_TextureI8(OVERLAY_DISP, ((u8*)gCounterDigit0Tex + (8 * 16 * interfaceCtx->counterDigits[svar2])), 8,
                              16, svar3, 206, 8, 16, 1 << 10, 1 << 10);
        }

        Magic_DrawMeter(play);
        Minimap_Draw(play);

        if ((R_PAUSE_MENU_MODE != 2) && (R_PAUSE_MENU_MODE != 3)) {
            func_8002C124(&play->actorCtx.targetCtx, play); // Draw Z-Target
        }

        func_80094520(play->state.gfxCtx);

        Interface_DrawItemButtons(play);

        gDPPipeSync(OVERLAY_DISP++);
        gDPSetPrimColor(OVERLAY_DISP++, 0, 0, 255, 255, 255, interfaceCtx->bAlpha);
        gDPSetCombineMode(OVERLAY_DISP++, G_CC_MODULATERGBA_PRIM, G_CC_MODULATERGBA_PRIM);

        if (!(interfaceCtx->unk_1FA)) {
            // B Button Icon & Ammo Count
            if (gSaveContext.equips.buttonItems[0] != ITEM_NONE) {
                Interface_DrawItemIconTexture(play, interfaceCtx->iconItemSegment, 0);

                if ((player->stateFlags1 & PLAYER_STATE1_23) || (play->shootingGalleryStatus > 1) ||
                    ((play->sceneNum == SCENE_BOWLING) && Flags_GetSwitch(play, 0x38))) {
                    gDPPipeSync(OVERLAY_DISP++);
                    gDPSetCombineLERP(OVERLAY_DISP++, PRIMITIVE, ENVIRONMENT, TEXEL0, ENVIRONMENT, TEXEL0, 0, PRIMITIVE,
                                      0, PRIMITIVE, ENVIRONMENT, TEXEL0, ENVIRONMENT, TEXEL0, 0, PRIMITIVE, 0);
                    Interface_DrawAmmoCount(play, 0, interfaceCtx->bAlpha);
                }
            }
        } else {
            // B Button Do Action Label
            gDPPipeSync(OVERLAY_DISP++);
            gDPSetCombineLERP(OVERLAY_DISP++, PRIMITIVE, ENVIRONMENT, TEXEL0, ENVIRONMENT, TEXEL0, 0, PRIMITIVE, 0,
                              PRIMITIVE, ENVIRONMENT, TEXEL0, ENVIRONMENT, TEXEL0, 0, PRIMITIVE, 0);
            gDPSetPrimColor(OVERLAY_DISP++, 0, 0, 255, 255, 255, interfaceCtx->bAlpha);

            gDPLoadTextureBlock_4b(OVERLAY_DISP++, interfaceCtx->doActionSegment + DO_ACTION_TEX_SIZE, G_IM_FMT_IA,
                                   DO_ACTION_TEX_WIDTH, DO_ACTION_TEX_HEIGHT, 0, G_TX_NOMIRROR | G_TX_WRAP,
                                   G_TX_NOMIRROR | G_TX_WRAP, G_TX_NOMASK, G_TX_NOMASK, G_TX_NOLOD, G_TX_NOLOD);

            R_B_LABEL_DD = (1 << 10) / (WREG(37 + gSaveContext.language) / 100.0f);
            gSPTextureRectangle(OVERLAY_DISP++, R_B_LABEL_X(gSaveContext.language) << 2,
                                R_B_LABEL_Y(gSaveContext.language) << 2,
                                (R_B_LABEL_X(gSaveContext.language) + DO_ACTION_TEX_WIDTH) << 2,
                                (R_B_LABEL_Y(gSaveContext.language) + DO_ACTION_TEX_HEIGHT) << 2, G_TX_RENDERTILE, 0, 0,
                                R_B_LABEL_DD, R_B_LABEL_DD);
        }

        gDPPipeSync(OVERLAY_DISP++);

        // C-Left Button Icon & Ammo Count
        if (gSaveContext.equips.buttonItems[1] < 0xF0) {
            gDPSetPrimColor(OVERLAY_DISP++, 0, 0, 255, 255, 255, interfaceCtx->cLeftAlpha);
            gDPSetCombineMode(OVERLAY_DISP++, G_CC_MODULATERGBA_PRIM, G_CC_MODULATERGBA_PRIM);
            Interface_DrawItemIconTexture(play, interfaceCtx->iconItemSegment + 0x1000, 1);
            gDPPipeSync(OVERLAY_DISP++);
            gDPSetCombineLERP(OVERLAY_DISP++, PRIMITIVE, ENVIRONMENT, TEXEL0, ENVIRONMENT, TEXEL0, 0, PRIMITIVE, 0,
                              PRIMITIVE, ENVIRONMENT, TEXEL0, ENVIRONMENT, TEXEL0, 0, PRIMITIVE, 0);
            Interface_DrawAmmoCount(play, 1, interfaceCtx->cLeftAlpha);
        }

        gDPPipeSync(OVERLAY_DISP++);

        // C-Down Button Icon & Ammo Count
        if (gSaveContext.equips.buttonItems[2] < 0xF0) {
            gDPSetPrimColor(OVERLAY_DISP++, 0, 0, 255, 255, 255, interfaceCtx->cDownAlpha);
            gDPSetCombineMode(OVERLAY_DISP++, G_CC_MODULATERGBA_PRIM, G_CC_MODULATERGBA_PRIM);
            Interface_DrawItemIconTexture(play, interfaceCtx->iconItemSegment + 0x2000, 2);
            gDPPipeSync(OVERLAY_DISP++);
            gDPSetCombineLERP(OVERLAY_DISP++, PRIMITIVE, ENVIRONMENT, TEXEL0, ENVIRONMENT, TEXEL0, 0, PRIMITIVE, 0,
                              PRIMITIVE, ENVIRONMENT, TEXEL0, ENVIRONMENT, TEXEL0, 0, PRIMITIVE, 0);
            Interface_DrawAmmoCount(play, 2, interfaceCtx->cDownAlpha);
        }

        gDPPipeSync(OVERLAY_DISP++);

        // C-Right Button Icon & Ammo Count
        if (gSaveContext.equips.buttonItems[3] < 0xF0) {
            gDPSetPrimColor(OVERLAY_DISP++, 0, 0, 255, 255, 255, interfaceCtx->cRightAlpha);
            gDPSetCombineMode(OVERLAY_DISP++, G_CC_MODULATERGBA_PRIM, G_CC_MODULATERGBA_PRIM);
            Interface_DrawItemIconTexture(play, interfaceCtx->iconItemSegment + 0x3000, 3);
            gDPPipeSync(OVERLAY_DISP++);
            gDPSetCombineLERP(OVERLAY_DISP++, PRIMITIVE, ENVIRONMENT, TEXEL0, ENVIRONMENT, TEXEL0, 0, PRIMITIVE, 0,
                              PRIMITIVE, ENVIRONMENT, TEXEL0, ENVIRONMENT, TEXEL0, 0, PRIMITIVE, 0);
            Interface_DrawAmmoCount(play, 3, interfaceCtx->cRightAlpha);
        }

        // A Button
        func_80094A14(play->state.gfxCtx);
        func_8008A8B8(play, R_A_BTN_Y, R_A_BTN_Y + 45, R_A_BTN_X, R_A_BTN_X + 45);
        gSPClearGeometryMode(OVERLAY_DISP++, G_CULL_BOTH);
        gDPSetCombineMode(OVERLAY_DISP++, G_CC_MODULATEIA_PRIM, G_CC_MODULATEIA_PRIM);
        gDPSetPrimColor(OVERLAY_DISP++, 0, 0, R_A_BTN_COLOR(0), R_A_BTN_COLOR(1), R_A_BTN_COLOR(2),
                        interfaceCtx->aAlpha);
        Interface_DrawActionButton(play);
        gDPPipeSync(OVERLAY_DISP++);
        func_8008A8B8(play, R_A_ICON_Y, R_A_ICON_Y + 45, R_A_ICON_X, R_A_ICON_X + 45);
        gSPSetGeometryMode(OVERLAY_DISP++, G_CULL_BACK);
        gDPSetCombineLERP(OVERLAY_DISP++, PRIMITIVE, ENVIRONMENT, TEXEL0, ENVIRONMENT, TEXEL0, 0, PRIMITIVE, 0,
                          PRIMITIVE, ENVIRONMENT, TEXEL0, ENVIRONMENT, TEXEL0, 0, PRIMITIVE, 0);
        gDPSetPrimColor(OVERLAY_DISP++, 0, 0, 255, 255, 255, interfaceCtx->aAlpha);
        gDPSetEnvColor(OVERLAY_DISP++, 0, 0, 0, 0);
        Matrix_Translate(0.0f, 0.0f, WREG(46 + gSaveContext.language) / 10.0f, MTXMODE_NEW);
        Matrix_Scale(1.0f, 1.0f, 1.0f, MTXMODE_APPLY);
        Matrix_RotateX(interfaceCtx->unk_1F4 / 10000.0f, MTXMODE_APPLY);
        gSPMatrix(OVERLAY_DISP++, Matrix_NewMtx(play->state.gfxCtx, "../z_parameter.c", 3701),
                  G_MTX_MODELVIEW | G_MTX_LOAD);
        gSPVertex(OVERLAY_DISP++, &interfaceCtx->actionVtx[4], 4, 0);

        if ((interfaceCtx->unk_1EC < 2) || (interfaceCtx->unk_1EC == 3)) {
            Interface_DrawActionLabel(play->state.gfxCtx, interfaceCtx->doActionSegment);
        } else {
            Interface_DrawActionLabel(play->state.gfxCtx, interfaceCtx->doActionSegment + DO_ACTION_TEX_SIZE);
        }

        gDPPipeSync(OVERLAY_DISP++);

        func_8008A994(interfaceCtx);

        if ((pauseCtx->state == 6) && (pauseCtx->unk_1E4 == 3)) {
            // Inventory Equip Effects
            gSPSegment(OVERLAY_DISP++, 0x08, pauseCtx->iconItemSegment);
            func_80094A14(play->state.gfxCtx);
            gDPSetCombineMode(OVERLAY_DISP++, G_CC_MODULATERGBA_PRIM, G_CC_MODULATERGBA_PRIM);
            gSPMatrix(OVERLAY_DISP++, &gMtxClear, G_MTX_MODELVIEW | G_MTX_LOAD);

            pauseCtx->cursorVtx[16].v.ob[0] = pauseCtx->cursorVtx[18].v.ob[0] = pauseCtx->equipAnimX / 10;
            pauseCtx->cursorVtx[17].v.ob[0] = pauseCtx->cursorVtx[19].v.ob[0] =
                pauseCtx->cursorVtx[16].v.ob[0] + WREG(90) / 10;
            pauseCtx->cursorVtx[16].v.ob[1] = pauseCtx->cursorVtx[17].v.ob[1] = pauseCtx->equipAnimY / 10;
            pauseCtx->cursorVtx[18].v.ob[1] = pauseCtx->cursorVtx[19].v.ob[1] =
                pauseCtx->cursorVtx[16].v.ob[1] - WREG(90) / 10;

            if (pauseCtx->equipTargetItem < 0xBF) {
                // Normal Equip (icon goes from the inventory slot to the C button when equipping it)
                gDPSetPrimColor(OVERLAY_DISP++, 0, 0, 255, 255, 255, pauseCtx->equipAnimAlpha);
                gSPVertex(OVERLAY_DISP++, &pauseCtx->cursorVtx[16], 4, 0);

                gDPLoadTextureBlock(OVERLAY_DISP++, gItemIcons[pauseCtx->equipTargetItem], G_IM_FMT_RGBA, G_IM_SIZ_32b,
                                    32, 32, 0, G_TX_NOMIRROR | G_TX_WRAP, G_TX_NOMIRROR | G_TX_WRAP, G_TX_NOMASK,
                                    G_TX_NOMASK, G_TX_NOLOD, G_TX_NOLOD);
            } else {
                // Magic Arrow Equip Effect
                svar1 = pauseCtx->equipTargetItem - 0xBF;
                gDPSetPrimColor(OVERLAY_DISP++, 0, 0, magicArrowEffectsR[svar1], magicArrowEffectsG[svar1],
                                magicArrowEffectsB[svar1], pauseCtx->equipAnimAlpha);

                if ((pauseCtx->equipAnimAlpha > 0) && (pauseCtx->equipAnimAlpha < 255)) {
                    svar1 = (pauseCtx->equipAnimAlpha / 8) / 2;
                    pauseCtx->cursorVtx[16].v.ob[0] = pauseCtx->cursorVtx[18].v.ob[0] =
                        pauseCtx->cursorVtx[16].v.ob[0] - svar1;
                    pauseCtx->cursorVtx[17].v.ob[0] = pauseCtx->cursorVtx[19].v.ob[0] =
                        pauseCtx->cursorVtx[16].v.ob[0] + svar1 * 2 + 32;
                    pauseCtx->cursorVtx[16].v.ob[1] = pauseCtx->cursorVtx[17].v.ob[1] =
                        pauseCtx->cursorVtx[16].v.ob[1] + svar1;
                    pauseCtx->cursorVtx[18].v.ob[1] = pauseCtx->cursorVtx[19].v.ob[1] =
                        pauseCtx->cursorVtx[16].v.ob[1] - svar1 * 2 - 32;
                }

                gSPVertex(OVERLAY_DISP++, &pauseCtx->cursorVtx[16], 4, 0);
                gDPLoadTextureBlock(OVERLAY_DISP++, gMagicArrowEquipEffectTex, G_IM_FMT_IA, G_IM_SIZ_8b, 32, 32, 0,
                                    G_TX_NOMIRROR | G_TX_WRAP, G_TX_NOMIRROR | G_TX_WRAP, G_TX_NOMASK, G_TX_NOMASK,
                                    G_TX_NOLOD, G_TX_NOLOD);
            }

            gSP1Quadrangle(OVERLAY_DISP++, 0, 2, 3, 1, 0);
        }

        func_80094520(play->state.gfxCtx);

        if ((play->pauseCtx.state == 0) && (play->pauseCtx.debugState == 0)) {
            if (gSaveContext.minigameState != 1) {
                // Carrots rendering if the action corresponds to riding a horse
                if (interfaceCtx->unk_1EE == 8) {
                    // Load Carrot Icon
                    gDPLoadTextureBlock(OVERLAY_DISP++, gCarrotIconTex, G_IM_FMT_RGBA, G_IM_SIZ_32b, 16, 16, 0,
                                        G_TX_NOMIRROR | G_TX_WRAP, G_TX_NOMIRROR | G_TX_WRAP, G_TX_NOMASK, G_TX_NOMASK,
                                        G_TX_NOLOD, G_TX_NOLOD);

                    // Draw 6 carrots
                    for (svar1 = 1, svar5 = ZREG(14); svar1 < 7; svar1++, svar5 += 16) {
                        // Carrot Color (based on availability)
                        if ((interfaceCtx->numHorseBoosts == 0) || (interfaceCtx->numHorseBoosts < svar1)) {
                            gDPSetPrimColor(OVERLAY_DISP++, 0, 0, 0, 150, 255, interfaceCtx->aAlpha);
                        } else {
                            gDPSetPrimColor(OVERLAY_DISP++, 0, 0, 255, 255, 255, interfaceCtx->aAlpha);
                        }

                        gSPTextureRectangle(OVERLAY_DISP++, svar5 << 2, ZREG(15) << 2, (svar5 + 16) << 2,
                                            (ZREG(15) + 16) << 2, G_TX_RENDERTILE, 0, 0, 1 << 10, 1 << 10);
                    }
                }
            } else {
                // Score for the Horseback Archery
                svar5 = WREG(32);
                gDPSetPrimColor(OVERLAY_DISP++, 0, 0, 255, 255, 255, interfaceCtx->bAlpha);

                // Target Icon
                gDPLoadTextureBlock(OVERLAY_DISP++, gArcheryScoreIconTex, G_IM_FMT_RGBA, G_IM_SIZ_16b, 24, 16, 0,
                                    G_TX_NOMIRROR | G_TX_WRAP, G_TX_NOMIRROR | G_TX_WRAP, G_TX_NOMASK, G_TX_NOMASK,
                                    G_TX_NOLOD, G_TX_NOLOD);

                gSPTextureRectangle(OVERLAY_DISP++, (svar5 + 28) << 2, ZREG(15) << 2, (svar5 + 52) << 2,
                                    (ZREG(15) + 16) << 2, G_TX_RENDERTILE, 0, 0, 1 << 10, 1 << 10);

                // Score Counter
                gDPPipeSync(OVERLAY_DISP++);
                gDPSetCombineLERP(OVERLAY_DISP++, 0, 0, 0, PRIMITIVE, TEXEL0, 0, PRIMITIVE, 0, 0, 0, 0, PRIMITIVE,
                                  TEXEL0, 0, PRIMITIVE, 0);

                svar5 = WREG(32) + 6 * 9;

                for (svar1 = svar2 = 0; svar1 < 4; svar1++) {
                    if (sHBAScoreDigits[svar1] != 0 || (svar2 != 0) || (svar1 >= 3)) {
                        OVERLAY_DISP = Gfx_TextureI8(
                            OVERLAY_DISP, ((u8*)gCounterDigit0Tex + (8 * 16 * sHBAScoreDigits[svar1])), 8, 16, svar5,
                            (ZREG(15) - 2), digitWidth[0], VREG(42), VREG(43) << 1, VREG(43) << 1);
                        svar5 += 9;
                        svar2++;
                    }
                }

                gDPPipeSync(OVERLAY_DISP++);
                gDPSetCombineMode(OVERLAY_DISP++, G_CC_MODULATERGBA_PRIM, G_CC_MODULATERGBA_PRIM);
            }
        }

        if ((gSaveContext.timer2State == 5) && (Message_GetState(&play->msgCtx) == TEXT_STATE_EVENT)) {
            // Trade quest timer reached 0
            D_8015FFE6 = 40;
            gSaveContext.cutsceneIndex = 0;
            play->transitionTrigger = TRANS_TRIGGER_START;
            play->transitionType = TRANS_TYPE_FADE_WHITE;
            gSaveContext.timer2State = 0;

            if ((gSaveContext.equips.buttonItems[0] != ITEM_SWORD_KOKIRI) &&
                (gSaveContext.equips.buttonItems[0] != ITEM_SWORD_MASTER) &&
                (gSaveContext.equips.buttonItems[0] != ITEM_SWORD_BGS) &&
                (gSaveContext.equips.buttonItems[0] != ITEM_SWORD_KNIFE)) {
                if (gSaveContext.buttonStatus[0] != BTN_ENABLED) {
                    gSaveContext.equips.buttonItems[0] = gSaveContext.buttonStatus[0];
                } else {
                    gSaveContext.equips.buttonItems[0] = ITEM_NONE;
                }
            }

            // Revert any spoiling trade quest items
            for (svar1 = 0; svar1 < ARRAY_COUNT(gSpoilingItems); svar1++) {
                if (INV_CONTENT(ITEM_TRADE_ADULT) == gSpoilingItems[svar1]) {
                    gSaveContext.eventInf[EVENTINF_HORSES_INDEX] &=
                        (u16) ~(EVENTINF_HORSES_STATE_MASK | EVENTINF_HORSES_HORSETYPE_MASK | EVENTINF_HORSES_05_MASK |
                                EVENTINF_HORSES_06_MASK | EVENTINF_HORSES_0F_MASK);
                    osSyncPrintf("EVENT_INF=%x\n", gSaveContext.eventInf[EVENTINF_HORSES_INDEX]);
                    play->nextEntranceIndex = spoilingItemEntrances[svar1];
                    INV_CONTENT(gSpoilingItemReverts[svar1]) = gSpoilingItemReverts[svar1];

                    for (svar2 = 1; svar2 < 4; svar2++) {
                        if (gSaveContext.equips.buttonItems[svar2] == gSpoilingItems[svar1]) {
                            gSaveContext.equips.buttonItems[svar2] = gSpoilingItemReverts[svar1];
                            Interface_LoadItemIcon1(play, svar2);
                        }
                    }
                }
            }
        }

        if ((play->pauseCtx.state == 0) && (play->pauseCtx.debugState == 0) &&
            (play->gameOverCtx.state == GAMEOVER_INACTIVE) && (msgCtx->msgMode == MSGMODE_NONE) &&
            !(player->stateFlags2 & PLAYER_STATE2_24) && (play->transitionTrigger == TRANS_TRIGGER_OFF) &&
            (play->transitionMode == TRANS_MODE_OFF) && !Play_InCsMode(play) && (gSaveContext.minigameState != 1) &&
            (play->shootingGalleryStatus <= 1) && !((play->sceneNum == SCENE_BOWLING) && Flags_GetSwitch(play, 0x38))) {
            svar6 = 0;
            switch (gSaveContext.timer1State) {
                case 1:
                    D_8015FFE2 = 20;
                    D_8015FFE0 = 20;
                    gSaveContext.timer1Value = gSaveContext.health >> 1;
                    gSaveContext.timer1State = 2;
                    break;
                case 2:
                    D_8015FFE2--;
                    if (D_8015FFE2 == 0) {
                        D_8015FFE2 = 20;
                        gSaveContext.timer1State = 3;
                    }
                    break;
                case 5:
                case 11:
                    D_8015FFE2 = 20;
                    D_8015FFE0 = 20;
                    if (gSaveContext.timer1State == 5) {
                        gSaveContext.timer1State = 6;
                    } else {
                        gSaveContext.timer1State = 12;
                    }
                    break;
                case 6:
                case 12:
                    D_8015FFE2--;
                    if (D_8015FFE2 == 0) {
                        D_8015FFE2 = 20;
                        if (gSaveContext.timer1State == 6) {
                            gSaveContext.timer1State = 7;
                        } else {
                            gSaveContext.timer1State = 13;
                        }
                    }
                    break;
                case 3:
                case 7:
                    svar1 = (gSaveContext.timerX[0] - 26) / D_8015FFE2;
                    gSaveContext.timerX[0] -= svar1;

                    if (gSaveContext.healthCapacity > 0xA0) {
                        svar1 = (gSaveContext.timerY[0] - 54) / D_8015FFE2;
                    } else {
                        svar1 = (gSaveContext.timerY[0] - 46) / D_8015FFE2;
                    }
                    gSaveContext.timerY[0] -= svar1;

                    D_8015FFE2--;
                    if (D_8015FFE2 == 0) {
                        D_8015FFE2 = 20;
                        gSaveContext.timerX[0] = 26;

                        if (gSaveContext.healthCapacity > 0xA0) {
                            gSaveContext.timerY[0] = 54;
                        } else {
                            gSaveContext.timerY[0] = 46;
                        }

                        if (gSaveContext.timer1State == 3) {
                            gSaveContext.timer1State = 4;
                        } else {
                            gSaveContext.timer1State = 8;
                        }
                    }
                case 4:
                case 8:
                    if ((gSaveContext.timer1State == 4) || (gSaveContext.timer1State == 8)) {
                        if (gSaveContext.healthCapacity > 0xA0) {
                            gSaveContext.timerY[0] = 54;
                        } else {
                            gSaveContext.timerY[0] = 46;
                        }
                    }

                    if ((gSaveContext.timer1State >= 3) && (msgCtx->msgLength == 0)) {
                        D_8015FFE0--;
                        if (D_8015FFE0 == 0) {
                            if (gSaveContext.timer1Value != 0) {
                                gSaveContext.timer1Value--;
                            }

                            D_8015FFE0 = 20;

                            if (gSaveContext.timer1Value == 0) {
                                gSaveContext.timer1State = 10;
                                if (D_80125A5C) {
                                    gSaveContext.health = 0;
                                    play->damagePlayer(play, -(gSaveContext.health + 2));
                                }
                                D_80125A5C = false;
                            } else if (gSaveContext.timer1Value > 60) {
                                if (timerDigits[4] == 1) {
                                    Audio_PlaySoundGeneral(NA_SE_SY_MESSAGE_WOMAN, &gSfxDefaultPos, 4,
                                                           &gSfxDefaultFreqAndVolScale, &gSfxDefaultFreqAndVolScale,
                                                           &gSfxDefaultReverb);
                                }
                            } else if (gSaveContext.timer1Value >= 11) {
                                if (timerDigits[4] & 1) {
                                    Audio_PlaySoundGeneral(NA_SE_SY_WARNING_COUNT_N, &gSfxDefaultPos, 4,
                                                           &gSfxDefaultFreqAndVolScale, &gSfxDefaultFreqAndVolScale,
                                                           &gSfxDefaultReverb);
                                }
                            } else {
                                Audio_PlaySoundGeneral(NA_SE_SY_WARNING_COUNT_E, &gSfxDefaultPos, 4,
                                                       &gSfxDefaultFreqAndVolScale, &gSfxDefaultFreqAndVolScale,
                                                       &gSfxDefaultReverb);
                            }
                        }
                    }
                    break;
                case 13:
                    svar1 = (gSaveContext.timerX[0] - 26) / D_8015FFE2;
                    gSaveContext.timerX[0] -= svar1;

                    if (gSaveContext.healthCapacity > 0xA0) {
                        svar1 = (gSaveContext.timerY[0] - 54) / D_8015FFE2;
                    } else {
                        svar1 = (gSaveContext.timerY[0] - 46) / D_8015FFE2;
                    }
                    gSaveContext.timerY[0] -= svar1;

                    D_8015FFE2--;
                    if (D_8015FFE2 == 0) {
                        D_8015FFE2 = 20;
                        gSaveContext.timerX[0] = 26;
                        if (gSaveContext.healthCapacity > 0xA0) {
                            gSaveContext.timerY[0] = 54;
                        } else {
                            gSaveContext.timerY[0] = 46;
                        }

                        gSaveContext.timer1State = 14;
                    }
                case 14:
                    if (gSaveContext.timer1State == 14) {
                        if (gSaveContext.healthCapacity > 0xA0) {
                            gSaveContext.timerY[0] = 54;
                        } else {
                            gSaveContext.timerY[0] = 46;
                        }
                    }

                    if (gSaveContext.timer1State >= 3) {
                        D_8015FFE0--;
                        if (D_8015FFE0 == 0) {
                            gSaveContext.timer1Value++;
                            D_8015FFE0 = 20;

                            if (gSaveContext.timer1Value == 3599) {
                                D_8015FFE2 = 40;
                                gSaveContext.timer1State = 15;
                            } else {
                                Audio_PlaySoundGeneral(NA_SE_SY_WARNING_COUNT_N, &gSfxDefaultPos, 4,
                                                       &gSfxDefaultFreqAndVolScale, &gSfxDefaultFreqAndVolScale,
                                                       &gSfxDefaultReverb);
                            }
                        }
                    }
                    break;
                case 10:
                    if (gSaveContext.timer2State != 0) {
                        D_8015FFE6 = 20;
                        D_8015FFE4 = 20;
                        gSaveContext.timerX[1] = 140;
                        gSaveContext.timerY[1] = 80;

                        if (gSaveContext.timer2State < 7) {
                            gSaveContext.timer2State = 2;
                        } else {
                            gSaveContext.timer2State = 8;
                        }

                        gSaveContext.timer1State = 0;
                    } else {
                        gSaveContext.timer1State = 0;
                    }
                case 15:
                    break;
                default:
                    svar6 = 1;
                    switch (gSaveContext.timer2State) {
                        case 1:
                        case 7:
                            D_8015FFE6 = 20;
                            D_8015FFE4 = 20;
                            gSaveContext.timerX[1] = 140;
                            gSaveContext.timerY[1] = 80;
                            if (gSaveContext.timer2State == 1) {
                                gSaveContext.timer2State = 2;
                            } else {
                                gSaveContext.timer2State = 8;
                            }
                            break;
                        case 2:
                        case 8:
                            D_8015FFE6--;
                            if (D_8015FFE6 == 0) {
                                D_8015FFE6 = 20;
                                if (gSaveContext.timer2State == 2) {
                                    gSaveContext.timer2State = 3;
                                } else {
                                    gSaveContext.timer2State = 9;
                                }
                            }
                            break;
                        case 3:
                        case 9:
                            osSyncPrintf("event_xp[1]=%d,  event_yp[1]=%d  TOTAL_EVENT_TM=%d\n",
                                         ((void)0, gSaveContext.timerX[1]), ((void)0, gSaveContext.timerY[1]),
                                         gSaveContext.timer2Value);
                            svar1 = (gSaveContext.timerX[1] - 26) / D_8015FFE6;
                            gSaveContext.timerX[1] -= svar1;
                            if (gSaveContext.healthCapacity > 0xA0) {
                                svar1 = (gSaveContext.timerY[1] - 54) / D_8015FFE6;
                            } else {
                                svar1 = (gSaveContext.timerY[1] - 46) / D_8015FFE6;
                            }
                            gSaveContext.timerY[1] -= svar1;

                            D_8015FFE6--;
                            if (D_8015FFE6 == 0) {
                                D_8015FFE6 = 20;
                                gSaveContext.timerX[1] = 26;

                                if (gSaveContext.healthCapacity > 0xA0) {
                                    gSaveContext.timerY[1] = 54;
                                } else {
                                    gSaveContext.timerY[1] = 46;
                                }

                                if (gSaveContext.timer2State == 3) {
                                    gSaveContext.timer2State = 4;
                                } else {
                                    gSaveContext.timer2State = 10;
                                }
                            }
                        case 4:
                        case 10:
                            if ((gSaveContext.timer2State == 4) || (gSaveContext.timer2State == 10)) {
                                if (gSaveContext.healthCapacity > 0xA0) {
                                    gSaveContext.timerY[1] = 54;
                                } else {
                                    gSaveContext.timerY[1] = 46;
                                }
                            }

                            if (gSaveContext.timer2State >= 3) {
                                D_8015FFE4--;
                                if (D_8015FFE4 == 0) {
                                    D_8015FFE4 = 20;
                                    if (gSaveContext.timer2State == 4) {
                                        gSaveContext.timer2Value--;
                                        osSyncPrintf("TOTAL_EVENT_TM=%d\n", gSaveContext.timer2Value);

                                        if (gSaveContext.timer2Value <= 0) {
                                            if (!Flags_GetSwitch(play, 0x37) ||
                                                ((play->sceneNum != SCENE_GANON_DEMO) &&
                                                 (play->sceneNum != SCENE_GANON_FINAL) &&
                                                 (play->sceneNum != SCENE_GANON_SONOGO) &&
                                                 (play->sceneNum != SCENE_GANONTIKA_SONOGO))) {
                                                D_8015FFE6 = 40;
                                                gSaveContext.timer2State = 5;
                                                gSaveContext.cutsceneIndex = 0;
                                                Message_StartTextbox(play, 0x71B0, NULL);
                                                func_8002DF54(play, NULL, 8);
                                            } else {
                                                D_8015FFE6 = 40;
                                                gSaveContext.timer2State = 6;
                                            }
                                        } else if (gSaveContext.timer2Value > 60) {
                                            if (timerDigits[4] == 1) {
                                                Audio_PlaySoundGeneral(NA_SE_SY_MESSAGE_WOMAN, &gSfxDefaultPos, 4,
                                                                       &gSfxDefaultFreqAndVolScale,
                                                                       &gSfxDefaultFreqAndVolScale, &gSfxDefaultReverb);
                                            }
                                        } else if (gSaveContext.timer2Value > 10) {
                                            if (timerDigits[4] & 1) {
                                                Audio_PlaySoundGeneral(NA_SE_SY_WARNING_COUNT_N, &gSfxDefaultPos, 4,
                                                                       &gSfxDefaultFreqAndVolScale,
                                                                       &gSfxDefaultFreqAndVolScale, &gSfxDefaultReverb);
                                            }
                                        } else {
                                            Audio_PlaySoundGeneral(NA_SE_SY_WARNING_COUNT_E, &gSfxDefaultPos, 4,
                                                                   &gSfxDefaultFreqAndVolScale,
                                                                   &gSfxDefaultFreqAndVolScale, &gSfxDefaultReverb);
                                        }
                                    } else {
                                        gSaveContext.timer2Value++;
                                        if (GET_EVENTINF(EVENTINF_10)) {
                                            if (gSaveContext.timer2Value == 240) {
                                                Message_StartTextbox(play, 0x6083, NULL);
                                                CLEAR_EVENTINF(EVENTINF_10);
                                                gSaveContext.timer2State = 0;
                                            }
                                        }
                                    }

                                    if ((gSaveContext.timer2Value % 60) == 0) {
                                        Audio_PlaySoundGeneral(NA_SE_SY_WARNING_COUNT_N, &gSfxDefaultPos, 4,
                                                               &gSfxDefaultFreqAndVolScale, &gSfxDefaultFreqAndVolScale,
                                                               &gSfxDefaultReverb);
                                    }
                                }
                            }
                            break;
                        case 6:
                            D_8015FFE6--;
                            if (D_8015FFE6 == 0) {
                                gSaveContext.timer2State = 0;
                            }
                            break;
                    }
                    break;
            }

            if (((gSaveContext.timer1State != 0) && (gSaveContext.timer1State != 10)) ||
                (gSaveContext.timer2State != 0)) {
                timerDigits[0] = timerDigits[1] = timerDigits[3] = 0;
                timerDigits[2] = 10; // digit 10 is used as ':' (colon)

                if (gSaveContext.timer1State != 0) {
                    timerDigits[4] = gSaveContext.timer1Value;
                } else {
                    timerDigits[4] = gSaveContext.timer2Value;
                }

                while (timerDigits[4] >= 60) {
                    timerDigits[1]++;
                    if (timerDigits[1] >= 10) {
                        timerDigits[0]++;
                        timerDigits[1] -= 10;
                    }
                    timerDigits[4] -= 60;
                }

                while (timerDigits[4] >= 10) {
                    timerDigits[3]++;
                    timerDigits[4] -= 10;
                }

                // Clock Icon
                gDPPipeSync(OVERLAY_DISP++);
                gDPSetPrimColor(OVERLAY_DISP++, 0, 0, 255, 255, 255, 255);
                gDPSetEnvColor(OVERLAY_DISP++, 0, 0, 0, 0);
                OVERLAY_DISP =
                    Gfx_TextureIA8(OVERLAY_DISP, gClockIconTex, 16, 16, ((void)0, gSaveContext.timerX[svar6]),
                                   ((void)0, gSaveContext.timerY[svar6]) + 2, 16, 16, 1 << 10, 1 << 10);

                // Timer Counter
                gDPPipeSync(OVERLAY_DISP++);
                gDPSetCombineLERP(OVERLAY_DISP++, 0, 0, 0, PRIMITIVE, TEXEL0, 0, PRIMITIVE, 0, 0, 0, 0, PRIMITIVE,
                                  TEXEL0, 0, PRIMITIVE, 0);

                if (gSaveContext.timer1State != 0) {
                    if ((gSaveContext.timer1Value < 10) && (gSaveContext.timer1State < 11)) {
                        gDPSetPrimColor(OVERLAY_DISP++, 0, 0, 255, 50, 0, 255);
                    } else {
                        gDPSetPrimColor(OVERLAY_DISP++, 0, 0, 255, 255, 255, 255);
                    }
                } else {
                    if ((gSaveContext.timer2Value < 10) && (gSaveContext.timer2State < 6)) {
                        gDPSetPrimColor(OVERLAY_DISP++, 0, 0, 255, 50, 0, 255);
                    } else {
                        gDPSetPrimColor(OVERLAY_DISP++, 0, 0, 255, 255, 0, 255);
                    }
                }

                for (svar1 = 0; svar1 < 5; svar1++) {
                    OVERLAY_DISP =
                        Gfx_TextureI8(OVERLAY_DISP, ((u8*)gCounterDigit0Tex + (8 * 16 * timerDigits[svar1])), 8, 16,
                                      ((void)0, gSaveContext.timerX[svar6]) + timerDigitLeftPos[svar1],
                                      ((void)0, gSaveContext.timerY[svar6]), digitWidth[svar1], VREG(42), VREG(43) << 1,
                                      VREG(43) << 1);
                }
            }
        }
    }

    if (pauseCtx->debugState == 3) {
        FlagSet_Update(play);
    }

    if (interfaceCtx->unk_244 != 0) {
        gDPPipeSync(OVERLAY_DISP++);
        gSPDisplayList(OVERLAY_DISP++, sSetupDL_80125A60);
        gDPSetPrimColor(OVERLAY_DISP++, 0, 0, 0, 0, 0, interfaceCtx->unk_244);
        gDPFillRectangle(OVERLAY_DISP++, 0, 0, gScreenWidth - 1, gScreenHeight - 1);
    }

    CLOSE_DISPS(play->state.gfxCtx, "../z_parameter.c", 4269);
}

void Interface_Update(PlayState* play) {
    static u8 D_80125B60 = false;
    static s16 sPrevTimeSpeed = 0;
    MessageContext* msgCtx = &play->msgCtx;
    InterfaceContext* interfaceCtx = &play->interfaceCtx;
    Player* player = GET_PLAYER(play);
    s16 alpha;
    s16 alpha1;
    u16 action;
    Input* debugInput = &play->state.input[2];

    if (CHECK_BTN_ALL(debugInput->press.button, BTN_DLEFT)) {
        gSaveContext.language = LANGUAGE_ENG;
        osSyncPrintf("J_N=%x J_N=%x\n", gSaveContext.language, &gSaveContext.language);
    } else if (CHECK_BTN_ALL(debugInput->press.button, BTN_DUP)) {
        gSaveContext.language = LANGUAGE_GER;
        osSyncPrintf("J_N=%x J_N=%x\n", gSaveContext.language, &gSaveContext.language);
    } else if (CHECK_BTN_ALL(debugInput->press.button, BTN_DRIGHT)) {
        gSaveContext.language = LANGUAGE_FRA;
        osSyncPrintf("J_N=%x J_N=%x\n", gSaveContext.language, &gSaveContext.language);
    }

    if ((play->pauseCtx.state == 0) && (play->pauseCtx.debugState == 0)) {
        if ((gSaveContext.minigameState == 1) || (gSaveContext.sceneSetupIndex < 4) ||
            ((play->sceneNum == SCENE_SPOT20) && (gSaveContext.sceneSetupIndex == 4))) {
            if ((msgCtx->msgMode == MSGMODE_NONE) ||
                ((msgCtx->msgMode != MSGMODE_NONE) && (play->sceneNum == SCENE_BOWLING))) {
                if (play->gameOverCtx.state == GAMEOVER_INACTIVE) {
                    func_80083108(play);
                }
            }
        }
    }

    switch (gSaveContext.unk_13E8) {
        case 1:
        case 2:
        case 3:
        case 4:
        case 5:
        case 6:
        case 7:
        case 8:
        case 9:
        case 10:
        case 11:
        case 12:
        case 13:
            alpha = 255 - (gSaveContext.unk_13EC << 5);
            if (alpha < 0) {
                alpha = 0;
            }

            func_80082850(play, alpha);
            gSaveContext.unk_13EC++;

            if (alpha == 0) {
                gSaveContext.unk_13E8 = 0;
            }
            break;
        case 50:
            alpha = 255 - (gSaveContext.unk_13EC << 5);
            if (alpha < 0) {
                alpha = 0;
            }

            alpha1 = 255 - alpha;
            if (alpha1 >= 255) {
                alpha1 = 255;
            }

            osSyncPrintf("case 50 : alpha=%d  alpha1=%d\n", alpha, alpha1);
            func_80082644(play, alpha1);

            if (interfaceCtx->healthAlpha != 255) {
                interfaceCtx->healthAlpha = alpha1;
            }

            if (interfaceCtx->magicAlpha != 255) {
                interfaceCtx->magicAlpha = alpha1;
            }

            switch (play->sceneNum) {
                case SCENE_SPOT00:
                case SCENE_SPOT01:
                case SCENE_SPOT02:
                case SCENE_SPOT03:
                case SCENE_SPOT04:
                case SCENE_SPOT05:
                case SCENE_SPOT06:
                case SCENE_SPOT07:
                case SCENE_SPOT08:
                case SCENE_SPOT09:
                case SCENE_SPOT10:
                case SCENE_SPOT11:
                case SCENE_SPOT12:
                case SCENE_SPOT13:
                case SCENE_SPOT15:
                case SCENE_SPOT16:
                case SCENE_SPOT17:
                case SCENE_SPOT18:
                case SCENE_SPOT20:
                case SCENE_GANON_TOU:
                    if (interfaceCtx->minimapAlpha < 170) {
                        interfaceCtx->minimapAlpha = alpha1;
                    } else {
                        interfaceCtx->minimapAlpha = 170;
                    }
                    break;
                default:
                    if (interfaceCtx->minimapAlpha != 255) {
                        interfaceCtx->minimapAlpha = alpha1;
                    }
                    break;
            }

            gSaveContext.unk_13EC++;
            if (alpha1 == 255) {
                gSaveContext.unk_13E8 = 0;
            }

            break;
        case 52:
            gSaveContext.unk_13E8 = 1;
            func_80082850(play, 0);
            gSaveContext.unk_13E8 = 0;
        default:
            break;
    }

    Map_Update(play);

    if (gSaveContext.healthAccumulator != 0) {
        gSaveContext.healthAccumulator -= 4;
        gSaveContext.health += 4;

        if ((gSaveContext.health & 0xF) < 4) {
            Audio_PlaySoundGeneral(NA_SE_SY_HP_RECOVER, &gSfxDefaultPos, 4, &gSfxDefaultFreqAndVolScale,
                                   &gSfxDefaultFreqAndVolScale, &gSfxDefaultReverb);
        }

        osSyncPrintf("now_life=%d  max_life=%d\n", gSaveContext.health, gSaveContext.healthCapacity);

        if (gSaveContext.health >= gSaveContext.healthCapacity) {
            gSaveContext.health = gSaveContext.healthCapacity;
            osSyncPrintf("S_Private.now_life=%d  S_Private.max_life=%d\n", gSaveContext.health,
                         gSaveContext.healthCapacity);
            gSaveContext.healthAccumulator = 0;
        }
    }

    Health_UpdateBeatingHeart(play);
    D_80125A58 = func_8008F2F8(play);

    if (D_80125A58 == 1) {
        if (CUR_EQUIP_VALUE(EQUIP_TYPE_TUNIC) == EQUIP_VALUE_TUNIC_GORON) {
            D_80125A58 = 0;
        }
    } else if ((func_8008F2F8(play) >= 2) && (func_8008F2F8(play) < 5)) {
        if (CUR_EQUIP_VALUE(EQUIP_TYPE_TUNIC) == EQUIP_VALUE_TUNIC_ZORA) {
            D_80125A58 = 0;
        }
    }

    Health_UpdateMeter(play);

    if ((gSaveContext.timer1State >= 3) && (play->pauseCtx.state == 0) && (play->pauseCtx.debugState == 0) &&
        (msgCtx->msgMode == MSGMODE_NONE) && !(player->stateFlags2 & PLAYER_STATE2_24) &&
        (play->transitionTrigger == TRANS_TRIGGER_OFF) && (play->transitionMode == TRANS_MODE_OFF) &&
        !Play_InCsMode(play)) {}

    if (gSaveContext.rupeeAccumulator != 0) {
        if (gSaveContext.rupeeAccumulator > 0) {
            if (gSaveContext.rupees < CUR_CAPACITY(UPG_WALLET)) {
                gSaveContext.rupeeAccumulator--;
                gSaveContext.rupees++;
                Audio_PlaySoundGeneral(NA_SE_SY_RUPY_COUNT, &gSfxDefaultPos, 4, &gSfxDefaultFreqAndVolScale,
                                       &gSfxDefaultFreqAndVolScale, &gSfxDefaultReverb);
            } else {
                // "Rupee Amount MAX = %d"
                osSyncPrintf("ルピー数ＭＡＸ = %d\n", CUR_CAPACITY(UPG_WALLET));
                gSaveContext.rupees = CUR_CAPACITY(UPG_WALLET);
                gSaveContext.rupeeAccumulator = 0;
            }
        } else if (gSaveContext.rupees != 0) {
            if (gSaveContext.rupeeAccumulator <= -50) {
                gSaveContext.rupeeAccumulator += 10;
                gSaveContext.rupees -= 10;

                if (gSaveContext.rupees < 0) {
                    gSaveContext.rupees = 0;
                }

                Audio_PlaySoundGeneral(NA_SE_SY_RUPY_COUNT, &gSfxDefaultPos, 4, &gSfxDefaultFreqAndVolScale,
                                       &gSfxDefaultFreqAndVolScale, &gSfxDefaultReverb);
            } else {
                gSaveContext.rupeeAccumulator++;
                gSaveContext.rupees--;
                Audio_PlaySoundGeneral(NA_SE_SY_RUPY_COUNT, &gSfxDefaultPos, 4, &gSfxDefaultFreqAndVolScale,
                                       &gSfxDefaultFreqAndVolScale, &gSfxDefaultReverb);
            }
        } else {
            gSaveContext.rupeeAccumulator = 0;
        }
    }

    switch (interfaceCtx->unk_1EC) {
        case 1:
            interfaceCtx->unk_1F4 += 31400.0f / WREG(5);
            if (interfaceCtx->unk_1F4 >= 15700.0f) {
                interfaceCtx->unk_1F4 = -15700.0f;
                interfaceCtx->unk_1EC = 2;
            }
            break;
        case 2:
            interfaceCtx->unk_1F4 += 31400.0f / WREG(5);
            if (interfaceCtx->unk_1F4 >= 0.0f) {
                interfaceCtx->unk_1F4 = 0.0f;
                interfaceCtx->unk_1EC = 0;
                interfaceCtx->unk_1EE = interfaceCtx->unk_1F0;
                action = interfaceCtx->unk_1EE;
                if ((action == DO_ACTION_MAX) || (action == DO_ACTION_MAX + 1)) {
                    action = DO_ACTION_NONE;
                }
                Interface_LoadActionLabel(interfaceCtx, action, 0);
            }
            break;
        case 3:
            interfaceCtx->unk_1F4 += 31400.0f / WREG(5);
            if (interfaceCtx->unk_1F4 >= 15700.0f) {
                interfaceCtx->unk_1F4 = -15700.0f;
                interfaceCtx->unk_1EC = 2;
            }
            break;
        case 4:
            interfaceCtx->unk_1F4 += 31400.0f / WREG(5);
            if (interfaceCtx->unk_1F4 >= 0.0f) {
                interfaceCtx->unk_1F4 = 0.0f;
                interfaceCtx->unk_1EC = 0;
                interfaceCtx->unk_1EE = interfaceCtx->unk_1F0;
                action = interfaceCtx->unk_1EE;
                if ((action == DO_ACTION_MAX) || (action == DO_ACTION_MAX + 1)) {
                    action = DO_ACTION_NONE;
                }
                Interface_LoadActionLabel(interfaceCtx, action, 0);
            }
            break;
    }

    WREG(7) = interfaceCtx->unk_1F4;

    // Update Magic
    if ((play->pauseCtx.state == 0) && (play->pauseCtx.debugState == 0) && (msgCtx->msgMode == MSGMODE_NONE) &&
        (play->transitionTrigger == TRANS_TRIGGER_OFF) && (play->gameOverCtx.state == GAMEOVER_INACTIVE) &&
        (play->transitionMode == TRANS_MODE_OFF) && ((play->csCtx.state == CS_STATE_IDLE) || !Player_InCsMode(play))) {

        if (gSaveContext.isMagicAcquired && (gSaveContext.magicLevel == 0)) {
            gSaveContext.magicLevel = gSaveContext.isDoubleMagicAcquired + 1;
            gSaveContext.magicState = MAGIC_STATE_STEP_CAPACITY;
            osSyncPrintf(VT_FGCOL(YELLOW));
            osSyncPrintf("魔法スター─────ト！！！！！！！！！\n"); // "Magic Start!!!!!!!!!"
            osSyncPrintf("MAGIC_MAX=%d\n", gSaveContext.magicLevel);
            osSyncPrintf("MAGIC_NOW=%d\n", gSaveContext.magic);
<<<<<<< HEAD
            osSyncPrintf("Z_MAGIC_NOW_NOW=%d\n", gSaveContext.magicCapacityTarget);
=======
            osSyncPrintf("Z_MAGIC_NOW_NOW=%d\n", gSaveContext.magicFillTarget);
>>>>>>> e68f3217
            osSyncPrintf("Z_MAGIC_NOW_MAX=%d\n", gSaveContext.magicCapacity);
            osSyncPrintf(VT_RST);
        }

        Magic_Update(play);
    }

    if (gSaveContext.timer1State == 0) {
        if (((D_80125A58 == 1) || (D_80125A58 == 2) || (D_80125A58 == 4)) && ((gSaveContext.health >> 1) != 0)) {
            gSaveContext.timer1State = 1;
            gSaveContext.timerX[0] = 140;
            gSaveContext.timerY[0] = 80;
            D_80125A5C = true;
        }
    } else {
        if (((D_80125A58 == 0) || (D_80125A58 == 3)) && (gSaveContext.timer1State < 5)) {
            gSaveContext.timer1State = 0;
        }
    }

    if (gSaveContext.minigameState == 1) {
        gSaveContext.minigameScore += interfaceCtx->unk_23C;
        interfaceCtx->unk_23C = 0;

        if (sHBAScoreTier == 0) {
            if (gSaveContext.minigameScore >= 1000) {
                sHBAScoreTier++;
            }
        } else if (sHBAScoreTier == 1) {
            if (gSaveContext.minigameScore >= 1500) {
                sHBAScoreTier++;
            }
        }

        sHBAScoreDigits[0] = sHBAScoreDigits[1] = 0;
        sHBAScoreDigits[2] = 0;
        sHBAScoreDigits[3] = gSaveContext.minigameScore;

        while (sHBAScoreDigits[3] >= 1000) {
            sHBAScoreDigits[0]++;
            sHBAScoreDigits[3] -= 1000;
        }

        while (sHBAScoreDigits[3] >= 100) {
            sHBAScoreDigits[1]++;
            sHBAScoreDigits[3] -= 100;
        }

        while (sHBAScoreDigits[3] >= 10) {
            sHBAScoreDigits[2]++;
            sHBAScoreDigits[3] -= 10;
        }
    }

    if (gSaveContext.sunsSongState != SUNSSONG_INACTIVE) {
        // exit out of ocarina mode after suns song finishes playing
        if ((msgCtx->ocarinaAction != OCARINA_ACTION_CHECK_NOWARP_DONE) &&
            (gSaveContext.sunsSongState == SUNSSONG_START)) {
            play->msgCtx.ocarinaMode = OCARINA_MODE_04;
        }

        // handle suns song in areas where time moves
        if (play->envCtx.sceneTimeSpeed != 0) {
            if (gSaveContext.sunsSongState != SUNSSONG_SPEED_TIME) {
                D_80125B60 = false;
                if ((gSaveContext.dayTime >= CLOCK_TIME(6, 30)) && (gSaveContext.dayTime <= CLOCK_TIME(18, 0) + 1)) {
                    D_80125B60 = true;
                }

                gSaveContext.sunsSongState = SUNSSONG_SPEED_TIME;
                sPrevTimeSpeed = gTimeSpeed;
                gTimeSpeed = 400;
            } else if (!D_80125B60) {
                if ((gSaveContext.dayTime >= CLOCK_TIME(6, 30)) && (gSaveContext.dayTime <= CLOCK_TIME(18, 0) + 1)) {
                    gSaveContext.sunsSongState = SUNSSONG_INACTIVE;
                    gTimeSpeed = sPrevTimeSpeed;
                    play->msgCtx.ocarinaMode = OCARINA_MODE_04;
                }
            } else if (gSaveContext.dayTime > CLOCK_TIME(18, 0) + 1) {
                gSaveContext.sunsSongState = SUNSSONG_INACTIVE;
                gTimeSpeed = sPrevTimeSpeed;
                play->msgCtx.ocarinaMode = OCARINA_MODE_04;
            }
        } else if ((play->roomCtx.curRoom.behaviorType1 != ROOM_BEHAVIOR_TYPE1_1) &&
                   (interfaceCtx->restrictions.sunsSong != 3)) {
            if ((gSaveContext.dayTime >= CLOCK_TIME(6, 30)) && (gSaveContext.dayTime < CLOCK_TIME(18, 0) + 1)) {
                gSaveContext.nextDayTime = NEXT_TIME_NIGHT;
                play->transitionType = TRANS_TYPE_FADE_BLACK_FAST;
                gSaveContext.nextTransitionType = TRANS_TYPE_FADE_BLACK;
                play->unk_11DE9 = true;
            } else {
                gSaveContext.nextDayTime = NEXT_TIME_DAY;
                play->transitionType = TRANS_TYPE_FADE_WHITE_FAST;
                gSaveContext.nextTransitionType = TRANS_TYPE_FADE_WHITE;
                play->unk_11DE9 = true;
            }

            if (play->sceneNum == SCENE_SPOT13) {
                play->transitionType = TRANS_TYPE_SANDSTORM_PERSIST;
                gSaveContext.nextTransitionType = TRANS_TYPE_SANDSTORM_PERSIST;
            }

            gSaveContext.respawnFlag = -2;
            play->nextEntranceIndex = gSaveContext.entranceIndex;
            play->transitionTrigger = TRANS_TRIGGER_START;
            gSaveContext.sunsSongState = SUNSSONG_INACTIVE;
            func_800F6964(30);
            gSaveContext.seqId = (u8)NA_BGM_DISABLED;
            gSaveContext.natureAmbienceId = NATURE_ID_DISABLED;
        } else {
            gSaveContext.sunsSongState = SUNSSONG_SPECIAL;
        }
    }
}<|MERGE_RESOLUTION|>--- conflicted
+++ resolved
@@ -2156,11 +2156,7 @@
 }
 
 /**
-<<<<<<< HEAD
- * Returns false if player is out of health
-=======
  * @return false if player is out of health
->>>>>>> e68f3217
  */
 s32 Health_ChangeBy(PlayState* play, s16 amount) {
     u16 heartCount;
@@ -2279,11 +2275,7 @@
 void Magic_Fill(PlayState* play) {
     if (gSaveContext.isMagicAcquired) {
         gSaveContext.prevMagicState = gSaveContext.magicState;
-<<<<<<< HEAD
-        gSaveContext.magicCapacityTarget = (gSaveContext.isDoubleMagicAcquired + 1) * MAGIC_NORMAL_METER;
-=======
         gSaveContext.magicFillTarget = (gSaveContext.isDoubleMagicAcquired + 1) * MAGIC_NORMAL_METER;
->>>>>>> e68f3217
         gSaveContext.magicState = MAGIC_STATE_FILL;
     }
 }
@@ -2299,15 +2291,9 @@
 
 /**
  * Request to either increase or consume magic.
-<<<<<<< HEAD
- * amount is the positive-valued amount to either increase or decrease magic by
- * type is how the magic is increased or consumed.
- * Returns false if the request failed
-=======
  * @param amount the positive-valued amount to either increase or decrease magic by
  * @param type how the magic is increased or consumed.
  * @return false if the request failed
->>>>>>> e68f3217
  */
 s32 Magic_RequestChange(PlayState* play, s16 amount, s16 type) {
     if (!gSaveContext.isMagicAcquired) {
@@ -2370,15 +2356,7 @@
             } else if (gSaveContext.magicState == MAGIC_STATE_CONSUME_LENS) {
                 return true;
             } else {
-<<<<<<< HEAD
-                if (gSaveContext.magicState == MAGIC_STATE_CONSUME_LENS) {
-                    return true;
-                } else {
-                    return false;
-                }
-=======
                 return false;
->>>>>>> e68f3217
             }
 
         case MAGIC_CONSUME_WAIT_PREVIEW:
@@ -2431,15 +2409,6 @@
     s16 borderChangeR;
     s16 borderChangeG;
     s16 borderChangeB;
-<<<<<<< HEAD
-    s16 temp; // magicCapacityTarget or magicBorderIndex
-
-    switch (gSaveContext.magicState) {
-        case MAGIC_STATE_STEP_CAPACITY:
-            // Step magicCapacity to what is magicCapacityTarget
-            // This changes the width of the magic bar drawn
-            temp = gSaveContext.magicLevel * MAGIC_NORMAL_METER; // magicCapacityTarget
-=======
     s16 temp; // target for magicCapacity, or magicBorderIndex
 
     switch (gSaveContext.magicState) {
@@ -2447,7 +2416,6 @@
             // Step magicCapacity to the capacity determined by magicLevel
             // This changes the width of the magic meter drawn
             temp = gSaveContext.magicLevel * MAGIC_NORMAL_METER;
->>>>>>> e68f3217
             if (gSaveContext.magicCapacity != temp) {
                 if (gSaveContext.magicCapacity < temp) {
                     gSaveContext.magicCapacity += 8;
@@ -2461,21 +2429,14 @@
                     }
                 }
             } else {
-<<<<<<< HEAD
-=======
                 // Once the capacity has reached its target,
                 // follow up by filling magic to magicFillTarget
->>>>>>> e68f3217
                 gSaveContext.magicState = MAGIC_STATE_FILL;
             }
             break;
 
         case MAGIC_STATE_FILL:
-<<<<<<< HEAD
-            // Add magic until full capacity is reached
-=======
             // Add magic until magicFillTarget is reached
->>>>>>> e68f3217
             gSaveContext.magic += 4;
 
             if (gSaveContext.gameMode == 0 && gSaveContext.sceneSetupIndex < 4) {
@@ -2484,17 +2445,10 @@
             }
 
             // "Storage  MAGIC_NOW=%d (%d)"
-<<<<<<< HEAD
-            osSyncPrintf("蓄電  MAGIC_NOW=%d (%d)\n", gSaveContext.magic, gSaveContext.magicCapacityTarget);
-
-            if (gSaveContext.magic >= gSaveContext.magicCapacityTarget) {
-                gSaveContext.magic = gSaveContext.magicCapacityTarget;
-=======
             osSyncPrintf("蓄電  MAGIC_NOW=%d (%d)\n", gSaveContext.magic, gSaveContext.magicFillTarget);
 
             if (gSaveContext.magic >= gSaveContext.magicFillTarget) {
                 gSaveContext.magic = gSaveContext.magicFillTarget;
->>>>>>> e68f3217
                 gSaveContext.magicState = gSaveContext.prevMagicState;
                 gSaveContext.prevMagicState = MAGIC_STATE_IDLE;
             }
@@ -2679,11 +2633,7 @@
         gDPSetEnvColor(OVERLAY_DISP++, 0, 0, 0, 255);
 
         if (gSaveContext.magicState == MAGIC_STATE_METER_FLASH_2) {
-<<<<<<< HEAD
-            // Yellow part of the bar indicating the amount of magic to be subtracted
-=======
             // Yellow part of the meter indicating the amount of magic to be subtracted
->>>>>>> e68f3217
             gDPSetPrimColor(OVERLAY_DISP++, 0, 0, 250, 250, 0, interfaceCtx->magicAlpha);
 
             gDPLoadMultiBlock_4b(OVERLAY_DISP++, gMagicMeterFillTex, 0, G_TX_RENDERTILE, G_IM_FMT_I, 16, 16, 0,
@@ -4176,11 +4126,7 @@
             osSyncPrintf("魔法スター─────ト！！！！！！！！！\n"); // "Magic Start!!!!!!!!!"
             osSyncPrintf("MAGIC_MAX=%d\n", gSaveContext.magicLevel);
             osSyncPrintf("MAGIC_NOW=%d\n", gSaveContext.magic);
-<<<<<<< HEAD
-            osSyncPrintf("Z_MAGIC_NOW_NOW=%d\n", gSaveContext.magicCapacityTarget);
-=======
             osSyncPrintf("Z_MAGIC_NOW_NOW=%d\n", gSaveContext.magicFillTarget);
->>>>>>> e68f3217
             osSyncPrintf("Z_MAGIC_NOW_MAX=%d\n", gSaveContext.magicCapacity);
             osSyncPrintf(VT_RST);
         }
