#include "global.h"
#include "terminal.h"
#include "assets/textures/parameter_static/parameter_static.h"
#include "assets/textures/do_action_static/do_action_static.h"
#include "assets/textures/icon_item_static/icon_item_static.h"

typedef struct {
    /* 0x00 */ u8 sceneId;
    /* 0x01 */ u8 flags1;
    /* 0x02 */ u8 flags2;
    /* 0x03 */ u8 flags3;
} RestrictionFlags; // size = 0x4

static RestrictionFlags sRestrictionFlags[] = {
    { SCENE_HYRULE_FIELD, 0x00, 0x00, 0x10 },
    { SCENE_KAKARIKO_VILLAGE, 0x00, 0x00, 0x10 },
    { SCENE_GRAVEYARD, 0x00, 0x00, 0x10 },
    { SCENE_ZORAS_RIVER, 0x00, 0x00, 0x10 },
    { SCENE_KOKIRI_FOREST, 0x00, 0x00, 0x10 },
    { SCENE_SACRED_FOREST_MEADOW, 0x00, 0x00, 0x10 },
    { SCENE_LAKE_HYLIA, 0x00, 0x00, 0x10 },
    { SCENE_ZORAS_DOMAIN, 0x00, 0x00, 0x10 },
    { SCENE_ZORAS_FOUNTAIN, 0x00, 0x00, 0x10 },
    { SCENE_GERUDO_VALLEY, 0x00, 0x00, 0x10 },
    { SCENE_LOST_WOODS, 0x00, 0x00, 0x10 },
    { SCENE_DESERT_COLOSSUS, 0x00, 0x00, 0x10 },
    { SCENE_GERUDOS_FORTRESS, 0x00, 0x00, 0x10 },
    { SCENE_HAUNTED_WASTELAND, 0x00, 0x00, 0x10 },
    { SCENE_HYRULE_CASTLE, 0x00, 0x00, 0x10 },
    { SCENE_OUTSIDE_GANONS_CASTLE, 0x00, 0x00, 0x10 },
    { SCENE_DEATH_MOUNTAIN_TRAIL, 0x00, 0x00, 0x10 },
    { SCENE_DEATH_MOUNTAIN_CRATER, 0x00, 0x00, 0x10 },
    { SCENE_GORON_CITY, 0x00, 0x00, 0x10 },
    { SCENE_LON_LON_RANCH, 0x00, 0x00, 0x10 },
    { SCENE_TEMPLE_OF_TIME, 0x00, 0x10, 0x15 },
    { SCENE_CHAMBER_OF_THE_SAGES, 0xA2, 0xAA, 0xAA },
    { SCENE_SHOOTING_GALLERY, 0x11, 0x55, 0x55 },
    { SCENE_CASTLE_COURTYARD_GUARDS_DAY, 0x11, 0x55, 0x55 },
    { SCENE_CASTLE_COURTYARD_GUARDS_NIGHT, 0x11, 0x55, 0x55 },
    { SCENE_REDEAD_GRAVE, 0x00, 0x00, 0xD0 },
    { SCENE_GRAVE_WITH_FAIRYS_FOUNTAIN, 0x00, 0x00, 0xD0 },
    { SCENE_ROYAL_FAMILYS_TOMB, 0x00, 0x00, 0xD0 },
    { SCENE_GREAT_FAIRYS_FOUNTAIN_MAGIC, 0x00, 0x00, 0x10 },
    { SCENE_FAIRYS_FOUNTAIN, 0x00, 0x00, 0xD0 },
    { SCENE_GREAT_FAIRYS_FOUNTAIN_SPELLS, 0x00, 0x00, 0x10 },
    { SCENE_GANONS_TOWER_COLLAPSE_EXTERIOR, 0x00, 0x05, 0x50 },
    { SCENE_CASTLE_COURTYARD_ZELDA, 0x00, 0x05, 0x54 },
    { SCENE_FISHING_POND, 0x11, 0x55, 0x55 },
    { SCENE_BOMBCHU_BOWLING_ALLEY, 0x11, 0x55, 0x55 },
    { SCENE_LON_LON_BUILDINGS, 0x00, 0x10, 0x15 },
    { SCENE_MARKET_GUARD_HOUSE, 0x00, 0x10, 0x14 },
    { SCENE_POTION_SHOP_GRANNY, 0x10, 0x15, 0x55 },
    { SCENE_TREASURE_BOX_SHOP, 0x10, 0x15, 0x55 },
    { SCENE_HOUSE_OF_SKULLTULA, 0x00, 0x10, 0x15 },
    { SCENE_MARKET_ENTRANCE_DAY, 0x00, 0x10, 0x15 },
    { SCENE_MARKET_ENTRANCE_NIGHT, 0x00, 0x10, 0x15 },
    { SCENE_MARKET_ENTRANCE_RUINS, 0x00, 0x10, 0xD5 },
    { SCENE_MARKET_DAY, 0x00, 0x10, 0x15 },
    { SCENE_MARKET_NIGHT, 0x00, 0x10, 0x15 },
    { SCENE_MARKET_RUINS, 0x00, 0x10, 0xD5 },
    { SCENE_BACK_ALLEY_DAY, 0x00, 0x10, 0x15 },
    { SCENE_BACK_ALLEY_NIGHT, 0x00, 0x10, 0x15 },
    { SCENE_TEMPLE_OF_TIME_EXTERIOR_DAY, 0x00, 0x10, 0x15 },
    { SCENE_TEMPLE_OF_TIME_EXTERIOR_NIGHT, 0x00, 0x10, 0x15 },
    { SCENE_TEMPLE_OF_TIME_EXTERIOR_RUINS, 0x00, 0x10, 0xD5 },
    { SCENE_LINKS_HOUSE, 0x10, 0x10, 0x15 },
    { SCENE_KAKARIKO_CENTER_GUEST_HOUSE, 0x10, 0x10, 0x15 },
    { SCENE_BACK_ALLEY_HOUSE, 0x10, 0x10, 0x15 },
    { SCENE_KNOW_IT_ALL_BROS_HOUSE, 0x10, 0x10, 0x15 },
    { SCENE_TWINS_HOUSE, 0x10, 0x10, 0x15 },
    { SCENE_MIDOS_HOUSE, 0x10, 0x10, 0x15 },
    { SCENE_SARIAS_HOUSE, 0x10, 0x10, 0x15 },
    { SCENE_STABLE, 0x10, 0x10, 0x15 },
    { SCENE_GRAVEKEEPERS_HUT, 0x10, 0x10, 0x15 },
    { SCENE_DOG_LADY_HOUSE, 0x10, 0x10, 0x15 },
    { SCENE_IMPAS_HOUSE, 0x10, 0x10, 0x15 },
    { SCENE_LAKESIDE_LABORATORY, 0x00, 0x10, 0x15 },
    { SCENE_CARPENTERS_TENT, 0x10, 0x10, 0x15 },
    { SCENE_BAZAAR, 0x10, 0x10, 0x15 },
    { SCENE_KOKIRI_SHOP, 0x10, 0x10, 0x15 },
    { SCENE_GORON_SHOP, 0x10, 0x10, 0x15 },
    { SCENE_ZORA_SHOP, 0x10, 0x10, 0x15 },
    { SCENE_POTION_SHOP_KAKARIKO, 0x10, 0x10, 0x15 },
    { SCENE_POTION_SHOP_MARKET, 0x10, 0x10, 0x15 },
    { SCENE_BOMBCHU_SHOP, 0x10, 0x10, 0x15 },
    { SCENE_HAPPY_MASK_SHOP, 0x10, 0x10, 0x15 },
    { SCENE_GERUDO_TRAINING_GROUND, 0x00, 0x03, 0x10 },
    { SCENE_DEKU_TREE, 0x00, 0x00, 0x00 },
    { SCENE_DEKU_TREE_BOSS, 0x00, 0x45, 0x50 },
    { SCENE_DODONGOS_CAVERN, 0x00, 0x00, 0x00 },
    { SCENE_DODONGOS_CAVERN_BOSS, 0x00, 0x45, 0x50 },
    { SCENE_JABU_JABU, 0x00, 0x00, 0x00 },
    { SCENE_JABU_JABU_BOSS, 0x00, 0x45, 0x50 },
    { SCENE_FOREST_TEMPLE, 0x00, 0x00, 0x00 },
    { SCENE_FOREST_TEMPLE_BOSS, 0x00, 0x45, 0x50 },
    { SCENE_BOTTOM_OF_THE_WELL, 0x00, 0x00, 0x00 },
    { SCENE_SHADOW_TEMPLE, 0x00, 0x00, 0x00 },
    { SCENE_SHADOW_TEMPLE_BOSS, 0x00, 0x45, 0x50 },
    { SCENE_FIRE_TEMPLE, 0x00, 0x00, 0x00 },
    { SCENE_FIRE_TEMPLE_BOSS, 0x00, 0x45, 0x50 },
    { SCENE_WATER_TEMPLE, 0x00, 0x00, 0x00 },
    { SCENE_WATER_TEMPLE_BOSS, 0x00, 0x45, 0x50 },
    { SCENE_SPIRIT_TEMPLE, 0x00, 0x00, 0x00 },
    { SCENE_SPIRIT_TEMPLE_BOSS, 0x00, 0x45, 0x50 },
    { SCENE_GANONS_TOWER, 0x00, 0x00, 0x00 },
    { SCENE_GANONDORF_BOSS, 0x00, 0x45, 0x50 },
    { SCENE_ICE_CAVERN, 0x00, 0x00, 0xC0 },
    { SCENE_WINDMILL_AND_DAMPES_GRAVE, 0x00, 0x03, 0x14 },
    { SCENE_INSIDE_GANONS_CASTLE, 0x00, 0x03, 0x10 },
    { SCENE_GANON_BOSS, 0x00, 0x45, 0x50 },
    { SCENE_GANONS_TOWER_COLLAPSE_INTERIOR, 0x00, 0x05, 0x50 },
    { SCENE_INSIDE_GANONS_CASTLE_COLLAPSE, 0x00, 0x05, 0x50 },
    { SCENE_THIEVES_HIDEOUT, 0x00, 0x00, 0x10 },
    { SCENE_GROTTOS, 0x00, 0x00, 0xD0 },
    { 0xFF, 0x00, 0x00, 0x00 },
};

static s16 sHBAScoreTier = 0;
static u16 sHBAScoreDigits[] = { 0, 0, 0, 0 };

static u16 sCUpInvisible = 0;
static u16 sCUpTimer = 0;

s16 gSpoilingItems[] = { ITEM_ODD_MUSHROOM, ITEM_EYEBALL_FROG, ITEM_EYE_DROPS };
s16 gSpoilingItemReverts[] = { ITEM_COJIRO, ITEM_PRESCRIPTION, ITEM_PRESCRIPTION };

static s16 sMagicBorderR = 255;
static s16 sMagicBorderG = 255;
static s16 sMagicBorderB = 255;

static s16 sExtraItemBases[] = {
    ITEM_DEKU_STICK, // ITEM_DEKU_STICKS_5
    ITEM_DEKU_STICK, // ITEM_DEKU_STICKS_10
    ITEM_DEKU_NUT,   // ITEM_DEKU_NUTS_5
    ITEM_DEKU_NUT,   // ITEM_DEKU_NUTS_10
    ITEM_BOMB,       // ITEM_BOMBS_5
    ITEM_BOMB,       // ITEM_BOMBS_10
    ITEM_BOMB,       // ITEM_BOMBS_20
    ITEM_BOMB,       // ITEM_BOMBS_30
    ITEM_BOW,        // ITEM_ARROWS_5
    ITEM_BOW,        // ITEM_ARROWS_10
    ITEM_BOW,        // ITEM_ARROWS_30
    ITEM_DEKU_SEEDS, // ITEM_DEKU_SEEDS_30
    ITEM_BOMBCHU,    // ITEM_BOMBCHUS_5
    ITEM_BOMBCHU,    // ITEM_BOMBCHUS_20
    ITEM_DEKU_STICK, // ITEM_DEKU_STICK_UPGRADE_20
    ITEM_DEKU_STICK, // ITEM_DEKU_STICK_UPGRADE_30
    ITEM_DEKU_NUT,   // ITEM_DEKU_NUT_UPGRADE_30
    ITEM_DEKU_NUT,   // ITEM_DEKU_NUT_UPGRADE_40
};

static s16 sEnvHazard = PLAYER_ENV_HAZARD_NONE;
static s16 sEnvHazardActive = false;

static Gfx sSetupDL_80125A60[] = {
    gsDPPipeSync(),
    gsSPClearGeometryMode(G_ZBUFFER | G_SHADE | G_CULL_BOTH | G_FOG | G_LIGHTING | G_TEXTURE_GEN |
                          G_TEXTURE_GEN_LINEAR | G_SHADING_SMOOTH | G_LOD),
    gsDPSetOtherMode(G_AD_DISABLE | G_CD_MAGICSQ | G_CK_NONE | G_TC_FILT | G_TF_BILERP | G_TT_NONE | G_TL_TILE |
                         G_TD_CLAMP | G_TP_NONE | G_CYC_1CYCLE | G_PM_1PRIMITIVE,
                     G_AC_NONE | G_ZS_PIXEL | G_RM_CLD_SURF | G_RM_CLD_SURF2),
    gsDPSetCombineMode(G_CC_PRIMITIVE, G_CC_PRIMITIVE),
    gsSPEndDisplayList(),
};

// original name: "alpha_change"
void Interface_ChangeHudVisibilityMode(u16 hudVisibilityMode) {
    if (hudVisibilityMode != gSaveContext.hudVisibilityMode) {
        osSyncPrintf("ＡＬＰＨＡーＴＹＰＥ＝%d  LAST_TIME_TYPE=%d\n", hudVisibilityMode,
                     gSaveContext.prevHudVisibilityMode);
        gSaveContext.hudVisibilityMode = gSaveContext.nextHudVisibilityMode = hudVisibilityMode;
        gSaveContext.hudVisibilityModeTimer = 1;
    }
}

/**
 * Raise button alphas on the HUD to the requested value
 * Apply a set value of 70 to disabled buttons
 */
void Interface_RaiseButtonAlphas(PlayState* play, s16 risingAlpha) {
    InterfaceContext* interfaceCtx = &play->interfaceCtx;

    if (gSaveContext.buttonStatus[0] == BTN_DISABLED) {
        if (interfaceCtx->bAlpha != 70) {
            interfaceCtx->bAlpha = 70;
        }
    } else {
        if (interfaceCtx->bAlpha != 255) {
            interfaceCtx->bAlpha = risingAlpha;
        }
    }

    if (gSaveContext.buttonStatus[1] == BTN_DISABLED) {
        if (interfaceCtx->cLeftAlpha != 70) {
            interfaceCtx->cLeftAlpha = 70;
        }
    } else {
        if (interfaceCtx->cLeftAlpha != 255) {
            interfaceCtx->cLeftAlpha = risingAlpha;
        }
    }

    if (gSaveContext.buttonStatus[2] == BTN_DISABLED) {
        if (interfaceCtx->cDownAlpha != 70) {
            interfaceCtx->cDownAlpha = 70;
        }
    } else {
        if (interfaceCtx->cDownAlpha != 255) {
            interfaceCtx->cDownAlpha = risingAlpha;
        }
    }

    if (gSaveContext.buttonStatus[3] == BTN_DISABLED) {
        if (interfaceCtx->cRightAlpha != 70) {
            interfaceCtx->cRightAlpha = 70;
        }
    } else {
        if (interfaceCtx->cRightAlpha != 255) {
            interfaceCtx->cRightAlpha = risingAlpha;
        }
    }

    if (gSaveContext.buttonStatus[4] == BTN_DISABLED) {
        if (interfaceCtx->aAlpha != 70) {
            interfaceCtx->aAlpha = 70;
        }
    } else {
        if (interfaceCtx->aAlpha != 255) {
            interfaceCtx->aAlpha = risingAlpha;
        }
    }
}

/**
 * Lower button alphas on the HUD to the requested value
 * if forceRisingButtonAlphas is set, then instead raise button alphas
 */
void Interface_DimButtonAlphas(PlayState* play, s16 dimmingAlpha, s16 risingAlpha) {
    InterfaceContext* interfaceCtx = &play->interfaceCtx;

    if (gSaveContext.forceRisingButtonAlphas) {
        Interface_RaiseButtonAlphas(play, risingAlpha);
        return;
    }

    if ((interfaceCtx->bAlpha != 0) && (interfaceCtx->bAlpha > dimmingAlpha)) {
        interfaceCtx->bAlpha = dimmingAlpha;
    }

    if ((interfaceCtx->aAlpha != 0) && (interfaceCtx->aAlpha > dimmingAlpha)) {
        interfaceCtx->aAlpha = dimmingAlpha;
    }

    if ((interfaceCtx->cLeftAlpha != 0) && (interfaceCtx->cLeftAlpha > dimmingAlpha)) {
        interfaceCtx->cLeftAlpha = dimmingAlpha;
    }

    if ((interfaceCtx->cDownAlpha != 0) && (interfaceCtx->cDownAlpha > dimmingAlpha)) {
        interfaceCtx->cDownAlpha = dimmingAlpha;
    }

    if ((interfaceCtx->cRightAlpha != 0) && (interfaceCtx->cRightAlpha > dimmingAlpha)) {
        interfaceCtx->cRightAlpha = dimmingAlpha;
    }
}

void Interface_UpdateHudAlphas(PlayState* play, s16 dimmingAlpha) {
    InterfaceContext* interfaceCtx = &play->interfaceCtx;
    s16 risingAlpha = 255 - dimmingAlpha;

    switch (gSaveContext.nextHudVisibilityMode) {
        case HUD_VISIBILITY_NOTHING:
        case HUD_VISIBILITY_NOTHING_ALT:
        case HUD_VISIBILITY_B:
            osSyncPrintf("a_alpha=%d, c_alpha=%d   →   ", interfaceCtx->aAlpha, interfaceCtx->cLeftAlpha);

            if (gSaveContext.nextHudVisibilityMode == HUD_VISIBILITY_B) {
                if (interfaceCtx->bAlpha != 255) {
                    interfaceCtx->bAlpha = risingAlpha;
                }
            } else {
                if ((interfaceCtx->bAlpha != 0) && (interfaceCtx->bAlpha > dimmingAlpha)) {
                    interfaceCtx->bAlpha = dimmingAlpha;
                }
            }

            if ((interfaceCtx->aAlpha != 0) && (interfaceCtx->aAlpha > dimmingAlpha)) {
                interfaceCtx->aAlpha = dimmingAlpha;
            }

            if ((interfaceCtx->cLeftAlpha != 0) && (interfaceCtx->cLeftAlpha > dimmingAlpha)) {
                interfaceCtx->cLeftAlpha = dimmingAlpha;
            }

            if ((interfaceCtx->cDownAlpha != 0) && (interfaceCtx->cDownAlpha > dimmingAlpha)) {
                interfaceCtx->cDownAlpha = dimmingAlpha;
            }

            if ((interfaceCtx->cRightAlpha != 0) && (interfaceCtx->cRightAlpha > dimmingAlpha)) {
                interfaceCtx->cRightAlpha = dimmingAlpha;
            }

            if ((interfaceCtx->healthAlpha != 0) && (interfaceCtx->healthAlpha > dimmingAlpha)) {
                interfaceCtx->healthAlpha = dimmingAlpha;
            }

            if ((interfaceCtx->magicAlpha != 0) && (interfaceCtx->magicAlpha > dimmingAlpha)) {
                interfaceCtx->magicAlpha = dimmingAlpha;
            }

            if ((interfaceCtx->minimapAlpha != 0) && (interfaceCtx->minimapAlpha > dimmingAlpha)) {
                interfaceCtx->minimapAlpha = dimmingAlpha;
            }

            osSyncPrintf("a_alpha=%d, c_alpha=%d\n", interfaceCtx->aAlpha, interfaceCtx->cLeftAlpha);

            break;

        case HUD_VISIBILITY_HEARTS_FORCE:
            // aAlpha is immediately overwritten in Interface_DimButtonAlphas
            if ((interfaceCtx->aAlpha != 0) && (interfaceCtx->aAlpha > dimmingAlpha)) {
                interfaceCtx->aAlpha = dimmingAlpha;
            }

            Interface_DimButtonAlphas(play, dimmingAlpha, risingAlpha);

            if ((interfaceCtx->magicAlpha != 0) && (interfaceCtx->magicAlpha > dimmingAlpha)) {
                interfaceCtx->magicAlpha = dimmingAlpha;
            }

            if ((interfaceCtx->minimapAlpha != 0) && (interfaceCtx->minimapAlpha > dimmingAlpha)) {
                interfaceCtx->minimapAlpha = dimmingAlpha;
            }

            if (interfaceCtx->healthAlpha != 255) {
                interfaceCtx->healthAlpha = risingAlpha;
            }

            break;

        case HUD_VISIBILITY_A:
            if ((interfaceCtx->bAlpha != 0) && (interfaceCtx->bAlpha > dimmingAlpha)) {
                interfaceCtx->bAlpha = dimmingAlpha;
            }

            // aAlpha is immediately overwritten below
            if ((interfaceCtx->aAlpha != 0) && (interfaceCtx->aAlpha > dimmingAlpha)) {
                interfaceCtx->aAlpha = dimmingAlpha;
            }

            if ((interfaceCtx->cLeftAlpha != 0) && (interfaceCtx->cLeftAlpha > dimmingAlpha)) {
                interfaceCtx->cLeftAlpha = dimmingAlpha;
            }

            if ((interfaceCtx->cDownAlpha != 0) && (interfaceCtx->cDownAlpha > dimmingAlpha)) {
                interfaceCtx->cDownAlpha = dimmingAlpha;
            }

            if ((interfaceCtx->cRightAlpha != 0) && (interfaceCtx->cRightAlpha > dimmingAlpha)) {
                interfaceCtx->cRightAlpha = dimmingAlpha;
            }

            if ((interfaceCtx->healthAlpha != 0) && (interfaceCtx->healthAlpha > dimmingAlpha)) {
                interfaceCtx->healthAlpha = dimmingAlpha;
            }

            if ((interfaceCtx->magicAlpha != 0) && (interfaceCtx->magicAlpha > dimmingAlpha)) {
                interfaceCtx->magicAlpha = dimmingAlpha;
            }

            if ((interfaceCtx->minimapAlpha != 0) && (interfaceCtx->minimapAlpha > dimmingAlpha)) {
                interfaceCtx->minimapAlpha = dimmingAlpha;
            }

            if (interfaceCtx->aAlpha != 255) {
                interfaceCtx->aAlpha = risingAlpha;
            }

            break;

        case HUD_VISIBILITY_A_HEARTS_MAGIC_FORCE:
            Interface_DimButtonAlphas(play, dimmingAlpha, risingAlpha);

            if ((interfaceCtx->minimapAlpha != 0) && (interfaceCtx->minimapAlpha > dimmingAlpha)) {
                interfaceCtx->minimapAlpha = dimmingAlpha;
            }

            // aAlpha overwrites the value set in Interface_DimButtonAlphas
            if (interfaceCtx->aAlpha != 255) {
                interfaceCtx->aAlpha = risingAlpha;
            }

            if (interfaceCtx->healthAlpha != 255) {
                interfaceCtx->healthAlpha = risingAlpha;
            }

            if (interfaceCtx->magicAlpha != 255) {
                interfaceCtx->magicAlpha = risingAlpha;
            }

            break;

        case HUD_VISIBILITY_A_HEARTS_MAGIC_MINIMAP_FORCE:
            Interface_DimButtonAlphas(play, dimmingAlpha, risingAlpha);

            // aAlpha overwrites the value set in Interface_DimButtonAlphas
            if (interfaceCtx->aAlpha != 255) {
                interfaceCtx->aAlpha = risingAlpha;
            }

            if (interfaceCtx->healthAlpha != 255) {
                interfaceCtx->healthAlpha = risingAlpha;
            }

            if (interfaceCtx->magicAlpha != 255) {
                interfaceCtx->magicAlpha = risingAlpha;
            }

            switch (play->sceneId) {
                case SCENE_HYRULE_FIELD:
                case SCENE_KAKARIKO_VILLAGE:
                case SCENE_GRAVEYARD:
                case SCENE_ZORAS_RIVER:
                case SCENE_KOKIRI_FOREST:
                case SCENE_SACRED_FOREST_MEADOW:
                case SCENE_LAKE_HYLIA:
                case SCENE_ZORAS_DOMAIN:
                case SCENE_ZORAS_FOUNTAIN:
                case SCENE_GERUDO_VALLEY:
                case SCENE_LOST_WOODS:
                case SCENE_DESERT_COLOSSUS:
                case SCENE_GERUDOS_FORTRESS:
                case SCENE_HAUNTED_WASTELAND:
                case SCENE_HYRULE_CASTLE:
                case SCENE_DEATH_MOUNTAIN_TRAIL:
                case SCENE_DEATH_MOUNTAIN_CRATER:
                case SCENE_GORON_CITY:
                case SCENE_LON_LON_RANCH:
                case SCENE_OUTSIDE_GANONS_CASTLE:
                    if (interfaceCtx->minimapAlpha < 170) {
                        interfaceCtx->minimapAlpha = risingAlpha;
                    } else {
                        interfaceCtx->minimapAlpha = 170;
                    }
                    break;

                default:
                    if (interfaceCtx->minimapAlpha != 255) {
                        interfaceCtx->minimapAlpha = risingAlpha;
                    }
                    break;
            }
            break;

        case HUD_VISIBILITY_ALL_NO_MINIMAP_BY_BTN_STATUS:
            if ((interfaceCtx->minimapAlpha != 0) && (interfaceCtx->minimapAlpha > dimmingAlpha)) {
                interfaceCtx->minimapAlpha = dimmingAlpha;
            }

            Interface_RaiseButtonAlphas(play, risingAlpha);

            if (interfaceCtx->healthAlpha != 255) {
                interfaceCtx->healthAlpha = risingAlpha;
            }

            if (interfaceCtx->magicAlpha != 255) {
                interfaceCtx->magicAlpha = risingAlpha;
            }

            break;

        case HUD_VISIBILITY_HEARTS_MAGIC:
            if ((interfaceCtx->bAlpha != 0) && (interfaceCtx->bAlpha > dimmingAlpha)) {
                interfaceCtx->bAlpha = dimmingAlpha;
            }

            if ((interfaceCtx->aAlpha != 0) && (interfaceCtx->aAlpha > dimmingAlpha)) {
                interfaceCtx->aAlpha = dimmingAlpha;
            }

            if ((interfaceCtx->cLeftAlpha != 0) && (interfaceCtx->cLeftAlpha > dimmingAlpha)) {
                interfaceCtx->cLeftAlpha = dimmingAlpha;
            }

            if ((interfaceCtx->cDownAlpha != 0) && (interfaceCtx->cDownAlpha > dimmingAlpha)) {
                interfaceCtx->cDownAlpha = dimmingAlpha;
            }

            if ((interfaceCtx->cRightAlpha != 0) && (interfaceCtx->cRightAlpha > dimmingAlpha)) {
                interfaceCtx->cRightAlpha = dimmingAlpha;
            }

            if ((interfaceCtx->minimapAlpha != 0) && (interfaceCtx->minimapAlpha > dimmingAlpha)) {
                interfaceCtx->minimapAlpha = dimmingAlpha;
            }

            if (interfaceCtx->healthAlpha != 255) {
                interfaceCtx->healthAlpha = risingAlpha;
            }

            if (interfaceCtx->magicAlpha != 255) {
                interfaceCtx->magicAlpha = risingAlpha;
            }

            break;

        case HUD_VISIBILITY_B_ALT:
            if ((interfaceCtx->aAlpha != 0) && (interfaceCtx->aAlpha > dimmingAlpha)) {
                interfaceCtx->aAlpha = dimmingAlpha;
            }

            if ((interfaceCtx->cLeftAlpha != 0) && (interfaceCtx->cLeftAlpha > dimmingAlpha)) {
                interfaceCtx->cLeftAlpha = dimmingAlpha;
            }

            if ((interfaceCtx->cDownAlpha != 0) && (interfaceCtx->cDownAlpha > dimmingAlpha)) {
                interfaceCtx->cDownAlpha = dimmingAlpha;
            }

            if ((interfaceCtx->cRightAlpha != 0) && (interfaceCtx->cRightAlpha > dimmingAlpha)) {
                interfaceCtx->cRightAlpha = dimmingAlpha;
            }

            if ((interfaceCtx->healthAlpha != 0) && (interfaceCtx->healthAlpha > dimmingAlpha)) {
                interfaceCtx->healthAlpha = dimmingAlpha;
            }

            if ((interfaceCtx->magicAlpha != 0) && (interfaceCtx->magicAlpha > dimmingAlpha)) {
                interfaceCtx->magicAlpha = dimmingAlpha;
            }

            if ((interfaceCtx->minimapAlpha != 0) && (interfaceCtx->minimapAlpha > dimmingAlpha)) {
                interfaceCtx->minimapAlpha = dimmingAlpha;
            }

            if (interfaceCtx->bAlpha != 255) {
                interfaceCtx->bAlpha = risingAlpha;
            }

            break;

        case HUD_VISIBILITY_HEARTS:
            if ((interfaceCtx->bAlpha != 0) && (interfaceCtx->bAlpha > dimmingAlpha)) {
                interfaceCtx->bAlpha = dimmingAlpha;
            }

            if ((interfaceCtx->aAlpha != 0) && (interfaceCtx->aAlpha > dimmingAlpha)) {
                interfaceCtx->aAlpha = dimmingAlpha;
            }

            if ((interfaceCtx->cLeftAlpha != 0) && (interfaceCtx->cLeftAlpha > dimmingAlpha)) {
                interfaceCtx->cLeftAlpha = dimmingAlpha;
            }

            if ((interfaceCtx->cDownAlpha != 0) && (interfaceCtx->cDownAlpha > dimmingAlpha)) {
                interfaceCtx->cDownAlpha = dimmingAlpha;
            }

            if ((interfaceCtx->cRightAlpha != 0) && (interfaceCtx->cRightAlpha > dimmingAlpha)) {
                interfaceCtx->cRightAlpha = dimmingAlpha;
            }

            if ((interfaceCtx->minimapAlpha != 0) && (interfaceCtx->minimapAlpha > dimmingAlpha)) {
                interfaceCtx->minimapAlpha = dimmingAlpha;
            }

            if ((interfaceCtx->magicAlpha != 0) && (interfaceCtx->magicAlpha > dimmingAlpha)) {
                interfaceCtx->magicAlpha = dimmingAlpha;
            }

            if (interfaceCtx->healthAlpha != 255) {
                interfaceCtx->healthAlpha = risingAlpha;
            }

            break;

        case HUD_VISIBILITY_A_B_MINIMAP:
            if (interfaceCtx->aAlpha != 255) {
                interfaceCtx->aAlpha = risingAlpha;
            }

            if (interfaceCtx->bAlpha != 255) {
                interfaceCtx->bAlpha = risingAlpha;
            }

            if (interfaceCtx->minimapAlpha != 255) {
                interfaceCtx->minimapAlpha = risingAlpha;
            }

            if ((interfaceCtx->cLeftAlpha != 0) && (interfaceCtx->cLeftAlpha > dimmingAlpha)) {
                interfaceCtx->cLeftAlpha = dimmingAlpha;
            }

            if ((interfaceCtx->cDownAlpha != 0) && (interfaceCtx->cDownAlpha > dimmingAlpha)) {
                interfaceCtx->cDownAlpha = dimmingAlpha;
            }

            if ((interfaceCtx->cRightAlpha != 0) && (interfaceCtx->cRightAlpha > dimmingAlpha)) {
                interfaceCtx->cRightAlpha = dimmingAlpha;
            }

            if ((interfaceCtx->magicAlpha != 0) && (interfaceCtx->magicAlpha > dimmingAlpha)) {
                interfaceCtx->magicAlpha = dimmingAlpha;
            }

            if ((interfaceCtx->healthAlpha != 0) && (interfaceCtx->healthAlpha > dimmingAlpha)) {
                interfaceCtx->healthAlpha = dimmingAlpha;
            }

            break;

        case HUD_VISIBILITY_HEARTS_MAGIC_FORCE:
            Interface_DimButtonAlphas(play, dimmingAlpha, risingAlpha);

            if ((interfaceCtx->minimapAlpha != 0) && (interfaceCtx->minimapAlpha > dimmingAlpha)) {
                interfaceCtx->minimapAlpha = dimmingAlpha;
            }

            // aAlpha overwrites the value set in Interface_DimButtonAlphas
            if ((interfaceCtx->aAlpha != 0) && (interfaceCtx->aAlpha > dimmingAlpha)) {
                interfaceCtx->aAlpha = dimmingAlpha;
            }

            if (interfaceCtx->healthAlpha != 255) {
                interfaceCtx->healthAlpha = risingAlpha;
            }

            if (interfaceCtx->magicAlpha != 255) {
                interfaceCtx->magicAlpha = risingAlpha;
            }

            break;
    }

    if ((play->roomCtx.curRoom.behaviorType1 == ROOM_BEHAVIOR_TYPE1_1) && (interfaceCtx->minimapAlpha >= 255)) {
        interfaceCtx->minimapAlpha = 255;
    }
}

void func_80083108(PlayState* play) {
    MessageContext* msgCtx = &play->msgCtx;
    Player* player = GET_PLAYER(play);
    InterfaceContext* interfaceCtx = &play->interfaceCtx;
    s16 i;
    s16 sp28 = false;

    if ((gSaveContext.save.cutsceneIndex < 0xFFF0) ||
        ((play->sceneId == SCENE_LON_LON_RANCH) && (gSaveContext.save.cutsceneIndex == 0xFFF0))) {
        gSaveContext.forceRisingButtonAlphas = false;

        if ((player->stateFlags1 & PLAYER_STATE1_23) || (play->shootingGalleryStatus > 1) ||
            ((play->sceneId == SCENE_BOMBCHU_BOWLING_ALLEY) && Flags_GetSwitch(play, 0x38))) {
            if (gSaveContext.save.info.equips.buttonItems[0] != ITEM_NONE) {
                gSaveContext.forceRisingButtonAlphas = true;

                if (gSaveContext.buttonStatus[0] == BTN_DISABLED) {
                    gSaveContext.buttonStatus[0] = gSaveContext.buttonStatus[1] = gSaveContext.buttonStatus[2] =
                        gSaveContext.buttonStatus[3] = BTN_ENABLED;
                }

                if ((gSaveContext.save.info.equips.buttonItems[0] != ITEM_SLINGSHOT) &&
                    (gSaveContext.save.info.equips.buttonItems[0] != ITEM_BOW) &&
                    (gSaveContext.save.info.equips.buttonItems[0] != ITEM_BOMBCHU) &&
                    (gSaveContext.save.info.equips.buttonItems[0] != ITEM_NONE)) {
                    gSaveContext.buttonStatus[0] = gSaveContext.save.info.equips.buttonItems[0];

                    if ((play->sceneId == SCENE_BOMBCHU_BOWLING_ALLEY) && Flags_GetSwitch(play, 0x38)) {
                        gSaveContext.save.info.equips.buttonItems[0] = ITEM_BOMBCHU;
                        Interface_LoadItemIcon1(play, 0);
                    } else {
                        gSaveContext.save.info.equips.buttonItems[0] = ITEM_BOW;
                        if (play->shootingGalleryStatus > 1) {
                            if (LINK_AGE_IN_YEARS == YEARS_CHILD) {
                                gSaveContext.save.info.equips.buttonItems[0] = ITEM_SLINGSHOT;
                            }

                            Interface_LoadItemIcon1(play, 0);
                        } else {
                            if (gSaveContext.save.info.inventory.items[SLOT_BOW] == ITEM_NONE) {
                                gSaveContext.save.info.equips.buttonItems[0] = ITEM_NONE;
                            } else {
                                Interface_LoadItemIcon1(play, 0);
                            }
                        }
                    }

                    gSaveContext.buttonStatus[1] = gSaveContext.buttonStatus[2] = gSaveContext.buttonStatus[3] =
                        BTN_DISABLED;
                    Interface_ChangeHudVisibilityMode(HUD_VISIBILITY_A_HEARTS_MAGIC_MINIMAP_FORCE);
                }

                if (play->transitionMode != TRANS_MODE_OFF) {
                    Interface_ChangeHudVisibilityMode(HUD_VISIBILITY_NOTHING);
                } else if (gSaveContext.minigameState == 1) {
                    Interface_ChangeHudVisibilityMode(HUD_VISIBILITY_B);
                } else if (play->shootingGalleryStatus > 1) {
                    Interface_ChangeHudVisibilityMode(HUD_VISIBILITY_B);
                } else if ((play->sceneId == SCENE_BOMBCHU_BOWLING_ALLEY) && Flags_GetSwitch(play, 0x38)) {
                    Interface_ChangeHudVisibilityMode(HUD_VISIBILITY_B);
                } else if (player->stateFlags1 & PLAYER_STATE1_23) {
                    Interface_ChangeHudVisibilityMode(HUD_VISIBILITY_A_B_MINIMAP);
                }
            } else {
                if (player->stateFlags1 & PLAYER_STATE1_23) {
                    Interface_ChangeHudVisibilityMode(HUD_VISIBILITY_A_B_MINIMAP);
                }
            }
        } else if (play->sceneId == SCENE_CHAMBER_OF_THE_SAGES) {
            Interface_ChangeHudVisibilityMode(HUD_VISIBILITY_NOTHING);
        } else if (play->sceneId == SCENE_FISHING_POND) {
            // should likely be set to true
            gSaveContext.forceRisingButtonAlphas = 2;
            if (play->interfaceCtx.unk_260 != 0) {
                if (gSaveContext.save.info.equips.buttonItems[0] != ITEM_FISHING_POLE) {
                    gSaveContext.buttonStatus[0] = gSaveContext.save.info.equips.buttonItems[0];
                    gSaveContext.save.info.equips.buttonItems[0] = ITEM_FISHING_POLE;
                    gSaveContext.hudVisibilityMode = HUD_VISIBILITY_NO_CHANGE;
                    Interface_LoadItemIcon1(play, 0);
                    Interface_ChangeHudVisibilityMode(HUD_VISIBILITY_A_B_MINIMAP);
                }

                if (gSaveContext.hudVisibilityMode != HUD_VISIBILITY_A_B_MINIMAP) {
                    Interface_ChangeHudVisibilityMode(HUD_VISIBILITY_A_B_MINIMAP);
                }
            } else if (gSaveContext.save.info.equips.buttonItems[0] == ITEM_FISHING_POLE) {
                gSaveContext.save.info.equips.buttonItems[0] = gSaveContext.buttonStatus[0];
                gSaveContext.hudVisibilityMode = HUD_VISIBILITY_NO_CHANGE;

                if (gSaveContext.save.info.equips.buttonItems[0] != ITEM_NONE) {
                    Interface_LoadItemIcon1(play, 0);
                }

                gSaveContext.buttonStatus[0] = gSaveContext.buttonStatus[1] = gSaveContext.buttonStatus[2] =
                    gSaveContext.buttonStatus[3] = BTN_DISABLED;
                Interface_ChangeHudVisibilityMode(HUD_VISIBILITY_ALL);
            } else {
                if (gSaveContext.buttonStatus[0] == BTN_ENABLED) {
                    gSaveContext.hudVisibilityMode = HUD_VISIBILITY_NO_CHANGE;
                }

                gSaveContext.buttonStatus[0] = gSaveContext.buttonStatus[1] = gSaveContext.buttonStatus[2] =
                    gSaveContext.buttonStatus[3] = BTN_DISABLED;
                Interface_ChangeHudVisibilityMode(HUD_VISIBILITY_ALL);
            }
        } else if (msgCtx->msgMode == MSGMODE_NONE) {
            if ((Player_GetEnvironmentalHazard(play) >= PLAYER_ENV_HAZARD_UNDERWATER_FLOOR) &&
                (Player_GetEnvironmentalHazard(play) <= PLAYER_ENV_HAZARD_UNDERWATER_FREE)) {
                if (gSaveContext.buttonStatus[0] != BTN_DISABLED) {
                    sp28 = true;
                }

                gSaveContext.buttonStatus[0] = BTN_DISABLED;

                for (i = 1; i < 4; i++) {
                    if (Player_GetEnvironmentalHazard(play) == PLAYER_ENV_HAZARD_UNDERWATER_FLOOR) {
                        if ((gSaveContext.save.info.equips.buttonItems[i] != ITEM_HOOKSHOT) &&
                            (gSaveContext.save.info.equips.buttonItems[i] != ITEM_LONGSHOT)) {
                            if (gSaveContext.buttonStatus[i] == BTN_ENABLED) {
                                sp28 = true;
                            }

                            gSaveContext.buttonStatus[i] = BTN_DISABLED;
                        } else {
                            if (gSaveContext.buttonStatus[i] == BTN_DISABLED) {
                                sp28 = true;
                            }

                            gSaveContext.buttonStatus[i] = BTN_ENABLED;
                        }
                    } else {
                        if (gSaveContext.buttonStatus[i] == BTN_ENABLED) {
                            sp28 = true;
                        }

                        gSaveContext.buttonStatus[i] = BTN_DISABLED;
                    }
                }

                if (sp28) {
                    gSaveContext.hudVisibilityMode = HUD_VISIBILITY_NO_CHANGE;
                }

                Interface_ChangeHudVisibilityMode(HUD_VISIBILITY_ALL);
            } else if ((player->stateFlags1 & PLAYER_STATE1_21) || (player->stateFlags2 & PLAYER_STATE2_CRAWLING)) {
                if (gSaveContext.buttonStatus[0] != BTN_DISABLED) {
                    gSaveContext.buttonStatus[0] = BTN_DISABLED;
                    gSaveContext.buttonStatus[1] = BTN_DISABLED;
                    gSaveContext.buttonStatus[2] = BTN_DISABLED;
                    gSaveContext.buttonStatus[3] = BTN_DISABLED;
                    gSaveContext.hudVisibilityMode = HUD_VISIBILITY_NO_CHANGE;
                    Interface_ChangeHudVisibilityMode(HUD_VISIBILITY_ALL);
                }
            } else if (GET_EVENTINF_HORSES_STATE() == EVENTINF_HORSES_STATE_1) {
                if (player->stateFlags1 & PLAYER_STATE1_23) {
                    if ((gSaveContext.save.info.equips.buttonItems[0] != ITEM_NONE) &&
                        (gSaveContext.save.info.equips.buttonItems[0] != ITEM_BOW)) {
                        if (gSaveContext.save.info.inventory.items[SLOT_BOW] == ITEM_NONE) {
                            gSaveContext.save.info.equips.buttonItems[0] = ITEM_NONE;
                        } else {
                            gSaveContext.save.info.equips.buttonItems[0] = ITEM_BOW;
                            sp28 = true;
                        }
                    }
                } else {
                    if ((gSaveContext.save.info.equips.buttonItems[0] == ITEM_NONE) ||
                        (gSaveContext.save.info.equips.buttonItems[0] == ITEM_BOW)) {

                        if ((gSaveContext.save.info.equips.buttonItems[0] != ITEM_SWORD_KOKIRI) &&
                            (gSaveContext.save.info.equips.buttonItems[0] != ITEM_SWORD_MASTER) &&
                            (gSaveContext.save.info.equips.buttonItems[0] != ITEM_SWORD_BIGGORON) &&
                            (gSaveContext.save.info.equips.buttonItems[0] != ITEM_GIANTS_KNIFE)) {
                            gSaveContext.save.info.equips.buttonItems[0] = gSaveContext.buttonStatus[0];
                        } else {
                            gSaveContext.buttonStatus[0] = gSaveContext.save.info.equips.buttonItems[0];
                        }
                    }
                    sp28 = true;
                }

                if (sp28) {
                    Interface_LoadItemIcon1(play, 0);
                    sp28 = false;
                }

                for (i = 1; i < 4; i++) {
                    if ((gSaveContext.save.info.equips.buttonItems[i] != ITEM_OCARINA_FAIRY) &&
                        (gSaveContext.save.info.equips.buttonItems[i] != ITEM_OCARINA_OF_TIME)) {
                        if (gSaveContext.buttonStatus[i] == BTN_ENABLED) {
                            sp28 = true;
                        }

                        gSaveContext.buttonStatus[i] = BTN_DISABLED;
                    } else {
                        if (gSaveContext.buttonStatus[i] == BTN_DISABLED) {
                            sp28 = true;
                        }

                        gSaveContext.buttonStatus[i] = BTN_ENABLED;
                    }
                }

                if (sp28) {
                    gSaveContext.hudVisibilityMode = HUD_VISIBILITY_NO_CHANGE;
                }

                Interface_ChangeHudVisibilityMode(HUD_VISIBILITY_ALL);
            } else {
                if (interfaceCtx->restrictions.bButton == 0) {
                    if ((gSaveContext.save.info.equips.buttonItems[0] == ITEM_SLINGSHOT) ||
                        (gSaveContext.save.info.equips.buttonItems[0] == ITEM_BOW) ||
                        (gSaveContext.save.info.equips.buttonItems[0] == ITEM_BOMBCHU) ||
                        (gSaveContext.save.info.equips.buttonItems[0] == ITEM_NONE)) {
                        if ((gSaveContext.save.info.equips.buttonItems[0] != ITEM_NONE) ||
                            (gSaveContext.save.info.infTable[INFTABLE_1DX_INDEX] == 0)) {
                            gSaveContext.save.info.equips.buttonItems[0] = gSaveContext.buttonStatus[0];
                            sp28 = true;

                            if (gSaveContext.save.info.equips.buttonItems[0] != ITEM_NONE) {
                                Interface_LoadItemIcon1(play, 0);
                            }
                        }
                    } else if ((gSaveContext.buttonStatus[0] & 0xFF) == BTN_DISABLED) {
                        sp28 = true;

                        if (((gSaveContext.buttonStatus[0] & 0xFF) == BTN_DISABLED) ||
                            ((gSaveContext.buttonStatus[0] & 0xFF) == BTN_ENABLED)) {
                            gSaveContext.buttonStatus[0] = BTN_ENABLED;
                        } else {
                            gSaveContext.save.info.equips.buttonItems[0] = gSaveContext.buttonStatus[0] & 0xFF;
                        }
                    }
                } else if (interfaceCtx->restrictions.bButton == 1) {
                    if ((gSaveContext.save.info.equips.buttonItems[0] == ITEM_SLINGSHOT) ||
                        (gSaveContext.save.info.equips.buttonItems[0] == ITEM_BOW) ||
                        (gSaveContext.save.info.equips.buttonItems[0] == ITEM_BOMBCHU) ||
                        (gSaveContext.save.info.equips.buttonItems[0] == ITEM_NONE)) {
                        if ((gSaveContext.save.info.equips.buttonItems[0] != ITEM_NONE) ||
                            (gSaveContext.save.info.infTable[INFTABLE_1DX_INDEX] == 0)) {
                            gSaveContext.save.info.equips.buttonItems[0] = gSaveContext.buttonStatus[0];
                            sp28 = true;

                            if (gSaveContext.save.info.equips.buttonItems[0] != ITEM_NONE) {
                                Interface_LoadItemIcon1(play, 0);
                            }
                        }
                    } else {
                        if (gSaveContext.buttonStatus[0] == BTN_ENABLED) {
                            sp28 = true;
                        }

                        gSaveContext.buttonStatus[0] = BTN_DISABLED;
                    }
                }

                if (interfaceCtx->restrictions.bottles != 0) {
                    for (i = 1; i < 4; i++) {
                        if ((gSaveContext.save.info.equips.buttonItems[i] >= ITEM_BOTTLE_EMPTY) &&
                            (gSaveContext.save.info.equips.buttonItems[i] <= ITEM_BOTTLE_POE)) {
                            if (gSaveContext.buttonStatus[i] == BTN_ENABLED) {
                                sp28 = true;
                            }

                            gSaveContext.buttonStatus[i] = BTN_DISABLED;
                        }
                    }
                } else if (interfaceCtx->restrictions.bottles == 0) {
                    for (i = 1; i < 4; i++) {
                        if ((gSaveContext.save.info.equips.buttonItems[i] >= ITEM_BOTTLE_EMPTY) &&
                            (gSaveContext.save.info.equips.buttonItems[i] <= ITEM_BOTTLE_POE)) {
                            if (gSaveContext.buttonStatus[i] == BTN_DISABLED) {
                                sp28 = true;
                            }

                            gSaveContext.buttonStatus[i] = BTN_ENABLED;
                        }
                    }
                }

                if (interfaceCtx->restrictions.tradeItems != 0) {
                    for (i = 1; i < 4; i++) {
                        if ((gSaveContext.save.info.equips.buttonItems[i] >= ITEM_WEIRD_EGG) &&
                            (gSaveContext.save.info.equips.buttonItems[i] <= ITEM_CLAIM_CHECK)) {
                            if (gSaveContext.buttonStatus[i] == BTN_ENABLED) {
                                sp28 = true;
                            }

                            gSaveContext.buttonStatus[i] = BTN_DISABLED;
                        }
                    }
                } else if (interfaceCtx->restrictions.tradeItems == 0) {
                    for (i = 1; i < 4; i++) {
                        if ((gSaveContext.save.info.equips.buttonItems[i] >= ITEM_WEIRD_EGG) &&
                            (gSaveContext.save.info.equips.buttonItems[i] <= ITEM_CLAIM_CHECK)) {
                            if (gSaveContext.buttonStatus[i] == BTN_DISABLED) {
                                sp28 = true;
                            }

                            gSaveContext.buttonStatus[i] = BTN_ENABLED;
                        }
                    }
                }

                if (interfaceCtx->restrictions.hookshot != 0) {
                    for (i = 1; i < 4; i++) {
                        if ((gSaveContext.save.info.equips.buttonItems[i] == ITEM_HOOKSHOT) ||
                            (gSaveContext.save.info.equips.buttonItems[i] == ITEM_LONGSHOT)) {
                            if (gSaveContext.buttonStatus[i] == BTN_ENABLED) {
                                sp28 = true;
                            }

                            gSaveContext.buttonStatus[i] = BTN_DISABLED;
                        }
                    }
                } else if (interfaceCtx->restrictions.hookshot == 0) {
                    for (i = 1; i < 4; i++) {
                        if ((gSaveContext.save.info.equips.buttonItems[i] == ITEM_HOOKSHOT) ||
                            (gSaveContext.save.info.equips.buttonItems[i] == ITEM_LONGSHOT)) {
                            if (gSaveContext.buttonStatus[i] == BTN_DISABLED) {
                                sp28 = true;
                            }

                            gSaveContext.buttonStatus[i] = BTN_ENABLED;
                        }
                    }
                }

                if (interfaceCtx->restrictions.ocarina != 0) {
                    for (i = 1; i < 4; i++) {
                        if ((gSaveContext.save.info.equips.buttonItems[i] == ITEM_OCARINA_FAIRY) ||
                            (gSaveContext.save.info.equips.buttonItems[i] == ITEM_OCARINA_OF_TIME)) {
                            if (gSaveContext.buttonStatus[i] == BTN_ENABLED) {
                                sp28 = true;
                            }

                            gSaveContext.buttonStatus[i] = BTN_DISABLED;
                        }
                    }
                } else if (interfaceCtx->restrictions.ocarina == 0) {
                    for (i = 1; i < 4; i++) {
                        if ((gSaveContext.save.info.equips.buttonItems[i] == ITEM_OCARINA_FAIRY) ||
                            (gSaveContext.save.info.equips.buttonItems[i] == ITEM_OCARINA_OF_TIME)) {
                            if (gSaveContext.buttonStatus[i] == BTN_DISABLED) {
                                sp28 = true;
                            }

                            gSaveContext.buttonStatus[i] = BTN_ENABLED;
                        }
                    }
                }

                if (interfaceCtx->restrictions.farores != 0) {
                    for (i = 1; i < 4; i++) {
                        if (gSaveContext.save.info.equips.buttonItems[i] == ITEM_FARORES_WIND) {
                            if (gSaveContext.buttonStatus[i] == BTN_ENABLED) {
                                sp28 = true;
                            }

                            gSaveContext.buttonStatus[i] = BTN_DISABLED;
                            osSyncPrintf("***(i=%d)***  ", i);
                        }
                    }
                } else if (interfaceCtx->restrictions.farores == 0) {
                    for (i = 1; i < 4; i++) {
                        if (gSaveContext.save.info.equips.buttonItems[i] == ITEM_FARORES_WIND) {
                            if (gSaveContext.buttonStatus[i] == BTN_DISABLED) {
                                sp28 = true;
                            }

                            gSaveContext.buttonStatus[i] = BTN_ENABLED;
                        }
                    }
                }

                if (interfaceCtx->restrictions.dinsNayrus != 0) {
                    for (i = 1; i < 4; i++) {
                        if ((gSaveContext.save.info.equips.buttonItems[i] == ITEM_DINS_FIRE) ||
                            (gSaveContext.save.info.equips.buttonItems[i] == ITEM_NAYRUS_LOVE)) {
                            if (gSaveContext.buttonStatus[i] == BTN_ENABLED) {
                                sp28 = true;
                            }

                            gSaveContext.buttonStatus[i] = BTN_DISABLED;
                        }
                    }
                } else if (interfaceCtx->restrictions.dinsNayrus == 0) {
                    for (i = 1; i < 4; i++) {
                        if ((gSaveContext.save.info.equips.buttonItems[i] == ITEM_DINS_FIRE) ||
                            (gSaveContext.save.info.equips.buttonItems[i] == ITEM_NAYRUS_LOVE)) {
                            if (gSaveContext.buttonStatus[i] == BTN_DISABLED) {
                                sp28 = true;
                            }

                            gSaveContext.buttonStatus[i] = BTN_ENABLED;
                        }
                    }
                }

                if (interfaceCtx->restrictions.all != 0) {
                    for (i = 1; i < 4; i++) {
                        if ((gSaveContext.save.info.equips.buttonItems[i] != ITEM_OCARINA_FAIRY) &&
                            (gSaveContext.save.info.equips.buttonItems[i] != ITEM_OCARINA_OF_TIME) &&
                            !((gSaveContext.save.info.equips.buttonItems[i] >= ITEM_BOTTLE_EMPTY) &&
                              (gSaveContext.save.info.equips.buttonItems[i] <= ITEM_BOTTLE_POE)) &&
                            !((gSaveContext.save.info.equips.buttonItems[i] >= ITEM_WEIRD_EGG) &&
                              (gSaveContext.save.info.equips.buttonItems[i] <= ITEM_CLAIM_CHECK))) {
                            if ((play->sceneId != SCENE_TREASURE_BOX_SHOP) ||
                                (gSaveContext.save.info.equips.buttonItems[i] != ITEM_LENS_OF_TRUTH)) {
                                if (gSaveContext.buttonStatus[i] == BTN_ENABLED) {
                                    sp28 = true;
                                }

                                gSaveContext.buttonStatus[i] = BTN_DISABLED;
                            } else {
                                if (gSaveContext.buttonStatus[i] == BTN_DISABLED) {
                                    sp28 = true;
                                }

                                gSaveContext.buttonStatus[i] = BTN_ENABLED;
                            }
                        }
                    }
                } else if (interfaceCtx->restrictions.all == 0) {
                    for (i = 1; i < 4; i++) {
                        if ((gSaveContext.save.info.equips.buttonItems[i] != ITEM_DINS_FIRE) &&
                            (gSaveContext.save.info.equips.buttonItems[i] != ITEM_HOOKSHOT) &&
                            (gSaveContext.save.info.equips.buttonItems[i] != ITEM_LONGSHOT) &&
                            (gSaveContext.save.info.equips.buttonItems[i] != ITEM_FARORES_WIND) &&
                            (gSaveContext.save.info.equips.buttonItems[i] != ITEM_NAYRUS_LOVE) &&
                            (gSaveContext.save.info.equips.buttonItems[i] != ITEM_OCARINA_FAIRY) &&
                            (gSaveContext.save.info.equips.buttonItems[i] != ITEM_OCARINA_OF_TIME) &&
                            !((gSaveContext.save.info.equips.buttonItems[i] >= ITEM_BOTTLE_EMPTY) &&
                              (gSaveContext.save.info.equips.buttonItems[i] <= ITEM_BOTTLE_POE)) &&
                            !((gSaveContext.save.info.equips.buttonItems[i] >= ITEM_WEIRD_EGG) &&
                              (gSaveContext.save.info.equips.buttonItems[i] <= ITEM_CLAIM_CHECK))) {
                            if (gSaveContext.buttonStatus[i] == BTN_DISABLED) {
                                sp28 = true;
                            }

                            gSaveContext.buttonStatus[i] = BTN_ENABLED;
                        }
                    }
                }
            }
        }
    }

    if (sp28) {
        gSaveContext.hudVisibilityMode = HUD_VISIBILITY_NO_CHANGE;
        if ((play->transitionTrigger == TRANS_TRIGGER_OFF) && (play->transitionMode == TRANS_MODE_OFF)) {
            Interface_ChangeHudVisibilityMode(HUD_VISIBILITY_ALL);
            osSyncPrintf("????????  alpha_change( 50 );  ?????\n");
        } else {
            osSyncPrintf("game_play->fade_direction || game_play->fbdemo_wipe_modem");
        }
    }
}

void Interface_SetSceneRestrictions(PlayState* play) {
    InterfaceContext* interfaceCtx = &play->interfaceCtx;
    s16 i;
    u8 sceneId;

    interfaceCtx->restrictions.hGauge = interfaceCtx->restrictions.bButton = interfaceCtx->restrictions.aButton =
        interfaceCtx->restrictions.bottles = interfaceCtx->restrictions.tradeItems =
            interfaceCtx->restrictions.hookshot = interfaceCtx->restrictions.ocarina =
                interfaceCtx->restrictions.warpSongs = interfaceCtx->restrictions.sunsSong =
                    interfaceCtx->restrictions.farores = interfaceCtx->restrictions.dinsNayrus =
                        interfaceCtx->restrictions.all = 0;

    i = 0;

    // "Data settings related to button display scene_data_ID=%d\n"
    osSyncPrintf("ボタン表示関係データ設定 scene_data_ID=%d\n", play->sceneId);

    do {
        sceneId = (u8)play->sceneId;
        if (sRestrictionFlags[i].sceneId == sceneId) {
            interfaceCtx->restrictions.hGauge = (sRestrictionFlags[i].flags1 & 0xC0) >> 6;
            interfaceCtx->restrictions.bButton = (sRestrictionFlags[i].flags1 & 0x30) >> 4;
            interfaceCtx->restrictions.aButton = (sRestrictionFlags[i].flags1 & 0x0C) >> 2;
            interfaceCtx->restrictions.bottles = (sRestrictionFlags[i].flags1 & 0x03) >> 0;
            interfaceCtx->restrictions.tradeItems = (sRestrictionFlags[i].flags2 & 0xC0) >> 6;
            interfaceCtx->restrictions.hookshot = (sRestrictionFlags[i].flags2 & 0x30) >> 4;
            interfaceCtx->restrictions.ocarina = (sRestrictionFlags[i].flags2 & 0x0C) >> 2;
            interfaceCtx->restrictions.warpSongs = (sRestrictionFlags[i].flags2 & 0x03) >> 0;
            interfaceCtx->restrictions.sunsSong = (sRestrictionFlags[i].flags3 & 0xC0) >> 6;
            interfaceCtx->restrictions.farores = (sRestrictionFlags[i].flags3 & 0x30) >> 4;
            interfaceCtx->restrictions.dinsNayrus = (sRestrictionFlags[i].flags3 & 0x0C) >> 2;
            interfaceCtx->restrictions.all = (sRestrictionFlags[i].flags3 & 0x03) >> 0;

            osSyncPrintf(VT_FGCOL(YELLOW));
            osSyncPrintf("parameter->button_status = %x,%x,%x\n", sRestrictionFlags[i].flags1,
                         sRestrictionFlags[i].flags2, sRestrictionFlags[i].flags3);
            osSyncPrintf("h_gage=%d, b_button=%d, a_button=%d, c_bottle=%d\n", interfaceCtx->restrictions.hGauge,
                         interfaceCtx->restrictions.bButton, interfaceCtx->restrictions.aButton,
                         interfaceCtx->restrictions.bottles);
            osSyncPrintf("c_warasibe=%d, c_hook=%d, c_ocarina=%d, c_warp=%d\n", interfaceCtx->restrictions.tradeItems,
                         interfaceCtx->restrictions.hookshot, interfaceCtx->restrictions.ocarina,
                         interfaceCtx->restrictions.warpSongs);
            osSyncPrintf("c_sunmoon=%d, m_wind=%d, m_magic=%d, another=%d\n", interfaceCtx->restrictions.sunsSong,
                         interfaceCtx->restrictions.farores, interfaceCtx->restrictions.dinsNayrus,
                         interfaceCtx->restrictions.all);
            osSyncPrintf(VT_RST);
            return;
        }
        i++;
    } while (sRestrictionFlags[i].sceneId != 0xFF);
}

Gfx* Gfx_TextureIA8(Gfx* displayListHead, void* texture, s16 textureWidth, s16 textureHeight, s16 rectLeft, s16 rectTop,
                    s16 rectWidth, s16 rectHeight, u16 dsdx, u16 dtdy) {
    gDPLoadTextureBlock(displayListHead++, texture, G_IM_FMT_IA, G_IM_SIZ_8b, textureWidth, textureHeight, 0,
                        G_TX_NOMIRROR | G_TX_WRAP, G_TX_NOMIRROR | G_TX_WRAP, G_TX_NOMASK, G_TX_NOMASK, G_TX_NOLOD,
                        G_TX_NOLOD);

    gSPTextureRectangle(displayListHead++, rectLeft << 2, rectTop << 2, (rectLeft + rectWidth) << 2,
                        (rectTop + rectHeight) << 2, G_TX_RENDERTILE, 0, 0, dsdx, dtdy);

    return displayListHead;
}

Gfx* Gfx_TextureI8(Gfx* displayListHead, void* texture, s16 textureWidth, s16 textureHeight, s16 rectLeft, s16 rectTop,
                   s16 rectWidth, s16 rectHeight, u16 dsdx, u16 dtdy) {
    gDPLoadTextureBlock(displayListHead++, texture, G_IM_FMT_I, G_IM_SIZ_8b, textureWidth, textureHeight, 0,
                        G_TX_NOMIRROR | G_TX_WRAP, G_TX_NOMIRROR | G_TX_WRAP, G_TX_NOMASK, G_TX_NOMASK, G_TX_NOLOD,
                        G_TX_NOLOD);

    gSPTextureRectangle(displayListHead++, rectLeft << 2, rectTop << 2, (rectLeft + rectWidth) << 2,
                        (rectTop + rectHeight) << 2, G_TX_RENDERTILE, 0, 0, dsdx, dtdy);

    return displayListHead;
}

void Inventory_SwapAgeEquipment(void) {
    s16 i;
    u16 shieldEquipValue;

    if (LINK_AGE_IN_YEARS == YEARS_CHILD) {
        for (i = 0; i < 4; i++) {
            if (i != 0) {
                gSaveContext.save.info.playerData.childEquips.buttonItems[i] =
                    gSaveContext.save.info.equips.buttonItems[i];
            } else {
                gSaveContext.save.info.playerData.childEquips.buttonItems[i] = ITEM_SWORD_KOKIRI;
            }

            if (i != 0) {
                gSaveContext.save.info.playerData.childEquips.cButtonSlots[i - 1] =
                    gSaveContext.save.info.equips.cButtonSlots[i - 1];
            }
        }

        gSaveContext.save.info.playerData.childEquips.equipment = gSaveContext.save.info.equips.equipment;

        if (gSaveContext.save.info.playerData.adultEquips.buttonItems[0] == ITEM_NONE) {
            gSaveContext.save.info.equips.buttonItems[0] = ITEM_SWORD_MASTER;

            if (gSaveContext.save.info.inventory.items[SLOT_DEKU_NUT] != ITEM_NONE) {
                gSaveContext.save.info.equips.buttonItems[1] = ITEM_DEKU_NUT;
                gSaveContext.save.info.equips.cButtonSlots[0] = SLOT_DEKU_NUT;
            } else {
                gSaveContext.save.info.equips.buttonItems[1] = gSaveContext.save.info.equips.cButtonSlots[0] =
                    ITEM_NONE;
            }

            gSaveContext.save.info.equips.buttonItems[2] = ITEM_BOMB;
            gSaveContext.save.info.equips.buttonItems[3] = gSaveContext.save.info.inventory.items[SLOT_OCARINA];
            gSaveContext.save.info.equips.cButtonSlots[1] = SLOT_BOMB;
            gSaveContext.save.info.equips.cButtonSlots[2] = SLOT_OCARINA;
            gSaveContext.save.info.equips.equipment = (EQUIP_VALUE_SWORD_MASTER << (EQUIP_TYPE_SWORD * 4)) |
                                                      (EQUIP_VALUE_SHIELD_HYLIAN << (EQUIP_TYPE_SHIELD * 4)) |
                                                      (EQUIP_VALUE_TUNIC_KOKIRI << (EQUIP_TYPE_TUNIC * 4)) |
                                                      (EQUIP_VALUE_BOOTS_KOKIRI << (EQUIP_TYPE_BOOTS * 4));
        } else {
            for (i = 0; i < 4; i++) {
                gSaveContext.save.info.equips.buttonItems[i] =
                    gSaveContext.save.info.playerData.adultEquips.buttonItems[i];

                if (i != 0) {
                    gSaveContext.save.info.equips.cButtonSlots[i - 1] =
                        gSaveContext.save.info.playerData.adultEquips.cButtonSlots[i - 1];
                }

                if (((gSaveContext.save.info.equips.buttonItems[i] >= ITEM_BOTTLE_EMPTY) &&
                     (gSaveContext.save.info.equips.buttonItems[i] <= ITEM_BOTTLE_POE)) ||
                    ((gSaveContext.save.info.equips.buttonItems[i] >= ITEM_WEIRD_EGG) &&
                     (gSaveContext.save.info.equips.buttonItems[i] <= ITEM_CLAIM_CHECK))) {
                    osSyncPrintf("Register_Item_Pt(%d)=%d\n", i, gSaveContext.save.info.equips.cButtonSlots[i - 1]);
                    gSaveContext.save.info.equips.buttonItems[i] =
                        gSaveContext.save.info.inventory.items[gSaveContext.save.info.equips.cButtonSlots[i - 1]];
                }
            }

            gSaveContext.save.info.equips.equipment = gSaveContext.save.info.playerData.adultEquips.equipment;
        }
    } else {
        for (i = 0; i < 4; i++) {
            gSaveContext.save.info.playerData.adultEquips.buttonItems[i] = gSaveContext.save.info.equips.buttonItems[i];

            if (i != 0) {
                gSaveContext.save.info.playerData.adultEquips.cButtonSlots[i - 1] =
                    gSaveContext.save.info.equips.cButtonSlots[i - 1];
            }
        }

        gSaveContext.save.info.playerData.adultEquips.equipment = gSaveContext.save.info.equips.equipment;

        if (gSaveContext.save.info.playerData.childEquips.buttonItems[0] != ITEM_NONE) {
            for (i = 0; i < 4; i++) {
                gSaveContext.save.info.equips.buttonItems[i] =
                    gSaveContext.save.info.playerData.childEquips.buttonItems[i];

                if (i != 0) {
                    gSaveContext.save.info.equips.cButtonSlots[i - 1] =
                        gSaveContext.save.info.playerData.childEquips.cButtonSlots[i - 1];
                }

                if (((gSaveContext.save.info.equips.buttonItems[i] >= ITEM_BOTTLE_EMPTY) &&
                     (gSaveContext.save.info.equips.buttonItems[i] <= ITEM_BOTTLE_POE)) ||
                    ((gSaveContext.save.info.equips.buttonItems[i] >= ITEM_WEIRD_EGG) &&
                     (gSaveContext.save.info.equips.buttonItems[i] <= ITEM_CLAIM_CHECK))) {
                    osSyncPrintf("Register_Item_Pt(%d)=%d\n", i, gSaveContext.save.info.equips.cButtonSlots[i - 1]);
                    gSaveContext.save.info.equips.buttonItems[i] =
                        gSaveContext.save.info.inventory.items[gSaveContext.save.info.equips.cButtonSlots[i - 1]];
                }
            }

            gSaveContext.save.info.equips.equipment = gSaveContext.save.info.playerData.childEquips.equipment;
            gSaveContext.save.info.equips.equipment &= (u16) ~(0xF << (EQUIP_TYPE_SWORD * 4));
            gSaveContext.save.info.equips.equipment |= EQUIP_VALUE_SWORD_KOKIRI << (EQUIP_TYPE_SWORD * 4);
        }
    }

    shieldEquipValue = gEquipMasks[EQUIP_TYPE_SHIELD] & gSaveContext.save.info.equips.equipment;
    if (shieldEquipValue != 0) {
        shieldEquipValue >>= gEquipShifts[EQUIP_TYPE_SHIELD];
        if (!CHECK_OWNED_EQUIP_ALT(EQUIP_TYPE_SHIELD, shieldEquipValue - 1)) {
            gSaveContext.save.info.equips.equipment &= gEquipNegMasks[EQUIP_TYPE_SHIELD];
        }
    }
}

void Interface_InitHorsebackArchery(PlayState* play) {
    InterfaceContext* interfaceCtx = &play->interfaceCtx;

    gSaveContext.minigameState = 1;
    interfaceCtx->unk_23C = interfaceCtx->unk_240 = interfaceCtx->unk_242 = 0;
    gSaveContext.minigameScore = sHBAScoreTier = 0;
    interfaceCtx->hbaAmmo = 20;
}

void func_800849EC(PlayState* play) {
<<<<<<< HEAD
    gSaveContext.save.info.inventory.equipment |= OWNED_EQUIP_FLAG(EQUIP_TYPE_SWORD, EQUIP_INV_SWORD_BGS);
    gSaveContext.save.info.inventory.equipment ^=
        OWNED_EQUIP_FLAG_ALT(EQUIP_TYPE_SWORD, EQUIP_INV_SWORD_BROKENGIANTKNIFE);
=======
    gSaveContext.inventory.equipment |= OWNED_EQUIP_FLAG(EQUIP_TYPE_SWORD, EQUIP_INV_SWORD_BIGGORON);
    gSaveContext.inventory.equipment ^= OWNED_EQUIP_FLAG_ALT(EQUIP_TYPE_SWORD, EQUIP_INV_SWORD_BROKENGIANTKNIFE);
>>>>>>> 63606af1

    if (CHECK_OWNED_EQUIP_ALT(EQUIP_TYPE_SWORD, EQUIP_INV_SWORD_BROKENGIANTKNIFE)) {
        gSaveContext.save.info.equips.buttonItems[0] = ITEM_GIANTS_KNIFE;
    } else {
        gSaveContext.save.info.equips.buttonItems[0] = ITEM_SWORD_BIGGORON;
    }

    Interface_LoadItemIcon1(play, 0);
}

void Interface_LoadItemIcon1(PlayState* play, u16 button) {
    InterfaceContext* interfaceCtx = &play->interfaceCtx;

    osCreateMesgQueue(&interfaceCtx->loadQueue, &interfaceCtx->loadMsg, 1);
<<<<<<< HEAD
    DmaMgr_RequestAsync(&interfaceCtx->dmaRequest_160, interfaceCtx->iconItemSegment + button * ICON_ITEM_TEX_SIZE,
                        (uintptr_t)_icon_item_staticSegmentRomStart +
                            (gSaveContext.save.info.equips.buttonItems[button] * ICON_ITEM_TEX_SIZE),
                        ICON_ITEM_TEX_SIZE, 0, &interfaceCtx->loadQueue, NULL, "../z_parameter.c", 1171);
=======
    DmaMgr_RequestAsync(&interfaceCtx->dmaRequest_160, interfaceCtx->iconItemSegment + (button * ITEM_ICON_SIZE),
                        GET_ITEM_ICON_VROM(gSaveContext.equips.buttonItems[button]), ITEM_ICON_SIZE, 0,
                        &interfaceCtx->loadQueue, NULL, "../z_parameter.c", 1171);
>>>>>>> 63606af1
    osRecvMesg(&interfaceCtx->loadQueue, NULL, OS_MESG_BLOCK);
}

void Interface_LoadItemIcon2(PlayState* play, u16 button) {
    InterfaceContext* interfaceCtx = &play->interfaceCtx;

    osCreateMesgQueue(&interfaceCtx->loadQueue, &interfaceCtx->loadMsg, 1);
<<<<<<< HEAD
    DmaMgr_RequestAsync(&interfaceCtx->dmaRequest_180, interfaceCtx->iconItemSegment + button * ICON_ITEM_TEX_SIZE,
                        (uintptr_t)_icon_item_staticSegmentRomStart +
                            (gSaveContext.save.info.equips.buttonItems[button] * ICON_ITEM_TEX_SIZE),
                        ICON_ITEM_TEX_SIZE, 0, &interfaceCtx->loadQueue, NULL, "../z_parameter.c", 1193);
=======
    DmaMgr_RequestAsync(&interfaceCtx->dmaRequest_180, interfaceCtx->iconItemSegment + (button * ITEM_ICON_SIZE),
                        GET_ITEM_ICON_VROM(gSaveContext.equips.buttonItems[button]), ITEM_ICON_SIZE, 0,
                        &interfaceCtx->loadQueue, NULL, "../z_parameter.c", 1193);
>>>>>>> 63606af1
    osRecvMesg(&interfaceCtx->loadQueue, NULL, OS_MESG_BLOCK);
}

void func_80084BF4(PlayState* play, u16 flag) {
    if (flag) {
        if ((gSaveContext.save.info.equips.buttonItems[0] == ITEM_SLINGSHOT) ||
            (gSaveContext.save.info.equips.buttonItems[0] == ITEM_BOW) ||
            (gSaveContext.save.info.equips.buttonItems[0] == ITEM_BOMBCHU) ||
            (gSaveContext.save.info.equips.buttonItems[0] == ITEM_FISHING_POLE) ||
            (gSaveContext.buttonStatus[0] == BTN_DISABLED)) {
            if ((gSaveContext.save.info.equips.buttonItems[0] == ITEM_SLINGSHOT) ||
                (gSaveContext.save.info.equips.buttonItems[0] == ITEM_BOW) ||
                (gSaveContext.save.info.equips.buttonItems[0] == ITEM_BOMBCHU) ||
                (gSaveContext.save.info.equips.buttonItems[0] == ITEM_FISHING_POLE)) {
                gSaveContext.save.info.equips.buttonItems[0] = gSaveContext.buttonStatus[0];
                Interface_LoadItemIcon1(play, 0);
            }
        } else if (gSaveContext.save.info.equips.buttonItems[0] == ITEM_NONE) {
            if ((gSaveContext.save.info.equips.buttonItems[0] != ITEM_NONE) ||
                (gSaveContext.save.info.infTable[INFTABLE_1DX_INDEX] == 0)) {
                gSaveContext.save.info.equips.buttonItems[0] = gSaveContext.buttonStatus[0];
                Interface_LoadItemIcon1(play, 0);
            }
        }

        gSaveContext.buttonStatus[0] = gSaveContext.buttonStatus[1] = gSaveContext.buttonStatus[2] =
            gSaveContext.buttonStatus[3] = BTN_ENABLED;
        Interface_ChangeHudVisibilityMode(HUD_VISIBILITY_ALL_NO_MINIMAP_BY_BTN_STATUS);
    } else {
        gSaveContext.buttonStatus[0] = gSaveContext.buttonStatus[1] = gSaveContext.buttonStatus[2] =
            gSaveContext.buttonStatus[3] = BTN_ENABLED;
        func_80083108(play);
    }
}

u8 Item_Give(PlayState* play, u8 item) {
    static s16 sAmmoRefillCounts[] = { 5, 10, 20, 30 }; // Sticks, nuts, bombs
    static s16 sArrowRefillCounts[] = { 5, 10, 30 };
    static s16 sBombchuRefillCounts[] = { 5, 20 };
    static s16 sRupeeRefillCounts[] = { 1, 5, 20, 50, 200, 10 };
    s16 i;
    s16 slot;
    s16 temp;

    slot = SLOT(item);
    if (item >= ITEM_DEKU_STICKS_5) {
        slot = SLOT(sExtraItemBases[item - ITEM_DEKU_STICKS_5]);
    }

    osSyncPrintf(VT_FGCOL(YELLOW));
    osSyncPrintf("item_get_setting=%d  pt=%d  z=%x\n", item, slot, gSaveContext.save.info.inventory.items[slot]);
    osSyncPrintf(VT_RST);

    if ((item >= ITEM_MEDALLION_FOREST) && (item <= ITEM_MEDALLION_LIGHT)) {
        gSaveContext.save.info.inventory.questItems |= gBitFlags[item - ITEM_MEDALLION_FOREST + QUEST_MEDALLION_FOREST];

        osSyncPrintf(VT_FGCOL(YELLOW));
        osSyncPrintf("封印 = %x\n", gSaveContext.save.info.inventory.questItems); // "Seals = %x"
        osSyncPrintf(VT_RST);

        if (item == ITEM_MEDALLION_WATER) {
            func_8006D0AC(play);
        }

        return ITEM_NONE;
    } else if ((item >= ITEM_SONG_MINUET) && (item <= ITEM_SONG_STORMS)) {
        gSaveContext.save.info.inventory.questItems |= gBitFlags[item - ITEM_SONG_MINUET + QUEST_SONG_MINUET];

        osSyncPrintf(VT_FGCOL(YELLOW));
        osSyncPrintf("楽譜 = %x\n", gSaveContext.save.info.inventory.questItems); // "Musical scores = %x"
        // "Musical scores = %x (%x) (%x)"
        osSyncPrintf("楽譜 = %x (%x) (%x)\n", gSaveContext.save.info.inventory.questItems,
                     gBitFlags[item - ITEM_SONG_MINUET + QUEST_SONG_MINUET], gBitFlags[item - ITEM_SONG_MINUET]);
        osSyncPrintf(VT_RST);

        return ITEM_NONE;
    } else if ((item >= ITEM_KOKIRI_EMERALD) && (item <= ITEM_ZORA_SAPPHIRE)) {
        gSaveContext.save.info.inventory.questItems |= gBitFlags[item - ITEM_KOKIRI_EMERALD + QUEST_KOKIRI_EMERALD];

        osSyncPrintf(VT_FGCOL(YELLOW));
        osSyncPrintf("精霊石 = %x\n", gSaveContext.save.info.inventory.questItems); // "Spiritual Stones = %x"
        osSyncPrintf(VT_RST);

        return ITEM_NONE;
    } else if ((item == ITEM_STONE_OF_AGONY) || (item == ITEM_GERUDOS_CARD)) {
        gSaveContext.save.info.inventory.questItems |= gBitFlags[item - ITEM_STONE_OF_AGONY + QUEST_STONE_OF_AGONY];

        osSyncPrintf(VT_FGCOL(YELLOW));
        osSyncPrintf("アイテム = %x\n", gSaveContext.save.info.inventory.questItems); // "Items = %x"
        osSyncPrintf(VT_RST);

        return ITEM_NONE;
    } else if (item == ITEM_SKULL_TOKEN) {
        gSaveContext.save.info.inventory.questItems |= gBitFlags[item - ITEM_SKULL_TOKEN + QUEST_SKULL_TOKEN];
        gSaveContext.save.info.inventory.gsTokens++;

        osSyncPrintf(VT_FGCOL(YELLOW));
        // "N Coins = %x(%d)"
        osSyncPrintf("Ｎコイン = %x(%d)\n", gSaveContext.save.info.inventory.questItems,
                     gSaveContext.save.info.inventory.gsTokens);
        osSyncPrintf(VT_RST);

        return ITEM_NONE;
    } else if ((item >= ITEM_SWORD_KOKIRI) && (item <= ITEM_SWORD_BIGGORON)) {
        gSaveContext.save.info.inventory.equipment |=
            OWNED_EQUIP_FLAG(EQUIP_TYPE_SWORD, item - ITEM_SWORD_KOKIRI + EQUIP_INV_SWORD_KOKIRI);

        if (item == ITEM_SWORD_BIGGORON) {
            gSaveContext.save.info.playerData.swordHealth = 8;

            if (ALL_EQUIP_VALUE(EQUIP_TYPE_SWORD) ==
                ((1 << EQUIP_INV_SWORD_KOKIRI) | (1 << EQUIP_INV_SWORD_MASTER) | (1 << EQUIP_INV_SWORD_BIGGORON) |
                 (1 << EQUIP_INV_SWORD_BROKENGIANTKNIFE))) {
                gSaveContext.save.info.inventory.equipment ^=
                    OWNED_EQUIP_FLAG_ALT(EQUIP_TYPE_SWORD, EQUIP_INV_SWORD_BROKENGIANTKNIFE);
                if (gSaveContext.save.info.equips.buttonItems[0] == ITEM_GIANTS_KNIFE) {
                    gSaveContext.save.info.equips.buttonItems[0] = ITEM_SWORD_BIGGORON;
                    Interface_LoadItemIcon1(play, 0);
                }
            }
        } else if (item == ITEM_SWORD_MASTER) {
            gSaveContext.save.info.equips.buttonItems[0] = ITEM_SWORD_MASTER;
            gSaveContext.save.info.equips.equipment &= (u16) ~(0xF << (EQUIP_TYPE_SWORD * 4));
            gSaveContext.save.info.equips.equipment |= EQUIP_VALUE_SWORD_MASTER << (EQUIP_TYPE_SWORD * 4);
            Interface_LoadItemIcon1(play, 0);
        }

        return ITEM_NONE;
    } else if ((item >= ITEM_SHIELD_DEKU) && (item <= ITEM_SHIELD_MIRROR)) {
        gSaveContext.save.info.inventory.equipment |= OWNED_EQUIP_FLAG(EQUIP_TYPE_SHIELD, item - ITEM_SHIELD_DEKU);
        return ITEM_NONE;
    } else if ((item >= ITEM_TUNIC_KOKIRI) && (item <= ITEM_TUNIC_ZORA)) {
        gSaveContext.save.info.inventory.equipment |= OWNED_EQUIP_FLAG(EQUIP_TYPE_TUNIC, item - ITEM_TUNIC_KOKIRI);
        return ITEM_NONE;
    } else if ((item >= ITEM_BOOTS_KOKIRI) && (item <= ITEM_BOOTS_HOVER)) {
        gSaveContext.save.info.inventory.equipment |= OWNED_EQUIP_FLAG(EQUIP_TYPE_BOOTS, item - ITEM_BOOTS_KOKIRI);
        return ITEM_NONE;
    } else if ((item == ITEM_DUNGEON_BOSS_KEY) || (item == ITEM_DUNGEON_COMPASS) || (item == ITEM_DUNGEON_MAP)) {
        gSaveContext.save.info.inventory.dungeonItems[gSaveContext.mapIndex] |= gBitFlags[item - ITEM_DUNGEON_BOSS_KEY];
        return ITEM_NONE;
    } else if (item == ITEM_SMALL_KEY) {
        if (gSaveContext.save.info.inventory.dungeonKeys[gSaveContext.mapIndex] < 0) {
            gSaveContext.save.info.inventory.dungeonKeys[gSaveContext.mapIndex] = 1;
            return ITEM_NONE;
        } else {
            gSaveContext.save.info.inventory.dungeonKeys[gSaveContext.mapIndex]++;
            return ITEM_NONE;
        }
    } else if ((item == ITEM_QUIVER_30) || (item == ITEM_BOW)) {
        if (CUR_UPG_VALUE(UPG_QUIVER) == 0) {
            Inventory_ChangeUpgrade(UPG_QUIVER, 1);
            INV_CONTENT(ITEM_BOW) = ITEM_BOW;
            AMMO(ITEM_BOW) = CAPACITY(UPG_QUIVER, 1);
            return ITEM_NONE;
        } else {
            AMMO(ITEM_BOW)++;
            if (AMMO(ITEM_BOW) > CUR_CAPACITY(UPG_QUIVER)) {
                AMMO(ITEM_BOW) = CUR_CAPACITY(UPG_QUIVER);
            }
        }
    } else if (item == ITEM_QUIVER_40) {
        Inventory_ChangeUpgrade(UPG_QUIVER, 2);
        AMMO(ITEM_BOW) = CAPACITY(UPG_QUIVER, 2);
        return ITEM_NONE;
    } else if (item == ITEM_QUIVER_50) {
        Inventory_ChangeUpgrade(UPG_QUIVER, 3);
        AMMO(ITEM_BOW) = CAPACITY(UPG_QUIVER, 3);
        return ITEM_NONE;
    } else if (item == ITEM_BULLET_BAG_40) {
        Inventory_ChangeUpgrade(UPG_BULLET_BAG, 2);
        AMMO(ITEM_SLINGSHOT) = CAPACITY(UPG_BULLET_BAG, 2);
        return ITEM_NONE;
    } else if (item == ITEM_BULLET_BAG_50) {
        Inventory_ChangeUpgrade(UPG_BULLET_BAG, 3);
        AMMO(ITEM_SLINGSHOT) = CAPACITY(UPG_BULLET_BAG, 3);
        return ITEM_NONE;
    } else if (item == ITEM_BOMB_BAG_20) {
        if (CUR_UPG_VALUE(UPG_BOMB_BAG) == 0) {
            Inventory_ChangeUpgrade(UPG_BOMB_BAG, 1);
            INV_CONTENT(ITEM_BOMB) = ITEM_BOMB;
            AMMO(ITEM_BOMB) = CAPACITY(UPG_BOMB_BAG, 1);
            return ITEM_NONE;
        } else {
            AMMO(ITEM_BOMB)++;
            if (AMMO(ITEM_BOMB) > CUR_CAPACITY(UPG_BOMB_BAG)) {
                AMMO(ITEM_BOMB) = CUR_CAPACITY(UPG_BOMB_BAG);
            }
        }
    } else if (item == ITEM_BOMB_BAG_30) {
        Inventory_ChangeUpgrade(UPG_BOMB_BAG, 2);
        AMMO(ITEM_BOMB) = CAPACITY(UPG_BOMB_BAG, 2);
        return ITEM_NONE;
    } else if (item == ITEM_BOMB_BAG_40) {
        Inventory_ChangeUpgrade(UPG_BOMB_BAG, 3);
        AMMO(ITEM_BOMB) = CAPACITY(UPG_BOMB_BAG, 3);
        return ITEM_NONE;
    } else if (item == ITEM_STRENGTH_GORONS_BRACELET) {
        Inventory_ChangeUpgrade(UPG_STRENGTH, 1);
        return ITEM_NONE;
    } else if (item == ITEM_STRENGTH_SILVER_GAUNTLETS) {
        Inventory_ChangeUpgrade(UPG_STRENGTH, 2);
        return ITEM_NONE;
    } else if (item == ITEM_STRENGTH_GOLD_GAUNTLETS) {
        Inventory_ChangeUpgrade(UPG_STRENGTH, 3);
        return ITEM_NONE;
    } else if (item == ITEM_SCALE_SILVER) {
        Inventory_ChangeUpgrade(UPG_SCALE, 1);
        return ITEM_NONE;
    } else if (item == ITEM_SCALE_GOLDEN) {
        Inventory_ChangeUpgrade(UPG_SCALE, 2);
        return ITEM_NONE;
    } else if (item == ITEM_ADULTS_WALLET) {
        Inventory_ChangeUpgrade(UPG_WALLET, 1);
        return ITEM_NONE;
    } else if (item == ITEM_GIANTS_WALLET) {
        Inventory_ChangeUpgrade(UPG_WALLET, 2);
        return ITEM_NONE;
    } else if (item == ITEM_DEKU_STICK_UPGRADE_20) {
        if (gSaveContext.save.info.inventory.items[slot] == ITEM_NONE) {
            INV_CONTENT(ITEM_DEKU_STICK) = ITEM_DEKU_STICK;
        }
        Inventory_ChangeUpgrade(UPG_DEKU_STICKS, 2);
        AMMO(ITEM_DEKU_STICK) = CAPACITY(UPG_DEKU_STICKS, 2);
        return ITEM_NONE;
    } else if (item == ITEM_DEKU_STICK_UPGRADE_30) {
        if (gSaveContext.save.info.inventory.items[slot] == ITEM_NONE) {
            INV_CONTENT(ITEM_DEKU_STICK) = ITEM_DEKU_STICK;
        }
        Inventory_ChangeUpgrade(UPG_DEKU_STICKS, 3);
        AMMO(ITEM_DEKU_STICK) = CAPACITY(UPG_DEKU_STICKS, 3);
        return ITEM_NONE;
    } else if (item == ITEM_DEKU_NUT_UPGRADE_30) {
        if (gSaveContext.save.info.inventory.items[slot] == ITEM_NONE) {
            INV_CONTENT(ITEM_DEKU_NUT) = ITEM_DEKU_NUT;
        }
        Inventory_ChangeUpgrade(UPG_DEKU_NUTS, 2);
        AMMO(ITEM_DEKU_NUT) = CAPACITY(UPG_DEKU_NUTS, 2);
        return ITEM_NONE;
    } else if (item == ITEM_DEKU_NUT_UPGRADE_40) {
        if (gSaveContext.save.info.inventory.items[slot] == ITEM_NONE) {
            INV_CONTENT(ITEM_DEKU_NUT) = ITEM_DEKU_NUT;
        }
        Inventory_ChangeUpgrade(UPG_DEKU_NUTS, 3);
        AMMO(ITEM_DEKU_NUT) = CAPACITY(UPG_DEKU_NUTS, 3);
        return ITEM_NONE;
    } else if (item == ITEM_LONGSHOT) {
        INV_CONTENT(item) = item;
        for (i = 1; i < 4; i++) {
            if (gSaveContext.save.info.equips.buttonItems[i] == ITEM_HOOKSHOT) {
                gSaveContext.save.info.equips.buttonItems[i] = ITEM_LONGSHOT;
                Interface_LoadItemIcon1(play, i);
            }
        }
        return ITEM_NONE;
    } else if (item == ITEM_DEKU_STICK) {
        if (gSaveContext.save.info.inventory.items[slot] == ITEM_NONE) {
            Inventory_ChangeUpgrade(UPG_DEKU_STICKS, 1);
            AMMO(ITEM_DEKU_STICK) = 1;
        } else {
            AMMO(ITEM_DEKU_STICK)++;
            if (AMMO(ITEM_DEKU_STICK) > CUR_CAPACITY(UPG_DEKU_STICKS)) {
                AMMO(ITEM_DEKU_STICK) = CUR_CAPACITY(UPG_DEKU_STICKS);
            }
        }
    } else if ((item == ITEM_DEKU_STICKS_5) || (item == ITEM_DEKU_STICKS_10)) {
        if (gSaveContext.save.info.inventory.items[slot] == ITEM_NONE) {
            Inventory_ChangeUpgrade(UPG_DEKU_STICKS, 1);
            AMMO(ITEM_DEKU_STICK) = sAmmoRefillCounts[item - ITEM_DEKU_STICKS_5];
        } else {
            AMMO(ITEM_DEKU_STICK) += sAmmoRefillCounts[item - ITEM_DEKU_STICKS_5];
            if (AMMO(ITEM_DEKU_STICK) > CUR_CAPACITY(UPG_DEKU_STICKS)) {
                AMMO(ITEM_DEKU_STICK) = CUR_CAPACITY(UPG_DEKU_STICKS);
            }
        }
        item = ITEM_DEKU_STICK;
    } else if (item == ITEM_DEKU_NUT) {
        if (gSaveContext.save.info.inventory.items[slot] == ITEM_NONE) {
            Inventory_ChangeUpgrade(UPG_DEKU_NUTS, 1);
            AMMO(ITEM_DEKU_NUT) = ITEM_DEKU_NUT;
        } else {
            AMMO(ITEM_DEKU_NUT)++;
            if (AMMO(ITEM_DEKU_NUT) > CUR_CAPACITY(UPG_DEKU_NUTS)) {
                AMMO(ITEM_DEKU_NUT) = CUR_CAPACITY(UPG_DEKU_NUTS);
            }
        }
    } else if ((item == ITEM_DEKU_NUTS_5) || (item == ITEM_DEKU_NUTS_10)) {
        if (gSaveContext.save.info.inventory.items[slot] == ITEM_NONE) {
            Inventory_ChangeUpgrade(UPG_DEKU_NUTS, 1);
            AMMO(ITEM_DEKU_NUT) += sAmmoRefillCounts[item - ITEM_DEKU_NUTS_5];
            // "Deku Nuts %d(%d)=%d BS_count=%d"
            osSyncPrintf("デクの実 %d(%d)=%d  BS_count=%d\n", item, ITEM_DEKU_NUTS_5, item - ITEM_DEKU_NUTS_5,
                         sAmmoRefillCounts[item - ITEM_DEKU_NUTS_5]);
        } else {
            AMMO(ITEM_DEKU_NUT) += sAmmoRefillCounts[item - ITEM_DEKU_NUTS_5];
            if (AMMO(ITEM_DEKU_NUT) > CUR_CAPACITY(UPG_DEKU_NUTS)) {
                AMMO(ITEM_DEKU_NUT) = CUR_CAPACITY(UPG_DEKU_NUTS);
            }
        }
        item = ITEM_DEKU_NUT;
    } else if (item == ITEM_BOMB) {
        // "Bomb  Bomb  Bomb  Bomb Bomb   Bomb Bomb"
        osSyncPrintf(" 爆弾  爆弾  爆弾  爆弾 爆弾   爆弾 爆弾 \n");
        if ((AMMO(ITEM_BOMB) += 1) > CUR_CAPACITY(UPG_BOMB_BAG)) {
            AMMO(ITEM_BOMB) = CUR_CAPACITY(UPG_BOMB_BAG);
        }
        return ITEM_NONE;
    } else if ((item >= ITEM_BOMBS_5) && (item <= ITEM_BOMBS_30)) {
        if ((AMMO(ITEM_BOMB) += sAmmoRefillCounts[item - ITEM_BOMBS_5]) > CUR_CAPACITY(UPG_BOMB_BAG)) {
            AMMO(ITEM_BOMB) = CUR_CAPACITY(UPG_BOMB_BAG);
        }
        return ITEM_NONE;
    } else if (item == ITEM_BOMBCHU) {
        if (gSaveContext.save.info.inventory.items[slot] == ITEM_NONE) {
            INV_CONTENT(ITEM_BOMBCHU) = ITEM_BOMBCHU;
            AMMO(ITEM_BOMBCHU) = 10;
            return ITEM_NONE;
        } else {
            AMMO(ITEM_BOMBCHU) += 10;
            if (AMMO(ITEM_BOMBCHU) > 50) {
                AMMO(ITEM_BOMBCHU) = 50;
            }
            return ITEM_NONE;
        }
    } else if ((item == ITEM_BOMBCHUS_5) || (item == ITEM_BOMBCHUS_20)) {
        if (gSaveContext.save.info.inventory.items[slot] == ITEM_NONE) {
            INV_CONTENT(ITEM_BOMBCHU) = ITEM_BOMBCHU;
            AMMO(ITEM_BOMBCHU) += sBombchuRefillCounts[item - ITEM_BOMBCHUS_5];
            return ITEM_NONE;
        } else {
            AMMO(ITEM_BOMBCHU) += sBombchuRefillCounts[item - ITEM_BOMBCHUS_5];
            if (AMMO(ITEM_BOMBCHU) > 50) {
                AMMO(ITEM_BOMBCHU) = 50;
            }
            return ITEM_NONE;
        }
    } else if ((item >= ITEM_ARROWS_5) && (item <= ITEM_ARROWS_30)) {
        AMMO(ITEM_BOW) += sArrowRefillCounts[item - ITEM_ARROWS_5];

        if ((AMMO(ITEM_BOW) >= CUR_CAPACITY(UPG_QUIVER)) || (AMMO(ITEM_BOW) < 0)) {
            AMMO(ITEM_BOW) = CUR_CAPACITY(UPG_QUIVER);
        }

        osSyncPrintf("%d本  Item_MaxGet=%d\n", AMMO(ITEM_BOW), CUR_CAPACITY(UPG_QUIVER));

        return ITEM_BOW;
    } else if (item == ITEM_SLINGSHOT) {
        Inventory_ChangeUpgrade(UPG_BULLET_BAG, 1);
        INV_CONTENT(ITEM_SLINGSHOT) = ITEM_SLINGSHOT;
        AMMO(ITEM_SLINGSHOT) = 30;
        return ITEM_NONE;
    } else if (item == ITEM_DEKU_SEEDS) {
        AMMO(ITEM_SLINGSHOT) += 5;

        if (AMMO(ITEM_SLINGSHOT) >= CUR_CAPACITY(UPG_BULLET_BAG)) {
            AMMO(ITEM_SLINGSHOT) = CUR_CAPACITY(UPG_BULLET_BAG);
        }

        if (!GET_ITEMGETINF(ITEMGETINF_13)) {
            SET_ITEMGETINF(ITEMGETINF_13);
            return ITEM_NONE;
        }

        return ITEM_DEKU_SEEDS;
    } else if (item == ITEM_DEKU_SEEDS_30) {
        AMMO(ITEM_SLINGSHOT) += 30;

        if (AMMO(ITEM_SLINGSHOT) >= CUR_CAPACITY(UPG_BULLET_BAG)) {
            AMMO(ITEM_SLINGSHOT) = CUR_CAPACITY(UPG_BULLET_BAG);
        }

        if (!GET_ITEMGETINF(ITEMGETINF_13)) {
            SET_ITEMGETINF(ITEMGETINF_13);
            return ITEM_NONE;
        }

        return ITEM_DEKU_SEEDS;
    } else if (item == ITEM_OCARINA_FAIRY) {
        INV_CONTENT(ITEM_OCARINA_FAIRY) = ITEM_OCARINA_FAIRY;
        return ITEM_NONE;
    } else if (item == ITEM_OCARINA_OF_TIME) {
        INV_CONTENT(ITEM_OCARINA_OF_TIME) = ITEM_OCARINA_OF_TIME;
        for (i = 1; i < 4; i++) {
            if (gSaveContext.save.info.equips.buttonItems[i] == ITEM_OCARINA_FAIRY) {
                gSaveContext.save.info.equips.buttonItems[i] = ITEM_OCARINA_OF_TIME;
                Interface_LoadItemIcon1(play, i);
            }
        }
        return ITEM_NONE;
    } else if (item == ITEM_MAGIC_BEAN) {
        if (gSaveContext.save.info.inventory.items[slot] == ITEM_NONE) {
            INV_CONTENT(item) = item;
            AMMO(ITEM_MAGIC_BEAN) = 1;
            BEANS_BOUGHT = 1;
        } else {
            AMMO(ITEM_MAGIC_BEAN)++;
            BEANS_BOUGHT++;
        }
        return ITEM_NONE;
    } else if ((item == ITEM_HEART_PIECE_2) || (item == ITEM_HEART_PIECE)) {
        gSaveContext.save.info.inventory.questItems += 1 << QUEST_HEART_PIECE_COUNT;
        return ITEM_NONE;
    } else if (item == ITEM_HEART_CONTAINER) {
        gSaveContext.save.info.playerData.healthCapacity += 0x10;
        gSaveContext.save.info.playerData.health += 0x10;
        return ITEM_NONE;
    } else if (item == ITEM_RECOVERY_HEART) {
        osSyncPrintf("回復ハート回復ハート回復ハート\n"); // "Recovery Heart"
        Health_ChangeBy(play, 0x10);
        return item;
    } else if (item == ITEM_MAGIC_JAR_SMALL) {
        if (gSaveContext.magicState != MAGIC_STATE_ADD) {
            // This function is only used to store the magicState.
            // Setting the state to FILL gets immediately overwritten in Magic_RequestChange.
            // I.e. magic is added not filled
            Magic_Fill(play);
        }

        Magic_RequestChange(play, 12, MAGIC_ADD);

        if (!GET_INFTABLE(INFTABLE_198)) {
            SET_INFTABLE(INFTABLE_198);
            return ITEM_NONE;
        }

        return item;
    } else if (item == ITEM_MAGIC_JAR_BIG) {
        if (gSaveContext.magicState != MAGIC_STATE_ADD) {
            // This function is only used to store the magicState.
            // Setting the state to FILL gets immediately overwritten in Magic_RequestChange.
            // I.e. magic is added not filled.
            Magic_Fill(play);
        }

        Magic_RequestChange(play, 24, MAGIC_ADD);

        if (!GET_INFTABLE(INFTABLE_198)) {
            SET_INFTABLE(INFTABLE_198);
            return ITEM_NONE;
        }

        return item;
    } else if ((item >= ITEM_RUPEE_GREEN) && (item <= ITEM_INVALID_8)) {
        Rupees_ChangeBy(sRupeeRefillCounts[item - ITEM_RUPEE_GREEN]);
        return ITEM_NONE;
    } else if (item == ITEM_BOTTLE_EMPTY) {
        temp = SLOT(item);

        for (i = 0; i < 4; i++) {
            if (gSaveContext.save.info.inventory.items[temp + i] == ITEM_NONE) {
                gSaveContext.save.info.inventory.items[temp + i] = item;
                return ITEM_NONE;
            }
        }
    } else if (((item >= ITEM_BOTTLE_POTION_RED) && (item <= ITEM_BOTTLE_POE)) || (item == ITEM_MILK)) {
        temp = SLOT(item);

        if ((item != ITEM_BOTTLE_MILK_FULL) && (item != ITEM_BOTTLE_RUTOS_LETTER)) {
            if (item == ITEM_MILK) {
                item = ITEM_BOTTLE_MILK_FULL;
                temp = SLOT(item);
            }

            for (i = 0; i < 4; i++) {
                if (gSaveContext.save.info.inventory.items[temp + i] == ITEM_BOTTLE_EMPTY) {
                    // "Item_Pt(1)=%d Item_Pt(2)=%d Item_Pt(3)=%d   Empty Bottle=%d   Content=%d"
                    osSyncPrintf("Item_Pt(1)=%d Item_Pt(2)=%d Item_Pt(3)=%d   空瓶=%d   中味=%d\n",
                                 gSaveContext.save.info.equips.cButtonSlots[0],
                                 gSaveContext.save.info.equips.cButtonSlots[1],
                                 gSaveContext.save.info.equips.cButtonSlots[2], temp + i, item);

                    if ((temp + i) == gSaveContext.save.info.equips.cButtonSlots[0]) {
                        gSaveContext.save.info.equips.buttonItems[1] = item;
                        Interface_LoadItemIcon2(play, 1);
                        gSaveContext.buttonStatus[1] = BTN_ENABLED;
                    } else if ((temp + i) == gSaveContext.save.info.equips.cButtonSlots[1]) {
                        gSaveContext.save.info.equips.buttonItems[2] = item;
                        Interface_LoadItemIcon2(play, 2);
                        gSaveContext.buttonStatus[2] = BTN_ENABLED;
                    } else if ((temp + i) == gSaveContext.save.info.equips.cButtonSlots[2]) {
                        gSaveContext.save.info.equips.buttonItems[3] = item;
                        Interface_LoadItemIcon1(play, 3);
                        gSaveContext.buttonStatus[3] = BTN_ENABLED;
                    }

                    gSaveContext.save.info.inventory.items[temp + i] = item;
                    return ITEM_NONE;
                }
            }
        } else {
            for (i = 0; i < 4; i++) {
                if (gSaveContext.save.info.inventory.items[temp + i] == ITEM_NONE) {
                    gSaveContext.save.info.inventory.items[temp + i] = item;
                    return ITEM_NONE;
                }
            }
        }
    } else if ((item >= ITEM_WEIRD_EGG) && (item <= ITEM_CLAIM_CHECK)) {
        if (item == ITEM_POACHERS_SAW) {
            SET_ITEMGETINF(ITEMGETINF_1F);
        }

        temp = INV_CONTENT(item);
        INV_CONTENT(item) = item;

        if (temp != ITEM_NONE) {
            for (i = 1; i < 4; i++) {
                if (temp == gSaveContext.save.info.equips.buttonItems[i]) {
                    if (item != ITEM_SOLD_OUT) {
                        gSaveContext.save.info.equips.buttonItems[i] = item;
                        Interface_LoadItemIcon1(play, i);
                    } else {
                        gSaveContext.save.info.equips.buttonItems[i] = ITEM_NONE;
                    }
                    return ITEM_NONE;
                }
            }
        }

        return ITEM_NONE;
    }

    temp = gSaveContext.save.info.inventory.items[slot];
    osSyncPrintf("Item_Register(%d)=%d  %d\n", slot, item, temp);
    INV_CONTENT(item) = item;

    return temp;
}

u8 Item_CheckObtainability(u8 item) {
    s16 i;
    s16 slot = SLOT(item);
    s32 temp;

    if (item >= ITEM_DEKU_STICKS_5) {
        slot = SLOT(sExtraItemBases[item - ITEM_DEKU_STICKS_5]);
    }

    osSyncPrintf(VT_FGCOL(GREEN));
    osSyncPrintf("item_get_non_setting=%d  pt=%d  z=%x\n", item, slot, gSaveContext.save.info.inventory.items[slot]);
    osSyncPrintf(VT_RST);

    if ((item >= ITEM_MEDALLION_FOREST) && (item <= ITEM_MEDALLION_LIGHT)) {
        return ITEM_NONE;
    } else if ((item >= ITEM_KOKIRI_EMERALD) && (item <= ITEM_SKULL_TOKEN)) {
        return ITEM_NONE;
    } else if ((item >= ITEM_SWORD_KOKIRI) && (item <= ITEM_SWORD_BIGGORON)) {
        if (item == ITEM_SWORD_BIGGORON) {
            return ITEM_NONE;
        } else if (CHECK_OWNED_EQUIP(EQUIP_TYPE_SWORD, item - ITEM_SWORD_KOKIRI + EQUIP_INV_SWORD_KOKIRI)) {
            return item;
        } else {
            return ITEM_NONE;
        }
    } else if ((item >= ITEM_SHIELD_DEKU) && (item <= ITEM_SHIELD_MIRROR)) {
        if (CHECK_OWNED_EQUIP(EQUIP_TYPE_SHIELD, item - ITEM_SHIELD_DEKU + EQUIP_INV_SHIELD_DEKU)) {
            return item;
        } else {
            return ITEM_NONE;
        }
    } else if ((item >= ITEM_TUNIC_KOKIRI) && (item <= ITEM_TUNIC_ZORA)) {
        if (CHECK_OWNED_EQUIP(EQUIP_TYPE_TUNIC, item - ITEM_TUNIC_KOKIRI + EQUIP_INV_TUNIC_KOKIRI)) {
            return item;
        } else {
            return ITEM_NONE;
        }
    } else if ((item >= ITEM_BOOTS_KOKIRI) && (item <= ITEM_BOOTS_HOVER)) {
        if (CHECK_OWNED_EQUIP(EQUIP_TYPE_BOOTS, item - ITEM_BOOTS_KOKIRI + EQUIP_INV_BOOTS_KOKIRI)) {
            return item;
        } else {
            return ITEM_NONE;
        }
    } else if ((item == ITEM_DUNGEON_BOSS_KEY) || (item == ITEM_DUNGEON_COMPASS) || (item == ITEM_DUNGEON_MAP)) {
        return ITEM_NONE;
    } else if (item == ITEM_SMALL_KEY) {
        return ITEM_NONE;
    } else if ((item >= ITEM_SLINGSHOT) && (item <= ITEM_BOMBCHU)) {
        return ITEM_NONE;
    } else if ((item == ITEM_BOMBCHUS_5) || (item == ITEM_BOMBCHUS_20)) {
        return ITEM_NONE;
    } else if ((item == ITEM_QUIVER_30) || (item == ITEM_BOW)) {
        if (CUR_UPG_VALUE(UPG_QUIVER) == 0) {
            return ITEM_NONE;
        } else {
            return 0;
        }
    } else if ((item == ITEM_QUIVER_40) || (item == ITEM_QUIVER_50)) {
        return ITEM_NONE;
    } else if ((item == ITEM_BULLET_BAG_40) || (item == ITEM_BULLET_BAG_50)) {
        return ITEM_NONE;
    } else if ((item == ITEM_BOMB_BAG_20) || (item == ITEM_BOMB)) {
        if (CUR_UPG_VALUE(UPG_BOMB_BAG) == 0) {
            return ITEM_NONE;
        } else {
            return 0;
        }
    } else if ((item >= ITEM_DEKU_STICK_UPGRADE_20) && (item <= ITEM_DEKU_NUT_UPGRADE_40)) {
        return ITEM_NONE;
    } else if ((item >= ITEM_BOMB_BAG_30) && (item <= ITEM_GIANTS_WALLET)) {
        return ITEM_NONE;
    } else if (item == ITEM_LONGSHOT) {
        return ITEM_NONE;
    } else if ((item == ITEM_DEKU_SEEDS) || (item == ITEM_DEKU_SEEDS_30)) {
        if (!GET_ITEMGETINF(ITEMGETINF_13)) {
            return ITEM_NONE;
        } else {
            return ITEM_DEKU_SEEDS;
        }
    } else if (item == ITEM_MAGIC_BEAN) {
        return ITEM_NONE;
    } else if ((item == ITEM_HEART_PIECE_2) || (item == ITEM_HEART_PIECE)) {
        return ITEM_NONE;
    } else if (item == ITEM_HEART_CONTAINER) {
        return ITEM_NONE;
    } else if (item == ITEM_RECOVERY_HEART) {
        return ITEM_RECOVERY_HEART;
    } else if ((item == ITEM_MAGIC_JAR_SMALL) || (item == ITEM_MAGIC_JAR_BIG)) {
        // "Magic Pot Get_Inf_Table( 25, 0x0100)=%d"
        osSyncPrintf("魔法の壷 Get_Inf_Table( 25, 0x0100)=%d\n", GET_INFTABLE(INFTABLE_198));
        if (!GET_INFTABLE(INFTABLE_198)) {
            return ITEM_NONE;
        } else {
            return item;
        }
    } else if ((item >= ITEM_RUPEE_GREEN) && (item <= ITEM_INVALID_8)) {
        return ITEM_NONE;
    } else if (item == ITEM_BOTTLE_EMPTY) {
        return ITEM_NONE;
    } else if (((item >= ITEM_BOTTLE_POTION_RED) && (item <= ITEM_BOTTLE_POE)) || (item == ITEM_MILK)) {
        temp = SLOT(item);

        if ((item != ITEM_BOTTLE_MILK_FULL) && (item != ITEM_BOTTLE_RUTOS_LETTER)) {
            if (item == ITEM_MILK) {
                item = ITEM_BOTTLE_MILK_FULL;
                temp = SLOT(item);
            }

            for (i = 0; i < 4; i++) {
                if (gSaveContext.save.info.inventory.items[temp + i] == ITEM_BOTTLE_EMPTY) {
                    return ITEM_NONE;
                }
            }
        } else {
            for (i = 0; i < 4; i++) {
                if (gSaveContext.save.info.inventory.items[temp + i] == ITEM_NONE) {
                    return ITEM_NONE;
                }
            }
        }
    } else if ((item >= ITEM_WEIRD_EGG) && (item <= ITEM_CLAIM_CHECK)) {
        return ITEM_NONE;
    }

    return gSaveContext.save.info.inventory.items[slot];
}

void Inventory_DeleteItem(u16 item, u16 invSlot) {
    s16 i;

    if (item == ITEM_MAGIC_BEAN) {
        BEANS_BOUGHT = 0;
    }

    gSaveContext.save.info.inventory.items[invSlot] = ITEM_NONE;

    osSyncPrintf("\nItem_Register(%d)\n", invSlot, gSaveContext.save.info.inventory.items[invSlot]);

    for (i = 1; i < 4; i++) {
        if (gSaveContext.save.info.equips.buttonItems[i] == item) {
            gSaveContext.save.info.equips.buttonItems[i] = ITEM_NONE;
            gSaveContext.save.info.equips.cButtonSlots[i - 1] = SLOT_NONE;
        }
    }
}

s32 Inventory_ReplaceItem(PlayState* play, u16 oldItem, u16 newItem) {
    s16 i;

    for (i = 0; i < ARRAY_COUNT(gSaveContext.save.info.inventory.items); i++) {
        if (gSaveContext.save.info.inventory.items[i] == oldItem) {
            gSaveContext.save.info.inventory.items[i] = newItem;
            osSyncPrintf("アイテム消去(%d)\n", i); // "Item Purge (%d)"
            for (i = 1; i < 4; i++) {
                if (gSaveContext.save.info.equips.buttonItems[i] == oldItem) {
                    gSaveContext.save.info.equips.buttonItems[i] = newItem;
                    Interface_LoadItemIcon1(play, i);
                    break;
                }
            }
            return true;
        }
    }

    return false;
}

s32 Inventory_HasEmptyBottle(void) {
    u8* items = gSaveContext.save.info.inventory.items;

    if (items[SLOT_BOTTLE_1] == ITEM_BOTTLE_EMPTY) {
        return true;
    } else if (items[SLOT_BOTTLE_2] == ITEM_BOTTLE_EMPTY) {
        return true;
    } else if (items[SLOT_BOTTLE_3] == ITEM_BOTTLE_EMPTY) {
        return true;
    } else if (items[SLOT_BOTTLE_4] == ITEM_BOTTLE_EMPTY) {
        return true;
    } else {
        return false;
    }
}

s32 Inventory_HasSpecificBottle(u8 bottleItem) {
    u8* items = gSaveContext.save.info.inventory.items;

    if (items[SLOT_BOTTLE_1] == bottleItem) {
        return true;
    } else if (items[SLOT_BOTTLE_2] == bottleItem) {
        return true;
    } else if (items[SLOT_BOTTLE_3] == bottleItem) {
        return true;
    } else if (items[SLOT_BOTTLE_4] == bottleItem) {
        return true;
    } else {
        return false;
    }
}

void Inventory_UpdateBottleItem(PlayState* play, u8 item, u8 button) {
    osSyncPrintf("item_no=%x,  c_no=%x,  Pt=%x  Item_Register=%x\n", item, button,
                 gSaveContext.save.info.equips.cButtonSlots[button - 1],
                 gSaveContext.save.info.inventory.items[gSaveContext.save.info.equips.cButtonSlots[button - 1]]);

    // Special case to only empty half of a Lon Lon Milk Bottle
    if ((gSaveContext.save.info.inventory.items[gSaveContext.save.info.equips.cButtonSlots[button - 1]] ==
         ITEM_BOTTLE_MILK_FULL) &&
        (item == ITEM_BOTTLE_EMPTY)) {
        item = ITEM_BOTTLE_MILK_HALF;
    }

    gSaveContext.save.info.inventory.items[gSaveContext.save.info.equips.cButtonSlots[button - 1]] = item;
    gSaveContext.save.info.equips.buttonItems[button] = item;

    Interface_LoadItemIcon1(play, button);

    play->pauseCtx.cursorItem[PAUSE_ITEM] = item;
    gSaveContext.buttonStatus[button] = BTN_ENABLED;
}

s32 Inventory_ConsumeFairy(PlayState* play) {
    s32 bottleSlot = SLOT(ITEM_BOTTLE_FAIRY);
    s16 i;
    s16 j;

    for (i = 0; i < 4; i++) {
        if (gSaveContext.save.info.inventory.items[bottleSlot + i] == ITEM_BOTTLE_FAIRY) {
            for (j = 1; j < 4; j++) {
                if (gSaveContext.save.info.equips.buttonItems[j] == ITEM_BOTTLE_FAIRY) {
                    gSaveContext.save.info.equips.buttonItems[j] = ITEM_BOTTLE_EMPTY;
                    Interface_LoadItemIcon1(play, j);
                    i = 0;
                    bottleSlot = gSaveContext.save.info.equips.cButtonSlots[j - 1];
                    break;
                }
            }
            osSyncPrintf("妖精使用＝%d\n", bottleSlot); // "Fairy Usage＝%d"
            gSaveContext.save.info.inventory.items[bottleSlot + i] = ITEM_BOTTLE_EMPTY;
            return true;
        }
    }

    return false;
}

void func_80086D5C(s32* buf, u16 size) {
    u16 i;

    for (i = 0; i < size; i++) {
        buf[i] = 0;
    }
}

void Interface_LoadActionLabel(InterfaceContext* interfaceCtx, u16 action, s16 loadOffset) {
    static void* sDoActionTextures[] = { gAttackDoActionENGTex, gCheckDoActionENGTex };

    if (action >= DO_ACTION_MAX) {
        action = DO_ACTION_NONE;
    }

    if (gSaveContext.language != LANGUAGE_ENG) {
        action += DO_ACTION_MAX;
    }

    if (gSaveContext.language == LANGUAGE_FRA) {
        action += DO_ACTION_MAX;
    }

    if ((action != DO_ACTION_NONE) && (action != DO_ACTION_MAX + DO_ACTION_NONE) &&
        (action != 2 * DO_ACTION_MAX + DO_ACTION_NONE)) {
        osCreateMesgQueue(&interfaceCtx->loadQueue, &interfaceCtx->loadMsg, 1);
        DmaMgr_RequestAsync(&interfaceCtx->dmaRequest_160,
                            interfaceCtx->doActionSegment + (loadOffset * DO_ACTION_TEX_SIZE),
                            (uintptr_t)_do_action_staticSegmentRomStart + (action * DO_ACTION_TEX_SIZE),
                            DO_ACTION_TEX_SIZE, 0, &interfaceCtx->loadQueue, NULL, "../z_parameter.c", 2145);
        osRecvMesg(&interfaceCtx->loadQueue, NULL, OS_MESG_BLOCK);
    } else {
        gSegments[7] = VIRTUAL_TO_PHYSICAL(interfaceCtx->doActionSegment);
        func_80086D5C(SEGMENTED_TO_VIRTUAL(sDoActionTextures[loadOffset]), DO_ACTION_TEX_SIZE / 4);
    }
}

void Interface_SetDoAction(PlayState* play, u16 action) {
    InterfaceContext* interfaceCtx = &play->interfaceCtx;
    PauseContext* pauseCtx = &play->pauseCtx;

    if (interfaceCtx->unk_1F0 != action) {
        interfaceCtx->unk_1F0 = action;
        interfaceCtx->unk_1EC = 1;
        interfaceCtx->unk_1F4 = 0.0f;
        Interface_LoadActionLabel(interfaceCtx, action, 1);
        if (pauseCtx->state != 0) {
            interfaceCtx->unk_1EC = 3;
        }
    }
}

void Interface_SetNaviCall(PlayState* play, u16 naviCallState) {
    InterfaceContext* interfaceCtx = &play->interfaceCtx;

    if (((naviCallState == 0x1D) || (naviCallState == 0x1E)) && !interfaceCtx->naviCalling &&
        (play->csCtx.state == CS_STATE_IDLE)) {
        // clang-format off
        if (naviCallState == 0x1E) { Audio_PlaySfxGeneral(NA_SE_VO_NAVY_CALL, &gSfxDefaultPos, 4,
                                                            &gSfxDefaultFreqAndVolScale, &gSfxDefaultFreqAndVolScale,
                                                            &gSfxDefaultReverb);
        }
        // clang-format on

        if (naviCallState == 0x1D) {
            func_800F4524(&gSfxDefaultPos, NA_SE_VO_NA_HELLO_2, 32);
        }

        interfaceCtx->naviCalling = true;
        sCUpInvisible = 0;
        sCUpTimer = 10;
    } else if ((naviCallState == 0x1F) && interfaceCtx->naviCalling) {
        interfaceCtx->naviCalling = false;
    }
}

void Interface_LoadActionLabelB(PlayState* play, u16 action) {
    InterfaceContext* interfaceCtx = &play->interfaceCtx;

    if (gSaveContext.language != LANGUAGE_ENG) {
        action += DO_ACTION_MAX;
    }

    if (gSaveContext.language == LANGUAGE_FRA) {
        action += DO_ACTION_MAX;
    }

    interfaceCtx->unk_1FC = action;

    osCreateMesgQueue(&interfaceCtx->loadQueue, &interfaceCtx->loadMsg, 1);
    DmaMgr_RequestAsync(&interfaceCtx->dmaRequest_160, interfaceCtx->doActionSegment + DO_ACTION_TEX_SIZE,
                        (uintptr_t)_do_action_staticSegmentRomStart + (action * DO_ACTION_TEX_SIZE), DO_ACTION_TEX_SIZE,
                        0, &interfaceCtx->loadQueue, NULL, "../z_parameter.c", 2228);
    osRecvMesg(&interfaceCtx->loadQueue, NULL, OS_MESG_BLOCK);

    interfaceCtx->unk_1FA = true;
}

/**
 * @return false if player is out of health
 */
s32 Health_ChangeBy(PlayState* play, s16 amount) {
    u16 heartCount;
    u16 healthLevel;

    // "＊＊＊＊＊ Fluctuation=%d (now=%d, max=%d) ＊＊＊"
    osSyncPrintf("＊＊＊＊＊  増減=%d (now=%d, max=%d)  ＊＊＊", amount, gSaveContext.save.info.playerData.health,
                 gSaveContext.save.info.playerData.healthCapacity);

    // clang-format off
    if (amount > 0) { Audio_PlaySfxGeneral(NA_SE_SY_HP_RECOVER, &gSfxDefaultPos, 4, &gSfxDefaultFreqAndVolScale,
                                             &gSfxDefaultFreqAndVolScale, &gSfxDefaultReverb);
    } else if (gSaveContext.save.info.playerData.isDoubleDefenseAcquired && (amount < 0)) {
        amount >>= 1;
        osSyncPrintf("ハート減少半分！！＝%d\n", amount); // "Heart decrease halved!!＝%d"
    }
    // clang-format on

    gSaveContext.save.info.playerData.health += amount;

    if (gSaveContext.save.info.playerData.health > gSaveContext.save.info.playerData.healthCapacity) {
        gSaveContext.save.info.playerData.health = gSaveContext.save.info.playerData.healthCapacity;
    }

    heartCount = gSaveContext.save.info.playerData.health % 0x10;

    healthLevel = heartCount;
    if (heartCount != 0) {
        if (heartCount > 10) {
            healthLevel = 3;
        } else if (heartCount > 5) {
            healthLevel = 2;
        } else {
            healthLevel = 1;
        }
    }

    // "Life=%d ＊＊＊  %d ＊＊＊＊＊＊"
    osSyncPrintf("  ライフ=%d  ＊＊＊  %d  ＊＊＊＊＊＊\n", gSaveContext.save.info.playerData.health, healthLevel);

    if (gSaveContext.save.info.playerData.health <= 0) {
        gSaveContext.save.info.playerData.health = 0;
        return false;
    } else {
        return true;
    }
}

void Health_GiveHearts(s16 hearts) {
    gSaveContext.save.info.playerData.healthCapacity += hearts * 0x10;
}

void Rupees_ChangeBy(s16 rupeeChange) {
    gSaveContext.rupeeAccumulator += rupeeChange;
}

void Inventory_ChangeAmmo(s16 item, s16 ammoChange) {
    // "Item = (%d)    Amount = (%d + %d)"
    osSyncPrintf("アイテム = (%d)    数 = (%d + %d)  ", item, AMMO(item), ammoChange);

    if (item == ITEM_DEKU_STICK) {
        AMMO(ITEM_DEKU_STICK) += ammoChange;

        if (AMMO(ITEM_DEKU_STICK) >= CUR_CAPACITY(UPG_DEKU_STICKS)) {
            AMMO(ITEM_DEKU_STICK) = CUR_CAPACITY(UPG_DEKU_STICKS);
        } else if (AMMO(ITEM_DEKU_STICK) < 0) {
            AMMO(ITEM_DEKU_STICK) = 0;
        }
    } else if (item == ITEM_DEKU_NUT) {
        AMMO(ITEM_DEKU_NUT) += ammoChange;

        if (AMMO(ITEM_DEKU_NUT) >= CUR_CAPACITY(UPG_DEKU_NUTS)) {
            AMMO(ITEM_DEKU_NUT) = CUR_CAPACITY(UPG_DEKU_NUTS);
        } else if (AMMO(ITEM_DEKU_NUT) < 0) {
            AMMO(ITEM_DEKU_NUT) = 0;
        }
    } else if (item == ITEM_BOMBCHU) {
        AMMO(ITEM_BOMBCHU) += ammoChange;

        if (AMMO(ITEM_BOMBCHU) >= 50) {
            AMMO(ITEM_BOMBCHU) = 50;
        } else if (AMMO(ITEM_BOMBCHU) < 0) {
            AMMO(ITEM_BOMBCHU) = 0;
        }
    } else if (item == ITEM_BOW) {
        AMMO(ITEM_BOW) += ammoChange;

        if (AMMO(ITEM_BOW) >= CUR_CAPACITY(UPG_QUIVER)) {
            AMMO(ITEM_BOW) = CUR_CAPACITY(UPG_QUIVER);
        } else if (AMMO(ITEM_BOW) < 0) {
            AMMO(ITEM_BOW) = 0;
        }
    } else if ((item == ITEM_SLINGSHOT) || (item == ITEM_DEKU_SEEDS)) {
        AMMO(ITEM_SLINGSHOT) += ammoChange;

        if (AMMO(ITEM_SLINGSHOT) >= CUR_CAPACITY(UPG_BULLET_BAG)) {
            AMMO(ITEM_SLINGSHOT) = CUR_CAPACITY(UPG_BULLET_BAG);
        } else if (AMMO(ITEM_SLINGSHOT) < 0) {
            AMMO(ITEM_SLINGSHOT) = 0;
        }
    } else if (item == ITEM_BOMB) {
        AMMO(ITEM_BOMB) += ammoChange;

        if (AMMO(ITEM_BOMB) >= CUR_CAPACITY(UPG_BOMB_BAG)) {
            AMMO(ITEM_BOMB) = CUR_CAPACITY(UPG_BOMB_BAG);
        } else if (AMMO(ITEM_BOMB) < 0) {
            AMMO(ITEM_BOMB) = 0;
        }
    } else if (item == ITEM_MAGIC_BEAN) {
        AMMO(ITEM_MAGIC_BEAN) += ammoChange;
    }

    osSyncPrintf("合計 = (%d)\n", AMMO(item)); // "Total = (%d)"
}

void Magic_Fill(PlayState* play) {
    if (gSaveContext.save.info.playerData.isMagicAcquired) {
        gSaveContext.prevMagicState = gSaveContext.magicState;
        gSaveContext.magicFillTarget =
            (gSaveContext.save.info.playerData.isDoubleMagicAcquired + 1) * MAGIC_NORMAL_METER;
        gSaveContext.magicState = MAGIC_STATE_FILL;
    }
}

void Magic_Reset(PlayState* play) {
    if ((gSaveContext.magicState != MAGIC_STATE_STEP_CAPACITY) && (gSaveContext.magicState != MAGIC_STATE_FILL)) {
        if (gSaveContext.magicState == MAGIC_STATE_ADD) {
            gSaveContext.prevMagicState = gSaveContext.magicState;
        }
        gSaveContext.magicState = MAGIC_STATE_RESET;
    }
}

/**
 * Request to either increase or consume magic.
 * @param amount the positive-valued amount to either increase or decrease magic by
 * @param type how the magic is increased or consumed.
 * @return false if the request failed
 */
s32 Magic_RequestChange(PlayState* play, s16 amount, s16 type) {
    if (!gSaveContext.save.info.playerData.isMagicAcquired) {
        return false;
    }

    if ((type != MAGIC_ADD) && (gSaveContext.save.info.playerData.magic - amount) < 0) {
        if (gSaveContext.magicCapacity != 0) {
            Audio_PlaySfxGeneral(NA_SE_SY_ERROR, &gSfxDefaultPos, 4, &gSfxDefaultFreqAndVolScale,
                                 &gSfxDefaultFreqAndVolScale, &gSfxDefaultReverb);
        }
        return false;
    }

    switch (type) {
        case MAGIC_CONSUME_NOW:
        case MAGIC_CONSUME_NOW_ALT:
            // Consume magic immediately
            if ((gSaveContext.magicState == MAGIC_STATE_IDLE) ||
                (gSaveContext.magicState == MAGIC_STATE_CONSUME_LENS)) {
                if (gSaveContext.magicState == MAGIC_STATE_CONSUME_LENS) {
                    play->actorCtx.lensActive = false;
                }
                gSaveContext.magicTarget = gSaveContext.save.info.playerData.magic - amount;
                gSaveContext.magicState = MAGIC_STATE_CONSUME_SETUP;
                return true;
            } else {
                Audio_PlaySfxGeneral(NA_SE_SY_ERROR, &gSfxDefaultPos, 4, &gSfxDefaultFreqAndVolScale,
                                     &gSfxDefaultFreqAndVolScale, &gSfxDefaultReverb);
                return false;
            }

        case MAGIC_CONSUME_WAIT_NO_PREVIEW:
            // Sets consume target but waits to consume.
            // No yellow magic to preview target consumption.
            // Unused
            if ((gSaveContext.magicState == MAGIC_STATE_IDLE) ||
                (gSaveContext.magicState == MAGIC_STATE_CONSUME_LENS)) {
                if (gSaveContext.magicState == MAGIC_STATE_CONSUME_LENS) {
                    play->actorCtx.lensActive = false;
                }
                gSaveContext.magicTarget = gSaveContext.save.info.playerData.magic - amount;
                gSaveContext.magicState = MAGIC_STATE_METER_FLASH_3;
                return true;
            } else {
                Audio_PlaySfxGeneral(NA_SE_SY_ERROR, &gSfxDefaultPos, 4, &gSfxDefaultFreqAndVolScale,
                                     &gSfxDefaultFreqAndVolScale, &gSfxDefaultReverb);
                return false;
            }

        case MAGIC_CONSUME_LENS:
            if (gSaveContext.magicState == MAGIC_STATE_IDLE) {
                if (gSaveContext.save.info.playerData.magic != 0) {
                    play->interfaceCtx.lensMagicConsumptionTimer = 80;
                    gSaveContext.magicState = MAGIC_STATE_CONSUME_LENS;
                    return true;
                } else {
                    return false;
                }
            } else if (gSaveContext.magicState == MAGIC_STATE_CONSUME_LENS) {
                return true;
            } else {
                return false;
            }

        case MAGIC_CONSUME_WAIT_PREVIEW:
            // Sets consume target but waits to consume.
            // Preview consumption with a yellow bar
            if ((gSaveContext.magicState == MAGIC_STATE_IDLE) ||
                (gSaveContext.magicState == MAGIC_STATE_CONSUME_LENS)) {
                if (gSaveContext.magicState == MAGIC_STATE_CONSUME_LENS) {
                    play->actorCtx.lensActive = false;
                }
                gSaveContext.magicTarget = gSaveContext.save.info.playerData.magic - amount;
                gSaveContext.magicState = MAGIC_STATE_METER_FLASH_2;
                return true;
            } else {
                Audio_PlaySfxGeneral(NA_SE_SY_ERROR, &gSfxDefaultPos, 4, &gSfxDefaultFreqAndVolScale,
                                     &gSfxDefaultFreqAndVolScale, &gSfxDefaultReverb);
                return false;
            }

        case MAGIC_ADD:
            // Sets target for magic to increase to
            if (gSaveContext.save.info.playerData.magic <= gSaveContext.magicCapacity) {
                gSaveContext.magicTarget = gSaveContext.save.info.playerData.magic + amount;

                if (gSaveContext.magicTarget >= gSaveContext.magicCapacity) {
                    gSaveContext.magicTarget = gSaveContext.magicCapacity;
                }

                gSaveContext.magicState = MAGIC_STATE_ADD;
                return true;
            }
            break;
    }

    return false;
}

void Magic_Update(PlayState* play) {
    static s16 sMagicBorderColors[][3] = {
        { 255, 255, 255 },
        { 150, 150, 150 },
        { 255, 255, 150 }, // unused
        { 255, 255, 50 },  // unused
    };
    static s16 sMagicBorderIndices[] = { 0, 1, 1, 0 };
    static s16 sMagicBorderRatio = 2;
    static s16 sMagicBorderStep = 1;
    MessageContext* msgCtx = &play->msgCtx;
    InterfaceContext* interfaceCtx = &play->interfaceCtx;
    s16 borderChangeR;
    s16 borderChangeG;
    s16 borderChangeB;
    s16 temp; // target for magicCapacity, or magicBorderIndex

    switch (gSaveContext.magicState) {
        case MAGIC_STATE_STEP_CAPACITY:
            // Step magicCapacity to the capacity determined by magicLevel
            // This changes the width of the magic meter drawn
            temp = gSaveContext.save.info.playerData.magicLevel * MAGIC_NORMAL_METER;
            if (gSaveContext.magicCapacity != temp) {
                if (gSaveContext.magicCapacity < temp) {
                    gSaveContext.magicCapacity += 8;
                    if (gSaveContext.magicCapacity > temp) {
                        gSaveContext.magicCapacity = temp;
                    }
                } else {
                    gSaveContext.magicCapacity -= 8;
                    if (gSaveContext.magicCapacity <= temp) {
                        gSaveContext.magicCapacity = temp;
                    }
                }
            } else {
                // Once the capacity has reached its target,
                // follow up by filling magic to magicFillTarget
                gSaveContext.magicState = MAGIC_STATE_FILL;
            }
            break;

        case MAGIC_STATE_FILL:
            // Add magic until magicFillTarget is reached
            gSaveContext.save.info.playerData.magic += 4;

            if (gSaveContext.gameMode == GAMEMODE_NORMAL && !IS_CUTSCENE_LAYER) {
                Audio_PlaySfxGeneral(NA_SE_SY_GAUGE_UP - SFX_FLAG, &gSfxDefaultPos, 4, &gSfxDefaultFreqAndVolScale,
                                     &gSfxDefaultFreqAndVolScale, &gSfxDefaultReverb);
            }

            // "Storage  MAGIC_NOW=%d (%d)"
            osSyncPrintf("蓄電  MAGIC_NOW=%d (%d)\n", gSaveContext.save.info.playerData.magic,
                         gSaveContext.magicFillTarget);

            if (gSaveContext.save.info.playerData.magic >= gSaveContext.magicFillTarget) {
                gSaveContext.save.info.playerData.magic = gSaveContext.magicFillTarget;
                gSaveContext.magicState = gSaveContext.prevMagicState;
                gSaveContext.prevMagicState = MAGIC_STATE_IDLE;
            }
            break;

        case MAGIC_STATE_CONSUME_SETUP:
            // Sets the speed at which magic border flashes
            sMagicBorderRatio = 2;
            gSaveContext.magicState = MAGIC_STATE_CONSUME;
            break;

        case MAGIC_STATE_CONSUME:
            // Consume magic until target is reached or no more magic is available
            gSaveContext.save.info.playerData.magic -= 2;
            if (gSaveContext.save.info.playerData.magic <= 0) {
                gSaveContext.save.info.playerData.magic = 0;
                gSaveContext.magicState = MAGIC_STATE_METER_FLASH_1;
                sMagicBorderR = sMagicBorderG = sMagicBorderB = 255;
            } else if (gSaveContext.save.info.playerData.magic == gSaveContext.magicTarget) {
                gSaveContext.magicState = MAGIC_STATE_METER_FLASH_1;
                sMagicBorderR = sMagicBorderG = sMagicBorderB = 255;
            }
            FALLTHROUGH; // Flash border while magic is being consumed
        case MAGIC_STATE_METER_FLASH_1:
        case MAGIC_STATE_METER_FLASH_2:
        case MAGIC_STATE_METER_FLASH_3:
            temp = sMagicBorderIndices[sMagicBorderStep];
            borderChangeR = ABS(sMagicBorderR - sMagicBorderColors[temp][0]) / sMagicBorderRatio;
            borderChangeG = ABS(sMagicBorderG - sMagicBorderColors[temp][1]) / sMagicBorderRatio;
            borderChangeB = ABS(sMagicBorderB - sMagicBorderColors[temp][2]) / sMagicBorderRatio;

            if (sMagicBorderR >= sMagicBorderColors[temp][0]) {
                sMagicBorderR -= borderChangeR;
            } else {
                sMagicBorderR += borderChangeR;
            }

            if (sMagicBorderG >= sMagicBorderColors[temp][1]) {
                sMagicBorderG -= borderChangeG;
            } else {
                sMagicBorderG += borderChangeG;
            }

            if (sMagicBorderB >= sMagicBorderColors[temp][2]) {
                sMagicBorderB -= borderChangeB;
            } else {
                sMagicBorderB += borderChangeB;
            }

            sMagicBorderRatio--;
            if (sMagicBorderRatio == 0) {
                sMagicBorderR = sMagicBorderColors[temp][0];
                sMagicBorderG = sMagicBorderColors[temp][1];
                sMagicBorderB = sMagicBorderColors[temp][2];
                sMagicBorderRatio = YREG(40 + sMagicBorderStep);
                sMagicBorderStep++;
                if (sMagicBorderStep >= 4) {
                    sMagicBorderStep = 0;
                }
            }
            break;

        case MAGIC_STATE_RESET:
            sMagicBorderR = sMagicBorderG = sMagicBorderB = 255;
            gSaveContext.magicState = MAGIC_STATE_IDLE;
            break;

        case MAGIC_STATE_CONSUME_LENS:
            // Slowly consume magic while lens is on
            if ((play->pauseCtx.state == 0) && (play->pauseCtx.debugState == 0) && (msgCtx->msgMode == MSGMODE_NONE) &&
                (play->gameOverCtx.state == GAMEOVER_INACTIVE) && (play->transitionTrigger == TRANS_TRIGGER_OFF) &&
                (play->transitionMode == TRANS_MODE_OFF) && !Play_InCsMode(play)) {
                if ((gSaveContext.save.info.playerData.magic == 0) ||
                   
                    ((Player_GetEnvironmentalHazard(play) >= PLAYER_ENV_HAZARD_UNDERWATER_FLOOR) &&
                     (Player_GetEnvironmentalHazard(play) <= PLAYER_ENV_HAZARD_UNDERWATER_FREE)) ||
                    ((gSaveContext.save.info.equips.buttonItems[1] != ITEM_LENS_OF_TRUTH) &&
                     (gSaveContext.save.info.equips.buttonItems[2] != ITEM_LENS_OF_TRUTH) &&
                     (gSaveContext.save.info.equips.buttonItems[3] != ITEM_LENS_OF_TRUTH)) ||
                    !play->actorCtx.lensActive) {
                    // Force lens off and set magic meter state to idle
                    play->actorCtx.lensActive = false;
                    Audio_PlaySfxGeneral(NA_SE_SY_GLASSMODE_OFF, &gSfxDefaultPos, 4, &gSfxDefaultFreqAndVolScale,
                                         &gSfxDefaultFreqAndVolScale, &gSfxDefaultReverb);
                    gSaveContext.magicState = MAGIC_STATE_IDLE;
                    sMagicBorderR = sMagicBorderG = sMagicBorderB = 255;
                    break;
                }

                interfaceCtx->lensMagicConsumptionTimer--;
                if (interfaceCtx->lensMagicConsumptionTimer == 0) {
                    gSaveContext.save.info.playerData.magic--;
                    interfaceCtx->lensMagicConsumptionTimer = 80;
                }
            }

            temp = sMagicBorderIndices[sMagicBorderStep];
            borderChangeR = ABS(sMagicBorderR - sMagicBorderColors[temp][0]) / sMagicBorderRatio;
            borderChangeG = ABS(sMagicBorderG - sMagicBorderColors[temp][1]) / sMagicBorderRatio;
            borderChangeB = ABS(sMagicBorderB - sMagicBorderColors[temp][2]) / sMagicBorderRatio;

            if (sMagicBorderR >= sMagicBorderColors[temp][0]) {
                sMagicBorderR -= borderChangeR;
            } else {
                sMagicBorderR += borderChangeR;
            }

            if (sMagicBorderG >= sMagicBorderColors[temp][1]) {
                sMagicBorderG -= borderChangeG;
            } else {
                sMagicBorderG += borderChangeG;
            }

            if (sMagicBorderB >= sMagicBorderColors[temp][2]) {
                sMagicBorderB -= borderChangeB;
            } else {
                sMagicBorderB += borderChangeB;
            }

            sMagicBorderRatio--;
            if (sMagicBorderRatio == 0) {
                sMagicBorderR = sMagicBorderColors[temp][0];
                sMagicBorderG = sMagicBorderColors[temp][1];
                sMagicBorderB = sMagicBorderColors[temp][2];
                sMagicBorderRatio = YREG(40 + sMagicBorderStep);
                sMagicBorderStep++;
                if (sMagicBorderStep >= 4) {
                    sMagicBorderStep = 0;
                }
            }
            break;

        case MAGIC_STATE_ADD:
            // Add magic until target is reached
            gSaveContext.save.info.playerData.magic += 4;
            Audio_PlaySfxGeneral(NA_SE_SY_GAUGE_UP - SFX_FLAG, &gSfxDefaultPos, 4, &gSfxDefaultFreqAndVolScale,
                                 &gSfxDefaultFreqAndVolScale, &gSfxDefaultReverb);
            if (gSaveContext.save.info.playerData.magic >= gSaveContext.magicTarget) {
                gSaveContext.save.info.playerData.magic = gSaveContext.magicTarget;
                gSaveContext.magicState = gSaveContext.prevMagicState;
                gSaveContext.prevMagicState = MAGIC_STATE_IDLE;
            }
            break;

        default:
            gSaveContext.magicState = MAGIC_STATE_IDLE;
            break;
    }
}

void Magic_DrawMeter(PlayState* play) {
    InterfaceContext* interfaceCtx = &play->interfaceCtx;
    s16 magicMeterY;

    OPEN_DISPS(play->state.gfxCtx, "../z_parameter.c", 2650);

    if (gSaveContext.save.info.playerData.magicLevel != 0) {
        if (gSaveContext.save.info.playerData.healthCapacity > 0xA0) {
            magicMeterY = R_MAGIC_METER_Y_LOWER; // two rows of hearts
        } else {
            magicMeterY = R_MAGIC_METER_Y_HIGHER; // one row of hearts
        }

        Gfx_SetupDL_39Overlay(play->state.gfxCtx);

        gDPSetPrimColor(OVERLAY_DISP++, 0, 0, sMagicBorderR, sMagicBorderG, sMagicBorderB, interfaceCtx->magicAlpha);
        gDPSetEnvColor(OVERLAY_DISP++, 100, 50, 50, 255);

        OVERLAY_DISP = Gfx_TextureIA8(OVERLAY_DISP, gMagicMeterEndTex, 8, 16, R_MAGIC_METER_X, magicMeterY, 8, 16,
                                      1 << 10, 1 << 10);

        OVERLAY_DISP = Gfx_TextureIA8(OVERLAY_DISP, gMagicMeterMidTex, 24, 16, R_MAGIC_METER_X + 8, magicMeterY,
                                      gSaveContext.magicCapacity, 16, 1 << 10, 1 << 10);

        gDPLoadTextureBlock(OVERLAY_DISP++, gMagicMeterEndTex, G_IM_FMT_IA, G_IM_SIZ_8b, 8, 16, 0,
                            G_TX_MIRROR | G_TX_WRAP, G_TX_NOMIRROR | G_TX_WRAP, 3, G_TX_NOMASK, G_TX_NOLOD, G_TX_NOLOD);

        gSPTextureRectangle(OVERLAY_DISP++, (R_MAGIC_METER_X + gSaveContext.magicCapacity + 8) << 2, magicMeterY << 2,
                            (R_MAGIC_METER_X + gSaveContext.magicCapacity + 16) << 2, (magicMeterY + 16) << 2,
                            G_TX_RENDERTILE, 256, 0, 1 << 10, 1 << 10);

        gDPPipeSync(OVERLAY_DISP++);
        gDPSetCombineLERP(OVERLAY_DISP++, PRIMITIVE, ENVIRONMENT, TEXEL0, ENVIRONMENT, 0, 0, 0, PRIMITIVE, PRIMITIVE,
                          ENVIRONMENT, TEXEL0, ENVIRONMENT, 0, 0, 0, PRIMITIVE);
        gDPSetEnvColor(OVERLAY_DISP++, 0, 0, 0, 255);

        if (gSaveContext.magicState == MAGIC_STATE_METER_FLASH_2) {
            // Yellow part of the meter indicating the amount of magic to be subtracted
            gDPSetPrimColor(OVERLAY_DISP++, 0, 0, 250, 250, 0, interfaceCtx->magicAlpha);

            gDPLoadMultiBlock_4b(OVERLAY_DISP++, gMagicMeterFillTex, 0x0000, G_TX_RENDERTILE, G_IM_FMT_I, 16, 16, 0,
                                 G_TX_NOMIRROR | G_TX_WRAP, G_TX_NOMIRROR | G_TX_WRAP, G_TX_NOMASK, G_TX_NOMASK,
                                 G_TX_NOLOD, G_TX_NOLOD);

            gSPTextureRectangle(OVERLAY_DISP++, R_MAGIC_FILL_X << 2, (magicMeterY + 3) << 2,
                                (R_MAGIC_FILL_X + gSaveContext.save.info.playerData.magic) << 2,
                                (magicMeterY + 10) << 2, G_TX_RENDERTILE, 0, 0, 1 << 10, 1 << 10);

            // Fill the rest of the meter with the normal magic color
            gDPPipeSync(OVERLAY_DISP++);
            gDPSetPrimColor(OVERLAY_DISP++, 0, 0, R_MAGIC_FILL_COLOR(0), R_MAGIC_FILL_COLOR(1), R_MAGIC_FILL_COLOR(2),
                            interfaceCtx->magicAlpha);

            gSPTextureRectangle(OVERLAY_DISP++, R_MAGIC_FILL_X << 2, (magicMeterY + 3) << 2,
                                (R_MAGIC_FILL_X + gSaveContext.magicTarget) << 2, (magicMeterY + 10) << 2,
                                G_TX_RENDERTILE, 0, 0, 1 << 10, 1 << 10);
        } else {
            // Fill the whole meter with the normal magic color
            gDPSetPrimColor(OVERLAY_DISP++, 0, 0, R_MAGIC_FILL_COLOR(0), R_MAGIC_FILL_COLOR(1), R_MAGIC_FILL_COLOR(2),
                            interfaceCtx->magicAlpha);

            gDPLoadMultiBlock_4b(OVERLAY_DISP++, gMagicMeterFillTex, 0x0000, G_TX_RENDERTILE, G_IM_FMT_I, 16, 16, 0,
                                 G_TX_NOMIRROR | G_TX_WRAP, G_TX_NOMIRROR | G_TX_WRAP, G_TX_NOMASK, G_TX_NOMASK,
                                 G_TX_NOLOD, G_TX_NOLOD);

            gSPTextureRectangle(OVERLAY_DISP++, R_MAGIC_FILL_X << 2, (magicMeterY + 3) << 2,
                                (R_MAGIC_FILL_X + gSaveContext.save.info.playerData.magic) << 2,
                                (magicMeterY + 10) << 2, G_TX_RENDERTILE, 0, 0, 1 << 10, 1 << 10);
        }
    }

    CLOSE_DISPS(play->state.gfxCtx, "../z_parameter.c", 2731);
}

void Interface_SetSubTimer(s16 seconds) {
    gSaveContext.timerX[TIMER_ID_SUB] = 140;
    gSaveContext.timerY[TIMER_ID_SUB] = 80;
    sEnvHazardActive = false;
    gSaveContext.subTimerSeconds = seconds;

    if (seconds != 0) {
        // count down
        gSaveContext.subTimerState = SUBTIMER_STATE_DOWN_INIT;
    } else {
        // count up
        gSaveContext.subTimerState = SUBTIMER_STATE_UP_INIT;
    }
}

/**
 * Set the subTimer to 1 second left
 */
void Interface_SetSubTimerToFinalSecond(PlayState* play) {
    if (gSaveContext.subTimerState != SUBTIMER_STATE_OFF) {
        if (GET_EVENTINF(EVENTINF_MARATHON_ACTIVE)) {
            // The running-man race counts up and finished at MARATHON_TIME_LIMIT
            gSaveContext.subTimerSeconds = MARATHON_TIME_LIMIT - 1;
        } else {
            gSaveContext.subTimerSeconds = 1;
        }
    }
}

void Interface_SetTimer(s16 seconds) {
    gSaveContext.timerX[TIMER_ID_MAIN] = 140;
    gSaveContext.timerY[TIMER_ID_MAIN] = 80;
    sEnvHazardActive = false;
    gSaveContext.timerSeconds = seconds;

    if (seconds != 0) {
        // count down
        gSaveContext.timerState = TIMER_STATE_DOWN_INIT;
    } else {
        // count up
        gSaveContext.timerState = TIMER_STATE_UP_INIT;
    }
}

void Interface_DrawActionLabel(GraphicsContext* gfxCtx, void* texture) {
    OPEN_DISPS(gfxCtx, "../z_parameter.c", 2820);

    gDPLoadTextureBlock_4b(OVERLAY_DISP++, texture, G_IM_FMT_IA, DO_ACTION_TEX_WIDTH, DO_ACTION_TEX_HEIGHT, 0,
                           G_TX_NOMIRROR | G_TX_WRAP, G_TX_NOMIRROR | G_TX_WRAP, G_TX_NOMASK, G_TX_NOMASK, G_TX_NOLOD,
                           G_TX_NOLOD);

    gSP1Quadrangle(OVERLAY_DISP++, 0, 2, 3, 1, 0);

    CLOSE_DISPS(gfxCtx, "../z_parameter.c", 2829);
}

void Interface_DrawItemButtons(PlayState* play) {
    static void* cUpLabelTextures[] = { gNaviCUpENGTex, gNaviCUpENGTex, gNaviCUpENGTex };
    static s16 startButtonLeftPos[] = { 132, 130, 130 };
    InterfaceContext* interfaceCtx = &play->interfaceCtx;
    Player* player = GET_PLAYER(play);
    PauseContext* pauseCtx = &play->pauseCtx;
    s16 temp; // Used as both an alpha value and a button index
    s16 texCoordScale;
    s16 width;
    s16 height;

    OPEN_DISPS(play->state.gfxCtx, "../z_parameter.c", 2900);

    // B Button Color & Texture
    // Also loads the Item Button Texture reused by other buttons afterwards
    gDPPipeSync(OVERLAY_DISP++);
    gDPSetCombineMode(OVERLAY_DISP++, G_CC_MODULATEIA_PRIM, G_CC_MODULATEIA_PRIM);
    gDPSetPrimColor(OVERLAY_DISP++, 0, 0, R_B_BTN_COLOR(0), R_B_BTN_COLOR(1), R_B_BTN_COLOR(2), interfaceCtx->bAlpha);
    gDPSetEnvColor(OVERLAY_DISP++, 0, 0, 0, 255);
    OVERLAY_DISP =
        Gfx_TextureIA8(OVERLAY_DISP, gButtonBackgroundTex, 32, 32, R_ITEM_BTN_X(0), R_ITEM_BTN_Y(0),
                       R_ITEM_BTN_WIDTH(0), R_ITEM_BTN_WIDTH(0), R_ITEM_BTN_DD(0) << 1, R_ITEM_BTN_DD(0) << 1);

    // C-Left Button Color & Texture
    gDPPipeSync(OVERLAY_DISP++);
    gDPSetPrimColor(OVERLAY_DISP++, 0, 0, R_C_BTN_COLOR(0), R_C_BTN_COLOR(1), R_C_BTN_COLOR(2),
                    interfaceCtx->cLeftAlpha);
    gSPTextureRectangle(OVERLAY_DISP++, R_ITEM_BTN_X(1) << 2, R_ITEM_BTN_Y(1) << 2,
                        (R_ITEM_BTN_X(1) + R_ITEM_BTN_WIDTH(1)) << 2, (R_ITEM_BTN_Y(1) + R_ITEM_BTN_WIDTH(1)) << 2,
                        G_TX_RENDERTILE, 0, 0, R_ITEM_BTN_DD(1) << 1, R_ITEM_BTN_DD(1) << 1);

    // C-Down Button Color & Texture
    gDPSetPrimColor(OVERLAY_DISP++, 0, 0, R_C_BTN_COLOR(0), R_C_BTN_COLOR(1), R_C_BTN_COLOR(2),
                    interfaceCtx->cDownAlpha);
    gSPTextureRectangle(OVERLAY_DISP++, R_ITEM_BTN_X(2) << 2, R_ITEM_BTN_Y(2) << 2,
                        (R_ITEM_BTN_X(2) + R_ITEM_BTN_WIDTH(2)) << 2, (R_ITEM_BTN_Y(2) + R_ITEM_BTN_WIDTH(2)) << 2,
                        G_TX_RENDERTILE, 0, 0, R_ITEM_BTN_DD(2) << 1, R_ITEM_BTN_DD(2) << 1);

    // C-Right Button Color & Texture
    gDPSetPrimColor(OVERLAY_DISP++, 0, 0, R_C_BTN_COLOR(0), R_C_BTN_COLOR(1), R_C_BTN_COLOR(2),
                    interfaceCtx->cRightAlpha);
    gSPTextureRectangle(OVERLAY_DISP++, R_ITEM_BTN_X(3) << 2, R_ITEM_BTN_Y(3) << 2,
                        (R_ITEM_BTN_X(3) + R_ITEM_BTN_WIDTH(3)) << 2, (R_ITEM_BTN_Y(3) + R_ITEM_BTN_WIDTH(3)) << 2,
                        G_TX_RENDERTILE, 0, 0, R_ITEM_BTN_DD(3) << 1, R_ITEM_BTN_DD(3) << 1);

    if ((pauseCtx->state < 8) || (pauseCtx->state >= 18)) {
        if ((play->pauseCtx.state != 0) || (play->pauseCtx.debugState != 0)) {
            // Start Button Texture, Color & Label
            gDPPipeSync(OVERLAY_DISP++);
            gDPSetPrimColor(OVERLAY_DISP++, 0, 0, 120, 120, 120, interfaceCtx->startAlpha);
            gSPTextureRectangle(OVERLAY_DISP++, startButtonLeftPos[gSaveContext.language] << 2, 17 << 2,
                                (startButtonLeftPos[gSaveContext.language] + 22) << 2, 39 << 2, G_TX_RENDERTILE, 0, 0,
                                (s32)(1.4277344 * (1 << 10)), (s32)(1.4277344 * (1 << 10)));
            gDPPipeSync(OVERLAY_DISP++);
            gDPSetPrimColor(OVERLAY_DISP++, 0, 0, 255, 255, 255, interfaceCtx->startAlpha);
            gDPSetEnvColor(OVERLAY_DISP++, 0, 0, 0, 0);
            gDPSetCombineLERP(OVERLAY_DISP++, PRIMITIVE, ENVIRONMENT, TEXEL0, ENVIRONMENT, TEXEL0, 0, PRIMITIVE, 0,
                              PRIMITIVE, ENVIRONMENT, TEXEL0, ENVIRONMENT, TEXEL0, 0, PRIMITIVE, 0);

            gDPLoadTextureBlock_4b(OVERLAY_DISP++, interfaceCtx->doActionSegment + DO_ACTION_TEX_SIZE * 2, G_IM_FMT_IA,
                                   DO_ACTION_TEX_WIDTH, DO_ACTION_TEX_HEIGHT, 0, G_TX_NOMIRROR | G_TX_WRAP,
                                   G_TX_NOMIRROR | G_TX_WRAP, G_TX_NOMASK, G_TX_NOMASK, G_TX_NOLOD, G_TX_NOLOD);

            texCoordScale = (1 << 10) / (R_START_LABEL_DD(gSaveContext.language) / 100.0f);
            width = DO_ACTION_TEX_WIDTH / (R_START_LABEL_DD(gSaveContext.language) / 100.0f);
            height = DO_ACTION_TEX_HEIGHT / (R_START_LABEL_DD(gSaveContext.language) / 100.0f);
            gSPTextureRectangle(OVERLAY_DISP++, R_START_LABEL_X(gSaveContext.language) << 2,
                                R_START_LABEL_Y(gSaveContext.language) << 2,
                                (R_START_LABEL_X(gSaveContext.language) + width) << 2,
                                (R_START_LABEL_Y(gSaveContext.language) + height) << 2, G_TX_RENDERTILE, 0, 0,
                                texCoordScale, texCoordScale);
        }
    }

    if (interfaceCtx->naviCalling && (play->pauseCtx.state == 0) && (play->pauseCtx.debugState == 0) &&
        (play->csCtx.state == CS_STATE_IDLE)) {
        if (!sCUpInvisible) {
            // C-Up Button Texture, Color & Label (Navi Text)
            gDPPipeSync(OVERLAY_DISP++);

            if ((gSaveContext.hudVisibilityMode == HUD_VISIBILITY_NOTHING) ||
                (gSaveContext.hudVisibilityMode == HUD_VISIBILITY_NOTHING_ALT) ||
                (gSaveContext.hudVisibilityMode == HUD_VISIBILITY_A_HEARTS_MAGIC_FORCE)) {
                temp = 0;
            } else if ((player->stateFlags1 & PLAYER_STATE1_21) ||
                       (Player_GetEnvironmentalHazard(play) == PLAYER_ENV_HAZARD_UNDERWATER_FREE) ||
                       (player->stateFlags2 & PLAYER_STATE2_CRAWLING)) {
                temp = 70;
            } else {
                temp = interfaceCtx->healthAlpha;
            }

            gDPSetPrimColor(OVERLAY_DISP++, 0, 0, R_C_BTN_COLOR(0), R_C_BTN_COLOR(1), R_C_BTN_COLOR(2), temp);
            gDPSetCombineMode(OVERLAY_DISP++, G_CC_MODULATEIA_PRIM, G_CC_MODULATEIA_PRIM);
            gSPTextureRectangle(OVERLAY_DISP++, R_C_UP_BTN_X << 2, R_C_UP_BTN_Y << 2, (R_C_UP_BTN_X + 16) << 2,
                                (R_C_UP_BTN_Y + 16) << 2, G_TX_RENDERTILE, 0, 0, 2 << 10, 2 << 10);
            gDPPipeSync(OVERLAY_DISP++);
            gDPSetPrimColor(OVERLAY_DISP++, 0, 0, 255, 255, 255, temp);
            gDPSetEnvColor(OVERLAY_DISP++, 0, 0, 0, 0);
            gDPSetCombineLERP(OVERLAY_DISP++, PRIMITIVE, ENVIRONMENT, TEXEL0, ENVIRONMENT, TEXEL0, 0, PRIMITIVE, 0,
                              PRIMITIVE, ENVIRONMENT, TEXEL0, ENVIRONMENT, TEXEL0, 0, PRIMITIVE, 0);

            gDPLoadTextureBlock_4b(OVERLAY_DISP++, cUpLabelTextures[gSaveContext.language], G_IM_FMT_IA, 32, 8, 0,
                                   G_TX_NOMIRROR | G_TX_WRAP, G_TX_NOMIRROR | G_TX_WRAP, G_TX_NOMASK, G_TX_NOMASK,
                                   G_TX_NOLOD, G_TX_NOLOD);

            gSPTextureRectangle(OVERLAY_DISP++, R_C_UP_ICON_X << 2, R_C_UP_ICON_Y << 2, (R_C_UP_ICON_X + 32) << 2,
                                (R_C_UP_ICON_Y + 8) << 2, G_TX_RENDERTILE, 0, 0, 1 << 10, 1 << 10);
        }

        sCUpTimer--;
        if (sCUpTimer == 0) {
            sCUpInvisible ^= 1;
            sCUpTimer = 10;
        }
    }

    gDPPipeSync(OVERLAY_DISP++);

    // Empty C Button Arrows
    for (temp = 1; temp < 4; temp++) {
        if (gSaveContext.save.info.equips.buttonItems[temp] > 0xF0) {
            if (temp == 1) {
                gDPSetPrimColor(OVERLAY_DISP++, 0, 0, R_C_BTN_COLOR(0), R_C_BTN_COLOR(1), R_C_BTN_COLOR(2),
                                interfaceCtx->cLeftAlpha);
            } else if (temp == 2) {
                gDPSetPrimColor(OVERLAY_DISP++, 0, 0, R_C_BTN_COLOR(0), R_C_BTN_COLOR(1), R_C_BTN_COLOR(2),
                                interfaceCtx->cDownAlpha);
            } else {
                gDPSetPrimColor(OVERLAY_DISP++, 0, 0, R_C_BTN_COLOR(0), R_C_BTN_COLOR(1), R_C_BTN_COLOR(2),
                                interfaceCtx->cRightAlpha);
            }

            OVERLAY_DISP = Gfx_TextureIA8(OVERLAY_DISP, ((u8*)gButtonBackgroundTex + ((32 * 32) * (temp + 1))), 32, 32,
                                          R_ITEM_BTN_X(temp), R_ITEM_BTN_Y(temp), R_ITEM_BTN_WIDTH(temp),
                                          R_ITEM_BTN_WIDTH(temp), R_ITEM_BTN_DD(temp) << 1, R_ITEM_BTN_DD(temp) << 1);
        }
    }

    CLOSE_DISPS(play->state.gfxCtx, "../z_parameter.c", 3071);
}

void Interface_DrawItemIconTexture(PlayState* play, void* texture, s16 button) {
    OPEN_DISPS(play->state.gfxCtx, "../z_parameter.c", 3079);

    gDPLoadTextureBlock(OVERLAY_DISP++, texture, G_IM_FMT_RGBA, G_IM_SIZ_32b, 32, 32, 0, G_TX_NOMIRROR | G_TX_WRAP,
                        G_TX_NOMIRROR | G_TX_WRAP, G_TX_NOMASK, G_TX_NOMASK, G_TX_NOLOD, G_TX_NOLOD);

    gSPTextureRectangle(OVERLAY_DISP++, R_ITEM_ICON_X(button) << 2, R_ITEM_ICON_Y(button) << 2,
                        (R_ITEM_ICON_X(button) + R_ITEM_ICON_WIDTH(button)) << 2,
                        (R_ITEM_ICON_Y(button) + R_ITEM_ICON_WIDTH(button)) << 2, G_TX_RENDERTILE, 0, 0,
                        R_ITEM_ICON_DD(button) << 1, R_ITEM_ICON_DD(button) << 1);

    CLOSE_DISPS(play->state.gfxCtx, "../z_parameter.c", 3094);
}

void Interface_DrawAmmoCount(PlayState* play, s16 button, s16 alpha) {
    s16 i;
    s16 ammo;

    OPEN_DISPS(play->state.gfxCtx, "../z_parameter.c", 3105);

    i = gSaveContext.save.info.equips.buttonItems[button];

    if ((i == ITEM_DEKU_STICK) || (i == ITEM_DEKU_NUT) || (i == ITEM_BOMB) || (i == ITEM_BOW) ||
        ((i >= ITEM_BOW_FIRE) && (i <= ITEM_BOW_LIGHT)) || (i == ITEM_SLINGSHOT) || (i == ITEM_BOMBCHU) ||
        (i == ITEM_MAGIC_BEAN)) {

        if ((i >= ITEM_BOW_FIRE) && (i <= ITEM_BOW_LIGHT)) {
            i = ITEM_BOW;
        }

        ammo = AMMO(i);

        gDPPipeSync(OVERLAY_DISP++);

        if ((button == 0) && (gSaveContext.minigameState == 1)) {
            ammo = play->interfaceCtx.hbaAmmo;
        } else if ((button == 0) && (play->shootingGalleryStatus > 1)) {
            ammo = play->shootingGalleryStatus - 1;
        } else if ((button == 0) && (play->sceneId == SCENE_BOMBCHU_BOWLING_ALLEY) && Flags_GetSwitch(play, 0x38)) {
            ammo = play->bombchuBowlingStatus;
            if (ammo < 0) {
                ammo = 0;
            }
        } else if (((i == ITEM_BOW) && (AMMO(i) == CUR_CAPACITY(UPG_QUIVER))) ||
                   ((i == ITEM_BOMB) && (AMMO(i) == CUR_CAPACITY(UPG_BOMB_BAG))) ||
                   ((i == ITEM_SLINGSHOT) && (AMMO(i) == CUR_CAPACITY(UPG_BULLET_BAG))) ||
                   ((i == ITEM_DEKU_STICK) && (AMMO(i) == CUR_CAPACITY(UPG_DEKU_STICKS))) ||
                   ((i == ITEM_DEKU_NUT) && (AMMO(i) == CUR_CAPACITY(UPG_DEKU_NUTS))) ||
                   ((i == ITEM_BOMBCHU) && (ammo == 50)) || ((i == ITEM_MAGIC_BEAN) && (ammo == 15))) {
            gDPSetPrimColor(OVERLAY_DISP++, 0, 0, 120, 255, 0, alpha);
        }

        if (ammo == 0) {
            gDPSetPrimColor(OVERLAY_DISP++, 0, 0, 100, 100, 100, alpha);
        }

        for (i = 0; ammo >= 10; i++) {
            ammo -= 10;
        }

        if (i != 0) {
            OVERLAY_DISP = Gfx_TextureIA8(OVERLAY_DISP, ((u8*)gAmmoDigit0Tex + ((8 * 8) * i)), 8, 8,
                                          R_ITEM_AMMO_X(button), R_ITEM_AMMO_Y(button), 8, 8, 1 << 10, 1 << 10);
        }

        OVERLAY_DISP = Gfx_TextureIA8(OVERLAY_DISP, ((u8*)gAmmoDigit0Tex + ((8 * 8) * ammo)), 8, 8,
                                      R_ITEM_AMMO_X(button) + 6, R_ITEM_AMMO_Y(button), 8, 8, 1 << 10, 1 << 10);
    }

    CLOSE_DISPS(play->state.gfxCtx, "../z_parameter.c", 3158);
}

void Interface_DrawActionButton(PlayState* play) {
    InterfaceContext* interfaceCtx = &play->interfaceCtx;

    OPEN_DISPS(play->state.gfxCtx, "../z_parameter.c", 3172);

    Matrix_Translate(0.0f, 0.0f, XREG(18) / 10.0f, MTXMODE_NEW);
    Matrix_Scale(1.0f, 1.0f, 1.0f, MTXMODE_APPLY);
    Matrix_RotateX(interfaceCtx->unk_1F4 / 10000.0f, MTXMODE_APPLY);

    gSPMatrix(OVERLAY_DISP++, Matrix_NewMtx(play->state.gfxCtx, "../z_parameter.c", 3177),
              G_MTX_MODELVIEW | G_MTX_LOAD);
    gSPVertex(OVERLAY_DISP++, &interfaceCtx->actionVtx[0], 4, 0);

    gDPLoadTextureBlock(OVERLAY_DISP++, gButtonBackgroundTex, G_IM_FMT_IA, G_IM_SIZ_8b, 32, 32, 0,
                        G_TX_NOMIRROR | G_TX_WRAP, G_TX_NOMIRROR | G_TX_WRAP, G_TX_NOMASK, G_TX_NOMASK, G_TX_NOLOD,
                        G_TX_NOLOD);

    gSP1Quadrangle(OVERLAY_DISP++, 0, 2, 3, 1, 0);

    CLOSE_DISPS(play->state.gfxCtx, "../z_parameter.c", 3187);
}

void Interface_InitVertices(PlayState* play) {
    InterfaceContext* interfaceCtx = &play->interfaceCtx;
    s16 i;

    interfaceCtx->actionVtx = Graph_Alloc(play->state.gfxCtx, 8 * sizeof(Vtx));

    interfaceCtx->actionVtx[0].v.ob[0] = interfaceCtx->actionVtx[2].v.ob[0] = -14;
    interfaceCtx->actionVtx[1].v.ob[0] = interfaceCtx->actionVtx[3].v.ob[0] = interfaceCtx->actionVtx[0].v.ob[0] + 28;

    interfaceCtx->actionVtx[0].v.ob[1] = interfaceCtx->actionVtx[1].v.ob[1] = 14;
    interfaceCtx->actionVtx[2].v.ob[1] = interfaceCtx->actionVtx[3].v.ob[1] = interfaceCtx->actionVtx[0].v.ob[1] - 28;

    interfaceCtx->actionVtx[4].v.ob[0] = interfaceCtx->actionVtx[6].v.ob[0] = -(XREG(21) / 2);
    interfaceCtx->actionVtx[5].v.ob[0] = interfaceCtx->actionVtx[7].v.ob[0] =
        interfaceCtx->actionVtx[4].v.ob[0] + XREG(21);

    interfaceCtx->actionVtx[4].v.ob[1] = interfaceCtx->actionVtx[5].v.ob[1] = XREG(28) / 2;
    interfaceCtx->actionVtx[6].v.ob[1] = interfaceCtx->actionVtx[7].v.ob[1] =
        interfaceCtx->actionVtx[4].v.ob[1] - XREG(28);

    for (i = 0; i < 8; i += 4) {
        interfaceCtx->actionVtx[i].v.ob[2] = interfaceCtx->actionVtx[i + 1].v.ob[2] =
            interfaceCtx->actionVtx[i + 2].v.ob[2] = interfaceCtx->actionVtx[i + 3].v.ob[2] = 0;

        interfaceCtx->actionVtx[i].v.flag = interfaceCtx->actionVtx[i + 1].v.flag =
            interfaceCtx->actionVtx[i + 2].v.flag = interfaceCtx->actionVtx[i + 3].v.flag = 0;

        interfaceCtx->actionVtx[i].v.tc[0] = interfaceCtx->actionVtx[i].v.tc[1] =
            interfaceCtx->actionVtx[i + 1].v.tc[1] = interfaceCtx->actionVtx[i + 2].v.tc[0] = 0;
        interfaceCtx->actionVtx[i + 1].v.tc[0] = interfaceCtx->actionVtx[i + 2].v.tc[1] =
            interfaceCtx->actionVtx[i + 3].v.tc[0] = interfaceCtx->actionVtx[i + 3].v.tc[1] = 1024;

        interfaceCtx->actionVtx[i].v.cn[0] = interfaceCtx->actionVtx[i + 1].v.cn[0] =
            interfaceCtx->actionVtx[i + 2].v.cn[0] = interfaceCtx->actionVtx[i + 3].v.cn[0] =
                interfaceCtx->actionVtx[i].v.cn[1] = interfaceCtx->actionVtx[i + 1].v.cn[1] =
                    interfaceCtx->actionVtx[i + 2].v.cn[1] = interfaceCtx->actionVtx[i + 3].v.cn[1] =
                        interfaceCtx->actionVtx[i].v.cn[2] = interfaceCtx->actionVtx[i + 1].v.cn[2] =
                            interfaceCtx->actionVtx[i + 2].v.cn[2] = interfaceCtx->actionVtx[i + 3].v.cn[2] = 255;

        interfaceCtx->actionVtx[i].v.cn[3] = interfaceCtx->actionVtx[i + 1].v.cn[3] =
            interfaceCtx->actionVtx[i + 2].v.cn[3] = interfaceCtx->actionVtx[i + 3].v.cn[3] = 255;
    }

    interfaceCtx->actionVtx[5].v.tc[0] = interfaceCtx->actionVtx[7].v.tc[0] = 1536;
    interfaceCtx->actionVtx[6].v.tc[1] = interfaceCtx->actionVtx[7].v.tc[1] = 512;

    interfaceCtx->beatingHeartVtx = Graph_Alloc(play->state.gfxCtx, 4 * sizeof(Vtx));

    interfaceCtx->beatingHeartVtx[0].v.ob[0] = interfaceCtx->beatingHeartVtx[2].v.ob[0] = -8;
    interfaceCtx->beatingHeartVtx[1].v.ob[0] = interfaceCtx->beatingHeartVtx[3].v.ob[0] = 8;
    interfaceCtx->beatingHeartVtx[0].v.ob[1] = interfaceCtx->beatingHeartVtx[1].v.ob[1] = 8;
    interfaceCtx->beatingHeartVtx[2].v.ob[1] = interfaceCtx->beatingHeartVtx[3].v.ob[1] = -8;

    interfaceCtx->beatingHeartVtx[0].v.ob[2] = interfaceCtx->beatingHeartVtx[1].v.ob[2] =
        interfaceCtx->beatingHeartVtx[2].v.ob[2] = interfaceCtx->beatingHeartVtx[3].v.ob[2] = 0;

    interfaceCtx->beatingHeartVtx[0].v.flag = interfaceCtx->beatingHeartVtx[1].v.flag =
        interfaceCtx->beatingHeartVtx[2].v.flag = interfaceCtx->beatingHeartVtx[3].v.flag = 0;

    interfaceCtx->beatingHeartVtx[0].v.tc[0] = interfaceCtx->beatingHeartVtx[0].v.tc[1] =
        interfaceCtx->beatingHeartVtx[1].v.tc[1] = interfaceCtx->beatingHeartVtx[2].v.tc[0] = 0;
    interfaceCtx->beatingHeartVtx[1].v.tc[0] = interfaceCtx->beatingHeartVtx[2].v.tc[1] =
        interfaceCtx->beatingHeartVtx[3].v.tc[0] = interfaceCtx->beatingHeartVtx[3].v.tc[1] = 512;

    interfaceCtx->beatingHeartVtx[0].v.cn[0] = interfaceCtx->beatingHeartVtx[1].v.cn[0] =
        interfaceCtx->beatingHeartVtx[2].v.cn[0] = interfaceCtx->beatingHeartVtx[3].v.cn[0] =
            interfaceCtx->beatingHeartVtx[0].v.cn[1] = interfaceCtx->beatingHeartVtx[1].v.cn[1] =
                interfaceCtx->beatingHeartVtx[2].v.cn[1] = interfaceCtx->beatingHeartVtx[3].v.cn[1] =
                    interfaceCtx->beatingHeartVtx[0].v.cn[2] = interfaceCtx->beatingHeartVtx[1].v.cn[2] =
                        interfaceCtx->beatingHeartVtx[2].v.cn[2] = interfaceCtx->beatingHeartVtx[3].v.cn[2] =
                            interfaceCtx->beatingHeartVtx[0].v.cn[3] = interfaceCtx->beatingHeartVtx[1].v.cn[3] =
                                interfaceCtx->beatingHeartVtx[2].v.cn[3] = interfaceCtx->beatingHeartVtx[3].v.cn[3] =
                                    255;
}

void func_8008A8B8(PlayState* play, s32 topY, s32 bottomY, s32 leftX, s32 rightX) {
    InterfaceContext* interfaceCtx = &play->interfaceCtx;
    Vec3f eye;
    Vec3f lookAt;
    Vec3f up;

    eye.x = eye.y = eye.z = 0.0f;
    lookAt.x = lookAt.y = 0.0f;
    lookAt.z = -1.0f;
    up.x = up.z = 0.0f;
    up.y = 1.0f;

    View_LookAt(&interfaceCtx->view, &eye, &lookAt, &up);

    interfaceCtx->viewport.topY = topY;
    interfaceCtx->viewport.bottomY = bottomY;
    interfaceCtx->viewport.leftX = leftX;
    interfaceCtx->viewport.rightX = rightX;
    View_SetViewport(&interfaceCtx->view, &interfaceCtx->viewport);

    View_SetPerspective(&interfaceCtx->view, 60.0f, 10.0f, 60.0f);
    View_ApplyPerspectiveToOverlay(&interfaceCtx->view);
}

void func_8008A994(InterfaceContext* interfaceCtx) {
    SET_FULLSCREEN_VIEWPORT(&interfaceCtx->view);
    View_ApplyOrthoToOverlay(&interfaceCtx->view);
}

void Interface_Draw(PlayState* play) {
    static s16 magicArrowEffectsR[] = { 255, 100, 255 };
    static s16 magicArrowEffectsG[] = { 0, 100, 255 };
    static s16 magicArrowEffectsB[] = { 0, 255, 100 };
    static s16 timerDigitLeftPos[] = { 16, 25, 34, 42, 51 };
    static s16 sDigitWidths[] = { 9, 9, 8, 9, 9 };
    // unused, most likely colors
    static s16 D_80125B1C[][3] = {
        { 0, 150, 0 }, { 100, 255, 0 }, { 255, 255, 255 }, { 0, 0, 0 }, { 255, 255, 255 },
    };
    static s16 rupeeDigitsFirst[] = { 1, 0, 0 };
    static s16 rupeeDigitsCount[] = { 2, 3, 3 };
    static s16 spoilingItemEntrances[] = { ENTR_LOST_WOODS_2, ENTR_ZORAS_DOMAIN_3, ENTR_ZORAS_DOMAIN_3 };
    static f32 D_80125B54[] = { -40.0f, -35.0f }; // unused
    static s16 D_80125B5C[] = { 91, 91 };         // unused
    static s16 sTimerNextSecondTimer;
    static s16 sTimerStateTimer;
    static s16 sSubTimerNextSecondTimer;
    static s16 sSubTimerStateTimer;
    static s16 sTimerDigits[5];
    InterfaceContext* interfaceCtx = &play->interfaceCtx;
    PauseContext* pauseCtx = &play->pauseCtx;
    MessageContext* msgCtx = &play->msgCtx;
    Player* player = GET_PLAYER(play);
    s16 svar1;
    s16 svar2;
    s16 svar3;
    s16 svar4;
    s16 svar5;
    s16 timerId;

    OPEN_DISPS(play->state.gfxCtx, "../z_parameter.c", 3405);

    gSPSegment(OVERLAY_DISP++, 0x02, interfaceCtx->parameterSegment);
    gSPSegment(OVERLAY_DISP++, 0x07, interfaceCtx->doActionSegment);
    gSPSegment(OVERLAY_DISP++, 0x08, interfaceCtx->iconItemSegment);
    gSPSegment(OVERLAY_DISP++, 0x0B, interfaceCtx->mapSegment);

    if (pauseCtx->debugState == 0) {
        Interface_InitVertices(play);
        func_8008A994(interfaceCtx);
        Health_DrawMeter(play);

        Gfx_SetupDL_39Overlay(play->state.gfxCtx);

        // Rupee Icon
        gDPSetPrimColor(OVERLAY_DISP++, 0, 0, 200, 255, 100, interfaceCtx->magicAlpha);
        gDPSetEnvColor(OVERLAY_DISP++, 0, 80, 0, 255);
        OVERLAY_DISP = Gfx_TextureIA8(OVERLAY_DISP, gRupeeCounterIconTex, 16, 16, 26, 206, 16, 16, 1 << 10, 1 << 10);

        switch (play->sceneId) {
            case SCENE_FOREST_TEMPLE:
            case SCENE_FIRE_TEMPLE:
            case SCENE_WATER_TEMPLE:
            case SCENE_SPIRIT_TEMPLE:
            case SCENE_SHADOW_TEMPLE:
            case SCENE_BOTTOM_OF_THE_WELL:
            case SCENE_ICE_CAVERN:
            case SCENE_GANONS_TOWER:
            case SCENE_GERUDO_TRAINING_GROUND:
            case SCENE_THIEVES_HIDEOUT:
            case SCENE_INSIDE_GANONS_CASTLE:
            case SCENE_GANONS_TOWER_COLLAPSE_INTERIOR:
            case SCENE_INSIDE_GANONS_CASTLE_COLLAPSE:
            case SCENE_TREASURE_BOX_SHOP:
                if (gSaveContext.save.info.inventory.dungeonKeys[gSaveContext.mapIndex] >= 0) {
                    // Small Key Icon
                    gDPPipeSync(OVERLAY_DISP++);
                    gDPSetPrimColor(OVERLAY_DISP++, 0, 0, 200, 230, 255, interfaceCtx->magicAlpha);
                    gDPSetEnvColor(OVERLAY_DISP++, 0, 0, 20, 255);
                    OVERLAY_DISP = Gfx_TextureIA8(OVERLAY_DISP, gSmallKeyCounterIconTex, 16, 16, 26, 190, 16, 16,
                                                  1 << 10, 1 << 10);

                    // Small Key Counter
                    gDPPipeSync(OVERLAY_DISP++);
                    gDPSetPrimColor(OVERLAY_DISP++, 0, 0, 255, 255, 255, interfaceCtx->magicAlpha);
                    gDPSetCombineLERP(OVERLAY_DISP++, 0, 0, 0, PRIMITIVE, TEXEL0, 0, PRIMITIVE, 0, 0, 0, 0, PRIMITIVE,
                                      TEXEL0, 0, PRIMITIVE, 0);

                    interfaceCtx->counterDigits[2] = 0;
                    interfaceCtx->counterDigits[3] =
                        gSaveContext.save.info.inventory.dungeonKeys[gSaveContext.mapIndex];

                    while (interfaceCtx->counterDigits[3] >= 10) {
                        interfaceCtx->counterDigits[2]++;
                        interfaceCtx->counterDigits[3] -= 10;
                    }

                    svar3 = 42;

                    if (interfaceCtx->counterDigits[2] != 0) {
                        OVERLAY_DISP = Gfx_TextureI8(
                            OVERLAY_DISP, ((u8*)gCounterDigit0Tex + (8 * 16 * interfaceCtx->counterDigits[2])), 8, 16,
                            svar3, 190, 8, 16, 1 << 10, 1 << 10);
                        svar3 += 8;
                    }

                    OVERLAY_DISP = Gfx_TextureI8(OVERLAY_DISP,
                                                 ((u8*)gCounterDigit0Tex + (8 * 16 * interfaceCtx->counterDigits[3])),
                                                 8, 16, svar3, 190, 8, 16, 1 << 10, 1 << 10);
                }
                break;
            default:
                break;
        }

        // Rupee Counter
        gDPPipeSync(OVERLAY_DISP++);

        if (gSaveContext.save.info.playerData.rupees == CUR_CAPACITY(UPG_WALLET)) {
            gDPSetPrimColor(OVERLAY_DISP++, 0, 0, 120, 255, 0, interfaceCtx->magicAlpha);
        } else if (gSaveContext.save.info.playerData.rupees != 0) {
            gDPSetPrimColor(OVERLAY_DISP++, 0, 0, 255, 255, 255, interfaceCtx->magicAlpha);
        } else {
            gDPSetPrimColor(OVERLAY_DISP++, 0, 0, 100, 100, 100, interfaceCtx->magicAlpha);
        }

        gDPSetCombineLERP(OVERLAY_DISP++, 0, 0, 0, PRIMITIVE, TEXEL0, 0, PRIMITIVE, 0, 0, 0, 0, PRIMITIVE, TEXEL0, 0,
                          PRIMITIVE, 0);

        interfaceCtx->counterDigits[0] = interfaceCtx->counterDigits[1] = 0;
        interfaceCtx->counterDigits[2] = gSaveContext.save.info.playerData.rupees;

        if ((interfaceCtx->counterDigits[2] > 9999) || (interfaceCtx->counterDigits[2] < 0)) {
            interfaceCtx->counterDigits[2] &= 0xDDD;
        }

        while (interfaceCtx->counterDigits[2] >= 100) {
            interfaceCtx->counterDigits[0]++;
            interfaceCtx->counterDigits[2] -= 100;
        }

        while (interfaceCtx->counterDigits[2] >= 10) {
            interfaceCtx->counterDigits[1]++;
            interfaceCtx->counterDigits[2] -= 10;
        }

        svar2 = rupeeDigitsFirst[CUR_UPG_VALUE(UPG_WALLET)];
        svar5 = rupeeDigitsCount[CUR_UPG_VALUE(UPG_WALLET)];

        for (svar1 = 0, svar3 = 42; svar1 < svar5; svar1++, svar2++, svar3 += 8) {
            OVERLAY_DISP =
                Gfx_TextureI8(OVERLAY_DISP, ((u8*)gCounterDigit0Tex + (8 * 16 * interfaceCtx->counterDigits[svar2])), 8,
                              16, svar3, 206, 8, 16, 1 << 10, 1 << 10);
        }

        Magic_DrawMeter(play);
        Minimap_Draw(play);

        if ((R_PAUSE_BG_PRERENDER_STATE != PAUSE_BG_PRERENDER_PROCESS) &&
            (R_PAUSE_BG_PRERENDER_STATE != PAUSE_BG_PRERENDER_READY)) {
            func_8002C124(&play->actorCtx.targetCtx, play); // Draw Z-Target
        }

        Gfx_SetupDL_39Overlay(play->state.gfxCtx);

        Interface_DrawItemButtons(play);

        gDPPipeSync(OVERLAY_DISP++);
        gDPSetPrimColor(OVERLAY_DISP++, 0, 0, 255, 255, 255, interfaceCtx->bAlpha);
        gDPSetCombineMode(OVERLAY_DISP++, G_CC_MODULATERGBA_PRIM, G_CC_MODULATERGBA_PRIM);

        if (!(interfaceCtx->unk_1FA)) {
            // B Button Icon & Ammo Count
            if (gSaveContext.save.info.equips.buttonItems[0] != ITEM_NONE) {
                Interface_DrawItemIconTexture(play, interfaceCtx->iconItemSegment, 0);

                if ((player->stateFlags1 & PLAYER_STATE1_23) || (play->shootingGalleryStatus > 1) ||
                    ((play->sceneId == SCENE_BOMBCHU_BOWLING_ALLEY) && Flags_GetSwitch(play, 0x38))) {
                    gDPPipeSync(OVERLAY_DISP++);
                    gDPSetCombineLERP(OVERLAY_DISP++, PRIMITIVE, ENVIRONMENT, TEXEL0, ENVIRONMENT, TEXEL0, 0, PRIMITIVE,
                                      0, PRIMITIVE, ENVIRONMENT, TEXEL0, ENVIRONMENT, TEXEL0, 0, PRIMITIVE, 0);
                    Interface_DrawAmmoCount(play, 0, interfaceCtx->bAlpha);
                }
            }
        } else {
            // B Button Do Action Label
            gDPPipeSync(OVERLAY_DISP++);
            gDPSetCombineLERP(OVERLAY_DISP++, PRIMITIVE, ENVIRONMENT, TEXEL0, ENVIRONMENT, TEXEL0, 0, PRIMITIVE, 0,
                              PRIMITIVE, ENVIRONMENT, TEXEL0, ENVIRONMENT, TEXEL0, 0, PRIMITIVE, 0);
            gDPSetPrimColor(OVERLAY_DISP++, 0, 0, 255, 255, 255, interfaceCtx->bAlpha);

            gDPLoadTextureBlock_4b(OVERLAY_DISP++, interfaceCtx->doActionSegment + DO_ACTION_TEX_SIZE, G_IM_FMT_IA,
                                   DO_ACTION_TEX_WIDTH, DO_ACTION_TEX_HEIGHT, 0, G_TX_NOMIRROR | G_TX_WRAP,
                                   G_TX_NOMIRROR | G_TX_WRAP, G_TX_NOMASK, G_TX_NOMASK, G_TX_NOLOD, G_TX_NOLOD);

            R_B_LABEL_DD = (1 << 10) / (WREG(37 + gSaveContext.language) / 100.0f);
            gSPTextureRectangle(OVERLAY_DISP++, R_B_LABEL_X(gSaveContext.language) << 2,
                                R_B_LABEL_Y(gSaveContext.language) << 2,
                                (R_B_LABEL_X(gSaveContext.language) + DO_ACTION_TEX_WIDTH) << 2,
                                (R_B_LABEL_Y(gSaveContext.language) + DO_ACTION_TEX_HEIGHT) << 2, G_TX_RENDERTILE, 0, 0,
                                R_B_LABEL_DD, R_B_LABEL_DD);
        }

        gDPPipeSync(OVERLAY_DISP++);

        // C-Left Button Icon & Ammo Count
        if (gSaveContext.save.info.equips.buttonItems[1] < 0xF0) {
            gDPSetPrimColor(OVERLAY_DISP++, 0, 0, 255, 255, 255, interfaceCtx->cLeftAlpha);
            gDPSetCombineMode(OVERLAY_DISP++, G_CC_MODULATERGBA_PRIM, G_CC_MODULATERGBA_PRIM);
            Interface_DrawItemIconTexture(play, interfaceCtx->iconItemSegment + 0x1000, 1);
            gDPPipeSync(OVERLAY_DISP++);
            gDPSetCombineLERP(OVERLAY_DISP++, PRIMITIVE, ENVIRONMENT, TEXEL0, ENVIRONMENT, TEXEL0, 0, PRIMITIVE, 0,
                              PRIMITIVE, ENVIRONMENT, TEXEL0, ENVIRONMENT, TEXEL0, 0, PRIMITIVE, 0);
            Interface_DrawAmmoCount(play, 1, interfaceCtx->cLeftAlpha);
        }

        gDPPipeSync(OVERLAY_DISP++);

        // C-Down Button Icon & Ammo Count
        if (gSaveContext.save.info.equips.buttonItems[2] < 0xF0) {
            gDPSetPrimColor(OVERLAY_DISP++, 0, 0, 255, 255, 255, interfaceCtx->cDownAlpha);
            gDPSetCombineMode(OVERLAY_DISP++, G_CC_MODULATERGBA_PRIM, G_CC_MODULATERGBA_PRIM);
            Interface_DrawItemIconTexture(play, interfaceCtx->iconItemSegment + 0x2000, 2);
            gDPPipeSync(OVERLAY_DISP++);
            gDPSetCombineLERP(OVERLAY_DISP++, PRIMITIVE, ENVIRONMENT, TEXEL0, ENVIRONMENT, TEXEL0, 0, PRIMITIVE, 0,
                              PRIMITIVE, ENVIRONMENT, TEXEL0, ENVIRONMENT, TEXEL0, 0, PRIMITIVE, 0);
            Interface_DrawAmmoCount(play, 2, interfaceCtx->cDownAlpha);
        }

        gDPPipeSync(OVERLAY_DISP++);

        // C-Right Button Icon & Ammo Count
        if (gSaveContext.save.info.equips.buttonItems[3] < 0xF0) {
            gDPSetPrimColor(OVERLAY_DISP++, 0, 0, 255, 255, 255, interfaceCtx->cRightAlpha);
            gDPSetCombineMode(OVERLAY_DISP++, G_CC_MODULATERGBA_PRIM, G_CC_MODULATERGBA_PRIM);
            Interface_DrawItemIconTexture(play, interfaceCtx->iconItemSegment + 0x3000, 3);
            gDPPipeSync(OVERLAY_DISP++);
            gDPSetCombineLERP(OVERLAY_DISP++, PRIMITIVE, ENVIRONMENT, TEXEL0, ENVIRONMENT, TEXEL0, 0, PRIMITIVE, 0,
                              PRIMITIVE, ENVIRONMENT, TEXEL0, ENVIRONMENT, TEXEL0, 0, PRIMITIVE, 0);
            Interface_DrawAmmoCount(play, 3, interfaceCtx->cRightAlpha);
        }

        // A Button
        Gfx_SetupDL_42Overlay(play->state.gfxCtx);
        func_8008A8B8(play, R_A_BTN_Y, R_A_BTN_Y + 45, R_A_BTN_X, R_A_BTN_X + 45);
        gSPClearGeometryMode(OVERLAY_DISP++, G_CULL_BOTH);
        gDPSetCombineMode(OVERLAY_DISP++, G_CC_MODULATEIA_PRIM, G_CC_MODULATEIA_PRIM);
        gDPSetPrimColor(OVERLAY_DISP++, 0, 0, R_A_BTN_COLOR(0), R_A_BTN_COLOR(1), R_A_BTN_COLOR(2),
                        interfaceCtx->aAlpha);
        Interface_DrawActionButton(play);
        gDPPipeSync(OVERLAY_DISP++);
        func_8008A8B8(play, R_A_ICON_Y, R_A_ICON_Y + 45, R_A_ICON_X, R_A_ICON_X + 45);
        gSPSetGeometryMode(OVERLAY_DISP++, G_CULL_BACK);
        gDPSetCombineLERP(OVERLAY_DISP++, PRIMITIVE, ENVIRONMENT, TEXEL0, ENVIRONMENT, TEXEL0, 0, PRIMITIVE, 0,
                          PRIMITIVE, ENVIRONMENT, TEXEL0, ENVIRONMENT, TEXEL0, 0, PRIMITIVE, 0);
        gDPSetPrimColor(OVERLAY_DISP++, 0, 0, 255, 255, 255, interfaceCtx->aAlpha);
        gDPSetEnvColor(OVERLAY_DISP++, 0, 0, 0, 0);
        Matrix_Translate(0.0f, 0.0f, WREG(46 + gSaveContext.language) / 10.0f, MTXMODE_NEW);
        Matrix_Scale(1.0f, 1.0f, 1.0f, MTXMODE_APPLY);
        Matrix_RotateX(interfaceCtx->unk_1F4 / 10000.0f, MTXMODE_APPLY);
        gSPMatrix(OVERLAY_DISP++, Matrix_NewMtx(play->state.gfxCtx, "../z_parameter.c", 3701),
                  G_MTX_MODELVIEW | G_MTX_LOAD);
        gSPVertex(OVERLAY_DISP++, &interfaceCtx->actionVtx[4], 4, 0);

        if ((interfaceCtx->unk_1EC < 2) || (interfaceCtx->unk_1EC == 3)) {
            Interface_DrawActionLabel(play->state.gfxCtx, interfaceCtx->doActionSegment);
        } else {
            Interface_DrawActionLabel(play->state.gfxCtx, interfaceCtx->doActionSegment + DO_ACTION_TEX_SIZE);
        }

        gDPPipeSync(OVERLAY_DISP++);

        func_8008A994(interfaceCtx);

        if ((pauseCtx->state == 6) && (pauseCtx->unk_1E4 == 3)) {
            // Inventory Equip Effects
            gSPSegment(OVERLAY_DISP++, 0x08, pauseCtx->iconItemSegment);
            Gfx_SetupDL_42Overlay(play->state.gfxCtx);
            gDPSetCombineMode(OVERLAY_DISP++, G_CC_MODULATERGBA_PRIM, G_CC_MODULATERGBA_PRIM);
            gSPMatrix(OVERLAY_DISP++, &gMtxClear, G_MTX_MODELVIEW | G_MTX_LOAD);

            pauseCtx->cursorVtx[16].v.ob[0] = pauseCtx->cursorVtx[18].v.ob[0] = pauseCtx->equipAnimX / 10;
            pauseCtx->cursorVtx[17].v.ob[0] = pauseCtx->cursorVtx[19].v.ob[0] =
                pauseCtx->cursorVtx[16].v.ob[0] + WREG(90) / 10;
            pauseCtx->cursorVtx[16].v.ob[1] = pauseCtx->cursorVtx[17].v.ob[1] = pauseCtx->equipAnimY / 10;
            pauseCtx->cursorVtx[18].v.ob[1] = pauseCtx->cursorVtx[19].v.ob[1] =
                pauseCtx->cursorVtx[16].v.ob[1] - WREG(90) / 10;

            if (pauseCtx->equipTargetItem < 0xBF) {
                // Normal Equip (icon goes from the inventory slot to the C button when equipping it)
                gDPSetPrimColor(OVERLAY_DISP++, 0, 0, 255, 255, 255, pauseCtx->equipAnimAlpha);
                gSPVertex(OVERLAY_DISP++, &pauseCtx->cursorVtx[16], 4, 0);

                gDPLoadTextureBlock(OVERLAY_DISP++, gItemIcons[pauseCtx->equipTargetItem], G_IM_FMT_RGBA, G_IM_SIZ_32b,
                                    ITEM_ICON_WIDTH, ITEM_ICON_HEIGHT, 0, G_TX_NOMIRROR | G_TX_WRAP,
                                    G_TX_NOMIRROR | G_TX_WRAP, G_TX_NOMASK, G_TX_NOMASK, G_TX_NOLOD, G_TX_NOLOD);
            } else {
                // Magic Arrow Equip Effect
                svar1 = pauseCtx->equipTargetItem - 0xBF;
                gDPSetPrimColor(OVERLAY_DISP++, 0, 0, magicArrowEffectsR[svar1], magicArrowEffectsG[svar1],
                                magicArrowEffectsB[svar1], pauseCtx->equipAnimAlpha);

                if ((pauseCtx->equipAnimAlpha > 0) && (pauseCtx->equipAnimAlpha < 255)) {
                    svar1 = (pauseCtx->equipAnimAlpha / 8) / 2;
                    pauseCtx->cursorVtx[16].v.ob[0] = pauseCtx->cursorVtx[18].v.ob[0] =
                        pauseCtx->cursorVtx[16].v.ob[0] - svar1;
                    pauseCtx->cursorVtx[17].v.ob[0] = pauseCtx->cursorVtx[19].v.ob[0] =
                        pauseCtx->cursorVtx[16].v.ob[0] + svar1 * 2 + 32;
                    pauseCtx->cursorVtx[16].v.ob[1] = pauseCtx->cursorVtx[17].v.ob[1] =
                        pauseCtx->cursorVtx[16].v.ob[1] + svar1;
                    pauseCtx->cursorVtx[18].v.ob[1] = pauseCtx->cursorVtx[19].v.ob[1] =
                        pauseCtx->cursorVtx[16].v.ob[1] - svar1 * 2 - 32;
                }

                gSPVertex(OVERLAY_DISP++, &pauseCtx->cursorVtx[16], 4, 0);
                gDPLoadTextureBlock(OVERLAY_DISP++, gMagicArrowEquipEffectTex, G_IM_FMT_IA, G_IM_SIZ_8b, 32, 32, 0,
                                    G_TX_NOMIRROR | G_TX_WRAP, G_TX_NOMIRROR | G_TX_WRAP, G_TX_NOMASK, G_TX_NOMASK,
                                    G_TX_NOLOD, G_TX_NOLOD);
            }

            gSP1Quadrangle(OVERLAY_DISP++, 0, 2, 3, 1, 0);
        }

        Gfx_SetupDL_39Overlay(play->state.gfxCtx);

        if ((play->pauseCtx.state == 0) && (play->pauseCtx.debugState == 0)) {
            if (gSaveContext.minigameState != 1) {
                // Carrots rendering if the action corresponds to riding a horse
                if (interfaceCtx->unk_1EE == 8) {
                    // Load Carrot Icon
                    gDPLoadTextureBlock(OVERLAY_DISP++, gCarrotIconTex, G_IM_FMT_RGBA, G_IM_SIZ_32b, 16, 16, 0,
                                        G_TX_NOMIRROR | G_TX_WRAP, G_TX_NOMIRROR | G_TX_WRAP, G_TX_NOMASK, G_TX_NOMASK,
                                        G_TX_NOLOD, G_TX_NOLOD);

                    // Draw 6 carrots
                    for (svar1 = 1, svar5 = ZREG(14); svar1 < 7; svar1++, svar5 += 16) {
                        // Carrot Color (based on availability)
                        if ((interfaceCtx->numHorseBoosts == 0) || (interfaceCtx->numHorseBoosts < svar1)) {
                            gDPSetPrimColor(OVERLAY_DISP++, 0, 0, 0, 150, 255, interfaceCtx->aAlpha);
                        } else {
                            gDPSetPrimColor(OVERLAY_DISP++, 0, 0, 255, 255, 255, interfaceCtx->aAlpha);
                        }

                        gSPTextureRectangle(OVERLAY_DISP++, svar5 << 2, ZREG(15) << 2, (svar5 + 16) << 2,
                                            (ZREG(15) + 16) << 2, G_TX_RENDERTILE, 0, 0, 1 << 10, 1 << 10);
                    }
                }
            } else {
                // Score for the Horseback Archery
                svar5 = WREG(32);
                gDPSetPrimColor(OVERLAY_DISP++, 0, 0, 255, 255, 255, interfaceCtx->bAlpha);

                // Target Icon
                gDPLoadTextureBlock(OVERLAY_DISP++, gArcheryScoreIconTex, G_IM_FMT_RGBA, G_IM_SIZ_16b, 24, 16, 0,
                                    G_TX_NOMIRROR | G_TX_WRAP, G_TX_NOMIRROR | G_TX_WRAP, G_TX_NOMASK, G_TX_NOMASK,
                                    G_TX_NOLOD, G_TX_NOLOD);

                gSPTextureRectangle(OVERLAY_DISP++, (svar5 + 28) << 2, ZREG(15) << 2, (svar5 + 52) << 2,
                                    (ZREG(15) + 16) << 2, G_TX_RENDERTILE, 0, 0, 1 << 10, 1 << 10);

                // Score Counter
                gDPPipeSync(OVERLAY_DISP++);
                gDPSetCombineLERP(OVERLAY_DISP++, 0, 0, 0, PRIMITIVE, TEXEL0, 0, PRIMITIVE, 0, 0, 0, 0, PRIMITIVE,
                                  TEXEL0, 0, PRIMITIVE, 0);

                svar5 = WREG(32) + 6 * 9;

                for (svar1 = svar2 = 0; svar1 < 4; svar1++) {
                    if (sHBAScoreDigits[svar1] != 0 || (svar2 != 0) || (svar1 >= 3)) {
                        OVERLAY_DISP = Gfx_TextureI8(
                            OVERLAY_DISP, ((u8*)gCounterDigit0Tex + (8 * 16 * sHBAScoreDigits[svar1])), 8, 16, svar5,
                            (ZREG(15) - 2), sDigitWidths[0], VREG(42), VREG(43) << 1, VREG(43) << 1);
                        svar5 += 9;
                        svar2++;
                    }
                }

                gDPPipeSync(OVERLAY_DISP++);
                gDPSetCombineMode(OVERLAY_DISP++, G_CC_MODULATERGBA_PRIM, G_CC_MODULATERGBA_PRIM);
            }
        }

        if ((gSaveContext.subTimerState == SUBTIMER_STATE_RESPAWN) &&
            (Message_GetState(&play->msgCtx) == TEXT_STATE_EVENT)) {
            // Trade quest timer reached 0
            sSubTimerStateTimer = 40;
            gSaveContext.save.cutsceneIndex = 0;
            play->transitionTrigger = TRANS_TRIGGER_START;
            play->transitionType = TRANS_TYPE_FADE_WHITE;
            gSaveContext.subTimerState = SUBTIMER_STATE_OFF;

            if ((gSaveContext.save.info.equips.buttonItems[0] != ITEM_SWORD_KOKIRI) &&
                (gSaveContext.save.info.equips.buttonItems[0] != ITEM_SWORD_MASTER) &&
                (gSaveContext.save.info.equips.buttonItems[0] != ITEM_SWORD_BIGGORON) &&
                (gSaveContext.save.info.equips.buttonItems[0] != ITEM_GIANTS_KNIFE)) {
                if (gSaveContext.buttonStatus[0] != BTN_ENABLED) {
                    gSaveContext.save.info.equips.buttonItems[0] = gSaveContext.buttonStatus[0];
                } else {
                    gSaveContext.save.info.equips.buttonItems[0] = ITEM_NONE;
                }
            }

            // Revert any spoiling trade quest items
            for (svar1 = 0; svar1 < ARRAY_COUNT(gSpoilingItems); svar1++) {
                if (INV_CONTENT(ITEM_TRADE_ADULT) == gSpoilingItems[svar1]) {
                    gSaveContext.eventInf[EVENTINF_HORSES_INDEX] &=
                        (u16) ~(EVENTINF_HORSES_STATE_MASK | EVENTINF_HORSES_HORSETYPE_MASK | EVENTINF_HORSES_05_MASK |
                                EVENTINF_HORSES_06_MASK | EVENTINF_HORSES_0F_MASK);
                    osSyncPrintf("EVENT_INF=%x\n", gSaveContext.eventInf[EVENTINF_HORSES_INDEX]);
                    play->nextEntranceIndex = spoilingItemEntrances[svar1];
                    INV_CONTENT(gSpoilingItemReverts[svar1]) = gSpoilingItemReverts[svar1];

                    for (svar2 = 1; svar2 < 4; svar2++) {
                        if (gSaveContext.save.info.equips.buttonItems[svar2] == gSpoilingItems[svar1]) {
                            gSaveContext.save.info.equips.buttonItems[svar2] = gSpoilingItemReverts[svar1];
                            Interface_LoadItemIcon1(play, svar2);
                        }
                    }
                }
            }
        }

        if ((play->pauseCtx.state == 0) && (play->pauseCtx.debugState == 0) &&
            (play->gameOverCtx.state == GAMEOVER_INACTIVE) && (msgCtx->msgMode == MSGMODE_NONE) &&
            !(player->stateFlags2 & PLAYER_STATE2_24) && (play->transitionTrigger == TRANS_TRIGGER_OFF) &&
            (play->transitionMode == TRANS_MODE_OFF) && !Play_InCsMode(play) && (gSaveContext.minigameState != 1) &&
            (play->shootingGalleryStatus <= 1) &&
            !((play->sceneId == SCENE_BOMBCHU_BOWLING_ALLEY) && Flags_GetSwitch(play, 0x38))) {

            timerId = TIMER_ID_MAIN;

            switch (gSaveContext.timerState) {
                case TIMER_STATE_ENV_HAZARD_INIT:
                    sTimerStateTimer = 20;
                    sTimerNextSecondTimer = 20;
                    gSaveContext.timerSeconds = gSaveContext.save.info.playerData.health >> 1;
                    gSaveContext.timerState = TIMER_STATE_ENV_HAZARD_PREVIEW;
                    break;

                case TIMER_STATE_ENV_HAZARD_PREVIEW:
                    sTimerStateTimer--;
                    if (sTimerStateTimer == 0) {
                        sTimerStateTimer = 20;
                        gSaveContext.timerState = TIMER_STATE_ENV_HAZARD_MOVE;
                    }
                    break;

                case TIMER_STATE_DOWN_INIT:
                case TIMER_STATE_UP_INIT:
                    sTimerStateTimer = 20;
                    sTimerNextSecondTimer = 20;
                    if (gSaveContext.timerState == TIMER_STATE_DOWN_INIT) {
                        gSaveContext.timerState = TIMER_STATE_DOWN_PREVIEW;
                    } else {
                        gSaveContext.timerState = TIMER_STATE_UP_PREVIEW;
                    }
                    break;

                case TIMER_STATE_DOWN_PREVIEW:
                case TIMER_STATE_UP_PREVIEW:
                    sTimerStateTimer--;
                    if (sTimerStateTimer == 0) {
                        sTimerStateTimer = 20;
                        if (gSaveContext.timerState == TIMER_STATE_DOWN_PREVIEW) {
                            gSaveContext.timerState = TIMER_STATE_DOWN_MOVE;
                        } else {
                            gSaveContext.timerState = TIMER_STATE_UP_MOVE;
                        }
                    }
                    break;

                case TIMER_STATE_ENV_HAZARD_MOVE:
                case TIMER_STATE_DOWN_MOVE:
                    svar1 = (gSaveContext.timerX[TIMER_ID_MAIN] - 26) / sTimerStateTimer;
                    gSaveContext.timerX[TIMER_ID_MAIN] -= svar1;

                    if (gSaveContext.save.info.playerData.healthCapacity > 0xA0) {
                        svar1 = (gSaveContext.timerY[TIMER_ID_MAIN] - 54) / sTimerStateTimer; // two rows of hearts
                    } else {
                        svar1 = (gSaveContext.timerY[TIMER_ID_MAIN] - 46) / sTimerStateTimer; // one row of hearts
                    }
                    gSaveContext.timerY[TIMER_ID_MAIN] -= svar1;

                    sTimerStateTimer--;
                    if (sTimerStateTimer == 0) {
                        sTimerStateTimer = 20;
                        gSaveContext.timerX[TIMER_ID_MAIN] = 26;

                        if (gSaveContext.save.info.playerData.healthCapacity > 0xA0) {
                            gSaveContext.timerY[TIMER_ID_MAIN] = 54; // two rows of hearts
                        } else {
                            gSaveContext.timerY[TIMER_ID_MAIN] = 46; // one row of hearts
                        }

                        if (gSaveContext.timerState == TIMER_STATE_ENV_HAZARD_MOVE) {
                            gSaveContext.timerState = TIMER_STATE_ENV_HAZARD_TICK;
                        } else {
                            gSaveContext.timerState = TIMER_STATE_DOWN_TICK;
                        }
                    }
                    FALLTHROUGH;
                case TIMER_STATE_ENV_HAZARD_TICK:
                case TIMER_STATE_DOWN_TICK:
                    if ((gSaveContext.timerState == TIMER_STATE_ENV_HAZARD_TICK) ||
                        (gSaveContext.timerState == TIMER_STATE_DOWN_TICK)) {
                        if (gSaveContext.save.info.playerData.healthCapacity > 0xA0) {
                            gSaveContext.timerY[TIMER_ID_MAIN] = 54; // two rows of hearts
                        } else {
                            gSaveContext.timerY[TIMER_ID_MAIN] = 46; // one row of hearts
                        }
                    }

                    if ((gSaveContext.timerState >= TIMER_STATE_ENV_HAZARD_MOVE) && (msgCtx->msgLength == 0)) {
                        sTimerNextSecondTimer--;
                        if (sTimerNextSecondTimer == 0) {
                            if (gSaveContext.timerSeconds != 0) {
                                gSaveContext.timerSeconds--;
                            }

                            sTimerNextSecondTimer = 20;

                            if (gSaveContext.timerSeconds == 0) {
                                // Out of time
                                gSaveContext.timerState = TIMER_STATE_STOP;
                                if (sEnvHazardActive) {
                                    gSaveContext.save.info.playerData.health = 0;
                                    play->damagePlayer(play, -(gSaveContext.save.info.playerData.health + 2));
                                }
                                sEnvHazardActive = false;
                            } else if (gSaveContext.timerSeconds > 60) {
                                // Beep at "xx:x1" (every 10 seconds)
                                if (sTimerDigits[4] == 1) {
                                    Audio_PlaySfxGeneral(NA_SE_SY_MESSAGE_WOMAN, &gSfxDefaultPos, 4,
                                                         &gSfxDefaultFreqAndVolScale, &gSfxDefaultFreqAndVolScale,
                                                         &gSfxDefaultReverb);
                                }
                            } else if (gSaveContext.timerSeconds > 10) {
                                // Beep on alternating seconds
                                if ((sTimerDigits[4] % 2) != 0) {
                                    Audio_PlaySfxGeneral(NA_SE_SY_WARNING_COUNT_N, &gSfxDefaultPos, 4,
                                                         &gSfxDefaultFreqAndVolScale, &gSfxDefaultFreqAndVolScale,
                                                         &gSfxDefaultReverb);
                                }
                            } else {
                                // Beep every second
                                Audio_PlaySfxGeneral(NA_SE_SY_WARNING_COUNT_E, &gSfxDefaultPos, 4,
                                                     &gSfxDefaultFreqAndVolScale, &gSfxDefaultFreqAndVolScale,
                                                     &gSfxDefaultReverb);
                            }
                        }
                    }
                    break;

                case TIMER_STATE_UP_MOVE:
                    svar1 = (gSaveContext.timerX[TIMER_ID_MAIN] - 26) / sTimerStateTimer;
                    gSaveContext.timerX[TIMER_ID_MAIN] -= svar1;

                    if (gSaveContext.save.info.playerData.healthCapacity > 0xA0) {
                        svar1 = (gSaveContext.timerY[TIMER_ID_MAIN] - 54) / sTimerStateTimer; // two rows of hearts
                    } else {
                        svar1 = (gSaveContext.timerY[TIMER_ID_MAIN] - 46) / sTimerStateTimer; // one row of hearts
                    }
                    gSaveContext.timerY[TIMER_ID_MAIN] -= svar1;

                    sTimerStateTimer--;
                    if (sTimerStateTimer == 0) {
                        sTimerStateTimer = 20;
                        gSaveContext.timerX[TIMER_ID_MAIN] = 26;
                        if (gSaveContext.save.info.playerData.healthCapacity > 0xA0) {
                            gSaveContext.timerY[TIMER_ID_MAIN] = 54; // two rows of hearts
                        } else {
                            gSaveContext.timerY[TIMER_ID_MAIN] = 46; // one row of hearts
                        }

                        gSaveContext.timerState = TIMER_STATE_UP_TICK;
                    }
                    FALLTHROUGH;
                case TIMER_STATE_UP_TICK:
                    if (gSaveContext.timerState == TIMER_STATE_UP_TICK) {
                        if (gSaveContext.save.info.playerData.healthCapacity > 0xA0) {
                            gSaveContext.timerY[TIMER_ID_MAIN] = 54; // two rows of hearts
                        } else {
                            gSaveContext.timerY[TIMER_ID_MAIN] = 46; // one row of hearts
                        }
                    }

                    if (gSaveContext.timerState >= TIMER_STATE_ENV_HAZARD_MOVE) {
                        sTimerNextSecondTimer--;
                        if (sTimerNextSecondTimer == 0) {
                            gSaveContext.timerSeconds++;
                            sTimerNextSecondTimer = 20;

                            if (gSaveContext.timerSeconds == 3599) { // 59 minutes, 59 seconds
                                sTimerStateTimer = 40;
                                gSaveContext.timerState = TIMER_STATE_UP_FREEZE;
                            } else {
                                Audio_PlaySfxGeneral(NA_SE_SY_WARNING_COUNT_N, &gSfxDefaultPos, 4,
                                                     &gSfxDefaultFreqAndVolScale, &gSfxDefaultFreqAndVolScale,
                                                     &gSfxDefaultReverb);
                            }
                        }
                    }
                    break;

                case TIMER_STATE_STOP:
                    if (gSaveContext.subTimerState != SUBTIMER_STATE_OFF) {
                        sSubTimerStateTimer = 20;
                        sSubTimerNextSecondTimer = 20;
                        gSaveContext.timerX[TIMER_ID_SUB] = 140;
                        gSaveContext.timerY[TIMER_ID_SUB] = 80;

                        if (gSaveContext.subTimerState <= SUBTIMER_STATE_STOP) {
                            gSaveContext.subTimerState = SUBTIMER_STATE_DOWN_PREVIEW;
                        } else {
                            gSaveContext.subTimerState = SUBTIMER_STATE_UP_PREVIEW;
                        }

                        gSaveContext.timerState = TIMER_STATE_OFF;
                    } else {
                        gSaveContext.timerState = TIMER_STATE_OFF;
                    }
                    FALLTHROUGH;
                case TIMER_STATE_UP_FREEZE:
                    break;

                default: // TIMER_STATE_OFF
                    // Process the subTimer only if the main timer is off
                    timerId = TIMER_ID_SUB;

                    switch (gSaveContext.subTimerState) {
                        case SUBTIMER_STATE_DOWN_INIT:
                        case SUBTIMER_STATE_UP_INIT:
                            sSubTimerStateTimer = 20;
                            sSubTimerNextSecondTimer = 20;
                            gSaveContext.timerX[TIMER_ID_SUB] = 140;
                            gSaveContext.timerY[TIMER_ID_SUB] = 80;
                            if (gSaveContext.subTimerState == SUBTIMER_STATE_DOWN_INIT) {
                                gSaveContext.subTimerState = SUBTIMER_STATE_DOWN_PREVIEW;
                            } else {
                                gSaveContext.subTimerState = SUBTIMER_STATE_UP_PREVIEW;
                            }
                            break;

                        case SUBTIMER_STATE_DOWN_PREVIEW:
                        case SUBTIMER_STATE_UP_PREVIEW:
                            sSubTimerStateTimer--;
                            if (sSubTimerStateTimer == 0) {
                                sSubTimerStateTimer = 20;
                                if (gSaveContext.subTimerState == SUBTIMER_STATE_DOWN_PREVIEW) {
                                    gSaveContext.subTimerState = SUBTIMER_STATE_DOWN_MOVE;
                                } else {
                                    gSaveContext.subTimerState = SUBTIMER_STATE_UP_MOVE;
                                }
                            }
                            break;

                        case SUBTIMER_STATE_DOWN_MOVE:
                        case SUBTIMER_STATE_UP_MOVE:
                            osSyncPrintf("event_xp[1]=%d,  event_yp[1]=%d  TOTAL_EVENT_TM=%d\n",
                                         ((void)0, gSaveContext.timerX[TIMER_ID_SUB]),
                                         ((void)0, gSaveContext.timerY[TIMER_ID_SUB]), gSaveContext.subTimerSeconds);
                            svar1 = (gSaveContext.timerX[TIMER_ID_SUB] - 26) / sSubTimerStateTimer;
                            gSaveContext.timerX[TIMER_ID_SUB] -= svar1;
                            if (gSaveContext.save.info.playerData.healthCapacity > 0xA0) {
                                // two rows of hearts
                                svar1 = (gSaveContext.timerY[TIMER_ID_SUB] - 54) / sSubTimerStateTimer;
                            } else {
                                // one row of hearts
                                svar1 = (gSaveContext.timerY[TIMER_ID_SUB] - 46) / sSubTimerStateTimer;
                            }
                            gSaveContext.timerY[TIMER_ID_SUB] -= svar1;

                            sSubTimerStateTimer--;
                            if (sSubTimerStateTimer == 0) {
                                sSubTimerStateTimer = 20;
                                gSaveContext.timerX[TIMER_ID_SUB] = 26;

                                if (gSaveContext.save.info.playerData.healthCapacity > 0xA0) {
                                    gSaveContext.timerY[TIMER_ID_SUB] = 54; // two rows of hearts
                                } else {
                                    gSaveContext.timerY[TIMER_ID_SUB] = 46; // one row of hearts
                                }

                                if (gSaveContext.subTimerState == SUBTIMER_STATE_DOWN_MOVE) {
                                    gSaveContext.subTimerState = SUBTIMER_STATE_DOWN_TICK;
                                } else {
                                    gSaveContext.subTimerState = SUBTIMER_STATE_UP_TICK;
                                }
                            }
                            FALLTHROUGH;
                        case SUBTIMER_STATE_DOWN_TICK:
                        case SUBTIMER_STATE_UP_TICK:
                            if ((gSaveContext.subTimerState == SUBTIMER_STATE_DOWN_TICK) ||
                                (gSaveContext.subTimerState == SUBTIMER_STATE_UP_TICK)) {
                                if (gSaveContext.save.info.playerData.healthCapacity > 0xA0) {
                                    gSaveContext.timerY[TIMER_ID_SUB] = 54; // two rows of hearts
                                } else {
                                    gSaveContext.timerY[TIMER_ID_SUB] = 46; // one row of hearts
                                }
                            }

                            if (gSaveContext.subTimerState >= SUBTIMER_STATE_DOWN_MOVE) {
                                sSubTimerNextSecondTimer--;
                                if (sSubTimerNextSecondTimer == 0) {
                                    sSubTimerNextSecondTimer = 20;
                                    if (gSaveContext.subTimerState == SUBTIMER_STATE_DOWN_TICK) {
                                        gSaveContext.subTimerSeconds--;
                                        osSyncPrintf("TOTAL_EVENT_TM=%d\n", gSaveContext.subTimerSeconds);

                                        if (gSaveContext.subTimerSeconds <= 0) {
                                            // Out of time
                                            if (!Flags_GetSwitch(play, 0x37) ||
                                                ((play->sceneId != SCENE_GANON_BOSS) &&
                                                 (play->sceneId != SCENE_GANONS_TOWER_COLLAPSE_EXTERIOR) &&
                                                 (play->sceneId != SCENE_GANONS_TOWER_COLLAPSE_INTERIOR) &&
                                                 (play->sceneId != SCENE_INSIDE_GANONS_CASTLE_COLLAPSE))) {
                                                sSubTimerStateTimer = 40;
                                                gSaveContext.subTimerState = SUBTIMER_STATE_RESPAWN;
                                                gSaveContext.save.cutsceneIndex = 0;
                                                Message_StartTextbox(play, 0x71B0, NULL);
                                                func_8002DF54(play, NULL, PLAYER_CSMODE_8);
                                            } else {
                                                sSubTimerStateTimer = 40;
                                                gSaveContext.subTimerState = SUBTIMER_STATE_STOP;
                                            }
                                        } else if (gSaveContext.subTimerSeconds > 60) {
                                            // Beep at "xx:x1" (every 10 seconds)
                                            if (sTimerDigits[4] == 1) {
                                                Audio_PlaySfxGeneral(NA_SE_SY_MESSAGE_WOMAN, &gSfxDefaultPos, 4,
                                                                     &gSfxDefaultFreqAndVolScale,
                                                                     &gSfxDefaultFreqAndVolScale, &gSfxDefaultReverb);
                                            }
                                        } else if (gSaveContext.subTimerSeconds > 10) {
                                            // Beep on alternating seconds
                                            if ((sTimerDigits[4] % 2) != 0) {
                                                Audio_PlaySfxGeneral(NA_SE_SY_WARNING_COUNT_N, &gSfxDefaultPos, 4,
                                                                     &gSfxDefaultFreqAndVolScale,
                                                                     &gSfxDefaultFreqAndVolScale, &gSfxDefaultReverb);
                                            }
                                        } else {
                                            // Beep every second
                                            Audio_PlaySfxGeneral(NA_SE_SY_WARNING_COUNT_E, &gSfxDefaultPos, 4,
                                                                 &gSfxDefaultFreqAndVolScale,
                                                                 &gSfxDefaultFreqAndVolScale, &gSfxDefaultReverb);
                                        }
                                    } else { // SUBTIMER_STATE_UP_TICK
                                        gSaveContext.subTimerSeconds++;

                                        // Special case for the running-man race
                                        if (GET_EVENTINF(EVENTINF_MARATHON_ACTIVE) &&
                                            (gSaveContext.subTimerSeconds == MARATHON_TIME_LIMIT)) {
                                            // After 4 minutes, cancel the timer
                                            Message_StartTextbox(play, 0x6083, NULL);
                                            CLEAR_EVENTINF(EVENTINF_MARATHON_ACTIVE);
                                            gSaveContext.subTimerState = SUBTIMER_STATE_OFF;
                                        }
                                    }

                                    // Beep at the minute mark
                                    if ((gSaveContext.subTimerSeconds % 60) == 0) {
                                        Audio_PlaySfxGeneral(NA_SE_SY_WARNING_COUNT_N, &gSfxDefaultPos, 4,
                                                             &gSfxDefaultFreqAndVolScale, &gSfxDefaultFreqAndVolScale,
                                                             &gSfxDefaultReverb);
                                    }
                                }
                            }
                            break;

                        case SUBTIMER_STATE_STOP:
                            sSubTimerStateTimer--;
                            if (sSubTimerStateTimer == 0) {
                                gSaveContext.subTimerState = SUBTIMER_STATE_OFF;
                            }
                            break;
                    }
                    break;
            }

            if (((gSaveContext.timerState != TIMER_STATE_OFF) && (gSaveContext.timerState != TIMER_STATE_STOP)) ||
                (gSaveContext.subTimerState != SUBTIMER_STATE_OFF)) {
                sTimerDigits[0] = sTimerDigits[1] = sTimerDigits[3] = 0;
                sTimerDigits[2] = 10; // digit 10 is used as ':' (colon)

                if (gSaveContext.timerState != TIMER_STATE_OFF) {
                    sTimerDigits[4] = gSaveContext.timerSeconds;
                } else {
                    sTimerDigits[4] = gSaveContext.subTimerSeconds;
                }

                while (sTimerDigits[4] >= 60) {
                    sTimerDigits[1]++;
                    if (sTimerDigits[1] >= 10) {
                        sTimerDigits[0]++;
                        sTimerDigits[1] -= 10;
                    }
                    sTimerDigits[4] -= 60;
                }

                while (sTimerDigits[4] >= 10) {
                    sTimerDigits[3]++;
                    sTimerDigits[4] -= 10;
                }

                // Clock Icon
                gDPPipeSync(OVERLAY_DISP++);
                gDPSetPrimColor(OVERLAY_DISP++, 0, 0, 255, 255, 255, 255);
                gDPSetEnvColor(OVERLAY_DISP++, 0, 0, 0, 0);
                OVERLAY_DISP =
                    Gfx_TextureIA8(OVERLAY_DISP, gClockIconTex, 16, 16, ((void)0, gSaveContext.timerX[timerId]),
                                   ((void)0, gSaveContext.timerY[timerId]) + 2, 16, 16, 1 << 10, 1 << 10);

                // Timer Counter
                gDPPipeSync(OVERLAY_DISP++);
                gDPSetCombineLERP(OVERLAY_DISP++, 0, 0, 0, PRIMITIVE, TEXEL0, 0, PRIMITIVE, 0, 0, 0, 0, PRIMITIVE,
                                  TEXEL0, 0, PRIMITIVE, 0);

                if (gSaveContext.timerState != TIMER_STATE_OFF) {
                    // TIMER_ID_MAIN
                    if ((gSaveContext.timerSeconds < 10) && (gSaveContext.timerState <= TIMER_STATE_STOP)) {
                        gDPSetPrimColor(OVERLAY_DISP++, 0, 0, 255, 50, 0, 255);
                    } else {
                        gDPSetPrimColor(OVERLAY_DISP++, 0, 0, 255, 255, 255, 255);
                    }
                } else {
                    // TIMER_ID_SUB
                    if ((gSaveContext.subTimerSeconds < 10) && (gSaveContext.subTimerState <= SUBTIMER_STATE_RESPAWN)) {
                        gDPSetPrimColor(OVERLAY_DISP++, 0, 0, 255, 50, 0, 255);
                    } else {
                        gDPSetPrimColor(OVERLAY_DISP++, 0, 0, 255, 255, 0, 255);
                    }
                }

                for (svar1 = 0; svar1 < ARRAY_COUNT(sTimerDigits); svar1++) {
                    OVERLAY_DISP =
                        Gfx_TextureI8(OVERLAY_DISP, ((u8*)gCounterDigit0Tex + (8 * 16 * sTimerDigits[svar1])), 8, 16,
                                      ((void)0, gSaveContext.timerX[timerId]) + timerDigitLeftPos[svar1],
                                      ((void)0, gSaveContext.timerY[timerId]), sDigitWidths[svar1], VREG(42),
                                      VREG(43) << 1, VREG(43) << 1);
                }
            }
        }
    }

    if (pauseCtx->debugState == 3) {
        FlagSet_Update(play);
    }

    if (interfaceCtx->unk_244 != 0) {
        gDPPipeSync(OVERLAY_DISP++);
        gSPDisplayList(OVERLAY_DISP++, sSetupDL_80125A60);
        gDPSetPrimColor(OVERLAY_DISP++, 0, 0, 0, 0, 0, interfaceCtx->unk_244);
        gDPFillRectangle(OVERLAY_DISP++, 0, 0, gScreenWidth - 1, gScreenHeight - 1);
    }

    CLOSE_DISPS(play->state.gfxCtx, "../z_parameter.c", 4269);
}

void Interface_Update(PlayState* play) {
    static u8 D_80125B60 = false;
    static s16 sPrevTimeSpeed = 0;
    MessageContext* msgCtx = &play->msgCtx;
    InterfaceContext* interfaceCtx = &play->interfaceCtx;
    Player* player = GET_PLAYER(play);
    s16 dimmingAlpha;
    s16 risingAlpha;
    u16 action;
    Input* debugInput = &play->state.input[2];

    if (CHECK_BTN_ALL(debugInput->press.button, BTN_DLEFT)) {
        gSaveContext.language = LANGUAGE_ENG;
        osSyncPrintf("J_N=%x J_N=%x\n", gSaveContext.language, &gSaveContext.language);
    } else if (CHECK_BTN_ALL(debugInput->press.button, BTN_DUP)) {
        gSaveContext.language = LANGUAGE_GER;
        osSyncPrintf("J_N=%x J_N=%x\n", gSaveContext.language, &gSaveContext.language);
    } else if (CHECK_BTN_ALL(debugInput->press.button, BTN_DRIGHT)) {
        gSaveContext.language = LANGUAGE_FRA;
        osSyncPrintf("J_N=%x J_N=%x\n", gSaveContext.language, &gSaveContext.language);
    }

    if ((play->pauseCtx.state == 0) && (play->pauseCtx.debugState == 0)) {
        if ((gSaveContext.minigameState == 1) || !IS_CUTSCENE_LAYER ||
            ((play->sceneId == SCENE_LON_LON_RANCH) && (gSaveContext.sceneLayer == 4))) {
            if ((msgCtx->msgMode == MSGMODE_NONE) ||
                ((msgCtx->msgMode != MSGMODE_NONE) && (play->sceneId == SCENE_BOMBCHU_BOWLING_ALLEY))) {
                if (play->gameOverCtx.state == GAMEOVER_INACTIVE) {
                    func_80083108(play);
                }
            }
        }
    }

    // Update hud visibility mode
    switch (gSaveContext.nextHudVisibilityMode) {
        case HUD_VISIBILITY_NOTHING:
        case HUD_VISIBILITY_NOTHING_ALT:
        case HUD_VISIBILITY_HEARTS_FORCE:
        case HUD_VISIBILITY_A:
        case HUD_VISIBILITY_A_HEARTS_MAGIC_FORCE:
        case HUD_VISIBILITY_A_HEARTS_MAGIC_MINIMAP_FORCE:
        case HUD_VISIBILITY_ALL_NO_MINIMAP_BY_BTN_STATUS:
        case HUD_VISIBILITY_B:
        case HUD_VISIBILITY_HEARTS_MAGIC:
        case HUD_VISIBILITY_B_ALT:
        case HUD_VISIBILITY_HEARTS:
        case HUD_VISIBILITY_A_B_MINIMAP:
        case HUD_VISIBILITY_HEARTS_MAGIC_FORCE:
            dimmingAlpha = 255 - (32 * gSaveContext.hudVisibilityModeTimer);
            if (dimmingAlpha < 0) {
                dimmingAlpha = 0;
            }

            Interface_UpdateHudAlphas(play, dimmingAlpha);
            gSaveContext.hudVisibilityModeTimer++;

            if (dimmingAlpha == 0) {
                gSaveContext.nextHudVisibilityMode = HUD_VISIBILITY_NO_CHANGE;
            }
            break;

        case HUD_VISIBILITY_ALL:
            dimmingAlpha = 255 - (32 * gSaveContext.hudVisibilityModeTimer);
            if (dimmingAlpha < 0) {
                dimmingAlpha = 0;
            }

            risingAlpha = 255 - dimmingAlpha;
            if (risingAlpha >= 255) {
                risingAlpha = 255;
            }

            osSyncPrintf("case 50 : alpha=%d  alpha1=%d\n", dimmingAlpha, risingAlpha);

            Interface_RaiseButtonAlphas(play, risingAlpha);

            if (interfaceCtx->healthAlpha != 255) {
                interfaceCtx->healthAlpha = risingAlpha;
            }

            if (interfaceCtx->magicAlpha != 255) {
                interfaceCtx->magicAlpha = risingAlpha;
            }

            switch (play->sceneId) {
                case SCENE_HYRULE_FIELD:
                case SCENE_KAKARIKO_VILLAGE:
                case SCENE_GRAVEYARD:
                case SCENE_ZORAS_RIVER:
                case SCENE_KOKIRI_FOREST:
                case SCENE_SACRED_FOREST_MEADOW:
                case SCENE_LAKE_HYLIA:
                case SCENE_ZORAS_DOMAIN:
                case SCENE_ZORAS_FOUNTAIN:
                case SCENE_GERUDO_VALLEY:
                case SCENE_LOST_WOODS:
                case SCENE_DESERT_COLOSSUS:
                case SCENE_GERUDOS_FORTRESS:
                case SCENE_HAUNTED_WASTELAND:
                case SCENE_HYRULE_CASTLE:
                case SCENE_DEATH_MOUNTAIN_TRAIL:
                case SCENE_DEATH_MOUNTAIN_CRATER:
                case SCENE_GORON_CITY:
                case SCENE_LON_LON_RANCH:
                case SCENE_OUTSIDE_GANONS_CASTLE:
                    if (interfaceCtx->minimapAlpha < 170) {
                        interfaceCtx->minimapAlpha = risingAlpha;
                    } else {
                        interfaceCtx->minimapAlpha = 170;
                    }
                    break;

                default:
                    if (interfaceCtx->minimapAlpha != 255) {
                        interfaceCtx->minimapAlpha = risingAlpha;
                    }
                    break;
            }

            gSaveContext.hudVisibilityModeTimer++;
            if (risingAlpha == 255) {
                gSaveContext.nextHudVisibilityMode = HUD_VISIBILITY_NO_CHANGE;
            }

            break;

        case HUD_VISIBILITY_NOTHING_INSTANT:
            // Hide the HUD immediately
            gSaveContext.nextHudVisibilityMode = HUD_VISIBILITY_NOTHING;
            Interface_UpdateHudAlphas(play, 0);
            gSaveContext.nextHudVisibilityMode = HUD_VISIBILITY_NO_CHANGE;
            FALLTHROUGH;
        default:
            break;
    }

    Map_Update(play);

    if (gSaveContext.healthAccumulator != 0) {
        gSaveContext.healthAccumulator -= 4;
        gSaveContext.save.info.playerData.health += 4;

        if ((gSaveContext.save.info.playerData.health & 0xF) < 4) {
            Audio_PlaySfxGeneral(NA_SE_SY_HP_RECOVER, &gSfxDefaultPos, 4, &gSfxDefaultFreqAndVolScale,
                                 &gSfxDefaultFreqAndVolScale, &gSfxDefaultReverb);
        }

        osSyncPrintf("now_life=%d  max_life=%d\n", gSaveContext.save.info.playerData.health,
                     gSaveContext.save.info.playerData.healthCapacity);

        if (gSaveContext.save.info.playerData.health >= gSaveContext.save.info.playerData.healthCapacity) {
            gSaveContext.save.info.playerData.health = gSaveContext.save.info.playerData.healthCapacity;
            osSyncPrintf("S_Private.now_life=%d  S_Private.max_life=%d\n", gSaveContext.save.info.playerData.health,
                         gSaveContext.save.info.playerData.healthCapacity);
            gSaveContext.healthAccumulator = 0;
        }
    }

    Health_UpdateBeatingHeart(play);
    sEnvHazard = Player_GetEnvironmentalHazard(play);

    if (sEnvHazard == PLAYER_ENV_HAZARD_HOTROOM) {
        if (CUR_EQUIP_VALUE(EQUIP_TYPE_TUNIC) == EQUIP_VALUE_TUNIC_GORON) {
            sEnvHazard = PLAYER_ENV_HAZARD_NONE;
        }
    } else if ((Player_GetEnvironmentalHazard(play) >= PLAYER_ENV_HAZARD_UNDERWATER_FLOOR) &&
               (Player_GetEnvironmentalHazard(play) <= PLAYER_ENV_HAZARD_UNDERWATER_FREE)) {
        if (CUR_EQUIP_VALUE(EQUIP_TYPE_TUNIC) == EQUIP_VALUE_TUNIC_ZORA) {
            sEnvHazard = PLAYER_ENV_HAZARD_NONE;
        }
    }

    Health_UpdateMeter(play);

    if ((gSaveContext.timerState >= TIMER_STATE_ENV_HAZARD_MOVE) && (play->pauseCtx.state == 0) &&
        (play->pauseCtx.debugState == 0) && (msgCtx->msgMode == MSGMODE_NONE) &&
        !(player->stateFlags2 & PLAYER_STATE2_24) && (play->transitionTrigger == TRANS_TRIGGER_OFF) &&
        (play->transitionMode == TRANS_MODE_OFF) && !Play_InCsMode(play)) {}

    if (gSaveContext.rupeeAccumulator != 0) {
        if (gSaveContext.rupeeAccumulator > 0) {
            if (gSaveContext.save.info.playerData.rupees < CUR_CAPACITY(UPG_WALLET)) {
                gSaveContext.rupeeAccumulator--;
                gSaveContext.save.info.playerData.rupees++;
                Audio_PlaySfxGeneral(NA_SE_SY_RUPY_COUNT, &gSfxDefaultPos, 4, &gSfxDefaultFreqAndVolScale,
                                     &gSfxDefaultFreqAndVolScale, &gSfxDefaultReverb);
            } else {
                // "Rupee Amount MAX = %d"
                osSyncPrintf("ルピー数ＭＡＸ = %d\n", CUR_CAPACITY(UPG_WALLET));
                gSaveContext.save.info.playerData.rupees = CUR_CAPACITY(UPG_WALLET);
                gSaveContext.rupeeAccumulator = 0;
            }
        } else if (gSaveContext.save.info.playerData.rupees != 0) {
            if (gSaveContext.rupeeAccumulator <= -50) {
                gSaveContext.rupeeAccumulator += 10;
                gSaveContext.save.info.playerData.rupees -= 10;

                if (gSaveContext.save.info.playerData.rupees < 0) {
                    gSaveContext.save.info.playerData.rupees = 0;
                }

                Audio_PlaySfxGeneral(NA_SE_SY_RUPY_COUNT, &gSfxDefaultPos, 4, &gSfxDefaultFreqAndVolScale,
                                     &gSfxDefaultFreqAndVolScale, &gSfxDefaultReverb);
            } else {
                gSaveContext.rupeeAccumulator++;
                gSaveContext.save.info.playerData.rupees--;
                Audio_PlaySfxGeneral(NA_SE_SY_RUPY_COUNT, &gSfxDefaultPos, 4, &gSfxDefaultFreqAndVolScale,
                                     &gSfxDefaultFreqAndVolScale, &gSfxDefaultReverb);
            }
        } else {
            gSaveContext.rupeeAccumulator = 0;
        }
    }

    switch (interfaceCtx->unk_1EC) {
        case 1:
            interfaceCtx->unk_1F4 += 31400.0f / WREG(5);
            if (interfaceCtx->unk_1F4 >= 15700.0f) {
                interfaceCtx->unk_1F4 = -15700.0f;
                interfaceCtx->unk_1EC = 2;
            }
            break;
        case 2:
            interfaceCtx->unk_1F4 += 31400.0f / WREG(5);
            if (interfaceCtx->unk_1F4 >= 0.0f) {
                interfaceCtx->unk_1F4 = 0.0f;
                interfaceCtx->unk_1EC = 0;
                interfaceCtx->unk_1EE = interfaceCtx->unk_1F0;
                action = interfaceCtx->unk_1EE;
                if ((action == DO_ACTION_MAX) || (action == DO_ACTION_MAX + 1)) {
                    action = DO_ACTION_NONE;
                }
                Interface_LoadActionLabel(interfaceCtx, action, 0);
            }
            break;
        case 3:
            interfaceCtx->unk_1F4 += 31400.0f / WREG(5);
            if (interfaceCtx->unk_1F4 >= 15700.0f) {
                interfaceCtx->unk_1F4 = -15700.0f;
                interfaceCtx->unk_1EC = 2;
            }
            break;
        case 4:
            interfaceCtx->unk_1F4 += 31400.0f / WREG(5);
            if (interfaceCtx->unk_1F4 >= 0.0f) {
                interfaceCtx->unk_1F4 = 0.0f;
                interfaceCtx->unk_1EC = 0;
                interfaceCtx->unk_1EE = interfaceCtx->unk_1F0;
                action = interfaceCtx->unk_1EE;
                if ((action == DO_ACTION_MAX) || (action == DO_ACTION_MAX + 1)) {
                    action = DO_ACTION_NONE;
                }
                Interface_LoadActionLabel(interfaceCtx, action, 0);
            }
            break;
    }

    WREG(7) = interfaceCtx->unk_1F4;

    // Update Magic
    if ((play->pauseCtx.state == 0) && (play->pauseCtx.debugState == 0) && (msgCtx->msgMode == MSGMODE_NONE) &&
        (play->transitionTrigger == TRANS_TRIGGER_OFF) && (play->gameOverCtx.state == GAMEOVER_INACTIVE) &&
        (play->transitionMode == TRANS_MODE_OFF) && ((play->csCtx.state == CS_STATE_IDLE) || !Player_InCsMode(play))) {

        if (gSaveContext.save.info.playerData.isMagicAcquired && (gSaveContext.save.info.playerData.magicLevel == 0)) {
            gSaveContext.save.info.playerData.magicLevel = gSaveContext.save.info.playerData.isDoubleMagicAcquired + 1;
            gSaveContext.magicState = MAGIC_STATE_STEP_CAPACITY;
            osSyncPrintf(VT_FGCOL(YELLOW));
            osSyncPrintf("魔法スター─────ト！！！！！！！！！\n"); // "Magic Start!!!!!!!!!"
            osSyncPrintf("MAGIC_MAX=%d\n", gSaveContext.save.info.playerData.magicLevel);
            osSyncPrintf("MAGIC_NOW=%d\n", gSaveContext.save.info.playerData.magic);
            osSyncPrintf("Z_MAGIC_NOW_NOW=%d\n", gSaveContext.magicFillTarget);
            osSyncPrintf("Z_MAGIC_NOW_MAX=%d\n", gSaveContext.magicCapacity);
            osSyncPrintf(VT_RST);
        }

        Magic_Update(play);
    }

    if (gSaveContext.timerState == TIMER_STATE_OFF) {
        if (((sEnvHazard == PLAYER_ENV_HAZARD_HOTROOM) || (sEnvHazard == PLAYER_ENV_HAZARD_UNDERWATER_FLOOR) ||
             (sEnvHazard == PLAYER_ENV_HAZARD_UNDERWATER_FREE)) &&
           
            ((gSaveContext.save.info.playerData.health >> 1) != 0)) {
            gSaveContext.timerState = TIMER_STATE_ENV_HAZARD_INIT;
            gSaveContext.timerX[TIMER_ID_MAIN] = 140;
            gSaveContext.timerY[TIMER_ID_MAIN] = 80;
            sEnvHazardActive = true;
        }
    } else {
        if (((sEnvHazard == PLAYER_ENV_HAZARD_NONE) || (sEnvHazard == PLAYER_ENV_HAZARD_SWIMMING)) &&
            (gSaveContext.timerState <= TIMER_STATE_ENV_HAZARD_TICK)) {
            gSaveContext.timerState = TIMER_STATE_OFF;
        }
    }

    if (gSaveContext.minigameState == 1) {
        gSaveContext.minigameScore += interfaceCtx->unk_23C;
        interfaceCtx->unk_23C = 0;

        if (sHBAScoreTier == 0) {
            if (gSaveContext.minigameScore >= 1000) {
                sHBAScoreTier++;
            }
        } else if (sHBAScoreTier == 1) {
            if (gSaveContext.minigameScore >= 1500) {
                sHBAScoreTier++;
            }
        }

        sHBAScoreDigits[0] = sHBAScoreDigits[1] = 0;
        sHBAScoreDigits[2] = 0;
        sHBAScoreDigits[3] = gSaveContext.minigameScore;

        while (sHBAScoreDigits[3] >= 1000) {
            sHBAScoreDigits[0]++;
            sHBAScoreDigits[3] -= 1000;
        }

        while (sHBAScoreDigits[3] >= 100) {
            sHBAScoreDigits[1]++;
            sHBAScoreDigits[3] -= 100;
        }

        while (sHBAScoreDigits[3] >= 10) {
            sHBAScoreDigits[2]++;
            sHBAScoreDigits[3] -= 10;
        }
    }

    if (gSaveContext.sunsSongState != SUNSSONG_INACTIVE) {
        // exit out of ocarina mode after suns song finishes playing
        if ((msgCtx->ocarinaAction != OCARINA_ACTION_CHECK_NOWARP_DONE) &&
            (gSaveContext.sunsSongState == SUNSSONG_START)) {
            play->msgCtx.ocarinaMode = OCARINA_MODE_04;
        }

        // handle suns song in areas where time moves
        if (play->envCtx.sceneTimeSpeed != 0) {
            if (gSaveContext.sunsSongState != SUNSSONG_SPEED_TIME) {
                D_80125B60 = false;
                if ((gSaveContext.save.dayTime >= CLOCK_TIME(6, 30)) &&
                    (gSaveContext.save.dayTime <= CLOCK_TIME(18, 0) + 1)) {
                    D_80125B60 = true;
                }

                gSaveContext.sunsSongState = SUNSSONG_SPEED_TIME;
                sPrevTimeSpeed = gTimeSpeed;
                gTimeSpeed = 400;
            } else if (!D_80125B60) {
                if ((gSaveContext.save.dayTime >= CLOCK_TIME(6, 30)) &&
                    (gSaveContext.save.dayTime <= CLOCK_TIME(18, 0) + 1)) {
                    gSaveContext.sunsSongState = SUNSSONG_INACTIVE;
                    gTimeSpeed = sPrevTimeSpeed;
                    play->msgCtx.ocarinaMode = OCARINA_MODE_04;
                }
            } else if (gSaveContext.save.dayTime > CLOCK_TIME(18, 0) + 1) {
                gSaveContext.sunsSongState = SUNSSONG_INACTIVE;
                gTimeSpeed = sPrevTimeSpeed;
                play->msgCtx.ocarinaMode = OCARINA_MODE_04;
            }
        } else if ((play->roomCtx.curRoom.behaviorType1 != ROOM_BEHAVIOR_TYPE1_1) &&
                   (interfaceCtx->restrictions.sunsSong != 3)) {
            if ((gSaveContext.save.dayTime >= CLOCK_TIME(6, 30)) &&
                (gSaveContext.save.dayTime < CLOCK_TIME(18, 0) + 1)) {
                gSaveContext.nextDayTime = NEXT_TIME_NIGHT;
                play->transitionType = TRANS_TYPE_FADE_BLACK_FAST;
                gSaveContext.nextTransitionType = TRANS_TYPE_FADE_BLACK;
                play->haltAllActors = true;
            } else {
                gSaveContext.nextDayTime = NEXT_TIME_DAY;
                play->transitionType = TRANS_TYPE_FADE_WHITE_FAST;
                gSaveContext.nextTransitionType = TRANS_TYPE_FADE_WHITE;
                play->haltAllActors = true;
            }

            if (play->sceneId == SCENE_HAUNTED_WASTELAND) {
                play->transitionType = TRANS_TYPE_SANDSTORM_PERSIST;
                gSaveContext.nextTransitionType = TRANS_TYPE_SANDSTORM_PERSIST;
            }

            gSaveContext.respawnFlag = -2;
            play->nextEntranceIndex = gSaveContext.save.entranceIndex;
            play->transitionTrigger = TRANS_TRIGGER_START;
            gSaveContext.sunsSongState = SUNSSONG_INACTIVE;
            func_800F6964(30);
            gSaveContext.seqId = (u8)NA_BGM_DISABLED;
            gSaveContext.natureAmbienceId = NATURE_ID_DISABLED;
        } else {
            gSaveContext.sunsSongState = SUNSSONG_SPECIAL;
        }
    }
}<|MERGE_RESOLUTION|>--- conflicted
+++ resolved
@@ -1290,14 +1290,9 @@
 }
 
 void func_800849EC(PlayState* play) {
-<<<<<<< HEAD
-    gSaveContext.save.info.inventory.equipment |= OWNED_EQUIP_FLAG(EQUIP_TYPE_SWORD, EQUIP_INV_SWORD_BGS);
+    gSaveContext.save.info.inventory.equipment |= OWNED_EQUIP_FLAG(EQUIP_TYPE_SWORD, EQUIP_INV_SWORD_BIGGORON);
     gSaveContext.save.info.inventory.equipment ^=
         OWNED_EQUIP_FLAG_ALT(EQUIP_TYPE_SWORD, EQUIP_INV_SWORD_BROKENGIANTKNIFE);
-=======
-    gSaveContext.inventory.equipment |= OWNED_EQUIP_FLAG(EQUIP_TYPE_SWORD, EQUIP_INV_SWORD_BIGGORON);
-    gSaveContext.inventory.equipment ^= OWNED_EQUIP_FLAG_ALT(EQUIP_TYPE_SWORD, EQUIP_INV_SWORD_BROKENGIANTKNIFE);
->>>>>>> 63606af1
 
     if (CHECK_OWNED_EQUIP_ALT(EQUIP_TYPE_SWORD, EQUIP_INV_SWORD_BROKENGIANTKNIFE)) {
         gSaveContext.save.info.equips.buttonItems[0] = ITEM_GIANTS_KNIFE;
@@ -1312,16 +1307,9 @@
     InterfaceContext* interfaceCtx = &play->interfaceCtx;
 
     osCreateMesgQueue(&interfaceCtx->loadQueue, &interfaceCtx->loadMsg, 1);
-<<<<<<< HEAD
-    DmaMgr_RequestAsync(&interfaceCtx->dmaRequest_160, interfaceCtx->iconItemSegment + button * ICON_ITEM_TEX_SIZE,
-                        (uintptr_t)_icon_item_staticSegmentRomStart +
-                            (gSaveContext.save.info.equips.buttonItems[button] * ICON_ITEM_TEX_SIZE),
-                        ICON_ITEM_TEX_SIZE, 0, &interfaceCtx->loadQueue, NULL, "../z_parameter.c", 1171);
-=======
     DmaMgr_RequestAsync(&interfaceCtx->dmaRequest_160, interfaceCtx->iconItemSegment + (button * ITEM_ICON_SIZE),
-                        GET_ITEM_ICON_VROM(gSaveContext.equips.buttonItems[button]), ITEM_ICON_SIZE, 0,
+                        GET_ITEM_ICON_VROM(gSaveContext.save.info.equips.buttonItems[button]), ITEM_ICON_SIZE, 0,
                         &interfaceCtx->loadQueue, NULL, "../z_parameter.c", 1171);
->>>>>>> 63606af1
     osRecvMesg(&interfaceCtx->loadQueue, NULL, OS_MESG_BLOCK);
 }
 
@@ -1329,16 +1317,9 @@
     InterfaceContext* interfaceCtx = &play->interfaceCtx;
 
     osCreateMesgQueue(&interfaceCtx->loadQueue, &interfaceCtx->loadMsg, 1);
-<<<<<<< HEAD
-    DmaMgr_RequestAsync(&interfaceCtx->dmaRequest_180, interfaceCtx->iconItemSegment + button * ICON_ITEM_TEX_SIZE,
-                        (uintptr_t)_icon_item_staticSegmentRomStart +
-                            (gSaveContext.save.info.equips.buttonItems[button] * ICON_ITEM_TEX_SIZE),
-                        ICON_ITEM_TEX_SIZE, 0, &interfaceCtx->loadQueue, NULL, "../z_parameter.c", 1193);
-=======
     DmaMgr_RequestAsync(&interfaceCtx->dmaRequest_180, interfaceCtx->iconItemSegment + (button * ITEM_ICON_SIZE),
-                        GET_ITEM_ICON_VROM(gSaveContext.equips.buttonItems[button]), ITEM_ICON_SIZE, 0,
+                        GET_ITEM_ICON_VROM(gSaveContext.save.info.equips.buttonItems[button]), ITEM_ICON_SIZE, 0,
                         &interfaceCtx->loadQueue, NULL, "../z_parameter.c", 1193);
->>>>>>> 63606af1
     osRecvMesg(&interfaceCtx->loadQueue, NULL, OS_MESG_BLOCK);
 }
 
