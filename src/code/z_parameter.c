#include "global.h"
#include "terminal.h"
#include "versions.h"
#include "assets/textures/parameter_static/parameter_static.h"
#include "assets/textures/do_action_static/do_action_static.h"
#include "assets/textures/icon_item_static/icon_item_static.h"

typedef struct RestrictionFlags {
    /* 0x00 */ u8 sceneId;
    /* 0x01 */ u8 flags1;
    /* 0x02 */ u8 flags2;
    /* 0x03 */ u8 flags3;
} RestrictionFlags; // size = 0x4

static RestrictionFlags sRestrictionFlags[] = {
    { SCENE_HYRULE_FIELD, 0x00, 0x00, 0x10 },
    { SCENE_KAKARIKO_VILLAGE, 0x00, 0x00, 0x10 },
    { SCENE_GRAVEYARD, 0x00, 0x00, 0x10 },
    { SCENE_ZORAS_RIVER, 0x00, 0x00, 0x10 },
    { SCENE_KOKIRI_FOREST, 0x00, 0x00, 0x10 },
    { SCENE_SACRED_FOREST_MEADOW, 0x00, 0x00, 0x10 },
    { SCENE_LAKE_HYLIA, 0x00, 0x00, 0x10 },
    { SCENE_ZORAS_DOMAIN, 0x00, 0x00, 0x10 },
    { SCENE_ZORAS_FOUNTAIN, 0x00, 0x00, 0x10 },
    { SCENE_GERUDO_VALLEY, 0x00, 0x00, 0x10 },
    { SCENE_LOST_WOODS, 0x00, 0x00, 0x10 },
    { SCENE_DESERT_COLOSSUS, 0x00, 0x00, 0x10 },
    { SCENE_GERUDOS_FORTRESS, 0x00, 0x00, 0x10 },
    { SCENE_HAUNTED_WASTELAND, 0x00, 0x00, 0x10 },
    { SCENE_HYRULE_CASTLE, 0x00, 0x00, 0x10 },
    { SCENE_OUTSIDE_GANONS_CASTLE, 0x00, 0x00, 0x10 },
    { SCENE_DEATH_MOUNTAIN_TRAIL, 0x00, 0x00, 0x10 },
    { SCENE_DEATH_MOUNTAIN_CRATER, 0x00, 0x00, 0x10 },
    { SCENE_GORON_CITY, 0x00, 0x00, 0x10 },
    { SCENE_LON_LON_RANCH, 0x00, 0x00, 0x10 },
    { SCENE_TEMPLE_OF_TIME, 0x00, 0x10, 0x15 },
    { SCENE_CHAMBER_OF_THE_SAGES, 0xA2, 0xAA, 0xAA },
    { SCENE_SHOOTING_GALLERY, 0x11, 0x55, 0x55 },
    { SCENE_CASTLE_COURTYARD_GUARDS_DAY, 0x11, 0x55, 0x55 },
    { SCENE_CASTLE_COURTYARD_GUARDS_NIGHT, 0x11, 0x55, 0x55 },
    { SCENE_REDEAD_GRAVE, 0x00, 0x00, 0xD0 },
    { SCENE_GRAVE_WITH_FAIRYS_FOUNTAIN, 0x00, 0x00, 0xD0 },
    { SCENE_ROYAL_FAMILYS_TOMB, 0x00, 0x00, 0xD0 },
    { SCENE_GREAT_FAIRYS_FOUNTAIN_MAGIC, 0x00, 0x00, 0x10 },
    { SCENE_FAIRYS_FOUNTAIN, 0x00, 0x00, 0xD0 },
    { SCENE_GREAT_FAIRYS_FOUNTAIN_SPELLS, 0x00, 0x00, 0x10 },
    { SCENE_GANONS_TOWER_COLLAPSE_EXTERIOR, 0x00, 0x05, 0x50 },
    { SCENE_CASTLE_COURTYARD_ZELDA, 0x00, 0x05, 0x54 },
    { SCENE_FISHING_POND, 0x11, 0x55, 0x55 },
    { SCENE_BOMBCHU_BOWLING_ALLEY, 0x11, 0x55, 0x55 },
    { SCENE_LON_LON_BUILDINGS, 0x00, 0x10, 0x15 },
    { SCENE_MARKET_GUARD_HOUSE, 0x00, 0x10, 0x14 },
    { SCENE_POTION_SHOP_GRANNY, 0x10, 0x15, 0x55 },
    { SCENE_TREASURE_BOX_SHOP, 0x10, 0x15, 0x55 },
    { SCENE_HOUSE_OF_SKULLTULA, 0x00, 0x10, 0x15 },
    { SCENE_MARKET_ENTRANCE_DAY, 0x00, 0x10, 0x15 },
    { SCENE_MARKET_ENTRANCE_NIGHT, 0x00, 0x10, 0x15 },
    { SCENE_MARKET_ENTRANCE_RUINS, 0x00, 0x10, 0xD5 },
    { SCENE_MARKET_DAY, 0x00, 0x10, 0x15 },
    { SCENE_MARKET_NIGHT, 0x00, 0x10, 0x15 },
    { SCENE_MARKET_RUINS, 0x00, 0x10, 0xD5 },
    { SCENE_BACK_ALLEY_DAY, 0x00, 0x10, 0x15 },
    { SCENE_BACK_ALLEY_NIGHT, 0x00, 0x10, 0x15 },
    { SCENE_TEMPLE_OF_TIME_EXTERIOR_DAY, 0x00, 0x10, 0x15 },
    { SCENE_TEMPLE_OF_TIME_EXTERIOR_NIGHT, 0x00, 0x10, 0x15 },
    { SCENE_TEMPLE_OF_TIME_EXTERIOR_RUINS, 0x00, 0x10, 0xD5 },
    { SCENE_LINKS_HOUSE, 0x10, 0x10, 0x15 },
    { SCENE_KAKARIKO_CENTER_GUEST_HOUSE, 0x10, 0x10, 0x15 },
    { SCENE_BACK_ALLEY_HOUSE, 0x10, 0x10, 0x15 },
    { SCENE_KNOW_IT_ALL_BROS_HOUSE, 0x10, 0x10, 0x15 },
    { SCENE_TWINS_HOUSE, 0x10, 0x10, 0x15 },
    { SCENE_MIDOS_HOUSE, 0x10, 0x10, 0x15 },
    { SCENE_SARIAS_HOUSE, 0x10, 0x10, 0x15 },
    { SCENE_STABLE, 0x10, 0x10, 0x15 },
    { SCENE_GRAVEKEEPERS_HUT, 0x10, 0x10, 0x15 },
    { SCENE_DOG_LADY_HOUSE, 0x10, 0x10, 0x15 },
    { SCENE_IMPAS_HOUSE, 0x10, 0x10, 0x15 },
    { SCENE_LAKESIDE_LABORATORY, 0x00, 0x10, 0x15 },
    { SCENE_CARPENTERS_TENT, 0x10, 0x10, 0x15 },
    { SCENE_BAZAAR, 0x10, 0x10, 0x15 },
    { SCENE_KOKIRI_SHOP, 0x10, 0x10, 0x15 },
    { SCENE_GORON_SHOP, 0x10, 0x10, 0x15 },
    { SCENE_ZORA_SHOP, 0x10, 0x10, 0x15 },
    { SCENE_POTION_SHOP_KAKARIKO, 0x10, 0x10, 0x15 },
    { SCENE_POTION_SHOP_MARKET, 0x10, 0x10, 0x15 },
    { SCENE_BOMBCHU_SHOP, 0x10, 0x10, 0x15 },
    { SCENE_HAPPY_MASK_SHOP, 0x10, 0x10, 0x15 },
    { SCENE_GERUDO_TRAINING_GROUND, 0x00, 0x03, 0x10 },
    { SCENE_DEKU_TREE, 0x00, 0x00, 0x00 },
    { SCENE_DEKU_TREE_BOSS, 0x00, 0x45, 0x50 },
    { SCENE_DODONGOS_CAVERN, 0x00, 0x00, 0x00 },
    { SCENE_DODONGOS_CAVERN_BOSS, 0x00, 0x45, 0x50 },
    { SCENE_JABU_JABU, 0x00, 0x00, 0x00 },
    { SCENE_JABU_JABU_BOSS, 0x00, 0x45, 0x50 },
    { SCENE_FOREST_TEMPLE, 0x00, 0x00, 0x00 },
    { SCENE_FOREST_TEMPLE_BOSS, 0x00, 0x45, 0x50 },
    { SCENE_BOTTOM_OF_THE_WELL, 0x00, 0x00, 0x00 },
    { SCENE_SHADOW_TEMPLE, 0x00, 0x00, 0x00 },
    { SCENE_SHADOW_TEMPLE_BOSS, 0x00, 0x45, 0x50 },
    { SCENE_FIRE_TEMPLE, 0x00, 0x00, 0x00 },
    { SCENE_FIRE_TEMPLE_BOSS, 0x00, 0x45, 0x50 },
    { SCENE_WATER_TEMPLE, 0x00, 0x00, 0x00 },
    { SCENE_WATER_TEMPLE_BOSS, 0x00, 0x45, 0x50 },
    { SCENE_SPIRIT_TEMPLE, 0x00, 0x00, 0x00 },
    { SCENE_SPIRIT_TEMPLE_BOSS, 0x00, 0x45, 0x50 },
    { SCENE_GANONS_TOWER, 0x00, 0x00, 0x00 },
    { SCENE_GANONDORF_BOSS, 0x00, 0x45, 0x50 },
    { SCENE_ICE_CAVERN, 0x00, 0x00, 0xC0 },
    { SCENE_WINDMILL_AND_DAMPES_GRAVE, 0x00, 0x03, 0x14 },
    { SCENE_INSIDE_GANONS_CASTLE, 0x00, 0x03, 0x10 },
    { SCENE_GANON_BOSS, 0x00, 0x45, 0x50 },
    { SCENE_GANONS_TOWER_COLLAPSE_INTERIOR, 0x00, 0x05, 0x50 },
    { SCENE_INSIDE_GANONS_CASTLE_COLLAPSE, 0x00, 0x05, 0x50 },
    { SCENE_THIEVES_HIDEOUT, 0x00, 0x00, 0x10 },
    { SCENE_GROTTOS, 0x00, 0x00, 0xD0 },
    { 0xFF, 0x00, 0x00, 0x00 },
};

static s16 sHBAScoreTier = 0;
static u16 sHBAScoreDigits[] = { 0, 0, 0, 0 };

static u16 sCUpInvisible = 0;
static u16 sCUpTimer = 0;

s16 gSpoilingItems[] = { ITEM_ODD_MUSHROOM, ITEM_EYEBALL_FROG, ITEM_EYE_DROPS };
s16 gSpoilingItemReverts[] = { ITEM_COJIRO, ITEM_PRESCRIPTION, ITEM_PRESCRIPTION };

static s16 sMagicBorderR = 255;
static s16 sMagicBorderG = 255;
static s16 sMagicBorderB = 255;

static s16 sExtraItemBases[] = {
    ITEM_DEKU_STICK, // ITEM_DEKU_STICKS_5
    ITEM_DEKU_STICK, // ITEM_DEKU_STICKS_10
    ITEM_DEKU_NUT,   // ITEM_DEKU_NUTS_5
    ITEM_DEKU_NUT,   // ITEM_DEKU_NUTS_10
    ITEM_BOMB,       // ITEM_BOMBS_5
    ITEM_BOMB,       // ITEM_BOMBS_10
    ITEM_BOMB,       // ITEM_BOMBS_20
    ITEM_BOMB,       // ITEM_BOMBS_30
    ITEM_BOW,        // ITEM_ARROWS_5
    ITEM_BOW,        // ITEM_ARROWS_10
    ITEM_BOW,        // ITEM_ARROWS_30
    ITEM_DEKU_SEEDS, // ITEM_DEKU_SEEDS_30
    ITEM_BOMBCHU,    // ITEM_BOMBCHUS_5
    ITEM_BOMBCHU,    // ITEM_BOMBCHUS_20
    ITEM_DEKU_STICK, // ITEM_DEKU_STICK_UPGRADE_20
    ITEM_DEKU_STICK, // ITEM_DEKU_STICK_UPGRADE_30
    ITEM_DEKU_NUT,   // ITEM_DEKU_NUT_UPGRADE_30
    ITEM_DEKU_NUT,   // ITEM_DEKU_NUT_UPGRADE_40
};

static s16 sEnvHazard = PLAYER_ENV_HAZARD_NONE;
static s16 sEnvHazardActive = false;

static Gfx sSetupDL_80125A60[] = {
    gsDPPipeSync(),
    gsSPClearGeometryMode(G_ZBUFFER | G_SHADE | G_CULL_BOTH | G_FOG | G_LIGHTING | G_TEXTURE_GEN |
                          G_TEXTURE_GEN_LINEAR | G_SHADING_SMOOTH | G_LOD),
    gsDPSetOtherMode(G_AD_DISABLE | G_CD_MAGICSQ | G_CK_NONE | G_TC_FILT | G_TF_BILERP | G_TT_NONE | G_TL_TILE |
                         G_TD_CLAMP | G_TP_NONE | G_CYC_1CYCLE | G_PM_1PRIMITIVE,
                     G_AC_NONE | G_ZS_PIXEL | G_RM_CLD_SURF | G_RM_CLD_SURF2),
    gsDPSetCombineMode(G_CC_PRIMITIVE, G_CC_PRIMITIVE),
    gsSPEndDisplayList(),
};

// original name: "alpha_change"
void Interface_ChangeHudVisibilityMode(u16 hudVisibilityMode) {
    if (hudVisibilityMode != gSaveContext.hudVisibilityMode) {
        PRINTF("ＡＬＰＨＡーＴＹＰＥ＝%d  LAST_TIME_TYPE=%d\n", hudVisibilityMode, gSaveContext.prevHudVisibilityMode);
        gSaveContext.hudVisibilityMode = gSaveContext.nextHudVisibilityMode = hudVisibilityMode;
        gSaveContext.hudVisibilityModeTimer = 1;
    }
}

/**
 * Raise button alphas on the HUD to the requested value
 * Apply a set value of 70 to disabled buttons
 */
void Interface_RaiseButtonAlphas(PlayState* play, s16 risingAlpha) {
    InterfaceContext* interfaceCtx = &play->interfaceCtx;

    if (gSaveContext.buttonStatus[0] == BTN_DISABLED) {
        if (interfaceCtx->bAlpha != 70) {
            interfaceCtx->bAlpha = 70;
        }
    } else {
        if (interfaceCtx->bAlpha != 255) {
            interfaceCtx->bAlpha = risingAlpha;
        }
    }

    if (gSaveContext.buttonStatus[1] == BTN_DISABLED) {
        if (interfaceCtx->cLeftAlpha != 70) {
            interfaceCtx->cLeftAlpha = 70;
        }
    } else {
        if (interfaceCtx->cLeftAlpha != 255) {
            interfaceCtx->cLeftAlpha = risingAlpha;
        }
    }

    if (gSaveContext.buttonStatus[2] == BTN_DISABLED) {
        if (interfaceCtx->cDownAlpha != 70) {
            interfaceCtx->cDownAlpha = 70;
        }
    } else {
        if (interfaceCtx->cDownAlpha != 255) {
            interfaceCtx->cDownAlpha = risingAlpha;
        }
    }

    if (gSaveContext.buttonStatus[3] == BTN_DISABLED) {
        if (interfaceCtx->cRightAlpha != 70) {
            interfaceCtx->cRightAlpha = 70;
        }
    } else {
        if (interfaceCtx->cRightAlpha != 255) {
            interfaceCtx->cRightAlpha = risingAlpha;
        }
    }

    if (gSaveContext.buttonStatus[4] == BTN_DISABLED) {
        if (interfaceCtx->aAlpha != 70) {
            interfaceCtx->aAlpha = 70;
        }
    } else {
        if (interfaceCtx->aAlpha != 255) {
            interfaceCtx->aAlpha = risingAlpha;
        }
    }
}

/**
 * Lower button alphas on the HUD to the requested value
 * if forceRisingButtonAlphas is set, then instead raise button alphas
 */
void Interface_DimButtonAlphas(PlayState* play, s16 dimmingAlpha, s16 risingAlpha) {
    InterfaceContext* interfaceCtx = &play->interfaceCtx;

    if (gSaveContext.forceRisingButtonAlphas) {
        Interface_RaiseButtonAlphas(play, risingAlpha);
        return;
    }

    if ((interfaceCtx->bAlpha != 0) && (interfaceCtx->bAlpha > dimmingAlpha)) {
        interfaceCtx->bAlpha = dimmingAlpha;
    }

    if ((interfaceCtx->aAlpha != 0) && (interfaceCtx->aAlpha > dimmingAlpha)) {
        interfaceCtx->aAlpha = dimmingAlpha;
    }

    if ((interfaceCtx->cLeftAlpha != 0) && (interfaceCtx->cLeftAlpha > dimmingAlpha)) {
        interfaceCtx->cLeftAlpha = dimmingAlpha;
    }

    if ((interfaceCtx->cDownAlpha != 0) && (interfaceCtx->cDownAlpha > dimmingAlpha)) {
        interfaceCtx->cDownAlpha = dimmingAlpha;
    }

    if ((interfaceCtx->cRightAlpha != 0) && (interfaceCtx->cRightAlpha > dimmingAlpha)) {
        interfaceCtx->cRightAlpha = dimmingAlpha;
    }
}

void Interface_UpdateHudAlphas(PlayState* play, s16 dimmingAlpha) {
    InterfaceContext* interfaceCtx = &play->interfaceCtx;
    s16 risingAlpha = 255 - dimmingAlpha;

    switch (gSaveContext.nextHudVisibilityMode) {
        case HUD_VISIBILITY_NOTHING:
        case HUD_VISIBILITY_NOTHING_ALT:
        case HUD_VISIBILITY_B:
            PRINTF("a_alpha=%d, c_alpha=%d   →   ", interfaceCtx->aAlpha, interfaceCtx->cLeftAlpha);

            if (gSaveContext.nextHudVisibilityMode == HUD_VISIBILITY_B) {
                if (interfaceCtx->bAlpha != 255) {
                    interfaceCtx->bAlpha = risingAlpha;
                }
            } else {
                if ((interfaceCtx->bAlpha != 0) && (interfaceCtx->bAlpha > dimmingAlpha)) {
                    interfaceCtx->bAlpha = dimmingAlpha;
                }
            }

            if ((interfaceCtx->aAlpha != 0) && (interfaceCtx->aAlpha > dimmingAlpha)) {
                interfaceCtx->aAlpha = dimmingAlpha;
            }

            if ((interfaceCtx->cLeftAlpha != 0) && (interfaceCtx->cLeftAlpha > dimmingAlpha)) {
                interfaceCtx->cLeftAlpha = dimmingAlpha;
            }

            if ((interfaceCtx->cDownAlpha != 0) && (interfaceCtx->cDownAlpha > dimmingAlpha)) {
                interfaceCtx->cDownAlpha = dimmingAlpha;
            }

            if ((interfaceCtx->cRightAlpha != 0) && (interfaceCtx->cRightAlpha > dimmingAlpha)) {
                interfaceCtx->cRightAlpha = dimmingAlpha;
            }

            if ((interfaceCtx->healthAlpha != 0) && (interfaceCtx->healthAlpha > dimmingAlpha)) {
                interfaceCtx->healthAlpha = dimmingAlpha;
            }

            if ((interfaceCtx->magicAlpha != 0) && (interfaceCtx->magicAlpha > dimmingAlpha)) {
                interfaceCtx->magicAlpha = dimmingAlpha;
            }

            if ((interfaceCtx->minimapAlpha != 0) && (interfaceCtx->minimapAlpha > dimmingAlpha)) {
                interfaceCtx->minimapAlpha = dimmingAlpha;
            }

            PRINTF("a_alpha=%d, c_alpha=%d\n", interfaceCtx->aAlpha, interfaceCtx->cLeftAlpha);

            break;

        case HUD_VISIBILITY_HEARTS_FORCE:
            // aAlpha is immediately overwritten in Interface_DimButtonAlphas
            if ((interfaceCtx->aAlpha != 0) && (interfaceCtx->aAlpha > dimmingAlpha)) {
                interfaceCtx->aAlpha = dimmingAlpha;
            }

            Interface_DimButtonAlphas(play, dimmingAlpha, risingAlpha);

            if ((interfaceCtx->magicAlpha != 0) && (interfaceCtx->magicAlpha > dimmingAlpha)) {
                interfaceCtx->magicAlpha = dimmingAlpha;
            }

            if ((interfaceCtx->minimapAlpha != 0) && (interfaceCtx->minimapAlpha > dimmingAlpha)) {
                interfaceCtx->minimapAlpha = dimmingAlpha;
            }

            if (interfaceCtx->healthAlpha != 255) {
                interfaceCtx->healthAlpha = risingAlpha;
            }

            break;

        case HUD_VISIBILITY_A:
            if ((interfaceCtx->bAlpha != 0) && (interfaceCtx->bAlpha > dimmingAlpha)) {
                interfaceCtx->bAlpha = dimmingAlpha;
            }

            // aAlpha is immediately overwritten below
            if ((interfaceCtx->aAlpha != 0) && (interfaceCtx->aAlpha > dimmingAlpha)) {
                interfaceCtx->aAlpha = dimmingAlpha;
            }

            if ((interfaceCtx->cLeftAlpha != 0) && (interfaceCtx->cLeftAlpha > dimmingAlpha)) {
                interfaceCtx->cLeftAlpha = dimmingAlpha;
            }

            if ((interfaceCtx->cDownAlpha != 0) && (interfaceCtx->cDownAlpha > dimmingAlpha)) {
                interfaceCtx->cDownAlpha = dimmingAlpha;
            }

            if ((interfaceCtx->cRightAlpha != 0) && (interfaceCtx->cRightAlpha > dimmingAlpha)) {
                interfaceCtx->cRightAlpha = dimmingAlpha;
            }

            if ((interfaceCtx->healthAlpha != 0) && (interfaceCtx->healthAlpha > dimmingAlpha)) {
                interfaceCtx->healthAlpha = dimmingAlpha;
            }

            if ((interfaceCtx->magicAlpha != 0) && (interfaceCtx->magicAlpha > dimmingAlpha)) {
                interfaceCtx->magicAlpha = dimmingAlpha;
            }

            if ((interfaceCtx->minimapAlpha != 0) && (interfaceCtx->minimapAlpha > dimmingAlpha)) {
                interfaceCtx->minimapAlpha = dimmingAlpha;
            }

            if (interfaceCtx->aAlpha != 255) {
                interfaceCtx->aAlpha = risingAlpha;
            }

            break;

        case HUD_VISIBILITY_A_HEARTS_MAGIC_FORCE:
            Interface_DimButtonAlphas(play, dimmingAlpha, risingAlpha);

            if ((interfaceCtx->minimapAlpha != 0) && (interfaceCtx->minimapAlpha > dimmingAlpha)) {
                interfaceCtx->minimapAlpha = dimmingAlpha;
            }

            // aAlpha overwrites the value set in Interface_DimButtonAlphas
            if (interfaceCtx->aAlpha != 255) {
                interfaceCtx->aAlpha = risingAlpha;
            }

            if (interfaceCtx->healthAlpha != 255) {
                interfaceCtx->healthAlpha = risingAlpha;
            }

            if (interfaceCtx->magicAlpha != 255) {
                interfaceCtx->magicAlpha = risingAlpha;
            }

            break;

        case HUD_VISIBILITY_A_HEARTS_MAGIC_MINIMAP_FORCE:
            Interface_DimButtonAlphas(play, dimmingAlpha, risingAlpha);

            // aAlpha overwrites the value set in Interface_DimButtonAlphas
            if (interfaceCtx->aAlpha != 255) {
                interfaceCtx->aAlpha = risingAlpha;
            }

            if (interfaceCtx->healthAlpha != 255) {
                interfaceCtx->healthAlpha = risingAlpha;
            }

            if (interfaceCtx->magicAlpha != 255) {
                interfaceCtx->magicAlpha = risingAlpha;
            }

            switch (play->sceneId) {
                case SCENE_HYRULE_FIELD:
                case SCENE_KAKARIKO_VILLAGE:
                case SCENE_GRAVEYARD:
                case SCENE_ZORAS_RIVER:
                case SCENE_KOKIRI_FOREST:
                case SCENE_SACRED_FOREST_MEADOW:
                case SCENE_LAKE_HYLIA:
                case SCENE_ZORAS_DOMAIN:
                case SCENE_ZORAS_FOUNTAIN:
                case SCENE_GERUDO_VALLEY:
                case SCENE_LOST_WOODS:
                case SCENE_DESERT_COLOSSUS:
                case SCENE_GERUDOS_FORTRESS:
                case SCENE_HAUNTED_WASTELAND:
                case SCENE_HYRULE_CASTLE:
                case SCENE_DEATH_MOUNTAIN_TRAIL:
                case SCENE_DEATH_MOUNTAIN_CRATER:
                case SCENE_GORON_CITY:
                case SCENE_LON_LON_RANCH:
                case SCENE_OUTSIDE_GANONS_CASTLE:
                    if (interfaceCtx->minimapAlpha < 170) {
                        interfaceCtx->minimapAlpha = risingAlpha;
                    } else {
                        interfaceCtx->minimapAlpha = 170;
                    }
                    break;

                default:
                    if (interfaceCtx->minimapAlpha != 255) {
                        interfaceCtx->minimapAlpha = risingAlpha;
                    }
                    break;
            }
            break;

        case HUD_VISIBILITY_ALL_NO_MINIMAP_BY_BTN_STATUS:
            if ((interfaceCtx->minimapAlpha != 0) && (interfaceCtx->minimapAlpha > dimmingAlpha)) {
                interfaceCtx->minimapAlpha = dimmingAlpha;
            }

            Interface_RaiseButtonAlphas(play, risingAlpha);

            if (interfaceCtx->healthAlpha != 255) {
                interfaceCtx->healthAlpha = risingAlpha;
            }

            if (interfaceCtx->magicAlpha != 255) {
                interfaceCtx->magicAlpha = risingAlpha;
            }

            break;

        case HUD_VISIBILITY_HEARTS_MAGIC:
            if ((interfaceCtx->bAlpha != 0) && (interfaceCtx->bAlpha > dimmingAlpha)) {
                interfaceCtx->bAlpha = dimmingAlpha;
            }

            if ((interfaceCtx->aAlpha != 0) && (interfaceCtx->aAlpha > dimmingAlpha)) {
                interfaceCtx->aAlpha = dimmingAlpha;
            }

            if ((interfaceCtx->cLeftAlpha != 0) && (interfaceCtx->cLeftAlpha > dimmingAlpha)) {
                interfaceCtx->cLeftAlpha = dimmingAlpha;
            }

            if ((interfaceCtx->cDownAlpha != 0) && (interfaceCtx->cDownAlpha > dimmingAlpha)) {
                interfaceCtx->cDownAlpha = dimmingAlpha;
            }

            if ((interfaceCtx->cRightAlpha != 0) && (interfaceCtx->cRightAlpha > dimmingAlpha)) {
                interfaceCtx->cRightAlpha = dimmingAlpha;
            }

            if ((interfaceCtx->minimapAlpha != 0) && (interfaceCtx->minimapAlpha > dimmingAlpha)) {
                interfaceCtx->minimapAlpha = dimmingAlpha;
            }

            if (interfaceCtx->healthAlpha != 255) {
                interfaceCtx->healthAlpha = risingAlpha;
            }

            if (interfaceCtx->magicAlpha != 255) {
                interfaceCtx->magicAlpha = risingAlpha;
            }

            break;

        case HUD_VISIBILITY_B_ALT:
            if ((interfaceCtx->aAlpha != 0) && (interfaceCtx->aAlpha > dimmingAlpha)) {
                interfaceCtx->aAlpha = dimmingAlpha;
            }

            if ((interfaceCtx->cLeftAlpha != 0) && (interfaceCtx->cLeftAlpha > dimmingAlpha)) {
                interfaceCtx->cLeftAlpha = dimmingAlpha;
            }

            if ((interfaceCtx->cDownAlpha != 0) && (interfaceCtx->cDownAlpha > dimmingAlpha)) {
                interfaceCtx->cDownAlpha = dimmingAlpha;
            }

            if ((interfaceCtx->cRightAlpha != 0) && (interfaceCtx->cRightAlpha > dimmingAlpha)) {
                interfaceCtx->cRightAlpha = dimmingAlpha;
            }

            if ((interfaceCtx->healthAlpha != 0) && (interfaceCtx->healthAlpha > dimmingAlpha)) {
                interfaceCtx->healthAlpha = dimmingAlpha;
            }

            if ((interfaceCtx->magicAlpha != 0) && (interfaceCtx->magicAlpha > dimmingAlpha)) {
                interfaceCtx->magicAlpha = dimmingAlpha;
            }

            if ((interfaceCtx->minimapAlpha != 0) && (interfaceCtx->minimapAlpha > dimmingAlpha)) {
                interfaceCtx->minimapAlpha = dimmingAlpha;
            }

            if (interfaceCtx->bAlpha != 255) {
                interfaceCtx->bAlpha = risingAlpha;
            }

            break;

        case HUD_VISIBILITY_HEARTS:
            if ((interfaceCtx->bAlpha != 0) && (interfaceCtx->bAlpha > dimmingAlpha)) {
                interfaceCtx->bAlpha = dimmingAlpha;
            }

            if ((interfaceCtx->aAlpha != 0) && (interfaceCtx->aAlpha > dimmingAlpha)) {
                interfaceCtx->aAlpha = dimmingAlpha;
            }

            if ((interfaceCtx->cLeftAlpha != 0) && (interfaceCtx->cLeftAlpha > dimmingAlpha)) {
                interfaceCtx->cLeftAlpha = dimmingAlpha;
            }

            if ((interfaceCtx->cDownAlpha != 0) && (interfaceCtx->cDownAlpha > dimmingAlpha)) {
                interfaceCtx->cDownAlpha = dimmingAlpha;
            }

            if ((interfaceCtx->cRightAlpha != 0) && (interfaceCtx->cRightAlpha > dimmingAlpha)) {
                interfaceCtx->cRightAlpha = dimmingAlpha;
            }

            if ((interfaceCtx->minimapAlpha != 0) && (interfaceCtx->minimapAlpha > dimmingAlpha)) {
                interfaceCtx->minimapAlpha = dimmingAlpha;
            }

            if ((interfaceCtx->magicAlpha != 0) && (interfaceCtx->magicAlpha > dimmingAlpha)) {
                interfaceCtx->magicAlpha = dimmingAlpha;
            }

            if (interfaceCtx->healthAlpha != 255) {
                interfaceCtx->healthAlpha = risingAlpha;
            }

            break;

        case HUD_VISIBILITY_A_B_MINIMAP:
            if (interfaceCtx->aAlpha != 255) {
                interfaceCtx->aAlpha = risingAlpha;
            }

            if (interfaceCtx->bAlpha != 255) {
                interfaceCtx->bAlpha = risingAlpha;
            }

            if (interfaceCtx->minimapAlpha != 255) {
                interfaceCtx->minimapAlpha = risingAlpha;
            }

            if ((interfaceCtx->cLeftAlpha != 0) && (interfaceCtx->cLeftAlpha > dimmingAlpha)) {
                interfaceCtx->cLeftAlpha = dimmingAlpha;
            }

            if ((interfaceCtx->cDownAlpha != 0) && (interfaceCtx->cDownAlpha > dimmingAlpha)) {
                interfaceCtx->cDownAlpha = dimmingAlpha;
            }

            if ((interfaceCtx->cRightAlpha != 0) && (interfaceCtx->cRightAlpha > dimmingAlpha)) {
                interfaceCtx->cRightAlpha = dimmingAlpha;
            }

            if ((interfaceCtx->magicAlpha != 0) && (interfaceCtx->magicAlpha > dimmingAlpha)) {
                interfaceCtx->magicAlpha = dimmingAlpha;
            }

            if ((interfaceCtx->healthAlpha != 0) && (interfaceCtx->healthAlpha > dimmingAlpha)) {
                interfaceCtx->healthAlpha = dimmingAlpha;
            }

            break;

        case HUD_VISIBILITY_HEARTS_MAGIC_FORCE:
            Interface_DimButtonAlphas(play, dimmingAlpha, risingAlpha);

            if ((interfaceCtx->minimapAlpha != 0) && (interfaceCtx->minimapAlpha > dimmingAlpha)) {
                interfaceCtx->minimapAlpha = dimmingAlpha;
            }

            // aAlpha overwrites the value set in Interface_DimButtonAlphas
            if ((interfaceCtx->aAlpha != 0) && (interfaceCtx->aAlpha > dimmingAlpha)) {
                interfaceCtx->aAlpha = dimmingAlpha;
            }

            if (interfaceCtx->healthAlpha != 255) {
                interfaceCtx->healthAlpha = risingAlpha;
            }

            if (interfaceCtx->magicAlpha != 255) {
                interfaceCtx->magicAlpha = risingAlpha;
            }

            break;
    }

    if ((play->roomCtx.curRoom.behaviorType1 == ROOM_BEHAVIOR_TYPE1_1) && (interfaceCtx->minimapAlpha >= 255)) {
        interfaceCtx->minimapAlpha = 255;
    }
}

void func_80083108(PlayState* play) {
    MessageContext* msgCtx = &play->msgCtx;
    Player* player = GET_PLAYER(play);
    InterfaceContext* interfaceCtx = &play->interfaceCtx;
    s16 i;
    s16 sp28 = false;

    if ((gSaveContext.save.cutsceneIndex < 0xFFF0) ||
        ((play->sceneId == SCENE_LON_LON_RANCH) && (gSaveContext.save.cutsceneIndex == 0xFFF0))) {
        gSaveContext.forceRisingButtonAlphas = false;

        if ((player->stateFlags1 & PLAYER_STATE1_23) || (play->shootingGalleryStatus > 1) ||
            ((play->sceneId == SCENE_BOMBCHU_BOWLING_ALLEY) && Flags_GetSwitch(play, 0x38))) {
            if (gSaveContext.save.info.equips.buttonItems[0] != ITEM_NONE) {
                gSaveContext.forceRisingButtonAlphas = true;

                if (gSaveContext.buttonStatus[0] == BTN_DISABLED) {
                    gSaveContext.buttonStatus[0] = gSaveContext.buttonStatus[1] = gSaveContext.buttonStatus[2] =
                        gSaveContext.buttonStatus[3] = BTN_ENABLED;
                }

                if ((gSaveContext.save.info.equips.buttonItems[0] != ITEM_SLINGSHOT) &&
                    (gSaveContext.save.info.equips.buttonItems[0] != ITEM_BOW) &&
                    (gSaveContext.save.info.equips.buttonItems[0] != ITEM_BOMBCHU) &&
                    (gSaveContext.save.info.equips.buttonItems[0] != ITEM_NONE)) {
                    gSaveContext.buttonStatus[0] = gSaveContext.save.info.equips.buttonItems[0];

                    if ((play->sceneId == SCENE_BOMBCHU_BOWLING_ALLEY) && Flags_GetSwitch(play, 0x38)) {
                        gSaveContext.save.info.equips.buttonItems[0] = ITEM_BOMBCHU;
                        Interface_LoadItemIcon1(play, 0);
                    } else {
                        gSaveContext.save.info.equips.buttonItems[0] = ITEM_BOW;
                        if (play->shootingGalleryStatus > 1) {
                            if (LINK_AGE_IN_YEARS == YEARS_CHILD) {
                                gSaveContext.save.info.equips.buttonItems[0] = ITEM_SLINGSHOT;
                            }

                            Interface_LoadItemIcon1(play, 0);
                        } else {
                            if (gSaveContext.save.info.inventory.items[SLOT_BOW] == ITEM_NONE) {
                                gSaveContext.save.info.equips.buttonItems[0] = ITEM_NONE;
                            } else {
                                Interface_LoadItemIcon1(play, 0);
                            }
                        }
                    }

                    gSaveContext.buttonStatus[1] = gSaveContext.buttonStatus[2] = gSaveContext.buttonStatus[3] =
                        BTN_DISABLED;
                    Interface_ChangeHudVisibilityMode(HUD_VISIBILITY_A_HEARTS_MAGIC_MINIMAP_FORCE);
                }

                if (play->transitionMode != TRANS_MODE_OFF) {
                    Interface_ChangeHudVisibilityMode(HUD_VISIBILITY_NOTHING);
                } else if (gSaveContext.minigameState == 1) {
                    Interface_ChangeHudVisibilityMode(HUD_VISIBILITY_B);
                } else if (play->shootingGalleryStatus > 1) {
                    Interface_ChangeHudVisibilityMode(HUD_VISIBILITY_B);
                } else if ((play->sceneId == SCENE_BOMBCHU_BOWLING_ALLEY) && Flags_GetSwitch(play, 0x38)) {
                    Interface_ChangeHudVisibilityMode(HUD_VISIBILITY_B);
                } else if (player->stateFlags1 & PLAYER_STATE1_23) {
                    Interface_ChangeHudVisibilityMode(HUD_VISIBILITY_A_B_MINIMAP);
                }
            } else {
                if (player->stateFlags1 & PLAYER_STATE1_23) {
                    Interface_ChangeHudVisibilityMode(HUD_VISIBILITY_A_B_MINIMAP);
                }
            }
        } else if (play->sceneId == SCENE_CHAMBER_OF_THE_SAGES) {
            Interface_ChangeHudVisibilityMode(HUD_VISIBILITY_NOTHING);
        } else if (play->sceneId == SCENE_FISHING_POND) {
            // should likely be set to true
            gSaveContext.forceRisingButtonAlphas = 2;
            if (play->interfaceCtx.unk_260 != 0) {
                if (gSaveContext.save.info.equips.buttonItems[0] != ITEM_FISHING_POLE) {
                    gSaveContext.buttonStatus[0] = gSaveContext.save.info.equips.buttonItems[0];
                    gSaveContext.save.info.equips.buttonItems[0] = ITEM_FISHING_POLE;
                    gSaveContext.hudVisibilityMode = HUD_VISIBILITY_NO_CHANGE;
                    Interface_LoadItemIcon1(play, 0);
                    Interface_ChangeHudVisibilityMode(HUD_VISIBILITY_A_B_MINIMAP);
                }

                if (gSaveContext.hudVisibilityMode != HUD_VISIBILITY_A_B_MINIMAP) {
                    Interface_ChangeHudVisibilityMode(HUD_VISIBILITY_A_B_MINIMAP);
                }
            } else if (gSaveContext.save.info.equips.buttonItems[0] == ITEM_FISHING_POLE) {
                gSaveContext.save.info.equips.buttonItems[0] = gSaveContext.buttonStatus[0];
                gSaveContext.hudVisibilityMode = HUD_VISIBILITY_NO_CHANGE;

                if (gSaveContext.save.info.equips.buttonItems[0] != ITEM_NONE) {
                    Interface_LoadItemIcon1(play, 0);
                }

                gSaveContext.buttonStatus[0] = gSaveContext.buttonStatus[1] = gSaveContext.buttonStatus[2] =
                    gSaveContext.buttonStatus[3] = BTN_DISABLED;
                Interface_ChangeHudVisibilityMode(HUD_VISIBILITY_ALL);
            } else {
                if (gSaveContext.buttonStatus[0] == BTN_ENABLED) {
                    gSaveContext.hudVisibilityMode = HUD_VISIBILITY_NO_CHANGE;
                }

                gSaveContext.buttonStatus[0] = gSaveContext.buttonStatus[1] = gSaveContext.buttonStatus[2] =
                    gSaveContext.buttonStatus[3] = BTN_DISABLED;
                Interface_ChangeHudVisibilityMode(HUD_VISIBILITY_ALL);
            }
        } else if (msgCtx->msgMode == MSGMODE_NONE) {
            if ((Player_GetEnvironmentalHazard(play) >= PLAYER_ENV_HAZARD_UNDERWATER_FLOOR) &&
                (Player_GetEnvironmentalHazard(play) <= PLAYER_ENV_HAZARD_UNDERWATER_FREE)) {
                if (gSaveContext.buttonStatus[0] != BTN_DISABLED) {
                    sp28 = true;
                }

                gSaveContext.buttonStatus[0] = BTN_DISABLED;

                for (i = 1; i < 4; i++) {
                    if (Player_GetEnvironmentalHazard(play) == PLAYER_ENV_HAZARD_UNDERWATER_FLOOR) {
                        if ((gSaveContext.save.info.equips.buttonItems[i] != ITEM_HOOKSHOT) &&
                            (gSaveContext.save.info.equips.buttonItems[i] != ITEM_LONGSHOT)) {
                            if (gSaveContext.buttonStatus[i] == BTN_ENABLED) {
                                sp28 = true;
                            }

                            gSaveContext.buttonStatus[i] = BTN_DISABLED;
                        } else {
                            if (gSaveContext.buttonStatus[i] == BTN_DISABLED) {
                                sp28 = true;
                            }

                            gSaveContext.buttonStatus[i] = BTN_ENABLED;
                        }
                    } else {
                        if (gSaveContext.buttonStatus[i] == BTN_ENABLED) {
                            sp28 = true;
                        }

                        gSaveContext.buttonStatus[i] = BTN_DISABLED;
                    }
                }

                if (sp28) {
                    gSaveContext.hudVisibilityMode = HUD_VISIBILITY_NO_CHANGE;
                }

                Interface_ChangeHudVisibilityMode(HUD_VISIBILITY_ALL);
            } else if ((player->stateFlags1 & PLAYER_STATE1_21) || (player->stateFlags2 & PLAYER_STATE2_CRAWLING)) {
                if (gSaveContext.buttonStatus[0] != BTN_DISABLED) {
                    gSaveContext.buttonStatus[0] = BTN_DISABLED;
                    gSaveContext.buttonStatus[1] = BTN_DISABLED;
                    gSaveContext.buttonStatus[2] = BTN_DISABLED;
                    gSaveContext.buttonStatus[3] = BTN_DISABLED;
                    gSaveContext.hudVisibilityMode = HUD_VISIBILITY_NO_CHANGE;
                    Interface_ChangeHudVisibilityMode(HUD_VISIBILITY_ALL);
                }
            } else if (GET_EVENTINF_HORSES_STATE() == EVENTINF_HORSES_STATE_1) {
                if (player->stateFlags1 & PLAYER_STATE1_23) {
                    if ((gSaveContext.save.info.equips.buttonItems[0] != ITEM_NONE) &&
                        (gSaveContext.save.info.equips.buttonItems[0] != ITEM_BOW)) {
                        if (gSaveContext.save.info.inventory.items[SLOT_BOW] == ITEM_NONE) {
                            gSaveContext.save.info.equips.buttonItems[0] = ITEM_NONE;
                        } else {
                            gSaveContext.save.info.equips.buttonItems[0] = ITEM_BOW;
                            sp28 = true;
                        }
                    }
                } else {
                    if ((gSaveContext.save.info.equips.buttonItems[0] == ITEM_NONE) ||
                        (gSaveContext.save.info.equips.buttonItems[0] == ITEM_BOW)) {

                        if ((gSaveContext.save.info.equips.buttonItems[0] != ITEM_SWORD_KOKIRI) &&
                            (gSaveContext.save.info.equips.buttonItems[0] != ITEM_SWORD_MASTER) &&
                            (gSaveContext.save.info.equips.buttonItems[0] != ITEM_SWORD_BIGGORON) &&
                            (gSaveContext.save.info.equips.buttonItems[0] != ITEM_GIANTS_KNIFE)) {
                            gSaveContext.save.info.equips.buttonItems[0] = gSaveContext.buttonStatus[0];
                        } else {
                            gSaveContext.buttonStatus[0] = gSaveContext.save.info.equips.buttonItems[0];
                        }
                    }
                    sp28 = true;
                }

                if (sp28) {
                    Interface_LoadItemIcon1(play, 0);
                    sp28 = false;
                }

                for (i = 1; i < 4; i++) {
                    if ((gSaveContext.save.info.equips.buttonItems[i] != ITEM_OCARINA_FAIRY) &&
                        (gSaveContext.save.info.equips.buttonItems[i] != ITEM_OCARINA_OF_TIME)) {
                        if (gSaveContext.buttonStatus[i] == BTN_ENABLED) {
                            sp28 = true;
                        }

                        gSaveContext.buttonStatus[i] = BTN_DISABLED;
                    } else {
                        if (gSaveContext.buttonStatus[i] == BTN_DISABLED) {
                            sp28 = true;
                        }

                        gSaveContext.buttonStatus[i] = BTN_ENABLED;
                    }
                }

                if (sp28) {
                    gSaveContext.hudVisibilityMode = HUD_VISIBILITY_NO_CHANGE;
                }

                Interface_ChangeHudVisibilityMode(HUD_VISIBILITY_ALL);
            } else {
                if (interfaceCtx->restrictions.bButton == 0) {
                    if ((gSaveContext.save.info.equips.buttonItems[0] == ITEM_SLINGSHOT) ||
                        (gSaveContext.save.info.equips.buttonItems[0] == ITEM_BOW) ||
                        (gSaveContext.save.info.equips.buttonItems[0] == ITEM_BOMBCHU) ||
                        (gSaveContext.save.info.equips.buttonItems[0] == ITEM_NONE)) {
                        if ((gSaveContext.save.info.equips.buttonItems[0] != ITEM_NONE) ||
                            (gSaveContext.save.info.infTable[INFTABLE_1DX_INDEX] == 0)) {
                            gSaveContext.save.info.equips.buttonItems[0] = gSaveContext.buttonStatus[0];
                            sp28 = true;

                            if (gSaveContext.save.info.equips.buttonItems[0] != ITEM_NONE) {
                                Interface_LoadItemIcon1(play, 0);
                            }
                        }
                    } else if ((gSaveContext.buttonStatus[0] & 0xFF) == BTN_DISABLED) {
                        sp28 = true;

                        if (((gSaveContext.buttonStatus[0] & 0xFF) == BTN_DISABLED) ||
                            ((gSaveContext.buttonStatus[0] & 0xFF) == BTN_ENABLED)) {
                            gSaveContext.buttonStatus[0] = BTN_ENABLED;
                        } else {
                            gSaveContext.save.info.equips.buttonItems[0] = gSaveContext.buttonStatus[0] & 0xFF;
                        }
                    }
                } else if (interfaceCtx->restrictions.bButton == 1) {
                    if ((gSaveContext.save.info.equips.buttonItems[0] == ITEM_SLINGSHOT) ||
                        (gSaveContext.save.info.equips.buttonItems[0] == ITEM_BOW) ||
                        (gSaveContext.save.info.equips.buttonItems[0] == ITEM_BOMBCHU) ||
                        (gSaveContext.save.info.equips.buttonItems[0] == ITEM_NONE)) {
                        if ((gSaveContext.save.info.equips.buttonItems[0] != ITEM_NONE) ||
                            (gSaveContext.save.info.infTable[INFTABLE_1DX_INDEX] == 0)) {
                            gSaveContext.save.info.equips.buttonItems[0] = gSaveContext.buttonStatus[0];
                            sp28 = true;

                            if (gSaveContext.save.info.equips.buttonItems[0] != ITEM_NONE) {
                                Interface_LoadItemIcon1(play, 0);
                            }
                        }
                    } else {
                        if (gSaveContext.buttonStatus[0] == BTN_ENABLED) {
                            sp28 = true;
                        }

                        gSaveContext.buttonStatus[0] = BTN_DISABLED;
                    }
                }

                if (interfaceCtx->restrictions.bottles != 0) {
                    for (i = 1; i < 4; i++) {
                        if ((gSaveContext.save.info.equips.buttonItems[i] >= ITEM_BOTTLE_EMPTY) &&
                            (gSaveContext.save.info.equips.buttonItems[i] <= ITEM_BOTTLE_POE)) {
                            if (gSaveContext.buttonStatus[i] == BTN_ENABLED) {
                                sp28 = true;
                            }

                            gSaveContext.buttonStatus[i] = BTN_DISABLED;
                        }
                    }
                } else if (interfaceCtx->restrictions.bottles == 0) {
                    for (i = 1; i < 4; i++) {
                        if ((gSaveContext.save.info.equips.buttonItems[i] >= ITEM_BOTTLE_EMPTY) &&
                            (gSaveContext.save.info.equips.buttonItems[i] <= ITEM_BOTTLE_POE)) {
                            if (gSaveContext.buttonStatus[i] == BTN_DISABLED) {
                                sp28 = true;
                            }

                            gSaveContext.buttonStatus[i] = BTN_ENABLED;
                        }
                    }
                }

                if (interfaceCtx->restrictions.tradeItems != 0) {
                    for (i = 1; i < 4; i++) {
                        if ((gSaveContext.save.info.equips.buttonItems[i] >= ITEM_WEIRD_EGG) &&
                            (gSaveContext.save.info.equips.buttonItems[i] <= ITEM_CLAIM_CHECK)) {
                            if (gSaveContext.buttonStatus[i] == BTN_ENABLED) {
                                sp28 = true;
                            }

                            gSaveContext.buttonStatus[i] = BTN_DISABLED;
                        }
                    }
                } else if (interfaceCtx->restrictions.tradeItems == 0) {
                    for (i = 1; i < 4; i++) {
                        if ((gSaveContext.save.info.equips.buttonItems[i] >= ITEM_WEIRD_EGG) &&
                            (gSaveContext.save.info.equips.buttonItems[i] <= ITEM_CLAIM_CHECK)) {
                            if (gSaveContext.buttonStatus[i] == BTN_DISABLED) {
                                sp28 = true;
                            }

                            gSaveContext.buttonStatus[i] = BTN_ENABLED;
                        }
                    }
                }

                if (interfaceCtx->restrictions.hookshot != 0) {
                    for (i = 1; i < 4; i++) {
                        if ((gSaveContext.save.info.equips.buttonItems[i] == ITEM_HOOKSHOT) ||
                            (gSaveContext.save.info.equips.buttonItems[i] == ITEM_LONGSHOT)) {
                            if (gSaveContext.buttonStatus[i] == BTN_ENABLED) {
                                sp28 = true;
                            }

                            gSaveContext.buttonStatus[i] = BTN_DISABLED;
                        }
                    }
                } else if (interfaceCtx->restrictions.hookshot == 0) {
                    for (i = 1; i < 4; i++) {
                        if ((gSaveContext.save.info.equips.buttonItems[i] == ITEM_HOOKSHOT) ||
                            (gSaveContext.save.info.equips.buttonItems[i] == ITEM_LONGSHOT)) {
                            if (gSaveContext.buttonStatus[i] == BTN_DISABLED) {
                                sp28 = true;
                            }

                            gSaveContext.buttonStatus[i] = BTN_ENABLED;
                        }
                    }
                }

                if (interfaceCtx->restrictions.ocarina != 0) {
                    for (i = 1; i < 4; i++) {
                        if ((gSaveContext.save.info.equips.buttonItems[i] == ITEM_OCARINA_FAIRY) ||
                            (gSaveContext.save.info.equips.buttonItems[i] == ITEM_OCARINA_OF_TIME)) {
                            if (gSaveContext.buttonStatus[i] == BTN_ENABLED) {
                                sp28 = true;
                            }

                            gSaveContext.buttonStatus[i] = BTN_DISABLED;
                        }
                    }
                } else if (interfaceCtx->restrictions.ocarina == 0) {
                    for (i = 1; i < 4; i++) {
                        if ((gSaveContext.save.info.equips.buttonItems[i] == ITEM_OCARINA_FAIRY) ||
                            (gSaveContext.save.info.equips.buttonItems[i] == ITEM_OCARINA_OF_TIME)) {
                            if (gSaveContext.buttonStatus[i] == BTN_DISABLED) {
                                sp28 = true;
                            }

                            gSaveContext.buttonStatus[i] = BTN_ENABLED;
                        }
                    }
                }

                if (interfaceCtx->restrictions.farores != 0) {
                    for (i = 1; i < 4; i++) {
                        if (gSaveContext.save.info.equips.buttonItems[i] == ITEM_FARORES_WIND) {
                            if (gSaveContext.buttonStatus[i] == BTN_ENABLED) {
                                sp28 = true;
                            }

                            gSaveContext.buttonStatus[i] = BTN_DISABLED;
                            PRINTF("***(i=%d)***  ", i);
                        }
                    }
                } else if (interfaceCtx->restrictions.farores == 0) {
                    for (i = 1; i < 4; i++) {
                        if (gSaveContext.save.info.equips.buttonItems[i] == ITEM_FARORES_WIND) {
                            if (gSaveContext.buttonStatus[i] == BTN_DISABLED) {
                                sp28 = true;
                            }

                            gSaveContext.buttonStatus[i] = BTN_ENABLED;
                        }
                    }
                }

                if (interfaceCtx->restrictions.dinsNayrus != 0) {
                    for (i = 1; i < 4; i++) {
                        if ((gSaveContext.save.info.equips.buttonItems[i] == ITEM_DINS_FIRE) ||
                            (gSaveContext.save.info.equips.buttonItems[i] == ITEM_NAYRUS_LOVE)) {
                            if (gSaveContext.buttonStatus[i] == BTN_ENABLED) {
                                sp28 = true;
                            }

                            gSaveContext.buttonStatus[i] = BTN_DISABLED;
                        }
                    }
                } else if (interfaceCtx->restrictions.dinsNayrus == 0) {
                    for (i = 1; i < 4; i++) {
                        if ((gSaveContext.save.info.equips.buttonItems[i] == ITEM_DINS_FIRE) ||
                            (gSaveContext.save.info.equips.buttonItems[i] == ITEM_NAYRUS_LOVE)) {
                            if (gSaveContext.buttonStatus[i] == BTN_DISABLED) {
                                sp28 = true;
                            }

                            gSaveContext.buttonStatus[i] = BTN_ENABLED;
                        }
                    }
                }

                if (interfaceCtx->restrictions.all != 0) {
                    for (i = 1; i < 4; i++) {
                        if ((gSaveContext.save.info.equips.buttonItems[i] != ITEM_OCARINA_FAIRY) &&
                            (gSaveContext.save.info.equips.buttonItems[i] != ITEM_OCARINA_OF_TIME) &&
                            !((gSaveContext.save.info.equips.buttonItems[i] >= ITEM_BOTTLE_EMPTY) &&
                              (gSaveContext.save.info.equips.buttonItems[i] <= ITEM_BOTTLE_POE)) &&
                            !((gSaveContext.save.info.equips.buttonItems[i] >= ITEM_WEIRD_EGG) &&
                              (gSaveContext.save.info.equips.buttonItems[i] <= ITEM_CLAIM_CHECK))) {
                            if ((play->sceneId != SCENE_TREASURE_BOX_SHOP) ||
                                (gSaveContext.save.info.equips.buttonItems[i] != ITEM_LENS_OF_TRUTH)) {
                                if (gSaveContext.buttonStatus[i] == BTN_ENABLED) {
                                    sp28 = true;
                                }

                                gSaveContext.buttonStatus[i] = BTN_DISABLED;
                            } else {
                                if (gSaveContext.buttonStatus[i] == BTN_DISABLED) {
                                    sp28 = true;
                                }

                                gSaveContext.buttonStatus[i] = BTN_ENABLED;
                            }
                        }
                    }
                } else if (interfaceCtx->restrictions.all == 0) {
                    for (i = 1; i < 4; i++) {
                        if ((gSaveContext.save.info.equips.buttonItems[i] != ITEM_DINS_FIRE) &&
                            (gSaveContext.save.info.equips.buttonItems[i] != ITEM_HOOKSHOT) &&
                            (gSaveContext.save.info.equips.buttonItems[i] != ITEM_LONGSHOT) &&
                            (gSaveContext.save.info.equips.buttonItems[i] != ITEM_FARORES_WIND) &&
                            (gSaveContext.save.info.equips.buttonItems[i] != ITEM_NAYRUS_LOVE) &&
                            (gSaveContext.save.info.equips.buttonItems[i] != ITEM_OCARINA_FAIRY) &&
                            (gSaveContext.save.info.equips.buttonItems[i] != ITEM_OCARINA_OF_TIME) &&
                            !((gSaveContext.save.info.equips.buttonItems[i] >= ITEM_BOTTLE_EMPTY) &&
                              (gSaveContext.save.info.equips.buttonItems[i] <= ITEM_BOTTLE_POE)) &&
                            !((gSaveContext.save.info.equips.buttonItems[i] >= ITEM_WEIRD_EGG) &&
                              (gSaveContext.save.info.equips.buttonItems[i] <= ITEM_CLAIM_CHECK))) {
                            if (gSaveContext.buttonStatus[i] == BTN_DISABLED) {
                                sp28 = true;
                            }

                            gSaveContext.buttonStatus[i] = BTN_ENABLED;
                        }
                    }
                }
            }
        }
    }

    if (sp28) {
        gSaveContext.hudVisibilityMode = HUD_VISIBILITY_NO_CHANGE;
        if ((play->transitionTrigger == TRANS_TRIGGER_OFF) && (play->transitionMode == TRANS_MODE_OFF)) {
            Interface_ChangeHudVisibilityMode(HUD_VISIBILITY_ALL);
            PRINTF("????????  alpha_change( 50 );  ?????\n");
        } else {
            PRINTF("game_play->fade_direction || game_play->fbdemo_wipe_modem");
        }
    }
}

void Interface_SetSceneRestrictions(PlayState* play) {
    InterfaceContext* interfaceCtx = &play->interfaceCtx;
    s16 i = 0;
    u8 sceneId;
    s32 pad[3];

    interfaceCtx->restrictions.all = 0;
    interfaceCtx->restrictions.dinsNayrus = 0;
    interfaceCtx->restrictions.farores = 0;
    interfaceCtx->restrictions.sunsSong = 0;
    interfaceCtx->restrictions.warpSongs = 0;
    interfaceCtx->restrictions.ocarina = 0;
    interfaceCtx->restrictions.hookshot = 0;
    interfaceCtx->restrictions.tradeItems = 0;
    interfaceCtx->restrictions.bottles = 0;
    interfaceCtx->restrictions.aButton = 0;
    interfaceCtx->restrictions.bButton = 0;
    interfaceCtx->restrictions.hGauge = 0;

    PRINTF(
        T("ボタン表示関係データ設定 scene_data_ID=%d\n", "Data settings related to button display scene_data_ID=%d\n"),
        play->sceneId);

    do {
        sceneId = (u8)play->sceneId;
        if (sRestrictionFlags[i].sceneId == sceneId) {
            interfaceCtx->restrictions.hGauge = (sRestrictionFlags[i].flags1 & 0xC0) >> 6;
            interfaceCtx->restrictions.bButton = (sRestrictionFlags[i].flags1 & 0x30) >> 4;
            interfaceCtx->restrictions.aButton = (sRestrictionFlags[i].flags1 & 0x0C) >> 2;
            interfaceCtx->restrictions.bottles = (sRestrictionFlags[i].flags1 & 0x03) >> 0;
            interfaceCtx->restrictions.tradeItems = (sRestrictionFlags[i].flags2 & 0xC0) >> 6;
            interfaceCtx->restrictions.hookshot = (sRestrictionFlags[i].flags2 & 0x30) >> 4;
            interfaceCtx->restrictions.ocarina = (sRestrictionFlags[i].flags2 & 0x0C) >> 2;
            interfaceCtx->restrictions.warpSongs = (sRestrictionFlags[i].flags2 & 0x03) >> 0;
            interfaceCtx->restrictions.sunsSong = (sRestrictionFlags[i].flags3 & 0xC0) >> 6;
            interfaceCtx->restrictions.farores = (sRestrictionFlags[i].flags3 & 0x30) >> 4;
            interfaceCtx->restrictions.dinsNayrus = (sRestrictionFlags[i].flags3 & 0x0C) >> 2;
            interfaceCtx->restrictions.all = (sRestrictionFlags[i].flags3 & 0x03) >> 0;

            PRINTF(VT_FGCOL(YELLOW));
            PRINTF("parameter->button_status = %x,%x,%x\n", sRestrictionFlags[i].flags1, sRestrictionFlags[i].flags2,
                   sRestrictionFlags[i].flags3);
            PRINTF("h_gage=%d, b_button=%d, a_button=%d, c_bottle=%d\n", interfaceCtx->restrictions.hGauge,
                   interfaceCtx->restrictions.bButton, interfaceCtx->restrictions.aButton,
                   interfaceCtx->restrictions.bottles);
            PRINTF("c_warasibe=%d, c_hook=%d, c_ocarina=%d, c_warp=%d\n", interfaceCtx->restrictions.tradeItems,
                   interfaceCtx->restrictions.hookshot, interfaceCtx->restrictions.ocarina,
                   interfaceCtx->restrictions.warpSongs);
            PRINTF("c_sunmoon=%d, m_wind=%d, m_magic=%d, another=%d\n", interfaceCtx->restrictions.sunsSong,
                   interfaceCtx->restrictions.farores, interfaceCtx->restrictions.dinsNayrus,
                   interfaceCtx->restrictions.all);
            PRINTF(VT_RST);
            return;
        }
        i++;
    } while (sRestrictionFlags[i].sceneId != 0xFF);
}

Gfx* Gfx_TextureIA8(Gfx* displayListHead, void* texture, s16 textureWidth, s16 textureHeight, s16 rectLeft, s16 rectTop,
                    s16 rectWidth, s16 rectHeight, u16 dsdx, u16 dtdy) {
    gDPLoadTextureBlock(displayListHead++, texture, G_IM_FMT_IA, G_IM_SIZ_8b, textureWidth, textureHeight, 0,
                        G_TX_NOMIRROR | G_TX_WRAP, G_TX_NOMIRROR | G_TX_WRAP, G_TX_NOMASK, G_TX_NOMASK, G_TX_NOLOD,
                        G_TX_NOLOD);

    gSPTextureRectangle(displayListHead++, rectLeft << 2, rectTop << 2, (rectLeft + rectWidth) << 2,
                        (rectTop + rectHeight) << 2, G_TX_RENDERTILE, 0, 0, dsdx, dtdy);

    return displayListHead;
}

Gfx* Gfx_TextureI8(Gfx* displayListHead, void* texture, s16 textureWidth, s16 textureHeight, s16 rectLeft, s16 rectTop,
                   s16 rectWidth, s16 rectHeight, u16 dsdx, u16 dtdy) {
    gDPLoadTextureBlock(displayListHead++, texture, G_IM_FMT_I, G_IM_SIZ_8b, textureWidth, textureHeight, 0,
                        G_TX_NOMIRROR | G_TX_WRAP, G_TX_NOMIRROR | G_TX_WRAP, G_TX_NOMASK, G_TX_NOMASK, G_TX_NOLOD,
                        G_TX_NOLOD);

    gSPTextureRectangle(displayListHead++, rectLeft << 2, rectTop << 2, (rectLeft + rectWidth) << 2,
                        (rectTop + rectHeight) << 2, G_TX_RENDERTILE, 0, 0, dsdx, dtdy);

    return displayListHead;
}

void Inventory_SwapAgeEquipment(void) {
    s16 i;
    u16 shieldEquipValue;

    if (LINK_AGE_IN_YEARS == YEARS_CHILD) {
        for (i = 0; i < 4; i++) {
            if (i != 0) {
                gSaveContext.save.info.playerData.childEquips.buttonItems[i] =
                    gSaveContext.save.info.equips.buttonItems[i];
            } else {
                gSaveContext.save.info.playerData.childEquips.buttonItems[i] = ITEM_SWORD_KOKIRI;
            }

            if (i != 0) {
                gSaveContext.save.info.playerData.childEquips.cButtonSlots[i - 1] =
                    gSaveContext.save.info.equips.cButtonSlots[i - 1];
            }
        }

        gSaveContext.save.info.playerData.childEquips.equipment = gSaveContext.save.info.equips.equipment;

        if (gSaveContext.save.info.playerData.adultEquips.buttonItems[0] == ITEM_NONE) {
            gSaveContext.save.info.equips.buttonItems[0] = ITEM_SWORD_MASTER;

            if (gSaveContext.save.info.inventory.items[SLOT_DEKU_NUT] != ITEM_NONE) {
                gSaveContext.save.info.equips.buttonItems[1] = ITEM_DEKU_NUT;
                gSaveContext.save.info.equips.cButtonSlots[0] = SLOT_DEKU_NUT;
            } else {
                gSaveContext.save.info.equips.buttonItems[1] = gSaveContext.save.info.equips.cButtonSlots[0] =
                    ITEM_NONE;
            }

            gSaveContext.save.info.equips.buttonItems[2] = ITEM_BOMB;
            gSaveContext.save.info.equips.buttonItems[3] = gSaveContext.save.info.inventory.items[SLOT_OCARINA];
            gSaveContext.save.info.equips.cButtonSlots[1] = SLOT_BOMB;
            gSaveContext.save.info.equips.cButtonSlots[2] = SLOT_OCARINA;
            gSaveContext.save.info.equips.equipment = (EQUIP_VALUE_SWORD_MASTER << (EQUIP_TYPE_SWORD * 4)) |
                                                      (EQUIP_VALUE_SHIELD_HYLIAN << (EQUIP_TYPE_SHIELD * 4)) |
                                                      (EQUIP_VALUE_TUNIC_KOKIRI << (EQUIP_TYPE_TUNIC * 4)) |
                                                      (EQUIP_VALUE_BOOTS_KOKIRI << (EQUIP_TYPE_BOOTS * 4));
        } else {
            for (i = 0; i < 4; i++) {
                gSaveContext.save.info.equips.buttonItems[i] =
                    gSaveContext.save.info.playerData.adultEquips.buttonItems[i];

                if (i != 0) {
                    gSaveContext.save.info.equips.cButtonSlots[i - 1] =
                        gSaveContext.save.info.playerData.adultEquips.cButtonSlots[i - 1];
                }

                if (((gSaveContext.save.info.equips.buttonItems[i] >= ITEM_BOTTLE_EMPTY) &&
                     (gSaveContext.save.info.equips.buttonItems[i] <= ITEM_BOTTLE_POE)) ||
                    ((gSaveContext.save.info.equips.buttonItems[i] >= ITEM_WEIRD_EGG) &&
                     (gSaveContext.save.info.equips.buttonItems[i] <= ITEM_CLAIM_CHECK))) {
                    PRINTF("Register_Item_Pt(%d)=%d\n", i, gSaveContext.save.info.equips.cButtonSlots[i - 1]);
                    gSaveContext.save.info.equips.buttonItems[i] =
                        gSaveContext.save.info.inventory.items[gSaveContext.save.info.equips.cButtonSlots[i - 1]];
                }
            }

            gSaveContext.save.info.equips.equipment = gSaveContext.save.info.playerData.adultEquips.equipment;
        }
    } else {
        for (i = 0; i < 4; i++) {
            gSaveContext.save.info.playerData.adultEquips.buttonItems[i] = gSaveContext.save.info.equips.buttonItems[i];

            if (i != 0) {
                gSaveContext.save.info.playerData.adultEquips.cButtonSlots[i - 1] =
                    gSaveContext.save.info.equips.cButtonSlots[i - 1];
            }
        }

        gSaveContext.save.info.playerData.adultEquips.equipment = gSaveContext.save.info.equips.equipment;

        if (gSaveContext.save.info.playerData.childEquips.buttonItems[0] != ITEM_NONE) {
            for (i = 0; i < 4; i++) {
                gSaveContext.save.info.equips.buttonItems[i] =
                    gSaveContext.save.info.playerData.childEquips.buttonItems[i];

                if (i != 0) {
                    gSaveContext.save.info.equips.cButtonSlots[i - 1] =
                        gSaveContext.save.info.playerData.childEquips.cButtonSlots[i - 1];
                }

                if (((gSaveContext.save.info.equips.buttonItems[i] >= ITEM_BOTTLE_EMPTY) &&
                     (gSaveContext.save.info.equips.buttonItems[i] <= ITEM_BOTTLE_POE)) ||
                    ((gSaveContext.save.info.equips.buttonItems[i] >= ITEM_WEIRD_EGG) &&
                     (gSaveContext.save.info.equips.buttonItems[i] <= ITEM_CLAIM_CHECK))) {
                    PRINTF("Register_Item_Pt(%d)=%d\n", i, gSaveContext.save.info.equips.cButtonSlots[i - 1]);
                    gSaveContext.save.info.equips.buttonItems[i] =
                        gSaveContext.save.info.inventory.items[gSaveContext.save.info.equips.cButtonSlots[i - 1]];
                }
            }

            gSaveContext.save.info.equips.equipment = gSaveContext.save.info.playerData.childEquips.equipment;
            gSaveContext.save.info.equips.equipment &= (u16) ~(0xF << (EQUIP_TYPE_SWORD * 4));
            gSaveContext.save.info.equips.equipment |= EQUIP_VALUE_SWORD_KOKIRI << (EQUIP_TYPE_SWORD * 4);
        }
    }

    shieldEquipValue = gEquipMasks[EQUIP_TYPE_SHIELD] & gSaveContext.save.info.equips.equipment;
    if (shieldEquipValue) {
        shieldEquipValue >>= gEquipShifts[EQUIP_TYPE_SHIELD];
        if (!CHECK_OWNED_EQUIP_ALT(EQUIP_TYPE_SHIELD, shieldEquipValue - 1)) {
            gSaveContext.save.info.equips.equipment &= gEquipNegMasks[EQUIP_TYPE_SHIELD];
        }
    }
}

void Interface_InitHorsebackArchery(PlayState* play) {
    InterfaceContext* interfaceCtx = &play->interfaceCtx;

    gSaveContext.minigameState = 1;
    interfaceCtx->unk_23C = interfaceCtx->unk_240 = interfaceCtx->unk_242 = 0;
    gSaveContext.minigameScore = sHBAScoreTier = 0;
    interfaceCtx->hbaAmmo = 20;
}

void func_800849EC(PlayState* play) {
    gSaveContext.save.info.inventory.equipment |= OWNED_EQUIP_FLAG(EQUIP_TYPE_SWORD, EQUIP_INV_SWORD_BIGGORON);
    gSaveContext.save.info.inventory.equipment ^=
        OWNED_EQUIP_FLAG_ALT(EQUIP_TYPE_SWORD, EQUIP_INV_SWORD_BROKENGIANTKNIFE);

    if (CHECK_OWNED_EQUIP_ALT(EQUIP_TYPE_SWORD, EQUIP_INV_SWORD_BROKENGIANTKNIFE)) {
        gSaveContext.save.info.equips.buttonItems[0] = ITEM_GIANTS_KNIFE;
    } else {
        gSaveContext.save.info.equips.buttonItems[0] = ITEM_SWORD_BIGGORON;
    }

    Interface_LoadItemIcon1(play, 0);
}

void Interface_LoadItemIcon1(PlayState* play, u16 button) {
    InterfaceContext* interfaceCtx = &play->interfaceCtx;

    osCreateMesgQueue(&interfaceCtx->loadQueue, &interfaceCtx->loadMsg, 1);
    DMA_REQUEST_ASYNC(&interfaceCtx->dmaRequest_160, interfaceCtx->iconItemSegment + (button * ITEM_ICON_SIZE),
                      GET_ITEM_ICON_VROM(gSaveContext.save.info.equips.buttonItems[button]), ITEM_ICON_SIZE, 0,
                      &interfaceCtx->loadQueue, NULL, "../z_parameter.c", 1171);
    osRecvMesg(&interfaceCtx->loadQueue, NULL, OS_MESG_BLOCK);
}

void Interface_LoadItemIcon2(PlayState* play, u16 button) {
    InterfaceContext* interfaceCtx = &play->interfaceCtx;

    osCreateMesgQueue(&interfaceCtx->loadQueue, &interfaceCtx->loadMsg, 1);
    DMA_REQUEST_ASYNC(&interfaceCtx->dmaRequest_180, interfaceCtx->iconItemSegment + (button * ITEM_ICON_SIZE),
                      GET_ITEM_ICON_VROM(gSaveContext.save.info.equips.buttonItems[button]), ITEM_ICON_SIZE, 0,
                      &interfaceCtx->loadQueue, NULL, "../z_parameter.c", 1193);
    osRecvMesg(&interfaceCtx->loadQueue, NULL, OS_MESG_BLOCK);
}

void func_80084BF4(PlayState* play, u16 flag) {
    if (flag) {
        if ((gSaveContext.save.info.equips.buttonItems[0] == ITEM_SLINGSHOT) ||
            (gSaveContext.save.info.equips.buttonItems[0] == ITEM_BOW) ||
            (gSaveContext.save.info.equips.buttonItems[0] == ITEM_BOMBCHU) ||
            (gSaveContext.save.info.equips.buttonItems[0] == ITEM_FISHING_POLE) ||
            (gSaveContext.buttonStatus[0] == BTN_DISABLED)) {
            if ((gSaveContext.save.info.equips.buttonItems[0] == ITEM_SLINGSHOT) ||
                (gSaveContext.save.info.equips.buttonItems[0] == ITEM_BOW) ||
                (gSaveContext.save.info.equips.buttonItems[0] == ITEM_BOMBCHU) ||
                (gSaveContext.save.info.equips.buttonItems[0] == ITEM_FISHING_POLE)) {
                gSaveContext.save.info.equips.buttonItems[0] = gSaveContext.buttonStatus[0];
                Interface_LoadItemIcon1(play, 0);
            }
        } else if (gSaveContext.save.info.equips.buttonItems[0] == ITEM_NONE) {
            if ((gSaveContext.save.info.equips.buttonItems[0] != ITEM_NONE) ||
                (gSaveContext.save.info.infTable[INFTABLE_1DX_INDEX] == 0)) {
                gSaveContext.save.info.equips.buttonItems[0] = gSaveContext.buttonStatus[0];
                Interface_LoadItemIcon1(play, 0);
            }
        }

        gSaveContext.buttonStatus[0] = gSaveContext.buttonStatus[1] = gSaveContext.buttonStatus[2] =
            gSaveContext.buttonStatus[3] = BTN_ENABLED;
        Interface_ChangeHudVisibilityMode(HUD_VISIBILITY_ALL_NO_MINIMAP_BY_BTN_STATUS);
    } else {
        gSaveContext.buttonStatus[0] = gSaveContext.buttonStatus[1] = gSaveContext.buttonStatus[2] =
            gSaveContext.buttonStatus[3] = BTN_ENABLED;
        func_80083108(play);
    }
}

u8 Item_Give(PlayState* play, u8 item) {
    static s16 sAmmoRefillCounts[] = { 5, 10, 20, 30 }; // Sticks, nuts, bombs
    static s16 sArrowRefillCounts[] = { 5, 10, 30 };
    static s16 sBombchuRefillCounts[] = { 5, 20 };
    static s16 sRupeeRefillCounts[] = { 1, 5, 20, 50, 200, 10 };
    s16 i;
    s16 slot;
    s16 temp;

    slot = SLOT(item);
    if (item >= ITEM_DEKU_STICKS_5) {
        slot = SLOT(sExtraItemBases[item - ITEM_DEKU_STICKS_5]);
    }

    PRINTF(VT_FGCOL(YELLOW));
    PRINTF("item_get_setting=%d  pt=%d  z=%x\n", item, slot, gSaveContext.save.info.inventory.items[slot]);
    PRINTF(VT_RST);

    if ((item >= ITEM_MEDALLION_FOREST) && (item <= ITEM_MEDALLION_LIGHT)) {
        gSaveContext.save.info.inventory.questItems |= gBitFlags[item - ITEM_MEDALLION_FOREST + QUEST_MEDALLION_FOREST];

        PRINTF(VT_FGCOL(YELLOW));
        PRINTF(T("封印 = %x\n", "Seals = %x\n"), gSaveContext.save.info.inventory.questItems);
        PRINTF(VT_RST);

        if (item == ITEM_MEDALLION_WATER) {
            func_8006D0AC(play);
        }

        return ITEM_NONE;
    } else if ((item >= ITEM_SONG_MINUET) && (item <= ITEM_SONG_STORMS)) {
        gSaveContext.save.info.inventory.questItems |= gBitFlags[item - ITEM_SONG_MINUET + QUEST_SONG_MINUET];

        PRINTF(VT_FGCOL(YELLOW));
        PRINTF(T("楽譜 = %x\n", "Musical scores = %x\n"), gSaveContext.save.info.inventory.questItems);
        PRINTF(T("楽譜 = %x (%x) (%x)\n", "Musical scores = %x (%x) (%x)\n"),
               gSaveContext.save.info.inventory.questItems, gBitFlags[item - ITEM_SONG_MINUET + QUEST_SONG_MINUET],
               gBitFlags[item - ITEM_SONG_MINUET]);
        PRINTF(VT_RST);

        return ITEM_NONE;
    } else if ((item >= ITEM_KOKIRI_EMERALD) && (item <= ITEM_ZORA_SAPPHIRE)) {
        gSaveContext.save.info.inventory.questItems |= gBitFlags[item - ITEM_KOKIRI_EMERALD + QUEST_KOKIRI_EMERALD];

        PRINTF(VT_FGCOL(YELLOW));
        PRINTF(T("精霊石 = %x\n", "Spiritual Stones = %x\n"), gSaveContext.save.info.inventory.questItems);
        PRINTF(VT_RST);

        return ITEM_NONE;
    } else if ((item == ITEM_STONE_OF_AGONY) || (item == ITEM_GERUDOS_CARD)) {
        gSaveContext.save.info.inventory.questItems |= gBitFlags[item - ITEM_STONE_OF_AGONY + QUEST_STONE_OF_AGONY];

        PRINTF(VT_FGCOL(YELLOW));
        PRINTF(T("アイテム = %x\n", "Items = %x\n"), gSaveContext.save.info.inventory.questItems);
        PRINTF(VT_RST);

        return ITEM_NONE;
    } else if (item == ITEM_SKULL_TOKEN) {
        gSaveContext.save.info.inventory.questItems |= gBitFlags[item - ITEM_SKULL_TOKEN + QUEST_SKULL_TOKEN];
        gSaveContext.save.info.inventory.gsTokens++;

        PRINTF(VT_FGCOL(YELLOW));
        PRINTF(T("Ｎコイン = %x(%d)\n", "N Coins = %x(%d)\n"), gSaveContext.save.info.inventory.questItems,
               gSaveContext.save.info.inventory.gsTokens);
        PRINTF(VT_RST);

        return ITEM_NONE;
    } else if ((item >= ITEM_SWORD_KOKIRI) && (item <= ITEM_SWORD_BIGGORON)) {
        gSaveContext.save.info.inventory.equipment |=
            OWNED_EQUIP_FLAG(EQUIP_TYPE_SWORD, item - ITEM_SWORD_KOKIRI + EQUIP_INV_SWORD_KOKIRI);

        if (item == ITEM_SWORD_BIGGORON) {
            gSaveContext.save.info.playerData.swordHealth = 8;

            if (ALL_EQUIP_VALUE(EQUIP_TYPE_SWORD) ==
                ((1 << EQUIP_INV_SWORD_KOKIRI) | (1 << EQUIP_INV_SWORD_MASTER) | (1 << EQUIP_INV_SWORD_BIGGORON) |
                 (1 << EQUIP_INV_SWORD_BROKENGIANTKNIFE))) {
                gSaveContext.save.info.inventory.equipment ^=
                    OWNED_EQUIP_FLAG_ALT(EQUIP_TYPE_SWORD, EQUIP_INV_SWORD_BROKENGIANTKNIFE);
                if (gSaveContext.save.info.equips.buttonItems[0] == ITEM_GIANTS_KNIFE) {
                    gSaveContext.save.info.equips.buttonItems[0] = ITEM_SWORD_BIGGORON;
                    Interface_LoadItemIcon1(play, 0);
                }
            }
        } else if (item == ITEM_SWORD_MASTER) {
            gSaveContext.save.info.equips.buttonItems[0] = ITEM_SWORD_MASTER;
            gSaveContext.save.info.equips.equipment &= (u16) ~(0xF << (EQUIP_TYPE_SWORD * 4));
            gSaveContext.save.info.equips.equipment |= EQUIP_VALUE_SWORD_MASTER << (EQUIP_TYPE_SWORD * 4);
            Interface_LoadItemIcon1(play, 0);
        }

        return ITEM_NONE;
    } else if ((item >= ITEM_SHIELD_DEKU) && (item <= ITEM_SHIELD_MIRROR)) {
        gSaveContext.save.info.inventory.equipment |= OWNED_EQUIP_FLAG(EQUIP_TYPE_SHIELD, item - ITEM_SHIELD_DEKU);
        return ITEM_NONE;
    } else if ((item >= ITEM_TUNIC_KOKIRI) && (item <= ITEM_TUNIC_ZORA)) {
        gSaveContext.save.info.inventory.equipment |= OWNED_EQUIP_FLAG(EQUIP_TYPE_TUNIC, item - ITEM_TUNIC_KOKIRI);
        return ITEM_NONE;
    } else if ((item >= ITEM_BOOTS_KOKIRI) && (item <= ITEM_BOOTS_HOVER)) {
        gSaveContext.save.info.inventory.equipment |= OWNED_EQUIP_FLAG(EQUIP_TYPE_BOOTS, item - ITEM_BOOTS_KOKIRI);
        return ITEM_NONE;
    } else if ((item == ITEM_DUNGEON_BOSS_KEY) || (item == ITEM_DUNGEON_COMPASS) || (item == ITEM_DUNGEON_MAP)) {
        gSaveContext.save.info.inventory.dungeonItems[gSaveContext.mapIndex] |= gBitFlags[item - ITEM_DUNGEON_BOSS_KEY];
        return ITEM_NONE;
    } else if (item == ITEM_SMALL_KEY) {
        if (gSaveContext.save.info.inventory.dungeonKeys[gSaveContext.mapIndex] < 0) {
            gSaveContext.save.info.inventory.dungeonKeys[gSaveContext.mapIndex] = 1;
            return ITEM_NONE;
        } else {
            gSaveContext.save.info.inventory.dungeonKeys[gSaveContext.mapIndex]++;
            return ITEM_NONE;
        }
    } else if ((item == ITEM_QUIVER_30) || (item == ITEM_BOW)) {
        if (CUR_UPG_VALUE(UPG_QUIVER) == 0) {
            Inventory_ChangeUpgrade(UPG_QUIVER, 1);
            INV_CONTENT(ITEM_BOW) = ITEM_BOW;
            AMMO(ITEM_BOW) = CAPACITY(UPG_QUIVER, 1);
            return ITEM_NONE;
        } else {
            AMMO(ITEM_BOW)++;
            if (AMMO(ITEM_BOW) > CUR_CAPACITY(UPG_QUIVER)) {
                AMMO(ITEM_BOW) = CUR_CAPACITY(UPG_QUIVER);
            }
        }
    } else if (item == ITEM_QUIVER_40) {
        Inventory_ChangeUpgrade(UPG_QUIVER, 2);
        AMMO(ITEM_BOW) = CAPACITY(UPG_QUIVER, 2);
        return ITEM_NONE;
    } else if (item == ITEM_QUIVER_50) {
        Inventory_ChangeUpgrade(UPG_QUIVER, 3);
        AMMO(ITEM_BOW) = CAPACITY(UPG_QUIVER, 3);
        return ITEM_NONE;
    } else if (item == ITEM_BULLET_BAG_40) {
        Inventory_ChangeUpgrade(UPG_BULLET_BAG, 2);
        AMMO(ITEM_SLINGSHOT) = CAPACITY(UPG_BULLET_BAG, 2);
        return ITEM_NONE;
    } else if (item == ITEM_BULLET_BAG_50) {
        Inventory_ChangeUpgrade(UPG_BULLET_BAG, 3);
        AMMO(ITEM_SLINGSHOT) = CAPACITY(UPG_BULLET_BAG, 3);
        return ITEM_NONE;
    } else if (item == ITEM_BOMB_BAG_20) {
        if (CUR_UPG_VALUE(UPG_BOMB_BAG) == 0) {
            Inventory_ChangeUpgrade(UPG_BOMB_BAG, 1);
            INV_CONTENT(ITEM_BOMB) = ITEM_BOMB;
            AMMO(ITEM_BOMB) = CAPACITY(UPG_BOMB_BAG, 1);
            return ITEM_NONE;
        } else {
            AMMO(ITEM_BOMB)++;
            if (AMMO(ITEM_BOMB) > CUR_CAPACITY(UPG_BOMB_BAG)) {
                AMMO(ITEM_BOMB) = CUR_CAPACITY(UPG_BOMB_BAG);
            }
        }
    } else if (item == ITEM_BOMB_BAG_30) {
        Inventory_ChangeUpgrade(UPG_BOMB_BAG, 2);
        AMMO(ITEM_BOMB) = CAPACITY(UPG_BOMB_BAG, 2);
        return ITEM_NONE;
    } else if (item == ITEM_BOMB_BAG_40) {
        Inventory_ChangeUpgrade(UPG_BOMB_BAG, 3);
        AMMO(ITEM_BOMB) = CAPACITY(UPG_BOMB_BAG, 3);
        return ITEM_NONE;
    } else if (item == ITEM_STRENGTH_GORONS_BRACELET) {
        Inventory_ChangeUpgrade(UPG_STRENGTH, 1);
        return ITEM_NONE;
    } else if (item == ITEM_STRENGTH_SILVER_GAUNTLETS) {
        Inventory_ChangeUpgrade(UPG_STRENGTH, 2);
        return ITEM_NONE;
    } else if (item == ITEM_STRENGTH_GOLD_GAUNTLETS) {
        Inventory_ChangeUpgrade(UPG_STRENGTH, 3);
        return ITEM_NONE;
    } else if (item == ITEM_SCALE_SILVER) {
        Inventory_ChangeUpgrade(UPG_SCALE, 1);
        return ITEM_NONE;
    } else if (item == ITEM_SCALE_GOLDEN) {
        Inventory_ChangeUpgrade(UPG_SCALE, 2);
        return ITEM_NONE;
    } else if (item == ITEM_ADULTS_WALLET) {
        Inventory_ChangeUpgrade(UPG_WALLET, 1);
        return ITEM_NONE;
    } else if (item == ITEM_GIANTS_WALLET) {
        Inventory_ChangeUpgrade(UPG_WALLET, 2);
        return ITEM_NONE;
    } else if (item == ITEM_DEKU_STICK_UPGRADE_20) {
        if (gSaveContext.save.info.inventory.items[slot] == ITEM_NONE) {
            INV_CONTENT(ITEM_DEKU_STICK) = ITEM_DEKU_STICK;
        }
        Inventory_ChangeUpgrade(UPG_DEKU_STICKS, 2);
        AMMO(ITEM_DEKU_STICK) = CAPACITY(UPG_DEKU_STICKS, 2);
        return ITEM_NONE;
    } else if (item == ITEM_DEKU_STICK_UPGRADE_30) {
        if (gSaveContext.save.info.inventory.items[slot] == ITEM_NONE) {
            INV_CONTENT(ITEM_DEKU_STICK) = ITEM_DEKU_STICK;
        }
        Inventory_ChangeUpgrade(UPG_DEKU_STICKS, 3);
        AMMO(ITEM_DEKU_STICK) = CAPACITY(UPG_DEKU_STICKS, 3);
        return ITEM_NONE;
    } else if (item == ITEM_DEKU_NUT_UPGRADE_30) {
        if (gSaveContext.save.info.inventory.items[slot] == ITEM_NONE) {
            INV_CONTENT(ITEM_DEKU_NUT) = ITEM_DEKU_NUT;
        }
        Inventory_ChangeUpgrade(UPG_DEKU_NUTS, 2);
        AMMO(ITEM_DEKU_NUT) = CAPACITY(UPG_DEKU_NUTS, 2);
        return ITEM_NONE;
    } else if (item == ITEM_DEKU_NUT_UPGRADE_40) {
        if (gSaveContext.save.info.inventory.items[slot] == ITEM_NONE) {
            INV_CONTENT(ITEM_DEKU_NUT) = ITEM_DEKU_NUT;
        }
        Inventory_ChangeUpgrade(UPG_DEKU_NUTS, 3);
        AMMO(ITEM_DEKU_NUT) = CAPACITY(UPG_DEKU_NUTS, 3);
        return ITEM_NONE;
    } else if (item == ITEM_LONGSHOT) {
        INV_CONTENT(item) = item;
        for (i = 1; i < 4; i++) {
            if (gSaveContext.save.info.equips.buttonItems[i] == ITEM_HOOKSHOT) {
                gSaveContext.save.info.equips.buttonItems[i] = ITEM_LONGSHOT;
                Interface_LoadItemIcon1(play, i);
            }
        }
        return ITEM_NONE;
    } else if (item == ITEM_DEKU_STICK) {
        if (gSaveContext.save.info.inventory.items[slot] == ITEM_NONE) {
            Inventory_ChangeUpgrade(UPG_DEKU_STICKS, 1);
            AMMO(ITEM_DEKU_STICK) = 1;
        } else {
            AMMO(ITEM_DEKU_STICK)++;
            if (AMMO(ITEM_DEKU_STICK) > CUR_CAPACITY(UPG_DEKU_STICKS)) {
                AMMO(ITEM_DEKU_STICK) = CUR_CAPACITY(UPG_DEKU_STICKS);
            }
        }
    } else if ((item == ITEM_DEKU_STICKS_5) || (item == ITEM_DEKU_STICKS_10)) {
        if (gSaveContext.save.info.inventory.items[slot] == ITEM_NONE) {
            Inventory_ChangeUpgrade(UPG_DEKU_STICKS, 1);
            AMMO(ITEM_DEKU_STICK) = sAmmoRefillCounts[item - ITEM_DEKU_STICKS_5];
        } else {
            AMMO(ITEM_DEKU_STICK) += sAmmoRefillCounts[item - ITEM_DEKU_STICKS_5];
            if (AMMO(ITEM_DEKU_STICK) > CUR_CAPACITY(UPG_DEKU_STICKS)) {
                AMMO(ITEM_DEKU_STICK) = CUR_CAPACITY(UPG_DEKU_STICKS);
            }
        }
        item = ITEM_DEKU_STICK;
    } else if (item == ITEM_DEKU_NUT) {
        if (gSaveContext.save.info.inventory.items[slot] == ITEM_NONE) {
            Inventory_ChangeUpgrade(UPG_DEKU_NUTS, 1);
            AMMO(ITEM_DEKU_NUT) = ITEM_DEKU_NUT;
        } else {
            AMMO(ITEM_DEKU_NUT)++;
            if (AMMO(ITEM_DEKU_NUT) > CUR_CAPACITY(UPG_DEKU_NUTS)) {
                AMMO(ITEM_DEKU_NUT) = CUR_CAPACITY(UPG_DEKU_NUTS);
            }
        }
    } else if ((item == ITEM_DEKU_NUTS_5) || (item == ITEM_DEKU_NUTS_10)) {
        if (gSaveContext.save.info.inventory.items[slot] == ITEM_NONE) {
            Inventory_ChangeUpgrade(UPG_DEKU_NUTS, 1);
            AMMO(ITEM_DEKU_NUT) += sAmmoRefillCounts[item - ITEM_DEKU_NUTS_5];
            PRINTF(T("デクの実 %d(%d)=%d  BS_count=%d\n", "Deku Nuts %d(%d)=%d  BS_count=%d\n"), item, ITEM_DEKU_NUTS_5,
                   item - ITEM_DEKU_NUTS_5, sAmmoRefillCounts[item - ITEM_DEKU_NUTS_5]);
        } else {
            AMMO(ITEM_DEKU_NUT) += sAmmoRefillCounts[item - ITEM_DEKU_NUTS_5];
            if (AMMO(ITEM_DEKU_NUT) > CUR_CAPACITY(UPG_DEKU_NUTS)) {
                AMMO(ITEM_DEKU_NUT) = CUR_CAPACITY(UPG_DEKU_NUTS);
            }
        }
        item = ITEM_DEKU_NUT;
    } else if (item == ITEM_BOMB) {
        PRINTF(T(" 爆弾  爆弾  爆弾  爆弾 爆弾   爆弾 爆弾 \n", "Bomb  Bomb  Bomb  Bomb Bomb   Bomb Bomb\n"));
        if ((AMMO(ITEM_BOMB) += 1) > CUR_CAPACITY(UPG_BOMB_BAG)) {
            AMMO(ITEM_BOMB) = CUR_CAPACITY(UPG_BOMB_BAG);
        }
        return ITEM_NONE;
    } else if ((item >= ITEM_BOMBS_5) && (item <= ITEM_BOMBS_30)) {
        if ((AMMO(ITEM_BOMB) += sAmmoRefillCounts[item - ITEM_BOMBS_5]) > CUR_CAPACITY(UPG_BOMB_BAG)) {
            AMMO(ITEM_BOMB) = CUR_CAPACITY(UPG_BOMB_BAG);
        }
        return ITEM_NONE;
    } else if (item == ITEM_BOMBCHU) {
        if (gSaveContext.save.info.inventory.items[slot] == ITEM_NONE) {
            INV_CONTENT(ITEM_BOMBCHU) = ITEM_BOMBCHU;
            AMMO(ITEM_BOMBCHU) = 10;
            return ITEM_NONE;
        } else {
            AMMO(ITEM_BOMBCHU) += 10;
            if (AMMO(ITEM_BOMBCHU) > 50) {
                AMMO(ITEM_BOMBCHU) = 50;
            }
            return ITEM_NONE;
        }
    } else if ((item == ITEM_BOMBCHUS_5) || (item == ITEM_BOMBCHUS_20)) {
        if (gSaveContext.save.info.inventory.items[slot] == ITEM_NONE) {
            INV_CONTENT(ITEM_BOMBCHU) = ITEM_BOMBCHU;
            AMMO(ITEM_BOMBCHU) += sBombchuRefillCounts[item - ITEM_BOMBCHUS_5];
            return ITEM_NONE;
        } else {
            AMMO(ITEM_BOMBCHU) += sBombchuRefillCounts[item - ITEM_BOMBCHUS_5];
            if (AMMO(ITEM_BOMBCHU) > 50) {
                AMMO(ITEM_BOMBCHU) = 50;
            }
            return ITEM_NONE;
        }
    } else if ((item >= ITEM_ARROWS_5) && (item <= ITEM_ARROWS_30)) {
        AMMO(ITEM_BOW) += sArrowRefillCounts[item - ITEM_ARROWS_5];

        if ((AMMO(ITEM_BOW) >= CUR_CAPACITY(UPG_QUIVER)) || (AMMO(ITEM_BOW) < 0)) {
            AMMO(ITEM_BOW) = CUR_CAPACITY(UPG_QUIVER);
        }

        PRINTF(T("%d本  Item_MaxGet=%d\n", "%d books  Item_MaxGet=%d\n"), AMMO(ITEM_BOW), CUR_CAPACITY(UPG_QUIVER));

        return ITEM_BOW;
    } else if (item == ITEM_SLINGSHOT) {
        Inventory_ChangeUpgrade(UPG_BULLET_BAG, 1);
        INV_CONTENT(ITEM_SLINGSHOT) = ITEM_SLINGSHOT;
        AMMO(ITEM_SLINGSHOT) = 30;
        return ITEM_NONE;
    } else if (item == ITEM_DEKU_SEEDS) {
        AMMO(ITEM_SLINGSHOT) += 5;

        if (AMMO(ITEM_SLINGSHOT) >= CUR_CAPACITY(UPG_BULLET_BAG)) {
            AMMO(ITEM_SLINGSHOT) = CUR_CAPACITY(UPG_BULLET_BAG);
        }

        if (!GET_ITEMGETINF(ITEMGETINF_13)) {
            SET_ITEMGETINF(ITEMGETINF_13);
            return ITEM_NONE;
        }

        return ITEM_DEKU_SEEDS;
    } else if (item == ITEM_DEKU_SEEDS_30) {
        AMMO(ITEM_SLINGSHOT) += 30;

        if (AMMO(ITEM_SLINGSHOT) >= CUR_CAPACITY(UPG_BULLET_BAG)) {
            AMMO(ITEM_SLINGSHOT) = CUR_CAPACITY(UPG_BULLET_BAG);
        }

        if (!GET_ITEMGETINF(ITEMGETINF_13)) {
            SET_ITEMGETINF(ITEMGETINF_13);
            return ITEM_NONE;
        }

        return ITEM_DEKU_SEEDS;
    } else if (item == ITEM_OCARINA_FAIRY) {
        INV_CONTENT(ITEM_OCARINA_FAIRY) = ITEM_OCARINA_FAIRY;
        return ITEM_NONE;
    } else if (item == ITEM_OCARINA_OF_TIME) {
        INV_CONTENT(ITEM_OCARINA_OF_TIME) = ITEM_OCARINA_OF_TIME;
        for (i = 1; i < 4; i++) {
            if (gSaveContext.save.info.equips.buttonItems[i] == ITEM_OCARINA_FAIRY) {
                gSaveContext.save.info.equips.buttonItems[i] = ITEM_OCARINA_OF_TIME;
                Interface_LoadItemIcon1(play, i);
            }
        }
        return ITEM_NONE;
    } else if (item == ITEM_MAGIC_BEAN) {
        if (gSaveContext.save.info.inventory.items[slot] == ITEM_NONE) {
            INV_CONTENT(item) = item;
            AMMO(ITEM_MAGIC_BEAN) = 1;
            BEANS_BOUGHT = 1;
        } else {
            AMMO(ITEM_MAGIC_BEAN)++;
            BEANS_BOUGHT++;
        }
        return ITEM_NONE;
    } else if ((item == ITEM_HEART_PIECE_2) || (item == ITEM_HEART_PIECE)) {
        gSaveContext.save.info.inventory.questItems += 1 << QUEST_HEART_PIECE_COUNT;
        return ITEM_NONE;
    } else if (item == ITEM_HEART_CONTAINER) {
        gSaveContext.save.info.playerData.healthCapacity += 0x10;
        gSaveContext.save.info.playerData.health += 0x10;
        return ITEM_NONE;
    } else if (item == ITEM_RECOVERY_HEART) {
        PRINTF(T("回復ハート回復ハート回復ハート\n", "Recovery Heart Recovery Heart Recovery Heart\n"));
        Health_ChangeBy(play, 0x10);
        return item;
    } else if (item == ITEM_MAGIC_JAR_SMALL) {
        // Magic_Fill is only used to store the magicState.
        // Setting the state to FILL gets immediately overwritten in Magic_RequestChange.
        // I.e. magic is added not filled.
#if OOT_VERSION < PAL_1_0
        Magic_Fill(play);
#else
        if (gSaveContext.magicState != MAGIC_STATE_ADD) {
            Magic_Fill(play);
        }
#endif

        Magic_RequestChange(play, 12, MAGIC_ADD);

        if (!GET_INFTABLE(INFTABLE_198)) {
            SET_INFTABLE(INFTABLE_198);
            return ITEM_NONE;
        }

        return item;
    } else if (item == ITEM_MAGIC_JAR_BIG) {
        // Magic_Fill is only used to store the magicState.
        // Setting the state to FILL gets immediately overwritten in Magic_RequestChange.
        // I.e. magic is added not filled.
#if OOT_VERSION < PAL_1_0
        Magic_Fill(play);
#else
        if (gSaveContext.magicState != MAGIC_STATE_ADD) {
            Magic_Fill(play);
        }
#endif

        Magic_RequestChange(play, 24, MAGIC_ADD);

        if (!GET_INFTABLE(INFTABLE_198)) {
            SET_INFTABLE(INFTABLE_198);
            return ITEM_NONE;
        }

        return item;
    } else if ((item >= ITEM_RUPEE_GREEN) && (item <= ITEM_INVALID_8)) {
        Rupees_ChangeBy(sRupeeRefillCounts[item - ITEM_RUPEE_GREEN]);
        return ITEM_NONE;
    } else if (item == ITEM_BOTTLE_EMPTY) {
        temp = SLOT(item);

        for (i = 0; i < 4; i++) {
            if (gSaveContext.save.info.inventory.items[temp + i] == ITEM_NONE) {
                gSaveContext.save.info.inventory.items[temp + i] = item;
                return ITEM_NONE;
            }
        }
    } else if (((item >= ITEM_BOTTLE_POTION_RED) && (item <= ITEM_BOTTLE_POE)) || (item == ITEM_MILK)) {
        temp = SLOT(item);

        if ((item != ITEM_BOTTLE_MILK_FULL) && (item != ITEM_BOTTLE_RUTOS_LETTER)) {
            if (item == ITEM_MILK) {
                item = ITEM_BOTTLE_MILK_FULL;
                temp = SLOT(item);
            }

            for (i = 0; i < 4; i++) {
                if (gSaveContext.save.info.inventory.items[temp + i] == ITEM_BOTTLE_EMPTY) {
                    PRINTF(T("Item_Pt(1)=%d Item_Pt(2)=%d Item_Pt(3)=%d   空瓶=%d   中味=%d\n",
                             "Item_Pt(1)=%d Item_Pt(2)=%d Item_Pt(3)=%d   Empty Bottle=%d   Content=%d\n"),
                           gSaveContext.save.info.equips.cButtonSlots[0], gSaveContext.save.info.equips.cButtonSlots[1],
                           gSaveContext.save.info.equips.cButtonSlots[2], temp + i, item);

                    if ((temp + i) == gSaveContext.save.info.equips.cButtonSlots[0]) {
                        gSaveContext.save.info.equips.buttonItems[1] = item;
                        Interface_LoadItemIcon2(play, 1);
                        gSaveContext.buttonStatus[1] = BTN_ENABLED;
                    } else if ((temp + i) == gSaveContext.save.info.equips.cButtonSlots[1]) {
                        gSaveContext.save.info.equips.buttonItems[2] = item;
                        Interface_LoadItemIcon2(play, 2);
                        gSaveContext.buttonStatus[2] = BTN_ENABLED;
                    } else if ((temp + i) == gSaveContext.save.info.equips.cButtonSlots[2]) {
                        gSaveContext.save.info.equips.buttonItems[3] = item;
                        Interface_LoadItemIcon1(play, 3);
                        gSaveContext.buttonStatus[3] = BTN_ENABLED;
                    }

                    gSaveContext.save.info.inventory.items[temp + i] = item;
                    return ITEM_NONE;
                }
            }
        } else {
            for (i = 0; i < 4; i++) {
                if (gSaveContext.save.info.inventory.items[temp + i] == ITEM_NONE) {
                    gSaveContext.save.info.inventory.items[temp + i] = item;
                    return ITEM_NONE;
                }
            }
        }
    } else if ((item >= ITEM_WEIRD_EGG) && (item <= ITEM_CLAIM_CHECK)) {
        if (item == ITEM_POACHERS_SAW) {
            SET_ITEMGETINF(ITEMGETINF_1F);
        }

        temp = INV_CONTENT(item);
        INV_CONTENT(item) = item;

        if (temp != ITEM_NONE) {
            for (i = 1; i < 4; i++) {
                if (temp == gSaveContext.save.info.equips.buttonItems[i]) {
                    if (item != ITEM_SOLD_OUT) {
                        gSaveContext.save.info.equips.buttonItems[i] = item;
                        Interface_LoadItemIcon1(play, i);
                    } else {
                        gSaveContext.save.info.equips.buttonItems[i] = ITEM_NONE;
                    }
                    return ITEM_NONE;
                }
            }
        }

        return ITEM_NONE;
    }

    temp = gSaveContext.save.info.inventory.items[slot];
    PRINTF("Item_Register(%d)=%d  %d\n", slot, item, temp);
    INV_CONTENT(item) = item;

    return temp;
}

u8 Item_CheckObtainability(u8 item) {
    s16 i;
    s16 slot = SLOT(item);
    s16 temp;

    if (item >= ITEM_DEKU_STICKS_5) {
        slot = SLOT(sExtraItemBases[item - ITEM_DEKU_STICKS_5]);
    }

    PRINTF(VT_FGCOL(GREEN));
    PRINTF("item_get_non_setting=%d  pt=%d  z=%x\n", item, slot, gSaveContext.save.info.inventory.items[slot]);
    PRINTF(VT_RST);

    if ((item >= ITEM_MEDALLION_FOREST) && (item <= ITEM_MEDALLION_LIGHT)) {
        return ITEM_NONE;
    } else if ((item >= ITEM_KOKIRI_EMERALD) && (item <= ITEM_SKULL_TOKEN)) {
        return ITEM_NONE;
    } else if ((item >= ITEM_SWORD_KOKIRI) && (item <= ITEM_SWORD_BIGGORON)) {
        if (item == ITEM_SWORD_BIGGORON) {
            return ITEM_NONE;
        } else if (CHECK_OWNED_EQUIP(EQUIP_TYPE_SWORD, item - ITEM_SWORD_KOKIRI + EQUIP_INV_SWORD_KOKIRI)) {
            return item;
        } else {
            return ITEM_NONE;
        }
    } else if ((item >= ITEM_SHIELD_DEKU) && (item <= ITEM_SHIELD_MIRROR)) {
        if (CHECK_OWNED_EQUIP(EQUIP_TYPE_SHIELD, item - ITEM_SHIELD_DEKU + EQUIP_INV_SHIELD_DEKU)) {
            return item;
        } else {
            return ITEM_NONE;
        }
    } else if ((item >= ITEM_TUNIC_KOKIRI) && (item <= ITEM_TUNIC_ZORA)) {
        if (CHECK_OWNED_EQUIP(EQUIP_TYPE_TUNIC, item - ITEM_TUNIC_KOKIRI + EQUIP_INV_TUNIC_KOKIRI)) {
            return item;
        } else {
            return ITEM_NONE;
        }
    } else if ((item >= ITEM_BOOTS_KOKIRI) && (item <= ITEM_BOOTS_HOVER)) {
        if (CHECK_OWNED_EQUIP(EQUIP_TYPE_BOOTS, item - ITEM_BOOTS_KOKIRI + EQUIP_INV_BOOTS_KOKIRI)) {
            return item;
        } else {
            return ITEM_NONE;
        }
    } else if ((item == ITEM_DUNGEON_BOSS_KEY) || (item == ITEM_DUNGEON_COMPASS) || (item == ITEM_DUNGEON_MAP)) {
        return ITEM_NONE;
    } else if (item == ITEM_SMALL_KEY) {
        return ITEM_NONE;
    } else if ((item >= ITEM_SLINGSHOT) && (item <= ITEM_BOMBCHU)) {
        return ITEM_NONE;
    } else if ((item == ITEM_BOMBCHUS_5) || (item == ITEM_BOMBCHUS_20)) {
        return ITEM_NONE;
    } else if ((item == ITEM_QUIVER_30) || (item == ITEM_BOW)) {
        if (CUR_UPG_VALUE(UPG_QUIVER) == 0) {
            return ITEM_NONE;
        } else {
            return 0;
        }
    } else if ((item == ITEM_QUIVER_40) || (item == ITEM_QUIVER_50)) {
        return ITEM_NONE;
    } else if ((item == ITEM_BULLET_BAG_40) || (item == ITEM_BULLET_BAG_50)) {
        return ITEM_NONE;
    } else if ((item == ITEM_BOMB_BAG_20) || (item == ITEM_BOMB)) {
        if (CUR_UPG_VALUE(UPG_BOMB_BAG) == 0) {
            return ITEM_NONE;
        } else {
            return 0;
        }
    } else if ((item >= ITEM_DEKU_STICK_UPGRADE_20) && (item <= ITEM_DEKU_NUT_UPGRADE_40)) {
        return ITEM_NONE;
    } else if ((item >= ITEM_BOMB_BAG_30) && (item <= ITEM_GIANTS_WALLET)) {
        return ITEM_NONE;
    } else if (item == ITEM_LONGSHOT) {
        return ITEM_NONE;
    } else if ((item == ITEM_DEKU_SEEDS) || (item == ITEM_DEKU_SEEDS_30)) {
        if (!GET_ITEMGETINF(ITEMGETINF_13)) {
            return ITEM_NONE;
        } else {
            return ITEM_DEKU_SEEDS;
        }
    } else if (item == ITEM_MAGIC_BEAN) {
        return ITEM_NONE;
    } else if ((item == ITEM_HEART_PIECE_2) || (item == ITEM_HEART_PIECE)) {
        return ITEM_NONE;
    } else if (item == ITEM_HEART_CONTAINER) {
        return ITEM_NONE;
    } else if (item == ITEM_RECOVERY_HEART) {
        return ITEM_RECOVERY_HEART;
    } else if ((item == ITEM_MAGIC_JAR_SMALL) || (item == ITEM_MAGIC_JAR_BIG)) {
        PRINTF(T("魔法の壷 Get_Inf_Table( 25, 0x0100)=%d\n", "Magic Pot Get_Inf_Table( 25, 0x0100)=%d\n"),
               GET_INFTABLE(INFTABLE_198));
        if (!GET_INFTABLE(INFTABLE_198)) {
            return ITEM_NONE;
        } else {
            return item;
        }
    } else if ((item >= ITEM_RUPEE_GREEN) && (item <= ITEM_INVALID_8)) {
        return ITEM_NONE;
    } else if (item == ITEM_BOTTLE_EMPTY) {
        return ITEM_NONE;
    } else if (((item >= ITEM_BOTTLE_POTION_RED) && (item <= ITEM_BOTTLE_POE)) || (item == ITEM_MILK)) {
        temp = SLOT(item);

        if ((item != ITEM_BOTTLE_MILK_FULL) && (item != ITEM_BOTTLE_RUTOS_LETTER)) {
            if (item == ITEM_MILK) {
                item = ITEM_BOTTLE_MILK_FULL;
                temp = SLOT(item);
            }

            for (i = 0; i < 4; i++) {
                if (gSaveContext.save.info.inventory.items[temp + i] == ITEM_BOTTLE_EMPTY) {
                    return ITEM_NONE;
                }
            }
        } else {
            for (i = 0; i < 4; i++) {
                if (gSaveContext.save.info.inventory.items[temp + i] == ITEM_NONE) {
                    return ITEM_NONE;
                }
            }
        }
    } else if ((item >= ITEM_WEIRD_EGG) && (item <= ITEM_CLAIM_CHECK)) {
        return ITEM_NONE;
    }

    return gSaveContext.save.info.inventory.items[slot];
}

void Inventory_DeleteItem(u16 item, u16 invSlot) {
    s16 i;

    if (item == ITEM_MAGIC_BEAN) {
        BEANS_BOUGHT = 0;
    }

    gSaveContext.save.info.inventory.items[invSlot] = ITEM_NONE;

    PRINTF("\nItem_Register(%d)\n", invSlot, gSaveContext.save.info.inventory.items[invSlot]);

    for (i = 1; i < 4; i++) {
        if (gSaveContext.save.info.equips.buttonItems[i] == item) {
            gSaveContext.save.info.equips.buttonItems[i] = ITEM_NONE;
            gSaveContext.save.info.equips.cButtonSlots[i - 1] = SLOT_NONE;
        }
    }
}

s32 Inventory_ReplaceItem(PlayState* play, u16 oldItem, u16 newItem) {
    s16 i;

    for (i = 0; i < ARRAY_COUNT(gSaveContext.save.info.inventory.items); i++) {
        if (gSaveContext.save.info.inventory.items[i] == oldItem) {
            gSaveContext.save.info.inventory.items[i] = newItem;
            PRINTF(T("アイテム消去(%d)\n", "Item Purge (%d)\n"), i);
            for (i = 1; i < 4; i++) {
                if (gSaveContext.save.info.equips.buttonItems[i] == oldItem) {
                    gSaveContext.save.info.equips.buttonItems[i] = newItem;
                    Interface_LoadItemIcon1(play, i);
                    break;
                }
            }
            return true;
        }
    }

    return false;
}

s32 Inventory_HasEmptyBottle(void) {
    s32 slot;

    for (slot = SLOT_BOTTLE_1; slot <= SLOT_BOTTLE_4; slot++) {
        if (gSaveContext.save.info.inventory.items[slot] == ITEM_BOTTLE_EMPTY) {
            return true;
        }
    }

    return false;
}

s32 Inventory_HasSpecificBottle(u8 bottleItem) {
    s32 slot;

    for (slot = SLOT_BOTTLE_1; slot <= SLOT_BOTTLE_4; slot++) {
        if (gSaveContext.save.info.inventory.items[slot] == bottleItem) {
            return true;
        }
    }

    return false;
}

void Inventory_UpdateBottleItem(PlayState* play, u8 item, u8 button) {
    PRINTF("item_no=%x,  c_no=%x,  Pt=%x  Item_Register=%x\n", item, button,
           gSaveContext.save.info.equips.cButtonSlots[button - 1],
           gSaveContext.save.info.inventory.items[gSaveContext.save.info.equips.cButtonSlots[button - 1]]);

    // Special case to only empty half of a Lon Lon Milk Bottle
    if ((gSaveContext.save.info.inventory.items[gSaveContext.save.info.equips.cButtonSlots[button - 1]] ==
         ITEM_BOTTLE_MILK_FULL) &&
        (item == ITEM_BOTTLE_EMPTY)) {
        item = ITEM_BOTTLE_MILK_HALF;
    }

    gSaveContext.save.info.inventory.items[gSaveContext.save.info.equips.cButtonSlots[button - 1]] = item;
    gSaveContext.save.info.equips.buttonItems[button] = item;

    Interface_LoadItemIcon1(play, button);

    play->pauseCtx.cursorItem[PAUSE_ITEM] = item;
    gSaveContext.buttonStatus[button] = BTN_ENABLED;
}

s32 Inventory_ConsumeFairy(PlayState* play) {
    s32 bottleSlot = SLOT(ITEM_BOTTLE_FAIRY);
    s16 i;
    s16 j;

    for (i = 0; i < 4; i++) {
        if (gSaveContext.save.info.inventory.items[bottleSlot + i] == ITEM_BOTTLE_FAIRY) {
            for (j = 1; j < 4; j++) {
                if (gSaveContext.save.info.equips.buttonItems[j] == ITEM_BOTTLE_FAIRY) {
                    gSaveContext.save.info.equips.buttonItems[j] = ITEM_BOTTLE_EMPTY;
                    Interface_LoadItemIcon1(play, j);
                    i = 0;
                    bottleSlot = gSaveContext.save.info.equips.cButtonSlots[j - 1];
                    break;
                }
            }
            PRINTF(T("妖精使用＝%d\n", "Fairy Usage=%d\n"), bottleSlot);
            gSaveContext.save.info.inventory.items[bottleSlot + i] = ITEM_BOTTLE_EMPTY;
            return true;
        }
    }

    return false;
}

void func_80086D5C(s32* buf, u16 size) {
    u16 i;

    for (i = 0; i < size; i++) {
        buf[i] = 0;
    }
}

void Interface_LoadActionLabel(InterfaceContext* interfaceCtx, u16 action, s16 loadOffset) {
#if OOT_NTSC
    static void* sDoActionTextures[] = { gAttackDoActionJPNTex, gCheckDoActionJPNTex };
#else
    static void* sDoActionTextures[] = { gAttackDoActionENGTex, gCheckDoActionENGTex };
#endif

    if (action >= DO_ACTION_MAX) {
        action = DO_ACTION_NONE;
    }

    if (gSaveContext.language != 0) { // LANGUAGE_JPN for NTSC versions, LANGUAGE_ENG for PAL versions
        action += DO_ACTION_MAX;
    }

#if OOT_VERSION >= PAL_1_0
    if (gSaveContext.language == 2) { // LANGUAGE_FRA for PAL versions
        action += DO_ACTION_MAX;
    }
#endif

<<<<<<< HEAD
    if ((action != 0 * DO_ACTION_MAX + DO_ACTION_NONE) && (action != 1 * DO_ACTION_MAX + DO_ACTION_NONE) &&
        (action != 2 * DO_ACTION_MAX + DO_ACTION_NONE)) {
=======
#if OOT_VERSION < PAL_1_0
    if ((action != DO_ACTION_NONE) && (action != DO_ACTION_MAX + DO_ACTION_NONE))
#else
    if ((action != DO_ACTION_NONE) && (action != DO_ACTION_MAX + DO_ACTION_NONE) &&
        (action != 2 * DO_ACTION_MAX + DO_ACTION_NONE))
#endif
    {
>>>>>>> 1d0e2438
        osCreateMesgQueue(&interfaceCtx->loadQueue, &interfaceCtx->loadMsg, 1);
        DMA_REQUEST_ASYNC(&interfaceCtx->dmaRequest_160,
                          interfaceCtx->doActionSegment + (loadOffset * DO_ACTION_TEX_SIZE),
                          (uintptr_t)_do_action_staticSegmentRomStart + (action * DO_ACTION_TEX_SIZE),
                          DO_ACTION_TEX_SIZE, 0, &interfaceCtx->loadQueue, NULL, "../z_parameter.c", 2145);
        osRecvMesg(&interfaceCtx->loadQueue, NULL, OS_MESG_BLOCK);
    } else {
        gSegments[7] = VIRTUAL_TO_PHYSICAL(interfaceCtx->doActionSegment);
        func_80086D5C(SEGMENTED_TO_VIRTUAL(sDoActionTextures[loadOffset]), DO_ACTION_TEX_SIZE / 4);
    }
}

void Interface_SetDoAction(PlayState* play, u16 action) {
    InterfaceContext* interfaceCtx = &play->interfaceCtx;
    PauseContext* pauseCtx = &play->pauseCtx;

    if (interfaceCtx->unk_1F0 != action) {
        interfaceCtx->unk_1F0 = action;
        interfaceCtx->unk_1EC = 1;
        interfaceCtx->unk_1F4 = 0.0f;
        Interface_LoadActionLabel(interfaceCtx, action, 1);
        if (pauseCtx->state != PAUSE_STATE_OFF) {
            interfaceCtx->unk_1EC = 3;
        }
    }
}

void Interface_SetNaviCall(PlayState* play, u16 naviCallState) {
    InterfaceContext* interfaceCtx = &play->interfaceCtx;

    if (((naviCallState == 0x1D) || (naviCallState == 0x1E)) && !interfaceCtx->naviCalling &&
        (play->csCtx.state == CS_STATE_IDLE)) {
        // clang-format off
        if (naviCallState == 0x1E) { Audio_PlaySfxGeneral(NA_SE_VO_NAVY_CALL, &gSfxDefaultPos, 4,
                                                            &gSfxDefaultFreqAndVolScale, &gSfxDefaultFreqAndVolScale,
                                                            &gSfxDefaultReverb);
        }
        // clang-format on

        if (naviCallState == 0x1D) {
            func_800F4524(&gSfxDefaultPos, NA_SE_VO_NA_HELLO_2, 32);
        }

        interfaceCtx->naviCalling = true;
        sCUpInvisible = 0;
        sCUpTimer = 10;
    } else if ((naviCallState == 0x1F) && interfaceCtx->naviCalling) {
        interfaceCtx->naviCalling = false;
    }
}

void Interface_LoadActionLabelB(PlayState* play, u16 action) {
    InterfaceContext* interfaceCtx = &play->interfaceCtx;

    if (gSaveContext.language != 0) { // LANGUAGE_JPN for NTSC versions, LANGUAGE_ENG for PAL versions
        action += DO_ACTION_MAX;
    }

#if OOT_VERSION >= PAL_1_0
    if (gSaveContext.language == 2) { // LANGUAGE_FRA for PAL versions
        action += DO_ACTION_MAX;
    }
#endif

    interfaceCtx->unk_1FC = action;

    osCreateMesgQueue(&interfaceCtx->loadQueue, &interfaceCtx->loadMsg, 1);
    DMA_REQUEST_ASYNC(&interfaceCtx->dmaRequest_160, interfaceCtx->doActionSegment + DO_ACTION_TEX_SIZE,
                      (uintptr_t)_do_action_staticSegmentRomStart + (action * DO_ACTION_TEX_SIZE), DO_ACTION_TEX_SIZE,
                      0, &interfaceCtx->loadQueue, NULL, "../z_parameter.c", 2228);
    osRecvMesg(&interfaceCtx->loadQueue, NULL, OS_MESG_BLOCK);

    interfaceCtx->unk_1FA = true;
}

/**
 * @return false if player is out of health
 */
s32 Health_ChangeBy(PlayState* play, s16 amount) {
    u16 heartCount;
    u16 healthLevel;

    PRINTF(T("＊＊＊＊＊  増減=%d (now=%d, max=%d)  ＊＊＊", "*****  Fluctuation=%d (now=%d, max=%d)  ***"), amount,
           gSaveContext.save.info.playerData.health, gSaveContext.save.info.playerData.healthCapacity);

    // clang-format off
    if (amount > 0) { Audio_PlaySfxGeneral(NA_SE_SY_HP_RECOVER, &gSfxDefaultPos, 4, &gSfxDefaultFreqAndVolScale,
                                             &gSfxDefaultFreqAndVolScale, &gSfxDefaultReverb);
    } else if (gSaveContext.save.info.playerData.isDoubleDefenseAcquired && (amount < 0)) {
        amount >>= 1;
        PRINTF(T("ハート減少半分！！＝%d\n", "Heart decrease halved!! = %d\n"),  amount);
    }
    // clang-format on

    gSaveContext.save.info.playerData.health += amount;

    if (gSaveContext.save.info.playerData.health > gSaveContext.save.info.playerData.healthCapacity) {
        gSaveContext.save.info.playerData.health = gSaveContext.save.info.playerData.healthCapacity;
    }

    heartCount = gSaveContext.save.info.playerData.health % 0x10;

    healthLevel = heartCount;
    if (heartCount != 0) {
        if (heartCount > 10) {
            healthLevel = 3;
        } else if (heartCount > 5) {
            healthLevel = 2;
        } else {
            healthLevel = 1;
        }
    }

    PRINTF(T("  ライフ=%d  ＊＊＊  %d  ＊＊＊＊＊＊\n", "  Life=%d  ***  %d  ******\n"),
           gSaveContext.save.info.playerData.health, healthLevel);

    if (gSaveContext.save.info.playerData.health <= 0) {
        gSaveContext.save.info.playerData.health = 0;
        return false;
    } else {
        return true;
    }
}

void Health_GiveHearts(s16 hearts) {
    gSaveContext.save.info.playerData.healthCapacity += hearts * 0x10;
}

void Rupees_ChangeBy(s16 rupeeChange) {
    gSaveContext.rupeeAccumulator += rupeeChange;
}

void Inventory_ChangeAmmo(s16 item, s16 ammoChange) {
    PRINTF(T("アイテム = (%d)    数 = (%d + %d)  ", "Item = (%d)    Amount = (%d + %d)  "), item, AMMO(item),
           ammoChange);

    if (item == ITEM_DEKU_STICK) {
        AMMO(ITEM_DEKU_STICK) += ammoChange;

        if (AMMO(ITEM_DEKU_STICK) >= CUR_CAPACITY(UPG_DEKU_STICKS)) {
            AMMO(ITEM_DEKU_STICK) = CUR_CAPACITY(UPG_DEKU_STICKS);
        } else if (AMMO(ITEM_DEKU_STICK) < 0) {
            AMMO(ITEM_DEKU_STICK) = 0;
        }
    } else if (item == ITEM_DEKU_NUT) {
        AMMO(ITEM_DEKU_NUT) += ammoChange;

        if (AMMO(ITEM_DEKU_NUT) >= CUR_CAPACITY(UPG_DEKU_NUTS)) {
            AMMO(ITEM_DEKU_NUT) = CUR_CAPACITY(UPG_DEKU_NUTS);
        } else if (AMMO(ITEM_DEKU_NUT) < 0) {
            AMMO(ITEM_DEKU_NUT) = 0;
        }
    } else if (item == ITEM_BOMBCHU) {
        AMMO(ITEM_BOMBCHU) += ammoChange;

        if (AMMO(ITEM_BOMBCHU) >= 50) {
            AMMO(ITEM_BOMBCHU) = 50;
        } else if (AMMO(ITEM_BOMBCHU) < 0) {
            AMMO(ITEM_BOMBCHU) = 0;
        }
    } else if (item == ITEM_BOW) {
        AMMO(ITEM_BOW) += ammoChange;

        if (AMMO(ITEM_BOW) >= CUR_CAPACITY(UPG_QUIVER)) {
            AMMO(ITEM_BOW) = CUR_CAPACITY(UPG_QUIVER);
        } else if (AMMO(ITEM_BOW) < 0) {
            AMMO(ITEM_BOW) = 0;
        }
    } else if ((item == ITEM_SLINGSHOT) || (item == ITEM_DEKU_SEEDS)) {
        AMMO(ITEM_SLINGSHOT) += ammoChange;

        if (AMMO(ITEM_SLINGSHOT) >= CUR_CAPACITY(UPG_BULLET_BAG)) {
            AMMO(ITEM_SLINGSHOT) = CUR_CAPACITY(UPG_BULLET_BAG);
        } else if (AMMO(ITEM_SLINGSHOT) < 0) {
            AMMO(ITEM_SLINGSHOT) = 0;
        }
    } else if (item == ITEM_BOMB) {
        AMMO(ITEM_BOMB) += ammoChange;

        if (AMMO(ITEM_BOMB) >= CUR_CAPACITY(UPG_BOMB_BAG)) {
            AMMO(ITEM_BOMB) = CUR_CAPACITY(UPG_BOMB_BAG);
        } else if (AMMO(ITEM_BOMB) < 0) {
            AMMO(ITEM_BOMB) = 0;
        }
    } else if (item == ITEM_MAGIC_BEAN) {
        AMMO(ITEM_MAGIC_BEAN) += ammoChange;
    }

    PRINTF(T("合計 = (%d)\n", "Total = (%d)\n"), AMMO(item));
}

void Magic_Fill(PlayState* play) {
    if (gSaveContext.save.info.playerData.isMagicAcquired) {
        gSaveContext.prevMagicState = gSaveContext.magicState;
        gSaveContext.magicFillTarget =
            (gSaveContext.save.info.playerData.isDoubleMagicAcquired + 1) * MAGIC_NORMAL_METER;
        gSaveContext.magicState = MAGIC_STATE_FILL;
    }
}

void Magic_Reset(PlayState* play) {
    if ((gSaveContext.magicState != MAGIC_STATE_STEP_CAPACITY) && (gSaveContext.magicState != MAGIC_STATE_FILL)) {
        if (gSaveContext.magicState == MAGIC_STATE_ADD) {
            gSaveContext.prevMagicState = gSaveContext.magicState;
        }
        gSaveContext.magicState = MAGIC_STATE_RESET;
    }
}

/**
 * Request to either increase or consume magic.
 * @param amount the positive-valued amount to either increase or decrease magic by
 * @param type how the magic is increased or consumed.
 * @return false if the request failed
 */
s32 Magic_RequestChange(PlayState* play, s16 amount, s16 type) {
    if (!gSaveContext.save.info.playerData.isMagicAcquired) {
        return false;
    }

    if ((type != MAGIC_ADD) && (gSaveContext.save.info.playerData.magic - amount) < 0) {
        if (gSaveContext.magicCapacity != 0) {
            Audio_PlaySfxGeneral(NA_SE_SY_ERROR, &gSfxDefaultPos, 4, &gSfxDefaultFreqAndVolScale,
                                 &gSfxDefaultFreqAndVolScale, &gSfxDefaultReverb);
        }
        return false;
    }

    switch (type) {
        case MAGIC_CONSUME_NOW:
        case MAGIC_CONSUME_NOW_ALT:
            // Consume magic immediately
            if ((gSaveContext.magicState == MAGIC_STATE_IDLE) ||
                (gSaveContext.magicState == MAGIC_STATE_CONSUME_LENS)) {
                if (gSaveContext.magicState == MAGIC_STATE_CONSUME_LENS) {
                    play->actorCtx.lensActive = false;
                }
                gSaveContext.magicTarget = gSaveContext.save.info.playerData.magic - amount;
                gSaveContext.magicState = MAGIC_STATE_CONSUME_SETUP;
                return true;
            } else {
                Audio_PlaySfxGeneral(NA_SE_SY_ERROR, &gSfxDefaultPos, 4, &gSfxDefaultFreqAndVolScale,
                                     &gSfxDefaultFreqAndVolScale, &gSfxDefaultReverb);
                return false;
            }

        case MAGIC_CONSUME_WAIT_NO_PREVIEW:
            // Sets consume target but waits to consume.
            // No yellow magic to preview target consumption.
            // Unused
            if ((gSaveContext.magicState == MAGIC_STATE_IDLE) ||
                (gSaveContext.magicState == MAGIC_STATE_CONSUME_LENS)) {
                if (gSaveContext.magicState == MAGIC_STATE_CONSUME_LENS) {
                    play->actorCtx.lensActive = false;
                }
                gSaveContext.magicTarget = gSaveContext.save.info.playerData.magic - amount;
                gSaveContext.magicState = MAGIC_STATE_METER_FLASH_3;
                return true;
            } else {
                Audio_PlaySfxGeneral(NA_SE_SY_ERROR, &gSfxDefaultPos, 4, &gSfxDefaultFreqAndVolScale,
                                     &gSfxDefaultFreqAndVolScale, &gSfxDefaultReverb);
                return false;
            }

        case MAGIC_CONSUME_LENS:
            if (gSaveContext.magicState == MAGIC_STATE_IDLE) {
                if (gSaveContext.save.info.playerData.magic != 0) {
                    play->interfaceCtx.lensMagicConsumptionTimer = 80;
                    gSaveContext.magicState = MAGIC_STATE_CONSUME_LENS;
                    return true;
                } else {
                    return false;
                }
            } else if (gSaveContext.magicState == MAGIC_STATE_CONSUME_LENS) {
                return true;
            } else {
                return false;
            }

        case MAGIC_CONSUME_WAIT_PREVIEW:
            // Sets consume target but waits to consume.
            // Preview consumption with a yellow bar
            if ((gSaveContext.magicState == MAGIC_STATE_IDLE) ||
                (gSaveContext.magicState == MAGIC_STATE_CONSUME_LENS)) {
                if (gSaveContext.magicState == MAGIC_STATE_CONSUME_LENS) {
                    play->actorCtx.lensActive = false;
                }
                gSaveContext.magicTarget = gSaveContext.save.info.playerData.magic - amount;
                gSaveContext.magicState = MAGIC_STATE_METER_FLASH_2;
                return true;
            } else {
                Audio_PlaySfxGeneral(NA_SE_SY_ERROR, &gSfxDefaultPos, 4, &gSfxDefaultFreqAndVolScale,
                                     &gSfxDefaultFreqAndVolScale, &gSfxDefaultReverb);
                return false;
            }

        case MAGIC_ADD:
            // Sets target for magic to increase to
            if (gSaveContext.save.info.playerData.magic <= gSaveContext.magicCapacity) {
                gSaveContext.magicTarget = gSaveContext.save.info.playerData.magic + amount;

                if (gSaveContext.magicTarget >= gSaveContext.magicCapacity) {
                    gSaveContext.magicTarget = gSaveContext.magicCapacity;
                }

                gSaveContext.magicState = MAGIC_STATE_ADD;
                return true;
            }
            break;
    }

    return false;
}

void Magic_Update(PlayState* play) {
    static s16 sMagicBorderColors[][3] = {
        { 255, 255, 255 },
        { 150, 150, 150 },
        { 255, 255, 150 }, // unused
        { 255, 255, 50 },  // unused
    };
    static s16 sMagicBorderIndices[] = { 0, 1, 1, 0 };
    static s16 sMagicBorderRatio = 2;
    static s16 sMagicBorderStep = 1;
    MessageContext* msgCtx = &play->msgCtx;
    InterfaceContext* interfaceCtx = &play->interfaceCtx;
    s16 borderChangeR;
    s16 borderChangeG;
    s16 borderChangeB;
    s16 temp; // target for magicCapacity, or magicBorderIndex

    switch (gSaveContext.magicState) {
        case MAGIC_STATE_STEP_CAPACITY:
            // Step magicCapacity to the capacity determined by magicLevel
            // This changes the width of the magic meter drawn
            temp = gSaveContext.save.info.playerData.magicLevel * MAGIC_NORMAL_METER;
            if (gSaveContext.magicCapacity != temp) {
                if (gSaveContext.magicCapacity < temp) {
                    gSaveContext.magicCapacity += 8;
                    if (gSaveContext.magicCapacity > temp) {
                        gSaveContext.magicCapacity = temp;
                    }
                } else {
                    gSaveContext.magicCapacity -= 8;
                    if (gSaveContext.magicCapacity <= temp) {
                        gSaveContext.magicCapacity = temp;
                    }
                }
            } else {
                // Once the capacity has reached its target,
                // follow up by filling magic to magicFillTarget
                gSaveContext.magicState = MAGIC_STATE_FILL;
            }
            break;

        case MAGIC_STATE_FILL:
            // Add magic until magicFillTarget is reached
            gSaveContext.save.info.playerData.magic += 4;

            if (gSaveContext.gameMode == GAMEMODE_NORMAL && !IS_CUTSCENE_LAYER) {
                Audio_PlaySfxGeneral(NA_SE_SY_GAUGE_UP - SFX_FLAG, &gSfxDefaultPos, 4, &gSfxDefaultFreqAndVolScale,
                                     &gSfxDefaultFreqAndVolScale, &gSfxDefaultReverb);
            }

            PRINTF(T("蓄電  MAGIC_NOW=%d (%d)\n", "Storage  MAGIC_NOW=%d (%d)\n"),
                   gSaveContext.save.info.playerData.magic, gSaveContext.magicFillTarget);

            if (gSaveContext.save.info.playerData.magic >= gSaveContext.magicFillTarget) {
                gSaveContext.save.info.playerData.magic = gSaveContext.magicFillTarget;
                gSaveContext.magicState = gSaveContext.prevMagicState;
                gSaveContext.prevMagicState = MAGIC_STATE_IDLE;
            }
            break;

        case MAGIC_STATE_CONSUME_SETUP:
            // Sets the speed at which magic border flashes
            sMagicBorderRatio = 2;
            gSaveContext.magicState = MAGIC_STATE_CONSUME;
            break;

        case MAGIC_STATE_CONSUME:
            // Consume magic until target is reached or no more magic is available
            gSaveContext.save.info.playerData.magic -= 2;
            if (gSaveContext.save.info.playerData.magic <= 0) {
                gSaveContext.save.info.playerData.magic = 0;
                gSaveContext.magicState = MAGIC_STATE_METER_FLASH_1;
                sMagicBorderR = sMagicBorderG = sMagicBorderB = 255;
            } else if (gSaveContext.save.info.playerData.magic == gSaveContext.magicTarget) {
                gSaveContext.magicState = MAGIC_STATE_METER_FLASH_1;
                sMagicBorderR = sMagicBorderG = sMagicBorderB = 255;
            }
            FALLTHROUGH; // Flash border while magic is being consumed
        case MAGIC_STATE_METER_FLASH_1:
        case MAGIC_STATE_METER_FLASH_2:
        case MAGIC_STATE_METER_FLASH_3:
            temp = sMagicBorderIndices[sMagicBorderStep];
            borderChangeR = ABS(sMagicBorderR - sMagicBorderColors[temp][0]) / sMagicBorderRatio;
            borderChangeG = ABS(sMagicBorderG - sMagicBorderColors[temp][1]) / sMagicBorderRatio;
            borderChangeB = ABS(sMagicBorderB - sMagicBorderColors[temp][2]) / sMagicBorderRatio;

            if (sMagicBorderR >= sMagicBorderColors[temp][0]) {
                sMagicBorderR -= borderChangeR;
            } else {
                sMagicBorderR += borderChangeR;
            }

            if (sMagicBorderG >= sMagicBorderColors[temp][1]) {
                sMagicBorderG -= borderChangeG;
            } else {
                sMagicBorderG += borderChangeG;
            }

            if (sMagicBorderB >= sMagicBorderColors[temp][2]) {
                sMagicBorderB -= borderChangeB;
            } else {
                sMagicBorderB += borderChangeB;
            }

            sMagicBorderRatio--;
            if (sMagicBorderRatio == 0) {
                sMagicBorderR = sMagicBorderColors[temp][0];
                sMagicBorderG = sMagicBorderColors[temp][1];
                sMagicBorderB = sMagicBorderColors[temp][2];
                sMagicBorderRatio = YREG(40 + sMagicBorderStep);
                sMagicBorderStep++;
                if (sMagicBorderStep >= 4) {
                    sMagicBorderStep = 0;
                }
            }
            break;

        case MAGIC_STATE_RESET:
            sMagicBorderR = sMagicBorderG = sMagicBorderB = 255;
            gSaveContext.magicState = MAGIC_STATE_IDLE;
            break;

        case MAGIC_STATE_CONSUME_LENS:
            // Slowly consume magic while lens is on
            if (!IS_PAUSED(&play->pauseCtx) && (msgCtx->msgMode == MSGMODE_NONE) &&
                (play->gameOverCtx.state == GAMEOVER_INACTIVE) && (play->transitionTrigger == TRANS_TRIGGER_OFF) &&
                (play->transitionMode == TRANS_MODE_OFF) && !Play_InCsMode(play)) {
                if ((gSaveContext.save.info.playerData.magic == 0) ||

                    ((Player_GetEnvironmentalHazard(play) >= PLAYER_ENV_HAZARD_UNDERWATER_FLOOR) &&
                     (Player_GetEnvironmentalHazard(play) <= PLAYER_ENV_HAZARD_UNDERWATER_FREE)) ||
                    ((gSaveContext.save.info.equips.buttonItems[1] != ITEM_LENS_OF_TRUTH) &&
                     (gSaveContext.save.info.equips.buttonItems[2] != ITEM_LENS_OF_TRUTH) &&
                     (gSaveContext.save.info.equips.buttonItems[3] != ITEM_LENS_OF_TRUTH)) ||
                    !play->actorCtx.lensActive) {
                    // Force lens off and set magic meter state to idle
                    play->actorCtx.lensActive = false;
                    Audio_PlaySfxGeneral(NA_SE_SY_GLASSMODE_OFF, &gSfxDefaultPos, 4, &gSfxDefaultFreqAndVolScale,
                                         &gSfxDefaultFreqAndVolScale, &gSfxDefaultReverb);
                    gSaveContext.magicState = MAGIC_STATE_IDLE;
                    sMagicBorderR = sMagicBorderG = sMagicBorderB = 255;
                    break;
                }

                interfaceCtx->lensMagicConsumptionTimer--;
                if (interfaceCtx->lensMagicConsumptionTimer == 0) {
                    gSaveContext.save.info.playerData.magic--;
                    interfaceCtx->lensMagicConsumptionTimer = 80;
                }
            }

            temp = sMagicBorderIndices[sMagicBorderStep];
            borderChangeR = ABS(sMagicBorderR - sMagicBorderColors[temp][0]) / sMagicBorderRatio;
            borderChangeG = ABS(sMagicBorderG - sMagicBorderColors[temp][1]) / sMagicBorderRatio;
            borderChangeB = ABS(sMagicBorderB - sMagicBorderColors[temp][2]) / sMagicBorderRatio;

            if (sMagicBorderR >= sMagicBorderColors[temp][0]) {
                sMagicBorderR -= borderChangeR;
            } else {
                sMagicBorderR += borderChangeR;
            }

            if (sMagicBorderG >= sMagicBorderColors[temp][1]) {
                sMagicBorderG -= borderChangeG;
            } else {
                sMagicBorderG += borderChangeG;
            }

            if (sMagicBorderB >= sMagicBorderColors[temp][2]) {
                sMagicBorderB -= borderChangeB;
            } else {
                sMagicBorderB += borderChangeB;
            }

            sMagicBorderRatio--;
            if (sMagicBorderRatio == 0) {
                sMagicBorderR = sMagicBorderColors[temp][0];
                sMagicBorderG = sMagicBorderColors[temp][1];
                sMagicBorderB = sMagicBorderColors[temp][2];
                sMagicBorderRatio = YREG(40 + sMagicBorderStep);
                sMagicBorderStep++;
                if (sMagicBorderStep >= 4) {
                    sMagicBorderStep = 0;
                }
            }
            break;

        case MAGIC_STATE_ADD:
            // Add magic until target is reached
            gSaveContext.save.info.playerData.magic += 4;
            Audio_PlaySfxGeneral(NA_SE_SY_GAUGE_UP - SFX_FLAG, &gSfxDefaultPos, 4, &gSfxDefaultFreqAndVolScale,
                                 &gSfxDefaultFreqAndVolScale, &gSfxDefaultReverb);
            if (gSaveContext.save.info.playerData.magic >= gSaveContext.magicTarget) {
                gSaveContext.save.info.playerData.magic = gSaveContext.magicTarget;
                gSaveContext.magicState = gSaveContext.prevMagicState;
                gSaveContext.prevMagicState = MAGIC_STATE_IDLE;
            }
            break;

        default:
            gSaveContext.magicState = MAGIC_STATE_IDLE;
            break;
    }
}

void Magic_DrawMeter(PlayState* play) {
    InterfaceContext* interfaceCtx = &play->interfaceCtx;
    s16 magicMeterY;

    OPEN_DISPS(play->state.gfxCtx, "../z_parameter.c", 2650);

    if (gSaveContext.save.info.playerData.magicLevel != 0) {
        if (gSaveContext.save.info.playerData.healthCapacity > 0xA0) {
            magicMeterY = R_MAGIC_METER_Y_LOWER; // two rows of hearts
        } else {
            magicMeterY = R_MAGIC_METER_Y_HIGHER; // one row of hearts
        }

        Gfx_SetupDL_39Overlay(play->state.gfxCtx);

        gDPSetPrimColor(OVERLAY_DISP++, 0, 0, sMagicBorderR, sMagicBorderG, sMagicBorderB, interfaceCtx->magicAlpha);
        gDPSetEnvColor(OVERLAY_DISP++, 100, 50, 50, 255);

        OVERLAY_DISP = Gfx_TextureIA8(OVERLAY_DISP, gMagicMeterEndTex, 8, 16, R_MAGIC_METER_X, magicMeterY, 8, 16,
                                      1 << 10, 1 << 10);

        OVERLAY_DISP = Gfx_TextureIA8(OVERLAY_DISP, gMagicMeterMidTex, 24, 16, R_MAGIC_METER_X + 8, magicMeterY,
                                      gSaveContext.magicCapacity, 16, 1 << 10, 1 << 10);

        gDPLoadTextureBlock(OVERLAY_DISP++, gMagicMeterEndTex, G_IM_FMT_IA, G_IM_SIZ_8b, 8, 16, 0,
                            G_TX_MIRROR | G_TX_WRAP, G_TX_NOMIRROR | G_TX_WRAP, 3, G_TX_NOMASK, G_TX_NOLOD, G_TX_NOLOD);

        gSPTextureRectangle(OVERLAY_DISP++, (R_MAGIC_METER_X + gSaveContext.magicCapacity + 8) << 2, magicMeterY << 2,
                            (R_MAGIC_METER_X + gSaveContext.magicCapacity + 16) << 2, (magicMeterY + 16) << 2,
                            G_TX_RENDERTILE, 256, 0, 1 << 10, 1 << 10);

        gDPPipeSync(OVERLAY_DISP++);
        gDPSetCombineLERP(OVERLAY_DISP++, PRIMITIVE, ENVIRONMENT, TEXEL0, ENVIRONMENT, 0, 0, 0, PRIMITIVE, PRIMITIVE,
                          ENVIRONMENT, TEXEL0, ENVIRONMENT, 0, 0, 0, PRIMITIVE);
        gDPSetEnvColor(OVERLAY_DISP++, 0, 0, 0, 255);

        if (gSaveContext.magicState == MAGIC_STATE_METER_FLASH_2) {
            // Yellow part of the meter indicating the amount of magic to be subtracted
            gDPSetPrimColor(OVERLAY_DISP++, 0, 0, 250, 250, 0, interfaceCtx->magicAlpha);

            gDPLoadMultiBlock_4b(OVERLAY_DISP++, gMagicMeterFillTex, 0x0000, G_TX_RENDERTILE, G_IM_FMT_I, 16, 16, 0,
                                 G_TX_NOMIRROR | G_TX_WRAP, G_TX_NOMIRROR | G_TX_WRAP, G_TX_NOMASK, G_TX_NOMASK,
                                 G_TX_NOLOD, G_TX_NOLOD);

            gSPTextureRectangle(OVERLAY_DISP++, R_MAGIC_FILL_X << 2, (magicMeterY + 3) << 2,
                                (R_MAGIC_FILL_X + gSaveContext.save.info.playerData.magic) << 2,
                                (magicMeterY + 10) << 2, G_TX_RENDERTILE, 0, 0, 1 << 10, 1 << 10);

            // Fill the rest of the meter with the normal magic color
            gDPPipeSync(OVERLAY_DISP++);
            gDPSetPrimColor(OVERLAY_DISP++, 0, 0, R_MAGIC_FILL_COLOR(0), R_MAGIC_FILL_COLOR(1), R_MAGIC_FILL_COLOR(2),
                            interfaceCtx->magicAlpha);

            gSPTextureRectangle(OVERLAY_DISP++, R_MAGIC_FILL_X << 2, (magicMeterY + 3) << 2,
                                (R_MAGIC_FILL_X + gSaveContext.magicTarget) << 2, (magicMeterY + 10) << 2,
                                G_TX_RENDERTILE, 0, 0, 1 << 10, 1 << 10);
        } else {
            // Fill the whole meter with the normal magic color
            gDPSetPrimColor(OVERLAY_DISP++, 0, 0, R_MAGIC_FILL_COLOR(0), R_MAGIC_FILL_COLOR(1), R_MAGIC_FILL_COLOR(2),
                            interfaceCtx->magicAlpha);

            gDPLoadMultiBlock_4b(OVERLAY_DISP++, gMagicMeterFillTex, 0x0000, G_TX_RENDERTILE, G_IM_FMT_I, 16, 16, 0,
                                 G_TX_NOMIRROR | G_TX_WRAP, G_TX_NOMIRROR | G_TX_WRAP, G_TX_NOMASK, G_TX_NOMASK,
                                 G_TX_NOLOD, G_TX_NOLOD);

            gSPTextureRectangle(OVERLAY_DISP++, R_MAGIC_FILL_X << 2, (magicMeterY + 3) << 2,
                                (R_MAGIC_FILL_X + gSaveContext.save.info.playerData.magic) << 2,
                                (magicMeterY + 10) << 2, G_TX_RENDERTILE, 0, 0, 1 << 10, 1 << 10);
        }
    }

    CLOSE_DISPS(play->state.gfxCtx, "../z_parameter.c", 2731);
}

void Interface_SetSubTimer(s16 seconds) {
    gSaveContext.timerX[TIMER_ID_SUB] = 140;
    gSaveContext.timerY[TIMER_ID_SUB] = 80;
    sEnvHazardActive = false;
    gSaveContext.subTimerSeconds = seconds;

    if (seconds != 0) {
        // count down
        gSaveContext.subTimerState = SUBTIMER_STATE_DOWN_INIT;
    } else {
        // count up
        gSaveContext.subTimerState = SUBTIMER_STATE_UP_INIT;
    }
}

/**
 * Set the subTimer to 1 second left
 */
void Interface_SetSubTimerToFinalSecond(PlayState* play) {
    if (gSaveContext.subTimerState != SUBTIMER_STATE_OFF) {
        if (GET_EVENTINF(EVENTINF_MARATHON_ACTIVE)) {
            // The running-man race counts up and finished at MARATHON_TIME_LIMIT
            gSaveContext.subTimerSeconds = MARATHON_TIME_LIMIT - 1;
        } else {
            gSaveContext.subTimerSeconds = 1;
        }
    }
}

void Interface_SetTimer(s16 seconds) {
    gSaveContext.timerX[TIMER_ID_MAIN] = 140;
    gSaveContext.timerY[TIMER_ID_MAIN] = 80;
    sEnvHazardActive = false;
    gSaveContext.timerSeconds = seconds;

    if (seconds != 0) {
        // count down
        gSaveContext.timerState = TIMER_STATE_DOWN_INIT;
    } else {
        // count up
        gSaveContext.timerState = TIMER_STATE_UP_INIT;
    }
}

void Interface_DrawActionLabel(GraphicsContext* gfxCtx, void* texture) {
    OPEN_DISPS(gfxCtx, "../z_parameter.c", 2820);

    gDPLoadTextureBlock_4b(OVERLAY_DISP++, texture, G_IM_FMT_IA, DO_ACTION_TEX_WIDTH, DO_ACTION_TEX_HEIGHT, 0,
                           G_TX_NOMIRROR | G_TX_WRAP, G_TX_NOMIRROR | G_TX_WRAP, G_TX_NOMASK, G_TX_NOMASK, G_TX_NOLOD,
                           G_TX_NOLOD);

    gSP1Quadrangle(OVERLAY_DISP++, 0, 2, 3, 1, 0);

    CLOSE_DISPS(gfxCtx, "../z_parameter.c", 2829);
}

void Interface_DrawItemButtons(PlayState* play) {
    static void* cUpLabelTextures[] = LANGUAGE_ARRAY(gNaviCUpJPNTex, gNaviCUpENGTex, gNaviCUpENGTex, gNaviCUpENGTex);
#if OOT_VERSION >= PAL_1_0
    static s16 startButtonLeftPos[] = { 132, 130, 130 };
#endif
    InterfaceContext* interfaceCtx = &play->interfaceCtx;
    Player* player = GET_PLAYER(play);
    PauseContext* pauseCtx = &play->pauseCtx;
    s16 temp; // Used as both an alpha value and a button index
#if OOT_PAL
    s16 texCoordScale;
    s16 width;
    s16 height;
#endif

    OPEN_DISPS(play->state.gfxCtx, "../z_parameter.c", 2900);

    // B Button Color & Texture
    // Also loads the Item Button Texture reused by other buttons afterwards
    gDPPipeSync(OVERLAY_DISP++);
    gDPSetCombineMode(OVERLAY_DISP++, G_CC_MODULATEIA_PRIM, G_CC_MODULATEIA_PRIM);
    gDPSetPrimColor(OVERLAY_DISP++, 0, 0, R_B_BTN_COLOR(0), R_B_BTN_COLOR(1), R_B_BTN_COLOR(2), interfaceCtx->bAlpha);
    gDPSetEnvColor(OVERLAY_DISP++, 0, 0, 0, 255);
    OVERLAY_DISP =
        Gfx_TextureIA8(OVERLAY_DISP, gButtonBackgroundTex, 32, 32, R_ITEM_BTN_X(0), R_ITEM_BTN_Y(0),
                       R_ITEM_BTN_WIDTH(0), R_ITEM_BTN_WIDTH(0), R_ITEM_BTN_DD(0) << 1, R_ITEM_BTN_DD(0) << 1);

    // C-Left Button Color & Texture
    gDPPipeSync(OVERLAY_DISP++);
    gDPSetPrimColor(OVERLAY_DISP++, 0, 0, R_C_BTN_COLOR(0), R_C_BTN_COLOR(1), R_C_BTN_COLOR(2),
                    interfaceCtx->cLeftAlpha);
    gSPTextureRectangle(OVERLAY_DISP++, R_ITEM_BTN_X(1) << 2, R_ITEM_BTN_Y(1) << 2,
                        (R_ITEM_BTN_X(1) + R_ITEM_BTN_WIDTH(1)) << 2, (R_ITEM_BTN_Y(1) + R_ITEM_BTN_WIDTH(1)) << 2,
                        G_TX_RENDERTILE, 0, 0, R_ITEM_BTN_DD(1) << 1, R_ITEM_BTN_DD(1) << 1);

    // C-Down Button Color & Texture
    gDPSetPrimColor(OVERLAY_DISP++, 0, 0, R_C_BTN_COLOR(0), R_C_BTN_COLOR(1), R_C_BTN_COLOR(2),
                    interfaceCtx->cDownAlpha);
    gSPTextureRectangle(OVERLAY_DISP++, R_ITEM_BTN_X(2) << 2, R_ITEM_BTN_Y(2) << 2,
                        (R_ITEM_BTN_X(2) + R_ITEM_BTN_WIDTH(2)) << 2, (R_ITEM_BTN_Y(2) + R_ITEM_BTN_WIDTH(2)) << 2,
                        G_TX_RENDERTILE, 0, 0, R_ITEM_BTN_DD(2) << 1, R_ITEM_BTN_DD(2) << 1);

    // C-Right Button Color & Texture
    gDPSetPrimColor(OVERLAY_DISP++, 0, 0, R_C_BTN_COLOR(0), R_C_BTN_COLOR(1), R_C_BTN_COLOR(2),
                    interfaceCtx->cRightAlpha);
    gSPTextureRectangle(OVERLAY_DISP++, R_ITEM_BTN_X(3) << 2, R_ITEM_BTN_Y(3) << 2,
                        (R_ITEM_BTN_X(3) + R_ITEM_BTN_WIDTH(3)) << 2, (R_ITEM_BTN_Y(3) + R_ITEM_BTN_WIDTH(3)) << 2,
                        G_TX_RENDERTILE, 0, 0, R_ITEM_BTN_DD(3) << 1, R_ITEM_BTN_DD(3) << 1);

    if (!IS_PAUSE_STATE_GAMEOVER(pauseCtx)) {
        if (IS_PAUSED(&play->pauseCtx)) {
            // Start Button Texture, Color & Label
            gDPPipeSync(OVERLAY_DISP++);
            gDPSetPrimColor(OVERLAY_DISP++, 0, 0, START_BUTTON_R, START_BUTTON_G, START_BUTTON_B,
                            interfaceCtx->startAlpha);

#if OOT_VERSION < PAL_1_0
            gSPTextureRectangle(OVERLAY_DISP++, R_START_BTN_X << 2, R_START_BTN_Y << 2, (R_START_BTN_X + 22) << 2,
                                (R_START_BTN_Y + 22) << 2, G_TX_RENDERTILE, 0, 0, (s32)(1.4277344 * (1 << 10)),
                                (s32)(1.4277344 * (1 << 10)));
#elif OOT_NTSC
            gSPTextureRectangle(OVERLAY_DISP++, 132 << 2, 17 << 2, (132 + 22) << 2, (17 + 22) << 2, G_TX_RENDERTILE, 0,
                                0, (s32)(1.4277344 * (1 << 10)), (s32)(1.4277344 * (1 << 10)));
#else
            gSPTextureRectangle(OVERLAY_DISP++, startButtonLeftPos[gSaveContext.language] << 2, 17 << 2,
                                (startButtonLeftPos[gSaveContext.language] + 22) << 2, (17 + 22) << 2, G_TX_RENDERTILE,
                                0, 0, (s32)(1.4277344 * (1 << 10)), (s32)(1.4277344 * (1 << 10)));
#endif

            gDPPipeSync(OVERLAY_DISP++);
            gDPSetPrimColor(OVERLAY_DISP++, 0, 0, 255, 255, 255, interfaceCtx->startAlpha);
            gDPSetEnvColor(OVERLAY_DISP++, 0, 0, 0, 0);
            gDPSetCombineLERP(OVERLAY_DISP++, PRIMITIVE, ENVIRONMENT, TEXEL0, ENVIRONMENT, TEXEL0, 0, PRIMITIVE, 0,
                              PRIMITIVE, ENVIRONMENT, TEXEL0, ENVIRONMENT, TEXEL0, 0, PRIMITIVE, 0);

            gDPLoadTextureBlock_4b(OVERLAY_DISP++, interfaceCtx->doActionSegment + DO_ACTION_TEX_SIZE * 2, G_IM_FMT_IA,
                                   DO_ACTION_TEX_WIDTH, DO_ACTION_TEX_HEIGHT, 0, G_TX_NOMIRROR | G_TX_WRAP,
                                   G_TX_NOMIRROR | G_TX_WRAP, G_TX_NOMASK, G_TX_NOMASK, G_TX_NOLOD, G_TX_NOLOD);

#if OOT_NTSC
            R_START_LABEL_SCALE = (1 << 10) / (R_START_LABEL_DD(gSaveContext.language) / 100.0f);
            R_START_LABEL_WIDTH = DO_ACTION_TEX_WIDTH / (R_START_LABEL_DD(gSaveContext.language) / 100.0f);
            R_START_LABEL_HEIGHT = DO_ACTION_TEX_HEIGHT / (R_START_LABEL_DD(gSaveContext.language) / 100.0f);
            gSPTextureRectangle(OVERLAY_DISP++, R_START_LABEL_X(gSaveContext.language) << 2,
                                R_START_LABEL_Y(gSaveContext.language) << 2,
                                (R_START_LABEL_X(gSaveContext.language) + R_START_LABEL_WIDTH) << 2,
                                (R_START_LABEL_Y(gSaveContext.language) + R_START_LABEL_HEIGHT) << 2, G_TX_RENDERTILE,
                                0, 0, R_START_LABEL_SCALE, R_START_LABEL_SCALE);
#else
            texCoordScale = (1 << 10) / (R_START_LABEL_DD(gSaveContext.language) / 100.0f);
            width = DO_ACTION_TEX_WIDTH / (R_START_LABEL_DD(gSaveContext.language) / 100.0f);
            height = DO_ACTION_TEX_HEIGHT / (R_START_LABEL_DD(gSaveContext.language) / 100.0f);
            gSPTextureRectangle(OVERLAY_DISP++, R_START_LABEL_X(gSaveContext.language) << 2,
                                R_START_LABEL_Y(gSaveContext.language) << 2,
                                (R_START_LABEL_X(gSaveContext.language) + width) << 2,
                                (R_START_LABEL_Y(gSaveContext.language) + height) << 2, G_TX_RENDERTILE, 0, 0,
                                texCoordScale, texCoordScale);
#endif
        }
    }

    if (interfaceCtx->naviCalling && !IS_PAUSED(&play->pauseCtx) && (play->csCtx.state == CS_STATE_IDLE)) {
        if (!sCUpInvisible) {
            // C-Up Button Texture, Color & Label (Navi Text)
            gDPPipeSync(OVERLAY_DISP++);

            if ((gSaveContext.hudVisibilityMode == HUD_VISIBILITY_NOTHING) ||
                (gSaveContext.hudVisibilityMode == HUD_VISIBILITY_NOTHING_ALT) ||
                (gSaveContext.hudVisibilityMode == HUD_VISIBILITY_A_HEARTS_MAGIC_FORCE)) {
                temp = 0;
            } else if ((player->stateFlags1 & PLAYER_STATE1_21) ||
                       (Player_GetEnvironmentalHazard(play) == PLAYER_ENV_HAZARD_UNDERWATER_FREE) ||
                       (player->stateFlags2 & PLAYER_STATE2_CRAWLING)) {
                temp = 70;
            } else {
                temp = interfaceCtx->healthAlpha;
            }

            gDPSetPrimColor(OVERLAY_DISP++, 0, 0, R_C_BTN_COLOR(0), R_C_BTN_COLOR(1), R_C_BTN_COLOR(2), temp);
            gDPSetCombineMode(OVERLAY_DISP++, G_CC_MODULATEIA_PRIM, G_CC_MODULATEIA_PRIM);
            gSPTextureRectangle(OVERLAY_DISP++, R_C_UP_BTN_X << 2, R_C_UP_BTN_Y << 2, (R_C_UP_BTN_X + 16) << 2,
                                (R_C_UP_BTN_Y + 16) << 2, G_TX_RENDERTILE, 0, 0, 2 << 10, 2 << 10);
            gDPPipeSync(OVERLAY_DISP++);
            gDPSetPrimColor(OVERLAY_DISP++, 0, 0, 255, 255, 255, temp);
            gDPSetEnvColor(OVERLAY_DISP++, 0, 0, 0, 0);
            gDPSetCombineLERP(OVERLAY_DISP++, PRIMITIVE, ENVIRONMENT, TEXEL0, ENVIRONMENT, TEXEL0, 0, PRIMITIVE, 0,
                              PRIMITIVE, ENVIRONMENT, TEXEL0, ENVIRONMENT, TEXEL0, 0, PRIMITIVE, 0);

            gDPLoadTextureBlock_4b(OVERLAY_DISP++, cUpLabelTextures[gSaveContext.language], G_IM_FMT_IA, 32, 8, 0,
                                   G_TX_NOMIRROR | G_TX_WRAP, G_TX_NOMIRROR | G_TX_WRAP, G_TX_NOMASK, G_TX_NOMASK,
                                   G_TX_NOLOD, G_TX_NOLOD);

            gSPTextureRectangle(OVERLAY_DISP++, R_C_UP_ICON_X << 2, R_C_UP_ICON_Y << 2, (R_C_UP_ICON_X + 32) << 2,
                                (R_C_UP_ICON_Y + 8) << 2, G_TX_RENDERTILE, 0, 0, 1 << 10, 1 << 10);
        }

        sCUpTimer--;
        if (sCUpTimer == 0) {
            sCUpInvisible ^= 1;
            sCUpTimer = 10;
        }
    }

    gDPPipeSync(OVERLAY_DISP++);

    // Empty C Button Arrows
    for (temp = 1; temp < 4; temp++) {
        if (gSaveContext.save.info.equips.buttonItems[temp] > 0xF0) {
            if (temp == 1) {
                gDPSetPrimColor(OVERLAY_DISP++, 0, 0, R_C_BTN_COLOR(0), R_C_BTN_COLOR(1), R_C_BTN_COLOR(2),
                                interfaceCtx->cLeftAlpha);
            } else if (temp == 2) {
                gDPSetPrimColor(OVERLAY_DISP++, 0, 0, R_C_BTN_COLOR(0), R_C_BTN_COLOR(1), R_C_BTN_COLOR(2),
                                interfaceCtx->cDownAlpha);
            } else {
                gDPSetPrimColor(OVERLAY_DISP++, 0, 0, R_C_BTN_COLOR(0), R_C_BTN_COLOR(1), R_C_BTN_COLOR(2),
                                interfaceCtx->cRightAlpha);
            }

            OVERLAY_DISP = Gfx_TextureIA8(OVERLAY_DISP, ((u8*)gButtonBackgroundTex + ((32 * 32) * (temp + 1))), 32, 32,
                                          R_ITEM_BTN_X(temp), R_ITEM_BTN_Y(temp), R_ITEM_BTN_WIDTH(temp),
                                          R_ITEM_BTN_WIDTH(temp), R_ITEM_BTN_DD(temp) << 1, R_ITEM_BTN_DD(temp) << 1);
        }
    }

    CLOSE_DISPS(play->state.gfxCtx, "../z_parameter.c", 3071);
}

void Interface_DrawItemIconTexture(PlayState* play, void* texture, s16 button) {
    OPEN_DISPS(play->state.gfxCtx, "../z_parameter.c", 3079);

    gDPLoadTextureBlock(OVERLAY_DISP++, texture, G_IM_FMT_RGBA, G_IM_SIZ_32b, 32, 32, 0, G_TX_NOMIRROR | G_TX_WRAP,
                        G_TX_NOMIRROR | G_TX_WRAP, G_TX_NOMASK, G_TX_NOMASK, G_TX_NOLOD, G_TX_NOLOD);

    gSPTextureRectangle(OVERLAY_DISP++, R_ITEM_ICON_X(button) << 2, R_ITEM_ICON_Y(button) << 2,
                        (R_ITEM_ICON_X(button) + R_ITEM_ICON_WIDTH(button)) << 2,
                        (R_ITEM_ICON_Y(button) + R_ITEM_ICON_WIDTH(button)) << 2, G_TX_RENDERTILE, 0, 0,
                        R_ITEM_ICON_DD(button) << 1, R_ITEM_ICON_DD(button) << 1);

    CLOSE_DISPS(play->state.gfxCtx, "../z_parameter.c", 3094);
}

void Interface_DrawAmmoCount(PlayState* play, s16 button, s16 alpha) {
    s16 i;
    s16 ammo;

    OPEN_DISPS(play->state.gfxCtx, "../z_parameter.c", 3105);

    i = gSaveContext.save.info.equips.buttonItems[button];

    if ((i == ITEM_DEKU_STICK) || (i == ITEM_DEKU_NUT) || (i == ITEM_BOMB) || (i == ITEM_BOW) ||
        ((i >= ITEM_BOW_FIRE) && (i <= ITEM_BOW_LIGHT)) || (i == ITEM_SLINGSHOT) || (i == ITEM_BOMBCHU) ||
        (i == ITEM_MAGIC_BEAN)) {

        if ((i >= ITEM_BOW_FIRE) && (i <= ITEM_BOW_LIGHT)) {
            i = ITEM_BOW;
        }

        ammo = AMMO(i);

        gDPPipeSync(OVERLAY_DISP++);

        if ((button == 0) && (gSaveContext.minigameState == 1)) {
            ammo = play->interfaceCtx.hbaAmmo;
        } else if ((button == 0) && (play->shootingGalleryStatus > 1)) {
            ammo = play->shootingGalleryStatus - 1;
        } else if ((button == 0) && (play->sceneId == SCENE_BOMBCHU_BOWLING_ALLEY) && Flags_GetSwitch(play, 0x38)) {
            ammo = play->bombchuBowlingStatus;
            if (ammo < 0) {
                ammo = 0;
            }
        } else if (((i == ITEM_BOW) && (AMMO(i) == CUR_CAPACITY(UPG_QUIVER))) ||
                   ((i == ITEM_BOMB) && (AMMO(i) == CUR_CAPACITY(UPG_BOMB_BAG))) ||
                   ((i == ITEM_SLINGSHOT) && (AMMO(i) == CUR_CAPACITY(UPG_BULLET_BAG))) ||
                   ((i == ITEM_DEKU_STICK) && (AMMO(i) == CUR_CAPACITY(UPG_DEKU_STICKS))) ||
                   ((i == ITEM_DEKU_NUT) && (AMMO(i) == CUR_CAPACITY(UPG_DEKU_NUTS))) ||
                   ((i == ITEM_BOMBCHU) && (ammo == 50)) || ((i == ITEM_MAGIC_BEAN) && (ammo == 15))) {
            gDPSetPrimColor(OVERLAY_DISP++, 0, 0, 120, 255, 0, alpha);
        }

        if (ammo == 0) {
            gDPSetPrimColor(OVERLAY_DISP++, 0, 0, 100, 100, 100, alpha);
        }

        for (i = 0; ammo >= 10; i++) {
            ammo -= 10;
        }

        if (i != 0) {
            OVERLAY_DISP = Gfx_TextureIA8(OVERLAY_DISP, ((u8*)gAmmoDigit0Tex + ((8 * 8) * i)), 8, 8,
                                          R_ITEM_AMMO_X(button), R_ITEM_AMMO_Y(button), 8, 8, 1 << 10, 1 << 10);
        }

        OVERLAY_DISP = Gfx_TextureIA8(OVERLAY_DISP, ((u8*)gAmmoDigit0Tex + ((8 * 8) * ammo)), 8, 8,
                                      R_ITEM_AMMO_X(button) + 6, R_ITEM_AMMO_Y(button), 8, 8, 1 << 10, 1 << 10);
    }

    CLOSE_DISPS(play->state.gfxCtx, "../z_parameter.c", 3158);
}

void Interface_DrawActionButton(PlayState* play) {
    InterfaceContext* interfaceCtx = &play->interfaceCtx;

    OPEN_DISPS(play->state.gfxCtx, "../z_parameter.c", 3172);

    Matrix_Translate(0.0f, 0.0f, XREG(18) / 10.0f, MTXMODE_NEW);
    Matrix_Scale(1.0f, 1.0f, 1.0f, MTXMODE_APPLY);
    Matrix_RotateX(interfaceCtx->unk_1F4 / 10000.0f, MTXMODE_APPLY);

    MATRIX_FINALIZE_AND_LOAD(OVERLAY_DISP++, play->state.gfxCtx, "../z_parameter.c", 3177);
    gSPVertex(OVERLAY_DISP++, &interfaceCtx->actionVtx[0], 4, 0);

    gDPLoadTextureBlock(OVERLAY_DISP++, gButtonBackgroundTex, G_IM_FMT_IA, G_IM_SIZ_8b, 32, 32, 0,
                        G_TX_NOMIRROR | G_TX_WRAP, G_TX_NOMIRROR | G_TX_WRAP, G_TX_NOMASK, G_TX_NOMASK, G_TX_NOLOD,
                        G_TX_NOLOD);

    gSP1Quadrangle(OVERLAY_DISP++, 0, 2, 3, 1, 0);

    CLOSE_DISPS(play->state.gfxCtx, "../z_parameter.c", 3187);
}

void Interface_InitVertices(PlayState* play) {
    InterfaceContext* interfaceCtx = &play->interfaceCtx;
    s16 i;

    interfaceCtx->actionVtx = GRAPH_ALLOC(play->state.gfxCtx, 8 * sizeof(Vtx));

    interfaceCtx->actionVtx[0].v.ob[0] = interfaceCtx->actionVtx[2].v.ob[0] = -14;
    interfaceCtx->actionVtx[1].v.ob[0] = interfaceCtx->actionVtx[3].v.ob[0] = interfaceCtx->actionVtx[0].v.ob[0] + 28;

    interfaceCtx->actionVtx[0].v.ob[1] = interfaceCtx->actionVtx[1].v.ob[1] = 14;
    interfaceCtx->actionVtx[2].v.ob[1] = interfaceCtx->actionVtx[3].v.ob[1] = interfaceCtx->actionVtx[0].v.ob[1] - 28;

    interfaceCtx->actionVtx[4].v.ob[0] = interfaceCtx->actionVtx[6].v.ob[0] = -(XREG(21) / 2);
    interfaceCtx->actionVtx[5].v.ob[0] = interfaceCtx->actionVtx[7].v.ob[0] =
        interfaceCtx->actionVtx[4].v.ob[0] + XREG(21);

    interfaceCtx->actionVtx[4].v.ob[1] = interfaceCtx->actionVtx[5].v.ob[1] = XREG(28) / 2;
    interfaceCtx->actionVtx[6].v.ob[1] = interfaceCtx->actionVtx[7].v.ob[1] =
        interfaceCtx->actionVtx[4].v.ob[1] - XREG(28);

    for (i = 0; i < 8; i += 4) {
        interfaceCtx->actionVtx[i].v.ob[2] = interfaceCtx->actionVtx[i + 1].v.ob[2] =
            interfaceCtx->actionVtx[i + 2].v.ob[2] = interfaceCtx->actionVtx[i + 3].v.ob[2] = 0;

        interfaceCtx->actionVtx[i].v.flag = interfaceCtx->actionVtx[i + 1].v.flag =
            interfaceCtx->actionVtx[i + 2].v.flag = interfaceCtx->actionVtx[i + 3].v.flag = 0;

        interfaceCtx->actionVtx[i].v.tc[0] = interfaceCtx->actionVtx[i].v.tc[1] =
            interfaceCtx->actionVtx[i + 1].v.tc[1] = interfaceCtx->actionVtx[i + 2].v.tc[0] = 0;
        interfaceCtx->actionVtx[i + 1].v.tc[0] = interfaceCtx->actionVtx[i + 2].v.tc[1] =
            interfaceCtx->actionVtx[i + 3].v.tc[0] = interfaceCtx->actionVtx[i + 3].v.tc[1] = 1024;

        interfaceCtx->actionVtx[i].v.cn[0] = interfaceCtx->actionVtx[i + 1].v.cn[0] =
            interfaceCtx->actionVtx[i + 2].v.cn[0] = interfaceCtx->actionVtx[i + 3].v.cn[0] =
                interfaceCtx->actionVtx[i].v.cn[1] = interfaceCtx->actionVtx[i + 1].v.cn[1] =
                    interfaceCtx->actionVtx[i + 2].v.cn[1] = interfaceCtx->actionVtx[i + 3].v.cn[1] =
                        interfaceCtx->actionVtx[i].v.cn[2] = interfaceCtx->actionVtx[i + 1].v.cn[2] =
                            interfaceCtx->actionVtx[i + 2].v.cn[2] = interfaceCtx->actionVtx[i + 3].v.cn[2] = 255;

        interfaceCtx->actionVtx[i].v.cn[3] = interfaceCtx->actionVtx[i + 1].v.cn[3] =
            interfaceCtx->actionVtx[i + 2].v.cn[3] = interfaceCtx->actionVtx[i + 3].v.cn[3] = 255;
    }

    interfaceCtx->actionVtx[5].v.tc[0] = interfaceCtx->actionVtx[7].v.tc[0] = 1536;
    interfaceCtx->actionVtx[6].v.tc[1] = interfaceCtx->actionVtx[7].v.tc[1] = 512;

    interfaceCtx->beatingHeartVtx = GRAPH_ALLOC(play->state.gfxCtx, 4 * sizeof(Vtx));

    interfaceCtx->beatingHeartVtx[0].v.ob[0] = interfaceCtx->beatingHeartVtx[2].v.ob[0] = -8;
    interfaceCtx->beatingHeartVtx[1].v.ob[0] = interfaceCtx->beatingHeartVtx[3].v.ob[0] = 8;
    interfaceCtx->beatingHeartVtx[0].v.ob[1] = interfaceCtx->beatingHeartVtx[1].v.ob[1] = 8;
    interfaceCtx->beatingHeartVtx[2].v.ob[1] = interfaceCtx->beatingHeartVtx[3].v.ob[1] = -8;

    interfaceCtx->beatingHeartVtx[0].v.ob[2] = interfaceCtx->beatingHeartVtx[1].v.ob[2] =
        interfaceCtx->beatingHeartVtx[2].v.ob[2] = interfaceCtx->beatingHeartVtx[3].v.ob[2] = 0;

    interfaceCtx->beatingHeartVtx[0].v.flag = interfaceCtx->beatingHeartVtx[1].v.flag =
        interfaceCtx->beatingHeartVtx[2].v.flag = interfaceCtx->beatingHeartVtx[3].v.flag = 0;

    interfaceCtx->beatingHeartVtx[0].v.tc[0] = interfaceCtx->beatingHeartVtx[0].v.tc[1] =
        interfaceCtx->beatingHeartVtx[1].v.tc[1] = interfaceCtx->beatingHeartVtx[2].v.tc[0] = 0;
    interfaceCtx->beatingHeartVtx[1].v.tc[0] = interfaceCtx->beatingHeartVtx[2].v.tc[1] =
        interfaceCtx->beatingHeartVtx[3].v.tc[0] = interfaceCtx->beatingHeartVtx[3].v.tc[1] = 512;

    interfaceCtx->beatingHeartVtx[0].v.cn[0] = interfaceCtx->beatingHeartVtx[1].v.cn[0] =
        interfaceCtx->beatingHeartVtx[2].v.cn[0] = interfaceCtx->beatingHeartVtx[3].v.cn[0] =
            interfaceCtx->beatingHeartVtx[0].v.cn[1] = interfaceCtx->beatingHeartVtx[1].v.cn[1] =
                interfaceCtx->beatingHeartVtx[2].v.cn[1] = interfaceCtx->beatingHeartVtx[3].v.cn[1] =
                    interfaceCtx->beatingHeartVtx[0].v.cn[2] = interfaceCtx->beatingHeartVtx[1].v.cn[2] =
                        interfaceCtx->beatingHeartVtx[2].v.cn[2] = interfaceCtx->beatingHeartVtx[3].v.cn[2] =
                            interfaceCtx->beatingHeartVtx[0].v.cn[3] = interfaceCtx->beatingHeartVtx[1].v.cn[3] =
                                interfaceCtx->beatingHeartVtx[2].v.cn[3] = interfaceCtx->beatingHeartVtx[3].v.cn[3] =
                                    255;
}

void func_8008A8B8(PlayState* play, s32 topY, s32 bottomY, s32 leftX, s32 rightX) {
    InterfaceContext* interfaceCtx = &play->interfaceCtx;
    Vec3f eye;
    Vec3f lookAt;
    Vec3f up;

    eye.x = eye.y = eye.z = 0.0f;
    lookAt.x = lookAt.y = 0.0f;
    lookAt.z = -1.0f;
    up.x = up.z = 0.0f;
    up.y = 1.0f;

    View_LookAt(&interfaceCtx->view, &eye, &lookAt, &up);

    interfaceCtx->viewport.topY = topY;
    interfaceCtx->viewport.bottomY = bottomY;
    interfaceCtx->viewport.leftX = leftX;
    interfaceCtx->viewport.rightX = rightX;
    View_SetViewport(&interfaceCtx->view, &interfaceCtx->viewport);

    View_SetPerspective(&interfaceCtx->view, 60.0f, 10.0f, 60.0f);
    View_ApplyPerspectiveToOverlay(&interfaceCtx->view);
}

void func_8008A994(InterfaceContext* interfaceCtx) {
    SET_FULLSCREEN_VIEWPORT(&interfaceCtx->view);
    View_ApplyOrthoToOverlay(&interfaceCtx->view);
}

void Interface_Draw(PlayState* play) {
    static s16 magicArrowEffectsR[] = { 255, 100, 255 };
    static s16 magicArrowEffectsG[] = { 0, 100, 255 };
    static s16 magicArrowEffectsB[] = { 0, 255, 100 };
    static s16 timerDigitLeftPos[] = { 16, 25, 34, 42, 51 };
    static s16 sDigitWidths[] = { 9, 9, 8, 9, 9 };
    // unused, most likely colors
    static s16 D_80125B1C[][3] = {
        { 0, 150, 0 }, { 100, 255, 0 }, { 255, 255, 255 }, { 0, 0, 0 }, { 255, 255, 255 },
    };
    static s16 rupeeDigitsFirst[] = { 1, 0, 0 };
    static s16 rupeeDigitsCount[] = { 2, 3, 3 };
    static s16 spoilingItemEntrances[] = { ENTR_LOST_WOODS_2, ENTR_ZORAS_DOMAIN_3, ENTR_ZORAS_DOMAIN_3 };
    static f32 D_80125B54[] = { -40.0f, -35.0f }; // unused
    static s16 D_80125B5C[] = { 91, 91 };         // unused
    static s16 sTimerNextSecondTimer;
    static s16 sTimerStateTimer;
    static s16 sSubTimerNextSecondTimer;
    static s16 sSubTimerStateTimer;
    static s16 sTimerDigits[5];
    InterfaceContext* interfaceCtx = &play->interfaceCtx;
    PauseContext* pauseCtx = &play->pauseCtx;
    MessageContext* msgCtx = &play->msgCtx;
    Player* player = GET_PLAYER(play);
    s16 svar1;
    s16 svar2;
    s16 svar3;
    s16 svar4;
    s16 svar5;
    s16 timerId;

    OPEN_DISPS(play->state.gfxCtx, "../z_parameter.c", 3405);

    gSPSegment(OVERLAY_DISP++, 0x02, interfaceCtx->parameterSegment);
    gSPSegment(OVERLAY_DISP++, 0x07, interfaceCtx->doActionSegment);
    gSPSegment(OVERLAY_DISP++, 0x08, interfaceCtx->iconItemSegment);
    gSPSegment(OVERLAY_DISP++, 0x0B, interfaceCtx->mapSegment);

    if (pauseCtx->debugState == 0) {
        Interface_InitVertices(play);
        func_8008A994(interfaceCtx);
        Health_DrawMeter(play);

        Gfx_SetupDL_39Overlay(play->state.gfxCtx);

        // Rupee Icon
        gDPSetPrimColor(OVERLAY_DISP++, 0, 0, 200, 255, 100, interfaceCtx->magicAlpha);
        gDPSetEnvColor(OVERLAY_DISP++, 0, 80, 0, 255);
        OVERLAY_DISP = Gfx_TextureIA8(OVERLAY_DISP, gRupeeCounterIconTex, 16, 16, 26, 206, 16, 16, 1 << 10, 1 << 10);

        switch (play->sceneId) {
            case SCENE_FOREST_TEMPLE:
            case SCENE_FIRE_TEMPLE:
            case SCENE_WATER_TEMPLE:
            case SCENE_SPIRIT_TEMPLE:
            case SCENE_SHADOW_TEMPLE:
            case SCENE_BOTTOM_OF_THE_WELL:
            case SCENE_ICE_CAVERN:
            case SCENE_GANONS_TOWER:
            case SCENE_GERUDO_TRAINING_GROUND:
            case SCENE_THIEVES_HIDEOUT:
            case SCENE_INSIDE_GANONS_CASTLE:
            case SCENE_GANONS_TOWER_COLLAPSE_INTERIOR:
            case SCENE_INSIDE_GANONS_CASTLE_COLLAPSE:
            case SCENE_TREASURE_BOX_SHOP:
                if (gSaveContext.save.info.inventory.dungeonKeys[gSaveContext.mapIndex] >= 0) {
                    // Small Key Icon
                    gDPPipeSync(OVERLAY_DISP++);
                    gDPSetPrimColor(OVERLAY_DISP++, 0, 0, 200, 230, 255, interfaceCtx->magicAlpha);
                    gDPSetEnvColor(OVERLAY_DISP++, 0, 0, 20, 255);
                    OVERLAY_DISP = Gfx_TextureIA8(OVERLAY_DISP, gSmallKeyCounterIconTex, 16, 16, 26, 190, 16, 16,
                                                  1 << 10, 1 << 10);

                    // Small Key Counter
                    gDPPipeSync(OVERLAY_DISP++);
                    gDPSetPrimColor(OVERLAY_DISP++, 0, 0, 255, 255, 255, interfaceCtx->magicAlpha);
                    gDPSetCombineLERP(OVERLAY_DISP++, 0, 0, 0, PRIMITIVE, TEXEL0, 0, PRIMITIVE, 0, 0, 0, 0, PRIMITIVE,
                                      TEXEL0, 0, PRIMITIVE, 0);

                    interfaceCtx->counterDigits[2] = 0;
                    interfaceCtx->counterDigits[3] =
                        gSaveContext.save.info.inventory.dungeonKeys[gSaveContext.mapIndex];

                    while (interfaceCtx->counterDigits[3] >= 10) {
                        interfaceCtx->counterDigits[2]++;
                        interfaceCtx->counterDigits[3] -= 10;
                    }

                    svar3 = 42;

                    if (interfaceCtx->counterDigits[2] != 0) {
                        OVERLAY_DISP = Gfx_TextureI8(
                            OVERLAY_DISP, ((u8*)gCounterDigit0Tex + (8 * 16 * interfaceCtx->counterDigits[2])), 8, 16,
                            svar3, 190, 8, 16, 1 << 10, 1 << 10);
                        svar3 += 8;
                    }

                    OVERLAY_DISP = Gfx_TextureI8(OVERLAY_DISP,
                                                 ((u8*)gCounterDigit0Tex + (8 * 16 * interfaceCtx->counterDigits[3])),
                                                 8, 16, svar3, 190, 8, 16, 1 << 10, 1 << 10);
                }
                break;
            default:
                break;
        }

        // Rupee Counter
        gDPPipeSync(OVERLAY_DISP++);

        if (gSaveContext.save.info.playerData.rupees == CUR_CAPACITY(UPG_WALLET)) {
            gDPSetPrimColor(OVERLAY_DISP++, 0, 0, 120, 255, 0, interfaceCtx->magicAlpha);
        } else if (gSaveContext.save.info.playerData.rupees != 0) {
            gDPSetPrimColor(OVERLAY_DISP++, 0, 0, 255, 255, 255, interfaceCtx->magicAlpha);
        } else {
            gDPSetPrimColor(OVERLAY_DISP++, 0, 0, 100, 100, 100, interfaceCtx->magicAlpha);
        }

        gDPSetCombineLERP(OVERLAY_DISP++, 0, 0, 0, PRIMITIVE, TEXEL0, 0, PRIMITIVE, 0, 0, 0, 0, PRIMITIVE, TEXEL0, 0,
                          PRIMITIVE, 0);

        interfaceCtx->counterDigits[0] = interfaceCtx->counterDigits[1] = 0;
        interfaceCtx->counterDigits[2] = gSaveContext.save.info.playerData.rupees;

        if ((interfaceCtx->counterDigits[2] > 9999) || (interfaceCtx->counterDigits[2] < 0)) {
            interfaceCtx->counterDigits[2] &= 0xDDD;
        }

        while (interfaceCtx->counterDigits[2] >= 100) {
            interfaceCtx->counterDigits[0]++;
            interfaceCtx->counterDigits[2] -= 100;
        }

        while (interfaceCtx->counterDigits[2] >= 10) {
            interfaceCtx->counterDigits[1]++;
            interfaceCtx->counterDigits[2] -= 10;
        }

        svar2 = rupeeDigitsFirst[CUR_UPG_VALUE(UPG_WALLET)];
        svar4 = rupeeDigitsCount[CUR_UPG_VALUE(UPG_WALLET)];

        for (svar1 = 0, svar3 = 42; svar1 < svar4; svar1++, svar2++, svar3 += 8) {
            OVERLAY_DISP =
                Gfx_TextureI8(OVERLAY_DISP, ((u8*)gCounterDigit0Tex + (8 * 16 * interfaceCtx->counterDigits[svar2])), 8,
                              16, svar3, 206, 8, 16, 1 << 10, 1 << 10);
        }

        Magic_DrawMeter(play);
        Minimap_Draw(play);

        if ((R_PAUSE_BG_PRERENDER_STATE != PAUSE_BG_PRERENDER_PROCESS) &&
            (R_PAUSE_BG_PRERENDER_STATE != PAUSE_BG_PRERENDER_READY)) {
            Attention_Draw(&play->actorCtx.attention, play);
        }

        Gfx_SetupDL_39Overlay(play->state.gfxCtx);

        Interface_DrawItemButtons(play);

        gDPPipeSync(OVERLAY_DISP++);
        gDPSetPrimColor(OVERLAY_DISP++, 0, 0, 255, 255, 255, interfaceCtx->bAlpha);
        gDPSetCombineMode(OVERLAY_DISP++, G_CC_MODULATERGBA_PRIM, G_CC_MODULATERGBA_PRIM);

        if (!(interfaceCtx->unk_1FA)) {
            // B Button Icon & Ammo Count
            if (gSaveContext.save.info.equips.buttonItems[0] != ITEM_NONE) {
                Interface_DrawItemIconTexture(play, interfaceCtx->iconItemSegment, 0);

                if ((player->stateFlags1 & PLAYER_STATE1_23) || (play->shootingGalleryStatus > 1) ||
                    ((play->sceneId == SCENE_BOMBCHU_BOWLING_ALLEY) && Flags_GetSwitch(play, 0x38))) {
                    gDPPipeSync(OVERLAY_DISP++);
                    gDPSetCombineLERP(OVERLAY_DISP++, PRIMITIVE, ENVIRONMENT, TEXEL0, ENVIRONMENT, TEXEL0, 0, PRIMITIVE,
                                      0, PRIMITIVE, ENVIRONMENT, TEXEL0, ENVIRONMENT, TEXEL0, 0, PRIMITIVE, 0);
                    Interface_DrawAmmoCount(play, 0, interfaceCtx->bAlpha);
                }
            }
        } else {
            // B Button Do Action Label
            gDPPipeSync(OVERLAY_DISP++);
            gDPSetCombineLERP(OVERLAY_DISP++, PRIMITIVE, ENVIRONMENT, TEXEL0, ENVIRONMENT, TEXEL0, 0, PRIMITIVE, 0,
                              PRIMITIVE, ENVIRONMENT, TEXEL0, ENVIRONMENT, TEXEL0, 0, PRIMITIVE, 0);
            gDPSetPrimColor(OVERLAY_DISP++, 0, 0, 255, 255, 255, interfaceCtx->bAlpha);

            gDPLoadTextureBlock_4b(OVERLAY_DISP++, interfaceCtx->doActionSegment + DO_ACTION_TEX_SIZE, G_IM_FMT_IA,
                                   DO_ACTION_TEX_WIDTH, DO_ACTION_TEX_HEIGHT, 0, G_TX_NOMIRROR | G_TX_WRAP,
                                   G_TX_NOMIRROR | G_TX_WRAP, G_TX_NOMASK, G_TX_NOMASK, G_TX_NOLOD, G_TX_NOLOD);

            R_B_LABEL_DD = (1 << 10) / (R_B_LABEL_SCALE(gSaveContext.language) / 100.0f);
            gSPTextureRectangle(OVERLAY_DISP++, R_B_LABEL_X(gSaveContext.language) << 2,
                                R_B_LABEL_Y(gSaveContext.language) << 2,
                                (R_B_LABEL_X(gSaveContext.language) + DO_ACTION_TEX_WIDTH) << 2,
                                (R_B_LABEL_Y(gSaveContext.language) + DO_ACTION_TEX_HEIGHT) << 2, G_TX_RENDERTILE, 0, 0,
                                R_B_LABEL_DD, R_B_LABEL_DD);
        }

        gDPPipeSync(OVERLAY_DISP++);

        // C-Left Button Icon & Ammo Count
        if (gSaveContext.save.info.equips.buttonItems[1] < 0xF0) {
            gDPSetPrimColor(OVERLAY_DISP++, 0, 0, 255, 255, 255, interfaceCtx->cLeftAlpha);
            gDPSetCombineMode(OVERLAY_DISP++, G_CC_MODULATERGBA_PRIM, G_CC_MODULATERGBA_PRIM);
            Interface_DrawItemIconTexture(play, interfaceCtx->iconItemSegment + 0x1000, 1);
            gDPPipeSync(OVERLAY_DISP++);
            gDPSetCombineLERP(OVERLAY_DISP++, PRIMITIVE, ENVIRONMENT, TEXEL0, ENVIRONMENT, TEXEL0, 0, PRIMITIVE, 0,
                              PRIMITIVE, ENVIRONMENT, TEXEL0, ENVIRONMENT, TEXEL0, 0, PRIMITIVE, 0);
            Interface_DrawAmmoCount(play, 1, interfaceCtx->cLeftAlpha);
        }

        gDPPipeSync(OVERLAY_DISP++);

        // C-Down Button Icon & Ammo Count
        if (gSaveContext.save.info.equips.buttonItems[2] < 0xF0) {
            gDPSetPrimColor(OVERLAY_DISP++, 0, 0, 255, 255, 255, interfaceCtx->cDownAlpha);
            gDPSetCombineMode(OVERLAY_DISP++, G_CC_MODULATERGBA_PRIM, G_CC_MODULATERGBA_PRIM);
            Interface_DrawItemIconTexture(play, interfaceCtx->iconItemSegment + 0x2000, 2);
            gDPPipeSync(OVERLAY_DISP++);
            gDPSetCombineLERP(OVERLAY_DISP++, PRIMITIVE, ENVIRONMENT, TEXEL0, ENVIRONMENT, TEXEL0, 0, PRIMITIVE, 0,
                              PRIMITIVE, ENVIRONMENT, TEXEL0, ENVIRONMENT, TEXEL0, 0, PRIMITIVE, 0);
            Interface_DrawAmmoCount(play, 2, interfaceCtx->cDownAlpha);
        }

        gDPPipeSync(OVERLAY_DISP++);

        // C-Right Button Icon & Ammo Count
        if (gSaveContext.save.info.equips.buttonItems[3] < 0xF0) {
            gDPSetPrimColor(OVERLAY_DISP++, 0, 0, 255, 255, 255, interfaceCtx->cRightAlpha);
            gDPSetCombineMode(OVERLAY_DISP++, G_CC_MODULATERGBA_PRIM, G_CC_MODULATERGBA_PRIM);
            Interface_DrawItemIconTexture(play, interfaceCtx->iconItemSegment + 0x3000, 3);
            gDPPipeSync(OVERLAY_DISP++);
            gDPSetCombineLERP(OVERLAY_DISP++, PRIMITIVE, ENVIRONMENT, TEXEL0, ENVIRONMENT, TEXEL0, 0, PRIMITIVE, 0,
                              PRIMITIVE, ENVIRONMENT, TEXEL0, ENVIRONMENT, TEXEL0, 0, PRIMITIVE, 0);
            Interface_DrawAmmoCount(play, 3, interfaceCtx->cRightAlpha);
        }

        // A Button
        Gfx_SetupDL_42Overlay(play->state.gfxCtx);
        func_8008A8B8(play, R_A_BTN_Y, R_A_BTN_Y + 45, R_A_BTN_X, R_A_BTN_X + 45);
        gSPClearGeometryMode(OVERLAY_DISP++, G_CULL_BOTH);
        gDPSetCombineMode(OVERLAY_DISP++, G_CC_MODULATEIA_PRIM, G_CC_MODULATEIA_PRIM);
        gDPSetPrimColor(OVERLAY_DISP++, 0, 0, R_A_BTN_COLOR(0), R_A_BTN_COLOR(1), R_A_BTN_COLOR(2),
                        interfaceCtx->aAlpha);
        Interface_DrawActionButton(play);
        gDPPipeSync(OVERLAY_DISP++);
        func_8008A8B8(play, R_A_ICON_Y, R_A_ICON_Y + 45, R_A_ICON_X, R_A_ICON_X + 45);
        gSPSetGeometryMode(OVERLAY_DISP++, G_CULL_BACK);
        gDPSetCombineLERP(OVERLAY_DISP++, PRIMITIVE, ENVIRONMENT, TEXEL0, ENVIRONMENT, TEXEL0, 0, PRIMITIVE, 0,
                          PRIMITIVE, ENVIRONMENT, TEXEL0, ENVIRONMENT, TEXEL0, 0, PRIMITIVE, 0);
        gDPSetPrimColor(OVERLAY_DISP++, 0, 0, 255, 255, 255, interfaceCtx->aAlpha);
        gDPSetEnvColor(OVERLAY_DISP++, 0, 0, 0, 0);
        Matrix_Translate(0.0f, 0.0f, R_A_LABEL_Z(gSaveContext.language) / 10.0f, MTXMODE_NEW);
        Matrix_Scale(1.0f, 1.0f, 1.0f, MTXMODE_APPLY);
        Matrix_RotateX(interfaceCtx->unk_1F4 / 10000.0f, MTXMODE_APPLY);
        MATRIX_FINALIZE_AND_LOAD(OVERLAY_DISP++, play->state.gfxCtx, "../z_parameter.c", 3701);
        gSPVertex(OVERLAY_DISP++, &interfaceCtx->actionVtx[4], 4, 0);

        if ((interfaceCtx->unk_1EC < 2) || (interfaceCtx->unk_1EC == 3)) {
            Interface_DrawActionLabel(play->state.gfxCtx, interfaceCtx->doActionSegment);
        } else {
            Interface_DrawActionLabel(play->state.gfxCtx, interfaceCtx->doActionSegment + DO_ACTION_TEX_SIZE);
        }

        gDPPipeSync(OVERLAY_DISP++);

        func_8008A994(interfaceCtx);

        if ((pauseCtx->state == PAUSE_STATE_MAIN) && (pauseCtx->mainState == PAUSE_MAIN_STATE_3)) {
            // Inventory Equip Effects
            gSPSegment(OVERLAY_DISP++, 0x08, pauseCtx->iconItemSegment);
            Gfx_SetupDL_42Overlay(play->state.gfxCtx);
            gDPSetCombineMode(OVERLAY_DISP++, G_CC_MODULATERGBA_PRIM, G_CC_MODULATERGBA_PRIM);
            gSPMatrix(OVERLAY_DISP++, &gMtxClear, G_MTX_NOPUSH | G_MTX_LOAD | G_MTX_MODELVIEW);

            // PAUSE_CURSOR_QUAD_4
            pauseCtx->cursorVtx[16].v.ob[0] = pauseCtx->cursorVtx[18].v.ob[0] = pauseCtx->equipAnimX / 10;
            pauseCtx->cursorVtx[17].v.ob[0] = pauseCtx->cursorVtx[19].v.ob[0] =
                pauseCtx->cursorVtx[16].v.ob[0] + WREG(90) / 10;
            pauseCtx->cursorVtx[16].v.ob[1] = pauseCtx->cursorVtx[17].v.ob[1] = pauseCtx->equipAnimY / 10;
            pauseCtx->cursorVtx[18].v.ob[1] = pauseCtx->cursorVtx[19].v.ob[1] =
                pauseCtx->cursorVtx[16].v.ob[1] - WREG(90) / 10;

            if (pauseCtx->equipTargetItem < 0xBF) {
                // Normal Equip (icon goes from the inventory slot to the C button when equipping it)
                gDPSetPrimColor(OVERLAY_DISP++, 0, 0, 255, 255, 255, pauseCtx->equipAnimAlpha);
                gSPVertex(OVERLAY_DISP++, &pauseCtx->cursorVtx[PAUSE_CURSOR_QUAD_4 * 4], 4, 0);

                gDPLoadTextureBlock(OVERLAY_DISP++, gItemIcons[pauseCtx->equipTargetItem], G_IM_FMT_RGBA, G_IM_SIZ_32b,
                                    ITEM_ICON_WIDTH, ITEM_ICON_HEIGHT, 0, G_TX_NOMIRROR | G_TX_WRAP,
                                    G_TX_NOMIRROR | G_TX_WRAP, G_TX_NOMASK, G_TX_NOMASK, G_TX_NOLOD, G_TX_NOLOD);
            } else {
                // Magic Arrow Equip Effect
                svar1 = pauseCtx->equipTargetItem - 0xBF;
                gDPSetPrimColor(OVERLAY_DISP++, 0, 0, magicArrowEffectsR[svar1], magicArrowEffectsG[svar1],
                                magicArrowEffectsB[svar1], pauseCtx->equipAnimAlpha);

                if ((pauseCtx->equipAnimAlpha > 0) && (pauseCtx->equipAnimAlpha < 255)) {
                    svar1 = (pauseCtx->equipAnimAlpha / 8) / 2;
                    // PAUSE_CURSOR_QUAD_4
                    pauseCtx->cursorVtx[16].v.ob[0] = pauseCtx->cursorVtx[18].v.ob[0] =
                        pauseCtx->cursorVtx[16].v.ob[0] - svar1;
                    pauseCtx->cursorVtx[17].v.ob[0] = pauseCtx->cursorVtx[19].v.ob[0] =
                        pauseCtx->cursorVtx[16].v.ob[0] + svar1 * 2 + 32;
                    pauseCtx->cursorVtx[16].v.ob[1] = pauseCtx->cursorVtx[17].v.ob[1] =
                        pauseCtx->cursorVtx[16].v.ob[1] + svar1;
                    pauseCtx->cursorVtx[18].v.ob[1] = pauseCtx->cursorVtx[19].v.ob[1] =
                        pauseCtx->cursorVtx[16].v.ob[1] - svar1 * 2 - 32;
                }

                gSPVertex(OVERLAY_DISP++, &pauseCtx->cursorVtx[PAUSE_CURSOR_QUAD_4 * 4], 4, 0);
                gDPLoadTextureBlock(OVERLAY_DISP++, gMagicArrowEquipEffectTex, G_IM_FMT_IA, G_IM_SIZ_8b, 32, 32, 0,
                                    G_TX_NOMIRROR | G_TX_WRAP, G_TX_NOMIRROR | G_TX_WRAP, G_TX_NOMASK, G_TX_NOMASK,
                                    G_TX_NOLOD, G_TX_NOLOD);
            }

            gSP1Quadrangle(OVERLAY_DISP++, 0, 2, 3, 1, 0);
        }

        Gfx_SetupDL_39Overlay(play->state.gfxCtx);

        if (!IS_PAUSED(&play->pauseCtx)) {
            if (gSaveContext.minigameState != 1) {
                // Carrots rendering if the action corresponds to riding a horse
                if (interfaceCtx->unk_1EE == 8) {
                    // Load Carrot Icon
                    gDPLoadTextureBlock(OVERLAY_DISP++, gCarrotIconTex, G_IM_FMT_RGBA, G_IM_SIZ_32b, 16, 16, 0,
                                        G_TX_NOMIRROR | G_TX_WRAP, G_TX_NOMIRROR | G_TX_WRAP, G_TX_NOMASK, G_TX_NOMASK,
                                        G_TX_NOLOD, G_TX_NOLOD);

                    // Draw 6 carrots
                    for (svar1 = 1, svar5 = ZREG(14); svar1 < 7; svar1++, svar5 += 16) {
                        // Carrot Color (based on availability)
                        if ((interfaceCtx->numHorseBoosts == 0) || (interfaceCtx->numHorseBoosts < svar1)) {
                            gDPSetPrimColor(OVERLAY_DISP++, 0, 0, 0, 150, 255, interfaceCtx->aAlpha);
                        } else {
                            gDPSetPrimColor(OVERLAY_DISP++, 0, 0, 255, 255, 255, interfaceCtx->aAlpha);
                        }

                        gSPTextureRectangle(OVERLAY_DISP++, svar5 << 2, ZREG(15) << 2, (svar5 + 16) << 2,
                                            (ZREG(15) + 16) << 2, G_TX_RENDERTILE, 0, 0, 1 << 10, 1 << 10);
                    }
                }
            } else {
                // Score for the Horseback Archery
                svar5 = WREG(32);
                gDPSetPrimColor(OVERLAY_DISP++, 0, 0, 255, 255, 255, interfaceCtx->bAlpha);

                // Target Icon
                gDPLoadTextureBlock(OVERLAY_DISP++, gArcheryScoreIconTex, G_IM_FMT_RGBA, G_IM_SIZ_16b, 24, 16, 0,
                                    G_TX_NOMIRROR | G_TX_WRAP, G_TX_NOMIRROR | G_TX_WRAP, G_TX_NOMASK, G_TX_NOMASK,
                                    G_TX_NOLOD, G_TX_NOLOD);

                gSPTextureRectangle(OVERLAY_DISP++, (svar5 + 28) << 2, ZREG(15) << 2, (svar5 + 52) << 2,
                                    (ZREG(15) + 16) << 2, G_TX_RENDERTILE, 0, 0, 1 << 10, 1 << 10);

                // Score Counter
                gDPPipeSync(OVERLAY_DISP++);
                gDPSetCombineLERP(OVERLAY_DISP++, 0, 0, 0, PRIMITIVE, TEXEL0, 0, PRIMITIVE, 0, 0, 0, 0, PRIMITIVE,
                                  TEXEL0, 0, PRIMITIVE, 0);

                svar5 = WREG(32) + 6 * 9;

                for (svar1 = svar2 = 0; svar1 < 4; svar1++) {
                    if (sHBAScoreDigits[svar1] != 0 || (svar2 != 0) || (svar1 >= 3)) {
                        OVERLAY_DISP = Gfx_TextureI8(
                            OVERLAY_DISP, ((u8*)gCounterDigit0Tex + (8 * 16 * sHBAScoreDigits[svar1])), 8, 16, svar5,
                            (ZREG(15) - 2), sDigitWidths[0], VREG(42), VREG(43) << 1, VREG(43) << 1);
                        svar5 += 9;
                        svar2++;
                    }
                }

                gDPPipeSync(OVERLAY_DISP++);
                gDPSetCombineMode(OVERLAY_DISP++, G_CC_MODULATERGBA_PRIM, G_CC_MODULATERGBA_PRIM);
            }
        }

        if ((gSaveContext.subTimerState == SUBTIMER_STATE_RESPAWN) &&
            (Message_GetState(&play->msgCtx) == TEXT_STATE_EVENT)) {
            // Trade quest timer reached 0
            sSubTimerStateTimer = 40;
            gSaveContext.save.cutsceneIndex = 0;
            play->transitionTrigger = TRANS_TRIGGER_START;
            play->transitionType = TRANS_TYPE_FADE_WHITE;
            gSaveContext.subTimerState = SUBTIMER_STATE_OFF;

            if ((gSaveContext.save.info.equips.buttonItems[0] != ITEM_SWORD_KOKIRI) &&
                (gSaveContext.save.info.equips.buttonItems[0] != ITEM_SWORD_MASTER) &&
                (gSaveContext.save.info.equips.buttonItems[0] != ITEM_SWORD_BIGGORON) &&
                (gSaveContext.save.info.equips.buttonItems[0] != ITEM_GIANTS_KNIFE)) {
                if (gSaveContext.buttonStatus[0] != BTN_ENABLED) {
                    gSaveContext.save.info.equips.buttonItems[0] = gSaveContext.buttonStatus[0];
                } else {
                    gSaveContext.save.info.equips.buttonItems[0] = ITEM_NONE;
                }
            }

            // Revert any spoiling trade quest items
            for (svar1 = 0; svar1 < ARRAY_COUNT(gSpoilingItems); svar1++) {
                if (INV_CONTENT(ITEM_TRADE_ADULT) == gSpoilingItems[svar1]) {
#if OOT_VERSION >= NTSC_1_1
                    gSaveContext.eventInf[EVENTINF_HORSES_INDEX] &=
                        (u16) ~(EVENTINF_HORSES_STATE_MASK | EVENTINF_HORSES_HORSETYPE_MASK | EVENTINF_HORSES_05_MASK |
                                EVENTINF_HORSES_06_MASK | EVENTINF_HORSES_0F_MASK);
                    PRINTF("EVENT_INF=%x\n", gSaveContext.eventInf[EVENTINF_HORSES_INDEX]);
#endif
                    play->nextEntranceIndex = spoilingItemEntrances[svar1];
                    INV_CONTENT(gSpoilingItemReverts[svar1]) = gSpoilingItemReverts[svar1];

                    for (svar2 = 1; svar2 < 4; svar2++) {
                        if (gSaveContext.save.info.equips.buttonItems[svar2] == gSpoilingItems[svar1]) {
                            gSaveContext.save.info.equips.buttonItems[svar2] = gSpoilingItemReverts[svar1];
                            Interface_LoadItemIcon1(play, svar2);
                        }
                    }
                }
            }
        }

        if (!IS_PAUSED(&play->pauseCtx) && (play->gameOverCtx.state == GAMEOVER_INACTIVE) &&
            (msgCtx->msgMode == MSGMODE_NONE) && !(player->stateFlags2 & PLAYER_STATE2_24) &&
            (play->transitionTrigger == TRANS_TRIGGER_OFF) && (play->transitionMode == TRANS_MODE_OFF) &&
            !Play_InCsMode(play) && (gSaveContext.minigameState != 1) && (play->shootingGalleryStatus <= 1) &&
            !((play->sceneId == SCENE_BOMBCHU_BOWLING_ALLEY) && Flags_GetSwitch(play, 0x38))) {

            timerId = TIMER_ID_MAIN;

            switch (gSaveContext.timerState) {
                case TIMER_STATE_ENV_HAZARD_INIT:
                    sTimerStateTimer = 20;
                    sTimerNextSecondTimer = 20;
                    gSaveContext.timerSeconds = gSaveContext.save.info.playerData.health >> 1;
                    gSaveContext.timerState = TIMER_STATE_ENV_HAZARD_PREVIEW;
                    break;

                case TIMER_STATE_ENV_HAZARD_PREVIEW:
                    sTimerStateTimer--;
                    if (sTimerStateTimer == 0) {
                        sTimerStateTimer = 20;
                        gSaveContext.timerState = TIMER_STATE_ENV_HAZARD_MOVE;
                    }
                    break;

                case TIMER_STATE_DOWN_INIT:
                case TIMER_STATE_UP_INIT:
                    sTimerStateTimer = 20;
                    sTimerNextSecondTimer = 20;
                    if (gSaveContext.timerState == TIMER_STATE_DOWN_INIT) {
                        gSaveContext.timerState = TIMER_STATE_DOWN_PREVIEW;
                    } else {
                        gSaveContext.timerState = TIMER_STATE_UP_PREVIEW;
                    }
                    break;

                case TIMER_STATE_DOWN_PREVIEW:
                case TIMER_STATE_UP_PREVIEW:
                    sTimerStateTimer--;
                    if (sTimerStateTimer == 0) {
                        sTimerStateTimer = 20;
                        if (gSaveContext.timerState == TIMER_STATE_DOWN_PREVIEW) {
                            gSaveContext.timerState = TIMER_STATE_DOWN_MOVE;
                        } else {
                            gSaveContext.timerState = TIMER_STATE_UP_MOVE;
                        }
                    }
                    break;

                case TIMER_STATE_ENV_HAZARD_MOVE:
                case TIMER_STATE_DOWN_MOVE:
                    svar1 = (gSaveContext.timerX[TIMER_ID_MAIN] - 26) / sTimerStateTimer;
                    gSaveContext.timerX[TIMER_ID_MAIN] -= svar1;

                    if (gSaveContext.save.info.playerData.healthCapacity > 0xA0) {
                        svar1 = (gSaveContext.timerY[TIMER_ID_MAIN] - 54) / sTimerStateTimer; // two rows of hearts
                    } else {
                        svar1 = (gSaveContext.timerY[TIMER_ID_MAIN] - 46) / sTimerStateTimer; // one row of hearts
                    }
                    gSaveContext.timerY[TIMER_ID_MAIN] -= svar1;

                    sTimerStateTimer--;
                    if (sTimerStateTimer == 0) {
                        sTimerStateTimer = 20;
                        gSaveContext.timerX[TIMER_ID_MAIN] = 26;

                        if (gSaveContext.save.info.playerData.healthCapacity > 0xA0) {
                            gSaveContext.timerY[TIMER_ID_MAIN] = 54; // two rows of hearts
                        } else {
                            gSaveContext.timerY[TIMER_ID_MAIN] = 46; // one row of hearts
                        }

                        if (gSaveContext.timerState == TIMER_STATE_ENV_HAZARD_MOVE) {
                            gSaveContext.timerState = TIMER_STATE_ENV_HAZARD_TICK;
                        } else {
                            gSaveContext.timerState = TIMER_STATE_DOWN_TICK;
                        }
                    }
                    FALLTHROUGH;
                case TIMER_STATE_ENV_HAZARD_TICK:
                case TIMER_STATE_DOWN_TICK:
                    if ((gSaveContext.timerState == TIMER_STATE_ENV_HAZARD_TICK) ||
                        (gSaveContext.timerState == TIMER_STATE_DOWN_TICK)) {
                        if (gSaveContext.save.info.playerData.healthCapacity > 0xA0) {
                            gSaveContext.timerY[TIMER_ID_MAIN] = 54; // two rows of hearts
                        } else {
                            gSaveContext.timerY[TIMER_ID_MAIN] = 46; // one row of hearts
                        }
                    }

                    if ((gSaveContext.timerState >= TIMER_STATE_ENV_HAZARD_MOVE) && (msgCtx->msgLength == 0)) {
                        sTimerNextSecondTimer--;
                        if (sTimerNextSecondTimer == 0) {
                            if (gSaveContext.timerSeconds != 0) {
                                gSaveContext.timerSeconds--;
                            }

                            sTimerNextSecondTimer = 20;

                            if (gSaveContext.timerSeconds == 0) {
                                // Out of time
                                gSaveContext.timerState = TIMER_STATE_STOP;
                                if (sEnvHazardActive) {
                                    gSaveContext.save.info.playerData.health = 0;
                                    play->damagePlayer(play, -(gSaveContext.save.info.playerData.health + 2));
                                }
                                sEnvHazardActive = false;
                            } else if (gSaveContext.timerSeconds > 60) {
                                // Beep at "xx:x1" (every 10 seconds)
                                if (sTimerDigits[4] == 1) {
                                    Audio_PlaySfxGeneral(NA_SE_SY_MESSAGE_WOMAN, &gSfxDefaultPos, 4,
                                                         &gSfxDefaultFreqAndVolScale, &gSfxDefaultFreqAndVolScale,
                                                         &gSfxDefaultReverb);
                                }
                            } else if (gSaveContext.timerSeconds > 10) {
                                // Beep on alternating seconds
                                if ((sTimerDigits[4] % 2) != 0) {
                                    Audio_PlaySfxGeneral(NA_SE_SY_WARNING_COUNT_N, &gSfxDefaultPos, 4,
                                                         &gSfxDefaultFreqAndVolScale, &gSfxDefaultFreqAndVolScale,
                                                         &gSfxDefaultReverb);
                                }
                            } else {
                                // Beep every second
                                Audio_PlaySfxGeneral(NA_SE_SY_WARNING_COUNT_E, &gSfxDefaultPos, 4,
                                                     &gSfxDefaultFreqAndVolScale, &gSfxDefaultFreqAndVolScale,
                                                     &gSfxDefaultReverb);
                            }
                        }
                    }
                    break;

                case TIMER_STATE_UP_MOVE:
                    svar1 = (gSaveContext.timerX[TIMER_ID_MAIN] - 26) / sTimerStateTimer;
                    gSaveContext.timerX[TIMER_ID_MAIN] -= svar1;

                    if (gSaveContext.save.info.playerData.healthCapacity > 0xA0) {
                        svar1 = (gSaveContext.timerY[TIMER_ID_MAIN] - 54) / sTimerStateTimer; // two rows of hearts
                    } else {
                        svar1 = (gSaveContext.timerY[TIMER_ID_MAIN] - 46) / sTimerStateTimer; // one row of hearts
                    }
                    gSaveContext.timerY[TIMER_ID_MAIN] -= svar1;

                    sTimerStateTimer--;
                    if (sTimerStateTimer == 0) {
                        sTimerStateTimer = 20;
                        gSaveContext.timerX[TIMER_ID_MAIN] = 26;
                        if (gSaveContext.save.info.playerData.healthCapacity > 0xA0) {
                            gSaveContext.timerY[TIMER_ID_MAIN] = 54; // two rows of hearts
                        } else {
                            gSaveContext.timerY[TIMER_ID_MAIN] = 46; // one row of hearts
                        }

                        gSaveContext.timerState = TIMER_STATE_UP_TICK;
                    }
                    FALLTHROUGH;
                case TIMER_STATE_UP_TICK:
                    if (gSaveContext.timerState == TIMER_STATE_UP_TICK) {
                        if (gSaveContext.save.info.playerData.healthCapacity > 0xA0) {
                            gSaveContext.timerY[TIMER_ID_MAIN] = 54; // two rows of hearts
                        } else {
                            gSaveContext.timerY[TIMER_ID_MAIN] = 46; // one row of hearts
                        }
                    }

                    if (gSaveContext.timerState >= TIMER_STATE_ENV_HAZARD_MOVE) {
                        sTimerNextSecondTimer--;
                        if (sTimerNextSecondTimer == 0) {
                            gSaveContext.timerSeconds++;
                            sTimerNextSecondTimer = 20;

                            if (gSaveContext.timerSeconds == 3599) { // 59 minutes, 59 seconds
                                sTimerStateTimer = 40;
                                gSaveContext.timerState = TIMER_STATE_UP_FREEZE;
                            } else {
                                Audio_PlaySfxGeneral(NA_SE_SY_WARNING_COUNT_N, &gSfxDefaultPos, 4,
                                                     &gSfxDefaultFreqAndVolScale, &gSfxDefaultFreqAndVolScale,
                                                     &gSfxDefaultReverb);
                            }
                        }
                    }
                    break;

                case TIMER_STATE_STOP:
                    if (gSaveContext.subTimerState != SUBTIMER_STATE_OFF) {
                        sSubTimerStateTimer = 20;
                        sSubTimerNextSecondTimer = 20;
                        gSaveContext.timerX[TIMER_ID_SUB] = 140;
                        gSaveContext.timerY[TIMER_ID_SUB] = 80;

                        if (gSaveContext.subTimerState <= SUBTIMER_STATE_STOP) {
                            gSaveContext.subTimerState = SUBTIMER_STATE_DOWN_PREVIEW;
                        } else {
                            gSaveContext.subTimerState = SUBTIMER_STATE_UP_PREVIEW;
                        }

                        gSaveContext.timerState = TIMER_STATE_OFF;
                    } else {
                        gSaveContext.timerState = TIMER_STATE_OFF;
                    }
                    FALLTHROUGH;
                case TIMER_STATE_UP_FREEZE:
                    break;

                default: // TIMER_STATE_OFF
                    // Process the subTimer only if the main timer is off
                    timerId = TIMER_ID_SUB;

                    switch (gSaveContext.subTimerState) {
                        case SUBTIMER_STATE_DOWN_INIT:
                        case SUBTIMER_STATE_UP_INIT:
                            sSubTimerStateTimer = 20;
                            sSubTimerNextSecondTimer = 20;
                            gSaveContext.timerX[TIMER_ID_SUB] = 140;
                            gSaveContext.timerY[TIMER_ID_SUB] = 80;
                            if (gSaveContext.subTimerState == SUBTIMER_STATE_DOWN_INIT) {
                                gSaveContext.subTimerState = SUBTIMER_STATE_DOWN_PREVIEW;
                            } else {
                                gSaveContext.subTimerState = SUBTIMER_STATE_UP_PREVIEW;
                            }
                            break;

                        case SUBTIMER_STATE_DOWN_PREVIEW:
                        case SUBTIMER_STATE_UP_PREVIEW:
                            sSubTimerStateTimer--;
                            if (sSubTimerStateTimer == 0) {
                                sSubTimerStateTimer = 20;
                                if (gSaveContext.subTimerState == SUBTIMER_STATE_DOWN_PREVIEW) {
                                    gSaveContext.subTimerState = SUBTIMER_STATE_DOWN_MOVE;
                                } else {
                                    gSaveContext.subTimerState = SUBTIMER_STATE_UP_MOVE;
                                }
                            }
                            break;

                        case SUBTIMER_STATE_DOWN_MOVE:
                        case SUBTIMER_STATE_UP_MOVE:
                            PRINTF("event_xp[1]=%d,  event_yp[1]=%d  TOTAL_EVENT_TM=%d\n",
                                   ((void)0, gSaveContext.timerX[TIMER_ID_SUB]),
                                   ((void)0, gSaveContext.timerY[TIMER_ID_SUB]), gSaveContext.subTimerSeconds);
                            svar1 = (gSaveContext.timerX[TIMER_ID_SUB] - 26) / sSubTimerStateTimer;
                            gSaveContext.timerX[TIMER_ID_SUB] -= svar1;
                            if (gSaveContext.save.info.playerData.healthCapacity > 0xA0) {
                                // two rows of hearts
                                svar1 = (gSaveContext.timerY[TIMER_ID_SUB] - 54) / sSubTimerStateTimer;
                            } else {
                                // one row of hearts
                                svar1 = (gSaveContext.timerY[TIMER_ID_SUB] - 46) / sSubTimerStateTimer;
                            }
                            gSaveContext.timerY[TIMER_ID_SUB] -= svar1;

                            sSubTimerStateTimer--;
                            if (sSubTimerStateTimer == 0) {
                                sSubTimerStateTimer = 20;
                                gSaveContext.timerX[TIMER_ID_SUB] = 26;

                                if (gSaveContext.save.info.playerData.healthCapacity > 0xA0) {
                                    gSaveContext.timerY[TIMER_ID_SUB] = 54; // two rows of hearts
                                } else {
                                    gSaveContext.timerY[TIMER_ID_SUB] = 46; // one row of hearts
                                }

                                if (gSaveContext.subTimerState == SUBTIMER_STATE_DOWN_MOVE) {
                                    gSaveContext.subTimerState = SUBTIMER_STATE_DOWN_TICK;
                                } else {
                                    gSaveContext.subTimerState = SUBTIMER_STATE_UP_TICK;
                                }
                            }
                            FALLTHROUGH;
                        case SUBTIMER_STATE_DOWN_TICK:
                        case SUBTIMER_STATE_UP_TICK:
                            if ((gSaveContext.subTimerState == SUBTIMER_STATE_DOWN_TICK) ||
                                (gSaveContext.subTimerState == SUBTIMER_STATE_UP_TICK)) {
                                if (gSaveContext.save.info.playerData.healthCapacity > 0xA0) {
                                    gSaveContext.timerY[TIMER_ID_SUB] = 54; // two rows of hearts
                                } else {
                                    gSaveContext.timerY[TIMER_ID_SUB] = 46; // one row of hearts
                                }
                            }

                            if (gSaveContext.subTimerState >= SUBTIMER_STATE_DOWN_MOVE) {
                                sSubTimerNextSecondTimer--;
                                if (sSubTimerNextSecondTimer == 0) {
                                    sSubTimerNextSecondTimer = 20;
                                    if (gSaveContext.subTimerState == SUBTIMER_STATE_DOWN_TICK) {
                                        gSaveContext.subTimerSeconds--;
                                        PRINTF("TOTAL_EVENT_TM=%d\n", gSaveContext.subTimerSeconds);

#if OOT_VERSION < PAL_1_0
                                        if (gSaveContext.subTimerSeconds == 0)
#else
                                        if (gSaveContext.subTimerSeconds <= 0)
#endif
                                        {
                                            // Out of time
                                            if (!Flags_GetSwitch(play, 0x37) ||
                                                ((play->sceneId != SCENE_GANON_BOSS) &&
                                                 (play->sceneId != SCENE_GANONS_TOWER_COLLAPSE_EXTERIOR) &&
                                                 (play->sceneId != SCENE_GANONS_TOWER_COLLAPSE_INTERIOR) &&
                                                 (play->sceneId != SCENE_INSIDE_GANONS_CASTLE_COLLAPSE))) {
                                                sSubTimerStateTimer = 40;
                                                gSaveContext.subTimerState = SUBTIMER_STATE_RESPAWN;
                                                gSaveContext.save.cutsceneIndex = 0;
                                                Message_StartTextbox(play, 0x71B0, NULL);
                                                Player_SetCsActionWithHaltedActors(play, NULL, PLAYER_CSACTION_8);
                                            } else {
                                                sSubTimerStateTimer = 40;
                                                gSaveContext.subTimerState = SUBTIMER_STATE_STOP;
                                            }
                                        } else if (gSaveContext.subTimerSeconds > 60) {
                                            // Beep at "xx:x1" (every 10 seconds)
                                            if (sTimerDigits[4] == 1) {
                                                Audio_PlaySfxGeneral(NA_SE_SY_MESSAGE_WOMAN, &gSfxDefaultPos, 4,
                                                                     &gSfxDefaultFreqAndVolScale,
                                                                     &gSfxDefaultFreqAndVolScale, &gSfxDefaultReverb);
                                            }
                                        } else if (gSaveContext.subTimerSeconds > 10) {
                                            // Beep on alternating seconds
                                            if ((sTimerDigits[4] % 2) != 0) {
                                                Audio_PlaySfxGeneral(NA_SE_SY_WARNING_COUNT_N, &gSfxDefaultPos, 4,
                                                                     &gSfxDefaultFreqAndVolScale,
                                                                     &gSfxDefaultFreqAndVolScale, &gSfxDefaultReverb);
                                            }
                                        } else {
                                            // Beep every second
                                            Audio_PlaySfxGeneral(NA_SE_SY_WARNING_COUNT_E, &gSfxDefaultPos, 4,
                                                                 &gSfxDefaultFreqAndVolScale,
                                                                 &gSfxDefaultFreqAndVolScale, &gSfxDefaultReverb);
                                        }
                                    } else { // SUBTIMER_STATE_UP_TICK
                                        gSaveContext.subTimerSeconds++;

                                        // Special case for the running-man race
                                        if (GET_EVENTINF(EVENTINF_MARATHON_ACTIVE) &&
                                            (gSaveContext.subTimerSeconds == MARATHON_TIME_LIMIT)) {
                                            // After 4 minutes, cancel the timer
                                            Message_StartTextbox(play, 0x6083, NULL);
                                            CLEAR_EVENTINF(EVENTINF_MARATHON_ACTIVE);
                                            gSaveContext.subTimerState = SUBTIMER_STATE_OFF;
                                        }
                                    }

                                    // Beep at the minute mark
                                    if ((gSaveContext.subTimerSeconds % 60) == 0) {
                                        Audio_PlaySfxGeneral(NA_SE_SY_WARNING_COUNT_N, &gSfxDefaultPos, 4,
                                                             &gSfxDefaultFreqAndVolScale, &gSfxDefaultFreqAndVolScale,
                                                             &gSfxDefaultReverb);
                                    }
                                }
                            }
                            break;

                        case SUBTIMER_STATE_STOP:
                            sSubTimerStateTimer--;
                            if (sSubTimerStateTimer == 0) {
                                gSaveContext.subTimerState = SUBTIMER_STATE_OFF;
                            }
                            break;
                    }
                    break;
            }

            if (((gSaveContext.timerState != TIMER_STATE_OFF) && (gSaveContext.timerState != TIMER_STATE_STOP)) ||
                (gSaveContext.subTimerState != SUBTIMER_STATE_OFF)) {
                sTimerDigits[0] = sTimerDigits[1] = sTimerDigits[3] = 0;
                sTimerDigits[2] = 10; // digit 10 is used as ':' (colon)

                if (gSaveContext.timerState != TIMER_STATE_OFF) {
                    sTimerDigits[4] = gSaveContext.timerSeconds;
                } else {
                    sTimerDigits[4] = gSaveContext.subTimerSeconds;
                }

                while (sTimerDigits[4] >= 60) {
                    sTimerDigits[1]++;
                    if (sTimerDigits[1] >= 10) {
                        sTimerDigits[0]++;
                        sTimerDigits[1] -= 10;
                    }
                    sTimerDigits[4] -= 60;
                }

                while (sTimerDigits[4] >= 10) {
                    sTimerDigits[3]++;
                    sTimerDigits[4] -= 10;
                }

                // Clock Icon
                gDPPipeSync(OVERLAY_DISP++);
                gDPSetPrimColor(OVERLAY_DISP++, 0, 0, 255, 255, 255, 255);
                gDPSetEnvColor(OVERLAY_DISP++, 0, 0, 0, 0);
                OVERLAY_DISP =
                    Gfx_TextureIA8(OVERLAY_DISP, gClockIconTex, 16, 16, ((void)0, gSaveContext.timerX[timerId]),
                                   ((void)0, gSaveContext.timerY[timerId]) + 2, 16, 16, 1 << 10, 1 << 10);

                // Timer Counter
                gDPPipeSync(OVERLAY_DISP++);
                gDPSetCombineLERP(OVERLAY_DISP++, 0, 0, 0, PRIMITIVE, TEXEL0, 0, PRIMITIVE, 0, 0, 0, 0, PRIMITIVE,
                                  TEXEL0, 0, PRIMITIVE, 0);

                if (gSaveContext.timerState != TIMER_STATE_OFF) {
                    // TIMER_ID_MAIN
                    if ((gSaveContext.timerSeconds < 10) && (gSaveContext.timerState <= TIMER_STATE_STOP)) {
                        gDPSetPrimColor(OVERLAY_DISP++, 0, 0, 255, 50, 0, 255);
                    } else {
                        gDPSetPrimColor(OVERLAY_DISP++, 0, 0, 255, 255, 255, 255);
                    }
                } else {
                    // TIMER_ID_SUB
                    if ((gSaveContext.subTimerSeconds < 10) && (gSaveContext.subTimerState <= SUBTIMER_STATE_RESPAWN)) {
                        gDPSetPrimColor(OVERLAY_DISP++, 0, 0, 255, 50, 0, 255);
                    } else {
                        gDPSetPrimColor(OVERLAY_DISP++, 0, 0, 255, 255, 0, 255);
                    }
                }

                for (svar1 = 0; svar1 < ARRAY_COUNT(sTimerDigits); svar1++) {
                    OVERLAY_DISP =
                        Gfx_TextureI8(OVERLAY_DISP, ((u8*)gCounterDigit0Tex + (8 * 16 * sTimerDigits[svar1])), 8, 16,
                                      ((void)0, gSaveContext.timerX[timerId]) + timerDigitLeftPos[svar1],
                                      ((void)0, gSaveContext.timerY[timerId]), sDigitWidths[svar1], VREG(42),
                                      VREG(43) << 1, VREG(43) << 1);
                }
            }
        }
    }

#if OOT_DEBUG
    if (pauseCtx->debugState == 3) {
        FlagSet_Update(play);
    }
#endif

    if (interfaceCtx->unk_244 != 0) {
        gDPPipeSync(OVERLAY_DISP++);
        gSPDisplayList(OVERLAY_DISP++, sSetupDL_80125A60);
        gDPSetPrimColor(OVERLAY_DISP++, 0, 0, 0, 0, 0, interfaceCtx->unk_244);
        gDPFillRectangle(OVERLAY_DISP++, 0, 0, gScreenWidth - 1, gScreenHeight - 1);
    }

    CLOSE_DISPS(play->state.gfxCtx, "../z_parameter.c", 4269);
}

void Interface_Update(PlayState* play) {
    static u8 D_80125B60 = false;
    static s16 sPrevTimeSpeed = 0;
    MessageContext* msgCtx = &play->msgCtx;
    InterfaceContext* interfaceCtx = &play->interfaceCtx;
    Player* player = GET_PLAYER(play);
    s16 dimmingAlpha;
    s16 risingAlpha;
    u16 action;

#if OOT_DEBUG
    {
        Input* debugInput = &play->state.input[2];

        if (CHECK_BTN_ALL(debugInput->press.button, BTN_DLEFT)) {
            gSaveContext.language = LANGUAGE_ENG;
            PRINTF("J_N=%x J_N=%x\n", gSaveContext.language, &gSaveContext.language);
        } else if (CHECK_BTN_ALL(debugInput->press.button, BTN_DUP)) {
            gSaveContext.language = LANGUAGE_GER;
            PRINTF("J_N=%x J_N=%x\n", gSaveContext.language, &gSaveContext.language);
        } else if (CHECK_BTN_ALL(debugInput->press.button, BTN_DRIGHT)) {
            gSaveContext.language = LANGUAGE_FRA;
            PRINTF("J_N=%x J_N=%x\n", gSaveContext.language, &gSaveContext.language);
        }
    }
#endif

    if (!IS_PAUSED(&play->pauseCtx)) {
        if ((gSaveContext.minigameState == 1) || !IS_CUTSCENE_LAYER ||
            ((play->sceneId == SCENE_LON_LON_RANCH) && (gSaveContext.sceneLayer == 4))) {
            if ((msgCtx->msgMode == MSGMODE_NONE) ||
                ((msgCtx->msgMode != MSGMODE_NONE) && (play->sceneId == SCENE_BOMBCHU_BOWLING_ALLEY))) {
                if (play->gameOverCtx.state == GAMEOVER_INACTIVE) {
                    func_80083108(play);
                }
            }
        }
    }

    // Update hud visibility mode
    switch (gSaveContext.nextHudVisibilityMode) {
        case HUD_VISIBILITY_NOTHING:
        case HUD_VISIBILITY_NOTHING_ALT:
        case HUD_VISIBILITY_HEARTS_FORCE:
        case HUD_VISIBILITY_A:
        case HUD_VISIBILITY_A_HEARTS_MAGIC_FORCE:
        case HUD_VISIBILITY_A_HEARTS_MAGIC_MINIMAP_FORCE:
        case HUD_VISIBILITY_ALL_NO_MINIMAP_BY_BTN_STATUS:
        case HUD_VISIBILITY_B:
        case HUD_VISIBILITY_HEARTS_MAGIC:
        case HUD_VISIBILITY_B_ALT:
        case HUD_VISIBILITY_HEARTS:
        case HUD_VISIBILITY_A_B_MINIMAP:
        case HUD_VISIBILITY_HEARTS_MAGIC_FORCE:
            dimmingAlpha = 255 - (32 * gSaveContext.hudVisibilityModeTimer);
            if (dimmingAlpha < 0) {
                dimmingAlpha = 0;
            }

            Interface_UpdateHudAlphas(play, dimmingAlpha);
            gSaveContext.hudVisibilityModeTimer++;

            if (dimmingAlpha == 0) {
                gSaveContext.nextHudVisibilityMode = HUD_VISIBILITY_NO_CHANGE;
            }
            break;

        case HUD_VISIBILITY_ALL:
            dimmingAlpha = 255 - (32 * gSaveContext.hudVisibilityModeTimer);
            if (dimmingAlpha < 0) {
                dimmingAlpha = 0;
            }

            risingAlpha = 255 - dimmingAlpha;
            if (risingAlpha >= 255) {
                risingAlpha = 255;
            }

            PRINTF("case 50 : alpha=%d  alpha1=%d\n", dimmingAlpha, risingAlpha);

            Interface_RaiseButtonAlphas(play, risingAlpha);

            if (interfaceCtx->healthAlpha != 255) {
                interfaceCtx->healthAlpha = risingAlpha;
            }

            if (interfaceCtx->magicAlpha != 255) {
                interfaceCtx->magicAlpha = risingAlpha;
            }

            switch (play->sceneId) {
                case SCENE_HYRULE_FIELD:
                case SCENE_KAKARIKO_VILLAGE:
                case SCENE_GRAVEYARD:
                case SCENE_ZORAS_RIVER:
                case SCENE_KOKIRI_FOREST:
                case SCENE_SACRED_FOREST_MEADOW:
                case SCENE_LAKE_HYLIA:
                case SCENE_ZORAS_DOMAIN:
                case SCENE_ZORAS_FOUNTAIN:
                case SCENE_GERUDO_VALLEY:
                case SCENE_LOST_WOODS:
                case SCENE_DESERT_COLOSSUS:
                case SCENE_GERUDOS_FORTRESS:
                case SCENE_HAUNTED_WASTELAND:
                case SCENE_HYRULE_CASTLE:
                case SCENE_DEATH_MOUNTAIN_TRAIL:
                case SCENE_DEATH_MOUNTAIN_CRATER:
                case SCENE_GORON_CITY:
                case SCENE_LON_LON_RANCH:
                case SCENE_OUTSIDE_GANONS_CASTLE:
                    if (interfaceCtx->minimapAlpha < 170) {
                        interfaceCtx->minimapAlpha = risingAlpha;
                    } else {
                        interfaceCtx->minimapAlpha = 170;
                    }
                    break;

                default:
                    if (interfaceCtx->minimapAlpha != 255) {
                        interfaceCtx->minimapAlpha = risingAlpha;
                    }
                    break;
            }

            gSaveContext.hudVisibilityModeTimer++;
            if (risingAlpha == 255) {
                gSaveContext.nextHudVisibilityMode = HUD_VISIBILITY_NO_CHANGE;
            }

            break;

        case HUD_VISIBILITY_NOTHING_INSTANT:
            // Hide the HUD immediately
            gSaveContext.nextHudVisibilityMode = HUD_VISIBILITY_NOTHING;
            Interface_UpdateHudAlphas(play, 0);
            gSaveContext.nextHudVisibilityMode = HUD_VISIBILITY_NO_CHANGE;
            FALLTHROUGH;
        default:
            break;
    }

    Map_Update(play);

    if (gSaveContext.healthAccumulator != 0) {
        gSaveContext.healthAccumulator -= 4;
        gSaveContext.save.info.playerData.health += 4;

        if ((gSaveContext.save.info.playerData.health & 0xF) < 4) {
            Audio_PlaySfxGeneral(NA_SE_SY_HP_RECOVER, &gSfxDefaultPos, 4, &gSfxDefaultFreqAndVolScale,
                                 &gSfxDefaultFreqAndVolScale, &gSfxDefaultReverb);
        }

        PRINTF("now_life=%d  max_life=%d\n", gSaveContext.save.info.playerData.health,
               gSaveContext.save.info.playerData.healthCapacity);

        if (gSaveContext.save.info.playerData.health >= gSaveContext.save.info.playerData.healthCapacity) {
            gSaveContext.save.info.playerData.health = gSaveContext.save.info.playerData.healthCapacity;
            PRINTF("S_Private.now_life=%d  S_Private.max_life=%d\n", gSaveContext.save.info.playerData.health,
                   gSaveContext.save.info.playerData.healthCapacity);
            gSaveContext.healthAccumulator = 0;
        }
    }

    Health_UpdateBeatingHeart(play);
    sEnvHazard = Player_GetEnvironmentalHazard(play);

    if (sEnvHazard == PLAYER_ENV_HAZARD_HOTROOM) {
        if (CUR_EQUIP_VALUE(EQUIP_TYPE_TUNIC) == EQUIP_VALUE_TUNIC_GORON) {
            sEnvHazard = PLAYER_ENV_HAZARD_NONE;
        }
    } else if ((Player_GetEnvironmentalHazard(play) >= PLAYER_ENV_HAZARD_UNDERWATER_FLOOR) &&
               (Player_GetEnvironmentalHazard(play) <= PLAYER_ENV_HAZARD_UNDERWATER_FREE)) {
        if (CUR_EQUIP_VALUE(EQUIP_TYPE_TUNIC) == EQUIP_VALUE_TUNIC_ZORA) {
            sEnvHazard = PLAYER_ENV_HAZARD_NONE;
        }
    }

    Health_UpdateMeter(play);

    if ((gSaveContext.timerState >= TIMER_STATE_ENV_HAZARD_MOVE) && !IS_PAUSED(&play->pauseCtx) &&
        (msgCtx->msgMode == MSGMODE_NONE) && !(player->stateFlags2 & PLAYER_STATE2_24) &&
        (play->transitionTrigger == TRANS_TRIGGER_OFF) && (play->transitionMode == TRANS_MODE_OFF) &&
        !Play_InCsMode(play)) {}

    if (gSaveContext.rupeeAccumulator != 0) {
        if (gSaveContext.rupeeAccumulator > 0) {
            if (gSaveContext.save.info.playerData.rupees < CUR_CAPACITY(UPG_WALLET)) {
                gSaveContext.rupeeAccumulator--;
                gSaveContext.save.info.playerData.rupees++;
                Audio_PlaySfxGeneral(NA_SE_SY_RUPY_COUNT, &gSfxDefaultPos, 4, &gSfxDefaultFreqAndVolScale,
                                     &gSfxDefaultFreqAndVolScale, &gSfxDefaultReverb);
            } else {
                PRINTF(T("ルピー数ＭＡＸ = %d\n", "Rupee Amount MAX = %d\n"), CUR_CAPACITY(UPG_WALLET));
                gSaveContext.save.info.playerData.rupees = CUR_CAPACITY(UPG_WALLET);
                gSaveContext.rupeeAccumulator = 0;
            }
        } else if (gSaveContext.save.info.playerData.rupees != 0) {
            if (gSaveContext.rupeeAccumulator <= -50) {
                gSaveContext.rupeeAccumulator += 10;
                gSaveContext.save.info.playerData.rupees -= 10;

                if (gSaveContext.save.info.playerData.rupees < 0) {
                    gSaveContext.save.info.playerData.rupees = 0;
                }

                Audio_PlaySfxGeneral(NA_SE_SY_RUPY_COUNT, &gSfxDefaultPos, 4, &gSfxDefaultFreqAndVolScale,
                                     &gSfxDefaultFreqAndVolScale, &gSfxDefaultReverb);
            } else {
                gSaveContext.rupeeAccumulator++;
                gSaveContext.save.info.playerData.rupees--;
                Audio_PlaySfxGeneral(NA_SE_SY_RUPY_COUNT, &gSfxDefaultPos, 4, &gSfxDefaultFreqAndVolScale,
                                     &gSfxDefaultFreqAndVolScale, &gSfxDefaultReverb);
            }
        } else {
            gSaveContext.rupeeAccumulator = 0;
        }
    }

    switch (interfaceCtx->unk_1EC) {
        case 1:
            interfaceCtx->unk_1F4 += 31400.0f / WREG(5);
            if (interfaceCtx->unk_1F4 >= 15700.0f) {
                interfaceCtx->unk_1F4 = -15700.0f;
                interfaceCtx->unk_1EC = 2;
            }
            break;
        case 2:
            interfaceCtx->unk_1F4 += 31400.0f / WREG(5);
            if (interfaceCtx->unk_1F4 >= 0.0f) {
                interfaceCtx->unk_1F4 = 0.0f;
                interfaceCtx->unk_1EC = 0;
                interfaceCtx->unk_1EE = interfaceCtx->unk_1F0;
                action = interfaceCtx->unk_1EE;
                if ((action == DO_ACTION_MAX) || (action == DO_ACTION_MAX + 1)) {
                    action = DO_ACTION_NONE;
                }
                Interface_LoadActionLabel(interfaceCtx, action, 0);
            }
            break;
        case 3:
            interfaceCtx->unk_1F4 += 31400.0f / WREG(5);
            if (interfaceCtx->unk_1F4 >= 15700.0f) {
                interfaceCtx->unk_1F4 = -15700.0f;
                interfaceCtx->unk_1EC = 2;
            }
            break;
        case 4:
            interfaceCtx->unk_1F4 += 31400.0f / WREG(5);
            if (interfaceCtx->unk_1F4 >= 0.0f) {
                interfaceCtx->unk_1F4 = 0.0f;
                interfaceCtx->unk_1EC = 0;
                interfaceCtx->unk_1EE = interfaceCtx->unk_1F0;
                action = interfaceCtx->unk_1EE;
                if ((action == DO_ACTION_MAX) || (action == DO_ACTION_MAX + 1)) {
                    action = DO_ACTION_NONE;
                }
                Interface_LoadActionLabel(interfaceCtx, action, 0);
            }
            break;
    }

    WREG(7) = interfaceCtx->unk_1F4;

    // Update Magic
    if (!IS_PAUSED(&play->pauseCtx) && (msgCtx->msgMode == MSGMODE_NONE) &&
        (play->transitionTrigger == TRANS_TRIGGER_OFF) && (play->gameOverCtx.state == GAMEOVER_INACTIVE) &&
        (play->transitionMode == TRANS_MODE_OFF) && ((play->csCtx.state == CS_STATE_IDLE) || !Player_InCsMode(play))) {

        if (gSaveContext.save.info.playerData.isMagicAcquired && (gSaveContext.save.info.playerData.magicLevel == 0)) {
            gSaveContext.save.info.playerData.magicLevel = gSaveContext.save.info.playerData.isDoubleMagicAcquired + 1;
            gSaveContext.magicState = MAGIC_STATE_STEP_CAPACITY;
            PRINTF(VT_FGCOL(YELLOW));
            PRINTF(T("魔法スター─────ト！！！！！！！！！\n", "Magic Start!!!!!!!!!\n"));
            PRINTF("MAGIC_MAX=%d\n", gSaveContext.save.info.playerData.magicLevel);
            PRINTF("MAGIC_NOW=%d\n", gSaveContext.save.info.playerData.magic);
            PRINTF("Z_MAGIC_NOW_NOW=%d\n", gSaveContext.magicFillTarget);
            PRINTF("Z_MAGIC_NOW_MAX=%d\n", gSaveContext.magicCapacity);
            PRINTF(VT_RST);
        }

        Magic_Update(play);
    }

    if (gSaveContext.timerState == TIMER_STATE_OFF) {
        if (((sEnvHazard == PLAYER_ENV_HAZARD_HOTROOM) || (sEnvHazard == PLAYER_ENV_HAZARD_UNDERWATER_FLOOR) ||
             (sEnvHazard == PLAYER_ENV_HAZARD_UNDERWATER_FREE)) &&

            ((gSaveContext.save.info.playerData.health >> 1) != 0)) {
            gSaveContext.timerState = TIMER_STATE_ENV_HAZARD_INIT;
            gSaveContext.timerX[TIMER_ID_MAIN] = 140;
            gSaveContext.timerY[TIMER_ID_MAIN] = 80;
            sEnvHazardActive = true;
        }
    } else {
        if (((sEnvHazard == PLAYER_ENV_HAZARD_NONE) || (sEnvHazard == PLAYER_ENV_HAZARD_SWIMMING)) &&
            (gSaveContext.timerState <= TIMER_STATE_ENV_HAZARD_TICK)) {
            gSaveContext.timerState = TIMER_STATE_OFF;
        }
    }

    if (gSaveContext.minigameState == 1) {
        gSaveContext.minigameScore += interfaceCtx->unk_23C;
        interfaceCtx->unk_23C = 0;

        if (sHBAScoreTier == 0) {
            if (gSaveContext.minigameScore >= 1000) {
                sHBAScoreTier++;
            }
        } else if (sHBAScoreTier == 1) {
            if (gSaveContext.minigameScore >= 1500) {
                sHBAScoreTier++;
            }
        }

        sHBAScoreDigits[0] = sHBAScoreDigits[1] = 0;
        sHBAScoreDigits[2] = 0;
        sHBAScoreDigits[3] = gSaveContext.minigameScore;

        while (sHBAScoreDigits[3] >= 1000) {
            sHBAScoreDigits[0]++;
            sHBAScoreDigits[3] -= 1000;
        }

        while (sHBAScoreDigits[3] >= 100) {
            sHBAScoreDigits[1]++;
            sHBAScoreDigits[3] -= 100;
        }

        while (sHBAScoreDigits[3] >= 10) {
            sHBAScoreDigits[2]++;
            sHBAScoreDigits[3] -= 10;
        }
    }

    if (gSaveContext.sunsSongState != SUNSSONG_INACTIVE) {
        // exit out of ocarina mode after suns song finishes playing
        if ((msgCtx->ocarinaAction != OCARINA_ACTION_CHECK_NOWARP_DONE) &&
            (gSaveContext.sunsSongState == SUNSSONG_START)) {
            play->msgCtx.ocarinaMode = OCARINA_MODE_04;
        }

        // handle suns song in areas where time moves
        if (play->envCtx.sceneTimeSpeed != 0) {
            if (gSaveContext.sunsSongState != SUNSSONG_SPEED_TIME) {
                D_80125B60 = false;
                if ((gSaveContext.save.dayTime >= CLOCK_TIME(6, 30)) &&
                    (gSaveContext.save.dayTime <= CLOCK_TIME(18, 0) + 1)) {
                    D_80125B60 = true;
                }

                gSaveContext.sunsSongState = SUNSSONG_SPEED_TIME;
                sPrevTimeSpeed = gTimeSpeed;
                gTimeSpeed = 400;
            } else if (!D_80125B60) {
                if ((gSaveContext.save.dayTime >= CLOCK_TIME(6, 30)) &&
                    (gSaveContext.save.dayTime <= CLOCK_TIME(18, 0) + 1)) {
                    gSaveContext.sunsSongState = SUNSSONG_INACTIVE;
                    gTimeSpeed = sPrevTimeSpeed;
                    play->msgCtx.ocarinaMode = OCARINA_MODE_04;
                }
            } else if (gSaveContext.save.dayTime > CLOCK_TIME(18, 0) + 1) {
                gSaveContext.sunsSongState = SUNSSONG_INACTIVE;
                gTimeSpeed = sPrevTimeSpeed;
                play->msgCtx.ocarinaMode = OCARINA_MODE_04;
            }
        } else if ((play->roomCtx.curRoom.behaviorType1 != ROOM_BEHAVIOR_TYPE1_1) &&
                   (interfaceCtx->restrictions.sunsSong != 3)) {
            if ((gSaveContext.save.dayTime >= CLOCK_TIME(6, 30)) &&
                (gSaveContext.save.dayTime < CLOCK_TIME(18, 0) + 1)) {
                gSaveContext.nextDayTime = NEXT_TIME_NIGHT;
                play->transitionType = TRANS_TYPE_FADE_BLACK_FAST;
                gSaveContext.nextTransitionType = TRANS_TYPE_FADE_BLACK;
                play->haltAllActors = true;
            } else {
                gSaveContext.nextDayTime = NEXT_TIME_DAY;
                play->transitionType = TRANS_TYPE_FADE_WHITE_FAST;
                gSaveContext.nextTransitionType = TRANS_TYPE_FADE_WHITE;
                play->haltAllActors = true;
            }

            if (play->sceneId == SCENE_HAUNTED_WASTELAND) {
                play->transitionType = TRANS_TYPE_SANDSTORM_PERSIST;
                gSaveContext.nextTransitionType = TRANS_TYPE_SANDSTORM_PERSIST;
            }

            gSaveContext.respawnFlag = -2;
            play->nextEntranceIndex = gSaveContext.save.entranceIndex;
            play->transitionTrigger = TRANS_TRIGGER_START;
            gSaveContext.sunsSongState = SUNSSONG_INACTIVE;
#if OOT_VERSION >= PAL_1_0
            func_800F6964(30);
            gSaveContext.seqId = (u8)NA_BGM_DISABLED;
            gSaveContext.natureAmbienceId = NATURE_ID_DISABLED;
#endif
        } else {
            gSaveContext.sunsSongState = SUNSSONG_SPECIAL;
        }
    }
}<|MERGE_RESOLUTION|>--- conflicted
+++ resolved
@@ -2124,18 +2124,13 @@
     }
 #endif
 
-<<<<<<< HEAD
+#if OOT_VERSION < PAL_1_0
+    if ((action != 0 * DO_ACTION_MAX + DO_ACTION_NONE) && (action != 1 * DO_ACTION_MAX + DO_ACTION_NONE))
+#else
     if ((action != 0 * DO_ACTION_MAX + DO_ACTION_NONE) && (action != 1 * DO_ACTION_MAX + DO_ACTION_NONE) &&
-        (action != 2 * DO_ACTION_MAX + DO_ACTION_NONE)) {
-=======
-#if OOT_VERSION < PAL_1_0
-    if ((action != DO_ACTION_NONE) && (action != DO_ACTION_MAX + DO_ACTION_NONE))
-#else
-    if ((action != DO_ACTION_NONE) && (action != DO_ACTION_MAX + DO_ACTION_NONE) &&
         (action != 2 * DO_ACTION_MAX + DO_ACTION_NONE))
 #endif
     {
->>>>>>> 1d0e2438
         osCreateMesgQueue(&interfaceCtx->loadQueue, &interfaceCtx->loadMsg, 1);
         DMA_REQUEST_ASYNC(&interfaceCtx->dmaRequest_160,
                           interfaceCtx->doActionSegment + (loadOffset * DO_ACTION_TEX_SIZE),
