--- conflicted
+++ resolved
@@ -1807,9 +1807,8 @@
 
             for (i = 0; i < 4; i++) {
                 if (gSaveContext.save.info.inventory.items[temp + i] == ITEM_BOTTLE_EMPTY) {
-<<<<<<< HEAD
-                    // "Item_Pt(1)=%d Item_Pt(2)=%d Item_Pt(3)=%d   Empty Bottle=%d   Content=%d"
-                    PRINTF("Item_Pt(1)=%d Item_Pt(2)=%d Item_Pt(3)=%d   空瓶=%d   中味=%d\n",
+                    PRINTF(T("Item_Pt(1)=%d Item_Pt(2)=%d Item_Pt(3)=%d   空瓶=%d   中味=%d\n",
+                             "Item_Pt(1)=%d Item_Pt(2)=%d Item_Pt(3)=%d   Empty Bottle=%d   Content=%d\n"),
                            gSaveContext.save.info.equips.cButtonSlots[INTERACT_C_BTN_C_LEFT],
                            gSaveContext.save.info.equips.cButtonSlots[INTERACT_C_BTN_C_DOWN],
                            gSaveContext.save.info.equips.cButtonSlots[INTERACT_C_BTN_C_RIGHT], temp + i, item);
@@ -1826,25 +1825,6 @@
                         gSaveContext.save.info.equips.buttonItems[INTERACT_BC_BTN_C_RIGHT] = item;
                         Interface_LoadItemIcon1(play, INTERACT_BC_BTN_C_RIGHT);
                         gSaveContext.buttonStatus[INTERACT_BCA_BTN_C_RIGHT] = BTN_ENABLED;
-=======
-                    PRINTF(T("Item_Pt(1)=%d Item_Pt(2)=%d Item_Pt(3)=%d   空瓶=%d   中味=%d\n",
-                             "Item_Pt(1)=%d Item_Pt(2)=%d Item_Pt(3)=%d   Empty Bottle=%d   Content=%d\n"),
-                           gSaveContext.save.info.equips.cButtonSlots[0], gSaveContext.save.info.equips.cButtonSlots[1],
-                           gSaveContext.save.info.equips.cButtonSlots[2], temp + i, item);
-
-                    if ((temp + i) == gSaveContext.save.info.equips.cButtonSlots[0]) {
-                        gSaveContext.save.info.equips.buttonItems[1] = item;
-                        Interface_LoadItemIcon2(play, 1);
-                        gSaveContext.buttonStatus[1] = BTN_ENABLED;
-                    } else if ((temp + i) == gSaveContext.save.info.equips.cButtonSlots[1]) {
-                        gSaveContext.save.info.equips.buttonItems[2] = item;
-                        Interface_LoadItemIcon2(play, 2);
-                        gSaveContext.buttonStatus[2] = BTN_ENABLED;
-                    } else if ((temp + i) == gSaveContext.save.info.equips.cButtonSlots[2]) {
-                        gSaveContext.save.info.equips.buttonItems[3] = item;
-                        Interface_LoadItemIcon1(play, 3);
-                        gSaveContext.buttonStatus[3] = BTN_ENABLED;
->>>>>>> f1911cd9
                     }
 
                     gSaveContext.save.info.inventory.items[temp + i] = item;
@@ -2043,13 +2023,8 @@
     for (i = 0; i < ARRAY_COUNT(gSaveContext.save.info.inventory.items); i++) {
         if (gSaveContext.save.info.inventory.items[i] == oldItem) {
             gSaveContext.save.info.inventory.items[i] = newItem;
-<<<<<<< HEAD
-            PRINTF("アイテム消去(%d)\n", i); // "Item Purge (%d)"
+            PRINTF(T("アイテム消去(%d)\n", "Item Purge (%d)\n"), i);
             for (i = INTERACT_BC_BTN_C_FIRST; i <= INTERACT_BC_BTN_C_LAST; i++) {
-=======
-            PRINTF(T("アイテム消去(%d)\n", "Item Purge (%d)\n"), i);
-            for (i = 1; i < 4; i++) {
->>>>>>> f1911cd9
                 if (gSaveContext.save.info.equips.buttonItems[i] == oldItem) {
                     gSaveContext.save.info.equips.buttonItems[i] = newItem;
                     Interface_LoadItemIcon1(play, i);
