--- conflicted
+++ resolved
@@ -783,13 +783,8 @@
                     gSaveContext.hudVisibility = HUD_VISIBILITY_IDLE;
                 }
 
-<<<<<<< HEAD
                 Interface_ChangeHudVisibility(HUD_VISIBILITY_ALL);
-            } else if ((player->stateFlags1 & PLAYER_STATE1_21) || (player->stateFlags2 & PLAYER_STATE2_18)) {
-=======
-                Interface_ChangeAlpha(50);
             } else if ((player->stateFlags1 & PLAYER_STATE1_21) || (player->stateFlags2 & PLAYER_STATE2_CRAWLING)) {
->>>>>>> d8175501
                 if (gSaveContext.buttonStatus[0] != BTN_DISABLED) {
                     gSaveContext.buttonStatus[0] = BTN_DISABLED;
                     gSaveContext.buttonStatus[1] = BTN_DISABLED;
