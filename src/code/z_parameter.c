#include "global.h"
#include "vt.h"
#include "textures/parameter_static/parameter_static.h"
#include "textures/do_action_static/do_action_static.h"
#include "textures/icon_item_static/icon_item_static.h"

// TODO extract this information from the texture definitions themselves
#define DO_ACTION_TEX_WIDTH 48
#define DO_ACTION_TEX_HEIGHT 16
#define DO_ACTION_TEX_SIZE ((DO_ACTION_TEX_WIDTH * DO_ACTION_TEX_HEIGHT) / 2) // (sizeof(gCheckDoActionENGTex))

typedef struct {
    /* 0x00 */ u8 scene;
    /* 0x01 */ u8 flags1;
    /* 0x02 */ u8 flags2;
    /* 0x03 */ u8 flags3;
} RestrictionFlags;

static RestrictionFlags sRestrictionFlags[] = {
    { SCENE_SPOT00, 0x00, 0x00, 0x10 },
    { SCENE_SPOT01, 0x00, 0x00, 0x10 },
    { SCENE_SPOT02, 0x00, 0x00, 0x10 },
    { SCENE_SPOT03, 0x00, 0x00, 0x10 },
    { SCENE_SPOT04, 0x00, 0x00, 0x10 },
    { SCENE_SPOT05, 0x00, 0x00, 0x10 },
    { SCENE_SPOT06, 0x00, 0x00, 0x10 },
    { SCENE_SPOT07, 0x00, 0x00, 0x10 },
    { SCENE_SPOT08, 0x00, 0x00, 0x10 },
    { SCENE_SPOT09, 0x00, 0x00, 0x10 },
    { SCENE_SPOT10, 0x00, 0x00, 0x10 },
    { SCENE_SPOT11, 0x00, 0x00, 0x10 },
    { SCENE_SPOT12, 0x00, 0x00, 0x10 },
    { SCENE_SPOT13, 0x00, 0x00, 0x10 },
    { SCENE_SPOT15, 0x00, 0x00, 0x10 },
    { SCENE_GANON_TOU, 0x00, 0x00, 0x10 },
    { SCENE_SPOT16, 0x00, 0x00, 0x10 },
    { SCENE_SPOT17, 0x00, 0x00, 0x10 },
    { SCENE_SPOT18, 0x00, 0x00, 0x10 },
    { SCENE_SPOT20, 0x00, 0x00, 0x10 },
    { SCENE_TOKINOMA, 0x00, 0x10, 0x15 },
    { SCENE_KENJYANOMA, 0xA2, 0xAA, 0xAA },
    { SCENE_SYATEKIJYOU, 0x11, 0x55, 0x55 },
    { SCENE_HAIRAL_NIWA, 0x11, 0x55, 0x55 },
    { SCENE_HAIRAL_NIWA_N, 0x11, 0x55, 0x55 },
    { SCENE_HAKAANA, 0x00, 0x00, 0xD0 },
    { SCENE_HAKAANA2, 0x00, 0x00, 0xD0 },
    { SCENE_HAKAANA_OUKE, 0x00, 0x00, 0xD0 },
    { SCENE_DAIYOUSEI_IZUMI, 0x00, 0x00, 0x10 },
    { SCENE_YOUSEI_IZUMI_TATE, 0x00, 0x00, 0xD0 },
    { SCENE_YOUSEI_IZUMI_YOKO, 0x00, 0x00, 0x10 },
    { SCENE_GANON_FINAL, 0x00, 0x05, 0x50 },
    { SCENE_NAKANIWA, 0x00, 0x05, 0x54 },
    { SCENE_TURIBORI, 0x11, 0x55, 0x55 },
    { SCENE_BOWLING, 0x11, 0x55, 0x55 },
    { SCENE_SOUKO, 0x00, 0x10, 0x15 },
    { SCENE_MIHARIGOYA, 0x00, 0x10, 0x14 },
    { SCENE_MAHOUYA, 0x10, 0x15, 0x55 },
    { SCENE_TAKARAYA, 0x10, 0x15, 0x55 },
    { SCENE_KINSUTA, 0x00, 0x10, 0x15 },
    { SCENE_ENTRA, 0x00, 0x10, 0x15 },
    { SCENE_ENTRA_N, 0x00, 0x10, 0x15 },
    { SCENE_ENRUI, 0x00, 0x10, 0xD5 },
    { SCENE_MARKET_DAY, 0x00, 0x10, 0x15 },
    { SCENE_MARKET_NIGHT, 0x00, 0x10, 0x15 },
    { SCENE_MARKET_RUINS, 0x00, 0x10, 0xD5 },
    { SCENE_MARKET_ALLEY, 0x00, 0x10, 0x15 },
    { SCENE_MARKET_ALLEY_N, 0x00, 0x10, 0x15 },
    { SCENE_SHRINE, 0x00, 0x10, 0x15 },
    { SCENE_SHRINE_N, 0x00, 0x10, 0x15 },
    { SCENE_SHRINE_R, 0x00, 0x10, 0xD5 },
    { SCENE_LINK_HOME, 0x10, 0x10, 0x15 },
    { SCENE_KAKARIKO, 0x10, 0x10, 0x15 },
    { SCENE_KAKARIKO3, 0x10, 0x10, 0x15 },
    { SCENE_KOKIRI_HOME, 0x10, 0x10, 0x15 },
    { SCENE_KOKIRI_HOME3, 0x10, 0x10, 0x15 },
    { SCENE_KOKIRI_HOME4, 0x10, 0x10, 0x15 },
    { SCENE_KOKIRI_HOME5, 0x10, 0x10, 0x15 },
    { SCENE_MALON_STABLE, 0x10, 0x10, 0x15 },
    { SCENE_HUT, 0x10, 0x10, 0x15 },
    { SCENE_IMPA, 0x10, 0x10, 0x15 },
    { SCENE_LABO, 0x10, 0x10, 0x15 },
    { SCENE_HYLIA_LABO, 0x00, 0x10, 0x15 },
    { SCENE_TENT, 0x10, 0x10, 0x15 },
    { SCENE_SHOP1, 0x10, 0x10, 0x15 },
    { SCENE_KOKIRI_SHOP, 0x10, 0x10, 0x15 },
    { SCENE_GOLON, 0x10, 0x10, 0x15 },
    { SCENE_ZOORA, 0x10, 0x10, 0x15 },
    { SCENE_DRAG, 0x10, 0x10, 0x15 },
    { SCENE_ALLEY_SHOP, 0x10, 0x10, 0x15 },
    { SCENE_NIGHT_SHOP, 0x10, 0x10, 0x15 },
    { SCENE_FACE_SHOP, 0x10, 0x10, 0x15 },
    { SCENE_MEN, 0x00, 0x03, 0x10 },
    { SCENE_YDAN, 0x00, 0x00, 0x00 },
    { SCENE_YDAN_BOSS, 0x00, 0x45, 0x50 },
    { SCENE_DDAN, 0x00, 0x00, 0x00 },
    { SCENE_DDAN_BOSS, 0x00, 0x45, 0x50 },
    { SCENE_BDAN, 0x00, 0x00, 0x00 },
    { SCENE_BDAN_BOSS, 0x00, 0x45, 0x50 },
    { SCENE_BMORI1, 0x00, 0x00, 0x00 },
    { SCENE_MORIBOSSROOM, 0x00, 0x45, 0x50 },
    { SCENE_HAKADANCH, 0x00, 0x00, 0x00 },
    { SCENE_HAKADAN, 0x00, 0x00, 0x00 },
    { SCENE_HAKADAN_BS, 0x00, 0x45, 0x50 },
    { SCENE_HIDAN, 0x00, 0x00, 0x00 },
    { SCENE_FIRE_BS, 0x00, 0x45, 0x50 },
    { SCENE_MIZUSIN, 0x00, 0x00, 0x00 },
    { SCENE_MIZUSIN_BS, 0x00, 0x45, 0x50 },
    { SCENE_JYASINZOU, 0x00, 0x00, 0x00 },
    { SCENE_JYASINBOSS, 0x00, 0x45, 0x50 },
    { SCENE_GANON, 0x00, 0x00, 0x00 },
    { SCENE_GANON_BOSS, 0x00, 0x45, 0x50 },
    { SCENE_ICE_DOUKUTO, 0x00, 0x00, 0xC0 },
    { SCENE_HAKASITARELAY, 0x00, 0x03, 0x14 },
    { SCENE_GANONTIKA, 0x00, 0x03, 0x10 },
    { SCENE_GANON_DEMO, 0x00, 0x45, 0x50 },
    { SCENE_GANON_SONOGO, 0x00, 0x05, 0x50 },
    { SCENE_GANONTIKA_SONOGO, 0x00, 0x05, 0x50 },
    { SCENE_GERUDOWAY, 0x00, 0x00, 0x10 },
    { SCENE_KAKUSIANA, 0x00, 0x00, 0xD0 },
    { 0xFF, 0x00, 0x00, 0x00 },
};

static s16 sHBAScoreTier = 0;
static u16 sHBAScoreDigits[] = { 0, 0, 0, 0 };

static u16 sCUpInvisible = 0;
static u16 sCUpTimer = 0;

s16 gSpoilingItems[] = { ITEM_ODD_MUSHROOM, ITEM_FROG, ITEM_EYEDROPS };
s16 gSpoilingItemReverts[] = { ITEM_COJIRO, ITEM_PRESCRIPTION, ITEM_PRESCRIPTION };

static s16 sMagicBorderR = 255;
static s16 sMagicBorderG = 255;
static s16 sMagicBorderB = 255;

static s16 sExtraItemBases[] = {
    ITEM_STICK, ITEM_STICK, ITEM_NUT,   ITEM_NUT,     ITEM_BOMB,    ITEM_BOMB,  ITEM_BOMB,  ITEM_BOMB, ITEM_BOW,
    ITEM_BOW,   ITEM_BOW,   ITEM_SEEDS, ITEM_BOMBCHU, ITEM_BOMBCHU, ITEM_STICK, ITEM_STICK, ITEM_NUT,  ITEM_NUT,
};

static s16 D_80125A58 = 0;
static s16 D_80125A5C = 0;

static Gfx sSetupDL_80125A60[] = {
    gsDPPipeSync(),
    gsSPClearGeometryMode(G_ZBUFFER | G_SHADE | G_CULL_BOTH | G_FOG | G_LIGHTING | G_TEXTURE_GEN |
                          G_TEXTURE_GEN_LINEAR | G_SHADING_SMOOTH | G_LOD),
    gsDPSetOtherMode(G_AD_DISABLE | G_CD_MAGICSQ | G_CK_NONE | G_TC_FILT | G_TF_BILERP | G_TT_NONE | G_TL_TILE |
                         G_TD_CLAMP | G_TP_NONE | G_CYC_1CYCLE | G_PM_1PRIMITIVE,
                     G_AC_NONE | G_ZS_PIXEL | G_RM_CLD_SURF | G_RM_CLD_SURF2),
    gsDPSetCombineMode(G_CC_PRIMITIVE, G_CC_PRIMITIVE),
    gsSPEndDisplayList(),
};

// original name: "alpha_change"
void Interface_ChangeAlpha(u16 alphaType) {
    if (alphaType != gSaveContext.unk_13EA) {
        osSyncPrintf("ＡＬＰＨＡーＴＹＰＥ＝%d  LAST_TIME_TYPE=%d\n", alphaType, gSaveContext.unk_13EE);
        gSaveContext.unk_13EA = gSaveContext.unk_13E8 = alphaType;
        gSaveContext.unk_13EC = 1;
    }
}

void func_80082644(GlobalContext* globalCtx, s16 alpha) {
    InterfaceContext* interfaceCtx = &globalCtx->interfaceCtx;

    if (gSaveContext.buttonStatus[0] == BTN_DISABLED) {
        if (interfaceCtx->bAlpha != 70) {
            interfaceCtx->bAlpha = 70;
        }
    } else {
        if (interfaceCtx->bAlpha != 255) {
            interfaceCtx->bAlpha = alpha;
        }
    }

    if (gSaveContext.buttonStatus[1] == BTN_DISABLED) {
        if (interfaceCtx->cLeftAlpha != 70) {
            interfaceCtx->cLeftAlpha = 70;
        }
    } else {
        if (interfaceCtx->cLeftAlpha != 255) {
            interfaceCtx->cLeftAlpha = alpha;
        }
    }

    if (gSaveContext.buttonStatus[2] == BTN_DISABLED) {
        if (interfaceCtx->cDownAlpha != 70) {
            interfaceCtx->cDownAlpha = 70;
        }
    } else {
        if (interfaceCtx->cDownAlpha != 255) {
            interfaceCtx->cDownAlpha = alpha;
        }
    }

    if (gSaveContext.buttonStatus[3] == BTN_DISABLED) {
        if (interfaceCtx->cRightAlpha != 70) {
            interfaceCtx->cRightAlpha = 70;
        }
    } else {
        if (interfaceCtx->cRightAlpha != 255) {
            interfaceCtx->cRightAlpha = alpha;
        }
    }

    if (gSaveContext.buttonStatus[4] == BTN_DISABLED) {
        if (interfaceCtx->aAlpha != 70) {
            interfaceCtx->aAlpha = 70;
        }
    } else {
        if (interfaceCtx->aAlpha != 255) {
            interfaceCtx->aAlpha = alpha;
        }
    }
}

void func_8008277C(GlobalContext* globalCtx, s16 maxAlpha, s16 alpha) {
    InterfaceContext* interfaceCtx = &globalCtx->interfaceCtx;

    if (gSaveContext.unk_13E7 != 0) {
        func_80082644(globalCtx, alpha);
        return;
    }

    if ((interfaceCtx->bAlpha != 0) && (interfaceCtx->bAlpha > maxAlpha)) {
        interfaceCtx->bAlpha = maxAlpha;
    }

    if ((interfaceCtx->aAlpha != 0) && (interfaceCtx->aAlpha > maxAlpha)) {
        interfaceCtx->aAlpha = maxAlpha;
    }

    if ((interfaceCtx->cLeftAlpha != 0) && (interfaceCtx->cLeftAlpha > maxAlpha)) {
        interfaceCtx->cLeftAlpha = maxAlpha;
    }

    if ((interfaceCtx->cDownAlpha != 0) && (interfaceCtx->cDownAlpha > maxAlpha)) {
        interfaceCtx->cDownAlpha = maxAlpha;
    }

    if ((interfaceCtx->cRightAlpha != 0) && (interfaceCtx->cRightAlpha > maxAlpha)) {
        interfaceCtx->cRightAlpha = maxAlpha;
    }
}

void func_80082850(GlobalContext* globalCtx, s16 maxAlpha) {
    InterfaceContext* interfaceCtx = &globalCtx->interfaceCtx;
    s16 alpha = 255 - maxAlpha;

    switch (gSaveContext.unk_13E8) {
        case 1:
        case 2:
        case 8:
            osSyncPrintf("a_alpha=%d, c_alpha=%d   →   ", interfaceCtx->aAlpha, interfaceCtx->cLeftAlpha);

            if (gSaveContext.unk_13E8 == 8) {
                if (interfaceCtx->bAlpha != 255) {
                    interfaceCtx->bAlpha = alpha;
                }
            } else {
                if ((interfaceCtx->bAlpha != 0) && (interfaceCtx->bAlpha > maxAlpha)) {
                    interfaceCtx->bAlpha = maxAlpha;
                }
            }

            if ((interfaceCtx->aAlpha != 0) && (interfaceCtx->aAlpha > maxAlpha)) {
                interfaceCtx->aAlpha = maxAlpha;
            }

            if ((interfaceCtx->cLeftAlpha != 0) && (interfaceCtx->cLeftAlpha > maxAlpha)) {
                interfaceCtx->cLeftAlpha = maxAlpha;
            }

            if ((interfaceCtx->cDownAlpha != 0) && (interfaceCtx->cDownAlpha > maxAlpha)) {
                interfaceCtx->cDownAlpha = maxAlpha;
            }

            if ((interfaceCtx->cRightAlpha != 0) && (interfaceCtx->cRightAlpha > maxAlpha)) {
                interfaceCtx->cRightAlpha = maxAlpha;
            }

            if ((interfaceCtx->healthAlpha != 0) && (interfaceCtx->healthAlpha > maxAlpha)) {
                interfaceCtx->healthAlpha = maxAlpha;
            }

            if ((interfaceCtx->magicAlpha != 0) && (interfaceCtx->magicAlpha > maxAlpha)) {
                interfaceCtx->magicAlpha = maxAlpha;
            }

            if ((interfaceCtx->minimapAlpha != 0) && (interfaceCtx->minimapAlpha > maxAlpha)) {
                interfaceCtx->minimapAlpha = maxAlpha;
            }

            osSyncPrintf("a_alpha=%d, c_alpha=%d\n", interfaceCtx->aAlpha, interfaceCtx->cLeftAlpha);

            break;
        case 3:
            if ((interfaceCtx->aAlpha != 0) && (interfaceCtx->aAlpha > maxAlpha)) {
                interfaceCtx->aAlpha = maxAlpha;
            }

            func_8008277C(globalCtx, maxAlpha, alpha);

            if ((interfaceCtx->magicAlpha != 0) && (interfaceCtx->magicAlpha > maxAlpha)) {
                interfaceCtx->magicAlpha = maxAlpha;
            }

            if ((interfaceCtx->minimapAlpha != 0) && (interfaceCtx->minimapAlpha > maxAlpha)) {
                interfaceCtx->minimapAlpha = maxAlpha;
            }

            if (interfaceCtx->healthAlpha != 255) {
                interfaceCtx->healthAlpha = alpha;
            }

            break;
        case 4:
            if ((interfaceCtx->bAlpha != 0) && (interfaceCtx->bAlpha > maxAlpha)) {
                interfaceCtx->bAlpha = maxAlpha;
            }

            if ((interfaceCtx->aAlpha != 0) && (interfaceCtx->aAlpha > maxAlpha)) {
                interfaceCtx->aAlpha = maxAlpha;
            }

            if ((interfaceCtx->cLeftAlpha != 0) && (interfaceCtx->cLeftAlpha > maxAlpha)) {
                interfaceCtx->cLeftAlpha = maxAlpha;
            }

            if ((interfaceCtx->cDownAlpha != 0) && (interfaceCtx->cDownAlpha > maxAlpha)) {
                interfaceCtx->cDownAlpha = maxAlpha;
            }

            if ((interfaceCtx->cRightAlpha != 0) && (interfaceCtx->cRightAlpha > maxAlpha)) {
                interfaceCtx->cRightAlpha = maxAlpha;
            }

            if ((interfaceCtx->healthAlpha != 0) && (interfaceCtx->healthAlpha > maxAlpha)) {
                interfaceCtx->healthAlpha = maxAlpha;
            }

            if ((interfaceCtx->magicAlpha != 0) && (interfaceCtx->magicAlpha > maxAlpha)) {
                interfaceCtx->magicAlpha = maxAlpha;
            }

            if ((interfaceCtx->minimapAlpha != 0) && (interfaceCtx->minimapAlpha > maxAlpha)) {
                interfaceCtx->minimapAlpha = maxAlpha;
            }

            if (interfaceCtx->aAlpha != 255) {
                interfaceCtx->aAlpha = alpha;
            }

            break;
        case 5:
            func_8008277C(globalCtx, maxAlpha, alpha);

            if ((interfaceCtx->minimapAlpha != 0) && (interfaceCtx->minimapAlpha > maxAlpha)) {
                interfaceCtx->minimapAlpha = maxAlpha;
            }

            if (interfaceCtx->aAlpha != 255) {
                interfaceCtx->aAlpha = alpha;
            }

            if (interfaceCtx->healthAlpha != 255) {
                interfaceCtx->healthAlpha = alpha;
            }

            if (interfaceCtx->magicAlpha != 255) {
                interfaceCtx->magicAlpha = alpha;
            }

            break;
        case 6:
            func_8008277C(globalCtx, maxAlpha, alpha);

            if (interfaceCtx->aAlpha != 255) {
                interfaceCtx->aAlpha = alpha;
            }

            if (interfaceCtx->healthAlpha != 255) {
                interfaceCtx->healthAlpha = alpha;
            }

            if (interfaceCtx->magicAlpha != 255) {
                interfaceCtx->magicAlpha = alpha;
            }

            switch (globalCtx->sceneNum) {
                case SCENE_SPOT00:
                case SCENE_SPOT01:
                case SCENE_SPOT02:
                case SCENE_SPOT03:
                case SCENE_SPOT04:
                case SCENE_SPOT05:
                case SCENE_SPOT06:
                case SCENE_SPOT07:
                case SCENE_SPOT08:
                case SCENE_SPOT09:
                case SCENE_SPOT10:
                case SCENE_SPOT11:
                case SCENE_SPOT12:
                case SCENE_SPOT13:
                case SCENE_SPOT15:
                case SCENE_SPOT16:
                case SCENE_SPOT17:
                case SCENE_SPOT18:
                case SCENE_SPOT20:
                case SCENE_GANON_TOU:
                    if (interfaceCtx->minimapAlpha < 170) {
                        interfaceCtx->minimapAlpha = alpha;
                    } else {
                        interfaceCtx->minimapAlpha = 170;
                    }
                    break;
                default:
                    if (interfaceCtx->minimapAlpha != 255) {
                        interfaceCtx->minimapAlpha = alpha;
                    }
                    break;
            }
            break;
        case 7:
            if ((interfaceCtx->minimapAlpha != 0) && (interfaceCtx->minimapAlpha > maxAlpha)) {
                interfaceCtx->minimapAlpha = maxAlpha;
            }

            func_80082644(globalCtx, alpha);

            if (interfaceCtx->healthAlpha != 255) {
                interfaceCtx->healthAlpha = alpha;
            }

            if (interfaceCtx->magicAlpha != 255) {
                interfaceCtx->magicAlpha = alpha;
            }

            break;
        case 9:
            if ((interfaceCtx->bAlpha != 0) && (interfaceCtx->bAlpha > maxAlpha)) {
                interfaceCtx->bAlpha = maxAlpha;
            }

            if ((interfaceCtx->aAlpha != 0) && (interfaceCtx->aAlpha > maxAlpha)) {
                interfaceCtx->aAlpha = maxAlpha;
            }

            if ((interfaceCtx->cLeftAlpha != 0) && (interfaceCtx->cLeftAlpha > maxAlpha)) {
                interfaceCtx->cLeftAlpha = maxAlpha;
            }

            if ((interfaceCtx->cDownAlpha != 0) && (interfaceCtx->cDownAlpha > maxAlpha)) {
                interfaceCtx->cDownAlpha = maxAlpha;
            }

            if ((interfaceCtx->cRightAlpha != 0) && (interfaceCtx->cRightAlpha > maxAlpha)) {
                interfaceCtx->cRightAlpha = maxAlpha;
            }

            if ((interfaceCtx->minimapAlpha != 0) && (interfaceCtx->minimapAlpha > maxAlpha)) {
                interfaceCtx->minimapAlpha = maxAlpha;
            }

            if (interfaceCtx->healthAlpha != 255) {
                interfaceCtx->healthAlpha = alpha;
            }

            if (interfaceCtx->magicAlpha != 255) {
                interfaceCtx->magicAlpha = alpha;
            }

            break;
        case 10:
            if ((interfaceCtx->aAlpha != 0) && (interfaceCtx->aAlpha > maxAlpha)) {
                interfaceCtx->aAlpha = maxAlpha;
            }

            if ((interfaceCtx->cLeftAlpha != 0) && (interfaceCtx->cLeftAlpha > maxAlpha)) {
                interfaceCtx->cLeftAlpha = maxAlpha;
            }

            if ((interfaceCtx->cDownAlpha != 0) && (interfaceCtx->cDownAlpha > maxAlpha)) {
                interfaceCtx->cDownAlpha = maxAlpha;
            }

            if ((interfaceCtx->cRightAlpha != 0) && (interfaceCtx->cRightAlpha > maxAlpha)) {
                interfaceCtx->cRightAlpha = maxAlpha;
            }

            if ((interfaceCtx->healthAlpha != 0) && (interfaceCtx->healthAlpha > maxAlpha)) {
                interfaceCtx->healthAlpha = maxAlpha;
            }

            if ((interfaceCtx->magicAlpha != 0) && (interfaceCtx->magicAlpha > maxAlpha)) {
                interfaceCtx->magicAlpha = maxAlpha;
            }

            if ((interfaceCtx->minimapAlpha != 0) && (interfaceCtx->minimapAlpha > maxAlpha)) {
                interfaceCtx->minimapAlpha = maxAlpha;
            }

            if (interfaceCtx->bAlpha != 255) {
                interfaceCtx->bAlpha = alpha;
            }

            break;
        case 11:
            if ((interfaceCtx->bAlpha != 0) && (interfaceCtx->bAlpha > maxAlpha)) {
                interfaceCtx->bAlpha = maxAlpha;
            }

            if ((interfaceCtx->aAlpha != 0) && (interfaceCtx->aAlpha > maxAlpha)) {
                interfaceCtx->aAlpha = maxAlpha;
            }

            if ((interfaceCtx->cLeftAlpha != 0) && (interfaceCtx->cLeftAlpha > maxAlpha)) {
                interfaceCtx->cLeftAlpha = maxAlpha;
            }

            if ((interfaceCtx->cDownAlpha != 0) && (interfaceCtx->cDownAlpha > maxAlpha)) {
                interfaceCtx->cDownAlpha = maxAlpha;
            }

            if ((interfaceCtx->cRightAlpha != 0) && (interfaceCtx->cRightAlpha > maxAlpha)) {
                interfaceCtx->cRightAlpha = maxAlpha;
            }

            if ((interfaceCtx->minimapAlpha != 0) && (interfaceCtx->minimapAlpha > maxAlpha)) {
                interfaceCtx->minimapAlpha = maxAlpha;
            }

            if ((interfaceCtx->magicAlpha != 0) && (interfaceCtx->magicAlpha > maxAlpha)) {
                interfaceCtx->magicAlpha = maxAlpha;
            }

            if (interfaceCtx->healthAlpha != 255) {
                interfaceCtx->healthAlpha = alpha;
            }

            break;
        case 12:
            if (interfaceCtx->aAlpha != 255) {
                interfaceCtx->aAlpha = alpha;
            }

            if (interfaceCtx->bAlpha != 255) {
                interfaceCtx->bAlpha = alpha;
            }

            if (interfaceCtx->minimapAlpha != 255) {
                interfaceCtx->minimapAlpha = alpha;
            }

            if ((interfaceCtx->cLeftAlpha != 0) && (interfaceCtx->cLeftAlpha > maxAlpha)) {
                interfaceCtx->cLeftAlpha = maxAlpha;
            }

            if ((interfaceCtx->cDownAlpha != 0) && (interfaceCtx->cDownAlpha > maxAlpha)) {
                interfaceCtx->cDownAlpha = maxAlpha;
            }

            if ((interfaceCtx->cRightAlpha != 0) && (interfaceCtx->cRightAlpha > maxAlpha)) {
                interfaceCtx->cRightAlpha = maxAlpha;
            }

            if ((interfaceCtx->magicAlpha != 0) && (interfaceCtx->magicAlpha > maxAlpha)) {
                interfaceCtx->magicAlpha = maxAlpha;
            }

            if ((interfaceCtx->healthAlpha != 0) && (interfaceCtx->healthAlpha > maxAlpha)) {
                interfaceCtx->healthAlpha = maxAlpha;
            }

            break;
        case 13:
            func_8008277C(globalCtx, maxAlpha, alpha);

            if ((interfaceCtx->minimapAlpha != 0) && (interfaceCtx->minimapAlpha > maxAlpha)) {
                interfaceCtx->minimapAlpha = maxAlpha;
            }

            if ((interfaceCtx->aAlpha != 0) && (interfaceCtx->aAlpha > maxAlpha)) {
                interfaceCtx->aAlpha = maxAlpha;
            }

            if (interfaceCtx->healthAlpha != 255) {
                interfaceCtx->healthAlpha = alpha;
            }

            if (interfaceCtx->magicAlpha != 255) {
                interfaceCtx->magicAlpha = alpha;
            }

            break;
    }

    if ((globalCtx->roomCtx.curRoom.unk_03 == 1) && (interfaceCtx->minimapAlpha >= 0xFF)) {
        interfaceCtx->minimapAlpha = 255;
    }
}

void func_80083108(GlobalContext* globalCtx) {
    MessageContext* msgCtx = &globalCtx->msgCtx;
    Player* player = GET_PLAYER(globalCtx);
    InterfaceContext* interfaceCtx = &globalCtx->interfaceCtx;
    s16 i;
    s16 sp28 = 0;

    if ((gSaveContext.cutsceneIndex < 0xFFF0) ||
        ((globalCtx->sceneNum == SCENE_SPOT20) && (gSaveContext.cutsceneIndex == 0xFFF0))) {
        gSaveContext.unk_13E7 = 0;

        if ((player->stateFlags1 & 0x00800000) || (globalCtx->shootingGalleryStatus > 1) ||
            ((globalCtx->sceneNum == SCENE_BOWLING) && Flags_GetSwitch(globalCtx, 0x38))) {
            if (gSaveContext.equips.buttonItems[0] != ITEM_NONE) {
                gSaveContext.unk_13E7 = 1;

                if (gSaveContext.buttonStatus[0] == BTN_DISABLED) {
                    gSaveContext.buttonStatus[0] = gSaveContext.buttonStatus[1] = gSaveContext.buttonStatus[2] =
                        gSaveContext.buttonStatus[3] = BTN_ENABLED;
                }

                if ((gSaveContext.equips.buttonItems[0] != ITEM_SLINGSHOT) &&
                    (gSaveContext.equips.buttonItems[0] != ITEM_BOW) &&
                    (gSaveContext.equips.buttonItems[0] != ITEM_BOMBCHU) &&
                    (gSaveContext.equips.buttonItems[0] != ITEM_NONE)) {
                    gSaveContext.buttonStatus[0] = gSaveContext.equips.buttonItems[0];

                    if ((globalCtx->sceneNum == SCENE_BOWLING) && Flags_GetSwitch(globalCtx, 0x38)) {
                        gSaveContext.equips.buttonItems[0] = ITEM_BOMBCHU;
                        Interface_LoadItemIcon1(globalCtx, 0);
                    } else {
                        gSaveContext.equips.buttonItems[0] = ITEM_BOW;
                        if (globalCtx->shootingGalleryStatus > 1) {
                            if (LINK_AGE_IN_YEARS == YEARS_CHILD) {
                                gSaveContext.equips.buttonItems[0] = ITEM_SLINGSHOT;
                            }

                            Interface_LoadItemIcon1(globalCtx, 0);
                        } else {
                            if (gSaveContext.inventory.items[SLOT_BOW] == ITEM_NONE) {
                                gSaveContext.equips.buttonItems[0] = ITEM_NONE;
                            } else {
                                Interface_LoadItemIcon1(globalCtx, 0);
                            }
                        }
                    }

                    gSaveContext.buttonStatus[1] = gSaveContext.buttonStatus[2] = gSaveContext.buttonStatus[3] =
                        BTN_DISABLED;
                    Interface_ChangeAlpha(6);
                }

                if (globalCtx->transitionMode != 0) {
                    Interface_ChangeAlpha(1);
                } else if (gSaveContext.minigameState == 1) {
                    Interface_ChangeAlpha(8);
                } else if (globalCtx->shootingGalleryStatus > 1) {
                    Interface_ChangeAlpha(8);
                } else if ((globalCtx->sceneNum == SCENE_BOWLING) && Flags_GetSwitch(globalCtx, 0x38)) {
                    Interface_ChangeAlpha(8);
                } else if (player->stateFlags1 & 0x00800000) {
                    Interface_ChangeAlpha(12);
                }
            } else {
                if (player->stateFlags1 & 0x00800000) {
                    Interface_ChangeAlpha(12);
                }
            }
        } else if (globalCtx->sceneNum == SCENE_KENJYANOMA) {
            Interface_ChangeAlpha(1);
        } else if (globalCtx->sceneNum == SCENE_TURIBORI) {
            gSaveContext.unk_13E7 = 2;
            if (globalCtx->interfaceCtx.unk_260 != 0) {
                if (gSaveContext.equips.buttonItems[0] != ITEM_FISHING_POLE) {
                    gSaveContext.buttonStatus[0] = gSaveContext.equips.buttonItems[0];
                    gSaveContext.equips.buttonItems[0] = ITEM_FISHING_POLE;
                    gSaveContext.unk_13EA = 0;
                    Interface_LoadItemIcon1(globalCtx, 0);
                    Interface_ChangeAlpha(12);
                }

                if (gSaveContext.unk_13EA != 12) {
                    Interface_ChangeAlpha(12);
                }
            } else if (gSaveContext.equips.buttonItems[0] == ITEM_FISHING_POLE) {
                gSaveContext.equips.buttonItems[0] = gSaveContext.buttonStatus[0];
                gSaveContext.unk_13EA = 0;

                if (gSaveContext.equips.buttonItems[0] != ITEM_NONE) {
                    Interface_LoadItemIcon1(globalCtx, 0);
                }

                gSaveContext.buttonStatus[0] = gSaveContext.buttonStatus[1] = gSaveContext.buttonStatus[2] =
                    gSaveContext.buttonStatus[3] = BTN_DISABLED;
                Interface_ChangeAlpha(50);
            } else {
                if (gSaveContext.buttonStatus[0] == BTN_ENABLED) {
                    gSaveContext.unk_13EA = 0;
                }

                gSaveContext.buttonStatus[0] = gSaveContext.buttonStatus[1] = gSaveContext.buttonStatus[2] =
                    gSaveContext.buttonStatus[3] = BTN_DISABLED;
                Interface_ChangeAlpha(50);
            }
        } else if (msgCtx->msgMode == MSGMODE_NONE) {
            if ((func_8008F2F8(globalCtx) >= 2) && (func_8008F2F8(globalCtx) < 5)) {
                if (gSaveContext.buttonStatus[0] != BTN_DISABLED) {
                    sp28 = 1;
                }

                gSaveContext.buttonStatus[0] = BTN_DISABLED;

                for (i = 1; i < 4; i++) {
                    if (func_8008F2F8(globalCtx) == 2) {
                        if ((gSaveContext.equips.buttonItems[i] != ITEM_HOOKSHOT) &&
                            (gSaveContext.equips.buttonItems[i] != ITEM_LONGSHOT)) {
                            if (gSaveContext.buttonStatus[i] == BTN_ENABLED) {
                                sp28 = 1;
                            }

                            gSaveContext.buttonStatus[i] = BTN_DISABLED;
                        } else {
                            if (gSaveContext.buttonStatus[i] == BTN_DISABLED) {
                                sp28 = 1;
                            }

                            gSaveContext.buttonStatus[i] = BTN_ENABLED;
                        }
                    } else {
                        if (gSaveContext.buttonStatus[i] == BTN_ENABLED) {
                            sp28 = 1;
                        }

                        gSaveContext.buttonStatus[i] = BTN_DISABLED;
                    }
                }

                if (sp28) {
                    gSaveContext.unk_13EA = 0;
                }

                Interface_ChangeAlpha(50);
            } else if ((player->stateFlags1 & 0x00200000) || (player->stateFlags2 & 0x00040000)) {
                if (gSaveContext.buttonStatus[0] != BTN_DISABLED) {
                    gSaveContext.buttonStatus[0] = BTN_DISABLED;
                    gSaveContext.buttonStatus[1] = BTN_DISABLED;
                    gSaveContext.buttonStatus[2] = BTN_DISABLED;
                    gSaveContext.buttonStatus[3] = BTN_DISABLED;
                    gSaveContext.unk_13EA = 0;
                    Interface_ChangeAlpha(50);
                }
            } else if ((gSaveContext.eventInf[0] & 0xF) == 1) {
                if (player->stateFlags1 & 0x00800000) {
                    if ((gSaveContext.equips.buttonItems[0] != ITEM_NONE) &&
                        (gSaveContext.equips.buttonItems[0] != ITEM_BOW)) {
                        if (gSaveContext.inventory.items[SLOT_BOW] == ITEM_NONE) {
                            gSaveContext.equips.buttonItems[0] = ITEM_NONE;
                        } else {
                            gSaveContext.equips.buttonItems[0] = ITEM_BOW;
                            sp28 = 1;
                        }
                    }
                } else {
                    sp28 = 1;

                    if ((gSaveContext.equips.buttonItems[0] == ITEM_NONE) ||
                        (gSaveContext.equips.buttonItems[0] == ITEM_BOW)) {

                        if ((gSaveContext.equips.buttonItems[0] != ITEM_SWORD_KOKIRI) &&
                            (gSaveContext.equips.buttonItems[0] != ITEM_SWORD_MASTER) &&
                            (gSaveContext.equips.buttonItems[0] != ITEM_SWORD_BGS) &&
                            (gSaveContext.equips.buttonItems[0] != ITEM_SWORD_KNIFE)) {
                            gSaveContext.equips.buttonItems[0] = gSaveContext.buttonStatus[0];
                        } else {
                            gSaveContext.buttonStatus[0] = gSaveContext.equips.buttonItems[0];
                        }
                    }
                    if (1) {} // Necessary to match
                }

                if (sp28) {
                    Interface_LoadItemIcon1(globalCtx, 0);
                    sp28 = 0;
                }

                for (i = 1; i < 4; i++) {
                    if ((gSaveContext.equips.buttonItems[i] != ITEM_OCARINA_FAIRY) &&
                        (gSaveContext.equips.buttonItems[i] != ITEM_OCARINA_TIME)) {
                        if (gSaveContext.buttonStatus[i] == BTN_ENABLED) {
                            sp28 = 1;
                        }

                        gSaveContext.buttonStatus[i] = BTN_DISABLED;
                    } else {
                        if (gSaveContext.buttonStatus[i] == BTN_DISABLED) {
                            sp28 = 1;
                        }

                        gSaveContext.buttonStatus[i] = BTN_ENABLED;
                    }
                }

                if (sp28) {
                    gSaveContext.unk_13EA = 0;
                }

                Interface_ChangeAlpha(50);
            } else {
                if (interfaceCtx->restrictions.bButton == 0) {
                    if ((gSaveContext.equips.buttonItems[0] == ITEM_SLINGSHOT) ||
                        (gSaveContext.equips.buttonItems[0] == ITEM_BOW) ||
                        (gSaveContext.equips.buttonItems[0] == ITEM_BOMBCHU) ||
                        (gSaveContext.equips.buttonItems[0] == ITEM_NONE)) {
                        if ((gSaveContext.equips.buttonItems[0] != ITEM_NONE) || (gSaveContext.infTable[29] == 0)) {
                            gSaveContext.equips.buttonItems[0] = gSaveContext.buttonStatus[0];
                            sp28 = 1;

                            if (gSaveContext.equips.buttonItems[0] != ITEM_NONE) {
                                Interface_LoadItemIcon1(globalCtx, 0);
                            }
                        }
                    } else if ((gSaveContext.buttonStatus[0] & 0xFF) == BTN_DISABLED) {
                        sp28 = 1;

                        if (((gSaveContext.buttonStatus[0] & 0xFF) == BTN_DISABLED) ||
                            ((gSaveContext.buttonStatus[0] & 0xFF) == BTN_ENABLED)) {
                            gSaveContext.buttonStatus[0] = BTN_ENABLED;
                        } else {
                            gSaveContext.equips.buttonItems[0] = gSaveContext.buttonStatus[0] & 0xFF;
                        }
                    }
                } else if (interfaceCtx->restrictions.bButton == 1) {
                    if ((gSaveContext.equips.buttonItems[0] == ITEM_SLINGSHOT) ||
                        (gSaveContext.equips.buttonItems[0] == ITEM_BOW) ||
                        (gSaveContext.equips.buttonItems[0] == ITEM_BOMBCHU) ||
                        (gSaveContext.equips.buttonItems[0] == ITEM_NONE)) {
                        if ((gSaveContext.equips.buttonItems[0] != ITEM_NONE) || (gSaveContext.infTable[29] == 0)) {
                            gSaveContext.equips.buttonItems[0] = gSaveContext.buttonStatus[0];
                            sp28 = 1;

                            if (gSaveContext.equips.buttonItems[0] != ITEM_NONE) {
                                Interface_LoadItemIcon1(globalCtx, 0);
                            }
                        }
                    } else {
                        if (gSaveContext.buttonStatus[0] == BTN_ENABLED) {
                            sp28 = 1;
                        }

                        gSaveContext.buttonStatus[0] = BTN_DISABLED;
                    }
                }

                if (interfaceCtx->restrictions.bottles != 0) {
                    for (i = 1; i < 4; i++) {
                        if ((gSaveContext.equips.buttonItems[i] >= ITEM_BOTTLE) &&
                            (gSaveContext.equips.buttonItems[i] <= ITEM_POE)) {
                            if (gSaveContext.buttonStatus[i] == BTN_ENABLED) {
                                sp28 = 1;
                            }

                            gSaveContext.buttonStatus[i] = BTN_DISABLED;
                        }
                    }
                } else if (interfaceCtx->restrictions.bottles == 0) {
                    for (i = 1; i < 4; i++) {
                        if ((gSaveContext.equips.buttonItems[i] >= ITEM_BOTTLE) &&
                            (gSaveContext.equips.buttonItems[i] <= ITEM_POE)) {
                            if (gSaveContext.buttonStatus[i] == BTN_DISABLED) {
                                sp28 = 1;
                            }

                            gSaveContext.buttonStatus[i] = BTN_ENABLED;
                        }
                    }
                }

                if (interfaceCtx->restrictions.tradeItems != 0) {
                    for (i = 1; i < 4; i++) {
                        if ((gSaveContext.equips.buttonItems[i] >= ITEM_WEIRD_EGG) &&
                            (gSaveContext.equips.buttonItems[i] <= ITEM_CLAIM_CHECK)) {
                            if (gSaveContext.buttonStatus[i] == BTN_ENABLED) {
                                sp28 = 1;
                            }

                            gSaveContext.buttonStatus[i] = BTN_DISABLED;
                        }
                    }
                } else if (interfaceCtx->restrictions.tradeItems == 0) {
                    for (i = 1; i < 4; i++) {
                        if ((gSaveContext.equips.buttonItems[i] >= ITEM_WEIRD_EGG) &&
                            (gSaveContext.equips.buttonItems[i] <= ITEM_CLAIM_CHECK)) {
                            if (gSaveContext.buttonStatus[i] == BTN_DISABLED) {
                                sp28 = 1;
                            }

                            gSaveContext.buttonStatus[i] = BTN_ENABLED;
                        }
                    }
                }

                if (interfaceCtx->restrictions.hookshot != 0) {
                    for (i = 1; i < 4; i++) {
                        if ((gSaveContext.equips.buttonItems[i] == ITEM_HOOKSHOT) ||
                            (gSaveContext.equips.buttonItems[i] == ITEM_LONGSHOT)) {
                            if (gSaveContext.buttonStatus[i] == BTN_ENABLED) {
                                sp28 = 1;
                            }

                            gSaveContext.buttonStatus[i] = BTN_DISABLED;
                        }
                    }
                } else if (interfaceCtx->restrictions.hookshot == 0) {
                    for (i = 1; i < 4; i++) {
                        if ((gSaveContext.equips.buttonItems[i] == ITEM_HOOKSHOT) ||
                            (gSaveContext.equips.buttonItems[i] == ITEM_LONGSHOT)) {
                            if (gSaveContext.buttonStatus[i] == BTN_DISABLED) {
                                sp28 = 1;
                            }

                            gSaveContext.buttonStatus[i] = BTN_ENABLED;
                        }
                    }
                }

                if (interfaceCtx->restrictions.ocarina != 0) {
                    for (i = 1; i < 4; i++) {
                        if ((gSaveContext.equips.buttonItems[i] == ITEM_OCARINA_FAIRY) ||
                            (gSaveContext.equips.buttonItems[i] == ITEM_OCARINA_TIME)) {
                            if (gSaveContext.buttonStatus[i] == BTN_ENABLED) {
                                sp28 = 1;
                            }

                            gSaveContext.buttonStatus[i] = BTN_DISABLED;
                        }
                    }
                } else if (interfaceCtx->restrictions.ocarina == 0) {
                    for (i = 1; i < 4; i++) {
                        if ((gSaveContext.equips.buttonItems[i] == ITEM_OCARINA_FAIRY) ||
                            (gSaveContext.equips.buttonItems[i] == ITEM_OCARINA_TIME)) {
                            if (gSaveContext.buttonStatus[i] == BTN_DISABLED) {
                                sp28 = 1;
                            }

                            gSaveContext.buttonStatus[i] = BTN_ENABLED;
                        }
                    }
                }

                if (interfaceCtx->restrictions.farores != 0) {
                    for (i = 1; i < 4; i++) {
                        if (gSaveContext.equips.buttonItems[i] == ITEM_FARORES_WIND) {
                            if (gSaveContext.buttonStatus[i] == BTN_ENABLED) {
                                sp28 = 1;
                            }

                            gSaveContext.buttonStatus[i] = BTN_DISABLED;
                            osSyncPrintf("***(i=%d)***  ", i);
                        }
                    }
                } else if (interfaceCtx->restrictions.farores == 0) {
                    for (i = 1; i < 4; i++) {
                        if (gSaveContext.equips.buttonItems[i] == ITEM_FARORES_WIND) {
                            if (gSaveContext.buttonStatus[i] == BTN_DISABLED) {
                                sp28 = 1;
                            }

                            gSaveContext.buttonStatus[i] = BTN_ENABLED;
                        }
                    }
                }

                if (interfaceCtx->restrictions.dinsNayrus != 0) {
                    for (i = 1; i < 4; i++) {
                        if ((gSaveContext.equips.buttonItems[i] == ITEM_DINS_FIRE) ||
                            (gSaveContext.equips.buttonItems[i] == ITEM_NAYRUS_LOVE)) {
                            if (gSaveContext.buttonStatus[i] == BTN_ENABLED) {
                                sp28 = 1;
                            }

                            gSaveContext.buttonStatus[i] = BTN_DISABLED;
                        }
                    }
                } else if (interfaceCtx->restrictions.dinsNayrus == 0) {
                    for (i = 1; i < 4; i++) {
                        if ((gSaveContext.equips.buttonItems[i] == ITEM_DINS_FIRE) ||
                            (gSaveContext.equips.buttonItems[i] == ITEM_NAYRUS_LOVE)) {
                            if (gSaveContext.buttonStatus[i] == BTN_DISABLED) {
                                sp28 = 1;
                            }

                            gSaveContext.buttonStatus[i] = BTN_ENABLED;
                        }
                    }
                }

                if (interfaceCtx->restrictions.all != 0) {
                    for (i = 1; i < 4; i++) {
                        if ((gSaveContext.equips.buttonItems[i] != ITEM_OCARINA_FAIRY) &&
                            (gSaveContext.equips.buttonItems[i] != ITEM_OCARINA_TIME) &&
                            !((gSaveContext.equips.buttonItems[i] >= ITEM_BOTTLE) &&
                              (gSaveContext.equips.buttonItems[i] <= ITEM_POE)) &&
                            !((gSaveContext.equips.buttonItems[i] >= ITEM_WEIRD_EGG) &&
                              (gSaveContext.equips.buttonItems[i] <= ITEM_CLAIM_CHECK))) {
                            if ((globalCtx->sceneNum != SCENE_TAKARAYA) ||
                                (gSaveContext.equips.buttonItems[i] != ITEM_LENS)) {
                                if (gSaveContext.buttonStatus[i] == BTN_ENABLED) {
                                    sp28 = 1;
                                }

                                gSaveContext.buttonStatus[i] = BTN_DISABLED;
                            } else {
                                if (gSaveContext.buttonStatus[i] == BTN_DISABLED) {
                                    sp28 = 1;
                                }

                                gSaveContext.buttonStatus[i] = BTN_ENABLED;
                            }
                        }
                    }
                } else if (interfaceCtx->restrictions.all == 0) {
                    for (i = 1; i < 4; i++) {
                        if ((gSaveContext.equips.buttonItems[i] != ITEM_DINS_FIRE) &&
                            (gSaveContext.equips.buttonItems[i] != ITEM_HOOKSHOT) &&
                            (gSaveContext.equips.buttonItems[i] != ITEM_LONGSHOT) &&
                            (gSaveContext.equips.buttonItems[i] != ITEM_FARORES_WIND) &&
                            (gSaveContext.equips.buttonItems[i] != ITEM_NAYRUS_LOVE) &&
                            (gSaveContext.equips.buttonItems[i] != ITEM_OCARINA_FAIRY) &&
                            (gSaveContext.equips.buttonItems[i] != ITEM_OCARINA_TIME) &&
                            !((gSaveContext.equips.buttonItems[i] >= ITEM_BOTTLE) &&
                              (gSaveContext.equips.buttonItems[i] <= ITEM_POE)) &&
                            !((gSaveContext.equips.buttonItems[i] >= ITEM_WEIRD_EGG) &&
                              (gSaveContext.equips.buttonItems[i] <= ITEM_CLAIM_CHECK))) {
                            if (gSaveContext.buttonStatus[i] == BTN_DISABLED) {
                                sp28 = 1;
                            }

                            gSaveContext.buttonStatus[i] = BTN_ENABLED;
                        }
                    }
                }
            }
        }
    }

    if (sp28) {
        gSaveContext.unk_13EA = 0;
        if ((globalCtx->sceneLoadFlag == 0) && (globalCtx->transitionMode == 0)) {
            Interface_ChangeAlpha(50);
            osSyncPrintf("????????  alpha_change( 50 );  ?????\n");
        } else {
            osSyncPrintf("game_play->fade_direction || game_play->fbdemo_wipe_modem");
        }
    }
}

void Interface_SetSceneRestrictions(GlobalContext* globalCtx) {
    InterfaceContext* interfaceCtx = &globalCtx->interfaceCtx;
    s16 i;
    u8 currentScene;

    // clang-format off
    interfaceCtx->restrictions.hGauge = interfaceCtx->restrictions.bButton =
    interfaceCtx->restrictions.aButton = interfaceCtx->restrictions.bottles =
    interfaceCtx->restrictions.tradeItems = interfaceCtx->restrictions.hookshot =
    interfaceCtx->restrictions.ocarina = interfaceCtx->restrictions.warpSongs =
    interfaceCtx->restrictions.sunsSong = interfaceCtx->restrictions.farores =
    interfaceCtx->restrictions.dinsNayrus = interfaceCtx->restrictions.all = 0;
    // clang-format on

    i = 0;

    // "Data settings related to button display scene_data_ID=%d\n"
    osSyncPrintf("ボタン表示関係データ設定 scene_data_ID=%d\n", globalCtx->sceneNum);

    do {
        currentScene = (u8)globalCtx->sceneNum;
        if (sRestrictionFlags[i].scene == currentScene) {
            interfaceCtx->restrictions.hGauge = (sRestrictionFlags[i].flags1 & 0xC0) >> 6;
            interfaceCtx->restrictions.bButton = (sRestrictionFlags[i].flags1 & 0x30) >> 4;
            interfaceCtx->restrictions.aButton = (sRestrictionFlags[i].flags1 & 0x0C) >> 2;
            interfaceCtx->restrictions.bottles = (sRestrictionFlags[i].flags1 & 0x03) >> 0;
            interfaceCtx->restrictions.tradeItems = (sRestrictionFlags[i].flags2 & 0xC0) >> 6;
            interfaceCtx->restrictions.hookshot = (sRestrictionFlags[i].flags2 & 0x30) >> 4;
            interfaceCtx->restrictions.ocarina = (sRestrictionFlags[i].flags2 & 0x0C) >> 2;
            interfaceCtx->restrictions.warpSongs = (sRestrictionFlags[i].flags2 & 0x03) >> 0;
            interfaceCtx->restrictions.sunsSong = (sRestrictionFlags[i].flags3 & 0xC0) >> 6;
            interfaceCtx->restrictions.farores = (sRestrictionFlags[i].flags3 & 0x30) >> 4;
            interfaceCtx->restrictions.dinsNayrus = (sRestrictionFlags[i].flags3 & 0x0C) >> 2;
            interfaceCtx->restrictions.all = (sRestrictionFlags[i].flags3 & 0x03) >> 0;

            osSyncPrintf(VT_FGCOL(YELLOW));
            osSyncPrintf("parameter->button_status = %x,%x,%x\n", sRestrictionFlags[i].flags1,
                         sRestrictionFlags[i].flags2, sRestrictionFlags[i].flags3);
            osSyncPrintf("h_gage=%d, b_button=%d, a_button=%d, c_bottle=%d\n", interfaceCtx->restrictions.hGauge,
                         interfaceCtx->restrictions.bButton, interfaceCtx->restrictions.aButton,
                         interfaceCtx->restrictions.bottles);
            osSyncPrintf("c_warasibe=%d, c_hook=%d, c_ocarina=%d, c_warp=%d\n", interfaceCtx->restrictions.tradeItems,
                         interfaceCtx->restrictions.hookshot, interfaceCtx->restrictions.ocarina,
                         interfaceCtx->restrictions.warpSongs);
            osSyncPrintf("c_sunmoon=%d, m_wind=%d, m_magic=%d, another=%d\n", interfaceCtx->restrictions.sunsSong,
                         interfaceCtx->restrictions.farores, interfaceCtx->restrictions.dinsNayrus,
                         interfaceCtx->restrictions.all);
            osSyncPrintf(VT_RST);
            return;
        }
        i++;
    } while (sRestrictionFlags[i].scene != 0xFF);
}

Gfx* Gfx_TextureIA8(Gfx* displayListHead, void* texture, s16 textureWidth, s16 textureHeight, s16 rectLeft, s16 rectTop,
                    s16 rectWidth, s16 rectHeight, u16 dsdx, u16 dtdy) {
    gDPLoadTextureBlock(displayListHead++, texture, G_IM_FMT_IA, G_IM_SIZ_8b, textureWidth, textureHeight, 0,
                        G_TX_NOMIRROR | G_TX_WRAP, G_TX_NOMIRROR | G_TX_WRAP, G_TX_NOMASK, G_TX_NOMASK, G_TX_NOLOD,
                        G_TX_NOLOD);

    gSPTextureRectangle(displayListHead++, rectLeft * 4, rectTop * 4, (rectLeft + rectWidth) * 4,
                        (rectTop + rectHeight) * 4, G_TX_RENDERTILE, 0, 0, dsdx, dtdy);

    return displayListHead;
}

Gfx* Gfx_TextureI8(Gfx* displayListHead, void* texture, s16 textureWidth, s16 textureHeight, s16 rectLeft, s16 rectTop,
                   s16 rectWidth, s16 rectHeight, u16 dsdx, u16 dtdy) {
    gDPLoadTextureBlock(displayListHead++, texture, G_IM_FMT_I, G_IM_SIZ_8b, textureWidth, textureHeight, 0,
                        G_TX_NOMIRROR | G_TX_WRAP, G_TX_NOMIRROR | G_TX_WRAP, G_TX_NOMASK, G_TX_NOMASK, G_TX_NOLOD,
                        G_TX_NOLOD);

    gSPTextureRectangle(displayListHead++, rectLeft * 4, rectTop * 4, (rectLeft + rectWidth) * 4,
                        (rectTop + rectHeight) * 4, G_TX_RENDERTILE, 0, 0, dsdx, dtdy);

    return displayListHead;
}

void Inventory_SwapAgeEquipment(void) {
    s16 i;
    u16 temp;

    if (LINK_AGE_IN_YEARS == YEARS_CHILD) {
        for (i = 0; i < 4; i++) {
            if (i != 0) {
                gSaveContext.childEquips.buttonItems[i] = gSaveContext.equips.buttonItems[i];
            } else {
                gSaveContext.childEquips.buttonItems[i] = ITEM_SWORD_KOKIRI;
            }

            if (i != 0) {
                gSaveContext.childEquips.cButtonSlots[i - 1] = gSaveContext.equips.cButtonSlots[i - 1];
            }
        }

        gSaveContext.childEquips.equipment = gSaveContext.equips.equipment;

        if (gSaveContext.adultEquips.buttonItems[0] == ITEM_NONE) {
            gSaveContext.equips.buttonItems[0] = ITEM_SWORD_MASTER;

            if (gSaveContext.inventory.items[SLOT_NUT] != ITEM_NONE) {
                gSaveContext.equips.buttonItems[1] = ITEM_NUT;
                gSaveContext.equips.cButtonSlots[0] = SLOT_NUT;
            } else {
                gSaveContext.equips.buttonItems[1] = gSaveContext.equips.cButtonSlots[0] = ITEM_NONE;
            }

            gSaveContext.equips.buttonItems[2] = ITEM_BOMB;
            gSaveContext.equips.buttonItems[3] = gSaveContext.inventory.items[SLOT_OCARINA];
            gSaveContext.equips.cButtonSlots[1] = SLOT_BOMB;
            gSaveContext.equips.cButtonSlots[2] = SLOT_OCARINA;
            gSaveContext.equips.equipment = 0x1122;
        } else {
            for (i = 0; i < 4; i++) {
                gSaveContext.equips.buttonItems[i] = gSaveContext.adultEquips.buttonItems[i];

                if (i != 0) {
                    gSaveContext.equips.cButtonSlots[i - 1] = gSaveContext.adultEquips.cButtonSlots[i - 1];
                }

                if (((gSaveContext.equips.buttonItems[i] >= ITEM_BOTTLE) &&
                     (gSaveContext.equips.buttonItems[i] <= ITEM_POE)) ||
                    ((gSaveContext.equips.buttonItems[i] >= ITEM_WEIRD_EGG) &&
                     (gSaveContext.equips.buttonItems[i] <= ITEM_CLAIM_CHECK))) {
                    osSyncPrintf("Register_Item_Pt(%d)=%d\n", i, gSaveContext.equips.cButtonSlots[i - 1]);
                    gSaveContext.equips.buttonItems[i] =
                        gSaveContext.inventory.items[gSaveContext.equips.cButtonSlots[i - 1]];
                }
            }

            gSaveContext.equips.equipment = gSaveContext.adultEquips.equipment;
        }
    } else {
        for (i = 0; i < 4; i++) {
            gSaveContext.adultEquips.buttonItems[i] = gSaveContext.equips.buttonItems[i];

            if (i != 0) {
                gSaveContext.adultEquips.cButtonSlots[i - 1] = gSaveContext.equips.cButtonSlots[i - 1];
            }
        }

        gSaveContext.adultEquips.equipment = gSaveContext.equips.equipment;

        if (gSaveContext.childEquips.buttonItems[0] != ITEM_NONE) {
            for (i = 0; i < 4; i++) {
                gSaveContext.equips.buttonItems[i] = gSaveContext.childEquips.buttonItems[i];

                if (i != 0) {
                    gSaveContext.equips.cButtonSlots[i - 1] = gSaveContext.childEquips.cButtonSlots[i - 1];
                }

                if (((gSaveContext.equips.buttonItems[i] >= ITEM_BOTTLE) &&
                     (gSaveContext.equips.buttonItems[i] <= ITEM_POE)) ||
                    ((gSaveContext.equips.buttonItems[i] >= ITEM_WEIRD_EGG) &&
                     (gSaveContext.equips.buttonItems[i] <= ITEM_CLAIM_CHECK))) {
                    osSyncPrintf("Register_Item_Pt(%d)=%d\n", i, gSaveContext.equips.cButtonSlots[i - 1]);
                    gSaveContext.equips.buttonItems[i] =
                        gSaveContext.inventory.items[gSaveContext.equips.cButtonSlots[i - 1]];
                }
            }

            gSaveContext.equips.equipment = gSaveContext.childEquips.equipment;
            gSaveContext.equips.equipment &= 0xFFF0;
            gSaveContext.equips.equipment |= 0x0001;
        }
    }

    temp = gEquipMasks[EQUIP_SHIELD] & gSaveContext.equips.equipment;
    if (temp != 0) {
        temp >>= gEquipShifts[EQUIP_SHIELD];
        if (!(gBitFlags[temp + 3] & gSaveContext.inventory.equipment)) {
            gSaveContext.equips.equipment &= gEquipNegMasks[EQUIP_SHIELD];
        }
    }
}

void Interface_InitHorsebackArchery(GlobalContext* globalCtx) {
    InterfaceContext* interfaceCtx = &globalCtx->interfaceCtx;

    gSaveContext.minigameState = 1;
    interfaceCtx->unk_23C = interfaceCtx->unk_240 = interfaceCtx->unk_242 = 0;
    gSaveContext.minigameScore = sHBAScoreTier = 0;
    interfaceCtx->hbaAmmo = 20;
}

void func_800849EC(GlobalContext* globalCtx) {
    gSaveContext.inventory.equipment |= gBitFlags[2] << gEquipShifts[EQUIP_SWORD];
    gSaveContext.inventory.equipment ^= 8 << gEquipShifts[EQUIP_SWORD];

    if (gBitFlags[3] & gSaveContext.inventory.equipment) {
        gSaveContext.equips.buttonItems[0] = ITEM_SWORD_KNIFE;
    } else {
        gSaveContext.equips.buttonItems[0] = ITEM_SWORD_BGS;
    }

    Interface_LoadItemIcon1(globalCtx, 0);
}

void Interface_LoadItemIcon1(GlobalContext* globalCtx, u16 button) {
    InterfaceContext* interfaceCtx = &globalCtx->interfaceCtx;

    osCreateMesgQueue(&interfaceCtx->loadQueue, &interfaceCtx->loadMsg, OS_MESG_BLOCK);
    DmaMgr_SendRequest2(&interfaceCtx->dmaRequest_160, interfaceCtx->iconItemSegment + button * 0x1000,
                        (u32)_icon_item_staticSegmentRomStart + (gSaveContext.equips.buttonItems[button] * 0x1000),
                        0x1000, 0, &interfaceCtx->loadQueue, NULL, "../z_parameter.c", 1171);
    osRecvMesg(&interfaceCtx->loadQueue, NULL, OS_MESG_BLOCK);
}

void Interface_LoadItemIcon2(GlobalContext* globalCtx, u16 button) {
    InterfaceContext* interfaceCtx = &globalCtx->interfaceCtx;

    osCreateMesgQueue(&interfaceCtx->loadQueue, &interfaceCtx->loadMsg, OS_MESG_BLOCK);
    DmaMgr_SendRequest2(&interfaceCtx->dmaRequest_180, interfaceCtx->iconItemSegment + button * 0x1000,
                        (u32)_icon_item_staticSegmentRomStart + (gSaveContext.equips.buttonItems[button] * 0x1000),
                        0x1000, 0, &interfaceCtx->loadQueue, NULL, "../z_parameter.c", 1193);
    osRecvMesg(&interfaceCtx->loadQueue, NULL, OS_MESG_BLOCK);
}

void func_80084BF4(GlobalContext* globalCtx, u16 flag) {
    if (flag) {
        if ((gSaveContext.equips.buttonItems[0] == ITEM_SLINGSHOT) ||
            (gSaveContext.equips.buttonItems[0] == ITEM_BOW) || (gSaveContext.equips.buttonItems[0] == ITEM_BOMBCHU) ||
            (gSaveContext.equips.buttonItems[0] == ITEM_FISHING_POLE) ||
            (gSaveContext.buttonStatus[0] == BTN_DISABLED)) {
            if ((gSaveContext.equips.buttonItems[0] == ITEM_SLINGSHOT) ||
                (gSaveContext.equips.buttonItems[0] == ITEM_BOW) ||
                (gSaveContext.equips.buttonItems[0] == ITEM_BOMBCHU) ||
                (gSaveContext.equips.buttonItems[0] == ITEM_FISHING_POLE)) {
                gSaveContext.equips.buttonItems[0] = gSaveContext.buttonStatus[0];
                Interface_LoadItemIcon1(globalCtx, 0);
            }
        } else if (gSaveContext.equips.buttonItems[0] == ITEM_NONE) {
            if ((gSaveContext.equips.buttonItems[0] != ITEM_NONE) || (gSaveContext.infTable[29] == 0)) {
                gSaveContext.equips.buttonItems[0] = gSaveContext.buttonStatus[0];
                Interface_LoadItemIcon1(globalCtx, 0);
            }
        }

        gSaveContext.buttonStatus[0] = gSaveContext.buttonStatus[1] = gSaveContext.buttonStatus[2] =
            gSaveContext.buttonStatus[3] = BTN_ENABLED;
        Interface_ChangeAlpha(7);
    } else {
        gSaveContext.buttonStatus[0] = gSaveContext.buttonStatus[1] = gSaveContext.buttonStatus[2] =
            gSaveContext.buttonStatus[3] = BTN_ENABLED;
        func_80083108(globalCtx);
    }
}

u8 Item_Give(GlobalContext* globalCtx, u8 item) {
    static s16 sAmmoRefillCounts[] = { 5, 10, 20, 30, 5, 10, 30, 0, 5, 20, 1, 5, 20, 50, 200, 10 };
    s16 i;
    s16 slot;
    s16 temp;

    slot = SLOT(item);
    if (item >= ITEM_STICKS_5) {
        slot = SLOT(sExtraItemBases[item - ITEM_STICKS_5]);
    }

    osSyncPrintf(VT_FGCOL(YELLOW));
    osSyncPrintf("item_get_setting=%d  pt=%d  z=%x\n", item, slot, gSaveContext.inventory.items[slot]);
    osSyncPrintf(VT_RST);

    if ((item >= ITEM_MEDALLION_FOREST) && (item <= ITEM_MEDALLION_LIGHT)) {
        gSaveContext.inventory.questItems |= gBitFlags[item - ITEM_MEDALLION_FOREST + QUEST_MEDALLION_FOREST];

        osSyncPrintf(VT_FGCOL(YELLOW));
        osSyncPrintf("封印 = %x\n", gSaveContext.inventory.questItems); // "Seals = %x"
        osSyncPrintf(VT_RST);

        if (item == ITEM_MEDALLION_WATER) {
            func_8006D0AC(globalCtx);
        }

        return ITEM_NONE;
    } else if ((item >= ITEM_SONG_MINUET) && (item <= ITEM_SONG_STORMS)) {
        gSaveContext.inventory.questItems |= gBitFlags[item - ITEM_SONG_MINUET + QUEST_SONG_MINUET];

        osSyncPrintf(VT_FGCOL(YELLOW));
        osSyncPrintf("楽譜 = %x\n", gSaveContext.inventory.questItems); // "Musical scores = %x"
        // "Musical scores = %x (%x) (%x)"
        osSyncPrintf("楽譜 = %x (%x) (%x)\n", gSaveContext.inventory.questItems,
                     gBitFlags[item - ITEM_SONG_MINUET + QUEST_SONG_MINUET], gBitFlags[item - ITEM_SONG_MINUET]);
        osSyncPrintf(VT_RST);

        return ITEM_NONE;
    } else if ((item >= ITEM_KOKIRI_EMERALD) && (item <= ITEM_ZORA_SAPPHIRE)) {
        gSaveContext.inventory.questItems |= gBitFlags[item - ITEM_KOKIRI_EMERALD + QUEST_KOKIRI_EMERALD];

        osSyncPrintf(VT_FGCOL(YELLOW));
        osSyncPrintf("精霊石 = %x\n", gSaveContext.inventory.questItems); // "Spiritual Stones = %x"
        osSyncPrintf(VT_RST);

        return ITEM_NONE;
    } else if ((item == ITEM_STONE_OF_AGONY) || (item == ITEM_GERUDO_CARD)) {
        gSaveContext.inventory.questItems |= gBitFlags[item - ITEM_STONE_OF_AGONY + QUEST_STONE_OF_AGONY];

        osSyncPrintf(VT_FGCOL(YELLOW));
        osSyncPrintf("アイテム = %x\n", gSaveContext.inventory.questItems); // "Items = %x"
        osSyncPrintf(VT_RST);

        return ITEM_NONE;
    } else if (item == ITEM_SKULL_TOKEN) {
        gSaveContext.inventory.questItems |= gBitFlags[item - ITEM_SKULL_TOKEN + QUEST_SKULL_TOKEN];
        gSaveContext.inventory.gsTokens++;

        osSyncPrintf(VT_FGCOL(YELLOW));
        // "N Coins = %x(%d)"
        osSyncPrintf("Ｎコイン = %x(%d)\n", gSaveContext.inventory.questItems, gSaveContext.inventory.gsTokens);
        osSyncPrintf(VT_RST);

        return ITEM_NONE;
    } else if ((item >= ITEM_SWORD_KOKIRI) && (item <= ITEM_SWORD_BGS)) {
        gSaveContext.inventory.equipment |= gBitFlags[item - ITEM_SWORD_KOKIRI] << gEquipShifts[EQUIP_SWORD];

        if (item == ITEM_SWORD_BGS) {
            gSaveContext.swordHealth = 8;

            if (ALL_EQUIP_VALUE(EQUIP_SWORD) == 0xF) {
                gSaveContext.inventory.equipment ^= 8 << gEquipShifts[EQUIP_SWORD];
                if (gSaveContext.equips.buttonItems[0] == ITEM_SWORD_KNIFE) {
                    gSaveContext.equips.buttonItems[0] = ITEM_SWORD_BGS;
                    Interface_LoadItemIcon1(globalCtx, 0);
                }
            }
        } else if (item == ITEM_SWORD_MASTER) {
            gSaveContext.equips.buttonItems[0] = ITEM_SWORD_MASTER;
            gSaveContext.equips.equipment &= 0xFFF0;
            gSaveContext.equips.equipment |= 0x0002;
            Interface_LoadItemIcon1(globalCtx, 0);
        }

        return ITEM_NONE;
    } else if ((item >= ITEM_SHIELD_DEKU) && (item <= ITEM_SHIELD_MIRROR)) {
        gSaveContext.inventory.equipment |= (gBitFlags[item - ITEM_SHIELD_DEKU] << gEquipShifts[EQUIP_SHIELD]);
        return ITEM_NONE;
    } else if ((item >= ITEM_TUNIC_KOKIRI) && (item <= ITEM_TUNIC_ZORA)) {
        gSaveContext.inventory.equipment |= (gBitFlags[item - ITEM_TUNIC_KOKIRI] << gEquipShifts[EQUIP_TUNIC]);
        return ITEM_NONE;
    } else if ((item >= ITEM_BOOTS_KOKIRI) && (item <= ITEM_BOOTS_HOVER)) {
        gSaveContext.inventory.equipment |= (gBitFlags[item - ITEM_BOOTS_KOKIRI] << gEquipShifts[EQUIP_BOOTS]);
        return ITEM_NONE;
    } else if ((item == ITEM_KEY_BOSS) || (item == ITEM_COMPASS) || (item == ITEM_DUNGEON_MAP)) {
        gSaveContext.inventory.dungeonItems[gSaveContext.mapIndex] |= gBitFlags[item - ITEM_KEY_BOSS];
        return ITEM_NONE;
    } else if (item == ITEM_KEY_SMALL) {
        if (gSaveContext.inventory.dungeonKeys[gSaveContext.mapIndex] < 0) {
            gSaveContext.inventory.dungeonKeys[gSaveContext.mapIndex] = 1;
            return ITEM_NONE;
        } else {
            gSaveContext.inventory.dungeonKeys[gSaveContext.mapIndex]++;
            return ITEM_NONE;
        }
    } else if ((item == ITEM_QUIVER_30) || (item == ITEM_BOW)) {
        if (CUR_UPG_VALUE(UPG_QUIVER) == 0) {
            Inventory_ChangeUpgrade(UPG_QUIVER, 1);
            INV_CONTENT(ITEM_BOW) = ITEM_BOW;
            AMMO(ITEM_BOW) = CAPACITY(UPG_QUIVER, 1);
            return ITEM_NONE;
        } else {
            AMMO(ITEM_BOW)++;
            if (AMMO(ITEM_BOW) > CUR_CAPACITY(UPG_QUIVER)) {
                AMMO(ITEM_BOW) = CUR_CAPACITY(UPG_QUIVER);
            }
        }
    } else if (item == ITEM_QUIVER_40) {
        Inventory_ChangeUpgrade(UPG_QUIVER, 2);
        AMMO(ITEM_BOW) = CAPACITY(UPG_QUIVER, 2);
        return ITEM_NONE;
    } else if (item == ITEM_QUIVER_50) {
        Inventory_ChangeUpgrade(UPG_QUIVER, 3);
        AMMO(ITEM_BOW) = CAPACITY(UPG_QUIVER, 3);
        return ITEM_NONE;
    } else if (item == ITEM_BULLET_BAG_40) {
        Inventory_ChangeUpgrade(UPG_BULLET_BAG, 2);
        AMMO(ITEM_SLINGSHOT) = CAPACITY(UPG_BULLET_BAG, 2);
        return ITEM_NONE;
    } else if (item == ITEM_BULLET_BAG_50) {
        Inventory_ChangeUpgrade(UPG_BULLET_BAG, 3);
        AMMO(ITEM_SLINGSHOT) = CAPACITY(UPG_BULLET_BAG, 3);
        return ITEM_NONE;
    } else if (item == ITEM_BOMB_BAG_20) {
        if (CUR_UPG_VALUE(UPG_BOMB_BAG) == 0) {
            Inventory_ChangeUpgrade(UPG_BOMB_BAG, 1);
            INV_CONTENT(ITEM_BOMB) = ITEM_BOMB;
            AMMO(ITEM_BOMB) = CAPACITY(UPG_BOMB_BAG, 1);
            return ITEM_NONE;
        } else {
            AMMO(ITEM_BOMB)++;
            if (AMMO(ITEM_BOMB) > CUR_CAPACITY(UPG_BOMB_BAG)) {
                AMMO(ITEM_BOMB) = CUR_CAPACITY(UPG_BOMB_BAG);
            }
        }
    } else if (item == ITEM_BOMB_BAG_30) {
        Inventory_ChangeUpgrade(UPG_BOMB_BAG, 2);
        AMMO(ITEM_BOMB) = CAPACITY(UPG_BOMB_BAG, 2);
        return ITEM_NONE;
    } else if (item == ITEM_BOMB_BAG_40) {
        Inventory_ChangeUpgrade(UPG_BOMB_BAG, 3);
        AMMO(ITEM_BOMB) = CAPACITY(UPG_BOMB_BAG, 3);
        return ITEM_NONE;
    } else if (item == ITEM_BRACELET) {
        Inventory_ChangeUpgrade(UPG_STRENGTH, 1);
        return ITEM_NONE;
    } else if (item == ITEM_GAUNTLETS_SILVER) {
        Inventory_ChangeUpgrade(UPG_STRENGTH, 2);
        return ITEM_NONE;
    } else if (item == ITEM_GAUNTLETS_GOLD) {
        Inventory_ChangeUpgrade(UPG_STRENGTH, 3);
        return ITEM_NONE;
    } else if (item == ITEM_SCALE_SILVER) {
        Inventory_ChangeUpgrade(UPG_SCALE, 1);
        return ITEM_NONE;
    } else if (item == ITEM_SCALE_GOLDEN) {
        Inventory_ChangeUpgrade(UPG_SCALE, 2);
        return ITEM_NONE;
    } else if (item == ITEM_WALLET_ADULT) {
        Inventory_ChangeUpgrade(UPG_WALLET, 1);
        return ITEM_NONE;
    } else if (item == ITEM_WALLET_GIANT) {
        Inventory_ChangeUpgrade(UPG_WALLET, 2);
        return ITEM_NONE;
    } else if (item == ITEM_STICK_UPGRADE_20) {
        if (gSaveContext.inventory.items[slot] == ITEM_NONE) {
            INV_CONTENT(ITEM_STICK) = ITEM_STICK;
        }
        Inventory_ChangeUpgrade(UPG_STICKS, 2);
        AMMO(ITEM_STICK) = CAPACITY(UPG_STICKS, 2);
        return ITEM_NONE;
    } else if (item == ITEM_STICK_UPGRADE_30) {
        if (gSaveContext.inventory.items[slot] == ITEM_NONE) {
            INV_CONTENT(ITEM_STICK) = ITEM_STICK;
        }
        Inventory_ChangeUpgrade(UPG_STICKS, 3);
        AMMO(ITEM_STICK) = CAPACITY(UPG_STICKS, 3);
        return ITEM_NONE;
    } else if (item == ITEM_NUT_UPGRADE_30) {
        if (gSaveContext.inventory.items[slot] == ITEM_NONE) {
            INV_CONTENT(ITEM_NUT) = ITEM_NUT;
        }
        Inventory_ChangeUpgrade(UPG_NUTS, 2);
        AMMO(ITEM_NUT) = CAPACITY(UPG_NUTS, 2);
        return ITEM_NONE;
    } else if (item == ITEM_NUT_UPGRADE_40) {
        if (gSaveContext.inventory.items[slot] == ITEM_NONE) {
            INV_CONTENT(ITEM_NUT) = ITEM_NUT;
        }
        Inventory_ChangeUpgrade(UPG_NUTS, 3);
        AMMO(ITEM_NUT) = CAPACITY(UPG_NUTS, 3);
        return ITEM_NONE;
    } else if (item == ITEM_LONGSHOT) {
        INV_CONTENT(item) = item;
        for (i = 1; i < 4; i++) {
            if (gSaveContext.equips.buttonItems[i] == ITEM_HOOKSHOT) {
                gSaveContext.equips.buttonItems[i] = ITEM_LONGSHOT;
                Interface_LoadItemIcon1(globalCtx, i);
            }
        }
        return ITEM_NONE;
    } else if (item == ITEM_STICK) {
        if (gSaveContext.inventory.items[slot] == ITEM_NONE) {
            Inventory_ChangeUpgrade(UPG_STICKS, 1);
            AMMO(ITEM_STICK) = 1;
        } else {
            AMMO(ITEM_STICK)++;
            if (AMMO(ITEM_STICK) > CUR_CAPACITY(UPG_STICKS)) {
                AMMO(ITEM_STICK) = CUR_CAPACITY(UPG_STICKS);
            }
        }
    } else if ((item == ITEM_STICKS_5) || (item == ITEM_STICKS_10)) {
        if (gSaveContext.inventory.items[slot] == ITEM_NONE) {
            Inventory_ChangeUpgrade(UPG_STICKS, 1);
            AMMO(ITEM_STICK) = sAmmoRefillCounts[item - ITEM_STICKS_5];
        } else {
            AMMO(ITEM_STICK) += sAmmoRefillCounts[item - ITEM_STICKS_5];
            if (AMMO(ITEM_STICK) > CUR_CAPACITY(UPG_STICKS)) {
                AMMO(ITEM_STICK) = CUR_CAPACITY(UPG_STICKS);
            }
        }
        item = ITEM_STICK;
    } else if (item == ITEM_NUT) {
        if (gSaveContext.inventory.items[slot] == ITEM_NONE) {
            Inventory_ChangeUpgrade(UPG_NUTS, 1);
            AMMO(ITEM_NUT) = ITEM_NUT;
        } else {
            AMMO(ITEM_NUT)++;
            if (AMMO(ITEM_NUT) > CUR_CAPACITY(UPG_NUTS)) {
                AMMO(ITEM_NUT) = CUR_CAPACITY(UPG_NUTS);
            }
        }
    } else if ((item == ITEM_NUTS_5) || (item == ITEM_NUTS_10)) {
        if (gSaveContext.inventory.items[slot] == ITEM_NONE) {
            Inventory_ChangeUpgrade(UPG_NUTS, 1);
            AMMO(ITEM_NUT) += sAmmoRefillCounts[item - ITEM_NUTS_5];
            // "Deku Nuts %d(%d)=%d BS_count=%d"
            osSyncPrintf("デクの実 %d(%d)=%d  BS_count=%d\n", item, ITEM_NUTS_5, item - ITEM_NUTS_5,
                         sAmmoRefillCounts[item - ITEM_NUTS_5]);
        } else {
            AMMO(ITEM_NUT) += sAmmoRefillCounts[item - ITEM_NUTS_5];
            if (AMMO(ITEM_NUT) > CUR_CAPACITY(UPG_NUTS)) {
                AMMO(ITEM_NUT) = CUR_CAPACITY(UPG_NUTS);
            }
        }
        item = ITEM_NUT;
    } else if (item == ITEM_BOMB) {
        // "Bomb  Bomb  Bomb  Bomb Bomb   Bomb Bomb"
        osSyncPrintf(" 爆弾  爆弾  爆弾  爆弾 爆弾   爆弾 爆弾 \n");
        if ((AMMO(ITEM_BOMB) += 1) > CUR_CAPACITY(UPG_BOMB_BAG)) {
            AMMO(ITEM_BOMB) = CUR_CAPACITY(UPG_BOMB_BAG);
        }
        return ITEM_NONE;
    } else if ((item >= ITEM_BOMBS_5) && (item <= ITEM_BOMBS_30)) {
        if ((AMMO(ITEM_BOMB) += sAmmoRefillCounts[item - ITEM_BOMBS_5]) > CUR_CAPACITY(UPG_BOMB_BAG)) {
            AMMO(ITEM_BOMB) = CUR_CAPACITY(UPG_BOMB_BAG);
        }
        return ITEM_NONE;
    } else if (item == ITEM_BOMBCHU) {
        if (gSaveContext.inventory.items[slot] == ITEM_NONE) {
            INV_CONTENT(ITEM_BOMBCHU) = ITEM_BOMBCHU;
            AMMO(ITEM_BOMBCHU) = 10;
            return ITEM_NONE;
        } else {
            AMMO(ITEM_BOMBCHU) += 10;
            if (AMMO(ITEM_BOMBCHU) > 50) {
                AMMO(ITEM_BOMBCHU) = 50;
            }
            return ITEM_NONE;
        }
    } else if ((item == ITEM_BOMBCHUS_5) || (item == ITEM_BOMBCHUS_20)) {
        if (gSaveContext.inventory.items[slot] == ITEM_NONE) {
            INV_CONTENT(ITEM_BOMBCHU) = ITEM_BOMBCHU;
            AMMO(ITEM_BOMBCHU) += sAmmoRefillCounts[item - ITEM_BOMBCHUS_5 + 8];
            return ITEM_NONE;
        } else {
            AMMO(ITEM_BOMBCHU) += sAmmoRefillCounts[item - ITEM_BOMBCHUS_5 + 8];
            if (AMMO(ITEM_BOMBCHU) > 50) {
                AMMO(ITEM_BOMBCHU) = 50;
            }
            return ITEM_NONE;
        }
    } else if ((item >= ITEM_ARROWS_SMALL) && (item <= ITEM_ARROWS_LARGE)) {
        AMMO(ITEM_BOW) += sAmmoRefillCounts[item - ITEM_ARROWS_SMALL + 4];

        if ((AMMO(ITEM_BOW) >= CUR_CAPACITY(UPG_QUIVER)) || (AMMO(ITEM_BOW) < 0)) {
            AMMO(ITEM_BOW) = CUR_CAPACITY(UPG_QUIVER);
        }

        osSyncPrintf("%d本  Item_MaxGet=%d\n", AMMO(ITEM_BOW), CUR_CAPACITY(UPG_QUIVER));

        return ITEM_BOW;
    } else if (item == ITEM_SLINGSHOT) {
        Inventory_ChangeUpgrade(UPG_BULLET_BAG, 1);
        INV_CONTENT(ITEM_SLINGSHOT) = ITEM_SLINGSHOT;
        AMMO(ITEM_SLINGSHOT) = 30;
        return ITEM_NONE;
    } else if (item == ITEM_SEEDS) {
        AMMO(ITEM_SLINGSHOT) += 5;

        if (AMMO(ITEM_SLINGSHOT) >= CUR_CAPACITY(UPG_BULLET_BAG)) {
            AMMO(ITEM_SLINGSHOT) = CUR_CAPACITY(UPG_BULLET_BAG);
        }

        if (!(gSaveContext.itemGetInf[1] & 8)) {
            gSaveContext.itemGetInf[1] |= 8;
            return ITEM_NONE;
        }

        return ITEM_SEEDS;
    } else if (item == ITEM_SEEDS_30) {
        AMMO(ITEM_SLINGSHOT) += 30;

        if (AMMO(ITEM_SLINGSHOT) >= CUR_CAPACITY(UPG_BULLET_BAG)) {
            AMMO(ITEM_SLINGSHOT) = CUR_CAPACITY(UPG_BULLET_BAG);
        }

        if (!(gSaveContext.itemGetInf[1] & 8)) {
            gSaveContext.itemGetInf[1] |= 8;
            return ITEM_NONE;
        }

        return ITEM_SEEDS;
    } else if (item == ITEM_OCARINA_FAIRY) {
        INV_CONTENT(ITEM_OCARINA_FAIRY) = ITEM_OCARINA_FAIRY;
        return ITEM_NONE;
    } else if (item == ITEM_OCARINA_TIME) {
        INV_CONTENT(ITEM_OCARINA_TIME) = ITEM_OCARINA_TIME;
        for (i = 1; i < 4; i++) {
            if (gSaveContext.equips.buttonItems[i] == ITEM_OCARINA_FAIRY) {
                gSaveContext.equips.buttonItems[i] = ITEM_OCARINA_TIME;
                Interface_LoadItemIcon1(globalCtx, i);
            }
        }
        return ITEM_NONE;
    } else if (item == ITEM_BEAN) {
        if (gSaveContext.inventory.items[slot] == ITEM_NONE) {
            INV_CONTENT(item) = item;
            AMMO(ITEM_BEAN) = 1;
            BEANS_BOUGHT = 1;
        } else {
            AMMO(ITEM_BEAN)++;
            BEANS_BOUGHT++;
        }
        return ITEM_NONE;
    } else if ((item == ITEM_HEART_PIECE_2) || (item == ITEM_HEART_PIECE)) {
        gSaveContext.inventory.questItems += 1 << (QUEST_HEART_PIECE + 4);
        return ITEM_NONE;
    } else if (item == ITEM_HEART_CONTAINER) {
        gSaveContext.healthCapacity += 0x10;
        gSaveContext.health += 0x10;
        return ITEM_NONE;
    } else if (item == ITEM_HEART) {
        osSyncPrintf("回復ハート回復ハート回復ハート\n"); // "Recovery Heart"
        Health_ChangeBy(globalCtx, 0x10);
        return item;
    } else if (item == ITEM_MAGIC_SMALL) {
        if (gSaveContext.unk_13F0 != 10) {
            Magic_Fill(globalCtx);
        }

        func_80087708(globalCtx, 12, 5);

        if (!(gSaveContext.infTable[25] & 0x100)) {
            gSaveContext.infTable[25] |= 0x100;
            return ITEM_NONE;
        }

        return item;
    } else if (item == ITEM_MAGIC_LARGE) {
        if (gSaveContext.unk_13F0 != 10) {
            Magic_Fill(globalCtx);
        }

        func_80087708(globalCtx, 24, 5);

        if (!(gSaveContext.infTable[25] & 0x100)) {
            gSaveContext.infTable[25] |= 0x100;
            return ITEM_NONE;
        }

        return item;
    } else if ((item >= ITEM_RUPEE_GREEN) && (item <= ITEM_INVALID_8)) {
        Rupees_ChangeBy(sAmmoRefillCounts[item - ITEM_RUPEE_GREEN + 10]);
        return ITEM_NONE;
    } else if (item == ITEM_BOTTLE) {
        temp = SLOT(item);

        for (i = 0; i < 4; i++) {
            if (gSaveContext.inventory.items[temp + i] == ITEM_NONE) {
                gSaveContext.inventory.items[temp + i] = item;
                return ITEM_NONE;
            }
        }
    } else if (((item >= ITEM_POTION_RED) && (item <= ITEM_POE)) || (item == ITEM_MILK)) {
        temp = SLOT(item);

        if ((item != ITEM_MILK_BOTTLE) && (item != ITEM_LETTER_RUTO)) {
            if (item == ITEM_MILK) {
                item = ITEM_MILK_BOTTLE;
                temp = SLOT(item);
            }

            for (i = 0; i < 4; i++) {
                if (gSaveContext.inventory.items[temp + i] == ITEM_BOTTLE) {
                    // "Item_Pt(1)=%d Item_Pt(2)=%d Item_Pt(3)=%d   Empty Bottle=%d   Content=%d"
                    osSyncPrintf("Item_Pt(1)=%d Item_Pt(2)=%d Item_Pt(3)=%d   空瓶=%d   中味=%d\n",
                                 gSaveContext.equips.cButtonSlots[0], gSaveContext.equips.cButtonSlots[1],
                                 gSaveContext.equips.cButtonSlots[2], temp + i, item);

                    if ((temp + i) == gSaveContext.equips.cButtonSlots[0]) {
                        gSaveContext.equips.buttonItems[1] = item;
                        Interface_LoadItemIcon2(globalCtx, 1);
                        gSaveContext.buttonStatus[1] = BTN_ENABLED;
                    } else if ((temp + i) == gSaveContext.equips.cButtonSlots[1]) {
                        gSaveContext.equips.buttonItems[2] = item;
                        Interface_LoadItemIcon2(globalCtx, 2);
                        gSaveContext.buttonStatus[2] = BTN_ENABLED;
                    } else if ((temp + i) == gSaveContext.equips.cButtonSlots[2]) {
                        gSaveContext.equips.buttonItems[3] = item;
                        Interface_LoadItemIcon1(globalCtx, 3);
                        gSaveContext.buttonStatus[3] = BTN_ENABLED;
                    }

                    gSaveContext.inventory.items[temp + i] = item;
                    return ITEM_NONE;
                }
            }
        } else {
            for (i = 0; i < 4; i++) {
                if (gSaveContext.inventory.items[temp + i] == ITEM_NONE) {
                    gSaveContext.inventory.items[temp + i] = item;
                    return ITEM_NONE;
                }
            }
        }
    } else if ((item >= ITEM_WEIRD_EGG) && (item <= ITEM_CLAIM_CHECK)) {
        if (item == ITEM_SAW) {
            gSaveContext.itemGetInf[1] |= 0x8000;
        }

        temp = INV_CONTENT(item);
        INV_CONTENT(item) = item;

        if (temp != ITEM_NONE) {
            for (i = 1; i < 4; i++) {
                if (temp == gSaveContext.equips.buttonItems[i]) {
                    if (item != ITEM_SOLD_OUT) {
                        gSaveContext.equips.buttonItems[i] = item;
                        Interface_LoadItemIcon1(globalCtx, i);
                    } else {
                        gSaveContext.equips.buttonItems[i] = ITEM_NONE;
                    }
                    return ITEM_NONE;
                }
            }
        }

        return ITEM_NONE;
    }

    temp = gSaveContext.inventory.items[slot];
    osSyncPrintf("Item_Register(%d)=%d  %d\n", slot, item, temp);
    INV_CONTENT(item) = item;

    return temp;
}

u8 Item_CheckObtainability(u8 item) {
    s16 i;
    s16 slot = SLOT(item);
    s32 temp;

    if (item >= ITEM_STICKS_5) {
        slot = SLOT(sExtraItemBases[item - ITEM_STICKS_5]);
    }

    osSyncPrintf(VT_FGCOL(GREEN));
    osSyncPrintf("item_get_non_setting=%d  pt=%d  z=%x\n", item, slot, gSaveContext.inventory.items[slot]);
    osSyncPrintf(VT_RST);

    if ((item >= ITEM_MEDALLION_FOREST) && (item <= ITEM_MEDALLION_LIGHT)) {
        return ITEM_NONE;
    } else if ((item >= ITEM_KOKIRI_EMERALD) && (item <= ITEM_SKULL_TOKEN)) {
        return ITEM_NONE;
    } else if ((item >= ITEM_SWORD_KOKIRI) && (item <= ITEM_SWORD_BGS)) {
        if (item == ITEM_SWORD_BGS) {
            return ITEM_NONE;
        } else if ((gBitFlags[item - ITEM_SWORD_KOKIRI] << gEquipShifts[EQUIP_SWORD]) &
                   gSaveContext.inventory.equipment) {
            return item;
        } else {
            return ITEM_NONE;
        }
    } else if ((item >= ITEM_SHIELD_DEKU) && (item <= ITEM_SHIELD_MIRROR)) {
        if ((gBitFlags[item - ITEM_SHIELD_DEKU] << gEquipShifts[EQUIP_SHIELD]) & gSaveContext.inventory.equipment) {
            return item;
        } else {
            return ITEM_NONE;
        }
    } else if ((item >= ITEM_TUNIC_KOKIRI) && (item <= ITEM_TUNIC_ZORA)) {
        if ((gBitFlags[item - ITEM_TUNIC_KOKIRI] << gEquipShifts[EQUIP_TUNIC]) & gSaveContext.inventory.equipment) {
            return item;
        } else {
            return ITEM_NONE;
        }
    } else if ((item >= ITEM_BOOTS_KOKIRI) && (item <= ITEM_BOOTS_HOVER)) {
        if ((gBitFlags[item - ITEM_BOOTS_KOKIRI] << gEquipShifts[EQUIP_BOOTS]) & gSaveContext.inventory.equipment) {
            return item;
        } else {
            return ITEM_NONE;
        }
    } else if ((item == ITEM_KEY_BOSS) || (item == ITEM_COMPASS) || (item == ITEM_DUNGEON_MAP)) {
        return ITEM_NONE;
    } else if (item == ITEM_KEY_SMALL) {
        return ITEM_NONE;
    } else if ((item >= ITEM_SLINGSHOT) && (item <= ITEM_BOMBCHU)) {
        return ITEM_NONE;
    } else if ((item == ITEM_BOMBCHUS_5) || (item == ITEM_BOMBCHUS_20)) {
        return ITEM_NONE;
    } else if ((item == ITEM_QUIVER_30) || (item == ITEM_BOW)) {
        if (CUR_UPG_VALUE(UPG_QUIVER) == 0) {
            return ITEM_NONE;
        } else {
            return 0;
        }
    } else if ((item == ITEM_QUIVER_40) || (item == ITEM_QUIVER_50)) {
        return ITEM_NONE;
    } else if ((item == ITEM_BULLET_BAG_40) || (item == ITEM_BULLET_BAG_50)) {
        return ITEM_NONE;
    } else if ((item == ITEM_BOMB_BAG_20) || (item == ITEM_BOMB)) {
        if (CUR_UPG_VALUE(UPG_BOMB_BAG) == 0) {
            return ITEM_NONE;
        } else {
            return 0;
        }
    } else if ((item >= ITEM_STICK_UPGRADE_20) && (item <= ITEM_NUT_UPGRADE_40)) {
        return ITEM_NONE;
    } else if ((item >= ITEM_BOMB_BAG_30) && (item <= ITEM_WALLET_GIANT)) {
        return ITEM_NONE;
    } else if (item == ITEM_LONGSHOT) {
        return ITEM_NONE;
    } else if ((item == ITEM_SEEDS) || (item == ITEM_SEEDS_30)) {
        if (!(gSaveContext.itemGetInf[1] & 0x8)) {
            return ITEM_NONE;
        } else {
            return ITEM_SEEDS;
        }
    } else if (item == ITEM_BEAN) {
        return ITEM_NONE;
    } else if ((item == ITEM_HEART_PIECE_2) || (item == ITEM_HEART_PIECE)) {
        return ITEM_NONE;
    } else if (item == ITEM_HEART_CONTAINER) {
        return ITEM_NONE;
    } else if (item == ITEM_HEART) {
        return ITEM_HEART;
    } else if ((item == ITEM_MAGIC_SMALL) || (item == ITEM_MAGIC_LARGE)) {
        // "Magic Pot Get_Inf_Table( 25, 0x0100)=%d"
        osSyncPrintf("魔法の壷 Get_Inf_Table( 25, 0x0100)=%d\n", gSaveContext.infTable[25] & 0x100);
        if (!(gSaveContext.infTable[25] & 0x100)) {
            return ITEM_NONE;
        } else {
            return item;
        }
    } else if ((item >= ITEM_RUPEE_GREEN) && (item <= ITEM_INVALID_8)) {
        return ITEM_NONE;
    } else if (item == ITEM_BOTTLE) {
        return ITEM_NONE;
    } else if (((item >= ITEM_POTION_RED) && (item <= ITEM_POE)) || (item == ITEM_MILK)) {
        temp = SLOT(item);

        if ((item != ITEM_MILK_BOTTLE) && (item != ITEM_LETTER_RUTO)) {
            if (item == ITEM_MILK) {
                item = ITEM_MILK_BOTTLE;
                temp = SLOT(item);
            }

            for (i = 0; i < 4; i++) {
                if (gSaveContext.inventory.items[temp + i] == ITEM_BOTTLE) {
                    return ITEM_NONE;
                }
            }
        } else {
            for (i = 0; i < 4; i++) {
                if (gSaveContext.inventory.items[temp + i] == ITEM_NONE) {
                    return ITEM_NONE;
                }
            }
        }
    } else if ((item >= ITEM_WEIRD_EGG) && (item <= ITEM_CLAIM_CHECK)) {
        return ITEM_NONE;
    }

    return gSaveContext.inventory.items[slot];
}

void Inventory_DeleteItem(u16 item, u16 invSlot) {
    s16 i;

    if (item == ITEM_BEAN) {
        BEANS_BOUGHT = 0;
    }

    gSaveContext.inventory.items[invSlot] = ITEM_NONE;

    osSyncPrintf("\nItem_Register(%d)\n", invSlot, gSaveContext.inventory.items[invSlot]);

    for (i = 1; i < 4; i++) {
        if (gSaveContext.equips.buttonItems[i] == item) {
            gSaveContext.equips.buttonItems[i] = ITEM_NONE;
            gSaveContext.equips.cButtonSlots[i - 1] = SLOT_NONE;
        }
    }
}

s32 Inventory_ReplaceItem(GlobalContext* globalCtx, u16 oldItem, u16 newItem) {
    s16 i;

    for (i = 0; i < ARRAY_COUNT(gSaveContext.inventory.items); i++) {
        if (gSaveContext.inventory.items[i] == oldItem) {
            gSaveContext.inventory.items[i] = newItem;
            osSyncPrintf("アイテム消去(%d)\n", i); // "Item Purge (%d)"
            for (i = 1; i < 4; i++) {
                if (gSaveContext.equips.buttonItems[i] == oldItem) {
                    gSaveContext.equips.buttonItems[i] = newItem;
                    Interface_LoadItemIcon1(globalCtx, i);
                    break;
                }
            }
            return 1;
        }
    }

    return 0;
}

s32 Inventory_HasEmptyBottle(void) {
    u8* items = gSaveContext.inventory.items;

    if (items[SLOT_BOTTLE_1] == ITEM_BOTTLE) {
        return 1;
    } else if (items[SLOT_BOTTLE_2] == ITEM_BOTTLE) {
        return 1;
    } else if (items[SLOT_BOTTLE_3] == ITEM_BOTTLE) {
        return 1;
    } else if (items[SLOT_BOTTLE_4] == ITEM_BOTTLE) {
        return 1;
    } else {
        return 0;
    }
}

s32 Inventory_HasSpecificBottle(u8 bottleItem) {
    u8* items = gSaveContext.inventory.items;

    if (items[SLOT_BOTTLE_1] == bottleItem) {
        return 1;
    } else if (items[SLOT_BOTTLE_2] == bottleItem) {
        return 1;
    } else if (items[SLOT_BOTTLE_3] == bottleItem) {
        return 1;
    } else if (items[SLOT_BOTTLE_4] == bottleItem) {
        return 1;
    } else {
        return 0;
    }
}

void Inventory_UpdateBottleItem(GlobalContext* globalCtx, u8 item, u8 button) {
    osSyncPrintf("item_no=%x,  c_no=%x,  Pt=%x  Item_Register=%x\n", item, button,
                 gSaveContext.equips.cButtonSlots[button - 1],
                 gSaveContext.inventory.items[gSaveContext.equips.cButtonSlots[button - 1]]);

    // Special case to only empty half of a Lon Lon Milk Bottle
    if ((gSaveContext.inventory.items[gSaveContext.equips.cButtonSlots[button - 1]] == ITEM_MILK_BOTTLE) &&
        (item == ITEM_BOTTLE)) {
        item = ITEM_MILK_HALF;
    }

    gSaveContext.inventory.items[gSaveContext.equips.cButtonSlots[button - 1]] = item;
    gSaveContext.equips.buttonItems[button] = item;

    Interface_LoadItemIcon1(globalCtx, button);

    globalCtx->pauseCtx.cursorItem[PAUSE_ITEM] = item;
    gSaveContext.buttonStatus[button] = BTN_ENABLED;
}

s32 Inventory_ConsumeFairy(GlobalContext* globalCtx) {
    s32 bottleSlot = SLOT(ITEM_FAIRY);
    s16 i;
    s16 j;

    for (i = 0; i < 4; i++) {
        if (gSaveContext.inventory.items[bottleSlot + i] == ITEM_FAIRY) {
            for (j = 1; j < 4; j++) {
                if (gSaveContext.equips.buttonItems[j] == ITEM_FAIRY) {
                    gSaveContext.equips.buttonItems[j] = ITEM_BOTTLE;
                    Interface_LoadItemIcon1(globalCtx, j);
                    i = 0;
                    bottleSlot = gSaveContext.equips.cButtonSlots[j - 1];
                    break;
                }
            }
            osSyncPrintf("妖精使用＝%d\n", bottleSlot); // "Fairy Usage＝%d"
            gSaveContext.inventory.items[bottleSlot + i] = ITEM_BOTTLE;
            return 1;
        }
    }

    return 0;
}

void func_80086D5C(s32* buf, u16 size) {
    u16 i;

    for (i = 0; i < size; i++) {
        buf[i] = 0;
    }
}

void Interface_LoadActionLabel(InterfaceContext* interfaceCtx, u16 action, s16 loadOffset) {
    static void* sDoActionTextures[] = { gAttackDoActionENGTex, gCheckDoActionENGTex };

    if (action >= DO_ACTION_MAX) {
        action = DO_ACTION_NONE;
    }

    if (gSaveContext.language != LANGUAGE_ENG) {
        action += DO_ACTION_MAX;
    }

    if (gSaveContext.language == LANGUAGE_FRA) {
        action += DO_ACTION_MAX;
    }

    if ((action != DO_ACTION_NONE) && (action != DO_ACTION_MAX + DO_ACTION_NONE) &&
        (action != 2 * DO_ACTION_MAX + DO_ACTION_NONE)) {
        osCreateMesgQueue(&interfaceCtx->loadQueue, &interfaceCtx->loadMsg, OS_MESG_BLOCK);
        DmaMgr_SendRequest2(&interfaceCtx->dmaRequest_160,
                            interfaceCtx->doActionSegment + (loadOffset * DO_ACTION_TEX_SIZE),
                            (u32)_do_action_staticSegmentRomStart + (action * DO_ACTION_TEX_SIZE), DO_ACTION_TEX_SIZE,
                            0, &interfaceCtx->loadQueue, NULL, "../z_parameter.c", 2145);
        osRecvMesg(&interfaceCtx->loadQueue, NULL, OS_MESG_BLOCK);
    } else {
        gSegments[7] = VIRTUAL_TO_PHYSICAL(interfaceCtx->doActionSegment);
        func_80086D5C(SEGMENTED_TO_VIRTUAL(sDoActionTextures[loadOffset]), DO_ACTION_TEX_SIZE / 4);
    }
}

void Interface_SetDoAction(GlobalContext* globalCtx, u16 action) {
    InterfaceContext* interfaceCtx = &globalCtx->interfaceCtx;
    PauseContext* pauseCtx = &globalCtx->pauseCtx;

    if (interfaceCtx->unk_1F0 != action) {
        interfaceCtx->unk_1F0 = action;
        interfaceCtx->unk_1EC = 1;
        interfaceCtx->unk_1F4 = 0.0f;
        Interface_LoadActionLabel(interfaceCtx, action, 1);
        if (pauseCtx->state != 0) {
            interfaceCtx->unk_1EC = 3;
        }
    }
}

void Interface_SetNaviCall(GlobalContext* globalCtx, u16 naviCallState) {
    InterfaceContext* interfaceCtx = &globalCtx->interfaceCtx;

    if (((naviCallState == 0x1D) || (naviCallState == 0x1E)) && !interfaceCtx->naviCalling &&
        (globalCtx->csCtx.state == CS_STATE_IDLE)) {
        // clang-format off
        if (naviCallState == 0x1E) { Audio_PlaySoundGeneral(NA_SE_VO_NAVY_CALL, &D_801333D4, 4,
                                                            &D_801333E0, &D_801333E0, &D_801333E8); }
        // clang-format on

        if (naviCallState == 0x1D) {
            func_800F4524(&D_801333D4, NA_SE_VO_NA_HELLO_2, 32);
        }

        interfaceCtx->naviCalling = 1;
        sCUpInvisible = 0;
        sCUpTimer = 10;
    } else if ((naviCallState == 0x1F) && interfaceCtx->naviCalling) {
        interfaceCtx->naviCalling = 0;
    }
}

void Interface_LoadActionLabelB(GlobalContext* globalCtx, u16 action) {
    InterfaceContext* interfaceCtx = &globalCtx->interfaceCtx;

    if (gSaveContext.language != LANGUAGE_ENG) {
        action += DO_ACTION_MAX;
    }

    if (gSaveContext.language == LANGUAGE_FRA) {
        action += DO_ACTION_MAX;
    }

    interfaceCtx->unk_1FC = action;

    osCreateMesgQueue(&interfaceCtx->loadQueue, &interfaceCtx->loadMsg, OS_MESG_BLOCK);
    DmaMgr_SendRequest2(&interfaceCtx->dmaRequest_160, interfaceCtx->doActionSegment + DO_ACTION_TEX_SIZE,
                        (u32)_do_action_staticSegmentRomStart + (action * DO_ACTION_TEX_SIZE), DO_ACTION_TEX_SIZE, 0,
                        &interfaceCtx->loadQueue, NULL, "../z_parameter.c", 2228);
    osRecvMesg(&interfaceCtx->loadQueue, NULL, OS_MESG_BLOCK);

    interfaceCtx->unk_1FA = 1;
}

s32 Health_ChangeBy(GlobalContext* globalCtx, s16 healthChange) {
    u16 heartCount;
    u16 healthLevel;

    // "＊＊＊＊＊ Fluctuation=%d (now=%d, max=%d) ＊＊＊"
    osSyncPrintf("＊＊＊＊＊  増減=%d (now=%d, max=%d)  ＊＊＊", healthChange, gSaveContext.health,
                 gSaveContext.healthCapacity);

    // clang-format off
    if (healthChange > 0) { Audio_PlaySoundGeneral(NA_SE_SY_HP_RECOVER, &D_801333D4, 4,
                                                   &D_801333E0, &D_801333E0, &D_801333E8);
    } else if ((gSaveContext.doubleDefense != 0) && (healthChange < 0)) {
        healthChange >>= 1;
        osSyncPrintf("ハート減少半分！！＝%d\n", healthChange); // "Heart decrease halved!!＝%d"
    }
    // clang-format on

    gSaveContext.health += healthChange;

    if (gSaveContext.health > gSaveContext.healthCapacity) {
        gSaveContext.health = gSaveContext.healthCapacity;
    }

    heartCount = gSaveContext.health % 0x10;

    healthLevel = heartCount;
    if (heartCount != 0) {
        if (heartCount > 10) {
            healthLevel = 3;
        } else if (heartCount > 5) {
            healthLevel = 2;
        } else {
            healthLevel = 1;
        }
    }

    // "Life=%d ＊＊＊  %d ＊＊＊＊＊＊"
    osSyncPrintf("  ライフ=%d  ＊＊＊  %d  ＊＊＊＊＊＊\n", gSaveContext.health, healthLevel);

    if (gSaveContext.health <= 0) {
        gSaveContext.health = 0;
        return 0;
    } else {
        return 1;
    }
}

void Health_GiveHearts(s16 hearts) {
    gSaveContext.healthCapacity += hearts * 0x10;
}

void Rupees_ChangeBy(s16 rupeeChange) {
    gSaveContext.rupeeAccumulator += rupeeChange;
}

void Inventory_ChangeAmmo(s16 item, s16 ammoChange) {
    // "Item = (%d)    Amount = (%d + %d)"
    osSyncPrintf("アイテム = (%d)    数 = (%d + %d)  ", item, AMMO(item), ammoChange);

    if (item == ITEM_STICK) {
        AMMO(ITEM_STICK) += ammoChange;

        if (AMMO(ITEM_STICK) >= CUR_CAPACITY(UPG_STICKS)) {
            AMMO(ITEM_STICK) = CUR_CAPACITY(UPG_STICKS);
        } else if (AMMO(ITEM_STICK) < 0) {
            AMMO(ITEM_STICK) = 0;
        }
    } else if (item == ITEM_NUT) {
        AMMO(ITEM_NUT) += ammoChange;

        if (AMMO(ITEM_NUT) >= CUR_CAPACITY(UPG_NUTS)) {
            AMMO(ITEM_NUT) = CUR_CAPACITY(UPG_NUTS);
        } else if (AMMO(ITEM_NUT) < 0) {
            AMMO(ITEM_NUT) = 0;
        }
    } else if (item == ITEM_BOMBCHU) {
        AMMO(ITEM_BOMBCHU) += ammoChange;

        if (AMMO(ITEM_BOMBCHU) >= 50) {
            AMMO(ITEM_BOMBCHU) = 50;
        } else if (AMMO(ITEM_BOMBCHU) < 0) {
            AMMO(ITEM_BOMBCHU) = 0;
        }
    } else if (item == ITEM_BOW) {
        AMMO(ITEM_BOW) += ammoChange;

        if (AMMO(ITEM_BOW) >= CUR_CAPACITY(UPG_QUIVER)) {
            AMMO(ITEM_BOW) = CUR_CAPACITY(UPG_QUIVER);
        } else if (AMMO(ITEM_BOW) < 0) {
            AMMO(ITEM_BOW) = 0;
        }
    } else if ((item == ITEM_SLINGSHOT) || (item == ITEM_SEEDS)) {
        AMMO(ITEM_SLINGSHOT) += ammoChange;

        if (AMMO(ITEM_SLINGSHOT) >= CUR_CAPACITY(UPG_BULLET_BAG)) {
            AMMO(ITEM_SLINGSHOT) = CUR_CAPACITY(UPG_BULLET_BAG);
        } else if (AMMO(ITEM_SLINGSHOT) < 0) {
            AMMO(ITEM_SLINGSHOT) = 0;
        }
    } else if (item == ITEM_BOMB) {
        AMMO(ITEM_BOMB) += ammoChange;

        if (AMMO(ITEM_BOMB) >= CUR_CAPACITY(UPG_BOMB_BAG)) {
            AMMO(ITEM_BOMB) = CUR_CAPACITY(UPG_BOMB_BAG);
        } else if (AMMO(ITEM_BOMB) < 0) {
            AMMO(ITEM_BOMB) = 0;
        }
    } else if (item == ITEM_BEAN) {
        AMMO(ITEM_BEAN) += ammoChange;
    }

    osSyncPrintf("合計 = (%d)\n", AMMO(item)); // "Total = (%d)"
}

void Magic_Fill(GlobalContext* globalCtx) {
    if (gSaveContext.magicAcquired) {
        gSaveContext.unk_13F2 = gSaveContext.unk_13F0;
        gSaveContext.unk_13F6 = (gSaveContext.doubleMagic * 0x30) + 0x30;
        gSaveContext.unk_13F0 = 9;
    }
}

void func_800876C8(GlobalContext* globalCtx) {
    if ((gSaveContext.unk_13F0 != 8) && (gSaveContext.unk_13F0 != 9)) {
        if (gSaveContext.unk_13F0 == 10) {
            gSaveContext.unk_13F2 = gSaveContext.unk_13F0;
        }
        gSaveContext.unk_13F0 = 5;
    }
}

s32 func_80087708(GlobalContext* globalCtx, s16 arg1, s16 arg2) {
    if (!gSaveContext.magicAcquired) {
        return 0;
    }

    if ((arg2 != 5) && (gSaveContext.magic - arg1) < 0) {
        if (gSaveContext.unk_13F4 != 0) {
            Audio_PlaySoundGeneral(NA_SE_SY_ERROR, &D_801333D4, 4, &D_801333E0, &D_801333E0, &D_801333E8);
        }
        return 0;
    }

    switch (arg2) {
        case 0:
        case 2:
            if ((gSaveContext.unk_13F0 == 0) || (gSaveContext.unk_13F0 == 7)) {
                if (gSaveContext.unk_13F0 == 7) {
                    globalCtx->actorCtx.unk_03 = 0;
                }
                gSaveContext.unk_13F8 = gSaveContext.magic - arg1;
                gSaveContext.unk_13F0 = 1;
                return 1;
            } else {
                Audio_PlaySoundGeneral(NA_SE_SY_ERROR, &D_801333D4, 4, &D_801333E0, &D_801333E0, &D_801333E8);
                return 0;
            }
        case 1:
            if ((gSaveContext.unk_13F0 == 0) || (gSaveContext.unk_13F0 == 7)) {
                if (gSaveContext.unk_13F0 == 7) {
                    globalCtx->actorCtx.unk_03 = 0;
                }
                gSaveContext.unk_13F8 = gSaveContext.magic - arg1;
                gSaveContext.unk_13F0 = 6;
                return 1;
            } else {
                Audio_PlaySoundGeneral(NA_SE_SY_ERROR, &D_801333D4, 4, &D_801333E0, &D_801333E0, &D_801333E8);
                return 0;
            }
        case 3:
            if (gSaveContext.unk_13F0 == 0) {
                if (gSaveContext.magic != 0) {
                    globalCtx->interfaceCtx.unk_230 = 80;
                    gSaveContext.unk_13F0 = 7;
                    return 1;
                } else {
                    return 0;
                }
            } else {
                if (gSaveContext.unk_13F0 == 7) {
                    return 1;
                } else {
                    return 0;
                }
            }
        case 4:
            if ((gSaveContext.unk_13F0 == 0) || (gSaveContext.unk_13F0 == 7)) {
                if (gSaveContext.unk_13F0 == 7) {
                    globalCtx->actorCtx.unk_03 = 0;
                }
                gSaveContext.unk_13F8 = gSaveContext.magic - arg1;
                gSaveContext.unk_13F0 = 4;
                return 1;
            } else {
                Audio_PlaySoundGeneral(NA_SE_SY_ERROR, &D_801333D4, 4, &D_801333E0, &D_801333E0, &D_801333E8);
                return 0;
            }
        case 5:
            if (gSaveContext.unk_13F4 >= gSaveContext.magic) {
                gSaveContext.unk_13F8 = gSaveContext.magic + arg1;

                if (gSaveContext.unk_13F8 >= gSaveContext.unk_13F4) {
                    gSaveContext.unk_13F8 = gSaveContext.unk_13F4;
                }

                gSaveContext.unk_13F0 = 10;
                return 1;
            }
            break;
    }

    return 0;
}

void Interface_UpdateMagicBar(GlobalContext* globalCtx) {
    static s16 sMagicBorderColors[][3] = {
        { 255, 255, 255 },
        { 150, 150, 150 },
        { 255, 255, 150 },
        { 255, 255, 50 },
    };
    static s16 sMagicBorderIndexes[] = { 0, 1, 1, 0 };
    static s16 sMagicBorderRatio = 2;
    static s16 sMagicBorderStep = 1;
    MessageContext* msgCtx = &globalCtx->msgCtx;
    InterfaceContext* interfaceCtx = &globalCtx->interfaceCtx;
    s16 borderChangeR;
    s16 borderChangeG;
    s16 borderChangeB;
    s16 temp;

    switch (gSaveContext.unk_13F0) {
        case 8:
            temp = gSaveContext.magicLevel * 0x30;
            if (gSaveContext.unk_13F4 != temp) {
                if (gSaveContext.unk_13F4 < temp) {
                    gSaveContext.unk_13F4 += 8;
                    if (gSaveContext.unk_13F4 > temp) {
                        gSaveContext.unk_13F4 = temp;
                    }
                } else {
                    gSaveContext.unk_13F4 -= 8;
                    if (gSaveContext.unk_13F4 <= temp) {
                        gSaveContext.unk_13F4 = temp;
                    }
                }
            } else {
                gSaveContext.unk_13F0 = 9;
            }
            break;

        case 9:
            gSaveContext.magic += 4;

            if (gSaveContext.gameMode == 0 && gSaveContext.sceneSetupIndex < 4) {
                Audio_PlaySoundGeneral(NA_SE_SY_GAUGE_UP - SFX_FLAG, &D_801333D4, 4, &D_801333E0, &D_801333E0,
                                       &D_801333E8);
            }

            // "Storage  MAGIC_NOW=%d (%d)"
            osSyncPrintf("蓄電  MAGIC_NOW=%d (%d)\n", gSaveContext.magic, gSaveContext.unk_13F6);
            if (gSaveContext.magic >= gSaveContext.unk_13F6) {
                gSaveContext.magic = gSaveContext.unk_13F6;
                gSaveContext.unk_13F0 = gSaveContext.unk_13F2;
                gSaveContext.unk_13F2 = 0;
            }
            break;

        case 1:
            sMagicBorderRatio = 2;
            gSaveContext.unk_13F0 = 2;
            break;

        case 2:
            gSaveContext.magic -= 2;
            if (gSaveContext.magic <= 0) {
                gSaveContext.magic = 0;
                gSaveContext.unk_13F0 = 3;
                sMagicBorderR = sMagicBorderG = sMagicBorderB = 255;
            } else if (gSaveContext.magic == gSaveContext.unk_13F8) {
                gSaveContext.unk_13F0 = 3;
                sMagicBorderR = sMagicBorderG = sMagicBorderB = 255;
            }
        case 3:
        case 4:
        case 6:
            temp = sMagicBorderIndexes[sMagicBorderStep];
            borderChangeR = ABS(sMagicBorderR - sMagicBorderColors[temp][0]) / sMagicBorderRatio;
            borderChangeG = ABS(sMagicBorderG - sMagicBorderColors[temp][1]) / sMagicBorderRatio;
            borderChangeB = ABS(sMagicBorderB - sMagicBorderColors[temp][2]) / sMagicBorderRatio;

            if (sMagicBorderR >= sMagicBorderColors[temp][0]) {
                sMagicBorderR -= borderChangeR;
            } else {
                sMagicBorderR += borderChangeR;
            }

            if (sMagicBorderG >= sMagicBorderColors[temp][1]) {
                sMagicBorderG -= borderChangeG;
            } else {
                sMagicBorderG += borderChangeG;
            }

            if (sMagicBorderB >= sMagicBorderColors[temp][2]) {
                sMagicBorderB -= borderChangeB;
            } else {
                sMagicBorderB += borderChangeB;
            }

            sMagicBorderRatio--;
            if (sMagicBorderRatio == 0) {
                sMagicBorderR = sMagicBorderColors[temp][0];
                sMagicBorderG = sMagicBorderColors[temp][1];
                sMagicBorderB = sMagicBorderColors[temp][2];
                sMagicBorderRatio = YREG(40 + sMagicBorderStep);
                sMagicBorderStep++;
                if (sMagicBorderStep >= 4) {
                    sMagicBorderStep = 0;
                }
            }
            break;

        case 5:
            sMagicBorderR = sMagicBorderG = sMagicBorderB = 255;
            gSaveContext.unk_13F0 = 0;
            break;

        case 7:
            if ((globalCtx->pauseCtx.state == 0) && (globalCtx->pauseCtx.debugState == 0) &&
                (msgCtx->msgMode == MSGMODE_NONE) && (globalCtx->gameOverCtx.state == GAMEOVER_INACTIVE) &&
                (globalCtx->sceneLoadFlag == 0) && (globalCtx->transitionMode == 0) && !Gameplay_InCsMode(globalCtx)) {
                if ((gSaveContext.magic == 0) || ((func_8008F2F8(globalCtx) >= 2) && (func_8008F2F8(globalCtx) < 5)) ||
                    ((gSaveContext.equips.buttonItems[1] != ITEM_LENS) &&
                     (gSaveContext.equips.buttonItems[2] != ITEM_LENS) &&
                     (gSaveContext.equips.buttonItems[3] != ITEM_LENS)) ||
                    (globalCtx->actorCtx.unk_03 == 0)) {
                    globalCtx->actorCtx.unk_03 = 0;
                    Audio_PlaySoundGeneral(NA_SE_SY_GLASSMODE_OFF, &D_801333D4, 4, &D_801333E0, &D_801333E0,
                                           &D_801333E8);
                    gSaveContext.unk_13F0 = 0;
                    sMagicBorderR = sMagicBorderG = sMagicBorderB = 255;
                    break;
                }

                interfaceCtx->unk_230--;
                if (interfaceCtx->unk_230 == 0) {
                    gSaveContext.magic--;
                    interfaceCtx->unk_230 = 80;
                }
            }

            temp = sMagicBorderIndexes[sMagicBorderStep];
            borderChangeR = ABS(sMagicBorderR - sMagicBorderColors[temp][0]) / sMagicBorderRatio;
            borderChangeG = ABS(sMagicBorderG - sMagicBorderColors[temp][1]) / sMagicBorderRatio;
            borderChangeB = ABS(sMagicBorderB - sMagicBorderColors[temp][2]) / sMagicBorderRatio;

            if (sMagicBorderR >= sMagicBorderColors[temp][0]) {
                sMagicBorderR -= borderChangeR;
            } else {
                sMagicBorderR += borderChangeR;
            }

            if (sMagicBorderG >= sMagicBorderColors[temp][1]) {
                sMagicBorderG -= borderChangeG;
            } else {
                sMagicBorderG += borderChangeG;
            }

            if (sMagicBorderB >= sMagicBorderColors[temp][2]) {
                sMagicBorderB -= borderChangeB;
            } else {
                sMagicBorderB += borderChangeB;
            }

            sMagicBorderRatio--;
            if (sMagicBorderRatio == 0) {
                sMagicBorderR = sMagicBorderColors[temp][0];
                sMagicBorderG = sMagicBorderColors[temp][1];
                sMagicBorderB = sMagicBorderColors[temp][2];
                sMagicBorderRatio = YREG(40 + sMagicBorderStep);
                sMagicBorderStep++;
                if (sMagicBorderStep >= 4) {
                    sMagicBorderStep = 0;
                }
            }
            break;

        case 10:
            gSaveContext.magic += 4;
            Audio_PlaySoundGeneral(NA_SE_SY_GAUGE_UP - SFX_FLAG, &D_801333D4, 4, &D_801333E0, &D_801333E0, &D_801333E8);
            if (gSaveContext.magic >= gSaveContext.unk_13F8) {
                gSaveContext.magic = gSaveContext.unk_13F8;
                gSaveContext.unk_13F0 = gSaveContext.unk_13F2;
                gSaveContext.unk_13F2 = 0;
            }
            break;

        default:
            gSaveContext.unk_13F0 = 0;
            break;
    }
}

void Interface_DrawMagicBar(GlobalContext* globalCtx) {
    InterfaceContext* interfaceCtx = &globalCtx->interfaceCtx;
    s16 magicBarY;

    OPEN_DISPS(globalCtx->state.gfxCtx, "../z_parameter.c", 2650);

    if (gSaveContext.magicLevel != 0) {
        if (gSaveContext.healthCapacity > 0xA0) {
            magicBarY = R_MAGIC_BAR_LARGE_Y;
        } else {
            magicBarY = R_MAGIC_BAR_SMALL_Y;
        }

        func_80094520(globalCtx->state.gfxCtx);

        gDPSetPrimColor(OVERLAY_DISP++, 0, 0, sMagicBorderR, sMagicBorderG, sMagicBorderB, interfaceCtx->magicAlpha);
        gDPSetEnvColor(OVERLAY_DISP++, 100, 50, 50, 255);

        OVERLAY_DISP =
            Gfx_TextureIA8(OVERLAY_DISP, gMagicBarEndTex, 8, 16, R_MAGIC_BAR_X, magicBarY, 8, 16, 1 << 10, 1 << 10);

        OVERLAY_DISP = Gfx_TextureIA8(OVERLAY_DISP, gMagicBarMidTex, 24, 16, R_MAGIC_BAR_X + 8, magicBarY,
                                      gSaveContext.unk_13F4, 16, 1 << 10, 1 << 10);

        gDPLoadTextureBlock(OVERLAY_DISP++, gMagicBarEndTex, G_IM_FMT_IA, G_IM_SIZ_8b, 8, 16, 0,
                            G_TX_MIRROR | G_TX_WRAP, G_TX_NOMIRROR | G_TX_WRAP, 3, G_TX_NOMASK, G_TX_NOLOD, G_TX_NOLOD);

        gSPTextureRectangle(OVERLAY_DISP++, ((R_MAGIC_BAR_X + gSaveContext.unk_13F4) + 8) << 2, magicBarY << 2,
                            ((R_MAGIC_BAR_X + gSaveContext.unk_13F4) + 16) << 2, (magicBarY + 16) << 2, G_TX_RENDERTILE,
                            256, 0, 1 << 10, 1 << 10);

        gDPPipeSync(OVERLAY_DISP++);
        gDPSetCombineLERP(OVERLAY_DISP++, PRIMITIVE, ENVIRONMENT, TEXEL0, ENVIRONMENT, 0, 0, 0, PRIMITIVE, PRIMITIVE,
                          ENVIRONMENT, TEXEL0, ENVIRONMENT, 0, 0, 0, PRIMITIVE);
        gDPSetEnvColor(OVERLAY_DISP++, 0, 0, 0, 255);

        if (gSaveContext.unk_13F0 == 4) {
            // Yellow part of the bar indicating the amount of magic to be subtracted
            gDPSetPrimColor(OVERLAY_DISP++, 0, 0, 250, 250, 0, interfaceCtx->magicAlpha);

            gDPLoadMultiBlock_4b(OVERLAY_DISP++, gMagicBarFillTex, 0, G_TX_RENDERTILE, G_IM_FMT_I, 16, 16, 0,
                                 G_TX_NOMIRROR | G_TX_WRAP, G_TX_NOMIRROR | G_TX_WRAP, G_TX_NOMASK, G_TX_NOMASK,
                                 G_TX_NOLOD, G_TX_NOLOD);

            gSPTextureRectangle(OVERLAY_DISP++, R_MAGIC_FILL_X << 2, (magicBarY + 3) << 2,
                                (R_MAGIC_FILL_X + gSaveContext.magic) << 2, (magicBarY + 10) << 2, G_TX_RENDERTILE, 0,
                                0, 1 << 10, 1 << 10);

            // Fill the rest of the bar with the normal magic color
            gDPPipeSync(OVERLAY_DISP++);
            gDPSetPrimColor(OVERLAY_DISP++, 0, 0, R_MAGIC_FILL_COLOR(0), R_MAGIC_FILL_COLOR(1), R_MAGIC_FILL_COLOR(2),
                            interfaceCtx->magicAlpha);

            gSPTextureRectangle(OVERLAY_DISP++, R_MAGIC_FILL_X << 2, (magicBarY + 3) << 2,
                                (R_MAGIC_FILL_X + gSaveContext.unk_13F8) << 2, (magicBarY + 10) << 2, G_TX_RENDERTILE,
                                0, 0, 1 << 10, 1 << 10);
        } else {
            // Fill the whole bar with the normal magic color
            gDPSetPrimColor(OVERLAY_DISP++, 0, 0, R_MAGIC_FILL_COLOR(0), R_MAGIC_FILL_COLOR(1), R_MAGIC_FILL_COLOR(2),
                            interfaceCtx->magicAlpha);

            gDPLoadMultiBlock_4b(OVERLAY_DISP++, gMagicBarFillTex, 0, G_TX_RENDERTILE, G_IM_FMT_I, 16, 16, 0,
                                 G_TX_NOMIRROR | G_TX_WRAP, G_TX_NOMIRROR | G_TX_WRAP, G_TX_NOMASK, G_TX_NOMASK,
                                 G_TX_NOLOD, G_TX_NOLOD);

            gSPTextureRectangle(OVERLAY_DISP++, R_MAGIC_FILL_X << 2, (magicBarY + 3) << 2,
                                (R_MAGIC_FILL_X + gSaveContext.magic) << 2, (magicBarY + 10) << 2, G_TX_RENDERTILE, 0,
                                0, 1 << 10, 1 << 10);
        }
    }

    CLOSE_DISPS(globalCtx->state.gfxCtx, "../z_parameter.c", 2731);
}

void func_80088AA0(s16 arg0) {
    gSaveContext.timerX[1] = 140;
    gSaveContext.timerY[1] = 80;
    D_80125A5C = 0;
    gSaveContext.timer2Value = arg0;

    if (arg0 != 0) {
        gSaveContext.timer2State = 1;
    } else {
        gSaveContext.timer2State = 7;
    }
}

void func_80088AF0(GlobalContext* globalCtx) {
    if (gSaveContext.timer2State != 0) {
        if (gSaveContext.eventInf[1] & 1) {
            gSaveContext.timer2Value = 239;
        } else {
            gSaveContext.timer2Value = 1;
        }
    }
}

void func_80088B34(s16 arg0) {
    gSaveContext.timerX[0] = 140;
    gSaveContext.timerY[0] = 80;
    D_80125A5C = 0;
    gSaveContext.timer1Value = arg0;

    if (arg0 != 0) {
        gSaveContext.timer1State = 5;
    } else {
        gSaveContext.timer1State = 11;
    }
}

void Interface_DrawActionLabel(GraphicsContext* gfxCtx, void* texture) {
    OPEN_DISPS(gfxCtx, "../z_parameter.c", 2820);

    gDPLoadTextureBlock_4b(OVERLAY_DISP++, texture, G_IM_FMT_IA, DO_ACTION_TEX_WIDTH, DO_ACTION_TEX_HEIGHT, 0,
                           G_TX_NOMIRROR | G_TX_WRAP, G_TX_NOMIRROR | G_TX_WRAP, G_TX_NOMASK, G_TX_NOMASK, G_TX_NOLOD,
                           G_TX_NOLOD);

    gSP1Quadrangle(OVERLAY_DISP++, 0, 2, 3, 1, 0);

    CLOSE_DISPS(gfxCtx, "../z_parameter.c", 2829);
}

void Interface_DrawItemButtons(GlobalContext* globalCtx) {
    static void* cUpLabelTextures[] = { gNaviCUpENGTex, gNaviCUpENGTex, gNaviCUpENGTex };
    static s16 startButtonLeftPos[] = { 132, 130, 130 };
    InterfaceContext* interfaceCtx = &globalCtx->interfaceCtx;
    Player* player = GET_PLAYER(globalCtx);
    PauseContext* pauseCtx = &globalCtx->pauseCtx;
    s16 temp; // Used as both an alpha value and a button index
    s16 dxdy;
    s16 width;
    s16 height;

    OPEN_DISPS(globalCtx->state.gfxCtx, "../z_parameter.c", 2900);

    // B Button Color & Texture
    // Also loads the Item Button Texture reused by other buttons afterwards
    gDPPipeSync(OVERLAY_DISP++);
    gDPSetCombineMode(OVERLAY_DISP++, G_CC_MODULATEIA_PRIM, G_CC_MODULATEIA_PRIM);
    gDPSetPrimColor(OVERLAY_DISP++, 0, 0, R_B_BTN_COLOR(0), R_B_BTN_COLOR(1), R_B_BTN_COLOR(2), interfaceCtx->bAlpha);
    gDPSetEnvColor(OVERLAY_DISP++, 0, 0, 0, 255);
    OVERLAY_DISP =
        Gfx_TextureIA8(OVERLAY_DISP, gButtonBackgroundTex, 32, 32, R_ITEM_BTN_X(0), R_ITEM_BTN_Y(0),
                       R_ITEM_BTN_WIDTH(0), R_ITEM_BTN_WIDTH(0), R_ITEM_BTN_DD(0) << 1, R_ITEM_BTN_DD(0) << 1);

    // C-Left Button Color & Texture
    gDPPipeSync(OVERLAY_DISP++);
    gDPSetPrimColor(OVERLAY_DISP++, 0, 0, R_C_BTN_COLOR(0), R_C_BTN_COLOR(1), R_C_BTN_COLOR(2),
                    interfaceCtx->cLeftAlpha);
    gSPTextureRectangle(OVERLAY_DISP++, R_ITEM_BTN_X(1) << 2, R_ITEM_BTN_Y(1) << 2,
                        (R_ITEM_BTN_X(1) + R_ITEM_BTN_WIDTH(1)) << 2, (R_ITEM_BTN_Y(1) + R_ITEM_BTN_WIDTH(1)) << 2,
                        G_TX_RENDERTILE, 0, 0, R_ITEM_BTN_DD(1) << 1, R_ITEM_BTN_DD(1) << 1);

    // C-Down Button Color & Texture
    gDPSetPrimColor(OVERLAY_DISP++, 0, 0, R_C_BTN_COLOR(0), R_C_BTN_COLOR(1), R_C_BTN_COLOR(2),
                    interfaceCtx->cDownAlpha);
    gSPTextureRectangle(OVERLAY_DISP++, R_ITEM_BTN_X(2) << 2, R_ITEM_BTN_Y(2) << 2,
                        (R_ITEM_BTN_X(2) + R_ITEM_BTN_WIDTH(2)) << 2, (R_ITEM_BTN_Y(2) + R_ITEM_BTN_WIDTH(2)) << 2,
                        G_TX_RENDERTILE, 0, 0, R_ITEM_BTN_DD(2) << 1, R_ITEM_BTN_DD(2) << 1);

    // C-Right Button Color & Texture
    gDPSetPrimColor(OVERLAY_DISP++, 0, 0, R_C_BTN_COLOR(0), R_C_BTN_COLOR(1), R_C_BTN_COLOR(2),
                    interfaceCtx->cRightAlpha);
    gSPTextureRectangle(OVERLAY_DISP++, R_ITEM_BTN_X(3) << 2, R_ITEM_BTN_Y(3) << 2,
                        (R_ITEM_BTN_X(3) + R_ITEM_BTN_WIDTH(3)) << 2, (R_ITEM_BTN_Y(3) + R_ITEM_BTN_WIDTH(3)) << 2,
                        G_TX_RENDERTILE, 0, 0, R_ITEM_BTN_DD(3) << 1, R_ITEM_BTN_DD(3) << 1);

    if ((pauseCtx->state < 8) || (pauseCtx->state >= 18)) {
        if ((globalCtx->pauseCtx.state != 0) || (globalCtx->pauseCtx.debugState != 0)) {
            // Start Button Texture, Color & Label
            gDPPipeSync(OVERLAY_DISP++);
            gDPSetPrimColor(OVERLAY_DISP++, 0, 0, 120, 120, 120, interfaceCtx->startAlpha);
            gSPTextureRectangle(OVERLAY_DISP++, startButtonLeftPos[gSaveContext.language] << 2, 68,
                                (startButtonLeftPos[gSaveContext.language] + 22) << 2, 156, G_TX_RENDERTILE, 0, 0, 1462,
                                1462);
            gDPPipeSync(OVERLAY_DISP++);
            gDPSetPrimColor(OVERLAY_DISP++, 0, 0, 255, 255, 255, interfaceCtx->startAlpha);
            gDPSetEnvColor(OVERLAY_DISP++, 0, 0, 0, 0);
            gDPSetCombineLERP(OVERLAY_DISP++, PRIMITIVE, ENVIRONMENT, TEXEL0, ENVIRONMENT, TEXEL0, 0, PRIMITIVE, 0,
                              PRIMITIVE, ENVIRONMENT, TEXEL0, ENVIRONMENT, TEXEL0, 0, PRIMITIVE, 0);

            gDPLoadTextureBlock_4b(OVERLAY_DISP++, interfaceCtx->doActionSegment + DO_ACTION_TEX_SIZE * 2, G_IM_FMT_IA,
                                   DO_ACTION_TEX_WIDTH, DO_ACTION_TEX_HEIGHT, 0, G_TX_NOMIRROR | G_TX_WRAP,
                                   G_TX_NOMIRROR | G_TX_WRAP, G_TX_NOMASK, G_TX_NOMASK, G_TX_NOLOD, G_TX_NOLOD);

            dxdy = (1 << 10) / (R_START_LABEL_DD(gSaveContext.language) / 100.0f);
            width = DO_ACTION_TEX_WIDTH / (R_START_LABEL_DD(gSaveContext.language) / 100.0f);
            height = DO_ACTION_TEX_HEIGHT / (R_START_LABEL_DD(gSaveContext.language) / 100.0f);
            gSPTextureRectangle(
                OVERLAY_DISP++, R_START_LABEL_X(gSaveContext.language) << 2,
                R_START_LABEL_Y(gSaveContext.language) << 2, (R_START_LABEL_X(gSaveContext.language) + width) << 2,
                (R_START_LABEL_Y(gSaveContext.language) + height) << 2, G_TX_RENDERTILE, 0, 0, dxdy, dxdy);
        }
    }

    if (interfaceCtx->naviCalling && (globalCtx->pauseCtx.state == 0) && (globalCtx->pauseCtx.debugState == 0) &&
        (globalCtx->csCtx.state == CS_STATE_IDLE)) {
        if (!sCUpInvisible) {
            // C-Up Button Texture, Color & Label (Navi Text)
            gDPPipeSync(OVERLAY_DISP++);

            if ((gSaveContext.unk_13EA == 1) || (gSaveContext.unk_13EA == 2) || (gSaveContext.unk_13EA == 5)) {
                temp = 0;
            } else if ((player->stateFlags1 & 0x00200000) || (func_8008F2F8(globalCtx) == 4) ||
                       (player->stateFlags2 & 0x00040000)) {
                temp = 70;
            } else {
                temp = interfaceCtx->healthAlpha;
            }

            gDPSetPrimColor(OVERLAY_DISP++, 0, 0, R_C_BTN_COLOR(0), R_C_BTN_COLOR(1), R_C_BTN_COLOR(2), temp);
            gDPSetCombineMode(OVERLAY_DISP++, G_CC_MODULATEIA_PRIM, G_CC_MODULATEIA_PRIM);
            gSPTextureRectangle(OVERLAY_DISP++, R_C_UP_BTN_X << 2, R_C_UP_BTN_Y << 2, (R_C_UP_BTN_X + 16) << 2,
                                (R_C_UP_BTN_Y + 16) << 2, G_TX_RENDERTILE, 0, 0, 2 << 10, 2 << 10);
            gDPPipeSync(OVERLAY_DISP++);
            gDPSetPrimColor(OVERLAY_DISP++, 0, 0, 255, 255, 255, temp);
            gDPSetEnvColor(OVERLAY_DISP++, 0, 0, 0, 0);
            gDPSetCombineLERP(OVERLAY_DISP++, PRIMITIVE, ENVIRONMENT, TEXEL0, ENVIRONMENT, TEXEL0, 0, PRIMITIVE, 0,
                              PRIMITIVE, ENVIRONMENT, TEXEL0, ENVIRONMENT, TEXEL0, 0, PRIMITIVE, 0);

            gDPLoadTextureBlock_4b(OVERLAY_DISP++, cUpLabelTextures[gSaveContext.language], G_IM_FMT_IA, 32, 8, 0,
                                   G_TX_NOMIRROR | G_TX_WRAP, G_TX_NOMIRROR | G_TX_WRAP, G_TX_NOMASK, G_TX_NOMASK,
                                   G_TX_NOLOD, G_TX_NOLOD);

            gSPTextureRectangle(OVERLAY_DISP++, R_C_UP_ICON_X << 2, R_C_UP_ICON_Y << 2, (R_C_UP_ICON_X + 32) << 2,
                                (R_C_UP_ICON_Y + 8) << 2, G_TX_RENDERTILE, 0, 0, 1 << 10, 1 << 10);
        }

        sCUpTimer--;
        if (sCUpTimer == 0) {
            sCUpInvisible ^= 1;
            sCUpTimer = 10;
        }
    }

    gDPPipeSync(OVERLAY_DISP++);

    // Empty C Button Arrows
    for (temp = 1; temp < 4; temp++) {
        if (gSaveContext.equips.buttonItems[temp] > 0xF0) {
            if (temp == 1) {
                gDPSetPrimColor(OVERLAY_DISP++, 0, 0, R_C_BTN_COLOR(0), R_C_BTN_COLOR(1), R_C_BTN_COLOR(2),
                                interfaceCtx->cLeftAlpha);
            } else if (temp == 2) {
                gDPSetPrimColor(OVERLAY_DISP++, 0, 0, R_C_BTN_COLOR(0), R_C_BTN_COLOR(1), R_C_BTN_COLOR(2),
                                interfaceCtx->cDownAlpha);
            } else {
                gDPSetPrimColor(OVERLAY_DISP++, 0, 0, R_C_BTN_COLOR(0), R_C_BTN_COLOR(1), R_C_BTN_COLOR(2),
                                interfaceCtx->cRightAlpha);
            }

            OVERLAY_DISP = Gfx_TextureIA8(OVERLAY_DISP, ((u8*)gButtonBackgroundTex + ((32 * 32) * (temp + 1))), 32, 32,
                                          R_ITEM_BTN_X(temp), R_ITEM_BTN_Y(temp), R_ITEM_BTN_WIDTH(temp),
                                          R_ITEM_BTN_WIDTH(temp), R_ITEM_BTN_DD(temp) << 1, R_ITEM_BTN_DD(temp) << 1);
        }
    }

    CLOSE_DISPS(globalCtx->state.gfxCtx, "../z_parameter.c", 3071);
}

void Interface_DrawItemIconTexture(GlobalContext* globalCtx, void* texture, s16 button) {
    OPEN_DISPS(globalCtx->state.gfxCtx, "../z_parameter.c", 3079);

    gDPLoadTextureBlock(OVERLAY_DISP++, texture, G_IM_FMT_RGBA, G_IM_SIZ_32b, 32, 32, 0, G_TX_NOMIRROR | G_TX_WRAP,
                        G_TX_NOMIRROR | G_TX_WRAP, G_TX_NOMASK, G_TX_NOMASK, G_TX_NOLOD, G_TX_NOLOD);

    gSPTextureRectangle(OVERLAY_DISP++, R_ITEM_ICON_X(button) << 2, R_ITEM_ICON_Y(button) << 2,
                        (R_ITEM_ICON_X(button) + R_ITEM_ICON_WIDTH(button)) << 2,
                        (R_ITEM_ICON_Y(button) + R_ITEM_ICON_WIDTH(button)) << 2, G_TX_RENDERTILE, 0, 0,
                        R_ITEM_ICON_DD(button) << 1, R_ITEM_ICON_DD(button) << 1);

    CLOSE_DISPS(globalCtx->state.gfxCtx, "../z_parameter.c", 3094);
}

void Interface_DrawAmmoCount(GlobalContext* globalCtx, s16 button, s16 alpha) {
    s16 i;
    s16 ammo;

    OPEN_DISPS(globalCtx->state.gfxCtx, "../z_parameter.c", 3105);

    i = gSaveContext.equips.buttonItems[button];

    if ((i == ITEM_STICK) || (i == ITEM_NUT) || (i == ITEM_BOMB) || (i == ITEM_BOW) ||
        ((i >= ITEM_BOW_ARROW_FIRE) && (i <= ITEM_BOW_ARROW_LIGHT)) || (i == ITEM_SLINGSHOT) || (i == ITEM_BOMBCHU) ||
        (i == ITEM_BEAN)) {

        if ((i >= ITEM_BOW_ARROW_FIRE) && (i <= ITEM_BOW_ARROW_LIGHT)) {
            i = ITEM_BOW;
        }

        ammo = AMMO(i);

        gDPPipeSync(OVERLAY_DISP++);

        if ((button == 0) && (gSaveContext.minigameState == 1)) {
            ammo = globalCtx->interfaceCtx.hbaAmmo;
        } else if ((button == 0) && (globalCtx->shootingGalleryStatus > 1)) {
            ammo = globalCtx->shootingGalleryStatus - 1;
        } else if ((button == 0) && (globalCtx->sceneNum == SCENE_BOWLING) && Flags_GetSwitch(globalCtx, 0x38)) {
            ammo = globalCtx->bombchuBowlingStatus;
            if (ammo < 0) {
                ammo = 0;
            }
        } else if (((i == ITEM_BOW) && (AMMO(i) == CUR_CAPACITY(UPG_QUIVER))) ||
                   ((i == ITEM_BOMB) && (AMMO(i) == CUR_CAPACITY(UPG_BOMB_BAG))) ||
                   ((i == ITEM_SLINGSHOT) && (AMMO(i) == CUR_CAPACITY(UPG_BULLET_BAG))) ||
                   ((i == ITEM_STICK) && (AMMO(i) == CUR_CAPACITY(UPG_STICKS))) ||
                   ((i == ITEM_NUT) && (AMMO(i) == CUR_CAPACITY(UPG_NUTS))) || ((i == ITEM_BOMBCHU) && (ammo == 50)) ||
                   ((i == ITEM_BEAN) && (ammo == 15))) {
            gDPSetPrimColor(OVERLAY_DISP++, 0, 0, 120, 255, 0, alpha);
        }

        if (ammo == 0) {
            gDPSetPrimColor(OVERLAY_DISP++, 0, 0, 100, 100, 100, alpha);
        }

        for (i = 0; ammo >= 10; i++) {
            ammo -= 10;
        }

        if (i != 0) {
            OVERLAY_DISP = Gfx_TextureIA8(OVERLAY_DISP, ((u8*)gAmmoDigit0Tex + ((8 * 8) * i)), 8, 8,
                                          R_ITEM_AMMO_X(button), R_ITEM_AMMO_Y(button), 8, 8, 1 << 10, 1 << 10);
        }

        OVERLAY_DISP = Gfx_TextureIA8(OVERLAY_DISP, ((u8*)gAmmoDigit0Tex + ((8 * 8) * ammo)), 8, 8,
                                      R_ITEM_AMMO_X(button) + 6, R_ITEM_AMMO_Y(button), 8, 8, 1 << 10, 1 << 10);
    }

    CLOSE_DISPS(globalCtx->state.gfxCtx, "../z_parameter.c", 3158);
}

void Interface_DrawActionButton(GlobalContext* globalCtx) {
    InterfaceContext* interfaceCtx = &globalCtx->interfaceCtx;

    OPEN_DISPS(globalCtx->state.gfxCtx, "../z_parameter.c", 3172);

    Matrix_Translate(0.0f, 0.0f, XREG(18) / 10.0f, MTXMODE_NEW);
    Matrix_Scale(1.0f, 1.0f, 1.0f, MTXMODE_APPLY);
    Matrix_RotateX(interfaceCtx->unk_1F4 / 10000.0f, MTXMODE_APPLY);

    gSPMatrix(OVERLAY_DISP++, Matrix_NewMtx(globalCtx->state.gfxCtx, "../z_parameter.c", 3177),
              G_MTX_MODELVIEW | G_MTX_LOAD);
    gSPVertex(OVERLAY_DISP++, &interfaceCtx->actionVtx[0], 4, 0);

    gDPLoadTextureBlock(OVERLAY_DISP++, gButtonBackgroundTex, G_IM_FMT_IA, G_IM_SIZ_8b, 32, 32, 0,
                        G_TX_NOMIRROR | G_TX_WRAP, G_TX_NOMIRROR | G_TX_WRAP, G_TX_NOMASK, G_TX_NOMASK, G_TX_NOLOD,
                        G_TX_NOLOD);

    gSP1Quadrangle(OVERLAY_DISP++, 0, 2, 3, 1, 0);

    CLOSE_DISPS(globalCtx->state.gfxCtx, "../z_parameter.c", 3187);
}

void Interface_InitVertices(GlobalContext* globalCtx) {
    InterfaceContext* interfaceCtx = &globalCtx->interfaceCtx;
    s16 i;

    interfaceCtx->actionVtx = Graph_Alloc(globalCtx->state.gfxCtx, 8 * sizeof(Vtx));

    // clang-format off
    interfaceCtx->actionVtx[0].v.ob[0] =
    interfaceCtx->actionVtx[2].v.ob[0] = -14;
    interfaceCtx->actionVtx[1].v.ob[0] =
    interfaceCtx->actionVtx[3].v.ob[0] = interfaceCtx->actionVtx[0].v.ob[0] + 28;

    interfaceCtx->actionVtx[0].v.ob[1] =
    interfaceCtx->actionVtx[1].v.ob[1] = 14;
    interfaceCtx->actionVtx[2].v.ob[1] =
    interfaceCtx->actionVtx[3].v.ob[1] = interfaceCtx->actionVtx[0].v.ob[1] - 28;

    interfaceCtx->actionVtx[4].v.ob[0] =
    interfaceCtx->actionVtx[6].v.ob[0] = -(XREG(21) / 2);
    interfaceCtx->actionVtx[5].v.ob[0] =
    interfaceCtx->actionVtx[7].v.ob[0] = interfaceCtx->actionVtx[4].v.ob[0] + XREG(21);

    interfaceCtx->actionVtx[4].v.ob[1] =
    interfaceCtx->actionVtx[5].v.ob[1] = XREG(28) / 2;
    interfaceCtx->actionVtx[6].v.ob[1] =
    interfaceCtx->actionVtx[7].v.ob[1] = interfaceCtx->actionVtx[4].v.ob[1] - XREG(28);

    for (i = 0; i < 8; i += 4) {
        interfaceCtx->actionVtx[i].v.ob[2] = interfaceCtx->actionVtx[i+1].v.ob[2] =
        interfaceCtx->actionVtx[i+2].v.ob[2] = interfaceCtx->actionVtx[i+3].v.ob[2] = 0;

        interfaceCtx->actionVtx[i].v.flag = interfaceCtx->actionVtx[i+1].v.flag =
        interfaceCtx->actionVtx[i+2].v.flag = interfaceCtx->actionVtx[i+3].v.flag = 0;

        interfaceCtx->actionVtx[i].v.tc[0] = interfaceCtx->actionVtx[i].v.tc[1] =
        interfaceCtx->actionVtx[i+1].v.tc[1] = interfaceCtx->actionVtx[i+2].v.tc[0] = 0;
        interfaceCtx->actionVtx[i+1].v.tc[0] = interfaceCtx->actionVtx[i+2].v.tc[1] =
        interfaceCtx->actionVtx[i+3].v.tc[0] = interfaceCtx->actionVtx[i+3].v.tc[1] = 1024;

        interfaceCtx->actionVtx[i].v.cn[0] = interfaceCtx->actionVtx[i+1].v.cn[0] =
        interfaceCtx->actionVtx[i+2].v.cn[0] = interfaceCtx->actionVtx[i+3].v.cn[0] =
        interfaceCtx->actionVtx[i].v.cn[1] = interfaceCtx->actionVtx[i+1].v.cn[1] =
        interfaceCtx->actionVtx[i+2].v.cn[1] = interfaceCtx->actionVtx[i+3].v.cn[1] =
        interfaceCtx->actionVtx[i].v.cn[2] = interfaceCtx->actionVtx[i+1].v.cn[2] =
        interfaceCtx->actionVtx[i+2].v.cn[2] = interfaceCtx->actionVtx[i+3].v.cn[2] = 255;

        interfaceCtx->actionVtx[i].v.cn[3] = interfaceCtx->actionVtx[i+1].v.cn[3] =
        interfaceCtx->actionVtx[i+2].v.cn[3] = interfaceCtx->actionVtx[i+3].v.cn[3] = 255;
    }

    interfaceCtx->actionVtx[5].v.tc[0] = interfaceCtx->actionVtx[7].v.tc[0] = 1536;
    interfaceCtx->actionVtx[6].v.tc[1] = interfaceCtx->actionVtx[7].v.tc[1] = 512;

    interfaceCtx->beatingHeartVtx = Graph_Alloc(globalCtx->state.gfxCtx, 4 * sizeof(Vtx));

    interfaceCtx->beatingHeartVtx[0].v.ob[0] = interfaceCtx->beatingHeartVtx[2].v.ob[0] = -8;
    interfaceCtx->beatingHeartVtx[1].v.ob[0] = interfaceCtx->beatingHeartVtx[3].v.ob[0] = 8;
    interfaceCtx->beatingHeartVtx[0].v.ob[1] = interfaceCtx->beatingHeartVtx[1].v.ob[1] = 8;
    interfaceCtx->beatingHeartVtx[2].v.ob[1] = interfaceCtx->beatingHeartVtx[3].v.ob[1] = -8;

    interfaceCtx->beatingHeartVtx[0].v.ob[2] = interfaceCtx->beatingHeartVtx[1].v.ob[2] =
    interfaceCtx->beatingHeartVtx[2].v.ob[2] = interfaceCtx->beatingHeartVtx[3].v.ob[2] = 0;

    interfaceCtx->beatingHeartVtx[0].v.flag = interfaceCtx->beatingHeartVtx[1].v.flag =
    interfaceCtx->beatingHeartVtx[2].v.flag = interfaceCtx->beatingHeartVtx[3].v.flag = 0;

    interfaceCtx->beatingHeartVtx[0].v.tc[0] = interfaceCtx->beatingHeartVtx[0].v.tc[1] =
    interfaceCtx->beatingHeartVtx[1].v.tc[1] = interfaceCtx->beatingHeartVtx[2].v.tc[0] = 0;
    interfaceCtx->beatingHeartVtx[1].v.tc[0] = interfaceCtx->beatingHeartVtx[2].v.tc[1] =
    interfaceCtx->beatingHeartVtx[3].v.tc[0] = interfaceCtx->beatingHeartVtx[3].v.tc[1] = 512;

    interfaceCtx->beatingHeartVtx[0].v.cn[0] = interfaceCtx->beatingHeartVtx[1].v.cn[0] =
    interfaceCtx->beatingHeartVtx[2].v.cn[0] = interfaceCtx->beatingHeartVtx[3].v.cn[0] =
    interfaceCtx->beatingHeartVtx[0].v.cn[1] = interfaceCtx->beatingHeartVtx[1].v.cn[1] =
    interfaceCtx->beatingHeartVtx[2].v.cn[1] = interfaceCtx->beatingHeartVtx[3].v.cn[1] =
    interfaceCtx->beatingHeartVtx[0].v.cn[2] = interfaceCtx->beatingHeartVtx[1].v.cn[2] =
    interfaceCtx->beatingHeartVtx[2].v.cn[2] = interfaceCtx->beatingHeartVtx[3].v.cn[2] =
    interfaceCtx->beatingHeartVtx[0].v.cn[3] = interfaceCtx->beatingHeartVtx[1].v.cn[3] =
    interfaceCtx->beatingHeartVtx[2].v.cn[3] = interfaceCtx->beatingHeartVtx[3].v.cn[3] = 255;
    // clang-format on
}

void func_8008A8B8(GlobalContext* globalCtx, s32 topY, s32 bottomY, s32 leftX, s32 rightX) {
    InterfaceContext* interfaceCtx = &globalCtx->interfaceCtx;
    Vec3f eye;
    Vec3f lookAt;
    Vec3f up;

    eye.x = eye.y = eye.z = 0.0f;
    lookAt.x = lookAt.y = 0.0f;
    lookAt.z = -1.0f;
    up.x = up.z = 0.0f;
    up.y = 1.0f;

    func_800AA358(&interfaceCtx->view, &eye, &lookAt, &up);

    interfaceCtx->viewport.topY = topY;
    interfaceCtx->viewport.bottomY = bottomY;
    interfaceCtx->viewport.leftX = leftX;
    interfaceCtx->viewport.rightX = rightX;
    View_SetViewport(&interfaceCtx->view, &interfaceCtx->viewport);

    func_800AA460(&interfaceCtx->view, 60.0f, 10.0f, 60.0f);
    func_800AB560(&interfaceCtx->view);
}

void func_8008A994(InterfaceContext* interfaceCtx) {
    SET_FULLSCREEN_VIEWPORT(&interfaceCtx->view);
    func_800AB2C4(&interfaceCtx->view);
}

void Interface_Draw(GlobalContext* globalCtx) {
    static s16 magicArrowEffectsR[] = { 255, 100, 255 };
    static s16 magicArrowEffectsG[] = { 0, 100, 255 };
    static s16 magicArrowEffectsB[] = { 0, 255, 100 };
    static s16 timerDigitLeftPos[] = { 16, 25, 34, 42, 51 };
    static s16 digitWidth[] = { 9, 9, 8, 9, 9 };
    // unused, most likely colors
    static s16 D_80125B1C[][3] = {
        { 0, 150, 0 }, { 100, 255, 0 }, { 255, 255, 255 }, { 0, 0, 0 }, { 255, 255, 255 },
    };
    static s16 rupeeDigitsFirst[] = { 1, 0, 0 };
    static s16 rupeeDigitsCount[] = { 2, 3, 3 };
    static s16 spoilingItemEntrances[] = { 0x01AD, 0x0153, 0x0153 };
    static f32 D_80125B54[] = { -40.0f, -35.0f }; // unused
    static s16 D_80125B5C[] = { 91, 91 };         // unused
    static s16 D_8015FFE0;
    static s16 D_8015FFE2;
    static s16 D_8015FFE4;
    static s16 D_8015FFE6;
    static s16 timerDigits[5];
    InterfaceContext* interfaceCtx = &globalCtx->interfaceCtx;
    PauseContext* pauseCtx = &globalCtx->pauseCtx;
    MessageContext* msgCtx = &globalCtx->msgCtx;
    Player* player = GET_PLAYER(globalCtx);
    s16 svar1;
    s16 svar2;
    s16 svar3;
    s16 svar4;
    s16 svar5;
    s16 svar6;

    OPEN_DISPS(globalCtx->state.gfxCtx, "../z_parameter.c", 3405);

    gSPSegment(OVERLAY_DISP++, 0x02, interfaceCtx->parameterSegment);
    gSPSegment(OVERLAY_DISP++, 0x07, interfaceCtx->doActionSegment);
    gSPSegment(OVERLAY_DISP++, 0x08, interfaceCtx->iconItemSegment);
    gSPSegment(OVERLAY_DISP++, 0x0B, interfaceCtx->mapSegment);

    if (pauseCtx->debugState == 0) {
        Interface_InitVertices(globalCtx);
        func_8008A994(interfaceCtx);
        HealthMeter_Draw(globalCtx);

        func_80094520(globalCtx->state.gfxCtx);

        // Rupee Icon
        gDPSetPrimColor(OVERLAY_DISP++, 0, 0, 200, 255, 100, interfaceCtx->magicAlpha);
        gDPSetEnvColor(OVERLAY_DISP++, 0, 80, 0, 255);
        OVERLAY_DISP = Gfx_TextureIA8(OVERLAY_DISP, gRupeeCounterIconTex, 16, 16, 26, 206, 16, 16, 1 << 10, 1 << 10);

        switch (globalCtx->sceneNum) {
            case SCENE_BMORI1:
            case SCENE_HIDAN:
            case SCENE_MIZUSIN:
            case SCENE_JYASINZOU:
            case SCENE_HAKADAN:
            case SCENE_HAKADANCH:
            case SCENE_ICE_DOUKUTO:
            case SCENE_GANON:
            case SCENE_MEN:
            case SCENE_GERUDOWAY:
            case SCENE_GANONTIKA:
            case SCENE_GANON_SONOGO:
            case SCENE_GANONTIKA_SONOGO:
            case SCENE_TAKARAYA:
                if (gSaveContext.inventory.dungeonKeys[gSaveContext.mapIndex] >= 0) {
                    // Small Key Icon
                    gDPPipeSync(OVERLAY_DISP++);
                    gDPSetPrimColor(OVERLAY_DISP++, 0, 0, 200, 230, 255, interfaceCtx->magicAlpha);
                    gDPSetEnvColor(OVERLAY_DISP++, 0, 0, 20, 255);
                    OVERLAY_DISP = Gfx_TextureIA8(OVERLAY_DISP, gSmallKeyCounterIconTex, 16, 16, 26, 190, 16, 16,
                                                  1 << 10, 1 << 10);

                    // Small Key Counter
                    gDPPipeSync(OVERLAY_DISP++);
                    gDPSetPrimColor(OVERLAY_DISP++, 0, 0, 255, 255, 255, interfaceCtx->magicAlpha);
                    gDPSetCombineLERP(OVERLAY_DISP++, 0, 0, 0, PRIMITIVE, TEXEL0, 0, PRIMITIVE, 0, 0, 0, 0, PRIMITIVE,
                                      TEXEL0, 0, PRIMITIVE, 0);

                    interfaceCtx->counterDigits[2] = 0;
                    interfaceCtx->counterDigits[3] = gSaveContext.inventory.dungeonKeys[gSaveContext.mapIndex];

                    while (interfaceCtx->counterDigits[3] >= 10) {
                        interfaceCtx->counterDigits[2]++;
                        interfaceCtx->counterDigits[3] -= 10;
                    }

                    svar3 = 42;

                    if (interfaceCtx->counterDigits[2] != 0) {
                        OVERLAY_DISP = Gfx_TextureI8(
                            OVERLAY_DISP, ((u8*)gCounterDigit0Tex + (8 * 16 * interfaceCtx->counterDigits[2])), 8, 16,
                            svar3, 190, 8, 16, 1 << 10, 1 << 10);
                        svar3 += 8;
                    }

                    OVERLAY_DISP = Gfx_TextureI8(OVERLAY_DISP,
                                                 ((u8*)gCounterDigit0Tex + (8 * 16 * interfaceCtx->counterDigits[3])),
                                                 8, 16, svar3, 190, 8, 16, 1 << 10, 1 << 10);
                }
                break;
            default:
                break;
        }

        // Rupee Counter
        gDPPipeSync(OVERLAY_DISP++);

        if (gSaveContext.rupees == CUR_CAPACITY(UPG_WALLET)) {
            gDPSetPrimColor(OVERLAY_DISP++, 0, 0, 120, 255, 0, interfaceCtx->magicAlpha);
        } else if (gSaveContext.rupees != 0) {
            gDPSetPrimColor(OVERLAY_DISP++, 0, 0, 255, 255, 255, interfaceCtx->magicAlpha);
        } else {
            gDPSetPrimColor(OVERLAY_DISP++, 0, 0, 100, 100, 100, interfaceCtx->magicAlpha);
        }

        gDPSetCombineLERP(OVERLAY_DISP++, 0, 0, 0, PRIMITIVE, TEXEL0, 0, PRIMITIVE, 0, 0, 0, 0, PRIMITIVE, TEXEL0, 0,
                          PRIMITIVE, 0);

        interfaceCtx->counterDigits[0] = interfaceCtx->counterDigits[1] = 0;
        interfaceCtx->counterDigits[2] = gSaveContext.rupees;

        if ((interfaceCtx->counterDigits[2] > 9999) || (interfaceCtx->counterDigits[2] < 0)) {
            interfaceCtx->counterDigits[2] &= 0xDDD;
        }

        while (interfaceCtx->counterDigits[2] >= 100) {
            interfaceCtx->counterDigits[0]++;
            interfaceCtx->counterDigits[2] -= 100;
        }

        while (interfaceCtx->counterDigits[2] >= 10) {
            interfaceCtx->counterDigits[1]++;
            interfaceCtx->counterDigits[2] -= 10;
        }

        svar2 = rupeeDigitsFirst[CUR_UPG_VALUE(UPG_WALLET)];
        svar5 = rupeeDigitsCount[CUR_UPG_VALUE(UPG_WALLET)];

        for (svar1 = 0, svar3 = 42; svar1 < svar5; svar1++, svar2++, svar3 += 8) {
            OVERLAY_DISP =
                Gfx_TextureI8(OVERLAY_DISP, ((u8*)gCounterDigit0Tex + (8 * 16 * interfaceCtx->counterDigits[svar2])), 8,
                              16, svar3, 206, 8, 16, 1 << 10, 1 << 10);
        }

        Interface_DrawMagicBar(globalCtx);
        Minimap_Draw(globalCtx);

        if ((R_PAUSE_MENU_MODE != 2) && (R_PAUSE_MENU_MODE != 3)) {
            func_8002C124(&globalCtx->actorCtx.targetCtx, globalCtx); // Draw Z-Target
        }

        func_80094520(globalCtx->state.gfxCtx);

        Interface_DrawItemButtons(globalCtx);

        gDPPipeSync(OVERLAY_DISP++);
        gDPSetPrimColor(OVERLAY_DISP++, 0, 0, 255, 255, 255, interfaceCtx->bAlpha);
        gDPSetCombineMode(OVERLAY_DISP++, G_CC_MODULATERGBA_PRIM, G_CC_MODULATERGBA_PRIM);

        if (!(interfaceCtx->unk_1FA)) {
            // B Button Icon & Ammo Count
            if (gSaveContext.equips.buttonItems[0] != ITEM_NONE) {
                Interface_DrawItemIconTexture(globalCtx, interfaceCtx->iconItemSegment, 0);

                if ((player->stateFlags1 & 0x00800000) || (globalCtx->shootingGalleryStatus > 1) ||
                    ((globalCtx->sceneNum == SCENE_BOWLING) && Flags_GetSwitch(globalCtx, 0x38))) {
                    gDPPipeSync(OVERLAY_DISP++);
                    gDPSetCombineLERP(OVERLAY_DISP++, PRIMITIVE, ENVIRONMENT, TEXEL0, ENVIRONMENT, TEXEL0, 0, PRIMITIVE,
                                      0, PRIMITIVE, ENVIRONMENT, TEXEL0, ENVIRONMENT, TEXEL0, 0, PRIMITIVE, 0);
                    Interface_DrawAmmoCount(globalCtx, 0, interfaceCtx->bAlpha);
                }
            }
        } else {
            // B Button Do Action Label
            gDPPipeSync(OVERLAY_DISP++);
            gDPSetCombineLERP(OVERLAY_DISP++, PRIMITIVE, ENVIRONMENT, TEXEL0, ENVIRONMENT, TEXEL0, 0, PRIMITIVE, 0,
                              PRIMITIVE, ENVIRONMENT, TEXEL0, ENVIRONMENT, TEXEL0, 0, PRIMITIVE, 0);
            gDPSetPrimColor(OVERLAY_DISP++, 0, 0, 255, 255, 255, interfaceCtx->bAlpha);

            gDPLoadTextureBlock_4b(OVERLAY_DISP++, interfaceCtx->doActionSegment + DO_ACTION_TEX_SIZE, G_IM_FMT_IA,
                                   DO_ACTION_TEX_WIDTH, DO_ACTION_TEX_HEIGHT, 0, G_TX_NOMIRROR | G_TX_WRAP,
                                   G_TX_NOMIRROR | G_TX_WRAP, G_TX_NOMASK, G_TX_NOMASK, G_TX_NOLOD, G_TX_NOLOD);

            R_B_LABEL_DD = (1 << 10) / (WREG(37 + gSaveContext.language) / 100.0f);
            gSPTextureRectangle(OVERLAY_DISP++, R_B_LABEL_X(gSaveContext.language) << 2,
                                R_B_LABEL_Y(gSaveContext.language) << 2,
                                (R_B_LABEL_X(gSaveContext.language) + DO_ACTION_TEX_WIDTH) << 2,
                                (R_B_LABEL_Y(gSaveContext.language) + DO_ACTION_TEX_HEIGHT) << 2, G_TX_RENDERTILE, 0, 0,
                                R_B_LABEL_DD, R_B_LABEL_DD);
        }

        gDPPipeSync(OVERLAY_DISP++);

        // C-Left Button Icon & Ammo Count
        if (gSaveContext.equips.buttonItems[1] < 0xF0) {
            gDPSetPrimColor(OVERLAY_DISP++, 0, 0, 255, 255, 255, interfaceCtx->cLeftAlpha);
            gDPSetCombineMode(OVERLAY_DISP++, G_CC_MODULATERGBA_PRIM, G_CC_MODULATERGBA_PRIM);
            Interface_DrawItemIconTexture(globalCtx, interfaceCtx->iconItemSegment + 0x1000, 1);
            gDPPipeSync(OVERLAY_DISP++);
            gDPSetCombineLERP(OVERLAY_DISP++, PRIMITIVE, ENVIRONMENT, TEXEL0, ENVIRONMENT, TEXEL0, 0, PRIMITIVE, 0,
                              PRIMITIVE, ENVIRONMENT, TEXEL0, ENVIRONMENT, TEXEL0, 0, PRIMITIVE, 0);
            Interface_DrawAmmoCount(globalCtx, 1, interfaceCtx->cLeftAlpha);
        }

        gDPPipeSync(OVERLAY_DISP++);

        // C-Down Button Icon & Ammo Count
        if (gSaveContext.equips.buttonItems[2] < 0xF0) {
            gDPSetPrimColor(OVERLAY_DISP++, 0, 0, 255, 255, 255, interfaceCtx->cDownAlpha);
            gDPSetCombineMode(OVERLAY_DISP++, G_CC_MODULATERGBA_PRIM, G_CC_MODULATERGBA_PRIM);
            Interface_DrawItemIconTexture(globalCtx, interfaceCtx->iconItemSegment + 0x2000, 2);
            gDPPipeSync(OVERLAY_DISP++);
            gDPSetCombineLERP(OVERLAY_DISP++, PRIMITIVE, ENVIRONMENT, TEXEL0, ENVIRONMENT, TEXEL0, 0, PRIMITIVE, 0,
                              PRIMITIVE, ENVIRONMENT, TEXEL0, ENVIRONMENT, TEXEL0, 0, PRIMITIVE, 0);
            Interface_DrawAmmoCount(globalCtx, 2, interfaceCtx->cDownAlpha);
        }

        gDPPipeSync(OVERLAY_DISP++);

        // C-Right Button Icon & Ammo Count
        if (gSaveContext.equips.buttonItems[3] < 0xF0) {
            gDPSetPrimColor(OVERLAY_DISP++, 0, 0, 255, 255, 255, interfaceCtx->cRightAlpha);
            gDPSetCombineMode(OVERLAY_DISP++, G_CC_MODULATERGBA_PRIM, G_CC_MODULATERGBA_PRIM);
            Interface_DrawItemIconTexture(globalCtx, interfaceCtx->iconItemSegment + 0x3000, 3);
            gDPPipeSync(OVERLAY_DISP++);
            gDPSetCombineLERP(OVERLAY_DISP++, PRIMITIVE, ENVIRONMENT, TEXEL0, ENVIRONMENT, TEXEL0, 0, PRIMITIVE, 0,
                              PRIMITIVE, ENVIRONMENT, TEXEL0, ENVIRONMENT, TEXEL0, 0, PRIMITIVE, 0);
            Interface_DrawAmmoCount(globalCtx, 3, interfaceCtx->cRightAlpha);
        }

        // A Button
        func_80094A14(globalCtx->state.gfxCtx);
        func_8008A8B8(globalCtx, R_A_BTN_Y, R_A_BTN_Y + 45, R_A_BTN_X, R_A_BTN_X + 45);
        gSPClearGeometryMode(OVERLAY_DISP++, G_CULL_BOTH);
        gDPSetCombineMode(OVERLAY_DISP++, G_CC_MODULATEIA_PRIM, G_CC_MODULATEIA_PRIM);
        gDPSetPrimColor(OVERLAY_DISP++, 0, 0, R_A_BTN_COLOR(0), R_A_BTN_COLOR(1), R_A_BTN_COLOR(2),
                        interfaceCtx->aAlpha);
        Interface_DrawActionButton(globalCtx);
        gDPPipeSync(OVERLAY_DISP++);
        func_8008A8B8(globalCtx, R_A_ICON_Y, R_A_ICON_Y + 45, R_A_ICON_X, R_A_ICON_X + 45);
        gSPSetGeometryMode(OVERLAY_DISP++, G_CULL_BACK);
        gDPSetCombineLERP(OVERLAY_DISP++, PRIMITIVE, ENVIRONMENT, TEXEL0, ENVIRONMENT, TEXEL0, 0, PRIMITIVE, 0,
                          PRIMITIVE, ENVIRONMENT, TEXEL0, ENVIRONMENT, TEXEL0, 0, PRIMITIVE, 0);
        gDPSetPrimColor(OVERLAY_DISP++, 0, 0, 255, 255, 255, interfaceCtx->aAlpha);
        gDPSetEnvColor(OVERLAY_DISP++, 0, 0, 0, 0);
        Matrix_Translate(0.0f, 0.0f, WREG(46 + gSaveContext.language) / 10.0f, MTXMODE_NEW);
        Matrix_Scale(1.0f, 1.0f, 1.0f, MTXMODE_APPLY);
        Matrix_RotateX(interfaceCtx->unk_1F4 / 10000.0f, MTXMODE_APPLY);
        gSPMatrix(OVERLAY_DISP++, Matrix_NewMtx(globalCtx->state.gfxCtx, "../z_parameter.c", 3701),
                  G_MTX_MODELVIEW | G_MTX_LOAD);
        gSPVertex(OVERLAY_DISP++, &interfaceCtx->actionVtx[4], 4, 0);

        if ((interfaceCtx->unk_1EC < 2) || (interfaceCtx->unk_1EC == 3)) {
            Interface_DrawActionLabel(globalCtx->state.gfxCtx, interfaceCtx->doActionSegment);
        } else {
            Interface_DrawActionLabel(globalCtx->state.gfxCtx, interfaceCtx->doActionSegment + DO_ACTION_TEX_SIZE);
        }

        gDPPipeSync(OVERLAY_DISP++);

        func_8008A994(interfaceCtx);
        svar3 = 16;

        if ((pauseCtx->state == 6) && (pauseCtx->unk_1E4 == 3)) {
            // Inventory Equip Effects
            gSPSegment(OVERLAY_DISP++, 0x08, pauseCtx->iconItemSegment);
            func_80094A14(globalCtx->state.gfxCtx);
            gDPSetCombineMode(OVERLAY_DISP++, G_CC_MODULATERGBA_PRIM, G_CC_MODULATERGBA_PRIM);
            gSPMatrix(OVERLAY_DISP++, &gMtxClear, G_MTX_MODELVIEW | G_MTX_LOAD);

            pauseCtx->cursorVtx[svar3].v.ob[0] = pauseCtx->cursorVtx[18].v.ob[0] = svar2 = pauseCtx->equipAnimX / 10;
            pauseCtx->cursorVtx[17].v.ob[0] = pauseCtx->cursorVtx[19].v.ob[0] = svar2 =
                pauseCtx->cursorVtx[svar3].v.ob[0] + WREG(90) / 10;
            pauseCtx->cursorVtx[svar3].v.ob[1] = pauseCtx->cursorVtx[17].v.ob[1] = svar2 = pauseCtx->equipAnimY / 10;
            pauseCtx->cursorVtx[18].v.ob[1] = pauseCtx->cursorVtx[19].v.ob[1] = svar2 =
                pauseCtx->cursorVtx[svar3].v.ob[1] - WREG(90) / 10;

            if (pauseCtx->equipTargetItem < 0xBF) {
                // Normal Equip (icon goes from the inventory slot to the C button when equipping it)
                gDPSetPrimColor(OVERLAY_DISP++, 0, 0, 255, 255, 255, pauseCtx->equipAnimAlpha);
                gSPVertex(OVERLAY_DISP++, &pauseCtx->cursorVtx[16], 4, 0);

                gDPLoadTextureBlock(OVERLAY_DISP++, gItemIcons[pauseCtx->equipTargetItem], G_IM_FMT_RGBA, G_IM_SIZ_32b,
                                    32, 32, 0, G_TX_NOMIRROR | G_TX_WRAP, G_TX_NOMIRROR | G_TX_WRAP, G_TX_NOMASK,
                                    G_TX_NOMASK, G_TX_NOLOD, G_TX_NOLOD);
            } else {
                // Magic Arrow Equip Effect
                svar1 = pauseCtx->equipTargetItem - 0xBF;
                gDPSetPrimColor(OVERLAY_DISP++, 0, 0, magicArrowEffectsR[svar1], magicArrowEffectsG[svar1],
                                magicArrowEffectsB[svar1], pauseCtx->equipAnimAlpha);

                if ((pauseCtx->equipAnimAlpha > 0) && (pauseCtx->equipAnimAlpha < 255)) {
                    svar1 = (pauseCtx->equipAnimAlpha / 8) / 2;
                    pauseCtx->cursorVtx[16].v.ob[0] = pauseCtx->cursorVtx[18].v.ob[0] = svar2 =
                        pauseCtx->cursorVtx[16].v.ob[0] - svar1;
                    pauseCtx->cursorVtx[17].v.ob[0] = pauseCtx->cursorVtx[19].v.ob[0] = svar2 =
                        pauseCtx->cursorVtx[16].v.ob[0] + svar1 * 2 + 32;
                    pauseCtx->cursorVtx[16].v.ob[1] = pauseCtx->cursorVtx[17].v.ob[1] = svar2 =
                        pauseCtx->cursorVtx[16].v.ob[1] + svar1;
                    pauseCtx->cursorVtx[18].v.ob[1] = pauseCtx->cursorVtx[19].v.ob[1] = svar2 =
                        pauseCtx->cursorVtx[16].v.ob[1] - svar1 * 2 - 32;
                }

                gSPVertex(OVERLAY_DISP++, &pauseCtx->cursorVtx[16], 4, 0);
                gDPLoadTextureBlock(OVERLAY_DISP++, gMagicArrowEquipEffectTex, G_IM_FMT_IA, G_IM_SIZ_8b, 32, 32, 0,
                                    G_TX_NOMIRROR | G_TX_WRAP, G_TX_NOMIRROR | G_TX_WRAP, G_TX_NOMASK, G_TX_NOMASK,
                                    G_TX_NOLOD, G_TX_NOLOD);
            }

            gSP1Quadrangle(OVERLAY_DISP++, 0, 2, 3, 1, 0);
        }

        func_80094520(globalCtx->state.gfxCtx);

        if ((globalCtx->pauseCtx.state == 0) && (globalCtx->pauseCtx.debugState == 0)) {
            if (gSaveContext.minigameState != 1) {
                // Carrots rendering if the action corresponds to riding a horse
                if (interfaceCtx->unk_1EE == 8) {
                    // Load Carrot Icon
                    gDPLoadTextureBlock(OVERLAY_DISP++, gCarrotIconTex, G_IM_FMT_RGBA, G_IM_SIZ_32b, 16, 16, 0,
                                        G_TX_NOMIRROR | G_TX_WRAP, G_TX_NOMIRROR | G_TX_WRAP, G_TX_NOMASK, G_TX_NOMASK,
                                        G_TX_NOLOD, G_TX_NOLOD);

                    // Draw 6 carrots
                    for (svar1 = 1, svar5 = ZREG(14); svar1 < 7; svar1++, svar5 += 16) {
                        // Carrot Color (based on availability)
                        if ((interfaceCtx->numHorseBoosts == 0) || (interfaceCtx->numHorseBoosts < svar1)) {
                            gDPSetPrimColor(OVERLAY_DISP++, 0, 0, 0, 150, 255, interfaceCtx->aAlpha);
                        } else {
                            gDPSetPrimColor(OVERLAY_DISP++, 0, 0, 255, 255, 255, interfaceCtx->aAlpha);
                        }

                        gSPTextureRectangle(OVERLAY_DISP++, svar5 << 2, ZREG(15) << 2, (svar5 + 16) << 2,
                                            (ZREG(15) + 16) << 2, G_TX_RENDERTILE, 0, 0, 1 << 10, 1 << 10);
                    }
                }
            } else {
                // Score for the Horseback Archery
                svar5 = WREG(32);
                gDPSetPrimColor(OVERLAY_DISP++, 0, 0, 255, 255, 255, interfaceCtx->bAlpha);

                // Target Icon
                gDPLoadTextureBlock(OVERLAY_DISP++, gArcheryScoreIconTex, G_IM_FMT_RGBA, G_IM_SIZ_16b, 24, 16, 0,
                                    G_TX_NOMIRROR | G_TX_WRAP, G_TX_NOMIRROR | G_TX_WRAP, G_TX_NOMASK, G_TX_NOMASK,
                                    G_TX_NOLOD, G_TX_NOLOD);

                gSPTextureRectangle(OVERLAY_DISP++, (svar5 + 28) << 2, ZREG(15) << 2, (svar5 + 52) << 2,
                                    (ZREG(15) + 16) << 2, G_TX_RENDERTILE, 0, 0, 1 << 10, 1 << 10);

                // Score Counter
                gDPPipeSync(OVERLAY_DISP++);
                gDPSetCombineLERP(OVERLAY_DISP++, 0, 0, 0, PRIMITIVE, TEXEL0, 0, PRIMITIVE, 0, 0, 0, 0, PRIMITIVE,
                                  TEXEL0, 0, PRIMITIVE, 0);

                svar5 = WREG(32) + 6 * 9;

                for (svar1 = svar2 = 0; svar1 < 4; svar1++) {
                    if (sHBAScoreDigits[svar1] != 0 || (svar2 != 0) || (svar1 >= 3)) {
                        OVERLAY_DISP = Gfx_TextureI8(
                            OVERLAY_DISP, ((u8*)gCounterDigit0Tex + (8 * 16 * sHBAScoreDigits[svar1])), 8, 16, svar5,
                            (ZREG(15) - 2), digitWidth[0], VREG(42), VREG(43) << 1, VREG(43) << 1);
                        svar5 += 9;
                        svar2++;
                    }
                }

                gDPPipeSync(OVERLAY_DISP++);
                gDPSetCombineMode(OVERLAY_DISP++, G_CC_MODULATERGBA_PRIM, G_CC_MODULATERGBA_PRIM);
            }
        }

        if ((gSaveContext.timer2State == 5) && (Message_GetState(&globalCtx->msgCtx) == TEXT_STATE_EVENT)) {
            // Trade quest timer reached 0
            D_8015FFE6 = 40;
            gSaveContext.cutsceneIndex = 0;
            globalCtx->sceneLoadFlag = 0x14;
            globalCtx->fadeTransition = 3;
            gSaveContext.timer2State = 0;

            if ((gSaveContext.equips.buttonItems[0] != ITEM_SWORD_KOKIRI) &&
                (gSaveContext.equips.buttonItems[0] != ITEM_SWORD_MASTER) &&
                (gSaveContext.equips.buttonItems[0] != ITEM_SWORD_BGS) &&
                (gSaveContext.equips.buttonItems[0] != ITEM_SWORD_KNIFE)) {
                if (gSaveContext.buttonStatus[0] != BTN_ENABLED) {
                    gSaveContext.equips.buttonItems[0] = gSaveContext.buttonStatus[0];
                } else {
                    gSaveContext.equips.buttonItems[0] = ITEM_NONE;
                }
            }

            // Revert any spoiling trade quest items
            for (svar1 = 0; svar1 < ARRAY_COUNT(gSpoilingItems); svar1++) {
                if (INV_CONTENT(ITEM_TRADE_ADULT) == gSpoilingItems[svar1]) {
                    gSaveContext.eventInf[0] &= 0x7F80;
                    osSyncPrintf("EVENT_INF=%x\n", gSaveContext.eventInf[0]);
                    globalCtx->nextEntranceIndex = spoilingItemEntrances[svar1];
                    INV_CONTENT(gSpoilingItemReverts[svar1]) = gSpoilingItemReverts[svar1];

                    for (svar2 = 1; svar2 < 4; svar2++) {
                        if (gSaveContext.equips.buttonItems[svar2] == gSpoilingItems[svar1]) {
                            gSaveContext.equips.buttonItems[svar2] = gSpoilingItemReverts[svar1];
                            Interface_LoadItemIcon1(globalCtx, svar2);
                        }
                    }
                }
            }
        }

        if ((globalCtx->pauseCtx.state == 0) && (globalCtx->pauseCtx.debugState == 0) &&
            (globalCtx->gameOverCtx.state == GAMEOVER_INACTIVE) && (msgCtx->msgMode == MSGMODE_NONE) &&
            !(player->stateFlags2 & 0x01000000) && (globalCtx->sceneLoadFlag == 0) &&
            (globalCtx->transitionMode == 0) && !Gameplay_InCsMode(globalCtx) && (gSaveContext.minigameState != 1) &&
            (globalCtx->shootingGalleryStatus <= 1) &&
            !((globalCtx->sceneNum == SCENE_BOWLING) && Flags_GetSwitch(globalCtx, 0x38))) {
            svar6 = 0;
            switch (gSaveContext.timer1State) {
                case 1:
                    D_8015FFE2 = 20;
                    D_8015FFE0 = 20;
                    gSaveContext.timer1Value = gSaveContext.health >> 1;
                    gSaveContext.timer1State = 2;
                    break;
                case 2:
                    D_8015FFE2--;
                    if (D_8015FFE2 == 0) {
                        D_8015FFE2 = 20;
                        gSaveContext.timer1State = 3;
                    }
                    break;
                case 5:
                case 11:
                    D_8015FFE2 = 20;
                    D_8015FFE0 = 20;
                    if (gSaveContext.timer1State == 5) {
                        gSaveContext.timer1State = 6;
                    } else {
                        gSaveContext.timer1State = 12;
                    }
                    break;
                case 6:
                case 12:
                    D_8015FFE2--;
                    if (D_8015FFE2 == 0) {
                        D_8015FFE2 = 20;
                        if (gSaveContext.timer1State == 6) {
                            gSaveContext.timer1State = 7;
                        } else {
                            gSaveContext.timer1State = 13;
                        }
                    }
                    break;
                case 3:
                case 7:
                    svar1 = (gSaveContext.timerX[0] - 26) / D_8015FFE2;
                    gSaveContext.timerX[0] -= svar1;

                    if (gSaveContext.healthCapacity > 0xA0) {
                        svar1 = (gSaveContext.timerY[0] - 54) / D_8015FFE2;
                    } else {
                        svar1 = (gSaveContext.timerY[0] - 46) / D_8015FFE2;
                    }
                    gSaveContext.timerY[0] -= svar1;

                    D_8015FFE2--;
                    if (D_8015FFE2 == 0) {
                        D_8015FFE2 = 20;
                        gSaveContext.timerX[0] = 26;

                        if (gSaveContext.healthCapacity > 0xA0) {
                            gSaveContext.timerY[0] = 54;
                        } else {
                            gSaveContext.timerY[0] = 46;
                        }

                        if (gSaveContext.timer1State == 3) {
                            gSaveContext.timer1State = 4;
                        } else {
                            gSaveContext.timer1State = 8;
                        }
                    }
                case 4:
                case 8:
                    if ((gSaveContext.timer1State == 4) || (gSaveContext.timer1State == 8)) {
                        if (gSaveContext.healthCapacity > 0xA0) {
                            gSaveContext.timerY[0] = 54;
                        } else {
                            gSaveContext.timerY[0] = 46;
                        }
                    }

                    if ((gSaveContext.timer1State >= 3) && (msgCtx->msgLength == 0)) {
                        D_8015FFE0--;
                        if (D_8015FFE0 == 0) {
                            if (gSaveContext.timer1Value != 0) {
                                gSaveContext.timer1Value--;
                            }

                            D_8015FFE0 = 20;

                            if (gSaveContext.timer1Value == 0) {
                                gSaveContext.timer1State = 10;
                                if (D_80125A5C != 0) {
                                    gSaveContext.health = 0;
                                    globalCtx->damagePlayer(globalCtx, -(gSaveContext.health + 2));
                                }
                                D_80125A5C = 0;
                            } else if (gSaveContext.timer1Value > 60) {
                                if (timerDigits[4] == 1) {
                                    Audio_PlaySoundGeneral(NA_SE_SY_MESSAGE_WOMAN, &D_801333D4, 4, &D_801333E0,
                                                           &D_801333E0, &D_801333E8);
                                }
                            } else if (gSaveContext.timer1Value >= 11) {
                                if (timerDigits[4] & 1) {
                                    Audio_PlaySoundGeneral(NA_SE_SY_WARNING_COUNT_N, &D_801333D4, 4, &D_801333E0,
                                                           &D_801333E0, &D_801333E8);
                                }
                            } else {
                                Audio_PlaySoundGeneral(NA_SE_SY_WARNING_COUNT_E, &D_801333D4, 4, &D_801333E0,
                                                       &D_801333E0, &D_801333E8);
                            }
                        }
                    }
                    break;
                case 13:
                    svar1 = (gSaveContext.timerX[0] - 26) / D_8015FFE2;
                    gSaveContext.timerX[0] -= svar1;

                    if (gSaveContext.healthCapacity > 0xA0) {
                        svar1 = (gSaveContext.timerY[0] - 54) / D_8015FFE2;
                    } else {
                        svar1 = (gSaveContext.timerY[0] - 46) / D_8015FFE2;
                    }
                    gSaveContext.timerY[0] -= svar1;

                    D_8015FFE2--;
                    if (D_8015FFE2 == 0) {
                        D_8015FFE2 = 20;
                        gSaveContext.timerX[0] = 26;
                        if (gSaveContext.healthCapacity > 0xA0) {
                            gSaveContext.timerY[0] = 54;
                        } else {
                            gSaveContext.timerY[0] = 46;
                        }

                        gSaveContext.timer1State = 14;
                    }
                case 14:
                    if (gSaveContext.timer1State == 14) {
                        if (gSaveContext.healthCapacity > 0xA0) {
                            gSaveContext.timerY[0] = 54;
                        } else {
                            gSaveContext.timerY[0] = 46;
                        }
                    }

                    if (gSaveContext.timer1State >= 3) {
                        D_8015FFE0--;
                        if (D_8015FFE0 == 0) {
                            gSaveContext.timer1Value++;
                            D_8015FFE0 = 20;

                            if (gSaveContext.timer1Value == 3599) {
                                D_8015FFE2 = 40;
                                gSaveContext.timer1State = 15;
                            } else {
                                Audio_PlaySoundGeneral(NA_SE_SY_WARNING_COUNT_N, &D_801333D4, 4, &D_801333E0,
                                                       &D_801333E0, &D_801333E8);
                            }
                        }
                    }
                    break;
                case 10:
                    if (gSaveContext.timer2State != 0) {
                        D_8015FFE6 = 20;
                        D_8015FFE4 = 20;
                        gSaveContext.timerX[1] = 140;
                        gSaveContext.timerY[1] = 80;

                        if (gSaveContext.timer2State < 7) {
                            gSaveContext.timer2State = 2;
                        } else {
                            gSaveContext.timer2State = 8;
                        }

                        gSaveContext.timer1State = 0;
                    } else {
                        gSaveContext.timer1State = 0;
                    }
                case 15:
                    break;
                default:
                    svar6 = 1;
                    switch (gSaveContext.timer2State) {
                        case 1:
                        case 7:
                            D_8015FFE6 = 20;
                            D_8015FFE4 = 20;
                            gSaveContext.timerX[1] = 140;
                            gSaveContext.timerY[1] = 80;
                            if (gSaveContext.timer2State == 1) {
                                gSaveContext.timer2State = 2;
                            } else {
                                gSaveContext.timer2State = 8;
                            }
                            break;
                        case 2:
                        case 8:
                            D_8015FFE6--;
                            if (D_8015FFE6 == 0) {
                                D_8015FFE6 = 20;
                                if (gSaveContext.timer2State == 2) {
                                    gSaveContext.timer2State = 3;
                                } else {
                                    gSaveContext.timer2State = 9;
                                }
                            }
                            break;
                        case 3:
                        case 9:
                            osSyncPrintf("event_xp[1]=%d,  event_yp[1]=%d  TOTAL_EVENT_TM=%d\n",
                                         svar5 = gSaveContext.timerX[1], svar2 = gSaveContext.timerY[1],
                                         gSaveContext.timer2Value);
                            svar1 = (gSaveContext.timerX[1] - 26) / D_8015FFE6;
                            gSaveContext.timerX[1] -= svar1;
                            if (gSaveContext.healthCapacity > 0xA0) {
                                svar1 = (gSaveContext.timerY[1] - 54) / D_8015FFE6;
                            } else {
                                svar1 = (gSaveContext.timerY[1] - 46) / D_8015FFE6;
                            }
                            gSaveContext.timerY[1] -= svar1;

                            D_8015FFE6--;
                            if (D_8015FFE6 == 0) {
                                D_8015FFE6 = 20;
                                gSaveContext.timerX[1] = 26;

                                if (gSaveContext.healthCapacity > 0xA0) {
                                    gSaveContext.timerY[1] = 54;
                                } else {
                                    gSaveContext.timerY[1] = 46;
                                }

                                if (gSaveContext.timer2State == 3) {
                                    gSaveContext.timer2State = 4;
                                } else {
                                    gSaveContext.timer2State = 10;
                                }
                            }
                        case 4:
                        case 10:
                            if ((gSaveContext.timer2State == 4) || (gSaveContext.timer2State == 10)) {
                                if (gSaveContext.healthCapacity > 0xA0) {
                                    gSaveContext.timerY[1] = 54;
                                } else {
                                    gSaveContext.timerY[1] = 46;
                                }
                            }

                            if (gSaveContext.timer2State >= 3) {
                                D_8015FFE4--;
                                if (D_8015FFE4 == 0) {
                                    D_8015FFE4 = 20;
                                    if (gSaveContext.timer2State == 4) {
                                        gSaveContext.timer2Value--;
                                        osSyncPrintf("TOTAL_EVENT_TM=%d\n", gSaveContext.timer2Value);

                                        if (gSaveContext.timer2Value <= 0) {
                                            if (!Flags_GetSwitch(globalCtx, 0x37) ||
                                                ((globalCtx->sceneNum != SCENE_GANON_DEMO) &&
                                                 (globalCtx->sceneNum != SCENE_GANON_FINAL) &&
                                                 (globalCtx->sceneNum != SCENE_GANON_SONOGO) &&
                                                 (globalCtx->sceneNum != SCENE_GANONTIKA_SONOGO))) {
                                                D_8015FFE6 = 40;
                                                gSaveContext.timer2State = 5;
                                                gSaveContext.cutsceneIndex = 0;
                                                Message_StartTextbox(globalCtx, 0x71B0, NULL);
                                                func_8002DF54(globalCtx, NULL, 8);
                                            } else {
                                                D_8015FFE6 = 40;
                                                gSaveContext.timer2State = 6;
                                            }
                                        } else if (gSaveContext.timer2Value > 60) {
                                            if (timerDigits[4] == 1) {
                                                Audio_PlaySoundGeneral(NA_SE_SY_MESSAGE_WOMAN, &D_801333D4, 4,
                                                                       &D_801333E0, &D_801333E0, &D_801333E8);
                                            }
                                        } else if (gSaveContext.timer2Value > 10) {
                                            if ((timerDigits[4] & 1)) {
                                                Audio_PlaySoundGeneral(NA_SE_SY_WARNING_COUNT_N, &D_801333D4, 4,
                                                                       &D_801333E0, &D_801333E0, &D_801333E8);
                                            }
                                        } else {
                                            Audio_PlaySoundGeneral(NA_SE_SY_WARNING_COUNT_E, &D_801333D4, 4,
                                                                   &D_801333E0, &D_801333E0, &D_801333E8);
                                        }
                                    } else {
                                        gSaveContext.timer2Value++;
                                        if (gSaveContext.eventInf[1] & 1) {
                                            if (gSaveContext.timer2Value == 240) {
                                                Message_StartTextbox(globalCtx, 0x6083, NULL);
                                                gSaveContext.eventInf[1] &= ~1;
                                                gSaveContext.timer2State = 0;
                                            }
                                        }
                                    }

                                    if ((gSaveContext.timer2Value % 60) == 0) {
                                        Audio_PlaySoundGeneral(NA_SE_SY_WARNING_COUNT_N, &D_801333D4, 4, &D_801333E0,
                                                               &D_801333E0, &D_801333E8);
                                    }
                                }
                            }
                            break;
                        case 6:
                            D_8015FFE6--;
                            if (D_8015FFE6 == 0) {
                                gSaveContext.timer2State = 0;
                            }
                            break;
                    }
                    break;
            }

            if (((gSaveContext.timer1State != 0) && (gSaveContext.timer1State != 10)) ||
                (gSaveContext.timer2State != 0)) {
                timerDigits[0] = timerDigits[1] = svar2 = timerDigits[3] = 0;
                timerDigits[2] = 10; // digit 10 is used as ':' (colon)

                if (gSaveContext.timer1State != 0) {
                    timerDigits[4] = gSaveContext.timer1Value;
                } else {
                    timerDigits[4] = gSaveContext.timer2Value;
                }

                while (timerDigits[4] >= 60) {
                    timerDigits[1]++;
                    if (timerDigits[1] >= 10) {
                        timerDigits[0]++;
                        timerDigits[1] -= 10;
                    }
                    timerDigits[4] -= 60;
                }

                while (timerDigits[4] >= 10) {
                    timerDigits[3]++;
                    timerDigits[4] -= 10;
                }

                // Clock Icon
                gDPPipeSync(OVERLAY_DISP++);
                gDPSetPrimColor(OVERLAY_DISP++, 0, 0, 255, 255, 255, 255);
                gDPSetEnvColor(OVERLAY_DISP++, 0, 0, 0, 0);
                svar5 = gSaveContext.timerX[svar6];
                svar2 = gSaveContext.timerY[svar6];
                OVERLAY_DISP =
                    Gfx_TextureIA8(OVERLAY_DISP, gClockIconTex, 16, 16, svar5, svar2 + 2, 16, 16, 1 << 10, 1 << 10);

                // Timer Counter
                gDPPipeSync(OVERLAY_DISP++);
                gDPSetCombineLERP(OVERLAY_DISP++, 0, 0, 0, PRIMITIVE, TEXEL0, 0, PRIMITIVE, 0, 0, 0, 0, PRIMITIVE,
                                  TEXEL0, 0, PRIMITIVE, 0);

                if (gSaveContext.timer1State != 0) {
                    if ((gSaveContext.timer1Value < 10) && (gSaveContext.timer1State < 11)) {
                        gDPSetPrimColor(OVERLAY_DISP++, 0, 0, 255, 50, 0, 255);
                    } else {
                        gDPSetPrimColor(OVERLAY_DISP++, 0, 0, 255, 255, 255, 255);
                    }
                } else {
                    if ((gSaveContext.timer2Value < 10) && (gSaveContext.timer2State < 6)) {
                        gDPSetPrimColor(OVERLAY_DISP++, 0, 0, 255, 50, 0, 255);
                    } else {
                        gDPSetPrimColor(OVERLAY_DISP++, 0, 0, 255, 255, 0, 255);
                    }
                }

                for (svar1 = 0; svar1 < 5; svar1++) {
                    // clang-format off
                    svar5 = gSaveContext.timerX[svar6]; OVERLAY_DISP =
                        Gfx_TextureI8(OVERLAY_DISP, ((u8*)gCounterDigit0Tex + (8 * 16 * timerDigits[svar1])), 8, 16,
                                      svar5 + timerDigitLeftPos[svar1],
                                      svar2 = gSaveContext.timerY[svar6], digitWidth[svar1], VREG(42), VREG(43) << 1,
                                      VREG(43) << 1);
                    // clang-format on
                }
            }
        }
    }

    if (pauseCtx->debugState == 3) {
        FlagSet_Update(globalCtx);
    }

    if (interfaceCtx->unk_244 != 0) {
        gDPPipeSync(OVERLAY_DISP++);
        gSPDisplayList(OVERLAY_DISP++, sSetupDL_80125A60);
        gDPSetPrimColor(OVERLAY_DISP++, 0, 0, 0, 0, 0, interfaceCtx->unk_244);
        gDPFillRectangle(OVERLAY_DISP++, 0, 0, gScreenWidth - 1, gScreenHeight - 1);
    }

    CLOSE_DISPS(globalCtx->state.gfxCtx, "../z_parameter.c", 4269);
}

void Interface_Update(GlobalContext* globalCtx) {
    static u8 D_80125B60 = 0;
    static s16 sPrevTimeIncrement = 0;
    MessageContext* msgCtx = &globalCtx->msgCtx;
    InterfaceContext* interfaceCtx = &globalCtx->interfaceCtx;
    Player* player = GET_PLAYER(globalCtx);
    s16 alpha;
    s16 alpha1;
    u16 action;
    Input* debugInput = &globalCtx->state.input[2];

<<<<<<< HEAD
    if (CHECK_BTN_ALL(input->press.button, BTN_DLEFT)) {
        gSaveContext.language = LANGUAGE_ENG;
        osSyncPrintf("J_N=%x J_N=%x\n", gSaveContext.language, &gSaveContext.language);
    } else if (CHECK_BTN_ALL(input->press.button, BTN_DUP)) {
        gSaveContext.language = LANGUAGE_GER;
        osSyncPrintf("J_N=%x J_N=%x\n", gSaveContext.language, &gSaveContext.language);
    } else if (CHECK_BTN_ALL(input->press.button, BTN_DRIGHT)) {
        gSaveContext.language = LANGUAGE_FRA;
=======
    if (CHECK_BTN_ALL(debugInput->press.button, BTN_DLEFT)) {
        gSaveContext.language = 0;
        osSyncPrintf("J_N=%x J_N=%x\n", gSaveContext.language, &gSaveContext.language);
    } else if (CHECK_BTN_ALL(debugInput->press.button, BTN_DUP)) {
        gSaveContext.language = 1;
        osSyncPrintf("J_N=%x J_N=%x\n", gSaveContext.language, &gSaveContext.language);
    } else if (CHECK_BTN_ALL(debugInput->press.button, BTN_DRIGHT)) {
        gSaveContext.language = 2;
>>>>>>> 03636166
        osSyncPrintf("J_N=%x J_N=%x\n", gSaveContext.language, &gSaveContext.language);
    }

    if ((globalCtx->pauseCtx.state == 0) && (globalCtx->pauseCtx.debugState == 0)) {
        if ((gSaveContext.minigameState == 1) || (gSaveContext.sceneSetupIndex < 4) ||
            ((globalCtx->sceneNum == SCENE_SPOT20) && (gSaveContext.sceneSetupIndex == 4))) {
            if ((msgCtx->msgMode == MSGMODE_NONE) ||
                ((msgCtx->msgMode != MSGMODE_NONE) && (globalCtx->sceneNum == SCENE_BOWLING))) {
                if (globalCtx->gameOverCtx.state == GAMEOVER_INACTIVE) {
                    func_80083108(globalCtx);
                }
            }
        }
    }

    switch (gSaveContext.unk_13E8) {
        case 1:
        case 2:
        case 3:
        case 4:
        case 5:
        case 6:
        case 7:
        case 8:
        case 9:
        case 10:
        case 11:
        case 12:
        case 13:
            alpha = 255 - (gSaveContext.unk_13EC << 5);
            if (alpha < 0) {
                alpha = 0;
            }

            func_80082850(globalCtx, alpha);
            gSaveContext.unk_13EC++;

            if (alpha == 0) {
                gSaveContext.unk_13E8 = 0;
            }
            break;
        case 50:
            alpha = 255 - (gSaveContext.unk_13EC << 5);
            if (alpha < 0) {
                alpha = 0;
            }

            alpha1 = 0xFF - alpha;
            if (alpha1 >= 0xFF) {
                alpha1 = 0xFF;
            }

            osSyncPrintf("case 50 : alpha=%d  alpha1=%d\n", alpha, alpha1);
            func_80082644(globalCtx, alpha1);

            if (interfaceCtx->healthAlpha != 255) {
                interfaceCtx->healthAlpha = alpha1;
            }

            if (interfaceCtx->magicAlpha != 255) {
                interfaceCtx->magicAlpha = alpha1;
            }

            switch (globalCtx->sceneNum) {
                case SCENE_SPOT00:
                case SCENE_SPOT01:
                case SCENE_SPOT02:
                case SCENE_SPOT03:
                case SCENE_SPOT04:
                case SCENE_SPOT05:
                case SCENE_SPOT06:
                case SCENE_SPOT07:
                case SCENE_SPOT08:
                case SCENE_SPOT09:
                case SCENE_SPOT10:
                case SCENE_SPOT11:
                case SCENE_SPOT12:
                case SCENE_SPOT13:
                case SCENE_SPOT15:
                case SCENE_SPOT16:
                case SCENE_SPOT17:
                case SCENE_SPOT18:
                case SCENE_SPOT20:
                case SCENE_GANON_TOU:
                    if (interfaceCtx->minimapAlpha < 170) {
                        interfaceCtx->minimapAlpha = alpha1;
                    } else {
                        interfaceCtx->minimapAlpha = 170;
                    }
                    break;
                default:
                    if (interfaceCtx->minimapAlpha != 255) {
                        interfaceCtx->minimapAlpha = alpha1;
                    }
                    break;
            }

            gSaveContext.unk_13EC++;
            if (alpha1 == 0xFF) {
                gSaveContext.unk_13E8 = 0;
            }

            break;
        case 52:
            gSaveContext.unk_13E8 = 1;
            func_80082850(globalCtx, 0);
            gSaveContext.unk_13E8 = 0;
        default:
            break;
    }

    Map_Update(globalCtx);

    if (gSaveContext.healthAccumulator != 0) {
        gSaveContext.healthAccumulator -= 4;
        gSaveContext.health += 4;

        if ((gSaveContext.health & 0xF) < 4) {
            Audio_PlaySoundGeneral(NA_SE_SY_HP_RECOVER, &D_801333D4, 4, &D_801333E0, &D_801333E0, &D_801333E8);
        }

        osSyncPrintf("now_life=%d  max_life=%d\n", gSaveContext.health, gSaveContext.healthCapacity);

        if (gSaveContext.health >= gSaveContext.healthCapacity) {
            gSaveContext.health = gSaveContext.healthCapacity;
            osSyncPrintf("S_Private.now_life=%d  S_Private.max_life=%d\n", gSaveContext.health,
                         gSaveContext.healthCapacity);
            gSaveContext.healthAccumulator = 0;
        }
    }

    HealthMeter_HandleCriticalAlarm(globalCtx);
    D_80125A58 = func_8008F2F8(globalCtx);

    if (D_80125A58 == 1) {
        if (CUR_EQUIP_VALUE(EQUIP_TUNIC) == 2) {
            D_80125A58 = 0;
        }
    } else if ((func_8008F2F8(globalCtx) >= 2) && (func_8008F2F8(globalCtx) < 5)) {
        if (CUR_EQUIP_VALUE(EQUIP_TUNIC) == 3) {
            D_80125A58 = 0;
        }
    }

    HealthMeter_Update(globalCtx);

    if ((gSaveContext.timer1State >= 3) && (globalCtx->pauseCtx.state == 0) && (globalCtx->pauseCtx.debugState == 0) &&
        (msgCtx->msgMode == MSGMODE_NONE) && !(player->stateFlags2 & 0x01000000) && (globalCtx->sceneLoadFlag == 0) &&
        (globalCtx->transitionMode == 0) && !Gameplay_InCsMode(globalCtx)) {}

    if (gSaveContext.rupeeAccumulator != 0) {
        if (gSaveContext.rupeeAccumulator > 0) {
            if (gSaveContext.rupees < CUR_CAPACITY(UPG_WALLET)) {
                gSaveContext.rupeeAccumulator--;
                gSaveContext.rupees++;
                Audio_PlaySoundGeneral(NA_SE_SY_RUPY_COUNT, &D_801333D4, 4, &D_801333E0, &D_801333E0, &D_801333E8);
            } else {
                // "Rupee Amount MAX = %d"
                osSyncPrintf("ルピー数ＭＡＸ = %d\n", CUR_CAPACITY(UPG_WALLET));
                gSaveContext.rupees = CUR_CAPACITY(UPG_WALLET);
                gSaveContext.rupeeAccumulator = 0;
            }
        } else if (gSaveContext.rupees != 0) {
            if (gSaveContext.rupeeAccumulator <= -50) {
                gSaveContext.rupeeAccumulator += 10;
                gSaveContext.rupees -= 10;

                if (gSaveContext.rupees < 0) {
                    gSaveContext.rupees = 0;
                }

                Audio_PlaySoundGeneral(NA_SE_SY_RUPY_COUNT, &D_801333D4, 4, &D_801333E0, &D_801333E0, &D_801333E8);
            } else {
                gSaveContext.rupeeAccumulator++;
                gSaveContext.rupees--;
                Audio_PlaySoundGeneral(NA_SE_SY_RUPY_COUNT, &D_801333D4, 4, &D_801333E0, &D_801333E0, &D_801333E8);
            }
        } else {
            gSaveContext.rupeeAccumulator = 0;
        }
    }

    switch (interfaceCtx->unk_1EC) {
        case 1:
            interfaceCtx->unk_1F4 += 31400.0f / WREG(5);
            if (interfaceCtx->unk_1F4 >= 15700.0f) {
                interfaceCtx->unk_1F4 = -15700.0f;
                interfaceCtx->unk_1EC = 2;
            }
            break;
        case 2:
            interfaceCtx->unk_1F4 += 31400.0f / WREG(5);
            if (interfaceCtx->unk_1F4 >= 0.0f) {
                interfaceCtx->unk_1F4 = 0.0f;
                interfaceCtx->unk_1EC = 0;
                interfaceCtx->unk_1EE = interfaceCtx->unk_1F0;
                action = interfaceCtx->unk_1EE;
                if ((action == DO_ACTION_MAX) || (action == DO_ACTION_MAX + 1)) {
                    action = DO_ACTION_NONE;
                }
                Interface_LoadActionLabel(interfaceCtx, action, 0);
            }
            break;
        case 3:
            interfaceCtx->unk_1F4 += 31400.0f / WREG(5);
            if (interfaceCtx->unk_1F4 >= 15700.0f) {
                interfaceCtx->unk_1F4 = -15700.0f;
                interfaceCtx->unk_1EC = 2;
            }
            break;
        case 4:
            interfaceCtx->unk_1F4 += 31400.0f / WREG(5);
            if (interfaceCtx->unk_1F4 >= 0.0f) {
                interfaceCtx->unk_1F4 = 0.0f;
                interfaceCtx->unk_1EC = 0;
                interfaceCtx->unk_1EE = interfaceCtx->unk_1F0;
                action = interfaceCtx->unk_1EE;
                if ((action == DO_ACTION_MAX) || (action == DO_ACTION_MAX + 1)) {
                    action = DO_ACTION_NONE;
                }
                Interface_LoadActionLabel(interfaceCtx, action, 0);
            }
            break;
    }

    WREG(7) = interfaceCtx->unk_1F4;

    if ((globalCtx->pauseCtx.state == 0) && (globalCtx->pauseCtx.debugState == 0) &&
        (msgCtx->msgMode == MSGMODE_NONE) && (globalCtx->sceneLoadFlag == 0) &&
        (globalCtx->gameOverCtx.state == GAMEOVER_INACTIVE) && (globalCtx->transitionMode == 0) &&
        ((globalCtx->csCtx.state == CS_STATE_IDLE) || !Player_InCsMode(globalCtx))) {
        if ((gSaveContext.magicAcquired != 0) && (gSaveContext.magicLevel == 0)) {
            gSaveContext.magicLevel = gSaveContext.doubleMagic + 1;
            gSaveContext.unk_13F0 = 8;
            osSyncPrintf(VT_FGCOL(YELLOW));
            osSyncPrintf("魔法スター─────ト！！！！！！！！！\n"); // "Magic Start!!!!!!!!!"
            osSyncPrintf("MAGIC_MAX=%d\n", gSaveContext.magicLevel);
            osSyncPrintf("MAGIC_NOW=%d\n", gSaveContext.magic);
            osSyncPrintf("Z_MAGIC_NOW_NOW=%d\n", gSaveContext.unk_13F6);
            osSyncPrintf("Z_MAGIC_NOW_MAX=%d\n", gSaveContext.unk_13F4);
            osSyncPrintf(VT_RST);
        }

        Interface_UpdateMagicBar(globalCtx);
    }

    if (gSaveContext.timer1State == 0) {
        if (((D_80125A58 == 1) || (D_80125A58 == 2) || (D_80125A58 == 4)) && ((gSaveContext.health >> 1) != 0)) {
            gSaveContext.timer1State = 1;
            gSaveContext.timerX[0] = 140;
            gSaveContext.timerY[0] = 80;
            D_80125A5C = 1;
        }
    } else {
        if (((D_80125A58 == 0) || (D_80125A58 == 3)) && (gSaveContext.timer1State < 5)) {
            gSaveContext.timer1State = 0;
        }
    }

    if (gSaveContext.minigameState == 1) {
        gSaveContext.minigameScore += interfaceCtx->unk_23C;
        interfaceCtx->unk_23C = 0;

        if (sHBAScoreTier == 0) {
            if (gSaveContext.minigameScore >= 1000) {
                sHBAScoreTier++;
            }
        } else if (sHBAScoreTier == 1) {
            if (gSaveContext.minigameScore >= 1500) {
                sHBAScoreTier++;
            }
        }

        sHBAScoreDigits[0] = sHBAScoreDigits[1] = 0;
        sHBAScoreDigits[2] = 0;
        sHBAScoreDigits[3] = gSaveContext.minigameScore;

        while (sHBAScoreDigits[3] >= 1000) {
            sHBAScoreDigits[0]++;
            sHBAScoreDigits[3] -= 1000;
        }

        while (sHBAScoreDigits[3] >= 100) {
            sHBAScoreDigits[1]++;
            sHBAScoreDigits[3] -= 100;
        }

        while (sHBAScoreDigits[3] >= 10) {
            sHBAScoreDigits[2]++;
            sHBAScoreDigits[3] -= 10;
        }
    }

    if (gSaveContext.sunsSongState != SUNSSONG_INACTIVE) {
        // exit out of ocarina mode after suns song finishes playing
        if ((msgCtx->ocarinaAction != OCARINA_ACTION_CHECK_NOWARP_DONE) && (gSaveContext.sunsSongState == SUNSSONG_START)) {
            globalCtx->msgCtx.ocarinaMode = OCARINA_MODE_04;
        }

        // handle suns song in areas where time moves
        if (globalCtx->envCtx.timeIncrement != 0) {
            if (gSaveContext.sunsSongState != SUNSSONG_SPEED_TIME) {
                D_80125B60 = 0;
                if ((gSaveContext.dayTime >= 0x4555) && (gSaveContext.dayTime <= 0xC001)) {
                    D_80125B60 = 1;
                }

                gSaveContext.sunsSongState = SUNSSONG_SPEED_TIME;
                sPrevTimeIncrement = gTimeIncrement;
                gTimeIncrement = 400;
            } else if (D_80125B60 == 0) {
                if ((gSaveContext.dayTime >= 0x4555) && (gSaveContext.dayTime <= 0xC001)) {
                    gSaveContext.sunsSongState = SUNSSONG_INACTIVE;
                    gTimeIncrement = sPrevTimeIncrement;
                    globalCtx->msgCtx.ocarinaMode = OCARINA_MODE_04;
                }
            } else if (gSaveContext.dayTime > 0xC001) {
                gSaveContext.sunsSongState = SUNSSONG_INACTIVE;
                gTimeIncrement = sPrevTimeIncrement;
                globalCtx->msgCtx.ocarinaMode = OCARINA_MODE_04;
            }
        } else if ((globalCtx->roomCtx.curRoom.unk_03 != 1) && (interfaceCtx->restrictions.sunsSong != 3)) {
            if ((gSaveContext.dayTime >= 0x4555) && (gSaveContext.dayTime < 0xC001)) {
                gSaveContext.nextDayTime = 0;
                globalCtx->fadeTransition = 4;
                gSaveContext.nextTransition = 2;
                globalCtx->unk_11DE9 = 1;
            } else {
                gSaveContext.nextDayTime = 0x8001;
                globalCtx->fadeTransition = 5;
                gSaveContext.nextTransition = 3;
                globalCtx->unk_11DE9 = 1;
            }

            if (globalCtx->sceneNum == SCENE_SPOT13) {
                globalCtx->fadeTransition = 14;
                gSaveContext.nextTransition = 14;
            }

            gSaveContext.respawnFlag = -2;
            globalCtx->nextEntranceIndex = gSaveContext.entranceIndex;
            globalCtx->sceneLoadFlag = 0x14;
            gSaveContext.sunsSongState = SUNSSONG_INACTIVE;
            func_800F6964(30);
            gSaveContext.seqIndex = (u8)NA_BGM_DISABLED;
            gSaveContext.nightSeqIndex = 0xFF;
        } else {
            gSaveContext.sunsSongState = SUNSSONG_SPECIAL;
        }
    }
}<|MERGE_RESOLUTION|>--- conflicted
+++ resolved
@@ -3807,25 +3807,14 @@
     u16 action;
     Input* debugInput = &globalCtx->state.input[2];
 
-<<<<<<< HEAD
-    if (CHECK_BTN_ALL(input->press.button, BTN_DLEFT)) {
+    if (CHECK_BTN_ALL(debugInput->press.button, BTN_DLEFT)) {
         gSaveContext.language = LANGUAGE_ENG;
         osSyncPrintf("J_N=%x J_N=%x\n", gSaveContext.language, &gSaveContext.language);
-    } else if (CHECK_BTN_ALL(input->press.button, BTN_DUP)) {
+    } else if (CHECK_BTN_ALL(debugInput->press.button, BTN_DUP)) {
         gSaveContext.language = LANGUAGE_GER;
         osSyncPrintf("J_N=%x J_N=%x\n", gSaveContext.language, &gSaveContext.language);
-    } else if (CHECK_BTN_ALL(input->press.button, BTN_DRIGHT)) {
+    } else if (CHECK_BTN_ALL(debugInput->press.button, BTN_DRIGHT)) {
         gSaveContext.language = LANGUAGE_FRA;
-=======
-    if (CHECK_BTN_ALL(debugInput->press.button, BTN_DLEFT)) {
-        gSaveContext.language = 0;
-        osSyncPrintf("J_N=%x J_N=%x\n", gSaveContext.language, &gSaveContext.language);
-    } else if (CHECK_BTN_ALL(debugInput->press.button, BTN_DUP)) {
-        gSaveContext.language = 1;
-        osSyncPrintf("J_N=%x J_N=%x\n", gSaveContext.language, &gSaveContext.language);
-    } else if (CHECK_BTN_ALL(debugInput->press.button, BTN_DRIGHT)) {
-        gSaveContext.language = 2;
->>>>>>> 03636166
         osSyncPrintf("J_N=%x J_N=%x\n", gSaveContext.language, &gSaveContext.language);
     }
 
