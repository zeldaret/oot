--- conflicted
+++ resolved
@@ -1272,16 +1272,9 @@
     InterfaceContext* interfaceCtx = &play->interfaceCtx;
 
     osCreateMesgQueue(&interfaceCtx->loadQueue, &interfaceCtx->loadMsg, 1);
-<<<<<<< HEAD
-    DmaMgr_SendRequest2(&interfaceCtx->dmaRequest_160, interfaceCtx->iconItemSegment + (button * ITEM_ICON_SIZE),
+    DmaMgr_RequestAsync(&interfaceCtx->dmaRequest_160, interfaceCtx->iconItemSegment + (button * ITEM_ICON_SIZE),
                         GET_ITEM_ICON_VROM(gSaveContext.equips.buttonItems[button]), ITEM_ICON_SIZE, 0,
                         &interfaceCtx->loadQueue, NULL, "../z_parameter.c", 1171);
-=======
-    DmaMgr_RequestAsync(&interfaceCtx->dmaRequest_160, interfaceCtx->iconItemSegment + button * ICON_ITEM_TEX_SIZE,
-                        (uintptr_t)_icon_item_staticSegmentRomStart +
-                            (gSaveContext.equips.buttonItems[button] * ICON_ITEM_TEX_SIZE),
-                        ICON_ITEM_TEX_SIZE, 0, &interfaceCtx->loadQueue, NULL, "../z_parameter.c", 1171);
->>>>>>> 7ecafcfe
     osRecvMesg(&interfaceCtx->loadQueue, NULL, OS_MESG_BLOCK);
 }
 
@@ -1289,16 +1282,9 @@
     InterfaceContext* interfaceCtx = &play->interfaceCtx;
 
     osCreateMesgQueue(&interfaceCtx->loadQueue, &interfaceCtx->loadMsg, 1);
-<<<<<<< HEAD
-    DmaMgr_SendRequest2(&interfaceCtx->dmaRequest_180, interfaceCtx->iconItemSegment + (button * ITEM_ICON_SIZE),
+    DmaMgr_RequestAsync(&interfaceCtx->dmaRequest_180, interfaceCtx->iconItemSegment + (button * ITEM_ICON_SIZE),
                         GET_ITEM_ICON_VROM(gSaveContext.equips.buttonItems[button]), ITEM_ICON_SIZE, 0,
                         &interfaceCtx->loadQueue, NULL, "../z_parameter.c", 1193);
-=======
-    DmaMgr_RequestAsync(&interfaceCtx->dmaRequest_180, interfaceCtx->iconItemSegment + button * ICON_ITEM_TEX_SIZE,
-                        (uintptr_t)_icon_item_staticSegmentRomStart +
-                            (gSaveContext.equips.buttonItems[button] * ICON_ITEM_TEX_SIZE),
-                        ICON_ITEM_TEX_SIZE, 0, &interfaceCtx->loadQueue, NULL, "../z_parameter.c", 1193);
->>>>>>> 7ecafcfe
     osRecvMesg(&interfaceCtx->loadQueue, NULL, OS_MESG_BLOCK);
 }
 
