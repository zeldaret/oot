--- conflicted
+++ resolved
@@ -2670,11 +2670,7 @@
     gDPSetCombineMode(OVERLAY_DISP++, G_CC_MODULATEIA_PRIM, G_CC_MODULATEIA_PRIM);
     gDPSetPrimColor(OVERLAY_DISP++, 0, 0, R_B_BTN_COLOR(0), R_B_BTN_COLOR(1), R_B_BTN_COLOR(2), interfaceCtx->bAlpha);
     gDPSetEnvColor(OVERLAY_DISP++, 0, 0, 0, 255);
-<<<<<<< HEAD
     OVERLAY_DISP = Gfx_TextureIA8(OVERLAY_DISP, gHUDActionButtonTex, 32, 32, R_ITEM_BTN_X(0), R_ITEM_BTN_Y(0),
-=======
-    OVERLAY_DISP = Gfx_TextureIA8(OVERLAY_DISP, D_02000A00[0], 32, 32, R_ITEM_BTN_X(0), R_ITEM_BTN_Y(0),
->>>>>>> 8fd570ac
                                   R_ITEM_BTN_WIDTH(0), R_ITEM_BTN_WIDTH(0), R_ITEM_BTN_DD(0) * 2, R_ITEM_BTN_DD(0) * 2);
 
     // C-Left Button Color & Texture
@@ -2783,11 +2779,7 @@
                                 interfaceCtx->cRightAlpha);
             }
 
-<<<<<<< HEAD
             OVERLAY_DISP = Gfx_TextureIA8(OVERLAY_DISP, gHUDActionButtonTex + (((32 * 32) / sizeof(u64)) * (temp + 1)), 32, 32, R_ITEM_BTN_X(temp),
-=======
-            OVERLAY_DISP = Gfx_TextureIA8(OVERLAY_DISP, D_02000A00[temp + 1], 0x20, 0x20, R_ITEM_BTN_X(temp),
->>>>>>> 8fd570ac
                                           R_ITEM_BTN_Y(temp), R_ITEM_BTN_WIDTH(temp), R_ITEM_BTN_WIDTH(temp),
                                           R_ITEM_BTN_DD(temp) << 1, R_ITEM_BTN_DD(temp) << 1);
         }
@@ -2857,19 +2849,11 @@
         }
 
         if (i != 0) {
-<<<<<<< HEAD
             OVERLAY_DISP = Gfx_TextureIA8(OVERLAY_DISP, gHUDAmmo0Tex + ((8 * 8) / sizeof(u64)) * i, 8, 8, R_ITEM_AMMO_X(button),
                                           R_ITEM_AMMO_Y(button), 8, 8, 1024, 1024);
         }
 
         OVERLAY_DISP = Gfx_TextureIA8(OVERLAY_DISP, gHUDAmmo0Tex + ((8 * 8) / sizeof(u64)) * ammo, 8, 8, R_ITEM_AMMO_X(button) + 6,
-=======
-            OVERLAY_DISP = Gfx_TextureIA8(OVERLAY_DISP, D_020035C0[i], 8, 8, R_ITEM_AMMO_X(button),
-                                          R_ITEM_AMMO_Y(button), 8, 8, 1024, 1024);
-        }
-
-        OVERLAY_DISP = Gfx_TextureIA8(OVERLAY_DISP, D_020035C0[ammo], 8, 8, R_ITEM_AMMO_X(button) + 6,
->>>>>>> 8fd570ac
                                       R_ITEM_AMMO_Y(button), 8, 8, 1024, 1024);
     }
 
@@ -2891,11 +2875,7 @@
               G_MTX_MODELVIEW | G_MTX_LOAD);
     gSPVertex(OVERLAY_DISP++, &interfaceCtx->actionVtx[0], 4, 0);
 
-<<<<<<< HEAD
     gDPLoadTextureBlock(OVERLAY_DISP++, gHUDActionButtonTex, G_IM_FMT_IA, G_IM_SIZ_8b, 32, 32, 0, G_TX_NOMIRROR | G_TX_WRAP,
-=======
-    gDPLoadTextureBlock(OVERLAY_DISP++, D_02000A00[0], G_IM_FMT_IA, G_IM_SIZ_8b, 32, 32, 0, G_TX_NOMIRROR | G_TX_WRAP,
->>>>>>> 8fd570ac
                         G_TX_NOMIRROR | G_TX_WRAP, G_TX_NOMASK, G_TX_NOMASK, G_TX_NOLOD, G_TX_NOLOD);
 
     gSP1Quadrangle(OVERLAY_DISP++, 0, 2, 3, 1, 0);
@@ -3118,20 +3098,12 @@
 
                     phi_s2 = 42;
                     if (interfaceCtx->counterDigits[2] != 0) {
-<<<<<<< HEAD
                         OVERLAY_DISP = Gfx_TextureI8(OVERLAY_DISP, &gHUDCounterDigit0Tex[interfaceCtx->counterDigits[2]], 8, 16,
-=======
-                        OVERLAY_DISP = Gfx_TextureI8(OVERLAY_DISP, D_02003040[interfaceCtx->counterDigits[2]], 8, 16,
->>>>>>> 8fd570ac
                                                      phi_s2, 190, 8, 16, 1024, 1024);
                         phi_s2 = 50;
                     }
 
-<<<<<<< HEAD
                     OVERLAY_DISP = Gfx_TextureI8(OVERLAY_DISP, &gHUDCounterDigit0Tex[interfaceCtx->counterDigits[3]], 8, 16,
-=======
-                    OVERLAY_DISP = Gfx_TextureI8(OVERLAY_DISP, D_02003040[interfaceCtx->counterDigits[3]], 8, 16,
->>>>>>> 8fd570ac
                                                  phi_s2, 190, 8, 16, 1024, 1024);
                 }
 
@@ -3179,11 +3151,7 @@
         phi_s1 = sRupeeDigitsCount[CUR_UPG_VALUE(UPG_WALLET)];
 
         for (phi_s3 = 0; phi_s3 < phi_s1; phi_s3++, phi_s0++, phi_s2 += 8) {
-<<<<<<< HEAD
             OVERLAY_DISP = Gfx_TextureI8(OVERLAY_DISP, &gHUDCounterDigit0Tex[interfaceCtx->counterDigits[phi_s0]], 8, 16, phi_s2,
-=======
-            OVERLAY_DISP = Gfx_TextureI8(OVERLAY_DISP, D_02003040[interfaceCtx->counterDigits[phi_s0]], 8, 16, phi_s2,
->>>>>>> 8fd570ac
                                          206, 8, 16, 1024, 1024);
         }
 
@@ -3344,13 +3312,8 @@
                         pauseCtx->cursorVtx[16].v.ob[1] - phi_s3_2 * 2 - 32;
                 }
 
-<<<<<<< HEAD
-                gSPVertex(OVERLAY_DISP++, &pauseCtx->vtx_168[16], 4, 0);
+                gSPVertex(OVERLAY_DISP++, &pauseCtx->cursorVtx[16], 4, 0);
                 gDPLoadTextureBlock(OVERLAY_DISP++, gMagicArrowEquipEffectTex, G_IM_FMT_IA, G_IM_SIZ_8b, 32, 32, 0,
-=======
-                gSPVertex(OVERLAY_DISP++, &pauseCtx->cursorVtx[16], 4, 0);
-                gDPLoadTextureBlock(OVERLAY_DISP++, D_080895C0, G_IM_FMT_IA, G_IM_SIZ_8b, 32, 32, 0,
->>>>>>> 8fd570ac
                                     G_TX_NOMIRROR | G_TX_WRAP, G_TX_NOMIRROR | G_TX_WRAP, G_TX_NOMASK, G_TX_NOMASK,
                                     G_TX_NOLOD, G_TX_NOLOD);
             }
@@ -3406,11 +3369,7 @@
                 for (phi_s3 = 0; phi_s3 < 4; phi_s3++) {
                     if (sHBAScoreDigits[phi_s3] != 0 || (phi_s0 != 0) || (phi_s3 >= 3)) {
                         OVERLAY_DISP =
-<<<<<<< HEAD
                             Gfx_TextureI8(OVERLAY_DISP, &gHUDCounterDigit0Tex[sHBAScoreDigits[phi_s3]], 8, 16, phi_s1,
-=======
-                            Gfx_TextureI8(OVERLAY_DISP, D_02003040[sHBAScoreDigits[phi_s3]], 8, 16, phi_s1,
->>>>>>> 8fd570ac
                                           ZREG(15) - 2, sDigitWidth[0], VREG(42), VREG(43) * 2, VREG(43) * 2);
                         phi_s1 += 9;
                         phi_s0++;
@@ -3825,11 +3784,7 @@
                 }
 
                 for (phi_s3 = 0; phi_s3 < 5; phi_s3++) {
-<<<<<<< HEAD
                     OVERLAY_DISP = Gfx_TextureI8(OVERLAY_DISP, &gHUDCounterDigit0Tex[sTimerDigits[phi_s3]], 8, 16,
-=======
-                    OVERLAY_DISP = Gfx_TextureI8(OVERLAY_DISP, D_02003040[sTimerDigits[phi_s3]], 8, 16,
->>>>>>> 8fd570ac
                                                  gSaveContext.timerX[sp274] + sTimerDigitLeftPos[phi_s3],
                                                  gSaveContext.timerY[sp274], sDigitWidth[phi_s3], VREG(42),
                                                  VREG(43) * 2, VREG(43) * 2);
