--- conflicted
+++ resolved
@@ -13,6 +13,7 @@
 #include "segmented_address.h"
 #include "sequence.h"
 #include "sfx.h"
+#include "stack_pad.h"
 #include "sys_matrix.h"
 #include "terminal.h"
 #include "translation.h"
@@ -1125,13 +1126,9 @@
     InterfaceContext* interfaceCtx = &play->interfaceCtx;
     s16 i = 0;
     u8 sceneId;
-<<<<<<< HEAD
+#if OOT_VERSION != IQUE_CN
     STACK_PADS(s32, 3);
-=======
-    s32 pad1;
-    s32 pad2;
-    s32 pad3;
->>>>>>> ed02a9db
+#endif
 
     interfaceCtx->restrictions.all = 0;
     interfaceCtx->restrictions.dinsNayrus = 0;
@@ -2240,13 +2237,8 @@
 /**
  * @return false if player is out of health
  */
-<<<<<<< HEAD
 s32 Health_ChangeBy(UNUSED PlayState* play, s16 amount) {
-    UNUSED_NDEBUG u16 heartCount;
-=======
-s32 Health_ChangeBy(PlayState* play, s16 amount) {
     u16 heartCount;
->>>>>>> ed02a9db
     UNUSED_NDEBUG u16 healthLevel;
 
     PRINTF(T("＊＊＊＊＊  増減=%d (now=%d, max=%d)  ＊＊＊", "*****  Fluctuation=%d (now=%d, max=%d)  ***"), amount,
@@ -3221,7 +3213,7 @@
     s16 svar1;
     s16 svar2;
     s16 svar3;
-    STACK_PAD(s16);
+    s16 svar4;
     s16 svar5;
     s16 timerId;
 
