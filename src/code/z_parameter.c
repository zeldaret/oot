--- conflicted
+++ resolved
@@ -2813,14 +2813,9 @@
 
             if ((gSaveContext.unk_13EA == 1) || (gSaveContext.unk_13EA == 2) || (gSaveContext.unk_13EA == 5)) {
                 temp = 0;
-<<<<<<< HEAD
             } else if ((player->stateFlags1 & PLAYER_STATE1_21) ||
                        (Player_GetEnvTimerType(play) == PLAYER_ENV_TIMER_TYPE_UNDERWATER_FREE) ||
-                       (player->stateFlags2 & PLAYER_STATE2_18)) {
-=======
-            } else if ((player->stateFlags1 & PLAYER_STATE1_21) || (func_8008F2F8(play) == 4) ||
                        (player->stateFlags2 & PLAYER_STATE2_CRAWLING)) {
->>>>>>> d8175501
                 temp = 70;
             } else {
                 temp = interfaceCtx->healthAlpha;
