--- conflicted
+++ resolved
@@ -1006,13 +1006,8 @@
                                 sp28 = true;
                             }
 
-<<<<<<< HEAD
                             gSaveContext.buttonStatus[INTERACT_BC_BTN_TO_BCA_BTN(i)] = BTN_DISABLED;
-                            osSyncPrintf("***(i=%d)***  ", i);
-=======
-                            gSaveContext.buttonStatus[i] = BTN_DISABLED;
                             PRINTF("***(i=%d)***  ", i);
->>>>>>> 5dd19e48
                         }
                     }
                 } else if (interfaceCtx->restrictions.farores == 0) {
@@ -1242,12 +1237,8 @@
                      (gSaveContext.save.info.equips.buttonItems[i] <= ITEM_BOTTLE_POE)) ||
                     ((gSaveContext.save.info.equips.buttonItems[i] >= ITEM_WEIRD_EGG) &&
                      (gSaveContext.save.info.equips.buttonItems[i] <= ITEM_CLAIM_CHECK))) {
-<<<<<<< HEAD
-                    osSyncPrintf("Register_Item_Pt(%d)=%d\n", i,
-                                 gSaveContext.save.info.equips.cButtonSlots[INTERACT_BC_BTN_TO_C_BTN(i)]);
-=======
-                    PRINTF("Register_Item_Pt(%d)=%d\n", i, gSaveContext.save.info.equips.cButtonSlots[i - 1]);
->>>>>>> 5dd19e48
+                    PRINTF("Register_Item_Pt(%d)=%d\n", i,
+                           gSaveContext.save.info.equips.cButtonSlots[INTERACT_BC_BTN_TO_C_BTN(i)]);
                     gSaveContext.save.info.equips.buttonItems[i] =
                         gSaveContext.save.info.inventory
                             .items[gSaveContext.save.info.equips.cButtonSlots[INTERACT_BC_BTN_TO_C_BTN(i)]];
@@ -1282,12 +1273,8 @@
                      (gSaveContext.save.info.equips.buttonItems[i] <= ITEM_BOTTLE_POE)) ||
                     ((gSaveContext.save.info.equips.buttonItems[i] >= ITEM_WEIRD_EGG) &&
                      (gSaveContext.save.info.equips.buttonItems[i] <= ITEM_CLAIM_CHECK))) {
-<<<<<<< HEAD
-                    osSyncPrintf("Register_Item_Pt(%d)=%d\n", i,
-                                 gSaveContext.save.info.equips.cButtonSlots[INTERACT_BC_BTN_TO_C_BTN(i)]);
-=======
-                    PRINTF("Register_Item_Pt(%d)=%d\n", i, gSaveContext.save.info.equips.cButtonSlots[i - 1]);
->>>>>>> 5dd19e48
+                    PRINTF("Register_Item_Pt(%d)=%d\n", i,
+                           gSaveContext.save.info.equips.cButtonSlots[INTERACT_BC_BTN_TO_C_BTN(i)]);
                     gSaveContext.save.info.equips.buttonItems[i] =
                         gSaveContext.save.info.inventory
                             .items[gSaveContext.save.info.equips.cButtonSlots[INTERACT_BC_BTN_TO_C_BTN(i)]];
@@ -1818,11 +1805,10 @@
             for (i = 0; i < 4; i++) {
                 if (gSaveContext.save.info.inventory.items[temp + i] == ITEM_BOTTLE_EMPTY) {
                     // "Item_Pt(1)=%d Item_Pt(2)=%d Item_Pt(3)=%d   Empty Bottle=%d   Content=%d"
-<<<<<<< HEAD
-                    osSyncPrintf("Item_Pt(1)=%d Item_Pt(2)=%d Item_Pt(3)=%d   空瓶=%d   中味=%d\n",
-                                 gSaveContext.save.info.equips.cButtonSlots[INTERACT_C_BTN_C_LEFT],
-                                 gSaveContext.save.info.equips.cButtonSlots[INTERACT_C_BTN_C_DOWN],
-                                 gSaveContext.save.info.equips.cButtonSlots[INTERACT_C_BTN_C_RIGHT], temp + i, item);
+                    PRINTF("Item_Pt(1)=%d Item_Pt(2)=%d Item_Pt(3)=%d   空瓶=%d   中味=%d\n",
+                           gSaveContext.save.info.equips.cButtonSlots[INTERACT_C_BTN_C_LEFT],
+                           gSaveContext.save.info.equips.cButtonSlots[INTERACT_C_BTN_C_DOWN],
+                           gSaveContext.save.info.equips.cButtonSlots[INTERACT_C_BTN_C_RIGHT], temp + i, item);
 
                     if ((temp + i) == gSaveContext.save.info.equips.cButtonSlots[INTERACT_C_BTN_C_LEFT]) {
                         gSaveContext.save.info.equips.buttonItems[INTERACT_BC_BTN_C_LEFT] = item;
@@ -1836,24 +1822,6 @@
                         gSaveContext.save.info.equips.buttonItems[INTERACT_BC_BTN_C_RIGHT] = item;
                         Interface_LoadItemIcon1(play, INTERACT_BC_BTN_C_RIGHT);
                         gSaveContext.buttonStatus[INTERACT_BCA_BTN_C_RIGHT] = BTN_ENABLED;
-=======
-                    PRINTF("Item_Pt(1)=%d Item_Pt(2)=%d Item_Pt(3)=%d   空瓶=%d   中味=%d\n",
-                           gSaveContext.save.info.equips.cButtonSlots[0], gSaveContext.save.info.equips.cButtonSlots[1],
-                           gSaveContext.save.info.equips.cButtonSlots[2], temp + i, item);
-
-                    if ((temp + i) == gSaveContext.save.info.equips.cButtonSlots[0]) {
-                        gSaveContext.save.info.equips.buttonItems[1] = item;
-                        Interface_LoadItemIcon2(play, 1);
-                        gSaveContext.buttonStatus[1] = BTN_ENABLED;
-                    } else if ((temp + i) == gSaveContext.save.info.equips.cButtonSlots[1]) {
-                        gSaveContext.save.info.equips.buttonItems[2] = item;
-                        Interface_LoadItemIcon2(play, 2);
-                        gSaveContext.buttonStatus[2] = BTN_ENABLED;
-                    } else if ((temp + i) == gSaveContext.save.info.equips.cButtonSlots[2]) {
-                        gSaveContext.save.info.equips.buttonItems[3] = item;
-                        Interface_LoadItemIcon1(play, 3);
-                        gSaveContext.buttonStatus[3] = BTN_ENABLED;
->>>>>>> 5dd19e48
                     }
 
                     gSaveContext.save.info.inventory.items[temp + i] = item;
@@ -2052,13 +2020,8 @@
     for (i = 0; i < ARRAY_COUNT(gSaveContext.save.info.inventory.items); i++) {
         if (gSaveContext.save.info.inventory.items[i] == oldItem) {
             gSaveContext.save.info.inventory.items[i] = newItem;
-<<<<<<< HEAD
-            osSyncPrintf("アイテム消去(%d)\n", i); // "Item Purge (%d)"
+            PRINTF("アイテム消去(%d)\n", i); // "Item Purge (%d)"
             for (i = INTERACT_BC_BTN_C_FIRST; i <= INTERACT_BC_BTN_C_LAST; i++) {
-=======
-            PRINTF("アイテム消去(%d)\n", i); // "Item Purge (%d)"
-            for (i = 1; i < 4; i++) {
->>>>>>> 5dd19e48
                 if (gSaveContext.save.info.equips.buttonItems[i] == oldItem) {
                     gSaveContext.save.info.equips.buttonItems[i] = newItem;
                     Interface_LoadItemIcon1(play, i);
@@ -2105,16 +2068,10 @@
 }
 
 void Inventory_UpdateBottleItem(PlayState* play, u8 item, u8 button) {
-<<<<<<< HEAD
-    osSyncPrintf("item_no=%x,  c_no=%x,  Pt=%x  Item_Register=%x\n", item, button,
-                 gSaveContext.save.info.equips.cButtonSlots[INTERACT_BC_BTN_TO_C_BTN(button)],
-                 gSaveContext.save.info.inventory
-                     .items[gSaveContext.save.info.equips.cButtonSlots[INTERACT_BC_BTN_TO_C_BTN(button)]]);
-=======
     PRINTF("item_no=%x,  c_no=%x,  Pt=%x  Item_Register=%x\n", item, button,
-           gSaveContext.save.info.equips.cButtonSlots[button - 1],
-           gSaveContext.save.info.inventory.items[gSaveContext.save.info.equips.cButtonSlots[button - 1]]);
->>>>>>> 5dd19e48
+           gSaveContext.save.info.equips.cButtonSlots[INTERACT_BC_BTN_TO_C_BTN(button)],
+           gSaveContext.save.info.inventory
+               .items[gSaveContext.save.info.equips.cButtonSlots[INTERACT_BC_BTN_TO_C_BTN(button)]]);
 
     // Special case to only empty half of a Lon Lon Milk Bottle
     if ((gSaveContext.save.info.inventory
