--- conflicted
+++ resolved
@@ -1021,13 +1021,8 @@
                               (gSaveContext.equips.buttonItems[i] <= ITEM_BOTTLE_POE)) &&
                             !((gSaveContext.equips.buttonItems[i] >= ITEM_WEIRD_EGG) &&
                               (gSaveContext.equips.buttonItems[i] <= ITEM_CLAIM_CHECK))) {
-<<<<<<< HEAD
-                            if ((play->sceneNum != SCENE_TAKARAYA) ||
+                            if ((play->sceneId != SCENE_TAKARAYA) ||
                                 (gSaveContext.equips.buttonItems[i] != ITEM_LENS_OF_TRUTH)) {
-=======
-                            if ((play->sceneId != SCENE_TAKARAYA) ||
-                                (gSaveContext.equips.buttonItems[i] != ITEM_LENS)) {
->>>>>>> 9c646175
                                 if (gSaveContext.buttonStatus[i] == BTN_ENABLED) {
                                     sp28 = true;
                                 }
