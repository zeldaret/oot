#include "global.h"
#include "terminal.h"
#include "assets/textures/parameter_static/parameter_static.h"
#include "assets/textures/do_action_static/do_action_static.h"
#include "assets/textures/icon_item_static/icon_item_static.h"

typedef struct {
    /* 0x00 */ u8 sceneId;
    /* 0x01 */ u8 flags1;
    /* 0x02 */ u8 flags2;
    /* 0x03 */ u8 flags3;
} RestrictionFlags; // size = 0x4

static RestrictionFlags sRestrictionFlags[] = {
    { SCENE_HYRULE_FIELD, 0x00, 0x00, 0x10 },
    { SCENE_KAKARIKO_VILLAGE, 0x00, 0x00, 0x10 },
    { SCENE_GRAVEYARD, 0x00, 0x00, 0x10 },
    { SCENE_ZORAS_RIVER, 0x00, 0x00, 0x10 },
    { SCENE_KOKIRI_FOREST, 0x00, 0x00, 0x10 },
    { SCENE_SACRED_FOREST_MEADOW, 0x00, 0x00, 0x10 },
    { SCENE_LAKE_HYLIA, 0x00, 0x00, 0x10 },
    { SCENE_ZORAS_DOMAIN, 0x00, 0x00, 0x10 },
    { SCENE_ZORAS_FOUNTAIN, 0x00, 0x00, 0x10 },
    { SCENE_GERUDO_VALLEY, 0x00, 0x00, 0x10 },
    { SCENE_LOST_WOODS, 0x00, 0x00, 0x10 },
    { SCENE_DESERT_COLOSSUS, 0x00, 0x00, 0x10 },
    { SCENE_GERUDOS_FORTRESS, 0x00, 0x00, 0x10 },
    { SCENE_HAUNTED_WASTELAND, 0x00, 0x00, 0x10 },
    { SCENE_HYRULE_CASTLE, 0x00, 0x00, 0x10 },
    { SCENE_OUTSIDE_GANONS_CASTLE, 0x00, 0x00, 0x10 },
    { SCENE_DEATH_MOUNTAIN_TRAIL, 0x00, 0x00, 0x10 },
    { SCENE_DEATH_MOUNTAIN_CRATER, 0x00, 0x00, 0x10 },
    { SCENE_GORON_CITY, 0x00, 0x00, 0x10 },
    { SCENE_LON_LON_RANCH, 0x00, 0x00, 0x10 },
    { SCENE_TEMPLE_OF_TIME, 0x00, 0x10, 0x15 },
    { SCENE_CHAMBER_OF_THE_SAGES, 0xA2, 0xAA, 0xAA },
    { SCENE_SHOOTING_GALLERY, 0x11, 0x55, 0x55 },
    { SCENE_CASTLE_COURTYARD_GUARDS_DAY, 0x11, 0x55, 0x55 },
    { SCENE_CASTLE_COURTYARD_GUARDS_NIGHT, 0x11, 0x55, 0x55 },
    { SCENE_REDEAD_GRAVE, 0x00, 0x00, 0xD0 },
    { SCENE_GRAVE_WITH_FAIRYS_FOUNTAIN, 0x00, 0x00, 0xD0 },
    { SCENE_ROYAL_FAMILYS_TOMB, 0x00, 0x00, 0xD0 },
    { SCENE_GREAT_FAIRYS_FOUNTAIN_MAGIC, 0x00, 0x00, 0x10 },
    { SCENE_FAIRYS_FOUNTAIN, 0x00, 0x00, 0xD0 },
    { SCENE_GREAT_FAIRYS_FOUNTAIN_SPELLS, 0x00, 0x00, 0x10 },
    { SCENE_GANONS_TOWER_COLLAPSE_EXTERIOR, 0x00, 0x05, 0x50 },
    { SCENE_CASTLE_COURTYARD_ZELDA, 0x00, 0x05, 0x54 },
    { SCENE_FISHING_POND, 0x11, 0x55, 0x55 },
    { SCENE_BOMBCHU_BOWLING_ALLEY, 0x11, 0x55, 0x55 },
    { SCENE_LON_LON_BUILDINGS, 0x00, 0x10, 0x15 },
    { SCENE_MARKET_GUARD_HOUSE, 0x00, 0x10, 0x14 },
    { SCENE_POTION_SHOP_GRANNY, 0x10, 0x15, 0x55 },
    { SCENE_TREASURE_BOX_SHOP, 0x10, 0x15, 0x55 },
    { SCENE_HOUSE_OF_SKULLTULA, 0x00, 0x10, 0x15 },
    { SCENE_MARKET_ENTRANCE_DAY, 0x00, 0x10, 0x15 },
    { SCENE_MARKET_ENTRANCE_NIGHT, 0x00, 0x10, 0x15 },
    { SCENE_MARKET_ENTRANCE_RUINS, 0x00, 0x10, 0xD5 },
    { SCENE_MARKET_DAY, 0x00, 0x10, 0x15 },
    { SCENE_MARKET_NIGHT, 0x00, 0x10, 0x15 },
    { SCENE_MARKET_RUINS, 0x00, 0x10, 0xD5 },
    { SCENE_BACK_ALLEY_DAY, 0x00, 0x10, 0x15 },
    { SCENE_BACK_ALLEY_NIGHT, 0x00, 0x10, 0x15 },
    { SCENE_TEMPLE_OF_TIME_EXTERIOR_DAY, 0x00, 0x10, 0x15 },
    { SCENE_TEMPLE_OF_TIME_EXTERIOR_NIGHT, 0x00, 0x10, 0x15 },
    { SCENE_TEMPLE_OF_TIME_EXTERIOR_RUINS, 0x00, 0x10, 0xD5 },
    { SCENE_LINKS_HOUSE, 0x10, 0x10, 0x15 },
    { SCENE_KAKARIKO_CENTER_GUEST_HOUSE, 0x10, 0x10, 0x15 },
    { SCENE_BACK_ALLEY_HOUSE, 0x10, 0x10, 0x15 },
    { SCENE_KNOW_IT_ALL_BROS_HOUSE, 0x10, 0x10, 0x15 },
    { SCENE_TWINS_HOUSE, 0x10, 0x10, 0x15 },
    { SCENE_MIDOS_HOUSE, 0x10, 0x10, 0x15 },
    { SCENE_SARIAS_HOUSE, 0x10, 0x10, 0x15 },
    { SCENE_STABLE, 0x10, 0x10, 0x15 },
    { SCENE_GRAVEKEEPERS_HUT, 0x10, 0x10, 0x15 },
    { SCENE_DOG_LADY_HOUSE, 0x10, 0x10, 0x15 },
    { SCENE_IMPAS_HOUSE, 0x10, 0x10, 0x15 },
    { SCENE_LAKESIDE_LABORATORY, 0x00, 0x10, 0x15 },
    { SCENE_CARPENTERS_TENT, 0x10, 0x10, 0x15 },
    { SCENE_BAZAAR, 0x10, 0x10, 0x15 },
    { SCENE_KOKIRI_SHOP, 0x10, 0x10, 0x15 },
    { SCENE_GORON_SHOP, 0x10, 0x10, 0x15 },
    { SCENE_ZORA_SHOP, 0x10, 0x10, 0x15 },
    { SCENE_POTION_SHOP_KAKARIKO, 0x10, 0x10, 0x15 },
    { SCENE_POTION_SHOP_MARKET, 0x10, 0x10, 0x15 },
    { SCENE_BOMBCHU_SHOP, 0x10, 0x10, 0x15 },
    { SCENE_HAPPY_MASK_SHOP, 0x10, 0x10, 0x15 },
    { SCENE_GERUDO_TRAINING_GROUND, 0x00, 0x03, 0x10 },
    { SCENE_DEKU_TREE, 0x00, 0x00, 0x00 },
    { SCENE_DEKU_TREE_BOSS, 0x00, 0x45, 0x50 },
    { SCENE_DODONGOS_CAVERN, 0x00, 0x00, 0x00 },
    { SCENE_DODONGOS_CAVERN_BOSS, 0x00, 0x45, 0x50 },
    { SCENE_JABU_JABU, 0x00, 0x00, 0x00 },
    { SCENE_JABU_JABU_BOSS, 0x00, 0x45, 0x50 },
    { SCENE_FOREST_TEMPLE, 0x00, 0x00, 0x00 },
    { SCENE_FOREST_TEMPLE_BOSS, 0x00, 0x45, 0x50 },
    { SCENE_BOTTOM_OF_THE_WELL, 0x00, 0x00, 0x00 },
    { SCENE_SHADOW_TEMPLE, 0x00, 0x00, 0x00 },
    { SCENE_SHADOW_TEMPLE_BOSS, 0x00, 0x45, 0x50 },
    { SCENE_FIRE_TEMPLE, 0x00, 0x00, 0x00 },
    { SCENE_FIRE_TEMPLE_BOSS, 0x00, 0x45, 0x50 },
    { SCENE_WATER_TEMPLE, 0x00, 0x00, 0x00 },
    { SCENE_WATER_TEMPLE_BOSS, 0x00, 0x45, 0x50 },
    { SCENE_SPIRIT_TEMPLE, 0x00, 0x00, 0x00 },
    { SCENE_SPIRIT_TEMPLE_BOSS, 0x00, 0x45, 0x50 },
    { SCENE_GANONS_TOWER, 0x00, 0x00, 0x00 },
    { SCENE_GANONDORF_BOSS, 0x00, 0x45, 0x50 },
    { SCENE_ICE_CAVERN, 0x00, 0x00, 0xC0 },
    { SCENE_WINDMILL_AND_DAMPES_GRAVE, 0x00, 0x03, 0x14 },
    { SCENE_INSIDE_GANONS_CASTLE, 0x00, 0x03, 0x10 },
    { SCENE_GANON_BOSS, 0x00, 0x45, 0x50 },
    { SCENE_GANONS_TOWER_COLLAPSE_INTERIOR, 0x00, 0x05, 0x50 },
    { SCENE_INSIDE_GANONS_CASTLE_COLLAPSE, 0x00, 0x05, 0x50 },
    { SCENE_THIEVES_HIDEOUT, 0x00, 0x00, 0x10 },
    { SCENE_GROTTOS, 0x00, 0x00, 0xD0 },
    { 0xFF, 0x00, 0x00, 0x00 },
};

static s16 sHBAScoreTier = 0;
static u16 sHBAScoreDigits[] = { 0, 0, 0, 0 };

static u16 sCUpInvisible = 0;
static u16 sCUpTimer = 0;

s16 gSpoilingItems[] = { ITEM_ODD_MUSHROOM, ITEM_EYEBALL_FROG, ITEM_EYE_DROPS };
s16 gSpoilingItemReverts[] = { ITEM_COJIRO, ITEM_PRESCRIPTION, ITEM_PRESCRIPTION };

static s16 sMagicBorderR = 255;
static s16 sMagicBorderG = 255;
static s16 sMagicBorderB = 255;

static s16 sExtraItemBases[] = {
    ITEM_DEKU_STICK, // ITEM_DEKU_STICKS_5
    ITEM_DEKU_STICK, // ITEM_DEKU_STICKS_10
    ITEM_DEKU_NUT,   // ITEM_DEKU_NUTS_5
    ITEM_DEKU_NUT,   // ITEM_DEKU_NUTS_10
    ITEM_BOMB,       // ITEM_BOMBS_5
    ITEM_BOMB,       // ITEM_BOMBS_10
    ITEM_BOMB,       // ITEM_BOMBS_20
    ITEM_BOMB,       // ITEM_BOMBS_30
    ITEM_BOW,        // ITEM_ARROWS_5
    ITEM_BOW,        // ITEM_ARROWS_10
    ITEM_BOW,        // ITEM_ARROWS_30
    ITEM_DEKU_SEEDS, // ITEM_DEKU_SEEDS_30
    ITEM_BOMBCHU,    // ITEM_BOMBCHUS_5
    ITEM_BOMBCHU,    // ITEM_BOMBCHUS_20
    ITEM_DEKU_STICK, // ITEM_DEKU_STICK_UPGRADE_20
    ITEM_DEKU_STICK, // ITEM_DEKU_STICK_UPGRADE_30
    ITEM_DEKU_NUT,   // ITEM_DEKU_NUT_UPGRADE_30
    ITEM_DEKU_NUT,   // ITEM_DEKU_NUT_UPGRADE_40
};

static s16 sEnvHazard = PLAYER_ENV_HAZARD_NONE;
static s16 sEnvHazardActive = false;

static Gfx sSetupDL_80125A60[] = {
    gsDPPipeSync(),
    gsSPClearGeometryMode(G_ZBUFFER | G_SHADE | G_CULL_BOTH | G_FOG | G_LIGHTING | G_TEXTURE_GEN |
                          G_TEXTURE_GEN_LINEAR | G_SHADING_SMOOTH | G_LOD),
    gsDPSetOtherMode(G_AD_DISABLE | G_CD_MAGICSQ | G_CK_NONE | G_TC_FILT | G_TF_BILERP | G_TT_NONE | G_TL_TILE |
                         G_TD_CLAMP | G_TP_NONE | G_CYC_1CYCLE | G_PM_1PRIMITIVE,
                     G_AC_NONE | G_ZS_PIXEL | G_RM_CLD_SURF | G_RM_CLD_SURF2),
    gsDPSetCombineMode(G_CC_PRIMITIVE, G_CC_PRIMITIVE),
    gsSPEndDisplayList(),
};

// original name: "alpha_change"
void Interface_ChangeHudVisibilityMode(u16 hudVisibilityMode) {
    if (hudVisibilityMode != gSaveContext.hudVisibilityMode) {
        osSyncPrintf("ＡＬＰＨＡーＴＹＰＥ＝%d  LAST_TIME_TYPE=%d\n", hudVisibilityMode,
                     gSaveContext.prevHudVisibilityMode);
        gSaveContext.hudVisibilityMode = gSaveContext.nextHudVisibilityMode = hudVisibilityMode;
        gSaveContext.hudVisibilityModeTimer = 1;
    }
}

/**
 * Raise button alphas on the HUD to the requested value
 * Apply a set value of 70 to disabled buttons
 */
void Interface_RaiseButtonAlphas(PlayState* play, s16 risingAlpha) {
    InterfaceContext* interfaceCtx = &play->interfaceCtx;

    if (gSaveContext.buttonStatus[0] == BTN_DISABLED) {
        if (interfaceCtx->bAlpha != 70) {
            interfaceCtx->bAlpha = 70;
        }
    } else {
        if (interfaceCtx->bAlpha != 255) {
            interfaceCtx->bAlpha = risingAlpha;
        }
    }

    if (gSaveContext.buttonStatus[1] == BTN_DISABLED) {
        if (interfaceCtx->cLeftAlpha != 70) {
            interfaceCtx->cLeftAlpha = 70;
        }
    } else {
        if (interfaceCtx->cLeftAlpha != 255) {
            interfaceCtx->cLeftAlpha = risingAlpha;
        }
    }

    if (gSaveContext.buttonStatus[2] == BTN_DISABLED) {
        if (interfaceCtx->cDownAlpha != 70) {
            interfaceCtx->cDownAlpha = 70;
        }
    } else {
        if (interfaceCtx->cDownAlpha != 255) {
            interfaceCtx->cDownAlpha = risingAlpha;
        }
    }

    if (gSaveContext.buttonStatus[3] == BTN_DISABLED) {
        if (interfaceCtx->cRightAlpha != 70) {
            interfaceCtx->cRightAlpha = 70;
        }
    } else {
        if (interfaceCtx->cRightAlpha != 255) {
            interfaceCtx->cRightAlpha = risingAlpha;
        }
    }

    if (gSaveContext.buttonStatus[4] == BTN_DISABLED) {
        if (interfaceCtx->aAlpha != 70) {
            interfaceCtx->aAlpha = 70;
        }
    } else {
        if (interfaceCtx->aAlpha != 255) {
            interfaceCtx->aAlpha = risingAlpha;
        }
    }
}

/**
 * Lower button alphas on the HUD to the requested value
 * if forceRisingButtonAlphas is set, then instead raise button alphas
 */
void Interface_DimButtonAlphas(PlayState* play, s16 dimmingAlpha, s16 risingAlpha) {
    InterfaceContext* interfaceCtx = &play->interfaceCtx;

    if (gSaveContext.forceRisingButtonAlphas) {
        Interface_RaiseButtonAlphas(play, risingAlpha);
        return;
    }

    if ((interfaceCtx->bAlpha != 0) && (interfaceCtx->bAlpha > dimmingAlpha)) {
        interfaceCtx->bAlpha = dimmingAlpha;
    }

    if ((interfaceCtx->aAlpha != 0) && (interfaceCtx->aAlpha > dimmingAlpha)) {
        interfaceCtx->aAlpha = dimmingAlpha;
    }

    if ((interfaceCtx->cLeftAlpha != 0) && (interfaceCtx->cLeftAlpha > dimmingAlpha)) {
        interfaceCtx->cLeftAlpha = dimmingAlpha;
    }

    if ((interfaceCtx->cDownAlpha != 0) && (interfaceCtx->cDownAlpha > dimmingAlpha)) {
        interfaceCtx->cDownAlpha = dimmingAlpha;
    }

    if ((interfaceCtx->cRightAlpha != 0) && (interfaceCtx->cRightAlpha > dimmingAlpha)) {
        interfaceCtx->cRightAlpha = dimmingAlpha;
    }
}

void Interface_UpdateHudAlphas(PlayState* play, s16 dimmingAlpha) {
    InterfaceContext* interfaceCtx = &play->interfaceCtx;
    s16 risingAlpha = 255 - dimmingAlpha;

    switch (gSaveContext.nextHudVisibilityMode) {
        case HUD_VISIBILITY_NOTHING:
        case HUD_VISIBILITY_NOTHING_ALT:
        case HUD_VISIBILITY_B:
            osSyncPrintf("a_alpha=%d, c_alpha=%d   →   ", interfaceCtx->aAlpha, interfaceCtx->cLeftAlpha);

            if (gSaveContext.nextHudVisibilityMode == HUD_VISIBILITY_B) {
                if (interfaceCtx->bAlpha != 255) {
                    interfaceCtx->bAlpha = risingAlpha;
                }
            } else {
                if ((interfaceCtx->bAlpha != 0) && (interfaceCtx->bAlpha > dimmingAlpha)) {
                    interfaceCtx->bAlpha = dimmingAlpha;
                }
            }

            if ((interfaceCtx->aAlpha != 0) && (interfaceCtx->aAlpha > dimmingAlpha)) {
                interfaceCtx->aAlpha = dimmingAlpha;
            }

            if ((interfaceCtx->cLeftAlpha != 0) && (interfaceCtx->cLeftAlpha > dimmingAlpha)) {
                interfaceCtx->cLeftAlpha = dimmingAlpha;
            }

            if ((interfaceCtx->cDownAlpha != 0) && (interfaceCtx->cDownAlpha > dimmingAlpha)) {
                interfaceCtx->cDownAlpha = dimmingAlpha;
            }

            if ((interfaceCtx->cRightAlpha != 0) && (interfaceCtx->cRightAlpha > dimmingAlpha)) {
                interfaceCtx->cRightAlpha = dimmingAlpha;
            }

            if ((interfaceCtx->healthAlpha != 0) && (interfaceCtx->healthAlpha > dimmingAlpha)) {
                interfaceCtx->healthAlpha = dimmingAlpha;
            }

            if ((interfaceCtx->magicAlpha != 0) && (interfaceCtx->magicAlpha > dimmingAlpha)) {
                interfaceCtx->magicAlpha = dimmingAlpha;
            }

            if ((interfaceCtx->minimapAlpha != 0) && (interfaceCtx->minimapAlpha > dimmingAlpha)) {
                interfaceCtx->minimapAlpha = dimmingAlpha;
            }

            osSyncPrintf("a_alpha=%d, c_alpha=%d\n", interfaceCtx->aAlpha, interfaceCtx->cLeftAlpha);

            break;

        case HUD_VISIBILITY_HEARTS_FORCE:
            // aAlpha is immediately overwritten in Interface_DimButtonAlphas
            if ((interfaceCtx->aAlpha != 0) && (interfaceCtx->aAlpha > dimmingAlpha)) {
                interfaceCtx->aAlpha = dimmingAlpha;
            }

            Interface_DimButtonAlphas(play, dimmingAlpha, risingAlpha);

            if ((interfaceCtx->magicAlpha != 0) && (interfaceCtx->magicAlpha > dimmingAlpha)) {
                interfaceCtx->magicAlpha = dimmingAlpha;
            }

            if ((interfaceCtx->minimapAlpha != 0) && (interfaceCtx->minimapAlpha > dimmingAlpha)) {
                interfaceCtx->minimapAlpha = dimmingAlpha;
            }

            if (interfaceCtx->healthAlpha != 255) {
                interfaceCtx->healthAlpha = risingAlpha;
            }

            break;

        case HUD_VISIBILITY_A:
            if ((interfaceCtx->bAlpha != 0) && (interfaceCtx->bAlpha > dimmingAlpha)) {
                interfaceCtx->bAlpha = dimmingAlpha;
            }

            // aAlpha is immediately overwritten below
            if ((interfaceCtx->aAlpha != 0) && (interfaceCtx->aAlpha > dimmingAlpha)) {
                interfaceCtx->aAlpha = dimmingAlpha;
            }

            if ((interfaceCtx->cLeftAlpha != 0) && (interfaceCtx->cLeftAlpha > dimmingAlpha)) {
                interfaceCtx->cLeftAlpha = dimmingAlpha;
            }

            if ((interfaceCtx->cDownAlpha != 0) && (interfaceCtx->cDownAlpha > dimmingAlpha)) {
                interfaceCtx->cDownAlpha = dimmingAlpha;
            }

            if ((interfaceCtx->cRightAlpha != 0) && (interfaceCtx->cRightAlpha > dimmingAlpha)) {
                interfaceCtx->cRightAlpha = dimmingAlpha;
            }

            if ((interfaceCtx->healthAlpha != 0) && (interfaceCtx->healthAlpha > dimmingAlpha)) {
                interfaceCtx->healthAlpha = dimmingAlpha;
            }

            if ((interfaceCtx->magicAlpha != 0) && (interfaceCtx->magicAlpha > dimmingAlpha)) {
                interfaceCtx->magicAlpha = dimmingAlpha;
            }

            if ((interfaceCtx->minimapAlpha != 0) && (interfaceCtx->minimapAlpha > dimmingAlpha)) {
                interfaceCtx->minimapAlpha = dimmingAlpha;
            }

            if (interfaceCtx->aAlpha != 255) {
                interfaceCtx->aAlpha = risingAlpha;
            }

            break;

        case HUD_VISIBILITY_A_HEARTS_MAGIC_FORCE:
            Interface_DimButtonAlphas(play, dimmingAlpha, risingAlpha);

            if ((interfaceCtx->minimapAlpha != 0) && (interfaceCtx->minimapAlpha > dimmingAlpha)) {
                interfaceCtx->minimapAlpha = dimmingAlpha;
            }

            // aAlpha overwrites the value set in Interface_DimButtonAlphas
            if (interfaceCtx->aAlpha != 255) {
                interfaceCtx->aAlpha = risingAlpha;
            }

            if (interfaceCtx->healthAlpha != 255) {
                interfaceCtx->healthAlpha = risingAlpha;
            }

            if (interfaceCtx->magicAlpha != 255) {
                interfaceCtx->magicAlpha = risingAlpha;
            }

            break;

        case HUD_VISIBILITY_A_HEARTS_MAGIC_MINIMAP_FORCE:
            Interface_DimButtonAlphas(play, dimmingAlpha, risingAlpha);

            // aAlpha overwrites the value set in Interface_DimButtonAlphas
            if (interfaceCtx->aAlpha != 255) {
                interfaceCtx->aAlpha = risingAlpha;
            }

            if (interfaceCtx->healthAlpha != 255) {
                interfaceCtx->healthAlpha = risingAlpha;
            }

            if (interfaceCtx->magicAlpha != 255) {
                interfaceCtx->magicAlpha = risingAlpha;
            }

            switch (play->sceneId) {
                case SCENE_HYRULE_FIELD:
                case SCENE_KAKARIKO_VILLAGE:
                case SCENE_GRAVEYARD:
                case SCENE_ZORAS_RIVER:
                case SCENE_KOKIRI_FOREST:
                case SCENE_SACRED_FOREST_MEADOW:
                case SCENE_LAKE_HYLIA:
                case SCENE_ZORAS_DOMAIN:
                case SCENE_ZORAS_FOUNTAIN:
                case SCENE_GERUDO_VALLEY:
                case SCENE_LOST_WOODS:
                case SCENE_DESERT_COLOSSUS:
                case SCENE_GERUDOS_FORTRESS:
                case SCENE_HAUNTED_WASTELAND:
                case SCENE_HYRULE_CASTLE:
                case SCENE_DEATH_MOUNTAIN_TRAIL:
                case SCENE_DEATH_MOUNTAIN_CRATER:
                case SCENE_GORON_CITY:
                case SCENE_LON_LON_RANCH:
                case SCENE_OUTSIDE_GANONS_CASTLE:
                    if (interfaceCtx->minimapAlpha < 170) {
                        interfaceCtx->minimapAlpha = risingAlpha;
                    } else {
                        interfaceCtx->minimapAlpha = 170;
                    }
                    break;

                default:
                    if (interfaceCtx->minimapAlpha != 255) {
                        interfaceCtx->minimapAlpha = risingAlpha;
                    }
                    break;
            }
            break;

        case HUD_VISIBILITY_ALL_NO_MINIMAP_BY_BTN_STATUS:
            if ((interfaceCtx->minimapAlpha != 0) && (interfaceCtx->minimapAlpha > dimmingAlpha)) {
                interfaceCtx->minimapAlpha = dimmingAlpha;
            }

            Interface_RaiseButtonAlphas(play, risingAlpha);

            if (interfaceCtx->healthAlpha != 255) {
                interfaceCtx->healthAlpha = risingAlpha;
            }

            if (interfaceCtx->magicAlpha != 255) {
                interfaceCtx->magicAlpha = risingAlpha;
            }

            break;

        case HUD_VISIBILITY_HEARTS_MAGIC:
            if ((interfaceCtx->bAlpha != 0) && (interfaceCtx->bAlpha > dimmingAlpha)) {
                interfaceCtx->bAlpha = dimmingAlpha;
            }

            if ((interfaceCtx->aAlpha != 0) && (interfaceCtx->aAlpha > dimmingAlpha)) {
                interfaceCtx->aAlpha = dimmingAlpha;
            }

            if ((interfaceCtx->cLeftAlpha != 0) && (interfaceCtx->cLeftAlpha > dimmingAlpha)) {
                interfaceCtx->cLeftAlpha = dimmingAlpha;
            }

            if ((interfaceCtx->cDownAlpha != 0) && (interfaceCtx->cDownAlpha > dimmingAlpha)) {
                interfaceCtx->cDownAlpha = dimmingAlpha;
            }

            if ((interfaceCtx->cRightAlpha != 0) && (interfaceCtx->cRightAlpha > dimmingAlpha)) {
                interfaceCtx->cRightAlpha = dimmingAlpha;
            }

            if ((interfaceCtx->minimapAlpha != 0) && (interfaceCtx->minimapAlpha > dimmingAlpha)) {
                interfaceCtx->minimapAlpha = dimmingAlpha;
            }

            if (interfaceCtx->healthAlpha != 255) {
                interfaceCtx->healthAlpha = risingAlpha;
            }

            if (interfaceCtx->magicAlpha != 255) {
                interfaceCtx->magicAlpha = risingAlpha;
            }

            break;

        case HUD_VISIBILITY_B_ALT:
            if ((interfaceCtx->aAlpha != 0) && (interfaceCtx->aAlpha > dimmingAlpha)) {
                interfaceCtx->aAlpha = dimmingAlpha;
            }

            if ((interfaceCtx->cLeftAlpha != 0) && (interfaceCtx->cLeftAlpha > dimmingAlpha)) {
                interfaceCtx->cLeftAlpha = dimmingAlpha;
            }

            if ((interfaceCtx->cDownAlpha != 0) && (interfaceCtx->cDownAlpha > dimmingAlpha)) {
                interfaceCtx->cDownAlpha = dimmingAlpha;
            }

            if ((interfaceCtx->cRightAlpha != 0) && (interfaceCtx->cRightAlpha > dimmingAlpha)) {
                interfaceCtx->cRightAlpha = dimmingAlpha;
            }

            if ((interfaceCtx->healthAlpha != 0) && (interfaceCtx->healthAlpha > dimmingAlpha)) {
                interfaceCtx->healthAlpha = dimmingAlpha;
            }

            if ((interfaceCtx->magicAlpha != 0) && (interfaceCtx->magicAlpha > dimmingAlpha)) {
                interfaceCtx->magicAlpha = dimmingAlpha;
            }

            if ((interfaceCtx->minimapAlpha != 0) && (interfaceCtx->minimapAlpha > dimmingAlpha)) {
                interfaceCtx->minimapAlpha = dimmingAlpha;
            }

            if (interfaceCtx->bAlpha != 255) {
                interfaceCtx->bAlpha = risingAlpha;
            }

            break;

        case HUD_VISIBILITY_HEARTS:
            if ((interfaceCtx->bAlpha != 0) && (interfaceCtx->bAlpha > dimmingAlpha)) {
                interfaceCtx->bAlpha = dimmingAlpha;
            }

            if ((interfaceCtx->aAlpha != 0) && (interfaceCtx->aAlpha > dimmingAlpha)) {
                interfaceCtx->aAlpha = dimmingAlpha;
            }

            if ((interfaceCtx->cLeftAlpha != 0) && (interfaceCtx->cLeftAlpha > dimmingAlpha)) {
                interfaceCtx->cLeftAlpha = dimmingAlpha;
            }

            if ((interfaceCtx->cDownAlpha != 0) && (interfaceCtx->cDownAlpha > dimmingAlpha)) {
                interfaceCtx->cDownAlpha = dimmingAlpha;
            }

            if ((interfaceCtx->cRightAlpha != 0) && (interfaceCtx->cRightAlpha > dimmingAlpha)) {
                interfaceCtx->cRightAlpha = dimmingAlpha;
            }

            if ((interfaceCtx->minimapAlpha != 0) && (interfaceCtx->minimapAlpha > dimmingAlpha)) {
                interfaceCtx->minimapAlpha = dimmingAlpha;
            }

            if ((interfaceCtx->magicAlpha != 0) && (interfaceCtx->magicAlpha > dimmingAlpha)) {
                interfaceCtx->magicAlpha = dimmingAlpha;
            }

            if (interfaceCtx->healthAlpha != 255) {
                interfaceCtx->healthAlpha = risingAlpha;
            }

            break;

        case HUD_VISIBILITY_A_B_MINIMAP:
            if (interfaceCtx->aAlpha != 255) {
                interfaceCtx->aAlpha = risingAlpha;
            }

            if (interfaceCtx->bAlpha != 255) {
                interfaceCtx->bAlpha = risingAlpha;
            }

            if (interfaceCtx->minimapAlpha != 255) {
                interfaceCtx->minimapAlpha = risingAlpha;
            }

            if ((interfaceCtx->cLeftAlpha != 0) && (interfaceCtx->cLeftAlpha > dimmingAlpha)) {
                interfaceCtx->cLeftAlpha = dimmingAlpha;
            }

            if ((interfaceCtx->cDownAlpha != 0) && (interfaceCtx->cDownAlpha > dimmingAlpha)) {
                interfaceCtx->cDownAlpha = dimmingAlpha;
            }

            if ((interfaceCtx->cRightAlpha != 0) && (interfaceCtx->cRightAlpha > dimmingAlpha)) {
                interfaceCtx->cRightAlpha = dimmingAlpha;
            }

            if ((interfaceCtx->magicAlpha != 0) && (interfaceCtx->magicAlpha > dimmingAlpha)) {
                interfaceCtx->magicAlpha = dimmingAlpha;
            }

            if ((interfaceCtx->healthAlpha != 0) && (interfaceCtx->healthAlpha > dimmingAlpha)) {
                interfaceCtx->healthAlpha = dimmingAlpha;
            }

            break;

        case HUD_VISIBILITY_HEARTS_MAGIC_FORCE:
            Interface_DimButtonAlphas(play, dimmingAlpha, risingAlpha);

            if ((interfaceCtx->minimapAlpha != 0) && (interfaceCtx->minimapAlpha > dimmingAlpha)) {
                interfaceCtx->minimapAlpha = dimmingAlpha;
            }

            // aAlpha overwrites the value set in Interface_DimButtonAlphas
            if ((interfaceCtx->aAlpha != 0) && (interfaceCtx->aAlpha > dimmingAlpha)) {
                interfaceCtx->aAlpha = dimmingAlpha;
            }

            if (interfaceCtx->healthAlpha != 255) {
                interfaceCtx->healthAlpha = risingAlpha;
            }

            if (interfaceCtx->magicAlpha != 255) {
                interfaceCtx->magicAlpha = risingAlpha;
            }

            break;
    }

    if ((play->roomCtx.curRoom.behaviorType1 == ROOM_BEHAVIOR_TYPE1_1) && (interfaceCtx->minimapAlpha >= 255)) {
        interfaceCtx->minimapAlpha = 255;
    }
}

void func_80083108(PlayState* play) {
    MessageContext* msgCtx = &play->msgCtx;
    Player* player = GET_PLAYER(play);
    InterfaceContext* interfaceCtx = &play->interfaceCtx;
    s16 i;
    s16 sp28 = false;

    if ((gSaveContext.save.cutsceneIndex < 0xFFF0) ||
        ((play->sceneId == SCENE_LON_LON_RANCH) && (gSaveContext.save.cutsceneIndex == 0xFFF0))) {
        gSaveContext.forceRisingButtonAlphas = false;

        if ((player->stateFlags1 & PLAYER_STATE1_23) || (play->shootingGalleryStatus > 1) ||
            ((play->sceneId == SCENE_BOMBCHU_BOWLING_ALLEY) && Flags_GetSwitch(play, 0x38))) {
            if (gSaveContext.save.info.equips.buttonItems[0] != ITEM_NONE) {
                gSaveContext.forceRisingButtonAlphas = true;

                if (gSaveContext.buttonStatus[0] == BTN_DISABLED) {
                    gSaveContext.buttonStatus[0] = gSaveContext.buttonStatus[1] = gSaveContext.buttonStatus[2] =
                        gSaveContext.buttonStatus[3] = BTN_ENABLED;
                }

                if ((gSaveContext.save.info.equips.buttonItems[0] != ITEM_SLINGSHOT) &&
                    (gSaveContext.save.info.equips.buttonItems[0] != ITEM_BOW) &&
                    (gSaveContext.save.info.equips.buttonItems[0] != ITEM_BOMBCHU) &&
                    (gSaveContext.save.info.equips.buttonItems[0] != ITEM_NONE)) {
                    gSaveContext.buttonStatus[0] = gSaveContext.save.info.equips.buttonItems[0];

                    if ((play->sceneId == SCENE_BOMBCHU_BOWLING_ALLEY) && Flags_GetSwitch(play, 0x38)) {
                        gSaveContext.save.info.equips.buttonItems[0] = ITEM_BOMBCHU;
                        Interface_LoadItemIcon1(play, 0);
                    } else {
                        gSaveContext.save.info.equips.buttonItems[0] = ITEM_BOW;
                        if (play->shootingGalleryStatus > 1) {
                            if (LINK_AGE_IN_YEARS == YEARS_CHILD) {
                                gSaveContext.save.info.equips.buttonItems[0] = ITEM_SLINGSHOT;
                            }

                            Interface_LoadItemIcon1(play, 0);
                        } else {
                            if (gSaveContext.save.info.inventory.items[SLOT_BOW] == ITEM_NONE) {
                                gSaveContext.save.info.equips.buttonItems[0] = ITEM_NONE;
                            } else {
                                Interface_LoadItemIcon1(play, 0);
                            }
                        }
                    }

                    gSaveContext.buttonStatus[1] = gSaveContext.buttonStatus[2] = gSaveContext.buttonStatus[3] =
                        BTN_DISABLED;
                    Interface_ChangeHudVisibilityMode(HUD_VISIBILITY_A_HEARTS_MAGIC_MINIMAP_FORCE);
                }

                if (play->transitionMode != TRANS_MODE_OFF) {
                    Interface_ChangeHudVisibilityMode(HUD_VISIBILITY_NOTHING);
                } else if (gSaveContext.minigameState == 1) {
                    Interface_ChangeHudVisibilityMode(HUD_VISIBILITY_B);
                } else if (play->shootingGalleryStatus > 1) {
                    Interface_ChangeHudVisibilityMode(HUD_VISIBILITY_B);
                } else if ((play->sceneId == SCENE_BOMBCHU_BOWLING_ALLEY) && Flags_GetSwitch(play, 0x38)) {
                    Interface_ChangeHudVisibilityMode(HUD_VISIBILITY_B);
                } else if (player->stateFlags1 & PLAYER_STATE1_23) {
                    Interface_ChangeHudVisibilityMode(HUD_VISIBILITY_A_B_MINIMAP);
                }
            } else {
                if (player->stateFlags1 & PLAYER_STATE1_23) {
                    Interface_ChangeHudVisibilityMode(HUD_VISIBILITY_A_B_MINIMAP);
                }
            }
        } else if (play->sceneId == SCENE_CHAMBER_OF_THE_SAGES) {
            Interface_ChangeHudVisibilityMode(HUD_VISIBILITY_NOTHING);
        } else if (play->sceneId == SCENE_FISHING_POND) {
            // should likely be set to true
            gSaveContext.forceRisingButtonAlphas = 2;
            if (play->interfaceCtx.unk_260 != 0) {
                if (gSaveContext.save.info.equips.buttonItems[0] != ITEM_FISHING_POLE) {
                    gSaveContext.buttonStatus[0] = gSaveContext.save.info.equips.buttonItems[0];
                    gSaveContext.save.info.equips.buttonItems[0] = ITEM_FISHING_POLE;
                    gSaveContext.hudVisibilityMode = HUD_VISIBILITY_NO_CHANGE;
                    Interface_LoadItemIcon1(play, 0);
                    Interface_ChangeHudVisibilityMode(HUD_VISIBILITY_A_B_MINIMAP);
                }

                if (gSaveContext.hudVisibilityMode != HUD_VISIBILITY_A_B_MINIMAP) {
                    Interface_ChangeHudVisibilityMode(HUD_VISIBILITY_A_B_MINIMAP);
                }
            } else if (gSaveContext.save.info.equips.buttonItems[0] == ITEM_FISHING_POLE) {
                gSaveContext.save.info.equips.buttonItems[0] = gSaveContext.buttonStatus[0];
                gSaveContext.hudVisibilityMode = HUD_VISIBILITY_NO_CHANGE;

                if (gSaveContext.save.info.equips.buttonItems[0] != ITEM_NONE) {
                    Interface_LoadItemIcon1(play, 0);
                }

                gSaveContext.buttonStatus[0] = gSaveContext.buttonStatus[1] = gSaveContext.buttonStatus[2] =
                    gSaveContext.buttonStatus[3] = BTN_DISABLED;
                Interface_ChangeHudVisibilityMode(HUD_VISIBILITY_ALL);
            } else {
                if (gSaveContext.buttonStatus[0] == BTN_ENABLED) {
                    gSaveContext.hudVisibilityMode = HUD_VISIBILITY_NO_CHANGE;
                }

                gSaveContext.buttonStatus[0] = gSaveContext.buttonStatus[1] = gSaveContext.buttonStatus[2] =
                    gSaveContext.buttonStatus[3] = BTN_DISABLED;
                Interface_ChangeHudVisibilityMode(HUD_VISIBILITY_ALL);
            }
        } else if (msgCtx->msgMode == MSGMODE_NONE) {
            if ((Player_GetEnvironmentalHazard(play) >= PLAYER_ENV_HAZARD_UNDERWATER_FLOOR) &&
                (Player_GetEnvironmentalHazard(play) <= PLAYER_ENV_HAZARD_UNDERWATER_FREE)) {
                if (gSaveContext.buttonStatus[0] != BTN_DISABLED) {
                    sp28 = true;
                }

                gSaveContext.buttonStatus[0] = BTN_DISABLED;

                for (i = 1; i < 4; i++) {
                    if (Player_GetEnvironmentalHazard(play) == PLAYER_ENV_HAZARD_UNDERWATER_FLOOR) {
                        if ((gSaveContext.save.info.equips.buttonItems[i] != ITEM_HOOKSHOT) &&
                            (gSaveContext.save.info.equips.buttonItems[i] != ITEM_LONGSHOT)) {
                            if (gSaveContext.buttonStatus[i] == BTN_ENABLED) {
                                sp28 = true;
                            }

                            gSaveContext.buttonStatus[i] = BTN_DISABLED;
                        } else {
                            if (gSaveContext.buttonStatus[i] == BTN_DISABLED) {
                                sp28 = true;
                            }

                            gSaveContext.buttonStatus[i] = BTN_ENABLED;
                        }
                    } else {
                        if (gSaveContext.buttonStatus[i] == BTN_ENABLED) {
                            sp28 = true;
                        }

                        gSaveContext.buttonStatus[i] = BTN_DISABLED;
                    }
                }

                if (sp28) {
                    gSaveContext.hudVisibilityMode = HUD_VISIBILITY_NO_CHANGE;
                }

                Interface_ChangeHudVisibilityMode(HUD_VISIBILITY_ALL);
            } else if ((player->stateFlags1 & PLAYER_STATE1_21) || (player->stateFlags2 & PLAYER_STATE2_CRAWLING)) {
                if (gSaveContext.buttonStatus[0] != BTN_DISABLED) {
                    gSaveContext.buttonStatus[0] = BTN_DISABLED;
                    gSaveContext.buttonStatus[1] = BTN_DISABLED;
                    gSaveContext.buttonStatus[2] = BTN_DISABLED;
                    gSaveContext.buttonStatus[3] = BTN_DISABLED;
                    gSaveContext.hudVisibilityMode = HUD_VISIBILITY_NO_CHANGE;
                    Interface_ChangeHudVisibilityMode(HUD_VISIBILITY_ALL);
                }
            } else if (GET_EVENTINF_HORSES_STATE() == EVENTINF_HORSES_STATE_1) {
                if (player->stateFlags1 & PLAYER_STATE1_23) {
                    if ((gSaveContext.save.info.equips.buttonItems[0] != ITEM_NONE) &&
                        (gSaveContext.save.info.equips.buttonItems[0] != ITEM_BOW)) {
                        if (gSaveContext.save.info.inventory.items[SLOT_BOW] == ITEM_NONE) {
                            gSaveContext.save.info.equips.buttonItems[0] = ITEM_NONE;
                        } else {
                            gSaveContext.save.info.equips.buttonItems[0] = ITEM_BOW;
                            sp28 = true;
                        }
                    }
                } else {
                    if ((gSaveContext.save.info.equips.buttonItems[0] == ITEM_NONE) ||
                        (gSaveContext.save.info.equips.buttonItems[0] == ITEM_BOW)) {

                        if ((gSaveContext.save.info.equips.buttonItems[0] != ITEM_SWORD_KOKIRI) &&
                            (gSaveContext.save.info.equips.buttonItems[0] != ITEM_SWORD_MASTER) &&
                            (gSaveContext.save.info.equips.buttonItems[0] != ITEM_SWORD_BIGGORON) &&
                            (gSaveContext.save.info.equips.buttonItems[0] != ITEM_GIANTS_KNIFE)) {
                            gSaveContext.save.info.equips.buttonItems[0] = gSaveContext.buttonStatus[0];
                        } else {
                            gSaveContext.buttonStatus[0] = gSaveContext.save.info.equips.buttonItems[0];
                        }
                    }
                    sp28 = true;
                }

                if (sp28) {
                    Interface_LoadItemIcon1(play, 0);
                    sp28 = false;
                }

                for (i = 1; i < 4; i++) {
                    if ((gSaveContext.save.info.equips.buttonItems[i] != ITEM_OCARINA_FAIRY) &&
                        (gSaveContext.save.info.equips.buttonItems[i] != ITEM_OCARINA_OF_TIME)) {
                        if (gSaveContext.buttonStatus[i] == BTN_ENABLED) {
                            sp28 = true;
                        }

                        gSaveContext.buttonStatus[i] = BTN_DISABLED;
                    } else {
                        if (gSaveContext.buttonStatus[i] == BTN_DISABLED) {
                            sp28 = true;
                        }

                        gSaveContext.buttonStatus[i] = BTN_ENABLED;
                    }
                }

                if (sp28) {
                    gSaveContext.hudVisibilityMode = HUD_VISIBILITY_NO_CHANGE;
                }

                Interface_ChangeHudVisibilityMode(HUD_VISIBILITY_ALL);
            } else {
                if (interfaceCtx->restrictions.bButton == 0) {
                    if ((gSaveContext.save.info.equips.buttonItems[0] == ITEM_SLINGSHOT) ||
                        (gSaveContext.save.info.equips.buttonItems[0] == ITEM_BOW) ||
                        (gSaveContext.save.info.equips.buttonItems[0] == ITEM_BOMBCHU) ||
                        (gSaveContext.save.info.equips.buttonItems[0] == ITEM_NONE)) {
                        if ((gSaveContext.save.info.equips.buttonItems[0] != ITEM_NONE) ||
                            (gSaveContext.save.info.infTable[INFTABLE_1DX_INDEX] == 0)) {
                            gSaveContext.save.info.equips.buttonItems[0] = gSaveContext.buttonStatus[0];
                            sp28 = true;

                            if (gSaveContext.save.info.equips.buttonItems[0] != ITEM_NONE) {
                                Interface_LoadItemIcon1(play, 0);
                            }
                        }
                    } else if ((gSaveContext.buttonStatus[0] & 0xFF) == BTN_DISABLED) {
                        sp28 = true;

                        if (((gSaveContext.buttonStatus[0] & 0xFF) == BTN_DISABLED) ||
                            ((gSaveContext.buttonStatus[0] & 0xFF) == BTN_ENABLED)) {
                            gSaveContext.buttonStatus[0] = BTN_ENABLED;
                        } else {
                            gSaveContext.save.info.equips.buttonItems[0] = gSaveContext.buttonStatus[0] & 0xFF;
                        }
                    }
                } else if (interfaceCtx->restrictions.bButton == 1) {
                    if ((gSaveContext.save.info.equips.buttonItems[0] == ITEM_SLINGSHOT) ||
                        (gSaveContext.save.info.equips.buttonItems[0] == ITEM_BOW) ||
                        (gSaveContext.save.info.equips.buttonItems[0] == ITEM_BOMBCHU) ||
                        (gSaveContext.save.info.equips.buttonItems[0] == ITEM_NONE)) {
                        if ((gSaveContext.save.info.equips.buttonItems[0] != ITEM_NONE) ||
                            (gSaveContext.save.info.infTable[INFTABLE_1DX_INDEX] == 0)) {
                            gSaveContext.save.info.equips.buttonItems[0] = gSaveContext.buttonStatus[0];
                            sp28 = true;

                            if (gSaveContext.save.info.equips.buttonItems[0] != ITEM_NONE) {
                                Interface_LoadItemIcon1(play, 0);
                            }
                        }
                    } else {
                        if (gSaveContext.buttonStatus[0] == BTN_ENABLED) {
                            sp28 = true;
                        }

                        gSaveContext.buttonStatus[0] = BTN_DISABLED;
                    }
                }

                if (interfaceCtx->restrictions.bottles != 0) {
                    for (i = 1; i < 4; i++) {
                        if ((gSaveContext.save.info.equips.buttonItems[i] >= ITEM_BOTTLE_EMPTY) &&
                            (gSaveContext.save.info.equips.buttonItems[i] <= ITEM_BOTTLE_POE)) {
                            if (gSaveContext.buttonStatus[i] == BTN_ENABLED) {
                                sp28 = true;
                            }

                            gSaveContext.buttonStatus[i] = BTN_DISABLED;
                        }
                    }
                } else if (interfaceCtx->restrictions.bottles == 0) {
                    for (i = 1; i < 4; i++) {
                        if ((gSaveContext.save.info.equips.buttonItems[i] >= ITEM_BOTTLE_EMPTY) &&
                            (gSaveContext.save.info.equips.buttonItems[i] <= ITEM_BOTTLE_POE)) {
                            if (gSaveContext.buttonStatus[i] == BTN_DISABLED) {
                                sp28 = true;
                            }

                            gSaveContext.buttonStatus[i] = BTN_ENABLED;
                        }
                    }
                }

                if (interfaceCtx->restrictions.tradeItems != 0) {
                    for (i = 1; i < 4; i++) {
                        if ((gSaveContext.save.info.equips.buttonItems[i] >= ITEM_WEIRD_EGG) &&
                            (gSaveContext.save.info.equips.buttonItems[i] <= ITEM_CLAIM_CHECK)) {
                            if (gSaveContext.buttonStatus[i] == BTN_ENABLED) {
                                sp28 = true;
                            }

                            gSaveContext.buttonStatus[i] = BTN_DISABLED;
                        }
                    }
                } else if (interfaceCtx->restrictions.tradeItems == 0) {
                    for (i = 1; i < 4; i++) {
                        if ((gSaveContext.save.info.equips.buttonItems[i] >= ITEM_WEIRD_EGG) &&
                            (gSaveContext.save.info.equips.buttonItems[i] <= ITEM_CLAIM_CHECK)) {
                            if (gSaveContext.buttonStatus[i] == BTN_DISABLED) {
                                sp28 = true;
                            }

                            gSaveContext.buttonStatus[i] = BTN_ENABLED;
                        }
                    }
                }

                if (interfaceCtx->restrictions.hookshot != 0) {
                    for (i = 1; i < 4; i++) {
                        if ((gSaveContext.save.info.equips.buttonItems[i] == ITEM_HOOKSHOT) ||
                            (gSaveContext.save.info.equips.buttonItems[i] == ITEM_LONGSHOT)) {
                            if (gSaveContext.buttonStatus[i] == BTN_ENABLED) {
                                sp28 = true;
                            }

                            gSaveContext.buttonStatus[i] = BTN_DISABLED;
                        }
                    }
                } else if (interfaceCtx->restrictions.hookshot == 0) {
                    for (i = 1; i < 4; i++) {
                        if ((gSaveContext.save.info.equips.buttonItems[i] == ITEM_HOOKSHOT) ||
                            (gSaveContext.save.info.equips.buttonItems[i] == ITEM_LONGSHOT)) {
                            if (gSaveContext.buttonStatus[i] == BTN_DISABLED) {
                                sp28 = true;
                            }

                            gSaveContext.buttonStatus[i] = BTN_ENABLED;
                        }
                    }
                }

                if (interfaceCtx->restrictions.ocarina != 0) {
                    for (i = 1; i < 4; i++) {
                        if ((gSaveContext.save.info.equips.buttonItems[i] == ITEM_OCARINA_FAIRY) ||
                            (gSaveContext.save.info.equips.buttonItems[i] == ITEM_OCARINA_OF_TIME)) {
                            if (gSaveContext.buttonStatus[i] == BTN_ENABLED) {
                                sp28 = true;
                            }

                            gSaveContext.buttonStatus[i] = BTN_DISABLED;
                        }
                    }
                } else if (interfaceCtx->restrictions.ocarina == 0) {
                    for (i = 1; i < 4; i++) {
                        if ((gSaveContext.save.info.equips.buttonItems[i] == ITEM_OCARINA_FAIRY) ||
                            (gSaveContext.save.info.equips.buttonItems[i] == ITEM_OCARINA_OF_TIME)) {
                            if (gSaveContext.buttonStatus[i] == BTN_DISABLED) {
                                sp28 = true;
                            }

                            gSaveContext.buttonStatus[i] = BTN_ENABLED;
                        }
                    }
                }

                if (interfaceCtx->restrictions.farores != 0) {
                    for (i = 1; i < 4; i++) {
                        if (gSaveContext.save.info.equips.buttonItems[i] == ITEM_FARORES_WIND) {
                            if (gSaveContext.buttonStatus[i] == BTN_ENABLED) {
                                sp28 = true;
                            }

                            gSaveContext.buttonStatus[i] = BTN_DISABLED;
                            osSyncPrintf("***(i=%d)***  ", i);
                        }
                    }
                } else if (interfaceCtx->restrictions.farores == 0) {
                    for (i = 1; i < 4; i++) {
                        if (gSaveContext.save.info.equips.buttonItems[i] == ITEM_FARORES_WIND) {
                            if (gSaveContext.buttonStatus[i] == BTN_DISABLED) {
                                sp28 = true;
                            }

                            gSaveContext.buttonStatus[i] = BTN_ENABLED;
                        }
                    }
                }

                if (interfaceCtx->restrictions.dinsNayrus != 0) {
                    for (i = 1; i < 4; i++) {
                        if ((gSaveContext.save.info.equips.buttonItems[i] == ITEM_DINS_FIRE) ||
                            (gSaveContext.save.info.equips.buttonItems[i] == ITEM_NAYRUS_LOVE)) {
                            if (gSaveContext.buttonStatus[i] == BTN_ENABLED) {
                                sp28 = true;
                            }

                            gSaveContext.buttonStatus[i] = BTN_DISABLED;
                        }
                    }
                } else if (interfaceCtx->restrictions.dinsNayrus == 0) {
                    for (i = 1; i < 4; i++) {
                        if ((gSaveContext.save.info.equips.buttonItems[i] == ITEM_DINS_FIRE) ||
                            (gSaveContext.save.info.equips.buttonItems[i] == ITEM_NAYRUS_LOVE)) {
                            if (gSaveContext.buttonStatus[i] == BTN_DISABLED) {
                                sp28 = true;
                            }

                            gSaveContext.buttonStatus[i] = BTN_ENABLED;
                        }
                    }
                }

                if (interfaceCtx->restrictions.all != 0) {
                    for (i = 1; i < 4; i++) {
                        if ((gSaveContext.save.info.equips.buttonItems[i] != ITEM_OCARINA_FAIRY) &&
                            (gSaveContext.save.info.equips.buttonItems[i] != ITEM_OCARINA_OF_TIME) &&
                            !((gSaveContext.save.info.equips.buttonItems[i] >= ITEM_BOTTLE_EMPTY) &&
                              (gSaveContext.save.info.equips.buttonItems[i] <= ITEM_BOTTLE_POE)) &&
                            !((gSaveContext.save.info.equips.buttonItems[i] >= ITEM_WEIRD_EGG) &&
                              (gSaveContext.save.info.equips.buttonItems[i] <= ITEM_CLAIM_CHECK))) {
                            if ((play->sceneId != SCENE_TREASURE_BOX_SHOP) ||
                                (gSaveContext.save.info.equips.buttonItems[i] != ITEM_LENS_OF_TRUTH)) {
                                if (gSaveContext.buttonStatus[i] == BTN_ENABLED) {
                                    sp28 = true;
                                }

                                gSaveContext.buttonStatus[i] = BTN_DISABLED;
                            } else {
                                if (gSaveContext.buttonStatus[i] == BTN_DISABLED) {
                                    sp28 = true;
                                }

                                gSaveContext.buttonStatus[i] = BTN_ENABLED;
                            }
                        }
                    }
                } else if (interfaceCtx->restrictions.all == 0) {
                    for (i = 1; i < 4; i++) {
                        if ((gSaveContext.save.info.equips.buttonItems[i] != ITEM_DINS_FIRE) &&
                            (gSaveContext.save.info.equips.buttonItems[i] != ITEM_HOOKSHOT) &&
                            (gSaveContext.save.info.equips.buttonItems[i] != ITEM_LONGSHOT) &&
                            (gSaveContext.save.info.equips.buttonItems[i] != ITEM_FARORES_WIND) &&
                            (gSaveContext.save.info.equips.buttonItems[i] != ITEM_NAYRUS_LOVE) &&
                            (gSaveContext.save.info.equips.buttonItems[i] != ITEM_OCARINA_FAIRY) &&
                            (gSaveContext.save.info.equips.buttonItems[i] != ITEM_OCARINA_OF_TIME) &&
                            !((gSaveContext.save.info.equips.buttonItems[i] >= ITEM_BOTTLE_EMPTY) &&
                              (gSaveContext.save.info.equips.buttonItems[i] <= ITEM_BOTTLE_POE)) &&
                            !((gSaveContext.save.info.equips.buttonItems[i] >= ITEM_WEIRD_EGG) &&
                              (gSaveContext.save.info.equips.buttonItems[i] <= ITEM_CLAIM_CHECK))) {
                            if (gSaveContext.buttonStatus[i] == BTN_DISABLED) {
                                sp28 = true;
                            }

                            gSaveContext.buttonStatus[i] = BTN_ENABLED;
                        }
                    }
                }
            }
        }
    }

    if (sp28) {
        gSaveContext.hudVisibilityMode = HUD_VISIBILITY_NO_CHANGE;
        if ((play->transitionTrigger == TRANS_TRIGGER_OFF) && (play->transitionMode == TRANS_MODE_OFF)) {
            Interface_ChangeHudVisibilityMode(HUD_VISIBILITY_ALL);
            osSyncPrintf("????????  alpha_change( 50 );  ?????\n");
        } else {
            osSyncPrintf("game_play->fade_direction || game_play->fbdemo_wipe_modem");
        }
    }
}

void Interface_SetSceneRestrictions(PlayState* play) {
    InterfaceContext* interfaceCtx = &play->interfaceCtx;
    s16 i;
    u8 sceneId;

    interfaceCtx->restrictions.hGauge = interfaceCtx->restrictions.bButton = interfaceCtx->restrictions.aButton =
        interfaceCtx->restrictions.bottles = interfaceCtx->restrictions.tradeItems =
            interfaceCtx->restrictions.hookshot = interfaceCtx->restrictions.ocarina =
                interfaceCtx->restrictions.warpSongs = interfaceCtx->restrictions.sunsSong =
                    interfaceCtx->restrictions.farores = interfaceCtx->restrictions.dinsNayrus =
                        interfaceCtx->restrictions.all = 0;

    i = 0;

    // "Data settings related to button display scene_data_ID=%d\n"
    osSyncPrintf("ボタン表示関係データ設定 scene_data_ID=%d\n", play->sceneId);

    do {
        sceneId = (u8)play->sceneId;
        if (sRestrictionFlags[i].sceneId == sceneId) {
            interfaceCtx->restrictions.hGauge = (sRestrictionFlags[i].flags1 & 0xC0) >> 6;
            interfaceCtx->restrictions.bButton = (sRestrictionFlags[i].flags1 & 0x30) >> 4;
            interfaceCtx->restrictions.aButton = (sRestrictionFlags[i].flags1 & 0x0C) >> 2;
            interfaceCtx->restrictions.bottles = (sRestrictionFlags[i].flags1 & 0x03) >> 0;
            interfaceCtx->restrictions.tradeItems = (sRestrictionFlags[i].flags2 & 0xC0) >> 6;
            interfaceCtx->restrictions.hookshot = (sRestrictionFlags[i].flags2 & 0x30) >> 4;
            interfaceCtx->restrictions.ocarina = (sRestrictionFlags[i].flags2 & 0x0C) >> 2;
            interfaceCtx->restrictions.warpSongs = (sRestrictionFlags[i].flags2 & 0x03) >> 0;
            interfaceCtx->restrictions.sunsSong = (sRestrictionFlags[i].flags3 & 0xC0) >> 6;
            interfaceCtx->restrictions.farores = (sRestrictionFlags[i].flags3 & 0x30) >> 4;
            interfaceCtx->restrictions.dinsNayrus = (sRestrictionFlags[i].flags3 & 0x0C) >> 2;
            interfaceCtx->restrictions.all = (sRestrictionFlags[i].flags3 & 0x03) >> 0;

            osSyncPrintf(VT_FGCOL(YELLOW));
            osSyncPrintf("parameter->button_status = %x,%x,%x\n", sRestrictionFlags[i].flags1,
                         sRestrictionFlags[i].flags2, sRestrictionFlags[i].flags3);
            osSyncPrintf("h_gage=%d, b_button=%d, a_button=%d, c_bottle=%d\n", interfaceCtx->restrictions.hGauge,
                         interfaceCtx->restrictions.bButton, interfaceCtx->restrictions.aButton,
                         interfaceCtx->restrictions.bottles);
            osSyncPrintf("c_warasibe=%d, c_hook=%d, c_ocarina=%d, c_warp=%d\n", interfaceCtx->restrictions.tradeItems,
                         interfaceCtx->restrictions.hookshot, interfaceCtx->restrictions.ocarina,
                         interfaceCtx->restrictions.warpSongs);
            osSyncPrintf("c_sunmoon=%d, m_wind=%d, m_magic=%d, another=%d\n", interfaceCtx->restrictions.sunsSong,
                         interfaceCtx->restrictions.farores, interfaceCtx->restrictions.dinsNayrus,
                         interfaceCtx->restrictions.all);
            osSyncPrintf(VT_RST);
            return;
        }
        i++;
    } while (sRestrictionFlags[i].sceneId != 0xFF);
}

Gfx* Gfx_TextureIA8(Gfx* displayListHead, void* texture, s16 textureWidth, s16 textureHeight, s16 rectLeft, s16 rectTop,
                    s16 rectWidth, s16 rectHeight, u16 dsdx, u16 dtdy) {
    gDPLoadTextureBlock(displayListHead++, texture, G_IM_FMT_IA, G_IM_SIZ_8b, textureWidth, textureHeight, 0,
                        G_TX_NOMIRROR | G_TX_WRAP, G_TX_NOMIRROR | G_TX_WRAP, G_TX_NOMASK, G_TX_NOMASK, G_TX_NOLOD,
                        G_TX_NOLOD);

    gSPTextureRectangle(displayListHead++, rectLeft << 2, rectTop << 2, (rectLeft + rectWidth) << 2,
                        (rectTop + rectHeight) << 2, G_TX_RENDERTILE, 0, 0, dsdx, dtdy);

    return displayListHead;
}

Gfx* Gfx_TextureI8(Gfx* displayListHead, void* texture, s16 textureWidth, s16 textureHeight, s16 rectLeft, s16 rectTop,
                   s16 rectWidth, s16 rectHeight, u16 dsdx, u16 dtdy) {
    gDPLoadTextureBlock(displayListHead++, texture, G_IM_FMT_I, G_IM_SIZ_8b, textureWidth, textureHeight, 0,
                        G_TX_NOMIRROR | G_TX_WRAP, G_TX_NOMIRROR | G_TX_WRAP, G_TX_NOMASK, G_TX_NOMASK, G_TX_NOLOD,
                        G_TX_NOLOD);

    gSPTextureRectangle(displayListHead++, rectLeft << 2, rectTop << 2, (rectLeft + rectWidth) << 2,
                        (rectTop + rectHeight) << 2, G_TX_RENDERTILE, 0, 0, dsdx, dtdy);

    return displayListHead;
}

void Inventory_SwapAgeEquipment(void) {
    s16 i;
    u16 shieldEquipValue;

    if (LINK_AGE_IN_YEARS == YEARS_CHILD) {
        for (i = 0; i < 4; i++) {
            if (i != 0) {
                gSaveContext.save.info.playerData.childEquips.buttonItems[i] =
                    gSaveContext.save.info.equips.buttonItems[i];
            } else {
                gSaveContext.save.info.playerData.childEquips.buttonItems[i] = ITEM_SWORD_KOKIRI;
            }

            if (i != 0) {
                gSaveContext.save.info.playerData.childEquips.cButtonSlots[i - 1] =
                    gSaveContext.save.info.equips.cButtonSlots[i - 1];
            }
        }

        gSaveContext.save.info.playerData.childEquips.equipment = gSaveContext.save.info.equips.equipment;

        if (gSaveContext.save.info.playerData.adultEquips.buttonItems[0] == ITEM_NONE) {
            gSaveContext.save.info.equips.buttonItems[0] = ITEM_SWORD_MASTER;

            if (gSaveContext.save.info.inventory.items[SLOT_DEKU_NUT] != ITEM_NONE) {
                gSaveContext.save.info.equips.buttonItems[1] = ITEM_DEKU_NUT;
                gSaveContext.save.info.equips.cButtonSlots[0] = SLOT_DEKU_NUT;
            } else {
                gSaveContext.save.info.equips.buttonItems[1] = gSaveContext.save.info.equips.cButtonSlots[0] =
                    ITEM_NONE;
            }

            gSaveContext.save.info.equips.buttonItems[2] = ITEM_BOMB;
            gSaveContext.save.info.equips.buttonItems[3] = gSaveContext.save.info.inventory.items[SLOT_OCARINA];
            gSaveContext.save.info.equips.cButtonSlots[1] = SLOT_BOMB;
            gSaveContext.save.info.equips.cButtonSlots[2] = SLOT_OCARINA;
            gSaveContext.save.info.equips.equipment = (EQUIP_VALUE_SWORD_MASTER << (EQUIP_TYPE_SWORD * 4)) |
                                                      (EQUIP_VALUE_SHIELD_HYLIAN << (EQUIP_TYPE_SHIELD * 4)) |
                                                      (EQUIP_VALUE_TUNIC_KOKIRI << (EQUIP_TYPE_TUNIC * 4)) |
                                                      (EQUIP_VALUE_BOOTS_KOKIRI << (EQUIP_TYPE_BOOTS * 4));
        } else {
            for (i = 0; i < 4; i++) {
                gSaveContext.save.info.equips.buttonItems[i] =
                    gSaveContext.save.info.playerData.adultEquips.buttonItems[i];

                if (i != 0) {
                    gSaveContext.save.info.equips.cButtonSlots[i - 1] =
                        gSaveContext.save.info.playerData.adultEquips.cButtonSlots[i - 1];
                }

                if (((gSaveContext.save.info.equips.buttonItems[i] >= ITEM_BOTTLE_EMPTY) &&
                     (gSaveContext.save.info.equips.buttonItems[i] <= ITEM_BOTTLE_POE)) ||
                    ((gSaveContext.save.info.equips.buttonItems[i] >= ITEM_WEIRD_EGG) &&
                     (gSaveContext.save.info.equips.buttonItems[i] <= ITEM_CLAIM_CHECK))) {
                    osSyncPrintf("Register_Item_Pt(%d)=%d\n", i, gSaveContext.save.info.equips.cButtonSlots[i - 1]);
                    gSaveContext.save.info.equips.buttonItems[i] =
                        gSaveContext.save.info.inventory.items[gSaveContext.save.info.equips.cButtonSlots[i - 1]];
                }
            }

            gSaveContext.save.info.equips.equipment = gSaveContext.save.info.playerData.adultEquips.equipment;
        }
    } else {
        for (i = 0; i < 4; i++) {
            gSaveContext.save.info.playerData.adultEquips.buttonItems[i] = gSaveContext.save.info.equips.buttonItems[i];

            if (i != 0) {
                gSaveContext.save.info.playerData.adultEquips.cButtonSlots[i - 1] =
                    gSaveContext.save.info.equips.cButtonSlots[i - 1];
            }
        }

        gSaveContext.save.info.playerData.adultEquips.equipment = gSaveContext.save.info.equips.equipment;

        if (gSaveContext.save.info.playerData.childEquips.buttonItems[0] != ITEM_NONE) {
            for (i = 0; i < 4; i++) {
                gSaveContext.save.info.equips.buttonItems[i] =
                    gSaveContext.save.info.playerData.childEquips.buttonItems[i];

                if (i != 0) {
                    gSaveContext.save.info.equips.cButtonSlots[i - 1] =
                        gSaveContext.save.info.playerData.childEquips.cButtonSlots[i - 1];
                }

                if (((gSaveContext.save.info.equips.buttonItems[i] >= ITEM_BOTTLE_EMPTY) &&
                     (gSaveContext.save.info.equips.buttonItems[i] <= ITEM_BOTTLE_POE)) ||
                    ((gSaveContext.save.info.equips.buttonItems[i] >= ITEM_WEIRD_EGG) &&
                     (gSaveContext.save.info.equips.buttonItems[i] <= ITEM_CLAIM_CHECK))) {
                    osSyncPrintf("Register_Item_Pt(%d)=%d\n", i, gSaveContext.save.info.equips.cButtonSlots[i - 1]);
                    gSaveContext.save.info.equips.buttonItems[i] =
                        gSaveContext.save.info.inventory.items[gSaveContext.save.info.equips.cButtonSlots[i - 1]];
                }
            }

            gSaveContext.save.info.equips.equipment = gSaveContext.save.info.playerData.childEquips.equipment;
            gSaveContext.save.info.equips.equipment &= (u16) ~(0xF << (EQUIP_TYPE_SWORD * 4));
            gSaveContext.save.info.equips.equipment |= EQUIP_VALUE_SWORD_KOKIRI << (EQUIP_TYPE_SWORD * 4);
        }
    }

    shieldEquipValue = gEquipMasks[EQUIP_TYPE_SHIELD] & gSaveContext.save.info.equips.equipment;
    if (shieldEquipValue != 0) {
        shieldEquipValue >>= gEquipShifts[EQUIP_TYPE_SHIELD];
        if (!CHECK_OWNED_EQUIP_ALT(EQUIP_TYPE_SHIELD, shieldEquipValue - 1)) {
            gSaveContext.save.info.equips.equipment &= gEquipNegMasks[EQUIP_TYPE_SHIELD];
        }
    }
}

void Interface_InitHorsebackArchery(PlayState* play) {
    InterfaceContext* interfaceCtx = &play->interfaceCtx;

    gSaveContext.minigameState = 1;
    interfaceCtx->unk_23C = interfaceCtx->unk_240 = interfaceCtx->unk_242 = 0;
    gSaveContext.minigameScore = sHBAScoreTier = 0;
    interfaceCtx->hbaAmmo = 20;
}

void func_800849EC(PlayState* play) {
    gSaveContext.save.info.inventory.equipment |= OWNED_EQUIP_FLAG(EQUIP_TYPE_SWORD, EQUIP_INV_SWORD_BIGGORON);
    gSaveContext.save.info.inventory.equipment ^=
        OWNED_EQUIP_FLAG_ALT(EQUIP_TYPE_SWORD, EQUIP_INV_SWORD_BROKENGIANTKNIFE);

    if (CHECK_OWNED_EQUIP_ALT(EQUIP_TYPE_SWORD, EQUIP_INV_SWORD_BROKENGIANTKNIFE)) {
        gSaveContext.save.info.equips.buttonItems[0] = ITEM_GIANTS_KNIFE;
    } else {
        gSaveContext.save.info.equips.buttonItems[0] = ITEM_SWORD_BIGGORON;
    }

    Interface_LoadItemIcon1(play, 0);
}

void Interface_LoadItemIcon1(PlayState* play, u16 button) {
    InterfaceContext* interfaceCtx = &play->interfaceCtx;

    osCreateMesgQueue(&interfaceCtx->loadQueue, &interfaceCtx->loadMsg, 1);
    DmaMgr_RequestAsync(&interfaceCtx->dmaRequest_160, interfaceCtx->iconItemSegment + (button * ITEM_ICON_SIZE),
                        GET_ITEM_ICON_VROM(gSaveContext.save.info.equips.buttonItems[button]), ITEM_ICON_SIZE, 0,
                        &interfaceCtx->loadQueue, NULL, "../z_parameter.c", 1171);
    osRecvMesg(&interfaceCtx->loadQueue, NULL, OS_MESG_BLOCK);
}

void Interface_LoadItemIcon2(PlayState* play, u16 button) {
    InterfaceContext* interfaceCtx = &play->interfaceCtx;

    osCreateMesgQueue(&interfaceCtx->loadQueue, &interfaceCtx->loadMsg, 1);
    DmaMgr_RequestAsync(&interfaceCtx->dmaRequest_180, interfaceCtx->iconItemSegment + (button * ITEM_ICON_SIZE),
                        GET_ITEM_ICON_VROM(gSaveContext.save.info.equips.buttonItems[button]), ITEM_ICON_SIZE, 0,
                        &interfaceCtx->loadQueue, NULL, "../z_parameter.c", 1193);
    osRecvMesg(&interfaceCtx->loadQueue, NULL, OS_MESG_BLOCK);
}

void func_80084BF4(PlayState* play, u16 flag) {
    if (flag) {
        if ((gSaveContext.save.info.equips.buttonItems[0] == ITEM_SLINGSHOT) ||
            (gSaveContext.save.info.equips.buttonItems[0] == ITEM_BOW) ||
            (gSaveContext.save.info.equips.buttonItems[0] == ITEM_BOMBCHU) ||
            (gSaveContext.save.info.equips.buttonItems[0] == ITEM_FISHING_POLE) ||
            (gSaveContext.buttonStatus[0] == BTN_DISABLED)) {
            if ((gSaveContext.save.info.equips.buttonItems[0] == ITEM_SLINGSHOT) ||
                (gSaveContext.save.info.equips.buttonItems[0] == ITEM_BOW) ||
                (gSaveContext.save.info.equips.buttonItems[0] == ITEM_BOMBCHU) ||
                (gSaveContext.save.info.equips.buttonItems[0] == ITEM_FISHING_POLE)) {
                gSaveContext.save.info.equips.buttonItems[0] = gSaveContext.buttonStatus[0];
                Interface_LoadItemIcon1(play, 0);
            }
        } else if (gSaveContext.save.info.equips.buttonItems[0] == ITEM_NONE) {
            if ((gSaveContext.save.info.equips.buttonItems[0] != ITEM_NONE) ||
                (gSaveContext.save.info.infTable[INFTABLE_1DX_INDEX] == 0)) {
                gSaveContext.save.info.equips.buttonItems[0] = gSaveContext.buttonStatus[0];
                Interface_LoadItemIcon1(play, 0);
            }
        }

        gSaveContext.buttonStatus[0] = gSaveContext.buttonStatus[1] = gSaveContext.buttonStatus[2] =
            gSaveContext.buttonStatus[3] = BTN_ENABLED;
        Interface_ChangeHudVisibilityMode(HUD_VISIBILITY_ALL_NO_MINIMAP_BY_BTN_STATUS);
    } else {
        gSaveContext.buttonStatus[0] = gSaveContext.buttonStatus[1] = gSaveContext.buttonStatus[2] =
            gSaveContext.buttonStatus[3] = BTN_ENABLED;
        func_80083108(play);
    }
}

u8 Item_Give(PlayState* play, u8 item) {
    static s16 sAmmoRefillCounts[] = { 5, 10, 20, 30 }; // Sticks, nuts, bombs
    static s16 sArrowRefillCounts[] = { 5, 10, 30 };
    static s16 sBombchuRefillCounts[] = { 5, 20 };
    static s16 sRupeeRefillCounts[] = { 1, 5, 20, 50, 200, 10 };
    s16 i;
    s16 slot;
    s16 temp;

    slot = SLOT(item);
    if (item >= ITEM_DEKU_STICKS_5) {
        slot = SLOT(sExtraItemBases[item - ITEM_DEKU_STICKS_5]);
    }

    osSyncPrintf(VT_FGCOL(YELLOW));
    osSyncPrintf("item_get_setting=%d  pt=%d  z=%x\n", item, slot, gSaveContext.save.info.inventory.items[slot]);
    osSyncPrintf(VT_RST);

    if ((item >= ITEM_MEDALLION_FOREST) && (item <= ITEM_MEDALLION_LIGHT)) {
        gSaveContext.save.info.inventory.questItems |= gBitFlags[item - ITEM_MEDALLION_FOREST + QUEST_MEDALLION_FOREST];

        osSyncPrintf(VT_FGCOL(YELLOW));
        osSyncPrintf("封印 = %x\n", gSaveContext.save.info.inventory.questItems); // "Seals = %x"
        osSyncPrintf(VT_RST);

        if (item == ITEM_MEDALLION_WATER) {
            func_8006D0AC(play);
        }

        return ITEM_NONE;
    } else if ((item >= ITEM_SONG_MINUET) && (item <= ITEM_SONG_STORMS)) {
        gSaveContext.save.info.inventory.questItems |= gBitFlags[item - ITEM_SONG_MINUET + QUEST_SONG_MINUET];

        osSyncPrintf(VT_FGCOL(YELLOW));
        osSyncPrintf("楽譜 = %x\n", gSaveContext.save.info.inventory.questItems); // "Musical scores = %x"
        // "Musical scores = %x (%x) (%x)"
        osSyncPrintf("楽譜 = %x (%x) (%x)\n", gSaveContext.save.info.inventory.questItems,
                     gBitFlags[item - ITEM_SONG_MINUET + QUEST_SONG_MINUET], gBitFlags[item - ITEM_SONG_MINUET]);
        osSyncPrintf(VT_RST);

        return ITEM_NONE;
    } else if ((item >= ITEM_KOKIRI_EMERALD) && (item <= ITEM_ZORA_SAPPHIRE)) {
        gSaveContext.save.info.inventory.questItems |= gBitFlags[item - ITEM_KOKIRI_EMERALD + QUEST_KOKIRI_EMERALD];

        osSyncPrintf(VT_FGCOL(YELLOW));
        osSyncPrintf("精霊石 = %x\n", gSaveContext.save.info.inventory.questItems); // "Spiritual Stones = %x"
        osSyncPrintf(VT_RST);

        return ITEM_NONE;
    } else if ((item == ITEM_STONE_OF_AGONY) || (item == ITEM_GERUDOS_CARD)) {
        gSaveContext.save.info.inventory.questItems |= gBitFlags[item - ITEM_STONE_OF_AGONY + QUEST_STONE_OF_AGONY];

        osSyncPrintf(VT_FGCOL(YELLOW));
        osSyncPrintf("アイテム = %x\n", gSaveContext.save.info.inventory.questItems); // "Items = %x"
        osSyncPrintf(VT_RST);

        return ITEM_NONE;
    } else if (item == ITEM_SKULL_TOKEN) {
        gSaveContext.save.info.inventory.questItems |= gBitFlags[item - ITEM_SKULL_TOKEN + QUEST_SKULL_TOKEN];
        gSaveContext.save.info.inventory.gsTokens++;

        osSyncPrintf(VT_FGCOL(YELLOW));
        // "N Coins = %x(%d)"
        osSyncPrintf("Ｎコイン = %x(%d)\n", gSaveContext.save.info.inventory.questItems,
                     gSaveContext.save.info.inventory.gsTokens);
        osSyncPrintf(VT_RST);

        return ITEM_NONE;
    } else if ((item >= ITEM_SWORD_KOKIRI) && (item <= ITEM_SWORD_BIGGORON)) {
        gSaveContext.save.info.inventory.equipment |=
            OWNED_EQUIP_FLAG(EQUIP_TYPE_SWORD, item - ITEM_SWORD_KOKIRI + EQUIP_INV_SWORD_KOKIRI);

        if (item == ITEM_SWORD_BIGGORON) {
            gSaveContext.save.info.playerData.swordHealth = 8;

            if (ALL_EQUIP_VALUE(EQUIP_TYPE_SWORD) ==
                ((1 << EQUIP_INV_SWORD_KOKIRI) | (1 << EQUIP_INV_SWORD_MASTER) | (1 << EQUIP_INV_SWORD_BIGGORON) |
                 (1 << EQUIP_INV_SWORD_BROKENGIANTKNIFE))) {
                gSaveContext.save.info.inventory.equipment ^=
                    OWNED_EQUIP_FLAG_ALT(EQUIP_TYPE_SWORD, EQUIP_INV_SWORD_BROKENGIANTKNIFE);
                if (gSaveContext.save.info.equips.buttonItems[0] == ITEM_GIANTS_KNIFE) {
                    gSaveContext.save.info.equips.buttonItems[0] = ITEM_SWORD_BIGGORON;
                    Interface_LoadItemIcon1(play, 0);
                }
            }
        } else if (item == ITEM_SWORD_MASTER) {
            gSaveContext.save.info.equips.buttonItems[0] = ITEM_SWORD_MASTER;
            gSaveContext.save.info.equips.equipment &= (u16) ~(0xF << (EQUIP_TYPE_SWORD * 4));
            gSaveContext.save.info.equips.equipment |= EQUIP_VALUE_SWORD_MASTER << (EQUIP_TYPE_SWORD * 4);
            Interface_LoadItemIcon1(play, 0);
        }

        return ITEM_NONE;
    } else if ((item >= ITEM_SHIELD_DEKU) && (item <= ITEM_SHIELD_MIRROR)) {
        gSaveContext.save.info.inventory.equipment |= OWNED_EQUIP_FLAG(EQUIP_TYPE_SHIELD, item - ITEM_SHIELD_DEKU);
        return ITEM_NONE;
    } else if ((item >= ITEM_TUNIC_KOKIRI) && (item <= ITEM_TUNIC_ZORA)) {
        gSaveContext.save.info.inventory.equipment |= OWNED_EQUIP_FLAG(EQUIP_TYPE_TUNIC, item - ITEM_TUNIC_KOKIRI);
        return ITEM_NONE;
    } else if ((item >= ITEM_BOOTS_KOKIRI) && (item <= ITEM_BOOTS_HOVER)) {
        gSaveContext.save.info.inventory.equipment |= OWNED_EQUIP_FLAG(EQUIP_TYPE_BOOTS, item - ITEM_BOOTS_KOKIRI);
        return ITEM_NONE;
    } else if ((item == ITEM_DUNGEON_BOSS_KEY) || (item == ITEM_DUNGEON_COMPASS) || (item == ITEM_DUNGEON_MAP)) {
        gSaveContext.save.info.inventory.dungeonItems[gSaveContext.mapIndex] |= gBitFlags[item - ITEM_DUNGEON_BOSS_KEY];
        return ITEM_NONE;
    } else if (item == ITEM_SMALL_KEY) {
        if (gSaveContext.save.info.inventory.dungeonKeys[gSaveContext.mapIndex] < 0) {
            gSaveContext.save.info.inventory.dungeonKeys[gSaveContext.mapIndex] = 1;
            return ITEM_NONE;
        } else {
            gSaveContext.save.info.inventory.dungeonKeys[gSaveContext.mapIndex]++;
            return ITEM_NONE;
        }
    } else if ((item == ITEM_QUIVER_30) || (item == ITEM_BOW)) {
        if (CUR_UPG_VALUE(UPG_QUIVER) == 0) {
            Inventory_ChangeUpgrade(UPG_QUIVER, 1);
            INV_CONTENT(ITEM_BOW) = ITEM_BOW;
            AMMO(ITEM_BOW) = CAPACITY(UPG_QUIVER, 1);
            return ITEM_NONE;
        } else {
            AMMO(ITEM_BOW)++;
            if (AMMO(ITEM_BOW) > CUR_CAPACITY(UPG_QUIVER)) {
                AMMO(ITEM_BOW) = CUR_CAPACITY(UPG_QUIVER);
            }
        }
    } else if (item == ITEM_QUIVER_40) {
        Inventory_ChangeUpgrade(UPG_QUIVER, 2);
        AMMO(ITEM_BOW) = CAPACITY(UPG_QUIVER, 2);
        return ITEM_NONE;
    } else if (item == ITEM_QUIVER_50) {
        Inventory_ChangeUpgrade(UPG_QUIVER, 3);
        AMMO(ITEM_BOW) = CAPACITY(UPG_QUIVER, 3);
        return ITEM_NONE;
    } else if (item == ITEM_BULLET_BAG_40) {
        Inventory_ChangeUpgrade(UPG_BULLET_BAG, 2);
        AMMO(ITEM_SLINGSHOT) = CAPACITY(UPG_BULLET_BAG, 2);
        return ITEM_NONE;
    } else if (item == ITEM_BULLET_BAG_50) {
        Inventory_ChangeUpgrade(UPG_BULLET_BAG, 3);
        AMMO(ITEM_SLINGSHOT) = CAPACITY(UPG_BULLET_BAG, 3);
        return ITEM_NONE;
    } else if (item == ITEM_BOMB_BAG_20) {
        if (CUR_UPG_VALUE(UPG_BOMB_BAG) == 0) {
            Inventory_ChangeUpgrade(UPG_BOMB_BAG, 1);
            INV_CONTENT(ITEM_BOMB) = ITEM_BOMB;
            AMMO(ITEM_BOMB) = CAPACITY(UPG_BOMB_BAG, 1);
            return ITEM_NONE;
        } else {
            AMMO(ITEM_BOMB)++;
            if (AMMO(ITEM_BOMB) > CUR_CAPACITY(UPG_BOMB_BAG)) {
                AMMO(ITEM_BOMB) = CUR_CAPACITY(UPG_BOMB_BAG);
            }
        }
    } else if (item == ITEM_BOMB_BAG_30) {
        Inventory_ChangeUpgrade(UPG_BOMB_BAG, 2);
        AMMO(ITEM_BOMB) = CAPACITY(UPG_BOMB_BAG, 2);
        return ITEM_NONE;
    } else if (item == ITEM_BOMB_BAG_40) {
        Inventory_ChangeUpgrade(UPG_BOMB_BAG, 3);
        AMMO(ITEM_BOMB) = CAPACITY(UPG_BOMB_BAG, 3);
        return ITEM_NONE;
    } else if (item == ITEM_STRENGTH_GORONS_BRACELET) {
        Inventory_ChangeUpgrade(UPG_STRENGTH, 1);
        return ITEM_NONE;
    } else if (item == ITEM_STRENGTH_SILVER_GAUNTLETS) {
        Inventory_ChangeUpgrade(UPG_STRENGTH, 2);
        return ITEM_NONE;
    } else if (item == ITEM_STRENGTH_GOLD_GAUNTLETS) {
        Inventory_ChangeUpgrade(UPG_STRENGTH, 3);
        return ITEM_NONE;
    } else if (item == ITEM_SCALE_SILVER) {
        Inventory_ChangeUpgrade(UPG_SCALE, 1);
        return ITEM_NONE;
    } else if (item == ITEM_SCALE_GOLDEN) {
        Inventory_ChangeUpgrade(UPG_SCALE, 2);
        return ITEM_NONE;
    } else if (item == ITEM_ADULTS_WALLET) {
        Inventory_ChangeUpgrade(UPG_WALLET, 1);
        return ITEM_NONE;
    } else if (item == ITEM_GIANTS_WALLET) {
        Inventory_ChangeUpgrade(UPG_WALLET, 2);
        return ITEM_NONE;
    } else if (item == ITEM_DEKU_STICK_UPGRADE_20) {
        if (gSaveContext.save.info.inventory.items[slot] == ITEM_NONE) {
            INV_CONTENT(ITEM_DEKU_STICK) = ITEM_DEKU_STICK;
        }
        Inventory_ChangeUpgrade(UPG_DEKU_STICKS, 2);
        AMMO(ITEM_DEKU_STICK) = CAPACITY(UPG_DEKU_STICKS, 2);
        return ITEM_NONE;
    } else if (item == ITEM_DEKU_STICK_UPGRADE_30) {
        if (gSaveContext.save.info.inventory.items[slot] == ITEM_NONE) {
            INV_CONTENT(ITEM_DEKU_STICK) = ITEM_DEKU_STICK;
        }
        Inventory_ChangeUpgrade(UPG_DEKU_STICKS, 3);
        AMMO(ITEM_DEKU_STICK) = CAPACITY(UPG_DEKU_STICKS, 3);
        return ITEM_NONE;
    } else if (item == ITEM_DEKU_NUT_UPGRADE_30) {
        if (gSaveContext.save.info.inventory.items[slot] == ITEM_NONE) {
            INV_CONTENT(ITEM_DEKU_NUT) = ITEM_DEKU_NUT;
        }
        Inventory_ChangeUpgrade(UPG_DEKU_NUTS, 2);
        AMMO(ITEM_DEKU_NUT) = CAPACITY(UPG_DEKU_NUTS, 2);
        return ITEM_NONE;
    } else if (item == ITEM_DEKU_NUT_UPGRADE_40) {
        if (gSaveContext.save.info.inventory.items[slot] == ITEM_NONE) {
            INV_CONTENT(ITEM_DEKU_NUT) = ITEM_DEKU_NUT;
        }
        Inventory_ChangeUpgrade(UPG_DEKU_NUTS, 3);
        AMMO(ITEM_DEKU_NUT) = CAPACITY(UPG_DEKU_NUTS, 3);
        return ITEM_NONE;
    } else if (item == ITEM_LONGSHOT) {
        INV_CONTENT(item) = item;
        for (i = 1; i < 4; i++) {
            if (gSaveContext.save.info.equips.buttonItems[i] == ITEM_HOOKSHOT) {
                gSaveContext.save.info.equips.buttonItems[i] = ITEM_LONGSHOT;
                Interface_LoadItemIcon1(play, i);
            }
        }
        return ITEM_NONE;
    } else if (item == ITEM_DEKU_STICK) {
        if (gSaveContext.save.info.inventory.items[slot] == ITEM_NONE) {
            Inventory_ChangeUpgrade(UPG_DEKU_STICKS, 1);
            AMMO(ITEM_DEKU_STICK) = 1;
        } else {
            AMMO(ITEM_DEKU_STICK)++;
            if (AMMO(ITEM_DEKU_STICK) > CUR_CAPACITY(UPG_DEKU_STICKS)) {
                AMMO(ITEM_DEKU_STICK) = CUR_CAPACITY(UPG_DEKU_STICKS);
            }
        }
    } else if ((item == ITEM_DEKU_STICKS_5) || (item == ITEM_DEKU_STICKS_10)) {
        if (gSaveContext.save.info.inventory.items[slot] == ITEM_NONE) {
            Inventory_ChangeUpgrade(UPG_DEKU_STICKS, 1);
            AMMO(ITEM_DEKU_STICK) = sAmmoRefillCounts[item - ITEM_DEKU_STICKS_5];
        } else {
            AMMO(ITEM_DEKU_STICK) += sAmmoRefillCounts[item - ITEM_DEKU_STICKS_5];
            if (AMMO(ITEM_DEKU_STICK) > CUR_CAPACITY(UPG_DEKU_STICKS)) {
                AMMO(ITEM_DEKU_STICK) = CUR_CAPACITY(UPG_DEKU_STICKS);
            }
        }
        item = ITEM_DEKU_STICK;
    } else if (item == ITEM_DEKU_NUT) {
        if (gSaveContext.save.info.inventory.items[slot] == ITEM_NONE) {
            Inventory_ChangeUpgrade(UPG_DEKU_NUTS, 1);
            AMMO(ITEM_DEKU_NUT) = ITEM_DEKU_NUT;
        } else {
            AMMO(ITEM_DEKU_NUT)++;
            if (AMMO(ITEM_DEKU_NUT) > CUR_CAPACITY(UPG_DEKU_NUTS)) {
                AMMO(ITEM_DEKU_NUT) = CUR_CAPACITY(UPG_DEKU_NUTS);
            }
        }
    } else if ((item == ITEM_DEKU_NUTS_5) || (item == ITEM_DEKU_NUTS_10)) {
        if (gSaveContext.save.info.inventory.items[slot] == ITEM_NONE) {
            Inventory_ChangeUpgrade(UPG_DEKU_NUTS, 1);
            AMMO(ITEM_DEKU_NUT) += sAmmoRefillCounts[item - ITEM_DEKU_NUTS_5];
            // "Deku Nuts %d(%d)=%d BS_count=%d"
            osSyncPrintf("デクの実 %d(%d)=%d  BS_count=%d\n", item, ITEM_DEKU_NUTS_5, item - ITEM_DEKU_NUTS_5,
                         sAmmoRefillCounts[item - ITEM_DEKU_NUTS_5]);
        } else {
            AMMO(ITEM_DEKU_NUT) += sAmmoRefillCounts[item - ITEM_DEKU_NUTS_5];
            if (AMMO(ITEM_DEKU_NUT) > CUR_CAPACITY(UPG_DEKU_NUTS)) {
                AMMO(ITEM_DEKU_NUT) = CUR_CAPACITY(UPG_DEKU_NUTS);
            }
        }
        item = ITEM_DEKU_NUT;
    } else if (item == ITEM_BOMB) {
        // "Bomb  Bomb  Bomb  Bomb Bomb   Bomb Bomb"
        osSyncPrintf(" 爆弾  爆弾  爆弾  爆弾 爆弾   爆弾 爆弾 \n");
        if ((AMMO(ITEM_BOMB) += 1) > CUR_CAPACITY(UPG_BOMB_BAG)) {
            AMMO(ITEM_BOMB) = CUR_CAPACITY(UPG_BOMB_BAG);
        }
        return ITEM_NONE;
    } else if ((item >= ITEM_BOMBS_5) && (item <= ITEM_BOMBS_30)) {
        if ((AMMO(ITEM_BOMB) += sAmmoRefillCounts[item - ITEM_BOMBS_5]) > CUR_CAPACITY(UPG_BOMB_BAG)) {
            AMMO(ITEM_BOMB) = CUR_CAPACITY(UPG_BOMB_BAG);
        }
        return ITEM_NONE;
    } else if (item == ITEM_BOMBCHU) {
        if (gSaveContext.save.info.inventory.items[slot] == ITEM_NONE) {
            INV_CONTENT(ITEM_BOMBCHU) = ITEM_BOMBCHU;
            AMMO(ITEM_BOMBCHU) = 10;
            return ITEM_NONE;
        } else {
            AMMO(ITEM_BOMBCHU) += 10;
            if (AMMO(ITEM_BOMBCHU) > 50) {
                AMMO(ITEM_BOMBCHU) = 50;
            }
            return ITEM_NONE;
        }
    } else if ((item == ITEM_BOMBCHUS_5) || (item == ITEM_BOMBCHUS_20)) {
        if (gSaveContext.save.info.inventory.items[slot] == ITEM_NONE) {
            INV_CONTENT(ITEM_BOMBCHU) = ITEM_BOMBCHU;
            AMMO(ITEM_BOMBCHU) += sBombchuRefillCounts[item - ITEM_BOMBCHUS_5];
            return ITEM_NONE;
        } else {
            AMMO(ITEM_BOMBCHU) += sBombchuRefillCounts[item - ITEM_BOMBCHUS_5];
            if (AMMO(ITEM_BOMBCHU) > 50) {
                AMMO(ITEM_BOMBCHU) = 50;
            }
            return ITEM_NONE;
        }
    } else if ((item >= ITEM_ARROWS_5) && (item <= ITEM_ARROWS_30)) {
        AMMO(ITEM_BOW) += sArrowRefillCounts[item - ITEM_ARROWS_5];

        if ((AMMO(ITEM_BOW) >= CUR_CAPACITY(UPG_QUIVER)) || (AMMO(ITEM_BOW) < 0)) {
            AMMO(ITEM_BOW) = CUR_CAPACITY(UPG_QUIVER);
        }

        osSyncPrintf("%d本  Item_MaxGet=%d\n", AMMO(ITEM_BOW), CUR_CAPACITY(UPG_QUIVER));

        return ITEM_BOW;
    } else if (item == ITEM_SLINGSHOT) {
        Inventory_ChangeUpgrade(UPG_BULLET_BAG, 1);
        INV_CONTENT(ITEM_SLINGSHOT) = ITEM_SLINGSHOT;
        AMMO(ITEM_SLINGSHOT) = 30;
        return ITEM_NONE;
    } else if (item == ITEM_DEKU_SEEDS) {
        AMMO(ITEM_SLINGSHOT) += 5;

        if (AMMO(ITEM_SLINGSHOT) >= CUR_CAPACITY(UPG_BULLET_BAG)) {
            AMMO(ITEM_SLINGSHOT) = CUR_CAPACITY(UPG_BULLET_BAG);
        }

        if (!GET_ITEMGETINF(ITEMGETINF_13)) {
            SET_ITEMGETINF(ITEMGETINF_13);
            return ITEM_NONE;
        }

        return ITEM_DEKU_SEEDS;
    } else if (item == ITEM_DEKU_SEEDS_30) {
        AMMO(ITEM_SLINGSHOT) += 30;

        if (AMMO(ITEM_SLINGSHOT) >= CUR_CAPACITY(UPG_BULLET_BAG)) {
            AMMO(ITEM_SLINGSHOT) = CUR_CAPACITY(UPG_BULLET_BAG);
        }

        if (!GET_ITEMGETINF(ITEMGETINF_13)) {
            SET_ITEMGETINF(ITEMGETINF_13);
            return ITEM_NONE;
        }

        return ITEM_DEKU_SEEDS;
    } else if (item == ITEM_OCARINA_FAIRY) {
        INV_CONTENT(ITEM_OCARINA_FAIRY) = ITEM_OCARINA_FAIRY;
        return ITEM_NONE;
    } else if (item == ITEM_OCARINA_OF_TIME) {
        INV_CONTENT(ITEM_OCARINA_OF_TIME) = ITEM_OCARINA_OF_TIME;
        for (i = 1; i < 4; i++) {
            if (gSaveContext.save.info.equips.buttonItems[i] == ITEM_OCARINA_FAIRY) {
                gSaveContext.save.info.equips.buttonItems[i] = ITEM_OCARINA_OF_TIME;
                Interface_LoadItemIcon1(play, i);
            }
        }
        return ITEM_NONE;
    } else if (item == ITEM_MAGIC_BEAN) {
        if (gSaveContext.save.info.inventory.items[slot] == ITEM_NONE) {
            INV_CONTENT(item) = item;
            AMMO(ITEM_MAGIC_BEAN) = 1;
            BEANS_BOUGHT = 1;
        } else {
            AMMO(ITEM_MAGIC_BEAN)++;
            BEANS_BOUGHT++;
        }
        return ITEM_NONE;
    } else if ((item == ITEM_HEART_PIECE_2) || (item == ITEM_HEART_PIECE)) {
        gSaveContext.save.info.inventory.questItems += 1 << QUEST_HEART_PIECE_COUNT;
        return ITEM_NONE;
    } else if (item == ITEM_HEART_CONTAINER) {
        gSaveContext.save.info.playerData.healthCapacity += 0x10;
        gSaveContext.save.info.playerData.health += 0x10;
        return ITEM_NONE;
    } else if (item == ITEM_RECOVERY_HEART) {
        osSyncPrintf("回復ハート回復ハート回復ハート\n"); // "Recovery Heart"
        Health_ChangeBy(play, 0x10);
        return item;
    } else if (item == ITEM_MAGIC_JAR_SMALL) {
        if (gSaveContext.magicState != MAGIC_STATE_ADD) {
            // This function is only used to store the magicState.
            // Setting the state to FILL gets immediately overwritten in Magic_RequestChange.
            // I.e. magic is added not filled
            Magic_Fill(play);
        }

        Magic_RequestChange(play, 12, MAGIC_ADD);

        if (!GET_INFTABLE(INFTABLE_198)) {
            SET_INFTABLE(INFTABLE_198);
            return ITEM_NONE;
        }

        return item;
    } else if (item == ITEM_MAGIC_JAR_BIG) {
        if (gSaveContext.magicState != MAGIC_STATE_ADD) {
            // This function is only used to store the magicState.
            // Setting the state to FILL gets immediately overwritten in Magic_RequestChange.
            // I.e. magic is added not filled.
            Magic_Fill(play);
        }

        Magic_RequestChange(play, 24, MAGIC_ADD);

        if (!GET_INFTABLE(INFTABLE_198)) {
            SET_INFTABLE(INFTABLE_198);
            return ITEM_NONE;
        }

        return item;
    } else if ((item >= ITEM_RUPEE_GREEN) && (item <= ITEM_INVALID_8)) {
        Rupees_ChangeBy(sRupeeRefillCounts[item - ITEM_RUPEE_GREEN]);
        return ITEM_NONE;
    } else if (item == ITEM_BOTTLE_EMPTY) {
        temp = SLOT(item);

        for (i = 0; i < 4; i++) {
            if (gSaveContext.save.info.inventory.items[temp + i] == ITEM_NONE) {
                gSaveContext.save.info.inventory.items[temp + i] = item;
                return ITEM_NONE;
            }
        }
    } else if (((item >= ITEM_BOTTLE_POTION_RED) && (item <= ITEM_BOTTLE_POE)) || (item == ITEM_MILK)) {
        temp = SLOT(item);

        if ((item != ITEM_BOTTLE_MILK_FULL) && (item != ITEM_BOTTLE_RUTOS_LETTER)) {
            if (item == ITEM_MILK) {
                item = ITEM_BOTTLE_MILK_FULL;
                temp = SLOT(item);
            }

            for (i = 0; i < 4; i++) {
                if (gSaveContext.save.info.inventory.items[temp + i] == ITEM_BOTTLE_EMPTY) {
                    // "Item_Pt(1)=%d Item_Pt(2)=%d Item_Pt(3)=%d   Empty Bottle=%d   Content=%d"
                    osSyncPrintf("Item_Pt(1)=%d Item_Pt(2)=%d Item_Pt(3)=%d   空瓶=%d   中味=%d\n",
                                 gSaveContext.save.info.equips.cButtonSlots[0],
                                 gSaveContext.save.info.equips.cButtonSlots[1],
                                 gSaveContext.save.info.equips.cButtonSlots[2], temp + i, item);

                    if ((temp + i) == gSaveContext.save.info.equips.cButtonSlots[0]) {
                        gSaveContext.save.info.equips.buttonItems[1] = item;
                        Interface_LoadItemIcon2(play, 1);
                        gSaveContext.buttonStatus[1] = BTN_ENABLED;
                    } else if ((temp + i) == gSaveContext.save.info.equips.cButtonSlots[1]) {
                        gSaveContext.save.info.equips.buttonItems[2] = item;
                        Interface_LoadItemIcon2(play, 2);
                        gSaveContext.buttonStatus[2] = BTN_ENABLED;
                    } else if ((temp + i) == gSaveContext.save.info.equips.cButtonSlots[2]) {
                        gSaveContext.save.info.equips.buttonItems[3] = item;
                        Interface_LoadItemIcon1(play, 3);
                        gSaveContext.buttonStatus[3] = BTN_ENABLED;
                    }

                    gSaveContext.save.info.inventory.items[temp + i] = item;
                    return ITEM_NONE;
                }
            }
        } else {
            for (i = 0; i < 4; i++) {
                if (gSaveContext.save.info.inventory.items[temp + i] == ITEM_NONE) {
                    gSaveContext.save.info.inventory.items[temp + i] = item;
                    return ITEM_NONE;
                }
            }
        }
    } else if ((item >= ITEM_WEIRD_EGG) && (item <= ITEM_CLAIM_CHECK)) {
        if (item == ITEM_POACHERS_SAW) {
            SET_ITEMGETINF(ITEMGETINF_1F);
        }

        temp = INV_CONTENT(item);
        INV_CONTENT(item) = item;

        if (temp != ITEM_NONE) {
            for (i = 1; i < 4; i++) {
                if (temp == gSaveContext.save.info.equips.buttonItems[i]) {
                    if (item != ITEM_SOLD_OUT) {
                        gSaveContext.save.info.equips.buttonItems[i] = item;
                        Interface_LoadItemIcon1(play, i);
                    } else {
                        gSaveContext.save.info.equips.buttonItems[i] = ITEM_NONE;
                    }
                    return ITEM_NONE;
                }
            }
        }

        return ITEM_NONE;
    }

    temp = gSaveContext.save.info.inventory.items[slot];
    osSyncPrintf("Item_Register(%d)=%d  %d\n", slot, item, temp);
    INV_CONTENT(item) = item;

    return temp;
}

u8 Item_CheckObtainability(u8 item) {
    s16 i;
    s16 slot = SLOT(item);
    s32 temp;

    if (item >= ITEM_DEKU_STICKS_5) {
        slot = SLOT(sExtraItemBases[item - ITEM_DEKU_STICKS_5]);
    }

    osSyncPrintf(VT_FGCOL(GREEN));
    osSyncPrintf("item_get_non_setting=%d  pt=%d  z=%x\n", item, slot, gSaveContext.save.info.inventory.items[slot]);
    osSyncPrintf(VT_RST);

    if ((item >= ITEM_MEDALLION_FOREST) && (item <= ITEM_MEDALLION_LIGHT)) {
        return ITEM_NONE;
    } else if ((item >= ITEM_KOKIRI_EMERALD) && (item <= ITEM_SKULL_TOKEN)) {
        return ITEM_NONE;
    } else if ((item >= ITEM_SWORD_KOKIRI) && (item <= ITEM_SWORD_BIGGORON)) {
        if (item == ITEM_SWORD_BIGGORON) {
            return ITEM_NONE;
        } else if (CHECK_OWNED_EQUIP(EQUIP_TYPE_SWORD, item - ITEM_SWORD_KOKIRI + EQUIP_INV_SWORD_KOKIRI)) {
            return item;
        } else {
            return ITEM_NONE;
        }
    } else if ((item >= ITEM_SHIELD_DEKU) && (item <= ITEM_SHIELD_MIRROR)) {
        if (CHECK_OWNED_EQUIP(EQUIP_TYPE_SHIELD, item - ITEM_SHIELD_DEKU + EQUIP_INV_SHIELD_DEKU)) {
            return item;
        } else {
            return ITEM_NONE;
        }
    } else if ((item >= ITEM_TUNIC_KOKIRI) && (item <= ITEM_TUNIC_ZORA)) {
        if (CHECK_OWNED_EQUIP(EQUIP_TYPE_TUNIC, item - ITEM_TUNIC_KOKIRI + EQUIP_INV_TUNIC_KOKIRI)) {
            return item;
        } else {
            return ITEM_NONE;
        }
    } else if ((item >= ITEM_BOOTS_KOKIRI) && (item <= ITEM_BOOTS_HOVER)) {
        if (CHECK_OWNED_EQUIP(EQUIP_TYPE_BOOTS, item - ITEM_BOOTS_KOKIRI + EQUIP_INV_BOOTS_KOKIRI)) {
            return item;
        } else {
            return ITEM_NONE;
        }
    } else if ((item == ITEM_DUNGEON_BOSS_KEY) || (item == ITEM_DUNGEON_COMPASS) || (item == ITEM_DUNGEON_MAP)) {
        return ITEM_NONE;
    } else if (item == ITEM_SMALL_KEY) {
        return ITEM_NONE;
    } else if ((item >= ITEM_SLINGSHOT) && (item <= ITEM_BOMBCHU)) {
        return ITEM_NONE;
    } else if ((item == ITEM_BOMBCHUS_5) || (item == ITEM_BOMBCHUS_20)) {
        return ITEM_NONE;
    } else if ((item == ITEM_QUIVER_30) || (item == ITEM_BOW)) {
        if (CUR_UPG_VALUE(UPG_QUIVER) == 0) {
            return ITEM_NONE;
        } else {
            return 0;
        }
    } else if ((item == ITEM_QUIVER_40) || (item == ITEM_QUIVER_50)) {
        return ITEM_NONE;
    } else if ((item == ITEM_BULLET_BAG_40) || (item == ITEM_BULLET_BAG_50)) {
        return ITEM_NONE;
    } else if ((item == ITEM_BOMB_BAG_20) || (item == ITEM_BOMB)) {
        if (CUR_UPG_VALUE(UPG_BOMB_BAG) == 0) {
            return ITEM_NONE;
        } else {
            return 0;
        }
    } else if ((item >= ITEM_DEKU_STICK_UPGRADE_20) && (item <= ITEM_DEKU_NUT_UPGRADE_40)) {
        return ITEM_NONE;
    } else if ((item >= ITEM_BOMB_BAG_30) && (item <= ITEM_GIANTS_WALLET)) {
        return ITEM_NONE;
    } else if (item == ITEM_LONGSHOT) {
        return ITEM_NONE;
    } else if ((item == ITEM_DEKU_SEEDS) || (item == ITEM_DEKU_SEEDS_30)) {
        if (!GET_ITEMGETINF(ITEMGETINF_13)) {
            return ITEM_NONE;
        } else {
            return ITEM_DEKU_SEEDS;
        }
    } else if (item == ITEM_MAGIC_BEAN) {
        return ITEM_NONE;
    } else if ((item == ITEM_HEART_PIECE_2) || (item == ITEM_HEART_PIECE)) {
        return ITEM_NONE;
    } else if (item == ITEM_HEART_CONTAINER) {
        return ITEM_NONE;
    } else if (item == ITEM_RECOVERY_HEART) {
        return ITEM_RECOVERY_HEART;
    } else if ((item == ITEM_MAGIC_JAR_SMALL) || (item == ITEM_MAGIC_JAR_BIG)) {
        // "Magic Pot Get_Inf_Table( 25, 0x0100)=%d"
        osSyncPrintf("魔法の壷 Get_Inf_Table( 25, 0x0100)=%d\n", GET_INFTABLE(INFTABLE_198));
        if (!GET_INFTABLE(INFTABLE_198)) {
            return ITEM_NONE;
        } else {
            return item;
        }
    } else if ((item >= ITEM_RUPEE_GREEN) && (item <= ITEM_INVALID_8)) {
        return ITEM_NONE;
    } else if (item == ITEM_BOTTLE_EMPTY) {
        return ITEM_NONE;
    } else if (((item >= ITEM_BOTTLE_POTION_RED) && (item <= ITEM_BOTTLE_POE)) || (item == ITEM_MILK)) {
        temp = SLOT(item);

        if ((item != ITEM_BOTTLE_MILK_FULL) && (item != ITEM_BOTTLE_RUTOS_LETTER)) {
            if (item == ITEM_MILK) {
                item = ITEM_BOTTLE_MILK_FULL;
                temp = SLOT(item);
            }

            for (i = 0; i < 4; i++) {
                if (gSaveContext.save.info.inventory.items[temp + i] == ITEM_BOTTLE_EMPTY) {
                    return ITEM_NONE;
                }
            }
        } else {
            for (i = 0; i < 4; i++) {
                if (gSaveContext.save.info.inventory.items[temp + i] == ITEM_NONE) {
                    return ITEM_NONE;
                }
            }
        }
    } else if ((item >= ITEM_WEIRD_EGG) && (item <= ITEM_CLAIM_CHECK)) {
        return ITEM_NONE;
    }

    return gSaveContext.save.info.inventory.items[slot];
}

void Inventory_DeleteItem(u16 item, u16 invSlot) {
    s16 i;

    if (item == ITEM_MAGIC_BEAN) {
        BEANS_BOUGHT = 0;
    }

    gSaveContext.save.info.inventory.items[invSlot] = ITEM_NONE;

    osSyncPrintf("\nItem_Register(%d)\n", invSlot, gSaveContext.save.info.inventory.items[invSlot]);

    for (i = 1; i < 4; i++) {
        if (gSaveContext.save.info.equips.buttonItems[i] == item) {
            gSaveContext.save.info.equips.buttonItems[i] = ITEM_NONE;
            gSaveContext.save.info.equips.cButtonSlots[i - 1] = SLOT_NONE;
        }
    }
}

s32 Inventory_ReplaceItem(PlayState* play, u16 oldItem, u16 newItem) {
    s16 i;

    for (i = 0; i < ARRAY_COUNT(gSaveContext.save.info.inventory.items); i++) {
        if (gSaveContext.save.info.inventory.items[i] == oldItem) {
            gSaveContext.save.info.inventory.items[i] = newItem;
            osSyncPrintf("アイテム消去(%d)\n", i); // "Item Purge (%d)"
            for (i = 1; i < 4; i++) {
                if (gSaveContext.save.info.equips.buttonItems[i] == oldItem) {
                    gSaveContext.save.info.equips.buttonItems[i] = newItem;
                    Interface_LoadItemIcon1(play, i);
                    break;
                }
            }
            return true;
        }
    }

    return false;
}

s32 Inventory_HasEmptyBottle(void) {
    u8* items = gSaveContext.save.info.inventory.items;

    if (items[SLOT_BOTTLE_1] == ITEM_BOTTLE_EMPTY) {
        return true;
    } else if (items[SLOT_BOTTLE_2] == ITEM_BOTTLE_EMPTY) {
        return true;
    } else if (items[SLOT_BOTTLE_3] == ITEM_BOTTLE_EMPTY) {
        return true;
    } else if (items[SLOT_BOTTLE_4] == ITEM_BOTTLE_EMPTY) {
        return true;
    } else {
        return false;
    }
}

s32 Inventory_HasSpecificBottle(u8 bottleItem) {
    u8* items = gSaveContext.save.info.inventory.items;

    if (items[SLOT_BOTTLE_1] == bottleItem) {
        return true;
    } else if (items[SLOT_BOTTLE_2] == bottleItem) {
        return true;
    } else if (items[SLOT_BOTTLE_3] == bottleItem) {
        return true;
    } else if (items[SLOT_BOTTLE_4] == bottleItem) {
        return true;
    } else {
        return false;
    }
}

void Inventory_UpdateBottleItem(PlayState* play, u8 item, u8 button) {
    osSyncPrintf("item_no=%x,  c_no=%x,  Pt=%x  Item_Register=%x\n", item, button,
                 gSaveContext.save.info.equips.cButtonSlots[button - 1],
                 gSaveContext.save.info.inventory.items[gSaveContext.save.info.equips.cButtonSlots[button - 1]]);

    // Special case to only empty half of a Lon Lon Milk Bottle
    if ((gSaveContext.save.info.inventory.items[gSaveContext.save.info.equips.cButtonSlots[button - 1]] ==
         ITEM_BOTTLE_MILK_FULL) &&
        (item == ITEM_BOTTLE_EMPTY)) {
        item = ITEM_BOTTLE_MILK_HALF;
    }

    gSaveContext.save.info.inventory.items[gSaveContext.save.info.equips.cButtonSlots[button - 1]] = item;
    gSaveContext.save.info.equips.buttonItems[button] = item;

    Interface_LoadItemIcon1(play, button);

    play->pauseCtx.cursorItem[PAUSE_ITEM] = item;
    gSaveContext.buttonStatus[button] = BTN_ENABLED;
}

s32 Inventory_ConsumeFairy(PlayState* play) {
    s32 bottleSlot = SLOT(ITEM_BOTTLE_FAIRY);
    s16 i;
    s16 j;

    for (i = 0; i < 4; i++) {
        if (gSaveContext.save.info.inventory.items[bottleSlot + i] == ITEM_BOTTLE_FAIRY) {
            for (j = 1; j < 4; j++) {
                if (gSaveContext.save.info.equips.buttonItems[j] == ITEM_BOTTLE_FAIRY) {
                    gSaveContext.save.info.equips.buttonItems[j] = ITEM_BOTTLE_EMPTY;
                    Interface_LoadItemIcon1(play, j);
                    i = 0;
                    bottleSlot = gSaveContext.save.info.equips.cButtonSlots[j - 1];
                    break;
                }
            }
            osSyncPrintf("妖精使用＝%d\n", bottleSlot); // "Fairy Usage＝%d"
            gSaveContext.save.info.inventory.items[bottleSlot + i] = ITEM_BOTTLE_EMPTY;
            return true;
        }
    }

    return false;
}

void func_80086D5C(s32* buf, u16 size) {
    u16 i;

    for (i = 0; i < size; i++) {
        buf[i] = 0;
    }
}

void Interface_LoadActionLabel(InterfaceContext* interfaceCtx, u16 action, s16 loadOffset) {
    static void* sDoActionTextures[] = { gAttackDoActionENGTex, gCheckDoActionENGTex };

    if (action >= DO_ACTION_MAX) {
        action = DO_ACTION_NONE;
    }

    if (gSaveContext.language != LANGUAGE_ENG) {
        action += DO_ACTION_MAX;
    }

    if (gSaveContext.language == LANGUAGE_FRA) {
        action += DO_ACTION_MAX;
    }

    if ((action != DO_ACTION_NONE) && (action != DO_ACTION_MAX + DO_ACTION_NONE) &&
        (action != 2 * DO_ACTION_MAX + DO_ACTION_NONE)) {
        osCreateMesgQueue(&interfaceCtx->loadQueue, &interfaceCtx->loadMsg, 1);
        DmaMgr_RequestAsync(&interfaceCtx->dmaRequest_160,
                            interfaceCtx->doActionSegment + (loadOffset * DO_ACTION_TEX_SIZE),
                            (uintptr_t)_do_action_staticSegmentRomStart + (action * DO_ACTION_TEX_SIZE),
                            DO_ACTION_TEX_SIZE, 0, &interfaceCtx->loadQueue, NULL, "../z_parameter.c", 2145);
        osRecvMesg(&interfaceCtx->loadQueue, NULL, OS_MESG_BLOCK);
    } else {
        gSegments[7] = VIRTUAL_TO_PHYSICAL(interfaceCtx->doActionSegment);
        func_80086D5C(SEGMENTED_TO_VIRTUAL(sDoActionTextures[loadOffset]), DO_ACTION_TEX_SIZE / 4);
    }
}

void Interface_SetDoAction(PlayState* play, u16 action) {
    InterfaceContext* interfaceCtx = &play->interfaceCtx;
    PauseContext* pauseCtx = &play->pauseCtx;

    if (interfaceCtx->unk_1F0 != action) {
        interfaceCtx->unk_1F0 = action;
        interfaceCtx->unk_1EC = 1;
        interfaceCtx->unk_1F4 = 0.0f;
        Interface_LoadActionLabel(interfaceCtx, action, 1);
        if (pauseCtx->state != PAUSE_STATE_OFF) {
            interfaceCtx->unk_1EC = 3;
        }
    }
}

void Interface_SetNaviCall(PlayState* play, u16 naviCallState) {
    InterfaceContext* interfaceCtx = &play->interfaceCtx;

    if (((naviCallState == 0x1D) || (naviCallState == 0x1E)) && !interfaceCtx->naviCalling &&
        (play->csCtx.state == CS_STATE_IDLE)) {
        // clang-format off
        if (naviCallState == 0x1E) { Audio_PlaySfxGeneral(NA_SE_VO_NAVY_CALL, &gSfxDefaultPos, 4,
                                                            &gSfxDefaultFreqAndVolScale, &gSfxDefaultFreqAndVolScale,
                                                            &gSfxDefaultReverb);
        }
        // clang-format on

        if (naviCallState == 0x1D) {
            func_800F4524(&gSfxDefaultPos, NA_SE_VO_NA_HELLO_2, 32);
        }

        interfaceCtx->naviCalling = true;
        sCUpInvisible = 0;
        sCUpTimer = 10;
    } else if ((naviCallState == 0x1F) && interfaceCtx->naviCalling) {
        interfaceCtx->naviCalling = false;
    }
}

void Interface_LoadActionLabelB(PlayState* play, u16 action) {
    InterfaceContext* interfaceCtx = &play->interfaceCtx;

    if (gSaveContext.language != LANGUAGE_ENG) {
        action += DO_ACTION_MAX;
    }

    if (gSaveContext.language == LANGUAGE_FRA) {
        action += DO_ACTION_MAX;
    }

    interfaceCtx->unk_1FC = action;

    osCreateMesgQueue(&interfaceCtx->loadQueue, &interfaceCtx->loadMsg, 1);
    DmaMgr_RequestAsync(&interfaceCtx->dmaRequest_160, interfaceCtx->doActionSegment + DO_ACTION_TEX_SIZE,
                        (uintptr_t)_do_action_staticSegmentRomStart + (action * DO_ACTION_TEX_SIZE), DO_ACTION_TEX_SIZE,
                        0, &interfaceCtx->loadQueue, NULL, "../z_parameter.c", 2228);
    osRecvMesg(&interfaceCtx->loadQueue, NULL, OS_MESG_BLOCK);

    interfaceCtx->unk_1FA = true;
}

/**
 * @return false if player is out of health
 */
s32 Health_ChangeBy(UNUSED PlayState* play, s16 amount) {
    u16 heartCount;
    u16 healthLevel;

    // "＊＊＊＊＊ Fluctuation=%d (now=%d, max=%d) ＊＊＊"
    osSyncPrintf("＊＊＊＊＊  増減=%d (now=%d, max=%d)  ＊＊＊", amount, gSaveContext.save.info.playerData.health,
                 gSaveContext.save.info.playerData.healthCapacity);

    // clang-format off
    if (amount > 0) { Audio_PlaySfxGeneral(NA_SE_SY_HP_RECOVER, &gSfxDefaultPos, 4, &gSfxDefaultFreqAndVolScale,
                                             &gSfxDefaultFreqAndVolScale, &gSfxDefaultReverb);
    } else if (gSaveContext.save.info.playerData.isDoubleDefenseAcquired && (amount < 0)) {
        amount >>= 1;
        osSyncPrintf("ハート減少半分！！＝%d\n", amount); // "Heart decrease halved!!＝%d"
    }
    // clang-format on

    gSaveContext.save.info.playerData.health += amount;

    if (gSaveContext.save.info.playerData.health > gSaveContext.save.info.playerData.healthCapacity) {
        gSaveContext.save.info.playerData.health = gSaveContext.save.info.playerData.healthCapacity;
    }

    heartCount = gSaveContext.save.info.playerData.health % 0x10;

    healthLevel = heartCount;
    if (heartCount != 0) {
        if (heartCount > 10) {
            healthLevel = 3;
        } else if (heartCount > 5) {
            healthLevel = 2;
        } else {
            healthLevel = 1;
        }
    }

    // "Life=%d ＊＊＊  %d ＊＊＊＊＊＊"
    osSyncPrintf("  ライフ=%d  ＊＊＊  %d  ＊＊＊＊＊＊\n", gSaveContext.save.info.playerData.health, healthLevel);

    if (gSaveContext.save.info.playerData.health <= 0) {
        gSaveContext.save.info.playerData.health = 0;
        return false;
    } else {
        return true;
    }
}

void Health_GiveHearts(s16 hearts) {
    gSaveContext.save.info.playerData.healthCapacity += hearts * 0x10;
}

void Rupees_ChangeBy(s16 rupeeChange) {
    gSaveContext.rupeeAccumulator += rupeeChange;
}

void Inventory_ChangeAmmo(s16 item, s16 ammoChange) {
    // "Item = (%d)    Amount = (%d + %d)"
    osSyncPrintf("アイテム = (%d)    数 = (%d + %d)  ", item, AMMO(item), ammoChange);

    if (item == ITEM_DEKU_STICK) {
        AMMO(ITEM_DEKU_STICK) += ammoChange;

        if (AMMO(ITEM_DEKU_STICK) >= CUR_CAPACITY(UPG_DEKU_STICKS)) {
            AMMO(ITEM_DEKU_STICK) = CUR_CAPACITY(UPG_DEKU_STICKS);
        } else if (AMMO(ITEM_DEKU_STICK) < 0) {
            AMMO(ITEM_DEKU_STICK) = 0;
        }
    } else if (item == ITEM_DEKU_NUT) {
        AMMO(ITEM_DEKU_NUT) += ammoChange;

        if (AMMO(ITEM_DEKU_NUT) >= CUR_CAPACITY(UPG_DEKU_NUTS)) {
            AMMO(ITEM_DEKU_NUT) = CUR_CAPACITY(UPG_DEKU_NUTS);
        } else if (AMMO(ITEM_DEKU_NUT) < 0) {
            AMMO(ITEM_DEKU_NUT) = 0;
        }
    } else if (item == ITEM_BOMBCHU) {
        AMMO(ITEM_BOMBCHU) += ammoChange;

        if (AMMO(ITEM_BOMBCHU) >= 50) {
            AMMO(ITEM_BOMBCHU) = 50;
        } else if (AMMO(ITEM_BOMBCHU) < 0) {
            AMMO(ITEM_BOMBCHU) = 0;
        }
    } else if (item == ITEM_BOW) {
        AMMO(ITEM_BOW) += ammoChange;

        if (AMMO(ITEM_BOW) >= CUR_CAPACITY(UPG_QUIVER)) {
            AMMO(ITEM_BOW) = CUR_CAPACITY(UPG_QUIVER);
        } else if (AMMO(ITEM_BOW) < 0) {
            AMMO(ITEM_BOW) = 0;
        }
    } else if ((item == ITEM_SLINGSHOT) || (item == ITEM_DEKU_SEEDS)) {
        AMMO(ITEM_SLINGSHOT) += ammoChange;

        if (AMMO(ITEM_SLINGSHOT) >= CUR_CAPACITY(UPG_BULLET_BAG)) {
            AMMO(ITEM_SLINGSHOT) = CUR_CAPACITY(UPG_BULLET_BAG);
        } else if (AMMO(ITEM_SLINGSHOT) < 0) {
            AMMO(ITEM_SLINGSHOT) = 0;
        }
    } else if (item == ITEM_BOMB) {
        AMMO(ITEM_BOMB) += ammoChange;

        if (AMMO(ITEM_BOMB) >= CUR_CAPACITY(UPG_BOMB_BAG)) {
            AMMO(ITEM_BOMB) = CUR_CAPACITY(UPG_BOMB_BAG);
        } else if (AMMO(ITEM_BOMB) < 0) {
            AMMO(ITEM_BOMB) = 0;
        }
    } else if (item == ITEM_MAGIC_BEAN) {
        AMMO(ITEM_MAGIC_BEAN) += ammoChange;
    }

    osSyncPrintf("合計 = (%d)\n", AMMO(item)); // "Total = (%d)"
}

<<<<<<< HEAD
void Magic_Fill(UNUSED PlayState* play) {
    if (gSaveContext.isMagicAcquired) {
=======
void Magic_Fill(PlayState* play) {
    if (gSaveContext.save.info.playerData.isMagicAcquired) {
>>>>>>> bedf07d5
        gSaveContext.prevMagicState = gSaveContext.magicState;
        gSaveContext.magicFillTarget =
            (gSaveContext.save.info.playerData.isDoubleMagicAcquired + 1) * MAGIC_NORMAL_METER;
        gSaveContext.magicState = MAGIC_STATE_FILL;
    }
}

void Magic_Reset(UNUSED PlayState* play) {
    if ((gSaveContext.magicState != MAGIC_STATE_STEP_CAPACITY) && (gSaveContext.magicState != MAGIC_STATE_FILL)) {
        if (gSaveContext.magicState == MAGIC_STATE_ADD) {
            gSaveContext.prevMagicState = gSaveContext.magicState;
        }
        gSaveContext.magicState = MAGIC_STATE_RESET;
    }
}

/**
 * Request to either increase or consume magic.
 * @param amount the positive-valued amount to either increase or decrease magic by
 * @param type how the magic is increased or consumed.
 * @return false if the request failed
 */
s32 Magic_RequestChange(PlayState* play, s16 amount, s16 type) {
    if (!gSaveContext.save.info.playerData.isMagicAcquired) {
        return false;
    }

    if ((type != MAGIC_ADD) && (gSaveContext.save.info.playerData.magic - amount) < 0) {
        if (gSaveContext.magicCapacity != 0) {
            Audio_PlaySfxGeneral(NA_SE_SY_ERROR, &gSfxDefaultPos, 4, &gSfxDefaultFreqAndVolScale,
                                 &gSfxDefaultFreqAndVolScale, &gSfxDefaultReverb);
        }
        return false;
    }

    switch (type) {
        case MAGIC_CONSUME_NOW:
        case MAGIC_CONSUME_NOW_ALT:
            // Consume magic immediately
            if ((gSaveContext.magicState == MAGIC_STATE_IDLE) ||
                (gSaveContext.magicState == MAGIC_STATE_CONSUME_LENS)) {
                if (gSaveContext.magicState == MAGIC_STATE_CONSUME_LENS) {
                    play->actorCtx.lensActive = false;
                }
                gSaveContext.magicTarget = gSaveContext.save.info.playerData.magic - amount;
                gSaveContext.magicState = MAGIC_STATE_CONSUME_SETUP;
                return true;
            } else {
                Audio_PlaySfxGeneral(NA_SE_SY_ERROR, &gSfxDefaultPos, 4, &gSfxDefaultFreqAndVolScale,
                                     &gSfxDefaultFreqAndVolScale, &gSfxDefaultReverb);
                return false;
            }

        case MAGIC_CONSUME_WAIT_NO_PREVIEW:
            // Sets consume target but waits to consume.
            // No yellow magic to preview target consumption.
            // Unused
            if ((gSaveContext.magicState == MAGIC_STATE_IDLE) ||
                (gSaveContext.magicState == MAGIC_STATE_CONSUME_LENS)) {
                if (gSaveContext.magicState == MAGIC_STATE_CONSUME_LENS) {
                    play->actorCtx.lensActive = false;
                }
                gSaveContext.magicTarget = gSaveContext.save.info.playerData.magic - amount;
                gSaveContext.magicState = MAGIC_STATE_METER_FLASH_3;
                return true;
            } else {
                Audio_PlaySfxGeneral(NA_SE_SY_ERROR, &gSfxDefaultPos, 4, &gSfxDefaultFreqAndVolScale,
                                     &gSfxDefaultFreqAndVolScale, &gSfxDefaultReverb);
                return false;
            }

        case MAGIC_CONSUME_LENS:
            if (gSaveContext.magicState == MAGIC_STATE_IDLE) {
                if (gSaveContext.save.info.playerData.magic != 0) {
                    play->interfaceCtx.lensMagicConsumptionTimer = 80;
                    gSaveContext.magicState = MAGIC_STATE_CONSUME_LENS;
                    return true;
                } else {
                    return false;
                }
            } else if (gSaveContext.magicState == MAGIC_STATE_CONSUME_LENS) {
                return true;
            } else {
                return false;
            }

        case MAGIC_CONSUME_WAIT_PREVIEW:
            // Sets consume target but waits to consume.
            // Preview consumption with a yellow bar
            if ((gSaveContext.magicState == MAGIC_STATE_IDLE) ||
                (gSaveContext.magicState == MAGIC_STATE_CONSUME_LENS)) {
                if (gSaveContext.magicState == MAGIC_STATE_CONSUME_LENS) {
                    play->actorCtx.lensActive = false;
                }
                gSaveContext.magicTarget = gSaveContext.save.info.playerData.magic - amount;
                gSaveContext.magicState = MAGIC_STATE_METER_FLASH_2;
                return true;
            } else {
                Audio_PlaySfxGeneral(NA_SE_SY_ERROR, &gSfxDefaultPos, 4, &gSfxDefaultFreqAndVolScale,
                                     &gSfxDefaultFreqAndVolScale, &gSfxDefaultReverb);
                return false;
            }

        case MAGIC_ADD:
            // Sets target for magic to increase to
            if (gSaveContext.save.info.playerData.magic <= gSaveContext.magicCapacity) {
                gSaveContext.magicTarget = gSaveContext.save.info.playerData.magic + amount;

                if (gSaveContext.magicTarget >= gSaveContext.magicCapacity) {
                    gSaveContext.magicTarget = gSaveContext.magicCapacity;
                }

                gSaveContext.magicState = MAGIC_STATE_ADD;
                return true;
            }
            break;
    }

    return false;
}

void Magic_Update(PlayState* play) {
    static s16 sMagicBorderColors[][3] = {
        { 255, 255, 255 },
        { 150, 150, 150 },
        { 255, 255, 150 }, // unused
        { 255, 255, 50 },  // unused
    };
    static s16 sMagicBorderIndices[] = { 0, 1, 1, 0 };
    static s16 sMagicBorderRatio = 2;
    static s16 sMagicBorderStep = 1;
    MessageContext* msgCtx = &play->msgCtx;
    InterfaceContext* interfaceCtx = &play->interfaceCtx;
    s16 borderChangeR;
    s16 borderChangeG;
    s16 borderChangeB;
    s16 temp; // target for magicCapacity, or magicBorderIndex

    switch (gSaveContext.magicState) {
        case MAGIC_STATE_STEP_CAPACITY:
            // Step magicCapacity to the capacity determined by magicLevel
            // This changes the width of the magic meter drawn
            temp = gSaveContext.save.info.playerData.magicLevel * MAGIC_NORMAL_METER;
            if (gSaveContext.magicCapacity != temp) {
                if (gSaveContext.magicCapacity < temp) {
                    gSaveContext.magicCapacity += 8;
                    if (gSaveContext.magicCapacity > temp) {
                        gSaveContext.magicCapacity = temp;
                    }
                } else {
                    gSaveContext.magicCapacity -= 8;
                    if (gSaveContext.magicCapacity <= temp) {
                        gSaveContext.magicCapacity = temp;
                    }
                }
            } else {
                // Once the capacity has reached its target,
                // follow up by filling magic to magicFillTarget
                gSaveContext.magicState = MAGIC_STATE_FILL;
            }
            break;

        case MAGIC_STATE_FILL:
            // Add magic until magicFillTarget is reached
            gSaveContext.save.info.playerData.magic += 4;

            if (gSaveContext.gameMode == GAMEMODE_NORMAL && !IS_CUTSCENE_LAYER) {
                Audio_PlaySfxGeneral(NA_SE_SY_GAUGE_UP - SFX_FLAG, &gSfxDefaultPos, 4, &gSfxDefaultFreqAndVolScale,
                                     &gSfxDefaultFreqAndVolScale, &gSfxDefaultReverb);
            }

            // "Storage  MAGIC_NOW=%d (%d)"
            osSyncPrintf("蓄電  MAGIC_NOW=%d (%d)\n", gSaveContext.save.info.playerData.magic,
                         gSaveContext.magicFillTarget);

            if (gSaveContext.save.info.playerData.magic >= gSaveContext.magicFillTarget) {
                gSaveContext.save.info.playerData.magic = gSaveContext.magicFillTarget;
                gSaveContext.magicState = gSaveContext.prevMagicState;
                gSaveContext.prevMagicState = MAGIC_STATE_IDLE;
            }
            break;

        case MAGIC_STATE_CONSUME_SETUP:
            // Sets the speed at which magic border flashes
            sMagicBorderRatio = 2;
            gSaveContext.magicState = MAGIC_STATE_CONSUME;
            break;

        case MAGIC_STATE_CONSUME:
            // Consume magic until target is reached or no more magic is available
            gSaveContext.save.info.playerData.magic -= 2;
            if (gSaveContext.save.info.playerData.magic <= 0) {
                gSaveContext.save.info.playerData.magic = 0;
                gSaveContext.magicState = MAGIC_STATE_METER_FLASH_1;
                sMagicBorderR = sMagicBorderG = sMagicBorderB = 255;
            } else if (gSaveContext.save.info.playerData.magic == gSaveContext.magicTarget) {
                gSaveContext.magicState = MAGIC_STATE_METER_FLASH_1;
                sMagicBorderR = sMagicBorderG = sMagicBorderB = 255;
            }
            FALLTHROUGH; // Flash border while magic is being consumed
        case MAGIC_STATE_METER_FLASH_1:
        case MAGIC_STATE_METER_FLASH_2:
        case MAGIC_STATE_METER_FLASH_3:
            temp = sMagicBorderIndices[sMagicBorderStep];
            borderChangeR = ABS(sMagicBorderR - sMagicBorderColors[temp][0]) / sMagicBorderRatio;
            borderChangeG = ABS(sMagicBorderG - sMagicBorderColors[temp][1]) / sMagicBorderRatio;
            borderChangeB = ABS(sMagicBorderB - sMagicBorderColors[temp][2]) / sMagicBorderRatio;

            if (sMagicBorderR >= sMagicBorderColors[temp][0]) {
                sMagicBorderR -= borderChangeR;
            } else {
                sMagicBorderR += borderChangeR;
            }

            if (sMagicBorderG >= sMagicBorderColors[temp][1]) {
                sMagicBorderG -= borderChangeG;
            } else {
                sMagicBorderG += borderChangeG;
            }

            if (sMagicBorderB >= sMagicBorderColors[temp][2]) {
                sMagicBorderB -= borderChangeB;
            } else {
                sMagicBorderB += borderChangeB;
            }

            sMagicBorderRatio--;
            if (sMagicBorderRatio == 0) {
                sMagicBorderR = sMagicBorderColors[temp][0];
                sMagicBorderG = sMagicBorderColors[temp][1];
                sMagicBorderB = sMagicBorderColors[temp][2];
                sMagicBorderRatio = YREG(40 + sMagicBorderStep);
                sMagicBorderStep++;
                if (sMagicBorderStep >= 4) {
                    sMagicBorderStep = 0;
                }
            }
            break;

        case MAGIC_STATE_RESET:
            sMagicBorderR = sMagicBorderG = sMagicBorderB = 255;
            gSaveContext.magicState = MAGIC_STATE_IDLE;
            break;

        case MAGIC_STATE_CONSUME_LENS:
            // Slowly consume magic while lens is on
            if (!IS_PAUSED(&play->pauseCtx) && (msgCtx->msgMode == MSGMODE_NONE) &&
                (play->gameOverCtx.state == GAMEOVER_INACTIVE) && (play->transitionTrigger == TRANS_TRIGGER_OFF) &&
                (play->transitionMode == TRANS_MODE_OFF) && !Play_InCsMode(play)) {
                if ((gSaveContext.save.info.playerData.magic == 0) ||

                    ((Player_GetEnvironmentalHazard(play) >= PLAYER_ENV_HAZARD_UNDERWATER_FLOOR) &&
                     (Player_GetEnvironmentalHazard(play) <= PLAYER_ENV_HAZARD_UNDERWATER_FREE)) ||
                    ((gSaveContext.save.info.equips.buttonItems[1] != ITEM_LENS_OF_TRUTH) &&
                     (gSaveContext.save.info.equips.buttonItems[2] != ITEM_LENS_OF_TRUTH) &&
                     (gSaveContext.save.info.equips.buttonItems[3] != ITEM_LENS_OF_TRUTH)) ||
                    !play->actorCtx.lensActive) {
                    // Force lens off and set magic meter state to idle
                    play->actorCtx.lensActive = false;
                    Audio_PlaySfxGeneral(NA_SE_SY_GLASSMODE_OFF, &gSfxDefaultPos, 4, &gSfxDefaultFreqAndVolScale,
                                         &gSfxDefaultFreqAndVolScale, &gSfxDefaultReverb);
                    gSaveContext.magicState = MAGIC_STATE_IDLE;
                    sMagicBorderR = sMagicBorderG = sMagicBorderB = 255;
                    break;
                }

                interfaceCtx->lensMagicConsumptionTimer--;
                if (interfaceCtx->lensMagicConsumptionTimer == 0) {
                    gSaveContext.save.info.playerData.magic--;
                    interfaceCtx->lensMagicConsumptionTimer = 80;
                }
            }

            temp = sMagicBorderIndices[sMagicBorderStep];
            borderChangeR = ABS(sMagicBorderR - sMagicBorderColors[temp][0]) / sMagicBorderRatio;
            borderChangeG = ABS(sMagicBorderG - sMagicBorderColors[temp][1]) / sMagicBorderRatio;
            borderChangeB = ABS(sMagicBorderB - sMagicBorderColors[temp][2]) / sMagicBorderRatio;

            if (sMagicBorderR >= sMagicBorderColors[temp][0]) {
                sMagicBorderR -= borderChangeR;
            } else {
                sMagicBorderR += borderChangeR;
            }

            if (sMagicBorderG >= sMagicBorderColors[temp][1]) {
                sMagicBorderG -= borderChangeG;
            } else {
                sMagicBorderG += borderChangeG;
            }

            if (sMagicBorderB >= sMagicBorderColors[temp][2]) {
                sMagicBorderB -= borderChangeB;
            } else {
                sMagicBorderB += borderChangeB;
            }

            sMagicBorderRatio--;
            if (sMagicBorderRatio == 0) {
                sMagicBorderR = sMagicBorderColors[temp][0];
                sMagicBorderG = sMagicBorderColors[temp][1];
                sMagicBorderB = sMagicBorderColors[temp][2];
                sMagicBorderRatio = YREG(40 + sMagicBorderStep);
                sMagicBorderStep++;
                if (sMagicBorderStep >= 4) {
                    sMagicBorderStep = 0;
                }
            }
            break;

        case MAGIC_STATE_ADD:
            // Add magic until target is reached
            gSaveContext.save.info.playerData.magic += 4;
            Audio_PlaySfxGeneral(NA_SE_SY_GAUGE_UP - SFX_FLAG, &gSfxDefaultPos, 4, &gSfxDefaultFreqAndVolScale,
                                 &gSfxDefaultFreqAndVolScale, &gSfxDefaultReverb);
            if (gSaveContext.save.info.playerData.magic >= gSaveContext.magicTarget) {
                gSaveContext.save.info.playerData.magic = gSaveContext.magicTarget;
                gSaveContext.magicState = gSaveContext.prevMagicState;
                gSaveContext.prevMagicState = MAGIC_STATE_IDLE;
            }
            break;

        default:
            gSaveContext.magicState = MAGIC_STATE_IDLE;
            break;
    }
}

void Magic_DrawMeter(PlayState* play) {
    InterfaceContext* interfaceCtx = &play->interfaceCtx;
    s16 magicMeterY;

    OPEN_DISPS(play->state.gfxCtx, "../z_parameter.c", 2650);

    if (gSaveContext.save.info.playerData.magicLevel != 0) {
        if (gSaveContext.save.info.playerData.healthCapacity > 0xA0) {
            magicMeterY = R_MAGIC_METER_Y_LOWER; // two rows of hearts
        } else {
            magicMeterY = R_MAGIC_METER_Y_HIGHER; // one row of hearts
        }

        Gfx_SetupDL_39Overlay(play->state.gfxCtx);

        gDPSetPrimColor(OVERLAY_DISP++, 0, 0, sMagicBorderR, sMagicBorderG, sMagicBorderB, interfaceCtx->magicAlpha);
        gDPSetEnvColor(OVERLAY_DISP++, 100, 50, 50, 255);

        OVERLAY_DISP = Gfx_TextureIA8(OVERLAY_DISP, gMagicMeterEndTex, 8, 16, R_MAGIC_METER_X, magicMeterY, 8, 16,
                                      1 << 10, 1 << 10);

        OVERLAY_DISP = Gfx_TextureIA8(OVERLAY_DISP, gMagicMeterMidTex, 24, 16, R_MAGIC_METER_X + 8, magicMeterY,
                                      gSaveContext.magicCapacity, 16, 1 << 10, 1 << 10);

        gDPLoadTextureBlock(OVERLAY_DISP++, gMagicMeterEndTex, G_IM_FMT_IA, G_IM_SIZ_8b, 8, 16, 0,
                            G_TX_MIRROR | G_TX_WRAP, G_TX_NOMIRROR | G_TX_WRAP, 3, G_TX_NOMASK, G_TX_NOLOD, G_TX_NOLOD);

        gSPTextureRectangle(OVERLAY_DISP++, (R_MAGIC_METER_X + gSaveContext.magicCapacity + 8) << 2, magicMeterY << 2,
                            (R_MAGIC_METER_X + gSaveContext.magicCapacity + 16) << 2, (magicMeterY + 16) << 2,
                            G_TX_RENDERTILE, 256, 0, 1 << 10, 1 << 10);

        gDPPipeSync(OVERLAY_DISP++);
        gDPSetCombineLERP(OVERLAY_DISP++, PRIMITIVE, ENVIRONMENT, TEXEL0, ENVIRONMENT, 0, 0, 0, PRIMITIVE, PRIMITIVE,
                          ENVIRONMENT, TEXEL0, ENVIRONMENT, 0, 0, 0, PRIMITIVE);
        gDPSetEnvColor(OVERLAY_DISP++, 0, 0, 0, 255);

        if (gSaveContext.magicState == MAGIC_STATE_METER_FLASH_2) {
            // Yellow part of the meter indicating the amount of magic to be subtracted
            gDPSetPrimColor(OVERLAY_DISP++, 0, 0, 250, 250, 0, interfaceCtx->magicAlpha);

            gDPLoadMultiBlock_4b(OVERLAY_DISP++, gMagicMeterFillTex, 0x0000, G_TX_RENDERTILE, G_IM_FMT_I, 16, 16, 0,
                                 G_TX_NOMIRROR | G_TX_WRAP, G_TX_NOMIRROR | G_TX_WRAP, G_TX_NOMASK, G_TX_NOMASK,
                                 G_TX_NOLOD, G_TX_NOLOD);

            gSPTextureRectangle(OVERLAY_DISP++, R_MAGIC_FILL_X << 2, (magicMeterY + 3) << 2,
                                (R_MAGIC_FILL_X + gSaveContext.save.info.playerData.magic) << 2,
                                (magicMeterY + 10) << 2, G_TX_RENDERTILE, 0, 0, 1 << 10, 1 << 10);

            // Fill the rest of the meter with the normal magic color
            gDPPipeSync(OVERLAY_DISP++);
            gDPSetPrimColor(OVERLAY_DISP++, 0, 0, R_MAGIC_FILL_COLOR(0), R_MAGIC_FILL_COLOR(1), R_MAGIC_FILL_COLOR(2),
                            interfaceCtx->magicAlpha);

            gSPTextureRectangle(OVERLAY_DISP++, R_MAGIC_FILL_X << 2, (magicMeterY + 3) << 2,
                                (R_MAGIC_FILL_X + gSaveContext.magicTarget) << 2, (magicMeterY + 10) << 2,
                                G_TX_RENDERTILE, 0, 0, 1 << 10, 1 << 10);
        } else {
            // Fill the whole meter with the normal magic color
            gDPSetPrimColor(OVERLAY_DISP++, 0, 0, R_MAGIC_FILL_COLOR(0), R_MAGIC_FILL_COLOR(1), R_MAGIC_FILL_COLOR(2),
                            interfaceCtx->magicAlpha);

            gDPLoadMultiBlock_4b(OVERLAY_DISP++, gMagicMeterFillTex, 0x0000, G_TX_RENDERTILE, G_IM_FMT_I, 16, 16, 0,
                                 G_TX_NOMIRROR | G_TX_WRAP, G_TX_NOMIRROR | G_TX_WRAP, G_TX_NOMASK, G_TX_NOMASK,
                                 G_TX_NOLOD, G_TX_NOLOD);

            gSPTextureRectangle(OVERLAY_DISP++, R_MAGIC_FILL_X << 2, (magicMeterY + 3) << 2,
                                (R_MAGIC_FILL_X + gSaveContext.save.info.playerData.magic) << 2,
                                (magicMeterY + 10) << 2, G_TX_RENDERTILE, 0, 0, 1 << 10, 1 << 10);
        }
    }

    CLOSE_DISPS(play->state.gfxCtx, "../z_parameter.c", 2731);
}

void Interface_SetSubTimer(s16 seconds) {
    gSaveContext.timerX[TIMER_ID_SUB] = 140;
    gSaveContext.timerY[TIMER_ID_SUB] = 80;
    sEnvHazardActive = false;
    gSaveContext.subTimerSeconds = seconds;

    if (seconds != 0) {
        // count down
        gSaveContext.subTimerState = SUBTIMER_STATE_DOWN_INIT;
    } else {
        // count up
        gSaveContext.subTimerState = SUBTIMER_STATE_UP_INIT;
    }
}

<<<<<<< HEAD
void func_80088AF0(UNUSED PlayState* play) {
    if (gSaveContext.timer2State != 0) {
        if (GET_EVENTINF(EVENTINF_10)) {
            gSaveContext.timer2Value = 239;
=======
/**
 * Set the subTimer to 1 second left
 */
void Interface_SetSubTimerToFinalSecond(PlayState* play) {
    if (gSaveContext.subTimerState != SUBTIMER_STATE_OFF) {
        if (GET_EVENTINF(EVENTINF_MARATHON_ACTIVE)) {
            // The running-man race counts up and finished at MARATHON_TIME_LIMIT
            gSaveContext.subTimerSeconds = MARATHON_TIME_LIMIT - 1;
>>>>>>> bedf07d5
        } else {
            gSaveContext.subTimerSeconds = 1;
        }
    }
}

void Interface_SetTimer(s16 seconds) {
    gSaveContext.timerX[TIMER_ID_MAIN] = 140;
    gSaveContext.timerY[TIMER_ID_MAIN] = 80;
    sEnvHazardActive = false;
    gSaveContext.timerSeconds = seconds;

    if (seconds != 0) {
        // count down
        gSaveContext.timerState = TIMER_STATE_DOWN_INIT;
    } else {
        // count up
        gSaveContext.timerState = TIMER_STATE_UP_INIT;
    }
}

void Interface_DrawActionLabel(GraphicsContext* gfxCtx, void* texture) {
    OPEN_DISPS(gfxCtx, "../z_parameter.c", 2820);

    gDPLoadTextureBlock_4b(OVERLAY_DISP++, texture, G_IM_FMT_IA, DO_ACTION_TEX_WIDTH, DO_ACTION_TEX_HEIGHT, 0,
                           G_TX_NOMIRROR | G_TX_WRAP, G_TX_NOMIRROR | G_TX_WRAP, G_TX_NOMASK, G_TX_NOMASK, G_TX_NOLOD,
                           G_TX_NOLOD);

    gSP1Quadrangle(OVERLAY_DISP++, 0, 2, 3, 1, 0);

    CLOSE_DISPS(gfxCtx, "../z_parameter.c", 2829);
}

void Interface_DrawItemButtons(PlayState* play) {
    static void* cUpLabelTextures[] = { gNaviCUpENGTex, gNaviCUpENGTex, gNaviCUpENGTex };
    static s16 startButtonLeftPos[] = { 132, 130, 130 };
    InterfaceContext* interfaceCtx = &play->interfaceCtx;
    Player* player = GET_PLAYER(play);
    PauseContext* pauseCtx = &play->pauseCtx;
    s16 temp; // Used as both an alpha value and a button index
    s16 texCoordScale;
    s16 width;
    s16 height;

    OPEN_DISPS(play->state.gfxCtx, "../z_parameter.c", 2900);

    // B Button Color & Texture
    // Also loads the Item Button Texture reused by other buttons afterwards
    gDPPipeSync(OVERLAY_DISP++);
    gDPSetCombineMode(OVERLAY_DISP++, G_CC_MODULATEIA_PRIM, G_CC_MODULATEIA_PRIM);
    gDPSetPrimColor(OVERLAY_DISP++, 0, 0, R_B_BTN_COLOR(0), R_B_BTN_COLOR(1), R_B_BTN_COLOR(2), interfaceCtx->bAlpha);
    gDPSetEnvColor(OVERLAY_DISP++, 0, 0, 0, 255);
    OVERLAY_DISP =
        Gfx_TextureIA8(OVERLAY_DISP, gButtonBackgroundTex, 32, 32, R_ITEM_BTN_X(0), R_ITEM_BTN_Y(0),
                       R_ITEM_BTN_WIDTH(0), R_ITEM_BTN_WIDTH(0), R_ITEM_BTN_DD(0) << 1, R_ITEM_BTN_DD(0) << 1);

    // C-Left Button Color & Texture
    gDPPipeSync(OVERLAY_DISP++);
    gDPSetPrimColor(OVERLAY_DISP++, 0, 0, R_C_BTN_COLOR(0), R_C_BTN_COLOR(1), R_C_BTN_COLOR(2),
                    interfaceCtx->cLeftAlpha);
    gSPTextureRectangle(OVERLAY_DISP++, R_ITEM_BTN_X(1) << 2, R_ITEM_BTN_Y(1) << 2,
                        (R_ITEM_BTN_X(1) + R_ITEM_BTN_WIDTH(1)) << 2, (R_ITEM_BTN_Y(1) + R_ITEM_BTN_WIDTH(1)) << 2,
                        G_TX_RENDERTILE, 0, 0, R_ITEM_BTN_DD(1) << 1, R_ITEM_BTN_DD(1) << 1);

    // C-Down Button Color & Texture
    gDPSetPrimColor(OVERLAY_DISP++, 0, 0, R_C_BTN_COLOR(0), R_C_BTN_COLOR(1), R_C_BTN_COLOR(2),
                    interfaceCtx->cDownAlpha);
    gSPTextureRectangle(OVERLAY_DISP++, R_ITEM_BTN_X(2) << 2, R_ITEM_BTN_Y(2) << 2,
                        (R_ITEM_BTN_X(2) + R_ITEM_BTN_WIDTH(2)) << 2, (R_ITEM_BTN_Y(2) + R_ITEM_BTN_WIDTH(2)) << 2,
                        G_TX_RENDERTILE, 0, 0, R_ITEM_BTN_DD(2) << 1, R_ITEM_BTN_DD(2) << 1);

    // C-Right Button Color & Texture
    gDPSetPrimColor(OVERLAY_DISP++, 0, 0, R_C_BTN_COLOR(0), R_C_BTN_COLOR(1), R_C_BTN_COLOR(2),
                    interfaceCtx->cRightAlpha);
    gSPTextureRectangle(OVERLAY_DISP++, R_ITEM_BTN_X(3) << 2, R_ITEM_BTN_Y(3) << 2,
                        (R_ITEM_BTN_X(3) + R_ITEM_BTN_WIDTH(3)) << 2, (R_ITEM_BTN_Y(3) + R_ITEM_BTN_WIDTH(3)) << 2,
                        G_TX_RENDERTILE, 0, 0, R_ITEM_BTN_DD(3) << 1, R_ITEM_BTN_DD(3) << 1);

    if (!IS_PAUSE_STATE_GAMEOVER(pauseCtx)) {
        if (IS_PAUSED(&play->pauseCtx)) {
            // Start Button Texture, Color & Label
            gDPPipeSync(OVERLAY_DISP++);
            gDPSetPrimColor(OVERLAY_DISP++, 0, 0, 120, 120, 120, interfaceCtx->startAlpha);
            gSPTextureRectangle(OVERLAY_DISP++, startButtonLeftPos[gSaveContext.language] << 2, 17 << 2,
                                (startButtonLeftPos[gSaveContext.language] + 22) << 2, 39 << 2, G_TX_RENDERTILE, 0, 0,
                                (s32)(1.4277344 * (1 << 10)), (s32)(1.4277344 * (1 << 10)));
            gDPPipeSync(OVERLAY_DISP++);
            gDPSetPrimColor(OVERLAY_DISP++, 0, 0, 255, 255, 255, interfaceCtx->startAlpha);
            gDPSetEnvColor(OVERLAY_DISP++, 0, 0, 0, 0);
            gDPSetCombineLERP(OVERLAY_DISP++, PRIMITIVE, ENVIRONMENT, TEXEL0, ENVIRONMENT, TEXEL0, 0, PRIMITIVE, 0,
                              PRIMITIVE, ENVIRONMENT, TEXEL0, ENVIRONMENT, TEXEL0, 0, PRIMITIVE, 0);

            gDPLoadTextureBlock_4b(OVERLAY_DISP++, interfaceCtx->doActionSegment + DO_ACTION_TEX_SIZE * 2, G_IM_FMT_IA,
                                   DO_ACTION_TEX_WIDTH, DO_ACTION_TEX_HEIGHT, 0, G_TX_NOMIRROR | G_TX_WRAP,
                                   G_TX_NOMIRROR | G_TX_WRAP, G_TX_NOMASK, G_TX_NOMASK, G_TX_NOLOD, G_TX_NOLOD);

            texCoordScale = (1 << 10) / (R_START_LABEL_DD(gSaveContext.language) / 100.0f);
            width = DO_ACTION_TEX_WIDTH / (R_START_LABEL_DD(gSaveContext.language) / 100.0f);
            height = DO_ACTION_TEX_HEIGHT / (R_START_LABEL_DD(gSaveContext.language) / 100.0f);
            gSPTextureRectangle(OVERLAY_DISP++, R_START_LABEL_X(gSaveContext.language) << 2,
                                R_START_LABEL_Y(gSaveContext.language) << 2,
                                (R_START_LABEL_X(gSaveContext.language) + width) << 2,
                                (R_START_LABEL_Y(gSaveContext.language) + height) << 2, G_TX_RENDERTILE, 0, 0,
                                texCoordScale, texCoordScale);
        }
    }

    if (interfaceCtx->naviCalling && !IS_PAUSED(&play->pauseCtx) && (play->csCtx.state == CS_STATE_IDLE)) {
        if (!sCUpInvisible) {
            // C-Up Button Texture, Color & Label (Navi Text)
            gDPPipeSync(OVERLAY_DISP++);

            if ((gSaveContext.hudVisibilityMode == HUD_VISIBILITY_NOTHING) ||
                (gSaveContext.hudVisibilityMode == HUD_VISIBILITY_NOTHING_ALT) ||
                (gSaveContext.hudVisibilityMode == HUD_VISIBILITY_A_HEARTS_MAGIC_FORCE)) {
                temp = 0;
            } else if ((player->stateFlags1 & PLAYER_STATE1_21) ||
                       (Player_GetEnvironmentalHazard(play) == PLAYER_ENV_HAZARD_UNDERWATER_FREE) ||
                       (player->stateFlags2 & PLAYER_STATE2_CRAWLING)) {
                temp = 70;
            } else {
                temp = interfaceCtx->healthAlpha;
            }

            gDPSetPrimColor(OVERLAY_DISP++, 0, 0, R_C_BTN_COLOR(0), R_C_BTN_COLOR(1), R_C_BTN_COLOR(2), temp);
            gDPSetCombineMode(OVERLAY_DISP++, G_CC_MODULATEIA_PRIM, G_CC_MODULATEIA_PRIM);
            gSPTextureRectangle(OVERLAY_DISP++, R_C_UP_BTN_X << 2, R_C_UP_BTN_Y << 2, (R_C_UP_BTN_X + 16) << 2,
                                (R_C_UP_BTN_Y + 16) << 2, G_TX_RENDERTILE, 0, 0, 2 << 10, 2 << 10);
            gDPPipeSync(OVERLAY_DISP++);
            gDPSetPrimColor(OVERLAY_DISP++, 0, 0, 255, 255, 255, temp);
            gDPSetEnvColor(OVERLAY_DISP++, 0, 0, 0, 0);
            gDPSetCombineLERP(OVERLAY_DISP++, PRIMITIVE, ENVIRONMENT, TEXEL0, ENVIRONMENT, TEXEL0, 0, PRIMITIVE, 0,
                              PRIMITIVE, ENVIRONMENT, TEXEL0, ENVIRONMENT, TEXEL0, 0, PRIMITIVE, 0);

            gDPLoadTextureBlock_4b(OVERLAY_DISP++, cUpLabelTextures[gSaveContext.language], G_IM_FMT_IA, 32, 8, 0,
                                   G_TX_NOMIRROR | G_TX_WRAP, G_TX_NOMIRROR | G_TX_WRAP, G_TX_NOMASK, G_TX_NOMASK,
                                   G_TX_NOLOD, G_TX_NOLOD);

            gSPTextureRectangle(OVERLAY_DISP++, R_C_UP_ICON_X << 2, R_C_UP_ICON_Y << 2, (R_C_UP_ICON_X + 32) << 2,
                                (R_C_UP_ICON_Y + 8) << 2, G_TX_RENDERTILE, 0, 0, 1 << 10, 1 << 10);
        }

        sCUpTimer--;
        if (sCUpTimer == 0) {
            sCUpInvisible ^= 1;
            sCUpTimer = 10;
        }
    }

    gDPPipeSync(OVERLAY_DISP++);

    // Empty C Button Arrows
    for (temp = 1; temp < 4; temp++) {
        if (gSaveContext.save.info.equips.buttonItems[temp] > 0xF0) {
            if (temp == 1) {
                gDPSetPrimColor(OVERLAY_DISP++, 0, 0, R_C_BTN_COLOR(0), R_C_BTN_COLOR(1), R_C_BTN_COLOR(2),
                                interfaceCtx->cLeftAlpha);
            } else if (temp == 2) {
                gDPSetPrimColor(OVERLAY_DISP++, 0, 0, R_C_BTN_COLOR(0), R_C_BTN_COLOR(1), R_C_BTN_COLOR(2),
                                interfaceCtx->cDownAlpha);
            } else {
                gDPSetPrimColor(OVERLAY_DISP++, 0, 0, R_C_BTN_COLOR(0), R_C_BTN_COLOR(1), R_C_BTN_COLOR(2),
                                interfaceCtx->cRightAlpha);
            }

            OVERLAY_DISP = Gfx_TextureIA8(OVERLAY_DISP, ((u8*)gButtonBackgroundTex + ((32 * 32) * (temp + 1))), 32, 32,
                                          R_ITEM_BTN_X(temp), R_ITEM_BTN_Y(temp), R_ITEM_BTN_WIDTH(temp),
                                          R_ITEM_BTN_WIDTH(temp), R_ITEM_BTN_DD(temp) << 1, R_ITEM_BTN_DD(temp) << 1);
        }
    }

    CLOSE_DISPS(play->state.gfxCtx, "../z_parameter.c", 3071);
}

void Interface_DrawItemIconTexture(PlayState* play, void* texture, s16 button) {
    OPEN_DISPS(play->state.gfxCtx, "../z_parameter.c", 3079);

    gDPLoadTextureBlock(OVERLAY_DISP++, texture, G_IM_FMT_RGBA, G_IM_SIZ_32b, 32, 32, 0, G_TX_NOMIRROR | G_TX_WRAP,
                        G_TX_NOMIRROR | G_TX_WRAP, G_TX_NOMASK, G_TX_NOMASK, G_TX_NOLOD, G_TX_NOLOD);

    gSPTextureRectangle(OVERLAY_DISP++, R_ITEM_ICON_X(button) << 2, R_ITEM_ICON_Y(button) << 2,
                        (R_ITEM_ICON_X(button) + R_ITEM_ICON_WIDTH(button)) << 2,
                        (R_ITEM_ICON_Y(button) + R_ITEM_ICON_WIDTH(button)) << 2, G_TX_RENDERTILE, 0, 0,
                        R_ITEM_ICON_DD(button) << 1, R_ITEM_ICON_DD(button) << 1);

    CLOSE_DISPS(play->state.gfxCtx, "../z_parameter.c", 3094);
}

void Interface_DrawAmmoCount(PlayState* play, s16 button, s16 alpha) {
    s16 i;
    s16 ammo;

    OPEN_DISPS(play->state.gfxCtx, "../z_parameter.c", 3105);

    i = gSaveContext.save.info.equips.buttonItems[button];

    if ((i == ITEM_DEKU_STICK) || (i == ITEM_DEKU_NUT) || (i == ITEM_BOMB) || (i == ITEM_BOW) ||
        ((i >= ITEM_BOW_FIRE) && (i <= ITEM_BOW_LIGHT)) || (i == ITEM_SLINGSHOT) || (i == ITEM_BOMBCHU) ||
        (i == ITEM_MAGIC_BEAN)) {

        if ((i >= ITEM_BOW_FIRE) && (i <= ITEM_BOW_LIGHT)) {
            i = ITEM_BOW;
        }

        ammo = AMMO(i);

        gDPPipeSync(OVERLAY_DISP++);

        if ((button == 0) && (gSaveContext.minigameState == 1)) {
            ammo = play->interfaceCtx.hbaAmmo;
        } else if ((button == 0) && (play->shootingGalleryStatus > 1)) {
            ammo = play->shootingGalleryStatus - 1;
        } else if ((button == 0) && (play->sceneId == SCENE_BOMBCHU_BOWLING_ALLEY) && Flags_GetSwitch(play, 0x38)) {
            ammo = play->bombchuBowlingStatus;
            if (ammo < 0) {
                ammo = 0;
            }
        } else if (((i == ITEM_BOW) && (AMMO(i) == CUR_CAPACITY(UPG_QUIVER))) ||
                   ((i == ITEM_BOMB) && (AMMO(i) == CUR_CAPACITY(UPG_BOMB_BAG))) ||
                   ((i == ITEM_SLINGSHOT) && (AMMO(i) == CUR_CAPACITY(UPG_BULLET_BAG))) ||
                   ((i == ITEM_DEKU_STICK) && (AMMO(i) == CUR_CAPACITY(UPG_DEKU_STICKS))) ||
                   ((i == ITEM_DEKU_NUT) && (AMMO(i) == CUR_CAPACITY(UPG_DEKU_NUTS))) ||
                   ((i == ITEM_BOMBCHU) && (ammo == 50)) || ((i == ITEM_MAGIC_BEAN) && (ammo == 15))) {
            gDPSetPrimColor(OVERLAY_DISP++, 0, 0, 120, 255, 0, alpha);
        }

        if (ammo == 0) {
            gDPSetPrimColor(OVERLAY_DISP++, 0, 0, 100, 100, 100, alpha);
        }

        for (i = 0; ammo >= 10; i++) {
            ammo -= 10;
        }

        if (i != 0) {
            OVERLAY_DISP = Gfx_TextureIA8(OVERLAY_DISP, ((u8*)gAmmoDigit0Tex + ((8 * 8) * i)), 8, 8,
                                          R_ITEM_AMMO_X(button), R_ITEM_AMMO_Y(button), 8, 8, 1 << 10, 1 << 10);
        }

        OVERLAY_DISP = Gfx_TextureIA8(OVERLAY_DISP, ((u8*)gAmmoDigit0Tex + ((8 * 8) * ammo)), 8, 8,
                                      R_ITEM_AMMO_X(button) + 6, R_ITEM_AMMO_Y(button), 8, 8, 1 << 10, 1 << 10);
    }

    CLOSE_DISPS(play->state.gfxCtx, "../z_parameter.c", 3158);
}

void Interface_DrawActionButton(PlayState* play) {
    InterfaceContext* interfaceCtx = &play->interfaceCtx;

    OPEN_DISPS(play->state.gfxCtx, "../z_parameter.c", 3172);

    Matrix_Translate(0.0f, 0.0f, XREG(18) / 10.0f, MTXMODE_NEW);
    Matrix_Scale(1.0f, 1.0f, 1.0f, MTXMODE_APPLY);
    Matrix_RotateX(interfaceCtx->unk_1F4 / 10000.0f, MTXMODE_APPLY);

    gSPMatrix(OVERLAY_DISP++, Matrix_NewMtx(play->state.gfxCtx, "../z_parameter.c", 3177),
              G_MTX_MODELVIEW | G_MTX_LOAD);
    gSPVertex(OVERLAY_DISP++, &interfaceCtx->actionVtx[0], 4, 0);

    gDPLoadTextureBlock(OVERLAY_DISP++, gButtonBackgroundTex, G_IM_FMT_IA, G_IM_SIZ_8b, 32, 32, 0,
                        G_TX_NOMIRROR | G_TX_WRAP, G_TX_NOMIRROR | G_TX_WRAP, G_TX_NOMASK, G_TX_NOMASK, G_TX_NOLOD,
                        G_TX_NOLOD);

    gSP1Quadrangle(OVERLAY_DISP++, 0, 2, 3, 1, 0);

    CLOSE_DISPS(play->state.gfxCtx, "../z_parameter.c", 3187);
}

void Interface_InitVertices(PlayState* play) {
    InterfaceContext* interfaceCtx = &play->interfaceCtx;
    s16 i;

    interfaceCtx->actionVtx = Graph_Alloc(play->state.gfxCtx, 8 * sizeof(Vtx));

    interfaceCtx->actionVtx[0].v.ob[0] = interfaceCtx->actionVtx[2].v.ob[0] = -14;
    interfaceCtx->actionVtx[1].v.ob[0] = interfaceCtx->actionVtx[3].v.ob[0] = interfaceCtx->actionVtx[0].v.ob[0] + 28;

    interfaceCtx->actionVtx[0].v.ob[1] = interfaceCtx->actionVtx[1].v.ob[1] = 14;
    interfaceCtx->actionVtx[2].v.ob[1] = interfaceCtx->actionVtx[3].v.ob[1] = interfaceCtx->actionVtx[0].v.ob[1] - 28;

    interfaceCtx->actionVtx[4].v.ob[0] = interfaceCtx->actionVtx[6].v.ob[0] = -(XREG(21) / 2);
    interfaceCtx->actionVtx[5].v.ob[0] = interfaceCtx->actionVtx[7].v.ob[0] =
        interfaceCtx->actionVtx[4].v.ob[0] + XREG(21);

    interfaceCtx->actionVtx[4].v.ob[1] = interfaceCtx->actionVtx[5].v.ob[1] = XREG(28) / 2;
    interfaceCtx->actionVtx[6].v.ob[1] = interfaceCtx->actionVtx[7].v.ob[1] =
        interfaceCtx->actionVtx[4].v.ob[1] - XREG(28);

    for (i = 0; i < 8; i += 4) {
        interfaceCtx->actionVtx[i].v.ob[2] = interfaceCtx->actionVtx[i + 1].v.ob[2] =
            interfaceCtx->actionVtx[i + 2].v.ob[2] = interfaceCtx->actionVtx[i + 3].v.ob[2] = 0;

        interfaceCtx->actionVtx[i].v.flag = interfaceCtx->actionVtx[i + 1].v.flag =
            interfaceCtx->actionVtx[i + 2].v.flag = interfaceCtx->actionVtx[i + 3].v.flag = 0;

        interfaceCtx->actionVtx[i].v.tc[0] = interfaceCtx->actionVtx[i].v.tc[1] =
            interfaceCtx->actionVtx[i + 1].v.tc[1] = interfaceCtx->actionVtx[i + 2].v.tc[0] = 0;
        interfaceCtx->actionVtx[i + 1].v.tc[0] = interfaceCtx->actionVtx[i + 2].v.tc[1] =
            interfaceCtx->actionVtx[i + 3].v.tc[0] = interfaceCtx->actionVtx[i + 3].v.tc[1] = 1024;

        interfaceCtx->actionVtx[i].v.cn[0] = interfaceCtx->actionVtx[i + 1].v.cn[0] =
            interfaceCtx->actionVtx[i + 2].v.cn[0] = interfaceCtx->actionVtx[i + 3].v.cn[0] =
                interfaceCtx->actionVtx[i].v.cn[1] = interfaceCtx->actionVtx[i + 1].v.cn[1] =
                    interfaceCtx->actionVtx[i + 2].v.cn[1] = interfaceCtx->actionVtx[i + 3].v.cn[1] =
                        interfaceCtx->actionVtx[i].v.cn[2] = interfaceCtx->actionVtx[i + 1].v.cn[2] =
                            interfaceCtx->actionVtx[i + 2].v.cn[2] = interfaceCtx->actionVtx[i + 3].v.cn[2] = 255;

        interfaceCtx->actionVtx[i].v.cn[3] = interfaceCtx->actionVtx[i + 1].v.cn[3] =
            interfaceCtx->actionVtx[i + 2].v.cn[3] = interfaceCtx->actionVtx[i + 3].v.cn[3] = 255;
    }

    interfaceCtx->actionVtx[5].v.tc[0] = interfaceCtx->actionVtx[7].v.tc[0] = 1536;
    interfaceCtx->actionVtx[6].v.tc[1] = interfaceCtx->actionVtx[7].v.tc[1] = 512;

    interfaceCtx->beatingHeartVtx = Graph_Alloc(play->state.gfxCtx, 4 * sizeof(Vtx));

    interfaceCtx->beatingHeartVtx[0].v.ob[0] = interfaceCtx->beatingHeartVtx[2].v.ob[0] = -8;
    interfaceCtx->beatingHeartVtx[1].v.ob[0] = interfaceCtx->beatingHeartVtx[3].v.ob[0] = 8;
    interfaceCtx->beatingHeartVtx[0].v.ob[1] = interfaceCtx->beatingHeartVtx[1].v.ob[1] = 8;
    interfaceCtx->beatingHeartVtx[2].v.ob[1] = interfaceCtx->beatingHeartVtx[3].v.ob[1] = -8;

    interfaceCtx->beatingHeartVtx[0].v.ob[2] = interfaceCtx->beatingHeartVtx[1].v.ob[2] =
        interfaceCtx->beatingHeartVtx[2].v.ob[2] = interfaceCtx->beatingHeartVtx[3].v.ob[2] = 0;

    interfaceCtx->beatingHeartVtx[0].v.flag = interfaceCtx->beatingHeartVtx[1].v.flag =
        interfaceCtx->beatingHeartVtx[2].v.flag = interfaceCtx->beatingHeartVtx[3].v.flag = 0;

    interfaceCtx->beatingHeartVtx[0].v.tc[0] = interfaceCtx->beatingHeartVtx[0].v.tc[1] =
        interfaceCtx->beatingHeartVtx[1].v.tc[1] = interfaceCtx->beatingHeartVtx[2].v.tc[0] = 0;
    interfaceCtx->beatingHeartVtx[1].v.tc[0] = interfaceCtx->beatingHeartVtx[2].v.tc[1] =
        interfaceCtx->beatingHeartVtx[3].v.tc[0] = interfaceCtx->beatingHeartVtx[3].v.tc[1] = 512;

    interfaceCtx->beatingHeartVtx[0].v.cn[0] = interfaceCtx->beatingHeartVtx[1].v.cn[0] =
        interfaceCtx->beatingHeartVtx[2].v.cn[0] = interfaceCtx->beatingHeartVtx[3].v.cn[0] =
            interfaceCtx->beatingHeartVtx[0].v.cn[1] = interfaceCtx->beatingHeartVtx[1].v.cn[1] =
                interfaceCtx->beatingHeartVtx[2].v.cn[1] = interfaceCtx->beatingHeartVtx[3].v.cn[1] =
                    interfaceCtx->beatingHeartVtx[0].v.cn[2] = interfaceCtx->beatingHeartVtx[1].v.cn[2] =
                        interfaceCtx->beatingHeartVtx[2].v.cn[2] = interfaceCtx->beatingHeartVtx[3].v.cn[2] =
                            interfaceCtx->beatingHeartVtx[0].v.cn[3] = interfaceCtx->beatingHeartVtx[1].v.cn[3] =
                                interfaceCtx->beatingHeartVtx[2].v.cn[3] = interfaceCtx->beatingHeartVtx[3].v.cn[3] =
                                    255;
}

void func_8008A8B8(PlayState* play, s32 topY, s32 bottomY, s32 leftX, s32 rightX) {
    InterfaceContext* interfaceCtx = &play->interfaceCtx;
    Vec3f eye;
    Vec3f lookAt;
    Vec3f up;

    eye.x = eye.y = eye.z = 0.0f;
    lookAt.x = lookAt.y = 0.0f;
    lookAt.z = -1.0f;
    up.x = up.z = 0.0f;
    up.y = 1.0f;

    View_LookAt(&interfaceCtx->view, &eye, &lookAt, &up);

    interfaceCtx->viewport.topY = topY;
    interfaceCtx->viewport.bottomY = bottomY;
    interfaceCtx->viewport.leftX = leftX;
    interfaceCtx->viewport.rightX = rightX;
    View_SetViewport(&interfaceCtx->view, &interfaceCtx->viewport);

    View_SetPerspective(&interfaceCtx->view, 60.0f, 10.0f, 60.0f);
    View_ApplyPerspectiveToOverlay(&interfaceCtx->view);
}

void func_8008A994(InterfaceContext* interfaceCtx) {
    SET_FULLSCREEN_VIEWPORT(&interfaceCtx->view);
    View_ApplyOrthoToOverlay(&interfaceCtx->view);
}

void Interface_Draw(PlayState* play) {
    static s16 magicArrowEffectsR[] = { 255, 100, 255 };
    static s16 magicArrowEffectsG[] = { 0, 100, 255 };
    static s16 magicArrowEffectsB[] = { 0, 255, 100 };
    static s16 timerDigitLeftPos[] = { 16, 25, 34, 42, 51 };
<<<<<<< HEAD
    static s16 digitWidth[] = { 9, 9, 8, 9, 9 };
    UNUSED static s16 D_80125B1C[][3] = {
        // most likely colors
=======
    static s16 sDigitWidths[] = { 9, 9, 8, 9, 9 };
    // unused, most likely colors
    static s16 D_80125B1C[][3] = {
>>>>>>> bedf07d5
        { 0, 150, 0 }, { 100, 255, 0 }, { 255, 255, 255 }, { 0, 0, 0 }, { 255, 255, 255 },
    };
    static s16 rupeeDigitsFirst[] = { 1, 0, 0 };
    static s16 rupeeDigitsCount[] = { 2, 3, 3 };
<<<<<<< HEAD
    static s16 spoilingItemEntrances[] = { ENTR_SPOT10_2, ENTR_SPOT07_3, ENTR_SPOT07_3 };
    UNUSED static f32 D_80125B54[] = { -40.0f, -35.0f };
    UNUSED static s16 D_80125B5C[] = { 91, 91 };
    static s16 D_8015FFE0;
    static s16 D_8015FFE2;
    static s16 D_8015FFE4;
    static s16 D_8015FFE6;
    static s16 timerDigits[5];
=======
    static s16 spoilingItemEntrances[] = { ENTR_LOST_WOODS_2, ENTR_ZORAS_DOMAIN_3, ENTR_ZORAS_DOMAIN_3 };
    static f32 D_80125B54[] = { -40.0f, -35.0f }; // unused
    static s16 D_80125B5C[] = { 91, 91 };         // unused
    static s16 sTimerNextSecondTimer;
    static s16 sTimerStateTimer;
    static s16 sSubTimerNextSecondTimer;
    static s16 sSubTimerStateTimer;
    static s16 sTimerDigits[5];
>>>>>>> bedf07d5
    InterfaceContext* interfaceCtx = &play->interfaceCtx;
    PauseContext* pauseCtx = &play->pauseCtx;
    MessageContext* msgCtx = &play->msgCtx;
    Player* player = GET_PLAYER(play);
    s16 svar1;
    s16 svar2;
    s16 svar3;
    STACK_PAD(s16);
    s16 svar5;
    s16 timerId;

    OPEN_DISPS(play->state.gfxCtx, "../z_parameter.c", 3405);

    gSPSegment(OVERLAY_DISP++, 0x02, interfaceCtx->parameterSegment);
    gSPSegment(OVERLAY_DISP++, 0x07, interfaceCtx->doActionSegment);
    gSPSegment(OVERLAY_DISP++, 0x08, interfaceCtx->iconItemSegment);
    gSPSegment(OVERLAY_DISP++, 0x0B, interfaceCtx->mapSegment);

    if (pauseCtx->debugState == 0) {
        Interface_InitVertices(play);
        func_8008A994(interfaceCtx);
        Health_DrawMeter(play);

        Gfx_SetupDL_39Overlay(play->state.gfxCtx);

        // Rupee Icon
        gDPSetPrimColor(OVERLAY_DISP++, 0, 0, 200, 255, 100, interfaceCtx->magicAlpha);
        gDPSetEnvColor(OVERLAY_DISP++, 0, 80, 0, 255);
        OVERLAY_DISP = Gfx_TextureIA8(OVERLAY_DISP, gRupeeCounterIconTex, 16, 16, 26, 206, 16, 16, 1 << 10, 1 << 10);

        switch (play->sceneId) {
            case SCENE_FOREST_TEMPLE:
            case SCENE_FIRE_TEMPLE:
            case SCENE_WATER_TEMPLE:
            case SCENE_SPIRIT_TEMPLE:
            case SCENE_SHADOW_TEMPLE:
            case SCENE_BOTTOM_OF_THE_WELL:
            case SCENE_ICE_CAVERN:
            case SCENE_GANONS_TOWER:
            case SCENE_GERUDO_TRAINING_GROUND:
            case SCENE_THIEVES_HIDEOUT:
            case SCENE_INSIDE_GANONS_CASTLE:
            case SCENE_GANONS_TOWER_COLLAPSE_INTERIOR:
            case SCENE_INSIDE_GANONS_CASTLE_COLLAPSE:
            case SCENE_TREASURE_BOX_SHOP:
                if (gSaveContext.save.info.inventory.dungeonKeys[gSaveContext.mapIndex] >= 0) {
                    // Small Key Icon
                    gDPPipeSync(OVERLAY_DISP++);
                    gDPSetPrimColor(OVERLAY_DISP++, 0, 0, 200, 230, 255, interfaceCtx->magicAlpha);
                    gDPSetEnvColor(OVERLAY_DISP++, 0, 0, 20, 255);
                    OVERLAY_DISP = Gfx_TextureIA8(OVERLAY_DISP, gSmallKeyCounterIconTex, 16, 16, 26, 190, 16, 16,
                                                  1 << 10, 1 << 10);

                    // Small Key Counter
                    gDPPipeSync(OVERLAY_DISP++);
                    gDPSetPrimColor(OVERLAY_DISP++, 0, 0, 255, 255, 255, interfaceCtx->magicAlpha);
                    gDPSetCombineLERP(OVERLAY_DISP++, 0, 0, 0, PRIMITIVE, TEXEL0, 0, PRIMITIVE, 0, 0, 0, 0, PRIMITIVE,
                                      TEXEL0, 0, PRIMITIVE, 0);

                    interfaceCtx->counterDigits[2] = 0;
                    interfaceCtx->counterDigits[3] =
                        gSaveContext.save.info.inventory.dungeonKeys[gSaveContext.mapIndex];

                    while (interfaceCtx->counterDigits[3] >= 10) {
                        interfaceCtx->counterDigits[2]++;
                        interfaceCtx->counterDigits[3] -= 10;
                    }

                    svar3 = 42;

                    if (interfaceCtx->counterDigits[2] != 0) {
                        OVERLAY_DISP = Gfx_TextureI8(
                            OVERLAY_DISP, ((u8*)gCounterDigit0Tex + (8 * 16 * interfaceCtx->counterDigits[2])), 8, 16,
                            svar3, 190, 8, 16, 1 << 10, 1 << 10);
                        svar3 += 8;
                    }

                    OVERLAY_DISP = Gfx_TextureI8(OVERLAY_DISP,
                                                 ((u8*)gCounterDigit0Tex + (8 * 16 * interfaceCtx->counterDigits[3])),
                                                 8, 16, svar3, 190, 8, 16, 1 << 10, 1 << 10);
                }
                break;
            default:
                break;
        }

        // Rupee Counter
        gDPPipeSync(OVERLAY_DISP++);

        if (gSaveContext.save.info.playerData.rupees == CUR_CAPACITY(UPG_WALLET)) {
            gDPSetPrimColor(OVERLAY_DISP++, 0, 0, 120, 255, 0, interfaceCtx->magicAlpha);
        } else if (gSaveContext.save.info.playerData.rupees != 0) {
            gDPSetPrimColor(OVERLAY_DISP++, 0, 0, 255, 255, 255, interfaceCtx->magicAlpha);
        } else {
            gDPSetPrimColor(OVERLAY_DISP++, 0, 0, 100, 100, 100, interfaceCtx->magicAlpha);
        }

        gDPSetCombineLERP(OVERLAY_DISP++, 0, 0, 0, PRIMITIVE, TEXEL0, 0, PRIMITIVE, 0, 0, 0, 0, PRIMITIVE, TEXEL0, 0,
                          PRIMITIVE, 0);

        interfaceCtx->counterDigits[0] = interfaceCtx->counterDigits[1] = 0;
        interfaceCtx->counterDigits[2] = gSaveContext.save.info.playerData.rupees;

        if ((interfaceCtx->counterDigits[2] > 9999) || (interfaceCtx->counterDigits[2] < 0)) {
            interfaceCtx->counterDigits[2] &= 0xDDD;
        }

        while (interfaceCtx->counterDigits[2] >= 100) {
            interfaceCtx->counterDigits[0]++;
            interfaceCtx->counterDigits[2] -= 100;
        }

        while (interfaceCtx->counterDigits[2] >= 10) {
            interfaceCtx->counterDigits[1]++;
            interfaceCtx->counterDigits[2] -= 10;
        }

        svar2 = rupeeDigitsFirst[CUR_UPG_VALUE(UPG_WALLET)];
        svar5 = rupeeDigitsCount[CUR_UPG_VALUE(UPG_WALLET)];

        for (svar1 = 0, svar3 = 42; svar1 < svar5; svar1++, svar2++, svar3 += 8) {
            OVERLAY_DISP =
                Gfx_TextureI8(OVERLAY_DISP, ((u8*)gCounterDigit0Tex + (8 * 16 * interfaceCtx->counterDigits[svar2])), 8,
                              16, svar3, 206, 8, 16, 1 << 10, 1 << 10);
        }

        Magic_DrawMeter(play);
        Minimap_Draw(play);

        if ((R_PAUSE_BG_PRERENDER_STATE != PAUSE_BG_PRERENDER_PROCESS) &&
            (R_PAUSE_BG_PRERENDER_STATE != PAUSE_BG_PRERENDER_READY)) {
            func_8002C124(&play->actorCtx.targetCtx, play); // Draw Z-Target
        }

        Gfx_SetupDL_39Overlay(play->state.gfxCtx);

        Interface_DrawItemButtons(play);

        gDPPipeSync(OVERLAY_DISP++);
        gDPSetPrimColor(OVERLAY_DISP++, 0, 0, 255, 255, 255, interfaceCtx->bAlpha);
        gDPSetCombineMode(OVERLAY_DISP++, G_CC_MODULATERGBA_PRIM, G_CC_MODULATERGBA_PRIM);

        if (!(interfaceCtx->unk_1FA)) {
            // B Button Icon & Ammo Count
            if (gSaveContext.save.info.equips.buttonItems[0] != ITEM_NONE) {
                Interface_DrawItemIconTexture(play, interfaceCtx->iconItemSegment, 0);

                if ((player->stateFlags1 & PLAYER_STATE1_23) || (play->shootingGalleryStatus > 1) ||
                    ((play->sceneId == SCENE_BOMBCHU_BOWLING_ALLEY) && Flags_GetSwitch(play, 0x38))) {
                    gDPPipeSync(OVERLAY_DISP++);
                    gDPSetCombineLERP(OVERLAY_DISP++, PRIMITIVE, ENVIRONMENT, TEXEL0, ENVIRONMENT, TEXEL0, 0, PRIMITIVE,
                                      0, PRIMITIVE, ENVIRONMENT, TEXEL0, ENVIRONMENT, TEXEL0, 0, PRIMITIVE, 0);
                    Interface_DrawAmmoCount(play, 0, interfaceCtx->bAlpha);
                }
            }
        } else {
            // B Button Do Action Label
            gDPPipeSync(OVERLAY_DISP++);
            gDPSetCombineLERP(OVERLAY_DISP++, PRIMITIVE, ENVIRONMENT, TEXEL0, ENVIRONMENT, TEXEL0, 0, PRIMITIVE, 0,
                              PRIMITIVE, ENVIRONMENT, TEXEL0, ENVIRONMENT, TEXEL0, 0, PRIMITIVE, 0);
            gDPSetPrimColor(OVERLAY_DISP++, 0, 0, 255, 255, 255, interfaceCtx->bAlpha);

            gDPLoadTextureBlock_4b(OVERLAY_DISP++, interfaceCtx->doActionSegment + DO_ACTION_TEX_SIZE, G_IM_FMT_IA,
                                   DO_ACTION_TEX_WIDTH, DO_ACTION_TEX_HEIGHT, 0, G_TX_NOMIRROR | G_TX_WRAP,
                                   G_TX_NOMIRROR | G_TX_WRAP, G_TX_NOMASK, G_TX_NOMASK, G_TX_NOLOD, G_TX_NOLOD);

            R_B_LABEL_DD = (1 << 10) / (WREG(37 + gSaveContext.language) / 100.0f);
            gSPTextureRectangle(OVERLAY_DISP++, R_B_LABEL_X(gSaveContext.language) << 2,
                                R_B_LABEL_Y(gSaveContext.language) << 2,
                                (R_B_LABEL_X(gSaveContext.language) + DO_ACTION_TEX_WIDTH) << 2,
                                (R_B_LABEL_Y(gSaveContext.language) + DO_ACTION_TEX_HEIGHT) << 2, G_TX_RENDERTILE, 0, 0,
                                R_B_LABEL_DD, R_B_LABEL_DD);
        }

        gDPPipeSync(OVERLAY_DISP++);

        // C-Left Button Icon & Ammo Count
        if (gSaveContext.save.info.equips.buttonItems[1] < 0xF0) {
            gDPSetPrimColor(OVERLAY_DISP++, 0, 0, 255, 255, 255, interfaceCtx->cLeftAlpha);
            gDPSetCombineMode(OVERLAY_DISP++, G_CC_MODULATERGBA_PRIM, G_CC_MODULATERGBA_PRIM);
            Interface_DrawItemIconTexture(play, interfaceCtx->iconItemSegment + 0x1000, 1);
            gDPPipeSync(OVERLAY_DISP++);
            gDPSetCombineLERP(OVERLAY_DISP++, PRIMITIVE, ENVIRONMENT, TEXEL0, ENVIRONMENT, TEXEL0, 0, PRIMITIVE, 0,
                              PRIMITIVE, ENVIRONMENT, TEXEL0, ENVIRONMENT, TEXEL0, 0, PRIMITIVE, 0);
            Interface_DrawAmmoCount(play, 1, interfaceCtx->cLeftAlpha);
        }

        gDPPipeSync(OVERLAY_DISP++);

        // C-Down Button Icon & Ammo Count
        if (gSaveContext.save.info.equips.buttonItems[2] < 0xF0) {
            gDPSetPrimColor(OVERLAY_DISP++, 0, 0, 255, 255, 255, interfaceCtx->cDownAlpha);
            gDPSetCombineMode(OVERLAY_DISP++, G_CC_MODULATERGBA_PRIM, G_CC_MODULATERGBA_PRIM);
            Interface_DrawItemIconTexture(play, interfaceCtx->iconItemSegment + 0x2000, 2);
            gDPPipeSync(OVERLAY_DISP++);
            gDPSetCombineLERP(OVERLAY_DISP++, PRIMITIVE, ENVIRONMENT, TEXEL0, ENVIRONMENT, TEXEL0, 0, PRIMITIVE, 0,
                              PRIMITIVE, ENVIRONMENT, TEXEL0, ENVIRONMENT, TEXEL0, 0, PRIMITIVE, 0);
            Interface_DrawAmmoCount(play, 2, interfaceCtx->cDownAlpha);
        }

        gDPPipeSync(OVERLAY_DISP++);

        // C-Right Button Icon & Ammo Count
        if (gSaveContext.save.info.equips.buttonItems[3] < 0xF0) {
            gDPSetPrimColor(OVERLAY_DISP++, 0, 0, 255, 255, 255, interfaceCtx->cRightAlpha);
            gDPSetCombineMode(OVERLAY_DISP++, G_CC_MODULATERGBA_PRIM, G_CC_MODULATERGBA_PRIM);
            Interface_DrawItemIconTexture(play, interfaceCtx->iconItemSegment + 0x3000, 3);
            gDPPipeSync(OVERLAY_DISP++);
            gDPSetCombineLERP(OVERLAY_DISP++, PRIMITIVE, ENVIRONMENT, TEXEL0, ENVIRONMENT, TEXEL0, 0, PRIMITIVE, 0,
                              PRIMITIVE, ENVIRONMENT, TEXEL0, ENVIRONMENT, TEXEL0, 0, PRIMITIVE, 0);
            Interface_DrawAmmoCount(play, 3, interfaceCtx->cRightAlpha);
        }

        // A Button
        Gfx_SetupDL_42Overlay(play->state.gfxCtx);
        func_8008A8B8(play, R_A_BTN_Y, R_A_BTN_Y + 45, R_A_BTN_X, R_A_BTN_X + 45);
        gSPClearGeometryMode(OVERLAY_DISP++, G_CULL_BOTH);
        gDPSetCombineMode(OVERLAY_DISP++, G_CC_MODULATEIA_PRIM, G_CC_MODULATEIA_PRIM);
        gDPSetPrimColor(OVERLAY_DISP++, 0, 0, R_A_BTN_COLOR(0), R_A_BTN_COLOR(1), R_A_BTN_COLOR(2),
                        interfaceCtx->aAlpha);
        Interface_DrawActionButton(play);
        gDPPipeSync(OVERLAY_DISP++);
        func_8008A8B8(play, R_A_ICON_Y, R_A_ICON_Y + 45, R_A_ICON_X, R_A_ICON_X + 45);
        gSPSetGeometryMode(OVERLAY_DISP++, G_CULL_BACK);
        gDPSetCombineLERP(OVERLAY_DISP++, PRIMITIVE, ENVIRONMENT, TEXEL0, ENVIRONMENT, TEXEL0, 0, PRIMITIVE, 0,
                          PRIMITIVE, ENVIRONMENT, TEXEL0, ENVIRONMENT, TEXEL0, 0, PRIMITIVE, 0);
        gDPSetPrimColor(OVERLAY_DISP++, 0, 0, 255, 255, 255, interfaceCtx->aAlpha);
        gDPSetEnvColor(OVERLAY_DISP++, 0, 0, 0, 0);
        Matrix_Translate(0.0f, 0.0f, WREG(46 + gSaveContext.language) / 10.0f, MTXMODE_NEW);
        Matrix_Scale(1.0f, 1.0f, 1.0f, MTXMODE_APPLY);
        Matrix_RotateX(interfaceCtx->unk_1F4 / 10000.0f, MTXMODE_APPLY);
        gSPMatrix(OVERLAY_DISP++, Matrix_NewMtx(play->state.gfxCtx, "../z_parameter.c", 3701),
                  G_MTX_MODELVIEW | G_MTX_LOAD);
        gSPVertex(OVERLAY_DISP++, &interfaceCtx->actionVtx[4], 4, 0);

        if ((interfaceCtx->unk_1EC < 2) || (interfaceCtx->unk_1EC == 3)) {
            Interface_DrawActionLabel(play->state.gfxCtx, interfaceCtx->doActionSegment);
        } else {
            Interface_DrawActionLabel(play->state.gfxCtx, interfaceCtx->doActionSegment + DO_ACTION_TEX_SIZE);
        }

        gDPPipeSync(OVERLAY_DISP++);

        func_8008A994(interfaceCtx);

        if ((pauseCtx->state == PAUSE_STATE_6) && (pauseCtx->unk_1E4 == 3)) {
            // Inventory Equip Effects
            gSPSegment(OVERLAY_DISP++, 0x08, pauseCtx->iconItemSegment);
            Gfx_SetupDL_42Overlay(play->state.gfxCtx);
            gDPSetCombineMode(OVERLAY_DISP++, G_CC_MODULATERGBA_PRIM, G_CC_MODULATERGBA_PRIM);
            gSPMatrix(OVERLAY_DISP++, &gMtxClear, G_MTX_MODELVIEW | G_MTX_LOAD);

            pauseCtx->cursorVtx[16].v.ob[0] = pauseCtx->cursorVtx[18].v.ob[0] = pauseCtx->equipAnimX / 10;
            pauseCtx->cursorVtx[17].v.ob[0] = pauseCtx->cursorVtx[19].v.ob[0] =
                pauseCtx->cursorVtx[16].v.ob[0] + WREG(90) / 10;
            pauseCtx->cursorVtx[16].v.ob[1] = pauseCtx->cursorVtx[17].v.ob[1] = pauseCtx->equipAnimY / 10;
            pauseCtx->cursorVtx[18].v.ob[1] = pauseCtx->cursorVtx[19].v.ob[1] =
                pauseCtx->cursorVtx[16].v.ob[1] - WREG(90) / 10;

            if (pauseCtx->equipTargetItem < 0xBF) {
                // Normal Equip (icon goes from the inventory slot to the C button when equipping it)
                gDPSetPrimColor(OVERLAY_DISP++, 0, 0, 255, 255, 255, pauseCtx->equipAnimAlpha);
                gSPVertex(OVERLAY_DISP++, &pauseCtx->cursorVtx[16], 4, 0);

                gDPLoadTextureBlock(OVERLAY_DISP++, gItemIcons[pauseCtx->equipTargetItem], G_IM_FMT_RGBA, G_IM_SIZ_32b,
                                    ITEM_ICON_WIDTH, ITEM_ICON_HEIGHT, 0, G_TX_NOMIRROR | G_TX_WRAP,
                                    G_TX_NOMIRROR | G_TX_WRAP, G_TX_NOMASK, G_TX_NOMASK, G_TX_NOLOD, G_TX_NOLOD);
            } else {
                // Magic Arrow Equip Effect
                svar1 = pauseCtx->equipTargetItem - 0xBF;
                gDPSetPrimColor(OVERLAY_DISP++, 0, 0, magicArrowEffectsR[svar1], magicArrowEffectsG[svar1],
                                magicArrowEffectsB[svar1], pauseCtx->equipAnimAlpha);

                if ((pauseCtx->equipAnimAlpha > 0) && (pauseCtx->equipAnimAlpha < 255)) {
                    svar1 = (pauseCtx->equipAnimAlpha / 8) / 2;
                    pauseCtx->cursorVtx[16].v.ob[0] = pauseCtx->cursorVtx[18].v.ob[0] =
                        pauseCtx->cursorVtx[16].v.ob[0] - svar1;
                    pauseCtx->cursorVtx[17].v.ob[0] = pauseCtx->cursorVtx[19].v.ob[0] =
                        pauseCtx->cursorVtx[16].v.ob[0] + svar1 * 2 + 32;
                    pauseCtx->cursorVtx[16].v.ob[1] = pauseCtx->cursorVtx[17].v.ob[1] =
                        pauseCtx->cursorVtx[16].v.ob[1] + svar1;
                    pauseCtx->cursorVtx[18].v.ob[1] = pauseCtx->cursorVtx[19].v.ob[1] =
                        pauseCtx->cursorVtx[16].v.ob[1] - svar1 * 2 - 32;
                }

                gSPVertex(OVERLAY_DISP++, &pauseCtx->cursorVtx[16], 4, 0);
                gDPLoadTextureBlock(OVERLAY_DISP++, gMagicArrowEquipEffectTex, G_IM_FMT_IA, G_IM_SIZ_8b, 32, 32, 0,
                                    G_TX_NOMIRROR | G_TX_WRAP, G_TX_NOMIRROR | G_TX_WRAP, G_TX_NOMASK, G_TX_NOMASK,
                                    G_TX_NOLOD, G_TX_NOLOD);
            }

            gSP1Quadrangle(OVERLAY_DISP++, 0, 2, 3, 1, 0);
        }

        Gfx_SetupDL_39Overlay(play->state.gfxCtx);

        if (!IS_PAUSED(&play->pauseCtx)) {
            if (gSaveContext.minigameState != 1) {
                // Carrots rendering if the action corresponds to riding a horse
                if (interfaceCtx->unk_1EE == 8) {
                    // Load Carrot Icon
                    gDPLoadTextureBlock(OVERLAY_DISP++, gCarrotIconTex, G_IM_FMT_RGBA, G_IM_SIZ_32b, 16, 16, 0,
                                        G_TX_NOMIRROR | G_TX_WRAP, G_TX_NOMIRROR | G_TX_WRAP, G_TX_NOMASK, G_TX_NOMASK,
                                        G_TX_NOLOD, G_TX_NOLOD);

                    // Draw 6 carrots
                    for (svar1 = 1, svar5 = ZREG(14); svar1 < 7; svar1++, svar5 += 16) {
                        // Carrot Color (based on availability)
                        if ((interfaceCtx->numHorseBoosts == 0) || (interfaceCtx->numHorseBoosts < svar1)) {
                            gDPSetPrimColor(OVERLAY_DISP++, 0, 0, 0, 150, 255, interfaceCtx->aAlpha);
                        } else {
                            gDPSetPrimColor(OVERLAY_DISP++, 0, 0, 255, 255, 255, interfaceCtx->aAlpha);
                        }

                        gSPTextureRectangle(OVERLAY_DISP++, svar5 << 2, ZREG(15) << 2, (svar5 + 16) << 2,
                                            (ZREG(15) + 16) << 2, G_TX_RENDERTILE, 0, 0, 1 << 10, 1 << 10);
                    }
                }
            } else {
                // Score for the Horseback Archery
                svar5 = WREG(32);
                gDPSetPrimColor(OVERLAY_DISP++, 0, 0, 255, 255, 255, interfaceCtx->bAlpha);

                // Target Icon
                gDPLoadTextureBlock(OVERLAY_DISP++, gArcheryScoreIconTex, G_IM_FMT_RGBA, G_IM_SIZ_16b, 24, 16, 0,
                                    G_TX_NOMIRROR | G_TX_WRAP, G_TX_NOMIRROR | G_TX_WRAP, G_TX_NOMASK, G_TX_NOMASK,
                                    G_TX_NOLOD, G_TX_NOLOD);

                gSPTextureRectangle(OVERLAY_DISP++, (svar5 + 28) << 2, ZREG(15) << 2, (svar5 + 52) << 2,
                                    (ZREG(15) + 16) << 2, G_TX_RENDERTILE, 0, 0, 1 << 10, 1 << 10);

                // Score Counter
                gDPPipeSync(OVERLAY_DISP++);
                gDPSetCombineLERP(OVERLAY_DISP++, 0, 0, 0, PRIMITIVE, TEXEL0, 0, PRIMITIVE, 0, 0, 0, 0, PRIMITIVE,
                                  TEXEL0, 0, PRIMITIVE, 0);

                svar5 = WREG(32) + 6 * 9;

                for (svar1 = svar2 = 0; svar1 < 4; svar1++) {
                    if (sHBAScoreDigits[svar1] != 0 || (svar2 != 0) || (svar1 >= 3)) {
                        OVERLAY_DISP = Gfx_TextureI8(
                            OVERLAY_DISP, ((u8*)gCounterDigit0Tex + (8 * 16 * sHBAScoreDigits[svar1])), 8, 16, svar5,
                            (ZREG(15) - 2), sDigitWidths[0], VREG(42), VREG(43) << 1, VREG(43) << 1);
                        svar5 += 9;
                        svar2++;
                    }
                }

                gDPPipeSync(OVERLAY_DISP++);
                gDPSetCombineMode(OVERLAY_DISP++, G_CC_MODULATERGBA_PRIM, G_CC_MODULATERGBA_PRIM);
            }
        }

        if ((gSaveContext.subTimerState == SUBTIMER_STATE_RESPAWN) &&
            (Message_GetState(&play->msgCtx) == TEXT_STATE_EVENT)) {
            // Trade quest timer reached 0
            sSubTimerStateTimer = 40;
            gSaveContext.save.cutsceneIndex = 0;
            play->transitionTrigger = TRANS_TRIGGER_START;
            play->transitionType = TRANS_TYPE_FADE_WHITE;
            gSaveContext.subTimerState = SUBTIMER_STATE_OFF;

            if ((gSaveContext.save.info.equips.buttonItems[0] != ITEM_SWORD_KOKIRI) &&
                (gSaveContext.save.info.equips.buttonItems[0] != ITEM_SWORD_MASTER) &&
                (gSaveContext.save.info.equips.buttonItems[0] != ITEM_SWORD_BIGGORON) &&
                (gSaveContext.save.info.equips.buttonItems[0] != ITEM_GIANTS_KNIFE)) {
                if (gSaveContext.buttonStatus[0] != BTN_ENABLED) {
                    gSaveContext.save.info.equips.buttonItems[0] = gSaveContext.buttonStatus[0];
                } else {
                    gSaveContext.save.info.equips.buttonItems[0] = ITEM_NONE;
                }
            }

            // Revert any spoiling trade quest items
            for (svar1 = 0; svar1 < ARRAY_COUNT(gSpoilingItems); svar1++) {
                if (INV_CONTENT(ITEM_TRADE_ADULT) == gSpoilingItems[svar1]) {
                    gSaveContext.eventInf[EVENTINF_HORSES_INDEX] &=
                        (u16) ~(EVENTINF_HORSES_STATE_MASK | EVENTINF_HORSES_HORSETYPE_MASK | EVENTINF_HORSES_05_MASK |
                                EVENTINF_HORSES_06_MASK | EVENTINF_HORSES_0F_MASK);
                    osSyncPrintf("EVENT_INF=%x\n", gSaveContext.eventInf[EVENTINF_HORSES_INDEX]);
                    play->nextEntranceIndex = spoilingItemEntrances[svar1];
                    INV_CONTENT(gSpoilingItemReverts[svar1]) = gSpoilingItemReverts[svar1];

                    for (svar2 = 1; svar2 < 4; svar2++) {
                        if (gSaveContext.save.info.equips.buttonItems[svar2] == gSpoilingItems[svar1]) {
                            gSaveContext.save.info.equips.buttonItems[svar2] = gSpoilingItemReverts[svar1];
                            Interface_LoadItemIcon1(play, svar2);
                        }
                    }
                }
            }
        }

        if (!IS_PAUSED(&play->pauseCtx) && (play->gameOverCtx.state == GAMEOVER_INACTIVE) &&
            (msgCtx->msgMode == MSGMODE_NONE) && !(player->stateFlags2 & PLAYER_STATE2_24) &&
            (play->transitionTrigger == TRANS_TRIGGER_OFF) && (play->transitionMode == TRANS_MODE_OFF) &&
            !Play_InCsMode(play) && (gSaveContext.minigameState != 1) && (play->shootingGalleryStatus <= 1) &&
            !((play->sceneId == SCENE_BOMBCHU_BOWLING_ALLEY) && Flags_GetSwitch(play, 0x38))) {

            timerId = TIMER_ID_MAIN;

            switch (gSaveContext.timerState) {
                case TIMER_STATE_ENV_HAZARD_INIT:
                    sTimerStateTimer = 20;
                    sTimerNextSecondTimer = 20;
                    gSaveContext.timerSeconds = gSaveContext.save.info.playerData.health >> 1;
                    gSaveContext.timerState = TIMER_STATE_ENV_HAZARD_PREVIEW;
                    break;

                case TIMER_STATE_ENV_HAZARD_PREVIEW:
                    sTimerStateTimer--;
                    if (sTimerStateTimer == 0) {
                        sTimerStateTimer = 20;
                        gSaveContext.timerState = TIMER_STATE_ENV_HAZARD_MOVE;
                    }
                    break;

                case TIMER_STATE_DOWN_INIT:
                case TIMER_STATE_UP_INIT:
                    sTimerStateTimer = 20;
                    sTimerNextSecondTimer = 20;
                    if (gSaveContext.timerState == TIMER_STATE_DOWN_INIT) {
                        gSaveContext.timerState = TIMER_STATE_DOWN_PREVIEW;
                    } else {
                        gSaveContext.timerState = TIMER_STATE_UP_PREVIEW;
                    }
                    break;

                case TIMER_STATE_DOWN_PREVIEW:
                case TIMER_STATE_UP_PREVIEW:
                    sTimerStateTimer--;
                    if (sTimerStateTimer == 0) {
                        sTimerStateTimer = 20;
                        if (gSaveContext.timerState == TIMER_STATE_DOWN_PREVIEW) {
                            gSaveContext.timerState = TIMER_STATE_DOWN_MOVE;
                        } else {
                            gSaveContext.timerState = TIMER_STATE_UP_MOVE;
                        }
                    }
                    break;

                case TIMER_STATE_ENV_HAZARD_MOVE:
                case TIMER_STATE_DOWN_MOVE:
                    svar1 = (gSaveContext.timerX[TIMER_ID_MAIN] - 26) / sTimerStateTimer;
                    gSaveContext.timerX[TIMER_ID_MAIN] -= svar1;

                    if (gSaveContext.save.info.playerData.healthCapacity > 0xA0) {
                        svar1 = (gSaveContext.timerY[TIMER_ID_MAIN] - 54) / sTimerStateTimer; // two rows of hearts
                    } else {
                        svar1 = (gSaveContext.timerY[TIMER_ID_MAIN] - 46) / sTimerStateTimer; // one row of hearts
                    }
                    gSaveContext.timerY[TIMER_ID_MAIN] -= svar1;

                    sTimerStateTimer--;
                    if (sTimerStateTimer == 0) {
                        sTimerStateTimer = 20;
                        gSaveContext.timerX[TIMER_ID_MAIN] = 26;

                        if (gSaveContext.save.info.playerData.healthCapacity > 0xA0) {
                            gSaveContext.timerY[TIMER_ID_MAIN] = 54; // two rows of hearts
                        } else {
                            gSaveContext.timerY[TIMER_ID_MAIN] = 46; // one row of hearts
                        }

                        if (gSaveContext.timerState == TIMER_STATE_ENV_HAZARD_MOVE) {
                            gSaveContext.timerState = TIMER_STATE_ENV_HAZARD_TICK;
                        } else {
                            gSaveContext.timerState = TIMER_STATE_DOWN_TICK;
                        }
                    }
                    FALLTHROUGH;
                case TIMER_STATE_ENV_HAZARD_TICK:
                case TIMER_STATE_DOWN_TICK:
                    if ((gSaveContext.timerState == TIMER_STATE_ENV_HAZARD_TICK) ||
                        (gSaveContext.timerState == TIMER_STATE_DOWN_TICK)) {
                        if (gSaveContext.save.info.playerData.healthCapacity > 0xA0) {
                            gSaveContext.timerY[TIMER_ID_MAIN] = 54; // two rows of hearts
                        } else {
                            gSaveContext.timerY[TIMER_ID_MAIN] = 46; // one row of hearts
                        }
                    }

                    if ((gSaveContext.timerState >= TIMER_STATE_ENV_HAZARD_MOVE) && (msgCtx->msgLength == 0)) {
                        sTimerNextSecondTimer--;
                        if (sTimerNextSecondTimer == 0) {
                            if (gSaveContext.timerSeconds != 0) {
                                gSaveContext.timerSeconds--;
                            }

                            sTimerNextSecondTimer = 20;

                            if (gSaveContext.timerSeconds == 0) {
                                // Out of time
                                gSaveContext.timerState = TIMER_STATE_STOP;
                                if (sEnvHazardActive) {
                                    gSaveContext.save.info.playerData.health = 0;
                                    play->damagePlayer(play, -(gSaveContext.save.info.playerData.health + 2));
                                }
                                sEnvHazardActive = false;
                            } else if (gSaveContext.timerSeconds > 60) {
                                // Beep at "xx:x1" (every 10 seconds)
                                if (sTimerDigits[4] == 1) {
                                    Audio_PlaySfxGeneral(NA_SE_SY_MESSAGE_WOMAN, &gSfxDefaultPos, 4,
                                                         &gSfxDefaultFreqAndVolScale, &gSfxDefaultFreqAndVolScale,
                                                         &gSfxDefaultReverb);
                                }
                            } else if (gSaveContext.timerSeconds > 10) {
                                // Beep on alternating seconds
                                if ((sTimerDigits[4] % 2) != 0) {
                                    Audio_PlaySfxGeneral(NA_SE_SY_WARNING_COUNT_N, &gSfxDefaultPos, 4,
                                                         &gSfxDefaultFreqAndVolScale, &gSfxDefaultFreqAndVolScale,
                                                         &gSfxDefaultReverb);
                                }
                            } else {
                                // Beep every second
                                Audio_PlaySfxGeneral(NA_SE_SY_WARNING_COUNT_E, &gSfxDefaultPos, 4,
                                                     &gSfxDefaultFreqAndVolScale, &gSfxDefaultFreqAndVolScale,
                                                     &gSfxDefaultReverb);
                            }
                        }
                    }
                    break;

                case TIMER_STATE_UP_MOVE:
                    svar1 = (gSaveContext.timerX[TIMER_ID_MAIN] - 26) / sTimerStateTimer;
                    gSaveContext.timerX[TIMER_ID_MAIN] -= svar1;

                    if (gSaveContext.save.info.playerData.healthCapacity > 0xA0) {
                        svar1 = (gSaveContext.timerY[TIMER_ID_MAIN] - 54) / sTimerStateTimer; // two rows of hearts
                    } else {
                        svar1 = (gSaveContext.timerY[TIMER_ID_MAIN] - 46) / sTimerStateTimer; // one row of hearts
                    }
                    gSaveContext.timerY[TIMER_ID_MAIN] -= svar1;

                    sTimerStateTimer--;
                    if (sTimerStateTimer == 0) {
                        sTimerStateTimer = 20;
                        gSaveContext.timerX[TIMER_ID_MAIN] = 26;
                        if (gSaveContext.save.info.playerData.healthCapacity > 0xA0) {
                            gSaveContext.timerY[TIMER_ID_MAIN] = 54; // two rows of hearts
                        } else {
                            gSaveContext.timerY[TIMER_ID_MAIN] = 46; // one row of hearts
                        }

                        gSaveContext.timerState = TIMER_STATE_UP_TICK;
                    }
                    FALLTHROUGH;
                case TIMER_STATE_UP_TICK:
                    if (gSaveContext.timerState == TIMER_STATE_UP_TICK) {
                        if (gSaveContext.save.info.playerData.healthCapacity > 0xA0) {
                            gSaveContext.timerY[TIMER_ID_MAIN] = 54; // two rows of hearts
                        } else {
                            gSaveContext.timerY[TIMER_ID_MAIN] = 46; // one row of hearts
                        }
                    }

                    if (gSaveContext.timerState >= TIMER_STATE_ENV_HAZARD_MOVE) {
                        sTimerNextSecondTimer--;
                        if (sTimerNextSecondTimer == 0) {
                            gSaveContext.timerSeconds++;
                            sTimerNextSecondTimer = 20;

                            if (gSaveContext.timerSeconds == 3599) { // 59 minutes, 59 seconds
                                sTimerStateTimer = 40;
                                gSaveContext.timerState = TIMER_STATE_UP_FREEZE;
                            } else {
                                Audio_PlaySfxGeneral(NA_SE_SY_WARNING_COUNT_N, &gSfxDefaultPos, 4,
                                                     &gSfxDefaultFreqAndVolScale, &gSfxDefaultFreqAndVolScale,
                                                     &gSfxDefaultReverb);
                            }
                        }
                    }
                    break;

                case TIMER_STATE_STOP:
                    if (gSaveContext.subTimerState != SUBTIMER_STATE_OFF) {
                        sSubTimerStateTimer = 20;
                        sSubTimerNextSecondTimer = 20;
                        gSaveContext.timerX[TIMER_ID_SUB] = 140;
                        gSaveContext.timerY[TIMER_ID_SUB] = 80;

                        if (gSaveContext.subTimerState <= SUBTIMER_STATE_STOP) {
                            gSaveContext.subTimerState = SUBTIMER_STATE_DOWN_PREVIEW;
                        } else {
                            gSaveContext.subTimerState = SUBTIMER_STATE_UP_PREVIEW;
                        }

                        gSaveContext.timerState = TIMER_STATE_OFF;
                    } else {
                        gSaveContext.timerState = TIMER_STATE_OFF;
                    }
                    FALLTHROUGH;
                case TIMER_STATE_UP_FREEZE:
                    break;

                default: // TIMER_STATE_OFF
                    // Process the subTimer only if the main timer is off
                    timerId = TIMER_ID_SUB;

                    switch (gSaveContext.subTimerState) {
                        case SUBTIMER_STATE_DOWN_INIT:
                        case SUBTIMER_STATE_UP_INIT:
                            sSubTimerStateTimer = 20;
                            sSubTimerNextSecondTimer = 20;
                            gSaveContext.timerX[TIMER_ID_SUB] = 140;
                            gSaveContext.timerY[TIMER_ID_SUB] = 80;
                            if (gSaveContext.subTimerState == SUBTIMER_STATE_DOWN_INIT) {
                                gSaveContext.subTimerState = SUBTIMER_STATE_DOWN_PREVIEW;
                            } else {
                                gSaveContext.subTimerState = SUBTIMER_STATE_UP_PREVIEW;
                            }
                            break;

                        case SUBTIMER_STATE_DOWN_PREVIEW:
                        case SUBTIMER_STATE_UP_PREVIEW:
                            sSubTimerStateTimer--;
                            if (sSubTimerStateTimer == 0) {
                                sSubTimerStateTimer = 20;
                                if (gSaveContext.subTimerState == SUBTIMER_STATE_DOWN_PREVIEW) {
                                    gSaveContext.subTimerState = SUBTIMER_STATE_DOWN_MOVE;
                                } else {
                                    gSaveContext.subTimerState = SUBTIMER_STATE_UP_MOVE;
                                }
                            }
                            break;

                        case SUBTIMER_STATE_DOWN_MOVE:
                        case SUBTIMER_STATE_UP_MOVE:
                            osSyncPrintf("event_xp[1]=%d,  event_yp[1]=%d  TOTAL_EVENT_TM=%d\n",
                                         ((void)0, gSaveContext.timerX[TIMER_ID_SUB]),
                                         ((void)0, gSaveContext.timerY[TIMER_ID_SUB]), gSaveContext.subTimerSeconds);
                            svar1 = (gSaveContext.timerX[TIMER_ID_SUB] - 26) / sSubTimerStateTimer;
                            gSaveContext.timerX[TIMER_ID_SUB] -= svar1;
                            if (gSaveContext.save.info.playerData.healthCapacity > 0xA0) {
                                // two rows of hearts
                                svar1 = (gSaveContext.timerY[TIMER_ID_SUB] - 54) / sSubTimerStateTimer;
                            } else {
                                // one row of hearts
                                svar1 = (gSaveContext.timerY[TIMER_ID_SUB] - 46) / sSubTimerStateTimer;
                            }
                            gSaveContext.timerY[TIMER_ID_SUB] -= svar1;

                            sSubTimerStateTimer--;
                            if (sSubTimerStateTimer == 0) {
                                sSubTimerStateTimer = 20;
                                gSaveContext.timerX[TIMER_ID_SUB] = 26;

                                if (gSaveContext.save.info.playerData.healthCapacity > 0xA0) {
                                    gSaveContext.timerY[TIMER_ID_SUB] = 54; // two rows of hearts
                                } else {
                                    gSaveContext.timerY[TIMER_ID_SUB] = 46; // one row of hearts
                                }

                                if (gSaveContext.subTimerState == SUBTIMER_STATE_DOWN_MOVE) {
                                    gSaveContext.subTimerState = SUBTIMER_STATE_DOWN_TICK;
                                } else {
                                    gSaveContext.subTimerState = SUBTIMER_STATE_UP_TICK;
                                }
                            }
                            FALLTHROUGH;
                        case SUBTIMER_STATE_DOWN_TICK:
                        case SUBTIMER_STATE_UP_TICK:
                            if ((gSaveContext.subTimerState == SUBTIMER_STATE_DOWN_TICK) ||
                                (gSaveContext.subTimerState == SUBTIMER_STATE_UP_TICK)) {
                                if (gSaveContext.save.info.playerData.healthCapacity > 0xA0) {
                                    gSaveContext.timerY[TIMER_ID_SUB] = 54; // two rows of hearts
                                } else {
                                    gSaveContext.timerY[TIMER_ID_SUB] = 46; // one row of hearts
                                }
                            }

                            if (gSaveContext.subTimerState >= SUBTIMER_STATE_DOWN_MOVE) {
                                sSubTimerNextSecondTimer--;
                                if (sSubTimerNextSecondTimer == 0) {
                                    sSubTimerNextSecondTimer = 20;
                                    if (gSaveContext.subTimerState == SUBTIMER_STATE_DOWN_TICK) {
                                        gSaveContext.subTimerSeconds--;
                                        osSyncPrintf("TOTAL_EVENT_TM=%d\n", gSaveContext.subTimerSeconds);

                                        if (gSaveContext.subTimerSeconds <= 0) {
                                            // Out of time
                                            if (!Flags_GetSwitch(play, 0x37) ||
                                                ((play->sceneId != SCENE_GANON_BOSS) &&
                                                 (play->sceneId != SCENE_GANONS_TOWER_COLLAPSE_EXTERIOR) &&
                                                 (play->sceneId != SCENE_GANONS_TOWER_COLLAPSE_INTERIOR) &&
                                                 (play->sceneId != SCENE_INSIDE_GANONS_CASTLE_COLLAPSE))) {
                                                sSubTimerStateTimer = 40;
                                                gSaveContext.subTimerState = SUBTIMER_STATE_RESPAWN;
                                                gSaveContext.save.cutsceneIndex = 0;
                                                Message_StartTextbox(play, 0x71B0, NULL);
                                                func_8002DF54(play, NULL, PLAYER_CSMODE_8);
                                            } else {
                                                sSubTimerStateTimer = 40;
                                                gSaveContext.subTimerState = SUBTIMER_STATE_STOP;
                                            }
                                        } else if (gSaveContext.subTimerSeconds > 60) {
                                            // Beep at "xx:x1" (every 10 seconds)
                                            if (sTimerDigits[4] == 1) {
                                                Audio_PlaySfxGeneral(NA_SE_SY_MESSAGE_WOMAN, &gSfxDefaultPos, 4,
                                                                     &gSfxDefaultFreqAndVolScale,
                                                                     &gSfxDefaultFreqAndVolScale, &gSfxDefaultReverb);
                                            }
                                        } else if (gSaveContext.subTimerSeconds > 10) {
                                            // Beep on alternating seconds
                                            if ((sTimerDigits[4] % 2) != 0) {
                                                Audio_PlaySfxGeneral(NA_SE_SY_WARNING_COUNT_N, &gSfxDefaultPos, 4,
                                                                     &gSfxDefaultFreqAndVolScale,
                                                                     &gSfxDefaultFreqAndVolScale, &gSfxDefaultReverb);
                                            }
                                        } else {
                                            // Beep every second
                                            Audio_PlaySfxGeneral(NA_SE_SY_WARNING_COUNT_E, &gSfxDefaultPos, 4,
                                                                 &gSfxDefaultFreqAndVolScale,
                                                                 &gSfxDefaultFreqAndVolScale, &gSfxDefaultReverb);
                                        }
                                    } else { // SUBTIMER_STATE_UP_TICK
                                        gSaveContext.subTimerSeconds++;

                                        // Special case for the running-man race
                                        if (GET_EVENTINF(EVENTINF_MARATHON_ACTIVE) &&
                                            (gSaveContext.subTimerSeconds == MARATHON_TIME_LIMIT)) {
                                            // After 4 minutes, cancel the timer
                                            Message_StartTextbox(play, 0x6083, NULL);
                                            CLEAR_EVENTINF(EVENTINF_MARATHON_ACTIVE);
                                            gSaveContext.subTimerState = SUBTIMER_STATE_OFF;
                                        }
                                    }

                                    // Beep at the minute mark
                                    if ((gSaveContext.subTimerSeconds % 60) == 0) {
                                        Audio_PlaySfxGeneral(NA_SE_SY_WARNING_COUNT_N, &gSfxDefaultPos, 4,
                                                             &gSfxDefaultFreqAndVolScale, &gSfxDefaultFreqAndVolScale,
                                                             &gSfxDefaultReverb);
                                    }
                                }
                            }
                            break;

                        case SUBTIMER_STATE_STOP:
                            sSubTimerStateTimer--;
                            if (sSubTimerStateTimer == 0) {
                                gSaveContext.subTimerState = SUBTIMER_STATE_OFF;
                            }
                            break;
                    }
                    break;
            }

            if (((gSaveContext.timerState != TIMER_STATE_OFF) && (gSaveContext.timerState != TIMER_STATE_STOP)) ||
                (gSaveContext.subTimerState != SUBTIMER_STATE_OFF)) {
                sTimerDigits[0] = sTimerDigits[1] = sTimerDigits[3] = 0;
                sTimerDigits[2] = 10; // digit 10 is used as ':' (colon)

                if (gSaveContext.timerState != TIMER_STATE_OFF) {
                    sTimerDigits[4] = gSaveContext.timerSeconds;
                } else {
                    sTimerDigits[4] = gSaveContext.subTimerSeconds;
                }

                while (sTimerDigits[4] >= 60) {
                    sTimerDigits[1]++;
                    if (sTimerDigits[1] >= 10) {
                        sTimerDigits[0]++;
                        sTimerDigits[1] -= 10;
                    }
                    sTimerDigits[4] -= 60;
                }

                while (sTimerDigits[4] >= 10) {
                    sTimerDigits[3]++;
                    sTimerDigits[4] -= 10;
                }

                // Clock Icon
                gDPPipeSync(OVERLAY_DISP++);
                gDPSetPrimColor(OVERLAY_DISP++, 0, 0, 255, 255, 255, 255);
                gDPSetEnvColor(OVERLAY_DISP++, 0, 0, 0, 0);
                OVERLAY_DISP =
                    Gfx_TextureIA8(OVERLAY_DISP, gClockIconTex, 16, 16, ((void)0, gSaveContext.timerX[timerId]),
                                   ((void)0, gSaveContext.timerY[timerId]) + 2, 16, 16, 1 << 10, 1 << 10);

                // Timer Counter
                gDPPipeSync(OVERLAY_DISP++);
                gDPSetCombineLERP(OVERLAY_DISP++, 0, 0, 0, PRIMITIVE, TEXEL0, 0, PRIMITIVE, 0, 0, 0, 0, PRIMITIVE,
                                  TEXEL0, 0, PRIMITIVE, 0);

                if (gSaveContext.timerState != TIMER_STATE_OFF) {
                    // TIMER_ID_MAIN
                    if ((gSaveContext.timerSeconds < 10) && (gSaveContext.timerState <= TIMER_STATE_STOP)) {
                        gDPSetPrimColor(OVERLAY_DISP++, 0, 0, 255, 50, 0, 255);
                    } else {
                        gDPSetPrimColor(OVERLAY_DISP++, 0, 0, 255, 255, 255, 255);
                    }
                } else {
                    // TIMER_ID_SUB
                    if ((gSaveContext.subTimerSeconds < 10) && (gSaveContext.subTimerState <= SUBTIMER_STATE_RESPAWN)) {
                        gDPSetPrimColor(OVERLAY_DISP++, 0, 0, 255, 50, 0, 255);
                    } else {
                        gDPSetPrimColor(OVERLAY_DISP++, 0, 0, 255, 255, 0, 255);
                    }
                }

                for (svar1 = 0; svar1 < ARRAY_COUNT(sTimerDigits); svar1++) {
                    OVERLAY_DISP =
                        Gfx_TextureI8(OVERLAY_DISP, ((u8*)gCounterDigit0Tex + (8 * 16 * sTimerDigits[svar1])), 8, 16,
                                      ((void)0, gSaveContext.timerX[timerId]) + timerDigitLeftPos[svar1],
                                      ((void)0, gSaveContext.timerY[timerId]), sDigitWidths[svar1], VREG(42),
                                      VREG(43) << 1, VREG(43) << 1);
                }
            }
        }
    }

    if (pauseCtx->debugState == 3) {
        FlagSet_Update(play);
    }

    if (interfaceCtx->unk_244 != 0) {
        gDPPipeSync(OVERLAY_DISP++);
        gSPDisplayList(OVERLAY_DISP++, sSetupDL_80125A60);
        gDPSetPrimColor(OVERLAY_DISP++, 0, 0, 0, 0, 0, interfaceCtx->unk_244);
        gDPFillRectangle(OVERLAY_DISP++, 0, 0, gScreenWidth - 1, gScreenHeight - 1);
    }

    CLOSE_DISPS(play->state.gfxCtx, "../z_parameter.c", 4269);
}

void Interface_Update(PlayState* play) {
    static u8 D_80125B60 = false;
    static s16 sPrevTimeSpeed = 0;
    MessageContext* msgCtx = &play->msgCtx;
    InterfaceContext* interfaceCtx = &play->interfaceCtx;
    Player* player = GET_PLAYER(play);
    s16 dimmingAlpha;
    s16 risingAlpha;
    u16 action;
    Input* debugInput = &play->state.input[2];

    if (CHECK_BTN_ALL(debugInput->press.button, BTN_DLEFT)) {
        gSaveContext.language = LANGUAGE_ENG;
        osSyncPrintf("J_N=%x J_N=%x\n", gSaveContext.language, &gSaveContext.language);
    } else if (CHECK_BTN_ALL(debugInput->press.button, BTN_DUP)) {
        gSaveContext.language = LANGUAGE_GER;
        osSyncPrintf("J_N=%x J_N=%x\n", gSaveContext.language, &gSaveContext.language);
    } else if (CHECK_BTN_ALL(debugInput->press.button, BTN_DRIGHT)) {
        gSaveContext.language = LANGUAGE_FRA;
        osSyncPrintf("J_N=%x J_N=%x\n", gSaveContext.language, &gSaveContext.language);
    }

    if (!IS_PAUSED(&play->pauseCtx)) {
        if ((gSaveContext.minigameState == 1) || !IS_CUTSCENE_LAYER ||
            ((play->sceneId == SCENE_LON_LON_RANCH) && (gSaveContext.sceneLayer == 4))) {
            if ((msgCtx->msgMode == MSGMODE_NONE) ||
                ((msgCtx->msgMode != MSGMODE_NONE) && (play->sceneId == SCENE_BOMBCHU_BOWLING_ALLEY))) {
                if (play->gameOverCtx.state == GAMEOVER_INACTIVE) {
                    func_80083108(play);
                }
            }
        }
    }

    // Update hud visibility mode
    switch (gSaveContext.nextHudVisibilityMode) {
        case HUD_VISIBILITY_NOTHING:
        case HUD_VISIBILITY_NOTHING_ALT:
        case HUD_VISIBILITY_HEARTS_FORCE:
        case HUD_VISIBILITY_A:
        case HUD_VISIBILITY_A_HEARTS_MAGIC_FORCE:
        case HUD_VISIBILITY_A_HEARTS_MAGIC_MINIMAP_FORCE:
        case HUD_VISIBILITY_ALL_NO_MINIMAP_BY_BTN_STATUS:
        case HUD_VISIBILITY_B:
        case HUD_VISIBILITY_HEARTS_MAGIC:
        case HUD_VISIBILITY_B_ALT:
        case HUD_VISIBILITY_HEARTS:
        case HUD_VISIBILITY_A_B_MINIMAP:
        case HUD_VISIBILITY_HEARTS_MAGIC_FORCE:
            dimmingAlpha = 255 - (32 * gSaveContext.hudVisibilityModeTimer);
            if (dimmingAlpha < 0) {
                dimmingAlpha = 0;
            }

            Interface_UpdateHudAlphas(play, dimmingAlpha);
            gSaveContext.hudVisibilityModeTimer++;

            if (dimmingAlpha == 0) {
                gSaveContext.nextHudVisibilityMode = HUD_VISIBILITY_NO_CHANGE;
            }
            break;

        case HUD_VISIBILITY_ALL:
            dimmingAlpha = 255 - (32 * gSaveContext.hudVisibilityModeTimer);
            if (dimmingAlpha < 0) {
                dimmingAlpha = 0;
            }

            risingAlpha = 255 - dimmingAlpha;
            if (risingAlpha >= 255) {
                risingAlpha = 255;
            }

            osSyncPrintf("case 50 : alpha=%d  alpha1=%d\n", dimmingAlpha, risingAlpha);

            Interface_RaiseButtonAlphas(play, risingAlpha);

            if (interfaceCtx->healthAlpha != 255) {
                interfaceCtx->healthAlpha = risingAlpha;
            }

            if (interfaceCtx->magicAlpha != 255) {
                interfaceCtx->magicAlpha = risingAlpha;
            }

            switch (play->sceneId) {
                case SCENE_HYRULE_FIELD:
                case SCENE_KAKARIKO_VILLAGE:
                case SCENE_GRAVEYARD:
                case SCENE_ZORAS_RIVER:
                case SCENE_KOKIRI_FOREST:
                case SCENE_SACRED_FOREST_MEADOW:
                case SCENE_LAKE_HYLIA:
                case SCENE_ZORAS_DOMAIN:
                case SCENE_ZORAS_FOUNTAIN:
                case SCENE_GERUDO_VALLEY:
                case SCENE_LOST_WOODS:
                case SCENE_DESERT_COLOSSUS:
                case SCENE_GERUDOS_FORTRESS:
                case SCENE_HAUNTED_WASTELAND:
                case SCENE_HYRULE_CASTLE:
                case SCENE_DEATH_MOUNTAIN_TRAIL:
                case SCENE_DEATH_MOUNTAIN_CRATER:
                case SCENE_GORON_CITY:
                case SCENE_LON_LON_RANCH:
                case SCENE_OUTSIDE_GANONS_CASTLE:
                    if (interfaceCtx->minimapAlpha < 170) {
                        interfaceCtx->minimapAlpha = risingAlpha;
                    } else {
                        interfaceCtx->minimapAlpha = 170;
                    }
                    break;

                default:
                    if (interfaceCtx->minimapAlpha != 255) {
                        interfaceCtx->minimapAlpha = risingAlpha;
                    }
                    break;
            }

            gSaveContext.hudVisibilityModeTimer++;
            if (risingAlpha == 255) {
                gSaveContext.nextHudVisibilityMode = HUD_VISIBILITY_NO_CHANGE;
            }

            break;

        case HUD_VISIBILITY_NOTHING_INSTANT:
            // Hide the HUD immediately
            gSaveContext.nextHudVisibilityMode = HUD_VISIBILITY_NOTHING;
            Interface_UpdateHudAlphas(play, 0);
            gSaveContext.nextHudVisibilityMode = HUD_VISIBILITY_NO_CHANGE;
            FALLTHROUGH;
        default:
            break;
    }

    Map_Update(play);

    if (gSaveContext.healthAccumulator != 0) {
        gSaveContext.healthAccumulator -= 4;
        gSaveContext.save.info.playerData.health += 4;

        if ((gSaveContext.save.info.playerData.health & 0xF) < 4) {
            Audio_PlaySfxGeneral(NA_SE_SY_HP_RECOVER, &gSfxDefaultPos, 4, &gSfxDefaultFreqAndVolScale,
                                 &gSfxDefaultFreqAndVolScale, &gSfxDefaultReverb);
        }

        osSyncPrintf("now_life=%d  max_life=%d\n", gSaveContext.save.info.playerData.health,
                     gSaveContext.save.info.playerData.healthCapacity);

        if (gSaveContext.save.info.playerData.health >= gSaveContext.save.info.playerData.healthCapacity) {
            gSaveContext.save.info.playerData.health = gSaveContext.save.info.playerData.healthCapacity;
            osSyncPrintf("S_Private.now_life=%d  S_Private.max_life=%d\n", gSaveContext.save.info.playerData.health,
                         gSaveContext.save.info.playerData.healthCapacity);
            gSaveContext.healthAccumulator = 0;
        }
    }

    Health_UpdateBeatingHeart(play);
    sEnvHazard = Player_GetEnvironmentalHazard(play);

    if (sEnvHazard == PLAYER_ENV_HAZARD_HOTROOM) {
        if (CUR_EQUIP_VALUE(EQUIP_TYPE_TUNIC) == EQUIP_VALUE_TUNIC_GORON) {
            sEnvHazard = PLAYER_ENV_HAZARD_NONE;
        }
    } else if ((Player_GetEnvironmentalHazard(play) >= PLAYER_ENV_HAZARD_UNDERWATER_FLOOR) &&
               (Player_GetEnvironmentalHazard(play) <= PLAYER_ENV_HAZARD_UNDERWATER_FREE)) {
        if (CUR_EQUIP_VALUE(EQUIP_TYPE_TUNIC) == EQUIP_VALUE_TUNIC_ZORA) {
            sEnvHazard = PLAYER_ENV_HAZARD_NONE;
        }
    }

    Health_UpdateMeter(play);

    if ((gSaveContext.timerState >= TIMER_STATE_ENV_HAZARD_MOVE) && !IS_PAUSED(&play->pauseCtx) &&
        (msgCtx->msgMode == MSGMODE_NONE) && !(player->stateFlags2 & PLAYER_STATE2_24) &&
        (play->transitionTrigger == TRANS_TRIGGER_OFF) && (play->transitionMode == TRANS_MODE_OFF) &&
        !Play_InCsMode(play)) {}

    if (gSaveContext.rupeeAccumulator != 0) {
        if (gSaveContext.rupeeAccumulator > 0) {
            if (gSaveContext.save.info.playerData.rupees < CUR_CAPACITY(UPG_WALLET)) {
                gSaveContext.rupeeAccumulator--;
                gSaveContext.save.info.playerData.rupees++;
                Audio_PlaySfxGeneral(NA_SE_SY_RUPY_COUNT, &gSfxDefaultPos, 4, &gSfxDefaultFreqAndVolScale,
                                     &gSfxDefaultFreqAndVolScale, &gSfxDefaultReverb);
            } else {
                // "Rupee Amount MAX = %d"
                osSyncPrintf("ルピー数ＭＡＸ = %d\n", CUR_CAPACITY(UPG_WALLET));
                gSaveContext.save.info.playerData.rupees = CUR_CAPACITY(UPG_WALLET);
                gSaveContext.rupeeAccumulator = 0;
            }
        } else if (gSaveContext.save.info.playerData.rupees != 0) {
            if (gSaveContext.rupeeAccumulator <= -50) {
                gSaveContext.rupeeAccumulator += 10;
                gSaveContext.save.info.playerData.rupees -= 10;

                if (gSaveContext.save.info.playerData.rupees < 0) {
                    gSaveContext.save.info.playerData.rupees = 0;
                }

                Audio_PlaySfxGeneral(NA_SE_SY_RUPY_COUNT, &gSfxDefaultPos, 4, &gSfxDefaultFreqAndVolScale,
                                     &gSfxDefaultFreqAndVolScale, &gSfxDefaultReverb);
            } else {
                gSaveContext.rupeeAccumulator++;
                gSaveContext.save.info.playerData.rupees--;
                Audio_PlaySfxGeneral(NA_SE_SY_RUPY_COUNT, &gSfxDefaultPos, 4, &gSfxDefaultFreqAndVolScale,
                                     &gSfxDefaultFreqAndVolScale, &gSfxDefaultReverb);
            }
        } else {
            gSaveContext.rupeeAccumulator = 0;
        }
    }

    switch (interfaceCtx->unk_1EC) {
        case 1:
            interfaceCtx->unk_1F4 += 31400.0f / WREG(5);
            if (interfaceCtx->unk_1F4 >= 15700.0f) {
                interfaceCtx->unk_1F4 = -15700.0f;
                interfaceCtx->unk_1EC = 2;
            }
            break;
        case 2:
            interfaceCtx->unk_1F4 += 31400.0f / WREG(5);
            if (interfaceCtx->unk_1F4 >= 0.0f) {
                interfaceCtx->unk_1F4 = 0.0f;
                interfaceCtx->unk_1EC = 0;
                interfaceCtx->unk_1EE = interfaceCtx->unk_1F0;
                action = interfaceCtx->unk_1EE;
                if ((action == DO_ACTION_MAX) || (action == DO_ACTION_MAX + 1)) {
                    action = DO_ACTION_NONE;
                }
                Interface_LoadActionLabel(interfaceCtx, action, 0);
            }
            break;
        case 3:
            interfaceCtx->unk_1F4 += 31400.0f / WREG(5);
            if (interfaceCtx->unk_1F4 >= 15700.0f) {
                interfaceCtx->unk_1F4 = -15700.0f;
                interfaceCtx->unk_1EC = 2;
            }
            break;
        case 4:
            interfaceCtx->unk_1F4 += 31400.0f / WREG(5);
            if (interfaceCtx->unk_1F4 >= 0.0f) {
                interfaceCtx->unk_1F4 = 0.0f;
                interfaceCtx->unk_1EC = 0;
                interfaceCtx->unk_1EE = interfaceCtx->unk_1F0;
                action = interfaceCtx->unk_1EE;
                if ((action == DO_ACTION_MAX) || (action == DO_ACTION_MAX + 1)) {
                    action = DO_ACTION_NONE;
                }
                Interface_LoadActionLabel(interfaceCtx, action, 0);
            }
            break;
    }

    WREG(7) = interfaceCtx->unk_1F4;

    // Update Magic
    if (!IS_PAUSED(&play->pauseCtx) && (msgCtx->msgMode == MSGMODE_NONE) &&
        (play->transitionTrigger == TRANS_TRIGGER_OFF) && (play->gameOverCtx.state == GAMEOVER_INACTIVE) &&
        (play->transitionMode == TRANS_MODE_OFF) && ((play->csCtx.state == CS_STATE_IDLE) || !Player_InCsMode(play))) {

        if (gSaveContext.save.info.playerData.isMagicAcquired && (gSaveContext.save.info.playerData.magicLevel == 0)) {
            gSaveContext.save.info.playerData.magicLevel = gSaveContext.save.info.playerData.isDoubleMagicAcquired + 1;
            gSaveContext.magicState = MAGIC_STATE_STEP_CAPACITY;
            osSyncPrintf(VT_FGCOL(YELLOW));
            osSyncPrintf("魔法スター─────ト！！！！！！！！！\n"); // "Magic Start!!!!!!!!!"
            osSyncPrintf("MAGIC_MAX=%d\n", gSaveContext.save.info.playerData.magicLevel);
            osSyncPrintf("MAGIC_NOW=%d\n", gSaveContext.save.info.playerData.magic);
            osSyncPrintf("Z_MAGIC_NOW_NOW=%d\n", gSaveContext.magicFillTarget);
            osSyncPrintf("Z_MAGIC_NOW_MAX=%d\n", gSaveContext.magicCapacity);
            osSyncPrintf(VT_RST);
        }

        Magic_Update(play);
    }

    if (gSaveContext.timerState == TIMER_STATE_OFF) {
        if (((sEnvHazard == PLAYER_ENV_HAZARD_HOTROOM) || (sEnvHazard == PLAYER_ENV_HAZARD_UNDERWATER_FLOOR) ||
             (sEnvHazard == PLAYER_ENV_HAZARD_UNDERWATER_FREE)) &&

            ((gSaveContext.save.info.playerData.health >> 1) != 0)) {
            gSaveContext.timerState = TIMER_STATE_ENV_HAZARD_INIT;
            gSaveContext.timerX[TIMER_ID_MAIN] = 140;
            gSaveContext.timerY[TIMER_ID_MAIN] = 80;
            sEnvHazardActive = true;
        }
    } else {
        if (((sEnvHazard == PLAYER_ENV_HAZARD_NONE) || (sEnvHazard == PLAYER_ENV_HAZARD_SWIMMING)) &&
            (gSaveContext.timerState <= TIMER_STATE_ENV_HAZARD_TICK)) {
            gSaveContext.timerState = TIMER_STATE_OFF;
        }
    }

    if (gSaveContext.minigameState == 1) {
        gSaveContext.minigameScore += interfaceCtx->unk_23C;
        interfaceCtx->unk_23C = 0;

        if (sHBAScoreTier == 0) {
            if (gSaveContext.minigameScore >= 1000) {
                sHBAScoreTier++;
            }
        } else if (sHBAScoreTier == 1) {
            if (gSaveContext.minigameScore >= 1500) {
                sHBAScoreTier++;
            }
        }

        sHBAScoreDigits[0] = sHBAScoreDigits[1] = 0;
        sHBAScoreDigits[2] = 0;
        sHBAScoreDigits[3] = gSaveContext.minigameScore;

        while (sHBAScoreDigits[3] >= 1000) {
            sHBAScoreDigits[0]++;
            sHBAScoreDigits[3] -= 1000;
        }

        while (sHBAScoreDigits[3] >= 100) {
            sHBAScoreDigits[1]++;
            sHBAScoreDigits[3] -= 100;
        }

        while (sHBAScoreDigits[3] >= 10) {
            sHBAScoreDigits[2]++;
            sHBAScoreDigits[3] -= 10;
        }
    }

    if (gSaveContext.sunsSongState != SUNSSONG_INACTIVE) {
        // exit out of ocarina mode after suns song finishes playing
        if ((msgCtx->ocarinaAction != OCARINA_ACTION_CHECK_NOWARP_DONE) &&
            (gSaveContext.sunsSongState == SUNSSONG_START)) {
            play->msgCtx.ocarinaMode = OCARINA_MODE_04;
        }

        // handle suns song in areas where time moves
        if (play->envCtx.sceneTimeSpeed != 0) {
            if (gSaveContext.sunsSongState != SUNSSONG_SPEED_TIME) {
                D_80125B60 = false;
                if ((gSaveContext.save.dayTime >= CLOCK_TIME(6, 30)) &&
                    (gSaveContext.save.dayTime <= CLOCK_TIME(18, 0) + 1)) {
                    D_80125B60 = true;
                }

                gSaveContext.sunsSongState = SUNSSONG_SPEED_TIME;
                sPrevTimeSpeed = gTimeSpeed;
                gTimeSpeed = 400;
            } else if (!D_80125B60) {
                if ((gSaveContext.save.dayTime >= CLOCK_TIME(6, 30)) &&
                    (gSaveContext.save.dayTime <= CLOCK_TIME(18, 0) + 1)) {
                    gSaveContext.sunsSongState = SUNSSONG_INACTIVE;
                    gTimeSpeed = sPrevTimeSpeed;
                    play->msgCtx.ocarinaMode = OCARINA_MODE_04;
                }
            } else if (gSaveContext.save.dayTime > CLOCK_TIME(18, 0) + 1) {
                gSaveContext.sunsSongState = SUNSSONG_INACTIVE;
                gTimeSpeed = sPrevTimeSpeed;
                play->msgCtx.ocarinaMode = OCARINA_MODE_04;
            }
        } else if ((play->roomCtx.curRoom.behaviorType1 != ROOM_BEHAVIOR_TYPE1_1) &&
                   (interfaceCtx->restrictions.sunsSong != 3)) {
            if ((gSaveContext.save.dayTime >= CLOCK_TIME(6, 30)) &&
                (gSaveContext.save.dayTime < CLOCK_TIME(18, 0) + 1)) {
                gSaveContext.nextDayTime = NEXT_TIME_NIGHT;
                play->transitionType = TRANS_TYPE_FADE_BLACK_FAST;
                gSaveContext.nextTransitionType = TRANS_TYPE_FADE_BLACK;
                play->haltAllActors = true;
            } else {
                gSaveContext.nextDayTime = NEXT_TIME_DAY;
                play->transitionType = TRANS_TYPE_FADE_WHITE_FAST;
                gSaveContext.nextTransitionType = TRANS_TYPE_FADE_WHITE;
                play->haltAllActors = true;
            }

            if (play->sceneId == SCENE_HAUNTED_WASTELAND) {
                play->transitionType = TRANS_TYPE_SANDSTORM_PERSIST;
                gSaveContext.nextTransitionType = TRANS_TYPE_SANDSTORM_PERSIST;
            }

            gSaveContext.respawnFlag = -2;
            play->nextEntranceIndex = gSaveContext.save.entranceIndex;
            play->transitionTrigger = TRANS_TRIGGER_START;
            gSaveContext.sunsSongState = SUNSSONG_INACTIVE;
            func_800F6964(30);
            gSaveContext.seqId = (u8)NA_BGM_DISABLED;
            gSaveContext.natureAmbienceId = NATURE_ID_DISABLED;
        } else {
            gSaveContext.sunsSongState = SUNSSONG_SPECIAL;
        }
    }
}<|MERGE_RESOLUTION|>--- conflicted
+++ resolved
@@ -2308,13 +2308,8 @@
     osSyncPrintf("合計 = (%d)\n", AMMO(item)); // "Total = (%d)"
 }
 
-<<<<<<< HEAD
 void Magic_Fill(UNUSED PlayState* play) {
-    if (gSaveContext.isMagicAcquired) {
-=======
-void Magic_Fill(PlayState* play) {
     if (gSaveContext.save.info.playerData.isMagicAcquired) {
->>>>>>> bedf07d5
         gSaveContext.prevMagicState = gSaveContext.magicState;
         gSaveContext.magicFillTarget =
             (gSaveContext.save.info.playerData.isDoubleMagicAcquired + 1) * MAGIC_NORMAL_METER;
@@ -2731,21 +2726,14 @@
     }
 }
 
-<<<<<<< HEAD
-void func_80088AF0(UNUSED PlayState* play) {
-    if (gSaveContext.timer2State != 0) {
-        if (GET_EVENTINF(EVENTINF_10)) {
-            gSaveContext.timer2Value = 239;
-=======
 /**
  * Set the subTimer to 1 second left
  */
-void Interface_SetSubTimerToFinalSecond(PlayState* play) {
+void Interface_SetSubTimerToFinalSecond(UNUSED PlayState* play) {
     if (gSaveContext.subTimerState != SUBTIMER_STATE_OFF) {
         if (GET_EVENTINF(EVENTINF_MARATHON_ACTIVE)) {
             // The running-man race counts up and finished at MARATHON_TIME_LIMIT
             gSaveContext.subTimerSeconds = MARATHON_TIME_LIMIT - 1;
->>>>>>> bedf07d5
         } else {
             gSaveContext.subTimerSeconds = 1;
         }
@@ -3123,38 +3111,21 @@
     static s16 magicArrowEffectsG[] = { 0, 100, 255 };
     static s16 magicArrowEffectsB[] = { 0, 255, 100 };
     static s16 timerDigitLeftPos[] = { 16, 25, 34, 42, 51 };
-<<<<<<< HEAD
-    static s16 digitWidth[] = { 9, 9, 8, 9, 9 };
-    UNUSED static s16 D_80125B1C[][3] = {
-        // most likely colors
-=======
     static s16 sDigitWidths[] = { 9, 9, 8, 9, 9 };
     // unused, most likely colors
-    static s16 D_80125B1C[][3] = {
->>>>>>> bedf07d5
+    UNUSED static s16 D_80125B1C[][3] = {
         { 0, 150, 0 }, { 100, 255, 0 }, { 255, 255, 255 }, { 0, 0, 0 }, { 255, 255, 255 },
     };
     static s16 rupeeDigitsFirst[] = { 1, 0, 0 };
     static s16 rupeeDigitsCount[] = { 2, 3, 3 };
-<<<<<<< HEAD
-    static s16 spoilingItemEntrances[] = { ENTR_SPOT10_2, ENTR_SPOT07_3, ENTR_SPOT07_3 };
+    static s16 spoilingItemEntrances[] = { ENTR_LOST_WOODS_2, ENTR_ZORAS_DOMAIN_3, ENTR_ZORAS_DOMAIN_3 };
     UNUSED static f32 D_80125B54[] = { -40.0f, -35.0f };
     UNUSED static s16 D_80125B5C[] = { 91, 91 };
-    static s16 D_8015FFE0;
-    static s16 D_8015FFE2;
-    static s16 D_8015FFE4;
-    static s16 D_8015FFE6;
-    static s16 timerDigits[5];
-=======
-    static s16 spoilingItemEntrances[] = { ENTR_LOST_WOODS_2, ENTR_ZORAS_DOMAIN_3, ENTR_ZORAS_DOMAIN_3 };
-    static f32 D_80125B54[] = { -40.0f, -35.0f }; // unused
-    static s16 D_80125B5C[] = { 91, 91 };         // unused
     static s16 sTimerNextSecondTimer;
     static s16 sTimerStateTimer;
     static s16 sSubTimerNextSecondTimer;
     static s16 sSubTimerStateTimer;
     static s16 sTimerDigits[5];
->>>>>>> bedf07d5
     InterfaceContext* interfaceCtx = &play->interfaceCtx;
     PauseContext* pauseCtx = &play->pauseCtx;
     MessageContext* msgCtx = &play->msgCtx;
