--- conflicted
+++ resolved
@@ -1171,15 +1171,9 @@
         if (gSaveContext.adultEquips.buttonItems[0] == ITEM_NONE) {
             gSaveContext.equips.buttonItems[0] = ITEM_SWORD_MASTER;
 
-<<<<<<< HEAD
-            if (gSaveContext.inventory.items[SLOT_NUT] != ITEM_NONE) {
-                gSaveContext.equips.buttonItems[1] = ITEM_DEKU_NUT;
-                gSaveContext.equips.cButtonSlots[0] = SLOT_NUT;
-=======
             if (gSaveContext.inventory.items[SLOT_DEKU_NUT] != ITEM_NONE) {
                 gSaveContext.equips.buttonItems[1] = ITEM_DEKU_NUT;
                 gSaveContext.equips.cButtonSlots[0] = SLOT_DEKU_NUT;
->>>>>>> cc240960
             } else {
                 gSaveContext.equips.buttonItems[1] = gSaveContext.equips.cButtonSlots[0] = ITEM_NONE;
             }
@@ -1513,49 +1507,29 @@
         if (gSaveContext.inventory.items[slot] == ITEM_NONE) {
             INV_CONTENT(ITEM_DEKU_STICK) = ITEM_DEKU_STICK;
         }
-<<<<<<< HEAD
-        Inventory_ChangeUpgrade(UPG_STICKS, 2);
-        AMMO(ITEM_DEKU_STICK) = CAPACITY(UPG_STICKS, 2);
-=======
         Inventory_ChangeUpgrade(UPG_DEKU_STICKS, 2);
         AMMO(ITEM_DEKU_STICK) = CAPACITY(UPG_DEKU_STICKS, 2);
->>>>>>> cc240960
         return ITEM_NONE;
     } else if (item == ITEM_DEKU_STICK_UPGRADE_30) {
         if (gSaveContext.inventory.items[slot] == ITEM_NONE) {
             INV_CONTENT(ITEM_DEKU_STICK) = ITEM_DEKU_STICK;
         }
-<<<<<<< HEAD
-        Inventory_ChangeUpgrade(UPG_STICKS, 3);
-        AMMO(ITEM_DEKU_STICK) = CAPACITY(UPG_STICKS, 3);
-=======
         Inventory_ChangeUpgrade(UPG_DEKU_STICKS, 3);
         AMMO(ITEM_DEKU_STICK) = CAPACITY(UPG_DEKU_STICKS, 3);
->>>>>>> cc240960
         return ITEM_NONE;
     } else if (item == ITEM_DEKU_NUT_UPGRADE_30) {
         if (gSaveContext.inventory.items[slot] == ITEM_NONE) {
             INV_CONTENT(ITEM_DEKU_NUT) = ITEM_DEKU_NUT;
         }
-<<<<<<< HEAD
-        Inventory_ChangeUpgrade(UPG_NUTS, 2);
-        AMMO(ITEM_DEKU_NUT) = CAPACITY(UPG_NUTS, 2);
-=======
         Inventory_ChangeUpgrade(UPG_DEKU_NUTS, 2);
         AMMO(ITEM_DEKU_NUT) = CAPACITY(UPG_DEKU_NUTS, 2);
->>>>>>> cc240960
         return ITEM_NONE;
     } else if (item == ITEM_DEKU_NUT_UPGRADE_40) {
         if (gSaveContext.inventory.items[slot] == ITEM_NONE) {
             INV_CONTENT(ITEM_DEKU_NUT) = ITEM_DEKU_NUT;
         }
-<<<<<<< HEAD
-        Inventory_ChangeUpgrade(UPG_NUTS, 3);
-        AMMO(ITEM_DEKU_NUT) = CAPACITY(UPG_NUTS, 3);
-=======
         Inventory_ChangeUpgrade(UPG_DEKU_NUTS, 3);
         AMMO(ITEM_DEKU_NUT) = CAPACITY(UPG_DEKU_NUTS, 3);
->>>>>>> cc240960
         return ITEM_NONE;
     } else if (item == ITEM_LONGSHOT) {
         INV_CONTENT(item) = item;
@@ -1568,82 +1542,46 @@
         return ITEM_NONE;
     } else if (item == ITEM_DEKU_STICK) {
         if (gSaveContext.inventory.items[slot] == ITEM_NONE) {
-<<<<<<< HEAD
-            Inventory_ChangeUpgrade(UPG_STICKS, 1);
-            AMMO(ITEM_DEKU_STICK) = 1;
-        } else {
-            AMMO(ITEM_DEKU_STICK)++;
-            if (AMMO(ITEM_DEKU_STICK) > CUR_CAPACITY(UPG_STICKS)) {
-                AMMO(ITEM_DEKU_STICK) = CUR_CAPACITY(UPG_STICKS);
-=======
             Inventory_ChangeUpgrade(UPG_DEKU_STICKS, 1);
             AMMO(ITEM_DEKU_STICK) = 1;
         } else {
             AMMO(ITEM_DEKU_STICK)++;
             if (AMMO(ITEM_DEKU_STICK) > CUR_CAPACITY(UPG_DEKU_STICKS)) {
                 AMMO(ITEM_DEKU_STICK) = CUR_CAPACITY(UPG_DEKU_STICKS);
->>>>>>> cc240960
             }
         }
     } else if ((item == ITEM_DEKU_STICKS_5) || (item == ITEM_DEKU_STICKS_10)) {
         if (gSaveContext.inventory.items[slot] == ITEM_NONE) {
-<<<<<<< HEAD
-            Inventory_ChangeUpgrade(UPG_STICKS, 1);
-            AMMO(ITEM_DEKU_STICK) = sAmmoRefillCounts[item - ITEM_DEKU_STICKS_5];
-        } else {
-            AMMO(ITEM_DEKU_STICK) += sAmmoRefillCounts[item - ITEM_DEKU_STICKS_5];
-            if (AMMO(ITEM_DEKU_STICK) > CUR_CAPACITY(UPG_STICKS)) {
-                AMMO(ITEM_DEKU_STICK) = CUR_CAPACITY(UPG_STICKS);
-=======
             Inventory_ChangeUpgrade(UPG_DEKU_STICKS, 1);
             AMMO(ITEM_DEKU_STICK) = sAmmoRefillCounts[item - ITEM_DEKU_STICKS_5];
         } else {
             AMMO(ITEM_DEKU_STICK) += sAmmoRefillCounts[item - ITEM_DEKU_STICKS_5];
             if (AMMO(ITEM_DEKU_STICK) > CUR_CAPACITY(UPG_DEKU_STICKS)) {
                 AMMO(ITEM_DEKU_STICK) = CUR_CAPACITY(UPG_DEKU_STICKS);
->>>>>>> cc240960
             }
         }
         item = ITEM_DEKU_STICK;
     } else if (item == ITEM_DEKU_NUT) {
         if (gSaveContext.inventory.items[slot] == ITEM_NONE) {
-<<<<<<< HEAD
-            Inventory_ChangeUpgrade(UPG_NUTS, 1);
-            AMMO(ITEM_DEKU_NUT) = ITEM_DEKU_NUT;
-        } else {
-            AMMO(ITEM_DEKU_NUT)++;
-            if (AMMO(ITEM_DEKU_NUT) > CUR_CAPACITY(UPG_NUTS)) {
-                AMMO(ITEM_DEKU_NUT) = CUR_CAPACITY(UPG_NUTS);
-=======
             Inventory_ChangeUpgrade(UPG_DEKU_NUTS, 1);
             AMMO(ITEM_DEKU_NUT) = ITEM_DEKU_NUT;
         } else {
             AMMO(ITEM_DEKU_NUT)++;
             if (AMMO(ITEM_DEKU_NUT) > CUR_CAPACITY(UPG_DEKU_NUTS)) {
                 AMMO(ITEM_DEKU_NUT) = CUR_CAPACITY(UPG_DEKU_NUTS);
->>>>>>> cc240960
             }
         }
     } else if ((item == ITEM_DEKU_NUTS_5) || (item == ITEM_DEKU_NUTS_10)) {
         if (gSaveContext.inventory.items[slot] == ITEM_NONE) {
-<<<<<<< HEAD
-            Inventory_ChangeUpgrade(UPG_NUTS, 1);
-=======
             Inventory_ChangeUpgrade(UPG_DEKU_NUTS, 1);
->>>>>>> cc240960
             AMMO(ITEM_DEKU_NUT) += sAmmoRefillCounts[item - ITEM_DEKU_NUTS_5];
             // "Deku Nuts %d(%d)=%d BS_count=%d"
             osSyncPrintf("デクの実 %d(%d)=%d  BS_count=%d\n", item, ITEM_DEKU_NUTS_5, item - ITEM_DEKU_NUTS_5,
                          sAmmoRefillCounts[item - ITEM_DEKU_NUTS_5]);
         } else {
             AMMO(ITEM_DEKU_NUT) += sAmmoRefillCounts[item - ITEM_DEKU_NUTS_5];
-<<<<<<< HEAD
-            if (AMMO(ITEM_DEKU_NUT) > CUR_CAPACITY(UPG_NUTS)) {
-                AMMO(ITEM_DEKU_NUT) = CUR_CAPACITY(UPG_NUTS);
-=======
             if (AMMO(ITEM_DEKU_NUT) > CUR_CAPACITY(UPG_DEKU_NUTS)) {
                 AMMO(ITEM_DEKU_NUT) = CUR_CAPACITY(UPG_DEKU_NUTS);
->>>>>>> cc240960
             }
         }
         item = ITEM_DEKU_NUT;
@@ -1736,15 +1674,6 @@
             }
         }
         return ITEM_NONE;
-<<<<<<< HEAD
-    } else if (item == ITEM_MAGIC_BEANS) {
-        if (gSaveContext.inventory.items[slot] == ITEM_NONE) {
-            INV_CONTENT(item) = item;
-            AMMO(ITEM_MAGIC_BEANS) = 1;
-            BEANS_BOUGHT = 1;
-        } else {
-            AMMO(ITEM_MAGIC_BEANS)++;
-=======
     } else if (item == ITEM_MAGIC_BEAN) {
         if (gSaveContext.inventory.items[slot] == ITEM_NONE) {
             INV_CONTENT(item) = item;
@@ -1752,7 +1681,6 @@
             BEANS_BOUGHT = 1;
         } else {
             AMMO(ITEM_MAGIC_BEAN)++;
->>>>>>> cc240960
             BEANS_BOUGHT++;
         }
         return ITEM_NONE;
@@ -1964,11 +1892,7 @@
         } else {
             return ITEM_DEKU_SEEDS;
         }
-<<<<<<< HEAD
-    } else if (item == ITEM_MAGIC_BEANS) {
-=======
     } else if (item == ITEM_MAGIC_BEAN) {
->>>>>>> cc240960
         return ITEM_NONE;
     } else if ((item == ITEM_HEART_PIECE_2) || (item == ITEM_HEART_PIECE)) {
         return ITEM_NONE;
@@ -2019,11 +1943,7 @@
 void Inventory_DeleteItem(u16 item, u16 invSlot) {
     s16 i;
 
-<<<<<<< HEAD
-    if (item == ITEM_MAGIC_BEANS) {
-=======
     if (item == ITEM_MAGIC_BEAN) {
->>>>>>> cc240960
         BEANS_BOUGHT = 0;
     }
 
@@ -2300,26 +2220,16 @@
     if (item == ITEM_DEKU_STICK) {
         AMMO(ITEM_DEKU_STICK) += ammoChange;
 
-<<<<<<< HEAD
-        if (AMMO(ITEM_DEKU_STICK) >= CUR_CAPACITY(UPG_STICKS)) {
-            AMMO(ITEM_DEKU_STICK) = CUR_CAPACITY(UPG_STICKS);
-=======
         if (AMMO(ITEM_DEKU_STICK) >= CUR_CAPACITY(UPG_DEKU_STICKS)) {
             AMMO(ITEM_DEKU_STICK) = CUR_CAPACITY(UPG_DEKU_STICKS);
->>>>>>> cc240960
         } else if (AMMO(ITEM_DEKU_STICK) < 0) {
             AMMO(ITEM_DEKU_STICK) = 0;
         }
     } else if (item == ITEM_DEKU_NUT) {
         AMMO(ITEM_DEKU_NUT) += ammoChange;
 
-<<<<<<< HEAD
-        if (AMMO(ITEM_DEKU_NUT) >= CUR_CAPACITY(UPG_NUTS)) {
-            AMMO(ITEM_DEKU_NUT) = CUR_CAPACITY(UPG_NUTS);
-=======
         if (AMMO(ITEM_DEKU_NUT) >= CUR_CAPACITY(UPG_DEKU_NUTS)) {
             AMMO(ITEM_DEKU_NUT) = CUR_CAPACITY(UPG_DEKU_NUTS);
->>>>>>> cc240960
         } else if (AMMO(ITEM_DEKU_NUT) < 0) {
             AMMO(ITEM_DEKU_NUT) = 0;
         }
@@ -2355,13 +2265,8 @@
         } else if (AMMO(ITEM_BOMB) < 0) {
             AMMO(ITEM_BOMB) = 0;
         }
-<<<<<<< HEAD
-    } else if (item == ITEM_MAGIC_BEANS) {
-        AMMO(ITEM_MAGIC_BEANS) += ammoChange;
-=======
     } else if (item == ITEM_MAGIC_BEAN) {
         AMMO(ITEM_MAGIC_BEAN) += ammoChange;
->>>>>>> cc240960
     }
 
     osSyncPrintf("合計 = (%d)\n", AMMO(item)); // "Total = (%d)"
@@ -2976,11 +2881,7 @@
 
     if ((i == ITEM_DEKU_STICK) || (i == ITEM_DEKU_NUT) || (i == ITEM_BOMB) || (i == ITEM_BOW) ||
         ((i >= ITEM_BOW_FIRE) && (i <= ITEM_BOW_LIGHT)) || (i == ITEM_SLINGSHOT) || (i == ITEM_BOMBCHU) ||
-<<<<<<< HEAD
-        (i == ITEM_MAGIC_BEANS)) {
-=======
         (i == ITEM_MAGIC_BEAN)) {
->>>>>>> cc240960
 
         if ((i >= ITEM_BOW_FIRE) && (i <= ITEM_BOW_LIGHT)) {
             i = ITEM_BOW;
@@ -3002,15 +2903,9 @@
         } else if (((i == ITEM_BOW) && (AMMO(i) == CUR_CAPACITY(UPG_QUIVER))) ||
                    ((i == ITEM_BOMB) && (AMMO(i) == CUR_CAPACITY(UPG_BOMB_BAG))) ||
                    ((i == ITEM_SLINGSHOT) && (AMMO(i) == CUR_CAPACITY(UPG_BULLET_BAG))) ||
-<<<<<<< HEAD
-                   ((i == ITEM_DEKU_STICK) && (AMMO(i) == CUR_CAPACITY(UPG_STICKS))) ||
-                   ((i == ITEM_DEKU_NUT) && (AMMO(i) == CUR_CAPACITY(UPG_NUTS))) ||
-                   ((i == ITEM_BOMBCHU) && (ammo == 50)) || ((i == ITEM_MAGIC_BEANS) && (ammo == 15))) {
-=======
                    ((i == ITEM_DEKU_STICK) && (AMMO(i) == CUR_CAPACITY(UPG_DEKU_STICKS))) ||
                    ((i == ITEM_DEKU_NUT) && (AMMO(i) == CUR_CAPACITY(UPG_DEKU_NUTS))) ||
                    ((i == ITEM_BOMBCHU) && (ammo == 50)) || ((i == ITEM_MAGIC_BEAN) && (ammo == 15))) {
->>>>>>> cc240960
             gDPSetPrimColor(OVERLAY_DISP++, 0, 0, 120, 255, 0, alpha);
         }
 
