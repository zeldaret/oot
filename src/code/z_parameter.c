--- conflicted
+++ resolved
@@ -3828,13 +3828,8 @@
 }
 
 void Interface_Update(GlobalContext* globalCtx) {
-<<<<<<< HEAD
-    static u8 D_80125B60 = 0;
+    static u8 D_80125B60 = false;
     static s16 sPrevTimeSpeed = 0;
-=======
-    static u8 D_80125B60 = false;
-    static s16 sPrevTimeIncrement = 0;
->>>>>>> 2efd0086
     MessageContext* msgCtx = &globalCtx->msgCtx;
     InterfaceContext* interfaceCtx = &globalCtx->interfaceCtx;
     Player* player = GET_PLAYER(globalCtx);
@@ -4159,10 +4154,9 @@
         // handle suns song in areas where time moves
         if (globalCtx->envCtx.timeSpeed != 0) {
             if (gSaveContext.sunsSongState != SUNSSONG_SPEED_TIME) {
-<<<<<<< HEAD
-                D_80125B60 = 0;
+                D_80125B60 = false;
                 if ((gSaveContext.dayTime >= CLOCK_TIME(6, 30)) && (gSaveContext.dayTime <= CLOCK_TIME(18, 0) + 1)) {
-                    D_80125B60 = 1;
+                    D_80125B60 = true;
                 }
 
                 gSaveContext.sunsSongState = SUNSSONG_SPEED_TIME;
@@ -4170,18 +4164,6 @@
                 gTimeSpeed = 400;
             } else if (D_80125B60 == 0) {
                 if ((gSaveContext.dayTime >= CLOCK_TIME(6, 30)) && (gSaveContext.dayTime <= CLOCK_TIME(18, 0) + 1)) {
-=======
-                D_80125B60 = false;
-                if ((gSaveContext.dayTime >= 0x4555) && (gSaveContext.dayTime <= 0xC001)) {
-                    D_80125B60 = true;
-                }
-
-                gSaveContext.sunsSongState = SUNSSONG_SPEED_TIME;
-                sPrevTimeIncrement = gTimeIncrement;
-                gTimeIncrement = 400;
-            } else if (!D_80125B60) {
-                if ((gSaveContext.dayTime >= 0x4555) && (gSaveContext.dayTime <= 0xC001)) {
->>>>>>> 2efd0086
                     gSaveContext.sunsSongState = SUNSSONG_INACTIVE;
                     gTimeSpeed = sPrevTimeSpeed;
                     globalCtx->msgCtx.ocarinaMode = OCARINA_MODE_04;
@@ -4192,29 +4174,16 @@
                 globalCtx->msgCtx.ocarinaMode = OCARINA_MODE_04;
             }
         } else if ((globalCtx->roomCtx.curRoom.unk_03 != 1) && (interfaceCtx->restrictions.sunsSong != 3)) {
-<<<<<<< HEAD
             if ((gSaveContext.dayTime >= CLOCK_TIME(6, 30)) && (gSaveContext.dayTime < CLOCK_TIME(18, 0) + 1)) {
                 gSaveContext.nextDayTime = NEXT_TIME_NIGHT;
-                globalCtx->fadeTransition = 4;
-                gSaveContext.nextTransition = 2;
-                globalCtx->unk_11DE9 = 1;
-            } else {
-                gSaveContext.nextDayTime = NEXT_TIME_DAY;
-                globalCtx->fadeTransition = 5;
-                gSaveContext.nextTransition = 3;
-                globalCtx->unk_11DE9 = 1;
-=======
-            if ((gSaveContext.dayTime >= 0x4555) && (gSaveContext.dayTime < 0xC001)) {
-                gSaveContext.nextDayTime = 0;
                 globalCtx->transitionType = TRANS_TYPE_FADE_BLACK_FAST;
                 gSaveContext.nextTransitionType = TRANS_TYPE_FADE_BLACK;
                 globalCtx->unk_11DE9 = true;
             } else {
-                gSaveContext.nextDayTime = 0x8001;
+                gSaveContext.nextDayTime = NEXT_TIME_DAY;
                 globalCtx->transitionType = TRANS_TYPE_FADE_WHITE_FAST;
                 gSaveContext.nextTransitionType = TRANS_TYPE_FADE_WHITE;
                 globalCtx->unk_11DE9 = true;
->>>>>>> 2efd0086
             }
 
             if (globalCtx->sceneNum == SCENE_SPOT13) {
