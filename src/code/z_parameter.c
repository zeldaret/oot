--- conflicted
+++ resolved
@@ -649,13 +649,8 @@
         gSaveContext.forceRisingButtonAlphas = false;
 
         if ((player->stateFlags1 & PLAYER_STATE1_23) || (play->shootingGalleryStatus > 1) ||
-<<<<<<< HEAD
-            ((play->sceneId == SCENE_BOWLING) && Flags_GetSwitch(play, 0x38))) {
+            ((play->sceneId == SCENE_BOMBCHU_BOWLING_ALLEY) && Flags_GetSwitch(play, 0x38))) {
             if (gSaveContext.equips.buttonItems[IBTN_BC_B] != ITEM_NONE) {
-=======
-            ((play->sceneId == SCENE_BOMBCHU_BOWLING_ALLEY) && Flags_GetSwitch(play, 0x38))) {
-            if (gSaveContext.equips.buttonItems[0] != ITEM_NONE) {
->>>>>>> 1587c550
                 gSaveContext.forceRisingButtonAlphas = true;
 
                 if (gSaveContext.buttonStatus[IBTN_BCA_B] == BTN_DISABLED) {
@@ -670,15 +665,9 @@
                     (gSaveContext.equips.buttonItems[IBTN_BC_B] != ITEM_NONE)) {
                     gSaveContext.buttonStatus[IBTN_BCA_B] = gSaveContext.equips.buttonItems[IBTN_BC_B];
 
-<<<<<<< HEAD
-                    if ((play->sceneId == SCENE_BOWLING) && Flags_GetSwitch(play, 0x38)) {
+                    if ((play->sceneId == SCENE_BOMBCHU_BOWLING_ALLEY) && Flags_GetSwitch(play, 0x38)) {
                         gSaveContext.equips.buttonItems[IBTN_BC_B] = ITEM_BOMBCHU;
                         Interface_LoadItemIcon1(play, IBTN_BC_B);
-=======
-                    if ((play->sceneId == SCENE_BOMBCHU_BOWLING_ALLEY) && Flags_GetSwitch(play, 0x38)) {
-                        gSaveContext.equips.buttonItems[0] = ITEM_BOMBCHU;
-                        Interface_LoadItemIcon1(play, 0);
->>>>>>> 1587c550
                     } else {
                         gSaveContext.equips.buttonItems[IBTN_BC_B] = ITEM_BOW;
                         if (play->shootingGalleryStatus > 1) {
@@ -2958,11 +2947,8 @@
             ammo = play->interfaceCtx.hbaAmmo;
         } else if ((button == IBTN_BC_B) && (play->shootingGalleryStatus > 1)) {
             ammo = play->shootingGalleryStatus - 1;
-<<<<<<< HEAD
-        } else if ((button == IBTN_BC_B) && (play->sceneId == SCENE_BOWLING) && Flags_GetSwitch(play, 0x38)) {
-=======
-        } else if ((button == 0) && (play->sceneId == SCENE_BOMBCHU_BOWLING_ALLEY) && Flags_GetSwitch(play, 0x38)) {
->>>>>>> 1587c550
+        } else if ((button == IBTN_BC_B) && (play->sceneId == SCENE_BOMBCHU_BOWLING_ALLEY) &&
+                   Flags_GetSwitch(play, 0x38)) {
             ammo = play->bombchuBowlingStatus;
             if (ammo < 0) {
                 ammo = 0;
