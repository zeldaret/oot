--- conflicted
+++ resolved
@@ -60,21 +60,12 @@
             newAlpha = this->fadeColor.a;
             if (iREG(50) != 0) {
                 if (iREG(50) < 0) {
-<<<<<<< HEAD
-                    if (Math_StepToS(&newAlpha, 255, 255) != 0) {
+                    if (Math_StepToS(&newAlpha, 255, 255)) {
                         iREG(50) = 150;
                     }
                 } else {
                     Math_StepToS(&iREG(50), 20, 60);
-                    if (Math_StepToS(&newAlpha, 0, iREG(50)) != 0) {
-=======
-                    if (Math_ApproxS(&newAlpha, 255, 255)) {
-                        iREG(50) = 150;
-                    }
-                } else {
-                    Math_ApproxS(&iREG(50), 20, 60);
-                    if (Math_ApproxS(&newAlpha, 0, iREG(50))) {
->>>>>>> 81c269b4
+                    if (Math_StepToS(&newAlpha, 0, iREG(50))) {
                         iREG(50) = 0;
                         this->isDone = 1;
                     }
