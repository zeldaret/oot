--- conflicted
+++ resolved
@@ -398,82 +398,9 @@
 
     vtx = GRAPH_ALLOC(gfxCtx, sizeof(Vtx[4]));
     if (vtx == NULL) {
-<<<<<<< HEAD
-        // "Vertices cannot be secured."
-        PRINTF("z_eff_blure.c::SQ_NoInterpolate_disp() 頂点確保できず。\n");
-        goto end;
-=======
         PRINTF(T("z_eff_blure.c::SQ_NoInterpolate_disp() 頂点確保できず。\n",
                  "z_eff_blure.c::SQ_NoInterpolate_disp() Vertices cannot be secured.\n"));
-    } else {
-        vtx[0].v = baseVtx;
-        vtx[1].v = baseVtx;
-        vtx[2].v = baseVtx;
-        vtx[3].v = baseVtx;
-
-        ratio = (f32)elem->timer / (f32)this->elemDuration;
-        EffectBlure_GetComputedValues(this, index, ratio, &sp8C, &sp84, &sp7C, &sp78);
-
-        sp60.x = sp84.x;
-        sp60.y = sp84.y;
-        sp60.z = sp84.z;
-        Math_Vec3f_Diff(&sp60, &sp6C, &sp54);
-        Math_Vec3f_Scale(&sp54, 10.0f);
-        vtx[0].v.ob[0] = sp54.x;
-        vtx[0].v.ob[1] = sp54.y;
-        vtx[0].v.ob[2] = sp54.z;
-        vtx[0].v.cn[0] = sp78.r;
-        vtx[0].v.cn[1] = sp78.g;
-        vtx[0].v.cn[2] = sp78.b;
-        vtx[0].v.cn[3] = sp78.a;
-
-        if (1) {} // Necessary to match
-
-        sp60.x = sp8C.x;
-        sp60.y = sp8C.y;
-        sp60.z = sp8C.z;
-        Math_Vec3f_Diff(&sp60, &sp6C, &sp54);
-        Math_Vec3f_Scale(&sp54, 10.0f);
-        vtx[1].v.ob[0] = sp54.x;
-        vtx[1].v.ob[1] = sp54.y;
-        vtx[1].v.ob[2] = sp54.z;
-        vtx[1].v.cn[0] = sp7C.r;
-        vtx[1].v.cn[1] = sp7C.g;
-        vtx[1].v.cn[2] = sp7C.b;
-        vtx[1].v.cn[3] = sp7C.a;
-
-        ratio = (f32)(elem + 1)->timer / (f32)this->elemDuration;
-        EffectBlure_GetComputedValues(this, index + 1, ratio, &sp8C, &sp84, &sp7C, &sp78);
-
-        sp60.x = sp8C.x;
-        sp60.y = sp8C.y;
-        sp60.z = sp8C.z;
-        Math_Vec3f_Diff(&sp60, &sp6C, &sp54);
-        Math_Vec3f_Scale(&sp54, 10.0f);
-        vtx[2].v.ob[0] = sp54.x;
-        vtx[2].v.ob[1] = sp54.y;
-        vtx[2].v.ob[2] = sp54.z;
-        vtx[2].v.cn[0] = sp7C.r;
-        vtx[2].v.cn[1] = sp7C.g;
-        vtx[2].v.cn[2] = sp7C.b;
-        vtx[2].v.cn[3] = sp7C.a;
-
-        sp60.x = sp84.x;
-        sp60.y = sp84.y;
-        sp60.z = sp84.z;
-        Math_Vec3f_Diff(&sp60, &sp6C, &sp54);
-        Math_Vec3f_Scale(&sp54, 10.0f);
-        vtx[3].v.ob[0] = sp54.x;
-        vtx[3].v.ob[1] = sp54.y;
-        vtx[3].v.ob[2] = sp54.z;
-        vtx[3].v.cn[0] = sp78.r;
-        vtx[3].v.cn[1] = sp78.g;
-        vtx[3].v.cn[2] = sp78.b;
-        vtx[3].v.cn[3] = sp78.a;
-
-        gSPVertex(POLY_XLU_DISP++, vtx, 4, 0);
-        gSP2Triangles(POLY_XLU_DISP++, 0, 1, 2, 0, 0, 2, 3, 0);
->>>>>>> 6b58a15f
+        goto end;
     }
 
     vtx[0].v = baseVtx;
