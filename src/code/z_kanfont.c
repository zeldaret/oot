--- conflicted
+++ resolved
@@ -8,9 +8,6 @@
 #include "font.h"
 #include "message.h"
 
-<<<<<<< HEAD
-void func_8006EE50(UNUSED Font* font, UNUSED u16 arg1, UNUSED u16 arg2) {
-=======
 /**
  * Loads a texture from kanji for the requested `character` into the character texture buffer
  * at `codePointIndex`. The value of `character` is the SHIFT-JIS encoding of the character.
@@ -21,7 +18,6 @@
                      (uintptr_t)_kanjiSegmentRomStart + Kanji_OffsetFromShiftJIS(character), FONT_CHAR_TEX_SIZE,
                      "../z_kanfont.c", UNK_LINE);
 #endif
->>>>>>> ed02a9db
 }
 
 /**
