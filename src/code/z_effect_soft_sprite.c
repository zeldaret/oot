#include "global.h"
#include "vt.h"

EffectSsInfo sEffectSsInfo = { 0 }; // "EffectSS2Info"

void EffectSs_InitInfo(GlobalContext* globalCtx, s32 tableSize) {
    u32 i;
    EffectSs* effectSs;
    EffectSsOverlay* overlay;

    for (i = 0; i < ARRAY_COUNT(gEffectSsOverlayTable); i++) {
        overlay = &gEffectSsOverlayTable[i];
        osSyncPrintf("effect index %3d:size=%6dbyte romsize=%6dbyte\n", i,
                     (u32)overlay->vramEnd - (u32)overlay->vramStart, overlay->vromEnd - overlay->vromStart);
    }

    sEffectSsInfo.table =
        GameState_Alloc(&globalCtx->state, tableSize * sizeof(EffectSs), "../z_effect_soft_sprite.c", 289);
    ASSERT(sEffectSsInfo.table != NULL, "EffectSS2Info.data_table != NULL", "../z_effect_soft_sprite.c", 290);

    sEffectSsInfo.searchStartIndex = 0;
    sEffectSsInfo.tableSize = tableSize;

    for (effectSs = &sEffectSsInfo.table[0]; effectSs < &sEffectSsInfo.table[sEffectSsInfo.tableSize]; effectSs++) {
        EffectSs_Reset(effectSs);
    }

    overlay = &gEffectSsOverlayTable[0];
    for (i = 0; i < ARRAY_COUNT(gEffectSsOverlayTable); i++) {
        overlay->loadedRamAddr = NULL;
        overlay++;
    }
}

void EffectSs_ClearAll(GlobalContext* globalCtx) {
    u32 i;
    EffectSs* effectSs;
    EffectSsOverlay* overlay;
    void* addr;

    sEffectSsInfo.table = NULL;
    sEffectSsInfo.searchStartIndex = 0;
    sEffectSsInfo.tableSize = 0;

    // This code doesn't actually work, since table was just set to NULL and tableSize to 0
    for (effectSs = &sEffectSsInfo.table[0]; effectSs < &sEffectSsInfo.table[sEffectSsInfo.tableSize]; effectSs++) {
        EffectSs_Delete(effectSs);
    }

    overlay = &gEffectSsOverlayTable[0];
    for (i = 0; i < ARRAY_COUNT(gEffectSsOverlayTable); i++) {
        addr = overlay->loadedRamAddr;

        if (addr != NULL) {
            ZeldaArena_FreeDebug(addr, "../z_effect_soft_sprite.c", 337);
        }

        overlay->loadedRamAddr = NULL;
        overlay++;
    }
}

void EffectSs_Delete(EffectSs* effectSs) {
    if (effectSs->flags & 2) {
        func_800F89E8(&effectSs->pos);
    }

    if (effectSs->flags & 4) {
        func_800F89E8(&effectSs->vec);
    }

    EffectSs_Reset(effectSs);
}

void EffectSs_Reset(EffectSs* effectSs) {
    u32 i;

    effectSs->type = EFFECT_SS_TYPE_MAX;
    effectSs->accel.x = effectSs->accel.y = effectSs->accel.z = 0;
    effectSs->velocity.x = effectSs->velocity.y = effectSs->velocity.z = 0;
    effectSs->vec.x = effectSs->vec.y = effectSs->vec.z = 0;
    effectSs->pos.x = effectSs->pos.y = effectSs->pos.z = 0;
    effectSs->life = -1;
    effectSs->flags = 0;
    effectSs->priority = 128;
    effectSs->draw = NULL;
    effectSs->update = NULL;
    effectSs->gfx = NULL;
    effectSs->actor = NULL;

    for (i = 0; i < ARRAY_COUNT(effectSs->regs); i++) {
        effectSs->regs[i] = 0;
    }
}

s32 EffectSs_FindSlot(s32 priority, s32* pIndex) {
    s32 foundFree;
    s32 i;

    if (sEffectSsInfo.searchStartIndex >= sEffectSsInfo.tableSize) {
        sEffectSsInfo.searchStartIndex = 0;
    }

    // Search for a free slot
    i = sEffectSsInfo.searchStartIndex;
    foundFree = false;
    while (true) {
        if (sEffectSsInfo.table[i].life == -1) {
            foundFree = true;
            break;
        }

        i++;

        if (i >= sEffectSsInfo.tableSize) {
            i = 0; // Loop around the whole table
        }

        // After a full loop, break out
        if (i == sEffectSsInfo.searchStartIndex) {
            break;
        }
    }

    if (foundFree == true) {
        *pIndex = i;
        return 0;
    }

    // If all slots are in use, search for a slot with a lower priority
    // Note that a lower priority is representend by a higher value
    i = sEffectSsInfo.searchStartIndex;
    while (true) {
        // Equal priority should only be considered "lower" if flag 0 is set
        if ((priority <= sEffectSsInfo.table[i].priority) &&
            !((priority == sEffectSsInfo.table[i].priority) && (sEffectSsInfo.table[i].flags & 1))) {
            break;
        }

        i++;

        if (i >= sEffectSsInfo.tableSize) {
            i = 0; // Loop around the whole table
        }

        // After a full loop, return 1 to indicate that we failed to find a suitable slot
        if (i == sEffectSsInfo.searchStartIndex) {
            return 1;
        }
    }

    *pIndex = i;
    return 0;
}

void EffectSs_Insert(GlobalContext* globalCtx, EffectSs* effectSs) {
    s32 index;

<<<<<<< HEAD
    if (FrameAdvance_IsEnabled(globalCtx) != 1) {
=======
    if (FrameAdvance_IsEnabled(globalCtx) != true) {
>>>>>>> e53081df
        if (EffectSs_FindSlot(effectSs->priority, &index) == 0) {
            sEffectSsInfo.searchStartIndex = index + 1;
            sEffectSsInfo.table[index] = *effectSs;
        }
    }
}

// original name: "EffectSoftSprite2_makeEffect"
void EffectSs_Spawn(GlobalContext* globalCtx, s32 type, s32 priority, void* initParams) {
    s32 index;
    u32 overlaySize;
    EffectSsOverlay* overlayEntry;
    EffectSsInit* initInfo;

    overlayEntry = &gEffectSsOverlayTable[type];

    ASSERT(type < EFFECT_SS_TYPE_MAX, "type < EFFECT_SS2_TYPE_LAST_LABEL", "../z_effect_soft_sprite.c", 556);

    if (EffectSs_FindSlot(priority, &index) != 0) {
        // Abort because we couldn't find a suitable slot to add this effect in
        return;
    }

    sEffectSsInfo.searchStartIndex = index + 1;
    overlaySize = (u32)overlayEntry->vramEnd - (u32)overlayEntry->vramStart;

    if (overlayEntry->vramStart == NULL) {
        // Translates to: "Not an overlay"
        osSyncPrintf("EffectSoftSprite2_makeEffect():オーバーレイではありません。\n");
        initInfo = overlayEntry->initInfo;
    } else {
        if (overlayEntry->loadedRamAddr == NULL) {
            overlayEntry->loadedRamAddr = ZeldaArena_MallocRDebug(overlaySize, "../z_effect_soft_sprite.c", 585);

            if (overlayEntry->loadedRamAddr == NULL) {
                osSyncPrintf(VT_FGCOL(RED));
                // Translates to: "The memory of %d byte cannot be secured. Therefore, the program cannot be loaded.
                // What a dangerous situation! Naturally, effects will not produced either."
                osSyncPrintf("EffectSoftSprite2_makeEffect():zelda_malloc_r()により,%"
                             "dbyteのメモリ確保ができま\nせん。そのため、プログラムのロードも\n出来ません。ただいま危険"
                             "な状態です！\nもちろん,エフェクトも出ません。\n",
                             overlaySize);
                osSyncPrintf(VT_RST);
                return;
            }

            Overlay_Load(overlayEntry->vromStart, overlayEntry->vromEnd, overlayEntry->vramStart, overlayEntry->vramEnd,
                         overlayEntry->loadedRamAddr);

            osSyncPrintf(VT_FGCOL(GREEN));
            osSyncPrintf("EFFECT SS OVL:SegRom %08x %08x, Seg %08x %08x, RamStart %08x, type: %d\n",
                         overlayEntry->vromStart, overlayEntry->vromEnd, overlayEntry->vramStart, overlayEntry->vramEnd,
                         overlayEntry->loadedRamAddr, type);
            osSyncPrintf(VT_RST);
        }

        initInfo = (void*)(u32)((overlayEntry->initInfo != NULL)
                                    ? (void*)((u32)overlayEntry->initInfo -
                                              (s32)((u32)overlayEntry->vramStart - (u32)overlayEntry->loadedRamAddr))
                                    : NULL);
    }

    if (initInfo->init == NULL) {
        // Translates to: "Effects have already been loaded, but the constructor is NULL so the addition will not occur.
        // Please fix this. (Waste of memory) %08x %d"
        osSyncPrintf("EffectSoftSprite2_makeEffect():すでにエフェクトはロード済みで\nすが,"
                     "コンストラクターがNULLなので追加をやめます。\n直してください。（メモリーの無駄) %08x %d\n",
                     initInfo, type);
        return;
    }

    // Delete the previous effect in the slot, in case the slot wasn't free
    EffectSs_Delete(&sEffectSsInfo.table[index]);

    sEffectSsInfo.table[index].type = type;
    sEffectSsInfo.table[index].priority = priority;

    if (initInfo->init(globalCtx, index, &sEffectSsInfo.table[index], initParams) == 0) {
        osSyncPrintf(VT_FGCOL(GREEN));
        // Translates to: "Construction failed for some reason. The constructor returned an error.
        // Ceasing effect addition."
        osSyncPrintf("EffectSoftSprite2_makeEffect():"
                     "何らかの理由でコンストラクト失敗。コンストラクターがエラーを返しました。エフェクトの追加を中"
                     "止します。\n");
        osSyncPrintf(VT_RST);
        EffectSs_Reset(&sEffectSsInfo.table[index]);
    }
}

void EffectSs_Update(GlobalContext* globalCtx, s32 index) {
    EffectSs* effectSs = &sEffectSsInfo.table[index];

    if (effectSs->update != NULL) {
        effectSs->velocity.x += effectSs->accel.x;
        effectSs->velocity.y += effectSs->accel.y;
        effectSs->velocity.z += effectSs->accel.z;

        effectSs->pos.x += effectSs->velocity.x;
        effectSs->pos.y += effectSs->velocity.y;
        effectSs->pos.z += effectSs->velocity.z;

        effectSs->update(globalCtx, index, effectSs);
    }
}

void EffectSs_UpdateAll(GlobalContext* globalCtx) {
    s32 i;

    for (i = 0; i < sEffectSsInfo.tableSize; i++) {
        if (sEffectSsInfo.table[i].life > -1) {
            sEffectSsInfo.table[i].life--;

            if (sEffectSsInfo.table[i].life < 0) {
                EffectSs_Delete(&sEffectSsInfo.table[i]);
            }
        }

        if (sEffectSsInfo.table[i].life > -1) {
            EffectSs_Update(globalCtx, i);
        }
    }
}

void EffectSs_Draw(GlobalContext* globalCtx, s32 index) {
    EffectSs* effectSs = &sEffectSsInfo.table[index];

    if (effectSs->draw != NULL) {
        effectSs->draw(globalCtx, index, effectSs);
    }
}

// original name: "EffectSoftSprite2_disp"
void EffectSs_DrawAll(GlobalContext* globalCtx) {
    Lights* lights = LightContext_NewLights(&globalCtx->lightCtx, globalCtx->state.gfxCtx);
    s32 i;

    Lights_BindAll(lights, globalCtx->lightCtx.listHead, NULL);
    Lights_Draw(lights, globalCtx->state.gfxCtx);

    for (i = 0; i < sEffectSsInfo.tableSize; i++) {
        if (sEffectSsInfo.table[i].life > -1) {
            if ((sEffectSsInfo.table[i].pos.x > 32000.0f) || (sEffectSsInfo.table[i].pos.x < -32000.0f) ||
                (sEffectSsInfo.table[i].pos.y > 32000.0f) || (sEffectSsInfo.table[i].pos.y < -32000.0f) ||
                (sEffectSsInfo.table[i].pos.z > 32000.0f) || (sEffectSsInfo.table[i].pos.z < -32000.0f)) {
                osSyncPrintf(VT_FGCOL(RED));
                // Translates to: "Since the position is outside the area, delete it.
                // Effect label No. %d: Please respond by the program.
                // Here is ==> pos (%f, %f, %f) and the label is in z_effect_soft_sprite_dlftbls.decl."
                osSyncPrintf("EffectSoftSprite2_disp():位置が領域外のため "
                             "削除します。エフェクトラベルNo.%d:プログラムの方で対応をお願いします。ここです ==> "
                             "pos(%f, %f, %f)で、ラベルはz_effect_soft_sprite_dlftbls.declにあります。\n",
                             sEffectSsInfo.table[i].type, sEffectSsInfo.table[i].pos.x, sEffectSsInfo.table[i].pos.y,
                             sEffectSsInfo.table[i].pos.z);
                osSyncPrintf(VT_FGCOL(GREEN));
                // Translates to: "If you are using pos for something else, consult me."
                osSyncPrintf("もし、posを別のことに使っている場合相談に応じます。\n");
                osSyncPrintf(VT_RST);

                EffectSs_Delete(&sEffectSsInfo.table[i]);
            } else {
                EffectSs_Draw(globalCtx, i);
            }
        }
    }
}

s16 func_80027DD4(s16 arg0, s16 arg1, s32 arg2) {
    s16 ret = (arg2 == 0) ? arg1 : (arg0 + (s32)((arg1 - arg0) / (f32)arg2));
    return ret;
}

s16 func_80027E34(s16 arg0, s16 arg1, f32 arg2) {
    return (arg1 - arg0) * arg2 + arg0;
}

u8 func_80027E84(u8 arg0, u8 arg1, f32 arg2) {
    return arg2 * ((f32)arg1 - (f32)arg0) + arg0;
}<|MERGE_RESOLUTION|>--- conflicted
+++ resolved
@@ -156,11 +156,7 @@
 void EffectSs_Insert(GlobalContext* globalCtx, EffectSs* effectSs) {
     s32 index;
 
-<<<<<<< HEAD
-    if (FrameAdvance_IsEnabled(globalCtx) != 1) {
-=======
     if (FrameAdvance_IsEnabled(globalCtx) != true) {
->>>>>>> e53081df
         if (EffectSs_FindSlot(effectSs->priority, &index) == 0) {
             sEffectSsInfo.searchStartIndex = index + 1;
             sEffectSsInfo.table[index] = *effectSs;
