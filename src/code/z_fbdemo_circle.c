#include "global.h"

typedef enum {
    /* 0 */ TRANS_CIRCLE_DIR_IN,
    /* 1 */ TRANS_CIRCLE_DIR_OUT
} TransitionCircleDirection;

// unused
Gfx sTransCircleEmptyDL[] = {
    gsSPEndDisplayList(),
};

#include "assets/code/fbdemo_circle/z_fbdemo_circle.c"

Gfx sTransCircleDL[] = {
    gsDPPipeSync(),
    gsSPClearGeometryMode(G_ZBUFFER | G_SHADE | G_CULL_BOTH | G_FOG | G_LIGHTING | G_TEXTURE_GEN |
                          G_TEXTURE_GEN_LINEAR | G_LOD | G_SHADING_SMOOTH),
    gsSPSetGeometryMode(G_SHADE | G_SHADING_SMOOTH),
    gsDPSetOtherMode(G_AD_DISABLE | G_CD_MAGICSQ | G_CK_NONE | G_TC_FILT | G_TF_BILERP | G_TT_NONE | G_TL_TILE |
                         G_TD_CLAMP | G_TP_PERSP | G_CYC_1CYCLE | G_PM_NPRIMITIVE,
                     G_AC_NONE | G_ZS_PIXEL | G_RM_XLU_SURF | G_RM_XLU_SURF2),
    gsDPSetCombineMode(G_CC_BLENDPEDECALA, G_CC_BLENDPEDECALA),
    gsSPTexture(0xFFFF, 0xFFFF, 0, G_TX_RENDERTILE, G_ON),
    gsDPLoadTextureBlock(0x08000000, G_IM_FMT_I, G_IM_SIZ_8b, 16, 64, 0, G_TX_NOMIRROR | G_TX_WRAP,
                         G_TX_NOMIRROR | G_TX_CLAMP, 4, 6, G_TX_NOLOD, G_TX_NOLOD),
    gsSPDisplayList(0x09000000),
    gsSPVertex(sTransCircleVtx, 32, 0),
    gsSP2Triangles(0, 1, 2, 0, 1, 3, 4, 0),
    gsSP2Triangles(3, 5, 6, 0, 5, 7, 8, 0),
    gsSP2Triangles(7, 9, 10, 0, 9, 11, 12, 0),
    gsSP2Triangles(11, 13, 14, 0, 13, 15, 16, 0),
    gsSP2Triangles(15, 17, 18, 0, 17, 19, 20, 0),
    gsSP2Triangles(19, 21, 22, 0, 21, 23, 24, 0),
    gsSP2Triangles(23, 25, 26, 0, 25, 27, 28, 0),
    gsSP1Triangle(27, 29, 30, 0),
    gsSPVertex(&sTransCircleVtx[31], 3, 0),
    gsSP1Triangle(0, 1, 2, 0),
    gsSPEndDisplayList(),
};

void TransitionCircle_Start(void* thisx) {
    TransitionCircle* this = (TransitionCircle*)thisx;

    this->isDone = false;

    switch (this->appearanceType) {
        case TCA_WAVE:
            this->texture = sTransCircleWaveTex;
            break;

        case TCA_RIPPLE:
            this->texture = sTransCircleRippleTex;
            break;

        case TCA_STARBURST:
            this->texture = sTransCircleStarburstTex;
            break;

        default:
            this->texture = sTransCircleNormalTex;
            break;
    }

    if (this->speedType == TCS_FAST) {
        this->speed = 20;
    } else {
        this->speed = 10;
    }

    if (this->colorType == TCC_BLACK) {
        this->color.rgba = RGBA8(0, 0, 0, 255);
    } else if (this->colorType == TCC_WHITE) {
        this->color.rgba = RGBA8(160, 160, 160, 255);
    } else if (this->colorType == TCC_GRAY) {
        this->color.r = 100;
        this->color.g = 100;
        this->color.b = 100;
        this->color.a = 255;
    } else {
        this->speed = 40;
        this->color.rgba = (this->appearanceType == TCA_WAVE) ? RGBA8(0, 0, 0, 255) : RGBA8(160, 160, 160, 255);
    }

    if (this->direction != TRANS_CIRCLE_DIR_IN) {
        this->texY = (s32)(0.0f * (1 << 2));
        if (this->colorType == TCC_SPECIAL) {
            this->texY = (s32)(62.5f * (1 << 2));
        }
    } else {
        this->texY = (s32)(125.0f * (1 << 2));
        if (this->appearanceType == TCA_RIPPLE) {
            Audio_PlaySfxGeneral(NA_SE_OC_SECRET_WARP_OUT, &gSfxDefaultPos, 4, &gSfxDefaultFreqAndVolScale,
                                 &gSfxDefaultFreqAndVolScale, &gSfxDefaultReverb);
        }
    }

    guPerspective(&this->projection, &this->normal, 60.0f, (4.0f / 3.0f), 10.0f, 12800.0f, 1.0f);
    guLookAt(&this->lookAt, 0.0f, 0.0f, 400.0f, 0.0f, 0.0f, 0.0f, 0.0f, 1.0f, 0.0f);
}

void* TransitionCircle_Init(void* thisx) {
    TransitionCircle* this = (TransitionCircle*)thisx;

    bzero(this, sizeof(TransitionCircle));
    return this;
}

void TransitionCircle_Destroy(UNUSED void* thisx) {
}

void TransitionCircle_Update(void* thisx, s32 updateRate) {
    TransitionCircle* this = (TransitionCircle*)thisx;
<<<<<<< HEAD
    STACK_PADS(s32, 2);
=======
>>>>>>> bedf07d5

    if (this->direction != TRANS_CIRCLE_DIR_IN) {
        if (this->texY == 0) {
            if (this->appearanceType == TCA_RIPPLE) {
                Audio_PlaySfxGeneral(NA_SE_OC_SECRET_WARP_IN, &gSfxDefaultPos, 4, &gSfxDefaultFreqAndVolScale,
                                     &gSfxDefaultFreqAndVolScale, &gSfxDefaultReverb);
            }
        }
        this->texY += this->speed * 3 / updateRate;
        if (this->texY >= (s32)(125.0f * (1 << 2))) {
            this->texY = (s32)(125.0f * (1 << 2));
            this->isDone = true;
        }
    } else {
        this->texY -= this->speed * 3 / updateRate;
        if (this->colorType != TCC_SPECIAL) {
            if (this->texY <= (s32)(0.0f * (1 << 2))) {
                this->texY = (s32)(0.0f * (1 << 2));
                this->isDone = true;
            }
        } else {
            if (this->texY <= (s32)(62.5f * (1 << 2))) {
                this->texY = (s32)(62.5f * (1 << 2));
                this->isDone = true;
            }
        }
    }
}

void TransitionCircle_Draw(void* thisx, Gfx** gfxP) {
    Gfx* gfx = *gfxP;
    Mtx* modelView;
    TransitionCircle* this = (TransitionCircle*)thisx;
    Gfx* texScroll;
    // These variables are a best guess based on the other transition types.
    f32 tPos = 0.0f;
    f32 rot = 0.0f;
    f32 scale = 14.8f;

    modelView = this->modelView[this->frame];

    this->frame ^= 1;
    gDPPipeSync(gfx++);
    texScroll = Gfx_BranchTexScroll(&gfx, this->texX, this->texY, 16, 64);
    gSPSegment(gfx++, 9, texScroll);
    gSPSegment(gfx++, 8, this->texture);
    gDPSetColor(gfx++, G_SETPRIMCOLOR, this->color.rgba);
    gDPSetColor(gfx++, G_SETENVCOLOR, this->color.rgba);
    gSPMatrix(gfx++, &this->projection, G_MTX_PROJECTION | G_MTX_LOAD);
    gSPPerspNormalize(gfx++, this->normal);
    gSPMatrix(gfx++, &this->lookAt, G_MTX_PROJECTION | G_MTX_NOPUSH | G_MTX_MUL);

    if (scale != 1.0f) {
        guScale(&modelView[0], scale, scale, 1.0f);
        gSPMatrix(gfx++, &modelView[0], G_MTX_LOAD);
    }

    if (rot != 0.0f) {
        guRotate(&modelView[1], rot, 0.0f, 0.0f, 1.0f);
        gSPMatrix(gfx++, &modelView[1], G_MTX_NOPUSH | G_MTX_MUL | G_MTX_MODELVIEW);
    }

    if ((tPos != 0.0f) || (tPos != 0.0f)) {
        guTranslate(&modelView[2], tPos, tPos, 0.0f);
        gSPMatrix(gfx++, &modelView[2], G_MTX_NOPUSH | G_MTX_MUL | G_MTX_MODELVIEW);
    }
    gSPDisplayList(gfx++, sTransCircleDL);
    gDPPipeSync(gfx++);
    *gfxP = gfx;
}

s32 TransitionCircle_IsDone(void* thisx) {
    TransitionCircle* this = (TransitionCircle*)thisx;

    return this->isDone;
}

void TransitionCircle_SetType(void* thisx, s32 type) {
    TransitionCircle* this = (TransitionCircle*)thisx;

    if (type & TC_SET_PARAMS) {
        // SetType is called twice for circles, the actual direction value will be set on the second call.
        // The direction set here will be overwritten on that second call.
        this->direction = (type >> 5) & 1;

        this->colorType = (type >> 3) & 3;
        this->speedType = type & 1;
        this->appearanceType = (type >> 1) & 3;
    } else if (type == TRANS_INSTANCE_TYPE_FILL_OUT) {
        this->direction = TRANS_CIRCLE_DIR_OUT;
    } else {
        this->direction = TRANS_CIRCLE_DIR_IN;
    }
}

void TransitionCircle_SetColor(void* thisx, u32 color) {
    TransitionCircle* this = (TransitionCircle*)thisx;

    this->color.rgba = color;
}

void TransitionCircle_SetUnkColor(void* thisx, u32 color) {
    TransitionCircle* this = (TransitionCircle*)thisx;

    this->unkColor.rgba = color;
}<|MERGE_RESOLUTION|>--- conflicted
+++ resolved
@@ -111,10 +111,6 @@
 
 void TransitionCircle_Update(void* thisx, s32 updateRate) {
     TransitionCircle* this = (TransitionCircle*)thisx;
-<<<<<<< HEAD
-    STACK_PADS(s32, 2);
-=======
->>>>>>> bedf07d5
 
     if (this->direction != TRANS_CIRCLE_DIR_IN) {
         if (this->texY == 0) {
