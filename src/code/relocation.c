--- conflicted
+++ resolved
@@ -105,17 +105,11 @@
         switch (RELOC_TYPE_MASK(reloc)) {
             case R_MIPS_32 << RELOC_TYPE_SHIFT:
                 dbg = 0x16;
-<<<<<<< HEAD
                 FALLTHROUGH;
-            case 0x4000000:
+            case R_MIPS_26 << RELOC_TYPE_SHIFT:
                 dbg += 0xA;
                 FALLTHROUGH;
-            case 0x6000000:
-=======
-            case R_MIPS_26 << RELOC_TYPE_SHIFT:
-                dbg += 0xA;
             case R_MIPS_LO16 << RELOC_TYPE_SHIFT:
->>>>>>> bd6b51a8
                 if (gOverlayLogSeverity >= 3) {
                     osSyncPrintf("%02d %08x %08x %08x ", dbg, relocDataP, relocatedValue, relocatedAddress);
                     osSyncPrintf(" %08x %08x %08x %08x\n", (uintptr_t)relocDataP + (uintptr_t)vRamStart - allocu32,
