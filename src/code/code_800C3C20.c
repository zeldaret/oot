#include "global.h"

u8 D_8012D200[] = {
    0, 1, 2, 3, 4, 5, 6,
};

void func_800C3C20(void) {
    s32 i;

<<<<<<< HEAD
    for (i = 0; (i < ARRAY_COUNT(D_8012D200)) & 0xFFFFFFFFu; i++) {
        Audio_StopSfxByBank(D_8012D200[i]);
=======
    for (i = 0; (i < ARRAY_COUNT(D_8012D200)) & 0xFFFFFFFF; i++) {
        func_800F87A0(D_8012D200[i]);
>>>>>>> f1d27bf6
    }
}<|MERGE_RESOLUTION|>--- conflicted
+++ resolved
@@ -7,12 +7,7 @@
 void func_800C3C20(void) {
     s32 i;
 
-<<<<<<< HEAD
-    for (i = 0; (i < ARRAY_COUNT(D_8012D200)) & 0xFFFFFFFFu; i++) {
+    for (i = 0; (i < ARRAY_COUNT(D_8012D200)) & 0xFFFFFFFF; i++) {
         Audio_StopSfxByBank(D_8012D200[i]);
-=======
-    for (i = 0; (i < ARRAY_COUNT(D_8012D200)) & 0xFFFFFFFF; i++) {
-        func_800F87A0(D_8012D200[i]);
->>>>>>> f1d27bf6
     }
 }