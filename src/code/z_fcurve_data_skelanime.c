/**
 * @file z_fcurve_data_skelanime.c
 * @brief Curve skeleton animation system
 *
 * A curve skeleton has a fixed number of limbs, each of which has 9 properties that may be changed by the animation:
 * - 3 scales,
 * - 3 rotations,
 * - 3 positions
 * (note the position is stored in the animations instead of being stored in the limbs like SkelAnime would). Otherwise
 * the structure is similar to an ordinary SkelAnime-compatible skeleton.
 *
 * The animations are significantly more complex than SkelAnime. A curve animation consists of 4 parts:
 * - a header (CurveAnimationHeader)
 * - a list of counts, one for each of the 9 properties of each limb (u8)
 * - a list of interpolation data (CurveInterpKnot). The length is the sum of the counts.
 * - a list of constant data (s16[9]). The length is the number of 0s in counts.
 *
 * If the interpolation count for a property is 0, the value of the property is copied from the next number in the
 * constant data; there are no gaps for nonzero interpolation count.
 * If the interpolation count N for a property is larger than 0, the next N elements of the interpolation data array
 * are used to interpolate the value of the property, using Curve_Interpolate.
 *
 * Curve limbs may use LOD:
 * - lower detail draws only the first displaylist
 * - higher detail draws both.
 */

#include "global.h"
#include "z64curve.h"

void SkelCurve_Clear(SkelCurve* skelCurve) {
    skelCurve->limbCount = 0;
    skelCurve->skeleton = NULL;
    skelCurve->animation = NULL;
    skelCurve->curFrame = 0.0f;
    skelCurve->playSpeed = 0.0f;
    skelCurve->endFrame = 0.0f;
    skelCurve->unk_0C = 0.0f;
    skelCurve->jointTable = NULL;
}

<<<<<<< HEAD
s32 SkelCurve_Init(PlayState* play, SkelAnimeCurve* skelCurve, SkelCurveLimbList* limbListSeg,
                   TransformUpdateIndex* transUpdIdx) {
=======
/**
 * Initialises the SkelCurve struct and mallocs the joint table.
 *
 * @return bool always true
 */
s32 SkelCurve_Init(GlobalContext* globalCtx, SkelCurve* skelCurve, CurveSkeletonHeader* skeletonHeaderSeg,
                   CurveAnimationHeader* animation) {
>>>>>>> 4f0018bf
    SkelCurveLimb** limbs;
    CurveSkeletonHeader* skeletonHeader = SEGMENTED_TO_VIRTUAL(skeletonHeaderSeg);

    skelCurve->limbCount = skeletonHeader->limbCount;
    skelCurve->skeleton = SEGMENTED_TO_VIRTUAL(skeletonHeader->limbs);

    skelCurve->jointTable = ZeldaArena_MallocDebug(sizeof(*skelCurve->jointTable) * skelCurve->limbCount,
                                                   "../z_fcurve_data_skelanime.c", 125);
    ASSERT(skelCurve->jointTable != NULL, "this->now_joint != NULL", "../z_fcurve_data_skelanime.c", 127);
    skelCurve->curFrame = 0.0f;
    return true;
}

<<<<<<< HEAD
void SkelCurve_Destroy(PlayState* play, SkelAnimeCurve* skelCurve) {
    if (skelCurve->transforms != NULL) {
        ZeldaArena_FreeDebug(skelCurve->transforms, "../z_fcurve_data_skelanime.c", 146);
=======
/**
 * Frees the joint table.
 */
void SkelCurve_Destroy(GlobalContext* globalCtx, SkelCurve* skelCurve) {
    if (skelCurve->jointTable != NULL) {
        ZeldaArena_FreeDebug(skelCurve->jointTable, "../z_fcurve_data_skelanime.c", 146);
>>>>>>> 4f0018bf
    }
}

void SkelCurve_SetAnim(SkelCurve* skelCurve, CurveAnimationHeader* animation, f32 arg2, f32 endFrame, f32 curFrame,
                       f32 playSpeed) {
    skelCurve->unk_0C = arg2 - skelCurve->playSpeed;
    skelCurve->endFrame = endFrame;
    skelCurve->curFrame = curFrame;
    skelCurve->playSpeed = playSpeed;
    skelCurve->animation = animation;
}

<<<<<<< HEAD
s32 SkelCurve_Update(PlayState* play, SkelAnimeCurve* skelCurve) {
    s16* transforms;
    u8* transformRefIdx;
    TransformUpdateIndex* transformIndex;
    u16* transformCopyValues;
    s32 i;
    s32 ret = 0;
    s32 k;
    TransformData* transData;
    f32 transformValue;
    s32 j;

    transformIndex = SEGMENTED_TO_VIRTUAL(skelCurve->transUpdIdx);
    transformRefIdx = SEGMENTED_TO_VIRTUAL(transformIndex->refIndex);
    transData = SEGMENTED_TO_VIRTUAL(transformIndex->transformData);
    transformCopyValues = SEGMENTED_TO_VIRTUAL(transformIndex->copyValues);
    transforms = (s16*)skelCurve->transforms;

    skelCurve->animCurFrame += skelCurve->animSpeed * R_UPDATE_RATE * 0.5f;

    if ((skelCurve->animSpeed >= 0.0f && skelCurve->animCurFrame > skelCurve->animFinalFrame) ||
        (skelCurve->animSpeed < 0.0f && skelCurve->animCurFrame < skelCurve->animFinalFrame)) {
        skelCurve->animCurFrame = skelCurve->animFinalFrame;
        ret = 1;
=======
typedef enum {
    /* 0 */ SKELCURVE_VEC_TYPE_SCALE,
    /* 1 */ SKELCURVE_VEC_TYPE_ROTATION,
    /* 2 */ SKELCURVE_VEC_TYPE_POSIITON,
    /* 3 */ SKELCURVE_VEC_TYPE_MAX
} SkelCurveVecType;

#define SKELCURVE_SCALE_SCALE 1024.0f
#define SKELCURVE_SCALE_POSITION 100

/**
 * The only animation updating function.
 *
 * @return bool true when the animation has finished.
 */
s32 SkelCurve_Update(GlobalContext* globalCtx, SkelCurve* skelCurve) {
    s16* jointData;
    u8* knotCounts;
    CurveAnimationHeader* animation;
    u16* constantData;
    s32 curLimb;
    s32 ret = false;
    s32 coord;
    CurveInterpKnot* startKnot;
    s32 vecType;

    animation = SEGMENTED_TO_VIRTUAL(skelCurve->animation);
    knotCounts = SEGMENTED_TO_VIRTUAL(animation->knotCounts);
    startKnot = SEGMENTED_TO_VIRTUAL(animation->interpolationData);
    constantData = SEGMENTED_TO_VIRTUAL(animation->constantData);
    jointData = *skelCurve->jointTable;

    skelCurve->curFrame += skelCurve->playSpeed * R_UPDATE_RATE * 0.5f;

    if (((skelCurve->playSpeed >= 0.0f) && (skelCurve->curFrame > skelCurve->endFrame)) ||
        ((skelCurve->playSpeed < 0.0f) && (skelCurve->curFrame < skelCurve->endFrame))) {
        skelCurve->curFrame = skelCurve->endFrame;
        ret = true;
>>>>>>> 4f0018bf
    }

    for (curLimb = 0; curLimb < skelCurve->limbCount; curLimb++) {

        // scale/rotation/position
        for (vecType = SKELCURVE_VEC_TYPE_SCALE; vecType < SKELCURVE_VEC_TYPE_MAX; vecType++) {

            // x/y/z
            for (coord = 0; coord < 3; coord++) {
                f32 transformValue;

                if (*knotCounts == 0) {
                    transformValue = *constantData;
                    *jointData = transformValue;
                    constantData++;
                } else {
                    transformValue = Curve_Interpolate(skelCurve->curFrame, startKnot, *knotCounts);
                    startKnot += *knotCounts;
                    if (vecType == SKELCURVE_VEC_TYPE_SCALE) {
                        // Rescaling allows for more refined scaling using an s16
                        *jointData = transformValue * SKELCURVE_SCALE_SCALE;
                    } else if (vecType == SKELCURVE_VEC_TYPE_ROTATION) {
                        // Convert value from degrees to a binary angle
                        *jointData = DEG_TO_BINANG(transformValue);
                    } else { // SKELCURVE_VEC_TYPE_POSIITON
                        // Model to world scale conversion
                        *jointData = transformValue * SKELCURVE_SCALE_POSITION;
                    }
                }
                knotCounts++;
                jointData++;
            }
        }
    }

    return ret;
}

<<<<<<< HEAD
void SkelCurve_DrawLimb(PlayState* play, s32 limbIndex, SkelAnimeCurve* skelCurve,
=======
/**
 * Recursively draws limbs with appropriate properties.
 */
void SkelCurve_DrawLimb(GlobalContext* globalCtx, s32 limbIndex, SkelCurve* skelCurve,
>>>>>>> 4f0018bf
                        OverrideCurveLimbDraw overrideLimbDraw, PostCurveLimbDraw postLimbDraw, s32 lod, void* data) {
    SkelCurveLimb* limb = SEGMENTED_TO_VIRTUAL(skelCurve->skeleton[limbIndex]);

    OPEN_DISPS(play->state.gfxCtx, "../z_fcurve_data_skelanime.c", 279);

    Matrix_Push();

<<<<<<< HEAD
    if (overrideLimbDraw == NULL || (overrideLimbDraw != NULL && overrideLimbDraw(play, skelCurve, limbIndex, data))) {
=======
    if ((overrideLimbDraw == NULL) ||
        ((overrideLimbDraw != NULL) && overrideLimbDraw(globalCtx, skelCurve, limbIndex, data))) {
>>>>>>> 4f0018bf
        Vec3f scale;
        Vec3s rot;
        Vec3f pos;
        Gfx* dList;
        s16* jointData = skelCurve->jointTable[limbIndex];

        scale.x = jointData[0] / SKELCURVE_SCALE_SCALE;
        scale.y = jointData[1] / SKELCURVE_SCALE_SCALE;
        scale.z = jointData[2] / SKELCURVE_SCALE_SCALE;
        jointData += 3;
        rot.x = jointData[0];
        rot.y = jointData[1];
        rot.z = jointData[2];
        jointData += 3;
        pos.x = jointData[0];
        pos.y = jointData[1];
        pos.z = jointData[2];

        Matrix_TranslateRotateZYX(&pos, &rot);
        Matrix_Scale(scale.x, scale.y, scale.z, MTXMODE_APPLY);

        if (lod == 0) {
            s32 pad1;

            dList = limb->dList[0];
            if (dList != NULL) {
                gSPMatrix(POLY_OPA_DISP++, Matrix_NewMtx(play->state.gfxCtx, "../z_fcurve_data_skelanime.c", 321),
                          G_MTX_LOAD | G_MTX_NOPUSH | G_MTX_MODELVIEW);
                gSPDisplayList(POLY_OPA_DISP++, dList);
            }
        } else if (lod == 1) {
            s32 pad2;

            dList = limb->dList[0];
            if (dList != NULL) {
                gSPMatrix(POLY_OPA_DISP++, Matrix_NewMtx(play->state.gfxCtx, "../z_fcurve_data_skelanime.c", 332),
                          G_MTX_LOAD | G_MTX_NOPUSH | G_MTX_MODELVIEW);
                gSPDisplayList(POLY_OPA_DISP++, dList);
            }
            dList = limb->dList[1];
            if (dList != NULL) {
                gSPMatrix(POLY_XLU_DISP++, Matrix_NewMtx(play->state.gfxCtx, "../z_fcurve_data_skelanime.c", 338),
                          G_MTX_LOAD | G_MTX_NOPUSH | G_MTX_MODELVIEW);
                gSPDisplayList(POLY_XLU_DISP++, dList);
            }
        } else {
            // "FcSkeletonInfo_draw_child (): Not supported"
            osSyncPrintf("FcSkeletonInfo_draw_child():未対応\n");
        }
    }

    if (postLimbDraw != NULL) {
        postLimbDraw(play, skelCurve, limbIndex, data);
    }

<<<<<<< HEAD
    if (limb->firstChildIdx != LIMB_DONE) {
        SkelCurve_DrawLimb(play, limb->firstChildIdx, skelCurve, overrideLimbDraw, postLimbDraw, lod, data);
=======
    if (limb->child != LIMB_DONE) {
        SkelCurve_DrawLimb(globalCtx, limb->child, skelCurve, overrideLimbDraw, postLimbDraw, lod, data);
>>>>>>> 4f0018bf
    }

    Matrix_Pop();

<<<<<<< HEAD
    if (limb->nextLimbIdx != LIMB_DONE) {
        SkelCurve_DrawLimb(play, limb->nextLimbIdx, skelCurve, overrideLimbDraw, postLimbDraw, lod, data);
=======
    if (limb->sibling != LIMB_DONE) {
        SkelCurve_DrawLimb(globalCtx, limb->sibling, skelCurve, overrideLimbDraw, postLimbDraw, lod, data);
>>>>>>> 4f0018bf
    }

    CLOSE_DISPS(play->state.gfxCtx, "../z_fcurve_data_skelanime.c", 371);
}

<<<<<<< HEAD
void SkelCurve_Draw(Actor* actor, PlayState* play, SkelAnimeCurve* skelCurve, OverrideCurveLimbDraw overrideLimbDraw,
                    PostCurveLimbDraw postLimbDraw, s32 lod, void* data) {
    if (skelCurve->transforms != NULL) {
        SkelCurve_DrawLimb(play, 0, skelCurve, overrideLimbDraw, postLimbDraw, lod, data);
=======
void SkelCurve_Draw(Actor* actor, GlobalContext* globalCtx, SkelCurve* skelCurve,
                    OverrideCurveLimbDraw overrideLimbDraw, PostCurveLimbDraw postLimbDraw, s32 lod, void* data) {
    if (skelCurve->jointTable != NULL) {
        SkelCurve_DrawLimb(globalCtx, 0, skelCurve, overrideLimbDraw, postLimbDraw, lod, data);
>>>>>>> 4f0018bf
    }
}<|MERGE_RESOLUTION|>--- conflicted
+++ resolved
@@ -39,18 +39,13 @@
     skelCurve->jointTable = NULL;
 }
 
-<<<<<<< HEAD
-s32 SkelCurve_Init(PlayState* play, SkelAnimeCurve* skelCurve, SkelCurveLimbList* limbListSeg,
-                   TransformUpdateIndex* transUpdIdx) {
-=======
 /**
  * Initialises the SkelCurve struct and mallocs the joint table.
  *
  * @return bool always true
  */
-s32 SkelCurve_Init(GlobalContext* globalCtx, SkelCurve* skelCurve, CurveSkeletonHeader* skeletonHeaderSeg,
+s32 SkelCurve_Init(PlayState* play, SkelCurve* skelCurve, CurveSkeletonHeader* skeletonHeaderSeg,
                    CurveAnimationHeader* animation) {
->>>>>>> 4f0018bf
     SkelCurveLimb** limbs;
     CurveSkeletonHeader* skeletonHeader = SEGMENTED_TO_VIRTUAL(skeletonHeaderSeg);
 
@@ -64,18 +59,12 @@
     return true;
 }
 
-<<<<<<< HEAD
-void SkelCurve_Destroy(PlayState* play, SkelAnimeCurve* skelCurve) {
-    if (skelCurve->transforms != NULL) {
-        ZeldaArena_FreeDebug(skelCurve->transforms, "../z_fcurve_data_skelanime.c", 146);
-=======
 /**
  * Frees the joint table.
  */
-void SkelCurve_Destroy(GlobalContext* globalCtx, SkelCurve* skelCurve) {
+void SkelCurve_Destroy(PlayState* play, SkelCurve* skelCurve) {
     if (skelCurve->jointTable != NULL) {
         ZeldaArena_FreeDebug(skelCurve->jointTable, "../z_fcurve_data_skelanime.c", 146);
->>>>>>> 4f0018bf
     }
 }
 
@@ -88,32 +77,6 @@
     skelCurve->animation = animation;
 }
 
-<<<<<<< HEAD
-s32 SkelCurve_Update(PlayState* play, SkelAnimeCurve* skelCurve) {
-    s16* transforms;
-    u8* transformRefIdx;
-    TransformUpdateIndex* transformIndex;
-    u16* transformCopyValues;
-    s32 i;
-    s32 ret = 0;
-    s32 k;
-    TransformData* transData;
-    f32 transformValue;
-    s32 j;
-
-    transformIndex = SEGMENTED_TO_VIRTUAL(skelCurve->transUpdIdx);
-    transformRefIdx = SEGMENTED_TO_VIRTUAL(transformIndex->refIndex);
-    transData = SEGMENTED_TO_VIRTUAL(transformIndex->transformData);
-    transformCopyValues = SEGMENTED_TO_VIRTUAL(transformIndex->copyValues);
-    transforms = (s16*)skelCurve->transforms;
-
-    skelCurve->animCurFrame += skelCurve->animSpeed * R_UPDATE_RATE * 0.5f;
-
-    if ((skelCurve->animSpeed >= 0.0f && skelCurve->animCurFrame > skelCurve->animFinalFrame) ||
-        (skelCurve->animSpeed < 0.0f && skelCurve->animCurFrame < skelCurve->animFinalFrame)) {
-        skelCurve->animCurFrame = skelCurve->animFinalFrame;
-        ret = 1;
-=======
 typedef enum {
     /* 0 */ SKELCURVE_VEC_TYPE_SCALE,
     /* 1 */ SKELCURVE_VEC_TYPE_ROTATION,
@@ -129,7 +92,7 @@
  *
  * @return bool true when the animation has finished.
  */
-s32 SkelCurve_Update(GlobalContext* globalCtx, SkelCurve* skelCurve) {
+s32 SkelCurve_Update(PlayState* play, SkelCurve* skelCurve) {
     s16* jointData;
     u8* knotCounts;
     CurveAnimationHeader* animation;
@@ -152,7 +115,6 @@
         ((skelCurve->playSpeed < 0.0f) && (skelCurve->curFrame < skelCurve->endFrame))) {
         skelCurve->curFrame = skelCurve->endFrame;
         ret = true;
->>>>>>> 4f0018bf
     }
 
     for (curLimb = 0; curLimb < skelCurve->limbCount; curLimb++) {
@@ -191,27 +153,19 @@
     return ret;
 }
 
-<<<<<<< HEAD
-void SkelCurve_DrawLimb(PlayState* play, s32 limbIndex, SkelAnimeCurve* skelCurve,
-=======
 /**
  * Recursively draws limbs with appropriate properties.
  */
-void SkelCurve_DrawLimb(GlobalContext* globalCtx, s32 limbIndex, SkelCurve* skelCurve,
->>>>>>> 4f0018bf
-                        OverrideCurveLimbDraw overrideLimbDraw, PostCurveLimbDraw postLimbDraw, s32 lod, void* data) {
+void SkelCurve_DrawLimb(PlayState* play, s32 limbIndex, SkelCurve* skelCurve, OverrideCurveLimbDraw overrideLimbDraw,
+                        PostCurveLimbDraw postLimbDraw, s32 lod, void* data) {
     SkelCurveLimb* limb = SEGMENTED_TO_VIRTUAL(skelCurve->skeleton[limbIndex]);
 
     OPEN_DISPS(play->state.gfxCtx, "../z_fcurve_data_skelanime.c", 279);
 
     Matrix_Push();
 
-<<<<<<< HEAD
-    if (overrideLimbDraw == NULL || (overrideLimbDraw != NULL && overrideLimbDraw(play, skelCurve, limbIndex, data))) {
-=======
     if ((overrideLimbDraw == NULL) ||
-        ((overrideLimbDraw != NULL) && overrideLimbDraw(globalCtx, skelCurve, limbIndex, data))) {
->>>>>>> 4f0018bf
+        ((overrideLimbDraw != NULL) && overrideLimbDraw(play, skelCurve, limbIndex, data))) {
         Vec3f scale;
         Vec3s rot;
         Vec3f pos;
@@ -267,39 +221,22 @@
         postLimbDraw(play, skelCurve, limbIndex, data);
     }
 
-<<<<<<< HEAD
-    if (limb->firstChildIdx != LIMB_DONE) {
-        SkelCurve_DrawLimb(play, limb->firstChildIdx, skelCurve, overrideLimbDraw, postLimbDraw, lod, data);
-=======
     if (limb->child != LIMB_DONE) {
-        SkelCurve_DrawLimb(globalCtx, limb->child, skelCurve, overrideLimbDraw, postLimbDraw, lod, data);
->>>>>>> 4f0018bf
+        SkelCurve_DrawLimb(play, limb->child, skelCurve, overrideLimbDraw, postLimbDraw, lod, data);
     }
 
     Matrix_Pop();
 
-<<<<<<< HEAD
-    if (limb->nextLimbIdx != LIMB_DONE) {
-        SkelCurve_DrawLimb(play, limb->nextLimbIdx, skelCurve, overrideLimbDraw, postLimbDraw, lod, data);
-=======
     if (limb->sibling != LIMB_DONE) {
-        SkelCurve_DrawLimb(globalCtx, limb->sibling, skelCurve, overrideLimbDraw, postLimbDraw, lod, data);
->>>>>>> 4f0018bf
+        SkelCurve_DrawLimb(play, limb->sibling, skelCurve, overrideLimbDraw, postLimbDraw, lod, data);
     }
 
     CLOSE_DISPS(play->state.gfxCtx, "../z_fcurve_data_skelanime.c", 371);
 }
 
-<<<<<<< HEAD
-void SkelCurve_Draw(Actor* actor, PlayState* play, SkelAnimeCurve* skelCurve, OverrideCurveLimbDraw overrideLimbDraw,
+void SkelCurve_Draw(Actor* actor, PlayState* play, SkelCurve* skelCurve, OverrideCurveLimbDraw overrideLimbDraw,
                     PostCurveLimbDraw postLimbDraw, s32 lod, void* data) {
-    if (skelCurve->transforms != NULL) {
+    if (skelCurve->jointTable != NULL) {
         SkelCurve_DrawLimb(play, 0, skelCurve, overrideLimbDraw, postLimbDraw, lod, data);
-=======
-void SkelCurve_Draw(Actor* actor, GlobalContext* globalCtx, SkelCurve* skelCurve,
-                    OverrideCurveLimbDraw overrideLimbDraw, PostCurveLimbDraw postLimbDraw, s32 lod, void* data) {
-    if (skelCurve->jointTable != NULL) {
-        SkelCurve_DrawLimb(globalCtx, 0, skelCurve, overrideLimbDraw, postLimbDraw, lod, data);
->>>>>>> 4f0018bf
     }
 }