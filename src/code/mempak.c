--- conflicted
+++ resolved
@@ -18,16 +18,6 @@
 u16 sMempakCompanyCode = 1;
 u32 sMempakGameCode = 1;
 
-<<<<<<< HEAD
-// "ZELDA DEMO TOOL "
-u8 sMempakGameName[0x10] = { 0x33, 0x1E, 0x25, 0x1D, 0x1A, 0x0F, 0x1D, 0x1E,
-                             0x26, 0x28, 0x0F, 0x2D, 0x28, 0x28, 0x25, 0x0F };
-u8 sMempakExtName[8] = { 0x00, 0x00, 0x00, 0x00, 0x00, 0x00, 0x00, 0x00 };
-
-s32 Mempak_Init(s32 controllerNb) {
-    OSMesgQueue* mq;
-    STACK_PAD(s32);
-=======
 // NCH is a heavily abbreviated "N64 font code CHaracter"
 // Conversion from A-Z to N64 Font Code
 #define NCH(c) ((c)-0x27)
@@ -49,8 +39,7 @@
  */
 s32 Mempak_Init(s32 controllerNum) {
     OSMesgQueue* serialEventQueue;
-    s32 pad;
->>>>>>> bedf07d5
+    STACK_PAD(s32);
     s32 ret = false;
 
     serialEventQueue = PadMgr_AcquireSerialEventQueue(&gPadMgr);
@@ -64,15 +53,7 @@
     return ret;
 }
 
-<<<<<<< HEAD
-s32 Mempak_GetFreeBytes(UNUSED s32 controllerNb) {
-    return sMempakFreeBytes;
-}
-
-s32 Mempak_FindFile(UNUSED s32 controllerNb, char start, char end) {
-    OSMesgQueue* mq;
-=======
-s32 Mempak_GetFreeBytes(s32 controllerNum) {
+s32 Mempak_GetFreeBytes(UNUSED s32 controllerNum) {
     return sMempakFreeBytes;
 }
 
@@ -86,9 +67,8 @@
  * @param end End file letter (inclusive)
  * @return a bitfield where set bits indicate that the file exists
  */
-s32 Mempak_FindFiles(s32 controllerNum, char start, char end) {
-    OSMesgQueue* serialEventQueue;
->>>>>>> bedf07d5
+s32 Mempak_FindFiles(UNUSED s32 controllerNum, char start, char end) {
+    OSMesgQueue* serialEventQueue;
     s32 error;
     char letter;
     u32 bit = 1;
@@ -116,10 +96,6 @@
     return bits;
 }
 
-<<<<<<< HEAD
-s32 Mempak_Write(UNUSED s32 controllerNb, char idx, void* buffer, s32 offset, s32 size) {
-    OSMesgQueue* mq;
-=======
 /**
  * Writes data to the file identified with `letter`.
  *
@@ -130,9 +106,8 @@
  * @param size Size in bytes
  * @return true if the operation completed successfully, false otherwise
  */
-s32 Mempak_Write(s32 controllerNum, char letter, void* buffer, s32 offset, s32 size) {
-    OSMesgQueue* serialEventQueue;
->>>>>>> bedf07d5
+s32 Mempak_Write(UNUSED s32 controllerNum, char letter, void* buffer, s32 offset, s32 size) {
+    OSMesgQueue* serialEventQueue;
     s32 error;
     s32 ret = false;
     STACK_PAD(s32);
@@ -152,10 +127,6 @@
     return ret;
 }
 
-<<<<<<< HEAD
-s32 Mempak_Read(UNUSED s32 controllerNb, char idx, void* buffer, s32 offset, s32 size) {
-    OSMesgQueue* mq;
-=======
 /**
  * Reads data from the file identified with `letter`.
  *
@@ -166,9 +137,8 @@
  * @param size Size in bytes
  * @return true if the operation completed successfully, false otherwise
  */
-s32 Mempak_Read(s32 controllerNum, char letter, void* buffer, s32 offset, s32 size) {
-    OSMesgQueue* serialEventQueue;
->>>>>>> bedf07d5
+s32 Mempak_Read(UNUSED s32 controllerNum, char letter, void* buffer, s32 offset, s32 size) {
+    OSMesgQueue* serialEventQueue;
     s32 error;
     s32 ret = false;
     STACK_PAD(s32);
@@ -188,10 +158,6 @@
     return ret;
 }
 
-<<<<<<< HEAD
-s32 Mempak_Alloc(UNUSED s32 controllerNb, char* idx, s32 size) {
-    OSMesgQueue* mq;
-=======
 /**
  * Creates a new file on the memory pak.
  *
@@ -203,9 +169,8 @@
  * @param size File size
  * @return true if the operation completed successfully, false otherwise
  */
-s32 Mempak_CreateFile(s32 controllerNum, char* letter, s32 size) {
-    OSMesgQueue* serialEventQueue;
->>>>>>> bedf07d5
+s32 Mempak_CreateFile(UNUSED s32 controllerNum, char* letter, s32 size) {
+    OSMesgQueue* serialEventQueue;
     s32 error;
     s32 ret = false;
     s32 i;
@@ -262,10 +227,6 @@
     return ret;
 }
 
-<<<<<<< HEAD
-s32 Mempak_DeleteFile(UNUSED s32 controllerNb, char idx) {
-    OSMesgQueue* mq;
-=======
 /**
  * Deletes the file identified with `letter`.
  *
@@ -273,9 +234,8 @@
  * @param letter Memory pak file letter, in the range 'A' to ('A' + MEMPAK_MAX_FILES)
  * @return true if the operation completed successfully, false otherwise
  */
-s32 Mempak_DeleteFile(s32 controllerNum, char letter) {
-    OSMesgQueue* serialEventQueue;
->>>>>>> bedf07d5
+s32 Mempak_DeleteFile(UNUSED s32 controllerNum, char letter) {
+    OSMesgQueue* serialEventQueue;
     s32 error;
     s32 ret = false;
 
@@ -292,13 +252,6 @@
     return ret;
 }
 
-<<<<<<< HEAD
-s32 Mempak_GetFileSize(UNUSED s32 controllerNb, char idx) {
-    OSMesgQueue* mq = PadMgr_AcquireSerialEventQueue(&gPadMgr);
-    OSPfsState state;
-    s32 error = osPfsFileState(&sMempakPfsHandle, sMempakFiles[idx - 'A'], &state);
-    STACK_PAD(s32);
-=======
 /**
  * Gets the size of the file identified with `letter`.
  *
@@ -306,12 +259,11 @@
  * @param letter Memory pak file letter, in the range 'A' to ('A' + MEMPAK_MAX_FILES)
  * @return the size of the file, or 0 if the operation failed for any reason
  */
-s32 Mempak_GetFileSize(s32 controllerNum, char letter) {
+s32 Mempak_GetFileSize(UNUSED s32 controllerNum, char letter) {
     OSMesgQueue* serialEventQueue = PadMgr_AcquireSerialEventQueue(&gPadMgr);
     OSPfsState state;
     s32 error = osPfsFileState(&sMempakPfsHandle, sMempakFiles[MEMPAK_LETTER_TO_INDEX(letter)], &state);
-    s32 pad;
->>>>>>> bedf07d5
+    STACK_PAD(s32);
 
     PadMgr_ReleaseSerialEventQueue(&gPadMgr, serialEventQueue);
 
