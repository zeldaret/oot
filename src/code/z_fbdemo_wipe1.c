#include "transition_wipe.h"

#include "gfx.h"
#include "save.h"
#include "transition_instances.h"

typedef enum TransitionWipeDirection {
    /* 0 */ TRANS_WIPE_DIR_IN,
    /* 1 */ TRANS_WIPE_DIR_OUT
} TransitionWipeDirection;

#include "assets/code/fbdemo_wipe1/code.c"

// unused.
Gfx sTransWipeSyncDL[] = {
    gsDPPipeSync(),
    gsSPEndDisplayList(),
};

void TransitionWipe_Start(void* thisx) {
    TransitionWipe* this = (TransitionWipe*)thisx;

    this->isDone = false;

    if (this->direction != TRANS_WIPE_DIR_IN) {
        this->texY = (s32)(83.25f * (1 << 2));
    } else {
        this->texY = (s32)(153.0f * (1 << 2));
    }

    guPerspective(&this->projection, &this->normal, 60.0f, (4.0f / 3.0f), 10.0f, 12800.0f, 1.0f);
    guLookAt(&this->lookAt, 0.0f, 0.0f, 400.0f, 0.0f, 0.0f, 0.0f, 0.0f, 1.0f, 0.0f);
}

void* TransitionWipe_Init(void* thisx) {
    TransitionWipe* this = (TransitionWipe*)thisx;

    bzero(this, sizeof(TransitionWipe));
    return this;
}

void TransitionWipe_Destroy(UNUSED void* thisx) {
}

void TransitionWipe_Update(void* thisx, s32 updateRate) {
    TransitionWipe* this = (TransitionWipe*)thisx;

    if (this->direction != TRANS_WIPE_DIR_IN) {
        this->texY += (((void)0, gSaveContext.transWipeSpeed) * 3) / updateRate;
        if (this->texY >= (s32)(153.0f * (1 << 2))) {
            this->texY = (s32)(153.0f * (1 << 2));
            this->isDone = true;
        }
    } else {
        this->texY -= (((void)0, gSaveContext.transWipeSpeed) * 3) / updateRate;
        if (this->texY <= (s32)(83.25f * (1 << 2))) {
            this->texY = (s32)(83.25f * (1 << 2));
            this->isDone = true;
        }
    }
}

void TransitionWipe_Draw(void* thisx, Gfx** gfxP) {
    Gfx* gfx = *gfxP;
    Mtx* modelView;
    TransitionWipe* this = (TransitionWipe*)thisx;
<<<<<<< HEAD
    STACK_PADS(s32, 4);
=======
    Color_RGBA8_u32* color;
    s32 pad[3];
>>>>>>> ed02a9db
    Gfx* texScroll;

    modelView = this->modelView[this->frame];
    this->frame ^= 1;

    guScale(&modelView[0], 0.56f, 0.56f, 1.0f);
    guRotate(&modelView[1], 0.0f, 0.0f, 0.0f, 1.0f);
    guTranslate(&modelView[2], 0.0f, 0.0f, 0.0f);

    gDPPipeSync(gfx++);

    texScroll = Gfx_BranchTexScroll(&gfx, this->texX, this->texY, 0, 0);
    gSPSegment(gfx++, 8, texScroll);

    color = &this->color;
    gDPSetPrimColor(gfx++, 0, 0x80, color->r, color->g, color->b, 255);

    gSPMatrix(gfx++, &this->projection, G_MTX_NOPUSH | G_MTX_LOAD | G_MTX_PROJECTION);
    gSPPerspNormalize(gfx++, this->normal);
    gSPMatrix(gfx++, &this->lookAt, G_MTX_NOPUSH | G_MTX_MUL | G_MTX_PROJECTION);
    gSPMatrix(gfx++, &modelView[0], G_MTX_NOPUSH | G_MTX_LOAD | G_MTX_MODELVIEW);
    gSPMatrix(gfx++, &modelView[1], G_MTX_NOPUSH | G_MTX_MUL | G_MTX_MODELVIEW);
    gSPMatrix(gfx++, &modelView[2], G_MTX_NOPUSH | G_MTX_MUL | G_MTX_MODELVIEW);
    gSPDisplayList(gfx++, sTransWipeDL);
    gDPPipeSync(gfx++);
    *gfxP = gfx;
}

s32 TransitionWipe_IsDone(void* thisx) {
    TransitionWipe* this = (TransitionWipe*)thisx;

    return this->isDone;
}

void TransitionWipe_SetType(void* thisx, s32 type) {
    TransitionWipe* this = (TransitionWipe*)thisx;

    if (type == TRANS_INSTANCE_TYPE_FILL_OUT) {
        this->direction = TRANS_WIPE_DIR_OUT;
    } else {
        this->direction = TRANS_WIPE_DIR_IN;
    }

    if (this->direction != TRANS_WIPE_DIR_IN) {
        this->texY = (s32)(83.25f * (1 << 2));
    } else {
        this->texY = (s32)(153.0f * (1 << 2));
    }
}

void TransitionWipe_SetColor(void* thisx, u32 color) {
    TransitionWipe* this = (TransitionWipe*)thisx;

    this->color.rgba = color;
}

void TransitionWipe_SetUnkColor(void* thisx, u32 color) {
    TransitionWipe* this = (TransitionWipe*)thisx;

    this->unkColor.rgba = color;
}<|MERGE_RESOLUTION|>--- conflicted
+++ resolved
@@ -1,7 +1,9 @@
 #include "transition_wipe.h"
 
+#include "attributes.h"
 #include "gfx.h"
 #include "save.h"
+#include "stack_pad.h"
 #include "transition_instances.h"
 
 typedef enum TransitionWipeDirection {
@@ -64,12 +66,8 @@
     Gfx* gfx = *gfxP;
     Mtx* modelView;
     TransitionWipe* this = (TransitionWipe*)thisx;
-<<<<<<< HEAD
-    STACK_PADS(s32, 4);
-=======
     Color_RGBA8_u32* color;
-    s32 pad[3];
->>>>>>> ed02a9db
+    STACK_PADS(s32, 3);
     Gfx* texScroll;
 
     modelView = this->modelView[this->frame];
