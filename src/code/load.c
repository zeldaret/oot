--- conflicted
+++ resolved
@@ -1,12 +1,7 @@
 #include "global.h"
 
-<<<<<<< HEAD
-s32 Overlay_Load(uintptr_t vromStart, uintptr_t vromEnd, void* vramStart, void* vramEnd, void* allocatedRamAddr) {
+size_t Overlay_Load(uintptr_t vromStart, uintptr_t vromEnd, void* vramStart, void* vramEnd, void* allocatedRamAddr) {
     STACK_PADS(s32, 3);
-=======
-size_t Overlay_Load(uintptr_t vromStart, uintptr_t vromEnd, void* vramStart, void* vramEnd, void* allocatedRamAddr) {
-    s32 pad[3];
->>>>>>> bf3339a1
     uintptr_t end;
     OverlayRelocationSection* ovlRelocs;
     u32 relocSectionOffset = 0;
