#include "global.h"

<<<<<<< HEAD
s32 Overlay_Load(uintptr_t vRomStart, uintptr_t vRomEnd, void* vRamStart, void* vRamEnd, void* allocatedVRamAddr) {
    STACK_PADS(s32, 3);
=======
s32 Overlay_Load(uintptr_t vromStart, uintptr_t vromEnd, void* vramStart, void* vramEnd, void* allocatedRamAddr) {
    s32 pad[3];
>>>>>>> bedf07d5
    uintptr_t end;
    OverlayRelocationSection* ovlRelocs;
    u32 relocSectionOffset;
    size_t size;

    size = vromEnd - vromStart;
    end = (uintptr_t)allocatedRamAddr + size;

    if (gOverlayLogSeverity >= 3) {
        // "Start loading dynamic link function"
        osSyncPrintf("\nダイナミックリンクファンクションのロードを開始します\n");
    }

    if (gOverlayLogSeverity >= 3) {
        // "DMA transfer of TEXT, DATA, RODATA + rel (%08x-%08x)"
        osSyncPrintf("TEXT,DATA,RODATA+relをＤＭＡ転送します(%08x-%08x)\n", allocatedRamAddr, end);
    }

    // DMA the overlay, wait until transfer completes
    DmaMgr_RequestSync(allocatedRamAddr, vromStart, size);

    // The overlay file is expected to contain a 32-bit offset from the end of the file to the start of the
    // relocation section.
    relocSectionOffset = ((s32*)end)[-1];
    ovlRelocs = (OverlayRelocationSection*)(end - relocSectionOffset);

    if (gOverlayLogSeverity >= 3) {
        osSyncPrintf("TEXT(%08x), DATA(%08x), RODATA(%08x), BSS(%08x)\n", ovlRelocs->textSize, ovlRelocs->dataSize,
                     ovlRelocs->rodataSize, ovlRelocs->bssSize);
    }

    if (gOverlayLogSeverity >= 3) {
        osSyncPrintf("リロケーションします\n"); // "Relocate"
    }

    // Relocate pointers in overlay code and data
    Overlay_Relocate(allocatedRamAddr, ovlRelocs, vramStart);

    // Clear bss if present, bss is located immediately following the relocations
    if (ovlRelocs->bssSize != 0) {
        if (gOverlayLogSeverity >= 3) {
            // "Clear BSS area (% 08x-% 08x)"
            osSyncPrintf("BSS領域をクリアします(%08x-%08x)\n", end, end + ovlRelocs->bssSize);
        }
        bzero((void*)end, ovlRelocs->bssSize);
    }

    size = (uintptr_t)&ovlRelocs->relocations[ovlRelocs->nRelocations] - (uintptr_t)ovlRelocs;

    if (gOverlayLogSeverity >= 3) {
        // "Clear REL area (%08x-%08x)"
        osSyncPrintf("REL領域をクリアします(%08x-%08x)\n", ovlRelocs, (uintptr_t)ovlRelocs + size);
    }

    // Clear relocations, this space remains allocated and goes unused
    bzero(ovlRelocs, size);

    // Manually flush caches
    size = (uintptr_t)vramEnd - (uintptr_t)vramStart;
    osWritebackDCache(allocatedRamAddr, size);
    osInvalICache(allocatedRamAddr, size);

    if (gOverlayLogSeverity >= 3) {
        // "Finish loading dynamic link function"
        osSyncPrintf("ダイナミックリンクファンクションのロードを終了します\n\n");
    }
    return size;
}<|MERGE_RESOLUTION|>--- conflicted
+++ resolved
@@ -1,12 +1,7 @@
 #include "global.h"
 
-<<<<<<< HEAD
-s32 Overlay_Load(uintptr_t vRomStart, uintptr_t vRomEnd, void* vRamStart, void* vRamEnd, void* allocatedVRamAddr) {
+s32 Overlay_Load(uintptr_t vromStart, uintptr_t vromEnd, void* vramStart, void* vramEnd, void* allocatedRamAddr) {
     STACK_PADS(s32, 3);
-=======
-s32 Overlay_Load(uintptr_t vromStart, uintptr_t vromEnd, void* vramStart, void* vramEnd, void* allocatedRamAddr) {
-    s32 pad[3];
->>>>>>> bedf07d5
     uintptr_t end;
     OverlayRelocationSection* ovlRelocs;
     u32 relocSectionOffset;
