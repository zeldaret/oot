--- conflicted
+++ resolved
@@ -549,11 +549,7 @@
     s32 buffB[5 * 3];
     s32 xi;
     s32 yi;
-<<<<<<< HEAD
-    STACK_PAD(s32);
-=======
     s32 invCvg;
->>>>>>> bf3339a1
     s32 pmaxR;
     s32 pmaxG;
     s32 pmaxB;
@@ -709,11 +705,7 @@
 void PreRender_DivotFilter(PreRender* this) {
     s32 x;
     s32 y;
-<<<<<<< HEAD
-    STACK_PAD(s32);
-=======
     s32 cvg;
->>>>>>> bf3339a1
     u8* buffR = alloca(this->width);
     u8* buffG = alloca(this->width);
     u8* buffB = alloca(this->width);
