--- conflicted
+++ resolved
@@ -359,8 +359,7 @@
     gDPPipeSync(gfx++);
     // Set the blend color to full white and set maximum depth
     gDPSetBlendColor(gfx++, 255, 255, 255, 8);
-<<<<<<< HEAD
-    gDPSetPrimDepth(gfx++, -1, -1);
+    gDPSetPrimDepth(gfx++, 0xFFFF, 0xFFFF);
 
     // Uses G_RM_VISCVG to blit the coverage values to the framebuffer
     //
@@ -373,9 +372,6 @@
     // and discards any pixel colors
     //
     // Also disables other modes such as alpha compare and texture perspective correction
-=======
-    gDPSetPrimDepth(gfx++, 0xFFFF, 0xFFFF);
->>>>>>> 706d5596
     gDPSetOtherMode(gfx++,
                     G_AD_DISABLE | G_CD_DISABLE | G_CK_NONE | G_TC_FILT | G_TF_POINT | G_TT_NONE | G_TL_TILE |
                         G_TD_CLAMP | G_TP_NONE | G_CYC_1CYCLE | G_PM_NPRIMITIVE,
