--- conflicted
+++ resolved
@@ -719,48 +719,23 @@
                 continue;
             }
 
-<<<<<<< HEAD
-            if (((R_HREG_MODE == HREG_MODE_PRERENDER) ? R_PRERENDER_DIVOT_CONTROL : 0) != 0) {
-                if (((R_HREG_MODE == HREG_MODE_PRERENDER) ? R_PRERENDER_DIVOT_CONTROL : 0) != 0) {}
-
-                if (((R_HREG_MODE == HREG_MODE_PRERENDER) ? R_PRERENDER_DIVOT_CONTROL : 0) == PRERENDER_SET_DIVOT_RED) {
-=======
             // This condition is checked before entering this function, it will always pass if it runs.
-            if ((HREG(80) == 15 ? HREG(81) : 0) != 0) {
-                if ((HREG(80) == 15 ? HREG(81) : 0) != 0) {}
-
-                if ((HREG(80) == 15 ? HREG(81) : 0) == 5) {
+            if ((R_HREG_MODE == HREG_MODE_PRERENDER ? R_PRERENDER_DIVOT_CONTROL : 0) != 0) {
+                if ((R_HREG_MODE == HREG_MODE_PRERENDER ? R_PRERENDER_DIVOT_CONTROL : 0) != 0) {}
+
+                if ((R_HREG_MODE == HREG_MODE_PRERENDER ? R_PRERENDER_DIVOT_CONTROL : 0) == PRERENDER_SET_DIVOT_RED) {
                     // Fill the pixel with full red, likely for debugging
->>>>>>> 9c35716f
                     pxR = 31;
                     pxG = 0;
                     pxB = 0;
                 } else {
-<<<<<<< HEAD
-                    u8* temp_s0 = &buffR[x - 1];
-                    u8* temp_s1 = &buffG[x - 1];
-                    u8* temp_s2 = &buffB[x - 1];
-
-                    if (((R_HREG_MODE == HREG_MODE_PRERENDER) ? R_PRERENDER_DIVOT_CONTROL : 0) ==
-                        PRERENDER_PRINT_DIVOT_COLOR) {
-                        osSyncPrintf("red=%3d %3d %3d %3d grn=%3d %3d %3d %3d blu=%3d %3d %3d %3d \n", temp_s0[0],
-                                     temp_s0[1], temp_s0[2], MEDIAN3(temp_s0[0], temp_s0[1], temp_s0[2]), temp_s1[0],
-                                     temp_s1[1], temp_s1[2], MEDIAN3(temp_s1[0], temp_s1[1], temp_s1[2]), temp_s2[0],
-                                     temp_s2[1], temp_s2[2], MEDIAN3(temp_s2[0], temp_s2[1], temp_s2[2]));
-                    }
-
-                    if (((R_HREG_MODE == HREG_MODE_PRERENDER) ? R_PRERENDER_DIVOT_CONTROL : 0) ==
-                        PRERENDER_DIVOT_ALTERNATE_COLOR) {
-                        pxR = MEDIAN3(temp_s0[0], temp_s0[1], temp_s0[2]);
-                        pxG = MEDIAN3(temp_s1[0], temp_s1[1], temp_s1[2]);
-                        pxB = MEDIAN3(temp_s2[0], temp_s2[1], temp_s2[2]);
-=======
                     // Prepare sampling window
                     u8* windowR = &buffR[x - 1];
                     u8* windowG = &buffG[x - 1];
                     u8* windowB = &buffB[x - 1];
 
-                    if ((HREG(80) == 15 ? HREG(81) : 0) == 3) {
+                    if ((R_HREG_MODE == HREG_MODE_PRERENDER ? R_PRERENDER_DIVOT_CONTROL : 0) ==
+                        PRERENDER_PRINT_DIVOT_COLOR) {
                         osSyncPrintf("red=%3d %3d %3d %3d grn=%3d %3d %3d %3d blu=%3d %3d %3d %3d \n", windowR[0],
                                      windowR[1], windowR[2], MEDIAN3(windowR[0], windowR[1], windowR[2]), windowG[0],
                                      windowG[1], windowG[2], MEDIAN3(windowG[0], windowG[1], windowG[2]), windowB[0],
@@ -770,17 +745,18 @@
                     // Sample the median value from the 3 pixel wide window
 
                     // (Both blocks contain the same code)
-                    if ((HREG(80) == 15 ? HREG(81) : 0) == 1) {
+                    if ((R_HREG_MODE == HREG_MODE_PRERENDER ? R_PRERENDER_DIVOT_CONTROL : 0) ==
+                        PRERENDER_DIVOT_ALTERNATE_COLOR) {
                         pxR = MEDIAN3(windowR[0], windowR[1], windowR[2]);
                         pxG = MEDIAN3(windowG[0], windowG[1], windowG[2]);
                         pxB = MEDIAN3(windowB[0], windowB[1], windowB[2]);
->>>>>>> 9c35716f
                     } else {
                         pxR = MEDIAN3(windowR[0], windowR[1], windowR[2]);
                         pxG = MEDIAN3(windowG[0], windowG[1], windowG[2]);
                         pxB = MEDIAN3(windowB[0], windowB[1], windowB[2]);
                     }
                 }
+                
                 pxOut.r = pxR;
                 pxOut.g = pxG;
                 pxOut.b = pxB;
@@ -814,14 +790,9 @@
             }
         }
 
-<<<<<<< HEAD
-        if (R_HREG_MODE == HREG_MODE_PRERENDER ? R_PRERENDER_DIVOT_CONTROL : 0) {
-            func_800C2FE4(this);
-=======
-        if ((HREG(80) == 15 ? HREG(81) : 0) != 0) {
+        if ((R_HREG_MODE == HREG_MODE_PRERENDER ? R_PRERENDER_DIVOT_CONTROL : 0) != 0) {
             // Apply divot filter
             PreRender_DivotFilter(this);
->>>>>>> 9c35716f
         }
     }
 }