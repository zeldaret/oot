--- conflicted
+++ resolved
@@ -1,9 +1,4 @@
-<<<<<<< HEAD
-#include "ultra64.h"
-#include "global.h"
-=======
 #include <global.h>
->>>>>>> bfef7f8d
 
 void PreRender_SetValuesSave(PreRenderContext* this, u32 width, u32 height, void* fbuf, void* zbuf, void* cvg) {
     this->widthSave = width;
