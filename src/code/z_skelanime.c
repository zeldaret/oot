#include "global.h"
#include "vt.h"

#define ANIM_INTERP 1

s32 LinkAnimation_Loop(GlobalContext* globalCtx, SkelAnime* skelAnime);
s32 LinkAnimation_Once(GlobalContext* globalCtx, SkelAnime* skelAnime);
s32 Animation_LoopFull(SkelAnime* skelAnime);
s32 Animation_Once(SkelAnime* skelAnime);
s32 Animation_LoopPartial(SkelAnime* skelAnime);

void Animation_CopyVec3s(SkelAnime* skelAnime, Vec3s* dst, Vec3s* src);

static u32 sDisableAnimQueueFlags = 0;
static u32 sAnimQueueFlags;

/*
 * Draw a limb of type `LodLimb`
 * Near or far display list is specified via `lod`
 */
void Skeleton_DrawLimbLod(GlobalContext* globalCtx, s32 limbIndex, void** skeleton, Vec3s* jointTbl,
                          OverrideLimbDrawOpa overrideLimbDraw, PostLimbDrawOpa postLimbDraw, void* arg, s32 lod) {
    LodLimb* limb;
    Gfx* dList;
    Vec3f pos;
    Vec3s rot;

    OPEN_DISPS(globalCtx->state.gfxCtx, "../z_skelanime.c", 773);

    Matrix_Push();
    limb = (LodLimb*)SEGMENTED_TO_VIRTUAL(skeleton[limbIndex]);
    limbIndex++;
    rot = jointTbl[limbIndex];

    pos.x = limb->jointPos.x;
    pos.y = limb->jointPos.y;
    pos.z = limb->jointPos.z;

    dList = limb->dLists[lod];

    if ((overrideLimbDraw == NULL) || !overrideLimbDraw(globalCtx, limbIndex, &dList, &pos, &rot, arg)) {
        Matrix_JointPosition(&pos, &rot);
        if (dList != NULL) {
            gSPMatrix(POLY_OPA_DISP++, Matrix_NewMtx(globalCtx->state.gfxCtx, "../z_skelanime.c", 805), G_MTX_LOAD);
            gSPDisplayList(POLY_OPA_DISP++, dList);
        }
    }

    if (1) {}

    if (postLimbDraw != NULL) {
        postLimbDraw(globalCtx, limbIndex, &dList, &rot, arg);
    }

    if (limb->child != LIMB_DONE) {
        Skeleton_DrawLimbLod(globalCtx, limb->child, skeleton, jointTbl, overrideLimbDraw, postLimbDraw, arg, lod);
    }

    Matrix_Pull();

    if (limb->sibling != LIMB_DONE) {
        Skeleton_DrawLimbLod(globalCtx, limb->sibling, skeleton, jointTbl, overrideLimbDraw, postLimbDraw, arg, lod);
    }

    CLOSE_DISPS(globalCtx->state.gfxCtx, "../z_skelanime.c", 821);
}

/*
 * Draw all limbs of type `LodLimb` in a given skeleton
 * Near or far display list is specified via `lod`
 */
void Skeleton_DrawLod(GlobalContext* globalCtx, void** skeleton, Vec3s* jointTbl, OverrideLimbDrawOpa overrideLimbDraw,
                      PostLimbDrawOpa postLimbDraw, void* arg, s32 lod) {
    LodLimb* rootLimb;
    s32 pad;
    Gfx* dList;
    Vec3f pos;
    Vec3s rot;

    if (skeleton == NULL) {
        osSyncPrintf(VT_FGCOL(RED));
        osSyncPrintf("Si2_Lod_draw():skelがNULLです。\n"); // Si2_Lod_draw (): skel is NULL.
        osSyncPrintf(VT_RST);
        return;
    }

    OPEN_DISPS(globalCtx->state.gfxCtx, "../z_skelanime.c", 849);

    Matrix_Push();

    rootLimb = (LodLimb*)SEGMENTED_TO_VIRTUAL(skeleton[0]);
    pos.x = jointTbl[0].x;
    pos.y = jointTbl[0].y;
    pos.z = jointTbl[0].z;

    rot = jointTbl[1];
    dList = rootLimb->dLists[lod];

    if ((overrideLimbDraw == NULL) || !overrideLimbDraw(globalCtx, 1, &dList, &pos, &rot, arg)) {
        Matrix_JointPosition(&pos, &rot);
        if (dList != NULL) {
            gSPMatrix(POLY_OPA_DISP++, Matrix_NewMtx(globalCtx->state.gfxCtx, "../z_skelanime.c", 881), G_MTX_LOAD);
            gSPDisplayList(POLY_OPA_DISP++, dList);
        }
    }
    if (postLimbDraw != NULL) {
        postLimbDraw(globalCtx, 1, &dList, &rot, arg);
    }

    if (rootLimb->child != LIMB_DONE) {
        Skeleton_DrawLimbLod(globalCtx, rootLimb->child, skeleton, jointTbl, overrideLimbDraw, postLimbDraw, arg, lod);
    }

    Matrix_Pull();

    CLOSE_DISPS(globalCtx->state.gfxCtx, "../z_skelanime.c", 894);
}

/*
 * Draw a limb of type `LodLimb` contained within a flexible skeleton
 * Near or far display list is specified via `lod`
 */
void Skeleton_DrawFlexLimbLod(GlobalContext* globalCtx, s32 limbIndex, void** skeleton, Vec3s* jointTbl,
                              OverrideLimbDrawOpa overrideLimbDraw, PostLimbDrawOpa postLimbDraw, void* arg, s32 lod,
                              Mtx** mtx) {
    LodLimb* limb;
    Gfx* newDList;
    Gfx* limbDList;
    Vec3f pos;
    Vec3s rot;

    Matrix_Push();

    limb = (LodLimb*)SEGMENTED_TO_VIRTUAL(skeleton[limbIndex]);
    limbIndex++;

    rot = jointTbl[limbIndex];

    pos.x = limb->jointPos.x;
    pos.y = limb->jointPos.y;
    pos.z = limb->jointPos.z;

    newDList = limbDList = limb->dLists[lod];

    if ((overrideLimbDraw == NULL) || !overrideLimbDraw(globalCtx, limbIndex, &newDList, &pos, &rot, arg)) {
        Matrix_JointPosition(&pos, &rot);
        if (newDList != NULL) {
            Matrix_ToMtx(*mtx, "../z_skelanime.c", 945);
            {
                OPEN_DISPS(globalCtx->state.gfxCtx, "../z_skelanime.c", 946);
                gSPMatrix(POLY_OPA_DISP++, *mtx, G_MTX_LOAD);
                gSPDisplayList(POLY_OPA_DISP++, newDList);
                CLOSE_DISPS(globalCtx->state.gfxCtx, "../z_skelanime.c", 949);
            }
            (*mtx)++;
        } else if (limbDList != NULL) {
            Matrix_ToMtx(*mtx, "../z_skelanime.c", 954);
            (*mtx)++;
        }
    }
    if (postLimbDraw != NULL) {
        postLimbDraw(globalCtx, limbIndex, &limbDList, &rot, arg);
    }
    if (limb->child != LIMB_DONE) {
        Skeleton_DrawFlexLimbLod(globalCtx, limb->child, skeleton, jointTbl, overrideLimbDraw, postLimbDraw, arg, lod,
                                 mtx);
    }

    Matrix_Pull();

    if (limb->sibling != LIMB_DONE) {
        Skeleton_DrawFlexLimbLod(globalCtx, limb->sibling, skeleton, jointTbl, overrideLimbDraw, postLimbDraw, arg, lod,
                                 mtx);
    }
}

/*
 * Draws all limbs of type `LodLimb` in a given flexible skeleton
 * Limbs in a flexible skeleton have meshes that can stretch to line up with other limbs.
 * An array of matrices is dynamically allocated so each limb can access any transform to ensure its meshes line up.
 */
void Skeleton_DrawFlexLod(GlobalContext* globalCtx, void** skeleton, Vec3s* jointTbl, s32 dListCount,
                          OverrideLimbDrawOpa overrideLimbDraw, PostLimbDrawOpa postLimbDraw, void* arg, s32 lod) {
    LodLimb* rootLimb;
    s32 pad;
    Gfx* newDList;
    Gfx* limbDList;
    Vec3f pos;
    Vec3s rot;
    Mtx* mtx;

    mtx = Graph_Alloc(globalCtx->state.gfxCtx, dListCount * sizeof(Mtx));

    if (skeleton == NULL) {
        osSyncPrintf(VT_FGCOL(RED));
        osSyncPrintf("Si2_Lod_draw_SV():skelがNULLです。\n"); // Si2_Lod_draw_SV (): skel is NULL.
        osSyncPrintf(VT_RST);
        return;
    }

    OPEN_DISPS(globalCtx->state.gfxCtx, "../z_skelanime.c", 1000);

    gSPSegment(POLY_OPA_DISP++, 0xD, mtx);
    Matrix_Push();

    rootLimb = (LodLimb*)SEGMENTED_TO_VIRTUAL(skeleton[0]);
    pos.x = jointTbl[0].x;
    pos.y = jointTbl[0].y;
    pos.z = jointTbl[0].z;

    rot = jointTbl[1];

    newDList = limbDList = rootLimb->dLists[lod];

    if ((overrideLimbDraw == 0) || !overrideLimbDraw(globalCtx, 1, &newDList, &pos, &rot, arg)) {
        Matrix_JointPosition(&pos, &rot);
        if (newDList != NULL) {
            Matrix_ToMtx(mtx, "../z_skelanime.c", 1033);
            gSPMatrix(POLY_OPA_DISP++, mtx, G_MTX_LOAD);
            gSPDisplayList(POLY_OPA_DISP++, newDList);
            mtx++;
        } else if (limbDList != NULL) {
            Matrix_ToMtx(mtx, "../z_skelanime.c", 1040);
            mtx++;
        }
    }

    if (postLimbDraw != NULL) {
        postLimbDraw(globalCtx, 1, &limbDList, &rot, arg);
    }
    if (rootLimb->child != LIMB_DONE) {
        Skeleton_DrawFlexLimbLod(globalCtx, rootLimb->child, skeleton, jointTbl, overrideLimbDraw, postLimbDraw, arg,
                                 lod, &mtx);
    }

    Matrix_Pull();

    CLOSE_DISPS(globalCtx->state.gfxCtx, "../z_skelanime.c", 1053);
}

/*
 * Draw a limb of type `StandardLimb` to the polyOpa buffer
 */
void Skeleton_DrawLimbOpa(GlobalContext* globalCtx, s32 limbIndex, void** skeleton, Vec3s* jointTbl,
                          OverrideLimbDrawOpa overrideLimbDraw, PostLimbDrawOpa postLimbDraw, void* arg) {
    StandardLimb* limb;
    Gfx* dList;
    Vec3f pos;
    Vec3s rot;

    OPEN_DISPS(globalCtx->state.gfxCtx, "../z_skelanime.c", 1076);
    Matrix_Push();

    limb = (StandardLimb*)SEGMENTED_TO_VIRTUAL(skeleton[limbIndex]);
    limbIndex++;
    rot = jointTbl[limbIndex];
    pos.x = limb->jointPos.x;
    pos.y = limb->jointPos.y;
    pos.z = limb->jointPos.z;
    dList = limb->dList;

    if ((overrideLimbDraw == NULL) || !overrideLimbDraw(globalCtx, limbIndex, &dList, &pos, &rot, arg)) {
        Matrix_JointPosition(&pos, &rot);
        if (dList != NULL) {
            gSPMatrix(POLY_OPA_DISP++, Matrix_NewMtx(globalCtx->state.gfxCtx, "../z_skelanime.c", 1103), G_MTX_LOAD);
            gSPDisplayList(POLY_OPA_DISP++, dList);
        }
    }

    if (1) {}

    if (postLimbDraw != NULL) {
        postLimbDraw(globalCtx, limbIndex, &dList, &rot, arg);
    }

    if (limb->child != LIMB_DONE) {
        Skeleton_DrawLimbOpa(globalCtx, limb->child, skeleton, jointTbl, overrideLimbDraw, postLimbDraw, arg);
    }

    Matrix_Pull();

    if (limb->sibling != LIMB_DONE) {
        Skeleton_DrawLimbOpa(globalCtx, limb->sibling, skeleton, jointTbl, overrideLimbDraw, postLimbDraw, arg);
    }
    CLOSE_DISPS(globalCtx->state.gfxCtx, "../z_skelanime.c", 1121);
}

/*
 * Draw all limbs of type `StandardLimb` in a given skeleton to the polyOpa buffer
 */
void Skeleton_DrawOpa(GlobalContext* globalCtx, void** skeleton, Vec3s* jointTbl, OverrideLimbDrawOpa overrideLimbDraw,
                      PostLimbDrawOpa postLimbDraw, void* arg) {
    StandardLimb* rootLimb;
    s32 pad;
    Gfx* dList;
    Vec3f pos;
    Vec3s rot;

    if (skeleton == NULL) {
        osSyncPrintf(VT_FGCOL(RED));
        osSyncPrintf("Si2_draw():skelがNULLです。\n"); // Si2_draw (): skel is NULL.
        osSyncPrintf(VT_RST);
        return;
    }

    OPEN_DISPS(globalCtx->state.gfxCtx, "../z_skelanime.c", 1148);

    Matrix_Push();
    rootLimb = (StandardLimb*)SEGMENTED_TO_VIRTUAL(skeleton[0]);

    pos.x = jointTbl[0].x;
    pos.y = jointTbl[0].y;
    pos.z = jointTbl[0].z;

    rot = jointTbl[1];
    dList = rootLimb->dList;

    if ((overrideLimbDraw == NULL) || !overrideLimbDraw(globalCtx, 1, &dList, &pos, &rot, arg)) {
        Matrix_JointPosition(&pos, &rot);
        if (dList != NULL) {
            gSPMatrix(POLY_OPA_DISP++, Matrix_NewMtx(globalCtx->state.gfxCtx, "../z_skelanime.c", 1176), G_MTX_LOAD);
            gSPDisplayList(POLY_OPA_DISP++, dList);
        }
    }

    if (postLimbDraw != NULL) {
        postLimbDraw(globalCtx, 1, &dList, &rot, arg);
    }

    if (rootLimb->child != LIMB_DONE) {
        Skeleton_DrawLimbOpa(globalCtx, rootLimb->child, skeleton, jointTbl, overrideLimbDraw, postLimbDraw, arg);
    }

    Matrix_Pull();

    CLOSE_DISPS(globalCtx->state.gfxCtx, "../z_skelanime.c", 1190);
}

/*
 * Draw a limb of type `StandardLimb` contained within a flexible skeleton to the polyOpa buffer
 */
void Skeleton_DrawFlexLimbOpa(GlobalContext* globalCtx, s32 limbIndex, void** skeleton, Vec3s* jointTbl,
                              OverrideLimbDrawOpa overrideLimbDraw, PostLimbDrawOpa postLimbDraw, void* arg,
                              Mtx** limbMatricies) {
    StandardLimb* limb;
    Gfx* newDList;
    Gfx* limbDList;
    Vec3f pos;
    Vec3s rot;

    OPEN_DISPS(globalCtx->state.gfxCtx, "../z_skelanime.c", 1214);

    Matrix_Push();

    limb = (StandardLimb*)SEGMENTED_TO_VIRTUAL(skeleton[limbIndex]);
    limbIndex++;
    rot = jointTbl[limbIndex];

    pos.x = limb->jointPos.x;
    pos.y = limb->jointPos.y;
    pos.z = limb->jointPos.z;

    newDList = limbDList = limb->dList;

    if ((overrideLimbDraw == NULL) || !overrideLimbDraw(globalCtx, limbIndex, &newDList, &pos, &rot, arg)) {
        Matrix_JointPosition(&pos, &rot);
        if (newDList != NULL) {
            Matrix_ToMtx(*limbMatricies, "../z_skelanime.c", 1242);
            gSPMatrix(POLY_OPA_DISP++, *limbMatricies, G_MTX_LOAD);
            gSPDisplayList(POLY_OPA_DISP++, newDList);
            (*limbMatricies)++;
        } else if (limbDList != NULL) {
            Matrix_ToMtx(*limbMatricies, "../z_skelanime.c", 1249);
            (*limbMatricies)++;
        }
    }

    if (postLimbDraw != NULL) {
        postLimbDraw(globalCtx, limbIndex, &limbDList, &rot, arg);
    }

    if (limb->child != LIMB_DONE) {
        Skeleton_DrawFlexLimbOpa(globalCtx, limb->child, skeleton, jointTbl, overrideLimbDraw, postLimbDraw, arg,
                                 limbMatricies);
    }

    Matrix_Pull();

    if (limb->sibling != LIMB_DONE) {
        Skeleton_DrawFlexLimbOpa(globalCtx, limb->sibling, skeleton, jointTbl, overrideLimbDraw, postLimbDraw, arg,
                                 limbMatricies);
    }
    CLOSE_DISPS(globalCtx->state.gfxCtx, "../z_skelanime.c", 1265);
}

/*
 * Draw all limbs of type `StandardLimb` in a given flexible skeleton to the polyOpa buffer
 * Limbs in a flexible skeleton have meshes that can stretch to line up with other limbs.
 * An array of matrices is dynamically allocated so each limb can access any transform to ensure its meshes line up.
 */
void Skeleton_DrawFlexOpa(GlobalContext* globalCtx, void** skeleton, Vec3s* jointTbl, s32 dListCount,
                          OverrideLimbDrawOpa overrideLimbDraw, PostLimbDrawOpa postLimbDraw, void* arg) {
    StandardLimb* rootLimb;
    s32 pad;
    Gfx* newDList;
    Gfx* limbDList;
    Vec3f pos;
    Vec3s rot;
    Mtx* mtx;

    mtx = Graph_Alloc(globalCtx->state.gfxCtx, dListCount * sizeof(Mtx));

    if (skeleton == NULL) {
        osSyncPrintf(VT_FGCOL(RED));
        osSyncPrintf("Si2_draw_SV():skelがNULLです。\n"); // Si2_draw_SV (): skel is NULL.
        osSyncPrintf(VT_RST);
        return;
    }

    OPEN_DISPS(globalCtx->state.gfxCtx, "../z_skelanime.c", 1294);

    gSPSegment(POLY_OPA_DISP++, 0xD, mtx);

    Matrix_Push();

    rootLimb = SEGMENTED_TO_VIRTUAL(skeleton[0]);

    pos.x = jointTbl[0].x;
    pos.y = jointTbl[0].y;
    pos.z = jointTbl[0].z;

    rot = jointTbl[1];

    newDList = limbDList = rootLimb->dList;

    if ((overrideLimbDraw == NULL) || !overrideLimbDraw(globalCtx, 1, &newDList, &pos, &rot, arg)) {
        Matrix_JointPosition(&pos, &rot);
        if (newDList != NULL) {
            Matrix_ToMtx(mtx, "../z_skelanime.c", 1327);
            gSPMatrix(POLY_OPA_DISP++, mtx, G_MTX_LOAD);
            gSPDisplayList(POLY_OPA_DISP++, newDList);
            mtx++;
        } else if (limbDList != NULL) {
            Matrix_ToMtx(mtx, "../z_skelanime.c", 1334);
            mtx++;
        }
    }

    if (postLimbDraw != NULL) {
        postLimbDraw(globalCtx, 1, &limbDList, &rot, arg);
    }

    if (rootLimb->child != LIMB_DONE) {
        Skeleton_DrawFlexLimbOpa(globalCtx, rootLimb->child, skeleton, jointTbl, overrideLimbDraw, postLimbDraw, arg,
                                 &mtx);
    }

    Matrix_Pull();
    CLOSE_DISPS(globalCtx->state.gfxCtx, "../z_skelanime.c", 1347);
}

/*
 * Copies frame data from the frame data table, indexed by the joint index table.
 * Indices below limit are copied from that entry in the static frame data table.
 * Indices above limit are offsets to a frame data array indexed by the frame.
 */
void Animation_GetFrameData(AnimationHeader* animationSeg, s32 frame, s32 limbCount, Vec3s* dst) {
    AnimationHeader* animHeader = SEGMENTED_TO_VIRTUAL(animationSeg);
    JointIndex* index = SEGMENTED_TO_VIRTUAL(animHeader->jointIndexSeg);
    s16* frameDataTable = SEGMENTED_TO_VIRTUAL(animHeader->frameDataSeg);
    s16* staticFrameTable = &frameDataTable[0];
    s16* animFrameTable = &frameDataTable[frame];
    u16 limit = animHeader->limit;
    s32 i;

    for (i = 0; i < limbCount; i++, dst++, index++) {
        if ((dst == NULL) || (index == NULL) || (animFrameTable == NULL) || (staticFrameTable == NULL)) {
            LOG_ADDRESS("out", dst, "../z_skelanime.c", 1392);
            LOG_ADDRESS("ref_tbl", index, "../z_skelanime.c", 1393);
            LOG_ADDRESS("frame_tbl", animFrameTable, "../z_skelanime.c", 1394);
            LOG_ADDRESS("tbl", staticFrameTable, "../z_skelanime.c", 1395);
        }

        dst->x = (index->x >= limit) ? animFrameTable[index->x] : staticFrameTable[index->x];
        dst->y = (index->y >= limit) ? animFrameTable[index->y] : staticFrameTable[index->y];
        dst->z = (index->z >= limit) ? animFrameTable[index->z] : staticFrameTable[index->z];
    }
}

s16 Animation_GetLength(void* animationSeg) {
    s16* lastFrame = SEGMENTED_TO_VIRTUAL(animationSeg);

    return *lastFrame;
}

s16 Animation_GetLastFrame(void* animationSeg) {
    u16* lastFrame = SEGMENTED_TO_VIRTUAL(animationSeg);
    // Loads an unsigned half for some reason.
    return *lastFrame - 1;
}

/*
 * Draw a limb of type `StandardLimb` to the specified display buffer
 */
Gfx* Skeleton_DrawLimb(GlobalContext* globalCtx, s32 limbIndex, void** skeleton, Vec3s* jointTbl,
                       OverrideLimbDraw overrideLimbDraw, PostLimbDraw postLimbDraw, void* arg, Gfx* gfx) {
    StandardLimb* limb;
    Gfx* dList;
    Vec3f pos;
    Vec3s rot;

    Matrix_Push();

    limb = (StandardLimb*)SEGMENTED_TO_VIRTUAL(skeleton[limbIndex]);
    limbIndex++;

    rot = jointTbl[limbIndex];

    pos.x = limb->jointPos.x;
    pos.y = limb->jointPos.y;
    pos.z = limb->jointPos.z;

    dList = limb->dList;

    if ((overrideLimbDraw == NULL) || !overrideLimbDraw(globalCtx, limbIndex, &dList, &pos, &rot, arg, &gfx)) {
        Matrix_JointPosition(&pos, &rot);
        if (dList != NULL) {
            gSPMatrix(gfx++, Matrix_NewMtx(globalCtx->state.gfxCtx, "../z_skelanime.c", 1489), G_MTX_LOAD);
            gSPDisplayList(gfx++, dList);
        }
    }

    if (postLimbDraw != NULL) {
        postLimbDraw(globalCtx, limbIndex, &dList, &rot, arg, &gfx);
    }

    if (limb->child != LIMB_DONE) {
        gfx = Skeleton_DrawLimb(globalCtx, limb->child, skeleton, jointTbl, overrideLimbDraw, postLimbDraw, arg, gfx);
    }

    Matrix_Pull();

    if (limb->sibling != LIMB_DONE) {
        gfx = Skeleton_DrawLimb(globalCtx, limb->sibling, skeleton, jointTbl, overrideLimbDraw, postLimbDraw, arg, gfx);
    }

    return gfx;
}

/*
 * Draw all limbs of type `StandardLimb` in a given skeleton to the specified display buffer
 */
Gfx* Skeleton_Draw(GlobalContext* globalCtx, void** skeleton, Vec3s* jointTbl, OverrideLimbDraw overrideLimbDraw,
                   PostLimbDraw postLimbDraw, void* arg, Gfx* gfx) {
    StandardLimb* rootLimb;
    s32 pad;
    Gfx* dList;
    Vec3f pos;
    Vec3s rot;

    if (skeleton == NULL) {
        osSyncPrintf(VT_FGCOL(RED));
        osSyncPrintf("Si2_draw2():skelがNULLです。NULLを返します。\n"); // Si2_draw2 (): skel is NULL. Returns NULL.
        osSyncPrintf(VT_RST);
        return NULL;
    }

    Matrix_Push();

    rootLimb = (StandardLimb*)SEGMENTED_TO_VIRTUAL(skeleton[0]);

    pos.x = jointTbl[0].x;
    pos.y = jointTbl[0].y;
    pos.z = jointTbl[0].z;

    rot = jointTbl[1];

    dList = rootLimb->dList;

    if ((overrideLimbDraw == NULL) || !overrideLimbDraw(globalCtx, 1, &dList, &pos, &rot, arg, &gfx)) {
        Matrix_JointPosition(&pos, &rot);
        if (dList != NULL) {
            gSPMatrix(gfx++, Matrix_NewMtx(globalCtx->state.gfxCtx, "../z_skelanime.c", 1558), G_MTX_LOAD);
            gSPDisplayList(gfx++, dList);
        }
    }

    if (postLimbDraw != NULL) {
        postLimbDraw(globalCtx, 1, &dList, &rot, arg, &gfx);
    }

    if (rootLimb->child != LIMB_DONE) {
        gfx =
            Skeleton_DrawLimb(globalCtx, rootLimb->child, skeleton, jointTbl, overrideLimbDraw, postLimbDraw, arg, gfx);
    }

    Matrix_Pull();

    return gfx;
}

/*
 * Draw a limb of type `StandardLimb` contained within a flexible skeleton to the specified display buffer
 */
Gfx* Skeleton_DrawFlexLimb(GlobalContext* globalCtx, s32 limbIndex, void** skeleton, Vec3s* jointTbl,
                           OverrideLimbDraw overrideLimbDraw, PostLimbDraw postLimbDraw, void* arg, Mtx** mtx,
                           Gfx* gfx) {
    StandardLimb* limb;
    Gfx* newDList;
    Gfx* limbDList;
    Vec3f pos;
    Vec3s rot;

    Matrix_Push();

    limb = (StandardLimb*)SEGMENTED_TO_VIRTUAL(skeleton[limbIndex]);
    limbIndex++;
    rot = jointTbl[limbIndex];

    pos.x = limb->jointPos.x;
    pos.y = limb->jointPos.y;
    pos.z = limb->jointPos.z;

    newDList = limbDList = limb->dList;
    if ((overrideLimbDraw == NULL) || !overrideLimbDraw(globalCtx, limbIndex, &newDList, &pos, &rot, arg, &gfx)) {
        Matrix_JointPosition(&pos, &rot);
        if (newDList != NULL) {
            Matrix_ToMtx(*mtx, "../z_skelanime.c", 1623);
            gSPMatrix(gfx++, *mtx, G_MTX_LOAD);
            gSPDisplayList(gfx++, newDList);
            (*mtx)++;
        } else if (limbDList != NULL) {
            Matrix_ToMtx(*mtx, "../z_skelanime.c", 1630);
            (*mtx)++;
        }
    }
    if (postLimbDraw != NULL) {
        postLimbDraw(globalCtx, limbIndex, &limbDList, &rot, arg, &gfx);
    }
    if (limb->child != LIMB_DONE) {
        gfx = Skeleton_DrawFlexLimb(globalCtx, limb->child, skeleton, jointTbl, overrideLimbDraw, postLimbDraw, arg,
                                    mtx, gfx);
    }

    Matrix_Pull();

    if (limb->sibling != LIMB_DONE) {
        gfx = Skeleton_DrawFlexLimb(globalCtx, limb->sibling, skeleton, jointTbl, overrideLimbDraw, postLimbDraw, arg,
                                    mtx, gfx);
    }

    return gfx;
}

/*
 * Draw all limbs of type `StandardLimb` in a given flexible skeleton to the specified display buffer
 * Limbs in a flexible skeleton have meshes that can stretch to line up with other limbs.
 * An array of matrices is dynamically allocated so each limb can access any transform to ensure its meshes line up.
 */
Gfx* Skeleton_DrawFlex(GlobalContext* globalCtx, void** skeleton, Vec3s* jointTbl, s32 dListCount,
                       OverrideLimbDraw overrideLimbDraw, PostLimbDraw postLimbDraw, void* arg, Gfx* gfx) {
    StandardLimb* rootLimb;
    s32 pad;
    Gfx* newDList;
    Gfx* limbDList;
    Vec3f pos;
    Vec3s rot;
    Mtx* mtx;

    mtx = Graph_Alloc(globalCtx->state.gfxCtx, dListCount * sizeof(*mtx));
    if (skeleton == NULL) {
        osSyncPrintf(VT_FGCOL(RED));
        osSyncPrintf(
            "Si2_draw2_SV():skelがNULLです。NULLを返します。\n"); // Si2_draw2_SV (): skel is NULL. Returns NULL.
        osSyncPrintf(VT_RST);
        return NULL;
    }

    gSPSegment(gfx++, 0xD, mtx);
    Matrix_Push();
    rootLimb = (StandardLimb*)SEGMENTED_TO_VIRTUAL(skeleton[0]);

    pos.x = jointTbl[0].x;
    pos.y = jointTbl[0].y;
    pos.z = jointTbl[0].z;

    rot = jointTbl[1];

    newDList = limbDList = rootLimb->dList;

    if ((overrideLimbDraw == NULL) || !overrideLimbDraw(globalCtx, 1, &newDList, &pos, &rot, arg, &gfx)) {
        Matrix_JointPosition(&pos, &rot);
        if (newDList != NULL) {
            Matrix_ToMtx(mtx, "../z_skelanime.c", 1710);
            gSPMatrix(gfx++, mtx, G_MTX_LOAD);
            gSPDisplayList(gfx++, newDList);
            mtx++;
        } else if (limbDList != NULL) {
            Matrix_ToMtx(mtx, "../z_skelanime.c", 1717);
            mtx++;
        }
    }
    if (postLimbDraw != NULL) {
        postLimbDraw(globalCtx, 1, &limbDList, &rot, arg, &gfx);
    }
    if (rootLimb->child != LIMB_DONE) {
        gfx = Skeleton_DrawFlexLimb(globalCtx, rootLimb->child, skeleton, jointTbl, overrideLimbDraw, postLimbDraw, arg,
                                    &mtx, gfx);
    }

    Matrix_Pull();

    return gfx;
}

// unused
s32 Animation_GetFrameData2(AnimationHeader2* animSeg2, s32 frame, Vec3s* dst) {
    AnimationHeader2* animHeader = SEGMENTED_TO_VIRTUAL(animSeg2);
    s32 limbCount = animHeader->limbCount;
    JointKey* key = SEGMENTED_TO_VIRTUAL(animHeader->jointKeySeg);
    s16* frameDataTable = SEGMENTED_TO_VIRTUAL(animHeader->frameDataSeg);
    s16* staticFrameTable = &frameDataTable[0];
    s16* animFrameTable = &frameDataTable[frame];
    s32 i;

    /*
     *Equivalent to the following, but the compiler optimizes the loop in a way I can't replicate
     */

    // for(i = 0, dst++, key++; i < limbCount + 1; i++, key++, dst++) {
    //     dst->x = frame < key->xMax ? animFrameTable[key->x] : staticFrameTable[key->x];
    //     dst->y = frame < key->yMax ? animFrameTable[key->y] : staticFrameTable[key->y];
    //     dst->z = frame < key->zMax ? animFrameTable[key->z] : staticFrameTable[key->z];
    // }

    dst->x = frame < key->xMax ? animFrameTable[key->x] : staticFrameTable[key->x];
    dst->y = frame < key->yMax ? animFrameTable[key->y] : staticFrameTable[key->y];
    dst->z = frame < key->zMax ? animFrameTable[key->z] : staticFrameTable[key->z];

    i = 1;
    dst++;
    key++;

    if (limbCount & 1) {}

    if (limbCount > 0) {
        if (limbCount & 1) {
            i++;
            dst->x = frame < key->xMax ? animFrameTable[key->x] : staticFrameTable[key->x];
            dst->y = frame < key->yMax ? animFrameTable[key->y] : staticFrameTable[key->y];
            dst->z = frame < key->zMax ? animFrameTable[key->z] : staticFrameTable[key->z];
            key++;
            dst++;
            if (limbCount + 1 == i) {
                goto ret;
            }
        }
        do {
            i += 2;
            dst->x = frame < key->xMax ? animFrameTable[key->x] : staticFrameTable[key->x];
            dst->y = frame < key->yMax ? animFrameTable[key->y] : staticFrameTable[key->y];
            dst->z = frame < key->zMax ? animFrameTable[key->z] : staticFrameTable[key->z];
            key++;
            dst++;
            dst->x = frame < key->xMax ? animFrameTable[key->x] : staticFrameTable[key->x];
            dst->y = frame < key->yMax ? animFrameTable[key->y] : staticFrameTable[key->y];
            dst->z = frame < key->zMax ? animFrameTable[key->z] : staticFrameTable[key->z];
            key++;
            dst++;
        } while (i != limbCount + 1);
    }
ret:
    return limbCount;
}

// unused
s16 Animation_GetLimbCount2(AnimationHeader2* animationSeg) {
    AnimationHeader2* animation = SEGMENTED_TO_VIRTUAL(animationSeg);

    return animation->limbCount;
}

/*
 * Appears to be unused anywhere in the game.  Appears to be a clone of
 * Animation_GetLength
 */
s16 Animation_GetLength2(AnimationHeader2* animationSeg) {
    AnimationHeader2* animation = SEGMENTED_TO_VIRTUAL(animationSeg);

    return animation->frameCount;
}

/*
 * Appears to be unused anywhere in the game.  Appears to be a clone of
 * Animation_GetLastFrame
 */
s16 Animation_GetLastFrame2(AnimationHeader2* animationSeg) {
    AnimationHeader2* animation = SEGMENTED_TO_VIRTUAL(animationSeg);

    return animation->frameCount - 1;
}

/*
 * Linearly interpolates between vector arrays start and target at the given weight.
 */
void Animation_InterpVec3s(s32 limbCount, Vec3s* dst, Vec3s* start, Vec3s* target, f32 weight) {
    s32 i;
    s16 diff;
    s16 base;

    if (weight < 1.0f) {
        for (i = 0; i < limbCount; i++, dst++, start++, target++) {
            base = start->x;
            diff = target->x - base;
            dst->x = (s16)(diff * weight) + base;
            base = start->y;
            diff = target->y - base;
            dst->y = (s16)(diff * weight) + base;
            base = start->z;
            diff = target->z - base;
            dst->z = (s16)(diff * weight) + base;
        }
    } else {
        for (i = 0; i < limbCount; i++, dst++, target++) {
            dst->x = target->x;
            dst->y = target->y;
            dst->z = target->z;
        }
    }
}

void AnimationContext_Reset(AnimationContext* animationCtx) {
    animationCtx->animationCount = 0;
}

void AnimationContext_SetNextQueue(GlobalContext* globalCtx) {
    sAnimQueueFlags <<= 1;
}

void AnimationContext_DisableQueue(GlobalContext* globalCtx) {
    sDisableAnimQueueFlags |= sAnimQueueFlags;
}

AnimationEntry* AnimationContext_AddEntry(AnimationContext* animationCtx, AnimationType type) {
    AnimationEntry* entry;
    s16 index = animationCtx->animationCount;

    if (index >= ANIMATION_ENTRY_MAX) {
        return NULL;
    }
    animationCtx->animationCount = index + 1;
    entry = &animationCtx->entries[index];
    entry->type = type;
    return entry;
}

/*
 * Requests loading frame data from the Link animation at segment into frameTbl
 */
void AnimationContext_SetLoadFrame(GlobalContext* globalCtx, LinkAnimationHeader* segment, s32 frame, s32 limbCount,
                                   Vec3s* frameTbl) {
    AnimationEntry* entry = AnimationContext_AddEntry(&globalCtx->animationCtx, ANIMENTRY_LOADFRAME);

    if (entry != NULL) {
        LinkAnimationHeader* linkAnimHeader = SEGMENTED_TO_VIRTUAL(segment);
        u32 ram = frameTbl;

        osCreateMesgQueue(&entry->data.load.msgQueue, &entry->data.load.msg, 1);
        DmaMgr_SendRequest2(&entry->data.load.req, ram,
                            LINK_ANIMATION_OFFSET(linkAnimHeader->segment, ((sizeof(Vec3s) * limbCount + 2) * frame)),
                            sizeof(Vec3s) * limbCount + 2, 0, &entry->data.load.msgQueue, NULL, "../z_skelanime.c",
                            2004);
    }
}

/*
 * Requests copying all vectors from src into dst
 */
void AnimationContext_SetCopyAll(GlobalContext* globalCtx, s32 vecCount, Vec3s* dst, Vec3s* src) {
    AnimationEntry* entry = AnimationContext_AddEntry(&globalCtx->animationCtx, ANIMENTRY_COPYALL);

    if (entry != NULL) {
        entry->data.copy.queueFlag = sAnimQueueFlags;
        entry->data.copy.vecCount = vecCount;
        entry->data.copy.dst = dst;
        entry->data.copy.src = src;
    }
}

/*
 * Requests interpolating between base and mod with the given weight, placing the result in base
 */
void AnimationContext_SetInterp(GlobalContext* globalCtx, s32 vecCount, Vec3s* base, Vec3s* mod, f32 weight) {
    AnimationEntry* entry = AnimationContext_AddEntry(&globalCtx->animationCtx, ANIMENTRY_INTERP);

    if (entry != NULL) {
        entry->data.interp.queueFlag = sAnimQueueFlags;
        entry->data.interp.vecCount = vecCount;
        entry->data.interp.base = base;
        entry->data.interp.mod = mod;
        entry->data.interp.weight = weight;
    }
}

/*
 * Requests copying vectors from src to dst whose copy flag is true
 */
void AnimationContext_SetCopyTrue(GlobalContext* globalCtx, s32 vecCount, Vec3s* dst, Vec3s* src, u8* copyFlag) {
    AnimationEntry* entry = AnimationContext_AddEntry(&globalCtx->animationCtx, ANIMENTRY_COPYTRUE);

    if (entry != NULL) {
        entry->data.copy1.queueFlag = sAnimQueueFlags;
        entry->data.copy1.vecCount = vecCount;
        entry->data.copy1.dst = dst;
        entry->data.copy1.src = src;
        entry->data.copy1.copyFlag = copyFlag;
    }
}

/*
 * Requests copying vectors from src to dst whose copy flag is false
 */
void AnimationContext_SetCopyFalse(GlobalContext* globalCtx, s32 vecCount, Vec3s* dst, Vec3s* src, u8* copyFlag) {
    AnimationEntry* entry = AnimationContext_AddEntry(&globalCtx->animationCtx, ANIMENTRY_COPYFALSE);

    if (entry != NULL) {
        entry->data.copy0.queueFlag = sAnimQueueFlags;
        entry->data.copy0.vecCount = vecCount;
        entry->data.copy0.dst = dst;
        entry->data.copy0.src = src;
        entry->data.copy0.copyFlag = copyFlag;
    }
}

/*
 * Requests moving an actor according to the translation of its root limb
 */
void AnimationContext_SetMoveActor(GlobalContext* globalCtx, Actor* actor, SkelAnime* skelAnime, f32 arg3) {
    AnimationEntry* entry = AnimationContext_AddEntry(&globalCtx->animationCtx, ANIMENTRY_MOVEACTOR);

    if (entry != NULL) {
        entry->data.move.actor = actor;
        entry->data.move.skelAnime = skelAnime;
        entry->data.move.unk_08 = arg3;
    }
}

// The next functions perform the requests set above

/*
 * Receives the request for Link's animation frame data
 */
void AnimationContext_LoadFrame(GlobalContext* globalCtx, AnimationEntryData* data) {
    AnimEntryLoadFrame* entry = &data->load;

    osRecvMesg(&entry->msgQueue, NULL, OS_MESG_BLOCK);
}

/*
 * If the entry's queue is enabled, copies all vectors from src to dst
 */
void AnimationContext_CopyAll(GlobalContext* globalCtx, AnimationEntryData* data) {
    AnimEntryCopyAll* entry = &data->copy;

    if (!(entry->queueFlag & sDisableAnimQueueFlags)) {
        Vec3s* dst = entry->dst;
        Vec3s* src = entry->src;
        s32 i;

        for (i = 0; i < entry->vecCount; i++) {
            *dst++ = *src++;
        }
    }
}

/*
 * If the entry's queue is enabled, interpolates between base and mod, placing the result in base
 */
void AnimationContext_Interp(GlobalContext* globalCtx, AnimationEntryData* data) {
    AnimEntryInterp* entry = &data->interp;

    if (!(entry->queueFlag & sDisableAnimQueueFlags)) {
        Animation_InterpVec3s(entry->vecCount, entry->base, entry->base, entry->mod, entry->weight);
    }
}

/*
 * If the entry's queue is enabled, copies all vectors from src to dst whose copy flag is true
 */
void AnimationContext_CopyTrue(GlobalContext* globalCtx, AnimationEntryData* data) {
    AnimEntryCopyTrue* entry = &data->copy1;

    if (!(entry->queueFlag & sDisableAnimQueueFlags)) {
        Vec3s* dst = entry->dst;
        Vec3s* src = entry->src;
        u8* copyFlag = entry->copyFlag;
        s32 i;

        for (i = 0; i < entry->vecCount; i++, dst++, src++) {
            if (*copyFlag++) {
                *dst = *src;
            }
        }
    }
}

/*
 * If the entry's queue is enabled, copies all vectors from src to dst whose copy flag is false
 */
void AnimationContext_CopyFalse(GlobalContext* globalCtx, AnimationEntryData* data) {
    AnimEntryCopyFalse* entry = &data->copy0;

    if (!(entry->queueFlag & sDisableAnimQueueFlags)) {
        Vec3s* dst = entry->dst;
        Vec3s* src = entry->src;
        u8* copyFlag = entry->copyFlag;
        s32 i;

        for (i = 0; i < entry->vecCount; i++, dst++, src++) {
            if (!(*copyFlag++)) {
                *dst = *src;
            }
        }
    }
}

/*
 * Moves an actor according to the translation of its root limb
 */
void AnimationContext_MoveActor(GlobalContext* globalCtx, AnimationEntryData* data) {
    AnimEntryMoveActor* entry = &data->move;
    Actor* actor = entry->actor;
    Vec3f diff;

    Animation_UpdateTranslation(entry->skelAnime, &diff, actor->shape.rot.y);
    actor->posRot.pos.x += diff.x * actor->scale.x;
    actor->posRot.pos.y += diff.y * actor->scale.y * entry->unk_08;
    actor->posRot.pos.z += diff.z * actor->scale.z;
}

/*
 * Performs all requests in the animation queue, then resets the queue flags.
 */
void AnimationContext_Update(GlobalContext* globalCtx, AnimationContext* animationCtx) {
    static AnimationEntryCallback animFuncs[] = {
        AnimationContext_LoadFrame, AnimationContext_CopyAll,   AnimationContext_Interp,
        AnimationContext_CopyTrue,  AnimationContext_CopyFalse, AnimationContext_MoveActor,
    };
    AnimationEntry* entry;

    for (entry = animationCtx->entries; animationCtx->animationCount != 0; entry++, animationCtx->animationCount--) {
        animFuncs[entry->type](globalCtx, &entry->data);
    }

    sAnimQueueFlags = 1;
    sDisableAnimQueueFlags = 0;
}

void Skeleton_InitLink(GlobalContext* globalCtx, SkelAnime* skelAnime, FlexSkeletonHeader* skeletonHeaderSeg,
                       LinkAnimationHeader* segment, s32 flags, Vec3s* jointTbl, Vec3s* morphTbl, s32 limbBufCount) {
    FlexSkeletonHeader* skeletonHeader = SEGMENTED_TO_VIRTUAL(skeletonHeaderSeg);
    s32 headerJointCount = skeletonHeader->sh.limbCount;
    s32 limbCount;
    size_t allocSize;

    skelAnime->initFlags = flags;
    limbCount = (flags & 2) ? headerJointCount : 1;

    if (flags & 1) {
        limbCount += headerJointCount;
    }
    if (flags & 4) {
        limbCount += headerJointCount;
    }

    skelAnime->limbCount = limbCount;
    skelAnime->dListCount = skeletonHeader->dListCount;

    allocSize = limbCount * sizeof(Vec3s);
    skelAnime->skeleton = SEGMENTED_TO_VIRTUAL(skeletonHeader->sh.segment);

    if (flags & 8) {
        allocSize += 2;
    }

    if (jointTbl == NULL) {
        skelAnime->jointTbl = ZeldaArena_MallocDebug(allocSize, "../z_skelanime.c", 2364);
        skelAnime->morphTbl = ZeldaArena_MallocDebug(allocSize, "../z_skelanime.c", 2365);
    } else {
        if (limbBufCount != limbCount) {
            __assert("joint_buff_num == joint_num", "../z_skelanime.c", 2369);
        }

        skelAnime->jointTbl = (Vec3s*)ALIGN16((u32)jointTbl);
        skelAnime->morphTbl = (Vec3s*)ALIGN16((u32)morphTbl);
    }

    if ((skelAnime->jointTbl == NULL) || (skelAnime->morphTbl == NULL)) {
        osSyncPrintf(VT_FGCOL(RED));
        osSyncPrintf(
            "Skeleton_Info_Rom_SV_ct メモリアロケーションエラー\n"); // Skeleton_Info_Rom_SV_ct Memory allocation error
        osSyncPrintf(VT_RST);
    }

    LinkAnimation_Change(globalCtx, skelAnime, segment, 1.0f, 0.0f, 0.0f, ANIMMODE_LOOP, 0.0f);
}

void LinkAnimation_SetUpdateFunction(SkelAnime* skelAnime) {
    if (skelAnime->mode <= ANIMMODE_LOOP_INTERP) {
        skelAnime->update = LinkAnimation_Loop;
    } else {
        skelAnime->update = LinkAnimation_Once;
    }
    skelAnime->morphWeight = 0.0f;
}

s32 LinkAnimation_Update(GlobalContext* globalCtx, SkelAnime* skelAnime) {
    return skelAnime->update(globalCtx, skelAnime);
}

s32 LinkAnimation_Morph(GlobalContext* globalCtx, SkelAnime* skelAnime) {
    f32 prevMorphWeight = skelAnime->morphWeight;
    f32 updateRate = R_UPDATE_RATE * 0.5f;

    skelAnime->morphWeight -= skelAnime->morphRate * updateRate;

    if (skelAnime->morphWeight <= 0.0f) {
        LinkAnimation_SetUpdateFunction(skelAnime);
    }

    AnimationContext_SetInterp(globalCtx, skelAnime->limbCount, skelAnime->jointTbl, skelAnime->morphTbl,
                               1.0f - (skelAnime->morphWeight / prevMorphWeight));
    return 0;
}

void LinkAnimation_AnimateFrame(GlobalContext* globalCtx, SkelAnime* skelAnime) {
    AnimationContext_SetLoadFrame(globalCtx, skelAnime->animation, skelAnime->curFrame, skelAnime->limbCount,
                                  skelAnime->jointTbl);
    if (skelAnime->morphWeight != 0) {
        f32 updateRate = R_UPDATE_RATE * 0.5f;

        skelAnime->morphWeight -= skelAnime->morphRate * updateRate;
        if (skelAnime->morphWeight <= 0.0f) {
            skelAnime->morphWeight = 0.0f;
        } else {
            AnimationContext_SetInterp(globalCtx, skelAnime->limbCount, skelAnime->jointTbl, skelAnime->morphTbl,
                                       skelAnime->morphWeight);
        }
    }
}

s32 LinkAnimation_Loop(GlobalContext* globalCtx, SkelAnime* skelAnime) {
    f32 updateRate = R_UPDATE_RATE * 0.5f;

    skelAnime->curFrame += skelAnime->playSpeed * updateRate;
    if (skelAnime->curFrame < 0.0f) {
        skelAnime->curFrame += skelAnime->animLength;
    } else if (skelAnime->animLength <= skelAnime->curFrame) {
        skelAnime->curFrame -= skelAnime->animLength;
    }
    LinkAnimation_AnimateFrame(globalCtx, skelAnime);
    return 0;
}

s32 LinkAnimation_Once(GlobalContext* globalCtx, SkelAnime* skelAnime) {
    f32 updateRate = R_UPDATE_RATE * 0.5f;

    if (skelAnime->curFrame == skelAnime->lastFrame) {
        LinkAnimation_AnimateFrame(globalCtx, skelAnime);
        return 1;
    }
    skelAnime->curFrame += skelAnime->playSpeed * updateRate;
    if ((skelAnime->curFrame - skelAnime->lastFrame) * skelAnime->playSpeed > 0.0f) {
        skelAnime->curFrame = skelAnime->lastFrame;
    } else if (skelAnime->curFrame < 0.0f) {
        skelAnime->curFrame += skelAnime->animLength;
    } else if (skelAnime->animLength <= skelAnime->curFrame) {
        skelAnime->curFrame -= skelAnime->animLength;
    }
    LinkAnimation_AnimateFrame(globalCtx, skelAnime);
    return 0;
}

void Animation_SetMorph(GlobalContext* globalCtx, SkelAnime* skelAnime, f32 morphFrames) {
    skelAnime->morphWeight = 1.0f;
    skelAnime->morphRate = 1.0f / morphFrames;
}

void LinkAnimation_Change(GlobalContext* globalCtx, SkelAnime* skelAnime, LinkAnimationHeader* segment, f32 playSpeed,
                          f32 firstFrame, f32 lastFrame, u8 mode, f32 morphFrames) {
    skelAnime->mode = mode;
    if ((morphFrames != 0.0f) && ((segment != skelAnime->animation) || (firstFrame != skelAnime->curFrame))) {
        if (morphFrames < 0) {
            LinkAnimation_SetUpdateFunction(skelAnime);
            Animation_CopyVec3s(skelAnime, skelAnime->morphTbl, skelAnime->jointTbl);
            morphFrames = -morphFrames;
        } else {
            skelAnime->update = LinkAnimation_Morph;
            AnimationContext_SetLoadFrame(globalCtx, segment, (s32)firstFrame, skelAnime->limbCount,
                                          skelAnime->morphTbl);
        }
        skelAnime->morphWeight = 1.0f;
        skelAnime->morphRate = 1.0f / morphFrames;
    } else {
        LinkAnimation_SetUpdateFunction(skelAnime);
        AnimationContext_SetLoadFrame(globalCtx, segment, (s32)firstFrame, skelAnime->limbCount, skelAnime->jointTbl);
        skelAnime->morphWeight = 0.0f;
    }

    skelAnime->animation = segment;
    skelAnime->curFrame = 0.0f;
    skelAnime->firstFrame = firstFrame;
    skelAnime->curFrame = firstFrame;
    skelAnime->lastFrame = lastFrame;
    skelAnime->animLength = Animation_GetLength(segment);
    skelAnime->playSpeed = playSpeed;
}

void LinkAnimation_PlayOnce(GlobalContext* globalCtx, SkelAnime* skelAnime, LinkAnimationHeader* segment) {
    LinkAnimation_Change(globalCtx, skelAnime, segment, 1.0f, 0.0f, Animation_GetLastFrame(segment), ANIMMODE_STOP,
                         0.0f);
}

void LinkAnimation_PlayOnceSetSpeed(GlobalContext* globalCtx, SkelAnime* skelAnime, LinkAnimationHeader* segment,
                                    f32 playSpeed) {
    LinkAnimation_Change(globalCtx, skelAnime, segment, playSpeed, 0.0f, Animation_GetLastFrame(segment), ANIMMODE_STOP,
                         0.0f);
}

void LinkAnimation_PlayLoop(GlobalContext* globalCtx, SkelAnime* skelAnime, LinkAnimationHeader* segment) {
    LinkAnimation_Change(globalCtx, skelAnime, segment, 1.0f, 0.0f, Animation_GetLastFrame(segment), ANIMMODE_LOOP,
                         0.0f);
}

void LinkAnimation_PlayLoopSetSpeed(GlobalContext* globalCtx, SkelAnime* skelAnime, LinkAnimationHeader* segment,
                                    f32 playSpeed) {
    LinkAnimation_Change(globalCtx, skelAnime, segment, playSpeed, 0.0f, Animation_GetLastFrame(segment), ANIMMODE_LOOP,
                         0.0f);
}

/*
 * Requests copying jointTbl to morphTbl
 */
void AnimationContext_SetCopyJointToMorph(GlobalContext* globalCtx, SkelAnime* skelAnime) {
    AnimationContext_SetCopyAll(globalCtx, skelAnime->limbCount, skelAnime->morphTbl, skelAnime->jointTbl);
}

/*
 * Requests copying morphTbl to jointTbl
 * unused
 */
void AnimationContext_SetCopyMorphToJoint(GlobalContext* globalCtx, SkelAnime* skelAnime) {
    AnimationContext_SetCopyAll(globalCtx, skelAnime->limbCount, skelAnime->jointTbl, skelAnime->morphTbl);
}

/*
 * Requests loading frame data from the Link animation at segment into morphTbl
 */
void AnimationContext_SetLoadToMorph(GlobalContext* globalCtx, SkelAnime* skelAnime, LinkAnimationHeader* segment,
                                     f32 frame) {
    AnimationContext_SetLoadFrame(globalCtx, segment, (s32)frame, skelAnime->limbCount, skelAnime->morphTbl);
}

/*
 * Requests loading frame data from the Link animation at segment into jointTbl
 */
void AnimationContext_SetLoadToJoint(GlobalContext* globalCtx, SkelAnime* skelAnime, LinkAnimationHeader* segment,
                                     f32 frame) {
    AnimationContext_SetLoadFrame(globalCtx, segment, (s32)frame, skelAnime->limbCount, skelAnime->jointTbl);
}

/*
 * Requests interpolating between jointTbl and morphTbl, placing the result in jointTbl
 */
void AnimationContext_SetInterpJointMorph(GlobalContext* globalCtx, SkelAnime* skelAnime, f32 weight) {
    AnimationContext_SetInterp(globalCtx, skelAnime->limbCount, skelAnime->jointTbl, skelAnime->morphTbl, weight);
}

/*
 * Requests loading frame data from the Link animation segments and blending them, placing the result in jointTbl
 */
void AnimationContext_SetBlendToJoint(GlobalContext* globalCtx, SkelAnime* skelAnime, LinkAnimationHeader* animation1,
                                      f32 frame1, LinkAnimationHeader* animation2, f32 frame2, f32 blendWeight,
                                      Vec3s* blendTbl) {
    Vec3s* alignedBlendTbl;

    AnimationContext_SetLoadFrame(globalCtx, animation1, (s32)frame1, skelAnime->limbCount, skelAnime->jointTbl);

    alignedBlendTbl = (Vec3s*)ALIGN16((u32)blendTbl);

    AnimationContext_SetLoadFrame(globalCtx, animation2, (s32)frame2, skelAnime->limbCount, alignedBlendTbl);
    AnimationContext_SetInterp(globalCtx, skelAnime->limbCount, skelAnime->jointTbl, alignedBlendTbl, blendWeight);
}

/*
 * Requests loading frame data from the Link animation segments and blending them, placing the result in morphTbl
 */
void AnimationContext_SetBlendToMorph(GlobalContext* globalCtx, SkelAnime* skelAnime, LinkAnimationHeader* animation1,
                                      f32 frame1, LinkAnimationHeader* animation2, f32 frame2, f32 blendWeight,
                                      Vec3s* blendTbl) {
    Vec3s* alignedBlendTbl;

    AnimationContext_SetLoadFrame(globalCtx, animation1, (s32)frame1, skelAnime->limbCount, skelAnime->morphTbl);

    alignedBlendTbl = (Vec3s*)ALIGN16((u32)blendTbl);

    AnimationContext_SetLoadFrame(globalCtx, animation2, (s32)frame2, skelAnime->limbCount, alignedBlendTbl);
    AnimationContext_SetInterp(globalCtx, skelAnime->limbCount, skelAnime->morphTbl, alignedBlendTbl, blendWeight);
}

// unused
void LinkAnimation_SetStop(SkelAnime* skelAnime) {
    skelAnime->mode = ANIMMODE_STOP;
    LinkAnimation_SetUpdateFunction(skelAnime);
}

s32 Animation_IsOnFrameImpl(SkelAnime* skelAnime, f32 frame, f32 updateRate) {
    f32 updateSpeed = skelAnime->playSpeed * updateRate;
    f32 prevFrame = skelAnime->curFrame - updateSpeed;
    f32 curFrameDiff;
    f32 prevFrameDiff;

    if (prevFrame < 0.0f) {
        prevFrame += skelAnime->animLength;
    } else if (prevFrame >= skelAnime->animLength) {
        prevFrame -= skelAnime->animLength;
    }

    if ((frame == 0.0f) && (updateSpeed > 0.0f)) {
        frame = skelAnime->animLength;
    }

    curFrameDiff = prevFrame + updateSpeed - frame;
    prevFrameDiff = curFrameDiff - updateSpeed;
    if ((curFrameDiff * updateSpeed >= 0.0f) && (prevFrameDiff * updateSpeed < 0.0f)) {
        return true;
    }
    return false;
}

s32 LinkAnimation_IsOnFrame(SkelAnime* skelAnime, f32 frame) {
    f32 updateRate = R_UPDATE_RATE * 0.5f;

    return Animation_IsOnFrameImpl(skelAnime, frame, updateRate);
}

s32 Skeleton_Init(GlobalContext* globalCtx, SkelAnime* skelAnime, SkeletonHeader* skeletonHeaderSeg,
                  AnimationHeader* animationSeg, Vec3s* jointTbl, Vec3s* morphTbl, s32 limbCount) {
    SkeletonHeader* skeletonHeader = SEGMENTED_TO_VIRTUAL(skeletonHeaderSeg);

    skelAnime->limbCount = skeletonHeader->limbCount + 1;
    skelAnime->skeleton = SEGMENTED_TO_VIRTUAL(skeletonHeader->segment);
    if (jointTbl == NULL) {
        skelAnime->jointTbl =
            ZeldaArena_MallocDebug(skelAnime->limbCount * sizeof(*skelAnime->jointTbl), "../z_skelanime.c", 2968);
        skelAnime->morphTbl =
            ZeldaArena_MallocDebug(skelAnime->limbCount * sizeof(*skelAnime->morphTbl), "../z_skelanime.c", 2969);
    } else {
        if (limbCount != skelAnime->limbCount) {
            __assert("joint_buff_num == this->joint_num", "../z_skelanime.c", 2973);
        }
        skelAnime->jointTbl = jointTbl;
        skelAnime->morphTbl = morphTbl;
    }
    if ((skelAnime->jointTbl == NULL) || (skelAnime->morphTbl == NULL)) {
        osSyncPrintf(VT_FGCOL(RED));
        osSyncPrintf("Skeleton_Info2_ct メモリアロケーションエラー\n"); // Skeleton_Info2_ct memory allocation error
        osSyncPrintf(VT_RST);
    }

    if (animationSeg != NULL) {
        Animation_PlayLoop(skelAnime, animationSeg);
    }
}

<<<<<<< HEAD
void Skeleton_InitFlex(GlobalContext* globalCtx, SkelAnime* skelAnime, FlexSkeletonHeader* skeletonHeaderSeg,
                       AnimationHeader* animationSeg, Vec3s* jointTbl, Vec3s* morphTbl, s32 limbCount) {
=======
s32 SkelAnime_InitFlex(GlobalContext* globalCtx, SkelAnime* skelAnime, FlexSkeletonHeader* skeletonHeaderSeg,
                       AnimationHeader* animationSeg, Vec3s* limbDrawTbl, Vec3s* transitionDrawTable, s32 limbCount) {
>>>>>>> eff219f7
    FlexSkeletonHeader* skeletonHeader = SEGMENTED_TO_VIRTUAL(skeletonHeaderSeg);

    skelAnime->limbCount = skeletonHeader->sh.limbCount + 1;
    skelAnime->dListCount = skeletonHeader->dListCount;
    skelAnime->skeleton = SEGMENTED_TO_VIRTUAL(skeletonHeader->sh.segment);

    if (jointTbl == NULL) {
        skelAnime->jointTbl =
            ZeldaArena_MallocDebug(skelAnime->limbCount * sizeof(*skelAnime->jointTbl), "../z_skelanime.c", 3047);

        skelAnime->morphTbl =
            ZeldaArena_MallocDebug(skelAnime->limbCount * sizeof(*skelAnime->morphTbl), "../z_skelanime.c", 3048);
    } else {
        if (limbCount != skelAnime->limbCount) {
            __assert("joint_buff_num == this->joint_num", "../z_skelanime.c", 3052);
        }
        skelAnime->jointTbl = jointTbl;
        skelAnime->morphTbl = morphTbl;
    }
    if ((skelAnime->jointTbl == NULL) || (skelAnime->morphTbl == NULL)) {
        osSyncPrintf(VT_FGCOL(RED));
        osSyncPrintf(
            "Skeleton_Info_Rom_SV_ct メモリアロケーションエラー\n"); // Skeleton_Info_Rom_SV_ct Memory allocation error
        osSyncPrintf(VT_RST);
    }

    if (animationSeg != NULL) {
        Animation_PlayLoop(skelAnime, animationSeg);
    }
}

void Skeleton_InitSkin(GlobalContext* globalCtx, SkelAnime* skelAnime, SkeletonHeader* skeletonHeaderSeg,
                       AnimationHeader* animationSeg) {
    SkeletonHeader* skeletonHeader = SEGMENTED_TO_VIRTUAL(skeletonHeaderSeg);

    skelAnime->limbCount = skeletonHeader->limbCount + 1;
    skelAnime->skeleton = SEGMENTED_TO_VIRTUAL(skeletonHeader->segment);
    skelAnime->jointTbl =
        ZeldaArena_MallocDebug(skelAnime->limbCount * sizeof(*skelAnime->jointTbl), "../z_skelanime.c", 3120);
    skelAnime->morphTbl =
        ZeldaArena_MallocDebug(skelAnime->limbCount * sizeof(*skelAnime->morphTbl), "../z_skelanime.c", 3121);
    if ((skelAnime->jointTbl == NULL) || (skelAnime->morphTbl == NULL)) {
        osSyncPrintf(VT_FGCOL(RED));
        osSyncPrintf(
            "Skeleton_Info2_skin2_ct メモリアロケーションエラー\n"); // Skeleton_Info2_skin2_ct Memory allocation error
        osSyncPrintf(VT_RST);
    }

    if (animationSeg != NULL) {
        Animation_PlayLoop(skelAnime, animationSeg);
    }
}

void Animation_SetUpdate(SkelAnime* skelAnime) {
    if (skelAnime->mode <= ANIMMODE_LOOP_INTERP) {
        skelAnime->update = Animation_LoopFull;
    } else if (skelAnime->mode <= ANIMMODE_STOP_INTERP) {
        skelAnime->update = Animation_Once;
    } else {
        skelAnime->update = Animation_LoopPartial;
    }
}

s32 Animation_Update(SkelAnime* skelAnime) {
    return skelAnime->update(skelAnime);
}

s32 Animation_Morph(SkelAnime* skelAnime) {
    f32 prevMorphWeight = skelAnime->morphWeight;
    f32 updateRate = R_UPDATE_RATE * (1.0f / 3.0f);

    skelAnime->morphWeight -= skelAnime->morphRate * updateRate;
    if (skelAnime->morphWeight <= 0.0f) {
        Animation_SetUpdate(skelAnime);
        skelAnime->morphWeight = 0.0f;
    }
    Animation_InterpVec3s(skelAnime->limbCount, skelAnime->jointTbl, skelAnime->jointTbl, skelAnime->morphTbl,
                          1.0f - (skelAnime->morphWeight / prevMorphWeight));
    return 0;
}

s32 Animation_MorphTaper(SkelAnime* skelAnime) {
    s16 prevPhase = skelAnime->morphWeight * 0x4000;
    s16 curPhase;
    f32 prevWeight;
    f32 curWeight;
    f32 updateRate = R_UPDATE_RATE * (1.0f / 3.0f);

    skelAnime->morphWeight -= skelAnime->morphRate * updateRate;
    if (skelAnime->morphWeight <= 0.0f) {
        Animation_SetUpdate(skelAnime);
        skelAnime->morphWeight = 0.0f;
    }
    curPhase = skelAnime->morphWeight * 0x4000;
    if (skelAnime->taper <= ANIMTAPER_DECEL) {
        prevWeight = 1.0f - Math_Coss(prevPhase);
        curWeight = 1.0f - Math_Coss(curPhase);
    } else {
        prevWeight = Math_Sins(prevPhase);
        curWeight = Math_Sins(curPhase);
    }
    if (curWeight != 0.0f) {
        curWeight /= prevWeight;
    } else {
        curWeight = 0.0f;
    }
    Animation_InterpVec3s(skelAnime->limbCount, skelAnime->jointTbl, skelAnime->jointTbl, skelAnime->morphTbl,
                          1.0f - curWeight);
    return 0;
}

void Animation_AnimateFrame(SkelAnime* skelAnime) {
    Vec3s nextJointTbl[100];

    Animation_GetFrameData(skelAnime->animation, skelAnime->curFrame, skelAnime->limbCount, skelAnime->jointTbl);
    if (skelAnime->mode & ANIM_INTERP) {
        s32 frame = skelAnime->curFrame;
        f32 partialFrame = skelAnime->curFrame - frame;

        if (++frame >= (s32)skelAnime->animLength) {
            frame = 0;
        }
        Animation_GetFrameData(skelAnime->animation, frame, skelAnime->limbCount, nextJointTbl);
        Animation_InterpVec3s(skelAnime->limbCount, skelAnime->jointTbl, skelAnime->jointTbl, nextJointTbl,
                              partialFrame);
    }
    if (skelAnime->morphWeight != 0) {
        f32 updateRate = R_UPDATE_RATE * (1.0f / 3.0f);

        skelAnime->morphWeight -= skelAnime->morphRate * updateRate;
        if (skelAnime->morphWeight <= 0.0f) {
            skelAnime->morphWeight = 0.0f;
        } else {
            Animation_InterpVec3s(skelAnime->limbCount, skelAnime->jointTbl, skelAnime->jointTbl, skelAnime->morphTbl,
                                  skelAnime->morphWeight);
        }
    }
}

s32 Animation_LoopFull(SkelAnime* skelAnime) {
    f32 updateRate = R_UPDATE_RATE * (1.0f / 3.0f);

    skelAnime->curFrame += skelAnime->playSpeed * updateRate;
    if (skelAnime->curFrame < 0.0f) {
        skelAnime->curFrame += skelAnime->animLength;
    } else if (skelAnime->animLength <= skelAnime->curFrame) {
        skelAnime->curFrame -= skelAnime->animLength;
    }
    Animation_AnimateFrame(skelAnime);
    return 0;
}

s32 Animation_LoopPartial(SkelAnime* skelAnime) {
    f32 updateRate = R_UPDATE_RATE * (1.0f / 3.0f);

    skelAnime->curFrame += skelAnime->playSpeed * updateRate;
    if (skelAnime->curFrame < skelAnime->firstFrame) {
        skelAnime->curFrame = (skelAnime->curFrame - skelAnime->firstFrame) + skelAnime->lastFrame;
    } else if (skelAnime->lastFrame <= skelAnime->curFrame) {
        skelAnime->curFrame = (skelAnime->curFrame - skelAnime->lastFrame) + skelAnime->firstFrame;
    }

    Animation_AnimateFrame(skelAnime);
    return 0;
}

s32 Animation_Once(SkelAnime* skelAnime) {
    f32 updateRate = R_UPDATE_RATE * (1.0f / 3.0f);

    if (skelAnime->curFrame == skelAnime->lastFrame) {
        Animation_GetFrameData(skelAnime->animation, (s32)skelAnime->curFrame, skelAnime->limbCount,
                               skelAnime->jointTbl);
        Animation_AnimateFrame(skelAnime);
        return 1;
    }

    skelAnime->curFrame += skelAnime->playSpeed * updateRate;

    if ((skelAnime->curFrame - skelAnime->lastFrame) * skelAnime->playSpeed > 0.0f) {
        skelAnime->curFrame = skelAnime->lastFrame;
    } else if (skelAnime->curFrame < 0.0f) {
        skelAnime->curFrame += skelAnime->animLength;
    } else if (skelAnime->animLength <= skelAnime->curFrame) {
        skelAnime->curFrame -= skelAnime->animLength;
    }
    Animation_AnimateFrame(skelAnime);
    return 0;
}

void Animation_ChangeImpl(SkelAnime* skelAnime, AnimationHeader* animationSeg, f32 playSpeed, f32 firstFrame,
                          f32 lastFrame, u8 mode, f32 morphFrames, s8 taper) {
    skelAnime->mode = mode;
    if ((morphFrames != 0.0f) && ((animationSeg != skelAnime->animation) || (firstFrame != skelAnime->curFrame))) {
        if (morphFrames < 0) {
            Animation_SetUpdate(skelAnime);
            Animation_CopyVec3s(skelAnime, skelAnime->morphTbl, skelAnime->jointTbl);
            morphFrames = -morphFrames;
        } else {
            if (taper != ANIMTAPER_NONE) {
                skelAnime->update = Animation_MorphTaper;
                skelAnime->taper = taper;
            } else {
                skelAnime->update = Animation_Morph;
            }
            Animation_GetFrameData(animationSeg, firstFrame, skelAnime->limbCount, skelAnime->morphTbl);
        }
        skelAnime->morphWeight = 1.0f;
        skelAnime->morphRate = 1.0f / morphFrames;
    } else {
        Animation_SetUpdate(skelAnime);
        Animation_GetFrameData(animationSeg, firstFrame, skelAnime->limbCount, skelAnime->jointTbl);
        skelAnime->morphWeight = 0.0f;
    }

    skelAnime->animation = animationSeg;
    skelAnime->firstFrame = firstFrame;
    skelAnime->lastFrame = lastFrame;
    skelAnime->animLength = Animation_GetLength(animationSeg);
    if (skelAnime->mode >= ANIMMODE_LOOP_PARTIAL) {
        skelAnime->curFrame = 0.0f;
    } else {
        skelAnime->curFrame = firstFrame;
        if (skelAnime->mode <= ANIMMODE_LOOP_INTERP) {
            skelAnime->lastFrame = skelAnime->animLength - 1.0f;
        }
    }
    skelAnime->playSpeed = playSpeed;
}

void Animation_Change(SkelAnime* skelAnime, AnimationHeader* animationSeg, f32 playSpeed, f32 firstFrame, f32 lastFrame,
                      u8 mode, f32 morphFrames) {
    Animation_ChangeImpl(skelAnime, animationSeg, playSpeed, firstFrame, lastFrame, mode, morphFrames, ANIMTAPER_NONE);
}

void Animation_PlayOnce(SkelAnime* skelAnime, AnimationHeader* animationSeg) {
    Animation_Change(skelAnime, animationSeg, 1.0f, 0.0f, Animation_GetLastFrame(animationSeg), ANIMMODE_STOP, 0.0f);
}

void Animation_MorphToPlayOnce(SkelAnime* skelAnime, AnimationHeader* animationSeg, f32 morphFrames) {
    Animation_Change(skelAnime, animationSeg, 1.0f, 0.0f, Animation_GetLastFrame(animationSeg), ANIMMODE_STOP,
                     morphFrames);
}

void Animation_PlayOnceSetSpeed(SkelAnime* skelAnime, AnimationHeader* animationSeg, f32 playSpeed) {
    Animation_Change(skelAnime, animationSeg, playSpeed, 0.0f, Animation_GetLastFrame(animationSeg), ANIMMODE_STOP,
                     0.0f);
}

void Animation_PlayLoop(SkelAnime* skelAnime, AnimationHeader* animationSeg) {
    Animation_Change(skelAnime, animationSeg, 1.0f, 0.0f, Animation_GetLastFrame(animationSeg), ANIMMODE_LOOP, 0.0f);
}

void Animation_MorphToLoop(SkelAnime* skelAnime, AnimationHeader* animationSeg, f32 morphFrames) {
    Animation_Change(skelAnime, animationSeg, 1.0f, 0.0f, 0.0f, ANIMMODE_LOOP, morphFrames);
}

void Animation_PlayLoopSetSpeed(SkelAnime* skelAnime, AnimationHeader* animationSeg, f32 playSpeed) {
    Animation_Change(skelAnime, animationSeg, playSpeed, 0.0f, Animation_GetLastFrame(animationSeg), ANIMMODE_LOOP,
                     0.0f);
}

// unused
void Animation_SetStop(SkelAnime* skelAnime) {
    skelAnime->mode = ANIMMODE_STOP;
    skelAnime->lastFrame = skelAnime->animLength;
    Animation_SetUpdate(skelAnime);
}

void Animation_Reverse(SkelAnime* skelAnime) {
    f32 firstFrame = skelAnime->firstFrame;

    skelAnime->firstFrame = skelAnime->lastFrame;
    skelAnime->playSpeed = -skelAnime->playSpeed;
    skelAnime->lastFrame = firstFrame;
}

void Animation_CopyVec3sTrue(SkelAnime* skelAnime, Vec3s* dst, Vec3s* src, u8* copyFlag) {
    s32 i;

    for (i = 0; i < skelAnime->limbCount; i++, dst++, src++) {
        if (*copyFlag++) {
            *dst = *src;
        }
    }
}

// unused
void Animation_CopyVec3sFalse(SkelAnime* skelAnime, Vec3s* dst, Vec3s* src, u8* copyFlag) {
    s32 i;

    for (i = 0; i < skelAnime->limbCount; i++, dst++, src++) {
        if (!*copyFlag++) {
            *dst = *src;
        }
    }
}

/*
 * Updates translation of the root limb and calculates `pos`, the difference between
 * the old and new positions of the root limb as rotated by `angle`. Used to allow
 * animations to change an actor's position.
 */
void Animation_UpdateTranslation(SkelAnime* skelAnime, Vec3f* diff, s16 angle) {
    f32 x;
    f32 z;
    f32 sin;
    f32 cos;

    if (skelAnime->flags & ANIM_FLAG_NOMOVE) {
        diff->x = diff->z = 0.0f;
    } else {
        // `angle` rotation around y axis.
        x = skelAnime->jointTbl[0].x;
        z = skelAnime->jointTbl[0].z;
        sin = Math_Sins(angle);
        cos = Math_Coss(angle);
        diff->x = x * cos + z * sin;
        diff->z = z * cos - x * sin;
        x = skelAnime->prevTranslation.x;
        z = skelAnime->prevTranslation.z;
        // `prevRot` rotation around y axis.
        sin = Math_Sins(skelAnime->prevRot);
        cos = Math_Coss(skelAnime->prevRot);
        diff->x -= x * cos + z * sin;
        diff->z -= z * cos - x * sin;
    }

    skelAnime->prevRot = angle;
    skelAnime->prevTranslation.x = skelAnime->jointTbl[0].x;
    skelAnime->jointTbl[0].x = skelAnime->baseTranslation.x;
    skelAnime->prevTranslation.z = skelAnime->jointTbl[0].z;
    skelAnime->jointTbl[0].z = skelAnime->baseTranslation.z;
    if (skelAnime->flags & ANIM_FLAG_UPDATEY) {
        if (skelAnime->flags & ANIM_FLAG_NOMOVE) {
            diff->y = 0.0f;
        } else {
            diff->y = skelAnime->jointTbl[0].y - skelAnime->prevTranslation.y;
        }
        skelAnime->prevTranslation.y = skelAnime->jointTbl[0].y;
        skelAnime->jointTbl[0].y = skelAnime->baseTranslation.y;
    } else {
        diff->y = 0.0f;
        skelAnime->prevTranslation.y = skelAnime->jointTbl[0].y;
    }
    skelAnime->flags &= ~ANIM_FLAG_NOMOVE;
}

s32 Animation_IsOnFrame(SkelAnime* skelAnime, f32 frame) {
    return Animation_IsOnFrameImpl(skelAnime, frame, 1.0f);
}

void Skeleton_Free(SkelAnime* skelAnime, GlobalContext* globalCtx) {
    if (skelAnime->jointTbl != NULL) {
        ZeldaArena_FreeDebug(skelAnime->jointTbl, "../z_skelanime.c", 3729);
    } else {
        osSyncPrintf("now_joint あきまへん！！\n"); // now_joint is freed! !
    }

    if (skelAnime->morphTbl != NULL) {
        ZeldaArena_FreeDebug(skelAnime->morphTbl, "../z_skelanime.c", 3731);
    } else {
        osSyncPrintf("morf_joint あきまへん！！\n"); // "morf_joint is freed !!"
    }
}

void Animation_CopyVec3s(SkelAnime* skelAnime, Vec3s* dst, Vec3s* src) {
    s32 i;

    for (i = 0; i < skelAnime->limbCount; i++) {
        *dst++ = *src++;
    }
}<|MERGE_RESOLUTION|>--- conflicted
+++ resolved
@@ -1373,13 +1373,8 @@
     }
 }
 
-<<<<<<< HEAD
-void Skeleton_InitFlex(GlobalContext* globalCtx, SkelAnime* skelAnime, FlexSkeletonHeader* skeletonHeaderSeg,
+s32 Skeleton_InitFlex(GlobalContext* globalCtx, SkelAnime* skelAnime, FlexSkeletonHeader* skeletonHeaderSeg,
                        AnimationHeader* animationSeg, Vec3s* jointTbl, Vec3s* morphTbl, s32 limbCount) {
-=======
-s32 SkelAnime_InitFlex(GlobalContext* globalCtx, SkelAnime* skelAnime, FlexSkeletonHeader* skeletonHeaderSeg,
-                       AnimationHeader* animationSeg, Vec3s* limbDrawTbl, Vec3s* transitionDrawTable, s32 limbCount) {
->>>>>>> eff219f7
     FlexSkeletonHeader* skeletonHeader = SEGMENTED_TO_VIRTUAL(skeletonHeaderSeg);
 
     skelAnime->limbCount = skeletonHeader->sh.limbCount + 1;
