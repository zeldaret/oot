#include "global.h"
#include "vt.h"

s32 func_800A3D70(GlobalContext* globalCtx, SkelAnime* skelAnime);
s32 func_800A3E0C(GlobalContext* globalCtx, SkelAnime* skelAnime);
s32 func_800A4D9C(SkelAnime* skelAnime);
s32 func_800A4EE0(SkelAnime* skelAnime);
s32 func_800A4E38(SkelAnime* skelAnime);

void SkelAnime_CopyVec3s(SkelAnime* skelAnime, Vec3s* dst, Vec3s* src);

static u32 D_8012A480 = 0;
static u32 D_801600B0;

/*
 * Draw a limb of type `LodLimb`
 * Near or far display list is specified via `lod`
 */
void SkelAnime_DrawLimbLod(GlobalContext* globalCtx, s32 limbIndex, void** skeleton, Vec3s* limbDrawTable,
                           OverrideLimbDrawOpa overrideLimbDraw, PostLimbDrawOpa postLimbDraw, void* arg, s32 lod) {
    LodLimb* limb;
    Gfx* dList;
    Vec3f pos;
    Vec3s rot;

    OPEN_DISPS(globalCtx->state.gfxCtx, "../z_skelanime.c", 773);

    Matrix_Push();
    limb = (LodLimb*)SEGMENTED_TO_VIRTUAL(skeleton[limbIndex]);
    limbIndex++;
    rot = limbDrawTable[limbIndex];

    pos.x = limb->jointPos.x;
    pos.y = limb->jointPos.y;
    pos.z = limb->jointPos.z;

    dList = limb->dLists[lod];

    if ((overrideLimbDraw == NULL) || !overrideLimbDraw(globalCtx, limbIndex, &dList, &pos, &rot, arg)) {
        Matrix_JointPosition(&pos, &rot);
        if (dList != NULL) {
            gSPMatrix(POLY_OPA_DISP++, Matrix_NewMtx(globalCtx->state.gfxCtx, "../z_skelanime.c", 805), G_MTX_LOAD);
            gSPDisplayList(POLY_OPA_DISP++, dList);
        }
    }

    if (1) {}

    if (postLimbDraw != NULL) {
        postLimbDraw(globalCtx, limbIndex, &dList, &rot, arg);
    }

    if (limb->child != LIMB_DONE) {
        SkelAnime_DrawLimbLod(globalCtx, limb->child, skeleton, limbDrawTable, overrideLimbDraw, postLimbDraw, arg,
                              lod);
    }

    Matrix_Pull();

    if (limb->sibling != LIMB_DONE) {
        SkelAnime_DrawLimbLod(globalCtx, limb->sibling, skeleton, limbDrawTable, overrideLimbDraw, postLimbDraw, arg,
                              lod);
    }

    CLOSE_DISPS(globalCtx->state.gfxCtx, "../z_skelanime.c", 821);
}

/*
 * Draw all limbs of type `LodLimb` in a given skeleton
 * Near or far display list is specified via `lod`
 */
void SkelAnime_DrawLod(GlobalContext* globalCtx, void** skeleton, Vec3s* limbDrawTable,
                       OverrideLimbDrawOpa overrideLimbDraw, PostLimbDrawOpa postLimbDraw, void* arg, s32 lod) {
    LodLimb* rootLimb;
    s32 pad;
    Gfx* dList;
    Vec3f pos;
    Vec3s rot;

    if (skeleton == NULL) {
        osSyncPrintf(VT_FGCOL(RED));
        osSyncPrintf("Si2_Lod_draw():skelがNULLです。\n"); // Si2_Lod_draw (): skel is NULL.
        osSyncPrintf(VT_RST);
        return;
    }

    OPEN_DISPS(globalCtx->state.gfxCtx, "../z_skelanime.c", 849);

    Matrix_Push();

    rootLimb = (LodLimb*)SEGMENTED_TO_VIRTUAL(skeleton[0]);
    pos.x = limbDrawTable[0].x;
    pos.y = limbDrawTable[0].y;
    pos.z = limbDrawTable[0].z;

    rot = limbDrawTable[1];
    dList = rootLimb->dLists[lod];

    if ((overrideLimbDraw == NULL) || !overrideLimbDraw(globalCtx, 1, &dList, &pos, &rot, arg)) {
        Matrix_JointPosition(&pos, &rot);
        if (dList != NULL) {
            gSPMatrix(POLY_OPA_DISP++, Matrix_NewMtx(globalCtx->state.gfxCtx, "../z_skelanime.c", 881), G_MTX_LOAD);
            gSPDisplayList(POLY_OPA_DISP++, dList);
        }
    }
    if (postLimbDraw != NULL) {
        postLimbDraw(globalCtx, 1, &dList, &rot, arg);
    }

    if (rootLimb->child != LIMB_DONE) {
        SkelAnime_DrawLimbLod(globalCtx, rootLimb->child, skeleton, limbDrawTable, overrideLimbDraw, postLimbDraw, arg,
                              lod);
    }

    Matrix_Pull();

    CLOSE_DISPS(globalCtx->state.gfxCtx, "../z_skelanime.c", 894);
}

/*
 * Draw a limb of type `LodLimb` contained within a flexible skeleton
 * Near or far display list is specified via `lod`
 */
void SkelAnime_DrawFlexLimbLod(GlobalContext* globalCtx, s32 limbIndex, void** skeleton, Vec3s* limbDrawTable,
                               OverrideLimbDrawOpa overrideLimbDraw, PostLimbDrawOpa postLimbDraw, void* arg, s32 lod,
                               Mtx** mtx) {
    LodLimb* limb;
    Gfx* newDList;
    Gfx* limbDList;
    Vec3f pos;
    Vec3s rot;

    Matrix_Push();

    limb = (LodLimb*)SEGMENTED_TO_VIRTUAL(skeleton[limbIndex]);
    limbIndex++;

    rot = limbDrawTable[limbIndex];

    pos.x = limb->jointPos.x;
    pos.y = limb->jointPos.y;
    pos.z = limb->jointPos.z;

    newDList = limbDList = limb->dLists[lod];

    if ((overrideLimbDraw == NULL) || !overrideLimbDraw(globalCtx, limbIndex, &newDList, &pos, &rot, arg)) {
        Matrix_JointPosition(&pos, &rot);
        if (newDList != NULL) {
            Matrix_ToMtx(*mtx, "../z_skelanime.c", 945);
            {
                OPEN_DISPS(globalCtx->state.gfxCtx, "../z_skelanime.c", 946);
                gSPMatrix(POLY_OPA_DISP++, *mtx, G_MTX_LOAD);
                gSPDisplayList(POLY_OPA_DISP++, newDList);
                CLOSE_DISPS(globalCtx->state.gfxCtx, "../z_skelanime.c", 949);
            }
            (*mtx)++;
        } else if (limbDList != NULL) {
            Matrix_ToMtx(*mtx, "../z_skelanime.c", 954);
            (*mtx)++;
        }
    }
    if (postLimbDraw != NULL) {
        postLimbDraw(globalCtx, limbIndex, &limbDList, &rot, arg);
    }
    if (limb->child != LIMB_DONE) {
        SkelAnime_DrawFlexLimbLod(globalCtx, limb->child, skeleton, limbDrawTable, overrideLimbDraw, postLimbDraw, arg,
                                  lod, mtx);
    }

    Matrix_Pull();

    if (limb->sibling != LIMB_DONE) {
        SkelAnime_DrawFlexLimbLod(globalCtx, limb->sibling, skeleton, limbDrawTable, overrideLimbDraw, postLimbDraw,
                                  arg, lod, mtx);
    }
}

/*
 * Draws all limbs of type `LodLimb` in a given flexible skeleton
 * Limbs in a flexible skeleton have meshes that can stretch to line up with other limbs.
 * An array of matrices is dynamically allocated so each limb can access any transform to ensure its meshes line up.
 */
void SkelAnime_DrawFlexLod(GlobalContext* globalCtx, void** skeleton, Vec3s* limbDrawTable, s32 dListCount,
                           OverrideLimbDrawOpa overrideLimbDraw, PostLimbDrawOpa postLimbDraw, void* arg, s32 lod) {
    LodLimb* rootLimb;
    s32 pad;
    Gfx* newDList;
    Gfx* limbDList;
    Vec3f pos;
    Vec3s rot;
    Mtx* mtx;

    mtx = Graph_Alloc(globalCtx->state.gfxCtx, dListCount * sizeof(Mtx));

    if (skeleton == NULL) {
        osSyncPrintf(VT_FGCOL(RED));
        osSyncPrintf("Si2_Lod_draw_SV():skelがNULLです。\n"); // Si2_Lod_draw_SV (): skel is NULL.
        osSyncPrintf(VT_RST);
        return;
    }

    OPEN_DISPS(globalCtx->state.gfxCtx, "../z_skelanime.c", 1000);

    gSPSegment(POLY_OPA_DISP++, 0xD, mtx);
    Matrix_Push();

    rootLimb = (LodLimb*)SEGMENTED_TO_VIRTUAL(skeleton[0]);
    pos.x = limbDrawTable[0].x;
    pos.y = limbDrawTable[0].y;
    pos.z = limbDrawTable[0].z;

    rot = limbDrawTable[1];

    newDList = limbDList = rootLimb->dLists[lod];

    if ((overrideLimbDraw == 0) || !overrideLimbDraw(globalCtx, 1, &newDList, &pos, &rot, arg)) {
        Matrix_JointPosition(&pos, &rot);
        if (newDList != NULL) {
            Matrix_ToMtx(mtx, "../z_skelanime.c", 1033);
            gSPMatrix(POLY_OPA_DISP++, mtx, G_MTX_LOAD);
            gSPDisplayList(POLY_OPA_DISP++, newDList);
            mtx++;
        } else if (limbDList != NULL) {
            Matrix_ToMtx(mtx, "../z_skelanime.c", 1040);
            mtx++;
        }
    }

    if (postLimbDraw != NULL) {
        postLimbDraw(globalCtx, 1, &limbDList, &rot, arg);
    }
    if (rootLimb->child != LIMB_DONE) {
        SkelAnime_DrawFlexLimbLod(globalCtx, rootLimb->child, skeleton, limbDrawTable, overrideLimbDraw, postLimbDraw,
                                  arg, lod, &mtx);
    }

    Matrix_Pull();

    CLOSE_DISPS(globalCtx->state.gfxCtx, "../z_skelanime.c", 1053);
}

/*
 * Draw a limb of type `StandardLimb` to the polyOpa buffer
 */
void SkelAnime_DrawLimbOpa(GlobalContext* globalCtx, s32 limbIndex, void** skeleton, Vec3s* limbDrawTable,
                           OverrideLimbDrawOpa overrideLimbDraw, PostLimbDrawOpa postLimbDraw, void* arg) {
    StandardLimb* limb;
    Gfx* dList;
    Vec3f pos;
    Vec3s rot;

    OPEN_DISPS(globalCtx->state.gfxCtx, "../z_skelanime.c", 1076);
    Matrix_Push();

    limb = (StandardLimb*)SEGMENTED_TO_VIRTUAL(skeleton[limbIndex]);
    limbIndex++;
    rot = limbDrawTable[limbIndex];
    pos.x = limb->jointPos.x;
    pos.y = limb->jointPos.y;
    pos.z = limb->jointPos.z;
    dList = limb->dList;

    if ((overrideLimbDraw == NULL) || !overrideLimbDraw(globalCtx, limbIndex, &dList, &pos, &rot, arg)) {
        Matrix_JointPosition(&pos, &rot);
        if (dList != NULL) {
            gSPMatrix(POLY_OPA_DISP++, Matrix_NewMtx(globalCtx->state.gfxCtx, "../z_skelanime.c", 1103), G_MTX_LOAD);
            gSPDisplayList(POLY_OPA_DISP++, dList);
        }
    }

    if (1) {}

    if (postLimbDraw != NULL) {
        postLimbDraw(globalCtx, limbIndex, &dList, &rot, arg);
    }

    if (limb->child != LIMB_DONE) {
        SkelAnime_DrawLimbOpa(globalCtx, limb->child, skeleton, limbDrawTable, overrideLimbDraw, postLimbDraw, arg);
    }

    Matrix_Pull();

    if (limb->sibling != LIMB_DONE) {
        SkelAnime_DrawLimbOpa(globalCtx, limb->sibling, skeleton, limbDrawTable, overrideLimbDraw, postLimbDraw, arg);
    }
    CLOSE_DISPS(globalCtx->state.gfxCtx, "../z_skelanime.c", 1121);
}

/*
 * Draw all limbs of type `StandardLimb` in a given skeleton to the polyOpa buffer
 */
void SkelAnime_DrawOpa(GlobalContext* globalCtx, void** skeleton, Vec3s* limbDrawTable,
                       OverrideLimbDrawOpa overrideLimbDraw, PostLimbDrawOpa postLimbDraw, void* arg) {
    StandardLimb* rootLimb;
    s32 pad;
    Gfx* dList;
    Vec3f pos;
    Vec3s rot;

    if (skeleton == NULL) {
        osSyncPrintf(VT_FGCOL(RED));
        osSyncPrintf("Si2_draw():skelがNULLです。\n"); // Si2_draw (): skel is NULL.
        osSyncPrintf(VT_RST);
        return;
    }

    OPEN_DISPS(globalCtx->state.gfxCtx, "../z_skelanime.c", 1148);

    Matrix_Push();
    rootLimb = (StandardLimb*)SEGMENTED_TO_VIRTUAL(skeleton[0]);

    pos.x = limbDrawTable[0].x;
    pos.y = limbDrawTable[0].y;
    pos.z = limbDrawTable[0].z;

    rot = limbDrawTable[1];
    dList = rootLimb->dList;

    if ((overrideLimbDraw == NULL) || !overrideLimbDraw(globalCtx, 1, &dList, &pos, &rot, arg)) {
        Matrix_JointPosition(&pos, &rot);
        if (dList != NULL) {
            gSPMatrix(POLY_OPA_DISP++, Matrix_NewMtx(globalCtx->state.gfxCtx, "../z_skelanime.c", 1176), G_MTX_LOAD);
            gSPDisplayList(POLY_OPA_DISP++, dList);
        }
    }

    if (postLimbDraw != NULL) {
        postLimbDraw(globalCtx, 1, &dList, &rot, arg);
    }

    if (rootLimb->child != LIMB_DONE) {
        SkelAnime_DrawLimbOpa(globalCtx, rootLimb->child, skeleton, limbDrawTable, overrideLimbDraw, postLimbDraw, arg);
    }

    Matrix_Pull();

    CLOSE_DISPS(globalCtx->state.gfxCtx, "../z_skelanime.c", 1190);
}

/*
 * Draw a limb of type `StandardLimb` contained within a flexible skeleton to the polyOpa buffer
 */
void SkelAnime_DrawFlexLimbOpa(GlobalContext* globalCtx, s32 limbIndex, void** skeleton, Vec3s* limbDrawTable,
                               OverrideLimbDrawOpa overrideLimbDraw, PostLimbDrawOpa postLimbDraw, void* arg,
                               Mtx** limbMatricies) {
    StandardLimb* limb;
    Gfx* newDList;
    Gfx* limbDList;
    Vec3f pos;
    Vec3s rot;

    OPEN_DISPS(globalCtx->state.gfxCtx, "../z_skelanime.c", 1214);

    Matrix_Push();

    limb = (StandardLimb*)SEGMENTED_TO_VIRTUAL(skeleton[limbIndex]);
    limbIndex++;
    rot = limbDrawTable[limbIndex];

    pos.x = limb->jointPos.x;
    pos.y = limb->jointPos.y;
    pos.z = limb->jointPos.z;

    newDList = limbDList = limb->dList;

    if ((overrideLimbDraw == NULL) || !overrideLimbDraw(globalCtx, limbIndex, &newDList, &pos, &rot, arg)) {
        Matrix_JointPosition(&pos, &rot);
        if (newDList != NULL) {
            Matrix_ToMtx(*limbMatricies, "../z_skelanime.c", 1242);
            gSPMatrix(POLY_OPA_DISP++, *limbMatricies, G_MTX_LOAD);
            gSPDisplayList(POLY_OPA_DISP++, newDList);
            (*limbMatricies)++;
        } else if (limbDList != NULL) {
            Matrix_ToMtx(*limbMatricies, "../z_skelanime.c", 1249);
            (*limbMatricies)++;
        }
    }

    if (postLimbDraw != NULL) {
        postLimbDraw(globalCtx, limbIndex, &limbDList, &rot, arg);
    }

    if (limb->child != LIMB_DONE) {
        SkelAnime_DrawFlexLimbOpa(globalCtx, limb->child, skeleton, limbDrawTable, overrideLimbDraw, postLimbDraw, arg,
                                  limbMatricies);
    }

    Matrix_Pull();

    if (limb->sibling != LIMB_DONE) {
        SkelAnime_DrawFlexLimbOpa(globalCtx, limb->sibling, skeleton, limbDrawTable, overrideLimbDraw, postLimbDraw,
                                  arg, limbMatricies);
    }
    CLOSE_DISPS(globalCtx->state.gfxCtx, "../z_skelanime.c", 1265);
}

/*
 * Draw all limbs of type `StandardLimb` in a given flexible skeleton to the polyOpa buffer
 * Limbs in a flexible skeleton have meshes that can stretch to line up with other limbs.
 * An array of matrices is dynamically allocated so each limb can access any transform to ensure its meshes line up.
 */
void SkelAnime_DrawFlexOpa(GlobalContext* globalCtx, void** skeleton, Vec3s* limbDrawTable, s32 dListCount,
                           OverrideLimbDrawOpa overrideLimbDraw, PostLimbDrawOpa postLimbDraw, void* arg) {
    StandardLimb* rootLimb;
    s32 pad;
    Gfx* newDList;
    Gfx* limbDList;
    Vec3f pos;
    Vec3s rot;
    Mtx* mtx;

    mtx = Graph_Alloc(globalCtx->state.gfxCtx, dListCount * sizeof(Mtx));

    if (skeleton == NULL) {
        osSyncPrintf(VT_FGCOL(RED));
        osSyncPrintf("Si2_draw_SV():skelがNULLです。\n"); // Si2_draw_SV (): skel is NULL.
        osSyncPrintf(VT_RST);
        return;
    }

    OPEN_DISPS(globalCtx->state.gfxCtx, "../z_skelanime.c", 1294);

    gSPSegment(POLY_OPA_DISP++, 0xD, mtx);

    Matrix_Push();

    rootLimb = SEGMENTED_TO_VIRTUAL(skeleton[0]);

    pos.x = limbDrawTable[0].x;
    pos.y = limbDrawTable[0].y;
    pos.z = limbDrawTable[0].z;

    rot = limbDrawTable[1];

    newDList = limbDList = rootLimb->dList;

    if ((overrideLimbDraw == NULL) || !overrideLimbDraw(globalCtx, 1, &newDList, &pos, &rot, arg)) {
        Matrix_JointPosition(&pos, &rot);
        if (newDList != NULL) {
            Matrix_ToMtx(mtx, "../z_skelanime.c", 1327);
            gSPMatrix(POLY_OPA_DISP++, mtx, G_MTX_LOAD);
            gSPDisplayList(POLY_OPA_DISP++, newDList);
            mtx++;
        } else if (limbDList != NULL) {
            Matrix_ToMtx(mtx, "../z_skelanime.c", 1334);
            mtx++;
        }
    }

    if (postLimbDraw != NULL) {
        postLimbDraw(globalCtx, 1, &limbDList, &rot, arg);
    }

    if (rootLimb->child != LIMB_DONE) {
        SkelAnime_DrawFlexLimbOpa(globalCtx, rootLimb->child, skeleton, limbDrawTable, overrideLimbDraw, postLimbDraw,
                                  arg, &mtx);
    }

    Matrix_Pull();
    CLOSE_DISPS(globalCtx->state.gfxCtx, "../z_skelanime.c", 1347);
}

/*
 * Copies the rotation values from the rotation value table, indexed by the rotation index table
 * When a rotation index is >= the animation limit, the output rotation value is copied from the frame's
 * rotation value list, otherwise it is copied from the initial rotation value list
 */
void SkelAnime_AnimateFrame(AnimationHeader* animationSeg, s32 currentFrame, s32 limbCount, Vec3s* dst) {
    AnimationHeader* animHeader = SEGMENTED_TO_VIRTUAL(animationSeg);
    AnimationRotationIndex* index = SEGMENTED_TO_VIRTUAL(animHeader->rotationIndexSeg);
    AnimationRotationValue* rotationValueTable = SEGMENTED_TO_VIRTUAL(animHeader->rotationValueSeg);
    AnimationRotationValue* frameRotationValueTable = &rotationValueTable[currentFrame];
    u16 limit = animHeader->limit;
    s32 i;

    for (i = 0; i < limbCount; i++, dst++, index++) {
        if ((dst == NULL) || (index == NULL) || (frameRotationValueTable == NULL) || (rotationValueTable == NULL)) {
            LOG_ADDRESS("out", dst, "../z_skelanime.c", 1392);
            LOG_ADDRESS("ref_tbl", index, "../z_skelanime.c", 1393);
            LOG_ADDRESS("frame_tbl", frameRotationValueTable, "../z_skelanime.c", 1394);
            LOG_ADDRESS("tbl", rotationValueTable, "../z_skelanime.c", 1395);
        }

        dst->x = (index->x >= limit) ? frameRotationValueTable[index->x] : rotationValueTable[index->x];
        dst->y = (index->y >= limit) ? frameRotationValueTable[index->y] : rotationValueTable[index->y];
        dst->z = (index->z >= limit) ? frameRotationValueTable[index->z] : rotationValueTable[index->z];
    }
}

s16 SkelAnime_GetTotalFrames(void* animationSeg) {
    GenericAnimationHeader* animation = SEGMENTED_TO_VIRTUAL(animationSeg);

    return animation->frameCount;
}

s16 SkelAnime_GetFrameCount(void* animationSeg) {
    GenericAnimationHeader* animation = SEGMENTED_TO_VIRTUAL(animationSeg);
    // Loads an unsigned half for some reason.
    return (u16)animation->frameCount - 1;
}

/*
 * Draw a limb of type `StandardLimb` to the specified display buffer
 */
Gfx* SkelAnime_DrawLimb(GlobalContext* globalCtx, s32 limbIndex, void** skeleton, Vec3s* limbDrawTable,
                        OverrideLimbDraw overrideLimbDraw, PostLimbDraw postLimbDraw, void* arg, Gfx* gfx) {
    StandardLimb* limb;
    Gfx* dList;
    Vec3f pos;
    Vec3s rot;

    Matrix_Push();

    limb = (StandardLimb*)SEGMENTED_TO_VIRTUAL(skeleton[limbIndex]);
    limbIndex++;

    rot = limbDrawTable[limbIndex];

    pos.x = limb->jointPos.x;
    pos.y = limb->jointPos.y;
    pos.z = limb->jointPos.z;

    dList = limb->dList;

    if ((overrideLimbDraw == NULL) || !overrideLimbDraw(globalCtx, limbIndex, &dList, &pos, &rot, arg, &gfx)) {
        Matrix_JointPosition(&pos, &rot);
        if (dList != NULL) {
            gSPMatrix(gfx++, Matrix_NewMtx(globalCtx->state.gfxCtx, "../z_skelanime.c", 1489), G_MTX_LOAD);
            gSPDisplayList(gfx++, dList);
        }
    }

    if (postLimbDraw != NULL) {
        postLimbDraw(globalCtx, limbIndex, &dList, &rot, arg, &gfx);
    }

    if (limb->child != LIMB_DONE) {
        gfx = SkelAnime_DrawLimb(globalCtx, limb->child, skeleton, limbDrawTable, overrideLimbDraw, postLimbDraw, arg,
                                 gfx);
    }

    Matrix_Pull();

    if (limb->sibling != LIMB_DONE) {
        gfx = SkelAnime_DrawLimb(globalCtx, limb->sibling, skeleton, limbDrawTable, overrideLimbDraw, postLimbDraw, arg,
                                 gfx);
    }

    return gfx;
}

/*
 * Draw all limbs of type `StandardLimb` in a given skeleton to the specified display buffer
 */
Gfx* SkelAnime_Draw(GlobalContext* globalCtx, void** skeleton, Vec3s* limbDrawTable, OverrideLimbDraw overrideLimbDraw,
                    PostLimbDraw postLimbDraw, void* arg, Gfx* gfx) {
    StandardLimb* rootLimb;
    s32 pad;
    Gfx* dList;
    Vec3f pos;
    Vec3s rot;

    if (skeleton == NULL) {
        osSyncPrintf(VT_FGCOL(RED));
        osSyncPrintf("Si2_draw2():skelがNULLです。NULLを返します。\n"); // Si2_draw2 (): skel is NULL. Returns NULL.
        osSyncPrintf(VT_RST);
        return NULL;
    }

    Matrix_Push();

    rootLimb = (StandardLimb*)SEGMENTED_TO_VIRTUAL(skeleton[0]);

    pos.x = limbDrawTable[0].x;
    pos.y = limbDrawTable[0].y;
    pos.z = limbDrawTable[0].z;

    rot = limbDrawTable[1];

    dList = rootLimb->dList;

    if ((overrideLimbDraw == NULL) || !overrideLimbDraw(globalCtx, 1, &dList, &pos, &rot, arg, &gfx)) {
        Matrix_JointPosition(&pos, &rot);
        if (dList != NULL) {
            gSPMatrix(gfx++, Matrix_NewMtx(globalCtx->state.gfxCtx, "../z_skelanime.c", 1558), G_MTX_LOAD);
            gSPDisplayList(gfx++, dList);
        }
    }

    if (postLimbDraw != NULL) {
        postLimbDraw(globalCtx, 1, &dList, &rot, arg, &gfx);
    }

    if (rootLimb->child != LIMB_DONE) {
        gfx = SkelAnime_DrawLimb(globalCtx, rootLimb->child, skeleton, limbDrawTable, overrideLimbDraw, postLimbDraw,
                                 arg, gfx);
    }

    Matrix_Pull();

    return gfx;
}

/*
 * Draw a limb of type `StandardLimb` contained within a flexible skeleton to the specified display buffer
 */
Gfx* SkelAnime_DrawFlexLimb(GlobalContext* globalCtx, s32 limbIndex, void** skeleton, Vec3s* limbDrawTable,
                            OverrideLimbDraw overrideLimbDraw, PostLimbDraw postLimbDraw, void* arg, Mtx** mtx,
                            Gfx* gfx) {
    StandardLimb* limb;
    Gfx* newDList;
    Gfx* limbDList;
    Vec3f pos;
    Vec3s rot;

    Matrix_Push();

    limb = (StandardLimb*)SEGMENTED_TO_VIRTUAL(skeleton[limbIndex]);
    limbIndex++;
    rot = limbDrawTable[limbIndex];

    pos.x = limb->jointPos.x;
    pos.y = limb->jointPos.y;
    pos.z = limb->jointPos.z;

    newDList = limbDList = limb->dList;
    if ((overrideLimbDraw == NULL) || !overrideLimbDraw(globalCtx, limbIndex, &newDList, &pos, &rot, arg, &gfx)) {
        Matrix_JointPosition(&pos, &rot);
        if (newDList != NULL) {
            Matrix_ToMtx(*mtx, "../z_skelanime.c", 1623);
            gSPMatrix(gfx++, *mtx, G_MTX_LOAD);
            gSPDisplayList(gfx++, newDList);
            (*mtx)++;
        } else if (limbDList != NULL) {
            Matrix_ToMtx(*mtx, "../z_skelanime.c", 1630);
            (*mtx)++;
        }
    }
    if (postLimbDraw != NULL) {
        postLimbDraw(globalCtx, limbIndex, &limbDList, &rot, arg, &gfx);
    }
    if (limb->child != LIMB_DONE) {
        gfx = SkelAnime_DrawFlexLimb(globalCtx, limb->child, skeleton, limbDrawTable, overrideLimbDraw, postLimbDraw,
                                     arg, mtx, gfx);
    }

    Matrix_Pull();

    if (limb->sibling != LIMB_DONE) {
        gfx = SkelAnime_DrawFlexLimb(globalCtx, limb->sibling, skeleton, limbDrawTable, overrideLimbDraw, postLimbDraw,
                                     arg, mtx, gfx);
    }

    return gfx;
}

/*
 * Draw all limbs of type `StandardLimb` in a given flexible skeleton to the specified display buffer
 * Limbs in a flexible skeleton have meshes that can stretch to line up with other limbs.
 * An array of matrices is dynamically allocated so each limb can access any transform to ensure its meshes line up.
 */
Gfx* SkelAnime_DrawFlex(GlobalContext* globalCtx, void** skeleton, Vec3s* limbDrawTable, s32 dListCount,
                        OverrideLimbDraw overrideLimbDraw, PostLimbDraw postLimbDraw, void* arg, Gfx* gfx) {
    StandardLimb* rootLimb;
    s32 pad;
    Gfx* newDList;
    Gfx* limbDList;
    Vec3f pos;
    Vec3s rot;
    Mtx* mtx;

    mtx = Graph_Alloc(globalCtx->state.gfxCtx, dListCount * sizeof(*mtx));
    if (skeleton == NULL) {
        osSyncPrintf(VT_FGCOL(RED));
        osSyncPrintf(
            "Si2_draw2_SV():skelがNULLです。NULLを返します。\n"); // Si2_draw2_SV (): skel is NULL. Returns NULL.
        osSyncPrintf(VT_RST);
        return NULL;
    }

    gSPSegment(gfx++, 0xD, mtx);
    Matrix_Push();
    rootLimb = (StandardLimb*)SEGMENTED_TO_VIRTUAL(skeleton[0]);

    pos.x = limbDrawTable[0].x;
    pos.y = limbDrawTable[0].y;
    pos.z = limbDrawTable[0].z;

    rot = limbDrawTable[1];

    newDList = limbDList = rootLimb->dList;

    if ((overrideLimbDraw == NULL) || !overrideLimbDraw(globalCtx, 1, &newDList, &pos, &rot, arg, &gfx)) {
        Matrix_JointPosition(&pos, &rot);
        if (newDList != NULL) {
            Matrix_ToMtx(mtx, "../z_skelanime.c", 1710);
            gSPMatrix(gfx++, mtx, G_MTX_LOAD);
            gSPDisplayList(gfx++, newDList);
            mtx++;
        } else if (limbDList != NULL) {
            Matrix_ToMtx(mtx, "../z_skelanime.c", 1717);
            mtx++;
        }
    }
    if (postLimbDraw != NULL) {
        postLimbDraw(globalCtx, 1, &limbDList, &rot, arg, &gfx);
    }
    if (rootLimb->child != LIMB_DONE) {
        gfx = SkelAnime_DrawFlexLimb(globalCtx, rootLimb->child, skeleton, limbDrawTable, overrideLimbDraw,
                                     postLimbDraw, arg, &mtx, gfx);
    }

    Matrix_Pull();

    return gfx;
}

// unused
s32 func_800A29BC(s32 arg0, s32 arg1, Vec3s* arg2) {
    AnimationHeader* temp_v0 = SEGMENTED_TO_VIRTUAL(arg0);
    s32 t = temp_v0->genericHeader.unk_02;
    s16* temp_a3 = SEGMENTED_TO_VIRTUAL(temp_v0->rotationIndexSeg);
    s16* temp_t1 = SEGMENTED_TO_VIRTUAL(temp_v0->rotationValueSeg);
    s32 phi_v0;

    arg2->x = arg1 < temp_a3[0] ? ((s16*)((arg1 * 2) + (u32)temp_t1))[temp_a3[1]] : temp_t1[temp_a3[1]];
    arg2->y = arg1 < temp_a3[2] ? ((s16*)((arg1 * 2) + (u32)temp_t1))[temp_a3[3]] : temp_t1[temp_a3[3]];
    arg2->z = arg1 < temp_a3[4] ? ((s16*)((arg1 * 2) + (u32)temp_t1))[temp_a3[5]] : temp_t1[temp_a3[5]];

    phi_v0 = 1;
    arg2++;
    temp_a3 += 6;

    if (t & 1) {}

    if (t > 0) {
        if (t & 1) {
            phi_v0++;
            arg2->x = arg1 < temp_a3[0] ? ((s16*)((arg1 * 2) + (u32)temp_t1))[temp_a3[1]] : temp_t1[temp_a3[1]];
            arg2->y = arg1 < temp_a3[2] ? ((s16*)((arg1 * 2) + (u32)temp_t1))[temp_a3[3]] : temp_t1[temp_a3[3]];
            arg2->z = arg1 < temp_a3[4] ? ((s16*)((arg1 * 2) + (u32)temp_t1))[temp_a3[5]] : temp_t1[temp_a3[5]];
            temp_a3 += 6;
            arg2++;
            if (t + 1 == phi_v0) {
                goto ret;
            }
        }
        do {
            phi_v0 += 2;
            arg2->x = arg1 < temp_a3[0] ? ((s16*)((arg1 * 2) + (u32)temp_t1))[temp_a3[1]] : temp_t1[temp_a3[1]];
            arg2->y = arg1 < temp_a3[2] ? ((s16*)((arg1 * 2) + (u32)temp_t1))[temp_a3[3]] : temp_t1[temp_a3[3]];
            arg2->z = arg1 < temp_a3[4] ? ((s16*)((arg1 * 2) + (u32)temp_t1))[temp_a3[5]] : temp_t1[temp_a3[5]];
            temp_a3 += 6;
            arg2++;
            arg2->x = arg1 < temp_a3[0] ? ((s16*)((arg1 * 2) + (u32)temp_t1))[temp_a3[1]] : temp_t1[temp_a3[1]];
            arg2->y = arg1 < temp_a3[2] ? ((s16*)((arg1 * 2) + (u32)temp_t1))[temp_a3[3]] : temp_t1[temp_a3[3]];
            arg2->z = arg1 < temp_a3[4] ? ((s16*)((arg1 * 2) + (u32)temp_t1))[temp_a3[5]] : temp_t1[temp_a3[5]];
            temp_a3 += 6;
            arg2++;
        } while (phi_v0 != t + 1);
    }
ret:
    return t;
}

// unused
s16 func_800A2DBC(void* animationSeg) {
    GenericAnimationHeader* animation = SEGMENTED_TO_VIRTUAL(animationSeg);

    return animation->unk_02;
}

/*
 * Appears to be unused anywhere in the game.  Appears to be a clone of
 * SkelAnime_GetTotalFrames
 */
s16 SkelAnime_GetTotalFrames2(void* animationSeg) {
    GenericAnimationHeader* animation = SEGMENTED_TO_VIRTUAL(animationSeg);

    return animation->frameCount;
}

/*
 * Appears to be unused anywhere in the game.  Appears to be a clone of
 * SkelAnime_GetFrameCount
 */
s16 SkelAnime_GetFrameCount2(void* animationSeg) {
    GenericAnimationHeader* animation = SEGMENTED_TO_VIRTUAL(animationSeg);

    return animation->frameCount - 1;
}

void SkelAnime_InterpolateVec3s(s32 limbCount, Vec3s* dst, Vec3s* vec2, Vec3s* vec3, f32 unkf) {
    s32 i;
    s16 dist;
    s16 temp2;

    if (unkf < 1.0f) {
        for (i = 0; i < limbCount; i++, dst++, vec2++, vec3++) {
            temp2 = vec2->x;
            dist = vec3->x - temp2;
            dst->x = (s16)(dist * unkf) + temp2;
            temp2 = vec2->y;
            dist = vec3->y - temp2;
            dst->y = (s16)(dist * unkf) + temp2;
            temp2 = vec2->z;
            dist = vec3->z - temp2;
            dst->z = (s16)(dist * unkf) + temp2;
        }
    } else {
        for (i = 0; i < limbCount; i++, dst++, vec3++) {
            dst->x = vec3->x;
            dst->y = vec3->y;
            dst->z = vec3->z;
        }
    }
}

void SkelAnime_AnimationCtxReset(AnimationContext* animationCtx) {
    animationCtx->animationCount = 0;
}

void func_800A32F4(GlobalContext* globalCtx) {
    D_801600B0 <<= 1;
}

void func_800A3310(GlobalContext* globalCtx) {
    D_8012A480 |= D_801600B0;
}

AnimationEntry* SkelAnime_AddEntry(AnimationContext* animationCtx, AnimationType type) {
    AnimationEntry* entry;
    s16 index = animationCtx->animationCount;

    if (index >= ANIMATION_ENTRY_MAX) {
        return NULL;
    }
    animationCtx->animationCount = index + 1;
    entry = &animationCtx->entries[index];
    entry->type = type;
    return entry;
}

// The next 6 functions are coordinate with the AnimationType enum

void SkelAnime_LoadLinkAnimation(GlobalContext* globalCtx, LinkAnimationHeader* segment, s32 frame, s32 limbCount,
                                 Vec3s* drawTbl) {
    AnimationEntry* entry = SkelAnime_AddEntry(&globalCtx->animationCtx, ANIMATION_LINK);

    if (entry != NULL) {
        LinkAnimationHeader* linkAnimHeader = SEGMENTED_TO_VIRTUAL(segment);
        u32 ram = drawTbl;

        osCreateMesgQueue(&entry->data.type0.msgQueue, &entry->data.type0.msg, 1);
        DmaMgr_SendRequest2(&entry->data.type0.req, ram,
                            LINK_ANIMATION_OFFSET(linkAnimHeader->segment, ((sizeof(Vec3s) * limbCount + 2) * frame)),
                            sizeof(Vec3s) * limbCount + 2, 0, &entry->data.type0.msgQueue, NULL, "../z_skelanime.c",
                            2004);
    }
}

void SkelAnime_LoadAnimationType1(GlobalContext* globalCtx, s32 vecCount, Vec3s* dst, Vec3s* src) {
    AnimationEntry* entry = SkelAnime_AddEntry(&globalCtx->animationCtx, ANIMATION_TYPE1);

    if (entry != NULL) {
        entry->data.type1.unk_00 = D_801600B0;
        entry->data.type1.vecCount = vecCount;
        entry->data.type1.dst = dst;
        entry->data.type1.src = src;
    }
}

void SkelAnime_LoadAnimationType2(GlobalContext* globalCtx, s32 limbCount, Vec3s* arg2, Vec3s* arg3, f32 arg4) {
    AnimationEntry* entry = SkelAnime_AddEntry(&globalCtx->animationCtx, ANIMATION_TYPE2);

    if (entry != NULL) {
        entry->data.type2.unk_00 = D_801600B0;
        entry->data.type2.limbCount = limbCount;
        entry->data.type2.unk_04 = arg2;
        entry->data.type2.unk_08 = arg3;
        entry->data.type2.unk_0C = arg4;
    }
}

void SkelAnime_LoadAnimationType3(GlobalContext* globalCtx, s32 vecCount, Vec3s* dst, Vec3s* src, u8* index) {
    AnimationEntry* entry = SkelAnime_AddEntry(&globalCtx->animationCtx, ANIMATION_TYPE3);

    if (entry != NULL) {
        entry->data.type3.unk_00 = D_801600B0;
        entry->data.type3.vecCount = vecCount;
        entry->data.type3.dst = dst;
        entry->data.type3.src = src;
        entry->data.type3.index = index;
    }
}

void SkelAnime_LoadAnimationType4(GlobalContext* globalCtx, s32 vecCount, Vec3s* dst, Vec3s* src, u8* index) {
    AnimationEntry* entry = SkelAnime_AddEntry(&globalCtx->animationCtx, ANIMATION_TYPE4);

    if (entry != NULL) {
        entry->data.type4.unk_00 = D_801600B0;
        entry->data.type4.vecCount = vecCount;
        entry->data.type4.dst = dst;
        entry->data.type4.src = src;
        entry->data.type4.index = index;
    }
}

void SkelAnime_LoadAnimationType5(GlobalContext* globalCtx, Actor* actor, SkelAnime* skelAnime, f32 arg3) {
    AnimationEntry* entry = SkelAnime_AddEntry(&globalCtx->animationCtx, ANIMATION_TYPE5);

    if (entry != NULL) {
        entry->data.type5.actor = actor;
        entry->data.type5.skelAnime = skelAnime;
        entry->data.type5.unk_08 = arg3;
    }
}

// The next functions are callbacks to loading animations

void SkelAnime_LinkAnimationLoaded(GlobalContext* globalCtx, AnimationEntryData* data) {
    AnimationEntryType0* entry = &data->type0;

    osRecvMesg(&entry->msgQueue, NULL, OS_MESG_BLOCK);
}

void SkelAnime_AnimationType1Loaded(GlobalContext* globalCtx, AnimationEntryData* data) {
    AnimationEntryType1* entry = &data->type1;

    if (!(entry->unk_00 & D_8012A480)) {
        Vec3s* dst = entry->dst;
        Vec3s* src = entry->src;
        s32 i;

        for (i = 0; i < entry->vecCount; i++) {
            *dst++ = *src++;
        }
    }
}

void SkelAnime_AnimationType2Loaded(GlobalContext* globalCtx, AnimationEntryData* data) {
    AnimationEntryType2* entry = &data->type2;

    if (!(entry->unk_00 & D_8012A480)) {
        SkelAnime_InterpolateVec3s(entry->limbCount, entry->unk_04, entry->unk_04, entry->unk_08, entry->unk_0C);
    }
}

void SkelAnime_AnimationType3Loaded(GlobalContext* globalCtx, AnimationEntryData* data) {
    AnimationEntryType3* entry = &data->type3;

    if (!(entry->unk_00 & D_8012A480)) {
        Vec3s* dst = entry->dst;
        Vec3s* src = entry->src;
        u8* index = entry->index;
        s32 i;

        for (i = 0; i < entry->vecCount; i++, dst++, src++) {
            if (*index++) {
                *dst = *src;
            }
        }
    }
}

void SkelAnime_AnimationType4Loaded(GlobalContext* globalCtx, AnimationEntryData* data) {
    AnimationEntryType4* entry = &data->type4;

    if (!(entry->unk_00 & D_8012A480)) {
        Vec3s* dst = entry->dst;
        Vec3s* src = entry->src;
        u8* index = entry->index;
        s32 i;

        for (i = 0; i < entry->vecCount; i++, dst++, src++) {
            if (!(*index++)) {
                *dst = *src;
            }
        }
    }
}

void SkelAnime_AnimationType5Loaded(GlobalContext* globalCtx, AnimationEntryData* data) {
    AnimationEntryType5* entry = &data->type5;
    Actor* actor = entry->actor;
    Vec3f pos;

    func_800A54FC(entry->skelAnime, &pos, actor->shape.rot.y);
    actor->posRot.pos.x += pos.x * actor->scale.x;
    actor->posRot.pos.y += pos.y * actor->scale.y * entry->unk_08;
    actor->posRot.pos.z += pos.z * actor->scale.z;
}

void func_800A390C(GlobalContext* globalCtx, AnimationContext* animationCtx) {
    static AnimationEntryCallback sAnimationLoadDone[] = {
        SkelAnime_LinkAnimationLoaded,  SkelAnime_AnimationType1Loaded, SkelAnime_AnimationType2Loaded,
        SkelAnime_AnimationType3Loaded, SkelAnime_AnimationType4Loaded, SkelAnime_AnimationType5Loaded,
    };
    AnimationEntry* entry;

    for (entry = animationCtx->entries; animationCtx->animationCount != 0; entry++, animationCtx->animationCount--) {
        sAnimationLoadDone[entry->type](globalCtx, &entry->data);
    }

    D_801600B0 = 1;
    D_8012A480 = 0;
}

void SkelAnime_InitLinkAnimation(GlobalContext* globalCtx, SkelAnime* skelAnime, FlexSkeletonHeader* skeletonHeaderSeg,
                                 LinkAnimationHeader* segment, s32 flags, Vec3s* limbDrawTbl, Vec3s* transitionDrawTbl,
                                 s32 limbBufCount) {
    FlexSkeletonHeader* skeletonHeader = SEGMENTED_TO_VIRTUAL(skeletonHeaderSeg);
    s32 headerJointCount = skeletonHeader->sh.limbCount;
    s32 limbCount;
    size_t allocSize;

    skelAnime->initFlags = flags;
    limbCount = (flags & 2) ? headerJointCount : 1;

    if (flags & 1) {
        limbCount += headerJointCount;
    }
    if (flags & 4) {
        limbCount += headerJointCount;
    }

    skelAnime->limbCount = limbCount;
    skelAnime->dListCount = skeletonHeader->dListCount;

    allocSize = limbCount * sizeof(Vec3s);
    skelAnime->skeleton = SEGMENTED_TO_VIRTUAL(skeletonHeader->sh.segment);

    if (flags & 8) {
        allocSize += 2;
    }

    if (limbDrawTbl == NULL) {
        skelAnime->limbDrawTbl = ZeldaArena_MallocDebug(allocSize, "../z_skelanime.c", 2364);
        skelAnime->transitionDrawTbl = ZeldaArena_MallocDebug(allocSize, "../z_skelanime.c", 2365);
    } else {
        if (limbBufCount != limbCount) {
            __assert("joint_buff_num == joint_num", "../z_skelanime.c", 2369);
        }

        skelAnime->limbDrawTbl = (Vec3s*)ALIGN16((u32)limbDrawTbl);
        skelAnime->transitionDrawTbl = (Vec3s*)ALIGN16((u32)transitionDrawTbl);
    }

    if ((skelAnime->limbDrawTbl == NULL) || (skelAnime->transitionDrawTbl == NULL)) {
        osSyncPrintf(VT_FGCOL(RED));
        osSyncPrintf(
            "Skeleton_Info_Rom_SV_ct メモリアロケーションエラー\n"); // Skeleton_Info_Rom_SV_ct Memory allocation error
        osSyncPrintf(VT_RST);
    }

    SkelAnime_ChangeLinkAnim(globalCtx, skelAnime, segment, 1.0f, 0.0f, 0.0f, 0, 0.0f);
}

void func_800A3B8C(SkelAnime* skelAnime) {
    if (skelAnime->mode < 2) {
        skelAnime->update = func_800A3D70;
    } else {
        skelAnime->update = func_800A3E0C;
    }
    skelAnime->transCurrentFrame = 0.0f;
}

s32 func_800A3BC0(GlobalContext* globalCtx, SkelAnime* skelAnime) {
    return skelAnime->update(globalCtx, skelAnime);
}

s32 func_800A3BE4(GlobalContext* globalCtx, SkelAnime* skelAnime) {
    f32 transPrevFRame = skelAnime->transCurrentFrame;
    f32 updateRate = R_UPDATE_RATE * 0.5f;

    skelAnime->transCurrentFrame -= skelAnime->transitionStep * updateRate;

    if (skelAnime->transCurrentFrame <= 0.0f) {
        func_800A3B8C(skelAnime);
    }

    SkelAnime_LoadAnimationType2(globalCtx, skelAnime->limbCount, skelAnime->limbDrawTbl, skelAnime->transitionDrawTbl,
                                 1.0f - (skelAnime->transCurrentFrame / transPrevFRame));
    return 0;
}

void func_800A3C9C(GlobalContext* globalCtx, SkelAnime* skelAnime) {
    SkelAnime_LoadLinkAnimation(globalCtx, skelAnime->animation, skelAnime->animCurrentFrame, skelAnime->limbCount,
                                skelAnime->limbDrawTbl);
    if (skelAnime->transCurrentFrame != 0) {
        f32 updateRate = R_UPDATE_RATE * 0.5f;

        skelAnime->transCurrentFrame -= skelAnime->transitionStep * updateRate;
        if (skelAnime->transCurrentFrame <= 0.0f) {
            skelAnime->transCurrentFrame = 0.0f;
        } else {
            SkelAnime_LoadAnimationType2(globalCtx, skelAnime->limbCount, skelAnime->limbDrawTbl,
                                         skelAnime->transitionDrawTbl, skelAnime->transCurrentFrame);
        }
    }
}

s32 func_800A3D70(GlobalContext* globalCtx, SkelAnime* skelAnime) {
    f32 updateRate = R_UPDATE_RATE * 0.5f;

    skelAnime->animCurrentFrame += skelAnime->animPlaybackSpeed * updateRate;
    if (skelAnime->animCurrentFrame < 0.0f) {
        skelAnime->animCurrentFrame += skelAnime->totalFrames;
    } else if (skelAnime->totalFrames <= skelAnime->animCurrentFrame) {
        skelAnime->animCurrentFrame -= skelAnime->totalFrames;
    }
    func_800A3C9C(globalCtx, skelAnime);
    return 0;
}

s32 func_800A3E0C(GlobalContext* globalCtx, SkelAnime* skelAnime) {
    f32 updateRate = R_UPDATE_RATE * 0.5f;

    if (skelAnime->animCurrentFrame == skelAnime->animFrameCount) {
        func_800A3C9C(globalCtx, skelAnime);
        return 1;
    }
    skelAnime->animCurrentFrame += skelAnime->animPlaybackSpeed * updateRate;
    if ((skelAnime->animCurrentFrame - skelAnime->animFrameCount) * skelAnime->animPlaybackSpeed > 0.0f) {
        skelAnime->animCurrentFrame = skelAnime->animFrameCount;
    } else if (skelAnime->animCurrentFrame < 0.0f) {
        skelAnime->animCurrentFrame += skelAnime->totalFrames;
    } else if (skelAnime->totalFrames <= skelAnime->animCurrentFrame) {
        skelAnime->animCurrentFrame -= skelAnime->totalFrames;
    }
    func_800A3C9C(globalCtx, skelAnime);
    return 0;
}

void SkelAnime_SetTransition(GlobalContext* globalCtx, SkelAnime* skelAnime, f32 transitionRate) {
    skelAnime->transCurrentFrame = 1.0f;
    skelAnime->transitionStep = 1.0f / transitionRate;
}

void SkelAnime_ChangeLinkAnim(GlobalContext* globalCtx, SkelAnime* skelAnime, LinkAnimationHeader* segment,
                              f32 playbackSpeed, f32 frame, f32 frameCount, u8 animationMode, f32 transitionRate) {
    skelAnime->mode = animationMode;
    if ((transitionRate != 0.0f) && ((segment != skelAnime->animation) || (frame != skelAnime->animCurrentFrame))) {
        if (transitionRate < 0) {
            func_800A3B8C(skelAnime);
            SkelAnime_CopyVec3s(skelAnime, skelAnime->transitionDrawTbl, skelAnime->limbDrawTbl);
            transitionRate = -transitionRate;
        } else {
            skelAnime->update = func_800A3BE4;
            SkelAnime_LoadLinkAnimation(globalCtx, segment, (s32)frame, skelAnime->limbCount,
                                        skelAnime->transitionDrawTbl);
        }
        skelAnime->transCurrentFrame = 1.0f;
        skelAnime->transitionStep = 1.0f / transitionRate;
    } else {
        func_800A3B8C(skelAnime);
        SkelAnime_LoadLinkAnimation(globalCtx, segment, (s32)frame, skelAnime->limbCount, skelAnime->limbDrawTbl);
        skelAnime->transCurrentFrame = 0.0f;
    }

    skelAnime->animation = segment;
    skelAnime->animCurrentFrame = 0.0f;
    skelAnime->initialFrame = frame;
    skelAnime->animCurrentFrame = frame;
    skelAnime->animFrameCount = frameCount;
    skelAnime->totalFrames = SkelAnime_GetTotalFrames(segment);
    skelAnime->animPlaybackSpeed = playbackSpeed;
}

void SkelAnime_ChangeLinkAnimDefaultStop(GlobalContext* globalCtx, SkelAnime* skelAnime, LinkAnimationHeader* segment) {
    SkelAnime_ChangeLinkAnim(globalCtx, skelAnime, segment, 1.0f, 0.0f, SkelAnime_GetFrameCount(segment), 2, 0.0f);
}

void SkelAnime_ChangeLinkAnimPlaybackStop(GlobalContext* globalCtx, SkelAnime* skelAnime, LinkAnimationHeader* segment,
                                          f32 playbackSpeed) {
    SkelAnime_ChangeLinkAnim(globalCtx, skelAnime, segment, playbackSpeed, 0.0f, SkelAnime_GetFrameCount(segment), 2,
                             0.0f);
}

void SkelAnime_ChangeLinkAnimDefaultRepeat(GlobalContext* globalCtx, SkelAnime* skelAnime,
                                           LinkAnimationHeader* segment) {
    SkelAnime_ChangeLinkAnim(globalCtx, skelAnime, segment, 1.0f, 0.0f, SkelAnime_GetFrameCount(segment), 0, 0.0f);
}

void SkelAnime_ChangeLinkAnimPlaybackRepeat(GlobalContext* globalCtx, SkelAnime* skelAnime,
                                            LinkAnimationHeader* segment, f32 playbackSpeed) {
    SkelAnime_ChangeLinkAnim(globalCtx, skelAnime, segment, playbackSpeed, 0.0f, SkelAnime_GetFrameCount(segment), 0,
                             0.0f);
}

void func_800A41FC(GlobalContext* globalCtx, SkelAnime* skelAnime) {
    SkelAnime_LoadAnimationType1(globalCtx, skelAnime->limbCount, skelAnime->transitionDrawTbl, skelAnime->limbDrawTbl);
}

// Unused
void func_800A422C(GlobalContext* globalCtx, SkelAnime* skelAnime) {
    SkelAnime_LoadAnimationType1(globalCtx, skelAnime->limbCount, skelAnime->limbDrawTbl, skelAnime->transitionDrawTbl);
}

void func_800A425C(GlobalContext* globalCtx, SkelAnime* skelAnime, LinkAnimationHeader* segment, f32 frame) {
    SkelAnime_LoadLinkAnimation(globalCtx, segment, (s32)frame, skelAnime->limbCount, skelAnime->transitionDrawTbl);
}

void func_800A42A0(GlobalContext* globalCtx, SkelAnime* skelAnime, LinkAnimationHeader* segment, f32 frame) {
    SkelAnime_LoadLinkAnimation(globalCtx, segment, (s32)frame, skelAnime->limbCount, skelAnime->limbDrawTbl);
}

void func_800A42E4(GlobalContext* globalCtx, SkelAnime* skelAnime, f32 frame) {
    SkelAnime_LoadAnimationType2(globalCtx, skelAnime->limbCount, skelAnime->limbDrawTbl, skelAnime->transitionDrawTbl,
                                 frame);
}

void func_800A431C(GlobalContext* globalCtx, SkelAnime* skelAnime, LinkAnimationHeader* segment, f32 transitionFrame,
                   LinkAnimationHeader* linkAnimSeg2, f32 frame, f32 transitionRate, Vec3s* limbDrawTbl) {
    Vec3s* alignedLimbDrawTbl;

    SkelAnime_LoadLinkAnimation(globalCtx, segment, (s32)transitionFrame, skelAnime->limbCount, skelAnime->limbDrawTbl);

    alignedLimbDrawTbl = (Vec3s*)ALIGN16((u32)limbDrawTbl);

    SkelAnime_LoadLinkAnimation(globalCtx, linkAnimSeg2, (s32)frame, skelAnime->limbCount, alignedLimbDrawTbl);
    SkelAnime_LoadAnimationType2(globalCtx, skelAnime->limbCount, skelAnime->limbDrawTbl, alignedLimbDrawTbl,
                                 transitionRate);
}

void func_800A43B8(GlobalContext* globalCtx, SkelAnime* skelAnime, LinkAnimationHeader* segment, f32 transitionFrame,
                   LinkAnimationHeader* linkAnimSeg2, f32 frame, f32 transitionRate, Vec3s* limbDrawTbl) {
    Vec3s* alignedLimbDrawTbl;

    SkelAnime_LoadLinkAnimation(globalCtx, segment, (s32)transitionFrame, skelAnime->limbCount,
                                skelAnime->transitionDrawTbl);

    alignedLimbDrawTbl = (Vec3s*)ALIGN16((u32)limbDrawTbl);

    SkelAnime_LoadLinkAnimation(globalCtx, linkAnimSeg2, (s32)frame, skelAnime->limbCount, alignedLimbDrawTbl);
    SkelAnime_LoadAnimationType2(globalCtx, skelAnime->limbCount, skelAnime->transitionDrawTbl, alignedLimbDrawTbl,
                                 transitionRate);
}

// unused
void SkelAnime_SetModeStop(SkelAnime* skelAnime) {
    skelAnime->mode = 2;
    func_800A3B8C(skelAnime);
}

s32 func_800A4478(SkelAnime* skelAnime, f32 arg1, f32 updateRate) {
    f32 updateSpeed = skelAnime->animPlaybackSpeed * updateRate;
    f32 nextFrame = skelAnime->animCurrentFrame - updateSpeed;
    f32 temp_f12;

    if (nextFrame < 0.0f) {
        nextFrame += skelAnime->totalFrames;
    } else if (skelAnime->totalFrames <= nextFrame) {
        nextFrame -= skelAnime->totalFrames;
    }

    if ((arg1 == 0.0f) && (updateSpeed > 0.0f)) {
        arg1 = skelAnime->totalFrames;
    }

    temp_f12 = nextFrame + updateSpeed - arg1;
    if ((temp_f12 * updateSpeed >= 0.0f) && (((temp_f12 - updateSpeed) * updateSpeed) < 0.0f)) {
        return 1;
    }
    return 0;
}

s32 func_800A4530(SkelAnime* skelAnime, f32 arg1) {
    f32 updateRate = R_UPDATE_RATE * 0.5f;

    return func_800A4478(skelAnime, arg1, updateRate);
}

s32 SkelAnime_Init(GlobalContext* globalCtx, SkelAnime* skelAnime, SkeletonHeader* skeletonHeaderSeg,
                   AnimationHeader* animationSeg, Vec3s* limbDrawTbl, Vec3s* transitionDrawTable, s32 limbCount) {
    SkeletonHeader* skeletonHeader = SEGMENTED_TO_VIRTUAL(skeletonHeaderSeg);

    skelAnime->limbCount = skeletonHeader->limbCount + 1;
    skelAnime->skeleton = SEGMENTED_TO_VIRTUAL(skeletonHeader->segment);
    if (limbDrawTbl == NULL) {
        skelAnime->limbDrawTbl =
            ZeldaArena_MallocDebug(skelAnime->limbCount * sizeof(*skelAnime->limbDrawTbl), "../z_skelanime.c", 2968);
        skelAnime->transitionDrawTbl = ZeldaArena_MallocDebug(
            skelAnime->limbCount * sizeof(*skelAnime->transitionDrawTbl), "../z_skelanime.c", 2969);
    } else {
        if (limbCount != skelAnime->limbCount) {
            __assert("joint_buff_num == this->joint_num", "../z_skelanime.c", 2973);
        }
        skelAnime->limbDrawTbl = limbDrawTbl;
        skelAnime->transitionDrawTbl = transitionDrawTable;
    }
    if ((skelAnime->limbDrawTbl == NULL) || (skelAnime->transitionDrawTbl == NULL)) {
        osSyncPrintf(VT_FGCOL(RED));
        osSyncPrintf("Skeleton_Info2_ct メモリアロケーションエラー\n"); // Skeleton_Info2_ct memory allocation error
        osSyncPrintf(VT_RST);
    }

    if (animationSeg != NULL) {
        SkelAnime_ChangeAnimDefaultRepeat(skelAnime, animationSeg);
    }
}

s32 SkelAnime_InitFlex(GlobalContext* globalCtx, SkelAnime* skelAnime, FlexSkeletonHeader* skeletonHeaderSeg,
<<<<<<< HEAD
                        AnimationHeader* animationSeg, Vec3s* limbDrawTbl, Vec3s* transitionDrawTable, s32 limbCount) {
=======
                       AnimationHeader* animationSeg, Vec3s* limbDrawTbl, Vec3s* transitionDrawTable, s32 limbCount) {
>>>>>>> 3062045a
    FlexSkeletonHeader* skeletonHeader = SEGMENTED_TO_VIRTUAL(skeletonHeaderSeg);

    skelAnime->limbCount = skeletonHeader->sh.limbCount + 1;
    skelAnime->dListCount = skeletonHeader->dListCount;
    skelAnime->skeleton = SEGMENTED_TO_VIRTUAL(skeletonHeader->sh.segment);

    if (limbDrawTbl == NULL) {
        skelAnime->limbDrawTbl =
            ZeldaArena_MallocDebug(skelAnime->limbCount * sizeof(*skelAnime->limbDrawTbl), "../z_skelanime.c", 3047);

        skelAnime->transitionDrawTbl = ZeldaArena_MallocDebug(
            skelAnime->limbCount * sizeof(*skelAnime->transitionDrawTbl), "../z_skelanime.c", 3048);
    } else {
        if (limbCount != skelAnime->limbCount) {
            __assert("joint_buff_num == this->joint_num", "../z_skelanime.c", 3052);
        }
        skelAnime->limbDrawTbl = limbDrawTbl;
        skelAnime->transitionDrawTbl = transitionDrawTable;
    }
    if ((skelAnime->limbDrawTbl == NULL) || (skelAnime->transitionDrawTbl == NULL)) {
        osSyncPrintf(VT_FGCOL(RED));
        osSyncPrintf(
            "Skeleton_Info_Rom_SV_ct メモリアロケーションエラー\n"); // Skeleton_Info_Rom_SV_ct Memory allocation error
        osSyncPrintf(VT_RST);
    }

    if (animationSeg != NULL) {
        SkelAnime_ChangeAnimDefaultRepeat(skelAnime, animationSeg);
    }
}

void SkelAnime_InitSkin(GlobalContext* globalCtx, SkelAnime* skelAnime, SkeletonHeader* skeletonHeaderSeg,
                        AnimationHeader* animationSeg) {
    SkeletonHeader* skeletonHeader = SEGMENTED_TO_VIRTUAL(skeletonHeaderSeg);

    skelAnime->limbCount = skeletonHeader->limbCount + 1;
    skelAnime->skeleton = SEGMENTED_TO_VIRTUAL(skeletonHeader->segment);
    skelAnime->limbDrawTbl =
        ZeldaArena_MallocDebug(skelAnime->limbCount * sizeof(*skelAnime->limbDrawTbl), "../z_skelanime.c", 3120);
    skelAnime->transitionDrawTbl =
        ZeldaArena_MallocDebug(skelAnime->limbCount * sizeof(*skelAnime->transitionDrawTbl), "../z_skelanime.c", 3121);
    if ((skelAnime->limbDrawTbl == NULL) || (skelAnime->transitionDrawTbl == NULL)) {
        osSyncPrintf(VT_FGCOL(RED));
        osSyncPrintf(
            "Skeleton_Info2_skin2_ct メモリアロケーションエラー\n"); // Skeleton_Info2_skin2_ct Memory allocation error
        osSyncPrintf(VT_RST);
    }

    if (animationSeg != NULL) {
        SkelAnime_ChangeAnimDefaultRepeat(skelAnime, animationSeg);
    }
}

void func_800A49B0(SkelAnime* skelAnime) {
    if (skelAnime->mode < 2) {
        skelAnime->update = func_800A4D9C;
    } else if (skelAnime->mode < 4) {
        skelAnime->update = func_800A4EE0;
    } else {
        skelAnime->update = func_800A4E38;
    }
}

s32 SkelAnime_FrameUpdateMatrix(SkelAnime* skelAnime) {
    return skelAnime->update(skelAnime);
}

s32 func_800A4A20(SkelAnime* skelAnime) {
    f32 transPrevFrame = skelAnime->transCurrentFrame;
    f32 updateRate = R_UPDATE_RATE * (1.0f / 3.0f);

    skelAnime->transCurrentFrame -= skelAnime->transitionStep * updateRate;
    if (skelAnime->transCurrentFrame <= 0.0f) {
        func_800A49B0(skelAnime);
        skelAnime->transCurrentFrame = 0.0f;
    }
    SkelAnime_InterpolateVec3s(skelAnime->limbCount, skelAnime->limbDrawTbl, skelAnime->limbDrawTbl,
                               skelAnime->transitionDrawTbl, 1.0f - (skelAnime->transCurrentFrame / transPrevFrame));
    return 0;
}

s32 func_800A4AD8(SkelAnime* skelAnime) {
    s16 temp_a2 = skelAnime->transCurrentFrame * 0x4000;
    s16 temp_a1;
    f32 sp28;
    f32 phi_f2;
    f32 updateRate = R_UPDATE_RATE * (1.0f / 3.0f);

    skelAnime->transCurrentFrame -= skelAnime->transitionStep * updateRate;
    if (skelAnime->transCurrentFrame <= 0.0f) {
        func_800A49B0(skelAnime);
        skelAnime->transCurrentFrame = 0.0f;
    }
    temp_a1 = skelAnime->transCurrentFrame * 0x4000;
    if (skelAnime->unk_03 < 0) {
        sp28 = 1.0f - Math_Coss(temp_a2);
        phi_f2 = 1.0f - Math_Coss(temp_a1);
    } else {
        sp28 = Math_Sins(temp_a2);
        phi_f2 = Math_Sins(temp_a1);
    }
    if (phi_f2 != 0.0f) {
        phi_f2 /= sp28;
    } else {
        phi_f2 = 0.0f;
    }
    SkelAnime_InterpolateVec3s(skelAnime->limbCount, skelAnime->limbDrawTbl, skelAnime->limbDrawTbl,
                               skelAnime->transitionDrawTbl, 1.0f - phi_f2);
    return 0;
}

void func_800A4C58(SkelAnime* skelAnime) {
    Vec3s sp38[100];

    SkelAnime_AnimateFrame(skelAnime->animation, skelAnime->animCurrentFrame, skelAnime->limbCount,
                           skelAnime->limbDrawTbl);
    if (skelAnime->mode & 1) {
        s32 t = skelAnime->animCurrentFrame;
        f32 sp30 = skelAnime->animCurrentFrame - t;

        if (++t >= (s32)skelAnime->totalFrames) {
            t = 0;
        }
        SkelAnime_AnimateFrame(skelAnime->animation, t, skelAnime->limbCount, sp38);
        SkelAnime_InterpolateVec3s(skelAnime->limbCount, skelAnime->limbDrawTbl, skelAnime->limbDrawTbl, sp38, sp30);
    }
    if (skelAnime->transCurrentFrame != 0) {
        f32 updateRate = R_UPDATE_RATE * (1.0f / 3.0f);

        skelAnime->transCurrentFrame -= skelAnime->transitionStep * updateRate;
        if (skelAnime->transCurrentFrame <= 0.0f) {
            skelAnime->transCurrentFrame = 0.0f;
        } else {
            SkelAnime_InterpolateVec3s(skelAnime->limbCount, skelAnime->limbDrawTbl, skelAnime->limbDrawTbl,
                                       skelAnime->transitionDrawTbl, skelAnime->transCurrentFrame);
        }
    }
}

s32 func_800A4D9C(SkelAnime* skelAnime) {
    f32 updateRate = R_UPDATE_RATE * (1.0f / 3.0f);

    skelAnime->animCurrentFrame += skelAnime->animPlaybackSpeed * updateRate;
    if (skelAnime->animCurrentFrame < 0.0f) {
        skelAnime->animCurrentFrame += skelAnime->totalFrames;
    } else if (skelAnime->totalFrames <= skelAnime->animCurrentFrame) {
        skelAnime->animCurrentFrame -= skelAnime->totalFrames;
    }
    func_800A4C58(skelAnime);
    return 0;
}

s32 func_800A4E38(SkelAnime* skelAnime) {
    f32 updateRate = R_UPDATE_RATE * (1.0f / 3.0f);

    skelAnime->animCurrentFrame += skelAnime->animPlaybackSpeed * updateRate;
    if (skelAnime->animCurrentFrame < skelAnime->initialFrame) {
        skelAnime->animCurrentFrame =
            (skelAnime->animCurrentFrame - skelAnime->initialFrame) + skelAnime->animFrameCount;
    } else if (skelAnime->animFrameCount <= skelAnime->animCurrentFrame) {
        skelAnime->animCurrentFrame =
            (skelAnime->animCurrentFrame - skelAnime->animFrameCount) + skelAnime->initialFrame;
    }

    func_800A4C58(skelAnime);
    return 0;
}

s32 func_800A4EE0(SkelAnime* skelAnime) {
    f32 updateRate = R_UPDATE_RATE * (1.0f / 3.0f);

    if (skelAnime->animCurrentFrame == skelAnime->animFrameCount) {
        SkelAnime_AnimateFrame(skelAnime->animation, (s32)skelAnime->animCurrentFrame, skelAnime->limbCount,
                               skelAnime->limbDrawTbl);
        func_800A4C58(skelAnime);
        return 1;
    }

    skelAnime->animCurrentFrame += skelAnime->animPlaybackSpeed * updateRate;

    if ((skelAnime->animCurrentFrame - skelAnime->animFrameCount) * skelAnime->animPlaybackSpeed > 0.0f) {
        skelAnime->animCurrentFrame = skelAnime->animFrameCount;
    } else if (skelAnime->animCurrentFrame < 0.0f) {
        skelAnime->animCurrentFrame += skelAnime->totalFrames;
    } else if (skelAnime->totalFrames <= skelAnime->animCurrentFrame) {
        skelAnime->animCurrentFrame -= skelAnime->totalFrames;
    }
    func_800A4C58(skelAnime);
    return 0;
}

void SkelAnime_ChangeAnimImpl(SkelAnime* skelAnime, AnimationHeader* animationSeg, f32 playbackSpeed, f32 frame,
                              f32 frameCount, u8 animationType, f32 transitionRate, s8 unk2) {
    skelAnime->mode = animationType;
    if ((transitionRate != 0.0f) &&
        ((animationSeg != skelAnime->animation) || (frame != skelAnime->animCurrentFrame))) {
        if (transitionRate < 0) {
            func_800A49B0(skelAnime);
            SkelAnime_CopyVec3s(skelAnime, skelAnime->transitionDrawTbl, skelAnime->limbDrawTbl);
            transitionRate = -transitionRate;
        } else {
            if (unk2 != 0) {
                skelAnime->update = func_800A4AD8;
                skelAnime->unk_03 = unk2;
            } else {
                skelAnime->update = func_800A4A20;
            }
            SkelAnime_AnimateFrame(animationSeg, frame, skelAnime->limbCount, skelAnime->transitionDrawTbl);
        }
        skelAnime->transCurrentFrame = 1.0f;
        skelAnime->transitionStep = 1.0f / transitionRate;
    } else {
        func_800A49B0(skelAnime);
        SkelAnime_AnimateFrame(animationSeg, frame, skelAnime->limbCount, skelAnime->limbDrawTbl);
        skelAnime->transCurrentFrame = 0.0f;
    }

    skelAnime->animation = animationSeg;
    skelAnime->initialFrame = frame;
    skelAnime->animFrameCount = frameCount;
    skelAnime->totalFrames = SkelAnime_GetTotalFrames(animationSeg);
    if (skelAnime->mode >= 4) {
        skelAnime->animCurrentFrame = 0.0f;
    } else {
        skelAnime->animCurrentFrame = frame;
        if (skelAnime->mode <= 1) {
            skelAnime->animFrameCount = skelAnime->totalFrames - 1.0f;
        }
    }
    skelAnime->animPlaybackSpeed = playbackSpeed;
}

void SkelAnime_ChangeAnim(SkelAnime* skelAnime, AnimationHeader* animationSeg, f32 playbackSpeed, f32 frame,
                          f32 frameCount, u8 mode, f32 transitionRate) {
    SkelAnime_ChangeAnimImpl(skelAnime, animationSeg, playbackSpeed, frame, frameCount, mode, transitionRate, 0);
}

void SkelAnime_ChangeAnimDefaultStop(SkelAnime* skelAnime, AnimationHeader* animationSeg) {
    SkelAnime_ChangeAnim(skelAnime, animationSeg, 1.0f, 0.0f, SkelAnime_GetFrameCount(animationSeg), 2, 0.0f);
}

void SkelAnime_ChangeAnimTransitionStop(SkelAnime* skelAnime, AnimationHeader* animationSeg, f32 transitionRate) {
    SkelAnime_ChangeAnim(skelAnime, animationSeg, 1.0f, 0, SkelAnime_GetFrameCount(animationSeg), 2, transitionRate);
}

void SkelAnime_ChangeAnimPlaybackStop(SkelAnime* skelAnime, AnimationHeader* animationSeg, f32 playbackSpeed) {
    SkelAnime_ChangeAnim(skelAnime, animationSeg, playbackSpeed, 0.0f, SkelAnime_GetFrameCount(animationSeg), 2, 0.0f);
}

void SkelAnime_ChangeAnimDefaultRepeat(SkelAnime* skelAnime, AnimationHeader* animationSeg) {
    SkelAnime_ChangeAnim(skelAnime, animationSeg, 1.0f, 0.0f, SkelAnime_GetFrameCount(animationSeg), 0, 0.0f);
}

void SkelAnime_ChangeAnimTransitionRepeat(SkelAnime* skelAnime, AnimationHeader* animationSeg, f32 transitionRate) {
    SkelAnime_ChangeAnim(skelAnime, animationSeg, 1.0f, 0.0f, 0.0f, 0, transitionRate);
}

void SkelAnime_ChangeAnimPlaybackRepeat(SkelAnime* skelAnime, AnimationHeader* animationSeg, f32 playbackSpeed) {
    SkelAnime_ChangeAnim(skelAnime, animationSeg, playbackSpeed, 0.0f, SkelAnime_GetFrameCount(animationSeg), 0, 0.0f);
}

// unused
void SkelAnime_AnimSetStop(SkelAnime* skelAnime) {
    skelAnime->mode = 2;
    skelAnime->animFrameCount = skelAnime->totalFrames;
    func_800A49B0(skelAnime);
}

void SkelAnime_AnimReverse(SkelAnime* skelAnime) {
    f32 initialFrame = skelAnime->initialFrame;

    skelAnime->initialFrame = skelAnime->animFrameCount;
    skelAnime->animPlaybackSpeed = -skelAnime->animPlaybackSpeed;
    skelAnime->animFrameCount = initialFrame;
}

void func_800A5428(SkelAnime* skelAnime, Vec3s* dst, Vec3s* src, u8* index) {
    s32 i;

    for (i = 0; i < skelAnime->limbCount; i++, dst++, src++) {
        if (*index++) {
            *dst = *src;
        }
    }
}

// unused
void func_800A5490(SkelAnime* skelAnime, Vec3s* dst, Vec3s* src, u8* arg3) {
    s32 i;

    for (i = 0; i < skelAnime->limbCount; i++, dst++, src++) {
        if (*arg3++ < 1U) {
            *dst = *src;
        }
    }
}

/*
 * Moves `pos` backwards on the xz plane from `angle`
 */
void func_800A54FC(SkelAnime* skelAnime, Vec3f* pos, s16 angle) {
    f32 x;
    f32 z;
    f32 sin;
    f32 cos;

    if (skelAnime->flags & 0x10) {
        pos->x = pos->z = 0.0f;
    } else {
        // `angle` rotation around y axis.
        x = skelAnime->limbDrawTbl[0].x;
        z = skelAnime->limbDrawTbl[0].z;
        sin = Math_Sins(angle);
        cos = Math_Coss(angle);
        pos->x = x * cos + z * sin;
        pos->z = z * cos - x * sin;
        x = skelAnime->prevFramePos.x;
        z = skelAnime->prevFramePos.z;
        // `prevFrameRot` rotation around y axis.
        sin = Math_Sins(skelAnime->prevFrameRot);
        cos = Math_Coss(skelAnime->prevFrameRot);
        pos->x -= x * cos + z * sin;
        pos->z -= z * cos - x * sin;
    }

    skelAnime->prevFrameRot = angle;
    skelAnime->prevFramePos.x = skelAnime->limbDrawTbl[0].x;
    skelAnime->limbDrawTbl[0].x = skelAnime->unk_3E.x;
    skelAnime->prevFramePos.z = skelAnime->limbDrawTbl[0].z;
    skelAnime->limbDrawTbl[0].z = skelAnime->unk_3E.z;
    if (skelAnime->flags & ANIM_FLAG_UPDATEXZ) {
        if (skelAnime->flags & ANIM_FLAG_UPDATEY) {
            pos->y = 0.0f;
        } else {
            pos->y = skelAnime->limbDrawTbl[0].y - skelAnime->prevFramePos.y;
        }
        skelAnime->prevFramePos.y = skelAnime->limbDrawTbl[0].y;
        skelAnime->limbDrawTbl[0].y = skelAnime->unk_3E.y;
    } else {
        pos->y = 0.0f;
        skelAnime->prevFramePos.y = skelAnime->limbDrawTbl[0].y;
    }
    skelAnime->flags &= ~ANIM_FLAG_UPDATEY;
}

s32 func_800A56C8(SkelAnime* skelAnime, f32 arg1) {
    return func_800A4478(skelAnime, arg1, 1.0f);
}

void SkelAnime_Free(SkelAnime* skelAnime, GlobalContext* globalCtx) {
    if (skelAnime->limbDrawTbl != NULL) {
        ZeldaArena_FreeDebug(skelAnime->limbDrawTbl, "../z_skelanime.c", 3729);
    } else {
        osSyncPrintf("now_joint あきまへん！！\n"); // now_joint Akimane! !
    }

    if (skelAnime->transitionDrawTbl != NULL) {
        ZeldaArena_FreeDebug(skelAnime->transitionDrawTbl, "../z_skelanime.c", 3731);
    } else {
        osSyncPrintf("morf_joint あきまへん！！\n"); // "morf_joint Akimane !!"
    }
}

void SkelAnime_CopyVec3s(SkelAnime* skelAnime, Vec3s* dst, Vec3s* src) {
    s32 i;

    for (i = 0; i < skelAnime->limbCount; i++) {
        *dst++ = *src++;
    }
}<|MERGE_RESOLUTION|>--- conflicted
+++ resolved
@@ -1301,11 +1301,7 @@
 }
 
 s32 SkelAnime_InitFlex(GlobalContext* globalCtx, SkelAnime* skelAnime, FlexSkeletonHeader* skeletonHeaderSeg,
-<<<<<<< HEAD
-                        AnimationHeader* animationSeg, Vec3s* limbDrawTbl, Vec3s* transitionDrawTable, s32 limbCount) {
-=======
                        AnimationHeader* animationSeg, Vec3s* limbDrawTbl, Vec3s* transitionDrawTable, s32 limbCount) {
->>>>>>> 3062045a
     FlexSkeletonHeader* skeletonHeader = SEGMENTED_TO_VIRTUAL(skeletonHeaderSeg);
 
     skelAnime->limbCount = skeletonHeader->sh.limbCount + 1;
