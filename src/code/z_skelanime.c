#include "global.h"
#include "vt.h"

s32 func_800A3D70(GlobalContext* globalCtx, SkelAnime* skelAnime);
s32 func_800A3E0C(GlobalContext* globalCtx, SkelAnime* skelAnime);
s32 func_800A4D9C(SkelAnime* skelAnime);
s32 func_800A4EE0(SkelAnime* skelAnime);
s32 func_800A4E38(SkelAnime* skelAnime);

void SkelAnime_CopyVec3s(SkelAnime* skelAnime, Vec3s* dst, Vec3s* src);

static u32 D_8012A480 = 0;
static u32 D_801600B0;

/*
 * Draw a limb of type `LodLimb`
 * Near or far display list is specified via `lod`
 */
void SkelAnime_DrawLimbLod(GlobalContext* globalCtx, s32 limbIndex, void** skeleton, Vec3s* limbDrawTable,
                           OverrideLimbDrawOpa overrideLimbDraw, PostLimbDrawOpa postLimbDraw, void* arg, s32 lod) {
    LodLimb* limb;
    Gfx* dList;
    Vec3f pos;
    Vec3s rot;

    OPEN_DISPS(globalCtx->state.gfxCtx, "../z_skelanime.c", 773);

    Matrix_Push();
    limb = (LodLimb*)SEGMENTED_TO_VIRTUAL(skeleton[limbIndex]);
    limbIndex++;
    rot = limbDrawTable[limbIndex];

    pos.x = limb->jointPos.x;
    pos.y = limb->jointPos.y;
    pos.z = limb->jointPos.z;

    dList = limb->dLists[lod];

    if ((overrideLimbDraw == NULL) || !overrideLimbDraw(globalCtx, limbIndex, &dList, &pos, &rot, arg)) {
        Matrix_JointPosition(&pos, &rot);
        if (dList != NULL) {
            gSPMatrix(POLY_OPA_DISP++, Matrix_NewMtx(globalCtx->state.gfxCtx, "../z_skelanime.c", 805), G_MTX_LOAD);
            gSPDisplayList(POLY_OPA_DISP++, dList);
        }
    }

    if (1) {}

    if (postLimbDraw != NULL) {
        postLimbDraw(globalCtx, limbIndex, &dList, &rot, arg);
    }

    if (limb->child != LIMB_DONE) {
        SkelAnime_DrawLimbLod(globalCtx, limb->child, skeleton, limbDrawTable, overrideLimbDraw, postLimbDraw, arg,
                              lod);
    }

    Matrix_Pull();

    if (limb->sibling != LIMB_DONE) {
        SkelAnime_DrawLimbLod(globalCtx, limb->sibling, skeleton, limbDrawTable, overrideLimbDraw, postLimbDraw, arg,
                              lod);
    }

    CLOSE_DISPS(globalCtx->state.gfxCtx, "../z_skelanime.c", 821);
}

/*
 * Draw all limbs of type `LodLimb` in a given skeleton
 * Near or far display list is specified via `lod`
 */
void SkelAnime_DrawLod(GlobalContext* globalCtx, void** skeleton, Vec3s* limbDrawTable,
                       OverrideLimbDrawOpa overrideLimbDraw, PostLimbDrawOpa postLimbDraw, void* arg, s32 lod) {
    LodLimb* rootLimb;
    s32 pad;
    Gfx* dList;
    Vec3f pos;
    Vec3s rot;

    if (skeleton == NULL) {
        osSyncPrintf(VT_FGCOL(RED));
        osSyncPrintf("Si2_Lod_draw():skelがNULLです。\n"); // Si2_Lod_draw (): skel is NULL.
        osSyncPrintf(VT_RST);
        return;
    }

    OPEN_DISPS(globalCtx->state.gfxCtx, "../z_skelanime.c", 849);

    Matrix_Push();

    rootLimb = (LodLimb*)SEGMENTED_TO_VIRTUAL(skeleton[0]);
    pos.x = limbDrawTable[0].x;
    pos.y = limbDrawTable[0].y;
    pos.z = limbDrawTable[0].z;

    rot = limbDrawTable[1];
    dList = rootLimb->dLists[lod];

    if ((overrideLimbDraw == NULL) || !overrideLimbDraw(globalCtx, 1, &dList, &pos, &rot, arg)) {
        Matrix_JointPosition(&pos, &rot);
        if (dList != NULL) {
            gSPMatrix(POLY_OPA_DISP++, Matrix_NewMtx(globalCtx->state.gfxCtx, "../z_skelanime.c", 881), G_MTX_LOAD);
            gSPDisplayList(POLY_OPA_DISP++, dList);
        }
    }
    if (postLimbDraw != NULL) {
        postLimbDraw(globalCtx, 1, &dList, &rot, arg);
    }

    if (rootLimb->child != LIMB_DONE) {
        SkelAnime_DrawLimbLod(globalCtx, rootLimb->child, skeleton, limbDrawTable, overrideLimbDraw, postLimbDraw, arg,
                              lod);
    }

    Matrix_Pull();

    CLOSE_DISPS(globalCtx->state.gfxCtx, "../z_skelanime.c", 894);
}

/*
 * Draw a limb of type `LodLimb` contained within a flexible skeleton
 * Near or far display list is specified via `lod`
 */
void SkelAnime_DrawFlexLimbLod(GlobalContext* globalCtx, s32 limbIndex, void** skeleton, Vec3s* limbDrawTable,
                               OverrideLimbDrawOpa overrideLimbDraw, PostLimbDrawOpa postLimbDraw, void* arg, s32 lod,
                               Mtx** mtx) {
    LodLimb* limb;
    Gfx* newDList;
    Gfx* limbDList;
    Vec3f pos;
    Vec3s rot;

    Matrix_Push();

    limb = (LodLimb*)SEGMENTED_TO_VIRTUAL(skeleton[limbIndex]);
    limbIndex++;

    rot = limbDrawTable[limbIndex];

    pos.x = limb->jointPos.x;
    pos.y = limb->jointPos.y;
    pos.z = limb->jointPos.z;

    newDList = limbDList = limb->dLists[lod];

    if ((overrideLimbDraw == NULL) || !overrideLimbDraw(globalCtx, limbIndex, &newDList, &pos, &rot, arg)) {
        Matrix_JointPosition(&pos, &rot);
        if (newDList != NULL) {
            Matrix_ToMtx(*mtx, "../z_skelanime.c", 945);
            {
                OPEN_DISPS(globalCtx->state.gfxCtx, "../z_skelanime.c", 946);
                gSPMatrix(POLY_OPA_DISP++, *mtx, G_MTX_LOAD);
                gSPDisplayList(POLY_OPA_DISP++, newDList);
                CLOSE_DISPS(globalCtx->state.gfxCtx, "../z_skelanime.c", 949);
            }
            (*mtx)++;
        } else if (limbDList != NULL) {
            Matrix_ToMtx(*mtx, "../z_skelanime.c", 954);
            (*mtx)++;
        }
    }
    if (postLimbDraw != NULL) {
        postLimbDraw(globalCtx, limbIndex, &limbDList, &rot, arg);
    }
    if (limb->child != LIMB_DONE) {
        SkelAnime_DrawFlexLimbLod(globalCtx, limb->child, skeleton, limbDrawTable, overrideLimbDraw, postLimbDraw, arg,
                                  lod, mtx);
    }

    Matrix_Pull();

    if (limb->sibling != LIMB_DONE) {
        SkelAnime_DrawFlexLimbLod(globalCtx, limb->sibling, skeleton, limbDrawTable, overrideLimbDraw, postLimbDraw,
                                  arg, lod, mtx);
    }
}

/*
 * Draws all limbs of type `LodLimb` in a given flexible skeleton
 * Limbs in a flexible skeleton have meshes that can stretch to line up with other limbs.
 * An array of matrices is dynamically allocated so each limb can access any transform to ensure its meshes line up.
 */
void SkelAnime_DrawFlexLod(GlobalContext* globalCtx, void** skeleton, Vec3s* limbDrawTable, s32 dListCount,
                           OverrideLimbDrawOpa overrideLimbDraw, PostLimbDrawOpa postLimbDraw, void* arg, s32 lod) {
    LodLimb* rootLimb;
    s32 pad;
    Gfx* newDList;
    Gfx* limbDList;
    Vec3f pos;
    Vec3s rot;
    Mtx* mtx;

    mtx = Graph_Alloc(globalCtx->state.gfxCtx, dListCount * sizeof(Mtx));

    if (skeleton == NULL) {
        osSyncPrintf(VT_FGCOL(RED));
        osSyncPrintf("Si2_Lod_draw_SV():skelがNULLです。\n"); // Si2_Lod_draw_SV (): skel is NULL.
        osSyncPrintf(VT_RST);
        return;
    }

    OPEN_DISPS(globalCtx->state.gfxCtx, "../z_skelanime.c", 1000);

    gSPSegment(POLY_OPA_DISP++, 0xD, mtx);
    Matrix_Push();

    rootLimb = (LodLimb*)SEGMENTED_TO_VIRTUAL(skeleton[0]);
    pos.x = limbDrawTable[0].x;
    pos.y = limbDrawTable[0].y;
    pos.z = limbDrawTable[0].z;

    rot = limbDrawTable[1];

    newDList = limbDList = rootLimb->dLists[lod];

    if ((overrideLimbDraw == 0) || !overrideLimbDraw(globalCtx, 1, &newDList, &pos, &rot, arg)) {
        Matrix_JointPosition(&pos, &rot);
        if (newDList != NULL) {
            Matrix_ToMtx(mtx, "../z_skelanime.c", 1033);
            gSPMatrix(POLY_OPA_DISP++, mtx, G_MTX_LOAD);
            gSPDisplayList(POLY_OPA_DISP++, newDList);
            mtx++;
        } else if (limbDList != NULL) {
            Matrix_ToMtx(mtx, "../z_skelanime.c", 1040);
            mtx++;
        }
    }

    if (postLimbDraw != NULL) {
        postLimbDraw(globalCtx, 1, &limbDList, &rot, arg);
    }
    if (rootLimb->child != LIMB_DONE) {
        SkelAnime_DrawFlexLimbLod(globalCtx, rootLimb->child, skeleton, limbDrawTable, overrideLimbDraw, postLimbDraw,
                                  arg, lod, &mtx);
    }

    Matrix_Pull();

    CLOSE_DISPS(globalCtx->state.gfxCtx, "../z_skelanime.c", 1053);
}

/*
 * Draw a limb of type `StandardLimb` to the polyOpa buffer
 */
void SkelAnime_DrawLimbOpa(GlobalContext* globalCtx, s32 limbIndex, void** skeleton, Vec3s* limbDrawTable,
                           OverrideLimbDrawOpa overrideLimbDraw, PostLimbDrawOpa postLimbDraw, void* arg) {
    StandardLimb* limb;
    Gfx* dList;
    Vec3f pos;
    Vec3s rot;

    OPEN_DISPS(globalCtx->state.gfxCtx, "../z_skelanime.c", 1076);
    Matrix_Push();

    limb = (StandardLimb*)SEGMENTED_TO_VIRTUAL(skeleton[limbIndex]);
    limbIndex++;
    rot = limbDrawTable[limbIndex];
    pos.x = limb->jointPos.x;
    pos.y = limb->jointPos.y;
    pos.z = limb->jointPos.z;
    dList = limb->dList;

    if ((overrideLimbDraw == NULL) || !overrideLimbDraw(globalCtx, limbIndex, &dList, &pos, &rot, arg)) {
        Matrix_JointPosition(&pos, &rot);
        if (dList != NULL) {
            gSPMatrix(POLY_OPA_DISP++, Matrix_NewMtx(globalCtx->state.gfxCtx, "../z_skelanime.c", 1103), G_MTX_LOAD);
            gSPDisplayList(POLY_OPA_DISP++, dList);
        }
    }

    if (1) {}

    if (postLimbDraw != NULL) {
        postLimbDraw(globalCtx, limbIndex, &dList, &rot, arg);
    }

    if (limb->child != LIMB_DONE) {
        SkelAnime_DrawLimbOpa(globalCtx, limb->child, skeleton, limbDrawTable, overrideLimbDraw, postLimbDraw, arg);
    }

    Matrix_Pull();

    if (limb->sibling != LIMB_DONE) {
        SkelAnime_DrawLimbOpa(globalCtx, limb->sibling, skeleton, limbDrawTable, overrideLimbDraw, postLimbDraw, arg);
    }
    CLOSE_DISPS(globalCtx->state.gfxCtx, "../z_skelanime.c", 1121);
}

/*
 * Draw all limbs of type `StandardLimb` in a given skeleton to the polyOpa buffer
 */
void SkelAnime_DrawOpa(GlobalContext* globalCtx, void** skeleton, Vec3s* limbDrawTable,
                       OverrideLimbDrawOpa overrideLimbDraw, PostLimbDrawOpa postLimbDraw, void* arg) {
    StandardLimb* rootLimb;
    s32 pad;
    Gfx* dList;
    Vec3f pos;
    Vec3s rot;

    if (skeleton == NULL) {
        osSyncPrintf(VT_FGCOL(RED));
        osSyncPrintf("Si2_draw():skelがNULLです。\n"); // Si2_draw (): skel is NULL.
        osSyncPrintf(VT_RST);
        return;
    }

    OPEN_DISPS(globalCtx->state.gfxCtx, "../z_skelanime.c", 1148);

    Matrix_Push();
    rootLimb = (StandardLimb*)SEGMENTED_TO_VIRTUAL(skeleton[0]);

    pos.x = limbDrawTable[0].x;
    pos.y = limbDrawTable[0].y;
    pos.z = limbDrawTable[0].z;

    rot = limbDrawTable[1];
    dList = rootLimb->dList;

    if ((overrideLimbDraw == NULL) || !overrideLimbDraw(globalCtx, 1, &dList, &pos, &rot, arg)) {
        Matrix_JointPosition(&pos, &rot);
        if (dList != NULL) {
            gSPMatrix(POLY_OPA_DISP++, Matrix_NewMtx(globalCtx->state.gfxCtx, "../z_skelanime.c", 1176), G_MTX_LOAD);
            gSPDisplayList(POLY_OPA_DISP++, dList);
        }
    }

    if (postLimbDraw != NULL) {
        postLimbDraw(globalCtx, 1, &dList, &rot, arg);
    }

    if (rootLimb->child != LIMB_DONE) {
        SkelAnime_DrawLimbOpa(globalCtx, rootLimb->child, skeleton, limbDrawTable, overrideLimbDraw, postLimbDraw, arg);
    }

    Matrix_Pull();

    CLOSE_DISPS(globalCtx->state.gfxCtx, "../z_skelanime.c", 1190);
}

/*
 * Draw a limb of type `StandardLimb` contained within a flexible skeleton to the polyOpa buffer
 */
void SkelAnime_DrawFlexLimbOpa(GlobalContext* globalCtx, s32 limbIndex, void** skeleton, Vec3s* limbDrawTable,
                               OverrideLimbDrawOpa overrideLimbDraw, PostLimbDrawOpa postLimbDraw, void* arg,
                               Mtx** limbMatricies) {
    StandardLimb* limb;
    Gfx* newDList;
    Gfx* limbDList;
    Vec3f pos;
    Vec3s rot;

    OPEN_DISPS(globalCtx->state.gfxCtx, "../z_skelanime.c", 1214);

    Matrix_Push();

    limb = (StandardLimb*)SEGMENTED_TO_VIRTUAL(skeleton[limbIndex]);
    limbIndex++;
    rot = limbDrawTable[limbIndex];

    pos.x = limb->jointPos.x;
    pos.y = limb->jointPos.y;
    pos.z = limb->jointPos.z;

    newDList = limbDList = limb->dList;

    if ((overrideLimbDraw == NULL) || !overrideLimbDraw(globalCtx, limbIndex, &newDList, &pos, &rot, arg)) {
        Matrix_JointPosition(&pos, &rot);
        if (newDList != NULL) {
            Matrix_ToMtx(*limbMatricies, "../z_skelanime.c", 1242);
            gSPMatrix(POLY_OPA_DISP++, *limbMatricies, G_MTX_LOAD);
            gSPDisplayList(POLY_OPA_DISP++, newDList);
            (*limbMatricies)++;
        } else if (limbDList != NULL) {
            Matrix_ToMtx(*limbMatricies, "../z_skelanime.c", 1249);
            (*limbMatricies)++;
        }
    }

    if (postLimbDraw != NULL) {
        postLimbDraw(globalCtx, limbIndex, &limbDList, &rot, arg);
    }

    if (limb->child != LIMB_DONE) {
        SkelAnime_DrawFlexLimbOpa(globalCtx, limb->child, skeleton, limbDrawTable, overrideLimbDraw, postLimbDraw, arg,
                                  limbMatricies);
    }

    Matrix_Pull();

    if (limb->sibling != LIMB_DONE) {
        SkelAnime_DrawFlexLimbOpa(globalCtx, limb->sibling, skeleton, limbDrawTable, overrideLimbDraw, postLimbDraw,
                                  arg, limbMatricies);
    }
    CLOSE_DISPS(globalCtx->state.gfxCtx, "../z_skelanime.c", 1265);
}

/*
 * Draw all limbs of type `StandardLimb` in a given flexible skeleton to the polyOpa buffer
 * Limbs in a flexible skeleton have meshes that can stretch to line up with other limbs.
 * An array of matrices is dynamically allocated so each limb can access any transform to ensure its meshes line up.
 */
void SkelAnime_DrawFlexOpa(GlobalContext* globalCtx, void** skeleton, Vec3s* limbDrawTable, s32 dListCount,
                           OverrideLimbDrawOpa overrideLimbDraw, PostLimbDrawOpa postLimbDraw, void* arg) {
    StandardLimb* rootLimb;
    s32 pad;
    Gfx* newDList;
    Gfx* limbDList;
    Vec3f pos;
    Vec3s rot;
    Mtx* mtx;

    mtx = Graph_Alloc(globalCtx->state.gfxCtx, dListCount * sizeof(Mtx));

    if (skeleton == NULL) {
        osSyncPrintf(VT_FGCOL(RED));
        osSyncPrintf("Si2_draw_SV():skelがNULLです。\n"); // Si2_draw_SV (): skel is NULL.
        osSyncPrintf(VT_RST);
        return;
    }

    OPEN_DISPS(globalCtx->state.gfxCtx, "../z_skelanime.c", 1294);

    gSPSegment(POLY_OPA_DISP++, 0xD, mtx);

    Matrix_Push();

    rootLimb = SEGMENTED_TO_VIRTUAL(skeleton[0]);

    pos.x = limbDrawTable[0].x;
    pos.y = limbDrawTable[0].y;
    pos.z = limbDrawTable[0].z;

    rot = limbDrawTable[1];

    newDList = limbDList = rootLimb->dList;

    if ((overrideLimbDraw == NULL) || !overrideLimbDraw(globalCtx, 1, &newDList, &pos, &rot, arg)) {
        Matrix_JointPosition(&pos, &rot);
        if (newDList != NULL) {
            Matrix_ToMtx(mtx, "../z_skelanime.c", 1327);
            gSPMatrix(POLY_OPA_DISP++, mtx, G_MTX_LOAD);
            gSPDisplayList(POLY_OPA_DISP++, newDList);
            mtx++;
        } else if (limbDList != NULL) {
            Matrix_ToMtx(mtx, "../z_skelanime.c", 1334);
            mtx++;
        }
    }

    if (postLimbDraw != NULL) {
        postLimbDraw(globalCtx, 1, &limbDList, &rot, arg);
    }

    if (rootLimb->child != LIMB_DONE) {
        SkelAnime_DrawFlexLimbOpa(globalCtx, rootLimb->child, skeleton, limbDrawTable, overrideLimbDraw, postLimbDraw,
                                  arg, &mtx);
    }

    Matrix_Pull();
    CLOSE_DISPS(globalCtx->state.gfxCtx, "../z_skelanime.c", 1347);
}

/*
 * Copies the rotation values from the rotation value table, indexed by the rotation index table
 * When a rotation index is >= the animation limit, the output rotation value is copied from the frame's
 * rotation value list, otherwise it is copied from the initial rotation value list
 */
void SkelAnime_AnimateFrame(AnimationHeader* animationSeg, s32 currentFrame, s32 limbCount, Vec3s* dst) {
    AnimationHeader* animHeader = SEGMENTED_TO_VIRTUAL(animationSeg);
    AnimationRotationIndex* index = SEGMENTED_TO_VIRTUAL(animHeader->rotationIndexSeg);
    AnimationRotationValue* rotationValueTable = SEGMENTED_TO_VIRTUAL(animHeader->rotationValueSeg);
    AnimationRotationValue* frameRotationValueTable = &rotationValueTable[currentFrame];
    u16 limit = animHeader->limit;
    s32 i;

    for (i = 0; i < limbCount; i++, dst++, index++) {
        if ((dst == NULL) || (index == NULL) || (frameRotationValueTable == NULL) || (rotationValueTable == NULL)) {
            LOG_ADDRESS("out", dst, "../z_skelanime.c", 1392);
            LOG_ADDRESS("ref_tbl", index, "../z_skelanime.c", 1393);
            LOG_ADDRESS("frame_tbl", frameRotationValueTable, "../z_skelanime.c", 1394);
            LOG_ADDRESS("tbl", rotationValueTable, "../z_skelanime.c", 1395);
        }

        dst->x = (index->x >= limit) ? frameRotationValueTable[index->x] : rotationValueTable[index->x];
        dst->y = (index->y >= limit) ? frameRotationValueTable[index->y] : rotationValueTable[index->y];
        dst->z = (index->z >= limit) ? frameRotationValueTable[index->z] : rotationValueTable[index->z];
    }
}

s16 SkelAnime_GetTotalFrames(void* animationSeg) {
    GenericAnimationHeader* animation = SEGMENTED_TO_VIRTUAL(animationSeg);

    return animation->frameCount;
}

s16 SkelAnime_GetFrameCount(void* animationSeg) {
    GenericAnimationHeader* animation = SEGMENTED_TO_VIRTUAL(animationSeg);
    // Loads an unsigned half for some reason.
    return (u16)animation->frameCount - 1;
}

/*
 * Draw a limb of type `StandardLimb` to the specified display buffer
 */
Gfx* SkelAnime_DrawLimb(GlobalContext* globalCtx, s32 limbIndex, void** skeleton, Vec3s* limbDrawTable,
                        OverrideLimbDraw overrideLimbDraw, PostLimbDraw postLimbDraw, void* arg, Gfx* gfx) {
    StandardLimb* limb;
    Gfx* dList;
    Vec3f pos;
    Vec3s rot;

    Matrix_Push();

    limb = (StandardLimb*)SEGMENTED_TO_VIRTUAL(skeleton[limbIndex]);
    limbIndex++;

    rot = limbDrawTable[limbIndex];

    pos.x = limb->jointPos.x;
    pos.y = limb->jointPos.y;
    pos.z = limb->jointPos.z;

    dList = limb->dList;

    if ((overrideLimbDraw == NULL) || !overrideLimbDraw(globalCtx, limbIndex, &dList, &pos, &rot, arg, &gfx)) {
        Matrix_JointPosition(&pos, &rot);
        if (dList != NULL) {
            gSPMatrix(gfx++, Matrix_NewMtx(globalCtx->state.gfxCtx, "../z_skelanime.c", 1489), G_MTX_LOAD);
            gSPDisplayList(gfx++, dList);
        }
    }

    if (postLimbDraw != NULL) {
        postLimbDraw(globalCtx, limbIndex, &dList, &rot, arg, &gfx);
    }

    if (limb->child != LIMB_DONE) {
        gfx = SkelAnime_DrawLimb(globalCtx, limb->child, skeleton, limbDrawTable, overrideLimbDraw, postLimbDraw, arg,
                                 gfx);
    }

    Matrix_Pull();

    if (limb->sibling != LIMB_DONE) {
        gfx = SkelAnime_DrawLimb(globalCtx, limb->sibling, skeleton, limbDrawTable, overrideLimbDraw, postLimbDraw, arg,
                                 gfx);
    }

    return gfx;
}

/*
 * Draw all limbs of type `StandardLimb` in a given skeleton to the specified display buffer
 */
Gfx* SkelAnime_Draw(GlobalContext* globalCtx, void** skeleton, Vec3s* limbDrawTable, OverrideLimbDraw overrideLimbDraw,
                    PostLimbDraw postLimbDraw, void* arg, Gfx* gfx) {
    StandardLimb* rootLimb;
    s32 pad;
    Gfx* dList;
    Vec3f pos;
    Vec3s rot;

    if (skeleton == NULL) {
        osSyncPrintf(VT_FGCOL(RED));
        osSyncPrintf("Si2_draw2():skelがNULLです。NULLを返します。\n"); // Si2_draw2 (): skel is NULL. Returns NULL.
        osSyncPrintf(VT_RST);
        return NULL;
    }

    Matrix_Push();

    rootLimb = (StandardLimb*)SEGMENTED_TO_VIRTUAL(skeleton[0]);

    pos.x = limbDrawTable[0].x;
    pos.y = limbDrawTable[0].y;
    pos.z = limbDrawTable[0].z;

    rot = limbDrawTable[1];

    dList = rootLimb->dList;

    if ((overrideLimbDraw == NULL) || !overrideLimbDraw(globalCtx, 1, &dList, &pos, &rot, arg, &gfx)) {
        Matrix_JointPosition(&pos, &rot);
        if (dList != NULL) {
            gSPMatrix(gfx++, Matrix_NewMtx(globalCtx->state.gfxCtx, "../z_skelanime.c", 1558), G_MTX_LOAD);
            gSPDisplayList(gfx++, dList);
        }
    }

    if (postLimbDraw != NULL) {
        postLimbDraw(globalCtx, 1, &dList, &rot, arg, &gfx);
    }

    if (rootLimb->child != LIMB_DONE) {
        gfx = SkelAnime_DrawLimb(globalCtx, rootLimb->child, skeleton, limbDrawTable, overrideLimbDraw, postLimbDraw,
                                 arg, gfx);
    }

    Matrix_Pull();

    return gfx;
}

/*
 * Draw a limb of type `StandardLimb` contained within a flexible skeleton to the specified display buffer
 */
Gfx* SkelAnime_DrawFlexLimb(GlobalContext* globalCtx, s32 limbIndex, void** skeleton, Vec3s* limbDrawTable,
                            OverrideLimbDraw overrideLimbDraw, PostLimbDraw postLimbDraw, void* arg, Mtx** mtx,
                            Gfx* gfx) {
    StandardLimb* limb;
    Gfx* newDList;
    Gfx* limbDList;
    Vec3f pos;
    Vec3s rot;

    Matrix_Push();

    limb = (StandardLimb*)SEGMENTED_TO_VIRTUAL(skeleton[limbIndex]);
    limbIndex++;
    rot = limbDrawTable[limbIndex];

    pos.x = limb->jointPos.x;
    pos.y = limb->jointPos.y;
    pos.z = limb->jointPos.z;

    newDList = limbDList = limb->dList;
    if ((overrideLimbDraw == NULL) || !overrideLimbDraw(globalCtx, limbIndex, &newDList, &pos, &rot, arg, &gfx)) {
        Matrix_JointPosition(&pos, &rot);
        if (newDList != NULL) {
            Matrix_ToMtx(*mtx, "../z_skelanime.c", 1623);
            gSPMatrix(gfx++, *mtx, G_MTX_LOAD);
            gSPDisplayList(gfx++, newDList);
            (*mtx)++;
        } else if (limbDList != NULL) {
            Matrix_ToMtx(*mtx, "../z_skelanime.c", 1630);
            (*mtx)++;
        }
    }
    if (postLimbDraw != NULL) {
        postLimbDraw(globalCtx, limbIndex, &limbDList, &rot, arg, &gfx);
    }
    if (limb->child != LIMB_DONE) {
        gfx = SkelAnime_DrawFlexLimb(globalCtx, limb->child, skeleton, limbDrawTable, overrideLimbDraw, postLimbDraw,
                                     arg, mtx, gfx);
    }

    Matrix_Pull();

    if (limb->sibling != LIMB_DONE) {
        gfx = SkelAnime_DrawFlexLimb(globalCtx, limb->sibling, skeleton, limbDrawTable, overrideLimbDraw, postLimbDraw,
                                     arg, mtx, gfx);
    }

    return gfx;
}

/*
 * Draw all limbs of type `StandardLimb` in a given flexible skeleton to the specified display buffer
 * Limbs in a flexible skeleton have meshes that can stretch to line up with other limbs.
 * An array of matrices is dynamically allocated so each limb can access any transform to ensure its meshes line up.
 */
Gfx* SkelAnime_DrawFlex(GlobalContext* globalCtx, void** skeleton, Vec3s* limbDrawTable, s32 dListCount,
                        OverrideLimbDraw overrideLimbDraw, PostLimbDraw postLimbDraw, void* arg, Gfx* gfx) {
    StandardLimb* rootLimb;
    s32 pad;
    Gfx* newDList;
    Gfx* limbDList;
    Vec3f pos;
    Vec3s rot;
    Mtx* mtx;

    mtx = Graph_Alloc(globalCtx->state.gfxCtx, dListCount * sizeof(*mtx));
    if (skeleton == NULL) {
        osSyncPrintf(VT_FGCOL(RED));
        osSyncPrintf(
            "Si2_draw2_SV():skelがNULLです。NULLを返します。\n"); // Si2_draw2_SV (): skel is NULL. Returns NULL.
        osSyncPrintf(VT_RST);
        return NULL;
    }

    gSPSegment(gfx++, 0xD, mtx);
    Matrix_Push();
    rootLimb = (StandardLimb*)SEGMENTED_TO_VIRTUAL(skeleton[0]);

    pos.x = limbDrawTable[0].x;
    pos.y = limbDrawTable[0].y;
    pos.z = limbDrawTable[0].z;

    rot = limbDrawTable[1];

    newDList = limbDList = rootLimb->dList;

    if ((overrideLimbDraw == NULL) || !overrideLimbDraw(globalCtx, 1, &newDList, &pos, &rot, arg, &gfx)) {
        Matrix_JointPosition(&pos, &rot);
        if (newDList != NULL) {
            Matrix_ToMtx(mtx, "../z_skelanime.c", 1710);
            gSPMatrix(gfx++, mtx, G_MTX_LOAD);
            gSPDisplayList(gfx++, newDList);
            mtx++;
        } else if (limbDList != NULL) {
            Matrix_ToMtx(mtx, "../z_skelanime.c", 1717);
            mtx++;
        }
    }
    if (postLimbDraw != NULL) {
        postLimbDraw(globalCtx, 1, &limbDList, &rot, arg, &gfx);
    }
    if (rootLimb->child != LIMB_DONE) {
        gfx = SkelAnime_DrawFlexLimb(globalCtx, rootLimb->child, skeleton, limbDrawTable, overrideLimbDraw,
                                     postLimbDraw, arg, &mtx, gfx);
    }

    Matrix_Pull();

    return gfx;
}

// unused
s32 func_800A29BC(s32 arg0, s32 arg1, Vec3s* arg2) {
    AnimationHeader* temp_v0 = SEGMENTED_TO_VIRTUAL(arg0);
    s32 t = temp_v0->genericHeader.unk_02;
    s16* temp_a3 = SEGMENTED_TO_VIRTUAL(temp_v0->rotationIndexSeg);
    s16* temp_t1 = SEGMENTED_TO_VIRTUAL(temp_v0->rotationValueSeg);
    s32 phi_v0;

    arg2->x = arg1 < temp_a3[0] ? ((s16*)((arg1 * 2) + (u32)temp_t1))[temp_a3[1]] : temp_t1[temp_a3[1]];
    arg2->y = arg1 < temp_a3[2] ? ((s16*)((arg1 * 2) + (u32)temp_t1))[temp_a3[3]] : temp_t1[temp_a3[3]];
    arg2->z = arg1 < temp_a3[4] ? ((s16*)((arg1 * 2) + (u32)temp_t1))[temp_a3[5]] : temp_t1[temp_a3[5]];

    phi_v0 = 1;
    arg2++;
    temp_a3 += 6;

    if (t & 1) {}

    if (t > 0) {
        if (t & 1) {
            phi_v0++;
            arg2->x = arg1 < temp_a3[0] ? ((s16*)((arg1 * 2) + (u32)temp_t1))[temp_a3[1]] : temp_t1[temp_a3[1]];
            arg2->y = arg1 < temp_a3[2] ? ((s16*)((arg1 * 2) + (u32)temp_t1))[temp_a3[3]] : temp_t1[temp_a3[3]];
            arg2->z = arg1 < temp_a3[4] ? ((s16*)((arg1 * 2) + (u32)temp_t1))[temp_a3[5]] : temp_t1[temp_a3[5]];
            temp_a3 += 6;
            arg2++;
            if (t + 1 == phi_v0) {
                goto ret;
            }
        }
        do {
            phi_v0 += 2;
            arg2->x = arg1 < temp_a3[0] ? ((s16*)((arg1 * 2) + (u32)temp_t1))[temp_a3[1]] : temp_t1[temp_a3[1]];
            arg2->y = arg1 < temp_a3[2] ? ((s16*)((arg1 * 2) + (u32)temp_t1))[temp_a3[3]] : temp_t1[temp_a3[3]];
            arg2->z = arg1 < temp_a3[4] ? ((s16*)((arg1 * 2) + (u32)temp_t1))[temp_a3[5]] : temp_t1[temp_a3[5]];
            temp_a3 += 6;
            arg2++;
            arg2->x = arg1 < temp_a3[0] ? ((s16*)((arg1 * 2) + (u32)temp_t1))[temp_a3[1]] : temp_t1[temp_a3[1]];
            arg2->y = arg1 < temp_a3[2] ? ((s16*)((arg1 * 2) + (u32)temp_t1))[temp_a3[3]] : temp_t1[temp_a3[3]];
            arg2->z = arg1 < temp_a3[4] ? ((s16*)((arg1 * 2) + (u32)temp_t1))[temp_a3[5]] : temp_t1[temp_a3[5]];
            temp_a3 += 6;
            arg2++;
        } while (phi_v0 != t + 1);
    }
ret:
    return t;
}

// unused
s16 func_800A2DBC(void* animationSeg) {
    GenericAnimationHeader* animation = SEGMENTED_TO_VIRTUAL(animationSeg);

    return animation->unk_02;
}

/*
 * Appears to be unused anywhere in the game.  Appears to be a clone of
 * SkelAnime_GetTotalFrames
 */
s16 SkelAnime_GetTotalFrames2(void* animationSeg) {
    GenericAnimationHeader* animation = SEGMENTED_TO_VIRTUAL(animationSeg);

    return animation->frameCount;
}

/*
 * Appears to be unused anywhere in the game.  Appears to be a clone of
 * SkelAnime_GetFrameCount
 */
s16 SkelAnime_GetFrameCount2(void* animationSeg) {
    GenericAnimationHeader* animation = SEGMENTED_TO_VIRTUAL(animationSeg);

    return animation->frameCount - 1;
}

void SkelAnime_InterpolateVec3s(s32 limbCount, Vec3s* dst, Vec3s* vec2, Vec3s* vec3, f32 unkf) {
    s32 i;
    s16 dist;
    s16 temp2;

    if (unkf < 1.0f) {
        for (i = 0; i < limbCount; i++, dst++, vec2++, vec3++) {
            temp2 = vec2->x;
            dist = vec3->x - temp2;
            dst->x = (s16)(dist * unkf) + temp2;
            temp2 = vec2->y;
            dist = vec3->y - temp2;
            dst->y = (s16)(dist * unkf) + temp2;
            temp2 = vec2->z;
            dist = vec3->z - temp2;
            dst->z = (s16)(dist * unkf) + temp2;
        }
    } else {
        for (i = 0; i < limbCount; i++, dst++, vec3++) {
            dst->x = vec3->x;
            dst->y = vec3->y;
            dst->z = vec3->z;
        }
    }
}

void SkelAnime_AnimationCtxReset(AnimationContext* animationCtx) {
    animationCtx->animationCount = 0;
}

void func_800A32F4(GlobalContext* globalCtx) {
    D_801600B0 <<= 1;
}

void func_800A3310(GlobalContext* globalCtx) {
    D_8012A480 |= D_801600B0;
}

AnimationEntry* SkelAnime_AddEntry(AnimationContext* animationCtx, AnimationType type) {
    AnimationEntry* entry;
    s16 index = animationCtx->animationCount;

    if (index >= ANIMATION_ENTRY_MAX) {
        return NULL;
    }
    animationCtx->animationCount = index + 1;
    entry = &animationCtx->entries[index];
    entry->type = type;
    return entry;
}

// The next 6 functions are coordinate with the AnimationType enum

void SkelAnime_LoadLinkAnimation(GlobalContext* globalCtx, LinkAnimationHeader* segment, s32 frame, s32 limbCount,
                                 Vec3s* drawTbl) {
    AnimationEntry* entry = SkelAnime_AddEntry(&globalCtx->animationCtx, ANIMATION_LINK);

    if (entry != NULL) {
        LinkAnimationHeader* linkAnimHeader = SEGMENTED_TO_VIRTUAL(segment);
        u32 ram = drawTbl;

        osCreateMesgQueue(&entry->data.type0.msgQueue, &entry->data.type0.msg, 1);
        DmaMgr_SendRequest2(&entry->data.type0.req, ram,
                            LINK_ANIMATION_OFFSET(linkAnimHeader->segment, ((sizeof(Vec3s) * limbCount + 2) * frame)),
                            sizeof(Vec3s) * limbCount + 2, 0, &entry->data.type0.msgQueue, NULL, "../z_skelanime.c",
                            2004);
    }
}

void SkelAnime_LoadAnimationType1(GlobalContext* globalCtx, s32 vecCount, Vec3s* dst, Vec3s* src) {
    AnimationEntry* entry = SkelAnime_AddEntry(&globalCtx->animationCtx, ANIMATION_TYPE1);

    if (entry != NULL) {
        entry->data.type1.unk_00 = D_801600B0;
        entry->data.type1.vecCount = vecCount;
        entry->data.type1.dst = dst;
        entry->data.type1.src = src;
    }
}

void SkelAnime_LoadAnimationType2(GlobalContext* globalCtx, s32 limbCount, Vec3s* arg2, Vec3s* arg3, f32 arg4) {
    AnimationEntry* entry = SkelAnime_AddEntry(&globalCtx->animationCtx, ANIMATION_TYPE2);

    if (entry != NULL) {
        entry->data.type2.unk_00 = D_801600B0;
        entry->data.type2.limbCount = limbCount;
        entry->data.type2.unk_04 = arg2;
        entry->data.type2.unk_08 = arg3;
        entry->data.type2.unk_0C = arg4;
    }
}

void SkelAnime_LoadAnimationType3(GlobalContext* globalCtx, s32 vecCount, Vec3s* dst, Vec3s* src, u8* index) {
    AnimationEntry* entry = SkelAnime_AddEntry(&globalCtx->animationCtx, ANIMATION_TYPE3);

    if (entry != NULL) {
        entry->data.type3.unk_00 = D_801600B0;
        entry->data.type3.vecCount = vecCount;
        entry->data.type3.dst = dst;
        entry->data.type3.src = src;
        entry->data.type3.index = index;
    }
}

void SkelAnime_LoadAnimationType4(GlobalContext* globalCtx, s32 vecCount, Vec3s* dst, Vec3s* src, u8* index) {
    AnimationEntry* entry = SkelAnime_AddEntry(&globalCtx->animationCtx, ANIMATION_TYPE4);

    if (entry != NULL) {
        entry->data.type4.unk_00 = D_801600B0;
        entry->data.type4.vecCount = vecCount;
        entry->data.type4.dst = dst;
        entry->data.type4.src = src;
        entry->data.type4.index = index;
    }
}

void SkelAnime_LoadAnimationType5(GlobalContext* globalCtx, Actor* actor, SkelAnime* skelAnime, f32 arg3) {
    AnimationEntry* entry = SkelAnime_AddEntry(&globalCtx->animationCtx, ANIMATION_TYPE5);

    if (entry != NULL) {
        entry->data.type5.actor = actor;
        entry->data.type5.skelAnime = skelAnime;
        entry->data.type5.unk_08 = arg3;
    }
}

// The next functions are callbacks to loading animations

void SkelAnime_LinkAnimationLoaded(GlobalContext* globalCtx, AnimationEntryData* data) {
    AnimationEntryType0* entry = &data->type0;

    osRecvMesg(&entry->msgQueue, NULL, OS_MESG_BLOCK);
}

void SkelAnime_AnimationType1Loaded(GlobalContext* globalCtx, AnimationEntryData* data) {
    AnimationEntryType1* entry = &data->type1;

    if (!(entry->unk_00 & D_8012A480)) {
        Vec3s* dst = entry->dst;
        Vec3s* src = entry->src;
        s32 i;

        for (i = 0; i < entry->vecCount; i++) {
            *dst++ = *src++;
        }
    }
}

void SkelAnime_AnimationType2Loaded(GlobalContext* globalCtx, AnimationEntryData* data) {
    AnimationEntryType2* entry = &data->type2;

    if (!(entry->unk_00 & D_8012A480)) {
        SkelAnime_InterpolateVec3s(entry->limbCount, entry->unk_04, entry->unk_04, entry->unk_08, entry->unk_0C);
    }
}

void SkelAnime_AnimationType3Loaded(GlobalContext* globalCtx, AnimationEntryData* data) {
    AnimationEntryType3* entry = &data->type3;

    if (!(entry->unk_00 & D_8012A480)) {
        Vec3s* dst = entry->dst;
        Vec3s* src = entry->src;
        u8* index = entry->index;
        s32 i;

        for (i = 0; i < entry->vecCount; i++, dst++, src++) {
            if (*index++) {
                *dst = *src;
            }
        }
    }
}

void SkelAnime_AnimationType4Loaded(GlobalContext* globalCtx, AnimationEntryData* data) {
    AnimationEntryType4* entry = &data->type4;

    if (!(entry->unk_00 & D_8012A480)) {
        Vec3s* dst = entry->dst;
        Vec3s* src = entry->src;
        u8* index = entry->index;
        s32 i;

        for (i = 0; i < entry->vecCount; i++, dst++, src++) {
            if (!(*index++)) {
                *dst = *src;
            }
        }
    }
}

void SkelAnime_AnimationType5Loaded(GlobalContext* globalCtx, AnimationEntryData* data) {
    AnimationEntryType5* entry = &data->type5;
    Actor* actor = entry->actor;
    Vec3f pos;

    func_800A54FC(entry->skelAnime, &pos, actor->shape.rot.y);
    actor->posRot.pos.x += pos.x * actor->scale.x;
    actor->posRot.pos.y += pos.y * actor->scale.y * entry->unk_08;
    actor->posRot.pos.z += pos.z * actor->scale.z;
}

void func_800A390C(GlobalContext* globalCtx, AnimationContext* animationCtx) {
    static AnimationEntryCallback sAnimationLoadDone[] = {
        SkelAnime_LinkAnimationLoaded,  SkelAnime_AnimationType1Loaded, SkelAnime_AnimationType2Loaded,
        SkelAnime_AnimationType3Loaded, SkelAnime_AnimationType4Loaded, SkelAnime_AnimationType5Loaded,
    };
    AnimationEntry* entry;

    for (entry = animationCtx->entries; animationCtx->animationCount != 0; entry++, animationCtx->animationCount--) {
        sAnimationLoadDone[entry->type](globalCtx, &entry->data);
    }

    D_801600B0 = 1;
    D_8012A480 = 0;
}

void SkelAnime_InitLinkAnimation(GlobalContext* globalCtx, SkelAnime* skelAnime, FlexSkeletonHeader* skeletonHeaderSeg,
                                 LinkAnimationHeader* segment, s32 flags, Vec3s* limbDrawTbl, Vec3s* transitionDrawTbl,
                                 s32 limbBufCount) {
    FlexSkeletonHeader* skeletonHeader = SEGMENTED_TO_VIRTUAL(skeletonHeaderSeg);
    s32 headerJointCount = skeletonHeader->sh.limbCount;
    s32 limbCount;
    size_t allocSize;

    skelAnime->initFlags = flags;
    limbCount = (flags & 2) ? headerJointCount : 1;

    if (flags & 1) {
        limbCount += headerJointCount;
    }
    if (flags & 4) {
        limbCount += headerJointCount;
    }

    skelAnime->limbCount = limbCount;
    skelAnime->dListCount = skeletonHeader->dListCount;

    allocSize = limbCount * sizeof(Vec3s);
    skelAnime->skeleton = SEGMENTED_TO_VIRTUAL(skeletonHeader->sh.segment);

    if (flags & 8) {
        allocSize += 2;
    }

    if (limbDrawTbl == NULL) {
        skelAnime->limbDrawTbl = ZeldaArena_MallocDebug(allocSize, "../z_skelanime.c", 2364);
        skelAnime->transitionDrawTbl = ZeldaArena_MallocDebug(allocSize, "../z_skelanime.c", 2365);
    } else {
        if (limbBufCount != limbCount) {
            __assert("joint_buff_num == joint_num", "../z_skelanime.c", 2369);
        }

        skelAnime->limbDrawTbl = (Vec3s*)ALIGN16((u32)limbDrawTbl);
        skelAnime->transitionDrawTbl = (Vec3s*)ALIGN16((u32)transitionDrawTbl);
    }

    if ((skelAnime->limbDrawTbl == NULL) || (skelAnime->transitionDrawTbl == NULL)) {
        osSyncPrintf(VT_FGCOL(RED));
        osSyncPrintf(
            "Skeleton_Info_Rom_SV_ct メモリアロケーションエラー\n"); // Skeleton_Info_Rom_SV_ct Memory allocation error
        osSyncPrintf(VT_RST);
    }

    SkelAnime_ChangeLinkAnim(globalCtx, skelAnime, segment, 1.0f, 0.0f, 0.0f, 0, 0.0f);
}

void func_800A3B8C(SkelAnime* skelAnime) {
    if (skelAnime->mode < 2) {
        skelAnime->update = func_800A3D70;
    } else {
        skelAnime->update = func_800A3E0C;
    }
    skelAnime->transCurrentFrame = 0.0f;
}

s32 func_800A3BC0(GlobalContext* globalCtx, SkelAnime* skelAnime) {
    return skelAnime->update(globalCtx, skelAnime);
}

s32 func_800A3BE4(GlobalContext* globalCtx, SkelAnime* skelAnime) {
    f32 transPrevFRame = skelAnime->transCurrentFrame;
    f32 updateRate = R_UPDATE_RATE * 0.5f;

    skelAnime->transCurrentFrame -= skelAnime->transitionStep * updateRate;

    if (skelAnime->transCurrentFrame <= 0.0f) {
        func_800A3B8C(skelAnime);
    }

    SkelAnime_LoadAnimationType2(globalCtx, skelAnime->limbCount, skelAnime->limbDrawTbl, skelAnime->transitionDrawTbl,
                                 1.0f - (skelAnime->transCurrentFrame / transPrevFRame));
    return 0;
}

void func_800A3C9C(GlobalContext* globalCtx, SkelAnime* skelAnime) {
    SkelAnime_LoadLinkAnimation(globalCtx, skelAnime->animation, skelAnime->animCurrentFrame, skelAnime->limbCount,
                                skelAnime->limbDrawTbl);
    if (skelAnime->transCurrentFrame != 0) {
        f32 updateRate = R_UPDATE_RATE * 0.5f;

        skelAnime->transCurrentFrame -= skelAnime->transitionStep * updateRate;
        if (skelAnime->transCurrentFrame <= 0.0f) {
            skelAnime->transCurrentFrame = 0.0f;
        } else {
            SkelAnime_LoadAnimationType2(globalCtx, skelAnime->limbCount, skelAnime->limbDrawTbl,
                                         skelAnime->transitionDrawTbl, skelAnime->transCurrentFrame);
        }
    }
}

s32 func_800A3D70(GlobalContext* globalCtx, SkelAnime* skelAnime) {
    f32 updateRate = R_UPDATE_RATE * 0.5f;

    skelAnime->animCurrentFrame += skelAnime->animPlaybackSpeed * updateRate;
    if (skelAnime->animCurrentFrame < 0.0f) {
        skelAnime->animCurrentFrame += skelAnime->totalFrames;
    } else if (skelAnime->totalFrames <= skelAnime->animCurrentFrame) {
        skelAnime->animCurrentFrame -= skelAnime->totalFrames;
    }
    func_800A3C9C(globalCtx, skelAnime);
    return 0;
}

s32 func_800A3E0C(GlobalContext* globalCtx, SkelAnime* skelAnime) {
    f32 updateRate = R_UPDATE_RATE * 0.5f;

    if (skelAnime->animCurrentFrame == skelAnime->animFrameCount) {
        func_800A3C9C(globalCtx, skelAnime);
        return 1;
    }
    skelAnime->animCurrentFrame += skelAnime->animPlaybackSpeed * updateRate;
    if ((skelAnime->animCurrentFrame - skelAnime->animFrameCount) * skelAnime->animPlaybackSpeed > 0.0f) {
        skelAnime->animCurrentFrame = skelAnime->animFrameCount;
    } else if (skelAnime->animCurrentFrame < 0.0f) {
        skelAnime->animCurrentFrame += skelAnime->totalFrames;
    } else if (skelAnime->totalFrames <= skelAnime->animCurrentFrame) {
        skelAnime->animCurrentFrame -= skelAnime->totalFrames;
    }
    func_800A3C9C(globalCtx, skelAnime);
    return 0;
}

void SkelAnime_SetTransition(GlobalContext* globalCtx, SkelAnime* skelAnime, f32 transitionRate) {
    skelAnime->transCurrentFrame = 1.0f;
    skelAnime->transitionStep = 1.0f / transitionRate;
}

void SkelAnime_ChangeLinkAnim(GlobalContext* globalCtx, SkelAnime* skelAnime, LinkAnimationHeader* segment,
                              f32 playbackSpeed, f32 frame, f32 frameCount, u8 animationMode, f32 transitionRate) {
    skelAnime->mode = animationMode;
    if ((transitionRate != 0.0f) && ((segment != skelAnime->animation) || (frame != skelAnime->animCurrentFrame))) {
        if (transitionRate < 0) {
            func_800A3B8C(skelAnime);
            SkelAnime_CopyVec3s(skelAnime, skelAnime->transitionDrawTbl, skelAnime->limbDrawTbl);
            transitionRate = -transitionRate;
        } else {
            skelAnime->update = func_800A3BE4;
            SkelAnime_LoadLinkAnimation(globalCtx, segment, (s32)frame, skelAnime->limbCount,
                                        skelAnime->transitionDrawTbl);
        }
        skelAnime->transCurrentFrame = 1.0f;
        skelAnime->transitionStep = 1.0f / transitionRate;
    } else {
        func_800A3B8C(skelAnime);
        SkelAnime_LoadLinkAnimation(globalCtx, segment, (s32)frame, skelAnime->limbCount, skelAnime->limbDrawTbl);
        skelAnime->transCurrentFrame = 0.0f;
    }

    skelAnime->animation = segment;
    skelAnime->animCurrentFrame = 0.0f;
    skelAnime->initialFrame = frame;
    skelAnime->animCurrentFrame = frame;
    skelAnime->animFrameCount = frameCount;
    skelAnime->totalFrames = SkelAnime_GetTotalFrames(segment);
    skelAnime->animPlaybackSpeed = playbackSpeed;
}

void SkelAnime_ChangeLinkAnimDefaultStop(GlobalContext* globalCtx, SkelAnime* skelAnime, LinkAnimationHeader* segment) {
    SkelAnime_ChangeLinkAnim(globalCtx, skelAnime, segment, 1.0f, 0.0f, SkelAnime_GetFrameCount(segment), 2, 0.0f);
}

void SkelAnime_ChangeLinkAnimPlaybackStop(GlobalContext* globalCtx, SkelAnime* skelAnime, LinkAnimationHeader* segment,
                                          f32 playbackSpeed) {
    SkelAnime_ChangeLinkAnim(globalCtx, skelAnime, segment, playbackSpeed, 0.0f, SkelAnime_GetFrameCount(segment), 2,
                             0.0f);
}

void SkelAnime_ChangeLinkAnimDefaultRepeat(GlobalContext* globalCtx, SkelAnime* skelAnime,
                                           LinkAnimationHeader* segment) {
    SkelAnime_ChangeLinkAnim(globalCtx, skelAnime, segment, 1.0f, 0.0f, SkelAnime_GetFrameCount(segment), 0, 0.0f);
}

void SkelAnime_ChangeLinkAnimPlaybackRepeat(GlobalContext* globalCtx, SkelAnime* skelAnime,
                                            LinkAnimationHeader* segment, f32 playbackSpeed) {
    SkelAnime_ChangeLinkAnim(globalCtx, skelAnime, segment, playbackSpeed, 0.0f, SkelAnime_GetFrameCount(segment), 0,
                             0.0f);
}

void func_800A41FC(GlobalContext* globalCtx, SkelAnime* skelAnime) {
    SkelAnime_LoadAnimationType1(globalCtx, skelAnime->limbCount, skelAnime->transitionDrawTbl, skelAnime->limbDrawTbl);
}

// Unused
void func_800A422C(GlobalContext* globalCtx, SkelAnime* skelAnime) {
    SkelAnime_LoadAnimationType1(globalCtx, skelAnime->limbCount, skelAnime->limbDrawTbl, skelAnime->transitionDrawTbl);
}

void func_800A425C(GlobalContext* globalCtx, SkelAnime* skelAnime, LinkAnimationHeader* segment, f32 frame) {
    SkelAnime_LoadLinkAnimation(globalCtx, segment, (s32)frame, skelAnime->limbCount, skelAnime->transitionDrawTbl);
}

void func_800A42A0(GlobalContext* globalCtx, SkelAnime* skelAnime, LinkAnimationHeader* segment, f32 frame) {
    SkelAnime_LoadLinkAnimation(globalCtx, segment, (s32)frame, skelAnime->limbCount, skelAnime->limbDrawTbl);
}

void func_800A42E4(GlobalContext* globalCtx, SkelAnime* skelAnime, f32 frame) {
    SkelAnime_LoadAnimationType2(globalCtx, skelAnime->limbCount, skelAnime->limbDrawTbl, skelAnime->transitionDrawTbl,
                                 frame);
}

void func_800A431C(GlobalContext* globalCtx, SkelAnime* skelAnime, LinkAnimationHeader* segment, f32 transitionFrame,
                   LinkAnimationHeader* linkAnimSeg2, f32 frame, f32 transitionRate, Vec3s* limbDrawTbl) {
    Vec3s* alignedLimbDrawTbl;

    SkelAnime_LoadLinkAnimation(globalCtx, segment, (s32)transitionFrame, skelAnime->limbCount, skelAnime->limbDrawTbl);

    alignedLimbDrawTbl = (Vec3s*)ALIGN16((u32)limbDrawTbl);

    SkelAnime_LoadLinkAnimation(globalCtx, linkAnimSeg2, (s32)frame, skelAnime->limbCount, alignedLimbDrawTbl);
    SkelAnime_LoadAnimationType2(globalCtx, skelAnime->limbCount, skelAnime->limbDrawTbl, alignedLimbDrawTbl,
                                 transitionRate);
}

void func_800A43B8(GlobalContext* globalCtx, SkelAnime* skelAnime, LinkAnimationHeader* segment, f32 transitionFrame,
                   LinkAnimationHeader* linkAnimSeg2, f32 frame, f32 transitionRate, Vec3s* limbDrawTbl) {
    Vec3s* alignedLimbDrawTbl;

    SkelAnime_LoadLinkAnimation(globalCtx, segment, (s32)transitionFrame, skelAnime->limbCount,
                                skelAnime->transitionDrawTbl);

    alignedLimbDrawTbl = (Vec3s*)ALIGN16((u32)limbDrawTbl);

    SkelAnime_LoadLinkAnimation(globalCtx, linkAnimSeg2, (s32)frame, skelAnime->limbCount, alignedLimbDrawTbl);
    SkelAnime_LoadAnimationType2(globalCtx, skelAnime->limbCount, skelAnime->transitionDrawTbl, alignedLimbDrawTbl,
                                 transitionRate);
}

// unused
void SkelAnime_SetModeStop(SkelAnime* skelAnime) {
    skelAnime->mode = 2;
    func_800A3B8C(skelAnime);
}

s32 func_800A4478(SkelAnime* skelAnime, f32 arg1, f32 updateRate) {
    f32 updateSpeed = skelAnime->animPlaybackSpeed * updateRate;
    f32 nextFrame = skelAnime->animCurrentFrame - updateSpeed;
    f32 temp_f12;

    if (nextFrame < 0.0f) {
        nextFrame += skelAnime->totalFrames;
    } else if (skelAnime->totalFrames <= nextFrame) {
        nextFrame -= skelAnime->totalFrames;
    }

    if ((arg1 == 0.0f) && (updateSpeed > 0.0f)) {
        arg1 = skelAnime->totalFrames;
    }

    temp_f12 = nextFrame + updateSpeed - arg1;
    if ((temp_f12 * updateSpeed >= 0.0f) && (((temp_f12 - updateSpeed) * updateSpeed) < 0.0f)) {
        return 1;
    }
    return 0;
}

s32 func_800A4530(SkelAnime* skelAnime, f32 arg1) {
    f32 updateRate = R_UPDATE_RATE * 0.5f;

    return func_800A4478(skelAnime, arg1, updateRate);
}

s32 SkelAnime_Init(GlobalContext* globalCtx, SkelAnime* skelAnime, SkeletonHeader* skeletonHeaderSeg,
<<<<<<< HEAD
                    AnimationHeader* animationSeg, Vec3s* limbDrawTbl, Vec3s* transitionDrawTable, s32 limbCount) {
=======
                   AnimationHeader* animationSeg, Vec3s* limbDrawTbl, Vec3s* transitionDrawTable, s32 limbCount) {
>>>>>>> e983d2b7
    SkeletonHeader* skeletonHeader = SEGMENTED_TO_VIRTUAL(skeletonHeaderSeg);

    skelAnime->limbCount = skeletonHeader->limbCount + 1;
    skelAnime->skeleton = SEGMENTED_TO_VIRTUAL(skeletonHeader->segment);
    if (limbDrawTbl == NULL) {
        skelAnime->limbDrawTbl =
            ZeldaArena_MallocDebug(skelAnime->limbCount * sizeof(*skelAnime->limbDrawTbl), "../z_skelanime.c", 2968);
        skelAnime->transitionDrawTbl = ZeldaArena_MallocDebug(
            skelAnime->limbCount * sizeof(*skelAnime->transitionDrawTbl), "../z_skelanime.c", 2969);
    } else {
        if (limbCount != skelAnime->limbCount) {
            __assert("joint_buff_num == this->joint_num", "../z_skelanime.c", 2973);
        }
        skelAnime->limbDrawTbl = limbDrawTbl;
        skelAnime->transitionDrawTbl = transitionDrawTable;
    }
    if ((skelAnime->limbDrawTbl == NULL) || (skelAnime->transitionDrawTbl == NULL)) {
        osSyncPrintf(VT_FGCOL(RED));
        osSyncPrintf("Skeleton_Info2_ct メモリアロケーションエラー\n"); // Skeleton_Info2_ct memory allocation error
        osSyncPrintf(VT_RST);
    }

    if (animationSeg != NULL) {
        SkelAnime_ChangeAnimDefaultRepeat(skelAnime, animationSeg);
    }
}

s32 SkelAnime_InitFlex(GlobalContext* globalCtx, SkelAnime* skelAnime, FlexSkeletonHeader* skeletonHeaderSeg,
                        AnimationHeader* animationSeg, Vec3s* limbDrawTbl, Vec3s* transitionDrawTable, s32 limbCount) {
    FlexSkeletonHeader* skeletonHeader = SEGMENTED_TO_VIRTUAL(skeletonHeaderSeg);

    skelAnime->limbCount = skeletonHeader->sh.limbCount + 1;
    skelAnime->dListCount = skeletonHeader->dListCount;
    skelAnime->skeleton = SEGMENTED_TO_VIRTUAL(skeletonHeader->sh.segment);

    if (limbDrawTbl == NULL) {
        skelAnime->limbDrawTbl =
            ZeldaArena_MallocDebug(skelAnime->limbCount * sizeof(*skelAnime->limbDrawTbl), "../z_skelanime.c", 3047);

        skelAnime->transitionDrawTbl = ZeldaArena_MallocDebug(
            skelAnime->limbCount * sizeof(*skelAnime->transitionDrawTbl), "../z_skelanime.c", 3048);
    } else {
        if (limbCount != skelAnime->limbCount) {
            __assert("joint_buff_num == this->joint_num", "../z_skelanime.c", 3052);
        }
        skelAnime->limbDrawTbl = limbDrawTbl;
        skelAnime->transitionDrawTbl = transitionDrawTable;
    }
    if ((skelAnime->limbDrawTbl == NULL) || (skelAnime->transitionDrawTbl == NULL)) {
        osSyncPrintf(VT_FGCOL(RED));
        osSyncPrintf(
            "Skeleton_Info_Rom_SV_ct メモリアロケーションエラー\n"); // Skeleton_Info_Rom_SV_ct Memory allocation error
        osSyncPrintf(VT_RST);
    }

    if (animationSeg != NULL) {
        SkelAnime_ChangeAnimDefaultRepeat(skelAnime, animationSeg);
    }
}

void SkelAnime_InitSkin(GlobalContext* globalCtx, SkelAnime* skelAnime, SkeletonHeader* skeletonHeaderSeg,
                        AnimationHeader* animationSeg) {
    SkeletonHeader* skeletonHeader = SEGMENTED_TO_VIRTUAL(skeletonHeaderSeg);

    skelAnime->limbCount = skeletonHeader->limbCount + 1;
    skelAnime->skeleton = SEGMENTED_TO_VIRTUAL(skeletonHeader->segment);
    skelAnime->limbDrawTbl =
        ZeldaArena_MallocDebug(skelAnime->limbCount * sizeof(*skelAnime->limbDrawTbl), "../z_skelanime.c", 3120);
    skelAnime->transitionDrawTbl =
        ZeldaArena_MallocDebug(skelAnime->limbCount * sizeof(*skelAnime->transitionDrawTbl), "../z_skelanime.c", 3121);
    if ((skelAnime->limbDrawTbl == NULL) || (skelAnime->transitionDrawTbl == NULL)) {
        osSyncPrintf(VT_FGCOL(RED));
        osSyncPrintf(
            "Skeleton_Info2_skin2_ct メモリアロケーションエラー\n"); // Skeleton_Info2_skin2_ct Memory allocation error
        osSyncPrintf(VT_RST);
    }

    if (animationSeg != NULL) {
        SkelAnime_ChangeAnimDefaultRepeat(skelAnime, animationSeg);
    }
}

void func_800A49B0(SkelAnime* skelAnime) {
    if (skelAnime->mode < 2) {
        skelAnime->update = func_800A4D9C;
    } else if (skelAnime->mode < 4) {
        skelAnime->update = func_800A4EE0;
    } else {
        skelAnime->update = func_800A4E38;
    }
}

s32 SkelAnime_FrameUpdateMatrix(SkelAnime* skelAnime) {
    return skelAnime->update(skelAnime);
}

s32 func_800A4A20(SkelAnime* skelAnime) {
    f32 transPrevFrame = skelAnime->transCurrentFrame;
    f32 updateRate = R_UPDATE_RATE * (1.0f / 3.0f);

    skelAnime->transCurrentFrame -= skelAnime->transitionStep * updateRate;
    if (skelAnime->transCurrentFrame <= 0.0f) {
        func_800A49B0(skelAnime);
        skelAnime->transCurrentFrame = 0.0f;
    }
    SkelAnime_InterpolateVec3s(skelAnime->limbCount, skelAnime->limbDrawTbl, skelAnime->limbDrawTbl,
                               skelAnime->transitionDrawTbl, 1.0f - (skelAnime->transCurrentFrame / transPrevFrame));
    return 0;
}

s32 func_800A4AD8(SkelAnime* skelAnime) {
    s16 temp_a2 = skelAnime->transCurrentFrame * 0x4000;
    s16 temp_a1;
    f32 sp28;
    f32 phi_f2;
    f32 updateRate = R_UPDATE_RATE * (1.0f / 3.0f);

    skelAnime->transCurrentFrame -= skelAnime->transitionStep * updateRate;
    if (skelAnime->transCurrentFrame <= 0.0f) {
        func_800A49B0(skelAnime);
        skelAnime->transCurrentFrame = 0.0f;
    }
    temp_a1 = skelAnime->transCurrentFrame * 0x4000;
    if (skelAnime->unk_03 < 0) {
        sp28 = 1.0f - Math_Coss(temp_a2);
        phi_f2 = 1.0f - Math_Coss(temp_a1);
    } else {
        sp28 = Math_Sins(temp_a2);
        phi_f2 = Math_Sins(temp_a1);
    }
    if (phi_f2 != 0.0f) {
        phi_f2 /= sp28;
    } else {
        phi_f2 = 0.0f;
    }
    SkelAnime_InterpolateVec3s(skelAnime->limbCount, skelAnime->limbDrawTbl, skelAnime->limbDrawTbl,
                               skelAnime->transitionDrawTbl, 1.0f - phi_f2);
    return 0;
}

void func_800A4C58(SkelAnime* skelAnime) {
    Vec3s sp38[100];

    SkelAnime_AnimateFrame(skelAnime->animation, skelAnime->animCurrentFrame, skelAnime->limbCount,
                           skelAnime->limbDrawTbl);
    if (skelAnime->mode & 1) {
        s32 t = skelAnime->animCurrentFrame;
        f32 sp30 = skelAnime->animCurrentFrame - t;

        if (++t >= (s32)skelAnime->totalFrames) {
            t = 0;
        }
        SkelAnime_AnimateFrame(skelAnime->animation, t, skelAnime->limbCount, sp38);
        SkelAnime_InterpolateVec3s(skelAnime->limbCount, skelAnime->limbDrawTbl, skelAnime->limbDrawTbl, sp38, sp30);
    }
    if (skelAnime->transCurrentFrame != 0) {
        f32 updateRate = R_UPDATE_RATE * (1.0f / 3.0f);

        skelAnime->transCurrentFrame -= skelAnime->transitionStep * updateRate;
        if (skelAnime->transCurrentFrame <= 0.0f) {
            skelAnime->transCurrentFrame = 0.0f;
        } else {
            SkelAnime_InterpolateVec3s(skelAnime->limbCount, skelAnime->limbDrawTbl, skelAnime->limbDrawTbl,
                                       skelAnime->transitionDrawTbl, skelAnime->transCurrentFrame);
        }
    }
}

s32 func_800A4D9C(SkelAnime* skelAnime) {
    f32 updateRate = R_UPDATE_RATE * (1.0f / 3.0f);

    skelAnime->animCurrentFrame += skelAnime->animPlaybackSpeed * updateRate;
    if (skelAnime->animCurrentFrame < 0.0f) {
        skelAnime->animCurrentFrame += skelAnime->totalFrames;
    } else if (skelAnime->totalFrames <= skelAnime->animCurrentFrame) {
        skelAnime->animCurrentFrame -= skelAnime->totalFrames;
    }
    func_800A4C58(skelAnime);
    return 0;
}

s32 func_800A4E38(SkelAnime* skelAnime) {
    f32 updateRate = R_UPDATE_RATE * (1.0f / 3.0f);

    skelAnime->animCurrentFrame += skelAnime->animPlaybackSpeed * updateRate;
    if (skelAnime->animCurrentFrame < skelAnime->initialFrame) {
        skelAnime->animCurrentFrame =
            (skelAnime->animCurrentFrame - skelAnime->initialFrame) + skelAnime->animFrameCount;
    } else if (skelAnime->animFrameCount <= skelAnime->animCurrentFrame) {
        skelAnime->animCurrentFrame =
            (skelAnime->animCurrentFrame - skelAnime->animFrameCount) + skelAnime->initialFrame;
    }

    func_800A4C58(skelAnime);
    return 0;
}

s32 func_800A4EE0(SkelAnime* skelAnime) {
    f32 updateRate = R_UPDATE_RATE * (1.0f / 3.0f);

    if (skelAnime->animCurrentFrame == skelAnime->animFrameCount) {
        SkelAnime_AnimateFrame(skelAnime->animation, (s32)skelAnime->animCurrentFrame, skelAnime->limbCount,
                               skelAnime->limbDrawTbl);
        func_800A4C58(skelAnime);
        return 1;
    }

    skelAnime->animCurrentFrame += skelAnime->animPlaybackSpeed * updateRate;

    if ((skelAnime->animCurrentFrame - skelAnime->animFrameCount) * skelAnime->animPlaybackSpeed > 0.0f) {
        skelAnime->animCurrentFrame = skelAnime->animFrameCount;
    } else if (skelAnime->animCurrentFrame < 0.0f) {
        skelAnime->animCurrentFrame += skelAnime->totalFrames;
    } else if (skelAnime->totalFrames <= skelAnime->animCurrentFrame) {
        skelAnime->animCurrentFrame -= skelAnime->totalFrames;
    }
    func_800A4C58(skelAnime);
    return 0;
}

void SkelAnime_ChangeAnimImpl(SkelAnime* skelAnime, AnimationHeader* animationSeg, f32 playbackSpeed, f32 frame,
                              f32 frameCount, u8 animationType, f32 transitionRate, s8 unk2) {
    skelAnime->mode = animationType;
    if ((transitionRate != 0.0f) &&
        ((animationSeg != skelAnime->animation) || (frame != skelAnime->animCurrentFrame))) {
        if (transitionRate < 0) {
            func_800A49B0(skelAnime);
            SkelAnime_CopyVec3s(skelAnime, skelAnime->transitionDrawTbl, skelAnime->limbDrawTbl);
            transitionRate = -transitionRate;
        } else {
            if (unk2 != 0) {
                skelAnime->update = func_800A4AD8;
                skelAnime->unk_03 = unk2;
            } else {
                skelAnime->update = func_800A4A20;
            }
            SkelAnime_AnimateFrame(animationSeg, frame, skelAnime->limbCount, skelAnime->transitionDrawTbl);
        }
        skelAnime->transCurrentFrame = 1.0f;
        skelAnime->transitionStep = 1.0f / transitionRate;
    } else {
        func_800A49B0(skelAnime);
        SkelAnime_AnimateFrame(animationSeg, frame, skelAnime->limbCount, skelAnime->limbDrawTbl);
        skelAnime->transCurrentFrame = 0.0f;
    }

    skelAnime->animation = animationSeg;
    skelAnime->initialFrame = frame;
    skelAnime->animFrameCount = frameCount;
    skelAnime->totalFrames = SkelAnime_GetTotalFrames(animationSeg);
    if (skelAnime->mode >= 4) {
        skelAnime->animCurrentFrame = 0.0f;
    } else {
        skelAnime->animCurrentFrame = frame;
        if (skelAnime->mode <= 1) {
            skelAnime->animFrameCount = skelAnime->totalFrames - 1.0f;
        }
    }
    skelAnime->animPlaybackSpeed = playbackSpeed;
}

void SkelAnime_ChangeAnim(SkelAnime* skelAnime, AnimationHeader* animationSeg, f32 playbackSpeed, f32 frame,
                          f32 frameCount, u8 mode, f32 transitionRate) {
    SkelAnime_ChangeAnimImpl(skelAnime, animationSeg, playbackSpeed, frame, frameCount, mode, transitionRate, 0);
}

void SkelAnime_ChangeAnimDefaultStop(SkelAnime* skelAnime, AnimationHeader* animationSeg) {
    SkelAnime_ChangeAnim(skelAnime, animationSeg, 1.0f, 0.0f, SkelAnime_GetFrameCount(animationSeg), 2, 0.0f);
}

void SkelAnime_ChangeAnimTransitionStop(SkelAnime* skelAnime, AnimationHeader* animationSeg, f32 transitionRate) {
    SkelAnime_ChangeAnim(skelAnime, animationSeg, 1.0f, 0, SkelAnime_GetFrameCount(animationSeg), 2, transitionRate);
}

void SkelAnime_ChangeAnimPlaybackStop(SkelAnime* skelAnime, AnimationHeader* animationSeg, f32 playbackSpeed) {
    SkelAnime_ChangeAnim(skelAnime, animationSeg, playbackSpeed, 0.0f, SkelAnime_GetFrameCount(animationSeg), 2, 0.0f);
}

void SkelAnime_ChangeAnimDefaultRepeat(SkelAnime* skelAnime, AnimationHeader* animationSeg) {
    SkelAnime_ChangeAnim(skelAnime, animationSeg, 1.0f, 0.0f, SkelAnime_GetFrameCount(animationSeg), 0, 0.0f);
}

void SkelAnime_ChangeAnimTransitionRepeat(SkelAnime* skelAnime, AnimationHeader* animationSeg, f32 transitionRate) {
    SkelAnime_ChangeAnim(skelAnime, animationSeg, 1.0f, 0.0f, 0.0f, 0, transitionRate);
}

void SkelAnime_ChangeAnimPlaybackRepeat(SkelAnime* skelAnime, AnimationHeader* animationSeg, f32 playbackSpeed) {
    SkelAnime_ChangeAnim(skelAnime, animationSeg, playbackSpeed, 0.0f, SkelAnime_GetFrameCount(animationSeg), 0, 0.0f);
}

// unused
void SkelAnime_AnimSetStop(SkelAnime* skelAnime) {
    skelAnime->mode = 2;
    skelAnime->animFrameCount = skelAnime->totalFrames;
    func_800A49B0(skelAnime);
}

void SkelAnime_AnimReverse(SkelAnime* skelAnime) {
    f32 initialFrame = skelAnime->initialFrame;

    skelAnime->initialFrame = skelAnime->animFrameCount;
    skelAnime->animPlaybackSpeed = -skelAnime->animPlaybackSpeed;
    skelAnime->animFrameCount = initialFrame;
}

void func_800A5428(SkelAnime* skelAnime, Vec3s* dst, Vec3s* src, u8* index) {
    s32 i;

    for (i = 0; i < skelAnime->limbCount; i++, dst++, src++) {
        if (*index++) {
            *dst = *src;
        }
    }
}

// unused
void func_800A5490(SkelAnime* skelAnime, Vec3s* dst, Vec3s* src, u8* arg3) {
    s32 i;

    for (i = 0; i < skelAnime->limbCount; i++, dst++, src++) {
        if (*arg3++ < 1U) {
            *dst = *src;
        }
    }
}

/*
 * Moves `pos` backwards on the xz plane from `angle`
 */
void func_800A54FC(SkelAnime* skelAnime, Vec3f* pos, s16 angle) {
    f32 x;
    f32 z;
    f32 sin;
    f32 cos;

    if (skelAnime->flags & 0x10) {
        pos->x = pos->z = 0.0f;
    } else {
        // `angle` rotation around y axis.
        x = skelAnime->limbDrawTbl[0].x;
        z = skelAnime->limbDrawTbl[0].z;
        sin = Math_Sins(angle);
        cos = Math_Coss(angle);
        pos->x = x * cos + z * sin;
        pos->z = z * cos - x * sin;
        x = skelAnime->prevFramePos.x;
        z = skelAnime->prevFramePos.z;
        // `prevFrameRot` rotation around y axis.
        sin = Math_Sins(skelAnime->prevFrameRot);
        cos = Math_Coss(skelAnime->prevFrameRot);
        pos->x -= x * cos + z * sin;
        pos->z -= z * cos - x * sin;
    }

    skelAnime->prevFrameRot = angle;
    skelAnime->prevFramePos.x = skelAnime->limbDrawTbl[0].x;
    skelAnime->limbDrawTbl[0].x = skelAnime->unk_3E.x;
    skelAnime->prevFramePos.z = skelAnime->limbDrawTbl[0].z;
    skelAnime->limbDrawTbl[0].z = skelAnime->unk_3E.z;
    if (skelAnime->flags & ANIM_FLAG_UPDATEXZ) {
        if (skelAnime->flags & ANIM_FLAG_UPDATEY) {
            pos->y = 0.0f;
        } else {
            pos->y = skelAnime->limbDrawTbl[0].y - skelAnime->prevFramePos.y;
        }
        skelAnime->prevFramePos.y = skelAnime->limbDrawTbl[0].y;
        skelAnime->limbDrawTbl[0].y = skelAnime->unk_3E.y;
    } else {
        pos->y = 0.0f;
        skelAnime->prevFramePos.y = skelAnime->limbDrawTbl[0].y;
    }
    skelAnime->flags &= ~ANIM_FLAG_UPDATEY;
}

s32 func_800A56C8(SkelAnime* skelAnime, f32 arg1) {
    return func_800A4478(skelAnime, arg1, 1.0f);
}

void SkelAnime_Free(SkelAnime* skelAnime, GlobalContext* globalCtx) {
    if (skelAnime->limbDrawTbl != NULL) {
        ZeldaArena_FreeDebug(skelAnime->limbDrawTbl, "../z_skelanime.c", 3729);
    } else {
        osSyncPrintf("now_joint あきまへん！！\n"); // now_joint Akimane! !
    }

    if (skelAnime->transitionDrawTbl != NULL) {
        ZeldaArena_FreeDebug(skelAnime->transitionDrawTbl, "../z_skelanime.c", 3731);
    } else {
        osSyncPrintf("morf_joint あきまへん！！\n"); // "morf_joint Akimane !!"
    }
}

void SkelAnime_CopyVec3s(SkelAnime* skelAnime, Vec3s* dst, Vec3s* src) {
    s32 i;

    for (i = 0; i < skelAnime->limbCount; i++) {
        *dst++ = *src++;
    }
}<|MERGE_RESOLUTION|>--- conflicted
+++ resolved
@@ -1272,11 +1272,7 @@
 }
 
 s32 SkelAnime_Init(GlobalContext* globalCtx, SkelAnime* skelAnime, SkeletonHeader* skeletonHeaderSeg,
-<<<<<<< HEAD
-                    AnimationHeader* animationSeg, Vec3s* limbDrawTbl, Vec3s* transitionDrawTable, s32 limbCount) {
-=======
                    AnimationHeader* animationSeg, Vec3s* limbDrawTbl, Vec3s* transitionDrawTable, s32 limbCount) {
->>>>>>> e983d2b7
     SkeletonHeader* skeletonHeader = SEGMENTED_TO_VIRTUAL(skeletonHeaderSeg);
 
     skelAnime->limbCount = skeletonHeader->limbCount + 1;
