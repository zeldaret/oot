#include "global.h"
#include "vt.h"

s32 func_800A3D70(GlobalContext* globalCtx, SkelAnime* skelAnime);
s32 func_800A3E0C(GlobalContext* globalCtx, SkelAnime* skelAnime);
s32 func_800A4D9C(SkelAnime* skelAnime);
s32 func_800A4EE0(SkelAnime* skelAnime);
s32 func_800A4E38(SkelAnime* skelAnime);

void SkelAnime_CopyVec3s(SkelAnime* skelAnime, Vec3s* dst, Vec3s* src);

static u32 D_8012A480 = 0;
static u32 D_801600B0;

/*
 * Draw a limb of type `LodLimb`
 * Near or far display list is specified via `lod`
 */
void SkelAnime_DrawLimbLod(GlobalContext* globalCtx, s32 limbIndex, void** skeleton, Vec3s* limbDrawTable,
                           OverrideLimbDrawOpa overrideLimbDraw, PostLimbDrawOpa postLimbDraw, void* arg, s32 lod) {
    LodLimb* limb;
    Gfx* dList;
    Vec3f pos;
    Vec3s rot;

    OPEN_DISPS(globalCtx->state.gfxCtx, "../z_skelanime.c", 773);

    Matrix_Push();
    limb = (LodLimb*)SEGMENTED_TO_VIRTUAL(skeleton[limbIndex]);
    limbIndex++;
    rot = limbDrawTable[limbIndex];

    pos.x = limb->jointPos.x;
    pos.y = limb->jointPos.y;
    pos.z = limb->jointPos.z;

    dList = limb->dLists[lod];

    if ((overrideLimbDraw == NULL) || !overrideLimbDraw(globalCtx, limbIndex, &dList, &pos, &rot, arg)) {
        Matrix_JointPosition(&pos, &rot);
        if (dList != NULL) {
            gSPMatrix(POLY_OPA_DISP++, Matrix_NewMtx(globalCtx->state.gfxCtx, "../z_skelanime.c", 805), G_MTX_LOAD);
            gSPDisplayList(POLY_OPA_DISP++, dList);
        }
    }

    if (1) {}

    if (postLimbDraw != NULL) {
        postLimbDraw(globalCtx, limbIndex, &dList, &rot, arg);
    }

    if (limb->child != LIMB_DONE) {
        SkelAnime_DrawLimbLod(globalCtx, limb->child, skeleton, limbDrawTable, overrideLimbDraw, postLimbDraw, arg,
                              lod);
    }

    Matrix_Pull();

    if (limb->sibling != LIMB_DONE) {
        SkelAnime_DrawLimbLod(globalCtx, limb->sibling, skeleton, limbDrawTable, overrideLimbDraw, postLimbDraw, arg,
                              lod);
    }

    CLOSE_DISPS(globalCtx->state.gfxCtx, "../z_skelanime.c", 821);
}

/*
 * Draw all limbs of type `LodLimb` in a given skeleton
 * Near or far display list is specified via `lod`
 */
void SkelAnime_DrawLod(GlobalContext* globalCtx, void** skeleton, Vec3s* limbDrawTable,
                       OverrideLimbDrawOpa overrideLimbDraw, PostLimbDrawOpa postLimbDraw, void* arg, s32 lod) {
    LodLimb* rootLimb;
    s32 pad;
    Gfx* dList;
    Vec3f pos;
    Vec3s rot;

    if (skeleton == NULL) {
        osSyncPrintf(VT_FGCOL(RED));
        osSyncPrintf("Si2_Lod_draw():skelがNULLです。\n"); // Si2_Lod_draw (): skel is NULL.
        osSyncPrintf(VT_RST);
        return;
    }

    OPEN_DISPS(globalCtx->state.gfxCtx, "../z_skelanime.c", 849);

    Matrix_Push();

    rootLimb = (LodLimb*)SEGMENTED_TO_VIRTUAL(skeleton[0]);
    pos.x = limbDrawTable[0].x;
    pos.y = limbDrawTable[0].y;
    pos.z = limbDrawTable[0].z;

    rot = limbDrawTable[1];
    dList = rootLimb->dLists[lod];

    if ((overrideLimbDraw == NULL) || !overrideLimbDraw(globalCtx, 1, &dList, &pos, &rot, arg)) {
        Matrix_JointPosition(&pos, &rot);
        if (dList != NULL) {
            gSPMatrix(POLY_OPA_DISP++, Matrix_NewMtx(globalCtx->state.gfxCtx, "../z_skelanime.c", 881), G_MTX_LOAD);
            gSPDisplayList(POLY_OPA_DISP++, dList);
        }
    }
    if (postLimbDraw != NULL) {
        postLimbDraw(globalCtx, 1, &dList, &rot, arg);
    }

    if (rootLimb->child != LIMB_DONE) {
        SkelAnime_DrawLimbLod(globalCtx, rootLimb->child, skeleton, limbDrawTable, overrideLimbDraw, postLimbDraw, arg,
                              lod);
    }

    Matrix_Pull();

    CLOSE_DISPS(globalCtx->state.gfxCtx, "../z_skelanime.c", 894);
}

/*
 * Draw a limb of type `LodLimb` contained within a flexible skeleton
 * Near or far display list is specified via `lod`
 */
void SkelAnime_DrawFlexLimbLod(GlobalContext* globalCtx, s32 limbIndex, void** skeleton, Vec3s* limbDrawTable,
                               OverrideLimbDrawOpa overrideLimbDraw, PostLimbDrawOpa postLimbDraw, void* arg, s32 lod,
                               Mtx** mtx) {
    LodLimb* limb;
    Gfx* newDList;
    Gfx* limbDList;
    Vec3f pos;
    Vec3s rot;

    Matrix_Push();

    limb = (LodLimb*)SEGMENTED_TO_VIRTUAL(skeleton[limbIndex]);
    limbIndex++;

    rot = limbDrawTable[limbIndex];

    pos.x = limb->jointPos.x;
    pos.y = limb->jointPos.y;
    pos.z = limb->jointPos.z;

    newDList = limbDList = limb->dLists[lod];

    if ((overrideLimbDraw == NULL) || !overrideLimbDraw(globalCtx, limbIndex, &newDList, &pos, &rot, arg)) {
        Matrix_JointPosition(&pos, &rot);
        if (newDList != NULL) {
            Matrix_ToMtx(*mtx, "../z_skelanime.c", 945);
            {
                OPEN_DISPS(globalCtx->state.gfxCtx, "../z_skelanime.c", 946);
                gSPMatrix(POLY_OPA_DISP++, *mtx, G_MTX_LOAD);
                gSPDisplayList(POLY_OPA_DISP++, newDList);
                CLOSE_DISPS(globalCtx->state.gfxCtx, "../z_skelanime.c", 949);
            }
            (*mtx)++;
        } else if (limbDList != NULL) {
            Matrix_ToMtx(*mtx, "../z_skelanime.c", 954);
            (*mtx)++;
        }
    }
    if (postLimbDraw != NULL) {
        postLimbDraw(globalCtx, limbIndex, &limbDList, &rot, arg);
    }
    if (limb->child != LIMB_DONE) {
        SkelAnime_DrawFlexLimbLod(globalCtx, limb->child, skeleton, limbDrawTable, overrideLimbDraw, postLimbDraw, arg,
                                  lod, mtx);
    }

    Matrix_Pull();

    if (limb->sibling != LIMB_DONE) {
        SkelAnime_DrawFlexLimbLod(globalCtx, limb->sibling, skeleton, limbDrawTable, overrideLimbDraw, postLimbDraw,
                                  arg, lod, mtx);
    }
}

/*
 * Draws all limbs of type `LodLimb` in a given flexible skeleton
 * Limbs in a flexible skeleton have meshes that can stretch to line up with other limbs.
 * An array of matrices is dynamically allocated so each limb can access any transform to ensure its meshes line up.
 */
void SkelAnime_DrawFlexLod(GlobalContext* globalCtx, void** skeleton, Vec3s* limbDrawTable, s32 dListCount,
                           OverrideLimbDrawOpa overrideLimbDraw, PostLimbDrawOpa postLimbDraw, void* arg, s32 lod) {
    LodLimb* rootLimb;
    s32 pad;
    Gfx* newDList;
    Gfx* limbDList;
    Vec3f pos;
    Vec3s rot;
    Mtx* mtx;

    mtx = Graph_Alloc(globalCtx->state.gfxCtx, dListCount * sizeof(Mtx));

    if (skeleton == NULL) {
        osSyncPrintf(VT_FGCOL(RED));
        osSyncPrintf("Si2_Lod_draw_SV():skelがNULLです。\n"); // Si2_Lod_draw_SV (): skel is NULL.
        osSyncPrintf(VT_RST);
        return;
    }

    OPEN_DISPS(globalCtx->state.gfxCtx, "../z_skelanime.c", 1000);

    gSPSegment(POLY_OPA_DISP++, 0xD, mtx);
    Matrix_Push();

    rootLimb = (LodLimb*)SEGMENTED_TO_VIRTUAL(skeleton[0]);
    pos.x = limbDrawTable[0].x;
    pos.y = limbDrawTable[0].y;
    pos.z = limbDrawTable[0].z;

    rot = limbDrawTable[1];

    newDList = limbDList = rootLimb->dLists[lod];

    if ((overrideLimbDraw == 0) || !overrideLimbDraw(globalCtx, 1, &newDList, &pos, &rot, arg)) {
        Matrix_JointPosition(&pos, &rot);
        if (newDList != NULL) {
            Matrix_ToMtx(mtx, "../z_skelanime.c", 1033);
            gSPMatrix(POLY_OPA_DISP++, mtx, G_MTX_LOAD);
            gSPDisplayList(POLY_OPA_DISP++, newDList);
            mtx++;
        } else if (limbDList != NULL) {
            Matrix_ToMtx(mtx, "../z_skelanime.c", 1040);
            mtx++;
        }
    }

    if (postLimbDraw != NULL) {
        postLimbDraw(globalCtx, 1, &limbDList, &rot, arg);
    }
    if (rootLimb->child != LIMB_DONE) {
        SkelAnime_DrawFlexLimbLod(globalCtx, rootLimb->child, skeleton, limbDrawTable, overrideLimbDraw, postLimbDraw,
                                  arg, lod, &mtx);
    }

    Matrix_Pull();

    CLOSE_DISPS(globalCtx->state.gfxCtx, "../z_skelanime.c", 1053);
}

/*
 * Draw a limb of type `StandardLimb` to the polyOpa buffer
 */
void SkelAnime_DrawLimbOpa(GlobalContext* globalCtx, s32 limbIndex, void** skeleton, Vec3s* limbDrawTable,
                           OverrideLimbDrawOpa overrideLimbDraw, PostLimbDrawOpa postLimbDraw, void* arg) {
    StandardLimb* limb;
    Gfx* dList;
    Vec3f pos;
    Vec3s rot;

    OPEN_DISPS(globalCtx->state.gfxCtx, "../z_skelanime.c", 1076);
    Matrix_Push();

    limb = (StandardLimb*)SEGMENTED_TO_VIRTUAL(skeleton[limbIndex]);
    limbIndex++;
    rot = limbDrawTable[limbIndex];
    pos.x = limb->jointPos.x;
    pos.y = limb->jointPos.y;
    pos.z = limb->jointPos.z;
    dList = limb->dList;

    if ((overrideLimbDraw == NULL) || !overrideLimbDraw(globalCtx, limbIndex, &dList, &pos, &rot, arg)) {
        Matrix_JointPosition(&pos, &rot);
        if (dList != NULL) {
            gSPMatrix(POLY_OPA_DISP++, Matrix_NewMtx(globalCtx->state.gfxCtx, "../z_skelanime.c", 1103), G_MTX_LOAD);
            gSPDisplayList(POLY_OPA_DISP++, dList);
        }
    }

    if (1) {}

    if (postLimbDraw != NULL) {
        postLimbDraw(globalCtx, limbIndex, &dList, &rot, arg);
    }

    if (limb->child != LIMB_DONE) {
        SkelAnime_DrawLimbOpa(globalCtx, limb->child, skeleton, limbDrawTable, overrideLimbDraw, postLimbDraw, arg);
    }

    Matrix_Pull();

    if (limb->sibling != LIMB_DONE) {
        SkelAnime_DrawLimbOpa(globalCtx, limb->sibling, skeleton, limbDrawTable, overrideLimbDraw, postLimbDraw, arg);
    }
    CLOSE_DISPS(globalCtx->state.gfxCtx, "../z_skelanime.c", 1121);
}

/*
 * Draw all limbs of type `StandardLimb` in a given skeleton to the polyOpa buffer
 */
void SkelAnime_DrawOpa(GlobalContext* globalCtx, void** skeleton, Vec3s* limbDrawTable,
                       OverrideLimbDrawOpa overrideLimbDraw, PostLimbDrawOpa postLimbDraw, void* arg) {
    StandardLimb* rootLimb;
    s32 pad;
    Gfx* dList;
    Vec3f pos;
    Vec3s rot;

    if (skeleton == NULL) {
        osSyncPrintf(VT_FGCOL(RED));
        osSyncPrintf("Si2_draw():skelがNULLです。\n"); // Si2_draw (): skel is NULL.
        osSyncPrintf(VT_RST);
        return;
    }

    OPEN_DISPS(globalCtx->state.gfxCtx, "../z_skelanime.c", 1148);

    Matrix_Push();
    rootLimb = (StandardLimb*)SEGMENTED_TO_VIRTUAL(skeleton[0]);

    pos.x = limbDrawTable[0].x;
    pos.y = limbDrawTable[0].y;
    pos.z = limbDrawTable[0].z;

    rot = limbDrawTable[1];
    dList = rootLimb->dList;

    if ((overrideLimbDraw == NULL) || !overrideLimbDraw(globalCtx, 1, &dList, &pos, &rot, arg)) {
        Matrix_JointPosition(&pos, &rot);
        if (dList != NULL) {
            gSPMatrix(POLY_OPA_DISP++, Matrix_NewMtx(globalCtx->state.gfxCtx, "../z_skelanime.c", 1176), G_MTX_LOAD);
            gSPDisplayList(POLY_OPA_DISP++, dList);
        }
    }

    if (postLimbDraw != NULL) {
        postLimbDraw(globalCtx, 1, &dList, &rot, arg);
    }

    if (rootLimb->child != LIMB_DONE) {
        SkelAnime_DrawLimbOpa(globalCtx, rootLimb->child, skeleton, limbDrawTable, overrideLimbDraw, postLimbDraw, arg);
    }

    Matrix_Pull();

    CLOSE_DISPS(globalCtx->state.gfxCtx, "../z_skelanime.c", 1190);
}

/*
 * Draw a limb of type `StandardLimb` contained within a flexible skeleton to the polyOpa buffer
 */
void SkelAnime_DrawFlexLimbOpa(GlobalContext* globalCtx, s32 limbIndex, void** skeleton, Vec3s* limbDrawTable,
                               OverrideLimbDrawOpa overrideLimbDraw, PostLimbDrawOpa postLimbDraw, void* arg,
                               Mtx** limbMatricies) {
    StandardLimb* limb;
    Gfx* newDList;
    Gfx* limbDList;
    Vec3f pos;
    Vec3s rot;

    OPEN_DISPS(globalCtx->state.gfxCtx, "../z_skelanime.c", 1214);

    Matrix_Push();

    limb = (StandardLimb*)SEGMENTED_TO_VIRTUAL(skeleton[limbIndex]);
    limbIndex++;
    rot = limbDrawTable[limbIndex];

    pos.x = limb->jointPos.x;
    pos.y = limb->jointPos.y;
    pos.z = limb->jointPos.z;

    newDList = limbDList = limb->dList;

    if ((overrideLimbDraw == NULL) || !overrideLimbDraw(globalCtx, limbIndex, &newDList, &pos, &rot, arg)) {
        Matrix_JointPosition(&pos, &rot);
        if (newDList != NULL) {
            Matrix_ToMtx(*limbMatricies, "../z_skelanime.c", 1242);
            gSPMatrix(POLY_OPA_DISP++, *limbMatricies, G_MTX_LOAD);
            gSPDisplayList(POLY_OPA_DISP++, newDList);
            (*limbMatricies)++;
        } else if (limbDList != NULL) {
            Matrix_ToMtx(*limbMatricies, "../z_skelanime.c", 1249);
            (*limbMatricies)++;
        }
    }

    if (postLimbDraw != NULL) {
        postLimbDraw(globalCtx, limbIndex, &limbDList, &rot, arg);
    }

    if (limb->child != LIMB_DONE) {
        SkelAnime_DrawFlexLimbOpa(globalCtx, limb->child, skeleton, limbDrawTable, overrideLimbDraw, postLimbDraw, arg,
                                  limbMatricies);
    }

    Matrix_Pull();

    if (limb->sibling != LIMB_DONE) {
        SkelAnime_DrawFlexLimbOpa(globalCtx, limb->sibling, skeleton, limbDrawTable, overrideLimbDraw, postLimbDraw,
                                  arg, limbMatricies);
    }
    CLOSE_DISPS(globalCtx->state.gfxCtx, "../z_skelanime.c", 1265);
}

/*
 * Draw all limbs of type `StandardLimb` in a given flexible skeleton to the polyOpa buffer
 * Limbs in a flexible skeleton have meshes that can stretch to line up with other limbs.
 * An array of matrices is dynamically allocated so each limb can access any transform to ensure its meshes line up.
 */
void SkelAnime_DrawFlexOpa(GlobalContext* globalCtx, void** skeleton, Vec3s* limbDrawTable, s32 dListCount,
                           OverrideLimbDrawOpa overrideLimbDraw, PostLimbDrawOpa postLimbDraw, void* arg) {
    StandardLimb* rootLimb;
    s32 pad;
    Gfx* newDList;
    Gfx* limbDList;
    Vec3f pos;
    Vec3s rot;
    Mtx* mtx;

    mtx = Graph_Alloc(globalCtx->state.gfxCtx, dListCount * sizeof(Mtx));

    if (skeleton == NULL) {
        osSyncPrintf(VT_FGCOL(RED));
        osSyncPrintf("Si2_draw_SV():skelがNULLです。\n"); // Si2_draw_SV (): skel is NULL.
        osSyncPrintf(VT_RST);
        return;
    }

    OPEN_DISPS(globalCtx->state.gfxCtx, "../z_skelanime.c", 1294);

    gSPSegment(POLY_OPA_DISP++, 0xD, mtx);

    Matrix_Push();

    rootLimb = SEGMENTED_TO_VIRTUAL(skeleton[0]);

    pos.x = limbDrawTable[0].x;
    pos.y = limbDrawTable[0].y;
    pos.z = limbDrawTable[0].z;

    rot = limbDrawTable[1];

    newDList = limbDList = rootLimb->dList;

    if ((overrideLimbDraw == NULL) || !overrideLimbDraw(globalCtx, 1, &newDList, &pos, &rot, arg)) {
        Matrix_JointPosition(&pos, &rot);
        if (newDList != NULL) {
            Matrix_ToMtx(mtx, "../z_skelanime.c", 1327);
            gSPMatrix(POLY_OPA_DISP++, mtx, G_MTX_LOAD);
            gSPDisplayList(POLY_OPA_DISP++, newDList);
            mtx++;
        } else if (limbDList != NULL) {
            Matrix_ToMtx(mtx, "../z_skelanime.c", 1334);
            mtx++;
        }
    }

    if (postLimbDraw != NULL) {
        postLimbDraw(globalCtx, 1, &limbDList, &rot, arg);
    }

    if (rootLimb->child != LIMB_DONE) {
        SkelAnime_DrawFlexLimbOpa(globalCtx, rootLimb->child, skeleton, limbDrawTable, overrideLimbDraw, postLimbDraw,
                                  arg, &mtx);
    }

    Matrix_Pull();
    CLOSE_DISPS(globalCtx->state.gfxCtx, "../z_skelanime.c", 1347);
}

/*
 * Copies the rotation values from the rotation value table, indexed by the rotation index table
 * When a rotation index is >= the animation limit, the output rotation value is copied from the frame's
 * rotation value list, otherwise it is copied from the initial rotation value list
 */
void SkelAnime_AnimateFrame(AnimationHeader* animationSeg, s32 currentFrame, s32 limbCount, Vec3s* dst) {
    AnimationHeader* animHeader = SEGMENTED_TO_VIRTUAL(animationSeg);
    AnimationRotationIndex* index = SEGMENTED_TO_VIRTUAL(animHeader->rotationIndexSeg);
    AnimationRotationValue* rotationValueTable = SEGMENTED_TO_VIRTUAL(animHeader->rotationValueSeg);
    AnimationRotationValue* frameRotationValueTable = &rotationValueTable[currentFrame];
    u16 limit = animHeader->limit;
    s32 i;

    for (i = 0; i < limbCount; i++, dst++, index++) {
        if ((dst == NULL) || (index == NULL) || (frameRotationValueTable == NULL) || (rotationValueTable == NULL)) {
            LOG_ADDRESS("out", dst, "../z_skelanime.c", 1392);
            LOG_ADDRESS("ref_tbl", index, "../z_skelanime.c", 1393);
            LOG_ADDRESS("frame_tbl", frameRotationValueTable, "../z_skelanime.c", 1394);
            LOG_ADDRESS("tbl", rotationValueTable, "../z_skelanime.c", 1395);
        }

        dst->x = (index->x >= limit) ? frameRotationValueTable[index->x] : rotationValueTable[index->x];
        dst->y = (index->y >= limit) ? frameRotationValueTable[index->y] : rotationValueTable[index->y];
        dst->z = (index->z >= limit) ? frameRotationValueTable[index->z] : rotationValueTable[index->z];
    }
}

s16 SkelAnime_GetTotalFrames(void* animationSeg) {
    GenericAnimationHeader* animation = SEGMENTED_TO_VIRTUAL(animationSeg);

    return animation->frameCount;
}

s16 SkelAnime_GetFrameCount(void* animationSeg) {
    GenericAnimationHeader* animation = SEGMENTED_TO_VIRTUAL(animationSeg);
    // Loads an unsigned half for some reason.
    return (u16)animation->frameCount - 1;
}

/*
 * Draw a limb of type `StandardLimb` to the specified display buffer
 */
Gfx* SkelAnime_DrawLimb(GlobalContext* globalCtx, s32 limbIndex, void** skeleton, Vec3s* limbDrawTable,
                        OverrideLimbDraw overrideLimbDraw, PostLimbDraw postLimbDraw, void* arg, Gfx* gfx) {
    StandardLimb* limb;
    Gfx* dList;
    Vec3f pos;
    Vec3s rot;

    Matrix_Push();

    limb = (StandardLimb*)SEGMENTED_TO_VIRTUAL(skeleton[limbIndex]);
    limbIndex++;

    rot = limbDrawTable[limbIndex];

    pos.x = limb->jointPos.x;
    pos.y = limb->jointPos.y;
    pos.z = limb->jointPos.z;

    dList = limb->dList;

    if ((overrideLimbDraw == NULL) || !overrideLimbDraw(globalCtx, limbIndex, &dList, &pos, &rot, arg, &gfx)) {
        Matrix_JointPosition(&pos, &rot);
        if (dList != NULL) {
            gSPMatrix(gfx++, Matrix_NewMtx(globalCtx->state.gfxCtx, "../z_skelanime.c", 1489), G_MTX_LOAD);
            gSPDisplayList(gfx++, dList);
        }
    }

    if (postLimbDraw != NULL) {
        postLimbDraw(globalCtx, limbIndex, &dList, &rot, arg, &gfx);
    }

    if (limb->child != LIMB_DONE) {
        gfx = SkelAnime_DrawLimb(globalCtx, limb->child, skeleton, limbDrawTable, overrideLimbDraw, postLimbDraw, arg,
                                 gfx);
    }

    Matrix_Pull();

    if (limb->sibling != LIMB_DONE) {
        gfx = SkelAnime_DrawLimb(globalCtx, limb->sibling, skeleton, limbDrawTable, overrideLimbDraw, postLimbDraw, arg,
                                 gfx);
    }

    return gfx;
}

/*
 * Draw all limbs of type `StandardLimb` in a given skeleton to the specified display buffer
 */
Gfx* SkelAnime_Draw(GlobalContext* globalCtx, void** skeleton, Vec3s* limbDrawTable, OverrideLimbDraw overrideLimbDraw,
                    PostLimbDraw postLimbDraw, void* arg, Gfx* gfx) {
    StandardLimb* rootLimb;
    s32 pad;
    Gfx* dList;
    Vec3f pos;
    Vec3s rot;

    if (skeleton == NULL) {
        osSyncPrintf(VT_FGCOL(RED));
        osSyncPrintf("Si2_draw2():skelがNULLです。NULLを返します。\n"); // Si2_draw2 (): skel is NULL. Returns NULL.
        osSyncPrintf(VT_RST);
        return NULL;
    }

    Matrix_Push();

    rootLimb = (StandardLimb*)SEGMENTED_TO_VIRTUAL(skeleton[0]);

    pos.x = limbDrawTable[0].x;
    pos.y = limbDrawTable[0].y;
    pos.z = limbDrawTable[0].z;

    rot = limbDrawTable[1];

    dList = rootLimb->dList;

    if ((overrideLimbDraw == NULL) || !overrideLimbDraw(globalCtx, 1, &dList, &pos, &rot, arg, &gfx)) {
        Matrix_JointPosition(&pos, &rot);
        if (dList != NULL) {
            gSPMatrix(gfx++, Matrix_NewMtx(globalCtx->state.gfxCtx, "../z_skelanime.c", 1558), G_MTX_LOAD);
            gSPDisplayList(gfx++, dList);
        }
    }

    if (postLimbDraw != NULL) {
        postLimbDraw(globalCtx, 1, &dList, &rot, arg, &gfx);
    }

    if (rootLimb->child != LIMB_DONE) {
        gfx = SkelAnime_DrawLimb(globalCtx, rootLimb->child, skeleton, limbDrawTable, overrideLimbDraw, postLimbDraw,
                                 arg, gfx);
    }

    Matrix_Pull();

    return gfx;
}

/*
 * Draw a limb of type `StandardLimb` contained within a flexible skeleton to the specified display buffer
 */
Gfx* SkelAnime_DrawFlexLimb(GlobalContext* globalCtx, s32 limbIndex, void** skeleton, Vec3s* limbDrawTable,
                            OverrideLimbDraw overrideLimbDraw, PostLimbDraw postLimbDraw, void* arg, Mtx** mtx,
                            Gfx* gfx) {
    StandardLimb* limb;
    Gfx* newDList;
    Gfx* limbDList;
    Vec3f pos;
    Vec3s rot;

    Matrix_Push();

    limb = (StandardLimb*)SEGMENTED_TO_VIRTUAL(skeleton[limbIndex]);
    limbIndex++;
    rot = limbDrawTable[limbIndex];

    pos.x = limb->jointPos.x;
    pos.y = limb->jointPos.y;
    pos.z = limb->jointPos.z;

    newDList = limbDList = limb->dList;
    if ((overrideLimbDraw == NULL) || !overrideLimbDraw(globalCtx, limbIndex, &newDList, &pos, &rot, arg, &gfx)) {
        Matrix_JointPosition(&pos, &rot);
        if (newDList != NULL) {
            Matrix_ToMtx(*mtx, "../z_skelanime.c", 1623);
            gSPMatrix(gfx++, *mtx, G_MTX_LOAD);
            gSPDisplayList(gfx++, newDList);
            (*mtx)++;
        } else if (limbDList != NULL) {
            Matrix_ToMtx(*mtx, "../z_skelanime.c", 1630);
            (*mtx)++;
        }
    }
    if (postLimbDraw != NULL) {
        postLimbDraw(globalCtx, limbIndex, &limbDList, &rot, arg, &gfx);
    }
    if (limb->child != LIMB_DONE) {
        gfx = SkelAnime_DrawFlexLimb(globalCtx, limb->child, skeleton, limbDrawTable, overrideLimbDraw, postLimbDraw,
                                     arg, mtx, gfx);
    }

    Matrix_Pull();

    if (limb->sibling != LIMB_DONE) {
        gfx = SkelAnime_DrawFlexLimb(globalCtx, limb->sibling, skeleton, limbDrawTable, overrideLimbDraw, postLimbDraw,
                                     arg, mtx, gfx);
    }

    return gfx;
}

/*
 * Draw all limbs of type `StandardLimb` in a given flexible skeleton to the specified display buffer
 * Limbs in a flexible skeleton have meshes that can stretch to line up with other limbs.
 * An array of matrices is dynamically allocated so each limb can access any transform to ensure its meshes line up.
 */
Gfx* SkelAnime_DrawFlex(GlobalContext* globalCtx, void** skeleton, Vec3s* limbDrawTable, s32 dListCount,
                        OverrideLimbDraw overrideLimbDraw, PostLimbDraw postLimbDraw, void* arg, Gfx* gfx) {
    StandardLimb* rootLimb;
    s32 pad;
    Gfx* newDList;
    Gfx* limbDList;
    Vec3f pos;
    Vec3s rot;
    Mtx* mtx;

    mtx = Graph_Alloc(globalCtx->state.gfxCtx, dListCount * sizeof(*mtx));
    if (skeleton == NULL) {
        osSyncPrintf(VT_FGCOL(RED));
        osSyncPrintf(
            "Si2_draw2_SV():skelがNULLです。NULLを返します。\n"); // Si2_draw2_SV (): skel is NULL. Returns NULL.
        osSyncPrintf(VT_RST);
        return NULL;
    }

    gSPSegment(gfx++, 0xD, mtx);
    Matrix_Push();
    rootLimb = (StandardLimb*)SEGMENTED_TO_VIRTUAL(skeleton[0]);

    pos.x = limbDrawTable[0].x;
    pos.y = limbDrawTable[0].y;
    pos.z = limbDrawTable[0].z;

    rot = limbDrawTable[1];

    newDList = limbDList = rootLimb->dList;

    if ((overrideLimbDraw == NULL) || !overrideLimbDraw(globalCtx, 1, &newDList, &pos, &rot, arg, &gfx)) {
        Matrix_JointPosition(&pos, &rot);
        if (newDList != NULL) {
            Matrix_ToMtx(mtx, "../z_skelanime.c", 1710);
            gSPMatrix(gfx++, mtx, G_MTX_LOAD);
            gSPDisplayList(gfx++, newDList);
            mtx++;
        } else if (limbDList != NULL) {
            Matrix_ToMtx(mtx, "../z_skelanime.c", 1717);
            mtx++;
        }
    }
    if (postLimbDraw != NULL) {
        postLimbDraw(globalCtx, 1, &limbDList, &rot, arg, &gfx);
    }
    if (rootLimb->child != LIMB_DONE) {
        gfx = SkelAnime_DrawFlexLimb(globalCtx, rootLimb->child, skeleton, limbDrawTable, overrideLimbDraw,
                                     postLimbDraw, arg, &mtx, gfx);
    }

    Matrix_Pull();

    return gfx;
}

// unused
s32 func_800A29BC(s32 arg0, s32 arg1, Vec3s* arg2) {
    AnimationHeader* temp_v0 = SEGMENTED_TO_VIRTUAL(arg0);
    s32 t = temp_v0->genericHeader.unk_02;
    s16* temp_a3 = SEGMENTED_TO_VIRTUAL(temp_v0->rotationIndexSeg);
    s16* temp_t1 = SEGMENTED_TO_VIRTUAL(temp_v0->rotationValueSeg);
    s32 phi_v0;

    arg2->x = arg1 < temp_a3[0] ? ((s16*)((arg1 * 2) + (u32)temp_t1))[temp_a3[1]] : temp_t1[temp_a3[1]];
    arg2->y = arg1 < temp_a3[2] ? ((s16*)((arg1 * 2) + (u32)temp_t1))[temp_a3[3]] : temp_t1[temp_a3[3]];
    arg2->z = arg1 < temp_a3[4] ? ((s16*)((arg1 * 2) + (u32)temp_t1))[temp_a3[5]] : temp_t1[temp_a3[5]];

    phi_v0 = 1;
    arg2++;
    temp_a3 += 6;

    if (t & 1) {}

    if (t > 0) {
        if (t & 1) {
            phi_v0++;
            arg2->x = arg1 < temp_a3[0] ? ((s16*)((arg1 * 2) + (u32)temp_t1))[temp_a3[1]] : temp_t1[temp_a3[1]];
            arg2->y = arg1 < temp_a3[2] ? ((s16*)((arg1 * 2) + (u32)temp_t1))[temp_a3[3]] : temp_t1[temp_a3[3]];
            arg2->z = arg1 < temp_a3[4] ? ((s16*)((arg1 * 2) + (u32)temp_t1))[temp_a3[5]] : temp_t1[temp_a3[5]];
            temp_a3 += 6;
            arg2++;
            if (t + 1 == phi_v0) {
                goto ret;
            }
        }
        do {
            phi_v0 += 2;
            arg2->x = arg1 < temp_a3[0] ? ((s16*)((arg1 * 2) + (u32)temp_t1))[temp_a3[1]] : temp_t1[temp_a3[1]];
            arg2->y = arg1 < temp_a3[2] ? ((s16*)((arg1 * 2) + (u32)temp_t1))[temp_a3[3]] : temp_t1[temp_a3[3]];
            arg2->z = arg1 < temp_a3[4] ? ((s16*)((arg1 * 2) + (u32)temp_t1))[temp_a3[5]] : temp_t1[temp_a3[5]];
            temp_a3 += 6;
            arg2++;
            arg2->x = arg1 < temp_a3[0] ? ((s16*)((arg1 * 2) + (u32)temp_t1))[temp_a3[1]] : temp_t1[temp_a3[1]];
            arg2->y = arg1 < temp_a3[2] ? ((s16*)((arg1 * 2) + (u32)temp_t1))[temp_a3[3]] : temp_t1[temp_a3[3]];
            arg2->z = arg1 < temp_a3[4] ? ((s16*)((arg1 * 2) + (u32)temp_t1))[temp_a3[5]] : temp_t1[temp_a3[5]];
            temp_a3 += 6;
            arg2++;
        } while (phi_v0 != t + 1);
    }
ret:
    return t;
}

// unused
s16 func_800A2DBC(void* animationSeg) {
    GenericAnimationHeader* animation = SEGMENTED_TO_VIRTUAL(animationSeg);

    return animation->unk_02;
}

/*
 * Appears to be unused anywhere in the game.  Appears to be a clone of
 * SkelAnime_GetTotalFrames
 */
s16 SkelAnime_GetTotalFrames2(void* animationSeg) {
    GenericAnimationHeader* animation = SEGMENTED_TO_VIRTUAL(animationSeg);

    return animation->frameCount;
}

/*
 * Appears to be unused anywhere in the game.  Appears to be a clone of
 * SkelAnime_GetFrameCount
 */
s16 SkelAnime_GetFrameCount2(void* animationSeg) {
    GenericAnimationHeader* animation = SEGMENTED_TO_VIRTUAL(animationSeg);

    return animation->frameCount - 1;
}

void SkelAnime_InterpolateVec3s(s32 limbCount, Vec3s* dst, Vec3s* vec2, Vec3s* vec3, f32 unkf) {
    s32 i;
    s16 dist;
    s16 temp2;

    if (unkf < 1.0f) {
        for (i = 0; i < limbCount; i++, dst++, vec2++, vec3++) {
            temp2 = vec2->x;
            dist = vec3->x - temp2;
            dst->x = (s16)(dist * unkf) + temp2;
            temp2 = vec2->y;
            dist = vec3->y - temp2;
            dst->y = (s16)(dist * unkf) + temp2;
            temp2 = vec2->z;
            dist = vec3->z - temp2;
            dst->z = (s16)(dist * unkf) + temp2;
        }
    } else {
        for (i = 0; i < limbCount; i++, dst++, vec3++) {
            dst->x = vec3->x;
            dst->y = vec3->y;
            dst->z = vec3->z;
        }
    }
}

void SkelAnime_AnimationCtxReset(AnimationContext* animationCtx) {
    animationCtx->animationCount = 0;
}

void func_800A32F4(GlobalContext* globalCtx) {
    D_801600B0 <<= 1;
}

void func_800A3310(GlobalContext* globalCtx) {
    D_8012A480 |= D_801600B0;
}

AnimationEntry* SkelAnime_AddEntry(AnimationContext* animationCtx, AnimationType type) {
    AnimationEntry* entry;
    s16 index = animationCtx->animationCount;

    if (index >= ANIMATION_ENTRY_MAX) {
        return NULL;
    }
    animationCtx->animationCount = index + 1;
    entry = &animationCtx->entries[index];
    entry->type = type;
    return entry;
}

// The next 6 functions are coordinate with the AnimationType enum

void SkelAnime_LoadLinkAnimation(GlobalContext* globalCtx, LinkAnimationHeader* segment, s32 frame, s32 limbCount,
                                 Vec3s* drawTbl) {
    AnimationEntry* entry = SkelAnime_AddEntry(&globalCtx->animationCtx, ANIMATION_LINK);

    if (entry != NULL) {
        LinkAnimationHeader* linkAnimHeader = SEGMENTED_TO_VIRTUAL(segment);
        u32 ram = drawTbl;

        osCreateMesgQueue(&entry->data.type0.msgQueue, &entry->data.type0.msg, 1);
        DmaMgr_SendRequest2(&entry->data.type0.req, ram,
                            LINK_ANIMATION_OFFSET(linkAnimHeader->segment, ((sizeof(Vec3s) * limbCount + 2) * frame)),
                            sizeof(Vec3s) * limbCount + 2, 0, &entry->data.type0.msgQueue, NULL, "../z_skelanime.c",
                            2004);
    }
}

void SkelAnime_LoadAnimationType1(GlobalContext* globalCtx, s32 vecCount, Vec3s* dst, Vec3s* src) {
    AnimationEntry* entry = SkelAnime_AddEntry(&globalCtx->animationCtx, ANIMATION_TYPE1);

    if (entry != NULL) {
        entry->data.type1.unk_00 = D_801600B0;
        entry->data.type1.vecCount = vecCount;
        entry->data.type1.dst = dst;
        entry->data.type1.src = src;
    }
}

void SkelAnime_LoadAnimationType2(GlobalContext* globalCtx, s32 limbCount, Vec3s* arg2, Vec3s* arg3, f32 arg4) {
    AnimationEntry* entry = SkelAnime_AddEntry(&globalCtx->animationCtx, ANIMATION_TYPE2);

    if (entry != NULL) {
        entry->data.type2.unk_00 = D_801600B0;
        entry->data.type2.limbCount = limbCount;
        entry->data.type2.unk_04 = arg2;
        entry->data.type2.unk_08 = arg3;
        entry->data.type2.unk_0C = arg4;
    }
}

void SkelAnime_LoadAnimationType3(GlobalContext* globalCtx, s32 vecCount, Vec3s* dst, Vec3s* src, u8* index) {
    AnimationEntry* entry = SkelAnime_AddEntry(&globalCtx->animationCtx, ANIMATION_TYPE3);

    if (entry != NULL) {
        entry->data.type3.unk_00 = D_801600B0;
        entry->data.type3.vecCount = vecCount;
        entry->data.type3.dst = dst;
        entry->data.type3.src = src;
        entry->data.type3.index = index;
    }
}

void SkelAnime_LoadAnimationType4(GlobalContext* globalCtx, s32 vecCount, Vec3s* dst, Vec3s* src, u8* index) {
    AnimationEntry* entry = SkelAnime_AddEntry(&globalCtx->animationCtx, ANIMATION_TYPE4);

    if (entry != NULL) {
        entry->data.type4.unk_00 = D_801600B0;
        entry->data.type4.vecCount = vecCount;
        entry->data.type4.dst = dst;
        entry->data.type4.src = src;
        entry->data.type4.index = index;
    }
}

void SkelAnime_LoadAnimationType5(GlobalContext* globalCtx, Actor* actor, SkelAnime* skelAnime, f32 arg3) {
    AnimationEntry* entry = SkelAnime_AddEntry(&globalCtx->animationCtx, ANIMATION_TYPE5);

    if (entry != NULL) {
        entry->data.type5.actor = actor;
        entry->data.type5.skelAnime = skelAnime;
        entry->data.type5.unk_08 = arg3;
    }
}

// The next functions are callbacks to loading animations

void SkelAnime_LinkAnimationLoaded(GlobalContext* globalCtx, AnimationEntryData* data) {
    AnimationEntryType0* entry = &data->type0;

    osRecvMesg(&entry->msgQueue, NULL, OS_MESG_BLOCK);
}

void SkelAnime_AnimationType1Loaded(GlobalContext* globalCtx, AnimationEntryData* data) {
    AnimationEntryType1* entry = &data->type1;

    if (!(entry->unk_00 & D_8012A480)) {
        Vec3s* dst = entry->dst;
        Vec3s* src = entry->src;
        s32 i;

        for (i = 0; i < entry->vecCount; i++) {
            *dst++ = *src++;
        }
    }
}

void SkelAnime_AnimationType2Loaded(GlobalContext* globalCtx, AnimationEntryData* data) {
    AnimationEntryType2* entry = &data->type2;

    if (!(entry->unk_00 & D_8012A480)) {
        SkelAnime_InterpolateVec3s(entry->limbCount, entry->unk_04, entry->unk_04, entry->unk_08, entry->unk_0C);
    }
}

void SkelAnime_AnimationType3Loaded(GlobalContext* globalCtx, AnimationEntryData* data) {
    AnimationEntryType3* entry = &data->type3;

    if (!(entry->unk_00 & D_8012A480)) {
        Vec3s* dst = entry->dst;
        Vec3s* src = entry->src;
        u8* index = entry->index;
        s32 i;

        for (i = 0; i < entry->vecCount; i++, dst++, src++) {
            if (*index++) {
                *dst = *src;
            }
        }
    }
}

void SkelAnime_AnimationType4Loaded(GlobalContext* globalCtx, AnimationEntryData* data) {
    AnimationEntryType4* entry = &data->type4;

    if (!(entry->unk_00 & D_8012A480)) {
        Vec3s* dst = entry->dst;
        Vec3s* src = entry->src;
        u8* index = entry->index;
        s32 i;

        for (i = 0; i < entry->vecCount; i++, dst++, src++) {
            if (!(*index++)) {
                *dst = *src;
            }
        }
    }
}

void SkelAnime_AnimationType5Loaded(GlobalContext* globalCtx, AnimationEntryData* data) {
    AnimationEntryType5* entry = &data->type5;
    Actor* actor = entry->actor;
    Vec3f pos;

    func_800A54FC(entry->skelAnime, &pos, actor->shape.rot.y);
    actor->posRot.pos.x += pos.x * actor->scale.x;
    actor->posRot.pos.y += pos.y * actor->scale.y * entry->unk_08;
    actor->posRot.pos.z += pos.z * actor->scale.z;
}

void func_800A390C(GlobalContext* globalCtx, AnimationContext* animationCtx) {
    static AnimationEntryCallback sAnimationLoadDone[] = {
        SkelAnime_LinkAnimationLoaded,  SkelAnime_AnimationType1Loaded, SkelAnime_AnimationType2Loaded,
        SkelAnime_AnimationType3Loaded, SkelAnime_AnimationType4Loaded, SkelAnime_AnimationType5Loaded,
    };
    AnimationEntry* entry;

    for (entry = animationCtx->entries; animationCtx->animationCount != 0; entry++, animationCtx->animationCount--) {
        sAnimationLoadDone[entry->type](globalCtx, &entry->data);
    }

    D_801600B0 = 1;
    D_8012A480 = 0;
}

void SkelAnime_InitLinkAnimation(GlobalContext* globalCtx, SkelAnime* skelAnime, FlexSkeletonHeader* skeletonHeaderSeg,
                                 LinkAnimationHeader* segment, s32 flags, Vec3s* limbDrawTbl, Vec3s* transitionDrawTbl,
                                 s32 limbBufCount) {
    FlexSkeletonHeader* skeletonHeader = SEGMENTED_TO_VIRTUAL(skeletonHeaderSeg);
    s32 headerJointCount = skeletonHeader->sh.limbCount;
    s32 limbCount;
    size_t allocSize;

    skelAnime->initFlags = flags;
    limbCount = (flags & 2) ? headerJointCount : 1;

    if (flags & 1) {
        limbCount += headerJointCount;
    }
    if (flags & 4) {
        limbCount += headerJointCount;
    }

    skelAnime->limbCount = limbCount;
    skelAnime->dListCount = skeletonHeader->dListCount;

    allocSize = limbCount * sizeof(Vec3s);
    skelAnime->skeleton = SEGMENTED_TO_VIRTUAL(skeletonHeader->sh.segment);

    if (flags & 8) {
        allocSize += 2;
    }

    if (limbDrawTbl == NULL) {
        skelAnime->limbDrawTbl = ZeldaArena_MallocDebug(allocSize, "../z_skelanime.c", 2364);
        skelAnime->transitionDrawTbl = ZeldaArena_MallocDebug(allocSize, "../z_skelanime.c", 2365);
    } else {
        if (limbBufCount != limbCount) {
            __assert("joint_buff_num == joint_num", "../z_skelanime.c", 2369);
        }

        skelAnime->limbDrawTbl = (Vec3s*)ALIGN16((u32)limbDrawTbl);
        skelAnime->transitionDrawTbl = (Vec3s*)ALIGN16((u32)transitionDrawTbl);
    }

    if ((skelAnime->limbDrawTbl == NULL) || (skelAnime->transitionDrawTbl == NULL)) {
        osSyncPrintf(VT_FGCOL(RED));
        osSyncPrintf(
            "Skeleton_Info_Rom_SV_ct メモリアロケーションエラー\n"); // Skeleton_Info_Rom_SV_ct Memory allocation error
        osSyncPrintf(VT_RST);
    }

    SkelAnime_ChangeLinkAnim(globalCtx, skelAnime, segment, 1.0f, 0.0f, 0.0f, 0, 0.0f);
}

void func_800A3B8C(SkelAnime* skelAnime) {
    if (skelAnime->mode < 2) {
        skelAnime->update = func_800A3D70;
    } else {
        skelAnime->update = func_800A3E0C;
    }
    skelAnime->transCurrentFrame = 0.0f;
}

s32 func_800A3BC0(GlobalContext* globalCtx, SkelAnime* skelAnime) {
    return skelAnime->update(globalCtx, skelAnime);
}

s32 func_800A3BE4(GlobalContext* globalCtx, SkelAnime* skelAnime) {
    f32 transPrevFRame = skelAnime->transCurrentFrame;
    f32 updateRate = R_UPDATE_RATE * 0.5f;

    skelAnime->transCurrentFrame -= skelAnime->transitionStep * updateRate;

    if (skelAnime->transCurrentFrame <= 0.0f) {
        func_800A3B8C(skelAnime);
    }

    SkelAnime_LoadAnimationType2(globalCtx, skelAnime->limbCount, skelAnime->limbDrawTbl, skelAnime->transitionDrawTbl,
                                 1.0f - (skelAnime->transCurrentFrame / transPrevFRame));
    return 0;
}

void func_800A3C9C(GlobalContext* globalCtx, SkelAnime* skelAnime) {
    SkelAnime_LoadLinkAnimation(globalCtx, skelAnime->animation, skelAnime->animCurrentFrame, skelAnime->limbCount,
                                skelAnime->limbDrawTbl);
    if (skelAnime->transCurrentFrame != 0) {
        f32 updateRate = R_UPDATE_RATE * 0.5f;

        skelAnime->transCurrentFrame -= skelAnime->transitionStep * updateRate;
        if (skelAnime->transCurrentFrame <= 0.0f) {
            skelAnime->transCurrentFrame = 0.0f;
        } else {
            SkelAnime_LoadAnimationType2(globalCtx, skelAnime->limbCount, skelAnime->limbDrawTbl,
                                         skelAnime->transitionDrawTbl, skelAnime->transCurrentFrame);
        }
    }
}

s32 func_800A3D70(GlobalContext* globalCtx, SkelAnime* skelAnime) {
    f32 updateRate = R_UPDATE_RATE * 0.5f;

    skelAnime->animCurrentFrame += skelAnime->animPlaybackSpeed * updateRate;
    if (skelAnime->animCurrentFrame < 0.0f) {
        skelAnime->animCurrentFrame += skelAnime->totalFrames;
    } else if (skelAnime->totalFrames <= skelAnime->animCurrentFrame) {
        skelAnime->animCurrentFrame -= skelAnime->totalFrames;
    }
    func_800A3C9C(globalCtx, skelAnime);
    return 0;
}

s32 func_800A3E0C(GlobalContext* globalCtx, SkelAnime* skelAnime) {
    f32 updateRate = R_UPDATE_RATE * 0.5f;

    if (skelAnime->animCurrentFrame == skelAnime->animFrameCount) {
        func_800A3C9C(globalCtx, skelAnime);
        return 1;
    }
    skelAnime->animCurrentFrame += skelAnime->animPlaybackSpeed * updateRate;
    if ((skelAnime->animCurrentFrame - skelAnime->animFrameCount) * skelAnime->animPlaybackSpeed > 0.0f) {
        skelAnime->animCurrentFrame = skelAnime->animFrameCount;
    } else if (skelAnime->animCurrentFrame < 0.0f) {
        skelAnime->animCurrentFrame += skelAnime->totalFrames;
    } else if (skelAnime->totalFrames <= skelAnime->animCurrentFrame) {
        skelAnime->animCurrentFrame -= skelAnime->totalFrames;
    }
    func_800A3C9C(globalCtx, skelAnime);
    return 0;
}

void SkelAnime_SetTransition(GlobalContext* globalCtx, SkelAnime* skelAnime, f32 transitionRate) {
    skelAnime->transCurrentFrame = 1.0f;
    skelAnime->transitionStep = 1.0f / transitionRate;
}

void SkelAnime_ChangeLinkAnim(GlobalContext* globalCtx, SkelAnime* skelAnime, LinkAnimationHeader* segment,
                              f32 playbackSpeed, f32 frame, f32 frameCount, u8 animationMode, f32 transitionRate) {
    skelAnime->mode = animationMode;
    if ((transitionRate != 0.0f) && ((segment != skelAnime->animation) || (frame != skelAnime->animCurrentFrame))) {
        if (transitionRate < 0) {
            func_800A3B8C(skelAnime);
            SkelAnime_CopyVec3s(skelAnime, skelAnime->transitionDrawTbl, skelAnime->limbDrawTbl);
            transitionRate = -transitionRate;
        } else {
            skelAnime->update = func_800A3BE4;
            SkelAnime_LoadLinkAnimation(globalCtx, segment, (s32)frame, skelAnime->limbCount,
                                        skelAnime->transitionDrawTbl);
        }
        skelAnime->transCurrentFrame = 1.0f;
        skelAnime->transitionStep = 1.0f / transitionRate;
    } else {
        func_800A3B8C(skelAnime);
        SkelAnime_LoadLinkAnimation(globalCtx, segment, (s32)frame, skelAnime->limbCount, skelAnime->limbDrawTbl);
        skelAnime->transCurrentFrame = 0.0f;
    }

    skelAnime->animation = segment;
    skelAnime->animCurrentFrame = 0.0f;
    skelAnime->initialFrame = frame;
    skelAnime->animCurrentFrame = frame;
    skelAnime->animFrameCount = frameCount;
    skelAnime->totalFrames = SkelAnime_GetTotalFrames(segment);
    skelAnime->animPlaybackSpeed = playbackSpeed;
}

void SkelAnime_ChangeLinkAnimDefaultStop(GlobalContext* globalCtx, SkelAnime* skelAnime, LinkAnimationHeader* segment) {
    SkelAnime_ChangeLinkAnim(globalCtx, skelAnime, segment, 1.0f, 0.0f, SkelAnime_GetFrameCount(segment), 2, 0.0f);
}

void SkelAnime_ChangeLinkAnimPlaybackStop(GlobalContext* globalCtx, SkelAnime* skelAnime, LinkAnimationHeader* segment,
                                          f32 playbackSpeed) {
    SkelAnime_ChangeLinkAnim(globalCtx, skelAnime, segment, playbackSpeed, 0.0f, SkelAnime_GetFrameCount(segment), 2,
                             0.0f);
}

void SkelAnime_ChangeLinkAnimDefaultRepeat(GlobalContext* globalCtx, SkelAnime* skelAnime,
                                           LinkAnimationHeader* segment) {
    SkelAnime_ChangeLinkAnim(globalCtx, skelAnime, segment, 1.0f, 0.0f, SkelAnime_GetFrameCount(segment), 0, 0.0f);
}

void SkelAnime_ChangeLinkAnimPlaybackRepeat(GlobalContext* globalCtx, SkelAnime* skelAnime,
                                            LinkAnimationHeader* segment, f32 playbackSpeed) {
    SkelAnime_ChangeLinkAnim(globalCtx, skelAnime, segment, playbackSpeed, 0.0f, SkelAnime_GetFrameCount(segment), 0,
                             0.0f);
}

void func_800A41FC(GlobalContext* globalCtx, SkelAnime* skelAnime) {
    SkelAnime_LoadAnimationType1(globalCtx, skelAnime->limbCount, skelAnime->transitionDrawTbl, skelAnime->limbDrawTbl);
}

// Unused
void func_800A422C(GlobalContext* globalCtx, SkelAnime* skelAnime) {
    SkelAnime_LoadAnimationType1(globalCtx, skelAnime->limbCount, skelAnime->limbDrawTbl, skelAnime->transitionDrawTbl);
}

void func_800A425C(GlobalContext* globalCtx, SkelAnime* skelAnime, LinkAnimationHeader* segment, f32 frame) {
    SkelAnime_LoadLinkAnimation(globalCtx, segment, (s32)frame, skelAnime->limbCount, skelAnime->transitionDrawTbl);
}

void func_800A42A0(GlobalContext* globalCtx, SkelAnime* skelAnime, LinkAnimationHeader* segment, f32 frame) {
    SkelAnime_LoadLinkAnimation(globalCtx, segment, (s32)frame, skelAnime->limbCount, skelAnime->limbDrawTbl);
}

void func_800A42E4(GlobalContext* globalCtx, SkelAnime* skelAnime, f32 frame) {
    SkelAnime_LoadAnimationType2(globalCtx, skelAnime->limbCount, skelAnime->limbDrawTbl, skelAnime->transitionDrawTbl,
                                 frame);
}

void func_800A431C(GlobalContext* globalCtx, SkelAnime* skelAnime, LinkAnimationHeader* segment, f32 transitionFrame,
                   LinkAnimationHeader* linkAnimSeg2, f32 frame, f32 transitionRate, Vec3s* limbDrawTbl) {
    Vec3s* alignedLimbDrawTbl;

    SkelAnime_LoadLinkAnimation(globalCtx, segment, (s32)transitionFrame, skelAnime->limbCount, skelAnime->limbDrawTbl);

    alignedLimbDrawTbl = (Vec3s*)ALIGN16((u32)limbDrawTbl);

    SkelAnime_LoadLinkAnimation(globalCtx, linkAnimSeg2, (s32)frame, skelAnime->limbCount, alignedLimbDrawTbl);
    SkelAnime_LoadAnimationType2(globalCtx, skelAnime->limbCount, skelAnime->limbDrawTbl, alignedLimbDrawTbl,
                                 transitionRate);
}

void func_800A43B8(GlobalContext* globalCtx, SkelAnime* skelAnime, LinkAnimationHeader* segment, f32 transitionFrame,
                   LinkAnimationHeader* linkAnimSeg2, f32 frame, f32 transitionRate, Vec3s* limbDrawTbl) {
    Vec3s* alignedLimbDrawTbl;

    SkelAnime_LoadLinkAnimation(globalCtx, segment, (s32)transitionFrame, skelAnime->limbCount,
                                skelAnime->transitionDrawTbl);

    alignedLimbDrawTbl = (Vec3s*)ALIGN16((u32)limbDrawTbl);

    SkelAnime_LoadLinkAnimation(globalCtx, linkAnimSeg2, (s32)frame, skelAnime->limbCount, alignedLimbDrawTbl);
    SkelAnime_LoadAnimationType2(globalCtx, skelAnime->limbCount, skelAnime->transitionDrawTbl, alignedLimbDrawTbl,
                                 transitionRate);
}

// unused
void SkelAnime_SetModeStop(SkelAnime* skelAnime) {
    skelAnime->mode = 2;
    func_800A3B8C(skelAnime);
}

s32 func_800A4478(SkelAnime* skelAnime, f32 arg1, f32 updateRate) {
    f32 updateSpeed = skelAnime->animPlaybackSpeed * updateRate;
    f32 nextFrame = skelAnime->animCurrentFrame - updateSpeed;
    f32 temp_f12;

    if (nextFrame < 0.0f) {
        nextFrame += skelAnime->totalFrames;
    } else if (skelAnime->totalFrames <= nextFrame) {
        nextFrame -= skelAnime->totalFrames;
    }

    if ((arg1 == 0.0f) && (updateSpeed > 0.0f)) {
        arg1 = skelAnime->totalFrames;
    }

    temp_f12 = nextFrame + updateSpeed - arg1;
    if ((temp_f12 * updateSpeed >= 0.0f) && (((temp_f12 - updateSpeed) * updateSpeed) < 0.0f)) {
        return 1;
    }
    return 0;
}

s32 func_800A4530(SkelAnime* skelAnime, f32 arg1) {
    f32 updateRate = R_UPDATE_RATE * 0.5f;

    return func_800A4478(skelAnime, arg1, updateRate);
}

<<<<<<< HEAD
s32 SkelAnime_Init(GlobalContext* globalCtx, SkelAnime* skelAnime, SkeletonHeader* skeletonHeaderSeg,
                   AnimationHeader* animationSeg, Vec3s* limbDrawTbl, Vec3s* transitionDrawTable, s32 limbCount) {
    SkeletonHeader* skeletonHeader;
=======
void SkelAnime_Init(GlobalContext* globalCtx, SkelAnime* skelAnime, SkeletonHeader* skeletonHeaderSeg,
                    AnimationHeader* animationSeg, Vec3s* limbDrawTbl, Vec3s* transitionDrawTable, s32 limbCount) {
    SkeletonHeader* skeletonHeader = SEGMENTED_TO_VIRTUAL(skeletonHeaderSeg);
>>>>>>> 4876610c

    skelAnime->limbCount = skeletonHeader->limbCount + 1;
    skelAnime->skeleton = SEGMENTED_TO_VIRTUAL(skeletonHeader->segment);
    if (limbDrawTbl == NULL) {
        skelAnime->limbDrawTbl =
            ZeldaArena_MallocDebug(skelAnime->limbCount * sizeof(*skelAnime->limbDrawTbl), "../z_skelanime.c", 2968);
        skelAnime->transitionDrawTbl = ZeldaArena_MallocDebug(
            skelAnime->limbCount * sizeof(*skelAnime->transitionDrawTbl), "../z_skelanime.c", 2969);
    } else {
        if (limbCount != skelAnime->limbCount) {
            __assert("joint_buff_num == this->joint_num", "../z_skelanime.c", 2973);
        }
        skelAnime->limbDrawTbl = limbDrawTbl;
        skelAnime->transitionDrawTbl = transitionDrawTable;
    }
    if ((skelAnime->limbDrawTbl == NULL) || (skelAnime->transitionDrawTbl == NULL)) {
        osSyncPrintf(VT_FGCOL(RED));
        osSyncPrintf("Skeleton_Info2_ct メモリアロケーションエラー\n"); // Skeleton_Info2_ct memory allocation error
        osSyncPrintf(VT_RST);
    }

    if (animationSeg != NULL) {
        SkelAnime_ChangeAnimDefaultRepeat(skelAnime, animationSeg);
    }
}

<<<<<<< HEAD
s32 SkelAnime_InitSV(GlobalContext* globalCtx, SkelAnime* skelAnime, SkeletonHeader* skeletonHeaderSeg,
                     AnimationHeader* animationSeg, Vec3s* limbDrawTbl, Vec3s* transitionDrawTable, s32 limbCount) {
    SkeletonHeader* skeletonHeader;
=======
void SkelAnime_InitFlex(GlobalContext* globalCtx, SkelAnime* skelAnime, FlexSkeletonHeader* skeletonHeaderSeg,
                        AnimationHeader* animationSeg, Vec3s* limbDrawTbl, Vec3s* transitionDrawTable, s32 limbCount) {
    FlexSkeletonHeader* skeletonHeader = SEGMENTED_TO_VIRTUAL(skeletonHeaderSeg);
>>>>>>> 4876610c

    skelAnime->limbCount = skeletonHeader->sh.limbCount + 1;
    skelAnime->dListCount = skeletonHeader->dListCount;
    skelAnime->skeleton = SEGMENTED_TO_VIRTUAL(skeletonHeader->sh.segment);

    if (limbDrawTbl == NULL) {
        skelAnime->limbDrawTbl =
            ZeldaArena_MallocDebug(skelAnime->limbCount * sizeof(*skelAnime->limbDrawTbl), "../z_skelanime.c", 3047);

        skelAnime->transitionDrawTbl = ZeldaArena_MallocDebug(
            skelAnime->limbCount * sizeof(*skelAnime->transitionDrawTbl), "../z_skelanime.c", 3048);
    } else {
        if (limbCount != skelAnime->limbCount) {
            __assert("joint_buff_num == this->joint_num", "../z_skelanime.c", 3052);
        }
        skelAnime->limbDrawTbl = limbDrawTbl;
        skelAnime->transitionDrawTbl = transitionDrawTable;
    }
    if ((skelAnime->limbDrawTbl == NULL) || (skelAnime->transitionDrawTbl == NULL)) {
        osSyncPrintf(VT_FGCOL(RED));
        osSyncPrintf(
            "Skeleton_Info_Rom_SV_ct メモリアロケーションエラー\n"); // Skeleton_Info_Rom_SV_ct Memory allocation error
        osSyncPrintf(VT_RST);
    }

    if (animationSeg != NULL) {
        SkelAnime_ChangeAnimDefaultRepeat(skelAnime, animationSeg);
    }
}

void SkelAnime_InitSkin(GlobalContext* globalCtx, SkelAnime* skelAnime, SkeletonHeader* skeletonHeaderSeg,
                        AnimationHeader* animationSeg) {
    SkeletonHeader* skeletonHeader = SEGMENTED_TO_VIRTUAL(skeletonHeaderSeg);

    skelAnime->limbCount = skeletonHeader->limbCount + 1;
    skelAnime->skeleton = SEGMENTED_TO_VIRTUAL(skeletonHeader->segment);
    skelAnime->limbDrawTbl =
        ZeldaArena_MallocDebug(skelAnime->limbCount * sizeof(*skelAnime->limbDrawTbl), "../z_skelanime.c", 3120);
    skelAnime->transitionDrawTbl =
        ZeldaArena_MallocDebug(skelAnime->limbCount * sizeof(*skelAnime->transitionDrawTbl), "../z_skelanime.c", 3121);
    if ((skelAnime->limbDrawTbl == NULL) || (skelAnime->transitionDrawTbl == NULL)) {
        osSyncPrintf(VT_FGCOL(RED));
        osSyncPrintf(
            "Skeleton_Info2_skin2_ct メモリアロケーションエラー\n"); // Skeleton_Info2_skin2_ct Memory allocation error
        osSyncPrintf(VT_RST);
    }

    if (animationSeg != NULL) {
        SkelAnime_ChangeAnimDefaultRepeat(skelAnime, animationSeg);
    }
}

void func_800A49B0(SkelAnime* skelAnime) {
    if (skelAnime->mode < 2) {
        skelAnime->update = func_800A4D9C;
    } else if (skelAnime->mode < 4) {
        skelAnime->update = func_800A4EE0;
    } else {
        skelAnime->update = func_800A4E38;
    }
}

s32 SkelAnime_FrameUpdateMatrix(SkelAnime* skelAnime) {
    return skelAnime->update(skelAnime);
}

s32 func_800A4A20(SkelAnime* skelAnime) {
    f32 transPrevFrame = skelAnime->transCurrentFrame;
    f32 updateRate = R_UPDATE_RATE * (1.0f / 3.0f);

    skelAnime->transCurrentFrame -= skelAnime->transitionStep * updateRate;
    if (skelAnime->transCurrentFrame <= 0.0f) {
        func_800A49B0(skelAnime);
        skelAnime->transCurrentFrame = 0.0f;
    }
    SkelAnime_InterpolateVec3s(skelAnime->limbCount, skelAnime->limbDrawTbl, skelAnime->limbDrawTbl,
                               skelAnime->transitionDrawTbl, 1.0f - (skelAnime->transCurrentFrame / transPrevFrame));
    return 0;
}

s32 func_800A4AD8(SkelAnime* skelAnime) {
    s16 temp_a2 = skelAnime->transCurrentFrame * 0x4000;
    s16 temp_a1;
    f32 sp28;
    f32 phi_f2;
    f32 updateRate = R_UPDATE_RATE * (1.0f / 3.0f);

    skelAnime->transCurrentFrame -= skelAnime->transitionStep * updateRate;
    if (skelAnime->transCurrentFrame <= 0.0f) {
        func_800A49B0(skelAnime);
        skelAnime->transCurrentFrame = 0.0f;
    }
    temp_a1 = skelAnime->transCurrentFrame * 0x4000;
    if (skelAnime->unk_03 < 0) {
        sp28 = 1.0f - Math_Coss(temp_a2);
        phi_f2 = 1.0f - Math_Coss(temp_a1);
    } else {
        sp28 = Math_Sins(temp_a2);
        phi_f2 = Math_Sins(temp_a1);
    }
    if (phi_f2 != 0.0f) {
        phi_f2 /= sp28;
    } else {
        phi_f2 = 0.0f;
    }
    SkelAnime_InterpolateVec3s(skelAnime->limbCount, skelAnime->limbDrawTbl, skelAnime->limbDrawTbl,
                               skelAnime->transitionDrawTbl, 1.0f - phi_f2);
    return 0;
}

void func_800A4C58(SkelAnime* skelAnime) {
    Vec3s sp38[100];

    SkelAnime_AnimateFrame(skelAnime->animation, skelAnime->animCurrentFrame, skelAnime->limbCount,
                           skelAnime->limbDrawTbl);
    if (skelAnime->mode & 1) {
        s32 t = skelAnime->animCurrentFrame;
        f32 sp30 = skelAnime->animCurrentFrame - t;

        if (++t >= (s32)skelAnime->totalFrames) {
            t = 0;
        }
        SkelAnime_AnimateFrame(skelAnime->animation, t, skelAnime->limbCount, sp38);
        SkelAnime_InterpolateVec3s(skelAnime->limbCount, skelAnime->limbDrawTbl, skelAnime->limbDrawTbl, sp38, sp30);
    }
    if (skelAnime->transCurrentFrame != 0) {
        f32 updateRate = R_UPDATE_RATE * (1.0f / 3.0f);

        skelAnime->transCurrentFrame -= skelAnime->transitionStep * updateRate;
        if (skelAnime->transCurrentFrame <= 0.0f) {
            skelAnime->transCurrentFrame = 0.0f;
        } else {
            SkelAnime_InterpolateVec3s(skelAnime->limbCount, skelAnime->limbDrawTbl, skelAnime->limbDrawTbl,
                                       skelAnime->transitionDrawTbl, skelAnime->transCurrentFrame);
        }
    }
}

s32 func_800A4D9C(SkelAnime* skelAnime) {
    f32 updateRate = R_UPDATE_RATE * (1.0f / 3.0f);

    skelAnime->animCurrentFrame += skelAnime->animPlaybackSpeed * updateRate;
    if (skelAnime->animCurrentFrame < 0.0f) {
        skelAnime->animCurrentFrame += skelAnime->totalFrames;
    } else if (skelAnime->totalFrames <= skelAnime->animCurrentFrame) {
        skelAnime->animCurrentFrame -= skelAnime->totalFrames;
    }
    func_800A4C58(skelAnime);
    return 0;
}

s32 func_800A4E38(SkelAnime* skelAnime) {
    f32 updateRate = R_UPDATE_RATE * (1.0f / 3.0f);

    skelAnime->animCurrentFrame += skelAnime->animPlaybackSpeed * updateRate;
    if (skelAnime->animCurrentFrame < skelAnime->initialFrame) {
        skelAnime->animCurrentFrame =
            (skelAnime->animCurrentFrame - skelAnime->initialFrame) + skelAnime->animFrameCount;
    } else if (skelAnime->animFrameCount <= skelAnime->animCurrentFrame) {
        skelAnime->animCurrentFrame =
            (skelAnime->animCurrentFrame - skelAnime->animFrameCount) + skelAnime->initialFrame;
    }

    func_800A4C58(skelAnime);
    return 0;
}

s32 func_800A4EE0(SkelAnime* skelAnime) {
    f32 updateRate = R_UPDATE_RATE * (1.0f / 3.0f);

    if (skelAnime->animCurrentFrame == skelAnime->animFrameCount) {
        SkelAnime_AnimateFrame(skelAnime->animation, (s32)skelAnime->animCurrentFrame, skelAnime->limbCount,
                               skelAnime->limbDrawTbl);
        func_800A4C58(skelAnime);
        return 1;
    }

    skelAnime->animCurrentFrame += skelAnime->animPlaybackSpeed * updateRate;

    if ((skelAnime->animCurrentFrame - skelAnime->animFrameCount) * skelAnime->animPlaybackSpeed > 0.0f) {
        skelAnime->animCurrentFrame = skelAnime->animFrameCount;
    } else if (skelAnime->animCurrentFrame < 0.0f) {
        skelAnime->animCurrentFrame += skelAnime->totalFrames;
    } else if (skelAnime->totalFrames <= skelAnime->animCurrentFrame) {
        skelAnime->animCurrentFrame -= skelAnime->totalFrames;
    }
    func_800A4C58(skelAnime);
    return 0;
}

void SkelAnime_ChangeAnimImpl(SkelAnime* skelAnime, AnimationHeader* animationSeg, f32 playbackSpeed, f32 frame,
                              f32 frameCount, u8 animationType, f32 transitionRate, s8 unk2) {
    skelAnime->mode = animationType;
    if ((transitionRate != 0.0f) &&
        ((animationSeg != skelAnime->animation) || (frame != skelAnime->animCurrentFrame))) {
        if (transitionRate < 0) {
            func_800A49B0(skelAnime);
            SkelAnime_CopyVec3s(skelAnime, skelAnime->transitionDrawTbl, skelAnime->limbDrawTbl);
            transitionRate = -transitionRate;
        } else {
            if (unk2 != 0) {
                skelAnime->update = func_800A4AD8;
                skelAnime->unk_03 = unk2;
            } else {
                skelAnime->update = func_800A4A20;
            }
            SkelAnime_AnimateFrame(animationSeg, frame, skelAnime->limbCount, skelAnime->transitionDrawTbl);
        }
        skelAnime->transCurrentFrame = 1.0f;
        skelAnime->transitionStep = 1.0f / transitionRate;
    } else {
        func_800A49B0(skelAnime);
        SkelAnime_AnimateFrame(animationSeg, frame, skelAnime->limbCount, skelAnime->limbDrawTbl);
        skelAnime->transCurrentFrame = 0.0f;
    }

    skelAnime->animation = animationSeg;
    skelAnime->initialFrame = frame;
    skelAnime->animFrameCount = frameCount;
    skelAnime->totalFrames = SkelAnime_GetTotalFrames(animationSeg);
    if (skelAnime->mode >= 4) {
        skelAnime->animCurrentFrame = 0.0f;
    } else {
        skelAnime->animCurrentFrame = frame;
        if (skelAnime->mode <= 1) {
            skelAnime->animFrameCount = skelAnime->totalFrames - 1.0f;
        }
    }
    skelAnime->animPlaybackSpeed = playbackSpeed;
}

void SkelAnime_ChangeAnim(SkelAnime* skelAnime, AnimationHeader* animationSeg, f32 playbackSpeed, f32 frame,
                          f32 frameCount, u8 mode, f32 transitionRate) {
    SkelAnime_ChangeAnimImpl(skelAnime, animationSeg, playbackSpeed, frame, frameCount, mode, transitionRate, 0);
}

void SkelAnime_ChangeAnimDefaultStop(SkelAnime* skelAnime, AnimationHeader* animationSeg) {
    SkelAnime_ChangeAnim(skelAnime, animationSeg, 1.0f, 0.0f, SkelAnime_GetFrameCount(animationSeg), 2, 0.0f);
}

void SkelAnime_ChangeAnimTransitionStop(SkelAnime* skelAnime, AnimationHeader* animationSeg, f32 transitionRate) {
    SkelAnime_ChangeAnim(skelAnime, animationSeg, 1.0f, 0, SkelAnime_GetFrameCount(animationSeg), 2, transitionRate);
}

void SkelAnime_ChangeAnimPlaybackStop(SkelAnime* skelAnime, AnimationHeader* animationSeg, f32 playbackSpeed) {
    SkelAnime_ChangeAnim(skelAnime, animationSeg, playbackSpeed, 0.0f, SkelAnime_GetFrameCount(animationSeg), 2, 0.0f);
}

void SkelAnime_ChangeAnimDefaultRepeat(SkelAnime* skelAnime, AnimationHeader* animationSeg) {
    SkelAnime_ChangeAnim(skelAnime, animationSeg, 1.0f, 0.0f, SkelAnime_GetFrameCount(animationSeg), 0, 0.0f);
}

void SkelAnime_ChangeAnimTransitionRepeat(SkelAnime* skelAnime, AnimationHeader* animationSeg, f32 transitionRate) {
    SkelAnime_ChangeAnim(skelAnime, animationSeg, 1.0f, 0.0f, 0.0f, 0, transitionRate);
}

void SkelAnime_ChangeAnimPlaybackRepeat(SkelAnime* skelAnime, AnimationHeader* animationSeg, f32 playbackSpeed) {
    SkelAnime_ChangeAnim(skelAnime, animationSeg, playbackSpeed, 0.0f, SkelAnime_GetFrameCount(animationSeg), 0, 0.0f);
}

// unused
void SkelAnime_AnimSetStop(SkelAnime* skelAnime) {
    skelAnime->mode = 2;
    skelAnime->animFrameCount = skelAnime->totalFrames;
    func_800A49B0(skelAnime);
}

void SkelAnime_AnimReverse(SkelAnime* skelAnime) {
    f32 initialFrame = skelAnime->initialFrame;

    skelAnime->initialFrame = skelAnime->animFrameCount;
    skelAnime->animPlaybackSpeed = -skelAnime->animPlaybackSpeed;
    skelAnime->animFrameCount = initialFrame;
}

void func_800A5428(SkelAnime* skelAnime, Vec3s* dst, Vec3s* src, u8* index) {
    s32 i;

    for (i = 0; i < skelAnime->limbCount; i++, dst++, src++) {
        if (*index++) {
            *dst = *src;
        }
    }
}

// unused
void func_800A5490(SkelAnime* skelAnime, Vec3s* dst, Vec3s* src, u8* arg3) {
    s32 i;

    for (i = 0; i < skelAnime->limbCount; i++, dst++, src++) {
        if (*arg3++ < 1U) {
            *dst = *src;
        }
    }
}

/*
 * Moves `pos` backwards on the xz plane from `angle`
 */
void func_800A54FC(SkelAnime* skelAnime, Vec3f* pos, s16 angle) {
    f32 x;
    f32 z;
    f32 sin;
    f32 cos;

    if (skelAnime->flags & 0x10) {
        pos->x = pos->z = 0.0f;
    } else {
        // `angle` rotation around y axis.
        x = skelAnime->limbDrawTbl[0].x;
        z = skelAnime->limbDrawTbl[0].z;
        sin = Math_Sins(angle);
        cos = Math_Coss(angle);
        pos->x = x * cos + z * sin;
        pos->z = z * cos - x * sin;
        x = skelAnime->prevFramePos.x;
        z = skelAnime->prevFramePos.z;
        // `prevFrameRot` rotation around y axis.
        sin = Math_Sins(skelAnime->prevFrameRot);
        cos = Math_Coss(skelAnime->prevFrameRot);
        pos->x -= x * cos + z * sin;
        pos->z -= z * cos - x * sin;
    }

    skelAnime->prevFrameRot = angle;
    skelAnime->prevFramePos.x = skelAnime->limbDrawTbl[0].x;
    skelAnime->limbDrawTbl[0].x = skelAnime->unk_3E.x;
    skelAnime->prevFramePos.z = skelAnime->limbDrawTbl[0].z;
    skelAnime->limbDrawTbl[0].z = skelAnime->unk_3E.z;
    if (skelAnime->flags & ANIM_FLAG_UPDATEXZ) {
        if (skelAnime->flags & ANIM_FLAG_UPDATEY) {
            pos->y = 0.0f;
        } else {
            pos->y = skelAnime->limbDrawTbl[0].y - skelAnime->prevFramePos.y;
        }
        skelAnime->prevFramePos.y = skelAnime->limbDrawTbl[0].y;
        skelAnime->limbDrawTbl[0].y = skelAnime->unk_3E.y;
    } else {
        pos->y = 0.0f;
        skelAnime->prevFramePos.y = skelAnime->limbDrawTbl[0].y;
    }
    skelAnime->flags &= ~ANIM_FLAG_UPDATEY;
}

s32 func_800A56C8(SkelAnime* skelAnime, f32 arg1) {
    return func_800A4478(skelAnime, arg1, 1.0f);
}

void SkelAnime_Free(SkelAnime* skelAnime, GlobalContext* globalCtx) {
    if (skelAnime->limbDrawTbl != NULL) {
        ZeldaArena_FreeDebug(skelAnime->limbDrawTbl, "../z_skelanime.c", 3729);
    } else {
        osSyncPrintf("now_joint あきまへん！！\n"); // now_joint Akimane! !
    }

    if (skelAnime->transitionDrawTbl != NULL) {
        ZeldaArena_FreeDebug(skelAnime->transitionDrawTbl, "../z_skelanime.c", 3731);
    } else {
        osSyncPrintf("morf_joint あきまへん！！\n"); // "morf_joint Akimane !!"
    }
}

void SkelAnime_CopyVec3s(SkelAnime* skelAnime, Vec3s* dst, Vec3s* src) {
    s32 i;

    for (i = 0; i < skelAnime->limbCount; i++) {
        *dst++ = *src++;
    }
}<|MERGE_RESOLUTION|>--- conflicted
+++ resolved
@@ -1271,15 +1271,9 @@
     return func_800A4478(skelAnime, arg1, updateRate);
 }
 
-<<<<<<< HEAD
 s32 SkelAnime_Init(GlobalContext* globalCtx, SkelAnime* skelAnime, SkeletonHeader* skeletonHeaderSeg,
-                   AnimationHeader* animationSeg, Vec3s* limbDrawTbl, Vec3s* transitionDrawTable, s32 limbCount) {
-    SkeletonHeader* skeletonHeader;
-=======
-void SkelAnime_Init(GlobalContext* globalCtx, SkelAnime* skelAnime, SkeletonHeader* skeletonHeaderSeg,
                     AnimationHeader* animationSeg, Vec3s* limbDrawTbl, Vec3s* transitionDrawTable, s32 limbCount) {
     SkeletonHeader* skeletonHeader = SEGMENTED_TO_VIRTUAL(skeletonHeaderSeg);
->>>>>>> 4876610c
 
     skelAnime->limbCount = skeletonHeader->limbCount + 1;
     skelAnime->skeleton = SEGMENTED_TO_VIRTUAL(skeletonHeader->segment);
@@ -1306,15 +1300,9 @@
     }
 }
 
-<<<<<<< HEAD
-s32 SkelAnime_InitSV(GlobalContext* globalCtx, SkelAnime* skelAnime, SkeletonHeader* skeletonHeaderSeg,
-                     AnimationHeader* animationSeg, Vec3s* limbDrawTbl, Vec3s* transitionDrawTable, s32 limbCount) {
-    SkeletonHeader* skeletonHeader;
-=======
-void SkelAnime_InitFlex(GlobalContext* globalCtx, SkelAnime* skelAnime, FlexSkeletonHeader* skeletonHeaderSeg,
+s32 SkelAnime_InitFlex(GlobalContext* globalCtx, SkelAnime* skelAnime, FlexSkeletonHeader* skeletonHeaderSeg,
                         AnimationHeader* animationSeg, Vec3s* limbDrawTbl, Vec3s* transitionDrawTable, s32 limbCount) {
     FlexSkeletonHeader* skeletonHeader = SEGMENTED_TO_VIRTUAL(skeletonHeaderSeg);
->>>>>>> 4876610c
 
     skelAnime->limbCount = skeletonHeader->sh.limbCount + 1;
     skelAnime->dListCount = skeletonHeader->dListCount;
