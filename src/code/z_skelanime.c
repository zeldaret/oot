#include "global.h"
#include "terminal.h"

#define ANIM_INTERP 1

s32 LinkAnimation_Loop(PlayState* play, SkelAnime* skelAnime);
s32 LinkAnimation_Once(PlayState* play, SkelAnime* skelAnime);
s32 SkelAnime_LoopFull(SkelAnime* skelAnime);
s32 SkelAnime_Once(SkelAnime* skelAnime);
s32 SkelAnime_LoopPartial(SkelAnime* skelAnime);

/**
 * Draw a limb of type `LodLimb`
 * Near or far display list is specified via `lod`
 */
void SkelAnime_DrawLimbLod(PlayState* play, s32 limbIndex, void** skeleton, Vec3s* jointTable,
                           OverrideLimbDrawOpa overrideLimbDraw, PostLimbDrawOpa postLimbDraw, void* arg, s32 lod) {
    LodLimb* limb;
    Gfx* dList;
    Vec3f pos;
    Vec3s rot;

    OPEN_DISPS(play->state.gfxCtx, "../z_skelanime.c", 773);

    Matrix_Push();
    limb = (LodLimb*)SEGMENTED_TO_VIRTUAL(skeleton[limbIndex]);
    limbIndex++;
    rot = jointTable[limbIndex];

    pos.x = limb->jointPos.x;
    pos.y = limb->jointPos.y;
    pos.z = limb->jointPos.z;

    dList = limb->dLists[lod];

    if ((overrideLimbDraw == NULL) || !overrideLimbDraw(play, limbIndex, &dList, &pos, &rot, arg)) {
        Matrix_TranslateRotateZYX(&pos, &rot);
        if (dList != NULL) {
            gSPMatrix(POLY_OPA_DISP++, MATRIX_NEW(play->state.gfxCtx, "../z_skelanime.c", 805), G_MTX_LOAD);
            gSPDisplayList(POLY_OPA_DISP++, dList);
        }
    }

    if (1) {}

    if (postLimbDraw != NULL) {
        postLimbDraw(play, limbIndex, &dList, &rot, arg);
    }

    if (limb->child != LIMB_DONE) {
        SkelAnime_DrawLimbLod(play, limb->child, skeleton, jointTable, overrideLimbDraw, postLimbDraw, arg, lod);
    }

    Matrix_Pop();

    if (limb->sibling != LIMB_DONE) {
        SkelAnime_DrawLimbLod(play, limb->sibling, skeleton, jointTable, overrideLimbDraw, postLimbDraw, arg, lod);
    }

    CLOSE_DISPS(play->state.gfxCtx, "../z_skelanime.c", 821);
}

/**
 * Draw all limbs of type `LodLimb` in a given skeleton
 * Near or far display list is specified via `lod`
 */
void SkelAnime_DrawLod(PlayState* play, void** skeleton, Vec3s* jointTable, OverrideLimbDrawOpa overrideLimbDraw,
                       PostLimbDrawOpa postLimbDraw, void* arg, s32 lod) {
    LodLimb* rootLimb;
    STACK_PAD(s32);
    Gfx* dList;
    Vec3f pos;
    Vec3s rot;

    if (skeleton == NULL) {
        PRINTF(VT_FGCOL(RED));
        PRINTF("Si2_Lod_draw():skelがNULLです。\n"); // "skel is NULL."
        PRINTF(VT_RST);
        return;
    }

    OPEN_DISPS(play->state.gfxCtx, "../z_skelanime.c", 849);

    Matrix_Push();

    rootLimb = (LodLimb*)SEGMENTED_TO_VIRTUAL(skeleton[0]);
    pos.x = jointTable[0].x;
    pos.y = jointTable[0].y;
    pos.z = jointTable[0].z;

    rot = jointTable[1];
    dList = rootLimb->dLists[lod];

    if ((overrideLimbDraw == NULL) || !overrideLimbDraw(play, 1, &dList, &pos, &rot, arg)) {
        Matrix_TranslateRotateZYX(&pos, &rot);
        if (dList != NULL) {
            gSPMatrix(POLY_OPA_DISP++, MATRIX_NEW(play->state.gfxCtx, "../z_skelanime.c", 881), G_MTX_LOAD);
            gSPDisplayList(POLY_OPA_DISP++, dList);
        }
    }
    if (postLimbDraw != NULL) {
        postLimbDraw(play, 1, &dList, &rot, arg);
    }

    if (rootLimb->child != LIMB_DONE) {
        SkelAnime_DrawLimbLod(play, rootLimb->child, skeleton, jointTable, overrideLimbDraw, postLimbDraw, arg, lod);
    }

    Matrix_Pop();

    CLOSE_DISPS(play->state.gfxCtx, "../z_skelanime.c", 894);
}

/**
 * Draw a limb of type `LodLimb` contained within a flexible skeleton
 * Near or far display list is specified via `lod`
 */
void SkelAnime_DrawFlexLimbLod(PlayState* play, s32 limbIndex, void** skeleton, Vec3s* jointTable,
                               OverrideLimbDrawOpa overrideLimbDraw, PostLimbDrawOpa postLimbDraw, void* arg, s32 lod,
                               Mtx** mtx) {
    LodLimb* limb;
    Gfx* newDList;
    Gfx* limbDList;
    Vec3f pos;
    Vec3s rot;

    Matrix_Push();

    limb = (LodLimb*)SEGMENTED_TO_VIRTUAL(skeleton[limbIndex]);
    limbIndex++;

    rot = jointTable[limbIndex];

    pos.x = limb->jointPos.x;
    pos.y = limb->jointPos.y;
    pos.z = limb->jointPos.z;

    newDList = limbDList = limb->dLists[lod];

    if ((overrideLimbDraw == NULL) || !overrideLimbDraw(play, limbIndex, &newDList, &pos, &rot, arg)) {
        Matrix_TranslateRotateZYX(&pos, &rot);
        if (newDList != NULL) {
            MATRIX_TO_MTX(*mtx, "../z_skelanime.c", 945);
            {
                OPEN_DISPS(play->state.gfxCtx, "../z_skelanime.c", 946);
                gSPMatrix(POLY_OPA_DISP++, *mtx, G_MTX_LOAD);
                gSPDisplayList(POLY_OPA_DISP++, newDList);
                CLOSE_DISPS(play->state.gfxCtx, "../z_skelanime.c", 949);
            }
            (*mtx)++;
        } else if (limbDList != NULL) {
            if (1) {}
            MATRIX_TO_MTX(*mtx, "../z_skelanime.c", 954);
            (*mtx)++;
        }
    }
    if (postLimbDraw != NULL) {
        postLimbDraw(play, limbIndex, &limbDList, &rot, arg);
    }
    if (limb->child != LIMB_DONE) {
        SkelAnime_DrawFlexLimbLod(play, limb->child, skeleton, jointTable, overrideLimbDraw, postLimbDraw, arg, lod,
                                  mtx);
    }

    Matrix_Pop();

    if (limb->sibling != LIMB_DONE) {
        SkelAnime_DrawFlexLimbLod(play, limb->sibling, skeleton, jointTable, overrideLimbDraw, postLimbDraw, arg, lod,
                                  mtx);
    }
}

/**
 * Draws all limbs of type `LodLimb` in a given flexible skeleton
 * Limbs in a flexible skeleton have meshes that can stretch to line up with other limbs.
 * An array of matrices is dynamically allocated so each limb can access any transform to ensure its meshes line up.
 */
void SkelAnime_DrawFlexLod(PlayState* play, void** skeleton, Vec3s* jointTable, s32 dListCount,
                           OverrideLimbDrawOpa overrideLimbDraw, PostLimbDrawOpa postLimbDraw, void* arg, s32 lod) {
    LodLimb* rootLimb;
    STACK_PAD(s32);
    Gfx* newDList;
    Gfx* limbDList;
    Vec3f pos;
    Vec3s rot;
    Mtx* mtx = GRAPH_ALLOC(play->state.gfxCtx, dListCount * sizeof(Mtx));

    if (skeleton == NULL) {
        PRINTF(VT_FGCOL(RED));
        PRINTF("Si2_Lod_draw_SV():skelがNULLです。\n"); // "skel is NULL."
        PRINTF(VT_RST);
        return;
    }

    OPEN_DISPS(play->state.gfxCtx, "../z_skelanime.c", 1000);

    gSPSegment(POLY_OPA_DISP++, 0xD, mtx);
    Matrix_Push();

    rootLimb = (LodLimb*)SEGMENTED_TO_VIRTUAL(skeleton[0]);
    pos.x = jointTable[0].x;
    pos.y = jointTable[0].y;
    pos.z = jointTable[0].z;

    rot = jointTable[1];

    newDList = limbDList = rootLimb->dLists[lod];

    if ((overrideLimbDraw == NULL) || !overrideLimbDraw(play, 1, &newDList, &pos, &rot, arg)) {
        Matrix_TranslateRotateZYX(&pos, &rot);
        if (newDList != NULL) {
            MATRIX_TO_MTX(mtx, "../z_skelanime.c", 1033);
            gSPMatrix(POLY_OPA_DISP++, mtx, G_MTX_LOAD);
            gSPDisplayList(POLY_OPA_DISP++, newDList);
            mtx++;
        } else if (limbDList != NULL) {
            MATRIX_TO_MTX(mtx, "../z_skelanime.c", 1040);
            mtx++;
        }
    }

    if (postLimbDraw != NULL) {
        postLimbDraw(play, 1, &limbDList, &rot, arg);
    }
    if (rootLimb->child != LIMB_DONE) {
        SkelAnime_DrawFlexLimbLod(play, rootLimb->child, skeleton, jointTable, overrideLimbDraw, postLimbDraw, arg, lod,
                                  &mtx);
    }

    Matrix_Pop();

    CLOSE_DISPS(play->state.gfxCtx, "../z_skelanime.c", 1053);
}

/**
 * Draw a limb of type `StandardLimb` to the polyOpa buffer
 */
void SkelAnime_DrawLimbOpa(PlayState* play, s32 limbIndex, void** skeleton, Vec3s* jointTable,
                           OverrideLimbDrawOpa overrideLimbDraw, PostLimbDrawOpa postLimbDraw, void* arg) {
    StandardLimb* limb;
    Gfx* dList;
    Vec3f pos;
    Vec3s rot;

    OPEN_DISPS(play->state.gfxCtx, "../z_skelanime.c", 1076);
    Matrix_Push();

    limb = (StandardLimb*)SEGMENTED_TO_VIRTUAL(skeleton[limbIndex]);
    limbIndex++;
    rot = jointTable[limbIndex];
    pos.x = limb->jointPos.x;
    pos.y = limb->jointPos.y;
    pos.z = limb->jointPos.z;
    dList = limb->dList;

    if ((overrideLimbDraw == NULL) || !overrideLimbDraw(play, limbIndex, &dList, &pos, &rot, arg)) {
        Matrix_TranslateRotateZYX(&pos, &rot);
        if (dList != NULL) {
            gSPMatrix(POLY_OPA_DISP++, MATRIX_NEW(play->state.gfxCtx, "../z_skelanime.c", 1103), G_MTX_LOAD);
            gSPDisplayList(POLY_OPA_DISP++, dList);
        }
    }

    if (1) {}

    if (postLimbDraw != NULL) {
        postLimbDraw(play, limbIndex, &dList, &rot, arg);
    }

    if (limb->child != LIMB_DONE) {
        SkelAnime_DrawLimbOpa(play, limb->child, skeleton, jointTable, overrideLimbDraw, postLimbDraw, arg);
    }

    Matrix_Pop();

    if (limb->sibling != LIMB_DONE) {
        SkelAnime_DrawLimbOpa(play, limb->sibling, skeleton, jointTable, overrideLimbDraw, postLimbDraw, arg);
    }
    CLOSE_DISPS(play->state.gfxCtx, "../z_skelanime.c", 1121);
}

/**
 * Draw all limbs of type `StandardLimb` in a given skeleton to the polyOpa buffer
 */
void SkelAnime_DrawOpa(PlayState* play, void** skeleton, Vec3s* jointTable, OverrideLimbDrawOpa overrideLimbDraw,
                       PostLimbDrawOpa postLimbDraw, void* arg) {
    StandardLimb* rootLimb;
    STACK_PAD(s32);
    Gfx* dList;
    Vec3f pos;
    Vec3s rot;

    if (skeleton == NULL) {
        PRINTF(VT_FGCOL(RED));
        PRINTF("Si2_draw():skelがNULLです。\n"); // "skel is NULL."
        PRINTF(VT_RST);
        return;
    }

    OPEN_DISPS(play->state.gfxCtx, "../z_skelanime.c", 1148);

    Matrix_Push();
    rootLimb = (StandardLimb*)SEGMENTED_TO_VIRTUAL(skeleton[0]);

    pos.x = jointTable[0].x;
    pos.y = jointTable[0].y;
    pos.z = jointTable[0].z;

    rot = jointTable[1];
    dList = rootLimb->dList;

    if ((overrideLimbDraw == NULL) || !overrideLimbDraw(play, 1, &dList, &pos, &rot, arg)) {
        Matrix_TranslateRotateZYX(&pos, &rot);
        if (dList != NULL) {
            gSPMatrix(POLY_OPA_DISP++, MATRIX_NEW(play->state.gfxCtx, "../z_skelanime.c", 1176), G_MTX_LOAD);
            gSPDisplayList(POLY_OPA_DISP++, dList);
        }
    }

    if (postLimbDraw != NULL) {
        postLimbDraw(play, 1, &dList, &rot, arg);
    }

    if (rootLimb->child != LIMB_DONE) {
        SkelAnime_DrawLimbOpa(play, rootLimb->child, skeleton, jointTable, overrideLimbDraw, postLimbDraw, arg);
    }

    Matrix_Pop();

    CLOSE_DISPS(play->state.gfxCtx, "../z_skelanime.c", 1190);
}

/**
 * Draw a limb of type `StandardLimb` contained within a flexible skeleton to the polyOpa buffer
 */
void SkelAnime_DrawFlexLimbOpa(PlayState* play, s32 limbIndex, void** skeleton, Vec3s* jointTable,
                               OverrideLimbDrawOpa overrideLimbDraw, PostLimbDrawOpa postLimbDraw, void* arg,
                               Mtx** limbMatrices) {
    StandardLimb* limb;
    Gfx* newDList;
    Gfx* limbDList;
    Vec3f pos;
    Vec3s rot;

    OPEN_DISPS(play->state.gfxCtx, "../z_skelanime.c", 1214);

    Matrix_Push();

    limb = (StandardLimb*)SEGMENTED_TO_VIRTUAL(skeleton[limbIndex]);
    limbIndex++;
    rot = jointTable[limbIndex];

    pos.x = limb->jointPos.x;
    pos.y = limb->jointPos.y;
    pos.z = limb->jointPos.z;

    newDList = limbDList = limb->dList;

    if ((overrideLimbDraw == NULL) || !overrideLimbDraw(play, limbIndex, &newDList, &pos, &rot, arg)) {
        Matrix_TranslateRotateZYX(&pos, &rot);
        if (newDList != NULL) {
            MATRIX_TO_MTX(*limbMatrices, "../z_skelanime.c", 1242);
            gSPMatrix(POLY_OPA_DISP++, *limbMatrices, G_MTX_LOAD);
            gSPDisplayList(POLY_OPA_DISP++, newDList);
            (*limbMatrices)++;
        } else if (limbDList != NULL) {
            if (1) {}
            MATRIX_TO_MTX(*limbMatrices, "../z_skelanime.c", 1249);
            (*limbMatrices)++;
        }
    }

    if (postLimbDraw != NULL) {
        postLimbDraw(play, limbIndex, &limbDList, &rot, arg);
    }

    if (limb->child != LIMB_DONE) {
        SkelAnime_DrawFlexLimbOpa(play, limb->child, skeleton, jointTable, overrideLimbDraw, postLimbDraw, arg,
                                  limbMatrices);
    }

    Matrix_Pop();

    if (limb->sibling != LIMB_DONE) {
        SkelAnime_DrawFlexLimbOpa(play, limb->sibling, skeleton, jointTable, overrideLimbDraw, postLimbDraw, arg,
                                  limbMatrices);
    }
    CLOSE_DISPS(play->state.gfxCtx, "../z_skelanime.c", 1265);
}

/**
 * Draw all limbs of type `StandardLimb` in a given flexible skeleton to the polyOpa buffer
 * Limbs in a flexible skeleton have meshes that can stretch to line up with other limbs.
 * An array of matrices is dynamically allocated so each limb can access any transform to ensure its meshes line up.
 */
void SkelAnime_DrawFlexOpa(PlayState* play, void** skeleton, Vec3s* jointTable, s32 dListCount,
                           OverrideLimbDrawOpa overrideLimbDraw, PostLimbDrawOpa postLimbDraw, void* arg) {
    StandardLimb* rootLimb;
    STACK_PAD(s32);
    Gfx* newDList;
    Gfx* limbDList;
    Vec3f pos;
    Vec3s rot;
    Mtx* mtx = GRAPH_ALLOC(play->state.gfxCtx, dListCount * sizeof(Mtx));

    if (skeleton == NULL) {
        PRINTF(VT_FGCOL(RED));
        PRINTF("Si2_draw_SV():skelがNULLです。\n"); // "skel is NULL."
        PRINTF(VT_RST);
        return;
    }

    OPEN_DISPS(play->state.gfxCtx, "../z_skelanime.c", 1294);

    gSPSegment(POLY_OPA_DISP++, 0xD, mtx);

    Matrix_Push();

    rootLimb = SEGMENTED_TO_VIRTUAL(skeleton[0]);

    pos.x = jointTable[0].x;
    pos.y = jointTable[0].y;
    pos.z = jointTable[0].z;

    rot = jointTable[1];

    newDList = limbDList = rootLimb->dList;

    if ((overrideLimbDraw == NULL) || !overrideLimbDraw(play, 1, &newDList, &pos, &rot, arg)) {
        Matrix_TranslateRotateZYX(&pos, &rot);
        if (newDList != NULL) {
            MATRIX_TO_MTX(mtx, "../z_skelanime.c", 1327);
            gSPMatrix(POLY_OPA_DISP++, mtx, G_MTX_LOAD);
            gSPDisplayList(POLY_OPA_DISP++, newDList);
            mtx++;
        } else if (limbDList != NULL) {
            MATRIX_TO_MTX(mtx, "../z_skelanime.c", 1334);
            mtx++;
        }
    }

    if (postLimbDraw != NULL) {
        postLimbDraw(play, 1, &limbDList, &rot, arg);
    }

    if (rootLimb->child != LIMB_DONE) {
        SkelAnime_DrawFlexLimbOpa(play, rootLimb->child, skeleton, jointTable, overrideLimbDraw, postLimbDraw, arg,
                                  &mtx);
    }

    Matrix_Pop();
    CLOSE_DISPS(play->state.gfxCtx, "../z_skelanime.c", 1347);
}

/**
 * Copies frame data from the frame data table, indexed by the joint index table.
 * Indices below limit are copied from that entry in the static frame data table.
 * Indices above limit are offsets to a frame data array indexed by the frame.
 */
void SkelAnime_GetFrameData(AnimationHeader* animation, s32 frame, s32 limbCount, Vec3s* frameTable) {
    AnimationHeader* animHeader = SEGMENTED_TO_VIRTUAL(animation);
    JointIndex* jointIndices = SEGMENTED_TO_VIRTUAL(animHeader->jointIndices);
    s16* frameData = SEGMENTED_TO_VIRTUAL(animHeader->frameData);
    s16* staticData = &frameData[0];
    s16* dynamicData = &frameData[frame];
    u16 staticIndexMax = animHeader->staticIndexMax;
    s32 i;

    for (i = 0; i < limbCount; i++) {
        if ((frameTable == NULL) || (jointIndices == NULL) || (dynamicData == NULL) || (staticData == NULL)) {
            LOG_ADDRESS("out", frameTable, "../z_skelanime.c", 1392);
            LOG_ADDRESS("ref_tbl", jointIndices, "../z_skelanime.c", 1393);
            LOG_ADDRESS("frame_tbl", dynamicData, "../z_skelanime.c", 1394);
            LOG_ADDRESS("tbl", staticData, "../z_skelanime.c", 1395);
        }

        frameTable->x =
            (jointIndices->x >= staticIndexMax) ? dynamicData[jointIndices->x] : staticData[jointIndices->x];
        frameTable->y =
            (jointIndices->y >= staticIndexMax) ? dynamicData[jointIndices->y] : staticData[jointIndices->y];
        frameTable->z =
            (jointIndices->z >= staticIndexMax) ? dynamicData[jointIndices->z] : staticData[jointIndices->z];
        jointIndices++;
        frameTable++;
    }
}

s16 Animation_GetLength(void* animation) {
    AnimationHeaderCommon* common = SEGMENTED_TO_VIRTUAL(animation);

    return common->frameCount;
}

s16 Animation_GetLastFrame(void* animation) {
    AnimationHeaderCommon* common = SEGMENTED_TO_VIRTUAL(animation);
    // Loads an unsigned half for some reason.
    return (u16)common->frameCount - 1;
}

/**
 * Draw a limb of type `StandardLimb` to the specified display buffer
 */
Gfx* SkelAnime_DrawLimb(PlayState* play, s32 limbIndex, void** skeleton, Vec3s* jointTable,
                        OverrideLimbDraw overrideLimbDraw, PostLimbDraw postLimbDraw, void* arg, Gfx* gfx) {
    StandardLimb* limb;
    Gfx* dList;
    Vec3f pos;
    Vec3s rot;

    Matrix_Push();

    limb = (StandardLimb*)SEGMENTED_TO_VIRTUAL(skeleton[limbIndex]);
    limbIndex++;

    rot = jointTable[limbIndex];

    pos.x = limb->jointPos.x;
    pos.y = limb->jointPos.y;
    pos.z = limb->jointPos.z;

    dList = limb->dList;

    if ((overrideLimbDraw == NULL) || !overrideLimbDraw(play, limbIndex, &dList, &pos, &rot, arg, &gfx)) {
        Matrix_TranslateRotateZYX(&pos, &rot);
        if (dList != NULL) {
            gSPMatrix(gfx++, MATRIX_NEW(play->state.gfxCtx, "../z_skelanime.c", 1489), G_MTX_LOAD);
            gSPDisplayList(gfx++, dList);
        }
    }

    if (postLimbDraw != NULL) {
        postLimbDraw(play, limbIndex, &dList, &rot, arg, &gfx);
    }

    if (limb->child != LIMB_DONE) {
        gfx = SkelAnime_DrawLimb(play, limb->child, skeleton, jointTable, overrideLimbDraw, postLimbDraw, arg, gfx);
    }

    Matrix_Pop();

    if (limb->sibling != LIMB_DONE) {
        gfx = SkelAnime_DrawLimb(play, limb->sibling, skeleton, jointTable, overrideLimbDraw, postLimbDraw, arg, gfx);
    }

    return gfx;
}

/**
 * Draw all limbs of type `StandardLimb` in a given skeleton to the specified display buffer
 */
Gfx* SkelAnime_Draw(PlayState* play, void** skeleton, Vec3s* jointTable, OverrideLimbDraw overrideLimbDraw,
                    PostLimbDraw postLimbDraw, void* arg, Gfx* gfx) {
    StandardLimb* rootLimb;
    STACK_PAD(s32);
    Gfx* dList;
    Vec3f pos;
    Vec3s rot;

    if (skeleton == NULL) {
        PRINTF(VT_FGCOL(RED));
        // "skel is NULL. Returns NULL."
        PRINTF("Si2_draw2():skelがNULLです。NULLを返します。\n");
        PRINTF(VT_RST);
        return NULL;
    }

    Matrix_Push();

    rootLimb = (StandardLimb*)SEGMENTED_TO_VIRTUAL(skeleton[0]);

    pos.x = jointTable[0].x;
    pos.y = jointTable[0].y;
    pos.z = jointTable[0].z;

    rot = jointTable[1];

    dList = rootLimb->dList;

    if ((overrideLimbDraw == NULL) || !overrideLimbDraw(play, 1, &dList, &pos, &rot, arg, &gfx)) {
        Matrix_TranslateRotateZYX(&pos, &rot);
        if (dList != NULL) {
            gSPMatrix(gfx++, MATRIX_NEW(play->state.gfxCtx, "../z_skelanime.c", 1558), G_MTX_LOAD);
            gSPDisplayList(gfx++, dList);
        }
    }

    if (postLimbDraw != NULL) {
        postLimbDraw(play, 1, &dList, &rot, arg, &gfx);
    }

    if (rootLimb->child != LIMB_DONE) {
        gfx = SkelAnime_DrawLimb(play, rootLimb->child, skeleton, jointTable, overrideLimbDraw, postLimbDraw, arg, gfx);
    }

    Matrix_Pop();

    return gfx;
}

/**
 * Draw a limb of type `StandardLimb` contained within a flexible skeleton to the specified display buffer
 */
Gfx* SkelAnime_DrawFlexLimb(PlayState* play, s32 limbIndex, void** skeleton, Vec3s* jointTable,
                            OverrideLimbDraw overrideLimbDraw, PostLimbDraw postLimbDraw, void* arg, Mtx** mtx,
                            Gfx* gfx) {
    StandardLimb* limb;
    Gfx* newDList;
    Gfx* limbDList;
    Vec3f pos;
    Vec3s rot;

    Matrix_Push();

    limb = (StandardLimb*)SEGMENTED_TO_VIRTUAL(skeleton[limbIndex]);
    limbIndex++;
    rot = jointTable[limbIndex];

    pos.x = limb->jointPos.x;
    pos.y = limb->jointPos.y;
    pos.z = limb->jointPos.z;

    newDList = limbDList = limb->dList;
    if ((overrideLimbDraw == NULL) || !overrideLimbDraw(play, limbIndex, &newDList, &pos, &rot, arg, &gfx)) {
        Matrix_TranslateRotateZYX(&pos, &rot);
        if (newDList != NULL) {
            MATRIX_TO_MTX(*mtx, "../z_skelanime.c", 1623);
            gSPMatrix(gfx++, *mtx, G_MTX_LOAD);
            gSPDisplayList(gfx++, newDList);
            (*mtx)++;
        } else if (limbDList != NULL) {
            MATRIX_TO_MTX(*mtx, "../z_skelanime.c", 1630);
            (*mtx)++;
        }
    }
    if (postLimbDraw != NULL) {
        postLimbDraw(play, limbIndex, &limbDList, &rot, arg, &gfx);
    }
    if (limb->child != LIMB_DONE) {
        gfx = SkelAnime_DrawFlexLimb(play, limb->child, skeleton, jointTable, overrideLimbDraw, postLimbDraw, arg, mtx,
                                     gfx);
    }

    Matrix_Pop();

    if (limb->sibling != LIMB_DONE) {
        gfx = SkelAnime_DrawFlexLimb(play, limb->sibling, skeleton, jointTable, overrideLimbDraw, postLimbDraw, arg,
                                     mtx, gfx);
    }

    return gfx;
}

/**
 * Draw all limbs of type `StandardLimb` in a given flexible skeleton to the specified display buffer
 * Limbs in a flexible skeleton have meshes that can stretch to line up with other limbs.
 * An array of matrices is dynamically allocated so each limb can access any transform to ensure its meshes line up.
 */
Gfx* SkelAnime_DrawFlex(PlayState* play, void** skeleton, Vec3s* jointTable, s32 dListCount,
                        OverrideLimbDraw overrideLimbDraw, PostLimbDraw postLimbDraw, void* arg, Gfx* gfx) {
    StandardLimb* rootLimb;
    STACK_PAD(s32);
    Gfx* newDList;
    Gfx* limbDList;
    Vec3f pos;
    Vec3s rot;
    Mtx* mtx = GRAPH_ALLOC(play->state.gfxCtx, dListCount * sizeof(*mtx));

    if (skeleton == NULL) {
        PRINTF(VT_FGCOL(RED));
        // "skel is NULL. Returns NULL."
        PRINTF("Si2_draw2_SV():skelがNULLです。NULLを返します。\n");
        PRINTF(VT_RST);
        return NULL;
    }

    gSPSegment(gfx++, 0xD, mtx);
    Matrix_Push();
    rootLimb = (StandardLimb*)SEGMENTED_TO_VIRTUAL(skeleton[0]);

    pos.x = jointTable[0].x;
    pos.y = jointTable[0].y;
    pos.z = jointTable[0].z;

    rot = jointTable[1];

    newDList = limbDList = rootLimb->dList;

    if ((overrideLimbDraw == NULL) || !overrideLimbDraw(play, 1, &newDList, &pos, &rot, arg, &gfx)) {
        Matrix_TranslateRotateZYX(&pos, &rot);
        if (newDList != NULL) {
            MATRIX_TO_MTX(mtx, "../z_skelanime.c", 1710);
            gSPMatrix(gfx++, mtx, G_MTX_LOAD);
            gSPDisplayList(gfx++, newDList);
            mtx++;
        } else if (limbDList != NULL) {
            MATRIX_TO_MTX(mtx, "../z_skelanime.c", 1717);
            mtx++;
        }
    }
    if (postLimbDraw != NULL) {
        postLimbDraw(play, 1, &limbDList, &rot, arg, &gfx);
    }
    if (rootLimb->child != LIMB_DONE) {
        gfx = SkelAnime_DrawFlexLimb(play, rootLimb->child, skeleton, jointTable, overrideLimbDraw, postLimbDraw, arg,
                                     &mtx, gfx);
    }

    Matrix_Pop();

    return gfx;
}

/**
 * Unpacks frame data for the animation at the given frame into frameTable
 * Used by the legacy animation format
 */
s32 SkelAnime_GetFrameDataLegacy(LegacyAnimationHeader* animation, s32 frame, Vec3s* frameTable) {
    LegacyAnimationHeader* animHeader = SEGMENTED_TO_VIRTUAL(animation);
    s32 limbCount = animHeader->limbCount;
    LegacyJointKey* key = SEGMENTED_TO_VIRTUAL(animHeader->jointKey);
    s16* frameData = SEGMENTED_TO_VIRTUAL(animHeader->frameData);
    s16* staticData = &frameData[0];
    s16* dynamicData = &frameData[frame];
    s32 i;

    frameTable->x = frame < key->xMax ? dynamicData[key->x] : staticData[key->x];
    frameTable->y = frame < key->yMax ? dynamicData[key->y] : staticData[key->y];
    frameTable->z = frame < key->zMax ? dynamicData[key->z] : staticData[key->z];

    frameTable++;
    key++;

    for (i = 1; i <= limbCount; i++, key++, frameTable++) {
        frameTable->x = frame < key->xMax ? dynamicData[key->x] : staticData[key->x];
        frameTable->y = frame < key->yMax ? dynamicData[key->y] : staticData[key->y];
        frameTable->z = frame < key->zMax ? dynamicData[key->z] : staticData[key->z];
    }

    return limbCount;
}

/**
 * Used by legacy animation format
 */
s16 Animation_GetLimbCountLegacy(LegacyAnimationHeader* animation) {
    LegacyAnimationHeader* animHeader = SEGMENTED_TO_VIRTUAL(animation);

    return animHeader->limbCount;
}

/**
 * Used by legacy animation format
 */
s16 Animation_GetLengthLegacy(LegacyAnimationHeader* animation) {
    LegacyAnimationHeader* animHeader = SEGMENTED_TO_VIRTUAL(animation);

    return animHeader->frameCount;
}

/**
 * Used by legacy animation format
 */
s16 Animation_GetLastFrameLegacy(LegacyAnimationHeader* animation) {
    LegacyAnimationHeader* animHeader = SEGMENTED_TO_VIRTUAL(animation);

    return animHeader->frameCount - 1;
}

/**
 * Linearly interpolates the start and target frame tables with the given weight, putting the result in dst
 */
void SkelAnime_InterpFrameTable(s32 limbCount, Vec3s* dst, Vec3s* start, Vec3s* target, f32 weight) {
    s32 i;
    s16 diff;
    s16 base;

    if (weight < 1.0f) {
        for (i = 0; i < limbCount; i++, dst++, start++, target++) {
            base = start->x;
            diff = target->x - base;
            dst->x = (s16)(diff * weight) + base;
            base = start->y;
            diff = target->y - base;
            dst->y = (s16)(diff * weight) + base;
            base = start->z;
            diff = target->z - base;
            dst->z = (s16)(diff * weight) + base;
        }
    } else {
        for (i = 0; i < limbCount; i++, dst++, target++) {
            dst->x = target->x;
            dst->y = target->y;
            dst->z = target->z;
        }
    }
}

static u32 sDisabledTransformTaskGroups = 0;
static u32 sCurAnimTaskGroup;

/**
 * Clear the current task queue. The discarded tasks will then not be processed.
 */
void AnimTaskQueue_Reset(AnimTaskQueue* animTaskQueue) {
    animTaskQueue->count = 0;
}

/**
 * Changes `sCurAnimTaskGroup` to the next group number.
 *
 * Task groups allow for disabling "transformative" tasks for a defined group.
 * For more information see `AnimTaskQueue_DisableTransformTasksForGroup`.
 *
 * Note that `sCurAnimTaskGroup` is not a whole number that increments, it is handled at the bit-level.
 * Every time the group number changes, a single bit moves 1 position to the left. This is an implementation detail
 * that allows for `sDisabledTransformTaskGroups` to compare against a set of bit flags.
 */
<<<<<<< HEAD
void AnimationContext_SetNextQueue(UNUSED PlayState* play) {
    sAnimQueueFlags <<= 1;
=======
void AnimTaskQueue_SetNextGroup(PlayState* play) {
    sCurAnimTaskGroup <<= 1;
>>>>>>> bf3339a1
}

/**
 * Marks the current task group as disabled so that "transformative" tasks are skipped.
 * A transformative task is one that will alter the appearance of an animation.
 * These include Copy, Interp, CopyUsingMap, and CopyUsingMapInverted.
 *
 * LoadPlayerFrame and ActorMove, which don't alter the appearance of an existing animation,
 * will always run even if a group has its transformative tasks disabled.
 */
<<<<<<< HEAD
void AnimationContext_DisableQueue(UNUSED PlayState* play) {
    sDisableAnimQueueFlags |= sAnimQueueFlags;
=======
void AnimTaskQueue_DisableTransformTasksForGroup(PlayState* play) {
    sDisabledTransformTaskGroups |= sCurAnimTaskGroup;
>>>>>>> bf3339a1
}

/**
 * Creates a new task and adds it to the queue, if there is room for it.
 *
 * The `type` value for the task gets set here, but all other
 * initialization must be handled by the caller.
 *
 * @return a pointer to the task, or NULL if it could not be added
 */
AnimTask* AnimTaskQueue_NewTask(AnimTaskQueue* animTaskQueue, s32 type) {
    AnimTask* task;
    s16 taskNumber = animTaskQueue->count;

    if (taskNumber >= ANIM_TASK_QUEUE_MAX) {
        return NULL;
    }

    animTaskQueue->count = taskNumber + 1;

    task = &animTaskQueue->tasks[taskNumber];
    task->type = type;

    return task;
}

#define LINK_ANIMATION_OFFSET(addr, offset)                                                                         \
    (((uintptr_t)_link_animetionSegmentRomStart) + ((uintptr_t)(addr)) - ((uintptr_t)_link_animetionSegmentStart) + \
     (offset))

/**
 * Creates a task which will load a single frame of animation data from the link_animetion file.
 * The asynchronous DMA request to load the data is made as soon as the task is created.
 * When the task is processed later in the AnimTaskQueue, it will wait for the DMA to finish.
 */
void AnimTaskQueue_AddLoadPlayerFrame(PlayState* play, LinkAnimationHeader* animation, s32 frame, s32 limbCount,
                                      Vec3s* frameTable) {
    AnimTask* task = AnimTaskQueue_NewTask(&play->animTaskQueue, ANIMTASK_LOAD_PLAYER_FRAME);

    if (task != NULL) {
        LinkAnimationHeader* linkAnimHeader = SEGMENTED_TO_VIRTUAL(animation);
        STACK_PAD(s32);

        osCreateMesgQueue(&task->data.loadPlayerFrame.msgQueue, &task->data.loadPlayerFrame.msg, 1);
        DMA_REQUEST_ASYNC(&task->data.loadPlayerFrame.req, frameTable,
                          LINK_ANIMATION_OFFSET(linkAnimHeader->segment, ((sizeof(Vec3s) * limbCount + 2) * frame)),
                          sizeof(Vec3s) * limbCount + 2, 0, &task->data.loadPlayerFrame.msgQueue, NULL,
                          "../z_skelanime.c", 2004);
    }
}

/**
 * Creates a task which will copy all vectors from the `src` frame table to the `dest` frame table.
 *
 * Note: This task is "transformative", meaning it will alter the appearance of an animation.
 * If this task's group is included in `sDisabledTransformTaskGroups`, this task will be skipped for that frame.
 */
void AnimTaskQueue_AddCopy(PlayState* play, s32 vecCount, Vec3s* dest, Vec3s* src) {
    AnimTask* task = AnimTaskQueue_NewTask(&play->animTaskQueue, ANIMTASK_COPY);

    if (task != NULL) {
        task->data.copy.group = sCurAnimTaskGroup;
        task->data.copy.vecCount = vecCount;
        task->data.copy.dest = dest;
        task->data.copy.src = src;
    }
}

/**
 * Creates a task which will interpolate between the `base` and `mod` frame tables.
 * The result of the interpolation will be placed in the original `base` table.
 *
 * Note: This task is "transformative", meaning it will alter the appearance of an animation.
 * If this task's group is included in `sDisabledTransformTaskGroups`, this task will be skipped for that frame.
 */
void AnimTaskQueue_AddInterp(PlayState* play, s32 vecCount, Vec3s* base, Vec3s* mod, f32 weight) {
    AnimTask* task = AnimTaskQueue_NewTask(&play->animTaskQueue, ANIMTASK_INTERP);

    if (task != NULL) {
        task->data.interp.group = sCurAnimTaskGroup;
        task->data.interp.vecCount = vecCount;
        task->data.interp.base = base;
        task->data.interp.mod = mod;
        task->data.interp.weight = weight;
    }
}

/**
 * Creates a task which will copy specified vectors from the `src` frame table to the `dest` frame table.
 * Exactly which vectors will be copied is specified by the `limbCopyMap`.
 *
 * The copy map is an array of true/false flags that specify which limbs should have their data copied.
 * Each index of the map corresponds to a limb number in the skeleton.
 * Every limb that has `true` listed will have its data copied.
 *
 * Note: This task is "transformative", meaning it will alter the appearance of an animation.
 * If this task's group is included in `sDisabledTransformTaskGroups`, this task will be skipped for that frame.
 */
void AnimTaskQueue_AddCopyUsingMap(PlayState* play, s32 vecCount, Vec3s* dest, Vec3s* src, u8* limbCopyMap) {
    AnimTask* task = AnimTaskQueue_NewTask(&play->animTaskQueue, ANIMTASK_COPY_USING_MAP);

    if (task != NULL) {
        task->data.copyUsingMap.group = sCurAnimTaskGroup;
        task->data.copyUsingMap.vecCount = vecCount;
        task->data.copyUsingMap.dest = dest;
        task->data.copyUsingMap.src = src;
        task->data.copyUsingMap.limbCopyMap = limbCopyMap;
    }
}

/**
 * Identical to `AnimTaskQueue_AddCopyUsingMap`, except the meaning of the flags in the `limbCopyMap` are inverted.
 * Any entry that specifies `false` will be copied, and any entry that specifies `true` will not.
 *
 * Note: This task is "transformative", meaning it will alter the appearance of an animation.
 * If this task's group is included in `sDisabledTransformTaskGroups`, this task will be skipped for that frame.
 */
void AnimTaskQueue_AddCopyUsingMapInverted(PlayState* play, s32 vecCount, Vec3s* dest, Vec3s* src, u8* limbCopyMap) {
    AnimTask* task = AnimTaskQueue_NewTask(&play->animTaskQueue, ANIMTASK_COPY_USING_MAP_INVERTED);

    if (task != NULL) {
        task->data.copyUsingMapInverted.group = sCurAnimTaskGroup;
        task->data.copyUsingMapInverted.vecCount = vecCount;
        task->data.copyUsingMapInverted.dest = dest;
        task->data.copyUsingMapInverted.src = src;
        task->data.copyUsingMapInverted.limbCopyMap = limbCopyMap;
    }
}

/**
 * Creates a task which will move an actor according to the translation of its root limb for the current frame.
 */
void AnimTaskQueue_AddActorMove(PlayState* play, Actor* actor, SkelAnime* skelAnime, f32 moveDiffScaleY) {
    AnimTask* task = AnimTaskQueue_NewTask(&play->animTaskQueue, ANIMTASK_ACTOR_MOVE);

    if (task != NULL) {
        task->data.actorMove.actor = actor;
        task->data.actorMove.skelAnime = skelAnime;
        task->data.actorMove.diffScaleY = moveDiffScaleY;
    }
}

/**
 * Wait for the DMA request submitted by `AnimTaskQueue_AddLoadPlayerFrame` to complete.
 */
<<<<<<< HEAD
void AnimationContext_LoadFrame(UNUSED PlayState* play, AnimationEntryData* data) {
    AnimEntryLoadFrame* entry = &data->load;
=======
void AnimTask_LoadPlayerFrame(PlayState* play, AnimTaskData* data) {
    AnimTaskLoadPlayerFrame* task = &data->loadPlayerFrame;
>>>>>>> bf3339a1

    osRecvMesg(&task->msgQueue, NULL, OS_MESG_BLOCK);
}

/**
 * Copy all data from the `src` frame table to the `dest` table.
 */
<<<<<<< HEAD
void AnimationContext_CopyAll(UNUSED PlayState* play, AnimationEntryData* data) {
    AnimEntryCopyAll* entry = &data->copy;
=======
void AnimTask_Copy(PlayState* play, AnimTaskData* data) {
    AnimTaskCopy* task = &data->copy;
>>>>>>> bf3339a1

    if (!(task->group & sDisabledTransformTaskGroups)) {
        Vec3s* dest = task->dest;
        Vec3s* src = task->src;
        s32 i;

        for (i = 0; i < task->vecCount; i++) {
            *dest++ = *src++;
        }
    }
}

/**
 * Interpolate between the `base` and `mod` frame tables.
 */
<<<<<<< HEAD
void AnimationContext_Interp(UNUSED PlayState* play, AnimationEntryData* data) {
    AnimEntryInterp* entry = &data->interp;
=======
void AnimTask_Interp(PlayState* play, AnimTaskData* data) {
    AnimTaskInterp* task = &data->interp;
>>>>>>> bf3339a1

    if (!(task->group & sDisabledTransformTaskGroups)) {
        SkelAnime_InterpFrameTable(task->vecCount, task->base, task->base, task->mod, task->weight);
    }
}

/**
 * Copy all data from the `src` frame table to the `dest` table according to the copy map.
 */
<<<<<<< HEAD
void AnimationContext_CopyTrue(UNUSED PlayState* play, AnimationEntryData* data) {
    AnimEntryCopyTrue* entry = &data->copy1;
=======
void AnimTask_CopyUsingMap(PlayState* play, AnimTaskData* data) {
    AnimTaskCopyUsingMap* task = &data->copyUsingMap;
>>>>>>> bf3339a1

    if (!(task->group & sDisabledTransformTaskGroups)) {
        Vec3s* dest = task->dest;
        Vec3s* src = task->src;
        u8* limbCopyMap = task->limbCopyMap;
        s32 i;

        for (i = 0; i < task->vecCount; i++, dest++, src++) {
            if (*limbCopyMap++) {
                *dest = *src;
            }
        }
    }
}

/**
 * Copy all data from the `src` frame table to the `dest` table according to the inverted copy map.
 */
<<<<<<< HEAD
void AnimationContext_CopyFalse(UNUSED PlayState* play, AnimationEntryData* data) {
    AnimEntryCopyFalse* entry = &data->copy0;
=======
void AnimTask_CopyUsingMapInverted(PlayState* play, AnimTaskData* data) {
    AnimTaskCopyUsingMapInverted* task = &data->copyUsingMapInverted;
>>>>>>> bf3339a1

    if (!(task->group & sDisabledTransformTaskGroups)) {
        Vec3s* dest = task->dest;
        Vec3s* src = task->src;
        u8* limbCopyMap = task->limbCopyMap;
        s32 i;

        for (i = 0; i < task->vecCount; i++, dest++, src++) {
            if (!(*limbCopyMap++)) {
                *dest = *src;
            }
        }
    }
}

/**
 * Move an actor according to the translation of its root limb for the current animation frame.
 */
<<<<<<< HEAD
void AnimationContext_MoveActor(UNUSED PlayState* play, AnimationEntryData* data) {
    AnimEntryMoveActor* entry = &data->move;
    Actor* actor = entry->actor;
=======
void AnimTask_ActorMove(PlayState* play, AnimTaskData* data) {
    AnimTaskActorMove* task = &data->actorMove;
    Actor* actor = task->actor;
>>>>>>> bf3339a1
    Vec3f diff;

    SkelAnime_UpdateTranslation(task->skelAnime, &diff, actor->shape.rot.y);

    actor->world.pos.x += diff.x * actor->scale.x;
    actor->world.pos.y += diff.y * actor->scale.y * task->diffScaleY;
    actor->world.pos.z += diff.z * actor->scale.z;
}

typedef void (*AnimTaskFunc)(struct PlayState* play, AnimTaskData* data);

/**
 * Update the AnimTaskQueue, processing all tasks in order.
 * Variables related to anim task groups are then reset for the next frame.
 */
void AnimTaskQueue_Update(PlayState* play, AnimTaskQueue* animTaskQueue) {
    static AnimTaskFunc animTaskFuncs[] = {
        AnimTask_LoadPlayerFrame,      AnimTask_Copy,      AnimTask_Interp, AnimTask_CopyUsingMap,
        AnimTask_CopyUsingMapInverted, AnimTask_ActorMove,
    };
    AnimTask* task = animTaskQueue->tasks;

    while (animTaskQueue->count != 0) {
        animTaskFuncs[task->type](play, &task->data);
        task++;
        animTaskQueue->count--;
    }

    sCurAnimTaskGroup = 1 << 0;
    sDisabledTransformTaskGroups = 0;
}

/**
 * Initializes a skeleton to be used with Link animations to a looping animation, dynamically allocating the frame
 * tables if not given.
 */
void SkelAnime_InitLink(PlayState* play, SkelAnime* skelAnime, FlexSkeletonHeader* skeletonHeaderSeg,
                        LinkAnimationHeader* animation, s32 flags, Vec3s* jointTable, Vec3s* morphTable,
                        s32 limbBufCount) {
    FlexSkeletonHeader* skeletonHeader = SEGMENTED_TO_VIRTUAL(skeletonHeaderSeg);
    s32 headerJointCount = skeletonHeader->sh.limbCount;
    s32 limbCount;
    size_t allocSize;

    skelAnime->initFlags = flags;
    limbCount = (flags & 2) ? headerJointCount : 1;

    if (flags & 1) {
        limbCount += headerJointCount;
    }
    if (flags & 4) {
        limbCount += headerJointCount;
    }

    skelAnime->limbCount = limbCount;
    skelAnime->dListCount = skeletonHeader->dListCount;

    allocSize = limbCount * sizeof(Vec3s);
    skelAnime->skeleton = SEGMENTED_TO_VIRTUAL(skeletonHeader->sh.segment);

    if (flags & 8) {
        allocSize += 2;
    }

    if (jointTable == NULL) {
        skelAnime->jointTable = ZELDA_ARENA_MALLOC(allocSize, "../z_skelanime.c", 2364);
        skelAnime->morphTable = ZELDA_ARENA_MALLOC(allocSize, "../z_skelanime.c", 2365);
    } else {
        ASSERT(limbBufCount == limbCount, "joint_buff_num == joint_num", "../z_skelanime.c", 2369);

        skelAnime->jointTable = (Vec3s*)ALIGN16((uintptr_t)jointTable);
        skelAnime->morphTable = (Vec3s*)ALIGN16((uintptr_t)morphTable);
    }

    if ((skelAnime->jointTable == NULL) || (skelAnime->morphTable == NULL)) {
        PRINTF(VT_FGCOL(RED));
        // "Memory allocation error"
        PRINTF("Skeleton_Info_Rom_SV_ct メモリアロケーションエラー\n");
        PRINTF(VT_RST);
    }

    LinkAnimation_Change(play, skelAnime, animation, 1.0f, 0.0f, 0.0f, ANIMMODE_LOOP, 0.0f);
}

/**
 * Sets the update function of a SkelAnime that uses Link animations based on its mode
 */
void LinkAnimation_SetUpdateFunction(SkelAnime* skelAnime) {
    if (skelAnime->mode <= ANIMMODE_LOOP_INTERP) {
        skelAnime->update.link = LinkAnimation_Loop;
    } else {
        skelAnime->update.link = LinkAnimation_Once;
    }
    skelAnime->morphWeight = 0.0f;
}

/**
 * Advances the current Link animation and updates all frame tables. If the animation plays once, returns true when it
 * finishes.
 */
s32 LinkAnimation_Update(PlayState* play, SkelAnime* skelAnime) {
    return skelAnime->update.link(play, skelAnime);
}

/**
 * Requests an interpolation between the pose in jointTable to the one in morphTable, advancing the morph but not the
 * animation frame
 */
s32 LinkAnimation_Morph(PlayState* play, SkelAnime* skelAnime) {
    f32 prevMorphWeight = skelAnime->morphWeight;
    f32 updateRate = R_UPDATE_RATE * 0.5f;

    skelAnime->morphWeight -= skelAnime->morphRate * updateRate;

    if (skelAnime->morphWeight <= 0.0f) {
        LinkAnimation_SetUpdateFunction(skelAnime);
    }

    AnimTaskQueue_AddInterp(play, skelAnime->limbCount, skelAnime->jointTable, skelAnime->morphTable,
                            1.0f - (skelAnime->morphWeight / prevMorphWeight));
    return 0;
}

/**
 * Requests a load of the next frame of a Link animation, advances the morph, and requests an interpolation between
 * jointTable and morphTable
 */
void LinkAnimation_AnimateFrame(PlayState* play, SkelAnime* skelAnime) {
    AnimTaskQueue_AddLoadPlayerFrame(play, skelAnime->animation, skelAnime->curFrame, skelAnime->limbCount,
                                     skelAnime->jointTable);
    if (skelAnime->morphWeight != 0) {
        f32 updateRate = R_UPDATE_RATE * 0.5f;

        skelAnime->morphWeight -= skelAnime->morphRate * updateRate;
        if (skelAnime->morphWeight <= 0.0f) {
            skelAnime->morphWeight = 0.0f;
        } else {
            AnimTaskQueue_AddInterp(play, skelAnime->limbCount, skelAnime->jointTable, skelAnime->morphTable,
                                    skelAnime->morphWeight);
        }
    }
}

/**
 * Advances a Link animation that loops over its full length
 */
s32 LinkAnimation_Loop(PlayState* play, SkelAnime* skelAnime) {
    f32 updateRate = R_UPDATE_RATE * 0.5f;

    skelAnime->curFrame += skelAnime->playSpeed * updateRate;
    if (skelAnime->curFrame < 0.0f) {
        skelAnime->curFrame += skelAnime->animLength;
    } else if (skelAnime->animLength <= skelAnime->curFrame) {
        skelAnime->curFrame -= skelAnime->animLength;
    }
    LinkAnimation_AnimateFrame(play, skelAnime);
    return 0;
}

/**
 * Advances a Link animation that stops at endFrame and returns true when it is reached.
 */
s32 LinkAnimation_Once(PlayState* play, SkelAnime* skelAnime) {
    f32 updateRate = R_UPDATE_RATE * 0.5f;

    if (skelAnime->curFrame == skelAnime->endFrame) {
        LinkAnimation_AnimateFrame(play, skelAnime);
        return 1;
    }
    skelAnime->curFrame += skelAnime->playSpeed * updateRate;
    if ((skelAnime->curFrame - skelAnime->endFrame) * skelAnime->playSpeed > 0.0f) {
        skelAnime->curFrame = skelAnime->endFrame;
    } else if (skelAnime->curFrame < 0.0f) {
        skelAnime->curFrame += skelAnime->animLength;
    } else if (skelAnime->animLength <= skelAnime->curFrame) {
        skelAnime->curFrame -= skelAnime->animLength;
    }
    LinkAnimation_AnimateFrame(play, skelAnime);
    return 0;
}

/**
 * Sets a new morph and resets the morph weight for the current animation.
 */
void Animation_SetMorph(UNUSED PlayState* play, SkelAnime* skelAnime, f32 morphFrames) {
    skelAnime->morphWeight = 1.0f;
    skelAnime->morphRate = 1.0f / morphFrames;
}

/**
 * General way to set a new Link animation, allowing choice of playback speed, start frame, end frame, play mode, and
 * number of transition frames. Positive morph frames morph from the current pose to the start pose of the new
 * animation, then start the new animation. Negative morph frames start the new animation immediately, modified by the
 * pose immediately before the animation change.
 */
void LinkAnimation_Change(PlayState* play, SkelAnime* skelAnime, LinkAnimationHeader* animation, f32 playSpeed,
                          f32 startFrame, f32 endFrame, u8 mode, f32 morphFrames) {
    skelAnime->mode = mode;
    if ((morphFrames != 0.0f) && ((animation != skelAnime->animation) || (startFrame != skelAnime->curFrame))) {
        if (morphFrames < 0) {
            LinkAnimation_SetUpdateFunction(skelAnime);
            SkelAnime_CopyFrameTable(skelAnime, skelAnime->morphTable, skelAnime->jointTable);
            morphFrames = -morphFrames;
        } else {
            skelAnime->update.link = LinkAnimation_Morph;
            AnimTaskQueue_AddLoadPlayerFrame(play, animation, (s32)startFrame, skelAnime->limbCount,
                                             skelAnime->morphTable);
        }
        skelAnime->morphWeight = 1.0f;
        skelAnime->morphRate = 1.0f / morphFrames;
    } else {
        LinkAnimation_SetUpdateFunction(skelAnime);
        AnimTaskQueue_AddLoadPlayerFrame(play, animation, (s32)startFrame, skelAnime->limbCount, skelAnime->jointTable);
        skelAnime->morphWeight = 0.0f;
    }

    skelAnime->animation = animation;
    skelAnime->curFrame = 0.0f;
    skelAnime->startFrame = startFrame;
    skelAnime->curFrame = startFrame;
    skelAnime->endFrame = endFrame;
    skelAnime->animLength = Animation_GetLength(animation);
    skelAnime->playSpeed = playSpeed;
}

/**
 * Immediately changes to a Link animation that plays once at the default speed.
 */
void LinkAnimation_PlayOnce(PlayState* play, SkelAnime* skelAnime, LinkAnimationHeader* animation) {
    LinkAnimation_Change(play, skelAnime, animation, 1.0f, 0.0f, Animation_GetLastFrame(animation), ANIMMODE_ONCE,
                         0.0f);
}

/**
 * Immediately changes to a Link animation that plays once at the specified speed.
 */
void LinkAnimation_PlayOnceSetSpeed(PlayState* play, SkelAnime* skelAnime, LinkAnimationHeader* animation,
                                    f32 playSpeed) {
    LinkAnimation_Change(play, skelAnime, animation, playSpeed, 0.0f, Animation_GetLastFrame(animation), ANIMMODE_ONCE,
                         0.0f);
}

/**
 * Immediately changes to a Link animation that loops at the default speed.
 */
void LinkAnimation_PlayLoop(PlayState* play, SkelAnime* skelAnime, LinkAnimationHeader* animation) {
    LinkAnimation_Change(play, skelAnime, animation, 1.0f, 0.0f, Animation_GetLastFrame(animation), ANIMMODE_LOOP,
                         0.0f);
}

/**
 * Immediately changes to a Link animation that loops at the specified speed.
 */
void LinkAnimation_PlayLoopSetSpeed(PlayState* play, SkelAnime* skelAnime, LinkAnimationHeader* animation,
                                    f32 playSpeed) {
    LinkAnimation_Change(play, skelAnime, animation, playSpeed, 0.0f, Animation_GetLastFrame(animation), ANIMMODE_LOOP,
                         0.0f);
}

/**
 * Requests copying jointTable to morphTable
 */
void LinkAnimation_CopyJointToMorph(PlayState* play, SkelAnime* skelAnime) {
    AnimTaskQueue_AddCopy(play, skelAnime->limbCount, skelAnime->morphTable, skelAnime->jointTable);
}

/**
 * Requests copying morphTable to jointTable
 * unused
 */
void LinkAnimation_CopyMorphToJoint(PlayState* play, SkelAnime* skelAnime) {
    AnimTaskQueue_AddCopy(play, skelAnime->limbCount, skelAnime->jointTable, skelAnime->morphTable);
}

/**
 * Requests loading frame data from the Link animation into morphTable
 */
void LinkAnimation_LoadToMorph(PlayState* play, SkelAnime* skelAnime, LinkAnimationHeader* animation, f32 frame) {
    AnimTaskQueue_AddLoadPlayerFrame(play, animation, (s32)frame, skelAnime->limbCount, skelAnime->morphTable);
}

/**
 * Requests loading frame data from the Link animation into jointTable
 */
void LinkAnimation_LoadToJoint(PlayState* play, SkelAnime* skelAnime, LinkAnimationHeader* animation, f32 frame) {
    AnimTaskQueue_AddLoadPlayerFrame(play, animation, (s32)frame, skelAnime->limbCount, skelAnime->jointTable);
}

/**
 * Requests interpolating between jointTable and morphTable, placing the result in jointTable
 */
void LinkAnimation_InterpJointMorph(PlayState* play, SkelAnime* skelAnime, f32 weight) {
    AnimTaskQueue_AddInterp(play, skelAnime->limbCount, skelAnime->jointTable, skelAnime->morphTable, weight);
}

/**
 * Requests loading frame data from the Link animations and blending them, placing the result in jointTable
 */
void LinkAnimation_BlendToJoint(PlayState* play, SkelAnime* skelAnime, LinkAnimationHeader* animation1, f32 frame1,
                                LinkAnimationHeader* animation2, f32 frame2, f32 blendWeight, Vec3s* blendTable) {
    Vec3s* alignedBlendTable;

    AnimTaskQueue_AddLoadPlayerFrame(play, animation1, (s32)frame1, skelAnime->limbCount, skelAnime->jointTable);

    alignedBlendTable = (Vec3s*)ALIGN16((uintptr_t)blendTable);

    AnimTaskQueue_AddLoadPlayerFrame(play, animation2, (s32)frame2, skelAnime->limbCount, alignedBlendTable);
    AnimTaskQueue_AddInterp(play, skelAnime->limbCount, skelAnime->jointTable, alignedBlendTable, blendWeight);
}

/**
 * Requests loading frame data from the Link animations and blending them, placing the result in morphTable
 */
void LinkAnimation_BlendToMorph(PlayState* play, SkelAnime* skelAnime, LinkAnimationHeader* animation1, f32 frame1,
                                LinkAnimationHeader* animation2, f32 frame2, f32 blendWeight, Vec3s* blendTable) {
    Vec3s* alignedBlendTable;

    AnimTaskQueue_AddLoadPlayerFrame(play, animation1, (s32)frame1, skelAnime->limbCount, skelAnime->morphTable);

    alignedBlendTable = (Vec3s*)ALIGN16((uintptr_t)blendTable);

    AnimTaskQueue_AddLoadPlayerFrame(play, animation2, (s32)frame2, skelAnime->limbCount, alignedBlendTable);
    AnimTaskQueue_AddInterp(play, skelAnime->limbCount, skelAnime->morphTable, alignedBlendTable, blendWeight);
}

/**
 * Changes a looping animation to one that stops at the end. Unused
 */
void LinkAnimation_EndLoop(SkelAnime* skelAnime) {
    skelAnime->mode = ANIMMODE_ONCE;
    LinkAnimation_SetUpdateFunction(skelAnime);
}

/**
 * Checks if the current frame is after frame and the previous frame was before it.
 */
s32 Animation_OnFrameImpl(SkelAnime* skelAnime, f32 frame, f32 updateRate) {
    f32 updateSpeed = skelAnime->playSpeed * updateRate;
    f32 prevFrame = skelAnime->curFrame - updateSpeed;
    f32 curFrameDiff;
    f32 prevFrameDiff;

    if (prevFrame < 0.0f) {
        prevFrame += skelAnime->animLength;
    } else if (prevFrame >= skelAnime->animLength) {
        prevFrame -= skelAnime->animLength;
    }

    if ((frame == 0.0f) && (updateSpeed > 0.0f)) {
        frame = skelAnime->animLength;
    }

    curFrameDiff = prevFrame + updateSpeed - frame;
    prevFrameDiff = curFrameDiff - updateSpeed;
    if ((curFrameDiff * updateSpeed >= 0.0f) && (prevFrameDiff * updateSpeed < 0.0f)) {
        return true;
    }
    return false;
}

/**
 * Checks if the current Link animation has reached the specified frame
 */
s32 LinkAnimation_OnFrame(SkelAnime* skelAnime, f32 frame) {
    f32 updateRate = R_UPDATE_RATE * 0.5f;

    return Animation_OnFrameImpl(skelAnime, frame, updateRate);
}

/**
 * Initializes a normal skeleton to a looping animation, dynamically allocating the frame tables if not provided.
 */
<<<<<<< HEAD
BAD_RETURN(s32)
SkelAnime_Init(UNUSED PlayState* play, SkelAnime* skelAnime, SkeletonHeader* skeletonHeaderSeg,
               AnimationHeader* animation, Vec3s* jointTable, Vec3s* morphTable, s32 limbCount) {
=======
BAD_RETURN(s32) SkelAnime_Init(PlayState* play, SkelAnime* skelAnime, SkeletonHeader* skeletonHeaderSeg,
                               AnimationHeader* animation, Vec3s* jointTable, Vec3s* morphTable, s32 limbCount) {
>>>>>>> bf3339a1
    SkeletonHeader* skeletonHeader = SEGMENTED_TO_VIRTUAL(skeletonHeaderSeg);

    skelAnime->limbCount = skeletonHeader->limbCount + 1;
    skelAnime->skeleton = SEGMENTED_TO_VIRTUAL(skeletonHeader->segment);
    if (jointTable == NULL) {
        skelAnime->jointTable =
            ZELDA_ARENA_MALLOC(skelAnime->limbCount * sizeof(*skelAnime->jointTable), "../z_skelanime.c", 2968);
        skelAnime->morphTable =
            ZELDA_ARENA_MALLOC(skelAnime->limbCount * sizeof(*skelAnime->morphTable), "../z_skelanime.c", 2969);
    } else {
        ASSERT(limbCount == skelAnime->limbCount, "joint_buff_num == this->joint_num", "../z_skelanime.c", 2973);
        skelAnime->jointTable = jointTable;
        skelAnime->morphTable = morphTable;
    }
    if ((skelAnime->jointTable == NULL) || (skelAnime->morphTable == NULL)) {
        PRINTF(VT_FGCOL(RED));
        PRINTF("Skeleton_Info2_ct メモリアロケーションエラー\n"); // "Memory allocation error"
        PRINTF(VT_RST);
    }

    if (animation != NULL) {
        Animation_PlayLoop(skelAnime, animation);
    }
}

/**
 * Initializes a flex skeleton to a looping animation, dynamically allocating the frame tables if not given.
 */
<<<<<<< HEAD
BAD_RETURN(s32)
SkelAnime_InitFlex(UNUSED PlayState* play, SkelAnime* skelAnime, FlexSkeletonHeader* skeletonHeaderSeg,
                   AnimationHeader* animation, Vec3s* jointTable, Vec3s* morphTable, s32 limbCount) {
=======
BAD_RETURN(s32) SkelAnime_InitFlex(PlayState* play, SkelAnime* skelAnime, FlexSkeletonHeader* skeletonHeaderSeg,
                                   AnimationHeader* animation, Vec3s* jointTable, Vec3s* morphTable, s32 limbCount) {
>>>>>>> bf3339a1
    FlexSkeletonHeader* skeletonHeader = SEGMENTED_TO_VIRTUAL(skeletonHeaderSeg);

    skelAnime->limbCount = skeletonHeader->sh.limbCount + 1;
    skelAnime->dListCount = skeletonHeader->dListCount;
    skelAnime->skeleton = SEGMENTED_TO_VIRTUAL(skeletonHeader->sh.segment);

    if (jointTable == NULL) {
        skelAnime->jointTable =
            ZELDA_ARENA_MALLOC(skelAnime->limbCount * sizeof(*skelAnime->jointTable), "../z_skelanime.c", 3047);

        skelAnime->morphTable =
            ZELDA_ARENA_MALLOC(skelAnime->limbCount * sizeof(*skelAnime->morphTable), "../z_skelanime.c", 3048);
    } else {
        ASSERT(limbCount == skelAnime->limbCount, "joint_buff_num == this->joint_num", "../z_skelanime.c", 3052);
        skelAnime->jointTable = jointTable;
        skelAnime->morphTable = morphTable;
    }
    if ((skelAnime->jointTable == NULL) || (skelAnime->morphTable == NULL)) {
        PRINTF(VT_FGCOL(RED));
        // "Memory allocation error"
        PRINTF("Skeleton_Info_Rom_SV_ct メモリアロケーションエラー\n");
        PRINTF(VT_RST);
    }

    if (animation != NULL) {
        Animation_PlayLoop(skelAnime, animation);
    }
}

/**
 * Initializes a skeleton with SkinLimbs to a looping animation, dynamically allocating the frame tables.
 */
<<<<<<< HEAD
BAD_RETURN(s32)
SkelAnime_InitSkin(UNUSED PlayState* play, SkelAnime* skelAnime, SkeletonHeader* skeletonHeaderSeg,
                   AnimationHeader* animation) {
=======
BAD_RETURN(s32) SkelAnime_InitSkin(PlayState* play, SkelAnime* skelAnime, SkeletonHeader* skeletonHeaderSeg,
                                   AnimationHeader* animation) {
>>>>>>> bf3339a1
    SkeletonHeader* skeletonHeader = SEGMENTED_TO_VIRTUAL(skeletonHeaderSeg);

    skelAnime->limbCount = skeletonHeader->limbCount + 1;
    skelAnime->skeleton = SEGMENTED_TO_VIRTUAL(skeletonHeader->segment);
    skelAnime->jointTable =
        ZELDA_ARENA_MALLOC(skelAnime->limbCount * sizeof(*skelAnime->jointTable), "../z_skelanime.c", 3120);
    skelAnime->morphTable =
        ZELDA_ARENA_MALLOC(skelAnime->limbCount * sizeof(*skelAnime->morphTable), "../z_skelanime.c", 3121);
    if ((skelAnime->jointTable == NULL) || (skelAnime->morphTable == NULL)) {
        PRINTF(VT_FGCOL(RED));
        // "Memory allocation error"
        PRINTF("Skeleton_Info2_skin2_ct メモリアロケーションエラー\n");
        PRINTF(VT_RST);
    }

    if (animation != NULL) {
        Animation_PlayLoop(skelAnime, animation);
    }
}

/**
 * Sets the SkelAnime's update function based on its current mode.
 */
void SkelAnime_SetUpdate(SkelAnime* skelAnime) {
    if (skelAnime->mode <= ANIMMODE_LOOP_INTERP) {
        skelAnime->update.normal = SkelAnime_LoopFull;
    } else if (skelAnime->mode <= ANIMMODE_ONCE_INTERP) {
        skelAnime->update.normal = SkelAnime_Once;
    } else {
        skelAnime->update.normal = SkelAnime_LoopPartial;
    }
}

/**
 * Advances the current animation and updates all frame tables. If the animation plays once, returns true when it
 * finishes.
 */
s32 SkelAnime_Update(SkelAnime* skelAnime) {
    return skelAnime->update.normal(skelAnime);
}

/**
 * Morphs from the pose in jointTable to the one in morphTable, advancing the morph but not the animation frame
 */
s32 SkelAnime_Morph(SkelAnime* skelAnime) {
    f32 prevMorphWeight = skelAnime->morphWeight;
    f32 updateRate = R_UPDATE_RATE * (1.0f / 3.0f);

    skelAnime->morphWeight -= skelAnime->morphRate * updateRate;
    if (skelAnime->morphWeight <= 0.0f) {
        SkelAnime_SetUpdate(skelAnime);
        skelAnime->morphWeight = 0.0f;
    }
    SkelAnime_InterpFrameTable(skelAnime->limbCount, skelAnime->jointTable, skelAnime->jointTable,
                               skelAnime->morphTable, 1.0f - (skelAnime->morphWeight / prevMorphWeight));
    return 0;
}

/**
 * Performs a tapered morph from the pose in jointTable to the one in morphTable, advancing the morph but not the
 * animation frame
 */
s32 SkelAnime_MorphTaper(SkelAnime* skelAnime) {
    s16 prevPhase = skelAnime->morphWeight * 0x4000;
    s16 curPhase;
    f32 prevWeight;
    f32 curWeight;
    f32 updateRate = R_UPDATE_RATE * (1.0f / 3.0f);

    skelAnime->morphWeight -= skelAnime->morphRate * updateRate;
    if (skelAnime->morphWeight <= 0.0f) {
        SkelAnime_SetUpdate(skelAnime);
        skelAnime->morphWeight = 0.0f;
    }
    curPhase = skelAnime->morphWeight * 0x4000;
    if (skelAnime->taper <= ANIMTAPER_DECEL) {
        prevWeight = 1.0f - Math_CosS(prevPhase);
        curWeight = 1.0f - Math_CosS(curPhase);
    } else {
        prevWeight = Math_SinS(prevPhase);
        curWeight = Math_SinS(curPhase);
    }
    if (curWeight != 0.0f) {
        curWeight /= prevWeight;
    } else {
        curWeight = 0.0f;
    }
    SkelAnime_InterpFrameTable(skelAnime->limbCount, skelAnime->jointTable, skelAnime->jointTable,
                               skelAnime->morphTable, 1.0f - curWeight);
    return 0;
}

/**
 * Gets frame data for the current frame as modified by morphTable and advances the morph
 */
void SkelAnime_AnimateFrame(SkelAnime* skelAnime) {
    Vec3s nextjointTable[100];

    SkelAnime_GetFrameData(skelAnime->animation, skelAnime->curFrame, skelAnime->limbCount, skelAnime->jointTable);
    if (skelAnime->mode & ANIM_INTERP) {
        s32 frame = skelAnime->curFrame;
        f32 partialFrame = skelAnime->curFrame - frame;

        if (++frame >= (s32)skelAnime->animLength) {
            frame = 0;
        }
        SkelAnime_GetFrameData(skelAnime->animation, frame, skelAnime->limbCount, nextjointTable);
        SkelAnime_InterpFrameTable(skelAnime->limbCount, skelAnime->jointTable, skelAnime->jointTable, nextjointTable,
                                   partialFrame);
    }
    if (skelAnime->morphWeight != 0) {
        f32 updateRate = R_UPDATE_RATE * (1.0f / 3.0f);

        skelAnime->morphWeight -= skelAnime->morphRate * updateRate;
        if (skelAnime->morphWeight <= 0.0f) {
            skelAnime->morphWeight = 0.0f;
        } else {
            SkelAnime_InterpFrameTable(skelAnime->limbCount, skelAnime->jointTable, skelAnime->jointTable,
                                       skelAnime->morphTable, skelAnime->morphWeight);
        }
    }
}

/**
 * Advances an animation that loops over its full length and updates the frame tables
 */
s32 SkelAnime_LoopFull(SkelAnime* skelAnime) {
    f32 updateRate = R_UPDATE_RATE * (1.0f / 3.0f);

    skelAnime->curFrame += skelAnime->playSpeed * updateRate;
    if (skelAnime->curFrame < 0.0f) {
        skelAnime->curFrame += skelAnime->animLength;
    } else if (skelAnime->animLength <= skelAnime->curFrame) {
        skelAnime->curFrame -= skelAnime->animLength;
    }
    SkelAnime_AnimateFrame(skelAnime);
    return 0;
}

/**
 * Advances an animation that loops over part of its length and updates the frame tables
 */
s32 SkelAnime_LoopPartial(SkelAnime* skelAnime) {
    f32 updateRate = R_UPDATE_RATE * (1.0f / 3.0f);

    skelAnime->curFrame += skelAnime->playSpeed * updateRate;
    if (skelAnime->curFrame < skelAnime->startFrame) {
        skelAnime->curFrame = (skelAnime->curFrame - skelAnime->startFrame) + skelAnime->endFrame;
    } else if (skelAnime->endFrame <= skelAnime->curFrame) {
        skelAnime->curFrame = (skelAnime->curFrame - skelAnime->endFrame) + skelAnime->startFrame;
    }

    SkelAnime_AnimateFrame(skelAnime);
    return 0;
}

/**
 * Advances an animation that stops at endFrame and returns true when it is reached.
 */
s32 SkelAnime_Once(SkelAnime* skelAnime) {
    f32 updateRate = R_UPDATE_RATE * (1.0f / 3.0f);

    if (skelAnime->curFrame == skelAnime->endFrame) {
        SkelAnime_GetFrameData(skelAnime->animation, (s32)skelAnime->curFrame, skelAnime->limbCount,
                               skelAnime->jointTable);
        SkelAnime_AnimateFrame(skelAnime);
        return 1;
    }

    skelAnime->curFrame += skelAnime->playSpeed * updateRate;

    if ((skelAnime->curFrame - skelAnime->endFrame) * skelAnime->playSpeed > 0.0f) {
        skelAnime->curFrame = skelAnime->endFrame;
    } else if (skelAnime->curFrame < 0.0f) {
        skelAnime->curFrame += skelAnime->animLength;
    } else if (skelAnime->animLength <= skelAnime->curFrame) {
        skelAnime->curFrame -= skelAnime->animLength;
    }
    SkelAnime_AnimateFrame(skelAnime);
    return 0;
}

/**
 * Fully general way to set a new animation, allowing choice of playback speed, start frame, end frame, play mode,
 * number of transition frames, and tapering of the transition. Positive morph frames morph from the current pose to the
 * start pose of the new animation, then start the new animation. Negative morph frames start the new animation
 * immediately, modified by the pose immediately before the animation change.
 */
void Animation_ChangeImpl(SkelAnime* skelAnime, AnimationHeader* animation, f32 playSpeed, f32 startFrame, f32 endFrame,
                          u8 mode, f32 morphFrames, s8 taper) {
    skelAnime->mode = mode;
    if ((morphFrames != 0.0f) && ((animation != skelAnime->animation) || (startFrame != skelAnime->curFrame))) {
        if (morphFrames < 0) {
            SkelAnime_SetUpdate(skelAnime);
            SkelAnime_CopyFrameTable(skelAnime, skelAnime->morphTable, skelAnime->jointTable);
            morphFrames = -morphFrames;
        } else {
            if (taper != ANIMTAPER_NONE) {
                skelAnime->update.normal = SkelAnime_MorphTaper;
                skelAnime->taper = taper;
            } else {
                skelAnime->update.normal = SkelAnime_Morph;
            }
            SkelAnime_GetFrameData(animation, startFrame, skelAnime->limbCount, skelAnime->morphTable);
        }
        skelAnime->morphWeight = 1.0f;
        skelAnime->morphRate = 1.0f / morphFrames;
    } else {
        SkelAnime_SetUpdate(skelAnime);
        SkelAnime_GetFrameData(animation, startFrame, skelAnime->limbCount, skelAnime->jointTable);
        skelAnime->morphWeight = 0.0f;
    }

    skelAnime->animation = animation;
    skelAnime->startFrame = startFrame;
    skelAnime->endFrame = endFrame;
    skelAnime->animLength = Animation_GetLength(animation);
    if (skelAnime->mode >= ANIMMODE_LOOP_PARTIAL) {
        skelAnime->curFrame = 0.0f;
    } else {
        skelAnime->curFrame = startFrame;
        if (skelAnime->mode <= ANIMMODE_LOOP_INTERP) {
            skelAnime->endFrame = skelAnime->animLength - 1.0f;
        }
    }
    skelAnime->playSpeed = playSpeed;
}

/**
 * General way to set a new animation, allowing choice of playback speed, start frame, end frame, play mode, and number
 * of transition frames. Positive morph frames morph from the current pose to the start pose of the new animation, then
 * start the new animation. Negative morph frames start the new animation immediately, modified by the pose immediately
 * before the animation change.
 */
void Animation_Change(SkelAnime* skelAnime, AnimationHeader* animation, f32 playSpeed, f32 startFrame, f32 endFrame,
                      u8 mode, f32 morphFrames) {
    Animation_ChangeImpl(skelAnime, animation, playSpeed, startFrame, endFrame, mode, morphFrames, ANIMTAPER_NONE);
}

/**
 * Immediately changes to an animation that plays once at the default speed.
 */
void Animation_PlayOnce(SkelAnime* skelAnime, AnimationHeader* animation) {
    Animation_Change(skelAnime, animation, 1.0f, 0.0f, Animation_GetLastFrame(animation), ANIMMODE_ONCE, 0.0f);
}

/**
 * Smoothly transitions to an animation that plays once at the default speed.
 * Positive morph frames morph from the current pose to the start pose of the new animation, then start the new
 * animation. Negative morph frames start the new animation immediately, modified by the pose immediately before the
 * animation change.
 */
void Animation_MorphToPlayOnce(SkelAnime* skelAnime, AnimationHeader* animation, f32 morphFrames) {
    Animation_Change(skelAnime, animation, 1.0f, 0.0f, Animation_GetLastFrame(animation), ANIMMODE_ONCE, morphFrames);
}

/**
 * Immediately changes to an animation that plays once at the specified speed.
 */
void Animation_PlayOnceSetSpeed(SkelAnime* skelAnime, AnimationHeader* animation, f32 playSpeed) {
    Animation_Change(skelAnime, animation, playSpeed, 0.0f, Animation_GetLastFrame(animation), ANIMMODE_ONCE, 0.0f);
}

/**
 * Immediately changes to an animation that loops at the default.
 */
void Animation_PlayLoop(SkelAnime* skelAnime, AnimationHeader* animation) {
    Animation_Change(skelAnime, animation, 1.0f, 0.0f, Animation_GetLastFrame(animation), ANIMMODE_LOOP, 0.0f);
}

/**
 * Smoothly transitions to a looping animation, specifying the number of frames for the transition.
 * Positive morph frames morph from the current pose to the start pose of the new animation, then start the new
 * animation. Negative morph frames start the new animation immediately, modified by the pose immediately before the
 * animation change.
 */
void Animation_MorphToLoop(SkelAnime* skelAnime, AnimationHeader* animation, f32 morphFrames) {
    Animation_Change(skelAnime, animation, 1.0f, 0.0f, 0.0f, ANIMMODE_LOOP, morphFrames);
}

/**
 * Immediately changes to an animation that loops at the specified speed.
 */
void Animation_PlayLoopSetSpeed(SkelAnime* skelAnime, AnimationHeader* animation, f32 playSpeed) {
    Animation_Change(skelAnime, animation, playSpeed, 0.0f, Animation_GetLastFrame(animation), ANIMMODE_LOOP, 0.0f);
}

/**
 * Changes a looping animation to one that stops at the end. Unused
 */
void Animation_EndLoop(SkelAnime* skelAnime) {
    skelAnime->mode = ANIMMODE_ONCE;
    skelAnime->endFrame = skelAnime->animLength;
    SkelAnime_SetUpdate(skelAnime);
}

/**
 * Reverses the current animation.
 */
void Animation_Reverse(SkelAnime* skelAnime) {
    f32 startFrame = skelAnime->startFrame;

    skelAnime->startFrame = skelAnime->endFrame;
    skelAnime->playSpeed = -skelAnime->playSpeed;
    skelAnime->endFrame = startFrame;
}

/**
 * Copies the src frame table to the dst frame table if copyFlag for that limb is true.
 * Used only by En_Test
 */
void SkelAnime_CopyFrameTableTrue(SkelAnime* skelAnime, Vec3s* dst, Vec3s* src, u8* copyFlag) {
    s32 i;

    for (i = 0; i < skelAnime->limbCount; i++, dst++, src++) {
        if (*copyFlag++) {
            *dst = *src;
        }
    }
}

/**
 * Copies the src frame table to the dst frame table if copyFlag for that limb is false.
 * Unused.
 */
void SkelAnime_CopyFrameTableFalse(SkelAnime* skelAnime, Vec3s* dst, Vec3s* src, u8* copyFlag) {
    s32 i;

    for (i = 0; i < skelAnime->limbCount; i++, dst++, src++) {
        if (!*copyFlag++) {
            *dst = *src;
        }
    }
}

/**
 * Updates translation of the root limb and calculates `pos`, the difference between
 * the old and new positions of the root limb as rotated by `angle`. Used to allow
 * animations to change an actor's position.
 */
void SkelAnime_UpdateTranslation(SkelAnime* skelAnime, Vec3f* diff, s16 angle) {
    f32 x;
    f32 z;
    f32 sin;
    f32 cos;

    // If `ANIM_FLAG_UPDATE_XZ` behaved as expected, it would also be checked here
    if (skelAnime->moveFlags & ANIM_FLAG_NO_MOVE) {
        diff->x = diff->z = 0.0f;
    } else {
        x = skelAnime->jointTable[0].x;
        z = skelAnime->jointTable[0].z;
        sin = Math_SinS(angle);
        cos = Math_CosS(angle);
        diff->x = x * cos + z * sin;
        diff->z = z * cos - x * sin;

        x = skelAnime->prevTransl.x;
        z = skelAnime->prevTransl.z;
        sin = Math_SinS(skelAnime->prevRot);
        cos = Math_CosS(skelAnime->prevRot);
        diff->x -= x * cos + z * sin;
        diff->z -= z * cos - x * sin;
    }

    skelAnime->prevRot = angle;

    skelAnime->prevTransl.x = skelAnime->jointTable[0].x;
    skelAnime->jointTable[0].x = skelAnime->baseTransl.x;

    skelAnime->prevTransl.z = skelAnime->jointTable[0].z;
    skelAnime->jointTable[0].z = skelAnime->baseTransl.z;

    if (skelAnime->moveFlags & ANIM_FLAG_UPDATE_Y) {
        if (skelAnime->moveFlags & ANIM_FLAG_NO_MOVE) {
            diff->y = 0.0f;
        } else {
            diff->y = skelAnime->jointTable[0].y - skelAnime->prevTransl.y;
        }

        skelAnime->prevTransl.y = skelAnime->jointTable[0].y;
        skelAnime->jointTable[0].y = skelAnime->baseTransl.y;
    } else {
        diff->y = 0.0f;
        skelAnime->prevTransl.y = skelAnime->jointTable[0].y;
    }

    skelAnime->moveFlags &= ~ANIM_FLAG_NO_MOVE;
}

/**
 * Checks if the current animation is at the specified frame
 */
s32 Animation_OnFrame(SkelAnime* skelAnime, f32 frame) {
    return Animation_OnFrameImpl(skelAnime, frame, 1.0f);
}

/**
 * Frees the frame tables for a skelAnime with dynamically allocated tables.
 */
void SkelAnime_Free(SkelAnime* skelAnime, UNUSED PlayState* play) {
    if (skelAnime->jointTable != NULL) {
        ZELDA_ARENA_FREE(skelAnime->jointTable, "../z_skelanime.c", 3729);
    } else {
        PRINTF("now_joint あきまへん！！\n"); // "now_joint is freed! !"
    }

    if (skelAnime->morphTable != NULL) {
        ZELDA_ARENA_FREE(skelAnime->morphTable, "../z_skelanime.c", 3731);
    } else {
        PRINTF("morf_joint あきまへん！！\n"); // "morf_joint is freed !!"
    }
}

/**
 * Copies the src frame table to the dst frame table.
 */
void SkelAnime_CopyFrameTable(SkelAnime* skelAnime, Vec3s* dst, Vec3s* src) {
    s32 i;

    for (i = 0; i < skelAnime->limbCount; i++) {
        *dst++ = *src++;
    }
}<|MERGE_RESOLUTION|>--- conflicted
+++ resolved
@@ -815,13 +815,8 @@
  * Every time the group number changes, a single bit moves 1 position to the left. This is an implementation detail
  * that allows for `sDisabledTransformTaskGroups` to compare against a set of bit flags.
  */
-<<<<<<< HEAD
-void AnimationContext_SetNextQueue(UNUSED PlayState* play) {
-    sAnimQueueFlags <<= 1;
-=======
-void AnimTaskQueue_SetNextGroup(PlayState* play) {
+void AnimTaskQueue_SetNextGroup(UNUSED PlayState* play) {
     sCurAnimTaskGroup <<= 1;
->>>>>>> bf3339a1
 }
 
 /**
@@ -832,13 +827,8 @@
  * LoadPlayerFrame and ActorMove, which don't alter the appearance of an existing animation,
  * will always run even if a group has its transformative tasks disabled.
  */
-<<<<<<< HEAD
-void AnimationContext_DisableQueue(UNUSED PlayState* play) {
-    sDisableAnimQueueFlags |= sAnimQueueFlags;
-=======
-void AnimTaskQueue_DisableTransformTasksForGroup(PlayState* play) {
+void AnimTaskQueue_DisableTransformTasksForGroup(UNUSED PlayState* play) {
     sDisabledTransformTaskGroups |= sCurAnimTaskGroup;
->>>>>>> bf3339a1
 }
 
 /**
@@ -984,13 +974,8 @@
 /**
  * Wait for the DMA request submitted by `AnimTaskQueue_AddLoadPlayerFrame` to complete.
  */
-<<<<<<< HEAD
-void AnimationContext_LoadFrame(UNUSED PlayState* play, AnimationEntryData* data) {
-    AnimEntryLoadFrame* entry = &data->load;
-=======
-void AnimTask_LoadPlayerFrame(PlayState* play, AnimTaskData* data) {
+void AnimTask_LoadPlayerFrame(UNUSED PlayState* play, AnimTaskData* data) {
     AnimTaskLoadPlayerFrame* task = &data->loadPlayerFrame;
->>>>>>> bf3339a1
 
     osRecvMesg(&task->msgQueue, NULL, OS_MESG_BLOCK);
 }
@@ -998,13 +983,8 @@
 /**
  * Copy all data from the `src` frame table to the `dest` table.
  */
-<<<<<<< HEAD
-void AnimationContext_CopyAll(UNUSED PlayState* play, AnimationEntryData* data) {
-    AnimEntryCopyAll* entry = &data->copy;
-=======
-void AnimTask_Copy(PlayState* play, AnimTaskData* data) {
+void AnimTask_Copy(UNUSED PlayState* play, AnimTaskData* data) {
     AnimTaskCopy* task = &data->copy;
->>>>>>> bf3339a1
 
     if (!(task->group & sDisabledTransformTaskGroups)) {
         Vec3s* dest = task->dest;
@@ -1020,13 +1000,8 @@
 /**
  * Interpolate between the `base` and `mod` frame tables.
  */
-<<<<<<< HEAD
-void AnimationContext_Interp(UNUSED PlayState* play, AnimationEntryData* data) {
-    AnimEntryInterp* entry = &data->interp;
-=======
-void AnimTask_Interp(PlayState* play, AnimTaskData* data) {
+void AnimTask_Interp(UNUSED PlayState* play, AnimTaskData* data) {
     AnimTaskInterp* task = &data->interp;
->>>>>>> bf3339a1
 
     if (!(task->group & sDisabledTransformTaskGroups)) {
         SkelAnime_InterpFrameTable(task->vecCount, task->base, task->base, task->mod, task->weight);
@@ -1036,13 +1011,8 @@
 /**
  * Copy all data from the `src` frame table to the `dest` table according to the copy map.
  */
-<<<<<<< HEAD
-void AnimationContext_CopyTrue(UNUSED PlayState* play, AnimationEntryData* data) {
-    AnimEntryCopyTrue* entry = &data->copy1;
-=======
-void AnimTask_CopyUsingMap(PlayState* play, AnimTaskData* data) {
+void AnimTask_CopyUsingMap(UNUSED PlayState* play, AnimTaskData* data) {
     AnimTaskCopyUsingMap* task = &data->copyUsingMap;
->>>>>>> bf3339a1
 
     if (!(task->group & sDisabledTransformTaskGroups)) {
         Vec3s* dest = task->dest;
@@ -1061,13 +1031,8 @@
 /**
  * Copy all data from the `src` frame table to the `dest` table according to the inverted copy map.
  */
-<<<<<<< HEAD
-void AnimationContext_CopyFalse(UNUSED PlayState* play, AnimationEntryData* data) {
-    AnimEntryCopyFalse* entry = &data->copy0;
-=======
-void AnimTask_CopyUsingMapInverted(PlayState* play, AnimTaskData* data) {
+void AnimTask_CopyUsingMapInverted(UNUSED PlayState* play, AnimTaskData* data) {
     AnimTaskCopyUsingMapInverted* task = &data->copyUsingMapInverted;
->>>>>>> bf3339a1
 
     if (!(task->group & sDisabledTransformTaskGroups)) {
         Vec3s* dest = task->dest;
@@ -1086,15 +1051,9 @@
 /**
  * Move an actor according to the translation of its root limb for the current animation frame.
  */
-<<<<<<< HEAD
-void AnimationContext_MoveActor(UNUSED PlayState* play, AnimationEntryData* data) {
-    AnimEntryMoveActor* entry = &data->move;
-    Actor* actor = entry->actor;
-=======
-void AnimTask_ActorMove(PlayState* play, AnimTaskData* data) {
+void AnimTask_ActorMove(UNUSED PlayState* play, AnimTaskData* data) {
     AnimTaskActorMove* task = &data->actorMove;
     Actor* actor = task->actor;
->>>>>>> bf3339a1
     Vec3f diff;
 
     SkelAnime_UpdateTranslation(task->skelAnime, &diff, actor->shape.rot.y);
@@ -1467,14 +1426,8 @@
 /**
  * Initializes a normal skeleton to a looping animation, dynamically allocating the frame tables if not provided.
  */
-<<<<<<< HEAD
-BAD_RETURN(s32)
-SkelAnime_Init(UNUSED PlayState* play, SkelAnime* skelAnime, SkeletonHeader* skeletonHeaderSeg,
-               AnimationHeader* animation, Vec3s* jointTable, Vec3s* morphTable, s32 limbCount) {
-=======
-BAD_RETURN(s32) SkelAnime_Init(PlayState* play, SkelAnime* skelAnime, SkeletonHeader* skeletonHeaderSeg,
+BAD_RETURN(s32) SkelAnime_Init(UNUSED PlayState* play, SkelAnime* skelAnime, SkeletonHeader* skeletonHeaderSeg,
                                AnimationHeader* animation, Vec3s* jointTable, Vec3s* morphTable, s32 limbCount) {
->>>>>>> bf3339a1
     SkeletonHeader* skeletonHeader = SEGMENTED_TO_VIRTUAL(skeletonHeaderSeg);
 
     skelAnime->limbCount = skeletonHeader->limbCount + 1;
@@ -1503,14 +1456,8 @@
 /**
  * Initializes a flex skeleton to a looping animation, dynamically allocating the frame tables if not given.
  */
-<<<<<<< HEAD
-BAD_RETURN(s32)
-SkelAnime_InitFlex(UNUSED PlayState* play, SkelAnime* skelAnime, FlexSkeletonHeader* skeletonHeaderSeg,
-                   AnimationHeader* animation, Vec3s* jointTable, Vec3s* morphTable, s32 limbCount) {
-=======
-BAD_RETURN(s32) SkelAnime_InitFlex(PlayState* play, SkelAnime* skelAnime, FlexSkeletonHeader* skeletonHeaderSeg,
+BAD_RETURN(s32) SkelAnime_InitFlex(UNUSED PlayState* play, SkelAnime* skelAnime, FlexSkeletonHeader* skeletonHeaderSeg,
                                    AnimationHeader* animation, Vec3s* jointTable, Vec3s* morphTable, s32 limbCount) {
->>>>>>> bf3339a1
     FlexSkeletonHeader* skeletonHeader = SEGMENTED_TO_VIRTUAL(skeletonHeaderSeg);
 
     skelAnime->limbCount = skeletonHeader->sh.limbCount + 1;
@@ -1543,14 +1490,8 @@
 /**
  * Initializes a skeleton with SkinLimbs to a looping animation, dynamically allocating the frame tables.
  */
-<<<<<<< HEAD
-BAD_RETURN(s32)
-SkelAnime_InitSkin(UNUSED PlayState* play, SkelAnime* skelAnime, SkeletonHeader* skeletonHeaderSeg,
-                   AnimationHeader* animation) {
-=======
-BAD_RETURN(s32) SkelAnime_InitSkin(PlayState* play, SkelAnime* skelAnime, SkeletonHeader* skeletonHeaderSeg,
+BAD_RETURN(s32) SkelAnime_InitSkin(UNUSED PlayState* play, SkelAnime* skelAnime, SkeletonHeader* skeletonHeaderSeg,
                                    AnimationHeader* animation) {
->>>>>>> bf3339a1
     SkeletonHeader* skeletonHeader = SEGMENTED_TO_VIRTUAL(skeletonHeaderSeg);
 
     skelAnime->limbCount = skeletonHeader->limbCount + 1;
