#include "global.h"
#include "vt.h"

#define ANIM_INTERP 1

s32 LinkAnimation_Loop(GlobalContext* globalCtx, SkelAnime* skelAnime);
s32 LinkAnimation_Once(GlobalContext* globalCtx, SkelAnime* skelAnime);
s32 SkelAnime_LoopFull(SkelAnime* skelAnime);
s32 SkelAnime_Once(SkelAnime* skelAnime);
s32 SkelAnime_LoopPartial(SkelAnime* skelAnime);

void SkelAnime_CopyVec3s(SkelAnime* skelAnime, Vec3s* dst, Vec3s* src);

static u32 sDisableAnimQueueFlags = 0;
static u32 sAnimQueueFlags;

/*
 * Draw a limb of type `LodLimb`
 * Near or far display list is specified via `lod`
 */
void SkelAnime_DrawLimbLod(GlobalContext* globalCtx, s32 limbIndex, void** skeleton, Vec3s* jointTbl,
                           OverrideLimbDrawOpa overrideLimbDraw, PostLimbDrawOpa postLimbDraw, void* arg, s32 lod) {
    LodLimb* limb;
    Gfx* dList;
    Vec3f pos;
    Vec3s rot;

    OPEN_DISPS(globalCtx->state.gfxCtx, "../z_skelanime.c", 773);

    Matrix_Push();
    limb = (LodLimb*)SEGMENTED_TO_VIRTUAL(skeleton[limbIndex]);
    limbIndex++;
    rot = jointTbl[limbIndex];

    pos.x = limb->jointPos.x;
    pos.y = limb->jointPos.y;
    pos.z = limb->jointPos.z;

    dList = limb->dLists[lod];

    if ((overrideLimbDraw == NULL) || !overrideLimbDraw(globalCtx, limbIndex, &dList, &pos, &rot, arg)) {
        Matrix_JointPosition(&pos, &rot);
        if (dList != NULL) {
            gSPMatrix(POLY_OPA_DISP++, Matrix_NewMtx(globalCtx->state.gfxCtx, "../z_skelanime.c", 805), G_MTX_LOAD);
            gSPDisplayList(POLY_OPA_DISP++, dList);
        }
    }

    if (1) {}

    if (postLimbDraw != NULL) {
        postLimbDraw(globalCtx, limbIndex, &dList, &rot, arg);
    }

    if (limb->child != LIMB_DONE) {
        SkelAnime_DrawLimbLod(globalCtx, limb->child, skeleton, jointTbl, overrideLimbDraw, postLimbDraw, arg, lod);
    }

    Matrix_Pull();

    if (limb->sibling != LIMB_DONE) {
        SkelAnime_DrawLimbLod(globalCtx, limb->sibling, skeleton, jointTbl, overrideLimbDraw, postLimbDraw, arg, lod);
    }

    CLOSE_DISPS(globalCtx->state.gfxCtx, "../z_skelanime.c", 821);
}

/*
 * Draw all limbs of type `LodLimb` in a given skeleton
 * Near or far display list is specified via `lod`
 */
void SkelAnime_DrawLod(GlobalContext* globalCtx, void** skeleton, Vec3s* jointTbl, OverrideLimbDrawOpa overrideLimbDraw,
                       PostLimbDrawOpa postLimbDraw, void* arg, s32 lod) {
    LodLimb* rootLimb;
    s32 pad;
    Gfx* dList;
    Vec3f pos;
    Vec3s rot;

    if (skeleton == NULL) {
        osSyncPrintf(VT_FGCOL(RED));
        osSyncPrintf("Si2_Lod_draw():skelがNULLです。\n"); // Si2_Lod_draw (): skel is NULL.
        osSyncPrintf(VT_RST);
        return;
    }

    OPEN_DISPS(globalCtx->state.gfxCtx, "../z_skelanime.c", 849);

    Matrix_Push();

    rootLimb = (LodLimb*)SEGMENTED_TO_VIRTUAL(skeleton[0]);
    pos.x = jointTbl[0].x;
    pos.y = jointTbl[0].y;
    pos.z = jointTbl[0].z;

    rot = jointTbl[1];
    dList = rootLimb->dLists[lod];

    if ((overrideLimbDraw == NULL) || !overrideLimbDraw(globalCtx, 1, &dList, &pos, &rot, arg)) {
        Matrix_JointPosition(&pos, &rot);
        if (dList != NULL) {
            gSPMatrix(POLY_OPA_DISP++, Matrix_NewMtx(globalCtx->state.gfxCtx, "../z_skelanime.c", 881), G_MTX_LOAD);
            gSPDisplayList(POLY_OPA_DISP++, dList);
        }
    }
    if (postLimbDraw != NULL) {
        postLimbDraw(globalCtx, 1, &dList, &rot, arg);
    }

    if (rootLimb->child != LIMB_DONE) {
        SkelAnime_DrawLimbLod(globalCtx, rootLimb->child, skeleton, jointTbl, overrideLimbDraw, postLimbDraw, arg, lod);
    }

    Matrix_Pull();

    CLOSE_DISPS(globalCtx->state.gfxCtx, "../z_skelanime.c", 894);
}

/*
 * Draw a limb of type `LodLimb` contained within a flexible skeleton
 * Near or far display list is specified via `lod`
 */
void SkelAnime_DrawFlexLimbLod(GlobalContext* globalCtx, s32 limbIndex, void** skeleton, Vec3s* jointTbl,
                               OverrideLimbDrawOpa overrideLimbDraw, PostLimbDrawOpa postLimbDraw, void* arg, s32 lod,
                               Mtx** mtx) {
    LodLimb* limb;
    Gfx* newDList;
    Gfx* limbDList;
    Vec3f pos;
    Vec3s rot;

    Matrix_Push();

    limb = (LodLimb*)SEGMENTED_TO_VIRTUAL(skeleton[limbIndex]);
    limbIndex++;

    rot = jointTbl[limbIndex];

    pos.x = limb->jointPos.x;
    pos.y = limb->jointPos.y;
    pos.z = limb->jointPos.z;

    newDList = limbDList = limb->dLists[lod];

    if ((overrideLimbDraw == NULL) || !overrideLimbDraw(globalCtx, limbIndex, &newDList, &pos, &rot, arg)) {
        Matrix_JointPosition(&pos, &rot);
        if (newDList != NULL) {
            Matrix_ToMtx(*mtx, "../z_skelanime.c", 945);
            {
                OPEN_DISPS(globalCtx->state.gfxCtx, "../z_skelanime.c", 946);
                gSPMatrix(POLY_OPA_DISP++, *mtx, G_MTX_LOAD);
                gSPDisplayList(POLY_OPA_DISP++, newDList);
                CLOSE_DISPS(globalCtx->state.gfxCtx, "../z_skelanime.c", 949);
            }
            (*mtx)++;
        } else if (limbDList != NULL) {
            Matrix_ToMtx(*mtx, "../z_skelanime.c", 954);
            (*mtx)++;
        }
    }
    if (postLimbDraw != NULL) {
        postLimbDraw(globalCtx, limbIndex, &limbDList, &rot, arg);
    }
    if (limb->child != LIMB_DONE) {
        SkelAnime_DrawFlexLimbLod(globalCtx, limb->child, skeleton, jointTbl, overrideLimbDraw, postLimbDraw, arg, lod,
                                  mtx);
    }

    Matrix_Pull();

    if (limb->sibling != LIMB_DONE) {
        SkelAnime_DrawFlexLimbLod(globalCtx, limb->sibling, skeleton, jointTbl, overrideLimbDraw, postLimbDraw, arg,
                                  lod, mtx);
    }
}

/*
 * Draws all limbs of type `LodLimb` in a given flexible skeleton
 * Limbs in a flexible skeleton have meshes that can stretch to line up with other limbs.
 * An array of matrices is dynamically allocated so each limb can access any transform to ensure its meshes line up.
 */
void SkelAnime_DrawFlexLod(GlobalContext* globalCtx, void** skeleton, Vec3s* jointTbl, s32 dListCount,
                           OverrideLimbDrawOpa overrideLimbDraw, PostLimbDrawOpa postLimbDraw, void* arg, s32 lod) {
    LodLimb* rootLimb;
    s32 pad;
    Gfx* newDList;
    Gfx* limbDList;
    Vec3f pos;
    Vec3s rot;
    Mtx* mtx;

    mtx = Graph_Alloc(globalCtx->state.gfxCtx, dListCount * sizeof(Mtx));

    if (skeleton == NULL) {
        osSyncPrintf(VT_FGCOL(RED));
        osSyncPrintf("Si2_Lod_draw_SV():skelがNULLです。\n"); // Si2_Lod_draw_SV (): skel is NULL.
        osSyncPrintf(VT_RST);
        return;
    }

    OPEN_DISPS(globalCtx->state.gfxCtx, "../z_skelanime.c", 1000);

    gSPSegment(POLY_OPA_DISP++, 0xD, mtx);
    Matrix_Push();

    rootLimb = (LodLimb*)SEGMENTED_TO_VIRTUAL(skeleton[0]);
    pos.x = jointTbl[0].x;
    pos.y = jointTbl[0].y;
    pos.z = jointTbl[0].z;

    rot = jointTbl[1];

    newDList = limbDList = rootLimb->dLists[lod];

    if ((overrideLimbDraw == 0) || !overrideLimbDraw(globalCtx, 1, &newDList, &pos, &rot, arg)) {
        Matrix_JointPosition(&pos, &rot);
        if (newDList != NULL) {
            Matrix_ToMtx(mtx, "../z_skelanime.c", 1033);
            gSPMatrix(POLY_OPA_DISP++, mtx, G_MTX_LOAD);
            gSPDisplayList(POLY_OPA_DISP++, newDList);
            mtx++;
        } else if (limbDList != NULL) {
            Matrix_ToMtx(mtx, "../z_skelanime.c", 1040);
            mtx++;
        }
    }

    if (postLimbDraw != NULL) {
        postLimbDraw(globalCtx, 1, &limbDList, &rot, arg);
    }
    if (rootLimb->child != LIMB_DONE) {
        SkelAnime_DrawFlexLimbLod(globalCtx, rootLimb->child, skeleton, jointTbl, overrideLimbDraw, postLimbDraw, arg,
                                  lod, &mtx);
    }

    Matrix_Pull();

    CLOSE_DISPS(globalCtx->state.gfxCtx, "../z_skelanime.c", 1053);
}

/*
 * Draw a limb of type `StandardLimb` to the polyOpa buffer
 */
void SkelAnime_DrawLimbOpa(GlobalContext* globalCtx, s32 limbIndex, void** skeleton, Vec3s* jointTbl,
                           OverrideLimbDrawOpa overrideLimbDraw, PostLimbDrawOpa postLimbDraw, void* arg) {
    StandardLimb* limb;
    Gfx* dList;
    Vec3f pos;
    Vec3s rot;

    OPEN_DISPS(globalCtx->state.gfxCtx, "../z_skelanime.c", 1076);
    Matrix_Push();

    limb = (StandardLimb*)SEGMENTED_TO_VIRTUAL(skeleton[limbIndex]);
    limbIndex++;
    rot = jointTbl[limbIndex];
    pos.x = limb->jointPos.x;
    pos.y = limb->jointPos.y;
    pos.z = limb->jointPos.z;
    dList = limb->dList;

    if ((overrideLimbDraw == NULL) || !overrideLimbDraw(globalCtx, limbIndex, &dList, &pos, &rot, arg)) {
        Matrix_JointPosition(&pos, &rot);
        if (dList != NULL) {
            gSPMatrix(POLY_OPA_DISP++, Matrix_NewMtx(globalCtx->state.gfxCtx, "../z_skelanime.c", 1103), G_MTX_LOAD);
            gSPDisplayList(POLY_OPA_DISP++, dList);
        }
    }

    if (1) {}

    if (postLimbDraw != NULL) {
        postLimbDraw(globalCtx, limbIndex, &dList, &rot, arg);
    }

    if (limb->child != LIMB_DONE) {
        SkelAnime_DrawLimbOpa(globalCtx, limb->child, skeleton, jointTbl, overrideLimbDraw, postLimbDraw, arg);
    }

    Matrix_Pull();

    if (limb->sibling != LIMB_DONE) {
        SkelAnime_DrawLimbOpa(globalCtx, limb->sibling, skeleton, jointTbl, overrideLimbDraw, postLimbDraw, arg);
    }
    CLOSE_DISPS(globalCtx->state.gfxCtx, "../z_skelanime.c", 1121);
}

/*
 * Draw all limbs of type `StandardLimb` in a given skeleton to the polyOpa buffer
 */
void SkelAnime_DrawOpa(GlobalContext* globalCtx, void** skeleton, Vec3s* jointTbl, OverrideLimbDrawOpa overrideLimbDraw,
                       PostLimbDrawOpa postLimbDraw, void* arg) {
    StandardLimb* rootLimb;
    s32 pad;
    Gfx* dList;
    Vec3f pos;
    Vec3s rot;

    if (skeleton == NULL) {
        osSyncPrintf(VT_FGCOL(RED));
        osSyncPrintf("Si2_draw():skelがNULLです。\n"); // Si2_draw (): skel is NULL.
        osSyncPrintf(VT_RST);
        return;
    }

    OPEN_DISPS(globalCtx->state.gfxCtx, "../z_skelanime.c", 1148);

    Matrix_Push();
    rootLimb = (StandardLimb*)SEGMENTED_TO_VIRTUAL(skeleton[0]);

    pos.x = jointTbl[0].x;
    pos.y = jointTbl[0].y;
    pos.z = jointTbl[0].z;

    rot = jointTbl[1];
    dList = rootLimb->dList;

    if ((overrideLimbDraw == NULL) || !overrideLimbDraw(globalCtx, 1, &dList, &pos, &rot, arg)) {
        Matrix_JointPosition(&pos, &rot);
        if (dList != NULL) {
            gSPMatrix(POLY_OPA_DISP++, Matrix_NewMtx(globalCtx->state.gfxCtx, "../z_skelanime.c", 1176), G_MTX_LOAD);
            gSPDisplayList(POLY_OPA_DISP++, dList);
        }
    }

    if (postLimbDraw != NULL) {
        postLimbDraw(globalCtx, 1, &dList, &rot, arg);
    }

    if (rootLimb->child != LIMB_DONE) {
        SkelAnime_DrawLimbOpa(globalCtx, rootLimb->child, skeleton, jointTbl, overrideLimbDraw, postLimbDraw, arg);
    }

    Matrix_Pull();

    CLOSE_DISPS(globalCtx->state.gfxCtx, "../z_skelanime.c", 1190);
}

/*
 * Draw a limb of type `StandardLimb` contained within a flexible skeleton to the polyOpa buffer
 */
void SkelAnime_DrawFlexLimbOpa(GlobalContext* globalCtx, s32 limbIndex, void** skeleton, Vec3s* jointTbl,
                               OverrideLimbDrawOpa overrideLimbDraw, PostLimbDrawOpa postLimbDraw, void* arg,
                               Mtx** limbMatricies) {
    StandardLimb* limb;
    Gfx* newDList;
    Gfx* limbDList;
    Vec3f pos;
    Vec3s rot;

    OPEN_DISPS(globalCtx->state.gfxCtx, "../z_skelanime.c", 1214);

    Matrix_Push();

    limb = (StandardLimb*)SEGMENTED_TO_VIRTUAL(skeleton[limbIndex]);
    limbIndex++;
    rot = jointTbl[limbIndex];

    pos.x = limb->jointPos.x;
    pos.y = limb->jointPos.y;
    pos.z = limb->jointPos.z;

    newDList = limbDList = limb->dList;

    if ((overrideLimbDraw == NULL) || !overrideLimbDraw(globalCtx, limbIndex, &newDList, &pos, &rot, arg)) {
        Matrix_JointPosition(&pos, &rot);
        if (newDList != NULL) {
            Matrix_ToMtx(*limbMatricies, "../z_skelanime.c", 1242);
            gSPMatrix(POLY_OPA_DISP++, *limbMatricies, G_MTX_LOAD);
            gSPDisplayList(POLY_OPA_DISP++, newDList);
            (*limbMatricies)++;
        } else if (limbDList != NULL) {
            Matrix_ToMtx(*limbMatricies, "../z_skelanime.c", 1249);
            (*limbMatricies)++;
        }
    }

    if (postLimbDraw != NULL) {
        postLimbDraw(globalCtx, limbIndex, &limbDList, &rot, arg);
    }

    if (limb->child != LIMB_DONE) {
        SkelAnime_DrawFlexLimbOpa(globalCtx, limb->child, skeleton, jointTbl, overrideLimbDraw, postLimbDraw, arg,
                                  limbMatricies);
    }

    Matrix_Pull();

    if (limb->sibling != LIMB_DONE) {
        SkelAnime_DrawFlexLimbOpa(globalCtx, limb->sibling, skeleton, jointTbl, overrideLimbDraw, postLimbDraw, arg,
                                  limbMatricies);
    }
    CLOSE_DISPS(globalCtx->state.gfxCtx, "../z_skelanime.c", 1265);
}

/*
 * Draw all limbs of type `StandardLimb` in a given flexible skeleton to the polyOpa buffer
 * Limbs in a flexible skeleton have meshes that can stretch to line up with other limbs.
 * An array of matrices is dynamically allocated so each limb can access any transform to ensure its meshes line up.
 */
void SkelAnime_DrawFlexOpa(GlobalContext* globalCtx, void** skeleton, Vec3s* jointTbl, s32 dListCount,
                           OverrideLimbDrawOpa overrideLimbDraw, PostLimbDrawOpa postLimbDraw, void* arg) {
    StandardLimb* rootLimb;
    s32 pad;
    Gfx* newDList;
    Gfx* limbDList;
    Vec3f pos;
    Vec3s rot;
    Mtx* mtx;

    mtx = Graph_Alloc(globalCtx->state.gfxCtx, dListCount * sizeof(Mtx));

    if (skeleton == NULL) {
        osSyncPrintf(VT_FGCOL(RED));
        osSyncPrintf("Si2_draw_SV():skelがNULLです。\n"); // Si2_draw_SV (): skel is NULL.
        osSyncPrintf(VT_RST);
        return;
    }

    OPEN_DISPS(globalCtx->state.gfxCtx, "../z_skelanime.c", 1294);

    gSPSegment(POLY_OPA_DISP++, 0xD, mtx);

    Matrix_Push();

    rootLimb = SEGMENTED_TO_VIRTUAL(skeleton[0]);

    pos.x = jointTbl[0].x;
    pos.y = jointTbl[0].y;
    pos.z = jointTbl[0].z;

    rot = jointTbl[1];

    newDList = limbDList = rootLimb->dList;

    if ((overrideLimbDraw == NULL) || !overrideLimbDraw(globalCtx, 1, &newDList, &pos, &rot, arg)) {
        Matrix_JointPosition(&pos, &rot);
        if (newDList != NULL) {
            Matrix_ToMtx(mtx, "../z_skelanime.c", 1327);
            gSPMatrix(POLY_OPA_DISP++, mtx, G_MTX_LOAD);
            gSPDisplayList(POLY_OPA_DISP++, newDList);
            mtx++;
        } else if (limbDList != NULL) {
            Matrix_ToMtx(mtx, "../z_skelanime.c", 1334);
            mtx++;
        }
    }

    if (postLimbDraw != NULL) {
        postLimbDraw(globalCtx, 1, &limbDList, &rot, arg);
    }

    if (rootLimb->child != LIMB_DONE) {
        SkelAnime_DrawFlexLimbOpa(globalCtx, rootLimb->child, skeleton, jointTbl, overrideLimbDraw, postLimbDraw, arg,
                                  &mtx);
    }

    Matrix_Pull();
    CLOSE_DISPS(globalCtx->state.gfxCtx, "../z_skelanime.c", 1347);
}

/*
 * Copies frame data from the frame data table, indexed by the joint index table.
 * Indices below limit are copied from that entry in the static frame data table.
 * Indices above limit are offsets to a frame data array indexed by the frame.
 */
void SkelAnime_GetFrameData(AnimationHeader* animationSeg, s32 frame, s32 limbCount, Vec3s* dst) {
    AnimationHeader* animHeader = SEGMENTED_TO_VIRTUAL(animationSeg);
    JointIndex* index = SEGMENTED_TO_VIRTUAL(animHeader->jointIndexSeg);
    s16* frameDataTable = SEGMENTED_TO_VIRTUAL(animHeader->frameDataSeg);
    s16* staticFrameTable = &frameDataTable[0];
    s16* animFrameTable = &frameDataTable[frame];
    u16 staticEntries = animHeader->staticEntries;
    s32 i;

    for (i = 0; i < limbCount; i++, dst++, index++) {
        if ((dst == NULL) || (index == NULL) || (animFrameTable == NULL) || (staticFrameTable == NULL)) {
            LOG_ADDRESS("out", dst, "../z_skelanime.c", 1392);
            LOG_ADDRESS("ref_tbl", index, "../z_skelanime.c", 1393);
            LOG_ADDRESS("frame_tbl", animFrameTable, "../z_skelanime.c", 1394);
            LOG_ADDRESS("tbl", staticFrameTable, "../z_skelanime.c", 1395);
        }

        dst->x = (index->x >= staticEntries) ? animFrameTable[index->x] : staticFrameTable[index->x];
        dst->y = (index->y >= staticEntries) ? animFrameTable[index->y] : staticFrameTable[index->y];
        dst->z = (index->z >= staticEntries) ? animFrameTable[index->z] : staticFrameTable[index->z];
    }
}

s16 Animation_Length(void* animationSeg) {
    s16* lastFrame = SEGMENTED_TO_VIRTUAL(animationSeg);

    return *lastFrame;
}

s16 Animation_LastFrame(void* animationSeg) {
    u16* lastFrame = SEGMENTED_TO_VIRTUAL(animationSeg);
    // Loads an unsigned half for some reason.
    return *lastFrame - 1;
}

/*
 * Draw a limb of type `StandardLimb` to the specified display buffer
 */
Gfx* SkelAnime_DrawLimb(GlobalContext* globalCtx, s32 limbIndex, void** skeleton, Vec3s* jointTbl,
                        OverrideLimbDraw overrideLimbDraw, PostLimbDraw postLimbDraw, void* arg, Gfx* gfx) {
    StandardLimb* limb;
    Gfx* dList;
    Vec3f pos;
    Vec3s rot;

    Matrix_Push();

    limb = (StandardLimb*)SEGMENTED_TO_VIRTUAL(skeleton[limbIndex]);
    limbIndex++;

    rot = jointTbl[limbIndex];

    pos.x = limb->jointPos.x;
    pos.y = limb->jointPos.y;
    pos.z = limb->jointPos.z;

    dList = limb->dList;

    if ((overrideLimbDraw == NULL) || !overrideLimbDraw(globalCtx, limbIndex, &dList, &pos, &rot, arg, &gfx)) {
        Matrix_JointPosition(&pos, &rot);
        if (dList != NULL) {
            gSPMatrix(gfx++, Matrix_NewMtx(globalCtx->state.gfxCtx, "../z_skelanime.c", 1489), G_MTX_LOAD);
            gSPDisplayList(gfx++, dList);
        }
    }

    if (postLimbDraw != NULL) {
        postLimbDraw(globalCtx, limbIndex, &dList, &rot, arg, &gfx);
    }

    if (limb->child != LIMB_DONE) {
        gfx = SkelAnime_DrawLimb(globalCtx, limb->child, skeleton, jointTbl, overrideLimbDraw, postLimbDraw, arg, gfx);
    }

    Matrix_Pull();

    if (limb->sibling != LIMB_DONE) {
        gfx =
            SkelAnime_DrawLimb(globalCtx, limb->sibling, skeleton, jointTbl, overrideLimbDraw, postLimbDraw, arg, gfx);
    }

    return gfx;
}

/*
 * Draw all limbs of type `StandardLimb` in a given skeleton to the specified display buffer
 */
Gfx* SkelAnime_Draw(GlobalContext* globalCtx, void** skeleton, Vec3s* jointTbl, OverrideLimbDraw overrideLimbDraw,
                    PostLimbDraw postLimbDraw, void* arg, Gfx* gfx) {
    StandardLimb* rootLimb;
    s32 pad;
    Gfx* dList;
    Vec3f pos;
    Vec3s rot;

    if (skeleton == NULL) {
        osSyncPrintf(VT_FGCOL(RED));
        osSyncPrintf("Si2_draw2():skelがNULLです。NULLを返します。\n"); // Si2_draw2 (): skel is NULL. Returns NULL.
        osSyncPrintf(VT_RST);
        return NULL;
    }

    Matrix_Push();

    rootLimb = (StandardLimb*)SEGMENTED_TO_VIRTUAL(skeleton[0]);

    pos.x = jointTbl[0].x;
    pos.y = jointTbl[0].y;
    pos.z = jointTbl[0].z;

    rot = jointTbl[1];

    dList = rootLimb->dList;

    if ((overrideLimbDraw == NULL) || !overrideLimbDraw(globalCtx, 1, &dList, &pos, &rot, arg, &gfx)) {
        Matrix_JointPosition(&pos, &rot);
        if (dList != NULL) {
            gSPMatrix(gfx++, Matrix_NewMtx(globalCtx->state.gfxCtx, "../z_skelanime.c", 1558), G_MTX_LOAD);
            gSPDisplayList(gfx++, dList);
        }
    }

    if (postLimbDraw != NULL) {
        postLimbDraw(globalCtx, 1, &dList, &rot, arg, &gfx);
    }

    if (rootLimb->child != LIMB_DONE) {
        gfx = SkelAnime_DrawLimb(globalCtx, rootLimb->child, skeleton, jointTbl, overrideLimbDraw, postLimbDraw, arg,
                                 gfx);
    }

    Matrix_Pull();

    return gfx;
}

/*
 * Draw a limb of type `StandardLimb` contained within a flexible skeleton to the specified display buffer
 */
Gfx* SkelAnime_DrawFlexLimb(GlobalContext* globalCtx, s32 limbIndex, void** skeleton, Vec3s* jointTbl,
                            OverrideLimbDraw overrideLimbDraw, PostLimbDraw postLimbDraw, void* arg, Mtx** mtx,
                            Gfx* gfx) {
    StandardLimb* limb;
    Gfx* newDList;
    Gfx* limbDList;
    Vec3f pos;
    Vec3s rot;

    Matrix_Push();

    limb = (StandardLimb*)SEGMENTED_TO_VIRTUAL(skeleton[limbIndex]);
    limbIndex++;
    rot = jointTbl[limbIndex];

    pos.x = limb->jointPos.x;
    pos.y = limb->jointPos.y;
    pos.z = limb->jointPos.z;

    newDList = limbDList = limb->dList;
    if ((overrideLimbDraw == NULL) || !overrideLimbDraw(globalCtx, limbIndex, &newDList, &pos, &rot, arg, &gfx)) {
        Matrix_JointPosition(&pos, &rot);
        if (newDList != NULL) {
            Matrix_ToMtx(*mtx, "../z_skelanime.c", 1623);
            gSPMatrix(gfx++, *mtx, G_MTX_LOAD);
            gSPDisplayList(gfx++, newDList);
            (*mtx)++;
        } else if (limbDList != NULL) {
            Matrix_ToMtx(*mtx, "../z_skelanime.c", 1630);
            (*mtx)++;
        }
    }
    if (postLimbDraw != NULL) {
        postLimbDraw(globalCtx, limbIndex, &limbDList, &rot, arg, &gfx);
    }
    if (limb->child != LIMB_DONE) {
        gfx = SkelAnime_DrawFlexLimb(globalCtx, limb->child, skeleton, jointTbl, overrideLimbDraw, postLimbDraw, arg,
                                     mtx, gfx);
    }

    Matrix_Pull();

    if (limb->sibling != LIMB_DONE) {
        gfx = SkelAnime_DrawFlexLimb(globalCtx, limb->sibling, skeleton, jointTbl, overrideLimbDraw, postLimbDraw, arg,
                                     mtx, gfx);
    }

    return gfx;
}

/*
 * Draw all limbs of type `StandardLimb` in a given flexible skeleton to the specified display buffer
 * Limbs in a flexible skeleton have meshes that can stretch to line up with other limbs.
 * An array of matrices is dynamically allocated so each limb can access any transform to ensure its meshes line up.
 */
Gfx* SkelAnime_DrawFlex(GlobalContext* globalCtx, void** skeleton, Vec3s* jointTbl, s32 dListCount,
                        OverrideLimbDraw overrideLimbDraw, PostLimbDraw postLimbDraw, void* arg, Gfx* gfx) {
    StandardLimb* rootLimb;
    s32 pad;
    Gfx* newDList;
    Gfx* limbDList;
    Vec3f pos;
    Vec3s rot;
    Mtx* mtx;

    mtx = Graph_Alloc(globalCtx->state.gfxCtx, dListCount * sizeof(*mtx));
    if (skeleton == NULL) {
        osSyncPrintf(VT_FGCOL(RED));
        osSyncPrintf(
            "Si2_draw2_SV():skelがNULLです。NULLを返します。\n"); // Si2_draw2_SV (): skel is NULL. Returns NULL.
        osSyncPrintf(VT_RST);
        return NULL;
    }

    gSPSegment(gfx++, 0xD, mtx);
    Matrix_Push();
    rootLimb = (StandardLimb*)SEGMENTED_TO_VIRTUAL(skeleton[0]);

    pos.x = jointTbl[0].x;
    pos.y = jointTbl[0].y;
    pos.z = jointTbl[0].z;

    rot = jointTbl[1];

    newDList = limbDList = rootLimb->dList;

    if ((overrideLimbDraw == NULL) || !overrideLimbDraw(globalCtx, 1, &newDList, &pos, &rot, arg, &gfx)) {
        Matrix_JointPosition(&pos, &rot);
        if (newDList != NULL) {
            Matrix_ToMtx(mtx, "../z_skelanime.c", 1710);
            gSPMatrix(gfx++, mtx, G_MTX_LOAD);
            gSPDisplayList(gfx++, newDList);
            mtx++;
        } else if (limbDList != NULL) {
            Matrix_ToMtx(mtx, "../z_skelanime.c", 1717);
            mtx++;
        }
    }
    if (postLimbDraw != NULL) {
        postLimbDraw(globalCtx, 1, &limbDList, &rot, arg, &gfx);
    }
    if (rootLimb->child != LIMB_DONE) {
        gfx = SkelAnime_DrawFlexLimb(globalCtx, rootLimb->child, skeleton, jointTbl, overrideLimbDraw, postLimbDraw,
                                     arg, &mtx, gfx);
    }

    Matrix_Pull();

    return gfx;
}

// unused
s32 SkelAnime_GetFrameData2(AnimationHeader2* animSeg2, s32 frame, Vec3s* dst) {
    AnimationHeader2* animHeader = SEGMENTED_TO_VIRTUAL(animSeg2);
    s32 limbCount = animHeader->limbCount;
    JointKey* key = SEGMENTED_TO_VIRTUAL(animHeader->jointKeySeg);
    s16* frameDataTable = SEGMENTED_TO_VIRTUAL(animHeader->frameDataSeg);
    s16* staticFrameTable = &frameDataTable[0];
    s16* animFrameTable = &frameDataTable[frame];
    s32 i;

    /*
     *Equivalent to the following, but the compiler optimizes the loop in a way I can't replicate
     */

    // for(i = 0, dst++, key++; i < limbCount + 1; i++, key++, dst++) {
    //     dst->x = frame < key->xMax ? animFrameTable[key->x] : staticFrameTable[key->x];
    //     dst->y = frame < key->yMax ? animFrameTable[key->y] : staticFrameTable[key->y];
    //     dst->z = frame < key->zMax ? animFrameTable[key->z] : staticFrameTable[key->z];
    // }

    dst->x = frame < key->xMax ? animFrameTable[key->x] : staticFrameTable[key->x];
    dst->y = frame < key->yMax ? animFrameTable[key->y] : staticFrameTable[key->y];
    dst->z = frame < key->zMax ? animFrameTable[key->z] : staticFrameTable[key->z];

    i = 1;
    dst++;
    key++;

    if (limbCount & 1) {}

    if (limbCount > 0) {
        if (limbCount & 1) {
            i++;
            dst->x = frame < key->xMax ? animFrameTable[key->x] : staticFrameTable[key->x];
            dst->y = frame < key->yMax ? animFrameTable[key->y] : staticFrameTable[key->y];
            dst->z = frame < key->zMax ? animFrameTable[key->z] : staticFrameTable[key->z];
            key++;
            dst++;
            if (limbCount + 1 == i) {
                goto ret;
            }
        }
        do {
            i += 2;
            dst->x = frame < key->xMax ? animFrameTable[key->x] : staticFrameTable[key->x];
            dst->y = frame < key->yMax ? animFrameTable[key->y] : staticFrameTable[key->y];
            dst->z = frame < key->zMax ? animFrameTable[key->z] : staticFrameTable[key->z];
            key++;
            dst++;
            dst->x = frame < key->xMax ? animFrameTable[key->x] : staticFrameTable[key->x];
            dst->y = frame < key->yMax ? animFrameTable[key->y] : staticFrameTable[key->y];
            dst->z = frame < key->zMax ? animFrameTable[key->z] : staticFrameTable[key->z];
            key++;
            dst++;
        } while (i != limbCount + 1);
    }
ret:
    return limbCount;
}

// unused
s16 Animation_LimbCount2(AnimationHeader2* animationSeg) {
    AnimationHeader2* animation = SEGMENTED_TO_VIRTUAL(animationSeg);

    return animation->limbCount;
}

/*
 * Appears to be unused anywhere in the game.  Appears to be a clone of
 * Animation_Length
 */
s16 Animation_Length2(AnimationHeader2* animationSeg) {
    AnimationHeader2* animation = SEGMENTED_TO_VIRTUAL(animationSeg);

    return animation->frameCount;
}

/*
 * Appears to be unused anywhere in the game.  Appears to be a clone of
 * Animation_LastFrame
 */
s16 Animation_LastFrame2(AnimationHeader2* animationSeg) {
    AnimationHeader2* animation = SEGMENTED_TO_VIRTUAL(animationSeg);

    return animation->frameCount - 1;
}

/*
 * Linearly interpolates between vector arrays start and target at the given weight.
 */
void SkelAnime_InterpVec3s(s32 limbCount, Vec3s* dst, Vec3s* start, Vec3s* target, f32 weight) {
    s32 i;
    s16 diff;
    s16 base;

    if (weight < 1.0f) {
        for (i = 0; i < limbCount; i++, dst++, start++, target++) {
            base = start->x;
            diff = target->x - base;
            dst->x = (s16)(diff * weight) + base;
            base = start->y;
            diff = target->y - base;
            dst->y = (s16)(diff * weight) + base;
            base = start->z;
            diff = target->z - base;
            dst->z = (s16)(diff * weight) + base;
        }
    } else {
        for (i = 0; i < limbCount; i++, dst++, target++) {
            dst->x = target->x;
            dst->y = target->y;
            dst->z = target->z;
        }
    }
}

void AnimationContext_Reset(AnimationContext* animationCtx) {
    animationCtx->animationCount = 0;
}

void AnimationContext_SetNextQueue(GlobalContext* globalCtx) {
    sAnimQueueFlags <<= 1;
}

void AnimationContext_DisableQueue(GlobalContext* globalCtx) {
    sDisableAnimQueueFlags |= sAnimQueueFlags;
}

AnimationEntry* AnimationContext_AddEntry(AnimationContext* animationCtx, AnimationType type) {
    AnimationEntry* entry;
    s16 index = animationCtx->animationCount;

    if (index >= ANIMATION_ENTRY_MAX) {
        return NULL;
    }
    animationCtx->animationCount = index + 1;
    entry = &animationCtx->entries[index];
    entry->type = type;
    return entry;
}

/*
 * Requests loading frame data from the Link animation at segment into frameTbl
 */
void AnimationContext_SetLoadFrame(GlobalContext* globalCtx, LinkAnimationHeader* segment, s32 frame, s32 limbCount,
                                   Vec3s* frameTbl) {
    AnimationEntry* entry = AnimationContext_AddEntry(&globalCtx->animationCtx, ANIMENTRY_LOADFRAME);

    if (entry != NULL) {
        LinkAnimationHeader* linkAnimHeader = SEGMENTED_TO_VIRTUAL(segment);
        u32 ram = frameTbl;

        osCreateMesgQueue(&entry->data.load.msgQueue, &entry->data.load.msg, 1);
        DmaMgr_SendRequest2(&entry->data.load.req, ram,
                            LINK_ANIMATION_OFFSET(linkAnimHeader->segment, ((sizeof(Vec3s) * limbCount + 2) * frame)),
                            sizeof(Vec3s) * limbCount + 2, 0, &entry->data.load.msgQueue, NULL, "../z_skelanime.c",
                            2004);
    }
}

/*
 * Requests copying all vectors from src into dst
 */
void AnimationContext_SetCopyAll(GlobalContext* globalCtx, s32 vecCount, Vec3s* dst, Vec3s* src) {
    AnimationEntry* entry = AnimationContext_AddEntry(&globalCtx->animationCtx, ANIMENTRY_COPYALL);

    if (entry != NULL) {
        entry->data.copy.queueFlag = sAnimQueueFlags;
        entry->data.copy.vecCount = vecCount;
        entry->data.copy.dst = dst;
        entry->data.copy.src = src;
    }
}

/*
 * Requests interpolating between base and mod with the given weight, placing the result in base
 */
void AnimationContext_SetInterp(GlobalContext* globalCtx, s32 vecCount, Vec3s* base, Vec3s* mod, f32 weight) {
    AnimationEntry* entry = AnimationContext_AddEntry(&globalCtx->animationCtx, ANIMENTRY_INTERP);

    if (entry != NULL) {
        entry->data.interp.queueFlag = sAnimQueueFlags;
        entry->data.interp.vecCount = vecCount;
        entry->data.interp.base = base;
        entry->data.interp.mod = mod;
        entry->data.interp.weight = weight;
    }
}

/*
 * Requests copying vectors from src to dst whose copy flag is true
 */
void AnimationContext_SetCopyTrue(GlobalContext* globalCtx, s32 vecCount, Vec3s* dst, Vec3s* src, u8* copyFlag) {
    AnimationEntry* entry = AnimationContext_AddEntry(&globalCtx->animationCtx, ANIMENTRY_COPYTRUE);

    if (entry != NULL) {
        entry->data.copy1.queueFlag = sAnimQueueFlags;
        entry->data.copy1.vecCount = vecCount;
        entry->data.copy1.dst = dst;
        entry->data.copy1.src = src;
        entry->data.copy1.copyFlag = copyFlag;
    }
}

/*
 * Requests copying vectors from src to dst whose copy flag is false
 */
void AnimationContext_SetCopyFalse(GlobalContext* globalCtx, s32 vecCount, Vec3s* dst, Vec3s* src, u8* copyFlag) {
    AnimationEntry* entry = AnimationContext_AddEntry(&globalCtx->animationCtx, ANIMENTRY_COPYFALSE);

    if (entry != NULL) {
        entry->data.copy0.queueFlag = sAnimQueueFlags;
        entry->data.copy0.vecCount = vecCount;
        entry->data.copy0.dst = dst;
        entry->data.copy0.src = src;
        entry->data.copy0.copyFlag = copyFlag;
    }
}

/*
 * Requests moving an actor according to the translation of its root limb
 */
void AnimationContext_SetMoveActor(GlobalContext* globalCtx, Actor* actor, SkelAnime* skelAnime, f32 arg3) {
    AnimationEntry* entry = AnimationContext_AddEntry(&globalCtx->animationCtx, ANIMENTRY_MOVEACTOR);

    if (entry != NULL) {
        entry->data.move.actor = actor;
        entry->data.move.skelAnime = skelAnime;
        entry->data.move.unk_08 = arg3;
    }
}

// The next functions perform the requests set above

/*
 * Receives the request for Link's animation frame data
 */
void AnimationContext_LoadFrame(GlobalContext* globalCtx, AnimationEntryData* data) {
    AnimEntryLoadFrame* entry = &data->load;

    osRecvMesg(&entry->msgQueue, NULL, OS_MESG_BLOCK);
}

/*
 * If the entry's queue is enabled, copies all vectors from src to dst
 */
void AnimationContext_CopyAll(GlobalContext* globalCtx, AnimationEntryData* data) {
    AnimEntryCopyAll* entry = &data->copy;

    if (!(entry->queueFlag & sDisableAnimQueueFlags)) {
        Vec3s* dst = entry->dst;
        Vec3s* src = entry->src;
        s32 i;

        for (i = 0; i < entry->vecCount; i++) {
            *dst++ = *src++;
        }
    }
}

/*
 * If the entry's queue is enabled, interpolates between base and mod, placing the result in base
 */
void AnimationContext_Interp(GlobalContext* globalCtx, AnimationEntryData* data) {
    AnimEntryInterp* entry = &data->interp;

    if (!(entry->queueFlag & sDisableAnimQueueFlags)) {
        SkelAnime_InterpVec3s(entry->vecCount, entry->base, entry->base, entry->mod, entry->weight);
    }
}

/*
 * If the entry's queue is enabled, copies all vectors from src to dst whose copy flag is true
 */
void AnimationContext_CopyTrue(GlobalContext* globalCtx, AnimationEntryData* data) {
    AnimEntryCopyTrue* entry = &data->copy1;

    if (!(entry->queueFlag & sDisableAnimQueueFlags)) {
        Vec3s* dst = entry->dst;
        Vec3s* src = entry->src;
        u8* copyFlag = entry->copyFlag;
        s32 i;

        for (i = 0; i < entry->vecCount; i++, dst++, src++) {
            if (*copyFlag++) {
                *dst = *src;
            }
        }
    }
}

/*
 * If the entry's queue is enabled, copies all vectors from src to dst whose copy flag is false
 */
void AnimationContext_CopyFalse(GlobalContext* globalCtx, AnimationEntryData* data) {
    AnimEntryCopyFalse* entry = &data->copy0;

    if (!(entry->queueFlag & sDisableAnimQueueFlags)) {
        Vec3s* dst = entry->dst;
        Vec3s* src = entry->src;
        u8* copyFlag = entry->copyFlag;
        s32 i;

        for (i = 0; i < entry->vecCount; i++, dst++, src++) {
            if (!(*copyFlag++)) {
                *dst = *src;
            }
        }
    }
}

/*
 * Moves an actor according to the translation of its root limb
 */
void AnimationContext_MoveActor(GlobalContext* globalCtx, AnimationEntryData* data) {
    AnimEntryMoveActor* entry = &data->move;
    Actor* actor = entry->actor;
    Vec3f diff;

    SkelAnime_UpdateTranslation(entry->skelAnime, &diff, actor->shape.rot.y);
    actor->posRot.pos.x += diff.x * actor->scale.x;
    actor->posRot.pos.y += diff.y * actor->scale.y * entry->unk_08;
    actor->posRot.pos.z += diff.z * actor->scale.z;
}

/*
 * Performs all requests in the animation queue, then resets the queue flags.
 */
void AnimationContext_Update(GlobalContext* globalCtx, AnimationContext* animationCtx) {
    static AnimationEntryCallback animFuncs[] = {
        AnimationContext_LoadFrame, AnimationContext_CopyAll,   AnimationContext_Interp,
        AnimationContext_CopyTrue,  AnimationContext_CopyFalse, AnimationContext_MoveActor,
    };
    AnimationEntry* entry;

    for (entry = animationCtx->entries; animationCtx->animationCount != 0; entry++, animationCtx->animationCount--) {
        animFuncs[entry->type](globalCtx, &entry->data);
    }

    sAnimQueueFlags = 1;
    sDisableAnimQueueFlags = 0;
}

void SkelAnime_InitLink(GlobalContext* globalCtx, SkelAnime* skelAnime, FlexSkeletonHeader* skeletonHeaderSeg,
                        LinkAnimationHeader* segment, s32 flags, Vec3s* jointTbl, Vec3s* morphTbl, s32 limbBufCount) {
    FlexSkeletonHeader* skeletonHeader = SEGMENTED_TO_VIRTUAL(skeletonHeaderSeg);
    s32 headerJointCount = skeletonHeader->sh.limbCount;
    s32 limbCount;
    size_t allocSize;

    skelAnime->initFlags = flags;
    limbCount = (flags & 2) ? headerJointCount : 1;

    if (flags & 1) {
        limbCount += headerJointCount;
    }
    if (flags & 4) {
        limbCount += headerJointCount;
    }

    skelAnime->limbCount = limbCount;
    skelAnime->dListCount = skeletonHeader->dListCount;

    allocSize = limbCount * sizeof(Vec3s);
    skelAnime->skeleton = SEGMENTED_TO_VIRTUAL(skeletonHeader->sh.segment);

    if (flags & 8) {
        allocSize += 2;
    }

    if (jointTbl == NULL) {
        skelAnime->jointTbl = ZeldaArena_MallocDebug(allocSize, "../z_skelanime.c", 2364);
        skelAnime->morphTbl = ZeldaArena_MallocDebug(allocSize, "../z_skelanime.c", 2365);
    } else {
        if (limbBufCount != limbCount) {
            __assert("joint_buff_num == joint_num", "../z_skelanime.c", 2369);
        }

        skelAnime->jointTbl = (Vec3s*)ALIGN16((u32)jointTbl);
        skelAnime->morphTbl = (Vec3s*)ALIGN16((u32)morphTbl);
    }

    if ((skelAnime->jointTbl == NULL) || (skelAnime->morphTbl == NULL)) {
        osSyncPrintf(VT_FGCOL(RED));
        osSyncPrintf(
            "Skeleton_Info_Rom_SV_ct メモリアロケーションエラー\n"); // Skeleton_Info_Rom_SV_ct Memory allocation error
        osSyncPrintf(VT_RST);
    }

    LinkAnimation_Change(globalCtx, skelAnime, segment, 1.0f, 0.0f, 0.0f, ANIMMODE_LOOP, 0.0f);
}

void LinkAnimation_SetUpdateFunction(SkelAnime* skelAnime) {
    if (skelAnime->mode <= ANIMMODE_LOOP_INTERP) {
        skelAnime->update = LinkAnimation_Loop;
    } else {
        skelAnime->update = LinkAnimation_Once;
    }
    skelAnime->morphWeight = 0.0f;
}

s32 LinkAnimation_Update(GlobalContext* globalCtx, SkelAnime* skelAnime) {
    return skelAnime->update(globalCtx, skelAnime);
}

s32 LinkAnimation_Morph(GlobalContext* globalCtx, SkelAnime* skelAnime) {
    f32 prevMorphWeight = skelAnime->morphWeight;
    f32 updateRate = R_UPDATE_RATE * 0.5f;

    skelAnime->morphWeight -= skelAnime->morphRate * updateRate;

    if (skelAnime->morphWeight <= 0.0f) {
        LinkAnimation_SetUpdateFunction(skelAnime);
    }

    AnimationContext_SetInterp(globalCtx, skelAnime->limbCount, skelAnime->jointTbl, skelAnime->morphTbl,
                               1.0f - (skelAnime->morphWeight / prevMorphWeight));
    return 0;
}

void LinkAnimation_AnimateFrame(GlobalContext* globalCtx, SkelAnime* skelAnime) {
    AnimationContext_SetLoadFrame(globalCtx, skelAnime->animation, skelAnime->curFrame, skelAnime->limbCount,
                                  skelAnime->jointTbl);
    if (skelAnime->morphWeight != 0) {
        f32 updateRate = R_UPDATE_RATE * 0.5f;

        skelAnime->morphWeight -= skelAnime->morphRate * updateRate;
        if (skelAnime->morphWeight <= 0.0f) {
            skelAnime->morphWeight = 0.0f;
        } else {
            AnimationContext_SetInterp(globalCtx, skelAnime->limbCount, skelAnime->jointTbl, skelAnime->morphTbl,
                                       skelAnime->morphWeight);
        }
    }
}

s32 LinkAnimation_Loop(GlobalContext* globalCtx, SkelAnime* skelAnime) {
    f32 updateRate = R_UPDATE_RATE * 0.5f;

    skelAnime->curFrame += skelAnime->playSpeed * updateRate;
    if (skelAnime->curFrame < 0.0f) {
        skelAnime->curFrame += skelAnime->animLength;
    } else if (skelAnime->animLength <= skelAnime->curFrame) {
        skelAnime->curFrame -= skelAnime->animLength;
    }
    LinkAnimation_AnimateFrame(globalCtx, skelAnime);
    return 0;
}

s32 LinkAnimation_Once(GlobalContext* globalCtx, SkelAnime* skelAnime) {
    f32 updateRate = R_UPDATE_RATE * 0.5f;

    if (skelAnime->curFrame == skelAnime->endFrame) {
        LinkAnimation_AnimateFrame(globalCtx, skelAnime);
        return 1;
    }
    skelAnime->curFrame += skelAnime->playSpeed * updateRate;
    if ((skelAnime->curFrame - skelAnime->endFrame) * skelAnime->playSpeed > 0.0f) {
        skelAnime->curFrame = skelAnime->endFrame;
    } else if (skelAnime->curFrame < 0.0f) {
        skelAnime->curFrame += skelAnime->animLength;
    } else if (skelAnime->animLength <= skelAnime->curFrame) {
        skelAnime->curFrame -= skelAnime->animLength;
    }
    LinkAnimation_AnimateFrame(globalCtx, skelAnime);
    return 0;
}

void Animation_SetMorph(GlobalContext* globalCtx, SkelAnime* skelAnime, f32 morphFrames) {
    skelAnime->morphWeight = 1.0f;
    skelAnime->morphRate = 1.0f / morphFrames;
}

void LinkAnimation_Change(GlobalContext* globalCtx, SkelAnime* skelAnime, LinkAnimationHeader* segment, f32 playSpeed,
                          f32 startFrame, f32 endFrame, u8 mode, f32 morphFrames) {
    skelAnime->mode = mode;
    if ((morphFrames != 0.0f) && ((segment != skelAnime->animation) || (startFrame != skelAnime->curFrame))) {
        if (morphFrames < 0) {
            LinkAnimation_SetUpdateFunction(skelAnime);
            SkelAnime_CopyVec3s(skelAnime, skelAnime->morphTbl, skelAnime->jointTbl);
            morphFrames = -morphFrames;
        } else {
            skelAnime->update = LinkAnimation_Morph;
            AnimationContext_SetLoadFrame(globalCtx, segment, (s32)startFrame, skelAnime->limbCount,
                                          skelAnime->morphTbl);
        }
        skelAnime->morphWeight = 1.0f;
        skelAnime->morphRate = 1.0f / morphFrames;
    } else {
        LinkAnimation_SetUpdateFunction(skelAnime);
        AnimationContext_SetLoadFrame(globalCtx, segment, (s32)startFrame, skelAnime->limbCount, skelAnime->jointTbl);
        skelAnime->morphWeight = 0.0f;
    }

    skelAnime->animation = segment;
    skelAnime->curFrame = 0.0f;
    skelAnime->startFrame = startFrame;
    skelAnime->curFrame = startFrame;
    skelAnime->endFrame = endFrame;
    skelAnime->animLength = Animation_Length(segment);
    skelAnime->playSpeed = playSpeed;
}

void LinkAnimation_PlayOnce(GlobalContext* globalCtx, SkelAnime* skelAnime, LinkAnimationHeader* segment) {
    LinkAnimation_Change(globalCtx, skelAnime, segment, 1.0f, 0.0f, Animation_LastFrame(segment), ANIMMODE_STOP, 0.0f);
}

void LinkAnimation_PlayOnceSetSpeed(GlobalContext* globalCtx, SkelAnime* skelAnime, LinkAnimationHeader* segment,
                                    f32 playSpeed) {
    LinkAnimation_Change(globalCtx, skelAnime, segment, playSpeed, 0.0f, Animation_LastFrame(segment), ANIMMODE_STOP,
                         0.0f);
}

void LinkAnimation_PlayLoop(GlobalContext* globalCtx, SkelAnime* skelAnime, LinkAnimationHeader* segment) {
    LinkAnimation_Change(globalCtx, skelAnime, segment, 1.0f, 0.0f, Animation_LastFrame(segment), ANIMMODE_LOOP, 0.0f);
}

void LinkAnimation_PlayLoopSetSpeed(GlobalContext* globalCtx, SkelAnime* skelAnime, LinkAnimationHeader* segment,
                                    f32 playSpeed) {
    LinkAnimation_Change(globalCtx, skelAnime, segment, playSpeed, 0.0f, Animation_LastFrame(segment), ANIMMODE_LOOP,
                         0.0f);
}

/*
 * Requests copying jointTbl to morphTbl
 */
void AnimationContext_SetCopyJointToMorph(GlobalContext* globalCtx, SkelAnime* skelAnime) {
    AnimationContext_SetCopyAll(globalCtx, skelAnime->limbCount, skelAnime->morphTbl, skelAnime->jointTbl);
}

/*
 * Requests copying morphTbl to jointTbl
 * unused
 */
void AnimationContext_SetCopyMorphToJoint(GlobalContext* globalCtx, SkelAnime* skelAnime) {
    AnimationContext_SetCopyAll(globalCtx, skelAnime->limbCount, skelAnime->jointTbl, skelAnime->morphTbl);
}

/*
 * Requests loading frame data from the Link animation at segment into morphTbl
 */
void AnimationContext_SetLoadToMorph(GlobalContext* globalCtx, SkelAnime* skelAnime, LinkAnimationHeader* segment,
                                     f32 frame) {
    AnimationContext_SetLoadFrame(globalCtx, segment, (s32)frame, skelAnime->limbCount, skelAnime->morphTbl);
}

/*
 * Requests loading frame data from the Link animation at segment into jointTbl
 */
void AnimationContext_SetLoadToJoint(GlobalContext* globalCtx, SkelAnime* skelAnime, LinkAnimationHeader* segment,
                                     f32 frame) {
    AnimationContext_SetLoadFrame(globalCtx, segment, (s32)frame, skelAnime->limbCount, skelAnime->jointTbl);
}

/*
 * Requests interpolating between jointTbl and morphTbl, placing the result in jointTbl
 */
void AnimationContext_SetInterpJointMorph(GlobalContext* globalCtx, SkelAnime* skelAnime, f32 weight) {
    AnimationContext_SetInterp(globalCtx, skelAnime->limbCount, skelAnime->jointTbl, skelAnime->morphTbl, weight);
}

/*
 * Requests loading frame data from the Link animation segments and blending them, placing the result in jointTbl
 */
void AnimationContext_SetBlendToJoint(GlobalContext* globalCtx, SkelAnime* skelAnime, LinkAnimationHeader* animation1,
                                      f32 frame1, LinkAnimationHeader* animation2, f32 frame2, f32 blendWeight,
                                      Vec3s* blendTbl) {
    Vec3s* alignedBlendTbl;

    AnimationContext_SetLoadFrame(globalCtx, animation1, (s32)frame1, skelAnime->limbCount, skelAnime->jointTbl);

    alignedBlendTbl = (Vec3s*)ALIGN16((u32)blendTbl);

    AnimationContext_SetLoadFrame(globalCtx, animation2, (s32)frame2, skelAnime->limbCount, alignedBlendTbl);
    AnimationContext_SetInterp(globalCtx, skelAnime->limbCount, skelAnime->jointTbl, alignedBlendTbl, blendWeight);
}

/*
 * Requests loading frame data from the Link animation segments and blending them, placing the result in morphTbl
 */
void AnimationContext_SetBlendToMorph(GlobalContext* globalCtx, SkelAnime* skelAnime, LinkAnimationHeader* animation1,
                                      f32 frame1, LinkAnimationHeader* animation2, f32 frame2, f32 blendWeight,
                                      Vec3s* blendTbl) {
    Vec3s* alignedBlendTbl;

    AnimationContext_SetLoadFrame(globalCtx, animation1, (s32)frame1, skelAnime->limbCount, skelAnime->morphTbl);

    alignedBlendTbl = (Vec3s*)ALIGN16((u32)blendTbl);

    AnimationContext_SetLoadFrame(globalCtx, animation2, (s32)frame2, skelAnime->limbCount, alignedBlendTbl);
    AnimationContext_SetInterp(globalCtx, skelAnime->limbCount, skelAnime->morphTbl, alignedBlendTbl, blendWeight);
}

// unused
void LinkAnimation_SetStop(SkelAnime* skelAnime) {
    skelAnime->mode = ANIMMODE_STOP;
    LinkAnimation_SetUpdateFunction(skelAnime);
}

s32 Animation_OnFrameImpl(SkelAnime* skelAnime, f32 frame, f32 updateRate) {
    f32 updateSpeed = skelAnime->playSpeed * updateRate;
    f32 prevFrame = skelAnime->curFrame - updateSpeed;
    f32 curFrameDiff;
    f32 prevFrameDiff;

    if (prevFrame < 0.0f) {
        prevFrame += skelAnime->animLength;
    } else if (prevFrame >= skelAnime->animLength) {
        prevFrame -= skelAnime->animLength;
    }

    if ((frame == 0.0f) && (updateSpeed > 0.0f)) {
        frame = skelAnime->animLength;
    }

    curFrameDiff = prevFrame + updateSpeed - frame;
    prevFrameDiff = curFrameDiff - updateSpeed;
    if ((curFrameDiff * updateSpeed >= 0.0f) && (prevFrameDiff * updateSpeed < 0.0f)) {
        return true;
    }
    return false;
}

s32 LinkAnimation_OnFrame(SkelAnime* skelAnime, f32 frame) {
    f32 updateRate = R_UPDATE_RATE * 0.5f;

    return Animation_OnFrameImpl(skelAnime, frame, updateRate);
}

s32 SkelAnime_Init(GlobalContext* globalCtx, SkelAnime* skelAnime, SkeletonHeader* skeletonHeaderSeg,
                   AnimationHeader* animationSeg, Vec3s* jointTbl, Vec3s* morphTbl, s32 limbCount) {
    SkeletonHeader* skeletonHeader = SEGMENTED_TO_VIRTUAL(skeletonHeaderSeg);

    skelAnime->limbCount = skeletonHeader->limbCount + 1;
    skelAnime->skeleton = SEGMENTED_TO_VIRTUAL(skeletonHeader->segment);
    if (jointTbl == NULL) {
        skelAnime->jointTbl =
            ZeldaArena_MallocDebug(skelAnime->limbCount * sizeof(*skelAnime->jointTbl), "../z_skelanime.c", 2968);
        skelAnime->morphTbl =
            ZeldaArena_MallocDebug(skelAnime->limbCount * sizeof(*skelAnime->morphTbl), "../z_skelanime.c", 2969);
    } else {
        if (limbCount != skelAnime->limbCount) {
            __assert("joint_buff_num == this->joint_num", "../z_skelanime.c", 2973);
        }
        skelAnime->jointTbl = jointTbl;
        skelAnime->morphTbl = morphTbl;
    }
    if ((skelAnime->jointTbl == NULL) || (skelAnime->morphTbl == NULL)) {
        osSyncPrintf(VT_FGCOL(RED));
        osSyncPrintf("Skeleton_Info2_ct メモリアロケーションエラー\n"); // Skeleton_Info2_ct memory allocation error
        osSyncPrintf(VT_RST);
    }

    if (animationSeg != NULL) {
        Animation_PlayLoop(skelAnime, animationSeg);
    }
}

s32 SkelAnime_InitFlex(GlobalContext* globalCtx, SkelAnime* skelAnime, FlexSkeletonHeader* skeletonHeaderSeg,
                       AnimationHeader* animationSeg, Vec3s* jointTbl, Vec3s* morphTbl, s32 limbCount) {
    FlexSkeletonHeader* skeletonHeader = SEGMENTED_TO_VIRTUAL(skeletonHeaderSeg);

    skelAnime->limbCount = skeletonHeader->sh.limbCount + 1;
    skelAnime->dListCount = skeletonHeader->dListCount;
    skelAnime->skeleton = SEGMENTED_TO_VIRTUAL(skeletonHeader->sh.segment);

    if (jointTbl == NULL) {
        skelAnime->jointTbl =
            ZeldaArena_MallocDebug(skelAnime->limbCount * sizeof(*skelAnime->jointTbl), "../z_skelanime.c", 3047);

        skelAnime->morphTbl =
            ZeldaArena_MallocDebug(skelAnime->limbCount * sizeof(*skelAnime->morphTbl), "../z_skelanime.c", 3048);
    } else {
        if (limbCount != skelAnime->limbCount) {
            __assert("joint_buff_num == this->joint_num", "../z_skelanime.c", 3052);
        }
        skelAnime->jointTbl = jointTbl;
        skelAnime->morphTbl = morphTbl;
    }
    if ((skelAnime->jointTbl == NULL) || (skelAnime->morphTbl == NULL)) {
        osSyncPrintf(VT_FGCOL(RED));
        osSyncPrintf(
            "Skeleton_Info_Rom_SV_ct メモリアロケーションエラー\n"); // Skeleton_Info_Rom_SV_ct Memory allocation error
        osSyncPrintf(VT_RST);
    }

    if (animationSeg != NULL) {
        Animation_PlayLoop(skelAnime, animationSeg);
    }
}

s32 SkelAnime_InitSkin(GlobalContext* globalCtx, SkelAnime* skelAnime, SkeletonHeader* skeletonHeaderSeg,
                       AnimationHeader* animationSeg) {
    SkeletonHeader* skeletonHeader = SEGMENTED_TO_VIRTUAL(skeletonHeaderSeg);

    skelAnime->limbCount = skeletonHeader->limbCount + 1;
    skelAnime->skeleton = SEGMENTED_TO_VIRTUAL(skeletonHeader->segment);
    skelAnime->jointTbl =
        ZeldaArena_MallocDebug(skelAnime->limbCount * sizeof(*skelAnime->jointTbl), "../z_skelanime.c", 3120);
    skelAnime->morphTbl =
        ZeldaArena_MallocDebug(skelAnime->limbCount * sizeof(*skelAnime->morphTbl), "../z_skelanime.c", 3121);
    if ((skelAnime->jointTbl == NULL) || (skelAnime->morphTbl == NULL)) {
        osSyncPrintf(VT_FGCOL(RED));
        osSyncPrintf(
            "Skeleton_Info2_skin2_ct メモリアロケーションエラー\n"); // Skeleton_Info2_skin2_ct Memory allocation error
        osSyncPrintf(VT_RST);
    }

    if (animationSeg != NULL) {
        Animation_PlayLoop(skelAnime, animationSeg);
    }
}

void SkelAnime_SetUpdate(SkelAnime* skelAnime) {
    if (skelAnime->mode <= ANIMMODE_LOOP_INTERP) {
        skelAnime->update = SkelAnime_LoopFull;
    } else if (skelAnime->mode <= ANIMMODE_STOP_INTERP) {
        skelAnime->update = SkelAnime_Once;
    } else {
        skelAnime->update = SkelAnime_LoopPartial;
    }
}

s32 SkelAnime_Update(SkelAnime* skelAnime) {
    return skelAnime->update(skelAnime);
}

s32 SkelAnime_Morph(SkelAnime* skelAnime) {
    f32 prevMorphWeight = skelAnime->morphWeight;
    f32 updateRate = R_UPDATE_RATE * (1.0f / 3.0f);

    skelAnime->morphWeight -= skelAnime->morphRate * updateRate;
    if (skelAnime->morphWeight <= 0.0f) {
        SkelAnime_SetUpdate(skelAnime);
        skelAnime->morphWeight = 0.0f;
    }
    SkelAnime_InterpVec3s(skelAnime->limbCount, skelAnime->jointTbl, skelAnime->jointTbl, skelAnime->morphTbl,
                          1.0f - (skelAnime->morphWeight / prevMorphWeight));
    return 0;
}

s32 SkelAnime_MorphTaper(SkelAnime* skelAnime) {
    s16 prevPhase = skelAnime->morphWeight * 0x4000;
    s16 curPhase;
    f32 prevWeight;
    f32 curWeight;
    f32 updateRate = R_UPDATE_RATE * (1.0f / 3.0f);

    skelAnime->morphWeight -= skelAnime->morphRate * updateRate;
    if (skelAnime->morphWeight <= 0.0f) {
        SkelAnime_SetUpdate(skelAnime);
        skelAnime->morphWeight = 0.0f;
    }
<<<<<<< HEAD
    curPhase = skelAnime->morphWeight * 0x4000;
    if (skelAnime->taper <= ANIMTAPER_DECEL) {
        prevWeight = 1.0f - Math_Coss(prevPhase);
        curWeight = 1.0f - Math_Coss(curPhase);
    } else {
        prevWeight = Math_Sins(prevPhase);
        curWeight = Math_Sins(curPhase);
=======
    temp_a1 = skelAnime->transCurrentFrame * 0x4000;
    if (skelAnime->unk_03 < 0) {
        sp28 = 1.0f - Math_CosS(temp_a2);
        phi_f2 = 1.0f - Math_CosS(temp_a1);
    } else {
        sp28 = Math_SinS(temp_a2);
        phi_f2 = Math_SinS(temp_a1);
>>>>>>> b95643b3
    }
    if (curWeight != 0.0f) {
        curWeight /= prevWeight;
    } else {
        curWeight = 0.0f;
    }
    SkelAnime_InterpVec3s(skelAnime->limbCount, skelAnime->jointTbl, skelAnime->jointTbl, skelAnime->morphTbl,
                          1.0f - curWeight);
    return 0;
}

void SkelAnime_AnimateFrame(SkelAnime* skelAnime) {
    Vec3s nextJointTbl[100];

    SkelAnime_GetFrameData(skelAnime->animation, skelAnime->curFrame, skelAnime->limbCount, skelAnime->jointTbl);
    if (skelAnime->mode & ANIM_INTERP) {
        s32 frame = skelAnime->curFrame;
        f32 partialFrame = skelAnime->curFrame - frame;

        if (++frame >= (s32)skelAnime->animLength) {
            frame = 0;
        }
        SkelAnime_GetFrameData(skelAnime->animation, frame, skelAnime->limbCount, nextJointTbl);
        SkelAnime_InterpVec3s(skelAnime->limbCount, skelAnime->jointTbl, skelAnime->jointTbl, nextJointTbl,
                              partialFrame);
    }
    if (skelAnime->morphWeight != 0) {
        f32 updateRate = R_UPDATE_RATE * (1.0f / 3.0f);

        skelAnime->morphWeight -= skelAnime->morphRate * updateRate;
        if (skelAnime->morphWeight <= 0.0f) {
            skelAnime->morphWeight = 0.0f;
        } else {
            SkelAnime_InterpVec3s(skelAnime->limbCount, skelAnime->jointTbl, skelAnime->jointTbl, skelAnime->morphTbl,
                                  skelAnime->morphWeight);
        }
    }
}

s32 SkelAnime_LoopFull(SkelAnime* skelAnime) {
    f32 updateRate = R_UPDATE_RATE * (1.0f / 3.0f);

    skelAnime->curFrame += skelAnime->playSpeed * updateRate;
    if (skelAnime->curFrame < 0.0f) {
        skelAnime->curFrame += skelAnime->animLength;
    } else if (skelAnime->animLength <= skelAnime->curFrame) {
        skelAnime->curFrame -= skelAnime->animLength;
    }
    SkelAnime_AnimateFrame(skelAnime);
    return 0;
}

s32 SkelAnime_LoopPartial(SkelAnime* skelAnime) {
    f32 updateRate = R_UPDATE_RATE * (1.0f / 3.0f);

    skelAnime->curFrame += skelAnime->playSpeed * updateRate;
    if (skelAnime->curFrame < skelAnime->startFrame) {
        skelAnime->curFrame = (skelAnime->curFrame - skelAnime->startFrame) + skelAnime->endFrame;
    } else if (skelAnime->endFrame <= skelAnime->curFrame) {
        skelAnime->curFrame = (skelAnime->curFrame - skelAnime->endFrame) + skelAnime->startFrame;
    }

    SkelAnime_AnimateFrame(skelAnime);
    return 0;
}

s32 SkelAnime_Once(SkelAnime* skelAnime) {
    f32 updateRate = R_UPDATE_RATE * (1.0f / 3.0f);

    if (skelAnime->curFrame == skelAnime->endFrame) {
        SkelAnime_GetFrameData(skelAnime->animation, (s32)skelAnime->curFrame, skelAnime->limbCount,
                               skelAnime->jointTbl);
        SkelAnime_AnimateFrame(skelAnime);
        return 1;
    }

    skelAnime->curFrame += skelAnime->playSpeed * updateRate;

    if ((skelAnime->curFrame - skelAnime->endFrame) * skelAnime->playSpeed > 0.0f) {
        skelAnime->curFrame = skelAnime->endFrame;
    } else if (skelAnime->curFrame < 0.0f) {
        skelAnime->curFrame += skelAnime->animLength;
    } else if (skelAnime->animLength <= skelAnime->curFrame) {
        skelAnime->curFrame -= skelAnime->animLength;
    }
    SkelAnime_AnimateFrame(skelAnime);
    return 0;
}

void Animation_ChangeImpl(SkelAnime* skelAnime, AnimationHeader* animationSeg, f32 playSpeed, f32 startFrame,
                          f32 endFrame, u8 mode, f32 morphFrames, s8 taper) {
    skelAnime->mode = mode;
    if ((morphFrames != 0.0f) && ((animationSeg != skelAnime->animation) || (startFrame != skelAnime->curFrame))) {
        if (morphFrames < 0) {
            SkelAnime_SetUpdate(skelAnime);
            SkelAnime_CopyVec3s(skelAnime, skelAnime->morphTbl, skelAnime->jointTbl);
            morphFrames = -morphFrames;
        } else {
            if (taper != ANIMTAPER_NONE) {
                skelAnime->update = SkelAnime_MorphTaper;
                skelAnime->taper = taper;
            } else {
                skelAnime->update = SkelAnime_Morph;
            }
            SkelAnime_GetFrameData(animationSeg, startFrame, skelAnime->limbCount, skelAnime->morphTbl);
        }
        skelAnime->morphWeight = 1.0f;
        skelAnime->morphRate = 1.0f / morphFrames;
    } else {
        SkelAnime_SetUpdate(skelAnime);
        SkelAnime_GetFrameData(animationSeg, startFrame, skelAnime->limbCount, skelAnime->jointTbl);
        skelAnime->morphWeight = 0.0f;
    }

    skelAnime->animation = animationSeg;
    skelAnime->startFrame = startFrame;
    skelAnime->endFrame = endFrame;
    skelAnime->animLength = Animation_Length(animationSeg);
    if (skelAnime->mode >= ANIMMODE_LOOP_PARTIAL) {
        skelAnime->curFrame = 0.0f;
    } else {
        skelAnime->curFrame = startFrame;
        if (skelAnime->mode <= ANIMMODE_LOOP_INTERP) {
            skelAnime->endFrame = skelAnime->animLength - 1.0f;
        }
    }
    skelAnime->playSpeed = playSpeed;
}

void Animation_Change(SkelAnime* skelAnime, AnimationHeader* animationSeg, f32 playSpeed, f32 startFrame, f32 endFrame,
                      u8 mode, f32 morphFrames) {
    Animation_ChangeImpl(skelAnime, animationSeg, playSpeed, startFrame, endFrame, mode, morphFrames, ANIMTAPER_NONE);
}

void Animation_PlayOnce(SkelAnime* skelAnime, AnimationHeader* animationSeg) {
    Animation_Change(skelAnime, animationSeg, 1.0f, 0.0f, Animation_LastFrame(animationSeg), ANIMMODE_STOP, 0.0f);
}

void Animation_MorphToPlayOnce(SkelAnime* skelAnime, AnimationHeader* animationSeg, f32 morphFrames) {
    Animation_Change(skelAnime, animationSeg, 1.0f, 0.0f, Animation_LastFrame(animationSeg), ANIMMODE_STOP,
                     morphFrames);
}

void Animation_PlayOnceSetSpeed(SkelAnime* skelAnime, AnimationHeader* animationSeg, f32 playSpeed) {
    Animation_Change(skelAnime, animationSeg, playSpeed, 0.0f, Animation_LastFrame(animationSeg), ANIMMODE_STOP, 0.0f);
}

void Animation_PlayLoop(SkelAnime* skelAnime, AnimationHeader* animationSeg) {
    Animation_Change(skelAnime, animationSeg, 1.0f, 0.0f, Animation_LastFrame(animationSeg), ANIMMODE_LOOP, 0.0f);
}

void Animation_MorphToLoop(SkelAnime* skelAnime, AnimationHeader* animationSeg, f32 morphFrames) {
    Animation_Change(skelAnime, animationSeg, 1.0f, 0.0f, 0.0f, ANIMMODE_LOOP, morphFrames);
}

void Animation_PlayLoopSetSpeed(SkelAnime* skelAnime, AnimationHeader* animationSeg, f32 playSpeed) {
    Animation_Change(skelAnime, animationSeg, playSpeed, 0.0f, Animation_LastFrame(animationSeg), ANIMMODE_LOOP, 0.0f);
}

// unused
void Animation_SetStop(SkelAnime* skelAnime) {
    skelAnime->mode = ANIMMODE_STOP;
    skelAnime->endFrame = skelAnime->animLength;
    SkelAnime_SetUpdate(skelAnime);
}

void Animation_Reverse(SkelAnime* skelAnime) {
    f32 startFrame = skelAnime->startFrame;

    skelAnime->startFrame = skelAnime->endFrame;
    skelAnime->playSpeed = -skelAnime->playSpeed;
    skelAnime->endFrame = startFrame;
}

void SkelAnime_CopyVec3sTrue(SkelAnime* skelAnime, Vec3s* dst, Vec3s* src, u8* copyFlag) {
    s32 i;

    for (i = 0; i < skelAnime->limbCount; i++, dst++, src++) {
        if (*copyFlag++) {
            *dst = *src;
        }
    }
}

// unused
void SkelAnime_CopyVec3sFalse(SkelAnime* skelAnime, Vec3s* dst, Vec3s* src, u8* copyFlag) {
    s32 i;

    for (i = 0; i < skelAnime->limbCount; i++, dst++, src++) {
        if (!*copyFlag++) {
            *dst = *src;
        }
    }
}

/*
 * Updates translation of the root limb and calculates `pos`, the difference between
 * the old and new positions of the root limb as rotated by `angle`. Used to allow
 * animations to change an actor's position.
 */
void SkelAnime_UpdateTranslation(SkelAnime* skelAnime, Vec3f* diff, s16 angle) {
    f32 x;
    f32 z;
    f32 sin;
    f32 cos;

    if (skelAnime->flags & ANIM_FLAG_NOMOVE) {
        diff->x = diff->z = 0.0f;
    } else {
        // `angle` rotation around y axis.
<<<<<<< HEAD
        x = skelAnime->jointTbl[0].x;
        z = skelAnime->jointTbl[0].z;
        sin = Math_Sins(angle);
        cos = Math_Coss(angle);
        diff->x = x * cos + z * sin;
        diff->z = z * cos - x * sin;
        x = skelAnime->prevTrans.x;
        z = skelAnime->prevTrans.z;
        // `prevRot` rotation around y axis.
        sin = Math_Sins(skelAnime->prevRot);
        cos = Math_Coss(skelAnime->prevRot);
        diff->x -= x * cos + z * sin;
        diff->z -= z * cos - x * sin;
    }

    skelAnime->prevRot = angle;
    skelAnime->prevTrans.x = skelAnime->jointTbl[0].x;
    skelAnime->jointTbl[0].x = skelAnime->baseTrans.x;
    skelAnime->prevTrans.z = skelAnime->jointTbl[0].z;
    skelAnime->jointTbl[0].z = skelAnime->baseTrans.z;
    if (skelAnime->flags & ANIM_FLAG_UPDATEY) {
        if (skelAnime->flags & ANIM_FLAG_NOMOVE) {
            diff->y = 0.0f;
=======
        x = skelAnime->limbDrawTbl[0].x;
        z = skelAnime->limbDrawTbl[0].z;
        sin = Math_SinS(angle);
        cos = Math_CosS(angle);
        pos->x = x * cos + z * sin;
        pos->z = z * cos - x * sin;
        x = skelAnime->prevFramePos.x;
        z = skelAnime->prevFramePos.z;
        // `prevFrameRot` rotation around y axis.
        sin = Math_SinS(skelAnime->prevFrameRot);
        cos = Math_CosS(skelAnime->prevFrameRot);
        pos->x -= x * cos + z * sin;
        pos->z -= z * cos - x * sin;
    }

    skelAnime->prevFrameRot = angle;
    skelAnime->prevFramePos.x = skelAnime->limbDrawTbl[0].x;
    skelAnime->limbDrawTbl[0].x = skelAnime->unk_3E.x;
    skelAnime->prevFramePos.z = skelAnime->limbDrawTbl[0].z;
    skelAnime->limbDrawTbl[0].z = skelAnime->unk_3E.z;
    if (skelAnime->flags & ANIM_FLAG_UPDATEXZ) {
        if (skelAnime->flags & ANIM_FLAG_UPDATEY) {
            pos->y = 0.0f;
>>>>>>> b95643b3
        } else {
            diff->y = skelAnime->jointTbl[0].y - skelAnime->prevTrans.y;
        }
        skelAnime->prevTrans.y = skelAnime->jointTbl[0].y;
        skelAnime->jointTbl[0].y = skelAnime->baseTrans.y;
    } else {
        diff->y = 0.0f;
        skelAnime->prevTrans.y = skelAnime->jointTbl[0].y;
    }
    skelAnime->flags &= ~ANIM_FLAG_NOMOVE;
}

s32 Animation_OnFrame(SkelAnime* skelAnime, f32 frame) {
    return Animation_OnFrameImpl(skelAnime, frame, 1.0f);
}

void SkelAnime_Free(SkelAnime* skelAnime, GlobalContext* globalCtx) {
    if (skelAnime->jointTbl != NULL) {
        ZeldaArena_FreeDebug(skelAnime->jointTbl, "../z_skelanime.c", 3729);
    } else {
        osSyncPrintf("now_joint あきまへん！！\n"); // now_joint is freed! !
    }

    if (skelAnime->morphTbl != NULL) {
        ZeldaArena_FreeDebug(skelAnime->morphTbl, "../z_skelanime.c", 3731);
    } else {
        osSyncPrintf("morf_joint あきまへん！！\n"); // "morf_joint is freed !!"
    }
}

void SkelAnime_CopyVec3s(SkelAnime* skelAnime, Vec3s* dst, Vec3s* src) {
    s32 i;

    for (i = 0; i < skelAnime->limbCount; i++) {
        *dst++ = *src++;
    }
}<|MERGE_RESOLUTION|>--- conflicted
+++ resolved
@@ -1467,23 +1467,13 @@
         SkelAnime_SetUpdate(skelAnime);
         skelAnime->morphWeight = 0.0f;
     }
-<<<<<<< HEAD
     curPhase = skelAnime->morphWeight * 0x4000;
     if (skelAnime->taper <= ANIMTAPER_DECEL) {
-        prevWeight = 1.0f - Math_Coss(prevPhase);
-        curWeight = 1.0f - Math_Coss(curPhase);
+        prevWeight = 1.0f - Math_CosS(prevPhase);
+        curWeight = 1.0f - Math_CosS(curPhase);
     } else {
-        prevWeight = Math_Sins(prevPhase);
-        curWeight = Math_Sins(curPhase);
-=======
-    temp_a1 = skelAnime->transCurrentFrame * 0x4000;
-    if (skelAnime->unk_03 < 0) {
-        sp28 = 1.0f - Math_CosS(temp_a2);
-        phi_f2 = 1.0f - Math_CosS(temp_a1);
-    } else {
-        sp28 = Math_SinS(temp_a2);
-        phi_f2 = Math_SinS(temp_a1);
->>>>>>> b95643b3
+        prevWeight = Math_SinS(prevPhase);
+        curWeight = Math_SinS(curPhase);
     }
     if (curWeight != 0.0f) {
         curWeight /= prevWeight;
@@ -1694,18 +1684,17 @@
         diff->x = diff->z = 0.0f;
     } else {
         // `angle` rotation around y axis.
-<<<<<<< HEAD
         x = skelAnime->jointTbl[0].x;
         z = skelAnime->jointTbl[0].z;
-        sin = Math_Sins(angle);
-        cos = Math_Coss(angle);
+        sin = Math_SinS(angle);
+        cos = Math_CosS(angle);
         diff->x = x * cos + z * sin;
         diff->z = z * cos - x * sin;
         x = skelAnime->prevTrans.x;
         z = skelAnime->prevTrans.z;
         // `prevRot` rotation around y axis.
-        sin = Math_Sins(skelAnime->prevRot);
-        cos = Math_Coss(skelAnime->prevRot);
+        sin = Math_SinS(skelAnime->prevRot);
+        cos = Math_CosS(skelAnime->prevRot);
         diff->x -= x * cos + z * sin;
         diff->z -= z * cos - x * sin;
     }
@@ -1718,31 +1707,6 @@
     if (skelAnime->flags & ANIM_FLAG_UPDATEY) {
         if (skelAnime->flags & ANIM_FLAG_NOMOVE) {
             diff->y = 0.0f;
-=======
-        x = skelAnime->limbDrawTbl[0].x;
-        z = skelAnime->limbDrawTbl[0].z;
-        sin = Math_SinS(angle);
-        cos = Math_CosS(angle);
-        pos->x = x * cos + z * sin;
-        pos->z = z * cos - x * sin;
-        x = skelAnime->prevFramePos.x;
-        z = skelAnime->prevFramePos.z;
-        // `prevFrameRot` rotation around y axis.
-        sin = Math_SinS(skelAnime->prevFrameRot);
-        cos = Math_CosS(skelAnime->prevFrameRot);
-        pos->x -= x * cos + z * sin;
-        pos->z -= z * cos - x * sin;
-    }
-
-    skelAnime->prevFrameRot = angle;
-    skelAnime->prevFramePos.x = skelAnime->limbDrawTbl[0].x;
-    skelAnime->limbDrawTbl[0].x = skelAnime->unk_3E.x;
-    skelAnime->prevFramePos.z = skelAnime->limbDrawTbl[0].z;
-    skelAnime->limbDrawTbl[0].z = skelAnime->unk_3E.z;
-    if (skelAnime->flags & ANIM_FLAG_UPDATEXZ) {
-        if (skelAnime->flags & ANIM_FLAG_UPDATEY) {
-            pos->y = 0.0f;
->>>>>>> b95643b3
         } else {
             diff->y = skelAnime->jointTbl[0].y - skelAnime->prevTrans.y;
         }
