#include "global.h"
#include "overlays/actors/ovl_En_fHG/z_en_fhg.h"

/**
 * Initialises the Vtx buffers used for limb at index `limbIndex`
 */
void Skin_InitAnimatedLimb(GlobalContext* globalCtx, PSkinAwb* skin, s32 limbIndex) {
    s32 i;
    SkinLimb** skeleton = SEGMENTED_TO_VIRTUAL(skin->skeletonHeader->segment);
    SkinAnimatedLimbData* animatedLimbData =
        SEGMENTED_TO_VIRTUAL(((SkinLimb*)SEGMENTED_TO_VIRTUAL(skeleton[limbIndex]))->segment);
    Struct_800A598C* temp_v0 = SEGMENTED_TO_VIRTUAL(animatedLimbData->unk_4);
    Struct_800A598C* entry;
    SkinVtx* skinVtxEntry;

    for (i = 0; i < ARRAY_COUNT(skin->avbTbl->buf); i++) {
        Vtx* vertices = skin->avbTbl[limbIndex].buf[i];

        for (entry = temp_v0; entry < temp_v0 + animatedLimbData->unk_2; entry++) {
            SkinVtx* skinVertices = SEGMENTED_TO_VIRTUAL(entry->skinVertices);

            for (skinVtxEntry = skinVertices; skinVtxEntry < &skinVertices[entry->skinVerticesCount]; skinVtxEntry++) {
                Vtx* vtx = &vertices[skinVtxEntry->vtxIndex];

                vtx->n.flag = 0;
                vtx->n.tc[0] = skinVtxEntry->u;
                vtx->n.tc[1] = skinVtxEntry->v;
                vtx->n.a = skinVtxEntry->alpha;
            }
        }
    }
}

/**
 * Initializes a skin skeleton to looping animation, dynamically allocating the frame tables,
 * and dynamically allocating and initializing the Vtx buffers for its animated limbs
 */
void Skin_Init(GlobalContext* globalCtx, PSkinAwb* skin, SkeletonHeader* skeletonHeader,
               AnimationHeader* animationHeader) {
    s32 limbCount;
    s32 i;
    SkinLimb** skeleton;
    SkeletonHeader* virtSkelHeader = SEGMENTED_TO_VIRTUAL(skeletonHeader);

    skin->avbCount = virtSkelHeader->limbCount;
    skin->skeletonHeader = virtSkelHeader;

    skeleton = SEGMENTED_TO_VIRTUAL(skin->skeletonHeader->segment);
    limbCount = skin->skeletonHeader->limbCount;
    skin->avbTbl = ZeldaArena_MallocDebug(limbCount * sizeof(SkinAvb), "../z_skin_awb.c", 212);

    ASSERT(skin->avbTbl != NULL, "pskin_awb->avb_tbl != NULL", "../z_skin_awb.c", 214);

    for (i = 0; i < limbCount; i++) {
        SkinAvb* avbEntry = &skin->avbTbl[i];
        SkinLimb* limb = SEGMENTED_TO_VIRTUAL(skeleton[i]);

        if ((limb->segmentType != SKIN_LIMB_TYPE_ANIMATED) || (limb->segment == NULL)) {
            avbEntry->index = 0;

            avbEntry->buf[0] = NULL;
            avbEntry->buf[1] = NULL;
        } else {
            SkinAnimatedLimbData* animatedLimbData = SEGMENTED_TO_VIRTUAL(((void)0, limb->segment));

            avbEntry->index = 0;
            avbEntry->buf[0] = ZeldaArena_MallocDebug(animatedLimbData->vtxCount * sizeof(Vtx), "../z_skin_awb.c", 235);
            ASSERT(avbEntry->buf[0] != NULL, "psavb->buf[0] != NULL", "../z_skin_awb.c", 237);
            avbEntry->buf[1] = ZeldaArena_MallocDebug(animatedLimbData->vtxCount * sizeof(Vtx), "../z_skin_awb.c", 240);
            ASSERT(avbEntry->buf[1] != NULL, "psavb->buf[1] != NULL", "../z_skin_awb.c", 242);
            Skin_InitAnimatedLimb(globalCtx, skin, i);
        }
    }

    SkelAnime_InitSkin(globalCtx, &skin->skelAnime, skeletonHeader, animationHeader);
}

/**
 * Frees the dynamically allocated Vtx buffers and tables
 */
void Skin_Free(GlobalContext* globalCtx, PSkinAwb* skin) {
    if (skin->avbTbl != NULL) {
        s32 i;

        for (i = 0; i < skin->avbCount; i++) {
            if (skin->avbTbl[i].buf[0] != NULL) {
                ZeldaArena_FreeDebug(skin->avbTbl[i].buf[0], "../z_skin_awb.c", 276);
                skin->avbTbl[i].buf[0] = NULL;
            }
            if (skin->avbTbl[i].buf[1] != NULL) {
                ZeldaArena_FreeDebug(skin->avbTbl[i].buf[1], "../z_skin_awb.c", 280);
                skin->avbTbl[i].buf[1] = NULL;
            }
        }

        if (skin->avbTbl != NULL) {
            ZeldaArena_FreeDebug(skin->avbTbl, "../z_skin_awb.c", 286);
        }

        SkelAnime_Free(&skin->skelAnime, globalCtx);
    }
}

s32 func_800A698C(PSkinAwb* skin, SkinLimb** skeleton, MtxF* mf, u8 parentIndex, u8 limbIndex) {
    s32 pad;
    SkinLimb* limb = SEGMENTED_TO_VIRTUAL(skeleton[limbIndex]);
    MtxF* mtx;
    s32 ret;
    MtxF sp28;

    if (parentIndex == LIMB_DONE) {
        SkinMatrix_GetClear(&mtx);
    } else {
        mtx = &mf[(s32)parentIndex];
    }

    SkinMatrix_MtxFMtxFMult(mtx, &mf[limbIndex], &sp28);
    SkinMatrix_MtxFCopy(&sp28, &mf[limbIndex]);

    if (limb->child != LIMB_DONE) {
        ret = func_800A698C(skin, skeleton, mf, limbIndex, limb->child);
        if (ret) { // func_800A698C only returns false
            return ret;
        }
    }

    if (limb->sibling != LIMB_DONE) {
        ret = func_800A698C(skin, skeleton, mf, parentIndex, limb->sibling);
        if (ret) { // func_800A698C only returns false
            return ret;
        }
    }

    return false;
}

/**
 * Recursively applies matrix tranformations to each limb
 */
s32 func_800A6AC4(PSkinAwb* skin, MtxF* mf, Actor* actor, s32 arg3) {
    s32 i;
    s32 pad;
    f32 yRot;
    f32 xRot;
    f32 zRot;
    s32 ret;
    f32 yTransl;
    f32 xTransl;
    f32 zTransl;
    SkinLimb** skeleton = SEGMENTED_TO_VIRTUAL(skin->skeletonHeader->segment);
    Vec3s* jointRot = &skin->skelAnime.jointTable[0];

    jointRot++;
    xRot = jointRot->x;
    yRot = jointRot->y;
    zRot = jointRot->z;

    if (arg3 != 0) {
        jointRot--;
        xTransl = jointRot->x;
        yTransl = jointRot->y;
        zTransl = jointRot->z;
        jointRot++;

        if (arg3 == 0x23) {
            EnfHG* horse = (EnfHG*)actor;

            yRot += horse->turnRot;
        }
<<<<<<< HEAD
        SkinMatrix_SetRotateRPYTranslate(mf, xRot, yRot, zRot, xTransl, yTransl, zTransl);
    } else {
        SkinMatrix_SetRotateRPYTranslate(mf, xRot, yRot, zRot, 0.0f, 0.0f, 0.0f);
=======
        SkinMatrix_SetTranslateRotateZYX(arg1, xRot, yRot, zRot, xTransl, yTransl, zTransl);
    } else {
        SkinMatrix_SetTranslateRotateZYX(arg1, xRot, yRot, zRot, 0.0f, 0.0f, 0.0f);
>>>>>>> 05b2cbfc
    }

    jointRot++;

    for (i = 1; i < skin->skeletonHeader->limbCount; i++) {
        SkinLimb* limb = SEGMENTED_TO_VIRTUAL(skeleton[i]);

        xTransl = limb->jointPos.x;
        yTransl = limb->jointPos.y;
        zTransl = limb->jointPos.z;
        xRot = jointRot->x;
        yRot = jointRot->y;
        zRot = jointRot->z;
        jointRot++;
<<<<<<< HEAD
        SkinMatrix_SetRotateRPYTranslate(&mf[i], xRot, yRot, zRot, xTransl, yTransl, zTransl);
=======
        SkinMatrix_SetTranslateRotateZYX(&arg1[i], xRot, yRot, zRot, xTransl, yTransl, zTransl);
>>>>>>> 05b2cbfc
    }

    SkinMatrix_SetTranslateRotateYXZScale(
        &skin->mtx, actor->scale.x, actor->scale.y, actor->scale.z, actor->shape.rot.x, actor->shape.rot.y,
        actor->shape.rot.z, actor->world.pos.x, actor->world.pos.y + (actor->shape.yOffset * actor->scale.y),
        actor->world.pos.z);

    ret = func_800A698C(skin, SEGMENTED_TO_VIRTUAL(skin->skeletonHeader->segment), mf, LIMB_DONE, 0);
    if (!ret) { // func_800A698C only returns false
        return ret;
    }

    return false;
}<|MERGE_RESOLUTION|>--- conflicted
+++ resolved
@@ -167,15 +167,9 @@
 
             yRot += horse->turnRot;
         }
-<<<<<<< HEAD
-        SkinMatrix_SetRotateRPYTranslate(mf, xRot, yRot, zRot, xTransl, yTransl, zTransl);
+        SkinMatrix_SetTranslateRotateZYX(mf, xRot, yRot, zRot, xTransl, yTransl, zTransl);
     } else {
-        SkinMatrix_SetRotateRPYTranslate(mf, xRot, yRot, zRot, 0.0f, 0.0f, 0.0f);
-=======
-        SkinMatrix_SetTranslateRotateZYX(arg1, xRot, yRot, zRot, xTransl, yTransl, zTransl);
-    } else {
-        SkinMatrix_SetTranslateRotateZYX(arg1, xRot, yRot, zRot, 0.0f, 0.0f, 0.0f);
->>>>>>> 05b2cbfc
+        SkinMatrix_SetTranslateRotateZYX(mf, xRot, yRot, zRot, 0.0f, 0.0f, 0.0f);
     }
 
     jointRot++;
@@ -190,11 +184,7 @@
         yRot = jointRot->y;
         zRot = jointRot->z;
         jointRot++;
-<<<<<<< HEAD
-        SkinMatrix_SetRotateRPYTranslate(&mf[i], xRot, yRot, zRot, xTransl, yTransl, zTransl);
-=======
-        SkinMatrix_SetTranslateRotateZYX(&arg1[i], xRot, yRot, zRot, xTransl, yTransl, zTransl);
->>>>>>> 05b2cbfc
+        SkinMatrix_SetTranslateRotateZYX(&mf[i], xRot, yRot, zRot, xTransl, yTransl, zTransl);
     }
 
     SkinMatrix_SetTranslateRotateYXZScale(
