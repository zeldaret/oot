#include <ultra64.h>
#include <global.h>

LightsList sLightsList;

void Lights_InitPositionalLight(LightInfoPositional* info, s16 posX, s16 posY, s16 posZ, u8 red, u8 green, u8 blue,
                                s16 radius, u32 type) {
    info->type = type;
    info->params.posX = posX;
    info->params.posY = posY;
    info->params.posZ = posZ;
    Lights_SetPositionalLightColorAndRadius(info, red, green, blue, radius);
}

void Lights_InitType0PositionalLight(LightInfoPositional* info, s16 posX, s16 posY, s16 posZ, u8 red, u8 green, u8 blue,
                                     s16 radius) {
    Lights_InitPositionalLight(info, posX, posY, posZ, red, green, blue, radius, 0);
}

void Lights_InitType2PositionalLight(LightInfoPositional* info, s16 posX, s16 posY, s16 posZ, u8 red, u8 green, u8 blue,
                                     s16 radius) {
    Lights_InitPositionalLight(info, posX, posY, posZ, red, green, blue, radius, 2);
}

void Lights_SetPositionalLightColorAndRadius(LightInfoPositional* info, u8 red, u8 green, u8 blue, s16 radius) {
    info->params.red = red;
    info->params.green = green;
    info->params.blue = blue;
    info->params.radius = radius;
}

void Lights_InitDirectional(LightInfoDirectional* info, s8 dirX, s8 dirY, s8 dirZ, u8 red, u8 green, u8 blue) {
    info->type = 1;
    info->params.dirX = dirX;
    info->params.dirY = dirY;
    info->params.dirZ = dirZ;
    info->params.red = red;
    info->params.green = green;
    info->params.blue = blue;
}

void Lights_MapperInit(LightMapper* mapper, u8 red, u8 green, u8 blue) {
    mapper->ambient.l.col[0] = red;
    mapper->ambient.l.colc[0] = red;
    mapper->ambient.l.col[1] = green;
    mapper->ambient.l.colc[1] = green;
    mapper->ambient.l.col[2] = blue;
    mapper->ambient.l.colc[2] = blue;
    mapper->numLights = 0;
}

#pragma GLOBAL_ASM("asm/non_matchings/code/z_lights/func_80079EFC.s")

Light* Lights_MapperGetNextFreeSlot(LightMapper* mapper) {
    if (6 < mapper->numLights) {
        return NULL;
    }

    return &mapper->lights[mapper->numLights++];
}

#pragma GLOBAL_ASM("asm/non_matchings/code/z_lights/func_8007A0B4.s")

void func_8007A40C(LightMapper* mapper, LightInfoDirectionalParams* params, GlobalContext* globalCtx) {
    Light* light = Lights_MapperGetNextFreeSlot(mapper);

    if (light != NULL) {
        light->l.col[0] = light->l.colc[0] = params->red;
        light->l.col[1] = light->l.colc[1] = params->green;
        light->l.col[2] = light->l.colc[2] = params->blue;
        light->l.dir[0] = params->dirX;
        light->l.dir[1] = params->dirY;
        light->l.dir[2] = params->dirZ;
    }
}

#pragma GLOBAL_ASM("asm/non_matchings/code/z_lights/func_8007A474.s")

LightNode* Lights_FindFreeSlot() {
    LightNode* ret;

    if (0x1F < sLightsList.numOccupied) {
        return NULL;
    }

    ret = &sLightsList.lights[sLightsList.nextFree];

    while (ret->info != NULL) {
        sLightsList.nextFree++;

        if (sLightsList.nextFree < 0x20) {
            ret++;
        } else {
            sLightsList.nextFree = 0;
            ret = &sLightsList.lights[0];
        }
    }

    sLightsList.numOccupied++;

    return ret;
}

<<<<<<< HEAD
#ifdef NON_MATCHING
// single ordering difference
void Lights_Free(LightNode* light) {
    if (light != NULL) {
        sLightsList.numOccupied--;
        light->info = NULL;
        sLightsList.nextFree = (light - sLightsList.lights) /
                               sizeof(LightNode); //! @bug Due to pointer arithmetic, the division is unnecessary
=======
// return type must not be void to match
s32 Lights_Free(z_Light* light) {
    if (light != NULL) {
        sLightsList.numOccupied--;
        light->info = NULL;
        sLightsList.nextFree = (light - sLightsList.lights) / sizeof(z_Light);
>>>>>>> 3a22219d
    }
}

void func_8007A614(GlobalContext* globalCtx, LightContext* lightCtx) {
    Lights_ClearHead(globalCtx, lightCtx);
    Lights_SetAmbientColor(lightCtx, 80, 80, 80);
    func_8007A698(lightCtx, 0, 0, 0, 0x3e4, 0x3200);
    bzero(&sLightsList, sizeof(sLightsList));
}

void Lights_SetAmbientColor(LightContext* lightCtx, u8 red, u8 green, u8 blue) {
    lightCtx->ambientRed = red;
    lightCtx->ambientGreen = green;
    lightCtx->ambientBlue = blue;
}

void func_8007A698(LightContext* lightCtx, u8 arg1, u8 arg2, u8 arg3, s16 arg4, s16 arg5) {
    lightCtx->unk_07 = arg1;
    lightCtx->unk_08 = arg2;
    lightCtx->unk_09 = arg3;
    lightCtx->unk_0A = arg4;
    lightCtx->unk_0C = arg5;
}

LightMapper* Lights_CreateMapper(LightContext* lightCtx, GraphicsContext* gfxCtx) {
    return func_8007A960(gfxCtx, lightCtx->ambientRed, lightCtx->ambientGreen, lightCtx->ambientBlue);
}

void Lights_ClearHead(GlobalContext* globalCtx, LightContext* lightCtx) {
    lightCtx->head = NULL;
}

void Lights_RemoveAll(GlobalContext* globalCtx, LightContext* lightCtx) {
    while (lightCtx->head != NULL) {
        Lights_Remove(globalCtx, lightCtx, lightCtx->head);
        lightCtx->head = lightCtx->head->next;
    }
}

LightNode* Lights_Insert(GlobalContext* globalCtx, LightContext* lightCtx, void* info) {
    LightNode* light;

    light = Lights_FindFreeSlot();
    if (light != NULL) {
        light->info = info;
        light->prev = NULL;
        light->next = lightCtx->head;

        if (lightCtx->head != NULL) {
            lightCtx->head->prev = light;
        }

        lightCtx->head = light;
    }

    return light;
}

void Lights_Remove(GlobalContext* globalCtx, LightContext* lightCtx, LightNode* light) {
    if (light != NULL) {
        if (light->prev != NULL) {
            light->prev->next = light->next;
        } else {
            lightCtx->head = light->next;
        }

        if (light->next != NULL) {
            light->next->prev = light->prev;
        }

        Lights_Free(light);
    }
}

#pragma GLOBAL_ASM("asm/non_matchings/code/z_lights/func_8007A824.s")

#pragma GLOBAL_ASM("asm/non_matchings/code/z_lights/func_8007A960.s")
/*
LightMapper* func_8007A960(GraphicsContext* gfxCtx, u8 red, u8 green, u8 blue) {
    void* temp_ret;
    void* temp_v0;

    temp_v0 = Graph_Alloc(gfxCtx, 0x80);
    temp_v0->unkC = red;
    temp_v0->unk8 = red;
    temp_v0->unkD = green;
    temp_v0->unk9 = green;
    temp_v0->unk0 = 0;
    temp_v0->unkE = blue;
    temp_v0->unkA = blue;
    return temp_v0;
}
*/

#pragma GLOBAL_ASM("asm/non_matchings/code/z_lights/func_8007A9B4.s")

#pragma GLOBAL_ASM("asm/non_matchings/code/z_lights/func_8007ABBC.s")<|MERGE_RESOLUTION|>--- conflicted
+++ resolved
@@ -101,23 +101,12 @@
     return ret;
 }
 
-<<<<<<< HEAD
-#ifdef NON_MATCHING
-// single ordering difference
-void Lights_Free(LightNode* light) {
+// return type must not be void to match
+s32 Lights_Free(LightNode* light) {
     if (light != NULL) {
         sLightsList.numOccupied--;
         light->info = NULL;
-        sLightsList.nextFree = (light - sLightsList.lights) /
-                               sizeof(LightNode); //! @bug Due to pointer arithmetic, the division is unnecessary
-=======
-// return type must not be void to match
-s32 Lights_Free(z_Light* light) {
-    if (light != NULL) {
-        sLightsList.numOccupied--;
-        light->info = NULL;
-        sLightsList.nextFree = (light - sLightsList.lights) / sizeof(z_Light);
->>>>>>> 3a22219d
+        sLightsList.nextFree = (light - sLightsList.lights) / sizeof(LightNode);
     }
 }
 
