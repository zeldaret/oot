--- conflicted
+++ resolved
@@ -358,15 +358,8 @@
 }
 
 void Lights_DrawGlow(PlayState* play) {
-<<<<<<< HEAD
     STACK_PAD(s32);
-    LightNode* node;
-
-    node = play->lightCtx.listHead;
-=======
-    s32 pad;
     LightNode* node = play->lightCtx.listHead;
->>>>>>> bf3339a1
 
     OPEN_DISPS(play->state.gfxCtx, "../z_lights.c", 887);
 
@@ -376,27 +369,8 @@
     gSPDisplayList(POLY_XLU_DISP++, gGlowCircleTextureLoadDL);
 
     while (node != NULL) {
-<<<<<<< HEAD
-        LightInfo* info;
-        LightPoint* params;
-        f32 scale;
-        STACK_PADS(s32, 4);
-
-        info = node->info;
-        params = &info->params.point;
-
-        if ((info->type == LIGHT_POINT_GLOW) && (params->drawGlow)) {
-            scale = SQ(params->radius) * 0.0000026f;
-
-            gDPSetPrimColor(POLY_XLU_DISP++, 0, 0, params->color[0], params->color[1], params->color[2], 50);
-            Matrix_Translate(params->x, params->y, params->z, MTXMODE_NEW);
-            Matrix_Scale(scale, scale, scale, MTXMODE_APPLY);
-            gSPMatrix(POLY_XLU_DISP++, Matrix_NewMtx(play->state.gfxCtx, "../z_lights.c", 918),
-                      G_MTX_NOPUSH | G_MTX_LOAD | G_MTX_MODELVIEW);
-            gSPDisplayList(POLY_XLU_DISP++, gGlowCircleDL);
-=======
         if ((node->info->type == LIGHT_POINT_GLOW)) {
-            s32 pad[6];
+            STACK_PADS(s32, 6);
             LightPoint* params = &node->info->params.point;
 
             if (params->drawGlow) {
@@ -409,7 +383,6 @@
                           G_MTX_NOPUSH | G_MTX_LOAD | G_MTX_MODELVIEW);
                 gSPDisplayList(POLY_XLU_DISP++, gGlowCircleDL);
             }
->>>>>>> bf3339a1
         }
 
         node = node->next;
