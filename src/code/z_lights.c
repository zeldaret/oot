#include <ultra64.h>
#include <global.h>

#define LIGHTS_BUFFER_SIZE 32

typedef struct {
    /* 0x000 */ s32 numOccupied;
    /* 0x004 */ s32 searchIndex;
    /* 0x008 */ LightNode buf[LIGHTS_BUFFER_SIZE];
} LightsBuffer; // size = 0x188

LightsBuffer sLightsBuffer;

void Lights_PointSetInfo(LightInfo* info, s16 x, s16 y, s16 z, u8 r, u8 g, u8 b, s16 radius, s32 type) {
    info->type = type;
    info->params.point.x = x;
    info->params.point.y = y;
    info->params.point.z = z;
    Lights_PointSetColorAndRadius(info, r, g, b, radius);
}

void Lights_PointNoGlowSetInfo(LightInfo* info, s16 x, s16 y, s16 z, u8 r, u8 g, u8 b, s16 radius) {
    Lights_PointSetInfo(info, x, y, z, r, g, b, radius, LIGHT_POINT_NOGLOW);
}

void Lights_PointGlowSetInfo(LightInfo* info, s16 x, s16 y, s16 z, u8 r, u8 g, u8 b, s16 radius) {
    Lights_PointSetInfo(info, x, y, z, r, g, b, radius, LIGHT_POINT_GLOW);
}

void Lights_PointSetColorAndRadius(LightInfo* info, u8 r, u8 g, u8 b, s16 radius) {
    info->params.point.color[0] = r;
    info->params.point.color[1] = g;
    info->params.point.color[2] = b;
    info->params.point.radius = radius;
}

void Lights_DirectionalSetInfo(LightInfo* info, s8 x, s8 y, s8 z, u8 r, u8 g, u8 b) {
    info->type = LIGHT_DIRECTIONAL;
    info->params.dir.x = x;
    info->params.dir.y = y;
    info->params.dir.z = z;
    info->params.dir.color[0] = r;
    info->params.dir.color[1] = g;
    info->params.dir.color[2] = b;
}

// unused
void Lights_Reset(Lights* lights, u8 ambentR, u8 ambentG, u8 ambentB) {
    lights->l.a.l.col[0] = lights->l.a.l.colc[0] = ambentR;
    lights->l.a.l.col[1] = lights->l.a.l.colc[1] = ambentG;
    lights->l.a.l.col[2] = lights->l.a.l.colc[2] = ambentB;
    lights->numLights = 0;
}

/*
 * Draws every light in the provided Lights group
 */
void Lights_Draw(Lights* lights, GraphicsContext* gfxCtx) {
    Light* light;
    s32 i;

    OPEN_DISPS(gfxCtx, "../z_lights.c", 339);

    gSPNumLights(oGfxCtx->polyOpa.p++, lights->numLights);
    gSPNumLights(oGfxCtx->polyXlu.p++, lights->numLights);

    i = 0;
    light = &lights->l.l[0];

    while (i < lights->numLights) {
        i++;
        gSPLight(oGfxCtx->polyOpa.p++, light, i);
        gSPLight(oGfxCtx->polyXlu.p++, light, i);
        light++;
    }

    if (0) {}

    i++; // abmient light is total number of lights + 1
    gSPLight(oGfxCtx->polyOpa.p++, &lights->l.a, i);
    gSPLight(oGfxCtx->polyXlu.p++, &lights->l.a, i);

    CLOSE_DISPS(gfxCtx, "../z_lights.c", 352);
}

Light* Lights_FindSlot(Lights* lights) {
    if (lights->numLights >= 7) {
        return NULL;
    } else {
        return &lights->l.l[lights->numLights++];
    }
}

void Lights_BindPoint(Lights* lights, LightParams* params, Vec3f* vec) {
    f32 xDiff;
    f32 yDiff;
    f32 zDiff;
    f32 posDiff;
    f32 scale;
    Light* light;

    if (vec != NULL) {
        xDiff = params->point.x - vec->x;
        yDiff = params->point.y - vec->y;
        zDiff = params->point.z - vec->z;
        scale = params->point.radius;
        posDiff = SQ(xDiff) + SQ(yDiff) + SQ(zDiff);

        if (posDiff < SQ(scale)) {
            light = Lights_FindSlot(lights);

            if (light != NULL) {
                posDiff = sqrtf(posDiff);
                if (1) {}
                scale = posDiff / scale;
                scale = 1 - SQ(scale);

                light->l.col[0] = light->l.colc[0] = params->point.color[0] * scale;
                light->l.col[1] = light->l.colc[1] = params->point.color[1] * scale;
                light->l.col[2] = light->l.colc[2] = params->point.color[2] * scale;

                scale = (posDiff < 1.0f) ? 120.0f : 120.0f / posDiff;

                light->l.dir[0] = xDiff * scale;
                light->l.dir[1] = yDiff * scale;
                light->l.dir[2] = zDiff * scale;
            }
        }
    }
}

void Lights_BindDirectional(Lights* lights, LightParams* params, Vec3f* vec) {
    Light* light = Lights_FindSlot(lights);

    if (light != NULL) {
        light->l.col[0] = light->l.colc[0] = params->dir.color[0];
        light->l.col[1] = light->l.colc[1] = params->dir.color[1];
        light->l.col[2] = light->l.colc[2] = params->dir.color[2];
        light->l.dir[0] = params->dir.x;
        light->l.dir[1] = params->dir.y;
        light->l.dir[2] = params->dir.z;
    }
}

/*
 * For every light in a provided list, try to find a free slot in the provided Lights group and bind
 * a light to it. Then apply color and positional/directional info for each light
 * based on the parameters supplied by the node.
 *
 * Note: Lights in a given list can only be binded to however many free slots are
 * available in the Lights group. This is at most 7 slots for a new group, but could be less.
 */
void Lights_BindAll(Lights* lights, LightNode* listHead, Vec3f* vec) {
    LightsBindFunc bindFuncs[] = { Lights_BindPoint, Lights_BindDirectional, Lights_BindPoint };
    LightInfo* info;

    while (listHead != NULL) {
        info = listHead->info;
        bindFuncs[info->type](lights, &info->params, vec);
        listHead = listHead->next;
    }
}

LightNode* Lights_FindBufSlot() {
    LightNode* node;

    if (sLightsBuffer.numOccupied >= LIGHTS_BUFFER_SIZE) {
        return NULL;
    }

    node = &sLightsBuffer.buf[sLightsBuffer.searchIndex];

    while (node->info != NULL) {
        sLightsBuffer.searchIndex++;

        if (sLightsBuffer.searchIndex < LIGHTS_BUFFER_SIZE) {
            node++;
        } else {
            sLightsBuffer.searchIndex = 0;
            node = &sLightsBuffer.buf[0];
        }
    }

    sLightsBuffer.numOccupied++;

    return node;
}

// return type must not be void to match
s32 Lights_FreeNode(LightNode* light) {
    if (light != NULL) {
        sLightsBuffer.numOccupied--;
        light->info = NULL;
        sLightsBuffer.searchIndex = (light - sLightsBuffer.buf) / sizeof(LightNode);
    }
}

<<<<<<< HEAD
void func_8007A614(GlobalContext* globalCtx, LightingContext* lightCtx) {
    Lights_ClearHead(globalCtx, lightCtx);
    Lights_SetAmbientColor(lightCtx, 80, 80, 80);
    Lights_SetFogColor(lightCtx, 0, 0, 0, 0x3e4, 0x3200);
    bzero(&sLightsList, sizeof(sLightsList));
=======
void LightContext_Init(GlobalContext* globalCtx, LightContext* lightCtx) {
    LightContext_InitList(globalCtx, lightCtx);
    LightContext_SetAmbientColor(lightCtx, 80, 80, 80);
    func_8007A698(lightCtx, 0, 0, 0, 0x3E4, 0x3200);
    bzero(&sLightsBuffer, sizeof(sLightsBuffer));
>>>>>>> c864ce0d
}

void LightContext_SetAmbientColor(LightContext* lightCtx, u8 r, u8 g, u8 b) {
    lightCtx->ambient.r = r;
    lightCtx->ambient.g = g;
    lightCtx->ambient.b = b;
}

<<<<<<< HEAD
void Lights_SetFogColor(LightingContext* lightCtx, u8 fogRed, u8 fogGreen, u8 fogBlue, s16 arg4, s16 arg5) {
    lightCtx->fogRed = fogRed;
    lightCtx->fogGreen = fogGreen;
    lightCtx->fogBlue = fogBlue;
    lightCtx->unk_0A = arg4;
=======
void func_8007A698(LightContext* lightCtx, u8 arg1, u8 arg2, u8 arg3, s16 numLights, s16 arg5) {
    lightCtx->unk_07 = arg1;
    lightCtx->unk_08 = arg2;
    lightCtx->unk_09 = arg3;
    lightCtx->unk_0A = numLights;
>>>>>>> c864ce0d
    lightCtx->unk_0C = arg5;
}

/*
 * Allocate a new Lights group and initilize the ambient color with that provided by LightContext
 */
Lights* LightContext_NewLights(LightContext* lightCtx, GraphicsContext* gfxCtx) {
    return Lights_New(gfxCtx, lightCtx->ambient.r, lightCtx->ambient.g, lightCtx->ambient.b);
}

void LightContext_InitList(GlobalContext* globalCtx, LightContext* lightCtx) {
    lightCtx->listHead = NULL;
}

void LightContext_DestroyList(GlobalContext* globalCtx, LightContext* lightCtx) {
    while (lightCtx->listHead != NULL) {
        LightContext_RemoveLight(globalCtx, lightCtx, lightCtx->listHead);
        lightCtx->listHead = lightCtx->listHead->next;
    }
}

/*
 * Insert a new light into the list pointed to by LightContext
 *
 * Note: Due to the limited number of slots in a Lights group, inserting too many lights in the
 * list may result in older entries not being bound to a Light when calling Lights_BindAll
 */
LightNode* LightContext_InsertLight(GlobalContext* globalCtx, LightContext* lightCtx, LightInfo* info) {
    LightNode* node;

    node = Lights_FindBufSlot();

    if (node != NULL) {
        node->info = info;
        node->prev = NULL;
        node->next = lightCtx->listHead;

        if (lightCtx->listHead != NULL) {
            lightCtx->listHead->prev = node;
        }

        lightCtx->listHead = node;
    }

    return node;
}

void LightContext_RemoveLight(GlobalContext* globalCtx, LightContext* lightCtx, LightNode* node) {
    if (node != NULL) {
        if (node->prev != NULL) {
            node->prev->next = node->next;
        } else {
            lightCtx->listHead = node->next;
        }

        if (node->next != NULL) {
            node->next->prev = node->prev;
        }

        Lights_FreeNode(node);
    }
}

// unused
Lights* Lights_NewAndDraw(GraphicsContext* gfxCtx, u8 ambientR, u8 ambientG, u8 ambientB, u8 numLights, u8 r, u8 g,
                          u8 b, s8 x, s8 y, s8 z) {
    Lights* lights;
    s32 i;

    lights = Graph_Alloc(gfxCtx, sizeof(Lights));

    lights->l.a.l.col[0] = lights->l.a.l.colc[0] = ambientR;
    lights->l.a.l.col[1] = lights->l.a.l.colc[1] = ambientG;
    lights->l.a.l.col[2] = lights->l.a.l.colc[2] = ambientB;
    lights->numLights = numLights;

    for (i = 0; i < numLights; i++) {
        lights->l.l[i].l.col[0] = lights->l.l[i].l.colc[0] = r;
        lights->l.l[i].l.col[1] = lights->l.l[i].l.colc[1] = g;
        lights->l.l[i].l.col[2] = lights->l.l[i].l.colc[2] = b;
        lights->l.l[i].l.dir[0] = x;
        lights->l.l[i].l.dir[1] = y;
        lights->l.l[i].l.dir[2] = z;
    }

    Lights_Draw(lights, gfxCtx);

    return lights;
}

Lights* Lights_New(GraphicsContext* gfxCtx, u8 ambientR, u8 ambientG, u8 ambientB) {
    Lights* lights;

    lights = Graph_Alloc(gfxCtx, sizeof(Lights));

    lights->l.a.l.col[0] = lights->l.a.l.colc[0] = ambientR;
    lights->l.a.l.col[1] = lights->l.a.l.colc[1] = ambientG;
    lights->l.a.l.col[2] = lights->l.a.l.colc[2] = ambientB;
    lights->numLights = 0;

    return lights;
}

void Lights_GlowCheck(GlobalContext* globalCtx) {
    LightNode* node;
    LightPoint* params;
    Vec3f pos;
    Vec3f multDest;
    f32 wDest;
    f32 wX;
    f32 wY;
    s32 wZ;
    s32 zBuf;

    node = globalCtx->lightCtx.listHead;

    while (node != NULL) {
        params = &node->info->params.point;

        if (node->info->type == LIGHT_POINT_GLOW) {
            pos.x = params->x;
            pos.y = params->y;
            pos.z = params->z;
            func_8002BE04(globalCtx, &pos, &multDest, &wDest);
            params->drawGlow = false;
            wX = multDest.x * wDest;
            wY = multDest.y * wDest;

            if ((multDest.z > 1.0f) && (fabsf(wX) < 1.0f) && (fabsf(wY) < 1.0f)) {
                wZ = (s32)((multDest.z * wDest) * 16352.0f) + 16352;
                zBuf = gZBuffer[(s32)((wY * -120.0f) + 120.0f)][(s32)((wX * 160.0f) + 160.0f)] * 4;
                if (1) {}
                if (1) {}

                if (wZ < (func_8006F0A0(zBuf) >> 3)) {
                    params->drawGlow = true;
                }
            }
        }
        node = node->next;
    }
}

void Lights_DrawGlow(GlobalContext* globalCtx) {
    s32 pad;
    LightNode* node;

    node = globalCtx->lightCtx.listHead;

    OPEN_DISPS(globalCtx->state.gfxCtx, "../z_lights.c", 887);

    oGfxCtx->polyXlu.p = func_800947AC(oGfxCtx->polyXlu.p++);
    gDPSetAlphaDither(oGfxCtx->polyXlu.p++, G_AD_NOISE);
    gDPSetColorDither(oGfxCtx->polyXlu.p++, G_CD_MAGICSQ);
    gSPDisplayList(oGfxCtx->polyXlu.p++, D_04015720);

    while (node != NULL) {
        LightInfo* info;
        LightPoint* params;
        f32 scale;
        s32 pad[4];

        info = node->info;
        params = &info->params.point;

        if ((info->type == LIGHT_POINT_GLOW) && (params->drawGlow)) {
            scale = SQ(params->radius) * 0.0000026f;

            gDPSetPrimColor(oGfxCtx->polyXlu.p++, 0, 0, params->color[0], params->color[1], params->color[2], 50);
            Matrix_Translate(params->x, params->y, params->z, MTXMODE_NEW);
            Matrix_Scale(scale, scale, scale, MTXMODE_APPLY);
            gSPMatrix(oGfxCtx->polyXlu.p++, Matrix_NewMtx(globalCtx->state.gfxCtx, "../z_lights.c", 918),
                      G_MTX_NOPUSH | G_MTX_LOAD | G_MTX_MODELVIEW);
            gSPDisplayList(oGfxCtx->polyXlu.p++, D_04015760);
        }

        node = node->next;
    }

    CLOSE_DISPS(globalCtx->state.gfxCtx, "../z_lights.c", 927);
}<|MERGE_RESOLUTION|>--- conflicted
+++ resolved
@@ -195,19 +195,11 @@
     }
 }
 
-<<<<<<< HEAD
-void func_8007A614(GlobalContext* globalCtx, LightingContext* lightCtx) {
-    Lights_ClearHead(globalCtx, lightCtx);
-    Lights_SetAmbientColor(lightCtx, 80, 80, 80);
-    Lights_SetFogColor(lightCtx, 0, 0, 0, 0x3e4, 0x3200);
-    bzero(&sLightsList, sizeof(sLightsList));
-=======
 void LightContext_Init(GlobalContext* globalCtx, LightContext* lightCtx) {
     LightContext_InitList(globalCtx, lightCtx);
     LightContext_SetAmbientColor(lightCtx, 80, 80, 80);
     func_8007A698(lightCtx, 0, 0, 0, 0x3E4, 0x3200);
     bzero(&sLightsBuffer, sizeof(sLightsBuffer));
->>>>>>> c864ce0d
 }
 
 void LightContext_SetAmbientColor(LightContext* lightCtx, u8 r, u8 g, u8 b) {
@@ -216,19 +208,11 @@
     lightCtx->ambient.b = b;
 }
 
-<<<<<<< HEAD
-void Lights_SetFogColor(LightingContext* lightCtx, u8 fogRed, u8 fogGreen, u8 fogBlue, s16 arg4, s16 arg5) {
-    lightCtx->fogRed = fogRed;
-    lightCtx->fogGreen = fogGreen;
-    lightCtx->fogBlue = fogBlue;
-    lightCtx->unk_0A = arg4;
-=======
 void func_8007A698(LightContext* lightCtx, u8 arg1, u8 arg2, u8 arg3, s16 numLights, s16 arg5) {
     lightCtx->unk_07 = arg1;
     lightCtx->unk_08 = arg2;
     lightCtx->unk_09 = arg3;
     lightCtx->unk_0A = numLights;
->>>>>>> c864ce0d
     lightCtx->unk_0C = arg5;
 }
 
