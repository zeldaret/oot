#include "global.h"

#define F3DZEX_CONST(name) \
    { name, #name }
#define F3DZEX_FLAG(set, unset) \
    { set, #set, #unset }
#define F3DZEX_RENDERMODE(name, mask) \
    { #name, name, mask }
#define F3DZEX_SETRENDERMACRO(name, shift, len, value0, value1, value2, value3)                 \
    {                                                                                           \
        name, shift, len, {                                                                     \
            { #value0, value0 }, { #value1, value1 }, { #value2, value2 }, { #value3, value3 }, \
        }                                                                                       \
    }

#define DISAS_LOG        \
    if (this->enableLog) \
    osSyncPrintf

u32 UCodeDisas_TranslateAddr(UCodeDisas* this, u32 addr) {
    u32 physical = this->segments[SEGMENT_NUMBER(addr)] + SEGMENT_OFFSET(addr);

    return PHYSICAL_TO_VIRTUAL(physical);
}

F3dzexConst sUCodeDisasGeometryModes[] = {
    F3DZEX_CONST(G_ZBUFFER),     F3DZEX_CONST(G_TEXTURE_ENABLE),
    F3DZEX_CONST(G_SHADE),       F3DZEX_CONST(G_SHADING_SMOOTH),
    F3DZEX_CONST(G_CULL_FRONT),  F3DZEX_CONST(G_CULL_BACK),
    F3DZEX_CONST(G_FOG),         F3DZEX_CONST(G_LIGHTING),
    F3DZEX_CONST(G_TEXTURE_GEN), F3DZEX_CONST(G_TEXTURE_GEN_LINEAR),
    F3DZEX_CONST(G_LOD),
};

F3dzexFlag sUCodeDisasMtxFlags[] = {
    F3DZEX_FLAG(G_MTX_PROJECTION, G_MTX_MODELVIEW),
    F3DZEX_FLAG(G_MTX_LOAD, G_MTX_MUL),
    F3DZEX_FLAG(G_MTX_PUSH, G_MTX_NOPUSH),
};

const char* UCodeDisas_ParseCombineColor(u32 value, u32 idx) {
    const char* ret = "?";

    switch (value) {
        case G_CCMUX_COMBINED:
            ret = "COMBINED";
            break;
        case G_CCMUX_TEXEL0:
            ret = "TEXEL0";
            break;
        case G_CCMUX_TEXEL1:
            ret = "TEXEL1";
            break;
        case G_CCMUX_PRIMITIVE:
            ret = "PRIMITIVE";
            break;
        case G_CCMUX_SHADE:
            ret = "SHADE";
            break;
        case G_CCMUX_ENVIRONMENT:
            ret = "ENVIRONMENT";
            break;
        case 6:
            ret = (idx == 2) ? "CENTER" : (idx == 3) ? "SCALE" : "1";
            break;
        case 7:
            ret = (idx == 1) ? "NOISE" : (idx == 2) ? "K4" : (idx == 3) ? "COMBINED_ALPHA" : "0";
            break;
        default:
            if (idx == 3) {
                switch (value) {
                    case G_CCMUX_TEXEL0_ALPHA:
                        ret = "TEXEL0_ALPHA";
                        break;
                    case G_CCMUX_TEXEL1_ALPHA:
                        ret = "TEXEL1_ALPHA";
                        break;
                    case G_CCMUX_PRIMITIVE_ALPHA:
                        ret = "PRIMITIVE_ALPHA";
                        break;
                    case G_CCMUX_SHADE_ALPHA:
                        ret = "SHADE_ALPHA";
                        break;
                    case G_CCMUX_ENV_ALPHA:
                        ret = "ENV_ALPHA";
                        break;
                    case G_CCMUX_LOD_FRACTION:
                        ret = "LOD_FRACTION";
                        break;
                    case G_CCMUX_PRIM_LOD_FRAC:
                        ret = "PRIM_LOD_FRAC";
                        break;
                    case G_CCMUX_K5:
                        ret = "K5";
                        break;
                    default:
                        ret = "0";
                        break;
                }
            } else {
                ret = "0";
            }
    }
    return ret;
}

const char* UCodeDisas_ParseCombineAlpha(u32 value, u32 idx) {
    const char* ret = "?";
    switch (value) {
        case 0:
            ret = (idx == 3) ? "LOD_FRACTION" : "COMBINED";
            break;
        case G_ACMUX_TEXEL0:
            ret = "TEXEL0";
            break;
        case G_ACMUX_TEXEL1:
            ret = "TEXEL1";
            break;
        case G_ACMUX_PRIMITIVE:
            ret = "PRIMITIVE";
            break;
        case G_ACMUX_SHADE:
            ret = "SHADE";
            break;
        case G_ACMUX_ENVIRONMENT:
            ret = "ENVIRONMENT";
            break;
        case 6:
            ret = (idx == 3) ? "PRIM_LOD_FRAC" : "1";
            break;
        case G_ACMUX_0:
            ret = "0";
            break;
    }
    return ret;
}

void UCodeDisas_Init(UCodeDisas* this) {
    u32 i;

    bzero(this, sizeof(UCodeDisas));
    for (i = 0; i < NUM_SEGMENTS; i++) {
        this->segments[i] = gSegments[i];
    }
}

void UCodeDisas_Destroy(UCodeDisas* this) {
}

void UCodeDisas_SetCurUCodeImpl(UCodeDisas* this, void* ptr) {
    s32 i;

    for (i = 0; i < this->ucodeInfoCount; i++) {
        if (ptr == this->ucodeInfo[i].ptr) {
            this->ucodeType = this->ucodeInfo[i].type;
            break;
        }
    }
    if (i >= this->ucodeInfoCount) {
        DISAS_LOG("マイクロコードが一致しなかった\n"); // "Microcode did not match"
        this->ucodeType = UCODE_NULL;
    }
}

void UCodeDisas_ParseGeometryMode(UCodeDisas* this, u32 mode) {
    u32 first = true;
    s32 i;

    for (i = 0; i < ARRAY_COUNT(sUCodeDisasGeometryModes); i++) {
        if ((sUCodeDisasGeometryModes[i].value & mode) == 0) {
            continue;
        }

        if (first) {
        } else {
            DISAS_LOG("|");
        }
        first = false;

        DISAS_LOG("%s", sUCodeDisasGeometryModes[i].name);
    }
}

void UCodeDisas_ParseRenderMode(UCodeDisas* this, u32 mode) {
    static F3dzexRenderMode sUCodeDisasRenderModeFlags[] = {
        F3DZEX_RENDERMODE(AA_EN, 0x8),
        F3DZEX_RENDERMODE(Z_CMP, 0x10),
        F3DZEX_RENDERMODE(Z_UPD, 0x20),
        F3DZEX_RENDERMODE(IM_RD, 0x40),
        F3DZEX_RENDERMODE(CLR_ON_CVG, 0x80),
        F3DZEX_RENDERMODE(CVG_DST_CLAMP, 0x300),
        F3DZEX_RENDERMODE(CVG_DST_WRAP, 0x300),
        F3DZEX_RENDERMODE(CVG_DST_FULL, 0x300),
        F3DZEX_RENDERMODE(CVG_DST_SAVE, 0x300),
        F3DZEX_RENDERMODE(ZMODE_OPA, 0xC00),
        F3DZEX_RENDERMODE(ZMODE_INTER, 0xC00),
        F3DZEX_RENDERMODE(ZMODE_XLU, 0xC00),
        F3DZEX_RENDERMODE(ZMODE_DEC, 0xC00),
        F3DZEX_RENDERMODE(CVG_X_ALPHA, 0x1000),
        F3DZEX_RENDERMODE(ALPHA_CVG_SEL, 0x2000),
        F3DZEX_RENDERMODE(FORCE_BL, 0x4000),
    };
    static const char* D_8012DDDC[4][4] = {
        { "G_BL_CLR_IN", "G_BL_CLR_MEM", "G_BL_CLR_BL", "G_BL_CLR_FOG" },
        { "G_BL_A_IN", "G_BL_A_FOG", "G_BL_A_SHADE", "G_BL_0" },
        { "G_BL_CLR_IN", "G_BL_CLR_MEM", "G_BL_CLR_BL", "G_BL_CLR_FOG" },
        { "G_BL_1MA", "G_BL_A_MEM", "G_BL_1", "G_BL_0" },
    };

    s32 i;
    s32 a;
    s32 b;

    for (i = 0; i < ARRAY_COUNT(sUCodeDisasRenderModeFlags); i++) {
        if ((mode & sUCodeDisasRenderModeFlags[i].mask) != sUCodeDisasRenderModeFlags[i].value) {
            continue;
        }

        DISAS_LOG("%s|", sUCodeDisasRenderModeFlags[i].name);
    }

    a = (mode >> 18) & 0x3333;
    b = (mode >> 16) & 0x3333;

    // clang-format off
    if (this->enableLog == 0) {} else { osSyncPrintf("\nGBL_c1(%s, %s, %s, %s)|",
        D_8012DDDC[0][a >> 12 & 3], D_8012DDDC[1][a >> 8 & 3], D_8012DDDC[2][a >> 4 & 3], D_8012DDDC[3][a >> 0 & 3]); }
    // clang-format on

    if (this->enableLog) {
        osSyncPrintf("\nGBL_c2(%s, %s, %s, %s)", D_8012DDDC[0][b >> 12 & 3], D_8012DDDC[1][b >> 8 & 3],
                     D_8012DDDC[2][b >> 4 & 3], D_8012DDDC[3][b >> 0 & 3]);
    }
}

void UCodeDisas_PrintVertices(UCodeDisas* this, Vtx* vtx, s32 count, s32 start) {
    s32 i;
    for (i = 0; i < count; i++) {
        if (this->geometryMode & G_LIGHTING) {
            DISAS_LOG("\n{{%6d, %6d, %6d, %d, %6d, %6d, %3d, %3d, %3d, %3d}}, /* vc%d */", vtx->n.ob[0], vtx->n.ob[1],
                      vtx->n.ob[2], vtx->n.flag, vtx->n.tc[0], vtx->n.tc[1], vtx->n.n[0], vtx->n.n[1], vtx->n.n[2],
                      vtx->n.a, start + i);
        } else {
            DISAS_LOG("\n{{%6d, %6d, %6d, %d, %6d, %6d, %3d, %3d, %3d, %3d}}, /* vn%d */", vtx->v.ob[0], vtx->v.ob[1],
                      vtx->v.ob[2], vtx->v.flag, vtx->v.tc[0], vtx->v.tc[1], vtx->v.cn[0], vtx->v.cn[1], vtx->v.cn[2],
                      vtx->v.cn[3], start + i);
        }
        vtx++;

        if (1) {}
    }
}

// Todo: clean this up

typedef struct {
    s8 cmd;
    u8 v0;
    u8 v1;
    u8 wd;
    u32 pad;
} Gline3DFix;

typedef struct {
    int cmd : 8;
    u32 pad : 4;
    u32 numv : 8;
    s32 pad2 : 4;
    u8 vbidx;
} Gvtx;

typedef struct {
    u8 pad : 8;
    u8 v0 : 8;
    u8 v1 : 8;
    u8 v2 : 8;
} Gtrimod;

typedef struct {
    int cmd : 8;
    int pad : 24;
    Gtrimod tri;
} Gtri1;

typedef struct {
    Gtrimod tri1;
    Gtrimod tri2;
} Gtri2;

typedef struct {
    u8 pad : 8;
    u8 v0 : 8;
    u8 v1 : 8;
    u8 v2 : 8;
    u8 pad1 : 8;
    u8 pad2 : 8;
    u8 pad3 : 8;
    u8 v3 : 8;
} Gquadmod;

typedef struct {
    u16 pad;
    u16 vstart;
    u16 pad2;
    u16 vend;
} Gcull;

typedef struct {
    u16 pad;
    u16 vstart;
    u16 pad2;
    u16 vend;
} Gbranchz;

typedef struct {
    int cmd : 8;
    u8 pad;
    u8 prim_min_level;
    u8 prim_level;
    u8 r;
    u8 g;
    u8 b;
    u8 a;
} GsetcolorMod;

typedef struct {
    u8 cmd;
    char pad[3];
    u16 z;
    u16 d;
} Gsetprimdepth;

typedef struct {
    u8 cmd;
    u8 type;
    u16 len;
    union {
        u32 u32;
        f32 f32;
    } value;
} Gnoop;

typedef struct {
    u8 cmd;
    u8 pad[2];
    u8 params;
    u32 addr;
} Gmatrix;

typedef struct {
    u8 cmd;
    u32 a : 4;
    u32 c : 5;
    u32 z : 3;
    u32 x : 3;
    u32 e : 4;
    u32 g : 5;
    u32 b : 4;
    u32 f : 4;
    u32 v : 3;
    u32 t : 3;
    u32 d : 3;
    u32 y : 3;
    u32 w : 3;
    u32 h : 3;
    u32 u : 3;
    u32 s : 3;
} GsetcombineMod;

typedef struct {
    u32 cmd : 8;
    u32 pad0 : 8;
    u32 sft : 8;
    u32 len : 8;
    u32 data : 32;
} GsetothermodeMod;

typedef struct {
    s32 cmd : 8;
    u32 offset : 16;
    u32 index : 8;
    u32 data;
} Gmovewd;

typedef struct {
    s32 cmd : 8;
    u32 size : 8;
    u32 offset : 8;
    u32 index : 8;
    u32 data;
} Gmovemem;

typedef struct {
    u8 cmd : 8;
    u8 lodscale : 8;
    u8 pad : 2;
    u8 level : 3;
    u8 tile : 3;

    unsigned char on;
    unsigned short s;
    unsigned short t;
} Gtexturemod;

typedef struct {
    int cmd : 8;
    int pad1 : 24;
    u32 param : 26;
    unsigned char pad3 : 6;
} Gpopmtxmod;

typedef union {
    Gwords words;
    Gnoop noop;
    Gmatrix matrix;
    Gdma dma;
    Gtri1 tri1;
    Gtri2 tri2;
    Gquadmod quad;
    Gcull cull;
    Gline3D line;
    Gline3DFix linefix;
    Gmovewd movewd;
    Gmovemem movemem;
    Gpopmtx popmtx;
    Gpopmtxmod popmtxmod;
    Gsegment segment;
    GsetothermodeH setothermodeH;
    GsetothermodeL setothermodeL;
    GsetothermodeMod setothermode;
    Gtexture texture;
    Gtexturemod texmod;
    Gperspnorm perspnorm;
    Gsetimg setimg;
    GsetcombineMod setcombine;
    GsetcolorMod setcolor; // mod
    Gfillrect fillrect;    /* use for setscissor also */
    Gsettile settile;
    Gloadtile loadtile; /* use for loadblock also, th is dxt */
    Gsettilesize settilesize;
    Gloadtlut loadtlut;
    Gsetprimdepth setprimdepth;
    Gvtx vtx;
    long long int force_structure_alignment;
} GfxMod;

void UCodeDisas_Disassemble(UCodeDisas* this, GfxMod* ptr) {
    u32 pad;
    u32 addr;
    u32 rdpHalf;
    u16 linkDlLow;
    u8 sid;
    u8 cmd;
    s32 i0;
    u32 exit;
    GfxMod curGfx[1];

    exit = false;

    while (!exit) {
        this->dlCnt++;

        ptr = UCodeDisas_TranslateAddr(this, ptr);
        DISAS_LOG("%08x:", ptr);

        *curGfx = *ptr;
        cmd = curGfx->dma.cmd;
        addr = UCodeDisas_TranslateAddr(this, curGfx->dma.addr);

        DISAS_LOG("%08x-%08x:", curGfx->words.w0, curGfx->words.w1);

        for (i0 = 0; i0 < this->dlDepth; i0++) {
            DISAS_LOG(" ");
        }

        switch (cmd) {
            case G_SPNOOP: {
                DISAS_LOG("gsSPNoOp(),");
            } break;

            case G_DL: {
                Gdma dma = ptr->dma;

                switch (dma.par) {
                    case 0: {
                        DISAS_LOG("gsSPDisplayList(0x%08x),", dma.addr);
                        this->dlStack[this->dlDepth++] = (u32)(ptr + 1);
                        ptr = (GfxMod*)addr - 1;
                    } break;

                    case 1: {
                        DISAS_LOG("gsSPBranchList(0x%08x),", dma.addr);
                        ptr = (GfxMod*)addr - 1;
                    } break;
                }
            } break;

            case G_RDPHALF_1: {
                DISAS_LOG("RDPHALF_1(0x%08x),", curGfx->dma.addr);
                rdpHalf = curGfx->dma.addr;
            } break;

            case G_TEXRECT: {
                Gtexrect rect = *(Gtexrect*)ptr;

                DISAS_LOG("gsSPTextureRectangle(%d,%d,%d,%d,%d,%d,%d,%d,%d),", rect.xl, rect.yl, rect.xh, rect.yh,
                          rect.tile, ptr[1].words.w1 >> 16, ptr[1].words.w1 & 0xFFFF, ptr[2].words.w1 >> 16,
                          ptr[2].words.w1 & 0xFFFF);

                ptr += 3 - 1;
                this->pipeSyncRequired = true;
            } break;

            case G_LOAD_UCODE: {
                if (curGfx->dma.len == 0x7FF) {
                    DISAS_LOG("gsSPLoadUcode(0x%08x, 0x%08x),", curGfx->dma.addr, rdpHalf);
                } else {
                    DISAS_LOG("gsSPLoadUcodeEx(0x%08x, 0x%08x, 0x%05x),", curGfx->dma.addr, rdpHalf,
                              curGfx->dma.len + 1);
                }
                UCodeDisas_SetCurUCodeImpl(this, (void*)UCodeDisas_TranslateAddr(this, curGfx->dma.addr));
                this->loaducodeCnt++;
            } break;

            case G_ENDDL: {
                DISAS_LOG("gsSPEndDisplayList(),");
                if (this->dlDepth <= 0) {
                    exit = true;
                } else {
                    ptr = (GfxMod*)this->dlStack[--this->dlDepth] - 1;
                }
            } break;

            case G_SETTILE: {
                Gsettile settile = ptr->settile;

                DISAS_LOG("gsDPSetTile(%d,%d,%d,%d,%d,%d,%d,%d,%d,%d,%d,%d),", settile.fmt, settile.siz, settile.line,
                          settile.tmem, settile.tile, settile.palette, (settile.ct << 1) + settile.mt, settile.maskt,
                          settile.shiftt, (settile.cs << 1) + settile.ms, settile.masks, settile.shifts);

                if (this->tileSyncRequired) {
                    DISAS_LOG("### TileSyncが必要です。\n");
                    this->syncErr++;
                }
            } break;

            case G_LOADTILE: {
                Gloadtile loadtile = ptr->loadtile;

                DISAS_LOG("gsDPLoadTile(%d,%d,%d,%d,%d),", loadtile.tile, loadtile.sl, loadtile.tl, loadtile.sh,
                          loadtile.th);
            } break;

            case G_LOADBLOCK: {
                Gloadtile loadtile = ptr->loadtile;

                DISAS_LOG("gsDPLoadBlock(%d,%d,%d,%d,%d),", loadtile.tile, loadtile.sl, loadtile.tl, loadtile.sh,
                          loadtile.th);

                if (this->loadSyncRequired) {
                    DISAS_LOG("### LoadSyncが必要です。\n");
                    this->syncErr++;
                }
                this->pipeSyncRequired = true;
            } break;

            case G_SETTILESIZE: {
                Gloadtile loadtile = ptr->loadtile;

                DISAS_LOG("gsDPSetTileSize(%d,%d,%d,%d,%d),", loadtile.tile, loadtile.sl, loadtile.tl, loadtile.sh,
                          loadtile.th);
            } break;

            case G_LOADTLUT: {
                Gloadtlut loadtlut = ptr->loadtlut;

                DISAS_LOG("gsDPLoadTLUTCmd(%d,%d),", loadtlut.tile, loadtlut.sh >> 2);
            } break;

            case G_SETCOMBINE: {
                GsetcombineMod setcombine = ptr->setcombine;

                DISAS_LOG("gsDPSetCombineLERP(%s,%s,%s,%s, %s,%s,%s,%s, %s,%s,%s,%s, %s,%s,%s,%s),",
                          UCodeDisas_ParseCombineColor(setcombine.a, 1), UCodeDisas_ParseCombineColor(setcombine.b, 2),
                          UCodeDisas_ParseCombineColor(setcombine.c, 3), UCodeDisas_ParseCombineColor(setcombine.d, 4),

                          UCodeDisas_ParseCombineAlpha(setcombine.z, 1), UCodeDisas_ParseCombineAlpha(setcombine.y, 2),
                          UCodeDisas_ParseCombineAlpha(setcombine.x, 3), UCodeDisas_ParseCombineAlpha(setcombine.w, 4),

                          UCodeDisas_ParseCombineColor(setcombine.e, 1), UCodeDisas_ParseCombineColor(setcombine.f, 2),
                          UCodeDisas_ParseCombineColor(setcombine.g, 3), UCodeDisas_ParseCombineColor(setcombine.h, 4),

                          UCodeDisas_ParseCombineAlpha(setcombine.v, 1), UCodeDisas_ParseCombineAlpha(setcombine.u, 2),
                          UCodeDisas_ParseCombineAlpha(setcombine.t, 3), UCodeDisas_ParseCombineAlpha(setcombine.s, 4));

                if (this->pipeSyncRequired) {
                    DISAS_LOG("### PipeSyncが必要です。\n");
                    this->syncErr++;
                }
            } break;

            case G_SETOTHERMODE_H: {
                static F3dzexSetModeMacro sUCodeDisasModeHMacros[] = {
                    F3DZEX_SETRENDERMACRO("SetAlphaDither", G_MDSFT_ALPHADITHER, 2, G_AD_PATTERN, G_AD_NOTPATTERN,
                                          G_AD_NOISE, G_AD_DISABLE),
                    F3DZEX_SETRENDERMACRO("SetColorDither", G_MDSFT_RGBDITHER, 2, G_CD_MAGICSQ, G_CD_BAYER, G_CD_NOISE,
                                          -1),
                    F3DZEX_SETRENDERMACRO("SetCombineKey", G_MDSFT_COMBKEY, 1, G_CK_NONE, G_CK_KEY, -1, -1),
                    F3DZEX_SETRENDERMACRO("SetTextureConvert", G_MDSFT_TEXTCONV, 3, G_TC_CONV, G_TC_FILTCONV, G_TC_FILT,
                                          -1),
                    F3DZEX_SETRENDERMACRO("SetTextureFilter", G_MDSFT_TEXTFILT, 2, G_TF_POINT, G_TF_AVERAGE,
                                          G_TF_BILERP, -1),
                    F3DZEX_SETRENDERMACRO("SetTextureLUT", G_MDSFT_TEXTLUT, 2, G_TT_NONE, G_TT_RGBA16, G_TT_IA16, -1),
                    F3DZEX_SETRENDERMACRO("SetTextureLOD", G_MDSFT_TEXTLOD, 1, G_TL_TILE, G_TL_LOD, -1, -1),
                    F3DZEX_SETRENDERMACRO("SetTextureDetail", G_MDSFT_TEXTDETAIL, 2, G_TD_CLAMP, G_TD_SHARPEN,
                                          G_TD_DETAIL, -1),
                    F3DZEX_SETRENDERMACRO("SetTexturePersp", G_MDSFT_TEXTPERSP, 1, G_TP_PERSP, G_TP_NONE, -1, -1),
                    F3DZEX_SETRENDERMACRO("SetCycleType", G_MDSFT_CYCLETYPE, 2, G_CYC_1CYCLE, G_CYC_2CYCLE, G_CYC_COPY,
                                          G_CYC_FILL),
                    F3DZEX_SETRENDERMACRO("SetColorDither", G_MDSFT_COLORDITHER, 2, G_CD_MAGICSQ, G_CD_BAYER,
                                          G_CD_NOISE, -1),
                    F3DZEX_SETRENDERMACRO("PipelineMode", G_MDSFT_PIPELINE, 1, G_PM_1PRIMITIVE, G_PM_NPRIMITIVE, -1,
                                          -1),
                };

                u32 len = curGfx->setothermode.len + 1;
                u32 sft = (-curGfx->setothermode.sft - len) + 32;
                u32 s2 = curGfx->setothermode.data * 1;
                u32 i1;
                u32 i2;

                for (i1 = 0; i1 < ARRAY_COUNTU(sUCodeDisasModeHMacros); i1++) {
                    if (sft == sUCodeDisasModeHMacros[i1].shift) {
                        for (i2 = 0; i2 < 4; i2++) {
                            if (s2 == sUCodeDisasModeHMacros[i1].values[i2].value) {
                                DISAS_LOG("gsDP%s(%s),", sUCodeDisasModeHMacros[i1].name,
                                          sUCodeDisasModeHMacros[i1].values[i2].name);
                                goto block_1;
                            }
                        }
                    }
                }
                DISAS_LOG("gsSPSetOtherModeH(%d, %d, 0x%08x),", sft, len, s2);

            block_1:
                this->modeH &= (((1 - (1 << len)) << sft) - 1);
                this->modeH |= s2;

                if (this->pipeSyncRequired) {
                    DISAS_LOG("### PipeSyncが必要です。\n");
                    this->syncErr++;
                }

            } break;

            case G_SETOTHERMODE_L: {
                static F3dzexSetModeMacro sUCodeDisasModeLMacros[] = {
                    F3DZEX_SETRENDERMACRO("gsDPSetAlphaCompare", G_MDSFT_ALPHACOMPARE, 2, G_AC_NONE, G_AC_THRESHOLD,
                                          G_AC_DITHER, -1),
                    F3DZEX_SETRENDERMACRO("gsDPSetDepthSource", G_MDSFT_ZSRCSEL, 1, G_ZS_PIXEL, G_ZS_PRIM, -1, -1),
                };

                u32 len = curGfx->setothermode.len + 1;
                u32 sft = (-curGfx->setothermode.sft - len) + 32;
                u32 s2 = curGfx->setothermode.data * 1;
                u32 i1;
                u32 i2;

                if (sft == G_MDSFT_RENDERMODE) {
                    DISAS_LOG("\ngsDPSetRenderBlender(");
                    UCodeDisas_ParseRenderMode(this, s2);
                    DISAS_LOG("\n),");
                } else {
                    for (i1 = 0; i1 * 1 < ARRAY_COUNTU(sUCodeDisasModeLMacros); i1++) {
                        if (sft == sUCodeDisasModeLMacros[i1].shift) {
                            for (i2 = 0; i2 < 4; i2++) {
                                if (s2 == sUCodeDisasModeLMacros[i1].values[i2].value) {
                                    DISAS_LOG("gsDP%s(%s),", sUCodeDisasModeLMacros[i1].name,
                                              sUCodeDisasModeLMacros[i1].values[i2].name);
                                    goto block_2;
                                }
                            }
                        }
                    }
                    DISAS_LOG("gsSPSetOtherModeL(%d, %d, 0x%08x),", sft, len, s2);
                }

            block_2:
                this->modeL &= (((1 - (1 << len)) << sft) - 1);
                this->modeL |= s2;

                if (this->pipeSyncRequired) {
                    DISAS_LOG("### PipeSyncが必要です。\n");
                    this->syncErr++;
                }
            } break;

            case G_RDPSETOTHERMODE: {
                DISAS_LOG("gsDPSetOtherMode(0x%08x, 0x%08x),", curGfx->words.w0 & 0xFFFFFF, curGfx->words.w1);
                this->modeH = curGfx->words.w0 & 0xFFF;
                this->modeL = curGfx->words.w1;

                if (this->pipeSyncRequired) {
                    DISAS_LOG("### PipeSyncが必要です。\n");
                    this->syncErr++;
                }
            } break;

            case G_SETSCISSOR: {
                Gfillrect setscissor = ptr->fillrect;
                const char* modeStr;

                modeStr = (setscissor.pad == G_SC_NON_INTERLACE)    ? "G_SC_NON_INTERLACE"
                          : (setscissor.pad == G_SC_ODD_INTERLACE)  ? "G_SC_ODD_INTERLACE"
                          : (setscissor.pad == G_SC_EVEN_INTERLACE) ? "G_SC_EVEN_INTERLACE"
                                                                    : "???";
<<<<<<< HEAD
=======

>>>>>>> 05b2cbfc
                if ((setscissor.x0frac | setscissor.y0frac | setscissor.x1frac | setscissor.y1frac)) {
                    if (1) {}
                    DISAS_LOG("gsDPSetScissorFrac(%s, %d, %d, %d, %d),", modeStr,
                              (setscissor.x0 << 2) + setscissor.x0frac, (setscissor.y0 << 2) + setscissor.y0frac,
                              (setscissor.x1 << 2) + setscissor.x1frac, (setscissor.y1 << 2) + setscissor.y1frac);
                } else {
                    DISAS_LOG("gsDPSetScissor(%s, %d, %d, %d, %d),", modeStr, setscissor.x0, setscissor.y0,
                              setscissor.x1, setscissor.y1);
                }
            } break;

            case G_FILLRECT: {
                Gfillrect fillrect = ptr->fillrect;

                DISAS_LOG("gsDPFillRectangle(%d, %d, %d, %d),", fillrect.x1, fillrect.y1, fillrect.x0, fillrect.y0);

                this->pipeSyncRequired = true;
            } break;

            case G_SETCIMG: {
                u32 fmt = ((curGfx->words.w0 & 0xE00000) >> 0x15) & 0xFF;
                u32 siz = ((curGfx->words.w0 & 0x180000) >> 0x13) & 0xFF;

                DISAS_LOG("gsDPSetColorImage(G_IM_FMT_%s, G_IM_SIZ_%s, %d, 0x%08x(0x%08x) ),",
                          (fmt == G_IM_FMT_RGBA)  ? "RGBA"
                          : (fmt == G_IM_FMT_YUV) ? "YUV"
                          : (fmt == G_IM_FMT_CI)  ? "CI"
                          : (fmt == G_IM_FMT_IA)  ? "IA"
                                                  : "I",
                          (siz == G_IM_SIZ_4b)    ? "4b"
                          : (siz == G_IM_SIZ_8b)  ? "8b"
                          : (siz == G_IM_SIZ_16b) ? "16b"
                                                  : "32b",
<<<<<<< HEAD
                          curGfx.setimg.wd + 1, curGfx.setimg.dram, addr);
=======
                          (curGfx->dma.len & 0xFFF) + 1, curGfx->setimg.dram, addr);
>>>>>>> 05b2cbfc

                if (this->pipeSyncRequired) {
                    DISAS_LOG("### PipeSyncが必要です。\n");
                    this->syncErr++;
                }
            } break;

            case G_SETZIMG: {
                DISAS_LOG("gsDPSetDepthImage(0x%08x(0x%08x)),", curGfx->words.w1, addr);

                if (this->pipeSyncRequired) {
                    DISAS_LOG("### PipeSyncが必要です。\n");
                    this->syncErr++;
                }
            } break;

            case G_SETTIMG: {
                u32 fmt = ((curGfx->words.w0 & 0xE00000) >> 0x15) & 0xFF;
                u32 siz = ((curGfx->words.w0 & 0x180000) >> 0x13) & 0xFF;

                DISAS_LOG("gsDPSetTextureImage(G_IM_FMT_%s, G_IM_SIZ_%s, %d, 0x%08x(0x%08x)),",
                          (fmt == G_IM_FMT_RGBA)  ? "RGBA"
                          : (fmt == G_IM_FMT_YUV) ? "YUV"
                          : (fmt == G_IM_FMT_CI)  ? "CI"
                          : (fmt == G_IM_FMT_IA)  ? "IA"
                                                  : "I",
                          (siz == G_IM_SIZ_4b)    ? "4b"
                          : (siz == G_IM_SIZ_8b)  ? "8b"
                          : (siz == G_IM_SIZ_16b) ? "16b"
                                                  : "32b",
<<<<<<< HEAD
                          curGfx.setimg.wd + 1, curGfx.setimg.dram, addr);
                break;
            }
            case G_SETENVCOLOR: // minor reordering
            {
                // 1740
                DISAS_LOG("gsDPSetEnvColor(%d, %d, %d, %d),", curGfx.setcolor.r, curGfx.setcolor.g, curGfx.setcolor.b,
                          curGfx.setcolor.a);
=======
                          (curGfx->dma.len & 0xFFF) + 1, curGfx->setimg.dram, addr);
            } break;

            case G_SETENVCOLOR: {
                DISAS_LOG("gsDPSetEnvColor(%d, %d, %d, %d),", curGfx->setcolor.r, curGfx->setcolor.g,
                          curGfx->setcolor.b, curGfx->setcolor.a);
>>>>>>> 05b2cbfc

                if (this->pipeSyncRequired) {
                    DISAS_LOG("### PipeSyncが必要です。\n");
                    this->syncErr++;
                }
            } break;

            case G_SETBLENDCOLOR: {
                DISAS_LOG("gsDPSetBlendColor(%d, %d, %d, %d),", curGfx->setcolor.r, curGfx->setcolor.g,
                          curGfx->setcolor.b, curGfx->setcolor.a);

                if (this->pipeSyncRequired) {
                    DISAS_LOG("### PipeSyncが必要です。\n");
                    this->syncErr++;
                }
            } break;

            case G_SETFOGCOLOR: {
                DISAS_LOG("gsDPSetFogColor(%d, %d, %d, %d),", curGfx->setcolor.r, curGfx->setcolor.g,
                          curGfx->setcolor.b, curGfx->setcolor.a);

                if (this->pipeSyncRequired) {
                    DISAS_LOG("### PipeSyncが必要です。\n");
                    this->syncErr++;
                }
            } break;

            case G_SETFILLCOLOR: {
                DISAS_LOG("gsDPSetFillColor(0x%08x),", curGfx->words.w1);

                if (this->pipeSyncRequired) {
                    DISAS_LOG("### PipeSyncが必要です。\n");
                    this->syncErr++;
                }
            } break;

            case G_SETPRIMDEPTH: {
                DISAS_LOG("gsDPSetPrimDepth(%d, %d),", curGfx->setprimdepth.z, curGfx->setprimdepth.d);

                if (this->pipeSyncRequired) {
                    DISAS_LOG("### PipeSyncが必要です。\n");
                    this->syncErr++;
                }
            } break;

            case G_SETPRIMCOLOR: {
                DISAS_LOG("gsDPSetPrimColor(%d, %d, %d, %d, %d, %d),", curGfx->setcolor.prim_min_level,
                          curGfx->setcolor.prim_level, curGfx->setcolor.r, curGfx->setcolor.g, curGfx->setcolor.b,
                          curGfx->setcolor.a);
            } break;

            case G_RDPFULLSYNC: {
                DISAS_LOG("gsDPFullSync(),");

                if (this->pipeSyncRequired) {
                    DISAS_LOG("### PipeSyncが必要です。\n");
                    this->syncErr++;
                }
            } break;

            case G_RDPTILESYNC: {
                DISAS_LOG("gsDPTileSync(),");
                this->tileSyncRequired = false;
            } break;

            case G_RDPPIPESYNC: {
                DISAS_LOG("gsDPPipeSync(),");
                this->pipeSyncRequired = false;
            } break;

            case G_RDPLOADSYNC: {
                DISAS_LOG("gsDPLoadSync(),");
                this->loadSyncRequired = false;
            } break;

            case G_NOOP: {
                switch (curGfx->noop.type) {
                    case 0: {
                        if (curGfx->noop.value.u32 == 0) {
                            DISAS_LOG("gsDPNoOp(),");
                        } else {
                            DISAS_LOG("gsDPNoOpTag(%08x),", curGfx->noop.value.u32);
                        }
                    } break;

                    case 1: {
                        DISAS_LOG("count_gsDPNoOpHere([%s:%d]),", curGfx->noop.value.u32, curGfx->noop.len);
                    } break;

                    case 7: {
                        DISAS_LOG("count_gsDPNoOpOpenDisp([%s:%d]),", curGfx->noop.value.u32, curGfx->noop.len);
                    } break;

                    case 8: {
                        DISAS_LOG("count_gsDPNoOpCloseDisp([%s:%d]),", curGfx->noop.value.u32, curGfx->noop.len);
                    } break;

                    case 2: {
                        DISAS_LOG("count_gsDPNoOpString(%c%s%c, %d),", '"', curGfx->noop.value.u32, '"',
                                  curGfx->noop.len);
                    } break;

                    case 3: {
                        DISAS_LOG("count_gsDPNoOpWord(0x%08x, %d),", curGfx->noop.value.u32, curGfx->noop.len);
                    } break;

                    case 4: {
                        DISAS_LOG("count_gsDPNoOpFloat(%8.3f, %d),", curGfx->noop.value.f32, curGfx->noop.len);
                    } break;

                    case 5: {
                        if (curGfx->noop.len == 0) {
                            DISAS_LOG("count_gsDPNoOpQuiet(),");
                        } else {
                            DISAS_LOG("count_gsDPNoOpVerbose(),");
                        }
                        this->enableLog = curGfx->noop.len;
                    } break;

                    case 6: {
                        /*! @bug arguments are not printed */
                        DISAS_LOG("count_gsDPNoOpCallBack(%08x,%d),");
                        ((void (*)(UCodeDisas*, u32))curGfx->noop.value.u32)(this, curGfx->noop.len);
                    } break;

                    default: {
                        DISAS_LOG("gsDPNoOpTag3(%02x, %08x, %04x),", curGfx->noop.type, curGfx->noop.value.u32,
                                  curGfx->noop.len);
                    } break;
                }
            } break;

            default: {
                switch (this->ucodeType) {
                    case UCODE_F3DZEX:
                    case UCODE_UNK: {
                        switch (cmd) {
                            case G_MTX: {
                                Gmatrix gmtx = ptr->matrix;
                                u32 params;
                                MtxF mtx;
                                s32 i1 = 0;

                                DISAS_LOG("gsSPMatrix(0x%08x(%08x), 0", gmtx.addr, addr);

                                params = (gmtx.params ^ G_MTX_PUSH);

                                for (; i1 != ARRAY_COUNT(sUCodeDisasMtxFlags); i1++) {
                                    DISAS_LOG("|%s", (sUCodeDisasMtxFlags[i1].value & params)
                                                         ? sUCodeDisasMtxFlags[i1].setName
                                                         : sUCodeDisasMtxFlags[i1].unsetName);
                                }
                                DISAS_LOG("),", gmtx.addr); /*! @bug gmtx.addr shouldn't be here*/

                                if (this->enableLog >= 2) {
                                    MtxConv_L2F(&mtx, (Mtx*)addr);
                                    DISAS_LOG("\n");

                                    /*! @bug  %.04x.%04x is a typo, should be  %04x.%04x */
                                    // clang-format off
                                    DISAS_LOG(
                                        "/ %04x.%04x %04x.%04x %04x.%04x %.04x.%04x \\/ %12.6f %12.6f %12.6f %12.6f \\\n"
                                        "| %04x.%04x %04x.%04x %04x.%04x %.04x.%04x || %12.6f %12.6f %12.6f %12.6f |\n"
                                        "| %04x.%04x %04x.%04x %04x.%04x %.04x.%04x || %12.6f %12.6f %12.6f %12.6f |\n"
                                        "\\ %04x.%04x %04x.%04x %04x.%04x %.04x.%04x /\\ %12.6f %12.6f %12.6f %12.6f /\n",
                                        ((Mtx*)addr)->intPart[0][0], ((Mtx*)addr)->fracPart[0][0],
                                        ((Mtx*)addr)->intPart[1][0], ((Mtx*)addr)->fracPart[1][0],
                                        ((Mtx*)addr)->intPart[2][0], ((Mtx*)addr)->fracPart[2][0],
                                        ((Mtx*)addr)->intPart[3][0], ((Mtx*)addr)->fracPart[3][0],
                                        mtx.mf[0][0], mtx.mf[1][0], mtx.mf[2][0], mtx.mf[3][0],
                                        ((Mtx*)addr)->intPart[0][1], ((Mtx*)addr)->fracPart[0][1],
                                        ((Mtx*)addr)->intPart[1][1], ((Mtx*)addr)->fracPart[1][1],
                                        ((Mtx*)addr)->intPart[2][1], ((Mtx*)addr)->fracPart[2][1],
                                        ((Mtx*)addr)->intPart[3][1], ((Mtx*)addr)->fracPart[3][1],
                                        mtx.mf[0][1], mtx.mf[1][1], mtx.mf[2][1], mtx.mf[3][1],
                                        ((Mtx*)addr)->intPart[0][2], ((Mtx*)addr)->fracPart[0][2],
                                        ((Mtx*)addr)->intPart[1][2], ((Mtx*)addr)->fracPart[1][2],
                                        ((Mtx*)addr)->intPart[2][2], ((Mtx*)addr)->fracPart[2][2],
                                        ((Mtx*)addr)->intPart[3][2], ((Mtx*)addr)->fracPart[3][2],
                                        mtx.mf[0][2], mtx.mf[1][2], mtx.mf[2][2], mtx.mf[3][2],
                                        ((Mtx*)addr)->intPart[0][3], ((Mtx*)addr)->fracPart[0][3],
                                        ((Mtx*)addr)->intPart[1][3], ((Mtx*)addr)->fracPart[1][3],
                                        ((Mtx*)addr)->intPart[2][3], ((Mtx*)addr)->fracPart[2][3],
                                        ((Mtx*)addr)->intPart[3][3], ((Mtx*)addr)->fracPart[3][3],
                                        mtx.mf[0][3], mtx.mf[1][3], mtx.mf[2][3], mtx.mf[3][3]);
                                    // clang-format on
                                }
                            } break;

                            case G_VTX: {
                                u32 numv = curGfx->words.w0;
                                u32 vbidx;

                                numv >>= 12;
                                numv &= 0xFF;
                                vbidx = (curGfx->vtx.vbidx >> 1) - numv;

                                DISAS_LOG("gsSPVertex(0x%08x(0x%08x), %d, %d),", curGfx->words.w1, addr, numv, vbidx);

                                this->vtxCnt += numv;
                                this->spvtxCnt++;

                                if (this->enableLog >= 2) {
                                    UCodeDisas_PrintVertices(this, addr, numv, vbidx);
                                }
<<<<<<< HEAD
                                break;
                            }
                            case G_MODIFYVTX: // additional move
                            {
                                // 1F74
                                u16 where = curGfx.dma.len;
                                DISAS_LOG("gsSPModifyVertex(%d, %s, %08x),", curGfx.dma.par,
                                          (where == G_MWO_POINT_RGBA)       ? "G_MWO_POINT_RGBA"
                                          : (where == G_MWO_POINT_ST)       ? "G_MWO_POINT_ST"
                                          : (where == G_MWO_POINT_XYSCREEN) ? "G_MWO_POINT_XYSCREEN"
                                          : (where == G_MWO_POINT_ZSCREEN)  ? "G_MWO_POINT_ZSCREEN"
                                                                            : "G_MWO_POINT_????",
                                          curGfx.dma.addr);
                                this->vtxCnt += curGfx.dma.par;
=======
                            } break;

                            case G_MODIFYVTX: {
                                DISAS_LOG("gsSPModifyVertex(%d, %s, %08x),", curGfx->dma.par,
                                          (curGfx->dma.len == G_MWO_POINT_RGBA)       ? "G_MWO_POINT_RGBA"
                                          : (curGfx->dma.len == G_MWO_POINT_ST)       ? "G_MWO_POINT_ST"
                                          : (curGfx->dma.len == G_MWO_POINT_XYSCREEN) ? "G_MWO_POINT_XYSCREEN"
                                          : (curGfx->dma.len == G_MWO_POINT_ZSCREEN)  ? "G_MWO_POINT_ZSCREEN"
                                                                                      : "G_MWO_POINT_????",
                                          curGfx->dma.addr);
                                this->vtxCnt += curGfx->dma.par;
>>>>>>> 05b2cbfc
                                this->spvtxCnt++;
                            } break;

                            case G_TRI1: {
                                Gtri1 gtri = ptr->tri1;
                                Gtrimod tri = gtri.tri;

                                DISAS_LOG("gsSP1Triangle(%d, %d, %d),", tri.v0 / 2, tri.v1 / 2, tri.v2 / 2);

                                this->tri1Cnt++;
                                this->pipeSyncRequired = true;
                            } break;

                            case G_LINE3D: {
                                if (curGfx->linefix.wd == 0) {
                                    DISAS_LOG("gsSPLine3D(%d, %d),", curGfx->linefix.v0, curGfx->linefix.v1);
                                } else {
                                    DISAS_LOG("gsSPLineW3D(%d, %d, %d),", curGfx->linefix.v0, curGfx->linefix.v1,
                                              curGfx->linefix.wd);
                                }

                                this->lineCnt++;
                                this->pipeSyncRequired = true;
                            } break;

                            case G_TRI2: {
                                Gtri2 tri2 = ptr->tri2;
                                u32 v0, v1, v2;
                                u32 v3, v4, v5;

                                v0 = tri2.tri1.v0 / 2;
                                v1 = tri2.tri1.v1 / 2;
                                v2 = tri2.tri1.v2 / 2;

                                v3 = tri2.tri2.v0 / 2;
                                v4 = tri2.tri2.v1 / 2;
                                v5 = tri2.tri2.v2 / 2;

                                DISAS_LOG("gsSP2Triangles(%d, %d, %d, 0, %d, %d, %d, 0),", v0, v1, v2, v3, v4, v5);

                                this->tri2Cnt++;
                                this->pipeSyncRequired = true;
                            } break;

                            case G_QUAD: {
                                Gquadmod quad = ptr->quad;
                                u32 v0, v1, v2, v3;

                                v0 = quad.v0 / 2;
                                v1 = quad.v1 / 2;
                                v2 = quad.v2 / 2;
                                v3 = quad.v3 / 2;

                                DISAS_LOG("gsSP1Quadrangle(%d, %d, %d, %d, 0),", v0, v1, v2, v3);

                                this->quadCnt++;
                                this->pipeSyncRequired = true;
                            } break;

                            case G_CULLDL: {
                                DISAS_LOG("gsSPCullDisplayList(%d, %d),", (curGfx->cull.vstart) / 2,
                                          (curGfx->cull.vend) / 2);
                            } break;

                            case G_BRANCH_Z: {
                                addr = UCodeDisas_TranslateAddr(this, rdpHalf);
                                DISAS_LOG("gsSPBranchLessZraw(0x%08x(0x%08x), %d, 0x%08x),", rdpHalf, addr,
                                          (curGfx->words.w0 & 0xFFF) / 2, curGfx->words.w1);
                                ptr = (GfxMod*)addr - 1;
                            } break;

                            case G_TEXTURE: {
                                Gtexturemod texture = ptr->texmod;

                                if (texture.lodscale == 0) {
                                    DISAS_LOG("gsSPTexture(%d, %d, %d, %d, %s),", texture.s, texture.t, texture.level,
                                              texture.tile, texture.on ? "G_ON" : "G_OFF");
                                } else {
                                    DISAS_LOG("gsSPTextureL(%d, %d, %d, %d, %d, %s),", texture.s, texture.t,
                                              texture.level, texture.lodscale, texture.tile,
                                              texture.on ? "G_ON" : "G_OFF");
                                }
                            } break;

                            case G_POPMTX: {
                                Gpopmtxmod popmtx = ptr->popmtxmod;

                                if (popmtx.param == 1) {
                                    DISAS_LOG("gsSPPopMatrix(G_MTX_MODELVIEW),");
                                } else {
                                    DISAS_LOG("gsSPPopMatrixN(G_MTX_MODELVIEW, %d),", popmtx.param);
                                }
                            } break;

                            case G_GEOMETRYMODE: {
                                u32 clearbits = curGfx->words.w0 & 0xFFFFFF;
                                u32 setbits = curGfx->words.w1 & 0xFFFFFF;

                                if (clearbits == 0) {
                                    DISAS_LOG("gsSPLoadGeometryMode(");
                                    UCodeDisas_ParseGeometryMode(this, setbits);
                                    DISAS_LOG("),");
                                } else if (setbits == 0) {
                                    DISAS_LOG("gsSPClearGeometryMode(");
                                    UCodeDisas_ParseGeometryMode(this, ~clearbits);
                                    DISAS_LOG("),");
                                } else if (clearbits == 0xFFFFFF) {
                                    DISAS_LOG("gsSPSetGeometryMode(");
                                    UCodeDisas_ParseGeometryMode(this, setbits);
                                    DISAS_LOG("),");
                                } else {
                                    DISAS_LOG("gsSPGeometryMode(");
                                    UCodeDisas_ParseGeometryMode(this, ~clearbits);
                                    DISAS_LOG(", ");
                                    UCodeDisas_ParseGeometryMode(this, setbits);
                                    DISAS_LOG("),");
                                }

                                this->geometryMode &= clearbits;
                                this->geometryMode |= setbits;
                                break; // this break needs to be inside, but the other cases need their breaks to be
                                       // outside...
                            }

                            case G_MOVEWORD: {
                                u32 pad;
                                Gdma dma = ptr->dma;
                                Gmovewd movewd = ptr->movewd;

                                movewd.index = dma.par;
                                movewd.offset = dma.len;
                                movewd.data = dma.addr;
                                switch (movewd.index) {
                                    case G_MW_SEGMENT: {
                                        DISAS_LOG("gsSPSegment(%d, 0x%08x),", movewd.offset / 4, movewd.data);
                                        this->segments[movewd.offset / 4] = movewd.data & 0xFFFFFF;
                                    } break;

                                    case G_MW_CLIP: {
                                        DISAS_LOG("gsSPClipRatio(FRUSTRATIO_%d), ",
                                                  (movewd.data != 0) ? movewd.data : -movewd.data);
                                        ptr += 4 - 1;
                                    } break;

                                    case G_MW_NUMLIGHT: {
                                        DISAS_LOG("gsSPNumLights(%d), ", movewd.data / 24);
                                    } break;

                                    case G_MW_LIGHTCOL: {
                                        DISAS_LOG("gsSPLightColor(%d, %d), ", ((movewd.offset & 0xF0) >> 5) + 1,
                                                  movewd.data);
                                        ptr += 2 - 1;
                                    } break;

                                    case G_MW_FOG: {
                                        DISAS_LOG("gsSPFogFactor(%d, %d),", movewd.data >> 16, movewd.data & 0xFFFF);
                                    } break;

                                    case G_MW_PERSPNORM: {
                                        DISAS_LOG("gsSPPerspNormalize(%d),", movewd.data);
                                    } break;

                                    default: {
                                        DISAS_LOG("gsMoveWd(%d, %d, %d), ", movewd.index, movewd.offset, movewd.data);
                                    } break;
                                }
                            } break;

                            case G_MOVEMEM: {
                                Gmovemem movemem = ptr->movemem;
                                Vp_t* vp = (Vp_t*)addr;

                                switch (movemem.index) {
                                    case G_MV_VIEWPORT: {
                                        DISAS_LOG("gsSPViewport(0x%08x(0x%08x)),", movemem.data, vp);
                                        DISAS_LOG("\t# vscale=[%d %d %d %d], ", vp->vscale[0], vp->vscale[1],
                                                  vp->vscale[2], vp->vscale[3]);
                                        DISAS_LOG("vtrans=[%d %d %d %d] ", vp->vtrans[0], vp->vtrans[1], vp->vtrans[2],
                                                  vp->vtrans[3]);
                                    } break;

                                    case G_MV_MATRIX: {
                                        DISAS_LOG("gsSPForceMatrix(0x%08x),", movemem.data);
                                        ptr += 1;
                                    } break;

                                    case G_MV_LIGHT: {
                                        switch ((movemem.offset * 8)) {
                                            case G_MVO_LOOKATX: {
                                                DISAS_LOG("gsSPLookAtX(0x%08x),", movemem.data);
                                            } break;

                                            case G_MVO_LOOKATY: {
                                                DISAS_LOG("gsSPLookAtY(0x%08x),", movemem.data);
                                            } break;

                                            default: {
                                                DISAS_LOG("gsSPLight(0x%08x,%d),", movemem.data,
                                                          (movemem.offset * 8 - 24) / 24);
                                            } break;
                                        }
                                    } break;

                                    default: {
                                        DISAS_LOG("gsMoveMem(0x%08x, %d, %d, %d),", movemem.data,
                                                  ((movemem.size >> 3) + 1) * 8, movemem.index, movemem.offset * 8);
                                    } break;
                                }
                            } break;

                            default: {
                                DISAS_LOG("AnyDisplayList(),");
                            } break;
                        }
                    } break;

                    case UCODE_S2DEX: {
                        switch (cmd) {
                            case G_BG_COPY: {
                                Gwords words = ptr->words;

                                DISAS_LOG("gsSPBgRectCopy(0x%08x(0x%08x)),", words.w1, addr);
                                this->pipeSyncRequired = true;
                            } break;

                            case G_BG_1CYC: {
                                Gwords words = ptr->words;

                                DISAS_LOG("gsSPBgRect1Cyc(0x%08x(0x%08x)),", words.w1, addr);
                                this->pipeSyncRequired = true;
                            } break;

                            case G_OBJ_SPRITE: {
                                Gwords words = ptr->words;

                                DISAS_LOG("gsSPObjSprite(0x%08x(0x%08x)),", words.w1, addr);
                                this->pipeSyncRequired = true;
                            } break;

                            case G_OBJ_RECTANGLE: {
                                Gwords words = ptr->words;

                                DISAS_LOG("gsSPObjRectangle(0x%08x(0x%08x)),", words.w1, addr);
                                this->pipeSyncRequired = true;
                            } break;

                            case G_OBJ_RECTANGLE_R: {
                                Gwords words = ptr->words;

                                DISAS_LOG("gsSPObjRectangleR(0x%08x(0x%08x)),", words.w1, addr);
                                this->pipeSyncRequired = true;
                            } break;

                            case G_RDPHALF_0: {
                                DISAS_LOG("RDPHALF_0(0x%02x, 0x%08x, 0x%04x),", curGfx->dma.par, curGfx->dma.addr,
                                          curGfx->dma.len);
                                sid = curGfx->dma.par;
                                rdpHalf = curGfx->dma.addr;
                                linkDlLow = curGfx->dma.len;
                            } break;

                            case G_OBJ_MOVEMEM: {
                                Gdma dma = ptr->dma;

                                if (dma.par == 23) {
                                    DISAS_LOG("gsSPObjMatrix(0x%08x(0x%08x)),", dma.addr, addr);
                                } else {
                                    DISAS_LOG("gsSPObjSubMatrix(0x%08x(0x%08x)),", dma.addr, addr);
                                }
                            } break;

                            case G_OBJ_LOADTXTR: {
                                Gdma dma = ptr->dma;

                                DISAS_LOG("gsSPObjLoadTxtr(0x%08x(0x%08x)),", dma.addr, addr);
                            } break;

                            case G_OBJ_LDTX_SPRITE: {
                                Gdma dma = ptr->dma;

                                DISAS_LOG("gsSPObjLoadTxSprite(0x%08x(0x%08x)),", dma.addr, addr);
                            } break;

                            case G_OBJ_LDTX_RECT: {
                                Gdma dma = ptr->dma;

                                DISAS_LOG("gsSPObjLoadTxRect(0x%08x(0x%08x)),", dma.addr, addr);
                            } break;

                            case G_OBJ_LDTX_RECT_R: {
                                Gdma dma = ptr->dma;

                                DISAS_LOG("gsSPObjLoadTxRectR(0x%08x(0x%08x)),", dma.addr, addr);
                            } break;

                            case G_SELECT_DL: {
                                Gdma dma = ptr->dma;
                                u32 dlAddr = UCodeDisas_TranslateAddr(this, (dma.len << 16) | (linkDlLow));
                                u32 dmaAddr = dma.addr;

                                if (dma.par == 0) {
                                    DISAS_LOG("gsSPSelectDL(0x%08x, %d, 0x%08x, 0x%08x),", dlAddr, sid, rdpHalf,
                                              dmaAddr);
                                } else {
                                    DISAS_LOG("gsSPSelectBranchDL(0x%08x, %d, 0x%08x, 0x%08x),", dlAddr, sid, rdpHalf,
                                              dmaAddr);
                                }
                            } break;

                            case G_MOVEWORD: {
                                u32 pad[2];
                                Gmovewd movewd = ptr->movewd;

                                switch (movewd.index) {
                                    case 6: {
                                        u32 segId = movewd.offset / 4;

                                        DISAS_LOG("gsSPSegment(%d, 0x%08x),", segId, movewd.data);
                                        this->segments[segId] = movewd.data & 0xFFFFFF;
                                    } break;

                                    case 8: {
                                        DISAS_LOG("gsSPSetStatus(0x%08x, 0x%08x),", movewd.offset, movewd.data);
                                    } break;

                                    default: {
                                        DISAS_LOG("gsMoveWd(%d, %d, %d), ", movewd.index, movewd.offset, movewd.data);
                                    } break;
                                }
                            } break;

                            case G_OBJ_RENDERMODE: {
                                Gdma dma = ptr->dma;

                                DISAS_LOG("gsSPObjRenderMode(0x%08x),", dma.addr);
                            } break;

                            default: {
                                DISAS_LOG("AnyDisplayList(),");
                            } break;
                        }
                    }
                }
            } break;
        }

        DISAS_LOG("\n");

        ptr++;
    }
}

void UCodeDisas_RegisterUCode(UCodeDisas* this, s32 count, UCodeInfo* ucodeArray) {
    this->ucodeInfoCount = count;
    this->ucodeInfo = ucodeArray;
}

void UCodeDisas_SetCurUCode(UCodeDisas* this, void* ptr) {
    UCodeDisas_SetCurUCodeImpl(this, ptr);
}<|MERGE_RESOLUTION|>--- conflicted
+++ resolved
@@ -714,10 +714,7 @@
                           : (setscissor.pad == G_SC_ODD_INTERLACE)  ? "G_SC_ODD_INTERLACE"
                           : (setscissor.pad == G_SC_EVEN_INTERLACE) ? "G_SC_EVEN_INTERLACE"
                                                                     : "???";
-<<<<<<< HEAD
-=======
-
->>>>>>> 05b2cbfc
+
                 if ((setscissor.x0frac | setscissor.y0frac | setscissor.x1frac | setscissor.y1frac)) {
                     if (1) {}
                     DISAS_LOG("gsDPSetScissorFrac(%s, %d, %d, %d, %d),", modeStr,
@@ -751,11 +748,7 @@
                           : (siz == G_IM_SIZ_8b)  ? "8b"
                           : (siz == G_IM_SIZ_16b) ? "16b"
                                                   : "32b",
-<<<<<<< HEAD
-                          curGfx.setimg.wd + 1, curGfx.setimg.dram, addr);
-=======
                           (curGfx->dma.len & 0xFFF) + 1, curGfx->setimg.dram, addr);
->>>>>>> 05b2cbfc
 
                 if (this->pipeSyncRequired) {
                     DISAS_LOG("### PipeSyncが必要です。\n");
@@ -786,23 +779,12 @@
                           : (siz == G_IM_SIZ_8b)  ? "8b"
                           : (siz == G_IM_SIZ_16b) ? "16b"
                                                   : "32b",
-<<<<<<< HEAD
-                          curGfx.setimg.wd + 1, curGfx.setimg.dram, addr);
-                break;
-            }
-            case G_SETENVCOLOR: // minor reordering
-            {
-                // 1740
-                DISAS_LOG("gsDPSetEnvColor(%d, %d, %d, %d),", curGfx.setcolor.r, curGfx.setcolor.g, curGfx.setcolor.b,
-                          curGfx.setcolor.a);
-=======
                           (curGfx->dma.len & 0xFFF) + 1, curGfx->setimg.dram, addr);
             } break;
 
             case G_SETENVCOLOR: {
                 DISAS_LOG("gsDPSetEnvColor(%d, %d, %d, %d),", curGfx->setcolor.r, curGfx->setcolor.g,
                           curGfx->setcolor.b, curGfx->setcolor.a);
->>>>>>> 05b2cbfc
 
                 if (this->pipeSyncRequired) {
                     DISAS_LOG("### PipeSyncが必要です。\n");
@@ -1008,22 +990,6 @@
                                 if (this->enableLog >= 2) {
                                     UCodeDisas_PrintVertices(this, addr, numv, vbidx);
                                 }
-<<<<<<< HEAD
-                                break;
-                            }
-                            case G_MODIFYVTX: // additional move
-                            {
-                                // 1F74
-                                u16 where = curGfx.dma.len;
-                                DISAS_LOG("gsSPModifyVertex(%d, %s, %08x),", curGfx.dma.par,
-                                          (where == G_MWO_POINT_RGBA)       ? "G_MWO_POINT_RGBA"
-                                          : (where == G_MWO_POINT_ST)       ? "G_MWO_POINT_ST"
-                                          : (where == G_MWO_POINT_XYSCREEN) ? "G_MWO_POINT_XYSCREEN"
-                                          : (where == G_MWO_POINT_ZSCREEN)  ? "G_MWO_POINT_ZSCREEN"
-                                                                            : "G_MWO_POINT_????",
-                                          curGfx.dma.addr);
-                                this->vtxCnt += curGfx.dma.par;
-=======
                             } break;
 
                             case G_MODIFYVTX: {
@@ -1035,7 +1001,6 @@
                                                                                       : "G_MWO_POINT_????",
                                           curGfx->dma.addr);
                                 this->vtxCnt += curGfx->dma.par;
->>>>>>> 05b2cbfc
                                 this->spvtxCnt++;
                             } break;
 
