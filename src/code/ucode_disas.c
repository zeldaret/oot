#include "global.h"

#define F3DZEX_CONST(name) \
    { name, #name }
#define F3DZEX_FLAG(set, unset) \
    { set, #set, #unset }
#define F3DZEX_RENDERMODE(name, mask) \
    { #name, name, mask }
#define F3DZEX_SETRENDERMACRO(name, shift, len, value0, value1, value2, value3)                 \
    {                                                                                           \
        name, shift, len, {                                                                     \
            { #value0, value0 }, { #value1, value1 }, { #value2, value2 }, { #value3, value3 }, \
        }                                                                                       \
    }

#define DISAS_LOG        \
    if (this->enableLog) \
    osSyncPrintf

void* UCodeDisas_TranslateAddr(UCodeDisas* this, u32 addr) {
    u32 physical = this->segments[SEGMENT_NUMBER(addr)] + SEGMENT_OFFSET(addr);

    return PHYSICAL_TO_VIRTUAL(physical);
}

F3dzexConst sUCodeDisasGeometryModes[] = {
    F3DZEX_CONST(G_ZBUFFER),     F3DZEX_CONST(G_TEXTURE_ENABLE),
    F3DZEX_CONST(G_SHADE),       F3DZEX_CONST(G_SHADING_SMOOTH),
    F3DZEX_CONST(G_CULL_FRONT),  F3DZEX_CONST(G_CULL_BACK),
    F3DZEX_CONST(G_FOG),         F3DZEX_CONST(G_LIGHTING),
    F3DZEX_CONST(G_TEXTURE_GEN), F3DZEX_CONST(G_TEXTURE_GEN_LINEAR),
    F3DZEX_CONST(G_LOD),
};

F3dzexFlag sUCodeDisasMtxFlags[] = {
    F3DZEX_FLAG(G_MTX_PROJECTION, G_MTX_MODELVIEW),
    F3DZEX_FLAG(G_MTX_LOAD, G_MTX_MUL),
    F3DZEX_FLAG(G_MTX_PUSH, G_MTX_NOPUSH),
};

typedef enum { COMBINER_A = 1, COMBINER_B, COMBINER_C, COMBINER_D } CombinerArg;

const char* UCodeDisas_GetCombineColorName(u32 value, u32 arg) {
    const char* ret = "?";

    switch (value) {
        case G_CCMUX_COMBINED:
            ret = "COMBINED";
            break;
        case G_CCMUX_TEXEL0:
            ret = "TEXEL0";
            break;
        case G_CCMUX_TEXEL1:
            ret = "TEXEL1";
            break;
        case G_CCMUX_PRIMITIVE:
            ret = "PRIMITIVE";
            break;
        case G_CCMUX_SHADE:
            ret = "SHADE";
            break;
        case G_CCMUX_ENVIRONMENT:
            ret = "ENVIRONMENT";
            break;
        case 6: // G_CCMUX_CENTER, G_CCMUX_SCALE, G_CCMUX_1
            ret = (arg == COMBINER_B) ? "CENTER" : (arg == COMBINER_C) ? "SCALE" : "1";
            break;
        case 7: // G_CCMUX_NOISE, G_CCMUX_K4, G_CCMUX_COMBINED_ALPHA, G_CCMUX_0
            ret = (arg == COMBINER_A)   ? "NOISE"
                  : (arg == COMBINER_B) ? "K4"
                  : (arg == COMBINER_C) ? "COMBINED_ALPHA"
                                        : "0";
            break;
        default:
            if (arg == COMBINER_C) {
                switch (value) {
                    case G_CCMUX_TEXEL0_ALPHA:
                        ret = "TEXEL0_ALPHA";
                        break;
                    case G_CCMUX_TEXEL1_ALPHA:
                        ret = "TEXEL1_ALPHA";
                        break;
                    case G_CCMUX_PRIMITIVE_ALPHA:
                        ret = "PRIMITIVE_ALPHA";
                        break;
                    case G_CCMUX_SHADE_ALPHA:
                        ret = "SHADE_ALPHA";
                        break;
                    case G_CCMUX_ENV_ALPHA:
                        ret = "ENV_ALPHA";
                        break;
                    case G_CCMUX_LOD_FRACTION:
                        ret = "LOD_FRACTION";
                        break;
                    case G_CCMUX_PRIM_LOD_FRAC:
                        ret = "PRIM_LOD_FRAC";
                        break;
                    case G_CCMUX_K5:
                        ret = "K5";
                        break;
                    default:
                        ret = "0";
                        break;
                }
            } else {
                ret = "0";
            }
    }
    return ret;
}

const char* UCodeDisas_GetCombineAlphaName(u32 value, u32 arg) {
    const char* ret = "?";

    switch (value) {
        case 0: // G_ACMUX_LOD_FRACTION, G_ACMUX_COMBINED
            ret = (arg == COMBINER_C) ? "LOD_FRACTION" : "COMBINED";
            break;
        case G_ACMUX_TEXEL0:
            ret = "TEXEL0";
            break;
        case G_ACMUX_TEXEL1:
            ret = "TEXEL1";
            break;
        case G_ACMUX_PRIMITIVE:
            ret = "PRIMITIVE";
            break;
        case G_ACMUX_SHADE:
            ret = "SHADE";
            break;
        case G_ACMUX_ENVIRONMENT:
            ret = "ENVIRONMENT";
            break;
        case 6: // G_ACMUX_PRIM_LOD_FRAC, G_ACMUX_1
            ret = (arg == COMBINER_C) ? "PRIM_LOD_FRAC" : "1";
            break;
        case G_ACMUX_0:
            ret = "0";
            break;
    }
    return ret;
}

void UCodeDisas_Init(UCodeDisas* this) {
    u32 i;

    bzero(this, sizeof(UCodeDisas));
    for (i = 0; i < NUM_SEGMENTS; i++) {
        this->segments[i] = gSegments[i];
    }
}

void UCodeDisas_Destroy(UCodeDisas* this) {
}

void UCodeDisas_SetCurUCodeImpl(UCodeDisas* this, void* ptr) {
    s32 i;

    for (i = 0; i < this->ucodeInfoCount; i++) {
        if (ptr == this->ucodeInfo[i].ptr) {
            this->ucodeType = this->ucodeInfo[i].type;
            break;
        }
    }
    if (i >= this->ucodeInfoCount) {
        DISAS_LOG("マイクロコードが一致しなかった\n"); // "Microcode did not match"
        this->ucodeType = UCODE_NULL;
    }
}

void UCodeDisas_PrintGeometryMode(UCodeDisas* this, u32 mode) {
    u32 first = true;
    s32 i;

    for (i = 0; i < ARRAY_COUNT(sUCodeDisasGeometryModes); i++) {
        if ((sUCodeDisasGeometryModes[i].value & mode) == 0) {
            continue;
        }

        if (first) {
        } else {
            DISAS_LOG("|");
        }
        first = false;

        DISAS_LOG("%s", sUCodeDisasGeometryModes[i].name);
    }
}

void UCodeDisas_PrintRenderMode(UCodeDisas* this, u32 mode) {
    static F3dzexRenderMode sUCodeDisasRenderModeFlags[] = {
        F3DZEX_RENDERMODE(AA_EN, 0x8),
        F3DZEX_RENDERMODE(Z_CMP, 0x10),
        F3DZEX_RENDERMODE(Z_UPD, 0x20),
        F3DZEX_RENDERMODE(IM_RD, 0x40),
        F3DZEX_RENDERMODE(CLR_ON_CVG, 0x80),
        F3DZEX_RENDERMODE(CVG_DST_CLAMP, 0x300),
        F3DZEX_RENDERMODE(CVG_DST_WRAP, 0x300),
        F3DZEX_RENDERMODE(CVG_DST_FULL, 0x300),
        F3DZEX_RENDERMODE(CVG_DST_SAVE, 0x300),
        F3DZEX_RENDERMODE(ZMODE_OPA, 0xC00),
        F3DZEX_RENDERMODE(ZMODE_INTER, 0xC00),
        F3DZEX_RENDERMODE(ZMODE_XLU, 0xC00),
        F3DZEX_RENDERMODE(ZMODE_DEC, 0xC00),
        F3DZEX_RENDERMODE(CVG_X_ALPHA, 0x1000),
        F3DZEX_RENDERMODE(ALPHA_CVG_SEL, 0x2000),
        F3DZEX_RENDERMODE(FORCE_BL, 0x4000),
    };
    static const char* D_8012DDDC[4][4] = {
        { "G_BL_CLR_IN", "G_BL_CLR_MEM", "G_BL_CLR_BL", "G_BL_CLR_FOG" },
        { "G_BL_A_IN", "G_BL_A_FOG", "G_BL_A_SHADE", "G_BL_0" },
        { "G_BL_CLR_IN", "G_BL_CLR_MEM", "G_BL_CLR_BL", "G_BL_CLR_FOG" },
        { "G_BL_1MA", "G_BL_A_MEM", "G_BL_1", "G_BL_0" },
    };

    s32 i;
    s32 a;
    s32 b;

    for (i = 0; i < ARRAY_COUNT(sUCodeDisasRenderModeFlags); i++) {
        if ((mode & sUCodeDisasRenderModeFlags[i].mask) != sUCodeDisasRenderModeFlags[i].value) {
            continue;
        }

        DISAS_LOG("%s|", sUCodeDisasRenderModeFlags[i].name);
    }

    a = (mode >> 18) & 0x3333;
    b = (mode >> 16) & 0x3333;

    // clang-format off
    if (this->enableLog == 0) {} else { osSyncPrintf("\nGBL_c1(%s, %s, %s, %s)|",
        D_8012DDDC[0][a >> 12 & 3], D_8012DDDC[1][a >> 8 & 3], D_8012DDDC[2][a >> 4 & 3], D_8012DDDC[3][a >> 0 & 3]);
    }
    // clang-format on

    if (this->enableLog) {
        osSyncPrintf("\nGBL_c2(%s, %s, %s, %s)", D_8012DDDC[0][b >> 12 & 3], D_8012DDDC[1][b >> 8 & 3],
                     D_8012DDDC[2][b >> 4 & 3], D_8012DDDC[3][b >> 0 & 3]);
    }
}

void UCodeDisas_PrintVertices(UCodeDisas* this, Vtx* vtx, s32 count, s32 start) {
    s32 i;

    for (i = 0; i < count; i++) {
        if (this->geometryMode & G_LIGHTING) {
            DISAS_LOG("\n{{%6d, %6d, %6d, %d, %6d, %6d, %3d, %3d, %3d, %3d}}, /* vc%d */", vtx->n.ob[0], vtx->n.ob[1],
                      vtx->n.ob[2], vtx->n.flag, vtx->n.tc[0], vtx->n.tc[1], vtx->n.n[0], vtx->n.n[1], vtx->n.n[2],
                      vtx->n.a, start + i);
        } else {
            DISAS_LOG("\n{{%6d, %6d, %6d, %d, %6d, %6d, %3d, %3d, %3d, %3d}}, /* vn%d */", vtx->v.ob[0], vtx->v.ob[1],
                      vtx->v.ob[2], vtx->v.flag, vtx->v.tc[0], vtx->v.tc[1], vtx->v.cn[0], vtx->v.cn[1], vtx->v.cn[2],
                      vtx->v.cn[3], start + i);
        }
        vtx++;

        if (1) {}
    }
}

void UCodeDisas_Disassemble(UCodeDisas* this, Gfx* ptr) {
    u32 pad;
    u32 addr;
    u32 rdpHalf;
    u16 linkDlLow;
    u8 sid;
    u8 cmd;
    s32 i;
    u32 exit;
    Gfx curGfx[1];

    exit = false;

    while (!exit) {
        this->dlCnt++;

        ptr = UCodeDisas_TranslateAddr(this, (u32)ptr);
        DISAS_LOG("%08x:", ptr);

        *curGfx = *ptr;
<<<<<<< HEAD
        cmd = curGfx->noop.cmd;
        addr = UCodeDisas_TranslateAddr(this, curGfx->noop.value.addr);
=======
        cmd = curGfx->dma.cmd;
        addr = (u32)UCodeDisas_TranslateAddr(this, curGfx->dma.addr);
>>>>>>> 2f5eac6b

        DISAS_LOG("%08x-%08x:", curGfx->words.w0, curGfx->words.w1);

        for (i = 0; i < this->dlDepth; i++) {
            DISAS_LOG(" ");
        }

        switch (cmd) {
            case G_SPNOOP: {
                DISAS_LOG("gsSPNoOp(),");
            } break;

            case G_DL: {
                Gdma dma = ptr->dma;

                switch (dma.par) {
                    case G_DL_PUSH: {
                        DISAS_LOG("gsSPDisplayList(0x%08x),", dma.addr);
<<<<<<< HEAD
                        this->dlStack[this->dlDepth++] = (u32)(ptr + 1);
                        ptr = (Gfx*)addr - 1;
=======
                        this->dlStack[this->dlDepth++] = (Gfx*)(ptr + 1);
                        ptr = (GfxMod*)addr - 1;
>>>>>>> 2f5eac6b
                    } break;

                    case G_DL_NOPUSH: {
                        DISAS_LOG("gsSPBranchList(0x%08x),", dma.addr);
                        ptr = (Gfx*)addr - 1;
                    } break;
                }
            } break;

            case G_RDPHALF_1: {
                DISAS_LOG("RDPHALF_1(0x%08x),", curGfx->dma.addr);
                rdpHalf = curGfx->dma.addr;
            } break;

            case G_TEXRECT: {
                Gtexrect rect = *(Gtexrect*)ptr;

                DISAS_LOG("gsSPTextureRectangle(%d,%d,%d,%d,%d,%d,%d,%d,%d),", rect.xl, rect.yl, rect.xh, rect.yh,
                          rect.tile, ptr[1].words.w1 >> 16, ptr[1].words.w1 & 0xFFFF, ptr[2].words.w1 >> 16,
                          ptr[2].words.w1 & 0xFFFF);

                ptr += 3 - 1;
                this->pipeSyncRequired = true;
            } break;

            case G_LOAD_UCODE: {
                if (curGfx->dma.len == SP_UCODE_DATA_SIZE - 1) {
                    DISAS_LOG("gsSPLoadUcode(0x%08x, 0x%08x),", curGfx->dma.addr, rdpHalf);
                } else {
                    DISAS_LOG("gsSPLoadUcodeEx(0x%08x, 0x%08x, 0x%05x),", curGfx->dma.addr, rdpHalf,
                              curGfx->dma.len + 1);
                }
                UCodeDisas_SetCurUCodeImpl(this, UCodeDisas_TranslateAddr(this, curGfx->dma.addr));
                this->loaducodeCnt++;
            } break;

            case G_ENDDL: {
                DISAS_LOG("gsSPEndDisplayList(),");
                if (this->dlDepth <= 0) {
                    exit = true;
                } else {
                    ptr = this->dlStack[--this->dlDepth] - 1;
                }
            } break;

            case G_SETTILE: {
                Gsettile settile = ptr->settile;

                DISAS_LOG("gsDPSetTile(%d,%d,%d,%d,%d,%d,%d,%d,%d,%d,%d,%d),", settile.fmt, settile.siz, settile.line,
                          settile.tmem, settile.tile, settile.palette, (settile.ct << 1) + settile.mt, settile.maskt,
                          settile.shiftt, (settile.cs << 1) + settile.ms, settile.masks, settile.shifts);

                if (this->tileSyncRequired) {
                    DISAS_LOG("### TileSyncが必要です。\n");
                    this->syncErr++;
                }
            } break;

            case G_LOADTILE: {
                Gloadtile loadtile = ptr->loadtile;

                DISAS_LOG("gsDPLoadTile(%d,%d,%d,%d,%d),", loadtile.tile, loadtile.sl, loadtile.tl, loadtile.sh,
                          loadtile.th);
            } break;

            case G_LOADBLOCK: {
                Gloadtile loadtile = ptr->loadtile;

                DISAS_LOG("gsDPLoadBlock(%d,%d,%d,%d,%d),", loadtile.tile, loadtile.sl, loadtile.tl, loadtile.sh,
                          loadtile.th);

                if (this->loadSyncRequired) {
                    DISAS_LOG("### LoadSyncが必要です。\n");
                    this->syncErr++;
                }
                this->pipeSyncRequired = true;
            } break;

            case G_SETTILESIZE: {
                Gloadtile loadtile = ptr->loadtile;

                DISAS_LOG("gsDPSetTileSize(%d,%d,%d,%d,%d),", loadtile.tile, loadtile.sl, loadtile.tl, loadtile.sh,
                          loadtile.th);
            } break;

            case G_LOADTLUT: {
                Gloadtlut loadtlut = ptr->loadtlut;

                DISAS_LOG("gsDPLoadTLUTCmd(%d,%d),", loadtlut.tile, loadtlut.sh >> 2);
            } break;

            case G_SETCOMBINE: {
                Gsetcombine setcombine = ptr->setcombine;

                DISAS_LOG("gsDPSetCombineLERP(%s,%s,%s,%s, %s,%s,%s,%s, %s,%s,%s,%s, %s,%s,%s,%s),",
                          UCodeDisas_GetCombineColorName(setcombine.a0, COMBINER_A),
                          UCodeDisas_GetCombineColorName(setcombine.b0, COMBINER_B),
                          UCodeDisas_GetCombineColorName(setcombine.c0, COMBINER_C),
                          UCodeDisas_GetCombineColorName(setcombine.d0, COMBINER_D),

                          UCodeDisas_GetCombineAlphaName(setcombine.Aa0, COMBINER_A),
                          UCodeDisas_GetCombineAlphaName(setcombine.Ab0, COMBINER_B),
                          UCodeDisas_GetCombineAlphaName(setcombine.Ac0, COMBINER_C),
                          UCodeDisas_GetCombineAlphaName(setcombine.Ad0, COMBINER_D),

                          UCodeDisas_GetCombineColorName(setcombine.a1, COMBINER_A),
                          UCodeDisas_GetCombineColorName(setcombine.b1, COMBINER_B),
                          UCodeDisas_GetCombineColorName(setcombine.c1, COMBINER_C),
                          UCodeDisas_GetCombineColorName(setcombine.d1, COMBINER_D),

                          UCodeDisas_GetCombineAlphaName(setcombine.Aa1, COMBINER_A),
                          UCodeDisas_GetCombineAlphaName(setcombine.Ab1, COMBINER_B),
                          UCodeDisas_GetCombineAlphaName(setcombine.Ac1, COMBINER_C),
                          UCodeDisas_GetCombineAlphaName(setcombine.Ad1, COMBINER_D));

                if (this->pipeSyncRequired) {
                    DISAS_LOG("### PipeSyncが必要です。\n");
                    this->syncErr++;
                }
            } break;

            case G_SETOTHERMODE_H: {
                static F3dzexSetModeMacro sUCodeDisasModeHMacros[] = {
                    F3DZEX_SETRENDERMACRO("SetAlphaDither", G_MDSFT_ALPHADITHER, 2, G_AD_PATTERN, G_AD_NOTPATTERN,
                                          G_AD_NOISE, G_AD_DISABLE),
                    F3DZEX_SETRENDERMACRO("SetColorDither", G_MDSFT_RGBDITHER, 2, G_CD_MAGICSQ, G_CD_BAYER, G_CD_NOISE,
                                          -1),
                    F3DZEX_SETRENDERMACRO("SetCombineKey", G_MDSFT_COMBKEY, 1, G_CK_NONE, G_CK_KEY, -1, -1),
                    F3DZEX_SETRENDERMACRO("SetTextureConvert", G_MDSFT_TEXTCONV, 3, G_TC_CONV, G_TC_FILTCONV, G_TC_FILT,
                                          -1),
                    F3DZEX_SETRENDERMACRO("SetTextureFilter", G_MDSFT_TEXTFILT, 2, G_TF_POINT, G_TF_AVERAGE,
                                          G_TF_BILERP, -1),
                    F3DZEX_SETRENDERMACRO("SetTextureLUT", G_MDSFT_TEXTLUT, 2, G_TT_NONE, G_TT_RGBA16, G_TT_IA16, -1),
                    F3DZEX_SETRENDERMACRO("SetTextureLOD", G_MDSFT_TEXTLOD, 1, G_TL_TILE, G_TL_LOD, -1, -1),
                    F3DZEX_SETRENDERMACRO("SetTextureDetail", G_MDSFT_TEXTDETAIL, 2, G_TD_CLAMP, G_TD_SHARPEN,
                                          G_TD_DETAIL, -1),
                    F3DZEX_SETRENDERMACRO("SetTexturePersp", G_MDSFT_TEXTPERSP, 1, G_TP_PERSP, G_TP_NONE, -1, -1),
                    F3DZEX_SETRENDERMACRO("SetCycleType", G_MDSFT_CYCLETYPE, 2, G_CYC_1CYCLE, G_CYC_2CYCLE, G_CYC_COPY,
                                          G_CYC_FILL),
                    F3DZEX_SETRENDERMACRO("SetColorDither", G_MDSFT_COLORDITHER, 2, G_CD_MAGICSQ, G_CD_BAYER,
                                          G_CD_NOISE, -1),
                    F3DZEX_SETRENDERMACRO("PipelineMode", G_MDSFT_PIPELINE, 1, G_PM_1PRIMITIVE, G_PM_NPRIMITIVE, -1,
                                          -1),
                };

                u32 len = curGfx->setothermodeH.len + 1;
                u32 sft = (-curGfx->setothermodeH.sft - len) + 32;
                u32 s2 = curGfx->setothermodeH.data * 1;
                u32 j;
                u32 k;

                for (j = 0; j < ARRAY_COUNTU(sUCodeDisasModeHMacros); j++) {
                    if (sft == sUCodeDisasModeHMacros[j].shift) {
                        for (k = 0; k < ARRAY_COUNTU(sUCodeDisasModeHMacros[j].values); k++) {
                            if (s2 == sUCodeDisasModeHMacros[j].values[k].value) {
                                DISAS_LOG("gsDP%s(%s),", sUCodeDisasModeHMacros[j].name,
                                          sUCodeDisasModeHMacros[j].values[k].name);
                                goto found_othermode_hi_macro;
                            }
                        }
                    }
                }
                DISAS_LOG("gsSPSetOtherModeH(%d, %d, 0x%08x),", sft, len, s2);

            found_othermode_hi_macro:
                this->modeH &= ((1 - (1 << len)) << sft) - 1;
                this->modeH |= s2;

                if (this->pipeSyncRequired) {
                    DISAS_LOG("### PipeSyncが必要です。\n");
                    this->syncErr++;
                }
            } break;

            case G_SETOTHERMODE_L: {
                static F3dzexSetModeMacro sUCodeDisasModeLMacros[] = {
                    F3DZEX_SETRENDERMACRO("gsDPSetAlphaCompare", G_MDSFT_ALPHACOMPARE, 2, G_AC_NONE, G_AC_THRESHOLD,
                                          G_AC_DITHER, -1),
                    F3DZEX_SETRENDERMACRO("gsDPSetDepthSource", G_MDSFT_ZSRCSEL, 1, G_ZS_PIXEL, G_ZS_PRIM, -1, -1),
                };

                u32 len = curGfx->setothermodeL.len + 1;
                u32 sft = (-curGfx->setothermodeL.sft - len) + 32;
                u32 s2 = curGfx->setothermodeL.data * 1;
                u32 j;
                u32 k;

                if (sft == G_MDSFT_RENDERMODE) {
                    DISAS_LOG("\ngsDPSetRenderBlender(");
                    UCodeDisas_PrintRenderMode(this, s2);
                    DISAS_LOG("\n),");
                } else {
                    for (j = 0; j * 1 < ARRAY_COUNTU(sUCodeDisasModeLMacros); j++) {
                        if (sft == sUCodeDisasModeLMacros[j].shift) {
                            for (k = 0; k < ARRAY_COUNTU(sUCodeDisasModeLMacros[j].values); k++) {
                                if (s2 == sUCodeDisasModeLMacros[j].values[k].value) {
                                    DISAS_LOG("gsDP%s(%s),", sUCodeDisasModeLMacros[j].name,
                                              sUCodeDisasModeLMacros[j].values[k].name);
                                    goto found_othermode_lo_macro;
                                }
                            }
                        }
                    }
                    DISAS_LOG("gsSPSetOtherModeL(%d, %d, 0x%08x),", sft, len, s2);
                }

            found_othermode_lo_macro:
                this->modeL &= (((1 - (1 << len)) << sft) - 1);
                this->modeL |= s2;

                if (this->pipeSyncRequired) {
                    DISAS_LOG("### PipeSyncが必要です。\n");
                    this->syncErr++;
                }
            } break;

            case G_RDPSETOTHERMODE: {
                DISAS_LOG("gsDPSetOtherMode(0x%08x, 0x%08x),", curGfx->words.w0 & 0xFFFFFF, curGfx->words.w1);
                this->modeH = curGfx->words.w0 & 0xFFF;
                this->modeL = curGfx->words.w1;

                if (this->pipeSyncRequired) {
                    DISAS_LOG("### PipeSyncが必要です。\n");
                    this->syncErr++;
                }
            } break;

            case G_SETSCISSOR: {
                Gfillrect setscissor = ptr->fillrect;
                const char* modeStr;

                modeStr = (setscissor.pad == G_SC_NON_INTERLACE)    ? "G_SC_NON_INTERLACE"
                          : (setscissor.pad == G_SC_ODD_INTERLACE)  ? "G_SC_ODD_INTERLACE"
                          : (setscissor.pad == G_SC_EVEN_INTERLACE) ? "G_SC_EVEN_INTERLACE"
                                                                    : "???";

                if (setscissor.x0frac | setscissor.y0frac | setscissor.x1frac | setscissor.y1frac) {
                    if (1) {}
                    DISAS_LOG("gsDPSetScissorFrac(%s, %d, %d, %d, %d),", modeStr,
                              (setscissor.x0 << 2) + setscissor.x0frac, (setscissor.y0 << 2) + setscissor.y0frac,
                              (setscissor.x1 << 2) + setscissor.x1frac, (setscissor.y1 << 2) + setscissor.y1frac);
                } else {
                    DISAS_LOG("gsDPSetScissor(%s, %d, %d, %d, %d),", modeStr, setscissor.x0, setscissor.y0,
                              setscissor.x1, setscissor.y1);
                }
            } break;

            case G_FILLRECT: {
                Gfillrect fillrect = ptr->fillrect;

                DISAS_LOG("gsDPFillRectangle(%d, %d, %d, %d),", fillrect.x1, fillrect.y1, fillrect.x0, fillrect.y0);

                this->pipeSyncRequired = true;
            } break;

            case G_SETCIMG: {
                u32 fmt = ((curGfx->words.w0 & 0xE00000) >> 0x15) & 0xFF;
                u32 siz = ((curGfx->words.w0 & 0x180000) >> 0x13) & 0xFF;

                DISAS_LOG("gsDPSetColorImage(G_IM_FMT_%s, G_IM_SIZ_%s, %d, 0x%08x(0x%08x) ),",
                          (fmt == G_IM_FMT_RGBA)  ? "RGBA"
                          : (fmt == G_IM_FMT_YUV) ? "YUV"
                          : (fmt == G_IM_FMT_CI)  ? "CI"
                          : (fmt == G_IM_FMT_IA)  ? "IA"
                                                  : "I",
                          (siz == G_IM_SIZ_4b)    ? "4b"
                          : (siz == G_IM_SIZ_8b)  ? "8b"
                          : (siz == G_IM_SIZ_16b) ? "16b"
                                                  : "32b",
                          (curGfx->dma.len & 0xFFF) + 1, curGfx->setimg.dram, addr);

                if (this->pipeSyncRequired) {
                    DISAS_LOG("### PipeSyncが必要です。\n");
                    this->syncErr++;
                }
            } break;

            case G_SETZIMG: {
                DISAS_LOG("gsDPSetDepthImage(0x%08x(0x%08x)),", curGfx->setimg.dram, addr);

                if (this->pipeSyncRequired) {
                    DISAS_LOG("### PipeSyncが必要です。\n");
                    this->syncErr++;
                }
            } break;

            case G_SETTIMG: {
                u32 fmt = ((curGfx->words.w0 & 0xE00000) >> 0x15) & 0xFF;
                u32 siz = ((curGfx->words.w0 & 0x180000) >> 0x13) & 0xFF;

                DISAS_LOG("gsDPSetTextureImage(G_IM_FMT_%s, G_IM_SIZ_%s, %d, 0x%08x(0x%08x)),",
                          (fmt == G_IM_FMT_RGBA)  ? "RGBA"
                          : (fmt == G_IM_FMT_YUV) ? "YUV"
                          : (fmt == G_IM_FMT_CI)  ? "CI"
                          : (fmt == G_IM_FMT_IA)  ? "IA"
                                                  : "I",
                          (siz == G_IM_SIZ_4b)    ? "4b"
                          : (siz == G_IM_SIZ_8b)  ? "8b"
                          : (siz == G_IM_SIZ_16b) ? "16b"
                                                  : "32b",
                          (curGfx->dma.len & 0xFFF) + 1, curGfx->setimg.dram, addr);
            } break;

            case G_SETENVCOLOR: {
                DISAS_LOG("gsDPSetEnvColor(%d, %d, %d, %d),", curGfx->setcolor.r, curGfx->setcolor.g,
                          curGfx->setcolor.b, curGfx->setcolor.a);

                if (this->pipeSyncRequired) {
                    DISAS_LOG("### PipeSyncが必要です。\n");
                    this->syncErr++;
                }
            } break;

            case G_SETBLENDCOLOR: {
                DISAS_LOG("gsDPSetBlendColor(%d, %d, %d, %d),", curGfx->setcolor.r, curGfx->setcolor.g,
                          curGfx->setcolor.b, curGfx->setcolor.a);

                if (this->pipeSyncRequired) {
                    DISAS_LOG("### PipeSyncが必要です。\n");
                    this->syncErr++;
                }
            } break;

            case G_SETFOGCOLOR: {
                DISAS_LOG("gsDPSetFogColor(%d, %d, %d, %d),", curGfx->setcolor.r, curGfx->setcolor.g,
                          curGfx->setcolor.b, curGfx->setcolor.a);

                if (this->pipeSyncRequired) {
                    DISAS_LOG("### PipeSyncが必要です。\n");
                    this->syncErr++;
                }
            } break;

            case G_SETFILLCOLOR: {
                DISAS_LOG("gsDPSetFillColor(0x%08x),", curGfx->setcolor.color);

                if (this->pipeSyncRequired) {
                    DISAS_LOG("### PipeSyncが必要です。\n");
                    this->syncErr++;
                }
            } break;

            case G_SETPRIMDEPTH: {
                DISAS_LOG("gsDPSetPrimDepth(%d, %d),", curGfx->setprimdepth.z, curGfx->setprimdepth.dz);

                if (this->pipeSyncRequired) {
                    DISAS_LOG("### PipeSyncが必要です。\n");
                    this->syncErr++;
                }
            } break;

            case G_SETPRIMCOLOR: {
                DISAS_LOG("gsDPSetPrimColor(%d, %d, %d, %d, %d, %d),", curGfx->setcolor.prim_min_level,
                          curGfx->setcolor.prim_level, curGfx->setcolor.r, curGfx->setcolor.g, curGfx->setcolor.b,
                          curGfx->setcolor.a);
            } break;

            case G_RDPFULLSYNC: {
                DISAS_LOG("gsDPFullSync(),");

                if (this->pipeSyncRequired) {
                    DISAS_LOG("### PipeSyncが必要です。\n");
                    this->syncErr++;
                }
            } break;

            case G_RDPTILESYNC: {
                DISAS_LOG("gsDPTileSync(),");
                this->tileSyncRequired = false;
            } break;

            case G_RDPPIPESYNC: {
                DISAS_LOG("gsDPPipeSync(),");
                this->pipeSyncRequired = false;
            } break;

            case G_RDPLOADSYNC: {
                DISAS_LOG("gsDPLoadSync(),");
                this->loadSyncRequired = false;
            } break;

            case G_NOOP: {
                switch (curGfx->noop.type) {
                    case 0: {
                        if (curGfx->noop.value.u32 == 0) {
                            DISAS_LOG("gsDPNoOp(),");
                        } else {
                            DISAS_LOG("gsDPNoOpTag(%08x),", curGfx->noop.value.u32);
                        }
                    } break;

                    case 1: {
                        DISAS_LOG("count_gsDPNoOpHere([%s:%d]),", curGfx->noop.value.str, curGfx->noop.len);
                    } break;

                    case 7: {
                        DISAS_LOG("count_gsDPNoOpOpenDisp([%s:%d]),", curGfx->noop.value.str, curGfx->noop.len);
                    } break;

                    case 8: {
                        DISAS_LOG("count_gsDPNoOpCloseDisp([%s:%d]),", curGfx->noop.value.str, curGfx->noop.len);
                    } break;

                    case 2: {
                        DISAS_LOG("count_gsDPNoOpString(%c%s%c, %d),", '"', curGfx->noop.value.str, '"',
                                  curGfx->noop.len);
                    } break;

                    case 3: {
                        DISAS_LOG("count_gsDPNoOpWord(0x%08x, %d),", curGfx->noop.value.u32, curGfx->noop.len);
                    } break;

                    case 4: {
                        DISAS_LOG("count_gsDPNoOpFloat(%8.3f, %d),", curGfx->noop.value.f32, curGfx->noop.len);
                    } break;

                    case 5: {
                        if (curGfx->noop.len == 0) {
                            DISAS_LOG("count_gsDPNoOpQuiet(),");
                        } else {
                            DISAS_LOG("count_gsDPNoOpVerbose(),");
                        }
                        this->enableLog = curGfx->noop.len;
                    } break;

                    case 6: {
                        //! @bug arguments are not printed
                        DISAS_LOG("count_gsDPNoOpCallBack(%08x,%d),");
                        ((void (*)(UCodeDisas*, u32))curGfx->noop.value.callback)(this, curGfx->noop.len);
                    } break;

                    default: {
                        DISAS_LOG("gsDPNoOpTag3(%02x, %08x, %04x),", curGfx->noop.type, curGfx->noop.value.u32,
                                  curGfx->noop.len);
                    } break;
                }
            } break;

            default: {
                switch (this->ucodeType) {
                    case UCODE_F3DZEX:
                    case UCODE_UNK: {
                        switch (cmd) {
                            case G_MTX: {
                                Gdma2 gmtx = ptr->dma2;
                                u32 params;
                                MtxF mtxF;
                                s32 j = 0;

                                DISAS_LOG("gsSPMatrix(0x%08x(%08x), 0", gmtx.addr, addr);

                                params = gmtx.par ^ G_MTX_PUSH;

                                for (; j != ARRAY_COUNT(sUCodeDisasMtxFlags); j++) {
                                    DISAS_LOG("|%s", (sUCodeDisasMtxFlags[j].value & params)
                                                         ? sUCodeDisasMtxFlags[j].setName
                                                         : sUCodeDisasMtxFlags[j].unsetName);
                                }
                                DISAS_LOG("),", gmtx.addr); //! @bug gmtx.addr shouldn't be here

                                if (this->enableLog >= 2) {
                                    MtxConv_L2F(&mtxF, (Mtx*)addr);
                                    DISAS_LOG("\n");

                                    //! @bug  %.04x.%04x is a typo, should be  %04x.%04x
                                    // clang-format off
                                    DISAS_LOG(
                                        "/ %04x.%04x %04x.%04x %04x.%04x %.04x.%04x \\/ %12.6f %12.6f %12.6f %12.6f \\\n"
                                        "| %04x.%04x %04x.%04x %04x.%04x %.04x.%04x || %12.6f %12.6f %12.6f %12.6f |\n"
                                        "| %04x.%04x %04x.%04x %04x.%04x %.04x.%04x || %12.6f %12.6f %12.6f %12.6f |\n"
                                        "\\ %04x.%04x %04x.%04x %04x.%04x %.04x.%04x /\\ %12.6f %12.6f %12.6f %12.6f /\n",
                                        ((Mtx*)addr)->intPart[0][0], ((Mtx*)addr)->fracPart[0][0],
                                        ((Mtx*)addr)->intPart[1][0], ((Mtx*)addr)->fracPart[1][0],
                                        ((Mtx*)addr)->intPart[2][0], ((Mtx*)addr)->fracPart[2][0],
                                        ((Mtx*)addr)->intPart[3][0], ((Mtx*)addr)->fracPart[3][0],
                                        mtxF.mf[0][0], mtxF.mf[1][0], mtxF.mf[2][0], mtxF.mf[3][0],
                                        ((Mtx*)addr)->intPart[0][1], ((Mtx*)addr)->fracPart[0][1],
                                        ((Mtx*)addr)->intPart[1][1], ((Mtx*)addr)->fracPart[1][1],
                                        ((Mtx*)addr)->intPart[2][1], ((Mtx*)addr)->fracPart[2][1],
                                        ((Mtx*)addr)->intPart[3][1], ((Mtx*)addr)->fracPart[3][1],
                                        mtxF.mf[0][1], mtxF.mf[1][1], mtxF.mf[2][1], mtxF.mf[3][1],
                                        ((Mtx*)addr)->intPart[0][2], ((Mtx*)addr)->fracPart[0][2],
                                        ((Mtx*)addr)->intPart[1][2], ((Mtx*)addr)->fracPart[1][2],
                                        ((Mtx*)addr)->intPart[2][2], ((Mtx*)addr)->fracPart[2][2],
                                        ((Mtx*)addr)->intPart[3][2], ((Mtx*)addr)->fracPart[3][2],
                                        mtxF.mf[0][2], mtxF.mf[1][2], mtxF.mf[2][2], mtxF.mf[3][2],
                                        ((Mtx*)addr)->intPart[0][3], ((Mtx*)addr)->fracPart[0][3],
                                        ((Mtx*)addr)->intPart[1][3], ((Mtx*)addr)->fracPart[1][3],
                                        ((Mtx*)addr)->intPart[2][3], ((Mtx*)addr)->fracPart[2][3],
                                        ((Mtx*)addr)->intPart[3][3], ((Mtx*)addr)->fracPart[3][3],
                                        mtxF.mf[0][3], mtxF.mf[1][3], mtxF.mf[2][3], mtxF.mf[3][3]);
                                    // clang-format on
                                }
                            } break;

                            case G_VTX: {
                                u32 numv = curGfx->words.w0;
                                u32 vbidx;

                                numv >>= 12;
                                numv &= 0xFF;
                                vbidx = (curGfx->vtx.par >> 1) - numv;

                                DISAS_LOG("gsSPVertex(0x%08x(0x%08x), %d, %d),", curGfx->vtx.addr, addr, numv, vbidx);

                                this->vtxCnt += numv;
                                this->spvtxCnt++;

                                if (this->enableLog >= 2) {
                                    UCodeDisas_PrintVertices(this, (Vtx*)addr, numv, vbidx);
                                }
                            } break;

                            case G_MODIFYVTX: {
                                DISAS_LOG("gsSPModifyVertex(%d, %s, %08x),", curGfx->dma.par,
                                          (curGfx->dma.len == G_MWO_POINT_RGBA)       ? "G_MWO_POINT_RGBA"
                                          : (curGfx->dma.len == G_MWO_POINT_ST)       ? "G_MWO_POINT_ST"
                                          : (curGfx->dma.len == G_MWO_POINT_XYSCREEN) ? "G_MWO_POINT_XYSCREEN"
                                          : (curGfx->dma.len == G_MWO_POINT_ZSCREEN)  ? "G_MWO_POINT_ZSCREEN"
                                                                                      : "G_MWO_POINT_????",
                                          curGfx->dma.addr);
                                this->vtxCnt += curGfx->dma.par;
                                this->spvtxCnt++;
                            } break;

                            case G_TRI1: {
                                Gtri gtri = ptr->tri;
                                Tri tri = gtri.tri;

                                DISAS_LOG("gsSP1Triangle(%d, %d, %d),", tri.v[0] / 2, tri.v[1] / 2, tri.v[2] / 2);

                                this->tri1Cnt++;
                                this->pipeSyncRequired = true;
                            } break;

                            case G_LINE3D: {
                                if (curGfx->line.wd == 0) {
                                    DISAS_LOG("gsSPLine3D(%d, %d),", curGfx->line.v0, curGfx->line.v1);
                                } else {
                                    DISAS_LOG("gsSPLineW3D(%d, %d, %d),", curGfx->line.v0, curGfx->line.v1,
                                              curGfx->line.wd);
                                }

                                this->lineCnt++;
                                this->pipeSyncRequired = true;
                            } break;

                            case G_TRI2: {
                                Gtri2 tri2 = ptr->tri2;
                                u32 v0, v1, v2;
                                u32 v3, v4, v5;

                                v0 = tri2.tri1.v[0] / 2;
                                v1 = tri2.tri1.v[1] / 2;
                                v2 = tri2.tri1.v[2] / 2;

                                v3 = tri2.tri2.v[0] / 2;
                                v4 = tri2.tri2.v[1] / 2;
                                v5 = tri2.tri2.v[2] / 2;

                                DISAS_LOG("gsSP2Triangles(%d, %d, %d, 0, %d, %d, %d, 0),", v0, v1, v2, v3, v4, v5);

                                this->tri2Cnt++;
                                this->pipeSyncRequired = true;
                            } break;

                            case G_QUAD: {
                                Gquad quad = ptr->quad;
                                u32 v0, v1, v2, v3;

                                v0 = quad.tri1.v[0] / 2;
                                v1 = quad.tri1.v[1] / 2;
                                v2 = quad.tri1.v[2] / 2;
                                v3 = quad.tri2.v[2] / 2;

                                DISAS_LOG("gsSP1Quadrangle(%d, %d, %d, %d, 0),", v0, v1, v2, v3);

                                this->quadCnt++;
                                this->pipeSyncRequired = true;
                            } break;

                            case G_CULLDL: {
                                DISAS_LOG("gsSPCullDisplayList(%d, %d),", (curGfx->cull.vstart_x2) / 2,
                                          (curGfx->cull.vend_x2) / 2);
                            } break;

                            case G_BRANCH_Z: {
                                addr = (u32)UCodeDisas_TranslateAddr(this, rdpHalf);
                                DISAS_LOG("gsSPBranchLessZraw(0x%08x(0x%08x), %d, 0x%08x),", rdpHalf, addr,
                                          (curGfx->words.w0 & 0xFFF) / 2, curGfx->words.w1);
                                ptr = (Gfx*)addr - 1;
                            } break;

                            case G_TEXTURE: {
                                Gtexture texture = ptr->texture;

                                if (texture.lodscale == 0) {
                                    DISAS_LOG("gsSPTexture(%d, %d, %d, %d, %s),", texture.s, texture.t, texture.level,
                                              texture.tile, texture.on ? "G_ON" : "G_OFF");
                                } else {
                                    DISAS_LOG("gsSPTextureL(%d, %d, %d, %d, %d, %s),", texture.s, texture.t,
                                              texture.level, texture.lodscale, texture.tile,
                                              texture.on ? "G_ON" : "G_OFF");
                                }
                            } break;

                            case G_POPMTX: {
                                Gpopmtx popmtx = ptr->popmtx;

                                if (popmtx.param / 64 == 1) {
                                    DISAS_LOG("gsSPPopMatrix(G_MTX_MODELVIEW),");
                                } else {
                                    DISAS_LOG("gsSPPopMatrixN(G_MTX_MODELVIEW, %d),", popmtx.param / 64);
                                }
                            } break;

                            case G_GEOMETRYMODE: {
                                u32 clearbits = curGfx->words.w0 & 0xFFFFFF;
                                u32 setbits = curGfx->words.w1 & 0xFFFFFF;

                                if (clearbits == 0) {
                                    DISAS_LOG("gsSPLoadGeometryMode(");
                                    UCodeDisas_PrintGeometryMode(this, setbits);
                                    DISAS_LOG("),");
                                } else if (setbits == 0) {
                                    DISAS_LOG("gsSPClearGeometryMode(");
                                    UCodeDisas_PrintGeometryMode(this, ~clearbits);
                                    DISAS_LOG("),");
                                } else if (clearbits == 0xFFFFFF) {
                                    DISAS_LOG("gsSPSetGeometryMode(");
                                    UCodeDisas_PrintGeometryMode(this, setbits);
                                    DISAS_LOG("),");
                                } else {
                                    DISAS_LOG("gsSPGeometryMode(");
                                    UCodeDisas_PrintGeometryMode(this, ~clearbits);
                                    DISAS_LOG(", ");
                                    UCodeDisas_PrintGeometryMode(this, setbits);
                                    DISAS_LOG("),");
                                }

                                this->geometryMode &= clearbits;
                                this->geometryMode |= setbits;
                                break; // this break needs to be inside, but the other cases need their breaks to be
                                       // outside...
                            }

                            case G_MOVEWORD: {
                                u32 pad;
                                Gdma dma = ptr->dma;
                                Gmovewd movewd = ptr->movewd;

                                movewd.index = dma.par;
                                movewd.offset = dma.len;
                                movewd.data = dma.addr;
                                switch (movewd.index) {
                                    case G_MW_SEGMENT: {
                                        DISAS_LOG("gsSPSegment(%d, 0x%08x),", movewd.offset / 4, movewd.data);
                                        this->segments[movewd.offset / 4] = movewd.data & 0xFFFFFF;
                                    } break;

                                    case G_MW_CLIP: {
                                        DISAS_LOG("gsSPClipRatio(FRUSTRATIO_%d), ",
                                                  (movewd.data != 0) ? movewd.data : -movewd.data);
                                        ptr += 4 - 1;
                                    } break;

                                    case G_MW_NUMLIGHT: {
                                        DISAS_LOG("gsSPNumLights(%d), ", movewd.data / 24);
                                    } break;

                                    case G_MW_LIGHTCOL: {
                                        DISAS_LOG("gsSPLightColor(%d, %d), ", ((movewd.offset & 0xF0) >> 5) + 1,
                                                  movewd.data);
                                        ptr += 2 - 1;
                                    } break;

                                    case G_MW_FOG: {
                                        DISAS_LOG("gsSPFogFactor(%d, %d),", movewd.data >> 16, movewd.data & 0xFFFF);
                                    } break;

                                    case G_MW_PERSPNORM: {
                                        DISAS_LOG("gsSPPerspNormalize(%d),", movewd.data);
                                    } break;

                                    default: {
                                        DISAS_LOG("gsMoveWd(%d, %d, %d), ", movewd.index, movewd.offset, movewd.data);
                                    } break;
                                }
                            } break;

                            case G_MOVEMEM: {
                                Gmovemem movemem = ptr->movemem;
                                Vp_t* vp = (Vp_t*)addr;

                                switch (movemem.index) {
                                    case G_MV_VIEWPORT: {
                                        DISAS_LOG("gsSPViewport(0x%08x(0x%08x)),", movemem.data, vp);
                                        DISAS_LOG("\t# vscale=[%d %d %d %d], ", vp->vscale[0], vp->vscale[1],
                                                  vp->vscale[2], vp->vscale[3]);
                                        DISAS_LOG("vtrans=[%d %d %d %d] ", vp->vtrans[0], vp->vtrans[1], vp->vtrans[2],
                                                  vp->vtrans[3]);
                                    } break;

                                    case G_MV_MATRIX: {
                                        DISAS_LOG("gsSPForceMatrix(0x%08x),", movemem.data);
                                        ptr += 2 - 1;
                                    } break;

                                    case G_MV_LIGHT: {
                                        switch (movemem.offset * 8) {
                                            case G_MVO_LOOKATX: {
                                                DISAS_LOG("gsSPLookAtX(0x%08x),", movemem.data);
                                            } break;

                                            case G_MVO_LOOKATY: {
                                                DISAS_LOG("gsSPLookAtY(0x%08x),", movemem.data);
                                            } break;

                                            default: {
                                                DISAS_LOG("gsSPLight(0x%08x,%d),", movemem.data,
                                                          (movemem.offset * 8 - 0x18) / 0x18);
                                            } break;
                                        }
                                    } break;

                                    default: {
                                        DISAS_LOG("gsMoveMem(0x%08x, %d, %d, %d),", movemem.data,
                                                  ((movemem.size >> 3) + 1) * 8, movemem.index, movemem.offset * 8);
                                    } break;
                                }
                            } break;

                            default: {
                                DISAS_LOG("AnyDisplayList(),");
                            } break;
                        }
                    } break;

                    case UCODE_S2DEX: {
                        switch (cmd) {
                            case G_BG_COPY: {
                                Gwords words = ptr->words;

                                DISAS_LOG("gsSPBgRectCopy(0x%08x(0x%08x)),", words.w1, addr);
                                this->pipeSyncRequired = true;
                            } break;

                            case G_BG_1CYC: {
                                Gwords words = ptr->words;

                                DISAS_LOG("gsSPBgRect1Cyc(0x%08x(0x%08x)),", words.w1, addr);
                                this->pipeSyncRequired = true;
                            } break;

                            case G_OBJ_SPRITE: {
                                Gwords words = ptr->words;

                                DISAS_LOG("gsSPObjSprite(0x%08x(0x%08x)),", words.w1, addr);
                                this->pipeSyncRequired = true;
                            } break;

                            case G_OBJ_RECTANGLE: {
                                Gwords words = ptr->words;

                                DISAS_LOG("gsSPObjRectangle(0x%08x(0x%08x)),", words.w1, addr);
                                this->pipeSyncRequired = true;
                            } break;

                            case G_OBJ_RECTANGLE_R: {
                                Gwords words = ptr->words;

                                DISAS_LOG("gsSPObjRectangleR(0x%08x(0x%08x)),", words.w1, addr);
                                this->pipeSyncRequired = true;
                            } break;

                            case G_RDPHALF_0: {
                                DISAS_LOG("RDPHALF_0(0x%02x, 0x%08x, 0x%04x),", curGfx->dma.par, curGfx->dma.addr,
                                          curGfx->dma.len);
                                sid = curGfx->dma.par;
                                rdpHalf = curGfx->dma.addr;
                                linkDlLow = curGfx->dma.len;
                            } break;

                            case G_OBJ_MOVEMEM: {
                                Gdma dma = ptr->dma;

                                if (dma.par == 23) {
                                    DISAS_LOG("gsSPObjMatrix(0x%08x(0x%08x)),", dma.addr, addr);
                                } else {
                                    DISAS_LOG("gsSPObjSubMatrix(0x%08x(0x%08x)),", dma.addr, addr);
                                }
                            } break;

                            case G_OBJ_LOADTXTR: {
                                Gdma dma = ptr->dma;

                                DISAS_LOG("gsSPObjLoadTxtr(0x%08x(0x%08x)),", dma.addr, addr);
                            } break;

                            case G_OBJ_LDTX_SPRITE: {
                                Gdma dma = ptr->dma;

                                DISAS_LOG("gsSPObjLoadTxSprite(0x%08x(0x%08x)),", dma.addr, addr);
                            } break;

                            case G_OBJ_LDTX_RECT: {
                                Gdma dma = ptr->dma;

                                DISAS_LOG("gsSPObjLoadTxRect(0x%08x(0x%08x)),", dma.addr, addr);
                            } break;

                            case G_OBJ_LDTX_RECT_R: {
                                Gdma dma = ptr->dma;

                                DISAS_LOG("gsSPObjLoadTxRectR(0x%08x(0x%08x)),", dma.addr, addr);
                            } break;

                            case G_SELECT_DL: {
                                Gdma dma = ptr->dma;
                                u32 dlAddr = (u32)UCodeDisas_TranslateAddr(this, (dma.len << 16) | (linkDlLow));
                                u32 dmaAddr = dma.addr;

                                if (dma.par == 0) {
                                    DISAS_LOG("gsSPSelectDL(0x%08x, %d, 0x%08x, 0x%08x),", dlAddr, sid, rdpHalf,
                                              dmaAddr);
                                } else {
                                    DISAS_LOG("gsSPSelectBranchDL(0x%08x, %d, 0x%08x, 0x%08x),", dlAddr, sid, rdpHalf,
                                              dmaAddr);
                                }
                            } break;

                            case G_MOVEWORD: {
                                u32 pad[2];
                                Gmovewd movewd = ptr->movewd;

                                switch (movewd.index) {
                                    case 6: {
                                        u32 segId = movewd.offset / 4;

                                        DISAS_LOG("gsSPSegment(%d, 0x%08x),", segId, movewd.data);
                                        this->segments[segId] = movewd.data & 0xFFFFFF;
                                    } break;

                                    case 8: {
                                        DISAS_LOG("gsSPSetStatus(0x%08x, 0x%08x),", movewd.offset, movewd.data);
                                    } break;

                                    default: {
                                        DISAS_LOG("gsMoveWd(%d, %d, %d), ", movewd.index, movewd.offset, movewd.data);
                                    } break;
                                }
                            } break;

                            case G_OBJ_RENDERMODE: {
                                Gdma dma = ptr->dma;

                                DISAS_LOG("gsSPObjRenderMode(0x%08x),", dma.addr);
                            } break;

                            default: {
                                DISAS_LOG("AnyDisplayList(),");
                            } break;
                        }
                    }
                }
            } break;
        }

        DISAS_LOG("\n");

        ptr++;
    }
}

void UCodeDisas_RegisterUCode(UCodeDisas* this, s32 count, UCodeInfo* ucodeArray) {
    this->ucodeInfoCount = count;
    this->ucodeInfo = ucodeArray;
}

void UCodeDisas_SetCurUCode(UCodeDisas* this, void* ptr) {
    UCodeDisas_SetCurUCodeImpl(this, ptr);
}<|MERGE_RESOLUTION|>--- conflicted
+++ resolved
@@ -279,13 +279,8 @@
         DISAS_LOG("%08x:", ptr);
 
         *curGfx = *ptr;
-<<<<<<< HEAD
         cmd = curGfx->noop.cmd;
-        addr = UCodeDisas_TranslateAddr(this, curGfx->noop.value.addr);
-=======
-        cmd = curGfx->dma.cmd;
-        addr = (u32)UCodeDisas_TranslateAddr(this, curGfx->dma.addr);
->>>>>>> 2f5eac6b
+        addr = (u32)UCodeDisas_TranslateAddr(this, (u32)curGfx->noop.value.addr);
 
         DISAS_LOG("%08x-%08x:", curGfx->words.w0, curGfx->words.w1);
 
@@ -304,13 +299,8 @@
                 switch (dma.par) {
                     case G_DL_PUSH: {
                         DISAS_LOG("gsSPDisplayList(0x%08x),", dma.addr);
-<<<<<<< HEAD
-                        this->dlStack[this->dlDepth++] = (u32)(ptr + 1);
+                        this->dlStack[this->dlDepth++] = (Gfx*)(ptr + 1);
                         ptr = (Gfx*)addr - 1;
-=======
-                        this->dlStack[this->dlDepth++] = (Gfx*)(ptr + 1);
-                        ptr = (GfxMod*)addr - 1;
->>>>>>> 2f5eac6b
                     } break;
 
                     case G_DL_NOPUSH: {
