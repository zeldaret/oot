#include "global.h"

typedef void (*UcodeDisasCallback)(UCodeDisas*, u32);

#define F3DZEX_CONST(name) \
    { name, #name }
#define F3DZEX_FLAG(set, unset) \
    { set, #set, #unset }
#define F3DZEX_RENDERMODE(name, mask) \
    { #name, name, mask }
#define F3DZEX_SETRENDERMACRO(name, shift, len, value0, value1, value2, value3)                 \
    {                                                                                           \
        name, shift, len, {                                                                     \
            { #value0, value0 }, { #value1, value1 }, { #value2, value2 }, { #value3, value3 }, \
        }                                                                                       \
    }

#define DISAS_LOG        \
    if (this->enableLog) \
    osSyncPrintf

void* UCodeDisas_TranslateAddr(UCodeDisas* this, uintptr_t addr) {
    uintptr_t physical = this->segments[SEGMENT_NUMBER(addr)] + SEGMENT_OFFSET(addr);

    return PHYSICAL_TO_VIRTUAL(physical);
}

F3dzexConst sUCodeDisasGeometryModes[] = {
    F3DZEX_CONST(G_ZBUFFER),     F3DZEX_CONST(G_TEXTURE_ENABLE),
    F3DZEX_CONST(G_SHADE),       F3DZEX_CONST(G_SHADING_SMOOTH),
    F3DZEX_CONST(G_CULL_FRONT),  F3DZEX_CONST(G_CULL_BACK),
    F3DZEX_CONST(G_FOG),         F3DZEX_CONST(G_LIGHTING),
    F3DZEX_CONST(G_TEXTURE_GEN), F3DZEX_CONST(G_TEXTURE_GEN_LINEAR),
    F3DZEX_CONST(G_LOD),
};

F3dzexFlag sUCodeDisasMtxFlags[] = {
    F3DZEX_FLAG(G_MTX_PROJECTION, G_MTX_MODELVIEW),
    F3DZEX_FLAG(G_MTX_LOAD, G_MTX_MUL),
    F3DZEX_FLAG(G_MTX_PUSH, G_MTX_NOPUSH),
};

typedef enum { COMBINER_A = 1, COMBINER_B, COMBINER_C, COMBINER_D } CombinerArg;

const char* UCodeDisas_GetCombineColorName(u32 value, u32 arg) {
    const char* ret = "?";

    switch (value) {
        case G_CCMUX_COMBINED:
            ret = "COMBINED";
            break;

        case G_CCMUX_TEXEL0:
            ret = "TEXEL0";
            break;

        case G_CCMUX_TEXEL1:
            ret = "TEXEL1";
            break;

        case G_CCMUX_PRIMITIVE:
            ret = "PRIMITIVE";
            break;

        case G_CCMUX_SHADE:
            ret = "SHADE";
            break;

        case G_CCMUX_ENVIRONMENT:
            ret = "ENVIRONMENT";
            break;

        case 6: // G_CCMUX_CENTER, G_CCMUX_SCALE, G_CCMUX_1
            ret = (arg == COMBINER_B) ? "CENTER" : (arg == COMBINER_C) ? "SCALE" : "1";
            break;

        case 7: // G_CCMUX_NOISE, G_CCMUX_K4, G_CCMUX_COMBINED_ALPHA, G_CCMUX_0
            ret = (arg == COMBINER_A)   ? "NOISE"
                  : (arg == COMBINER_B) ? "K4"
                  : (arg == COMBINER_C) ? "COMBINED_ALPHA"
                                        : "0";
            break;

        default:
            if (arg == COMBINER_C) {
                switch (value) {
                    case G_CCMUX_TEXEL0_ALPHA:
                        ret = "TEXEL0_ALPHA";
                        break;

                    case G_CCMUX_TEXEL1_ALPHA:
                        ret = "TEXEL1_ALPHA";
                        break;

                    case G_CCMUX_PRIMITIVE_ALPHA:
                        ret = "PRIMITIVE_ALPHA";
                        break;

                    case G_CCMUX_SHADE_ALPHA:
                        ret = "SHADE_ALPHA";
                        break;

                    case G_CCMUX_ENV_ALPHA:
                        ret = "ENV_ALPHA";
                        break;

                    case G_CCMUX_LOD_FRACTION:
                        ret = "LOD_FRACTION";
                        break;

                    case G_CCMUX_PRIM_LOD_FRAC:
                        ret = "PRIM_LOD_FRAC";
                        break;

                    case G_CCMUX_K5:
                        ret = "K5";
                        break;

                    default:
                        ret = "0";
                        break;
                }
            } else {
                ret = "0";
            }
    }
    return ret;
}

const char* UCodeDisas_GetCombineAlphaName(u32 value, u32 arg) {
    const char* ret = "?";

    switch (value) {
        case 0: // G_ACMUX_LOD_FRACTION, G_ACMUX_COMBINED
            ret = (arg == COMBINER_C) ? "LOD_FRACTION" : "COMBINED";
            break;

        case G_ACMUX_TEXEL0:
            ret = "TEXEL0";
            break;

        case G_ACMUX_TEXEL1:
            ret = "TEXEL1";
            break;

        case G_ACMUX_PRIMITIVE:
            ret = "PRIMITIVE";
            break;

        case G_ACMUX_SHADE:
            ret = "SHADE";
            break;

        case G_ACMUX_ENVIRONMENT:
            ret = "ENVIRONMENT";
            break;

        case 6: // G_ACMUX_PRIM_LOD_FRAC, G_ACMUX_1
            ret = (arg == COMBINER_C) ? "PRIM_LOD_FRAC" : "1";
            break;

        case G_ACMUX_0:
            ret = "0";
            break;
    }
    return ret;
}

void UCodeDisas_Init(UCodeDisas* this) {
    u32 i;

    bzero(this, sizeof(UCodeDisas));
    for (i = 0; i < NUM_SEGMENTS; i++) {
        this->segments[i] = gSegments[i];
    }
}

void UCodeDisas_Destroy(UNUSED UCodeDisas* this) {
}

void UCodeDisas_SetCurUCodeImpl(UCodeDisas* this, void* ptr) {
    s32 i;

    for (i = 0; i < this->ucodeInfoCount; i++) {
        if (ptr == this->ucodeInfo[i].ptr) {
            this->ucodeType = this->ucodeInfo[i].type;
            break;
        }
    }
    if (i >= this->ucodeInfoCount) {
        DISAS_LOG("マイクロコードが一致しなかった\n"); // "Microcode did not match"
        this->ucodeType = UCODE_NULL;
    }
}

void UCodeDisas_PrintGeometryMode(UCodeDisas* this, u32 mode) {
    u32 first = true;
    s32 i;

    for (i = 0; i < ARRAY_COUNT(sUCodeDisasGeometryModes); i++) {
        if ((sUCodeDisasGeometryModes[i].value & mode) == 0) {
            continue;
        }

        if (first) {
        } else {
            DISAS_LOG("|");
        }
        first = false;

        DISAS_LOG("%s", sUCodeDisasGeometryModes[i].name);
    }
}

void UCodeDisas_PrintRenderMode(UCodeDisas* this, u32 mode) {
    static F3dzexRenderMode sUCodeDisasRenderModeFlags[] = {
        F3DZEX_RENDERMODE(AA_EN, 0x8),
        F3DZEX_RENDERMODE(Z_CMP, 0x10),
        F3DZEX_RENDERMODE(Z_UPD, 0x20),
        F3DZEX_RENDERMODE(IM_RD, 0x40),
        F3DZEX_RENDERMODE(CLR_ON_CVG, 0x80),
        F3DZEX_RENDERMODE(CVG_DST_CLAMP, 0x300),
        F3DZEX_RENDERMODE(CVG_DST_WRAP, 0x300),
        F3DZEX_RENDERMODE(CVG_DST_FULL, 0x300),
        F3DZEX_RENDERMODE(CVG_DST_SAVE, 0x300),
        F3DZEX_RENDERMODE(ZMODE_OPA, 0xC00),
        F3DZEX_RENDERMODE(ZMODE_INTER, 0xC00),
        F3DZEX_RENDERMODE(ZMODE_XLU, 0xC00),
        F3DZEX_RENDERMODE(ZMODE_DEC, 0xC00),
        F3DZEX_RENDERMODE(CVG_X_ALPHA, 0x1000),
        F3DZEX_RENDERMODE(ALPHA_CVG_SEL, 0x2000),
        F3DZEX_RENDERMODE(FORCE_BL, 0x4000),
    };
    static const char* sBlenderInputNames[4][4] = {
        { "G_BL_CLR_IN", "G_BL_CLR_MEM", "G_BL_CLR_BL", "G_BL_CLR_FOG" },
        { "G_BL_A_IN", "G_BL_A_FOG", "G_BL_A_SHADE", "G_BL_0" },
        { "G_BL_CLR_IN", "G_BL_CLR_MEM", "G_BL_CLR_BL", "G_BL_CLR_FOG" },
        { "G_BL_1MA", "G_BL_A_MEM", "G_BL_1", "G_BL_0" },
    };

    s32 i;
    s32 a;
    s32 b;

    for (i = 0; i < ARRAY_COUNT(sUCodeDisasRenderModeFlags); i++) {
        if ((mode & sUCodeDisasRenderModeFlags[i].mask) != sUCodeDisasRenderModeFlags[i].value) {
            continue;
        }

        DISAS_LOG("%s|", sUCodeDisasRenderModeFlags[i].name);
    }

    a = (mode >> 18) & 0x3333;
    b = (mode >> 16) & 0x3333;

    // clang-format off
    if (this->enableLog == 0) {} else { osSyncPrintf("\nGBL_c1(%s, %s, %s, %s)|",
        sBlenderInputNames[0][a >> 12 & 3], sBlenderInputNames[1][a >> 8 & 3], sBlenderInputNames[2][a >> 4 & 3], sBlenderInputNames[3][a >> 0 & 3]);
    }
    // clang-format on

    if (this->enableLog) {
        osSyncPrintf("\nGBL_c2(%s, %s, %s, %s)", sBlenderInputNames[0][b >> 12 & 3], sBlenderInputNames[1][b >> 8 & 3],
                     sBlenderInputNames[2][b >> 4 & 3], sBlenderInputNames[3][b >> 0 & 3]);
    }
}

void UCodeDisas_PrintVertices(UCodeDisas* this, Vtx* vtx, s32 count, s32 start) {
    s32 i;

    for (i = 0; i < count; i++) {
        if (this->geometryMode & G_LIGHTING) {
            DISAS_LOG("\n{{%6d, %6d, %6d, %d, %6d, %6d, %3d, %3d, %3d, %3d}}, /* vc%d */", vtx->n.ob[0], vtx->n.ob[1],
                      vtx->n.ob[2], vtx->n.flag, vtx->n.tc[0], vtx->n.tc[1], vtx->n.n[0], vtx->n.n[1], vtx->n.n[2],
                      vtx->n.a, start + i);
        } else {
            DISAS_LOG("\n{{%6d, %6d, %6d, %d, %6d, %6d, %3d, %3d, %3d, %3d}}, /* vn%d */", vtx->v.ob[0], vtx->v.ob[1],
                      vtx->v.ob[2], vtx->v.flag, vtx->v.tc[0], vtx->v.tc[1], vtx->v.cn[0], vtx->v.cn[1], vtx->v.cn[2],
                      vtx->v.cn[3], start + i);
        }
        vtx++;

        if (1) {}
    }
}

void UCodeDisas_Disassemble(UCodeDisas* this, Gfx* ptr) {
    u32 pad;
<<<<<<< HEAD
} Gline3DFix;

typedef struct {
    int cmd : 8;
    u32 pad : 4;
    u32 numv : 8;
    s32 pad2 : 4;
    u8 vbidx;
} Gvtx;

typedef struct {
    u8 pad : 8;
    u8 v0 : 8;
    u8 v1 : 8;
    u8 v2 : 8;
} Gtrimod;

typedef struct {
    int cmd : 8;
    int pad : 24;
    Gtrimod tri;
} Gtri1;

typedef struct {
    Gtrimod tri1;
    Gtrimod tri2;
} Gtri2;

typedef struct {
    u8 pad : 8;
    u8 v0 : 8;
    u8 v1 : 8;
    u8 v2 : 8;
    u8 pad1 : 8;
    u8 pad2 : 8;
    u8 pad3 : 8;
    u8 v3 : 8;
} Gquadmod;

typedef struct {
    u16 pad;
    u16 vstart;
    u16 pad2;
    u16 vend;
} Gcull;

typedef struct {
    u16 pad;
    u16 vstart;
    u16 pad2;
    u16 vend;
} Gbranchz;

typedef struct {
    int cmd : 8;
    u8 pad;
    u8 prim_min_level;
    u8 prim_level;
    u8 r;
    u8 g;
    u8 b;
    u8 a;
} GsetcolorMod;

typedef struct {
    u8 cmd;
    char pad[3];
    u16 z;
    u16 d;
} Gsetprimdepth;

typedef struct {
    u8 cmd;
    u8 type;
    u16 len;
    union {
        u32 u32;
        f32 f32;
    } value;
} Gnoop;

typedef struct {
    u8 cmd;
    u8 pad[2];
    u8 params;
    u32 addr;
} Gmatrix;

typedef struct {
    u8 cmd;
    u32 a : 4;
    u32 c : 5;
    u32 z : 3;
    u32 x : 3;
    u32 e : 4;
    u32 g : 5;
    u32 b : 4;
    u32 f : 4;
    u32 v : 3;
    u32 t : 3;
    u32 d : 3;
    u32 y : 3;
    u32 w : 3;
    u32 h : 3;
    u32 u : 3;
    u32 s : 3;
} GsetcombineMod;

typedef struct {
    u32 cmd : 8;
    u32 pad0 : 8;
    u32 sft : 8;
    u32 len : 8;
    u32 data : 32;
} GsetothermodeMod;

typedef struct {
    s32 cmd : 8;
    u32 offset : 16;
    u32 index : 8;
    u32 data;
} Gmovewd;

typedef struct {
    s32 cmd : 8;
    u32 size : 8;
    u32 offset : 8;
    u32 index : 8;
    u32 data;
} Gmovemem;

typedef struct {
    u8 cmd : 8;
    u8 lodscale : 8;
    u8 pad : 2;
    u8 level : 3;
    u8 tile : 3;

    unsigned char on;
    unsigned short s;
    unsigned short t;
} Gtexturemod;

typedef struct {
    int cmd : 8;
    int pad1 : 24;
    u32 param : 26;
    unsigned char pad3 : 6;
} Gpopmtxmod;

typedef union {
    Gwords words;
    Gnoop noop;
    Gmatrix matrix;
    Gdma dma;
    Gtri1 tri1;
    Gtri2 tri2;
    Gquadmod quad;
    Gcull cull;
    Gline3D line;
    Gline3DFix linefix;
    Gmovewd movewd;
    Gmovemem movemem;
    Gpopmtx popmtx;
    Gpopmtxmod popmtxmod;
    Gsegment segment;
    GsetothermodeH setothermodeH;
    GsetothermodeL setothermodeL;
    GsetothermodeMod setothermode;
    Gtexture texture;
    Gtexturemod texmod;
    Gperspnorm perspnorm;
    Gsetimg setimg;
    GsetcombineMod setcombine;
    GsetcolorMod setcolor; // mod
    Gfillrect fillrect;    /* use for setscissor also */
    Gsettile settile;
    Gloadtile loadtile; /* use for loadblock also, th is dxt */
    Gsettilesize settilesize;
    Gloadtlut loadtlut;
    Gsetprimdepth setprimdepth;
    Gvtx vtx;
    long long int force_structure_alignment;
} GfxMod;

void UCodeDisas_Disassemble(UCodeDisas* this, GfxMod* ptr) {
    UNUSED s32 pad;
    u32 addr;
=======
    uintptr_t addr;
>>>>>>> 451e855d
    u32 rdpHalf;
    u16 linkDlLow;
    u8 sid;
    u8 cmd;
    s32 i;
    u32 exit;
    Gfx curGfx[1];

    exit = false;

    while (!exit) {
        this->dlCnt++;

        ptr = UCodeDisas_TranslateAddr(this, (uintptr_t)ptr);
        DISAS_LOG("%08x:", ptr);

        *curGfx = *ptr;
        cmd = curGfx->noop.cmd;
        addr = (uintptr_t)UCodeDisas_TranslateAddr(this, (uintptr_t)curGfx->noop.value.addr);

        DISAS_LOG("%08x-%08x:", curGfx->words.w0, curGfx->words.w1);

        for (i = 0; i < this->dlDepth; i++) {
            DISAS_LOG(" ");
        }

        switch (cmd) {
            case G_SPNOOP: {
                DISAS_LOG("gsSPNoOp(),");
            } break;

            case G_DL: {
                Gdma dma = ptr->dma;

                switch (dma.par) {
                    case G_DL_PUSH: {
                        DISAS_LOG("gsSPDisplayList(0x%08x),", dma.addr);
                        this->dlStack[this->dlDepth++] = (Gfx*)(ptr + 1);
                        ptr = (Gfx*)addr - 1;
                    } break;

                    case G_DL_NOPUSH: {
                        DISAS_LOG("gsSPBranchList(0x%08x),", dma.addr);
                        ptr = (Gfx*)addr - 1;
                    } break;
                }
            } break;

            case G_RDPHALF_1: {
                DISAS_LOG("RDPHALF_1(0x%08x),", curGfx->dma.addr);
                rdpHalf = curGfx->dma.addr;
            } break;

            case G_TEXRECT: {
                Gtexrect rect = *(Gtexrect*)ptr;

                DISAS_LOG("gsSPTextureRectangle(%d,%d,%d,%d,%d,%d,%d,%d,%d),", rect.xl, rect.yl, rect.xh, rect.yh,
                          rect.tile, ptr[1].words.w1 >> 16, ptr[1].words.w1 & 0xFFFF, ptr[2].words.w1 >> 16,
                          ptr[2].words.w1 & 0xFFFF);

                ptr += 3 - 1;
                this->pipeSyncRequired = true;
            } break;

            case G_LOAD_UCODE: {
                if (curGfx->dma.len == SP_UCODE_DATA_SIZE - 1) {
                    DISAS_LOG("gsSPLoadUcode(0x%08x, 0x%08x),", curGfx->dma.addr, rdpHalf);
                } else {
                    DISAS_LOG("gsSPLoadUcodeEx(0x%08x, 0x%08x, 0x%05x),", curGfx->dma.addr, rdpHalf,
                              curGfx->dma.len + 1);
                }
                UCodeDisas_SetCurUCodeImpl(this, UCodeDisas_TranslateAddr(this, curGfx->dma.addr));
                this->loaducodeCnt++;
            } break;

            case G_ENDDL: {
                DISAS_LOG("gsSPEndDisplayList(),");
                if (this->dlDepth <= 0) {
                    exit = true;
                } else {
                    ptr = this->dlStack[--this->dlDepth] - 1;
                }
            } break;

            case G_SETTILE: {
                Gsettile settile = ptr->settile;

                DISAS_LOG("gsDPSetTile(%d,%d,%d,%d,%d,%d,%d,%d,%d,%d,%d,%d),", settile.fmt, settile.siz, settile.line,
                          settile.tmem, settile.tile, settile.palette, (settile.ct << 1) + settile.mt, settile.maskt,
                          settile.shiftt, (settile.cs << 1) + settile.ms, settile.masks, settile.shifts);

                if (this->tileSyncRequired) {
                    DISAS_LOG("### TileSyncが必要です。\n");
                    this->syncErr++;
                }
            } break;

            case G_LOADTILE: {
                Gloadtile loadtile = ptr->loadtile;

                DISAS_LOG("gsDPLoadTile(%d,%d,%d,%d,%d),", loadtile.tile, loadtile.sl, loadtile.tl, loadtile.sh,
                          loadtile.th);
            } break;

            case G_LOADBLOCK: {
                Gloadtile loadtile = ptr->loadtile;

                DISAS_LOG("gsDPLoadBlock(%d,%d,%d,%d,%d),", loadtile.tile, loadtile.sl, loadtile.tl, loadtile.sh,
                          loadtile.th);

                if (this->loadSyncRequired) {
                    DISAS_LOG("### LoadSyncが必要です。\n");
                    this->syncErr++;
                }
                this->pipeSyncRequired = true;
            } break;

            case G_SETTILESIZE: {
                Gloadtile loadtile = ptr->loadtile;

                DISAS_LOG("gsDPSetTileSize(%d,%d,%d,%d,%d),", loadtile.tile, loadtile.sl, loadtile.tl, loadtile.sh,
                          loadtile.th);
            } break;

            case G_LOADTLUT: {
                Gloadtlut loadtlut = ptr->loadtlut;

                DISAS_LOG("gsDPLoadTLUTCmd(%d,%d),", loadtlut.tile, loadtlut.sh >> 2);
            } break;

            case G_SETCOMBINE: {
                Gsetcombine setcombine = ptr->setcombine;

                DISAS_LOG("gsDPSetCombineLERP(%s,%s,%s,%s, %s,%s,%s,%s, %s,%s,%s,%s, %s,%s,%s,%s),",
                          UCodeDisas_GetCombineColorName(setcombine.a0, COMBINER_A),
                          UCodeDisas_GetCombineColorName(setcombine.b0, COMBINER_B),
                          UCodeDisas_GetCombineColorName(setcombine.c0, COMBINER_C),
                          UCodeDisas_GetCombineColorName(setcombine.d0, COMBINER_D),

                          UCodeDisas_GetCombineAlphaName(setcombine.Aa0, COMBINER_A),
                          UCodeDisas_GetCombineAlphaName(setcombine.Ab0, COMBINER_B),
                          UCodeDisas_GetCombineAlphaName(setcombine.Ac0, COMBINER_C),
                          UCodeDisas_GetCombineAlphaName(setcombine.Ad0, COMBINER_D),

                          UCodeDisas_GetCombineColorName(setcombine.a1, COMBINER_A),
                          UCodeDisas_GetCombineColorName(setcombine.b1, COMBINER_B),
                          UCodeDisas_GetCombineColorName(setcombine.c1, COMBINER_C),
                          UCodeDisas_GetCombineColorName(setcombine.d1, COMBINER_D),

                          UCodeDisas_GetCombineAlphaName(setcombine.Aa1, COMBINER_A),
                          UCodeDisas_GetCombineAlphaName(setcombine.Ab1, COMBINER_B),
                          UCodeDisas_GetCombineAlphaName(setcombine.Ac1, COMBINER_C),
                          UCodeDisas_GetCombineAlphaName(setcombine.Ad1, COMBINER_D));

                if (this->pipeSyncRequired) {
                    DISAS_LOG("### PipeSyncが必要です。\n");
                    this->syncErr++;
                }
            } break;

            case G_SETOTHERMODE_H: {
                static F3dzexSetModeMacro sUCodeDisasModeHMacros[] = {
                    F3DZEX_SETRENDERMACRO("SetAlphaDither", G_MDSFT_ALPHADITHER, 2, G_AD_PATTERN, G_AD_NOTPATTERN,
                                          G_AD_NOISE, G_AD_DISABLE),
                    F3DZEX_SETRENDERMACRO("SetColorDither", G_MDSFT_RGBDITHER, 2, G_CD_MAGICSQ, G_CD_BAYER, G_CD_NOISE,
                                          -1),
                    F3DZEX_SETRENDERMACRO("SetCombineKey", G_MDSFT_COMBKEY, 1, G_CK_NONE, G_CK_KEY, -1, -1),
                    F3DZEX_SETRENDERMACRO("SetTextureConvert", G_MDSFT_TEXTCONV, 3, G_TC_CONV, G_TC_FILTCONV, G_TC_FILT,
                                          -1),
                    F3DZEX_SETRENDERMACRO("SetTextureFilter", G_MDSFT_TEXTFILT, 2, G_TF_POINT, G_TF_AVERAGE,
                                          G_TF_BILERP, -1),
                    F3DZEX_SETRENDERMACRO("SetTextureLUT", G_MDSFT_TEXTLUT, 2, G_TT_NONE, G_TT_RGBA16, G_TT_IA16, -1),
                    F3DZEX_SETRENDERMACRO("SetTextureLOD", G_MDSFT_TEXTLOD, 1, G_TL_TILE, G_TL_LOD, -1, -1),
                    F3DZEX_SETRENDERMACRO("SetTextureDetail", G_MDSFT_TEXTDETAIL, 2, G_TD_CLAMP, G_TD_SHARPEN,
                                          G_TD_DETAIL, -1),
                    F3DZEX_SETRENDERMACRO("SetTexturePersp", G_MDSFT_TEXTPERSP, 1, G_TP_PERSP, G_TP_NONE, -1, -1),
                    F3DZEX_SETRENDERMACRO("SetCycleType", G_MDSFT_CYCLETYPE, 2, G_CYC_1CYCLE, G_CYC_2CYCLE, G_CYC_COPY,
                                          G_CYC_FILL),
                    F3DZEX_SETRENDERMACRO("SetColorDither", G_MDSFT_COLORDITHER, 2, G_CD_MAGICSQ, G_CD_BAYER,
                                          G_CD_NOISE, -1),
                    F3DZEX_SETRENDERMACRO("PipelineMode", G_MDSFT_PIPELINE, 1, G_PM_1PRIMITIVE, G_PM_NPRIMITIVE, -1,
                                          -1),
                };

                u32 len = curGfx->setothermodeH.len + 1;
                u32 sft = (-curGfx->setothermodeH.sft - len) + 32;
                u32 s2 = curGfx->setothermodeH.data * 1;
                u32 j;
                u32 k;

                for (j = 0; j < ARRAY_COUNTU(sUCodeDisasModeHMacros); j++) {
                    if (sft == sUCodeDisasModeHMacros[j].shift) {
                        for (k = 0; k < ARRAY_COUNTU(sUCodeDisasModeHMacros[j].values); k++) {
                            if (s2 == sUCodeDisasModeHMacros[j].values[k].value) {
                                DISAS_LOG("gsDP%s(%s),", sUCodeDisasModeHMacros[j].name,
                                          sUCodeDisasModeHMacros[j].values[k].name);
                                goto found_othermode_hi_macro;
                            }
                        }
                    }
                }
                DISAS_LOG("gsSPSetOtherModeH(%d, %d, 0x%08x),", sft, len, s2);

            found_othermode_hi_macro:
                this->modeH &= ((1 - (1 << len)) << sft) - 1;
                this->modeH |= s2;

                if (this->pipeSyncRequired) {
                    DISAS_LOG("### PipeSyncが必要です。\n");
                    this->syncErr++;
                }
            } break;

            case G_SETOTHERMODE_L: {
                static F3dzexSetModeMacro sUCodeDisasModeLMacros[] = {
                    F3DZEX_SETRENDERMACRO("gsDPSetAlphaCompare", G_MDSFT_ALPHACOMPARE, 2, G_AC_NONE, G_AC_THRESHOLD,
                                          G_AC_DITHER, -1),
                    F3DZEX_SETRENDERMACRO("gsDPSetDepthSource", G_MDSFT_ZSRCSEL, 1, G_ZS_PIXEL, G_ZS_PRIM, -1, -1),
                };

                u32 len = curGfx->setothermodeL.len + 1;
                u32 sft = (-curGfx->setothermodeL.sft - len) + 32;
                u32 s2 = curGfx->setothermodeL.data * 1;
                u32 j;
                u32 k;

                if (sft == G_MDSFT_RENDERMODE) {
                    DISAS_LOG("\ngsDPSetRenderBlender(");
                    UCodeDisas_PrintRenderMode(this, s2);
                    DISAS_LOG("\n),");
                } else {
                    for (j = 0; j * 1 < ARRAY_COUNTU(sUCodeDisasModeLMacros); j++) {
                        if (sft == sUCodeDisasModeLMacros[j].shift) {
                            for (k = 0; k < ARRAY_COUNTU(sUCodeDisasModeLMacros[j].values); k++) {
                                if (s2 == sUCodeDisasModeLMacros[j].values[k].value) {
                                    DISAS_LOG("gsDP%s(%s),", sUCodeDisasModeLMacros[j].name,
                                              sUCodeDisasModeLMacros[j].values[k].name);
                                    goto found_othermode_lo_macro;
                                }
                            }
                        }
                    }
                    DISAS_LOG("gsSPSetOtherModeL(%d, %d, 0x%08x),", sft, len, s2);
                }

            found_othermode_lo_macro:
                this->modeL &= (((1 - (1 << len)) << sft) - 1);
                this->modeL |= s2;

                if (this->pipeSyncRequired) {
                    DISAS_LOG("### PipeSyncが必要です。\n");
                    this->syncErr++;
                }
            } break;

            case G_RDPSETOTHERMODE: {
                DISAS_LOG("gsDPSetOtherMode(0x%08x, 0x%08x),", curGfx->words.w0 & 0xFFFFFF, curGfx->words.w1);
                this->modeH = curGfx->words.w0 & 0xFFF;
                this->modeL = curGfx->words.w1;

                if (this->pipeSyncRequired) {
                    DISAS_LOG("### PipeSyncが必要です。\n");
                    this->syncErr++;
                }
            } break;

            case G_SETSCISSOR: {
                Gfillrect setscissor = ptr->fillrect;
                const char* modeStr;

                modeStr = (setscissor.pad == G_SC_NON_INTERLACE)    ? "G_SC_NON_INTERLACE"
                          : (setscissor.pad == G_SC_ODD_INTERLACE)  ? "G_SC_ODD_INTERLACE"
                          : (setscissor.pad == G_SC_EVEN_INTERLACE) ? "G_SC_EVEN_INTERLACE"
                                                                    : "???";

                if (setscissor.x0frac | setscissor.y0frac | setscissor.x1frac | setscissor.y1frac) {
                    if (1) {}
                    DISAS_LOG("gsDPSetScissorFrac(%s, %d, %d, %d, %d),", modeStr,
                              (setscissor.x0 << 2) + setscissor.x0frac, (setscissor.y0 << 2) + setscissor.y0frac,
                              (setscissor.x1 << 2) + setscissor.x1frac, (setscissor.y1 << 2) + setscissor.y1frac);
                } else {
                    DISAS_LOG("gsDPSetScissor(%s, %d, %d, %d, %d),", modeStr, setscissor.x0, setscissor.y0,
                              setscissor.x1, setscissor.y1);
                }
            } break;

            case G_FILLRECT: {
                Gfillrect fillrect = ptr->fillrect;

                DISAS_LOG("gsDPFillRectangle(%d, %d, %d, %d),", fillrect.x1, fillrect.y1, fillrect.x0, fillrect.y0);

                this->pipeSyncRequired = true;
            } break;

            case G_SETCIMG: {
                u32 fmt = ((curGfx->words.w0 & 0xE00000) >> 0x15) & 0xFF;
                u32 siz = ((curGfx->words.w0 & 0x180000) >> 0x13) & 0xFF;

                DISAS_LOG("gsDPSetColorImage(G_IM_FMT_%s, G_IM_SIZ_%s, %d, 0x%08x(0x%08x) ),",
                          (fmt == G_IM_FMT_RGBA)  ? "RGBA"
                          : (fmt == G_IM_FMT_YUV) ? "YUV"
                          : (fmt == G_IM_FMT_CI)  ? "CI"
                          : (fmt == G_IM_FMT_IA)  ? "IA"
                                                  : "I",
                          (siz == G_IM_SIZ_4b)    ? "4b"
                          : (siz == G_IM_SIZ_8b)  ? "8b"
                          : (siz == G_IM_SIZ_16b) ? "16b"
                                                  : "32b",
                          (curGfx->dma.len & 0xFFF) + 1, curGfx->setimg.dram, addr);

                if (this->pipeSyncRequired) {
                    DISAS_LOG("### PipeSyncが必要です。\n");
                    this->syncErr++;
                }
            } break;

            case G_SETZIMG: {
                DISAS_LOG("gsDPSetDepthImage(0x%08x(0x%08x)),", curGfx->setimg.dram, addr);

                if (this->pipeSyncRequired) {
                    DISAS_LOG("### PipeSyncが必要です。\n");
                    this->syncErr++;
                }
            } break;

            case G_SETTIMG: {
                u32 fmt = ((curGfx->words.w0 & 0xE00000) >> 0x15) & 0xFF;
                u32 siz = ((curGfx->words.w0 & 0x180000) >> 0x13) & 0xFF;

                DISAS_LOG("gsDPSetTextureImage(G_IM_FMT_%s, G_IM_SIZ_%s, %d, 0x%08x(0x%08x)),",
                          (fmt == G_IM_FMT_RGBA)  ? "RGBA"
                          : (fmt == G_IM_FMT_YUV) ? "YUV"
                          : (fmt == G_IM_FMT_CI)  ? "CI"
                          : (fmt == G_IM_FMT_IA)  ? "IA"
                                                  : "I",
                          (siz == G_IM_SIZ_4b)    ? "4b"
                          : (siz == G_IM_SIZ_8b)  ? "8b"
                          : (siz == G_IM_SIZ_16b) ? "16b"
                                                  : "32b",
                          (curGfx->dma.len & 0xFFF) + 1, curGfx->setimg.dram, addr);
            } break;

            case G_SETENVCOLOR: {
                DISAS_LOG("gsDPSetEnvColor(%d, %d, %d, %d),", curGfx->setcolor.r, curGfx->setcolor.g,
                          curGfx->setcolor.b, curGfx->setcolor.a);

                if (this->pipeSyncRequired) {
                    DISAS_LOG("### PipeSyncが必要です。\n");
                    this->syncErr++;
                }
            } break;

            case G_SETBLENDCOLOR: {
                DISAS_LOG("gsDPSetBlendColor(%d, %d, %d, %d),", curGfx->setcolor.r, curGfx->setcolor.g,
                          curGfx->setcolor.b, curGfx->setcolor.a);

                if (this->pipeSyncRequired) {
                    DISAS_LOG("### PipeSyncが必要です。\n");
                    this->syncErr++;
                }
            } break;

            case G_SETFOGCOLOR: {
                DISAS_LOG("gsDPSetFogColor(%d, %d, %d, %d),", curGfx->setcolor.r, curGfx->setcolor.g,
                          curGfx->setcolor.b, curGfx->setcolor.a);

                if (this->pipeSyncRequired) {
                    DISAS_LOG("### PipeSyncが必要です。\n");
                    this->syncErr++;
                }
            } break;

            case G_SETFILLCOLOR: {
                DISAS_LOG("gsDPSetFillColor(0x%08x),", curGfx->setcolor.color);

                if (this->pipeSyncRequired) {
                    DISAS_LOG("### PipeSyncが必要です。\n");
                    this->syncErr++;
                }
            } break;

            case G_SETPRIMDEPTH: {
                DISAS_LOG("gsDPSetPrimDepth(%d, %d),", curGfx->setprimdepth.z, curGfx->setprimdepth.dz);

                if (this->pipeSyncRequired) {
                    DISAS_LOG("### PipeSyncが必要です。\n");
                    this->syncErr++;
                }
            } break;

            case G_SETPRIMCOLOR: {
                DISAS_LOG("gsDPSetPrimColor(%d, %d, %d, %d, %d, %d),", curGfx->setcolor.prim_min_level,
                          curGfx->setcolor.prim_level, curGfx->setcolor.r, curGfx->setcolor.g, curGfx->setcolor.b,
                          curGfx->setcolor.a);
            } break;

            case G_RDPFULLSYNC: {
                DISAS_LOG("gsDPFullSync(),");

                if (this->pipeSyncRequired) {
                    DISAS_LOG("### PipeSyncが必要です。\n");
                    this->syncErr++;
                }
            } break;

            case G_RDPTILESYNC: {
                DISAS_LOG("gsDPTileSync(),");
                this->tileSyncRequired = false;
            } break;

            case G_RDPPIPESYNC: {
                DISAS_LOG("gsDPPipeSync(),");
                this->pipeSyncRequired = false;
            } break;

            case G_RDPLOADSYNC: {
                DISAS_LOG("gsDPLoadSync(),");
                this->loadSyncRequired = false;
            } break;

            case G_NOOP: {
                switch (curGfx->noop.type) {
                    case 0: {
                        if (curGfx->noop.value.u32 == 0) {
                            DISAS_LOG("gsDPNoOp(),");
                        } else {
                            DISAS_LOG("gsDPNoOpTag(%08x),", curGfx->noop.value.u32);
                        }
                    } break;

                    case 1: {
                        DISAS_LOG("count_gsDPNoOpHere([%s:%d]),", curGfx->noop.value.str, curGfx->noop.len);
                    } break;

                    case 7: {
                        DISAS_LOG("count_gsDPNoOpOpenDisp([%s:%d]),", curGfx->noop.value.str, curGfx->noop.len);
                    } break;

                    case 8: {
                        DISAS_LOG("count_gsDPNoOpCloseDisp([%s:%d]),", curGfx->noop.value.str, curGfx->noop.len);
                    } break;

                    case 2: {
                        DISAS_LOG("count_gsDPNoOpString(%c%s%c, %d),", '"', curGfx->noop.value.str, '"',
                                  curGfx->noop.len);
                    } break;

                    case 3: {
                        DISAS_LOG("count_gsDPNoOpWord(0x%08x, %d),", curGfx->noop.value.u32, curGfx->noop.len);
                    } break;

                    case 4: {
                        DISAS_LOG("count_gsDPNoOpFloat(%8.3f, %d),", curGfx->noop.value.f32, curGfx->noop.len);
                    } break;

                    case 5: {
                        if (curGfx->noop.len == 0) {
                            DISAS_LOG("count_gsDPNoOpQuiet(),");
                        } else {
                            DISAS_LOG("count_gsDPNoOpVerbose(),");
                        }
                        this->enableLog = curGfx->noop.len;
                    } break;

                    case 6: {
                        //! @bug arguments are not printed
                        DISAS_LOG("count_gsDPNoOpCallBack(%08x,%d),");
                        ((UcodeDisasCallback)curGfx->noop.value.callback)(this, curGfx->noop.len);
                    } break;

                    default: {
                        DISAS_LOG("gsDPNoOpTag3(%02x, %08x, %04x),", curGfx->noop.type, curGfx->noop.value.u32,
                                  curGfx->noop.len);
                    } break;
                }
            } break;

            default: {
                switch (this->ucodeType) {
                    case UCODE_F3DZEX:
                    case UCODE_UNK: {
                        switch (cmd) {
                            case G_MTX: {
                                Gdma2 gmtx = ptr->dma2;
                                u32 params;
                                MtxF mtxF;
                                s32 j = 0;

                                DISAS_LOG("gsSPMatrix(0x%08x(%08x), 0", gmtx.addr, addr);

                                params = gmtx.par ^ G_MTX_PUSH;

                                for (; j != ARRAY_COUNT(sUCodeDisasMtxFlags); j++) {
                                    DISAS_LOG("|%s", (sUCodeDisasMtxFlags[j].value & params)
                                                         ? sUCodeDisasMtxFlags[j].setName
                                                         : sUCodeDisasMtxFlags[j].unsetName);
                                }
                                DISAS_LOG("),", gmtx.addr); //! @bug gmtx.addr shouldn't be here

                                if (this->enableLog >= 2) {
                                    MtxConv_L2F(&mtxF, (Mtx*)addr);
                                    DISAS_LOG("\n");

                                    //! @bug  %.04x.%04x is a typo, should be  %04x.%04x
                                    // clang-format off
                                    DISAS_LOG(
                                        "/ %04x.%04x %04x.%04x %04x.%04x %.04x.%04x \\/ %12.6f %12.6f %12.6f %12.6f \\\n"
                                        "| %04x.%04x %04x.%04x %04x.%04x %.04x.%04x || %12.6f %12.6f %12.6f %12.6f |\n"
                                        "| %04x.%04x %04x.%04x %04x.%04x %.04x.%04x || %12.6f %12.6f %12.6f %12.6f |\n"
                                        "\\ %04x.%04x %04x.%04x %04x.%04x %.04x.%04x /\\ %12.6f %12.6f %12.6f %12.6f /\n",
                                        ((Mtx*)addr)->intPart[0][0], ((Mtx*)addr)->fracPart[0][0],
                                        ((Mtx*)addr)->intPart[1][0], ((Mtx*)addr)->fracPart[1][0],
                                        ((Mtx*)addr)->intPart[2][0], ((Mtx*)addr)->fracPart[2][0],
                                        ((Mtx*)addr)->intPart[3][0], ((Mtx*)addr)->fracPart[3][0],
                                        mtxF.mf[0][0], mtxF.mf[1][0], mtxF.mf[2][0], mtxF.mf[3][0],
                                        ((Mtx*)addr)->intPart[0][1], ((Mtx*)addr)->fracPart[0][1],
                                        ((Mtx*)addr)->intPart[1][1], ((Mtx*)addr)->fracPart[1][1],
                                        ((Mtx*)addr)->intPart[2][1], ((Mtx*)addr)->fracPart[2][1],
                                        ((Mtx*)addr)->intPart[3][1], ((Mtx*)addr)->fracPart[3][1],
                                        mtxF.mf[0][1], mtxF.mf[1][1], mtxF.mf[2][1], mtxF.mf[3][1],
                                        ((Mtx*)addr)->intPart[0][2], ((Mtx*)addr)->fracPart[0][2],
                                        ((Mtx*)addr)->intPart[1][2], ((Mtx*)addr)->fracPart[1][2],
                                        ((Mtx*)addr)->intPart[2][2], ((Mtx*)addr)->fracPart[2][2],
                                        ((Mtx*)addr)->intPart[3][2], ((Mtx*)addr)->fracPart[3][2],
                                        mtxF.mf[0][2], mtxF.mf[1][2], mtxF.mf[2][2], mtxF.mf[3][2],
                                        ((Mtx*)addr)->intPart[0][3], ((Mtx*)addr)->fracPart[0][3],
                                        ((Mtx*)addr)->intPart[1][3], ((Mtx*)addr)->fracPart[1][3],
                                        ((Mtx*)addr)->intPart[2][3], ((Mtx*)addr)->fracPart[2][3],
                                        ((Mtx*)addr)->intPart[3][3], ((Mtx*)addr)->fracPart[3][3],
                                        mtxF.mf[0][3], mtxF.mf[1][3], mtxF.mf[2][3], mtxF.mf[3][3]);
                                    // clang-format on
                                }
                            } break;

                            case G_VTX: {
                                u32 numv = curGfx->words.w0;
                                u32 vbidx;

                                numv >>= 12;
                                numv &= 0xFF;
                                vbidx = (curGfx->vtx.par >> 1) - numv;

                                DISAS_LOG("gsSPVertex(0x%08x(0x%08x), %d, %d),", curGfx->vtx.addr, addr, numv, vbidx);

                                this->vtxCnt += numv;
                                this->spvtxCnt++;

                                if (this->enableLog >= 2) {
                                    UCodeDisas_PrintVertices(this, (Vtx*)addr, numv, vbidx);
                                }
                            } break;

                            case G_MODIFYVTX: {
                                DISAS_LOG("gsSPModifyVertex(%d, %s, %08x),", curGfx->dma.par,
                                          (curGfx->dma.len == G_MWO_POINT_RGBA)       ? "G_MWO_POINT_RGBA"
                                          : (curGfx->dma.len == G_MWO_POINT_ST)       ? "G_MWO_POINT_ST"
                                          : (curGfx->dma.len == G_MWO_POINT_XYSCREEN) ? "G_MWO_POINT_XYSCREEN"
                                          : (curGfx->dma.len == G_MWO_POINT_ZSCREEN)  ? "G_MWO_POINT_ZSCREEN"
                                                                                      : "G_MWO_POINT_????",
                                          curGfx->dma.addr);
                                this->vtxCnt += curGfx->dma.par;
                                this->spvtxCnt++;
                            } break;

                            case G_TRI1: {
                                Gtri gtri = ptr->tri;
                                Tri tri = gtri.tri;

                                DISAS_LOG("gsSP1Triangle(%d, %d, %d),", tri.v[0] / 2, tri.v[1] / 2, tri.v[2] / 2);

                                this->tri1Cnt++;
                                this->pipeSyncRequired = true;
                            } break;

                            case G_LINE3D: {
                                if (curGfx->line.wd == 0) {
                                    DISAS_LOG("gsSPLine3D(%d, %d),", curGfx->line.v0, curGfx->line.v1);
                                } else {
                                    DISAS_LOG("gsSPLineW3D(%d, %d, %d),", curGfx->line.v0, curGfx->line.v1,
                                              curGfx->line.wd);
                                }

                                this->lineCnt++;
                                this->pipeSyncRequired = true;
                            } break;

                            case G_TRI2: {
                                Gtri2 tri2 = ptr->tri2;
                                u32 v0, v1, v2;
                                u32 v3, v4, v5;

                                v0 = tri2.tri1.v[0] / 2;
                                v1 = tri2.tri1.v[1] / 2;
                                v2 = tri2.tri1.v[2] / 2;

                                v3 = tri2.tri2.v[0] / 2;
                                v4 = tri2.tri2.v[1] / 2;
                                v5 = tri2.tri2.v[2] / 2;

                                DISAS_LOG("gsSP2Triangles(%d, %d, %d, 0, %d, %d, %d, 0),", v0, v1, v2, v3, v4, v5);

                                this->tri2Cnt++;
                                this->pipeSyncRequired = true;
                            } break;

                            case G_QUAD: {
                                Gquad quad = ptr->quad;
                                u32 v0, v1, v2, v3;

                                v0 = quad.tri1.v[0] / 2;
                                v1 = quad.tri1.v[1] / 2;
                                v2 = quad.tri1.v[2] / 2;
                                v3 = quad.tri2.v[2] / 2;

                                DISAS_LOG("gsSP1Quadrangle(%d, %d, %d, %d, 0),", v0, v1, v2, v3);

                                this->quadCnt++;
                                this->pipeSyncRequired = true;
                            } break;

                            case G_CULLDL: {
                                DISAS_LOG("gsSPCullDisplayList(%d, %d),", (curGfx->cull.vstart_x2) / 2,
                                          (curGfx->cull.vend_x2) / 2);
                            } break;

                            case G_BRANCH_Z: {
                                addr = (uintptr_t)UCodeDisas_TranslateAddr(this, rdpHalf);
                                DISAS_LOG("gsSPBranchLessZraw(0x%08x(0x%08x), %d, 0x%08x),", rdpHalf, addr,
                                          (curGfx->words.w0 & 0xFFF) / 2, curGfx->words.w1);
                                ptr = (Gfx*)addr - 1;
                            } break;

                            case G_TEXTURE: {
                                Gtexture texture = ptr->texture;

                                if (texture.lodscale == 0) {
                                    DISAS_LOG("gsSPTexture(%d, %d, %d, %d, %s),", texture.s, texture.t, texture.level,
                                              texture.tile, texture.on ? "G_ON" : "G_OFF");
                                } else {
                                    DISAS_LOG("gsSPTextureL(%d, %d, %d, %d, %d, %s),", texture.s, texture.t,
                                              texture.level, texture.lodscale, texture.tile,
                                              texture.on ? "G_ON" : "G_OFF");
                                }
                            } break;

                            case G_POPMTX: {
                                Gpopmtx popmtx = ptr->popmtx;

                                if (popmtx.param / 64 == 1) {
                                    DISAS_LOG("gsSPPopMatrix(G_MTX_MODELVIEW),");
                                } else {
                                    DISAS_LOG("gsSPPopMatrixN(G_MTX_MODELVIEW, %d),", popmtx.param / 64);
                                }
                            } break;

                            case G_GEOMETRYMODE: {
                                u32 clearbits = curGfx->words.w0 & 0xFFFFFF;
                                u32 setbits = curGfx->words.w1 & 0xFFFFFF;

                                if (clearbits == 0) {
                                    DISAS_LOG("gsSPLoadGeometryMode(");
                                    UCodeDisas_PrintGeometryMode(this, setbits);
                                    DISAS_LOG("),");
                                } else if (setbits == 0) {
                                    DISAS_LOG("gsSPClearGeometryMode(");
                                    UCodeDisas_PrintGeometryMode(this, ~clearbits);
                                    DISAS_LOG("),");
                                } else if (clearbits == 0xFFFFFF) {
                                    DISAS_LOG("gsSPSetGeometryMode(");
                                    UCodeDisas_PrintGeometryMode(this, setbits);
                                    DISAS_LOG("),");
                                } else {
                                    DISAS_LOG("gsSPGeometryMode(");
                                    UCodeDisas_PrintGeometryMode(this, ~clearbits);
                                    DISAS_LOG(", ");
                                    UCodeDisas_PrintGeometryMode(this, setbits);
                                    DISAS_LOG("),");
                                }

                                this->geometryMode &= clearbits;
                                this->geometryMode |= setbits;
                                break; // this break needs to be inside, but the other cases need their breaks to be
                                       // outside...
                            }

                            case G_MOVEWORD: {
                                UNUSED s32 pad;
                                Gdma dma = ptr->dma;
                                Gmovewd movewd = ptr->movewd;

                                movewd.index = dma.par;
                                movewd.offset = dma.len;
                                movewd.data = dma.addr;
                                switch (movewd.index) {
                                    case G_MW_SEGMENT: {
                                        DISAS_LOG("gsSPSegment(%d, 0x%08x),", movewd.offset / 4, movewd.data);
                                        this->segments[movewd.offset / 4] = movewd.data & 0xFFFFFF;
                                    } break;

                                    case G_MW_CLIP: {
                                        DISAS_LOG("gsSPClipRatio(FRUSTRATIO_%d), ",
                                                  (movewd.data != 0) ? movewd.data : -movewd.data);
                                        ptr += 4 - 1;
                                    } break;

                                    case G_MW_NUMLIGHT: {
                                        DISAS_LOG("gsSPNumLights(%d), ", movewd.data / 24);
                                    } break;

                                    case G_MW_LIGHTCOL: {
                                        DISAS_LOG("gsSPLightColor(%d, %d), ", ((movewd.offset & 0xF0) >> 5) + 1,
                                                  movewd.data);
                                        ptr += 2 - 1;
                                    } break;

                                    case G_MW_FOG: {
                                        DISAS_LOG("gsSPFogFactor(%d, %d),", movewd.data >> 16, movewd.data & 0xFFFF);
                                    } break;

                                    case G_MW_PERSPNORM: {
                                        DISAS_LOG("gsSPPerspNormalize(%d),", movewd.data);
                                    } break;

                                    default: {
                                        DISAS_LOG("gsMoveWd(%d, %d, %d), ", movewd.index, movewd.offset, movewd.data);
                                    } break;
                                }
                            } break;

                            case G_MOVEMEM: {
                                Gmovemem movemem = ptr->movemem;
                                Vp_t* vp = (Vp_t*)addr;

                                switch (movemem.index) {
                                    case G_MV_VIEWPORT: {
                                        DISAS_LOG("gsSPViewport(0x%08x(0x%08x)),", movemem.data, vp);
                                        DISAS_LOG("\t# vscale=[%d %d %d %d], ", vp->vscale[0], vp->vscale[1],
                                                  vp->vscale[2], vp->vscale[3]);
                                        DISAS_LOG("vtrans=[%d %d %d %d] ", vp->vtrans[0], vp->vtrans[1], vp->vtrans[2],
                                                  vp->vtrans[3]);
                                    } break;

                                    case G_MV_MATRIX: {
                                        DISAS_LOG("gsSPForceMatrix(0x%08x),", movemem.data);
                                        ptr += 2 - 1;
                                    } break;

                                    case G_MV_LIGHT: {
                                        switch (movemem.offset * 8) {
                                            case G_MVO_LOOKATX: {
                                                DISAS_LOG("gsSPLookAtX(0x%08x),", movemem.data);
                                            } break;

                                            case G_MVO_LOOKATY: {
                                                DISAS_LOG("gsSPLookAtY(0x%08x),", movemem.data);
                                            } break;

                                            default: {
                                                DISAS_LOG("gsSPLight(0x%08x,%d),", movemem.data,
                                                          (movemem.offset * 8 - 0x18) / 0x18);
                                            } break;
                                        }
                                    } break;

                                    default: {
                                        DISAS_LOG("gsMoveMem(0x%08x, %d, %d, %d),", movemem.data,
                                                  ((movemem.size >> 3) + 1) * 8, movemem.index, movemem.offset * 8);
                                    } break;
                                }
                            } break;

                            default: {
                                DISAS_LOG("AnyDisplayList(),");
                            } break;
                        }
                    } break;

                    case UCODE_S2DEX: {
                        switch (cmd) {
                            case G_BG_COPY: {
                                Gwords words = ptr->words;

                                DISAS_LOG("gsSPBgRectCopy(0x%08x(0x%08x)),", words.w1, addr);
                                this->pipeSyncRequired = true;
                            } break;

                            case G_BG_1CYC: {
                                Gwords words = ptr->words;

                                DISAS_LOG("gsSPBgRect1Cyc(0x%08x(0x%08x)),", words.w1, addr);
                                this->pipeSyncRequired = true;
                            } break;

                            case G_OBJ_SPRITE: {
                                Gwords words = ptr->words;

                                DISAS_LOG("gsSPObjSprite(0x%08x(0x%08x)),", words.w1, addr);
                                this->pipeSyncRequired = true;
                            } break;

                            case G_OBJ_RECTANGLE: {
                                Gwords words = ptr->words;

                                DISAS_LOG("gsSPObjRectangle(0x%08x(0x%08x)),", words.w1, addr);
                                this->pipeSyncRequired = true;
                            } break;

                            case G_OBJ_RECTANGLE_R: {
                                Gwords words = ptr->words;

                                DISAS_LOG("gsSPObjRectangleR(0x%08x(0x%08x)),", words.w1, addr);
                                this->pipeSyncRequired = true;
                            } break;

                            case G_RDPHALF_0: {
                                DISAS_LOG("RDPHALF_0(0x%02x, 0x%08x, 0x%04x),", curGfx->dma.par, curGfx->dma.addr,
                                          curGfx->dma.len);
                                sid = curGfx->dma.par;
                                rdpHalf = curGfx->dma.addr;
                                linkDlLow = curGfx->dma.len;
                            } break;

                            case G_OBJ_MOVEMEM: {
                                Gdma dma = ptr->dma;

                                if (dma.par == 23) {
                                    DISAS_LOG("gsSPObjMatrix(0x%08x(0x%08x)),", dma.addr, addr);
                                } else {
                                    DISAS_LOG("gsSPObjSubMatrix(0x%08x(0x%08x)),", dma.addr, addr);
                                }
                            } break;

                            case G_OBJ_LOADTXTR: {
                                Gdma dma = ptr->dma;

                                DISAS_LOG("gsSPObjLoadTxtr(0x%08x(0x%08x)),", dma.addr, addr);
                            } break;

                            case G_OBJ_LDTX_SPRITE: {
                                Gdma dma = ptr->dma;

                                DISAS_LOG("gsSPObjLoadTxSprite(0x%08x(0x%08x)),", dma.addr, addr);
                            } break;

                            case G_OBJ_LDTX_RECT: {
                                Gdma dma = ptr->dma;

                                DISAS_LOG("gsSPObjLoadTxRect(0x%08x(0x%08x)),", dma.addr, addr);
                            } break;

                            case G_OBJ_LDTX_RECT_R: {
                                Gdma dma = ptr->dma;

                                DISAS_LOG("gsSPObjLoadTxRectR(0x%08x(0x%08x)),", dma.addr, addr);
                            } break;

                            case G_SELECT_DL: {
                                Gdma dma = ptr->dma;
                                uintptr_t dlAddr =
                                    (uintptr_t)UCodeDisas_TranslateAddr(this, (dma.len << 16) | (linkDlLow));
                                uintptr_t dmaAddr = dma.addr;

                                if (dma.par == 0) {
                                    DISAS_LOG("gsSPSelectDL(0x%08x, %d, 0x%08x, 0x%08x),", dlAddr, sid, rdpHalf,
                                              dmaAddr);
                                } else {
                                    DISAS_LOG("gsSPSelectBranchDL(0x%08x, %d, 0x%08x, 0x%08x),", dlAddr, sid, rdpHalf,
                                              dmaAddr);
                                }
                            } break;

                            case G_MOVEWORD: {
                                UNUSED s32 pad[2];
                                Gmovewd movewd = ptr->movewd;

                                switch (movewd.index) {
                                    case 6: {
                                        u32 segId = movewd.offset / 4;

                                        DISAS_LOG("gsSPSegment(%d, 0x%08x),", segId, movewd.data);
                                        this->segments[segId] = movewd.data & 0xFFFFFF;
                                    } break;

                                    case 8: {
                                        DISAS_LOG("gsSPSetStatus(0x%08x, 0x%08x),", movewd.offset, movewd.data);
                                    } break;

                                    default: {
                                        DISAS_LOG("gsMoveWd(%d, %d, %d), ", movewd.index, movewd.offset, movewd.data);
                                    } break;
                                }
                            } break;

                            case G_OBJ_RENDERMODE: {
                                Gdma dma = ptr->dma;

                                DISAS_LOG("gsSPObjRenderMode(0x%08x),", dma.addr);
                            } break;

                            default: {
                                DISAS_LOG("AnyDisplayList(),");
                            } break;
                        }
                    }
                }
            } break;
        }

        DISAS_LOG("\n");

        ptr++;
    }
}

void UCodeDisas_RegisterUCode(UCodeDisas* this, s32 count, UCodeInfo* ucodeArray) {
    this->ucodeInfoCount = count;
    this->ucodeInfo = ucodeArray;
}

void UCodeDisas_SetCurUCode(UCodeDisas* this, void* ptr) {
    UCodeDisas_SetCurUCodeImpl(this, ptr);
}<|MERGE_RESOLUTION|>--- conflicted
+++ resolved
@@ -285,199 +285,8 @@
 }
 
 void UCodeDisas_Disassemble(UCodeDisas* this, Gfx* ptr) {
-    u32 pad;
-<<<<<<< HEAD
-} Gline3DFix;
-
-typedef struct {
-    int cmd : 8;
-    u32 pad : 4;
-    u32 numv : 8;
-    s32 pad2 : 4;
-    u8 vbidx;
-} Gvtx;
-
-typedef struct {
-    u8 pad : 8;
-    u8 v0 : 8;
-    u8 v1 : 8;
-    u8 v2 : 8;
-} Gtrimod;
-
-typedef struct {
-    int cmd : 8;
-    int pad : 24;
-    Gtrimod tri;
-} Gtri1;
-
-typedef struct {
-    Gtrimod tri1;
-    Gtrimod tri2;
-} Gtri2;
-
-typedef struct {
-    u8 pad : 8;
-    u8 v0 : 8;
-    u8 v1 : 8;
-    u8 v2 : 8;
-    u8 pad1 : 8;
-    u8 pad2 : 8;
-    u8 pad3 : 8;
-    u8 v3 : 8;
-} Gquadmod;
-
-typedef struct {
-    u16 pad;
-    u16 vstart;
-    u16 pad2;
-    u16 vend;
-} Gcull;
-
-typedef struct {
-    u16 pad;
-    u16 vstart;
-    u16 pad2;
-    u16 vend;
-} Gbranchz;
-
-typedef struct {
-    int cmd : 8;
-    u8 pad;
-    u8 prim_min_level;
-    u8 prim_level;
-    u8 r;
-    u8 g;
-    u8 b;
-    u8 a;
-} GsetcolorMod;
-
-typedef struct {
-    u8 cmd;
-    char pad[3];
-    u16 z;
-    u16 d;
-} Gsetprimdepth;
-
-typedef struct {
-    u8 cmd;
-    u8 type;
-    u16 len;
-    union {
-        u32 u32;
-        f32 f32;
-    } value;
-} Gnoop;
-
-typedef struct {
-    u8 cmd;
-    u8 pad[2];
-    u8 params;
-    u32 addr;
-} Gmatrix;
-
-typedef struct {
-    u8 cmd;
-    u32 a : 4;
-    u32 c : 5;
-    u32 z : 3;
-    u32 x : 3;
-    u32 e : 4;
-    u32 g : 5;
-    u32 b : 4;
-    u32 f : 4;
-    u32 v : 3;
-    u32 t : 3;
-    u32 d : 3;
-    u32 y : 3;
-    u32 w : 3;
-    u32 h : 3;
-    u32 u : 3;
-    u32 s : 3;
-} GsetcombineMod;
-
-typedef struct {
-    u32 cmd : 8;
-    u32 pad0 : 8;
-    u32 sft : 8;
-    u32 len : 8;
-    u32 data : 32;
-} GsetothermodeMod;
-
-typedef struct {
-    s32 cmd : 8;
-    u32 offset : 16;
-    u32 index : 8;
-    u32 data;
-} Gmovewd;
-
-typedef struct {
-    s32 cmd : 8;
-    u32 size : 8;
-    u32 offset : 8;
-    u32 index : 8;
-    u32 data;
-} Gmovemem;
-
-typedef struct {
-    u8 cmd : 8;
-    u8 lodscale : 8;
-    u8 pad : 2;
-    u8 level : 3;
-    u8 tile : 3;
-
-    unsigned char on;
-    unsigned short s;
-    unsigned short t;
-} Gtexturemod;
-
-typedef struct {
-    int cmd : 8;
-    int pad1 : 24;
-    u32 param : 26;
-    unsigned char pad3 : 6;
-} Gpopmtxmod;
-
-typedef union {
-    Gwords words;
-    Gnoop noop;
-    Gmatrix matrix;
-    Gdma dma;
-    Gtri1 tri1;
-    Gtri2 tri2;
-    Gquadmod quad;
-    Gcull cull;
-    Gline3D line;
-    Gline3DFix linefix;
-    Gmovewd movewd;
-    Gmovemem movemem;
-    Gpopmtx popmtx;
-    Gpopmtxmod popmtxmod;
-    Gsegment segment;
-    GsetothermodeH setothermodeH;
-    GsetothermodeL setothermodeL;
-    GsetothermodeMod setothermode;
-    Gtexture texture;
-    Gtexturemod texmod;
-    Gperspnorm perspnorm;
-    Gsetimg setimg;
-    GsetcombineMod setcombine;
-    GsetcolorMod setcolor; // mod
-    Gfillrect fillrect;    /* use for setscissor also */
-    Gsettile settile;
-    Gloadtile loadtile; /* use for loadblock also, th is dxt */
-    Gsettilesize settilesize;
-    Gloadtlut loadtlut;
-    Gsetprimdepth setprimdepth;
-    Gvtx vtx;
-    long long int force_structure_alignment;
-} GfxMod;
-
-void UCodeDisas_Disassemble(UCodeDisas* this, GfxMod* ptr) {
     UNUSED s32 pad;
-    u32 addr;
-=======
     uintptr_t addr;
->>>>>>> 451e855d
     u32 rdpHalf;
     u16 linkDlLow;
     u8 sid;
