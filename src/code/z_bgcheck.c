#include "global.h"
#include "vt.h"

u16 DynaSSNodeList_GetNextNodeIdx(DynaSSNodeList* nodeList);
void BgCheck_GetStaticLookupIndicesFromPos(CollisionContext* colCtx, Vec3f* pos, Vec3i* sector);
s32 BgCheck_PosInStaticBoundingBox(CollisionContext* colCtx, Vec3f* pos);
s32 BgCheck_CheckLineImpl(CollisionContext* colCtx, u16 xpFlags1, u16 xpFlags2, Vec3f* posA, Vec3f* posB,
                          Vec3f* posResult, CollisionPoly** outPoly, s32* outBgId, Actor* actor, f32 chkDist,
                          u32 bccFlags);
void SSNodeList_Initialize(SSNodeList* this);
void SSNodeList_Alloc(PlayState* play, SSNodeList* this, s32 tblMax, s32 numPolys);
u16 SSNodeList_GetNextNodeIdx(SSNodeList* this);
void DynaPoly_Init(PlayState* play, DynaCollisionContext* dyna);
void DynaPoly_Alloc(PlayState* play, DynaCollisionContext* dyna);
f32 BgCheck_RaycastDownDyna(DynaRaycastDown* dynaRaycastDown);
s32 BgCheck_SphVsDynaWall(CollisionContext* colCtx, u16 xpFlags, f32* outX, f32* outZ, Vec3f* pos, f32 radius,
                          CollisionPoly** outPoly, s32* outBgId, Actor* actor);
s32 BgCheck_CheckDynaCeiling(CollisionContext* colCtx, u16 xpFlags, f32* outY, Vec3f* pos, f32 chkDist,
                             CollisionPoly** outPoly, s32* outBgId, Actor* actor);
s32 BgCheck_CheckLineAgainstDyna(CollisionContext* colCtx, u16 xpFlags, Vec3f* posA, Vec3f* posB, Vec3f* posResult,
                                 CollisionPoly** outPoly, f32* distSq, s32* outBgId, Actor* actor, f32 chkDist,
                                 s32 bccFlags);
s32 BgCheck_SphVsFirstDynaPoly(CollisionContext* colCtx, u16 xpFlags, CollisionPoly** outPoly, s32* outBgId,
                               Vec3f* center, f32 radius, Actor* actor, u16 bciFlags);
void BgCheck_ResetPolyCheckTbl(SSNodeList* nodeList, s32 numPolys);

#define SS_NULL 0xFFFF

// bccFlags
#define BGCHECK_CHECK_WALL (1 << 0)
#define BGCHECK_CHECK_FLOOR (1 << 1)
#define BGCHECK_CHECK_CEILING (1 << 2)
#define BGCHECK_CHECK_ONE_FACE (1 << 3)
#define BGCHECK_CHECK_DYNA (1 << 4)
#define BGCHECK_CHECK_ALL \
    (BGCHECK_CHECK_WALL | BGCHECK_CHECK_FLOOR | BGCHECK_CHECK_CEILING | BGCHECK_CHECK_ONE_FACE | BGCHECK_CHECK_DYNA)

// bciFlags
#define BGCHECK_IGNORE_NONE 0
#define BGCHECK_IGNORE_CEILING (1 << 0)
#define BGCHECK_IGNORE_WALL (1 << 1)
#define BGCHECK_IGNORE_FLOOR (1 << 2)

// poly exclusion flags (xpFlags)
#define COLPOLY_IGNORE_NONE 0
#define COLPOLY_IGNORE_CAMERA (1 << 0)
#define COLPOLY_IGNORE_ENTITY (1 << 1)
#define COLPOLY_IGNORE_PROJECTILES (1 << 2)

<<<<<<< HEAD
// raycast down flags (downChkFlags)
#define BGCHECK_RAYCAST_DOWN_CHECK_CEILINGS (1 << 0)
#define BGCHECK_RAYCAST_DOWN_CHECK_WALLS (1 << 1)
#define BGCHECK_RAYCAST_DOWN_CHECK_FLOORS (1 << 2)
#define BGCHECK_RAYCAST_DOWN_CHECK_WALLS_SIMPLE \
    (1 << 3) // skips checking dyna walls after a candidate result poly is found
#define BGCHECK_RAYCAST_DOWN_CHECK_GROUND_ONLY (1 << 4) // skips walls and ceilings with normal.y < 0

// raycast down groundChk flag. When enabled, search range is limited to floors and walls with a normal.y >= 0
#define BGCHECK_GROUND_CHECK_ON 1

// func_80041DB8, SurfaceType wall properties
s32 D_80119D90[32] = {
    0, 1, 3, 5, 8, 16, 32, 64, 0, 0, 0, 0, 0, 0, 0, 0, 0, 0, 0, 0, 0, 0, 0, 0, 0, 0, 0, 0, 0, 0, 0, 0,
=======
s32 D_80119D90[WALL_TYPE_MAX] = {
    0,                         // WALL_TYPE_0
    WALL_FLAG_0,               // WALL_TYPE_1
    WALL_FLAG_0 | WALL_FLAG_1, // WALL_TYPE_2
    WALL_FLAG_0 | WALL_FLAG_2, // WALL_TYPE_3
    WALL_FLAG_3,               // WALL_TYPE_4
    WALL_FLAG_4,               // WALL_TYPE_5
    WALL_FLAG_5,               // WALL_TYPE_6
    WALL_FLAG_6,               // WALL_TYPE_7
>>>>>>> 9e2aee3f
};

u16 D_80119E10[SURFACE_SFX_TYPE_MAX] = {
    NA_SE_PL_WALK_GROUND - SFX_FLAG,   // SURFACE_SFX_TYPE_0
    NA_SE_PL_WALK_SAND - SFX_FLAG,     // SURFACE_SFX_TYPE_1
    NA_SE_PL_WALK_CONCRETE - SFX_FLAG, // SURFACE_SFX_TYPE_2
    NA_SE_PL_WALK_DIRT - SFX_FLAG,     // SURFACE_SFX_TYPE_3
    NA_SE_PL_WALK_WATER0 - SFX_FLAG,   // SURFACE_SFX_TYPE_4
    NA_SE_PL_WALK_WATER1 - SFX_FLAG,   // SURFACE_SFX_TYPE_5
    NA_SE_PL_WALK_WATER2 - SFX_FLAG,   // SURFACE_SFX_TYPE_6
    NA_SE_PL_WALK_MAGMA - SFX_FLAG,    // SURFACE_SFX_TYPE_7
    NA_SE_PL_WALK_GRASS - SFX_FLAG,    // SURFACE_SFX_TYPE_8
    NA_SE_PL_WALK_GLASS - SFX_FLAG,    // SURFACE_SFX_TYPE_9
    NA_SE_PL_WALK_LADDER - SFX_FLAG,   // SURFACE_SFX_TYPE_10
    NA_SE_PL_WALK_GROUND - SFX_FLAG,   // SURFACE_SFX_TYPE_11
    NA_SE_PL_WALK_ICE - SFX_FLAG,      // SURFACE_SFX_TYPE_12
    NA_SE_PL_WALK_IRON - SFX_FLAG,     // SURFACE_SFX_TYPE_13
};

/**
 * original name: T_BGCheck_PosErrorCheck
 */
s32 BgCheck_PosErrorCheck(Vec3f* pos, char* file, s32 line) {
    if (pos->x >= BGCHECK_XYZ_ABSMAX || pos->x <= -BGCHECK_XYZ_ABSMAX || pos->y >= BGCHECK_XYZ_ABSMAX ||
        pos->y <= -BGCHECK_XYZ_ABSMAX || pos->z >= BGCHECK_XYZ_ABSMAX || pos->z <= -BGCHECK_XYZ_ABSMAX) {
        osSyncPrintf(VT_FGCOL(RED));
        // "Position is invalid."
        osSyncPrintf("T_BGCheck_PosErrorCheck():位置が妥当ではありません。pos (%f,%f,%f) file:%s line:%d\n", pos->x,
                     pos->y, pos->z, file, line);
        osSyncPrintf(VT_RST);
        return true;
    }
    return false;
}

/**
 * Set SSNode
 */
void SSNode_SetValue(SSNode* node, s16* polyId, u16 next) {
    node->polyId = *polyId;
    node->next = next;
}

/**
 * Set SSList to SS_NULL
 */
void SSList_SetNull(SSList* ssList) {
    ssList->head = SS_NULL;
}

/**
 * Insert `polyId` at the start of the static `ssList` list
 */
void SSNodeList_SetSSListHead(SSNodeList* nodeList, SSList* ssList, s16* polyId) {
    u16 newNodeId = SSNodeList_GetNextNodeIdx(nodeList);

    SSNode_SetValue(&nodeList->tbl[newNodeId], polyId, ssList->head);
    ssList->head = newNodeId;
}

/**
 * Insert `polyId` at the start of the dyna `ssList` list
 */
void DynaSSNodeList_SetSSListHead(DynaSSNodeList* nodeList, SSList* ssList, s16* polyId) {
    u16 newNodeId = DynaSSNodeList_GetNextNodeIdx(nodeList);

    ASSERT(newNodeId != SS_NULL, "new_node != SS_NULL", "../z_bgcheck.c", 1776);
    SSNode_SetValue(&nodeList->tbl[newNodeId], polyId, ssList->head);
    ssList->head = newNodeId;
}

/**
 * Initialize DynaSSNodeList
 */
void DynaSSNodeList_Initialize(PlayState* play, DynaSSNodeList* nodeList) {
    nodeList->tbl = NULL;
    nodeList->count = 0;
}

/**
 * Initialize DynaSSNodeList tbl
 */
void DynaSSNodeList_Alloc(PlayState* play, DynaSSNodeList* nodeList, s32 max) {
    nodeList->tbl = THA_AllocEndAlign(&play->state.tha, max * sizeof(SSNode), -2);

    ASSERT(nodeList->tbl != NULL, "psst->tbl != NULL", "../z_bgcheck.c", 1811);

    nodeList->max = max;
    nodeList->count = 0;
}

/**
 * Reset DynaSSNodeList count
 */
void DynaSSNodeList_ResetCount(DynaSSNodeList* nodeList) {
    nodeList->count = 0;
}

/**
 * Get next available node index in DynaSSNodeList
 * returns SS_NULL if list is full
 */
u16 DynaSSNodeList_GetNextNodeIdx(DynaSSNodeList* nodeList) {
    u16 idx = nodeList->count++;

    if (nodeList->max <= idx) {
        return SS_NULL;
    }

    return idx;
}

/**
 * original name: T_BGCheck_Vec3sToVec3f
 */
void BgCheck_Vec3sToVec3f(Vec3s* src, Vec3f* dst) {
    dst->x = src->x;
    dst->y = src->y;
    dst->z = src->z;
}

/**
 * original name: T_BGCheck_Vec3fToVec3s
 */
void BgCheck_Vec3fToVec3s(Vec3s* dst, Vec3f* src) {
    dst->x = src->x;
    dst->y = src->y;
    dst->z = src->z;
}

/**
 * Get CollisionPoly's lowest y point
 */
s16 CollisionPoly_GetMinY(CollisionPoly* poly, Vec3s* vtxList) {
    s32 a;
    s32 b;
    s32 c;
    s16 min;

    //! @bug Due to rounding errors, some polys with a slight slope have a y normal of 1.0f/-1.0f. As such, this
    //! optimization returns the wrong minimum y for a subset of these polys.
    if (poly->normal.y == COLPOLY_SNORMAL(1.0f) || poly->normal.y == COLPOLY_SNORMAL(-1.0f)) {
        return vtxList[COLPOLY_VTX_INDEX(poly->flags_vIA)].y;
    }

    a = COLPOLY_VTX_INDEX(poly->flags_vIA);
    b = COLPOLY_VTX_INDEX(poly->flags_vIB);
    c = poly->vIC;

    min = vtxList[a].y;

    if (min > vtxList[b].y) {
        min = vtxList[b].y;
    }
    if (min < vtxList[c].y) {
        return min;
    }
    return vtxList[c].y;
}

/**
 * CollisionPoly get unit normal
 */
void CollisionPoly_GetNormalF(CollisionPoly* poly, f32* nx, f32* ny, f32* nz) {
    *nx = COLPOLY_GET_NORMAL(poly->normal.x);
    *ny = COLPOLY_GET_NORMAL(poly->normal.y);
    *nz = COLPOLY_GET_NORMAL(poly->normal.z);
}

/**
 * Compute transform matrix mapping +y (up) to the collision poly's normal
 */
void func_80038A28(CollisionPoly* poly, f32 tx, f32 ty, f32 tz, MtxF* dest) {
    f32 nx;
    f32 ny;
    f32 nz;
    s32 pad;
    f32 xx;
    f32 zz;
    f32 yz;
    f32 xxInv;
    f32 zzInv;

    if (poly == NULL) {
        return;
    }
    CollisionPoly_GetNormalF(poly, &nx, &ny, &nz);

    xx = sqrtf(1.0f - SQ(nx));
    if (!IS_ZERO(xx)) {
        xxInv = 1.0f / xx;
        zz = ny * xxInv;
        yz = -(nz * xxInv);
    } else {
        zz = sqrtf(1.0f - SQ(ny));
        if (1) {}
        if (!IS_ZERO(zz)) {
            zzInv = 1.0f / zz;
            yz = nx * zzInv;
            xx = -(nz * zzInv);
        } else {
            yz = 0.0f;
            xx = 0.0f;
        }
    }
    dest->xx = xx;
    dest->yx = -nx * zz;
    dest->zx = nx * yz;
    dest->xy = nx;
    dest->yy = ny;
    dest->zy = nz;
    dest->yz = yz;
    dest->zz = zz;
    dest->wx = 0.0f;
    dest->wy = 0.0f;
    dest->xz = 0.0f;
    dest->wz = 0.0f;
    dest->xw = tx;
    dest->yw = ty;
    dest->zw = tz;
    dest->ww = 1.0f;
}

/**
 * Calculate point distance from plane along normal
 */
f32 CollisionPoly_GetPointDistanceFromPlane(CollisionPoly* poly, Vec3f* point) {
    return (poly->normal.x * point->x + poly->normal.y * point->y + poly->normal.z * point->z) * COLPOLY_NORMAL_FRAC +
           poly->dist;
}

/**
 * Get Poly Vertices
 */
void CollisionPoly_GetVertices(CollisionPoly* poly, Vec3s* vtxList, Vec3f* dest) {
    BgCheck_Vec3sToVec3f(&vtxList[COLPOLY_VTX_INDEX(poly->flags_vIA)], &dest[0]);
    BgCheck_Vec3sToVec3f(&vtxList[COLPOLY_VTX_INDEX(poly->flags_vIB)], &dest[1]);
    BgCheck_Vec3sToVec3f(&vtxList[poly->vIC], &dest[2]);
}

/**
 * Get vertices by bgId
 * original name: T_Polygon_GetVertex_bg_ai
 */
void CollisionPoly_GetVerticesByBgId(CollisionPoly* poly, s32 bgId, CollisionContext* colCtx, Vec3f* dest) {
    Vec3s* vtxList;

    if (poly == NULL || bgId > BG_ACTOR_MAX || dest == NULL) {
        osSyncPrintf(VT_COL(RED, WHITE));
        // "Argument not appropriate. Processing terminated."
        osSyncPrintf("T_Polygon_GetVertex_bg_ai(): Error %d %d %d 引数が適切ではありません。処理を終了します。\n",
                     poly == NULL, bgId > BG_ACTOR_MAX, dest == NULL);
        osSyncPrintf(VT_RST);

        if (dest != NULL) {
            //! @bug: dest[2] x and y are not set to 0
            dest[0].x = dest[0].y = dest[0].z = dest[1].x = dest[1].y = dest[1].z = dest[2].z = 0.0f;
        }
    } else {
        if (bgId == BGCHECK_SCENE) {
            vtxList = colCtx->colHeader->vtxList;
        } else {
            vtxList = colCtx->dyna.vtxList;
        }

        CollisionPoly_GetVertices(poly, vtxList, dest);
    }
}

/**
 * Checks if point (`x`,`z`) is within `chkDist` of `poly`, computing `yIntersect` if true
 * Determinant max 300.0f
 */
s32 CollisionPoly_CheckYIntersectApprox1(CollisionPoly* poly, Vec3s* vtxList, f32 x, f32 z, f32* yIntersect,
                                         f32 chkDist) {
    static Vec3f polyVerts[3];
    f32 nx;
    f32 ny;
    f32 nz;
    Vec3s* vA;
    Vec3s* vB;
    Vec3s* vC;

    vA = &vtxList[COLPOLY_VTX_INDEX(poly->flags_vIA)];
    Math_Vec3s_ToVec3f(&polyVerts[0], vA);
    vB = &vtxList[COLPOLY_VTX_INDEX(poly->flags_vIB)];
    Math_Vec3s_ToVec3f(&polyVerts[1], vB);
    vC = &vtxList[poly->vIC];
    Math_Vec3s_ToVec3f(&polyVerts[2], vC);

    nx = COLPOLY_GET_NORMAL(poly->normal.x);
    ny = COLPOLY_GET_NORMAL(poly->normal.y);
    nz = COLPOLY_GET_NORMAL(poly->normal.z);

    return Math3D_TriChkPointParaYIntersectDist(&polyVerts[0], &polyVerts[1], &polyVerts[2], nx, ny, nz, poly->dist, z,
                                                x, yIntersect, chkDist);
}

/**
 * Checks if point (`x`,`z`) is within `chkDist` of `poly`, computing `yIntersect` if true
 * Determinant max 0.0f (checks if on or within poly)
 */
s32 CollisionPoly_CheckYIntersect(CollisionPoly* poly, Vec3s* vtxList, f32 x, f32 z, f32* yIntersect, f32 chkDist) {
    static Vec3f polyVerts[3];
    f32 nx;
    f32 ny;
    f32 nz;

    CollisionPoly_GetVertices(poly, vtxList, polyVerts);
    CollisionPoly_GetNormalF(poly, &nx, &ny, &nz);
    return Math3D_TriChkPointParaYIntersectInsideTri(&polyVerts[0], &polyVerts[1], &polyVerts[2], nx, ny, nz,
                                                     poly->dist, z, x, yIntersect, chkDist);
}

/**
 * Checks if point (`x`,`z`) is within 1.0f of `poly`, computing `yIntersect` if true
 * Determinant max 300.0f
 */
s32 CollisionPoly_CheckYIntersectApprox2(CollisionPoly* poly, Vec3s* vtxList, f32 x, f32 z, f32* yIntersect) {
    return CollisionPoly_CheckYIntersectApprox1(poly, vtxList, x, z, yIntersect, 1.0f);
}

/**
 * Checks if point (`y`,`z`) is within 1.0f of `poly`, computing `xIntersect` if true
 * Determinant max 300.0f
 */
s32 CollisionPoly_CheckXIntersectApprox(CollisionPoly* poly, Vec3s* vtxList, f32 y, f32 z, f32* xIntersect) {
    static Vec3f polyVerts[3];
    f32 nx;
    f32 ny;
    f32 nz;

    CollisionPoly_GetVertices(poly, vtxList, polyVerts);
    CollisionPoly_GetNormalF(poly, &nx, &ny, &nz);
    return Math3D_TriChkPointParaXIntersect(&polyVerts[0], &polyVerts[1], &polyVerts[2], nx, ny, nz, poly->dist, y, z,
                                            xIntersect);
}

/**
 * Checks if point (`x`,`y`) is within 1.0f of `poly`, computing `zIntersect` if true
 * Determinant max 300.0f
 */
s32 CollisionPoly_CheckZIntersectApprox(CollisionPoly* poly, Vec3s* vtxList, f32 x, f32 y, f32* zIntersect) {
    static Vec3f polyVerts[3];
    f32 nx;
    f32 ny;
    f32 nz;

    CollisionPoly_GetVertices(poly, vtxList, polyVerts);
    CollisionPoly_GetNormalF(poly, &nx, &ny, &nz);
    return Math3D_TriChkPointParaZIntersect(&polyVerts[0], &polyVerts[1], &polyVerts[2], nx, ny, nz, poly->dist, x, y,
                                            zIntersect);
}

/**
 * Test if travelling from `posA` to `posB` intersects `poly`
 * returns true if an intersection occurs, else false
 * returns `planeIntersect`, which is the point at which the line from `posA` to `posB` crosses `poly`'s plane
 * if `chkOneFace` is true, return false (no intersection) when going through the poly from A to B is done in the
 * normal's direction
 */
s32 CollisionPoly_LineVsPoly(CollisionPoly* poly, Vec3s* vtxList, Vec3f* posA, Vec3f* posB, Vec3f* planeIntersect,
                             s32 chkOneFace, f32 chkDist) {
    static Vec3f polyVerts[3];
    static Plane plane;
    f32 planeDistA;
    f32 planeDistB;
    f32 planeDistDelta;

    plane.originDist = poly->dist;
    planeDistA =
        (poly->normal.x * posA->x + poly->normal.y * posA->y + poly->normal.z * posA->z) * COLPOLY_NORMAL_FRAC +
        plane.originDist;
    planeDistB =
        (poly->normal.x * posB->x + poly->normal.y * posB->y + poly->normal.z * posB->z) * COLPOLY_NORMAL_FRAC +
        plane.originDist;

    planeDistDelta = planeDistA - planeDistB;
    if ((planeDistA >= 0.0f && planeDistB >= 0.0f) || (planeDistA < 0.0f && planeDistB < 0.0f) ||
        (chkOneFace && planeDistA < 0.0f && planeDistB > 0.0f) || IS_ZERO(planeDistDelta)) {
        return false;
    }

    CollisionPoly_GetNormalF(poly, &plane.normal.x, &plane.normal.y, &plane.normal.z);
    CollisionPoly_GetVertices(poly, vtxList, polyVerts);
    Math3D_LineSplitRatio(posA, posB, planeDistA / planeDistDelta, planeIntersect);
    if ((fabsf(plane.normal.x) > 0.5f &&
         Math3D_TriChkPointParaXDist(&polyVerts[0], &polyVerts[1], &polyVerts[2], &plane, planeIntersect->y,
                                     planeIntersect->z, chkDist)) ||
        (fabsf(plane.normal.y) > 0.5f &&
         Math3D_TriChkPointParaYDist(&polyVerts[0], &polyVerts[1], &polyVerts[2], &plane, planeIntersect->z,
                                     planeIntersect->x, chkDist)) ||
        (fabsf(plane.normal.z) > 0.5f &&
         Math3D_TriChkLineSegParaZDist(&polyVerts[0], &polyVerts[1], &polyVerts[2], &plane, planeIntersect->x,
                                       planeIntersect->y, chkDist))) {
        return true;
    }
    return false;
}

/**
 * Tests if sphere `center` `radius` intersects `poly`
 */
s32 CollisionPoly_SphVsPoly(CollisionPoly* poly, Vec3s* vtxList, Vec3f* center, f32 radius) {
    static Sphere16 sphere;
    static TriNorm tri;
    Vec3f intersect;

    CollisionPoly_GetVertices(poly, vtxList, tri.vtx);
    CollisionPoly_GetNormalF(poly, &tri.plane.normal.x, &tri.plane.normal.y, &tri.plane.normal.z);
    tri.plane.originDist = poly->dist;
    sphere.center.x = center->x;
    sphere.center.y = center->y;
    sphere.center.z = center->z;
    sphere.radius = radius;
    return Math3D_TriVsSphIntersect(&sphere, &tri, &intersect);
}

/**
 * Add poly to StaticLookup table
 * Table is sorted by poly's smallest y vertex component
 * `ssList` is the list to append a new poly to
 * `polyList` is the CollisionPoly lookup list
 * `vtxList` is the vertex lookup list
 * `polyId` is the index of the poly in polyList to insert into the lookup table
 */
void StaticLookup_AddPolyToSSList(CollisionContext* colCtx, SSList* ssList, CollisionPoly* polyList, Vec3s* vtxList,
                                  s16 polyId) {
    SSNode* curNode;
    SSNode* nextNode;
    s32 polyYMin;
    u16 newNodeId;
    s16 curPolyId;

    // if list is null
    if (ssList->head == SS_NULL) {
        SSNodeList_SetSSListHead(&colCtx->polyNodes, ssList, &polyId);
        return;
    }

    polyYMin = CollisionPoly_GetMinY(&polyList[polyId], vtxList);
    curNode = &colCtx->polyNodes.tbl[ssList->head];
    curPolyId = curNode->polyId;

    // if the poly being inserted has a lower y than the first poly
    if (polyYMin < vtxList[COLPOLY_VTX_INDEX(polyList[curPolyId].flags_vIA)].y &&
        polyYMin < vtxList[COLPOLY_VTX_INDEX(polyList[curPolyId].flags_vIB)].y &&
        polyYMin < vtxList[polyList[curPolyId].vIC].y) {
        SSNodeList_SetSSListHead(&colCtx->polyNodes, ssList, &polyId);
        return;
    }
    while (true) {
        // if at the end of the list
        if (curNode->next == SS_NULL) {
            newNodeId = SSNodeList_GetNextNodeIdx(&colCtx->polyNodes);
            SSNode_SetValue(&colCtx->polyNodes.tbl[newNodeId], &polyId, SS_NULL);
            curNode->next = newNodeId;
            return;
        }

        nextNode = &colCtx->polyNodes.tbl[curNode->next];
        curPolyId = nextNode->polyId;

        // if the poly being inserted is lower than the next poly
        if (polyYMin < vtxList[COLPOLY_VTX_INDEX(polyList[curPolyId].flags_vIA)].y &&
            polyYMin < vtxList[COLPOLY_VTX_INDEX(polyList[curPolyId].flags_vIB)].y &&
            polyYMin < vtxList[polyList[curPolyId].vIC].y) {
            newNodeId = SSNodeList_GetNextNodeIdx(&colCtx->polyNodes);
            SSNode_SetValue(&colCtx->polyNodes.tbl[newNodeId], &polyId, curNode->next);
            curNode->next = newNodeId;
            return;
        }
        curNode = nextNode;
    }
}

/**
 * Add CollisionPoly to StaticLookup list
 */
void StaticLookup_AddPoly(StaticLookup* lookup, CollisionContext* colCtx, CollisionPoly* polyList, Vec3s* vtxList,
                          s16 index) {
    if (polyList[index].normal.y > COLPOLY_SNORMAL(0.5f)) {
        StaticLookup_AddPolyToSSList(colCtx, &lookup->floor, polyList, vtxList, index);
    } else if (polyList[index].normal.y < COLPOLY_SNORMAL(-0.8f)) {
        StaticLookup_AddPolyToSSList(colCtx, &lookup->ceiling, polyList, vtxList, index);
    } else {
        StaticLookup_AddPolyToSSList(colCtx, &lookup->wall, polyList, vtxList, index);
    }
}

/**
 * Locates the closest static poly directly underneath `pos`, starting at list `ssList`
 * returns yIntersect of the closest poly, or `yIntersectMin`
 * stores the pointer of the closest poly to `outPoly`
 * if BGCHECK_GROUND_CHECK_ON, ignore polys with a normal.y < 0 (from vertical walls to ceilings)
 */
f32 BgCheck_RaycastDownStaticList(CollisionContext* colCtx, u16 xpFlags, SSList* ssList, CollisionPoly** outPoly,
                                  Vec3f* pos, f32 yIntersectMin, f32 chkDist, s32 groundChk) {
    SSNode* curNode;
    s32 polyId;
    f32 result;
    f32 yIntersect;

    result = yIntersectMin;
    if (ssList->head == SS_NULL) {
        return result;
    }

    curNode = &colCtx->polyNodes.tbl[ssList->head];

    while (true) {
        polyId = curNode->polyId;

        if (COLPOLY_VIA_FLAG_TEST(colCtx->colHeader->polyList[polyId].flags_vIA, xpFlags) ||
            ((groundChk & BGCHECK_GROUND_CHECK_ON) && colCtx->colHeader->polyList[polyId].normal.y < 0)) {
            if (curNode->next == SS_NULL) {
                break;
            }
            curNode = &colCtx->polyNodes.tbl[curNode->next];
            continue;
        }

        if (pos->y < colCtx->colHeader->vtxList[COLPOLY_VTX_INDEX(colCtx->colHeader->polyList[polyId].flags_vIA)].y &&
            pos->y < colCtx->colHeader->vtxList[COLPOLY_VTX_INDEX(colCtx->colHeader->polyList[polyId].flags_vIB)].y &&
            pos->y < colCtx->colHeader->vtxList[colCtx->colHeader->polyList[polyId].vIC].y) {
            break;
        }

        if (CollisionPoly_CheckYIntersect(&colCtx->colHeader->polyList[polyId], colCtx->colHeader->vtxList, pos->x,
                                          pos->z, &yIntersect, chkDist) == true) {
            // if poly is closer to pos without going over
            if (yIntersect < pos->y && result < yIntersect) {
                result = yIntersect;
                *outPoly = &colCtx->colHeader->polyList[polyId];
            }
        }

        if (curNode->next == SS_NULL) {
            break;
        }
        curNode = &colCtx->polyNodes.tbl[curNode->next];
    }
    return result;
}

/**
 * Locates the closest static poly directly underneath `pos` within `lookup`.
 * returns yIntersect of the closest poly, or `yIntersectMin`
 * stores the pointer of the closest poly to `outPoly`
 */
f32 BgCheck_RaycastDownStatic(StaticLookup* lookup, CollisionContext* colCtx, u16 xpFlags, CollisionPoly** poly,
                              Vec3f* pos, u32 downChkFlags, f32 chkDist, f32 yIntersectMin) {
    f32 yIntersect = yIntersectMin;
    s32 groundChk;

    if (downChkFlags & BGCHECK_RAYCAST_DOWN_CHECK_FLOORS) {
        yIntersect = BgCheck_RaycastDownStaticList(colCtx, xpFlags, &lookup->floor, poly, pos, yIntersect, chkDist, 0);
    }

    if ((downChkFlags & BGCHECK_RAYCAST_DOWN_CHECK_WALLS) || (downChkFlags & BGCHECK_RAYCAST_DOWN_CHECK_WALLS_SIMPLE)) {
        groundChk = 0;
        if (downChkFlags & BGCHECK_RAYCAST_DOWN_CHECK_GROUND_ONLY) {
            groundChk |= BGCHECK_GROUND_CHECK_ON;
        }
        yIntersect =
            BgCheck_RaycastDownStaticList(colCtx, xpFlags, &lookup->wall, poly, pos, yIntersect, chkDist, groundChk);
    }

    if (downChkFlags & BGCHECK_RAYCAST_DOWN_CHECK_CEILINGS) {
        groundChk = 0;
        if (downChkFlags & BGCHECK_RAYCAST_DOWN_CHECK_GROUND_ONLY) {
            groundChk |= BGCHECK_GROUND_CHECK_ON;
        }
        yIntersect =
            BgCheck_RaycastDownStaticList(colCtx, xpFlags, &lookup->ceiling, poly, pos, yIntersect, chkDist, groundChk);
    }

    return yIntersect;
}

/**
 * Compute wall displacement on `posX` and `posZ`
 * sets `wallPolyPtr` to `poly` if `wallPolyPtr` is NULL or doesn't have `surfaceData[0] & 0x08000000` set
 * returns true if `wallPolyPtr` was changed
 * `invXZlength` is 1 / sqrt( sq(poly.normal.x) + sq(poly.normal.z) )
 */
s32 BgCheck_ComputeWallDisplacement(CollisionContext* colCtx, CollisionPoly* poly, f32* posX, f32* posZ, f32 nx, f32 ny,
                                    f32 nz, f32 invXZlength, f32 planeDist, f32 radius, CollisionPoly** wallPolyPtr) {
    CollisionPoly* wallPoly;
    u32 surfaceData;
    u32 hasFlag27;
    f32 displacement = (radius - planeDist) * invXZlength;

    *posX += displacement * nx;
    *posZ += displacement * nz;

    wallPoly = *wallPolyPtr;
    if (wallPoly == NULL) {
        *wallPolyPtr = poly;
        return true;
    }

    surfaceData = colCtx->colHeader->surfaceTypeList[wallPoly->type].data[1];
    hasFlag27 = surfaceData & 0x08000000 ? 1 : 0;

    if (!hasFlag27) {
        *wallPolyPtr = poly;
        return true;
    }
    return false;
}

/**
 * Performs collision detection on static poly walls within `lookup` on sphere `pos`, `radius`
 * returns true if a collision was detected
 * `outX` `outZ` return the displaced x,z coordinates,
 * `outPoly` returns the pointer to the nearest poly collided with, or NULL
 */
s32 BgCheck_SphVsStaticWall(StaticLookup* lookup, CollisionContext* colCtx, u16 xpFlags, f32* outX, f32* outZ,
                            Vec3f* pos, f32 radius, CollisionPoly** outPoly) {
    Vec3f resultPos;
    f32 temp_f2;
    f32 temp_f2_2;
    f32 planeDist;
    f32 intersect;
    s32 result;
    CollisionPoly* curPoly;
    CollisionPoly* polyList;
    SSNode* curNode;
    f32 invNormalXZ;
    f32 zTemp;
    f32 xTemp;
    s32 polyId;
    f32 normalXZ;
    f32 nx;
    f32 ny;
    f32 nz;
    f32 temp_f16;
    Vec3s* vtxList;
    u16 pad;

    f32 zMin;
    f32 zMax;
    f32 xMin;
    f32 xMax;

    result = false;
    if (lookup->wall.head == SS_NULL) {
        return result;
    }
    resultPos = *pos;

    polyList = colCtx->colHeader->polyList;
    vtxList = colCtx->colHeader->vtxList;
    curNode = &colCtx->polyNodes.tbl[lookup->wall.head];

    while (true) {
        polyId = curNode->polyId;
        curPoly = &polyList[polyId];
        if (pos->y < vtxList[COLPOLY_VTX_INDEX(curPoly->flags_vIA)].y &&
            pos->y < vtxList[COLPOLY_VTX_INDEX(curPoly->flags_vIB)].y && pos->y < vtxList[curPoly->vIC].y) {
            break;
        }

        nx = COLPOLY_GET_NORMAL(curPoly->normal.x);
        ny = COLPOLY_GET_NORMAL(curPoly->normal.y);
        nz = COLPOLY_GET_NORMAL(curPoly->normal.z);
        normalXZ = sqrtf(SQ(nx) + SQ(nz));
        planeDist = Math3D_DistPlaneToPos(nx, ny, nz, curPoly->dist, &resultPos);
        if (radius < fabsf(planeDist) || COLPOLY_VIA_FLAG_TEST(curPoly->flags_vIA, xpFlags)) {
            if (curNode->next == SS_NULL) {
                break;
            } else {
                curNode = &colCtx->polyNodes.tbl[curNode->next];
                continue;
            }
        }

        ASSERT(!IS_ZERO(normalXZ), "!IS_ZERO(ac_size)", "../z_bgcheck.c", 2854);

        invNormalXZ = 1.0f / normalXZ;
        temp_f16 = fabsf(nz) * invNormalXZ;
        if (temp_f16 < 0.4f) {
            if (curNode->next == SS_NULL) {
                break;
            } else {
                curNode = &colCtx->polyNodes.tbl[curNode->next];
                continue;
            }
        }

        // compute curPoly zMin/zMax
        zTemp = vtxList[COLPOLY_VTX_INDEX(curPoly->flags_vIA)].z;
        zMax = zMin = zTemp;
        zTemp = vtxList[COLPOLY_VTX_INDEX(curPoly->flags_vIB)].z;

        if (zTemp < zMin) {
            zMin = zTemp;
        } else if (zMax < zTemp) {
            zMax = zTemp;
        }
        zTemp = vtxList[curPoly->vIC].z;
        if (zTemp < zMin) {
            zMin = zTemp;
        } else if (zTemp > zMax) {
            zMax = zTemp;
        }

        zMin -= radius;
        zMax += radius;

        if (resultPos.z < zMin || resultPos.z > zMax) {
            if (curNode->next == SS_NULL) {
                break;
            } else {
                curNode = &colCtx->polyNodes.tbl[curNode->next];
                continue;
            }
        }
        if (CollisionPoly_CheckZIntersectApprox(curPoly, vtxList, resultPos.x, pos->y, &intersect)) {
            if (fabsf(intersect - resultPos.z) <= radius / temp_f16) {
                if ((intersect - resultPos.z) * nz <= 4.0f) {
                    BgCheck_ComputeWallDisplacement(colCtx, curPoly, &resultPos.x, &resultPos.z, nx, ny, nz,
                                                    invNormalXZ, planeDist, radius, outPoly);
                    result = true;
                }
            }
        }
        if (curNode->next == SS_NULL) {
            break;
        } else {
            curNode = &colCtx->polyNodes.tbl[curNode->next];
        }
    }

    curNode = &colCtx->polyNodes.tbl[lookup->wall.head];

    while (true) {
        polyId = curNode->polyId;
        curPoly = &polyList[polyId];
        if (pos->y < vtxList[COLPOLY_VTX_INDEX(curPoly->flags_vIA)].y &&
            pos->y < vtxList[COLPOLY_VTX_INDEX(curPoly->flags_vIB)].y && pos->y < vtxList[curPoly->vIC].y) {
            break;
        }

        nx = COLPOLY_GET_NORMAL(curPoly->normal.x);
        ny = COLPOLY_GET_NORMAL(curPoly->normal.y);
        nz = COLPOLY_GET_NORMAL(curPoly->normal.z);
        normalXZ = sqrtf(SQ(nx) + SQ(nz));
        planeDist = Math3D_DistPlaneToPos(nx, ny, nz, curPoly->dist, &resultPos);
        if (radius < fabsf(planeDist) || COLPOLY_VIA_FLAG_TEST(curPoly->flags_vIA, xpFlags)) {
            if (curNode->next == SS_NULL) {
                break;
            } else {
                curNode = &colCtx->polyNodes.tbl[curNode->next];
                continue;
            }
        }

        ASSERT(!IS_ZERO(normalXZ), "!IS_ZERO(ac_size)", "../z_bgcheck.c", 2964);

        invNormalXZ = 1.0f / normalXZ;
        temp_f16 = fabsf(nx) * invNormalXZ;
        if (temp_f16 < 0.4f) {
            if (curNode->next == SS_NULL) {
                break;
            } else {
                curNode = &colCtx->polyNodes.tbl[curNode->next];
                continue;
            }
        }

        // compute curPoly xMin/xMax
        xTemp = vtxList[COLPOLY_VTX_INDEX(curPoly->flags_vIA)].x;
        xMax = xMin = xTemp;
        xTemp = vtxList[COLPOLY_VTX_INDEX(curPoly->flags_vIB)].x;

        if (xTemp < xMin) {
            xMin = xTemp;
        } else if (xMax < xTemp) {
            xMax = xTemp;
        }
        xTemp = vtxList[curPoly->vIC].x;
        if (xTemp < xMin) {
            xMin = xTemp;
        } else if (xMax < xTemp) {
            xMax = xTemp;
        }

        xMin -= radius;
        xMax += radius;

        if (resultPos.x < xMin || xMax < resultPos.x) {
            if (curNode->next == SS_NULL) {
                break;
            } else {
                curNode = &colCtx->polyNodes.tbl[curNode->next];
                continue;
            }
        }
        if (CollisionPoly_CheckXIntersectApprox(curPoly, vtxList, pos->y, resultPos.z, &intersect)) {
            if (fabsf(intersect - resultPos.x) <= radius / temp_f16) {
                if ((intersect - resultPos.x) * nx <= 4.0f) {
                    BgCheck_ComputeWallDisplacement(colCtx, curPoly, &resultPos.x, &resultPos.z, nx, ny, nz,
                                                    invNormalXZ, planeDist, radius, outPoly);
                    result = true;
                }
            }
        }
        if (curNode->next == SS_NULL) {
            break;
        } else {
            curNode = &colCtx->polyNodes.tbl[curNode->next];
            continue;
        }
    }

    *outX = resultPos.x;
    *outZ = resultPos.z;
    return result;
}

/**
 * Tests for collision with a static poly ceiling
 * returns true if a collision occurs, else false
 * `outPoly` returns the poly collided with
 * `outY` returns the y coordinate needed to not collide with `outPoly`
 */
s32 BgCheck_CheckStaticCeiling(StaticLookup* lookup, u16 xpFlags, CollisionContext* colCtx, f32* outY, Vec3f* pos,
                               f32 checkHeight, CollisionPoly** outPoly) {
    s32 result = false;
    u16 nextId;
    CollisionPoly* curPoly;
    CollisionPoly* polyList;
    f32 ceilingY;
    Vec3s* vtxList;
    SSNode* curNode;
    s32 curPolyId;

    if (lookup->ceiling.head == SS_NULL) {
        return false;
    }
    curNode = &colCtx->polyNodes.tbl[lookup->ceiling.head];
    polyList = colCtx->colHeader->polyList;
    vtxList = colCtx->colHeader->vtxList;

    *outY = pos->y;

    while (true) {
        curPolyId = curNode->polyId;
        if (COLPOLY_VIA_FLAG_TEST(colCtx->colHeader->polyList[curPolyId].flags_vIA, xpFlags)) {
            if (curNode->next == SS_NULL) {
                break;
            } else {
                curNode = &colCtx->polyNodes.tbl[curNode->next];
                continue;
            }
        }
        curPoly = &polyList[curPolyId];

        if (CollisionPoly_CheckYIntersectApprox2(curPoly, vtxList, pos->x, pos->z, &ceilingY)) {
            f32 intersectDist = ceilingY - *outY;
            f32 ny = COLPOLY_GET_NORMAL(curPoly->normal.y);

            if (intersectDist > 0.0f && intersectDist < checkHeight && intersectDist * ny <= 0) {
                *outY = ceilingY - checkHeight;
                *outPoly = curPoly;
                result = true;
            }
        }
        if (curNode->next == SS_NULL) {
            break;
        } else {
            curNode = &colCtx->polyNodes.tbl[curNode->next];
            continue;
        }
    }
    return result;
}

/**
 * Tests if line `posA` to `posB` intersects with a static poly in list `ssList`. Uses polyCheckTbl
 * returns true if such a poly exists, else false
 * `outPoly` returns the pointer of the poly intersected
 * `posB` and `outPos` returns the point of intersection with `outPoly`
 * `outDistSq` returns the squared distance from `posA` to the point of intersect
 */
s32 BgCheck_CheckLineAgainstSSList(SSList* ssList, CollisionContext* colCtx, u16 xpFlags1, u16 xpFlags2, Vec3f* posA,
                                   Vec3f* posB, Vec3f* outPos, CollisionPoly** outPoly, f32* outDistSq, f32 chkDist,
                                   s32 bccFlags) {
    SSNode* curNode;
    u8* checkedPoly;
    Vec3f polyIntersect;
    CollisionPoly* polyList;
    CollisionPoly* curPoly;
    s32 result;
    f32 minY;
    f32 distSq;
    s16 polyId;

    result = false;
    polyList = colCtx->colHeader->polyList;
    if (ssList->head == SS_NULL) {
        return result;
    }

    curNode = &colCtx->polyNodes.tbl[ssList->head];
    while (true) {
        polyId = curNode->polyId;
        checkedPoly = &colCtx->polyNodes.polyCheckTbl[polyId];

        if (*checkedPoly == true || COLPOLY_VIA_FLAG_TEST(polyList[polyId].flags_vIA, xpFlags1) ||
            !(xpFlags2 == 0 || COLPOLY_VIA_FLAG_TEST(polyList[polyId].flags_vIA, xpFlags2))) {

            if (curNode->next == SS_NULL) {
                break;
            } else {
                curNode = &colCtx->polyNodes.tbl[curNode->next];
                continue;
            }
        }
        *checkedPoly = true;
        curPoly = &polyList[polyId];
        minY = CollisionPoly_GetMinY(curPoly, colCtx->colHeader->vtxList);
        if (posA->y < minY && posB->y < minY) {
            break;
        }
        if (CollisionPoly_LineVsPoly(curPoly, colCtx->colHeader->vtxList, posA, posB, &polyIntersect,
                                     (bccFlags & BGCHECK_CHECK_ONE_FACE) != 0, chkDist)) {
            distSq = Math3D_Vec3fDistSq(posA, &polyIntersect);
            if (distSq < *outDistSq) {

                *outDistSq = distSq;
                *outPos = polyIntersect;
                *posB = polyIntersect;
                *outPoly = curPoly;
                result = true;
            }
        }
        if (curNode->next == SS_NULL) {
            break;
        }
        curNode = &colCtx->polyNodes.tbl[curNode->next];
    }
    return result;
}

/**
 * Tests if line `posA` to `posB` intersects with a static poly in `lookup`. Uses polyCheckTbl
 * returns true if such a poly exists, else false
 * `outPoly` returns the pointer of the poly intersected
 * `posB` and `outPos` returns the point of intersection with `outPoly`
 * `outDistSq` returns the squared distance from `posA` to the point of intersect
 */
s32 BgCheck_CheckLineInSubdivision(StaticLookup* lookup, CollisionContext* colCtx, u16 xpFlags1, u16 xpFlags2,
                                   Vec3f* posA, Vec3f* posB, Vec3f* outPos, CollisionPoly** outPoly, f32 chkDist,
                                   f32* outDistSq, u32 bccFlags) {
    s32 result = false;

    if ((bccFlags & BGCHECK_CHECK_FLOOR) && lookup->floor.head != SS_NULL) {
        if (BgCheck_CheckLineAgainstSSList(&lookup->floor, colCtx, xpFlags1, xpFlags2, posA, posB, outPos, outPoly,
                                           outDistSq, chkDist, bccFlags)) {
            result = true;
        }
    }

    if ((bccFlags & BGCHECK_CHECK_WALL) && lookup->wall.head != SS_NULL) {
        if (BgCheck_CheckLineAgainstSSList(&lookup->wall, colCtx, xpFlags1, xpFlags2, posA, posB, outPos, outPoly,
                                           outDistSq, chkDist, bccFlags)) {
            result = true;
        }
    }

    if ((bccFlags & BGCHECK_CHECK_CEILING) && lookup->ceiling.head != SS_NULL) {
        if (BgCheck_CheckLineAgainstSSList(&lookup->ceiling, colCtx, xpFlags1, xpFlags2, posA, posB, outPos, outPoly,
                                           outDistSq, chkDist, bccFlags)) {
            result = true;
        }
    }
    return result;
}

/**
 * Get first static poly intersecting sphere `center` `radius` from list `node`
 * returns true if any poly intersects the sphere, else returns false
 * `outPoly` returns the pointer of the first poly found that intersects
 */
s32 BgCheck_SphVsFirstStaticPolyList(SSNode* node, u16 xpFlags, CollisionContext* colCtx, Vec3f* center, f32 radius,
                                     CollisionPoly** outPoly) {
    CollisionPoly* polyList = colCtx->colHeader->polyList;
    Vec3s* vtxList = colCtx->colHeader->vtxList;
    CollisionPoly* curPoly;
    u16 nextId;
    s16 curPolyId;

    while (true) {
        curPolyId = node->polyId;
        curPoly = &polyList[curPolyId];
        if (COLPOLY_VIA_FLAG_TEST(colCtx->colHeader->polyList[curPolyId].flags_vIA, xpFlags)) {
            if (node->next == SS_NULL) {
                break;
            } else {
                node = &colCtx->polyNodes.tbl[node->next];
                continue;
            }
        }

        if (center->y + radius < vtxList[COLPOLY_VTX_INDEX(curPoly->flags_vIA)].y &&
            center->y + radius < vtxList[COLPOLY_VTX_INDEX(curPoly->flags_vIB)].y &&
            center->y + radius < vtxList[curPoly->vIC].y) {
            break;
        }

        if (CollisionPoly_SphVsPoly(curPoly, vtxList, center, radius)) {
            *outPoly = curPoly;
            return true;
        }
        if (node->next == SS_NULL) {
            break;
        }
        node = &colCtx->polyNodes.tbl[node->next];
    }
    return false;
}

/**
 * Get first static poly intersecting sphere `center` `radius` within `lookup`
 * returns true if any poly intersects the sphere, else false
 * `outPoly` returns the first poly found that intersects
 */
s32 BgCheck_SphVsFirstStaticPoly(StaticLookup* lookup, u16 xpFlags, CollisionContext* colCtx, Vec3f* center, f32 radius,
                                 CollisionPoly** outPoly, u16 bciFlags) {
    if (lookup->floor.head != SS_NULL && !(bciFlags & BGCHECK_IGNORE_FLOOR) &&
        BgCheck_SphVsFirstStaticPolyList(&colCtx->polyNodes.tbl[lookup->floor.head], xpFlags, colCtx, center, radius,
                                         outPoly)) {
        return true;
    }

    if (lookup->wall.head != SS_NULL && !(bciFlags & BGCHECK_IGNORE_WALL) &&
        BgCheck_SphVsFirstStaticPolyList(&colCtx->polyNodes.tbl[lookup->wall.head], xpFlags, colCtx, center, radius,
                                         outPoly)) {
        return true;
    }

    if (lookup->ceiling.head != SS_NULL && !(bciFlags & BGCHECK_IGNORE_CEILING) &&
        BgCheck_SphVsFirstStaticPolyList(&colCtx->polyNodes.tbl[lookup->ceiling.head], xpFlags, colCtx, center, radius,
                                         outPoly)) {
        return true;
    }

    return false;
}

/**
 * Get StaticLookup from `pos`
 * Does not return NULL
 */
StaticLookup* BgCheck_GetNearestStaticLookup(CollisionContext* colCtx, StaticLookup* lookupTbl, Vec3f* pos) {
    Vec3i sector;
    s32 subdivAmountX;

    BgCheck_GetStaticLookupIndicesFromPos(colCtx, pos, &sector);
    subdivAmountX = colCtx->subdivAmount.x;
    return (sector.z * subdivAmountX) * colCtx->subdivAmount.y + lookupTbl + sector.x + sector.y * subdivAmountX;
}

/**
 * Get StaticLookup from `pos`
 * Returns NULL if just outside the mesh bounding box
 */
StaticLookup* BgCheck_GetStaticLookup(CollisionContext* colCtx, StaticLookup* lookupTbl, Vec3f* pos) {
    Vec3i sector;
    s32 subdivAmountX;

    if (!BgCheck_PosInStaticBoundingBox(colCtx, pos)) {
        return NULL;
    }
    BgCheck_GetStaticLookupIndicesFromPos(colCtx, pos, &sector);
    subdivAmountX = colCtx->subdivAmount.x;
    return (sector.z * subdivAmountX) * colCtx->subdivAmount.y + lookupTbl + sector.x + sector.y * subdivAmountX;
}

/**
 * Get StaticLookup subdivision indices from `pos`
 * `sector` returns the subdivision x,y,z indices containing or is nearest to `pos`
 */
void BgCheck_GetStaticLookupIndicesFromPos(CollisionContext* colCtx, Vec3f* pos, Vec3i* sector) {
    sector->x = (pos->x - colCtx->minBounds.x) * colCtx->subdivLengthInv.x;
    sector->y = (pos->y - colCtx->minBounds.y) * colCtx->subdivLengthInv.y;
    sector->z = (pos->z - colCtx->minBounds.z) * colCtx->subdivLengthInv.z;

    if (sector->x < 0) {
        sector->x = 0;
    } else if (sector->x >= colCtx->subdivAmount.x) {
        sector->x = colCtx->subdivAmount.x - 1;
    }

    if (sector->y < 0) {
        sector->y = 0;
    } else if (sector->y >= colCtx->subdivAmount.y) {
        sector->y = colCtx->subdivAmount.y - 1;
    }

    if (sector->z < 0) {
        sector->z = 0;
    } else if (sector->z >= colCtx->subdivAmount.z) {
        sector->z = colCtx->subdivAmount.z - 1;
    }
}

/**
 * Get negative bias subdivision indices
 * decrements indices if `pos` is within BGCHECK_SUBDIV_OVERLAP units of the negative subdivision boundary
 * `sx`, `sy`, `sz` returns the subdivision x, y, z indices
 */
void BgCheck_GetSubdivisionMinBounds(CollisionContext* colCtx, Vec3f* pos, s32* sx, s32* sy, s32* sz) {
    f32 dx = pos->x - colCtx->minBounds.x;
    f32 dy = pos->y - colCtx->minBounds.y;
    f32 dz = pos->z - colCtx->minBounds.z;

    *sx = dx * colCtx->subdivLengthInv.x;
    *sy = dy * colCtx->subdivLengthInv.y;
    *sz = dz * colCtx->subdivLengthInv.z;

    if (((s32)dx % (s32)colCtx->subdivLength.x < BGCHECK_SUBDIV_OVERLAP) && (*sx > 0)) {
        *sx -= 1;
    }

    if (((s32)dy % (s32)colCtx->subdivLength.y < BGCHECK_SUBDIV_OVERLAP) && (*sy > 0)) {
        *sy -= 1;
    }

    if (((s32)dz % (s32)colCtx->subdivLength.z < BGCHECK_SUBDIV_OVERLAP) && (*sz > 0)) {
        *sz -= 1;
    }
}

/**
 * Get positive bias subdivision indices
 * increments indices if `pos` is within BGCHECK_SUBDIV_OVERLAP units of the positive subdivision boundary
 * `sx`, `sy`, `sz` returns the subdivision x, y, z indices
 */
void BgCheck_GetSubdivisionMaxBounds(CollisionContext* colCtx, Vec3f* pos, s32* sx, s32* sy, s32* sz) {
    f32 dx = pos->x - colCtx->minBounds.x;
    f32 dy = pos->y - colCtx->minBounds.y;
    f32 dz = pos->z - colCtx->minBounds.z;

    *sx = dx * colCtx->subdivLengthInv.x;
    *sy = dy * colCtx->subdivLengthInv.y;
    *sz = dz * colCtx->subdivLengthInv.z;

    if (((s32)colCtx->subdivLength.x - BGCHECK_SUBDIV_OVERLAP < (s32)dx % (s32)colCtx->subdivLength.x) &&
        (*sx < colCtx->subdivAmount.x - 1)) {
        *sx += 1;
    }

    if (((s32)colCtx->subdivLength.y - BGCHECK_SUBDIV_OVERLAP < (s32)dy % (s32)colCtx->subdivLength.y) &&
        (*sy < colCtx->subdivAmount.y - 1)) {
        *sy += 1;
    }

    if (((s32)colCtx->subdivLength.z - BGCHECK_SUBDIV_OVERLAP < (s32)dz % (s32)colCtx->subdivLength.z) &&
        (*sz < colCtx->subdivAmount.z - 1)) {
        *sz += 1;
    }
}

/**
 * Calculate the subdivision index bounding box for CollisionPoly `polyId`
 * `subdivMinX`, `subdivMinY`, `subdivMinZ` returns the minimum subdivision x, y, z indices
 * `subdivMaxX`, `subdivMaxY`, `subdivMaxZ` returns the maximum subdivision x, y, z indices
 */
void BgCheck_GetPolySubdivisionBounds(CollisionContext* colCtx, Vec3s* vtxList, CollisionPoly* polyList,
                                      s32* subdivMinX, s32* subdivMinY, s32* subdivMinZ, s32* subdivMaxX,
                                      s32* subdivMaxY, s32* subdivMaxZ, s16 polyId) {
    u16* vtxDataTemp;
    Vec3f minVtx;
    Vec3f maxVtx;

    f32 x;
    f32 y;
    f32 z;

    Vec3s* vtx;
    s16 vtxId = COLPOLY_VTX_INDEX(polyList[polyId].vtxData[0]);

    Math_Vec3s_ToVec3f(&maxVtx, &vtxList[vtxId]);
    Math_Vec3f_Copy(&minVtx, &maxVtx);

    for (vtxDataTemp = polyList[polyId].vtxData + 1; vtxDataTemp < polyList[polyId].vtxData + 3; vtxDataTemp++) {
        vtxId = COLPOLY_VTX_INDEX(*vtxDataTemp);
        vtx = &vtxList[vtxId];
        x = vtx->x;
        y = vtx->y;
        z = vtx->z;

        if (minVtx.x > x) {
            minVtx.x = x;
        } else if (maxVtx.x < x) {
            maxVtx.x = x;
        }

        if (minVtx.y > y) {
            minVtx.y = y;
        } else if (maxVtx.y < y) {
            maxVtx.y = y;
        }

        if (minVtx.z > z) {
            minVtx.z = z;
        } else if (maxVtx.z < z) {
            maxVtx.z = z;
        }
    }
    BgCheck_GetSubdivisionMinBounds(colCtx, &minVtx, subdivMinX, subdivMinY, subdivMinZ);
    BgCheck_GetSubdivisionMaxBounds(colCtx, &maxVtx, subdivMaxX, subdivMaxY, subdivMaxZ);
}

/**
 * Test if poly `polyList`[`polyId`] intersects cube `min` `max`
 * returns true if the poly intersects the cube, else false
 */
s32 BgCheck_PolyIntersectsSubdivision(Vec3f* min, Vec3f* max, CollisionPoly* polyList, Vec3s* vtxList, s16 polyId) {
    f32 intersect;
    Vec3f va2;
    Vec3f vb2;
    Vec3f vc2;
    CollisionPoly* poly;
    f32 nx;
    f32 ny;
    f32 nz;
    f32 dist;
    Vec3f va;
    Vec3f vb;
    Vec3f vc;
    s32 flags[3];

    flags[0] = flags[1] = 0;
    poly = &polyList[polyId];

    BgCheck_Vec3sToVec3f(&vtxList[COLPOLY_VTX_INDEX(poly->flags_vIA)], &va);
    flags[0] = Math3D_PointRelativeToCubeFaces(&va, min, max);
    if (flags[0] == 0) {
        return true;
    }

    BgCheck_Vec3sToVec3f(&vtxList[COLPOLY_VTX_INDEX(poly->flags_vIB)], &vb);
    flags[1] = Math3D_PointRelativeToCubeFaces(&vb, min, max);
    if (flags[1] == 0) {
        return true;
    }

    BgCheck_Vec3sToVec3f(&vtxList[poly->vIC], &vc);
    flags[2] = Math3D_PointRelativeToCubeFaces(&vc, min, max);
    if (flags[2] == 0) {
        return true;
    }

    if (flags[0] & flags[1] & flags[2]) {
        return false;
    }

    flags[0] |= Math3D_PointRelativeToCubeEdges(&va, min, max) << 8;
    flags[1] |= Math3D_PointRelativeToCubeEdges(&vb, min, max) << 8;
    flags[2] |= Math3D_PointRelativeToCubeEdges(&vc, min, max) << 8;
    if (flags[0] & flags[1] & flags[2]) {
        return false;
    }

    flags[0] |= Math3D_PointRelativeToCubeVertices(&va, min, max) << 0x18;
    flags[1] |= Math3D_PointRelativeToCubeVertices(&vb, min, max) << 0x18;
    flags[2] |= Math3D_PointRelativeToCubeVertices(&vc, min, max) << 0x18;
    if (flags[0] & flags[1] & flags[2]) {
        return false;
    }

    CollisionPoly_GetNormalF(poly, &nx, &ny, &nz);
    dist = poly->dist;

    if (Math3D_TriChkLineSegParaYIntersect(&va, &vb, &vc, nx, ny, nz, dist, min->z, min->x, &intersect, min->y,
                                           max->y) ||
        Math3D_TriChkLineSegParaYIntersect(&va, &vb, &vc, nx, ny, nz, dist, max->z, min->x, &intersect, min->y,
                                           max->y) ||
        Math3D_TriChkLineSegParaYIntersect(&va, &vb, &vc, nx, ny, nz, dist, min->z, max->x, &intersect, min->y,
                                           max->y) ||
        Math3D_TriChkLineSegParaYIntersect(&va, &vb, &vc, nx, ny, nz, dist, max->z, max->x, &intersect, min->y,
                                           max->y)) {
        return true;
    }
    if (Math3D_TriChkLineSegParaZIntersect(&va, &vb, &vc, nx, ny, nz, dist, min->x, min->y, &intersect, min->z,
                                           max->z) ||
        Math3D_TriChkLineSegParaZIntersect(&va, &vb, &vc, nx, ny, nz, dist, min->x, max->y, &intersect, min->z,
                                           max->z) ||
        Math3D_TriChkLineSegParaZIntersect(&va, &vb, &vc, nx, ny, nz, dist, max->x, min->y, &intersect, min->z,
                                           max->z) ||
        Math3D_TriChkLineSegParaZIntersect(&va, &vb, &vc, nx, ny, nz, dist, max->x, max->y, &intersect, min->z,
                                           max->z)) {
        return true;
    }
    if (Math3D_TriChkLineSegParaXIntersect(&va, &vb, &vc, nx, ny, nz, dist, min->y, min->z, &intersect, min->x,
                                           max->x) ||
        Math3D_TriChkLineSegParaXIntersect(&va, &vb, &vc, nx, ny, nz, dist, min->y, max->z, &intersect, min->x,
                                           max->x) ||
        Math3D_TriChkLineSegParaXIntersect(&va, &vb, &vc, nx, ny, nz, dist, max->y, min->z, &intersect, min->x,
                                           max->x) ||
        Math3D_TriChkLineSegParaXIntersect(&va, &vb, &vc, nx, ny, nz, dist, max->y, max->z, &intersect, min->x,
                                           max->x)) {
        return true;
    }

    BgCheck_Vec3sToVec3f(&vtxList[COLPOLY_VTX_INDEX(poly->flags_vIA)], &va2);
    BgCheck_Vec3sToVec3f(&vtxList[COLPOLY_VTX_INDEX(poly->flags_vIB)], &vb2);
    BgCheck_Vec3sToVec3f(&vtxList[poly->vIC], &vc2);
    if (Math3D_LineVsCube(min, max, &va2, &vb2) || Math3D_LineVsCube(min, max, &vb2, &vc2) ||
        Math3D_LineVsCube(min, max, &vc2, &va2)) {
        return true;
    }
    return false;
}

/**
 * Initialize StaticLookup Table
 * returns size of table, in bytes
 */
u32 BgCheck_InitializeStaticLookup(CollisionContext* colCtx, PlayState* play, StaticLookup* lookupTbl) {
    Vec3s* vtxList;
    CollisionPoly* polyList;
    s32 polyMax;
    s32 polyIdx;
    s32 sx;
    s32 sy;
    s32 sz;
    // subdivMin indices
    s32 sxMin;
    s32 syMin;
    s32 szMin;
    // subdivMax indices
    s32 sxMax;
    s32 syMax;
    s32 szMax;
    // subdiv min/max bounds for adding a poly
    Vec3f curSubdivMin;
    Vec3f curSubdivMax;
    CollisionHeader* colHeader = colCtx->colHeader;
    StaticLookup* lookupTblXY;
    StaticLookup* lookupTblX;
    StaticLookup* lookup;
    s32 subdivAmountXY;
    f32 subdivLengthX;
    f32 subdivLengthY;
    f32 subdivLengthZ;

    for (lookupTblXY = lookupTbl;
         lookupTblXY < (colCtx->subdivAmount.x * colCtx->subdivAmount.y * colCtx->subdivAmount.z + lookupTbl);
         lookupTblXY++) {
        lookupTblXY->floor.head = SS_NULL;
        lookupTblXY->wall.head = SS_NULL;
        lookupTblXY->ceiling.head = SS_NULL;
    }

    polyMax = colHeader->numPolygons;
    vtxList = colHeader->vtxList;
    polyList = colHeader->polyList;
    subdivAmountXY = colCtx->subdivAmount.x * colCtx->subdivAmount.y;
    subdivLengthX = colCtx->subdivLength.x + (2 * BGCHECK_SUBDIV_OVERLAP);
    subdivLengthY = colCtx->subdivLength.y + (2 * BGCHECK_SUBDIV_OVERLAP);
    subdivLengthZ = colCtx->subdivLength.z + (2 * BGCHECK_SUBDIV_OVERLAP);

    for (polyIdx = 0; polyIdx < polyMax; polyIdx++) {
        BgCheck_GetPolySubdivisionBounds(colCtx, vtxList, polyList, &sxMin, &syMin, &szMin, &sxMax, &syMax, &szMax,
                                         polyIdx);
        lookupTblXY = szMin * subdivAmountXY + lookupTbl;
        curSubdivMin.z = (colCtx->subdivLength.z * szMin + colCtx->minBounds.z) - BGCHECK_SUBDIV_OVERLAP;
        curSubdivMax.z = curSubdivMin.z + subdivLengthZ;

        for (sz = szMin; sz < szMax + 1; sz++) {
            lookupTblX = (colCtx->subdivAmount.x * syMin) + lookupTblXY;
            curSubdivMin.y = (colCtx->subdivLength.y * syMin + colCtx->minBounds.y) - BGCHECK_SUBDIV_OVERLAP;
            curSubdivMax.y = curSubdivMin.y + subdivLengthY;

            for (sy = syMin; sy < syMax + 1; sy++) {
                lookup = sxMin + lookupTblX;
                curSubdivMin.x = (colCtx->subdivLength.x * sxMin + colCtx->minBounds.x) - BGCHECK_SUBDIV_OVERLAP;
                curSubdivMax.x = curSubdivMin.x + subdivLengthX;

                for (sx = sxMin; sx < sxMax + 1; sx++) {
                    if (BgCheck_PolyIntersectsSubdivision(&curSubdivMin, &curSubdivMax, polyList, vtxList, polyIdx)) {
                        StaticLookup_AddPoly(lookup, colCtx, polyList, vtxList, polyIdx);
                    }
                    curSubdivMin.x += colCtx->subdivLength.x;
                    curSubdivMax.x += colCtx->subdivLength.x;
                    lookup++;
                }
                curSubdivMin.y += colCtx->subdivLength.y;
                curSubdivMax.y += colCtx->subdivLength.y;
                lookupTblX += colCtx->subdivAmount.x;
            }
            curSubdivMin.z += colCtx->subdivLength.z;
            curSubdivMax.z += colCtx->subdivLength.z;
            lookupTblXY += subdivAmountXY;
        }
    }
    return colCtx->polyNodes.count * sizeof(SSNode);
}

/**
 * Is current scene a SPOT scene
 */
s32 BgCheck_IsSpotScene(PlayState* play) {
    static s16 spotScenes[] = {
        SCENE_SPOT00, SCENE_SPOT01, SCENE_SPOT02, SCENE_SPOT03, SCENE_SPOT04, SCENE_SPOT05, SCENE_SPOT06,
        SCENE_SPOT07, SCENE_SPOT08, SCENE_SPOT09, SCENE_SPOT10, SCENE_SPOT11, SCENE_SPOT12, SCENE_SPOT13,
        SCENE_SPOT15, SCENE_SPOT16, SCENE_SPOT17, SCENE_SPOT18, SCENE_SPOT20,
    };
    s16* i;

    for (i = spotScenes; i < spotScenes + ARRAY_COUNT(spotScenes); i++) {
        if (play->sceneId == *i) {
            return true;
        }
    }
    return false;
}

typedef struct {
    s16 sceneId;
    u32 memSize;
} BgCheckSceneMemEntry;

/**
 * Get custom scene memSize
 */
s32 BgCheck_TryGetCustomMemsize(s32 sceneId, u32* memSize) {
    static BgCheckSceneMemEntry sceneMemList[] = {
        { SCENE_SPOT00, 0xB798 },     { SCENE_GANON_FINAL, 0x78C8 }, { SCENE_GANON_DEMO, 0x70C8 },
        { SCENE_JYASINBOSS, 0xACC8 }, { SCENE_KENJYANOMA, 0x70C8 },  { SCENE_JYASINZOU, 0x16CC8 },
        { SCENE_HIDAN, 0x198C8 },     { SCENE_GANON_BOSS, 0x84C8 },
    };
    s32 i;

    for (i = 0; i < ARRAY_COUNT(sceneMemList); i++) {
        if (sceneId == sceneMemList[i].sceneId) {
            *memSize = sceneMemList[i].memSize;
            return true;
        }
    }
    return false;
}

/**
 * Compute subdivLength for scene mesh lookup, for a single dimension
 */
void BgCheck_SetSubdivisionDimension(f32 min, s32 subdivAmount, f32* max, f32* subdivLength, f32* subdivLengthInv) {
    f32 length = (*max - min);

    *subdivLength = (s32)(length / subdivAmount) + 1;
    *subdivLength = CLAMP_MIN(*subdivLength, BGCHECK_SUBDIV_MIN);
    *subdivLengthInv = 1.0f / *subdivLength;

    *max = *subdivLength * subdivAmount + min;
}

typedef struct {
    s16 sceneId;
    Vec3s subdivAmount;
    s32 nodeListMax; // if -1, dynamically compute max nodes
} BgCheckSceneSubdivisionEntry;

/**
 * Allocate CollisionContext
 */
void BgCheck_Allocate(CollisionContext* colCtx, PlayState* play, CollisionHeader* colHeader) {
    static BgCheckSceneSubdivisionEntry sceneSubdivisionList[] = {
        { SCENE_HAKADAN, { 23, 7, 14 }, -1 },
        { SCENE_BMORI1, { 38, 1, 38 }, -1 },
    };
    u32 tblMax;
    u32 memSize;
    u32 lookupTblMemSize;
    SSNodeList* nodeList;
    s32 useCustomSubdivisions;
    u32 customMemSize;
    s32 customNodeListMax;
    s32 i;

    colCtx->colHeader = colHeader;
    customNodeListMax = -1;

    // "/*---------------- BGCheck Buffer Memory Size -------------*/\n"
    osSyncPrintf("/*---------------- BGCheck バッファーメモリサイズ -------------*/\n");

    if ((R_SCENE_CAM_TYPE == SCENE_CAM_TYPE_FIXED_SHOP_VIEWPOINT) ||
        (R_SCENE_CAM_TYPE == SCENE_CAM_TYPE_FIXED_TOGGLE_VIEWPOINT) || (R_SCENE_CAM_TYPE == SCENE_CAM_TYPE_FIXED) ||
        (R_SCENE_CAM_TYPE == SCENE_CAM_TYPE_FIXED_MARKET)) {
        if (play->sceneId == SCENE_MALON_STABLE) {
            // "/* BGCheck LonLon Size %dbyte */\n"
            osSyncPrintf("/* BGCheck LonLonサイズ %dbyte */\n", 0x3520);
            colCtx->memSize = 0x3520;
        } else {
            // "/* BGCheck Mini Size %dbyte */\n"
            osSyncPrintf("/* BGCheck ミニサイズ %dbyte */\n", 0x4E20);
            colCtx->memSize = 0x4E20;
        }
        colCtx->dyna.polyNodesMax = 500;
        colCtx->dyna.polyListMax = 256;
        colCtx->dyna.vtxListMax = 256;
        colCtx->subdivAmount.x = 2;
        colCtx->subdivAmount.y = 2;
        colCtx->subdivAmount.z = 2;
    } else if (BgCheck_IsSpotScene(play) == true) {
        colCtx->memSize = 0xF000;
        // "/* BGCheck Spot Size %dbyte */\n"
        osSyncPrintf("/* BGCheck Spot用サイズ %dbyte */\n", 0xF000);
        colCtx->dyna.polyNodesMax = 1000;
        colCtx->dyna.polyListMax = 512;
        colCtx->dyna.vtxListMax = 512;
        colCtx->subdivAmount.x = 16;
        colCtx->subdivAmount.y = 4;
        colCtx->subdivAmount.z = 16;
    } else {
        if (BgCheck_TryGetCustomMemsize(play->sceneId, &customMemSize)) {
            colCtx->memSize = customMemSize;
        } else {
            colCtx->memSize = 0x1CC00;
        }
        // "/* BGCheck Normal Size %dbyte  */\n"
        osSyncPrintf("/* BGCheck ノーマルサイズ %dbyte  */\n", colCtx->memSize);
        colCtx->dyna.polyNodesMax = 1000;
        colCtx->dyna.polyListMax = 512;
        colCtx->dyna.vtxListMax = 512;
        useCustomSubdivisions = false;

        for (i = 0; i < ARRAY_COUNT(sceneSubdivisionList); i++) {
            if (play->sceneId == sceneSubdivisionList[i].sceneId) {
                colCtx->subdivAmount.x = sceneSubdivisionList[i].subdivAmount.x;
                colCtx->subdivAmount.y = sceneSubdivisionList[i].subdivAmount.y;
                colCtx->subdivAmount.z = sceneSubdivisionList[i].subdivAmount.z;
                useCustomSubdivisions = true;
                customNodeListMax = sceneSubdivisionList[i].nodeListMax;
            }
        }
        if (useCustomSubdivisions == false) {
            colCtx->subdivAmount.x = 16;
            colCtx->subdivAmount.y = 4;
            colCtx->subdivAmount.z = 16;
        }
    }
    colCtx->lookupTbl = THA_AllocEndAlign(
        &play->state.tha,
        colCtx->subdivAmount.x * sizeof(StaticLookup) * colCtx->subdivAmount.y * colCtx->subdivAmount.z, ~1);
    if (colCtx->lookupTbl == NULL) {
        LogUtils_HungupThread("../z_bgcheck.c", 4176);
    }
    colCtx->minBounds.x = colCtx->colHeader->minBounds.x;
    colCtx->minBounds.y = colCtx->colHeader->minBounds.y;
    colCtx->minBounds.z = colCtx->colHeader->minBounds.z;
    colCtx->maxBounds.x = colCtx->colHeader->maxBounds.x;
    colCtx->maxBounds.y = colCtx->colHeader->maxBounds.y;
    colCtx->maxBounds.z = colCtx->colHeader->maxBounds.z;
    BgCheck_SetSubdivisionDimension(colCtx->minBounds.x, colCtx->subdivAmount.x, &colCtx->maxBounds.x,
                                    &colCtx->subdivLength.x, &colCtx->subdivLengthInv.x);
    BgCheck_SetSubdivisionDimension(colCtx->minBounds.y, colCtx->subdivAmount.y, &colCtx->maxBounds.y,
                                    &colCtx->subdivLength.y, &colCtx->subdivLengthInv.y);
    BgCheck_SetSubdivisionDimension(colCtx->minBounds.z, colCtx->subdivAmount.z, &colCtx->maxBounds.z,
                                    &colCtx->subdivLength.z, &colCtx->subdivLengthInv.z);
    memSize = colCtx->subdivAmount.x * sizeof(StaticLookup) * colCtx->subdivAmount.y * colCtx->subdivAmount.z +
              colCtx->colHeader->numPolygons * sizeof(u8) + colCtx->dyna.polyNodesMax * sizeof(SSNode) +
              colCtx->dyna.polyListMax * sizeof(CollisionPoly) + colCtx->dyna.vtxListMax * sizeof(Vec3s) +
              sizeof(CollisionContext);
    if (customNodeListMax > 0) {
        // tblMax is set without checking if customNodeListMax will result in a memory overflow
        // this is a non-issue as long as sceneSubdivisionList.nodeListMax is -1
        tblMax = customNodeListMax;
    } else {
        if (colCtx->memSize < memSize) {
            LogUtils_HungupThread("../z_bgcheck.c", 4230);
        }
        tblMax = (colCtx->memSize - memSize) / sizeof(SSNode);
    }

    SSNodeList_Initialize(&colCtx->polyNodes);
    SSNodeList_Alloc(play, &colCtx->polyNodes, tblMax, colCtx->colHeader->numPolygons);

    lookupTblMemSize = BgCheck_InitializeStaticLookup(colCtx, play, colCtx->lookupTbl);
    osSyncPrintf(VT_FGCOL(GREEN));
    osSyncPrintf("/*---結局 BG使用サイズ %dbyte---*/\n", memSize + lookupTblMemSize);
    osSyncPrintf(VT_RST);

    DynaPoly_Init(play, &colCtx->dyna);
    DynaPoly_Alloc(play, &colCtx->dyna);
}

/**
 * Get CollisionHeader
 * original name: T_BGCheck_getBGDataInfo
 */
CollisionHeader* BgCheck_GetCollisionHeader(CollisionContext* colCtx, s32 bgId) {
    if (bgId == BGCHECK_SCENE) {
        return colCtx->colHeader;
    }
    if (bgId < 0 || bgId > BG_ACTOR_MAX) {
        return NULL;
    }
    if (!(colCtx->dyna.bgActorFlags[bgId] & BGACTOR_IN_USE)) {
        osSyncPrintf(VT_COL(YELLOW, BLACK));
        osSyncPrintf("T_BGCheck_getBGDataInfo():そのbg_actor_indexは使われておりません。index=%d\n");
        osSyncPrintf(VT_RST);
        return NULL;
    }
    return colCtx->dyna.bgActors[bgId].colHeader;
}

/**
 * Test if pos is near collision boundaries
 */
s32 BgCheck_PosInStaticBoundingBox(CollisionContext* colCtx, Vec3f* pos) {
    if (pos->x < (colCtx->minBounds.x - BGCHECK_SUBDIV_OVERLAP) ||
        (colCtx->maxBounds.x + BGCHECK_SUBDIV_OVERLAP) < pos->x ||
        pos->y < (colCtx->minBounds.y - BGCHECK_SUBDIV_OVERLAP) ||
        (colCtx->maxBounds.y + BGCHECK_SUBDIV_OVERLAP) < pos->y ||
        pos->z < (colCtx->minBounds.z - BGCHECK_SUBDIV_OVERLAP) ||
        (colCtx->maxBounds.z + BGCHECK_SUBDIV_OVERLAP) < pos->z) {
        return false;
    }
    return true;
}

/**
 * Raycast Downward
 * If `actor` != null, bgcheck will be skipped for that actor
 * returns the yIntersect of the nearest poly found directly below `pos`, or BGCHECK_Y_MIN if no floor detected
 * returns the poly found in `outPoly`, and the bgId of the entity in `outBgId`
 */
f32 BgCheck_RaycastDownImpl(PlayState* play, CollisionContext* colCtx, u16 xpFlags, CollisionPoly** outPoly,
                            s32* outBgId, Vec3f* pos, Actor* actor, u32 downChkFlags, f32 chkDist) {
    f32 yIntersectDyna;
    s32* temp_a0;
    StaticLookup* lookupTbl;
    Vec3f checkPos;
    StaticLookup* lookup;
    DynaRaycastDown dynaRaycastDown;
    f32 yIntersect;

    *outBgId = BGCHECK_SCENE;
    *outPoly = NULL;
    lookupTbl = colCtx->lookupTbl;
    yIntersect = BGCHECK_Y_MIN;
    checkPos = *pos;

    while (true) {
        if (checkPos.y < colCtx->minBounds.y) {
            break;
        }
        if (BgCheck_PosErrorCheck(&checkPos, "../z_bgcheck.c", 4410)) {
            if (actor != NULL) {
                osSyncPrintf("こいつ,pself_actor->name %d\n", actor->id);
            }
        }
        lookup = BgCheck_GetStaticLookup(colCtx, lookupTbl, &checkPos);
        if (lookup == NULL) {
            checkPos.y -= colCtx->subdivLength.y;
            continue;
        }
        yIntersect =
            BgCheck_RaycastDownStatic(lookup, colCtx, xpFlags, outPoly, pos, downChkFlags, chkDist, BGCHECK_Y_MIN);
        if (yIntersect > BGCHECK_Y_MIN) {
            break;
        }
        checkPos.y -= colCtx->subdivLength.y;
    }

    dynaRaycastDown.colCtx = colCtx;
    dynaRaycastDown.xpFlags = xpFlags;
    dynaRaycastDown.yIntersect = yIntersect;
    dynaRaycastDown.pos = pos;
    dynaRaycastDown.actor = actor;
    dynaRaycastDown.downChkFlags = downChkFlags;
    dynaRaycastDown.chkDist = chkDist;
    dynaRaycastDown.play = play;
    dynaRaycastDown.resultPoly = outPoly;
    dynaRaycastDown.bgId = outBgId;

    yIntersectDyna = BgCheck_RaycastDownDyna(&dynaRaycastDown);

    if (yIntersect < yIntersectDyna) {
        yIntersect = yIntersectDyna;
    }

    if (yIntersect != BGCHECK_Y_MIN && SurfaceType_IsSoft(colCtx, *outPoly, *outBgId)) {
        yIntersect -= 1.0f;
    }
    return yIntersect;
}

/**
 * Public raycast downward, ground check (UNUSED)
 * returns yIntersect of the poly found, or BGCHECK_Y_MIN if no poly detected
 */
f32 BgCheck_CameraRaycastDown1(CollisionContext* colCtx, CollisionPoly** outGroundPoly, Vec3f* pos) {
    s32 bgId;

    return BgCheck_RaycastDownImpl(NULL, colCtx, COLPOLY_IGNORE_CAMERA, outGroundPoly, &bgId, pos, NULL,
                                   BGCHECK_RAYCAST_DOWN_CHECK_WALLS_SIMPLE | BGCHECK_RAYCAST_DOWN_CHECK_FLOORS |
                                       BGCHECK_RAYCAST_DOWN_CHECK_GROUND_ONLY,
                                   1.0f);
}

/**
 * Public raycast downward, ground check
 * returns yIntersect of the poly found, or BGCHECK_Y_MIN if no poly detected
 */
f32 BgCheck_EntityRaycastDown1(CollisionContext* colCtx, CollisionPoly** outGroundPoly, Vec3f* pos) {
    s32 bgId;

    return BgCheck_RaycastDownImpl(NULL, colCtx, COLPOLY_IGNORE_ENTITY, outGroundPoly, &bgId, pos, NULL,
                                   BGCHECK_RAYCAST_DOWN_CHECK_WALLS_SIMPLE | BGCHECK_RAYCAST_DOWN_CHECK_FLOORS |
                                       BGCHECK_RAYCAST_DOWN_CHECK_GROUND_ONLY,
                                   1.0f);
}

/**
 * Public raycast downward, ground check
 * returns yIntersect of the poly found, or BGCHECK_Y_MIN if no poly detected
 */
f32 BgCheck_EntityRaycastDown2(PlayState* play, CollisionContext* colCtx, CollisionPoly** outGroundPoly, Vec3f* pos) {
    s32 bgId;

    return BgCheck_RaycastDownImpl(play, colCtx, COLPOLY_IGNORE_ENTITY, outGroundPoly, &bgId, pos, NULL,
                                   BGCHECK_RAYCAST_DOWN_CHECK_WALLS_SIMPLE | BGCHECK_RAYCAST_DOWN_CHECK_FLOORS |
                                       BGCHECK_RAYCAST_DOWN_CHECK_GROUND_ONLY,
                                   1.0f);
}

/**
 * Public raycast downward, ground check
 * returns yIntersect of the poly found, or BGCHECK_Y_MIN if no poly detected
 */
f32 BgCheck_EntityRaycastDown3(CollisionContext* colCtx, CollisionPoly** outGroundPoly, s32* bgId, Vec3f* pos) {
    return BgCheck_RaycastDownImpl(NULL, colCtx, COLPOLY_IGNORE_ENTITY, outGroundPoly, bgId, pos, NULL,
                                   BGCHECK_RAYCAST_DOWN_CHECK_WALLS_SIMPLE | BGCHECK_RAYCAST_DOWN_CHECK_FLOORS |
                                       BGCHECK_RAYCAST_DOWN_CHECK_GROUND_ONLY,
                                   1.0f);
}

/**
 * Public raycast downward, ground check
 * If `actor` != null, bgcheck will be skipped for that actor
 * returns yIntersect of the poly found, or BGCHECK_Y_MIN if no poly detected
 */
f32 BgCheck_EntityRaycastDown4(CollisionContext* colCtx, CollisionPoly** outGroundPoly, s32* bgId, Actor* actor,
                               Vec3f* pos) {
    return BgCheck_RaycastDownImpl(NULL, colCtx, COLPOLY_IGNORE_ENTITY, outGroundPoly, bgId, pos, actor,
                                   BGCHECK_RAYCAST_DOWN_CHECK_WALLS_SIMPLE | BGCHECK_RAYCAST_DOWN_CHECK_FLOORS |
                                       BGCHECK_RAYCAST_DOWN_CHECK_GROUND_ONLY,
                                   1.0f);
}

/**
 * Public raycast downward, ground check
 * If `actor` != null, bgcheck will be skipped for that actor
 * returns yIntersect of the poly found, or BGCHECK_Y_MIN if no poly detected
 */
f32 BgCheck_EntityRaycastDown5(PlayState* play, CollisionContext* colCtx, CollisionPoly** outGroundPoly, s32* bgId,
                               Actor* actor, Vec3f* pos) {
    return BgCheck_RaycastDownImpl(play, colCtx, COLPOLY_IGNORE_ENTITY, outGroundPoly, bgId, pos, actor,
                                   BGCHECK_RAYCAST_DOWN_CHECK_WALLS_SIMPLE | BGCHECK_RAYCAST_DOWN_CHECK_FLOORS |
                                       BGCHECK_RAYCAST_DOWN_CHECK_GROUND_ONLY,
                                   1.0f);
}

/**
 * Public raycast downward, ground check
 * If `actor` != null, bgcheck will be skipped for that actor
 * `chkDist` is the distance beyond the poly's boundary where the check will still pass
 * returns yIntersect of the poly found, or BGCHECK_Y_MIN if no poly detected
 */
f32 BgCheck_EntityRaycastDown6(CollisionContext* colCtx, CollisionPoly** outGroundPoly, s32* bgId, Actor* actor,
                               Vec3f* pos, f32 chkDist) {
    return BgCheck_RaycastDownImpl(NULL, colCtx, COLPOLY_IGNORE_ENTITY, outGroundPoly, bgId, pos, actor,
                                   BGCHECK_RAYCAST_DOWN_CHECK_WALLS_SIMPLE | BGCHECK_RAYCAST_DOWN_CHECK_FLOORS |
                                       BGCHECK_RAYCAST_DOWN_CHECK_GROUND_ONLY,
                                   chkDist);
}

/**
 * Public raycast downward, floor and exhaustive wall check (UNUSED)
 * If `actor` != null, bgcheck will be skipped for that actor
 * returns yIntersect of the poly found, or BGCHECK_Y_MIN if no poly detected
 */
f32 BgCheck_EntityRaycastDown7(CollisionContext* colCtx, CollisionPoly** outPoly, s32* bgId, Actor* actor, Vec3f* pos) {
    return BgCheck_RaycastDownImpl(NULL, colCtx, COLPOLY_IGNORE_ENTITY, outPoly, bgId, pos, actor,
                                   BGCHECK_RAYCAST_DOWN_CHECK_WALLS | BGCHECK_RAYCAST_DOWN_CHECK_FLOORS, 1.0f);
}

/**
 * Public raycast downward, ground check
 * `outGroundPoly` returns original value if no poly detected
 * returns yIntersect of the poly found, or BGCHECK_Y_MIN if no poly detected
 */
f32 BgCheck_AnyRaycastDown1(CollisionContext* colCtx, CollisionPoly* outGroundPoly, Vec3f* pos) {
    CollisionPoly* checkResultPoly;
    f32 result;
    s32 bgId;

    result = BgCheck_RaycastDownImpl(NULL, colCtx, COLPOLY_IGNORE_NONE, &checkResultPoly, &bgId, pos, NULL,
                                     BGCHECK_RAYCAST_DOWN_CHECK_WALLS_SIMPLE | BGCHECK_RAYCAST_DOWN_CHECK_FLOORS |
                                         BGCHECK_RAYCAST_DOWN_CHECK_GROUND_ONLY,
                                     1.0f);

    if (checkResultPoly != NULL) {
        *outGroundPoly = *checkResultPoly;
    }
    return result;
}

/**
 * Public raycast downward, ground check (UNUSED)
 * `outGroundPoly` returns original value if no poly detected
 * returns yIntersect of the poly found, or BGCHECK_Y_MIN if no poly detected
 */
f32 BgCheck_AnyRaycastDown2(CollisionContext* colCtx, CollisionPoly* outGroundPoly, s32* bgId, Vec3f* pos) {
    CollisionPoly* checkResultPoly;
    f32 result = BgCheck_RaycastDownImpl(NULL, colCtx, COLPOLY_IGNORE_NONE, &checkResultPoly, bgId, pos, NULL,
                                         BGCHECK_RAYCAST_DOWN_CHECK_WALLS_SIMPLE | BGCHECK_RAYCAST_DOWN_CHECK_FLOORS |
                                             BGCHECK_RAYCAST_DOWN_CHECK_GROUND_ONLY,
                                         1.0f);

    if (checkResultPoly != NULL) {
        *outGroundPoly = *checkResultPoly;
    }
    return result;
}

/**
 * Public raycast downward, floor and exhaustive wall check
 * returns yIntersect of the poly found, or BGCHECK_Y_MIN if no poly detected
 */
f32 BgCheck_CameraRaycastDown2(CollisionContext* colCtx, CollisionPoly** outPoly, s32* bgId, Vec3f* pos) {
    return BgCheck_RaycastDownImpl(NULL, colCtx, COLPOLY_IGNORE_CAMERA, outPoly, bgId, pos, NULL,
                                   BGCHECK_RAYCAST_DOWN_CHECK_WALLS | BGCHECK_RAYCAST_DOWN_CHECK_FLOORS, 1.0f);
}

/**
 * Public raycast downward, exhaustive wall check (UNUSED)
 * If `actor` != null, bgcheck will be skipped for that actor
 * returns yIntersect of the poly found, or BGCHECK_Y_MIN if no poly detected
 */
f32 BgCheck_EntityRaycastDownWalls(CollisionContext* colCtx, CollisionPoly** outPoly, s32* bgId, Actor* actor,
                                   Vec3f* pos) {
    return BgCheck_RaycastDownImpl(NULL, colCtx, COLPOLY_IGNORE_ENTITY, outPoly, bgId, pos, actor,
                                   BGCHECK_RAYCAST_DOWN_CHECK_WALLS, 1.0f);
}

/**
 * Public raycast downward, floor and exhaustive wall check (UNUSED)
 * returns yIntersect of the poly found, or BGCHECK_Y_MIN if no poly detected
 */
f32 BgCheck_EntityRaycastDown9(CollisionContext* colCtx, CollisionPoly** outPoly, s32* bgId, Vec3f* pos) {
    return BgCheck_RaycastDownImpl(NULL, colCtx, COLPOLY_IGNORE_ENTITY, outPoly, bgId, pos, NULL,
                                   BGCHECK_RAYCAST_DOWN_CHECK_WALLS | BGCHECK_RAYCAST_DOWN_CHECK_FLOORS, 1.0f);
}

/**
 * Tests if moving from `posPrev` to `posNext` will collide with a "wall"
 * `radius` is used to form a sphere for collision detection purposes
 * `checkHeight` is the positive height above posNext to perform certain checks
 * returns true if a collision is detected, else false
 * `outPoly` returns the closest poly detected, while `outBgId` returns the poly owner
 */
s32 BgCheck_CheckWallImpl(CollisionContext* colCtx, u16 xpFlags, Vec3f* posResult, Vec3f* posNext, Vec3f* posPrev,
                          f32 radius, CollisionPoly** outPoly, s32* outBgId, Actor* actor, f32 checkHeight, u8 argA) {
    StaticLookup* lookupTbl;
    f32 temp_f0;
    s32 result;
    CollisionPoly* poly;
    f32 dx, dy, dz; // change between posPrev to posNext
    Vec3f sphCenter;
    s32 dynaPolyCollision;
    Vec3f posIntersect;
    s32 bgId;
    f32 temp_f0_2;
    f32 f32temp;
    f32 nx2, nz2;
    Vec3f checkLineNext;
    Vec3f checkLinePrev;
    f32 n2XZDist;
    f32 n3XZDist;
    f32 nx3, nz3;
    s32 bccFlags;
    Vec3f posIntersect2;
    s32 bgId2;
    f32 nx, ny, nz; // unit normal of polygon

    result = false;
    *outBgId = BGCHECK_SCENE;
    *outPoly = NULL;
    lookupTbl = colCtx->lookupTbl;
    *posResult = *posNext;
    dx = posNext->x - posPrev->x;
    dy = posNext->y - posPrev->y;
    dz = posNext->z - posPrev->z;

    if (BgCheck_PosErrorCheck(posNext, "../z_bgcheck.c", 4831) == true ||
        BgCheck_PosErrorCheck(posPrev, "../z_bgcheck.c", 4832) == true) {
        if (actor != NULL) {
            osSyncPrintf("こいつ,pself_actor->name %d\n", actor->id);
        }
    }

    // if there's movement on the xz plane, and argA flag is 0,
    if ((dx != 0.0f || dz != 0.0f) && (argA & 1) == 0) {
        if ((checkHeight + dy) < 5.0f) {
            //! @bug checkHeight is not applied to posPrev/posNext
            result = BgCheck_CheckLineImpl(colCtx, xpFlags, COLPOLY_IGNORE_NONE, posPrev, posNext, &posIntersect, &poly,
                                           &bgId, actor, 1.0f, BGCHECK_CHECK_ALL & ~BGCHECK_CHECK_CEILING);
            if (result) {
                ny = COLPOLY_GET_NORMAL(poly->normal.y);
                // if poly is floor, push result underneath the floor
                if (ny > 0.5f) {
                    posResult->x = posIntersect.x;
                    if (checkHeight > 1.0f) {
                        posResult->y = posIntersect.y - 1.0f;
                    } else {
                        posResult->y = posIntersect.y - checkHeight;
                    }
                    posResult->z = posIntersect.z;
                }
                // poly is wall
                else {
                    nx = COLPOLY_GET_NORMAL(poly->normal.x);
                    nz = COLPOLY_GET_NORMAL(poly->normal.z);
                    posResult->x = radius * nx + posIntersect.x;
                    posResult->y = radius * ny + posIntersect.y;
                    posResult->z = radius * nz + posIntersect.z;
                }
                *outPoly = poly;
                *outBgId = bgId;
            }
        } else {
            // if the radius is less than the distance travelled on the xz plane, also test for floor collisions
            bccFlags = SQ(radius) < (SQ(dx) + SQ(dz))
                           ? (BGCHECK_CHECK_ALL & ~BGCHECK_CHECK_CEILING)
                           : (BGCHECK_CHECK_ALL & ~BGCHECK_CHECK_FLOOR & ~BGCHECK_CHECK_CEILING);

            // perform a straight line test to see if a line at posNext.y + checkHeight from posPrev.xz to posNext.xz
            // passes through any wall and possibly floor polys
            checkLineNext = *posNext;
            checkLineNext.y += checkHeight;
            checkLinePrev = *posPrev;
            checkLinePrev.y = checkLineNext.y;
            result = BgCheck_CheckLineImpl(colCtx, xpFlags, COLPOLY_IGNORE_NONE, &checkLinePrev, &checkLineNext,
                                           &posIntersect, &poly, &bgId, actor, 1.0f, bccFlags);

            if (result) {
                nx2 = COLPOLY_GET_NORMAL(poly->normal.x);
                nz2 = COLPOLY_GET_NORMAL(poly->normal.z);
                n2XZDist = sqrtf(SQ(nx2) + SQ(nz2));

                // if poly is not a "flat" floor or "flat" ceiling
                if (!IS_ZERO(n2XZDist)) {
                    // normalize nx,nz and multiply each by the radius to go back to the other side of the wall
                    f32temp = 1.0f / n2XZDist;
                    temp_f0 = radius * f32temp;
                    posResult->x = temp_f0 * nx2 + posIntersect.x;
                    posResult->z = temp_f0 * nz2 + posIntersect.z;
                    *outPoly = poly;
                    *outBgId = bgId;
                    result = true;
                }
            }
        }
    }

    sphCenter = *posResult;
    dynaPolyCollision = false;
    sphCenter.y += checkHeight;
    // test if sphere (sphCenter, radius) collides with a dynamic wall, displacing the x/z coordinates
    if (BgCheck_SphVsDynaWall(colCtx, xpFlags, &posResult->x, &posResult->z, &sphCenter, radius, outPoly, outBgId,
                              actor)) {
        result = true;
        dynaPolyCollision = true;
        sphCenter = *posResult;
        sphCenter.y += checkHeight;
    }
    // test if sphere (sphCenter, radius) collides with a static wall, displacing the x/z coordinates
    if (BgCheck_PosInStaticBoundingBox(colCtx, posNext) == true &&
        // possible bug? if the sphere's radius is smaller than the distance to a subdivision boundary, some static
        // polys will be missed
        BgCheck_SphVsStaticWall(BgCheck_GetNearestStaticLookup(colCtx, lookupTbl, posResult), colCtx, xpFlags,
                                &posResult->x, &posResult->z, &sphCenter, radius, outPoly)) {
        *outBgId = BGCHECK_SCENE;
        result = true;
    }
    // if a collision with a dyna poly was detected
    if (dynaPolyCollision == true || *outBgId != BGCHECK_SCENE) {
        if (BgCheck_CheckLineImpl(colCtx, xpFlags, COLPOLY_IGNORE_NONE, posPrev, posResult, &posIntersect2, &poly,
                                  &bgId2, actor, 1.0f, BGCHECK_CHECK_ONE_FACE | BGCHECK_CHECK_WALL)) {
            nx3 = COLPOLY_GET_NORMAL(poly->normal.x);
            nz3 = COLPOLY_GET_NORMAL(poly->normal.z);
            n3XZDist = sqrtf(SQ(nx3) + SQ(nz3));

            // if poly is not a "flat" floor or "flat" ceiling
            if (!IS_ZERO(n3XZDist)) {
                // normalize nx,nz and multiply each by the radius to go back to the other side of the wall
                f32temp = 1.0f / n3XZDist;
                temp_f0_2 = radius * f32temp;
                posResult->x = temp_f0_2 * nx3 + posIntersect2.x;
                posResult->z = temp_f0_2 * nz3 + posIntersect2.z;
                *outPoly = poly;
                *outBgId = bgId2;
                result = true;
            }
        }
    }
    return result;
}

/**
 * Public. Tests if moving from `posPrev` to `posNext` will collide with a "wall"
 * `radius` is used to form a sphere for collision detection purposes
 * `checkHeight` is the positive height above posNext to perform certain checks
 * returns true if a collision is detected, else false
 * `outPoly` returns the closest poly detected
 */
s32 BgCheck_EntitySphVsWall1(CollisionContext* colCtx, Vec3f* posResult, Vec3f* posNext, Vec3f* posPrev, f32 radius,
                             CollisionPoly** outPoly, f32 checkHeight) {
    s32 bgId;

    return BgCheck_CheckWallImpl(colCtx, COLPOLY_IGNORE_ENTITY, posResult, posNext, posPrev, radius, outPoly, &bgId,
                                 NULL, checkHeight, 0);
}

/**
 * Public. Tests if moving from `posPrev` to `posNext` will collide with a "wall"
 * `radius` is used to form a sphere for collision detection purposes
 * `checkHeight` is the positive height above posNext to perform certain checks
 * returns true if a collision is detected, else false
 * `outPoly` returns the closest poly detected, while `outBgId` returns the poly owner
 */
s32 BgCheck_EntitySphVsWall2(CollisionContext* colCtx, Vec3f* posResult, Vec3f* posNext, Vec3f* posPrev, f32 radius,
                             CollisionPoly** outPoly, s32* outBgId, f32 checkHeight) {
    return BgCheck_CheckWallImpl(colCtx, COLPOLY_IGNORE_ENTITY, posResult, posNext, posPrev, radius, outPoly, outBgId,
                                 NULL, checkHeight, 0);
}

/**
 * Public. Tests if moving from `posPrev` to `posNext` will collide with a "wall"
 * `radius` is used to form a sphere for collision detection purposes
 * `checkHeight` is the positive height above posNext to perform certain checks
 * `actor` is the actor performing the check, allowing it to be skipped
 * returns true if a collision is detected, else false
 * `outPoly` returns the closest poly detected, while `outBgId` returns the poly owner
 */
s32 BgCheck_EntitySphVsWall3(CollisionContext* colCtx, Vec3f* posResult, Vec3f* posNext, Vec3f* posPrev, f32 radius,
                             CollisionPoly** outPoly, s32* outBgId, Actor* actor, f32 checkHeight) {
    return BgCheck_CheckWallImpl(colCtx, COLPOLY_IGNORE_ENTITY, posResult, posNext, posPrev, radius, outPoly, outBgId,
                                 actor, checkHeight, 0);
}

/***
 * Public. Tests if moving from `posPrev` to `posNext` will collide with a "wall"
 * Skips a check that occurs only when moving on the xz plane
 * `radius` is used to form a sphere for collision detection purposes
 * `checkHeight` is the positive height above posNext to perform certain checks
 * `actor` is the actor performing the check, allowing it to be skipped
 * returns true if a collision is detected, else false
 * `outPoly` returns the closest poly detected, while `outBgId` returns the poly owner
 */
s32 BgCheck_EntitySphVsWall4(CollisionContext* colCtx, Vec3f* posResult, Vec3f* posNext, Vec3f* posPrev, f32 radius,
                             CollisionPoly** outPoly, s32* outBgId, Actor* actor, f32 checkHeight) {
    return BgCheck_CheckWallImpl(colCtx, COLPOLY_IGNORE_ENTITY, posResult, posNext, posPrev, radius, outPoly, outBgId,
                                 actor, checkHeight, 1);
}

/***
 * Tests for collision with a ceiling poly
 * `checkHeight` should be a positive value
 * returns true if a collision occurs, else false
 * `outPoly` returns the poly collided with, while `outBgId` returns the owner of the poly
 * `outY` returns the y coordinate of pos needed to not collide with `outPoly`
 */
s32 BgCheck_CheckCeilingImpl(CollisionContext* colCtx, u16 xpFlags, f32* outY, Vec3f* pos, f32 checkHeight,
                             CollisionPoly** outPoly, s32* outBgId, Actor* actor) {
    StaticLookup* lookupTbl;
    StaticLookup* lookup;
    s32 result;
    Vec3f posTemp;
    f32 tempY;

    *outBgId = BGCHECK_SCENE;
    *outY = pos->y;
    if (BgCheck_PosErrorCheck(pos, "../z_bgcheck.c", 5206) == true) {
        if (actor != NULL) {
            osSyncPrintf("こいつ,pself_actor->name %d\n", actor->id);
        }
    }
    lookupTbl = colCtx->lookupTbl;
    if (!BgCheck_PosInStaticBoundingBox(colCtx, pos)) {
        return false;
    }

    lookup = BgCheck_GetNearestStaticLookup(colCtx, lookupTbl, pos);
    result = BgCheck_CheckStaticCeiling(lookup, xpFlags, colCtx, outY, pos, checkHeight, outPoly);

    posTemp = *pos;
    posTemp.y = *outY;
    tempY = *outY;

    if (BgCheck_CheckDynaCeiling(colCtx, xpFlags, &tempY, &posTemp, checkHeight, outPoly, outBgId, actor)) {
        *outY = tempY;
        result = true;
    }
    return result;
}

/**
 * Tests for collision with any ceiling poly
 * `checkHeight` must be a positive value
 * returns true if a collision occurs, else false
 * `outY` returns the displaced y coordinate needed to not collide with the poly
 */
s32 BgCheck_AnyCheckCeiling(CollisionContext* colCtx, f32* outY, Vec3f* pos, f32 checkHeight) {
    CollisionPoly* poly;
    s32 bgId;

    return BgCheck_CheckCeilingImpl(colCtx, COLPOLY_IGNORE_NONE, outY, pos, checkHeight, &poly, &bgId, NULL);
}

/**
 * Tests for collision with any entity solid ceiling poly
 * `checkHeight` must be a positive value
 * returns true if a collision occurs, else false
 * `outY` returns the displaced y coordinate needed to not collide with the poly
 */
s32 BgCheck_EntityCheckCeiling(CollisionContext* colCtx, f32* outY, Vec3f* pos, f32 checkHeight,
                               CollisionPoly** outPoly, s32* outBgId, Actor* actor) {
    return BgCheck_CheckCeilingImpl(colCtx, COLPOLY_IGNORE_ENTITY, outY, pos, checkHeight, outPoly, outBgId, actor);
}

/**
 * Tests if a line from `posA` to `posB` intersects with a poly
 * returns true if it does, else false
 * `posB`? `posResult` returns the point of intersection
 * `outPoly` returns the pointer to the intersected poly, while `outBgId` returns the entity the poly belongs to
 */
s32 BgCheck_CheckLineImpl(CollisionContext* colCtx, u16 xpFlags1, u16 xpFlags2, Vec3f* posA, Vec3f* posB,
                          Vec3f* posResult, CollisionPoly** outPoly, s32* outBgId, Actor* actor, f32 chkDist,
                          u32 bccFlags) {
    StaticLookup* lookupTbl = colCtx->lookupTbl;
    StaticLookup* iLookup;
    s32 subdivMin[3];
    s32 subdivMax[3];
    s32 i;
    s32 result;
    f32 distSq;
    Vec3f posBTemp = *posB;
    Vec3f sectorMin;
    Vec3f sectorMax;
    s32 k;
    StaticLookup* lookup;
    s32 j;
    StaticLookup* jLookup;
    s32 temp_lo;

    *outBgId = BGCHECK_SCENE;
    if (BgCheck_PosErrorCheck(posA, "../z_bgcheck.c", 5334) == true ||
        BgCheck_PosErrorCheck(posB, "../z_bgcheck.c", 5335) == true) {
        if (actor != NULL) {
            osSyncPrintf("こいつ,pself_actor->name %d\n", actor->id);
        } else {
            osSyncPrintf("pself_actor == NULLで犯人不明\n");
        }
    }

    BgCheck_ResetPolyCheckTbl(&colCtx->polyNodes, colCtx->colHeader->numPolygons);
    BgCheck_GetStaticLookupIndicesFromPos(colCtx, posA, (Vec3i*)&subdivMin);
    BgCheck_GetStaticLookupIndicesFromPos(colCtx, &posBTemp, (Vec3i*)&subdivMax);
    *posResult = *posB;
    result = false;
    distSq = 1.0e38f;
    *outPoly = NULL;

    if (subdivMin[0] != subdivMax[0] || subdivMin[1] != subdivMax[1] || subdivMin[2] != subdivMax[2]) {
        for (i = 0; i < 3; i++) {
            if (subdivMax[i] < subdivMin[i]) {
                j = subdivMax[i];
                subdivMax[i] = subdivMin[i];
                subdivMin[i] = j;
            }
        }
        temp_lo = colCtx->subdivAmount.x * colCtx->subdivAmount.y;
        iLookup = lookupTbl + subdivMin[2] * temp_lo;
        sectorMin.z = subdivMin[2] * colCtx->subdivLength.z + colCtx->minBounds.z;
        sectorMax.z = colCtx->subdivLength.z + sectorMin.z;

        for (i = subdivMin[2]; i < subdivMax[2] + 1; i++) {
            jLookup = iLookup + subdivMin[1] * colCtx->subdivAmount.x;
            sectorMin.y = subdivMin[1] * colCtx->subdivLength.y + colCtx->minBounds.y;
            sectorMax.y = colCtx->subdivLength.y + sectorMin.y;

            for (j = subdivMin[1]; j < subdivMax[1] + 1; j++) {
                lookup = jLookup + subdivMin[0];
                sectorMin.x = subdivMin[0] * colCtx->subdivLength.x + colCtx->minBounds.x;
                sectorMax.x = colCtx->subdivLength.x + sectorMin.x;

                for (k = subdivMin[0]; k < subdivMax[0] + 1; k++) {
                    if (Math3D_LineVsCube(&sectorMin, &sectorMax, posA, &posBTemp) == true &&
                        BgCheck_CheckLineInSubdivision(lookup, colCtx, xpFlags1, xpFlags2, posA, &posBTemp, posResult,
                                                       outPoly, chkDist, &distSq, bccFlags)) {
                        result = true;
                    }

                    lookup++;
                    sectorMin.x += colCtx->subdivLength.x;
                    sectorMax.x += colCtx->subdivLength.x;
                }

                jLookup += colCtx->subdivAmount.x;
                sectorMin.y += colCtx->subdivLength.y;
                sectorMax.y += colCtx->subdivLength.y;
            }

            iLookup += temp_lo;
            sectorMin.z += colCtx->subdivLength.z;
            sectorMax.z += colCtx->subdivLength.z;
        }
    } else if (BgCheck_PosInStaticBoundingBox(colCtx, posA) == false) {
        return false;
    } else {
        result =
            BgCheck_CheckLineInSubdivision(BgCheck_GetNearestStaticLookup(colCtx, lookupTbl, posA), colCtx, xpFlags1,
                                           xpFlags2, posA, &posBTemp, posResult, outPoly, chkDist, &distSq, bccFlags);
        if (result == true) {
            distSq = Math3D_Vec3fDistSq(posResult, posA);
        }
    }
    if ((bccFlags & BGCHECK_CHECK_DYNA) &&
        BgCheck_CheckLineAgainstDyna(colCtx, xpFlags1, posA, &posBTemp, posResult, outPoly, &distSq, outBgId, actor,
                                     chkDist, bccFlags)) {
        result = true;
    }
    return result;
}

/**
 * Get bccFlags
 */
u32 BgCheck_GetBccFlags(s32 chkWall, s32 chkFloor, s32 chkCeil, s32 chkOneFace, s32 chkDyna) {
    u32 result = 0;

    if (chkWall) {
        result = BGCHECK_CHECK_WALL;
    }
    if (chkFloor) {
        result |= BGCHECK_CHECK_FLOOR;
    }
    if (chkCeil) {
        result |= BGCHECK_CHECK_CEILING;
    }
    if (chkOneFace) {
        result |= BGCHECK_CHECK_ONE_FACE;
    }
    if (chkDyna) {
        result |= BGCHECK_CHECK_DYNA;
    }
    return result;
}

/**
 * Public. Tests if a line from `posA` to `posB` intersects with a poly
 * returns true if it does, else false
 */
s32 BgCheck_CameraLineTest1(CollisionContext* colCtx, Vec3f* posA, Vec3f* posB, Vec3f* posResult,
                            CollisionPoly** outPoly, s32 chkWall, s32 chkFloor, s32 chkCeil, s32 chkOneFace,
                            s32* bgId) {
    return BgCheck_CheckLineImpl(colCtx, COLPOLY_IGNORE_CAMERA, COLPOLY_IGNORE_NONE, posA, posB, posResult, outPoly,
                                 bgId, NULL, 1.0f, BgCheck_GetBccFlags(chkWall, chkFloor, chkCeil, chkOneFace, true));
}

/**
 * Public. Tests if a line from `posA` to `posB` intersects with a poly
 * returns true if it does, else false
 */
s32 BgCheck_CameraLineTest2(CollisionContext* colCtx, Vec3f* posA, Vec3f* posB, Vec3f* posResult,
                            CollisionPoly** outPoly, s32 chkWall, s32 chkFloor, s32 chkCeil, s32 chkOneFace,
                            s32* bgId) {
    return BgCheck_CheckLineImpl(colCtx, COLPOLY_IGNORE_NONE, COLPOLY_IGNORE_CAMERA, posA, posB, posResult, outPoly,
                                 bgId, NULL, 1.0f, BgCheck_GetBccFlags(chkWall, chkFloor, chkCeil, chkOneFace, true));
}

/**
 * Public. Tests if a line from `posA` to `posB` intersects with a poly
 * returns true if it does, else false
 */
s32 BgCheck_EntityLineTest1(CollisionContext* colCtx, Vec3f* posA, Vec3f* posB, Vec3f* posResult,
                            CollisionPoly** outPoly, s32 chkWall, s32 chkFloor, s32 chkCeil, s32 chkOneFace,
                            s32* bgId) {
    return BgCheck_CheckLineImpl(colCtx, COLPOLY_IGNORE_ENTITY, COLPOLY_IGNORE_NONE, posA, posB, posResult, outPoly,
                                 bgId, NULL, 1.0f, BgCheck_GetBccFlags(chkWall, chkFloor, chkCeil, chkOneFace, true));
}

/**
 * Public. Tests if a line from `posA` to `posB` intersects with a poly
 * returns true if it does, else false
 */
s32 BgCheck_EntityLineTest2(CollisionContext* colCtx, Vec3f* posA, Vec3f* posB, Vec3f* posResult,
                            CollisionPoly** outPoly, s32 chkWall, s32 chkFloor, s32 chkCeil, s32 chkOneFace, s32* bgId,
                            Actor* actor) {
    return BgCheck_CheckLineImpl(colCtx, COLPOLY_IGNORE_ENTITY, COLPOLY_IGNORE_NONE, posA, posB, posResult, outPoly,
                                 bgId, actor, 1.0f, BgCheck_GetBccFlags(chkWall, chkFloor, chkCeil, chkOneFace, true));
}

/**
 * Public. Tests if a line from `posA` to `posB` intersects with a poly
 * returns true if it does, else false
 */
s32 BgCheck_EntityLineTest3(CollisionContext* colCtx, Vec3f* posA, Vec3f* posB, Vec3f* posResult,
                            CollisionPoly** outPoly, s32 chkWall, s32 chkFloor, s32 chkCeil, s32 chkOneFace, s32* bgId,
                            Actor* actor, f32 chkDist) {
    return BgCheck_CheckLineImpl(colCtx, COLPOLY_IGNORE_ENTITY, COLPOLY_IGNORE_NONE, posA, posB, posResult, outPoly,
                                 bgId, actor, chkDist,
                                 BgCheck_GetBccFlags(chkWall, chkFloor, chkCeil, chkOneFace, true));
}

/**
 * Public. Tests if a line from `posA` to `posB` intersects with a poly
 * returns true if it does, else false
 */
s32 BgCheck_ProjectileLineTest(CollisionContext* colCtx, Vec3f* posA, Vec3f* posB, Vec3f* posResult,
                               CollisionPoly** outPoly, s32 chkWall, s32 chkFloor, s32 chkCeil, s32 chkOneFace,
                               s32* bgId) {
    return BgCheck_CheckLineImpl(colCtx, COLPOLY_IGNORE_PROJECTILES, COLPOLY_IGNORE_NONE, posA, posB, posResult,
                                 outPoly, bgId, NULL, 1.0f,
                                 BgCheck_GetBccFlags(chkWall, chkFloor, chkCeil, chkOneFace, true));
}

/**
 * Public. Tests if a line from `posA` to `posB` intersects with a poly
 * returns true if it does, else false
 */
s32 BgCheck_AnyLineTest1(CollisionContext* colCtx, Vec3f* posA, Vec3f* posB, Vec3f* posResult, CollisionPoly** outPoly,
                         s32 chkOneFace) {
    return BgCheck_AnyLineTest2(colCtx, posA, posB, posResult, outPoly, true, true, true, chkOneFace);
}

/**
 * Public. Tests if a line from `posA` to `posB` intersects with a poly
 * returns true if it does, else false
 */
s32 BgCheck_AnyLineTest2(CollisionContext* colCtx, Vec3f* posA, Vec3f* posB, Vec3f* posResult, CollisionPoly** outPoly,
                         s32 chkWall, s32 chkFloor, s32 chkCeil, s32 chkOneFace) {
    s32 bgId;

    return BgCheck_CheckLineImpl(colCtx, COLPOLY_IGNORE_NONE, COLPOLY_IGNORE_NONE, posA, posB, posResult, outPoly,
                                 &bgId, NULL, 1.0f, BgCheck_GetBccFlags(chkWall, chkFloor, chkCeil, chkOneFace, true));
}

/**
 * Public. Tests if a line from `posA` to `posB` intersects with a poly
 * returns true if it does, else false
 */
s32 BgCheck_AnyLineTest3(CollisionContext* colCtx, Vec3f* posA, Vec3f* posB, Vec3f* posResult, CollisionPoly** outPoly,
                         s32 chkWall, s32 chkFloor, s32 chkCeil, s32 chkOneFace, s32* bgId) {
    return BgCheck_CheckLineImpl(colCtx, COLPOLY_IGNORE_NONE, COLPOLY_IGNORE_NONE, posA, posB, posResult, outPoly, bgId,
                                 NULL, 1.0f, BgCheck_GetBccFlags(chkWall, chkFloor, chkCeil, chkOneFace, true));
}

/**
 * Get first poly intersecting sphere `center` `radius`
 * ignores `actor` dyna poly
 * returns true if any poly intersects the sphere, else false
 * `outPoly` returns the pointer of the first poly found that intersects
 * `outBgId` returns the bgId of the entity that owns `outPoly`
 */
s32 BgCheck_SphVsFirstPolyImpl(CollisionContext* colCtx, u16 xpFlags, CollisionPoly** outPoly, s32* outBgId,
                               Vec3f* center, f32 radius, Actor* actor, u16 bciFlags) {
    StaticLookup* lookup;

    *outBgId = BGCHECK_SCENE;
    if (BgCheck_PosErrorCheck(center, "../z_bgcheck.c", 5852) == true) {
        if (actor != NULL) {
            osSyncPrintf("こいつ,pself_actor->name %d\n", actor->id);
        }
    }

    lookup = BgCheck_GetStaticLookup(colCtx, colCtx->lookupTbl, center);
    if (lookup == NULL) {
        return false;
    } else if (BgCheck_SphVsFirstStaticPoly(lookup, xpFlags, colCtx, center, radius, outPoly, bciFlags) ||
               BgCheck_SphVsFirstDynaPoly(colCtx, xpFlags, outPoly, outBgId, center, radius, actor, bciFlags)) {
        return true;
    }
    return false;
}

/**
 * Public get first poly intersecting sphere `center` `radius`
 */
s32 BgCheck_SphVsFirstPoly(CollisionContext* colCtx, Vec3f* center, f32 radius) {
    CollisionPoly* poly;
    s32 bgId;

    return BgCheck_SphVsFirstPolyImpl(colCtx, COLPOLY_IGNORE_NONE, &poly, &bgId, center, radius, NULL,
                                      BGCHECK_IGNORE_NONE);
}

/**
 * Public get first wall poly intersecting sphere `center` `radius`
 */
s32 BgCheck_SphVsFirstWall(CollisionContext* colCtx, Vec3f* center, f32 radius) {
    CollisionPoly* poly;
    s32 bgId;

    return BgCheck_SphVsFirstPolyImpl(colCtx, COLPOLY_IGNORE_NONE, &poly, &bgId, center, radius, NULL,
                                      BGCHECK_IGNORE_FLOOR | BGCHECK_IGNORE_CEILING);
}

/**
 * Init SSNodeList
 */
void SSNodeList_Initialize(SSNodeList* this) {
    this->max = 0;
    this->count = 0;
    this->tbl = NULL;
    this->polyCheckTbl = NULL;
}

/**
 * Allocate SSNodeList
 * tblMax is the number of SSNode records to allocate
 * numPolys is the number of polygons defined within the CollisionHeader
 */
void SSNodeList_Alloc(PlayState* play, SSNodeList* this, s32 tblMax, s32 numPolys) {
    this->max = tblMax;
    this->count = 0;
    this->tbl = THA_AllocEndAlign(&play->state.tha, tblMax * sizeof(SSNode), -2);

    ASSERT(this->tbl != NULL, "this->short_slist_node_tbl != NULL", "../z_bgcheck.c", 5975);

    this->polyCheckTbl = GameState_Alloc(&play->state, numPolys, "../z_bgcheck.c", 5979);

    ASSERT(this->polyCheckTbl != NULL, "this->polygon_check != NULL", "../z_bgcheck.c", 5981);
}

/**
 * Get next SSNodeList SSNode
 */
SSNode* SSNodeList_GetNextNode(SSNodeList* this) {
    SSNode* result = &this->tbl[this->count];

    this->count++;
    ASSERT(this->count < this->max, "this->short_slist_node_last_index < this->short_slist_node_size", "../z_bgcheck.c",
           5998);
    if (!(this->count < this->max)) {
        return NULL;
    }
    return result;
}

/**
 * Get next SSNodeList SSNode index
 */
u16 SSNodeList_GetNextNodeIdx(SSNodeList* this) {
    u16 new_index = this->count++;

    ASSERT(new_index < this->max, "new_index < this->short_slist_node_size", "../z_bgcheck.c", 6021);
    return new_index;
}

/**
 * Initialize ScaleRotPos
 */
void ScaleRotPos_Initialize(ScaleRotPos* srp) {
    srp->scale.x = srp->scale.y = srp->scale.z = 1.0f;
    srp->pos.x = srp->pos.y = srp->pos.z = 0.0f;
    srp->rot.x = srp->rot.y = srp->rot.z = 0;
}

/**
 * Set ScaleRotPos
 */
void ScaleRotPos_SetValue(ScaleRotPos* srp, Vec3f* scale, Vec3s* rot, Vec3f* pos) {
    srp->scale = *scale;
    srp->rot = *rot;
    srp->pos = *pos;
}

/**
 * ScaleRotPos equality test
 */
s32 ScaleRotPos_Equals(ScaleRotPos* a, ScaleRotPos* b) {
    if (a->scale.x != b->scale.x || a->scale.y != b->scale.y || a->scale.z != b->scale.z || a->rot.x != b->rot.x ||
        a->rot.y != b->rot.y || a->rot.z != b->rot.z || a->pos.x != b->pos.x || a->pos.y != b->pos.y ||
        a->pos.z != b->pos.z) {
        return false;
    }
    return true;
}

/**
 * Reset DynaLookup lists
 */
void DynaLookup_ResetLists(DynaLookup* dynaLookup) {
    SSList_SetNull(&dynaLookup->ceiling);
    SSList_SetNull(&dynaLookup->wall);
    SSList_SetNull(&dynaLookup->floor);
}

/**
 * Reset DynaLookup
 */
void DynaLookup_Reset(DynaLookup* dynaLookup) {
    dynaLookup->polyStartIndex = 0;
    DynaLookup_ResetLists(dynaLookup);
}

/**
 * Reset vtxStartIndex
 */
void DynaLookup_ResetVtxStartIndex(u16* vtxStartIndex) {
    *vtxStartIndex = 0;
}

/**
 * Initialize BgActor
 */
void BgActor_Initialize(PlayState* play, BgActor* bgActor) {
    bgActor->actor = NULL;
    bgActor->colHeader = NULL;
    ScaleRotPos_Initialize(&bgActor->prevTransform);
    ScaleRotPos_Initialize(&bgActor->curTransform);
    DynaLookup_Reset(&bgActor->dynaLookup);
    DynaLookup_ResetVtxStartIndex(&bgActor->vtxStartIndex);
    bgActor->boundingSphere.center.x = bgActor->boundingSphere.center.y = bgActor->boundingSphere.center.z = 0;
    bgActor->boundingSphere.radius = 0;
}

/**
 * setActor internal
 */
void BgActor_SetActor(BgActor* bgActor, Actor* actor, CollisionHeader* colHeader) {
    bgActor->actor = actor;
    bgActor->colHeader = colHeader;
    bgActor->prevTransform.scale = actor->scale;
    bgActor->prevTransform.rot = actor->shape.rot;
    bgActor->prevTransform.rot.x--;
    bgActor->prevTransform.pos = actor->world.pos;
    bgActor->curTransform.scale = actor->scale;
    bgActor->curTransform.rot = actor->shape.rot;
    bgActor->curTransform.pos = actor->world.pos;
}

/**
 * Test if the BgActor transform is the same
 */
s32 BgActor_IsTransformUnchanged(BgActor* bgActor) {
    return ScaleRotPos_Equals(&bgActor->prevTransform, &bgActor->curTransform);
}

/**
 * NULL polyList
 */
void DynaPoly_NullPolyList(CollisionPoly** polyList) {
    *polyList = NULL;
}

/**
 * Allocate dyna.polyList
 */
void DynaPoly_AllocPolyList(PlayState* play, CollisionPoly** polyList, s32 numPolys) {
    *polyList = THA_AllocEndAlign(&play->state.tha, numPolys * sizeof(CollisionPoly), -2);
    ASSERT(*polyList != NULL, "ptbl->pbuf != NULL", "../z_bgcheck.c", 6247);
}

/**
 * NULL vtxList
 */
void DynaPoly_NullVtxList(Vec3s** vtxList) {
    *vtxList = NULL;
}

/**
 * Allocate dyna.vtxList
 */
void DynaPoly_AllocVtxList(PlayState* play, Vec3s** vtxList, s32 numVtx) {
    *vtxList = THA_AllocEndAlign(&play->state.tha, numVtx * sizeof(Vec3s), -2);
    ASSERT(*vtxList != NULL, "ptbl->pbuf != NULL", "../z_bgcheck.c", 6277);
}

/**
 * Update BgActor's prevTransform
 */
void DynaPoly_SetBgActorPrevTransform(PlayState* play, BgActor* bgActor) {
    bgActor->prevTransform = bgActor->curTransform;
}

/**
 * Is BgActor Id
 */
s32 DynaPoly_IsBgIdBgActor(s32 bgId) {
    if (bgId < 0 || bgId >= BG_ACTOR_MAX) {
        return false;
    }
    return true;
}

/**
 * Init DynaCollisionContext
 */
void DynaPoly_Init(PlayState* play, DynaCollisionContext* dyna) {
    dyna->bitFlag = DYNAPOLY_INVALIDATE_LOOKUP;
    DynaPoly_NullPolyList(&dyna->polyList);
    DynaPoly_NullVtxList(&dyna->vtxList);
    DynaSSNodeList_Initialize(play, &dyna->polyNodes);
}

/**
 * Set DynaCollisionContext
 */
void DynaPoly_Alloc(PlayState* play, DynaCollisionContext* dyna) {
    s32 i;

    for (i = 0; i < BG_ACTOR_MAX; i++) {
        BgActor_Initialize(play, &dyna->bgActors[i]);
        dyna->bgActorFlags[i] = 0;
    }
    DynaPoly_NullPolyList(&dyna->polyList);
    DynaPoly_AllocPolyList(play, &dyna->polyList, dyna->polyListMax);

    DynaPoly_NullVtxList(&dyna->vtxList);
    DynaPoly_AllocVtxList(play, &dyna->vtxList, dyna->vtxListMax);

    DynaSSNodeList_Initialize(play, &dyna->polyNodes);
    DynaSSNodeList_Alloc(play, &dyna->polyNodes, dyna->polyNodesMax);
}

/**
 * Set BgActor
 * original name: DynaPolyInfo_setActor
 */
s32 DynaPoly_SetBgActor(PlayState* play, DynaCollisionContext* dyna, Actor* actor, CollisionHeader* colHeader) {
    s32 bgId;
    s32 foundSlot = false;

    for (bgId = 0; bgId < BG_ACTOR_MAX; bgId++) {
        if (!(dyna->bgActorFlags[bgId] & BGACTOR_IN_USE)) {
            dyna->bgActorFlags[bgId] |= BGACTOR_IN_USE;
            foundSlot = true;
            break;
        }
    }

    if (foundSlot == false) {
        osSyncPrintf(VT_FGCOL(RED));
        osSyncPrintf("DynaPolyInfo_setActor():ダイナミックポリゴン 空きインデックスはありません\n");
        osSyncPrintf(VT_RST);
        return BG_ACTOR_MAX;
    }

    BgActor_SetActor(&dyna->bgActors[bgId], actor, colHeader);
    dyna->bitFlag |= DYNAPOLY_INVALIDATE_LOOKUP;

    dyna->bgActorFlags[bgId] &= ~BGACTOR_1;
    osSyncPrintf(VT_FGCOL(GREEN));
    osSyncPrintf("DynaPolyInfo_setActor():index %d\n", bgId);
    osSyncPrintf(VT_RST);
    return bgId;
}

/**
 * Gets the actor assigned to `bgId`
 * possible orginal name: DynaPolyInfo_getActor
 */
DynaPolyActor* DynaPoly_GetActor(CollisionContext* colCtx, s32 bgId) {
    if (!DynaPoly_IsBgIdBgActor(bgId) || !(colCtx->dyna.bgActorFlags[bgId] & BGACTOR_IN_USE) ||
        colCtx->dyna.bgActorFlags[bgId] & BGACTOR_1) {
        return NULL;
    }
    return (DynaPolyActor*)colCtx->dyna.bgActors[bgId].actor;
}

void DynaPoly_DisableCollision(PlayState* play, DynaCollisionContext* dyna, s32 bgId) {
    if (DynaPoly_IsBgIdBgActor(bgId)) {
        dyna->bgActorFlags[bgId] |= BGACTOR_COLLISION_DISABLED;
        dyna->bitFlag |= DYNAPOLY_INVALIDATE_LOOKUP;
    }
}

void DynaPoly_EnableCollision(PlayState* play, DynaCollisionContext* dyna, s32 bgId) {
    if (DynaPoly_IsBgIdBgActor(bgId)) {
        dyna->bgActorFlags[bgId] &= ~BGACTOR_COLLISION_DISABLED;
        dyna->bitFlag |= DYNAPOLY_INVALIDATE_LOOKUP;
    }
}

void DynaPoly_DisableCeilingCollision(PlayState* play, DynaCollisionContext* dyna, s32 bgId) {
    if (DynaPoly_IsBgIdBgActor(bgId)) {
        dyna->bgActorFlags[bgId] |= BGACTOR_CEILING_COLLISION_DISABLED;
        dyna->bitFlag |= DYNAPOLY_INVALIDATE_LOOKUP;
    }
}

void DynaPoly_EnableCeilingCollision(PlayState* play, DynaCollisionContext* dyna, s32 bgId) {
    if (DynaPoly_IsBgIdBgActor(bgId)) {
        dyna->bgActorFlags[bgId] &= ~BGACTOR_CEILING_COLLISION_DISABLED;
        dyna->bitFlag |= DYNAPOLY_INVALIDATE_LOOKUP;
    }
}

/**
 * original name: DynaPolyInfo_delReserve
 */
void DynaPoly_DeleteBgActor(PlayState* play, DynaCollisionContext* dyna, s32 bgId) {
    DynaPolyActor* actor;

    osSyncPrintf(VT_FGCOL(GREEN));
    osSyncPrintf("DynaPolyInfo_delReserve():index %d\n", bgId);
    osSyncPrintf(VT_RST);
    if (DynaPoly_IsBgIdBgActor(bgId) == false) {

        if (bgId == -1) {
            osSyncPrintf(VT_FGCOL(GREEN));
            // "The index that should have been deleted(? ) was(== -1), processing aborted."
            osSyncPrintf(
                "DynaPolyInfo_delReserve():削除されているはずの(?)\nインデックス(== -1)のため,処理を中止します。\n");
            osSyncPrintf(VT_RST);
            return;
        } else {
            osSyncPrintf(VT_FGCOL(RED));
            // "Unable to deallocate index / index unallocated, processing aborted."
            osSyncPrintf("DynaPolyInfo_delReserve():"
                         "確保していない／出来なかったインデックスの解放のため、処理を中止します。index == %d\n",
                         bgId);
            osSyncPrintf(VT_RST);
            return;
        }
    }
    actor = DynaPoly_GetActor(&play->colCtx, bgId);
    if (actor != NULL) {

        actor->bgId = BGACTOR_NEG_ONE;
        dyna->bgActors[bgId].actor = NULL;
        dyna->bgActorFlags[bgId] |= BGACTOR_1;
    }
}

void DynaPoly_InvalidateLookup(PlayState* play, DynaCollisionContext* dyna) {
    dyna->bitFlag |= DYNAPOLY_INVALIDATE_LOOKUP;
}

/**
 * original name: DynaPolyInfo_expandSRT
 */
void DynaPoly_AddBgActorToLookup(PlayState* play, DynaCollisionContext* dyna, s32 bgId, s32* vtxStartIndex,
                                 s32* polyStartIndex) {
    MtxF mtx;
    Actor* actor;
    s32 pad;
    s32 pad2;
    f32 numVtxInverse;
    s32 i;
    Vec3f pos;
    Sphere16* sphere;
    Vec3s* dVtxList;
    Vec3s* point;
    Vec3f newCenterPoint;
    f32 newRadiusSq;
    CollisionHeader* pbgdata;
    Vec3f newVtx;
    Vec3f vtxA;
    Vec3f vtxB;
    Vec3f vtxC;
    Vec3f newNormal;

    pbgdata = dyna->bgActors[bgId].colHeader;
    sphere = &dyna->bgActors[bgId].boundingSphere;
    actor = dyna->bgActors[bgId].actor;
    dyna->bgActors[bgId].dynaLookup.polyStartIndex = *polyStartIndex;
    dyna->bgActors[bgId].vtxStartIndex = *vtxStartIndex;
    pos = actor->world.pos;
    pos.y += actor->shape.yOffset * actor->scale.y;

    ScaleRotPos_SetValue(&dyna->bgActors[bgId].curTransform, &actor->scale, &actor->shape.rot, &pos);

    if (dyna->bgActorFlags[bgId] & BGACTOR_COLLISION_DISABLED) {
        return;
    }

    if (!(dyna->polyListMax >= *polyStartIndex + pbgdata->numPolygons)) {
        osSyncPrintf(VT_FGCOL(RED));
        // "do not use if %d exceeds %d"
        osSyncPrintf("DynaPolyInfo_expandSRT():polygon over %dが%dを越えるとダメ\n",
                     *polyStartIndex + pbgdata->numPolygons, dyna->polyListMax);
    }

    if (!(dyna->vtxListMax >= *vtxStartIndex + pbgdata->numVertices)) {
        osSyncPrintf(VT_FGCOL(RED));
        // "do not use if %d exceeds %d"
        osSyncPrintf("DynaPolyInfo_expandSRT():vertex over %dが%dを越えるとダメ\n",
                     *vtxStartIndex + pbgdata->numVertices, dyna->vtxListMax);
    }

    ASSERT(dyna->polyListMax >= *polyStartIndex + pbgdata->numPolygons,
           "pdyna_poly_info->poly_num >= *pstart_poly_index + pbgdata->poly_num", "../z_bgcheck.c", 6687);
    ASSERT(dyna->vtxListMax >= *vtxStartIndex + pbgdata->numVertices,
           "pdyna_poly_info->vert_num >= *pstart_vert_index + pbgdata->vtx_num", "../z_bgcheck.c", 6688);

    if (!(dyna->bitFlag & DYNAPOLY_INVALIDATE_LOOKUP) &&
        (BgActor_IsTransformUnchanged(&dyna->bgActors[bgId]) == true)) {
        s32 pi;
        for (pi = *polyStartIndex; pi < *polyStartIndex + pbgdata->numPolygons; pi++) {
            CollisionPoly* poly = &dyna->polyList[pi];
            s16 normalY = poly->normal.y;

            if (normalY > COLPOLY_SNORMAL(0.5f)) {
                s16 polyIndex = pi;
                DynaSSNodeList_SetSSListHead(&dyna->polyNodes, &dyna->bgActors[bgId].dynaLookup.floor, &polyIndex);
            } else if (normalY < COLPOLY_SNORMAL(-0.8f)) {
                if (!(dyna->bgActorFlags[bgId] & BGACTOR_CEILING_COLLISION_DISABLED)) {
                    s16 polyIndex = pi;
                    DynaSSNodeList_SetSSListHead(&dyna->polyNodes, &dyna->bgActors[bgId].dynaLookup.ceiling,
                                                 &polyIndex);
                }
            } else {
                s16 polyIndex = pi;
                DynaSSNodeList_SetSSListHead(&dyna->polyNodes, &dyna->bgActors[bgId].dynaLookup.wall, &polyIndex);
            }
        }

        *polyStartIndex += pbgdata->numPolygons;
        *vtxStartIndex += pbgdata->numVertices;
    } else {
        SkinMatrix_SetTranslateRotateYXZScale(
            &mtx, dyna->bgActors[bgId].curTransform.scale.x, dyna->bgActors[bgId].curTransform.scale.y,
            dyna->bgActors[bgId].curTransform.scale.z, dyna->bgActors[bgId].curTransform.rot.x,
            dyna->bgActors[bgId].curTransform.rot.y, dyna->bgActors[bgId].curTransform.rot.z,
            dyna->bgActors[bgId].curTransform.pos.x, dyna->bgActors[bgId].curTransform.pos.y,
            dyna->bgActors[bgId].curTransform.pos.z);

        numVtxInverse = 1.0f / pbgdata->numVertices;
        newCenterPoint.x = newCenterPoint.y = newCenterPoint.z = 0.0f;
        for (i = 0; i < pbgdata->numVertices; i++) {
            Vec3f vtx;
            Vec3f vtxT; // Vtx after mtx transform
            Math_Vec3s_ToVec3f(&vtx, &pbgdata->vtxList[i]);
            SkinMatrix_Vec3fMtxFMultXYZ(&mtx, &vtx, &vtxT);
            BgCheck_Vec3fToVec3s(&dyna->vtxList[*vtxStartIndex + i], &vtxT);

            if (i == 0) {
                dyna->bgActors[bgId].minY = dyna->bgActors[bgId].maxY = vtxT.y;
            } else if (vtxT.y < dyna->bgActors[bgId].minY) {
                dyna->bgActors[bgId].minY = vtxT.y;
            } else if (dyna->bgActors[bgId].maxY < vtxT.y) {
                dyna->bgActors[bgId].maxY = vtxT.y;
            }
            newCenterPoint.x += vtxT.x;
            newCenterPoint.y += vtxT.y;
            newCenterPoint.z += vtxT.z;
        }

        newCenterPoint.x *= numVtxInverse;
        newCenterPoint.y *= numVtxInverse;
        newCenterPoint.z *= numVtxInverse;
        sphere->center.x = newCenterPoint.x;
        sphere->center.y = newCenterPoint.y;
        sphere->center.z = newCenterPoint.z;
        newRadiusSq = -100.0f;

        for (i = 0; i < pbgdata->numVertices; i++) {
            f32 radiusSq;

            newVtx.x = dyna->vtxList[*vtxStartIndex + i].x;
            newVtx.y = dyna->vtxList[*vtxStartIndex + i].y;
            newVtx.z = dyna->vtxList[*vtxStartIndex + i].z;
            radiusSq = Math3D_Vec3fDistSq(&newVtx, &newCenterPoint);
            if (newRadiusSq < radiusSq) {
                newRadiusSq = radiusSq;
            }
        }

        sphere->radius = sqrtf(newRadiusSq) * 1.1f;

        for (i = 0; i < pbgdata->numPolygons; i++) {
            CollisionPoly* newPoly = &dyna->polyList[*polyStartIndex + i];
            f32 newNormMagnitude;

            *newPoly = pbgdata->polyList[i];

            // Yeah, this is all kinds of fake, but my God, it matches.
            newPoly->flags_vIA =
                (COLPOLY_VTX_INDEX(newPoly->flags_vIA) + *vtxStartIndex) | ((*newPoly).flags_vIA & 0xE000);
            newPoly->flags_vIB =
                (COLPOLY_VTX_INDEX(newPoly->flags_vIB) + *vtxStartIndex) | ((*newPoly).flags_vIB & 0xE000);
            newPoly->vIC = *vtxStartIndex + newPoly->vIC;
            dVtxList = dyna->vtxList;
            vtxA.x = dVtxList[(u32)COLPOLY_VTX_INDEX(newPoly->flags_vIA)].x;
            vtxA.y = dVtxList[(u32)COLPOLY_VTX_INDEX(newPoly->flags_vIA)].y;
            vtxA.z = dVtxList[(u32)COLPOLY_VTX_INDEX(newPoly->flags_vIA)].z;
            vtxB.x = dVtxList[(u32)COLPOLY_VTX_INDEX(newPoly->flags_vIB)].x;
            vtxB.y = dVtxList[(u32)COLPOLY_VTX_INDEX(newPoly->flags_vIB)].y;
            vtxB.z = dVtxList[(u32)COLPOLY_VTX_INDEX(newPoly->flags_vIB)].z;
            vtxC.x = dVtxList[newPoly->vIC].x;
            vtxC.y = dVtxList[newPoly->vIC].y;
            vtxC.z = dVtxList[newPoly->vIC].z;
            Math3D_SurfaceNorm(&vtxA, &vtxB, &vtxC, &newNormal);
            newNormMagnitude = Math3D_Vec3fMagnitude(&newNormal);

            if (!IS_ZERO(newNormMagnitude)) {
                newNormal.x *= (1.0f / newNormMagnitude);
                newNormal.y *= (1.0f / newNormMagnitude);
                newNormal.z *= (1.0f / newNormMagnitude);
                newPoly->normal.x = COLPOLY_SNORMAL(newNormal.x);
                newPoly->normal.y = COLPOLY_SNORMAL(newNormal.y);
                newPoly->normal.z = COLPOLY_SNORMAL(newNormal.z);
            }

            newPoly->dist = -DOTXYZ(newNormal, dVtxList[(u32)COLPOLY_VTX_INDEX(newPoly->flags_vIA)]);
            if (newNormal.y > 0.5f) {
                s16 polyId = *polyStartIndex + i;
                DynaSSNodeList_SetSSListHead(&dyna->polyNodes, &dyna->bgActors[bgId].dynaLookup.floor, &polyId);
            } else if (newNormal.y < -0.8f) {
                s16 polyId = *polyStartIndex + i;
                DynaSSNodeList_SetSSListHead(&dyna->polyNodes, &dyna->bgActors[bgId].dynaLookup.ceiling, &polyId);
            } else {
                s16 polyId = *polyStartIndex + i;
                DynaSSNodeList_SetSSListHead(&dyna->polyNodes, &dyna->bgActors[bgId].dynaLookup.wall, &polyId);
            }
        }

        *polyStartIndex += pbgdata->numPolygons;
        *vtxStartIndex += pbgdata->numVertices;
    }
}

void DynaPoly_UnsetAllInteractFlags(PlayState* play, DynaCollisionContext* dyna, Actor* actor) {
    DynaPolyActor* dynaActor;
    s32 i;

    for (i = 0; i < BG_ACTOR_MAX; i++) {
        if (dyna->bgActorFlags[i] & BGACTOR_IN_USE) {
            dynaActor = DynaPoly_GetActor(&play->colCtx, i);
            if (dynaActor != NULL && &dynaActor->actor == actor) {
                DynaPolyActor_UnsetAllInteractFlags((DynaPolyActor*)actor);
                return;
            }
        }
    }
}

/**
 * Original name: "DynaPolyInfo_setup"
 */
void DynaPoly_UpdateContext(PlayState* play, DynaCollisionContext* dyna) {
    DynaPolyActor* actor;
    s32 vtxStartIndex;
    s32 polyStartIndex;
    s32 i;

    DynaSSNodeList_ResetCount(&dyna->polyNodes);

    for (i = 0; i < BG_ACTOR_MAX; i++) {
        DynaLookup_ResetLists(&dyna->bgActors[i].dynaLookup);
    }

    for (i = 0; i < BG_ACTOR_MAX; i++) {
        if (dyna->bgActorFlags[i] & BGACTOR_1) {
            // Initialize BgActor
            osSyncPrintf(VT_FGCOL(GREEN));
            osSyncPrintf("DynaPolyInfo_setup():削除 index=%d\n", i);
            osSyncPrintf(VT_RST);

            dyna->bgActorFlags[i] = 0;
            BgActor_Initialize(play, &dyna->bgActors[i]);
            dyna->bitFlag |= DYNAPOLY_INVALIDATE_LOOKUP;
        }
        if (dyna->bgActors[i].actor != NULL && dyna->bgActors[i].actor->update == NULL) {
            // Delete BgActor
            osSyncPrintf(VT_FGCOL(GREEN));
            osSyncPrintf("DynaPolyInfo_setup():削除 index=%d\n", i);
            osSyncPrintf(VT_RST);
            actor = DynaPoly_GetActor(&play->colCtx, i);
            if (actor == NULL) {
                return;
            }
            actor->bgId = BGACTOR_NEG_ONE;
            dyna->bgActorFlags[i] = 0;

            BgActor_Initialize(play, &dyna->bgActors[i]);
            dyna->bitFlag |= DYNAPOLY_INVALIDATE_LOOKUP;
        }
    }
    vtxStartIndex = 0;
    polyStartIndex = 0;
    for (i = 0; i < BG_ACTOR_MAX; i++) {
        if (dyna->bgActorFlags[i] & BGACTOR_IN_USE) {
            DynaPoly_AddBgActorToLookup(play, dyna, i, &vtxStartIndex, &polyStartIndex);
        }
    }
    dyna->bitFlag &= ~DYNAPOLY_INVALIDATE_LOOKUP;
}

/**
 * Update all BgActor's previous ScaleRotPos
 */
void DynaPoly_UpdateBgActorTransforms(PlayState* play, DynaCollisionContext* dyna) {
    s32 i;

    for (i = 0; i < BG_ACTOR_MAX; i++) {
        if (dyna->bgActorFlags[i] & BGACTOR_IN_USE) {
            DynaPoly_SetBgActorPrevTransform(play, &dyna->bgActors[i]);
        }
    }
}

#define DYNA_RAYCAST_FLOORS 1
#define DYNA_RAYCAST_WALLS 2
#define DYNA_RAYCAST_CEILINGS 4

/**
 * Performs a downward raycast check on a list of floor, wall, or ceiling dyna polys
 * `listType` specifies the poly list type (e.g. DYNA_RAYCAST_FLOORS)
 */
f32 BgCheck_RaycastDownDynaList(DynaRaycastDown* dynaRaycastDown, u32 listType) {
    CollisionPoly* polyList;
    SSNode* curNode;
    f32 result;
    f32 yIntersect;
    s16 id;

    result = dynaRaycastDown->yIntersect;
    if (dynaRaycastDown->ssList->head == SS_NULL) {
        return result;
    }
    polyList = dynaRaycastDown->dyna->polyList;
    curNode = &dynaRaycastDown->dyna->polyNodes.tbl[dynaRaycastDown->ssList->head];

    while (true) {
        id = curNode->polyId;
        if (COLPOLY_VIA_FLAG_TEST(polyList[id].flags_vIA, dynaRaycastDown->xpFlags)) {
            if (curNode->next == SS_NULL) {
                break;
            } else {
                curNode = &dynaRaycastDown->dyna->polyNodes.tbl[curNode->next];
                continue;
            }
        }
        if ((listType & (DYNA_RAYCAST_WALLS | DYNA_RAYCAST_CEILINGS)) &&
            (dynaRaycastDown->downChkFlags & BGCHECK_RAYCAST_DOWN_CHECK_GROUND_ONLY) &&
            COLPOLY_GET_NORMAL(polyList[id].normal.y) < 0.0f) {
            if (curNode->next == SS_NULL) {
                break;
            } else {
                curNode = &dynaRaycastDown->dyna->polyNodes.tbl[curNode->next];
                continue;
            }
        }
        if (CollisionPoly_CheckYIntersectApprox1(&polyList[id], dynaRaycastDown->dyna->vtxList, dynaRaycastDown->pos->x,
                                                 dynaRaycastDown->pos->z, &yIntersect,
                                                 dynaRaycastDown->chkDist) == true &&
            yIntersect < dynaRaycastDown->pos->y && result < yIntersect) {
            result = yIntersect;
            *dynaRaycastDown->resultPoly = &dynaRaycastDown->dyna->polyList[id];
        }
        if (curNode->next == SS_NULL) {
            break;
        } else {
            curNode = &dynaRaycastDown->dyna->polyNodes.tbl[curNode->next];
            continue;
        }
    }
    return result;
}

/**
 * Performs a downward raycast check on dyna polys
 * returns the yIntersect of the poly found, or BGCHECK_Y_MIN if no poly is found
 */
f32 BgCheck_RaycastDownDyna(DynaRaycastDown* dynaRaycastDown) {
    s32 i;
    f32 result;
    f32 intersect2;
    s32 i2;
    s32 pauseState;
    DynaPolyActor* dynaActor;
    s32 pad;
    Vec3f polyVtx[3];
    Vec3f polyNorm;
    u32 polyIndex;
    CollisionPoly* polyMin;
    MtxF srpMtx;
    f32 magnitude;
    Vec3s* vtxList;
    f32 polyDist;
    Vec3f vtx;
    f32 intersect;
    ScaleRotPos* curTransform;
    CollisionPoly* poly;

    result = BGCHECK_Y_MIN;
    *dynaRaycastDown->bgId = BGCHECK_SCENE;

    for (i = 0; i < BG_ACTOR_MAX; i++) {
<<<<<<< HEAD
        if (!(dynaRaycastDown->colCtx->dyna.bgActorFlags[i] & 1)) {
=======
        if (!(dynaRaycast->colCtx->dyna.bgActorFlags[i] & BGACTOR_IN_USE)) {
>>>>>>> 9e2aee3f
            continue;
        }

        if (dynaRaycastDown->actor == dynaRaycastDown->colCtx->dyna.bgActors[i].actor ||
            dynaRaycastDown->pos->y < dynaRaycastDown->colCtx->dyna.bgActors[i].minY ||
            Math3D_XZInSphere(&dynaRaycastDown->colCtx->dyna.bgActors[i].boundingSphere, dynaRaycastDown->pos->x,
                              dynaRaycastDown->pos->z) == false) {
            continue;
        }

        dynaRaycastDown->dyna = &dynaRaycastDown->colCtx->dyna;
        if (dynaRaycastDown->downChkFlags & BGCHECK_RAYCAST_DOWN_CHECK_FLOORS) {
            dynaRaycastDown->ssList = &dynaRaycastDown->colCtx->dyna.bgActors[i].dynaLookup.floor;
            intersect2 = BgCheck_RaycastDownDynaList(dynaRaycastDown, DYNA_RAYCAST_FLOORS);

            if (dynaRaycastDown->yIntersect < intersect2) {
                dynaRaycastDown->yIntersect = intersect2;
                *dynaRaycastDown->bgId = i;
                result = intersect2;
            }
        }
        if ((dynaRaycastDown->downChkFlags & BGCHECK_RAYCAST_DOWN_CHECK_WALLS) ||
            (*dynaRaycastDown->resultPoly == NULL &&
             (dynaRaycastDown->downChkFlags & BGCHECK_RAYCAST_DOWN_CHECK_WALLS_SIMPLE))) {
            dynaRaycastDown->ssList = &dynaRaycastDown->colCtx->dyna.bgActors[i].dynaLookup.wall;
            intersect2 = BgCheck_RaycastDownDynaList(dynaRaycastDown, DYNA_RAYCAST_WALLS);

            if (dynaRaycastDown->yIntersect < intersect2) {
                dynaRaycastDown->yIntersect = intersect2;
                *dynaRaycastDown->bgId = i;
                result = intersect2;
            }
        }

        if (dynaRaycastDown->downChkFlags & BGCHECK_RAYCAST_DOWN_CHECK_CEILINGS) {
            dynaRaycastDown->ssList = &dynaRaycastDown->colCtx->dyna.bgActors[i].dynaLookup.ceiling;
            intersect2 = BgCheck_RaycastDownDynaList(dynaRaycastDown, DYNA_RAYCAST_CEILINGS);

            if (dynaRaycastDown->yIntersect < intersect2) {
                dynaRaycastDown->yIntersect = intersect2;
                *dynaRaycastDown->bgId = i;
                result = intersect2;
            }
        }
    }

    dynaActor = DynaPoly_GetActor(dynaRaycastDown->colCtx, *dynaRaycastDown->bgId);
    if ((result != BGCHECK_Y_MIN) && (dynaActor != NULL) && (dynaRaycastDown->play != NULL)) {
        pauseState = dynaRaycastDown->play->pauseCtx.state != 0;
        if (pauseState == 0) {
            pauseState = dynaRaycastDown->play->pauseCtx.debugState != 0;
        }
<<<<<<< HEAD
        if (!pauseState && (dynaRaycastDown->colCtx->dyna.bgActorFlags[*dynaRaycastDown->bgId] & 2)) {
            curTransform = &dynaRaycastDown->dyna->bgActors[*dynaRaycastDown->bgId].curTransform;
=======
        if (!pauseState && (dynaRaycast->colCtx->dyna.bgActorFlags[*dynaRaycast->bgId] & BGACTOR_1)) {
            curTransform = &dynaRaycast->dyna->bgActors[*dynaRaycast->bgId].curTransform;
>>>>>>> 9e2aee3f
            polyMin =
                &dynaRaycastDown->dyna
                     ->polyList[dynaRaycastDown->dyna->bgActors[*dynaRaycastDown->bgId].dynaLookup.polyStartIndex];
            polyIndex = *dynaRaycastDown->resultPoly - polyMin;
            poly = &dynaRaycastDown->dyna->bgActors[*dynaRaycastDown->bgId].colHeader->polyList[polyIndex];

            SkinMatrix_SetTranslateRotateYXZScale(&srpMtx, curTransform->scale.x, curTransform->scale.y,
                                                  curTransform->scale.z, curTransform->rot.x, curTransform->rot.y,
                                                  curTransform->rot.z, curTransform->pos.x, curTransform->pos.y,
                                                  curTransform->pos.z);

            vtxList = dynaRaycastDown->dyna->bgActors[*dynaRaycastDown->bgId].colHeader->vtxList;

            for (i2 = 0; i2 < 3; i2++) {
                Math_Vec3s_ToVec3f(&vtx, &vtxList[COLPOLY_VTX_INDEX(poly->vtxData[i2])]);
                SkinMatrix_Vec3fMtxFMultXYZ(&srpMtx, &vtx, &polyVtx[i2]);
            }
            Math3D_SurfaceNorm(&polyVtx[0], &polyVtx[1], &polyVtx[2], &polyNorm);
            magnitude = Math3D_Vec3fMagnitude(&polyNorm);

            if (!IS_ZERO(magnitude)) {
                polyNorm.x *= 1.0f / magnitude;
                polyNorm.y *= 1.0f / magnitude;
                polyNorm.z *= 1.0f / magnitude;
                polyDist = -DOTXYZ(polyNorm, polyVtx[0]);
                if (Math3D_TriChkPointParaYIntersectInsideTri(
                        &polyVtx[0], &polyVtx[1], &polyVtx[2], polyNorm.x, polyNorm.y, polyNorm.z, polyDist,
                        dynaRaycastDown->pos->z, dynaRaycastDown->pos->x, &intersect, dynaRaycastDown->chkDist)) {
                    if (fabsf(intersect - result) < 1.0f) {

                        result = intersect;
                    }
                }
            }
        }
    }
    return result;
}

/**
 * Performs collision detection on a BgActor's wall polys on sphere `pos`, `radius`
 * returns true if a collision was detected
 * `outX` `outZ` return the displaced x,z coordinates
 * `outPoly` returns the pointer to the nearest poly collided with, or NULL
 * `outBgId` returns `bgId` if the poly SurfaceType's wall damage flag is not set, else ?
 */
s32 BgCheck_SphVsDynaWallInBgActor(CollisionContext* colCtx, u16 xpFlags, DynaCollisionContext* dyna, SSList* ssList,
                                   f32* outX, f32* outZ, CollisionPoly** outPoly, s32* outBgId, Vec3f* pos, f32 radius,
                                   s32 bgId) {
    f32 temp;
    f32 intersect;
    s32 result = false;
    CollisionPoly* poly;
    SSNode* curNode;
    f32 nx;
    f32 ny;
    f32 nz;
    Vec3f resultPos;
    s16 polyId;
    f32 zTemp;
    f32 xTemp;
    f32 normalXZ;
    f32 invNormalXZ;
    f32 planeDist;
    f32 temp_f18;
    f32 zIntersectDist;
    f32 xIntersectDist;
    f32 zMin;
    f32 zMax;
    f32 xMin;
    f32 xMax;

    if (ssList->head == SS_NULL) {
        return result;
    }

    resultPos = *pos;
    curNode = &dyna->polyNodes.tbl[ssList->head];

    while (true) {
        polyId = curNode->polyId;
        poly = &dyna->polyList[polyId];
        CollisionPoly_GetNormalF(poly, &nx, &ny, &nz);
        normalXZ = sqrtf(SQ(nx) + SQ(nz));
        ASSERT(!IS_ZERO(normalXZ), "!IS_ZERO(ac_size)", "../z_bgcheck.c", 7382);

        planeDist = Math3D_DistPlaneToPos(nx, ny, nz, poly->dist, &resultPos);
        if (radius < fabsf(planeDist) || COLPOLY_VIA_FLAG_TEST(poly->flags_vIA, xpFlags)) {
            if (curNode->next == SS_NULL) {
                break;
            } else {
                curNode = &dyna->polyNodes.tbl[curNode->next];
                continue;
            }
        }
        invNormalXZ = 1.0f / normalXZ;
        temp_f18 = fabsf(nz) * invNormalXZ;
        if (temp_f18 < 0.4f) {
            if (curNode->next == SS_NULL) {
                break;
            } else {
                curNode = &dyna->polyNodes.tbl[curNode->next];
                continue;
            }
        }

        // compute poly zMin/zMax
        zTemp = dyna->vtxList[COLPOLY_VTX_INDEX(poly->flags_vIA)].z;
        zMax = zMin = zTemp;

        zTemp = dyna->vtxList[COLPOLY_VTX_INDEX(poly->flags_vIB)].z;
        if (zTemp < zMin) {
            zMin = zTemp;
        } else if (zTemp > zMax) {
            zMax = zTemp;
        }

        zTemp = dyna->vtxList[poly->vIC].z;
        if (zTemp < zMin) {
            zMin = zTemp;
        } else if (zMax < zTemp) {
            zMax = zTemp;
        }

        zMin -= radius;
        zMax += radius;
        if (resultPos.z < zMin || zMax < resultPos.z) {
            if (curNode->next == SS_NULL) {
                break;
            } else {
                curNode = &dyna->polyNodes.tbl[curNode->next];
                continue;
            }
        }
        if (CollisionPoly_CheckZIntersectApprox(poly, dyna->vtxList, resultPos.x, pos->y, &intersect)) {
            if (fabsf(intersect - resultPos.z) <= radius / temp_f18) {
                if ((intersect - resultPos.z) * nz <= 4.0f) {
                    if (BgCheck_ComputeWallDisplacement(colCtx, poly, &resultPos.x, &resultPos.z, nx, ny, nz,
                                                        invNormalXZ, planeDist, radius, outPoly)) {
                        *outBgId = bgId;
                    }
                    result = true;
                }
            }
        }
        if (curNode->next == SS_NULL) {
            break;
        }
        curNode = &dyna->polyNodes.tbl[curNode->next];
    }

    curNode = &dyna->polyNodes.tbl[ssList->head];
    while (true) {
        polyId = curNode->polyId;
        poly = &dyna->polyList[polyId];
        CollisionPoly_GetNormalF(poly, &nx, &ny, &nz);
        normalXZ = sqrtf(SQ(nx) + SQ(nz));
        ASSERT(!IS_ZERO(normalXZ), "!IS_ZERO(ac_size)", "../z_bgcheck.c", 7489);

        planeDist = Math3D_DistPlaneToPos(nx, ny, nz, poly->dist, &resultPos);
        if (radius < fabsf(planeDist) || COLPOLY_VIA_FLAG_TEST(poly->flags_vIA, xpFlags)) {
            if (curNode->next == SS_NULL) {
                break;
            } else {
                curNode = &dyna->polyNodes.tbl[curNode->next];
                continue;
            }
        }

        invNormalXZ = 1.0f / normalXZ;
        temp_f18 = fabsf(nx) * invNormalXZ;
        if (temp_f18 < 0.4f) {
            if (curNode->next == SS_NULL) {
                break;
            } else {
                curNode = &dyna->polyNodes.tbl[curNode->next];
                continue;
            }
        }

        // compute poly xMin/xMax
        xTemp = dyna->vtxList[COLPOLY_VTX_INDEX(poly->flags_vIA)].x;
        xMax = xMin = xTemp;
        xTemp = dyna->vtxList[COLPOLY_VTX_INDEX(poly->flags_vIB)].x;

        if (xTemp < xMin) {
            xMin = xTemp;
        } else if (xMax < xTemp) {
            xMax = xTemp;
        }
        xTemp = dyna->vtxList[poly->vIC].x;
        if (xTemp < xMin) {
            xMin = xTemp;
        } else if (xMax < xTemp) {
            xMax = xTemp;
        }

        xMin -= radius;
        xMax += radius;
        if (resultPos.x < xMin || xMax < resultPos.x) {
            if (curNode->next == SS_NULL) {
                break;
            } else {
                curNode = &dyna->polyNodes.tbl[curNode->next];
                continue;
            }
        }

        if (CollisionPoly_CheckXIntersectApprox(poly, dyna->vtxList, pos->y, resultPos.z, &intersect)) {
            xIntersectDist = intersect - resultPos.x;
            if (fabsf(xIntersectDist) <= radius / temp_f18) {
                if (xIntersectDist * nx <= 4.0f) {
                    if (BgCheck_ComputeWallDisplacement(colCtx, poly, &resultPos.x, &resultPos.z, nx, ny, nz,
                                                        invNormalXZ, planeDist, radius, outPoly)) {
                        *outBgId = bgId;
                    }
                    result = true;
                }
            }
        }
        if (curNode->next == SS_NULL) {
            break;
        }
        curNode = &dyna->polyNodes.tbl[curNode->next];
    }
    *outX = resultPos.x;
    *outZ = resultPos.z;
    return result;
}

/**
 * Performs collision detection on all dyna poly walls using sphere `pos`, `radius`
 * returns true if a collision was detected
 * `outX` `outZ` return the displaced x,z coordinates
 * `outPoly` returns the pointer to the nearest poly collided with, or NULL
 * `outBgId` returns the index of the BgActor that owns `outPoly`
 * If `actor` is not NULL, an BgActor bound to that actor will be ignored
 */
s32 BgCheck_SphVsDynaWall(CollisionContext* colCtx, u16 xpFlags, f32* outX, f32* outZ, Vec3f* pos, f32 radius,
                          CollisionPoly** outPoly, s32* outBgId, Actor* actor) {
    Vec3f resultPos;
    s32 result;
    f32 r;
    f32 dz;
    f32 dx;
    BgActor* bgActor;
    s32 i;

    result = false;
    resultPos = *pos;

    for (i = 0; i < BG_ACTOR_MAX; i++) {
        if (!(colCtx->dyna.bgActorFlags[i] & BGACTOR_IN_USE)) {
            continue;
        }
        if ((colCtx->dyna.bgActors + i)->actor == actor) {
            continue;
        }
        bgActor = &colCtx->dyna.bgActors[i];

        if (bgActor->minY > resultPos.y || bgActor->maxY < resultPos.y) {
            continue;
        }

        bgActor->boundingSphere.radius += (s16)radius;

        r = bgActor->boundingSphere.radius;
        dx = bgActor->boundingSphere.center.x - resultPos.x;
        dz = bgActor->boundingSphere.center.z - resultPos.z;
        if (SQ(r) < (SQ(dx) + SQ(dz)) || (!Math3D_XYInSphere(&bgActor->boundingSphere, resultPos.x, resultPos.y) &&
                                          !Math3D_YZInSphere(&bgActor->boundingSphere, resultPos.y, resultPos.z))) {
            bgActor->boundingSphere.radius -= (s16)radius;
            continue;
        }
        bgActor->boundingSphere.radius -= (s16)radius;
        if (BgCheck_SphVsDynaWallInBgActor(colCtx, xpFlags, &colCtx->dyna,
                                           &(colCtx->dyna.bgActors + i)->dynaLookup.wall, outX, outZ, outPoly, outBgId,
                                           &resultPos, radius, i)) {
            resultPos.x = *outX;
            resultPos.z = *outZ;
            result = true;
        }
    }
    return result;
}

/**
 * Tests for collision with a dyna poly ceiling, starting at `ssList`
 * returns true if a collision occurs, else false
 * `outPoly` returns the poly collided with
 * `outY` returns the y coordinate needed to not collide with `outPoly`
 */
s32 BgCheck_CheckDynaCeilingList(CollisionContext* colCtx, u16 xpFlags, DynaCollisionContext* dyna, SSList* ssList,
                                 f32* outY, Vec3f* pos, f32 checkHeight, CollisionPoly** outPoly) {
    s16 polyId;
    SSNode* curNode;
    CollisionPoly* poly;
    Vec3f testPos;
    f32 ceilingY;
    f32 sign;
    f32 nx;
    f32 ny;
    f32 nz;
    s32 result = false;
    f32 intersectDist;
    u16 padding;

    if (ssList->head == SS_NULL) {
        return false;
    }
    curNode = &dyna->polyNodes.tbl[ssList->head];
    testPos = *pos;

    while (true) {
        polyId = curNode->polyId;
        poly = &dyna->polyList[polyId];
        if (COLPOLY_VIA_FLAG_TEST(poly->flags_vIA, xpFlags)) {
            if (curNode->next == SS_NULL) {
                break;
            } else {
                curNode = &dyna->polyNodes.tbl[curNode->next];
                continue;
            }
        }
        CollisionPoly_GetNormalF(poly, &nx, &ny, &nz);
        if (checkHeight < Math3D_UDistPlaneToPos(nx, ny, nz, poly->dist, &testPos)) {
            if (curNode->next == SS_NULL) {
                break;
            } else {
                curNode = &dyna->polyNodes.tbl[curNode->next];
                continue;
            }
        }
        if (CollisionPoly_CheckYIntersectApprox2(poly, dyna->vtxList, testPos.x, testPos.z, &ceilingY)) {
            intersectDist = ceilingY - testPos.y;
            if (testPos.y < ceilingY && intersectDist < checkHeight && intersectDist * ny <= 0.0f) {
                sign = (0.0f <= ny) ? 1.0f : -1.0f;
                testPos.y = (sign * checkHeight) + ceilingY;
                result = true;
                *outPoly = poly;
            }
        }
        if (curNode->next == SS_NULL) {
            break;
        } else {
            curNode = &dyna->polyNodes.tbl[curNode->next];
            continue;
        }
    }
    *outY = testPos.y;
    return result;
}

/**
 * Tests collision with a dyna poly ceiling
 * returns true if a collision occurs, else false
 * `outPoly` returns the poly collided with, while `outBgId` returns the id of the BgActor that owns the poly
 * `outY` returns the y coordinate needed to not collide with `outPoly`, or `pos`.y + `chkDist` if no collision occurs
 */
s32 BgCheck_CheckDynaCeiling(CollisionContext* colCtx, u16 xpFlags, f32* outY, Vec3f* pos, f32 chkDist,
                             CollisionPoly** outPoly, s32* outBgId, Actor* actor) {
    s32 i = 0;
    s32 result = false;
    f32 resultY;
    f32 tempY = chkDist + pos->y;
    BgActor* bgActor;
    CollisionPoly* poly;

    resultY = tempY;

    for (i = 0; i < BG_ACTOR_MAX; i++) {
        if (!(colCtx->dyna.bgActorFlags[i] & BGACTOR_IN_USE)) {
            continue;
        }
        if (actor == colCtx->dyna.bgActors[i].actor) {
            continue;
        }
        if (!Math3D_XZInSphere(&colCtx->dyna.bgActors[i].boundingSphere, pos->x, pos->z)) {
            continue;
        }
        if (BgCheck_CheckDynaCeilingList(colCtx, xpFlags, &colCtx->dyna, &colCtx->dyna.bgActors[i].dynaLookup.ceiling,
                                         &tempY, pos, chkDist, &poly) == true &&
            tempY < resultY) {

            resultY = tempY;
            *outPoly = poly;
            *outBgId = i;
            result = true;
        }
    }
    *outY = resultY;
    return result;
}

/**
 * Tests if DynaLineTest intersects with a poly
 * returns true if a poly was intersected, else false
 */
s32 BgCheck_CheckLineAgainstBgActorSSList(DynaLineTest* dynaLineTest) {
    f32 distSq;
    s32 result;
    CollisionPoly* curPoly;
    SSNode* curNode;
    Vec3f polyIntersect;
    s16 polyId;

    if (dynaLineTest->ssList->head == SS_NULL) {
        return false;
    }

    curNode = &dynaLineTest->dyna->polyNodes.tbl[dynaLineTest->ssList->head];
    result = false;

    while (true) {
        polyId = curNode->polyId;
        curPoly = &dynaLineTest->dyna->polyList[polyId];
        if (COLPOLY_VIA_FLAG_TEST(curPoly->flags_vIA, dynaLineTest->xpFlags)) {
            if (curNode->next == SS_NULL) {
                break;
            } else {
                curNode = &dynaLineTest->dyna->polyNodes.tbl[curNode->next];
            }
        } else {
            if (CollisionPoly_LineVsPoly(curPoly, dynaLineTest->dyna->vtxList, dynaLineTest->posA, dynaLineTest->posB,
                                         &polyIntersect, dynaLineTest->chkOneFace, dynaLineTest->chkDist)) {
                distSq = Math3D_Vec3fDistSq(dynaLineTest->posA, &polyIntersect);
                if (distSq < *dynaLineTest->distSq) {
                    *dynaLineTest->distSq = distSq;
                    *dynaLineTest->posResult = polyIntersect;
                    *dynaLineTest->posB = polyIntersect;
                    *dynaLineTest->resultPoly = curPoly;
                    result = true;
                }
            }
            if (curNode->next == SS_NULL) {
                break;
            } else {
                curNode = &dynaLineTest->dyna->polyNodes.tbl[curNode->next];
            }
        }
    }
    return result;
}

/**
 * Tests if line `posA` `posB` intersects with a dyna poly within BgActor `bgId`
 * `distSq` is the maximum squared distance to check for a collision
 * returns true if an intersection occurred, else false
 * `posB`? and `posResult` return the point of intersection
 * `outPoly` returns the poly intersected
 * `distSq` returns the squared distance of the intersection
 */
s32 BgCheck_CheckLineAgainstBgActor(CollisionContext* colCtx, u16 xpFlags, Vec3f* posA, Vec3f* posB, Vec3f* posResult,
                                    CollisionPoly** outPoly, f32* distSq, s32 bgId, f32 chkDist, s32 bccFlags) {
    s32 result = false;
    DynaLineTest dynaLineTest;

    dynaLineTest.colCtx = colCtx;
    dynaLineTest.xpFlags = xpFlags;
    dynaLineTest.dyna = &colCtx->dyna;
    dynaLineTest.posA = posA;
    dynaLineTest.posB = posB;
    dynaLineTest.posResult = posResult;
    dynaLineTest.resultPoly = outPoly;
    dynaLineTest.chkOneFace = (bccFlags & BGCHECK_CHECK_ONE_FACE) != 0;
    dynaLineTest.distSq = distSq;
    dynaLineTest.chkDist = chkDist;

    dynaLineTest.ssList = &colCtx->dyna.bgActors[bgId].dynaLookup.wall;
    if (bccFlags & BGCHECK_CHECK_WALL) {
        if (BgCheck_CheckLineAgainstBgActorSSList(&dynaLineTest)) {
            result = true;
        }
    }
    dynaLineTest.ssList = &colCtx->dyna.bgActors[bgId].dynaLookup.floor;
    if (bccFlags & BGCHECK_CHECK_FLOOR) {
        if (BgCheck_CheckLineAgainstBgActorSSList(&dynaLineTest)) {
            result = true;
        }
    }
    dynaLineTest.ssList = &colCtx->dyna.bgActors[bgId].dynaLookup.ceiling;
    if (bccFlags & BGCHECK_CHECK_CEILING) {
        if (BgCheck_CheckLineAgainstBgActorSSList(&dynaLineTest)) {
            result = true;
        }
    }
    return result;
}

/**
 * Tests if line from `posA` to `posB` passes through a dyna poly.
 * returns true if so, otherwise false
 * `outPoly` returns the pointer of the poly intersected.
 * `outBgId` returns the BgActor index of the poly
 */
s32 BgCheck_CheckLineAgainstDyna(CollisionContext* colCtx, u16 xpFlags, Vec3f* posA, Vec3f* posB, Vec3f* posResult,
                                 CollisionPoly** outPoly, f32* distSq, s32* outBgId, Actor* actor, f32 chkDist,
                                 s32 bccFlags) {
    s32 pad;
    s32 i;
    s32 result = false;
    Linef line;
    f32 ay;
    f32 by;

    for (i = 0; i < BG_ACTOR_MAX; i++) {
        if (colCtx->dyna.bgActorFlags[i] & BGACTOR_IN_USE) {
            if (actor != colCtx->dyna.bgActors[i].actor) {
                ay = posA->y;
                by = posB->y;
                if (!(ay < colCtx->dyna.bgActors[i].minY) || !(by < colCtx->dyna.bgActors[i].minY)) {
                    if (!(colCtx->dyna.bgActors[i].maxY < ay) || !(colCtx->dyna.bgActors[i].maxY < by)) {
                        line.a = *posA;
                        line.b = *posB;
                        if (Math3D_LineVsSph(&colCtx->dyna.bgActors[i].boundingSphere, &line) != 0) {
                            if (BgCheck_CheckLineAgainstBgActor(colCtx, xpFlags, posA, posB, posResult, outPoly, distSq,
                                                                i, chkDist, bccFlags) == true) {
                                *outBgId = i;
                                result = true;
                            }
                        }
                    }
                }
            }
        }
    }
    return result;
}

/**
 * Get first dyna poly intersecting sphere `center` `radius` from list `ssList`
 * returns true if any poly intersects the sphere, else returns false
 * `outPoly` returns the pointer of the first poly found that intersects
 */
s32 BgCheck_SphVsFirstDynaPolyList(CollisionContext* colCtx, u16 xpFlags, CollisionPoly** outPoly, Vec3f* center,
                                   f32 radius, SSList* ssList) {
    CollisionPoly* curPoly;
    DynaCollisionContext* dyna;
    SSNode* curNode;
    s32 curPolyId;

    if (ssList->head == SS_NULL) {
        return false;
    }
    dyna = &colCtx->dyna;
    curNode = &dyna->polyNodes.tbl[ssList->head];
    while (true) {
        curPolyId = curNode->polyId;
        curPoly = &dyna->polyList[curPolyId];
        if (COLPOLY_VIA_FLAG_TEST(curPoly->flags_vIA, xpFlags)) {
            if (curNode->next == SS_NULL) {
                break;
            } else {
                curNode = &dyna->polyNodes.tbl[curNode->next];
                continue;
            }
        }
        if (CollisionPoly_SphVsPoly(curPoly, dyna->vtxList, center, radius)) {
            *outPoly = curPoly;
            return true;
        }
        if (curNode->next == SS_NULL) {
            break;
        } else {
            curNode = &dyna->polyNodes.tbl[curNode->next];
            continue;
        }
    }
    return false;
}

/**
 * Get first dyna poly intersecting sphere `center` `radius` from BgActor `bgId`
 * returns true if any poly intersects the sphere, else false
 * `outPoly` returns the pointer of the first poly found that intersects
 */
s32 BgCheck_SphVsFirstDynaPolyInBgActor(CollisionContext* colCtx, u16 xpFlags, CollisionPoly** outPoly, Vec3f* center,
                                        f32 radius, s32 bgId, u16 bciFlags) {
    if ((bciFlags & BGCHECK_IGNORE_CEILING) == 0) {
        if (BgCheck_SphVsFirstDynaPolyList(colCtx, xpFlags, outPoly, center, radius,
                                           &colCtx->dyna.bgActors[bgId].dynaLookup.ceiling)) {
            return true;
        }
    }
    if ((bciFlags & BGCHECK_IGNORE_WALL) == 0) {
        if (BgCheck_SphVsFirstDynaPolyList(colCtx, xpFlags, outPoly, center, radius,
                                           &colCtx->dyna.bgActors[bgId].dynaLookup.wall)) {
            return true;
        }
    }
    if ((bciFlags & BGCHECK_IGNORE_FLOOR) == 0) {
        if (BgCheck_SphVsFirstDynaPolyList(colCtx, xpFlags, outPoly, center, radius,
                                           &colCtx->dyna.bgActors[bgId].dynaLookup.floor)) {
            return true;
        }
    }
    return false;
}

/**
 * Gets first dyna poly intersecting sphere `center` `radius`
 * returns true if poly detected, else false
 * `outPoly` returns the first intersecting poly, while `outBgId` returns the BgActor index of that poly
 */
s32 BgCheck_SphVsFirstDynaPoly(CollisionContext* colCtx, u16 xpFlags, CollisionPoly** outPoly, s32* outBgId,
                               Vec3f* center, f32 radius, Actor* actor, u16 bciFlags) {
    s32 i = 0;
    Sphere16 testSphere;

    for (i = 0; i < BG_ACTOR_MAX; i++) {
        if (!(colCtx->dyna.bgActorFlags[i] & BGACTOR_IN_USE)) {
            continue;
        }
        if (colCtx->dyna.bgActors[i].actor == actor) {
            continue;
        }
        testSphere.center.x = center->x;
        testSphere.center.y = center->y;
        testSphere.center.z = center->z;
        testSphere.radius = radius;
        if (!Math3D_SphVsSph(&testSphere, &colCtx->dyna.bgActors[i].boundingSphere)) {
            continue;
        }
        if (BgCheck_SphVsFirstDynaPolyInBgActor(colCtx, xpFlags, outPoly, center, radius, i, bciFlags)) {
            return true;
        }
    }
    return false;
}

/**
 * SEGMENTED_TO_VIRTUAL CollisionHeader members
 */
void CollisionHeader_SegmentedToVirtual(CollisionHeader* colHeader) {
    colHeader->vtxList = SEGMENTED_TO_VIRTUAL(colHeader->vtxList);
    colHeader->polyList = SEGMENTED_TO_VIRTUAL(colHeader->polyList);
    colHeader->surfaceTypeList = SEGMENTED_TO_VIRTUAL(colHeader->surfaceTypeList);
    colHeader->bgCamList = SEGMENTED_TO_VIRTUAL(colHeader->bgCamList);
    colHeader->waterBoxes = SEGMENTED_TO_VIRTUAL(colHeader->waterBoxes);
}

/**
 * Convert CollisionHeader Segmented to Virtual addressing
 */
void CollisionHeader_GetVirtual(void* colHeader, CollisionHeader** dest) {
    *dest = SEGMENTED_TO_VIRTUAL(colHeader);
    CollisionHeader_SegmentedToVirtual(*dest);
}

/**
 * SEGMENT_TO_VIRTUAL all active BgActor CollisionHeaders
 */
void func_800418D0(CollisionContext* colCtx, PlayState* play) {
    DynaCollisionContext* dyna = &colCtx->dyna;
    s32 i;
    u16 flag;

    for (i = 0; i < BG_ACTOR_MAX; i++) {
        flag = dyna->bgActorFlags[i];
        if ((flag & BGACTOR_IN_USE) && !(flag & BGACTOR_1)) {
            Actor_SetObjectDependency(play, dyna->bgActors[i].actor);
            CollisionHeader_SegmentedToVirtual(dyna->bgActors[i].colHeader);
        }
    }
}

/**
 * Reset SSNodeList polyCheckTbl
 */
void BgCheck_ResetPolyCheckTbl(SSNodeList* nodeList, s32 numPolys) {
    u8* t;

    for (t = nodeList->polyCheckTbl; t < nodeList->polyCheckTbl + numPolys; t++) {
        *t = 0;
    }
}

/**
 * Get SurfaceType property set
 */
u32 SurfaceType_GetData(CollisionContext* colCtx, CollisionPoly* poly, s32 bgId, s32 dataIdx) {
    CollisionHeader* colHeader;
    SurfaceType* surfaceTypes;

    colHeader = BgCheck_GetCollisionHeader(colCtx, bgId);
    if (colHeader == NULL || poly == NULL) {
        return 0;
    }

    surfaceTypes = colHeader->surfaceTypeList;
    if (surfaceTypes == SEGMENTED_TO_VIRTUAL(NULL)) {
        return 0;
    }

    return surfaceTypes[poly->type].data[dataIdx];
}

u32 SurfaceType_GetBgCamIndex(CollisionContext* colCtx, CollisionPoly* poly, s32 bgId) {
    return SurfaceType_GetData(colCtx, poly, bgId, 0) & 0xFF;
}

/**
 * BgCam get setting of bgCam
 */
u16 BgCheck_GetBgCamSettingImpl(CollisionContext* colCtx, u32 bgCamIndex, s32 bgId) {
    u16 camSetting;
    CollisionHeader* colHeader;
    BgCamInfo* bgCamList;

    colHeader = BgCheck_GetCollisionHeader(colCtx, bgId);
    if (colHeader == NULL) {
        return CAM_SET_NONE;
    }

    bgCamList = colHeader->bgCamList;
    camSetting = bgCamList[bgCamIndex].setting;

    return camSetting;
}

/**
 * BgCam Get the camera setting of bgCam
 */
u16 BgCheck_GetBgCamSetting(CollisionContext* colCtx, CollisionPoly* poly, s32 bgId) {
    CollisionHeader* colHeader = BgCheck_GetCollisionHeader(colCtx, bgId);
    BgCamInfo* bgCamList;
    SurfaceType* surfaceTypes;

    if (colHeader == NULL) {
        return CAM_SET_NONE;
    }

    bgCamList = colHeader->bgCamList;
    if (bgCamList == SEGMENTED_TO_VIRTUAL(NULL)) {
        return CAM_SET_NONE;
    }

    surfaceTypes = colHeader->surfaceTypeList;
    if (surfaceTypes == SEGMENTED_TO_VIRTUAL(NULL)) {
        return CAM_SET_NONE;
    }

    return BgCheck_GetBgCamSettingImpl(colCtx, SurfaceType_GetBgCamIndex(colCtx, poly, bgId), bgId);
}

/**
 * BgCam Get the total count of Vec3s data from bgCamFuncData
 */
u16 BgCheck_GetBgCamCountImpl(CollisionContext* colCtx, u32 bgCamIndex, s32 bgId) {
    CollisionHeader* colHeader = BgCheck_GetCollisionHeader(colCtx, bgId);
    BgCamInfo* bgCamList;

    if (colHeader == NULL) {
        return 0;
    }

    bgCamList = colHeader->bgCamList;
    if (bgCamList == SEGMENTED_TO_VIRTUAL(NULL)) {
        return 0;
    }

    return bgCamList[bgCamIndex].count;
}

/**
 * BgCam Get the total count of Vec3s data from bgCamFuncData
 */
u16 BgCheck_GetBgCamCount(CollisionContext* colCtx, CollisionPoly* poly, s32 bgId) {
    CollisionHeader* colHeader = BgCheck_GetCollisionHeader(colCtx, bgId);
    BgCamInfo* bgCamList;
    SurfaceType* surfaceTypes;

    if (colHeader == NULL) {
        return 0;
    }

    bgCamList = colHeader->bgCamList;
    if (bgCamList == SEGMENTED_TO_VIRTUAL(NULL)) {
        return 0;
    }

    surfaceTypes = colHeader->surfaceTypeList;
    if (surfaceTypes == SEGMENTED_TO_VIRTUAL(NULL)) {
        return 0;
    }

    return BgCheck_GetBgCamCountImpl(colCtx, SurfaceType_GetBgCamIndex(colCtx, poly, bgId), bgId);
}

/**
 * BgCam Get Vec3s data from bgCamFuncData
 */
Vec3s* BgCheck_GetBgCamFuncDataImpl(CollisionContext* colCtx, s32 bgCamIndex, s32 bgId) {
    CollisionHeader* colHeader = BgCheck_GetCollisionHeader(colCtx, bgId);
    BgCamInfo* bgCamList;

    if (colHeader == NULL) {
        return NULL;
    }

    bgCamList = colHeader->bgCamList;
    if (bgCamList == SEGMENTED_TO_VIRTUAL(NULL)) {
        return NULL;
    }

    return (Vec3s*)SEGMENTED_TO_VIRTUAL(bgCamList[bgCamIndex].bgCamFuncData);
}

/**
 * BgCam Get Vec3s data from bgCamFuncData
 */
Vec3s* BgCheck_GetBgCamFuncData(CollisionContext* colCtx, CollisionPoly* poly, s32 bgId) {
    CollisionHeader* colHeader = BgCheck_GetCollisionHeader(colCtx, bgId);
    BgCamInfo* bgCamList;
    SurfaceType* surfaceTypes;

    if (colHeader == NULL) {
        return NULL;
    }

    bgCamList = colHeader->bgCamList;
    if (bgCamList == SEGMENTED_TO_VIRTUAL(NULL)) {
        return NULL;
    }

    surfaceTypes = colHeader->surfaceTypeList;
    if (surfaceTypes == SEGMENTED_TO_VIRTUAL(NULL)) {
        return NULL;
    }

    return BgCheck_GetBgCamFuncDataImpl(colCtx, SurfaceType_GetBgCamIndex(colCtx, poly, bgId), bgId);
}

u32 SurfaceType_GetExitIndex(CollisionContext* colCtx, CollisionPoly* poly, s32 bgId) {
    return SurfaceType_GetData(colCtx, poly, bgId, 0) >> 8 & 0x1F;
}

u32 SurfaceType_GetFloorType(CollisionContext* colCtx, CollisionPoly* poly, s32 bgId) {
    return SurfaceType_GetData(colCtx, poly, bgId, 0) >> 13 & 0x1F;
}

/**
 * SurfaceType Get ? Property (& 0x001C 0000)
 */
u32 func_80041D70(CollisionContext* colCtx, CollisionPoly* poly, s32 bgId) {
    return SurfaceType_GetData(colCtx, poly, bgId, 0) >> 18 & 7;
}

u32 SurfaceType_GetWallType(CollisionContext* colCtx, CollisionPoly* poly, s32 bgId) {
    return SurfaceType_GetData(colCtx, poly, bgId, 0) >> 21 & 0x1F;
}

s32 SurfaceType_GetWallFlags(CollisionContext* colCtx, CollisionPoly* poly, s32 bgId) {
    return D_80119D90[SurfaceType_GetWallType(colCtx, poly, bgId)];
}

s32 SurfaceType_CheckWallFlag0(CollisionContext* colCtx, CollisionPoly* poly, s32 bgId) {
    return (SurfaceType_GetWallFlags(colCtx, poly, bgId) & WALL_FLAG_0) ? true : false;
}

s32 SurfaceType_CheckWallFlag1(CollisionContext* colCtx, CollisionPoly* poly, s32 bgId) {
    return (SurfaceType_GetWallFlags(colCtx, poly, bgId) & WALL_FLAG_1) ? true : false;
}

s32 SurfaceType_CheckWallFlag2(CollisionContext* colCtx, CollisionPoly* poly, s32 bgId) {
    return (SurfaceType_GetWallFlags(colCtx, poly, bgId) & WALL_FLAG_2) ? true : false;
}

u32 SurfaceType_GetFloorProperty2(CollisionContext* colCtx, CollisionPoly* poly, s32 bgId) {
    return SurfaceType_GetData(colCtx, poly, bgId, 0) >> 26 & 0xF;
}

u32 SurfaceType_GetFloorProperty(CollisionContext* colCtx, CollisionPoly* poly, s32 bgId) {
    return SurfaceType_GetData(colCtx, poly, bgId, 0) >> 26 & 0xF;
}

u32 SurfaceType_IsSoft(CollisionContext* colCtx, CollisionPoly* poly, s32 bgId) {
    return SurfaceType_GetData(colCtx, poly, bgId, 0) >> 30 & 1;
}

u32 SurfaceType_IsHorseBlocked(CollisionContext* colCtx, CollisionPoly* poly, s32 bgId) {
    return SurfaceType_GetData(colCtx, poly, bgId, 0) >> 31 & 1;
}

u32 SurfaceType_GetSfxType(CollisionContext* colCtx, CollisionPoly* poly, s32 bgId) {
    return SurfaceType_GetData(colCtx, poly, bgId, 1) & 0xF;
}

u16 SurfaceType_GetSfxId(CollisionContext* colCtx, CollisionPoly* poly, s32 bgId) {
    s32 sfxType = SurfaceType_GetSfxType(colCtx, poly, bgId);

    if (sfxType < 0 || sfxType >= ARRAY_COUNT(D_80119E10)) {
        return NA_SE_PL_WALK_GROUND - SFX_FLAG;
    }
    return D_80119E10[sfxType];
}

u32 SurfaceType_GetFloorEffect(CollisionContext* colCtx, CollisionPoly* poly, s32 bgId) {
    return SurfaceType_GetData(colCtx, poly, bgId, 1) >> 4 & 3;
}

u32 SurfaceType_GetLightSetting(CollisionContext* colCtx, CollisionPoly* poly, s32 bgId) {
    return SurfaceType_GetData(colCtx, poly, bgId, 1) >> 6 & 0x1F;
}

u32 SurfaceType_GetEcho(CollisionContext* colCtx, CollisionPoly* poly, s32 bgId) {
    return SurfaceType_GetData(colCtx, poly, bgId, 1) >> 11 & 0x3F;
}

u32 SurfaceType_CanHookshot(CollisionContext* colCtx, CollisionPoly* poly, s32 bgId) {
    return SurfaceType_GetData(colCtx, poly, bgId, 1) >> 17 & 1;
}

/**
 * CollisionPoly is ignored by entities
 * Returns true if poly is ignored by entities, else false
 */
s32 SurfaceType_IsIgnoredByEntities(CollisionContext* colCtx, CollisionPoly* poly, s32 bgId) {
    u32 flags;

    if (BgCheck_GetCollisionHeader(colCtx, bgId) == NULL) {
        return true;
    }
    flags = poly->flags_vIA & 0x4000;
    return !!flags;
}

/**
 * CollisionPoly is ignored by projectiles
 * Returns true if poly is ignored by projectiles, else false
 */
s32 SurfaceType_IsIgnoredByProjectiles(CollisionContext* colCtx, CollisionPoly* poly, s32 bgId) {
    u32 flags;

    if (BgCheck_GetCollisionHeader(colCtx, bgId) == NULL) {
        return true;
    }
    flags = poly->flags_vIA & 0x8000;
    return !!flags;
}

/**
 * Checks if poly is a floor conveyor
 *
 * A conveyor surface is enabled with non-zero speed.
 * When enabled, the conveyor will exhibit two types of behaviour depending on the return value:
 *
 * If true, then it is a floor conveyor and will push player only while being stood on
 * If false, then it is a water conveyor and will push player only while in water
 */
s32 SurfaceType_IsFloorConveyor(CollisionContext* colCtx, CollisionPoly* poly, s32 bgId) {
    u32 flags;

    if (BgCheck_GetCollisionHeader(colCtx, bgId) == NULL) {
        return true;
    }
    flags = poly->flags_vIB & 0x2000;
    return !!flags;
}

u32 SurfaceType_GetConveyorSpeed(CollisionContext* colCtx, CollisionPoly* poly, s32 bgId) {
    return SurfaceType_GetData(colCtx, poly, bgId, 1) >> 18 & 7;
}

/**
 * returns a value between 0-63, representing 360 / 64 degrees of rotation
 */
u32 SurfaceType_GetConveyorDirection(CollisionContext* colCtx, CollisionPoly* poly, s32 bgId) {
    return SurfaceType_GetData(colCtx, poly, bgId, 1) >> 21 & 0x3F;
}

u32 func_80042108(CollisionContext* colCtx, CollisionPoly* poly, s32 bgId) {
    return (SurfaceType_GetData(colCtx, poly, bgId, 1) & 0x08000000) ? 1 : 0;
}

/**
 * Zora's Domain WaterBox in King Zora's Room
 */
WaterBox sZorasDomainWaterBox = { -348, 877, -1746, 553, 780, 0x2104 };

/**
 * WaterBox's effective bounding box
 */
f32 sZorasDomainWaterBoxMinX = -348.0f;
f32 sZorasDomainWaterBoxMinY = 777.0f;
f32 sZorasDomainWaterBoxMinZ = -1746.0f;
f32 sZorasDomainWaterBoxMaxX = 205.0f;
f32 sZorasDomainWaterBoxMaxY = 977.0f;
f32 sZorasDomainWaterBoxMaxZ = -967.0f;

/**
 * Public. Get the water surface at point (`x`, `ySurface`, `z`). `ySurface` doubles as position y input
 * returns true if point is within the xz boundaries of an active water box, else false
 * `ySurface` returns the water box's surface, while `outWaterBox` returns a pointer to the WaterBox
 */
s32 WaterBox_GetSurface1(PlayState* play, CollisionContext* colCtx, f32 x, f32 z, f32* ySurface,
                         WaterBox** outWaterBox) {
    if (play->sceneId == SCENE_SPOT07) {
        if (sZorasDomainWaterBoxMinX < x && x < sZorasDomainWaterBoxMaxX && sZorasDomainWaterBoxMinY < *ySurface &&
            *ySurface < sZorasDomainWaterBoxMaxY && sZorasDomainWaterBoxMinZ < z && z < sZorasDomainWaterBoxMaxZ) {
            *outWaterBox = &sZorasDomainWaterBox;
            *ySurface = sZorasDomainWaterBox.ySurface;
            return true;
        }
    }
    return WaterBox_GetSurfaceImpl(play, colCtx, x, z, ySurface, outWaterBox);
}

/**
 * Internal. Get the water surface at point (`x`, `ySurface`, `z`). `ySurface` doubles as position y input
 * returns true if point is within the xz boundaries of an active water box, else false
 * `ySurface` returns the water box's surface, while `outWaterBox` returns a pointer to the WaterBox
 */
s32 WaterBox_GetSurfaceImpl(PlayState* play, CollisionContext* colCtx, f32 x, f32 z, f32* ySurface,
                            WaterBox** outWaterBox) {
    CollisionHeader* colHeader = colCtx->colHeader;
    u32 room;
    WaterBox* curWaterBox;

    if (colHeader->numWaterBoxes == 0 || colHeader->waterBoxes == SEGMENTED_TO_VIRTUAL(NULL)) {
        return false;
    }

    for (curWaterBox = colHeader->waterBoxes; curWaterBox < colHeader->waterBoxes + colHeader->numWaterBoxes;
         curWaterBox++) {
        room = (curWaterBox->properties >> 13) & 0x3F;
        if (room == (u32)play->roomCtx.curRoom.num || room == 0x3F) {
            if ((curWaterBox->properties & 0x80000) == 0) {
                if (curWaterBox->xMin < x && x < curWaterBox->xMin + curWaterBox->xLength) {
                    if (curWaterBox->zMin < z && z < curWaterBox->zMin + curWaterBox->zLength) {
                        *outWaterBox = curWaterBox;
                        *ySurface = curWaterBox->ySurface;
                        return true;
                    }
                }
            }
        }
    }
    return false;
}

/**
 * Gets the first active WaterBox at `pos` where WaterBox.properties & 0x80000 == 0
 * `surfaceChkDist` is the absolute y distance from the water surface to check
 * returns the index of the waterbox found, or -1 if no waterbox is found
 * `outWaterBox` returns the pointer to the waterbox found, or NULL if none is found
 */
s32 WaterBox_GetSurface2(PlayState* play, CollisionContext* colCtx, Vec3f* pos, f32 surfaceChkDist,
                         WaterBox** outWaterBox) {
    CollisionHeader* colHeader = colCtx->colHeader;
    s32 room;
    s32 i;
    WaterBox* waterBox;
    WaterBox* waterBoxList = colHeader->waterBoxes; // unused, needed for matching

    if (colHeader->numWaterBoxes == 0 || colHeader->waterBoxes == SEGMENTED_TO_VIRTUAL(NULL)) {
        *outWaterBox = NULL;
        return -1;
    }

    for (i = 0; i < colHeader->numWaterBoxes; i++) {
        waterBox = &colHeader->waterBoxes[i];

        room = WATERBOX_ROOM(waterBox->properties);
        if (!(room == play->roomCtx.curRoom.num || room == 0x3F)) {
            continue;
        }
        if (waterBox->properties & 0x80000) {
            continue;
        }
        if (!(waterBox->xMin < pos->x && pos->x < waterBox->xMin + waterBox->xLength)) {
            continue;
        }
        if (!(waterBox->zMin < pos->z && pos->z < waterBox->zMin + waterBox->zLength)) {
            continue;
        }
        if (pos->y - surfaceChkDist < waterBox->ySurface && waterBox->ySurface < pos->y + surfaceChkDist) {
            *outWaterBox = waterBox;
            return i;
        }
    }

    *outWaterBox = NULL;
    return -1;
}

/**
 * WaterBox get BgCam index
 */
u32 WaterBox_GetBgCamIndex(CollisionContext* colCtx, WaterBox* waterBox) {
    u32 prop = waterBox->properties >> 0;

    return prop & 0xFF;
}

/**
 * WaterBox get BgCam setting
 */
u16 WaterBox_GetBgCamSetting(CollisionContext* colCtx, WaterBox* waterBox) {
    s32 bgCamIndex = WaterBox_GetBgCamIndex(colCtx, waterBox);
    BgCamInfo* bgCamList = colCtx->colHeader->bgCamList;

    if (bgCamList == SEGMENTED_TO_VIRTUAL(NULL)) {
        return CAM_SET_NONE;
    }

    return colCtx->colHeader->bgCamList[bgCamIndex].setting;
}

/**
 * WaterBox get lighting settings
 */
u32 WaterBox_GetLightSettingIndex(CollisionContext* colCtx, WaterBox* waterBox) {
    u32 prop = waterBox->properties >> 8;

    return prop & 0x1F;
}

/**
 * Get the water surface at point (`x`, `ySurface`, `z`). `ySurface` doubles as position y input
 * same as WaterBox_GetSurfaceImpl, but tests if WaterBox properties & 0x80000 != 0
 * returns true if point is within the xz boundaries of an active water box, else false
 * `ySurface` returns the water box's surface, while `outWaterBox` returns a pointer to the WaterBox
 */
s32 func_800425B0(PlayState* play, CollisionContext* colCtx, f32 x, f32 z, f32* ySurface, WaterBox** outWaterBox) {
    CollisionHeader* colHeader = colCtx->colHeader;
    u32 room;
    WaterBox* curWaterBox;

    if (colHeader->numWaterBoxes == 0 || colHeader->waterBoxes == SEGMENTED_TO_VIRTUAL(NULL)) {
        return false;
    }

    for (curWaterBox = colHeader->waterBoxes; curWaterBox < colHeader->waterBoxes + colHeader->numWaterBoxes;
         curWaterBox++) {
        room = (curWaterBox->properties >> 0xD) & 0x3F;
        if ((room == (u32)play->roomCtx.curRoom.num) || (room == 0x3F)) {
            if ((curWaterBox->properties & 0x80000) != 0) {
                if (curWaterBox->xMin < x && x < (curWaterBox->xMin + curWaterBox->xLength)) {
                    if (curWaterBox->zMin < z && z < (curWaterBox->zMin + curWaterBox->zLength)) {
                        *outWaterBox = curWaterBox;
                        *ySurface = curWaterBox->ySurface;
                        return true;
                    }
                }
            }
        }
    }
    return false;
}

/**
 * Gets the `closestPoint` to `point` on the line formed from the intesection of planes `polyA` and `polyB`
 * returns true if the `closestPoint` exists, else returns false
 */
s32 func_80042708(CollisionPoly* polyA, CollisionPoly* polyB, Vec3f* point, Vec3f* closestPoint) {
    f32 n1X;
    f32 n1Y;
    f32 n1Z;
    f32 n2X;
    f32 n2Y;
    f32 n2Z;

    CollisionPoly_GetNormalF(polyA, &n1X, &n1Y, &n1Z);
    CollisionPoly_GetNormalF(polyB, &n2X, &n2Y, &n2Z);
    return Math3D_PlaneVsPlaneVsLineClosestPoint(n1X, n1Y, n1Z, polyA->dist, n2X, n2Y, n2Z, polyB->dist, point,
                                                 closestPoint);
}

/**
 * Get the `closestPoint` to line (`pointA`, `pointB`) formed from the intersection of planes `polyA` and `polyB`
 * returns true if the `closestPoint` exists, else returns false
 */
s32 func_800427B4(CollisionPoly* polyA, CollisionPoly* polyB, Vec3f* pointA, Vec3f* pointB, Vec3f* closestPoint) {
    f32 n1X;
    f32 n1Y;
    f32 n1Z;
    f32 n2X;
    f32 n2Y;
    f32 n2Z;
    s32 result;

    CollisionPoly_GetNormalF(polyA, &n1X, &n1Y, &n1Z);
    CollisionPoly_GetNormalF(polyB, &n2X, &n2Y, &n2Z);
    result = Math3D_PlaneVsLineSegClosestPoint(n1X, n1Y, n1Z, polyA->dist, n2X, n2Y, n2Z, polyB->dist, pointA, pointB,
                                               closestPoint);
    return result;
}

/**
 * Draw a list of dyna polys, specified by `ssList`
 */
void BgCheck_DrawDynaPolyList(PlayState* play, CollisionContext* colCtx, DynaCollisionContext* dyna, SSList* ssList,
                              u8 r, u8 g, u8 b) {
    s16 curPolyId;
    CollisionPoly* poly;
    SSNode* curNode;
    Vec3f vA;
    Vec3f vB;
    Vec3f vC;
    f32 nx;
    f32 ny;
    f32 nz;

    if (ssList->head != SS_NULL) {
        curNode = &dyna->polyNodes.tbl[ssList->head];
        while (true) {
            curPolyId = curNode->polyId;
            poly = &dyna->polyList[curPolyId];
            BgCheck_Vec3sToVec3f(COLPOLY_VTX_INDEX(poly->flags_vIA) + dyna->vtxList, &vA);
            BgCheck_Vec3sToVec3f(COLPOLY_VTX_INDEX(poly->flags_vIB) + dyna->vtxList, &vB);
            BgCheck_Vec3sToVec3f((s32)(poly->vIC) + dyna->vtxList, &vC);
            if (AREG(26)) {
                nx = COLPOLY_GET_NORMAL(poly->normal.x);
                ny = COLPOLY_GET_NORMAL(poly->normal.y);
                nz = COLPOLY_GET_NORMAL(poly->normal.z);
                vA.x += AREG(26) * nx;
                vA.y += AREG(26) * ny;
                vA.z += AREG(26) * nz;
                vB.x += AREG(26) * nx;
                vB.y += AREG(26) * ny;
                vB.z += AREG(26) * nz;
                vC.x += AREG(26) * nx;
                vC.y += AREG(26) * ny;
                vC.z += AREG(26) * nz;
            }
            Collider_DrawPoly(play->state.gfxCtx, &vA, &vB, &vC, r, g, b);
            if (curNode->next == SS_NULL) {
                break;
            }
            curNode = &dyna->polyNodes.tbl[curNode->next];
        }
    }
}

/**
 * Draw a BgActor's dyna polys
 * `bgId` is the BgActor index that should be drawn
 */
void BgCheck_DrawBgActor(PlayState* play, CollisionContext* colCtx, s32 bgId) {
    if (AREG(21)) {
        BgCheck_DrawDynaPolyList(play, colCtx, &colCtx->dyna, &colCtx->dyna.bgActors[bgId].dynaLookup.ceiling, 255, 0,
                                 0);
    }
    if (AREG(22)) {
        BgCheck_DrawDynaPolyList(play, colCtx, &colCtx->dyna, &colCtx->dyna.bgActors[bgId].dynaLookup.wall, 0, 255, 0);
    }
    if (AREG(23)) {
        BgCheck_DrawDynaPolyList(play, colCtx, &colCtx->dyna, &colCtx->dyna.bgActors[bgId].dynaLookup.floor, 0, 0, 255);
    }
}

/**
 * Draw all dyna polys
 */
void BgCheck_DrawDynaCollision(PlayState* play, CollisionContext* colCtx) {
    s32 bgId;

    for (bgId = 0; bgId < BG_ACTOR_MAX; bgId++) {

        if (!(colCtx->dyna.bgActorFlags[bgId] & BGACTOR_IN_USE)) {
            continue;
        }
        BgCheck_DrawBgActor(play, colCtx, bgId);
    }
}

/**
 * Draw a static poly
 */
void BgCheck_DrawStaticPoly(PlayState* play, CollisionContext* colCtx, CollisionPoly* poly, u8 r, u8 g, u8 b) {
    Vec3f vA;
    Vec3f vB;
    Vec3f vC;
    f32 nx;
    f32 ny;
    f32 nz;

    BgCheck_Vec3sToVec3f(COLPOLY_VTX_INDEX(poly->flags_vIA) + colCtx->colHeader->vtxList, &vA);
    BgCheck_Vec3sToVec3f(COLPOLY_VTX_INDEX(poly->flags_vIB) + colCtx->colHeader->vtxList, &vB);
    BgCheck_Vec3sToVec3f(poly->vIC + colCtx->colHeader->vtxList, &vC);
    if (AREG(26) != 0) {
        nx = COLPOLY_GET_NORMAL(poly->normal.x);
        ny = COLPOLY_GET_NORMAL(poly->normal.y);
        nz = COLPOLY_GET_NORMAL(poly->normal.z);
        vA.x += AREG(26) * nx;
        vA.y += AREG(26) * ny;
        vA.z += AREG(26) * nz;
        vB.x += AREG(26) * nx;
        vB.y += AREG(26) * ny;
        vB.z += AREG(26) * nz;
        vC.x += AREG(26) * nx;
        vC.y += AREG(26) * ny;
        vC.z += AREG(26) * nz;
    }
    Collider_DrawPoly(play->state.gfxCtx, &vA, &vB, &vC, r, g, b);
}

/**
 * Draw a list of static polys, specified by `ssList`
 */
void BgCheck_DrawStaticPolyList(PlayState* play, CollisionContext* colCtx, SSList* ssList, u8 r, u8 g, u8 b) {
    SSNode* curNode;
    CollisionPoly* polyList = colCtx->colHeader->polyList;
    s16 curPolyId;

    if (ssList->head != SS_NULL) {
        curNode = &colCtx->polyNodes.tbl[ssList->head];
        while (true) {
            curPolyId = curNode->polyId;
            BgCheck_DrawStaticPoly(play, colCtx, &polyList[curPolyId], r, g, b);
            if (curNode->next == SS_NULL) {
                break;
            }
            curNode = &colCtx->polyNodes.tbl[curNode->next];
        }
    }
}

/**
 * Draw scene collision
 */
void BgCheck_DrawStaticCollision(PlayState* play, CollisionContext* colCtx) {
    Player* player = GET_PLAYER(play);
    StaticLookup* lookup = BgCheck_GetNearestStaticLookup(colCtx, colCtx->lookupTbl, &player->actor.world.pos);

    if (AREG(23) != 0) {
        BgCheck_DrawStaticPolyList(play, colCtx, &lookup->floor, 0, 0, 255);
    }
    if (AREG(22) != 0) {
        BgCheck_DrawStaticPolyList(play, colCtx, &lookup->wall, 0, 255, 0);
    }
    if (AREG(21) != 0) {
        BgCheck_DrawStaticPolyList(play, colCtx, &lookup->ceiling, 255, 0, 0);
    }
}<|MERGE_RESOLUTION|>--- conflicted
+++ resolved
@@ -47,7 +47,6 @@
 #define COLPOLY_IGNORE_ENTITY (1 << 1)
 #define COLPOLY_IGNORE_PROJECTILES (1 << 2)
 
-<<<<<<< HEAD
 // raycast down flags (downChkFlags)
 #define BGCHECK_RAYCAST_DOWN_CHECK_CEILINGS (1 << 0)
 #define BGCHECK_RAYCAST_DOWN_CHECK_WALLS (1 << 1)
@@ -59,10 +58,6 @@
 // raycast down groundChk flag. When enabled, search range is limited to floors and walls with a normal.y >= 0
 #define BGCHECK_GROUND_CHECK_ON 1
 
-// func_80041DB8, SurfaceType wall properties
-s32 D_80119D90[32] = {
-    0, 1, 3, 5, 8, 16, 32, 64, 0, 0, 0, 0, 0, 0, 0, 0, 0, 0, 0, 0, 0, 0, 0, 0, 0, 0, 0, 0, 0, 0, 0, 0,
-=======
 s32 D_80119D90[WALL_TYPE_MAX] = {
     0,                         // WALL_TYPE_0
     WALL_FLAG_0,               // WALL_TYPE_1
@@ -72,7 +67,6 @@
     WALL_FLAG_4,               // WALL_TYPE_5
     WALL_FLAG_5,               // WALL_TYPE_6
     WALL_FLAG_6,               // WALL_TYPE_7
->>>>>>> 9e2aee3f
 };
 
 u16 D_80119E10[SURFACE_SFX_TYPE_MAX] = {
@@ -3175,11 +3169,7 @@
     *dynaRaycastDown->bgId = BGCHECK_SCENE;
 
     for (i = 0; i < BG_ACTOR_MAX; i++) {
-<<<<<<< HEAD
-        if (!(dynaRaycastDown->colCtx->dyna.bgActorFlags[i] & 1)) {
-=======
-        if (!(dynaRaycast->colCtx->dyna.bgActorFlags[i] & BGACTOR_IN_USE)) {
->>>>>>> 9e2aee3f
+        if (!(dynaRaycastDown->colCtx->dyna.bgActorFlags[i] & BGACTOR_IN_USE)) {
             continue;
         }
 
@@ -3232,13 +3222,8 @@
         if (pauseState == 0) {
             pauseState = dynaRaycastDown->play->pauseCtx.debugState != 0;
         }
-<<<<<<< HEAD
-        if (!pauseState && (dynaRaycastDown->colCtx->dyna.bgActorFlags[*dynaRaycastDown->bgId] & 2)) {
+        if (!pauseState && (dynaRaycastDown->colCtx->dyna.bgActorFlags[*dynaRaycastDown->bgId] & BGACTOR_1)) {
             curTransform = &dynaRaycastDown->dyna->bgActors[*dynaRaycastDown->bgId].curTransform;
-=======
-        if (!pauseState && (dynaRaycast->colCtx->dyna.bgActorFlags[*dynaRaycast->bgId] & BGACTOR_1)) {
-            curTransform = &dynaRaycast->dyna->bgActors[*dynaRaycast->bgId].curTransform;
->>>>>>> 9e2aee3f
             polyMin =
                 &dynaRaycastDown->dyna
                      ->polyList[dynaRaycastDown->dyna->bgActors[*dynaRaycastDown->bgId].dynaLookup.polyStartIndex];
