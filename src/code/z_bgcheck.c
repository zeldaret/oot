#include "global.h"
#include "vt.h"

#define SS_NULL 0xFFFF

// bccFlags
#define BGCHECK_CHECK_WALL (1 << 0)
#define BGCHECK_CHECK_FLOOR (1 << 1)
#define BGCHECK_CHECK_CEILING (1 << 2)
#define BGCHECK_CHECK_ONE_FACE (1 << 3)
#define BGCHECK_CHECK_DYNA (1 << 4)
#define BGCHECK_CHECK_ALL \
    (BGCHECK_CHECK_WALL | BGCHECK_CHECK_FLOOR | BGCHECK_CHECK_CEILING | BGCHECK_CHECK_ONE_FACE | BGCHECK_CHECK_DYNA)

// bciFlags
#define BGCHECK_IGNORE_NONE 0
#define BGCHECK_IGNORE_CEILING (1 << 0)
#define BGCHECK_IGNORE_WALL (1 << 1)
#define BGCHECK_IGNORE_FLOOR (1 << 2)

// poly exclusion flags (xpFlags)
#define COLPOLY_IGNORE_NONE 0
#define COLPOLY_IGNORE_CAMERA (1 << 0)
#define COLPOLY_IGNORE_ENTITY (1 << 1)
#define COLPOLY_IGNORE_PROJECTILES (1 << 2)

// func_80041DB8, SurfaceType wall properties
s32 D_80119D90[32] = {
    0, 1, 3, 5, 8, 16, 32, 64, 0, 0, 0, 0, 0, 0, 0, 0, 0, 0, 0, 0, 0, 0, 0, 0, 0, 0, 0, 0, 0, 0, 0, 0,
};

// SurfaceType_GetSfx
u16 D_80119E10[14] = {
    NA_SE_PL_WALK_GROUND - SFX_FLAG, NA_SE_PL_WALK_SAND - SFX_FLAG,   NA_SE_PL_WALK_CONCRETE - SFX_FLAG,
    NA_SE_PL_WALK_DIRT - SFX_FLAG,   NA_SE_PL_WALK_WATER0 - SFX_FLAG, NA_SE_PL_WALK_WATER1 - SFX_FLAG,
    NA_SE_PL_WALK_WATER2 - SFX_FLAG, NA_SE_PL_WALK_MAGMA - SFX_FLAG,  NA_SE_PL_WALK_GRASS - SFX_FLAG,
    NA_SE_PL_WALK_GLASS - SFX_FLAG,  NA_SE_PL_WALK_LADDER - SFX_FLAG, NA_SE_PL_WALK_GROUND - SFX_FLAG,
    NA_SE_PL_WALK_ICE - SFX_FLAG,    NA_SE_PL_WALK_IRON - SFX_FLAG,
};

/**
 * original name: T_BGCheck_PosErrorCheck
 */
s32 BgCheck_PosErrorCheck(Vec3f* pos, char* file, s32 line) {
    if (pos->x >= BGCHECK_XYZ_ABSMAX || pos->x <= -BGCHECK_XYZ_ABSMAX || pos->y >= BGCHECK_XYZ_ABSMAX ||
        pos->y <= -BGCHECK_XYZ_ABSMAX || pos->z >= BGCHECK_XYZ_ABSMAX || pos->z <= -BGCHECK_XYZ_ABSMAX) {
        osSyncPrintf(VT_FGCOL(RED));
        // "Position is invalid."
        osSyncPrintf("T_BGCheck_PosErrorCheck():位置が妥当ではありません。pos (%f,%f,%f) file:%s line:%d\n", pos->x,
                     pos->y, pos->z, file, line);
        osSyncPrintf(VT_RST);
        return true;
    }
    return false;
}

/**
 * Set SSNode
 */
void SSNode_SetValue(SSNode* node, s16* polyId, u16 next) {
    node->polyId = *polyId;
    node->next = next;
}

/**
 * Set SSList to SS_NULL
 */
void SSList_SetNull(SSList* ssList) {
    ssList->head = SS_NULL;
}

/**
 * Insert `polyId` at the start of the static `ssList` list
 */
void SSNodeList_SetSSListHead(SSNodeList* nodeList, SSList* ssList, s16* polyId) {
    u16 newNodeId = SSNodeList_GetNextNodeIdx(nodeList);

    SSNode_SetValue(&nodeList->tbl[newNodeId], polyId, ssList->head);
    ssList->head = newNodeId;
}

/**
 * Insert `polyId` at the start of the dyna `ssList` list
 */
void DynaSSNodeList_SetSSListHead(DynaSSNodeList* nodeList, SSList* ssList, s16* polyId) {
    u16 newNodeId = DynaSSNodeList_GetNextNodeIdx(nodeList);

    ASSERT(newNodeId != SS_NULL, "new_node != SS_NULL", "../z_bgcheck.c", 1776);
    SSNode_SetValue(&nodeList->tbl[newNodeId], polyId, ssList->head);
    ssList->head = newNodeId;
}

/**
 * Initialize DynaSSNodeList
 */
void DynaSSNodeList_Initialize(PlayState* play, DynaSSNodeList* nodeList) {
    nodeList->tbl = NULL;
    nodeList->count = 0;
}

/**
 * Initialize DynaSSNodeList tbl
 */
void DynaSSNodeList_Alloc(PlayState* play, DynaSSNodeList* nodeList, s32 max) {
    nodeList->tbl = THA_AllocEndAlign(&play->state.tha, max * sizeof(SSNode), -2);

    ASSERT(nodeList->tbl != NULL, "psst->tbl != NULL", "../z_bgcheck.c", 1811);

    nodeList->max = max;
    nodeList->count = 0;
}

/**
 * Reset DynaSSNodeList count
 */
void DynaSSNodeList_ResetCount(DynaSSNodeList* nodeList) {
    nodeList->count = 0;
}

/**
 * Get next available node index in DynaSSNodeList
 * returns SS_NULL if list is full
 */
u16 DynaSSNodeList_GetNextNodeIdx(DynaSSNodeList* nodeList) {
    u16 idx = nodeList->count++;

    if (nodeList->max <= idx) {
        return SS_NULL;
    }

    return idx;
}

/**
 * original name: T_BGCheck_Vec3sToVec3f
 */
void BgCheck_Vec3sToVec3f(Vec3s* src, Vec3f* dst) {
    dst->x = src->x;
    dst->y = src->y;
    dst->z = src->z;
}

/**
 * original name: T_BGCheck_Vec3fToVec3s
 */
void BgCheck_Vec3fToVec3s(Vec3s* dst, Vec3f* src) {
    dst->x = src->x;
    dst->y = src->y;
    dst->z = src->z;
}

/**
 * Get CollisionPoly's lowest y point
 */
s16 CollisionPoly_GetMinY(CollisionPoly* poly, Vec3s* vtxList) {
    s32 a;
    s32 b;
    s32 c;
    s16 min;

    //! @bug Due to rounding errors, some polys with a slight slope have a y normal of 1.0f/-1.0f. As such, this
    //! optimization returns the wrong minimum y for a subset of these polys.
    if (poly->normal.y == COLPOLY_SNORMAL(1.0f) || poly->normal.y == COLPOLY_SNORMAL(-1.0f)) {
        return vtxList[COLPOLY_VTX_INDEX(poly->flags_vIA)].y;
    }

    a = COLPOLY_VTX_INDEX(poly->flags_vIA);
    b = COLPOLY_VTX_INDEX(poly->flags_vIB);
    c = poly->vIC;

    min = vtxList[a].y;

    if (min > vtxList[b].y) {
        min = vtxList[b].y;
    }
    if (min < vtxList[c].y) {
        return min;
    }
    return vtxList[c].y;
}

/**
 * CollisionPoly get unit normal
 */
void CollisionPoly_GetNormalF(CollisionPoly* poly, f32* nx, f32* ny, f32* nz) {
    *nx = COLPOLY_GET_NORMAL(poly->normal.x);
    *ny = COLPOLY_GET_NORMAL(poly->normal.y);
    *nz = COLPOLY_GET_NORMAL(poly->normal.z);
}

/**
 * Compute transform matrix mapping +y (up) to the collision poly's normal
 */
void func_80038A28(CollisionPoly* poly, f32 tx, f32 ty, f32 tz, MtxF* dest) {
    f32 nx;
    f32 ny;
    f32 nz;
    s32 pad;
    f32 xx;
    f32 zz;
    f32 yz;
    f32 xxInv;
    f32 zzInv;

    if (poly == NULL) {
        return;
    }
    CollisionPoly_GetNormalF(poly, &nx, &ny, &nz);

    xx = sqrtf(1.0f - SQ(nx));
    if (!IS_ZERO(xx)) {
        xxInv = 1.0f / xx;
        zz = ny * xxInv;
        yz = -(nz * xxInv);
    } else {
        zz = sqrtf(1.0f - SQ(ny));
        if (1) {}
        if (!IS_ZERO(zz)) {
            zzInv = 1.0f / zz;
            yz = nx * zzInv;
            xx = -(nz * zzInv);
        } else {
            yz = 0.0f;
            xx = 0.0f;
        }
    }
    dest->xx = xx;
    dest->yx = -nx * zz;
    dest->zx = nx * yz;
    dest->xy = nx;
    dest->yy = ny;
    dest->zy = nz;
    dest->yz = yz;
    dest->zz = zz;
    dest->wx = 0.0f;
    dest->wy = 0.0f;
    dest->xz = 0.0f;
    dest->wz = 0.0f;
    dest->xw = tx;
    dest->yw = ty;
    dest->zw = tz;
    dest->ww = 1.0f;
}

/**
 * Calculate point distance from plane along normal
 */
f32 CollisionPoly_GetPointDistanceFromPlane(CollisionPoly* poly, Vec3f* point) {
    return (poly->normal.x * point->x + poly->normal.y * point->y + poly->normal.z * point->z) * COLPOLY_NORMAL_FRAC +
           poly->dist;
}

/**
 * Get Poly Vertices
 */
void CollisionPoly_GetVertices(CollisionPoly* poly, Vec3s* vtxList, Vec3f* dest) {
    BgCheck_Vec3sToVec3f(&vtxList[COLPOLY_VTX_INDEX(poly->flags_vIA)], &dest[0]);
    BgCheck_Vec3sToVec3f(&vtxList[COLPOLY_VTX_INDEX(poly->flags_vIB)], &dest[1]);
    BgCheck_Vec3sToVec3f(&vtxList[poly->vIC], &dest[2]);
}

/**
 * Get vertices by bgId
 * original name: T_Polygon_GetVertex_bg_ai
 */
void CollisionPoly_GetVerticesByBgId(CollisionPoly* poly, s32 bgId, CollisionContext* colCtx, Vec3f* dest) {
    Vec3s* vtxList;

    if (poly == NULL || bgId > BG_ACTOR_MAX || dest == NULL) {
        osSyncPrintf(VT_COL(RED, WHITE));
        // "Argument not appropriate. Processing terminated."
        osSyncPrintf("T_Polygon_GetVertex_bg_ai(): Error %d %d %d 引数が適切ではありません。処理を終了します。\n",
                     poly == NULL, bgId > BG_ACTOR_MAX, dest == NULL);
        osSyncPrintf(VT_RST);

        if (dest != NULL) {
            //! @bug: dest[2] x and y are not set to 0
            dest[0].x = dest[0].y = dest[0].z = dest[1].x = dest[1].y = dest[1].z = dest[2].z = 0.0f;
        }
    } else {
        if (bgId == BGCHECK_SCENE) {
            vtxList = colCtx->colHeader->vtxList;
        } else {
            vtxList = colCtx->dyna.vtxList;
        }

        CollisionPoly_GetVertices(poly, vtxList, dest);
    }
}

/**
 * Checks if point (`x`,`z`) is within `chkDist` of `poly`, computing `yIntersect` if true
 * Determinant max 300.0f
 */
s32 CollisionPoly_CheckYIntersectApprox1(CollisionPoly* poly, Vec3s* vtxList, f32 x, f32 z, f32* yIntersect,
                                         f32 chkDist) {
    static Vec3f polyVerts[3];
    f32 nx;
    f32 ny;
    f32 nz;
    Vec3s* vA;
    Vec3s* vB;
    Vec3s* vC;

    vA = &vtxList[COLPOLY_VTX_INDEX(poly->flags_vIA)];
    Math_Vec3s_ToVec3f(&polyVerts[0], vA);
    vB = &vtxList[COLPOLY_VTX_INDEX(poly->flags_vIB)];
    Math_Vec3s_ToVec3f(&polyVerts[1], vB);
    vC = &vtxList[poly->vIC];
    Math_Vec3s_ToVec3f(&polyVerts[2], vC);

    nx = COLPOLY_GET_NORMAL(poly->normal.x);
    ny = COLPOLY_GET_NORMAL(poly->normal.y);
    nz = COLPOLY_GET_NORMAL(poly->normal.z);

    return Math3D_TriChkPointParaYIntersectDist(&polyVerts[0], &polyVerts[1], &polyVerts[2], nx, ny, nz, poly->dist, z,
                                                x, yIntersect, chkDist);
}

/**
 * Checks if point (`x`,`z`) is within `chkDist` of `poly`, computing `yIntersect` if true
 * Determinant max 0.0f (checks if on or within poly)
 */
s32 CollisionPoly_CheckYIntersect(CollisionPoly* poly, Vec3s* vtxList, f32 x, f32 z, f32* yIntersect, f32 chkDist) {
    static Vec3f polyVerts[3];
    f32 nx;
    f32 ny;
    f32 nz;

    CollisionPoly_GetVertices(poly, vtxList, polyVerts);
    CollisionPoly_GetNormalF(poly, &nx, &ny, &nz);
    return Math3D_TriChkPointParaYIntersectInsideTri(&polyVerts[0], &polyVerts[1], &polyVerts[2], nx, ny, nz,
                                                     poly->dist, z, x, yIntersect, chkDist);
}

/**
 * Checks if point (`x`,`z`) is within 1.0f of `poly`, computing `yIntersect` if true
 * Determinant max 300.0f
 */
s32 CollisionPoly_CheckYIntersectApprox2(CollisionPoly* poly, Vec3s* vtxList, f32 x, f32 z, f32* yIntersect) {
    return CollisionPoly_CheckYIntersectApprox1(poly, vtxList, x, z, yIntersect, 1.0f);
}

/**
 * Checks if point (`y`,`z`) is within 1.0f of `poly`, computing `xIntersect` if true
 * Determinant max 300.0f
 */
s32 CollisionPoly_CheckXIntersectApprox(CollisionPoly* poly, Vec3s* vtxList, f32 y, f32 z, f32* xIntersect) {
    static Vec3f polyVerts[3];
    f32 nx;
    f32 ny;
    f32 nz;

    CollisionPoly_GetVertices(poly, vtxList, polyVerts);
    CollisionPoly_GetNormalF(poly, &nx, &ny, &nz);
    return Math3D_TriChkPointParaXIntersect(&polyVerts[0], &polyVerts[1], &polyVerts[2], nx, ny, nz, poly->dist, y, z,
                                            xIntersect);
}

/**
 * Checks if point (`x`,`y`) is within 1.0f of `poly`, computing `zIntersect` if true
 * Determinant max 300.0f
 */
s32 CollisionPoly_CheckZIntersectApprox(CollisionPoly* poly, Vec3s* vtxList, f32 x, f32 y, f32* zIntersect) {
    static Vec3f polyVerts[3];
    f32 nx;
    f32 ny;
    f32 nz;

    CollisionPoly_GetVertices(poly, vtxList, polyVerts);
    CollisionPoly_GetNormalF(poly, &nx, &ny, &nz);
    return Math3D_TriChkPointParaZIntersect(&polyVerts[0], &polyVerts[1], &polyVerts[2], nx, ny, nz, poly->dist, x, y,
                                            zIntersect);
}

/**
 * Test if travelling from `posA` to `posB` intersects `poly`
 * returns true if an intersection occurs, else false
 * returns `planeIntersect`, which is the point at which the line from `posA` to `posB` crosses `poly`'s plane
 * if `chkOneFace` is true, return false (no intersection) when going through the poly from A to B is done in the
 * normal's direction
 */
s32 CollisionPoly_LineVsPoly(CollisionPoly* poly, Vec3s* vtxList, Vec3f* posA, Vec3f* posB, Vec3f* planeIntersect,
                             s32 chkOneFace, f32 chkDist) {
    static Vec3f polyVerts[3];
    static Plane plane;
    f32 planeDistA;
    f32 planeDistB;
    f32 planeDistDelta;

    plane.originDist = poly->dist;
    planeDistA =
        (poly->normal.x * posA->x + poly->normal.y * posA->y + poly->normal.z * posA->z) * COLPOLY_NORMAL_FRAC +
        plane.originDist;
    planeDistB =
        (poly->normal.x * posB->x + poly->normal.y * posB->y + poly->normal.z * posB->z) * COLPOLY_NORMAL_FRAC +
        plane.originDist;

    planeDistDelta = planeDistA - planeDistB;
    if ((planeDistA >= 0.0f && planeDistB >= 0.0f) || (planeDistA < 0.0f && planeDistB < 0.0f) ||
        (chkOneFace && planeDistA < 0.0f && planeDistB > 0.0f) || IS_ZERO(planeDistDelta)) {
        return false;
    }

    CollisionPoly_GetNormalF(poly, &plane.normal.x, &plane.normal.y, &plane.normal.z);
    CollisionPoly_GetVertices(poly, vtxList, polyVerts);
    Math3D_LineSplitRatio(posA, posB, planeDistA / planeDistDelta, planeIntersect);
    if ((fabsf(plane.normal.x) > 0.5f &&
         Math3D_TriChkPointParaXDist(&polyVerts[0], &polyVerts[1], &polyVerts[2], &plane, planeIntersect->y,
                                     planeIntersect->z, chkDist)) ||
        (fabsf(plane.normal.y) > 0.5f &&
         Math3D_TriChkPointParaYDist(&polyVerts[0], &polyVerts[1], &polyVerts[2], &plane, planeIntersect->z,
                                     planeIntersect->x, chkDist)) ||
        (fabsf(plane.normal.z) > 0.5f &&
         Math3D_TriChkLineSegParaZDist(&polyVerts[0], &polyVerts[1], &polyVerts[2], &plane, planeIntersect->x,
                                       planeIntersect->y, chkDist))) {
        return true;
    }
    return false;
}

/**
 * Tests if sphere `center` `radius` intersects `poly`
 */
s32 CollisionPoly_SphVsPoly(CollisionPoly* poly, Vec3s* vtxList, Vec3f* center, f32 radius) {
    static Sphere16 sphere;
    static TriNorm tri;
    Vec3f intersect;

    CollisionPoly_GetVertices(poly, vtxList, tri.vtx);
    CollisionPoly_GetNormalF(poly, &tri.plane.normal.x, &tri.plane.normal.y, &tri.plane.normal.z);
    tri.plane.originDist = poly->dist;
    sphere.center.x = center->x;
    sphere.center.y = center->y;
    sphere.center.z = center->z;
    sphere.radius = radius;
    return Math3D_TriVsSphIntersect(&sphere, &tri, &intersect);
}

/**
 * Add poly to StaticLookup table
 * Table is sorted by poly's smallest y vertex component
 * `ssList` is the list to append a new poly to
 * `polyList` is the CollisionPoly lookup list
 * `vtxList` is the vertex lookup list
 * `polyId` is the index of the poly in polyList to insert into the lookup table
 */
void StaticLookup_AddPolyToSSList(CollisionContext* colCtx, SSList* ssList, CollisionPoly* polyList, Vec3s* vtxList,
                                  s16 polyId) {
    SSNode* curNode;
    SSNode* nextNode;
    s32 polyYMin;
    u16 newNodeId;
    s16 curPolyId;

    // if list is null
    if (ssList->head == SS_NULL) {
        SSNodeList_SetSSListHead(&colCtx->polyNodes, ssList, &polyId);
        return;
    }

    polyYMin = CollisionPoly_GetMinY(&polyList[polyId], vtxList);
    curNode = &colCtx->polyNodes.tbl[ssList->head];
    curPolyId = curNode->polyId;

    // if the poly being inserted has a lower y than the first poly
    if (polyYMin < vtxList[COLPOLY_VTX_INDEX(polyList[curPolyId].flags_vIA)].y &&
        polyYMin < vtxList[COLPOLY_VTX_INDEX(polyList[curPolyId].flags_vIB)].y &&
        polyYMin < vtxList[polyList[curPolyId].vIC].y) {
        SSNodeList_SetSSListHead(&colCtx->polyNodes, ssList, &polyId);
        return;
    }
    while (true) {
        // if at the end of the list
        if (curNode->next == SS_NULL) {
            newNodeId = SSNodeList_GetNextNodeIdx(&colCtx->polyNodes);
            SSNode_SetValue(&colCtx->polyNodes.tbl[newNodeId], &polyId, SS_NULL);
            curNode->next = newNodeId;
            return;
        }

        nextNode = &colCtx->polyNodes.tbl[curNode->next];
        curPolyId = nextNode->polyId;

        // if the poly being inserted is lower than the next poly
        if (polyYMin < vtxList[COLPOLY_VTX_INDEX(polyList[curPolyId].flags_vIA)].y &&
            polyYMin < vtxList[COLPOLY_VTX_INDEX(polyList[curPolyId].flags_vIB)].y &&
            polyYMin < vtxList[polyList[curPolyId].vIC].y) {
            newNodeId = SSNodeList_GetNextNodeIdx(&colCtx->polyNodes);
            SSNode_SetValue(&colCtx->polyNodes.tbl[newNodeId], &polyId, curNode->next);
            curNode->next = newNodeId;
            return;
        }
        curNode = nextNode;
    }
}

/**
 * Add CollisionPoly to StaticLookup list
 */
void StaticLookup_AddPoly(StaticLookup* lookup, CollisionContext* colCtx, CollisionPoly* polyList, Vec3s* vtxList,
                          s16 index) {
    if (polyList[index].normal.y > COLPOLY_SNORMAL(0.5f)) {
        StaticLookup_AddPolyToSSList(colCtx, &lookup->floor, polyList, vtxList, index);
    } else if (polyList[index].normal.y < COLPOLY_SNORMAL(-0.8f)) {
        StaticLookup_AddPolyToSSList(colCtx, &lookup->ceiling, polyList, vtxList, index);
    } else {
        StaticLookup_AddPolyToSSList(colCtx, &lookup->wall, polyList, vtxList, index);
    }
}

/**
 * Locates the closest static poly directly underneath `pos`, starting at list `ssList`
 * returns yIntersect of the closest poly, or `yIntersectMin`
 * stores the pointer of the closest poly to `outPoly`
 * if (flags & 1), ignore polys with a normal.y < 0 (from vertical walls to ceilings)
 */
f32 BgCheck_RaycastFloorStaticList(CollisionContext* colCtx, u16 xpFlags, SSList* ssList, CollisionPoly** outPoly,
                                   Vec3f* pos, f32 yIntersectMin, f32 chkDist, s32 flags) {
    SSNode* curNode;
    s32 polyId;
    f32 result;
    f32 yIntersect;

    result = yIntersectMin;
    if (ssList->head == SS_NULL) {
        return result;
    }

    curNode = &colCtx->polyNodes.tbl[ssList->head];

    while (true) {
        polyId = curNode->polyId;

        if (COLPOLY_VIA_FLAG_TEST(colCtx->colHeader->polyList[polyId].flags_vIA, xpFlags) ||
            ((flags & 1) && colCtx->colHeader->polyList[polyId].normal.y < 0)) {
            if (curNode->next == SS_NULL) {
                break;
            }
            curNode = &colCtx->polyNodes.tbl[curNode->next];
            continue;
        }

        if (pos->y < colCtx->colHeader->vtxList[COLPOLY_VTX_INDEX(colCtx->colHeader->polyList[polyId].flags_vIA)].y &&
            pos->y < colCtx->colHeader->vtxList[COLPOLY_VTX_INDEX(colCtx->colHeader->polyList[polyId].flags_vIB)].y &&
            pos->y < colCtx->colHeader->vtxList[colCtx->colHeader->polyList[polyId].vIC].y) {
            break;
        }

        if (CollisionPoly_CheckYIntersect(&colCtx->colHeader->polyList[polyId], colCtx->colHeader->vtxList, pos->x,
                                          pos->z, &yIntersect, chkDist) == true) {
            // if poly is closer to pos without going over
            if (yIntersect < pos->y && result < yIntersect) {

                result = yIntersect;
                *outPoly = &colCtx->colHeader->polyList[polyId];
            }
        }

        if (curNode->next == SS_NULL) {
            break;
        }
        curNode = &colCtx->polyNodes.tbl[curNode->next];
    }
    return result;
}

/**
 * Locates the closest static poly directly underneath `pos` within `lookup`.
 * returns yIntersect of the closest poly, or `yIntersectMin`
 * stores the pointer of the closest poly to `outPoly`
 */
f32 BgCheck_RaycastFloorStatic(StaticLookup* lookup, CollisionContext* colCtx, u16 xpFlags, CollisionPoly** poly,
                               Vec3f* pos, u32 arg5, f32 chkDist, f32 yIntersectMin) {
    s32 flag; // skip polys with normal.y < 0
    f32 yIntersect = yIntersectMin;

    if (arg5 & 4) {
        yIntersect = BgCheck_RaycastFloorStaticList(colCtx, xpFlags, &lookup->floor, poly, pos, yIntersect, chkDist, 0);
    }

    if ((arg5 & 2) || (arg5 & 8)) {
        flag = 0;
        if (arg5 & 0x10) {
            flag = 1;
        }
        yIntersect =
            BgCheck_RaycastFloorStaticList(colCtx, xpFlags, &lookup->wall, poly, pos, yIntersect, chkDist, flag);
    }

    if (arg5 & 1) {
        flag = 0;
        if (arg5 & 0x10) {
            flag = 1;
        }
        yIntersect =
            BgCheck_RaycastFloorStaticList(colCtx, xpFlags, &lookup->ceiling, poly, pos, yIntersect, chkDist, flag);
    }

    return yIntersect;
}

/**
 * Compute wall displacement on `posX` and `posZ`
 * sets `wallPolyPtr` to `poly` if `wallPolyPtr` is NULL or not a damage wall
 * returns true if `wallPolyPtr` was changed
 * `invXZlength` is 1 / sqrt( sq(poly.normal.x) + sq(poly.normal.z) )
 */
s32 BgCheck_ComputeWallDisplacement(CollisionContext* colCtx, CollisionPoly* poly, f32* posX, f32* posZ, f32 nx, f32 ny,
                                    f32 nz, f32 invXZlength, f32 planeDist, f32 radius, CollisionPoly** wallPolyPtr) {
    CollisionPoly* wallPoly;
    u32 surfaceData;
    u32 wallDamage;
    f32 displacement = (radius - planeDist) * invXZlength;

    *posX += displacement * nx;
    *posZ += displacement * nz;

    wallPoly = *wallPolyPtr;
    if (wallPoly == NULL) {
        *wallPolyPtr = poly;
        return true;
    }

    surfaceData = colCtx->colHeader->surfaceTypeList[wallPoly->type].data[1];
    wallDamage = surfaceData & 0x08000000 ? 1 : 0;

    if (!wallDamage) {
        *wallPolyPtr = poly;
        return true;
    }
    return false;
}

/**
 * Performs collision detection on static poly walls within `lookup` on sphere `pos`, `radius`
 * returns true if a collision was detected
 * `outX` `outZ` return the displaced x,z coordinates,
 * `outPoly` returns the pointer to the nearest poly collided with, or NULL
 */
s32 BgCheck_SphVsStaticWall(StaticLookup* lookup, CollisionContext* colCtx, u16 xpFlags, f32* outX, f32* outZ,
                            Vec3f* pos, f32 radius, CollisionPoly** outPoly) {
    Vec3f resultPos;
    f32 temp_f2;
    f32 temp_f2_2;
    f32 planeDist;
    f32 intersect;
    s32 result;
    CollisionPoly* curPoly;
    CollisionPoly* polyList;
    SSNode* curNode;
    f32 invNormalXZ;
    f32 zTemp;
    f32 xTemp;
    s32 polyId;
    f32 normalXZ;
    f32 nx;
    f32 ny;
    f32 nz;
    f32 temp_f16;
    Vec3s* vtxList;
    u16 pad;

    f32 zMin;
    f32 zMax;
    f32 xMin;
    f32 xMax;

    result = false;
    if (lookup->wall.head == SS_NULL) {
        return result;
    }
    resultPos = *pos;

    polyList = colCtx->colHeader->polyList;
    vtxList = colCtx->colHeader->vtxList;
    curNode = &colCtx->polyNodes.tbl[lookup->wall.head];

    while (true) {
        polyId = curNode->polyId;
        curPoly = &polyList[polyId];
        if (pos->y < vtxList[COLPOLY_VTX_INDEX(curPoly->flags_vIA)].y &&
            pos->y < vtxList[COLPOLY_VTX_INDEX(curPoly->flags_vIB)].y && pos->y < vtxList[curPoly->vIC].y) {
            break;
        }

        nx = COLPOLY_GET_NORMAL(curPoly->normal.x);
        ny = COLPOLY_GET_NORMAL(curPoly->normal.y);
        nz = COLPOLY_GET_NORMAL(curPoly->normal.z);
        normalXZ = sqrtf(SQ(nx) + SQ(nz));
        planeDist = Math3D_DistPlaneToPos(nx, ny, nz, curPoly->dist, &resultPos);
        if (radius < fabsf(planeDist) || COLPOLY_VIA_FLAG_TEST(curPoly->flags_vIA, xpFlags)) {
            if (curNode->next == SS_NULL) {
                break;
            } else {
                curNode = &colCtx->polyNodes.tbl[curNode->next];
                continue;
            }
        }

        ASSERT(!IS_ZERO(normalXZ), "!IS_ZERO(ac_size)", "../z_bgcheck.c", 2854);

        invNormalXZ = 1.0f / normalXZ;
        temp_f16 = fabsf(nz) * invNormalXZ;
        if (temp_f16 < 0.4f) {
            if (curNode->next == SS_NULL) {
                break;
            } else {
                curNode = &colCtx->polyNodes.tbl[curNode->next];
                continue;
            }
        }

        // compute curPoly zMin/zMax
        zTemp = vtxList[COLPOLY_VTX_INDEX(curPoly->flags_vIA)].z;
        zMax = zMin = zTemp;
        zTemp = vtxList[COLPOLY_VTX_INDEX(curPoly->flags_vIB)].z;

        if (zTemp < zMin) {
            zMin = zTemp;
        } else if (zMax < zTemp) {
            zMax = zTemp;
        }
        zTemp = vtxList[curPoly->vIC].z;
        if (zTemp < zMin) {
            zMin = zTemp;
        } else if (zTemp > zMax) {
            zMax = zTemp;
        }

        zMin -= radius;
        zMax += radius;

        if (resultPos.z < zMin || resultPos.z > zMax) {
            if (curNode->next == SS_NULL) {
                break;
            } else {
                curNode = &colCtx->polyNodes.tbl[curNode->next];
                continue;
            }
        }
        if (CollisionPoly_CheckZIntersectApprox(curPoly, vtxList, resultPos.x, pos->y, &intersect)) {
            if (fabsf(intersect - resultPos.z) <= radius / temp_f16) {
                if ((intersect - resultPos.z) * nz <= 4.0f) {
                    BgCheck_ComputeWallDisplacement(colCtx, curPoly, &resultPos.x, &resultPos.z, nx, ny, nz,
                                                    invNormalXZ, planeDist, radius, outPoly);
                    result = true;
                }
            }
        }
        if (curNode->next == SS_NULL) {
            break;
        } else {
            curNode = &colCtx->polyNodes.tbl[curNode->next];
        }
    }

    curNode = &colCtx->polyNodes.tbl[lookup->wall.head];

    while (true) {
        polyId = curNode->polyId;
        curPoly = &polyList[polyId];
        if (pos->y < vtxList[COLPOLY_VTX_INDEX(curPoly->flags_vIA)].y &&
            pos->y < vtxList[COLPOLY_VTX_INDEX(curPoly->flags_vIB)].y && pos->y < vtxList[curPoly->vIC].y) {
            break;
        }

        nx = COLPOLY_GET_NORMAL(curPoly->normal.x);
        ny = COLPOLY_GET_NORMAL(curPoly->normal.y);
        nz = COLPOLY_GET_NORMAL(curPoly->normal.z);
        normalXZ = sqrtf(SQ(nx) + SQ(nz));
        planeDist = Math3D_DistPlaneToPos(nx, ny, nz, curPoly->dist, &resultPos);
        if (radius < fabsf(planeDist) || COLPOLY_VIA_FLAG_TEST(curPoly->flags_vIA, xpFlags)) {
            if (curNode->next == SS_NULL) {
                break;
            } else {
                curNode = &colCtx->polyNodes.tbl[curNode->next];
                continue;
            }
        }

        ASSERT(!IS_ZERO(normalXZ), "!IS_ZERO(ac_size)", "../z_bgcheck.c", 2964);

        invNormalXZ = 1.0f / normalXZ;
        temp_f16 = fabsf(nx) * invNormalXZ;
        if (temp_f16 < 0.4f) {
            if (curNode->next == SS_NULL) {
                break;
            } else {
                curNode = &colCtx->polyNodes.tbl[curNode->next];
                continue;
            }
        }

        // compute curPoly xMin/xMax
        xTemp = vtxList[COLPOLY_VTX_INDEX(curPoly->flags_vIA)].x;
        xMax = xMin = xTemp;
        xTemp = vtxList[COLPOLY_VTX_INDEX(curPoly->flags_vIB)].x;

        if (xTemp < xMin) {
            xMin = xTemp;
        } else if (xMax < xTemp) {
            xMax = xTemp;
        }
        xTemp = vtxList[curPoly->vIC].x;
        if (xTemp < xMin) {
            xMin = xTemp;
        } else if (xMax < xTemp) {
            xMax = xTemp;
        }

        xMin -= radius;
        xMax += radius;

        if (resultPos.x < xMin || xMax < resultPos.x) {
            if (curNode->next == SS_NULL) {
                break;
            } else {
                curNode = &colCtx->polyNodes.tbl[curNode->next];
                continue;
            }
        }
        if (CollisionPoly_CheckXIntersectApprox(curPoly, vtxList, pos->y, resultPos.z, &intersect)) {
            if (fabsf(intersect - resultPos.x) <= radius / temp_f16) {
                if ((intersect - resultPos.x) * nx <= 4.0f) {
                    BgCheck_ComputeWallDisplacement(colCtx, curPoly, &resultPos.x, &resultPos.z, nx, ny, nz,
                                                    invNormalXZ, planeDist, radius, outPoly);
                    result = true;
                }
            }
        }
        if (curNode->next == SS_NULL) {
            break;
        } else {
            curNode = &colCtx->polyNodes.tbl[curNode->next];
            continue;
        }
    }

    *outX = resultPos.x;
    *outZ = resultPos.z;
    return result;
}

/**
 * Tests for collision with a static poly ceiling
 * returns true if a collision occurs, else false
 * `outPoly` returns the poly collided with
 * `outY` returns the y coordinate needed to not collide with `outPoly`
 */
s32 BgCheck_CheckStaticCeiling(StaticLookup* lookup, u16 xpFlags, CollisionContext* colCtx, f32* outY, Vec3f* pos,
                               f32 checkHeight, CollisionPoly** outPoly) {
    s32 result = false;
    u16 nextId;
    CollisionPoly* curPoly;
    CollisionPoly* polyList;
    f32 ceilingY;
    Vec3s* vtxList;
    SSNode* curNode;
    s32 curPolyId;

    if (lookup->ceiling.head == SS_NULL) {
        return false;
    }
    curNode = &colCtx->polyNodes.tbl[lookup->ceiling.head];
    polyList = colCtx->colHeader->polyList;
    vtxList = colCtx->colHeader->vtxList;

    *outY = pos->y;

    while (true) {
        curPolyId = curNode->polyId;
        if (COLPOLY_VIA_FLAG_TEST(colCtx->colHeader->polyList[curPolyId].flags_vIA, xpFlags)) {
            if (curNode->next == SS_NULL) {
                break;
            } else {
                curNode = &colCtx->polyNodes.tbl[curNode->next];
                continue;
            }
        }
        curPoly = &polyList[curPolyId];

        if (CollisionPoly_CheckYIntersectApprox2(curPoly, vtxList, pos->x, pos->z, &ceilingY)) {
            f32 intersectDist = ceilingY - *outY;
            f32 ny = COLPOLY_GET_NORMAL(curPoly->normal.y);

            if (intersectDist > 0.0f && intersectDist < checkHeight && intersectDist * ny <= 0) {
                *outY = ceilingY - checkHeight;
                *outPoly = curPoly;
                result = true;
            }
        }
        if (curNode->next == SS_NULL) {
            break;
        } else {
            curNode = &colCtx->polyNodes.tbl[curNode->next];
            continue;
        }
    }
    return result;
}

/**
 * Tests if line `posA` to `posB` intersects with a static poly in list `ssList`. Uses polyCheckTbl
 * returns true if such a poly exists, else false
 * `outPoly` returns the pointer of the poly intersected
 * `posB` and `outPos` returns the point of intersection with `outPoly`
 * `outDistSq` returns the squared distance from `posA` to the point of intersect
 */
s32 BgCheck_CheckLineAgainstSSList(SSList* ssList, CollisionContext* colCtx, u16 xpFlags1, u16 xpFlags2, Vec3f* posA,
                                   Vec3f* posB, Vec3f* outPos, CollisionPoly** outPoly, f32* outDistSq, f32 chkDist,
                                   s32 bccFlags) {
    SSNode* curNode;
    u8* checkedPoly;
    Vec3f polyIntersect;
    CollisionPoly* polyList;
    CollisionPoly* curPoly;
    s32 result;
    f32 minY;
    f32 distSq;
    s16 polyId;

    result = false;
    polyList = colCtx->colHeader->polyList;
    if (ssList->head == SS_NULL) {
        return result;
    }

    curNode = &colCtx->polyNodes.tbl[ssList->head];
    while (true) {
        polyId = curNode->polyId;
        checkedPoly = &colCtx->polyNodes.polyCheckTbl[polyId];

        if (*checkedPoly == true || COLPOLY_VIA_FLAG_TEST(polyList[polyId].flags_vIA, xpFlags1) ||
            !(xpFlags2 == 0 || COLPOLY_VIA_FLAG_TEST(polyList[polyId].flags_vIA, xpFlags2))) {

            if (curNode->next == SS_NULL) {
                break;
            } else {
                curNode = &colCtx->polyNodes.tbl[curNode->next];
                continue;
            }
        }
        *checkedPoly = true;
        curPoly = &polyList[polyId];
        minY = CollisionPoly_GetMinY(curPoly, colCtx->colHeader->vtxList);
        if (posA->y < minY && posB->y < minY) {
            break;
        }
        if (CollisionPoly_LineVsPoly(curPoly, colCtx->colHeader->vtxList, posA, posB, &polyIntersect,
                                     (bccFlags & BGCHECK_CHECK_ONE_FACE) != 0, chkDist)) {
            distSq = Math3D_Vec3fDistSq(posA, &polyIntersect);
            if (distSq < *outDistSq) {

                *outDistSq = distSq;
                *outPos = polyIntersect;
                *posB = polyIntersect;
                *outPoly = curPoly;
                result = true;
            }
        }
        if (curNode->next == SS_NULL) {
            break;
        }
        curNode = &colCtx->polyNodes.tbl[curNode->next];
    }
    return result;
}

/**
 * Tests if line `posA` to `posB` intersects with a static poly in `lookup`. Uses polyCheckTbl
 * returns true if such a poly exists, else false
 * `outPoly` returns the pointer of the poly intersected
 * `posB` and `outPos` returns the point of intersection with `outPoly`
 * `outDistSq` returns the squared distance from `posA` to the point of intersect
 */
s32 BgCheck_CheckLineInSubdivision(StaticLookup* lookup, CollisionContext* colCtx, u16 xpFlags1, u16 xpFlags2,
                                   Vec3f* posA, Vec3f* posB, Vec3f* outPos, CollisionPoly** outPoly, f32 chkDist,
                                   f32* outDistSq, u32 bccFlags) {
    s32 result = false;

    if ((bccFlags & BGCHECK_CHECK_FLOOR) && lookup->floor.head != SS_NULL) {
        if (BgCheck_CheckLineAgainstSSList(&lookup->floor, colCtx, xpFlags1, xpFlags2, posA, posB, outPos, outPoly,
                                           outDistSq, chkDist, bccFlags)) {
            result = true;
        }
    }

    if ((bccFlags & BGCHECK_CHECK_WALL) && lookup->wall.head != SS_NULL) {
        if (BgCheck_CheckLineAgainstSSList(&lookup->wall, colCtx, xpFlags1, xpFlags2, posA, posB, outPos, outPoly,
                                           outDistSq, chkDist, bccFlags)) {
            result = true;
        }
    }

    if ((bccFlags & BGCHECK_CHECK_CEILING) && lookup->ceiling.head != SS_NULL) {
        if (BgCheck_CheckLineAgainstSSList(&lookup->ceiling, colCtx, xpFlags1, xpFlags2, posA, posB, outPos, outPoly,
                                           outDistSq, chkDist, bccFlags)) {
            result = true;
        }
    }
    return result;
}

/**
 * Get first static poly intersecting sphere `center` `radius` from list `node`
 * returns true if any poly intersects the sphere, else returns false
 * `outPoly` returns the pointer of the first poly found that intersects
 */
s32 BgCheck_SphVsFirstStaticPolyList(SSNode* node, u16 xpFlags, CollisionContext* colCtx, Vec3f* center, f32 radius,
                                     CollisionPoly** outPoly) {
    CollisionPoly* polyList = colCtx->colHeader->polyList;
    Vec3s* vtxList = colCtx->colHeader->vtxList;
    CollisionPoly* curPoly;
    u16 nextId;
    s16 curPolyId;

    while (true) {
        curPolyId = node->polyId;
        curPoly = &polyList[curPolyId];
        if (COLPOLY_VIA_FLAG_TEST(colCtx->colHeader->polyList[curPolyId].flags_vIA, xpFlags)) {
            if (node->next == SS_NULL) {
                break;
            } else {
                node = &colCtx->polyNodes.tbl[node->next];
                continue;
            }
        }

        if (center->y + radius < vtxList[COLPOLY_VTX_INDEX(curPoly->flags_vIA)].y &&
            center->y + radius < vtxList[COLPOLY_VTX_INDEX(curPoly->flags_vIB)].y &&
            center->y + radius < vtxList[curPoly->vIC].y) {
            break;
        }

        if (CollisionPoly_SphVsPoly(curPoly, vtxList, center, radius)) {
            *outPoly = curPoly;
            return true;
        }
        if (node->next == SS_NULL) {
            break;
        }
        node = &colCtx->polyNodes.tbl[node->next];
    }
    return false;
}

/**
 * Get first static poly intersecting sphere `center` `radius` within `lookup`
 * returns true if any poly intersects the sphere, else false
 * `outPoly` returns the first poly found that intersects
 */
s32 BgCheck_SphVsFirstStaticPoly(StaticLookup* lookup, u16 xpFlags, CollisionContext* colCtx, Vec3f* center, f32 radius,
                                 CollisionPoly** outPoly, u16 bciFlags) {
    if (lookup->floor.head != SS_NULL && !(bciFlags & BGCHECK_IGNORE_FLOOR) &&
        BgCheck_SphVsFirstStaticPolyList(&colCtx->polyNodes.tbl[lookup->floor.head], xpFlags, colCtx, center, radius,
                                         outPoly)) {
        return true;
    }

    if (lookup->wall.head != SS_NULL && !(bciFlags & BGCHECK_IGNORE_WALL) &&
        BgCheck_SphVsFirstStaticPolyList(&colCtx->polyNodes.tbl[lookup->wall.head], xpFlags, colCtx, center, radius,
                                         outPoly)) {
        return true;
    }

    if (lookup->ceiling.head != SS_NULL && !(bciFlags & BGCHECK_IGNORE_CEILING) &&
        BgCheck_SphVsFirstStaticPolyList(&colCtx->polyNodes.tbl[lookup->ceiling.head], xpFlags, colCtx, center, radius,
                                         outPoly)) {
        return true;
    }

    return false;
}

/**
 * Get StaticLookup from `pos`
 * Does not return NULL
 */
StaticLookup* BgCheck_GetNearestStaticLookup(CollisionContext* colCtx, StaticLookup* lookupTbl, Vec3f* pos) {
    Vec3i sector;
    s32 subdivAmountX;

    BgCheck_GetStaticLookupIndicesFromPos(colCtx, pos, &sector);
    subdivAmountX = colCtx->subdivAmount.x;
    return (sector.z * subdivAmountX) * colCtx->subdivAmount.y + lookupTbl + sector.x + sector.y * subdivAmountX;
}

/**
 * Get StaticLookup from `pos`
 * Returns NULL if just outside the mesh bounding box
 */
StaticLookup* BgCheck_GetStaticLookup(CollisionContext* colCtx, StaticLookup* lookupTbl, Vec3f* pos) {
    Vec3i sector;
    s32 subdivAmountX;

    if (!BgCheck_PosInStaticBoundingBox(colCtx, pos)) {
        return NULL;
    }
    BgCheck_GetStaticLookupIndicesFromPos(colCtx, pos, &sector);
    subdivAmountX = colCtx->subdivAmount.x;
    return (sector.z * subdivAmountX) * colCtx->subdivAmount.y + lookupTbl + sector.x + sector.y * subdivAmountX;
}

/**
 * Get StaticLookup subdivision indices from `pos`
 * `sector` returns the subdivision x,y,z indices containing or is nearest to `pos`
 */
void BgCheck_GetStaticLookupIndicesFromPos(CollisionContext* colCtx, Vec3f* pos, Vec3i* sector) {
    sector->x = (pos->x - colCtx->minBounds.x) * colCtx->subdivLengthInv.x;
    sector->y = (pos->y - colCtx->minBounds.y) * colCtx->subdivLengthInv.y;
    sector->z = (pos->z - colCtx->minBounds.z) * colCtx->subdivLengthInv.z;

    if (sector->x < 0) {
        sector->x = 0;
    } else if (sector->x >= colCtx->subdivAmount.x) {
        sector->x = colCtx->subdivAmount.x - 1;
    }

    if (sector->y < 0) {
        sector->y = 0;
    } else if (sector->y >= colCtx->subdivAmount.y) {
        sector->y = colCtx->subdivAmount.y - 1;
    }

    if (sector->z < 0) {
        sector->z = 0;
    } else if (sector->z >= colCtx->subdivAmount.z) {
        sector->z = colCtx->subdivAmount.z - 1;
    }
}

/**
 * Get negative bias subdivision indices
 * decrements indices if `pos` is within BGCHECK_SUBDIV_OVERLAP units of the negative subdivision boundary
 * `sx`, `sy`, `sz` returns the subdivision x, y, z indices
 */
void BgCheck_GetSubdivisionMinBounds(CollisionContext* colCtx, Vec3f* pos, s32* sx, s32* sy, s32* sz) {
    f32 dx = pos->x - colCtx->minBounds.x;
    f32 dy = pos->y - colCtx->minBounds.y;
    f32 dz = pos->z - colCtx->minBounds.z;

    *sx = dx * colCtx->subdivLengthInv.x;
    *sy = dy * colCtx->subdivLengthInv.y;
    *sz = dz * colCtx->subdivLengthInv.z;

    if (((s32)dx % (s32)colCtx->subdivLength.x < BGCHECK_SUBDIV_OVERLAP) && (*sx > 0)) {
        *sx -= 1;
    }

    if (((s32)dy % (s32)colCtx->subdivLength.y < BGCHECK_SUBDIV_OVERLAP) && (*sy > 0)) {
        *sy -= 1;
    }

    if (((s32)dz % (s32)colCtx->subdivLength.z < BGCHECK_SUBDIV_OVERLAP) && (*sz > 0)) {
        *sz -= 1;
    }
}

/**
 * Get positive bias subdivision indices
 * increments indicies if `pos` is within BGCHECK_SUBDIV_OVERLAP units of the postive subdivision boundary
 * `sx`, `sy`, `sz` returns the subdivision x, y, z indices
 */
void BgCheck_GetSubdivisionMaxBounds(CollisionContext* colCtx, Vec3f* pos, s32* sx, s32* sy, s32* sz) {
    f32 dx = pos->x - colCtx->minBounds.x;
    f32 dy = pos->y - colCtx->minBounds.y;
    f32 dz = pos->z - colCtx->minBounds.z;

    *sx = dx * colCtx->subdivLengthInv.x;
    *sy = dy * colCtx->subdivLengthInv.y;
    *sz = dz * colCtx->subdivLengthInv.z;

    if (((s32)colCtx->subdivLength.x - BGCHECK_SUBDIV_OVERLAP < (s32)dx % (s32)colCtx->subdivLength.x) &&
        (*sx < colCtx->subdivAmount.x - 1)) {
        *sx += 1;
    }

    if (((s32)colCtx->subdivLength.y - BGCHECK_SUBDIV_OVERLAP < (s32)dy % (s32)colCtx->subdivLength.y) &&
        (*sy < colCtx->subdivAmount.y - 1)) {
        *sy += 1;
    }

    if (((s32)colCtx->subdivLength.z - BGCHECK_SUBDIV_OVERLAP < (s32)dz % (s32)colCtx->subdivLength.z) &&
        (*sz < colCtx->subdivAmount.z - 1)) {
        *sz += 1;
    }
}

/**
 * Calculate the subdivision index bounding box for CollisionPoly `polyId`
 * `subdivMinX`, `subdivMinY`, `subdivMinZ` returns the minimum subdivision x, y, z indices
 * `subdivMaxX`, `subdivMaxY`, `subdivMaxZ` returns the maximum subdivision x, y, z indices
 */
void BgCheck_GetPolySubdivisionBounds(CollisionContext* colCtx, Vec3s* vtxList, CollisionPoly* polyList,
                                      s32* subdivMinX, s32* subdivMinY, s32* subdivMinZ, s32* subdivMaxX,
                                      s32* subdivMaxY, s32* subdivMaxZ, s16 polyId) {
    u16* vtxDataTemp;
    Vec3f minVtx;
    Vec3f maxVtx;

    f32 x;
    f32 y;
    f32 z;

    Vec3s* vtx;
    s16 vtxId = COLPOLY_VTX_INDEX(polyList[polyId].vtxData[0]);

    Math_Vec3s_ToVec3f(&maxVtx, &vtxList[vtxId]);
    Math_Vec3f_Copy(&minVtx, &maxVtx);

    for (vtxDataTemp = polyList[polyId].vtxData + 1; vtxDataTemp < polyList[polyId].vtxData + 3; vtxDataTemp++) {
        vtxId = COLPOLY_VTX_INDEX(*vtxDataTemp);
        vtx = &vtxList[vtxId];
        x = vtx->x;
        y = vtx->y;
        z = vtx->z;

        if (minVtx.x > x) {
            minVtx.x = x;
        } else if (maxVtx.x < x) {
            maxVtx.x = x;
        }

        if (minVtx.y > y) {
            minVtx.y = y;
        } else if (maxVtx.y < y) {
            maxVtx.y = y;
        }

        if (minVtx.z > z) {
            minVtx.z = z;
        } else if (maxVtx.z < z) {
            maxVtx.z = z;
        }
    }
    BgCheck_GetSubdivisionMinBounds(colCtx, &minVtx, subdivMinX, subdivMinY, subdivMinZ);
    BgCheck_GetSubdivisionMaxBounds(colCtx, &maxVtx, subdivMaxX, subdivMaxY, subdivMaxZ);
}

/**
 * Test if poly `polyList`[`polyId`] intersects cube `min` `max`
 * returns true if the poly intersects the cube, else false
 */
s32 BgCheck_PolyIntersectsSubdivision(Vec3f* min, Vec3f* max, CollisionPoly* polyList, Vec3s* vtxList, s16 polyId) {
    f32 intersect;
    Vec3f va2;
    Vec3f vb2;
    Vec3f vc2;
    CollisionPoly* poly;
    f32 nx;
    f32 ny;
    f32 nz;
    f32 dist;
    Vec3f va;
    Vec3f vb;
    Vec3f vc;
    s32 flags[3];

    flags[0] = flags[1] = 0;
    poly = &polyList[polyId];

    BgCheck_Vec3sToVec3f(&vtxList[COLPOLY_VTX_INDEX(poly->flags_vIA)], &va);
    flags[0] = Math3D_PointRelativeToCubeFaces(&va, min, max);
    if (flags[0] == 0) {
        return true;
    }

    BgCheck_Vec3sToVec3f(&vtxList[COLPOLY_VTX_INDEX(poly->flags_vIB)], &vb);
    flags[1] = Math3D_PointRelativeToCubeFaces(&vb, min, max);
    if (flags[1] == 0) {
        return true;
    }

    BgCheck_Vec3sToVec3f(&vtxList[poly->vIC], &vc);
    flags[2] = Math3D_PointRelativeToCubeFaces(&vc, min, max);
    if (flags[2] == 0) {
        return true;
    }

    if (flags[0] & flags[1] & flags[2]) {
        return false;
    }

    flags[0] |= Math3D_PointRelativeToCubeEdges(&va, min, max) << 8;
    flags[1] |= Math3D_PointRelativeToCubeEdges(&vb, min, max) << 8;
    flags[2] |= Math3D_PointRelativeToCubeEdges(&vc, min, max) << 8;
    if (flags[0] & flags[1] & flags[2]) {
        return false;
    }

    flags[0] |= Math3D_PointRelativeToCubeVertices(&va, min, max) << 0x18;
    flags[1] |= Math3D_PointRelativeToCubeVertices(&vb, min, max) << 0x18;
    flags[2] |= Math3D_PointRelativeToCubeVertices(&vc, min, max) << 0x18;
    if (flags[0] & flags[1] & flags[2]) {
        return false;
    }

    CollisionPoly_GetNormalF(poly, &nx, &ny, &nz);
    dist = poly->dist;

    if (Math3D_TriChkLineSegParaYIntersect(&va, &vb, &vc, nx, ny, nz, dist, min->z, min->x, &intersect, min->y,
                                           max->y) ||
        Math3D_TriChkLineSegParaYIntersect(&va, &vb, &vc, nx, ny, nz, dist, max->z, min->x, &intersect, min->y,
                                           max->y) ||
        Math3D_TriChkLineSegParaYIntersect(&va, &vb, &vc, nx, ny, nz, dist, min->z, max->x, &intersect, min->y,
                                           max->y) ||
        Math3D_TriChkLineSegParaYIntersect(&va, &vb, &vc, nx, ny, nz, dist, max->z, max->x, &intersect, min->y,
                                           max->y)) {
        return true;
    }
    if (Math3D_TriChkLineSegParaZIntersect(&va, &vb, &vc, nx, ny, nz, dist, min->x, min->y, &intersect, min->z,
                                           max->z) ||
        Math3D_TriChkLineSegParaZIntersect(&va, &vb, &vc, nx, ny, nz, dist, min->x, max->y, &intersect, min->z,
                                           max->z) ||
        Math3D_TriChkLineSegParaZIntersect(&va, &vb, &vc, nx, ny, nz, dist, max->x, min->y, &intersect, min->z,
                                           max->z) ||
        Math3D_TriChkLineSegParaZIntersect(&va, &vb, &vc, nx, ny, nz, dist, max->x, max->y, &intersect, min->z,
                                           max->z)) {
        return true;
    }
    if (Math3D_TriChkLineSegParaXIntersect(&va, &vb, &vc, nx, ny, nz, dist, min->y, min->z, &intersect, min->x,
                                           max->x) ||
        Math3D_TriChkLineSegParaXIntersect(&va, &vb, &vc, nx, ny, nz, dist, min->y, max->z, &intersect, min->x,
                                           max->x) ||
        Math3D_TriChkLineSegParaXIntersect(&va, &vb, &vc, nx, ny, nz, dist, max->y, min->z, &intersect, min->x,
                                           max->x) ||
        Math3D_TriChkLineSegParaXIntersect(&va, &vb, &vc, nx, ny, nz, dist, max->y, max->z, &intersect, min->x,
                                           max->x)) {
        return true;
    }

    BgCheck_Vec3sToVec3f(&vtxList[COLPOLY_VTX_INDEX(poly->flags_vIA)], &va2);
    BgCheck_Vec3sToVec3f(&vtxList[COLPOLY_VTX_INDEX(poly->flags_vIB)], &vb2);
    BgCheck_Vec3sToVec3f(&vtxList[poly->vIC], &vc2);
    if (Math3D_LineVsCube(min, max, &va2, &vb2) || Math3D_LineVsCube(min, max, &vb2, &vc2) ||
        Math3D_LineVsCube(min, max, &vc2, &va2)) {
        return true;
    }
    return false;
}

/**
 * Initialize StaticLookup Table
 * returns size of table, in bytes
 */
u32 BgCheck_InitializeStaticLookup(CollisionContext* colCtx, PlayState* play, StaticLookup* lookupTbl) {
    Vec3s* vtxList;
    CollisionPoly* polyList;
    s32 polyMax;
    s32 polyIdx;
    s32 sx;
    s32 sy;
    s32 sz;
    // subdivMin indices
    s32 sxMin;
    s32 syMin;
    s32 szMin;
    // subdivMax indices
    s32 sxMax;
    s32 syMax;
    s32 szMax;
    // subdiv min/max bounds for adding a poly
    Vec3f curSubdivMin;
    Vec3f curSubdivMax;
    CollisionHeader* colHeader = colCtx->colHeader;
    StaticLookup* lookupTblXY;
    StaticLookup* lookupTblX;
    StaticLookup* lookup;
    s32 subdivAmountXY;
    f32 subdivLengthX;
    f32 subdivLengthY;
    f32 subdivLengthZ;

    for (lookupTblXY = lookupTbl;
         lookupTblXY < (colCtx->subdivAmount.x * colCtx->subdivAmount.y * colCtx->subdivAmount.z + lookupTbl);
         lookupTblXY++) {
        lookupTblXY->floor.head = SS_NULL;
        lookupTblXY->wall.head = SS_NULL;
        lookupTblXY->ceiling.head = SS_NULL;
    }

    polyMax = colHeader->numPolygons;
    vtxList = colHeader->vtxList;
    polyList = colHeader->polyList;
    subdivAmountXY = colCtx->subdivAmount.x * colCtx->subdivAmount.y;
    subdivLengthX = colCtx->subdivLength.x + (2 * BGCHECK_SUBDIV_OVERLAP);
    subdivLengthY = colCtx->subdivLength.y + (2 * BGCHECK_SUBDIV_OVERLAP);
    subdivLengthZ = colCtx->subdivLength.z + (2 * BGCHECK_SUBDIV_OVERLAP);

    for (polyIdx = 0; polyIdx < polyMax; polyIdx++) {
        BgCheck_GetPolySubdivisionBounds(colCtx, vtxList, polyList, &sxMin, &syMin, &szMin, &sxMax, &syMax, &szMax,
                                         polyIdx);
        lookupTblXY = szMin * subdivAmountXY + lookupTbl;
        curSubdivMin.z = (colCtx->subdivLength.z * szMin + colCtx->minBounds.z) - BGCHECK_SUBDIV_OVERLAP;
        curSubdivMax.z = curSubdivMin.z + subdivLengthZ;

        for (sz = szMin; sz < szMax + 1; sz++) {
            lookupTblX = (colCtx->subdivAmount.x * syMin) + lookupTblXY;
            curSubdivMin.y = (colCtx->subdivLength.y * syMin + colCtx->minBounds.y) - BGCHECK_SUBDIV_OVERLAP;
            curSubdivMax.y = curSubdivMin.y + subdivLengthY;

            for (sy = syMin; sy < syMax + 1; sy++) {
                lookup = sxMin + lookupTblX;
                curSubdivMin.x = (colCtx->subdivLength.x * sxMin + colCtx->minBounds.x) - BGCHECK_SUBDIV_OVERLAP;
                curSubdivMax.x = curSubdivMin.x + subdivLengthX;

                for (sx = sxMin; sx < sxMax + 1; sx++) {
                    if (BgCheck_PolyIntersectsSubdivision(&curSubdivMin, &curSubdivMax, polyList, vtxList, polyIdx)) {
                        StaticLookup_AddPoly(lookup, colCtx, polyList, vtxList, polyIdx);
                    }
                    curSubdivMin.x += colCtx->subdivLength.x;
                    curSubdivMax.x += colCtx->subdivLength.x;
                    lookup++;
                }
                curSubdivMin.y += colCtx->subdivLength.y;
                curSubdivMax.y += colCtx->subdivLength.y;
                lookupTblX += colCtx->subdivAmount.x;
            }
            curSubdivMin.z += colCtx->subdivLength.z;
            curSubdivMax.z += colCtx->subdivLength.z;
            lookupTblXY += subdivAmountXY;
        }
    }
    return colCtx->polyNodes.count * sizeof(SSNode);
}

/**
 * Is current scene a SPOT scene
 */
s32 BgCheck_IsSpotScene(PlayState* play) {
    static s16 spotScenes[] = {
        SCENE_SPOT00, SCENE_SPOT01, SCENE_SPOT02, SCENE_SPOT03, SCENE_SPOT04, SCENE_SPOT05, SCENE_SPOT06,
        SCENE_SPOT07, SCENE_SPOT08, SCENE_SPOT09, SCENE_SPOT10, SCENE_SPOT11, SCENE_SPOT12, SCENE_SPOT13,
        SCENE_SPOT15, SCENE_SPOT16, SCENE_SPOT17, SCENE_SPOT18, SCENE_SPOT20,
    };
    s16* i;

    for (i = spotScenes; i < spotScenes + ARRAY_COUNT(spotScenes); i++) {
        if (play->sceneNum == *i) {
            return true;
        }
    }
    return false;
}

typedef struct {
    s16 sceneId;
    u32 memSize;
} BgCheckSceneMemEntry;

/**
 * Get custom scene memSize
 */
s32 BgCheck_TryGetCustomMemsize(s32 sceneId, u32* memSize) {
    static BgCheckSceneMemEntry sceneMemList[] = {
        { SCENE_SPOT00, 0xB798 },     { SCENE_GANON_FINAL, 0x78C8 }, { SCENE_GANON_DEMO, 0x70C8 },
        { SCENE_JYASINBOSS, 0xACC8 }, { SCENE_KENJYANOMA, 0x70C8 },  { SCENE_JYASINZOU, 0x16CC8 },
        { SCENE_HIDAN, 0x198C8 },     { SCENE_GANON_BOSS, 0x84C8 },
    };
    s32 i;

    for (i = 0; i < ARRAY_COUNT(sceneMemList); i++) {
        if (sceneId == sceneMemList[i].sceneId) {
            *memSize = sceneMemList[i].memSize;
            return true;
        }
    }
    return false;
}

/**
 * Compute subdivLength for scene mesh lookup, for a single dimension
 */
void BgCheck_SetSubdivisionDimension(f32 min, s32 subdivAmount, f32* max, f32* subdivLength, f32* subdivLengthInv) {
    f32 length = (*max - min);

    *subdivLength = (s32)(length / subdivAmount) + 1;
    *subdivLength = CLAMP_MIN(*subdivLength, BGCHECK_SUBDIV_MIN);
    *subdivLengthInv = 1.0f / *subdivLength;

    *max = *subdivLength * subdivAmount + min;
}

typedef struct {
    s16 sceneId;
    Vec3s subdivAmount;
    s32 nodeListMax; // if -1, dynamically compute max nodes
} BgCheckSceneSubdivisionEntry;

/**
 * Allocate CollisionContext
 */
void BgCheck_Allocate(CollisionContext* colCtx, PlayState* play, CollisionHeader* colHeader) {
    static BgCheckSceneSubdivisionEntry sceneSubdivisionList[] = {
        { SCENE_HAKADAN, { 23, 7, 14 }, -1 },
        { SCENE_BMORI1, { 38, 1, 38 }, -1 },
    };
    u32 tblMax;
    u32 memSize;
    u32 lookupTblMemSize;
    SSNodeList* nodeList;
    s32 useCustomSubdivisions;
    u32 customMemSize;
    s32 customNodeListMax;
    s32 i;

    colCtx->colHeader = colHeader;
    customNodeListMax = -1;

    // "/*---------------- BGCheck Buffer Memory Size -------------*/\n"
    osSyncPrintf("/*---------------- BGCheck バッファーメモリサイズ -------------*/\n");

    if (YREG(15) == 0x10 || YREG(15) == 0x20 || YREG(15) == 0x30 || YREG(15) == 0x40) {
        if (play->sceneNum == SCENE_MALON_STABLE) {
            // "/* BGCheck LonLon Size %dbyte */\n"
            osSyncPrintf("/* BGCheck LonLonサイズ %dbyte */\n", 0x3520);
            colCtx->memSize = 0x3520;
        } else {
            // "/* BGCheck Mini Size %dbyte */\n"
            osSyncPrintf("/* BGCheck ミニサイズ %dbyte */\n", 0x4E20);
            colCtx->memSize = 0x4E20;
        }
        colCtx->dyna.polyNodesMax = 500;
        colCtx->dyna.polyListMax = 256;
        colCtx->dyna.vtxListMax = 256;
        colCtx->subdivAmount.x = 2;
        colCtx->subdivAmount.y = 2;
        colCtx->subdivAmount.z = 2;
    } else if (BgCheck_IsSpotScene(play) == true) {
        colCtx->memSize = 0xF000;
        // "/* BGCheck Spot Size %dbyte */\n"
        osSyncPrintf("/* BGCheck Spot用サイズ %dbyte */\n", 0xF000);
        colCtx->dyna.polyNodesMax = 1000;
        colCtx->dyna.polyListMax = 512;
        colCtx->dyna.vtxListMax = 512;
        colCtx->subdivAmount.x = 16;
        colCtx->subdivAmount.y = 4;
        colCtx->subdivAmount.z = 16;
    } else {
        if (BgCheck_TryGetCustomMemsize(play->sceneNum, &customMemSize)) {
            colCtx->memSize = customMemSize;
        } else {
            colCtx->memSize = 0x1CC00;
        }
        // "/* BGCheck Normal Size %dbyte  */\n"
        osSyncPrintf("/* BGCheck ノーマルサイズ %dbyte  */\n", colCtx->memSize);
        colCtx->dyna.polyNodesMax = 1000;
        colCtx->dyna.polyListMax = 512;
        colCtx->dyna.vtxListMax = 512;
        useCustomSubdivisions = false;

        for (i = 0; i < ARRAY_COUNT(sceneSubdivisionList); i++) {
            if (play->sceneNum == sceneSubdivisionList[i].sceneId) {
                colCtx->subdivAmount.x = sceneSubdivisionList[i].subdivAmount.x;
                colCtx->subdivAmount.y = sceneSubdivisionList[i].subdivAmount.y;
                colCtx->subdivAmount.z = sceneSubdivisionList[i].subdivAmount.z;
                useCustomSubdivisions = true;
                customNodeListMax = sceneSubdivisionList[i].nodeListMax;
            }
        }
        if (useCustomSubdivisions == false) {
            colCtx->subdivAmount.x = 16;
            colCtx->subdivAmount.y = 4;
            colCtx->subdivAmount.z = 16;
        }
    }
    colCtx->lookupTbl = THA_AllocEndAlign(
        &play->state.tha,
        colCtx->subdivAmount.x * sizeof(StaticLookup) * colCtx->subdivAmount.y * colCtx->subdivAmount.z, ~1);
    if (colCtx->lookupTbl == NULL) {
        LogUtils_HungupThread("../z_bgcheck.c", 4176);
    }
    colCtx->minBounds.x = colCtx->colHeader->minBounds.x;
    colCtx->minBounds.y = colCtx->colHeader->minBounds.y;
    colCtx->minBounds.z = colCtx->colHeader->minBounds.z;
    colCtx->maxBounds.x = colCtx->colHeader->maxBounds.x;
    colCtx->maxBounds.y = colCtx->colHeader->maxBounds.y;
    colCtx->maxBounds.z = colCtx->colHeader->maxBounds.z;
    BgCheck_SetSubdivisionDimension(colCtx->minBounds.x, colCtx->subdivAmount.x, &colCtx->maxBounds.x,
                                    &colCtx->subdivLength.x, &colCtx->subdivLengthInv.x);
    BgCheck_SetSubdivisionDimension(colCtx->minBounds.y, colCtx->subdivAmount.y, &colCtx->maxBounds.y,
                                    &colCtx->subdivLength.y, &colCtx->subdivLengthInv.y);
    BgCheck_SetSubdivisionDimension(colCtx->minBounds.z, colCtx->subdivAmount.z, &colCtx->maxBounds.z,
                                    &colCtx->subdivLength.z, &colCtx->subdivLengthInv.z);
    memSize = colCtx->subdivAmount.x * sizeof(StaticLookup) * colCtx->subdivAmount.y * colCtx->subdivAmount.z +
              colCtx->colHeader->numPolygons * sizeof(u8) + colCtx->dyna.polyNodesMax * sizeof(SSNode) +
              colCtx->dyna.polyListMax * sizeof(CollisionPoly) + colCtx->dyna.vtxListMax * sizeof(Vec3s) +
              sizeof(CollisionContext);
    if (customNodeListMax > 0) {
        // tblMax is set without checking if customNodeListMax will result in a memory overflow
        // this is a non-issue as long as sceneSubdivisionList.nodeListMax is -1
        tblMax = customNodeListMax;
    } else {
        if (colCtx->memSize < memSize) {
            LogUtils_HungupThread("../z_bgcheck.c", 4230);
        }
        tblMax = (colCtx->memSize - memSize) / sizeof(SSNode);
    }

    SSNodeList_Initialize(&colCtx->polyNodes);
    SSNodeList_Alloc(play, &colCtx->polyNodes, tblMax, colCtx->colHeader->numPolygons);

    lookupTblMemSize = BgCheck_InitializeStaticLookup(colCtx, play, colCtx->lookupTbl);
    osSyncPrintf(VT_FGCOL(GREEN));
    osSyncPrintf("/*---結局 BG使用サイズ %dbyte---*/\n", memSize + lookupTblMemSize);
    osSyncPrintf(VT_RST);

    DynaPoly_Init(play, &colCtx->dyna);
    DynaPoly_Alloc(play, &colCtx->dyna);
}

/**
 * Get CollisionHeader
 * original name: T_BGCheck_getBGDataInfo
 */
CollisionHeader* BgCheck_GetCollisionHeader(CollisionContext* colCtx, s32 bgId) {
    if (bgId == BGCHECK_SCENE) {
        return colCtx->colHeader;
    }
    if (bgId < 0 || bgId > BG_ACTOR_MAX) {
        return NULL;
    }
    if (!(colCtx->dyna.bgActorFlags[bgId] & 1)) {
        osSyncPrintf(VT_COL(YELLOW, BLACK));
        osSyncPrintf("T_BGCheck_getBGDataInfo():そのbg_actor_indexは使われておりません。index=%d\n");
        osSyncPrintf(VT_RST);
        return NULL;
    }
    return colCtx->dyna.bgActors[bgId].colHeader;
}

/**
 * Test if pos is near collision boundaries
 */
s32 BgCheck_PosInStaticBoundingBox(CollisionContext* colCtx, Vec3f* pos) {
    if (pos->x < (colCtx->minBounds.x - BGCHECK_SUBDIV_OVERLAP) ||
        (colCtx->maxBounds.x + BGCHECK_SUBDIV_OVERLAP) < pos->x ||
        pos->y < (colCtx->minBounds.y - BGCHECK_SUBDIV_OVERLAP) ||
        (colCtx->maxBounds.y + BGCHECK_SUBDIV_OVERLAP) < pos->y ||
        pos->z < (colCtx->minBounds.z - BGCHECK_SUBDIV_OVERLAP) ||
        (colCtx->maxBounds.z + BGCHECK_SUBDIV_OVERLAP) < pos->z) {
        return false;
    }
    return true;
}

/**
 * Raycast Toward Floor
 * returns the yIntersect of the nearest poly found directly below `pos`, or BGCHECK_Y_MIN if no floor detected
 * returns the poly found in `outPoly`, and the bgId of the entity in `outBgId`
 */
f32 BgCheck_RaycastFloorImpl(PlayState* play, CollisionContext* colCtx, u16 xpFlags, CollisionPoly** outPoly,
                             s32* outBgId, Vec3f* pos, Actor* actor, u32 arg7, f32 chkDist) {

    f32 yIntersectDyna;
    s32* temp_a0;
    StaticLookup* lookupTbl;
    Vec3f checkPos;
    StaticLookup* lookup;
    DynaRaycast dynaRaycast;
    f32 yIntersect;

    *outBgId = BGCHECK_SCENE;
    *outPoly = NULL;
    lookupTbl = colCtx->lookupTbl;
    yIntersect = BGCHECK_Y_MIN;
    checkPos = *pos;

    while (true) {
        if (checkPos.y < colCtx->minBounds.y) {
            break;
        }
        if (BgCheck_PosErrorCheck(&checkPos, "../z_bgcheck.c", 4410)) {
            if (actor != NULL) {
                osSyncPrintf("こいつ,pself_actor->name %d\n", actor->id);
            }
        }
        lookup = BgCheck_GetStaticLookup(colCtx, lookupTbl, &checkPos);
        if (lookup == NULL) {
            checkPos.y -= colCtx->subdivLength.y;
            continue;
        }
        yIntersect = BgCheck_RaycastFloorStatic(lookup, colCtx, xpFlags, outPoly, pos, arg7, chkDist, BGCHECK_Y_MIN);
        if (yIntersect > BGCHECK_Y_MIN) {
            break;
        }
        checkPos.y -= colCtx->subdivLength.y;
    }

    dynaRaycast.colCtx = colCtx;
    dynaRaycast.xpFlags = xpFlags;
    dynaRaycast.yIntersect = yIntersect;
    dynaRaycast.pos = pos;
    dynaRaycast.actor = actor;
    dynaRaycast.unk_20 = arg7;
    dynaRaycast.chkDist = chkDist;
    dynaRaycast.play = play;
    dynaRaycast.resultPoly = outPoly;
    dynaRaycast.bgId = outBgId;

    yIntersectDyna = BgCheck_RaycastFloorDyna(&dynaRaycast);

    if (yIntersect < yIntersectDyna) {
        yIntersect = yIntersectDyna;
    }

    if (yIntersect != BGCHECK_Y_MIN && func_80041EC8(colCtx, *outPoly, *outBgId)) {
        yIntersect -= 1.0f;
    }
    return yIntersect;
}

/**
 * Public raycast toward floor
 * returns yIntersect of the poly found, or BGCHECK_Y_MIN if no poly detected
 */
f32 BgCheck_CameraRaycastFloor1(CollisionContext* colCtx, CollisionPoly** outPoly, Vec3f* pos) {
    s32 bgId;

    return BgCheck_RaycastFloorImpl(NULL, colCtx, COLPOLY_IGNORE_CAMERA, outPoly, &bgId, pos, NULL, 0x1C, 1.0f);
}

/**
 * Public raycast toward floor
 * returns yIntersect of the poly found, or BGCHECK_Y_MIN if no poly detected
 */
f32 BgCheck_EntityRaycastFloor1(CollisionContext* colCtx, CollisionPoly** outPoly, Vec3f* pos) {
    s32 bgId;

    return BgCheck_RaycastFloorImpl(NULL, colCtx, COLPOLY_IGNORE_ENTITY, outPoly, &bgId, pos, NULL, 0x1C, 1.0f);
}

/**
 * Public raycast toward floor
 * returns yIntersect of the poly found, or BGCHECK_Y_MIN if no poly detected
 */
f32 BgCheck_EntityRaycastFloor2(PlayState* play, CollisionContext* colCtx, CollisionPoly** outPoly, Vec3f* pos) {
    s32 bgId;

    return BgCheck_RaycastFloorImpl(play, colCtx, COLPOLY_IGNORE_ENTITY, outPoly, &bgId, pos, NULL, 0x1C, 1.0f);
}

/**
 * Public raycast toward floor
 * returns yIntersect of the poly found, or BGCHECK_Y_MIN if no poly detected
 */
f32 BgCheck_EntityRaycastFloor3(CollisionContext* colCtx, CollisionPoly** outPoly, s32* bgId, Vec3f* pos) {
    return BgCheck_RaycastFloorImpl(NULL, colCtx, COLPOLY_IGNORE_ENTITY, outPoly, bgId, pos, NULL, 0x1C, 1.0f);
}

/**
 * Public raycast toward floor
 * returns yIntersect of the poly found, or BGCHECK_Y_MIN if no poly detected
 */
f32 BgCheck_EntityRaycastFloor4(CollisionContext* colCtx, CollisionPoly** outPoly, s32* bgId, Actor* actor,
                                Vec3f* pos) {
    return BgCheck_RaycastFloorImpl(NULL, colCtx, COLPOLY_IGNORE_ENTITY, outPoly, bgId, pos, actor, 0x1C, 1.0f);
}

/**
 * Public raycast toward floor
 * returns yIntersect of the poly found, or BGCHECK_Y_MIN if no poly detected
 */
f32 BgCheck_EntityRaycastFloor5(PlayState* play, CollisionContext* colCtx, CollisionPoly** outPoly, s32* bgId,
                                Actor* actor, Vec3f* pos) {
    return BgCheck_RaycastFloorImpl(play, colCtx, COLPOLY_IGNORE_ENTITY, outPoly, bgId, pos, actor, 0x1C, 1.0f);
}

/**
 * Public raycast toward floor
 * returns yIntersect of the poly found, or BGCHECK_Y_MIN if no poly detected
 */
f32 BgCheck_EntityRaycastFloor6(CollisionContext* colCtx, CollisionPoly** outPoly, s32* bgId, Actor* actor, Vec3f* pos,
                                f32 chkDist) {
    return BgCheck_RaycastFloorImpl(NULL, colCtx, COLPOLY_IGNORE_ENTITY, outPoly, bgId, pos, actor, 0x1C, chkDist);
}

/**
 * Public raycast toward floor
 * returns yIntersect of the poly found, or BGCHECK_Y_MIN if no poly detected
 */
f32 BgCheck_EntityRaycastFloor7(CollisionContext* colCtx, CollisionPoly** outPoly, s32* bgId, Actor* actor,
                                Vec3f* pos) {
    return BgCheck_RaycastFloorImpl(NULL, colCtx, COLPOLY_IGNORE_ENTITY, outPoly, bgId, pos, actor, 0x06, 1.0f);
}

/**
 * Public raycast toward floor
 * returns yIntersect of the poly found, or BGCHECK_Y_MIN if no poly detected
 */
f32 BgCheck_AnyRaycastFloor1(CollisionContext* colCtx, CollisionPoly* outPoly, Vec3f* pos) {
    CollisionPoly* tempPoly;
    f32 result;
    s32 bgId;

    result = BgCheck_RaycastFloorImpl(NULL, colCtx, COLPOLY_IGNORE_NONE, &tempPoly, &bgId, pos, NULL, 0x1C, 1.0f);

    if (tempPoly != NULL) {
        *outPoly = *tempPoly;
    }
    return result;
}

/**
 * Public raycast toward floor
 * returns yIntersect of the poly found, or BGCHECK_Y_MIN if no poly detected
 */
f32 BgCheck_AnyRaycastFloor2(CollisionContext* colCtx, CollisionPoly* outPoly, s32* bgId, Vec3f* pos) {
    CollisionPoly* tempPoly;
    f32 result = BgCheck_RaycastFloorImpl(NULL, colCtx, COLPOLY_IGNORE_NONE, &tempPoly, bgId, pos, NULL, 0x1C, 1.0f);

    if (tempPoly != NULL) {
        *outPoly = *tempPoly;
    }
    return result;
}

/**
 * Public raycast toward floor
 * returns yIntersect of the poly found, or BGCHECK_Y_MIN if no poly detected
 */
f32 BgCheck_CameraRaycastFloor2(CollisionContext* colCtx, CollisionPoly** outPoly, s32* bgId, Vec3f* pos) {
    return BgCheck_RaycastFloorImpl(NULL, colCtx, COLPOLY_IGNORE_CAMERA, outPoly, bgId, pos, NULL, 0x06, 1.0f);
}

/**
 * Public raycast toward floor
 * returns yIntersect of the poly found, or BGCHECK_Y_MIN if no poly detected
 */
f32 BgCheck_EntityRaycastFloor8(CollisionContext* colCtx, CollisionPoly** outPoly, s32* bgId, Actor* actor,
                                Vec3f* pos) {
    return BgCheck_RaycastFloorImpl(NULL, colCtx, COLPOLY_IGNORE_ENTITY, outPoly, bgId, pos, actor, 0x02, 1.0f);
}

/**
 * Public raycast toward floor
 * returns yIntersect of the poly found, or BGCHECK_Y_MIN if no poly detected
 */
f32 BgCheck_EntityRaycastFloor9(CollisionContext* colCtx, CollisionPoly** outPoly, s32* bgId, Vec3f* pos) {
    return BgCheck_RaycastFloorImpl(NULL, colCtx, COLPOLY_IGNORE_ENTITY, outPoly, bgId, pos, NULL, 0x06, 1.0f);
}

/**
 * Tests if moving from `posPrev` to `posNext` will collide with a "wall"
 * `radius` is used to form a sphere for collision detection purposes
 * `checkHeight` is the positive height above posNext to perform certain checks
 * returns true if a collision is detected, else false
 * `outPoly` returns the closest poly detected, while `outBgId` returns the poly owner
 */
s32 BgCheck_CheckWallImpl(CollisionContext* colCtx, u16 xpFlags, Vec3f* posResult, Vec3f* posNext, Vec3f* posPrev,
                          f32 radius, CollisionPoly** outPoly, s32* outBgId, Actor* actor, f32 checkHeight, u8 argA) {
    StaticLookup* lookupTbl;
    f32 temp_f0;
    s32 result;
    CollisionPoly* poly;
    f32 dx, dy, dz; // change between posPrev to posNext
    Vec3f sphCenter;
    s32 dynaPolyCollision;
    Vec3f posIntersect;
    s32 bgId;
    f32 temp_f0_2;
    f32 f32temp;
    f32 nx2, nz2;
    Vec3f checkLineNext;
    Vec3f checkLinePrev;
    f32 n2XZDist;
    f32 n3XZDist;
    f32 nx3, nz3;
    s32 bccFlags;
    Vec3f posIntersect2;
    s32 bgId2;
    f32 nx, ny, nz; // unit normal of polygon

    result = false;
    *outBgId = BGCHECK_SCENE;
    *outPoly = NULL;
    lookupTbl = colCtx->lookupTbl;
    *posResult = *posNext;
    dx = posNext->x - posPrev->x;
    dy = posNext->y - posPrev->y;
    dz = posNext->z - posPrev->z;

    if (BgCheck_PosErrorCheck(posNext, "../z_bgcheck.c", 4831) == true ||
        BgCheck_PosErrorCheck(posPrev, "../z_bgcheck.c", 4832) == true) {
        if (actor != NULL) {
            osSyncPrintf("こいつ,pself_actor->name %d\n", actor->id);
        }
    }

    // if there's movement on the xz plane, and argA flag is 0,
    if ((dx != 0.0f || dz != 0.0f) && (argA & 1) == 0) {
        if ((checkHeight + dy) < 5.0f) {
            //! @bug checkHeight is not applied to posPrev/posNext
            result = BgCheck_CheckLineImpl(colCtx, xpFlags, COLPOLY_IGNORE_NONE, posPrev, posNext, &posIntersect, &poly,
                                           &bgId, actor, 1.0f, BGCHECK_CHECK_ALL & ~BGCHECK_CHECK_CEILING);
            if (result) {
                ny = COLPOLY_GET_NORMAL(poly->normal.y);
                // if poly is floor, push result underneath the floor
                if (ny > 0.5f) {
                    posResult->x = posIntersect.x;
                    if (checkHeight > 1.0f) {
                        posResult->y = posIntersect.y - 1.0f;
                    } else {
                        posResult->y = posIntersect.y - checkHeight;
                    }
                    posResult->z = posIntersect.z;
                }
                // poly is wall
                else {
                    nx = COLPOLY_GET_NORMAL(poly->normal.x);
                    nz = COLPOLY_GET_NORMAL(poly->normal.z);
                    posResult->x = radius * nx + posIntersect.x;
                    posResult->y = radius * ny + posIntersect.y;
                    posResult->z = radius * nz + posIntersect.z;
                }
                *outPoly = poly;
                *outBgId = bgId;
            }
        } else {
            // if the radius is less than the distance travelled on the xz plane, also test for floor collisions
            bccFlags = SQ(radius) < (SQ(dx) + SQ(dz))
                           ? (BGCHECK_CHECK_ALL & ~BGCHECK_CHECK_CEILING)
                           : (BGCHECK_CHECK_ALL & ~BGCHECK_CHECK_FLOOR & ~BGCHECK_CHECK_CEILING);

            // perform a straight line test to see if a line at posNext.y + checkHeight from posPrev.xz to posNext.xz
            // passes through any wall and possibly floor polys
            checkLineNext = *posNext;
            checkLineNext.y += checkHeight;
            checkLinePrev = *posPrev;
            checkLinePrev.y = checkLineNext.y;
            result = BgCheck_CheckLineImpl(colCtx, xpFlags, COLPOLY_IGNORE_NONE, &checkLinePrev, &checkLineNext,
                                           &posIntersect, &poly, &bgId, actor, 1.0f, bccFlags);

            if (result) {
                nx2 = COLPOLY_GET_NORMAL(poly->normal.x);
                nz2 = COLPOLY_GET_NORMAL(poly->normal.z);
                n2XZDist = sqrtf(SQ(nx2) + SQ(nz2));

                // if poly is not a "flat" floor or "flat" ceiling
                if (!IS_ZERO(n2XZDist)) {
                    // normalize nx,nz and multiply each by the radius to go back to the other side of the wall
                    f32temp = 1.0f / n2XZDist;
                    temp_f0 = radius * f32temp;
                    posResult->x = temp_f0 * nx2 + posIntersect.x;
                    posResult->z = temp_f0 * nz2 + posIntersect.z;
                    *outPoly = poly;
                    *outBgId = bgId;
                    result = true;
                }
            }
        }
    }

    sphCenter = *posResult;
    dynaPolyCollision = false;
    sphCenter.y += checkHeight;
    // test if sphere (sphCenter, radius) collides with a dynamic wall, displacing the x/z coordinates
    if (BgCheck_SphVsDynaWall(colCtx, xpFlags, &posResult->x, &posResult->z, &sphCenter, radius, outPoly, outBgId,
                              actor)) {
        result = true;
        dynaPolyCollision = true;
        sphCenter = *posResult;
        sphCenter.y += checkHeight;
    }
    // test if sphere (sphCenter, radius) collides with a static wall, displacing the x/z coordinates
    if (BgCheck_PosInStaticBoundingBox(colCtx, posNext) == true &&
        // possible bug? if the sphere's radius is smaller than the distance to a subdivision boundary, some static
        // polys will be missed
        BgCheck_SphVsStaticWall(BgCheck_GetNearestStaticLookup(colCtx, lookupTbl, posResult), colCtx, xpFlags,
                                &posResult->x, &posResult->z, &sphCenter, radius, outPoly)) {
        *outBgId = BGCHECK_SCENE;
        result = true;
    }
    // if a collision with a dyna poly was detected
    if (dynaPolyCollision == true || *outBgId != BGCHECK_SCENE) {
        if (BgCheck_CheckLineImpl(colCtx, xpFlags, COLPOLY_IGNORE_NONE, posPrev, posResult, &posIntersect2, &poly,
                                  &bgId2, actor, 1.0f, BGCHECK_CHECK_ONE_FACE | BGCHECK_CHECK_WALL)) {
            nx3 = COLPOLY_GET_NORMAL(poly->normal.x);
            nz3 = COLPOLY_GET_NORMAL(poly->normal.z);
            n3XZDist = sqrtf(SQ(nx3) + SQ(nz3));

            // if poly is not a "flat" floor or "flat" ceiling
            if (!IS_ZERO(n3XZDist)) {
                // normalize nx,nz and multiply each by the radius to go back to the other side of the wall
                f32temp = 1.0f / n3XZDist;
                temp_f0_2 = radius * f32temp;
                posResult->x = temp_f0_2 * nx3 + posIntersect2.x;
                posResult->z = temp_f0_2 * nz3 + posIntersect2.z;
                *outPoly = poly;
                *outBgId = bgId2;
                result = true;
            }
        }
    }
    return result;
}

/**
 * Public. Tests if moving from `posPrev` to `posNext` will collide with a "wall"
 * `radius` is used to form a sphere for collision detection purposes
 * `checkHeight` is the positive height above posNext to perform certain checks
 * returns true if a collision is detected, else false
 * `outPoly` returns the closest poly detected
 */
s32 BgCheck_EntitySphVsWall1(CollisionContext* colCtx, Vec3f* posResult, Vec3f* posNext, Vec3f* posPrev, f32 radius,
                             CollisionPoly** outPoly, f32 checkHeight) {
    s32 bgId;

    return BgCheck_CheckWallImpl(colCtx, COLPOLY_IGNORE_ENTITY, posResult, posNext, posPrev, radius, outPoly, &bgId,
                                 NULL, checkHeight, 0);
}

/**
 * Public. Tests if moving from `posPrev` to `posNext` will collide with a "wall"
 * `radius` is used to form a sphere for collision detection purposes
 * `checkHeight` is the positive height above posNext to perform certain checks
 * returns true if a collision is detected, else false
 * `outPoly` returns the closest poly detected, while `outBgId` returns the poly owner
 */
s32 BgCheck_EntitySphVsWall2(CollisionContext* colCtx, Vec3f* posResult, Vec3f* posNext, Vec3f* posPrev, f32 radius,
                             CollisionPoly** outPoly, s32* outBgId, f32 checkHeight) {
    return BgCheck_CheckWallImpl(colCtx, COLPOLY_IGNORE_ENTITY, posResult, posNext, posPrev, radius, outPoly, outBgId,
                                 NULL, checkHeight, 0);
}

/**
 * Public. Tests if moving from `posPrev` to `posNext` will collide with a "wall"
 * `radius` is used to form a sphere for collision detection purposes
 * `checkHeight` is the positive height above posNext to perform certain checks
 * `actor` is the actor performing the check, allowing it to be skipped
 * returns true if a collision is detected, else false
 * `outPoly` returns the closest poly detected, while `outBgId` returns the poly owner
 */
s32 BgCheck_EntitySphVsWall3(CollisionContext* colCtx, Vec3f* posResult, Vec3f* posNext, Vec3f* posPrev, f32 radius,
                             CollisionPoly** outPoly, s32* outBgId, Actor* actor, f32 checkHeight) {
    return BgCheck_CheckWallImpl(colCtx, COLPOLY_IGNORE_ENTITY, posResult, posNext, posPrev, radius, outPoly, outBgId,
                                 actor, checkHeight, 0);
}

/***
 * Public. Tests if moving from `posPrev` to `posNext` will collide with a "wall"
 * Skips a check that occurs only when moving on the xz plane
 * `radius` is used to form a sphere for collision detection purposes
 * `checkHeight` is the positive height above posNext to perform certain checks
 * `actor` is the actor performing the check, allowing it to be skipped
 * returns true if a collision is detected, else false
 * `outPoly` returns the closest poly detected, while `outBgId` returns the poly owner
 */
s32 BgCheck_EntitySphVsWall4(CollisionContext* colCtx, Vec3f* posResult, Vec3f* posNext, Vec3f* posPrev, f32 radius,
                             CollisionPoly** outPoly, s32* outBgId, Actor* actor, f32 checkHeight) {
    return BgCheck_CheckWallImpl(colCtx, COLPOLY_IGNORE_ENTITY, posResult, posNext, posPrev, radius, outPoly, outBgId,
                                 actor, checkHeight, 1);
}

/***
 * Tests for collision with a ceiling poly
 * `checkHeight` should be a positive value
 * returns true if a collision occurs, else false
 * `outPoly` returns the poly collided with, while `outBgId` returns the owner of the poly
 * `outY` returns the y coordinate of pos needed to not collide with `outPoly`
 */
s32 BgCheck_CheckCeilingImpl(CollisionContext* colCtx, u16 xpFlags, f32* outY, Vec3f* pos, f32 checkHeight,
                             CollisionPoly** outPoly, s32* outBgId, Actor* actor) {
    StaticLookup* lookupTbl;
    StaticLookup* lookup;
    s32 result;
    Vec3f posTemp;
    f32 tempY;

    *outBgId = BGCHECK_SCENE;
    *outY = pos->y;
    if (BgCheck_PosErrorCheck(pos, "../z_bgcheck.c", 5206) == true) {
        if (actor != NULL) {
            osSyncPrintf("こいつ,pself_actor->name %d\n", actor->id);
        }
    }
    lookupTbl = colCtx->lookupTbl;
    if (!BgCheck_PosInStaticBoundingBox(colCtx, pos)) {
        return false;
    }

    lookup = BgCheck_GetNearestStaticLookup(colCtx, lookupTbl, pos);
    result = BgCheck_CheckStaticCeiling(lookup, xpFlags, colCtx, outY, pos, checkHeight, outPoly);

    posTemp = *pos;
    posTemp.y = *outY;
    tempY = *outY;

    if (BgCheck_CheckDynaCeiling(colCtx, xpFlags, &tempY, &posTemp, checkHeight, outPoly, outBgId, actor)) {
        *outY = tempY;
        result = true;
    }
    return result;
}

/**
 * Tests for collision with any ceiling poly
 * `checkHeight` must be a positive value
 * returns true if a collision occurs, else false
 * `outY` returns the displaced y coordinate needed to not collide with the poly
 */
s32 BgCheck_AnyCheckCeiling(CollisionContext* colCtx, f32* outY, Vec3f* pos, f32 checkHeight) {
    CollisionPoly* poly;
    s32 bgId;

    return BgCheck_CheckCeilingImpl(colCtx, COLPOLY_IGNORE_NONE, outY, pos, checkHeight, &poly, &bgId, NULL);
}

/**
 * Tests for collision with any entity solid ceiling poly
 * `checkHeight` must be a positive value
 * returns true if a collision occurs, else false
 * `outY` returns the displaced y coordinate needed to not collide with the poly
 */
s32 BgCheck_EntityCheckCeiling(CollisionContext* colCtx, f32* outY, Vec3f* pos, f32 checkHeight,
                               CollisionPoly** outPoly, s32* outBgId, Actor* actor) {
    return BgCheck_CheckCeilingImpl(colCtx, COLPOLY_IGNORE_ENTITY, outY, pos, checkHeight, outPoly, outBgId, actor);
}

/**
 * Tests if a line from `posA` to `posB` intersects with a poly
 * returns true if it does, else false
 * `posB`? `posResult` returns the point of intersection
 * `outPoly` returns the pointer to the intersected poly, while `outBgId` returns the entity the poly belongs to
 */
s32 BgCheck_CheckLineImpl(CollisionContext* colCtx, u16 xpFlags1, u16 xpFlags2, Vec3f* posA, Vec3f* posB,
                          Vec3f* posResult, CollisionPoly** outPoly, s32* outBgId, Actor* actor, f32 chkDist,
                          u32 bccFlags) {
    StaticLookup* lookupTbl = colCtx->lookupTbl;
    StaticLookup* iLookup;
    s32 subdivMin[3];
    s32 subdivMax[3];
    s32 i;
    s32 result;
    f32 distSq;
    Vec3f posBTemp = *posB;
    Vec3f sectorMin;
    Vec3f sectorMax;
    s32 k;
    StaticLookup* lookup;
    s32 j;
    StaticLookup* jLookup;
    s32 temp_lo;

    *outBgId = BGCHECK_SCENE;
    if (BgCheck_PosErrorCheck(posA, "../z_bgcheck.c", 5334) == true ||
        BgCheck_PosErrorCheck(posB, "../z_bgcheck.c", 5335) == true) {
        if (actor != NULL) {
            osSyncPrintf("こいつ,pself_actor->name %d\n", actor->id);
        } else {
            osSyncPrintf("pself_actor == NULLで犯人不明\n");
        }
    }

    BgCheck_ResetPolyCheckTbl(&colCtx->polyNodes, colCtx->colHeader->numPolygons);
    BgCheck_GetStaticLookupIndicesFromPos(colCtx, posA, (Vec3i*)&subdivMin);
    BgCheck_GetStaticLookupIndicesFromPos(colCtx, &posBTemp, (Vec3i*)&subdivMax);
    *posResult = *posB;
    result = false;
    distSq = 1.0e38f;
    *outPoly = NULL;

    if (subdivMin[0] != subdivMax[0] || subdivMin[1] != subdivMax[1] || subdivMin[2] != subdivMax[2]) {
        for (i = 0; i < 3; i++) {
            if (subdivMax[i] < subdivMin[i]) {
                j = subdivMax[i];
                subdivMax[i] = subdivMin[i];
                subdivMin[i] = j;
            }
        }
        temp_lo = colCtx->subdivAmount.x * colCtx->subdivAmount.y;
        iLookup = lookupTbl + subdivMin[2] * temp_lo;
        sectorMin.z = subdivMin[2] * colCtx->subdivLength.z + colCtx->minBounds.z;
        sectorMax.z = colCtx->subdivLength.z + sectorMin.z;

        for (i = subdivMin[2]; i < subdivMax[2] + 1; i++) {
            jLookup = iLookup + subdivMin[1] * colCtx->subdivAmount.x;
            sectorMin.y = subdivMin[1] * colCtx->subdivLength.y + colCtx->minBounds.y;
            sectorMax.y = colCtx->subdivLength.y + sectorMin.y;

            for (j = subdivMin[1]; j < subdivMax[1] + 1; j++) {
                lookup = jLookup + subdivMin[0];
                sectorMin.x = subdivMin[0] * colCtx->subdivLength.x + colCtx->minBounds.x;
                sectorMax.x = colCtx->subdivLength.x + sectorMin.x;

                for (k = subdivMin[0]; k < subdivMax[0] + 1; k++) {
                    if (Math3D_LineVsCube(&sectorMin, &sectorMax, posA, &posBTemp) == true &&
                        BgCheck_CheckLineInSubdivision(lookup, colCtx, xpFlags1, xpFlags2, posA, &posBTemp, posResult,
                                                       outPoly, chkDist, &distSq, bccFlags)) {
                        result = true;
                    }

                    lookup++;
                    sectorMin.x += colCtx->subdivLength.x;
                    sectorMax.x += colCtx->subdivLength.x;
                }

                jLookup += colCtx->subdivAmount.x;
                sectorMin.y += colCtx->subdivLength.y;
                sectorMax.y += colCtx->subdivLength.y;
            }

            iLookup += temp_lo;
            sectorMin.z += colCtx->subdivLength.z;
            sectorMax.z += colCtx->subdivLength.z;
        }
    } else if (BgCheck_PosInStaticBoundingBox(colCtx, posA) == false) {
        return false;
    } else {
        result =
            BgCheck_CheckLineInSubdivision(BgCheck_GetNearestStaticLookup(colCtx, lookupTbl, posA), colCtx, xpFlags1,
                                           xpFlags2, posA, &posBTemp, posResult, outPoly, chkDist, &distSq, bccFlags);
        if (result == true) {
            distSq = Math3D_Vec3fDistSq(posResult, posA);
        }
    }
    if ((bccFlags & BGCHECK_CHECK_DYNA) &&
        BgCheck_CheckLineAgainstDyna(colCtx, xpFlags1, posA, &posBTemp, posResult, outPoly, &distSq, outBgId, actor,
                                     chkDist, bccFlags)) {
        result = true;
    }
    return result;
}

/**
 * Get bccFlags
 */
u32 BgCheck_GetBccFlags(s32 chkWall, s32 chkFloor, s32 chkCeil, s32 chkOneFace, s32 chkDyna) {
    u32 result = 0;

    if (chkWall) {
        result = BGCHECK_CHECK_WALL;
    }
    if (chkFloor) {
        result |= BGCHECK_CHECK_FLOOR;
    }
    if (chkCeil) {
        result |= BGCHECK_CHECK_CEILING;
    }
    if (chkOneFace) {
        result |= BGCHECK_CHECK_ONE_FACE;
    }
    if (chkDyna) {
        result |= BGCHECK_CHECK_DYNA;
    }
    return result;
}

/**
 * Public. Tests if a line from `posA` to `posB` intersects with a poly
 * returns true if it does, else false
 */
s32 BgCheck_CameraLineTest1(CollisionContext* colCtx, Vec3f* posA, Vec3f* posB, Vec3f* posResult,
                            CollisionPoly** outPoly, s32 chkWall, s32 chkFloor, s32 chkCeil, s32 chkOneFace,
                            s32* bgId) {
    return BgCheck_CheckLineImpl(colCtx, COLPOLY_IGNORE_CAMERA, COLPOLY_IGNORE_NONE, posA, posB, posResult, outPoly,
                                 bgId, NULL, 1.0f, BgCheck_GetBccFlags(chkWall, chkFloor, chkCeil, chkOneFace, true));
}

/**
 * Public. Tests if a line from `posA` to `posB` intersects with a poly
 * returns true if it does, else false
 */
s32 BgCheck_CameraLineTest2(CollisionContext* colCtx, Vec3f* posA, Vec3f* posB, Vec3f* posResult,
                            CollisionPoly** outPoly, s32 chkWall, s32 chkFloor, s32 chkCeil, s32 chkOneFace,
                            s32* bgId) {
    return BgCheck_CheckLineImpl(colCtx, COLPOLY_IGNORE_NONE, COLPOLY_IGNORE_CAMERA, posA, posB, posResult, outPoly,
                                 bgId, NULL, 1.0f, BgCheck_GetBccFlags(chkWall, chkFloor, chkCeil, chkOneFace, true));
}

/**
 * Public. Tests if a line from `posA` to `posB` intersects with a poly
 * returns true if it does, else false
 */
s32 BgCheck_EntityLineTest1(CollisionContext* colCtx, Vec3f* posA, Vec3f* posB, Vec3f* posResult,
                            CollisionPoly** outPoly, s32 chkWall, s32 chkFloor, s32 chkCeil, s32 chkOneFace,
                            s32* bgId) {
    return BgCheck_CheckLineImpl(colCtx, COLPOLY_IGNORE_ENTITY, COLPOLY_IGNORE_NONE, posA, posB, posResult, outPoly,
                                 bgId, NULL, 1.0f, BgCheck_GetBccFlags(chkWall, chkFloor, chkCeil, chkOneFace, true));
}

/**
 * Public. Tests if a line from `posA` to `posB` intersects with a poly
 * returns true if it does, else false
 */
s32 BgCheck_EntityLineTest2(CollisionContext* colCtx, Vec3f* posA, Vec3f* posB, Vec3f* posResult,
                            CollisionPoly** outPoly, s32 chkWall, s32 chkFloor, s32 chkCeil, s32 chkOneFace, s32* bgId,
                            Actor* actor) {
    return BgCheck_CheckLineImpl(colCtx, COLPOLY_IGNORE_ENTITY, COLPOLY_IGNORE_NONE, posA, posB, posResult, outPoly,
                                 bgId, actor, 1.0f, BgCheck_GetBccFlags(chkWall, chkFloor, chkCeil, chkOneFace, true));
}

/**
 * Public. Tests if a line from `posA` to `posB` intersects with a poly
 * returns true if it does, else false
 */
s32 BgCheck_EntityLineTest3(CollisionContext* colCtx, Vec3f* posA, Vec3f* posB, Vec3f* posResult,
                            CollisionPoly** outPoly, s32 chkWall, s32 chkFloor, s32 chkCeil, s32 chkOneFace, s32* bgId,
                            Actor* actor, f32 chkDist) {
    return BgCheck_CheckLineImpl(colCtx, COLPOLY_IGNORE_ENTITY, COLPOLY_IGNORE_NONE, posA, posB, posResult, outPoly,
                                 bgId, actor, chkDist,
                                 BgCheck_GetBccFlags(chkWall, chkFloor, chkCeil, chkOneFace, true));
}

/**
 * Public. Tests if a line from `posA` to `posB` intersects with a poly
 * returns true if it does, else false
 */
s32 BgCheck_ProjectileLineTest(CollisionContext* colCtx, Vec3f* posA, Vec3f* posB, Vec3f* posResult,
                               CollisionPoly** outPoly, s32 chkWall, s32 chkFloor, s32 chkCeil, s32 chkOneFace,
                               s32* bgId) {
    return BgCheck_CheckLineImpl(colCtx, COLPOLY_IGNORE_PROJECTILES, COLPOLY_IGNORE_NONE, posA, posB, posResult,
                                 outPoly, bgId, NULL, 1.0f,
                                 BgCheck_GetBccFlags(chkWall, chkFloor, chkCeil, chkOneFace, true));
}

/**
 * Public. Tests if a line from `posA` to `posB` intersects with a poly
 * returns true if it does, else false
 */
s32 BgCheck_AnyLineTest1(CollisionContext* colCtx, Vec3f* posA, Vec3f* posB, Vec3f* posResult, CollisionPoly** outPoly,
                         s32 chkOneFace) {
    return BgCheck_AnyLineTest2(colCtx, posA, posB, posResult, outPoly, true, true, true, chkOneFace);
}

/**
 * Public. Tests if a line from `posA` to `posB` intersects with a poly
 * returns true if it does, else false
 */
s32 BgCheck_AnyLineTest2(CollisionContext* colCtx, Vec3f* posA, Vec3f* posB, Vec3f* posResult, CollisionPoly** outPoly,
                         s32 chkWall, s32 chkFloor, s32 chkCeil, s32 chkOneFace) {
    s32 bgId;

    return BgCheck_CheckLineImpl(colCtx, COLPOLY_IGNORE_NONE, COLPOLY_IGNORE_NONE, posA, posB, posResult, outPoly,
                                 &bgId, NULL, 1.0f, BgCheck_GetBccFlags(chkWall, chkFloor, chkCeil, chkOneFace, true));
}

/**
 * Public. Tests if a line from `posA` to `posB` intersects with a poly
 * returns true if it does, else false
 */
s32 BgCheck_AnyLineTest3(CollisionContext* colCtx, Vec3f* posA, Vec3f* posB, Vec3f* posResult, CollisionPoly** outPoly,
                         s32 chkWall, s32 chkFloor, s32 chkCeil, s32 chkOneFace, s32* bgId) {
    return BgCheck_CheckLineImpl(colCtx, COLPOLY_IGNORE_NONE, COLPOLY_IGNORE_NONE, posA, posB, posResult, outPoly, bgId,
                                 NULL, 1.0f, BgCheck_GetBccFlags(chkWall, chkFloor, chkCeil, chkOneFace, true));
}

/**
 * Get first poly intersecting sphere `center` `radius`
 * ignores `actor` dyna poly
 * returns true if any poly intersects the sphere, else false
 * `outPoly` returns the pointer of the first poly found that intersects
 * `outBgId` returns the bgId of the entity that owns `outPoly`
 */
s32 BgCheck_SphVsFirstPolyImpl(CollisionContext* colCtx, u16 xpFlags, CollisionPoly** outPoly, s32* outBgId,
                               Vec3f* center, f32 radius, Actor* actor, u16 bciFlags) {
    StaticLookup* lookup;

    *outBgId = BGCHECK_SCENE;
    if (BgCheck_PosErrorCheck(center, "../z_bgcheck.c", 5852) == true) {
        if (actor != NULL) {
            osSyncPrintf("こいつ,pself_actor->name %d\n", actor->id);
        }
    }

    lookup = BgCheck_GetStaticLookup(colCtx, colCtx->lookupTbl, center);
    if (lookup == NULL) {
        return false;
    } else if (BgCheck_SphVsFirstStaticPoly(lookup, xpFlags, colCtx, center, radius, outPoly, bciFlags) ||
               BgCheck_SphVsFirstDynaPoly(colCtx, xpFlags, outPoly, outBgId, center, radius, actor, bciFlags)) {
        return true;
    }
    return false;
}

/**
 * Public get first poly intersecting sphere `center` `radius`
 */
s32 BgCheck_SphVsFirstPoly(CollisionContext* colCtx, Vec3f* center, f32 radius) {
    CollisionPoly* poly;
    s32 bgId;

    return BgCheck_SphVsFirstPolyImpl(colCtx, COLPOLY_IGNORE_NONE, &poly, &bgId, center, radius, NULL,
                                      BGCHECK_IGNORE_NONE);
}

/**
 * Public get first wall poly intersecting sphere `center` `radius`
 */
s32 BgCheck_SphVsFirstWall(CollisionContext* colCtx, Vec3f* center, f32 radius) {
    CollisionPoly* poly;
    s32 bgId;

    return BgCheck_SphVsFirstPolyImpl(colCtx, COLPOLY_IGNORE_NONE, &poly, &bgId, center, radius, NULL,
                                      BGCHECK_IGNORE_FLOOR | BGCHECK_IGNORE_CEILING);
}

/**
 * Init SSNodeList
 */
void SSNodeList_Initialize(SSNodeList* this) {
    this->max = 0;
    this->count = 0;
    this->tbl = NULL;
    this->polyCheckTbl = NULL;
}

/**
 * Allocate SSNodeList
 * tblMax is the number of SSNode records to allocate
 * numPolys is the number of polygons defined within the CollisionHeader
 */
void SSNodeList_Alloc(PlayState* play, SSNodeList* this, s32 tblMax, s32 numPolys) {
    this->max = tblMax;
    this->count = 0;
    this->tbl = THA_AllocEndAlign(&play->state.tha, tblMax * sizeof(SSNode), -2);

    ASSERT(this->tbl != NULL, "this->short_slist_node_tbl != NULL", "../z_bgcheck.c", 5975);

    this->polyCheckTbl = GameState_Alloc(&play->state, numPolys, "../z_bgcheck.c", 5979);

    ASSERT(this->polyCheckTbl != NULL, "this->polygon_check != NULL", "../z_bgcheck.c", 5981);
}

/**
 * Get next SSNodeList SSNode
 */
SSNode* SSNodeList_GetNextNode(SSNodeList* this) {
    SSNode* result = &this->tbl[this->count];

    this->count++;
    ASSERT(this->count < this->max, "this->short_slist_node_last_index < this->short_slist_node_size", "../z_bgcheck.c",
           5998);
    if (!(this->count < this->max)) {
        return NULL;
    }
    return result;
}

/**
 * Get next SSNodeList SSNode index
 */
u16 SSNodeList_GetNextNodeIdx(SSNodeList* this) {
    u16 new_index = this->count++;

    ASSERT(new_index < this->max, "new_index < this->short_slist_node_size", "../z_bgcheck.c", 6021);
    return new_index;
}

/**
 * Initialize ScaleRotPos
 */
void ScaleRotPos_Initialize(ScaleRotPos* srp) {
    srp->scale.x = srp->scale.y = srp->scale.z = 1.0f;
    srp->pos.x = srp->pos.y = srp->pos.z = 0.0f;
    srp->rot.x = srp->rot.y = srp->rot.z = 0;
}

/**
 * Set ScaleRotPos
 */
void ScaleRotPos_SetValue(ScaleRotPos* srp, Vec3f* scale, Vec3s* rot, Vec3f* pos) {
    srp->scale = *scale;
    srp->rot = *rot;
    srp->pos = *pos;
}

/**
 * ScaleRotPos equality test
 */
s32 ScaleRotPos_Equals(ScaleRotPos* a, ScaleRotPos* b) {
    if (a->scale.x != b->scale.x || a->scale.y != b->scale.y || a->scale.z != b->scale.z || a->rot.x != b->rot.x ||
        a->rot.y != b->rot.y || a->rot.z != b->rot.z || a->pos.x != b->pos.x || a->pos.y != b->pos.y ||
        a->pos.z != b->pos.z) {
        return false;
    }
    return true;
}

/**
 * Reset DynaLookup lists
 */
void DynaLookup_ResetLists(DynaLookup* dynaLookup) {
    SSList_SetNull(&dynaLookup->ceiling);
    SSList_SetNull(&dynaLookup->wall);
    SSList_SetNull(&dynaLookup->floor);
}

/**
 * Reset DynaLookup
 */
void DynaLookup_Reset(DynaLookup* dynaLookup) {
    dynaLookup->polyStartIndex = 0;
    DynaLookup_ResetLists(dynaLookup);
}

/**
 * Reset vtxStartIndex
 */
void DynaLookup_ResetVtxStartIndex(u16* vtxStartIndex) {
    *vtxStartIndex = 0;
}

/**
 * Initialize BgActor
 */
void BgActor_Initialize(PlayState* play, BgActor* bgActor) {
    bgActor->actor = NULL;
    bgActor->colHeader = NULL;
    ScaleRotPos_Initialize(&bgActor->prevTransform);
    ScaleRotPos_Initialize(&bgActor->curTransform);
    DynaLookup_Reset(&bgActor->dynaLookup);
    DynaLookup_ResetVtxStartIndex(&bgActor->vtxStartIndex);
    bgActor->boundingSphere.center.x = bgActor->boundingSphere.center.y = bgActor->boundingSphere.center.z = 0;
    bgActor->boundingSphere.radius = 0;
}

/**
 * setActor internal
 */
void BgActor_SetActor(BgActor* bgActor, Actor* actor, CollisionHeader* colHeader) {
    bgActor->actor = actor;
    bgActor->colHeader = colHeader;
    bgActor->prevTransform.scale = actor->scale;
    bgActor->prevTransform.rot = actor->shape.rot;
    bgActor->prevTransform.rot.x--;
    bgActor->prevTransform.pos = actor->world.pos;
    bgActor->curTransform.scale = actor->scale;
    bgActor->curTransform.rot = actor->shape.rot;
    bgActor->curTransform.pos = actor->world.pos;
}

/**
 * Test if the BgActor transform is the same
 */
s32 BgActor_IsTransformUnchanged(BgActor* bgActor) {
    return ScaleRotPos_Equals(&bgActor->prevTransform, &bgActor->curTransform);
}

/**
 * NULL polyList
 */
void DynaPoly_NullPolyList(CollisionPoly** polyList) {
    *polyList = NULL;
}

/**
 * Allocate dyna.polyList
 */
void DynaPoly_AllocPolyList(PlayState* play, CollisionPoly** polyList, s32 numPolys) {
    *polyList = THA_AllocEndAlign(&play->state.tha, numPolys * sizeof(CollisionPoly), -2);
    ASSERT(*polyList != NULL, "ptbl->pbuf != NULL", "../z_bgcheck.c", 6247);
}

/**
 * NULL vtxList
 */
void DynaPoly_NullVtxList(Vec3s** vtxList) {
    *vtxList = NULL;
}

/**
 * Allocate dyna.vtxList
 */
void DynaPoly_AllocVtxList(PlayState* play, Vec3s** vtxList, s32 numVtx) {
    *vtxList = THA_AllocEndAlign(&play->state.tha, numVtx * sizeof(Vec3s), -2);
    ASSERT(*vtxList != NULL, "ptbl->pbuf != NULL", "../z_bgcheck.c", 6277);
}

/**
 * Update BgActor's prevTransform
 */
void DynaPoly_SetBgActorPrevTransform(PlayState* play, BgActor* bgActor) {
    bgActor->prevTransform = bgActor->curTransform;
}

/**
 * Is BgActor Id
 */
s32 DynaPoly_IsBgIdBgActor(s32 bgId) {
    if (bgId < 0 || bgId >= BG_ACTOR_MAX) {
        return false;
    }
    return true;
}

/**
 * Init DynaCollisionContext
 */
void DynaPoly_Init(PlayState* play, DynaCollisionContext* dyna) {
    dyna->bitFlag = DYNAPOLY_INVALIDATE_LOOKUP;
    DynaPoly_NullPolyList(&dyna->polyList);
    DynaPoly_NullVtxList(&dyna->vtxList);
    DynaSSNodeList_Initialize(play, &dyna->polyNodes);
}

/**
 * Set DynaCollisionContext
 */
void DynaPoly_Alloc(PlayState* play, DynaCollisionContext* dyna) {
    s32 i;

    for (i = 0; i < BG_ACTOR_MAX; i++) {
        BgActor_Initialize(play, &dyna->bgActors[i]);
        dyna->bgActorFlags[i] = 0;
    }
    DynaPoly_NullPolyList(&dyna->polyList);
    DynaPoly_AllocPolyList(play, &dyna->polyList, dyna->polyListMax);

    DynaPoly_NullVtxList(&dyna->vtxList);
    DynaPoly_AllocVtxList(play, &dyna->vtxList, dyna->vtxListMax);

    DynaSSNodeList_Initialize(play, &dyna->polyNodes);
    DynaSSNodeList_Alloc(play, &dyna->polyNodes, dyna->polyNodesMax);
}

/**
 * Set BgActor
 * original name: DynaPolyInfo_setActor
 */
s32 DynaPoly_SetBgActor(PlayState* play, DynaCollisionContext* dyna, Actor* actor, CollisionHeader* colHeader) {
    s32 bgId;
    s32 foundSlot = false;

    for (bgId = 0; bgId < BG_ACTOR_MAX; bgId++) {
        if (!(dyna->bgActorFlags[bgId] & 1)) {
            dyna->bgActorFlags[bgId] |= 1;
            foundSlot = true;
            break;
        }
    }

    if (foundSlot == false) {
        osSyncPrintf(VT_FGCOL(RED));
        osSyncPrintf("DynaPolyInfo_setActor():ダイナミックポリゴン 空きインデックスはありません\n");
        osSyncPrintf(VT_RST);
        return BG_ACTOR_MAX;
    }

    BgActor_SetActor(&dyna->bgActors[bgId], actor, colHeader);
    dyna->bitFlag |= DYNAPOLY_INVALIDATE_LOOKUP;

    dyna->bgActorFlags[bgId] &= ~2;
    osSyncPrintf(VT_FGCOL(GREEN));
    osSyncPrintf("DynaPolyInfo_setActor():index %d\n", bgId);
    osSyncPrintf(VT_RST);
    return bgId;
}

/**
 * Gets the actor assigned to `bgId`
 * possible orginal name: DynaPolyInfo_getActor
 */
DynaPolyActor* DynaPoly_GetActor(CollisionContext* colCtx, s32 bgId) {
    if (!DynaPoly_IsBgIdBgActor(bgId) || !(colCtx->dyna.bgActorFlags[bgId] & 1) ||
        colCtx->dyna.bgActorFlags[bgId] & 2) {
        return NULL;
    }
    return (DynaPolyActor*)colCtx->dyna.bgActors[bgId].actor;
}

void func_8003EBF8(PlayState* play, DynaCollisionContext* dyna, s32 bgId) {
    if (DynaPoly_IsBgIdBgActor(bgId)) {
        dyna->bgActorFlags[bgId] |= 4;
        dyna->bitFlag |= DYNAPOLY_INVALIDATE_LOOKUP;
    }
}

void func_8003EC50(PlayState* play, DynaCollisionContext* dyna, s32 bgId) {
    if (DynaPoly_IsBgIdBgActor(bgId)) {
        dyna->bgActorFlags[bgId] &= ~4;
        dyna->bitFlag |= DYNAPOLY_INVALIDATE_LOOKUP;
    }
}

void func_8003ECA8(PlayState* play, DynaCollisionContext* dyna, s32 bgId) {
    if (DynaPoly_IsBgIdBgActor(bgId)) {
        dyna->bgActorFlags[bgId] |= 8;
        dyna->bitFlag |= DYNAPOLY_INVALIDATE_LOOKUP;
    }
}

void func_8003ED00(PlayState* play, DynaCollisionContext* dyna, s32 bgId) {
    if (DynaPoly_IsBgIdBgActor(bgId)) {
        dyna->bgActorFlags[bgId] &= ~8;
        dyna->bitFlag |= DYNAPOLY_INVALIDATE_LOOKUP;
    }
}

/**
 * original name: DynaPolyInfo_delReserve
 */
void DynaPoly_DeleteBgActor(PlayState* play, DynaCollisionContext* dyna, s32 bgId) {
    DynaPolyActor* actor;

    osSyncPrintf(VT_FGCOL(GREEN));
    osSyncPrintf("DynaPolyInfo_delReserve():index %d\n", bgId);
    osSyncPrintf(VT_RST);
    if (DynaPoly_IsBgIdBgActor(bgId) == false) {

        if (bgId == -1) {
            osSyncPrintf(VT_FGCOL(GREEN));
            // "The index that should have been deleted(? ) was(== -1), processing aborted."
            osSyncPrintf(
                "DynaPolyInfo_delReserve():削除されているはずの(?)\nインデックス(== -1)のため,処理を中止します。\n");
            osSyncPrintf(VT_RST);
            return;
        } else {
            osSyncPrintf(VT_FGCOL(RED));
            // "Unable to deallocate index / index unallocated, processing aborted."
            osSyncPrintf("DynaPolyInfo_delReserve():"
                         "確保していない／出来なかったインデックスの解放のため、処理を中止します。index == %d\n",
                         bgId);
            osSyncPrintf(VT_RST);
            return;
        }
    }
    actor = DynaPoly_GetActor(&play->colCtx, bgId);
    if (actor != NULL) {

        actor->bgId = BGACTOR_NEG_ONE;
        dyna->bgActors[bgId].actor = NULL;
        dyna->bgActorFlags[bgId] |= 2;
    }
}

void func_8003EE6C(PlayState* play, DynaCollisionContext* dyna) {
    dyna->bitFlag |= DYNAPOLY_INVALIDATE_LOOKUP;
}

/**
 * original name: DynaPolyInfo_expandSRT
 */
void DynaPoly_ExpandSRT(PlayState* play, DynaCollisionContext* dyna, s32 bgId, s32* vtxStartIndex,
                        s32* polyStartIndex) {
    MtxF mtx;
    Actor* actor;
    s32 pad;
    s32 pad2;
    f32 numVtxInverse;
    s32 i;
    Vec3f pos;
    Sphere16* sphere;
    Vec3s* dVtxList;
    Vec3s* point;
    Vec3f newCenterPoint;
    f32 newRadiusSq;
    CollisionHeader* pbgdata;
    Vec3f newVtx;
    Vec3f vtxA;
    Vec3f vtxB;
    Vec3f vtxC;
    Vec3f newNormal;

    pbgdata = dyna->bgActors[bgId].colHeader;
    sphere = &dyna->bgActors[bgId].boundingSphere;
    actor = dyna->bgActors[bgId].actor;
    dyna->bgActors[bgId].dynaLookup.polyStartIndex = *polyStartIndex;
    dyna->bgActors[bgId].vtxStartIndex = *vtxStartIndex;
    pos = actor->world.pos;
    pos.y += actor->shape.yOffset * actor->scale.y;

    ScaleRotPos_SetValue(&dyna->bgActors[bgId].curTransform, &actor->scale, &actor->shape.rot, &pos);

    if (dyna->bgActorFlags[bgId] & 4) {
        return;
    }

    if (!(dyna->polyListMax >= *polyStartIndex + pbgdata->numPolygons)) {
        osSyncPrintf(VT_FGCOL(RED));
        // "do not use if %d exceeds %d"
        osSyncPrintf("DynaPolyInfo_expandSRT():polygon over %dが%dを越えるとダメ\n",
                     *polyStartIndex + pbgdata->numPolygons, dyna->polyListMax);
    }

    if (!(dyna->vtxListMax >= *vtxStartIndex + pbgdata->numVertices)) {
        osSyncPrintf(VT_FGCOL(RED));
        // "do not use if %d exceeds %d"
        osSyncPrintf("DynaPolyInfo_expandSRT():vertex over %dが%dを越えるとダメ\n",
                     *vtxStartIndex + pbgdata->numVertices, dyna->vtxListMax);
    }

    ASSERT(dyna->polyListMax >= *polyStartIndex + pbgdata->numPolygons,
           "pdyna_poly_info->poly_num >= *pstart_poly_index + pbgdata->poly_num", "../z_bgcheck.c", 6687);
    ASSERT(dyna->vtxListMax >= *vtxStartIndex + pbgdata->numVertices,
           "pdyna_poly_info->vert_num >= *pstart_vert_index + pbgdata->vtx_num", "../z_bgcheck.c", 6688);

    if (!(dyna->bitFlag & DYNAPOLY_INVALIDATE_LOOKUP) &&
        (BgActor_IsTransformUnchanged(&dyna->bgActors[bgId]) == true)) {
        s32 pi;
        for (pi = *polyStartIndex; pi < *polyStartIndex + pbgdata->numPolygons; pi++) {
            CollisionPoly* poly = &dyna->polyList[pi];
            s16 normalY = poly->normal.y;

            if (normalY > COLPOLY_SNORMAL(0.5f)) {
                s16 polyIndex = pi;
                DynaSSNodeList_SetSSListHead(&dyna->polyNodes, &dyna->bgActors[bgId].dynaLookup.floor, &polyIndex);
            } else if (normalY < COLPOLY_SNORMAL(-0.8f)) {
                if (!(dyna->bgActorFlags[bgId] & 8)) {
                    s16 polyIndex = pi;
                    DynaSSNodeList_SetSSListHead(&dyna->polyNodes, &dyna->bgActors[bgId].dynaLookup.ceiling,
                                                 &polyIndex);
                }
            } else {
                s16 polyIndex = pi;
                DynaSSNodeList_SetSSListHead(&dyna->polyNodes, &dyna->bgActors[bgId].dynaLookup.wall, &polyIndex);
            }
        }

        *polyStartIndex += pbgdata->numPolygons;
        *vtxStartIndex += pbgdata->numVertices;
    } else {
        SkinMatrix_SetTranslateRotateYXZScale(
            &mtx, dyna->bgActors[bgId].curTransform.scale.x, dyna->bgActors[bgId].curTransform.scale.y,
            dyna->bgActors[bgId].curTransform.scale.z, dyna->bgActors[bgId].curTransform.rot.x,
            dyna->bgActors[bgId].curTransform.rot.y, dyna->bgActors[bgId].curTransform.rot.z,
            dyna->bgActors[bgId].curTransform.pos.x, dyna->bgActors[bgId].curTransform.pos.y,
            dyna->bgActors[bgId].curTransform.pos.z);

        numVtxInverse = 1.0f / pbgdata->numVertices;
        newCenterPoint.x = newCenterPoint.y = newCenterPoint.z = 0.0f;
        for (i = 0; i < pbgdata->numVertices; i++) {
            Vec3f vtx;
            Vec3f vtxT; // Vtx after mtx transform
            Math_Vec3s_ToVec3f(&vtx, &pbgdata->vtxList[i]);
            SkinMatrix_Vec3fMtxFMultXYZ(&mtx, &vtx, &vtxT);
            BgCheck_Vec3fToVec3s(&dyna->vtxList[*vtxStartIndex + i], &vtxT);

            if (i == 0) {
                dyna->bgActors[bgId].minY = dyna->bgActors[bgId].maxY = vtxT.y;
            } else if (vtxT.y < dyna->bgActors[bgId].minY) {
                dyna->bgActors[bgId].minY = vtxT.y;
            } else if (dyna->bgActors[bgId].maxY < vtxT.y) {
                dyna->bgActors[bgId].maxY = vtxT.y;
            }
            newCenterPoint.x += vtxT.x;
            newCenterPoint.y += vtxT.y;
            newCenterPoint.z += vtxT.z;
        }

        newCenterPoint.x *= numVtxInverse;
        newCenterPoint.y *= numVtxInverse;
        newCenterPoint.z *= numVtxInverse;
        sphere->center.x = newCenterPoint.x;
        sphere->center.y = newCenterPoint.y;
        sphere->center.z = newCenterPoint.z;
        newRadiusSq = -100.0f;

        for (i = 0; i < pbgdata->numVertices; i++) {
            f32 radiusSq;

            newVtx.x = dyna->vtxList[*vtxStartIndex + i].x;
            newVtx.y = dyna->vtxList[*vtxStartIndex + i].y;
            newVtx.z = dyna->vtxList[*vtxStartIndex + i].z;
            radiusSq = Math3D_Vec3fDistSq(&newVtx, &newCenterPoint);
            if (newRadiusSq < radiusSq) {
                newRadiusSq = radiusSq;
            }
        }

        sphere->radius = sqrtf(newRadiusSq) * 1.1f;

        for (i = 0; i < pbgdata->numPolygons; i++) {
            CollisionPoly* newPoly = &dyna->polyList[*polyStartIndex + i];
            f32 newNormMagnitude;

            *newPoly = pbgdata->polyList[i];

            // Yeah, this is all kinds of fake, but my God, it matches.
            newPoly->flags_vIA =
                (COLPOLY_VTX_INDEX(newPoly->flags_vIA) + *vtxStartIndex) | ((*newPoly).flags_vIA & 0xE000);
            newPoly->flags_vIB =
                (COLPOLY_VTX_INDEX(newPoly->flags_vIB) + *vtxStartIndex) | ((*newPoly).flags_vIB & 0xE000);
            newPoly->vIC = *vtxStartIndex + newPoly->vIC;
            dVtxList = dyna->vtxList;
            vtxA.x = dVtxList[(u32)COLPOLY_VTX_INDEX(newPoly->flags_vIA)].x;
            vtxA.y = dVtxList[(u32)COLPOLY_VTX_INDEX(newPoly->flags_vIA)].y;
            vtxA.z = dVtxList[(u32)COLPOLY_VTX_INDEX(newPoly->flags_vIA)].z;
            vtxB.x = dVtxList[(u32)COLPOLY_VTX_INDEX(newPoly->flags_vIB)].x;
            vtxB.y = dVtxList[(u32)COLPOLY_VTX_INDEX(newPoly->flags_vIB)].y;
            vtxB.z = dVtxList[(u32)COLPOLY_VTX_INDEX(newPoly->flags_vIB)].z;
            vtxC.x = dVtxList[newPoly->vIC].x;
            vtxC.y = dVtxList[newPoly->vIC].y;
            vtxC.z = dVtxList[newPoly->vIC].z;
            Math3D_SurfaceNorm(&vtxA, &vtxB, &vtxC, &newNormal);
            newNormMagnitude = Math3D_Vec3fMagnitude(&newNormal);

            if (!IS_ZERO(newNormMagnitude)) {
                newNormal.x *= (1.0f / newNormMagnitude);
                newNormal.y *= (1.0f / newNormMagnitude);
                newNormal.z *= (1.0f / newNormMagnitude);
                newPoly->normal.x = COLPOLY_SNORMAL(newNormal.x);
                newPoly->normal.y = COLPOLY_SNORMAL(newNormal.y);
                newPoly->normal.z = COLPOLY_SNORMAL(newNormal.z);
            }

            newPoly->dist = -DOTXYZ(newNormal, dVtxList[(u32)COLPOLY_VTX_INDEX(newPoly->flags_vIA)]);
            if (newNormal.y > 0.5f) {
                s16 polyId = *polyStartIndex + i;
                DynaSSNodeList_SetSSListHead(&dyna->polyNodes, &dyna->bgActors[bgId].dynaLookup.floor, &polyId);
            } else if (newNormal.y < -0.8f) {
                s16 polyId = *polyStartIndex + i;
                DynaSSNodeList_SetSSListHead(&dyna->polyNodes, &dyna->bgActors[bgId].dynaLookup.ceiling, &polyId);
            } else {
                s16 polyId = *polyStartIndex + i;
                DynaSSNodeList_SetSSListHead(&dyna->polyNodes, &dyna->bgActors[bgId].dynaLookup.wall, &polyId);
            }
        }

        *polyStartIndex += pbgdata->numPolygons;
        *vtxStartIndex += pbgdata->numVertices;
    }
}

void func_8003F8EC(PlayState* play, DynaCollisionContext* dyna, Actor* actor) {
    DynaPolyActor* dynaActor;
    s32 i;

    for (i = 0; i < BG_ACTOR_MAX; i++) {
        if (dyna->bgActorFlags[i] & 1) {
            dynaActor = DynaPoly_GetActor(&play->colCtx, i);
            if (dynaActor != NULL && &dynaActor->actor == actor) {
                func_800434A0((DynaPolyActor*)actor);
                return;
            }
        }
    }
}

/**
 * DynaPolyInfo_setup
 */
void DynaPoly_Setup(PlayState* play, DynaCollisionContext* dyna) {
    DynaPolyActor* actor;
    s32 vtxStartIndex;
    s32 polyStartIndex;
    s32 i;

    DynaSSNodeList_ResetCount(&dyna->polyNodes);

    for (i = 0; i < BG_ACTOR_MAX; i++) {
        DynaLookup_ResetLists(&dyna->bgActors[i].dynaLookup);
    }

    for (i = 0; i < BG_ACTOR_MAX; i++) {
        if (dyna->bgActorFlags[i] & 2) {
            // Initialize BgActor
            osSyncPrintf(VT_FGCOL(GREEN));
            osSyncPrintf("DynaPolyInfo_setup():削除 index=%d\n", i);
            osSyncPrintf(VT_RST);

            dyna->bgActorFlags[i] = 0;
            BgActor_Initialize(play, &dyna->bgActors[i]);
            dyna->bitFlag |= DYNAPOLY_INVALIDATE_LOOKUP;
        }
        if (dyna->bgActors[i].actor != NULL && dyna->bgActors[i].actor->update == NULL) {
            // Delete BgActor
            osSyncPrintf(VT_FGCOL(GREEN));
            osSyncPrintf("DynaPolyInfo_setup():削除 index=%d\n", i);
            osSyncPrintf(VT_RST);
            actor = DynaPoly_GetActor(&play->colCtx, i);
            if (actor == NULL) {
                return;
            }
            actor->bgId = BGACTOR_NEG_ONE;
            dyna->bgActorFlags[i] = 0;

            BgActor_Initialize(play, &dyna->bgActors[i]);
            dyna->bitFlag |= DYNAPOLY_INVALIDATE_LOOKUP;
        }
    }
    vtxStartIndex = 0;
    polyStartIndex = 0;
    for (i = 0; i < BG_ACTOR_MAX; i++) {
        if (dyna->bgActorFlags[i] & 1) {
            DynaPoly_ExpandSRT(play, dyna, i, &vtxStartIndex, &polyStartIndex);
        }
    }
    dyna->bitFlag &= ~DYNAPOLY_INVALIDATE_LOOKUP;
}

/**
 * Update all BgActor's previous ScaleRotPos
 */
void DynaPoly_UpdateBgActorTransforms(PlayState* play, DynaCollisionContext* dyna) {
    s32 i;

    for (i = 0; i < BG_ACTOR_MAX; i++) {
        if (dyna->bgActorFlags[i] & 1) {
            DynaPoly_SetBgActorPrevTransform(play, &dyna->bgActors[i]);
        }
    }
}

#define DYNA_RAYCAST_FLOORS 1
#define DYNA_RAYCAST_WALLS 2
#define DYNA_RAYCAST_CEILINGS 4

/**
 * Perform dyna poly raycast toward floor on a list of floor, wall, or ceiling polys
 * `listType` specifies the poly list type (e.g. DYNA_RAYCAST_FLOORS)
 */
f32 BgCheck_RaycastFloorDynaList(DynaRaycast* dynaRaycast, u32 listType) {
    CollisionPoly* polyList;
    SSNode* curNode;
    f32 result;
    f32 yIntersect;
    s16 id;

    result = dynaRaycast->yIntersect;
    if (dynaRaycast->ssList->head == SS_NULL) {
        return result;
    }
    polyList = dynaRaycast->dyna->polyList;
    curNode = &dynaRaycast->dyna->polyNodes.tbl[dynaRaycast->ssList->head];

    while (true) {
        id = curNode->polyId;
        if (COLPOLY_VIA_FLAG_TEST(polyList[id].flags_vIA, dynaRaycast->xpFlags)) {
            if (curNode->next == SS_NULL) {
                break;
            } else {
                curNode = &dynaRaycast->dyna->polyNodes.tbl[curNode->next];
                continue;
            }
        }
        if ((listType & (DYNA_RAYCAST_WALLS | DYNA_RAYCAST_CEILINGS)) && (dynaRaycast->unk_20 & 0x10) &&
            COLPOLY_GET_NORMAL(polyList[id].normal.y) < 0.0f) {
            if (curNode->next == SS_NULL) {
                break;
            } else {
                curNode = &dynaRaycast->dyna->polyNodes.tbl[curNode->next];
                continue;
            }
        }
        if (CollisionPoly_CheckYIntersectApprox1(&polyList[id], dynaRaycast->dyna->vtxList, dynaRaycast->pos->x,
                                                 dynaRaycast->pos->z, &yIntersect, dynaRaycast->chkDist) == true &&
            yIntersect < dynaRaycast->pos->y && result < yIntersect) {
            result = yIntersect;
            *dynaRaycast->resultPoly = &dynaRaycast->dyna->polyList[id];
        }
        if (curNode->next == SS_NULL) {
            break;
        } else {
            curNode = &dynaRaycast->dyna->polyNodes.tbl[curNode->next];
            continue;
        }
    }
    return result;
}

/**
 * Perform dyna poly raycast toward floor
 * returns the yIntersect of the poly found, or BGCHECK_Y_MIN if no poly is found
 */
f32 BgCheck_RaycastFloorDyna(DynaRaycast* dynaRaycast) {
    s32 i;
    f32 result;
    f32 intersect2;
    s32 i2;
    s32 pauseState;
    DynaPolyActor* dynaActor;
    s32 pad;
    Vec3f polyVtx[3];
    Vec3f polyNorm;
    u32 polyIndex;
    CollisionPoly* polyMin;
    MtxF srpMtx;
    f32 magnitude;
    Vec3s* vtxList;
    f32 polyDist;
    Vec3f vtx;
    f32 intersect;
    ScaleRotPos* curTransform;
    CollisionPoly* poly;

    result = BGCHECK_Y_MIN;
    *dynaRaycast->bgId = BGCHECK_SCENE;

    for (i = 0; i < BG_ACTOR_MAX; i++) {
        if (!(dynaRaycast->colCtx->dyna.bgActorFlags[i] & 1)) {
            continue;
        }

        if (dynaRaycast->actor == dynaRaycast->colCtx->dyna.bgActors[i].actor ||
            dynaRaycast->pos->y < dynaRaycast->colCtx->dyna.bgActors[i].minY ||
            Math3D_XZInSphere(&dynaRaycast->colCtx->dyna.bgActors[i].boundingSphere, dynaRaycast->pos->x,
                              dynaRaycast->pos->z) == false) {
            continue;
        }

        dynaRaycast->dyna = &dynaRaycast->colCtx->dyna;
        if (dynaRaycast->unk_20 & BGCHECK_IGNORE_FLOOR) {
            dynaRaycast->ssList = &dynaRaycast->colCtx->dyna.bgActors[i].dynaLookup.floor;
            intersect2 = BgCheck_RaycastFloorDynaList(dynaRaycast, DYNA_RAYCAST_FLOORS);

            if (dynaRaycast->yIntersect < intersect2) {

                dynaRaycast->yIntersect = intersect2;
                *dynaRaycast->bgId = i;
                result = intersect2;
            }
        }
        if ((dynaRaycast->unk_20 & BGCHECK_IGNORE_WALL) ||
            (*dynaRaycast->resultPoly == NULL && (dynaRaycast->unk_20 & 8))) {
            dynaRaycast->ssList = &dynaRaycast->colCtx->dyna.bgActors[i].dynaLookup.wall;
            intersect2 = BgCheck_RaycastFloorDynaList(dynaRaycast, DYNA_RAYCAST_WALLS);
            if (dynaRaycast->yIntersect < intersect2) {

                dynaRaycast->yIntersect = intersect2;
                *dynaRaycast->bgId = i;
                result = intersect2;
            }
        }

        if (dynaRaycast->unk_20 & BGCHECK_IGNORE_CEILING) {
            dynaRaycast->ssList = &dynaRaycast->colCtx->dyna.bgActors[i].dynaLookup.ceiling;
            intersect2 = BgCheck_RaycastFloorDynaList(dynaRaycast, DYNA_RAYCAST_CEILINGS);
            if (dynaRaycast->yIntersect < intersect2) {

                dynaRaycast->yIntersect = intersect2;
                *dynaRaycast->bgId = i;
                result = intersect2;
            }
        }
    }

    dynaActor = DynaPoly_GetActor(dynaRaycast->colCtx, *dynaRaycast->bgId);
    if ((result != BGCHECK_Y_MIN) && (dynaActor != NULL) && (dynaRaycast->play != NULL)) {
        pauseState = dynaRaycast->play->pauseCtx.state != 0;
        if (pauseState == 0) {
            pauseState = dynaRaycast->play->pauseCtx.debugState != 0;
        }
        if (!pauseState && (dynaRaycast->colCtx->dyna.bgActorFlags[*dynaRaycast->bgId] & 2)) {
            curTransform = &dynaRaycast->dyna->bgActors[*dynaRaycast->bgId].curTransform;
            polyMin =
                &dynaRaycast->dyna->polyList[dynaRaycast->dyna->bgActors[*dynaRaycast->bgId].dynaLookup.polyStartIndex];
            polyIndex = *dynaRaycast->resultPoly - polyMin;
            poly = &dynaRaycast->dyna->bgActors[*dynaRaycast->bgId].colHeader->polyList[polyIndex];

            SkinMatrix_SetTranslateRotateYXZScale(&srpMtx, curTransform->scale.x, curTransform->scale.y,
                                                  curTransform->scale.z, curTransform->rot.x, curTransform->rot.y,
                                                  curTransform->rot.z, curTransform->pos.x, curTransform->pos.y,
                                                  curTransform->pos.z);

            vtxList = dynaRaycast->dyna->bgActors[*dynaRaycast->bgId].colHeader->vtxList;

            for (i2 = 0; i2 < 3; i2++) {
                Math_Vec3s_ToVec3f(&vtx, &vtxList[COLPOLY_VTX_INDEX(poly->vtxData[i2])]);
                SkinMatrix_Vec3fMtxFMultXYZ(&srpMtx, &vtx, &polyVtx[i2]);
            }
            Math3D_SurfaceNorm(&polyVtx[0], &polyVtx[1], &polyVtx[2], &polyNorm);
            magnitude = Math3D_Vec3fMagnitude(&polyNorm);

            if (!IS_ZERO(magnitude)) {
                polyNorm.x *= 1.0f / magnitude;
                polyNorm.y *= 1.0f / magnitude;
                polyNorm.z *= 1.0f / magnitude;
                polyDist = -DOTXYZ(polyNorm, polyVtx[0]);
                if (Math3D_TriChkPointParaYIntersectInsideTri(&polyVtx[0], &polyVtx[1], &polyVtx[2], polyNorm.x,
                                                              polyNorm.y, polyNorm.z, polyDist, dynaRaycast->pos->z,
                                                              dynaRaycast->pos->x, &intersect, dynaRaycast->chkDist)) {
                    if (fabsf(intersect - result) < 1.0f) {

                        result = intersect;
                    }
                }
            }
        }
    }
    return result;
}

/**
 * Performs collision detection on a BgActor's wall polys on sphere `pos`, `radius`
 * returns true if a collision was detected
 * `outX` `outZ` return the displaced x,z coordinates
 * `outPoly` returns the pointer to the nearest poly collided with, or NULL
 * `outBgId` returns `bgId` if the poly SurfaceType's wall damage flag is not set, else ?
 */
s32 BgCheck_SphVsDynaWallInBgActor(CollisionContext* colCtx, u16 xpFlags, DynaCollisionContext* dyna, SSList* ssList,
                                   f32* outX, f32* outZ, CollisionPoly** outPoly, s32* outBgId, Vec3f* pos, f32 radius,
                                   s32 bgId) {
    f32 temp;
    f32 intersect;
    s32 result = false;
    CollisionPoly* poly;
    SSNode* curNode;
    f32 nx;
    f32 ny;
    f32 nz;
    Vec3f resultPos;
    s16 polyId;
    f32 zTemp;
    f32 xTemp;
    f32 normalXZ;
    f32 invNormalXZ;
    f32 planeDist;
    f32 temp_f18;
    f32 zIntersectDist;
    f32 xIntersectDist;
    f32 zMin;
    f32 zMax;
    f32 xMin;
    f32 xMax;

    if (ssList->head == SS_NULL) {
        return result;
    }

    resultPos = *pos;
    curNode = &dyna->polyNodes.tbl[ssList->head];

    while (true) {
        polyId = curNode->polyId;
        poly = &dyna->polyList[polyId];
        CollisionPoly_GetNormalF(poly, &nx, &ny, &nz);
        normalXZ = sqrtf(SQ(nx) + SQ(nz));
        ASSERT(!IS_ZERO(normalXZ), "!IS_ZERO(ac_size)", "../z_bgcheck.c", 7382);

        planeDist = Math3D_DistPlaneToPos(nx, ny, nz, poly->dist, &resultPos);
        if (radius < fabsf(planeDist) || COLPOLY_VIA_FLAG_TEST(poly->flags_vIA, xpFlags)) {
            if (curNode->next == SS_NULL) {
                break;
            } else {
                curNode = &dyna->polyNodes.tbl[curNode->next];
                continue;
            }
        }
        invNormalXZ = 1.0f / normalXZ;
        temp_f18 = fabsf(nz) * invNormalXZ;
        if (temp_f18 < 0.4f) {
            if (curNode->next == SS_NULL) {
                break;
            } else {
                curNode = &dyna->polyNodes.tbl[curNode->next];
                continue;
            }
        }

        // compute poly zMin/zMax
        zTemp = dyna->vtxList[COLPOLY_VTX_INDEX(poly->flags_vIA)].z;
        zMax = zMin = zTemp;

        zTemp = dyna->vtxList[COLPOLY_VTX_INDEX(poly->flags_vIB)].z;
        if (zTemp < zMin) {
            zMin = zTemp;
        } else if (zTemp > zMax) {
            zMax = zTemp;
        }

        zTemp = dyna->vtxList[poly->vIC].z;
        if (zTemp < zMin) {
            zMin = zTemp;
        } else if (zMax < zTemp) {
            zMax = zTemp;
        }

        zMin -= radius;
        zMax += radius;
        if (resultPos.z < zMin || zMax < resultPos.z) {
            if (curNode->next == SS_NULL) {
                break;
            } else {
                curNode = &dyna->polyNodes.tbl[curNode->next];
                continue;
            }
        }
        if (CollisionPoly_CheckZIntersectApprox(poly, dyna->vtxList, resultPos.x, pos->y, &intersect)) {
            if (fabsf(intersect - resultPos.z) <= radius / temp_f18) {
                if ((intersect - resultPos.z) * nz <= 4.0f) {
                    if (BgCheck_ComputeWallDisplacement(colCtx, poly, &resultPos.x, &resultPos.z, nx, ny, nz,
                                                        invNormalXZ, planeDist, radius, outPoly)) {
                        *outBgId = bgId;
                    }
                    result = true;
                }
            }
        }
        if (curNode->next == SS_NULL) {
            break;
        }
        curNode = &dyna->polyNodes.tbl[curNode->next];
    }

    curNode = &dyna->polyNodes.tbl[ssList->head];
    while (true) {
        polyId = curNode->polyId;
        poly = &dyna->polyList[polyId];
        CollisionPoly_GetNormalF(poly, &nx, &ny, &nz);
        normalXZ = sqrtf(SQ(nx) + SQ(nz));
        ASSERT(!IS_ZERO(normalXZ), "!IS_ZERO(ac_size)", "../z_bgcheck.c", 7489);

        planeDist = Math3D_DistPlaneToPos(nx, ny, nz, poly->dist, &resultPos);
        if (radius < fabsf(planeDist) || COLPOLY_VIA_FLAG_TEST(poly->flags_vIA, xpFlags)) {
            if (curNode->next == SS_NULL) {
                break;
            } else {
                curNode = &dyna->polyNodes.tbl[curNode->next];
                continue;
            }
        }

        invNormalXZ = 1.0f / normalXZ;
        temp_f18 = fabsf(nx) * invNormalXZ;
        if (temp_f18 < 0.4f) {
            if (curNode->next == SS_NULL) {
                break;
            } else {
                curNode = &dyna->polyNodes.tbl[curNode->next];
                continue;
            }
        }

        // compute poly xMin/xMax
        xTemp = dyna->vtxList[COLPOLY_VTX_INDEX(poly->flags_vIA)].x;
        xMax = xMin = xTemp;
        xTemp = dyna->vtxList[COLPOLY_VTX_INDEX(poly->flags_vIB)].x;

        if (xTemp < xMin) {
            xMin = xTemp;
        } else if (xMax < xTemp) {
            xMax = xTemp;
        }
        xTemp = dyna->vtxList[poly->vIC].x;
        if (xTemp < xMin) {
            xMin = xTemp;
        } else if (xMax < xTemp) {
            xMax = xTemp;
        }

        xMin -= radius;
        xMax += radius;
        if (resultPos.x < xMin || xMax < resultPos.x) {
            if (curNode->next == SS_NULL) {
                break;
            } else {
                curNode = &dyna->polyNodes.tbl[curNode->next];
                continue;
            }
        }

        if (CollisionPoly_CheckXIntersectApprox(poly, dyna->vtxList, pos->y, resultPos.z, &intersect)) {
            xIntersectDist = intersect - resultPos.x;
            if (fabsf(xIntersectDist) <= radius / temp_f18) {
                if (xIntersectDist * nx <= 4.0f) {
                    if (BgCheck_ComputeWallDisplacement(colCtx, poly, &resultPos.x, &resultPos.z, nx, ny, nz,
                                                        invNormalXZ, planeDist, radius, outPoly)) {
                        *outBgId = bgId;
                    }
                    result = true;
                }
            }
        }
        if (curNode->next == SS_NULL) {
            break;
        }
        curNode = &dyna->polyNodes.tbl[curNode->next];
    }
    *outX = resultPos.x;
    *outZ = resultPos.z;
    return result;
}

/**
 * Performs collision detection on all dyna poly walls using sphere `pos`, `radius`
 * returns true if a collision was detected
 * `outX` `outZ` return the displaced x,z coordinates
 * `outPoly` returns the pointer to the nearest poly collided with, or NULL
 * `outBgId` returns the index of the BgActor that owns `outPoly`
 * If `actor` is not NULL, an BgActor bound to that actor will be ignored
 */
s32 BgCheck_SphVsDynaWall(CollisionContext* colCtx, u16 xpFlags, f32* outX, f32* outZ, Vec3f* pos, f32 radius,
                          CollisionPoly** outPoly, s32* outBgId, Actor* actor) {
    Vec3f resultPos;
    s32 result;
    f32 r;
    f32 dz;
    f32 dx;
    BgActor* bgActor;
    s32 i;

    result = false;
    resultPos = *pos;

    for (i = 0; i < BG_ACTOR_MAX; i++) {
        if (!(colCtx->dyna.bgActorFlags[i] & 1)) {
            continue;
        }
        if ((colCtx->dyna.bgActors + i)->actor == actor) {
            continue;
        }
        bgActor = &colCtx->dyna.bgActors[i];

        if (bgActor->minY > resultPos.y || bgActor->maxY < resultPos.y) {
            continue;
        }

        bgActor->boundingSphere.radius += (s16)radius;

        r = bgActor->boundingSphere.radius;
        dx = bgActor->boundingSphere.center.x - resultPos.x;
        dz = bgActor->boundingSphere.center.z - resultPos.z;
        if (SQ(r) < (SQ(dx) + SQ(dz)) || (!Math3D_XYInSphere(&bgActor->boundingSphere, resultPos.x, resultPos.y) &&
                                          !Math3D_YZInSphere(&bgActor->boundingSphere, resultPos.y, resultPos.z))) {
            bgActor->boundingSphere.radius -= (s16)radius;
            continue;
        }
        bgActor->boundingSphere.radius -= (s16)radius;
        if (BgCheck_SphVsDynaWallInBgActor(colCtx, xpFlags, &colCtx->dyna,
                                           &(colCtx->dyna.bgActors + i)->dynaLookup.wall, outX, outZ, outPoly, outBgId,
                                           &resultPos, radius, i)) {
            resultPos.x = *outX;
            resultPos.z = *outZ;
            result = true;
        }
    }
    return result;
}

/**
 * Tests for collision with a dyna poly ceiling, starting at `ssList`
 * returns true if a collision occurs, else false
 * `outPoly` returns the poly collided with
 * `outY` returns the y coordinate needed to not collide with `outPoly`
 */
s32 BgCheck_CheckDynaCeilingList(CollisionContext* colCtx, u16 xpFlags, DynaCollisionContext* dyna, SSList* ssList,
                                 f32* outY, Vec3f* pos, f32 checkHeight, CollisionPoly** outPoly) {
    s16 polyId;
    SSNode* curNode;
    CollisionPoly* poly;
    Vec3f testPos;
    f32 ceilingY;
    f32 sign;
    f32 nx;
    f32 ny;
    f32 nz;
    s32 result = false;
    f32 intersectDist;
    u16 padding;

    if (ssList->head == SS_NULL) {
        return false;
    }
    curNode = &dyna->polyNodes.tbl[ssList->head];
    testPos = *pos;

    while (true) {
        polyId = curNode->polyId;
        poly = &dyna->polyList[polyId];
        if (COLPOLY_VIA_FLAG_TEST(poly->flags_vIA, xpFlags)) {
            if (curNode->next == SS_NULL) {
                break;
            } else {
                curNode = &dyna->polyNodes.tbl[curNode->next];
                continue;
            }
        }
        CollisionPoly_GetNormalF(poly, &nx, &ny, &nz);
        if (checkHeight < Math3D_UDistPlaneToPos(nx, ny, nz, poly->dist, &testPos)) {
            if (curNode->next == SS_NULL) {
                break;
            } else {
                curNode = &dyna->polyNodes.tbl[curNode->next];
                continue;
            }
        }
        if (CollisionPoly_CheckYIntersectApprox2(poly, dyna->vtxList, testPos.x, testPos.z, &ceilingY)) {
            intersectDist = ceilingY - testPos.y;
            if (testPos.y < ceilingY && intersectDist < checkHeight && intersectDist * ny <= 0.0f) {
                sign = (0.0f <= ny) ? 1.0f : -1.0f;
                testPos.y = (sign * checkHeight) + ceilingY;
                result = true;
                *outPoly = poly;
            }
        }
        if (curNode->next == SS_NULL) {
            break;
        } else {
            curNode = &dyna->polyNodes.tbl[curNode->next];
            continue;
        }
    }
    *outY = testPos.y;
    return result;
}

/**
 * Tests collision with a dyna poly ceiling
 * returns true if a collision occurs, else false
 * `outPoly` returns the poly collided with, while `outBgId` returns the id of the BgActor that owns the poly
 * `outY` returns the y coordinate needed to not collide with `outPoly`, or `pos`.y + `chkDist` if no collision occurs
 */
s32 BgCheck_CheckDynaCeiling(CollisionContext* colCtx, u16 xpFlags, f32* outY, Vec3f* pos, f32 chkDist,
                             CollisionPoly** outPoly, s32* outBgId, Actor* actor) {
    s32 i = 0;
    s32 result = false;
    f32 resultY;
    f32 tempY = chkDist + pos->y;
    BgActor* bgActor;
    CollisionPoly* poly;

    resultY = tempY;

    for (i = 0; i < BG_ACTOR_MAX; i++) {
        if (!(colCtx->dyna.bgActorFlags[i] & 1)) {
            continue;
        }
        if (actor == colCtx->dyna.bgActors[i].actor) {
            continue;
        }
        if (!Math3D_XZInSphere(&colCtx->dyna.bgActors[i].boundingSphere, pos->x, pos->z)) {
            continue;
        }
        if (BgCheck_CheckDynaCeilingList(colCtx, xpFlags, &colCtx->dyna, &colCtx->dyna.bgActors[i].dynaLookup.ceiling,
                                         &tempY, pos, chkDist, &poly) == true &&
            tempY < resultY) {

            resultY = tempY;
            *outPoly = poly;
            *outBgId = i;
            result = true;
        }
    }
    *outY = resultY;
    return result;
}

/**
 * Tests if DynaLineTest intersects with a poly
 * returns true if a poly was intersected, else false
 */
s32 BgCheck_CheckLineAgainstBgActorSSList(DynaLineTest* dynaLineTest) {
    f32 distSq;
    s32 result;
    CollisionPoly* curPoly;
    SSNode* curNode;
    Vec3f polyIntersect;
    s16 polyId;

    if (dynaLineTest->ssList->head == SS_NULL) {
        return false;
    }

    curNode = &dynaLineTest->dyna->polyNodes.tbl[dynaLineTest->ssList->head];
    result = false;

    while (true) {
        polyId = curNode->polyId;
        curPoly = &dynaLineTest->dyna->polyList[polyId];
        if (COLPOLY_VIA_FLAG_TEST(curPoly->flags_vIA, dynaLineTest->xpFlags)) {
            if (curNode->next == SS_NULL) {
                break;
            } else {
                curNode = &dynaLineTest->dyna->polyNodes.tbl[curNode->next];
            }
        } else {
            if (CollisionPoly_LineVsPoly(curPoly, dynaLineTest->dyna->vtxList, dynaLineTest->posA, dynaLineTest->posB,
                                         &polyIntersect, dynaLineTest->chkOneFace, dynaLineTest->chkDist)) {
                distSq = Math3D_Vec3fDistSq(dynaLineTest->posA, &polyIntersect);
                if (distSq < *dynaLineTest->distSq) {
                    *dynaLineTest->distSq = distSq;
                    *dynaLineTest->posResult = polyIntersect;
                    *dynaLineTest->posB = polyIntersect;
                    *dynaLineTest->resultPoly = curPoly;
                    result = true;
                }
            }
            if (curNode->next == SS_NULL) {
                break;
            } else {
                curNode = &dynaLineTest->dyna->polyNodes.tbl[curNode->next];
            }
        }
    }
    return result;
}

/**
 * Tests if line `posA` `posB` intersects with a dyna poly within BgActor `bgId`
 * `distSq` is the maximum squared distance to check for a collision
 * returns true if an intersection occurred, else false
 * `posB`? and `posResult` return the point of intersection
 * `outPoly` returns the poly intersected
 * `distSq` returns the squared distance of the intersection
 */
s32 BgCheck_CheckLineAgainstBgActor(CollisionContext* colCtx, u16 xpFlags, Vec3f* posA, Vec3f* posB, Vec3f* posResult,
                                    CollisionPoly** outPoly, f32* distSq, s32 bgId, f32 chkDist, s32 bccFlags) {
    s32 result = false;
    DynaLineTest dynaLineTest;

    dynaLineTest.colCtx = colCtx;
    dynaLineTest.xpFlags = xpFlags;
    dynaLineTest.dyna = &colCtx->dyna;
    dynaLineTest.posA = posA;
    dynaLineTest.posB = posB;
    dynaLineTest.posResult = posResult;
    dynaLineTest.resultPoly = outPoly;
    dynaLineTest.chkOneFace = (bccFlags & BGCHECK_CHECK_ONE_FACE) != 0;
    dynaLineTest.distSq = distSq;
    dynaLineTest.chkDist = chkDist;

    dynaLineTest.ssList = &colCtx->dyna.bgActors[bgId].dynaLookup.wall;
    if (bccFlags & BGCHECK_CHECK_WALL) {
        if (BgCheck_CheckLineAgainstBgActorSSList(&dynaLineTest)) {
            result = true;
        }
    }
    dynaLineTest.ssList = &colCtx->dyna.bgActors[bgId].dynaLookup.floor;
    if (bccFlags & BGCHECK_CHECK_FLOOR) {
        if (BgCheck_CheckLineAgainstBgActorSSList(&dynaLineTest)) {
            result = true;
        }
    }
    dynaLineTest.ssList = &colCtx->dyna.bgActors[bgId].dynaLookup.ceiling;
    if (bccFlags & BGCHECK_CHECK_CEILING) {
        if (BgCheck_CheckLineAgainstBgActorSSList(&dynaLineTest)) {
            result = true;
        }
    }
    return result;
}

/**
 * Tests if line from `posA` to `posB` passes through a dyna poly.
 * returns true if so, otherwise false
 * `outPoly` returns the pointer of the poly intersected.
 * `outBgId` returns the BgActor index of the poly
 */
s32 BgCheck_CheckLineAgainstDyna(CollisionContext* colCtx, u16 xpFlags, Vec3f* posA, Vec3f* posB, Vec3f* posResult,
                                 CollisionPoly** outPoly, f32* distSq, s32* outBgId, Actor* actor, f32 chkDist,
                                 s32 bccFlags) {
    s32 pad;
    s32 i;
    s32 result = false;
    Linef line;
    f32 ay;
    f32 by;

    for (i = 0; i < BG_ACTOR_MAX; i++) {
        if (colCtx->dyna.bgActorFlags[i] & 1) {
            if (actor != colCtx->dyna.bgActors[i].actor) {
                ay = posA->y;
                by = posB->y;
                if (!(ay < colCtx->dyna.bgActors[i].minY) || !(by < colCtx->dyna.bgActors[i].minY)) {
                    if (!(colCtx->dyna.bgActors[i].maxY < ay) || !(colCtx->dyna.bgActors[i].maxY < by)) {
                        line.a = *posA;
                        line.b = *posB;
                        if (Math3D_LineVsSph(&colCtx->dyna.bgActors[i].boundingSphere, &line) != 0) {
                            if (BgCheck_CheckLineAgainstBgActor(colCtx, xpFlags, posA, posB, posResult, outPoly, distSq,
                                                                i, chkDist, bccFlags) == true) {
                                *outBgId = i;
                                result = true;
                            }
                        }
                    }
                }
            }
        }
    }
    return result;
}

/**
 * Get first dyna poly intersecting sphere `center` `radius` from list `ssList`
 * returns true if any poly intersects the sphere, else returns false
 * `outPoly` returns the pointer of the first poly found that intersects
 */
s32 BgCheck_SphVsFirstDynaPolyList(CollisionContext* colCtx, u16 xpFlags, CollisionPoly** outPoly, Vec3f* center,
                                   f32 radius, SSList* ssList) {
    CollisionPoly* curPoly;
    DynaCollisionContext* dyna;
    SSNode* curNode;
    s32 curPolyId;

    if (ssList->head == SS_NULL) {
        return false;
    }
    dyna = &colCtx->dyna;
    curNode = &dyna->polyNodes.tbl[ssList->head];
    while (true) {
        curPolyId = curNode->polyId;
        curPoly = &dyna->polyList[curPolyId];
        if (COLPOLY_VIA_FLAG_TEST(curPoly->flags_vIA, xpFlags)) {
            if (curNode->next == SS_NULL) {
                break;
            } else {
                curNode = &dyna->polyNodes.tbl[curNode->next];
                continue;
            }
        }
        if (CollisionPoly_SphVsPoly(curPoly, dyna->vtxList, center, radius)) {
            *outPoly = curPoly;
            return true;
        }
        if (curNode->next == SS_NULL) {
            break;
        } else {
            curNode = &dyna->polyNodes.tbl[curNode->next];
            continue;
        }
    }
    return false;
}

/**
 * Get first dyna poly intersecting sphere `center` `radius` from BgActor `bgId`
 * returns true if any poly intersects the sphere, else false
 * `outPoly` returns the pointer of the first poly found that intersects
 */
s32 BgCheck_SphVsFirstDynaPolyInBgActor(CollisionContext* colCtx, u16 xpFlags, CollisionPoly** outPoly, Vec3f* center,
                                        f32 radius, s32 bgId, u16 bciFlags) {
    if ((bciFlags & BGCHECK_IGNORE_CEILING) == 0) {
        if (BgCheck_SphVsFirstDynaPolyList(colCtx, xpFlags, outPoly, center, radius,
                                           &colCtx->dyna.bgActors[bgId].dynaLookup.ceiling)) {
            return true;
        }
    }
    if ((bciFlags & BGCHECK_IGNORE_WALL) == 0) {
        if (BgCheck_SphVsFirstDynaPolyList(colCtx, xpFlags, outPoly, center, radius,
                                           &colCtx->dyna.bgActors[bgId].dynaLookup.wall)) {
            return true;
        }
    }
    if ((bciFlags & BGCHECK_IGNORE_FLOOR) == 0) {
        if (BgCheck_SphVsFirstDynaPolyList(colCtx, xpFlags, outPoly, center, radius,
                                           &colCtx->dyna.bgActors[bgId].dynaLookup.floor)) {
            return true;
        }
    }
    return false;
}

/**
 * Gets first dyna poly intersecting sphere `center` `radius`
 * returns true if poly detected, else false
 * `outPoly` returns the first intersecting poly, while `outBgId` returns the BgActor index of that poly
 */
s32 BgCheck_SphVsFirstDynaPoly(CollisionContext* colCtx, u16 xpFlags, CollisionPoly** outPoly, s32* outBgId,
                               Vec3f* center, f32 radius, Actor* actor, u16 bciFlags) {
    s32 i = 0;
    Sphere16 testSphere;

    for (i = 0; i < BG_ACTOR_MAX; i++) {
        if (!(colCtx->dyna.bgActorFlags[i] & 1)) {
            continue;
        }
        if (colCtx->dyna.bgActors[i].actor == actor) {
            continue;
        }
        testSphere.center.x = center->x;
        testSphere.center.y = center->y;
        testSphere.center.z = center->z;
        testSphere.radius = radius;
        if (!Math3D_SphVsSph(&testSphere, &colCtx->dyna.bgActors[i].boundingSphere)) {
            continue;
        }
        if (BgCheck_SphVsFirstDynaPolyInBgActor(colCtx, xpFlags, outPoly, center, radius, i, bciFlags)) {
            return true;
        }
    }
    return false;
}

/**
 * SEGMENTED_TO_VIRTUAL CollisionHeader members
 */
void CollisionHeader_SegmentedToVirtual(CollisionHeader* colHeader) {
    colHeader->vtxList = SEGMENTED_TO_VIRTUAL(colHeader->vtxList);
    colHeader->polyList = SEGMENTED_TO_VIRTUAL(colHeader->polyList);
    colHeader->surfaceTypeList = SEGMENTED_TO_VIRTUAL(colHeader->surfaceTypeList);
    colHeader->bgCamList = SEGMENTED_TO_VIRTUAL(colHeader->bgCamList);
    colHeader->waterBoxes = SEGMENTED_TO_VIRTUAL(colHeader->waterBoxes);
}

/**
 * Convert CollisionHeader Segmented to Virtual addressing
 */
void CollisionHeader_GetVirtual(void* colHeader, CollisionHeader** dest) {
    *dest = SEGMENTED_TO_VIRTUAL(colHeader);
    CollisionHeader_SegmentedToVirtual(*dest);
}

/**
 * SEGMENT_TO_VIRTUAL all active BgActor CollisionHeaders
 */
void func_800418D0(CollisionContext* colCtx, PlayState* play) {
    DynaCollisionContext* dyna = &colCtx->dyna;
    s32 i;
    u16 flag;

    for (i = 0; i < BG_ACTOR_MAX; i++) {
        flag = dyna->bgActorFlags[i];
        if ((flag & 1) && !(flag & 2)) {
            Actor_SetObjectDependency(play, dyna->bgActors[i].actor);
            CollisionHeader_SegmentedToVirtual(dyna->bgActors[i].colHeader);
        }
    }
}

/**
 * Reset SSNodeList polyCheckTbl
 */
void BgCheck_ResetPolyCheckTbl(SSNodeList* nodeList, s32 numPolys) {
    u8* t;

    for (t = nodeList->polyCheckTbl; t < nodeList->polyCheckTbl + numPolys; t++) {
        *t = 0;
    }
}

/**
 * Get SurfaceType property set
 */
u32 SurfaceType_GetData(CollisionContext* colCtx, CollisionPoly* poly, s32 bgId, s32 dataIdx) {
    CollisionHeader* colHeader;
    SurfaceType* surfaceTypes;

    colHeader = BgCheck_GetCollisionHeader(colCtx, bgId);
    if (colHeader == NULL || poly == NULL) {
        return 0;
    }

    surfaceTypes = colHeader->surfaceTypeList;
    if (surfaceTypes == SEGMENTED_TO_VIRTUAL(NULL)) {
        return 0;
    }

    return surfaceTypes[poly->type].data[dataIdx];
}

/**
 * SurfaceType get index of bgCam
 */
u32 SurfaceType_GetBgCamIndex(CollisionContext* colCtx, CollisionPoly* poly, s32 bgId) {
    return SurfaceType_GetData(colCtx, poly, bgId, 0) & 0xFF;
}

/**
 * BgCam get setting of bgCam
 */
u16 BgCheck_GetBgCamSettingImpl(CollisionContext* colCtx, u32 bgCamIndex, s32 bgId) {
    u16 camSetting;
    CollisionHeader* colHeader;
    BgCamInfo* bgCamList;

    colHeader = BgCheck_GetCollisionHeader(colCtx, bgId);
    if (colHeader == NULL) {
        return CAM_SET_NONE;
    }

    bgCamList = colHeader->bgCamList;
    camSetting = bgCamList[bgCamIndex].setting;

    return camSetting;
}

/**
 * BgCam Get the camera setting of bgCam
 */
u16 BgCheck_GetBgCamSetting(CollisionContext* colCtx, CollisionPoly* poly, s32 bgId) {
    CollisionHeader* colHeader = BgCheck_GetCollisionHeader(colCtx, bgId);
    BgCamInfo* bgCamList;
    SurfaceType* surfaceTypes;

    if (colHeader == NULL) {
        return CAM_SET_NONE;
    }
<<<<<<< HEAD

    bgCamList = colHeader->bgCamList;
    if (bgCamList == PHYSICAL_TO_VIRTUAL(gSegments[0])) {
        return CAM_SET_NONE;
=======
    camData = colHeader->cameraDataList;
    if (camData == SEGMENTED_TO_VIRTUAL(NULL)) {
        return 0;
>>>>>>> 0832b5af
    }

    surfaceTypes = colHeader->surfaceTypeList;
<<<<<<< HEAD
    if (surfaceTypes == PHYSICAL_TO_VIRTUAL(gSegments[0])) {
        return CAM_SET_NONE;
=======
    if (surfaceTypes == SEGMENTED_TO_VIRTUAL(NULL)) {
        return 0;
>>>>>>> 0832b5af
    }

    return BgCheck_GetBgCamSettingImpl(colCtx, SurfaceType_GetBgCamIndex(colCtx, poly, bgId), bgId);
}

/**
 * BgCam Get the total count of Vec3s data from bgCamFuncData
 */
u16 BgCheck_GetBgCamCountImpl(CollisionContext* colCtx, u32 bgCamIndex, s32 bgId) {
    CollisionHeader* colHeader = BgCheck_GetCollisionHeader(colCtx, bgId);
    BgCamInfo* bgCamList;

    if (colHeader == NULL) {
        return 0;
    }

<<<<<<< HEAD
    bgCamList = colHeader->bgCamList;
    if (bgCamList == PHYSICAL_TO_VIRTUAL(gSegments[0])) {
=======
    camData = colHeader->cameraDataList;
    if (camData == SEGMENTED_TO_VIRTUAL(NULL)) {
>>>>>>> 0832b5af
        return 0;
    }

    return bgCamList[bgCamIndex].count;
}

/**
 * BgCam Get the total count of Vec3s data from bgCamFuncData
 */
u16 BgCheck_GetBgCamCount(CollisionContext* colCtx, CollisionPoly* poly, s32 bgId) {
    CollisionHeader* colHeader = BgCheck_GetCollisionHeader(colCtx, bgId);
    BgCamInfo* bgCamList;
    SurfaceType* surfaceTypes;

    if (colHeader == NULL) {
        return 0;
    }
<<<<<<< HEAD

    bgCamList = colHeader->bgCamList;
    if (bgCamList == PHYSICAL_TO_VIRTUAL(gSegments[0])) {
=======
    camData = colHeader->cameraDataList;
    if (camData == SEGMENTED_TO_VIRTUAL(NULL)) {
>>>>>>> 0832b5af
        return 0;
    }

    surfaceTypes = colHeader->surfaceTypeList;
    if (surfaceTypes == SEGMENTED_TO_VIRTUAL(NULL)) {
        return 0;
    }

    return BgCheck_GetBgCamCountImpl(colCtx, SurfaceType_GetBgCamIndex(colCtx, poly, bgId), bgId);
}

/**
 * BgCam Get s16 data from bgCamFuncData
 */
s16* BgCheck_GetBgCamFuncDataImpl(CollisionContext* colCtx, s32 bgCamIndex, s32 bgId) {
    CollisionHeader* colHeader = BgCheck_GetCollisionHeader(colCtx, bgId);
    BgCamInfo* bgCamList;

    if (colHeader == NULL) {
        return NULL;
    }
<<<<<<< HEAD

    bgCamList = colHeader->bgCamList;
    if (bgCamList == PHYSICAL_TO_VIRTUAL(gSegments[0])) {
=======
    cameraDataList = colHeader->cameraDataList;
    if (cameraDataList == SEGMENTED_TO_VIRTUAL(NULL)) {
>>>>>>> 0832b5af
        return NULL;
    }

    return (s16*)SEGMENTED_TO_VIRTUAL(bgCamList[bgCamIndex].bgCamFuncData);
}

/**
 * BgCam Get s16 data from bgCamFuncData
 */
s16* BgCheck_GetBgCamFuncData(CollisionContext* colCtx, CollisionPoly* poly, s32 bgId) {
    CollisionHeader* colHeader = BgCheck_GetCollisionHeader(colCtx, bgId);
    BgCamInfo* bgCamList;
    SurfaceType* surfaceTypes;

    if (colHeader == NULL) {
        return NULL;
    }
<<<<<<< HEAD

    bgCamList = colHeader->bgCamList;
    if (bgCamList == PHYSICAL_TO_VIRTUAL(gSegments[0])) {
=======
    camData = colHeader->cameraDataList;
    if (camData == SEGMENTED_TO_VIRTUAL(NULL)) {
>>>>>>> 0832b5af
        return NULL;
    }

    surfaceTypes = colHeader->surfaceTypeList;
    if (surfaceTypes == SEGMENTED_TO_VIRTUAL(NULL)) {
        return NULL;
    }

    return BgCheck_GetBgCamFuncDataImpl(colCtx, SurfaceType_GetBgCamIndex(colCtx, poly, bgId), bgId);
}

/**
 * SurfaceType Get Scene Exit Index
 */
u32 SurfaceType_GetSceneExitIndex(CollisionContext* colCtx, CollisionPoly* poly, s32 bgId) {
    return SurfaceType_GetData(colCtx, poly, bgId, 0) >> 8 & 0x1F;
}

/**
 * SurfaceType Get ? Property (& 0x0003 E000)
 */
u32 func_80041D4C(CollisionContext* colCtx, CollisionPoly* poly, s32 bgId) {
    return SurfaceType_GetData(colCtx, poly, bgId, 0) >> 13 & 0x1F;
}

/**
 * SurfaceType Get ? Property (& 0x001C 0000)
 */
u32 func_80041D70(CollisionContext* colCtx, CollisionPoly* poly, s32 bgId) {
    return SurfaceType_GetData(colCtx, poly, bgId, 0) >> 18 & 7;
}

/**
 * SurfaceType Get Wall Property (Internal)
 */
u32 func_80041D94(CollisionContext* colCtx, CollisionPoly* poly, s32 bgId) {
    return SurfaceType_GetData(colCtx, poly, bgId, 0) >> 21 & 0x1F;
}

/**
 * SurfaceType Get Wall Flags
 */
s32 func_80041DB8(CollisionContext* colCtx, CollisionPoly* poly, s32 bgId) {
    return D_80119D90[func_80041D94(colCtx, poly, bgId)];
}

/**
 * SurfaceType Is Wall Flag (1 << 0) Set
 */
s32 func_80041DE4(CollisionContext* colCtx, CollisionPoly* poly, s32 bgId) {
    return (func_80041DB8(colCtx, poly, bgId) & 1) ? true : false;
}

/**
 * SurfaceType Is Wall Flag (1 << 1) Set
 */
s32 func_80041E18(CollisionContext* colCtx, CollisionPoly* poly, s32 bgId) {
    return (func_80041DB8(colCtx, poly, bgId) & 2) ? true : false;
}

/**
 * SurfaceType Is Wall Flag (1 << 2) Set
 */
s32 func_80041E4C(CollisionContext* colCtx, CollisionPoly* poly, s32 bgId) {
    return (func_80041DB8(colCtx, poly, bgId) & 4) ? true : false;
}

/**
 * unused
 */
u32 func_80041E80(CollisionContext* colCtx, CollisionPoly* poly, s32 bgId) {
    return SurfaceType_GetData(colCtx, poly, bgId, 0) >> 26 & 0xF;
}

/**
 * SurfaceType Get Floor Property
 */
u32 func_80041EA4(CollisionContext* colCtx, CollisionPoly* poly, s32 bgId) {
    return SurfaceType_GetData(colCtx, poly, bgId, 0) >> 26 & 0xF;
}

/**
 * SurfaceType Is Floor Minus 1
 */
u32 func_80041EC8(CollisionContext* colCtx, CollisionPoly* poly, s32 bgId) {
    return SurfaceType_GetData(colCtx, poly, bgId, 0) >> 30 & 1;
}

/**
 * SurfaceType Is Horse Blocked
 */
u32 SurfaceType_IsHorseBlocked(CollisionContext* colCtx, CollisionPoly* poly, s32 bgId) {
    return SurfaceType_GetData(colCtx, poly, bgId, 0) >> 31 & 1;
}

u32 func_80041F10(CollisionContext* colCtx, CollisionPoly* poly, s32 bgId) {
    return SurfaceType_GetData(colCtx, poly, bgId, 1) & 0xF;
}

/**
 * SurfaceType Get Poly Sfx
 */
u16 SurfaceType_GetSfx(CollisionContext* colCtx, CollisionPoly* poly, s32 bgId) {
    s32 id = func_80041F10(colCtx, poly, bgId);

    if (id < 0 || id > 13) {
        return NA_SE_PL_WALK_GROUND - SFX_FLAG;
    }
    return D_80119E10[id];
}

/**
 * SurfaceType get terrain slope surface
 */
u32 SurfaceType_GetSlope(CollisionContext* colCtx, CollisionPoly* poly, s32 bgId) {
    return SurfaceType_GetData(colCtx, poly, bgId, 1) >> 4 & 3;
}

/**
 * SurfaceType get surface lighting setting
 */
u32 SurfaceType_GetLightSettingIndex(CollisionContext* colCtx, CollisionPoly* poly, s32 bgId) {
    return SurfaceType_GetData(colCtx, poly, bgId, 1) >> 6 & 0x1F;
}

/**
 * SurfaceType get echo
 */
u32 SurfaceType_GetEcho(CollisionContext* colCtx, CollisionPoly* poly, s32 bgId) {
    return SurfaceType_GetData(colCtx, poly, bgId, 1) >> 11 & 0x3F;
}

/**
 * SurfaceType Is Hookshot Surface
 */
u32 SurfaceType_IsHookshotSurface(CollisionContext* colCtx, CollisionPoly* poly, s32 bgId) {
    return SurfaceType_GetData(colCtx, poly, bgId, 1) >> 17 & 1;
}

/**
 * CollisionPoly is ignored by entities
 * Returns true if poly is ignored by entities, else false
 */
s32 SurfaceType_IsIgnoredByEntities(CollisionContext* colCtx, CollisionPoly* poly, s32 bgId) {
    u32 flags;

    if (BgCheck_GetCollisionHeader(colCtx, bgId) == NULL) {
        return true;
    }
    flags = poly->flags_vIA & 0x4000;
    return !!flags;
}

/**
 * CollisionPoly is ignored by projectiles
 * Returns true if poly is ignored by projectiles, else false
 */
s32 SurfaceType_IsIgnoredByProjectiles(CollisionContext* colCtx, CollisionPoly* poly, s32 bgId) {
    u32 flags;

    if (BgCheck_GetCollisionHeader(colCtx, bgId) == NULL) {
        return true;
    }
    flags = poly->flags_vIA & 0x8000;
    return !!flags;
}

/**
 * Checks if poly is a floor conveyor
 *
 * A conveyor surface is enabled with non-zero speed.
 * When enabled, the conveyor will exhibit two types of behaviour depending on the return value:
 *
 * If true, then it is a floor conveyor and will push player only while being stood on
 * If false, then it is a water conveyor and will push player only while in water
 */
s32 SurfaceType_IsFloorConveyor(CollisionContext* colCtx, CollisionPoly* poly, s32 bgId) {
    u32 flags;

    if (BgCheck_GetCollisionHeader(colCtx, bgId) == NULL) {
        return true;
    }
    flags = poly->flags_vIB & 0x2000;
    return !!flags;
}

/**
 * SurfaceType Get Conveyor Surface Speed
 */
u32 SurfaceType_GetConveyorSpeed(CollisionContext* colCtx, CollisionPoly* poly, s32 bgId) {
    return SurfaceType_GetData(colCtx, poly, bgId, 1) >> 18 & 7;
}

/**
 * SurfaceType Get Conveyor Direction
 * returns a value between 0-63, representing 360 / 64 degrees of rotation
 */
u32 SurfaceType_GetConveyorDirection(CollisionContext* colCtx, CollisionPoly* poly, s32 bgId) {
    return SurfaceType_GetData(colCtx, poly, bgId, 1) >> 21 & 0x3F;
}

/**
 * SurfaceType is Wall Damage
 */
u32 SurfaceType_IsWallDamage(CollisionContext* colCtx, CollisionPoly* poly, s32 bgId) {
    return (SurfaceType_GetData(colCtx, poly, bgId, 1) & 0x8000000) ? 1 : 0;
}

/**
 * Zora's Domain WaterBox in King Zora's Room
 */
WaterBox zdWaterBox = { -348, 877, -1746, 553, 780, 0x2104 };

/**
 * WaterBox's effective bounding box
 */
f32 zdWaterBoxMinX = -348.0f;
f32 zdWaterBoxMinY = 777.0f;
f32 zdWaterBoxMinZ = -1746.0f;
f32 zdWaterBoxMaxX = 205.0f;
f32 zdWaterBoxMaxY = 977.0f;
f32 zdWaterBoxMaxZ = -967.0f;

/**
 * Public. Get the water surface at point (`x`, `ySurface`, `z`). `ySurface` doubles as position y input
 * returns true if point is within the xz boundaries of an active water box, else false
 * `ySurface` returns the water box's surface, while `outWaterBox` returns a pointer to the WaterBox
 */
s32 WaterBox_GetSurface1(PlayState* play, CollisionContext* colCtx, f32 x, f32 z, f32* ySurface,
                         WaterBox** outWaterBox) {
    if (play->sceneNum == SCENE_SPOT07) {
        if (zdWaterBoxMinX < x && x < zdWaterBoxMaxX && zdWaterBoxMinY < *ySurface && *ySurface < zdWaterBoxMaxY &&
            zdWaterBoxMinZ < z && z < zdWaterBoxMaxZ) {
            *outWaterBox = &zdWaterBox;
            *ySurface = zdWaterBox.ySurface;
            return true;
        }
    }
    return WaterBox_GetSurfaceImpl(play, colCtx, x, z, ySurface, outWaterBox);
}

/**
 * Internal. Get the water surface at point (`x`, `ySurface`, `z`). `ySurface` doubles as position y input
 * returns true if point is within the xz boundaries of an active water box, else false
 * `ySurface` returns the water box's surface, while `outWaterBox` returns a pointer to the WaterBox
 */
s32 WaterBox_GetSurfaceImpl(PlayState* play, CollisionContext* colCtx, f32 x, f32 z, f32* ySurface,
                            WaterBox** outWaterBox) {
    CollisionHeader* colHeader = colCtx->colHeader;
    u32 room;
    WaterBox* curWaterBox;

    if (colHeader->numWaterBoxes == 0 || colHeader->waterBoxes == SEGMENTED_TO_VIRTUAL(NULL)) {
        return false;
    }

    for (curWaterBox = colHeader->waterBoxes; curWaterBox < colHeader->waterBoxes + colHeader->numWaterBoxes;
         curWaterBox++) {
        room = (curWaterBox->properties >> 13) & 0x3F;
        if (room == (u32)play->roomCtx.curRoom.num || room == 0x3F) {
            if ((curWaterBox->properties & 0x80000) == 0) {
                if (curWaterBox->xMin < x && x < curWaterBox->xMin + curWaterBox->xLength) {
                    if (curWaterBox->zMin < z && z < curWaterBox->zMin + curWaterBox->zLength) {
                        *outWaterBox = curWaterBox;
                        *ySurface = curWaterBox->ySurface;
                        return true;
                    }
                }
            }
        }
    }
    return false;
}

/**
 * Gets the first active WaterBox at `pos` where WaterBox.properties & 0x80000 == 0
 * `surfaceChkDist` is the absolute y distance from the water surface to check
 * returns the index of the waterbox found, or -1 if no waterbox is found
 * `outWaterBox` returns the pointer to the waterbox found, or NULL if none is found
 */
s32 WaterBox_GetSurface2(PlayState* play, CollisionContext* colCtx, Vec3f* pos, f32 surfaceChkDist,
                         WaterBox** outWaterBox) {
    CollisionHeader* colHeader = colCtx->colHeader;
    s32 room;
    s32 i;
    WaterBox* waterBox;
    WaterBox* waterBoxList = colHeader->waterBoxes; // unused, needed for matching

    if (colHeader->numWaterBoxes == 0 || colHeader->waterBoxes == SEGMENTED_TO_VIRTUAL(NULL)) {
        *outWaterBox = NULL;
        return -1;
    }

    for (i = 0; i < colHeader->numWaterBoxes; i++) {
        waterBox = &colHeader->waterBoxes[i];

        room = WATERBOX_ROOM(waterBox->properties);
        if (!(room == play->roomCtx.curRoom.num || room == 0x3F)) {
            continue;
        }
        if (waterBox->properties & 0x80000) {
            continue;
        }
        if (!(waterBox->xMin < pos->x && pos->x < waterBox->xMin + waterBox->xLength)) {
            continue;
        }
        if (!(waterBox->zMin < pos->z && pos->z < waterBox->zMin + waterBox->zLength)) {
            continue;
        }
        if (pos->y - surfaceChkDist < waterBox->ySurface && waterBox->ySurface < pos->y + surfaceChkDist) {
            *outWaterBox = waterBox;
            return i;
        }
    }

    *outWaterBox = NULL;
    return -1;
}

/**
 * WaterBox get BgCam index
 */
u32 WaterBox_GetBgCamIndex(CollisionContext* colCtx, WaterBox* waterBox) {
    u32 prop = waterBox->properties >> 0;

    return prop & 0xFF;
}

/**
 * WaterBox get BgCam setting
 */
u16 WaterBox_GetBgCamSetting(CollisionContext* colCtx, WaterBox* waterBox) {
    s32 bgCamIndex = WaterBox_GetBgCamIndex(colCtx, waterBox);
    BgCamInfo* bgCamList = colCtx->colHeader->bgCamList;

<<<<<<< HEAD
    if (bgCamList == PHYSICAL_TO_VIRTUAL(gSegments[0])) {
        return CAM_SET_NONE;
=======
    if (camData == SEGMENTED_TO_VIRTUAL(NULL)) {
        return 0;
>>>>>>> 0832b5af
    }

    return colCtx->colHeader->bgCamList[bgCamIndex].setting;
}

/**
 * WaterBox get lighting settings
 */
u32 WaterBox_GetLightSettingIndex(CollisionContext* colCtx, WaterBox* waterBox) {
    u32 prop = waterBox->properties >> 8;

    return prop & 0x1F;
}

/**
 * Get the water surface at point (`x`, `ySurface`, `z`). `ySurface` doubles as position y input
 * same as WaterBox_GetSurfaceImpl, but tests if WaterBox properties & 0x80000 != 0
 * returns true if point is within the xz boundaries of an active water box, else false
 * `ySurface` returns the water box's surface, while `outWaterBox` returns a pointer to the WaterBox
 */
s32 func_800425B0(PlayState* play, CollisionContext* colCtx, f32 x, f32 z, f32* ySurface, WaterBox** outWaterBox) {
    CollisionHeader* colHeader = colCtx->colHeader;
    u32 room;
    WaterBox* curWaterBox;

    if (colHeader->numWaterBoxes == 0 || colHeader->waterBoxes == SEGMENTED_TO_VIRTUAL(NULL)) {
        return false;
    }

    for (curWaterBox = colHeader->waterBoxes; curWaterBox < colHeader->waterBoxes + colHeader->numWaterBoxes;
         curWaterBox++) {
        room = (curWaterBox->properties >> 0xD) & 0x3F;
        if ((room == (u32)play->roomCtx.curRoom.num) || (room == 0x3F)) {
            if ((curWaterBox->properties & 0x80000) != 0) {
                if (curWaterBox->xMin < x && x < (curWaterBox->xMin + curWaterBox->xLength)) {
                    if (curWaterBox->zMin < z && z < (curWaterBox->zMin + curWaterBox->zLength)) {
                        *outWaterBox = curWaterBox;
                        *ySurface = curWaterBox->ySurface;
                        return true;
                    }
                }
            }
        }
    }
    return false;
}

/**
 * Gets the `closestPoint` to `point` on the line formed from the intesection of planes `polyA` and `polyB`
 * returns true if the `closestPoint` exists, else returns false
 */
s32 func_80042708(CollisionPoly* polyA, CollisionPoly* polyB, Vec3f* point, Vec3f* closestPoint) {
    f32 n1X;
    f32 n1Y;
    f32 n1Z;
    f32 n2X;
    f32 n2Y;
    f32 n2Z;

    CollisionPoly_GetNormalF(polyA, &n1X, &n1Y, &n1Z);
    CollisionPoly_GetNormalF(polyB, &n2X, &n2Y, &n2Z);
    return Math3D_PlaneVsPlaneVsLineClosestPoint(n1X, n1Y, n1Z, polyA->dist, n2X, n2Y, n2Z, polyB->dist, point,
                                                 closestPoint);
}

/**
 * Get the `closestPoint` to line (`pointA`, `pointB`) formed from the intersection of planes `polyA` and `polyB`
 * returns true if the `closestPoint` exists, else returns false
 */
s32 func_800427B4(CollisionPoly* polyA, CollisionPoly* polyB, Vec3f* pointA, Vec3f* pointB, Vec3f* closestPoint) {
    f32 n1X;
    f32 n1Y;
    f32 n1Z;
    f32 n2X;
    f32 n2Y;
    f32 n2Z;
    s32 result;

    CollisionPoly_GetNormalF(polyA, &n1X, &n1Y, &n1Z);
    CollisionPoly_GetNormalF(polyB, &n2X, &n2Y, &n2Z);
    result = Math3D_PlaneVsLineSegClosestPoint(n1X, n1Y, n1Z, polyA->dist, n2X, n2Y, n2Z, polyB->dist, pointA, pointB,
                                               closestPoint);
    return result;
}

/**
 * Draw a list of dyna polys, specified by `ssList`
 */
void BgCheck_DrawDynaPolyList(PlayState* play, CollisionContext* colCtx, DynaCollisionContext* dyna, SSList* ssList,
                              u8 r, u8 g, u8 b) {
    s16 curPolyId;
    CollisionPoly* poly;
    SSNode* curNode;
    Vec3f vA;
    Vec3f vB;
    Vec3f vC;
    f32 nx;
    f32 ny;
    f32 nz;

    if (ssList->head != SS_NULL) {
        curNode = &dyna->polyNodes.tbl[ssList->head];
        while (true) {
            curPolyId = curNode->polyId;
            poly = &dyna->polyList[curPolyId];
            BgCheck_Vec3sToVec3f(COLPOLY_VTX_INDEX(poly->flags_vIA) + dyna->vtxList, &vA);
            BgCheck_Vec3sToVec3f(COLPOLY_VTX_INDEX(poly->flags_vIB) + dyna->vtxList, &vB);
            BgCheck_Vec3sToVec3f((s32)(poly->vIC) + dyna->vtxList, &vC);
            if (AREG(26)) {
                nx = COLPOLY_GET_NORMAL(poly->normal.x);
                ny = COLPOLY_GET_NORMAL(poly->normal.y);
                nz = COLPOLY_GET_NORMAL(poly->normal.z);
                vA.x += AREG(26) * nx;
                vA.y += AREG(26) * ny;
                vA.z += AREG(26) * nz;
                vB.x += AREG(26) * nx;
                vB.y += AREG(26) * ny;
                vB.z += AREG(26) * nz;
                vC.x += AREG(26) * nx;
                vC.y += AREG(26) * ny;
                vC.z += AREG(26) * nz;
            }
            Collider_DrawPoly(play->state.gfxCtx, &vA, &vB, &vC, r, g, b);
            if (curNode->next == SS_NULL) {
                break;
            }
            curNode = &dyna->polyNodes.tbl[curNode->next];
        }
    }
}

/**
 * Draw a BgActor's dyna polys
 * `bgId` is the BgActor index that should be drawn
 */
void BgCheck_DrawBgActor(PlayState* play, CollisionContext* colCtx, s32 bgId) {
    if (AREG(21)) {
        BgCheck_DrawDynaPolyList(play, colCtx, &colCtx->dyna, &colCtx->dyna.bgActors[bgId].dynaLookup.ceiling, 255, 0,
                                 0);
    }
    if (AREG(22)) {
        BgCheck_DrawDynaPolyList(play, colCtx, &colCtx->dyna, &colCtx->dyna.bgActors[bgId].dynaLookup.wall, 0, 255, 0);
    }
    if (AREG(23)) {
        BgCheck_DrawDynaPolyList(play, colCtx, &colCtx->dyna, &colCtx->dyna.bgActors[bgId].dynaLookup.floor, 0, 0, 255);
    }
}

/**
 * Draw all dyna polys
 */
void BgCheck_DrawDynaCollision(PlayState* play, CollisionContext* colCtx) {
    s32 bgId;

    for (bgId = 0; bgId < BG_ACTOR_MAX; bgId++) {

        if (!(colCtx->dyna.bgActorFlags[bgId] & 1)) {
            continue;
        }
        BgCheck_DrawBgActor(play, colCtx, bgId);
    }
}

/**
 * Draw a static poly
 */
void BgCheck_DrawStaticPoly(PlayState* play, CollisionContext* colCtx, CollisionPoly* poly, u8 r, u8 g, u8 b) {
    Vec3f vA;
    Vec3f vB;
    Vec3f vC;
    f32 nx;
    f32 ny;
    f32 nz;

    BgCheck_Vec3sToVec3f(COLPOLY_VTX_INDEX(poly->flags_vIA) + colCtx->colHeader->vtxList, &vA);
    BgCheck_Vec3sToVec3f(COLPOLY_VTX_INDEX(poly->flags_vIB) + colCtx->colHeader->vtxList, &vB);
    BgCheck_Vec3sToVec3f(poly->vIC + colCtx->colHeader->vtxList, &vC);
    if (AREG(26) != 0) {
        nx = COLPOLY_GET_NORMAL(poly->normal.x);
        ny = COLPOLY_GET_NORMAL(poly->normal.y);
        nz = COLPOLY_GET_NORMAL(poly->normal.z);
        vA.x += AREG(26) * nx;
        vA.y += AREG(26) * ny;
        vA.z += AREG(26) * nz;
        vB.x += AREG(26) * nx;
        vB.y += AREG(26) * ny;
        vB.z += AREG(26) * nz;
        vC.x += AREG(26) * nx;
        vC.y += AREG(26) * ny;
        vC.z += AREG(26) * nz;
    }
    Collider_DrawPoly(play->state.gfxCtx, &vA, &vB, &vC, r, g, b);
}

/**
 * Draw a list of static polys, specified by `ssList`
 */
void BgCheck_DrawStaticPolyList(PlayState* play, CollisionContext* colCtx, SSList* ssList, u8 r, u8 g, u8 b) {
    SSNode* curNode;
    CollisionPoly* polyList = colCtx->colHeader->polyList;
    s16 curPolyId;

    if (ssList->head != SS_NULL) {
        curNode = &colCtx->polyNodes.tbl[ssList->head];
        while (true) {
            curPolyId = curNode->polyId;
            BgCheck_DrawStaticPoly(play, colCtx, &polyList[curPolyId], r, g, b);
            if (curNode->next == SS_NULL) {
                break;
            }
            curNode = &colCtx->polyNodes.tbl[curNode->next];
        }
    }
}

/**
 * Draw scene collision
 */
void BgCheck_DrawStaticCollision(PlayState* play, CollisionContext* colCtx) {
    Player* player = GET_PLAYER(play);
    StaticLookup* lookup = BgCheck_GetNearestStaticLookup(colCtx, colCtx->lookupTbl, &player->actor.world.pos);

    if (AREG(23) != 0) {
        BgCheck_DrawStaticPolyList(play, colCtx, &lookup->floor, 0, 0, 255);
    }
    if (AREG(22) != 0) {
        BgCheck_DrawStaticPolyList(play, colCtx, &lookup->wall, 0, 255, 0);
    }
    if (AREG(21) != 0) {
        BgCheck_DrawStaticPolyList(play, colCtx, &lookup->ceiling, 255, 0, 0);
    }
}<|MERGE_RESOLUTION|>--- conflicted
+++ resolved
@@ -3867,26 +3867,15 @@
     if (colHeader == NULL) {
         return CAM_SET_NONE;
     }
-<<<<<<< HEAD
 
     bgCamList = colHeader->bgCamList;
-    if (bgCamList == PHYSICAL_TO_VIRTUAL(gSegments[0])) {
+    if (bgCamList == SEGMENTED_TO_VIRTUAL(NULL)) {
         return CAM_SET_NONE;
-=======
-    camData = colHeader->cameraDataList;
-    if (camData == SEGMENTED_TO_VIRTUAL(NULL)) {
-        return 0;
->>>>>>> 0832b5af
     }
 
     surfaceTypes = colHeader->surfaceTypeList;
-<<<<<<< HEAD
-    if (surfaceTypes == PHYSICAL_TO_VIRTUAL(gSegments[0])) {
+    if (surfaceTypes == SEGMENTED_TO_VIRTUAL(NULL)) {
         return CAM_SET_NONE;
-=======
-    if (surfaceTypes == SEGMENTED_TO_VIRTUAL(NULL)) {
-        return 0;
->>>>>>> 0832b5af
     }
 
     return BgCheck_GetBgCamSettingImpl(colCtx, SurfaceType_GetBgCamIndex(colCtx, poly, bgId), bgId);
@@ -3903,13 +3892,8 @@
         return 0;
     }
 
-<<<<<<< HEAD
     bgCamList = colHeader->bgCamList;
-    if (bgCamList == PHYSICAL_TO_VIRTUAL(gSegments[0])) {
-=======
-    camData = colHeader->cameraDataList;
-    if (camData == SEGMENTED_TO_VIRTUAL(NULL)) {
->>>>>>> 0832b5af
+    if (bgCamList == SEGMENTED_TO_VIRTUAL(NULL)) {
         return 0;
     }
 
@@ -3927,14 +3911,9 @@
     if (colHeader == NULL) {
         return 0;
     }
-<<<<<<< HEAD
 
     bgCamList = colHeader->bgCamList;
-    if (bgCamList == PHYSICAL_TO_VIRTUAL(gSegments[0])) {
-=======
-    camData = colHeader->cameraDataList;
-    if (camData == SEGMENTED_TO_VIRTUAL(NULL)) {
->>>>>>> 0832b5af
+    if (bgCamList == SEGMENTED_TO_VIRTUAL(NULL)) {
         return 0;
     }
 
@@ -3956,14 +3935,9 @@
     if (colHeader == NULL) {
         return NULL;
     }
-<<<<<<< HEAD
 
     bgCamList = colHeader->bgCamList;
-    if (bgCamList == PHYSICAL_TO_VIRTUAL(gSegments[0])) {
-=======
-    cameraDataList = colHeader->cameraDataList;
-    if (cameraDataList == SEGMENTED_TO_VIRTUAL(NULL)) {
->>>>>>> 0832b5af
+    if (bgCamList == SEGMENTED_TO_VIRTUAL(NULL)) {
         return NULL;
     }
 
@@ -3981,14 +3955,9 @@
     if (colHeader == NULL) {
         return NULL;
     }
-<<<<<<< HEAD
 
     bgCamList = colHeader->bgCamList;
-    if (bgCamList == PHYSICAL_TO_VIRTUAL(gSegments[0])) {
-=======
-    camData = colHeader->cameraDataList;
-    if (camData == SEGMENTED_TO_VIRTUAL(NULL)) {
->>>>>>> 0832b5af
+    if (bgCamList == SEGMENTED_TO_VIRTUAL(NULL)) {
         return NULL;
     }
 
@@ -4324,13 +4293,8 @@
     s32 bgCamIndex = WaterBox_GetBgCamIndex(colCtx, waterBox);
     BgCamInfo* bgCamList = colCtx->colHeader->bgCamList;
 
-<<<<<<< HEAD
-    if (bgCamList == PHYSICAL_TO_VIRTUAL(gSegments[0])) {
+    if (bgCamList == SEGMENTED_TO_VIRTUAL(NULL)) {
         return CAM_SET_NONE;
-=======
-    if (camData == SEGMENTED_TO_VIRTUAL(NULL)) {
-        return 0;
->>>>>>> 0832b5af
     }
 
     return colCtx->colHeader->bgCamList[bgCamIndex].setting;
