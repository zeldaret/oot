--- conflicted
+++ resolved
@@ -1,8 +1,6 @@
-<<<<<<< HEAD
-#include <ultra64.h>
-#include <global.h>
-#include <vt.h>
-#include <z64actor.h>
+#include "global.h"
+#include "vt.h"
+#include "z64actor.h"
 
 // func_80041DB8, SurfaceType wall properties
 s32 D_80119D90[32] = {
@@ -32,15 +30,6 @@
         return true;
     }
     return false;
-=======
-#include "global.h"
-
-#pragma GLOBAL_ASM("asm/non_matchings/code/z_bgcheck/func_80038600.s")
-
-void func_80038708(s16* puParm1, s16* puParm2, u16 uParm3) {
-    *puParm1 = *puParm2;
-    puParm1[1] = uParm3;
->>>>>>> 9bfad1eb
 }
 
 /**
@@ -64,7 +53,6 @@
 void func_80038728(SSNodeList* nodeList, u16* headNodeId, s16* polyId) {
     u16 newNodeId = func_8003E4DC(nodeList);
 
-<<<<<<< HEAD
     func_80038708(&nodeList->tbl[newNodeId], polyId, *headNodeId);
     *headNodeId = newNodeId;
 }
@@ -77,20 +65,6 @@
 
     if (!(newNodeId != SS_NULL)) {
         __assert("new_node != SS_NULL", "../z_bgcheck.c", 1776);
-=======
-void func_80038870(s32 iParm1) {
-    *(u32*)(iParm1 + 4) = 0;
-}
-
-u32 func_80038878(s32 iParm1) {
-    u32 uVar1;
-
-    uVar1 = *(u32*)(iParm1 + 4) & 0xffff;
-    *(s32*)(iParm1 + 4) = *(u32*)(iParm1 + 4) + 1;
-
-    if (*(s32*)(iParm1 + 8) <= (s32)uVar1) {
-        return 0xffff;
->>>>>>> 9bfad1eb
     }
 
     func_80038708(&nodeList->tbl[newNodeId], polyId, *headNodeId);
@@ -929,7 +903,6 @@
     return result;
 }
 
-<<<<<<< HEAD
 /**
 * Tests if line `posA` to `posB` intersects with a static poly in list `headNodeId`. Uses polyCheckTbl
 * returns true if such a poly exists, else false
@@ -956,15 +929,6 @@
     if (curNodeId == SS_NULL) {
         return result;
     }
-=======
-#pragma GLOBAL_ASM("asm/non_matchings/code/z_bgcheck/func_8003E6EC.s")
-
-#pragma GLOBAL_ASM("asm/non_matchings/code/z_bgcheck/func_8003E750.s")
-
-void func_8003E804(s32 iParm1) {
-    func_8003E5B4(iParm1 + 0x14, iParm1 + 0x34);
-}
->>>>>>> 9bfad1eb
 
     curNode = &colCtx->polyNodes.tbl[curNodeId];
     while (true) {
@@ -1007,7 +971,6 @@
     return result;
 }
 
-<<<<<<< HEAD
 /**
 * Tests if line `posA` to `posB` intersects with a static poly in `lookup`. Uses polyCheckTbl
 * returns true if such a poly exists, else false
@@ -1023,36 +986,6 @@
                           bccFlags)) {
             result = true;
         }
-=======
-#pragma GLOBAL_ASM("asm/non_matchings/code/z_bgcheck/func_8003E890.s")
-
-#pragma GLOBAL_ASM("asm/non_matchings/code/z_bgcheck/func_8003E8EC.s")
-
-/*
-NON-MATCHING
-void func_8003E8EC(u32 uParm1, u32* iParm2) {
-    iParm2[0x06] = iParm2[0x0E];
-    iParm2[0x05] = iParm2[0x0D];
-    iParm2[0x07] = iParm2[0x0F];
-    iParm2[0x08] = iParm2[0x10];
-    iParm2[0x0A] = iParm2[0x12];
-    iParm2[0x09] = iParm2[0x11];
-    iParm2[0x0B] = iParm2[0x13];
-    iParm2[0x0C] = iParm2[0x14];
-
-
-   //s32 i;
-   //for (i = 0; i < 4; i++) {
-       //iParm2[0x06 + (i * 2)] = iParm2[0x0E + (i * 2)];
-       //iParm2[0x07 + (i * 2)] = iParm2[0x0D + (i * 2)];
-   //}
-}
-*/
-
-u32 func_8003E934(s32 iParm1) {
-    if (!((-1 < iParm1) && (iParm1 < 0x32))) {
-        return 0;
->>>>>>> 9bfad1eb
     }
 
     if ((bccFlags & BGCHECK_CHECK_WALL) && lookup->wall != SS_NULL) {
@@ -1407,7 +1340,6 @@
 */
 u32 func_8003BB18(CollisionContext* colCtx, GlobalContext* globalCtx, StaticLookup* lookupTbl);
 #ifdef NON_MATCHING
-<<<<<<< HEAD
 // regalloc, stack
 u32 func_8003BB18(CollisionContext* colCtx, GlobalContext* globalCtx, StaticLookup* lookupTbl) {
 
@@ -1492,16 +1424,6 @@
             spB8.z += colCtx->subdivLength.z;
             spAC.z += colCtx->subdivLength.z;
             spA4 += sp98;
-=======
-void func_80041978(s32 iParm1, s32 iParm2) {
-    u8* puVar1;
-
-    puVar1 = *(u8**)(iParm1 + 8);
-    if (puVar1 < puVar1 + iParm2) {
-        *puVar1 = 0;
-        while (puVar1++ < (u8*)(*(s32*)(iParm1 + 8) + iParm2)) {
-            *puVar1 = 0;
->>>>>>> 9bfad1eb
         }
     }
     return colCtx->polyNodes.count * sizeof(SSNode);
