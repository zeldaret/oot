--- conflicted
+++ resolved
@@ -4306,13 +4306,8 @@
 /**
  * WaterBox get BgCam index
  */
-<<<<<<< HEAD
 u32 WaterBox_GetBgCamIndex(UNUSED CollisionContext* colCtx, WaterBox* waterBox) {
-    u32 prop = waterBox->properties >> 0;
-=======
-u32 WaterBox_GetBgCamIndex(CollisionContext* colCtx, WaterBox* waterBox) {
     u32 bgCamIndex = WATERBOX_BGCAM_INDEX(waterBox->properties);
->>>>>>> 451e855d
 
     return bgCamIndex;
 }
@@ -4334,13 +4329,8 @@
 /**
  * WaterBox get lighting settings
  */
-<<<<<<< HEAD
-u32 WaterBox_GetLightSettingIndex(UNUSED CollisionContext* colCtx, WaterBox* waterBox) {
-    u32 prop = waterBox->properties >> 8;
-=======
-u32 WaterBox_GetLightIndex(CollisionContext* colCtx, WaterBox* waterBox) {
+u32 WaterBox_GetLightIndex(UNUSED CollisionContext* colCtx, WaterBox* waterBox) {
     u32 lightIndex = WATERBOX_LIGHT_INDEX(waterBox->properties);
->>>>>>> 451e855d
 
     return lightIndex;
 }
