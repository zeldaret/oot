--- conflicted
+++ resolved
@@ -1,12 +1,4 @@
 #include "global.h"
-<<<<<<< HEAD
-// Remove this comment before commit
-#pragma GLOBAL_ASM("asm/non_matchings/code/z_bgcheck/func_80038600.s")
-
-void func_80038708(s16* puParm1, s16* puParm2, u16 uParm3) {
-    *puParm1 = *puParm2;
-    puParm1[1] = uParm3;
-=======
 #include "vt.h"
 
 #define SS_NULL 0xFFFF
@@ -60,7 +52,6 @@
         return true;
     }
     return false;
->>>>>>> 1ff2f0f8
 }
 
 /**
@@ -4430,7 +4421,7 @@
                 vC.y += AREG(26) * ny;
                 vC.z += AREG(26) * nz;
             }
-            func_8005B2AC(globalCtx->state.gfxCtx, &vA, &vB, &vC, r, g, b);
+            Collider_DrawPoly(globalCtx->state.gfxCtx, &vA, &vB, &vC, r, g, b);
             if (curNode->next == SS_NULL) {
                 break;
             }
@@ -4501,7 +4492,7 @@
         vC.y += AREG(26) * ny;
         vC.z += AREG(26) * nz;
     }
-    func_8005B2AC(globalCtx->state.gfxCtx, &vA, &vB, &vC, r, g, b);
+    Collider_DrawPoly(globalCtx->state.gfxCtx, &vA, &vB, &vC, r, g, b);
 }
 
 /**
