--- conflicted
+++ resolved
@@ -3223,13 +3223,8 @@
 
     dynaActor = DynaPoly_GetActor(dynaRaycastDown->colCtx, *dynaRaycastDown->bgId);
     if ((result != BGCHECK_Y_MIN) && (dynaActor != NULL) && (dynaRaycastDown->play != NULL)) {
-<<<<<<< HEAD
-        pauseState = IS_PAUSED(&dynaRaycastDown->play->pauseCtx);
-        if (!pauseState && (dynaRaycastDown->colCtx->dyna.bgActorFlags[*dynaRaycastDown->bgId] & BGACTOR_1)) {
-=======
         isPaused = IS_PAUSED(&dynaRaycastDown->play->pauseCtx);
         if (!isPaused && (dynaRaycastDown->colCtx->dyna.bgActorFlags[*dynaRaycastDown->bgId] & BGACTOR_1)) {
->>>>>>> d314cfe9
             curTransform = &dynaRaycastDown->dyna->bgActors[*dynaRaycastDown->bgId].curTransform;
             polyMin =
                 &dynaRaycastDown->dyna
