--- conflicted
+++ resolved
@@ -8,11 +8,7 @@
 #define GFXPOOL_TAIL_MAGIC 0x5678
 
 #pragma increment_block_number "gc-eu:128 gc-eu-mq:128 gc-jp:128 gc-jp-ce:128 gc-jp-mq:128 gc-us:128 gc-us-mq:128" \
-<<<<<<< HEAD
-                               "ntsc-1.2:160 pal-1.0:160 pal-1.1:160"
-=======
                                "ntsc-1.0:192 ntsc-1.1:192 ntsc-1.2:192 pal-1.0:192 pal-1.1:192"
->>>>>>> 8ce69c3a
 
 /**
  * The time at which the previous `Graph_Update` ended.
