#include "global.h"
#include "vt.h"

#define GFXPOOL_HEAD_MAGIC 0x1234
#define GFXPOOL_TAIL_MAGIC 0x5678

OSTime sGraphUpdateTime;
OSTime sGraphSetTaskTime;
FaultClient sGraphFaultClient;
CfbInfo sGraphCfbInfos[3];
FaultClient sGraphUcodeFaultClient;

UCodeInfo D_8012D230[3] = {
    { UCODE_F3DZEX, gspF3DZEX2_NoN_PosLight_fifoTextStart },
    { UCODE_UNK, NULL },
    { UCODE_S2DEX, gspS2DEX2d_fifoTextStart },
};

UCodeInfo D_8012D248[3] = {
    { UCODE_F3DZEX, gspF3DZEX2_NoN_PosLight_fifoTextStart },
    { UCODE_UNK, NULL },
    { UCODE_S2DEX, gspS2DEX2d_fifoTextStart },
};

void Graph_FaultClient(void) {
    void* nextFb = osViGetNextFramebuffer();
    void* newFb = (void*)((SysCfb_GetFbPtr(0) != (u32)nextFb) ? SysCfb_GetFbPtr(0) : SysCfb_GetFbPtr(1));

    osViSwapBuffer(newFb);
    Fault_WaitForInput();
    osViSwapBuffer(nextFb);
}

// TODO: merge Gfx and GfxMod to make this function's arguments consistent
void UCodeDisas_Disassemble(UCodeDisas*, Gfx*);

void Graph_DisassembleUCode(Gfx* workBuf) {
    UCodeDisas disassembler;

    if (HREG(80) == 7 && HREG(81) != 0) {
        UCodeDisas_Init(&disassembler);
        disassembler.enableLog = HREG(83);
        UCodeDisas_RegisterUCode(&disassembler, ARRAY_COUNT(D_8012D230), D_8012D230);
        UCodeDisas_SetCurUCode(&disassembler, gspF3DZEX2_NoN_PosLight_fifoTextStart);
        UCodeDisas_Disassemble(&disassembler, workBuf);
        HREG(93) = disassembler.dlCnt;
        HREG(84) = disassembler.tri2Cnt * 2 + disassembler.tri1Cnt + (disassembler.quadCnt * 2) + disassembler.lineCnt;
        HREG(85) = disassembler.vtxCnt;
        HREG(86) = disassembler.spvtxCnt;
        HREG(87) = disassembler.tri1Cnt;
        HREG(88) = disassembler.tri2Cnt;
        HREG(89) = disassembler.quadCnt;
        HREG(90) = disassembler.lineCnt;
        HREG(91) = disassembler.syncErr;
        HREG(92) = disassembler.loaducodeCnt;
        if (HREG(82) == 1 || HREG(82) == 2) {
            osSyncPrintf("vtx_cnt=%d\n", disassembler.vtxCnt);
            osSyncPrintf("spvtx_cnt=%d\n", disassembler.spvtxCnt);
            osSyncPrintf("tri1_cnt=%d\n", disassembler.tri1Cnt);
            osSyncPrintf("tri2_cnt=%d\n", disassembler.tri2Cnt);
            osSyncPrintf("quad_cnt=%d\n", disassembler.quadCnt);
            osSyncPrintf("line_cnt=%d\n", disassembler.lineCnt);
            osSyncPrintf("sync_err=%d\n", disassembler.syncErr);
            osSyncPrintf("loaducode_cnt=%d\n", disassembler.loaducodeCnt);
            osSyncPrintf("dl_depth=%d\n", disassembler.dlDepth);
            osSyncPrintf("dl_cnt=%d\n", disassembler.dlCnt);
        }
        UCodeDisas_Destroy(&disassembler);
    }
}

void Graph_UCodeFaultClient(Gfx* workBuf) {
    UCodeDisas disassembler;

    UCodeDisas_Init(&disassembler);
    disassembler.enableLog = true;
    UCodeDisas_RegisterUCode(&disassembler, ARRAY_COUNT(D_8012D248), D_8012D248);
    UCodeDisas_SetCurUCode(&disassembler, gspF3DZEX2_NoN_PosLight_fifoTextStart);
    UCodeDisas_Disassemble(&disassembler, workBuf);
    UCodeDisas_Destroy(&disassembler);
}

void Graph_InitTHGA(GraphicsContext* gfxCtx) {
    GfxPool* pool = &gGfxPools[gfxCtx->gfxPoolIdx & 1];

    pool->headMagic = GFXPOOL_HEAD_MAGIC;
    pool->tailMagic = GFXPOOL_TAIL_MAGIC;
    THGA_Ct(&gfxCtx->polyOpa, pool->polyOpaBuffer, sizeof(pool->polyOpaBuffer));
    THGA_Ct(&gfxCtx->polyXlu, pool->polyXluBuffer, sizeof(pool->polyXluBuffer));
    THGA_Ct(&gfxCtx->overlay, pool->overlayBuffer, sizeof(pool->overlayBuffer));
    THGA_Ct(&gfxCtx->work, pool->workBuffer, sizeof(pool->workBuffer));

    gfxCtx->polyOpaBuffer = pool->polyOpaBuffer;
    gfxCtx->polyXluBuffer = pool->polyXluBuffer;
    gfxCtx->overlayBuffer = pool->overlayBuffer;
    gfxCtx->workBuffer = pool->workBuffer;

    gfxCtx->curFrameBuffer = (u16*)SysCfb_GetFbPtr(gfxCtx->fbIdx % 2);
    gfxCtx->unk_014 = 0;
}

GameStateOverlay* Graph_GetNextGameState(GameState* gameState) {
    void* gameStateInitFunc = GameState_GetInit(gameState);

    if (gameStateInitFunc == Setup_Init) {
        return &gGameStateOverlayTable[0];
    }
    if (gameStateInitFunc == MapSelect_Init) {
        return &gGameStateOverlayTable[1];
    }
    if (gameStateInitFunc == ConsoleLogo_Init) {
        return &gGameStateOverlayTable[2];
    }
    if (gameStateInitFunc == Play_Init) {
        return &gGameStateOverlayTable[3];
    }
    if (gameStateInitFunc == TitleSetup_Init) {
        return &gGameStateOverlayTable[4];
    }
    if (gameStateInitFunc == FileSelect_Init) {
        return &gGameStateOverlayTable[5];
    }

    LOG_ADDRESS("game_init_func", gameStateInitFunc, "../graph.c", 696);
    return NULL;
}

void Graph_Init(GraphicsContext* gfxCtx) {
    bzero(gfxCtx, sizeof(GraphicsContext));
    gfxCtx->gfxPoolIdx = 0;
    gfxCtx->fbIdx = 0;
    gfxCtx->viMode = NULL;
    gfxCtx->viFeatures = gViConfigFeatures;
    gfxCtx->xScale = gViConfigXScale;
    gfxCtx->yScale = gViConfigYScale;
    osCreateMesgQueue(&gfxCtx->queue, gfxCtx->msgBuff, ARRAY_COUNT(gfxCtx->msgBuff));
    func_800D31F0();
    Fault_AddClient(&sGraphFaultClient, Graph_FaultClient, NULL, NULL);
}

void Graph_Destroy(GraphicsContext* gfxCtx) {
    func_800D3210();
    Fault_RemoveClient(&sGraphFaultClient);
}

void Graph_TaskSet00(GraphicsContext* gfxCtx) {
    static Gfx* D_8012D260 = NULL;
    static s32 sGraphCfbInfoIdx = 0;

    OSTime time;
    OSTimer timer;
    OSMesg msg;
    OSTask_t* task = &gfxCtx->task.list.t;
    OSScTask* scTask = &gfxCtx->task;
    CfbInfo* cfb;
    s32 pad1;

    D_8016A528 = osGetTime() - sGraphSetTaskTime - D_8016A558;

    osSetTimer(&timer, OS_USEC_TO_CYCLES(3000000), 0, &gfxCtx->queue, (OSMesg)666);

    osRecvMesg(&gfxCtx->queue, &msg, OS_MESG_BLOCK);
    osStopTimer(&timer);

    if (msg == (OSMesg)666) {
        osSyncPrintf(VT_FGCOL(RED));
        osSyncPrintf("RCPが帰ってきませんでした。"); // "RCP did not return."
        osSyncPrintf(VT_RST);
        LogUtils_LogHexDump((void*)&HW_REG(SP_MEM_ADDR_REG, u32), 0x20);
        LogUtils_LogHexDump((void*)&DPC_START_REG, 0x20);
        LogUtils_LogHexDump(gGfxSPTaskYieldBuffer, sizeof(gGfxSPTaskYieldBuffer));

        SREG(6) = -1;
        if (D_8012D260 != NULL) {
            HREG(80) = 7;
            HREG(81) = 1;
            HREG(83) = 2;
            D_8012D260 = D_8012D260;
            Graph_DisassembleUCode(D_8012D260);
        }
        Fault_AddHungupAndCrashImpl("RCP is HUNG UP!!", "Oh! MY GOD!!");
    }

    osRecvMesg(&gfxCtx->queue, &msg, OS_MESG_NOBLOCK);

    D_8012D260 = gfxCtx->workBuffer;
    if (gfxCtx->callback != NULL) {
        gfxCtx->callback(gfxCtx, gfxCtx->callbackParam);
    }

    time = osGetTime();
    if (D_8016A550 != 0) {
        D_8016A558 = (D_8016A558 + time) - D_8016A550;
        D_8016A550 = time;
    }
    D_8016A520 = D_8016A558;
    D_8016A558 = 0;
    sGraphSetTaskTime = osGetTime();

    task->type = M_GFXTASK;
    task->flags = OS_SC_DRAM_DLIST;
    task->ucode_boot = SysUcode_GetUCodeBoot();
    task->ucode_boot_size = SysUcode_GetUCodeBootSize();
    task->ucode = SysUcode_GetUCode();
    task->ucode_data = SysUcode_GetUCodeData();
    task->ucode_size = SP_UCODE_SIZE;
    task->ucode_data_size = SP_UCODE_DATA_SIZE;
    task->dram_stack = gGfxSPTaskStack;
    task->dram_stack_size = sizeof(gGfxSPTaskStack);
    task->output_buff = gGfxSPTaskOutputBuffer;
    task->output_buff_size = gGfxSPTaskOutputBuffer + ARRAY_COUNT(gGfxSPTaskOutputBuffer);
    task->data_ptr = (u64*)gfxCtx->workBuffer;

    OPEN_DISPS(gfxCtx, "../graph.c", 828);
    task->data_size = (uintptr_t)WORK_DISP - (uintptr_t)gfxCtx->workBuffer;
    CLOSE_DISPS(gfxCtx, "../graph.c", 830);

    { s32 pad2; } // Necessary to match stack usage

    task->yield_data_ptr = gGfxSPTaskYieldBuffer;
    task->yield_data_size = sizeof(gGfxSPTaskYieldBuffer);

    scTask->next = NULL;
    scTask->flags = OS_SC_NEEDS_RSP | OS_SC_NEEDS_RDP | OS_SC_SWAPBUFFER | OS_SC_LAST_TASK;
    if (SREG(33) & 1) {
        SREG(33) &= ~1;
        scTask->flags &= ~OS_SC_SWAPBUFFER;
        gfxCtx->fbIdx--;
    }

    scTask->msgQueue = &gfxCtx->queue;
    scTask->msg = NULL;

    cfb = &sGraphCfbInfos[sGraphCfbInfoIdx++];
    cfb->framebuffer = gfxCtx->curFrameBuffer;
    cfb->swapBuffer = gfxCtx->curFrameBuffer;
    cfb->viMode = gfxCtx->viMode;
    cfb->viFeatures = gfxCtx->viFeatures;
    cfb->xScale = gfxCtx->xScale;
    cfb->yScale = gfxCtx->yScale;
    cfb->unk_10 = 0;
    cfb->updateRate = R_UPDATE_RATE;

    scTask->framebuffer = cfb;
    sGraphCfbInfoIdx = sGraphCfbInfoIdx % ARRAY_COUNT(sGraphCfbInfos);

    if (1) {}

    gfxCtx->schedMsgQueue = &gScheduler.cmdQueue;

    osSendMesg(&gScheduler.cmdQueue, (OSMesg)scTask, OS_MESG_BLOCK);
    Sched_Notify(&gScheduler);
}

void Graph_Update(GraphicsContext* gfxCtx, GameState* gameState) {
    u32 problem;

    gameState->unk_A0 = 0;
    Graph_InitTHGA(gfxCtx);

    OPEN_DISPS(gfxCtx, "../graph.c", 966);

    gDPNoOpString(WORK_DISP++, "WORK_DISP 開始", 0);
    gDPNoOpString(POLY_OPA_DISP++, "POLY_OPA_DISP 開始", 0);
    gDPNoOpString(POLY_XLU_DISP++, "POLY_XLU_DISP 開始", 0);
    gDPNoOpString(OVERLAY_DISP++, "OVERLAY_DISP 開始", 0);

    CLOSE_DISPS(gfxCtx, "../graph.c", 975);

    GameState_ReqPadData(gameState);
    GameState_Update(gameState);

    OPEN_DISPS(gfxCtx, "../graph.c", 987);

    gDPNoOpString(WORK_DISP++, "WORK_DISP 終了", 0);
    gDPNoOpString(POLY_OPA_DISP++, "POLY_OPA_DISP 終了", 0);
    gDPNoOpString(POLY_XLU_DISP++, "POLY_XLU_DISP 終了", 0);
    gDPNoOpString(OVERLAY_DISP++, "OVERLAY_DISP 終了", 0);

    CLOSE_DISPS(gfxCtx, "../graph.c", 996);

    OPEN_DISPS(gfxCtx, "../graph.c", 999);

    gSPBranchList(WORK_DISP++, gfxCtx->polyOpaBuffer);
    gSPBranchList(POLY_OPA_DISP++, gfxCtx->polyXluBuffer);
    gSPBranchList(POLY_XLU_DISP++, gfxCtx->overlayBuffer);
    gDPPipeSync(OVERLAY_DISP++);
    gDPFullSync(OVERLAY_DISP++);
    gSPEndDisplayList(OVERLAY_DISP++);

    CLOSE_DISPS(gfxCtx, "../graph.c", 1028);

    if (HREG(80) == 10 && HREG(93) == 2) {
        HREG(80) = 7;
        HREG(81) = -1;
        HREG(83) = HREG(92);
    }

    if (HREG(80) == 7 && HREG(81) != 0) {
        if (HREG(82) == 3) {
            Fault_AddClient(&sGraphUcodeFaultClient, Graph_UCodeFaultClient, gfxCtx->workBuffer, "do_count_fault");
        }

        Graph_DisassembleUCode(gfxCtx->workBuffer);

        if (HREG(82) == 3) {
            Fault_RemoveClient(&sGraphUcodeFaultClient);
        }

        if (HREG(81) < 0) {
            LogUtils_LogHexDump((void*)&HW_REG(SP_MEM_ADDR_REG, u32), 0x20);
            LogUtils_LogHexDump((void*)&DPC_START_REG, 0x20);
        }

        if (HREG(81) < 0) {
            HREG(81) = 0;
        }
    }

    problem = false;

    {
        GfxPool* pool = &gGfxPools[gfxCtx->gfxPoolIdx & 1];

        if (pool->headMagic != GFXPOOL_HEAD_MAGIC) {
            //! @bug (?) : "problem = true;" may be missing
            osSyncPrintf("%c", BEL);
            // "Dynamic area head is destroyed"
            osSyncPrintf(VT_COL(RED, WHITE) "ダイナミック領域先頭が破壊されています\n" VT_RST);
            Fault_AddHungupAndCrash("../graph.c", 1070);
        }
        if (pool->tailMagic != GFXPOOL_TAIL_MAGIC) {
            problem = true;
            osSyncPrintf("%c", BEL);
            // "Dynamic region tail is destroyed"
            osSyncPrintf(VT_COL(RED, WHITE) "ダイナミック領域末尾が破壊されています\n" VT_RST);
            Fault_AddHungupAndCrash("../graph.c", 1076);
        }
    }

    if (THGA_IsCrash(&gfxCtx->polyOpa)) {
        problem = true;
        osSyncPrintf("%c", BEL);
        // "Zelda 0 is dead"
        osSyncPrintf(VT_COL(RED, WHITE) "ゼルダ0は死んでしまった(graph_alloc is empty)\n" VT_RST);
    }
    if (THGA_IsCrash(&gfxCtx->polyXlu)) {
        problem = true;
        osSyncPrintf("%c", BEL);
        // "Zelda 1 is dead"
        osSyncPrintf(VT_COL(RED, WHITE) "ゼルダ1は死んでしまった(graph_alloc is empty)\n" VT_RST);
    }
    if (THGA_IsCrash(&gfxCtx->overlay)) {
        problem = true;
        osSyncPrintf("%c", BEL);
        // "Zelda 4 is dead"
        osSyncPrintf(VT_COL(RED, WHITE) "ゼルダ4は死んでしまった(graph_alloc is empty)\n" VT_RST);
    }

    if (!problem) {
        Graph_TaskSet00(gfxCtx);
        gfxCtx->gfxPoolIdx++;
        gfxCtx->fbIdx++;
    }

    func_800F3054();

    {
        OSTime time = osGetTime();
        s32 pad[4];

        D_8016A538 = gRSPGFXTotalTime;
        D_8016A530 = gRSPAudioTotalTime;
        D_8016A540 = gRDPTotalTime;
        gRSPGFXTotalTime = 0;
        gRSPAudioTotalTime = 0;
        gRDPTotalTime = 0;

        if (sGraphUpdateTime != 0) {
            D_8016A548 = time - sGraphUpdateTime;
        }
        sGraphUpdateTime = time;
    }

    if (gIsCtrlr2Valid && CHECK_BTN_ALL(gameState->input[0].press.button, BTN_Z) &&
        CHECK_BTN_ALL(gameState->input[0].cur.button, BTN_L | BTN_R)) {
<<<<<<< HEAD
        gSaveContext.gameMode = GAMEMODE_NORMAL;
        SET_NEXT_GAMESTATE(gameState, Select_Init, SelectContext);
=======
        gSaveContext.gameMode = 0;
        SET_NEXT_GAMESTATE(gameState, MapSelect_Init, MapSelectState);
>>>>>>> e16779cc
        gameState->running = false;
    }

    if (gIsCtrlr2Valid && PreNmiBuff_IsResetting(gAppNmiBufferPtr) && !gameState->unk_A0) {
        // "To reset mode"
        osSyncPrintf(VT_COL(YELLOW, BLACK) "PRE-NMIによりリセットモードに移行します\n" VT_RST);
        SET_NEXT_GAMESTATE(gameState, PreNMI_Init, PreNMIState);
        gameState->running = false;
    }
}

void Graph_ThreadEntry(void* arg0) {
    GraphicsContext gfxCtx;
    GameState* gameState;
    u32 size;
    GameStateOverlay* nextOvl;
    GameStateOverlay* ovl;
    char faultMsg[0x50];

    nextOvl = &gGameStateOverlayTable[0];

    osSyncPrintf("グラフィックスレッド実行開始\n"); // "Start graphic thread execution"
    Graph_Init(&gfxCtx);

    while (nextOvl) {
        ovl = nextOvl;
        Overlay_LoadGameState(ovl);

        size = ovl->instanceSize;
        osSyncPrintf("クラスサイズ＝%dバイト\n", size); // "Class size = %d bytes"

        gameState = SystemArena_MallocDebug(size, "../graph.c", 1196);

        if (!gameState) {
            osSyncPrintf("確保失敗\n"); // "Failure to secure"

            sprintf(faultMsg, "CLASS SIZE= %d bytes", size);
            Fault_AddHungupAndCrashImpl("GAME CLASS MALLOC FAILED", faultMsg);
        }
        GameState_Init(gameState, ovl->init, &gfxCtx);

        while (GameState_IsRunning(gameState)) {
            Graph_Update(&gfxCtx, gameState);
        }

        nextOvl = Graph_GetNextGameState(gameState);
        GameState_Destroy(gameState);
        SystemArena_FreeDebug(gameState, "../graph.c", 1227);
        Overlay_FreeGameState(ovl);
    }
    Graph_Destroy(&gfxCtx);
    osSyncPrintf("グラフィックスレッド実行終了\n"); // "End of graphic thread execution"
}

void* Graph_Alloc(GraphicsContext* gfxCtx, size_t size) {
    TwoHeadGfxArena* thga = &gfxCtx->polyOpa;

    if (HREG(59) == 1) {
        osSyncPrintf("graph_alloc siz=%d thga size=%08x bufp=%08x head=%08x tail=%08x\n", size, thga->size, thga->bufp,
                     thga->p, thga->d);
    }
    return THGA_AllocEnd(&gfxCtx->polyOpa, ALIGN16(size));
}

void* Graph_Alloc2(GraphicsContext* gfxCtx, size_t size) {
    TwoHeadGfxArena* thga = &gfxCtx->polyOpa;

    if (HREG(59) == 1) {
        osSyncPrintf("graph_alloc siz=%d thga size=%08x bufp=%08x head=%08x tail=%08x\n", size, thga->size, thga->bufp,
                     thga->p, thga->d);
    }
    return THGA_AllocEnd(&gfxCtx->polyOpa, ALIGN16(size));
}

void Graph_OpenDisps(Gfx** dispRefs, GraphicsContext* gfxCtx, const char* file, s32 line) {
    if (HREG(80) == 7 && HREG(82) != 4) {
        dispRefs[0] = gfxCtx->polyOpa.p;
        dispRefs[1] = gfxCtx->polyXlu.p;
        dispRefs[2] = gfxCtx->overlay.p;

        gDPNoOpOpenDisp(gfxCtx->polyOpa.p++, file, line);
        gDPNoOpOpenDisp(gfxCtx->polyXlu.p++, file, line);
        gDPNoOpOpenDisp(gfxCtx->overlay.p++, file, line);
    }
}

void Graph_CloseDisps(Gfx** dispRefs, GraphicsContext* gfxCtx, const char* file, s32 line) {
    if (HREG(80) == 7 && HREG(82) != 4) {
        if (dispRefs[0] + 1 == gfxCtx->polyOpa.p) {
            gfxCtx->polyOpa.p = dispRefs[0];
        } else {
            gDPNoOpCloseDisp(gfxCtx->polyOpa.p++, file, line);
        }

        if (dispRefs[1] + 1 == gfxCtx->polyXlu.p) {
            gfxCtx->polyXlu.p = dispRefs[1];
        } else {
            gDPNoOpCloseDisp(gfxCtx->polyXlu.p++, file, line);
        }

        if (dispRefs[2] + 1 == gfxCtx->overlay.p) {
            gfxCtx->overlay.p = dispRefs[2];
        } else {
            gDPNoOpCloseDisp(gfxCtx->overlay.p++, file, line);
        }
    }
}

Gfx* Graph_GfxPlusOne(Gfx* gfx) {
    return gfx + 1;
}

Gfx* Graph_BranchDlist(Gfx* gfx, Gfx* dst) {
    gSPBranchList(gfx, dst);
    return dst;
}

void* Graph_DlistAlloc(Gfx** gfx, u32 size) {
    u8* ptr;
    Gfx* dst;

    size = ALIGN8(size);

    ptr = (u8*)(*gfx + 1);

    dst = (Gfx*)(ptr + size);
    gSPBranchList(*gfx, dst);

    *gfx = dst;
    return ptr;
}<|MERGE_RESOLUTION|>--- conflicted
+++ resolved
@@ -384,13 +384,8 @@
 
     if (gIsCtrlr2Valid && CHECK_BTN_ALL(gameState->input[0].press.button, BTN_Z) &&
         CHECK_BTN_ALL(gameState->input[0].cur.button, BTN_L | BTN_R)) {
-<<<<<<< HEAD
         gSaveContext.gameMode = GAMEMODE_NORMAL;
-        SET_NEXT_GAMESTATE(gameState, Select_Init, SelectContext);
-=======
-        gSaveContext.gameMode = 0;
         SET_NEXT_GAMESTATE(gameState, MapSelect_Init, MapSelectState);
->>>>>>> e16779cc
         gameState->running = false;
     }
 
