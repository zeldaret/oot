--- conflicted
+++ resolved
@@ -161,10 +161,6 @@
     OSTask_t* task = &gfxCtx->task.list.t;
     OSScTask* scTask = &gfxCtx->task;
     CfbInfo* cfb;
-<<<<<<< HEAD
-    UNUSED s32 pad1;
-=======
->>>>>>> 451e855d
 
     gGfxTaskSentToNextReadyMinusAudioThreadUpdateTime =
         osGetTime() - sGraphPrevTaskTimeStart - gAudioThreadUpdateTimeAcc;
@@ -383,13 +379,8 @@
     func_800F3054();
 
     {
-<<<<<<< HEAD
-        OSTime time = osGetTime();
+        OSTime timeNow = osGetTime();
         UNUSED s32 pad[4];
-=======
-        OSTime timeNow = osGetTime();
-        s32 pad[4];
->>>>>>> 451e855d
 
         gRSPGfxTimeTotal = gRSPGfxTimeAcc;
         gRSPAudioTimeTotal = gRSPAudioTimeAcc;
