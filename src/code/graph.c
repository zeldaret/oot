#include "global.h"
#include "terminal.h"

#define GFXPOOL_HEAD_MAGIC 0x1234
#define GFXPOOL_TAIL_MAGIC 0x5678

/**
 * The time at which the previous `Graph_Update` ended.
 */
OSTime sGraphPrevUpdateEndTime;

/**
 * The time at which the previous graphics task was scheduled to run.
 */
OSTime sGraphPrevTaskTimeStart;

#if OOT_DEBUG
FaultClient sGraphFaultClient;
#endif

CfbInfo sGraphCfbInfos[3];

#if OOT_DEBUG
FaultClient sGraphUcodeFaultClient;

UCodeInfo D_8012D230[3] = {
    { UCODE_F3DZEX, gspF3DZEX2_NoN_PosLight_fifoTextStart },
    { UCODE_UNK, NULL },
    { UCODE_S2DEX, gspS2DEX2d_fifoTextStart },
};

UCodeInfo D_8012D248[3] = {
    { UCODE_F3DZEX, gspF3DZEX2_NoN_PosLight_fifoTextStart },
    { UCODE_UNK, NULL },
    { UCODE_S2DEX, gspS2DEX2d_fifoTextStart },
};

void Graph_FaultClient(void) {
    void* nextFb = osViGetNextFramebuffer();
    void* newFb = (SysCfb_GetFbPtr(0) != nextFb) ? SysCfb_GetFbPtr(0) : SysCfb_GetFbPtr(1);

    osViSwapBuffer(newFb);
    Fault_WaitForInput();
    osViSwapBuffer(nextFb);
}

// TODO: merge Gfx and GfxMod to make this function's arguments consistent
void UCodeDisas_Disassemble(UCodeDisas*, Gfx*);

void Graph_DisassembleUCode(Gfx* workBuf) {
    UCodeDisas disassembler;

    if (R_HREG_MODE == HREG_MODE_UCODE_DISAS && R_UCODE_DISAS_TOGGLE != 0) {
        UCodeDisas_Init(&disassembler);
        disassembler.enableLog = R_UCODE_DISAS_LOG_LEVEL;

        UCodeDisas_RegisterUCode(&disassembler, ARRAY_COUNT(D_8012D230), D_8012D230);
        UCodeDisas_SetCurUCode(&disassembler, gspF3DZEX2_NoN_PosLight_fifoTextStart);

        UCodeDisas_Disassemble(&disassembler, workBuf);

        R_UCODE_DISAS_DL_COUNT = disassembler.dlCnt;
        R_UCODE_DISAS_TOTAL_COUNT =
            disassembler.tri2Cnt * 2 + disassembler.tri1Cnt + (disassembler.quadCnt * 2) + disassembler.lineCnt;
        R_UCODE_DISAS_VTX_COUNT = disassembler.vtxCnt;
        R_UCODE_DISAS_SPVTX_COUNT = disassembler.spvtxCnt;
        R_UCODE_DISAS_TRI1_COUNT = disassembler.tri1Cnt;
        R_UCODE_DISAS_TRI2_COUNT = disassembler.tri2Cnt;
        R_UCODE_DISAS_QUAD_COUNT = disassembler.quadCnt;
        R_UCODE_DISAS_LINE_COUNT = disassembler.lineCnt;
        R_UCODE_DISAS_SYNC_ERROR_COUNT = disassembler.syncErr;
        R_UCODE_DISAS_LOAD_COUNT = disassembler.loaducodeCnt;

        if (R_UCODE_DISAS_LOG_MODE == 1 || R_UCODE_DISAS_LOG_MODE == 2) {
            PRINTF("vtx_cnt=%d\n", disassembler.vtxCnt);
            PRINTF("spvtx_cnt=%d\n", disassembler.spvtxCnt);
            PRINTF("tri1_cnt=%d\n", disassembler.tri1Cnt);
            PRINTF("tri2_cnt=%d\n", disassembler.tri2Cnt);
            PRINTF("quad_cnt=%d\n", disassembler.quadCnt);
            PRINTF("line_cnt=%d\n", disassembler.lineCnt);
            PRINTF("sync_err=%d\n", disassembler.syncErr);
            PRINTF("loaducode_cnt=%d\n", disassembler.loaducodeCnt);
            PRINTF("dl_depth=%d\n", disassembler.dlDepth);
            PRINTF("dl_cnt=%d\n", disassembler.dlCnt);
        }

        UCodeDisas_Destroy(&disassembler);
    }
}

void Graph_UCodeFaultClient(Gfx* workBuf) {
    UCodeDisas disassembler;

    UCodeDisas_Init(&disassembler);
    disassembler.enableLog = true;
    UCodeDisas_RegisterUCode(&disassembler, ARRAY_COUNT(D_8012D248), D_8012D248);
    UCodeDisas_SetCurUCode(&disassembler, gspF3DZEX2_NoN_PosLight_fifoTextStart);
    UCodeDisas_Disassemble(&disassembler, workBuf);
    UCodeDisas_Destroy(&disassembler);
}
#endif

void Graph_InitTHGA(GraphicsContext* gfxCtx) {
    GfxPool* pool = &gGfxPools[gfxCtx->gfxPoolIdx & 1];

    pool->headMagic = GFXPOOL_HEAD_MAGIC;
    pool->tailMagic = GFXPOOL_TAIL_MAGIC;
    THGA_Init(&gfxCtx->polyOpa, pool->polyOpaBuffer, sizeof(pool->polyOpaBuffer));
    THGA_Init(&gfxCtx->polyXlu, pool->polyXluBuffer, sizeof(pool->polyXluBuffer));
    THGA_Init(&gfxCtx->overlay, pool->overlayBuffer, sizeof(pool->overlayBuffer));
    THGA_Init(&gfxCtx->work, pool->workBuffer, sizeof(pool->workBuffer));

    gfxCtx->polyOpaBuffer = pool->polyOpaBuffer;
    gfxCtx->polyXluBuffer = pool->polyXluBuffer;
    gfxCtx->overlayBuffer = pool->overlayBuffer;
    gfxCtx->workBuffer = pool->workBuffer;

    gfxCtx->curFrameBuffer = SysCfb_GetFbPtr(gfxCtx->fbIdx % 2);
    gfxCtx->unk_014 = 0;
}

GameStateOverlay* Graph_GetNextGameState(GameState* gameState) {
    void* gameStateInitFunc = GameState_GetInit(gameState);

    // Generates code to match gameStateInitFunc to a gamestate entry and returns it if found
#define DEFINE_GAMESTATE_INTERNAL(typeName, enumName) \
    if (gameStateInitFunc == typeName##_Init) {       \
        return &gGameStateOverlayTable[enumName];     \
    }
#define DEFINE_GAMESTATE(typeName, enumName, name) DEFINE_GAMESTATE_INTERNAL(typeName, enumName)
#include "tables/gamestate_table.h"
#undef DEFINE_GAMESTATE
#undef DEFINE_GAMESTATE_INTERNAL

    LOG_ADDRESS("game_init_func", gameStateInitFunc, "../graph.c", 696);
    return NULL;
}

void Graph_Init(GraphicsContext* gfxCtx) {
    bzero(gfxCtx, sizeof(GraphicsContext));
    gfxCtx->gfxPoolIdx = 0;
    gfxCtx->fbIdx = 0;
    gfxCtx->viMode = NULL;
    gfxCtx->viFeatures = gViConfigFeatures;
    gfxCtx->xScale = gViConfigXScale;
    gfxCtx->yScale = gViConfigYScale;
    osCreateMesgQueue(&gfxCtx->queue, gfxCtx->msgBuff, ARRAY_COUNT(gfxCtx->msgBuff));
#if OOT_DEBUG
    func_800D31F0();
    Fault_AddClient(&sGraphFaultClient, Graph_FaultClient, NULL, NULL);
#endif
}

<<<<<<< HEAD
void Graph_Destroy(UNUSED GraphicsContext* gfxCtx) {
=======
void Graph_Destroy(GraphicsContext* gfxCtx) {
#if OOT_DEBUG
>>>>>>> bf3339a1
    func_800D3210();
    Fault_RemoveClient(&sGraphFaultClient);
#endif
}

void Graph_TaskSet00(GraphicsContext* gfxCtx) {
#if OOT_DEBUG
    static Gfx* sPrevTaskWorkBuffer = NULL;
#endif
    static s32 sGraphCfbInfoIdx = 0;

    OSTime timeNow;
    OSTimer timer;
    OSMesg msg;
    OSTask_t* task = &gfxCtx->task.list.t;
    OSScTask* scTask = &gfxCtx->task;

    gGfxTaskSentToNextReadyMinusAudioThreadUpdateTime =
        osGetTime() - sGraphPrevTaskTimeStart - gAudioThreadUpdateTimeAcc;

    {
        CfbInfo* cfb;

        osSetTimer(&timer, OS_USEC_TO_CYCLES(3000000), 0, &gfxCtx->queue, (OSMesg)666);

        osRecvMesg(&gfxCtx->queue, &msg, OS_MESG_BLOCK);
        osStopTimer(&timer);

        if (msg == (OSMesg)666) {
#if OOT_DEBUG
            PRINTF(VT_FGCOL(RED));
            PRINTF("RCPが帰ってきませんでした。"); // "RCP did not return."
            PRINTF(VT_RST);

            LogUtils_LogHexDump((void*)PHYS_TO_K1(SP_BASE_REG), 0x20);
            LogUtils_LogHexDump((void*)PHYS_TO_K1(DPC_BASE_REG), 0x20);
            LogUtils_LogHexDump(gGfxSPTaskYieldBuffer, sizeof(gGfxSPTaskYieldBuffer));

            SREG(6) = -1;
            if (sPrevTaskWorkBuffer != NULL) {
                R_HREG_MODE = HREG_MODE_UCODE_DISAS;
                R_UCODE_DISAS_TOGGLE = 1;
                R_UCODE_DISAS_LOG_LEVEL = 2;
                Graph_DisassembleUCode(sPrevTaskWorkBuffer);
            }
#endif

            Fault_AddHungupAndCrashImpl("RCP is HUNG UP!!", "Oh! MY GOD!!");
        }

        osRecvMesg(&gfxCtx->queue, &msg, OS_MESG_NOBLOCK);

#if OOT_DEBUG
        sPrevTaskWorkBuffer = gfxCtx->workBuffer;
#endif

        if (gfxCtx->callback != NULL) {
            gfxCtx->callback(gfxCtx, gfxCtx->callbackParam);
        }

        timeNow = osGetTime();
        if (gAudioThreadUpdateTimeStart != 0) {
            // The audio thread update is running
            // Add the time already spent to the accumulator and leave the rest for the next cycle

<<<<<<< HEAD
        gAudioThreadUpdateTimeAcc += timeNow - gAudioThreadUpdateTimeStart;
        gAudioThreadUpdateTimeStart = timeNow;
    }
    gAudioThreadUpdateTimeTotalPerGfxTask = gAudioThreadUpdateTimeAcc;
    gAudioThreadUpdateTimeAcc = 0;

    sGraphPrevTaskTimeStart = osGetTime();

    task->type = M_GFXTASK;
    task->flags = OS_SC_DRAM_DLIST;
    task->ucode_boot = SysUcode_GetUCodeBoot();
    task->ucode_boot_size = SysUcode_GetUCodeBootSize();
    task->ucode = SysUcode_GetUCode();
    task->ucode_data = SysUcode_GetUCodeData();
    task->ucode_size = SP_UCODE_SIZE;
    task->ucode_data_size = SP_UCODE_DATA_SIZE;
    task->dram_stack = gGfxSPTaskStack;
    task->dram_stack_size = sizeof(gGfxSPTaskStack);
    task->output_buff = gGfxSPTaskOutputBuffer;
    task->output_buff_size = gGfxSPTaskOutputBuffer + ARRAY_COUNT(gGfxSPTaskOutputBuffer);
    task->data_ptr = (u64*)gfxCtx->workBuffer;

    OPEN_DISPS(gfxCtx, "../graph.c", 828);
    task->data_size = (uintptr_t)WORK_DISP - (uintptr_t)gfxCtx->workBuffer;
    CLOSE_DISPS(gfxCtx, "../graph.c", 830);

    { STACK_PAD(s32); } // Necessary to match stack usage

    task->yield_data_ptr = gGfxSPTaskYieldBuffer;
    task->yield_data_size = sizeof(gGfxSPTaskYieldBuffer);

    scTask->next = NULL;
    scTask->flags = OS_SC_NEEDS_RSP | OS_SC_NEEDS_RDP | OS_SC_SWAPBUFFER | OS_SC_LAST_TASK;
    if (R_GRAPH_TASKSET00_FLAGS & 1) {
        R_GRAPH_TASKSET00_FLAGS &= ~1;
        scTask->flags &= ~OS_SC_SWAPBUFFER;
        gfxCtx->fbIdx--;
    }
=======
            gAudioThreadUpdateTimeAcc += timeNow - gAudioThreadUpdateTimeStart;
            gAudioThreadUpdateTimeStart = timeNow;
        }
        gAudioThreadUpdateTimeTotalPerGfxTask = gAudioThreadUpdateTimeAcc;
        gAudioThreadUpdateTimeAcc = 0;

        sGraphPrevTaskTimeStart = osGetTime();

        task->type = M_GFXTASK;
        task->flags = OS_SC_DRAM_DLIST;
        task->ucode_boot = SysUcode_GetUCodeBoot();
        task->ucode_boot_size = SysUcode_GetUCodeBootSize();
        task->ucode = SysUcode_GetUCode();
        task->ucode_data = SysUcode_GetUCodeData();
        task->ucode_size = SP_UCODE_SIZE;
        task->ucode_data_size = SP_UCODE_DATA_SIZE;
        task->dram_stack = gGfxSPTaskStack;
        task->dram_stack_size = sizeof(gGfxSPTaskStack);
        task->output_buff = gGfxSPTaskOutputBuffer;
        task->output_buff_size = gGfxSPTaskOutputBuffer + ARRAY_COUNT(gGfxSPTaskOutputBuffer);
        task->data_ptr = (u64*)gfxCtx->workBuffer;

        OPEN_DISPS(gfxCtx, "../graph.c", 828);
        task->data_size = (uintptr_t)WORK_DISP - (uintptr_t)gfxCtx->workBuffer;
        CLOSE_DISPS(gfxCtx, "../graph.c", 830);

        task->yield_data_ptr = gGfxSPTaskYieldBuffer;

        if (1) {}

        task->yield_data_size = sizeof(gGfxSPTaskYieldBuffer);

        scTask->next = NULL;
        scTask->flags = OS_SC_NEEDS_RSP | OS_SC_NEEDS_RDP | OS_SC_SWAPBUFFER | OS_SC_LAST_TASK;
        if (R_GRAPH_TASKSET00_FLAGS & 1) {
            R_GRAPH_TASKSET00_FLAGS &= ~1;
            scTask->flags &= ~OS_SC_SWAPBUFFER;
            gfxCtx->fbIdx--;
        }

        scTask->msgQueue = &gfxCtx->queue;
        scTask->msg = NULL;
>>>>>>> bf3339a1

        { s16 pad; }

        cfb = &sGraphCfbInfos[sGraphCfbInfoIdx];

        sGraphCfbInfoIdx = (sGraphCfbInfoIdx + 1) % ARRAY_COUNT(sGraphCfbInfos);
        cfb->framebuffer = gfxCtx->curFrameBuffer;
        cfb->swapBuffer = gfxCtx->curFrameBuffer;

        cfb->viMode = gfxCtx->viMode;
        cfb->viFeatures = gfxCtx->viFeatures;
        cfb->xScale = gfxCtx->xScale;
        cfb->yScale = gfxCtx->yScale;
        cfb->unk_10 = 0;
        cfb->updateRate = R_UPDATE_RATE;

        scTask->framebuffer = cfb;

        { s16 pad2; }

        gfxCtx->schedMsgQueue = &gScheduler.cmdQueue;

        osSendMesg(&gScheduler.cmdQueue, (OSMesg)scTask, OS_MESG_BLOCK);
        Sched_Notify(&gScheduler);
    }
}

void Graph_Update(GraphicsContext* gfxCtx, GameState* gameState) {
    u32 problem;

    gameState->inPreNMIState = false;
    Graph_InitTHGA(gfxCtx);

#if OOT_DEBUG
    OPEN_DISPS(gfxCtx, "../graph.c", 966);

    gDPNoOpString(WORK_DISP++, "WORK_DISP 開始", 0);
    gDPNoOpString(POLY_OPA_DISP++, "POLY_OPA_DISP 開始", 0);
    gDPNoOpString(POLY_XLU_DISP++, "POLY_XLU_DISP 開始", 0);
    gDPNoOpString(OVERLAY_DISP++, "OVERLAY_DISP 開始", 0);

    CLOSE_DISPS(gfxCtx, "../graph.c", 975);
#endif

    GameState_ReqPadData(gameState);
    GameState_Update(gameState);

#if OOT_DEBUG
    OPEN_DISPS(gfxCtx, "../graph.c", 987);

    gDPNoOpString(WORK_DISP++, "WORK_DISP 終了", 0);
    gDPNoOpString(POLY_OPA_DISP++, "POLY_OPA_DISP 終了", 0);
    gDPNoOpString(POLY_XLU_DISP++, "POLY_XLU_DISP 終了", 0);
    gDPNoOpString(OVERLAY_DISP++, "OVERLAY_DISP 終了", 0);

    CLOSE_DISPS(gfxCtx, "../graph.c", 996);
#endif

    OPEN_DISPS(gfxCtx, "../graph.c", 999);

    gSPBranchList(WORK_DISP++, gfxCtx->polyOpaBuffer);
    gSPBranchList(POLY_OPA_DISP++, gfxCtx->polyXluBuffer);
    gSPBranchList(POLY_XLU_DISP++, gfxCtx->overlayBuffer);
    gDPPipeSync(OVERLAY_DISP++);
    gDPFullSync(OVERLAY_DISP++);
    gSPEndDisplayList(OVERLAY_DISP++);

    CLOSE_DISPS(gfxCtx, "../graph.c", 1028);

#if OOT_DEBUG
    if (R_HREG_MODE == HREG_MODE_PLAY && R_PLAY_ENABLE_UCODE_DISAS == 2) {
        R_HREG_MODE = HREG_MODE_UCODE_DISAS;
        R_UCODE_DISAS_TOGGLE = -1;
        R_UCODE_DISAS_LOG_LEVEL = R_PLAY_UCODE_DISAS_LOG_LEVEL;
    }

    if (R_HREG_MODE == HREG_MODE_UCODE_DISAS && R_UCODE_DISAS_TOGGLE != 0) {
        if (R_UCODE_DISAS_LOG_MODE == 3) {
            Fault_AddClient(&sGraphUcodeFaultClient, Graph_UCodeFaultClient, gfxCtx->workBuffer, "do_count_fault");
        }

        Graph_DisassembleUCode(gfxCtx->workBuffer);

        if (R_UCODE_DISAS_LOG_MODE == 3) {
            Fault_RemoveClient(&sGraphUcodeFaultClient);
        }

        if (R_UCODE_DISAS_TOGGLE < 0) {
            LogUtils_LogHexDump((void*)PHYS_TO_K1(SP_BASE_REG), 0x20);
            LogUtils_LogHexDump((void*)PHYS_TO_K1(DPC_BASE_REG), 0x20);
        }

        if (R_UCODE_DISAS_TOGGLE < 0) {
            R_UCODE_DISAS_TOGGLE = 0;
        }
    }
#endif

    problem = false;

    {
        GfxPool* pool = &gGfxPools[gfxCtx->gfxPoolIdx & 1];

        if (pool->headMagic != GFXPOOL_HEAD_MAGIC) {
            //! @bug (?) : "problem = true;" may be missing
            PRINTF("%c", BEL);
            // "Dynamic area head is destroyed"
            PRINTF(VT_COL(RED, WHITE) "ダイナミック領域先頭が破壊されています\n" VT_RST);
            Fault_AddHungupAndCrash("../graph.c", 1070);
        }
        if (pool->tailMagic != GFXPOOL_TAIL_MAGIC) {
            problem = true;
            PRINTF("%c", BEL);
            // "Dynamic region tail is destroyed"
            PRINTF(VT_COL(RED, WHITE) "ダイナミック領域末尾が破壊されています\n" VT_RST);
            Fault_AddHungupAndCrash("../graph.c", 1076);
        }
    }

    if (THGA_IsCrash(&gfxCtx->polyOpa)) {
        problem = true;
        PRINTF("%c", BEL);
        // "Zelda 0 is dead"
        PRINTF(VT_COL(RED, WHITE) "ゼルダ0は死んでしまった(graph_alloc is empty)\n" VT_RST);
    }
    if (THGA_IsCrash(&gfxCtx->polyXlu)) {
        problem = true;
        PRINTF("%c", BEL);
        // "Zelda 1 is dead"
        PRINTF(VT_COL(RED, WHITE) "ゼルダ1は死んでしまった(graph_alloc is empty)\n" VT_RST);
    }
    if (THGA_IsCrash(&gfxCtx->overlay)) {
        problem = true;
        PRINTF("%c", BEL);
        // "Zelda 4 is dead"
        PRINTF(VT_COL(RED, WHITE) "ゼルダ4は死んでしまった(graph_alloc is empty)\n" VT_RST);
    }

    if (!problem) {
        Graph_TaskSet00(gfxCtx);
        gfxCtx->gfxPoolIdx++;
        gfxCtx->fbIdx++;
    }

    Audio_Update();

    {
        OSTime timeNow = osGetTime();
<<<<<<< HEAD
        STACK_PADS(s32, 4);
=======
        s32 pad;
>>>>>>> bf3339a1

        gRSPGfxTimeTotal = gRSPGfxTimeAcc;
        gRSPAudioTimeTotal = gRSPAudioTimeAcc;
        gRDPTimeTotal = gRDPTimeAcc;
        gRSPGfxTimeAcc = 0;
        gRSPAudioTimeAcc = 0;
        gRDPTimeAcc = 0;

        if (sGraphPrevUpdateEndTime != 0) {
            gGraphUpdatePeriod = timeNow - sGraphPrevUpdateEndTime;
        }
        sGraphPrevUpdateEndTime = timeNow;
    }

#if OOT_DEBUG
    if (gIsCtrlr2Valid && CHECK_BTN_ALL(gameState->input[0].press.button, BTN_Z) &&
        CHECK_BTN_ALL(gameState->input[0].cur.button, BTN_L | BTN_R)) {
        gSaveContext.gameMode = GAMEMODE_NORMAL;
        SET_NEXT_GAMESTATE(gameState, MapSelect_Init, MapSelectState);
        gameState->running = false;
    }

    if (gIsCtrlr2Valid && PreNmiBuff_IsResetting(gAppNmiBufferPtr) && !gameState->inPreNMIState) {
        // "To reset mode"
        PRINTF(VT_COL(YELLOW, BLACK) "PRE-NMIによりリセットモードに移行します\n" VT_RST);
        SET_NEXT_GAMESTATE(gameState, PreNMI_Init, PreNMIState);
        gameState->running = false;
    }
#endif
}

void Graph_ThreadEntry(UNUSED void* arg) {
    GraphicsContext gfxCtx;
    GameState* gameState;
    u32 size;
    GameStateOverlay* nextOvl = &gGameStateOverlayTable[GAMESTATE_SETUP];
    GameStateOverlay* ovl;

    PRINTF("グラフィックスレッド実行開始\n"); // "Start graphic thread execution"
    Graph_Init(&gfxCtx);

    while (nextOvl != NULL) {
        ovl = nextOvl;
        Overlay_LoadGameState(ovl);

        size = ovl->instanceSize;
        PRINTF("クラスサイズ＝%dバイト\n", size); // "Class size = %d bytes"

        gameState = SYSTEM_ARENA_MALLOC(size, "../graph.c", 1196);

        if (gameState == NULL) {
#if OOT_DEBUG
            char faultMsg[0x50];

            PRINTF("確保失敗\n"); // "Failure to secure"

            sprintf(faultMsg, "CLASS SIZE= %d bytes", size);
            Fault_AddHungupAndCrashImpl("GAME CLASS MALLOC FAILED", faultMsg);
#else
            Fault_AddHungupAndCrash("../graph.c", 1200);
#endif
        }

        GameState_Init(gameState, ovl->init, &gfxCtx);

        while (GameState_IsRunning(gameState)) {
            Graph_Update(&gfxCtx, gameState);
        }

        nextOvl = Graph_GetNextGameState(gameState);
        GameState_Destroy(gameState);
        SYSTEM_ARENA_FREE(gameState, "../graph.c", 1227);
        Overlay_FreeGameState(ovl);
    }
    Graph_Destroy(&gfxCtx);
    PRINTF("グラフィックスレッド実行終了\n"); // "End of graphic thread execution"
}

void* Graph_Alloc(GraphicsContext* gfxCtx, size_t size) {
    TwoHeadGfxArena* thga = &gfxCtx->polyOpa;

    if (HREG(59) == 1) {
        PRINTF("graph_alloc siz=%d thga size=%08x bufp=%08x head=%08x tail=%08x\n", size, thga->size, thga->start,
               thga->p, thga->d);
    }
    return THGA_AllocTail(&gfxCtx->polyOpa, ALIGN16(size));
}

void* Graph_Alloc2(GraphicsContext* gfxCtx, size_t size) {
    TwoHeadGfxArena* thga = &gfxCtx->polyOpa;

    if (HREG(59) == 1) {
        PRINTF("graph_alloc siz=%d thga size=%08x bufp=%08x head=%08x tail=%08x\n", size, thga->size, thga->start,
               thga->p, thga->d);
    }
    return THGA_AllocTail(&gfxCtx->polyOpa, ALIGN16(size));
}

#if OOT_DEBUG
void Graph_OpenDisps(Gfx** dispRefs, GraphicsContext* gfxCtx, const char* file, int line) {
    if (R_HREG_MODE == HREG_MODE_UCODE_DISAS && R_UCODE_DISAS_LOG_MODE != 4) {
        dispRefs[0] = gfxCtx->polyOpa.p;
        dispRefs[1] = gfxCtx->polyXlu.p;
        dispRefs[2] = gfxCtx->overlay.p;

        gDPNoOpOpenDisp(gfxCtx->polyOpa.p++, file, line);
        gDPNoOpOpenDisp(gfxCtx->polyXlu.p++, file, line);
        gDPNoOpOpenDisp(gfxCtx->overlay.p++, file, line);
    }
}

void Graph_CloseDisps(Gfx** dispRefs, GraphicsContext* gfxCtx, const char* file, int line) {
    if (R_HREG_MODE == HREG_MODE_UCODE_DISAS && R_UCODE_DISAS_LOG_MODE != 4) {
        if (dispRefs[0] + 1 == gfxCtx->polyOpa.p) {
            gfxCtx->polyOpa.p = dispRefs[0];
        } else {
            gDPNoOpCloseDisp(gfxCtx->polyOpa.p++, file, line);
        }

        if (dispRefs[1] + 1 == gfxCtx->polyXlu.p) {
            gfxCtx->polyXlu.p = dispRefs[1];
        } else {
            gDPNoOpCloseDisp(gfxCtx->polyXlu.p++, file, line);
        }

        if (dispRefs[2] + 1 == gfxCtx->overlay.p) {
            gfxCtx->overlay.p = dispRefs[2];
        } else {
            gDPNoOpCloseDisp(gfxCtx->overlay.p++, file, line);
        }
    }
}
#endif<|MERGE_RESOLUTION|>--- conflicted
+++ resolved
@@ -151,12 +151,8 @@
 #endif
 }
 
-<<<<<<< HEAD
 void Graph_Destroy(UNUSED GraphicsContext* gfxCtx) {
-=======
-void Graph_Destroy(GraphicsContext* gfxCtx) {
-#if OOT_DEBUG
->>>>>>> bf3339a1
+#if OOT_DEBUG
     func_800D3210();
     Fault_RemoveClient(&sGraphFaultClient);
 #endif
@@ -222,46 +218,6 @@
             // The audio thread update is running
             // Add the time already spent to the accumulator and leave the rest for the next cycle
 
-<<<<<<< HEAD
-        gAudioThreadUpdateTimeAcc += timeNow - gAudioThreadUpdateTimeStart;
-        gAudioThreadUpdateTimeStart = timeNow;
-    }
-    gAudioThreadUpdateTimeTotalPerGfxTask = gAudioThreadUpdateTimeAcc;
-    gAudioThreadUpdateTimeAcc = 0;
-
-    sGraphPrevTaskTimeStart = osGetTime();
-
-    task->type = M_GFXTASK;
-    task->flags = OS_SC_DRAM_DLIST;
-    task->ucode_boot = SysUcode_GetUCodeBoot();
-    task->ucode_boot_size = SysUcode_GetUCodeBootSize();
-    task->ucode = SysUcode_GetUCode();
-    task->ucode_data = SysUcode_GetUCodeData();
-    task->ucode_size = SP_UCODE_SIZE;
-    task->ucode_data_size = SP_UCODE_DATA_SIZE;
-    task->dram_stack = gGfxSPTaskStack;
-    task->dram_stack_size = sizeof(gGfxSPTaskStack);
-    task->output_buff = gGfxSPTaskOutputBuffer;
-    task->output_buff_size = gGfxSPTaskOutputBuffer + ARRAY_COUNT(gGfxSPTaskOutputBuffer);
-    task->data_ptr = (u64*)gfxCtx->workBuffer;
-
-    OPEN_DISPS(gfxCtx, "../graph.c", 828);
-    task->data_size = (uintptr_t)WORK_DISP - (uintptr_t)gfxCtx->workBuffer;
-    CLOSE_DISPS(gfxCtx, "../graph.c", 830);
-
-    { STACK_PAD(s32); } // Necessary to match stack usage
-
-    task->yield_data_ptr = gGfxSPTaskYieldBuffer;
-    task->yield_data_size = sizeof(gGfxSPTaskYieldBuffer);
-
-    scTask->next = NULL;
-    scTask->flags = OS_SC_NEEDS_RSP | OS_SC_NEEDS_RDP | OS_SC_SWAPBUFFER | OS_SC_LAST_TASK;
-    if (R_GRAPH_TASKSET00_FLAGS & 1) {
-        R_GRAPH_TASKSET00_FLAGS &= ~1;
-        scTask->flags &= ~OS_SC_SWAPBUFFER;
-        gfxCtx->fbIdx--;
-    }
-=======
             gAudioThreadUpdateTimeAcc += timeNow - gAudioThreadUpdateTimeStart;
             gAudioThreadUpdateTimeStart = timeNow;
         }
@@ -304,9 +260,8 @@
 
         scTask->msgQueue = &gfxCtx->queue;
         scTask->msg = NULL;
->>>>>>> bf3339a1
-
-        { s16 pad; }
+
+        { STACK_PAD(s16); }
 
         cfb = &sGraphCfbInfos[sGraphCfbInfoIdx];
 
@@ -323,7 +278,7 @@
 
         scTask->framebuffer = cfb;
 
-        { s16 pad2; }
+        { STACK_PAD(s16); }
 
         gfxCtx->schedMsgQueue = &gScheduler.cmdQueue;
 
@@ -453,11 +408,7 @@
 
     {
         OSTime timeNow = osGetTime();
-<<<<<<< HEAD
-        STACK_PADS(s32, 4);
-=======
-        s32 pad;
->>>>>>> bf3339a1
+        STACK_PAD(s32);
 
         gRSPGfxTimeTotal = gRSPGfxTimeAcc;
         gRSPAudioTimeTotal = gRSPAudioTimeAcc;
