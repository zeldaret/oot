#include "global.h"
#include "assets/textures/parameter_static/parameter_static.h"

static s16 sHeartsPrimColors[3][3] = {
    { HEARTS_PRIM_R, HEARTS_PRIM_G, HEARTS_PRIM_B },
    { HEARTS_BURN_PRIM_R, HEARTS_BURN_PRIM_G, HEARTS_BURN_PRIM_B },    // unused
    { HEARTS_DROWN_PRIM_R, HEARTS_DROWN_PRIM_G, HEARTS_DROWN_PRIM_B }, // unused
};

static s16 sHeartsEnvColors[3][3] = {
    { HEARTS_ENV_R, HEARTS_ENV_G, HEARTS_ENV_B },
    { HEARTS_BURN_ENV_R, HEARTS_BURN_ENV_G },                       // unused
    { HEARTS_DROWN_ENV_R, HEARTS_DROWN_ENV_G, HEARTS_DROWN_ENV_B }, // unused
};

static s16 sHeartsPrimFactors[3][3] = {
    {
        HEARTS_PRIM_R - HEARTS_PRIM_R,
        HEARTS_PRIM_G - HEARTS_PRIM_G,
        HEARTS_PRIM_B - HEARTS_PRIM_B,
    },
    // unused
    {
        HEARTS_BURN_PRIM_R - HEARTS_PRIM_R,
        HEARTS_BURN_PRIM_G - HEARTS_PRIM_G,
        HEARTS_BURN_PRIM_B - HEARTS_PRIM_B,
    },
    // unused
    {
        HEARTS_DROWN_PRIM_R - HEARTS_PRIM_R,
        HEARTS_DROWN_PRIM_G - HEARTS_PRIM_G,
        HEARTS_DROWN_PRIM_B - HEARTS_PRIM_B,
    },
};

static s16 sHeartsEnvFactors[3][3] = {
    {
        HEARTS_ENV_R - HEARTS_ENV_R,
        HEARTS_ENV_G - HEARTS_ENV_G,
        HEARTS_ENV_B - HEARTS_ENV_B,
    },
    // unused
    {
        HEARTS_BURN_ENV_R - HEARTS_ENV_R,
        HEARTS_BURN_ENV_G - HEARTS_ENV_G,
        HEARTS_BURN_ENV_B - HEARTS_ENV_B,
    },
    // unused
    {
        HEARTS_DROWN_ENV_R - HEARTS_ENV_R,
        HEARTS_DROWN_ENV_G - HEARTS_ENV_G,
        HEARTS_DROWN_ENV_B - HEARTS_ENV_B,
    },
};

static s16 sHeartsDDPrimColors[3][3] = {
    { HEARTS_DD_PRIM_R, HEARTS_DD_PRIM_G, HEARTS_DD_PRIM_B },
    { HEARTS_BURN_PRIM_R, HEARTS_BURN_PRIM_G, HEARTS_BURN_PRIM_B },    // unused
    { HEARTS_DROWN_PRIM_R, HEARTS_DROWN_PRIM_G, HEARTS_DROWN_PRIM_B }, // unused
};

static s16 sHeartsDDEnvColors[3][3] = {
    { HEARTS_DD_ENV_R, HEARTS_DD_ENV_G, HEARTS_DD_ENV_B },
    { HEARTS_BURN_ENV_R, HEARTS_BURN_ENV_G, HEARTS_BURN_ENV_B },    // unused
    { HEARTS_DROWN_ENV_R, HEARTS_DROWN_ENV_G, HEARTS_DROWN_ENV_B }, // unused
};

static s16 sHeartsDDPrimFactors[3][3] = {
    {
        HEARTS_DD_PRIM_R - HEARTS_DD_PRIM_R,
        HEARTS_DD_PRIM_G - HEARTS_DD_PRIM_G,
        HEARTS_DD_PRIM_B - HEARTS_DD_PRIM_B,
    },
    // unused
    {
        HEARTS_BURN_PRIM_R - HEARTS_DD_PRIM_R,
        HEARTS_BURN_PRIM_G - HEARTS_DD_PRIM_G,
        HEARTS_BURN_PRIM_B - HEARTS_DD_PRIM_B,
    },
    // unused
    {
        HEARTS_DROWN_PRIM_R - HEARTS_DD_PRIM_R,
        HEARTS_DROWN_PRIM_G - HEARTS_DD_PRIM_G,
        HEARTS_DROWN_PRIM_B - HEARTS_DD_PRIM_B,
    },
};

static s16 sHeartsDDEnvFactors[3][3] = {
    {
        HEARTS_DD_ENV_R - HEARTS_DD_ENV_R,
        HEARTS_DD_ENV_G - HEARTS_DD_ENV_G,
        HEARTS_DD_ENV_B - HEARTS_DD_ENV_B,
    },
    // unused
    {
        HEARTS_BURN_ENV_R - HEARTS_DD_ENV_R,
        HEARTS_BURN_ENV_G - HEARTS_DD_ENV_G,
        HEARTS_BURN_ENV_B - HEARTS_DD_ENV_B,
    },
    // unused
    {
        HEARTS_DROWN_ENV_R - HEARTS_DD_ENV_R,
        HEARTS_DROWN_ENV_G - HEARTS_DD_ENV_G,
        HEARTS_DROWN_ENV_B - HEARTS_DD_ENV_B,
    },
};

// Current colors for the double defense hearts
s16 sBeatingHeartsDDPrim[3];
s16 sBeatingHeartsDDEnv[3];
s16 sHeartsDDPrim[2][3];
s16 sHeartsDDEnv[2][3];

void Health_InitMeter(PlayState* play) {
    InterfaceContext* interfaceCtx = &play->interfaceCtx;

    interfaceCtx->unk_228 = 0x140;
    interfaceCtx->unk_226 = gSaveContext.save.info.playerData.health;
    interfaceCtx->beatingHeartOscillator = interfaceCtx->heartColorOscillator = 0;
    interfaceCtx->beatingHeartOscillatorDirection = interfaceCtx->heartColorOscillatorDirection = 0;

    interfaceCtx->heartsPrimR[0] = HEARTS_PRIM_R;
    interfaceCtx->heartsPrimG[0] = HEARTS_PRIM_G;
    interfaceCtx->heartsPrimB[0] = HEARTS_PRIM_B;

    interfaceCtx->heartsEnvR[0] = HEARTS_ENV_R;
    interfaceCtx->heartsEnvG[0] = HEARTS_ENV_G;
    interfaceCtx->heartsEnvB[0] = HEARTS_ENV_B;

    interfaceCtx->heartsPrimR[1] = HEARTS_PRIM_R;
    interfaceCtx->heartsPrimG[1] = HEARTS_PRIM_G;
    interfaceCtx->heartsPrimB[1] = HEARTS_PRIM_B;

    interfaceCtx->heartsEnvR[1] = HEARTS_ENV_R;
    interfaceCtx->heartsEnvG[1] = HEARTS_ENV_G;
    interfaceCtx->heartsEnvB[1] = HEARTS_ENV_B;

    sHeartsDDPrim[0][0] = sHeartsDDPrim[1][0] = HEARTS_DD_PRIM_R;
    sHeartsDDPrim[0][1] = sHeartsDDPrim[1][1] = HEARTS_DD_PRIM_G;
    sHeartsDDPrim[0][2] = sHeartsDDPrim[1][2] = HEARTS_DD_PRIM_B;

    sHeartsDDEnv[0][0] = sHeartsDDEnv[1][0] = HEARTS_DD_ENV_R;
    sHeartsDDEnv[0][1] = sHeartsDDEnv[1][1] = HEARTS_DD_ENV_G;
    sHeartsDDEnv[0][2] = sHeartsDDEnv[1][2] = HEARTS_DD_ENV_B;
}

void Health_UpdateMeter(PlayState* play) {
    InterfaceContext* interfaceCtx = &play->interfaceCtx;
    f32 factor = interfaceCtx->heartColorOscillator * 0.1f;
    f32 ddFactor;
    s32 type = 0;
    s32 ddType;
    s16 rFactor;
    s16 gFactor;
    s16 bFactor;

    if (interfaceCtx) {}

    if (interfaceCtx->heartColorOscillatorDirection != 0) {
        interfaceCtx->heartColorOscillator--;
        if (interfaceCtx->heartColorOscillator <= 0) {
            interfaceCtx->heartColorOscillator = 0;
            interfaceCtx->heartColorOscillatorDirection = 0;
        }
    } else {
        interfaceCtx->heartColorOscillator++;
        if (interfaceCtx->heartColorOscillator >= 10) {
            interfaceCtx->heartColorOscillator = 10;
            interfaceCtx->heartColorOscillatorDirection = 1;
        }
    }

    ddFactor = factor;

    interfaceCtx->heartsPrimR[0] = HEARTS_PRIM_R;
    interfaceCtx->heartsPrimG[0] = HEARTS_PRIM_G;
    interfaceCtx->heartsPrimB[0] = HEARTS_PRIM_B;

    interfaceCtx->heartsEnvR[0] = HEARTS_ENV_R;
    interfaceCtx->heartsEnvG[0] = HEARTS_ENV_G;
    interfaceCtx->heartsEnvB[0] = HEARTS_ENV_B;

    interfaceCtx->heartsPrimR[1] = sHeartsPrimColors[type][0];
    interfaceCtx->heartsPrimG[1] = sHeartsPrimColors[type][1];
    interfaceCtx->heartsPrimB[1] = sHeartsPrimColors[type][2];

    interfaceCtx->heartsEnvR[1] = sHeartsEnvColors[type][0];
    interfaceCtx->heartsEnvG[1] = sHeartsEnvColors[type][1];
    interfaceCtx->heartsEnvB[1] = sHeartsEnvColors[type][2];

    rFactor = sHeartsPrimFactors[0][0] * factor;
    gFactor = sHeartsPrimFactors[0][1] * factor;
    bFactor = sHeartsPrimFactors[0][2] * factor;

    interfaceCtx->beatingHeartPrim[0] = (u8)(rFactor + HEARTS_PRIM_R) & 0xFF;
    interfaceCtx->beatingHeartPrim[1] = (u8)(gFactor + HEARTS_PRIM_G) & 0xFF;
    interfaceCtx->beatingHeartPrim[2] = (u8)(bFactor + HEARTS_PRIM_B) & 0xFF;

    rFactor = sHeartsEnvFactors[0][0] * factor;
    gFactor = sHeartsEnvFactors[0][1] * factor;
    bFactor = sHeartsEnvFactors[0][2] * factor;

    if (1) {}
    ddType = type;

    interfaceCtx->beatingHeartEnv[0] = (u8)(rFactor + HEARTS_ENV_R) & 0xFF;
    interfaceCtx->beatingHeartEnv[1] = (u8)(gFactor + HEARTS_ENV_G) & 0xFF;
    interfaceCtx->beatingHeartEnv[2] = (u8)(bFactor + HEARTS_ENV_B) & 0xFF;

    sHeartsDDPrim[0][0] = HEARTS_DD_PRIM_R;
    sHeartsDDPrim[0][1] = HEARTS_DD_PRIM_G;
    sHeartsDDPrim[0][2] = HEARTS_DD_PRIM_B;

    sHeartsDDEnv[0][0] = HEARTS_DD_ENV_R;
    sHeartsDDEnv[0][1] = HEARTS_DD_ENV_G;
    sHeartsDDEnv[0][2] = HEARTS_DD_ENV_B;

    sHeartsDDPrim[1][0] = sHeartsDDPrimColors[ddType][0];
    sHeartsDDPrim[1][1] = sHeartsDDPrimColors[ddType][1];
    sHeartsDDPrim[1][2] = sHeartsDDPrimColors[ddType][2];

    sHeartsDDEnv[1][0] = sHeartsDDEnvColors[ddType][0];
    sHeartsDDEnv[1][1] = sHeartsDDEnvColors[ddType][1];
    sHeartsDDEnv[1][2] = sHeartsDDEnvColors[ddType][2];

    rFactor = sHeartsDDPrimFactors[ddType][0] * ddFactor;
    gFactor = sHeartsDDPrimFactors[ddType][1] * ddFactor;
    bFactor = sHeartsDDPrimFactors[ddType][2] * ddFactor;

    sBeatingHeartsDDPrim[0] = (u8)(rFactor + HEARTS_DD_PRIM_R) & 0xFF;
    sBeatingHeartsDDPrim[1] = (u8)(gFactor + HEARTS_DD_PRIM_G) & 0xFF;
    sBeatingHeartsDDPrim[2] = (u8)(bFactor + HEARTS_DD_PRIM_B) & 0xFF;

    rFactor = sHeartsDDEnvFactors[ddType][0] * ddFactor;
    gFactor = sHeartsDDEnvFactors[ddType][1] * ddFactor;
    bFactor = sHeartsDDEnvFactors[ddType][2] * ddFactor;

    sBeatingHeartsDDEnv[0] = (u8)(rFactor + HEARTS_DD_ENV_R) & 0xFF;
    sBeatingHeartsDDEnv[1] = (u8)(gFactor + HEARTS_DD_ENV_G) & 0xFF;
    sBeatingHeartsDDEnv[2] = (u8)(bFactor + HEARTS_DD_ENV_B) & 0xFF;
}

// Unused
s32 func_80078E18(PlayState* play) {
    gSaveContext.save.info.playerData.health = play->interfaceCtx.unk_226;
    return 1;
}

// Unused
s32 func_80078E34(PlayState* play) {
    InterfaceContext* interfaceCtx = &play->interfaceCtx;

    interfaceCtx->unk_228 = 0x140;
    interfaceCtx->unk_226 += 0x10;

    if (interfaceCtx->unk_226 >= gSaveContext.save.info.playerData.health) {
        interfaceCtx->unk_226 = gSaveContext.save.info.playerData.health;
        return 1;
    }

    return 0;
}

// Unused
s32 func_80078E84(PlayState* play) {
    InterfaceContext* interfaceCtx = &play->interfaceCtx;

    if (interfaceCtx->unk_228 != 0) {
        interfaceCtx->unk_228--;
    } else {
        interfaceCtx->unk_228 = 0x140;
        interfaceCtx->unk_226 -= 0x10;
        if (interfaceCtx->unk_226 <= 0) {
            interfaceCtx->unk_226 = 0;
            play->damagePlayer(play, -(gSaveContext.save.info.playerData.health + 1));
            return 1;
        }
    }
    return 0;
}

static void* sHeartTextures[] = {
    gHeartFullTex,         gHeartQuarterTex,      gHeartQuarterTex,      gHeartQuarterTex,
    gHeartQuarterTex,      gHeartQuarterTex,      gHeartHalfTex,         gHeartHalfTex,
    gHeartHalfTex,         gHeartHalfTex,         gHeartHalfTex,         gHeartThreeQuarterTex,
    gHeartThreeQuarterTex, gHeartThreeQuarterTex, gHeartThreeQuarterTex, gHeartThreeQuarterTex,
};

static void* sHeartDDTextures[] = {
    gDefenseHeartFullTex,         gDefenseHeartQuarterTex,      gDefenseHeartQuarterTex,
    gDefenseHeartQuarterTex,      gDefenseHeartQuarterTex,      gDefenseHeartQuarterTex,
    gDefenseHeartHalfTex,         gDefenseHeartHalfTex,         gDefenseHeartHalfTex,
    gDefenseHeartHalfTex,         gDefenseHeartHalfTex,         gDefenseHeartThreeQuarterTex,
    gDefenseHeartThreeQuarterTex, gDefenseHeartThreeQuarterTex, gDefenseHeartThreeQuarterTex,
    gDefenseHeartThreeQuarterTex,
};

void Health_DrawMeter(PlayState* play) {
    s32 pad[5];
    void* heartBgImg;
    u32 curColorSet;
    f32 offsetX;
    f32 offsetY;
    s32 heartIndex;
    f32 halfHeartLength;
    f32 heartCenterX;
    f32 heartCenterY;
    f32 heartTexCoordPerPixel;
    InterfaceContext* interfaceCtx = &play->interfaceCtx;
    GraphicsContext* gfxCtx = play->state.gfxCtx;
    Vtx* beatingHeartVtx = interfaceCtx->beatingHeartVtx;
    s32 curHeartFraction = gSaveContext.save.info.playerData.health % 0x10;
    s16 totalHeartCount = gSaveContext.save.info.playerData.healthCapacity / 0x10;
    s16 fullHeartCount = gSaveContext.save.info.playerData.health / 0x10;
    s32 pad2;
    f32 beatingHeartPulsingSize = interfaceCtx->beatingHeartOscillator * 0.1f;
    s32 curCombineModeSet = 0;
    u8* curBgImgLoaded = NULL;
    s32 ddHeartCountMinusOne = gSaveContext.save.info.inventory.defenseHearts - 1;

    OPEN_DISPS(gfxCtx, "../z_lifemeter.c", 353);

    if (!(gSaveContext.save.info.playerData.health % 0x10)) {
        fullHeartCount--;
    }

    curColorSet = -1;
    offsetY = 0.0f;
    offsetX = 0.0f;

    for (heartIndex = 0; heartIndex < totalHeartCount; heartIndex++) {
        if ((ddHeartCountMinusOne < 0) || (heartIndex > ddHeartCountMinusOne)) {
            if (heartIndex < fullHeartCount) {
                if (curColorSet != 0) {
                    curColorSet = 0;
                    gDPPipeSync(OVERLAY_DISP++);
                    gDPSetPrimColor(OVERLAY_DISP++, 0, 0, interfaceCtx->heartsPrimR[0], interfaceCtx->heartsPrimG[0],
                                    interfaceCtx->heartsPrimB[0], interfaceCtx->healthAlpha);
                    gDPSetEnvColor(OVERLAY_DISP++, interfaceCtx->heartsEnvR[0], interfaceCtx->heartsEnvG[0],
                                   interfaceCtx->heartsEnvB[0], 255);
                }
            } else if (heartIndex == fullHeartCount) {
                if (curColorSet != 1) {
                    curColorSet = 1;
                    gDPPipeSync(OVERLAY_DISP++);
                    gDPSetPrimColor(OVERLAY_DISP++, 0, 0, interfaceCtx->beatingHeartPrim[0],
                                    interfaceCtx->beatingHeartPrim[1], interfaceCtx->beatingHeartPrim[2],
                                    interfaceCtx->healthAlpha);
                    gDPSetEnvColor(OVERLAY_DISP++, interfaceCtx->beatingHeartEnv[0], interfaceCtx->beatingHeartEnv[1],
                                   interfaceCtx->beatingHeartEnv[2], 255);
                }
            } else if (heartIndex > fullHeartCount) {
                if (curColorSet != 2) {
                    curColorSet = 2;
                    gDPPipeSync(OVERLAY_DISP++);
                    gDPSetPrimColor(OVERLAY_DISP++, 0, 0, interfaceCtx->heartsPrimR[0], interfaceCtx->heartsPrimG[0],
                                    interfaceCtx->heartsPrimB[0], interfaceCtx->healthAlpha);
                    gDPSetEnvColor(OVERLAY_DISP++, interfaceCtx->heartsEnvR[0], interfaceCtx->heartsEnvG[0],
                                   interfaceCtx->heartsEnvB[0], 255);
                }
            } else {
                if (curColorSet != 3) {
                    curColorSet = 3;
                    gDPPipeSync(OVERLAY_DISP++);
                    gDPSetPrimColor(OVERLAY_DISP++, 0, 0, interfaceCtx->heartsPrimR[1], interfaceCtx->heartsPrimG[1],
                                    interfaceCtx->heartsPrimB[1], interfaceCtx->healthAlpha);
                    gDPSetEnvColor(OVERLAY_DISP++, interfaceCtx->heartsEnvR[1], interfaceCtx->heartsEnvG[1],
                                   interfaceCtx->heartsEnvB[1], 255);
                }
            }

            if (heartIndex < fullHeartCount) {
                heartBgImg = gHeartFullTex;
            } else if (heartIndex == fullHeartCount) {
                heartBgImg = sHeartTextures[curHeartFraction];
            } else {
                heartBgImg = gHeartEmptyTex;
            }
        } else {
            if (heartIndex < fullHeartCount) {
                if (curColorSet != 4) {
                    curColorSet = 4;
                    gDPPipeSync(OVERLAY_DISP++);
                    gDPSetPrimColor(OVERLAY_DISP++, 0, 0, sHeartsDDPrim[0][0], sHeartsDDPrim[0][1], sHeartsDDPrim[0][2],
                                    interfaceCtx->healthAlpha);
                    gDPSetEnvColor(OVERLAY_DISP++, sHeartsDDEnv[0][0], sHeartsDDEnv[0][1], sHeartsDDEnv[0][2], 255);
                }
            } else if (heartIndex == fullHeartCount) {
                if (curColorSet != 5) {
                    curColorSet = 5;
                    gDPPipeSync(OVERLAY_DISP++);
                    gDPSetPrimColor(OVERLAY_DISP++, 0, 0, sBeatingHeartsDDPrim[0], sBeatingHeartsDDPrim[1],
                                    sBeatingHeartsDDPrim[2], interfaceCtx->healthAlpha);
                    gDPSetEnvColor(OVERLAY_DISP++, sBeatingHeartsDDEnv[0], sBeatingHeartsDDEnv[1],
                                   sBeatingHeartsDDEnv[2], 255);
                }
            } else if (heartIndex > fullHeartCount) {
                if (curColorSet != 6) {
                    curColorSet = 6;
                    gDPPipeSync(OVERLAY_DISP++);
                    gDPSetPrimColor(OVERLAY_DISP++, 0, 0, sHeartsDDPrim[0][0], sHeartsDDPrim[0][1], sHeartsDDPrim[0][2],
                                    interfaceCtx->healthAlpha);
                    gDPSetEnvColor(OVERLAY_DISP++, sHeartsDDEnv[0][0], sHeartsDDEnv[0][1], sHeartsDDEnv[0][2], 255);
                }
            } else {
                if (curColorSet != 7) {
                    curColorSet = 7;
                    gDPPipeSync(OVERLAY_DISP++);
                    gDPSetPrimColor(OVERLAY_DISP++, 0, 0, sHeartsDDPrim[1][0], sHeartsDDPrim[1][1], sHeartsDDPrim[1][2],
                                    interfaceCtx->healthAlpha);
                    gDPSetEnvColor(OVERLAY_DISP++, sHeartsDDEnv[1][0], sHeartsDDEnv[1][1], sHeartsDDEnv[1][2], 255);
                }
            }

            if (heartIndex < fullHeartCount) {
                heartBgImg = gDefenseHeartFullTex;
            } else if (heartIndex == fullHeartCount) {
                heartBgImg = sHeartDDTextures[curHeartFraction];
            } else {
                heartBgImg = gDefenseHeartEmptyTex;
            }
        }

        if (curBgImgLoaded != heartBgImg) {
            curBgImgLoaded = heartBgImg;
            gDPLoadTextureBlock(OVERLAY_DISP++, heartBgImg, G_IM_FMT_IA, G_IM_SIZ_8b, 16, 16, 0,
                                G_TX_NOMIRROR | G_TX_WRAP, G_TX_NOMIRROR | G_TX_WRAP, G_TX_NOMASK, G_TX_NOMASK,
                                G_TX_NOLOD, G_TX_NOLOD);
        }

        if (heartIndex != fullHeartCount) {
            if ((ddHeartCountMinusOne < 0) || (heartIndex > ddHeartCountMinusOne)) {
                if (curCombineModeSet != 1) {
                    curCombineModeSet = 1;
                    Gfx_SetupDL_39Overlay(gfxCtx);
                    gDPSetCombineLERP(OVERLAY_DISP++, PRIMITIVE, ENVIRONMENT, TEXEL0, ENVIRONMENT, TEXEL0, 0, PRIMITIVE,
                                      0, PRIMITIVE, ENVIRONMENT, TEXEL0, ENVIRONMENT, TEXEL0, 0, PRIMITIVE, 0);
                }
            } else {
                if (curCombineModeSet != 3) {
                    curCombineModeSet = 3;
                    Gfx_SetupDL_39Overlay(gfxCtx);
                    gDPSetCombineLERP(OVERLAY_DISP++, ENVIRONMENT, PRIMITIVE, TEXEL0, PRIMITIVE, TEXEL0, 0, PRIMITIVE,
                                      0, ENVIRONMENT, PRIMITIVE, TEXEL0, PRIMITIVE, TEXEL0, 0, PRIMITIVE, 0);
                }
            }

            heartCenterY = 26.0f + offsetY;
            heartCenterX = 30.0f + offsetX;
            heartTexCoordPerPixel = 1.0f;
            heartTexCoordPerPixel /= 0.68f;
            heartTexCoordPerPixel *= 1 << 10;
            halfHeartLength = 8.0f;
            halfHeartLength *= 0.68f;
            gSPTextureRectangle(OVERLAY_DISP++, (s32)((heartCenterX - halfHeartLength) * 4),
                                (s32)((heartCenterY - halfHeartLength) * 4),
                                (s32)((heartCenterX + halfHeartLength) * 4),
                                (s32)((heartCenterY + halfHeartLength) * 4), G_TX_RENDERTILE, 0, 0,
                                (s32)heartTexCoordPerPixel, (s32)heartTexCoordPerPixel);
        } else {
            if ((ddHeartCountMinusOne < 0) || (heartIndex > ddHeartCountMinusOne)) {
                if (curCombineModeSet != 2) {
                    curCombineModeSet = 2;
                    Gfx_SetupDL_42Overlay(gfxCtx);
                    gDPSetCombineLERP(OVERLAY_DISP++, PRIMITIVE, ENVIRONMENT, TEXEL0, ENVIRONMENT, TEXEL0, 0, PRIMITIVE,
                                      0, PRIMITIVE, ENVIRONMENT, TEXEL0, ENVIRONMENT, TEXEL0, 0, PRIMITIVE, 0);
                }
            } else {
                if (curCombineModeSet != 4) {
                    curCombineModeSet = 4;
                    Gfx_SetupDL_42Overlay(gfxCtx);
                    gDPSetCombineLERP(OVERLAY_DISP++, ENVIRONMENT, PRIMITIVE, TEXEL0, PRIMITIVE, TEXEL0, 0, PRIMITIVE,
                                      0, ENVIRONMENT, PRIMITIVE, TEXEL0, PRIMITIVE, TEXEL0, 0, PRIMITIVE, 0);
                }
            }

            {
                Mtx* matrix = Graph_Alloc(gfxCtx, sizeof(Mtx));
                Matrix_SetTranslateScaleMtx2(
                    matrix, 1.0f - (0.32f * beatingHeartPulsingSize), 1.0f - (0.32f * beatingHeartPulsingSize),
                    1.0f - (0.32f * beatingHeartPulsingSize), -130.0f + offsetX, 94.5f - offsetY, 0.0f);
                gSPMatrix(OVERLAY_DISP++, matrix, G_MTX_MODELVIEW | G_MTX_LOAD);
                gSPVertex(OVERLAY_DISP++, beatingHeartVtx, 4, 0);
                gSP1Quadrangle(OVERLAY_DISP++, 0, 2, 3, 1, 0);
            }
        }

        // Move offset to next heart
        offsetX += 10.0f;

        // Go down one line after 10 hearts
        if (heartIndex == 9) {
            offsetY += 10.0f;
            offsetX = 0.0f;
        }
    }

    CLOSE_DISPS(gfxCtx, "../z_lifemeter.c", 606);
}

void Health_UpdateBeatingHeart(PlayState* play) {
    InterfaceContext* interfaceCtx = &play->interfaceCtx;

    if (interfaceCtx->beatingHeartOscillatorDirection != 0) {
        interfaceCtx->beatingHeartOscillator--;
        if (interfaceCtx->beatingHeartOscillator <= 0) {
            interfaceCtx->beatingHeartOscillator = 0;
            interfaceCtx->beatingHeartOscillatorDirection = 0;
<<<<<<< HEAD
            if (!Player_InCsMode(play) && !IS_PAUSED(&play->pauseCtx) && Health_IsCritical() && !Play_InCsMode(play)) {
                func_80078884(NA_SE_SY_HITPOINT_ALARM);
=======
            if (!Player_InCsMode(play) && (play->pauseCtx.state == 0) && (play->pauseCtx.debugState == 0) &&
                Health_IsCritical() && !Play_InCsMode(play)) {
                Sfx_PlaySfxCentered(NA_SE_SY_HITPOINT_ALARM);
>>>>>>> b8aa2a25
            }
        }
    } else {
        interfaceCtx->beatingHeartOscillator++;
        if (interfaceCtx->beatingHeartOscillator >= 10) {
            interfaceCtx->beatingHeartOscillator = 10;
            interfaceCtx->beatingHeartOscillatorDirection = 1;
        }
    }
}

u32 Health_IsCritical(void) {
    s32 criticalHealth;

    if (gSaveContext.save.info.playerData.healthCapacity <= 0x50) {
        criticalHealth = 0x10;
    } else if (gSaveContext.save.info.playerData.healthCapacity <= 0xA0) {
        criticalHealth = 0x18;
    } else if (gSaveContext.save.info.playerData.healthCapacity <= 0xF0) {
        criticalHealth = 0x20;
    } else {
        criticalHealth = 0x2C;
    }

    if ((criticalHealth >= gSaveContext.save.info.playerData.health) &&
        (gSaveContext.save.info.playerData.health > 0)) {
        return true;
    } else {
        return false;
    }
}<|MERGE_RESOLUTION|>--- conflicted
+++ resolved
@@ -506,14 +506,8 @@
         if (interfaceCtx->beatingHeartOscillator <= 0) {
             interfaceCtx->beatingHeartOscillator = 0;
             interfaceCtx->beatingHeartOscillatorDirection = 0;
-<<<<<<< HEAD
             if (!Player_InCsMode(play) && !IS_PAUSED(&play->pauseCtx) && Health_IsCritical() && !Play_InCsMode(play)) {
-                func_80078884(NA_SE_SY_HITPOINT_ALARM);
-=======
-            if (!Player_InCsMode(play) && (play->pauseCtx.state == 0) && (play->pauseCtx.debugState == 0) &&
-                Health_IsCritical() && !Play_InCsMode(play)) {
                 Sfx_PlaySfxCentered(NA_SE_SY_HITPOINT_ALARM);
->>>>>>> b8aa2a25
             }
         }
     } else {
