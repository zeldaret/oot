#include "global.h"
#include "textures/parameter_static/parameter_static.h"

static s16 sHeartsPrimColors[3][3] = {
    { HEARTS_PRIM_R, HEARTS_PRIM_G, HEARTS_PRIM_B },
    { HEARTS_BURN_PRIM_R, HEARTS_BURN_PRIM_G, HEARTS_BURN_PRIM_B },    // unused
    { HEARTS_DROWN_PRIM_R, HEARTS_DROWN_PRIM_G, HEARTS_DROWN_PRIM_B }, // unused
};

static s16 sHeartsEnvColors[3][3] = {
    { HEARTS_ENV_R, HEARTS_ENV_G, HEARTS_ENV_B },
    { HEARTS_BURN_ENV_R, HEARTS_BURN_ENV_G },                       // unused
    { HEARTS_DROWN_ENV_R, HEARTS_DROWN_ENV_G, HEARTS_DROWN_ENV_B }, // unused
};

static s16 sHeartsPrimFactors[3][3] = {
    {
        HEARTS_PRIM_R - HEARTS_PRIM_R,
        HEARTS_PRIM_G - HEARTS_PRIM_G,
        HEARTS_PRIM_B - HEARTS_PRIM_B,
    },
    // unused
    {
        HEARTS_BURN_PRIM_R - HEARTS_PRIM_R,
        HEARTS_BURN_PRIM_G - HEARTS_PRIM_G,
        HEARTS_BURN_PRIM_B - HEARTS_PRIM_B,
    },
    // unused
    {
        HEARTS_DROWN_PRIM_R - HEARTS_PRIM_R,
        HEARTS_DROWN_PRIM_G - HEARTS_PRIM_G,
        HEARTS_DROWN_PRIM_B - HEARTS_PRIM_B,
    },
};

static s16 sHeartsEnvFactors[3][3] = {
    {
        HEARTS_ENV_R - HEARTS_ENV_R,
        HEARTS_ENV_G - HEARTS_ENV_G,
        HEARTS_ENV_B - HEARTS_ENV_B,
    },
    // unused
    {
        HEARTS_BURN_ENV_R - HEARTS_ENV_R,
        HEARTS_BURN_ENV_G - HEARTS_ENV_G,
        HEARTS_BURN_ENV_B - HEARTS_ENV_B,
    },
    // unused
    {
        HEARTS_DROWN_ENV_R - HEARTS_ENV_R,
        HEARTS_DROWN_ENV_G - HEARTS_ENV_G,
        HEARTS_DROWN_ENV_B - HEARTS_ENV_B,
    },
};

static s16 sHeartsDDPrimColors[3][3] = {
    { HEARTS_DD_PRIM_R, HEARTS_DD_PRIM_G, HEARTS_DD_PRIM_B },
    { HEARTS_BURN_PRIM_R, HEARTS_BURN_PRIM_G, HEARTS_BURN_PRIM_B },    // unused
    { HEARTS_DROWN_PRIM_R, HEARTS_DROWN_PRIM_G, HEARTS_DROWN_PRIM_B }, // unused
};

static s16 sHeartsDDEnvColors[3][3] = {
    { HEARTS_DD_ENV_R, HEARTS_DD_ENV_G, HEARTS_DD_ENV_B },
    { HEARTS_BURN_ENV_R, HEARTS_BURN_ENV_G, HEARTS_BURN_ENV_B },    // unused
    { HEARTS_DROWN_ENV_R, HEARTS_DROWN_ENV_G, HEARTS_DROWN_ENV_B }, // unused
};

static s16 sHeartsDDPrimFactors[3][3] = {
    {
        HEARTS_DD_PRIM_R - HEARTS_DD_PRIM_R,
        HEARTS_DD_PRIM_G - HEARTS_DD_PRIM_G,
        HEARTS_DD_PRIM_B - HEARTS_DD_PRIM_B,
    },
    // unused
    {
        HEARTS_BURN_PRIM_R - HEARTS_DD_PRIM_R,
        HEARTS_BURN_PRIM_G - HEARTS_DD_PRIM_G,
        HEARTS_BURN_PRIM_B - HEARTS_DD_PRIM_B,
    },
    // unused
    {
        HEARTS_DROWN_PRIM_R - HEARTS_DD_PRIM_R,
        HEARTS_DROWN_PRIM_G - HEARTS_DD_PRIM_G,
        HEARTS_DROWN_PRIM_B - HEARTS_DD_PRIM_B,
    },
};

static s16 sHeartsDDEnvFactors[3][3] = {
    {
        HEARTS_DD_ENV_R - HEARTS_DD_ENV_R,
        HEARTS_DD_ENV_G - HEARTS_DD_ENV_G,
        HEARTS_DD_ENV_B - HEARTS_DD_ENV_B,
    },
    // unused
    {
        HEARTS_BURN_ENV_R - HEARTS_DD_ENV_R,
        HEARTS_BURN_ENV_G - HEARTS_DD_ENV_G,
        HEARTS_BURN_ENV_B - HEARTS_DD_ENV_B,
    },
    // unused
    {
        HEARTS_DROWN_ENV_R - HEARTS_DD_ENV_R,
        HEARTS_DROWN_ENV_G - HEARTS_DD_ENV_G,
        HEARTS_DROWN_ENV_B - HEARTS_DD_ENV_B,
    },
};

// Current colors for the double defense hearts
s16 sBeatingHeartsDDPrim[3];
s16 sBeatingHeartsDDEnv[3];
s16 sHeartsDDPrim[2][3];
s16 sHeartsDDEnv[2][3];

void HealthMeter_Init(GlobalContext* globalCtx) {
    InterfaceContext* interfaceCtx = &globalCtx->interfaceCtx;

    interfaceCtx->unk_228 = 0x140;
    interfaceCtx->unk_226 = gSaveContext.health;
    interfaceCtx->beatingHeartOscillator = interfaceCtx->heartColorOscillator = 0;
    interfaceCtx->beatingHeartOscillatorDecrease = interfaceCtx->heartColorOscillatorDecrease = false;

    interfaceCtx->heartsPrimR[0] = HEARTS_PRIM_R;
    interfaceCtx->heartsPrimG[0] = HEARTS_PRIM_G;
    interfaceCtx->heartsPrimB[0] = HEARTS_PRIM_B;

    interfaceCtx->heartsEnvR[0] = HEARTS_ENV_R;
    interfaceCtx->heartsEnvG[0] = HEARTS_ENV_G;
    interfaceCtx->heartsEnvB[0] = HEARTS_ENV_B;

    interfaceCtx->heartsPrimR[1] = HEARTS_PRIM_R;
    interfaceCtx->heartsPrimG[1] = HEARTS_PRIM_G;
    interfaceCtx->heartsPrimB[1] = HEARTS_PRIM_B;

    interfaceCtx->heartsEnvR[1] = HEARTS_ENV_R;
    interfaceCtx->heartsEnvG[1] = HEARTS_ENV_G;
    interfaceCtx->heartsEnvB[1] = HEARTS_ENV_B;

    sHeartsDDPrim[0][0] = sHeartsDDPrim[1][0] = HEARTS_DD_PRIM_R;
    sHeartsDDPrim[0][1] = sHeartsDDPrim[1][1] = HEARTS_DD_PRIM_G;
    sHeartsDDPrim[0][2] = sHeartsDDPrim[1][2] = HEARTS_DD_PRIM_B;

    sHeartsDDEnv[0][0] = sHeartsDDEnv[1][0] = HEARTS_DD_ENV_R;
    sHeartsDDEnv[0][1] = sHeartsDDEnv[1][1] = HEARTS_DD_ENV_G;
    sHeartsDDEnv[0][2] = sHeartsDDEnv[1][2] = HEARTS_DD_ENV_B;
}

void HealthMeter_Update(GlobalContext* globalCtx) {
    InterfaceContext* interfaceCtx = &globalCtx->interfaceCtx;
    f32 factor = interfaceCtx->heartColorOscillator * 0.1f;
    f32 ddFactor;
    s32 type = 0;
    s32 ddType;
    s16 rFactor;
    s16 gFactor;
    s16 bFactor;

    if (interfaceCtx) {}

    if (interfaceCtx->heartColorOscillatorDecrease) {
        interfaceCtx->heartColorOscillator--;
        if (interfaceCtx->heartColorOscillator <= 0) {
            interfaceCtx->heartColorOscillator = 0;
            interfaceCtx->heartColorOscillatorDecrease = false;
        }
    } else {
        interfaceCtx->heartColorOscillator++;
        if (interfaceCtx->heartColorOscillator >= 10) {
            interfaceCtx->heartColorOscillator = 10;
            interfaceCtx->heartColorOscillatorDecrease = true;
        }
    }

    ddFactor = factor;

    interfaceCtx->heartsPrimR[0] = HEARTS_PRIM_R;
    interfaceCtx->heartsPrimG[0] = HEARTS_PRIM_G;
    interfaceCtx->heartsPrimB[0] = HEARTS_PRIM_B;

    interfaceCtx->heartsEnvR[0] = HEARTS_ENV_R;
    interfaceCtx->heartsEnvG[0] = HEARTS_ENV_G;
    interfaceCtx->heartsEnvB[0] = HEARTS_ENV_B;

    interfaceCtx->heartsPrimR[1] = sHeartsPrimColors[type][0];
    interfaceCtx->heartsPrimG[1] = sHeartsPrimColors[type][1];
    interfaceCtx->heartsPrimB[1] = sHeartsPrimColors[type][2];

    interfaceCtx->heartsEnvR[1] = sHeartsEnvColors[type][0];
    interfaceCtx->heartsEnvG[1] = sHeartsEnvColors[type][1];
    interfaceCtx->heartsEnvB[1] = sHeartsEnvColors[type][2];

    rFactor = sHeartsPrimFactors[0][0] * factor;
    gFactor = sHeartsPrimFactors[0][1] * factor;
    bFactor = sHeartsPrimFactors[0][2] * factor;

    interfaceCtx->beatingHeartPrim[0] = (u8)(rFactor + HEARTS_PRIM_R) & 0xFF;
    interfaceCtx->beatingHeartPrim[1] = (u8)(gFactor + HEARTS_PRIM_G) & 0xFF;
    interfaceCtx->beatingHeartPrim[2] = (u8)(bFactor + HEARTS_PRIM_B) & 0xFF;

    rFactor = sHeartsEnvFactors[0][0] * factor;
    gFactor = sHeartsEnvFactors[0][1] * factor;
    bFactor = sHeartsEnvFactors[0][2] * factor;

    if (1) {}
    ddType = type;

    interfaceCtx->beatingHeartEnv[0] = (u8)(rFactor + HEARTS_ENV_R) & 0xFF;
    interfaceCtx->beatingHeartEnv[1] = (u8)(gFactor + HEARTS_ENV_G) & 0xFF;
    interfaceCtx->beatingHeartEnv[2] = (u8)(bFactor + HEARTS_ENV_B) & 0xFF;

    sHeartsDDPrim[0][0] = HEARTS_DD_PRIM_R;
    sHeartsDDPrim[0][1] = HEARTS_DD_PRIM_G;
    sHeartsDDPrim[0][2] = HEARTS_DD_PRIM_B;

    sHeartsDDEnv[0][0] = HEARTS_DD_ENV_R;
    sHeartsDDEnv[0][1] = HEARTS_DD_ENV_G;
    sHeartsDDEnv[0][2] = HEARTS_DD_ENV_B;

    sHeartsDDPrim[1][0] = sHeartsDDPrimColors[ddType][0];
    sHeartsDDPrim[1][1] = sHeartsDDPrimColors[ddType][1];
    sHeartsDDPrim[1][2] = sHeartsDDPrimColors[ddType][2];

    sHeartsDDEnv[1][0] = sHeartsDDEnvColors[ddType][0];
    sHeartsDDEnv[1][1] = sHeartsDDEnvColors[ddType][1];
    sHeartsDDEnv[1][2] = sHeartsDDEnvColors[ddType][2];

    rFactor = sHeartsDDPrimFactors[ddType][0] * ddFactor;
    gFactor = sHeartsDDPrimFactors[ddType][1] * ddFactor;
    bFactor = sHeartsDDPrimFactors[ddType][2] * ddFactor;

    sBeatingHeartsDDPrim[0] = (u8)(rFactor + HEARTS_DD_PRIM_R) & 0xFF;
    sBeatingHeartsDDPrim[1] = (u8)(gFactor + HEARTS_DD_PRIM_G) & 0xFF;
    sBeatingHeartsDDPrim[2] = (u8)(bFactor + HEARTS_DD_PRIM_B) & 0xFF;

    rFactor = sHeartsDDEnvFactors[ddType][0] * ddFactor;
    gFactor = sHeartsDDEnvFactors[ddType][1] * ddFactor;
    bFactor = sHeartsDDEnvFactors[ddType][2] * ddFactor;

    sBeatingHeartsDDEnv[0] = (u8)(rFactor + HEARTS_DD_ENV_R) & 0xFF;
    sBeatingHeartsDDEnv[1] = (u8)(gFactor + HEARTS_DD_ENV_G) & 0xFF;
    sBeatingHeartsDDEnv[2] = (u8)(bFactor + HEARTS_DD_ENV_B) & 0xFF;
}

// Unused
s32 func_80078E18(GlobalContext* globalCtx) {
    gSaveContext.health = globalCtx->interfaceCtx.unk_226;
    return 1;
}

// Unused
s32 func_80078E34(GlobalContext* globalCtx) {
    InterfaceContext* interfaceCtx = &globalCtx->interfaceCtx;

    interfaceCtx->unk_228 = 0x140;
    interfaceCtx->unk_226 += 0x10;

    if (interfaceCtx->unk_226 >= gSaveContext.health) {
        interfaceCtx->unk_226 = gSaveContext.health;
        return 1;
    }

    return 0;
}

// Unused
s32 func_80078E84(GlobalContext* globalCtx) {
    InterfaceContext* interfaceCtx = &globalCtx->interfaceCtx;

    if (interfaceCtx->unk_228 != 0) {
        interfaceCtx->unk_228--;
    } else {
        interfaceCtx->unk_228 = 0x140;
        interfaceCtx->unk_226 -= 0x10;
        if (interfaceCtx->unk_226 <= 0) {
            interfaceCtx->unk_226 = 0;
            globalCtx->damagePlayer(globalCtx, -(gSaveContext.health + 1));
            return 1;
        }
    }
    return 0;
}

static void* sHeartTextures[] = {
    gHeartFullTex,         gHeartQuarterTex,      gHeartQuarterTex,      gHeartQuarterTex,
    gHeartQuarterTex,      gHeartQuarterTex,      gHeartHalfTex,         gHeartHalfTex,
    gHeartHalfTex,         gHeartHalfTex,         gHeartHalfTex,         gHeartThreeQuarterTex,
    gHeartThreeQuarterTex, gHeartThreeQuarterTex, gHeartThreeQuarterTex, gHeartThreeQuarterTex,
};

static void* sHeartDDTextures[] = {
    gDefenseHeartFullTex,         gDefenseHeartQuarterTex,      gDefenseHeartQuarterTex,
    gDefenseHeartQuarterTex,      gDefenseHeartQuarterTex,      gDefenseHeartQuarterTex,
    gDefenseHeartHalfTex,         gDefenseHeartHalfTex,         gDefenseHeartHalfTex,
    gDefenseHeartHalfTex,         gDefenseHeartHalfTex,         gDefenseHeartThreeQuarterTex,
    gDefenseHeartThreeQuarterTex, gDefenseHeartThreeQuarterTex, gDefenseHeartThreeQuarterTex,
    gDefenseHeartThreeQuarterTex,
};

void HealthMeter_Draw(GlobalContext* globalCtx) {
    s32 pad[5];
    void* heartBgImg;
    u32 curColorSet;
    f32 offsetX;
    f32 offsetY;
    s32 heartIndex;
    f32 halfHeartLength;
    f32 heartCenterX;
    f32 heartCenterY;
    f32 heartTexCoordPerPixel;
    InterfaceContext* interfaceCtx = &globalCtx->interfaceCtx;
    GraphicsContext* gfxCtx = globalCtx->state.gfxCtx;
    Vtx* beatingHeartVtx = interfaceCtx->beatingHeartVtx;
    s32 curHeartFraction = gSaveContext.health % 0x10;
    s16 totalHeartCount = gSaveContext.healthCapacity / 0x10;
    s16 fullHeartCount = gSaveContext.health / 0x10;
    s32 pad2;
    f32 beatingHeartScale = interfaceCtx->beatingHeartOscillator * 0.1f;
    s32 curCombineModeSet = 0;
    u8* curBgImgLoaded = NULL;
    s32 ddHeartCountMinusOne = gSaveContext.inventory.defenseHearts - 1;

    OPEN_DISPS(gfxCtx, "../z_lifemeter.c", 353);

    if (!(gSaveContext.health % 0x10)) {
        fullHeartCount--;
    }

    curColorSet = -1;
    offsetY = 0.0f;
    offsetX = 0.0f;

    for (heartIndex = 0; heartIndex < totalHeartCount; heartIndex++) {
        if ((ddHeartCountMinusOne < 0) || (heartIndex > ddHeartCountMinusOne)) {
            if (heartIndex < fullHeartCount) {
                if (curColorSet != 0) {
                    curColorSet = 0;
                    gDPPipeSync(OVERLAY_DISP++);
                    gDPSetPrimColor(OVERLAY_DISP++, 0, 0, interfaceCtx->heartsPrimR[0], interfaceCtx->heartsPrimG[0],
                                    interfaceCtx->heartsPrimB[0], interfaceCtx->healthAlpha);
                    gDPSetEnvColor(OVERLAY_DISP++, interfaceCtx->heartsEnvR[0], interfaceCtx->heartsEnvG[0],
                                   interfaceCtx->heartsEnvB[0], 255);
                }
            } else if (heartIndex == fullHeartCount) {
                if (curColorSet != 1) {
                    curColorSet = 1;
                    gDPPipeSync(OVERLAY_DISP++);
                    gDPSetPrimColor(OVERLAY_DISP++, 0, 0, interfaceCtx->beatingHeartPrim[0],
                                    interfaceCtx->beatingHeartPrim[1], interfaceCtx->beatingHeartPrim[2],
                                    interfaceCtx->healthAlpha);
                    gDPSetEnvColor(OVERLAY_DISP++, interfaceCtx->beatingHeartEnv[0], interfaceCtx->beatingHeartEnv[1],
                                   interfaceCtx->beatingHeartEnv[2], 255);
                }
            } else if (heartIndex > fullHeartCount) {
                if (curColorSet != 2) {
                    curColorSet = 2;
                    gDPPipeSync(OVERLAY_DISP++);
                    gDPSetPrimColor(OVERLAY_DISP++, 0, 0, interfaceCtx->heartsPrimR[0], interfaceCtx->heartsPrimG[0],
                                    interfaceCtx->heartsPrimB[0], interfaceCtx->healthAlpha);
                    gDPSetEnvColor(OVERLAY_DISP++, interfaceCtx->heartsEnvR[0], interfaceCtx->heartsEnvG[0],
                                   interfaceCtx->heartsEnvB[0], 255);
                }
            } else {
                if (curColorSet != 3) {
                    curColorSet = 3;
                    gDPPipeSync(OVERLAY_DISP++);
                    gDPSetPrimColor(OVERLAY_DISP++, 0, 0, interfaceCtx->heartsPrimR[1], interfaceCtx->heartsPrimG[1],
                                    interfaceCtx->heartsPrimB[1], interfaceCtx->healthAlpha);
                    gDPSetEnvColor(OVERLAY_DISP++, interfaceCtx->heartsEnvR[1], interfaceCtx->heartsEnvG[1],
                                   interfaceCtx->heartsEnvB[1], 255);
                }
            }

            if (heartIndex < fullHeartCount) {
                heartBgImg = gHeartFullTex;
            } else if (heartIndex == fullHeartCount) {
                heartBgImg = sHeartTextures[curHeartFraction];
            } else {
                heartBgImg = gHeartEmptyTex;
            }
        } else {
            if (heartIndex < fullHeartCount) {
                if (curColorSet != 4) {
                    curColorSet = 4;
                    gDPPipeSync(OVERLAY_DISP++);
                    gDPSetPrimColor(OVERLAY_DISP++, 0, 0, sHeartsDDPrim[0][0], sHeartsDDPrim[0][1], sHeartsDDPrim[0][2],
                                    interfaceCtx->healthAlpha);
                    gDPSetEnvColor(OVERLAY_DISP++, sHeartsDDEnv[0][0], sHeartsDDEnv[0][1], sHeartsDDEnv[0][2], 255);
                }
            } else if (heartIndex == fullHeartCount) {
                if (curColorSet != 5) {
                    curColorSet = 5;
                    gDPPipeSync(OVERLAY_DISP++);
                    gDPSetPrimColor(OVERLAY_DISP++, 0, 0, sBeatingHeartsDDPrim[0], sBeatingHeartsDDPrim[1],
                                    sBeatingHeartsDDPrim[2], interfaceCtx->healthAlpha);
                    gDPSetEnvColor(OVERLAY_DISP++, sBeatingHeartsDDEnv[0], sBeatingHeartsDDEnv[1],
                                   sBeatingHeartsDDEnv[2], 255);
                }
            } else if (heartIndex > fullHeartCount) {
                if (curColorSet != 6) {
                    curColorSet = 6;
                    gDPPipeSync(OVERLAY_DISP++);
                    gDPSetPrimColor(OVERLAY_DISP++, 0, 0, sHeartsDDPrim[0][0], sHeartsDDPrim[0][1], sHeartsDDPrim[0][2],
                                    interfaceCtx->healthAlpha);
                    gDPSetEnvColor(OVERLAY_DISP++, sHeartsDDEnv[0][0], sHeartsDDEnv[0][1], sHeartsDDEnv[0][2], 255);
                }
            } else {
                if (curColorSet != 7) {
                    curColorSet = 7;
                    gDPPipeSync(OVERLAY_DISP++);
                    gDPSetPrimColor(OVERLAY_DISP++, 0, 0, sHeartsDDPrim[1][0], sHeartsDDPrim[1][1], sHeartsDDPrim[1][2],
                                    interfaceCtx->healthAlpha);
                    gDPSetEnvColor(OVERLAY_DISP++, sHeartsDDEnv[1][0], sHeartsDDEnv[1][1], sHeartsDDEnv[1][2], 255);
                }
            }

            if (heartIndex < fullHeartCount) {
                heartBgImg = gDefenseHeartFullTex;
            } else if (heartIndex == fullHeartCount) {
                heartBgImg = sHeartDDTextures[curHeartFraction];
            } else {
                heartBgImg = gDefenseHeartEmptyTex;
            }
        }

        if (curBgImgLoaded != heartBgImg) {
            curBgImgLoaded = heartBgImg;
            gDPLoadTextureBlock(OVERLAY_DISP++, heartBgImg, G_IM_FMT_IA, G_IM_SIZ_8b, 16, 16, 0,
                                G_TX_NOMIRROR | G_TX_WRAP, G_TX_NOMIRROR | G_TX_WRAP, G_TX_NOMASK, G_TX_NOMASK,
                                G_TX_NOLOD, G_TX_NOLOD);
        }

        if (heartIndex != fullHeartCount) {
            if ((ddHeartCountMinusOne < 0) || (heartIndex > ddHeartCountMinusOne)) {
                if (curCombineModeSet != 1) {
                    curCombineModeSet = 1;
                    func_80094520(gfxCtx);
                    gDPSetCombineLERP(OVERLAY_DISP++, PRIMITIVE, ENVIRONMENT, TEXEL0, ENVIRONMENT, TEXEL0, 0, PRIMITIVE,
                                      0, PRIMITIVE, ENVIRONMENT, TEXEL0, ENVIRONMENT, TEXEL0, 0, PRIMITIVE, 0);
                }
            } else {
                if (curCombineModeSet != 3) {
                    curCombineModeSet = 3;
                    func_80094520(gfxCtx);
                    gDPSetCombineLERP(OVERLAY_DISP++, ENVIRONMENT, PRIMITIVE, TEXEL0, PRIMITIVE, TEXEL0, 0, PRIMITIVE,
                                      0, ENVIRONMENT, PRIMITIVE, TEXEL0, PRIMITIVE, TEXEL0, 0, PRIMITIVE, 0);
                }
            }

            heartCenterY = 26.0f + offsetY;
            heartCenterX = 30.0f + offsetX;
            heartTexCoordPerPixel = 1.0f;
            heartTexCoordPerPixel /= 0.68f;
            heartTexCoordPerPixel *= 1 << 10;
            halfHeartLength = 8.0f;
            halfHeartLength *= 0.68f;
            gSPTextureRectangle(OVERLAY_DISP++, (s32)((heartCenterX - halfHeartLength) * 4), (s32)((heartCenterY - halfHeartLength) * 4),
                                (s32)((heartCenterX + halfHeartLength) * 4), (s32)((heartCenterY + halfHeartLength) * 4), G_TX_RENDERTILE, 0, 0,
                                (s32)heartTexCoordPerPixel, (s32)heartTexCoordPerPixel);
        } else {
            if ((ddHeartCountMinusOne < 0) || (heartIndex > ddHeartCountMinusOne)) {
                if (curCombineModeSet != 2) {
                    curCombineModeSet = 2;
                    func_80094A14(gfxCtx);
                    gDPSetCombineLERP(OVERLAY_DISP++, PRIMITIVE, ENVIRONMENT, TEXEL0, ENVIRONMENT, TEXEL0, 0, PRIMITIVE,
                                      0, PRIMITIVE, ENVIRONMENT, TEXEL0, ENVIRONMENT, TEXEL0, 0, PRIMITIVE, 0);
                }
            } else {
                if (curCombineModeSet != 4) {
                    curCombineModeSet = 4;
                    func_80094A14(gfxCtx);
                    gDPSetCombineLERP(OVERLAY_DISP++, ENVIRONMENT, PRIMITIVE, TEXEL0, PRIMITIVE, TEXEL0, 0, PRIMITIVE,
                                      0, ENVIRONMENT, PRIMITIVE, TEXEL0, PRIMITIVE, TEXEL0, 0, PRIMITIVE, 0);
                }
            }

            {
                Mtx* matrix = Graph_Alloc(gfxCtx, sizeof(Mtx));
<<<<<<< HEAD
                func_800D2CEC(matrix, 1.0f - (0.32f * beatingHeartScale), 1.0f - (0.32f * beatingHeartScale), 1.0f - (0.32f * beatingHeartScale),
                              -130.0f + offsetX, 94.5f - offsetY, 0.0f);
=======
                Matrix_SetTranslateScaleMtx2(matrix, 1.0f - (0.32f * sp144), 1.0f - (0.32f * sp144),
                                             1.0f - (0.32f * sp144), -130.0f + offsetX, 94.5f - offsetY, 0.0f);
>>>>>>> 4b4099e8
                gSPMatrix(OVERLAY_DISP++, matrix, G_MTX_MODELVIEW | G_MTX_LOAD);
                gSPVertex(OVERLAY_DISP++, beatingHeartVtx, 4, 0);
                gSP1Quadrangle(OVERLAY_DISP++, 0, 2, 3, 1, 0);
            }
        }

        // Move offset to next heart
        offsetX += 10.0f;

        // Go down one line after 10 hearts
        if (heartIndex == 9) {
            offsetY += 10.0f;
            offsetX = 0.0f;
        }
    }

    CLOSE_DISPS(gfxCtx, "../z_lifemeter.c", 606);
}

void HealthMeter_UpdateBeatingHeart(GlobalContext* globalCtx) {
    InterfaceContext* interfaceCtx = &globalCtx->interfaceCtx;

    if (interfaceCtx->beatingHeartOscillatorDecrease) {
        interfaceCtx->beatingHeartOscillator--;
        if (interfaceCtx->beatingHeartOscillator <= 0) {
            interfaceCtx->beatingHeartOscillator = 0;
            interfaceCtx->beatingHeartOscillatorDecrease = false;
            if (!Player_InCsMode(globalCtx) && (globalCtx->pauseCtx.state == 0) &&
                (globalCtx->pauseCtx.debugState == 0) && HealthMeter_IsCritical() && !Gameplay_InCsMode(globalCtx)) {
                func_80078884(NA_SE_SY_HITPOINT_ALARM);
            }
        }
    } else {
        interfaceCtx->beatingHeartOscillator++;
        if (interfaceCtx->beatingHeartOscillator >= 10) {
            interfaceCtx->beatingHeartOscillator = 10;
            interfaceCtx->beatingHeartOscillatorDecrease = true;
        }
    }
}

u32 HealthMeter_IsCritical(void) {
    s32 criticalHealth;

    if (gSaveContext.healthCapacity <= 0x50) {
        criticalHealth = 0x10;
    } else if (gSaveContext.healthCapacity <= 0xA0) {
        criticalHealth = 0x18;
    } else if (gSaveContext.healthCapacity <= 0xF0) {
        criticalHealth = 0x20;
    } else {
        criticalHealth = 0x2C;
    }

    if ((criticalHealth >= gSaveContext.health) && (gSaveContext.health > 0)) {
        return true;
    } else {
        return false;
    }
}<|MERGE_RESOLUTION|>--- conflicted
+++ resolved
@@ -474,13 +474,8 @@
 
             {
                 Mtx* matrix = Graph_Alloc(gfxCtx, sizeof(Mtx));
-<<<<<<< HEAD
-                func_800D2CEC(matrix, 1.0f - (0.32f * beatingHeartScale), 1.0f - (0.32f * beatingHeartScale), 1.0f - (0.32f * beatingHeartScale),
+                Matrix_SetTranslateScaleMtx2(matrix, 1.0f - (0.32f * beatingHeartScale), 1.0f - (0.32f * beatingHeartScale), 1.0f - (0.32f * beatingHeartScale),
                               -130.0f + offsetX, 94.5f - offsetY, 0.0f);
-=======
-                Matrix_SetTranslateScaleMtx2(matrix, 1.0f - (0.32f * sp144), 1.0f - (0.32f * sp144),
-                                             1.0f - (0.32f * sp144), -130.0f + offsetX, 94.5f - offsetY, 0.0f);
->>>>>>> 4b4099e8
                 gSPMatrix(OVERLAY_DISP++, matrix, G_MTX_MODELVIEW | G_MTX_LOAD);
                 gSPVertex(OVERLAY_DISP++, beatingHeartVtx, 4, 0);
                 gSP1Quadrangle(OVERLAY_DISP++, 0, 2, 3, 1, 0);
