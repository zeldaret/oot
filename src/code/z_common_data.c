#include "global.h"
#include "region.h"
#include "versions.h"

<<<<<<< HEAD
#pragma increment_block_number "gc-eu:0 gc-eu-mq:0 gc-jp:0 gc-jp-ce:0 gc-jp-mq:0 gc-us:0 gc-us-mq:0 ntsc-1.2:192"
=======
#pragma increment_block_number "gc-eu:128 gc-eu-mq:128 gc-jp:128 gc-jp-ce:128 gc-jp-mq:128 gc-us:128 gc-us-mq:128" \
                               "ntsc-1.2:224"
>>>>>>> ebd2b8dd

ALIGNED(16) SaveContext gSaveContext;
u32 D_8015FA88;
u32 D_8015FA8C;

void SaveContext_Init(void) {
    bzero(&gSaveContext, sizeof(gSaveContext));
    D_8015FA88 = 0;
    D_8015FA8C = 0;
    gSaveContext.seqId = (u8)NA_BGM_DISABLED;
    gSaveContext.natureAmbienceId = NATURE_ID_DISABLED;
    gSaveContext.forcedSeqId = NA_BGM_GENERAL_SFX;
    gSaveContext.nextCutsceneIndex = 0xFFEF;
    gSaveContext.cutsceneTrigger = 0;
    gSaveContext.chamberCutsceneNum = CHAMBER_CS_FOREST;
    gSaveContext.nextDayTime = NEXT_TIME_NONE;
    gSaveContext.skyboxTime = 0;
    gSaveContext.dogIsLost = true;
    gSaveContext.nextTransitionType = TRANS_NEXT_TYPE_DEFAULT;
    gSaveContext.prevHudVisibilityMode = HUD_VISIBILITY_ALL;
#if OOT_NTSC && OOT_VERSION < GC_US
    if (gCurrentRegion == REGION_JP) {
        gSaveContext.language = LANGUAGE_JPN;
    }
    if (gCurrentRegion == REGION_US) {
        gSaveContext.language = LANGUAGE_ENG;
    }
#elif OOT_VERSION == GC_US || OOT_VERSION == GC_US_MQ
    gSaveContext.language = LANGUAGE_ENG;
#elif OOT_VERSION == GC_JP_CE
    gSaveContext.language = LANGUAGE_JPN;
#endif
}<|MERGE_RESOLUTION|>--- conflicted
+++ resolved
@@ -2,12 +2,8 @@
 #include "region.h"
 #include "versions.h"
 
-<<<<<<< HEAD
-#pragma increment_block_number "gc-eu:0 gc-eu-mq:0 gc-jp:0 gc-jp-ce:0 gc-jp-mq:0 gc-us:0 gc-us-mq:0 ntsc-1.2:192"
-=======
 #pragma increment_block_number "gc-eu:128 gc-eu-mq:128 gc-jp:128 gc-jp-ce:128 gc-jp-mq:128 gc-us:128 gc-us-mq:128" \
                                "ntsc-1.2:224"
->>>>>>> ebd2b8dd
 
 ALIGNED(16) SaveContext gSaveContext;
 u32 D_8015FA88;
