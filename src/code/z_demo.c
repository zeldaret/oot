--- conflicted
+++ resolved
@@ -1292,21 +1292,12 @@
         if (csCtx->unk_1A != 0) {
             csCtx->unk_18 = cmdBase->startFrame;
             if (D_8015FCC8 != 0) {
-<<<<<<< HEAD
                 Gameplay_CameraChangeSetting(globalCtx, csCtx->subCamId, CAM_SET_DEMO0);
                 Gameplay_ChangeCameraStatus(globalCtx, D_8015FCC6, CAM_STATUS_WAIT);
                 Gameplay_ChangeCameraStatus(globalCtx, csCtx->subCamId, CAM_STATUS_ACTIVE);
                 Camera_ResetAnim(Gameplay_GetCamera(globalCtx, csCtx->subCamId));
                 Camera_SetCSParams(Gameplay_GetCamera(globalCtx, csCtx->subCamId), csCtx->atPoints, csCtx->eyePoints,
                                    GET_PLAYER(globalCtx), relativeToLink);
-=======
-                Gameplay_CameraChangeSetting(globalCtx, csCtx->unk_14, CAM_SET_DEMO0);
-                Gameplay_ChangeCameraStatus(globalCtx, D_8015FCC6, CAM_STAT_WAIT);
-                Gameplay_ChangeCameraStatus(globalCtx, csCtx->unk_14, CAM_STAT_ACTIVE);
-                Camera_ResetAnim(Gameplay_GetCamera(globalCtx, csCtx->unk_14));
-                Camera_SetCSParams(Gameplay_GetCamera(globalCtx, csCtx->unk_14), csCtx->cameraFocus,
-                                   csCtx->cameraPosition, GET_PLAYER(globalCtx), relativeToLink);
->>>>>>> 11177837
             }
         }
     }
@@ -1338,21 +1329,12 @@
         if (csCtx->unk_1B != 0) {
             D_8015FCC0 = cmdBase->startFrame;
             if (D_8015FCC8 != 0) {
-<<<<<<< HEAD
                 Gameplay_CameraChangeSetting(globalCtx, csCtx->subCamId, CAM_SET_DEMO0);
                 Gameplay_ChangeCameraStatus(globalCtx, D_8015FCC6, CAM_STATUS_WAIT);
                 Gameplay_ChangeCameraStatus(globalCtx, csCtx->subCamId, CAM_STATUS_ACTIVE);
                 Camera_ResetAnim(Gameplay_GetCamera(globalCtx, csCtx->subCamId));
                 Camera_SetCSParams(Gameplay_GetCamera(globalCtx, csCtx->subCamId), csCtx->atPoints, csCtx->eyePoints,
                                    GET_PLAYER(globalCtx), relativeToLink);
-=======
-                Gameplay_CameraChangeSetting(globalCtx, csCtx->unk_14, CAM_SET_DEMO0);
-                Gameplay_ChangeCameraStatus(globalCtx, D_8015FCC6, CAM_STAT_WAIT);
-                Gameplay_ChangeCameraStatus(globalCtx, csCtx->unk_14, CAM_STAT_ACTIVE);
-                Camera_ResetAnim(Gameplay_GetCamera(globalCtx, csCtx->unk_14));
-                Camera_SetCSParams(Gameplay_GetCamera(globalCtx, csCtx->unk_14), csCtx->cameraFocus,
-                                   csCtx->cameraPosition, GET_PLAYER(globalCtx), relativeToLink);
->>>>>>> 11177837
             }
         }
     }
