#include "global.h"

u16 D_8011E1C0 = 0;
u16 D_8011E1C4 = 0;

typedef void (*CutsceneStateHandler)(GlobalContext*, CutsceneContext*);

void func_80064720(GlobalContext* globalCtx, CutsceneContext* csCtx);
void func_80064760(GlobalContext* globalCtx, CutsceneContext* csCtx);
void func_800647C0(GlobalContext* globalCtx, CutsceneContext* csCtx);
void func_80068C3C(GlobalContext* globalCtx, CutsceneContext* csCtx);
void func_80068D84(GlobalContext* globalCtx, CutsceneContext* csCtx);
void func_80068DC0(GlobalContext* globalCtx, CutsceneContext* csCtx);

CutsceneStateHandler sCsStateHandlers1[] = {
    func_80064720, func_80064760, func_80064720, func_80068D84, func_80064720,
};

CutsceneStateHandler sCsStateHandlers2[] = {
    func_80064720, func_800647C0, func_80068C3C, func_80068DC0, func_80068C3C,
};

u8 sTitleCsState = 0;

// TODO: use symbols for these cutscene locations once scenes and rooms are in C
EntranceCutscene sEntranceCutsceneTable[] = {
    { 0x0185, 2, 0xA0, 0x02013AA0 }, { 0x013D, 2, 0xA1, 0x02007EA0 }, { 0x00DB, 2, 0xA3, 0x0200A540 },
    { 0x0108, 2, 0xA4, 0x02003D70 }, { 0x0138, 1, 0xA5, 0x02003F40 }, { 0x014D, 2, 0xA6, 0x02008400 },
    { 0x0053, 2, 0xA7, 0x0200CE00 }, { 0x0000, 2, 0xA8, 0x0200B650 }, { 0x028A, 0, 0x18, 0x0200F9E0 },
    { 0x0292, 0, 0x18, 0x0200FF00 }, { 0x028E, 0, 0x18, 0x02010550 }, { 0x0476, 0, 0x18, 0x02010B30 },
    { 0x050F, 1, 0xA9, 0x0200BB80 }, { 0x0102, 2, 0xB1, 0x02007A30 }, { 0x0117, 2, 0xB2, 0x020031E0 },
    { 0x0129, 2, 0xB3, 0x02006490 }, { 0x0157, 2, 0xB4, 0x02005BD0 }, { 0x0028, 2, 0xB5, 0x02015600 },
    { 0x00E4, 2, 0xB6, 0x020070C0 }, { 0x0225, 2, 0xB7, 0x02004A80 }, { 0x0123, 2, 0xB8, 0x02007990 },
    { 0x0147, 2, 0xB9, 0x020076D0 }, { 0x0138, 0, 0xBA, 0x02004280 }, { 0x0574, 2, 0x5A, 0x020028E0 },
    { 0x0538, 2, 0xBB, 0x0201E790 }, { 0x053C, 2, 0xBC, 0x0201EF70 }, { 0x0540, 2, 0xBD, 0x02021380 },
    { 0x0544, 2, 0xBE, 0x0201E3E0 }, { 0x0548, 2, 0xBF, 0x0201DF90 }, { 0x054C, 2, 0xAD, 0x0201EB40 },
    { 0x008D, 0, 0xC0, 0x02002BB0 }, { 0x03B4, 0, 0xC7, 0x020055C0 }, { 0x0246, 2, 0xB9, 0x020076D0 },
    { 0x05E8, 2, 0xC6, 0x0200C9D0 },
};

// Unused, seems to be an early list of dungeon entrance cutscene locations
u32 D_8011E304[] = { 0x0200B650, 0x02015600, 0x02014F80, 0x02003F80, 0x02000330, 0x0201DA50 };

u16 D_8015FCC0;
u16 D_8015FCC2;
u16 D_8015FCC4;
s16 D_8015FCC6;
u8 D_8015FCC8;
s16 D_8015FCCA;
u16 D_8015FCCC;      // only written to, never read
char D_8015FCD0[20]; // unreferenced
u8 D_8015FCE4;       // only written to, never read

void func_80068ECC(GlobalContext* globalCtx, CutsceneContext* csCtx);

void Cutscene_DrawDebugInfo(GlobalContext* globalCtx, Gfx** dlist, CutsceneContext* csCtx) {
    GfxPrint printer;
    u8 pad2[8];

    GfxPrint_Init(&printer);
    GfxPrint_Open(&printer, *dlist);
    GfxPrint_SetPos(&printer, 22, 25);
    GfxPrint_SetColor(&printer, 255, 255, 55, 32);
    GfxPrint_Printf(&printer, "%s", "FLAME ");
    GfxPrint_SetColor(&printer, 255, 255, 255, 32);
    GfxPrint_Printf(&printer, "%06d", csCtx->frames);
    GfxPrint_SetColor(&printer, 50, 255, 255, 60);
    GfxPrint_SetPos(&printer, 4, 26);
    GfxPrint_Printf(&printer, "%s", "SKIP=(START) or (Cursole Right)");
    *dlist = GfxPrint_Close(&printer);
    GfxPrint_Destroy(&printer);
}

void func_8006450C(GlobalContext* globalCtx, CutsceneContext* csCtx) {
    csCtx->state = CS_STATE_IDLE;
    csCtx->unk_0C = 0.0f;
}

void func_80064520(GlobalContext* globalCtx, CutsceneContext* csCtx) {
    csCtx->state = CS_STATE_SKIPPABLE_INIT;
    csCtx->linkAction = NULL;
}

void func_80064534(GlobalContext* globalCtx, CutsceneContext* csCtx) {
    if (csCtx->state != CS_STATE_UNSKIPPABLE_EXEC) {
        csCtx->state = CS_STATE_UNSKIPPABLE_INIT;
    }
}

void func_80064558(GlobalContext* globalCtx, CutsceneContext* csCtx) {
    if (gSaveContext.cutsceneIndex < 0xFFF0) {
        sCsStateHandlers1[csCtx->state](globalCtx, csCtx);
    }
}

void func_800645A0(GlobalContext* globalCtx, CutsceneContext* csCtx) {
    Input* pad1 = &globalCtx->state.input[0];

    if (CHECK_BTN_ALL(pad1->press.button, BTN_DLEFT) && (csCtx->state == CS_STATE_IDLE) &&
        (gSaveContext.sceneSetupIndex >= 4)) {
        D_8015FCC8 = 0;
        gSaveContext.cutsceneIndex = 0xFFFD;
        gSaveContext.cutsceneTrigger = 1;
    }

<<<<<<< HEAD
    if (CHECK_PAD(pad1->press, U_JPAD) && (csCtx->state == CS_STATE_IDLE) && (gSaveContext.sceneSetupIndex >= 4) &&
        (gDbgCamEnabled == 0)) {
=======
    if (CHECK_BTN_ALL(pad1->press.button, BTN_DUP) && (csCtx->state == CS_STATE_IDLE) &&
        (gSaveContext.sceneSetupIndex >= 4) && (D_8011D394 == 0)) {
>>>>>>> fcea7c23
        D_8015FCC8 = 1;
        gSaveContext.cutsceneIndex = 0xFFFD;
        gSaveContext.cutsceneTrigger = 1;
    }

    if ((gSaveContext.cutsceneTrigger != 0) && (globalCtx->sceneLoadFlag == 0x14)) {
        gSaveContext.cutsceneTrigger = 0;
    }

    if ((gSaveContext.cutsceneTrigger != 0) && (csCtx->state == CS_STATE_IDLE)) {
        // Translates to: "CUTSCENE START REQUEST ANNOUNCEMENT!"
        osSyncPrintf("\nデモ開始要求 発令！");
        gSaveContext.cutsceneIndex = 0xFFFD;
        gSaveContext.cutsceneTrigger = 1;
    }

    if (gSaveContext.cutsceneIndex >= 0xFFF0) {
        func_80068ECC(globalCtx, csCtx);
        sCsStateHandlers2[csCtx->state](globalCtx, csCtx);
    }
}

void func_80064720(GlobalContext* globalCtx, CutsceneContext* csCtx) {
}

u32 func_8006472C(GlobalContext* globalCtx, CutsceneContext* csCtx, f32 target) {
    return Math_ApproxF(&csCtx->unk_0C, target, 0.1f);
}

void func_80064760(GlobalContext* globalCtx, CutsceneContext* csCtx) {
    Interface_ChangeAlpha(1);
    ShrinkWindow_SetVal(0x20);

    if (func_8006472C(globalCtx, csCtx, 1.0f)) {
        func_800F68BC(1);
        csCtx->state++;
    }
}

void func_800647C0(GlobalContext* globalCtx, CutsceneContext* csCtx) {
    func_80068C3C(globalCtx, csCtx);
    Interface_ChangeAlpha(1);
    ShrinkWindow_SetVal(0x20);

    if (func_8006472C(globalCtx, csCtx, 1.0f)) {
        func_800F68BC(1);
        csCtx->state++;
    }
}

// Command 3: Misc. Actions
void func_80064824(GlobalContext* globalCtx, CutsceneContext* csCtx, CsCmdBase* cmd) {
    Player* player = PLAYER;
    f32 temp;
    u8 sp3F;

    sp3F = 0;

    if ((csCtx->frames < cmd->startFrame) || (csCtx->frames >= cmd->endFrame) && (cmd->endFrame != cmd->startFrame)) {
        return;
    }

    temp = func_8006F93C(cmd->endFrame - 1, cmd->startFrame, csCtx->frames);

    if (csCtx->frames == cmd->startFrame) {
        sp3F = 1;
    }

    switch (cmd->base) {
        case 1:
            if (sp3F != 0) {
                func_800F6D58(0xE, 4, 0x3F);
                func_800F6D58(0xE, 1, 1);
                globalCtx->envCtx.unk_EE[0] = 0x14;
            }
            break;
        case 2:
            if (sp3F != 0) {
                func_800F6D58(0xF, 0, 0);
                func_800753C4(globalCtx, 3);
                if (1) {}
                D_8015FD70 = 1;
            }
            break;
        case 3:
            if (sp3F != 0) {
                Flags_SetEnv(globalCtx, 0);
                if (gSaveContext.entranceIndex == 0x0053) {
                    Flags_SetEnv(globalCtx, 2);
                }
            }
            break;
        case 6:
            if (globalCtx->envCtx.unk_A0 < 0x3200) {
                globalCtx->envCtx.unk_A0 += 0x23;
            }
            break;
        case 7:
            if (sp3F != 0) {
                globalCtx->envCtx.unk_19 = 1;
                globalCtx->envCtx.gloomySky = 1;
                globalCtx->envCtx.unk_18 = 0;
                globalCtx->envCtx.unk_1A = 0x3C;
                globalCtx->envCtx.unk_21 = 1;
                globalCtx->envCtx.unk_1F = 0;
                globalCtx->envCtx.unk_20 = 1;
                globalCtx->envCtx.unk_22 = globalCtx->envCtx.unk_24 = 0x3C;
            }
            break;
        case 8:
            if (globalCtx->unk_11D30[0] < 0x80) {
                globalCtx->unk_11D30[0] += 4;
            }
            break;
        case 9:
            globalCtx->envCtx.unk_EE[3] = 0x10;
            break;
        case 10:
            Flags_SetEnv(globalCtx, 1);
            break;
        case 11:
            if (globalCtx->unk_11D30[0] < 0x672) {
                globalCtx->unk_11D30[0] += 0x14;
            }
            if (csCtx->frames == 0x30F) {
                func_80078884(NA_SE_EV_DEKU_DEATH);
            } else if (csCtx->frames == 0x2CD) {
                globalCtx->unk_11D30[0] = 0;
            }
            break;
        case 12:
            if (sp3F != 0) {
                if (csCtx->state != CS_STATE_UNSKIPPABLE_EXEC) {
                    csCtx->state = CS_STATE_UNSKIPPABLE_INIT;
                }
            }
            break;
        case 13:
            if (globalCtx->unk_11D30[1] == 0) {
                func_80078884(NA_SE_EV_TRIFORCE_FLASH);
            }
            if (globalCtx->unk_11D30[1] < 0xFF) {
                globalCtx->unk_11D30[1] += 5;
            }
            break;
        case 14:
            if (sp3F != 0) {
                func_800BC490(globalCtx, 1);
            }
            break;
        case 15:
            if (sp3F != 0) {
                TitleCard_InitPlaceName(globalCtx, &globalCtx->actorCtx.titleCtx, player->giObjectSegment, 0xA0, 0x78,
                                        0x90, 0x18, 0x14);
            }
            break;
        case 16:
            if (sp3F != 0) {
                D_8015FCCA = Quake_Add(ACTIVE_CAM, 6);
                Quake_SetSpeed(D_8015FCCA, 0x7FFF);
                Quake_SetQuakeValues(D_8015FCCA, 4, 0, 1000, 0);
                Quake_SetCountdown(D_8015FCCA, 800);
            }
            break;
        case 17:
            if (sp3F != 0) {
                Quake_RemoveFromIdx(D_8015FCCA);
            }
            break;
        case 18:
            globalCtx->envCtx.unk_EE[0] = 0;
            globalCtx->envCtx.gloomySkyEvent = 2;
            if (gSaveContext.dayTime < 0x4AAB) {
                gSaveContext.dayTime += 30;
            }
            if (globalCtx->envCtx.unk_EE[1] == 0) {
                D_8011FB30 = 0;
                func_800F6D58(14, 1, 0);
            }
            break;
        case 19:
            gSaveContext.eventChkInf[6] |= 0x0020;
            break;
        case 20:
            gSaveContext.eventChkInf[6] |= 0x0080;
            break;
        case 21:
            gSaveContext.eventChkInf[6] |= 0x0200;
            break;
        case 22:
            D_801614B0.r = 255;
            D_801614B0.g = 255;
            D_801614B0.b = 255;
            D_801614B0.a = 255;
            break;
        case 23:
            D_801614B0.r = 255;
            D_801614B0.g = 180;
            D_801614B0.b = 100;
            D_801614B0.a = 255.0f * temp;
            break;
        case 24:
            globalCtx->roomCtx.curRoom.segment = NULL;
            break;
        case 25:
            gSaveContext.dayTime += 30;
            if ((gSaveContext.dayTime) > 0xCAAA) {
                gSaveContext.dayTime = 0xCAAA;
            }
            break;
        case 26:
            if ((gSaveContext.dayTime < 0x3000) || (gSaveContext.dayTime >= 0x4555)) {
                if ((gSaveContext.dayTime >= 0x4555) && (gSaveContext.dayTime < 0xAAAB)) {
                    globalCtx->envCtx.unk_BF = 1;
                } else if ((gSaveContext.dayTime >= 0xAAAB) && (gSaveContext.dayTime < 0xC556)) {
                    globalCtx->envCtx.unk_BF = 2;
                } else {
                    globalCtx->envCtx.unk_BF = 3;
                }
            }
            break;
        case 27:
            if (globalCtx->state.frames & 8) {
                if (globalCtx->envCtx.unk_8C[0][0] < 40) {
                    globalCtx->envCtx.unk_8C[0][0] += 2;
                    globalCtx->envCtx.unk_8C[1][1] -= 3;
                    globalCtx->envCtx.unk_8C[1][2] -= 3;
                }
            } else {
                if (globalCtx->envCtx.unk_8C[0][0] > 2) {
                    globalCtx->envCtx.unk_8C[0][0] -= 2;
                    globalCtx->envCtx.unk_8C[1][1] += 3;
                    globalCtx->envCtx.unk_8C[1][2] += 3;
                }
            }
            break;
        case 28:
            globalCtx->unk_11DE9 = 1;
            break;
        case 29:
            globalCtx->unk_11DE9 = 0;
            break;
        case 30:
            Flags_SetEnv(globalCtx, 3);
            break;
        case 31:
            Flags_SetEnv(globalCtx, 4);
            break;
        case 32:
            if (sp3F != 0) {
                globalCtx->envCtx.unk_E6 = 1;
            }
            func_800788CC(NA_SE_EV_SAND_STORM - SFX_FLAG);
            break;
        case 33:
            gSaveContext.unk_1422 = 1;
            break;
        case 34:
            if (!gSaveContext.nightFlag) {
                gSaveContext.dayTime -= D_8011FB40;
            } else {
                gSaveContext.dayTime -= D_8011FB40 * 2;
            }
            break;
        case 35:
            func_800EE824(csCtx);
            csCtx->frames = cmd->startFrame - 1;
            break;
    }
}

// Command 4: Set Environment Lighting
void Cutscene_Command_SetLighting(GlobalContext* globalCtx, CutsceneContext* csCtx, CsCmdEnvLighting* cmd) {
    if (csCtx->frames == cmd->startFrame) {
        globalCtx->envCtx.unk_BF = cmd->setting - 1;
        globalCtx->envCtx.unk_D8 = 1.0f;
    }
}

// Command 0x56: Play Background Music
void Cutscene_Command_PlayBGM(GlobalContext* globalCtx, CutsceneContext* csCtx, CsCmdMusicChange* cmd) {
    if (csCtx->frames == cmd->startFrame) {
        func_800F595C(cmd->sequence - 1);
    }
}

// Command 0x57: Stop Background Music
void Cutscene_Command_StopBGM(GlobalContext* globalCtx, CutsceneContext* csCtx, CsCmdMusicChange* cmd) {
    if (csCtx->frames == cmd->startFrame) {
        func_800F59E8(cmd->sequence - 1);
    }
}

// Command 0x7C: Fade Background Music over duration
void Cutscene_Command_FadeBGM(GlobalContext* globalCtx, CutsceneContext* csCtx, CsCmdMusicFade* cmd) {
    u8 var1;

    if ((csCtx->frames == cmd->startFrame) && (csCtx->frames < cmd->endFrame)) {
        var1 = cmd->endFrame - cmd->startFrame;

        if (cmd->type == 3) {
            Audio_SetBGM(var1 << 0x10 | 0x110000FF);
        } else {
            Audio_SetBGM(var1 << 0x10 | 0x100000FF);
        }
    }
}

// Command 9: ?
void Cutscene_Command_09(GlobalContext* globalCtx, CutsceneContext* csCtx, CsCmdUnknown9* cmd) {
    if (csCtx->frames == cmd->startFrame) {
        func_800AA000(0.0f, cmd->unk_06, cmd->unk_07, cmd->unk_08);
    }
}

// Command 0x8C: Set Time of Day & Environment Time
void func_80065134(GlobalContext* globalCtx, CutsceneContext* csCtx, CsCmdDayTime* cmd) {
    s16 temp1;
    s16 temp2;

    if (csCtx->frames == cmd->startFrame) {
        temp1 = (cmd->hour * 60.0f) / 0.021972656f;
        temp2 = (cmd->minute + 1) / 0.021972656f;

        gSaveContext.dayTime = temp1 + temp2;
        gSaveContext.environmentTime = temp1 + temp2;
    }
}

// Command 0x3E8: Code Execution (& Terminates Cutscene?)
void Cutscene_Command_Terminator(GlobalContext* globalCtx, CutsceneContext* csCtx, CsCmdBase* cmd) {
    Player* player = PLAYER;
    s32 temp = 0;

    if ((gSaveContext.gameMode != 0) && (gSaveContext.gameMode != 3) && (globalCtx->sceneNum != SCENE_SPOT00) &&
        (csCtx->frames > 20) &&
        (CHECK_BTN_ALL(globalCtx->state.input[0].press.button, BTN_A) ||
         CHECK_BTN_ALL(globalCtx->state.input[0].press.button, BTN_B) ||
         CHECK_BTN_ALL(globalCtx->state.input[0].press.button, BTN_START)) &&
        (gSaveContext.fileNum != 0xFEDC) && (globalCtx->sceneLoadFlag == 0)) {
        Audio_PlaySoundGeneral(NA_SE_SY_PIECE_OF_HEART, &D_801333D4, 4, &D_801333E0, &D_801333E0, &D_801333E8);
        temp = 1;
    }

    if ((csCtx->frames == cmd->startFrame) || (temp != 0) ||
        ((csCtx->frames > 20) && CHECK_BTN_ALL(globalCtx->state.input[0].press.button, BTN_START) &&
         (gSaveContext.fileNum != 0xFEDC))) {
        csCtx->state = CS_STATE_UNSKIPPABLE_EXEC;
        func_800F68BC(0);
        gSaveContext.unk_1410 = 1;

        // Translates to: "FUTURE FORK DESIGNATION=No. [%d]"
        osSyncPrintf("\n分岐先指定！！=[%d]番", cmd->base);

        if ((gSaveContext.gameMode != 0) && (csCtx->frames != cmd->startFrame)) {
            gSaveContext.unk_13E7 = 1;
        }

        gSaveContext.cutsceneIndex = 0;

        switch (cmd->base) {
            case 1:
                globalCtx->nextEntranceIndex = 0x00A0;
                gSaveContext.cutsceneIndex = 0xFFF1;
                globalCtx->sceneLoadFlag = 0x14;
                globalCtx->fadeTransition = 2;
                break;
            case 2:
                globalCtx->nextEntranceIndex = 0x00A0;
                gSaveContext.cutsceneIndex = 0xFFF0;
                globalCtx->sceneLoadFlag = 0x14;
                globalCtx->fadeTransition = 10;
                break;
            case 3:
                globalCtx->nextEntranceIndex = 0x0117;
                gSaveContext.cutsceneIndex = 0xFFF1;
                globalCtx->sceneLoadFlag = 0x14;
                globalCtx->fadeTransition = 10;
                break;
            case 4:
                globalCtx->nextEntranceIndex = 0x013D;
                gSaveContext.cutsceneIndex = 0xFFF0;
                globalCtx->sceneLoadFlag = 0x14;
                globalCtx->fadeTransition = 10;
                break;
            case 5:
                globalCtx->nextEntranceIndex = 0x00EE;
                gSaveContext.cutsceneIndex = 0xFFF0;
                globalCtx->sceneLoadFlag = 0x14;
                globalCtx->fadeTransition = 10;
                break;
            case 6:
                globalCtx->nextEntranceIndex = 0x00A0;
                gSaveContext.cutsceneIndex = 0xFFF2;
                globalCtx->sceneLoadFlag = 0x14;
                globalCtx->fadeTransition = 10;
                break;
            case 7:
                globalCtx->nextEntranceIndex = 0x00EE;
                gSaveContext.cutsceneIndex = 0xFFF2;
                globalCtx->sceneLoadFlag = 0x14;
                globalCtx->fadeTransition = 11;
                break;
            case 8:
                gSaveContext.fw.set = 0;
                gSaveContext.respawn[RESPAWN_MODE_TOP].data = 0;
                if (!(gSaveContext.eventChkInf[4] & 0x20)) {
                    gSaveContext.eventChkInf[4] |= 0x20;
                    globalCtx->nextEntranceIndex = 0x00A0;
                    globalCtx->sceneLoadFlag = 0x14;
                    gSaveContext.cutsceneIndex = 0xFFF3;
                    globalCtx->fadeTransition = 11;
                } else {
                    if (gSaveContext.sceneSetupIndex < 4) {
                        if (LINK_IS_CHILD) {
                            globalCtx->linkAgeOnLoad = 0;
                        } else {
                            globalCtx->linkAgeOnLoad = 1;
                        }
                    }
                    globalCtx->nextEntranceIndex = 0x02CA;
                    globalCtx->sceneLoadFlag = 0x14;
                    globalCtx->fadeTransition = 3;
                    gSaveContext.nextTransition = 3;
                }
                break;
            case 9:
                globalCtx->nextEntranceIndex = 0x0117;
                gSaveContext.cutsceneIndex = 0xFFF0;
                globalCtx->sceneLoadFlag = 0x14;
                globalCtx->fadeTransition = 12;
                break;
            case 10:
                globalCtx->nextEntranceIndex = 0x00BB;
                gSaveContext.cutsceneIndex = 0xFFF0;
                globalCtx->sceneLoadFlag = 0x14;
                globalCtx->fadeTransition = 2;
                break;
            case 11:
                globalCtx->nextEntranceIndex = 0x00EE;
                gSaveContext.cutsceneIndex = 0xFFF3;
                globalCtx->sceneLoadFlag = 0x14;
                globalCtx->fadeTransition = 3;
                break;
            case 12:
                globalCtx->nextEntranceIndex = 0x047A;
                globalCtx->sceneLoadFlag = 0x14;
                globalCtx->fadeTransition = 2;
                break;
            case 13:
                globalCtx->nextEntranceIndex = 0x010E;
                globalCtx->sceneLoadFlag = 0x14;
                globalCtx->fadeTransition = 2;
                gSaveContext.nextTransition = 2;
                break;
            case 14:
                globalCtx->nextEntranceIndex = 0x0457;
                globalCtx->sceneLoadFlag = 0x14;
                globalCtx->fadeTransition = 2;
                break;
            case 15:
                globalCtx->nextEntranceIndex = 0x0053;
                globalCtx->sceneLoadFlag = 0x14;
                gSaveContext.cutsceneIndex = 0xFFF4;
                globalCtx->fadeTransition = 3;
                break;
            case 16:
                globalCtx->nextEntranceIndex = 0x0053;
                globalCtx->sceneLoadFlag = 0x14;
                gSaveContext.cutsceneIndex = 0xFFF5;
                globalCtx->fadeTransition = 3;
                break;
            case 17:
                globalCtx->nextEntranceIndex = 0x0053;
                globalCtx->sceneLoadFlag = 0x14;
                gSaveContext.cutsceneIndex = 0xFFF6;
                globalCtx->fadeTransition = 3;
                break;
            case 18:
                gSaveContext.eventChkInf[4] |= 0x8000;
                globalCtx->nextEntranceIndex = 0x0324;
                globalCtx->sceneLoadFlag = 0x14;
                globalCtx->fadeTransition = 2;
                gSaveContext.nextTransition = 2;
                break;
            case 19:
                globalCtx->nextEntranceIndex = 0x013D;
                globalCtx->sceneLoadFlag = 0x14;
                globalCtx->fadeTransition = 4;
                gSaveContext.cutsceneIndex = 0x8000;
                break;
            case 21:
                globalCtx->nextEntranceIndex = 0x0102;
                globalCtx->sceneLoadFlag = 0x14;
                gSaveContext.cutsceneIndex = 0xFFF0;
                globalCtx->fadeTransition = 3;
                break;
            case 22:
                Item_Give(globalCtx, ITEM_SONG_REQUIEM);
                globalCtx->nextEntranceIndex = 0x0123;
                globalCtx->sceneLoadFlag = 0x14;
                gSaveContext.cutsceneIndex = 0xFFF0;
                globalCtx->fadeTransition = 3;
                break;
            case 23:
                globalCtx->nextEntranceIndex = 0x00A0;
                globalCtx->sceneLoadFlag = 0x14;
                gSaveContext.cutsceneIndex = 0xFFF8;
                globalCtx->fadeTransition = 3;
                break;
            case 24:
                globalCtx->nextEntranceIndex = 0x0028;
                globalCtx->sceneLoadFlag = 0x14;
                globalCtx->fadeTransition = 2;
                break;
            case 25:
                globalCtx->linkAgeOnLoad = 0;
                globalCtx->nextEntranceIndex = 0x006B;
                globalCtx->sceneLoadFlag = 0x14;
                gSaveContext.cutsceneIndex = 0xFFF0;
                globalCtx->fadeTransition = 3;
                break;
            case 26:
                globalCtx->nextEntranceIndex = 0x0053;
                globalCtx->sceneLoadFlag = 0x14;
                gSaveContext.cutsceneIndex = 0xFFF4;
                globalCtx->fadeTransition = 3;
                break;
            case 27:
                globalCtx->nextEntranceIndex = 0x0053;
                globalCtx->sceneLoadFlag = 0x14;
                gSaveContext.cutsceneIndex = 0xFFF5;
                globalCtx->fadeTransition = 3;
                break;
            case 28:
                globalCtx->nextEntranceIndex = 0x0053;
                globalCtx->sceneLoadFlag = 0x14;
                gSaveContext.cutsceneIndex = 0xFFF6;
                globalCtx->fadeTransition = 3;
                break;
            case 29:
                globalCtx->nextEntranceIndex = 0x006B;
                globalCtx->sceneLoadFlag = 0x14;
                gSaveContext.chamberCutsceneNum = 0;
                globalCtx->fadeTransition = 3;
                break;
            case 30:
                globalCtx->nextEntranceIndex = 0x006B;
                globalCtx->sceneLoadFlag = 0x14;
                globalCtx->fadeTransition = 3;
                Item_Give(globalCtx, ITEM_MEDALLION_FIRE);
                gSaveContext.chamberCutsceneNum = 1;
                break;
            case 31:
                globalCtx->nextEntranceIndex = 0x006B;
                globalCtx->sceneLoadFlag = 0x14;
                globalCtx->fadeTransition = 3;
                gSaveContext.chamberCutsceneNum = 2;
                break;
            case 32:
                globalCtx->linkAgeOnLoad = 1;
                globalCtx->nextEntranceIndex = 0x00CD;
                globalCtx->sceneLoadFlag = 0x14;
                gSaveContext.cutsceneIndex = 0xFFF2;
                globalCtx->fadeTransition = 11;
                break;
            case 33:
                globalCtx->nextEntranceIndex = 0x00CD;
                globalCtx->sceneLoadFlag = 0x14;
                globalCtx->fadeTransition = 3;
                break;
            case 34:
                globalCtx->nextEntranceIndex = 0x00A0;
                globalCtx->sceneLoadFlag = 0x14;
                gSaveContext.cutsceneIndex = 0xFFF3;
                globalCtx->fadeTransition = 3;
                break;
            case 35:
                globalCtx->nextEntranceIndex = 0x00CD;
                globalCtx->sceneLoadFlag = 0x14;
                gSaveContext.cutsceneIndex = 0xFFF0;
                globalCtx->fadeTransition = 4;
                break;
            case 38:
                globalCtx->nextEntranceIndex = 0x00A0;
                globalCtx->sceneLoadFlag = 0x14;
                gSaveContext.cutsceneIndex = 0xFFF4;
                globalCtx->fadeTransition = 4;
                break;
            case 39:
                globalCtx->nextEntranceIndex = 0x0053;
                globalCtx->sceneLoadFlag = 0x14;
                gSaveContext.cutsceneIndex = 0xFFF9;
                globalCtx->fadeTransition = 4;
                break;
            case 40:
                globalCtx->linkAgeOnLoad = 0;
                globalCtx->nextEntranceIndex = 0x0053;
                globalCtx->sceneLoadFlag = 0x14;
                gSaveContext.cutsceneIndex = 0xFFFA;
                globalCtx->fadeTransition = 4;
                break;
            case 41:
                globalCtx->nextEntranceIndex = 0x04E6;
                globalCtx->sceneLoadFlag = 0x14;
                globalCtx->fadeTransition = 2;
                break;
            case 42:
                globalCtx->nextEntranceIndex = 0x00DB;
                globalCtx->sceneLoadFlag = 0x14;
                gSaveContext.cutsceneIndex = 0xFFF2;
                globalCtx->fadeTransition = 4;
                break;
            case 43:
                globalCtx->nextEntranceIndex = 0x0503;
                globalCtx->sceneLoadFlag = 0x14;
                globalCtx->fadeTransition = 4;
                break;
            case 44:
                globalCtx->nextEntranceIndex = 0x0320;
                globalCtx->sceneLoadFlag = 0x14;
                globalCtx->fadeTransition = 17;
                break;
            case 46:
                gSaveContext.eventChkInf[4] |= 0x8000;
                globalCtx->nextEntranceIndex = 0x0324;
                globalCtx->sceneLoadFlag = 0x14;
                globalCtx->fadeTransition = 4;
                break;
            case 47:
                Item_Give(globalCtx, ITEM_SONG_NOCTURNE);
                gSaveContext.eventChkInf[5] |= 0x10;
                globalCtx->nextEntranceIndex = 0x00DB;
                globalCtx->sceneLoadFlag = 0x14;
                gSaveContext.cutsceneIndex = 0xFFF1;
                globalCtx->fadeTransition = 4;
                break;
            case 48:
                globalCtx->nextEntranceIndex = 0x01ED;
                globalCtx->sceneLoadFlag = 0x14;
                globalCtx->fadeTransition = 15;
                gSaveContext.nextTransition = 15;
                break;
            case 49:
                globalCtx->nextEntranceIndex = 0x058C;
                globalCtx->sceneLoadFlag = 0x14;
                globalCtx->fadeTransition = 4;
                break;
            case 50:
                globalCtx->nextEntranceIndex = 0x0513;
                globalCtx->sceneLoadFlag = 0x14;
                globalCtx->fadeTransition = 17;
                break;
            case 51:
                globalCtx->nextEntranceIndex = 0x00CD;
                gSaveContext.cutsceneIndex = 0xFFF8;
                globalCtx->sceneLoadFlag = 0x14;
                globalCtx->fadeTransition = 41;
                break;
            case 52:
                globalCtx->nextEntranceIndex = 0x0053;
                gSaveContext.cutsceneIndex = 0xFFF7;
                globalCtx->sceneLoadFlag = 0x14;
                globalCtx->fadeTransition = 11;
                break;
            case 53:
                globalCtx->nextEntranceIndex = 0x050F;
                globalCtx->sceneLoadFlag = 0x14;
                globalCtx->fadeTransition = 3;
                break;
            case 54:
                gSaveContext.gameMode = 3;
                func_800F7260(0x6F);
                globalCtx->linkAgeOnLoad = 1;
                globalCtx->nextEntranceIndex = 0x0117;
                gSaveContext.cutsceneIndex = 0xFFF2;
                globalCtx->sceneLoadFlag = 0x14;
                globalCtx->fadeTransition = 2;
                break;
            case 55:
                globalCtx->nextEntranceIndex = 0x0129;
                gSaveContext.cutsceneIndex = 0xFFF1;
                globalCtx->sceneLoadFlag = 0x14;
                globalCtx->fadeTransition = 2;
                break;
            case 56:
                globalCtx->nextEntranceIndex = 0x00DB;
                gSaveContext.cutsceneIndex = 0xFFF4;
                globalCtx->sceneLoadFlag = 0x14;
                globalCtx->fadeTransition = 2;
                break;
            case 57:
                globalCtx->nextEntranceIndex = 0x013D;
                gSaveContext.cutsceneIndex = 0xFFF3;
                globalCtx->sceneLoadFlag = 0x14;
                globalCtx->fadeTransition = 2;
                break;
            case 58:
                globalCtx->nextEntranceIndex = 0x014D;
                gSaveContext.cutsceneIndex = 0xFFF1;
                globalCtx->sceneLoadFlag = 0x14;
                globalCtx->fadeTransition = 2;
                break;
            case 59:
                globalCtx->nextEntranceIndex = 0x0102;
                gSaveContext.cutsceneIndex = 0xFFF1;
                globalCtx->sceneLoadFlag = 0x14;
                globalCtx->fadeTransition = 2;
                break;
            case 60:
                globalCtx->nextEntranceIndex = 0x010E;
                gSaveContext.cutsceneIndex = 0xFFF2;
                globalCtx->sceneLoadFlag = 0x14;
                globalCtx->fadeTransition = 2;
                break;
            case 61:
                globalCtx->nextEntranceIndex = 0x0108;
                gSaveContext.cutsceneIndex = 0xFFF0;
                globalCtx->sceneLoadFlag = 0x14;
                globalCtx->fadeTransition = 2;
                break;
            case 62:
                globalCtx->linkAgeOnLoad = 0;
                globalCtx->nextEntranceIndex = 0x00EE;
                gSaveContext.cutsceneIndex = 0xFFF6;
                globalCtx->sceneLoadFlag = 0x14;
                globalCtx->fadeTransition = 2;
                break;
            case 63:
                globalCtx->nextEntranceIndex = 0x00EE;
                gSaveContext.cutsceneIndex = 0xFFF7;
                globalCtx->sceneLoadFlag = 0x14;
                globalCtx->fadeTransition = 2;
                break;
            case 64:
                globalCtx->nextEntranceIndex = 0x00CD;
                gSaveContext.cutsceneIndex = 0xFFF5;
                globalCtx->sceneLoadFlag = 0x14;
                globalCtx->fadeTransition = 2;
                break;
            case 65:
                globalCtx->linkAgeOnLoad = 1;
                globalCtx->nextEntranceIndex = 0x0157;
                gSaveContext.cutsceneIndex = 0xFFF2;
                globalCtx->sceneLoadFlag = 0x14;
                globalCtx->fadeTransition = 2;
                break;
            case 66:
                globalCtx->nextEntranceIndex = 0x0554;
                globalCtx->sceneLoadFlag = 0x14;
                globalCtx->fadeTransition = 2;
                break;
            case 67:
                globalCtx->nextEntranceIndex = 0x027E;
                globalCtx->sceneLoadFlag = 0x14;
                globalCtx->fadeTransition = 2;
                break;
            case 68:
                globalCtx->nextEntranceIndex = 0x00A0;
                globalCtx->sceneLoadFlag = 0x14;
                gSaveContext.cutsceneIndex = 0xFFF5;
                globalCtx->fadeTransition = 2;
                break;
            case 69:
                globalCtx->nextEntranceIndex = 0x05E8;
                globalCtx->sceneLoadFlag = 0x14;
                globalCtx->fadeTransition = 2;
                break;
            case 70:
                globalCtx->nextEntranceIndex = 0x013D;
                globalCtx->sceneLoadFlag = 0x14;
                gSaveContext.cutsceneIndex = 0xFFF4;
                globalCtx->fadeTransition = 2;
                gSaveContext.nextTransition = 2;
                break;
            case 71:
                gSaveContext.equips.equipment |= 0x0100;
                Player_SetEquipmentData(globalCtx, player);
                gSaveContext.equips.equipment |= 0x1000;
                Player_SetEquipmentData(globalCtx, player);
                globalCtx->linkAgeOnLoad = 1;
                globalCtx->nextEntranceIndex = 0x0053;
                globalCtx->sceneLoadFlag = 0x14;
                gSaveContext.cutsceneIndex = 0xFFF1;
                globalCtx->fadeTransition = 2;
                break;
            case 72:
                globalCtx->nextEntranceIndex = 0x0400;
                globalCtx->sceneLoadFlag = 0x14;
                gSaveContext.cutsceneIndex = 0xFFF0;
                globalCtx->fadeTransition = 2;
                gSaveContext.nextTransition = 2;
                break;
            case 73:
                globalCtx->linkAgeOnLoad = 1;
                globalCtx->nextEntranceIndex = 0x0157;
                globalCtx->sceneLoadFlag = 0x14;
                gSaveContext.cutsceneIndex = 0xFFF2;
                globalCtx->fadeTransition = 2;
                break;
            case 74:
                globalCtx->nextEntranceIndex = 0x0157;
                globalCtx->sceneLoadFlag = 0x14;
                gSaveContext.cutsceneIndex = 0xFFF3;
                globalCtx->fadeTransition = 3;
                gSaveContext.nextTransition = 3;
                break;
            case 75:
                globalCtx->linkAgeOnLoad = 1;
                globalCtx->nextEntranceIndex = 0x0157;
                globalCtx->sceneLoadFlag = 0x14;
                gSaveContext.cutsceneIndex = 0xFFF4;
                globalCtx->fadeTransition = 2;
                break;
            case 76:
                globalCtx->linkAgeOnLoad = 0;
                globalCtx->nextEntranceIndex = 0x0157;
                globalCtx->sceneLoadFlag = 0x14;
                gSaveContext.cutsceneIndex = 0xFFF5;
                globalCtx->fadeTransition = 2;
                break;
            case 77:
                globalCtx->linkAgeOnLoad = 1;
                globalCtx->nextEntranceIndex = 0x0157;
                globalCtx->sceneLoadFlag = 0x14;
                gSaveContext.cutsceneIndex = 0xFFF6;
                globalCtx->fadeTransition = 2;
                break;
            case 78:
                globalCtx->nextEntranceIndex = 0x0157;
                globalCtx->sceneLoadFlag = 0x14;
                gSaveContext.cutsceneIndex = 0xFFF7;
                globalCtx->fadeTransition = 2;
                break;
            case 79:
            case 80:
            case 81:
            case 82:
            case 83:
            case 84:
            case 85:
            case 86:
            case 87:
            case 88:
            case 89:
            case 90:
            case 91:
            case 92:
            case 93:
                globalCtx->nextEntranceIndex = 0x0157;
                globalCtx->sceneLoadFlag = 0x14;
                globalCtx->fadeTransition = 2;
                break;
            case 94:
                globalCtx->nextEntranceIndex = 0x02AE;
                globalCtx->sceneLoadFlag = 0x14;
                globalCtx->fadeTransition = 3;
                break;
            case 95:
                if ((gSaveContext.eventChkInf[4] & 0x100) && (gSaveContext.eventChkInf[4] & 0x200) &&
                    (gSaveContext.eventChkInf[4] & 0x400)) {
                    globalCtx->nextEntranceIndex = 0x0053;
                    globalCtx->sceneLoadFlag = 0x14;
                    gSaveContext.cutsceneIndex = 0xFFF3;
                    globalCtx->fadeTransition = 2;
                } else {
                    switch (gSaveContext.sceneSetupIndex) {
                        case 8:
                            globalCtx->nextEntranceIndex = 0x00FC;
                            globalCtx->sceneLoadFlag = 0x14;
                            globalCtx->fadeTransition = 2;
                            break;
                        case 9:
                            globalCtx->nextEntranceIndex = 0x0147;
                            globalCtx->sceneLoadFlag = 0x14;
                            globalCtx->fadeTransition = 2;
                            break;
                        case 10:
                            globalCtx->nextEntranceIndex = 0x0102;
                            globalCtx->sceneLoadFlag = 0x14;
                            gSaveContext.cutsceneIndex = 0xFFF0;
                            globalCtx->fadeTransition = 3;
                            break;
                    }
                }
                break;
            case 96:
                if (CHECK_QUEST_ITEM(QUEST_MEDALLION_SHADOW)) {
                    globalCtx->nextEntranceIndex = 0x006B;
                    globalCtx->sceneLoadFlag = 0x14;
                    gSaveContext.cutsceneIndex = 0xFFF1;
                    globalCtx->fadeTransition = 5;
                } else {
                    gSaveContext.eventChkInf[12] |= 0x100;
                    globalCtx->nextEntranceIndex = 0x0610;
                    globalCtx->sceneLoadFlag = 0x14;
                    globalCtx->fadeTransition = 3;
                    gSaveContext.nextTransition = 3;
                }
                break;
            case 97:
                if (CHECK_QUEST_ITEM(QUEST_MEDALLION_SPIRIT)) {
                    globalCtx->nextEntranceIndex = 0x006B;
                    globalCtx->sceneLoadFlag = 0x14;
                    gSaveContext.cutsceneIndex = 0xFFF1;
                    globalCtx->fadeTransition = 5;
                } else {
                    globalCtx->nextEntranceIndex = 0x0580;
                    globalCtx->sceneLoadFlag = 0x14;
                    globalCtx->fadeTransition = 3;
                    gSaveContext.nextTransition = 3;
                }
                break;
            case 98:
                globalCtx->nextEntranceIndex = 0x0564;
                globalCtx->sceneLoadFlag = 0x14;
                globalCtx->fadeTransition = 3;
                gSaveContext.nextTransition = 3;
                break;
            case 99:
                globalCtx->nextEntranceIndex = 0x0608;
                globalCtx->sceneLoadFlag = 0x14;
                globalCtx->fadeTransition = 2;
                gSaveContext.nextTransition = 2;
                break;
            case 100:
                globalCtx->nextEntranceIndex = 0x00EE;
                gSaveContext.cutsceneIndex = 0xFFF8;
                globalCtx->sceneLoadFlag = 0x14;
                globalCtx->fadeTransition = 3;
                gSaveContext.nextTransition = 3;
                break;
            case 101:
                globalCtx->nextEntranceIndex = 0x01F5;
                globalCtx->sceneLoadFlag = 0x14;
                globalCtx->fadeTransition = 15;
                break;
            case 102:
                globalCtx->nextEntranceIndex = 0x0590;
                globalCtx->sceneLoadFlag = 0x14;
                globalCtx->fadeTransition = 2;
                break;
            case 103:
                globalCtx->nextEntranceIndex = 0x00CD;
                globalCtx->sceneLoadFlag = 0x14;
                gSaveContext.cutsceneIndex = 0xFFF3;
                globalCtx->fadeTransition = 2;
                break;
            case 104:
                switch (sTitleCsState) {
                    case 0:
                        globalCtx->nextEntranceIndex = 0x008D;
                        globalCtx->sceneLoadFlag = 0x14;
                        gSaveContext.cutsceneIndex = 0xFFF2;
                        globalCtx->fadeTransition = 2;
                        sTitleCsState++;
                        break;
                    case 1:
                        globalCtx->nextEntranceIndex = 0x0147;
                        globalCtx->sceneLoadFlag = 0x14;
                        gSaveContext.cutsceneIndex = 0xFFF1;
                        globalCtx->fadeTransition = 2;
                        sTitleCsState++;
                        break;
                    case 2:
                        globalCtx->nextEntranceIndex = 0x00A0;
                        globalCtx->sceneLoadFlag = 0x14;
                        gSaveContext.cutsceneIndex = 0xFFF6;
                        globalCtx->fadeTransition = 2;
                        sTitleCsState = 0;
                        break;
                }
                break;
            case 105:
                globalCtx->nextEntranceIndex = 0x00E4;
                globalCtx->sceneLoadFlag = 0x14;
                gSaveContext.cutsceneIndex = 0xFFF1;
                globalCtx->fadeTransition = 2;
                break;
            case 106:
                globalCtx->nextEntranceIndex = 0x0574;
                globalCtx->sceneLoadFlag = 0x14;
                globalCtx->fadeTransition = 2;
                break;
            case 107:
                globalCtx->nextEntranceIndex = 0x0538;
                globalCtx->sceneLoadFlag = 0x14;
                globalCtx->fadeTransition = 2;
                break;
            case 108:
                globalCtx->nextEntranceIndex = 0x053C;
                globalCtx->sceneLoadFlag = 0x14;
                globalCtx->fadeTransition = 2;
                break;
            case 109:
                globalCtx->nextEntranceIndex = 0x0540;
                globalCtx->sceneLoadFlag = 0x14;
                globalCtx->fadeTransition = 2;
                break;
            case 110:
                globalCtx->nextEntranceIndex = 0x0544;
                globalCtx->sceneLoadFlag = 0x14;
                globalCtx->fadeTransition = 2;
                break;
            case 111:
                globalCtx->nextEntranceIndex = 0x0548;
                globalCtx->sceneLoadFlag = 0x14;
                globalCtx->fadeTransition = 2;
                break;
            case 112:
                globalCtx->nextEntranceIndex = 0x054C;
                globalCtx->sceneLoadFlag = 0x14;
                globalCtx->fadeTransition = 2;
                break;
            case 113:
                if (Flags_GetEventChkInf(0xBB) && Flags_GetEventChkInf(0xBC) && Flags_GetEventChkInf(0xBD) &&
                    Flags_GetEventChkInf(0xBE) && Flags_GetEventChkInf(0xBF) && Flags_GetEventChkInf(0xAD)) {
                    globalCtx->csCtx.segment = SEGMENTED_TO_VIRTUAL(&D_0201DA50);
                    globalCtx->csCtx.frames = 0;
                    gSaveContext.cutsceneTrigger = 1;
                    gSaveContext.cutsceneIndex = 0xFFFF;
                    csCtx->state = CS_STATE_UNSKIPPABLE_INIT;
                } else {
                    gSaveContext.cutsceneIndex = 0xFFFF;
                    csCtx->state = CS_STATE_UNSKIPPABLE_INIT;
                }
                break;
            case 114:
                globalCtx->nextEntranceIndex = 0x0185;
                globalCtx->sceneLoadFlag = 0x14;
                globalCtx->fadeTransition = 2;
                break;
            case 115:
                globalCtx->nextEntranceIndex = 0x0594;
                globalCtx->sceneLoadFlag = 0x14;
                globalCtx->fadeTransition = 2;
                gSaveContext.nextTransition = 2;
                break;
            case 116:
                if (gSaveContext.eventChkInf[12] & 0x100) {
                    globalCtx->nextEntranceIndex = 0x0580;
                    globalCtx->sceneLoadFlag = 0x14;
                    globalCtx->fadeTransition = 3;
                } else {
                    globalCtx->nextEntranceIndex = 0x0610;
                    globalCtx->sceneLoadFlag = 0x14;
                    globalCtx->fadeTransition = 3;
                }
                gSaveContext.nextTransition = 3;
                break;
            case 117:
                gSaveContext.gameMode = 3;
                func_800F7260(0x6F);
                globalCtx->linkAgeOnLoad = 0;
                globalCtx->nextEntranceIndex = 0x00CD;
                gSaveContext.cutsceneIndex = 0xFFF7;
                globalCtx->sceneLoadFlag = 0x14;
                globalCtx->fadeTransition = 3;
                break;
            case 118:
                gSaveContext.respawn[RESPAWN_MODE_DOWN].entranceIndex = 0x0517;
                Gameplay_TriggerVoidOut(globalCtx);
                gSaveContext.respawnFlag = -2;
                gSaveContext.nextTransition = 2;
                break;
            case 119:
                gSaveContext.dayTime = 0x8000;
                gSaveContext.environmentTime = 0x8000;
                globalCtx->nextEntranceIndex = 0x05F0;
                globalCtx->sceneLoadFlag = 0x14;
                globalCtx->fadeTransition = 3;
                break;
        }
    }
}

// Command 0x2D: Transition Effects
void Cutscene_Command_TransitionFX(GlobalContext* globalCtx, CutsceneContext* csCtx, CsCmdBase* cmd) {
    f32 temp;

    if ((csCtx->frames >= cmd->startFrame) && (csCtx->frames <= cmd->endFrame)) {
        globalCtx->envCtx.unk_E1 = 1;
        temp = func_8006F93C(cmd->endFrame, cmd->startFrame, csCtx->frames);

        switch (cmd->base) {
            case 1:
            case 5:
                globalCtx->envCtx.unk_E2[0] = 0xA0;
                globalCtx->envCtx.unk_E2[1] = 0xA0;
                globalCtx->envCtx.unk_E2[2] = 0xA0;
                if (cmd->base == 1) {
                    globalCtx->envCtx.unk_E2[3] = 255.0f * temp;
                    if ((temp == 0.0f) && (gSaveContext.entranceIndex == 0x006B)) {
                        Audio_PlaySoundGeneral(NA_SE_SY_WHITE_OUT_S, &D_801333D4, 4, &D_801333E0, &D_801333E0,
                                               &D_801333E8);
                    } else if ((temp == 0.0f) &&
                               ((gSaveContext.entranceIndex == 0x0053) || (gSaveContext.entranceIndex == 0x0138) ||
                                (gSaveContext.entranceIndex == 0x0371))) {
                        Audio_PlaySoundGeneral(NA_SE_EV_WHITE_OUT, &D_801333D4, 4, &D_801333E0, &D_801333E0,
                                               &D_801333E8);
                    } else if ((temp == 0.0f) && (globalCtx->sceneNum == SCENE_GANONTIKA)) {
                        func_800788CC(NA_SE_EV_WHITE_OUT);
                    }
                } else {
                    globalCtx->envCtx.unk_E2[3] = (1.0f - temp) * 255.0f;
                }
                break;
            case 2:
            case 6:
                globalCtx->envCtx.unk_E2[0] = 0;
                globalCtx->envCtx.unk_E2[1] = 0;
                globalCtx->envCtx.unk_E2[2] = 0xFF;
                if (cmd->base == 2) {
                    globalCtx->envCtx.unk_E2[3] = 255.0f * temp;
                } else {
                    globalCtx->envCtx.unk_E2[3] = (1.0f - temp) * 255.0f;
                }
                break;
            case 3:
            case 7:
                globalCtx->envCtx.unk_E2[0] = 0xFF;
                globalCtx->envCtx.unk_E2[1] = 0;
                globalCtx->envCtx.unk_E2[2] = 0;
                if (cmd->base == 3) {
                    globalCtx->envCtx.unk_E2[3] = (1.0f - temp) * 255.0f;
                } else {
                    globalCtx->envCtx.unk_E2[3] = 255.0f * temp;
                }
                break;
            case 4:
            case 8:
                globalCtx->envCtx.unk_E2[0] = 0;
                globalCtx->envCtx.unk_E2[1] = 0xFF;
                globalCtx->envCtx.unk_E2[2] = 0;
                if (cmd->base == 4) {
                    globalCtx->envCtx.unk_E2[3] = (1.0f - temp) * 255.0f;
                } else {
                    globalCtx->envCtx.unk_E2[3] = 255.0f * temp;
                }
                break;
            case 9:
                gSaveContext.unk_1410 = 1;
                break;
            case 10:
            case 11:
                globalCtx->envCtx.unk_E2[0] = 0;
                globalCtx->envCtx.unk_E2[1] = 0;
                globalCtx->envCtx.unk_E2[2] = 0;
                if (cmd->base == 10) {
                    globalCtx->envCtx.unk_E2[3] = (1.0f - temp) * 255.0f;
                } else {
                    globalCtx->envCtx.unk_E2[3] = 255.0f * temp;
                }
                break;
            case 12:
                gSaveContext.unk_1410 = 255.0f - (155.0f * temp);
                break;
            case 13:
                globalCtx->envCtx.unk_E2[0] = 0;
                globalCtx->envCtx.unk_E2[1] = 0;
                globalCtx->envCtx.unk_E2[2] = 0;
                globalCtx->envCtx.unk_E2[3] = 255.0f - ((1.0f - temp) * 155.0f);
                break;
        }
    }
}

// Command 0x1 & 0x5: Camera Positions
s32 Cutscene_Command_CameraPositions(GlobalContext* globalCtx, CutsceneContext* csCtx, u8* cmd, u8 relativeToLink) {
    s32 shouldContinue = 1;
    CsCmdBase* cmdBase = (CsCmdBase*)cmd;
    s32 size;

    cmd += 8;
    size = 8;

    if ((cmdBase->startFrame < csCtx->frames) && (csCtx->frames < cmdBase->endFrame) &&
        ((csCtx->unk_18 < cmdBase->startFrame) || (csCtx->unk_18 >= 0xF000))) {
        csCtx->unk_1B = 1;
        csCtx->cameraPosition = (CutsceneCameraPoint*)cmd;
        if (csCtx->unk_1A != 0) {
            csCtx->unk_18 = cmdBase->startFrame;
            if (D_8015FCC8 != 0) {
                Gameplay_CameraChangeSetting(globalCtx, csCtx->unk_14, CAM_SET_DEMO0);
                Gameplay_ChangeCameraStatus(globalCtx, D_8015FCC6, CAM_STAT_WAIT);
                Gameplay_ChangeCameraStatus(globalCtx, csCtx->unk_14, CAM_STAT_ACTIVE);
                Camera_ResetAnim(Gameplay_GetCamera(globalCtx, csCtx->unk_14));
                Camera_SetCSParams(Gameplay_GetCamera(globalCtx, csCtx->unk_14), csCtx->cameraFocus, csCtx->cameraPosition,
                              PLAYER, relativeToLink);
            }
        }
    }

    while (shouldContinue) {
        if (((CutsceneCameraPoint*)cmd)->continueFlag == -1) {
            shouldContinue = 0;
        }
        cmd += 0x10;
        size += 0x10;
    }

    return size;
}

// Command 0x2 & 0x6: Camera Focus Points
s32 Cutscene_Command_CameraFocus(GlobalContext* globalCtx, CutsceneContext* csCtx, u8* cmd, u8 relativeToLink) {
    s32 shouldContinue = 1;
    CsCmdBase* cmdBase = (CsCmdBase*)cmd;
    s32 size;

    cmd += 8;
    size = 8;

    if ((cmdBase->startFrame < csCtx->frames) && (csCtx->frames < cmdBase->endFrame) &&
        ((D_8015FCC0 < cmdBase->startFrame) || (D_8015FCC0 >= 0xF000))) {
        csCtx->unk_1A = 1;
        csCtx->cameraFocus = (CutsceneCameraPoint*)cmd;
        if (csCtx->unk_1B != 0) {
            D_8015FCC0 = cmdBase->startFrame;
            if (D_8015FCC8 != 0) {
                Gameplay_CameraChangeSetting(globalCtx, csCtx->unk_14, CAM_SET_DEMO0);
                Gameplay_ChangeCameraStatus(globalCtx, D_8015FCC6, CAM_STAT_WAIT);
                Gameplay_ChangeCameraStatus(globalCtx, csCtx->unk_14, CAM_STAT_ACTIVE);
                Camera_ResetAnim(Gameplay_GetCamera(globalCtx, csCtx->unk_14));
                Camera_SetCSParams(Gameplay_GetCamera(globalCtx, csCtx->unk_14), csCtx->cameraFocus, csCtx->cameraPosition,
                              PLAYER, relativeToLink);
            }
        }
    }

    while (shouldContinue) {
        if (((CutsceneCameraPoint*)cmd)->continueFlag == -1) {
            shouldContinue = 0;
        }
        cmd += 0x10;
        size += 0x10;
    }

    return size;
}

// Command 0x7: ? (Related to camera positons)
s32 Cutscene_Command_07(GlobalContext* globalCtx, CutsceneContext* csCtx, u8* cmd, u8 unused) {
    CsCmdBase* cmdBase = (CsCmdBase*)cmd;
    s32 size;
    Vec3f sp3C;
    Vec3f sp30;
    Camera* sp2C;
    f32 sp28;

    cmd += 8;
    size = 8;

    if ((cmdBase->startFrame < csCtx->frames) && (csCtx->frames < cmdBase->endFrame) &&
        ((D_8015FCC2 < cmdBase->startFrame) || (D_8015FCC2 >= 0xF000))) {
        csCtx->unk_1B = 1;
        csCtx->cameraPosition = (CutsceneCameraPoint*)cmd;
        if (csCtx->unk_1A != 0) {
            D_8015FCC2 = cmdBase->startFrame;
            if (D_8015FCC8 != 0) {
                sp2C = Gameplay_GetCamera(globalCtx, csCtx->unk_14);
                sp2C->player = NULL;
                Gameplay_ChangeCameraStatus(globalCtx, 0, CAM_STAT_WAIT);
                Gameplay_ChangeCameraStatus(globalCtx, csCtx->unk_14, CAM_STAT_ACTIVE);
                Gameplay_CameraChangeSetting(globalCtx, csCtx->unk_14, CAM_SET_FREE0);
                sp28 = csCtx->cameraFocus->cameraRoll * 1.40625f;
                Camera_SetParam(sp2C, 64, &sp28);
                sp3C.x = csCtx->cameraFocus->pos.x;
                sp3C.y = csCtx->cameraFocus->pos.y;
                sp3C.z = csCtx->cameraFocus->pos.z;
                sp30.x = csCtx->cameraPosition->pos.x;
                sp30.y = csCtx->cameraPosition->pos.y;
                sp30.z = csCtx->cameraPosition->pos.z;
                Gameplay_CameraSetAtEye(globalCtx, csCtx->unk_14, &sp3C, &sp30);
                Gameplay_CameraSetFov(globalCtx, csCtx->unk_14, csCtx->cameraPosition->viewAngle);
            }
        }
    }

    size += 0x10;

    return size;
}

// Command 0x8: ? (Related to camera focus points)
s32 Cutscene_Command_08(GlobalContext* globalCtx, CutsceneContext* csCtx, u8* cmd, u8 unused) {
    CsCmdBase* cmdBase = (CsCmdBase*)cmd;
    s32 size;
    Vec3f sp3C;
    Vec3f sp30;
    Camera* sp2C;
    f32 sp28;

    cmd += 8;
    size = 8;

    if ((cmdBase->startFrame < csCtx->frames) && (csCtx->frames < cmdBase->endFrame) &&
        ((D_8015FCC4 < cmdBase->startFrame) || (D_8015FCC4 >= 0xF000))) {
        csCtx->unk_1A = 1;
        csCtx->cameraFocus = (CutsceneCameraPoint*)cmd;
        if (csCtx->unk_1B != 0) {
            D_8015FCC4 = cmdBase->startFrame;
            if (D_8015FCC8 != 0) {
                sp2C = Gameplay_GetCamera(globalCtx, csCtx->unk_14);
                sp2C->player = NULL;
                Gameplay_ChangeCameraStatus(globalCtx, 0, CAM_STAT_WAIT);
                Gameplay_ChangeCameraStatus(globalCtx, csCtx->unk_14, CAM_STAT_ACTIVE);
                Gameplay_CameraChangeSetting(globalCtx, csCtx->unk_14, CAM_SET_FREE0);
                sp3C.x = csCtx->cameraFocus->pos.x;
                sp3C.y = csCtx->cameraFocus->pos.y;
                sp3C.z = csCtx->cameraFocus->pos.z;
                sp30.x = csCtx->cameraPosition->pos.x;
                sp30.y = csCtx->cameraPosition->pos.y;
                sp30.z = csCtx->cameraPosition->pos.z;
                Gameplay_CameraSetAtEye(globalCtx, csCtx->unk_14, &sp3C, &sp30);
                Gameplay_CameraSetFov(globalCtx, csCtx->unk_14, csCtx->cameraPosition->viewAngle);
            }
        }
    }

    size += 0x10;

    return size;
}

// Command 0x13: Textbox
void Cutscene_Command_Textbox(GlobalContext* globalCtx, CutsceneContext* csCtx, CsCmdTextbox* cmd) {
    u8 dialogState;
    s16 originalCsFrames;

    if ((cmd->startFrame < csCtx->frames) && (csCtx->frames <= cmd->endFrame)) {
        if (cmd->type != 2) {
            if (D_8011E1C0 != cmd->base) {
                D_8011E1C0 = cmd->base;
                if ((cmd->type == 3) && CHECK_QUEST_ITEM(QUEST_ZORA_SAPPHIRE)) {
                    func_8010B680(globalCtx, cmd->textId1, NULL);
                } else if ((cmd->type == 4) && CHECK_QUEST_ITEM(QUEST_GORON_RUBY)) {
                    func_8010B680(globalCtx, cmd->textId1, NULL);
                } else {
                    func_8010B680(globalCtx, cmd->base, NULL);
                }
                return;
            }
        } else {
            if (D_8011E1C4 != cmd->base) {
                D_8011E1C4 = cmd->base;
                func_8010BD58(globalCtx, cmd->base);
                return;
            }
        }

        if (csCtx->frames >= cmd->endFrame) {
            originalCsFrames = csCtx->frames;
            dialogState = func_8010BDBC(&globalCtx->msgCtx);

            if ((dialogState != 2) && (dialogState != 0) && (dialogState != 7) && (dialogState != 8)) {
                csCtx->frames--;

                if ((dialogState == 4) && (func_80106BC8(globalCtx) != 0)) {
                    if (globalCtx->msgCtx.choiceIndex == 0) {
                        if (cmd->textId1 != 0xFFFF) {
                            func_8010B720(globalCtx, cmd->textId1);
                        } else {
                            csCtx->frames++;
                        }
                    } else {
                        if (cmd->textId2 != 0xFFFF) {
                            func_8010B720(globalCtx, cmd->textId2);
                        } else {
                            csCtx->frames++;
                        }
                    }
                }

                if (dialogState == 9) {
                    if (cmd->textId1 != 0xFFFF) {
                        func_8010B720(globalCtx, cmd->textId1);
                    } else {
                        csCtx->frames++;
                    }
                }

                if (dialogState == 5) {
                    if (func_80106BC8(globalCtx) != 0) {
                        func_8010BD58(globalCtx, cmd->base);
                    }
                }
            }

            if (csCtx->frames == originalCsFrames) {
                Interface_ChangeAlpha(1);
                D_8011E1C0 = 0;
                D_8011E1C4 = 0;
            }
        }
    }
}

void Cutscene_ProcessCommands(GlobalContext* globalCtx, CutsceneContext* csCtx, u8* cutscenePtr) {
    s16 i;
    s32 totalEntries;
    s32 cmdType;
    s32 cmdEntries;
    CsCmdBase* cmd;
    s32 cutsceneEndFrame;
    s16 j;

    MemCopy(&totalEntries, cutscenePtr, 4);
    cutscenePtr += 4;
    MemCopy(&cutsceneEndFrame, cutscenePtr, 4);
    cutscenePtr += 4;

    if ((cutsceneEndFrame < csCtx->frames) && (csCtx->state != CS_STATE_UNSKIPPABLE_EXEC)) {
        csCtx->state = CS_STATE_UNSKIPPABLE_INIT;
        return;
    }

    if (CHECK_BTN_ALL(globalCtx->state.input[0].press.button, BTN_DRIGHT)) {
        csCtx->state = CS_STATE_UNSKIPPABLE_INIT;
        return;
    }

    for (i = 0; i < totalEntries; i++) {
        MemCopy(&cmdType, cutscenePtr, 4);
        cutscenePtr += 4;

        if (cmdType == -1) {
            return;
        }

        switch (cmdType) {
            case CS_CMD_MISC:
                MemCopy(&cmdEntries, cutscenePtr, 4);
                cutscenePtr += 4;
                for (j = 0; j < cmdEntries; j++) {
                    func_80064824(globalCtx, csCtx, (void*)cutscenePtr);
                    cutscenePtr += 0x30;
                }
                break;
            case CS_CMD_SET_LIGHTING:
                MemCopy(&cmdEntries, cutscenePtr, 4);
                cutscenePtr += 4;
                for (j = 0; j < cmdEntries; j++) {
                    Cutscene_Command_SetLighting(globalCtx, csCtx, (void*)cutscenePtr);
                    cutscenePtr += 0x30;
                }
                break;
            case CS_CMD_PLAYBGM:
                MemCopy(&cmdEntries, cutscenePtr, 4);
                cutscenePtr += 4;
                for (j = 0; j < cmdEntries; j++) {
                    Cutscene_Command_PlayBGM(globalCtx, csCtx, (void*)cutscenePtr);
                    cutscenePtr += 0x30;
                }
                break;
            case CS_CMD_STOPBGM:
                MemCopy(&cmdEntries, cutscenePtr, 4);
                cutscenePtr += 4;
                for (j = 0; j < cmdEntries; j++) {
                    Cutscene_Command_StopBGM(globalCtx, csCtx, (void*)cutscenePtr);
                    cutscenePtr += 0x30;
                }
                break;
            case CS_CMD_FADEBGM:
                MemCopy(&cmdEntries, cutscenePtr, 4);
                cutscenePtr += 4;
                for (j = 0; j < cmdEntries; j++) {
                    Cutscene_Command_FadeBGM(globalCtx, csCtx, (void*)cutscenePtr);
                    cutscenePtr += 0x30;
                }
                break;
            case CS_CMD_09:
                MemCopy(&cmdEntries, cutscenePtr, 4);
                cutscenePtr += 4;
                for (j = 0; j < cmdEntries; j++) {
                    Cutscene_Command_09(globalCtx, csCtx, (void*)cutscenePtr);
                    cutscenePtr += 0xC;
                }
                break;
            case CS_CMD_SETTIME:
                MemCopy(&cmdEntries, cutscenePtr, 4);
                cutscenePtr += 4;
                for (j = 0; j < cmdEntries; j++) {
                    func_80065134(globalCtx, csCtx, (void*)cutscenePtr);
                    cutscenePtr += 0xC;
                }
                break;
            case CS_CMD_SET_PLAYER_ACTION:
                MemCopy(&cmdEntries, cutscenePtr, 4);
                cutscenePtr += 4;
                for (j = 0; j < cmdEntries; j++) {
                    cmd = (CsCmdBase*)cutscenePtr;
                    if ((cmd->startFrame < csCtx->frames) && (csCtx->frames <= cmd->endFrame)) {
                        csCtx->linkAction = (void*)cutscenePtr;
                    }
                    cutscenePtr += 0x30;
                }
                break;
            case CS_CMD_SET_ACTOR_ACTION_1:
            case 17:
            case 18:
            case 23:
            case 34:
            case 39:
            case 46:
            case 76:
            case 85:
            case 93:
            case 105:
            case 107:
            case 110:
            case 119:
            case 123:
            case 138:
            case 139:
            case 144:
                MemCopy(&cmdEntries, cutscenePtr, 4);
                cutscenePtr += 4;
                for (j = 0; j < cmdEntries; j++) {
                    cmd = (CsCmdBase*)cutscenePtr;
                    if ((cmd->startFrame < csCtx->frames) && (csCtx->frames <= cmd->endFrame)) {
                        csCtx->npcActions[0] = (void*)cutscenePtr;
                    }
                    cutscenePtr += 0x30;
                }
                break;
            case CS_CMD_SET_ACTOR_ACTION_2:
            case 16:
            case 24:
            case 35:
            case 40:
            case 48:
            case 64:
            case 68:
            case 70:
            case 78:
            case 80:
            case 94:
            case 116:
            case 118:
            case 120:
            case 125:
            case 131:
            case 141:
                MemCopy(&cmdEntries, cutscenePtr, 4);
                cutscenePtr += 4;
                for (j = 0; j < cmdEntries; j++) {
                    cmd = (CsCmdBase*)cutscenePtr;
                    if ((cmd->startFrame < csCtx->frames) && (csCtx->frames <= cmd->endFrame)) {
                        csCtx->npcActions[1] = (void*)cutscenePtr;
                    }
                    cutscenePtr += 0x30;
                }
                break;
            case CS_CMD_SET_ACTOR_ACTION_3:
            case 36:
            case 41:
            case 50:
            case 67:
            case 69:
            case 72:
            case 74:
            case 81:
            case 106:
            case 117:
            case 121:
            case 126:
            case 132:
                MemCopy(&cmdEntries, cutscenePtr, 4);
                cutscenePtr += 4;
                for (j = 0; j < cmdEntries; j++) {
                    cmd = (CsCmdBase*)cutscenePtr;
                    if ((cmd->startFrame < csCtx->frames) && (csCtx->frames <= cmd->endFrame)) {
                        csCtx->npcActions[2] = (void*)cutscenePtr;
                    }
                    cutscenePtr += 0x30;
                }
                break;
            case CS_CMD_SET_ACTOR_ACTION_4:
            case 37:
            case 42:
            case 51:
            case 53:
            case 63:
            case 65:
            case 66:
            case 75:
            case 82:
            case 108:
            case 127:
            case 133:
                MemCopy(&cmdEntries, cutscenePtr, 4);
                cutscenePtr += 4;
                for (j = 0; j < cmdEntries; j++) {
                    cmd = (CsCmdBase*)cutscenePtr;
                    if ((cmd->startFrame < csCtx->frames) && (csCtx->frames <= cmd->endFrame)) {
                        csCtx->npcActions[3] = (void*)cutscenePtr;
                    }
                    cutscenePtr += 0x30;
                }
                break;
            case CS_CMD_SET_ACTOR_ACTION_5:
            case 38:
            case 43:
            case 47:
            case 54:
            case 79:
            case 83:
            case 128:
            case 135:
                MemCopy(&cmdEntries, cutscenePtr, 4);
                cutscenePtr += 4;
                for (j = 0; j < cmdEntries; j++) {
                    cmd = (CsCmdBase*)cutscenePtr;
                    if ((cmd->startFrame < csCtx->frames) && (csCtx->frames <= cmd->endFrame)) {
                        csCtx->npcActions[4] = (void*)cutscenePtr;
                    }
                    cutscenePtr += 0x30;
                }
                break;
            case CS_CMD_SET_ACTOR_ACTION_6:
            case 55:
            case 77:
            case 84:
            case 90:
            case 129:
            case 136:
                MemCopy(&cmdEntries, cutscenePtr, 4);
                cutscenePtr += 4;
                for (j = 0; j < cmdEntries; j++) {
                    cmd = (CsCmdBase*)cutscenePtr;
                    if ((cmd->startFrame < csCtx->frames) && (csCtx->frames <= cmd->endFrame)) {
                        csCtx->npcActions[5] = (void*)cutscenePtr;
                    }
                    cutscenePtr += 0x30;
                }
                break;
            case CS_CMD_SET_ACTOR_ACTION_7:
            case 52:
            case 57:
            case 58:
            case 88:
            case 115:
            case 130:
            case 137:
                MemCopy(&cmdEntries, cutscenePtr, 4);
                cutscenePtr += 4;
                for (j = 0; j < cmdEntries; j++) {
                    cmd = (CsCmdBase*)cutscenePtr;
                    if ((cmd->startFrame < csCtx->frames) && (csCtx->frames <= cmd->endFrame)) {
                        csCtx->npcActions[6] = (void*)cutscenePtr;
                    }
                    cutscenePtr += 0x30;
                }
                break;
            case CS_CMD_SET_ACTOR_ACTION_8:
            case 60:
            case 89:
            case 111:
            case 114:
            case 134:
            case 142:
                MemCopy(&cmdEntries, cutscenePtr, 4);
                cutscenePtr += 4;
                for (j = 0; j < cmdEntries; j++) {
                    cmd = (CsCmdBase*)cutscenePtr;
                    if ((cmd->startFrame < csCtx->frames) && (csCtx->frames <= cmd->endFrame)) {
                        csCtx->npcActions[7] = (void*)cutscenePtr;
                    }
                    cutscenePtr += 0x30;
                }
                break;
            case CS_CMD_SET_ACTOR_ACTION_9:
                MemCopy(&cmdEntries, cutscenePtr, 4);
                cutscenePtr += 4;
                for (j = 0; j < cmdEntries; j++) {
                    cmd = (CsCmdBase*)cutscenePtr;
                    if ((cmd->startFrame < csCtx->frames) && (csCtx->frames <= cmd->endFrame)) {
                        csCtx->npcActions[8] = (void*)cutscenePtr;
                    }
                    cutscenePtr += 0x30;
                }
                break;
            case CS_CMD_SET_ACTOR_ACTION_10:
                MemCopy(&cmdEntries, cutscenePtr, 4);
                cutscenePtr += 4;
                for (j = 0; j < cmdEntries; j++) {
                    cmd = (CsCmdBase*)cutscenePtr;
                    if ((cmd->startFrame < csCtx->frames) && (csCtx->frames <= cmd->endFrame)) {
                        csCtx->npcActions[9] = (void*)cutscenePtr;
                    }
                    cutscenePtr += 0x30;
                }
                break;
            case CS_CMD_CAMERA_POS:
                cutscenePtr += Cutscene_Command_CameraPositions(globalCtx, csCtx, (void*)cutscenePtr, 0);
                break;
            case CS_CMD_CAMERA_POS_PLAYER:
                cutscenePtr += Cutscene_Command_CameraPositions(globalCtx, csCtx, (void*)cutscenePtr, 1);
                break;
            case CS_CMD_CAMERA_FOCUS:
                cutscenePtr += Cutscene_Command_CameraFocus(globalCtx, csCtx, (void*)cutscenePtr, 0);
                break;
            case CS_CMD_CAMERA_FOCUS_PLAYER:
                cutscenePtr += Cutscene_Command_CameraFocus(globalCtx, csCtx, (void*)cutscenePtr, 1);
                break;
            case CS_CMD_07:
                cutscenePtr += Cutscene_Command_07(globalCtx, csCtx, (void*)cutscenePtr, 0);
                break;
            case CS_CMD_08:
                cutscenePtr += Cutscene_Command_08(globalCtx, csCtx, (void*)cutscenePtr, 0);
                break;
            case CS_CMD_TERMINATOR:
                cutscenePtr += 4;
                Cutscene_Command_Terminator(globalCtx, csCtx, (void*)cutscenePtr);
                cutscenePtr += 8;
                break;
            case CS_CMD_TEXTBOX:
                MemCopy(&cmdEntries, cutscenePtr, 4);
                cutscenePtr += 4;
                for (j = 0; j < cmdEntries; j++) {
                    cmd = (CsCmdBase*)cutscenePtr;
                    if (cmd->base != 0xFFFF) {
                        Cutscene_Command_Textbox(globalCtx, csCtx, (void*)cutscenePtr);
                    }
                    cutscenePtr += 0xC;
                }
                break;
            case CS_CMD_SCENE_TRANS_FX:
                cutscenePtr += 4;
                Cutscene_Command_TransitionFX(globalCtx, csCtx, (void*)cutscenePtr);
                cutscenePtr += 8;
                break;
            default:
                MemCopy(&cmdEntries, cutscenePtr, 4);
                cutscenePtr += 4;
                for (j = 0; j < cmdEntries; j++) {
                    cutscenePtr += 0x30;
                }
                break;
        }
    }
}

void func_80068C3C(GlobalContext* globalCtx, CutsceneContext* csCtx) {
    Gfx* displayList;
    Gfx* prevDisplayList;

    if (0) {} // Necessary to match

    if (gSaveContext.cutsceneIndex >= 0xFFF0) {
        if (0) {} // Also necessary to match

        if (BREG(0) != 0) {
            OPEN_DISPS(globalCtx->state.gfxCtx, "../z_demo.c", 4101);

            prevDisplayList = oGfxCtx->polyOpa.p;
            displayList = Graph_GfxPlusOne(oGfxCtx->polyOpa.p);
            gSPDisplayList(oGfxCtx->overlay.p++, displayList);
            Cutscene_DrawDebugInfo(globalCtx, &displayList, csCtx);
            gSPEndDisplayList(displayList++);
            Graph_BranchDlist(prevDisplayList, displayList);
            oGfxCtx->polyOpa.p = displayList;

            CLOSE_DISPS(globalCtx->state.gfxCtx, "../z_demo.c", 4108);
        }

        csCtx->frames++;
        if (dREG(95) != 0) {
            Cutscene_ProcessCommands(globalCtx, csCtx, D_8012D1F0);
        } else {
            Cutscene_ProcessCommands(globalCtx, csCtx, globalCtx->csCtx.segment);
        }
    }
}

void func_80068D84(GlobalContext* globalCtx, CutsceneContext* csCtx) {
    if (func_8006472C(globalCtx, csCtx, 0.0f)) {
        func_800F68BC(0);
        csCtx->state = CS_STATE_IDLE;
    }
}

void func_80068DC0(GlobalContext* globalCtx, CutsceneContext* csCtx) {
    s16 i;

    if (func_8006472C(globalCtx, csCtx, 0.0f)) {
        csCtx->linkAction = NULL;

        for (i = 0; i < 10; i++) {
            csCtx->npcActions[i] = NULL;
        }

        // Translates to: "RIGHT HERE, HUH"
        osSyncPrintf("\n\n\n\n\nやっぱりここかいな");
        gSaveContext.cutsceneIndex = 0;
        gSaveContext.gameMode = 0;

        if (D_8015FCC8 != 0) {
            switch (gSaveContext.entranceIndex) {
                case 0x028A:
                case 0x028E:
                case 0x0292:
                case 0x0476:
                    Gameplay_CopyCamera(globalCtx, D_8015FCC6, csCtx->unk_14);
            }

            Gameplay_ChangeCameraStatus(globalCtx, D_8015FCC6, 7);
            Gameplay_ClearCamera(globalCtx, csCtx->unk_14);
            func_8005B1A4(globalCtx->cameraPtrs[D_8015FCC6]);
        }

        func_800F68BC(0);
        csCtx->state = CS_STATE_IDLE;
    }
}

void func_80068ECC(GlobalContext* globalCtx, CutsceneContext* csCtx) {
    u8 i;

    if ((gSaveContext.cutsceneTrigger != 0) && (csCtx->state == CS_STATE_IDLE) && !Player_InCsMode(globalCtx)) {
        gSaveContext.cutsceneIndex = 0xFFFD;
    }

    if ((gSaveContext.cutsceneIndex >= 0xFFF0) && (csCtx->state == CS_STATE_IDLE)) {
        Flags_UnsetEnv(globalCtx, 0);

        D_8011E1C0 = 0;
        D_8011E1C4 = 0;
        csCtx->unk_12 = 0;
        csCtx->linkAction = NULL;

        for (i = 0; i < 10; i++) {
            csCtx->npcActions[i] = NULL;
        }

        csCtx->state++;

        if (csCtx->state == CS_STATE_SKIPPABLE_INIT) {
            func_800F68BC(1);

            csCtx->frames = 0xFFFF;
            csCtx->unk_18 = 0xFFFF;
            D_8015FCC0 = 0xFFFF;
            D_8015FCC2 = 0xFFFF;
            D_8015FCC4 = 0xFFFF;
            csCtx->unk_1A = 0;
            csCtx->unk_1B = 0;
            D_8015FCC6 = globalCtx->activeCamera;

            if (D_8015FCC8 != 0) {
                csCtx->unk_14 = Gameplay_CreateSubCamera(globalCtx);
            }

            if (gSaveContext.cutsceneTrigger == 0) {
                Interface_ChangeAlpha(1);
                ShrinkWindow_SetVal(0x20);
                ShrinkWindow_SetCurrentVal(0x20);
                csCtx->state++;
            }

            func_80068C3C(globalCtx, csCtx);
        }

        gSaveContext.cutsceneTrigger = 0;
    }
}

void func_80069048(GlobalContext* globalCtx) {
    s16 i;

    D_8015FCCC = 0;
    for (i = 0; i < 20; i++) {
        ; // Empty Loop
    }
    D_8015FCE4 = 0;
}

void func_8006907C(GlobalContext* globalCtx) {
    if (D_8015FCCC != 0) {
        D_8015FCCC = 0;
    }
}

void Cutscene_HandleEntranceTriggers(GlobalContext* globalCtx) {
    EntranceCutscene* entranceCutscene;
    u8 requiredAge;
    s16 i;

    for (i = 0; i < ARRAY_COUNT(sEntranceCutsceneTable); i++) {
        entranceCutscene = &sEntranceCutsceneTable[i];

        requiredAge = entranceCutscene->ageRestriction;
        if (requiredAge == 2) {
            requiredAge = gSaveContext.linkAge;
        }

        if ((gSaveContext.entranceIndex == entranceCutscene->entrance) &&
            (!Flags_GetEventChkInf(entranceCutscene->flag) || (entranceCutscene->flag == 0x18)) &&
            (gSaveContext.cutsceneIndex < 0xFFF0) && ((u8)gSaveContext.linkAge == requiredAge) &&
            (gSaveContext.respawnFlag <= 0)) {
            Flags_SetEventChkInf(entranceCutscene->flag);
            Cutscene_SetSegment(globalCtx, entranceCutscene->segAddr);
            gSaveContext.cutsceneTrigger = 2;
            gSaveContext.unk_13C7 = 0;
            break;
        }
    }
}

void Cutscene_HandleConditionalTriggers(GlobalContext* globalCtx) {
    s32 temp; // inline temp needed to match regalloc

    osSyncPrintf("\ngame_info.mode=[%d] restart_flag", temp = gSaveContext.respawnFlag);

    if ((gSaveContext.gameMode == 0) && (gSaveContext.respawnFlag <= 0) && (gSaveContext.cutsceneIndex < 0xFFF0)) {
        if ((gSaveContext.entranceIndex == 0x01E1) && !Flags_GetEventChkInf(0xAC)) {
            Flags_SetEventChkInf(0xAC);
            gSaveContext.entranceIndex = 0x0123;
            gSaveContext.cutsceneIndex = 0xFFF0;
        } else if ((gSaveContext.entranceIndex == 0x00DB) && LINK_IS_ADULT && (gSaveContext.eventChkInf[4] & 0x0100) &&
                   (gSaveContext.eventChkInf[4] & 0x0200) && (gSaveContext.eventChkInf[4] & 0x0400) &&
                   !Flags_GetEventChkInf(0xAA)) {
            Flags_SetEventChkInf(0xAA);
            gSaveContext.cutsceneIndex = 0xFFF0;
        } else if ((gSaveContext.entranceIndex == 0x05E0) && !Flags_GetEventChkInf(0xC1)) {
            Flags_SetEventChkInf(0xC1);
            Item_Give(globalCtx, ITEM_OCARINA_FAIRY);
            gSaveContext.entranceIndex = 0x011E;
            gSaveContext.cutsceneIndex = 0xFFF0;
        } else if (CHECK_QUEST_ITEM(QUEST_MEDALLION_SPIRIT) && CHECK_QUEST_ITEM(QUEST_MEDALLION_SHADOW) &&
                   LINK_IS_ADULT && !Flags_GetEventChkInf(0xC4) &&
                   (gEntranceTable[temp = gSaveContext.entranceIndex].scene == SCENE_TOKINOMA)) {
            Flags_SetEventChkInf(0xC4);
            gSaveContext.entranceIndex = 0x0053;
            gSaveContext.cutsceneIndex = 0xFFF8;
        } else if (!Flags_GetEventChkInf(0xC7) &&
                   (gEntranceTable[temp = gSaveContext.entranceIndex].scene == SCENE_GANON_DEMO)) {
            Flags_SetEventChkInf(0xC7);
            gSaveContext.entranceIndex = 0x0517;
            gSaveContext.cutsceneIndex = 0xFFF0;
        }
    }
}

void Cutscene_SetSegment(GlobalContext* globalCtx, u32 segment) {
    if (SEGMENT_NUMBER(segment) != 0) {
        globalCtx->csCtx.segment = SEGMENTED_TO_VIRTUAL(segment);
    } else {
        globalCtx->csCtx.segment = (void*)segment;
    }
}<|MERGE_RESOLUTION|>--- conflicted
+++ resolved
@@ -1,4 +1,5 @@
 #include "global.h"
+#include "z64camera.h"
 
 u16 D_8011E1C0 = 0;
 u16 D_8011E1C4 = 0;
@@ -103,13 +104,8 @@
         gSaveContext.cutsceneTrigger = 1;
     }
 
-<<<<<<< HEAD
-    if (CHECK_PAD(pad1->press, U_JPAD) && (csCtx->state == CS_STATE_IDLE) && (gSaveContext.sceneSetupIndex >= 4) &&
+    if (CHECK_BTN_ALL(pad1->press.button, BTN_DUP) && (csCtx->state == CS_STATE_IDLE) && (gSaveContext.sceneSetupIndex >= 4) &&
         (gDbgCamEnabled == 0)) {
-=======
-    if (CHECK_BTN_ALL(pad1->press.button, BTN_DUP) && (csCtx->state == CS_STATE_IDLE) &&
-        (gSaveContext.sceneSetupIndex >= 4) && (D_8011D394 == 0)) {
->>>>>>> fcea7c23
         D_8015FCC8 = 1;
         gSaveContext.cutsceneIndex = 0xFFFD;
         gSaveContext.cutsceneTrigger = 1;
