--- conflicted
+++ resolved
@@ -1703,15 +1703,9 @@
                 return;
             }
         } else {
-<<<<<<< HEAD
             if (sCurOcarinaAction != cmd->textId) {
                 sCurOcarinaAction = cmd->textId;
-                func_8010BD58(play, cmd->textId);
-=======
-            if (D_8011E1C4 != cmd->base) {
-                D_8011E1C4 = cmd->base;
-                Message_StartOcarina(play, cmd->base);
->>>>>>> 1c6878b0
+                Message_StartOcarina(play, cmd->textId);
                 return;
             }
         }
@@ -1750,11 +1744,7 @@
 
                 if (dialogState == TEXT_STATE_EVENT) {
                     if (Message_ShouldAdvance(play)) {
-<<<<<<< HEAD
-                        func_8010BD58(play, cmd->textId);
-=======
-                        Message_StartOcarina(play, cmd->base);
->>>>>>> 1c6878b0
+                        Message_StartOcarina(play, cmd->textId);
                     }
                 }
             }
