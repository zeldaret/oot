--- conflicted
+++ resolved
@@ -2061,15 +2061,9 @@
             requiredAge = gSaveContext.save.linkAge;
         }
 
-<<<<<<< HEAD
         if ((gSaveContext.save.entranceIndex == entranceCutscene->entrance) &&
-            (!Flags_GetEventChkInf(entranceCutscene->flag) || (entranceCutscene->flag == EVENTCHKINF_18)) &&
+            (!Flags_GetEventChkInf(entranceCutscene->flag) || (entranceCutscene->flag == EVENTCHKINF_EPONA_OBTAINED)) &&
             (gSaveContext.save.cutsceneIndex < 0xFFF0) && ((u8)gSaveContext.save.linkAge == requiredAge) &&
-=======
-        if ((gSaveContext.entranceIndex == entranceCutscene->entrance) &&
-            (!Flags_GetEventChkInf(entranceCutscene->flag) || (entranceCutscene->flag == EVENTCHKINF_EPONA_OBTAINED)) &&
-            (gSaveContext.cutsceneIndex < 0xFFF0) && ((u8)gSaveContext.linkAge == requiredAge) &&
->>>>>>> eb9b7071
             (gSaveContext.respawnFlag <= 0)) {
             Flags_SetEventChkInf(entranceCutscene->flag);
             Cutscene_SetSegment(play, entranceCutscene->segAddr);
