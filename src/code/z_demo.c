--- conflicted
+++ resolved
@@ -449,13 +449,8 @@
 }
 
 // Command 0x7C: Fade Background Music over duration
-<<<<<<< HEAD
-void Cutscene_Command_FadeBGM(GlobalContext* globalCtx, CutsceneContext* csCtx, CsCmdMusicFade* cmd) {
+void Cutscene_Command_FadeBGM(PlayState* play, CutsceneContext* csCtx, CsCmdMusicFade* cmd) {
     u8 fadeTimer;
-=======
-void Cutscene_Command_FadeBGM(PlayState* play, CutsceneContext* csCtx, CsCmdMusicFade* cmd) {
-    u8 var1;
->>>>>>> 2e6279bc
 
     if ((csCtx->frames == cmd->startFrame) && (csCtx->frames < cmd->endFrame)) {
         fadeTimer = cmd->endFrame - cmd->startFrame;
