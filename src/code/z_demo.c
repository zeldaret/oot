#include <ultra64.h>
#include <global.h>
#include <PR/os_cont.h>

u16 D_8011E1C0 = 0;
u16 D_8011E1C4 = 0;

typedef void (*CutsceneStateHandler)(GlobalContext*, CutsceneContext*);

void func_80064720(GlobalContext* globalCtx, CutsceneContext* csCtx);
void func_80064760(GlobalContext* globalCtx, CutsceneContext* csCtx);
void func_800647C0(GlobalContext* globalCtx, CutsceneContext* csCtx);
void func_80068C3C(GlobalContext* globalCtx, CutsceneContext* csCtx);
void func_80068D84(GlobalContext* globalCtx, CutsceneContext* csCtx);
void func_80068DC0(GlobalContext* globalCtx, CutsceneContext* csCtx);

CutsceneStateHandler sCsStateHandlers1[] = {
    func_80064720, func_80064760, func_80064720, func_80068D84, func_80064720,
};

CutsceneStateHandler sCsStateHandlers2[] = {
    func_80064720, func_800647C0, func_80068C3C, func_80068DC0, func_80068C3C,
};

u8 sTitleCsState = 0;

// TODO: use symbols for these cutscene locations once scenes and rooms are in C
EntranceCutscene sEntranceCutsceneTable[] = {
    { 0x0185, 2, 0xA0, 0x02013AA0 }, { 0x013D, 2, 0xA1, 0x02007EA0 }, { 0x00DB, 2, 0xA3, 0x0200A540 },
    { 0x0108, 2, 0xA4, 0x02003D70 }, { 0x0138, 1, 0xA5, 0x02003F40 }, { 0x014D, 2, 0xA6, 0x02008400 },
    { 0x0053, 2, 0xA7, 0x0200CE00 }, { 0x0000, 2, 0xA8, 0x0200B650 }, { 0x028A, 0, 0x18, 0x0200F9E0 },
    { 0x0292, 0, 0x18, 0x0200FF00 }, { 0x028E, 0, 0x18, 0x02010550 }, { 0x0476, 0, 0x18, 0x02010B30 },
    { 0x050F, 1, 0xA9, 0x0200BB80 }, { 0x0102, 2, 0xB1, 0x02007A30 }, { 0x0117, 2, 0xB2, 0x020031E0 },
    { 0x0129, 2, 0xB3, 0x02006490 }, { 0x0157, 2, 0xB4, 0x02005BD0 }, { 0x0028, 2, 0xB5, 0x02015600 },
    { 0x00E4, 2, 0xB6, 0x020070C0 }, { 0x0225, 2, 0xB7, 0x02004A80 }, { 0x0123, 2, 0xB8, 0x02007990 },
    { 0x0147, 2, 0xB9, 0x020076D0 }, { 0x0138, 0, 0xBA, 0x02004280 }, { 0x0574, 2, 0x5A, 0x020028E0 },
    { 0x0538, 2, 0xBB, 0x0201E790 }, { 0x053C, 2, 0xBC, 0x0201EF70 }, { 0x0540, 2, 0xBD, 0x02021380 },
    { 0x0544, 2, 0xBE, 0x0201E3E0 }, { 0x0548, 2, 0xBF, 0x0201DF90 }, { 0x054C, 2, 0xAD, 0x0201EB40 },
    { 0x008D, 0, 0xC0, 0x02002BB0 }, { 0x03B4, 0, 0xC7, 0x020055C0 }, { 0x0246, 2, 0xB9, 0x020076D0 },
    { 0x05E8, 2, 0xC6, 0x0200C9D0 },
};

// Unused, seems to be an early list of dungeon entrance cutscene locations
u32 D_8011E304[] = { 0x0200B650, 0x02015600, 0x02014F80, 0x02003F80, 0x02000330, 0x0201DA50 };

u16 D_8015FCC0;
u16 D_8015FCC2;
u16 D_8015FCC4;
s16 D_8015FCC6;
u8 D_8015FCC8;
s16 D_8015FCCA;
u16 D_8015FCCC;    // only written to, never read
s8 D_8015FCD0[20]; // unreferenced
u8 D_8015FCE4;     // only written to, never read

void func_80068ECC(GlobalContext* globalCtx, CutsceneContext* csCtx);

void Cutscene_DrawDebugInfo(GlobalContext* globalCtx, Gfx** dlist, CutsceneContext* csCtx) {
    u8 pad[0x1C];
    GfxPrint printer;
    u8 pad2[8];

    GfxPrint_Ctor(&printer);
    GfxPrint_Open(&printer, *dlist);
    GfxPrint_SetPos(&printer, 22, 25);
    GfxPrint_SetColor(&printer, 255, 255, 55, 32);
    GfxPrint_Printf(&printer, "%s", "FLAME ");
    GfxPrint_SetColor(&printer, 255, 255, 255, 32);
    GfxPrint_Printf(&printer, "%06d", csCtx->frames);
    GfxPrint_SetColor(&printer, 50, 255, 255, 60);
    GfxPrint_SetPos(&printer, 4, 26);
    GfxPrint_Printf(&printer, "%s", "SKIP=(START) or (Cursole Right)");
    *dlist = GfxPrint_Close(&printer);
    GfxPrint_Dtor(&printer);
}

void func_8006450C(GlobalContext* globalCtx, CutsceneContext* csCtx) {
    csCtx->state = CS_STATE_IDLE;
    csCtx->unk_0C = 0.0f;
}

void func_80064520(GlobalContext* globalCtx, CutsceneContext* csCtx) {
    csCtx->state = CS_STATE_SKIPPABLE_INIT;
    csCtx->linkAction = NULL;
}

void func_80064534(GlobalContext* globalCtx, CutsceneContext* csCtx) {
    if (csCtx->state != CS_STATE_UNSKIPPABLE_EXEC) {
        csCtx->state = CS_STATE_UNSKIPPABLE_INIT;
    }
}

void func_80064558(GlobalContext* globalCtx, CutsceneContext* csCtx) {
    if (gSaveContext.cutscene_index < 0xFFF0) {
        sCsStateHandlers1[csCtx->state](globalCtx, csCtx);
    }
}

void func_800645A0(GlobalContext* globalCtx, CutsceneContext* csCtx) {
    Input* pad1 = &globalCtx->state.input[0];

<<<<<<< HEAD
    if (!~(pad1->padPressed | ~L_JPAD) && (csCtx->state == CS_STATE_IDLE) && (gSaveContext.scene_setup_index >= 4)) {
=======
    if (!~(pad1->press.in.button | ~L_JPAD) && (csCtx->state == CS_STATE_IDLE) &&
        (gSaveContext.scene_setup_index >= 4)) {
>>>>>>> 045a92d7
        D_8015FCC8 = 0;
        gSaveContext.cutscene_index = 0xFFFD;
        gSaveContext.cutscene_trigger = 1;
    }

<<<<<<< HEAD
    if (!~(pad1->padPressed | ~U_JPAD) && (csCtx->state == CS_STATE_IDLE) && (gSaveContext.scene_setup_index >= 4) &&
        (D_8011D394 == 0)) {
=======
    if (!~(pad1->press.in.button | ~U_JPAD) && (csCtx->state == CS_STATE_IDLE) &&
        (gSaveContext.scene_setup_index >= 4) && (D_8011D394 == 0)) {
>>>>>>> 045a92d7
        D_8015FCC8 = 1;
        gSaveContext.cutscene_index = 0xFFFD;
        gSaveContext.cutscene_trigger = 1;
    }

    if ((gSaveContext.cutscene_trigger != 0) && (globalCtx->sceneLoadFlag == 0x14)) {
        gSaveContext.cutscene_trigger = 0;
    }

    if ((gSaveContext.cutscene_trigger != 0) && (csCtx->state == CS_STATE_IDLE)) {
        // Translates to: "CUTSCENE START REQUEST ANNOUNCEMENT!"
        osSyncPrintf("\nデモ開始要求 発令！");
        gSaveContext.cutscene_index = 0xFFFD;
        gSaveContext.cutscene_trigger = 1;
    }

    if (gSaveContext.cutscene_index >= 0xFFF0) {
        func_80068ECC(globalCtx, csCtx);
        sCsStateHandlers2[csCtx->state](globalCtx, csCtx);
    }
}

void func_80064720(GlobalContext* globalCtx, CutsceneContext* csCtx) {
}

u32 func_8006472C(GlobalContext* globalCtx, CutsceneContext* csCtx, f32 target) {
    return Math_ApproxF(&csCtx->unk_0C, target, 0.1f);
}

void func_80064760(GlobalContext* globalCtx, CutsceneContext* csCtx) {
    Interface_ChangeAlpha(1);
    func_800B3840(0x20);

    if (func_8006472C(globalCtx, csCtx, 1.0f)) {
        func_800F68BC(1);
        csCtx->state++;
    }
}

void func_800647C0(GlobalContext* globalCtx, CutsceneContext* csCtx) {
    func_80068C3C(globalCtx, csCtx);
    Interface_ChangeAlpha(1);
    func_800B3840(0x20);

    if (func_8006472C(globalCtx, csCtx, 1.0f)) {
        func_800F68BC(1);
        csCtx->state++;
    }
}

// Command 3: Misc. Actions
void func_80064824(GlobalContext* globalCtx, CutsceneContext* csCtx, CsCmdBase* cmd) {
    Player* player = PLAYER;
    f32 temp;
    u8 sp3F;

    sp3F = 0;

    if ((csCtx->frames < cmd->startFrame) || (csCtx->frames >= cmd->endFrame) && (cmd->endFrame != cmd->startFrame)) {
        return;
    }

    temp = func_8006F93C(cmd->endFrame - 1, cmd->startFrame, csCtx->frames);

    if (csCtx->frames == cmd->startFrame) {
        sp3F = 1;
    }

    switch (cmd->base) {
        case 1:
            if (sp3F != 0) {
                func_800F6D58(0xE, 4, 0x3F);
                func_800F6D58(0xE, 1, 1);
                globalCtx->unk_10B12[0] = 0x14;
            }
            break;
        case 2:
            if (sp3F != 0) {
                func_800F6D58(0xF, 0, 0);
                func_800753C4(globalCtx, 3);
                if (1) {}
                D_8015FD70 = 1;
            }
            break;
        case 3:
            if (sp3F != 0) {
                func_8006C3D0(globalCtx, 0);
                if (gSaveContext.entrance_index == 0x0053) {
                    func_8006C3D0(globalCtx, 2);
                }
            }
            break;
        case 6:
            if (globalCtx->unk_10AC4 < 0x3200) {
                globalCtx->unk_10AC4 += 0x23;
            }
            break;
        case 7:
            if (sp3F != 0) {
                globalCtx->unk_10A3D = 1;
                globalCtx->gloomySky = 1;
                globalCtx->unk_10A3C = 0;
                globalCtx->unk_10A3E = 0x3C;
                globalCtx->unk_10A45 = 1;
                globalCtx->unk_10A43 = 0;
                globalCtx->unk_10A44 = 1;
                globalCtx->unk_10A46 = globalCtx->unk_10A48 = 0x3C;
            }
            break;
        case 8:
            if (globalCtx->unk_11D30[0] < 0x80) {
                globalCtx->unk_11D30[0] += 4;
            }
            break;
        case 9:
            globalCtx->unk_10B12[3] = 0x10;
            break;
        case 10:
            func_8006C3D0(globalCtx, 1);
            break;
        case 11:
            if (globalCtx->unk_11D30[0] < 0x672) {
                globalCtx->unk_11D30[0] += 0x14;
            }
            if (csCtx->frames == 0x30F) {
                func_80078884(NA_SE_EV_DEKU_DEATH);
            } else if (csCtx->frames == 0x2CD) {
                globalCtx->unk_11D30[0] = 0;
            }
            break;
        case 12:
            if (sp3F != 0) {
                if (csCtx->state != CS_STATE_UNSKIPPABLE_EXEC) {
                    csCtx->state = CS_STATE_UNSKIPPABLE_INIT;
                }
            }
            break;
        case 13:
            if (globalCtx->unk_11D30[1] == 0) {
                func_80078884(NA_SE_EV_TRIFORCE_FLASH);
            }
            if (globalCtx->unk_11D30[1] < 0xFF) {
                globalCtx->unk_11D30[1] += 5;
            }
            break;
        case 14:
            if (sp3F != 0) {
                func_800BC490(globalCtx, 1);
            }
            break;
        case 15:
            if (sp3F != 0) {
                TitleCard_InitPlaceName(globalCtx, &globalCtx->actorCtx.titleCtx, player->unk_1B0, 0xA0, 0x78, 0x90,
                                        0x18, 0x14);
            }
            break;
        case 16:
            if (sp3F != 0) {
                D_8015FCCA = Quake_Add(globalCtx->cameraCtx.activeCameraPtrs[globalCtx->cameraCtx.unk_5C0], 6);
                Quake_SetSpeed(D_8015FCCA, 0x7FFF);
                Quake_SetQuakeValues(D_8015FCCA, 4, 0, 1000, 0);
                Quake_SetCountdown(D_8015FCCA, 800);
            }
            break;
        case 17:
            if (sp3F != 0) {
                Quake_RemoveFromIdx(D_8015FCCA);
            }
            break;
        case 18:
            globalCtx->unk_10B12[0] = 0;
            globalCtx->gloomySkyEvent = 2;
            if (gSaveContext.day_time < 0x4AAB) {
                gSaveContext.day_time += 30;
            }
            if (globalCtx->unk_10B12[1] == 0) {
                D_8011FB30 = 0;
                func_800F6D58(14, 1, 0);
            }
            break;
        case 19:
            gSaveContext.event_chk_inf[6] |= 0x0020;
            break;
        case 20:
            gSaveContext.event_chk_inf[6] |= 0x0080;
            break;
        case 21:
            gSaveContext.event_chk_inf[6] |= 0x0200;
            break;
        case 22:
            D_801614B0.r = 0xFF;
            D_801614B0.g = 0xFF;
            D_801614B0.b = 0xFF;
            D_801614B0.a = 0xFF;
            break;
        case 23:
            D_801614B0.r = 0xFF;
            D_801614B0.g = 0xB4;
            D_801614B0.b = 0x64;
            D_801614B0.a = 255.0f * temp;
            break;
        case 24:
            globalCtx->roomCtx.curRoom.segment = NULL;
            break;
        case 25:
            gSaveContext.day_time += 30;
            if ((gSaveContext.day_time) > 0xCAAA) {
                gSaveContext.day_time = 0xCAAA;
            }
            break;
        case 26:
            if ((gSaveContext.day_time < 0x3000) || (gSaveContext.day_time >= 0x4555)) {
                if ((gSaveContext.day_time >= 0x4555) && (gSaveContext.day_time < 0xAAAB)) {
                    globalCtx->unk_10AE3 = 1;
                } else if ((gSaveContext.day_time >= 0xAAAB) && (gSaveContext.day_time < 0xC556)) {
                    globalCtx->unk_10AE3 = 2;
                } else {
                    globalCtx->unk_10AE3 = 3;
                }
            }
            break;
        case 27:
            if (globalCtx->state.frames & 8) {
                if (globalCtx->unk_10AB0[0] < 40) {
                    globalCtx->unk_10AB0[0] += 2;
                    globalCtx->unk_10AB0[4] -= 3;
                    globalCtx->unk_10AB0[5] -= 3;
                }
            } else {
                if (globalCtx->unk_10AB0[0] > 2) {
                    globalCtx->unk_10AB0[0] -= 2;
                    globalCtx->unk_10AB0[4] += 3;
                    globalCtx->unk_10AB0[5] += 3;
                }
            }
            break;
        case 28:
            globalCtx->unk_11DE9 = 1;
            break;
        case 29:
            globalCtx->unk_11DE9 = 0;
            break;
        case 30:
            func_8006C3D0(globalCtx, 3);
            break;
        case 31:
            func_8006C3D0(globalCtx, 4);
            break;
        case 32:
            if (sp3F != 0) {
                globalCtx->unk_10B0A = 1;
            }
            func_800788CC(0x20C0);
            break;
        case 33:
            gSaveContext.unk_1422 = 1;
            break;
        case 34:
            if (!gSaveContext.night_flag) {
                gSaveContext.day_time -= D_8011FB40;
            } else {
                gSaveContext.day_time -= D_8011FB40 * 2;
            }
            break;
        case 35:
            func_800EE824(csCtx);
            csCtx->frames = cmd->startFrame - 1;
            break;
    }
}

// Command 4: Set Environment Lighting
void Cutscene_Command_SetLighting(GlobalContext* globalCtx, CutsceneContext* csCtx, CsCmdEnvLighting* cmd) {
    if (csCtx->frames == cmd->startFrame) {
        globalCtx->unk_10AE3 = cmd->setting - 1;
        globalCtx->unk_10AFC = 1.0f;
    }
}

// Command 0x56: Play Background Music
void Cutscene_Command_PlayBGM(GlobalContext* globalCtx, CutsceneContext* csCtx, CsCmdMusicChange* cmd) {
    if (csCtx->frames == cmd->startFrame) {
        func_800F595C(cmd->sequence - 1);
    }
}

// Command 0x57: Stop Background Music
void Cutscene_Command_StopBGM(GlobalContext* globalCtx, CutsceneContext* csCtx, CsCmdMusicChange* cmd) {
    if (csCtx->frames == cmd->startFrame) {
        func_800F59E8(cmd->sequence - 1);
    }
}

// Command 0x7C: Fade Background Music over duration
void Cutscene_Command_FadeBGM(GlobalContext* globalCtx, CutsceneContext* csCtx, CsCmdMusicFade* cmd) {
    u8 var1;

    if ((csCtx->frames == cmd->startFrame) && (csCtx->frames < cmd->endFrame)) {
        var1 = cmd->endFrame - cmd->startFrame;

        if (cmd->type == 3) {
            Audio_SetBGM(var1 << 0x10 | 0x110000FF);
        } else {
            Audio_SetBGM(var1 << 0x10 | 0x100000FF);
        }
    }
}

// Command 9: ?
void Cutscene_Command_09(GlobalContext* globalCtx, CutsceneContext* csCtx, CsCmdUnknown9* cmd) {
    if (csCtx->frames == cmd->startFrame) {
        func_800AA000(0.0f, cmd->unk_06, cmd->unk_07, cmd->unk_08);
    }
}

// Command 0x8C: Set Time of Day & Environment Time
void func_80065134(GlobalContext* globalCtx, CutsceneContext* csCtx, CsCmdDayTime* cmd) {
    s16 temp1;
    s16 temp2;

    if (csCtx->frames == cmd->startFrame) {
        temp1 = (cmd->hour * 60.0f) / 0.021972656f;
        temp2 = (cmd->minute + 1) / 0.021972656f;

        gSaveContext.day_time = temp1 + temp2;
        gSaveContext.environment_time = temp1 + temp2;
    }
}

// Command 0x3E8: Code Execution (& Terminates Cutscene?)
void Cutscene_Command_Terminator(GlobalContext* globalCtx, CutsceneContext* csCtx, CsCmdBase* cmd) {
    Player* player = PLAYER;
    s32 temp = 0;

    if ((gSaveContext.game_mode != 0) && (gSaveContext.game_mode != 3) && (globalCtx->sceneNum != SCENE_SPOT00) &&
        (csCtx->frames > 20) &&
        (!~(globalCtx->state.input[0].press.in.button | ~A_BUTTON) ||
         !~(globalCtx->state.input[0].press.in.button | ~B_BUTTON) ||
         !~(globalCtx->state.input[0].press.in.button | ~START_BUTTON)) &&
        (gSaveContext.file_num != 0xFEDC) && (globalCtx->sceneLoadFlag == 0)) {
        Audio_PlaySoundGeneral(NA_SE_SY_PIECE_OF_HEART, &D_801333D4, 4, &D_801333E0, &D_801333E0, &D_801333E8);
        temp = 1;
    }

    if ((csCtx->frames == cmd->startFrame) || (temp != 0) ||
        ((csCtx->frames > 20) && (!~(globalCtx->state.input[0].press.in.button | ~START_BUTTON)) &&
         (gSaveContext.file_num != 0xFEDC))) {
        csCtx->state = CS_STATE_UNSKIPPABLE_EXEC;
        func_800F68BC(0);
        gSaveContext.unk_1410 = 1;

        // Translates to: "FUTURE FORK DESIGNATION=No. [%d]"
        osSyncPrintf("\n分岐先指定！！=[%d]番", cmd->base);

        if ((gSaveContext.game_mode != 0) && (csCtx->frames != cmd->startFrame)) {
            gSaveContext.unk_13E7 = 1;
        }

        gSaveContext.cutscene_index = 0;

        switch (cmd->base) {
            case 1:
                globalCtx->nextEntranceIndex = 0x00A0;
                gSaveContext.cutscene_index = 0xFFF1;
                globalCtx->sceneLoadFlag = 0x14;
                globalCtx->fadeOutTransition = 2;
                break;
            case 2:
                globalCtx->nextEntranceIndex = 0x00A0;
                gSaveContext.cutscene_index = 0xFFF0;
                globalCtx->sceneLoadFlag = 0x14;
                globalCtx->fadeOutTransition = 0xA;
                break;
            case 3:
                globalCtx->nextEntranceIndex = 0x0117;
                gSaveContext.cutscene_index = 0xFFF1;
                globalCtx->sceneLoadFlag = 0x14;
                globalCtx->fadeOutTransition = 0xA;
                break;
            case 4:
                globalCtx->nextEntranceIndex = 0x013D;
                gSaveContext.cutscene_index = 0xFFF0;
                globalCtx->sceneLoadFlag = 0x14;
                globalCtx->fadeOutTransition = 0xA;
                break;
            case 5:
                globalCtx->nextEntranceIndex = 0x00EE;
                gSaveContext.cutscene_index = 0xFFF0;
                globalCtx->sceneLoadFlag = 0x14;
                globalCtx->fadeOutTransition = 0xA;
                break;
            case 6:
                globalCtx->nextEntranceIndex = 0x00A0;
                gSaveContext.cutscene_index = 0xFFF2;
                globalCtx->sceneLoadFlag = 0x14;
                globalCtx->fadeOutTransition = 0xA;
                break;
            case 7:
                globalCtx->nextEntranceIndex = 0x00EE;
                gSaveContext.cutscene_index = 0xFFF2;
                globalCtx->sceneLoadFlag = 0x14;
                globalCtx->fadeOutTransition = 0xB;
                break;
            case 8:
                gSaveContext.fw.set = 0;
                gSaveContext.respawn[RESPAWN_MODE_TOP].data = 0;
                if (!(gSaveContext.event_chk_inf[4] & 0x20)) {
                    gSaveContext.event_chk_inf[4] |= 0x20;
                    globalCtx->nextEntranceIndex = 0x00A0;
                    globalCtx->sceneLoadFlag = 0x14;
                    gSaveContext.cutscene_index = 0xFFF3;
                    globalCtx->fadeOutTransition = 0xB;
                } else {
                    if (gSaveContext.scene_setup_index < 4) {
                        if (LINK_IS_CHILD) {
                            globalCtx->linkAgeOnLoad = 0;
                        } else {
                            globalCtx->linkAgeOnLoad = 1;
                        }
                    }
                    globalCtx->nextEntranceIndex = 0x02CA;
                    globalCtx->sceneLoadFlag = 0x14;
                    globalCtx->fadeOutTransition = 3;
                    gSaveContext.transition_type = 3;
                }
                break;
            case 9:
                globalCtx->nextEntranceIndex = 0x0117;
                gSaveContext.cutscene_index = 0xFFF0;
                globalCtx->sceneLoadFlag = 0x14;
                globalCtx->fadeOutTransition = 0xc;
                break;
            case 10:
                globalCtx->nextEntranceIndex = 0x00BB;
                gSaveContext.cutscene_index = 0xFFF0;
                globalCtx->sceneLoadFlag = 0x14;
                globalCtx->fadeOutTransition = 2;
                break;
            case 11:
                globalCtx->nextEntranceIndex = 0x00EE;
                gSaveContext.cutscene_index = 0xFFF3;
                globalCtx->sceneLoadFlag = 0x14;
                globalCtx->fadeOutTransition = 3;
                break;
            case 12:
                globalCtx->nextEntranceIndex = 0x047A;
                globalCtx->sceneLoadFlag = 0x14;
                globalCtx->fadeOutTransition = 2;
                break;
            case 13:
                globalCtx->nextEntranceIndex = 0x010E;
                globalCtx->sceneLoadFlag = 0x14;
                globalCtx->fadeOutTransition = 2;
                gSaveContext.transition_type = 2;
                break;
            case 14:
                globalCtx->nextEntranceIndex = 0x0457;
                globalCtx->sceneLoadFlag = 0x14;
                globalCtx->fadeOutTransition = 2;
                break;
            case 15:
                globalCtx->nextEntranceIndex = 0x0053;
                globalCtx->sceneLoadFlag = 0x14;
                gSaveContext.cutscene_index = 0xFFF4;
                globalCtx->fadeOutTransition = 3;
                break;
            case 16:
                globalCtx->nextEntranceIndex = 0x0053;
                globalCtx->sceneLoadFlag = 0x14;
                gSaveContext.cutscene_index = 0xFFF5;
                globalCtx->fadeOutTransition = 3;
                break;
            case 17:
                globalCtx->nextEntranceIndex = 0x0053;
                globalCtx->sceneLoadFlag = 0x14;
                gSaveContext.cutscene_index = 0xFFF6;
                globalCtx->fadeOutTransition = 3;
                break;
            case 18:
                gSaveContext.event_chk_inf[4] |= 0x8000;
                globalCtx->nextEntranceIndex = 0x0324;
                globalCtx->sceneLoadFlag = 0x14;
                globalCtx->fadeOutTransition = 2;
                gSaveContext.transition_type = 2;
                break;
            case 19:
                globalCtx->nextEntranceIndex = 0x013D;
                globalCtx->sceneLoadFlag = 0x14;
                globalCtx->fadeOutTransition = 4;
                gSaveContext.cutscene_index = 0x8000;
                break;
            case 21:
                globalCtx->nextEntranceIndex = 0x0102;
                globalCtx->sceneLoadFlag = 0x14;
                gSaveContext.cutscene_index = 0xFFF0;
                globalCtx->fadeOutTransition = 3;
                break;
            case 22:
                Item_Give(globalCtx, ITEM_SONG_REQUIEM);
                globalCtx->nextEntranceIndex = 0x0123;
                globalCtx->sceneLoadFlag = 0x14;
                gSaveContext.cutscene_index = 0xFFF0;
                globalCtx->fadeOutTransition = 3;
                break;
            case 23:
                globalCtx->nextEntranceIndex = 0x00A0;
                globalCtx->sceneLoadFlag = 0x14;
                gSaveContext.cutscene_index = 0xFFF8;
                globalCtx->fadeOutTransition = 3;
                break;
            case 24:
                globalCtx->nextEntranceIndex = 0x0028;
                globalCtx->sceneLoadFlag = 0x14;
                globalCtx->fadeOutTransition = 2;
                break;
            case 25:
                globalCtx->linkAgeOnLoad = 0;
                globalCtx->nextEntranceIndex = 0x006B;
                globalCtx->sceneLoadFlag = 0x14;
                gSaveContext.cutscene_index = 0xFFF0;
                globalCtx->fadeOutTransition = 3;
                break;
            case 26:
                globalCtx->nextEntranceIndex = 0x0053;
                globalCtx->sceneLoadFlag = 0x14;
                gSaveContext.cutscene_index = 0xFFF4;
                globalCtx->fadeOutTransition = 3;
                break;
            case 27:
                globalCtx->nextEntranceIndex = 0x0053;
                globalCtx->sceneLoadFlag = 0x14;
                gSaveContext.cutscene_index = 0xFFF5;
                globalCtx->fadeOutTransition = 3;
                break;
            case 28:
                globalCtx->nextEntranceIndex = 0x0053;
                globalCtx->sceneLoadFlag = 0x14;
                gSaveContext.cutscene_index = 0xFFF6;
                globalCtx->fadeOutTransition = 3;
                break;
            case 29:
                globalCtx->nextEntranceIndex = 0x006B;
                globalCtx->sceneLoadFlag = 0x14;
                gSaveContext.chamber_cutscene_num = 0;
                globalCtx->fadeOutTransition = 3;
                break;
            case 30:
                globalCtx->nextEntranceIndex = 0x006B;
                globalCtx->sceneLoadFlag = 0x14;
                globalCtx->fadeOutTransition = 3;
                Item_Give(globalCtx, ITEM_MEDALLION_FIRE);
                gSaveContext.chamber_cutscene_num = 1;
                break;
            case 31:
                globalCtx->nextEntranceIndex = 0x006B;
                globalCtx->sceneLoadFlag = 0x14;
                globalCtx->fadeOutTransition = 3;
                gSaveContext.chamber_cutscene_num = 2;
                break;
            case 32:
                globalCtx->linkAgeOnLoad = 1;
                globalCtx->nextEntranceIndex = 0x00CD;
                globalCtx->sceneLoadFlag = 0x14;
                gSaveContext.cutscene_index = 0xFFF2;
                globalCtx->fadeOutTransition = 0xb;
                break;
            case 33:
                globalCtx->nextEntranceIndex = 0x00CD;
                globalCtx->sceneLoadFlag = 0x14;
                globalCtx->fadeOutTransition = 3;
                break;
            case 34:
                globalCtx->nextEntranceIndex = 0x00A0;
                globalCtx->sceneLoadFlag = 0x14;
                gSaveContext.cutscene_index = 0xFFF3;
                globalCtx->fadeOutTransition = 3;
                break;
            case 35:
                globalCtx->nextEntranceIndex = 0x00CD;
                globalCtx->sceneLoadFlag = 0x14;
                gSaveContext.cutscene_index = 0xFFF0;
                globalCtx->fadeOutTransition = 4;
                break;
            case 38:
                globalCtx->nextEntranceIndex = 0x00A0;
                globalCtx->sceneLoadFlag = 0x14;
                gSaveContext.cutscene_index = 0xFFF4;
                globalCtx->fadeOutTransition = 4;
                break;
            case 39:
                globalCtx->nextEntranceIndex = 0x0053;
                globalCtx->sceneLoadFlag = 0x14;
                gSaveContext.cutscene_index = 0xFFF9;
                globalCtx->fadeOutTransition = 4;
                break;
            case 40:
                globalCtx->linkAgeOnLoad = 0;
                globalCtx->nextEntranceIndex = 0x0053;
                globalCtx->sceneLoadFlag = 0x14;
                gSaveContext.cutscene_index = 0xFFFA;
                globalCtx->fadeOutTransition = 4;
                break;
            case 41:
                globalCtx->nextEntranceIndex = 0x04E6;
                globalCtx->sceneLoadFlag = 0x14;
                globalCtx->fadeOutTransition = 2;
                break;
            case 42:
                globalCtx->nextEntranceIndex = 0x00DB;
                globalCtx->sceneLoadFlag = 0x14;
                gSaveContext.cutscene_index = 0xFFF2;
                globalCtx->fadeOutTransition = 4;
                break;
            case 43:
                globalCtx->nextEntranceIndex = 0x0503;
                globalCtx->sceneLoadFlag = 0x14;
                globalCtx->fadeOutTransition = 4;
                break;
            case 44:
                globalCtx->nextEntranceIndex = 0x0320;
                globalCtx->sceneLoadFlag = 0x14;
                globalCtx->fadeOutTransition = 0x11;
                break;
            case 46:
                gSaveContext.event_chk_inf[4] |= 0x8000;
                globalCtx->nextEntranceIndex = 0x0324;
                globalCtx->sceneLoadFlag = 0x14;
                globalCtx->fadeOutTransition = 4;
                break;
            case 47:
                Item_Give(globalCtx, ITEM_SONG_NOCTURNE);
                gSaveContext.event_chk_inf[5] |= 0x10;
                globalCtx->nextEntranceIndex = 0x00DB;
                globalCtx->sceneLoadFlag = 0x14;
                gSaveContext.cutscene_index = 0xFFF1;
                globalCtx->fadeOutTransition = 4;
                break;
            case 48:
                globalCtx->nextEntranceIndex = 0x01ED;
                globalCtx->sceneLoadFlag = 0x14;
                globalCtx->fadeOutTransition = 0xF;
                gSaveContext.transition_type = 0xF;
                break;
            case 49:
                globalCtx->nextEntranceIndex = 0x058C;
                globalCtx->sceneLoadFlag = 0x14;
                globalCtx->fadeOutTransition = 4;
                break;
            case 50:
                globalCtx->nextEntranceIndex = 0x0513;
                globalCtx->sceneLoadFlag = 0x14;
                globalCtx->fadeOutTransition = 0x11;
                break;
            case 51:
                globalCtx->nextEntranceIndex = 0x00CD;
                gSaveContext.cutscene_index = 0xFFF8;
                globalCtx->sceneLoadFlag = 0x14;
                globalCtx->fadeOutTransition = 0x29;
                break;
            case 52:
                globalCtx->nextEntranceIndex = 0x0053;
                gSaveContext.cutscene_index = 0xFFF7;
                globalCtx->sceneLoadFlag = 0x14;
                globalCtx->fadeOutTransition = 0xb;
                break;
            case 53:
                globalCtx->nextEntranceIndex = 0x050F;
                globalCtx->sceneLoadFlag = 0x14;
                globalCtx->fadeOutTransition = 3;
                break;
            case 54:
                gSaveContext.game_mode = 3;
                func_800F7260(0x6F);
                globalCtx->linkAgeOnLoad = 1;
                globalCtx->nextEntranceIndex = 0x0117;
                gSaveContext.cutscene_index = 0xFFF2;
                globalCtx->sceneLoadFlag = 0x14;
                globalCtx->fadeOutTransition = 2;
                break;
            case 55:
                globalCtx->nextEntranceIndex = 0x0129;
                gSaveContext.cutscene_index = 0xFFF1;
                globalCtx->sceneLoadFlag = 0x14;
                globalCtx->fadeOutTransition = 2;
                break;
            case 56:
                globalCtx->nextEntranceIndex = 0x00DB;
                gSaveContext.cutscene_index = 0xFFF4;
                globalCtx->sceneLoadFlag = 0x14;
                globalCtx->fadeOutTransition = 2;
                break;
            case 57:
                globalCtx->nextEntranceIndex = 0x013D;
                gSaveContext.cutscene_index = 0xFFF3;
                globalCtx->sceneLoadFlag = 0x14;
                globalCtx->fadeOutTransition = 2;
                break;
            case 58:
                globalCtx->nextEntranceIndex = 0x014D;
                gSaveContext.cutscene_index = 0xFFF1;
                globalCtx->sceneLoadFlag = 0x14;
                globalCtx->fadeOutTransition = 2;
                break;
            case 59:
                globalCtx->nextEntranceIndex = 0x0102;
                gSaveContext.cutscene_index = 0xFFF1;
                globalCtx->sceneLoadFlag = 0x14;
                globalCtx->fadeOutTransition = 2;
                break;
            case 60:
                globalCtx->nextEntranceIndex = 0x010E;
                gSaveContext.cutscene_index = 0xFFF2;
                globalCtx->sceneLoadFlag = 0x14;
                globalCtx->fadeOutTransition = 2;
                break;
            case 61:
                globalCtx->nextEntranceIndex = 0x0108;
                gSaveContext.cutscene_index = 0xFFF0;
                globalCtx->sceneLoadFlag = 0x14;
                globalCtx->fadeOutTransition = 2;
                break;
            case 62:
                globalCtx->linkAgeOnLoad = 0;
                globalCtx->nextEntranceIndex = 0x00EE;
                gSaveContext.cutscene_index = 0xFFF6;
                globalCtx->sceneLoadFlag = 0x14;
                globalCtx->fadeOutTransition = 2;
                break;
            case 63:
                globalCtx->nextEntranceIndex = 0x00EE;
                gSaveContext.cutscene_index = 0xFFF7;
                globalCtx->sceneLoadFlag = 0x14;
                globalCtx->fadeOutTransition = 2;
                break;
            case 64:
                globalCtx->nextEntranceIndex = 0x00CD;
                gSaveContext.cutscene_index = 0xFFF5;
                globalCtx->sceneLoadFlag = 0x14;
                globalCtx->fadeOutTransition = 2;
                break;
            case 65:
                globalCtx->linkAgeOnLoad = 1;
                globalCtx->nextEntranceIndex = 0x0157;
                gSaveContext.cutscene_index = 0xFFF2;
                globalCtx->sceneLoadFlag = 0x14;
                globalCtx->fadeOutTransition = 2;
                break;
            case 66:
                globalCtx->nextEntranceIndex = 0x0554;
                globalCtx->sceneLoadFlag = 0x14;
                globalCtx->fadeOutTransition = 2;
                break;
            case 67:
                globalCtx->nextEntranceIndex = 0x027E;
                globalCtx->sceneLoadFlag = 0x14;
                globalCtx->fadeOutTransition = 2;
                break;
            case 68:
                globalCtx->nextEntranceIndex = 0x00A0;
                globalCtx->sceneLoadFlag = 0x14;
                gSaveContext.cutscene_index = 0xFFF5;
                globalCtx->fadeOutTransition = 2;
                break;
            case 69:
                globalCtx->nextEntranceIndex = 0x05E8;
                globalCtx->sceneLoadFlag = 0x14;
                globalCtx->fadeOutTransition = 2;
                break;
            case 70:
                globalCtx->nextEntranceIndex = 0x013D;
                globalCtx->sceneLoadFlag = 0x14;
                gSaveContext.cutscene_index = 0xFFF4;
                globalCtx->fadeOutTransition = 2;
                gSaveContext.transition_type = 2;
                break;
            case 71:
                gSaveContext.equips.equipment |= 0x0100;
                func_8008ECAC(globalCtx, player);
                gSaveContext.equips.equipment |= 0x1000;
                func_8008ECAC(globalCtx, player);
                globalCtx->linkAgeOnLoad = 1;
                globalCtx->nextEntranceIndex = 0x0053;
                globalCtx->sceneLoadFlag = 0x14;
                gSaveContext.cutscene_index = 0xFFF1;
                globalCtx->fadeOutTransition = 2;
                break;
            case 72:
                globalCtx->nextEntranceIndex = 0x0400;
                globalCtx->sceneLoadFlag = 0x14;
                gSaveContext.cutscene_index = 0xFFF0;
                globalCtx->fadeOutTransition = 2;
                gSaveContext.transition_type = 2;
                break;
            case 73:
                globalCtx->linkAgeOnLoad = 1;
                globalCtx->nextEntranceIndex = 0x0157;
                globalCtx->sceneLoadFlag = 0x14;
                gSaveContext.cutscene_index = 0xFFF2;
                globalCtx->fadeOutTransition = 2;
                break;
            case 74:
                globalCtx->nextEntranceIndex = 0x0157;
                globalCtx->sceneLoadFlag = 0x14;
                gSaveContext.cutscene_index = 0xFFF3;
                globalCtx->fadeOutTransition = 3;
                gSaveContext.transition_type = 3;
                break;
            case 75:
                globalCtx->linkAgeOnLoad = 1;
                globalCtx->nextEntranceIndex = 0x0157;
                globalCtx->sceneLoadFlag = 0x14;
                gSaveContext.cutscene_index = 0xFFF4;
                globalCtx->fadeOutTransition = 2;
                break;
            case 76:
                globalCtx->linkAgeOnLoad = 0;
                globalCtx->nextEntranceIndex = 0x0157;
                globalCtx->sceneLoadFlag = 0x14;
                gSaveContext.cutscene_index = 0xFFF5;
                globalCtx->fadeOutTransition = 2;
                break;
            case 77:
                globalCtx->linkAgeOnLoad = 1;
                globalCtx->nextEntranceIndex = 0x0157;
                globalCtx->sceneLoadFlag = 0x14;
                gSaveContext.cutscene_index = 0xFFF6;
                globalCtx->fadeOutTransition = 2;
                break;
            case 78:
                globalCtx->nextEntranceIndex = 0x0157;
                globalCtx->sceneLoadFlag = 0x14;
                gSaveContext.cutscene_index = 0xFFF7;
                globalCtx->fadeOutTransition = 2;
                break;
            case 79:
            case 80:
            case 81:
            case 82:
            case 83:
            case 84:
            case 85:
            case 86:
            case 87:
            case 88:
            case 89:
            case 90:
            case 91:
            case 92:
            case 93:
                globalCtx->nextEntranceIndex = 0x0157;
                globalCtx->sceneLoadFlag = 0x14;
                globalCtx->fadeOutTransition = 2;
                break;
            case 94:
                globalCtx->nextEntranceIndex = 0x02AE;
                globalCtx->sceneLoadFlag = 0x14;
                globalCtx->fadeOutTransition = 3;
                break;
            case 95:
                if ((gSaveContext.event_chk_inf[4] & 0x100) && (gSaveContext.event_chk_inf[4] & 0x200) &&
                    (gSaveContext.event_chk_inf[4] & 0x400)) {
                    globalCtx->nextEntranceIndex = 0x0053;
                    globalCtx->sceneLoadFlag = 0x14;
                    gSaveContext.cutscene_index = 0xFFF3;
                    globalCtx->fadeOutTransition = 2;
                } else {
                    switch (gSaveContext.scene_setup_index) {
                        case 8:
                            globalCtx->nextEntranceIndex = 0x00FC;
                            globalCtx->sceneLoadFlag = 0x14;
                            globalCtx->fadeOutTransition = 2;
                            break;
                        case 9:
                            globalCtx->nextEntranceIndex = 0x0147;
                            globalCtx->sceneLoadFlag = 0x14;
                            globalCtx->fadeOutTransition = 2;
                            break;
                        case 10:
                            globalCtx->nextEntranceIndex = 0x0102;
                            globalCtx->sceneLoadFlag = 0x14;
                            gSaveContext.cutscene_index = 0xFFF0;
                            globalCtx->fadeOutTransition = 3;
                            break;
                    }
                }
                break;
            case 96:
                if (gBitFlags[4] & gSaveContext.quest_items) {
                    globalCtx->nextEntranceIndex = 0x006B;
                    globalCtx->sceneLoadFlag = 0x14;
                    gSaveContext.cutscene_index = 0xFFF1;
                    globalCtx->fadeOutTransition = 5;
                } else {
                    gSaveContext.event_chk_inf[12] |= 0x100;
                    globalCtx->nextEntranceIndex = 0x0610;
                    globalCtx->sceneLoadFlag = 0x14;
                    globalCtx->fadeOutTransition = 3;
                    gSaveContext.transition_type = 3;
                }
                break;
            case 97:
                if (gBitFlags[3] & gSaveContext.quest_items) {
                    globalCtx->nextEntranceIndex = 0x006B;
                    globalCtx->sceneLoadFlag = 0x14;
                    gSaveContext.cutscene_index = 0xFFF1;
                    globalCtx->fadeOutTransition = 5;
                } else {
                    globalCtx->nextEntranceIndex = 0x0580;
                    globalCtx->sceneLoadFlag = 0x14;
                    globalCtx->fadeOutTransition = 3;
                    gSaveContext.transition_type = 3;
                }
                break;
            case 98:
                globalCtx->nextEntranceIndex = 0x0564;
                globalCtx->sceneLoadFlag = 0x14;
                globalCtx->fadeOutTransition = 3;
                gSaveContext.transition_type = 3;
                break;
            case 99:
                globalCtx->nextEntranceIndex = 0x0608;
                globalCtx->sceneLoadFlag = 0x14;
                globalCtx->fadeOutTransition = 2;
                gSaveContext.transition_type = 2;
                break;
            case 100:
                globalCtx->nextEntranceIndex = 0x00EE;
                gSaveContext.cutscene_index = 0xFFF8;
                globalCtx->sceneLoadFlag = 0x14;
                globalCtx->fadeOutTransition = 3;
                gSaveContext.transition_type = 3;
                break;
            case 101:
                globalCtx->nextEntranceIndex = 0x01F5;
                globalCtx->sceneLoadFlag = 0x14;
                globalCtx->fadeOutTransition = 0xF;
                break;
            case 102:
                globalCtx->nextEntranceIndex = 0x0590;
                globalCtx->sceneLoadFlag = 0x14;
                globalCtx->fadeOutTransition = 2;
                break;
            case 103:
                globalCtx->nextEntranceIndex = 0x00CD;
                globalCtx->sceneLoadFlag = 0x14;
                gSaveContext.cutscene_index = 0xFFF3;
                globalCtx->fadeOutTransition = 2;
                break;
            case 104:
                switch (sTitleCsState) {
                    case 0:
                        globalCtx->nextEntranceIndex = 0x008D;
                        globalCtx->sceneLoadFlag = 0x14;
                        gSaveContext.cutscene_index = 0xFFF2;
                        globalCtx->fadeOutTransition = 2;
                        sTitleCsState++;
                        break;
                    case 1:
                        globalCtx->nextEntranceIndex = 0x0147;
                        globalCtx->sceneLoadFlag = 0x14;
                        gSaveContext.cutscene_index = 0xFFF1;
                        globalCtx->fadeOutTransition = 2;
                        sTitleCsState++;
                        break;
                    case 2:
                        globalCtx->nextEntranceIndex = 0x00A0;
                        globalCtx->sceneLoadFlag = 0x14;
                        gSaveContext.cutscene_index = 0xFFF6;
                        globalCtx->fadeOutTransition = 2;
                        sTitleCsState = 0;
                        break;
                }
                break;
            case 105:
                globalCtx->nextEntranceIndex = 0x00E4;
                globalCtx->sceneLoadFlag = 0x14;
                gSaveContext.cutscene_index = 0xFFF1;
                globalCtx->fadeOutTransition = 2;
                break;
            case 106:
                globalCtx->nextEntranceIndex = 0x0574;
                globalCtx->sceneLoadFlag = 0x14;
                globalCtx->fadeOutTransition = 2;
                break;
            case 107:
                globalCtx->nextEntranceIndex = 0x0538;
                globalCtx->sceneLoadFlag = 0x14;
                globalCtx->fadeOutTransition = 2;
                break;
            case 108:
                globalCtx->nextEntranceIndex = 0x053C;
                globalCtx->sceneLoadFlag = 0x14;
                globalCtx->fadeOutTransition = 2;
                break;
            case 109:
                globalCtx->nextEntranceIndex = 0x0540;
                globalCtx->sceneLoadFlag = 0x14;
                globalCtx->fadeOutTransition = 2;
                break;
            case 110:
                globalCtx->nextEntranceIndex = 0x0544;
                globalCtx->sceneLoadFlag = 0x14;
                globalCtx->fadeOutTransition = 2;
                break;
            case 111:
                globalCtx->nextEntranceIndex = 0x0548;
                globalCtx->sceneLoadFlag = 0x14;
                globalCtx->fadeOutTransition = 2;
                break;
            case 112:
                globalCtx->nextEntranceIndex = 0x054C;
                globalCtx->sceneLoadFlag = 0x14;
                globalCtx->fadeOutTransition = 2;
                break;
            case 113:
                if (Flags_GetEventChkInf(0xBB) && Flags_GetEventChkInf(0xBC) && Flags_GetEventChkInf(0xBD) &&
                    Flags_GetEventChkInf(0xBE) && Flags_GetEventChkInf(0xBF) && Flags_GetEventChkInf(0xAD)) {
                    globalCtx->csCtx.segment = SEGMENTED_TO_VIRTUAL(&D_0201DA50);
                    globalCtx->csCtx.frames = 0;
                    gSaveContext.cutscene_trigger = 1;
                    gSaveContext.cutscene_index = 0xFFFF;
                    csCtx->state = CS_STATE_UNSKIPPABLE_INIT;
                } else {
                    gSaveContext.cutscene_index = 0xFFFF;
                    csCtx->state = CS_STATE_UNSKIPPABLE_INIT;
                }
                break;
            case 114:
                globalCtx->nextEntranceIndex = 0x0185;
                globalCtx->sceneLoadFlag = 0x14;
                globalCtx->fadeOutTransition = 2;
                break;
            case 115:
                globalCtx->nextEntranceIndex = 0x0594;
                globalCtx->sceneLoadFlag = 0x14;
                globalCtx->fadeOutTransition = 2;
                gSaveContext.transition_type = 2;
                break;
            case 116:
                if (gSaveContext.event_chk_inf[12] & 0x100) {
                    globalCtx->nextEntranceIndex = 0x0580;
                    globalCtx->sceneLoadFlag = 0x14;
                    globalCtx->fadeOutTransition = 3;
                } else {
                    globalCtx->nextEntranceIndex = 0x0610;
                    globalCtx->sceneLoadFlag = 0x14;
                    globalCtx->fadeOutTransition = 3;
                }
                gSaveContext.transition_type = 3;
                break;
            case 117:
                gSaveContext.game_mode = 3;
                func_800F7260(0x6F);
                globalCtx->linkAgeOnLoad = 0;
                globalCtx->nextEntranceIndex = 0x00CD;
                gSaveContext.cutscene_index = 0xFFF7;
                globalCtx->sceneLoadFlag = 0x14;
                globalCtx->fadeOutTransition = 3;
                break;
            case 118:
                gSaveContext.respawn[RESPAWN_MODE_DOWN].entrance_index = 0x0517;
                func_800C0B60(globalCtx);
                gSaveContext.respawn_flag = -2;
                gSaveContext.transition_type = 2;
                break;
            case 119:
                gSaveContext.day_time = 0x8000;
                gSaveContext.environment_time = 0x8000;
                globalCtx->nextEntranceIndex = 0x05F0;
                globalCtx->sceneLoadFlag = 0x14;
                globalCtx->fadeOutTransition = 3;
                break;
        }
    }
}

// Command 0x2D: Transition Effects
void Cutscene_Command_TransitionFX(GlobalContext* globalCtx, CutsceneContext* csCtx, CsCmdBase* cmd) {
    f32 temp;

    if ((csCtx->frames >= cmd->startFrame) && (csCtx->frames <= cmd->endFrame)) {
        globalCtx->unk_10B05 = 1;
        temp = func_8006F93C(cmd->endFrame, cmd->startFrame, csCtx->frames);

        switch (cmd->base) {
            case 1:
            case 5:
                globalCtx->unk_10B06[0] = 0xA0;
                globalCtx->unk_10B06[1] = 0xA0;
                globalCtx->unk_10B06[2] = 0xA0;
                if (cmd->base == 1) {
                    globalCtx->unk_10B06[3] = 255.0f * temp;
                    if ((temp == 0.0f) && (gSaveContext.entrance_index == 0x006B)) {
                        Audio_PlaySoundGeneral(NA_SE_SY_WHITE_OUT_S, &D_801333D4, 4, &D_801333E0, &D_801333E0,
                                               &D_801333E8);
                    } else if ((temp == 0.0f) &&
                               ((gSaveContext.entrance_index == 0x0053) || (gSaveContext.entrance_index == 0x0138) ||
                                (gSaveContext.entrance_index == 0x0371))) {
                        Audio_PlaySoundGeneral(NA_SE_EV_WHITE_OUT, &D_801333D4, 4, &D_801333E0, &D_801333E0,
                                               &D_801333E8);
                    } else if ((temp == 0.0f) && (globalCtx->sceneNum == SCENE_GANONTIKA)) {
                        func_800788CC(NA_SE_EV_WHITE_OUT);
                    }
                } else {
                    globalCtx->unk_10B06[3] = (1.0f - temp) * 255.0f;
                }
                break;
            case 2:
            case 6:
                globalCtx->unk_10B06[0] = 0;
                globalCtx->unk_10B06[1] = 0;
                globalCtx->unk_10B06[2] = 0xFF;
                if (cmd->base == 2) {
                    globalCtx->unk_10B06[3] = 255.0f * temp;
                } else {
                    globalCtx->unk_10B06[3] = (1.0f - temp) * 255.0f;
                }
                break;
            case 3:
            case 7:
                globalCtx->unk_10B06[0] = 0xFF;
                globalCtx->unk_10B06[1] = 0;
                globalCtx->unk_10B06[2] = 0;
                if (cmd->base == 3) {
                    globalCtx->unk_10B06[3] = (1.0f - temp) * 255.0f;
                } else {
                    globalCtx->unk_10B06[3] = 255.0f * temp;
                }
                break;
            case 4:
            case 8:
                globalCtx->unk_10B06[0] = 0;
                globalCtx->unk_10B06[1] = 0xFF;
                globalCtx->unk_10B06[2] = 0;
                if (cmd->base == 4) {
                    globalCtx->unk_10B06[3] = (1.0f - temp) * 255.0f;
                } else {
                    globalCtx->unk_10B06[3] = 255.0f * temp;
                }
                break;
            case 9:
                gSaveContext.unk_1410 = 1;
                break;
            case 10:
            case 11:
                globalCtx->unk_10B06[0] = 0;
                globalCtx->unk_10B06[1] = 0;
                globalCtx->unk_10B06[2] = 0;
                if (cmd->base == 10) {
                    globalCtx->unk_10B06[3] = (1.0f - temp) * 255.0f;
                } else {
                    globalCtx->unk_10B06[3] = 255.0f * temp;
                }
                break;
            case 12:
                gSaveContext.unk_1410 = 255.0f - (155.0f * temp);
                break;
            case 13:
                globalCtx->unk_10B06[0] = 0;
                globalCtx->unk_10B06[1] = 0;
                globalCtx->unk_10B06[2] = 0;
                globalCtx->unk_10B06[3] = 255.0f - ((1.0f - temp) * 155.0f);
                break;
        }
    }
}

// Command 0x1 & 0x5: Camera Positions
s32 Cutscene_Command_CameraPositions(GlobalContext* globalCtx, CutsceneContext* csCtx, u8* cmd, u8 relativeToLink) {
    s32 shouldContinue = 1;
    CsCmdBase* cmdBase = (CsCmdBase*)cmd;
    s32 size;

    cmd += 8;
    size = 8;

    if ((cmdBase->startFrame < csCtx->frames) && (csCtx->frames < cmdBase->endFrame) &&
        ((csCtx->unk_18 < cmdBase->startFrame) || (csCtx->unk_18 >= 0xF000))) {
        csCtx->unk_1B = 1;
        csCtx->cameraPosition = (CutsceneCameraPoint*)cmd;
        if (csCtx->unk_1A != 0) {
            csCtx->unk_18 = cmdBase->startFrame;
            if (D_8015FCC8 != 0) {
                func_800C0874(globalCtx, csCtx->unk_16, 0x25);
                func_800C0314(globalCtx, D_8015FCC6, 1);
                func_800C0314(globalCtx, csCtx->unk_16, 7);
                func_8005AC60(func_800C04A4(globalCtx, csCtx->unk_16));
                func_8005AC6C(func_800C04A4(globalCtx, csCtx->unk_16), csCtx->cameraFocus, csCtx->cameraPosition,
                              PLAYER, relativeToLink);
            }
        }
    }

    while (shouldContinue) {
        if (((CutsceneCameraPoint*)cmd)->continueFlag == -1) {
            shouldContinue = 0;
        }
        cmd += 0x10;
        size += 0x10;
    }

    return size;
}

// Command 0x2 & 0x6: Camera Focus Points
s32 Cutscene_Command_CameraFocus(GlobalContext* globalCtx, CutsceneContext* csCtx, u8* cmd, u8 relativeToLink) {
    s32 shouldContinue = 1;
    CsCmdBase* cmdBase = (CsCmdBase*)cmd;
    s32 size;

    cmd += 8;
    size = 8;

    if ((cmdBase->startFrame < csCtx->frames) && (csCtx->frames < cmdBase->endFrame) &&
        ((D_8015FCC0 < cmdBase->startFrame) || (D_8015FCC0 >= 0xF000))) {
        csCtx->unk_1A = 1;
        csCtx->cameraFocus = (CutsceneCameraPoint*)cmd;
        if (csCtx->unk_1B != 0) {
            D_8015FCC0 = cmdBase->startFrame;
            if (D_8015FCC8 != 0) {
                func_800C0874(globalCtx, csCtx->unk_16, 0x25);
                func_800C0314(globalCtx, D_8015FCC6, 1);
                func_800C0314(globalCtx, csCtx->unk_16, 7);
                func_8005AC60(func_800C04A4(globalCtx, csCtx->unk_16));
                func_8005AC6C(func_800C04A4(globalCtx, csCtx->unk_16), csCtx->cameraFocus, csCtx->cameraPosition,
                              PLAYER, relativeToLink);
            }
        }
    }

    while (shouldContinue) {
        if (((CutsceneCameraPoint*)cmd)->continueFlag == -1) {
            shouldContinue = 0;
        }
        cmd += 0x10;
        size += 0x10;
    }

    return size;
}

// Command 0x7: ? (Related to camera positons)
s32 Cutscene_Command_07(GlobalContext* globalCtx, CutsceneContext* csCtx, u8* cmd, u8 unused) {
    CsCmdBase* cmdBase = (CsCmdBase*)cmd;
    s32 size;
    Vec3f sp3C;
    Vec3f sp30;
    Camera* sp2C;
    f32 sp28;

    cmd += 8;
    size = 8;

    if ((cmdBase->startFrame < csCtx->frames) && (csCtx->frames < cmdBase->endFrame) &&
        ((D_8015FCC2 < cmdBase->startFrame) || (D_8015FCC2 >= 0xF000))) {
        csCtx->unk_1B = 1;
        csCtx->cameraPosition = (CutsceneCameraPoint*)cmd;
        if (csCtx->unk_1A != 0) {
            D_8015FCC2 = cmdBase->startFrame;
            if (D_8015FCC8 != 0) {
                sp2C = func_800C04A4(globalCtx, csCtx->unk_16);
                sp2C->player = NULL;
                func_800C0314(globalCtx, 0, 1);
                func_800C0314(globalCtx, csCtx->unk_16, 7);
                func_800C0874(globalCtx, csCtx->unk_16, 0x21);
                sp28 = csCtx->cameraFocus->cameraRoll * 1.40625f;
                func_8005AA90(sp2C, 64, &sp28);
                sp3C.x = csCtx->cameraFocus->pos.x;
                sp3C.y = csCtx->cameraFocus->pos.y;
                sp3C.z = csCtx->cameraFocus->pos.z;
                sp30.x = csCtx->cameraPosition->pos.x;
                sp30.y = csCtx->cameraPosition->pos.y;
                sp30.z = csCtx->cameraPosition->pos.z;
                func_800C04D8(globalCtx, csCtx->unk_16, &sp3C, &sp30);
                func_800C0704(globalCtx, csCtx->unk_16, csCtx->cameraPosition->viewAngle);
            }
        }
    }

    size += 0x10;

    return size;
}

// Command 0x8: ? (Related to camera focus points)
s32 Cutscene_Command_08(GlobalContext* globalCtx, CutsceneContext* csCtx, u8* cmd, u8 unused) {
    CsCmdBase* cmdBase = (CsCmdBase*)cmd;
    s32 size;
    Vec3f sp3C;
    Vec3f sp30;
    Camera* sp2C;
    f32 sp28;

    cmd += 8;
    size = 8;

    if ((cmdBase->startFrame < csCtx->frames) && (csCtx->frames < cmdBase->endFrame) &&
        ((D_8015FCC4 < cmdBase->startFrame) || (D_8015FCC4 >= 0xF000))) {
        csCtx->unk_1A = 1;
        csCtx->cameraFocus = (CutsceneCameraPoint*)cmd;
        if (csCtx->unk_1B != 0) {
            D_8015FCC4 = cmdBase->startFrame;
            if (D_8015FCC8 != 0) {
                sp2C = func_800C04A4(globalCtx, csCtx->unk_16);
                sp2C->player = NULL;
                func_800C0314(globalCtx, 0, 1);
                func_800C0314(globalCtx, csCtx->unk_16, 7);
                func_800C0874(globalCtx, csCtx->unk_16, 0x21);
                sp3C.x = csCtx->cameraFocus->pos.x;
                sp3C.y = csCtx->cameraFocus->pos.y;
                sp3C.z = csCtx->cameraFocus->pos.z;
                sp30.x = csCtx->cameraPosition->pos.x;
                sp30.y = csCtx->cameraPosition->pos.y;
                sp30.z = csCtx->cameraPosition->pos.z;
                func_800C04D8(globalCtx, csCtx->unk_16, &sp3C, &sp30);
                func_800C0704(globalCtx, csCtx->unk_16, csCtx->cameraPosition->viewAngle);
            }
        }
    }

    size += 0x10;

    return size;
}

// Command 0x13: Textbox
void Cutscene_Command_Textbox(GlobalContext* globalCtx, CutsceneContext* csCtx, CsCmdTextbox* cmd) {
    u8 dialogState;
    s16 originalCsFrames;

    if ((cmd->startFrame < csCtx->frames) && (csCtx->frames <= cmd->endFrame)) {
        if (cmd->type != 2) {
            if (D_8011E1C0 != cmd->base) {
                D_8011E1C0 = cmd->base;
                if ((cmd->type == 3) && (gBitFlags[20] & gSaveContext.quest_items)) {
                    func_8010B680(globalCtx, cmd->textId1, 0);
                } else if ((cmd->type == 4) && (gBitFlags[19] & gSaveContext.quest_items)) {
                    func_8010B680(globalCtx, cmd->textId1, 0);
                } else {
                    func_8010B680(globalCtx, cmd->base, 0);
                }
                return;
            }
        } else {
            if (D_8011E1C4 != cmd->base) {
                D_8011E1C4 = cmd->base;
                func_8010BD58(globalCtx, cmd->base);
                return;
            }
        }

        if (csCtx->frames >= cmd->endFrame) {
            originalCsFrames = csCtx->frames;
            dialogState = func_8010BDBC(&globalCtx->msgCtx);

            if ((dialogState != 2) && (dialogState != 0) && (dialogState != 7) && (dialogState != 8)) {
                csCtx->frames--;

                if ((dialogState == 4) && (func_80106BC8(globalCtx) != 0)) {
                    if (globalCtx->msgCtx.choiceIndex == 0) {
                        if (cmd->textId1 != 0xFFFF) {
                            func_8010B720(globalCtx, cmd->textId1);
                        } else {
                            csCtx->frames++;
                        }
                    } else {
                        if (cmd->textId2 != 0xFFFF) {
                            func_8010B720(globalCtx, cmd->textId2);
                        } else {
                            csCtx->frames++;
                        }
                    }
                }

                if (dialogState == 9) {
                    if (cmd->textId1 != 0xFFFF) {
                        func_8010B720(globalCtx, cmd->textId1);
                    } else {
                        csCtx->frames++;
                    }
                }

                if (dialogState == 5) {
                    if (func_80106BC8(globalCtx) != 0) {
                        func_8010BD58(globalCtx, cmd->base);
                    }
                }
            }

            if (csCtx->frames == originalCsFrames) {
                Interface_ChangeAlpha(1);
                D_8011E1C0 = 0;
                D_8011E1C4 = 0;
            }
        }
    }
}

void Cutscene_ProcessCommands(GlobalContext* globalCtx, CutsceneContext* csCtx, u8* cutscenePtr) {
    s16 i;
    s32 totalEntries;
    s32 cmdType;
    s32 cmdEntries;
    CsCmdBase* cmd;
    s32 cutsceneEndFrame;
    s16 j;

    MemCopy(&totalEntries, cutscenePtr, 4);
    cutscenePtr += 4;
    MemCopy(&cutsceneEndFrame, cutscenePtr, 4);
    cutscenePtr += 4;

    if ((cutsceneEndFrame < csCtx->frames) && (csCtx->state != CS_STATE_UNSKIPPABLE_EXEC)) {
        csCtx->state = CS_STATE_UNSKIPPABLE_INIT;
        return;
    }

    if (!~(globalCtx->state.input[0].press.in.button | ~R_JPAD)) {
        csCtx->state = CS_STATE_UNSKIPPABLE_INIT;
        return;
    }

    for (i = 0; i < totalEntries; i++) {
        MemCopy(&cmdType, cutscenePtr, 4);
        cutscenePtr += 4;

        if (cmdType == -1) {
            return;
        }

        switch (cmdType) {
            case CS_CMD_MISC:
                MemCopy(&cmdEntries, cutscenePtr, 4);
                cutscenePtr += 4;
                for (j = 0; j < cmdEntries; j++) {
                    func_80064824(globalCtx, csCtx, (void*)cutscenePtr);
                    cutscenePtr += 0x30;
                }
                break;
            case CS_CMD_SET_LIGHTING:
                MemCopy(&cmdEntries, cutscenePtr, 4);
                cutscenePtr += 4;
                for (j = 0; j < cmdEntries; j++) {
                    Cutscene_Command_SetLighting(globalCtx, csCtx, (void*)cutscenePtr);
                    cutscenePtr += 0x30;
                }
                break;
            case CS_CMD_PLAYBGM:
                MemCopy(&cmdEntries, cutscenePtr, 4);
                cutscenePtr += 4;
                for (j = 0; j < cmdEntries; j++) {
                    Cutscene_Command_PlayBGM(globalCtx, csCtx, (void*)cutscenePtr);
                    cutscenePtr += 0x30;
                }
                break;
            case CS_CMD_STOPBGM:
                MemCopy(&cmdEntries, cutscenePtr, 4);
                cutscenePtr += 4;
                for (j = 0; j < cmdEntries; j++) {
                    Cutscene_Command_StopBGM(globalCtx, csCtx, (void*)cutscenePtr);
                    cutscenePtr += 0x30;
                }
                break;
            case CS_CMD_FADEBGM:
                MemCopy(&cmdEntries, cutscenePtr, 4);
                cutscenePtr += 4;
                for (j = 0; j < cmdEntries; j++) {
                    Cutscene_Command_FadeBGM(globalCtx, csCtx, (void*)cutscenePtr);
                    cutscenePtr += 0x30;
                }
                break;
            case CS_CMD_09:
                MemCopy(&cmdEntries, cutscenePtr, 4);
                cutscenePtr += 4;
                for (j = 0; j < cmdEntries; j++) {
                    Cutscene_Command_09(globalCtx, csCtx, (void*)cutscenePtr);
                    cutscenePtr += 0xC;
                }
                break;
            case CS_CMD_SETTIME:
                MemCopy(&cmdEntries, cutscenePtr, 4);
                cutscenePtr += 4;
                for (j = 0; j < cmdEntries; j++) {
                    func_80065134(globalCtx, csCtx, (void*)cutscenePtr);
                    cutscenePtr += 0xC;
                }
                break;
            case CS_CMD_SET_ACTOR_ACTION_0:
                MemCopy(&cmdEntries, cutscenePtr, 4);
                cutscenePtr += 4;
                for (j = 0; j < cmdEntries; j++) {
                    cmd = (CsCmdBase*)cutscenePtr;
                    if ((cmd->startFrame < csCtx->frames) && (csCtx->frames <= cmd->endFrame)) {
                        csCtx->linkAction = (void*)cutscenePtr;
                    }
                    cutscenePtr += 0x30;
                }
                break;
            case CS_CMD_SET_ACTOR_ACTION_1:
            case 17:
            case 18:
            case 23:
            case 34:
            case 39:
            case 46:
            case 76:
            case 85:
            case 93:
            case 105:
            case 107:
            case 110:
            case 119:
            case 123:
            case 138:
            case 139:
            case 144:
                MemCopy(&cmdEntries, cutscenePtr, 4);
                cutscenePtr += 4;
                for (j = 0; j < cmdEntries; j++) {
                    cmd = (CsCmdBase*)cutscenePtr;
                    if ((cmd->startFrame < csCtx->frames) && (csCtx->frames <= cmd->endFrame)) {
                        csCtx->actorActions[0] = (void*)cutscenePtr;
                    }
                    cutscenePtr += 0x30;
                }
                break;
            case 14:
            case 16:
            case 24:
            case 35:
            case 40:
            case 48:
            case 64:
            case 68:
            case 70:
            case 78:
            case 80:
            case 94:
            case 116:
            case 118:
            case 120:
            case 125:
            case 131:
            case 141:
                MemCopy(&cmdEntries, cutscenePtr, 4);
                cutscenePtr += 4;
                for (j = 0; j < cmdEntries; j++) {
                    cmd = (CsCmdBase*)cutscenePtr;
                    if ((cmd->startFrame < csCtx->frames) && (csCtx->frames <= cmd->endFrame)) {
                        csCtx->actorActions[1] = (void*)cutscenePtr;
                    }
                    cutscenePtr += 0x30;
                }
                break;
            case 25:
            case 36:
            case 41:
            case 50:
            case 67:
            case 69:
            case 72:
            case 74:
            case 81:
            case 106:
            case 117:
            case 121:
            case 126:
            case 132:
                MemCopy(&cmdEntries, cutscenePtr, 4);
                cutscenePtr += 4;
                for (j = 0; j < cmdEntries; j++) {
                    cmd = (CsCmdBase*)cutscenePtr;
                    if ((cmd->startFrame < csCtx->frames) && (csCtx->frames <= cmd->endFrame)) {
                        csCtx->actorActions[2] = (void*)cutscenePtr;
                    }
                    cutscenePtr += 0x30;
                }
                break;
            case 29:
            case 37:
            case 42:
            case 51:
            case 53:
            case 63:
            case 65:
            case 66:
            case 75:
            case 82:
            case 108:
            case 127:
            case 133:
                MemCopy(&cmdEntries, cutscenePtr, 4);
                cutscenePtr += 4;
                for (j = 0; j < cmdEntries; j++) {
                    cmd = (CsCmdBase*)cutscenePtr;
                    if ((cmd->startFrame < csCtx->frames) && (csCtx->frames <= cmd->endFrame)) {
                        csCtx->actorActions[3] = (void*)cutscenePtr;
                    }
                    cutscenePtr += 0x30;
                }
                break;
            case 30:
            case 38:
            case 43:
            case 47:
            case 54:
            case 79:
            case 83:
            case 128:
            case 135:
                MemCopy(&cmdEntries, cutscenePtr, 4);
                cutscenePtr += 4;
                for (j = 0; j < cmdEntries; j++) {
                    cmd = (CsCmdBase*)cutscenePtr;
                    if ((cmd->startFrame < csCtx->frames) && (csCtx->frames <= cmd->endFrame)) {
                        csCtx->actorActions[4] = (void*)cutscenePtr;
                    }
                    cutscenePtr += 0x30;
                }
                break;
            case 44:
            case 55:
            case 77:
            case 84:
            case 90:
            case 129:
            case 136:
                MemCopy(&cmdEntries, cutscenePtr, 4);
                cutscenePtr += 4;
                for (j = 0; j < cmdEntries; j++) {
                    cmd = (CsCmdBase*)cutscenePtr;
                    if ((cmd->startFrame < csCtx->frames) && (csCtx->frames <= cmd->endFrame)) {
                        csCtx->actorActions[5] = (void*)cutscenePtr;
                    }
                    cutscenePtr += 0x30;
                }
                break;
            case 31:
            case 52:
            case 57:
            case 58:
            case 88:
            case 115:
            case 130:
            case 137:
                MemCopy(&cmdEntries, cutscenePtr, 4);
                cutscenePtr += 4;
                for (j = 0; j < cmdEntries; j++) {
                    cmd = (CsCmdBase*)cutscenePtr;
                    if ((cmd->startFrame < csCtx->frames) && (csCtx->frames <= cmd->endFrame)) {
                        csCtx->actorActions[6] = (void*)cutscenePtr;
                    }
                    cutscenePtr += 0x30;
                }
                break;
            case 49:
            case 60:
            case 89:
            case 111:
            case 114:
            case 134:
            case 142:
                MemCopy(&cmdEntries, cutscenePtr, 4);
                cutscenePtr += 4;
                for (j = 0; j < cmdEntries; j++) {
                    cmd = (CsCmdBase*)cutscenePtr;
                    if ((cmd->startFrame < csCtx->frames) && (csCtx->frames <= cmd->endFrame)) {
                        csCtx->actorActions[7] = (void*)cutscenePtr;
                    }
                    cutscenePtr += 0x30;
                }
                break;
            case 62:
                MemCopy(&cmdEntries, cutscenePtr, 4);
                cutscenePtr += 4;
                for (j = 0; j < cmdEntries; j++) {
                    cmd = (CsCmdBase*)cutscenePtr;
                    if ((cmd->startFrame < csCtx->frames) && (csCtx->frames <= cmd->endFrame)) {
                        csCtx->actorActions[8] = (void*)cutscenePtr;
                    }
                    cutscenePtr += 0x30;
                }
                break;
            case CS_CMD_SET_ACTOR_ACTION_10:
                MemCopy(&cmdEntries, cutscenePtr, 4);
                cutscenePtr += 4;
                for (j = 0; j < cmdEntries; j++) {
                    cmd = (CsCmdBase*)cutscenePtr;
                    if ((cmd->startFrame < csCtx->frames) && (csCtx->frames <= cmd->endFrame)) {
                        csCtx->actorActions[9] = (void*)cutscenePtr;
                    }
                    cutscenePtr += 0x30;
                }
                break;
            case CS_CMD_CAMERA_POS:
                cutscenePtr += Cutscene_Command_CameraPositions(globalCtx, csCtx, (void*)cutscenePtr, 0);
                break;
            case CS_CMD_CAMERA_POS_PLAYER:
                cutscenePtr += Cutscene_Command_CameraPositions(globalCtx, csCtx, (void*)cutscenePtr, 1);
                break;
            case CS_CMD_CAMERA_FOCUS:
                cutscenePtr += Cutscene_Command_CameraFocus(globalCtx, csCtx, (void*)cutscenePtr, 0);
                break;
            case CS_CMD_CAMERA_FOCUS_PLAYER:
                cutscenePtr += Cutscene_Command_CameraFocus(globalCtx, csCtx, (void*)cutscenePtr, 1);
                break;
            case CS_CMD_07:
                cutscenePtr += Cutscene_Command_07(globalCtx, csCtx, (void*)cutscenePtr, 0);
                break;
            case CS_CMD_08:
                cutscenePtr += Cutscene_Command_08(globalCtx, csCtx, (void*)cutscenePtr, 0);
                break;
            case CS_CMD_TERMINATOR:
                cutscenePtr += 4;
                Cutscene_Command_Terminator(globalCtx, csCtx, (void*)cutscenePtr);
                cutscenePtr += 8;
                break;
            case CS_CMD_TEXTBOX:
                MemCopy(&cmdEntries, cutscenePtr, 4);
                cutscenePtr += 4;
                for (j = 0; j < cmdEntries; j++) {
                    cmd = (CsCmdBase*)cutscenePtr;
                    if (cmd->base != 0xFFFF) {
                        Cutscene_Command_Textbox(globalCtx, csCtx, (void*)cutscenePtr);
                    }
                    cutscenePtr += 0xC;
                }
                break;
            case CS_CMD_SCENE_TRANS_FX:
                cutscenePtr += 4;
                Cutscene_Command_TransitionFX(globalCtx, csCtx, (void*)cutscenePtr);
                cutscenePtr += 8;
                break;
            default:
                MemCopy(&cmdEntries, cutscenePtr, 4);
                cutscenePtr += 4;
                for (j = 0; j < cmdEntries; j++) {
                    cutscenePtr += 0x30;
                }
                break;
        }
    }
}

void func_80068C3C(GlobalContext* globalCtx, CutsceneContext* csCtx) {
    Gfx* displayList;
    Gfx* prevDisplayList;
    GraphicsContext* gfxCtx;
    Gfx* dispRefs[4];

    if (0) {} // Necessary to match

    if (gSaveContext.cutscene_index >= 0xFFF0) {
        if (0) {} // Also necessary to match

        if (BREG(0) != 0) {
            gfxCtx = globalCtx->state.gfxCtx;
            Graph_OpenDisps(dispRefs, globalCtx->state.gfxCtx, "../z_demo.c", 4101);

            prevDisplayList = gfxCtx->polyOpa.p;
            displayList = Graph_GfxPlusOne(gfxCtx->polyOpa.p);
            gSPDisplayList(gfxCtx->overlay.p++, displayList);
            Cutscene_DrawDebugInfo(globalCtx, &displayList, csCtx);
            gSPEndDisplayList(displayList++);
            Graph_BranchDlist(prevDisplayList, displayList);
            gfxCtx->polyOpa.p = displayList;

            Graph_CloseDisps(dispRefs, globalCtx->state.gfxCtx, "../z_demo.c", 4108);
        }

        csCtx->frames++;
        if (dREG(95) != 0) {
            Cutscene_ProcessCommands(globalCtx, csCtx, D_8012D1F0);
        } else {
            Cutscene_ProcessCommands(globalCtx, csCtx, globalCtx->csCtx.segment);
        }
    }
}

void func_80068D84(GlobalContext* globalCtx, CutsceneContext* csCtx) {
    if (func_8006472C(globalCtx, csCtx, 0.0f)) {
        func_800F68BC(0);
        csCtx->state = CS_STATE_IDLE;
    }
}

void func_80068DC0(GlobalContext* globalCtx, CutsceneContext* csCtx) {
    s16 i;

    if (func_8006472C(globalCtx, csCtx, 0.0f)) {
        csCtx->linkAction = NULL;

        for (i = 0; i < 10; i++) {
            csCtx->actorActions[i] = NULL;
        }

        // Translates to: "RIGHT HERE, HUH"
        osSyncPrintf("\n\n\n\n\nやっぱりここかいな");
        gSaveContext.cutscene_index = 0;
        gSaveContext.game_mode = 0;

        if (D_8015FCC8 != 0) {
            switch (gSaveContext.entrance_index) {
                case 0x028A:
                case 0x028E:
                case 0x0292:
                case 0x0476:
                    func_800C078C(globalCtx, D_8015FCC6, csCtx->unk_16);
            }

            func_800C0314(globalCtx, D_8015FCC6, 7);
            func_800C0384(globalCtx, csCtx->unk_16);
            func_8005B1A4(globalCtx->cameraCtx.activeCameraPtrs[D_8015FCC6]);
        }

        func_800F68BC(0);
        csCtx->state = CS_STATE_IDLE;
    }
}

void func_80068ECC(GlobalContext* globalCtx, CutsceneContext* csCtx) {
    u8 i;

    if ((gSaveContext.cutscene_trigger != 0) && (csCtx->state == CS_STATE_IDLE) && !func_8008E988(globalCtx)) {
        gSaveContext.cutscene_index = 0xFFFD;
    }

    if ((gSaveContext.cutscene_index >= 0xFFF0) && (csCtx->state == CS_STATE_IDLE)) {
        func_8006C438(globalCtx, 0);

        D_8011E1C0 = 0;
        D_8011E1C4 = 0;
        csCtx->unk_12 = 0;
        csCtx->linkAction = NULL;

        for (i = 0; i < 10; i++) {
            csCtx->actorActions[i] = NULL;
        }

        csCtx->state++;

        if (csCtx->state == CS_STATE_SKIPPABLE_INIT) {
            func_800F68BC(1);

            csCtx->frames = 0xFFFF;
            csCtx->unk_18 = 0xFFFF;
            D_8015FCC0 = 0xFFFF;
            D_8015FCC2 = 0xFFFF;
            D_8015FCC4 = 0xFFFF;
            csCtx->unk_1A = 0;
            csCtx->unk_1B = 0;
            D_8015FCC6 = globalCtx->cameraCtx.unk_5C0;

            if (D_8015FCC8 != 0) {
                csCtx->unk_14_all = func_800C0230(globalCtx);
            }

            if (gSaveContext.cutscene_trigger == 0) {
                Interface_ChangeAlpha(1);
                func_800B3840(0x20);
                func_800B38A4(0x20);
                csCtx->state++;
            }

            func_80068C3C(globalCtx, csCtx);
        }

        gSaveContext.cutscene_trigger = 0;
    }
}

void func_80069048(GlobalContext* globalCtx) {
    s16 i;

    D_8015FCCC = 0;
    for (i = 0; i < 20; i++) {
        ; // Empty Loop
    }
    D_8015FCE4 = 0;
}

void func_8006907C(GlobalContext* globalCtx) {
    if (D_8015FCCC != 0) {
        D_8015FCCC = 0;
    }
}

void Cutscene_HandleEntranceTriggers(GlobalContext* globalCtx) {
    EntranceCutscene* entranceCutscene;
    u8 requiredAge;
    s16 i;

    for (i = 0; i < ARRAY_COUNT(sEntranceCutsceneTable); i++) {
        entranceCutscene = &sEntranceCutsceneTable[i];

        requiredAge = entranceCutscene->ageRestriction;
        if (requiredAge == 2) {
            requiredAge = gSaveContext.link_age;
        }

        if ((gSaveContext.entrance_index == entranceCutscene->entrance) &&
            (!Flags_GetEventChkInf(entranceCutscene->flag) || (entranceCutscene->flag == 0x18)) &&
            (gSaveContext.cutscene_index < 0xFFF0) && ((u8)gSaveContext.link_age == requiredAge) &&
            (gSaveContext.respawn_flag <= 0)) {
            Flags_SetEventChkInf(entranceCutscene->flag);
            Cutscene_SetSegment(globalCtx, entranceCutscene->segAddr);
            gSaveContext.cutscene_trigger = 2;
            gSaveContext.unk_13C7 = 0;
            break;
        }
    }
}

#ifdef NON_MATCHING
// regalloc differences
void Cutscene_HandleConditionalTriggers(GlobalContext* globalCtx) {
    osSyncPrintf("\ngame_info.mode=[%d] restart_flag", gSaveContext.respawn_flag);

    if ((gSaveContext.game_mode == 0) && (gSaveContext.respawn_flag <= 0) && (gSaveContext.cutscene_index < 0xFFF0)) {
        if ((gSaveContext.entrance_index == 0x01E1) && !Flags_GetEventChkInf(0xAC)) {
            Flags_SetEventChkInf(0xAC);
            gSaveContext.entrance_index = 0x0123;
            gSaveContext.cutscene_index = 0xFFF0;
        } else if ((gSaveContext.entrance_index == 0x00DB) && LINK_IS_ADULT &&
                   (gSaveContext.event_chk_inf[4] & 0x0100) && (gSaveContext.event_chk_inf[4] & 0x0200) &&
                   (gSaveContext.event_chk_inf[4] & 0x0400) && !Flags_GetEventChkInf(0xAA)) {
            Flags_SetEventChkInf(0xAA);
            gSaveContext.cutscene_index = 0xFFF0;
        } else if ((gSaveContext.entrance_index == 0x05E0) && !Flags_GetEventChkInf(0xC1)) {
            Flags_SetEventChkInf(0xC1);
            Item_Give(globalCtx, ITEM_OCARINA_FAIRY);
            gSaveContext.entrance_index = 0x011E;
            gSaveContext.cutscene_index = 0xFFF0;
        } else if ((gBitFlags[3] & gSaveContext.quest_items) && (gBitFlags[4] & gSaveContext.quest_items) &&
                   LINK_IS_ADULT && !Flags_GetEventChkInf(0xC4) &&
                   (gEntranceTable[gSaveContext.entrance_index].scene == 67)) {
            Flags_SetEventChkInf(0xC4);
            gSaveContext.entrance_index = 0x0053;
            gSaveContext.cutscene_index = 0xFFF8;
        } else if (!Flags_GetEventChkInf(0xC7) && (gEntranceTable[gSaveContext.entrance_index].scene == 79)) {
            Flags_SetEventChkInf(0xC7);
            gSaveContext.entrance_index = 0x0517;
            gSaveContext.cutscene_index = 0xFFF0;
        }
    }
}
#else
#pragma GLOBAL_ASM("asm/non_matchings/code/z_demo/Cutscene_HandleConditionalTriggers.s")
#endif

void Cutscene_SetSegment(GlobalContext* globalCtx, u32 segment) {
    if (SEGMENT_NUMBER(segment) != 0) {
        globalCtx->csCtx.segment = SEGMENTED_TO_VIRTUAL(segment);
    } else {
        globalCtx->csCtx.segment = (void*)segment;
    }
}<|MERGE_RESOLUTION|>--- conflicted
+++ resolved
@@ -99,24 +99,15 @@
 void func_800645A0(GlobalContext* globalCtx, CutsceneContext* csCtx) {
     Input* pad1 = &globalCtx->state.input[0];
 
-<<<<<<< HEAD
-    if (!~(pad1->padPressed | ~L_JPAD) && (csCtx->state == CS_STATE_IDLE) && (gSaveContext.scene_setup_index >= 4)) {
-=======
     if (!~(pad1->press.in.button | ~L_JPAD) && (csCtx->state == CS_STATE_IDLE) &&
         (gSaveContext.scene_setup_index >= 4)) {
->>>>>>> 045a92d7
         D_8015FCC8 = 0;
         gSaveContext.cutscene_index = 0xFFFD;
         gSaveContext.cutscene_trigger = 1;
     }
 
-<<<<<<< HEAD
-    if (!~(pad1->padPressed | ~U_JPAD) && (csCtx->state == CS_STATE_IDLE) && (gSaveContext.scene_setup_index >= 4) &&
-        (D_8011D394 == 0)) {
-=======
     if (!~(pad1->press.in.button | ~U_JPAD) && (csCtx->state == CS_STATE_IDLE) &&
         (gSaveContext.scene_setup_index >= 4) && (D_8011D394 == 0)) {
->>>>>>> 045a92d7
         D_8015FCC8 = 1;
         gSaveContext.cutscene_index = 0xFFFD;
         gSaveContext.cutscene_trigger = 1;
