--- conflicted
+++ resolved
@@ -1423,30 +1423,13 @@
         if (csCtx->unk_1A != 0) {
             D_8015FCC2 = cmdBase->startFrame;
             if (D_8015FCC8 != 0) {
-<<<<<<< HEAD
-                sp2C = Gameplay_GetCamera(globalCtx, csCtx->unk_14);
-                sp2C->player = NULL;
-                Gameplay_ChangeCameraStatus(globalCtx, MAIN_CAM, CAM_STAT_WAIT);
-                Gameplay_ChangeCameraStatus(globalCtx, csCtx->unk_14, CAM_STAT_ACTIVE);
-                Gameplay_CameraChangeSetting(globalCtx, csCtx->unk_14, CAM_SET_FREE0);
-                sp28 = csCtx->cameraFocus->cameraRoll * 1.40625f;
-                Camera_SetParam(sp2C, CAM_STATE3_40, &sp28);
-                sp3C.x = csCtx->cameraFocus->pos.x;
-                sp3C.y = csCtx->cameraFocus->pos.y;
-                sp3C.z = csCtx->cameraFocus->pos.z;
-                sp30.x = csCtx->cameraPosition->pos.x;
-                sp30.y = csCtx->cameraPosition->pos.y;
-                sp30.z = csCtx->cameraPosition->pos.z;
-                Gameplay_CameraSetAtEye(globalCtx, csCtx->unk_14, &sp3C, &sp30);
-                Gameplay_CameraSetFov(globalCtx, csCtx->unk_14, csCtx->cameraPosition->viewAngle);
-=======
                 subCam = Gameplay_GetCamera(globalCtx, csCtx->subCamId);
                 subCam->player = NULL;
                 Gameplay_ChangeCameraStatus(globalCtx, CAM_ID_MAIN, CAM_STAT_WAIT);
                 Gameplay_ChangeCameraStatus(globalCtx, csCtx->subCamId, CAM_STAT_ACTIVE);
                 Gameplay_CameraChangeSetting(globalCtx, csCtx->subCamId, CAM_SET_FREE0);
                 sp28 = csCtx->subCamLookAtPoints->cameraRoll * 1.40625f;
-                Camera_SetParam(subCam, 64, &sp28);
+                Camera_SetParam(subCam, CAM_STATE3_40, &sp28);
                 sp3C.x = csCtx->subCamLookAtPoints->pos.x;
                 sp3C.y = csCtx->subCamLookAtPoints->pos.y;
                 sp3C.z = csCtx->subCamLookAtPoints->pos.z;
@@ -1455,7 +1438,6 @@
                 sp30.z = csCtx->subCamEyePoints->pos.z;
                 Gameplay_CameraSetAtEye(globalCtx, csCtx->subCamId, &sp3C, &sp30);
                 Gameplay_CameraSetFov(globalCtx, csCtx->subCamId, csCtx->subCamEyePoints->viewAngle);
->>>>>>> bf56c94f
             }
         }
     }
