--- conflicted
+++ resolved
@@ -449,26 +449,16 @@
 }
 
 // Command 0x7C: Fade Background Music over duration
-<<<<<<< HEAD
-void Cutscene_Command_FadeBGM(GlobalContext* globalCtx, CutsceneContext* csCtx, CsCmdMusicFade* cmd) {
-=======
 void Cutscene_Command_FadeBGM(PlayState* play, CutsceneContext* csCtx, CsCmdMusicFade* cmd) {
->>>>>>> 0a7ee113
     u8 fadeTimer;
 
     if ((csCtx->frames == cmd->startFrame) && (csCtx->frames < cmd->endFrame)) {
         fadeTimer = cmd->endFrame - cmd->startFrame;
 
         if (cmd->type == 3) {
-<<<<<<< HEAD
-            AudioSeqCmd_StopSequence(SEQ_PLAYER_FANFARE, fadeTimer);
-        } else {
-            AudioSeqCmd_StopSequence(SEQ_PLAYER_BGM_MAIN, fadeTimer);
-=======
             SEQCMD_STOP_SEQUENCE(SEQ_PLAYER_FANFARE, fadeTimer);
         } else {
             SEQCMD_STOP_SEQUENCE(SEQ_PLAYER_BGM_MAIN, fadeTimer);
->>>>>>> 0a7ee113
         }
     }
 }
