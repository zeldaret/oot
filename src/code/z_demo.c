--- conflicted
+++ resolved
@@ -315,13 +315,8 @@
             break;
 
         case 14:
-<<<<<<< HEAD
             if (isFirstFrame) {
-                func_800BC490(play, 1);
-=======
-            if (sp3F != 0) {
                 Play_SetViewpoint(play, VIEWPOINT_LOCKED);
->>>>>>> 354a2c29
             }
             break;
 
