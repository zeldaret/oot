#include "global.h"
#include "z64camera.h"
#include "scenes/dungeons/ganontika/ganontika_scene.h"

u16 D_8011E1C0 = 0;
u16 D_8011E1C4 = 0;

typedef void (*CutsceneStateHandler)(GlobalContext*, CutsceneContext*);

void func_80064720(GlobalContext* globalCtx, CutsceneContext* csCtx);
void func_80064760(GlobalContext* globalCtx, CutsceneContext* csCtx);
void func_800647C0(GlobalContext* globalCtx, CutsceneContext* csCtx);
void func_80068C3C(GlobalContext* globalCtx, CutsceneContext* csCtx);
void func_80068D84(GlobalContext* globalCtx, CutsceneContext* csCtx);
void func_80068DC0(GlobalContext* globalCtx, CutsceneContext* csCtx);

CutsceneStateHandler sCsStateHandlers1[] = {
    func_80064720, func_80064760, func_80064720, func_80068D84, func_80064720,
};

CutsceneStateHandler sCsStateHandlers2[] = {
    func_80064720, func_800647C0, func_80068C3C, func_80068DC0, func_80068C3C,
};

u8 sTitleCsState = 0;

// TODO: use symbols for these cutscene locations once scenes and rooms are in C
EntranceCutscene sEntranceCutsceneTable[] = {
    { 0x0185, 2, 0xA0, 0x02013AA0 },       { 0x013D, 2, 0xA1, 0x02007EA0 },      { 0x00DB, 2, 0xA3, 0x0200A540 },
    { 0x0108, 2, 0xA4, 0x02003D70 },       { 0x0138, 1, 0xA5, 0x02003F40 },      { 0x014D, 2, 0xA6, 0x02008400 },
    { 0x0053, 2, 0xA7, 0x0200CE00 },       { 0x0000, 2, 0xA8, 0x0200B650 },      { 0x028A, 0, 0x18, 0x0200F9E0 },
    { 0x0292, 0, 0x18, 0x0200FF00 },       { 0x028E, 0, 0x18, 0x02010550 },      { 0x0476, 0, 0x18, 0x02010B30 },
    { 0x050F, 1, 0xA9, 0x0200BB80 },       { 0x0102, 2, 0xB1, 0x02007A30 },      { 0x0117, 2, 0xB2, 0x020031E0 },
    { 0x0129, 2, 0xB3, 0x02006490 },       { 0x0157, 2, 0xB4, 0x02005BD0 },      { 0x0028, 2, 0xB5, 0x02015600 },
    { 0x00E4, 2, 0xB6, 0x020070C0 },       { 0x0225, 2, 0xB7, 0x02004A80 },      { 0x0123, 2, 0xB8, 0x02007990 },
    { 0x0147, 2, 0xB9, 0x020076D0 },       { 0x0138, 0, 0xBA, 0x02004280 },      { 0x0574, 2, 0x5A, 0x020028E0 },
    { 0x0538, 2, 0xBB, gForestBarrierCs }, { 0x053C, 2, 0xBC, gWaterBarrierCs }, { 0x0540, 2, 0xBD, gShadowBarrierCs },
    { 0x0544, 2, 0xBE, gFireBarrierCs },   { 0x0548, 2, 0xBF, gLightBarrierCs }, { 0x054C, 2, 0xAD, gSpiritBarrierCs },
    { 0x008D, 0, 0xC0, 0x02002BB0 },       { 0x03B4, 0, 0xC7, 0x020055C0 },      { 0x0246, 2, 0xB9, 0x020076D0 },
    { 0x05E8, 2, 0xC6, 0x0200C9D0 },
};

// Unused, seems to be an early list of dungeon entrance cutscene locations
u32 D_8011E304[] = { 0x0200B650, 0x02015600, 0x02014F80, 0x02003F80, 0x02000330, gTowerBarrierCs };

u16 D_8015FCC0;
u16 D_8015FCC2;
u16 D_8015FCC4;
s16 D_8015FCC6;
u8 D_8015FCC8;
s16 D_8015FCCA;
u16 D_8015FCCC;      // only written to, never read
char D_8015FCD0[20]; // unreferenced
u8 D_8015FCE4;       // only written to, never read

void func_80068ECC(GlobalContext* globalCtx, CutsceneContext* csCtx);

void Cutscene_DrawDebugInfo(GlobalContext* globalCtx, Gfx** dlist, CutsceneContext* csCtx) {
    GfxPrint printer;
    s32 pad[2];

    GfxPrint_Init(&printer);
    GfxPrint_Open(&printer, *dlist);

    GfxPrint_SetPos(&printer, 22, 25);
    GfxPrint_SetColor(&printer, 255, 255, 55, 32);
    GfxPrint_Printf(&printer, "%s", "FLAME ");
    GfxPrint_SetColor(&printer, 255, 255, 255, 32);
    GfxPrint_Printf(&printer, "%06d", csCtx->frames);
    GfxPrint_SetColor(&printer, 50, 255, 255, 60);
    GfxPrint_SetPos(&printer, 4, 26);
    GfxPrint_Printf(&printer, "%s", "SKIP=(START) or (Cursole Right)");

    *dlist = GfxPrint_Close(&printer);
    GfxPrint_Destroy(&printer);
}

void func_8006450C(GlobalContext* globalCtx, CutsceneContext* csCtx) {
    csCtx->state = CS_STATE_IDLE;
    csCtx->unk_0C = 0.0f;
}

void func_80064520(GlobalContext* globalCtx, CutsceneContext* csCtx) {
    csCtx->state = CS_STATE_SKIPPABLE_INIT;
    csCtx->linkAction = NULL;
}

void func_80064534(GlobalContext* globalCtx, CutsceneContext* csCtx) {
    if (csCtx->state != CS_STATE_UNSKIPPABLE_EXEC) {
        csCtx->state = CS_STATE_UNSKIPPABLE_INIT;
    }
}

void func_80064558(GlobalContext* globalCtx, CutsceneContext* csCtx) {
    if (gSaveContext.cutsceneIndex < 0xFFF0) {
        sCsStateHandlers1[csCtx->state](globalCtx, csCtx);
    }
}

void func_800645A0(GlobalContext* globalCtx, CutsceneContext* csCtx) {
    Input* pad1 = &globalCtx->state.input[0];

    if (CHECK_BTN_ALL(pad1->press.button, BTN_DLEFT) && (csCtx->state == CS_STATE_IDLE) &&
        (gSaveContext.sceneSetupIndex >= 4)) {
        D_8015FCC8 = 0;
        gSaveContext.cutsceneIndex = 0xFFFD;
        gSaveContext.cutsceneTrigger = 1;
    }

    if (CHECK_BTN_ALL(pad1->press.button, BTN_DUP) && (csCtx->state == CS_STATE_IDLE) &&
        (gSaveContext.sceneSetupIndex >= 4) && !gDbgCamEnabled) {
        D_8015FCC8 = 1;
        gSaveContext.cutsceneIndex = 0xFFFD;
        gSaveContext.cutsceneTrigger = 1;
    }

    if ((gSaveContext.cutsceneTrigger != 0) && (globalCtx->sceneLoadFlag == 0x14)) {
        gSaveContext.cutsceneTrigger = 0;
    }

    if ((gSaveContext.cutsceneTrigger != 0) && (csCtx->state == CS_STATE_IDLE)) {
        // Translates to: "CUTSCENE START REQUEST ANNOUNCEMENT!"
        osSyncPrintf("\nデモ開始要求 発令！");
        gSaveContext.cutsceneIndex = 0xFFFD;
        gSaveContext.cutsceneTrigger = 1;
    }

    if (gSaveContext.cutsceneIndex >= 0xFFF0) {
        func_80068ECC(globalCtx, csCtx);
        sCsStateHandlers2[csCtx->state](globalCtx, csCtx);
    }
}

void func_80064720(GlobalContext* globalCtx, CutsceneContext* csCtx) {
}

u32 func_8006472C(GlobalContext* globalCtx, CutsceneContext* csCtx, f32 target) {
    return Math_StepToF(&csCtx->unk_0C, target, 0.1f);
}

void func_80064760(GlobalContext* globalCtx, CutsceneContext* csCtx) {
    Interface_ChangeAlpha(1);
    ShrinkWindow_SetVal(0x20);

    if (func_8006472C(globalCtx, csCtx, 1.0f)) {
        func_800F68BC(1);
        csCtx->state++;
    }
}

void func_800647C0(GlobalContext* globalCtx, CutsceneContext* csCtx) {
    func_80068C3C(globalCtx, csCtx);
    Interface_ChangeAlpha(1);
    ShrinkWindow_SetVal(0x20);

    if (func_8006472C(globalCtx, csCtx, 1.0f)) {
        func_800F68BC(1);
        csCtx->state++;
    }
}

// Command 3: Misc. Actions
void func_80064824(GlobalContext* globalCtx, CutsceneContext* csCtx, CsCmdBase* cmd) {
    Player* player = PLAYER;
    f32 temp;
    u8 sp3F;

    sp3F = 0;

    if ((csCtx->frames < cmd->startFrame) || ((csCtx->frames >= cmd->endFrame) && (cmd->endFrame != cmd->startFrame))) {
        return;
    }

    temp = Kankyo_LerpWeight(cmd->endFrame - 1, cmd->startFrame, csCtx->frames);

    if (csCtx->frames == cmd->startFrame) {
        sp3F = 1;
    }

    switch (cmd->base) {
        case 1:
            if (sp3F != 0) {
                func_800F6D58(0xE, 4, 0x3F);
                func_800F6D58(0xE, 1, 1);
                globalCtx->envCtx.unk_EE[0] = 0x14;
            }
            break;
        case 2:
            if (sp3F != 0) {
                func_800F6D58(0xF, 0, 0);
                Kankyo_AddLightningBolts(globalCtx, 3);
                if (1) {}
                gLightningStrike.state = LIGHTNING_STRIKE_START;
            }
            break;
        case 3:
            if (sp3F != 0) {
                Flags_SetEnv(globalCtx, 0);
                if (gSaveContext.entranceIndex == 0x0053) {
                    Flags_SetEnv(globalCtx, 2);
                }
            }
            break;
        case 6:
            if (globalCtx->envCtx.adjFogFar < 12800) {
                globalCtx->envCtx.adjFogFar += 35;
            }
            break;
        case 7:
            if (sp3F != 0) {
                globalCtx->envCtx.unk_19 = 1;
                globalCtx->envCtx.unk_17 = 1;
                globalCtx->envCtx.unk_18 = 0;
                globalCtx->envCtx.unk_1A = 0x3C;
                globalCtx->envCtx.unk_21 = 1;
                globalCtx->envCtx.unk_1F = 0;
                globalCtx->envCtx.unk_20 = 1;
                globalCtx->envCtx.unk_22 = globalCtx->envCtx.unk_24 = 0x3C;
            }
            break;
        case 8:
            if (globalCtx->roomCtx.unk_74[0] < 0x80) {
                globalCtx->roomCtx.unk_74[0] += 4;
            }
            break;
        case 9:
            globalCtx->envCtx.unk_EE[3] = 0x10;
            break;
        case 10:
            Flags_SetEnv(globalCtx, 1);
            break;
        case 11:
            if (globalCtx->roomCtx.unk_74[0] < 0x672) {
                globalCtx->roomCtx.unk_74[0] += 0x14;
            }
            if (csCtx->frames == 0x30F) {
                func_80078884(NA_SE_EV_DEKU_DEATH);
            } else if (csCtx->frames == 0x2CD) {
                globalCtx->roomCtx.unk_74[0] = 0;
            }
            break;
        case 12:
            if (sp3F != 0) {
                if (csCtx->state != CS_STATE_UNSKIPPABLE_EXEC) {
                    csCtx->state = CS_STATE_UNSKIPPABLE_INIT;
                }
            }
            break;
        case 13:
            if (globalCtx->roomCtx.unk_74[1] == 0) {
                func_80078884(NA_SE_EV_TRIFORCE_FLASH);
            }
            if (globalCtx->roomCtx.unk_74[1] < 0xFF) {
                globalCtx->roomCtx.unk_74[1] += 5;
            }
            break;
        case 14:
            if (sp3F != 0) {
                func_800BC490(globalCtx, 1);
            }
            break;
        case 15:
            if (sp3F != 0) {
                TitleCard_InitPlaceName(globalCtx, &globalCtx->actorCtx.titleCtx, player->giObjectSegment, 160, 120,
                                        144, 24, 20);
            }
            break;
        case 16:
            if (sp3F != 0) {
                D_8015FCCA = Quake_Add(ACTIVE_CAM, 6);
                Quake_SetSpeed(D_8015FCCA, 0x7FFF);
                Quake_SetQuakeValues(D_8015FCCA, 4, 0, 1000, 0);
                Quake_SetCountdown(D_8015FCCA, 800);
            }
            break;
        case 17:
            if (sp3F != 0) {
                Quake_RemoveFromIdx(D_8015FCCA);
            }
            break;
        case 18:
            globalCtx->envCtx.unk_EE[0] = 0;
            globalCtx->envCtx.gloomySkyMode = 2;
            if (gSaveContext.dayTime < 0x4AAB) {
                gSaveContext.dayTime += 30;
            }
            if (globalCtx->envCtx.unk_EE[1] == 0) {
                gWeatherMode = 0;
                func_800F6D58(14, 1, 0);
            }
            break;
        case 19:
            gSaveContext.eventChkInf[6] |= 0x0020;
            break;
        case 20:
            gSaveContext.eventChkInf[6] |= 0x0080;
            break;
        case 21:
            gSaveContext.eventChkInf[6] |= 0x0200;
            break;
        case 22:
            D_801614B0.r = 255;
            D_801614B0.g = 255;
            D_801614B0.b = 255;
            D_801614B0.a = 255;
            break;
        case 23:
            D_801614B0.r = 255;
            D_801614B0.g = 180;
            D_801614B0.b = 100;
            D_801614B0.a = 255.0f * temp;
            break;
        case 24:
            globalCtx->roomCtx.curRoom.segment = NULL;
            break;
        case 25:
            gSaveContext.dayTime += 30;
            if ((gSaveContext.dayTime) > 0xCAAA) {
                gSaveContext.dayTime = 0xCAAA;
            }
            break;
        case 26:
            if ((gSaveContext.dayTime < 0x3000) || (gSaveContext.dayTime >= 0x4555)) {
                if ((gSaveContext.dayTime >= 0x4555) && (gSaveContext.dayTime < 0xAAAB)) {
                    globalCtx->envCtx.unk_BF = 1;
                } else if ((gSaveContext.dayTime >= 0xAAAB) && (gSaveContext.dayTime < 0xC556)) {
                    globalCtx->envCtx.unk_BF = 2;
                } else {
                    globalCtx->envCtx.unk_BF = 3;
                }
            }
            break;
        case 27:
            if (globalCtx->state.frames & 8) {
                if (globalCtx->envCtx.adjAmbientColor[0] < 40) {
                    globalCtx->envCtx.adjAmbientColor[0] += 2;
                    globalCtx->envCtx.adjLight1Color[1] -= 3;
                    globalCtx->envCtx.adjLight1Color[2] -= 3;
                }
            } else {
                if (globalCtx->envCtx.adjAmbientColor[0] > 2) {
                    globalCtx->envCtx.adjAmbientColor[0] -= 2;
                    globalCtx->envCtx.adjLight1Color[1] += 3;
                    globalCtx->envCtx.adjLight1Color[2] += 3;
                }
            }
            break;
        case 28:
            globalCtx->unk_11DE9 = 1;
            break;
        case 29:
            globalCtx->unk_11DE9 = 0;
            break;
        case 30:
            Flags_SetEnv(globalCtx, 3);
            break;
        case 31:
            Flags_SetEnv(globalCtx, 4);
            break;
        case 32:
            if (sp3F != 0) {
                globalCtx->envCtx.sandstormState = 1;
            }
            func_800788CC(NA_SE_EV_SAND_STORM - SFX_FLAG);
            break;
        case 33:
            gSaveContext.sunsState = SUNS_START;
            break;
        case 34:
<<<<<<< HEAD
            if (!gSaveContext.nightFlag) {
                gSaveContext.dayTime -= gTimeIncrement;
=======
            if (IS_DAY) {
                gSaveContext.dayTime -= D_8011FB40;
>>>>>>> e53081df
            } else {
                gSaveContext.dayTime -= gTimeIncrement * 2;
            }
            break;
        case 35:
            func_800EE824();
            csCtx->frames = cmd->startFrame - 1;
            break;
    }
}

// Command 4: Set Environment Lighting
void Cutscene_Command_SetLighting(GlobalContext* globalCtx, CutsceneContext* csCtx, CsCmdEnvLighting* cmd) {
    if (csCtx->frames == cmd->startFrame) {
        globalCtx->envCtx.unk_BF = cmd->setting - 1;
        globalCtx->envCtx.unk_D8 = 1.0f;
    }
}

// Command 0x56: Play Background Music
void Cutscene_Command_PlayBGM(GlobalContext* globalCtx, CutsceneContext* csCtx, CsCmdMusicChange* cmd) {
    if (csCtx->frames == cmd->startFrame) {
        func_800F595C(cmd->sequence - 1);
    }
}

// Command 0x57: Stop Background Music
void Cutscene_Command_StopBGM(GlobalContext* globalCtx, CutsceneContext* csCtx, CsCmdMusicChange* cmd) {
    if (csCtx->frames == cmd->startFrame) {
        func_800F59E8(cmd->sequence - 1);
    }
}

// Command 0x7C: Fade Background Music over duration
void Cutscene_Command_FadeBGM(GlobalContext* globalCtx, CutsceneContext* csCtx, CsCmdMusicFade* cmd) {
    u8 var1;

    if ((csCtx->frames == cmd->startFrame) && (csCtx->frames < cmd->endFrame)) {
        var1 = cmd->endFrame - cmd->startFrame;

        if (cmd->type == 3) {
            Audio_QueueSeqCmd(var1 << 0x10 | 0x110000FF);
        } else {
            Audio_QueueSeqCmd(var1 << 0x10 | 0x100000FF);
        }
    }
}

// Command 9: ?
void Cutscene_Command_09(GlobalContext* globalCtx, CutsceneContext* csCtx, CsCmdUnknown9* cmd) {
    if (csCtx->frames == cmd->startFrame) {
        func_800AA000(0.0f, cmd->unk_06, cmd->unk_07, cmd->unk_08);
    }
}

// Command 0x8C: Set Time of Day & Environment Time
void func_80065134(GlobalContext* globalCtx, CutsceneContext* csCtx, CsCmdDayTime* cmd) {
    s16 temp1;
    s16 temp2;

    if (csCtx->frames == cmd->startFrame) {
        temp1 = (cmd->hour * 60.0f) / (360.0f / 0x4000);
        temp2 = (cmd->minute + 1) / (360.0f / 0x4000);

        gSaveContext.dayTime = temp1 + temp2;
        gSaveContext.skyboxTime = temp1 + temp2;
    }
}

// Command 0x3E8: Code Execution (& Terminates Cutscene?)
void Cutscene_Command_Terminator(GlobalContext* globalCtx, CutsceneContext* csCtx, CsCmdBase* cmd) {
    Player* player = PLAYER;
    s32 temp = 0;

    if ((gSaveContext.gameMode != 0) && (gSaveContext.gameMode != 3) && (globalCtx->sceneNum != SCENE_SPOT00) &&
        (csCtx->frames > 20) &&
        (CHECK_BTN_ALL(globalCtx->state.input[0].press.button, BTN_A) ||
         CHECK_BTN_ALL(globalCtx->state.input[0].press.button, BTN_B) ||
         CHECK_BTN_ALL(globalCtx->state.input[0].press.button, BTN_START)) &&
        (gSaveContext.fileNum != 0xFEDC) && (globalCtx->sceneLoadFlag == 0)) {
        Audio_PlaySoundGeneral(NA_SE_SY_PIECE_OF_HEART, &D_801333D4, 4, &D_801333E0, &D_801333E0, &D_801333E8);
        temp = 1;
    }

    if ((csCtx->frames == cmd->startFrame) || (temp != 0) ||
        ((csCtx->frames > 20) && CHECK_BTN_ALL(globalCtx->state.input[0].press.button, BTN_START) &&
         (gSaveContext.fileNum != 0xFEDC))) {
        csCtx->state = CS_STATE_UNSKIPPABLE_EXEC;
        func_800F68BC(0);
        gSaveContext.unk_1410 = 1;

        // Translates to: "FUTURE FORK DESIGNATION=No. [%d]"
        osSyncPrintf("\n分岐先指定！！=[%d]番", cmd->base);

        if ((gSaveContext.gameMode != 0) && (csCtx->frames != cmd->startFrame)) {
            gSaveContext.unk_13E7 = 1;
        }

        gSaveContext.cutsceneIndex = 0;

        switch (cmd->base) {
            case 1:
                globalCtx->nextEntranceIndex = 0x00A0;
                gSaveContext.cutsceneIndex = 0xFFF1;
                globalCtx->sceneLoadFlag = 0x14;
                globalCtx->fadeTransition = 2;
                break;
            case 2:
                globalCtx->nextEntranceIndex = 0x00A0;
                gSaveContext.cutsceneIndex = 0xFFF0;
                globalCtx->sceneLoadFlag = 0x14;
                globalCtx->fadeTransition = 10;
                break;
            case 3:
                globalCtx->nextEntranceIndex = 0x0117;
                gSaveContext.cutsceneIndex = 0xFFF1;
                globalCtx->sceneLoadFlag = 0x14;
                globalCtx->fadeTransition = 10;
                break;
            case 4:
                globalCtx->nextEntranceIndex = 0x013D;
                gSaveContext.cutsceneIndex = 0xFFF0;
                globalCtx->sceneLoadFlag = 0x14;
                globalCtx->fadeTransition = 10;
                break;
            case 5:
                globalCtx->nextEntranceIndex = 0x00EE;
                gSaveContext.cutsceneIndex = 0xFFF0;
                globalCtx->sceneLoadFlag = 0x14;
                globalCtx->fadeTransition = 10;
                break;
            case 6:
                globalCtx->nextEntranceIndex = 0x00A0;
                gSaveContext.cutsceneIndex = 0xFFF2;
                globalCtx->sceneLoadFlag = 0x14;
                globalCtx->fadeTransition = 10;
                break;
            case 7:
                globalCtx->nextEntranceIndex = 0x00EE;
                gSaveContext.cutsceneIndex = 0xFFF2;
                globalCtx->sceneLoadFlag = 0x14;
                globalCtx->fadeTransition = 11;
                break;
            case 8:
                gSaveContext.fw.set = 0;
                gSaveContext.respawn[RESPAWN_MODE_TOP].data = 0;
                if (!(gSaveContext.eventChkInf[4] & 0x20)) {
                    gSaveContext.eventChkInf[4] |= 0x20;
                    globalCtx->nextEntranceIndex = 0x00A0;
                    globalCtx->sceneLoadFlag = 0x14;
                    gSaveContext.cutsceneIndex = 0xFFF3;
                    globalCtx->fadeTransition = 11;
                } else {
                    if (gSaveContext.sceneSetupIndex < 4) {
                        if (!LINK_IS_ADULT) {
                            globalCtx->linkAgeOnLoad = 0;
                        } else {
                            globalCtx->linkAgeOnLoad = 1;
                        }
                    }
                    globalCtx->nextEntranceIndex = 0x02CA;
                    globalCtx->sceneLoadFlag = 0x14;
                    globalCtx->fadeTransition = 3;
                    gSaveContext.nextTransition = 3;
                }
                break;
            case 9:
                globalCtx->nextEntranceIndex = 0x0117;
                gSaveContext.cutsceneIndex = 0xFFF0;
                globalCtx->sceneLoadFlag = 0x14;
                globalCtx->fadeTransition = 12;
                break;
            case 10:
                globalCtx->nextEntranceIndex = 0x00BB;
                gSaveContext.cutsceneIndex = 0xFFF0;
                globalCtx->sceneLoadFlag = 0x14;
                globalCtx->fadeTransition = 2;
                break;
            case 11:
                globalCtx->nextEntranceIndex = 0x00EE;
                gSaveContext.cutsceneIndex = 0xFFF3;
                globalCtx->sceneLoadFlag = 0x14;
                globalCtx->fadeTransition = 3;
                break;
            case 12:
                globalCtx->nextEntranceIndex = 0x047A;
                globalCtx->sceneLoadFlag = 0x14;
                globalCtx->fadeTransition = 2;
                break;
            case 13:
                globalCtx->nextEntranceIndex = 0x010E;
                globalCtx->sceneLoadFlag = 0x14;
                globalCtx->fadeTransition = 2;
                gSaveContext.nextTransition = 2;
                break;
            case 14:
                globalCtx->nextEntranceIndex = 0x0457;
                globalCtx->sceneLoadFlag = 0x14;
                globalCtx->fadeTransition = 2;
                break;
            case 15:
                globalCtx->nextEntranceIndex = 0x0053;
                globalCtx->sceneLoadFlag = 0x14;
                gSaveContext.cutsceneIndex = 0xFFF4;
                globalCtx->fadeTransition = 3;
                break;
            case 16:
                globalCtx->nextEntranceIndex = 0x0053;
                globalCtx->sceneLoadFlag = 0x14;
                gSaveContext.cutsceneIndex = 0xFFF5;
                globalCtx->fadeTransition = 3;
                break;
            case 17:
                globalCtx->nextEntranceIndex = 0x0053;
                globalCtx->sceneLoadFlag = 0x14;
                gSaveContext.cutsceneIndex = 0xFFF6;
                globalCtx->fadeTransition = 3;
                break;
            case 18:
                gSaveContext.eventChkInf[4] |= 0x8000;
                globalCtx->nextEntranceIndex = 0x0324;
                globalCtx->sceneLoadFlag = 0x14;
                globalCtx->fadeTransition = 2;
                gSaveContext.nextTransition = 2;
                break;
            case 19:
                globalCtx->nextEntranceIndex = 0x013D;
                globalCtx->sceneLoadFlag = 0x14;
                globalCtx->fadeTransition = 4;
                gSaveContext.cutsceneIndex = 0x8000;
                break;
            case 21:
                globalCtx->nextEntranceIndex = 0x0102;
                globalCtx->sceneLoadFlag = 0x14;
                gSaveContext.cutsceneIndex = 0xFFF0;
                globalCtx->fadeTransition = 3;
                break;
            case 22:
                Item_Give(globalCtx, ITEM_SONG_REQUIEM);
                globalCtx->nextEntranceIndex = 0x0123;
                globalCtx->sceneLoadFlag = 0x14;
                gSaveContext.cutsceneIndex = 0xFFF0;
                globalCtx->fadeTransition = 3;
                break;
            case 23:
                globalCtx->nextEntranceIndex = 0x00A0;
                globalCtx->sceneLoadFlag = 0x14;
                gSaveContext.cutsceneIndex = 0xFFF8;
                globalCtx->fadeTransition = 3;
                break;
            case 24:
                globalCtx->nextEntranceIndex = 0x0028;
                globalCtx->sceneLoadFlag = 0x14;
                globalCtx->fadeTransition = 2;
                break;
            case 25:
                globalCtx->linkAgeOnLoad = 0;
                globalCtx->nextEntranceIndex = 0x006B;
                globalCtx->sceneLoadFlag = 0x14;
                gSaveContext.cutsceneIndex = 0xFFF0;
                globalCtx->fadeTransition = 3;
                break;
            case 26:
                globalCtx->nextEntranceIndex = 0x0053;
                globalCtx->sceneLoadFlag = 0x14;
                gSaveContext.cutsceneIndex = 0xFFF4;
                globalCtx->fadeTransition = 3;
                break;
            case 27:
                globalCtx->nextEntranceIndex = 0x0053;
                globalCtx->sceneLoadFlag = 0x14;
                gSaveContext.cutsceneIndex = 0xFFF5;
                globalCtx->fadeTransition = 3;
                break;
            case 28:
                globalCtx->nextEntranceIndex = 0x0053;
                globalCtx->sceneLoadFlag = 0x14;
                gSaveContext.cutsceneIndex = 0xFFF6;
                globalCtx->fadeTransition = 3;
                break;
            case 29:
                globalCtx->nextEntranceIndex = 0x006B;
                globalCtx->sceneLoadFlag = 0x14;
                gSaveContext.chamberCutsceneNum = 0;
                globalCtx->fadeTransition = 3;
                break;
            case 30:
                globalCtx->nextEntranceIndex = 0x006B;
                globalCtx->sceneLoadFlag = 0x14;
                globalCtx->fadeTransition = 3;
                Item_Give(globalCtx, ITEM_MEDALLION_FIRE);
                gSaveContext.chamberCutsceneNum = 1;
                break;
            case 31:
                globalCtx->nextEntranceIndex = 0x006B;
                globalCtx->sceneLoadFlag = 0x14;
                globalCtx->fadeTransition = 3;
                gSaveContext.chamberCutsceneNum = 2;
                break;
            case 32:
                globalCtx->linkAgeOnLoad = 1;
                globalCtx->nextEntranceIndex = 0x00CD;
                globalCtx->sceneLoadFlag = 0x14;
                gSaveContext.cutsceneIndex = 0xFFF2;
                globalCtx->fadeTransition = 11;
                break;
            case 33:
                globalCtx->nextEntranceIndex = 0x00CD;
                globalCtx->sceneLoadFlag = 0x14;
                globalCtx->fadeTransition = 3;
                break;
            case 34:
                globalCtx->nextEntranceIndex = 0x00A0;
                globalCtx->sceneLoadFlag = 0x14;
                gSaveContext.cutsceneIndex = 0xFFF3;
                globalCtx->fadeTransition = 3;
                break;
            case 35:
                globalCtx->nextEntranceIndex = 0x00CD;
                globalCtx->sceneLoadFlag = 0x14;
                gSaveContext.cutsceneIndex = 0xFFF0;
                globalCtx->fadeTransition = 4;
                break;
            case 38:
                globalCtx->nextEntranceIndex = 0x00A0;
                globalCtx->sceneLoadFlag = 0x14;
                gSaveContext.cutsceneIndex = 0xFFF4;
                globalCtx->fadeTransition = 4;
                break;
            case 39:
                globalCtx->nextEntranceIndex = 0x0053;
                globalCtx->sceneLoadFlag = 0x14;
                gSaveContext.cutsceneIndex = 0xFFF9;
                globalCtx->fadeTransition = 4;
                break;
            case 40:
                globalCtx->linkAgeOnLoad = 0;
                globalCtx->nextEntranceIndex = 0x0053;
                globalCtx->sceneLoadFlag = 0x14;
                gSaveContext.cutsceneIndex = 0xFFFA;
                globalCtx->fadeTransition = 4;
                break;
            case 41:
                globalCtx->nextEntranceIndex = 0x04E6;
                globalCtx->sceneLoadFlag = 0x14;
                globalCtx->fadeTransition = 2;
                break;
            case 42:
                globalCtx->nextEntranceIndex = 0x00DB;
                globalCtx->sceneLoadFlag = 0x14;
                gSaveContext.cutsceneIndex = 0xFFF2;
                globalCtx->fadeTransition = 4;
                break;
            case 43:
                globalCtx->nextEntranceIndex = 0x0503;
                globalCtx->sceneLoadFlag = 0x14;
                globalCtx->fadeTransition = 4;
                break;
            case 44:
                globalCtx->nextEntranceIndex = 0x0320;
                globalCtx->sceneLoadFlag = 0x14;
                globalCtx->fadeTransition = 17;
                break;
            case 46:
                gSaveContext.eventChkInf[4] |= 0x8000;
                globalCtx->nextEntranceIndex = 0x0324;
                globalCtx->sceneLoadFlag = 0x14;
                globalCtx->fadeTransition = 4;
                break;
            case 47:
                Item_Give(globalCtx, ITEM_SONG_NOCTURNE);
                gSaveContext.eventChkInf[5] |= 0x10;
                globalCtx->nextEntranceIndex = 0x00DB;
                globalCtx->sceneLoadFlag = 0x14;
                gSaveContext.cutsceneIndex = 0xFFF1;
                globalCtx->fadeTransition = 4;
                break;
            case 48:
                globalCtx->nextEntranceIndex = 0x01ED;
                globalCtx->sceneLoadFlag = 0x14;
                globalCtx->fadeTransition = 15;
                gSaveContext.nextTransition = 15;
                break;
            case 49:
                globalCtx->nextEntranceIndex = 0x058C;
                globalCtx->sceneLoadFlag = 0x14;
                globalCtx->fadeTransition = 4;
                break;
            case 50:
                globalCtx->nextEntranceIndex = 0x0513;
                globalCtx->sceneLoadFlag = 0x14;
                globalCtx->fadeTransition = 17;
                break;
            case 51:
                globalCtx->nextEntranceIndex = 0x00CD;
                gSaveContext.cutsceneIndex = 0xFFF8;
                globalCtx->sceneLoadFlag = 0x14;
                globalCtx->fadeTransition = 41;
                break;
            case 52:
                globalCtx->nextEntranceIndex = 0x0053;
                gSaveContext.cutsceneIndex = 0xFFF7;
                globalCtx->sceneLoadFlag = 0x14;
                globalCtx->fadeTransition = 11;
                break;
            case 53:
                globalCtx->nextEntranceIndex = 0x050F;
                globalCtx->sceneLoadFlag = 0x14;
                globalCtx->fadeTransition = 3;
                break;
            case 54:
                gSaveContext.gameMode = 3;
                func_800F7260(0x6F);
                globalCtx->linkAgeOnLoad = 1;
                globalCtx->nextEntranceIndex = 0x0117;
                gSaveContext.cutsceneIndex = 0xFFF2;
                globalCtx->sceneLoadFlag = 0x14;
                globalCtx->fadeTransition = 2;
                break;
            case 55:
                globalCtx->nextEntranceIndex = 0x0129;
                gSaveContext.cutsceneIndex = 0xFFF1;
                globalCtx->sceneLoadFlag = 0x14;
                globalCtx->fadeTransition = 2;
                break;
            case 56:
                globalCtx->nextEntranceIndex = 0x00DB;
                gSaveContext.cutsceneIndex = 0xFFF4;
                globalCtx->sceneLoadFlag = 0x14;
                globalCtx->fadeTransition = 2;
                break;
            case 57:
                globalCtx->nextEntranceIndex = 0x013D;
                gSaveContext.cutsceneIndex = 0xFFF3;
                globalCtx->sceneLoadFlag = 0x14;
                globalCtx->fadeTransition = 2;
                break;
            case 58:
                globalCtx->nextEntranceIndex = 0x014D;
                gSaveContext.cutsceneIndex = 0xFFF1;
                globalCtx->sceneLoadFlag = 0x14;
                globalCtx->fadeTransition = 2;
                break;
            case 59:
                globalCtx->nextEntranceIndex = 0x0102;
                gSaveContext.cutsceneIndex = 0xFFF1;
                globalCtx->sceneLoadFlag = 0x14;
                globalCtx->fadeTransition = 2;
                break;
            case 60:
                globalCtx->nextEntranceIndex = 0x010E;
                gSaveContext.cutsceneIndex = 0xFFF2;
                globalCtx->sceneLoadFlag = 0x14;
                globalCtx->fadeTransition = 2;
                break;
            case 61:
                globalCtx->nextEntranceIndex = 0x0108;
                gSaveContext.cutsceneIndex = 0xFFF0;
                globalCtx->sceneLoadFlag = 0x14;
                globalCtx->fadeTransition = 2;
                break;
            case 62:
                globalCtx->linkAgeOnLoad = 0;
                globalCtx->nextEntranceIndex = 0x00EE;
                gSaveContext.cutsceneIndex = 0xFFF6;
                globalCtx->sceneLoadFlag = 0x14;
                globalCtx->fadeTransition = 2;
                break;
            case 63:
                globalCtx->nextEntranceIndex = 0x00EE;
                gSaveContext.cutsceneIndex = 0xFFF7;
                globalCtx->sceneLoadFlag = 0x14;
                globalCtx->fadeTransition = 2;
                break;
            case 64:
                globalCtx->nextEntranceIndex = 0x00CD;
                gSaveContext.cutsceneIndex = 0xFFF5;
                globalCtx->sceneLoadFlag = 0x14;
                globalCtx->fadeTransition = 2;
                break;
            case 65:
                globalCtx->linkAgeOnLoad = 1;
                globalCtx->nextEntranceIndex = 0x0157;
                gSaveContext.cutsceneIndex = 0xFFF2;
                globalCtx->sceneLoadFlag = 0x14;
                globalCtx->fadeTransition = 2;
                break;
            case 66:
                globalCtx->nextEntranceIndex = 0x0554;
                globalCtx->sceneLoadFlag = 0x14;
                globalCtx->fadeTransition = 2;
                break;
            case 67:
                globalCtx->nextEntranceIndex = 0x027E;
                globalCtx->sceneLoadFlag = 0x14;
                globalCtx->fadeTransition = 2;
                break;
            case 68:
                globalCtx->nextEntranceIndex = 0x00A0;
                globalCtx->sceneLoadFlag = 0x14;
                gSaveContext.cutsceneIndex = 0xFFF5;
                globalCtx->fadeTransition = 2;
                break;
            case 69:
                globalCtx->nextEntranceIndex = 0x05E8;
                globalCtx->sceneLoadFlag = 0x14;
                globalCtx->fadeTransition = 2;
                break;
            case 70:
                globalCtx->nextEntranceIndex = 0x013D;
                globalCtx->sceneLoadFlag = 0x14;
                gSaveContext.cutsceneIndex = 0xFFF4;
                globalCtx->fadeTransition = 2;
                gSaveContext.nextTransition = 2;
                break;
            case 71:
                gSaveContext.equips.equipment |= 0x0100;
                Player_SetEquipmentData(globalCtx, player);
                gSaveContext.equips.equipment |= 0x1000;
                Player_SetEquipmentData(globalCtx, player);
                globalCtx->linkAgeOnLoad = 1;
                globalCtx->nextEntranceIndex = 0x0053;
                globalCtx->sceneLoadFlag = 0x14;
                gSaveContext.cutsceneIndex = 0xFFF1;
                globalCtx->fadeTransition = 2;
                break;
            case 72:
                globalCtx->nextEntranceIndex = 0x0400;
                globalCtx->sceneLoadFlag = 0x14;
                gSaveContext.cutsceneIndex = 0xFFF0;
                globalCtx->fadeTransition = 2;
                gSaveContext.nextTransition = 2;
                break;
            case 73:
                globalCtx->linkAgeOnLoad = 1;
                globalCtx->nextEntranceIndex = 0x0157;
                globalCtx->sceneLoadFlag = 0x14;
                gSaveContext.cutsceneIndex = 0xFFF2;
                globalCtx->fadeTransition = 2;
                break;
            case 74:
                globalCtx->nextEntranceIndex = 0x0157;
                globalCtx->sceneLoadFlag = 0x14;
                gSaveContext.cutsceneIndex = 0xFFF3;
                globalCtx->fadeTransition = 3;
                gSaveContext.nextTransition = 3;
                break;
            case 75:
                globalCtx->linkAgeOnLoad = 1;
                globalCtx->nextEntranceIndex = 0x0157;
                globalCtx->sceneLoadFlag = 0x14;
                gSaveContext.cutsceneIndex = 0xFFF4;
                globalCtx->fadeTransition = 2;
                break;
            case 76:
                globalCtx->linkAgeOnLoad = 0;
                globalCtx->nextEntranceIndex = 0x0157;
                globalCtx->sceneLoadFlag = 0x14;
                gSaveContext.cutsceneIndex = 0xFFF5;
                globalCtx->fadeTransition = 2;
                break;
            case 77:
                globalCtx->linkAgeOnLoad = 1;
                globalCtx->nextEntranceIndex = 0x0157;
                globalCtx->sceneLoadFlag = 0x14;
                gSaveContext.cutsceneIndex = 0xFFF6;
                globalCtx->fadeTransition = 2;
                break;
            case 78:
                globalCtx->nextEntranceIndex = 0x0157;
                globalCtx->sceneLoadFlag = 0x14;
                gSaveContext.cutsceneIndex = 0xFFF7;
                globalCtx->fadeTransition = 2;
                break;
            case 79:
            case 80:
            case 81:
            case 82:
            case 83:
            case 84:
            case 85:
            case 86:
            case 87:
            case 88:
            case 89:
            case 90:
            case 91:
            case 92:
            case 93:
                globalCtx->nextEntranceIndex = 0x0157;
                globalCtx->sceneLoadFlag = 0x14;
                globalCtx->fadeTransition = 2;
                break;
            case 94:
                globalCtx->nextEntranceIndex = 0x02AE;
                globalCtx->sceneLoadFlag = 0x14;
                globalCtx->fadeTransition = 3;
                break;
            case 95:
                if ((gSaveContext.eventChkInf[4] & 0x100) && (gSaveContext.eventChkInf[4] & 0x200) &&
                    (gSaveContext.eventChkInf[4] & 0x400)) {
                    globalCtx->nextEntranceIndex = 0x0053;
                    globalCtx->sceneLoadFlag = 0x14;
                    gSaveContext.cutsceneIndex = 0xFFF3;
                    globalCtx->fadeTransition = 2;
                } else {
                    switch (gSaveContext.sceneSetupIndex) {
                        case 8:
                            globalCtx->nextEntranceIndex = 0x00FC;
                            globalCtx->sceneLoadFlag = 0x14;
                            globalCtx->fadeTransition = 2;
                            break;
                        case 9:
                            globalCtx->nextEntranceIndex = 0x0147;
                            globalCtx->sceneLoadFlag = 0x14;
                            globalCtx->fadeTransition = 2;
                            break;
                        case 10:
                            globalCtx->nextEntranceIndex = 0x0102;
                            globalCtx->sceneLoadFlag = 0x14;
                            gSaveContext.cutsceneIndex = 0xFFF0;
                            globalCtx->fadeTransition = 3;
                            break;
                    }
                }
                break;
            case 96:
                if (CHECK_QUEST_ITEM(QUEST_MEDALLION_SHADOW)) {
                    globalCtx->nextEntranceIndex = 0x006B;
                    globalCtx->sceneLoadFlag = 0x14;
                    gSaveContext.cutsceneIndex = 0xFFF1;
                    globalCtx->fadeTransition = 5;
                } else {
                    gSaveContext.eventChkInf[12] |= 0x100;
                    globalCtx->nextEntranceIndex = 0x0610;
                    globalCtx->sceneLoadFlag = 0x14;
                    globalCtx->fadeTransition = 3;
                    gSaveContext.nextTransition = 3;
                }
                break;
            case 97:
                if (CHECK_QUEST_ITEM(QUEST_MEDALLION_SPIRIT)) {
                    globalCtx->nextEntranceIndex = 0x006B;
                    globalCtx->sceneLoadFlag = 0x14;
                    gSaveContext.cutsceneIndex = 0xFFF1;
                    globalCtx->fadeTransition = 5;
                } else {
                    globalCtx->nextEntranceIndex = 0x0580;
                    globalCtx->sceneLoadFlag = 0x14;
                    globalCtx->fadeTransition = 3;
                    gSaveContext.nextTransition = 3;
                }
                break;
            case 98:
                globalCtx->nextEntranceIndex = 0x0564;
                globalCtx->sceneLoadFlag = 0x14;
                globalCtx->fadeTransition = 3;
                gSaveContext.nextTransition = 3;
                break;
            case 99:
                globalCtx->nextEntranceIndex = 0x0608;
                globalCtx->sceneLoadFlag = 0x14;
                globalCtx->fadeTransition = 2;
                gSaveContext.nextTransition = 2;
                break;
            case 100:
                globalCtx->nextEntranceIndex = 0x00EE;
                gSaveContext.cutsceneIndex = 0xFFF8;
                globalCtx->sceneLoadFlag = 0x14;
                globalCtx->fadeTransition = 3;
                gSaveContext.nextTransition = 3;
                break;
            case 101:
                globalCtx->nextEntranceIndex = 0x01F5;
                globalCtx->sceneLoadFlag = 0x14;
                globalCtx->fadeTransition = 15;
                break;
            case 102:
                globalCtx->nextEntranceIndex = 0x0590;
                globalCtx->sceneLoadFlag = 0x14;
                globalCtx->fadeTransition = 2;
                break;
            case 103:
                globalCtx->nextEntranceIndex = 0x00CD;
                globalCtx->sceneLoadFlag = 0x14;
                gSaveContext.cutsceneIndex = 0xFFF3;
                globalCtx->fadeTransition = 2;
                break;
            case 104:
                switch (sTitleCsState) {
                    case 0:
                        globalCtx->nextEntranceIndex = 0x008D;
                        globalCtx->sceneLoadFlag = 0x14;
                        gSaveContext.cutsceneIndex = 0xFFF2;
                        globalCtx->fadeTransition = 2;
                        sTitleCsState++;
                        break;
                    case 1:
                        globalCtx->nextEntranceIndex = 0x0147;
                        globalCtx->sceneLoadFlag = 0x14;
                        gSaveContext.cutsceneIndex = 0xFFF1;
                        globalCtx->fadeTransition = 2;
                        sTitleCsState++;
                        break;
                    case 2:
                        globalCtx->nextEntranceIndex = 0x00A0;
                        globalCtx->sceneLoadFlag = 0x14;
                        gSaveContext.cutsceneIndex = 0xFFF6;
                        globalCtx->fadeTransition = 2;
                        sTitleCsState = 0;
                        break;
                }
                break;
            case 105:
                globalCtx->nextEntranceIndex = 0x00E4;
                globalCtx->sceneLoadFlag = 0x14;
                gSaveContext.cutsceneIndex = 0xFFF1;
                globalCtx->fadeTransition = 2;
                break;
            case 106:
                globalCtx->nextEntranceIndex = 0x0574;
                globalCtx->sceneLoadFlag = 0x14;
                globalCtx->fadeTransition = 2;
                break;
            case 107:
                globalCtx->nextEntranceIndex = 0x0538;
                globalCtx->sceneLoadFlag = 0x14;
                globalCtx->fadeTransition = 2;
                break;
            case 108:
                globalCtx->nextEntranceIndex = 0x053C;
                globalCtx->sceneLoadFlag = 0x14;
                globalCtx->fadeTransition = 2;
                break;
            case 109:
                globalCtx->nextEntranceIndex = 0x0540;
                globalCtx->sceneLoadFlag = 0x14;
                globalCtx->fadeTransition = 2;
                break;
            case 110:
                globalCtx->nextEntranceIndex = 0x0544;
                globalCtx->sceneLoadFlag = 0x14;
                globalCtx->fadeTransition = 2;
                break;
            case 111:
                globalCtx->nextEntranceIndex = 0x0548;
                globalCtx->sceneLoadFlag = 0x14;
                globalCtx->fadeTransition = 2;
                break;
            case 112:
                globalCtx->nextEntranceIndex = 0x054C;
                globalCtx->sceneLoadFlag = 0x14;
                globalCtx->fadeTransition = 2;
                break;
            case 113:
                if (Flags_GetEventChkInf(0xBB) && Flags_GetEventChkInf(0xBC) && Flags_GetEventChkInf(0xBD) &&
                    Flags_GetEventChkInf(0xBE) && Flags_GetEventChkInf(0xBF) && Flags_GetEventChkInf(0xAD)) {
                    globalCtx->csCtx.segment = SEGMENTED_TO_VIRTUAL(gTowerBarrierCs);
                    globalCtx->csCtx.frames = 0;
                    gSaveContext.cutsceneTrigger = 1;
                    gSaveContext.cutsceneIndex = 0xFFFF;
                    csCtx->state = CS_STATE_UNSKIPPABLE_INIT;
                } else {
                    gSaveContext.cutsceneIndex = 0xFFFF;
                    csCtx->state = CS_STATE_UNSKIPPABLE_INIT;
                }
                break;
            case 114:
                globalCtx->nextEntranceIndex = 0x0185;
                globalCtx->sceneLoadFlag = 0x14;
                globalCtx->fadeTransition = 2;
                break;
            case 115:
                globalCtx->nextEntranceIndex = 0x0594;
                globalCtx->sceneLoadFlag = 0x14;
                globalCtx->fadeTransition = 2;
                gSaveContext.nextTransition = 2;
                break;
            case 116:
                if (gSaveContext.eventChkInf[12] & 0x100) {
                    globalCtx->nextEntranceIndex = 0x0580;
                    globalCtx->sceneLoadFlag = 0x14;
                    globalCtx->fadeTransition = 3;
                } else {
                    globalCtx->nextEntranceIndex = 0x0610;
                    globalCtx->sceneLoadFlag = 0x14;
                    globalCtx->fadeTransition = 3;
                }
                gSaveContext.nextTransition = 3;
                break;
            case 117:
                gSaveContext.gameMode = 3;
                func_800F7260(0x6F);
                globalCtx->linkAgeOnLoad = 0;
                globalCtx->nextEntranceIndex = 0x00CD;
                gSaveContext.cutsceneIndex = 0xFFF7;
                globalCtx->sceneLoadFlag = 0x14;
                globalCtx->fadeTransition = 3;
                break;
            case 118:
                gSaveContext.respawn[RESPAWN_MODE_DOWN].entranceIndex = 0x0517;
                Gameplay_TriggerVoidOut(globalCtx);
                gSaveContext.respawnFlag = -2;
                gSaveContext.nextTransition = 2;
                break;
            case 119:
                gSaveContext.dayTime = 0x8000;
                gSaveContext.skyboxTime = 0x8000;
                globalCtx->nextEntranceIndex = 0x05F0;
                globalCtx->sceneLoadFlag = 0x14;
                globalCtx->fadeTransition = 3;
                break;
        }
    }
}

// Command 0x2D: Transition Effects
void Cutscene_Command_TransitionFX(GlobalContext* globalCtx, CutsceneContext* csCtx, CsCmdBase* cmd) {
    f32 temp;

    if ((csCtx->frames >= cmd->startFrame) && (csCtx->frames <= cmd->endFrame)) {
        globalCtx->envCtx.fillScreen = true;
        temp = Kankyo_LerpWeight(cmd->endFrame, cmd->startFrame, csCtx->frames);

        switch (cmd->base) {
            case 1:
            case 5:
                globalCtx->envCtx.screenFillColor[0] = 160;
                globalCtx->envCtx.screenFillColor[1] = 160;
                globalCtx->envCtx.screenFillColor[2] = 160;
                if (cmd->base == 1) {
                    globalCtx->envCtx.screenFillColor[3] = 255.0f * temp;
                    if ((temp == 0.0f) && (gSaveContext.entranceIndex == 0x006B)) {
                        Audio_PlaySoundGeneral(NA_SE_SY_WHITE_OUT_S, &D_801333D4, 4, &D_801333E0, &D_801333E0,
                                               &D_801333E8);
                    } else if ((temp == 0.0f) &&
                               ((gSaveContext.entranceIndex == 0x0053) || (gSaveContext.entranceIndex == 0x0138) ||
                                (gSaveContext.entranceIndex == 0x0371))) {
                        Audio_PlaySoundGeneral(NA_SE_EV_WHITE_OUT, &D_801333D4, 4, &D_801333E0, &D_801333E0,
                                               &D_801333E8);
                    } else if ((temp == 0.0f) && (globalCtx->sceneNum == SCENE_GANONTIKA)) {
                        func_800788CC(NA_SE_EV_WHITE_OUT);
                    }
                } else {
                    globalCtx->envCtx.screenFillColor[3] = (1.0f - temp) * 255.0f;
                }
                break;
            case 2:
            case 6:
                globalCtx->envCtx.screenFillColor[0] = 0;
                globalCtx->envCtx.screenFillColor[1] = 0;
                globalCtx->envCtx.screenFillColor[2] = 255;
                if (cmd->base == 2) {
                    globalCtx->envCtx.screenFillColor[3] = 255.0f * temp;
                } else {
                    globalCtx->envCtx.screenFillColor[3] = (1.0f - temp) * 255.0f;
                }
                break;
            case 3:
            case 7:
                globalCtx->envCtx.screenFillColor[0] = 255;
                globalCtx->envCtx.screenFillColor[1] = 0;
                globalCtx->envCtx.screenFillColor[2] = 0;
                if (cmd->base == 3) {
                    globalCtx->envCtx.screenFillColor[3] = (1.0f - temp) * 255.0f;
                } else {
                    globalCtx->envCtx.screenFillColor[3] = 255.0f * temp;
                }
                break;
            case 4:
            case 8:
                globalCtx->envCtx.screenFillColor[0] = 0;
                globalCtx->envCtx.screenFillColor[1] = 255;
                globalCtx->envCtx.screenFillColor[2] = 0;
                if (cmd->base == 4) {
                    globalCtx->envCtx.screenFillColor[3] = (1.0f - temp) * 255.0f;
                } else {
                    globalCtx->envCtx.screenFillColor[3] = 255.0f * temp;
                }
                break;
            case 9:
                gSaveContext.unk_1410 = 1;
                break;
            case 10:
            case 11:
                globalCtx->envCtx.screenFillColor[0] = 0;
                globalCtx->envCtx.screenFillColor[1] = 0;
                globalCtx->envCtx.screenFillColor[2] = 0;
                if (cmd->base == 10) {
                    globalCtx->envCtx.screenFillColor[3] = (1.0f - temp) * 255.0f;
                } else {
                    globalCtx->envCtx.screenFillColor[3] = 255.0f * temp;
                }
                break;
            case 12:
                gSaveContext.unk_1410 = 255.0f - (155.0f * temp);
                break;
            case 13:
                globalCtx->envCtx.screenFillColor[0] = 0;
                globalCtx->envCtx.screenFillColor[1] = 0;
                globalCtx->envCtx.screenFillColor[2] = 0;
                globalCtx->envCtx.screenFillColor[3] = 255.0f - ((1.0f - temp) * 155.0f);
                break;
        }
    }
}

// Command 0x1 & 0x5: Camera Positions
s32 Cutscene_Command_CameraPositions(GlobalContext* globalCtx, CutsceneContext* csCtx, u8* cmd, u8 relativeToLink) {
    s32 shouldContinue = 1;
    CsCmdBase* cmdBase = (CsCmdBase*)cmd;
    s32 size;

    cmd += 8;
    size = 8;

    if ((cmdBase->startFrame < csCtx->frames) && (csCtx->frames < cmdBase->endFrame) &&
        ((csCtx->unk_18 < cmdBase->startFrame) || (csCtx->unk_18 >= 0xF000))) {
        csCtx->unk_1B = 1;
        csCtx->cameraPosition = (CutsceneCameraPoint*)cmd;
        if (csCtx->unk_1A != 0) {
            csCtx->unk_18 = cmdBase->startFrame;
            if (D_8015FCC8 != 0) {
                Gameplay_CameraChangeSetting(globalCtx, csCtx->unk_14, CAM_SET_DEMO0);
                Gameplay_ChangeCameraStatus(globalCtx, D_8015FCC6, CAM_STAT_WAIT);
                Gameplay_ChangeCameraStatus(globalCtx, csCtx->unk_14, CAM_STAT_ACTIVE);
                Camera_ResetAnim(Gameplay_GetCamera(globalCtx, csCtx->unk_14));
                Camera_SetCSParams(Gameplay_GetCamera(globalCtx, csCtx->unk_14), csCtx->cameraFocus,
                                   csCtx->cameraPosition, PLAYER, relativeToLink);
            }
        }
    }

    while (shouldContinue) {
        if (((CutsceneCameraPoint*)cmd)->continueFlag == CS_CMD_STOP) {
            shouldContinue = 0;
        }
        cmd += 0x10;
        size += 0x10;
    }

    return size;
}

// Command 0x2 & 0x6: Camera Focus Points
s32 Cutscene_Command_CameraFocus(GlobalContext* globalCtx, CutsceneContext* csCtx, u8* cmd, u8 relativeToLink) {
    s32 shouldContinue = 1;
    CsCmdBase* cmdBase = (CsCmdBase*)cmd;
    s32 size;

    cmd += 8;
    size = 8;

    if ((cmdBase->startFrame < csCtx->frames) && (csCtx->frames < cmdBase->endFrame) &&
        ((D_8015FCC0 < cmdBase->startFrame) || (D_8015FCC0 >= 0xF000))) {
        csCtx->unk_1A = 1;
        csCtx->cameraFocus = (CutsceneCameraPoint*)cmd;
        if (csCtx->unk_1B != 0) {
            D_8015FCC0 = cmdBase->startFrame;
            if (D_8015FCC8 != 0) {
                Gameplay_CameraChangeSetting(globalCtx, csCtx->unk_14, CAM_SET_DEMO0);
                Gameplay_ChangeCameraStatus(globalCtx, D_8015FCC6, CAM_STAT_WAIT);
                Gameplay_ChangeCameraStatus(globalCtx, csCtx->unk_14, CAM_STAT_ACTIVE);
                Camera_ResetAnim(Gameplay_GetCamera(globalCtx, csCtx->unk_14));
                Camera_SetCSParams(Gameplay_GetCamera(globalCtx, csCtx->unk_14), csCtx->cameraFocus,
                                   csCtx->cameraPosition, PLAYER, relativeToLink);
            }
        }
    }

    while (shouldContinue) {
        if (((CutsceneCameraPoint*)cmd)->continueFlag == CS_CMD_STOP) {
            shouldContinue = 0;
        }
        cmd += 0x10;
        size += 0x10;
    }

    return size;
}

// Command 0x7: ? (Related to camera positons)
s32 Cutscene_Command_07(GlobalContext* globalCtx, CutsceneContext* csCtx, u8* cmd, u8 unused) {
    CsCmdBase* cmdBase = (CsCmdBase*)cmd;
    s32 size;
    Vec3f sp3C;
    Vec3f sp30;
    Camera* sp2C;
    f32 sp28;

    cmd += 8;
    size = 8;

    if ((cmdBase->startFrame < csCtx->frames) && (csCtx->frames < cmdBase->endFrame) &&
        ((D_8015FCC2 < cmdBase->startFrame) || (D_8015FCC2 >= 0xF000))) {
        csCtx->unk_1B = 1;
        csCtx->cameraPosition = (CutsceneCameraPoint*)cmd;
        if (csCtx->unk_1A != 0) {
            D_8015FCC2 = cmdBase->startFrame;
            if (D_8015FCC8 != 0) {
                sp2C = Gameplay_GetCamera(globalCtx, csCtx->unk_14);
                sp2C->player = NULL;
                Gameplay_ChangeCameraStatus(globalCtx, MAIN_CAM, CAM_STAT_WAIT);
                Gameplay_ChangeCameraStatus(globalCtx, csCtx->unk_14, CAM_STAT_ACTIVE);
                Gameplay_CameraChangeSetting(globalCtx, csCtx->unk_14, CAM_SET_FREE0);
                sp28 = csCtx->cameraFocus->cameraRoll * 1.40625f;
                Camera_SetParam(sp2C, 64, &sp28);
                sp3C.x = csCtx->cameraFocus->pos.x;
                sp3C.y = csCtx->cameraFocus->pos.y;
                sp3C.z = csCtx->cameraFocus->pos.z;
                sp30.x = csCtx->cameraPosition->pos.x;
                sp30.y = csCtx->cameraPosition->pos.y;
                sp30.z = csCtx->cameraPosition->pos.z;
                Gameplay_CameraSetAtEye(globalCtx, csCtx->unk_14, &sp3C, &sp30);
                Gameplay_CameraSetFov(globalCtx, csCtx->unk_14, csCtx->cameraPosition->viewAngle);
            }
        }
    }

    size += 0x10;

    return size;
}

// Command 0x8: ? (Related to camera focus points)
s32 Cutscene_Command_08(GlobalContext* globalCtx, CutsceneContext* csCtx, u8* cmd, u8 unused) {
    CsCmdBase* cmdBase = (CsCmdBase*)cmd;
    s32 size;
    Vec3f sp3C;
    Vec3f sp30;
    Camera* sp2C;
    f32 sp28;

    cmd += 8;
    size = 8;

    if ((cmdBase->startFrame < csCtx->frames) && (csCtx->frames < cmdBase->endFrame) &&
        ((D_8015FCC4 < cmdBase->startFrame) || (D_8015FCC4 >= 0xF000))) {
        csCtx->unk_1A = 1;
        csCtx->cameraFocus = (CutsceneCameraPoint*)cmd;
        if (csCtx->unk_1B != 0) {
            D_8015FCC4 = cmdBase->startFrame;
            if (D_8015FCC8 != 0) {
                sp2C = Gameplay_GetCamera(globalCtx, csCtx->unk_14);
                sp2C->player = NULL;
                Gameplay_ChangeCameraStatus(globalCtx, MAIN_CAM, CAM_STAT_WAIT);
                Gameplay_ChangeCameraStatus(globalCtx, csCtx->unk_14, CAM_STAT_ACTIVE);
                Gameplay_CameraChangeSetting(globalCtx, csCtx->unk_14, CAM_SET_FREE0);
                sp3C.x = csCtx->cameraFocus->pos.x;
                sp3C.y = csCtx->cameraFocus->pos.y;
                sp3C.z = csCtx->cameraFocus->pos.z;
                sp30.x = csCtx->cameraPosition->pos.x;
                sp30.y = csCtx->cameraPosition->pos.y;
                sp30.z = csCtx->cameraPosition->pos.z;
                Gameplay_CameraSetAtEye(globalCtx, csCtx->unk_14, &sp3C, &sp30);
                Gameplay_CameraSetFov(globalCtx, csCtx->unk_14, csCtx->cameraPosition->viewAngle);
            }
        }
    }

    size += 0x10;

    return size;
}

// Command 0x13: Textbox
void Cutscene_Command_Textbox(GlobalContext* globalCtx, CutsceneContext* csCtx, CsCmdTextbox* cmd) {
    u8 dialogState;
    s16 originalCsFrames;

    if ((cmd->startFrame < csCtx->frames) && (csCtx->frames <= cmd->endFrame)) {
        if (cmd->type != 2) {
            if (D_8011E1C0 != cmd->base) {
                D_8011E1C0 = cmd->base;
                if ((cmd->type == 3) && CHECK_QUEST_ITEM(QUEST_ZORA_SAPPHIRE)) {
                    func_8010B680(globalCtx, cmd->textId1, NULL);
                } else if ((cmd->type == 4) && CHECK_QUEST_ITEM(QUEST_GORON_RUBY)) {
                    func_8010B680(globalCtx, cmd->textId1, NULL);
                } else {
                    func_8010B680(globalCtx, cmd->base, NULL);
                }
                return;
            }
        } else {
            if (D_8011E1C4 != cmd->base) {
                D_8011E1C4 = cmd->base;
                func_8010BD58(globalCtx, cmd->base);
                return;
            }
        }

        if (csCtx->frames >= cmd->endFrame) {
            originalCsFrames = csCtx->frames;
            dialogState = func_8010BDBC(&globalCtx->msgCtx);

            if ((dialogState != 2) && (dialogState != 0) && (dialogState != 7) && (dialogState != 8)) {
                csCtx->frames--;

                if ((dialogState == 4) && (func_80106BC8(globalCtx) != 0)) {
                    if (globalCtx->msgCtx.choiceIndex == 0) {
                        if (cmd->textId1 != 0xFFFF) {
                            func_8010B720(globalCtx, cmd->textId1);
                        } else {
                            csCtx->frames++;
                        }
                    } else {
                        if (cmd->textId2 != 0xFFFF) {
                            func_8010B720(globalCtx, cmd->textId2);
                        } else {
                            csCtx->frames++;
                        }
                    }
                }

                if (dialogState == 9) {
                    if (cmd->textId1 != 0xFFFF) {
                        func_8010B720(globalCtx, cmd->textId1);
                    } else {
                        csCtx->frames++;
                    }
                }

                if (dialogState == 5) {
                    if (func_80106BC8(globalCtx) != 0) {
                        func_8010BD58(globalCtx, cmd->base);
                    }
                }
            }

            if (csCtx->frames == originalCsFrames) {
                Interface_ChangeAlpha(1);
                D_8011E1C0 = 0;
                D_8011E1C4 = 0;
            }
        }
    }
}

void Cutscene_ProcessCommands(GlobalContext* globalCtx, CutsceneContext* csCtx, u8* cutscenePtr) {
    s16 i;
    s32 totalEntries;
    s32 cmdType;
    s32 cmdEntries;
    CsCmdBase* cmd;
    s32 cutsceneEndFrame;
    s16 j;

    MemCopy(&totalEntries, cutscenePtr, 4);
    cutscenePtr += 4;
    MemCopy(&cutsceneEndFrame, cutscenePtr, 4);
    cutscenePtr += 4;

    if ((cutsceneEndFrame < csCtx->frames) && (csCtx->state != CS_STATE_UNSKIPPABLE_EXEC)) {
        csCtx->state = CS_STATE_UNSKIPPABLE_INIT;
        return;
    }

    if (CHECK_BTN_ALL(globalCtx->state.input[0].press.button, BTN_DRIGHT)) {
        csCtx->state = CS_STATE_UNSKIPPABLE_INIT;
        return;
    }

    for (i = 0; i < totalEntries; i++) {
        MemCopy(&cmdType, cutscenePtr, 4);
        cutscenePtr += 4;

        if (cmdType == -1) {
            return;
        }

        switch (cmdType) {
            case CS_CMD_MISC:
                MemCopy(&cmdEntries, cutscenePtr, 4);
                cutscenePtr += 4;
                for (j = 0; j < cmdEntries; j++) {
                    func_80064824(globalCtx, csCtx, (void*)cutscenePtr);
                    cutscenePtr += 0x30;
                }
                break;
            case CS_CMD_SET_LIGHTING:
                MemCopy(&cmdEntries, cutscenePtr, 4);
                cutscenePtr += 4;
                for (j = 0; j < cmdEntries; j++) {
                    Cutscene_Command_SetLighting(globalCtx, csCtx, (void*)cutscenePtr);
                    cutscenePtr += 0x30;
                }
                break;
            case CS_CMD_PLAYBGM:
                MemCopy(&cmdEntries, cutscenePtr, 4);
                cutscenePtr += 4;
                for (j = 0; j < cmdEntries; j++) {
                    Cutscene_Command_PlayBGM(globalCtx, csCtx, (void*)cutscenePtr);
                    cutscenePtr += 0x30;
                }
                break;
            case CS_CMD_STOPBGM:
                MemCopy(&cmdEntries, cutscenePtr, 4);
                cutscenePtr += 4;
                for (j = 0; j < cmdEntries; j++) {
                    Cutscene_Command_StopBGM(globalCtx, csCtx, (void*)cutscenePtr);
                    cutscenePtr += 0x30;
                }
                break;
            case CS_CMD_FADEBGM:
                MemCopy(&cmdEntries, cutscenePtr, 4);
                cutscenePtr += 4;
                for (j = 0; j < cmdEntries; j++) {
                    Cutscene_Command_FadeBGM(globalCtx, csCtx, (void*)cutscenePtr);
                    cutscenePtr += 0x30;
                }
                break;
            case CS_CMD_09:
                MemCopy(&cmdEntries, cutscenePtr, 4);
                cutscenePtr += 4;
                for (j = 0; j < cmdEntries; j++) {
                    Cutscene_Command_09(globalCtx, csCtx, (void*)cutscenePtr);
                    cutscenePtr += 0xC;
                }
                break;
            case CS_CMD_SETTIME:
                MemCopy(&cmdEntries, cutscenePtr, 4);
                cutscenePtr += 4;
                for (j = 0; j < cmdEntries; j++) {
                    func_80065134(globalCtx, csCtx, (void*)cutscenePtr);
                    cutscenePtr += 0xC;
                }
                break;
            case CS_CMD_SET_PLAYER_ACTION:
                MemCopy(&cmdEntries, cutscenePtr, 4);
                cutscenePtr += 4;
                for (j = 0; j < cmdEntries; j++) {
                    cmd = (CsCmdBase*)cutscenePtr;
                    if ((cmd->startFrame < csCtx->frames) && (csCtx->frames <= cmd->endFrame)) {
                        csCtx->linkAction = (void*)cutscenePtr;
                    }
                    cutscenePtr += 0x30;
                }
                break;
            case CS_CMD_SET_ACTOR_ACTION_1:
            case 17:
            case 18:
            case 23:
            case 34:
            case 39:
            case 46:
            case 76:
            case 85:
            case 93:
            case 105:
            case 107:
            case 110:
            case 119:
            case 123:
            case 138:
            case 139:
            case 144:
                MemCopy(&cmdEntries, cutscenePtr, 4);
                cutscenePtr += 4;
                for (j = 0; j < cmdEntries; j++) {
                    cmd = (CsCmdBase*)cutscenePtr;
                    if ((cmd->startFrame < csCtx->frames) && (csCtx->frames <= cmd->endFrame)) {
                        csCtx->npcActions[0] = (void*)cutscenePtr;
                    }
                    cutscenePtr += 0x30;
                }
                break;
            case CS_CMD_SET_ACTOR_ACTION_2:
            case 16:
            case 24:
            case 35:
            case 40:
            case 48:
            case 64:
            case 68:
            case 70:
            case 78:
            case 80:
            case 94:
            case 116:
            case 118:
            case 120:
            case 125:
            case 131:
            case 141:
                MemCopy(&cmdEntries, cutscenePtr, 4);
                cutscenePtr += 4;
                for (j = 0; j < cmdEntries; j++) {
                    cmd = (CsCmdBase*)cutscenePtr;
                    if ((cmd->startFrame < csCtx->frames) && (csCtx->frames <= cmd->endFrame)) {
                        csCtx->npcActions[1] = (void*)cutscenePtr;
                    }
                    cutscenePtr += 0x30;
                }
                break;
            case CS_CMD_SET_ACTOR_ACTION_3:
            case 36:
            case 41:
            case 50:
            case 67:
            case 69:
            case 72:
            case 74:
            case 81:
            case 106:
            case 117:
            case 121:
            case 126:
            case 132:
                MemCopy(&cmdEntries, cutscenePtr, 4);
                cutscenePtr += 4;
                for (j = 0; j < cmdEntries; j++) {
                    cmd = (CsCmdBase*)cutscenePtr;
                    if ((cmd->startFrame < csCtx->frames) && (csCtx->frames <= cmd->endFrame)) {
                        csCtx->npcActions[2] = (void*)cutscenePtr;
                    }
                    cutscenePtr += 0x30;
                }
                break;
            case CS_CMD_SET_ACTOR_ACTION_4:
            case 37:
            case 42:
            case 51:
            case 53:
            case 63:
            case 65:
            case 66:
            case 75:
            case 82:
            case 108:
            case 127:
            case 133:
                MemCopy(&cmdEntries, cutscenePtr, 4);
                cutscenePtr += 4;
                for (j = 0; j < cmdEntries; j++) {
                    cmd = (CsCmdBase*)cutscenePtr;
                    if ((cmd->startFrame < csCtx->frames) && (csCtx->frames <= cmd->endFrame)) {
                        csCtx->npcActions[3] = (void*)cutscenePtr;
                    }
                    cutscenePtr += 0x30;
                }
                break;
            case CS_CMD_SET_ACTOR_ACTION_5:
            case 38:
            case 43:
            case 47:
            case 54:
            case 79:
            case 83:
            case 128:
            case 135:
                MemCopy(&cmdEntries, cutscenePtr, 4);
                cutscenePtr += 4;
                for (j = 0; j < cmdEntries; j++) {
                    cmd = (CsCmdBase*)cutscenePtr;
                    if ((cmd->startFrame < csCtx->frames) && (csCtx->frames <= cmd->endFrame)) {
                        csCtx->npcActions[4] = (void*)cutscenePtr;
                    }
                    cutscenePtr += 0x30;
                }
                break;
            case CS_CMD_SET_ACTOR_ACTION_6:
            case 55:
            case 77:
            case 84:
            case 90:
            case 129:
            case 136:
                MemCopy(&cmdEntries, cutscenePtr, 4);
                cutscenePtr += 4;
                for (j = 0; j < cmdEntries; j++) {
                    cmd = (CsCmdBase*)cutscenePtr;
                    if ((cmd->startFrame < csCtx->frames) && (csCtx->frames <= cmd->endFrame)) {
                        csCtx->npcActions[5] = (void*)cutscenePtr;
                    }
                    cutscenePtr += 0x30;
                }
                break;
            case CS_CMD_SET_ACTOR_ACTION_7:
            case 52:
            case 57:
            case 58:
            case 88:
            case 115:
            case 130:
            case 137:
                MemCopy(&cmdEntries, cutscenePtr, 4);
                cutscenePtr += 4;
                for (j = 0; j < cmdEntries; j++) {
                    cmd = (CsCmdBase*)cutscenePtr;
                    if ((cmd->startFrame < csCtx->frames) && (csCtx->frames <= cmd->endFrame)) {
                        csCtx->npcActions[6] = (void*)cutscenePtr;
                    }
                    cutscenePtr += 0x30;
                }
                break;
            case CS_CMD_SET_ACTOR_ACTION_8:
            case 60:
            case 89:
            case 111:
            case 114:
            case 134:
            case 142:
                MemCopy(&cmdEntries, cutscenePtr, 4);
                cutscenePtr += 4;
                for (j = 0; j < cmdEntries; j++) {
                    cmd = (CsCmdBase*)cutscenePtr;
                    if ((cmd->startFrame < csCtx->frames) && (csCtx->frames <= cmd->endFrame)) {
                        csCtx->npcActions[7] = (void*)cutscenePtr;
                    }
                    cutscenePtr += 0x30;
                }
                break;
            case CS_CMD_SET_ACTOR_ACTION_9:
                MemCopy(&cmdEntries, cutscenePtr, 4);
                cutscenePtr += 4;
                for (j = 0; j < cmdEntries; j++) {
                    cmd = (CsCmdBase*)cutscenePtr;
                    if ((cmd->startFrame < csCtx->frames) && (csCtx->frames <= cmd->endFrame)) {
                        csCtx->npcActions[8] = (void*)cutscenePtr;
                    }
                    cutscenePtr += 0x30;
                }
                break;
            case CS_CMD_SET_ACTOR_ACTION_10:
                MemCopy(&cmdEntries, cutscenePtr, 4);
                cutscenePtr += 4;
                for (j = 0; j < cmdEntries; j++) {
                    cmd = (CsCmdBase*)cutscenePtr;
                    if ((cmd->startFrame < csCtx->frames) && (csCtx->frames <= cmd->endFrame)) {
                        csCtx->npcActions[9] = (void*)cutscenePtr;
                    }
                    cutscenePtr += 0x30;
                }
                break;
            case CS_CMD_CAMERA_POS:
                cutscenePtr += Cutscene_Command_CameraPositions(globalCtx, csCtx, (void*)cutscenePtr, 0);
                break;
            case CS_CMD_CAMERA_POS_PLAYER:
                cutscenePtr += Cutscene_Command_CameraPositions(globalCtx, csCtx, (void*)cutscenePtr, 1);
                break;
            case CS_CMD_CAMERA_FOCUS:
                cutscenePtr += Cutscene_Command_CameraFocus(globalCtx, csCtx, (void*)cutscenePtr, 0);
                break;
            case CS_CMD_CAMERA_FOCUS_PLAYER:
                cutscenePtr += Cutscene_Command_CameraFocus(globalCtx, csCtx, (void*)cutscenePtr, 1);
                break;
            case CS_CMD_07:
                cutscenePtr += Cutscene_Command_07(globalCtx, csCtx, (void*)cutscenePtr, 0);
                break;
            case CS_CMD_08:
                cutscenePtr += Cutscene_Command_08(globalCtx, csCtx, (void*)cutscenePtr, 0);
                break;
            case CS_CMD_TERMINATOR:
                cutscenePtr += 4;
                Cutscene_Command_Terminator(globalCtx, csCtx, (void*)cutscenePtr);
                cutscenePtr += 8;
                break;
            case CS_CMD_TEXTBOX:
                MemCopy(&cmdEntries, cutscenePtr, 4);
                cutscenePtr += 4;
                for (j = 0; j < cmdEntries; j++) {
                    cmd = (CsCmdBase*)cutscenePtr;
                    if (cmd->base != 0xFFFF) {
                        Cutscene_Command_Textbox(globalCtx, csCtx, (void*)cutscenePtr);
                    }
                    cutscenePtr += 0xC;
                }
                break;
            case CS_CMD_SCENE_TRANS_FX:
                cutscenePtr += 4;
                Cutscene_Command_TransitionFX(globalCtx, csCtx, (void*)cutscenePtr);
                cutscenePtr += 8;
                break;
            default:
                MemCopy(&cmdEntries, cutscenePtr, 4);
                cutscenePtr += 4;
                for (j = 0; j < cmdEntries; j++) {
                    cutscenePtr += 0x30;
                }
                break;
        }
    }
}

void func_80068C3C(GlobalContext* globalCtx, CutsceneContext* csCtx) {
    Gfx* displayList;
    Gfx* prevDisplayList;

    if (0) {} // Necessary to match

    if (gSaveContext.cutsceneIndex >= 0xFFF0) {
        if (0) {} // Also necessary to match

        if (BREG(0) != 0) {
            OPEN_DISPS(globalCtx->state.gfxCtx, "../z_demo.c", 4101);

            prevDisplayList = POLY_OPA_DISP;
            displayList = Graph_GfxPlusOne(POLY_OPA_DISP);
            gSPDisplayList(OVERLAY_DISP++, displayList);
            Cutscene_DrawDebugInfo(globalCtx, &displayList, csCtx);
            gSPEndDisplayList(displayList++);
            Graph_BranchDlist(prevDisplayList, displayList);
            POLY_OPA_DISP = displayList;

            CLOSE_DISPS(globalCtx->state.gfxCtx, "../z_demo.c", 4108);
        }

        csCtx->frames++;
        if (dREG(95) != 0) {
            Cutscene_ProcessCommands(globalCtx, csCtx, D_8012D1F0);
        } else {
            Cutscene_ProcessCommands(globalCtx, csCtx, globalCtx->csCtx.segment);
        }
    }
}

void func_80068D84(GlobalContext* globalCtx, CutsceneContext* csCtx) {
    if (func_8006472C(globalCtx, csCtx, 0.0f)) {
        func_800F68BC(0);
        csCtx->state = CS_STATE_IDLE;
    }
}

void func_80068DC0(GlobalContext* globalCtx, CutsceneContext* csCtx) {
    s16 i;

    if (func_8006472C(globalCtx, csCtx, 0.0f)) {
        csCtx->linkAction = NULL;

        for (i = 0; i < 10; i++) {
            csCtx->npcActions[i] = NULL;
        }

        // Translates to: "RIGHT HERE, HUH"
        osSyncPrintf("\n\n\n\n\nやっぱりここかいな");
        gSaveContext.cutsceneIndex = 0;
        gSaveContext.gameMode = 0;

        if (D_8015FCC8 != 0) {
            switch (gSaveContext.entranceIndex) {
                case 0x028A:
                case 0x028E:
                case 0x0292:
                case 0x0476:
                    Gameplay_CopyCamera(globalCtx, D_8015FCC6, csCtx->unk_14);
            }

            Gameplay_ChangeCameraStatus(globalCtx, D_8015FCC6, CAM_STAT_ACTIVE);
            Gameplay_ClearCamera(globalCtx, csCtx->unk_14);
            func_8005B1A4(globalCtx->cameraPtrs[D_8015FCC6]);
        }

        func_800F68BC(0);
        csCtx->state = CS_STATE_IDLE;
    }
}

void func_80068ECC(GlobalContext* globalCtx, CutsceneContext* csCtx) {
    u8 i;

    if ((gSaveContext.cutsceneTrigger != 0) && (csCtx->state == CS_STATE_IDLE) && !Player_InCsMode(globalCtx)) {
        gSaveContext.cutsceneIndex = 0xFFFD;
    }

    if ((gSaveContext.cutsceneIndex >= 0xFFF0) && (csCtx->state == CS_STATE_IDLE)) {
        Flags_UnsetEnv(globalCtx, 0);

        D_8011E1C0 = 0;
        D_8011E1C4 = 0;
        csCtx->unk_12 = 0;
        csCtx->linkAction = NULL;

        for (i = 0; i < 10; i++) {
            csCtx->npcActions[i] = NULL;
        }

        csCtx->state++;

        if (csCtx->state == CS_STATE_SKIPPABLE_INIT) {
            func_800F68BC(1);

            csCtx->frames = 0xFFFF;
            csCtx->unk_18 = 0xFFFF;
            D_8015FCC0 = 0xFFFF;
            D_8015FCC2 = 0xFFFF;
            D_8015FCC4 = 0xFFFF;
            csCtx->unk_1A = 0;
            csCtx->unk_1B = 0;
            D_8015FCC6 = globalCtx->activeCamera;

            if (D_8015FCC8 != 0) {
                csCtx->unk_14 = Gameplay_CreateSubCamera(globalCtx);
            }

            if (gSaveContext.cutsceneTrigger == 0) {
                Interface_ChangeAlpha(1);
                ShrinkWindow_SetVal(0x20);
                ShrinkWindow_SetCurrentVal(0x20);
                csCtx->state++;
            }

            func_80068C3C(globalCtx, csCtx);
        }

        gSaveContext.cutsceneTrigger = 0;
    }
}

void func_80069048(GlobalContext* globalCtx) {
    s16 i;

    D_8015FCCC = 0;
    for (i = 0; i < 20; i++) {
        ; // Empty Loop
    }
    D_8015FCE4 = 0;
}

void func_8006907C(GlobalContext* globalCtx) {
    if (D_8015FCCC != 0) {
        D_8015FCCC = 0;
    }
}

void Cutscene_HandleEntranceTriggers(GlobalContext* globalCtx) {
    EntranceCutscene* entranceCutscene;
    u8 requiredAge;
    s16 i;

    for (i = 0; i < ARRAY_COUNT(sEntranceCutsceneTable); i++) {
        entranceCutscene = &sEntranceCutsceneTable[i];

        requiredAge = entranceCutscene->ageRestriction;
        if (requiredAge == 2) {
            requiredAge = gSaveContext.linkAge;
        }

        if ((gSaveContext.entranceIndex == entranceCutscene->entrance) &&
            (!Flags_GetEventChkInf(entranceCutscene->flag) || (entranceCutscene->flag == 0x18)) &&
            (gSaveContext.cutsceneIndex < 0xFFF0) && ((u8)gSaveContext.linkAge == requiredAge) &&
            (gSaveContext.respawnFlag <= 0)) {
            Flags_SetEventChkInf(entranceCutscene->flag);
            Cutscene_SetSegment(globalCtx, entranceCutscene->segAddr);
            gSaveContext.cutsceneTrigger = 2;
            gSaveContext.showTitleCard = false;
            break;
        }
    }
}

void Cutscene_HandleConditionalTriggers(GlobalContext* globalCtx) {
    osSyncPrintf("\ngame_info.mode=[%d] restart_flag", ((void)0, gSaveContext.respawnFlag));

    if ((gSaveContext.gameMode == 0) && (gSaveContext.respawnFlag <= 0) && (gSaveContext.cutsceneIndex < 0xFFF0)) {
        if ((gSaveContext.entranceIndex == 0x01E1) && !Flags_GetEventChkInf(0xAC)) {
            Flags_SetEventChkInf(0xAC);
            gSaveContext.entranceIndex = 0x0123;
            gSaveContext.cutsceneIndex = 0xFFF0;
        } else if ((gSaveContext.entranceIndex == 0x00DB) && LINK_IS_ADULT && (gSaveContext.eventChkInf[4] & 0x0100) &&
                   (gSaveContext.eventChkInf[4] & 0x0200) && (gSaveContext.eventChkInf[4] & 0x0400) &&
                   !Flags_GetEventChkInf(0xAA)) {
            Flags_SetEventChkInf(0xAA);
            gSaveContext.cutsceneIndex = 0xFFF0;
        } else if ((gSaveContext.entranceIndex == 0x05E0) && !Flags_GetEventChkInf(0xC1)) {
            Flags_SetEventChkInf(0xC1);
            Item_Give(globalCtx, ITEM_OCARINA_FAIRY);
            gSaveContext.entranceIndex = 0x011E;
            gSaveContext.cutsceneIndex = 0xFFF0;
        } else if (CHECK_QUEST_ITEM(QUEST_MEDALLION_SPIRIT) && CHECK_QUEST_ITEM(QUEST_MEDALLION_SHADOW) &&
                   LINK_IS_ADULT && !Flags_GetEventChkInf(0xC4) &&
                   (gEntranceTable[((void)0, gSaveContext.entranceIndex)].scene == SCENE_TOKINOMA)) {
            Flags_SetEventChkInf(0xC4);
            gSaveContext.entranceIndex = 0x0053;
            gSaveContext.cutsceneIndex = 0xFFF8;
        } else if (!Flags_GetEventChkInf(0xC7) &&
                   (gEntranceTable[((void)0, gSaveContext.entranceIndex)].scene == SCENE_GANON_DEMO)) {
            Flags_SetEventChkInf(0xC7);
            gSaveContext.entranceIndex = 0x0517;
            gSaveContext.cutsceneIndex = 0xFFF0;
        }
    }
}

void Cutscene_SetSegment(GlobalContext* globalCtx, u32 segment) {
    if (SEGMENT_NUMBER(segment) != 0) {
        globalCtx->csCtx.segment = SEGMENTED_TO_VIRTUAL(segment);
    } else {
        globalCtx->csCtx.segment = (void*)segment;
    }
}<|MERGE_RESOLUTION|>--- conflicted
+++ resolved
@@ -367,13 +367,8 @@
             gSaveContext.sunsState = SUNS_START;
             break;
         case 34:
-<<<<<<< HEAD
-            if (!gSaveContext.nightFlag) {
+            if (IS_DAY) {
                 gSaveContext.dayTime -= gTimeIncrement;
-=======
-            if (IS_DAY) {
-                gSaveContext.dayTime -= D_8011FB40;
->>>>>>> e53081df
             } else {
                 gSaveContext.dayTime -= gTimeIncrement * 2;
             }
