--- conflicted
+++ resolved
@@ -135,12 +135,8 @@
 
 void Cutscene_SetupScripted(PlayState* play, CutsceneContext* csCtx);
 
-<<<<<<< HEAD
+#if OOT_DEBUG
 void Cutscene_DrawDebugInfo(UNUSED PlayState* play, Gfx** dlist, CutsceneContext* csCtx) {
-=======
-#if OOT_DEBUG
-void Cutscene_DrawDebugInfo(PlayState* play, Gfx** dlist, CutsceneContext* csCtx) {
->>>>>>> bf3339a1
     GfxPrint printer;
     STACK_PADS(s32, 2);
 
