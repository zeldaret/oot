#pragma increment_block_number "gc-eu:0 gc-eu-mq:128 gc-jp:0 gc-jp-ce:0 gc-jp-mq:128 gc-us:0 gc-us-mq:128 ique-cn:0" \
                               "ntsc-1.0:0 ntsc-1.1:0 ntsc-1.2:0 pal-1.0:0 pal-1.1:0"
#include "global.h"
#include "libu64/gfxprint.h"
#include "controller.h"
#include "gfx.h"
#include "gfxalloc.h"
#include "letterbox.h"
#if PLATFORM_N64
#include "n64dd.h"
#endif
#include "regs.h"
#include "rumble.h"
#include "quake.h"
#include "segmented_address.h"
#include "seqcmd.h"
#include "sequence.h"
#include "sfx.h"
#include "z_lib.h"
#include "z64audio.h"
#include "z64camera.h"
#include "z64cutscene.h"
#include "z64cutscene_flags.h"
#include "z64play.h"
#include "z64player.h"
#include "z64save.h"

#include "assets/scenes/indoors/tokinoma/tokinoma_scene.h"

#include "assets/scenes/overworld/ganon_tou/ganon_tou_scene.h"
#include "assets/scenes/overworld/spot00/spot00_scene.h"
#include "assets/scenes/overworld/spot01/spot01_scene.h"
#include "assets/scenes/overworld/spot02/spot02_scene.h"
#include "assets/scenes/overworld/spot04/spot04_scene.h"
#include "assets/scenes/overworld/spot05/spot05_scene.h"
#include "assets/scenes/overworld/spot06/spot06_scene.h"
#include "assets/scenes/overworld/spot07/spot07_scene.h"
#include "assets/scenes/overworld/spot08/spot08_scene.h"
#include "assets/scenes/overworld/spot09/spot09_scene.h"
#include "assets/scenes/overworld/spot11/spot11_scene.h"
#include "assets/scenes/overworld/spot12/spot12_scene.h"
#include "assets/scenes/overworld/spot15/spot15_scene.h"
#include "assets/scenes/overworld/spot16/spot16_scene.h"
#include "assets/scenes/overworld/spot17/spot17_scene.h"
#include "assets/scenes/overworld/spot18/spot18_scene.h"
#include "assets/scenes/overworld/spot20/spot20_scene.h"

#include "assets/scenes/dungeons/bdan/bdan_scene.h"
#include "assets/scenes/dungeons/ddan/ddan_scene.h"
#include "assets/scenes/dungeons/ydan/ydan_scene.h"
#include "assets/scenes/dungeons/ganontika/ganontika_scene.h"
#include "assets/scenes/dungeons/jyasinboss/jyasinboss_scene.h"
#include "assets/scenes/dungeons/ice_doukutu/ice_doukutu_scene.h"

#include "assets/scenes/misc/hakaana_ouke/hakaana_ouke_scene.h"

u16 sCurTextId = 0;
u16 sCurOcarinaAction = 0;

typedef void (*CutsceneHandler)(PlayState*, CutsceneContext*);

void CutsceneHandler_DoNothing(PlayState* play, CutsceneContext* csCtx);
void CutsceneHandler_StartManual(PlayState* play, CutsceneContext* csCtx);
void CutsceneHandler_StartScript(PlayState* play, CutsceneContext* csCtx);
void CutsceneHandler_RunScript(PlayState* play, CutsceneContext* csCtx);
void CutsceneHandler_StopManual(PlayState* play, CutsceneContext* csCtx);
void CutsceneHandler_StopScript(PlayState* play, CutsceneContext* csCtx);

CutsceneHandler sManualCutsceneHandlers[] = {
    CutsceneHandler_DoNothing,   // CS_STATE_IDLE
    CutsceneHandler_StartManual, // CS_STATE_START
    CutsceneHandler_DoNothing,   // CS_STATE_RUN
    CutsceneHandler_StopManual,  // CS_STATE_STOP
    CutsceneHandler_DoNothing,   // CS_STATE_RUN_UNSTOPPABLE
};

CutsceneHandler sScriptedCutsceneHandlers[] = {
    CutsceneHandler_DoNothing,   // CS_STATE_IDLE
    CutsceneHandler_StartScript, // CS_STATE_START
    CutsceneHandler_RunScript,   // CS_STATE_RUN
    CutsceneHandler_StopScript,  // CS_STATE_STOP
    CutsceneHandler_RunScript,   // CS_STATE_RUN_UNSTOPPABLE
};

typedef enum TitleDemoDestination {
    /* 0 */ TITLE_DEMO_SPIRIT_TEMPLE,
    /* 1 */ TITLE_DEMO_DEATH_MOUNTAIN_CRATER,
    /* 2 */ TITLE_DEMO_GANONDORF_HORSE
} TitleDemoDestination;

u8 sTitleDemoDestination = TITLE_DEMO_SPIRIT_TEMPLE;

typedef struct EntranceCutscene {
    /* 0x00 */ u16 entrance;      // entrance index upon which the cutscene should trigger
    /* 0x02 */ u8 ageRestriction; // 0 for adult only, 1 for child only, 2 for both ages
    /* 0x03 */ u8 flag;           // eventChkInf flag bound to the entrance cutscene
    /* 0x04 */ void* script;      // cutscene script that should run
} EntranceCutscene;               // size = 0x8

EntranceCutscene sEntranceCutsceneTable[] = {
    { ENTR_HYRULE_FIELD_3, 2, EVENTCHKINF_A0, gHyruleFieldIntroCs },
    { ENTR_DEATH_MOUNTAIN_TRAIL_0, 2, EVENTCHKINF_A1, gDMTIntroCs },
    { ENTR_KAKARIKO_VILLAGE_0, 2, EVENTCHKINF_A3, gKakarikoVillageIntroCs },
    { ENTR_ZORAS_DOMAIN_0, 2, EVENTCHKINF_A4, gZorasDomainIntroCs },
    { ENTR_HYRULE_CASTLE_0, 1, EVENTCHKINF_A5, gHyruleCastleIntroCs },
    { ENTR_GORON_CITY_0, 2, EVENTCHKINF_A6, gGoronCityIntroCs },
    { ENTR_TEMPLE_OF_TIME_0, 2, EVENTCHKINF_A7, gTempleOfTimeIntroCs },
    { ENTR_DEKU_TREE_0, 2, EVENTCHKINF_A8, gDekuTreeIntroCs },
    { ENTR_HYRULE_FIELD_11, 0, EVENTCHKINF_EPONA_OBTAINED, gHyruleFieldSouthEponaJumpCs },
    { ENTR_HYRULE_FIELD_13, 0, EVENTCHKINF_EPONA_OBTAINED, gHyruleFieldEastEponaJumpCs },
    { ENTR_HYRULE_FIELD_12, 0, EVENTCHKINF_EPONA_OBTAINED, gHyruleFieldWestEponaJumpCs },
    { ENTR_HYRULE_FIELD_15, 0, EVENTCHKINF_EPONA_OBTAINED, gHyruleFieldGateEponaJumpCs },
    { ENTR_HYRULE_FIELD_16, 1, EVENTCHKINF_A9, gHyruleFieldGetOoTCs },
    { ENTR_LAKE_HYLIA_0, 2, EVENTCHKINF_B1, gLakeHyliaIntroCs },
    { ENTR_GERUDO_VALLEY_0, 2, EVENTCHKINF_B2, gGerudoValleyIntroCs },
    { ENTR_GERUDOS_FORTRESS_0, 2, EVENTCHKINF_B3, gGerudoFortressIntroCs },
    { ENTR_LON_LON_RANCH_0, 2, EVENTCHKINF_B4, gLonLonRanchIntroCs },
    { ENTR_JABU_JABU_0, 2, EVENTCHKINF_B5, gJabuIntroCs },
    { ENTR_GRAVEYARD_0, 2, EVENTCHKINF_B6, gGraveyardIntroCs },
    { ENTR_ZORAS_FOUNTAIN_2, 2, EVENTCHKINF_B7, gZorasFountainIntroCs },
    { ENTR_DESERT_COLOSSUS_0, 2, EVENTCHKINF_B8, gDesertColossusIntroCs },
    { ENTR_DEATH_MOUNTAIN_CRATER_0, 2, EVENTCHKINF_B9, gDeathMountainCraterIntroCs },
    { ENTR_HYRULE_CASTLE_0, 0, EVENTCHKINF_BA, gGanonsCastleIntroCs },
    { ENTR_ROYAL_FAMILYS_TOMB_1, 2, EVENTCHKINF_5A, gSunSongGraveSunSongTeachPart2Cs },
    { ENTR_INSIDE_GANONS_CASTLE_2, 2, EVENTCHKINF_BB, gForestBarrierCs },
    { ENTR_INSIDE_GANONS_CASTLE_3, 2, EVENTCHKINF_BC, gWaterBarrierCs },
    { ENTR_INSIDE_GANONS_CASTLE_4, 2, EVENTCHKINF_BD, gShadowBarrierCs },
    { ENTR_INSIDE_GANONS_CASTLE_5, 2, EVENTCHKINF_BE, gFireBarrierCs },
    { ENTR_INSIDE_GANONS_CASTLE_6, 2, EVENTCHKINF_BF, gLightBarrierCs },
    { ENTR_INSIDE_GANONS_CASTLE_7, 2, EVENTCHKINF_AD, gSpiritBarrierCs },
    { ENTR_SPIRIT_TEMPLE_BOSS_0, 0, EVENTCHKINF_C0, gSpiritBossNabooruKnuckleIntroCs },
    { ENTR_GERUDOS_FORTRESS_17, 0, EVENTCHKINF_C7, gGerudoFortressFirstCaptureCs },
    { ENTR_DEATH_MOUNTAIN_CRATER_1, 2, EVENTCHKINF_B9, gDeathMountainCraterIntroCs },
    { ENTR_KOKIRI_FOREST_12, 2, EVENTCHKINF_C6, gKokiriForestDekuSproutPart3Cs },
};

void* sCutscenesUnknownList[] = {
    gDekuTreeIntroCs,     gJabuIntroCs,    gDcOpeningCs, gSpiritBossNabooruKnuckleDefeatCs,
    gIceCavernSerenadeCs, gTowerBarrierCs,
};

// Stores the frame the relevant cam data was last applied on
u16 gCamAtSplinePointsAppliedFrame;
u16 gCamEyePointAppliedFrame;
u16 gCamAtPointAppliedFrame;

<<<<<<< HEAD
#pragma increment_block_number "gc-eu:128 gc-eu-mq:128 gc-jp:128 gc-jp-ce:128 gc-jp-mq:128 gc-us:128 gc-us-mq:128" \
                               "ique-cn:128 ntsc-1.0:128 ntsc-1.1:0 ntsc-1.2:0 pal-1.0:0 pal-1.1:0"
=======
#pragma increment_block_number "gc-eu:0 gc-eu-mq:0 gc-jp:0 gc-jp-ce:0 gc-jp-mq:0 gc-us:0 gc-us-mq:0 ique-cn:0" \
                               "ntsc-1.0:128 ntsc-1.1:128 ntsc-1.2:128 pal-1.0:128 pal-1.1:128"
>>>>>>> 5ddb3e68

// Cam ID to return to when a scripted cutscene is finished
s16 sReturnToCamId;

// Setting this to false will skip applying changes to the camera from the current cutscene script.
// It is set to true in most normal situations, only changed to false for debugging purposes.
u8 gUseCutsceneCam;

s16 sQuakeIndex;

void Cutscene_SetupScripted(PlayState* play, CutsceneContext* csCtx);

#if DEBUG_FEATURES
void Cutscene_DrawDebugInfo(PlayState* play, Gfx** dlist, CutsceneContext* csCtx) {
    GfxPrint printer;
    s32 pad[2];

    GfxPrint_Init(&printer);
    GfxPrint_Open(&printer, *dlist);

    GfxPrint_SetPos(&printer, 22, 25);
    GfxPrint_SetColor(&printer, 255, 255, 55, 32);
    GfxPrint_Printf(&printer, "%s", "FLAME ");
    GfxPrint_SetColor(&printer, 255, 255, 255, 32);
    GfxPrint_Printf(&printer, "%06d", csCtx->curFrame);
    GfxPrint_SetColor(&printer, 50, 255, 255, 60);
    GfxPrint_SetPos(&printer, 4, 26);
    GfxPrint_Printf(&printer, "%s", "SKIP=(START) or (Cursole Right)");

    *dlist = GfxPrint_Close(&printer);
    GfxPrint_Destroy(&printer);
}
#endif

void Cutscene_InitContext(PlayState* play, CutsceneContext* csCtx) {
    csCtx->state = CS_STATE_IDLE;
    csCtx->timer = 0.0f;
}

void Cutscene_StartManual(PlayState* play, CutsceneContext* csCtx) {
    csCtx->state = CS_STATE_START;
    csCtx->playerCue = NULL;
}

void Cutscene_StopManual(PlayState* play, CutsceneContext* csCtx) {
    if (csCtx->state != CS_STATE_RUN_UNSTOPPABLE) {
        csCtx->state = CS_STATE_STOP;
    }
}

void Cutscene_UpdateManual(PlayState* play, CutsceneContext* csCtx) {
    if (gSaveContext.save.cutsceneIndex < 0xFFF0) {
        sManualCutsceneHandlers[csCtx->state](play, csCtx);
    }
}

void Cutscene_UpdateScripted(PlayState* play, CutsceneContext* csCtx) {
#if DEBUG_FEATURES
    {
        Input* input = &play->state.input[0];

        if (CHECK_BTN_ALL(input->press.button, BTN_DLEFT) && (csCtx->state == CS_STATE_IDLE) && IS_CUTSCENE_LAYER) {
            gUseCutsceneCam = false;
            gSaveContext.save.cutsceneIndex = 0xFFFD;
            gSaveContext.cutsceneTrigger = 1;
        }

        if (CHECK_BTN_ALL(input->press.button, BTN_DUP) && (csCtx->state == CS_STATE_IDLE) && IS_CUTSCENE_LAYER &&
            !gDebugCamEnabled) {
            gUseCutsceneCam = true;
            gSaveContext.save.cutsceneIndex = 0xFFFD;
            gSaveContext.cutsceneTrigger = 1;
        }
    }
#endif

    if ((gSaveContext.cutsceneTrigger != 0) && (play->transitionTrigger == TRANS_TRIGGER_START)) {
        gSaveContext.cutsceneTrigger = 0;
    }

    if ((gSaveContext.cutsceneTrigger != 0) && (csCtx->state == CS_STATE_IDLE)) {
        PRINTF(T("\nデモ開始要求 発令！", "\nDemo start request issued!"));
        gSaveContext.save.cutsceneIndex = 0xFFFD;
        gSaveContext.cutsceneTrigger = 1;
    }

    if (gSaveContext.save.cutsceneIndex >= 0xFFF0) {
        Cutscene_SetupScripted(play, csCtx);
        sScriptedCutsceneHandlers[csCtx->state](play, csCtx);
    }
}

void CutsceneHandler_DoNothing(PlayState* play, CutsceneContext* csCtx) {
}

u32 Cutscene_StepTimer(PlayState* play, CutsceneContext* csCtx, f32 target) {
    return Math_StepToF(&csCtx->timer, target, 0.1f);
}

void CutsceneHandler_StartManual(PlayState* play, CutsceneContext* csCtx) {
    Interface_ChangeHudVisibilityMode(HUD_VISIBILITY_NOTHING);
    Letterbox_SetSizeTarget(32);

    if (Cutscene_StepTimer(play, csCtx, 1.0f)) {
        Audio_SetCutsceneFlag(1);
        csCtx->state++; // CS_STATE_RUN
    }
}

void CutsceneHandler_StartScript(PlayState* play, CutsceneContext* csCtx) {
    CutsceneHandler_RunScript(play, csCtx);
    Interface_ChangeHudVisibilityMode(HUD_VISIBILITY_NOTHING);
    Letterbox_SetSizeTarget(32);

    if (Cutscene_StepTimer(play, csCtx, 1.0f)) {
        Audio_SetCutsceneFlag(1);
        csCtx->state++; // CS_STATE_RUN
    }
}

void CutsceneCmd_Misc(PlayState* play, CutsceneContext* csCtx, CsCmdMisc* cmd) {
    Player* player = GET_PLAYER(play);
    f32 lerp;
    u8 isFirstFrame = false;

    if (!((csCtx->curFrame >= cmd->startFrame) &&
          ((csCtx->curFrame < cmd->endFrame) || (cmd->endFrame == cmd->startFrame)))) {
        return;
    }

    lerp = Environment_LerpWeight(cmd->endFrame - 1, cmd->startFrame, csCtx->curFrame);

    if (csCtx->curFrame == cmd->startFrame) {
        isFirstFrame = true;
    }

    switch (cmd->type) {
        case CS_MISC_RAIN:
            if (isFirstFrame) {
                Audio_SetNatureAmbienceChannelIO(NATURE_CHANNEL_RAIN, CHANNEL_IO_PORT_4, 0x3F);
                Audio_SetNatureAmbienceChannelIO(NATURE_CHANNEL_RAIN, CHANNEL_IO_PORT_1, 1);
                play->envCtx.precipitation[PRECIP_RAIN_MAX] = 20;
            }
            break;

        case CS_MISC_LIGHTNING:
            if (isFirstFrame) {
                Audio_SetNatureAmbienceChannelIO(NATURE_CHANNEL_LIGHTNING, CHANNEL_IO_PORT_0, 0);
                Environment_AddLightningBolts(play, 3);
                gLightningStrike.state = LIGHTNING_STRIKE_START;
            }
            break;

        case CS_MISC_SET_CSFLAG_0:
            if (isFirstFrame) {
                CutsceneFlags_Set(play, 0);

                // Because this check uses an entrance index, the Door of Time will only open
                // after entering Temple of Time from the front entrance.
                // This is not an issue in the context of normal gameplay.
                if (gSaveContext.save.entranceIndex == ENTR_TEMPLE_OF_TIME_0) {
                    CutsceneFlags_Set(play, 2);
                }
            }
            break;

        case CS_MISC_LIFT_FOG:
            if (play->envCtx.adjZFar < ENV_ZFAR_MAX) {
                play->envCtx.adjZFar += 35;
            }
            break;

        case CS_MISC_CLOUDY_SKY:
            if (isFirstFrame) {
                play->envCtx.changeSkyboxState = CHANGE_SKYBOX_REQUESTED;
                play->envCtx.skyboxConfig = 1;
                play->envCtx.changeSkyboxNextConfig = 0;
                play->envCtx.changeSkyboxTimer = 60;
                play->envCtx.changeLightEnabled = true;
                play->envCtx.lightConfig = 0;
                play->envCtx.changeLightNextConfig = 1;
                play->envCtx.changeLightTimer = play->envCtx.changeDuration = 60;
            }
            break;

        case CS_MISC_FADE_KOKIRI_GRASS_ENV_ALPHA:
            if (play->roomCtx.drawParams[0] <= 127) {
                play->roomCtx.drawParams[0] += 4;
            }
            break;

        case CS_MISC_SNOW:
            play->envCtx.precipitation[PRECIP_SNOW_MAX] = 16;
            break;

        case CS_MISC_SET_CSFLAG_1:
            CutsceneFlags_Set(play, 1);
            break;

        case CS_MISC_DEKU_TREE_DEATH:
            if (play->roomCtx.drawParams[0] < 1650) {
                play->roomCtx.drawParams[0] += 20;
            }

            if (csCtx->curFrame == 783) {
                Sfx_PlaySfxCentered(NA_SE_EV_DEKU_DEATH);
            } else if (csCtx->curFrame == 717) {
                play->roomCtx.drawParams[0] = 0;
            }
            break;

        case CS_MISC_STOP_CUTSCENE:
            if (isFirstFrame) {
                if (csCtx->state != CS_STATE_RUN_UNSTOPPABLE) {
                    csCtx->state = CS_STATE_STOP;
                }
            }
            break;

        case CS_MISC_TRIFORCE_FLASH:
            if (play->roomCtx.drawParams[1] == 0) {
                Sfx_PlaySfxCentered(NA_SE_EV_TRIFORCE_FLASH);
            }

            if (play->roomCtx.drawParams[1] < 255) {
                play->roomCtx.drawParams[1] += 5;
            }
            break;

        case CS_MISC_SET_LOCKED_VIEWPOINT:
            if (isFirstFrame) {
                Play_SetViewpoint(play, VIEWPOINT_LOCKED);
            }
            break;

        case CS_MISC_SHOW_TITLE_CARD:
            if (isFirstFrame) {
                TitleCard_InitPlaceName(play, &play->actorCtx.titleCtx, player->giObjectSegment, 160, 120, 144, 24, 20);
            }
            break;

        case CS_MISC_QUAKE_START:
            if (isFirstFrame) {
                sQuakeIndex = Quake_Request(GET_ACTIVE_CAM(play), QUAKE_TYPE_6);
                Quake_SetSpeed(sQuakeIndex, 0x7FFF);
                Quake_SetPerturbations(sQuakeIndex, 4, 0, 1000, 0);
                Quake_SetDuration(sQuakeIndex, 800);
            }
            break;

        case CS_MISC_QUAKE_STOP:
            if (isFirstFrame) {
                Quake_RemoveRequest(sQuakeIndex);
            }
            break;

        case CS_MISC_STOP_STORM_AND_ADVANCE_TO_DAY:
            play->envCtx.precipitation[PRECIP_RAIN_MAX] = 0;
            play->envCtx.stormRequest = STORM_REQUEST_STOP;

            if (gSaveContext.save.dayTime < CLOCK_TIME(7, 0)) {
                gSaveContext.save.dayTime += 30;
            }

            if (play->envCtx.precipitation[PRECIP_RAIN_CUR] == 0) {
                gWeatherMode = WEATHER_MODE_CLEAR;
                Audio_SetNatureAmbienceChannelIO(NATURE_CHANNEL_RAIN, CHANNEL_IO_PORT_1, 0);
            }
            break;

        case CS_MISC_SET_FLAG_FAST_WINDMILL:
            SET_EVENTCHKINF(EVENTCHKINF_65);
            break;

        case CS_MISC_SET_FLAG_DRAINED_WELL:
            SET_EVENTCHKINF(EVENTCHKINF_DRAINED_WELL);
            break;

        case CS_MISC_SET_FLAG_RESTORED_LAKE_HYLIA:
            SET_EVENTCHKINF(EVENTCHKINF_RESTORED_LAKE_HYLIA);
            break;

        case CS_MISC_VISMONO_BLACK_AND_WHITE:
            gVisMonoColor.r = 255;
            gVisMonoColor.g = 255;
            gVisMonoColor.b = 255;
            gVisMonoColor.a = 255;
            break;

        case CS_MISC_VISMONO_SEPIA:
            gVisMonoColor.r = 255;
            gVisMonoColor.g = 180;
            gVisMonoColor.b = 100;
            gVisMonoColor.a = 255.0f * lerp;
            break;

        case CS_MISC_HIDE_ROOM:
            play->roomCtx.curRoom.segment = NULL;
            break;

        case CS_MISC_TIME_ADVANCE_TO_NIGHT:
            gSaveContext.save.dayTime += 30;

            if ((gSaveContext.save.dayTime) >= CLOCK_TIME(19, 0)) {
                gSaveContext.save.dayTime = CLOCK_TIME(19, 0) - 1;
            }
            break;

        case CS_MISC_SET_TIME_BASED_LIGHT_SETTING:
            if ((gSaveContext.save.dayTime < CLOCK_TIME(4, 30)) || (gSaveContext.save.dayTime >= CLOCK_TIME(6, 30))) {
                if ((gSaveContext.save.dayTime >= CLOCK_TIME(6, 30)) &&
                    (gSaveContext.save.dayTime < CLOCK_TIME(16, 0))) {
                    play->envCtx.lightSettingOverride = 1;
                } else if ((gSaveContext.save.dayTime >= CLOCK_TIME(16, 0)) &&
                           (gSaveContext.save.dayTime <= CLOCK_TIME(18, 30))) {
                    play->envCtx.lightSettingOverride = 2;
                } else {
                    play->envCtx.lightSettingOverride = 3;
                }
            }
            break;

        case CS_MISC_RED_PULSATING_LIGHTS:
            if (play->state.frames & 8) {
                if (play->envCtx.adjAmbientColor[0] < 40) {
                    play->envCtx.adjAmbientColor[0] += 2;
                    play->envCtx.adjLight1Color[1] -= 3;
                    play->envCtx.adjLight1Color[2] -= 3;
                }
            } else {
                if (play->envCtx.adjAmbientColor[0] > 2) {
                    play->envCtx.adjAmbientColor[0] -= 2;
                    play->envCtx.adjLight1Color[1] += 3;
                    play->envCtx.adjLight1Color[2] += 3;
                }
            }
            break;

        case CS_MISC_HALT_ALL_ACTORS:
            play->haltAllActors = true;
            break;

        case CS_MISC_RESUME_ALL_ACTORS:
            play->haltAllActors = false;
            break;

        case CS_MISC_SET_CSFLAG_3:
            CutsceneFlags_Set(play, 3);
            break;

        case CS_MISC_SET_CSFLAG_4:
            CutsceneFlags_Set(play, 4);
            break;

        case CS_MISC_SANDSTORM_FILL:
            if (isFirstFrame) {
                play->envCtx.sandstormState = SANDSTORM_FILL;
            }

            Sfx_PlaySfxCentered2(NA_SE_EV_SAND_STORM - SFX_FLAG);
            break;

        case CS_MISC_SUNSSONG_START:
            gSaveContext.sunsSongState = SUNSSONG_START;
            break;

        case CS_MISC_FREEZE_TIME:
            if (IS_DAY) {
                gSaveContext.save.dayTime -= gTimeSpeed;
            } else {
                // doubled to compensate for time moving twice as fast at night
                gSaveContext.save.dayTime -= gTimeSpeed * 2;
            }
            break;

        case CS_MISC_LONG_SCARECROW_SONG:
            AudioOcarina_PlayLongScarecrowSong();
            csCtx->curFrame = cmd->startFrame - 1; // the cutscene runs forever
            break;
    }
}

void CutsceneCmd_SetLightSetting(PlayState* play, CutsceneContext* csCtx, CsCmdLightSetting* cmd) {
    if (csCtx->curFrame == cmd->startFrame) {
        play->envCtx.lightSettingOverride = cmd->settingPlusOne - 1;
        play->envCtx.lightBlend = 1.0f;
    }
}

void CutsceneCmd_StartSequence(PlayState* play, CutsceneContext* csCtx, CsCmdStartSeq* cmd) {
    if (csCtx->curFrame == cmd->startFrame) {
        Audio_PlaySequenceInCutscene(cmd->seqIdPlusOne - 1);
    }
}

void CutsceneCmd_StopSequence(PlayState* play, CutsceneContext* csCtx, CsCmdStopSeq* cmd) {
    if (csCtx->curFrame == cmd->startFrame) {
        Audio_StopSequenceInCutscene(cmd->seqIdPlusOne - 1);
    }
}

void CutsceneCmd_FadeOutSequence(PlayState* play, CutsceneContext* csCtx, CsCmdFadeOutSeq* cmd) {
    u8 fadeOutDuration;

    if ((csCtx->curFrame == cmd->startFrame) && (csCtx->curFrame < cmd->endFrame)) {
        fadeOutDuration = cmd->endFrame - cmd->startFrame;

        if (cmd->seqPlayer == CS_FADE_OUT_FANFARE) {
            SEQCMD_STOP_SEQUENCE(SEQ_PLAYER_FANFARE, fadeOutDuration);
        } else {
            SEQCMD_STOP_SEQUENCE(SEQ_PLAYER_BGM_MAIN, fadeOutDuration);
        }
    }
}

void CutsceneCmd_RumbleController(PlayState* play, CutsceneContext* csCtx, CsCmdRumble* cmd) {
    if (csCtx->curFrame == cmd->startFrame) {
        Rumble_Request(0.0f, cmd->sourceStrength, cmd->duration, cmd->decreaseRate);
    }
}

void CutsceneCmd_SetTime(PlayState* play, CutsceneContext* csCtx, CsCmdTime* cmd) {
    s16 hours;
    s16 minutes;

    if (csCtx->curFrame == cmd->startFrame) {
        hours = (cmd->hour * 60.0f) / (24.0f * 60.0f / 0x10000);
        minutes = (cmd->minute + 1) / (24.0f * 60.0f / 0x10000);

        gSaveContext.save.dayTime = hours + minutes;
        gSaveContext.skyboxTime = hours + minutes;
    }
}

void CutsceneCmd_Destination(PlayState* play, CutsceneContext* csCtx, CsCmdDestination* cmd) {
    Player* player = GET_PLAYER(play);
    s32 titleDemoSkipped = false;

    if ((gSaveContext.gameMode != GAMEMODE_NORMAL) && (gSaveContext.gameMode != GAMEMODE_END_CREDITS) &&
        (play->sceneId != SCENE_HYRULE_FIELD) && (csCtx->curFrame > 20) &&
        (CHECK_BTN_ALL(play->state.input[0].press.button, BTN_A) ||
         CHECK_BTN_ALL(play->state.input[0].press.button, BTN_B) ||
         CHECK_BTN_ALL(play->state.input[0].press.button, BTN_START)) &&
        (gSaveContext.fileNum != 0xFEDC) && (play->transitionTrigger == TRANS_TRIGGER_OFF)) {
        Audio_PlaySfxGeneral(NA_SE_SY_PIECE_OF_HEART, &gSfxDefaultPos, 4, &gSfxDefaultFreqAndVolScale,
                             &gSfxDefaultFreqAndVolScale, &gSfxDefaultReverb);
        titleDemoSkipped = true;
    }

    if ((csCtx->curFrame == cmd->startFrame) || titleDemoSkipped ||
        (DEBUG_FEATURES && (csCtx->curFrame > 20) && CHECK_BTN_ALL(play->state.input[0].press.button, BTN_START) &&
         (gSaveContext.fileNum != 0xFEDC))) {
        csCtx->state = CS_STATE_RUN_UNSTOPPABLE;
        Audio_SetCutsceneFlag(0);
        gSaveContext.cutsceneTransitionControl = 1;

        PRINTF(T("\n分岐先指定！！=[%d]番", "\nBranch destination specified!!=[%d]"), cmd->destination);

        // `forceRisingButtonAlphas` has a secondary purpose, which is to signal to the title screen actor
        // that it should display immediately. This occurs when a title screen cutscene that is not the main
        // hyrule field scene is skipped.
        if ((gSaveContext.gameMode != GAMEMODE_NORMAL) && (csCtx->curFrame != cmd->startFrame)) {
            gSaveContext.forceRisingButtonAlphas = true;
        }

        gSaveContext.save.cutsceneIndex = 0;

        switch (cmd->destination) {
            case CS_DEST_CUTSCENE_MAP_GANON_HORSE:
                play->nextEntranceIndex = ENTR_CUTSCENE_MAP_0;
                gSaveContext.save.cutsceneIndex = 0xFFF1;
                play->transitionTrigger = TRANS_TRIGGER_START;
                play->transitionType = TRANS_TYPE_FADE_BLACK;
                break;

            case CS_DEST_CUTSCENE_MAP_THREE_GODDESSES:
                play->nextEntranceIndex = ENTR_CUTSCENE_MAP_0;
                gSaveContext.save.cutsceneIndex = 0xFFF0;
                play->transitionTrigger = TRANS_TRIGGER_START;
                play->transitionType = TRANS_TYPE_FILL_WHITE;
                break;

            case CS_DEST_GERUDO_VALLEY_DIN_PART_1:
                play->nextEntranceIndex = ENTR_GERUDO_VALLEY_0;
                gSaveContext.save.cutsceneIndex = 0xFFF1;
                play->transitionTrigger = TRANS_TRIGGER_START;
                play->transitionType = TRANS_TYPE_FILL_WHITE;
                break;

            case CS_DEST_DEATH_MOUNTAIN_TRAIL_NAYRU:
                play->nextEntranceIndex = ENTR_DEATH_MOUNTAIN_TRAIL_0;
                gSaveContext.save.cutsceneIndex = 0xFFF0;
                play->transitionTrigger = TRANS_TRIGGER_START;
                play->transitionType = TRANS_TYPE_FILL_WHITE;
                break;

            case CS_DEST_KOKIRI_FOREST_FARORE:
                play->nextEntranceIndex = ENTR_KOKIRI_FOREST_0;
                gSaveContext.save.cutsceneIndex = 0xFFF0;
                play->transitionTrigger = TRANS_TRIGGER_START;
                play->transitionType = TRANS_TYPE_FILL_WHITE;
                break;

            case CS_DEST_CUTSCENE_MAP_TRIFORCE_CREATION:
                play->nextEntranceIndex = ENTR_CUTSCENE_MAP_0;
                gSaveContext.save.cutsceneIndex = 0xFFF2;
                play->transitionTrigger = TRANS_TRIGGER_START;
                play->transitionType = TRANS_TYPE_FILL_WHITE;
                break;

            case CS_DEST_KOKIRI_FOREST_RECEIVE_KOKIRI_EMERALD:
                play->nextEntranceIndex = ENTR_KOKIRI_FOREST_0;
                gSaveContext.save.cutsceneIndex = 0xFFF2;
                play->transitionTrigger = TRANS_TRIGGER_START;
                play->transitionType = TRANS_TYPE_INSTANT;
                break;

            case CS_DEST_TEMPLE_OF_TIME_FROM_MASTER_SWORD:
                gSaveContext.save.info.fw.set = 0;
                gSaveContext.respawn[RESPAWN_MODE_TOP].data = 0;

                if (!GET_EVENTCHKINF(EVENTCHKINF_45)) {
                    SET_EVENTCHKINF(EVENTCHKINF_45);
                    play->nextEntranceIndex = ENTR_CUTSCENE_MAP_0;
                    play->transitionTrigger = TRANS_TRIGGER_START;
                    gSaveContext.save.cutsceneIndex = 0xFFF3;
                    play->transitionType = TRANS_TYPE_INSTANT;
                } else {
                    if (!IS_CUTSCENE_LAYER) {
                        if (!LINK_IS_ADULT) {
                            play->linkAgeOnLoad = LINK_AGE_ADULT;
                        } else {
                            play->linkAgeOnLoad = LINK_AGE_CHILD;
                        }
                    }

                    play->nextEntranceIndex = ENTR_TEMPLE_OF_TIME_2;
                    play->transitionTrigger = TRANS_TRIGGER_START;
                    play->transitionType = TRANS_TYPE_FADE_WHITE;
                    gSaveContext.nextTransitionType = TRANS_TYPE_FADE_WHITE;
                }
                break;

            case CS_DEST_GERUDO_VALLEY_DIN_PART_2:
                play->nextEntranceIndex = ENTR_GERUDO_VALLEY_0;
                gSaveContext.save.cutsceneIndex = 0xFFF0;
                play->transitionTrigger = TRANS_TRIGGER_START;
                play->transitionType = TRANS_TYPE_FILL_BROWN;
                break;

            case CS_DEST_LINKS_HOUSE_INTRO:
                play->nextEntranceIndex = ENTR_LINKS_HOUSE_0;
                gSaveContext.save.cutsceneIndex = 0xFFF0;
                play->transitionTrigger = TRANS_TRIGGER_START;
                play->transitionType = TRANS_TYPE_FADE_BLACK;
                break;

            case CS_DEST_KOKIRI_FOREST_INTRO:
                play->nextEntranceIndex = ENTR_KOKIRI_FOREST_0;
                gSaveContext.save.cutsceneIndex = 0xFFF3;
                play->transitionTrigger = TRANS_TRIGGER_START;
                play->transitionType = TRANS_TYPE_FADE_WHITE;
                break;

            case CS_DEST_DEATH_MOUNTAIN_TRAIL_FROM_GORON_RUBY:
                play->nextEntranceIndex = ENTR_DEATH_MOUNTAIN_TRAIL_5;
                play->transitionTrigger = TRANS_TRIGGER_START;
                play->transitionType = TRANS_TYPE_FADE_BLACK;
                break;

            case CS_DEST_ZORAS_FOUNTAIN_FROM_ZORAS_SAPPHIRE:
                play->nextEntranceIndex = ENTR_ZORAS_FOUNTAIN_0;
                play->transitionTrigger = TRANS_TRIGGER_START;
                play->transitionType = TRANS_TYPE_FADE_BLACK;
                gSaveContext.nextTransitionType = TRANS_TYPE_FADE_BLACK;
                break;

            case CS_DEST_KOKIRI_FOREST_FROM_KOKIRI_EMERALD:
                play->nextEntranceIndex = ENTR_KOKIRI_FOREST_11;
                play->transitionTrigger = TRANS_TRIGGER_START;
                play->transitionType = TRANS_TYPE_FADE_BLACK;
                break;

            case CS_DEST_TEMPLE_OF_TIME_KOKIRI_EMERALD_RESTORED:
                play->nextEntranceIndex = ENTR_TEMPLE_OF_TIME_0;
                play->transitionTrigger = TRANS_TRIGGER_START;
                gSaveContext.save.cutsceneIndex = 0xFFF4;
                play->transitionType = TRANS_TYPE_FADE_WHITE;
                break;

            case CS_DEST_TEMPLE_OF_TIME_GORON_RUBY_RESTORED:
                play->nextEntranceIndex = ENTR_TEMPLE_OF_TIME_0;
                play->transitionTrigger = TRANS_TRIGGER_START;
                gSaveContext.save.cutsceneIndex = 0xFFF5;
                play->transitionType = TRANS_TYPE_FADE_WHITE;
                break;

            case CS_DEST_TEMPLE_OF_TIME_ZORAS_SAPPHIRE_RESTORED:
                play->nextEntranceIndex = ENTR_TEMPLE_OF_TIME_0;
                play->transitionTrigger = TRANS_TRIGGER_START;
                gSaveContext.save.cutsceneIndex = 0xFFF6;
                play->transitionType = TRANS_TYPE_FADE_WHITE;
                break;

            case CS_DEST_TEMPLE_OF_TIME_AFTER_LIGHT_MEDALLION:
#if DEBUG_FEATURES
                SET_EVENTCHKINF(EVENTCHKINF_REVEALED_MASTER_SWORD);
#endif
                play->nextEntranceIndex = ENTR_TEMPLE_OF_TIME_4;
                play->transitionTrigger = TRANS_TRIGGER_START;
                play->transitionType = TRANS_TYPE_FADE_BLACK;
                gSaveContext.nextTransitionType = TRANS_TYPE_FADE_BLACK;
                break;

            case CS_DEST_DEATH_MOUNTAIN_TRAIL:
                play->nextEntranceIndex = ENTR_DEATH_MOUNTAIN_TRAIL_0;
                play->transitionTrigger = TRANS_TRIGGER_START;
                play->transitionType = TRANS_TYPE_FADE_BLACK_FAST;
                gSaveContext.save.cutsceneIndex = 0x8000;
                break;

            case CS_DEST_LAKE_HYLIA_WATER_RESTORED:
                play->nextEntranceIndex = ENTR_LAKE_HYLIA_0;
                play->transitionTrigger = TRANS_TRIGGER_START;
                gSaveContext.save.cutsceneIndex = 0xFFF0;
                play->transitionType = TRANS_TYPE_FADE_WHITE;
                break;

            case CS_DEST_DESERT_COLOSSUS_REQUIEM:
                Item_Give(play, ITEM_SONG_REQUIEM);
                play->nextEntranceIndex = ENTR_DESERT_COLOSSUS_0;
                play->transitionTrigger = TRANS_TRIGGER_START;
                gSaveContext.save.cutsceneIndex = 0xFFF0;
                play->transitionType = TRANS_TYPE_FADE_WHITE;
                break;

            case CS_DEST_CUTSCENE_MAP_GANONDORF_DEFEATED_CREDITS:
                play->nextEntranceIndex = ENTR_CUTSCENE_MAP_0;
                play->transitionTrigger = TRANS_TRIGGER_START;
                gSaveContext.save.cutsceneIndex = 0xFFF8;
                play->transitionType = TRANS_TYPE_FADE_WHITE;
                break;

            case CS_DEST_JABU_JABU:
                play->nextEntranceIndex = ENTR_JABU_JABU_0;
                play->transitionTrigger = TRANS_TRIGGER_START;
                play->transitionType = TRANS_TYPE_FADE_BLACK;
                break;

            case CS_DEST_CHAMBER_OF_SAGES_LIGHT_MEDALLION:
                play->linkAgeOnLoad = LINK_AGE_ADULT;
                play->nextEntranceIndex = ENTR_CHAMBER_OF_THE_SAGES_0;
                play->transitionTrigger = TRANS_TRIGGER_START;
                gSaveContext.save.cutsceneIndex = 0xFFF0;
                play->transitionType = TRANS_TYPE_FADE_WHITE;
                break;

            case CS_DEST_TEMPLE_OF_TIME_KOKIRI_EMERALD_RESTORED_2:
                play->nextEntranceIndex = ENTR_TEMPLE_OF_TIME_0;
                play->transitionTrigger = TRANS_TRIGGER_START;
                gSaveContext.save.cutsceneIndex = 0xFFF4;
                play->transitionType = TRANS_TYPE_FADE_WHITE;
                break;

            case CS_DEST_TEMPLE_OF_TIME_GORON_RUBY_RESTORED_2:
                play->nextEntranceIndex = ENTR_TEMPLE_OF_TIME_0;
                play->transitionTrigger = TRANS_TRIGGER_START;
                gSaveContext.save.cutsceneIndex = 0xFFF5;
                play->transitionType = TRANS_TYPE_FADE_WHITE;
                break;

            case CS_DEST_TEMPLE_OF_TIME_ZORAS_SAPPHIRE_RESTORED_2:
                play->nextEntranceIndex = ENTR_TEMPLE_OF_TIME_0;
                play->transitionTrigger = TRANS_TRIGGER_START;
                gSaveContext.save.cutsceneIndex = 0xFFF6;
                play->transitionType = TRANS_TYPE_FADE_WHITE;
                break;

            case CS_DEST_CHAMBER_OF_SAGES_FOREST_MEDALLION:
                play->nextEntranceIndex = ENTR_CHAMBER_OF_THE_SAGES_0;
                play->transitionTrigger = TRANS_TRIGGER_START;
                gSaveContext.chamberCutsceneNum = CHAMBER_CS_FOREST;
                play->transitionType = TRANS_TYPE_FADE_WHITE;
                break;

            case CS_DEST_CHAMBER_OF_SAGES_FIRE_MEDALLION:
                play->nextEntranceIndex = ENTR_CHAMBER_OF_THE_SAGES_0;
                play->transitionTrigger = TRANS_TRIGGER_START;
                play->transitionType = TRANS_TYPE_FADE_WHITE;
                Item_Give(play, ITEM_MEDALLION_FIRE);
                gSaveContext.chamberCutsceneNum = CHAMBER_CS_FIRE;
                break;

            case CS_DEST_CHAMBER_OF_SAGES_WATER_MEDALLION:
                play->nextEntranceIndex = ENTR_CHAMBER_OF_THE_SAGES_0;
                play->transitionTrigger = TRANS_TRIGGER_START;
                play->transitionType = TRANS_TYPE_FADE_WHITE;
                gSaveContext.chamberCutsceneNum = CHAMBER_CS_WATER;
                break;

            case CS_DEST_HYRULE_FIELD_FLASHBACK:
                play->linkAgeOnLoad = LINK_AGE_CHILD;
                play->nextEntranceIndex = ENTR_HYRULE_FIELD_0;
                play->transitionTrigger = TRANS_TRIGGER_START;
                gSaveContext.save.cutsceneIndex = 0xFFF2;
                play->transitionType = TRANS_TYPE_INSTANT;
                break;

            case CS_DEST_HYRULE_FIELD_FROM_ZELDA_ESCAPE:
                play->nextEntranceIndex = ENTR_HYRULE_FIELD_0;
                play->transitionTrigger = TRANS_TRIGGER_START;
                play->transitionType = TRANS_TYPE_FADE_WHITE;
                break;

            case CS_DEST_CUTSCENE_MAP_GANONDORF_FROM_MASTER_SWORD:
                play->nextEntranceIndex = ENTR_CUTSCENE_MAP_0;
                play->transitionTrigger = TRANS_TRIGGER_START;
                gSaveContext.save.cutsceneIndex = 0xFFF3;
                play->transitionType = TRANS_TYPE_FADE_WHITE;
                break;

            case CS_DEST_HYRULE_FIELD_INTRO_DREAM:
                play->nextEntranceIndex = ENTR_HYRULE_FIELD_0;
                play->transitionTrigger = TRANS_TRIGGER_START;
                gSaveContext.save.cutsceneIndex = 0xFFF0;
                play->transitionType = TRANS_TYPE_FADE_BLACK_FAST;
                break;

            case CS_DEST_CUTSCENE_MAP_SHEIKAH_LEGEND:
                play->nextEntranceIndex = ENTR_CUTSCENE_MAP_0;
                play->transitionTrigger = TRANS_TRIGGER_START;
                gSaveContext.save.cutsceneIndex = 0xFFF4;
                play->transitionType = TRANS_TYPE_FADE_BLACK_FAST;
                break;

            case CS_DEST_TEMPLE_OF_TIME_ZELDA_REVEAL:
                play->nextEntranceIndex = ENTR_TEMPLE_OF_TIME_0;
                play->transitionTrigger = TRANS_TRIGGER_START;
                gSaveContext.save.cutsceneIndex = 0xFFF9;
                play->transitionType = TRANS_TYPE_FADE_BLACK_FAST;
                break;

            case CS_DEST_TEMPLE_OF_TIME_GET_LIGHT_ARROWS:
                play->linkAgeOnLoad = LINK_AGE_ADULT;
                play->nextEntranceIndex = ENTR_TEMPLE_OF_TIME_0;
                play->transitionTrigger = TRANS_TRIGGER_START;
                gSaveContext.save.cutsceneIndex = 0xFFFA;
                play->transitionType = TRANS_TYPE_FADE_BLACK_FAST;
                break;

            case CS_DEST_LAKE_HYLIA_FROM_LAKE_RESTORED:
                play->nextEntranceIndex = ENTR_LAKE_HYLIA_5;
                play->transitionTrigger = TRANS_TRIGGER_START;
                play->transitionType = TRANS_TYPE_FADE_BLACK;
                break;

            case CS_DEST_KAKARIKO_VILLAGE_DRAIN_WELL:
                play->nextEntranceIndex = ENTR_KAKARIKO_VILLAGE_0;
                play->transitionTrigger = TRANS_TRIGGER_START;
                gSaveContext.save.cutsceneIndex = 0xFFF2;
                play->transitionType = TRANS_TYPE_FADE_BLACK_FAST;
                break;

            case CS_DEST_WINDMILL_FROM_WELL_DRAINED:
                play->nextEntranceIndex = ENTR_WINDMILL_AND_DAMPES_GRAVE_2;
                play->transitionTrigger = TRANS_TRIGGER_START;
                play->transitionType = TRANS_TYPE_FADE_BLACK_FAST;
                break;

            case CS_DEST_TEMPLE_OF_TIME_FROM_ALL_STONES_RESTORED:
                play->nextEntranceIndex = ENTR_TEMPLE_OF_TIME_3;
                play->transitionTrigger = TRANS_TRIGGER_START;
                play->transitionType = TRANS_TYPE_FADE_WHITE_INSTANT;
                break;

            case CS_DEST_TEMPLE_OF_TIME_AFTER_LIGHT_MEDALLION_ALT:
#if DEBUG_FEATURES
                SET_EVENTCHKINF(EVENTCHKINF_REVEALED_MASTER_SWORD);
#endif
                play->nextEntranceIndex = ENTR_TEMPLE_OF_TIME_4;
                play->transitionTrigger = TRANS_TRIGGER_START;
                play->transitionType = TRANS_TYPE_FADE_BLACK_FAST;
                break;

            case CS_DEST_KAKARIKO_VILLAGE_NOCTURNE_PART_2:
                Item_Give(play, ITEM_SONG_NOCTURNE);
                SET_EVENTCHKINF(EVENTCHKINF_54);
                play->nextEntranceIndex = ENTR_KAKARIKO_VILLAGE_0;
                play->transitionTrigger = TRANS_TRIGGER_START;
                gSaveContext.save.cutsceneIndex = 0xFFF1;
                play->transitionType = TRANS_TYPE_FADE_BLACK_FAST;
                break;

            case CS_DEST_DESERT_COLOSSUS_FROM_REQUIEM:
                play->nextEntranceIndex = ENTR_DESERT_COLOSSUS_4;
                play->transitionTrigger = TRANS_TRIGGER_START;
                play->transitionType = TRANS_TYPE_SANDSTORM_END;
                gSaveContext.nextTransitionType = TRANS_TYPE_SANDSTORM_END;
                break;

            case CS_DEST_TEMPLE_OF_TIME_FROM_LIGHT_ARROWS:
                play->nextEntranceIndex = ENTR_TEMPLE_OF_TIME_5;
                play->transitionTrigger = TRANS_TRIGGER_START;
                play->transitionType = TRANS_TYPE_FADE_BLACK_FAST;
                break;

            case CS_DEST_KAKARIKO_VILLAGE_FROM_NOCTURNE:
                play->nextEntranceIndex = ENTR_KAKARIKO_VILLAGE_13;
                play->transitionTrigger = TRANS_TRIGGER_START;
                play->transitionType = TRANS_TYPE_FADE_WHITE_INSTANT;
                break;

            case CS_DEST_HYRULE_FIELD_FROM_ZELDAS_COURTYARD:
                play->nextEntranceIndex = ENTR_HYRULE_FIELD_0;
                gSaveContext.save.cutsceneIndex = 0xFFF8;
                play->transitionTrigger = TRANS_TRIGGER_START;
                play->transitionType = TRANS_TYPE_CIRCLE(TCA_NORMAL, TCC_WHITE, TCS_SLOW);
                break;

            case CS_DEST_TEMPLE_OF_TIME_SONG_OF_TIME:
                play->nextEntranceIndex = ENTR_TEMPLE_OF_TIME_0;
                gSaveContext.save.cutsceneIndex = 0xFFF7;
                play->transitionTrigger = TRANS_TRIGGER_START;
                play->transitionType = TRANS_TYPE_INSTANT;
                break;

            case CS_DEST_HYRULE_FIELD_FROM_SONG_OF_TIME:
                play->nextEntranceIndex = ENTR_HYRULE_FIELD_16;
                play->transitionTrigger = TRANS_TRIGGER_START;
                play->transitionType = TRANS_TYPE_FADE_WHITE;
                break;

            case CS_DEST_GERUDO_VALLEY_CREDITS:
#if DEBUG_FEATURES
                gSaveContext.gameMode = GAMEMODE_END_CREDITS;
                Audio_SetSfxBanksMute(0x6F);
#endif
                play->linkAgeOnLoad = LINK_AGE_CHILD;
                play->nextEntranceIndex = ENTR_GERUDO_VALLEY_0;
                gSaveContext.save.cutsceneIndex = 0xFFF2;
                play->transitionTrigger = TRANS_TRIGGER_START;
                play->transitionType = TRANS_TYPE_FADE_BLACK;
                break;

            case CS_DEST_GERUDO_FORTRESS_CREDITS:
                play->nextEntranceIndex = ENTR_GERUDOS_FORTRESS_0;
                gSaveContext.save.cutsceneIndex = 0xFFF1;
                play->transitionTrigger = TRANS_TRIGGER_START;
                play->transitionType = TRANS_TYPE_FADE_BLACK;
                break;

            case CS_DEST_KAKARIKO_VILLAGE_CREDITS:
                play->nextEntranceIndex = ENTR_KAKARIKO_VILLAGE_0;
                gSaveContext.save.cutsceneIndex = 0xFFF4;
                play->transitionTrigger = TRANS_TRIGGER_START;
                play->transitionType = TRANS_TYPE_FADE_BLACK;
                break;

            case CS_DEST_DEATH_MOUNTAIN_TRAIL_CREDITS_PART_1:
                play->nextEntranceIndex = ENTR_DEATH_MOUNTAIN_TRAIL_0;
                gSaveContext.save.cutsceneIndex = 0xFFF3;
                play->transitionTrigger = TRANS_TRIGGER_START;
                play->transitionType = TRANS_TYPE_FADE_BLACK;
                break;

            case CS_DEST_GORON_CITY_CREDITS:
                play->nextEntranceIndex = ENTR_GORON_CITY_0;
                gSaveContext.save.cutsceneIndex = 0xFFF1;
                play->transitionTrigger = TRANS_TRIGGER_START;
                play->transitionType = TRANS_TYPE_FADE_BLACK;
                break;

            case CS_DEST_LAKE_HYLIA_CREDITS:
                play->nextEntranceIndex = ENTR_LAKE_HYLIA_0;
                gSaveContext.save.cutsceneIndex = 0xFFF1;
                play->transitionTrigger = TRANS_TRIGGER_START;
                play->transitionType = TRANS_TYPE_FADE_BLACK;
                break;

            case CS_DEST_ZORAS_FOUNTAIN_CREDITS:
                play->nextEntranceIndex = ENTR_ZORAS_FOUNTAIN_0;
                gSaveContext.save.cutsceneIndex = 0xFFF2;
                play->transitionTrigger = TRANS_TRIGGER_START;
                play->transitionType = TRANS_TYPE_FADE_BLACK;
                break;

            case CS_DEST_ZORAS_DOMAIN_CREDITS:
                play->nextEntranceIndex = ENTR_ZORAS_DOMAIN_0;
                gSaveContext.save.cutsceneIndex = 0xFFF0;
                play->transitionTrigger = TRANS_TRIGGER_START;
                play->transitionType = TRANS_TYPE_FADE_BLACK;
                break;

            case CS_DEST_KOKIRI_FOREST_CREDITS_PART_1:
                play->linkAgeOnLoad = LINK_AGE_ADULT;
                play->nextEntranceIndex = ENTR_KOKIRI_FOREST_0;
                gSaveContext.save.cutsceneIndex = 0xFFF6;
                play->transitionTrigger = TRANS_TRIGGER_START;
                play->transitionType = TRANS_TYPE_FADE_BLACK;
                break;

            case CS_DEST_KOKIRI_FOREST_CREDITS_PART_2:
                play->nextEntranceIndex = ENTR_KOKIRI_FOREST_0;
                gSaveContext.save.cutsceneIndex = 0xFFF7;
                play->transitionTrigger = TRANS_TRIGGER_START;
                play->transitionType = TRANS_TYPE_FADE_BLACK;
                break;

            case CS_DEST_HYRULE_FIELD_CREDITS:
                play->nextEntranceIndex = ENTR_HYRULE_FIELD_0;
                gSaveContext.save.cutsceneIndex = 0xFFF5;
                play->transitionTrigger = TRANS_TRIGGER_START;
                play->transitionType = TRANS_TYPE_FADE_BLACK;
                break;

            case CS_DEST_LON_LON_RANCH_CREDITS_PART_1_ALT:
                play->linkAgeOnLoad = LINK_AGE_CHILD;
                play->nextEntranceIndex = ENTR_LON_LON_RANCH_0;
                gSaveContext.save.cutsceneIndex = 0xFFF2;
                play->transitionTrigger = TRANS_TRIGGER_START;
                play->transitionType = TRANS_TYPE_FADE_BLACK;
                break;

            case CS_DEST_KAKARIKO_VILLAGE_FROM_TRAIL_OWL:
                play->nextEntranceIndex = ENTR_KAKARIKO_VILLAGE_14;
                play->transitionTrigger = TRANS_TRIGGER_START;
                play->transitionType = TRANS_TYPE_FADE_BLACK;
                break;

            case CS_DEST_HYRULE_FIELD_FROM_LAKE_HYLIA_OWL:
                play->nextEntranceIndex = ENTR_HYRULE_FIELD_9;
                play->transitionTrigger = TRANS_TRIGGER_START;
                play->transitionType = TRANS_TYPE_FADE_BLACK;
                break;

            case CS_DEST_CUTSCENE_MAP_DEKU_SPROUT_PART_2:
                play->nextEntranceIndex = ENTR_CUTSCENE_MAP_0;
                play->transitionTrigger = TRANS_TRIGGER_START;
                gSaveContext.save.cutsceneIndex = 0xFFF5;
                play->transitionType = TRANS_TYPE_FADE_BLACK;
                break;

            case CS_DEST_KOKIRI_FOREST_DEKU_SPROUT_PART_3:
                play->nextEntranceIndex = ENTR_KOKIRI_FOREST_12;
                play->transitionTrigger = TRANS_TRIGGER_START;
                play->transitionType = TRANS_TYPE_FADE_BLACK;
                break;

            case CS_DEST_DEATH_MOUNTAIN_TRAIL_CREDITS_PART_2:
                play->nextEntranceIndex = ENTR_DEATH_MOUNTAIN_TRAIL_0;
                play->transitionTrigger = TRANS_TRIGGER_START;
                gSaveContext.save.cutsceneIndex = 0xFFF4;
                play->transitionType = TRANS_TYPE_FADE_BLACK;
                gSaveContext.nextTransitionType = TRANS_TYPE_FADE_BLACK;
                break;

            case CS_DEST_TEMPLE_OF_TIME_CREDITS:
                gSaveContext.save.info.equips.equipment |= EQUIP_VALUE_TUNIC_KOKIRI << (EQUIP_TYPE_TUNIC * 4);
                Player_SetEquipmentData(play, player);
                gSaveContext.save.info.equips.equipment |= EQUIP_VALUE_BOOTS_KOKIRI << (EQUIP_TYPE_BOOTS * 4);
                Player_SetEquipmentData(play, player);
                play->linkAgeOnLoad = LINK_AGE_CHILD;
                play->nextEntranceIndex = ENTR_TEMPLE_OF_TIME_0;
                play->transitionTrigger = TRANS_TRIGGER_START;
                gSaveContext.save.cutsceneIndex = 0xFFF1;
                play->transitionType = TRANS_TYPE_FADE_BLACK;
                break;

            case CS_DEST_ZELDAS_COURTYARD_CREDITS:
                play->nextEntranceIndex = ENTR_CASTLE_COURTYARD_ZELDA_0;
                play->transitionTrigger = TRANS_TRIGGER_START;
                gSaveContext.save.cutsceneIndex = 0xFFF0;
                play->transitionType = TRANS_TYPE_FADE_BLACK;
                gSaveContext.nextTransitionType = TRANS_TYPE_FADE_BLACK;
                break;

            case CS_DEST_LON_LON_RANCH_CREDITS_PART_1:
                play->linkAgeOnLoad = LINK_AGE_CHILD;
                play->nextEntranceIndex = ENTR_LON_LON_RANCH_0;
                play->transitionTrigger = TRANS_TRIGGER_START;
                gSaveContext.save.cutsceneIndex = 0xFFF2;
                play->transitionType = TRANS_TYPE_FADE_BLACK;
                break;

            case CS_DEST_LON_LON_RANCH_CREDITS_PART_2:
                play->nextEntranceIndex = ENTR_LON_LON_RANCH_0;
                play->transitionTrigger = TRANS_TRIGGER_START;
                gSaveContext.save.cutsceneIndex = 0xFFF3;
                play->transitionType = TRANS_TYPE_FADE_WHITE;
                gSaveContext.nextTransitionType = TRANS_TYPE_FADE_WHITE;
                break;

            case CS_DEST_LON_LON_RANCH_CREDITS_PART_3:
                play->linkAgeOnLoad = LINK_AGE_CHILD;
                play->nextEntranceIndex = ENTR_LON_LON_RANCH_0;
                play->transitionTrigger = TRANS_TRIGGER_START;
                gSaveContext.save.cutsceneIndex = 0xFFF4;
                play->transitionType = TRANS_TYPE_FADE_BLACK;
                break;

            case CS_DEST_LON_LON_RANCH_CREDITS_PART_4:
                play->linkAgeOnLoad = LINK_AGE_ADULT;
                play->nextEntranceIndex = ENTR_LON_LON_RANCH_0;
                play->transitionTrigger = TRANS_TRIGGER_START;
                gSaveContext.save.cutsceneIndex = 0xFFF5;
                play->transitionType = TRANS_TYPE_FADE_BLACK;
                break;

            case CS_DEST_LON_LON_RANCH_CREDITS_PART_6:
                play->linkAgeOnLoad = LINK_AGE_CHILD;
                play->nextEntranceIndex = ENTR_LON_LON_RANCH_0;
                play->transitionTrigger = TRANS_TRIGGER_START;
                gSaveContext.save.cutsceneIndex = 0xFFF6;
                play->transitionType = TRANS_TYPE_FADE_BLACK;
                break;

            case CS_DEST_LON_LON_RANCH_CREDITS_PART_5:
                play->nextEntranceIndex = ENTR_LON_LON_RANCH_0;
                play->transitionTrigger = TRANS_TRIGGER_START;
                gSaveContext.save.cutsceneIndex = 0xFFF7;
                play->transitionType = TRANS_TYPE_FADE_BLACK;
                break;

            case CS_DEST_LON_LON_RANCH_1:
            case CS_DEST_LON_LON_RANCH_2:
            case CS_DEST_LON_LON_RANCH_3:
            case CS_DEST_LON_LON_RANCH_4:
            case CS_DEST_LON_LON_RANCH_5:
            case CS_DEST_LON_LON_RANCH_6:
            case CS_DEST_LON_LON_RANCH_7:
            case CS_DEST_LON_LON_RANCH_8:
            case CS_DEST_LON_LON_RANCH_9:
            case CS_DEST_LON_LON_RANCH_10:
            case CS_DEST_LON_LON_RANCH_11:
            case CS_DEST_LON_LON_RANCH_12:
            case CS_DEST_LON_LON_RANCH_13:
            case CS_DEST_LON_LON_RANCH_14:
            case CS_DEST_LON_LON_RANCH_15:
                play->nextEntranceIndex = ENTR_LON_LON_RANCH_0;
                play->transitionTrigger = TRANS_TRIGGER_START;
                play->transitionType = TRANS_TYPE_FADE_BLACK;
                break;

            case CS_DEST_LON_LON_RANCH_FROM_EPONAS_SONG:
                play->nextEntranceIndex = ENTR_LON_LON_RANCH_1;
                play->transitionTrigger = TRANS_TRIGGER_START;
                play->transitionType = TRANS_TYPE_FADE_WHITE;
                break;

            case CS_DEST_STONES_RESTORED_CONDITIONAL:
                // At one point in development, Forest, Fire and Water temples blocked the ability to return to child.
                // Completing each dungeon would "restore" their respective stone, with the Door of Time opening after
                // all 3 are restored. This cutscene destination sends the player to the correct blue warp destination,
                // unless all 3 dungeons have been cleared. In that case, the destination is the Temple of Time which
                // plays a cutscene where the door opens.
                if (GET_EVENTCHKINF(EVENTCHKINF_48) && GET_EVENTCHKINF(EVENTCHKINF_49) &&
                    GET_EVENTCHKINF(EVENTCHKINF_4A)) {
                    play->nextEntranceIndex = ENTR_TEMPLE_OF_TIME_0;
                    play->transitionTrigger = TRANS_TRIGGER_START;
                    gSaveContext.save.cutsceneIndex = 0xFFF3;
                    play->transitionType = TRANS_TYPE_FADE_BLACK;
                } else {
                    switch (gSaveContext.sceneLayer) {
                        case 8:
                            play->nextEntranceIndex = ENTR_SACRED_FOREST_MEADOW_0;
                            play->transitionTrigger = TRANS_TRIGGER_START;
                            play->transitionType = TRANS_TYPE_FADE_BLACK;
                            break;

                        case 9:
                            play->nextEntranceIndex = ENTR_DEATH_MOUNTAIN_CRATER_0;
                            play->transitionTrigger = TRANS_TRIGGER_START;
                            play->transitionType = TRANS_TYPE_FADE_BLACK;
                            break;

                        case 10:
                            play->nextEntranceIndex = ENTR_LAKE_HYLIA_0;
                            play->transitionTrigger = TRANS_TRIGGER_START;
                            gSaveContext.save.cutsceneIndex = 0xFFF0;
                            play->transitionType = TRANS_TYPE_FADE_WHITE;
                            break;
                    }
                }
                break;

            case CS_DEST_DESERT_COLOSSUS_FROM_CHAMBER_OF_SAGES:
                if (CHECK_QUEST_ITEM(QUEST_MEDALLION_SHADOW)) {
                    play->nextEntranceIndex = ENTR_CHAMBER_OF_THE_SAGES_0;
                    play->transitionTrigger = TRANS_TRIGGER_START;
                    gSaveContext.save.cutsceneIndex = 0xFFF1;
                    play->transitionType = TRANS_TYPE_FADE_WHITE_FAST;
                } else {
                    SET_EVENTCHKINF(EVENTCHKINF_C8);
                    play->nextEntranceIndex = ENTR_DESERT_COLOSSUS_8;
                    play->transitionTrigger = TRANS_TRIGGER_START;
                    play->transitionType = TRANS_TYPE_FADE_WHITE;
                    gSaveContext.nextTransitionType = TRANS_TYPE_FADE_WHITE;
                }
                break;

            case CS_DEST_GRAVEYARD_FROM_CHAMBER_OF_SAGES:
                if (CHECK_QUEST_ITEM(QUEST_MEDALLION_SPIRIT)) {
                    play->nextEntranceIndex = ENTR_CHAMBER_OF_THE_SAGES_0;
                    play->transitionTrigger = TRANS_TRIGGER_START;
                    gSaveContext.save.cutsceneIndex = 0xFFF1;
                    play->transitionType = TRANS_TYPE_FADE_WHITE_FAST;
                } else {
                    play->nextEntranceIndex = ENTR_GRAVEYARD_8;
                    play->transitionTrigger = TRANS_TRIGGER_START;
                    play->transitionType = TRANS_TYPE_FADE_WHITE;
                    gSaveContext.nextTransitionType = TRANS_TYPE_FADE_WHITE;
                }
                break;

            case CS_DEST_DEATH_MOUNTAIN_CRATER_FROM_CHAMBER_OF_SAGES:
                play->nextEntranceIndex = ENTR_DEATH_MOUNTAIN_CRATER_5;
                play->transitionTrigger = TRANS_TRIGGER_START;
                play->transitionType = TRANS_TYPE_FADE_WHITE;
                gSaveContext.nextTransitionType = TRANS_TYPE_FADE_WHITE;
                break;

            case CS_DEST_SACRED_FOREST_MEADOW_WARP_PAD:
                play->nextEntranceIndex = ENTR_SACRED_FOREST_MEADOW_3;
                play->transitionTrigger = TRANS_TRIGGER_START;
                play->transitionType = TRANS_TYPE_FADE_BLACK;
                gSaveContext.nextTransitionType = TRANS_TYPE_FADE_BLACK;
                break;

            case CS_DEST_KOKIRI_FOREST_FROM_CHAMBER_OF_SAGES:
                play->nextEntranceIndex = ENTR_KOKIRI_FOREST_0;
                gSaveContext.save.cutsceneIndex = 0xFFF8;
                play->transitionTrigger = TRANS_TRIGGER_START;
                play->transitionType = TRANS_TYPE_FADE_WHITE;
                gSaveContext.nextTransitionType = TRANS_TYPE_FADE_WHITE;
                break;

            case CS_DEST_DESERT_COLOSSUS_FROM_NABOORU_CAPTURE:
                play->nextEntranceIndex = ENTR_DESERT_COLOSSUS_6;
                play->transitionTrigger = TRANS_TRIGGER_START;
                play->transitionType = TRANS_TYPE_SANDSTORM_END;
                break;

            case CS_DEST_TEMPLE_OF_TIME_FRONT_OF_PEDESTAL:
                play->nextEntranceIndex = ENTR_TEMPLE_OF_TIME_6;
                play->transitionTrigger = TRANS_TRIGGER_START;
                play->transitionType = TRANS_TYPE_FADE_BLACK;
                break;

            case CS_DEST_HYRULE_FIELD_TITLE_SCREEN:
                play->nextEntranceIndex = ENTR_HYRULE_FIELD_0;
                play->transitionTrigger = TRANS_TRIGGER_START;
                gSaveContext.save.cutsceneIndex = 0xFFF3;
                play->transitionType = TRANS_TYPE_FADE_BLACK;
                break;

            case CS_DEST_TITLE_SCREEN_DEMO:
                switch (sTitleDemoDestination) {
                    case TITLE_DEMO_SPIRIT_TEMPLE:
                        play->nextEntranceIndex = ENTR_SPIRIT_TEMPLE_BOSS_0;
                        play->transitionTrigger = TRANS_TRIGGER_START;
                        gSaveContext.save.cutsceneIndex = 0xFFF2;
                        play->transitionType = TRANS_TYPE_FADE_BLACK;
                        sTitleDemoDestination++;
                        break;

                    case TITLE_DEMO_DEATH_MOUNTAIN_CRATER:
                        play->nextEntranceIndex = ENTR_DEATH_MOUNTAIN_CRATER_0;
                        play->transitionTrigger = TRANS_TRIGGER_START;
                        gSaveContext.save.cutsceneIndex = 0xFFF1;
                        play->transitionType = TRANS_TYPE_FADE_BLACK;
                        sTitleDemoDestination++;
                        break;

                    case TITLE_DEMO_GANONDORF_HORSE:
                        play->nextEntranceIndex = ENTR_CUTSCENE_MAP_0;
                        play->transitionTrigger = TRANS_TRIGGER_START;
                        gSaveContext.save.cutsceneIndex = 0xFFF6;
                        play->transitionType = TRANS_TYPE_FADE_BLACK;
                        sTitleDemoDestination = TITLE_DEMO_SPIRIT_TEMPLE;
                        break;
                }
                break;

            case CS_DEST_GRAVEYARD_SUNS_SONG_PART_2:
                play->nextEntranceIndex = ENTR_GRAVEYARD_0;
                play->transitionTrigger = TRANS_TRIGGER_START;
                gSaveContext.save.cutsceneIndex = 0xFFF1;
                play->transitionType = TRANS_TYPE_FADE_BLACK;
                break;

            case CS_DEST_ROYAL_FAMILYS_TOMB_SUNS_SONG_PART_3:
                play->nextEntranceIndex = ENTR_ROYAL_FAMILYS_TOMB_1;
                play->transitionTrigger = TRANS_TRIGGER_START;
                play->transitionType = TRANS_TYPE_FADE_BLACK;
                break;

            case CS_DEST_GANONS_CASTLE_DISPEL_FOREST_BEAM:
                play->nextEntranceIndex = ENTR_INSIDE_GANONS_CASTLE_2;
                play->transitionTrigger = TRANS_TRIGGER_START;
                play->transitionType = TRANS_TYPE_FADE_BLACK;
                break;

            case CS_DEST_GANONS_CASTLE_DISPEL_WATER_BEAM:
                play->nextEntranceIndex = ENTR_INSIDE_GANONS_CASTLE_3;
                play->transitionTrigger = TRANS_TRIGGER_START;
                play->transitionType = TRANS_TYPE_FADE_BLACK;
                break;

            case CS_DEST_GANONS_CASTLE_DISPEL_SHADOW_BEAM:
                play->nextEntranceIndex = ENTR_INSIDE_GANONS_CASTLE_4;
                play->transitionTrigger = TRANS_TRIGGER_START;
                play->transitionType = TRANS_TYPE_FADE_BLACK;
                break;

            case CS_DEST_GANONS_CASTLE_DISPEL_FIRE_BEAM:
                play->nextEntranceIndex = ENTR_INSIDE_GANONS_CASTLE_5;
                play->transitionTrigger = TRANS_TRIGGER_START;
                play->transitionType = TRANS_TYPE_FADE_BLACK;
                break;

            case CS_DEST_GANONS_CASTLE_DISPEL_LIGHT_BEAM:
                play->nextEntranceIndex = ENTR_INSIDE_GANONS_CASTLE_6;
                play->transitionTrigger = TRANS_TRIGGER_START;
                play->transitionType = TRANS_TYPE_FADE_BLACK;
                break;

            case CS_DEST_GANONS_CASTLE_DISPEL_SPIRIT_BEAM:
                play->nextEntranceIndex = ENTR_INSIDE_GANONS_CASTLE_7;
                play->transitionTrigger = TRANS_TRIGGER_START;
                play->transitionType = TRANS_TYPE_FADE_BLACK;
                break;

            case CS_DEST_GANONS_CASTLE_DISPEL_BARRIER_CONDITONAL:
                if (Flags_GetEventChkInf(EVENTCHKINF_BB) && Flags_GetEventChkInf(EVENTCHKINF_BC) &&
                    Flags_GetEventChkInf(EVENTCHKINF_BD) && Flags_GetEventChkInf(EVENTCHKINF_BE) &&
                    Flags_GetEventChkInf(EVENTCHKINF_BF) && Flags_GetEventChkInf(EVENTCHKINF_AD)) {
                    play->csCtx.script = SEGMENTED_TO_VIRTUAL(gTowerBarrierCs);
                    play->csCtx.curFrame = 0;
                    gSaveContext.cutsceneTrigger = 1;
                    gSaveContext.save.cutsceneIndex = 0xFFFF;
                    csCtx->state = CS_STATE_STOP;
                } else {
                    gSaveContext.save.cutsceneIndex = 0xFFFF;
                    csCtx->state = CS_STATE_STOP;
                }
                break;

            case CS_DEST_HYRULE_FIELD_FROM_FAIRY_OCARINA:
                play->nextEntranceIndex = ENTR_HYRULE_FIELD_3;
                play->transitionTrigger = TRANS_TRIGGER_START;
                play->transitionType = TRANS_TYPE_FADE_BLACK;
                break;

            case CS_DEST_HYRULE_FIELD_FROM_IMPA_ESCORT:
                play->nextEntranceIndex = ENTR_HYRULE_FIELD_17;
                play->transitionTrigger = TRANS_TRIGGER_START;
                play->transitionType = TRANS_TYPE_FADE_BLACK;
                gSaveContext.nextTransitionType = TRANS_TYPE_FADE_BLACK;
                break;

            case CS_DEST_FROM_RAURU_FINAL_MESSAGE_CONDITIONAL:
                if (GET_EVENTCHKINF(EVENTCHKINF_C8)) {
                    play->nextEntranceIndex = ENTR_GRAVEYARD_8;
                    play->transitionTrigger = TRANS_TRIGGER_START;
                    play->transitionType = TRANS_TYPE_FADE_WHITE;
                } else {
                    play->nextEntranceIndex = ENTR_DESERT_COLOSSUS_8;
                    play->transitionTrigger = TRANS_TRIGGER_START;
                    play->transitionType = TRANS_TYPE_FADE_WHITE;
                }

                gSaveContext.nextTransitionType = TRANS_TYPE_FADE_WHITE;
                break;

            case CS_DEST_HYRULE_FIELD_CREDITS_SKY:
                gSaveContext.gameMode = GAMEMODE_END_CREDITS;
                Audio_SetSfxBanksMute(0x6F);
                play->linkAgeOnLoad = LINK_AGE_ADULT;
                play->nextEntranceIndex = ENTR_HYRULE_FIELD_0;
                gSaveContext.save.cutsceneIndex = 0xFFF7;
                play->transitionTrigger = TRANS_TRIGGER_START;
                play->transitionType = TRANS_TYPE_FADE_WHITE;
                break;

            case CS_DEST_GANON_BATTLE_TOWER_COLLAPSE:
                gSaveContext.respawn[RESPAWN_MODE_DOWN].entranceIndex = ENTR_GANON_BOSS_0;
                Play_TriggerVoidOut(play);
                gSaveContext.respawnFlag = -2;
                gSaveContext.nextTransitionType = TRANS_TYPE_FADE_BLACK;
                break;

            case CS_DEST_ZELDAS_COURTYARD_RECEIVE_LETTER:
                gSaveContext.save.dayTime = CLOCK_TIME(12, 0);
                gSaveContext.skyboxTime = CLOCK_TIME(12, 0);
                play->nextEntranceIndex = ENTR_CASTLE_COURTYARD_ZELDA_1;
                play->transitionTrigger = TRANS_TRIGGER_START;
                play->transitionType = TRANS_TYPE_FADE_WHITE;
                break;
        }
    }
}

void CutsceneCmd_Transition(PlayState* play, CutsceneContext* csCtx, CsCmdTransition* cmd) {
    f32 lerp;

    if ((csCtx->curFrame >= cmd->startFrame) && (csCtx->curFrame <= cmd->endFrame)) {
        play->envCtx.fillScreen = true;
        lerp = Environment_LerpWeight(cmd->endFrame, cmd->startFrame, csCtx->curFrame);

        switch (cmd->type) {
            case CS_TRANS_GRAY_FILL_IN:
            case CS_TRANS_GRAY_FILL_OUT:
                play->envCtx.screenFillColor[0] = 160;
                play->envCtx.screenFillColor[1] = 160;
                play->envCtx.screenFillColor[2] = 160;

                if (cmd->type == CS_TRANS_GRAY_FILL_IN) {
                    play->envCtx.screenFillColor[3] = 255.0f * lerp;

                    if ((lerp == 0.0f) && (gSaveContext.save.entranceIndex == ENTR_CHAMBER_OF_THE_SAGES_0)) {
                        Audio_PlaySfxGeneral(NA_SE_SY_WHITE_OUT_S, &gSfxDefaultPos, 4, &gSfxDefaultFreqAndVolScale,
                                             &gSfxDefaultFreqAndVolScale, &gSfxDefaultReverb);
                    } else if ((lerp == 0.0f) &&
                               ((gSaveContext.save.entranceIndex == ENTR_TEMPLE_OF_TIME_0) ||
                                (gSaveContext.save.entranceIndex == ENTR_HYRULE_CASTLE_0) ||
                                (gSaveContext.save.entranceIndex == ENTR_GREAT_FAIRYS_FOUNTAIN_SPELLS_0))) {
                        Audio_PlaySfxGeneral(NA_SE_EV_WHITE_OUT, &gSfxDefaultPos, 4, &gSfxDefaultFreqAndVolScale,
                                             &gSfxDefaultFreqAndVolScale, &gSfxDefaultReverb);
                    } else if ((lerp == 0.0f) && (play->sceneId == SCENE_INSIDE_GANONS_CASTLE)) {
                        Sfx_PlaySfxCentered2(NA_SE_EV_WHITE_OUT);
                    }
                } else {
                    play->envCtx.screenFillColor[3] = (1.0f - lerp) * 255.0f;
                }
                break;

            case CS_TRANS_BLUE_FILL_IN:
            case CS_TRANS_BLUE_FILL_OUT:
                play->envCtx.screenFillColor[0] = 0;
                play->envCtx.screenFillColor[1] = 0;
                play->envCtx.screenFillColor[2] = 255;

                if (cmd->type == CS_TRANS_BLUE_FILL_IN) {
                    play->envCtx.screenFillColor[3] = 255.0f * lerp;
                } else {
                    play->envCtx.screenFillColor[3] = (1.0f - lerp) * 255.0f;
                }
                break;

            case CS_TRANS_RED_FILL_OUT:
            case CS_TRANS_RED_FILL_IN:
                play->envCtx.screenFillColor[0] = 255;
                play->envCtx.screenFillColor[1] = 0;
                play->envCtx.screenFillColor[2] = 0;

                if (cmd->type == CS_TRANS_RED_FILL_OUT) {
                    play->envCtx.screenFillColor[3] = (1.0f - lerp) * 255.0f;
                } else {
                    play->envCtx.screenFillColor[3] = 255.0f * lerp;
                }
                break;

            case CS_TRANS_GREEN_FILL_OUT:
            case CS_TRANS_GREEN_FILL_IN:
                play->envCtx.screenFillColor[0] = 0;
                play->envCtx.screenFillColor[1] = 255;
                play->envCtx.screenFillColor[2] = 0;

                if (cmd->type == CS_TRANS_GREEN_FILL_OUT) {
                    play->envCtx.screenFillColor[3] = (1.0f - lerp) * 255.0f;
                } else {
                    play->envCtx.screenFillColor[3] = 255.0f * lerp;
                }
                break;

            case CS_TRANS_TRIGGER_INSTANCE:
                gSaveContext.cutsceneTransitionControl = 1;
                break;

            case CS_TRANS_BLACK_FILL_OUT:
            case CS_TRANS_BLACK_FILL_IN:
                play->envCtx.screenFillColor[0] = 0;
                play->envCtx.screenFillColor[1] = 0;
                play->envCtx.screenFillColor[2] = 0;

                if (cmd->type == CS_TRANS_BLACK_FILL_OUT) {
                    play->envCtx.screenFillColor[3] = (1.0f - lerp) * 255.0f;
                } else {
                    play->envCtx.screenFillColor[3] = 255.0f * lerp;
                }
                break;

            case CS_TRANS_BLACK_FILL_OUT_TO_HALF:
                gSaveContext.cutsceneTransitionControl = 255.0f - (155.0f * lerp);
                break;

            case CS_TRANS_BLACK_FILL_IN_FROM_HALF:
                play->envCtx.screenFillColor[0] = 0;
                play->envCtx.screenFillColor[1] = 0;
                play->envCtx.screenFillColor[2] = 0;
                play->envCtx.screenFillColor[3] = 255.0f - ((1.0f - lerp) * 155.0f);
                break;
        }
    }
}

s32 CutsceneCmd_UpdateCamEyeSpline(PlayState* play, CutsceneContext* csCtx, u8* script, u8 relativeToPlayer) {
    s32 shouldContinue = true;
    CsCmdCam* cmd = (CsCmdCam*)script;
    s32 size;

    script += sizeof(CsCmdCam);
    size = sizeof(CsCmdCam);

    if ((csCtx->curFrame > cmd->startFrame) && (csCtx->curFrame < cmd->endFrame) &&
        ((cmd->startFrame > csCtx->camEyeSplinePointsAppliedFrame) ||
         (csCtx->camEyeSplinePointsAppliedFrame >= 0xF000))) {
        csCtx->camEyeReady = true;
        csCtx->camEyePoints = (CutsceneCameraPoint*)script;

        if (csCtx->camAtReady) {
            csCtx->camEyeSplinePointsAppliedFrame = cmd->startFrame;

            if (gUseCutsceneCam) {
                Play_RequestCameraSetting(play, csCtx->subCamId, CAM_SET_CS_0);
                Play_ChangeCameraStatus(play, sReturnToCamId, CAM_STAT_WAIT);
                Play_ChangeCameraStatus(play, csCtx->subCamId, CAM_STAT_ACTIVE);
                Camera_ResetAnim(Play_GetCamera(play, csCtx->subCamId));
                Camera_SetCSParams(Play_GetCamera(play, csCtx->subCamId), csCtx->camAtPoints, csCtx->camEyePoints,
                                   GET_PLAYER(play), relativeToPlayer);
            }
        }
    }

    while (shouldContinue) {
        if (((CutsceneCameraPoint*)script)->continueFlag == CS_CAM_STOP) {
            shouldContinue = false;
        }

        script += sizeof(CutsceneCameraPoint);
        size += sizeof(CutsceneCameraPoint);
    }

    return size;
}

s32 CutsceneCmd_UpdateCamAtSpline(PlayState* play, CutsceneContext* csCtx, u8* script, u8 relativeToPlayer) {
    s32 shouldContinue = true;
    CsCmdCam* cmd = (CsCmdCam*)script;
    s32 size;

    script += sizeof(CsCmdCam);
    size = sizeof(CsCmdCam);

    if ((csCtx->curFrame > cmd->startFrame) && (csCtx->curFrame < cmd->endFrame) &&
        ((cmd->startFrame > gCamAtSplinePointsAppliedFrame) || (gCamAtSplinePointsAppliedFrame >= 0xF000))) {
        csCtx->camAtReady = true;
        csCtx->camAtPoints = (CutsceneCameraPoint*)script;

        if (csCtx->camEyeReady) {
            gCamAtSplinePointsAppliedFrame = cmd->startFrame;

            if (gUseCutsceneCam) {
                Play_RequestCameraSetting(play, csCtx->subCamId, CAM_SET_CS_0);
                Play_ChangeCameraStatus(play, sReturnToCamId, CAM_STAT_WAIT);
                Play_ChangeCameraStatus(play, csCtx->subCamId, CAM_STAT_ACTIVE);
                Camera_ResetAnim(Play_GetCamera(play, csCtx->subCamId));
                Camera_SetCSParams(Play_GetCamera(play, csCtx->subCamId), csCtx->camAtPoints, csCtx->camEyePoints,
                                   GET_PLAYER(play), relativeToPlayer);
            }
        }
    }

    while (shouldContinue) {
        if (((CutsceneCameraPoint*)script)->continueFlag == CS_CAM_STOP) {
            shouldContinue = false;
        }

        script += sizeof(CutsceneCameraPoint);
        size += sizeof(CutsceneCameraPoint);
    }

    return size;
}

s32 CutsceneCmd_SetCamEye(PlayState* play, CutsceneContext* csCtx, u8* script, u8 unused) {
    CsCmdCam* cmd = (CsCmdCam*)script;
    s32 size;
    Vec3f at;
    Vec3f eye;
    Camera* subCam;
    f32 roll;

    script += sizeof(CsCmdCam);
    size = sizeof(CsCmdCam);

    if ((csCtx->curFrame > cmd->startFrame) && (csCtx->curFrame < cmd->endFrame) &&
        ((cmd->startFrame > gCamEyePointAppliedFrame) || (gCamEyePointAppliedFrame >= 0xF000))) {
        csCtx->camEyeReady = true;
        csCtx->camEyePoints = (CutsceneCameraPoint*)script;

        if (csCtx->camAtReady) {
            gCamEyePointAppliedFrame = cmd->startFrame;

            if (gUseCutsceneCam) {
                subCam = Play_GetCamera(play, csCtx->subCamId);
                subCam->player = NULL;

                Play_ChangeCameraStatus(play, CAM_ID_MAIN, CAM_STAT_WAIT);
                Play_ChangeCameraStatus(play, csCtx->subCamId, CAM_STAT_ACTIVE);
                Play_RequestCameraSetting(play, csCtx->subCamId, CAM_SET_FREE0);

                roll = csCtx->camAtPoints->cameraRoll * 1.40625f;
                Camera_SetViewParam(subCam, CAM_VIEW_ROLL, &roll);

                at.x = csCtx->camAtPoints->pos.x;
                at.y = csCtx->camAtPoints->pos.y;
                at.z = csCtx->camAtPoints->pos.z;

                eye.x = csCtx->camEyePoints->pos.x;
                eye.y = csCtx->camEyePoints->pos.y;
                eye.z = csCtx->camEyePoints->pos.z;

                Play_SetCameraAtEye(play, csCtx->subCamId, &at, &eye);
                Play_SetCameraFov(play, csCtx->subCamId, csCtx->camEyePoints->viewAngle);
            }
        }
    }

    size += sizeof(CutsceneCameraPoint);

    return size;
}

s32 CutsceneCmd_SetCamAt(PlayState* play, CutsceneContext* csCtx, u8* script, u8 unused) {
    CsCmdCam* cmd = (CsCmdCam*)script;
    s32 size;
    Vec3f at;
    Vec3f eye;
    Camera* subCam;

    script += sizeof(CsCmdCam);
    size = sizeof(CsCmdCam);

    if ((csCtx->curFrame > cmd->startFrame) && (csCtx->curFrame < cmd->endFrame) &&
        ((cmd->startFrame > gCamAtPointAppliedFrame) || (gCamAtPointAppliedFrame >= 0xF000))) {
        csCtx->camAtReady = true;
        csCtx->camAtPoints = (CutsceneCameraPoint*)script;

        if (csCtx->camEyeReady) {
            gCamAtPointAppliedFrame = cmd->startFrame;

            if (gUseCutsceneCam) {
                subCam = Play_GetCamera(play, csCtx->subCamId);
                subCam->player = NULL;

                Play_ChangeCameraStatus(play, CAM_ID_MAIN, CAM_STAT_WAIT);
                Play_ChangeCameraStatus(play, csCtx->subCamId, CAM_STAT_ACTIVE);
                Play_RequestCameraSetting(play, csCtx->subCamId, CAM_SET_FREE0);

                at.x = csCtx->camAtPoints->pos.x;
                at.y = csCtx->camAtPoints->pos.y;
                at.z = csCtx->camAtPoints->pos.z;

                eye.x = csCtx->camEyePoints->pos.x;
                eye.y = csCtx->camEyePoints->pos.y;
                eye.z = csCtx->camEyePoints->pos.z;

                Play_SetCameraAtEye(play, csCtx->subCamId, &at, &eye);
                Play_SetCameraFov(play, csCtx->subCamId, csCtx->camEyePoints->viewAngle);
            }
        }
    }

    size += sizeof(CutsceneCameraPoint);

    return size;
}

void CutsceneCmd_Text(PlayState* play, CutsceneContext* csCtx, CsCmdText* cmd) {
    u8 dialogState;
#if PLATFORM_N64
    s32 pad;
#endif
    s16 endFrame;

    if ((csCtx->curFrame > cmd->startFrame) && (csCtx->curFrame <= cmd->endFrame)) {
        if (cmd->type != CS_TEXT_OCARINA_ACTION) {
            if (sCurTextId != cmd->textId) {
                sCurTextId = cmd->textId;

                if ((cmd->type == CS_TEXT_GORON_RUBY) && CHECK_QUEST_ITEM(QUEST_ZORA_SAPPHIRE)) {
                    Message_StartTextbox(play, cmd->altTextId1, NULL);
                } else if ((cmd->type == CS_TEXT_ZORA_SAPPHIRE) && CHECK_QUEST_ITEM(QUEST_GORON_RUBY)) {
                    Message_StartTextbox(play, cmd->altTextId1, NULL);
                } else {
                    Message_StartTextbox(play, cmd->textId, NULL);
                }
                return;
            }
        } else {
            if (sCurOcarinaAction != cmd->textId) {
                sCurOcarinaAction = cmd->textId;
                Message_StartOcarina(play, cmd->textId);
                return;
            }
        }

        if (csCtx->curFrame >= cmd->endFrame) {
            endFrame = csCtx->curFrame;
            dialogState = Message_GetState(&play->msgCtx);

            if ((dialogState != TEXT_STATE_CLOSING) && (dialogState != TEXT_STATE_NONE) &&
                (dialogState != TEXT_STATE_SONG_DEMO_DONE) && (dialogState != TEXT_STATE_8)) {
                csCtx->curFrame--;

                if ((dialogState == TEXT_STATE_CHOICE) && Message_ShouldAdvance(play)) {
                    if (play->msgCtx.choiceIndex == 0) {
                        if (cmd->altTextId1 != CS_TEXT_ID_NONE) {
                            Message_ContinueTextbox(play, cmd->altTextId1);
                        } else {
                            csCtx->curFrame++;
                        }
                    } else {
                        if (cmd->altTextId2 != CS_TEXT_ID_NONE) {
                            Message_ContinueTextbox(play, cmd->altTextId2);
                        } else {
                            csCtx->curFrame++;
                        }
                    }
                }

                if (dialogState == TEXT_STATE_9) {
                    if (cmd->altTextId1 != CS_TEXT_ID_NONE) {
                        Message_ContinueTextbox(play, cmd->altTextId1);
                    } else {
                        csCtx->curFrame++;
                    }
                }

                if (dialogState == TEXT_STATE_EVENT) {
                    if (Message_ShouldAdvance(play)) {
                        Message_StartOcarina(play, cmd->textId);
                    }
                }
            }

            if (csCtx->curFrame == endFrame) {
                Interface_ChangeHudVisibilityMode(HUD_VISIBILITY_NOTHING);
                sCurTextId = 0;
                sCurOcarinaAction = 0;
            }
        }
    }
}

void Cutscene_ProcessScript(PlayState* play, CutsceneContext* csCtx, u8* script) {
    s16 i;
    s32 totalEntries;
    s32 cmdType;
    s32 cmdEntries;
    void* cmd;
    s32 csFrameCount;
    s16 j;

    MemCpy(&totalEntries, script, sizeof(totalEntries));
    script += sizeof(totalEntries);

    MemCpy(&csFrameCount, script, sizeof(csFrameCount));
    script += sizeof(csFrameCount);

    if ((csCtx->curFrame > csFrameCount) && (csCtx->state != CS_STATE_RUN_UNSTOPPABLE)) {
        csCtx->state = CS_STATE_STOP;
        return;
    }

#if DEBUG_FEATURES
    if (CHECK_BTN_ALL(play->state.input[0].press.button, BTN_DRIGHT)) {
        csCtx->state = CS_STATE_STOP;
        return;
    }
#endif

    for (i = 0; i < totalEntries; i++) {
        MemCpy(&cmdType, script, sizeof(cmdType));
        script += sizeof(cmdType);

        if (cmdType == CS_CMD_END_OF_SCRIPT) {
            return;
        }

        switch (cmdType) {
            case CS_CMD_MISC:
                MemCpy(&cmdEntries, script, sizeof(cmdEntries));
                script += sizeof(cmdEntries);

                for (j = 0; j < cmdEntries; j++) {
                    CutsceneCmd_Misc(play, csCtx, (void*)script);
                    script += sizeof(CsCmdMisc);
                }
                break;

            case CS_CMD_LIGHT_SETTING:
                MemCpy(&cmdEntries, script, sizeof(cmdEntries));
                script += sizeof(cmdEntries);

                for (j = 0; j < cmdEntries; j++) {
                    CutsceneCmd_SetLightSetting(play, csCtx, (void*)script);
                    script += sizeof(CsCmdLightSetting);
                }
                break;

            case CS_CMD_START_SEQ:
                MemCpy(&cmdEntries, script, sizeof(cmdEntries));
                script += sizeof(cmdEntries);

                for (j = 0; j < cmdEntries; j++) {
                    CutsceneCmd_StartSequence(play, csCtx, (void*)script);
                    script += sizeof(CsCmdStartSeq);
                }
                break;

            case CS_CMD_STOP_SEQ:
                MemCpy(&cmdEntries, script, sizeof(cmdEntries));
                script += sizeof(cmdEntries);

                for (j = 0; j < cmdEntries; j++) {
                    CutsceneCmd_StopSequence(play, csCtx, (void*)script);
                    script += sizeof(CsCmdStopSeq);
                }
                break;

            case CS_CMD_FADE_OUT_SEQ:
                MemCpy(&cmdEntries, script, sizeof(cmdEntries));
                script += sizeof(cmdEntries);

                for (j = 0; j < cmdEntries; j++) {
                    CutsceneCmd_FadeOutSequence(play, csCtx, (void*)script);
                    script += sizeof(CsCmdFadeOutSeq);
                }
                break;

            case CS_CMD_RUMBLE_CONTROLLER:
                MemCpy(&cmdEntries, script, sizeof(cmdEntries));
                script += sizeof(cmdEntries);

                for (j = 0; j < cmdEntries; j++) {
                    CutsceneCmd_RumbleController(play, csCtx, (void*)script);
                    script += sizeof(CsCmdRumble);
                }
                break;

            case CS_CMD_TIME:
                MemCpy(&cmdEntries, script, sizeof(cmdEntries));
                script += sizeof(cmdEntries);

                for (j = 0; j < cmdEntries; j++) {
                    CutsceneCmd_SetTime(play, csCtx, (void*)script);
                    script += sizeof(CsCmdTime);
                }
                break;

            case CS_CMD_PLAYER_CUE:
                MemCpy(&cmdEntries, script, sizeof(cmdEntries));
                script += sizeof(cmdEntries);

                for (j = 0; j < cmdEntries; j++) {
                    cmd = script;

                    if ((csCtx->curFrame > ((CsCmdActorCue*)cmd)->startFrame) &&
                        (csCtx->curFrame <= ((CsCmdActorCue*)cmd)->endFrame)) {
                        csCtx->playerCue = (void*)script;
                    }

                    script += sizeof(CsCmdActorCue);
                }
                break;

            case CS_CMD_ACTOR_CUE_0_0:
            case CS_CMD_ACTOR_CUE_0_1:
            case CS_CMD_ACTOR_CUE_0_2:
            case CS_CMD_ACTOR_CUE_0_3:
            case CS_CMD_ACTOR_CUE_0_4:
            case CS_CMD_ACTOR_CUE_0_5:
            case CS_CMD_ACTOR_CUE_0_6:
            case CS_CMD_ACTOR_CUE_0_7:
            case CS_CMD_ACTOR_CUE_0_8:
            case CS_CMD_ACTOR_CUE_0_9:
            case CS_CMD_ACTOR_CUE_0_10:
            case CS_CMD_ACTOR_CUE_0_11:
            case CS_CMD_ACTOR_CUE_0_12:
            case CS_CMD_ACTOR_CUE_0_13:
            case CS_CMD_ACTOR_CUE_0_14:
            case CS_CMD_ACTOR_CUE_0_15:
            case CS_CMD_ACTOR_CUE_0_16:
            case CS_CMD_ACTOR_CUE_0_17:
                MemCpy(&cmdEntries, script, sizeof(cmdEntries));
                script += sizeof(cmdEntries);

                for (j = 0; j < cmdEntries; j++) {
                    cmd = script;

                    if ((csCtx->curFrame > ((CsCmdActorCue*)cmd)->startFrame) &&
                        (csCtx->curFrame <= ((CsCmdActorCue*)cmd)->endFrame)) {
                        csCtx->actorCues[0] = (void*)script;
                    }

                    script += sizeof(CsCmdActorCue);
                }
                break;

            case CS_CMD_ACTOR_CUE_1_0:
            case CS_CMD_ACTOR_CUE_1_1:
            case CS_CMD_ACTOR_CUE_1_2:
            case CS_CMD_ACTOR_CUE_1_3:
            case CS_CMD_ACTOR_CUE_1_4:
            case CS_CMD_ACTOR_CUE_1_5:
            case CS_CMD_ACTOR_CUE_1_6:
            case CS_CMD_ACTOR_CUE_1_7:
            case CS_CMD_ACTOR_CUE_1_8:
            case CS_CMD_ACTOR_CUE_1_9:
            case CS_CMD_ACTOR_CUE_1_10:
            case CS_CMD_ACTOR_CUE_1_11:
            case CS_CMD_ACTOR_CUE_1_12:
            case CS_CMD_ACTOR_CUE_1_13:
            case CS_CMD_ACTOR_CUE_1_14:
            case CS_CMD_ACTOR_CUE_1_15:
            case CS_CMD_ACTOR_CUE_1_16:
            case CS_CMD_ACTOR_CUE_1_17:
                MemCpy(&cmdEntries, script, sizeof(cmdEntries));
                script += sizeof(cmdEntries);

                for (j = 0; j < cmdEntries; j++) {
                    cmd = script;

                    if ((csCtx->curFrame > ((CsCmdActorCue*)cmd)->startFrame) &&
                        (csCtx->curFrame <= ((CsCmdActorCue*)cmd)->endFrame)) {
                        csCtx->actorCues[1] = (void*)script;
                    }

                    script += sizeof(CsCmdActorCue);
                }
                break;

            case CS_CMD_ACTOR_CUE_2_0:
            case CS_CMD_ACTOR_CUE_2_1:
            case CS_CMD_ACTOR_CUE_2_2:
            case CS_CMD_ACTOR_CUE_2_3:
            case CS_CMD_ACTOR_CUE_2_4:
            case CS_CMD_ACTOR_CUE_2_5:
            case CS_CMD_ACTOR_CUE_2_6:
            case CS_CMD_ACTOR_CUE_2_7:
            case CS_CMD_ACTOR_CUE_2_8:
            case CS_CMD_ACTOR_CUE_2_9:
            case CS_CMD_ACTOR_CUE_2_10:
            case CS_CMD_ACTOR_CUE_2_11:
            case CS_CMD_ACTOR_CUE_2_12:
            case CS_CMD_ACTOR_CUE_2_13:
                MemCpy(&cmdEntries, script, sizeof(cmdEntries));
                script += sizeof(cmdEntries);

                for (j = 0; j < cmdEntries; j++) {
                    cmd = script;

                    if ((csCtx->curFrame > ((CsCmdActorCue*)cmd)->startFrame) &&
                        (csCtx->curFrame <= ((CsCmdActorCue*)cmd)->endFrame)) {
                        csCtx->actorCues[2] = (void*)script;
                    }

                    script += sizeof(CsCmdActorCue);
                }
                break;

            case CS_CMD_ACTOR_CUE_3_0:
            case CS_CMD_ACTOR_CUE_3_1:
            case CS_CMD_ACTOR_CUE_3_2:
            case CS_CMD_ACTOR_CUE_3_3:
            case CS_CMD_ACTOR_CUE_3_4:
            case CS_CMD_ACTOR_CUE_3_5:
            case CS_CMD_ACTOR_CUE_3_6:
            case CS_CMD_ACTOR_CUE_3_7:
            case CS_CMD_ACTOR_CUE_3_8:
            case CS_CMD_ACTOR_CUE_3_9:
            case CS_CMD_ACTOR_CUE_3_10:
            case CS_CMD_ACTOR_CUE_3_11:
            case CS_CMD_ACTOR_CUE_3_12:
                MemCpy(&cmdEntries, script, sizeof(cmdEntries));
                script += sizeof(cmdEntries);

                for (j = 0; j < cmdEntries; j++) {
                    cmd = script;

                    if ((csCtx->curFrame > ((CsCmdActorCue*)cmd)->startFrame) &&
                        (csCtx->curFrame <= ((CsCmdActorCue*)cmd)->endFrame)) {
                        csCtx->actorCues[3] = (void*)script;
                    }

                    script += sizeof(CsCmdActorCue);
                }
                break;

            case CS_CMD_ACTOR_CUE_4_0:
            case CS_CMD_ACTOR_CUE_4_1:
            case CS_CMD_ACTOR_CUE_4_2:
            case CS_CMD_ACTOR_CUE_4_3:
            case CS_CMD_ACTOR_CUE_4_4:
            case CS_CMD_ACTOR_CUE_4_5:
            case CS_CMD_ACTOR_CUE_4_6:
            case CS_CMD_ACTOR_CUE_4_7:
            case CS_CMD_ACTOR_CUE_4_8:
                MemCpy(&cmdEntries, script, sizeof(cmdEntries));
                script += sizeof(cmdEntries);

                for (j = 0; j < cmdEntries; j++) {
                    cmd = script;

                    if ((csCtx->curFrame > ((CsCmdActorCue*)cmd)->startFrame) &&
                        (csCtx->curFrame <= ((CsCmdActorCue*)cmd)->endFrame)) {
                        csCtx->actorCues[4] = (void*)script;
                    }

                    script += sizeof(CsCmdActorCue);
                }
                break;

            case CS_CMD_ACTOR_CUE_5_0:
            case CS_CMD_ACTOR_CUE_5_1:
            case CS_CMD_ACTOR_CUE_5_2:
            case CS_CMD_ACTOR_CUE_5_3:
            case CS_CMD_ACTOR_CUE_5_4:
            case CS_CMD_ACTOR_CUE_5_5:
            case CS_CMD_ACTOR_CUE_5_6:
                MemCpy(&cmdEntries, script, sizeof(cmdEntries));
                script += sizeof(cmdEntries);

                for (j = 0; j < cmdEntries; j++) {
                    cmd = script;

                    if ((csCtx->curFrame > ((CsCmdActorCue*)cmd)->startFrame) &&
                        (csCtx->curFrame <= ((CsCmdActorCue*)cmd)->endFrame)) {
                        csCtx->actorCues[5] = (void*)script;
                    }

                    script += sizeof(CsCmdActorCue);
                }
                break;

            case CS_CMD_ACTOR_CUE_6_0:
            case CS_CMD_ACTOR_CUE_6_1:
            case CS_CMD_ACTOR_CUE_6_2:
            case CS_CMD_ACTOR_CUE_6_3:
            case CS_CMD_ACTOR_CUE_6_4:
            case CS_CMD_ACTOR_CUE_6_5:
            case CS_CMD_ACTOR_CUE_6_6:
            case CS_CMD_ACTOR_CUE_6_7:
                MemCpy(&cmdEntries, script, sizeof(cmdEntries));
                script += sizeof(cmdEntries);

                for (j = 0; j < cmdEntries; j++) {
                    cmd = script;

                    if ((csCtx->curFrame > ((CsCmdActorCue*)cmd)->startFrame) &&
                        (csCtx->curFrame <= ((CsCmdActorCue*)cmd)->endFrame)) {
                        csCtx->actorCues[6] = (void*)script;
                    }

                    script += sizeof(CsCmdActorCue);
                }
                break;

            case CS_CMD_ACTOR_CUE_7_0:
            case CS_CMD_ACTOR_CUE_7_1:
            case CS_CMD_ACTOR_CUE_7_2:
            case CS_CMD_ACTOR_CUE_7_3:
            case CS_CMD_ACTOR_CUE_7_4:
            case CS_CMD_ACTOR_CUE_7_5:
            case CS_CMD_ACTOR_CUE_7_6:
                MemCpy(&cmdEntries, script, sizeof(cmdEntries));
                script += sizeof(cmdEntries);

                for (j = 0; j < cmdEntries; j++) {
                    cmd = script;

                    if ((csCtx->curFrame > ((CsCmdActorCue*)cmd)->startFrame) &&
                        (csCtx->curFrame <= ((CsCmdActorCue*)cmd)->endFrame)) {
                        csCtx->actorCues[7] = (void*)script;
                    }

                    script += sizeof(CsCmdActorCue);
                }
                break;

            case CS_CMD_ACTOR_CUE_8_0:
                MemCpy(&cmdEntries, script, sizeof(cmdEntries));
                script += sizeof(cmdEntries);

                for (j = 0; j < cmdEntries; j++) {
                    cmd = script;

                    if ((csCtx->curFrame > ((CsCmdActorCue*)cmd)->startFrame) &&
                        (csCtx->curFrame <= ((CsCmdActorCue*)cmd)->endFrame)) {
                        csCtx->actorCues[8] = (void*)script;
                    }

                    script += sizeof(CsCmdActorCue);
                }
                break;

            case CS_CMD_ACTOR_CUE_9_0:
                MemCpy(&cmdEntries, script, sizeof(cmdEntries));
                script += sizeof(cmdEntries);

                for (j = 0; j < cmdEntries; j++) {
                    cmd = script;

                    if ((csCtx->curFrame > ((CsCmdActorCue*)cmd)->startFrame) &&
                        (csCtx->curFrame <= ((CsCmdActorCue*)cmd)->endFrame)) {
                        csCtx->actorCues[9] = (void*)script;
                    }

                    script += sizeof(CsCmdActorCue);
                }
                break;

            case CS_CMD_CAM_EYE_SPLINE:
                script += CutsceneCmd_UpdateCamEyeSpline(play, csCtx, (void*)script, false);
                break;

            case CS_CMD_CAM_EYE_SPLINE_REL_TO_PLAYER:
                script += CutsceneCmd_UpdateCamEyeSpline(play, csCtx, (void*)script, true);
                break;

            case CS_CMD_CAM_AT_SPLINE:
                script += CutsceneCmd_UpdateCamAtSpline(play, csCtx, (void*)script, false);
                break;

            case CS_CMD_CAM_AT_SPLINE_REL_TO_PLAYER:
                script += CutsceneCmd_UpdateCamAtSpline(play, csCtx, (void*)script, true);
                break;

            case CS_CMD_CAM_EYE:
                script += CutsceneCmd_SetCamEye(play, csCtx, (void*)script, 0);
                break;

            case CS_CMD_CAM_AT:
                script += CutsceneCmd_SetCamAt(play, csCtx, (void*)script, 0);
                break;

            case CS_CMD_DESTINATION:
                script += sizeof(cmdEntries);
                CutsceneCmd_Destination(play, csCtx, (void*)script);
                script += sizeof(CsCmdDestination);
                break;

            case CS_CMD_TEXT:
                MemCpy(&cmdEntries, script, sizeof(cmdEntries));
                script += sizeof(cmdEntries);

                for (j = 0; j < cmdEntries; j++) {
                    cmd = script;

                    if (((CsCmdText*)cmd)->textId != CS_TEXT_ID_NONE) {
                        CutsceneCmd_Text(play, csCtx, (void*)script);
                    }

                    script += sizeof(CsCmdText);
                }
                break;

            case CS_CMD_TRANSITION:
                script += sizeof(cmdEntries);
                CutsceneCmd_Transition(play, csCtx, (void*)script);
                script += sizeof(CsCmdTransition);
                break;

            default:
                MemCpy(&cmdEntries, script, 4);
                script += sizeof(cmdEntries);

                for (j = 0; j < cmdEntries; j++) {
                    script += 0x30;
                }
                break;
        }
    }
}

void CutsceneHandler_RunScript(PlayState* play, CutsceneContext* csCtx) {
    if (gSaveContext.save.cutsceneIndex >= 0xFFF0) {
#if DEBUG_FEATURES
        if (BREG(0) != 0) {
            Gfx* displayList;
            Gfx* prevDisplayList;

            OPEN_DISPS(play->state.gfxCtx, "../z_demo.c", 4101);

            prevDisplayList = POLY_OPA_DISP;
            displayList = Gfx_Open(POLY_OPA_DISP);
            gSPDisplayList(OVERLAY_DISP++, displayList);
            Cutscene_DrawDebugInfo(play, &displayList, csCtx);
            gSPEndDisplayList(displayList++);
            Gfx_Close(prevDisplayList, displayList);
            POLY_OPA_DISP = displayList;

            CLOSE_DISPS(play->state.gfxCtx, "../z_demo.c", 4108);
        }
#endif

        csCtx->curFrame++;

#if DEBUG_FEATURES
        if (R_USE_DEBUG_CUTSCENE) {
            Cutscene_ProcessScript(play, csCtx, gDebugCutsceneScript);
        } else {
            Cutscene_ProcessScript(play, csCtx, play->csCtx.script);
        }
#else
        Cutscene_ProcessScript(play, csCtx, play->csCtx.script);
#endif
    }
}

void CutsceneHandler_StopManual(PlayState* play, CutsceneContext* csCtx) {
    if (Cutscene_StepTimer(play, csCtx, 0.0f)) {
        Audio_SetCutsceneFlag(0);
        csCtx->state = CS_STATE_IDLE;
    }
}

void CutsceneHandler_StopScript(PlayState* play, CutsceneContext* csCtx) {
    s16 i;

    if (Cutscene_StepTimer(play, csCtx, 0.0f)) {
        csCtx->playerCue = NULL;

        for (i = 0; i < ARRAY_COUNT(csCtx->actorCues); i++) {
            csCtx->actorCues[i] = NULL;
        }

        PRINTF(T("\n\n\n\n\nやっぱりここかいな", "\n\n\n\n\nThis is it after all"));

        gSaveContext.save.cutsceneIndex = 0;
        gSaveContext.gameMode = GAMEMODE_NORMAL;

        if (gUseCutsceneCam) {
            switch (gSaveContext.save.entranceIndex) {
                case ENTR_HYRULE_FIELD_11:
                case ENTR_HYRULE_FIELD_12:
                case ENTR_HYRULE_FIELD_13:
                case ENTR_HYRULE_FIELD_15:
                    Play_CopyCamera(play, sReturnToCamId, csCtx->subCamId);
            }

            Play_ChangeCameraStatus(play, sReturnToCamId, CAM_STAT_ACTIVE);
            Play_ClearCamera(play, csCtx->subCamId);
            Camera_SetFinishedFlag(play->cameraPtrs[sReturnToCamId]);
        }

        Audio_SetCutsceneFlag(0);
        csCtx->state = CS_STATE_IDLE;
    }
}

void Cutscene_SetupScripted(PlayState* play, CutsceneContext* csCtx) {
    u8 i;

    if ((gSaveContext.cutsceneTrigger != 0) && (csCtx->state == CS_STATE_IDLE) && !Player_InCsMode(play)) {
        gSaveContext.save.cutsceneIndex = 0xFFFD;
    }

    if ((gSaveContext.save.cutsceneIndex >= 0xFFF0) && (csCtx->state == CS_STATE_IDLE)) {
        CutsceneFlags_Unset(play, 0);

        sCurTextId = 0;
        sCurOcarinaAction = 0;
        csCtx->unk_12 = 0;
        csCtx->playerCue = NULL;

        for (i = 0; i < ARRAY_COUNT(csCtx->actorCues); i++) {
            csCtx->actorCues[i] = NULL;
        }

        csCtx->state++; // CS_STATE_START

        if (csCtx->state == CS_STATE_START) {
            Audio_SetCutsceneFlag(1);

            csCtx->curFrame = 0xFFFF;

            csCtx->camEyeSplinePointsAppliedFrame = CS_CAM_DATA_NOT_APPLIED;
            gCamAtSplinePointsAppliedFrame = CS_CAM_DATA_NOT_APPLIED;
            gCamEyePointAppliedFrame = CS_CAM_DATA_NOT_APPLIED;
            gCamAtPointAppliedFrame = CS_CAM_DATA_NOT_APPLIED;

            csCtx->camAtReady = false;
            csCtx->camEyeReady = false;

            sReturnToCamId = play->activeCamId;

            if (gUseCutsceneCam) {
                csCtx->subCamId = Play_CreateSubCamera(play);
            }

            if (gSaveContext.cutsceneTrigger == 0) {
                Interface_ChangeHudVisibilityMode(HUD_VISIBILITY_NOTHING);
                Letterbox_SetSizeTarget(32);
                Letterbox_SetSize(32);
                csCtx->state++; // CS_STATE_RUN
            }

            CutsceneHandler_RunScript(play, csCtx);
        }

        gSaveContext.cutsceneTrigger = 0;
    }
}

u16 D_8015FCCC;
char D_8015FCD0[20]; // unreferenced
u8 D_8015FCE4;       // only written to, never read

void func_80069048(PlayState* play) {
    s16 i;

    D_8015FCCC = 0;
    for (i = 0; i < 20; i++) {
        ; // Empty Loop
    }
    D_8015FCE4 = 0;
}

void func_8006907C(PlayState* play) {
    if (D_8015FCCC != 0) {
        D_8015FCCC = 0;
    }
}

void Cutscene_HandleEntranceTriggers(PlayState* play) {
    EntranceCutscene* entranceCutscene;
    u8 requiredAge;
    s16 i;

    for (i = 0; i < ARRAY_COUNT(sEntranceCutsceneTable); i++) {
        entranceCutscene = &sEntranceCutsceneTable[i];
        requiredAge = entranceCutscene->ageRestriction;

        if (requiredAge == 2) {
            requiredAge = gSaveContext.save.linkAge;
        }

        if ((gSaveContext.save.entranceIndex == entranceCutscene->entrance) &&
            (!Flags_GetEventChkInf(entranceCutscene->flag) || (entranceCutscene->flag == EVENTCHKINF_EPONA_OBTAINED)) &&
            (gSaveContext.save.cutsceneIndex < 0xFFF0) && ((u8)gSaveContext.save.linkAge == requiredAge) &&
            (gSaveContext.respawnFlag <= 0)) {
            Flags_SetEventChkInf(entranceCutscene->flag);
            Cutscene_SetScript(play, entranceCutscene->script);
            gSaveContext.cutsceneTrigger = 2;
            gSaveContext.showTitleCard = false;
            break;
        }
    }
}

void Cutscene_HandleConditionalTriggers(PlayState* play) {
    PRINTF("\ngame_info.mode=[%d] restart_flag", ((void)0, gSaveContext.respawnFlag));

    if ((gSaveContext.gameMode == GAMEMODE_NORMAL) && (gSaveContext.respawnFlag <= 0) &&
        (gSaveContext.save.cutsceneIndex < 0xFFF0)) {
        if ((gSaveContext.save.entranceIndex == ENTR_DESERT_COLOSSUS_1) && !Flags_GetEventChkInf(EVENTCHKINF_AC)) {
            Flags_SetEventChkInf(EVENTCHKINF_AC);
            gSaveContext.save.entranceIndex = ENTR_DESERT_COLOSSUS_0;
            gSaveContext.save.cutsceneIndex = 0xFFF0;
        } else if ((gSaveContext.save.entranceIndex == ENTR_KAKARIKO_VILLAGE_0) && LINK_IS_ADULT &&
                   GET_EVENTCHKINF(EVENTCHKINF_48) && GET_EVENTCHKINF(EVENTCHKINF_49) &&
                   GET_EVENTCHKINF(EVENTCHKINF_4A) && !Flags_GetEventChkInf(EVENTCHKINF_AA)) {
            Flags_SetEventChkInf(EVENTCHKINF_AA);
            gSaveContext.save.cutsceneIndex = 0xFFF0;
        } else if ((gSaveContext.save.entranceIndex == ENTR_LOST_WOODS_9) && !Flags_GetEventChkInf(EVENTCHKINF_C1)) {
            Flags_SetEventChkInf(EVENTCHKINF_C1);
            Item_Give(play, ITEM_OCARINA_FAIRY);
            gSaveContext.save.entranceIndex = ENTR_LOST_WOODS_0;
            gSaveContext.save.cutsceneIndex = 0xFFF0;
        } else if (CHECK_QUEST_ITEM(QUEST_MEDALLION_SPIRIT) && CHECK_QUEST_ITEM(QUEST_MEDALLION_SHADOW) &&
                   LINK_IS_ADULT && !Flags_GetEventChkInf(EVENTCHKINF_C4) &&
                   (gEntranceTable[((void)0, gSaveContext.save.entranceIndex)].sceneId == SCENE_TEMPLE_OF_TIME)) {
            Flags_SetEventChkInf(EVENTCHKINF_C4);
            gSaveContext.save.entranceIndex = ENTR_TEMPLE_OF_TIME_0;
            gSaveContext.save.cutsceneIndex = 0xFFF8;
        } else if (!Flags_GetEventChkInf(EVENTCHKINF_C7) &&
                   (gEntranceTable[((void)0, gSaveContext.save.entranceIndex)].sceneId == SCENE_GANON_BOSS)) {
            Flags_SetEventChkInf(EVENTCHKINF_C7);
            gSaveContext.save.entranceIndex = ENTR_GANON_BOSS_0;
            gSaveContext.save.cutsceneIndex = 0xFFF0;
        }
    }
}

void Cutscene_SetScript(PlayState* play, void* script) {
#if PLATFORM_N64
    if ((B_80121220 != NULL) && (B_80121220->unk_78 != NULL)) {
        if (B_80121220->unk_78(play, script, sCutscenesUnknownList)) {
            return;
        }
    }
#endif

    if (SEGMENT_NUMBER(script) != 0) {
        play->csCtx.script = SEGMENTED_TO_VIRTUAL(script);
    } else {
        play->csCtx.script = script;
    }
}<|MERGE_RESOLUTION|>--- conflicted
+++ resolved
@@ -144,13 +144,8 @@
 u16 gCamEyePointAppliedFrame;
 u16 gCamAtPointAppliedFrame;
 
-<<<<<<< HEAD
-#pragma increment_block_number "gc-eu:128 gc-eu-mq:128 gc-jp:128 gc-jp-ce:128 gc-jp-mq:128 gc-us:128 gc-us-mq:128" \
-                               "ique-cn:128 ntsc-1.0:128 ntsc-1.1:0 ntsc-1.2:0 pal-1.0:0 pal-1.1:0"
-=======
-#pragma increment_block_number "gc-eu:0 gc-eu-mq:0 gc-jp:0 gc-jp-ce:0 gc-jp-mq:0 gc-us:0 gc-us-mq:0 ique-cn:0" \
-                               "ntsc-1.0:128 ntsc-1.1:128 ntsc-1.2:128 pal-1.0:128 pal-1.1:128"
->>>>>>> 5ddb3e68
+#pragma increment_block_number "gc-eu:0 gc-eu-mq:128 gc-jp:128 gc-jp-ce:128 gc-jp-mq:128 gc-us:128 gc-us-mq:128" \
+                               "ique-cn:0 ntsc-1.0:128 ntsc-1.1:0 ntsc-1.2:0 pal-1.0:0 pal-1.1:0"
 
 // Cam ID to return to when a scripted cutscene is finished
 s16 sReturnToCamId;
