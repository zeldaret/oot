#include "global.h"
#include "quake.h"
#include "z64camera.h"

#include "assets/scenes/indoors/tokinoma/tokinoma_scene.h"
#include "assets/scenes/overworld/spot00/spot00_scene.h"
#include "assets/scenes/overworld/spot01/spot01_scene.h"
#include "assets/scenes/overworld/spot02/spot02_scene.h"
#include "assets/scenes/overworld/spot04/spot04_scene.h"
#include "assets/scenes/overworld/spot05/spot05_scene.h"
#include "assets/scenes/overworld/spot06/spot06_scene.h"
#include "assets/scenes/overworld/spot07/spot07_scene.h"
#include "assets/scenes/overworld/spot08/spot08_scene.h"
#include "assets/scenes/overworld/spot09/spot09_scene.h"
#include "assets/scenes/overworld/spot11/spot11_scene.h"
#include "assets/scenes/overworld/spot12/spot12_scene.h"
#include "assets/scenes/overworld/spot15/spot15_scene.h"
#include "assets/scenes/overworld/spot16/spot16_scene.h"
#include "assets/scenes/overworld/spot17/spot17_scene.h"
#include "assets/scenes/overworld/spot18/spot18_scene.h"
#include "assets/scenes/overworld/spot20/spot20_scene.h"

#include "assets/scenes/dungeons/bdan/bdan_scene.h"
#include "assets/scenes/dungeons/ddan/ddan_scene.h"
#include "assets/scenes/dungeons/ydan/ydan_scene.h"
#include "assets/scenes/dungeons/ganontika/ganontika_scene.h"
#include "assets/scenes/dungeons/ganon_tou/ganon_tou_scene.h"
#include "assets/scenes/dungeons/jyasinboss/jyasinboss_scene.h"
#include "assets/scenes/dungeons/ice_doukutu/ice_doukutu_scene.h"

#include "assets/scenes/misc/hakaana_ouke/hakaana_ouke_scene.h"

u16 sCurTextId = 0;
u16 sCurOcarinaAction = 0;

typedef void (*CutsceneHandler)(PlayState*, CutsceneContext*);

void CutsceneHandler_DoNothing(PlayState* play, CutsceneContext* csCtx);
void CutsceneHandler_StartManual(PlayState* play, CutsceneContext* csCtx);
void CutsceneHandler_StartScript(PlayState* play, CutsceneContext* csCtx);
void CutsceneHandler_RunScript(PlayState* play, CutsceneContext* csCtx);
void CutsceneHandler_StopManual(PlayState* play, CutsceneContext* csCtx);
void CutsceneHandler_StopScript(PlayState* play, CutsceneContext* csCtx);

CutsceneHandler sManualCutsceneHandlers[] = {
    CutsceneHandler_DoNothing,   // CS_STATE_IDLE
    CutsceneHandler_StartManual, // CS_STATE_START
    CutsceneHandler_DoNothing,   // CS_STATE_RUN
    CutsceneHandler_StopManual,  // CS_STATE_STOP
    CutsceneHandler_DoNothing,   // CS_STATE_RUN_UNSTOPPABLE
};

CutsceneHandler sScriptedCutsceneHandlers[] = {
    CutsceneHandler_DoNothing,   // CS_STATE_IDLE
    CutsceneHandler_StartScript, // CS_STATE_START
    CutsceneHandler_RunScript,   // CS_STATE_RUN
    CutsceneHandler_StopScript,  // CS_STATE_STOP
    CutsceneHandler_RunScript,   // CS_STATE_RUN_UNSTOPPABLE
};

typedef enum {
    /* 0 */ TITLE_DEMO_SPIRIT_TEMPLE,
    /* 1 */ TITLE_DEMO_DEATH_MOUNTAIN_CRATER,
    /* 2 */ TITLE_DEMO_GANONDORF_HORSE
} TitleDemoDestination;

u8 sTitleDemoDestination = TITLE_DEMO_SPIRIT_TEMPLE;

typedef struct {
    /* 0x00 */ u16 entrance;      // entrance index upon which the cutscene should trigger
    /* 0x02 */ u8 ageRestriction; // 0 for adult only, 1 for child only, 2 for both ages
    /* 0x03 */ u8 flag;           // eventChkInf flag bound to the entrance cutscene
    /* 0x04 */ void* script;      // cutscene script that should run
} EntranceCutscene;               // size = 0x8

EntranceCutscene sEntranceCutsceneTable[] = {
    { ENTR_HYRULE_FIELD_3, 2, EVENTCHKINF_A0, gHyruleFieldIntroCs },
    { ENTR_DEATH_MOUNTAIN_TRAIL_0, 2, EVENTCHKINF_A1, gDMTIntroCs },
    { ENTR_KAKARIKO_VILLAGE_0, 2, EVENTCHKINF_A3, gKakarikoVillageIntroCs },
    { ENTR_ZORAS_DOMAIN_0, 2, EVENTCHKINF_A4, gZorasDomainIntroCs },
    { ENTR_HYRULE_CASTLE_0, 1, EVENTCHKINF_A5, gHyruleCastleIntroCs },
    { ENTR_GORON_CITY_0, 2, EVENTCHKINF_A6, gGoronCityIntroCs },
    { ENTR_TEMPLE_OF_TIME_0, 2, EVENTCHKINF_A7, gTempleOfTimeIntroCs },
    { ENTR_DEKU_TREE_0, 2, EVENTCHKINF_A8, gDekuTreeIntroCs },
    { ENTR_HYRULE_FIELD_11, 0, EVENTCHKINF_EPONA_OBTAINED, gHyruleFieldSouthEponaJumpCs },
    { ENTR_HYRULE_FIELD_13, 0, EVENTCHKINF_EPONA_OBTAINED, gHyruleFieldEastEponaJumpCs },
    { ENTR_HYRULE_FIELD_12, 0, EVENTCHKINF_EPONA_OBTAINED, gHyruleFieldWestEponaJumpCs },
    { ENTR_HYRULE_FIELD_15, 0, EVENTCHKINF_EPONA_OBTAINED, gHyruleFieldGateEponaJumpCs },
    { ENTR_HYRULE_FIELD_16, 1, EVENTCHKINF_A9, gHyruleFieldGetOoTCs },
    { ENTR_LAKE_HYLIA_0, 2, EVENTCHKINF_B1, gLakeHyliaIntroCs },
    { ENTR_GERUDO_VALLEY_0, 2, EVENTCHKINF_B2, gGerudoValleyIntroCs },
    { ENTR_GERUDOS_FORTRESS_0, 2, EVENTCHKINF_B3, gGerudoFortressIntroCs },
    { ENTR_LON_LON_RANCH_0, 2, EVENTCHKINF_B4, gLonLonRanchIntroCs },
    { ENTR_JABU_JABU_0, 2, EVENTCHKINF_B5, gJabuJabuIntroCs },
    { ENTR_GRAVEYARD_0, 2, EVENTCHKINF_B6, gGraveyardIntroCs },
    { ENTR_ZORAS_FOUNTAIN_2, 2, EVENTCHKINF_B7, gZorasFountainIntroCs },
    { ENTR_DESERT_COLOSSUS_0, 2, EVENTCHKINF_B8, gDesertColossusIntroCs },
    { ENTR_DEATH_MOUNTAIN_CRATER_0, 2, EVENTCHKINF_B9, gDeathMountainCraterIntroCs },
    { ENTR_HYRULE_CASTLE_0, 0, EVENTCHKINF_BA, gGanonsCastleIntroCs },
    { ENTR_ROYAL_FAMILYS_TOMB_1, 2, EVENTCHKINF_5A, gSunSongGraveSunSongTeachPart2Cs },
    { ENTR_INSIDE_GANONS_CASTLE_2, 2, EVENTCHKINF_BB, gForestBarrierCs },
    { ENTR_INSIDE_GANONS_CASTLE_3, 2, EVENTCHKINF_BC, gWaterBarrierCs },
    { ENTR_INSIDE_GANONS_CASTLE_4, 2, EVENTCHKINF_BD, gShadowBarrierCs },
    { ENTR_INSIDE_GANONS_CASTLE_5, 2, EVENTCHKINF_BE, gFireBarrierCs },
    { ENTR_INSIDE_GANONS_CASTLE_6, 2, EVENTCHKINF_BF, gLightBarrierCs },
    { ENTR_INSIDE_GANONS_CASTLE_7, 2, EVENTCHKINF_AD, gSpiritBarrierCs },
    { ENTR_SPIRIT_TEMPLE_BOSS_0, 0, EVENTCHKINF_C0, gSpiritBossNabooruKnuckleIntroCs },
    { ENTR_GERUDOS_FORTRESS_17, 0, EVENTCHKINF_C7, gGerudoFortressFirstCaptureCs },
    { ENTR_DEATH_MOUNTAIN_CRATER_1, 2, EVENTCHKINF_B9, gDeathMountainCraterIntroCs },
    { ENTR_KOKIRI_FOREST_12, 2, EVENTCHKINF_C6, gKokiriForestDekuSproutCs },
};

void* sUnusedEntranceCsList[] = {
    gDekuTreeIntroCs, gJabuJabuIntroCs, gDcOpeningCs, gMinuetCs, gIceCavernSerenadeCs, gTowerBarrierCs,
};

// Stores the frame the relevant cam data was last applied on
u16 gCamAtSplinePointsAppliedFrame;
u16 gCamEyePointAppliedFrame;
u16 gCamAtPointAppliedFrame;

// Cam ID to return to when a scripted cutscene is finished
s16 sReturnToCamId;

// Setting this to false will skip applying changes to the camera from the current cutscene script.
// It is set to true in most normal situations, only changed to false for debugging purposes.
u8 gUseCutsceneCam;

s16 sQuakeIndex;

void Cutscene_SetupScripted(PlayState* play, CutsceneContext* csCtx);

void Cutscene_DrawDebugInfo(UNUSED PlayState* play, Gfx** dlist, CutsceneContext* csCtx) {
    GfxPrint printer;
    STACK_PADS(s32, 2);

    GfxPrint_Init(&printer);
    GfxPrint_Open(&printer, *dlist);

    GfxPrint_SetPos(&printer, 22, 25);
    GfxPrint_SetColor(&printer, 255, 255, 55, 32);
    GfxPrint_Printf(&printer, "%s", "FLAME ");
    GfxPrint_SetColor(&printer, 255, 255, 255, 32);
    GfxPrint_Printf(&printer, "%06d", csCtx->curFrame);
    GfxPrint_SetColor(&printer, 50, 255, 255, 60);
    GfxPrint_SetPos(&printer, 4, 26);
    GfxPrint_Printf(&printer, "%s", "SKIP=(START) or (Cursole Right)");

    *dlist = GfxPrint_Close(&printer);
    GfxPrint_Destroy(&printer);
}

<<<<<<< HEAD
void func_8006450C(UNUSED PlayState* play, CutsceneContext* csCtx) {
=======
void Cutscene_InitContext(PlayState* play, CutsceneContext* csCtx) {
>>>>>>> bedf07d5
    csCtx->state = CS_STATE_IDLE;
    csCtx->timer = 0.0f;
}

<<<<<<< HEAD
void func_80064520(UNUSED PlayState* play, CutsceneContext* csCtx) {
    csCtx->state = CS_STATE_SKIPPABLE_INIT;
    csCtx->linkAction = NULL;
}

void func_80064534(UNUSED PlayState* play, CutsceneContext* csCtx) {
    if (csCtx->state != CS_STATE_UNSKIPPABLE_EXEC) {
        csCtx->state = CS_STATE_UNSKIPPABLE_INIT;
=======
void Cutscene_StartManual(PlayState* play, CutsceneContext* csCtx) {
    csCtx->state = CS_STATE_START;
    csCtx->playerCue = NULL;
}

void Cutscene_StopManual(PlayState* play, CutsceneContext* csCtx) {
    if (csCtx->state != CS_STATE_RUN_UNSTOPPABLE) {
        csCtx->state = CS_STATE_STOP;
>>>>>>> bedf07d5
    }
}

void Cutscene_UpdateManual(PlayState* play, CutsceneContext* csCtx) {
    if (gSaveContext.save.cutsceneIndex < 0xFFF0) {
        sManualCutsceneHandlers[csCtx->state](play, csCtx);
    }
}

void Cutscene_UpdateScripted(PlayState* play, CutsceneContext* csCtx) {
    Input* input = &play->state.input[0];

    if (CHECK_BTN_ALL(input->press.button, BTN_DLEFT) && (csCtx->state == CS_STATE_IDLE) && IS_CUTSCENE_LAYER) {
        gUseCutsceneCam = false;
        gSaveContext.save.cutsceneIndex = 0xFFFD;
        gSaveContext.cutsceneTrigger = 1;
    }

    if (CHECK_BTN_ALL(input->press.button, BTN_DUP) && (csCtx->state == CS_STATE_IDLE) && IS_CUTSCENE_LAYER &&
        !gDebugCamEnabled) {
        gUseCutsceneCam = true;
        gSaveContext.save.cutsceneIndex = 0xFFFD;
        gSaveContext.cutsceneTrigger = 1;
    }

    if ((gSaveContext.cutsceneTrigger != 0) && (play->transitionTrigger == TRANS_TRIGGER_START)) {
        gSaveContext.cutsceneTrigger = 0;
    }

    if ((gSaveContext.cutsceneTrigger != 0) && (csCtx->state == CS_STATE_IDLE)) {
        osSyncPrintf("\nデモ開始要求 発令！"); // "Cutscene start request announcement!"
        gSaveContext.save.cutsceneIndex = 0xFFFD;
        gSaveContext.cutsceneTrigger = 1;
    }

    if (gSaveContext.save.cutsceneIndex >= 0xFFF0) {
        Cutscene_SetupScripted(play, csCtx);
        sScriptedCutsceneHandlers[csCtx->state](play, csCtx);
    }
}

<<<<<<< HEAD
void func_80064720(UNUSED PlayState* play, UNUSED CutsceneContext* csCtx) {
}

u32 func_8006472C(UNUSED PlayState* play, CutsceneContext* csCtx, f32 target) {
    return Math_StepToF(&csCtx->unk_0C, target, 0.1f);
=======
void CutsceneHandler_DoNothing(PlayState* play, CutsceneContext* csCtx) {
}

u32 Cutscene_StepTimer(PlayState* play, CutsceneContext* csCtx, f32 target) {
    return Math_StepToF(&csCtx->timer, target, 0.1f);
>>>>>>> bedf07d5
}

void CutsceneHandler_StartManual(PlayState* play, CutsceneContext* csCtx) {
    Interface_ChangeHudVisibilityMode(HUD_VISIBILITY_NOTHING);
    Letterbox_SetSizeTarget(32);

    if (Cutscene_StepTimer(play, csCtx, 1.0f)) {
        Audio_SetCutsceneFlag(1);
        csCtx->state++; // CS_STATE_RUN
    }
}

void CutsceneHandler_StartScript(PlayState* play, CutsceneContext* csCtx) {
    CutsceneHandler_RunScript(play, csCtx);
    Interface_ChangeHudVisibilityMode(HUD_VISIBILITY_NOTHING);
    Letterbox_SetSizeTarget(32);

    if (Cutscene_StepTimer(play, csCtx, 1.0f)) {
        Audio_SetCutsceneFlag(1);
        csCtx->state++; // CS_STATE_RUN
    }
}

void CutsceneCmd_Misc(PlayState* play, CutsceneContext* csCtx, CsCmdMisc* cmd) {
    Player* player = GET_PLAYER(play);
    f32 lerp;
    u8 isFirstFrame = false;

    if (!((csCtx->curFrame >= cmd->startFrame) &&
          ((csCtx->curFrame < cmd->endFrame) || (cmd->endFrame == cmd->startFrame)))) {
        return;
    }

    lerp = Environment_LerpWeight(cmd->endFrame - 1, cmd->startFrame, csCtx->curFrame);

    if (csCtx->curFrame == cmd->startFrame) {
        isFirstFrame = true;
    }

    switch (cmd->type) {
        case CS_MISC_RAIN:
            if (isFirstFrame) {
                Audio_SetNatureAmbienceChannelIO(NATURE_CHANNEL_RAIN, CHANNEL_IO_PORT_4, 0x3F);
                Audio_SetNatureAmbienceChannelIO(NATURE_CHANNEL_RAIN, CHANNEL_IO_PORT_1, 1);
                play->envCtx.precipitation[PRECIP_RAIN_MAX] = 20;
            }
            break;

        case CS_MISC_LIGHTNING:
            if (isFirstFrame) {
                Audio_SetNatureAmbienceChannelIO(NATURE_CHANNEL_LIGHTNING, CHANNEL_IO_PORT_0, 0);
                Environment_AddLightningBolts(play, 3);
                gLightningStrike.state = LIGHTNING_STRIKE_START;
            }
            break;

        case CS_MISC_SET_CSFLAG_0:
            if (isFirstFrame) {
                CutsceneFlags_Set(play, 0);

                // Because this check uses an entrance index, the Door of Time will only open
                // after entering Temple of Time from the front entrance.
                // This is not an issue in the context of normal gameplay.
                if (gSaveContext.save.entranceIndex == ENTR_TEMPLE_OF_TIME_0) {
                    CutsceneFlags_Set(play, 2);
                }
            }
            break;

        case CS_MISC_LIFT_FOG:
            if (play->envCtx.adjZFar < ENV_ZFAR_MAX) {
                play->envCtx.adjZFar += 35;
            }
            break;

        case CS_MISC_CLOUDY_SKY:
            if (isFirstFrame) {
                play->envCtx.changeSkyboxState = CHANGE_SKYBOX_REQUESTED;
                play->envCtx.skyboxConfig = 1;
                play->envCtx.changeSkyboxNextConfig = 0;
                play->envCtx.changeSkyboxTimer = 60;
                play->envCtx.changeLightEnabled = true;
                play->envCtx.lightConfig = 0;
                play->envCtx.changeLightNextConfig = 1;
                play->envCtx.changeLightTimer = play->envCtx.changeDuration = 60;
            }
            break;

        case CS_MISC_FADE_KOKIRI_GRASS_ENV_ALPHA:
            if (play->roomCtx.unk_74[0] <= 127) {
                play->roomCtx.unk_74[0] += 4;
            }
            break;

        case CS_MISC_SNOW:
            play->envCtx.precipitation[PRECIP_SNOW_MAX] = 16;
            break;

        case CS_MISC_SET_CSFLAG_1:
            CutsceneFlags_Set(play, 1);
            break;

        case CS_MISC_DEKU_TREE_DEATH:
            if (play->roomCtx.unk_74[0] < 1650) {
                play->roomCtx.unk_74[0] += 20;
            }

            if (csCtx->curFrame == 783) {
                Sfx_PlaySfxCentered(NA_SE_EV_DEKU_DEATH);
            } else if (csCtx->curFrame == 717) {
                play->roomCtx.unk_74[0] = 0;
            }
            break;

        case CS_MISC_STOP_CUTSCENE:
            if (isFirstFrame) {
                if (csCtx->state != CS_STATE_RUN_UNSTOPPABLE) {
                    csCtx->state = CS_STATE_STOP;
                }
            }
            break;

        case CS_MISC_TRIFORCE_FLASH:
            if (play->roomCtx.unk_74[1] == 0) {
                Sfx_PlaySfxCentered(NA_SE_EV_TRIFORCE_FLASH);
            }

            if (play->roomCtx.unk_74[1] < 255) {
                play->roomCtx.unk_74[1] += 5;
            }
            break;

        case CS_MISC_SET_LOCKED_VIEWPOINT:
            if (isFirstFrame) {
                Play_SetViewpoint(play, VIEWPOINT_LOCKED);
            }
            break;

        case CS_MISC_SHOW_TITLE_CARD:
            if (isFirstFrame) {
                TitleCard_InitPlaceName(play, &play->actorCtx.titleCtx, player->giObjectSegment, 160, 120, 144, 24, 20);
            }
            break;

        case CS_MISC_QUAKE_START:
            if (isFirstFrame) {
                sQuakeIndex = Quake_Request(GET_ACTIVE_CAM(play), QUAKE_TYPE_6);
                Quake_SetSpeed(sQuakeIndex, 0x7FFF);
                Quake_SetPerturbations(sQuakeIndex, 4, 0, 1000, 0);
                Quake_SetDuration(sQuakeIndex, 800);
            }
            break;

        case CS_MISC_QUAKE_STOP:
            if (isFirstFrame) {
                Quake_RemoveRequest(sQuakeIndex);
            }
            break;

        case CS_MISC_STOP_STORM_AND_ADVANCE_TO_DAY:
            play->envCtx.precipitation[PRECIP_RAIN_MAX] = 0;
            play->envCtx.stormRequest = STORM_REQUEST_STOP;

            if (gSaveContext.save.dayTime < CLOCK_TIME(7, 0)) {
                gSaveContext.save.dayTime += 30;
            }

            if (play->envCtx.precipitation[PRECIP_RAIN_CUR] == 0) {
                gWeatherMode = WEATHER_MODE_CLEAR;
                Audio_SetNatureAmbienceChannelIO(NATURE_CHANNEL_RAIN, CHANNEL_IO_PORT_1, 0);
            }
            break;

        case CS_MISC_SET_FLAG_FAST_WINDMILL:
            SET_EVENTCHKINF(EVENTCHKINF_65);
            break;

        case CS_MISC_SET_FLAG_WELL_DRAINED:
            SET_EVENTCHKINF(EVENTCHKINF_67);
            break;

        case CS_MISC_SET_FLAG_LAKE_HYLIA_RESTORED:
            SET_EVENTCHKINF(EVENTCHKINF_69);
            break;

        case CS_MISC_VISMONO_BLACK_AND_WHITE:
            gVisMonoColor.r = 255;
            gVisMonoColor.g = 255;
            gVisMonoColor.b = 255;
            gVisMonoColor.a = 255;
            break;

        case CS_MISC_VISMONO_SEPIA:
            gVisMonoColor.r = 255;
            gVisMonoColor.g = 180;
            gVisMonoColor.b = 100;
            gVisMonoColor.a = 255.0f * lerp;
            break;

        case CS_MISC_HIDE_ROOM:
            play->roomCtx.curRoom.segment = NULL;
            break;

        case CS_MISC_TIME_ADVANCE_TO_NIGHT:
            gSaveContext.save.dayTime += 30;

            if ((gSaveContext.save.dayTime) >= CLOCK_TIME(19, 0)) {
                gSaveContext.save.dayTime = CLOCK_TIME(19, 0) - 1;
            }
            break;

        case CS_MISC_SET_TIME_BASED_LIGHT_SETTING:
            if ((gSaveContext.save.dayTime < CLOCK_TIME(4, 30)) || (gSaveContext.save.dayTime >= CLOCK_TIME(6, 30))) {
                if ((gSaveContext.save.dayTime >= CLOCK_TIME(6, 30)) &&
                    (gSaveContext.save.dayTime < CLOCK_TIME(16, 0))) {
                    play->envCtx.lightSettingOverride = 1;
                } else if ((gSaveContext.save.dayTime >= CLOCK_TIME(16, 0)) &&
                           (gSaveContext.save.dayTime <= CLOCK_TIME(18, 30))) {
                    play->envCtx.lightSettingOverride = 2;
                } else {
                    play->envCtx.lightSettingOverride = 3;
                }
            }
            break;

        case CS_MISC_RED_PULSATING_LIGHTS:
            if (play->state.frames & 8) {
                if (play->envCtx.adjAmbientColor[0] < 40) {
                    play->envCtx.adjAmbientColor[0] += 2;
                    play->envCtx.adjLight1Color[1] -= 3;
                    play->envCtx.adjLight1Color[2] -= 3;
                }
            } else {
                if (play->envCtx.adjAmbientColor[0] > 2) {
                    play->envCtx.adjAmbientColor[0] -= 2;
                    play->envCtx.adjLight1Color[1] += 3;
                    play->envCtx.adjLight1Color[2] += 3;
                }
            }
            break;

        case CS_MISC_HALT_ALL_ACTORS:
            play->haltAllActors = true;
            break;

        case CS_MISC_RESUME_ALL_ACTORS:
            play->haltAllActors = false;
            break;

        case CS_MISC_SET_CSFLAG_3:
            CutsceneFlags_Set(play, 3);
            break;

        case CS_MISC_SET_CSFLAG_4:
            CutsceneFlags_Set(play, 4);
            break;

        case CS_MISC_SANDSTORM_FILL:
            if (isFirstFrame) {
                play->envCtx.sandstormState = SANDSTORM_FILL;
            }

            Sfx_PlaySfxCentered2(NA_SE_EV_SAND_STORM - SFX_FLAG);
            break;

        case CS_MISC_SUNSSONG_START:
            gSaveContext.sunsSongState = SUNSSONG_START;
            break;

        case CS_MISC_FREEZE_TIME:
            if (IS_DAY) {
                gSaveContext.save.dayTime -= gTimeSpeed;
            } else {
                // doubled to compensate for time moving twice as fast at night
                gSaveContext.save.dayTime -= gTimeSpeed * 2;
            }
            break;

        case CS_MISC_LONG_SCARECROW_SONG:
            AudioOcarina_PlayLongScarecrowSong();
            csCtx->curFrame = cmd->startFrame - 1; // the cutscene runs forever
            break;
    }
}

void CutsceneCmd_SetLightSetting(PlayState* play, CutsceneContext* csCtx, CsCmdLightSetting* cmd) {
    if (csCtx->curFrame == cmd->startFrame) {
        play->envCtx.lightSettingOverride = cmd->settingPlusOne - 1;
        play->envCtx.lightBlend = 1.0f;
    }
}

<<<<<<< HEAD
// Command 0x56: Play Background Music
void Cutscene_Command_PlayBGM(UNUSED PlayState* play, CutsceneContext* csCtx, CsCmdMusicChange* cmd) {
    if (csCtx->frames == cmd->startFrame) {
        Audio_PlaySequenceInCutscene(cmd->sequence - 1);
    }
}

// Command 0x57: Stop Background Music
void Cutscene_Command_StopBGM(UNUSED PlayState* play, CutsceneContext* csCtx, CsCmdMusicChange* cmd) {
    if (csCtx->frames == cmd->startFrame) {
        Audio_StopSequenceInCutscene(cmd->sequence - 1);
    }
}

// Command 0x7C: Fade Background Music over duration
void Cutscene_Command_FadeBGM(UNUSED PlayState* play, CutsceneContext* csCtx, CsCmdMusicFade* cmd) {
    u8 fadeTimer;
=======
void CutsceneCmd_StartSequence(PlayState* play, CutsceneContext* csCtx, CsCmdStartSeq* cmd) {
    if (csCtx->curFrame == cmd->startFrame) {
        Audio_PlaySequenceInCutscene(cmd->seqIdPlusOne - 1);
    }
}

void CutsceneCmd_StopSequence(PlayState* play, CutsceneContext* csCtx, CsCmdStopSeq* cmd) {
    if (csCtx->curFrame == cmd->startFrame) {
        Audio_StopSequenceInCutscene(cmd->seqIdPlusOne - 1);
    }
}

void CutsceneCmd_FadeOutSequence(PlayState* play, CutsceneContext* csCtx, CsCmdFadeOutSeq* cmd) {
    u8 fadeOutDuration;
>>>>>>> bedf07d5

    if ((csCtx->curFrame == cmd->startFrame) && (csCtx->curFrame < cmd->endFrame)) {
        fadeOutDuration = cmd->endFrame - cmd->startFrame;

        if (cmd->seqPlayer == CS_FADE_OUT_FANFARE) {
            SEQCMD_STOP_SEQUENCE(SEQ_PLAYER_FANFARE, fadeOutDuration);
        } else {
            SEQCMD_STOP_SEQUENCE(SEQ_PLAYER_BGM_MAIN, fadeOutDuration);
        }
    }
}

<<<<<<< HEAD
// Command 9: ?
void Cutscene_Command_09(UNUSED PlayState* play, CutsceneContext* csCtx, CsCmdUnknown9* cmd) {
    if (csCtx->frames == cmd->startFrame) {
        Rumble_Request(0.0f, cmd->unk_06, cmd->unk_07, cmd->unk_08);
    }
}

// Command 0x8C: Set Time of Day & Environment Time
void func_80065134(UNUSED PlayState* play, CutsceneContext* csCtx, CsCmdDayTime* cmd) {
    s16 temp1;
    s16 temp2;
=======
void CutsceneCmd_RumbleController(PlayState* play, CutsceneContext* csCtx, CsCmdRumble* cmd) {
    if (csCtx->curFrame == cmd->startFrame) {
        Rumble_Request(0.0f, cmd->sourceStrength, cmd->duration, cmd->decreaseRate);
    }
}

void CutsceneCmd_SetTime(PlayState* play, CutsceneContext* csCtx, CsCmdTime* cmd) {
    s16 hours;
    s16 minutes;
>>>>>>> bedf07d5

    if (csCtx->curFrame == cmd->startFrame) {
        hours = (cmd->hour * 60.0f) / (24.0f * 60.0f / 0x10000);
        minutes = (cmd->minute + 1) / (24.0f * 60.0f / 0x10000);

        gSaveContext.save.dayTime = hours + minutes;
        gSaveContext.skyboxTime = hours + minutes;
    }
}

void CutsceneCmd_Destination(PlayState* play, CutsceneContext* csCtx, CsCmdDestination* cmd) {
    Player* player = GET_PLAYER(play);
    s32 titleDemoSkipped = false;

    if ((gSaveContext.gameMode != GAMEMODE_NORMAL) && (gSaveContext.gameMode != GAMEMODE_END_CREDITS) &&
        (play->sceneId != SCENE_HYRULE_FIELD) && (csCtx->curFrame > 20) &&
        (CHECK_BTN_ALL(play->state.input[0].press.button, BTN_A) ||
         CHECK_BTN_ALL(play->state.input[0].press.button, BTN_B) ||
         CHECK_BTN_ALL(play->state.input[0].press.button, BTN_START)) &&
        (gSaveContext.fileNum != 0xFEDC) && (play->transitionTrigger == TRANS_TRIGGER_OFF)) {
        Audio_PlaySfxGeneral(NA_SE_SY_PIECE_OF_HEART, &gSfxDefaultPos, 4, &gSfxDefaultFreqAndVolScale,
                             &gSfxDefaultFreqAndVolScale, &gSfxDefaultReverb);
        titleDemoSkipped = true;
    }

    if ((csCtx->curFrame == cmd->startFrame) || titleDemoSkipped ||
        ((csCtx->curFrame > 20) && CHECK_BTN_ALL(play->state.input[0].press.button, BTN_START) &&
         (gSaveContext.fileNum != 0xFEDC))) {
        csCtx->state = CS_STATE_RUN_UNSTOPPABLE;
        Audio_SetCutsceneFlag(0);
        gSaveContext.cutsceneTransitionControl = 1;

        osSyncPrintf("\n分岐先指定！！=[%d]番", cmd->destination); // "Future fork designation=No. [%d]"

        // `forceRisingButtonAlphas` has a secondary purpose, which is to signal to the title screen actor
        // that it should display immediately. This occurs when a title screen cutscene that is not the main
        // hyrule field scene is skipped.
        if ((gSaveContext.gameMode != GAMEMODE_NORMAL) && (csCtx->curFrame != cmd->startFrame)) {
            gSaveContext.forceRisingButtonAlphas = true;
        }

        gSaveContext.save.cutsceneIndex = 0;

        switch (cmd->destination) {
            case CS_DEST_CUTSCENE_MAP_GANON_HORSE:
                play->nextEntranceIndex = ENTR_CUTSCENE_MAP_0;
                gSaveContext.save.cutsceneIndex = 0xFFF1;
                play->transitionTrigger = TRANS_TRIGGER_START;
                play->transitionType = TRANS_TYPE_FADE_BLACK;
                break;

            case CS_DEST_CUTSCENE_MAP_THREE_GODDESSES:
                play->nextEntranceIndex = ENTR_CUTSCENE_MAP_0;
                gSaveContext.save.cutsceneIndex = 0xFFF0;
                play->transitionTrigger = TRANS_TRIGGER_START;
                play->transitionType = TRANS_TYPE_FILL_WHITE;
                break;

            case CS_DEST_GERUDO_VALLEY_DIN_PART_1:
                play->nextEntranceIndex = ENTR_GERUDO_VALLEY_0;
                gSaveContext.save.cutsceneIndex = 0xFFF1;
                play->transitionTrigger = TRANS_TRIGGER_START;
                play->transitionType = TRANS_TYPE_FILL_WHITE;
                break;

            case CS_DEST_DEATH_MOUNTAIN_TRAIL_NAYRU:
                play->nextEntranceIndex = ENTR_DEATH_MOUNTAIN_TRAIL_0;
                gSaveContext.save.cutsceneIndex = 0xFFF0;
                play->transitionTrigger = TRANS_TRIGGER_START;
                play->transitionType = TRANS_TYPE_FILL_WHITE;
                break;

            case CS_DEST_KOKIRI_FOREST_FARORE:
                play->nextEntranceIndex = ENTR_KOKIRI_FOREST_0;
                gSaveContext.save.cutsceneIndex = 0xFFF0;
                play->transitionTrigger = TRANS_TRIGGER_START;
                play->transitionType = TRANS_TYPE_FILL_WHITE;
                break;

            case CS_DEST_CUTSCENE_MAP_TRIFORCE_CREATION:
                play->nextEntranceIndex = ENTR_CUTSCENE_MAP_0;
                gSaveContext.save.cutsceneIndex = 0xFFF2;
                play->transitionTrigger = TRANS_TRIGGER_START;
                play->transitionType = TRANS_TYPE_FILL_WHITE;
                break;

            case CS_DEST_KOKIRI_FOREST_RECEIVE_KOKIRI_EMERALD:
                play->nextEntranceIndex = ENTR_KOKIRI_FOREST_0;
                gSaveContext.save.cutsceneIndex = 0xFFF2;
                play->transitionTrigger = TRANS_TRIGGER_START;
                play->transitionType = TRANS_TYPE_INSTANT;
                break;

            case CS_DEST_TEMPLE_OF_TIME_FROM_MASTER_SWORD:
                gSaveContext.save.info.fw.set = 0;
                gSaveContext.respawn[RESPAWN_MODE_TOP].data = 0;

                if (!GET_EVENTCHKINF(EVENTCHKINF_45)) {
                    SET_EVENTCHKINF(EVENTCHKINF_45);
                    play->nextEntranceIndex = ENTR_CUTSCENE_MAP_0;
                    play->transitionTrigger = TRANS_TRIGGER_START;
                    gSaveContext.save.cutsceneIndex = 0xFFF3;
                    play->transitionType = TRANS_TYPE_INSTANT;
                } else {
                    if (!IS_CUTSCENE_LAYER) {
                        if (!LINK_IS_ADULT) {
                            play->linkAgeOnLoad = LINK_AGE_ADULT;
                        } else {
                            play->linkAgeOnLoad = LINK_AGE_CHILD;
                        }
                    }

                    play->nextEntranceIndex = ENTR_TEMPLE_OF_TIME_2;
                    play->transitionTrigger = TRANS_TRIGGER_START;
                    play->transitionType = TRANS_TYPE_FADE_WHITE;
                    gSaveContext.nextTransitionType = TRANS_TYPE_FADE_WHITE;
                }
                break;

            case CS_DEST_GERUDO_VALLEY_DIN_PART_2:
                play->nextEntranceIndex = ENTR_GERUDO_VALLEY_0;
                gSaveContext.save.cutsceneIndex = 0xFFF0;
                play->transitionTrigger = TRANS_TRIGGER_START;
                play->transitionType = TRANS_TYPE_FILL_BROWN;
                break;

            case CS_DEST_LINKS_HOUSE_INTRO:
                play->nextEntranceIndex = ENTR_LINKS_HOUSE_0;
                gSaveContext.save.cutsceneIndex = 0xFFF0;
                play->transitionTrigger = TRANS_TRIGGER_START;
                play->transitionType = TRANS_TYPE_FADE_BLACK;
                break;

            case CS_DEST_KOKIRI_FOREST_INTRO:
                play->nextEntranceIndex = ENTR_KOKIRI_FOREST_0;
                gSaveContext.save.cutsceneIndex = 0xFFF3;
                play->transitionTrigger = TRANS_TRIGGER_START;
                play->transitionType = TRANS_TYPE_FADE_WHITE;
                break;

            case CS_DEST_DEATH_MOUNTAIN_TRAIL_FROM_GORON_RUBY:
                play->nextEntranceIndex = ENTR_DEATH_MOUNTAIN_TRAIL_5;
                play->transitionTrigger = TRANS_TRIGGER_START;
                play->transitionType = TRANS_TYPE_FADE_BLACK;
                break;

            case CS_DEST_ZORAS_FOUNTAIN_FROM_ZORAS_SAPPHIRE:
                play->nextEntranceIndex = ENTR_ZORAS_FOUNTAIN_0;
                play->transitionTrigger = TRANS_TRIGGER_START;
                play->transitionType = TRANS_TYPE_FADE_BLACK;
                gSaveContext.nextTransitionType = TRANS_TYPE_FADE_BLACK;
                break;

            case CS_DEST_KOKIRI_FOREST_FROM_KOKIRI_EMERALD:
                play->nextEntranceIndex = ENTR_KOKIRI_FOREST_11;
                play->transitionTrigger = TRANS_TRIGGER_START;
                play->transitionType = TRANS_TYPE_FADE_BLACK;
                break;

            case CS_DEST_TEMPLE_OF_TIME_KOKIRI_EMERALD_RESTORED:
                play->nextEntranceIndex = ENTR_TEMPLE_OF_TIME_0;
                play->transitionTrigger = TRANS_TRIGGER_START;
                gSaveContext.save.cutsceneIndex = 0xFFF4;
                play->transitionType = TRANS_TYPE_FADE_WHITE;
                break;

            case CS_DEST_TEMPLE_OF_TIME_GORON_RUBY_RESTORED:
                play->nextEntranceIndex = ENTR_TEMPLE_OF_TIME_0;
                play->transitionTrigger = TRANS_TRIGGER_START;
                gSaveContext.save.cutsceneIndex = 0xFFF5;
                play->transitionType = TRANS_TYPE_FADE_WHITE;
                break;

            case CS_DEST_TEMPLE_OF_TIME_ZORAS_SAPPHIRE_RESTORED:
                play->nextEntranceIndex = ENTR_TEMPLE_OF_TIME_0;
                play->transitionTrigger = TRANS_TRIGGER_START;
                gSaveContext.save.cutsceneIndex = 0xFFF6;
                play->transitionType = TRANS_TYPE_FADE_WHITE;
                break;

            case CS_DEST_TEMPLE_OF_TIME_AFTER_LIGHT_MEDALLION:
                SET_EVENTCHKINF(EVENTCHKINF_4F);
                play->nextEntranceIndex = ENTR_TEMPLE_OF_TIME_4;
                play->transitionTrigger = TRANS_TRIGGER_START;
                play->transitionType = TRANS_TYPE_FADE_BLACK;
                gSaveContext.nextTransitionType = TRANS_TYPE_FADE_BLACK;
                break;

            case CS_DEST_DEATH_MOUNTAIN_TRAIL:
                play->nextEntranceIndex = ENTR_DEATH_MOUNTAIN_TRAIL_0;
                play->transitionTrigger = TRANS_TRIGGER_START;
                play->transitionType = TRANS_TYPE_FADE_BLACK_FAST;
                gSaveContext.save.cutsceneIndex = 0x8000;
                break;

            case CS_DEST_LAKE_HYLIA_WATER_RESTORED:
                play->nextEntranceIndex = ENTR_LAKE_HYLIA_0;
                play->transitionTrigger = TRANS_TRIGGER_START;
                gSaveContext.save.cutsceneIndex = 0xFFF0;
                play->transitionType = TRANS_TYPE_FADE_WHITE;
                break;

            case CS_DEST_DESERT_COLOSSUS_REQUIEM:
                Item_Give(play, ITEM_SONG_REQUIEM);
                play->nextEntranceIndex = ENTR_DESERT_COLOSSUS_0;
                play->transitionTrigger = TRANS_TRIGGER_START;
                gSaveContext.save.cutsceneIndex = 0xFFF0;
                play->transitionType = TRANS_TYPE_FADE_WHITE;
                break;

            case CS_DEST_CUTSCENE_MAP_GANONDORF_DEFEATED_CREDITS:
                play->nextEntranceIndex = ENTR_CUTSCENE_MAP_0;
                play->transitionTrigger = TRANS_TRIGGER_START;
                gSaveContext.save.cutsceneIndex = 0xFFF8;
                play->transitionType = TRANS_TYPE_FADE_WHITE;
                break;

            case CS_DEST_JABU_JABU:
                play->nextEntranceIndex = ENTR_JABU_JABU_0;
                play->transitionTrigger = TRANS_TRIGGER_START;
                play->transitionType = TRANS_TYPE_FADE_BLACK;
                break;

            case CS_DEST_CHAMBER_OF_SAGES_LIGHT_MEDALLION:
                play->linkAgeOnLoad = LINK_AGE_ADULT;
                play->nextEntranceIndex = ENTR_CHAMBER_OF_THE_SAGES_0;
                play->transitionTrigger = TRANS_TRIGGER_START;
                gSaveContext.save.cutsceneIndex = 0xFFF0;
                play->transitionType = TRANS_TYPE_FADE_WHITE;
                break;

            case CS_DEST_TEMPLE_OF_TIME_KOKIRI_EMERALD_RESTORED_2:
                play->nextEntranceIndex = ENTR_TEMPLE_OF_TIME_0;
                play->transitionTrigger = TRANS_TRIGGER_START;
                gSaveContext.save.cutsceneIndex = 0xFFF4;
                play->transitionType = TRANS_TYPE_FADE_WHITE;
                break;

            case CS_DEST_TEMPLE_OF_TIME_GORON_RUBY_RESTORED_2:
                play->nextEntranceIndex = ENTR_TEMPLE_OF_TIME_0;
                play->transitionTrigger = TRANS_TRIGGER_START;
                gSaveContext.save.cutsceneIndex = 0xFFF5;
                play->transitionType = TRANS_TYPE_FADE_WHITE;
                break;

            case CS_DEST_TEMPLE_OF_TIME_ZORAS_SAPPHIRE_RESTORED_2:
                play->nextEntranceIndex = ENTR_TEMPLE_OF_TIME_0;
                play->transitionTrigger = TRANS_TRIGGER_START;
                gSaveContext.save.cutsceneIndex = 0xFFF6;
                play->transitionType = TRANS_TYPE_FADE_WHITE;
                break;

            case CS_DEST_CHAMBER_OF_SAGES_FOREST_MEDALLION:
                play->nextEntranceIndex = ENTR_CHAMBER_OF_THE_SAGES_0;
                play->transitionTrigger = TRANS_TRIGGER_START;
                gSaveContext.chamberCutsceneNum = CHAMBER_CS_FOREST;
                play->transitionType = TRANS_TYPE_FADE_WHITE;
                break;

            case CS_DEST_CHAMBER_OF_SAGES_FIRE_MEDALLION:
                play->nextEntranceIndex = ENTR_CHAMBER_OF_THE_SAGES_0;
                play->transitionTrigger = TRANS_TRIGGER_START;
                play->transitionType = TRANS_TYPE_FADE_WHITE;
                Item_Give(play, ITEM_MEDALLION_FIRE);
                gSaveContext.chamberCutsceneNum = CHAMBER_CS_FIRE;
                break;

            case CS_DEST_CHAMBER_OF_SAGES_WATER_MEDALLION:
                play->nextEntranceIndex = ENTR_CHAMBER_OF_THE_SAGES_0;
                play->transitionTrigger = TRANS_TRIGGER_START;
                play->transitionType = TRANS_TYPE_FADE_WHITE;
                gSaveContext.chamberCutsceneNum = CHAMBER_CS_WATER;
                break;

            case CS_DEST_HYRULE_FIELD_FLASHBACK:
                play->linkAgeOnLoad = LINK_AGE_CHILD;
                play->nextEntranceIndex = ENTR_HYRULE_FIELD_0;
                play->transitionTrigger = TRANS_TRIGGER_START;
                gSaveContext.save.cutsceneIndex = 0xFFF2;
                play->transitionType = TRANS_TYPE_INSTANT;
                break;

            case CS_DEST_HYRULE_FIELD_FROM_ZELDA_ESCAPE:
                play->nextEntranceIndex = ENTR_HYRULE_FIELD_0;
                play->transitionTrigger = TRANS_TRIGGER_START;
                play->transitionType = TRANS_TYPE_FADE_WHITE;
                break;

            case CS_DEST_CUTSCENE_MAP_GANONDORF_FROM_MASTER_SWORD:
                play->nextEntranceIndex = ENTR_CUTSCENE_MAP_0;
                play->transitionTrigger = TRANS_TRIGGER_START;
                gSaveContext.save.cutsceneIndex = 0xFFF3;
                play->transitionType = TRANS_TYPE_FADE_WHITE;
                break;

            case CS_DEST_HYRULE_FIELD_INTRO_DREAM:
                play->nextEntranceIndex = ENTR_HYRULE_FIELD_0;
                play->transitionTrigger = TRANS_TRIGGER_START;
                gSaveContext.save.cutsceneIndex = 0xFFF0;
                play->transitionType = TRANS_TYPE_FADE_BLACK_FAST;
                break;

            case CS_DEST_CUTSCENE_MAP_SHEIKAH_LEGEND:
                play->nextEntranceIndex = ENTR_CUTSCENE_MAP_0;
                play->transitionTrigger = TRANS_TRIGGER_START;
                gSaveContext.save.cutsceneIndex = 0xFFF4;
                play->transitionType = TRANS_TYPE_FADE_BLACK_FAST;
                break;

            case CS_DEST_TEMPLE_OF_TIME_ZELDA_REVEAL:
                play->nextEntranceIndex = ENTR_TEMPLE_OF_TIME_0;
                play->transitionTrigger = TRANS_TRIGGER_START;
                gSaveContext.save.cutsceneIndex = 0xFFF9;
                play->transitionType = TRANS_TYPE_FADE_BLACK_FAST;
                break;

            case CS_DEST_TEMPLE_OF_TIME_GET_LIGHT_ARROWS:
                play->linkAgeOnLoad = LINK_AGE_ADULT;
                play->nextEntranceIndex = ENTR_TEMPLE_OF_TIME_0;
                play->transitionTrigger = TRANS_TRIGGER_START;
                gSaveContext.save.cutsceneIndex = 0xFFFA;
                play->transitionType = TRANS_TYPE_FADE_BLACK_FAST;
                break;

            case CS_DEST_LAKE_HYLIA_FROM_LAKE_RESTORED:
                play->nextEntranceIndex = ENTR_LAKE_HYLIA_5;
                play->transitionTrigger = TRANS_TRIGGER_START;
                play->transitionType = TRANS_TYPE_FADE_BLACK;
                break;

            case CS_DEST_KAKARIKO_VILLAGE_DRAIN_WELL:
                play->nextEntranceIndex = ENTR_KAKARIKO_VILLAGE_0;
                play->transitionTrigger = TRANS_TRIGGER_START;
                gSaveContext.save.cutsceneIndex = 0xFFF2;
                play->transitionType = TRANS_TYPE_FADE_BLACK_FAST;
                break;

            case CS_DEST_WINDMILL_FROM_WELL_DRAINED:
                play->nextEntranceIndex = ENTR_WINDMILL_AND_DAMPES_GRAVE_2;
                play->transitionTrigger = TRANS_TRIGGER_START;
                play->transitionType = TRANS_TYPE_FADE_BLACK_FAST;
                break;

            case CS_DEST_TEMPLE_OF_TIME_FROM_ALL_STONES_RESTORED:
                play->nextEntranceIndex = ENTR_TEMPLE_OF_TIME_3;
                play->transitionTrigger = TRANS_TRIGGER_START;
                play->transitionType = TRANS_TYPE_FADE_WHITE_INSTANT;
                break;

            case CS_DEST_TEMPLE_OF_TIME_AFTER_LIGHT_MEDALLION_ALT:
                SET_EVENTCHKINF(EVENTCHKINF_4F);
                play->nextEntranceIndex = ENTR_TEMPLE_OF_TIME_4;
                play->transitionTrigger = TRANS_TRIGGER_START;
                play->transitionType = TRANS_TYPE_FADE_BLACK_FAST;
                break;

            case CS_DEST_KAKARIKO_VILLAGE_NOCTURNE_PART_2:
                Item_Give(play, ITEM_SONG_NOCTURNE);
                SET_EVENTCHKINF(EVENTCHKINF_54);
                play->nextEntranceIndex = ENTR_KAKARIKO_VILLAGE_0;
                play->transitionTrigger = TRANS_TRIGGER_START;
                gSaveContext.save.cutsceneIndex = 0xFFF1;
                play->transitionType = TRANS_TYPE_FADE_BLACK_FAST;
                break;

            case CS_DEST_DESERT_COLOSSUS_FROM_REQUIEM:
                play->nextEntranceIndex = ENTR_DESERT_COLOSSUS_4;
                play->transitionTrigger = TRANS_TRIGGER_START;
                play->transitionType = TRANS_TYPE_SANDSTORM_END;
                gSaveContext.nextTransitionType = TRANS_TYPE_SANDSTORM_END;
                break;

            case CS_DEST_TEMPLE_OF_TIME_FROM_LIGHT_ARROWS:
                play->nextEntranceIndex = ENTR_TEMPLE_OF_TIME_5;
                play->transitionTrigger = TRANS_TRIGGER_START;
                play->transitionType = TRANS_TYPE_FADE_BLACK_FAST;
                break;

            case CS_DEST_KAKARIKO_VILLAGE_FROM_NOCTURNE:
                play->nextEntranceIndex = ENTR_KAKARIKO_VILLAGE_13;
                play->transitionTrigger = TRANS_TRIGGER_START;
                play->transitionType = TRANS_TYPE_FADE_WHITE_INSTANT;
                break;

            case CS_DEST_HYRULE_FIELD_FROM_ZELDAS_COURTYARD:
                play->nextEntranceIndex = ENTR_HYRULE_FIELD_0;
                gSaveContext.save.cutsceneIndex = 0xFFF8;
                play->transitionTrigger = TRANS_TRIGGER_START;
                play->transitionType = TRANS_TYPE_CIRCLE(TCA_NORMAL, TCC_WHITE, TCS_SLOW);
                break;

            case CS_DEST_TEMPLE_OF_TIME_SONG_OF_TIME:
                play->nextEntranceIndex = ENTR_TEMPLE_OF_TIME_0;
                gSaveContext.save.cutsceneIndex = 0xFFF7;
                play->transitionTrigger = TRANS_TRIGGER_START;
                play->transitionType = TRANS_TYPE_INSTANT;
                break;

            case CS_DEST_HYRULE_FIELD_FROM_SONG_OF_TIME:
                play->nextEntranceIndex = ENTR_HYRULE_FIELD_16;
                play->transitionTrigger = TRANS_TRIGGER_START;
                play->transitionType = TRANS_TYPE_FADE_WHITE;
                break;

            case CS_DEST_GERUDO_VALLEY_CREDITS:
                gSaveContext.gameMode = GAMEMODE_END_CREDITS;
                Audio_SetSfxBanksMute(0x6F);
                play->linkAgeOnLoad = LINK_AGE_CHILD;
                play->nextEntranceIndex = ENTR_GERUDO_VALLEY_0;
                gSaveContext.save.cutsceneIndex = 0xFFF2;
                play->transitionTrigger = TRANS_TRIGGER_START;
                play->transitionType = TRANS_TYPE_FADE_BLACK;
                break;

            case CS_DEST_GERUDO_FORTRESS_CREDITS:
                play->nextEntranceIndex = ENTR_GERUDOS_FORTRESS_0;
                gSaveContext.save.cutsceneIndex = 0xFFF1;
                play->transitionTrigger = TRANS_TRIGGER_START;
                play->transitionType = TRANS_TYPE_FADE_BLACK;
                break;

            case CS_DEST_KAKARIKO_VILLAGE_CREDITS:
                play->nextEntranceIndex = ENTR_KAKARIKO_VILLAGE_0;
                gSaveContext.save.cutsceneIndex = 0xFFF4;
                play->transitionTrigger = TRANS_TRIGGER_START;
                play->transitionType = TRANS_TYPE_FADE_BLACK;
                break;

            case CS_DEST_DEATH_MOUNTAIN_TRAIL_CREDITS_PART_1:
                play->nextEntranceIndex = ENTR_DEATH_MOUNTAIN_TRAIL_0;
                gSaveContext.save.cutsceneIndex = 0xFFF3;
                play->transitionTrigger = TRANS_TRIGGER_START;
                play->transitionType = TRANS_TYPE_FADE_BLACK;
                break;

            case CS_DEST_GORON_CITY_CREDITS:
                play->nextEntranceIndex = ENTR_GORON_CITY_0;
                gSaveContext.save.cutsceneIndex = 0xFFF1;
                play->transitionTrigger = TRANS_TRIGGER_START;
                play->transitionType = TRANS_TYPE_FADE_BLACK;
                break;

            case CS_DEST_LAKE_HYLIA_CREDITS:
                play->nextEntranceIndex = ENTR_LAKE_HYLIA_0;
                gSaveContext.save.cutsceneIndex = 0xFFF1;
                play->transitionTrigger = TRANS_TRIGGER_START;
                play->transitionType = TRANS_TYPE_FADE_BLACK;
                break;

            case CS_DEST_ZORAS_FOUNTAIN_CREDITS:
                play->nextEntranceIndex = ENTR_ZORAS_FOUNTAIN_0;
                gSaveContext.save.cutsceneIndex = 0xFFF2;
                play->transitionTrigger = TRANS_TRIGGER_START;
                play->transitionType = TRANS_TYPE_FADE_BLACK;
                break;

            case CS_DEST_ZORAS_DOMAIN_CREDITS:
                play->nextEntranceIndex = ENTR_ZORAS_DOMAIN_0;
                gSaveContext.save.cutsceneIndex = 0xFFF0;
                play->transitionTrigger = TRANS_TRIGGER_START;
                play->transitionType = TRANS_TYPE_FADE_BLACK;
                break;

            case CS_DEST_KOKIRI_FOREST_CREDITS_PART_1:
                play->linkAgeOnLoad = LINK_AGE_ADULT;
                play->nextEntranceIndex = ENTR_KOKIRI_FOREST_0;
                gSaveContext.save.cutsceneIndex = 0xFFF6;
                play->transitionTrigger = TRANS_TRIGGER_START;
                play->transitionType = TRANS_TYPE_FADE_BLACK;
                break;

            case CS_DEST_KOKIRI_FOREST_CREDITS_PART_2:
                play->nextEntranceIndex = ENTR_KOKIRI_FOREST_0;
                gSaveContext.save.cutsceneIndex = 0xFFF7;
                play->transitionTrigger = TRANS_TRIGGER_START;
                play->transitionType = TRANS_TYPE_FADE_BLACK;
                break;

            case CS_DEST_HYRULE_FIELD_CREDITS:
                play->nextEntranceIndex = ENTR_HYRULE_FIELD_0;
                gSaveContext.save.cutsceneIndex = 0xFFF5;
                play->transitionTrigger = TRANS_TRIGGER_START;
                play->transitionType = TRANS_TYPE_FADE_BLACK;
                break;

            case CS_DEST_LON_LON_RANCH_CREDITS_PART_1_ALT:
                play->linkAgeOnLoad = LINK_AGE_CHILD;
                play->nextEntranceIndex = ENTR_LON_LON_RANCH_0;
                gSaveContext.save.cutsceneIndex = 0xFFF2;
                play->transitionTrigger = TRANS_TRIGGER_START;
                play->transitionType = TRANS_TYPE_FADE_BLACK;
                break;

            case CS_DEST_KAKARIKO_VILLAGE_FROM_TRAIL_OWL:
                play->nextEntranceIndex = ENTR_KAKARIKO_VILLAGE_14;
                play->transitionTrigger = TRANS_TRIGGER_START;
                play->transitionType = TRANS_TYPE_FADE_BLACK;
                break;

            case CS_DEST_HYRULE_FIELD_FROM_LAKE_HYLIA_OWL:
                play->nextEntranceIndex = ENTR_HYRULE_FIELD_9;
                play->transitionTrigger = TRANS_TRIGGER_START;
                play->transitionType = TRANS_TYPE_FADE_BLACK;
                break;

            case CS_DEST_CUTSCENE_MAP_DEKU_SPROUT_PART_2:
                play->nextEntranceIndex = ENTR_CUTSCENE_MAP_0;
                play->transitionTrigger = TRANS_TRIGGER_START;
                gSaveContext.save.cutsceneIndex = 0xFFF5;
                play->transitionType = TRANS_TYPE_FADE_BLACK;
                break;

            case CS_DEST_KOKIRI_FOREST_DEKU_SPROUT_PART_3:
                play->nextEntranceIndex = ENTR_KOKIRI_FOREST_12;
                play->transitionTrigger = TRANS_TRIGGER_START;
                play->transitionType = TRANS_TYPE_FADE_BLACK;
                break;

            case CS_DEST_DEATH_MOUNTAIN_TRAIL_CREDITS_PART_2:
                play->nextEntranceIndex = ENTR_DEATH_MOUNTAIN_TRAIL_0;
                play->transitionTrigger = TRANS_TRIGGER_START;
                gSaveContext.save.cutsceneIndex = 0xFFF4;
                play->transitionType = TRANS_TYPE_FADE_BLACK;
                gSaveContext.nextTransitionType = TRANS_TYPE_FADE_BLACK;
                break;

            case CS_DEST_TEMPLE_OF_TIME_CREDITS:
                gSaveContext.save.info.equips.equipment |= EQUIP_VALUE_TUNIC_KOKIRI << (EQUIP_TYPE_TUNIC * 4);
                Player_SetEquipmentData(play, player);
                gSaveContext.save.info.equips.equipment |= EQUIP_VALUE_BOOTS_KOKIRI << (EQUIP_TYPE_BOOTS * 4);
                Player_SetEquipmentData(play, player);
                play->linkAgeOnLoad = LINK_AGE_CHILD;
                play->nextEntranceIndex = ENTR_TEMPLE_OF_TIME_0;
                play->transitionTrigger = TRANS_TRIGGER_START;
                gSaveContext.save.cutsceneIndex = 0xFFF1;
                play->transitionType = TRANS_TYPE_FADE_BLACK;
                break;

            case CS_DEST_ZELDAS_COURTYARD_CREDITS:
                play->nextEntranceIndex = ENTR_CASTLE_COURTYARD_ZELDA_0;
                play->transitionTrigger = TRANS_TRIGGER_START;
                gSaveContext.save.cutsceneIndex = 0xFFF0;
                play->transitionType = TRANS_TYPE_FADE_BLACK;
                gSaveContext.nextTransitionType = TRANS_TYPE_FADE_BLACK;
                break;

            case CS_DEST_LON_LON_RANCH_CREDITS_PART_1:
                play->linkAgeOnLoad = LINK_AGE_CHILD;
                play->nextEntranceIndex = ENTR_LON_LON_RANCH_0;
                play->transitionTrigger = TRANS_TRIGGER_START;
                gSaveContext.save.cutsceneIndex = 0xFFF2;
                play->transitionType = TRANS_TYPE_FADE_BLACK;
                break;

            case CS_DEST_LON_LON_RANCH_CREDITS_PART_2:
                play->nextEntranceIndex = ENTR_LON_LON_RANCH_0;
                play->transitionTrigger = TRANS_TRIGGER_START;
                gSaveContext.save.cutsceneIndex = 0xFFF3;
                play->transitionType = TRANS_TYPE_FADE_WHITE;
                gSaveContext.nextTransitionType = TRANS_TYPE_FADE_WHITE;
                break;

            case CS_DEST_LON_LON_RANCH_CREDITS_PART_3:
                play->linkAgeOnLoad = LINK_AGE_CHILD;
                play->nextEntranceIndex = ENTR_LON_LON_RANCH_0;
                play->transitionTrigger = TRANS_TRIGGER_START;
                gSaveContext.save.cutsceneIndex = 0xFFF4;
                play->transitionType = TRANS_TYPE_FADE_BLACK;
                break;

            case CS_DEST_LON_LON_RANCH_CREDITS_PART_4:
                play->linkAgeOnLoad = LINK_AGE_ADULT;
                play->nextEntranceIndex = ENTR_LON_LON_RANCH_0;
                play->transitionTrigger = TRANS_TRIGGER_START;
                gSaveContext.save.cutsceneIndex = 0xFFF5;
                play->transitionType = TRANS_TYPE_FADE_BLACK;
                break;

            case CS_DEST_LON_LON_RANCH_CREDITS_PART_5:
                play->linkAgeOnLoad = LINK_AGE_CHILD;
                play->nextEntranceIndex = ENTR_LON_LON_RANCH_0;
                play->transitionTrigger = TRANS_TRIGGER_START;
                gSaveContext.save.cutsceneIndex = 0xFFF6;
                play->transitionType = TRANS_TYPE_FADE_BLACK;
                break;

            case CS_DEST_LON_LON_RANCH_CREDITS_PART_6:
                play->nextEntranceIndex = ENTR_LON_LON_RANCH_0;
                play->transitionTrigger = TRANS_TRIGGER_START;
                gSaveContext.save.cutsceneIndex = 0xFFF7;
                play->transitionType = TRANS_TYPE_FADE_BLACK;
                break;

            case CS_DEST_LON_LON_RANCH_1:
            case CS_DEST_LON_LON_RANCH_2:
            case CS_DEST_LON_LON_RANCH_3:
            case CS_DEST_LON_LON_RANCH_4:
            case CS_DEST_LON_LON_RANCH_5:
            case CS_DEST_LON_LON_RANCH_6:
            case CS_DEST_LON_LON_RANCH_7:
            case CS_DEST_LON_LON_RANCH_8:
            case CS_DEST_LON_LON_RANCH_9:
            case CS_DEST_LON_LON_RANCH_10:
            case CS_DEST_LON_LON_RANCH_11:
            case CS_DEST_LON_LON_RANCH_12:
            case CS_DEST_LON_LON_RANCH_13:
            case CS_DEST_LON_LON_RANCH_14:
            case CS_DEST_LON_LON_RANCH_15:
                play->nextEntranceIndex = ENTR_LON_LON_RANCH_0;
                play->transitionTrigger = TRANS_TRIGGER_START;
                play->transitionType = TRANS_TYPE_FADE_BLACK;
                break;

            case CS_DEST_LON_LON_RANCH_FROM_EPONAS_SONG:
                play->nextEntranceIndex = ENTR_LON_LON_RANCH_1;
                play->transitionTrigger = TRANS_TRIGGER_START;
                play->transitionType = TRANS_TYPE_FADE_WHITE;
                break;

            case CS_DEST_STONES_RESTORED_CONDITIONAL:
                // At one point in development, Forest, Fire and Water temples blocked the ability to return to child.
                // Completing each dungeon would "restore" their respective stone, with the Door of Time opening after
                // all 3 are restored. This cutscene destination sends the player to the correct blue warp destination,
                // unless all 3 dungeons have been cleared. In that case, the destination is the Temple of Time which
                // plays a cutscene where the door opens.
                if (GET_EVENTCHKINF(EVENTCHKINF_48) && GET_EVENTCHKINF(EVENTCHKINF_49) &&
                    GET_EVENTCHKINF(EVENTCHKINF_4A)) {
                    play->nextEntranceIndex = ENTR_TEMPLE_OF_TIME_0;
                    play->transitionTrigger = TRANS_TRIGGER_START;
                    gSaveContext.save.cutsceneIndex = 0xFFF3;
                    play->transitionType = TRANS_TYPE_FADE_BLACK;
                } else {
                    switch (gSaveContext.sceneLayer) {
                        case 8:
                            play->nextEntranceIndex = ENTR_SACRED_FOREST_MEADOW_0;
                            play->transitionTrigger = TRANS_TRIGGER_START;
                            play->transitionType = TRANS_TYPE_FADE_BLACK;
                            break;

                        case 9:
                            play->nextEntranceIndex = ENTR_DEATH_MOUNTAIN_CRATER_0;
                            play->transitionTrigger = TRANS_TRIGGER_START;
                            play->transitionType = TRANS_TYPE_FADE_BLACK;
                            break;

                        case 10:
                            play->nextEntranceIndex = ENTR_LAKE_HYLIA_0;
                            play->transitionTrigger = TRANS_TRIGGER_START;
                            gSaveContext.save.cutsceneIndex = 0xFFF0;
                            play->transitionType = TRANS_TYPE_FADE_WHITE;
                            break;
                    }
                }
                break;

            case CS_DEST_DESERT_COLOSSUS_FROM_CHAMBER_OF_SAGES:
                if (CHECK_QUEST_ITEM(QUEST_MEDALLION_SHADOW)) {
                    play->nextEntranceIndex = ENTR_CHAMBER_OF_THE_SAGES_0;
                    play->transitionTrigger = TRANS_TRIGGER_START;
                    gSaveContext.save.cutsceneIndex = 0xFFF1;
                    play->transitionType = TRANS_TYPE_FADE_WHITE_FAST;
                } else {
                    SET_EVENTCHKINF(EVENTCHKINF_C8);
                    play->nextEntranceIndex = ENTR_DESERT_COLOSSUS_8;
                    play->transitionTrigger = TRANS_TRIGGER_START;
                    play->transitionType = TRANS_TYPE_FADE_WHITE;
                    gSaveContext.nextTransitionType = TRANS_TYPE_FADE_WHITE;
                }
                break;

            case CS_DEST_GRAVEYARD_FROM_CHAMBER_OF_SAGES:
                if (CHECK_QUEST_ITEM(QUEST_MEDALLION_SPIRIT)) {
                    play->nextEntranceIndex = ENTR_CHAMBER_OF_THE_SAGES_0;
                    play->transitionTrigger = TRANS_TRIGGER_START;
                    gSaveContext.save.cutsceneIndex = 0xFFF1;
                    play->transitionType = TRANS_TYPE_FADE_WHITE_FAST;
                } else {
                    play->nextEntranceIndex = ENTR_GRAVEYARD_8;
                    play->transitionTrigger = TRANS_TRIGGER_START;
                    play->transitionType = TRANS_TYPE_FADE_WHITE;
                    gSaveContext.nextTransitionType = TRANS_TYPE_FADE_WHITE;
                }
                break;

            case CS_DEST_DEATH_MOUNTAIN_CRATER_FROM_CHAMBER_OF_SAGES:
                play->nextEntranceIndex = ENTR_DEATH_MOUNTAIN_CRATER_5;
                play->transitionTrigger = TRANS_TRIGGER_START;
                play->transitionType = TRANS_TYPE_FADE_WHITE;
                gSaveContext.nextTransitionType = TRANS_TYPE_FADE_WHITE;
                break;

            case CS_DEST_SACRED_FOREST_MEADOW_WARP_PAD:
                play->nextEntranceIndex = ENTR_SACRED_FOREST_MEADOW_3;
                play->transitionTrigger = TRANS_TRIGGER_START;
                play->transitionType = TRANS_TYPE_FADE_BLACK;
                gSaveContext.nextTransitionType = TRANS_TYPE_FADE_BLACK;
                break;

            case CS_DEST_KOKIRI_FOREST_FROM_CHAMBER_OF_SAGES:
                play->nextEntranceIndex = ENTR_KOKIRI_FOREST_0;
                gSaveContext.save.cutsceneIndex = 0xFFF8;
                play->transitionTrigger = TRANS_TRIGGER_START;
                play->transitionType = TRANS_TYPE_FADE_WHITE;
                gSaveContext.nextTransitionType = TRANS_TYPE_FADE_WHITE;
                break;

            case CS_DEST_DESERT_COLOSSUS_FROM_NABOORU_CAPTURE:
                play->nextEntranceIndex = ENTR_DESERT_COLOSSUS_6;
                play->transitionTrigger = TRANS_TRIGGER_START;
                play->transitionType = TRANS_TYPE_SANDSTORM_END;
                break;

            case CS_DEST_TEMPLE_OF_TIME_FRONT_OF_PEDESTAL:
                play->nextEntranceIndex = ENTR_TEMPLE_OF_TIME_6;
                play->transitionTrigger = TRANS_TRIGGER_START;
                play->transitionType = TRANS_TYPE_FADE_BLACK;
                break;

            case CS_DEST_HYRULE_FIELD_TITLE_SCREEN:
                play->nextEntranceIndex = ENTR_HYRULE_FIELD_0;
                play->transitionTrigger = TRANS_TRIGGER_START;
                gSaveContext.save.cutsceneIndex = 0xFFF3;
                play->transitionType = TRANS_TYPE_FADE_BLACK;
                break;

            case CS_DEST_TITLE_SCREEN_DEMO:
                switch (sTitleDemoDestination) {
                    case TITLE_DEMO_SPIRIT_TEMPLE:
                        play->nextEntranceIndex = ENTR_SPIRIT_TEMPLE_BOSS_0;
                        play->transitionTrigger = TRANS_TRIGGER_START;
                        gSaveContext.save.cutsceneIndex = 0xFFF2;
                        play->transitionType = TRANS_TYPE_FADE_BLACK;
                        sTitleDemoDestination++;
                        break;

                    case TITLE_DEMO_DEATH_MOUNTAIN_CRATER:
                        play->nextEntranceIndex = ENTR_DEATH_MOUNTAIN_CRATER_0;
                        play->transitionTrigger = TRANS_TRIGGER_START;
                        gSaveContext.save.cutsceneIndex = 0xFFF1;
                        play->transitionType = TRANS_TYPE_FADE_BLACK;
                        sTitleDemoDestination++;
                        break;

                    case TITLE_DEMO_GANONDORF_HORSE:
                        play->nextEntranceIndex = ENTR_CUTSCENE_MAP_0;
                        play->transitionTrigger = TRANS_TRIGGER_START;
                        gSaveContext.save.cutsceneIndex = 0xFFF6;
                        play->transitionType = TRANS_TYPE_FADE_BLACK;
                        sTitleDemoDestination = TITLE_DEMO_SPIRIT_TEMPLE;
                        break;
                }
                break;

            case CS_DEST_GRAVEYARD_SUNS_SONG_PART_2:
                play->nextEntranceIndex = ENTR_GRAVEYARD_0;
                play->transitionTrigger = TRANS_TRIGGER_START;
                gSaveContext.save.cutsceneIndex = 0xFFF1;
                play->transitionType = TRANS_TYPE_FADE_BLACK;
                break;

            case CS_DEST_ROYAL_FAMILYS_TOMB_SUNS_SONG_PART_3:
                play->nextEntranceIndex = ENTR_ROYAL_FAMILYS_TOMB_1;
                play->transitionTrigger = TRANS_TRIGGER_START;
                play->transitionType = TRANS_TYPE_FADE_BLACK;
                break;

            case CS_DEST_GANONS_CASTLE_DISPEL_FOREST_BEAM:
                play->nextEntranceIndex = ENTR_INSIDE_GANONS_CASTLE_2;
                play->transitionTrigger = TRANS_TRIGGER_START;
                play->transitionType = TRANS_TYPE_FADE_BLACK;
                break;

            case CS_DEST_GANONS_CASTLE_DISPEL_WATER_BEAM:
                play->nextEntranceIndex = ENTR_INSIDE_GANONS_CASTLE_3;
                play->transitionTrigger = TRANS_TRIGGER_START;
                play->transitionType = TRANS_TYPE_FADE_BLACK;
                break;

            case CS_DEST_GANONS_CASTLE_DISPEL_SHADOW_BEAM:
                play->nextEntranceIndex = ENTR_INSIDE_GANONS_CASTLE_4;
                play->transitionTrigger = TRANS_TRIGGER_START;
                play->transitionType = TRANS_TYPE_FADE_BLACK;
                break;

            case CS_DEST_GANONS_CASTLE_DISPEL_FIRE_BEAM:
                play->nextEntranceIndex = ENTR_INSIDE_GANONS_CASTLE_5;
                play->transitionTrigger = TRANS_TRIGGER_START;
                play->transitionType = TRANS_TYPE_FADE_BLACK;
                break;

            case CS_DEST_GANONS_CASTLE_DISPEL_LIGHT_BEAM:
                play->nextEntranceIndex = ENTR_INSIDE_GANONS_CASTLE_6;
                play->transitionTrigger = TRANS_TRIGGER_START;
                play->transitionType = TRANS_TYPE_FADE_BLACK;
                break;

            case CS_DEST_GANONS_CASTLE_DISPEL_SPIRIT_BEAM:
                play->nextEntranceIndex = ENTR_INSIDE_GANONS_CASTLE_7;
                play->transitionTrigger = TRANS_TRIGGER_START;
                play->transitionType = TRANS_TYPE_FADE_BLACK;
                break;

            case CS_DEST_GANONS_CASTLE_DISPEL_BARRIER_CONDITONAL:
                if (Flags_GetEventChkInf(EVENTCHKINF_BB) && Flags_GetEventChkInf(EVENTCHKINF_BC) &&
                    Flags_GetEventChkInf(EVENTCHKINF_BD) && Flags_GetEventChkInf(EVENTCHKINF_BE) &&
                    Flags_GetEventChkInf(EVENTCHKINF_BF) && Flags_GetEventChkInf(EVENTCHKINF_AD)) {
                    play->csCtx.script = SEGMENTED_TO_VIRTUAL(gTowerBarrierCs);
                    play->csCtx.curFrame = 0;
                    gSaveContext.cutsceneTrigger = 1;
                    gSaveContext.save.cutsceneIndex = 0xFFFF;
                    csCtx->state = CS_STATE_STOP;
                } else {
                    gSaveContext.save.cutsceneIndex = 0xFFFF;
                    csCtx->state = CS_STATE_STOP;
                }
                break;

            case CS_DEST_HYRULE_FIELD_FROM_FAIRY_OCARINA:
                play->nextEntranceIndex = ENTR_HYRULE_FIELD_3;
                play->transitionTrigger = TRANS_TRIGGER_START;
                play->transitionType = TRANS_TYPE_FADE_BLACK;
                break;

            case CS_DEST_HYRULE_FIELD_FROM_IMPA_ESCORT:
                play->nextEntranceIndex = ENTR_HYRULE_FIELD_17;
                play->transitionTrigger = TRANS_TRIGGER_START;
                play->transitionType = TRANS_TYPE_FADE_BLACK;
                gSaveContext.nextTransitionType = TRANS_TYPE_FADE_BLACK;
                break;

            case CS_DEST_FROM_RAURU_FINAL_MESSAGE_CONDITIONAL:
                if (GET_EVENTCHKINF(EVENTCHKINF_C8)) {
                    play->nextEntranceIndex = ENTR_GRAVEYARD_8;
                    play->transitionTrigger = TRANS_TRIGGER_START;
                    play->transitionType = TRANS_TYPE_FADE_WHITE;
                } else {
                    play->nextEntranceIndex = ENTR_DESERT_COLOSSUS_8;
                    play->transitionTrigger = TRANS_TRIGGER_START;
                    play->transitionType = TRANS_TYPE_FADE_WHITE;
                }

                gSaveContext.nextTransitionType = TRANS_TYPE_FADE_WHITE;
                break;

            case CS_DEST_HYRULE_FIELD_CREDITS_SKY:
                gSaveContext.gameMode = GAMEMODE_END_CREDITS;
                Audio_SetSfxBanksMute(0x6F);
                play->linkAgeOnLoad = LINK_AGE_ADULT;
                play->nextEntranceIndex = ENTR_HYRULE_FIELD_0;
                gSaveContext.save.cutsceneIndex = 0xFFF7;
                play->transitionTrigger = TRANS_TRIGGER_START;
                play->transitionType = TRANS_TYPE_FADE_WHITE;
                break;

            case CS_DEST_GANON_BATTLE_TOWER_COLLAPSE:
                gSaveContext.respawn[RESPAWN_MODE_DOWN].entranceIndex = ENTR_GANON_BOSS_0;
                Play_TriggerVoidOut(play);
                gSaveContext.respawnFlag = -2;
                gSaveContext.nextTransitionType = TRANS_TYPE_FADE_BLACK;
                break;

            case CS_DEST_ZELDAS_COURTYARD_RECEIVE_LETTER:
                gSaveContext.save.dayTime = CLOCK_TIME(12, 0);
                gSaveContext.skyboxTime = CLOCK_TIME(12, 0);
                play->nextEntranceIndex = ENTR_CASTLE_COURTYARD_ZELDA_1;
                play->transitionTrigger = TRANS_TRIGGER_START;
                play->transitionType = TRANS_TYPE_FADE_WHITE;
                break;
        }
    }
}

void CutsceneCmd_Transition(PlayState* play, CutsceneContext* csCtx, CsCmdTransition* cmd) {
    f32 lerp;

    if ((csCtx->curFrame >= cmd->startFrame) && (csCtx->curFrame <= cmd->endFrame)) {
        play->envCtx.fillScreen = true;
        lerp = Environment_LerpWeight(cmd->endFrame, cmd->startFrame, csCtx->curFrame);

        switch (cmd->type) {
            case CS_TRANS_GRAY_FILL_IN:
            case CS_TRANS_GRAY_FILL_OUT:
                play->envCtx.screenFillColor[0] = 160;
                play->envCtx.screenFillColor[1] = 160;
                play->envCtx.screenFillColor[2] = 160;

                if (cmd->type == CS_TRANS_GRAY_FILL_IN) {
                    play->envCtx.screenFillColor[3] = 255.0f * lerp;

                    if ((lerp == 0.0f) && (gSaveContext.save.entranceIndex == ENTR_CHAMBER_OF_THE_SAGES_0)) {
                        Audio_PlaySfxGeneral(NA_SE_SY_WHITE_OUT_S, &gSfxDefaultPos, 4, &gSfxDefaultFreqAndVolScale,
                                             &gSfxDefaultFreqAndVolScale, &gSfxDefaultReverb);
                    } else if ((lerp == 0.0f) &&
                               ((gSaveContext.save.entranceIndex == ENTR_TEMPLE_OF_TIME_0) ||
                                (gSaveContext.save.entranceIndex == ENTR_HYRULE_CASTLE_0) ||
                                (gSaveContext.save.entranceIndex == ENTR_GREAT_FAIRYS_FOUNTAIN_SPELLS_0))) {
                        Audio_PlaySfxGeneral(NA_SE_EV_WHITE_OUT, &gSfxDefaultPos, 4, &gSfxDefaultFreqAndVolScale,
                                             &gSfxDefaultFreqAndVolScale, &gSfxDefaultReverb);
                    } else if ((lerp == 0.0f) && (play->sceneId == SCENE_INSIDE_GANONS_CASTLE)) {
                        Sfx_PlaySfxCentered2(NA_SE_EV_WHITE_OUT);
                    }
                } else {
                    play->envCtx.screenFillColor[3] = (1.0f - lerp) * 255.0f;
                }
                break;

            case CS_TRANS_BLUE_FILL_IN:
            case CS_TRANS_BLUE_FILL_OUT:
                play->envCtx.screenFillColor[0] = 0;
                play->envCtx.screenFillColor[1] = 0;
                play->envCtx.screenFillColor[2] = 255;

                if (cmd->type == CS_TRANS_BLUE_FILL_IN) {
                    play->envCtx.screenFillColor[3] = 255.0f * lerp;
                } else {
                    play->envCtx.screenFillColor[3] = (1.0f - lerp) * 255.0f;
                }
                break;

            case CS_TRANS_RED_FILL_OUT:
            case CS_TRANS_RED_FILL_IN:
                play->envCtx.screenFillColor[0] = 255;
                play->envCtx.screenFillColor[1] = 0;
                play->envCtx.screenFillColor[2] = 0;

                if (cmd->type == CS_TRANS_RED_FILL_OUT) {
                    play->envCtx.screenFillColor[3] = (1.0f - lerp) * 255.0f;
                } else {
                    play->envCtx.screenFillColor[3] = 255.0f * lerp;
                }
                break;

            case CS_TRANS_GREEN_FILL_OUT:
            case CS_TRANS_GREEN_FILL_IN:
                play->envCtx.screenFillColor[0] = 0;
                play->envCtx.screenFillColor[1] = 255;
                play->envCtx.screenFillColor[2] = 0;

                if (cmd->type == CS_TRANS_GREEN_FILL_OUT) {
                    play->envCtx.screenFillColor[3] = (1.0f - lerp) * 255.0f;
                } else {
                    play->envCtx.screenFillColor[3] = 255.0f * lerp;
                }
                break;

            case CS_TRANS_TRIGGER_INSTANCE:
                gSaveContext.cutsceneTransitionControl = 1;
                break;

            case CS_TRANS_BLACK_FILL_OUT:
            case CS_TRANS_BLACK_FILL_IN:
                play->envCtx.screenFillColor[0] = 0;
                play->envCtx.screenFillColor[1] = 0;
                play->envCtx.screenFillColor[2] = 0;

                if (cmd->type == CS_TRANS_BLACK_FILL_OUT) {
                    play->envCtx.screenFillColor[3] = (1.0f - lerp) * 255.0f;
                } else {
                    play->envCtx.screenFillColor[3] = 255.0f * lerp;
                }
                break;

            case CS_TRANS_BLACK_FILL_OUT_TO_HALF:
                gSaveContext.cutsceneTransitionControl = 255.0f - (155.0f * lerp);
                break;

            case CS_TRANS_BLACK_FILL_IN_FROM_HALF:
                play->envCtx.screenFillColor[0] = 0;
                play->envCtx.screenFillColor[1] = 0;
                play->envCtx.screenFillColor[2] = 0;
                play->envCtx.screenFillColor[3] = 255.0f - ((1.0f - lerp) * 155.0f);
                break;
        }
    }
}

s32 CutsceneCmd_UpdateCamEyeSpline(PlayState* play, CutsceneContext* csCtx, u8* script, u8 relativeToPlayer) {
    s32 shouldContinue = true;
    CsCmdCam* cmd = (CsCmdCam*)script;
    s32 size;

    script += sizeof(CsCmdCam);
    size = sizeof(CsCmdCam);

    if ((csCtx->curFrame > cmd->startFrame) && (csCtx->curFrame < cmd->endFrame) &&
        ((cmd->startFrame > csCtx->camEyeSplinePointsAppliedFrame) ||
         (csCtx->camEyeSplinePointsAppliedFrame >= 0xF000))) {
        csCtx->camEyeReady = true;
        csCtx->camEyePoints = (CutsceneCameraPoint*)script;

        if (csCtx->camAtReady) {
            csCtx->camEyeSplinePointsAppliedFrame = cmd->startFrame;

            if (gUseCutsceneCam) {
                Play_ChangeCameraSetting(play, csCtx->subCamId, CAM_SET_CS_0);
                Play_ChangeCameraStatus(play, sReturnToCamId, CAM_STAT_WAIT);
                Play_ChangeCameraStatus(play, csCtx->subCamId, CAM_STAT_ACTIVE);
                Camera_ResetAnim(Play_GetCamera(play, csCtx->subCamId));
                Camera_SetCSParams(Play_GetCamera(play, csCtx->subCamId), csCtx->camAtPoints, csCtx->camEyePoints,
                                   GET_PLAYER(play), relativeToPlayer);
            }
        }
    }

    while (shouldContinue) {
        if (((CutsceneCameraPoint*)script)->continueFlag == CS_CAM_STOP) {
            shouldContinue = false;
        }

        script += sizeof(CutsceneCameraPoint);
        size += sizeof(CutsceneCameraPoint);
    }

    return size;
}

s32 CutsceneCmd_UpdateCamAtSpline(PlayState* play, CutsceneContext* csCtx, u8* script, u8 relativeToPlayer) {
    s32 shouldContinue = true;
    CsCmdCam* cmd = (CsCmdCam*)script;
    s32 size;

    script += sizeof(CsCmdCam);
    size = sizeof(CsCmdCam);

    if ((csCtx->curFrame > cmd->startFrame) && (csCtx->curFrame < cmd->endFrame) &&
        ((cmd->startFrame > gCamAtSplinePointsAppliedFrame) || (gCamAtSplinePointsAppliedFrame >= 0xF000))) {
        csCtx->camAtReady = true;
        csCtx->camAtPoints = (CutsceneCameraPoint*)script;

        if (csCtx->camEyeReady) {
            gCamAtSplinePointsAppliedFrame = cmd->startFrame;

            if (gUseCutsceneCam) {
                Play_ChangeCameraSetting(play, csCtx->subCamId, CAM_SET_CS_0);
                Play_ChangeCameraStatus(play, sReturnToCamId, CAM_STAT_WAIT);
                Play_ChangeCameraStatus(play, csCtx->subCamId, CAM_STAT_ACTIVE);
                Camera_ResetAnim(Play_GetCamera(play, csCtx->subCamId));
                Camera_SetCSParams(Play_GetCamera(play, csCtx->subCamId), csCtx->camAtPoints, csCtx->camEyePoints,
                                   GET_PLAYER(play), relativeToPlayer);
            }
        }
    }

    while (shouldContinue) {
        if (((CutsceneCameraPoint*)script)->continueFlag == CS_CAM_STOP) {
            shouldContinue = false;
        }

        script += sizeof(CutsceneCameraPoint);
        size += sizeof(CutsceneCameraPoint);
    }

    return size;
}

<<<<<<< HEAD
// Command 0x7: ? (Related to camera positons)
s32 Cutscene_Command_07(PlayState* play, CutsceneContext* csCtx, u8* cmd, UNUSED u8 arg3) {
    CsCmdBase* cmdBase = (CsCmdBase*)cmd;
=======
s32 CutsceneCmd_SetCamEye(PlayState* play, CutsceneContext* csCtx, u8* script, u8 unused) {
    CsCmdCam* cmd = (CsCmdCam*)script;
>>>>>>> bedf07d5
    s32 size;
    Vec3f at;
    Vec3f eye;
    Camera* subCam;
    f32 roll;

    script += sizeof(CsCmdCam);
    size = sizeof(CsCmdCam);

    if ((csCtx->curFrame > cmd->startFrame) && (csCtx->curFrame < cmd->endFrame) &&
        ((cmd->startFrame > gCamEyePointAppliedFrame) || (gCamEyePointAppliedFrame >= 0xF000))) {
        csCtx->camEyeReady = true;
        csCtx->camEyePoints = (CutsceneCameraPoint*)script;

        if (csCtx->camAtReady) {
            gCamEyePointAppliedFrame = cmd->startFrame;

            if (gUseCutsceneCam) {
                subCam = Play_GetCamera(play, csCtx->subCamId);
                subCam->player = NULL;

                Play_ChangeCameraStatus(play, CAM_ID_MAIN, CAM_STAT_WAIT);
                Play_ChangeCameraStatus(play, csCtx->subCamId, CAM_STAT_ACTIVE);
                Play_ChangeCameraSetting(play, csCtx->subCamId, CAM_SET_FREE0);

                roll = csCtx->camAtPoints->cameraRoll * 1.40625f;
                Camera_SetViewParam(subCam, CAM_VIEW_ROLL, &roll);

                at.x = csCtx->camAtPoints->pos.x;
                at.y = csCtx->camAtPoints->pos.y;
                at.z = csCtx->camAtPoints->pos.z;

                eye.x = csCtx->camEyePoints->pos.x;
                eye.y = csCtx->camEyePoints->pos.y;
                eye.z = csCtx->camEyePoints->pos.z;

                Play_SetCameraAtEye(play, csCtx->subCamId, &at, &eye);
                Play_SetCameraFov(play, csCtx->subCamId, csCtx->camEyePoints->viewAngle);
            }
        }
    }

    size += sizeof(CutsceneCameraPoint);

    return size;
}

<<<<<<< HEAD
// Command 0x8: ? (Related to camera focus points)
s32 Cutscene_Command_08(PlayState* play, CutsceneContext* csCtx, u8* cmd, UNUSED u8 arg3) {
    CsCmdBase* cmdBase = (CsCmdBase*)cmd;
=======
s32 CutsceneCmd_SetCamAt(PlayState* play, CutsceneContext* csCtx, u8* script, u8 unused) {
    CsCmdCam* cmd = (CsCmdCam*)script;
>>>>>>> bedf07d5
    s32 size;
    Vec3f at;
    Vec3f eye;
    Camera* subCam;
<<<<<<< HEAD
    STACK_PAD(s32);

    cmd += 8;
    size = 8;

    if ((cmdBase->startFrame < csCtx->frames) && (csCtx->frames < cmdBase->endFrame) &&
        ((D_8015FCC4 < cmdBase->startFrame) || (D_8015FCC4 >= 0xF000))) {
        csCtx->unk_1A = 1;
        csCtx->subCamLookAtPoints = (CutsceneCameraPoint*)cmd;
        if (csCtx->unk_1B != 0) {
            D_8015FCC4 = cmdBase->startFrame;
            if (D_8015FCC8 != 0) {
=======

    script += sizeof(CsCmdCam);
    size = sizeof(CsCmdCam);

    if ((csCtx->curFrame > cmd->startFrame) && (csCtx->curFrame < cmd->endFrame) &&
        ((cmd->startFrame > gCamAtPointAppliedFrame) || (gCamAtPointAppliedFrame >= 0xF000))) {
        csCtx->camAtReady = true;
        csCtx->camAtPoints = (CutsceneCameraPoint*)script;

        if (csCtx->camEyeReady) {
            gCamAtPointAppliedFrame = cmd->startFrame;

            if (gUseCutsceneCam) {
>>>>>>> bedf07d5
                subCam = Play_GetCamera(play, csCtx->subCamId);
                subCam->player = NULL;

                Play_ChangeCameraStatus(play, CAM_ID_MAIN, CAM_STAT_WAIT);
                Play_ChangeCameraStatus(play, csCtx->subCamId, CAM_STAT_ACTIVE);
                Play_ChangeCameraSetting(play, csCtx->subCamId, CAM_SET_FREE0);

                at.x = csCtx->camAtPoints->pos.x;
                at.y = csCtx->camAtPoints->pos.y;
                at.z = csCtx->camAtPoints->pos.z;

                eye.x = csCtx->camEyePoints->pos.x;
                eye.y = csCtx->camEyePoints->pos.y;
                eye.z = csCtx->camEyePoints->pos.z;

                Play_SetCameraAtEye(play, csCtx->subCamId, &at, &eye);
                Play_SetCameraFov(play, csCtx->subCamId, csCtx->camEyePoints->viewAngle);
            }
        }
    }

    size += sizeof(CutsceneCameraPoint);

    return size;
}

void CutsceneCmd_Text(PlayState* play, CutsceneContext* csCtx, CsCmdText* cmd) {
    u8 dialogState;
    s16 endFrame;

    if ((csCtx->curFrame > cmd->startFrame) && (csCtx->curFrame <= cmd->endFrame)) {
        if (cmd->type != CS_TEXT_OCARINA_ACTION) {
            if (sCurTextId != cmd->textId) {
                sCurTextId = cmd->textId;

                if ((cmd->type == CS_TEXT_GORON_RUBY) && CHECK_QUEST_ITEM(QUEST_ZORA_SAPPHIRE)) {
                    Message_StartTextbox(play, cmd->altTextId1, NULL);
                } else if ((cmd->type == CS_TEXT_ZORA_SAPPHIRE) && CHECK_QUEST_ITEM(QUEST_GORON_RUBY)) {
                    Message_StartTextbox(play, cmd->altTextId1, NULL);
                } else {
                    Message_StartTextbox(play, cmd->textId, NULL);
                }
                return;
            }
        } else {
            if (sCurOcarinaAction != cmd->textId) {
                sCurOcarinaAction = cmd->textId;
                Message_StartOcarina(play, cmd->textId);
                return;
            }
        }

        if (csCtx->curFrame >= cmd->endFrame) {
            endFrame = csCtx->curFrame;
            dialogState = Message_GetState(&play->msgCtx);

            if ((dialogState != TEXT_STATE_CLOSING) && (dialogState != TEXT_STATE_NONE) &&
                (dialogState != TEXT_STATE_SONG_DEMO_DONE) && (dialogState != TEXT_STATE_8)) {
                csCtx->curFrame--;

                if ((dialogState == TEXT_STATE_CHOICE) && Message_ShouldAdvance(play)) {
                    if (play->msgCtx.choiceIndex == 0) {
                        if (cmd->altTextId1 != CS_TEXT_ID_NONE) {
                            Message_ContinueTextbox(play, cmd->altTextId1);
                        } else {
                            csCtx->curFrame++;
                        }
                    } else {
                        if (cmd->altTextId2 != CS_TEXT_ID_NONE) {
                            Message_ContinueTextbox(play, cmd->altTextId2);
                        } else {
                            csCtx->curFrame++;
                        }
                    }
                }

                if (dialogState == TEXT_STATE_9) {
                    if (cmd->altTextId1 != CS_TEXT_ID_NONE) {
                        Message_ContinueTextbox(play, cmd->altTextId1);
                    } else {
                        csCtx->curFrame++;
                    }
                }

                if (dialogState == TEXT_STATE_EVENT) {
                    if (Message_ShouldAdvance(play)) {
                        Message_StartOcarina(play, cmd->textId);
                    }
                }
            }

            if (csCtx->curFrame == endFrame) {
                Interface_ChangeHudVisibilityMode(HUD_VISIBILITY_NOTHING);
                sCurTextId = 0;
                sCurOcarinaAction = 0;
            }
        }
    }
}

void Cutscene_ProcessScript(PlayState* play, CutsceneContext* csCtx, u8* script) {
    s16 i;
    s32 totalEntries;
    s32 cmdType;
    s32 cmdEntries;
    void* cmd;
    s32 csFrameCount;
    s16 j;

    MemCpy(&totalEntries, script, sizeof(totalEntries));
    script += sizeof(totalEntries);

    MemCpy(&csFrameCount, script, sizeof(csFrameCount));
    script += sizeof(csFrameCount);

    if ((csCtx->curFrame > csFrameCount) && (csCtx->state != CS_STATE_RUN_UNSTOPPABLE)) {
        csCtx->state = CS_STATE_STOP;
        return;
    }

    if (CHECK_BTN_ALL(play->state.input[0].press.button, BTN_DRIGHT)) {
        csCtx->state = CS_STATE_STOP;
        return;
    }

    for (i = 0; i < totalEntries; i++) {
        MemCpy(&cmdType, script, sizeof(cmdType));
        script += sizeof(cmdType);

        if (cmdType == CS_CAM_STOP) {
            return;
        }

        switch (cmdType) {
            case CS_CMD_MISC:
                MemCpy(&cmdEntries, script, sizeof(cmdEntries));
                script += sizeof(cmdEntries);

                for (j = 0; j < cmdEntries; j++) {
                    CutsceneCmd_Misc(play, csCtx, (void*)script);
                    script += sizeof(CsCmdMisc);
                }
                break;

            case CS_CMD_LIGHT_SETTING:
                MemCpy(&cmdEntries, script, sizeof(cmdEntries));
                script += sizeof(cmdEntries);

                for (j = 0; j < cmdEntries; j++) {
                    CutsceneCmd_SetLightSetting(play, csCtx, (void*)script);
                    script += sizeof(CsCmdLightSetting);
                }
                break;

            case CS_CMD_START_SEQ:
                MemCpy(&cmdEntries, script, sizeof(cmdEntries));
                script += sizeof(cmdEntries);

                for (j = 0; j < cmdEntries; j++) {
                    CutsceneCmd_StartSequence(play, csCtx, (void*)script);
                    script += sizeof(CsCmdStartSeq);
                }
                break;

            case CS_CMD_STOP_SEQ:
                MemCpy(&cmdEntries, script, sizeof(cmdEntries));
                script += sizeof(cmdEntries);

                for (j = 0; j < cmdEntries; j++) {
                    CutsceneCmd_StopSequence(play, csCtx, (void*)script);
                    script += sizeof(CsCmdStopSeq);
                }
                break;

            case CS_CMD_FADE_OUT_SEQ:
                MemCpy(&cmdEntries, script, sizeof(cmdEntries));
                script += sizeof(cmdEntries);

                for (j = 0; j < cmdEntries; j++) {
                    CutsceneCmd_FadeOutSequence(play, csCtx, (void*)script);
                    script += sizeof(CsCmdFadeOutSeq);
                }
                break;

            case CS_CMD_RUMBLE_CONTROLLER:
                MemCpy(&cmdEntries, script, sizeof(cmdEntries));
                script += sizeof(cmdEntries);

                for (j = 0; j < cmdEntries; j++) {
                    CutsceneCmd_RumbleController(play, csCtx, (void*)script);
                    script += sizeof(CsCmdRumble);
                }
                break;

            case CS_CMD_TIME:
                MemCpy(&cmdEntries, script, sizeof(cmdEntries));
                script += sizeof(cmdEntries);

                for (j = 0; j < cmdEntries; j++) {
                    CutsceneCmd_SetTime(play, csCtx, (void*)script);
                    script += sizeof(CsCmdTime);
                }
                break;

            case CS_CMD_PLAYER_CUE:
                MemCpy(&cmdEntries, script, sizeof(cmdEntries));
                script += sizeof(cmdEntries);

                for (j = 0; j < cmdEntries; j++) {
                    cmd = script;

                    if ((csCtx->curFrame > ((CsCmdActorCue*)cmd)->startFrame) &&
                        (csCtx->curFrame <= ((CsCmdActorCue*)cmd)->endFrame)) {
                        csCtx->playerCue = (void*)script;
                    }

                    script += sizeof(CsCmdActorCue);
                }
                break;

            case CS_CMD_ACTOR_CUE_0_0:
            case CS_CMD_ACTOR_CUE_0_1:
            case CS_CMD_ACTOR_CUE_0_2:
            case CS_CMD_ACTOR_CUE_0_3:
            case CS_CMD_ACTOR_CUE_0_4:
            case CS_CMD_ACTOR_CUE_0_5:
            case CS_CMD_ACTOR_CUE_0_6:
            case CS_CMD_ACTOR_CUE_0_7:
            case CS_CMD_ACTOR_CUE_0_8:
            case CS_CMD_ACTOR_CUE_0_9:
            case CS_CMD_ACTOR_CUE_0_10:
            case CS_CMD_ACTOR_CUE_0_11:
            case CS_CMD_ACTOR_CUE_0_12:
            case CS_CMD_ACTOR_CUE_0_13:
            case CS_CMD_ACTOR_CUE_0_14:
            case CS_CMD_ACTOR_CUE_0_15:
            case CS_CMD_ACTOR_CUE_0_16:
            case CS_CMD_ACTOR_CUE_0_17:
                MemCpy(&cmdEntries, script, sizeof(cmdEntries));
                script += sizeof(cmdEntries);

                for (j = 0; j < cmdEntries; j++) {
                    cmd = script;

                    if ((csCtx->curFrame > ((CsCmdActorCue*)cmd)->startFrame) &&
                        (csCtx->curFrame <= ((CsCmdActorCue*)cmd)->endFrame)) {
                        csCtx->actorCues[0] = (void*)script;
                    }

                    script += sizeof(CsCmdActorCue);
                }
                break;

            case CS_CMD_ACTOR_CUE_1_0:
            case CS_CMD_ACTOR_CUE_1_1:
            case CS_CMD_ACTOR_CUE_1_2:
            case CS_CMD_ACTOR_CUE_1_3:
            case CS_CMD_ACTOR_CUE_1_4:
            case CS_CMD_ACTOR_CUE_1_5:
            case CS_CMD_ACTOR_CUE_1_6:
            case CS_CMD_ACTOR_CUE_1_7:
            case CS_CMD_ACTOR_CUE_1_8:
            case CS_CMD_ACTOR_CUE_1_9:
            case CS_CMD_ACTOR_CUE_1_10:
            case CS_CMD_ACTOR_CUE_1_11:
            case CS_CMD_ACTOR_CUE_1_12:
            case CS_CMD_ACTOR_CUE_1_13:
            case CS_CMD_ACTOR_CUE_1_14:
            case CS_CMD_ACTOR_CUE_1_15:
            case CS_CMD_ACTOR_CUE_1_16:
            case CS_CMD_ACTOR_CUE_1_17:
                MemCpy(&cmdEntries, script, sizeof(cmdEntries));
                script += sizeof(cmdEntries);

                for (j = 0; j < cmdEntries; j++) {
                    cmd = script;

                    if ((csCtx->curFrame > ((CsCmdActorCue*)cmd)->startFrame) &&
                        (csCtx->curFrame <= ((CsCmdActorCue*)cmd)->endFrame)) {
                        csCtx->actorCues[1] = (void*)script;
                    }

                    script += sizeof(CsCmdActorCue);
                }
                break;

            case CS_CMD_ACTOR_CUE_2_0:
            case CS_CMD_ACTOR_CUE_2_1:
            case CS_CMD_ACTOR_CUE_2_2:
            case CS_CMD_ACTOR_CUE_2_3:
            case CS_CMD_ACTOR_CUE_2_4:
            case CS_CMD_ACTOR_CUE_2_5:
            case CS_CMD_ACTOR_CUE_2_6:
            case CS_CMD_ACTOR_CUE_2_7:
            case CS_CMD_ACTOR_CUE_2_8:
            case CS_CMD_ACTOR_CUE_2_9:
            case CS_CMD_ACTOR_CUE_2_10:
            case CS_CMD_ACTOR_CUE_2_11:
            case CS_CMD_ACTOR_CUE_2_12:
            case CS_CMD_ACTOR_CUE_2_13:
                MemCpy(&cmdEntries, script, sizeof(cmdEntries));
                script += sizeof(cmdEntries);

                for (j = 0; j < cmdEntries; j++) {
                    cmd = script;

                    if ((csCtx->curFrame > ((CsCmdActorCue*)cmd)->startFrame) &&
                        (csCtx->curFrame <= ((CsCmdActorCue*)cmd)->endFrame)) {
                        csCtx->actorCues[2] = (void*)script;
                    }

                    script += sizeof(CsCmdActorCue);
                }
                break;

            case CS_CMD_ACTOR_CUE_3_0:
            case CS_CMD_ACTOR_CUE_3_1:
            case CS_CMD_ACTOR_CUE_3_2:
            case CS_CMD_ACTOR_CUE_3_3:
            case CS_CMD_ACTOR_CUE_3_4:
            case CS_CMD_ACTOR_CUE_3_5:
            case CS_CMD_ACTOR_CUE_3_6:
            case CS_CMD_ACTOR_CUE_3_7:
            case CS_CMD_ACTOR_CUE_3_8:
            case CS_CMD_ACTOR_CUE_3_9:
            case CS_CMD_ACTOR_CUE_3_10:
            case CS_CMD_ACTOR_CUE_3_11:
            case CS_CMD_ACTOR_CUE_3_12:
                MemCpy(&cmdEntries, script, sizeof(cmdEntries));
                script += sizeof(cmdEntries);

                for (j = 0; j < cmdEntries; j++) {
                    cmd = script;

                    if ((csCtx->curFrame > ((CsCmdActorCue*)cmd)->startFrame) &&
                        (csCtx->curFrame <= ((CsCmdActorCue*)cmd)->endFrame)) {
                        csCtx->actorCues[3] = (void*)script;
                    }

                    script += sizeof(CsCmdActorCue);
                }
                break;

            case CS_CMD_ACTOR_CUE_4_0:
            case CS_CMD_ACTOR_CUE_4_1:
            case CS_CMD_ACTOR_CUE_4_2:
            case CS_CMD_ACTOR_CUE_4_3:
            case CS_CMD_ACTOR_CUE_4_4:
            case CS_CMD_ACTOR_CUE_4_5:
            case CS_CMD_ACTOR_CUE_4_6:
            case CS_CMD_ACTOR_CUE_4_7:
            case CS_CMD_ACTOR_CUE_4_8:
                MemCpy(&cmdEntries, script, sizeof(cmdEntries));
                script += sizeof(cmdEntries);

                for (j = 0; j < cmdEntries; j++) {
                    cmd = script;

                    if ((csCtx->curFrame > ((CsCmdActorCue*)cmd)->startFrame) &&
                        (csCtx->curFrame <= ((CsCmdActorCue*)cmd)->endFrame)) {
                        csCtx->actorCues[4] = (void*)script;
                    }

                    script += sizeof(CsCmdActorCue);
                }
                break;

            case CS_CMD_ACTOR_CUE_5_0:
            case CS_CMD_ACTOR_CUE_5_1:
            case CS_CMD_ACTOR_CUE_5_2:
            case CS_CMD_ACTOR_CUE_5_3:
            case CS_CMD_ACTOR_CUE_5_4:
            case CS_CMD_ACTOR_CUE_5_5:
            case CS_CMD_ACTOR_CUE_5_6:
                MemCpy(&cmdEntries, script, sizeof(cmdEntries));
                script += sizeof(cmdEntries);

                for (j = 0; j < cmdEntries; j++) {
                    cmd = script;

                    if ((csCtx->curFrame > ((CsCmdActorCue*)cmd)->startFrame) &&
                        (csCtx->curFrame <= ((CsCmdActorCue*)cmd)->endFrame)) {
                        csCtx->actorCues[5] = (void*)script;
                    }

                    script += sizeof(CsCmdActorCue);
                }
                break;

            case CS_CMD_ACTOR_CUE_6_0:
            case CS_CMD_ACTOR_CUE_6_1:
            case CS_CMD_ACTOR_CUE_6_2:
            case CS_CMD_ACTOR_CUE_6_3:
            case CS_CMD_ACTOR_CUE_6_4:
            case CS_CMD_ACTOR_CUE_6_5:
            case CS_CMD_ACTOR_CUE_6_6:
            case CS_CMD_ACTOR_CUE_6_7:
                MemCpy(&cmdEntries, script, sizeof(cmdEntries));
                script += sizeof(cmdEntries);

                for (j = 0; j < cmdEntries; j++) {
                    cmd = script;

                    if ((csCtx->curFrame > ((CsCmdActorCue*)cmd)->startFrame) &&
                        (csCtx->curFrame <= ((CsCmdActorCue*)cmd)->endFrame)) {
                        csCtx->actorCues[6] = (void*)script;
                    }

                    script += sizeof(CsCmdActorCue);
                }
                break;

            case CS_CMD_ACTOR_CUE_7_0:
            case CS_CMD_ACTOR_CUE_7_1:
            case CS_CMD_ACTOR_CUE_7_2:
            case CS_CMD_ACTOR_CUE_7_3:
            case CS_CMD_ACTOR_CUE_7_4:
            case CS_CMD_ACTOR_CUE_7_5:
            case CS_CMD_ACTOR_CUE_7_6:
                MemCpy(&cmdEntries, script, sizeof(cmdEntries));
                script += sizeof(cmdEntries);

                for (j = 0; j < cmdEntries; j++) {
                    cmd = script;

                    if ((csCtx->curFrame > ((CsCmdActorCue*)cmd)->startFrame) &&
                        (csCtx->curFrame <= ((CsCmdActorCue*)cmd)->endFrame)) {
                        csCtx->actorCues[7] = (void*)script;
                    }

                    script += sizeof(CsCmdActorCue);
                }
                break;

            case CS_CMD_ACTOR_CUE_8_0:
                MemCpy(&cmdEntries, script, sizeof(cmdEntries));
                script += sizeof(cmdEntries);

                for (j = 0; j < cmdEntries; j++) {
                    cmd = script;

                    if ((csCtx->curFrame > ((CsCmdActorCue*)cmd)->startFrame) &&
                        (csCtx->curFrame <= ((CsCmdActorCue*)cmd)->endFrame)) {
                        csCtx->actorCues[8] = (void*)script;
                    }

                    script += sizeof(CsCmdActorCue);
                }
                break;

            case CS_CMD_ACTOR_CUE_9_0:
                MemCpy(&cmdEntries, script, sizeof(cmdEntries));
                script += sizeof(cmdEntries);

                for (j = 0; j < cmdEntries; j++) {
                    cmd = script;

                    if ((csCtx->curFrame > ((CsCmdActorCue*)cmd)->startFrame) &&
                        (csCtx->curFrame <= ((CsCmdActorCue*)cmd)->endFrame)) {
                        csCtx->actorCues[9] = (void*)script;
                    }

                    script += sizeof(CsCmdActorCue);
                }
                break;

            case CS_CMD_CAM_EYE_SPLINE:
                script += CutsceneCmd_UpdateCamEyeSpline(play, csCtx, (void*)script, false);
                break;

            case CS_CMD_CAM_EYE_SPLINE_REL_TO_PLAYER:
                script += CutsceneCmd_UpdateCamEyeSpline(play, csCtx, (void*)script, true);
                break;

            case CS_CMD_CAM_AT_SPLINE:
                script += CutsceneCmd_UpdateCamAtSpline(play, csCtx, (void*)script, false);
                break;

            case CS_CMD_CAM_AT_SPLINE_REL_TO_PLAYER:
                script += CutsceneCmd_UpdateCamAtSpline(play, csCtx, (void*)script, true);
                break;

            case CS_CMD_CAM_EYE:
                script += CutsceneCmd_SetCamEye(play, csCtx, (void*)script, 0);
                break;

            case CS_CMD_CAM_AT:
                script += CutsceneCmd_SetCamAt(play, csCtx, (void*)script, 0);
                break;

            case CS_CMD_DESTINATION:
                script += sizeof(cmdEntries);
                CutsceneCmd_Destination(play, csCtx, (void*)script);
                script += sizeof(CsCmdDestination);
                break;

            case CS_CMD_TEXT:
                MemCpy(&cmdEntries, script, sizeof(cmdEntries));
                script += sizeof(cmdEntries);

                for (j = 0; j < cmdEntries; j++) {
                    cmd = script;

                    if (((CsCmdText*)cmd)->textId != CS_TEXT_ID_NONE) {
                        CutsceneCmd_Text(play, csCtx, (void*)script);
                    }

                    script += sizeof(CsCmdText);
                }
                break;

            case CS_CMD_TRANSITION:
                script += sizeof(cmdEntries);
                CutsceneCmd_Transition(play, csCtx, (void*)script);
                script += sizeof(CsCmdTransition);
                break;

            default:
                MemCpy(&cmdEntries, script, 4);
                script += sizeof(cmdEntries);

                for (j = 0; j < cmdEntries; j++) {
                    script += 0x30;
                }
                break;
        }
    }
}

void CutsceneHandler_RunScript(PlayState* play, CutsceneContext* csCtx) {
    Gfx* displayList;
    Gfx* prevDisplayList;

    if (0) {} // Necessary to match

    if (gSaveContext.save.cutsceneIndex >= 0xFFF0) {
        if (0) {} // Also necessary to match

        if (BREG(0) != 0) {
            OPEN_DISPS(play->state.gfxCtx, "../z_demo.c", 4101);

            prevDisplayList = POLY_OPA_DISP;
            displayList = Graph_GfxPlusOne(POLY_OPA_DISP);
            gSPDisplayList(OVERLAY_DISP++, displayList);
            Cutscene_DrawDebugInfo(play, &displayList, csCtx);
            gSPEndDisplayList(displayList++);
            Graph_BranchDlist(prevDisplayList, displayList);
            POLY_OPA_DISP = displayList;

            CLOSE_DISPS(play->state.gfxCtx, "../z_demo.c", 4108);
        }

        csCtx->curFrame++;

        if (R_USE_DEBUG_CUTSCENE) {
            Cutscene_ProcessScript(play, csCtx, gDebugCutsceneScript);
        } else {
            Cutscene_ProcessScript(play, csCtx, play->csCtx.script);
        }
    }
}

void CutsceneHandler_StopManual(PlayState* play, CutsceneContext* csCtx) {
    if (Cutscene_StepTimer(play, csCtx, 0.0f)) {
        Audio_SetCutsceneFlag(0);
        csCtx->state = CS_STATE_IDLE;
    }
}

void CutsceneHandler_StopScript(PlayState* play, CutsceneContext* csCtx) {
    s16 i;

    if (Cutscene_StepTimer(play, csCtx, 0.0f)) {
        csCtx->playerCue = NULL;

        for (i = 0; i < ARRAY_COUNT(csCtx->actorCues); i++) {
            csCtx->actorCues[i] = NULL;
        }

        osSyncPrintf("\n\n\n\n\nやっぱりここかいな"); // "Right here, huh"

        gSaveContext.save.cutsceneIndex = 0;
        gSaveContext.gameMode = GAMEMODE_NORMAL;

        if (gUseCutsceneCam) {
            switch (gSaveContext.save.entranceIndex) {
                case ENTR_HYRULE_FIELD_11:
                case ENTR_HYRULE_FIELD_12:
                case ENTR_HYRULE_FIELD_13:
                case ENTR_HYRULE_FIELD_15:
                    Play_CopyCamera(play, sReturnToCamId, csCtx->subCamId);
            }

            Play_ChangeCameraStatus(play, sReturnToCamId, CAM_STAT_ACTIVE);
            Play_ClearCamera(play, csCtx->subCamId);
            func_8005B1A4(play->cameraPtrs[sReturnToCamId]);
        }

        Audio_SetCutsceneFlag(0);
        csCtx->state = CS_STATE_IDLE;
    }
}

void Cutscene_SetupScripted(PlayState* play, CutsceneContext* csCtx) {
    u8 i;

    if ((gSaveContext.cutsceneTrigger != 0) && (csCtx->state == CS_STATE_IDLE) && !Player_InCsMode(play)) {
        gSaveContext.save.cutsceneIndex = 0xFFFD;
    }

    if ((gSaveContext.save.cutsceneIndex >= 0xFFF0) && (csCtx->state == CS_STATE_IDLE)) {
        CutsceneFlags_Unset(play, 0);

        sCurTextId = 0;
        sCurOcarinaAction = 0;
        csCtx->unk_12 = 0;
        csCtx->playerCue = NULL;

        for (i = 0; i < ARRAY_COUNT(csCtx->actorCues); i++) {
            csCtx->actorCues[i] = NULL;
        }

        csCtx->state++; // CS_STATE_START

        if (csCtx->state == CS_STATE_START) {
            Audio_SetCutsceneFlag(1);

            csCtx->curFrame = 0xFFFF;

            csCtx->camEyeSplinePointsAppliedFrame = CS_CAM_DATA_NOT_APPLIED;
            gCamAtSplinePointsAppliedFrame = CS_CAM_DATA_NOT_APPLIED;
            gCamEyePointAppliedFrame = CS_CAM_DATA_NOT_APPLIED;
            gCamAtPointAppliedFrame = CS_CAM_DATA_NOT_APPLIED;

            csCtx->camAtReady = false;
            csCtx->camEyeReady = false;

            sReturnToCamId = play->activeCamId;

            if (gUseCutsceneCam) {
                csCtx->subCamId = Play_CreateSubCamera(play);
            }

            if (gSaveContext.cutsceneTrigger == 0) {
                Interface_ChangeHudVisibilityMode(HUD_VISIBILITY_NOTHING);
                Letterbox_SetSizeTarget(32);
                Letterbox_SetSize(32);
                csCtx->state++; // CS_STATE_RUN
            }

            CutsceneHandler_RunScript(play, csCtx);
        }

        gSaveContext.cutsceneTrigger = 0;
    }
}

<<<<<<< HEAD
void func_80069048(UNUSED PlayState* play) {
=======
u16 D_8015FCCC;
char D_8015FCD0[20]; // unreferenced
u8 D_8015FCE4;       // only written to, never read

void func_80069048(PlayState* play) {
>>>>>>> bedf07d5
    s16 i;

    D_8015FCCC = 0;
    for (i = 0; i < 20; i++) {
        ; // Empty Loop
    }
    D_8015FCE4 = 0;
}

void func_8006907C(UNUSED PlayState* play) {
    if (D_8015FCCC != 0) {
        D_8015FCCC = 0;
    }
}

void Cutscene_HandleEntranceTriggers(PlayState* play) {
    EntranceCutscene* entranceCutscene;
    u8 requiredAge;
    s16 i;

    for (i = 0; i < ARRAY_COUNT(sEntranceCutsceneTable); i++) {
        entranceCutscene = &sEntranceCutsceneTable[i];
        requiredAge = entranceCutscene->ageRestriction;

        if (requiredAge == 2) {
            requiredAge = gSaveContext.save.linkAge;
        }

        if ((gSaveContext.save.entranceIndex == entranceCutscene->entrance) &&
            (!Flags_GetEventChkInf(entranceCutscene->flag) || (entranceCutscene->flag == EVENTCHKINF_EPONA_OBTAINED)) &&
            (gSaveContext.save.cutsceneIndex < 0xFFF0) && ((u8)gSaveContext.save.linkAge == requiredAge) &&
            (gSaveContext.respawnFlag <= 0)) {
            Flags_SetEventChkInf(entranceCutscene->flag);
            Cutscene_SetScript(play, entranceCutscene->script);
            gSaveContext.cutsceneTrigger = 2;
            gSaveContext.showTitleCard = false;
            break;
        }
    }
}

void Cutscene_HandleConditionalTriggers(PlayState* play) {
    osSyncPrintf("\ngame_info.mode=[%d] restart_flag", ((void)0, gSaveContext.respawnFlag));

    if ((gSaveContext.gameMode == GAMEMODE_NORMAL) && (gSaveContext.respawnFlag <= 0) &&
        (gSaveContext.save.cutsceneIndex < 0xFFF0)) {
        if ((gSaveContext.save.entranceIndex == ENTR_DESERT_COLOSSUS_1) && !Flags_GetEventChkInf(EVENTCHKINF_AC)) {
            Flags_SetEventChkInf(EVENTCHKINF_AC);
            gSaveContext.save.entranceIndex = ENTR_DESERT_COLOSSUS_0;
            gSaveContext.save.cutsceneIndex = 0xFFF0;
        } else if ((gSaveContext.save.entranceIndex == ENTR_KAKARIKO_VILLAGE_0) && LINK_IS_ADULT &&
                   GET_EVENTCHKINF(EVENTCHKINF_48) && GET_EVENTCHKINF(EVENTCHKINF_49) &&
                   GET_EVENTCHKINF(EVENTCHKINF_4A) && !Flags_GetEventChkInf(EVENTCHKINF_AA)) {
            Flags_SetEventChkInf(EVENTCHKINF_AA);
            gSaveContext.save.cutsceneIndex = 0xFFF0;
        } else if ((gSaveContext.save.entranceIndex == ENTR_LOST_WOODS_9) && !Flags_GetEventChkInf(EVENTCHKINF_C1)) {
            Flags_SetEventChkInf(EVENTCHKINF_C1);
            Item_Give(play, ITEM_OCARINA_FAIRY);
            gSaveContext.save.entranceIndex = ENTR_LOST_WOODS_0;
            gSaveContext.save.cutsceneIndex = 0xFFF0;
        } else if (CHECK_QUEST_ITEM(QUEST_MEDALLION_SPIRIT) && CHECK_QUEST_ITEM(QUEST_MEDALLION_SHADOW) &&
                   LINK_IS_ADULT && !Flags_GetEventChkInf(EVENTCHKINF_C4) &&
                   (gEntranceTable[((void)0, gSaveContext.save.entranceIndex)].sceneId == SCENE_TEMPLE_OF_TIME)) {
            Flags_SetEventChkInf(EVENTCHKINF_C4);
            gSaveContext.save.entranceIndex = ENTR_TEMPLE_OF_TIME_0;
            gSaveContext.save.cutsceneIndex = 0xFFF8;
        } else if (!Flags_GetEventChkInf(EVENTCHKINF_C7) &&
                   (gEntranceTable[((void)0, gSaveContext.save.entranceIndex)].sceneId == SCENE_GANON_BOSS)) {
            Flags_SetEventChkInf(EVENTCHKINF_C7);
            gSaveContext.save.entranceIndex = ENTR_GANON_BOSS_0;
            gSaveContext.save.cutsceneIndex = 0xFFF0;
        }
    }
}

void Cutscene_SetScript(PlayState* play, void* script) {
    if (SEGMENT_NUMBER(script) != 0) {
        play->csCtx.script = SEGMENTED_TO_VIRTUAL(script);
    } else {
        play->csCtx.script = script;
    }
}<|MERGE_RESOLUTION|>--- conflicted
+++ resolved
@@ -150,34 +150,19 @@
     GfxPrint_Destroy(&printer);
 }
 
-<<<<<<< HEAD
-void func_8006450C(UNUSED PlayState* play, CutsceneContext* csCtx) {
-=======
-void Cutscene_InitContext(PlayState* play, CutsceneContext* csCtx) {
->>>>>>> bedf07d5
+void Cutscene_InitContext(UNUSED PlayState* play, CutsceneContext* csCtx) {
     csCtx->state = CS_STATE_IDLE;
     csCtx->timer = 0.0f;
 }
 
-<<<<<<< HEAD
-void func_80064520(UNUSED PlayState* play, CutsceneContext* csCtx) {
-    csCtx->state = CS_STATE_SKIPPABLE_INIT;
-    csCtx->linkAction = NULL;
-}
-
-void func_80064534(UNUSED PlayState* play, CutsceneContext* csCtx) {
-    if (csCtx->state != CS_STATE_UNSKIPPABLE_EXEC) {
-        csCtx->state = CS_STATE_UNSKIPPABLE_INIT;
-=======
-void Cutscene_StartManual(PlayState* play, CutsceneContext* csCtx) {
+void Cutscene_StartManual(UNUSED PlayState* play, CutsceneContext* csCtx) {
     csCtx->state = CS_STATE_START;
     csCtx->playerCue = NULL;
 }
 
-void Cutscene_StopManual(PlayState* play, CutsceneContext* csCtx) {
+void Cutscene_StopManual(UNUSED PlayState* play, CutsceneContext* csCtx) {
     if (csCtx->state != CS_STATE_RUN_UNSTOPPABLE) {
         csCtx->state = CS_STATE_STOP;
->>>>>>> bedf07d5
     }
 }
 
@@ -219,19 +204,11 @@
     }
 }
 
-<<<<<<< HEAD
-void func_80064720(UNUSED PlayState* play, UNUSED CutsceneContext* csCtx) {
-}
-
-u32 func_8006472C(UNUSED PlayState* play, CutsceneContext* csCtx, f32 target) {
-    return Math_StepToF(&csCtx->unk_0C, target, 0.1f);
-=======
-void CutsceneHandler_DoNothing(PlayState* play, CutsceneContext* csCtx) {
-}
-
-u32 Cutscene_StepTimer(PlayState* play, CutsceneContext* csCtx, f32 target) {
+void CutsceneHandler_DoNothing(UNUSED PlayState* play, UNUSED CutsceneContext* csCtx) {
+}
+
+u32 Cutscene_StepTimer(UNUSED PlayState* play, CutsceneContext* csCtx, f32 target) {
     return Math_StepToF(&csCtx->timer, target, 0.1f);
->>>>>>> bedf07d5
 }
 
 void CutsceneHandler_StartManual(PlayState* play, CutsceneContext* csCtx) {
@@ -524,40 +501,20 @@
     }
 }
 
-<<<<<<< HEAD
-// Command 0x56: Play Background Music
-void Cutscene_Command_PlayBGM(UNUSED PlayState* play, CutsceneContext* csCtx, CsCmdMusicChange* cmd) {
-    if (csCtx->frames == cmd->startFrame) {
-        Audio_PlaySequenceInCutscene(cmd->sequence - 1);
-    }
-}
-
-// Command 0x57: Stop Background Music
-void Cutscene_Command_StopBGM(UNUSED PlayState* play, CutsceneContext* csCtx, CsCmdMusicChange* cmd) {
-    if (csCtx->frames == cmd->startFrame) {
-        Audio_StopSequenceInCutscene(cmd->sequence - 1);
-    }
-}
-
-// Command 0x7C: Fade Background Music over duration
-void Cutscene_Command_FadeBGM(UNUSED PlayState* play, CutsceneContext* csCtx, CsCmdMusicFade* cmd) {
-    u8 fadeTimer;
-=======
-void CutsceneCmd_StartSequence(PlayState* play, CutsceneContext* csCtx, CsCmdStartSeq* cmd) {
+void CutsceneCmd_StartSequence(UNUSED PlayState* play, CutsceneContext* csCtx, CsCmdStartSeq* cmd) {
     if (csCtx->curFrame == cmd->startFrame) {
         Audio_PlaySequenceInCutscene(cmd->seqIdPlusOne - 1);
     }
 }
 
-void CutsceneCmd_StopSequence(PlayState* play, CutsceneContext* csCtx, CsCmdStopSeq* cmd) {
+void CutsceneCmd_StopSequence(UNUSED PlayState* play, CutsceneContext* csCtx, CsCmdStopSeq* cmd) {
     if (csCtx->curFrame == cmd->startFrame) {
         Audio_StopSequenceInCutscene(cmd->seqIdPlusOne - 1);
     }
 }
 
-void CutsceneCmd_FadeOutSequence(PlayState* play, CutsceneContext* csCtx, CsCmdFadeOutSeq* cmd) {
+void CutsceneCmd_FadeOutSequence(UNUSED PlayState* play, CutsceneContext* csCtx, CsCmdFadeOutSeq* cmd) {
     u8 fadeOutDuration;
->>>>>>> bedf07d5
 
     if ((csCtx->curFrame == cmd->startFrame) && (csCtx->curFrame < cmd->endFrame)) {
         fadeOutDuration = cmd->endFrame - cmd->startFrame;
@@ -570,29 +527,15 @@
     }
 }
 
-<<<<<<< HEAD
-// Command 9: ?
-void Cutscene_Command_09(UNUSED PlayState* play, CutsceneContext* csCtx, CsCmdUnknown9* cmd) {
-    if (csCtx->frames == cmd->startFrame) {
-        Rumble_Request(0.0f, cmd->unk_06, cmd->unk_07, cmd->unk_08);
-    }
-}
-
-// Command 0x8C: Set Time of Day & Environment Time
-void func_80065134(UNUSED PlayState* play, CutsceneContext* csCtx, CsCmdDayTime* cmd) {
-    s16 temp1;
-    s16 temp2;
-=======
-void CutsceneCmd_RumbleController(PlayState* play, CutsceneContext* csCtx, CsCmdRumble* cmd) {
+void CutsceneCmd_RumbleController(UNUSED PlayState* play, CutsceneContext* csCtx, CsCmdRumble* cmd) {
     if (csCtx->curFrame == cmd->startFrame) {
         Rumble_Request(0.0f, cmd->sourceStrength, cmd->duration, cmd->decreaseRate);
     }
 }
 
-void CutsceneCmd_SetTime(PlayState* play, CutsceneContext* csCtx, CsCmdTime* cmd) {
+void CutsceneCmd_SetTime(UNUSED PlayState* play, CutsceneContext* csCtx, CsCmdTime* cmd) {
     s16 hours;
     s16 minutes;
->>>>>>> bedf07d5
 
     if (csCtx->curFrame == cmd->startFrame) {
         hours = (cmd->hour * 60.0f) / (24.0f * 60.0f / 0x10000);
@@ -1648,14 +1591,8 @@
     return size;
 }
 
-<<<<<<< HEAD
-// Command 0x7: ? (Related to camera positons)
-s32 Cutscene_Command_07(PlayState* play, CutsceneContext* csCtx, u8* cmd, UNUSED u8 arg3) {
-    CsCmdBase* cmdBase = (CsCmdBase*)cmd;
-=======
-s32 CutsceneCmd_SetCamEye(PlayState* play, CutsceneContext* csCtx, u8* script, u8 unused) {
+s32 CutsceneCmd_SetCamEye(PlayState* play, CutsceneContext* csCtx, u8* script, UNUSED u8 arg3) {
     CsCmdCam* cmd = (CsCmdCam*)script;
->>>>>>> bedf07d5
     s32 size;
     Vec3f at;
     Vec3f eye;
@@ -1703,32 +1640,12 @@
     return size;
 }
 
-<<<<<<< HEAD
-// Command 0x8: ? (Related to camera focus points)
-s32 Cutscene_Command_08(PlayState* play, CutsceneContext* csCtx, u8* cmd, UNUSED u8 arg3) {
-    CsCmdBase* cmdBase = (CsCmdBase*)cmd;
-=======
-s32 CutsceneCmd_SetCamAt(PlayState* play, CutsceneContext* csCtx, u8* script, u8 unused) {
+s32 CutsceneCmd_SetCamAt(PlayState* play, CutsceneContext* csCtx, u8* script, UNUSED u8 arg3) {
     CsCmdCam* cmd = (CsCmdCam*)script;
->>>>>>> bedf07d5
     s32 size;
     Vec3f at;
     Vec3f eye;
     Camera* subCam;
-<<<<<<< HEAD
-    STACK_PAD(s32);
-
-    cmd += 8;
-    size = 8;
-
-    if ((cmdBase->startFrame < csCtx->frames) && (csCtx->frames < cmdBase->endFrame) &&
-        ((D_8015FCC4 < cmdBase->startFrame) || (D_8015FCC4 >= 0xF000))) {
-        csCtx->unk_1A = 1;
-        csCtx->subCamLookAtPoints = (CutsceneCameraPoint*)cmd;
-        if (csCtx->unk_1B != 0) {
-            D_8015FCC4 = cmdBase->startFrame;
-            if (D_8015FCC8 != 0) {
-=======
 
     script += sizeof(CsCmdCam);
     size = sizeof(CsCmdCam);
@@ -1742,7 +1659,6 @@
             gCamAtPointAppliedFrame = cmd->startFrame;
 
             if (gUseCutsceneCam) {
->>>>>>> bedf07d5
                 subCam = Play_GetCamera(play, csCtx->subCamId);
                 subCam->player = NULL;
 
@@ -2400,15 +2316,11 @@
     }
 }
 
-<<<<<<< HEAD
-void func_80069048(UNUSED PlayState* play) {
-=======
 u16 D_8015FCCC;
 char D_8015FCD0[20]; // unreferenced
 u8 D_8015FCE4;       // only written to, never read
 
-void func_80069048(PlayState* play) {
->>>>>>> bedf07d5
+void func_80069048(UNUSED PlayState* play) {
     s16 i;
 
     D_8015FCCC = 0;
