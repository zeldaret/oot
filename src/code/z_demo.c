#include "global.h"
#include "z64camera.h"

#include "scenes/indoors/tokinoma/tokinoma_scene.h"
#include "scenes/overworld/spot00/spot00_scene.h"
#include "scenes/overworld/spot01/spot01_scene.h"
#include "scenes/overworld/spot02/spot02_scene.h"
#include "scenes/overworld/spot04/spot04_scene.h"
#include "scenes/overworld/spot05/spot05_scene.h"
#include "scenes/overworld/spot06/spot06_scene.h"
#include "scenes/overworld/spot07/spot07_scene.h"
#include "scenes/overworld/spot08/spot08_scene.h"
#include "scenes/overworld/spot09/spot09_scene.h"
#include "scenes/overworld/spot11/spot11_scene.h"
#include "scenes/overworld/spot12/spot12_scene.h"
#include "scenes/overworld/spot15/spot15_scene.h"
#include "scenes/overworld/spot16/spot16_scene.h"
#include "scenes/overworld/spot17/spot17_scene.h"
#include "scenes/overworld/spot18/spot18_scene.h"
#include "scenes/overworld/spot20/spot20_scene.h"

#include "scenes/dungeons/bdan/bdan_scene.h"
#include "scenes/dungeons/ddan/ddan_scene.h"
#include "scenes/dungeons/ydan/ydan_scene.h"
#include "scenes/dungeons/ganontika/ganontika_scene.h"
#include "scenes/dungeons/ganon_tou/ganon_tou_scene.h"
#include "scenes/dungeons/jyasinboss/jyasinboss_scene.h"
#include "scenes/dungeons/ice_doukutu/ice_doukutu_scene.h"

#include "scenes/misc/hakaana_ouke/hakaana_ouke_scene.h"

u16 D_8011E1C0 = 0;
u16 D_8011E1C4 = 0;

typedef void (*CutsceneStateHandler)(GlobalContext*, CutsceneContext*);

void func_80064720(GlobalContext* globalCtx, CutsceneContext* csCtx);
void func_80064760(GlobalContext* globalCtx, CutsceneContext* csCtx);
void func_800647C0(GlobalContext* globalCtx, CutsceneContext* csCtx);
void func_80068C3C(GlobalContext* globalCtx, CutsceneContext* csCtx);
void func_80068D84(GlobalContext* globalCtx, CutsceneContext* csCtx);
void func_80068DC0(GlobalContext* globalCtx, CutsceneContext* csCtx);

CutsceneStateHandler sCsStateHandlers1[] = {
    func_80064720, func_80064760, func_80064720, func_80068D84, func_80064720,
};

CutsceneStateHandler sCsStateHandlers2[] = {
    func_80064720, func_800647C0, func_80068C3C, func_80068DC0, func_80068C3C,
};

u8 sTitleCsState = 0;

// Todo use enum when one is created
#define AGE_REQ_CHILD 1
#define AGE_REQ_ADULT 0
#define AGE_REQ_NONE 2

EntranceCutscene sEntranceCutsceneTable[] = {
    { 0x0185, AGE_REQ_NONE, 0xA0, gHyruleFieldIntroCs },
    { 0x013D, AGE_REQ_NONE, 0xA1, gDMTIntroCs },
    { 0x00DB, AGE_REQ_NONE, 0xA3, gKakarikoVillageIntroCs },
    { 0x0108, AGE_REQ_NONE, 0xA4, gZorasDomainIntroCs },
    { 0x0138, AGE_REQ_CHILD, 0xA5, gHyruleCastleIntroCs },
    { 0x014D, AGE_REQ_NONE, 0xA6, gGoronCityIntroCs },
    { 0x0053, AGE_REQ_NONE, 0xA7, gTempleOfTimeIntroCs },
    { 0x0000, AGE_REQ_NONE, 0xA8, gDekuTreeIntroCs },
    { 0x028A, AGE_REQ_ADULT, 0x18, gHyruleFieldSouthEponaJumpCs },
    { 0x0292, AGE_REQ_ADULT, 0x18, gHyruleFieldEastEponaJumpCs },
    { 0x028E, AGE_REQ_ADULT, 0x18, gHyruleFieldWestEponaJumpCs },
    { 0x0476, AGE_REQ_ADULT, 0x18, gHyruleFieldGateEponaJumpCs },
    { 0x050F, AGE_REQ_CHILD, 0xA9, gHyruleFieldGetOoTCs },
    { 0x0102, AGE_REQ_NONE, 0xB1, gLakeHyliaIntroCs },
    { 0x0117, AGE_REQ_NONE, 0xB2, gGerudoValleyIntroCs },
    { 0x0129, AGE_REQ_NONE, 0xB3, gGerudoFortressIntroCs },
    { 0x0157, AGE_REQ_NONE, 0xB4, gLonLonRanchIntroCs },
    { 0x0028, AGE_REQ_NONE, 0xB5, gJabuJabuIntroCs },
    { 0x00E4, AGE_REQ_NONE, 0xB6, gGraveyardIntroCs },
    { 0x0225, AGE_REQ_NONE, 0xB7, gZorasFountainIntroCs },
    { 0x0123, AGE_REQ_NONE, 0xB8, gDesertColossusIntroCs },
    { 0x0147, AGE_REQ_NONE, 0xB9, gDeathMountainCraterIntroCs },
    { 0x0138, AGE_REQ_ADULT, 0xBA, gGanonsCastleIntroCs },
    { 0x0574, AGE_REQ_NONE, 0x5A, gSunSongGraveSunSongTeachPart2Cs },
    { 0x0538, AGE_REQ_NONE, 0xBB, gForestBarrierCs },
    { 0x053C, AGE_REQ_NONE, 0xBC, gWaterBarrierCs },
    { 0x0540, AGE_REQ_NONE, 0xBD, gShadowBarrierCs },
    { 0x0544, AGE_REQ_NONE, 0xBE, gFireBarrierCs },
    { 0x0548, AGE_REQ_NONE, 0xBF, gLightBarrierCs },
    { 0x054C, AGE_REQ_NONE, 0xAD, gSpiritBarrierCs },
    { 0x008D, AGE_REQ_ADULT, 0xC0, gSpiritBossNabooruKnuckleIntroCs },
    { 0x03B4, AGE_REQ_ADULT, 0xC7, gGerudoFortressFirstCaptureCs },
    { 0x0246, AGE_REQ_NONE, 0xB9, gDeathMountainCraterIntroCs },
    { 0x05E8, AGE_REQ_NONE, 0xC6, gKokiriForestDekuSproutCs },
};

// Unused, seems to be an early list of dungeon entrance cutscene locations
void* D_8011E304[] = {
    gDekuTreeIntroCs, gJabuJabuIntroCs, gDcOpeningCs, gMinuetCs, gIceCavernSerenadeCs, gTowerBarrierCs,
};

u16 D_8015FCC0;
u16 D_8015FCC2;
u16 D_8015FCC4;
s16 sActiveCam;
u8 D_8015FCC8;
s16 sQuakeIndex;
u16 D_8015FCCC;      // only written to, never read
char D_8015FCD0[20]; // unreferenced
u8 D_8015FCE4;       // only written to, never read

void func_80068ECC(GlobalContext* globalCtx, CutsceneContext* csCtx);

void Cutscene_DrawDebugInfo(GlobalContext* globalCtx, Gfx** dlist, CutsceneContext* csCtx) {
    GfxPrint printer;
    s32 pad[2];

    GfxPrint_Init(&printer);
    GfxPrint_Open(&printer, *dlist);

    GfxPrint_SetPos(&printer, 22, 25);
    GfxPrint_SetColor(&printer, 255, 255, 55, 32);
    GfxPrint_Printf(&printer, "%s", "FLAME ");
    GfxPrint_SetColor(&printer, 255, 255, 255, 32);
    GfxPrint_Printf(&printer, "%06d", csCtx->frames);
    GfxPrint_SetColor(&printer, 50, 255, 255, 60);
    GfxPrint_SetPos(&printer, 4, 26);
    GfxPrint_Printf(&printer, "%s", "SKIP=(START) or (Cursole Right)");

    *dlist = GfxPrint_Close(&printer);
    GfxPrint_Destroy(&printer);
}

void func_8006450C(GlobalContext* globalCtx, CutsceneContext* csCtx) {
    csCtx->state = CS_STATE_IDLE;
    csCtx->unk_0C = 0.0f;
}

void func_80064520(GlobalContext* globalCtx, CutsceneContext* csCtx) {
    csCtx->state = CS_STATE_SKIPPABLE_INIT;
    csCtx->linkAction = NULL;
}

void func_80064534(GlobalContext* globalCtx, CutsceneContext* csCtx) {
    if (csCtx->state != CS_STATE_UNSKIPPABLE_EXEC) {
        csCtx->state = CS_STATE_UNSKIPPABLE_INIT;
    }
}

void func_80064558(GlobalContext* globalCtx, CutsceneContext* csCtx) {
    if (gSaveContext.cutsceneIndex < 0xFFF0) {
        sCsStateHandlers1[csCtx->state](globalCtx, csCtx);
    }
}

void func_800645A0(GlobalContext* globalCtx, CutsceneContext* csCtx) {
    Input* pad1 = &globalCtx->state.input[0];

    if (CHECK_BTN_ALL(pad1->press.button, BTN_DLEFT) && (csCtx->state == CS_STATE_IDLE) &&
        (gSaveContext.sceneSetupIndex >= 4)) {
        D_8015FCC8 = 0;
        gSaveContext.cutsceneIndex = 0xFFFD;
        gSaveContext.cutsceneTrigger = 1;
    }

    if (CHECK_BTN_ALL(pad1->press.button, BTN_DUP) && (csCtx->state == CS_STATE_IDLE) &&
        (gSaveContext.sceneSetupIndex >= 4) && !gDbgCamEnabled) {
        D_8015FCC8 = 1;
        gSaveContext.cutsceneIndex = 0xFFFD;
        gSaveContext.cutsceneTrigger = 1;
    }

    if ((gSaveContext.cutsceneTrigger != 0) && (globalCtx->sceneLoadFlag == 0x14)) {
        gSaveContext.cutsceneTrigger = 0;
    }

    if ((gSaveContext.cutsceneTrigger != 0) && (csCtx->state == CS_STATE_IDLE)) {
        osSyncPrintf("\nデモ開始要求 発令！"); // "Cutscene start request announcement!"
        gSaveContext.cutsceneIndex = 0xFFFD;
        gSaveContext.cutsceneTrigger = 1;
    }

    if (gSaveContext.cutsceneIndex >= 0xFFF0) {
        func_80068ECC(globalCtx, csCtx);
        sCsStateHandlers2[csCtx->state](globalCtx, csCtx);
    }
}

void func_80064720(GlobalContext* globalCtx, CutsceneContext* csCtx) {
}

u32 func_8006472C(GlobalContext* globalCtx, CutsceneContext* csCtx, f32 target) {
    return Math_StepToF(&csCtx->unk_0C, target, 0.1f);
}

void func_80064760(GlobalContext* globalCtx, CutsceneContext* csCtx) {
    Interface_ChangeAlpha(1);
    ShrinkWindow_SetVal(0x20);

    if (func_8006472C(globalCtx, csCtx, 1.0f)) {
        Audio_SetCutsceneFlag(1);
        csCtx->state++;
    }
}

void func_800647C0(GlobalContext* globalCtx, CutsceneContext* csCtx) {
    func_80068C3C(globalCtx, csCtx);
    Interface_ChangeAlpha(1);
    ShrinkWindow_SetVal(0x20);

    if (func_8006472C(globalCtx, csCtx, 1.0f)) {
        Audio_SetCutsceneFlag(1);
        csCtx->state++;
    }
}

// Command 3: Misc. Actions
void func_80064824(GlobalContext* globalCtx, CutsceneContext* csCtx, CsCmdBase* cmd) {
    Player* player = GET_PLAYER(globalCtx);
    f32 temp;
    u8 sp3F = 0;

    if ((csCtx->frames < cmd->startFrame) || ((csCtx->frames >= cmd->endFrame) && (cmd->endFrame != cmd->startFrame))) {
        return;
    }

    temp = Environment_LerpWeight(cmd->endFrame - 1, cmd->startFrame, csCtx->frames);

    if (csCtx->frames == cmd->startFrame) {
        sp3F = 1;
    }

    switch (cmd->base) {
        case 1:
            if (sp3F != 0) {
                func_800F6D58(0xE, 4, 0x3F);
                func_800F6D58(0xE, 1, 1);
                globalCtx->envCtx.unk_EE[0] = 20;
            }
            break;
        case 2:
            if (sp3F != 0) {
                func_800F6D58(0xF, 0, 0);
                Environment_AddLightningBolts(globalCtx, 3);
                gLightningStrike.state = LIGHTNING_STRIKE_START;
            }
            break;
        case 3:
            if (sp3F != 0) {
                Flags_SetEnv(globalCtx, 0);
                if (gSaveContext.entranceIndex == 0x0053) {
                    Flags_SetEnv(globalCtx, 2);
                }
            }
            break;
        case 6:
            if (globalCtx->envCtx.adjFogFar < 12800) {
                globalCtx->envCtx.adjFogFar += 35;
            }
            break;
        case 7:
            if (sp3F != 0) {
                globalCtx->envCtx.unk_19 = 1;
                globalCtx->envCtx.unk_17 = 1;
                globalCtx->envCtx.unk_18 = 0;
                globalCtx->envCtx.unk_1A = 0x3C;
                globalCtx->envCtx.unk_21 = 1;
                globalCtx->envCtx.unk_1F = 0;
                globalCtx->envCtx.unk_20 = 1;
                globalCtx->envCtx.unk_22 = globalCtx->envCtx.unk_24 = 0x3C;
            }
            break;
        case 8:
            if (globalCtx->roomCtx.unk_74[0] < 0x80) {
                globalCtx->roomCtx.unk_74[0] += 4;
            }
            break;
        case 9:
            globalCtx->envCtx.unk_EE[3] = 16;
            break;
        case 10:
            Flags_SetEnv(globalCtx, 1);
            break;
        case 11:
            if (globalCtx->roomCtx.unk_74[0] < 0x672) {
                globalCtx->roomCtx.unk_74[0] += 0x14;
            }
            if (csCtx->frames == 0x30F) {
                func_80078884(NA_SE_EV_DEKU_DEATH);
            } else if (csCtx->frames == 0x2CD) {
                globalCtx->roomCtx.unk_74[0] = 0;
            }
            break;
        case 12:
            if (sp3F != 0) {
                if (csCtx->state != CS_STATE_UNSKIPPABLE_EXEC) {
                    csCtx->state = CS_STATE_UNSKIPPABLE_INIT;
                }
            }
            break;
        case 13:
            if (globalCtx->roomCtx.unk_74[1] == 0) {
                func_80078884(NA_SE_EV_TRIFORCE_FLASH);
            }
            if (globalCtx->roomCtx.unk_74[1] < 0xFF) {
                globalCtx->roomCtx.unk_74[1] += 5;
            }
            break;
        case 14:
            if (sp3F != 0) {
                func_800BC490(globalCtx, 1);
            }
            break;
        case 15:
            if (sp3F != 0) {
                TitleCard_InitPlaceName(globalCtx, &globalCtx->actorCtx.titleCtx, player->giObjectSegment, 160, 120,
                                        144, 24, 20);
            }
            break;
        case 16:
            if (sp3F != 0) {
                sQuakeIndex = Quake_Add(GET_ACTIVE_CAM(globalCtx), 6);
                Quake_SetSpeed(sQuakeIndex, 0x7FFF);
                Quake_SetQuakeValues(sQuakeIndex, 4, 0, 1000, 0);
                Quake_SetCountdown(sQuakeIndex, 800);
            }
            break;
        case 17:
            if (sp3F != 0) {
                Quake_RemoveFromIdx(sQuakeIndex);
            }
            break;
        case 18:
            globalCtx->envCtx.unk_EE[0] = 0;
            globalCtx->envCtx.gloomySkyMode = 2;
            if (gSaveContext.dayTime < 0x4AAB) {
                gSaveContext.dayTime += 30;
            }
            if (globalCtx->envCtx.unk_EE[1] == 0) {
                gWeatherMode = 0;
                func_800F6D58(14, 1, 0);
            }
            break;
        case 19:
            gSaveContext.eventChkInf[6] |= 0x0020;
            break;
        case 20:
            gSaveContext.eventChkInf[6] |= 0x0080;
            break;
        case 21:
            gSaveContext.eventChkInf[6] |= 0x0200;
            break;
        case 22:
            D_801614B0.r = 255;
            D_801614B0.g = 255;
            D_801614B0.b = 255;
            D_801614B0.a = 255;
            break;
        case 23:
            D_801614B0.r = 255;
            D_801614B0.g = 180;
            D_801614B0.b = 100;
            D_801614B0.a = 255.0f * temp;
            break;
        case 24:
            globalCtx->roomCtx.curRoom.segment = NULL;
            break;
        case 25:
            gSaveContext.dayTime += 30;
            if ((gSaveContext.dayTime) > 0xCAAA) {
                gSaveContext.dayTime = 0xCAAA;
            }
            break;
        case 26:
            if ((gSaveContext.dayTime < 0x3000) || (gSaveContext.dayTime >= 0x4555)) {
                if ((gSaveContext.dayTime >= 0x4555) && (gSaveContext.dayTime < 0xAAAB)) {
                    globalCtx->envCtx.unk_BF = 1;
                } else if ((gSaveContext.dayTime >= 0xAAAB) && (gSaveContext.dayTime < 0xC556)) {
                    globalCtx->envCtx.unk_BF = 2;
                } else {
                    globalCtx->envCtx.unk_BF = 3;
                }
            }
            break;
        case 27:
            if (globalCtx->state.frames & 8) {
                if (globalCtx->envCtx.adjAmbientColor[0] < 40) {
                    globalCtx->envCtx.adjAmbientColor[0] += 2;
                    globalCtx->envCtx.adjLight1Color[1] -= 3;
                    globalCtx->envCtx.adjLight1Color[2] -= 3;
                }
            } else {
                if (globalCtx->envCtx.adjAmbientColor[0] > 2) {
                    globalCtx->envCtx.adjAmbientColor[0] -= 2;
                    globalCtx->envCtx.adjLight1Color[1] += 3;
                    globalCtx->envCtx.adjLight1Color[2] += 3;
                }
            }
            break;
        case 28:
            globalCtx->unk_11DE9 = 1;
            break;
        case 29:
            globalCtx->unk_11DE9 = 0;
            break;
        case 30:
            Flags_SetEnv(globalCtx, 3);
            break;
        case 31:
            Flags_SetEnv(globalCtx, 4);
            break;
        case 32:
            if (sp3F != 0) {
                globalCtx->envCtx.sandstormState = 1;
            }
            func_800788CC(NA_SE_EV_SAND_STORM - SFX_FLAG);
            break;
        case 33:
            gSaveContext.sunsSongState = SUNSSONG_START;
            break;
        case 34:
            if (IS_DAY) {
                gSaveContext.dayTime -= gTimeIncrement;
            } else {
                gSaveContext.dayTime -= gTimeIncrement * 2;
            }
            break;
        case 35:
            func_800EE824();
            csCtx->frames = cmd->startFrame - 1;
            break;
    }
}

// Command 4: Set Environment Lighting
void Cutscene_Command_SetLighting(GlobalContext* globalCtx, CutsceneContext* csCtx, CsCmdEnvLighting* cmd) {
    if (csCtx->frames == cmd->startFrame) {
        globalCtx->envCtx.unk_BF = cmd->setting - 1;
        globalCtx->envCtx.unk_D8 = 1.0f;
    }
}

// Command 0x56: Play Background Music
void Cutscene_Command_PlayBGM(GlobalContext* globalCtx, CutsceneContext* csCtx, CsCmdMusicChange* cmd) {
    if (csCtx->frames == cmd->startFrame) {
        func_800F595C(cmd->sequence - 1);
    }
}

// Command 0x57: Stop Background Music
void Cutscene_Command_StopBGM(GlobalContext* globalCtx, CutsceneContext* csCtx, CsCmdMusicChange* cmd) {
    if (csCtx->frames == cmd->startFrame) {
        func_800F59E8(cmd->sequence - 1);
    }
}

// Command 0x7C: Fade Background Music over duration
void Cutscene_Command_FadeBGM(GlobalContext* globalCtx, CutsceneContext* csCtx, CsCmdMusicFade* cmd) {
    u8 var1;

    if ((csCtx->frames == cmd->startFrame) && (csCtx->frames < cmd->endFrame)) {
        var1 = cmd->endFrame - cmd->startFrame;

        if (cmd->type == 3) {
            Audio_QueueSeqCmd(var1 << 0x10 | 0x110000FF);
        } else {
            Audio_QueueSeqCmd(var1 << 0x10 | 0x100000FF);
        }
    }
}

// Command 9: ?
void Cutscene_Command_09(GlobalContext* globalCtx, CutsceneContext* csCtx, CsCmdUnknown9* cmd) {
    if (csCtx->frames == cmd->startFrame) {
        func_800AA000(0.0f, cmd->unk_06, cmd->unk_07, cmd->unk_08);
    }
}

// Command 0x8C: Set Time of Day & Environment Time
void func_80065134(GlobalContext* globalCtx, CutsceneContext* csCtx, CsCmdDayTime* cmd) {
    s16 temp1;
    s16 temp2;

    if (csCtx->frames == cmd->startFrame) {
        temp1 = (cmd->hour * 60.0f) / (360.0f / 0x4000);
        temp2 = (cmd->minute + 1) / (360.0f / 0x4000);

        gSaveContext.dayTime = temp1 + temp2;
        gSaveContext.skyboxTime = temp1 + temp2;
    }
}

// Command 0x3E8: Code Execution (& Terminates Cutscene?)
void Cutscene_Command_Terminator(GlobalContext* globalCtx, CutsceneContext* csCtx, CsCmdBase* cmd) {
    Player* player = GET_PLAYER(globalCtx);
    s32 temp = 0;

    if ((gSaveContext.gameMode != 0) && (gSaveContext.gameMode != 3) && (globalCtx->sceneNum != SCENE_SPOT00) &&
        (csCtx->frames > 20) &&
        (CHECK_BTN_ALL(globalCtx->state.input[0].press.button, BTN_A) ||
         CHECK_BTN_ALL(globalCtx->state.input[0].press.button, BTN_B) ||
         CHECK_BTN_ALL(globalCtx->state.input[0].press.button, BTN_START)) &&
        (gSaveContext.fileNum != 0xFEDC) && (globalCtx->sceneLoadFlag == 0)) {
        Audio_PlaySoundGeneral(NA_SE_SY_PIECE_OF_HEART, &D_801333D4, 4, &D_801333E0, &D_801333E0, &D_801333E8);
        temp = 1;
    }

    if ((csCtx->frames == cmd->startFrame) || (temp != 0) ||
        ((csCtx->frames > 20) && CHECK_BTN_ALL(globalCtx->state.input[0].press.button, BTN_START) &&
         (gSaveContext.fileNum != 0xFEDC))) {
        csCtx->state = CS_STATE_UNSKIPPABLE_EXEC;
        Audio_SetCutsceneFlag(0);
        gSaveContext.unk_1410 = 1;

        osSyncPrintf("\n分岐先指定！！=[%d]番", cmd->base); // "Future fork designation=No. [%d]"

        if ((gSaveContext.gameMode != 0) && (csCtx->frames != cmd->startFrame)) {
            gSaveContext.unk_13E7 = 1;
        }

        gSaveContext.cutsceneIndex = 0;

        switch (cmd->base) {
            case 1:
                globalCtx->nextEntranceIndex = 0x00A0;
                gSaveContext.cutsceneIndex = 0xFFF1;
                globalCtx->sceneLoadFlag = 0x14;
                globalCtx->fadeTransition = 2;
                break;
            case 2:
                globalCtx->nextEntranceIndex = 0x00A0;
                gSaveContext.cutsceneIndex = 0xFFF0;
                globalCtx->sceneLoadFlag = 0x14;
                globalCtx->fadeTransition = 10;
                break;
            case 3:
                globalCtx->nextEntranceIndex = 0x0117;
                gSaveContext.cutsceneIndex = 0xFFF1;
                globalCtx->sceneLoadFlag = 0x14;
                globalCtx->fadeTransition = 10;
                break;
            case 4:
                globalCtx->nextEntranceIndex = 0x013D;
                gSaveContext.cutsceneIndex = 0xFFF0;
                globalCtx->sceneLoadFlag = 0x14;
                globalCtx->fadeTransition = 10;
                break;
            case 5:
                globalCtx->nextEntranceIndex = 0x00EE;
                gSaveContext.cutsceneIndex = 0xFFF0;
                globalCtx->sceneLoadFlag = 0x14;
                globalCtx->fadeTransition = 10;
                break;
            case 6:
                globalCtx->nextEntranceIndex = 0x00A0;
                gSaveContext.cutsceneIndex = 0xFFF2;
                globalCtx->sceneLoadFlag = 0x14;
                globalCtx->fadeTransition = 10;
                break;
            case 7:
                globalCtx->nextEntranceIndex = 0x00EE;
                gSaveContext.cutsceneIndex = 0xFFF2;
                globalCtx->sceneLoadFlag = 0x14;
                globalCtx->fadeTransition = 11;
                break;
            case 8:
                gSaveContext.fw.set = 0;
                gSaveContext.respawn[RESPAWN_MODE_TOP].data = 0;
                if (!(gSaveContext.eventChkInf[4] & 0x20)) {
                    gSaveContext.eventChkInf[4] |= 0x20;
                    globalCtx->nextEntranceIndex = 0x00A0;
                    globalCtx->sceneLoadFlag = 0x14;
                    gSaveContext.cutsceneIndex = 0xFFF3;
                    globalCtx->fadeTransition = 11;
                } else {
                    if (gSaveContext.sceneSetupIndex < 4) {
                        if (!LINK_IS_ADULT) {
                            globalCtx->linkAgeOnLoad = 0;
                        } else {
                            globalCtx->linkAgeOnLoad = 1;
                        }
                    }
                    globalCtx->nextEntranceIndex = 0x02CA;
                    globalCtx->sceneLoadFlag = 0x14;
                    globalCtx->fadeTransition = 3;
                    gSaveContext.nextTransition = 3;
                }
                break;
            case 9:
                globalCtx->nextEntranceIndex = 0x0117;
                gSaveContext.cutsceneIndex = 0xFFF0;
                globalCtx->sceneLoadFlag = 0x14;
                globalCtx->fadeTransition = 12;
                break;
            case 10:
                globalCtx->nextEntranceIndex = 0x00BB;
                gSaveContext.cutsceneIndex = 0xFFF0;
                globalCtx->sceneLoadFlag = 0x14;
                globalCtx->fadeTransition = 2;
                break;
            case 11:
                globalCtx->nextEntranceIndex = 0x00EE;
                gSaveContext.cutsceneIndex = 0xFFF3;
                globalCtx->sceneLoadFlag = 0x14;
                globalCtx->fadeTransition = 3;
                break;
            case 12:
                globalCtx->nextEntranceIndex = 0x047A;
                globalCtx->sceneLoadFlag = 0x14;
                globalCtx->fadeTransition = 2;
                break;
            case 13:
                globalCtx->nextEntranceIndex = 0x010E;
                globalCtx->sceneLoadFlag = 0x14;
                globalCtx->fadeTransition = 2;
                gSaveContext.nextTransition = 2;
                break;
            case 14:
                globalCtx->nextEntranceIndex = 0x0457;
                globalCtx->sceneLoadFlag = 0x14;
                globalCtx->fadeTransition = 2;
                break;
            case 15:
                globalCtx->nextEntranceIndex = 0x0053;
                globalCtx->sceneLoadFlag = 0x14;
                gSaveContext.cutsceneIndex = 0xFFF4;
                globalCtx->fadeTransition = 3;
                break;
            case 16:
                globalCtx->nextEntranceIndex = 0x0053;
                globalCtx->sceneLoadFlag = 0x14;
                gSaveContext.cutsceneIndex = 0xFFF5;
                globalCtx->fadeTransition = 3;
                break;
            case 17:
                globalCtx->nextEntranceIndex = 0x0053;
                globalCtx->sceneLoadFlag = 0x14;
                gSaveContext.cutsceneIndex = 0xFFF6;
                globalCtx->fadeTransition = 3;
                break;
            case 18:
                gSaveContext.eventChkInf[4] |= 0x8000;
                globalCtx->nextEntranceIndex = 0x0324;
                globalCtx->sceneLoadFlag = 0x14;
                globalCtx->fadeTransition = 2;
                gSaveContext.nextTransition = 2;
                break;
            case 19:
                globalCtx->nextEntranceIndex = 0x013D;
                globalCtx->sceneLoadFlag = 0x14;
                globalCtx->fadeTransition = 4;
                gSaveContext.cutsceneIndex = 0x8000;
                break;
            case 21:
                globalCtx->nextEntranceIndex = 0x0102;
                globalCtx->sceneLoadFlag = 0x14;
                gSaveContext.cutsceneIndex = 0xFFF0;
                globalCtx->fadeTransition = 3;
                break;
            case 22:
                Item_Give(globalCtx, ITEM_SONG_REQUIEM);
                globalCtx->nextEntranceIndex = 0x0123;
                globalCtx->sceneLoadFlag = 0x14;
                gSaveContext.cutsceneIndex = 0xFFF0;
                globalCtx->fadeTransition = 3;
                break;
            case 23:
                globalCtx->nextEntranceIndex = 0x00A0;
                globalCtx->sceneLoadFlag = 0x14;
                gSaveContext.cutsceneIndex = 0xFFF8;
                globalCtx->fadeTransition = 3;
                break;
            case 24:
                globalCtx->nextEntranceIndex = 0x0028;
                globalCtx->sceneLoadFlag = 0x14;
                globalCtx->fadeTransition = 2;
                break;
            case 25:
                globalCtx->linkAgeOnLoad = 0;
                globalCtx->nextEntranceIndex = 0x006B;
                globalCtx->sceneLoadFlag = 0x14;
                gSaveContext.cutsceneIndex = 0xFFF0;
                globalCtx->fadeTransition = 3;
                break;
            case 26:
                globalCtx->nextEntranceIndex = 0x0053;
                globalCtx->sceneLoadFlag = 0x14;
                gSaveContext.cutsceneIndex = 0xFFF4;
                globalCtx->fadeTransition = 3;
                break;
            case 27:
                globalCtx->nextEntranceIndex = 0x0053;
                globalCtx->sceneLoadFlag = 0x14;
                gSaveContext.cutsceneIndex = 0xFFF5;
                globalCtx->fadeTransition = 3;
                break;
            case 28:
                globalCtx->nextEntranceIndex = 0x0053;
                globalCtx->sceneLoadFlag = 0x14;
                gSaveContext.cutsceneIndex = 0xFFF6;
                globalCtx->fadeTransition = 3;
                break;
            case 29:
                globalCtx->nextEntranceIndex = 0x006B;
                globalCtx->sceneLoadFlag = 0x14;
                gSaveContext.chamberCutsceneNum = 0;
                globalCtx->fadeTransition = 3;
                break;
            case 30:
                globalCtx->nextEntranceIndex = 0x006B;
                globalCtx->sceneLoadFlag = 0x14;
                globalCtx->fadeTransition = 3;
                Item_Give(globalCtx, ITEM_MEDALLION_FIRE);
                gSaveContext.chamberCutsceneNum = 1;
                break;
            case 31:
                globalCtx->nextEntranceIndex = 0x006B;
                globalCtx->sceneLoadFlag = 0x14;
                globalCtx->fadeTransition = 3;
                gSaveContext.chamberCutsceneNum = 2;
                break;
            case 32:
                globalCtx->linkAgeOnLoad = 1;
                globalCtx->nextEntranceIndex = 0x00CD;
                globalCtx->sceneLoadFlag = 0x14;
                gSaveContext.cutsceneIndex = 0xFFF2;
                globalCtx->fadeTransition = 11;
                break;
            case 33:
                globalCtx->nextEntranceIndex = 0x00CD;
                globalCtx->sceneLoadFlag = 0x14;
                globalCtx->fadeTransition = 3;
                break;
            case 34:
                globalCtx->nextEntranceIndex = 0x00A0;
                globalCtx->sceneLoadFlag = 0x14;
                gSaveContext.cutsceneIndex = 0xFFF3;
                globalCtx->fadeTransition = 3;
                break;
            case 35:
                globalCtx->nextEntranceIndex = 0x00CD;
                globalCtx->sceneLoadFlag = 0x14;
                gSaveContext.cutsceneIndex = 0xFFF0;
                globalCtx->fadeTransition = 4;
                break;
            case 38:
                globalCtx->nextEntranceIndex = 0x00A0;
                globalCtx->sceneLoadFlag = 0x14;
                gSaveContext.cutsceneIndex = 0xFFF4;
                globalCtx->fadeTransition = 4;
                break;
            case 39:
                globalCtx->nextEntranceIndex = 0x0053;
                globalCtx->sceneLoadFlag = 0x14;
                gSaveContext.cutsceneIndex = 0xFFF9;
                globalCtx->fadeTransition = 4;
                break;
            case 40:
                globalCtx->linkAgeOnLoad = 0;
                globalCtx->nextEntranceIndex = 0x0053;
                globalCtx->sceneLoadFlag = 0x14;
                gSaveContext.cutsceneIndex = 0xFFFA;
                globalCtx->fadeTransition = 4;
                break;
            case 41:
                globalCtx->nextEntranceIndex = 0x04E6;
                globalCtx->sceneLoadFlag = 0x14;
                globalCtx->fadeTransition = 2;
                break;
            case 42:
                globalCtx->nextEntranceIndex = 0x00DB;
                globalCtx->sceneLoadFlag = 0x14;
                gSaveContext.cutsceneIndex = 0xFFF2;
                globalCtx->fadeTransition = 4;
                break;
            case 43:
                globalCtx->nextEntranceIndex = 0x0503;
                globalCtx->sceneLoadFlag = 0x14;
                globalCtx->fadeTransition = 4;
                break;
            case 44:
                globalCtx->nextEntranceIndex = 0x0320;
                globalCtx->sceneLoadFlag = 0x14;
                globalCtx->fadeTransition = 17;
                break;
            case 46:
                gSaveContext.eventChkInf[4] |= 0x8000;
                globalCtx->nextEntranceIndex = 0x0324;
                globalCtx->sceneLoadFlag = 0x14;
                globalCtx->fadeTransition = 4;
                break;
            case 47:
                Item_Give(globalCtx, ITEM_SONG_NOCTURNE);
                gSaveContext.eventChkInf[5] |= 0x10;
                globalCtx->nextEntranceIndex = 0x00DB;
                globalCtx->sceneLoadFlag = 0x14;
                gSaveContext.cutsceneIndex = 0xFFF1;
                globalCtx->fadeTransition = 4;
                break;
            case 48:
                globalCtx->nextEntranceIndex = 0x01ED;
                globalCtx->sceneLoadFlag = 0x14;
                globalCtx->fadeTransition = 15;
                gSaveContext.nextTransition = 15;
                break;
            case 49:
                globalCtx->nextEntranceIndex = 0x058C;
                globalCtx->sceneLoadFlag = 0x14;
                globalCtx->fadeTransition = 4;
                break;
            case 50:
                globalCtx->nextEntranceIndex = 0x0513;
                globalCtx->sceneLoadFlag = 0x14;
                globalCtx->fadeTransition = 17;
                break;
            case 51:
                globalCtx->nextEntranceIndex = 0x00CD;
                gSaveContext.cutsceneIndex = 0xFFF8;
                globalCtx->sceneLoadFlag = 0x14;
                globalCtx->fadeTransition = 41;
                break;
            case 52:
                globalCtx->nextEntranceIndex = 0x0053;
                gSaveContext.cutsceneIndex = 0xFFF7;
                globalCtx->sceneLoadFlag = 0x14;
                globalCtx->fadeTransition = 11;
                break;
            case 53:
                globalCtx->nextEntranceIndex = 0x050F;
                globalCtx->sceneLoadFlag = 0x14;
                globalCtx->fadeTransition = 3;
                break;
            case 54:
                gSaveContext.gameMode = 3;
                Audio_SetSoundBanksMute(0x6F);
                globalCtx->linkAgeOnLoad = 1;
                globalCtx->nextEntranceIndex = 0x0117;
                gSaveContext.cutsceneIndex = 0xFFF2;
                globalCtx->sceneLoadFlag = 0x14;
                globalCtx->fadeTransition = 2;
                break;
            case 55:
                globalCtx->nextEntranceIndex = 0x0129;
                gSaveContext.cutsceneIndex = 0xFFF1;
                globalCtx->sceneLoadFlag = 0x14;
                globalCtx->fadeTransition = 2;
                break;
            case 56:
                globalCtx->nextEntranceIndex = 0x00DB;
                gSaveContext.cutsceneIndex = 0xFFF4;
                globalCtx->sceneLoadFlag = 0x14;
                globalCtx->fadeTransition = 2;
                break;
            case 57:
                globalCtx->nextEntranceIndex = 0x013D;
                gSaveContext.cutsceneIndex = 0xFFF3;
                globalCtx->sceneLoadFlag = 0x14;
                globalCtx->fadeTransition = 2;
                break;
            case 58:
                globalCtx->nextEntranceIndex = 0x014D;
                gSaveContext.cutsceneIndex = 0xFFF1;
                globalCtx->sceneLoadFlag = 0x14;
                globalCtx->fadeTransition = 2;
                break;
            case 59:
                globalCtx->nextEntranceIndex = 0x0102;
                gSaveContext.cutsceneIndex = 0xFFF1;
                globalCtx->sceneLoadFlag = 0x14;
                globalCtx->fadeTransition = 2;
                break;
            case 60:
                globalCtx->nextEntranceIndex = 0x010E;
                gSaveContext.cutsceneIndex = 0xFFF2;
                globalCtx->sceneLoadFlag = 0x14;
                globalCtx->fadeTransition = 2;
                break;
            case 61:
                globalCtx->nextEntranceIndex = 0x0108;
                gSaveContext.cutsceneIndex = 0xFFF0;
                globalCtx->sceneLoadFlag = 0x14;
                globalCtx->fadeTransition = 2;
                break;
            case 62:
                globalCtx->linkAgeOnLoad = 0;
                globalCtx->nextEntranceIndex = 0x00EE;
                gSaveContext.cutsceneIndex = 0xFFF6;
                globalCtx->sceneLoadFlag = 0x14;
                globalCtx->fadeTransition = 2;
                break;
            case 63:
                globalCtx->nextEntranceIndex = 0x00EE;
                gSaveContext.cutsceneIndex = 0xFFF7;
                globalCtx->sceneLoadFlag = 0x14;
                globalCtx->fadeTransition = 2;
                break;
            case 64:
                globalCtx->nextEntranceIndex = 0x00CD;
                gSaveContext.cutsceneIndex = 0xFFF5;
                globalCtx->sceneLoadFlag = 0x14;
                globalCtx->fadeTransition = 2;
                break;
            case 65:
                globalCtx->linkAgeOnLoad = 1;
                globalCtx->nextEntranceIndex = 0x0157;
                gSaveContext.cutsceneIndex = 0xFFF2;
                globalCtx->sceneLoadFlag = 0x14;
                globalCtx->fadeTransition = 2;
                break;
            case 66:
                globalCtx->nextEntranceIndex = 0x0554;
                globalCtx->sceneLoadFlag = 0x14;
                globalCtx->fadeTransition = 2;
                break;
            case 67:
                globalCtx->nextEntranceIndex = 0x027E;
                globalCtx->sceneLoadFlag = 0x14;
                globalCtx->fadeTransition = 2;
                break;
            case 68:
                globalCtx->nextEntranceIndex = 0x00A0;
                globalCtx->sceneLoadFlag = 0x14;
                gSaveContext.cutsceneIndex = 0xFFF5;
                globalCtx->fadeTransition = 2;
                break;
            case 69:
                globalCtx->nextEntranceIndex = 0x05E8;
                globalCtx->sceneLoadFlag = 0x14;
                globalCtx->fadeTransition = 2;
                break;
            case 70:
                globalCtx->nextEntranceIndex = 0x013D;
                globalCtx->sceneLoadFlag = 0x14;
                gSaveContext.cutsceneIndex = 0xFFF4;
                globalCtx->fadeTransition = 2;
                gSaveContext.nextTransition = 2;
                break;
            case 71:
                gSaveContext.equips.equipment |= 0x0100;
                Player_SetEquipmentData(globalCtx, player);
                gSaveContext.equips.equipment |= 0x1000;
                Player_SetEquipmentData(globalCtx, player);
                globalCtx->linkAgeOnLoad = 1;
                globalCtx->nextEntranceIndex = 0x0053;
                globalCtx->sceneLoadFlag = 0x14;
                gSaveContext.cutsceneIndex = 0xFFF1;
                globalCtx->fadeTransition = 2;
                break;
            case 72:
                globalCtx->nextEntranceIndex = 0x0400;
                globalCtx->sceneLoadFlag = 0x14;
                gSaveContext.cutsceneIndex = 0xFFF0;
                globalCtx->fadeTransition = 2;
                gSaveContext.nextTransition = 2;
                break;
            case 73:
                globalCtx->linkAgeOnLoad = 1;
                globalCtx->nextEntranceIndex = 0x0157;
                globalCtx->sceneLoadFlag = 0x14;
                gSaveContext.cutsceneIndex = 0xFFF2;
                globalCtx->fadeTransition = 2;
                break;
            case 74:
                globalCtx->nextEntranceIndex = 0x0157;
                globalCtx->sceneLoadFlag = 0x14;
                gSaveContext.cutsceneIndex = 0xFFF3;
                globalCtx->fadeTransition = 3;
                gSaveContext.nextTransition = 3;
                break;
            case 75:
                globalCtx->linkAgeOnLoad = 1;
                globalCtx->nextEntranceIndex = 0x0157;
                globalCtx->sceneLoadFlag = 0x14;
                gSaveContext.cutsceneIndex = 0xFFF4;
                globalCtx->fadeTransition = 2;
                break;
            case 76:
                globalCtx->linkAgeOnLoad = 0;
                globalCtx->nextEntranceIndex = 0x0157;
                globalCtx->sceneLoadFlag = 0x14;
                gSaveContext.cutsceneIndex = 0xFFF5;
                globalCtx->fadeTransition = 2;
                break;
            case 77:
                globalCtx->linkAgeOnLoad = 1;
                globalCtx->nextEntranceIndex = 0x0157;
                globalCtx->sceneLoadFlag = 0x14;
                gSaveContext.cutsceneIndex = 0xFFF6;
                globalCtx->fadeTransition = 2;
                break;
            case 78:
                globalCtx->nextEntranceIndex = 0x0157;
                globalCtx->sceneLoadFlag = 0x14;
                gSaveContext.cutsceneIndex = 0xFFF7;
                globalCtx->fadeTransition = 2;
                break;
            case 79:
            case 80:
            case 81:
            case 82:
            case 83:
            case 84:
            case 85:
            case 86:
            case 87:
            case 88:
            case 89:
            case 90:
            case 91:
            case 92:
            case 93:
                globalCtx->nextEntranceIndex = 0x0157;
                globalCtx->sceneLoadFlag = 0x14;
                globalCtx->fadeTransition = 2;
                break;
            case 94:
                globalCtx->nextEntranceIndex = 0x02AE;
                globalCtx->sceneLoadFlag = 0x14;
                globalCtx->fadeTransition = 3;
                break;
            case 95:
                if ((gSaveContext.eventChkInf[4] & 0x100) && (gSaveContext.eventChkInf[4] & 0x200) &&
                    (gSaveContext.eventChkInf[4] & 0x400)) {
                    globalCtx->nextEntranceIndex = 0x0053;
                    globalCtx->sceneLoadFlag = 0x14;
                    gSaveContext.cutsceneIndex = 0xFFF3;
                    globalCtx->fadeTransition = 2;
                } else {
                    switch (gSaveContext.sceneSetupIndex) {
                        case 8:
                            globalCtx->nextEntranceIndex = 0x00FC;
                            globalCtx->sceneLoadFlag = 0x14;
                            globalCtx->fadeTransition = 2;
                            break;
                        case 9:
                            globalCtx->nextEntranceIndex = 0x0147;
                            globalCtx->sceneLoadFlag = 0x14;
                            globalCtx->fadeTransition = 2;
                            break;
                        case 10:
                            globalCtx->nextEntranceIndex = 0x0102;
                            globalCtx->sceneLoadFlag = 0x14;
                            gSaveContext.cutsceneIndex = 0xFFF0;
                            globalCtx->fadeTransition = 3;
                            break;
                    }
                }
                break;
            case 96:
                if (CHECK_QUEST_ITEM(QUEST_MEDALLION_SHADOW)) {
                    globalCtx->nextEntranceIndex = 0x006B;
                    globalCtx->sceneLoadFlag = 0x14;
                    gSaveContext.cutsceneIndex = 0xFFF1;
                    globalCtx->fadeTransition = 5;
                } else {
                    gSaveContext.eventChkInf[12] |= 0x100;
                    globalCtx->nextEntranceIndex = 0x0610;
                    globalCtx->sceneLoadFlag = 0x14;
                    globalCtx->fadeTransition = 3;
                    gSaveContext.nextTransition = 3;
                }
                break;
            case 97:
                if (CHECK_QUEST_ITEM(QUEST_MEDALLION_SPIRIT)) {
                    globalCtx->nextEntranceIndex = 0x006B;
                    globalCtx->sceneLoadFlag = 0x14;
                    gSaveContext.cutsceneIndex = 0xFFF1;
                    globalCtx->fadeTransition = 5;
                } else {
                    globalCtx->nextEntranceIndex = 0x0580;
                    globalCtx->sceneLoadFlag = 0x14;
                    globalCtx->fadeTransition = 3;
                    gSaveContext.nextTransition = 3;
                }
                break;
            case 98:
                globalCtx->nextEntranceIndex = 0x0564;
                globalCtx->sceneLoadFlag = 0x14;
                globalCtx->fadeTransition = 3;
                gSaveContext.nextTransition = 3;
                break;
            case 99:
                globalCtx->nextEntranceIndex = 0x0608;
                globalCtx->sceneLoadFlag = 0x14;
                globalCtx->fadeTransition = 2;
                gSaveContext.nextTransition = 2;
                break;
            case 100:
                globalCtx->nextEntranceIndex = 0x00EE;
                gSaveContext.cutsceneIndex = 0xFFF8;
                globalCtx->sceneLoadFlag = 0x14;
                globalCtx->fadeTransition = 3;
                gSaveContext.nextTransition = 3;
                break;
            case 101:
                globalCtx->nextEntranceIndex = 0x01F5;
                globalCtx->sceneLoadFlag = 0x14;
                globalCtx->fadeTransition = 15;
                break;
            case 102:
                globalCtx->nextEntranceIndex = 0x0590;
                globalCtx->sceneLoadFlag = 0x14;
                globalCtx->fadeTransition = 2;
                break;
            case 103:
                globalCtx->nextEntranceIndex = 0x00CD;
                globalCtx->sceneLoadFlag = 0x14;
                gSaveContext.cutsceneIndex = 0xFFF3;
                globalCtx->fadeTransition = 2;
                break;
            case 104:
                switch (sTitleCsState) {
                    case 0:
                        globalCtx->nextEntranceIndex = 0x008D;
                        globalCtx->sceneLoadFlag = 0x14;
                        gSaveContext.cutsceneIndex = 0xFFF2;
                        globalCtx->fadeTransition = 2;
                        sTitleCsState++;
                        break;
                    case 1:
                        globalCtx->nextEntranceIndex = 0x0147;
                        globalCtx->sceneLoadFlag = 0x14;
                        gSaveContext.cutsceneIndex = 0xFFF1;
                        globalCtx->fadeTransition = 2;
                        sTitleCsState++;
                        break;
                    case 2:
                        globalCtx->nextEntranceIndex = 0x00A0;
                        globalCtx->sceneLoadFlag = 0x14;
                        gSaveContext.cutsceneIndex = 0xFFF6;
                        globalCtx->fadeTransition = 2;
                        sTitleCsState = 0;
                        break;
                }
                break;
            case 105:
                globalCtx->nextEntranceIndex = 0x00E4;
                globalCtx->sceneLoadFlag = 0x14;
                gSaveContext.cutsceneIndex = 0xFFF1;
                globalCtx->fadeTransition = 2;
                break;
            case 106:
                globalCtx->nextEntranceIndex = 0x0574;
                globalCtx->sceneLoadFlag = 0x14;
                globalCtx->fadeTransition = 2;
                break;
            case 107:
                globalCtx->nextEntranceIndex = 0x0538;
                globalCtx->sceneLoadFlag = 0x14;
                globalCtx->fadeTransition = 2;
                break;
            case 108:
                globalCtx->nextEntranceIndex = 0x053C;
                globalCtx->sceneLoadFlag = 0x14;
                globalCtx->fadeTransition = 2;
                break;
            case 109:
                globalCtx->nextEntranceIndex = 0x0540;
                globalCtx->sceneLoadFlag = 0x14;
                globalCtx->fadeTransition = 2;
                break;
            case 110:
                globalCtx->nextEntranceIndex = 0x0544;
                globalCtx->sceneLoadFlag = 0x14;
                globalCtx->fadeTransition = 2;
                break;
            case 111:
                globalCtx->nextEntranceIndex = 0x0548;
                globalCtx->sceneLoadFlag = 0x14;
                globalCtx->fadeTransition = 2;
                break;
            case 112:
                globalCtx->nextEntranceIndex = 0x054C;
                globalCtx->sceneLoadFlag = 0x14;
                globalCtx->fadeTransition = 2;
                break;
            case 113:
                if (Flags_GetEventChkInf(0xBB) && Flags_GetEventChkInf(0xBC) && Flags_GetEventChkInf(0xBD) &&
                    Flags_GetEventChkInf(0xBE) && Flags_GetEventChkInf(0xBF) && Flags_GetEventChkInf(0xAD)) {
                    globalCtx->csCtx.segment = SEGMENTED_TO_VIRTUAL(gTowerBarrierCs);
                    globalCtx->csCtx.frames = 0;
                    gSaveContext.cutsceneTrigger = 1;
                    gSaveContext.cutsceneIndex = 0xFFFF;
                    csCtx->state = CS_STATE_UNSKIPPABLE_INIT;
                } else {
                    gSaveContext.cutsceneIndex = 0xFFFF;
                    csCtx->state = CS_STATE_UNSKIPPABLE_INIT;
                }
                break;
            case 114:
                globalCtx->nextEntranceIndex = 0x0185;
                globalCtx->sceneLoadFlag = 0x14;
                globalCtx->fadeTransition = 2;
                break;
            case 115:
                globalCtx->nextEntranceIndex = 0x0594;
                globalCtx->sceneLoadFlag = 0x14;
                globalCtx->fadeTransition = 2;
                gSaveContext.nextTransition = 2;
                break;
            case 116:
                if (gSaveContext.eventChkInf[12] & 0x100) {
                    globalCtx->nextEntranceIndex = 0x0580;
                    globalCtx->sceneLoadFlag = 0x14;
                    globalCtx->fadeTransition = 3;
                } else {
                    globalCtx->nextEntranceIndex = 0x0610;
                    globalCtx->sceneLoadFlag = 0x14;
                    globalCtx->fadeTransition = 3;
                }
                gSaveContext.nextTransition = 3;
                break;
            case 117:
                gSaveContext.gameMode = 3;
                Audio_SetSoundBanksMute(0x6F);
                globalCtx->linkAgeOnLoad = 0;
                globalCtx->nextEntranceIndex = 0x00CD;
                gSaveContext.cutsceneIndex = 0xFFF7;
                globalCtx->sceneLoadFlag = 0x14;
                globalCtx->fadeTransition = 3;
                break;
            case 118:
                gSaveContext.respawn[RESPAWN_MODE_DOWN].entranceIndex = 0x0517;
                Gameplay_TriggerVoidOut(globalCtx);
                gSaveContext.respawnFlag = -2;
                gSaveContext.nextTransition = 2;
                break;
            case 119:
                gSaveContext.dayTime = 0x8000;
                gSaveContext.skyboxTime = 0x8000;
                globalCtx->nextEntranceIndex = 0x05F0;
                globalCtx->sceneLoadFlag = 0x14;
                globalCtx->fadeTransition = 3;
                break;
        }
    }
}

// Command 0x2D: Transition Effects
void Cutscene_Command_TransitionFX(GlobalContext* globalCtx, CutsceneContext* csCtx, CsCmdBase* cmd) {
    f32 temp;

    if ((csCtx->frames >= cmd->startFrame) && (csCtx->frames <= cmd->endFrame)) {
        globalCtx->envCtx.fillScreen = true;
        temp = Environment_LerpWeight(cmd->endFrame, cmd->startFrame, csCtx->frames);

        switch (cmd->base) {
            case 1:
            case 5:
                globalCtx->envCtx.screenFillColor[0] = 160;
                globalCtx->envCtx.screenFillColor[1] = 160;
                globalCtx->envCtx.screenFillColor[2] = 160;
                if (cmd->base == 1) {
                    globalCtx->envCtx.screenFillColor[3] = 255.0f * temp;
                    if ((temp == 0.0f) && (gSaveContext.entranceIndex == 0x006B)) {
                        Audio_PlaySoundGeneral(NA_SE_SY_WHITE_OUT_S, &D_801333D4, 4, &D_801333E0, &D_801333E0,
                                               &D_801333E8);
                    } else if ((temp == 0.0f) &&
                               ((gSaveContext.entranceIndex == 0x0053) || (gSaveContext.entranceIndex == 0x0138) ||
                                (gSaveContext.entranceIndex == 0x0371))) {
                        Audio_PlaySoundGeneral(NA_SE_EV_WHITE_OUT, &D_801333D4, 4, &D_801333E0, &D_801333E0,
                                               &D_801333E8);
                    } else if ((temp == 0.0f) && (globalCtx->sceneNum == SCENE_GANONTIKA)) {
                        func_800788CC(NA_SE_EV_WHITE_OUT);
                    }
                } else {
                    globalCtx->envCtx.screenFillColor[3] = (1.0f - temp) * 255.0f;
                }
                break;
            case 2:
            case 6:
                globalCtx->envCtx.screenFillColor[0] = 0;
                globalCtx->envCtx.screenFillColor[1] = 0;
                globalCtx->envCtx.screenFillColor[2] = 255;
                if (cmd->base == 2) {
                    globalCtx->envCtx.screenFillColor[3] = 255.0f * temp;
                } else {
                    globalCtx->envCtx.screenFillColor[3] = (1.0f - temp) * 255.0f;
                }
                break;
            case 3:
            case 7:
                globalCtx->envCtx.screenFillColor[0] = 255;
                globalCtx->envCtx.screenFillColor[1] = 0;
                globalCtx->envCtx.screenFillColor[2] = 0;
                if (cmd->base == 3) {
                    globalCtx->envCtx.screenFillColor[3] = (1.0f - temp) * 255.0f;
                } else {
                    globalCtx->envCtx.screenFillColor[3] = 255.0f * temp;
                }
                break;
            case 4:
            case 8:
                globalCtx->envCtx.screenFillColor[0] = 0;
                globalCtx->envCtx.screenFillColor[1] = 255;
                globalCtx->envCtx.screenFillColor[2] = 0;
                if (cmd->base == 4) {
                    globalCtx->envCtx.screenFillColor[3] = (1.0f - temp) * 255.0f;
                } else {
                    globalCtx->envCtx.screenFillColor[3] = 255.0f * temp;
                }
                break;
            case 9:
                gSaveContext.unk_1410 = 1;
                break;
            case 10:
            case 11:
                globalCtx->envCtx.screenFillColor[0] = 0;
                globalCtx->envCtx.screenFillColor[1] = 0;
                globalCtx->envCtx.screenFillColor[2] = 0;
                if (cmd->base == 10) {
                    globalCtx->envCtx.screenFillColor[3] = (1.0f - temp) * 255.0f;
                } else {
                    globalCtx->envCtx.screenFillColor[3] = 255.0f * temp;
                }
                break;
            case 12:
                gSaveContext.unk_1410 = 255.0f - (155.0f * temp);
                break;
            case 13:
                globalCtx->envCtx.screenFillColor[0] = 0;
                globalCtx->envCtx.screenFillColor[1] = 0;
                globalCtx->envCtx.screenFillColor[2] = 0;
                globalCtx->envCtx.screenFillColor[3] = 255.0f - ((1.0f - temp) * 155.0f);
                break;
        }
    }
}

// Command 0x1 & 0x5: Camera Positions
s32 Cutscene_Command_CameraPositions(GlobalContext* globalCtx, CutsceneContext* csCtx, u8* cmd, u8 relativeToLink) {
    s32 shouldContinue = 1;
    CsCmdBase* cmdBase = (CsCmdBase*)cmd;
    s32 size;

    cmd += 8;
    size = 8;

    if ((cmdBase->startFrame < csCtx->frames) && (csCtx->frames < cmdBase->endFrame) &&
        ((csCtx->unk_18 < cmdBase->startFrame) || (csCtx->unk_18 >= 0xF000))) {
        csCtx->unk_1B = 1;
        csCtx->cameraPosition = (CutsceneCameraPoint*)cmd;
        if (csCtx->unk_1A != 0) {
            csCtx->unk_18 = cmdBase->startFrame;
            if (D_8015FCC8 != 0) {
<<<<<<< HEAD
                Gameplay_CameraChangeSetting(globalCtx, csCtx->unk_14, CAM_SET_DEMO0);
                Gameplay_ChangeCameraStatus(globalCtx, sActiveCam, CAM_STAT_WAIT);
=======
                Gameplay_CameraChangeSetting(globalCtx, csCtx->unk_14, CAM_SET_CS_0);
                Gameplay_ChangeCameraStatus(globalCtx, D_8015FCC6, CAM_STAT_WAIT);
>>>>>>> aa7ff4e7
                Gameplay_ChangeCameraStatus(globalCtx, csCtx->unk_14, CAM_STAT_ACTIVE);
                Camera_ResetAnim(Gameplay_GetCamera(globalCtx, csCtx->unk_14));
                Camera_SetCSParams(Gameplay_GetCamera(globalCtx, csCtx->unk_14), csCtx->cameraFocus,
                                   csCtx->cameraPosition, GET_PLAYER(globalCtx), relativeToLink);
            }
        }
    }

    while (shouldContinue) {
        if (((CutsceneCameraPoint*)cmd)->continueFlag == CS_CMD_STOP) {
            shouldContinue = 0;
        }
        cmd += 0x10;
        size += 0x10;
    }

    return size;
}

// Command 0x2 & 0x6: Camera Focus Points
s32 Cutscene_Command_CameraFocus(GlobalContext* globalCtx, CutsceneContext* csCtx, u8* cmd, u8 relativeToLink) {
    s32 shouldContinue = 1;
    CsCmdBase* cmdBase = (CsCmdBase*)cmd;
    s32 size;

    cmd += 8;
    size = 8;

    if ((cmdBase->startFrame < csCtx->frames) && (csCtx->frames < cmdBase->endFrame) &&
        ((D_8015FCC0 < cmdBase->startFrame) || (D_8015FCC0 >= 0xF000))) {
        csCtx->unk_1A = 1;
        csCtx->cameraFocus = (CutsceneCameraPoint*)cmd;
        if (csCtx->unk_1B != 0) {
            D_8015FCC0 = cmdBase->startFrame;
            if (D_8015FCC8 != 0) {
<<<<<<< HEAD
                Gameplay_CameraChangeSetting(globalCtx, csCtx->unk_14, CAM_SET_DEMO0);
                Gameplay_ChangeCameraStatus(globalCtx, sActiveCam, CAM_STAT_WAIT);
=======
                Gameplay_CameraChangeSetting(globalCtx, csCtx->unk_14, CAM_SET_CS_0);
                Gameplay_ChangeCameraStatus(globalCtx, D_8015FCC6, CAM_STAT_WAIT);
>>>>>>> aa7ff4e7
                Gameplay_ChangeCameraStatus(globalCtx, csCtx->unk_14, CAM_STAT_ACTIVE);
                Camera_ResetAnim(Gameplay_GetCamera(globalCtx, csCtx->unk_14));
                Camera_SetCSParams(Gameplay_GetCamera(globalCtx, csCtx->unk_14), csCtx->cameraFocus,
                                   csCtx->cameraPosition, GET_PLAYER(globalCtx), relativeToLink);
            }
        }
    }

    while (shouldContinue) {
        if (((CutsceneCameraPoint*)cmd)->continueFlag == CS_CMD_STOP) {
            shouldContinue = 0;
        }
        cmd += 0x10;
        size += 0x10;
    }

    return size;
}

// Command 0x7: ? (Related to camera positons)
s32 Cutscene_Command_07(GlobalContext* globalCtx, CutsceneContext* csCtx, u8* cmd, u8 unused) {
    CsCmdBase* cmdBase = (CsCmdBase*)cmd;
    s32 size;
    Vec3f sp3C;
    Vec3f sp30;
    Camera* sp2C;
    f32 sp28;

    cmd += 8;
    size = 8;

    if ((cmdBase->startFrame < csCtx->frames) && (csCtx->frames < cmdBase->endFrame) &&
        ((D_8015FCC2 < cmdBase->startFrame) || (D_8015FCC2 >= 0xF000))) {
        csCtx->unk_1B = 1;
        csCtx->cameraPosition = (CutsceneCameraPoint*)cmd;
        if (csCtx->unk_1A != 0) {
            D_8015FCC2 = cmdBase->startFrame;
            if (D_8015FCC8 != 0) {
                sp2C = Gameplay_GetCamera(globalCtx, csCtx->unk_14);
                sp2C->player = NULL;
                Gameplay_ChangeCameraStatus(globalCtx, MAIN_CAM, CAM_STAT_WAIT);
                Gameplay_ChangeCameraStatus(globalCtx, csCtx->unk_14, CAM_STAT_ACTIVE);
                Gameplay_CameraChangeSetting(globalCtx, csCtx->unk_14, CAM_SET_FREE0);
                sp28 = csCtx->cameraFocus->cameraRoll * 1.40625f;
                Camera_SetParam(sp2C, 64, &sp28);
                sp3C.x = csCtx->cameraFocus->pos.x;
                sp3C.y = csCtx->cameraFocus->pos.y;
                sp3C.z = csCtx->cameraFocus->pos.z;
                sp30.x = csCtx->cameraPosition->pos.x;
                sp30.y = csCtx->cameraPosition->pos.y;
                sp30.z = csCtx->cameraPosition->pos.z;
                Gameplay_CameraSetAtEye(globalCtx, csCtx->unk_14, &sp3C, &sp30);
                Gameplay_CameraSetFov(globalCtx, csCtx->unk_14, csCtx->cameraPosition->viewAngle);
            }
        }
    }

    size += 0x10;

    return size;
}

// Command 0x8: ? (Related to camera focus points)
s32 Cutscene_Command_08(GlobalContext* globalCtx, CutsceneContext* csCtx, u8* cmd, u8 unused) {
    CsCmdBase* cmdBase = (CsCmdBase*)cmd;
    s32 size;
    Vec3f sp3C;
    Vec3f sp30;
    Camera* sp2C;
    f32 sp28;

    cmd += 8;
    size = 8;

    if ((cmdBase->startFrame < csCtx->frames) && (csCtx->frames < cmdBase->endFrame) &&
        ((D_8015FCC4 < cmdBase->startFrame) || (D_8015FCC4 >= 0xF000))) {
        csCtx->unk_1A = 1;
        csCtx->cameraFocus = (CutsceneCameraPoint*)cmd;
        if (csCtx->unk_1B != 0) {
            D_8015FCC4 = cmdBase->startFrame;
            if (D_8015FCC8 != 0) {
                sp2C = Gameplay_GetCamera(globalCtx, csCtx->unk_14);
                sp2C->player = NULL;
                Gameplay_ChangeCameraStatus(globalCtx, MAIN_CAM, CAM_STAT_WAIT);
                Gameplay_ChangeCameraStatus(globalCtx, csCtx->unk_14, CAM_STAT_ACTIVE);
                Gameplay_CameraChangeSetting(globalCtx, csCtx->unk_14, CAM_SET_FREE0);
                sp3C.x = csCtx->cameraFocus->pos.x;
                sp3C.y = csCtx->cameraFocus->pos.y;
                sp3C.z = csCtx->cameraFocus->pos.z;
                sp30.x = csCtx->cameraPosition->pos.x;
                sp30.y = csCtx->cameraPosition->pos.y;
                sp30.z = csCtx->cameraPosition->pos.z;
                Gameplay_CameraSetAtEye(globalCtx, csCtx->unk_14, &sp3C, &sp30);
                Gameplay_CameraSetFov(globalCtx, csCtx->unk_14, csCtx->cameraPosition->viewAngle);
            }
        }
    }

    size += 0x10;

    return size;
}

// Command 0x13: Textbox
void Cutscene_Command_Textbox(GlobalContext* globalCtx, CutsceneContext* csCtx, CsCmdTextbox* cmd) {
    u8 dialogState;
    s16 originalCsFrames;

    if ((cmd->startFrame < csCtx->frames) && (csCtx->frames <= cmd->endFrame)) {
        if (cmd->type != 2) {
            if (D_8011E1C0 != cmd->base) {
                D_8011E1C0 = cmd->base;
                if ((cmd->type == 3) && CHECK_QUEST_ITEM(QUEST_ZORA_SAPPHIRE)) {
                    func_8010B680(globalCtx, cmd->textId1, NULL);
                } else if ((cmd->type == 4) && CHECK_QUEST_ITEM(QUEST_GORON_RUBY)) {
                    func_8010B680(globalCtx, cmd->textId1, NULL);
                } else {
                    func_8010B680(globalCtx, cmd->base, NULL);
                }
                return;
            }
        } else {
            if (D_8011E1C4 != cmd->base) {
                D_8011E1C4 = cmd->base;
                func_8010BD58(globalCtx, cmd->base);
                return;
            }
        }

        if (csCtx->frames >= cmd->endFrame) {
            originalCsFrames = csCtx->frames;
            dialogState = func_8010BDBC(&globalCtx->msgCtx);

            if ((dialogState != 2) && (dialogState != 0) && (dialogState != 7) && (dialogState != 8)) {
                csCtx->frames--;

                if ((dialogState == 4) && (func_80106BC8(globalCtx) != 0)) {
                    if (globalCtx->msgCtx.choiceIndex == 0) {
                        if (cmd->textId1 != 0xFFFF) {
                            func_8010B720(globalCtx, cmd->textId1);
                        } else {
                            csCtx->frames++;
                        }
                    } else {
                        if (cmd->textId2 != 0xFFFF) {
                            func_8010B720(globalCtx, cmd->textId2);
                        } else {
                            csCtx->frames++;
                        }
                    }
                }

                if (dialogState == 9) {
                    if (cmd->textId1 != 0xFFFF) {
                        func_8010B720(globalCtx, cmd->textId1);
                    } else {
                        csCtx->frames++;
                    }
                }

                if (dialogState == 5) {
                    if (func_80106BC8(globalCtx) != 0) {
                        func_8010BD58(globalCtx, cmd->base);
                    }
                }
            }

            if (csCtx->frames == originalCsFrames) {
                Interface_ChangeAlpha(1);
                D_8011E1C0 = 0;
                D_8011E1C4 = 0;
            }
        }
    }
}

void Cutscene_ProcessCommands(GlobalContext* globalCtx, CutsceneContext* csCtx, u8* cutscenePtr) {
    s16 i;
    s32 totalEntries;
    s32 cmdType;
    s32 cmdEntries;
    CsCmdBase* cmd;
    s32 cutsceneEndFrame;
    s16 j;

    MemCopy(&totalEntries, cutscenePtr, 4);
    cutscenePtr += 4;
    MemCopy(&cutsceneEndFrame, cutscenePtr, 4);
    cutscenePtr += 4;

    if ((cutsceneEndFrame < csCtx->frames) && (csCtx->state != CS_STATE_UNSKIPPABLE_EXEC)) {
        csCtx->state = CS_STATE_UNSKIPPABLE_INIT;
        return;
    }

    if (CHECK_BTN_ALL(globalCtx->state.input[0].press.button, BTN_DRIGHT)) {
        csCtx->state = CS_STATE_UNSKIPPABLE_INIT;
        return;
    }

    for (i = 0; i < totalEntries; i++) {
        MemCopy(&cmdType, cutscenePtr, 4);
        cutscenePtr += 4;

        if (cmdType == -1) {
            return;
        }

        switch (cmdType) {
            case CS_CMD_MISC:
                MemCopy(&cmdEntries, cutscenePtr, 4);
                cutscenePtr += 4;
                for (j = 0; j < cmdEntries; j++) {
                    func_80064824(globalCtx, csCtx, (void*)cutscenePtr);
                    cutscenePtr += 0x30;
                }
                break;
            case CS_CMD_SET_LIGHTING:
                MemCopy(&cmdEntries, cutscenePtr, 4);
                cutscenePtr += 4;
                for (j = 0; j < cmdEntries; j++) {
                    Cutscene_Command_SetLighting(globalCtx, csCtx, (void*)cutscenePtr);
                    cutscenePtr += 0x30;
                }
                break;
            case CS_CMD_PLAYBGM:
                MemCopy(&cmdEntries, cutscenePtr, 4);
                cutscenePtr += 4;
                for (j = 0; j < cmdEntries; j++) {
                    Cutscene_Command_PlayBGM(globalCtx, csCtx, (void*)cutscenePtr);
                    cutscenePtr += 0x30;
                }
                break;
            case CS_CMD_STOPBGM:
                MemCopy(&cmdEntries, cutscenePtr, 4);
                cutscenePtr += 4;
                for (j = 0; j < cmdEntries; j++) {
                    Cutscene_Command_StopBGM(globalCtx, csCtx, (void*)cutscenePtr);
                    cutscenePtr += 0x30;
                }
                break;
            case CS_CMD_FADEBGM:
                MemCopy(&cmdEntries, cutscenePtr, 4);
                cutscenePtr += 4;
                for (j = 0; j < cmdEntries; j++) {
                    Cutscene_Command_FadeBGM(globalCtx, csCtx, (void*)cutscenePtr);
                    cutscenePtr += 0x30;
                }
                break;
            case CS_CMD_09:
                MemCopy(&cmdEntries, cutscenePtr, 4);
                cutscenePtr += 4;
                for (j = 0; j < cmdEntries; j++) {
                    Cutscene_Command_09(globalCtx, csCtx, (void*)cutscenePtr);
                    cutscenePtr += 0xC;
                }
                break;
            case CS_CMD_SETTIME:
                MemCopy(&cmdEntries, cutscenePtr, 4);
                cutscenePtr += 4;
                for (j = 0; j < cmdEntries; j++) {
                    func_80065134(globalCtx, csCtx, (void*)cutscenePtr);
                    cutscenePtr += 0xC;
                }
                break;
            case CS_CMD_SET_PLAYER_ACTION:
                MemCopy(&cmdEntries, cutscenePtr, 4);
                cutscenePtr += 4;
                for (j = 0; j < cmdEntries; j++) {
                    cmd = (CsCmdBase*)cutscenePtr;
                    if ((cmd->startFrame < csCtx->frames) && (csCtx->frames <= cmd->endFrame)) {
                        csCtx->linkAction = (void*)cutscenePtr;
                    }
                    cutscenePtr += 0x30;
                }
                break;
            case CS_CMD_SET_ACTOR_ACTION_1:
            case 17:
            case 18:
            case 23:
            case 34:
            case 39:
            case 46:
            case 76:
            case 85:
            case 93:
            case 105:
            case 107:
            case 110:
            case 119:
            case 123:
            case 138:
            case 139:
            case 144:
                MemCopy(&cmdEntries, cutscenePtr, 4);
                cutscenePtr += 4;
                for (j = 0; j < cmdEntries; j++) {
                    cmd = (CsCmdBase*)cutscenePtr;
                    if ((cmd->startFrame < csCtx->frames) && (csCtx->frames <= cmd->endFrame)) {
                        csCtx->npcActions[0] = (void*)cutscenePtr;
                    }
                    cutscenePtr += 0x30;
                }
                break;
            case CS_CMD_SET_ACTOR_ACTION_2:
            case 16:
            case 24:
            case 35:
            case 40:
            case 48:
            case 64:
            case 68:
            case 70:
            case 78:
            case 80:
            case 94:
            case 116:
            case 118:
            case 120:
            case 125:
            case 131:
            case 141:
                MemCopy(&cmdEntries, cutscenePtr, 4);
                cutscenePtr += 4;
                for (j = 0; j < cmdEntries; j++) {
                    cmd = (CsCmdBase*)cutscenePtr;
                    if ((cmd->startFrame < csCtx->frames) && (csCtx->frames <= cmd->endFrame)) {
                        csCtx->npcActions[1] = (void*)cutscenePtr;
                    }
                    cutscenePtr += 0x30;
                }
                break;
            case CS_CMD_SET_ACTOR_ACTION_3:
            case 36:
            case 41:
            case 50:
            case 67:
            case 69:
            case 72:
            case 74:
            case 81:
            case 106:
            case 117:
            case 121:
            case 126:
            case 132:
                MemCopy(&cmdEntries, cutscenePtr, 4);
                cutscenePtr += 4;
                for (j = 0; j < cmdEntries; j++) {
                    cmd = (CsCmdBase*)cutscenePtr;
                    if ((cmd->startFrame < csCtx->frames) && (csCtx->frames <= cmd->endFrame)) {
                        csCtx->npcActions[2] = (void*)cutscenePtr;
                    }
                    cutscenePtr += 0x30;
                }
                break;
            case CS_CMD_SET_ACTOR_ACTION_4:
            case 37:
            case 42:
            case 51:
            case 53:
            case 63:
            case 65:
            case 66:
            case 75:
            case 82:
            case 108:
            case 127:
            case 133:
                MemCopy(&cmdEntries, cutscenePtr, 4);
                cutscenePtr += 4;
                for (j = 0; j < cmdEntries; j++) {
                    cmd = (CsCmdBase*)cutscenePtr;
                    if ((cmd->startFrame < csCtx->frames) && (csCtx->frames <= cmd->endFrame)) {
                        csCtx->npcActions[3] = (void*)cutscenePtr;
                    }
                    cutscenePtr += 0x30;
                }
                break;
            case CS_CMD_SET_ACTOR_ACTION_5:
            case 38:
            case 43:
            case 47:
            case 54:
            case 79:
            case 83:
            case 128:
            case 135:
                MemCopy(&cmdEntries, cutscenePtr, 4);
                cutscenePtr += 4;
                for (j = 0; j < cmdEntries; j++) {
                    cmd = (CsCmdBase*)cutscenePtr;
                    if ((cmd->startFrame < csCtx->frames) && (csCtx->frames <= cmd->endFrame)) {
                        csCtx->npcActions[4] = (void*)cutscenePtr;
                    }
                    cutscenePtr += 0x30;
                }
                break;
            case CS_CMD_SET_ACTOR_ACTION_6:
            case 55:
            case 77:
            case 84:
            case 90:
            case 129:
            case 136:
                MemCopy(&cmdEntries, cutscenePtr, 4);
                cutscenePtr += 4;
                for (j = 0; j < cmdEntries; j++) {
                    cmd = (CsCmdBase*)cutscenePtr;
                    if ((cmd->startFrame < csCtx->frames) && (csCtx->frames <= cmd->endFrame)) {
                        csCtx->npcActions[5] = (void*)cutscenePtr;
                    }
                    cutscenePtr += 0x30;
                }
                break;
            case CS_CMD_SET_ACTOR_ACTION_7:
            case 52:
            case 57:
            case 58:
            case 88:
            case 115:
            case 130:
            case 137:
                MemCopy(&cmdEntries, cutscenePtr, 4);
                cutscenePtr += 4;
                for (j = 0; j < cmdEntries; j++) {
                    cmd = (CsCmdBase*)cutscenePtr;
                    if ((cmd->startFrame < csCtx->frames) && (csCtx->frames <= cmd->endFrame)) {
                        csCtx->npcActions[6] = (void*)cutscenePtr;
                    }
                    cutscenePtr += 0x30;
                }
                break;
            case CS_CMD_SET_ACTOR_ACTION_8:
            case 60:
            case 89:
            case 111:
            case 114:
            case 134:
            case 142:
                MemCopy(&cmdEntries, cutscenePtr, 4);
                cutscenePtr += 4;
                for (j = 0; j < cmdEntries; j++) {
                    cmd = (CsCmdBase*)cutscenePtr;
                    if ((cmd->startFrame < csCtx->frames) && (csCtx->frames <= cmd->endFrame)) {
                        csCtx->npcActions[7] = (void*)cutscenePtr;
                    }
                    cutscenePtr += 0x30;
                }
                break;
            case CS_CMD_SET_ACTOR_ACTION_9:
                MemCopy(&cmdEntries, cutscenePtr, 4);
                cutscenePtr += 4;
                for (j = 0; j < cmdEntries; j++) {
                    cmd = (CsCmdBase*)cutscenePtr;
                    if ((cmd->startFrame < csCtx->frames) && (csCtx->frames <= cmd->endFrame)) {
                        csCtx->npcActions[8] = (void*)cutscenePtr;
                    }
                    cutscenePtr += 0x30;
                }
                break;
            case CS_CMD_SET_ACTOR_ACTION_10:
                MemCopy(&cmdEntries, cutscenePtr, 4);
                cutscenePtr += 4;
                for (j = 0; j < cmdEntries; j++) {
                    cmd = (CsCmdBase*)cutscenePtr;
                    if ((cmd->startFrame < csCtx->frames) && (csCtx->frames <= cmd->endFrame)) {
                        csCtx->npcActions[9] = (void*)cutscenePtr;
                    }
                    cutscenePtr += 0x30;
                }
                break;
            case CS_CMD_CAMERA_POS:
                cutscenePtr += Cutscene_Command_CameraPositions(globalCtx, csCtx, (void*)cutscenePtr, 0);
                break;
            case CS_CMD_CAMERA_POS_PLAYER:
                cutscenePtr += Cutscene_Command_CameraPositions(globalCtx, csCtx, (void*)cutscenePtr, 1);
                break;
            case CS_CMD_CAMERA_FOCUS:
                cutscenePtr += Cutscene_Command_CameraFocus(globalCtx, csCtx, (void*)cutscenePtr, 0);
                break;
            case CS_CMD_CAMERA_FOCUS_PLAYER:
                cutscenePtr += Cutscene_Command_CameraFocus(globalCtx, csCtx, (void*)cutscenePtr, 1);
                break;
            case CS_CMD_07:
                cutscenePtr += Cutscene_Command_07(globalCtx, csCtx, (void*)cutscenePtr, 0);
                break;
            case CS_CMD_08:
                cutscenePtr += Cutscene_Command_08(globalCtx, csCtx, (void*)cutscenePtr, 0);
                break;
            case CS_CMD_TERMINATOR:
                cutscenePtr += 4;
                Cutscene_Command_Terminator(globalCtx, csCtx, (void*)cutscenePtr);
                cutscenePtr += 8;
                break;
            case CS_CMD_TEXTBOX:
                MemCopy(&cmdEntries, cutscenePtr, 4);
                cutscenePtr += 4;
                for (j = 0; j < cmdEntries; j++) {
                    cmd = (CsCmdBase*)cutscenePtr;
                    if (cmd->base != 0xFFFF) {
                        Cutscene_Command_Textbox(globalCtx, csCtx, (void*)cutscenePtr);
                    }
                    cutscenePtr += 0xC;
                }
                break;
            case CS_CMD_SCENE_TRANS_FX:
                cutscenePtr += 4;
                Cutscene_Command_TransitionFX(globalCtx, csCtx, (void*)cutscenePtr);
                cutscenePtr += 8;
                break;
            default:
                MemCopy(&cmdEntries, cutscenePtr, 4);
                cutscenePtr += 4;
                for (j = 0; j < cmdEntries; j++) {
                    cutscenePtr += 0x30;
                }
                break;
        }
    }
}

void func_80068C3C(GlobalContext* globalCtx, CutsceneContext* csCtx) {
    Gfx* displayList;
    Gfx* prevDisplayList;

    if (0) {} // Necessary to match

    if (gSaveContext.cutsceneIndex >= 0xFFF0) {
        if (0) {} // Also necessary to match

        if (BREG(0) != 0) {
            OPEN_DISPS(globalCtx->state.gfxCtx, "../z_demo.c", 4101);

            prevDisplayList = POLY_OPA_DISP;
            displayList = Graph_GfxPlusOne(POLY_OPA_DISP);
            gSPDisplayList(OVERLAY_DISP++, displayList);
            Cutscene_DrawDebugInfo(globalCtx, &displayList, csCtx);
            gSPEndDisplayList(displayList++);
            Graph_BranchDlist(prevDisplayList, displayList);
            POLY_OPA_DISP = displayList;

            CLOSE_DISPS(globalCtx->state.gfxCtx, "../z_demo.c", 4108);
        }

        csCtx->frames++;
        if (dREG(95) != 0) {
            Cutscene_ProcessCommands(globalCtx, csCtx, D_8012D1F0);
        } else {
            Cutscene_ProcessCommands(globalCtx, csCtx, globalCtx->csCtx.segment);
        }
    }
}

void func_80068D84(GlobalContext* globalCtx, CutsceneContext* csCtx) {
    if (func_8006472C(globalCtx, csCtx, 0.0f)) {
        Audio_SetCutsceneFlag(0);
        csCtx->state = CS_STATE_IDLE;
    }
}

void func_80068DC0(GlobalContext* globalCtx, CutsceneContext* csCtx) {
    s16 i;

    if (func_8006472C(globalCtx, csCtx, 0.0f)) {
        csCtx->linkAction = NULL;

        for (i = 0; i < 10; i++) {
            csCtx->npcActions[i] = NULL;
        }

        osSyncPrintf("\n\n\n\n\nやっぱりここかいな"); // "Right here, huh"
        gSaveContext.cutsceneIndex = 0;
        gSaveContext.gameMode = 0;

        if (D_8015FCC8 != 0) {
            switch (gSaveContext.entranceIndex) {
                case 0x028A:
                case 0x028E:
                case 0x0292:
                case 0x0476:
                    Gameplay_CopyCamera(globalCtx, sActiveCam, csCtx->unk_14);
            }

            Gameplay_ChangeCameraStatus(globalCtx, sActiveCam, CAM_STAT_ACTIVE);
            Gameplay_ClearCamera(globalCtx, csCtx->unk_14);
            func_8005B1A4(globalCtx->cameraPtrs[sActiveCam]);
        }

        Audio_SetCutsceneFlag(0);
        csCtx->state = CS_STATE_IDLE;
    }
}

void func_80068ECC(GlobalContext* globalCtx, CutsceneContext* csCtx) {
    u8 i;

    if ((gSaveContext.cutsceneTrigger != 0) && (csCtx->state == CS_STATE_IDLE) && !Player_InCsMode(globalCtx)) {
        gSaveContext.cutsceneIndex = 0xFFFD;
    }

    if ((gSaveContext.cutsceneIndex >= 0xFFF0) && (csCtx->state == CS_STATE_IDLE)) {
        Flags_UnsetEnv(globalCtx, 0);

        D_8011E1C0 = 0;
        D_8011E1C4 = 0;
        csCtx->unk_12 = 0;
        csCtx->linkAction = NULL;

        for (i = 0; i < 10; i++) {
            csCtx->npcActions[i] = NULL;
        }

        csCtx->state++;

        if (csCtx->state == CS_STATE_SKIPPABLE_INIT) {
            Audio_SetCutsceneFlag(1);

            csCtx->frames = 0xFFFF;
            csCtx->unk_18 = 0xFFFF;
            D_8015FCC0 = 0xFFFF;
            D_8015FCC2 = 0xFFFF;
            D_8015FCC4 = 0xFFFF;
            csCtx->unk_1A = 0;
            csCtx->unk_1B = 0;
            sActiveCam = globalCtx->activeCamera;

            if (D_8015FCC8 != 0) {
                csCtx->unk_14 = Gameplay_CreateSubCamera(globalCtx);
            }

            if (gSaveContext.cutsceneTrigger == 0) {
                Interface_ChangeAlpha(1);
                ShrinkWindow_SetVal(0x20);
                ShrinkWindow_SetCurrentVal(0x20);
                csCtx->state++;
            }

            func_80068C3C(globalCtx, csCtx);
        }

        gSaveContext.cutsceneTrigger = 0;
    }
}

void func_80069048(GlobalContext* globalCtx) {
    s16 i;

    D_8015FCCC = 0;
    for (i = 0; i < 20; i++) {
        ; // Empty Loop
    }
    D_8015FCE4 = 0;
}

void func_8006907C(GlobalContext* globalCtx) {
    if (D_8015FCCC != 0) {
        D_8015FCCC = 0;
    }
}

void Cutscene_HandleEntranceTriggers(GlobalContext* globalCtx) {
    EntranceCutscene* entranceCutscene;
    u8 requiredAge;
    s16 i;

    for (i = 0; i < ARRAY_COUNT(sEntranceCutsceneTable); i++) {
        entranceCutscene = &sEntranceCutsceneTable[i];

        requiredAge = entranceCutscene->ageRestriction;
        if (requiredAge == 2) {
            requiredAge = gSaveContext.linkAge;
        }

        if ((gSaveContext.entranceIndex == entranceCutscene->entrance) &&
            (!Flags_GetEventChkInf(entranceCutscene->flag) || (entranceCutscene->flag == 0x18)) &&
            (gSaveContext.cutsceneIndex < 0xFFF0) && ((u8)gSaveContext.linkAge == requiredAge) &&
            (gSaveContext.respawnFlag <= 0)) {
            Flags_SetEventChkInf(entranceCutscene->flag);
            Cutscene_SetSegment(globalCtx, entranceCutscene->segAddr);
            gSaveContext.cutsceneTrigger = 2;
            gSaveContext.showTitleCard = false;
            break;
        }
    }
}

void Cutscene_HandleConditionalTriggers(GlobalContext* globalCtx) {
    osSyncPrintf("\ngame_info.mode=[%d] restart_flag", ((void)0, gSaveContext.respawnFlag));

    if ((gSaveContext.gameMode == 0) && (gSaveContext.respawnFlag <= 0) && (gSaveContext.cutsceneIndex < 0xFFF0)) {
        if ((gSaveContext.entranceIndex == 0x01E1) && !Flags_GetEventChkInf(0xAC)) {
            Flags_SetEventChkInf(0xAC);
            gSaveContext.entranceIndex = 0x0123;
            gSaveContext.cutsceneIndex = 0xFFF0;
        } else if ((gSaveContext.entranceIndex == 0x00DB) && LINK_IS_ADULT && (gSaveContext.eventChkInf[4] & 0x0100) &&
                   (gSaveContext.eventChkInf[4] & 0x0200) && (gSaveContext.eventChkInf[4] & 0x0400) &&
                   !Flags_GetEventChkInf(0xAA)) {
            Flags_SetEventChkInf(0xAA);
            gSaveContext.cutsceneIndex = 0xFFF0;
        } else if ((gSaveContext.entranceIndex == 0x05E0) && !Flags_GetEventChkInf(0xC1)) {
            Flags_SetEventChkInf(0xC1);
            Item_Give(globalCtx, ITEM_OCARINA_FAIRY);
            gSaveContext.entranceIndex = 0x011E;
            gSaveContext.cutsceneIndex = 0xFFF0;
        } else if (CHECK_QUEST_ITEM(QUEST_MEDALLION_SPIRIT) && CHECK_QUEST_ITEM(QUEST_MEDALLION_SHADOW) &&
                   LINK_IS_ADULT && !Flags_GetEventChkInf(0xC4) &&
                   (gEntranceTable[((void)0, gSaveContext.entranceIndex)].scene == SCENE_TOKINOMA)) {
            Flags_SetEventChkInf(0xC4);
            gSaveContext.entranceIndex = 0x0053;
            gSaveContext.cutsceneIndex = 0xFFF8;
        } else if (!Flags_GetEventChkInf(0xC7) &&
                   (gEntranceTable[((void)0, gSaveContext.entranceIndex)].scene == SCENE_GANON_DEMO)) {
            Flags_SetEventChkInf(0xC7);
            gSaveContext.entranceIndex = 0x0517;
            gSaveContext.cutsceneIndex = 0xFFF0;
        }
    }
}

void Cutscene_SetSegment(GlobalContext* globalCtx, void* segment) {
    if (SEGMENT_NUMBER(segment) != 0) {
        globalCtx->csCtx.segment = SEGMENTED_TO_VIRTUAL(segment);
    } else {
        globalCtx->csCtx.segment = segment;
    }
}<|MERGE_RESOLUTION|>--- conflicted
+++ resolved
@@ -1342,13 +1342,8 @@
         if (csCtx->unk_1A != 0) {
             csCtx->unk_18 = cmdBase->startFrame;
             if (D_8015FCC8 != 0) {
-<<<<<<< HEAD
-                Gameplay_CameraChangeSetting(globalCtx, csCtx->unk_14, CAM_SET_DEMO0);
+                Gameplay_CameraChangeSetting(globalCtx, csCtx->unk_14, CAM_SET_CS_0);
                 Gameplay_ChangeCameraStatus(globalCtx, sActiveCam, CAM_STAT_WAIT);
-=======
-                Gameplay_CameraChangeSetting(globalCtx, csCtx->unk_14, CAM_SET_CS_0);
-                Gameplay_ChangeCameraStatus(globalCtx, D_8015FCC6, CAM_STAT_WAIT);
->>>>>>> aa7ff4e7
                 Gameplay_ChangeCameraStatus(globalCtx, csCtx->unk_14, CAM_STAT_ACTIVE);
                 Camera_ResetAnim(Gameplay_GetCamera(globalCtx, csCtx->unk_14));
                 Camera_SetCSParams(Gameplay_GetCamera(globalCtx, csCtx->unk_14), csCtx->cameraFocus,
@@ -1384,13 +1379,7 @@
         if (csCtx->unk_1B != 0) {
             D_8015FCC0 = cmdBase->startFrame;
             if (D_8015FCC8 != 0) {
-<<<<<<< HEAD
-                Gameplay_CameraChangeSetting(globalCtx, csCtx->unk_14, CAM_SET_DEMO0);
-                Gameplay_ChangeCameraStatus(globalCtx, sActiveCam, CAM_STAT_WAIT);
-=======
                 Gameplay_CameraChangeSetting(globalCtx, csCtx->unk_14, CAM_SET_CS_0);
-                Gameplay_ChangeCameraStatus(globalCtx, D_8015FCC6, CAM_STAT_WAIT);
->>>>>>> aa7ff4e7
                 Gameplay_ChangeCameraStatus(globalCtx, csCtx->unk_14, CAM_STAT_ACTIVE);
                 Camera_ResetAnim(Gameplay_GetCamera(globalCtx, csCtx->unk_14));
                 Camera_SetCSParams(Gameplay_GetCamera(globalCtx, csCtx->unk_14), csCtx->cameraFocus,
