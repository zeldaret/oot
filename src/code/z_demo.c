--- conflicted
+++ resolved
@@ -1223,19 +1223,11 @@
                 gSaveContext.nextTransitionType = TRANS_TYPE_FADE_BLACK;
                 break;
             case 119:
-<<<<<<< HEAD
                 gSaveContext.dayTime = CLOCK_TIME(12, 0);
                 gSaveContext.skyboxTime = CLOCK_TIME(12, 0);
-                globalCtx->nextEntranceIndex = 0x05F0;
-                globalCtx->sceneLoadFlag = 0x14;
-                globalCtx->fadeTransition = 3;
-=======
-                gSaveContext.dayTime = 0x8000;
-                gSaveContext.skyboxTime = 0x8000;
                 globalCtx->nextEntranceIndex = ENTR_NAKANIWA_1;
                 globalCtx->transitionTrigger = TRANS_TRIGGER_START;
                 globalCtx->transitionType = TRANS_TYPE_FADE_WHITE;
->>>>>>> 2efd0086
                 break;
         }
     }
