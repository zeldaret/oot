#include "global.h"
#include "quake.h"
#include "z64camera.h"

#include "assets/scenes/indoors/tokinoma/tokinoma_scene.h"
#include "assets/scenes/overworld/spot00/spot00_scene.h"
#include "assets/scenes/overworld/spot01/spot01_scene.h"
#include "assets/scenes/overworld/spot02/spot02_scene.h"
#include "assets/scenes/overworld/spot04/spot04_scene.h"
#include "assets/scenes/overworld/spot05/spot05_scene.h"
#include "assets/scenes/overworld/spot06/spot06_scene.h"
#include "assets/scenes/overworld/spot07/spot07_scene.h"
#include "assets/scenes/overworld/spot08/spot08_scene.h"
#include "assets/scenes/overworld/spot09/spot09_scene.h"
#include "assets/scenes/overworld/spot11/spot11_scene.h"
#include "assets/scenes/overworld/spot12/spot12_scene.h"
#include "assets/scenes/overworld/spot15/spot15_scene.h"
#include "assets/scenes/overworld/spot16/spot16_scene.h"
#include "assets/scenes/overworld/spot17/spot17_scene.h"
#include "assets/scenes/overworld/spot18/spot18_scene.h"
#include "assets/scenes/overworld/spot20/spot20_scene.h"

#include "assets/scenes/dungeons/bdan/bdan_scene.h"
#include "assets/scenes/dungeons/ddan/ddan_scene.h"
#include "assets/scenes/dungeons/ydan/ydan_scene.h"
#include "assets/scenes/dungeons/ganontika/ganontika_scene.h"
#include "assets/scenes/dungeons/ganon_tou/ganon_tou_scene.h"
#include "assets/scenes/dungeons/jyasinboss/jyasinboss_scene.h"
#include "assets/scenes/dungeons/ice_doukutu/ice_doukutu_scene.h"

#include "assets/scenes/misc/hakaana_ouke/hakaana_ouke_scene.h"

u16 sCurTextId = 0;
u16 sCurOcarinaAction = 0;

typedef void (*CutsceneHandler)(PlayState*, CutsceneContext*);

void CutsceneHandler_DoNothing(PlayState* play, CutsceneContext* csCtx);
void CutsceneHandler_StartManual(PlayState* play, CutsceneContext* csCtx);
void CutsceneHandler_StartScript(PlayState* play, CutsceneContext* csCtx);
void CutsceneHandler_RunScript(PlayState* play, CutsceneContext* csCtx);
void CutsceneHandler_StopManual(PlayState* play, CutsceneContext* csCtx);
void CutsceneHandler_StopScript(PlayState* play, CutsceneContext* csCtx);

CutsceneHandler sManualCutsceneHandlers[] = {
    CutsceneHandler_DoNothing,   // CS_STATE_IDLE
    CutsceneHandler_StartManual, // CS_STATE_START
    CutsceneHandler_DoNothing,   // CS_STATE_RUN
    CutsceneHandler_StopManual,  // CS_STATE_STOP
    CutsceneHandler_DoNothing,   // CS_STATE_RUN_UNSTOPPABLE
};

CutsceneHandler sScriptedCutsceneHandlers[] = {
    CutsceneHandler_DoNothing,   // CS_STATE_IDLE
    CutsceneHandler_StartScript, // CS_STATE_START
    CutsceneHandler_RunScript,   // CS_STATE_RUN
    CutsceneHandler_StopScript,  // CS_STATE_STOP
    CutsceneHandler_RunScript,   // CS_STATE_RUN_UNSTOPPABLE
};

typedef enum {
    /* 0 */ TITLE_DEMO_SPIRIT_TEMPLE,
    /* 1 */ TITLE_DEMO_DEATH_MOUNTAIN_CRATER,
    /* 2 */ TITLE_DEMO_GANONDORF_HORSE
} TitleDemoDestination;

u8 sTitleDemoDestination = TITLE_DEMO_SPIRIT_TEMPLE;

typedef struct {
    /* 0x00 */ u16 entrance;      // entrance index upon which the cutscene should trigger
    /* 0x02 */ u8 ageRestriction; // 0 for adult only, 1 for child only, 2 for both ages
    /* 0x03 */ u8 flag;           // eventChkInf flag bound to the entrance cutscene
    /* 0x04 */ void* script;      // cutscene script that should run
} EntranceCutscene;               // size = 0x8

EntranceCutscene sEntranceCutsceneTable[] = {
    { ENTR_HYRULE_FIELD_3, 2, EVENTCHKINF_A0, gHyruleFieldIntroCs },
    { ENTR_DEATH_MOUNTAIN_TRAIL_0, 2, EVENTCHKINF_A1, gDMTIntroCs },
    { ENTR_KAKARIKO_VILLAGE_0, 2, EVENTCHKINF_A3, gKakarikoVillageIntroCs },
    { ENTR_ZORAS_DOMAIN_0, 2, EVENTCHKINF_A4, gZorasDomainIntroCs },
    { ENTR_HYRULE_CASTLE_0, 1, EVENTCHKINF_A5, gHyruleCastleIntroCs },
    { ENTR_GORON_CITY_0, 2, EVENTCHKINF_A6, gGoronCityIntroCs },
    { ENTR_TEMPLE_OF_TIME_0, 2, EVENTCHKINF_A7, gTempleOfTimeIntroCs },
    { ENTR_DEKU_TREE_0, 2, EVENTCHKINF_A8, gDekuTreeIntroCs },
    { ENTR_HYRULE_FIELD_11, 0, EVENTCHKINF_EPONA_OBTAINED, gHyruleFieldSouthEponaJumpCs },
    { ENTR_HYRULE_FIELD_13, 0, EVENTCHKINF_EPONA_OBTAINED, gHyruleFieldEastEponaJumpCs },
    { ENTR_HYRULE_FIELD_12, 0, EVENTCHKINF_EPONA_OBTAINED, gHyruleFieldWestEponaJumpCs },
    { ENTR_HYRULE_FIELD_15, 0, EVENTCHKINF_EPONA_OBTAINED, gHyruleFieldGateEponaJumpCs },
    { ENTR_HYRULE_FIELD_16, 1, EVENTCHKINF_A9, gHyruleFieldGetOoTCs },
    { ENTR_LAKE_HYLIA_0, 2, EVENTCHKINF_B1, gLakeHyliaIntroCs },
    { ENTR_GERUDO_VALLEY_0, 2, EVENTCHKINF_B2, gGerudoValleyIntroCs },
    { ENTR_GERUDOS_FORTRESS_0, 2, EVENTCHKINF_B3, gGerudoFortressIntroCs },
    { ENTR_LON_LON_RANCH_0, 2, EVENTCHKINF_B4, gLonLonRanchIntroCs },
    { ENTR_JABU_JABU_0, 2, EVENTCHKINF_B5, gJabuJabuIntroCs },
    { ENTR_GRAVEYARD_0, 2, EVENTCHKINF_B6, gGraveyardIntroCs },
    { ENTR_ZORAS_FOUNTAIN_2, 2, EVENTCHKINF_B7, gZorasFountainIntroCs },
    { ENTR_DESERT_COLOSSUS_0, 2, EVENTCHKINF_B8, gDesertColossusIntroCs },
    { ENTR_DEATH_MOUNTAIN_CRATER_0, 2, EVENTCHKINF_B9, gDeathMountainCraterIntroCs },
    { ENTR_HYRULE_CASTLE_0, 0, EVENTCHKINF_BA, gGanonsCastleIntroCs },
    { ENTR_ROYAL_FAMILYS_TOMB_1, 2, EVENTCHKINF_5A, gSunSongGraveSunSongTeachPart2Cs },
    { ENTR_INSIDE_GANONS_CASTLE_2, 2, EVENTCHKINF_BB, gForestBarrierCs },
    { ENTR_INSIDE_GANONS_CASTLE_3, 2, EVENTCHKINF_BC, gWaterBarrierCs },
    { ENTR_INSIDE_GANONS_CASTLE_4, 2, EVENTCHKINF_BD, gShadowBarrierCs },
    { ENTR_INSIDE_GANONS_CASTLE_5, 2, EVENTCHKINF_BE, gFireBarrierCs },
    { ENTR_INSIDE_GANONS_CASTLE_6, 2, EVENTCHKINF_BF, gLightBarrierCs },
    { ENTR_INSIDE_GANONS_CASTLE_7, 2, EVENTCHKINF_AD, gSpiritBarrierCs },
    { ENTR_SPIRIT_TEMPLE_BOSS_0, 0, EVENTCHKINF_C0, gSpiritBossNabooruKnuckleIntroCs },
    { ENTR_GERUDOS_FORTRESS_17, 0, EVENTCHKINF_C7, gGerudoFortressFirstCaptureCs },
    { ENTR_DEATH_MOUNTAIN_CRATER_1, 2, EVENTCHKINF_B9, gDeathMountainCraterIntroCs },
    { ENTR_KOKIRI_FOREST_12, 2, EVENTCHKINF_C6, gKokiriForestDekuSproutCs },
};

void* sUnusedEntranceCsList[] = {
    gDekuTreeIntroCs, gJabuJabuIntroCs, gDcOpeningCs, gMinuetCs, gIceCavernSerenadeCs, gTowerBarrierCs,
};

// Stores the frame the relevant cam data was last applied on
u16 gCamAtSplinePointsAppliedFrame;
u16 gCamEyePointAppliedFrame;
u16 gCamAtPointAppliedFrame;

// Cam ID to return to when a scripted cutscene is finished
s16 sReturnToCamId;

// Setting this to false will skip applying changes to the camera from the current cutscene script.
// It is set to true in most normal situations, only changed to false for debugging purposes.
u8 gUseCutsceneCam;

s16 sQuakeIndex;

void Cutscene_SetupScripted(PlayState* play, CutsceneContext* csCtx);

void Cutscene_DrawDebugInfo(PlayState* play, Gfx** dlist, CutsceneContext* csCtx) {
    GfxPrint printer;
    s32 pad[2];

    GfxPrint_Init(&printer);
    GfxPrint_Open(&printer, *dlist);

    GfxPrint_SetPos(&printer, 22, 25);
    GfxPrint_SetColor(&printer, 255, 255, 55, 32);
    GfxPrint_Printf(&printer, "%s", "FLAME ");
    GfxPrint_SetColor(&printer, 255, 255, 255, 32);
    GfxPrint_Printf(&printer, "%06d", csCtx->curFrame);
    GfxPrint_SetColor(&printer, 50, 255, 255, 60);
    GfxPrint_SetPos(&printer, 4, 26);
    GfxPrint_Printf(&printer, "%s", "SKIP=(START) or (Cursole Right)");

    *dlist = GfxPrint_Close(&printer);
    GfxPrint_Destroy(&printer);
}

void Cutscene_InitContext(PlayState* play, CutsceneContext* csCtx) {
    csCtx->state = CS_STATE_IDLE;
    csCtx->timer = 0.0f;
}

void Cutscene_StartManual(PlayState* play, CutsceneContext* csCtx) {
    csCtx->state = CS_STATE_START;
    csCtx->playerCue = NULL;
}

void Cutscene_StopManual(PlayState* play, CutsceneContext* csCtx) {
    if (csCtx->state != CS_STATE_RUN_UNSTOPPABLE) {
        csCtx->state = CS_STATE_STOP;
    }
}

void Cutscene_UpdateManual(PlayState* play, CutsceneContext* csCtx) {
    if (gSaveContext.cutsceneIndex < 0xFFF0) {
        sManualCutsceneHandlers[csCtx->state](play, csCtx);
    }
}

void Cutscene_UpdateScripted(PlayState* play, CutsceneContext* csCtx) {
    Input* input = &play->state.input[0];

    if (CHECK_BTN_ALL(input->press.button, BTN_DLEFT) && (csCtx->state == CS_STATE_IDLE) && IS_CUTSCENE_LAYER) {
        gUseCutsceneCam = false;
        gSaveContext.cutsceneIndex = 0xFFFD;
        gSaveContext.cutsceneTrigger = 1;
    }

    if (CHECK_BTN_ALL(input->press.button, BTN_DUP) && (csCtx->state == CS_STATE_IDLE) && IS_CUTSCENE_LAYER &&
        !gDbgCamEnabled) {
        gUseCutsceneCam = true;
        gSaveContext.cutsceneIndex = 0xFFFD;
        gSaveContext.cutsceneTrigger = 1;
    }

    if ((gSaveContext.cutsceneTrigger != 0) && (play->transitionTrigger == TRANS_TRIGGER_START)) {
        gSaveContext.cutsceneTrigger = 0;
    }

    if ((gSaveContext.cutsceneTrigger != 0) && (csCtx->state == CS_STATE_IDLE)) {
        osSyncPrintf("\nデモ開始要求 発令！"); // "Cutscene start request announcement!"
        gSaveContext.cutsceneIndex = 0xFFFD;
        gSaveContext.cutsceneTrigger = 1;
    }

    if (gSaveContext.cutsceneIndex >= 0xFFF0) {
        Cutscene_SetupScripted(play, csCtx);
        sScriptedCutsceneHandlers[csCtx->state](play, csCtx);
    }
}

void CutsceneHandler_DoNothing(PlayState* play, CutsceneContext* csCtx) {
}

u32 Cutscene_StepTimer(PlayState* play, CutsceneContext* csCtx, f32 target) {
    return Math_StepToF(&csCtx->timer, target, 0.1f);
}

void CutsceneHandler_StartManual(PlayState* play, CutsceneContext* csCtx) {
    Interface_ChangeHudVisibilityMode(HUD_VISIBILITY_NOTHING);
    Letterbox_SetSizeTarget(32);

    if (Cutscene_StepTimer(play, csCtx, 1.0f)) {
        Audio_SetCutsceneFlag(1);
        csCtx->state++; // CS_STATE_RUN
    }
}

void CutsceneHandler_StartScript(PlayState* play, CutsceneContext* csCtx) {
    CutsceneHandler_RunScript(play, csCtx);
    Interface_ChangeHudVisibilityMode(HUD_VISIBILITY_NOTHING);
    Letterbox_SetSizeTarget(32);

    if (Cutscene_StepTimer(play, csCtx, 1.0f)) {
        Audio_SetCutsceneFlag(1);
        csCtx->state++; // CS_STATE_RUN
    }
}

void CutsceneCmd_Misc(PlayState* play, CutsceneContext* csCtx, CsCmdMisc* cmd) {
    Player* player = GET_PLAYER(play);
    f32 lerp;
    u8 isFirstFrame = false;

    if (!((csCtx->curFrame >= cmd->startFrame) &&
          ((csCtx->curFrame < cmd->endFrame) || (cmd->endFrame == cmd->startFrame)))) {
        return;
    }

    lerp = Environment_LerpWeight(cmd->endFrame - 1, cmd->startFrame, csCtx->curFrame);

    if (csCtx->curFrame == cmd->startFrame) {
        isFirstFrame = true;
    }

    switch (cmd->type) {
        case CS_MISC_RAIN:
            if (isFirstFrame) {
                Audio_SetNatureAmbienceChannelIO(NATURE_CHANNEL_RAIN, CHANNEL_IO_PORT_4, 0x3F);
                Audio_SetNatureAmbienceChannelIO(NATURE_CHANNEL_RAIN, CHANNEL_IO_PORT_1, 1);
                play->envCtx.precipitation[PRECIP_RAIN_MAX] = 20;
            }
            break;

        case CS_MISC_LIGHTNING:
            if (isFirstFrame) {
                Audio_SetNatureAmbienceChannelIO(NATURE_CHANNEL_LIGHTNING, CHANNEL_IO_PORT_0, 0);
                Environment_AddLightningBolts(play, 3);
                gLightningStrike.state = LIGHTNING_STRIKE_START;
            }
            break;

        case CS_MISC_SET_CSFLAG_0:
            if (isFirstFrame) {
                CutsceneFlags_Set(play, 0);

                // Because this check uses an entrance index, the Door of Time will only open
                // after entering Temple of Time from the front entrance.
                // This is not an issue in the context of normal gameplay.
                if (gSaveContext.entranceIndex == ENTR_TEMPLE_OF_TIME_0) {
                    CutsceneFlags_Set(play, 2);
                }
            }
            break;

        case CS_MISC_LIFT_FOG:
            if (play->envCtx.adjZFar < ENV_ZFAR_MAX) {
                play->envCtx.adjZFar += 35;
            }
            break;

        case CS_MISC_CLOUDY_SKY:
            if (isFirstFrame) {
                play->envCtx.changeSkyboxState = CHANGE_SKYBOX_REQUESTED;
                play->envCtx.skyboxConfig = 1;
                play->envCtx.changeSkyboxNextConfig = 0;
                play->envCtx.changeSkyboxTimer = 60;
                play->envCtx.changeLightEnabled = true;
                play->envCtx.lightConfig = 0;
                play->envCtx.changeLightNextConfig = 1;
                play->envCtx.changeLightTimer = play->envCtx.changeDuration = 60;
            }
            break;

        case CS_MISC_FADE_KOKIRI_GRASS_ENV_ALPHA:
            if (play->roomCtx.unk_74[0] <= 127) {
                play->roomCtx.unk_74[0] += 4;
            }
            break;

        case CS_MISC_SNOW:
            play->envCtx.precipitation[PRECIP_SNOW_MAX] = 16;
            break;

        case CS_MISC_SET_CSFLAG_1:
            CutsceneFlags_Set(play, 1);
            break;

        case CS_MISC_DEKU_TREE_DEATH:
            if (play->roomCtx.unk_74[0] < 1650) {
                play->roomCtx.unk_74[0] += 20;
            }

            if (csCtx->curFrame == 783) {
                func_80078884(NA_SE_EV_DEKU_DEATH);
            } else if (csCtx->curFrame == 717) {
                play->roomCtx.unk_74[0] = 0;
            }
            break;

        case CS_MISC_STOP_CUTSCENE:
            if (isFirstFrame) {
                if (csCtx->state != CS_STATE_RUN_UNSTOPPABLE) {
                    csCtx->state = CS_STATE_STOP;
                }
            }
            break;

        case CS_MISC_TRIFORCE_FLASH:
            if (play->roomCtx.unk_74[1] == 0) {
                func_80078884(NA_SE_EV_TRIFORCE_FLASH);
            }

            if (play->roomCtx.unk_74[1] < 255) {
                play->roomCtx.unk_74[1] += 5;
            }
            break;

        case CS_MISC_SET_LOCKED_VIEWPOINT:
            if (isFirstFrame) {
                Play_SetViewpoint(play, VIEWPOINT_LOCKED);
            }
            break;

        case CS_MISC_SHOW_TITLE_CARD:
            if (isFirstFrame) {
                TitleCard_InitPlaceName(play, &play->actorCtx.titleCtx, player->giObjectSegment, 160, 120, 144, 24, 20);
            }
            break;

        case CS_MISC_QUAKE_START:
            if (isFirstFrame) {
                sQuakeIndex = Quake_Request(GET_ACTIVE_CAM(play), QUAKE_TYPE_6);
                Quake_SetSpeed(sQuakeIndex, 0x7FFF);
                Quake_SetPerturbations(sQuakeIndex, 4, 0, 1000, 0);
                Quake_SetDuration(sQuakeIndex, 800);
            }
            break;

        case CS_MISC_QUAKE_STOP:
            if (isFirstFrame) {
                Quake_RemoveRequest(sQuakeIndex);
            }
            break;

        case CS_MISC_STOP_STORM_AND_ADVANCE_TO_DAY:
            play->envCtx.precipitation[PRECIP_RAIN_MAX] = 0;
            play->envCtx.stormRequest = STORM_REQUEST_STOP;

            if (gSaveContext.dayTime < CLOCK_TIME(7, 0)) {
                gSaveContext.dayTime += 30;
            }

            if (play->envCtx.precipitation[PRECIP_RAIN_CUR] == 0) {
                gWeatherMode = WEATHER_MODE_CLEAR;
                Audio_SetNatureAmbienceChannelIO(NATURE_CHANNEL_RAIN, CHANNEL_IO_PORT_1, 0);
            }
            break;

        case CS_MISC_SET_FLAG_FAST_WINDMILL:
            SET_EVENTCHKINF(EVENTCHKINF_65);
            break;

        case CS_MISC_SET_FLAG_WELL_DRAINED:
            SET_EVENTCHKINF(EVENTCHKINF_67);
            break;

        case CS_MISC_SET_FLAG_LAKE_HYLIA_RESTORED:
            SET_EVENTCHKINF(EVENTCHKINF_69);
            break;

        case CS_MISC_VISMONO_BLACK_AND_WHITE:
            gVisMonoColor.r = 255;
            gVisMonoColor.g = 255;
            gVisMonoColor.b = 255;
            gVisMonoColor.a = 255;
            break;

        case CS_MISC_VISMONO_SEPIA:
            gVisMonoColor.r = 255;
            gVisMonoColor.g = 180;
            gVisMonoColor.b = 100;
            gVisMonoColor.a = 255.0f * lerp;
            break;

        case CS_MISC_HIDE_ROOM:
            play->roomCtx.curRoom.segment = NULL;
            break;

        case CS_MISC_TIME_ADVANCE_TO_NIGHT:
            gSaveContext.dayTime += 30;

            if ((gSaveContext.dayTime) >= CLOCK_TIME(19, 0)) {
                gSaveContext.dayTime = CLOCK_TIME(19, 0) - 1;
            }
            break;

        case CS_MISC_SET_TIME_BASED_LIGHT_SETTING:
            if ((gSaveContext.dayTime < CLOCK_TIME(4, 30)) || (gSaveContext.dayTime >= CLOCK_TIME(6, 30))) {
                if ((gSaveContext.dayTime >= CLOCK_TIME(6, 30)) && (gSaveContext.dayTime < CLOCK_TIME(16, 0))) {
                    play->envCtx.lightSettingOverride = 1;
                } else if ((gSaveContext.dayTime >= CLOCK_TIME(16, 0)) &&
                           (gSaveContext.dayTime <= CLOCK_TIME(18, 30))) {
                    play->envCtx.lightSettingOverride = 2;
                } else {
                    play->envCtx.lightSettingOverride = 3;
                }
            }
            break;

        case CS_MISC_RED_PULSATING_LIGHTS:
            if (play->state.frames & 8) {
                if (play->envCtx.adjAmbientColor[0] < 40) {
                    play->envCtx.adjAmbientColor[0] += 2;
                    play->envCtx.adjLight1Color[1] -= 3;
                    play->envCtx.adjLight1Color[2] -= 3;
                }
            } else {
                if (play->envCtx.adjAmbientColor[0] > 2) {
                    play->envCtx.adjAmbientColor[0] -= 2;
                    play->envCtx.adjLight1Color[1] += 3;
                    play->envCtx.adjLight1Color[2] += 3;
                }
            }
            break;

        case CS_MISC_HALT_ALL_ACTORS:
            play->haltAllActors = true;
            break;

        case CS_MISC_RESUME_ALL_ACTORS:
            play->haltAllActors = false;
            break;

        case CS_MISC_SET_CSFLAG_3:
            CutsceneFlags_Set(play, 3);
            break;

        case CS_MISC_SET_CSFLAG_4:
            CutsceneFlags_Set(play, 4);
            break;

        case CS_MISC_SANDSTORM_FILL:
            if (isFirstFrame) {
                play->envCtx.sandstormState = SANDSTORM_FILL;
            }

            func_800788CC(NA_SE_EV_SAND_STORM - SFX_FLAG);
            break;

        case CS_MISC_SUNSSONG_START:
            gSaveContext.sunsSongState = SUNSSONG_START;
            break;

        case CS_MISC_FREEZE_TIME:
            if (IS_DAY) {
                gSaveContext.dayTime -= gTimeSpeed;
            } else {
                // doubled to compensate for time moving twice as fast at night
                gSaveContext.dayTime -= gTimeSpeed * 2;
            }
            break;

        case CS_MISC_LONG_SCARECROW_SONG:
            AudioOcarina_PlayLongScarecrowSong();
            csCtx->curFrame = cmd->startFrame - 1; // the cutscene runs forever
            break;
    }
}

void CutsceneCmd_SetLightSetting(PlayState* play, CutsceneContext* csCtx, CsCmdLightSetting* cmd) {
    if (csCtx->curFrame == cmd->frame) {
        play->envCtx.lightSettingOverride = cmd->settingPlusOne - 1;
        play->envCtx.lightBlend = 1.0f;
    }
}

void CutsceneCmd_StartSequence(PlayState* play, CutsceneContext* csCtx, CsCmdStartSeq* cmd) {
    if (csCtx->curFrame == cmd->frame) {
        Audio_PlaySequenceInCutscene(cmd->seqIdPlusOne - 1);
    }
}

void CutsceneCmd_StopSequence(PlayState* play, CutsceneContext* csCtx, CsCmdStopSeq* cmd) {
    if (csCtx->curFrame == cmd->frame) {
        Audio_StopSequenceInCutscene(cmd->seqIdPlusOne - 1);
    }
}

void CutsceneCmd_FadeOutSequence(PlayState* play, CutsceneContext* csCtx, CsCmdFadeOutSeq* cmd) {
    u8 fadeOutDuration;

    if ((csCtx->curFrame == cmd->startFrame) && (csCtx->curFrame < cmd->endFrame)) {
        fadeOutDuration = cmd->endFrame - cmd->startFrame;

        if (cmd->seqPlayer == CS_FADE_OUT_FANFARE) {
            SEQCMD_STOP_SEQUENCE(SEQ_PLAYER_FANFARE, fadeOutDuration);
        } else {
            SEQCMD_STOP_SEQUENCE(SEQ_PLAYER_BGM_MAIN, fadeOutDuration);
        }
    }
}

void CutsceneCmd_RumbleController(PlayState* play, CutsceneContext* csCtx, CsCmdRumble* cmd) {
    if (csCtx->curFrame == cmd->frame) {
        Rumble_Request(0.0f, cmd->sourceStrength, cmd->duration, cmd->decreaseRate);
    }
}

void CutsceneCmd_SetTime(PlayState* play, CutsceneContext* csCtx, CsCmdTime* cmd) {
    s16 hours;
    s16 minutes;

    if (csCtx->curFrame == cmd->frame) {
        hours = (cmd->hour * 60.0f) / (24.0f * 60.0f / 0x10000);
        minutes = (cmd->minute + 1) / (24.0f * 60.0f / 0x10000);

        gSaveContext.dayTime = hours + minutes;
        gSaveContext.skyboxTime = hours + minutes;
    }
}

void CutsceneCmd_Destination(PlayState* play, CutsceneContext* csCtx, CsCmdDestination* cmd) {
    Player* player = GET_PLAYER(play);
    s32 titleDemoSkipped = false;

    if ((gSaveContext.gameMode != GAMEMODE_NORMAL) && (gSaveContext.gameMode != GAMEMODE_END_CREDITS) &&
        (play->sceneId != SCENE_HYRULE_FIELD) && (csCtx->curFrame > 20) &&
        (CHECK_BTN_ALL(play->state.input[0].press.button, BTN_A) ||
         CHECK_BTN_ALL(play->state.input[0].press.button, BTN_B) ||
         CHECK_BTN_ALL(play->state.input[0].press.button, BTN_START)) &&
        (gSaveContext.fileNum != 0xFEDC) && (play->transitionTrigger == TRANS_TRIGGER_OFF)) {
        Audio_PlaySfxGeneral(NA_SE_SY_PIECE_OF_HEART, &gSfxDefaultPos, 4, &gSfxDefaultFreqAndVolScale,
                             &gSfxDefaultFreqAndVolScale, &gSfxDefaultReverb);
        titleDemoSkipped = true;
    }

    if ((csCtx->curFrame == cmd->frame) || titleDemoSkipped ||
        ((csCtx->curFrame > 20) && CHECK_BTN_ALL(play->state.input[0].press.button, BTN_START) &&
         (gSaveContext.fileNum != 0xFEDC))) {
        csCtx->state = CS_STATE_RUN_UNSTOPPABLE;
        Audio_SetCutsceneFlag(0);
        gSaveContext.cutsceneTransitionControl = 1;

        osSyncPrintf("\n分岐先指定！！=[%d]番", cmd->destination); // "Future fork designation=No. [%d]"

        // `forceRisingButtonAlphas` has a secondary purpose, which is to signal to the title screen actor
        // that it should display immediately. This occurs when a title screen cutscene that is not the main
        // hyrule field scene is skipped.
        if ((gSaveContext.gameMode != GAMEMODE_NORMAL) && (csCtx->curFrame != cmd->frame)) {
            gSaveContext.forceRisingButtonAlphas = true;
        }

        gSaveContext.cutsceneIndex = 0;

        switch (cmd->destination) {
            case CS_DEST_CUTSCENE_MAP_GANON_HORSE:
                play->nextEntranceIndex = ENTR_CUTSCENE_MAP_0;
                gSaveContext.cutsceneIndex = 0xFFF1;
                play->transitionTrigger = TRANS_TRIGGER_START;
                play->transitionType = TRANS_TYPE_FADE_BLACK;
                break;

            case CS_DEST_CUTSCENE_MAP_THREE_GODDESSES:
                play->nextEntranceIndex = ENTR_CUTSCENE_MAP_0;
                gSaveContext.cutsceneIndex = 0xFFF0;
                play->transitionTrigger = TRANS_TRIGGER_START;
                play->transitionType = TRANS_TYPE_FILL_WHITE;
                break;

            case CS_DEST_GERUDO_VALLEY_DIN_PART_1:
                play->nextEntranceIndex = ENTR_GERUDO_VALLEY_0;
                gSaveContext.cutsceneIndex = 0xFFF1;
                play->transitionTrigger = TRANS_TRIGGER_START;
                play->transitionType = TRANS_TYPE_FILL_WHITE;
                break;

            case CS_DEST_DEATH_MOUNTAIN_TRAIL_NAYRU:
                play->nextEntranceIndex = ENTR_DEATH_MOUNTAIN_TRAIL_0;
                gSaveContext.cutsceneIndex = 0xFFF0;
                play->transitionTrigger = TRANS_TRIGGER_START;
                play->transitionType = TRANS_TYPE_FILL_WHITE;
                break;

            case CS_DEST_KOKIRI_FOREST_FARORE:
                play->nextEntranceIndex = ENTR_KOKIRI_FOREST_0;
                gSaveContext.cutsceneIndex = 0xFFF0;
                play->transitionTrigger = TRANS_TRIGGER_START;
                play->transitionType = TRANS_TYPE_FILL_WHITE;
                break;

            case CS_DEST_CUTSCENE_MAP_TRIFORCE_CREATION:
                play->nextEntranceIndex = ENTR_CUTSCENE_MAP_0;
                gSaveContext.cutsceneIndex = 0xFFF2;
                play->transitionTrigger = TRANS_TRIGGER_START;
                play->transitionType = TRANS_TYPE_FILL_WHITE;
                break;

            case CS_DEST_KOKIRI_FOREST_RECEIVE_KOKIRI_EMERALD:
                play->nextEntranceIndex = ENTR_KOKIRI_FOREST_0;
                gSaveContext.cutsceneIndex = 0xFFF2;
                play->transitionTrigger = TRANS_TRIGGER_START;
                play->transitionType = TRANS_TYPE_INSTANT;
                break;

            case CS_DEST_TEMPLE_OF_TIME_FROM_MASTER_SWORD:
                gSaveContext.fw.set = 0;
                gSaveContext.respawn[RESPAWN_MODE_TOP].data = 0;

                if (!GET_EVENTCHKINF(EVENTCHKINF_45)) {
                    SET_EVENTCHKINF(EVENTCHKINF_45);
                    play->nextEntranceIndex = ENTR_CUTSCENE_MAP_0;
                    play->transitionTrigger = TRANS_TRIGGER_START;
                    gSaveContext.cutsceneIndex = 0xFFF3;
                    play->transitionType = TRANS_TYPE_INSTANT;
                } else {
                    if (!IS_CUTSCENE_LAYER) {
                        if (!LINK_IS_ADULT) {
                            play->linkAgeOnLoad = LINK_AGE_ADULT;
                        } else {
                            play->linkAgeOnLoad = LINK_AGE_CHILD;
                        }
                    }

                    play->nextEntranceIndex = ENTR_TEMPLE_OF_TIME_2;
                    play->transitionTrigger = TRANS_TRIGGER_START;
                    play->transitionType = TRANS_TYPE_FADE_WHITE;
                    gSaveContext.nextTransitionType = TRANS_TYPE_FADE_WHITE;
                }
                break;

            case CS_DEST_GERUDO_VALLEY_DIN_PART_2:
                play->nextEntranceIndex = ENTR_GERUDO_VALLEY_0;
                gSaveContext.cutsceneIndex = 0xFFF0;
                play->transitionTrigger = TRANS_TRIGGER_START;
                play->transitionType = TRANS_TYPE_FILL_BROWN;
                break;

            case CS_DEST_LINKS_HOUSE_INTRO:
                play->nextEntranceIndex = ENTR_LINKS_HOUSE_0;
                gSaveContext.cutsceneIndex = 0xFFF0;
                play->transitionTrigger = TRANS_TRIGGER_START;
                play->transitionType = TRANS_TYPE_FADE_BLACK;
                break;

            case CS_DEST_KOKIRI_FOREST_INTRO:
                play->nextEntranceIndex = ENTR_KOKIRI_FOREST_0;
                gSaveContext.cutsceneIndex = 0xFFF3;
                play->transitionTrigger = TRANS_TRIGGER_START;
                play->transitionType = TRANS_TYPE_FADE_WHITE;
                break;

            case CS_DEST_DEATH_MOUNTAIN_TRAIL_FROM_GORON_RUBY:
                play->nextEntranceIndex = ENTR_DEATH_MOUNTAIN_TRAIL_5;
                play->transitionTrigger = TRANS_TRIGGER_START;
                play->transitionType = TRANS_TYPE_FADE_BLACK;
                break;

            case CS_DEST_ZORAS_FOUNTAIN_FROM_ZORAS_SAPPHIRE:
                play->nextEntranceIndex = ENTR_ZORAS_FOUNTAIN_0;
                play->transitionTrigger = TRANS_TRIGGER_START;
                play->transitionType = TRANS_TYPE_FADE_BLACK;
                gSaveContext.nextTransitionType = TRANS_TYPE_FADE_BLACK;
                break;

            case CS_DEST_KOKIRI_FOREST_FROM_KOKIRI_EMERALD:
                play->nextEntranceIndex = ENTR_KOKIRI_FOREST_11;
                play->transitionTrigger = TRANS_TRIGGER_START;
                play->transitionType = TRANS_TYPE_FADE_BLACK;
                break;

            case CS_DEST_TEMPLE_OF_TIME_KOKIRI_EMERALD_RESTORED:
                play->nextEntranceIndex = ENTR_TEMPLE_OF_TIME_0;
                play->transitionTrigger = TRANS_TRIGGER_START;
                gSaveContext.cutsceneIndex = 0xFFF4;
                play->transitionType = TRANS_TYPE_FADE_WHITE;
                break;

            case CS_DEST_TEMPLE_OF_TIME_GORON_RUBY_RESTORED:
                play->nextEntranceIndex = ENTR_TEMPLE_OF_TIME_0;
                play->transitionTrigger = TRANS_TRIGGER_START;
                gSaveContext.cutsceneIndex = 0xFFF5;
                play->transitionType = TRANS_TYPE_FADE_WHITE;
                break;

            case CS_DEST_TEMPLE_OF_TIME_ZORAS_SAPPHIRE_RESTORED:
                play->nextEntranceIndex = ENTR_TEMPLE_OF_TIME_0;
                play->transitionTrigger = TRANS_TRIGGER_START;
                gSaveContext.cutsceneIndex = 0xFFF6;
                play->transitionType = TRANS_TYPE_FADE_WHITE;
                break;

            case CS_DEST_TEMPLE_OF_TIME_AFTER_LIGHT_MEDALLION:
                SET_EVENTCHKINF(EVENTCHKINF_4F);
                play->nextEntranceIndex = ENTR_TEMPLE_OF_TIME_4;
                play->transitionTrigger = TRANS_TRIGGER_START;
                play->transitionType = TRANS_TYPE_FADE_BLACK;
                gSaveContext.nextTransitionType = TRANS_TYPE_FADE_BLACK;
                break;

            case CS_DEST_DEATH_MOUNTAIN_TRAIL:
                play->nextEntranceIndex = ENTR_DEATH_MOUNTAIN_TRAIL_0;
                play->transitionTrigger = TRANS_TRIGGER_START;
                play->transitionType = TRANS_TYPE_FADE_BLACK_FAST;
                gSaveContext.cutsceneIndex = 0x8000;
                break;

            case CS_DEST_LAKE_HYLIA_WATER_RESTORED:
                play->nextEntranceIndex = ENTR_LAKE_HYLIA_0;
                play->transitionTrigger = TRANS_TRIGGER_START;
                gSaveContext.cutsceneIndex = 0xFFF0;
                play->transitionType = TRANS_TYPE_FADE_WHITE;
                break;

            case CS_DEST_DESERT_COLOSSUS_REQUIEM:
                Item_Give(play, ITEM_SONG_REQUIEM);
                play->nextEntranceIndex = ENTR_DESERT_COLOSSUS_0;
                play->transitionTrigger = TRANS_TRIGGER_START;
                gSaveContext.cutsceneIndex = 0xFFF0;
                play->transitionType = TRANS_TYPE_FADE_WHITE;
                break;

            case CS_DEST_CUTSCENE_MAP_GANONDORF_DEFEATED_CREDITS:
                play->nextEntranceIndex = ENTR_CUTSCENE_MAP_0;
                play->transitionTrigger = TRANS_TRIGGER_START;
                gSaveContext.cutsceneIndex = 0xFFF8;
                play->transitionType = TRANS_TYPE_FADE_WHITE;
                break;

            case CS_DEST_JABU_JABU:
                play->nextEntranceIndex = ENTR_JABU_JABU_0;
                play->transitionTrigger = TRANS_TRIGGER_START;
                play->transitionType = TRANS_TYPE_FADE_BLACK;
                break;

            case CS_DEST_CHAMBER_OF_SAGES_LIGHT_MEDALLION:
                play->linkAgeOnLoad = LINK_AGE_ADULT;
                play->nextEntranceIndex = ENTR_CHAMBER_OF_THE_SAGES_0;
                play->transitionTrigger = TRANS_TRIGGER_START;
                gSaveContext.cutsceneIndex = 0xFFF0;
                play->transitionType = TRANS_TYPE_FADE_WHITE;
                break;

            case CS_DEST_TEMPLE_OF_TIME_KOKIRI_EMERALD_RESTORED_2:
                play->nextEntranceIndex = ENTR_TEMPLE_OF_TIME_0;
                play->transitionTrigger = TRANS_TRIGGER_START;
                gSaveContext.cutsceneIndex = 0xFFF4;
                play->transitionType = TRANS_TYPE_FADE_WHITE;
                break;

            case CS_DEST_TEMPLE_OF_TIME_GORON_RUBY_RESTORED_2:
                play->nextEntranceIndex = ENTR_TEMPLE_OF_TIME_0;
                play->transitionTrigger = TRANS_TRIGGER_START;
                gSaveContext.cutsceneIndex = 0xFFF5;
                play->transitionType = TRANS_TYPE_FADE_WHITE;
                break;

            case CS_DEST_TEMPLE_OF_TIME_ZORAS_SAPPHIRE_RESTORED_2:
                play->nextEntranceIndex = ENTR_TEMPLE_OF_TIME_0;
                play->transitionTrigger = TRANS_TRIGGER_START;
                gSaveContext.cutsceneIndex = 0xFFF6;
                play->transitionType = TRANS_TYPE_FADE_WHITE;
                break;

            case CS_DEST_CHAMBER_OF_SAGES_FOREST_MEDALLION:
                play->nextEntranceIndex = ENTR_CHAMBER_OF_THE_SAGES_0;
                play->transitionTrigger = TRANS_TRIGGER_START;
                gSaveContext.chamberCutsceneNum = 0;
                play->transitionType = TRANS_TYPE_FADE_WHITE;
                break;

            case CS_DEST_CHAMBER_OF_SAGES_FIRE_MEDALLION:
                play->nextEntranceIndex = ENTR_CHAMBER_OF_THE_SAGES_0;
                play->transitionTrigger = TRANS_TRIGGER_START;
                play->transitionType = TRANS_TYPE_FADE_WHITE;
                Item_Give(play, ITEM_MEDALLION_FIRE);
                gSaveContext.chamberCutsceneNum = 1;
                break;

            case CS_DEST_CHAMBER_OF_SAGES_WATER_MEDALLION:
                play->nextEntranceIndex = ENTR_CHAMBER_OF_THE_SAGES_0;
                play->transitionTrigger = TRANS_TRIGGER_START;
                play->transitionType = TRANS_TYPE_FADE_WHITE;
                gSaveContext.chamberCutsceneNum = 2;
                break;

            case CS_DEST_HYRULE_FIELD_FLASHBACK:
                play->linkAgeOnLoad = LINK_AGE_CHILD;
                play->nextEntranceIndex = ENTR_HYRULE_FIELD_0;
                play->transitionTrigger = TRANS_TRIGGER_START;
                gSaveContext.cutsceneIndex = 0xFFF2;
                play->transitionType = TRANS_TYPE_INSTANT;
                break;

            case CS_DEST_HYRULE_FIELD_FROM_ZELDA_ESCAPE:
                play->nextEntranceIndex = ENTR_HYRULE_FIELD_0;
                play->transitionTrigger = TRANS_TRIGGER_START;
                play->transitionType = TRANS_TYPE_FADE_WHITE;
                break;

            case CS_DEST_CUTSCENE_MAP_GANONDORF_FROM_MASTER_SWORD:
                play->nextEntranceIndex = ENTR_CUTSCENE_MAP_0;
                play->transitionTrigger = TRANS_TRIGGER_START;
                gSaveContext.cutsceneIndex = 0xFFF3;
                play->transitionType = TRANS_TYPE_FADE_WHITE;
                break;

            case CS_DEST_HYRULE_FIELD_INTRO_DREAM:
                play->nextEntranceIndex = ENTR_HYRULE_FIELD_0;
                play->transitionTrigger = TRANS_TRIGGER_START;
                gSaveContext.cutsceneIndex = 0xFFF0;
                play->transitionType = TRANS_TYPE_FADE_BLACK_FAST;
                break;

            case CS_DEST_CUTSCENE_MAP_SHEIKAH_LEGEND:
                play->nextEntranceIndex = ENTR_CUTSCENE_MAP_0;
                play->transitionTrigger = TRANS_TRIGGER_START;
                gSaveContext.cutsceneIndex = 0xFFF4;
                play->transitionType = TRANS_TYPE_FADE_BLACK_FAST;
                break;

            case CS_DEST_TEMPLE_OF_TIME_ZELDA_REVEAL:
                play->nextEntranceIndex = ENTR_TEMPLE_OF_TIME_0;
                play->transitionTrigger = TRANS_TRIGGER_START;
                gSaveContext.cutsceneIndex = 0xFFF9;
                play->transitionType = TRANS_TYPE_FADE_BLACK_FAST;
                break;

            case CS_DEST_TEMPLE_OF_TIME_GET_LIGHT_ARROWS:
                play->linkAgeOnLoad = LINK_AGE_ADULT;
                play->nextEntranceIndex = ENTR_TEMPLE_OF_TIME_0;
                play->transitionTrigger = TRANS_TRIGGER_START;
                gSaveContext.cutsceneIndex = 0xFFFA;
                play->transitionType = TRANS_TYPE_FADE_BLACK_FAST;
                break;

            case CS_DEST_LAKE_HYLIA_FROM_LAKE_RESTORED:
                play->nextEntranceIndex = ENTR_LAKE_HYLIA_5;
                play->transitionTrigger = TRANS_TRIGGER_START;
                play->transitionType = TRANS_TYPE_FADE_BLACK;
                break;

            case CS_DEST_KAKARIKO_VILLAGE_DRAIN_WELL:
                play->nextEntranceIndex = ENTR_KAKARIKO_VILLAGE_0;
                play->transitionTrigger = TRANS_TRIGGER_START;
                gSaveContext.cutsceneIndex = 0xFFF2;
                play->transitionType = TRANS_TYPE_FADE_BLACK_FAST;
                break;

            case CS_DEST_WINDMILL_FROM_WELL_DRAINED:
                play->nextEntranceIndex = ENTR_WINDMILL_AND_DAMPES_GRAVE_2;
                play->transitionTrigger = TRANS_TRIGGER_START;
                play->transitionType = TRANS_TYPE_FADE_BLACK_FAST;
                break;

            case CS_DEST_TEMPLE_OF_TIME_FROM_ALL_STONES_RESTORED:
                play->nextEntranceIndex = ENTR_TEMPLE_OF_TIME_3;
                play->transitionTrigger = TRANS_TRIGGER_START;
                play->transitionType = TRANS_TYPE_FADE_WHITE_INSTANT;
                break;

            case CS_DEST_TEMPLE_OF_TIME_AFTER_LIGHT_MEDALLION_ALT:
                SET_EVENTCHKINF(EVENTCHKINF_4F);
                play->nextEntranceIndex = ENTR_TEMPLE_OF_TIME_4;
                play->transitionTrigger = TRANS_TRIGGER_START;
                play->transitionType = TRANS_TYPE_FADE_BLACK_FAST;
                break;

            case CS_DEST_KAKARIKO_VILLAGE_NOCTURNE_PART_2:
                Item_Give(play, ITEM_SONG_NOCTURNE);
                SET_EVENTCHKINF(EVENTCHKINF_54);
                play->nextEntranceIndex = ENTR_KAKARIKO_VILLAGE_0;
                play->transitionTrigger = TRANS_TRIGGER_START;
                gSaveContext.cutsceneIndex = 0xFFF1;
                play->transitionType = TRANS_TYPE_FADE_BLACK_FAST;
                break;

            case CS_DEST_DESERT_COLOSSUS_FROM_REQUIEM:
                play->nextEntranceIndex = ENTR_DESERT_COLOSSUS_4;
                play->transitionTrigger = TRANS_TRIGGER_START;
                play->transitionType = TRANS_TYPE_SANDSTORM_END;
                gSaveContext.nextTransitionType = TRANS_TYPE_SANDSTORM_END;
                break;

            case CS_DEST_TEMPLE_OF_TIME_FROM_LIGHT_ARROWS:
                play->nextEntranceIndex = ENTR_TEMPLE_OF_TIME_5;
                play->transitionTrigger = TRANS_TRIGGER_START;
                play->transitionType = TRANS_TYPE_FADE_BLACK_FAST;
                break;

            case CS_DEST_KAKARIKO_VILLAGE_FROM_NOCTURNE:
                play->nextEntranceIndex = ENTR_KAKARIKO_VILLAGE_13;
                play->transitionTrigger = TRANS_TRIGGER_START;
                play->transitionType = TRANS_TYPE_FADE_WHITE_INSTANT;
                break;

            case CS_DEST_HYRULE_FIELD_FROM_ZELDAS_COURTYARD:
                play->nextEntranceIndex = ENTR_HYRULE_FIELD_0;
                gSaveContext.cutsceneIndex = 0xFFF8;
                play->transitionTrigger = TRANS_TRIGGER_START;
                play->transitionType = TRANS_TYPE_CIRCLE(TCA_NORMAL, TCC_WHITE, TCS_SLOW);
                break;

            case CS_DEST_TEMPLE_OF_TIME_SONG_OF_TIME:
                play->nextEntranceIndex = ENTR_TEMPLE_OF_TIME_0;
                gSaveContext.cutsceneIndex = 0xFFF7;
                play->transitionTrigger = TRANS_TRIGGER_START;
                play->transitionType = TRANS_TYPE_INSTANT;
                break;

            case CS_DEST_HYRULE_FIELD_FROM_SONG_OF_TIME:
                play->nextEntranceIndex = ENTR_HYRULE_FIELD_16;
                play->transitionTrigger = TRANS_TRIGGER_START;
                play->transitionType = TRANS_TYPE_FADE_WHITE;
                break;

            case CS_DEST_GERUDO_VALLEY_CREDITS:
                gSaveContext.gameMode = GAMEMODE_END_CREDITS;
                Audio_SetSfxBanksMute(0x6F);
                play->linkAgeOnLoad = LINK_AGE_CHILD;
                play->nextEntranceIndex = ENTR_GERUDO_VALLEY_0;
                gSaveContext.cutsceneIndex = 0xFFF2;
                play->transitionTrigger = TRANS_TRIGGER_START;
                play->transitionType = TRANS_TYPE_FADE_BLACK;
                break;

            case CS_DEST_GERUDO_FORTRESS_CREDITS:
                play->nextEntranceIndex = ENTR_GERUDOS_FORTRESS_0;
                gSaveContext.cutsceneIndex = 0xFFF1;
                play->transitionTrigger = TRANS_TRIGGER_START;
                play->transitionType = TRANS_TYPE_FADE_BLACK;
                break;

            case CS_DEST_KAKARIKO_VILLAGE_CREDITS:
                play->nextEntranceIndex = ENTR_KAKARIKO_VILLAGE_0;
                gSaveContext.cutsceneIndex = 0xFFF4;
                play->transitionTrigger = TRANS_TRIGGER_START;
                play->transitionType = TRANS_TYPE_FADE_BLACK;
                break;

            case CS_DEST_DEATH_MOUNTAIN_TRAIL_CREDITS_PART_1:
                play->nextEntranceIndex = ENTR_DEATH_MOUNTAIN_TRAIL_0;
                gSaveContext.cutsceneIndex = 0xFFF3;
                play->transitionTrigger = TRANS_TRIGGER_START;
                play->transitionType = TRANS_TYPE_FADE_BLACK;
                break;

            case CS_DEST_GORON_CITY_CREDITS:
                play->nextEntranceIndex = ENTR_GORON_CITY_0;
                gSaveContext.cutsceneIndex = 0xFFF1;
                play->transitionTrigger = TRANS_TRIGGER_START;
                play->transitionType = TRANS_TYPE_FADE_BLACK;
                break;

            case CS_DEST_LAKE_HYLIA_CREDITS:
                play->nextEntranceIndex = ENTR_LAKE_HYLIA_0;
                gSaveContext.cutsceneIndex = 0xFFF1;
                play->transitionTrigger = TRANS_TRIGGER_START;
                play->transitionType = TRANS_TYPE_FADE_BLACK;
                break;

            case CS_DEST_ZORAS_FOUNTAIN_CREDITS:
                play->nextEntranceIndex = ENTR_ZORAS_FOUNTAIN_0;
                gSaveContext.cutsceneIndex = 0xFFF2;
                play->transitionTrigger = TRANS_TRIGGER_START;
                play->transitionType = TRANS_TYPE_FADE_BLACK;
                break;

            case CS_DEST_ZORAS_DOMAIN_CREDITS:
                play->nextEntranceIndex = ENTR_ZORAS_DOMAIN_0;
                gSaveContext.cutsceneIndex = 0xFFF0;
                play->transitionTrigger = TRANS_TRIGGER_START;
                play->transitionType = TRANS_TYPE_FADE_BLACK;
                break;

            case CS_DEST_KOKIRI_FOREST_CREDITS_PART_1:
                play->linkAgeOnLoad = LINK_AGE_ADULT;
                play->nextEntranceIndex = ENTR_KOKIRI_FOREST_0;
                gSaveContext.cutsceneIndex = 0xFFF6;
                play->transitionTrigger = TRANS_TRIGGER_START;
                play->transitionType = TRANS_TYPE_FADE_BLACK;
                break;

            case CS_DEST_KOKIRI_FOREST_CREDITS_PART_2:
                play->nextEntranceIndex = ENTR_KOKIRI_FOREST_0;
                gSaveContext.cutsceneIndex = 0xFFF7;
                play->transitionTrigger = TRANS_TRIGGER_START;
                play->transitionType = TRANS_TYPE_FADE_BLACK;
                break;

            case CS_DEST_HYRULE_FIELD_CREDITS:
                play->nextEntranceIndex = ENTR_HYRULE_FIELD_0;
                gSaveContext.cutsceneIndex = 0xFFF5;
                play->transitionTrigger = TRANS_TRIGGER_START;
                play->transitionType = TRANS_TYPE_FADE_BLACK;
                break;

            case CS_DEST_LON_LON_RANCH_CREDITS_PART_1_ALT:
                play->linkAgeOnLoad = LINK_AGE_CHILD;
                play->nextEntranceIndex = ENTR_LON_LON_RANCH_0;
                gSaveContext.cutsceneIndex = 0xFFF2;
                play->transitionTrigger = TRANS_TRIGGER_START;
                play->transitionType = TRANS_TYPE_FADE_BLACK;
                break;

            case CS_DEST_KAKARIKO_VILLAGE_FROM_TRAIL_OWL:
                play->nextEntranceIndex = ENTR_KAKARIKO_VILLAGE_14;
                play->transitionTrigger = TRANS_TRIGGER_START;
                play->transitionType = TRANS_TYPE_FADE_BLACK;
                break;

            case CS_DEST_HYRULE_FIELD_FROM_LAKE_HYLIA_OWL:
                play->nextEntranceIndex = ENTR_HYRULE_FIELD_9;
                play->transitionTrigger = TRANS_TRIGGER_START;
                play->transitionType = TRANS_TYPE_FADE_BLACK;
                break;

            case CS_DEST_CUTSCENE_MAP_DEKU_SPROUT_PART_2:
                play->nextEntranceIndex = ENTR_CUTSCENE_MAP_0;
                play->transitionTrigger = TRANS_TRIGGER_START;
                gSaveContext.cutsceneIndex = 0xFFF5;
                play->transitionType = TRANS_TYPE_FADE_BLACK;
                break;

            case CS_DEST_KOKIRI_FOREST_DEKU_SPROUT_PART_3:
                play->nextEntranceIndex = ENTR_KOKIRI_FOREST_12;
                play->transitionTrigger = TRANS_TRIGGER_START;
                play->transitionType = TRANS_TYPE_FADE_BLACK;
                break;

            case CS_DEST_DEATH_MOUNTAIN_TRAIL_CREDITS_PART_2:
                play->nextEntranceIndex = ENTR_DEATH_MOUNTAIN_TRAIL_0;
                play->transitionTrigger = TRANS_TRIGGER_START;
                gSaveContext.cutsceneIndex = 0xFFF4;
                play->transitionType = TRANS_TYPE_FADE_BLACK;
                gSaveContext.nextTransitionType = TRANS_TYPE_FADE_BLACK;
                break;

            case CS_DEST_TEMPLE_OF_TIME_CREDITS:
                gSaveContext.equips.equipment |= EQUIP_VALUE_TUNIC_KOKIRI << (EQUIP_TYPE_TUNIC * 4);
                Player_SetEquipmentData(play, player);
                gSaveContext.equips.equipment |= EQUIP_VALUE_BOOTS_KOKIRI << (EQUIP_TYPE_BOOTS * 4);
                Player_SetEquipmentData(play, player);
                play->linkAgeOnLoad = LINK_AGE_CHILD;
                play->nextEntranceIndex = ENTR_TEMPLE_OF_TIME_0;
                play->transitionTrigger = TRANS_TRIGGER_START;
                gSaveContext.cutsceneIndex = 0xFFF1;
                play->transitionType = TRANS_TYPE_FADE_BLACK;
                break;

            case CS_DEST_ZELDAS_COURTYARD_CREDITS:
                play->nextEntranceIndex = ENTR_CASTLE_COURTYARD_ZELDA_0;
                play->transitionTrigger = TRANS_TRIGGER_START;
                gSaveContext.cutsceneIndex = 0xFFF0;
                play->transitionType = TRANS_TYPE_FADE_BLACK;
                gSaveContext.nextTransitionType = TRANS_TYPE_FADE_BLACK;
                break;

            case CS_DEST_LON_LON_RANCH_CREDITS_PART_1:
                play->linkAgeOnLoad = LINK_AGE_CHILD;
                play->nextEntranceIndex = ENTR_LON_LON_RANCH_0;
                play->transitionTrigger = TRANS_TRIGGER_START;
                gSaveContext.cutsceneIndex = 0xFFF2;
                play->transitionType = TRANS_TYPE_FADE_BLACK;
                break;

            case CS_DEST_LON_LON_RANCH_CREDITS_PART_2:
                play->nextEntranceIndex = ENTR_LON_LON_RANCH_0;
                play->transitionTrigger = TRANS_TRIGGER_START;
                gSaveContext.cutsceneIndex = 0xFFF3;
                play->transitionType = TRANS_TYPE_FADE_WHITE;
                gSaveContext.nextTransitionType = TRANS_TYPE_FADE_WHITE;
                break;

            case CS_DEST_LON_LON_RANCH_CREDITS_PART_3:
                play->linkAgeOnLoad = LINK_AGE_CHILD;
                play->nextEntranceIndex = ENTR_LON_LON_RANCH_0;
                play->transitionTrigger = TRANS_TRIGGER_START;
                gSaveContext.cutsceneIndex = 0xFFF4;
                play->transitionType = TRANS_TYPE_FADE_BLACK;
                break;

            case CS_DEST_LON_LON_RANCH_CREDITS_PART_4:
                play->linkAgeOnLoad = LINK_AGE_ADULT;
                play->nextEntranceIndex = ENTR_LON_LON_RANCH_0;
                play->transitionTrigger = TRANS_TRIGGER_START;
                gSaveContext.cutsceneIndex = 0xFFF5;
                play->transitionType = TRANS_TYPE_FADE_BLACK;
                break;

            case CS_DEST_LON_LON_RANCH_CREDITS_PART_5:
                play->linkAgeOnLoad = LINK_AGE_CHILD;
                play->nextEntranceIndex = ENTR_LON_LON_RANCH_0;
                play->transitionTrigger = TRANS_TRIGGER_START;
                gSaveContext.cutsceneIndex = 0xFFF6;
                play->transitionType = TRANS_TYPE_FADE_BLACK;
                break;

            case CS_DEST_LON_LON_RANCH_CREDITS_PART_6:
                play->nextEntranceIndex = ENTR_LON_LON_RANCH_0;
                play->transitionTrigger = TRANS_TRIGGER_START;
                gSaveContext.cutsceneIndex = 0xFFF7;
                play->transitionType = TRANS_TYPE_FADE_BLACK;
                break;

            case CS_DEST_LON_LON_RANCH_1:
            case CS_DEST_LON_LON_RANCH_2:
            case CS_DEST_LON_LON_RANCH_3:
            case CS_DEST_LON_LON_RANCH_4:
            case CS_DEST_LON_LON_RANCH_5:
            case CS_DEST_LON_LON_RANCH_6:
            case CS_DEST_LON_LON_RANCH_7:
            case CS_DEST_LON_LON_RANCH_8:
            case CS_DEST_LON_LON_RANCH_9:
            case CS_DEST_LON_LON_RANCH_10:
            case CS_DEST_LON_LON_RANCH_11:
            case CS_DEST_LON_LON_RANCH_12:
            case CS_DEST_LON_LON_RANCH_13:
            case CS_DEST_LON_LON_RANCH_14:
            case CS_DEST_LON_LON_RANCH_15:
                play->nextEntranceIndex = ENTR_LON_LON_RANCH_0;
                play->transitionTrigger = TRANS_TRIGGER_START;
                play->transitionType = TRANS_TYPE_FADE_BLACK;
                break;

            case CS_DEST_LON_LON_RANCH_FROM_EPONAS_SONG:
                play->nextEntranceIndex = ENTR_LON_LON_RANCH_1;
                play->transitionTrigger = TRANS_TRIGGER_START;
                play->transitionType = TRANS_TYPE_FADE_WHITE;
                break;

            case CS_DEST_STONES_RESTORED_CONDITIONAL:
                // At one point in development, Forest, Fire and Water temple blocked the ability to return to child.
                // Completing each dungeon would "restore" their respective stone, with the Door of Time opening after
                // all 3 are restored. This cutscene destination sends the player to the correct blue warp destination,
                // unless all 3 dungeons have been cleared. In that case, the destination is the Temple of Time which
                // plays a cutscene where the door opens.
                if (GET_EVENTCHKINF(EVENTCHKINF_48) && GET_EVENTCHKINF(EVENTCHKINF_49) &&
                    GET_EVENTCHKINF(EVENTCHKINF_4A)) {
                    play->nextEntranceIndex = ENTR_TEMPLE_OF_TIME_0;
                    play->transitionTrigger = TRANS_TRIGGER_START;
                    gSaveContext.cutsceneIndex = 0xFFF3;
                    play->transitionType = TRANS_TYPE_FADE_BLACK;
                } else {
                    switch (gSaveContext.sceneLayer) {
                        case 8:
                            play->nextEntranceIndex = ENTR_SACRED_FOREST_MEADOW_0;
                            play->transitionTrigger = TRANS_TRIGGER_START;
                            play->transitionType = TRANS_TYPE_FADE_BLACK;
                            break;

                        case 9:
                            play->nextEntranceIndex = ENTR_DEATH_MOUNTAIN_CRATER_0;
                            play->transitionTrigger = TRANS_TRIGGER_START;
                            play->transitionType = TRANS_TYPE_FADE_BLACK;
                            break;

                        case 10:
                            play->nextEntranceIndex = ENTR_LAKE_HYLIA_0;
                            play->transitionTrigger = TRANS_TRIGGER_START;
                            gSaveContext.cutsceneIndex = 0xFFF0;
                            play->transitionType = TRANS_TYPE_FADE_WHITE;
                            break;
                    }
                }
                break;

            case CS_DEST_DESERT_COLOSSUS_FROM_CHAMBER_OF_SAGES:
                if (CHECK_QUEST_ITEM(QUEST_MEDALLION_SHADOW)) {
                    play->nextEntranceIndex = ENTR_CHAMBER_OF_THE_SAGES_0;
                    play->transitionTrigger = TRANS_TRIGGER_START;
                    gSaveContext.cutsceneIndex = 0xFFF1;
                    play->transitionType = TRANS_TYPE_FADE_WHITE_FAST;
                } else {
                    SET_EVENTCHKINF(EVENTCHKINF_C8);
                    play->nextEntranceIndex = ENTR_DESERT_COLOSSUS_8;
                    play->transitionTrigger = TRANS_TRIGGER_START;
                    play->transitionType = TRANS_TYPE_FADE_WHITE;
                    gSaveContext.nextTransitionType = TRANS_TYPE_FADE_WHITE;
                }
                break;

            case CS_DEST_GRAVEYARD_FROM_CHAMBER_OF_SAGES:
                if (CHECK_QUEST_ITEM(QUEST_MEDALLION_SPIRIT)) {
                    play->nextEntranceIndex = ENTR_CHAMBER_OF_THE_SAGES_0;
                    play->transitionTrigger = TRANS_TRIGGER_START;
                    gSaveContext.cutsceneIndex = 0xFFF1;
                    play->transitionType = TRANS_TYPE_FADE_WHITE_FAST;
                } else {
                    play->nextEntranceIndex = ENTR_GRAVEYARD_8;
                    play->transitionTrigger = TRANS_TRIGGER_START;
                    play->transitionType = TRANS_TYPE_FADE_WHITE;
                    gSaveContext.nextTransitionType = TRANS_TYPE_FADE_WHITE;
                }
                break;

            case CS_DEST_DEATH_MOUNTAIN_CRATER_FROM_CHAMBER_OF_SAGES:
                play->nextEntranceIndex = ENTR_DEATH_MOUNTAIN_CRATER_5;
                play->transitionTrigger = TRANS_TRIGGER_START;
                play->transitionType = TRANS_TYPE_FADE_WHITE;
                gSaveContext.nextTransitionType = TRANS_TYPE_FADE_WHITE;
                break;

            case CS_DEST_SACRED_FOREST_MEADOW_WARP_PAD:
                play->nextEntranceIndex = ENTR_SACRED_FOREST_MEADOW_3;
                play->transitionTrigger = TRANS_TRIGGER_START;
                play->transitionType = TRANS_TYPE_FADE_BLACK;
                gSaveContext.nextTransitionType = TRANS_TYPE_FADE_BLACK;
                break;

            case CS_DEST_KOKIRI_FOREST_FROM_CHAMBER_OF_SAGES:
                play->nextEntranceIndex = ENTR_KOKIRI_FOREST_0;
                gSaveContext.cutsceneIndex = 0xFFF8;
                play->transitionTrigger = TRANS_TRIGGER_START;
                play->transitionType = TRANS_TYPE_FADE_WHITE;
                gSaveContext.nextTransitionType = TRANS_TYPE_FADE_WHITE;
                break;

            case CS_DEST_DESERT_COLOSSUS_FROM_NABOORU_CAPTURE:
                play->nextEntranceIndex = ENTR_DESERT_COLOSSUS_6;
                play->transitionTrigger = TRANS_TRIGGER_START;
                play->transitionType = TRANS_TYPE_SANDSTORM_END;
                break;

            case CS_DEST_TEMPLE_OF_TIME_FRONT_OF_PEDESTAL:
                play->nextEntranceIndex = ENTR_TEMPLE_OF_TIME_6;
                play->transitionTrigger = TRANS_TRIGGER_START;
                play->transitionType = TRANS_TYPE_FADE_BLACK;
                break;

            case CS_DEST_HYRULE_FIELD_TITLE_SCREEN:
                play->nextEntranceIndex = ENTR_HYRULE_FIELD_0;
                play->transitionTrigger = TRANS_TRIGGER_START;
                gSaveContext.cutsceneIndex = 0xFFF3;
                play->transitionType = TRANS_TYPE_FADE_BLACK;
                break;

            case CS_DEST_TITLE_SCREEN_DEMO:
                switch (sTitleDemoDestination) {
                    case TITLE_DEMO_SPIRIT_TEMPLE:
                        play->nextEntranceIndex = ENTR_SPIRIT_TEMPLE_BOSS_0;
                        play->transitionTrigger = TRANS_TRIGGER_START;
                        gSaveContext.cutsceneIndex = 0xFFF2;
                        play->transitionType = TRANS_TYPE_FADE_BLACK;
                        sTitleDemoDestination++;
                        break;

                    case TITLE_DEMO_DEATH_MOUNTAIN_CRATER:
                        play->nextEntranceIndex = ENTR_DEATH_MOUNTAIN_CRATER_0;
                        play->transitionTrigger = TRANS_TRIGGER_START;
                        gSaveContext.cutsceneIndex = 0xFFF1;
                        play->transitionType = TRANS_TYPE_FADE_BLACK;
                        sTitleDemoDestination++;
                        break;

                    case TITLE_DEMO_GANONDORF_HORSE:
                        play->nextEntranceIndex = ENTR_CUTSCENE_MAP_0;
                        play->transitionTrigger = TRANS_TRIGGER_START;
                        gSaveContext.cutsceneIndex = 0xFFF6;
                        play->transitionType = TRANS_TYPE_FADE_BLACK;
                        sTitleDemoDestination = TITLE_DEMO_SPIRIT_TEMPLE;
                        break;
                }
                break;

            case CS_DEST_GRAVEYARD_SUNS_SONG_PART_2:
                play->nextEntranceIndex = ENTR_GRAVEYARD_0;
                play->transitionTrigger = TRANS_TRIGGER_START;
                gSaveContext.cutsceneIndex = 0xFFF1;
                play->transitionType = TRANS_TYPE_FADE_BLACK;
                break;

            case CS_DEST_ROYAL_FAMILYS_TOMB_SUNS_SONG_PART_3:
                play->nextEntranceIndex = ENTR_ROYAL_FAMILYS_TOMB_1;
                play->transitionTrigger = TRANS_TRIGGER_START;
                play->transitionType = TRANS_TYPE_FADE_BLACK;
                break;

            case CS_DEST_GANONS_CASTLE_DISPEL_FOREST_BEAM:
                play->nextEntranceIndex = ENTR_INSIDE_GANONS_CASTLE_2;
                play->transitionTrigger = TRANS_TRIGGER_START;
                play->transitionType = TRANS_TYPE_FADE_BLACK;
                break;

            case CS_DEST_GANONS_CASTLE_DISPEL_WATER_BEAM:
                play->nextEntranceIndex = ENTR_INSIDE_GANONS_CASTLE_3;
                play->transitionTrigger = TRANS_TRIGGER_START;
                play->transitionType = TRANS_TYPE_FADE_BLACK;
                break;

            case CS_DEST_GANONS_CASTLE_DISPEL_SHADOW_BEAM:
                play->nextEntranceIndex = ENTR_INSIDE_GANONS_CASTLE_4;
                play->transitionTrigger = TRANS_TRIGGER_START;
                play->transitionType = TRANS_TYPE_FADE_BLACK;
                break;

            case CS_DEST_GANONS_CASTLE_DISPEL_FIRE_BEAM:
                play->nextEntranceIndex = ENTR_INSIDE_GANONS_CASTLE_5;
                play->transitionTrigger = TRANS_TRIGGER_START;
                play->transitionType = TRANS_TYPE_FADE_BLACK;
                break;

            case CS_DEST_GANONS_CASTLE_DISPEL_LIGHT_BEAM:
                play->nextEntranceIndex = ENTR_INSIDE_GANONS_CASTLE_6;
                play->transitionTrigger = TRANS_TRIGGER_START;
                play->transitionType = TRANS_TYPE_FADE_BLACK;
                break;

            case CS_DEST_GANONS_CASTLE_DISPEL_SPIRIT_BEAM:
                play->nextEntranceIndex = ENTR_INSIDE_GANONS_CASTLE_7;
                play->transitionTrigger = TRANS_TRIGGER_START;
                play->transitionType = TRANS_TYPE_FADE_BLACK;
                break;

            case CS_DEST_GANONS_CASTLE_DISPEL_BARRIER_CONDITONAL:
                if (Flags_GetEventChkInf(EVENTCHKINF_BB) && Flags_GetEventChkInf(EVENTCHKINF_BC) &&
                    Flags_GetEventChkInf(EVENTCHKINF_BD) && Flags_GetEventChkInf(EVENTCHKINF_BE) &&
                    Flags_GetEventChkInf(EVENTCHKINF_BF) && Flags_GetEventChkInf(EVENTCHKINF_AD)) {
                    play->csCtx.script = SEGMENTED_TO_VIRTUAL(gTowerBarrierCs);
                    play->csCtx.curFrame = 0;
                    gSaveContext.cutsceneTrigger = 1;
                    gSaveContext.cutsceneIndex = 0xFFFF;
                    csCtx->state = CS_STATE_STOP;
                } else {
                    gSaveContext.cutsceneIndex = 0xFFFF;
                    csCtx->state = CS_STATE_STOP;
                }
                break;

            case CS_DEST_HYRULE_FIELD_FROM_FAIRY_OCARINA:
                play->nextEntranceIndex = ENTR_HYRULE_FIELD_3;
                play->transitionTrigger = TRANS_TRIGGER_START;
                play->transitionType = TRANS_TYPE_FADE_BLACK;
                break;

            case CS_DEST_HYRULE_FIELD_FROM_IMPA_ESCORT:
                play->nextEntranceIndex = ENTR_HYRULE_FIELD_17;
                play->transitionTrigger = TRANS_TRIGGER_START;
                play->transitionType = TRANS_TYPE_FADE_BLACK;
                gSaveContext.nextTransitionType = TRANS_TYPE_FADE_BLACK;
                break;

            case CS_DEST_FROM_RAURU_FINAL_MESSAGE_CONDITIONAL:
                if (GET_EVENTCHKINF(EVENTCHKINF_C8)) {
                    play->nextEntranceIndex = ENTR_GRAVEYARD_8;
                    play->transitionTrigger = TRANS_TRIGGER_START;
                    play->transitionType = TRANS_TYPE_FADE_WHITE;
                } else {
                    play->nextEntranceIndex = ENTR_DESERT_COLOSSUS_8;
                    play->transitionTrigger = TRANS_TRIGGER_START;
                    play->transitionType = TRANS_TYPE_FADE_WHITE;
                }

                gSaveContext.nextTransitionType = TRANS_TYPE_FADE_WHITE;
                break;

            case CS_DEST_HYRULE_FIELD_CREDITS_SKY:
                gSaveContext.gameMode = GAMEMODE_END_CREDITS;
                Audio_SetSfxBanksMute(0x6F);
                play->linkAgeOnLoad = LINK_AGE_ADULT;
                play->nextEntranceIndex = ENTR_HYRULE_FIELD_0;
                gSaveContext.cutsceneIndex = 0xFFF7;
                play->transitionTrigger = TRANS_TRIGGER_START;
                play->transitionType = TRANS_TYPE_FADE_WHITE;
                break;

            case CS_DEST_GANON_BATTLE_TOWER_COLLAPSE:
                gSaveContext.respawn[RESPAWN_MODE_DOWN].entranceIndex = ENTR_GANON_BOSS_0;
                Play_TriggerVoidOut(play);
                gSaveContext.respawnFlag = -2;
                gSaveContext.nextTransitionType = TRANS_TYPE_FADE_BLACK;
                break;

            case CS_DEST_ZELDAS_COURTYARD_RECEIVE_LETTER:
                gSaveContext.dayTime = CLOCK_TIME(12, 0);
                gSaveContext.skyboxTime = CLOCK_TIME(12, 0);
                play->nextEntranceIndex = ENTR_CASTLE_COURTYARD_ZELDA_1;
                play->transitionTrigger = TRANS_TRIGGER_START;
                play->transitionType = TRANS_TYPE_FADE_WHITE;
                break;
        }
    }
}

void CutsceneCmd_Transition(PlayState* play, CutsceneContext* csCtx, CsCmdTransition* cmd) {
    f32 lerp;

    if ((csCtx->curFrame >= cmd->startFrame) && (csCtx->curFrame <= cmd->endFrame)) {
        play->envCtx.fillScreen = true;
        lerp = Environment_LerpWeight(cmd->endFrame, cmd->startFrame, csCtx->curFrame);

        switch (cmd->type) {
            case CS_TRANS_GRAY_FILL_IN:
            case CS_TRANS_GRAY_FILL_OUT:
                play->envCtx.screenFillColor[0] = 160;
                play->envCtx.screenFillColor[1] = 160;
                play->envCtx.screenFillColor[2] = 160;

                if (cmd->type == CS_TRANS_GRAY_FILL_IN) {
                    play->envCtx.screenFillColor[3] = 255.0f * lerp;

                    if ((lerp == 0.0f) && (gSaveContext.entranceIndex == ENTR_CHAMBER_OF_THE_SAGES_0)) {
                        Audio_PlaySfxGeneral(NA_SE_SY_WHITE_OUT_S, &gSfxDefaultPos, 4, &gSfxDefaultFreqAndVolScale,
                                             &gSfxDefaultFreqAndVolScale, &gSfxDefaultReverb);
                    } else if ((lerp == 0.0f) &&
                               ((gSaveContext.entranceIndex == ENTR_TEMPLE_OF_TIME_0) ||
                                (gSaveContext.entranceIndex == ENTR_HYRULE_CASTLE_0) ||
                                (gSaveContext.entranceIndex == ENTR_GREAT_FAIRYS_FOUNTAIN_SPELLS_0))) {
                        Audio_PlaySfxGeneral(NA_SE_EV_WHITE_OUT, &gSfxDefaultPos, 4, &gSfxDefaultFreqAndVolScale,
                                             &gSfxDefaultFreqAndVolScale, &gSfxDefaultReverb);
                    } else if ((lerp == 0.0f) && (play->sceneId == SCENE_INSIDE_GANONS_CASTLE)) {
                        func_800788CC(NA_SE_EV_WHITE_OUT);
                    }
                } else {
                    play->envCtx.screenFillColor[3] = (1.0f - lerp) * 255.0f;
                }
                break;

            case CS_TRANS_BLUE_FILL_IN:
            case CS_TRANS_BLUE_FILL_OUT:
                play->envCtx.screenFillColor[0] = 0;
                play->envCtx.screenFillColor[1] = 0;
                play->envCtx.screenFillColor[2] = 255;

                if (cmd->type == CS_TRANS_BLUE_FILL_IN) {
                    play->envCtx.screenFillColor[3] = 255.0f * lerp;
                } else {
                    play->envCtx.screenFillColor[3] = (1.0f - lerp) * 255.0f;
                }
                break;

            case CS_TRANS_RED_FILL_OUT:
            case CS_TRANS_RED_FILL_IN:
                play->envCtx.screenFillColor[0] = 255;
                play->envCtx.screenFillColor[1] = 0;
                play->envCtx.screenFillColor[2] = 0;

                if (cmd->type == CS_TRANS_RED_FILL_OUT) {
                    play->envCtx.screenFillColor[3] = (1.0f - lerp) * 255.0f;
                } else {
                    play->envCtx.screenFillColor[3] = 255.0f * lerp;
                }
                break;

            case CS_TRANS_GREEN_FILL_OUT:
            case CS_TRANS_GREEN_FILL_IN:
                play->envCtx.screenFillColor[0] = 0;
                play->envCtx.screenFillColor[1] = 255;
                play->envCtx.screenFillColor[2] = 0;

                if (cmd->type == CS_TRANS_GREEN_FILL_OUT) {
                    play->envCtx.screenFillColor[3] = (1.0f - lerp) * 255.0f;
                } else {
                    play->envCtx.screenFillColor[3] = 255.0f * lerp;
                }
                break;

            case CS_TRANS_TRIGGER_INSTANCE:
                gSaveContext.cutsceneTransitionControl = 1;
                break;

            case CS_TRANS_BLACK_FILL_OUT:
            case CS_TRANS_BLACK_FILL_IN:
                play->envCtx.screenFillColor[0] = 0;
                play->envCtx.screenFillColor[1] = 0;
                play->envCtx.screenFillColor[2] = 0;

                if (cmd->type == CS_TRANS_BLACK_FILL_OUT) {
                    play->envCtx.screenFillColor[3] = (1.0f - lerp) * 255.0f;
                } else {
                    play->envCtx.screenFillColor[3] = 255.0f * lerp;
                }
                break;

            case CS_TRANS_BLACK_FILL_OUT_TO_HALF:
                gSaveContext.cutsceneTransitionControl = 255.0f - (155.0f * lerp);
                break;

            case CS_TRANS_BLACK_FILL_IN_FROM_HALF:
                play->envCtx.screenFillColor[0] = 0;
                play->envCtx.screenFillColor[1] = 0;
                play->envCtx.screenFillColor[2] = 0;
                play->envCtx.screenFillColor[3] = 255.0f - ((1.0f - lerp) * 155.0f);
                break;
        }
    }
}

s32 CutsceneCmd_UpdateCamEyeSpline(PlayState* play, CutsceneContext* csCtx, u8* script, u8 relativeToPlayer) {
    s32 shouldContinue = true;
    CsCmdCam* cmd = (CsCmdCam*)script;
    s32 size;

    script += sizeof(CsCmdCam);
    size = sizeof(CsCmdCam);

    if ((csCtx->curFrame > cmd->startFrame) && (csCtx->curFrame < cmd->endFrame) &&
        ((cmd->startFrame > csCtx->camEyeSplinePointsAppliedFrame) ||
         (csCtx->camEyeSplinePointsAppliedFrame >= 0xF000))) {
        csCtx->camEyeReady = true;
        csCtx->camEyePoints = (CutsceneCameraPoint*)script;

<<<<<<< HEAD
        if (csCtx->camAtReady) {
            csCtx->camEyeSplinePointsAppliedFrame = cmd->startFrame;

            if (gUseCutsceneCam) {
                Play_CameraChangeSetting(play, csCtx->subCamId, CAM_SET_CS_0);
=======
    if ((cmdBase->startFrame < csCtx->frames) && (csCtx->frames < cmdBase->endFrame) &&
        ((csCtx->unk_18 < cmdBase->startFrame) || (csCtx->unk_18 >= 0xF000))) {
        csCtx->unk_1B = 1;
        csCtx->subCamEyePoints = (CutsceneCameraPoint*)cmd;
        if (csCtx->unk_1A != 0) {
            csCtx->unk_18 = cmdBase->startFrame;
            if (D_8015FCC8 != 0) {
                Play_ChangeCameraSetting(play, csCtx->subCamId, CAM_SET_CS_0);
>>>>>>> 70bbcebb
                Play_ChangeCameraStatus(play, sReturnToCamId, CAM_STAT_WAIT);
                Play_ChangeCameraStatus(play, csCtx->subCamId, CAM_STAT_ACTIVE);
                Camera_ResetAnim(Play_GetCamera(play, csCtx->subCamId));
                Camera_SetCSParams(Play_GetCamera(play, csCtx->subCamId), csCtx->camAtPoints, csCtx->camEyePoints,
                                   GET_PLAYER(play), relativeToPlayer);
            }
        }
    }

    while (shouldContinue) {
        if (((CutsceneCameraPoint*)script)->continueFlag == CS_CMD_STOP) {
            shouldContinue = false;
        }

        script += sizeof(CutsceneCameraPoint);
        size += sizeof(CutsceneCameraPoint);
    }

    return size;
}

s32 CutsceneCmd_UpdateCamAtSpline(PlayState* play, CutsceneContext* csCtx, u8* script, u8 relativeToPlayer) {
    s32 shouldContinue = true;
    CsCmdCam* cmd = (CsCmdCam*)script;
    s32 size;

    script += sizeof(CsCmdCam);
    size = sizeof(CsCmdCam);

    if ((csCtx->curFrame > cmd->startFrame) && (csCtx->curFrame < cmd->endFrame) &&
        ((cmd->startFrame > gCamAtSplinePointsAppliedFrame) || (gCamAtSplinePointsAppliedFrame >= 0xF000))) {
        csCtx->camAtReady = true;
        csCtx->camAtPoints = (CutsceneCameraPoint*)script;

        if (csCtx->camEyeReady) {
            gCamAtSplinePointsAppliedFrame = cmd->startFrame;

<<<<<<< HEAD
            if (gUseCutsceneCam) {
                Play_CameraChangeSetting(play, csCtx->subCamId, CAM_SET_CS_0);
=======
    if ((cmdBase->startFrame < csCtx->frames) && (csCtx->frames < cmdBase->endFrame) &&
        ((D_8015FCC0 < cmdBase->startFrame) || (D_8015FCC0 >= 0xF000))) {
        csCtx->unk_1A = 1;
        csCtx->subCamLookAtPoints = (CutsceneCameraPoint*)cmd;
        if (csCtx->unk_1B != 0) {
            D_8015FCC0 = cmdBase->startFrame;
            if (D_8015FCC8 != 0) {
                Play_ChangeCameraSetting(play, csCtx->subCamId, CAM_SET_CS_0);
>>>>>>> 70bbcebb
                Play_ChangeCameraStatus(play, sReturnToCamId, CAM_STAT_WAIT);
                Play_ChangeCameraStatus(play, csCtx->subCamId, CAM_STAT_ACTIVE);
                Camera_ResetAnim(Play_GetCamera(play, csCtx->subCamId));
                Camera_SetCSParams(Play_GetCamera(play, csCtx->subCamId), csCtx->camAtPoints, csCtx->camEyePoints,
                                   GET_PLAYER(play), relativeToPlayer);
            }
        }
    }

    while (shouldContinue) {
        if (((CutsceneCameraPoint*)script)->continueFlag == CS_CMD_STOP) {
            shouldContinue = false;
        }

        script += sizeof(CutsceneCameraPoint);
        size += sizeof(CutsceneCameraPoint);
    }

    return size;
}

s32 CutsceneCmd_SetCamEye(PlayState* play, CutsceneContext* csCtx, u8* script, u8 unused) {
    CsCmdCam* cmd = (CsCmdCam*)script;
    s32 size;
    Vec3f at;
    Vec3f eye;
    Camera* subCam;
    f32 roll;

    script += sizeof(CsCmdCam);
    size = sizeof(CsCmdCam);

    if ((csCtx->curFrame > cmd->startFrame) && (csCtx->curFrame < cmd->endFrame) &&
        ((cmd->startFrame > gCamEyePointAppliedFrame) || (gCamEyePointAppliedFrame >= 0xF000))) {
        csCtx->camEyeReady = true;
        csCtx->camEyePoints = (CutsceneCameraPoint*)script;

        if (csCtx->camAtReady) {
            gCamEyePointAppliedFrame = cmd->startFrame;

            if (gUseCutsceneCam) {
                subCam = Play_GetCamera(play, csCtx->subCamId);
                subCam->player = NULL;

                Play_ChangeCameraStatus(play, CAM_ID_MAIN, CAM_STAT_WAIT);
                Play_ChangeCameraStatus(play, csCtx->subCamId, CAM_STAT_ACTIVE);
<<<<<<< HEAD
                Play_CameraChangeSetting(play, csCtx->subCamId, CAM_SET_FREE0);

                roll = csCtx->camAtPoints->cameraRoll * 1.40625f;
                Camera_SetViewParam(subCam, CAM_VIEW_ROLL, &roll);

                at.x = csCtx->camAtPoints->pos.x;
                at.y = csCtx->camAtPoints->pos.y;
                at.z = csCtx->camAtPoints->pos.z;

                eye.x = csCtx->camEyePoints->pos.x;
                eye.y = csCtx->camEyePoints->pos.y;
                eye.z = csCtx->camEyePoints->pos.z;

                Play_CameraSetAtEye(play, csCtx->subCamId, &at, &eye);
                Play_CameraSetFov(play, csCtx->subCamId, csCtx->camEyePoints->viewAngle);
=======
                Play_ChangeCameraSetting(play, csCtx->subCamId, CAM_SET_FREE0);
                sp28 = csCtx->subCamLookAtPoints->cameraRoll * 1.40625f;
                Camera_SetViewParam(subCam, CAM_VIEW_ROLL, &sp28);
                sp3C.x = csCtx->subCamLookAtPoints->pos.x;
                sp3C.y = csCtx->subCamLookAtPoints->pos.y;
                sp3C.z = csCtx->subCamLookAtPoints->pos.z;
                sp30.x = csCtx->subCamEyePoints->pos.x;
                sp30.y = csCtx->subCamEyePoints->pos.y;
                sp30.z = csCtx->subCamEyePoints->pos.z;
                Play_SetCameraAtEye(play, csCtx->subCamId, &sp3C, &sp30);
                Play_SetCameraFov(play, csCtx->subCamId, csCtx->subCamEyePoints->viewAngle);
>>>>>>> 70bbcebb
            }
        }
    }

    size += sizeof(CutsceneCameraPoint);

    return size;
}

s32 CutsceneCmd_SetCamAt(PlayState* play, CutsceneContext* csCtx, u8* script, u8 unused) {
    CsCmdCam* cmd = (CsCmdCam*)script;
    s32 size;
    Vec3f at;
    Vec3f eye;
    Camera* subCam;

    script += sizeof(CsCmdCam);
    size = sizeof(CsCmdCam);

    if ((csCtx->curFrame > cmd->startFrame) && (csCtx->curFrame < cmd->endFrame) &&
        ((cmd->startFrame > gCamAtPointAppliedFrame) || (gCamAtPointAppliedFrame >= 0xF000))) {
        csCtx->camAtReady = true;
        csCtx->camAtPoints = (CutsceneCameraPoint*)script;

        if (csCtx->camEyeReady) {
            gCamAtPointAppliedFrame = cmd->startFrame;

            if (gUseCutsceneCam) {
                subCam = Play_GetCamera(play, csCtx->subCamId);
                subCam->player = NULL;

                Play_ChangeCameraStatus(play, CAM_ID_MAIN, CAM_STAT_WAIT);
                Play_ChangeCameraStatus(play, csCtx->subCamId, CAM_STAT_ACTIVE);
<<<<<<< HEAD
                Play_CameraChangeSetting(play, csCtx->subCamId, CAM_SET_FREE0);

                at.x = csCtx->camAtPoints->pos.x;
                at.y = csCtx->camAtPoints->pos.y;
                at.z = csCtx->camAtPoints->pos.z;

                eye.x = csCtx->camEyePoints->pos.x;
                eye.y = csCtx->camEyePoints->pos.y;
                eye.z = csCtx->camEyePoints->pos.z;

                Play_CameraSetAtEye(play, csCtx->subCamId, &at, &eye);
                Play_CameraSetFov(play, csCtx->subCamId, csCtx->camEyePoints->viewAngle);
=======
                Play_ChangeCameraSetting(play, csCtx->subCamId, CAM_SET_FREE0);
                sp3C.x = csCtx->subCamLookAtPoints->pos.x;
                sp3C.y = csCtx->subCamLookAtPoints->pos.y;
                sp3C.z = csCtx->subCamLookAtPoints->pos.z;
                sp30.x = csCtx->subCamEyePoints->pos.x;
                sp30.y = csCtx->subCamEyePoints->pos.y;
                sp30.z = csCtx->subCamEyePoints->pos.z;
                Play_SetCameraAtEye(play, csCtx->subCamId, &sp3C, &sp30);
                Play_SetCameraFov(play, csCtx->subCamId, csCtx->subCamEyePoints->viewAngle);
>>>>>>> 70bbcebb
            }
        }
    }

    size += sizeof(CutsceneCameraPoint);

    return size;
}

void CutsceneCmd_Text(PlayState* play, CutsceneContext* csCtx, CsCmdText* cmd) {
    u8 dialogState;
    s16 endFrame;

    if ((csCtx->curFrame > cmd->startFrame) && (csCtx->curFrame <= cmd->endFrame)) {
        if (cmd->type != CS_TEXT_OCARINA_ACTION) {
            if (sCurTextId != cmd->textId) {
                sCurTextId = cmd->textId;

                if ((cmd->type == CS_TEXT_GORON_RUBY) && CHECK_QUEST_ITEM(QUEST_ZORA_SAPPHIRE)) {
                    Message_StartTextbox(play, cmd->altTextId1, NULL);
                } else if ((cmd->type == CS_TEXT_ZORA_SAPPHIRE) && CHECK_QUEST_ITEM(QUEST_GORON_RUBY)) {
                    Message_StartTextbox(play, cmd->altTextId1, NULL);
                } else {
                    Message_StartTextbox(play, cmd->textId, NULL);
                }
                return;
            }
        } else {
            if (sCurOcarinaAction != cmd->textId) {
                sCurOcarinaAction = cmd->textId;
                func_8010BD58(play, cmd->textId);
                return;
            }
        }

        if (csCtx->curFrame >= cmd->endFrame) {
            endFrame = csCtx->curFrame;
            dialogState = Message_GetState(&play->msgCtx);

            if ((dialogState != TEXT_STATE_CLOSING) && (dialogState != TEXT_STATE_NONE) &&
                (dialogState != TEXT_STATE_SONG_DEMO_DONE) && (dialogState != TEXT_STATE_8)) {
                csCtx->curFrame--;

                if ((dialogState == TEXT_STATE_CHOICE) && Message_ShouldAdvance(play)) {
                    if (play->msgCtx.choiceIndex == 0) {
                        if (cmd->altTextId1 != CS_TEXT_ID_NONE) {
                            Message_ContinueTextbox(play, cmd->altTextId1);
                        } else {
                            csCtx->curFrame++;
                        }
                    } else {
                        if (cmd->altTextId2 != CS_TEXT_ID_NONE) {
                            Message_ContinueTextbox(play, cmd->altTextId2);
                        } else {
                            csCtx->curFrame++;
                        }
                    }
                }

                if (dialogState == TEXT_STATE_9) {
                    if (cmd->altTextId1 != CS_TEXT_ID_NONE) {
                        Message_ContinueTextbox(play, cmd->altTextId1);
                    } else {
                        csCtx->curFrame++;
                    }
                }

                if (dialogState == TEXT_STATE_EVENT) {
                    if (Message_ShouldAdvance(play)) {
                        func_8010BD58(play, cmd->textId);
                    }
                }
            }

            if (csCtx->curFrame == endFrame) {
                Interface_ChangeHudVisibilityMode(HUD_VISIBILITY_NOTHING);
                sCurTextId = 0;
                sCurOcarinaAction = 0;
            }
        }
    }
}

void Cutscene_ProcessScript(PlayState* play, CutsceneContext* csCtx, u8* script) {
    s16 i;
    s32 totalEntries;
    s32 cmdType;
    s32 cmdEntries;
    void* cmd;
    s32 csFrameCount;
    s16 j;

    MemCpy(&totalEntries, script, sizeof(totalEntries));
    script += sizeof(totalEntries);

    MemCpy(&csFrameCount, script, sizeof(csFrameCount));
    script += sizeof(csFrameCount);

    if ((csCtx->curFrame > csFrameCount) && (csCtx->state != CS_STATE_RUN_UNSTOPPABLE)) {
        csCtx->state = CS_STATE_STOP;
        return;
    }

    if (CHECK_BTN_ALL(play->state.input[0].press.button, BTN_DRIGHT)) {
        csCtx->state = CS_STATE_STOP;
        return;
    }

    for (i = 0; i < totalEntries; i++) {
        MemCpy(&cmdType, script, sizeof(cmdType));
        script += sizeof(cmdType);

        if (cmdType == CS_CMD_STOP) {
            return;
        }

        switch (cmdType) {
            case CS_CMD_MISC:
                MemCpy(&cmdEntries, script, sizeof(cmdEntries));
                script += sizeof(cmdEntries);

                for (j = 0; j < cmdEntries; j++) {
                    CutsceneCmd_Misc(play, csCtx, (void*)script);
                    script += sizeof(CsCmdMisc);
                }
                break;

            case CS_CMD_LIGHT_SETTING:
                MemCpy(&cmdEntries, script, sizeof(cmdEntries));
                script += sizeof(cmdEntries);

                for (j = 0; j < cmdEntries; j++) {
                    CutsceneCmd_SetLightSetting(play, csCtx, (void*)script);
                    script += sizeof(CsCmdLightSetting);
                }
                break;

            case CS_CMD_START_SEQ:
                MemCpy(&cmdEntries, script, sizeof(cmdEntries));
                script += sizeof(cmdEntries);

                for (j = 0; j < cmdEntries; j++) {
                    CutsceneCmd_StartSequence(play, csCtx, (void*)script);
                    script += sizeof(CsCmdStartSeq);
                }
                break;

            case CS_CMD_STOP_SEQ:
                MemCpy(&cmdEntries, script, sizeof(cmdEntries));
                script += sizeof(cmdEntries);

                for (j = 0; j < cmdEntries; j++) {
                    CutsceneCmd_StopSequence(play, csCtx, (void*)script);
                    script += sizeof(CsCmdStopSeq);
                }
                break;

            case CS_CMD_FADE_OUT_SEQ:
                MemCpy(&cmdEntries, script, sizeof(cmdEntries));
                script += sizeof(cmdEntries);

                for (j = 0; j < cmdEntries; j++) {
                    CutsceneCmd_FadeOutSequence(play, csCtx, (void*)script);
                    script += sizeof(CsCmdFadeOutSeq);
                }
                break;

            case CS_CMD_RUMBLE_CONTROLLER:
                MemCpy(&cmdEntries, script, sizeof(cmdEntries));
                script += sizeof(cmdEntries);

                for (j = 0; j < cmdEntries; j++) {
                    CutsceneCmd_RumbleController(play, csCtx, (void*)script);
                    script += sizeof(CsCmdRumble);
                }
                break;

            case CS_CMD_TIME:
                MemCpy(&cmdEntries, script, sizeof(cmdEntries));
                script += sizeof(cmdEntries);

                for (j = 0; j < cmdEntries; j++) {
                    CutsceneCmd_SetTime(play, csCtx, (void*)script);
                    script += sizeof(CsCmdTime);
                }
                break;

            case CS_CMD_PLAYER_CUE:
                MemCpy(&cmdEntries, script, sizeof(cmdEntries));
                script += sizeof(cmdEntries);

                for (j = 0; j < cmdEntries; j++) {
                    cmd = script;

                    if ((csCtx->curFrame > ((CsCmdActorCue*)cmd)->startFrame) &&
                        (csCtx->curFrame <= ((CsCmdActorCue*)cmd)->endFrame)) {
                        csCtx->playerCue = (void*)script;
                    }

                    script += sizeof(CsCmdActorCue);
                }
                break;

            case CS_CMD_ACTOR_CUE_0_0:
            case CS_CMD_ACTOR_CUE_0_1:
            case CS_CMD_ACTOR_CUE_0_2:
            case CS_CMD_ACTOR_CUE_0_3:
            case CS_CMD_ACTOR_CUE_0_4:
            case CS_CMD_ACTOR_CUE_0_5:
            case CS_CMD_ACTOR_CUE_0_6:
            case CS_CMD_ACTOR_CUE_0_7:
            case CS_CMD_ACTOR_CUE_0_8:
            case CS_CMD_ACTOR_CUE_0_9:
            case CS_CMD_ACTOR_CUE_0_10:
            case CS_CMD_ACTOR_CUE_0_11:
            case CS_CMD_ACTOR_CUE_0_12:
            case CS_CMD_ACTOR_CUE_0_13:
            case CS_CMD_ACTOR_CUE_0_14:
            case CS_CMD_ACTOR_CUE_0_15:
            case CS_CMD_ACTOR_CUE_0_16:
            case CS_CMD_ACTOR_CUE_0_17:
                MemCpy(&cmdEntries, script, sizeof(cmdEntries));
                script += sizeof(cmdEntries);

                for (j = 0; j < cmdEntries; j++) {
                    cmd = script;

                    if ((csCtx->curFrame > ((CsCmdActorCue*)cmd)->startFrame) &&
                        (csCtx->curFrame <= ((CsCmdActorCue*)cmd)->endFrame)) {
                        csCtx->actorCues[0] = (void*)script;
                    }

                    script += sizeof(CsCmdActorCue);
                }
                break;

            case CS_CMD_ACTOR_CUE_1_0:
            case CS_CMD_ACTOR_CUE_1_1:
            case CS_CMD_ACTOR_CUE_1_2:
            case CS_CMD_ACTOR_CUE_1_3:
            case CS_CMD_ACTOR_CUE_1_4:
            case CS_CMD_ACTOR_CUE_1_5:
            case CS_CMD_ACTOR_CUE_1_6:
            case CS_CMD_ACTOR_CUE_1_7:
            case CS_CMD_ACTOR_CUE_1_8:
            case CS_CMD_ACTOR_CUE_1_9:
            case CS_CMD_ACTOR_CUE_1_10:
            case CS_CMD_ACTOR_CUE_1_11:
            case CS_CMD_ACTOR_CUE_1_12:
            case CS_CMD_ACTOR_CUE_1_13:
            case CS_CMD_ACTOR_CUE_1_14:
            case CS_CMD_ACTOR_CUE_1_15:
            case CS_CMD_ACTOR_CUE_1_16:
            case CS_CMD_ACTOR_CUE_1_17:
                MemCpy(&cmdEntries, script, sizeof(cmdEntries));
                script += sizeof(cmdEntries);

                for (j = 0; j < cmdEntries; j++) {
                    cmd = script;

                    if ((csCtx->curFrame > ((CsCmdActorCue*)cmd)->startFrame) &&
                        (csCtx->curFrame <= ((CsCmdActorCue*)cmd)->endFrame)) {
                        csCtx->actorCues[1] = (void*)script;
                    }

                    script += sizeof(CsCmdActorCue);
                }
                break;

            case CS_CMD_ACTOR_CUE_2_0:
            case CS_CMD_ACTOR_CUE_2_1:
            case CS_CMD_ACTOR_CUE_2_2:
            case CS_CMD_ACTOR_CUE_2_3:
            case CS_CMD_ACTOR_CUE_2_4:
            case CS_CMD_ACTOR_CUE_2_5:
            case CS_CMD_ACTOR_CUE_2_6:
            case CS_CMD_ACTOR_CUE_2_7:
            case CS_CMD_ACTOR_CUE_2_8:
            case CS_CMD_ACTOR_CUE_2_9:
            case CS_CMD_ACTOR_CUE_2_10:
            case CS_CMD_ACTOR_CUE_2_11:
            case CS_CMD_ACTOR_CUE_2_12:
            case CS_CMD_ACTOR_CUE_2_13:
                MemCpy(&cmdEntries, script, sizeof(cmdEntries));
                script += sizeof(cmdEntries);

                for (j = 0; j < cmdEntries; j++) {
                    cmd = script;

                    if ((csCtx->curFrame > ((CsCmdActorCue*)cmd)->startFrame) &&
                        (csCtx->curFrame <= ((CsCmdActorCue*)cmd)->endFrame)) {
                        csCtx->actorCues[2] = (void*)script;
                    }

                    script += sizeof(CsCmdActorCue);
                }
                break;

            case CS_CMD_ACTOR_CUE_3_0:
            case CS_CMD_ACTOR_CUE_3_1:
            case CS_CMD_ACTOR_CUE_3_2:
            case CS_CMD_ACTOR_CUE_3_3:
            case CS_CMD_ACTOR_CUE_3_4:
            case CS_CMD_ACTOR_CUE_3_5:
            case CS_CMD_ACTOR_CUE_3_6:
            case CS_CMD_ACTOR_CUE_3_7:
            case CS_CMD_ACTOR_CUE_3_8:
            case CS_CMD_ACTOR_CUE_3_9:
            case CS_CMD_ACTOR_CUE_3_10:
            case CS_CMD_ACTOR_CUE_3_11:
            case CS_CMD_ACTOR_CUE_3_12:
                MemCpy(&cmdEntries, script, sizeof(cmdEntries));
                script += sizeof(cmdEntries);

                for (j = 0; j < cmdEntries; j++) {
                    cmd = script;

                    if ((csCtx->curFrame > ((CsCmdActorCue*)cmd)->startFrame) &&
                        (csCtx->curFrame <= ((CsCmdActorCue*)cmd)->endFrame)) {
                        csCtx->actorCues[3] = (void*)script;
                    }

                    script += sizeof(CsCmdActorCue);
                }
                break;

            case CS_CMD_ACTOR_CUE_4_0:
            case CS_CMD_ACTOR_CUE_4_1:
            case CS_CMD_ACTOR_CUE_4_2:
            case CS_CMD_ACTOR_CUE_4_3:
            case CS_CMD_ACTOR_CUE_4_4:
            case CS_CMD_ACTOR_CUE_4_5:
            case CS_CMD_ACTOR_CUE_4_6:
            case CS_CMD_ACTOR_CUE_4_7:
            case CS_CMD_ACTOR_CUE_4_8:
                MemCpy(&cmdEntries, script, sizeof(cmdEntries));
                script += sizeof(cmdEntries);

                for (j = 0; j < cmdEntries; j++) {
                    cmd = script;

                    if ((csCtx->curFrame > ((CsCmdActorCue*)cmd)->startFrame) &&
                        (csCtx->curFrame <= ((CsCmdActorCue*)cmd)->endFrame)) {
                        csCtx->actorCues[4] = (void*)script;
                    }

                    script += sizeof(CsCmdActorCue);
                }
                break;

            case CS_CMD_ACTOR_CUE_5_0:
            case CS_CMD_ACTOR_CUE_5_1:
            case CS_CMD_ACTOR_CUE_5_2:
            case CS_CMD_ACTOR_CUE_5_3:
            case CS_CMD_ACTOR_CUE_5_4:
            case CS_CMD_ACTOR_CUE_5_5:
            case CS_CMD_ACTOR_CUE_5_6:
                MemCpy(&cmdEntries, script, sizeof(cmdEntries));
                script += sizeof(cmdEntries);

                for (j = 0; j < cmdEntries; j++) {
                    cmd = script;

                    if ((csCtx->curFrame > ((CsCmdActorCue*)cmd)->startFrame) &&
                        (csCtx->curFrame <= ((CsCmdActorCue*)cmd)->endFrame)) {
                        csCtx->actorCues[5] = (void*)script;
                    }

                    script += sizeof(CsCmdActorCue);
                }
                break;

            case CS_CMD_ACTOR_CUE_6_0:
            case CS_CMD_ACTOR_CUE_6_1:
            case CS_CMD_ACTOR_CUE_6_2:
            case CS_CMD_ACTOR_CUE_6_3:
            case CS_CMD_ACTOR_CUE_6_4:
            case CS_CMD_ACTOR_CUE_6_5:
            case CS_CMD_ACTOR_CUE_6_6:
            case CS_CMD_ACTOR_CUE_6_7:
                MemCpy(&cmdEntries, script, sizeof(cmdEntries));
                script += sizeof(cmdEntries);

                for (j = 0; j < cmdEntries; j++) {
                    cmd = script;

                    if ((csCtx->curFrame > ((CsCmdActorCue*)cmd)->startFrame) &&
                        (csCtx->curFrame <= ((CsCmdActorCue*)cmd)->endFrame)) {
                        csCtx->actorCues[6] = (void*)script;
                    }

                    script += sizeof(CsCmdActorCue);
                }
                break;

            case CS_CMD_ACTOR_CUE_7_0:
            case CS_CMD_ACTOR_CUE_7_1:
            case CS_CMD_ACTOR_CUE_7_2:
            case CS_CMD_ACTOR_CUE_7_3:
            case CS_CMD_ACTOR_CUE_7_4:
            case CS_CMD_ACTOR_CUE_7_5:
            case CS_CMD_ACTOR_CUE_7_6:
                MemCpy(&cmdEntries, script, sizeof(cmdEntries));
                script += sizeof(cmdEntries);

                for (j = 0; j < cmdEntries; j++) {
                    cmd = script;

                    if ((csCtx->curFrame > ((CsCmdActorCue*)cmd)->startFrame) &&
                        (csCtx->curFrame <= ((CsCmdActorCue*)cmd)->endFrame)) {
                        csCtx->actorCues[7] = (void*)script;
                    }

                    script += sizeof(CsCmdActorCue);
                }
                break;

            case CS_CMD_ACTOR_CUE_8_0:
                MemCpy(&cmdEntries, script, sizeof(cmdEntries));
                script += sizeof(cmdEntries);

                for (j = 0; j < cmdEntries; j++) {
                    cmd = script;

                    if ((csCtx->curFrame > ((CsCmdActorCue*)cmd)->startFrame) &&
                        (csCtx->curFrame <= ((CsCmdActorCue*)cmd)->endFrame)) {
                        csCtx->actorCues[8] = (void*)script;
                    }

                    script += sizeof(CsCmdActorCue);
                }
                break;

            case CS_CMD_ACTOR_CUE_9_0:
                MemCpy(&cmdEntries, script, sizeof(cmdEntries));
                script += sizeof(cmdEntries);

                for (j = 0; j < cmdEntries; j++) {
                    cmd = script;

                    if ((csCtx->curFrame > ((CsCmdActorCue*)cmd)->startFrame) &&
                        (csCtx->curFrame <= ((CsCmdActorCue*)cmd)->endFrame)) {
                        csCtx->actorCues[9] = (void*)script;
                    }

                    script += sizeof(CsCmdActorCue);
                }
                break;

            case CS_CMD_CAM_EYE_SPLINE:
                script += CutsceneCmd_UpdateCamEyeSpline(play, csCtx, (void*)script, false);
                break;

            case CS_CMD_CAM_EYE_SPLINE_REL_TO_PLAYER:
                script += CutsceneCmd_UpdateCamEyeSpline(play, csCtx, (void*)script, true);
                break;

            case CS_CMD_CAM_AT_SPLINE:
                script += CutsceneCmd_UpdateCamAtSpline(play, csCtx, (void*)script, false);
                break;

            case CS_CMD_CAM_AT_SPLINE_REL_TO_PLAYER:
                script += CutsceneCmd_UpdateCamAtSpline(play, csCtx, (void*)script, true);
                break;

            case CS_CMD_CAM_EYE:
                script += CutsceneCmd_SetCamEye(play, csCtx, (void*)script, 0);
                break;

            case CS_CMD_CAM_AT:
                script += CutsceneCmd_SetCamAt(play, csCtx, (void*)script, 0);
                break;

            case CS_CMD_DESTINATION:
                script += sizeof(cmdEntries);
                CutsceneCmd_Destination(play, csCtx, (void*)script);
                script += sizeof(CsCmdDestination);
                break;

            case CS_CMD_TEXT:
                MemCpy(&cmdEntries, script, sizeof(cmdEntries));
                script += sizeof(cmdEntries);

                for (j = 0; j < cmdEntries; j++) {
                    cmd = script;

                    if (((CsCmdText*)cmd)->textId != CS_TEXT_ID_NONE) {
                        CutsceneCmd_Text(play, csCtx, (void*)script);
                    }

                    script += sizeof(CsCmdText);
                }
                break;

            case CS_CMD_TRANSITION:
                script += sizeof(cmdEntries);
                CutsceneCmd_Transition(play, csCtx, (void*)script);
                script += sizeof(CsCmdTransition);
                break;

            default:
                MemCpy(&cmdEntries, script, 4);
                script += sizeof(cmdEntries);

                for (j = 0; j < cmdEntries; j++) {
                    script += 0x30;
                }
                break;
        }
    }
}

void CutsceneHandler_RunScript(PlayState* play, CutsceneContext* csCtx) {
    Gfx* displayList;
    Gfx* prevDisplayList;

    if (0) {} // Necessary to match

    if (gSaveContext.cutsceneIndex >= 0xFFF0) {
        if (0) {} // Also necessary to match

        if (BREG(0) != 0) {
            OPEN_DISPS(play->state.gfxCtx, "../z_demo.c", 4101);

            prevDisplayList = POLY_OPA_DISP;
            displayList = Graph_GfxPlusOne(POLY_OPA_DISP);
            gSPDisplayList(OVERLAY_DISP++, displayList);
            Cutscene_DrawDebugInfo(play, &displayList, csCtx);
            gSPEndDisplayList(displayList++);
            Graph_BranchDlist(prevDisplayList, displayList);
            POLY_OPA_DISP = displayList;

            CLOSE_DISPS(play->state.gfxCtx, "../z_demo.c", 4108);
        }

        csCtx->curFrame++;

        if (R_USE_DEBUG_CUTSCENE) {
            Cutscene_ProcessScript(play, csCtx, gDebugCutsceneScript);
        } else {
            Cutscene_ProcessScript(play, csCtx, play->csCtx.script);
        }
    }
}

void CutsceneHandler_StopManual(PlayState* play, CutsceneContext* csCtx) {
    if (Cutscene_StepTimer(play, csCtx, 0.0f)) {
        Audio_SetCutsceneFlag(0);
        csCtx->state = CS_STATE_IDLE;
    }
}

void CutsceneHandler_StopScript(PlayState* play, CutsceneContext* csCtx) {
    s16 i;

    if (Cutscene_StepTimer(play, csCtx, 0.0f)) {
        csCtx->playerCue = NULL;

        for (i = 0; i < ARRAY_COUNT(csCtx->actorCues); i++) {
            csCtx->actorCues[i] = NULL;
        }

        osSyncPrintf("\n\n\n\n\nやっぱりここかいな"); // "Right here, huh"

        gSaveContext.cutsceneIndex = 0;
        gSaveContext.gameMode = GAMEMODE_NORMAL;

        if (gUseCutsceneCam) {
            switch (gSaveContext.entranceIndex) {
                case ENTR_HYRULE_FIELD_11:
                case ENTR_HYRULE_FIELD_12:
                case ENTR_HYRULE_FIELD_13:
                case ENTR_HYRULE_FIELD_15:
                    Play_CopyCamera(play, sReturnToCamId, csCtx->subCamId);
            }

            Play_ChangeCameraStatus(play, sReturnToCamId, CAM_STAT_ACTIVE);
            Play_ClearCamera(play, csCtx->subCamId);
            func_8005B1A4(play->cameraPtrs[sReturnToCamId]);
        }

        Audio_SetCutsceneFlag(0);
        csCtx->state = CS_STATE_IDLE;
    }
}

void Cutscene_SetupScripted(PlayState* play, CutsceneContext* csCtx) {
    u8 i;

    if ((gSaveContext.cutsceneTrigger != 0) && (csCtx->state == CS_STATE_IDLE) && !Player_InCsMode(play)) {
        gSaveContext.cutsceneIndex = 0xFFFD;
    }

    if ((gSaveContext.cutsceneIndex >= 0xFFF0) && (csCtx->state == CS_STATE_IDLE)) {
        CutsceneFlags_Unset(play, 0);

        sCurTextId = 0;
        sCurOcarinaAction = 0;
        csCtx->unk_12 = 0;
        csCtx->playerCue = NULL;

        for (i = 0; i < ARRAY_COUNT(csCtx->actorCues); i++) {
            csCtx->actorCues[i] = NULL;
        }

        csCtx->state++; // CS_STATE_START

        if (csCtx->state == CS_STATE_START) {
            Audio_SetCutsceneFlag(1);

            csCtx->curFrame = 0xFFFF;

            csCtx->camEyeSplinePointsAppliedFrame = CS_CAM_DATA_NOT_APPLIED;
            gCamAtSplinePointsAppliedFrame = CS_CAM_DATA_NOT_APPLIED;
            gCamEyePointAppliedFrame = CS_CAM_DATA_NOT_APPLIED;
            gCamAtPointAppliedFrame = CS_CAM_DATA_NOT_APPLIED;

            csCtx->camAtReady = false;
            csCtx->camEyeReady = false;

            sReturnToCamId = play->activeCamId;

            if (gUseCutsceneCam) {
                csCtx->subCamId = Play_CreateSubCamera(play);
            }

            if (gSaveContext.cutsceneTrigger == 0) {
                Interface_ChangeHudVisibilityMode(HUD_VISIBILITY_NOTHING);
                Letterbox_SetSizeTarget(32);
                Letterbox_SetSize(32);
                csCtx->state++; // CS_STATE_RUN
            }

            CutsceneHandler_RunScript(play, csCtx);
        }

        gSaveContext.cutsceneTrigger = 0;
    }
}

u16 D_8015FCCC;
char D_8015FCD0[20]; // unreferenced
u8 D_8015FCE4;       // only written to, never read

void func_80069048(PlayState* play) {
    s16 i;

    D_8015FCCC = 0;
    for (i = 0; i < 20; i++) {
        ; // Empty Loop
    }
    D_8015FCE4 = 0;
}

void func_8006907C(PlayState* play) {
    if (D_8015FCCC != 0) {
        D_8015FCCC = 0;
    }
}

void Cutscene_HandleEntranceTriggers(PlayState* play) {
    EntranceCutscene* entranceCutscene;
    u8 requiredAge;
    s16 i;

    for (i = 0; i < ARRAY_COUNT(sEntranceCutsceneTable); i++) {
        entranceCutscene = &sEntranceCutsceneTable[i];
        requiredAge = entranceCutscene->ageRestriction;

        if (requiredAge == 2) {
            requiredAge = gSaveContext.linkAge;
        }

        if ((gSaveContext.entranceIndex == entranceCutscene->entrance) &&
            (!Flags_GetEventChkInf(entranceCutscene->flag) || (entranceCutscene->flag == EVENTCHKINF_EPONA_OBTAINED)) &&
            (gSaveContext.cutsceneIndex < 0xFFF0) && ((u8)gSaveContext.linkAge == requiredAge) &&
            (gSaveContext.respawnFlag <= 0)) {
            Flags_SetEventChkInf(entranceCutscene->flag);
            Cutscene_SetScript(play, entranceCutscene->script);
            gSaveContext.cutsceneTrigger = 2;
            gSaveContext.showTitleCard = false;
            break;
        }
    }
}

void Cutscene_HandleConditionalTriggers(PlayState* play) {
    osSyncPrintf("\ngame_info.mode=[%d] restart_flag", ((void)0, gSaveContext.respawnFlag));

    if ((gSaveContext.gameMode == GAMEMODE_NORMAL) && (gSaveContext.respawnFlag <= 0) &&
        (gSaveContext.cutsceneIndex < 0xFFF0)) {
        if ((gSaveContext.entranceIndex == ENTR_DESERT_COLOSSUS_1) && !Flags_GetEventChkInf(EVENTCHKINF_AC)) {
            Flags_SetEventChkInf(EVENTCHKINF_AC);
            gSaveContext.entranceIndex = ENTR_DESERT_COLOSSUS_0;
            gSaveContext.cutsceneIndex = 0xFFF0;
        } else if ((gSaveContext.entranceIndex == ENTR_KAKARIKO_VILLAGE_0) && LINK_IS_ADULT &&
                   GET_EVENTCHKINF(EVENTCHKINF_48) && GET_EVENTCHKINF(EVENTCHKINF_49) &&
                   GET_EVENTCHKINF(EVENTCHKINF_4A) && !Flags_GetEventChkInf(EVENTCHKINF_AA)) {
            Flags_SetEventChkInf(EVENTCHKINF_AA);
            gSaveContext.cutsceneIndex = 0xFFF0;
        } else if ((gSaveContext.entranceIndex == ENTR_LOST_WOODS_9) && !Flags_GetEventChkInf(EVENTCHKINF_C1)) {
            Flags_SetEventChkInf(EVENTCHKINF_C1);
            Item_Give(play, ITEM_OCARINA_FAIRY);
            gSaveContext.entranceIndex = ENTR_LOST_WOODS_0;
            gSaveContext.cutsceneIndex = 0xFFF0;
        } else if (CHECK_QUEST_ITEM(QUEST_MEDALLION_SPIRIT) && CHECK_QUEST_ITEM(QUEST_MEDALLION_SHADOW) &&
                   LINK_IS_ADULT && !Flags_GetEventChkInf(EVENTCHKINF_C4) &&
                   (gEntranceTable[((void)0, gSaveContext.entranceIndex)].sceneId == SCENE_TEMPLE_OF_TIME)) {
            Flags_SetEventChkInf(EVENTCHKINF_C4);
            gSaveContext.entranceIndex = ENTR_TEMPLE_OF_TIME_0;
            gSaveContext.cutsceneIndex = 0xFFF8;
        } else if (!Flags_GetEventChkInf(EVENTCHKINF_C7) &&
                   (gEntranceTable[((void)0, gSaveContext.entranceIndex)].sceneId == SCENE_GANON_BOSS)) {
            Flags_SetEventChkInf(EVENTCHKINF_C7);
            gSaveContext.entranceIndex = ENTR_GANON_BOSS_0;
            gSaveContext.cutsceneIndex = 0xFFF0;
        }
    }
}

void Cutscene_SetScript(PlayState* play, void* script) {
    if (SEGMENT_NUMBER(script) != 0) {
        play->csCtx.script = SEGMENTED_TO_VIRTUAL(script);
    } else {
        play->csCtx.script = script;
    }
}<|MERGE_RESOLUTION|>--- conflicted
+++ resolved
@@ -1525,22 +1525,11 @@
         csCtx->camEyeReady = true;
         csCtx->camEyePoints = (CutsceneCameraPoint*)script;
 
-<<<<<<< HEAD
         if (csCtx->camAtReady) {
             csCtx->camEyeSplinePointsAppliedFrame = cmd->startFrame;
 
             if (gUseCutsceneCam) {
-                Play_CameraChangeSetting(play, csCtx->subCamId, CAM_SET_CS_0);
-=======
-    if ((cmdBase->startFrame < csCtx->frames) && (csCtx->frames < cmdBase->endFrame) &&
-        ((csCtx->unk_18 < cmdBase->startFrame) || (csCtx->unk_18 >= 0xF000))) {
-        csCtx->unk_1B = 1;
-        csCtx->subCamEyePoints = (CutsceneCameraPoint*)cmd;
-        if (csCtx->unk_1A != 0) {
-            csCtx->unk_18 = cmdBase->startFrame;
-            if (D_8015FCC8 != 0) {
                 Play_ChangeCameraSetting(play, csCtx->subCamId, CAM_SET_CS_0);
->>>>>>> 70bbcebb
                 Play_ChangeCameraStatus(play, sReturnToCamId, CAM_STAT_WAIT);
                 Play_ChangeCameraStatus(play, csCtx->subCamId, CAM_STAT_ACTIVE);
                 Camera_ResetAnim(Play_GetCamera(play, csCtx->subCamId));
@@ -1578,19 +1567,8 @@
         if (csCtx->camEyeReady) {
             gCamAtSplinePointsAppliedFrame = cmd->startFrame;
 
-<<<<<<< HEAD
             if (gUseCutsceneCam) {
-                Play_CameraChangeSetting(play, csCtx->subCamId, CAM_SET_CS_0);
-=======
-    if ((cmdBase->startFrame < csCtx->frames) && (csCtx->frames < cmdBase->endFrame) &&
-        ((D_8015FCC0 < cmdBase->startFrame) || (D_8015FCC0 >= 0xF000))) {
-        csCtx->unk_1A = 1;
-        csCtx->subCamLookAtPoints = (CutsceneCameraPoint*)cmd;
-        if (csCtx->unk_1B != 0) {
-            D_8015FCC0 = cmdBase->startFrame;
-            if (D_8015FCC8 != 0) {
                 Play_ChangeCameraSetting(play, csCtx->subCamId, CAM_SET_CS_0);
->>>>>>> 70bbcebb
                 Play_ChangeCameraStatus(play, sReturnToCamId, CAM_STAT_WAIT);
                 Play_ChangeCameraStatus(play, csCtx->subCamId, CAM_STAT_ACTIVE);
                 Camera_ResetAnim(Play_GetCamera(play, csCtx->subCamId));
@@ -1637,8 +1615,7 @@
 
                 Play_ChangeCameraStatus(play, CAM_ID_MAIN, CAM_STAT_WAIT);
                 Play_ChangeCameraStatus(play, csCtx->subCamId, CAM_STAT_ACTIVE);
-<<<<<<< HEAD
-                Play_CameraChangeSetting(play, csCtx->subCamId, CAM_SET_FREE0);
+                Play_ChangeCameraSetting(play, csCtx->subCamId, CAM_SET_FREE0);
 
                 roll = csCtx->camAtPoints->cameraRoll * 1.40625f;
                 Camera_SetViewParam(subCam, CAM_VIEW_ROLL, &roll);
@@ -1651,21 +1628,8 @@
                 eye.y = csCtx->camEyePoints->pos.y;
                 eye.z = csCtx->camEyePoints->pos.z;
 
-                Play_CameraSetAtEye(play, csCtx->subCamId, &at, &eye);
-                Play_CameraSetFov(play, csCtx->subCamId, csCtx->camEyePoints->viewAngle);
-=======
-                Play_ChangeCameraSetting(play, csCtx->subCamId, CAM_SET_FREE0);
-                sp28 = csCtx->subCamLookAtPoints->cameraRoll * 1.40625f;
-                Camera_SetViewParam(subCam, CAM_VIEW_ROLL, &sp28);
-                sp3C.x = csCtx->subCamLookAtPoints->pos.x;
-                sp3C.y = csCtx->subCamLookAtPoints->pos.y;
-                sp3C.z = csCtx->subCamLookAtPoints->pos.z;
-                sp30.x = csCtx->subCamEyePoints->pos.x;
-                sp30.y = csCtx->subCamEyePoints->pos.y;
-                sp30.z = csCtx->subCamEyePoints->pos.z;
-                Play_SetCameraAtEye(play, csCtx->subCamId, &sp3C, &sp30);
-                Play_SetCameraFov(play, csCtx->subCamId, csCtx->subCamEyePoints->viewAngle);
->>>>>>> 70bbcebb
+                Play_SetCameraAtEye(play, csCtx->subCamId, &at, &eye);
+                Play_SetCameraFov(play, csCtx->subCamId, csCtx->camEyePoints->viewAngle);
             }
         }
     }
@@ -1699,8 +1663,7 @@
 
                 Play_ChangeCameraStatus(play, CAM_ID_MAIN, CAM_STAT_WAIT);
                 Play_ChangeCameraStatus(play, csCtx->subCamId, CAM_STAT_ACTIVE);
-<<<<<<< HEAD
-                Play_CameraChangeSetting(play, csCtx->subCamId, CAM_SET_FREE0);
+                Play_ChangeCameraSetting(play, csCtx->subCamId, CAM_SET_FREE0);
 
                 at.x = csCtx->camAtPoints->pos.x;
                 at.y = csCtx->camAtPoints->pos.y;
@@ -1710,19 +1673,8 @@
                 eye.y = csCtx->camEyePoints->pos.y;
                 eye.z = csCtx->camEyePoints->pos.z;
 
-                Play_CameraSetAtEye(play, csCtx->subCamId, &at, &eye);
-                Play_CameraSetFov(play, csCtx->subCamId, csCtx->camEyePoints->viewAngle);
-=======
-                Play_ChangeCameraSetting(play, csCtx->subCamId, CAM_SET_FREE0);
-                sp3C.x = csCtx->subCamLookAtPoints->pos.x;
-                sp3C.y = csCtx->subCamLookAtPoints->pos.y;
-                sp3C.z = csCtx->subCamLookAtPoints->pos.z;
-                sp30.x = csCtx->subCamEyePoints->pos.x;
-                sp30.y = csCtx->subCamEyePoints->pos.y;
-                sp30.z = csCtx->subCamEyePoints->pos.z;
-                Play_SetCameraAtEye(play, csCtx->subCamId, &sp3C, &sp30);
-                Play_SetCameraFov(play, csCtx->subCamId, csCtx->subCamEyePoints->viewAngle);
->>>>>>> 70bbcebb
+                Play_SetCameraAtEye(play, csCtx->subCamId, &at, &eye);
+                Play_SetCameraFov(play, csCtx->subCamId, csCtx->camEyePoints->viewAngle);
             }
         }
     }
