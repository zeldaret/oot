#include "gfx.h"
#include "macros.h"
#include "regs.h"
#include "sfx.h"
#include "sys_math3d.h"
#include "sys_matrix.h"
#include "terminal.h"
#include "versions.h"
#include "z64collision_check.h"
#include "z64effect.h"
#include "z64frame_advance.h"
#include "zelda_arena.h"
#include "z64play.h"

#include "overlays/effects/ovl_Effect_Ss_HitMark/z_eff_ss_hitmark.h"
#include "z_lib.h"

#pragma increment_block_number "gc-eu:128 gc-eu-mq:128 gc-jp:128 gc-jp-ce:128 gc-jp-mq:128 gc-us:128 gc-us-mq:128" \
<<<<<<< HEAD
                               "ntsc-1.2:96 pal-1.0:96 pal-1.1:96"
=======
                               "ntsc-1.0:104 ntsc-1.1:104 ntsc-1.2:104 pal-1.0:104 pal-1.1:104"
>>>>>>> 8ce69c3a

typedef s32 (*ColChkResetFunc)(PlayState*, Collider*);
typedef void (*ColChkApplyFunc)(PlayState*, CollisionCheckContext*, Collider*);
typedef void (*ColChkVsFunc)(PlayState*, CollisionCheckContext*, Collider*, Collider*);
typedef s32 (*ColChkLineFunc)(PlayState*, CollisionCheckContext*, Collider*, Vec3f*, Vec3f*);

#define SAC_ENABLE (1 << 0)

#if OOT_DEBUG
/**
 * Draws a red triangle with vertices vA, vB, and vC.
 */
void Collider_DrawRedPoly(GraphicsContext* gfxCtx, Vec3f* vA, Vec3f* vB, Vec3f* vC) {
    Collider_DrawPoly(gfxCtx, vA, vB, vC, 255, 0, 0);
}

/**
 * Draws the triangle with vertices vA, vB, and vC and with the specified color.
 */
void Collider_DrawPoly(GraphicsContext* gfxCtx, Vec3f* vA, Vec3f* vB, Vec3f* vC, u8 r, u8 g, u8 b) {
    Vtx* vtxTbl;
    Vtx* vtx;
    f32 nx;
    f32 ny;
    f32 nz;
    f32 originDist;

    OPEN_DISPS(gfxCtx, "../z_collision_check.c", 713);

    gSPMatrix(POLY_OPA_DISP++, &gMtxClear, G_MTX_NOPUSH | G_MTX_LOAD | G_MTX_MODELVIEW);
    gDPSetPrimColor(POLY_OPA_DISP++, 0x00, 0xFF, r, g, b, 50);
    gDPPipeSync(POLY_OPA_DISP++);
    gDPSetRenderMode(POLY_OPA_DISP++, G_RM_FOG_SHADE_A, G_RM_AA_ZB_OPA_SURF2);
    gSPTexture(POLY_OPA_DISP++, 0, 0, 0, G_TX_RENDERTILE, G_OFF);
    gDPPipeSync(POLY_OPA_DISP++);
    gDPSetCombineLERP(POLY_OPA_DISP++, SHADE, 0, PRIMITIVE, 0, SHADE, 0, PRIMITIVE, 0, 0, 0, 0, COMBINED, 0, 0, 0,
                      COMBINED);
    gSPClearGeometryMode(POLY_OPA_DISP++, G_CULL_BOTH);
    gSPSetGeometryMode(POLY_OPA_DISP++, G_LIGHTING);
    gDPPipeSync(POLY_OPA_DISP++);

    vtxTbl = GRAPH_ALLOC(gfxCtx, 3 * sizeof(Vtx));
    ASSERT(vtxTbl != NULL, "vtx_tbl != NULL", "../z_collision_check.c", 726);

    vtxTbl[0].n.ob[0] = vA->x;
    vtxTbl[0].n.ob[1] = vA->y;
    vtxTbl[0].n.ob[2] = vA->z;
    vtxTbl[1].n.ob[0] = vB->x;
    vtxTbl[1].n.ob[1] = vB->y;
    vtxTbl[1].n.ob[2] = vB->z;
    vtxTbl[2].n.ob[0] = vC->x;
    vtxTbl[2].n.ob[1] = vC->y;
    vtxTbl[2].n.ob[2] = vC->z;

    Math3D_DefPlane(vA, vB, vC, &nx, &ny, &nz, &originDist);

    for (vtx = vtxTbl; vtx < vtxTbl + 3; vtx++) {
        vtx->n.flag = 0;
        vtx->n.tc[0] = 0;
        vtx->n.tc[1] = 0;
        vtx->n.n[0] = (u8)(s32)nx & 0xFF;
        vtx->n.n[1] = (u8)(s32)ny & 0xFF;
        vtx->n.n[2] = (u8)(s32)nz & 0xFF;
        vtx->n.a = 255;
    }

    gSPVertex(POLY_OPA_DISP++, vtxTbl, 3, 0);
    gSP1Triangle(POLY_OPA_DISP++, 0, 1, 2, 0);

    CLOSE_DISPS(gfxCtx, "../z_collision_check.c", 757);
}
#endif

s32 Collider_InitBase(PlayState* play, Collider* col) {
    static Collider init = {
        NULL, NULL, NULL, NULL, AT_NONE, AC_NONE, OC1_NONE, OC2_NONE, COL_MATERIAL_HIT3, COLSHAPE_MAX,
    };

    *col = init;
    return true;
}

s32 Collider_DestroyBase(PlayState* play, Collider* col) {
    return true;
}

/**
 * Uses default OC2_TYPE_1 and COL_MATERIAL_HIT0
 */
s32 Collider_SetBaseToActor(PlayState* play, Collider* col, ColliderInitToActor* src) {
    col->actor = src->actor;
    col->atFlags = src->atFlags;
    col->acFlags = src->acFlags;
    col->ocFlags1 = src->ocFlags1;
    col->ocFlags2 = OC2_TYPE_1;
    col->shape = src->shape;
    return true;
}

/**
 * Uses default OC2_TYPE_1
 */
s32 Collider_SetBaseType1(PlayState* play, Collider* col, Actor* actor, ColliderInitType1* src) {
    col->actor = actor;
    col->colMaterial = src->colMaterial;
    col->atFlags = src->atFlags;
    col->acFlags = src->acFlags;
    col->ocFlags1 = src->ocFlags1;
    col->ocFlags2 = OC2_TYPE_1;
    col->shape = src->shape;
    return true;
}

s32 Collider_SetBase(PlayState* play, Collider* col, Actor* actor, ColliderInit* src) {
    col->actor = actor;
    col->colMaterial = src->colMaterial;
    col->atFlags = src->atFlags;
    col->acFlags = src->acFlags;
    col->ocFlags1 = src->ocFlags1;
    col->ocFlags2 = src->ocFlags2;
    col->shape = src->shape;
    return true;
}

void Collider_ResetATBase(PlayState* play, Collider* col) {
    col->at = NULL;
    col->atFlags &= ~(AT_HIT | AT_BOUNCED);
}

void Collider_ResetACBase(PlayState* play, Collider* col) {
    col->ac = NULL;
    col->acFlags &= ~(AC_HIT | AC_BOUNCED);
}

void Collider_ResetOCBase(PlayState* play, Collider* col) {
    col->oc = NULL;
    col->ocFlags1 &= ~OC1_HIT;
    col->ocFlags2 &= ~OC2_HIT_PLAYER;
}

s32 Collider_InitElementDamageInfoAT(PlayState* play, ColliderElementDamageInfoAT* atDmgInfo) {
    static ColliderElementDamageInfoAT init = { 0x00000000, 0, 0 };

    *atDmgInfo = init;
    return true;
}

s32 Collider_DestroyElementDamageInfoAT(PlayState* play, ColliderElementDamageInfoAT* atDmgInfo) {
    return true;
}

s32 Collider_SetElementDamageInfoAT(PlayState* play, ColliderElementDamageInfoAT* dest,
                                    ColliderElementDamageInfoAT* src) {
    dest->dmgFlags = src->dmgFlags;
    dest->effect = src->effect;
    dest->damage = src->damage;
    return true;
}

void Collider_ResetATElement_Unk(PlayState* play, ColliderElement* elem) {
}

s32 Collider_InitElementDamageInfoAC(PlayState* play, ColliderElementDamageInfoAC* acDmgInfo) {
    static ColliderElementDamageInfoAC init = { 0xFFCFFFFF, 0, 0, { 0, 0, 0 } };

    *acDmgInfo = init;
    return true;
}

s32 Collider_DestroyElementDamageInfoAC(PlayState* play, ColliderElementDamageInfoAC* acDmgInfo) {
    return true;
}

s32 Collider_SetElementDamageInfoAC(PlayState* play, ColliderElementDamageInfoAC* acDmgInfo,
                                    ColliderElementDamageInfoACInit* init) {
    acDmgInfo->dmgFlags = init->dmgFlags;
    acDmgInfo->effect = init->effect;
    acDmgInfo->defense = init->defense;
    return true;
}

s32 Collider_InitElement(PlayState* play, ColliderElement* elem) {
    static ColliderElement init = {
        { 0, 0, 0 },
        { 0xFFCFFFFF, 0, 0, { 0, 0, 0 } },
        ELEM_MATERIAL_UNK0,
        ATELEM_NONE,
        ACELEM_NONE,
        OCELEM_NONE,
        NULL,
        NULL,
        NULL,
        NULL,
    };

    *elem = init;
    Collider_InitElementDamageInfoAT(play, &elem->atDmgInfo);
    Collider_InitElementDamageInfoAC(play, &elem->acDmgInfo);
    return true;
}

s32 Collider_DestroyElement(PlayState* play, ColliderElement* elem) {
    Collider_DestroyElementDamageInfoAT(play, &elem->atDmgInfo);
    Collider_DestroyElementDamageInfoAC(play, &elem->acDmgInfo);
    return true;
}

s32 Collider_SetElement(PlayState* play, ColliderElement* elem, ColliderElementInit* elemInit) {
    elem->elemMaterial = elemInit->elemMaterial;
    Collider_SetElementDamageInfoAT(play, &elem->atDmgInfo, &elemInit->atDmgInfo);
    Collider_SetElementDamageInfoAC(play, &elem->acDmgInfo, &elemInit->acDmgInfo);
    elem->atElemFlags = elemInit->atElemFlags;
    elem->acElemFlags = elemInit->acElemFlags;
    elem->ocElemFlags = elemInit->ocElemFlags;
    return true;
}

void Collider_ResetATElement(PlayState* play, ColliderElement* elem) {
    elem->atHit = NULL;
    elem->atHitElem = NULL;
    elem->atElemFlags &= ~ATELEM_HIT;
    elem->atElemFlags &= ~ATELEM_DREW_HITMARK;
    Collider_ResetATElement_Unk(play, elem);
}

void Collider_ResetACElement(PlayState* play, ColliderElement* elem) {
    elem->acDmgInfo.hitPos.x = elem->acDmgInfo.hitPos.y = elem->acDmgInfo.hitPos.z = 0;
    elem->acElemFlags &= ~ACELEM_HIT;
    elem->acElemFlags &= ~ACELEM_DRAW_HITMARK;
    elem->acHit = NULL;
    elem->acHitElem = NULL;
}

void Collider_ResetOCElement(PlayState* play, ColliderElement* elem) {
    elem->ocElemFlags &= ~OCELEM_HIT;
}

s32 Collider_InitJntSphElementDim(PlayState* play, ColliderJntSphElementDim* dim) {
    static ColliderJntSphElementDim init = {
        { { 0, 0, 0 }, 0 },
        { { 0, 0, 0 }, 0 },
        0.0f,
        0,
    };
    *dim = init;
    return true;
}

s32 Collider_DestroyJntSphElementDim(PlayState* play, ColliderJntSphElementDim* dim) {
    return true;
}

s32 Collider_SetJntSphElementDim(PlayState* play, ColliderJntSphElementDim* dest, ColliderJntSphElementDimInit* src) {
    dest->limb = src->limb;
    dest->modelSphere = src->modelSphere;
    dest->scale = src->scale * 0.01f;
    return true;
}

s32 Collider_InitJntSphElement(PlayState* play, ColliderJntSphElement* jntSphElem) {
    Collider_InitElement(play, &jntSphElem->base);
    Collider_InitJntSphElementDim(play, &jntSphElem->dim);
    return true;
}

s32 Collider_DestroyJntSphElement(PlayState* play, ColliderJntSphElement* jntSphElem) {
    Collider_DestroyElement(play, &jntSphElem->base);
    Collider_DestroyJntSphElementDim(play, &jntSphElem->dim);
    return true;
}

s32 Collider_SetJntSphElement(PlayState* play, ColliderJntSphElement* dest, ColliderJntSphElementInit* src) {
    Collider_SetElement(play, &dest->base, &src->base);
    Collider_SetJntSphElementDim(play, &dest->dim, &src->dim);
    return true;
}

s32 Collider_ResetJntSphElementAT(PlayState* play, ColliderJntSphElement* jntSphElem) {
    Collider_ResetATElement(play, &jntSphElem->base);
    return true;
}

s32 Collider_ResetJntSphElementAC(PlayState* play, ColliderJntSphElement* jntSphElem) {
    Collider_ResetACElement(play, &jntSphElem->base);
    return true;
}

s32 Collider_ResetJntSphElementOC(PlayState* play, ColliderJntSphElement* jntSphElem) {
    Collider_ResetOCElement(play, &jntSphElem->base);
    return true;
}

/**
 * Initializes a ColliderJntSph to default values
 */
s32 Collider_InitJntSph(PlayState* play, ColliderJntSph* jntSph) {
    Collider_InitBase(play, &jntSph->base);
    jntSph->count = 0;
    jntSph->elements = NULL;
    return true;
}

/**
 * Destroys a dynamically allocated ColliderJntSph
 */
s32 Collider_FreeJntSph(PlayState* play, ColliderJntSph* jntSph) {
    ColliderJntSphElement* jntSphElem;

    Collider_DestroyBase(play, &jntSph->base);
    for (jntSphElem = jntSph->elements; jntSphElem < jntSph->elements + jntSph->count; jntSphElem++) {
        Collider_DestroyJntSphElement(play, jntSphElem);
    }

    jntSph->count = 0;
    if (jntSph->elements != NULL) {
        ZELDA_ARENA_FREE(jntSph->elements, "../z_collision_check.c", 1393);
    }
    jntSph->elements = NULL;
    return true;
}

/**
 * Destroys a preallocated ColliderJntSph
 */
s32 Collider_DestroyJntSph(PlayState* play, ColliderJntSph* jntSph) {
    ColliderJntSphElement* jntSphElem;

    Collider_DestroyBase(play, &jntSph->base);
    for (jntSphElem = jntSph->elements; jntSphElem < jntSph->elements + jntSph->count; jntSphElem++) {
        Collider_DestroyJntSphElement(play, jntSphElem);
    }
    jntSph->count = 0;
    jntSph->elements = NULL;
    return true;
}

/**
 * Sets up the ColliderJntSph using the values in src, sets it to the actor specified in src, and dynamically allocates
 * the element array. Uses default OC2_TYPE_1 and COL_MATERIAL_HIT0. Unused.
 */
s32 Collider_SetJntSphToActor(PlayState* play, ColliderJntSph* dest, ColliderJntSphInitToActor* src) {
    ColliderJntSphElement* destElem;
    ColliderJntSphElementInit* srcElem;

    Collider_SetBaseToActor(play, &dest->base, &src->base);
    dest->count = src->count;
    dest->elements = ZELDA_ARENA_MALLOC(src->count * sizeof(ColliderJntSphElement), "../z_collision_check.c", 1443);

    if (dest->elements == NULL) {
        dest->count = 0;
        PRINTF(VT_FGCOL(RED));
        PRINTF(T("ClObjJntSph_set():zelda_malloc()出来ません。\n", "ClObjJntSph_set():zelda_malloc() Can not.\n"));
        PRINTF(VT_RST);
        return false;
    }

    for (destElem = dest->elements, srcElem = src->elements; destElem < dest->elements + dest->count;
         destElem++, srcElem++) {
        Collider_InitJntSphElement(play, destElem);
        Collider_SetJntSphElement(play, destElem, srcElem);
    }
    return true;
}

/**
 * Sets up the ColliderJntSph using the values in src and dynamically allocates the element array. Uses default
 * OC2_TYPE_1. Only used by En_Nwc, an unused and unfinished actor.
 */
s32 Collider_SetJntSphAllocType1(PlayState* play, ColliderJntSph* dest, Actor* actor, ColliderJntSphInitType1* src) {
    ColliderJntSphElement* destElem;
    ColliderJntSphElementInit* srcElem;

    Collider_SetBaseType1(play, &dest->base, actor, &src->base);
    dest->count = src->count;
    dest->elements = ZELDA_ARENA_MALLOC(src->count * sizeof(ColliderJntSphElement), "../z_collision_check.c", 1490);

    if (dest->elements == NULL) {
        dest->count = 0;
        PRINTF(VT_FGCOL(RED));
        PRINTF(T("ClObjJntSph_set3():zelda_malloc_出来ません。\n", "ClObjJntSph_set3():zelda_malloc_ Can not.\n"));
        PRINTF(VT_RST);
        return false;
    }

    for (destElem = dest->elements, srcElem = src->elements; destElem < dest->elements + dest->count;
         destElem++, srcElem++) {
        Collider_InitJntSphElement(play, destElem);
        Collider_SetJntSphElement(play, destElem, srcElem);
    }
    return true;
}

/**
 * Sets up the ColliderJntSph using the values in src and dynamically allocates the element array.
 * Unused.
 */
s32 Collider_SetJntSphAlloc(PlayState* play, ColliderJntSph* dest, Actor* actor, ColliderJntSphInit* src) {
    ColliderJntSphElement* destElem;
    ColliderJntSphElementInit* srcElem;

    Collider_SetBase(play, &dest->base, actor, &src->base);
    dest->count = src->count;
    dest->elements = ZELDA_ARENA_MALLOC(src->count * sizeof(ColliderJntSphElement), "../z_collision_check.c", 1551);

    if (dest->elements == NULL) {
        dest->count = 0;
        PRINTF(VT_FGCOL(RED));
        PRINTF(T("ClObjJntSph_set5():zelda_malloc出来ません\n", "ClObjJntSph_set5():zelda_malloc Can not\n"));
        PRINTF(VT_RST);
        return false;
    }
    for (destElem = dest->elements, srcElem = src->elements; destElem < dest->elements + dest->count;
         destElem++, srcElem++) {
        Collider_InitJntSphElement(play, destElem);
        Collider_SetJntSphElement(play, destElem, srcElem);
    }
    return true;
}

/**
 * Sets up the ColliderJntSph using the values in src, placing the element array in elements.
 */
s32 Collider_SetJntSph(PlayState* play, ColliderJntSph* dest, Actor* actor, ColliderJntSphInit* src,
                       ColliderJntSphElement* jntSphElements) {
    ColliderJntSphElement* destElem;
    ColliderJntSphElementInit* srcElem;

    Collider_SetBase(play, &dest->base, actor, &src->base);
    dest->count = src->count;
    dest->elements = jntSphElements;
    ASSERT(dest->elements != NULL, "pclobj_jntsph->elem_tbl != NULL", "../z_collision_check.c", 1603);

    for (destElem = dest->elements, srcElem = src->elements; destElem < dest->elements + dest->count;
         destElem++, srcElem++) {
        Collider_InitJntSphElement(play, destElem);
        Collider_SetJntSphElement(play, destElem, srcElem);
    }
    return true;
}

/**
 * Resets the collider's AT collision flags.
 */
s32 Collider_ResetJntSphAT(PlayState* play, Collider* col) {
    ColliderJntSphElement* jntSphElem;
    ColliderJntSph* jntSph = (ColliderJntSph*)col;

    Collider_ResetATBase(play, &jntSph->base);

    for (jntSphElem = jntSph->elements; jntSphElem < jntSph->elements + jntSph->count; jntSphElem++) {
        Collider_ResetJntSphElementAT(play, jntSphElem);
    }
    return true;
}

/**
 * Resets the collider's AC collision flags.
 */
s32 Collider_ResetJntSphAC(PlayState* play, Collider* col) {
    ColliderJntSphElement* jntSphElem;
    ColliderJntSph* jntSph = (ColliderJntSph*)col;

    Collider_ResetACBase(play, &jntSph->base);

    for (jntSphElem = jntSph->elements; jntSphElem < jntSph->elements + jntSph->count; jntSphElem++) {
        Collider_ResetJntSphElementAC(play, jntSphElem);
    }
    return true;
}

/**
 * Resets the collider's OC collision flags.
 */
s32 Collider_ResetJntSphOC(PlayState* play, Collider* col) {
    ColliderJntSphElement* jntSphElem;
    ColliderJntSph* jntSph = (ColliderJntSph*)col;

    Collider_ResetOCBase(play, &jntSph->base);

    for (jntSphElem = jntSph->elements; jntSphElem < jntSph->elements + jntSph->count; jntSphElem++) {
        Collider_ResetJntSphElementOC(play, jntSphElem);
    }
    return true;
}

s32 Collider_InitCylinderDim(PlayState* play, Cylinder16* dim) {
    Cylinder16 init = { 0, 0, 0, { 0, 0, 0 } };

    *dim = init;
    return true;
}

s32 Collider_DestroyCylinderDim(PlayState* play, Cylinder16* dim) {
    return true;
}

s32 Collider_SetCylinderDim(PlayState* play, Cylinder16* dest, Cylinder16* src) {
    *dest = *src;
    return true;
}

/**
 * Initializes a ColliderCylinder to default values
 */
s32 Collider_InitCylinder(PlayState* play, ColliderCylinder* cyl) {
    Collider_InitBase(play, &cyl->base);
    Collider_InitElement(play, &cyl->elem);
    Collider_InitCylinderDim(play, &cyl->dim);
    return true;
}

/**
 * Destroys a ColliderCylinder
 */
s32 Collider_DestroyCylinder(PlayState* play, ColliderCylinder* cyl) {
    Collider_DestroyBase(play, &cyl->base);
    Collider_DestroyElement(play, &cyl->elem);
    Collider_DestroyCylinderDim(play, &cyl->dim);
    return true;
}

/**
 * Sets up the ColliderCylinder using the values in src and sets it to the actor specified in src. Uses default
 * OC2_TYPE_1 and COL_MATERIAL_0. Used only by DekuJr, who sets it to himself anyways.
 */
s32 Collider_SetCylinderToActor(PlayState* play, ColliderCylinder* dest, ColliderCylinderInitToActor* src) {
    Collider_SetBaseToActor(play, &dest->base, &src->base);
    Collider_SetElement(play, &dest->elem, &src->elem);
    Collider_SetCylinderDim(play, &dest->dim, &src->dim);
    return true;
}

/**
 * Sets up the ColliderCylinder using the values in src. Uses default OC2_TYPE_1
 */
s32 Collider_SetCylinderType1(PlayState* play, ColliderCylinder* dest, Actor* actor, ColliderCylinderInitType1* src) {
    Collider_SetBaseType1(play, &dest->base, actor, &src->base);
    Collider_SetElement(play, &dest->elem, &src->elem);
    Collider_SetCylinderDim(play, &dest->dim, &src->dim);
    return true;
}

/**
 * Sets up the ColliderCylinder using the values in src.
 */
s32 Collider_SetCylinder(PlayState* play, ColliderCylinder* dest, Actor* actor, ColliderCylinderInit* src) {
    Collider_SetBase(play, &dest->base, actor, &src->base);
    Collider_SetElement(play, &dest->elem, &src->elem);
    Collider_SetCylinderDim(play, &dest->dim, &src->dim);
    return true;
}

/**
 * Resets the collider's AT collision flags.
 */
s32 Collider_ResetCylinderAT(PlayState* play, Collider* col) {
    ColliderCylinder* cyl = (ColliderCylinder*)col;

    Collider_ResetATBase(play, &cyl->base);
    Collider_ResetATElement(play, &cyl->elem);
    return true;
}

/**
 * Resets the collider's AC collision flags.
 */
s32 Collider_ResetCylinderAC(PlayState* play, Collider* col) {
    ColliderCylinder* cyl = (ColliderCylinder*)col;

    Collider_ResetACBase(play, &cyl->base);
    Collider_ResetACElement(play, &cyl->elem);
    return true;
}

/**
 * Resets the collider's OC collision flags.
 */
s32 Collider_ResetCylinderOC(PlayState* play, Collider* col) {
    ColliderCylinder* cyl = (ColliderCylinder*)col;

    Collider_ResetOCBase(play, &cyl->base);
    Collider_ResetOCElement(play, &cyl->elem);
    return true;
}

s32 Collider_InitTrisElementDim(PlayState* play, TriNorm* dim) {
    static TriNorm init = {
        { { 0.0f, 0.0f, 0.0f }, { 0.0f, 0.0f, 0.0f }, { 0.0f, 0.0f, 0.0f } },
        { { 0.0f, 0.0f, 0.0f }, 0.0f },
    };

    *dim = init;
    return true;
}

s32 Collider_DestroyTrisElementDim(PlayState* play, TriNorm* dim) {
    return true;
}

s32 Collider_SetTrisElementDim(PlayState* play, TriNorm* dest, ColliderTrisElementDimInit* src) {
    Vec3f* destVtx;
    Vec3f* srcVtx;
    f32 nx;
    f32 ny;
    f32 nz;
    f32 originDist;

    for (destVtx = dest->vtx, srcVtx = src->vtx; destVtx < dest->vtx + 3; destVtx++, srcVtx++) {
        *destVtx = *srcVtx;
    }

    Math3D_DefPlane(&src->vtx[0], &src->vtx[1], &src->vtx[2], &nx, &ny, &nz, &originDist);

    dest->plane.normal.x = nx;
    dest->plane.normal.y = ny;
    dest->plane.normal.z = nz;
    dest->plane.originDist = originDist;
    return true;
}

s32 Collider_InitTrisElement(PlayState* play, ColliderTrisElement* trisElem) {
    Collider_InitElement(play, &trisElem->base);
    Collider_InitTrisElementDim(play, &trisElem->dim);
    return true;
}

s32 Collider_DestroyTrisElement(PlayState* play, ColliderTrisElement* trisElem) {
    Collider_DestroyElement(play, &trisElem->base);
    Collider_DestroyTrisElementDim(play, &trisElem->dim);
    return true;
}

s32 Collider_SetTrisElement(PlayState* play, ColliderTrisElement* dest, ColliderTrisElementInit* src) {
    Collider_SetElement(play, &dest->base, &src->base);
    Collider_SetTrisElementDim(play, &dest->dim, &src->dim);
    return true;
}

s32 Collider_ResetTrisElementAT(PlayState* play, ColliderTrisElement* trisElem) {
    Collider_ResetATElement(play, &trisElem->base);
    return true;
}

s32 Collider_ResetTrisElementAC(PlayState* play, ColliderTrisElement* trisElem) {
    Collider_ResetACElement(play, &trisElem->base);
    return true;
}

s32 Collider_ResetTrisElementOC(PlayState* play, ColliderTrisElement* trisElem) {
    Collider_ResetOCElement(play, &trisElem->base);
    return true;
}

/**
 * Initializes a ColliderTris to default values
 */
s32 Collider_InitTris(PlayState* play, ColliderTris* tris) {
    Collider_InitBase(play, &tris->base);
    tris->count = 0;
    tris->elements = NULL;
    return true;
}

/**
 * Destroys a dynamically allocated ColliderTris
 * Unused
 */
s32 Collider_FreeTris(PlayState* play, ColliderTris* tris) {
    ColliderTrisElement* trisElem;

    Collider_DestroyBase(play, &tris->base);
    for (trisElem = tris->elements; trisElem < tris->elements + tris->count; trisElem++) {
        Collider_DestroyTrisElement(play, trisElem);
    }

    tris->count = 0;
    if (tris->elements != NULL) {
        ZELDA_ARENA_FREE(tris->elements, "../z_collision_check.c", 2099);
    }
    tris->elements = NULL;
    return true;
}

/**
 * Destroys a preallocated ColliderTris
 */
s32 Collider_DestroyTris(PlayState* play, ColliderTris* tris) {
    ColliderTrisElement* trisElem;

    Collider_DestroyBase(play, &tris->base);
    for (trisElem = tris->elements; trisElem < tris->elements + tris->count; trisElem++) {
        Collider_DestroyTrisElement(play, trisElem);
    }

    tris->count = 0;
    tris->elements = NULL;
    return true;
}

/**
 * Sets up the ColliderTris using the values in src and dynamically allocates the element array. Uses default OC2_TYPE_1
 * Unused.
 */
s32 Collider_SetTrisAllocType1(PlayState* play, ColliderTris* dest, Actor* actor, ColliderTrisInitType1* src) {
    ColliderTrisElement* destElem;
    ColliderTrisElementInit* srcElem;

    Collider_SetBaseType1(play, &dest->base, actor, &src->base);
    dest->count = src->count;
    dest->elements = ZELDA_ARENA_MALLOC(dest->count * sizeof(ColliderTrisElement), "../z_collision_check.c", 2156);
    if (dest->elements == NULL) {
        dest->count = 0;
        PRINTF(VT_FGCOL(RED));
        PRINTF(T("ClObjTris_set3():zelda_malloc()出来ません\n", "ClObjTris_set3():zelda_malloc() Can not\n"));
        PRINTF(VT_RST);
        return false;
    }
    for (destElem = dest->elements, srcElem = src->elements; destElem < dest->elements + dest->count;
         destElem++, srcElem++) {
        Collider_InitTrisElement(play, destElem);
        Collider_SetTrisElement(play, destElem, srcElem);
    }
    return true;
}

/**
 * Sets up the ColliderTris using the values in src and dynamically allocates the element array.
 * Unused
 */
s32 Collider_SetTrisAlloc(PlayState* play, ColliderTris* dest, Actor* actor, ColliderTrisInit* src) {
    ColliderTrisElement* destElem;
    ColliderTrisElementInit* srcElem;

    Collider_SetBase(play, &dest->base, actor, &src->base);
    dest->count = src->count;
    dest->elements = ZELDA_ARENA_MALLOC(dest->count * sizeof(ColliderTrisElement), "../z_collision_check.c", 2207);

    if (dest->elements == NULL) {
        PRINTF(VT_FGCOL(RED));
        PRINTF(T("ClObjTris_set5():zelda_malloc出来ません\n", "ClObjTris_set5():zelda_malloc Can not\n"));
        PRINTF(VT_RST);
        dest->count = 0;
        return false;
    }

    for (destElem = dest->elements, srcElem = src->elements; destElem < dest->elements + dest->count;
         destElem++, srcElem++) {
        Collider_InitTrisElement(play, destElem);
        Collider_SetTrisElement(play, destElem, srcElem);
    }
    return true;
}

/**
 * Sets up the ColliderTris using the values in src, placing the element array in elements.
 */
s32 Collider_SetTris(PlayState* play, ColliderTris* dest, Actor* actor, ColliderTrisInit* src,
                     ColliderTrisElement* trisElements) {
    ColliderTrisElement* destElem;
    ColliderTrisElementInit* srcElem;

    Collider_SetBase(play, &dest->base, actor, &src->base);
    dest->count = src->count;
    dest->elements = trisElements;
    ASSERT(dest->elements != NULL, "pclobj_tris->elem_tbl != NULL", "../z_collision_check.c", 2258);

    for (destElem = dest->elements, srcElem = src->elements; destElem < dest->elements + dest->count;
         destElem++, srcElem++) {
        Collider_InitTrisElement(play, destElem);
        Collider_SetTrisElement(play, destElem, srcElem);
    }
    return true;
}

/**
 * Resets the collider's AT collision flags.
 */
s32 Collider_ResetTrisAT(PlayState* play, Collider* col) {
    ColliderTrisElement* trisElem;
    ColliderTris* tris = (ColliderTris*)col;

    Collider_ResetATBase(play, &tris->base);
    for (trisElem = tris->elements; trisElem < tris->elements + tris->count; trisElem++) {
        Collider_ResetTrisElementAT(play, trisElem);
    }
    return true;
}

/**
 * Resets the collider's AC collision flags.
 */
s32 Collider_ResetTrisAC(PlayState* play, Collider* col) {
    ColliderTrisElement* trisElem;
    ColliderTris* tris = (ColliderTris*)col;

    Collider_ResetACBase(play, &tris->base);
    for (trisElem = tris->elements; trisElem < tris->elements + tris->count; trisElem++) {
        Collider_ResetTrisElementAC(play, trisElem);
    }
    return true;
}

/**
 * Resets the collider's OC collision flags.
 */
s32 Collider_ResetTrisOC(PlayState* play, Collider* col) {
    ColliderTrisElement* trisElem;
    ColliderTris* tris = (ColliderTris*)col;

    Collider_ResetOCBase(play, &tris->base);
    for (trisElem = tris->elements; trisElem < tris->elements + tris->count; trisElem++) {
        Collider_ResetTrisElementOC(play, trisElem);
    }
    return true;
}

s32 Collider_InitQuadDim(PlayState* play, ColliderQuadDim* dim) {
    static ColliderQuadDim init = {
        { { 0.0f, 0.0f, 0.0f }, { 0.0f, 0.0f, 0.0f }, { 0.0f, 0.0f, 0.0f }, { 0.0f, 0.0f, 0.0f } },
        { 0, 0, 0 },
        { 0, 0, 0 },
        1.0e38f,
    };

    *dim = init;
    return true;
}

s32 Collider_DestroyQuadDim(PlayState* play, ColliderQuadDim* dim) {
    return true;
}

s32 Collider_ResetQuadACDist(PlayState* play, ColliderQuadDim* dim) {
    dim->acDistSq = 1.0e38f;
    return true;
}

void Collider_SetQuadMidpoints(ColliderQuadDim* dim) {
    dim->dcMid.x = (dim->quad[3].x + dim->quad[2].x) * 0.5f;
    dim->dcMid.y = (dim->quad[3].y + dim->quad[2].y) * 0.5f;
    dim->dcMid.z = (dim->quad[3].z + dim->quad[2].z) * 0.5f;
    dim->baMid.x = (dim->quad[1].x + dim->quad[0].x) * 0.5f;
    dim->baMid.y = (dim->quad[1].y + dim->quad[0].y) * 0.5f;
    dim->baMid.z = (dim->quad[1].z + dim->quad[0].z) * 0.5f;
}

s32 Collider_SetQuadDim(PlayState* play, ColliderQuadDim* dest, ColliderQuadDimInit* src) {
    dest->quad[0] = src->quad[0];
    dest->quad[1] = src->quad[1];
    dest->quad[2] = src->quad[2];
    dest->quad[3] = src->quad[3];
    Collider_SetQuadMidpoints(dest);
    return true;
}

/**
 * Initializes a ColliderQuad to default values.
 */
s32 Collider_InitQuad(PlayState* play, ColliderQuad* quad) {
    Collider_InitBase(play, &quad->base);
    Collider_InitElement(play, &quad->elem);
    Collider_InitQuadDim(play, &quad->dim);
    return true;
}

/**
 * Destroys a ColliderQuad.
 */
s32 Collider_DestroyQuad(PlayState* play, ColliderQuad* quad) {
    Collider_DestroyBase(play, &quad->base);
    Collider_DestroyElement(play, &quad->elem);
    Collider_DestroyQuadDim(play, &quad->dim);
    return true;
}

/**
 * Sets up the ColliderQuad using the values in src. Uses the default OC2_TYPE_1
 */
s32 Collider_SetQuadType1(PlayState* play, ColliderQuad* dest, Actor* actor, ColliderQuadInitType1* src) {
    Collider_SetBaseType1(play, &dest->base, actor, &src->base);
    Collider_SetElement(play, &dest->elem, &src->elem);
    Collider_SetQuadDim(play, &dest->dim, &src->dim);
    return true;
}

/**
 * Sets up the ColliderQuad using the values in src.
 */
s32 Collider_SetQuad(PlayState* play, ColliderQuad* dest, Actor* actor, ColliderQuadInit* src) {
    Collider_SetBase(play, &dest->base, actor, &src->base);
    Collider_SetElement(play, &dest->elem, &src->elem);
    Collider_SetQuadDim(play, &dest->dim, &src->dim);
    return true;
}

/**
 * Resets the collider's AT collision flags.
 */
s32 Collider_ResetQuadAT(PlayState* play, Collider* col) {
    ColliderQuad* quad = (ColliderQuad*)col;

    Collider_ResetATBase(play, &quad->base);
    Collider_ResetATElement(play, &quad->elem);
    Collider_ResetQuadACDist(play, &quad->dim);
    return true;
}

/**
 * Resets the collider's AC collision flags.
 */
s32 Collider_ResetQuadAC(PlayState* play, Collider* col) {
    ColliderQuad* quad = (ColliderQuad*)col;

    Collider_ResetACBase(play, &quad->base);
    Collider_ResetACElement(play, &quad->elem);
    return true;
}

/**
 * Resets the collider's OC collision flags.
 */
s32 Collider_ResetQuadOC(PlayState* play, Collider* col) {
    ColliderQuad* quad = (ColliderQuad*)col;

    Collider_ResetOCBase(play, &quad->base);
    Collider_ResetOCElement(play, &quad->elem);
    return true;
}

/**
 * For quad colliders with AT_NEAREST, resets the previous AC collider it hit if the current element is closer,
 * otherwise returns false. Used on player AT colliders to prevent multiple collisions from registering.
 */
s32 Collider_QuadSetNearestAC(PlayState* play, ColliderQuad* quad, Vec3f* hitPos) {
    f32 acDistSq;
    Vec3f dcMid;

    if (!(quad->elem.atElemFlags & ATELEM_NEAREST)) {
        return true;
    }
    Math_Vec3s_ToVec3f(&dcMid, &quad->dim.dcMid);
    acDistSq = Math3D_Vec3fDistSq(&dcMid, hitPos);
    if (acDistSq < quad->dim.acDistSq) {
        quad->dim.acDistSq = acDistSq;
        if (quad->elem.atHit != NULL) {
            Collider_ResetACBase(play, quad->elem.atHit);
        }
        if (quad->elem.atHitElem != NULL) {
            Collider_ResetACElement(play, quad->elem.atHitElem);
        }
        return true;
    }
    return false;
}

/**
 * Initializes an OcLine to default values
 * OcLines are entirely unused.
 */
s32 Collider_InitLine(PlayState* play, OcLine* line) {
    Vec3f init = { 0.0f, 0.0f, 0.0f };

    Math_Vec3f_Copy(&line->line.a, &init);
    Math_Vec3f_Copy(&line->line.b, &init);
    return true;
}

/**
 * Destroys an OcLine
 * OcLines are entirely unused.
 */
s32 Collider_DestroyLine(PlayState* play, OcLine* line) {
    return true;
}

/**
 * Sets up an OcLine with endpoints a and b.
 * OcLines are entirely unused.
 */
s32 Collider_SetLinePoints(PlayState* play, OcLine* ocLine, Vec3f* a, Vec3f* b) {
    Math_Vec3f_Copy(&ocLine->line.a, a);
    Math_Vec3f_Copy(&ocLine->line.b, b);
    return true;
}

/**
 * Sets up an OcLine using the values in src.
 * OcLines are entirely unused.
 */
s32 Collider_SetLine(PlayState* play, OcLine* dest, OcLine* src) {
    dest->ocFlags = src->ocFlags;
    Collider_SetLinePoints(play, dest, &src->line.a, &src->line.b);
    return true;
}

/**
 * Resets the OcLine's collision flags.
 * OcLines are entirely unused.
 */
s32 Collider_ResetLineOC(PlayState* play, OcLine* line) {
    line->ocFlags &= ~OCLINE_HIT;
    return true;
}

/**
 * Initializes CollisionCheckContext. Clears all collider arrays, disables SAC, and sets flags for drawing colliders.
 */
void CollisionCheck_InitContext(PlayState* play, CollisionCheckContext* colChkCtx) {
    colChkCtx->sacFlags = 0;
    CollisionCheck_ClearContext(play, colChkCtx);

#if OOT_DEBUG
    AREG(21) = true;
    AREG(22) = true;
    AREG(23) = true;
#endif
}

void CollisionCheck_DestroyContext(PlayState* play, CollisionCheckContext* colChkCtx) {
}

/**
 * Clears all collider lists in CollisionCheckContext when not in SAC mode.
 */
void CollisionCheck_ClearContext(PlayState* play, CollisionCheckContext* colChkCtx) {
    Collider** colP;
    OcLine** lineP;

    if (!(colChkCtx->sacFlags & SAC_ENABLE)) {
        colChkCtx->colATCount = 0;
        colChkCtx->colACCount = 0;
        colChkCtx->colOCCount = 0;
        colChkCtx->colLineCount = 0;
        for (colP = colChkCtx->colAT; colP < colChkCtx->colAT + COLLISION_CHECK_AT_MAX; colP++) {
            *colP = NULL;
        }

        for (colP = colChkCtx->colAC; colP < colChkCtx->colAC + COLLISION_CHECK_AC_MAX; colP++) {
            *colP = NULL;
        }

        for (colP = colChkCtx->colOC; colP < colChkCtx->colOC + COLLISION_CHECK_OC_MAX; colP++) {
            *colP = NULL;
        }

        for (lineP = colChkCtx->colLine; lineP < colChkCtx->colLine + COLLISION_CHECK_OC_LINE_MAX; lineP++) {
            *lineP = NULL;
        }
    }
}

/**
 * Enables SAC, an alternate collision check mode that allows direct management of collider lists. Unused.
 */
void CollisionCheck_EnableSAC(PlayState* play, CollisionCheckContext* colChkCtx) {
    colChkCtx->sacFlags |= SAC_ENABLE;
}

/**
 * Disables SAC, an alternate collision check mode that allows direct management of collider lists. Unused.
 */
void CollisionCheck_DisableSAC(PlayState* play, CollisionCheckContext* colChkCtx) {
    colChkCtx->sacFlags &= ~SAC_ENABLE;
}

#if OOT_DEBUG
/**
 * Draws a collider of any shape.
 * Math3D_DrawSphere and Math3D_DrawCylinder are noops, so JntSph and Cylinder are not drawn.
 */
void Collider_Draw(PlayState* play, Collider* col) {
    ColliderJntSph* jntSph;
    ColliderCylinder* cyl;
    ColliderTris* tris;
    ColliderQuad* quad;
    s32 i;

    if (col == NULL) {
        return;
    }
    switch (col->shape) {
        case COLSHAPE_JNTSPH:
            jntSph = (ColliderJntSph*)col;
            for (i = 0; i < jntSph->count; i++) {
                Math3D_DrawSphere(play, &jntSph->elements[i].dim.worldSphere);
            }
            break;

        case COLSHAPE_CYLINDER:
            cyl = (ColliderCylinder*)col;
            Math3D_DrawCylinder(play, &cyl->dim);
            break;

        case COLSHAPE_TRIS:
            tris = (ColliderTris*)col;
            for (i = 0; i < tris->count; i++) {
                Collider_DrawRedPoly(play->state.gfxCtx, &tris->elements[i].dim.vtx[0], &tris->elements[i].dim.vtx[1],
                                     &tris->elements[i].dim.vtx[2]);
            }
            break;

        case COLSHAPE_QUAD:
            quad = (ColliderQuad*)col;
            Collider_DrawRedPoly(play->state.gfxCtx, &quad->dim.quad[2], &quad->dim.quad[3], &quad->dim.quad[1]);
            Collider_DrawRedPoly(play->state.gfxCtx, &quad->dim.quad[1], &quad->dim.quad[0], &quad->dim.quad[2]);
            break;
    }
}

/**
 * Draws collision if AREG(15) and other AREGs are set. AREG(21) draws AT colliders, AREG(22) draws AC colliders,
 * AREG(23) draws OC colliders, AREG(24) draws dynapolys, and AREG(25) draws bg polys
 */
void CollisionCheck_DrawCollision(PlayState* play, CollisionCheckContext* colChkCtx) {
    Collider* col;
    s32 i;

    if (AREG(15)) {
        if (AREG(21)) {
            for (i = 0; i < colChkCtx->colATCount; i++) {
                Collider_Draw(play, colChkCtx->colAT[i]);
            }
        }
        if (AREG(22)) {
            for (i = 0; i < colChkCtx->colACCount; i++) {
                Collider_Draw(play, colChkCtx->colAC[i]);
            }
        }
        if (AREG(23)) {
            for (i = 0; i < colChkCtx->colOCCount; i++) {
                col = colChkCtx->colOC[i];
                if (col->ocFlags1 & OC1_ON) {
                    Collider_Draw(play, col);
                }
            }
        }
        if (AREG(24)) {
            BgCheck_DrawDynaCollision(play, &play->colCtx);
        }
        if (AREG(25)) {
            BgCheck_DrawStaticCollision(play, &play->colCtx);
        }
    }
}
#endif

static ColChkResetFunc sATResetFuncs[] = {
    Collider_ResetJntSphAT,
    Collider_ResetCylinderAT,
    Collider_ResetTrisAT,
    Collider_ResetQuadAT,
};

/**
 * Sets collider as an AT (attack) for the current frame, which will be checked against ACs (attack colliders)
 * The last argument takes a Collider, so pass collider.base rather than the raw collider.
 */
s32 CollisionCheck_SetAT(PlayState* play, CollisionCheckContext* colChkCtx, Collider* collider) {
    s32 index;

    if (FrameAdvance_IsEnabled(play) == true) {
        return -1;
    }
    ASSERT(collider->shape < COLSHAPE_MAX, "pcl_obj->data_type <= CL_DATA_LBL_SWRD", "../z_collision_check.c", 2997);
    sATResetFuncs[collider->shape](play, collider);
    if (collider->actor != NULL && collider->actor->update == NULL) {
        return -1;
    }
    if (colChkCtx->colATCount >= COLLISION_CHECK_AT_MAX) {
        PRINTF(T("CollisionCheck_setAT():インデックスがオーバーして追加不能\n",
                 "CollisionCheck_setAT(): Index exceeded and cannot add more\n"));
        return -1;
    }
    if (colChkCtx->sacFlags & SAC_ENABLE) {
        return -1;
    }
    index = colChkCtx->colATCount;
    colChkCtx->colAT[colChkCtx->colATCount++] = collider;
    return index;
}

/**
 * Unused. Sets collider as an AT (attack) for the current frame, which will be checked against ACs (attack colliders).
 * If CollisionCheck_SAC is enabled, the collider will be inserted into the list at the specified index, otherwise it
 * will be inserted into the next slot
 */
s32 CollisionCheck_SetAT_SAC(PlayState* play, CollisionCheckContext* colChkCtx, Collider* collider, s32 index) {
    ASSERT(collider->shape < COLSHAPE_MAX, "pcl_obj->data_type <= CL_DATA_LBL_SWRD", "../z_collision_check.c", 3037);
    if (FrameAdvance_IsEnabled(play) == true) {
        return -1;
    }
    sATResetFuncs[collider->shape](play, collider);
    if (collider->actor != NULL && collider->actor->update == NULL) {
        return -1;
    }
    if (colChkCtx->sacFlags & SAC_ENABLE) {
        if (!(index < colChkCtx->colATCount)) {
            PRINTF(T("CollisionCheck_setAT_SAC():全データ数より大きいところに登録しようとしている。\n",
                     "CollisionCheck_setAT_SAC(): You are trying to register a location that is larger than the total "
                     "number of data.\n"));
            return -1;
        }
        colChkCtx->colAT[index] = collider;
    } else {
        if (!(colChkCtx->colATCount < COLLISION_CHECK_AT_MAX)) {
            PRINTF(T("CollisionCheck_setAT():インデックスがオーバーして追加不能\n",
                     "CollisionCheck_setAT(): Index exceeded and cannot add more\n"));
            return -1;
        }
        index = colChkCtx->colATCount;
        colChkCtx->colAT[colChkCtx->colATCount++] = collider;
    }
    return index;
}

static ColChkResetFunc sACResetFuncs[] = {
    Collider_ResetJntSphAC,
    Collider_ResetCylinderAC,
    Collider_ResetTrisAC,
    Collider_ResetQuadAC,
};

/**
 * Sets collider as an AC (attack collider) for the current frame, allowing it to detect ATs (attacks)
 * The last argument takes a Collider, so pass collider.base rather than the raw collider.
 */
s32 CollisionCheck_SetAC(PlayState* play, CollisionCheckContext* colChkCtx, Collider* collider) {
    s32 index;

    if (FrameAdvance_IsEnabled(play) == true) {
        return -1;
    }
    ASSERT(collider->shape < COLSHAPE_MAX, "pcl_obj->data_type <= CL_DATA_LBL_SWRD", "../z_collision_check.c", 3114);
    sACResetFuncs[collider->shape](play, collider);
    if (collider->actor != NULL && collider->actor->update == NULL) {
        return -1;
    }
    if (colChkCtx->colACCount >= COLLISION_CHECK_AC_MAX) {
        PRINTF(T("CollisionCheck_setAC():インデックスがオーバして追加不能\n",
                 "CollisionCheck_setAC(): Index exceeded and cannot add more\n"));
        return -1;
    }
    if (colChkCtx->sacFlags & SAC_ENABLE) {
        return -1;
    }
    index = colChkCtx->colACCount;
    colChkCtx->colAC[colChkCtx->colACCount++] = collider;
    return index;
}

/**
 * Unused. Sets collider as an AC (attack collider) for the current frame, allowing it to detect ATs (attacks).
 * If CollisionCheck_SAC is enabled, the collider will be inserted into the list at the specified index, otherwise it
 * will be inserted into the next slot
 */
s32 CollisionCheck_SetAC_SAC(PlayState* play, CollisionCheckContext* colChkCtx, Collider* collider, s32 index) {
    ASSERT(collider->shape < COLSHAPE_MAX, "pcl_obj->data_type <= CL_DATA_LBL_SWRD", "../z_collision_check.c", 3153);
    if (FrameAdvance_IsEnabled(play) == true) {
        return -1;
    }
    sACResetFuncs[collider->shape](play, collider);
    if (collider->actor != NULL && collider->actor->update == NULL) {
        return -1;
    }
    if (colChkCtx->sacFlags & SAC_ENABLE) {
        if (!(index < colChkCtx->colACCount)) {
            PRINTF(T("CollisionCheck_setAC_SAC():全データ数より大きいところに登録しようとしている。\n",
                     "CollisionCheck_setAC_SAC(): You are trying to register a location that is larger than the total "
                     "number of data.\n"));
            return -1;
        }
        colChkCtx->colAC[index] = collider;
    } else {
        if (!(colChkCtx->colACCount < COLLISION_CHECK_AC_MAX)) {
            PRINTF(T("CollisionCheck_setAC():インデックスがオーバして追加不能\n",
                     "CollisionCheck_setAC(): Index exceeded and cannot add more\n"));
            return -1;
        }
        index = colChkCtx->colACCount;
        colChkCtx->colAC[colChkCtx->colACCount++] = collider;
    }
    return index;
}

static ColChkResetFunc sOCResetFuncs[] = {
    Collider_ResetJntSphOC,
    Collider_ResetCylinderOC,
    Collider_ResetTrisOC,
    Collider_ResetQuadOC,
};

/**
 * Sets collider as an OC (object collider) for the current frame, allowing it to detect other OCs
 * The last argument takes a Collider, so pass collider.base rather than the raw collider.
 */
s32 CollisionCheck_SetOC(PlayState* play, CollisionCheckContext* colChkCtx, Collider* collider) {
    s32 index;

    if (FrameAdvance_IsEnabled(play) == true) {
        return -1;
    }

    ASSERT(collider->shape < COLSHAPE_MAX, "pcl_obj->data_type <= CL_DATA_LBL_SWRD", "../z_collision_check.c", 3229);

    sOCResetFuncs[collider->shape](play, collider);
    if (collider->actor != NULL && collider->actor->update == NULL) {
        return -1;
    }
    if (colChkCtx->colOCCount >= COLLISION_CHECK_OC_MAX) {
        PRINTF(T("CollisionCheck_setOC():インデックスがオーバして追加不能\n",
                 "CollisionCheck_setOC(): Index exceeded and cannot add more\n"));
        return -1;
    }
    if (colChkCtx->sacFlags & SAC_ENABLE) {
        return -1;
    }
    index = colChkCtx->colOCCount;
    colChkCtx->colOC[colChkCtx->colOCCount++] = collider;
    return index;
}

/**
 * Unused. Sets collider as an OC (object collider) for the current frame, allowing it to detect other OCs
 * If CollisionCheck_SAC is enabled, the collider will be inserted into the list at the specified index, otherwise it
 * will be inserted into the next slot
 */
s32 CollisionCheck_SetOC_SAC(PlayState* play, CollisionCheckContext* colChkCtx, Collider* collider, s32 index) {
    if (FrameAdvance_IsEnabled(play) == true) {
        return -1;
    }
    ASSERT(collider->shape < COLSHAPE_MAX, "pcl_obj->data_type <= CL_DATA_LBL_SWRD", "../z_collision_check.c", 3274);
    sOCResetFuncs[collider->shape](play, collider);
    if (collider->actor != NULL && collider->actor->update == NULL) {
        return -1;
    }
    if (colChkCtx->sacFlags & SAC_ENABLE) {
        if (!(index < colChkCtx->colOCCount)) {
            PRINTF(T("CollisionCheck_setOC_SAC():全データ数より大きいところに登録しようとしている。\n",
                     "CollisionCheck_setOC_SAC(): You are trying to register a location that is larger than the total "
                     "number of data.\n"));
            return -1;
        }
        //! @bug Should be colOC
        colChkCtx->colAT[index] = collider;
    } else {
        if (!(colChkCtx->colOCCount < COLLISION_CHECK_OC_MAX)) {
            PRINTF(T("CollisionCheck_setOC():インデックスがオーバして追加不能\n",
                     "CollisionCheck_setOC(): Index exceeded and cannot add more\n"));
            return -1;
        }
        index = colChkCtx->colOCCount;
        colChkCtx->colOC[colChkCtx->colOCCount++] = collider;
    }
    return index;
}

/**
 * Sets a line as an OC collider for this frame.
 * OC lines are entirely unused, and do not even have collision check functions.
 */
s32 CollisionCheck_SetOCLine(PlayState* play, CollisionCheckContext* colChkCtx, OcLine* collider) {
    s32 index;

    if (FrameAdvance_IsEnabled(play) == true) {
        return -1;
    }
    Collider_ResetLineOC(play, collider);
    if (!(colChkCtx->colLineCount < COLLISION_CHECK_OC_LINE_MAX)) {
        PRINTF(T("CollisionCheck_setOCLine():インデックスがオーバして追加不能\n",
                 "CollisionCheck_setOCLine(): Index exceeded and cannot add more\n"));
        return -1;
    }
    index = colChkCtx->colLineCount;
    colChkCtx->colLine[colChkCtx->colLineCount++] = collider;
    return index;
}

s32 CollisionCheck_IsElementNotAT(ColliderElement* elem) {
    if (!(elem->atElemFlags & ATELEM_ON)) {
        return true;
    }
    return false;
}

s32 CollisionCheck_IsElementNotAC(ColliderElement* elem) {
    if (!(elem->acElemFlags & ACELEM_ON)) {
        return true;
    }
    return false;
}

/**
 * If the AT element has no dmgFlags in common with the AC element, no collision happens.
 */
s32 CollisionCheck_NoSharedFlags(ColliderElement* atElem, ColliderElement* acElem) {
    if (!(atElem->atDmgInfo.dmgFlags & acElem->acDmgInfo.dmgFlags)) {
        return true;
    }
    return false;
}

/**
 * Spawns no blood drops.
 * Used by collider types HIT1, HIT3, HIT5, METAL, NONE, WOOD, HARD, and TREE
 */
void CollisionCheck_NoBlood(PlayState* play, Collider* collider, Vec3f* v) {
}

/**
 * Spawns blue blood drops.
 * Used by collider types HIT0 and HIT8.
 */
void CollisionCheck_BlueBlood(PlayState* play, Collider* collider, Vec3f* v) {
    static EffectSparkInit sparkInit;
    s32 effectIndex;

    sparkInit.position.x = v->x;
    sparkInit.position.y = v->y;
    sparkInit.position.z = v->z;
    sparkInit.uDiv = 5;
    sparkInit.vDiv = 5;
    sparkInit.colorStart[0].r = 10;
    sparkInit.colorStart[0].g = 10;
    sparkInit.colorStart[0].b = 200;
    sparkInit.colorStart[0].a = 255;
    sparkInit.colorStart[1].r = 0;
    sparkInit.colorStart[1].g = 0;
    sparkInit.colorStart[1].b = 128;
    sparkInit.colorStart[1].a = 255;
    sparkInit.colorStart[2].r = 0;
    sparkInit.colorStart[2].g = 0;
    sparkInit.colorStart[2].b = 128;
    sparkInit.colorStart[2].a = 255;
    sparkInit.colorStart[3].r = 0;
    sparkInit.colorStart[3].g = 0;
    sparkInit.colorStart[3].b = 128;
    sparkInit.colorStart[3].a = 255;
    sparkInit.colorEnd[0].r = 0;
    sparkInit.colorEnd[0].g = 0;
    sparkInit.colorEnd[0].b = 32;
    sparkInit.colorEnd[0].a = 0;
    sparkInit.colorEnd[1].r = 0;
    sparkInit.colorEnd[1].g = 0;
    sparkInit.colorEnd[1].b = 32;
    sparkInit.colorEnd[1].a = 0;
    sparkInit.colorEnd[2].r = 0;
    sparkInit.colorEnd[2].g = 0;
    sparkInit.colorEnd[2].b = 64;
    sparkInit.colorEnd[2].a = 0;
    sparkInit.colorEnd[3].r = 0;
    sparkInit.colorEnd[3].g = 0;
    sparkInit.colorEnd[3].b = 64;
    sparkInit.colorEnd[3].a = 0;
    sparkInit.timer = 0;
    sparkInit.duration = 16;
    sparkInit.speed = 8.0f;
    sparkInit.gravity = -1.0f;

    Effect_Add(play, &effectIndex, EFFECT_SPARK, 0, 1, &sparkInit);
}

/**
 * Spawns green blood drops.
 * Used by collider types HIT2 and HIT6. No actor has type HIT2.
 */
void CollisionCheck_GreenBlood(PlayState* play, Collider* collider, Vec3f* v) {
    static EffectSparkInit sparkInit;
    s32 effectIndex;

    sparkInit.position.x = v->x;
    sparkInit.position.y = v->y;
    sparkInit.position.z = v->z;
    sparkInit.uDiv = 5;
    sparkInit.vDiv = 5;
    sparkInit.colorStart[0].r = 10;
    sparkInit.colorStart[0].g = 200;
    sparkInit.colorStart[0].b = 10;
    sparkInit.colorStart[0].a = 255;
    sparkInit.colorStart[1].r = 0;
    sparkInit.colorStart[1].g = 128;
    sparkInit.colorStart[1].b = 0;
    sparkInit.colorStart[1].a = 255;
    sparkInit.colorStart[2].r = 0;
    sparkInit.colorStart[2].g = 128;
    sparkInit.colorStart[2].b = 0;
    sparkInit.colorStart[2].a = 255;
    sparkInit.colorStart[3].r = 0;
    sparkInit.colorStart[3].g = 128;
    sparkInit.colorStart[3].b = 0;
    sparkInit.colorStart[3].a = 255;
    sparkInit.colorEnd[0].r = 0;
    sparkInit.colorEnd[0].g = 32;
    sparkInit.colorEnd[0].b = 0;
    sparkInit.colorEnd[0].a = 0;
    sparkInit.colorEnd[1].r = 0;
    sparkInit.colorEnd[1].g = 32;
    sparkInit.colorEnd[1].b = 0;
    sparkInit.colorEnd[1].a = 0;
    sparkInit.colorEnd[2].r = 0;
    sparkInit.colorEnd[2].g = 64;
    sparkInit.colorEnd[2].b = 0;
    sparkInit.colorEnd[2].a = 0;
    sparkInit.colorEnd[3].r = 0;
    sparkInit.colorEnd[3].g = 64;
    sparkInit.colorEnd[3].b = 0;
    sparkInit.colorEnd[3].a = 0;
    sparkInit.timer = 0;
    sparkInit.duration = 16;
    sparkInit.speed = 8.0f;
    sparkInit.gravity = -1.0f;

    Effect_Add(play, &effectIndex, EFFECT_SPARK, 0, 1, &sparkInit);
}

/**
 * Spawns a burst of water.
 * Used by collider type HIT4, which no actor has.
 */
void CollisionCheck_WaterBurst(PlayState* play, Collider* collider, Vec3f* pos) {
    EffectSsSibuki_SpawnBurst(play, pos);
    CollisionCheck_SpawnWaterDroplets(play, pos);
}

/**
 * Spawns red blood drops.
 * Used by collider type HIT7, which no actor has.
 */
void CollisionCheck_RedBlood(PlayState* play, Collider* collider, Vec3f* v) {
    CollisionCheck_SpawnRedBlood(play, v);
}

/**
 * Spawns red blood drops.
 * Unused.
 */
void CollisionCheck_RedBloodUnused(PlayState* play, Collider* collider, Vec3f* v) {
    CollisionCheck_SpawnRedBlood(play, v);
}

/**
 * Plays sound effects and displays hitmarks for solid-type AC colliders (METAL, WOOD, HARD, and TREE)
 */
void CollisionCheck_HitSolid(PlayState* play, ColliderElement* elem, Collider* collider, Vec3f* hitPos) {
    s32 flags = elem->atElemFlags & ATELEM_SFX_MASK;

    if (flags == ATELEM_SFX_NORMAL && collider->colMaterial != COL_MATERIAL_METAL) {
        EffectSsHitMark_SpawnFixedScale(play, EFFECT_HITMARK_WHITE, hitPos);
        if (collider->actor == NULL) {
            Audio_PlaySfxGeneral(NA_SE_IT_SHIELD_BOUND, &gSfxDefaultPos, 4, &gSfxDefaultFreqAndVolScale,
                                 &gSfxDefaultFreqAndVolScale, &gSfxDefaultReverb);
        } else {
            Audio_PlaySfxGeneral(NA_SE_IT_SHIELD_BOUND, &collider->actor->projectedPos, 4, &gSfxDefaultFreqAndVolScale,
                                 &gSfxDefaultFreqAndVolScale, &gSfxDefaultReverb);
        }
    } else if (flags == ATELEM_SFX_NORMAL) { // collider->colMaterial == COL_MATERIAL_METAL
        EffectSsHitMark_SpawnFixedScale(play, EFFECT_HITMARK_METAL, hitPos);
        if (collider->actor == NULL) {
            CollisionCheck_SpawnShieldParticlesMetal(play, hitPos);
        } else {
            CollisionCheck_SpawnShieldParticlesMetalSfx(play, hitPos, &collider->actor->projectedPos);
        }
    } else if (flags == ATELEM_SFX_HARD) {
        EffectSsHitMark_SpawnFixedScale(play, EFFECT_HITMARK_WHITE, hitPos);
        if (collider->actor == NULL) {
            Audio_PlaySfxGeneral(NA_SE_IT_SHIELD_BOUND, &gSfxDefaultPos, 4, &gSfxDefaultFreqAndVolScale,
                                 &gSfxDefaultFreqAndVolScale, &gSfxDefaultReverb);
        } else {
            Audio_PlaySfxGeneral(NA_SE_IT_SHIELD_BOUND, &collider->actor->projectedPos, 4, &gSfxDefaultFreqAndVolScale,
                                 &gSfxDefaultFreqAndVolScale, &gSfxDefaultReverb);
        }
    } else if (flags == ATELEM_SFX_WOOD) {
        EffectSsHitMark_SpawnFixedScale(play, EFFECT_HITMARK_DUST, hitPos);
        if (collider->actor == NULL) {
            Audio_PlaySfxGeneral(NA_SE_IT_REFLECTION_WOOD, &gSfxDefaultPos, 4, &gSfxDefaultFreqAndVolScale,
                                 &gSfxDefaultFreqAndVolScale, &gSfxDefaultReverb);
        } else {
            Audio_PlaySfxGeneral(NA_SE_IT_REFLECTION_WOOD, &collider->actor->projectedPos, 4,
                                 &gSfxDefaultFreqAndVolScale, &gSfxDefaultFreqAndVolScale, &gSfxDefaultReverb);
        }
    }
}

/**
 * Plays a hit sound effect for AT colliders attached to Player based on the AC element's elemMaterial.
 */
s32 CollisionCheck_SwordHitAudio(Collider* atCol, ColliderElement* acElem) {
    if (atCol->actor != NULL && atCol->actor->category == ACTORCAT_PLAYER) {
        if (acElem->elemMaterial == ELEM_MATERIAL_UNK0) {
            Audio_PlaySfxGeneral(NA_SE_IT_SWORD_STRIKE, &atCol->actor->projectedPos, 4, &gSfxDefaultFreqAndVolScale,
                                 &gSfxDefaultFreqAndVolScale, &gSfxDefaultReverb);
        } else if (acElem->elemMaterial == ELEM_MATERIAL_UNK1) {
            Audio_PlaySfxGeneral(NA_SE_IT_SWORD_STRIKE_HARD, &atCol->actor->projectedPos, 4,
                                 &gSfxDefaultFreqAndVolScale, &gSfxDefaultFreqAndVolScale, &gSfxDefaultReverb);
        } else if (acElem->elemMaterial == ELEM_MATERIAL_UNK2) {
            Audio_PlaySfxGeneral(NA_SE_NONE, &atCol->actor->projectedPos, 4, &gSfxDefaultFreqAndVolScale,
                                 &gSfxDefaultFreqAndVolScale, &gSfxDefaultReverb);
        } else if (acElem->elemMaterial == ELEM_MATERIAL_UNK3) {
            Audio_PlaySfxGeneral(NA_SE_NONE, &atCol->actor->projectedPos, 4, &gSfxDefaultFreqAndVolScale,
                                 &gSfxDefaultFreqAndVolScale, &gSfxDefaultReverb);
        }
    }
    return true;
}

typedef struct HitInfo {
    /* 0x0 */ u8 blood;
    /* 0x1 */ u8 effect;
} HitInfo; // size = 0x2

typedef enum ColChkBloodType {
    /* 0 */ BLOOD_NONE,
    /* 1 */ BLOOD_BLUE,
    /* 2 */ BLOOD_GREEN,
    /* 3 */ BLOOD_WATER,
    /* 4 */ BLOOD_RED,
    /* 5 */ BLOOD_RED2
} ColChkBloodType;

typedef enum ColChkHitType {
    /* 0 */ HIT_WHITE,
    /* 1 */ HIT_DUST,
    /* 2 */ HIT_RED,
    /* 3 */ HIT_SOLID,
    /* 4 */ HIT_WOOD,
    /* 5 */ HIT_NONE
} ColChkHitType;

typedef void (*ColChkBloodFunc)(PlayState*, Collider*, Vec3f*);

static ColChkBloodFunc sBloodFuncs[] = {
    CollisionCheck_NoBlood,        // BLOOD_NONE
    CollisionCheck_BlueBlood,      // BLOOD_BLUE
    CollisionCheck_GreenBlood,     // BLOOD_GREEN
    CollisionCheck_WaterBurst,     // BLOOD_WATER
    CollisionCheck_RedBlood,       // BLOOD_RED
    CollisionCheck_RedBloodUnused, // BLOOD_RED2
};

static HitInfo sHitInfo[] = {
    { BLOOD_BLUE, HIT_WHITE },  // COL_MATERIAL_HIT0
    { BLOOD_NONE, HIT_DUST },   // COL_MATERIAL_HIT1
    { BLOOD_GREEN, HIT_DUST },  // COL_MATERIAL_HIT2
    { BLOOD_NONE, HIT_WHITE },  // COL_MATERIAL_HIT3
    { BLOOD_WATER, HIT_NONE },  // COL_MATERIAL_HIT4
    { BLOOD_NONE, HIT_RED },    // COL_MATERIAL_HIT5
    { BLOOD_GREEN, HIT_WHITE }, // COL_MATERIAL_HIT6
    { BLOOD_RED, HIT_WHITE },   // COL_MATERIAL_HIT7
    { BLOOD_BLUE, HIT_RED },    // COL_MATERIAL_HIT8
    { BLOOD_NONE, HIT_SOLID },  // COL_MATERIAL_METAL
    { BLOOD_NONE, HIT_NONE },   // COL_MATERIAL_NONE
    { BLOOD_NONE, HIT_SOLID },  // COL_MATERIAL_WOOD
    { BLOOD_NONE, HIT_SOLID },  // COL_MATERIAL_HARD
    { BLOOD_NONE, HIT_WOOD },   // COL_MATERIAL_TREE
};

/**
 * Handles hitmarks, blood, and sound effects for each AC collision, determined by the AC collider's colMaterial
 */
void CollisionCheck_HitEffects(PlayState* play, Collider* atCol, ColliderElement* atElem, Collider* acCol,
                               ColliderElement* acElem, Vec3f* hitPos) {
    if (acElem->acElemFlags & ACELEM_NO_HITMARK) {
        return;
    }
    if (!(atElem->atElemFlags & ATELEM_AT_HITMARK) && atElem->atElemFlags & ATELEM_DREW_HITMARK) {
        return;
    }
    if (acCol->actor != NULL) {
        sBloodFuncs[sHitInfo[acCol->colMaterial].blood](play, acCol, hitPos);
    }
    if (acCol->actor != NULL) {
        if (sHitInfo[acCol->colMaterial].effect == HIT_SOLID) {
            CollisionCheck_HitSolid(play, atElem, acCol, hitPos);
        } else if (sHitInfo[acCol->colMaterial].effect == HIT_WOOD) {
            if (atCol->actor == NULL) {
                CollisionCheck_SpawnShieldParticles(play, hitPos);
                Audio_PlaySfxGeneral(NA_SE_IT_REFLECTION_WOOD, &gSfxDefaultPos, 4, &gSfxDefaultFreqAndVolScale,
                                     &gSfxDefaultFreqAndVolScale, &gSfxDefaultReverb);
            } else {
                CollisionCheck_SpawnShieldParticlesWood(play, hitPos, &atCol->actor->projectedPos);
            }
        } else if (sHitInfo[acCol->colMaterial].effect != HIT_NONE) {
            EffectSsHitMark_SpawnFixedScale(play, sHitInfo[acCol->colMaterial].effect, hitPos);
            if (!(acElem->acElemFlags & ACELEM_NO_SWORD_SFX)) {
                CollisionCheck_SwordHitAudio(atCol, acElem);
            }
        }
    } else {
        EffectSsHitMark_SpawnFixedScale(play, EFFECT_HITMARK_WHITE, hitPos);
        if (acCol->actor == NULL) {
            Audio_PlaySfxGeneral(NA_SE_IT_SHIELD_BOUND, &gSfxDefaultPos, 4, &gSfxDefaultFreqAndVolScale,
                                 &gSfxDefaultFreqAndVolScale, &gSfxDefaultReverb);
        } else {
            Audio_PlaySfxGeneral(NA_SE_IT_SHIELD_BOUND, &acCol->actor->projectedPos, 4, &gSfxDefaultFreqAndVolScale,
                                 &gSfxDefaultFreqAndVolScale, &gSfxDefaultReverb);
        }
    }
}

/**
 * Sets the flags to indicate an attack bounced off an AC_HARD collider.
 */
void CollisionCheck_SetBounce(Collider* atCol, Collider* acCol) {
    atCol->atFlags |= AT_BOUNCED;
    acCol->acFlags |= AC_BOUNCED;
}

/**
 * Performs the AC collision between the AT element and AC element that collided.
 */
s32 CollisionCheck_SetATvsAC(PlayState* play, Collider* atCol, ColliderElement* atElem, Vec3f* atPos, Collider* acCol,
                             ColliderElement* acElem, Vec3f* acPos, Vec3f* hitPos) {
    if (acCol->acFlags & AC_HARD && atCol->actor != NULL && acCol->actor != NULL) {
        CollisionCheck_SetBounce(atCol, acCol);
    }
    if (!(acElem->acElemFlags & ACELEM_NO_AT_INFO)) {
        atCol->atFlags |= AT_HIT;
        atCol->at = acCol->actor;
        atElem->atHit = acCol;
        atElem->atHitElem = acElem;
        atElem->atElemFlags |= ATELEM_HIT;
        if (atCol->actor != NULL) {
            atCol->actor->colChkInfo.atHitEffect = acElem->acDmgInfo.effect;
        }
    }
    acCol->acFlags |= AC_HIT;
    acCol->ac = atCol->actor;
    acElem->acHit = atCol;
    acElem->acHitElem = atElem;
    acElem->acElemFlags |= ACELEM_HIT;
    if (acCol->actor != NULL) {
        acCol->actor->colChkInfo.acHitEffect = atElem->atDmgInfo.effect;
    }
    acElem->acDmgInfo.hitPos.x = hitPos->x;
    acElem->acDmgInfo.hitPos.y = hitPos->y;
    acElem->acDmgInfo.hitPos.z = hitPos->z;
    if (!(atElem->atElemFlags & ATELEM_AT_HITMARK) && acCol->colMaterial != COL_MATERIAL_METAL &&
        acCol->colMaterial != COL_MATERIAL_WOOD && acCol->colMaterial != COL_MATERIAL_HARD) {
        acElem->acElemFlags |= ACELEM_DRAW_HITMARK;
    } else {
        CollisionCheck_HitEffects(play, atCol, atElem, acCol, acElem, hitPos);
        atElem->atElemFlags |= ATELEM_DREW_HITMARK;
    }
    return true;
}

void CollisionCheck_ATJntSphVsACJntSph(PlayState* play, CollisionCheckContext* colChkCtx, Collider* atCol,
                                       Collider* acCol) {
    ColliderJntSph* atJntSph = (ColliderJntSph*)atCol;
    ColliderJntSphElement* atJntSphElem;
    ColliderJntSph* acJntSph = (ColliderJntSph*)acCol;
    ColliderJntSphElement* acJntSphElem;
    f32 overlapSize;
    f32 centerDist;

    if (atJntSph->count > 0 && atJntSph->elements != NULL && acJntSph->count > 0 && acJntSph->elements != NULL) {
        for (atJntSphElem = atJntSph->elements; atJntSphElem < atJntSph->elements + atJntSph->count; atJntSphElem++) {
            if (CollisionCheck_IsElementNotAT(&atJntSphElem->base) == true) {
                continue;
            }
            for (acJntSphElem = acJntSph->elements; acJntSphElem < acJntSph->elements + acJntSph->count;
                 acJntSphElem++) {
                if (CollisionCheck_IsElementNotAC(&acJntSphElem->base) == true) {
                    continue;
                }
                if (CollisionCheck_NoSharedFlags(&atJntSphElem->base, &acJntSphElem->base) == true) {
                    continue;
                }
                if (Math3D_SphVsSphOverlapCenterDist(&atJntSphElem->dim.worldSphere, &acJntSphElem->dim.worldSphere,
                                                     &overlapSize, &centerDist) == true) {
                    f32 acToHit;
                    Vec3f hitPos;
                    Vec3f atPos;
                    Vec3f acPos;

                    atPos.x = atJntSphElem->dim.worldSphere.center.x;
                    atPos.y = atJntSphElem->dim.worldSphere.center.y;
                    atPos.z = atJntSphElem->dim.worldSphere.center.z;
                    acPos.x = acJntSphElem->dim.worldSphere.center.x;
                    acPos.y = acJntSphElem->dim.worldSphere.center.y;
                    acPos.z = acJntSphElem->dim.worldSphere.center.z;
                    if (!IS_ZERO(centerDist)) {
                        acToHit = acJntSphElem->dim.worldSphere.radius / centerDist;
                        hitPos.x = (((atPos.x - acPos.x) * acToHit) + acPos.x);
                        hitPos.y = (((atPos.y - acPos.y) * acToHit) + acPos.y);
                        hitPos.z = (((atPos.z - acPos.z) * acToHit) + acPos.z);
                    } else {
                        Math_Vec3f_Copy(&hitPos, &atPos);
                    }
                    CollisionCheck_SetATvsAC(play, &atJntSph->base, &atJntSphElem->base, &atPos, &acJntSph->base,
                                             &acJntSphElem->base, &acPos, &hitPos);
                    if (!(acJntSph->base.ocFlags2 & OC2_FIRST_ONLY)) {
                        return;
                    }
                }
            }
        }
    }
}

void CollisionCheck_ATJntSphVsACCyl(PlayState* play, CollisionCheckContext* colChkCtx, Collider* atCol,
                                    Collider* acCol) {
    ColliderJntSph* atJntSph = (ColliderJntSph*)atCol;
    ColliderJntSphElement* atJntSphElem;
    ColliderCylinder* acCyl = (ColliderCylinder*)acCol;
    f32 overlapSize;
    f32 centerDist;

    if (atJntSph->count > 0 && atJntSph->elements != NULL && acCyl->dim.radius > 0 && acCyl->dim.height > 0) {
        if (CollisionCheck_IsElementNotAC(&acCyl->elem) == true) {
            return;
        }
        for (atJntSphElem = atJntSph->elements; atJntSphElem < atJntSph->elements + atJntSph->count; atJntSphElem++) {
            if (CollisionCheck_IsElementNotAT(&atJntSphElem->base) == true) {
                continue;
            }
            if (CollisionCheck_NoSharedFlags(&atJntSphElem->base, &acCyl->elem) == true) {
                continue;
            }
            if (Math3D_SphVsCylOverlapCenterDist(&atJntSphElem->dim.worldSphere, &acCyl->dim, &overlapSize,
                                                 &centerDist)) {
                Vec3f hitPos;
                Vec3f atPos;
                Vec3f acPos;

                atPos.x = atJntSphElem->dim.worldSphere.center.x;
                atPos.y = atJntSphElem->dim.worldSphere.center.y;
                atPos.z = atJntSphElem->dim.worldSphere.center.z;
                acPos.x = acCyl->dim.pos.x;
                acPos.y = acCyl->dim.pos.y;
                acPos.z = acCyl->dim.pos.z;
                if (!IS_ZERO(centerDist)) {
                    f32 acToHit = acCyl->dim.radius / centerDist;

#if OOT_VERSION < PAL_1_0
                    hitPos.x = ((atPos.x - acPos.x) * acToHit) + acPos.x;
                    hitPos.y = ((atPos.y - acPos.y) * acToHit) + acPos.y;
                    hitPos.z = ((atPos.z - acPos.z) * acToHit) + acPos.z;
#else
                    if (acToHit <= 1.0f) {
                        hitPos.x = ((atPos.x - acPos.x) * acToHit) + acPos.x;
                        hitPos.y = ((atPos.y - acPos.y) * acToHit) + acPos.y;
                        hitPos.z = ((atPos.z - acPos.z) * acToHit) + acPos.z;
                    } else {
                        Math_Vec3f_Copy(&hitPos, &atPos);
                    }
#endif
                } else {
                    Math_Vec3f_Copy(&hitPos, &atPos);
                }
                CollisionCheck_SetATvsAC(play, &atJntSph->base, &atJntSphElem->base, &atPos, &acCyl->base, &acCyl->elem,
                                         &acPos, &hitPos);
                return;
            }
        }
    }
}

void CollisionCheck_ATCylVsACJntSph(PlayState* play, CollisionCheckContext* colChkCtx, Collider* atCol,
                                    Collider* acCol) {
    ColliderCylinder* atCyl = (ColliderCylinder*)atCol;
    ColliderJntSph* acJntSph = (ColliderJntSph*)acCol;
    f32 overlapSize;
    f32 centerDist;
    ColliderJntSphElement* acJntSphElem;

    if (acJntSph->count > 0 && acJntSph->elements != NULL && atCyl->dim.radius > 0 && atCyl->dim.height > 0) {
        if (CollisionCheck_IsElementNotAT(&atCyl->elem) == true) {
            return;
        }
        for (acJntSphElem = acJntSph->elements; acJntSphElem < acJntSph->elements + acJntSph->count; acJntSphElem++) {
            if (CollisionCheck_IsElementNotAC(&acJntSphElem->base) == true) {
                continue;
            }
            if (CollisionCheck_NoSharedFlags(&atCyl->elem, &acJntSphElem->base) == true) {
                continue;
            }
            if (Math3D_SphVsCylOverlapCenterDist(&acJntSphElem->dim.worldSphere, &atCyl->dim, &overlapSize,
                                                 &centerDist)) {
                Vec3f hitPos;
                Vec3f atPos;
                Vec3f acPos;
                f32 acToHit;

                atPos.x = atCyl->dim.pos.x;
                atPos.y = atCyl->dim.pos.y;
                atPos.z = atCyl->dim.pos.z;
                acPos.x = acJntSphElem->dim.worldSphere.center.x;
                acPos.y = acJntSphElem->dim.worldSphere.center.y;
                acPos.z = acJntSphElem->dim.worldSphere.center.z;
                if (!IS_ZERO(centerDist)) {
                    f32 acToHit = acJntSphElem->dim.worldSphere.radius / centerDist;

#if OOT_VERSION < PAL_1_0
                    hitPos.x = ((atPos.x - acPos.x) * acToHit) + acPos.x;
                    hitPos.y = ((atPos.y - acPos.y) * acToHit) + acPos.y;
                    hitPos.z = ((atPos.z - acPos.z) * acToHit) + acPos.z;
#else
                    if (acToHit <= 1.0f) {
                        hitPos.x = ((atPos.x - acPos.x) * acToHit) + acPos.x;
                        hitPos.y = ((atPos.y - acPos.y) * acToHit) + acPos.y;
                        hitPos.z = ((atPos.z - acPos.z) * acToHit) + acPos.z;
                    } else {
                        Math_Vec3f_Copy(&hitPos, &atPos);
                    }
#endif
                } else {
                    Math_Vec3f_Copy(&hitPos, &atPos);
                }
                CollisionCheck_SetATvsAC(play, &atCyl->base, &atCyl->elem, &atPos, &acJntSph->base, &acJntSphElem->base,
                                         &acPos, &hitPos);
                if (!(acJntSph->base.ocFlags2 & OC2_FIRST_ONLY)) {
                    break;
                }
            }
        }
    }
}

void CollisionCheck_ATJntSphVsACTris(PlayState* play, CollisionCheckContext* colChkCtx, Collider* atCol,
                                     Collider* acCol) {
    ColliderJntSph* atJntSph = (ColliderJntSph*)atCol;
    ColliderJntSphElement* atJntSphElem;
    ColliderTris* acTris = (ColliderTris*)acCol;
    ColliderTrisElement* acTrisElem;
    Vec3f hitPos;

    if (atJntSph->count > 0 && atJntSph->elements != NULL && acTris->count > 0 && acTris->elements != NULL) {
        for (atJntSphElem = atJntSph->elements; atJntSphElem < atJntSph->elements + atJntSph->count; atJntSphElem++) {
            if (CollisionCheck_IsElementNotAT(&atJntSphElem->base) == true) {
                continue;
            }
            for (acTrisElem = acTris->elements; acTrisElem < acTris->elements + acTris->count; acTrisElem++) {
                if (CollisionCheck_IsElementNotAC(&acTrisElem->base) == true) {
                    continue;
                }
                if (CollisionCheck_NoSharedFlags(&atJntSphElem->base, &acTrisElem->base) == true) {
                    continue;
                }
                if (Math3D_TriVsSphIntersect(&atJntSphElem->dim.worldSphere, &acTrisElem->dim, &hitPos) == true) {
                    Vec3f atPos;
                    Vec3f acPos;

                    atPos.x = atJntSphElem->dim.worldSphere.center.x;
                    atPos.y = atJntSphElem->dim.worldSphere.center.y;
                    atPos.z = atJntSphElem->dim.worldSphere.center.z;
                    acPos.x =
                        (acTrisElem->dim.vtx[0].x + acTrisElem->dim.vtx[1].x + acTrisElem->dim.vtx[2].x) * (1.0f / 3);
                    acPos.y =
                        (acTrisElem->dim.vtx[0].y + acTrisElem->dim.vtx[1].y + acTrisElem->dim.vtx[2].y) * (1.0f / 3);
                    acPos.z =
                        (acTrisElem->dim.vtx[0].z + acTrisElem->dim.vtx[1].z + acTrisElem->dim.vtx[2].z) * (1.0f / 3);
                    CollisionCheck_SetATvsAC(play, &atJntSph->base, &atJntSphElem->base, &atPos, &acTris->base,
                                             &acTrisElem->base, &acPos, &hitPos);
                    return;
                }
            }
        }
    }
}

void CollisionCheck_ATTrisVsACJntSph(PlayState* play, CollisionCheckContext* colChkCtx, Collider* atCol,
                                     Collider* acCol) {
    ColliderTris* atTris = (ColliderTris*)atCol;
    ColliderTrisElement* atTrisElem;
    ColliderJntSph* acJntSph = (ColliderJntSph*)acCol;
    ColliderJntSphElement* acJntSphElem;
    Vec3f hitPos;

    if (acJntSph->count > 0 && acJntSph->elements != NULL && atTris->count > 0 && atTris->elements != NULL) {
        for (acJntSphElem = acJntSph->elements; acJntSphElem < acJntSph->elements + acJntSph->count; acJntSphElem++) {
            if (CollisionCheck_IsElementNotAC(&acJntSphElem->base) == true) {
                continue;
            }
            for (atTrisElem = atTris->elements; atTrisElem < atTris->elements + atTris->count; atTrisElem++) {
                if (CollisionCheck_IsElementNotAT(&atTrisElem->base) == true) {
                    continue;
                }
                if (CollisionCheck_NoSharedFlags(&atTrisElem->base, &acJntSphElem->base) == true) {
                    continue;
                }
                if (Math3D_TriVsSphIntersect(&acJntSphElem->dim.worldSphere, &atTrisElem->dim, &hitPos) == true) {
                    Vec3f atPos;
                    Vec3f acPos;

                    Math_Vec3s_ToVec3f(&acPos, &acJntSphElem->dim.worldSphere.center);
                    atPos.x =
                        (atTrisElem->dim.vtx[0].x + atTrisElem->dim.vtx[1].x + atTrisElem->dim.vtx[2].x) * (1.0f / 3);
                    atPos.y =
                        (atTrisElem->dim.vtx[0].y + atTrisElem->dim.vtx[1].y + atTrisElem->dim.vtx[2].y) * (1.0f / 3);
                    atPos.z =
                        (atTrisElem->dim.vtx[0].z + atTrisElem->dim.vtx[1].z + atTrisElem->dim.vtx[2].z) * (1.0f / 3);
                    CollisionCheck_SetATvsAC(play, &atTris->base, &atTrisElem->base, &atPos, &acJntSph->base,
                                             &acJntSphElem->base, &acPos, &hitPos);
                    if (!(acJntSph->base.ocFlags2 & OC2_FIRST_ONLY)) {
                        return;
                    }
                }
            }
        }
    }
}

void CollisionCheck_ATJntSphVsACQuad(PlayState* play, CollisionCheckContext* colChkCtx, Collider* atCol,
                                     Collider* acCol) {
    static TriNorm tri1;
    static TriNorm tri2;
    ColliderJntSph* atJntSph = (ColliderJntSph*)atCol;
    ColliderQuad* acQuad = (ColliderQuad*)acCol;
    Vec3f hitPos;
    ColliderJntSphElement* atJntSphElem;

    if (atJntSph->count > 0 && atJntSph->elements != NULL) {
        if (CollisionCheck_IsElementNotAC(&acQuad->elem) == true) {
            return;
        }
        Math3D_TriNorm(&tri1, &acQuad->dim.quad[2], &acQuad->dim.quad[3], &acQuad->dim.quad[1]);
        Math3D_TriNorm(&tri2, &acQuad->dim.quad[1], &acQuad->dim.quad[0], &acQuad->dim.quad[2]);
        for (atJntSphElem = atJntSph->elements; atJntSphElem < atJntSph->elements + atJntSph->count; atJntSphElem++) {
            if (CollisionCheck_IsElementNotAT(&atJntSphElem->base) == true) {
                continue;
            }
            if (CollisionCheck_NoSharedFlags(&atJntSphElem->base, &acQuad->elem) == true) {
                continue;
            }
            if (Math3D_TriVsSphIntersect(&atJntSphElem->dim.worldSphere, &tri1, &hitPos) == true ||
                Math3D_TriVsSphIntersect(&atJntSphElem->dim.worldSphere, &tri2, &hitPos) == true) {
                Vec3f atPos;
                Vec3f acPos;

                Math_Vec3s_ToVec3f(&atPos, &atJntSphElem->dim.worldSphere.center);

                acPos.x = (acQuad->dim.quad[0].x +
                           (acQuad->dim.quad[1].x + (acQuad->dim.quad[3].x + acQuad->dim.quad[2].x))) /
                          4.0f;
                acPos.y = (acQuad->dim.quad[0].y +
                           (acQuad->dim.quad[1].y + (acQuad->dim.quad[3].y + acQuad->dim.quad[2].y))) /
                          4.0f;
                acPos.z = (acQuad->dim.quad[0].z +
                           (acQuad->dim.quad[1].z + (acQuad->dim.quad[3].z + acQuad->dim.quad[2].z))) /
                          4.0f;

                CollisionCheck_SetATvsAC(play, &atJntSph->base, &atJntSphElem->base, &atPos, &acQuad->base,
                                         &acQuad->elem, &acPos, &hitPos);
                return;
            }
        }
    }
}

void CollisionCheck_ATQuadVsACJntSph(PlayState* play, CollisionCheckContext* colChkCtx, Collider* atCol,
                                     Collider* acCol) {
    static TriNorm tri1;
    static TriNorm tri2;
    ColliderJntSph* acJntSph = (ColliderJntSph*)acCol;
    Vec3f hitPos;
    ColliderQuad* atQuad = (ColliderQuad*)atCol;
    ColliderJntSphElement* acJntSphElem;

    if (acJntSph->count > 0 && acJntSph->elements != NULL) {
        if (CollisionCheck_IsElementNotAT(&atQuad->elem) == true) {
            return;
        }
        Math3D_TriNorm(&tri1, &atQuad->dim.quad[2], &atQuad->dim.quad[3], &atQuad->dim.quad[1]);
        Math3D_TriNorm(&tri2, &atQuad->dim.quad[2], &atQuad->dim.quad[1], &atQuad->dim.quad[0]);
        for (acJntSphElem = acJntSph->elements; acJntSphElem < acJntSph->elements + acJntSph->count; acJntSphElem++) {
            if (CollisionCheck_IsElementNotAC(&acJntSphElem->base) == true) {
                continue;
            }
            if (CollisionCheck_NoSharedFlags(&atQuad->elem, &acJntSphElem->base) == true) {
                continue;
            }
            if (Math3D_TriVsSphIntersect(&acJntSphElem->dim.worldSphere, &tri1, &hitPos) == true ||
                Math3D_TriVsSphIntersect(&acJntSphElem->dim.worldSphere, &tri2, &hitPos) == true) {
                if (Collider_QuadSetNearestAC(play, atQuad, &hitPos)) {
                    Vec3f atPos;
                    Vec3f acPos;

                    acPos.x = acJntSphElem->dim.worldSphere.center.x;
                    acPos.y = acJntSphElem->dim.worldSphere.center.y;
                    acPos.z = acJntSphElem->dim.worldSphere.center.z;

                    atPos.x = (atQuad->dim.quad[0].x +
                               (atQuad->dim.quad[1].x + (atQuad->dim.quad[3].x + atQuad->dim.quad[2].x))) /
                              4.0f;
                    atPos.y = (atQuad->dim.quad[0].y +
                               (atQuad->dim.quad[1].y + (atQuad->dim.quad[3].y + atQuad->dim.quad[2].y))) /
                              4.0f;
                    atPos.z = (atQuad->dim.quad[0].z +
                               (atQuad->dim.quad[1].z + (atQuad->dim.quad[3].z + atQuad->dim.quad[2].z))) /
                              4.0f;
                    CollisionCheck_SetATvsAC(play, &atQuad->base, &atQuad->elem, &atPos, &acJntSph->base,
                                             &acJntSphElem->base, &acPos, &hitPos);
                    if (!(acJntSph->base.ocFlags2 & OC2_FIRST_ONLY)) {
                        return;
                    }
                }
            }
        }
    }
}

void CollisionCheck_ATCylVsACCyl(PlayState* play, CollisionCheckContext* colChkCtx, Collider* atCol, Collider* acCol) {
    ColliderCylinder* atCyl = (ColliderCylinder*)atCol;
    ColliderCylinder* acCyl = (ColliderCylinder*)acCol;
    f32 overlapSize;
    f32 centerDist;
    Vec3f hitPos;

    if (atCyl->dim.radius > 0 && atCyl->dim.height > 0 && acCyl->dim.radius > 0 && acCyl->dim.height > 0) {
        if (CollisionCheck_IsElementNotAC(&acCyl->elem) == true) {
            return;
        }
        if (CollisionCheck_IsElementNotAT(&atCyl->elem) == true) {
            return;
        }
        if (CollisionCheck_NoSharedFlags(&atCyl->elem, &acCyl->elem) == true) {
            return;
        }
        if (Math3D_CylVsCylOverlapCenterDist(&atCyl->dim, &acCyl->dim, &overlapSize, &centerDist) == true) {
            Vec3f atPos;
            Vec3f acPos;
            f32 acToHit;

            Math_Vec3s_ToVec3f(&atPos, &atCyl->dim.pos);
            Math_Vec3s_ToVec3f(&acPos, &acCyl->dim.pos);
            if (!IS_ZERO(centerDist)) {
                acToHit = acCyl->dim.radius / centerDist;
                hitPos.y = (f32)acCyl->dim.pos.y + acCyl->dim.yShift + acCyl->dim.height * 0.5f;
                hitPos.x = ((f32)atCyl->dim.pos.x - acCyl->dim.pos.x) * acToHit + acCyl->dim.pos.x;
                hitPos.z = ((f32)atCyl->dim.pos.z - acCyl->dim.pos.z) * acToHit + acCyl->dim.pos.z;
            } else {
                Math_Vec3s_ToVec3f(&hitPos, &acCyl->dim.pos);
            }
            CollisionCheck_SetATvsAC(play, &atCyl->base, &atCyl->elem, &atPos, &acCyl->base, &acCyl->elem, &acPos,
                                     &hitPos);
        }
    }
}

void CollisionCheck_ATCylVsACTris(PlayState* play, CollisionCheckContext* colChkCtx, Collider* atCol, Collider* acCol) {
    ColliderCylinder* atCyl = (ColliderCylinder*)atCol;
    ColliderTris* acTris = (ColliderTris*)acCol;
    ColliderTrisElement* acTrisElem;
    Vec3f hitPos;

    if (atCyl->dim.radius > 0 && atCyl->dim.height > 0 && acTris->count > 0 && acTris->elements != NULL) {
        if (CollisionCheck_IsElementNotAT(&atCyl->elem) == true) {
            return;
        }
        for (acTrisElem = acTris->elements; acTrisElem < acTris->elements + acTris->count; acTrisElem++) {
            if (CollisionCheck_IsElementNotAC(&acTrisElem->base) == true) {
                continue;
            }
            if (CollisionCheck_NoSharedFlags(&atCyl->elem, &acTrisElem->base) == true) {
                continue;
            }
            if (Math3D_CylTriVsIntersect(&atCyl->dim, &acTrisElem->dim, &hitPos) == true) {
                Vec3f atPos;
                Vec3f acPos;

                Math_Vec3s_ToVec3f(&atPos, &atCyl->dim.pos);

                acPos.x = (acTrisElem->dim.vtx[0].x + acTrisElem->dim.vtx[1].x + acTrisElem->dim.vtx[2].x) * (1.0f / 3);
                acPos.y = (acTrisElem->dim.vtx[0].y + acTrisElem->dim.vtx[1].y + acTrisElem->dim.vtx[2].y) * (1.0f / 3);
                acPos.z = (acTrisElem->dim.vtx[0].z + acTrisElem->dim.vtx[1].z + acTrisElem->dim.vtx[2].z) * (1.0f / 3);
                CollisionCheck_SetATvsAC(play, &atCyl->base, &atCyl->elem, &atPos, &acTris->base, &acTrisElem->base,
                                         &acPos, &hitPos);
                return;
            }
        }
    }
}

void CollisionCheck_ATTrisVsACCyl(PlayState* play, CollisionCheckContext* colChkCtx, Collider* atCol, Collider* acCol) {
    static Vec3f hitPos;
    ColliderTris* atTris = (ColliderTris*)atCol;
    ColliderTrisElement* atTrisElem;
    ColliderCylinder* acCyl = (ColliderCylinder*)acCol;

    if (acCyl->dim.radius > 0 && acCyl->dim.height > 0 && atTris->count > 0 && atTris->elements != NULL) {
        if (CollisionCheck_IsElementNotAC(&acCyl->elem) == true) {
            return;
        }
        for (atTrisElem = atTris->elements; atTrisElem < atTris->elements + atTris->count; atTrisElem++) {
            if (CollisionCheck_IsElementNotAT(&atTrisElem->base) == true) {
                continue;
            }
            if (CollisionCheck_NoSharedFlags(&atTrisElem->base, &acCyl->elem) == true) {
                continue;
            }

            if (Math3D_CylTriVsIntersect(&acCyl->dim, &atTrisElem->dim, &hitPos) == true) {
                Vec3f atPos;
                Vec3f acPos;

                atPos.x = (atTrisElem->dim.vtx[0].x + atTrisElem->dim.vtx[1].x + atTrisElem->dim.vtx[2].x) * (1.0f / 3);
                atPos.y = (atTrisElem->dim.vtx[0].y + atTrisElem->dim.vtx[1].y + atTrisElem->dim.vtx[2].y) * (1.0f / 3);
                atPos.z = (atTrisElem->dim.vtx[0].z + atTrisElem->dim.vtx[1].z + atTrisElem->dim.vtx[2].z) * (1.0f / 3);
                Math_Vec3s_ToVec3f(&acPos, &acCyl->dim.pos);
                CollisionCheck_SetATvsAC(play, &atTris->base, &atTrisElem->base, &atPos, &acCyl->base, &acCyl->elem,
                                         &acPos, &hitPos);
                return;
            }
        }
    }
}

#pragma increment_block_number "gc-eu:252 gc-eu-mq:252 gc-jp:252 gc-jp-ce:252 gc-jp-mq:252 gc-us:252 gc-us-mq:252" \
                               "ntsc-1.0:252 ntsc-1.1:252 ntsc-1.2:252 pal-1.0:252 pal-1.1:252"

void CollisionCheck_ATCylVsACQuad(PlayState* play, CollisionCheckContext* colChkCtx, Collider* atCol, Collider* acCol) {
    static TriNorm tri1;
    static TriNorm tri2;
    static Vec3f hitPos;
    ColliderCylinder* atCyl = (ColliderCylinder*)atCol;
    ColliderQuad* acQuad = (ColliderQuad*)acCol;

    if (atCyl->dim.height > 0 && atCyl->dim.radius > 0) {
        if (CollisionCheck_IsElementNotAT(&atCyl->elem) == true ||
            CollisionCheck_IsElementNotAC(&acQuad->elem) == true) {
            return;
        }
        if (CollisionCheck_NoSharedFlags(&atCyl->elem, &acQuad->elem) == true) {
            return;
        }
        Math3D_TriNorm(&tri1, &acQuad->dim.quad[2], &acQuad->dim.quad[3], &acQuad->dim.quad[1]);
        Math3D_TriNorm(&tri2, &acQuad->dim.quad[1], &acQuad->dim.quad[0], &acQuad->dim.quad[2]);
        if (Math3D_CylTriVsIntersect(&atCyl->dim, &tri1, &hitPos) == true) {
            Vec3f atPos1;
            Vec3f acPos1;

            Math_Vec3s_ToVec3f(&atPos1, &atCyl->dim.pos);
            acPos1.x =
                (acQuad->dim.quad[0].x + (acQuad->dim.quad[1].x + (acQuad->dim.quad[3].x + acQuad->dim.quad[2].x))) /
                4.0f;
            acPos1.y =
                (acQuad->dim.quad[0].y + (acQuad->dim.quad[1].y + (acQuad->dim.quad[3].y + acQuad->dim.quad[2].y))) /
                4.0f;
            acPos1.z =
                (acQuad->dim.quad[0].z + (acQuad->dim.quad[1].z + (acQuad->dim.quad[3].z + acQuad->dim.quad[2].z))) /
                4.0f;
            CollisionCheck_SetATvsAC(play, &atCyl->base, &atCyl->elem, &atPos1, &acQuad->base, &acQuad->elem, &acPos1,
                                     &hitPos);
        } else if (Math3D_CylTriVsIntersect(&atCyl->dim, &tri2, &hitPos) == true) {
            Vec3f atPos2;
            Vec3f acPos2;

            Math_Vec3s_ToVec3f(&atPos2, &atCyl->dim.pos);
            acPos2.x =
                (acQuad->dim.quad[0].x + (acQuad->dim.quad[1].x + (acQuad->dim.quad[3].x + acQuad->dim.quad[2].x))) /
                4.0f;
            acPos2.y =
                (acQuad->dim.quad[0].y + (acQuad->dim.quad[1].y + (acQuad->dim.quad[3].y + acQuad->dim.quad[2].y))) /
                4.0f;
            acPos2.z =
                (acQuad->dim.quad[0].z + (acQuad->dim.quad[1].z + (acQuad->dim.quad[3].z + acQuad->dim.quad[2].z))) /
                4.0f;
            CollisionCheck_SetATvsAC(play, &atCyl->base, &atCyl->elem, &atPos2, &acQuad->base, &acQuad->elem, &acPos2,
                                     &hitPos);
        }
    }
}

void CollisionCheck_ATQuadVsACCyl(PlayState* play, CollisionCheckContext* colChkCtx, Collider* atCol, Collider* acCol) {
    static TriNorm tri1;
    static TriNorm tri2;
    static Vec3f hitPos;
    ColliderQuad* atQuad = (ColliderQuad*)atCol;
    ColliderCylinder* acCyl = (ColliderCylinder*)acCol;

    if (acCyl->dim.height > 0 && acCyl->dim.radius > 0) {
        if (CollisionCheck_IsElementNotAC(&acCyl->elem) == true ||
            CollisionCheck_IsElementNotAT(&atQuad->elem) == true) {
            return;
        }
        if (CollisionCheck_NoSharedFlags(&atQuad->elem, &acCyl->elem) == true) {
            return;
        }
        Math3D_TriNorm(&tri1, &atQuad->dim.quad[2], &atQuad->dim.quad[3], &atQuad->dim.quad[1]);
        Math3D_TriNorm(&tri2, &atQuad->dim.quad[2], &atQuad->dim.quad[1], &atQuad->dim.quad[0]);
        if (Math3D_CylTriVsIntersect(&acCyl->dim, &tri1, &hitPos) == true) {
            if (Collider_QuadSetNearestAC(play, atQuad, &hitPos)) {
                Vec3f atPos1;
                Vec3f acPos1;

                atPos1.x = (atQuad->dim.quad[0].x +
                            (atQuad->dim.quad[1].x + (atQuad->dim.quad[3].x + atQuad->dim.quad[2].x))) /
                           4.0f;
                atPos1.y = (atQuad->dim.quad[0].y +
                            (atQuad->dim.quad[1].y + (atQuad->dim.quad[3].y + atQuad->dim.quad[2].y))) /
                           4.0f;
                atPos1.z = (atQuad->dim.quad[0].z +
                            (atQuad->dim.quad[1].z + (atQuad->dim.quad[3].z + atQuad->dim.quad[2].z))) /
                           4.0f;
                Math_Vec3s_ToVec3f(&acPos1, &acCyl->dim.pos);
                CollisionCheck_SetATvsAC(play, &atQuad->base, &atQuad->elem, &atPos1, &acCyl->base, &acCyl->elem,
                                         &acPos1, &hitPos);
                return;
            }
        }
        if (Math3D_CylTriVsIntersect(&acCyl->dim, &tri2, &hitPos) == true) {
            if (Collider_QuadSetNearestAC(play, atQuad, &hitPos)) {
                Vec3f atPos2;
                Vec3f acPos2;

                atPos2.x = (atQuad->dim.quad[0].x +
                            (atQuad->dim.quad[1].x + (atQuad->dim.quad[3].x + atQuad->dim.quad[2].x))) /
                           4.0f;
                atPos2.y = (atQuad->dim.quad[0].y +
                            (atQuad->dim.quad[1].y + (atQuad->dim.quad[3].y + atQuad->dim.quad[2].y))) /
                           4.0f;
                atPos2.z = (atQuad->dim.quad[0].z +
                            (atQuad->dim.quad[1].z + (atQuad->dim.quad[3].z + atQuad->dim.quad[2].z))) /
                           4.0f;
                Math_Vec3s_ToVec3f(&acPos2, &acCyl->dim.pos);
                CollisionCheck_SetATvsAC(play, &atQuad->base, &atQuad->elem, &atPos2, &acCyl->base, &acCyl->elem,
                                         &acPos2, &hitPos);
            }
        }
    }
}

#if OOT_DEBUG
static s8 sBssDummy3;
static s8 sBssDummy4;
#endif

void CollisionCheck_ATTrisVsACTris(PlayState* play, CollisionCheckContext* colChkCtx, Collider* atCol,
                                   Collider* acCol) {
    static Vec3f hitPos;
    ColliderTris* atTris = (ColliderTris*)atCol;
    ColliderTrisElement* atTrisElem;
    ColliderTris* acTris = (ColliderTris*)acCol;
    ColliderTrisElement* acTrisElem;

    if (acTris->count > 0 && acTris->elements != NULL && atTris->count > 0 && atTris->elements != NULL) {
        for (acTrisElem = acTris->elements; acTrisElem < acTris->elements + acTris->count; acTrisElem++) {
            if (CollisionCheck_IsElementNotAC(&acTrisElem->base) == true) {
                continue;
            }
            for (atTrisElem = atTris->elements; atTrisElem < atTris->elements + atTris->count; atTrisElem++) {
                if (CollisionCheck_IsElementNotAT(&atTrisElem->base) == true) {
                    continue;
                }
                if (CollisionCheck_NoSharedFlags(&atTrisElem->base, &acTrisElem->base) == true) {
                    continue;
                }
                if (Math3D_TriVsTriIntersect(&atTrisElem->dim, &acTrisElem->dim, &hitPos) == true) {
                    Vec3f atPos;
                    Vec3f acPos;

                    atPos.x =
                        (atTrisElem->dim.vtx[0].x + atTrisElem->dim.vtx[1].x + atTrisElem->dim.vtx[2].x) * (1.0f / 3);
                    atPos.y =
                        (atTrisElem->dim.vtx[0].y + atTrisElem->dim.vtx[1].y + atTrisElem->dim.vtx[2].y) * (1.0f / 3);
                    atPos.z =
                        (atTrisElem->dim.vtx[0].z + atTrisElem->dim.vtx[1].z + atTrisElem->dim.vtx[2].z) * (1.0f / 3);
                    acPos.x =
                        (acTrisElem->dim.vtx[0].x + acTrisElem->dim.vtx[1].x + acTrisElem->dim.vtx[2].x) * (1.0f / 3);
                    acPos.y =
                        (acTrisElem->dim.vtx[0].y + acTrisElem->dim.vtx[1].y + acTrisElem->dim.vtx[2].y) * (1.0f / 3);
                    acPos.z =
                        (acTrisElem->dim.vtx[0].z + acTrisElem->dim.vtx[1].z + acTrisElem->dim.vtx[2].z) * (1.0f / 3);
                    CollisionCheck_SetATvsAC(play, &atTris->base, &atTrisElem->base, &atPos, &acTris->base,
                                             &acTrisElem->base, &acPos, &hitPos);
                    return;
                }
            }
        }
    }
}

void CollisionCheck_ATTrisVsACQuad(PlayState* play, CollisionCheckContext* colChkCtx, Collider* atCol,
                                   Collider* acCol) {
    static Vec3f hitPos;
    static TriNorm tri1;
    static TriNorm tri2;
    ColliderTris* atTris = (ColliderTris*)atCol;
    ColliderTrisElement* atTrisElem;
    ColliderQuad* acQuad = (ColliderQuad*)acCol;

    if (atTris->count > 0 && atTris->elements != NULL) {
        if (CollisionCheck_IsElementNotAC(&acQuad->elem) == true) {
            return;
        }
        Math3D_TriNorm(&tri1, &acQuad->dim.quad[2], &acQuad->dim.quad[3], &acQuad->dim.quad[1]);
        Math3D_TriNorm(&tri2, &acQuad->dim.quad[1], &acQuad->dim.quad[0], &acQuad->dim.quad[2]);
        for (atTrisElem = atTris->elements; atTrisElem < atTris->elements + atTris->count; atTrisElem++) {
            if (CollisionCheck_IsElementNotAT(&atTrisElem->base) == true) {
                continue;
            }
            if (CollisionCheck_NoSharedFlags(&atTrisElem->base, &acQuad->elem) == true) {
                continue;
            }
            if (Math3D_TriVsTriIntersect(&tri1, &atTrisElem->dim, &hitPos) == true ||
                Math3D_TriVsTriIntersect(&tri2, &atTrisElem->dim, &hitPos) == true) {
                Vec3f atPos;
                Vec3f acPos;

                atPos.x = (atTrisElem->dim.vtx[0].x + atTrisElem->dim.vtx[1].x + atTrisElem->dim.vtx[2].x) * (1.0f / 3);
                atPos.y = (atTrisElem->dim.vtx[0].y + atTrisElem->dim.vtx[1].y + atTrisElem->dim.vtx[2].y) * (1.0f / 3);
                atPos.z = (atTrisElem->dim.vtx[0].z + atTrisElem->dim.vtx[1].z + atTrisElem->dim.vtx[2].z) * (1.0f / 3);
                acPos.x = (acQuad->dim.quad[0].x +
                           (acQuad->dim.quad[1].x + (acQuad->dim.quad[3].x + acQuad->dim.quad[2].x))) /
                          4.0f;
                acPos.y = (acQuad->dim.quad[0].y +
                           (acQuad->dim.quad[1].y + (acQuad->dim.quad[3].y + acQuad->dim.quad[2].y))) /
                          4.0f;
                acPos.z = (acQuad->dim.quad[0].z +
                           (acQuad->dim.quad[1].z + (acQuad->dim.quad[3].z + acQuad->dim.quad[2].z))) /
                          4.0f;
                CollisionCheck_SetATvsAC(play, &atTris->base, &atTrisElem->base, &atPos, &acQuad->base, &acQuad->elem,
                                         &acPos, &hitPos);
                return;
            }
        }
    }
}

void CollisionCheck_ATQuadVsACTris(PlayState* play, CollisionCheckContext* colChkCtx, Collider* atCol,
                                   Collider* acCol) {
    static Vec3f hitPos;
    static TriNorm tri1;
    static TriNorm tri2;
    ColliderQuad* atQuad = (ColliderQuad*)atCol;
    ColliderTris* acTris = (ColliderTris*)acCol;
    ColliderTrisElement* acTrisElem;

    if (acTris->count > 0 && acTris->elements != NULL) {
        if (CollisionCheck_IsElementNotAT(&atQuad->elem) == true) {
            return;
        }
        Math3D_TriNorm(&tri1, &atQuad->dim.quad[2], &atQuad->dim.quad[3], &atQuad->dim.quad[1]);
        Math3D_TriNorm(&tri2, &atQuad->dim.quad[1], &atQuad->dim.quad[0], &atQuad->dim.quad[2]);
        for (acTrisElem = acTris->elements; acTrisElem < acTris->elements + acTris->count; acTrisElem++) {
            if (CollisionCheck_IsElementNotAC(&acTrisElem->base) == true) {
                continue;
            }
            if (CollisionCheck_NoSharedFlags(&atQuad->elem, &acTrisElem->base) == true) {
                continue;
            }
            if (Math3D_TriVsTriIntersect(&tri1, &acTrisElem->dim, &hitPos) == true ||
                Math3D_TriVsTriIntersect(&tri2, &acTrisElem->dim, &hitPos) == true) {
                if (Collider_QuadSetNearestAC(play, atQuad, &hitPos)) {
                    Vec3f atPos;
                    Vec3f acPos;

                    acPos.x =
                        (acTrisElem->dim.vtx[0].x + acTrisElem->dim.vtx[1].x + acTrisElem->dim.vtx[2].x) * (1.0f / 3);
                    acPos.y =
                        (acTrisElem->dim.vtx[0].y + acTrisElem->dim.vtx[1].y + acTrisElem->dim.vtx[2].y) * (1.0f / 3);
                    acPos.z =
                        (acTrisElem->dim.vtx[0].z + acTrisElem->dim.vtx[1].z + acTrisElem->dim.vtx[2].z) * (1.0f / 3);
                    atPos.x = (atQuad->dim.quad[0].x +
                               (atQuad->dim.quad[1].x + (atQuad->dim.quad[3].x + atQuad->dim.quad[2].x))) /
                              4.0f;
                    atPos.y = (atQuad->dim.quad[0].y +
                               (atQuad->dim.quad[1].y + (atQuad->dim.quad[3].y + atQuad->dim.quad[2].y))) /
                              4.0f;
                    atPos.z = (atQuad->dim.quad[0].z +
                               (atQuad->dim.quad[1].z + (atQuad->dim.quad[3].z + atQuad->dim.quad[2].z))) /
                              4.0f;
                    CollisionCheck_SetATvsAC(play, &atQuad->base, &atQuad->elem, &atPos, &acTris->base,
                                             &acTrisElem->base, &acPos, &hitPos);
                    return;
                }
            }
        }
    }
}

void CollisionCheck_ATQuadVsACQuad(PlayState* play, CollisionCheckContext* colChkCtx, Collider* atCol,
                                   Collider* acCol) {
    static TriNorm acTris[2];
    static Vec3f hitPos;
    static TriNorm atTris[2];
    ColliderQuad* atQuad = (ColliderQuad*)atCol;
    ColliderQuad* acQuad = (ColliderQuad*)acCol;
    s32 i;
    s32 j;

    if (CollisionCheck_IsElementNotAT(&atQuad->elem) == true) {
        return;
    }
    if (CollisionCheck_IsElementNotAC(&acQuad->elem) == true) {
        return;
    }
    if (CollisionCheck_NoSharedFlags(&atQuad->elem, &acQuad->elem) == true) {
        return;
    }

    Math3D_TriNorm(&atTris[0], &atQuad->dim.quad[2], &atQuad->dim.quad[3], &atQuad->dim.quad[1]);
    Math3D_TriNorm(&atTris[1], &atQuad->dim.quad[2], &atQuad->dim.quad[1], &atQuad->dim.quad[0]);
    Math3D_TriNorm(&acTris[0], &acQuad->dim.quad[2], &acQuad->dim.quad[3], &acQuad->dim.quad[1]);
    Math3D_TriNorm(&acTris[1], &acQuad->dim.quad[2], &acQuad->dim.quad[1], &acQuad->dim.quad[0]);

    for (i = 0; i < 2; i++) {
        for (j = 0; j < 2; j++) {
            if (Math3D_TriVsTriIntersect(&atTris[j], &acTris[i], &hitPos) == true) {
                if (Collider_QuadSetNearestAC(play, atQuad, &hitPos)) {
                    Vec3f atPos;
                    Vec3f acPos;

                    atPos.x = (atQuad->dim.quad[0].x +
                               (atQuad->dim.quad[1].x + (atQuad->dim.quad[3].x + atQuad->dim.quad[2].x))) /
                              4.0f;
                    atPos.y = (atQuad->dim.quad[0].y +
                               (atQuad->dim.quad[1].y + (atQuad->dim.quad[3].y + atQuad->dim.quad[2].y))) /
                              4.0f;
                    atPos.z = (atQuad->dim.quad[0].z +
                               (atQuad->dim.quad[1].z + (atQuad->dim.quad[3].z + atQuad->dim.quad[2].z))) /
                              4.0f;
                    acPos.x = (acQuad->dim.quad[0].x +
                               (acQuad->dim.quad[1].x + (acQuad->dim.quad[3].x + acQuad->dim.quad[2].x))) /
                              4.0f;
                    acPos.y = (acQuad->dim.quad[0].y +
                               (acQuad->dim.quad[1].y + (acQuad->dim.quad[3].y + acQuad->dim.quad[2].y))) /
                              4.0f;
                    acPos.z = (acQuad->dim.quad[0].z +
                               (acQuad->dim.quad[1].z + (acQuad->dim.quad[3].z + acQuad->dim.quad[2].z))) /
                              4.0f;
                    CollisionCheck_SetATvsAC(play, &atQuad->base, &atQuad->elem, &atPos, &acQuad->base, &acQuad->elem,
                                             &acPos, &hitPos);
                    return;
                }
            }
        }
    }
}

void CollisionCheck_SetJntSphHitFX(PlayState* play, CollisionCheckContext* colChkCtx, Collider* col) {
    ColliderJntSph* jntSph = (ColliderJntSph*)col;
    ColliderJntSphElement* jntSphElem;

    for (jntSphElem = jntSph->elements; jntSphElem < jntSph->elements + jntSph->count; jntSphElem++) {
        if ((jntSphElem->base.acElemFlags & ACELEM_DRAW_HITMARK) && (jntSphElem->base.acHitElem != NULL) &&
            !(jntSphElem->base.acHitElem->atElemFlags & ATELEM_DREW_HITMARK)) {
            Vec3f hitPos;

            Math_Vec3s_ToVec3f(&hitPos, &jntSphElem->base.acDmgInfo.hitPos);
            CollisionCheck_HitEffects(play, jntSphElem->base.acHit, jntSphElem->base.acHitElem, &jntSph->base,
                                      &jntSphElem->base, &hitPos);
            jntSphElem->base.acHitElem->atElemFlags |= ATELEM_DREW_HITMARK;
            return;
        }
    }
}

void CollisionCheck_SetCylHitFX(PlayState* play, CollisionCheckContext* colChkCtx, Collider* col) {
    ColliderCylinder* cyl = (ColliderCylinder*)col;

    if ((cyl->elem.acElemFlags & ACELEM_DRAW_HITMARK) && (cyl->elem.acHitElem != NULL) &&
        !(cyl->elem.acHitElem->atElemFlags & ATELEM_DREW_HITMARK)) {
        Vec3f hitPos;

        Math_Vec3s_ToVec3f(&hitPos, &cyl->elem.acDmgInfo.hitPos);
        CollisionCheck_HitEffects(play, cyl->elem.acHit, cyl->elem.acHitElem, &cyl->base, &cyl->elem, &hitPos);
        cyl->elem.acHitElem->atElemFlags |= ATELEM_DREW_HITMARK;
    }
}

void CollisionCheck_SetTrisHitFX(PlayState* play, CollisionCheckContext* colChkCtx, Collider* col) {
    ColliderTris* tris = (ColliderTris*)col;
    ColliderTrisElement* trisElem;

    for (trisElem = tris->elements; trisElem < tris->elements + tris->count; trisElem++) {
        if ((trisElem->base.acElemFlags & ACELEM_DRAW_HITMARK) && (trisElem->base.acHitElem != NULL) &&
            !(trisElem->base.acHitElem->atElemFlags & ATELEM_DREW_HITMARK)) {
            Vec3f hitPos;

            Math_Vec3s_ToVec3f(&hitPos, &trisElem->base.acDmgInfo.hitPos);
            CollisionCheck_HitEffects(play, trisElem->base.acHit, trisElem->base.acHitElem, &tris->base,
                                      &trisElem->base, &hitPos);
            trisElem->base.acHitElem->atElemFlags |= ATELEM_DREW_HITMARK;
            return;
        }
    }
}

void CollisionCheck_SetQuadHitFX(PlayState* play, CollisionCheckContext* colChkCtx, Collider* col) {
    ColliderQuad* quad = (ColliderQuad*)col;
    Vec3f hitPos;

    if ((quad->elem.acElemFlags & ACELEM_DRAW_HITMARK) && (quad->elem.acHitElem != NULL) &&
        !(quad->elem.acHitElem->atElemFlags & ATELEM_DREW_HITMARK)) {
        Math_Vec3s_ToVec3f(&hitPos, &quad->elem.acDmgInfo.hitPos);
        CollisionCheck_HitEffects(play, quad->elem.acHit, quad->elem.acHitElem, &quad->base, &quad->elem, &hitPos);
        quad->elem.acHitElem->atElemFlags |= ATELEM_DREW_HITMARK;
    }
}

static ColChkApplyFunc sColChkApplyFuncs[] = {
    CollisionCheck_SetJntSphHitFX,
    CollisionCheck_SetCylHitFX,
    CollisionCheck_SetTrisHitFX,
    CollisionCheck_SetQuadHitFX,
};

/**
 * Handles hit effects for each AC collider that had an AC collision. Spawns hitmarks and plays sound effects.
 */
void CollisionCheck_SetHitEffects(PlayState* play, CollisionCheckContext* colChkCtx) {
    Collider** acColP;
    Collider* acCol;

    for (acColP = colChkCtx->colAC; acColP < colChkCtx->colAC + colChkCtx->colACCount; acColP++) {
        acCol = *acColP;

        if (acCol != NULL && acCol->acFlags & AC_ON) {
            if (acCol->actor != NULL && acCol->actor->update == NULL) {
                continue;
            }
            sColChkApplyFuncs[acCol->shape](play, colChkCtx, acCol);
        }
    }
}

static ColChkVsFunc sACVsFuncs[COLSHAPE_MAX][COLSHAPE_MAX] = {
    // COLSHAPE_JNTSPH
    {
        CollisionCheck_ATJntSphVsACJntSph, // COLSHAPE_JNTSPH
        CollisionCheck_ATJntSphVsACCyl,    // COLSHAPE_CYLINDER
        CollisionCheck_ATJntSphVsACTris,   // COLSHAPE_TRIS
        CollisionCheck_ATJntSphVsACQuad    // COLSHAPE_QUAD
    },
    // COLSHAPE_CYLINDER
    {
        CollisionCheck_ATCylVsACJntSph, // COLSHAPE_JNTSPH
        CollisionCheck_ATCylVsACCyl,    // COLSHAPE_CYLINDER
        CollisionCheck_ATCylVsACTris,   // COLSHAPE_TRIS
        CollisionCheck_ATCylVsACQuad    // COLSHAPE_QUAD
    },
    // COLSHAPE_TRIS
    {
        CollisionCheck_ATTrisVsACJntSph, // COLSHAPE_JNTSPH
        CollisionCheck_ATTrisVsACCyl,    // COLSHAPE_CYLINDER
        CollisionCheck_ATTrisVsACTris,   // COLSHAPE_TRIS
        CollisionCheck_ATTrisVsACQuad    // COLSHAPE_QUAD
    },
    // COLSHAPE_QUAD
    {
        CollisionCheck_ATQuadVsACJntSph, // COLSHAPE_JNTSPH
        CollisionCheck_ATQuadVsACCyl,    // COLSHAPE_CYLINDER
        CollisionCheck_ATQuadVsACTris,   // COLSHAPE_TRIS
        CollisionCheck_ATQuadVsACQuad    // COLSHAPE_QUAD
    },
};

/**
 * Iterates through all AC colliders, performing AC collisions with the AT collider.
 */
void CollisionCheck_AC(PlayState* play, CollisionCheckContext* colChkCtx, Collider* atCol) {
    Collider** acColP;
    Collider* acCol;

    for (acColP = colChkCtx->colAC; acColP < colChkCtx->colAC + colChkCtx->colACCount; acColP++) {
        acCol = *acColP;

        if (acCol != NULL && acCol->acFlags & AC_ON) {
            if (acCol->actor != NULL && acCol->actor->update == NULL) {
                continue;
            }
            if ((acCol->acFlags & atCol->atFlags & AC_TYPE_ALL) && (atCol != acCol)) {
                if (!(atCol->atFlags & AT_SELF) && atCol->actor != NULL && acCol->actor == atCol->actor) {
                    continue;
                }
                sACVsFuncs[atCol->shape][acCol->shape](play, colChkCtx, atCol, acCol);
            }
        }
    }
}

/**
 * Iterates through all AT colliders, testing them for AC collisions with each AC collider, setting the info regarding
 * the collision for each AC and AT collider that collided. Then spawns hitmarks and plays sound effects for each
 * successful collision. To collide, an AT collider must share a type (AC_TYPE_PLAYER, AC_TYPE_ENEMY, or AC_TYPE_OTHER)
 * with the AC collider and the AT and AC elements that overlapped must share a dmgFlag.
 */
void CollisionCheck_AT(PlayState* play, CollisionCheckContext* colChkCtx) {
    Collider** atColP;
    Collider* atCol;

    if (colChkCtx->colATCount == 0 || colChkCtx->colACCount == 0) {
        return;
    }
    for (atColP = colChkCtx->colAT; atColP < colChkCtx->colAT + colChkCtx->colATCount; atColP++) {
        atCol = *atColP;

        if (atCol != NULL && atCol->atFlags & AT_ON) {
            if (atCol->actor != NULL && atCol->actor->update == NULL) {
                continue;
            }
            CollisionCheck_AC(play, colChkCtx, atCol);
        }
    }
    CollisionCheck_SetHitEffects(play, colChkCtx);
}

typedef enum ColChkMassType {
    /* 0 */ MASSTYPE_IMMOVABLE,
    /* 1 */ MASSTYPE_HEAVY,
    /* 2 */ MASSTYPE_NORMAL
} ColChkMassType;

/**
 * Get mass type. Immovable colliders cannot be pushed, while heavy colliders can only be pushed by heavy and immovable
 * colliders.
 */
s32 CollisionCheck_GetMassType(u8 mass) {
    if (mass == MASS_IMMOVABLE) {
        return MASSTYPE_IMMOVABLE;
    }
    if (mass == MASS_HEAVY) {
        return MASSTYPE_HEAVY;
    }
    return MASSTYPE_NORMAL;
}

/**
 * Sets OC collision flags for OC collider overlaps. If both colliders are attached to actors and can push,
 * also performs an elastic collision where both colliders are moved apart in proportion to their masses.
 */
void CollisionCheck_SetOCvsOC(Collider* leftCol, ColliderElement* leftElem, Vec3f* leftPos, Collider* rightCol,
                              ColliderElement* rightElem, Vec3f* rightPos, f32 overlap) {
    f32 pad;
    f32 leftDispRatio;
    f32 rightDispRatio;
    f32 xzDist;
    f32 leftMass;
    f32 rightMass;
    f32 totalMass;
    f32 inverseTotalMass;
    f32 xDelta;
    f32 zDelta;
    Actor* leftActor = leftCol->actor;
    Actor* rightActor = rightCol->actor;
    s32 rightMassType;
    s32 leftMassType;

    leftCol->ocFlags1 |= OC1_HIT;
    leftCol->oc = rightActor;
    leftElem->ocElemFlags |= OCELEM_HIT;
    if (rightCol->ocFlags2 & OC2_TYPE_PLAYER) {
        leftCol->ocFlags2 |= OC2_HIT_PLAYER;
    }
    rightCol->oc = leftActor;
    rightCol->ocFlags1 |= OC1_HIT;
    rightElem->ocElemFlags |= OCELEM_HIT;
    if (leftCol->ocFlags2 & OC2_TYPE_PLAYER) {
        rightCol->ocFlags2 |= OC2_HIT_PLAYER;
    }
    if (leftActor == NULL || rightActor == NULL || leftCol->ocFlags1 & OC1_NO_PUSH ||
        rightCol->ocFlags1 & OC1_NO_PUSH) {
        return;
    }
    leftMassType = CollisionCheck_GetMassType(leftActor->colChkInfo.mass);
    rightMassType = CollisionCheck_GetMassType(rightActor->colChkInfo.mass);
    leftMass = leftActor->colChkInfo.mass;
    rightMass = rightActor->colChkInfo.mass;
    totalMass = leftMass + rightMass;
    if (IS_ZERO(totalMass)) {
        leftMass = rightMass = 1.0f;
        totalMass = 2.0f;
    }
    xDelta = rightPos->x - leftPos->x;
    zDelta = rightPos->z - leftPos->z;
    xzDist = sqrtf(SQ(xDelta) + SQ(zDelta));

    if (leftMassType == MASSTYPE_IMMOVABLE) {
        if (rightMassType == MASSTYPE_IMMOVABLE) {
            return;
        } else { // rightMassType == MASSTYPE_HEAVY or MASSTYPE_NORMAL
            leftDispRatio = 0;
            rightDispRatio = 1;
        }
    } else if (leftMassType == MASSTYPE_HEAVY) {
        if (rightMassType == MASSTYPE_IMMOVABLE) {
            leftDispRatio = 1;
            rightDispRatio = 0;
        } else if (rightMassType == MASSTYPE_HEAVY) {
            leftDispRatio = 0.5f;
            rightDispRatio = 0.5f;
        } else { // rightMassType == MASSTYPE_NORMAL
            leftDispRatio = 0;
            rightDispRatio = 1;
        }
    } else { // leftMassType == MASSTYPE_NORMAL
        if (rightMassType == MASSTYPE_NORMAL) {
            inverseTotalMass = 1 / totalMass;
            leftDispRatio = rightMass * inverseTotalMass;
            rightDispRatio = leftMass * inverseTotalMass;
        } else { // rightMassType == MASSTYPE_HEAVY or MASSTYPE_IMMOVABLE
            leftDispRatio = 1;
            rightDispRatio = 0;
        }
    }

    if (!IS_ZERO(xzDist)) {
        xDelta *= overlap / xzDist;
        zDelta *= overlap / xzDist;
        leftActor->colChkInfo.displacement.x += -xDelta * leftDispRatio;
        leftActor->colChkInfo.displacement.z += -zDelta * leftDispRatio;
        rightActor->colChkInfo.displacement.x += xDelta * rightDispRatio;
        rightActor->colChkInfo.displacement.z += zDelta * rightDispRatio;
    } else if (!(overlap == 0.0f)) {
        leftActor->colChkInfo.displacement.x += -overlap * leftDispRatio;
        rightActor->colChkInfo.displacement.x += overlap * rightDispRatio;
    } else {
        leftActor->colChkInfo.displacement.x -= leftDispRatio;
        rightActor->colChkInfo.displacement.x += rightDispRatio;
    }
}

void CollisionCheck_OC_JntSphVsJntSph(PlayState* play, CollisionCheckContext* colChkCtx, Collider* leftCol,
                                      Collider* rightCol) {
    ColliderJntSph* leftJntSph = (ColliderJntSph*)leftCol;
    ColliderJntSphElement* leftJntSphElem;
    ColliderJntSph* rightJntSph = (ColliderJntSph*)rightCol;
    ColliderJntSphElement* rightJntSphElem;
    f32 overlapSize;

    if (leftJntSph->count > 0 && leftJntSph->elements != NULL && rightJntSph->count > 0 &&
        rightJntSph->elements != NULL) {
        for (leftJntSphElem = leftJntSph->elements; leftJntSphElem < leftJntSph->elements + leftJntSph->count;
             leftJntSphElem++) {
            if (!(leftJntSphElem->base.ocElemFlags & OCELEM_ON)) {
                continue;
            }
            for (rightJntSphElem = rightJntSph->elements; rightJntSphElem < rightJntSph->elements + rightJntSph->count;
                 rightJntSphElem++) {
                if (!(rightJntSphElem->base.ocElemFlags & OCELEM_ON)) {
                    continue;
                }
                if (Math3D_SphVsSphOverlap(&leftJntSphElem->dim.worldSphere, &rightJntSphElem->dim.worldSphere,
                                           &overlapSize) == true) {
                    Vec3f leftPos;
                    Vec3f rightPos;

                    Math_Vec3s_ToVec3f(&leftPos, &leftJntSphElem->dim.worldSphere.center);
                    Math_Vec3s_ToVec3f(&rightPos, &rightJntSphElem->dim.worldSphere.center);
                    CollisionCheck_SetOCvsOC(&leftJntSph->base, &leftJntSphElem->base, &leftPos, &rightJntSph->base,
                                             &rightJntSphElem->base, &rightPos, overlapSize);
                }
            }
        }
    }
}

void CollisionCheck_OC_JntSphVsCyl(PlayState* play, CollisionCheckContext* colChkCtx, Collider* leftCol,
                                   Collider* rightCol) {
    ColliderJntSph* leftJntSph = (ColliderJntSph*)leftCol;
    ColliderJntSphElement* leftJntSphElem;
    ColliderCylinder* rightCyl = (ColliderCylinder*)rightCol;
    f32 overlapSize;

    if (leftJntSph->count > 0 && leftJntSph->elements != NULL) {
        if ((rightCyl->base.ocFlags1 & OC1_ON) && (rightCyl->elem.ocElemFlags & OCELEM_ON)) {
            for (leftJntSphElem = leftJntSph->elements; leftJntSphElem < leftJntSph->elements + leftJntSph->count;
                 leftJntSphElem++) {
                if (!(leftJntSphElem->base.ocElemFlags & OCELEM_ON)) {
                    continue;
                }
                if (Math3D_SphVsCylOverlap(&leftJntSphElem->dim.worldSphere, &rightCyl->dim, &overlapSize) == true) {
                    Vec3f leftPos;
                    Vec3f rightPos;

                    Math_Vec3s_ToVec3f(&leftPos, &leftJntSphElem->dim.worldSphere.center);
                    Math_Vec3s_ToVec3f(&rightPos, &rightCyl->dim.pos);
                    CollisionCheck_SetOCvsOC(&leftJntSph->base, &leftJntSphElem->base, &leftPos, &rightCyl->base,
                                             &rightCyl->elem, &rightPos, overlapSize);
                }
            }
        }
    }
}

void CollisionCheck_OC_CylVsJntSph(PlayState* play, CollisionCheckContext* colChkCtx, Collider* leftCol,
                                   Collider* rightCol) {
    CollisionCheck_OC_JntSphVsCyl(play, colChkCtx, rightCol, leftCol);
}

void CollisionCheck_OC_CylVsCyl(PlayState* play, CollisionCheckContext* colChkCtx, Collider* leftCol,
                                Collider* rightCol) {
    ColliderCylinder* leftCyl = (ColliderCylinder*)leftCol;
    ColliderCylinder* rightCyl = (ColliderCylinder*)rightCol;
    f32 overlapSize;

    if ((leftCyl->base.ocFlags1 & OC1_ON) && (rightCyl->base.ocFlags1 & OC1_ON)) {
        if ((leftCyl->elem.ocElemFlags & OCELEM_ON) && (rightCyl->elem.ocElemFlags & OCELEM_ON)) {
            if (Math3D_CylVsCylOverlap(&leftCyl->dim, &rightCyl->dim, &overlapSize) == true) {
                Vec3f leftPos;
                Vec3f rightPos;

                Math_Vec3s_ToVec3f(&leftPos, &leftCyl->dim.pos);
                Math_Vec3s_ToVec3f(&rightPos, &rightCyl->dim.pos);
                CollisionCheck_SetOCvsOC(&leftCyl->base, &leftCyl->elem, &leftPos, &rightCyl->base, &rightCyl->elem,
                                         &rightPos, overlapSize);
            }
        }
    }
}

/**
 *  Skip any OC colliders that are off
 */
s32 CollisionCheck_SkipOC(Collider* collider) {
    if (!(collider->ocFlags1 & OC1_ON)) {
        return true;
    }
    return false;
}

/**
 * Checks for OC compatibility. There are three conditions:
 * First, each collider must have an OC flag corresponding to the other's OC type.
 * Second, OC2_UNK1 and OC2_UNK2 can't collide with each other (has something to do with horses?)
 * Third, the colliders can't collide if they belong to the same actor
 */
s32 CollisionCheck_Incompatible(Collider* left, Collider* right) {
    if (!((left->ocFlags1 & right->ocFlags2 & OC1_TYPE_ALL) && (left->ocFlags2 & right->ocFlags1 & OC1_TYPE_ALL)) ||
        ((left->ocFlags2 & OC2_UNK1) && (right->ocFlags2 & OC2_UNK2)) ||
        ((right->ocFlags2 & OC2_UNK1) && (left->ocFlags2 & OC2_UNK2))) {
        return true;
    }
    if (left->actor == right->actor) {
        return true;
    }
    return false;
}

static ColChkVsFunc sOCVsFuncs[COLSHAPE_MAX][COLSHAPE_MAX] = {
    // COLSHAPE_JNTSPH
    {
        CollisionCheck_OC_JntSphVsJntSph, // COLSHAPE_JNTSPH
        CollisionCheck_OC_JntSphVsCyl,    // COLSHAPE_CYLINDER
        NULL,                             // COLSHAPE_TRIS
        NULL                              // COLSHAPE_QUAD
    },
    // COLSHAPE_CYLINDER
    {
        CollisionCheck_OC_CylVsJntSph, // COLSHAPE_JNTSPH
        CollisionCheck_OC_CylVsCyl,    // COLSHAPE_CYLINDER
        NULL,                          // COLSHAPE_TRIS
        NULL                           // COLSHAPE_QUAD
    },
    // COLSHAPE_TRIS
    {
        NULL, // COLSHAPE_JNTSPH
        NULL, // COLSHAPE_CYLINDER
        NULL, // COLSHAPE_TRIS
        NULL  // COLSHAPE_QUAD
    },
    // COLSHAPE_QUAD
    {
        NULL, // COLSHAPE_JNTSPH
        NULL, // COLSHAPE_CYLINDER
        NULL, // COLSHAPE_TRIS
        NULL  // COLSHAPE_QUAD
    },
};

/**
 * Iterates through all OC colliders and collides them with all subsequent OC colliders on the list. During an OC
 * collision, colliders with overlapping elements move away from each other so that their elements no longer overlap.
 * The relative amount each collider is pushed is determined by the collider's mass. Only JntSph and Cylinder colliders
 * can collide, and each collider must have the OC flag corresponding to the other's OC type. Additionally, OC2_UNK1
 * cannot collide with OC2_UNK2, nor can two colliders that share an actor.
 */
void CollisionCheck_OC(PlayState* play, CollisionCheckContext* colChkCtx) {
    Collider** leftColP;
    Collider** rightColP;
    ColChkVsFunc vsFunc;

    for (leftColP = colChkCtx->colOC; leftColP < colChkCtx->colOC + colChkCtx->colOCCount; leftColP++) {
        if (*leftColP == NULL || CollisionCheck_SkipOC(*leftColP) == true) {
            continue;
        }
        for (rightColP = leftColP + 1; rightColP < colChkCtx->colOC + colChkCtx->colOCCount; rightColP++) {
            if (*rightColP == NULL || CollisionCheck_SkipOC(*rightColP) == true ||
                CollisionCheck_Incompatible(*leftColP, *rightColP) == true) {
                continue;
            }
            vsFunc = sOCVsFuncs[(*leftColP)->shape][(*rightColP)->shape];
            if (vsFunc == NULL) {
                PRINTF(T("CollisionCheck_OC():未対応 %d, %d\n", "CollisionCheck_OC(): Not compatible %d, %d\n"),
                       (*leftColP)->shape, (*rightColP)->shape);
                continue;
            }
            vsFunc(play, colChkCtx, *leftColP, *rightColP);
        }
    }
}

/**
 * Initializes CollisionCheckInfo to default values
 */
void CollisionCheck_InitInfo(CollisionCheckInfo* info) {
    static CollisionCheckInfo init = {
        NULL, { 0.0f, 0.0f, 0.0f }, 10, 10, 0, 50, 8, 0, 0, 0, 0,
    };

    *info = init;
}

/**
 * Resets ColisionCheckInfo fields other than DamageTable, mass, and dim.
 */
void CollisionCheck_ResetDamage(CollisionCheckInfo* info) {
    info->damage = 0;
    info->damageEffect = 0;
    info->atHitEffect = 0;
    info->acHitEffect = 0;
    info->displacement.x = info->displacement.y = info->displacement.z = 0.0f;
}

/**
 * Sets up CollisionCheckInfo using the values in init. Does not set a damage table or the unused unk_14.
 * Unused, as all actors that don't set a damage table set their CollisionCheckInfo manually
 */
void CollisionCheck_SetInfoNoDamageTable(CollisionCheckInfo* info, CollisionCheckInfoInit* init) {
    info->health = init->health;
    info->cylRadius = init->cylRadius;
    info->cylHeight = init->cylHeight;
    info->mass = init->mass;
}

/**
 * Sets up CollisionCheckInfo using the values in init. Does not set the unused unk_14
 */
void CollisionCheck_SetInfo(CollisionCheckInfo* info, DamageTable* damageTable, CollisionCheckInfoInit* init) {
    info->health = init->health;
    info->damageTable = damageTable;
    info->cylRadius = init->cylRadius;
    info->cylHeight = init->cylHeight;
    info->mass = init->mass;
}

/**
 * Sets up CollisionCheckInfo using the values in init. Sets the unused unk_14
 */
void CollisionCheck_SetInfo2(CollisionCheckInfo* info, DamageTable* damageTable, CollisionCheckInfoInit2* init) {
    info->health = init->health;
    info->damageTable = damageTable;
    info->cylRadius = init->cylRadius;
    info->cylHeight = init->cylHeight;
    info->cylYShift = init->cylYShift;
    info->mass = init->mass;
}

/**
 * Sets up CollisionCheckInfo using the values in Init and a preset damage table. Sets the unused unk_14.
 * Unused, as all actors that use a preset damage table set their CollisionCheckInfo manually.
 */
void CollisionCheck_SetInfoGetDamageTable(CollisionCheckInfo* info, s32 index, CollisionCheckInfoInit2* init) {
    CollisionCheck_SetInfo2(info, DamageTable_Get(index), init);
}

/**
 * Apply AC damage effect
 */
void CollisionCheck_ApplyDamage(PlayState* play, CollisionCheckContext* colChkCtx, Collider* col,
                                ColliderElement* elem) {
    DamageTable* tbl;
    f32 damage;

    if (col->actor == NULL || !(col->acFlags & AC_HIT)) {
        return;
    }
    if (!(elem->acElemFlags & ACELEM_HIT) || elem->acElemFlags & ACELEM_NO_DAMAGE) {
        return;
    }

    ASSERT(elem->acHitElem != NULL, "pclobj_elem->ac_hit_elem != NULL", "../z_collision_check.c", 6493);
    tbl = col->actor->colChkInfo.damageTable;
    if (tbl == NULL) {
        damage = (f32)elem->acHitElem->atDmgInfo.damage - elem->acDmgInfo.defense;
        if (damage < 0) {
            damage = 0;
        }
    } else {
        s32 i;
        u32 flags = elem->acHitElem->atDmgInfo.dmgFlags;

        for (i = 0; i < 32; i++, flags >>= 1) {
            if (flags == 1) {
                break;
            }
        }

        damage = tbl->table[i] & 0xF;
        col->actor->colChkInfo.damageEffect = tbl->table[i] >> 4 & 0xF;
    }
    if (!(col->acFlags & AC_HARD)) {
        col->actor->colChkInfo.damage += damage;
    }
}

/**
 * Apply ColliderJntSph AC damage effect
 */
void CollisionCheck_ApplyDamageJntSph(PlayState* play, CollisionCheckContext* colChkCtx, Collider* col) {
    ColliderJntSph* jntSph = (ColliderJntSph*)col;
    s32 i;

    if (jntSph->count > 0 && jntSph->elements != NULL) {
        for (i = 0; i < jntSph->count; i++) {
            CollisionCheck_ApplyDamage(play, colChkCtx, &jntSph->base, &jntSph->elements[i].base);
        }
    }
}

/**
 * Apply ColliderCylinder AC damage effect
 */
void CollisionCheck_ApplyDamageCyl(PlayState* play, CollisionCheckContext* colChkCtx, Collider* col) {
    ColliderCylinder* cyl = (ColliderCylinder*)col;

    CollisionCheck_ApplyDamage(play, colChkCtx, &cyl->base, &cyl->elem);
}

/**
 * Apply ColliderTris AC damage effect
 */
void CollisionCheck_ApplyDamageTris(PlayState* play, CollisionCheckContext* colChkCtx, Collider* col) {
    ColliderTris* tris = (ColliderTris*)col;
    s32 i;

    for (i = 0; i < tris->count; i++) {
        CollisionCheck_ApplyDamage(play, colChkCtx, col, &tris->elements[i].base);
    }
}

/**
 *  Apply ColliderQuad AC damage effect
 */
void CollisionCheck_ApplyDamageQuad(PlayState* play, CollisionCheckContext* colChkCtx, Collider* col) {
    ColliderQuad* quad = (ColliderQuad*)col;

    CollisionCheck_ApplyDamage(play, colChkCtx, &quad->base, &quad->elem);
}

static ColChkApplyFunc sApplyDamageFuncs[COLSHAPE_MAX] = {
    CollisionCheck_ApplyDamageJntSph,
    CollisionCheck_ApplyDamageCyl,
    CollisionCheck_ApplyDamageTris,
    CollisionCheck_ApplyDamageQuad,
};

/**
 * For all AC colliders, sets any damage effects from collisions with AT colliders to their corresponding actor's
 * CollisionCheckInfo.
 */
void CollisionCheck_Damage(PlayState* play, CollisionCheckContext* colChkCtx) {
    s32 i;
    Collider* col;

    for (i = 0; i < colChkCtx->colACCount; i++) {
        col = colChkCtx->colAC[i];

        if (col == NULL) {
            continue;
        }
        if (col->acFlags & AC_NO_DAMAGE) {
            continue;
        }
        sApplyDamageFuncs[col->shape](play, colChkCtx, col);
    }
}

/**
 * Checks if the line ab intersects any of the ColliderJntSph's elements
 */
s32 CollisionCheck_LineOC_JntSph(PlayState* play, CollisionCheckContext* colChkCtx, Collider* collider, Vec3f* a,
                                 Vec3f* b) {
    static Linef lineSeg;
    ColliderJntSph* jntSph = (ColliderJntSph*)collider;
    s32 i;

    for (i = 0; i < jntSph->count; i++) {
        ColliderJntSphElement* element = &jntSph->elements[i];

        if (!(element->base.ocElemFlags & OCELEM_ON)) {
            continue;
        }
        lineSeg.a = *a;
        lineSeg.b = *b;
        if (Math3D_LineVsSph(&element->dim.worldSphere, &lineSeg) == true) {
            return true;
        }
    }
    return false;
}

/**
 * Checks if the line segment ab intersects the ColliderCylinder
 */
s32 CollisionCheck_LineOC_Cyl(PlayState* play, CollisionCheckContext* colChkCtx, Collider* collider, Vec3f* a,
                              Vec3f* b) {
    static Vec3f intersectA;
    static Vec3f intersectB;
    ColliderCylinder* cylinder = (ColliderCylinder*)collider;

    if (!(cylinder->elem.ocElemFlags & OCELEM_ON)) {
        return false;
    }
    if (Math3D_CylVsLineSeg(&cylinder->dim, a, b, &intersectA, &intersectB) != 0) {
        return true;
    }
    return false;
}

static ColChkLineFunc sOCLineCheckFuncs[COLSHAPE_MAX] = {
    CollisionCheck_LineOC_JntSph,
    CollisionCheck_LineOC_Cyl,
    NULL,
    NULL,
};

/**
 * Checks if the line segment ab intersects any OC colliders, excluding those attached to actors
 * on the exclusion list. Returns true if there are any intersections and false otherwise.
 */
s32 CollisionCheck_LineOC(PlayState* play, CollisionCheckContext* colChkCtx, Vec3f* a, Vec3f* b, Actor** exclusions,
                          s32 numExclusions) {
    ColChkLineFunc lineCheck;
    Collider** col;
    s32 i;
    s32 exclude;
    s32 result = 0;

    for (col = colChkCtx->colOC; col < colChkCtx->colOC + colChkCtx->colOCCount; col++) {
        if (CollisionCheck_SkipOC(*col) == true) {
            continue;
        }
        exclude = false;
        for (i = 0; i < numExclusions; i++) {
            if ((*col)->actor == exclusions[i]) {
                exclude = true;
                break;
            }
        }
        if (exclude == true) {
            continue;
        }
        lineCheck = sOCLineCheckFuncs[(*col)->shape];
        if (lineCheck == NULL) {
            PRINTF(T("CollisionCheck_generalLineOcCheck():未対応 %dタイプ\n",
                     "CollisionCheck_generalLineOcCheck(): type %d not supported\n"),
                   (*col)->shape);
        } else {
            result = lineCheck(play, colChkCtx, (*col), a, b);
            if (result) {
                break;
            }
        }
    }
    return result;
}

/**
 * Checks if the line segment ab intersects any OC colliders. Returns true if there are any intersections and false
 * otherwise. Unused.
 */
s32 CollisionCheck_LineOCCheckAll(PlayState* play, CollisionCheckContext* colChkCtx, Vec3f* a, Vec3f* b) {
    return CollisionCheck_LineOC(play, colChkCtx, a, b, NULL, 0);
}

/**
 * Checks if the line segment ab intersects any OC colliders, excluding those attached to actors on the exclusion list.
 * Returns true if there are any intersections and false otherwise.
 */
s32 CollisionCheck_LineOCCheck(PlayState* play, CollisionCheckContext* colChkCtx, Vec3f* a, Vec3f* b,
                               Actor** exclusions, s32 numExclusions) {
    return CollisionCheck_LineOC(play, colChkCtx, a, b, exclusions, numExclusions);
}

/**
 * Moves the ColliderCylinder's position to the actor's position
 */
void Collider_UpdateCylinder(Actor* actor, ColliderCylinder* cyl) {
    cyl->dim.pos.x = actor->world.pos.x;
    cyl->dim.pos.y = actor->world.pos.y;
    cyl->dim.pos.z = actor->world.pos.z;
}

/**
 * Sets the ColliderCylinder's position
 */
void Collider_SetCylinderPosition(ColliderCylinder* cyl, Vec3s* pos) {
    cyl->dim.pos.x = pos->x;
    cyl->dim.pos.y = pos->y;
    cyl->dim.pos.z = pos->z;
}

/**
 * Sets the ColliderQuad's vertices
 */
void Collider_SetQuadVertices(ColliderQuad* quad, Vec3f* a, Vec3f* b, Vec3f* c, Vec3f* d) {
    Math_Vec3f_Copy(&quad->dim.quad[2], c);
    Math_Vec3f_Copy(&quad->dim.quad[3], d);
    Math_Vec3f_Copy(&quad->dim.quad[0], a);
    Math_Vec3f_Copy(&quad->dim.quad[1], b);
    Collider_SetQuadMidpoints(&quad->dim);
}

/**
 * Sets the specified ColliderTrisElement's vertices
 */
void Collider_SetTrisVertices(ColliderTris* tris, s32 elemIndex, Vec3f* a, Vec3f* b, Vec3f* c) {
    ColliderTrisElement* trisElem = &tris->elements[elemIndex];
    f32 nx;
    f32 ny;
    f32 nz;
    f32 originDist;

    Math_Vec3f_Copy(&trisElem->dim.vtx[0], a);
    Math_Vec3f_Copy(&trisElem->dim.vtx[1], b);
    Math_Vec3f_Copy(&trisElem->dim.vtx[2], c);
    Math3D_DefPlane(a, b, c, &nx, &ny, &nz, &originDist);
    trisElem->dim.plane.normal.x = nx;
    trisElem->dim.plane.normal.y = ny;
    trisElem->dim.plane.normal.z = nz;
    trisElem->dim.plane.originDist = originDist;
}

/**
 * Sets the specified ColliderTrisElement's dim using the values in src
 */
void Collider_SetTrisDim(PlayState* play, ColliderTris* tris, s32 elemIndex, ColliderTrisElementDimInit* src) {
    ColliderTrisElement* trisElem = &tris->elements[elemIndex];

    Collider_SetTrisElementDim(play, &trisElem->dim, src);
}

#if OOT_DEBUG
// The two static Vec3f variables in the function below cross a block index rollover, causing a bss order swap.
//! In order to replicate this behavior, we declare a certain amount of sBssDummy variables throughout the file, which
//! we fit inside padding added by the compiler between structs like TriNorm and/or Vec3f, so they don't take space in
//! bss.
#endif

/**
 * Updates the world spheres for all of the collider's JntSph elements attached to the specified limb
 */
void Collider_UpdateSpheres(s32 limb, ColliderJntSph* jntSph) {
    static Vec3f modelPos;
    static Vec3f worldPos; // bss ordering changes here
    s32 i;

    for (i = 0; i < jntSph->count; i++) {
        if (limb == jntSph->elements[i].dim.limb) {
            modelPos.x = jntSph->elements[i].dim.modelSphere.center.x;
            modelPos.y = jntSph->elements[i].dim.modelSphere.center.y;
            modelPos.z = jntSph->elements[i].dim.modelSphere.center.z;
            Matrix_MultVec3f(&modelPos, &worldPos);
            jntSph->elements[i].dim.worldSphere.center.x = worldPos.x;
            jntSph->elements[i].dim.worldSphere.center.y = worldPos.y;
            jntSph->elements[i].dim.worldSphere.center.z = worldPos.z;
            jntSph->elements[i].dim.worldSphere.radius =
                jntSph->elements[i].dim.modelSphere.radius * jntSph->elements[i].dim.scale;
        }
    }
}

/**
 * Spawns red blood droplets.
 * No actor has a collision type that spawns red blood.
 */
void CollisionCheck_SpawnRedBlood(PlayState* play, Vec3f* v) {
    static EffectSparkInit sparkInit;
    s32 effectIndex;

    sparkInit.position.x = v->x;
    sparkInit.position.y = v->y;
    sparkInit.position.z = v->z;
    sparkInit.uDiv = 5;
    sparkInit.vDiv = 5;
    sparkInit.colorStart[0].r = 128;
    sparkInit.colorStart[0].g = 0;
    sparkInit.colorStart[0].b = 64;
    sparkInit.colorStart[0].a = 255;
    sparkInit.colorStart[1].r = 128;
    sparkInit.colorStart[1].g = 0;
    sparkInit.colorStart[1].b = 64;
    sparkInit.colorStart[1].a = 255;
    sparkInit.colorStart[2].r = 255;
    sparkInit.colorStart[2].g = 128;
    sparkInit.colorStart[2].b = 0;
    sparkInit.colorStart[2].a = 255;
    sparkInit.colorStart[3].r = 255;
    sparkInit.colorStart[3].g = 128;
    sparkInit.colorStart[3].b = 0;
    sparkInit.colorStart[3].a = 255;
    sparkInit.colorEnd[0].r = 64;
    sparkInit.colorEnd[0].g = 0;
    sparkInit.colorEnd[0].b = 32;
    sparkInit.colorEnd[0].a = 0;
    sparkInit.colorEnd[1].r = 64;
    sparkInit.colorEnd[1].g = 0;
    sparkInit.colorEnd[1].b = 32;
    sparkInit.colorEnd[1].a = 0;
    sparkInit.colorEnd[2].r = 128;
    sparkInit.colorEnd[2].g = 0;
    sparkInit.colorEnd[2].b = 64;
    sparkInit.colorEnd[2].a = 0;
    sparkInit.colorEnd[3].r = 128;
    sparkInit.colorEnd[3].g = 0;
    sparkInit.colorEnd[3].b = 64;
    sparkInit.colorEnd[3].a = 0;
    sparkInit.timer = 0;
    sparkInit.duration = 16;
    sparkInit.speed = 8.0f;
    sparkInit.gravity = -1.0f;

    Effect_Add(play, &effectIndex, EFFECT_SPARK, 0, 1, &sparkInit);
}

/**
 * Spawns water droplets.
 * No actor has a collision type that spawns water droplets.
 */
void CollisionCheck_SpawnWaterDroplets(PlayState* play, Vec3f* v) {
    static EffectSparkInit sparkInit;
    s32 effectIndex;

    sparkInit.position.x = v->x;
    sparkInit.position.y = v->y;
    sparkInit.position.z = v->z;
    sparkInit.uDiv = 5;
    sparkInit.vDiv = 5;
    sparkInit.colorStart[0].r = 255;
    sparkInit.colorStart[0].g = 255;
    sparkInit.colorStart[0].b = 255;
    sparkInit.colorStart[0].a = 255;
    sparkInit.colorStart[1].r = 100;
    sparkInit.colorStart[1].g = 100;
    sparkInit.colorStart[1].b = 100;
    sparkInit.colorStart[1].a = 100;
    sparkInit.colorStart[2].r = 100;
    sparkInit.colorStart[2].g = 100;
    sparkInit.colorStart[2].b = 100;
    sparkInit.colorStart[2].a = 100;
    sparkInit.colorStart[3].r = 100;
    sparkInit.colorStart[3].g = 100;
    sparkInit.colorStart[3].b = 100;
    sparkInit.colorStart[3].a = 100;
    sparkInit.colorEnd[0].r = 50;
    sparkInit.colorEnd[0].g = 50;
    sparkInit.colorEnd[0].b = 50;
    sparkInit.colorEnd[0].a = 50;
    sparkInit.colorEnd[1].r = 50;
    sparkInit.colorEnd[1].g = 50;
    sparkInit.colorEnd[1].b = 50;
    sparkInit.colorEnd[1].a = 50;
    sparkInit.colorEnd[2].r = 50;
    sparkInit.colorEnd[2].g = 50;
    sparkInit.colorEnd[2].b = 50;
    sparkInit.colorEnd[2].a = 50;
    sparkInit.colorEnd[3].r = 0;
    sparkInit.colorEnd[3].g = 0;
    sparkInit.colorEnd[3].b = 0;
    sparkInit.colorEnd[3].a = 0;
    sparkInit.timer = 0;
    sparkInit.duration = 16;
    sparkInit.speed = 8.0f;
    sparkInit.gravity = -1.0f;

    Effect_Add(play, &effectIndex, EFFECT_SPARK, 0, 1, &sparkInit);
}

/**
 * Spawns streaks of light from hits against solid objects
 */
void CollisionCheck_SpawnShieldParticles(PlayState* play, Vec3f* v) {
    static EffectShieldParticleInit metalInit = {
        16,
        { 0, 0, 0 },
        { 0, 200, 255, 255 },
        { 255, 255, 255, 255 },
        { 255, 255, 128, 255 },
        { 255, 255, 0, 255 },
        { 255, 64, 0, 200 },
        { 255, 0, 0, 255 },
        2.1f,
        35.0f,
        30.0f,
        8,
        { 0, 0, 0, { 0, 128, 255 }, false, 300 },
        true,
    };
    s32 effectIndex;

    metalInit.position.x = v->x;
    metalInit.position.y = v->y;
    metalInit.position.z = v->z;
    metalInit.lightPoint.x = metalInit.position.x;
    metalInit.lightPoint.y = metalInit.position.y;
    metalInit.lightPoint.z = metalInit.position.z;

    Effect_Add(play, &effectIndex, EFFECT_SHIELD_PARTICLE, 0, 1, &metalInit);
}

/**
 * Spawns streaks of light and plays a metallic sound effect
 */
void CollisionCheck_SpawnShieldParticlesMetal(PlayState* play, Vec3f* v) {
    CollisionCheck_SpawnShieldParticles(play, v);
    Audio_PlaySfxGeneral(NA_SE_IT_SHIELD_REFLECT_SW, &gSfxDefaultPos, 4, &gSfxDefaultFreqAndVolScale,
                         &gSfxDefaultFreqAndVolScale, &gSfxDefaultReverb);
}

/**
 * Spawns streaks of light and plays a metallic sound effect at the specified position
 */
void CollisionCheck_SpawnShieldParticlesMetalSfx(PlayState* play, Vec3f* v, Vec3f* pos) {
    CollisionCheck_SpawnShieldParticles(play, v);
    Audio_PlaySfxGeneral(NA_SE_IT_SHIELD_REFLECT_SW, pos, 4, &gSfxDefaultFreqAndVolScale, &gSfxDefaultFreqAndVolScale,
                         &gSfxDefaultReverb);
}

/**
 * Spawns streaks of light and plays a metallic sound effect
 */
void CollisionCheck_SpawnShieldParticlesMetal2(PlayState* play, Vec3f* v) {
    CollisionCheck_SpawnShieldParticlesMetal(play, v);
}

/**
 * Spawns streaks of light and plays a wooden sound effect
 */
void CollisionCheck_SpawnShieldParticlesWood(PlayState* play, Vec3f* v, Vec3f* actorPos) {
    static EffectShieldParticleInit woodInit = {
        16,
        { 0, 0, 0 },
        { 0, 200, 255, 255 },
        { 255, 255, 255, 255 },
        { 255, 255, 128, 255 },
        { 255, 255, 0, 255 },
        { 255, 64, 0, 200 },
        { 255, 0, 0, 255 },
        2.1f,
        35.0f,
        30.0f,
        8,
        { 0, 0, 0, { 0, 128, 255 }, false, 300 },
        false,
    };
    s32 effectIndex;

    woodInit.position.x = v->x;
    woodInit.position.y = v->y;
    woodInit.position.z = v->z;
    woodInit.lightPoint.x = woodInit.position.x;
    woodInit.lightPoint.y = woodInit.position.y;
    woodInit.lightPoint.z = woodInit.position.z;

    Effect_Add(play, &effectIndex, EFFECT_SHIELD_PARTICLE, 0, 1, &woodInit);
    Audio_PlaySfxGeneral(NA_SE_IT_REFLECTION_WOOD, actorPos, 4, &gSfxDefaultFreqAndVolScale,
                         &gSfxDefaultFreqAndVolScale, &gSfxDefaultReverb);
}

/**
 * Determines if the line segment connecting itemPos and itemProjPos intersects the side of a cylinder with the given
 * radius, height, and offset at actorPos. Returns 3 if either endpoint is inside the cylinder, otherwise returns the
 * number of points of intersection with the side of the cylinder. The locations of those points are put in out1 and
 * out2, with out1 being closer to itemPos. Line segments that pass through both bases of the cylinder are not detected.
 */
s32 CollisionCheck_CylSideVsLineSeg(f32 radius, f32 height, f32 offset, Vec3f* actorPos, Vec3f* itemPos,
                                    Vec3f* itemProjPos, Vec3f* out1, Vec3f* out2) {
    Vec3f actorToItem;
    Vec3f actorToItemProj;
    Vec3f itemStep;
    f32 frac1;
    f32 frac2;
    u32 intersect2;
    u32 intersect1;
    u32 test1;
    u32 test2;
    f32 radSqDiff;
    f32 actorDotItemXZ;
    f32 zero = 0.0f;
    f32 closeDist;
    s32 pad1;
    s32 pad2;

    actorToItem.x = itemPos->x - actorPos->x;
    actorToItem.y = itemPos->y - actorPos->y - offset;
    actorToItem.z = itemPos->z - actorPos->z;

    actorToItemProj.x = itemProjPos->x - actorPos->x;
    actorToItemProj.y = itemProjPos->y - actorPos->y - offset;
    actorToItemProj.z = itemProjPos->z - actorPos->z;

    itemStep.x = actorToItemProj.x - actorToItem.x;
    itemStep.y = actorToItemProj.y - actorToItem.y;
    itemStep.z = actorToItemProj.z - actorToItem.z;

    if ((actorToItem.y > 0.0f) && (actorToItem.y < height) && (sqrtf(SQXZ(actorToItem)) < radius)) {
        return 3;
    }

    if ((actorToItemProj.y > 0.0f) && (actorToItemProj.y < height) && (sqrtf(SQXZ(actorToItemProj)) < radius)) {
        return 3;
    }
    radSqDiff = SQXZ(actorToItem) - SQ(radius);
    if (!IS_ZERO(SQXZ(itemStep))) {
        actorDotItemXZ = (2.0f * itemStep.x * actorToItem.x) + (2.0f * itemStep.z * actorToItem.z);
        if (SQ(actorDotItemXZ) < (4.0f * SQXZ(itemStep) * radSqDiff)) {
            return 0;
        }
        if (SQ(actorDotItemXZ) - (4.0f * SQXZ(itemStep) * radSqDiff) > zero) {
            intersect1 = intersect2 = true;
        } else {
            intersect1 = true;
            intersect2 = false;
        }
        closeDist = sqrtf(SQ(actorDotItemXZ) - (4.0f * SQXZ(itemStep) * radSqDiff));
        if (intersect1 == true) {
            frac1 = (closeDist - actorDotItemXZ) / (2.0f * SQXZ(itemStep));
        }
        if (intersect2 == true) {
            frac2 = (-actorDotItemXZ - closeDist) / (2.0f * SQXZ(itemStep));
        }
    } else if (!IS_ZERO((2.0f * itemStep.x * actorToItem.x) + (2.0f * itemStep.z * actorToItem.z))) {
        intersect1 = true;
        intersect2 = false;
        frac1 = -radSqDiff / ((2.0f * itemStep.x * actorToItem.x) + (2.0f * itemStep.z * actorToItem.z));
    } else {
        if (radSqDiff <= 0.0f) {
            test1 = (0.0f < actorToItem.y) && (actorToItem.y < height);
            test2 = (0.0f < actorToItemProj.y) && (actorToItemProj.y < height);

            if (test1 && test2) {
                *out1 = actorToItem;
                *out2 = actorToItemProj;
                return 2;
            }
            if (test1) {
                *out1 = actorToItem;
                return 1;
            }
            if (test2) {
                *out1 = actorToItemProj;
                return 1;
            }
        }
        return 0;
    }

    if (!intersect2) {
        if (frac1 < 0.0f || 1.0f < frac1) {
            return 0;
        }
    } else {
        test1 = (frac1 < 0.0f || 1.0f < frac1);
        test2 = (frac2 < 0.0f || 1.0f < frac2);

        if (test1 && test2) {
            return 0;
        }
        if (test1) {
            intersect1 = false;
        }
        if (test2) {
            intersect2 = false;
        }
    }

    if ((intersect1 == true) &&
        ((frac1 * itemStep.y + actorToItem.y < 0.0f) || (height < frac1 * itemStep.y + actorToItem.y))) {
        intersect1 = false;
    }
    if ((intersect2 == true) &&
        ((frac2 * itemStep.y + actorToItem.y < 0.0f) || (height < frac2 * itemStep.y + actorToItem.y))) {
        intersect2 = false;
    }
    if (!intersect1 && !intersect2) {
        return 0;
    } else if ((intersect1 == true) && (intersect2 == true)) {
        out1->x = frac1 * itemStep.x + actorToItem.x + actorPos->x;
        out1->y = frac1 * itemStep.y + actorToItem.y + actorPos->y;
        out1->z = frac1 * itemStep.z + actorToItem.z + actorPos->z;
        out2->x = frac2 * itemStep.x + actorToItem.x + actorPos->x;
        out2->y = frac2 * itemStep.y + actorToItem.y + actorPos->y;
        out2->z = frac2 * itemStep.z + actorToItem.z + actorPos->z;
        return 2;
    } else if (intersect1 == true) {
        out1->x = frac1 * itemStep.x + actorToItem.x + actorPos->x;
        out1->y = frac1 * itemStep.y + actorToItem.y + actorPos->y;
        out1->z = frac1 * itemStep.z + actorToItem.z + actorPos->z;
        return 1;
    } else if (intersect2 == true) {
        out1->x = frac2 * itemStep.x + actorToItem.x + actorPos->x;
        out1->y = frac2 * itemStep.y + actorToItem.y + actorPos->y;
        out1->z = frac2 * itemStep.z + actorToItem.z + actorPos->z;
        return 1;
    }
    return 1;
}

/**
 * Gets damage from a sword strike using generic values, and returns 0 if the attack is
 * not sword-type. Used by bosses to require that a sword attack deal the killing blow.
 */
u8 CollisionCheck_GetSwordDamage(s32 dmgFlags) {
    u8 damage = 0;

    if (dmgFlags & (DMG_SPIN_KOKIRI | DMG_SLASH_KOKIRI)) {
        damage = 1;
    } else if (dmgFlags & (DMG_JUMP_KOKIRI | DMG_SPIN_MASTER | DMG_SLASH_MASTER | DMG_HAMMER_SWING | DMG_DEKU_STICK)) {
        damage = 2;
    } else if (dmgFlags & (DMG_HAMMER_JUMP | DMG_JUMP_MASTER | DMG_SPIN_GIANT | DMG_SLASH_GIANT)) {
        damage = 4;
    } else if (dmgFlags & DMG_JUMP_GIANT) {
        damage = 8;
    }

#if OOT_DEBUG
    KREG(7) = damage;
#endif

    return damage;
}<|MERGE_RESOLUTION|>--- conflicted
+++ resolved
@@ -16,11 +16,7 @@
 #include "z_lib.h"
 
 #pragma increment_block_number "gc-eu:128 gc-eu-mq:128 gc-jp:128 gc-jp-ce:128 gc-jp-mq:128 gc-us:128 gc-us-mq:128" \
-<<<<<<< HEAD
-                               "ntsc-1.2:96 pal-1.0:96 pal-1.1:96"
-=======
                                "ntsc-1.0:104 ntsc-1.1:104 ntsc-1.2:104 pal-1.0:104 pal-1.1:104"
->>>>>>> 8ce69c3a
 
 typedef s32 (*ColChkResetFunc)(PlayState*, Collider*);
 typedef void (*ColChkApplyFunc)(PlayState*, CollisionCheckContext*, Collider*);
