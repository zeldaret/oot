#include "global.h"
#include "terminal.h"
#include "overlays/effects/ovl_Effect_Ss_HitMark/z_eff_ss_hitmark.h"

typedef s32 (*ColChkResetFunc)(PlayState*, Collider*);
typedef void (*ColChkApplyFunc)(PlayState*, CollisionCheckContext*, Collider*);
typedef void (*ColChkVsFunc)(PlayState*, CollisionCheckContext*, Collider*, Collider*);
typedef s32 (*ColChkLineFunc)(PlayState*, CollisionCheckContext*, Collider*, Vec3f*, Vec3f*);

/**
 * Draws a red triangle with vertices vA, vB, and vC.
 */
void Collider_DrawRedPoly(GraphicsContext* gfxCtx, Vec3f* vA, Vec3f* vB, Vec3f* vC) {
    Collider_DrawPoly(gfxCtx, vA, vB, vC, 255, 0, 0);
}

/**
 * Draws the triangle with vertices vA, vB, and vC and with the specified color.
 */
void Collider_DrawPoly(GraphicsContext* gfxCtx, Vec3f* vA, Vec3f* vB, Vec3f* vC, u8 r, u8 g, u8 b) {
    Vtx* vtxTbl;
    Vtx* vtx;
    f32 nx;
    f32 ny;
    f32 nz;
    f32 originDist;

    OPEN_DISPS(gfxCtx, "../z_collision_check.c", 713);

    gSPMatrix(POLY_OPA_DISP++, &gMtxClear, G_MTX_NOPUSH | G_MTX_LOAD | G_MTX_MODELVIEW);
    gDPSetPrimColor(POLY_OPA_DISP++, 0x00, 0xFF, r, g, b, 50);
    gDPPipeSync(POLY_OPA_DISP++);
    gDPSetRenderMode(POLY_OPA_DISP++, G_RM_FOG_SHADE_A, G_RM_AA_ZB_OPA_SURF2);
    gSPTexture(POLY_OPA_DISP++, 0, 0, 0, G_TX_RENDERTILE, G_OFF);
    gDPPipeSync(POLY_OPA_DISP++);
    gDPSetCombineLERP(POLY_OPA_DISP++, SHADE, 0, PRIMITIVE, 0, SHADE, 0, PRIMITIVE, 0, 0, 0, 0, COMBINED, 0, 0, 0,
                      COMBINED);
    gSPClearGeometryMode(POLY_OPA_DISP++, G_CULL_BOTH);
    gSPSetGeometryMode(POLY_OPA_DISP++, G_LIGHTING);
    gDPPipeSync(POLY_OPA_DISP++);

    vtxTbl = Graph_Alloc(gfxCtx, 3 * sizeof(Vtx));
    ASSERT(vtxTbl != NULL, "vtx_tbl != NULL", "../z_collision_check.c", 726);

    vtxTbl[0].n.ob[0] = vA->x;
    vtxTbl[0].n.ob[1] = vA->y;
    vtxTbl[0].n.ob[2] = vA->z;
    vtxTbl[1].n.ob[0] = vB->x;
    vtxTbl[1].n.ob[1] = vB->y;
    vtxTbl[1].n.ob[2] = vB->z;
    vtxTbl[2].n.ob[0] = vC->x;
    vtxTbl[2].n.ob[1] = vC->y;
    vtxTbl[2].n.ob[2] = vC->z;

    Math3D_DefPlane(vA, vB, vC, &nx, &ny, &nz, &originDist);

    for (vtx = vtxTbl; vtx < vtxTbl + 3; vtx++) {
        vtx->n.flag = 0;
        vtx->n.tc[0] = 0;
        vtx->n.tc[1] = 0;
        vtx->n.n[0] = (u8)(s32)nx & 0xFF;
        vtx->n.n[1] = (u8)(s32)ny & 0xFF;
        vtx->n.n[2] = (u8)(s32)nz & 0xFF;
        vtx->n.a = 255;
    }

    gSPVertex(POLY_OPA_DISP++, vtxTbl, 3, 0);
    gSP1Triangle(POLY_OPA_DISP++, 0, 1, 2, 0);

    CLOSE_DISPS(gfxCtx, "../z_collision_check.c", 757);
}

s32 Collider_InitBase(PlayState* play, Collider* col) {
    static Collider init = {
        NULL, NULL, NULL, NULL, AT_NONE, AC_NONE, OC1_NONE, OC2_NONE, COLTYPE_HIT3, COLSHAPE_MAX,
    };

    *col = init;
    return true;
}

s32 Collider_DestroyBase(PlayState* play, Collider* col) {
    return true;
}

/**
 * Uses default OC2_TYPE_1 and COLTYPE_HIT0
 */
s32 Collider_SetBaseToActor(PlayState* play, Collider* col, ColliderInitToActor* src) {
    col->actor = src->actor;
    col->atFlags = src->atFlags;
    col->acFlags = src->acFlags;
    col->ocFlags1 = src->ocFlags1;
    col->ocFlags2 = OC2_TYPE_1;
    col->shape = src->shape;
    return true;
}

/**
 * Uses default OC2_TYPE_1
 */
s32 Collider_SetBaseType1(PlayState* play, Collider* col, Actor* actor, ColliderInitType1* src) {
    col->actor = actor;
    col->colType = src->colType;
    col->atFlags = src->atFlags;
    col->acFlags = src->acFlags;
    col->ocFlags1 = src->ocFlags1;
    col->ocFlags2 = OC2_TYPE_1;
    col->shape = src->shape;
    return true;
}

s32 Collider_SetBase(PlayState* play, Collider* col, Actor* actor, ColliderInit* src) {
    col->actor = actor;
    col->colType = src->colType;
    col->atFlags = src->atFlags;
    col->acFlags = src->acFlags;
    col->ocFlags1 = src->ocFlags1;
    col->ocFlags2 = src->ocFlags2;
    col->shape = src->shape;
    return true;
}

void Collider_ResetATBase(PlayState* play, Collider* col) {
    col->at = NULL;
    col->atFlags &= ~(AT_HIT | AT_BOUNCED);
}

void Collider_ResetACBase(PlayState* play, Collider* col) {
    col->ac = NULL;
    col->acFlags &= ~(AC_HIT | AC_BOUNCED);
}

void Collider_ResetOCBase(PlayState* play, Collider* col) {
    col->oc = NULL;
    col->ocFlags1 &= ~OC1_HIT;
    col->ocFlags2 &= ~OC2_HIT_PLAYER;
}

s32 Collider_InitElementTouch(PlayState* play, ColliderElementTouch* touch) {
    static ColliderElementTouch init = { 0x00000000, 0, 0 };

    *touch = init;
    return true;
}

s32 Collider_DestroyElementTouch(PlayState* play, ColliderElementTouch* touch) {
    return true;
}

s32 Collider_SetElementTouch(PlayState* play, ColliderElementTouch* dest, ColliderElementTouch* src) {
    dest->dmgFlags = src->dmgFlags;
    dest->effect = src->effect;
    dest->damage = src->damage;
    return true;
}

void Collider_ResetATElement_Unk(PlayState* play, ColliderElement* elem) {
}

s32 Collider_InitElementBump(PlayState* play, ColliderElementBump* bump) {
    static ColliderElementBump init = { 0xFFCFFFFF, 0, 0, { 0, 0, 0 } };

    *bump = init;
    return true;
}

s32 Collider_DestroyElementBump(PlayState* play, ColliderElementBump* bump) {
    return true;
}

s32 Collider_SetElementBump(PlayState* play, ColliderElementBump* bump, ColliderElementBumpInit* init) {
    bump->dmgFlags = init->dmgFlags;
    bump->effect = init->effect;
    bump->defense = init->defense;
    return true;
}

s32 Collider_InitElement(PlayState* play, ColliderElement* elem) {
    static ColliderElement init = {
        { 0, 0, 0 },   { 0xFFCFFFFF, 0, 0, { 0, 0, 0 } },
        ELEMTYPE_UNK0, TOUCH_NONE,
        BUMP_NONE,     OCELEM_NONE,
        NULL,          NULL,
        NULL,          NULL,
    };

    *elem = init;
    Collider_InitElementTouch(play, &elem->toucher);
    Collider_InitElementBump(play, &elem->bumper);
    return true;
}

s32 Collider_DestroyElement(PlayState* play, ColliderElement* elem) {
    Collider_DestroyElementTouch(play, &elem->toucher);
    Collider_DestroyElementBump(play, &elem->bumper);
    return true;
}

s32 Collider_SetElement(PlayState* play, ColliderElement* elem, ColliderElementInit* elemInit) {
    elem->elemType = elemInit->elemType;
    Collider_SetElementTouch(play, &elem->toucher, &elemInit->toucher);
    Collider_SetElementBump(play, &elem->bumper, &elemInit->bumper);
    elem->toucherFlags = elemInit->toucherFlags;
    elem->bumperFlags = elemInit->bumperFlags;
    elem->ocElemFlags = elemInit->ocElemFlags;
    return true;
}

void Collider_ResetATElement(PlayState* play, ColliderElement* elem) {
    elem->atHit = NULL;
    elem->atHitInfo = NULL;
    elem->toucherFlags &= ~TOUCH_HIT;
    elem->toucherFlags &= ~TOUCH_DREW_HITMARK;
    Collider_ResetATElement_Unk(play, elem);
}

void Collider_ResetACElement(PlayState* play, ColliderElement* elem) {
    elem->bumper.hitPos.x = elem->bumper.hitPos.y = elem->bumper.hitPos.z = 0;
    elem->bumperFlags &= ~BUMP_HIT;
    elem->bumperFlags &= ~BUMP_DRAW_HITMARK;
    elem->acHit = NULL;
    elem->acHitInfo = NULL;
}

void Collider_ResetOCElement(PlayState* play, ColliderElement* elem) {
    elem->ocElemFlags &= ~OCELEM_HIT;
}

s32 Collider_InitJntSphElementDim(PlayState* play, ColliderJntSphElementDim* dim) {
    static ColliderJntSphElementDim init = {
        { { 0, 0, 0 }, 0 },
        { { 0, 0, 0 }, 0 },
        0.0f,
        0,
    };
    *dim = init;
    return true;
}

s32 Collider_DestroyJntSphElementDim(PlayState* play, ColliderJntSphElementDim* dim) {
    return true;
}

s32 Collider_SetJntSphElementDim(PlayState* play, ColliderJntSphElementDim* dest, ColliderJntSphElementDimInit* src) {
    dest->limb = src->limb;
    dest->modelSphere = src->modelSphere;
    dest->scale = src->scale * 0.01f;
    return true;
}

s32 Collider_InitJntSphElement(PlayState* play, ColliderJntSphElement* jntSphElem) {
    Collider_InitElement(play, &jntSphElem->base);
    Collider_InitJntSphElementDim(play, &jntSphElem->dim);
    return true;
}

s32 Collider_DestroyJntSphElement(PlayState* play, ColliderJntSphElement* jntSphElem) {
    Collider_DestroyElement(play, &jntSphElem->base);
    Collider_DestroyJntSphElementDim(play, &jntSphElem->dim);
    return true;
}

s32 Collider_SetJntSphElement(PlayState* play, ColliderJntSphElement* dest, ColliderJntSphElementInit* src) {
    Collider_SetElement(play, &dest->base, &src->base);
    Collider_SetJntSphElementDim(play, &dest->dim, &src->dim);
    return true;
}

s32 Collider_ResetJntSphElementAT(PlayState* play, ColliderJntSphElement* jntSphElem) {
    Collider_ResetATElement(play, &jntSphElem->base);
    return true;
}

s32 Collider_ResetJntSphElementAC(PlayState* play, ColliderJntSphElement* jntSphElem) {
    Collider_ResetACElement(play, &jntSphElem->base);
    return true;
}

s32 Collider_ResetJntSphElementOC(PlayState* play, ColliderJntSphElement* jntSphElem) {
    Collider_ResetOCElement(play, &jntSphElem->base);
    return true;
}

/**
 * Initializes a ColliderJntSph to default values
 */
s32 Collider_InitJntSph(PlayState* play, ColliderJntSph* jntSph) {
    Collider_InitBase(play, &jntSph->base);
    jntSph->count = 0;
    jntSph->elements = NULL;
    return true;
}

/**
 * Destroys a dynamically allocated ColliderJntSph
 */
s32 Collider_FreeJntSph(PlayState* play, ColliderJntSph* jntSph) {
    ColliderJntSphElement* jntSphElem;

    Collider_DestroyBase(play, &jntSph->base);
    for (jntSphElem = jntSph->elements; jntSphElem < jntSph->elements + jntSph->count; jntSphElem++) {
        Collider_DestroyJntSphElement(play, jntSphElem);
    }

    jntSph->count = 0;
    if (jntSph->elements != NULL) {
        ZeldaArena_FreeDebug(jntSph->elements, "../z_collision_check.c", 1393);
    }
    jntSph->elements = NULL;
    return true;
}

/**
 * Destroys a preallocated ColliderJntSph
 */
s32 Collider_DestroyJntSph(PlayState* play, ColliderJntSph* jntSph) {
    ColliderJntSphElement* jntSphElem;

    Collider_DestroyBase(play, &jntSph->base);
    for (jntSphElem = jntSph->elements; jntSphElem < jntSph->elements + jntSph->count; jntSphElem++) {
        Collider_DestroyJntSphElement(play, jntSphElem);
    }
    jntSph->count = 0;
    jntSph->elements = NULL;
    return true;
}

/**
 * Sets up the ColliderJntSph using the values in src, sets it to the actor specified in src, and dynamically allocates
 * the element array. Uses default OC2_TYPE_1 and COLTYPE_HIT0. Unused.
 */
s32 Collider_SetJntSphToActor(PlayState* play, ColliderJntSph* dest, ColliderJntSphInitToActor* src) {
    ColliderJntSphElement* destElem;
    ColliderJntSphElementInit* srcElem;

    Collider_SetBaseToActor(play, &dest->base, &src->base);
    dest->count = src->count;
    dest->elements = ZeldaArena_MallocDebug(src->count * sizeof(ColliderJntSphElement), "../z_collision_check.c", 1443);

    if (dest->elements == NULL) {
        dest->count = 0;
        osSyncPrintf(VT_FGCOL(RED));
        osSyncPrintf("ClObjJntSph_set():zelda_malloc()出来ません。\n"); // "Can not."
        osSyncPrintf(VT_RST);
        return false;
    }

    for (destElem = dest->elements, srcElem = src->elements; destElem < dest->elements + dest->count;
         destElem++, srcElem++) {
        Collider_InitJntSphElement(play, destElem);
        Collider_SetJntSphElement(play, destElem, srcElem);
    }
    return true;
}

/**
 * Sets up the ColliderJntSph using the values in src and dynamically allocates the element array. Uses default
 * OC2_TYPE_1. Only used by En_Nwc, an unused and unfinished actor.
 */
s32 Collider_SetJntSphAllocType1(PlayState* play, ColliderJntSph* dest, Actor* actor, ColliderJntSphInitType1* src) {
    ColliderJntSphElement* destElem;
    ColliderJntSphElementInit* srcElem;

    Collider_SetBaseType1(play, &dest->base, actor, &src->base);
    dest->count = src->count;
    dest->elements = ZeldaArena_MallocDebug(src->count * sizeof(ColliderJntSphElement), "../z_collision_check.c", 1490);

    if (dest->elements == NULL) {
        dest->count = 0;
        osSyncPrintf(VT_FGCOL(RED));
        osSyncPrintf("ClObjJntSph_set3():zelda_malloc_出来ません。\n"); // "Can not."
        osSyncPrintf(VT_RST);
        return false;
    }

    for (destElem = dest->elements, srcElem = src->elements; destElem < dest->elements + dest->count;
         destElem++, srcElem++) {
        Collider_InitJntSphElement(play, destElem);
        Collider_SetJntSphElement(play, destElem, srcElem);
    }
    return true;
}

/**
 * Sets up the ColliderJntSph using the values in src and dynamically allocates the element array.
 * Unused.
 */
s32 Collider_SetJntSphAlloc(PlayState* play, ColliderJntSph* dest, Actor* actor, ColliderJntSphInit* src) {
    ColliderJntSphElement* destElem;
    ColliderJntSphElementInit* srcElem;

    Collider_SetBase(play, &dest->base, actor, &src->base);
    dest->count = src->count;
    dest->elements = ZeldaArena_MallocDebug(src->count * sizeof(ColliderJntSphElement), "../z_collision_check.c", 1551);

    if (dest->elements == NULL) {
        dest->count = 0;
        osSyncPrintf(VT_FGCOL(RED));
        osSyncPrintf("ClObjJntSph_set5():zelda_malloc出来ません\n"); // "Can not."
        osSyncPrintf(VT_RST);
        return false;
    }
    for (destElem = dest->elements, srcElem = src->elements; destElem < dest->elements + dest->count;
         destElem++, srcElem++) {
        Collider_InitJntSphElement(play, destElem);
        Collider_SetJntSphElement(play, destElem, srcElem);
    }
    return true;
}

/**
 * Sets up the ColliderJntSph using the values in src, placing the element array in elements.
 */
s32 Collider_SetJntSph(PlayState* play, ColliderJntSph* dest, Actor* actor, ColliderJntSphInit* src,
                       ColliderJntSphElement* jntSphElements) {
    ColliderJntSphElement* destElem;
    ColliderJntSphElementInit* srcElem;

    Collider_SetBase(play, &dest->base, actor, &src->base);
    dest->count = src->count;
    dest->elements = jntSphElements;
    ASSERT(dest->elements != NULL, "pclobj_jntsph->elem_tbl != NULL", "../z_collision_check.c", 1603);

    for (destElem = dest->elements, srcElem = src->elements; destElem < dest->elements + dest->count;
         destElem++, srcElem++) {
        Collider_InitJntSphElement(play, destElem);
        Collider_SetJntSphElement(play, destElem, srcElem);
    }
    return true;
}

/**
 * Resets the collider's AT collision flags.
 */
s32 Collider_ResetJntSphAT(PlayState* play, Collider* col) {
    ColliderJntSphElement* jntSphElem;
    ColliderJntSph* jntSph = (ColliderJntSph*)col;

    Collider_ResetATBase(play, &jntSph->base);

    for (jntSphElem = jntSph->elements; jntSphElem < jntSph->elements + jntSph->count; jntSphElem++) {
        Collider_ResetJntSphElementAT(play, jntSphElem);
    }
    return true;
}

/**
 * Resets the collider's AC collision flags.
 */
s32 Collider_ResetJntSphAC(PlayState* play, Collider* col) {
    ColliderJntSphElement* jntSphElem;
    ColliderJntSph* jntSph = (ColliderJntSph*)col;

    Collider_ResetACBase(play, &jntSph->base);

    for (jntSphElem = jntSph->elements; jntSphElem < jntSph->elements + jntSph->count; jntSphElem++) {
        Collider_ResetJntSphElementAC(play, jntSphElem);
    }
    return true;
}

/**
 * Resets the collider's OC collision flags.
 */
s32 Collider_ResetJntSphOC(PlayState* play, Collider* col) {
    ColliderJntSphElement* jntSphElem;
    ColliderJntSph* jntSph = (ColliderJntSph*)col;

    Collider_ResetOCBase(play, &jntSph->base);

    for (jntSphElem = jntSph->elements; jntSphElem < jntSph->elements + jntSph->count; jntSphElem++) {
        Collider_ResetJntSphElementOC(play, jntSphElem);
    }
    return true;
}

s32 Collider_InitCylinderDim(PlayState* play, Cylinder16* dim) {
    Cylinder16 init = { 0, 0, 0, { 0, 0, 0 } };

    *dim = init;
    return true;
}

s32 Collider_DestroyCylinderDim(PlayState* play, Cylinder16* dim) {
    return true;
}

s32 Collider_SetCylinderDim(PlayState* play, Cylinder16* dest, Cylinder16* src) {
    *dest = *src;
    return true;
}

/**
 * Initializes a ColliderCylinder to default values
 */
s32 Collider_InitCylinder(PlayState* play, ColliderCylinder* cyl) {
    Collider_InitBase(play, &cyl->base);
    Collider_InitElement(play, &cyl->elem);
    Collider_InitCylinderDim(play, &cyl->dim);
    return true;
}

/**
 * Destroys a ColliderCylinder
 */
s32 Collider_DestroyCylinder(PlayState* play, ColliderCylinder* cyl) {
    Collider_DestroyBase(play, &cyl->base);
    Collider_DestroyElement(play, &cyl->elem);
    Collider_DestroyCylinderDim(play, &cyl->dim);
    return true;
}

/**
 * Sets up the ColliderCylinder using the values in src and sets it to the actor specified in src. Uses default
 * OC2_TYPE_1 and COLTYPE_0. Used only by DekuJr, who sets it to himself anyways.
 */
s32 Collider_SetCylinderToActor(PlayState* play, ColliderCylinder* dest, ColliderCylinderInitToActor* src) {
    Collider_SetBaseToActor(play, &dest->base, &src->base);
    Collider_SetElement(play, &dest->elem, &src->elem);
    Collider_SetCylinderDim(play, &dest->dim, &src->dim);
    return true;
}

/**
 * Sets up the ColliderCylinder using the values in src. Uses default OC2_TYPE_1
 */
s32 Collider_SetCylinderType1(PlayState* play, ColliderCylinder* dest, Actor* actor, ColliderCylinderInitType1* src) {
    Collider_SetBaseType1(play, &dest->base, actor, &src->base);
    Collider_SetElement(play, &dest->elem, &src->elem);
    Collider_SetCylinderDim(play, &dest->dim, &src->dim);
    return true;
}

/**
 * Sets up the ColliderCylinder using the values in src.
 */
s32 Collider_SetCylinder(PlayState* play, ColliderCylinder* dest, Actor* actor, ColliderCylinderInit* src) {
    Collider_SetBase(play, &dest->base, actor, &src->base);
    Collider_SetElement(play, &dest->elem, &src->elem);
    Collider_SetCylinderDim(play, &dest->dim, &src->dim);
    return true;
}

/**
 * Resets the collider's AT collision flags.
 */
s32 Collider_ResetCylinderAT(PlayState* play, Collider* col) {
    ColliderCylinder* cyl = (ColliderCylinder*)col;

    Collider_ResetATBase(play, &cyl->base);
    Collider_ResetATElement(play, &cyl->elem);
    return true;
}

/**
 * Resets the collider's AC collision flags.
 */
s32 Collider_ResetCylinderAC(PlayState* play, Collider* col) {
    ColliderCylinder* cyl = (ColliderCylinder*)col;

    Collider_ResetACBase(play, &cyl->base);
    Collider_ResetACElement(play, &cyl->elem);
    return true;
}

/**
 * Resets the collider's OC collision flags.
 */
s32 Collider_ResetCylinderOC(PlayState* play, Collider* col) {
    ColliderCylinder* cyl = (ColliderCylinder*)col;

    Collider_ResetOCBase(play, &cyl->base);
    Collider_ResetOCElement(play, &cyl->elem);
    return true;
}

s32 Collider_InitTrisElementDim(PlayState* play, TriNorm* dim) {
    static TriNorm init = {
        { { 0.0f, 0.0f, 0.0f }, { 0.0f, 0.0f, 0.0f }, { 0.0f, 0.0f, 0.0f } },
        { { 0.0f, 0.0f, 0.0f }, 0.0f },
    };

    *dim = init;
    return true;
}

s32 Collider_DestroyTrisElementDim(PlayState* play, TriNorm* dim) {
    return true;
}

s32 Collider_SetTrisElementDim(PlayState* play, TriNorm* dest, ColliderTrisElementDimInit* src) {
    Vec3f* destVtx;
    Vec3f* srcVtx;
    f32 nx;
    f32 ny;
    f32 nz;
    f32 originDist;

    for (destVtx = dest->vtx, srcVtx = src->vtx; destVtx < dest->vtx + 3; destVtx++, srcVtx++) {
        *destVtx = *srcVtx;
    }

    Math3D_DefPlane(&src->vtx[0], &src->vtx[1], &src->vtx[2], &nx, &ny, &nz, &originDist);

    dest->plane.normal.x = nx;
    dest->plane.normal.y = ny;
    dest->plane.normal.z = nz;
    dest->plane.originDist = originDist;
    return true;
}

s32 Collider_InitTrisElement(PlayState* play, ColliderTrisElement* trisElem) {
    Collider_InitElement(play, &trisElem->base);
    Collider_InitTrisElementDim(play, &trisElem->dim);
    return true;
}

s32 Collider_DestroyTrisElement(PlayState* play, ColliderTrisElement* trisElem) {
    Collider_DestroyElement(play, &trisElem->base);
    Collider_DestroyTrisElementDim(play, &trisElem->dim);
    return true;
}

s32 Collider_SetTrisElement(PlayState* play, ColliderTrisElement* dest, ColliderTrisElementInit* src) {
    Collider_SetElement(play, &dest->base, &src->base);
    Collider_SetTrisElementDim(play, &dest->dim, &src->dim);
    return true;
}

s32 Collider_ResetTrisElementAT(PlayState* play, ColliderTrisElement* trisElem) {
    Collider_ResetATElement(play, &trisElem->base);
    return true;
}

s32 Collider_ResetTrisElementAC(PlayState* play, ColliderTrisElement* trisElem) {
    Collider_ResetACElement(play, &trisElem->base);
    return true;
}

s32 Collider_ResetTrisElementOC(PlayState* play, ColliderTrisElement* trisElem) {
    Collider_ResetOCElement(play, &trisElem->base);
    return true;
}

/**
 * Initializes a ColliderTris to default values
 */
s32 Collider_InitTris(PlayState* play, ColliderTris* tris) {
    Collider_InitBase(play, &tris->base);
    tris->count = 0;
    tris->elements = NULL;
    return true;
}

/**
 * Destroys a dynamically allocated ColliderTris
 * Unused
 */
s32 Collider_FreeTris(PlayState* play, ColliderTris* tris) {
    ColliderTrisElement* trisElem;

    Collider_DestroyBase(play, &tris->base);
    for (trisElem = tris->elements; trisElem < tris->elements + tris->count; trisElem++) {
        Collider_DestroyTrisElement(play, trisElem);
    }

    tris->count = 0;
    if (tris->elements != NULL) {
        ZeldaArena_FreeDebug(tris->elements, "../z_collision_check.c", 2099);
    }
    tris->elements = NULL;
    return true;
}

/**
 * Destroys a preallocated ColliderTris
 */
s32 Collider_DestroyTris(PlayState* play, ColliderTris* tris) {
    ColliderTrisElement* trisElem;

    Collider_DestroyBase(play, &tris->base);
    for (trisElem = tris->elements; trisElem < tris->elements + tris->count; trisElem++) {
        Collider_DestroyTrisElement(play, trisElem);
    }

    tris->count = 0;
    tris->elements = NULL;
    return true;
}

/**
 * Sets up the ColliderTris using the values in src and dynamically allocates the element array. Uses default OC2_TYPE_1
 * Unused.
 */
s32 Collider_SetTrisAllocType1(PlayState* play, ColliderTris* dest, Actor* actor, ColliderTrisInitType1* src) {
    ColliderTrisElement* destElem;
    ColliderTrisElementInit* srcElem;

    Collider_SetBaseType1(play, &dest->base, actor, &src->base);
    dest->count = src->count;
    dest->elements = ZeldaArena_MallocDebug(dest->count * sizeof(ColliderTrisElement), "../z_collision_check.c", 2156);
    if (dest->elements == NULL) {
        dest->count = 0;
        osSyncPrintf(VT_FGCOL(RED));
        osSyncPrintf("ClObjTris_set3():zelda_malloc()出来ません\n"); // "Can not."
        osSyncPrintf(VT_RST);
        return false;
    }
    for (destElem = dest->elements, srcElem = src->elements; destElem < dest->elements + dest->count;
         destElem++, srcElem++) {
        Collider_InitTrisElement(play, destElem);
        Collider_SetTrisElement(play, destElem, srcElem);
    }
    return true;
}

/**
 * Sets up the ColliderTris using the values in src and dynamically allocates the element array.
 * Unused
 */
s32 Collider_SetTrisAlloc(PlayState* play, ColliderTris* dest, Actor* actor, ColliderTrisInit* src) {
    ColliderTrisElement* destElem;
    ColliderTrisElementInit* srcElem;

    Collider_SetBase(play, &dest->base, actor, &src->base);
    dest->count = src->count;
    dest->elements = ZeldaArena_MallocDebug(dest->count * sizeof(ColliderTrisElement), "../z_collision_check.c", 2207);

    if (dest->elements == NULL) {
        osSyncPrintf(VT_FGCOL(RED));
        osSyncPrintf("ClObjTris_set5():zelda_malloc出来ません\n"); // "Can not."
        osSyncPrintf(VT_RST);
        dest->count = 0;
        return false;
    }

    for (destElem = dest->elements, srcElem = src->elements; destElem < dest->elements + dest->count;
         destElem++, srcElem++) {
        Collider_InitTrisElement(play, destElem);
        Collider_SetTrisElement(play, destElem, srcElem);
    }
    return true;
}

/**
 * Sets up the ColliderTris using the values in src, placing the element array in elements.
 */
s32 Collider_SetTris(PlayState* play, ColliderTris* dest, Actor* actor, ColliderTrisInit* src,
                     ColliderTrisElement* trisElements) {
    ColliderTrisElement* destElem;
    ColliderTrisElementInit* srcElem;

    Collider_SetBase(play, &dest->base, actor, &src->base);
    dest->count = src->count;
    dest->elements = trisElements;
    ASSERT(dest->elements != NULL, "pclobj_tris->elem_tbl != NULL", "../z_collision_check.c", 2258);

    for (destElem = dest->elements, srcElem = src->elements; destElem < dest->elements + dest->count;
         destElem++, srcElem++) {
        Collider_InitTrisElement(play, destElem);
        Collider_SetTrisElement(play, destElem, srcElem);
    }
    return true;
}

/**
 * Resets the collider's AT collision flags.
 */
s32 Collider_ResetTrisAT(PlayState* play, Collider* col) {
    ColliderTrisElement* trisElem;
    ColliderTris* tris = (ColliderTris*)col;

    Collider_ResetATBase(play, &tris->base);
    for (trisElem = tris->elements; trisElem < tris->elements + tris->count; trisElem++) {
        Collider_ResetTrisElementAT(play, trisElem);
    }
    return true;
}

/**
 * Resets the collider's AC collision flags.
 */
s32 Collider_ResetTrisAC(PlayState* play, Collider* col) {
    ColliderTrisElement* trisElem;
    ColliderTris* tris = (ColliderTris*)col;

    Collider_ResetACBase(play, &tris->base);
    for (trisElem = tris->elements; trisElem < tris->elements + tris->count; trisElem++) {
        Collider_ResetTrisElementAC(play, trisElem);
    }
    return true;
}

/**
 * Resets the collider's OC collision flags.
 */
s32 Collider_ResetTrisOC(PlayState* play, Collider* col) {
    ColliderTrisElement* trisElem;
    ColliderTris* tris = (ColliderTris*)col;

    Collider_ResetOCBase(play, &tris->base);
    for (trisElem = tris->elements; trisElem < tris->elements + tris->count; trisElem++) {
        Collider_ResetTrisElementOC(play, trisElem);
    }
    return true;
}

s32 Collider_InitQuadDim(PlayState* play, ColliderQuadDim* dim) {
    static ColliderQuadDim init = {
        { { 0.0f, 0.0f, 0.0f }, { 0.0f, 0.0f, 0.0f }, { 0.0f, 0.0f, 0.0f }, { 0.0f, 0.0f, 0.0f } },
        { 0, 0, 0 },
        { 0, 0, 0 },
        1.0e38f,
    };

    *dim = init;
    return true;
}

s32 Collider_DestroyQuadDim(PlayState* play, ColliderQuadDim* dim) {
    return true;
}

s32 Collider_ResetQuadACDist(PlayState* play, ColliderQuadDim* dim) {
    dim->acDistSq = 1.0e38f;
    return true;
}

void Collider_SetQuadMidpoints(ColliderQuadDim* dim) {
    dim->dcMid.x = (dim->quad[3].x + dim->quad[2].x) * 0.5f;
    dim->dcMid.y = (dim->quad[3].y + dim->quad[2].y) * 0.5f;
    dim->dcMid.z = (dim->quad[3].z + dim->quad[2].z) * 0.5f;
    dim->baMid.x = (dim->quad[1].x + dim->quad[0].x) * 0.5f;
    dim->baMid.y = (dim->quad[1].y + dim->quad[0].y) * 0.5f;
    dim->baMid.z = (dim->quad[1].z + dim->quad[0].z) * 0.5f;
}

s32 Collider_SetQuadDim(PlayState* play, ColliderQuadDim* dest, ColliderQuadDimInit* src) {
    dest->quad[0] = src->quad[0];
    dest->quad[1] = src->quad[1];
    dest->quad[2] = src->quad[2];
    dest->quad[3] = src->quad[3];
    Collider_SetQuadMidpoints(dest);
    return true;
}

/**
 * Initializes a ColliderQuad to default values.
 */
s32 Collider_InitQuad(PlayState* play, ColliderQuad* quad) {
    Collider_InitBase(play, &quad->base);
    Collider_InitElement(play, &quad->elem);
    Collider_InitQuadDim(play, &quad->dim);
    return true;
}

/**
 * Destroys a ColliderQuad.
 */
s32 Collider_DestroyQuad(PlayState* play, ColliderQuad* quad) {
    Collider_DestroyBase(play, &quad->base);
    Collider_DestroyElement(play, &quad->elem);
    Collider_DestroyQuadDim(play, &quad->dim);
    return true;
}

/**
 * Sets up the ColliderQuad using the values in src. Uses the default OC2_TYPE_1
 */
s32 Collider_SetQuadType1(PlayState* play, ColliderQuad* dest, Actor* actor, ColliderQuadInitType1* src) {
    Collider_SetBaseType1(play, &dest->base, actor, &src->base);
    Collider_SetElement(play, &dest->elem, &src->elem);
    Collider_SetQuadDim(play, &dest->dim, &src->dim);
    return true;
}

/**
 * Sets up the ColliderQuad using the values in src.
 */
s32 Collider_SetQuad(PlayState* play, ColliderQuad* dest, Actor* actor, ColliderQuadInit* src) {
    Collider_SetBase(play, &dest->base, actor, &src->base);
    Collider_SetElement(play, &dest->elem, &src->elem);
    Collider_SetQuadDim(play, &dest->dim, &src->dim);
    return true;
}

/**
 * Resets the collider's AT collision flags.
 */
s32 Collider_ResetQuadAT(PlayState* play, Collider* col) {
    ColliderQuad* quad = (ColliderQuad*)col;

    Collider_ResetATBase(play, &quad->base);
    Collider_ResetATElement(play, &quad->elem);
    Collider_ResetQuadACDist(play, &quad->dim);
    return true;
}

/**
 * Resets the collider's AC collision flags.
 */
s32 Collider_ResetQuadAC(PlayState* play, Collider* col) {
    ColliderQuad* quad = (ColliderQuad*)col;

    Collider_ResetACBase(play, &quad->base);
    Collider_ResetACElement(play, &quad->elem);
    return true;
}

/**
 * Resets the collider's OC collision flags.
 */
s32 Collider_ResetQuadOC(PlayState* play, Collider* col) {
    ColliderQuad* quad = (ColliderQuad*)col;

    Collider_ResetOCBase(play, &quad->base);
    Collider_ResetOCElement(play, &quad->elem);
    return true;
}

/**
 * For quad colliders with AT_NEAREST, resets the previous AC collider it hit if the current element is closer,
 * otherwise returns false. Used on player AT colliders to prevent multiple collisions from registering.
 */
s32 Collider_QuadSetNearestAC(PlayState* play, ColliderQuad* quad, Vec3f* hitPos) {
    f32 acDistSq;
    Vec3f dcMid;

    if (!(quad->elem.toucherFlags & TOUCH_NEAREST)) {
        return true;
    }
    Math_Vec3s_ToVec3f(&dcMid, &quad->dim.dcMid);
    acDistSq = Math3D_Vec3fDistSq(&dcMid, hitPos);
    if (acDistSq < quad->dim.acDistSq) {
        quad->dim.acDistSq = acDistSq;
        if (quad->elem.atHit != NULL) {
            Collider_ResetACBase(play, quad->elem.atHit);
        }
        if (quad->elem.atHitInfo != NULL) {
            Collider_ResetACElement(play, quad->elem.atHitInfo);
        }
        return true;
    }
    return false;
}

/**
 * Initializes an OcLine to default values
 * OcLines are entirely unused.
 */
s32 Collider_InitLine(PlayState* play, OcLine* line) {
    Vec3f init = { 0.0f, 0.0f, 0.0f };

    Math_Vec3f_Copy(&line->line.a, &init);
    Math_Vec3f_Copy(&line->line.b, &init);
    return true;
}

/**
 * Destroys an OcLine
 * OcLines are entirely unused.
 */
s32 Collider_DestroyLine(PlayState* play, OcLine* line) {
    return true;
}

/**
 * Sets up an OcLine with endpoints a and b.
 * OcLines are entirely unused.
 */
s32 Collider_SetLinePoints(PlayState* play, OcLine* ocLine, Vec3f* a, Vec3f* b) {
    Math_Vec3f_Copy(&ocLine->line.a, a);
    Math_Vec3f_Copy(&ocLine->line.b, b);
    return true;
}

/**
 * Sets up an OcLine using the values in src.
 * OcLines are entirely unused.
 */
s32 Collider_SetLine(PlayState* play, OcLine* dest, OcLine* src) {
    dest->ocFlags = src->ocFlags;
    Collider_SetLinePoints(play, dest, &src->line.a, &src->line.b);
    return true;
}

/**
 * Resets the OcLine's collision flags.
 * OcLines are entirely unused.
 */
s32 Collider_ResetLineOC(PlayState* play, OcLine* line) {
    line->ocFlags &= ~OCLINE_HIT;
    return true;
}

/**
 * Initializes CollisionCheckContext. Clears all collider arrays, disables SAC, and sets flags for drawing colliders.
 */
void CollisionCheck_InitContext(PlayState* play, CollisionCheckContext* colChkCtx) {
    colChkCtx->sacFlags = 0;
    CollisionCheck_ClearContext(play, colChkCtx);
    AREG(21) = true;
    AREG(22) = true;
    AREG(23) = true;
}

void CollisionCheck_DestroyContext(PlayState* play, CollisionCheckContext* colChkCtx) {
}

/**
 * Clears all collider lists in CollisionCheckContext when not in SAC mode.
 */
void CollisionCheck_ClearContext(PlayState* play, CollisionCheckContext* colChkCtx) {
    Collider** colP;
    OcLine** lineP;

    if (!(colChkCtx->sacFlags & SAC_ENABLE)) {
        colChkCtx->colATCount = 0;
        colChkCtx->colACCount = 0;
        colChkCtx->colOCCount = 0;
        colChkCtx->colLineCount = 0;
        for (colP = colChkCtx->colAT; colP < colChkCtx->colAT + COLLISION_CHECK_AT_MAX; colP++) {
            *colP = NULL;
        }

        for (colP = colChkCtx->colAC; colP < colChkCtx->colAC + COLLISION_CHECK_AC_MAX; colP++) {
            *colP = NULL;
        }

        for (colP = colChkCtx->colOC; colP < colChkCtx->colOC + COLLISION_CHECK_OC_MAX; colP++) {
            *colP = NULL;
        }

        for (lineP = colChkCtx->colLine; lineP < colChkCtx->colLine + COLLISION_CHECK_OC_LINE_MAX; lineP++) {
            *lineP = NULL;
        }
    }
}

/**
 * Enables SAC, an alternate collision check mode that allows direct management of collider lists. Unused.
 */
void CollisionCheck_EnableSAC(PlayState* play, CollisionCheckContext* colChkCtx) {
    colChkCtx->sacFlags |= SAC_ENABLE;
}

/**
 * Disables SAC, an alternate collision check mode that allows direct management of collider lists. Unused.
 */
void CollisionCheck_DisableSAC(PlayState* play, CollisionCheckContext* colChkCtx) {
    colChkCtx->sacFlags &= ~SAC_ENABLE;
}

/**
 * Draws a collider of any shape.
 * Math3D_DrawSphere and Math3D_DrawCylinder are noops, so JntSph and Cylinder are not drawn.
 */
void Collider_Draw(PlayState* play, Collider* col) {
    ColliderJntSph* jntSph;
    ColliderCylinder* cyl;
    ColliderTris* tris;
    ColliderQuad* quad;
    s32 i;

    if (col == NULL) {
        return;
    }
    switch (col->shape) {
        case COLSHAPE_JNTSPH:
            jntSph = (ColliderJntSph*)col;
            for (i = 0; i < jntSph->count; i++) {
                Math3D_DrawSphere(play, &jntSph->elements[i].dim.worldSphere);
            }
            break;

        case COLSHAPE_CYLINDER:
            cyl = (ColliderCylinder*)col;
            Math3D_DrawCylinder(play, &cyl->dim);
            break;

        case COLSHAPE_TRIS:
            tris = (ColliderTris*)col;
            for (i = 0; i < tris->count; i++) {
                Collider_DrawRedPoly(play->state.gfxCtx, &tris->elements[i].dim.vtx[0], &tris->elements[i].dim.vtx[1],
                                     &tris->elements[i].dim.vtx[2]);
            }
            break;

        case COLSHAPE_QUAD:
            quad = (ColliderQuad*)col;
            Collider_DrawRedPoly(play->state.gfxCtx, &quad->dim.quad[2], &quad->dim.quad[3], &quad->dim.quad[1]);
            Collider_DrawRedPoly(play->state.gfxCtx, &quad->dim.quad[1], &quad->dim.quad[0], &quad->dim.quad[2]);
            break;
    }
}

/**
 * Draws collision if AREG(15) and other AREGs are set. AREG(21) draws AT colliders, AREG(22) draws AC colliders,
 * AREG(23) draws OC colliders, AREG(24) draws dynapolys, and AREG(25) draws bg polys
 */
void CollisionCheck_DrawCollision(PlayState* play, CollisionCheckContext* colChkCtx) {
    Collider* col;
    s32 i;

    if (AREG(15)) {
        if (AREG(21)) {
            for (i = 0; i < colChkCtx->colATCount; i++) {
                Collider_Draw(play, colChkCtx->colAT[i]);
            }
        }
        if (AREG(22)) {
            for (i = 0; i < colChkCtx->colACCount; i++) {
                Collider_Draw(play, colChkCtx->colAC[i]);
            }
        }
        if (AREG(23)) {
            for (i = 0; i < colChkCtx->colOCCount; i++) {
                col = colChkCtx->colOC[i];
                if (col->ocFlags1 & OC1_ON) {
                    Collider_Draw(play, col);
                }
            }
        }
        if (AREG(24)) {
            BgCheck_DrawDynaCollision(play, &play->colCtx);
        }
        if (AREG(25)) {
            BgCheck_DrawStaticCollision(play, &play->colCtx);
        }
    }
}

static ColChkResetFunc sATResetFuncs[] = {
    Collider_ResetJntSphAT,
    Collider_ResetCylinderAT,
    Collider_ResetTrisAT,
    Collider_ResetQuadAT,
};

/**
 * Sets collider as an AT (attack) for the current frame, which will be checked against ACs (attack colliders)
 * The last argument takes a Collider, so pass collider.base rather than the raw collider.
 */
s32 CollisionCheck_SetAT(PlayState* play, CollisionCheckContext* colChkCtx, Collider* collider) {
    s32 index;

    if (FrameAdvance_IsEnabled(play) == true) {
        return -1;
    }
    ASSERT(collider->shape < COLSHAPE_MAX, "pcl_obj->data_type <= CL_DATA_LBL_SWRD", "../z_collision_check.c", 2997);
    sATResetFuncs[collider->shape](play, collider);
    if (collider->actor != NULL && collider->actor->update == NULL) {
        return -1;
    }
    if (colChkCtx->colATCount >= COLLISION_CHECK_AT_MAX) {
        // "Index exceeded and cannot add more"
        osSyncPrintf("CollisionCheck_setAT():インデックスがオーバーして追加不能\n");
        return -1;
    }
    if (colChkCtx->sacFlags & SAC_ENABLE) {
        return -1;
    }
    index = colChkCtx->colATCount;
    colChkCtx->colAT[colChkCtx->colATCount++] = collider;
    return index;
}

/**
 * Unused. Sets collider as an AT (attack) for the current frame, which will be checked against ACs (attack colliders).
 * If CollisionCheck_SAC is enabled, the collider will be inserted into the list at the specified index, otherwise it
 * will be inserted into the next slot
 */
s32 CollisionCheck_SetAT_SAC(PlayState* play, CollisionCheckContext* colChkCtx, Collider* collider, s32 index) {
    ASSERT(collider->shape < COLSHAPE_MAX, "pcl_obj->data_type <= CL_DATA_LBL_SWRD", "../z_collision_check.c", 3037);
    if (FrameAdvance_IsEnabled(play) == true) {
        return -1;
    }
    sATResetFuncs[collider->shape](play, collider);
    if (collider->actor != NULL && collider->actor->update == NULL) {
        return -1;
    }
    if (colChkCtx->sacFlags & SAC_ENABLE) {
        if (!(index < colChkCtx->colATCount)) {
            // "You are trying to register a location that is larger than the total number of data."
            osSyncPrintf("CollisionCheck_setAT_SAC():全データ数より大きいところに登録しようとしている。\n");
            return -1;
        }
        colChkCtx->colAT[index] = collider;
    } else {
        if (!(colChkCtx->colATCount < COLLISION_CHECK_AT_MAX)) {
            // "Index exceeded and cannot add more"
            osSyncPrintf("CollisionCheck_setAT():インデックスがオーバーして追加不能\n");
            return -1;
        }
        index = colChkCtx->colATCount;
        colChkCtx->colAT[colChkCtx->colATCount++] = collider;
    }
    return index;
}

static ColChkResetFunc sACResetFuncs[] = {
    Collider_ResetJntSphAC,
    Collider_ResetCylinderAC,
    Collider_ResetTrisAC,
    Collider_ResetQuadAC,
};

/**
 * Sets collider as an AC (attack collider) for the current frame, allowing it to detect ATs (attacks)
 * The last argument takes a Collider, so pass collider.base rather than the raw collider.
 */
s32 CollisionCheck_SetAC(PlayState* play, CollisionCheckContext* colChkCtx, Collider* collider) {
    s32 index;

    if (FrameAdvance_IsEnabled(play) == true) {
        return -1;
    }
    ASSERT(collider->shape < COLSHAPE_MAX, "pcl_obj->data_type <= CL_DATA_LBL_SWRD", "../z_collision_check.c", 3114);
    sACResetFuncs[collider->shape](play, collider);
    if (collider->actor != NULL && collider->actor->update == NULL) {
        return -1;
    }
    if (colChkCtx->colACCount >= COLLISION_CHECK_AC_MAX) {
        // "Index exceeded and cannot add more"
        osSyncPrintf("CollisionCheck_setAC():インデックスがオーバして追加不能\n");
        return -1;
    }
    if (colChkCtx->sacFlags & SAC_ENABLE) {
        return -1;
    }
    index = colChkCtx->colACCount;
    colChkCtx->colAC[colChkCtx->colACCount++] = collider;
    return index;
}

/**
 * Unused. Sets collider as an AC (attack collider) for the current frame, allowing it to detect ATs (attacks).
 * If CollisionCheck_SAC is enabled, the collider will be inserted into the list at the specified index, otherwise it
 * will be inserted into the next slot
 */
s32 CollisionCheck_SetAC_SAC(PlayState* play, CollisionCheckContext* colChkCtx, Collider* collider, s32 index) {
    ASSERT(collider->shape < COLSHAPE_MAX, "pcl_obj->data_type <= CL_DATA_LBL_SWRD", "../z_collision_check.c", 3153);
    if (FrameAdvance_IsEnabled(play) == true) {
        return -1;
    }
    sACResetFuncs[collider->shape](play, collider);
    if (collider->actor != NULL && collider->actor->update == NULL) {
        return -1;
    }
    if (colChkCtx->sacFlags & SAC_ENABLE) {
        if (!(index < colChkCtx->colACCount)) {
            // "You are trying to register a location that is larger than the total number of data."
            osSyncPrintf("CollisionCheck_setAC_SAC():全データ数より大きいところに登録しようとしている。\n");
            return -1;
        }
        colChkCtx->colAC[index] = collider;
    } else {
        if (!(colChkCtx->colACCount < COLLISION_CHECK_AC_MAX)) {
            // "Index exceeded and cannot add more"
            osSyncPrintf("CollisionCheck_setAC():インデックスがオーバして追加不能\n");
            return -1;
        }
        index = colChkCtx->colACCount;
        colChkCtx->colAC[colChkCtx->colACCount++] = collider;
    }
    return index;
}

static ColChkResetFunc sOCResetFuncs[] = {
    Collider_ResetJntSphOC,
    Collider_ResetCylinderOC,
    Collider_ResetTrisOC,
    Collider_ResetQuadOC,
};

/**
 * Sets collider as an OC (object collider) for the current frame, allowing it to detect other OCs
 * The last argument takes a Collider, so pass collider.base rather than the raw collider.
 */
s32 CollisionCheck_SetOC(PlayState* play, CollisionCheckContext* colChkCtx, Collider* collider) {
    s32 index;

    if (FrameAdvance_IsEnabled(play) == true) {
        return -1;
    }

    ASSERT(collider->shape < COLSHAPE_MAX, "pcl_obj->data_type <= CL_DATA_LBL_SWRD", "../z_collision_check.c", 3229);

    sOCResetFuncs[collider->shape](play, collider);
    if (collider->actor != NULL && collider->actor->update == NULL) {
        return -1;
    }
    if (colChkCtx->colOCCount >= COLLISION_CHECK_OC_MAX) {
        // "Index exceeded and cannot add more"
        osSyncPrintf("CollisionCheck_setOC():インデックスがオーバして追加不能\n");
        return -1;
    }
    if (colChkCtx->sacFlags & SAC_ENABLE) {
        return -1;
    }
    index = colChkCtx->colOCCount;
    colChkCtx->colOC[colChkCtx->colOCCount++] = collider;
    return index;
}

/**
 * Unused. Sets collider as an OC (object collider) for the current frame, allowing it to detect other OCs
 * If CollisionCheck_SAC is enabled, the collider will be inserted into the list at the specified index, otherwise it
 * will be inserted into the next slot
 */
s32 CollisionCheck_SetOC_SAC(PlayState* play, CollisionCheckContext* colChkCtx, Collider* collider, s32 index) {
    if (FrameAdvance_IsEnabled(play) == true) {
        return -1;
    }
    ASSERT(collider->shape < COLSHAPE_MAX, "pcl_obj->data_type <= CL_DATA_LBL_SWRD", "../z_collision_check.c", 3274);
    sOCResetFuncs[collider->shape](play, collider);
    if (collider->actor != NULL && collider->actor->update == NULL) {
        return -1;
    }
    if (colChkCtx->sacFlags & SAC_ENABLE) {
        if (!(index < colChkCtx->colOCCount)) {
            // "You are trying to register a location that is larger than the total number of data."
            osSyncPrintf("CollisionCheck_setOC_SAC():全データ数より大きいところに登録しようとしている。\n");
            return -1;
        }
        //! @bug Should be colOC
        colChkCtx->colAT[index] = collider;
    } else {
        if (!(colChkCtx->colOCCount < COLLISION_CHECK_OC_MAX)) {
            // "Index exceeded and cannot add more"
            osSyncPrintf("CollisionCheck_setOC():インデックスがオーバして追加不能\n");
            return -1;
        }
        index = colChkCtx->colOCCount;
        colChkCtx->colOC[colChkCtx->colOCCount++] = collider;
    }
    return index;
}

/**
 * Sets a line as an OC collider for this frame.
 * OC lines are entirely unused, and do not even have collision check functions.
 */
s32 CollisionCheck_SetOCLine(PlayState* play, CollisionCheckContext* colChkCtx, OcLine* collider) {
    s32 index;

    if (FrameAdvance_IsEnabled(play) == true) {
        return -1;
    }
    Collider_ResetLineOC(play, collider);
    if (!(colChkCtx->colLineCount < COLLISION_CHECK_OC_LINE_MAX)) {
        // "Index exceeded and cannot add more"
        osSyncPrintf("CollisionCheck_setOCLine():インデックスがオーバして追加不能\n");
        return -1;
    }
    index = colChkCtx->colLineCount;
    colChkCtx->colLine[colChkCtx->colLineCount++] = collider;
    return index;
}

/**
 * Skips AT elements that are off.
 */
s32 CollisionCheck_SkipElementTouch(ColliderElement* elem) {
    if (!(elem->toucherFlags & TOUCH_ON)) {
        return true;
    }
    return false;
}

/**
 * Skips AC elements that are off.
 */
s32 CollisionCheck_SkipElementBump(ColliderElement* elem) {
    if (!(elem->bumperFlags & BUMP_ON)) {
        return true;
    }
    return false;
}

/**
 * If the AT element has no dmgFlags in common with the AC element, no collision happens.
 */
s32 CollisionCheck_NoSharedFlags(ColliderElement* atElem, ColliderElement* acElem) {
    if (!(atElem->toucher.dmgFlags & acElem->bumper.dmgFlags)) {
        return true;
    }
    return false;
}

/**
 * Spawns no blood drops.
 * Used by collider types HIT1, HIT3, HIT5, METAL, NONE, WOOD, HARD, and TREE
 */
void CollisionCheck_NoBlood(PlayState* play, Collider* collider, Vec3f* v) {
}

/**
 * Spawns blue blood drops.
 * Used by collider types HIT0 and HIT8.
 */
void CollisionCheck_BlueBlood(PlayState* play, Collider* collider, Vec3f* v) {
    static EffectSparkInit sparkInit;
    s32 effectIndex;

    sparkInit.position.x = v->x;
    sparkInit.position.y = v->y;
    sparkInit.position.z = v->z;
    sparkInit.uDiv = 5;
    sparkInit.vDiv = 5;
    sparkInit.colorStart[0].r = 10;
    sparkInit.colorStart[0].g = 10;
    sparkInit.colorStart[0].b = 200;
    sparkInit.colorStart[0].a = 255;
    sparkInit.colorStart[1].r = 0;
    sparkInit.colorStart[1].g = 0;
    sparkInit.colorStart[1].b = 128;
    sparkInit.colorStart[1].a = 255;
    sparkInit.colorStart[2].r = 0;
    sparkInit.colorStart[2].g = 0;
    sparkInit.colorStart[2].b = 128;
    sparkInit.colorStart[2].a = 255;
    sparkInit.colorStart[3].r = 0;
    sparkInit.colorStart[3].g = 0;
    sparkInit.colorStart[3].b = 128;
    sparkInit.colorStart[3].a = 255;
    sparkInit.colorEnd[0].r = 0;
    sparkInit.colorEnd[0].g = 0;
    sparkInit.colorEnd[0].b = 32;
    sparkInit.colorEnd[0].a = 0;
    sparkInit.colorEnd[1].r = 0;
    sparkInit.colorEnd[1].g = 0;
    sparkInit.colorEnd[1].b = 32;
    sparkInit.colorEnd[1].a = 0;
    sparkInit.colorEnd[2].r = 0;
    sparkInit.colorEnd[2].g = 0;
    sparkInit.colorEnd[2].b = 64;
    sparkInit.colorEnd[2].a = 0;
    sparkInit.colorEnd[3].r = 0;
    sparkInit.colorEnd[3].g = 0;
    sparkInit.colorEnd[3].b = 64;
    sparkInit.colorEnd[3].a = 0;
    sparkInit.timer = 0;
    sparkInit.duration = 16;
    sparkInit.speed = 8.0f;
    sparkInit.gravity = -1.0f;

    Effect_Add(play, &effectIndex, EFFECT_SPARK, 0, 1, &sparkInit);
}

/**
 * Spawns green blood drops.
 * Used by collider types HIT2 and HIT6. No actor has type HIT2.
 */
void CollisionCheck_GreenBlood(PlayState* play, Collider* collider, Vec3f* v) {
    static EffectSparkInit sparkInit;
    s32 effectIndex;

    sparkInit.position.x = v->x;
    sparkInit.position.y = v->y;
    sparkInit.position.z = v->z;
    sparkInit.uDiv = 5;
    sparkInit.vDiv = 5;
    sparkInit.colorStart[0].r = 10;
    sparkInit.colorStart[0].g = 200;
    sparkInit.colorStart[0].b = 10;
    sparkInit.colorStart[0].a = 255;
    sparkInit.colorStart[1].r = 0;
    sparkInit.colorStart[1].g = 128;
    sparkInit.colorStart[1].b = 0;
    sparkInit.colorStart[1].a = 255;
    sparkInit.colorStart[2].r = 0;
    sparkInit.colorStart[2].g = 128;
    sparkInit.colorStart[2].b = 0;
    sparkInit.colorStart[2].a = 255;
    sparkInit.colorStart[3].r = 0;
    sparkInit.colorStart[3].g = 128;
    sparkInit.colorStart[3].b = 0;
    sparkInit.colorStart[3].a = 255;
    sparkInit.colorEnd[0].r = 0;
    sparkInit.colorEnd[0].g = 32;
    sparkInit.colorEnd[0].b = 0;
    sparkInit.colorEnd[0].a = 0;
    sparkInit.colorEnd[1].r = 0;
    sparkInit.colorEnd[1].g = 32;
    sparkInit.colorEnd[1].b = 0;
    sparkInit.colorEnd[1].a = 0;
    sparkInit.colorEnd[2].r = 0;
    sparkInit.colorEnd[2].g = 64;
    sparkInit.colorEnd[2].b = 0;
    sparkInit.colorEnd[2].a = 0;
    sparkInit.colorEnd[3].r = 0;
    sparkInit.colorEnd[3].g = 64;
    sparkInit.colorEnd[3].b = 0;
    sparkInit.colorEnd[3].a = 0;
    sparkInit.timer = 0;
    sparkInit.duration = 16;
    sparkInit.speed = 8.0f;
    sparkInit.gravity = -1.0f;

    Effect_Add(play, &effectIndex, EFFECT_SPARK, 0, 1, &sparkInit);
}

/**
 * Spawns a burst of water.
 * Used by collider type HIT4, which no actor has.
 */
void CollisionCheck_WaterBurst(PlayState* play, Collider* collider, Vec3f* pos) {
    EffectSsSibuki_SpawnBurst(play, pos);
    CollisionCheck_SpawnWaterDroplets(play, pos);
}

/**
 * Spawns red blood drops.
 * Used by collider type HIT7, which no actor has.
 */
void CollisionCheck_RedBlood(PlayState* play, Collider* collider, Vec3f* v) {
    CollisionCheck_SpawnRedBlood(play, v);
}

/**
 * Spawns red blood drops.
 * Unused.
 */
void CollisionCheck_RedBloodUnused(PlayState* play, Collider* collider, Vec3f* v) {
    CollisionCheck_SpawnRedBlood(play, v);
}

/**
 * Plays sound effects and displays hitmarks for solid-type AC colliders (METAL, WOOD, HARD, and TREE)
 */
void CollisionCheck_HitSolid(PlayState* play, ColliderElement* elem, Collider* collider, Vec3f* hitPos) {
    s32 flags = elem->toucherFlags & TOUCH_SFX_MASK;

    if (flags == TOUCH_SFX_NORMAL && collider->colType != COLTYPE_METAL) {
        EffectSsHitMark_SpawnFixedScale(play, EFFECT_HITMARK_WHITE, hitPos);
        if (collider->actor == NULL) {
            Audio_PlaySfxGeneral(NA_SE_IT_SHIELD_BOUND, &gSfxDefaultPos, 4, &gSfxDefaultFreqAndVolScale,
                                 &gSfxDefaultFreqAndVolScale, &gSfxDefaultReverb);
        } else {
            Audio_PlaySfxGeneral(NA_SE_IT_SHIELD_BOUND, &collider->actor->projectedPos, 4, &gSfxDefaultFreqAndVolScale,
                                 &gSfxDefaultFreqAndVolScale, &gSfxDefaultReverb);
        }
    } else if (flags == TOUCH_SFX_NORMAL) { // collider->colType == COLTYPE_METAL
        EffectSsHitMark_SpawnFixedScale(play, EFFECT_HITMARK_METAL, hitPos);
        if (collider->actor == NULL) {
            CollisionCheck_SpawnShieldParticlesMetal(play, hitPos);
        } else {
            CollisionCheck_SpawnShieldParticlesMetalSfx(play, hitPos, &collider->actor->projectedPos);
        }
    } else if (flags == TOUCH_SFX_HARD) {
        EffectSsHitMark_SpawnFixedScale(play, EFFECT_HITMARK_WHITE, hitPos);
        if (collider->actor == NULL) {
            Audio_PlaySfxGeneral(NA_SE_IT_SHIELD_BOUND, &gSfxDefaultPos, 4, &gSfxDefaultFreqAndVolScale,
                                 &gSfxDefaultFreqAndVolScale, &gSfxDefaultReverb);
        } else {
            Audio_PlaySfxGeneral(NA_SE_IT_SHIELD_BOUND, &collider->actor->projectedPos, 4, &gSfxDefaultFreqAndVolScale,
                                 &gSfxDefaultFreqAndVolScale, &gSfxDefaultReverb);
        }
    } else if (flags == TOUCH_SFX_WOOD) {
        EffectSsHitMark_SpawnFixedScale(play, EFFECT_HITMARK_DUST, hitPos);
        if (collider->actor == NULL) {
            Audio_PlaySfxGeneral(NA_SE_IT_REFLECTION_WOOD, &gSfxDefaultPos, 4, &gSfxDefaultFreqAndVolScale,
                                 &gSfxDefaultFreqAndVolScale, &gSfxDefaultReverb);
        } else {
            Audio_PlaySfxGeneral(NA_SE_IT_REFLECTION_WOOD, &collider->actor->projectedPos, 4,
                                 &gSfxDefaultFreqAndVolScale, &gSfxDefaultFreqAndVolScale, &gSfxDefaultReverb);
        }
    }
}

/**
 * Plays a hit sound effect for AT colliders attached to Player based on the AC element's elemType.
 */
s32 CollisionCheck_SwordHitAudio(Collider* atCol, ColliderElement* acElem) {
    if (atCol->actor != NULL && atCol->actor->category == ACTORCAT_PLAYER) {
        if (acElem->elemType == ELEMTYPE_UNK0) {
            Audio_PlaySfxGeneral(NA_SE_IT_SWORD_STRIKE, &atCol->actor->projectedPos, 4, &gSfxDefaultFreqAndVolScale,
                                 &gSfxDefaultFreqAndVolScale, &gSfxDefaultReverb);
<<<<<<< HEAD
        } else if (acElem->elemType == ELEMTYPE_UNK1) {
            Audio_PlaySfxGeneral(NA_SE_IT_SWORD_STRIKE_HARD, &atCol->actor->projectedPos, 4,
                                 &gSfxDefaultFreqAndVolScale, &gSfxDefaultFreqAndVolScale, &gSfxDefaultReverb);
        } else if (acElem->elemType == ELEMTYPE_UNK2) {
            Audio_PlaySfxGeneral(NA_SE_PL_WALK_GROUND - SFX_FLAG, &atCol->actor->projectedPos, 4,
                                 &gSfxDefaultFreqAndVolScale, &gSfxDefaultFreqAndVolScale, &gSfxDefaultReverb);
        } else if (acElem->elemType == ELEMTYPE_UNK3) {
            Audio_PlaySfxGeneral(NA_SE_PL_WALK_GROUND - SFX_FLAG, &atCol->actor->projectedPos, 4,
                                 &gSfxDefaultFreqAndVolScale, &gSfxDefaultFreqAndVolScale, &gSfxDefaultReverb);
=======
        } else if (acInfo->elemType == ELEMTYPE_UNK1) {
            Audio_PlaySfxGeneral(NA_SE_IT_SWORD_STRIKE_HARD, &at->actor->projectedPos, 4, &gSfxDefaultFreqAndVolScale,
                                 &gSfxDefaultFreqAndVolScale, &gSfxDefaultReverb);
        } else if (acInfo->elemType == ELEMTYPE_UNK2) {
            Audio_PlaySfxGeneral(NA_SE_NONE, &at->actor->projectedPos, 4, &gSfxDefaultFreqAndVolScale,
                                 &gSfxDefaultFreqAndVolScale, &gSfxDefaultReverb);
        } else if (acInfo->elemType == ELEMTYPE_UNK3) {
            Audio_PlaySfxGeneral(NA_SE_NONE, &at->actor->projectedPos, 4, &gSfxDefaultFreqAndVolScale,
                                 &gSfxDefaultFreqAndVolScale, &gSfxDefaultReverb);
>>>>>>> da2e8a8f
        }
    }
    return true;
}

typedef struct {
    /* 0x0 */ u8 blood;
    /* 0x1 */ u8 effect;
} HitInfo; // size = 0x2

typedef enum {
    /* 0 */ BLOOD_NONE,
    /* 1 */ BLOOD_BLUE,
    /* 2 */ BLOOD_GREEN,
    /* 3 */ BLOOD_WATER,
    /* 4 */ BLOOD_RED,
    /* 5 */ BLOOD_RED2
} ColChkBloodType;

typedef enum {
    /* 0 */ HIT_WHITE,
    /* 1 */ HIT_DUST,
    /* 2 */ HIT_RED,
    /* 3 */ HIT_SOLID,
    /* 4 */ HIT_WOOD,
    /* 5 */ HIT_NONE
} ColChkHitType;

typedef void (*ColChkBloodFunc)(PlayState*, Collider*, Vec3f*);

static ColChkBloodFunc sBloodFuncs[] = {
    CollisionCheck_NoBlood,        // BLOOD_NONE
    CollisionCheck_BlueBlood,      // BLOOD_BLUE
    CollisionCheck_GreenBlood,     // BLOOD_GREEN
    CollisionCheck_WaterBurst,     // BLOOD_WATER
    CollisionCheck_RedBlood,       // BLOOD_RED
    CollisionCheck_RedBloodUnused, // BLOOD_RED2
};

static HitInfo sHitInfo[] = {
    { BLOOD_BLUE, HIT_WHITE },  // COLTYPE_HIT0
    { BLOOD_NONE, HIT_DUST },   // COLTYPE_HIT1
    { BLOOD_GREEN, HIT_DUST },  // COLTYPE_HIT2
    { BLOOD_NONE, HIT_WHITE },  // COLTYPE_HIT3
    { BLOOD_WATER, HIT_NONE },  // COLTYPE_HIT4
    { BLOOD_NONE, HIT_RED },    // COLTYPE_HIT5
    { BLOOD_GREEN, HIT_WHITE }, // COLTYPE_HIT6
    { BLOOD_RED, HIT_WHITE },   // COLTYPE_HIT7
    { BLOOD_BLUE, HIT_RED },    // COLTYPE_HIT8
    { BLOOD_NONE, HIT_SOLID },  // COLTYPE_METAL
    { BLOOD_NONE, HIT_NONE },   // COLTYPE_NONE
    { BLOOD_NONE, HIT_SOLID },  // COLTYPE_WOOD
    { BLOOD_NONE, HIT_SOLID },  // COLTYPE_HARD
    { BLOOD_NONE, HIT_WOOD },   // COLTYPE_TREE
};

/**
 * Handles hitmarks, blood, and sound effects for each AC collision, determined by the AC collider's colType
 */
void CollisionCheck_HitEffects(PlayState* play, Collider* atCol, ColliderElement* atElem, Collider* acCol,
                               ColliderElement* acElem, Vec3f* hitPos) {
    if (acElem->bumperFlags & BUMP_NO_HITMARK) {
        return;
    }
    if (!(atElem->toucherFlags & TOUCH_AT_HITMARK) && atElem->toucherFlags & TOUCH_DREW_HITMARK) {
        return;
    }
    if (acCol->actor != NULL) {
        sBloodFuncs[sHitInfo[acCol->colType].blood](play, acCol, hitPos);
    }
    if (acCol->actor != NULL) {
        if (sHitInfo[acCol->colType].effect == HIT_SOLID) {
            CollisionCheck_HitSolid(play, atElem, acCol, hitPos);
        } else if (sHitInfo[acCol->colType].effect == HIT_WOOD) {
            if (atCol->actor == NULL) {
                CollisionCheck_SpawnShieldParticles(play, hitPos);
                Audio_PlaySfxGeneral(NA_SE_IT_REFLECTION_WOOD, &gSfxDefaultPos, 4, &gSfxDefaultFreqAndVolScale,
                                     &gSfxDefaultFreqAndVolScale, &gSfxDefaultReverb);
            } else {
                CollisionCheck_SpawnShieldParticlesWood(play, hitPos, &atCol->actor->projectedPos);
            }
        } else if (sHitInfo[acCol->colType].effect != HIT_NONE) {
            EffectSsHitMark_SpawnFixedScale(play, sHitInfo[acCol->colType].effect, hitPos);
            if (!(acElem->bumperFlags & BUMP_NO_SWORD_SFX)) {
                CollisionCheck_SwordHitAudio(atCol, acElem);
            }
        }
    } else {
        EffectSsHitMark_SpawnFixedScale(play, EFFECT_HITMARK_WHITE, hitPos);
        if (acCol->actor == NULL) {
            Audio_PlaySfxGeneral(NA_SE_IT_SHIELD_BOUND, &gSfxDefaultPos, 4, &gSfxDefaultFreqAndVolScale,
                                 &gSfxDefaultFreqAndVolScale, &gSfxDefaultReverb);
        } else {
            Audio_PlaySfxGeneral(NA_SE_IT_SHIELD_BOUND, &acCol->actor->projectedPos, 4, &gSfxDefaultFreqAndVolScale,
                                 &gSfxDefaultFreqAndVolScale, &gSfxDefaultReverb);
        }
    }
}

/**
 * Sets the flags to indicate an attack bounced off an AC_HARD collider.
 */
void CollisionCheck_SetBounce(Collider* atCol, Collider* acCol) {
    atCol->atFlags |= AT_BOUNCED;
    acCol->acFlags |= AC_BOUNCED;
}

/**
 * Performs the AC collision between the AT element and AC element that collided.
 */
s32 CollisionCheck_SetATvsAC(PlayState* play, Collider* atCol, ColliderElement* atElem, Vec3f* atPos, Collider* acCol,
                             ColliderElement* acElem, Vec3f* acPos, Vec3f* hitPos) {
    if (acCol->acFlags & AC_HARD && atCol->actor != NULL && acCol->actor != NULL) {
        CollisionCheck_SetBounce(atCol, acCol);
    }
    if (!(acElem->bumperFlags & BUMP_NO_AT_INFO)) {
        atCol->atFlags |= AT_HIT;
        atCol->at = acCol->actor;
        atElem->atHit = acCol;
        atElem->atHitInfo = acElem;
        atElem->toucherFlags |= TOUCH_HIT;
        if (atCol->actor != NULL) {
            atCol->actor->colChkInfo.atHitEffect = acElem->bumper.effect;
        }
    }
    acCol->acFlags |= AC_HIT;
    acCol->ac = atCol->actor;
    acElem->acHit = atCol;
    acElem->acHitInfo = atElem;
    acElem->bumperFlags |= BUMP_HIT;
    if (acCol->actor != NULL) {
        acCol->actor->colChkInfo.acHitEffect = atElem->toucher.effect;
    }
    acElem->bumper.hitPos.x = hitPos->x;
    acElem->bumper.hitPos.y = hitPos->y;
    acElem->bumper.hitPos.z = hitPos->z;
    if (!(atElem->toucherFlags & TOUCH_AT_HITMARK) && acCol->colType != COLTYPE_METAL &&
        acCol->colType != COLTYPE_WOOD && acCol->colType != COLTYPE_HARD) {
        acElem->bumperFlags |= BUMP_DRAW_HITMARK;
    } else {
        CollisionCheck_HitEffects(play, atCol, atElem, acCol, acElem, hitPos);
        atElem->toucherFlags |= TOUCH_DREW_HITMARK;
    }
    return true;
}

void CollisionCheck_ATJntSphVsACJntSph(PlayState* play, CollisionCheckContext* colChkCtx, Collider* atCol,
                                       Collider* acCol) {
    ColliderJntSph* atJntSph = (ColliderJntSph*)atCol;
    ColliderJntSphElement* atJntSphElem;
    ColliderJntSph* acJntSph = (ColliderJntSph*)acCol;
    ColliderJntSphElement* acJntSphElem;
    f32 overlapSize;
    f32 centerDist;

    if (atJntSph->count > 0 && atJntSph->elements != NULL && acJntSph->count > 0 && acJntSph->elements != NULL) {
        for (atJntSphElem = atJntSph->elements; atJntSphElem < atJntSph->elements + atJntSph->count; atJntSphElem++) {
            if (CollisionCheck_SkipElementTouch(&atJntSphElem->base) == true) {
                continue;
            }
            for (acJntSphElem = acJntSph->elements; acJntSphElem < acJntSph->elements + acJntSph->count;
                 acJntSphElem++) {
                if (CollisionCheck_SkipElementBump(&acJntSphElem->base) == true) {
                    continue;
                }
                if (CollisionCheck_NoSharedFlags(&atJntSphElem->base, &acJntSphElem->base) == true) {
                    continue;
                }
                if (Math3D_SphVsSphOverlapCenter(&atJntSphElem->dim.worldSphere, &acJntSphElem->dim.worldSphere,
                                                 &overlapSize, &centerDist) == true) {
                    f32 acToHit;
                    Vec3f hitPos;
                    Vec3f atPos;
                    Vec3f acPos;

                    atPos.x = atJntSphElem->dim.worldSphere.center.x;
                    atPos.y = atJntSphElem->dim.worldSphere.center.y;
                    atPos.z = atJntSphElem->dim.worldSphere.center.z;
                    acPos.x = acJntSphElem->dim.worldSphere.center.x;
                    acPos.y = acJntSphElem->dim.worldSphere.center.y;
                    acPos.z = acJntSphElem->dim.worldSphere.center.z;
                    if (!IS_ZERO(centerDist)) {
                        acToHit = acJntSphElem->dim.worldSphere.radius / centerDist;
                        hitPos.x = (((atPos.x - acPos.x) * acToHit) + acPos.x);
                        hitPos.y = (((atPos.y - acPos.y) * acToHit) + acPos.y);
                        hitPos.z = (((atPos.z - acPos.z) * acToHit) + acPos.z);
                    } else {
                        Math_Vec3f_Copy(&hitPos, &atPos);
                    }
                    CollisionCheck_SetATvsAC(play, &atJntSph->base, &atJntSphElem->base, &atPos, &acJntSph->base,
                                             &acJntSphElem->base, &acPos, &hitPos);
                    if (!(acJntSph->base.ocFlags2 & OC2_FIRST_ONLY)) {
                        return;
                    }
                }
            }
        }
    }
}

void CollisionCheck_ATJntSphVsACCyl(PlayState* play, CollisionCheckContext* colChkCtx, Collider* atCol,
                                    Collider* acCol) {
    ColliderJntSph* atJntSph = (ColliderJntSph*)atCol;
    ColliderJntSphElement* atJntSphElem;
    ColliderCylinder* acCyl = (ColliderCylinder*)acCol;
    f32 overlapSize;
    f32 centerDist;

    if (atJntSph->count > 0 && atJntSph->elements != NULL && acCyl->dim.radius > 0 && acCyl->dim.height > 0) {
        if (CollisionCheck_SkipElementBump(&acCyl->elem) == true) {
            return;
        }
        for (atJntSphElem = atJntSph->elements; atJntSphElem < atJntSph->elements + atJntSph->count; atJntSphElem++) {
            if (CollisionCheck_SkipElementTouch(&atJntSphElem->base) == true) {
                continue;
            }
            if (CollisionCheck_NoSharedFlags(&atJntSphElem->base, &acCyl->elem) == true) {
                continue;
            }
            if (Math3D_SphVsCylOverlapCenterDist(&atJntSphElem->dim.worldSphere, &acCyl->dim, &overlapSize,
                                                 &centerDist)) {
                Vec3f hitPos;
                Vec3f atPos;
                Vec3f acPos;
                f32 acToHit;

                atPos.x = atJntSphElem->dim.worldSphere.center.x;
                atPos.y = atJntSphElem->dim.worldSphere.center.y;
                atPos.z = atJntSphElem->dim.worldSphere.center.z;
                acPos.x = acCyl->dim.pos.x;
                acPos.y = acCyl->dim.pos.y;
                acPos.z = acCyl->dim.pos.z;
                if (!IS_ZERO(centerDist)) {
                    acToHit = acCyl->dim.radius / centerDist;
                    if (acToHit <= 1.0f) {
                        hitPos.x = ((atPos.x - acPos.x) * acToHit) + acPos.x;
                        hitPos.y = ((atPos.y - acPos.y) * acToHit) + acPos.y;
                        hitPos.z = ((atPos.z - acPos.z) * acToHit) + acPos.z;
                    } else {
                        Math_Vec3f_Copy(&hitPos, &atPos);
                    }
                } else {
                    Math_Vec3f_Copy(&hitPos, &atPos);
                }
                CollisionCheck_SetATvsAC(play, &atJntSph->base, &atJntSphElem->base, &atPos, &acCyl->base, &acCyl->elem,
                                         &acPos, &hitPos);
                return;
            }
        }
    }
}

void CollisionCheck_ATCylVsACJntSph(PlayState* play, CollisionCheckContext* colChkCtx, Collider* atCol,
                                    Collider* acCol) {
    ColliderCylinder* atCyl = (ColliderCylinder*)atCol;
    ColliderJntSph* acJntSph = (ColliderJntSph*)acCol;
    f32 overlapSize;
    f32 centerDist;
    ColliderJntSphElement* acJntSphElem;

    if (acJntSph->count > 0 && acJntSph->elements != NULL && atCyl->dim.radius > 0 && atCyl->dim.height > 0) {
        if (CollisionCheck_SkipElementTouch(&atCyl->elem) == true) {
            return;
        }
        for (acJntSphElem = acJntSph->elements; acJntSphElem < acJntSph->elements + acJntSph->count; acJntSphElem++) {
            if (CollisionCheck_SkipElementBump(&acJntSphElem->base) == true) {
                continue;
            }
            if (CollisionCheck_NoSharedFlags(&atCyl->elem, &acJntSphElem->base) == true) {
                continue;
            }
            if (Math3D_SphVsCylOverlapCenterDist(&acJntSphElem->dim.worldSphere, &atCyl->dim, &overlapSize,
                                                 &centerDist)) {
                Vec3f hitPos;
                Vec3f atPos;
                Vec3f acPos;
                f32 acToHit;

                atPos.x = atCyl->dim.pos.x;
                atPos.y = atCyl->dim.pos.y;
                atPos.z = atCyl->dim.pos.z;
                acPos.x = acJntSphElem->dim.worldSphere.center.x;
                acPos.y = acJntSphElem->dim.worldSphere.center.y;
                acPos.z = acJntSphElem->dim.worldSphere.center.z;
                if (!IS_ZERO(centerDist)) {
                    acToHit = acJntSphElem->dim.worldSphere.radius / centerDist;
                    if (acToHit <= 1.0f) {
                        hitPos.x = ((atPos.x - acPos.x) * acToHit) + acPos.x;
                        hitPos.y = ((atPos.y - acPos.y) * acToHit) + acPos.y;
                        hitPos.z = ((atPos.z - acPos.z) * acToHit) + acPos.z;
                    } else {
                        Math_Vec3f_Copy(&hitPos, &atPos);
                    }
                } else {
                    Math_Vec3f_Copy(&hitPos, &atPos);
                }
                CollisionCheck_SetATvsAC(play, &atCyl->base, &atCyl->elem, &atPos, &acJntSph->base, &acJntSphElem->base,
                                         &acPos, &hitPos);
                if (!(acJntSph->base.ocFlags2 & OC2_FIRST_ONLY)) {
                    break;
                }
            }
        }
    }
}

void CollisionCheck_ATJntSphVsACTris(PlayState* play, CollisionCheckContext* colChkCtx, Collider* atCol,
                                     Collider* acCol) {
    ColliderJntSph* atJntSph = (ColliderJntSph*)atCol;
    ColliderJntSphElement* atJntSphElem;
    ColliderTris* acTris = (ColliderTris*)acCol;
    ColliderTrisElement* acTrisElem;
    Vec3f hitPos;

    if (atJntSph->count > 0 && atJntSph->elements != NULL && acTris->count > 0 && acTris->elements != NULL) {
        for (atJntSphElem = atJntSph->elements; atJntSphElem < atJntSph->elements + atJntSph->count; atJntSphElem++) {
            if (CollisionCheck_SkipElementTouch(&atJntSphElem->base) == true) {
                continue;
            }
            for (acTrisElem = acTris->elements; acTrisElem < acTris->elements + acTris->count; acTrisElem++) {
                if (CollisionCheck_SkipElementBump(&acTrisElem->base) == true) {
                    continue;
                }
                if (CollisionCheck_NoSharedFlags(&atJntSphElem->base, &acTrisElem->base) == true) {
                    continue;
                }
                if (Math3D_TriVsSphIntersect(&atJntSphElem->dim.worldSphere, &acTrisElem->dim, &hitPos) == true) {
                    Vec3f atPos;
                    Vec3f acPos;

                    atPos.x = atJntSphElem->dim.worldSphere.center.x;
                    atPos.y = atJntSphElem->dim.worldSphere.center.y;
                    atPos.z = atJntSphElem->dim.worldSphere.center.z;
                    acPos.x =
                        (acTrisElem->dim.vtx[0].x + acTrisElem->dim.vtx[1].x + acTrisElem->dim.vtx[2].x) * (1.0f / 3);
                    acPos.y =
                        (acTrisElem->dim.vtx[0].y + acTrisElem->dim.vtx[1].y + acTrisElem->dim.vtx[2].y) * (1.0f / 3);
                    acPos.z =
                        (acTrisElem->dim.vtx[0].z + acTrisElem->dim.vtx[1].z + acTrisElem->dim.vtx[2].z) * (1.0f / 3);
                    CollisionCheck_SetATvsAC(play, &atJntSph->base, &atJntSphElem->base, &atPos, &acTris->base,
                                             &acTrisElem->base, &acPos, &hitPos);
                    return;
                }
            }
        }
    }
}

void CollisionCheck_ATTrisVsACJntSph(PlayState* play, CollisionCheckContext* colChkCtx, Collider* atCol,
                                     Collider* acCol) {
    ColliderTris* atTris = (ColliderTris*)atCol;
    ColliderTrisElement* atTrisElem;
    ColliderJntSph* acJntSph = (ColliderJntSph*)acCol;
    ColliderJntSphElement* acJntSphElem;
    Vec3f hitPos;

    if (acJntSph->count > 0 && acJntSph->elements != NULL && atTris->count > 0 && atTris->elements != NULL) {
        for (acJntSphElem = acJntSph->elements; acJntSphElem < acJntSph->elements + acJntSph->count; acJntSphElem++) {
            if (CollisionCheck_SkipElementBump(&acJntSphElem->base) == true) {
                continue;
            }
            for (atTrisElem = atTris->elements; atTrisElem < atTris->elements + atTris->count; atTrisElem++) {
                if (CollisionCheck_SkipElementTouch(&atTrisElem->base) == true) {
                    continue;
                }
                if (CollisionCheck_NoSharedFlags(&atTrisElem->base, &acJntSphElem->base) == true) {
                    continue;
                }
                if (Math3D_TriVsSphIntersect(&acJntSphElem->dim.worldSphere, &atTrisElem->dim, &hitPos) == true) {
                    Vec3f atPos;
                    Vec3f acPos;

                    Math_Vec3s_ToVec3f(&acPos, &acJntSphElem->dim.worldSphere.center);
                    atPos.x =
                        (atTrisElem->dim.vtx[0].x + atTrisElem->dim.vtx[1].x + atTrisElem->dim.vtx[2].x) * (1.0f / 3);
                    atPos.y =
                        (atTrisElem->dim.vtx[0].y + atTrisElem->dim.vtx[1].y + atTrisElem->dim.vtx[2].y) * (1.0f / 3);
                    atPos.z =
                        (atTrisElem->dim.vtx[0].z + atTrisElem->dim.vtx[1].z + atTrisElem->dim.vtx[2].z) * (1.0f / 3);
                    CollisionCheck_SetATvsAC(play, &atTris->base, &atTrisElem->base, &atPos, &acJntSph->base,
                                             &acJntSphElem->base, &acPos, &hitPos);
                    if (!(acJntSph->base.ocFlags2 & OC2_FIRST_ONLY)) {
                        return;
                    }
                }
            }
        }
    }
}

void CollisionCheck_ATJntSphVsACQuad(PlayState* play, CollisionCheckContext* colChkCtx, Collider* atCol,
                                     Collider* acCol) {
    static TriNorm tri1;
    static TriNorm tri2;
    ColliderJntSph* atJntSph = (ColliderJntSph*)atCol;
    ColliderQuad* acQuad = (ColliderQuad*)acCol;
    Vec3f hitPos;
    ColliderJntSphElement* atJntSphElem;

    if (atJntSph->count > 0 && atJntSph->elements != NULL) {
        if (CollisionCheck_SkipElementBump(&acQuad->elem) == true) {
            return;
        }
        Math3D_TriNorm(&tri1, &acQuad->dim.quad[2], &acQuad->dim.quad[3], &acQuad->dim.quad[1]);
        Math3D_TriNorm(&tri2, &acQuad->dim.quad[1], &acQuad->dim.quad[0], &acQuad->dim.quad[2]);
        for (atJntSphElem = atJntSph->elements; atJntSphElem < atJntSph->elements + atJntSph->count; atJntSphElem++) {
            if (CollisionCheck_SkipElementTouch(&atJntSphElem->base) == true) {
                continue;
            }
            if (CollisionCheck_NoSharedFlags(&atJntSphElem->base, &acQuad->elem) == true) {
                continue;
            }
            if (Math3D_TriVsSphIntersect(&atJntSphElem->dim.worldSphere, &tri1, &hitPos) == true ||
                Math3D_TriVsSphIntersect(&atJntSphElem->dim.worldSphere, &tri2, &hitPos) == true) {
                Vec3f atPos;
                Vec3f acPos;

                Math_Vec3s_ToVec3f(&atPos, &atJntSphElem->dim.worldSphere.center);

                acPos.x = (acQuad->dim.quad[0].x +
                           (acQuad->dim.quad[1].x + (acQuad->dim.quad[3].x + acQuad->dim.quad[2].x))) /
                          4.0f;
                acPos.y = (acQuad->dim.quad[0].y +
                           (acQuad->dim.quad[1].y + (acQuad->dim.quad[3].y + acQuad->dim.quad[2].y))) /
                          4.0f;
                acPos.z = (acQuad->dim.quad[0].z +
                           (acQuad->dim.quad[1].z + (acQuad->dim.quad[3].z + acQuad->dim.quad[2].z))) /
                          4.0f;

                CollisionCheck_SetATvsAC(play, &atJntSph->base, &atJntSphElem->base, &atPos, &acQuad->base,
                                         &acQuad->elem, &acPos, &hitPos);
                return;
            }
        }
    }
}

void CollisionCheck_ATQuadVsACJntSph(PlayState* play, CollisionCheckContext* colChkCtx, Collider* atCol,
                                     Collider* acCol) {
    static TriNorm tri1;
    static TriNorm tri2;
    ColliderJntSph* acJntSph = (ColliderJntSph*)acCol;
    Vec3f hitPos;
    ColliderQuad* atQuad = (ColliderQuad*)atCol;
    ColliderJntSphElement* acJntSphElem;

    if (acJntSph->count > 0 && acJntSph->elements != NULL) {
        if (CollisionCheck_SkipElementTouch(&atQuad->elem) == true) {
            return;
        }
        Math3D_TriNorm(&tri1, &atQuad->dim.quad[2], &atQuad->dim.quad[3], &atQuad->dim.quad[1]);
        Math3D_TriNorm(&tri2, &atQuad->dim.quad[2], &atQuad->dim.quad[1], &atQuad->dim.quad[0]);
        for (acJntSphElem = acJntSph->elements; acJntSphElem < acJntSph->elements + acJntSph->count; acJntSphElem++) {
            if (CollisionCheck_SkipElementBump(&acJntSphElem->base) == true) {
                continue;
            }
            if (CollisionCheck_NoSharedFlags(&atQuad->elem, &acJntSphElem->base) == true) {
                continue;
            }
            if (Math3D_TriVsSphIntersect(&acJntSphElem->dim.worldSphere, &tri1, &hitPos) == true ||
                Math3D_TriVsSphIntersect(&acJntSphElem->dim.worldSphere, &tri2, &hitPos) == true) {
                if (Collider_QuadSetNearestAC(play, atQuad, &hitPos)) {
                    Vec3f atPos;
                    Vec3f acPos;

                    acPos.x = acJntSphElem->dim.worldSphere.center.x;
                    acPos.y = acJntSphElem->dim.worldSphere.center.y;
                    acPos.z = acJntSphElem->dim.worldSphere.center.z;

                    atPos.x = (atQuad->dim.quad[0].x +
                               (atQuad->dim.quad[1].x + (atQuad->dim.quad[3].x + atQuad->dim.quad[2].x))) /
                              4.0f;
                    atPos.y = (atQuad->dim.quad[0].y +
                               (atQuad->dim.quad[1].y + (atQuad->dim.quad[3].y + atQuad->dim.quad[2].y))) /
                              4.0f;
                    atPos.z = (atQuad->dim.quad[0].z +
                               (atQuad->dim.quad[1].z + (atQuad->dim.quad[3].z + atQuad->dim.quad[2].z))) /
                              4.0f;
                    CollisionCheck_SetATvsAC(play, &atQuad->base, &atQuad->elem, &atPos, &acJntSph->base,
                                             &acJntSphElem->base, &acPos, &hitPos);
                    if (!(acJntSph->base.ocFlags2 & OC2_FIRST_ONLY)) {
                        return;
                    }
                }
            }
        }
    }
}

void CollisionCheck_ATCylVsACCyl(PlayState* play, CollisionCheckContext* colChkCtx, Collider* atCol, Collider* acCol) {
    ColliderCylinder* atCyl = (ColliderCylinder*)atCol;
    ColliderCylinder* acCyl = (ColliderCylinder*)acCol;
    f32 deadSpace;
    f32 centerDistXZ;
    Vec3f hitPos;

    if (atCyl->dim.radius > 0 && atCyl->dim.height > 0 && acCyl->dim.radius > 0 && acCyl->dim.height > 0) {
        if (CollisionCheck_SkipElementBump(&acCyl->elem) == true) {
            return;
        }
        if (CollisionCheck_SkipElementTouch(&atCyl->elem) == true) {
            return;
        }
        if (CollisionCheck_NoSharedFlags(&atCyl->elem, &acCyl->elem) == true) {
            return;
        }
        if (Math3D_CylOutsideCylDist(&atCyl->dim, &acCyl->dim, &deadSpace, &centerDistXZ) == true) {
            Vec3f atPos;
            Vec3f acPos;
            f32 acToHit;

            Math_Vec3s_ToVec3f(&atPos, &atCyl->dim.pos);
            Math_Vec3s_ToVec3f(&acPos, &acCyl->dim.pos);
            if (!IS_ZERO(centerDistXZ)) {
                acToHit = acCyl->dim.radius / centerDistXZ;
                hitPos.y = (f32)acCyl->dim.pos.y + acCyl->dim.yShift + acCyl->dim.height * 0.5f;
                hitPos.x = ((f32)atCyl->dim.pos.x - acCyl->dim.pos.x) * acToHit + acCyl->dim.pos.x;
                hitPos.z = ((f32)atCyl->dim.pos.z - acCyl->dim.pos.z) * acToHit + acCyl->dim.pos.z;
            } else {
                Math_Vec3s_ToVec3f(&hitPos, &acCyl->dim.pos);
            }
            CollisionCheck_SetATvsAC(play, &atCyl->base, &atCyl->elem, &atPos, &acCyl->base, &acCyl->elem, &acPos,
                                     &hitPos);
        }
    }
}

void CollisionCheck_ATCylVsACTris(PlayState* play, CollisionCheckContext* colChkCtx, Collider* atCol, Collider* acCol) {
    ColliderCylinder* atCyl = (ColliderCylinder*)atCol;
    ColliderTris* acTris = (ColliderTris*)acCol;
    ColliderTrisElement* acTrisElem;
    Vec3f hitPos;

    if (atCyl->dim.radius > 0 && atCyl->dim.height > 0 && acTris->count > 0 && acTris->elements != NULL) {
        if (CollisionCheck_SkipElementTouch(&atCyl->elem) == true) {
            return;
        }
        for (acTrisElem = acTris->elements; acTrisElem < acTris->elements + acTris->count; acTrisElem++) {
            if (CollisionCheck_SkipElementBump(&acTrisElem->base) == true) {
                continue;
            }
            if (CollisionCheck_NoSharedFlags(&atCyl->elem, &acTrisElem->base) == true) {
                continue;
            }
            if (Math3D_CylTriVsIntersect(&atCyl->dim, &acTrisElem->dim, &hitPos) == true) {
                Vec3f atPos;
                Vec3f acPos;

                Math_Vec3s_ToVec3f(&atPos, &atCyl->dim.pos);

                acPos.x = (acTrisElem->dim.vtx[0].x + acTrisElem->dim.vtx[1].x + acTrisElem->dim.vtx[2].x) * (1.0f / 3);
                acPos.y = (acTrisElem->dim.vtx[0].y + acTrisElem->dim.vtx[1].y + acTrisElem->dim.vtx[2].y) * (1.0f / 3);
                acPos.z = (acTrisElem->dim.vtx[0].z + acTrisElem->dim.vtx[1].z + acTrisElem->dim.vtx[2].z) * (1.0f / 3);
                CollisionCheck_SetATvsAC(play, &atCyl->base, &atCyl->elem, &atPos, &acTris->base, &acTrisElem->base,
                                         &acPos, &hitPos);
                return;
            }
        }
    }
}

void CollisionCheck_ATTrisVsACCyl(PlayState* play, CollisionCheckContext* colChkCtx, Collider* atCol, Collider* acCol) {
    static Vec3f hitPos;
    ColliderTris* atTris = (ColliderTris*)atCol;
    ColliderTrisElement* atTrisElem;
    ColliderCylinder* acCyl = (ColliderCylinder*)acCol;
    Vec3f atPos;
    Vec3f acPos;

    if (acCyl->dim.radius > 0 && acCyl->dim.height > 0 && atTris->count > 0 && atTris->elements != NULL) {
        if (CollisionCheck_SkipElementBump(&acCyl->elem) == true) {
            return;
        }
        for (atTrisElem = atTris->elements; atTrisElem < atTris->elements + atTris->count; atTrisElem++) {
            if (CollisionCheck_SkipElementTouch(&atTrisElem->base) == true) {
                continue;
            }
            if (CollisionCheck_NoSharedFlags(&atTrisElem->base, &acCyl->elem) == true) {
                continue;
            }

            if (Math3D_CylTriVsIntersect(&acCyl->dim, &atTrisElem->dim, &hitPos) == true) {
                atPos.x = (atTrisElem->dim.vtx[0].x + atTrisElem->dim.vtx[1].x + atTrisElem->dim.vtx[2].x) * (1.0f / 3);
                atPos.y = (atTrisElem->dim.vtx[0].y + atTrisElem->dim.vtx[1].y + atTrisElem->dim.vtx[2].y) * (1.0f / 3);
                atPos.z = (atTrisElem->dim.vtx[0].z + atTrisElem->dim.vtx[1].z + atTrisElem->dim.vtx[2].z) * (1.0f / 3);
                Math_Vec3s_ToVec3f(&acPos, &acCyl->dim.pos);
                CollisionCheck_SetATvsAC(play, &atTris->base, &atTrisElem->base, &atPos, &acCyl->base, &acCyl->elem,
                                         &acPos, &hitPos);
                return;
            }
        }
    }
}

void CollisionCheck_ATCylVsACQuad(PlayState* play, CollisionCheckContext* colChkCtx, Collider* atCol, Collider* acCol) {
    static TriNorm tri1;
    static TriNorm tri2;
    static Vec3f hitPos;
    ColliderCylinder* atCyl = (ColliderCylinder*)atCol;
    ColliderQuad* acQuad = (ColliderQuad*)acCol;

    if (atCyl->dim.height > 0 && atCyl->dim.radius > 0) {
        if (CollisionCheck_SkipElementTouch(&atCyl->elem) == true ||
            CollisionCheck_SkipElementBump(&acQuad->elem) == true) {
            return;
        }
        if (CollisionCheck_NoSharedFlags(&atCyl->elem, &acQuad->elem) == true) {
            return;
        }
        Math3D_TriNorm(&tri1, &acQuad->dim.quad[2], &acQuad->dim.quad[3], &acQuad->dim.quad[1]);
        Math3D_TriNorm(&tri2, &acQuad->dim.quad[1], &acQuad->dim.quad[0], &acQuad->dim.quad[2]);
        if (Math3D_CylTriVsIntersect(&atCyl->dim, &tri1, &hitPos) == true) {
            Vec3f atPos1;
            Vec3f acPos1;

            Math_Vec3s_ToVec3f(&atPos1, &atCyl->dim.pos);
            acPos1.x =
                (acQuad->dim.quad[0].x + (acQuad->dim.quad[1].x + (acQuad->dim.quad[3].x + acQuad->dim.quad[2].x))) /
                4.0f;
            acPos1.y =
                (acQuad->dim.quad[0].y + (acQuad->dim.quad[1].y + (acQuad->dim.quad[3].y + acQuad->dim.quad[2].y))) /
                4.0f;
            acPos1.z =
                (acQuad->dim.quad[0].z + (acQuad->dim.quad[1].z + (acQuad->dim.quad[3].z + acQuad->dim.quad[2].z))) /
                4.0f;
            CollisionCheck_SetATvsAC(play, &atCyl->base, &atCyl->elem, &atPos1, &acQuad->base, &acQuad->elem, &acPos1,
                                     &hitPos);
        } else if (Math3D_CylTriVsIntersect(&atCyl->dim, &tri2, &hitPos) == true) {
            Vec3f atPos2;
            Vec3f acPos2;

            Math_Vec3s_ToVec3f(&atPos2, &atCyl->dim.pos);
            acPos2.x =
                (acQuad->dim.quad[0].x + (acQuad->dim.quad[1].x + (acQuad->dim.quad[3].x + acQuad->dim.quad[2].x))) /
                4.0f;
            acPos2.y =
                (acQuad->dim.quad[0].y + (acQuad->dim.quad[1].y + (acQuad->dim.quad[3].y + acQuad->dim.quad[2].y))) /
                4.0f;
            acPos2.z =
                (acQuad->dim.quad[0].z + (acQuad->dim.quad[1].z + (acQuad->dim.quad[3].z + acQuad->dim.quad[2].z))) /
                4.0f;
            CollisionCheck_SetATvsAC(play, &atCyl->base, &atCyl->elem, &atPos2, &acQuad->base, &acQuad->elem, &acPos2,
                                     &hitPos);
        }
    }
}

static s8 sBssDummy0;
static s8 sBssDummy1;

void CollisionCheck_ATQuadVsACCyl(PlayState* play, CollisionCheckContext* colChkCtx, Collider* atCol, Collider* acCol) {
    static TriNorm tri1;
    static TriNorm tri2;
    static Vec3f hitPos;
    ColliderQuad* atQuad = (ColliderQuad*)atCol;
    ColliderCylinder* acCyl = (ColliderCylinder*)acCol;

    if (acCyl->dim.height > 0 && acCyl->dim.radius > 0) {
        if (CollisionCheck_SkipElementBump(&acCyl->elem) == true ||
            CollisionCheck_SkipElementTouch(&atQuad->elem) == true) {
            return;
        }
        if (CollisionCheck_NoSharedFlags(&atQuad->elem, &acCyl->elem) == true) {
            return;
        }
        Math3D_TriNorm(&tri1, &atQuad->dim.quad[2], &atQuad->dim.quad[3], &atQuad->dim.quad[1]);
        Math3D_TriNorm(&tri2, &atQuad->dim.quad[2], &atQuad->dim.quad[1], &atQuad->dim.quad[0]);
        if (Math3D_CylTriVsIntersect(&acCyl->dim, &tri1, &hitPos) == true) {
            if (Collider_QuadSetNearestAC(play, atQuad, &hitPos)) {
                Vec3f atPos1;
                Vec3f acPos1;

                atPos1.x = (atQuad->dim.quad[0].x +
                            (atQuad->dim.quad[1].x + (atQuad->dim.quad[3].x + atQuad->dim.quad[2].x))) /
                           4.0f;
                atPos1.y = (atQuad->dim.quad[0].y +
                            (atQuad->dim.quad[1].y + (atQuad->dim.quad[3].y + atQuad->dim.quad[2].y))) /
                           4.0f;
                atPos1.z = (atQuad->dim.quad[0].z +
                            (atQuad->dim.quad[1].z + (atQuad->dim.quad[3].z + atQuad->dim.quad[2].z))) /
                           4.0f;
                Math_Vec3s_ToVec3f(&acPos1, &acCyl->dim.pos);
                CollisionCheck_SetATvsAC(play, &atQuad->base, &atQuad->elem, &atPos1, &acCyl->base, &acCyl->elem,
                                         &acPos1, &hitPos);
                return;
            }
        }
        if (Math3D_CylTriVsIntersect(&acCyl->dim, &tri2, &hitPos) == true) {
            if (Collider_QuadSetNearestAC(play, atQuad, &hitPos)) {
                Vec3f atPos2;
                Vec3f acPos2;

                atPos2.x = (atQuad->dim.quad[0].x +
                            (atQuad->dim.quad[1].x + (atQuad->dim.quad[3].x + atQuad->dim.quad[2].x))) /
                           4.0f;
                atPos2.y = (atQuad->dim.quad[0].y +
                            (atQuad->dim.quad[1].y + (atQuad->dim.quad[3].y + atQuad->dim.quad[2].y))) /
                           4.0f;
                atPos2.z = (atQuad->dim.quad[0].z +
                            (atQuad->dim.quad[1].z + (atQuad->dim.quad[3].z + atQuad->dim.quad[2].z))) /
                           4.0f;
                Math_Vec3s_ToVec3f(&acPos2, &acCyl->dim.pos);
                CollisionCheck_SetATvsAC(play, &atQuad->base, &atQuad->elem, &atPos2, &acCyl->base, &acCyl->elem,
                                         &acPos2, &hitPos);
            }
        }
    }
}

static s8 sBssDummy3;
static s8 sBssDummy4;
static s8 sBssDummy5;
static s8 sBssDummy6;

void CollisionCheck_ATTrisVsACTris(PlayState* play, CollisionCheckContext* colChkCtx, Collider* atCol,
                                   Collider* acCol) {
    static Vec3f hitPos;
    ColliderTris* atTris = (ColliderTris*)atCol;
    ColliderTrisElement* atTrisElem;
    ColliderTris* acTris = (ColliderTris*)acCol;
    ColliderTrisElement* acTrisElem;

    if (acTris->count > 0 && acTris->elements != NULL && atTris->count > 0 && atTris->elements != NULL) {
        for (acTrisElem = acTris->elements; acTrisElem < acTris->elements + acTris->count; acTrisElem++) {
            if (CollisionCheck_SkipElementBump(&acTrisElem->base) == true) {
                continue;
            }
            for (atTrisElem = atTris->elements; atTrisElem < atTris->elements + atTris->count; atTrisElem++) {
                if (CollisionCheck_SkipElementTouch(&atTrisElem->base) == true) {
                    continue;
                }
                if (CollisionCheck_NoSharedFlags(&atTrisElem->base, &acTrisElem->base) == true) {
                    continue;
                }
                if (Math3D_TriVsTriIntersect(&atTrisElem->dim, &acTrisElem->dim, &hitPos) == true) {
                    Vec3f atPos;
                    Vec3f acPos;

                    atPos.x =
                        (atTrisElem->dim.vtx[0].x + atTrisElem->dim.vtx[1].x + atTrisElem->dim.vtx[2].x) * (1.0f / 3);
                    atPos.y =
                        (atTrisElem->dim.vtx[0].y + atTrisElem->dim.vtx[1].y + atTrisElem->dim.vtx[2].y) * (1.0f / 3);
                    atPos.z =
                        (atTrisElem->dim.vtx[0].z + atTrisElem->dim.vtx[1].z + atTrisElem->dim.vtx[2].z) * (1.0f / 3);
                    acPos.x =
                        (acTrisElem->dim.vtx[0].x + acTrisElem->dim.vtx[1].x + acTrisElem->dim.vtx[2].x) * (1.0f / 3);
                    acPos.y =
                        (acTrisElem->dim.vtx[0].y + acTrisElem->dim.vtx[1].y + acTrisElem->dim.vtx[2].y) * (1.0f / 3);
                    acPos.z =
                        (acTrisElem->dim.vtx[0].z + acTrisElem->dim.vtx[1].z + acTrisElem->dim.vtx[2].z) * (1.0f / 3);
                    CollisionCheck_SetATvsAC(play, &atTris->base, &atTrisElem->base, &atPos, &acTris->base,
                                             &acTrisElem->base, &acPos, &hitPos);
                    return;
                }
            }
        }
    }
}

static s8 sBssDummy7;
static s8 sBssDummy8;
static s8 sBssDummy9;
static s8 sBssDummy10;

void CollisionCheck_ATTrisVsACQuad(PlayState* play, CollisionCheckContext* colChkCtx, Collider* atCol,
                                   Collider* acCol) {
    static Vec3f hitPos;
    static TriNorm tri1;
    static TriNorm tri2;
    ColliderTris* atTris = (ColliderTris*)atCol;
    ColliderTrisElement* atTrisElem;
    ColliderQuad* acQuad = (ColliderQuad*)acCol;

    if (atTris->count > 0 && atTris->elements != NULL) {
        if (CollisionCheck_SkipElementBump(&acQuad->elem) == true) {
            return;
        }
        Math3D_TriNorm(&tri1, &acQuad->dim.quad[2], &acQuad->dim.quad[3], &acQuad->dim.quad[1]);
        Math3D_TriNorm(&tri2, &acQuad->dim.quad[1], &acQuad->dim.quad[0], &acQuad->dim.quad[2]);
        for (atTrisElem = atTris->elements; atTrisElem < atTris->elements + atTris->count; atTrisElem++) {
            if (CollisionCheck_SkipElementTouch(&atTrisElem->base) == true) {
                continue;
            }
            if (CollisionCheck_NoSharedFlags(&atTrisElem->base, &acQuad->elem) == true) {
                continue;
            }
            if (Math3D_TriVsTriIntersect(&tri1, &atTrisElem->dim, &hitPos) == true ||
                Math3D_TriVsTriIntersect(&tri2, &atTrisElem->dim, &hitPos) == true) {
                Vec3f atPos;
                Vec3f acPos;

                atPos.x = (atTrisElem->dim.vtx[0].x + atTrisElem->dim.vtx[1].x + atTrisElem->dim.vtx[2].x) * (1.0f / 3);
                atPos.y = (atTrisElem->dim.vtx[0].y + atTrisElem->dim.vtx[1].y + atTrisElem->dim.vtx[2].y) * (1.0f / 3);
                atPos.z = (atTrisElem->dim.vtx[0].z + atTrisElem->dim.vtx[1].z + atTrisElem->dim.vtx[2].z) * (1.0f / 3);
                acPos.x = (acQuad->dim.quad[0].x +
                           (acQuad->dim.quad[1].x + (acQuad->dim.quad[3].x + acQuad->dim.quad[2].x))) /
                          4.0f;
                acPos.y = (acQuad->dim.quad[0].y +
                           (acQuad->dim.quad[1].y + (acQuad->dim.quad[3].y + acQuad->dim.quad[2].y))) /
                          4.0f;
                acPos.z = (acQuad->dim.quad[0].z +
                           (acQuad->dim.quad[1].z + (acQuad->dim.quad[3].z + acQuad->dim.quad[2].z))) /
                          4.0f;
                CollisionCheck_SetATvsAC(play, &atTris->base, &atTrisElem->base, &atPos, &acQuad->base, &acQuad->elem,
                                         &acPos, &hitPos);
                return;
            }
        }
    }
}

void CollisionCheck_ATQuadVsACTris(PlayState* play, CollisionCheckContext* colChkCtx, Collider* atCol,
                                   Collider* acCol) {
    static Vec3f hitPos;
    static TriNorm tri1;
    static TriNorm tri2;
    ColliderQuad* atQuad = (ColliderQuad*)atCol;
    ColliderTris* acTris = (ColliderTris*)acCol;
    ColliderTrisElement* acTrisElem;

    if (acTris->count > 0 && acTris->elements != NULL) {
        if (CollisionCheck_SkipElementTouch(&atQuad->elem) == true) {
            return;
        }
        Math3D_TriNorm(&tri1, &atQuad->dim.quad[2], &atQuad->dim.quad[3], &atQuad->dim.quad[1]);
        Math3D_TriNorm(&tri2, &atQuad->dim.quad[1], &atQuad->dim.quad[0], &atQuad->dim.quad[2]);
        for (acTrisElem = acTris->elements; acTrisElem < acTris->elements + acTris->count; acTrisElem++) {
            if (CollisionCheck_SkipElementBump(&acTrisElem->base) == true) {
                continue;
            }
            if (CollisionCheck_NoSharedFlags(&atQuad->elem, &acTrisElem->base) == true) {
                continue;
            }
            if (Math3D_TriVsTriIntersect(&tri1, &acTrisElem->dim, &hitPos) == true ||
                Math3D_TriVsTriIntersect(&tri2, &acTrisElem->dim, &hitPos) == true) {
                if (Collider_QuadSetNearestAC(play, atQuad, &hitPos)) {
                    Vec3f atPos;
                    Vec3f acPos;

                    acPos.x =
                        (acTrisElem->dim.vtx[0].x + acTrisElem->dim.vtx[1].x + acTrisElem->dim.vtx[2].x) * (1.0f / 3);
                    acPos.y =
                        (acTrisElem->dim.vtx[0].y + acTrisElem->dim.vtx[1].y + acTrisElem->dim.vtx[2].y) * (1.0f / 3);
                    acPos.z =
                        (acTrisElem->dim.vtx[0].z + acTrisElem->dim.vtx[1].z + acTrisElem->dim.vtx[2].z) * (1.0f / 3);
                    atPos.x = (atQuad->dim.quad[0].x +
                               (atQuad->dim.quad[1].x + (atQuad->dim.quad[3].x + atQuad->dim.quad[2].x))) /
                              4.0f;
                    atPos.y = (atQuad->dim.quad[0].y +
                               (atQuad->dim.quad[1].y + (atQuad->dim.quad[3].y + atQuad->dim.quad[2].y))) /
                              4.0f;
                    atPos.z = (atQuad->dim.quad[0].z +
                               (atQuad->dim.quad[1].z + (atQuad->dim.quad[3].z + atQuad->dim.quad[2].z))) /
                              4.0f;
                    CollisionCheck_SetATvsAC(play, &atQuad->base, &atQuad->elem, &atPos, &acTris->base,
                                             &acTrisElem->base, &acPos, &hitPos);
                    return;
                }
            }
        }
    }
}

void CollisionCheck_ATQuadVsACQuad(PlayState* play, CollisionCheckContext* colChkCtx, Collider* atCol,
                                   Collider* acCol) {
    static TriNorm acTris[2];
    static Vec3f hitPos;
    static TriNorm atTris[2];
    ColliderQuad* atQuad = (ColliderQuad*)atCol;
    ColliderQuad* acQuad = (ColliderQuad*)acCol;
    s32 i;
    s32 j;

    if (CollisionCheck_SkipElementTouch(&atQuad->elem) == true) {
        return;
    }
    if (CollisionCheck_SkipElementBump(&acQuad->elem) == true) {
        return;
    }
    if (CollisionCheck_NoSharedFlags(&atQuad->elem, &acQuad->elem) == true) {
        return;
    }

    Math3D_TriNorm(&atTris[0], &atQuad->dim.quad[2], &atQuad->dim.quad[3], &atQuad->dim.quad[1]);
    Math3D_TriNorm(&atTris[1], &atQuad->dim.quad[2], &atQuad->dim.quad[1], &atQuad->dim.quad[0]);
    Math3D_TriNorm(&acTris[0], &acQuad->dim.quad[2], &acQuad->dim.quad[3], &acQuad->dim.quad[1]);
    Math3D_TriNorm(&acTris[1], &acQuad->dim.quad[2], &acQuad->dim.quad[1], &acQuad->dim.quad[0]);

    for (i = 0; i < 2; i++) {
        for (j = 0; j < 2; j++) {
            if (Math3D_TriVsTriIntersect(&atTris[j], &acTris[i], &hitPos) == true) {
                if (Collider_QuadSetNearestAC(play, atQuad, &hitPos)) {
                    Vec3f atPos;
                    Vec3f acPos;

                    atPos.x = (atQuad->dim.quad[0].x +
                               (atQuad->dim.quad[1].x + (atQuad->dim.quad[3].x + atQuad->dim.quad[2].x))) /
                              4.0f;
                    atPos.y = (atQuad->dim.quad[0].y +
                               (atQuad->dim.quad[1].y + (atQuad->dim.quad[3].y + atQuad->dim.quad[2].y))) /
                              4.0f;
                    atPos.z = (atQuad->dim.quad[0].z +
                               (atQuad->dim.quad[1].z + (atQuad->dim.quad[3].z + atQuad->dim.quad[2].z))) /
                              4.0f;
                    acPos.x = (acQuad->dim.quad[0].x +
                               (acQuad->dim.quad[1].x + (acQuad->dim.quad[3].x + acQuad->dim.quad[2].x))) /
                              4.0f;
                    acPos.y = (acQuad->dim.quad[0].y +
                               (acQuad->dim.quad[1].y + (acQuad->dim.quad[3].y + acQuad->dim.quad[2].y))) /
                              4.0f;
                    acPos.z = (acQuad->dim.quad[0].z +
                               (acQuad->dim.quad[1].z + (acQuad->dim.quad[3].z + acQuad->dim.quad[2].z))) /
                              4.0f;
                    CollisionCheck_SetATvsAC(play, &atQuad->base, &atQuad->elem, &atPos, &acQuad->base, &acQuad->elem,
                                             &acPos, &hitPos);
                    return;
                }
            }
        }
    }
}

void CollisionCheck_SetJntSphHitFX(PlayState* play, CollisionCheckContext* colChkCtx, Collider* col) {
    ColliderJntSph* jntSph = (ColliderJntSph*)col;
    ColliderJntSphElement* jntSphElem;
    Vec3f hitPos;

    for (jntSphElem = jntSph->elements; jntSphElem < jntSph->elements + jntSph->count; jntSphElem++) {
        if ((jntSphElem->base.bumperFlags & BUMP_DRAW_HITMARK) && (jntSphElem->base.acHitInfo != NULL) &&
            !(jntSphElem->base.acHitInfo->toucherFlags & TOUCH_DREW_HITMARK)) {
            Math_Vec3s_ToVec3f(&hitPos, &jntSphElem->base.bumper.hitPos);
            CollisionCheck_HitEffects(play, jntSphElem->base.acHit, jntSphElem->base.acHitInfo, &jntSph->base,
                                      &jntSphElem->base, &hitPos);
            jntSphElem->base.acHitInfo->toucherFlags |= TOUCH_DREW_HITMARK;
            return;
        }
    }
}

void CollisionCheck_SetCylHitFX(PlayState* play, CollisionCheckContext* colChkCtx, Collider* col) {
    ColliderCylinder* cyl = (ColliderCylinder*)col;
    Vec3f hitPos;

    if ((cyl->elem.bumperFlags & BUMP_DRAW_HITMARK) && (cyl->elem.acHitInfo != NULL) &&
        !(cyl->elem.acHitInfo->toucherFlags & TOUCH_DREW_HITMARK)) {
        Math_Vec3s_ToVec3f(&hitPos, &cyl->elem.bumper.hitPos);
        CollisionCheck_HitEffects(play, cyl->elem.acHit, cyl->elem.acHitInfo, &cyl->base, &cyl->elem, &hitPos);
        cyl->elem.acHitInfo->toucherFlags |= TOUCH_DREW_HITMARK;
    }
}

void CollisionCheck_SetTrisHitFX(PlayState* play, CollisionCheckContext* colChkCtx, Collider* col) {
    ColliderTris* tris = (ColliderTris*)col;
    ColliderTrisElement* trisElem;
    Vec3f hitPos;

    for (trisElem = tris->elements; trisElem < tris->elements + tris->count; trisElem++) {
        if ((trisElem->base.bumperFlags & BUMP_DRAW_HITMARK) && (trisElem->base.acHitInfo != NULL) &&
            !(trisElem->base.acHitInfo->toucherFlags & TOUCH_DREW_HITMARK)) {
            Math_Vec3s_ToVec3f(&hitPos, &trisElem->base.bumper.hitPos);
            CollisionCheck_HitEffects(play, trisElem->base.acHit, trisElem->base.acHitInfo, &tris->base,
                                      &trisElem->base, &hitPos);
            trisElem->base.acHitInfo->toucherFlags |= TOUCH_DREW_HITMARK;
            return;
        }
    }
}

void CollisionCheck_SetQuadHitFX(PlayState* play, CollisionCheckContext* colChkCtx, Collider* col) {
    ColliderQuad* quad = (ColliderQuad*)col;
    Vec3f hitPos;

    if ((quad->elem.bumperFlags & BUMP_DRAW_HITMARK) && (quad->elem.acHitInfo != NULL) &&
        !(quad->elem.acHitInfo->toucherFlags & TOUCH_DREW_HITMARK)) {
        Math_Vec3s_ToVec3f(&hitPos, &quad->elem.bumper.hitPos);
        CollisionCheck_HitEffects(play, quad->elem.acHit, quad->elem.acHitInfo, &quad->base, &quad->elem, &hitPos);
        quad->elem.acHitInfo->toucherFlags |= TOUCH_DREW_HITMARK;
    }
}

static ColChkApplyFunc sColChkApplyFuncs[] = {
    CollisionCheck_SetJntSphHitFX,
    CollisionCheck_SetCylHitFX,
    CollisionCheck_SetTrisHitFX,
    CollisionCheck_SetQuadHitFX,
};

/**
 * Handles hit effects for each AC collider that had an AC collision. Spawns hitmarks and plays sound effects.
 */
void CollisionCheck_SetHitEffects(PlayState* play, CollisionCheckContext* colChkCtx) {
    Collider** acColP;

    for (acColP = colChkCtx->colAC; acColP < colChkCtx->colAC + colChkCtx->colACCount; acColP++) {
        Collider* acCol = *acColP;

        if (acCol != NULL && acCol->acFlags & AC_ON) {
            if (acCol->actor != NULL && acCol->actor->update == NULL) {
                continue;
            }
            sColChkApplyFuncs[acCol->shape](play, colChkCtx, acCol);
        }
    }
}

static ColChkVsFunc sACVsFuncs[COLSHAPE_MAX][COLSHAPE_MAX] = {
    // COLSHAPE_JNTSPH
    {
        CollisionCheck_ATJntSphVsACJntSph, // COLSHAPE_JNTSPH
        CollisionCheck_ATJntSphVsACCyl,    // COLSHAPE_CYLINDER
        CollisionCheck_ATJntSphVsACTris,   // COLSHAPE_TRIS
        CollisionCheck_ATJntSphVsACQuad    // COLSHAPE_QUAD
    },
    // COLSHAPE_CYLINDER
    {
        CollisionCheck_ATCylVsACJntSph, // COLSHAPE_JNTSPH
        CollisionCheck_ATCylVsACCyl,    // COLSHAPE_CYLINDER
        CollisionCheck_ATCylVsACTris,   // COLSHAPE_TRIS
        CollisionCheck_ATCylVsACQuad    // COLSHAPE_QUAD
    },
    // COLSHAPE_TRIS
    {
        CollisionCheck_ATTrisVsACJntSph, // COLSHAPE_JNTSPH
        CollisionCheck_ATTrisVsACCyl,    // COLSHAPE_CYLINDER
        CollisionCheck_ATTrisVsACTris,   // COLSHAPE_TRIS
        CollisionCheck_ATTrisVsACQuad    // COLSHAPE_QUAD
    },
    // COLSHAPE_QUAD
    {
        CollisionCheck_ATQuadVsACJntSph, // COLSHAPE_JNTSPH
        CollisionCheck_ATQuadVsACCyl,    // COLSHAPE_CYLINDER
        CollisionCheck_ATQuadVsACTris,   // COLSHAPE_TRIS
        CollisionCheck_ATQuadVsACQuad    // COLSHAPE_QUAD
    },
};

/**
 * Iterates through all AC colliders, performing AC collisions with the AT collider.
 */
void CollisionCheck_AC(PlayState* play, CollisionCheckContext* colChkCtx, Collider* atCol) {
    Collider** acColP;

    for (acColP = colChkCtx->colAC; acColP < colChkCtx->colAC + colChkCtx->colACCount; acColP++) {
        Collider* acCol = *acColP;

        if (acCol != NULL && acCol->acFlags & AC_ON) {
            if (acCol->actor != NULL && acCol->actor->update == NULL) {
                continue;
            }
            if ((acCol->acFlags & atCol->atFlags & AC_TYPE_ALL) && (atCol != acCol)) {
                if (!(atCol->atFlags & AT_SELF) && atCol->actor != NULL && acCol->actor == atCol->actor) {
                    continue;
                }
                sACVsFuncs[atCol->shape][acCol->shape](play, colChkCtx, atCol, acCol);
            }
        }
    }
}

/**
 * Iterates through all AT colliders, testing them for AC collisions with each AC collider, setting the info regarding
 * the collision for each AC and AT collider that collided. Then spawns hitmarks and plays sound effects for each
 * successful collision. To collide, an AT collider must share a type (AC_TYPE_PLAYER, AC_TYPE_ENEMY, or AC_TYPE_OTHER)
 * with the AC collider and the toucher and bumper elements that overlapped must share a dmgFlag.
 */
void CollisionCheck_AT(PlayState* play, CollisionCheckContext* colChkCtx) {
    Collider** atColP;

    if (colChkCtx->colATCount == 0 || colChkCtx->colACCount == 0) {
        return;
    }
    for (atColP = colChkCtx->colAT; atColP < colChkCtx->colAT + colChkCtx->colATCount; atColP++) {
        Collider* atCol = *atColP;

        if (atCol != NULL && atCol->atFlags & AT_ON) {
            if (atCol->actor != NULL && atCol->actor->update == NULL) {
                continue;
            }
            CollisionCheck_AC(play, colChkCtx, atCol);
        }
    }
    CollisionCheck_SetHitEffects(play, colChkCtx);
}

typedef enum {
    /* 0 */ MASSTYPE_IMMOVABLE,
    /* 1 */ MASSTYPE_HEAVY,
    /* 2 */ MASSTYPE_NORMAL
} ColChkMassType;

/**
 * Get mass type. Immovable colliders cannot be pushed, while heavy colliders can only be pushed by heavy and immovable
 * colliders.
 */
s32 CollisionCheck_GetMassType(u8 mass) {
    if (mass == MASS_IMMOVABLE) {
        return MASSTYPE_IMMOVABLE;
    }
    if (mass == MASS_HEAVY) {
        return MASSTYPE_HEAVY;
    }
    return MASSTYPE_NORMAL;
}

/**
 * Sets OC collision flags for OC collider overlaps. If both colliders are attached to actors and can push,
 * also performs an elastic collision where both colliders are moved apart in proportion to their masses.
 */
void CollisionCheck_SetOCvsOC(Collider* leftCol, ColliderElement* leftElem, Vec3f* leftPos, Collider* rightCol,
                              ColliderElement* rightElem, Vec3f* rightPos, f32 overlap) {
    f32 pad;
    f32 leftDispRatio;
    f32 rightDispRatio;
    f32 xzDist;
    f32 leftMass;
    f32 rightMass;
    f32 totalMass;
    f32 inverseTotalMass;
    f32 xDelta;
    f32 zDelta;
    Actor* leftActor = leftCol->actor;
    Actor* rightActor = rightCol->actor;
    s32 rightMassType;
    s32 leftMassType;

    leftCol->ocFlags1 |= OC1_HIT;
    leftCol->oc = rightActor;
    leftElem->ocElemFlags |= OCELEM_HIT;
    if (rightCol->ocFlags2 & OC2_TYPE_PLAYER) {
        leftCol->ocFlags2 |= OC2_HIT_PLAYER;
    }
    rightCol->oc = leftActor;
    rightCol->ocFlags1 |= OC1_HIT;
    rightElem->ocElemFlags |= OCELEM_HIT;
    if (leftCol->ocFlags2 & OC2_TYPE_PLAYER) {
        rightCol->ocFlags2 |= OC2_HIT_PLAYER;
    }
    if (leftActor == NULL || rightActor == NULL || leftCol->ocFlags1 & OC1_NO_PUSH ||
        rightCol->ocFlags1 & OC1_NO_PUSH) {
        return;
    }
    leftMassType = CollisionCheck_GetMassType(leftActor->colChkInfo.mass);
    rightMassType = CollisionCheck_GetMassType(rightActor->colChkInfo.mass);
    leftMass = leftActor->colChkInfo.mass;
    rightMass = rightActor->colChkInfo.mass;
    totalMass = leftMass + rightMass;
    if (IS_ZERO(totalMass)) {
        leftMass = rightMass = 1.0f;
        totalMass = 2.0f;
    }
    xDelta = rightPos->x - leftPos->x;
    zDelta = rightPos->z - leftPos->z;
    xzDist = sqrtf(SQ(xDelta) + SQ(zDelta));

    if (leftMassType == MASSTYPE_IMMOVABLE) {
        if (rightMassType == MASSTYPE_IMMOVABLE) {
            return;
        } else { // rightMassType == MASSTYPE_HEAVY or MASSTYPE_NORMAL
            leftDispRatio = 0;
            rightDispRatio = 1;
        }
    } else if (leftMassType == MASSTYPE_HEAVY) {
        if (rightMassType == MASSTYPE_IMMOVABLE) {
            leftDispRatio = 1;
            rightDispRatio = 0;
        } else if (rightMassType == MASSTYPE_HEAVY) {
            leftDispRatio = 0.5f;
            rightDispRatio = 0.5f;
        } else { // rightMassType == MASSTYPE_NORMAL
            leftDispRatio = 0;
            rightDispRatio = 1;
        }
    } else { // leftMassType == MASSTYPE_NORMAL
        if (rightMassType == MASSTYPE_NORMAL) {
            inverseTotalMass = 1 / totalMass;
            leftDispRatio = rightMass * inverseTotalMass;
            rightDispRatio = leftMass * inverseTotalMass;
        } else { // rightMassType == MASSTYPE_HEAVY or MASSTYPE_IMMOVABLE
            leftDispRatio = 1;
            rightDispRatio = 0;
        }
    }

    if (!IS_ZERO(xzDist)) {
        xDelta *= overlap / xzDist;
        zDelta *= overlap / xzDist;
        leftActor->colChkInfo.displacement.x += -xDelta * leftDispRatio;
        leftActor->colChkInfo.displacement.z += -zDelta * leftDispRatio;
        rightActor->colChkInfo.displacement.x += xDelta * rightDispRatio;
        rightActor->colChkInfo.displacement.z += zDelta * rightDispRatio;
    } else if (!(overlap == 0.0f)) {
        leftActor->colChkInfo.displacement.x += -overlap * leftDispRatio;
        rightActor->colChkInfo.displacement.x += overlap * rightDispRatio;
    } else {
        leftActor->colChkInfo.displacement.x -= leftDispRatio;
        rightActor->colChkInfo.displacement.x += rightDispRatio;
    }
}

void CollisionCheck_OC_JntSphVsJntSph(PlayState* play, CollisionCheckContext* colChkCtx, Collider* leftCol,
                                      Collider* rightCol) {
    ColliderJntSph* leftJntSph = (ColliderJntSph*)leftCol;
    ColliderJntSphElement* leftJntSphElem;
    ColliderJntSph* rightJntSph = (ColliderJntSph*)rightCol;
    ColliderJntSphElement* rightJntSphElem;
    f32 overlap;

    if (leftJntSph->count > 0 && leftJntSph->elements != NULL && rightJntSph->count > 0 &&
        rightJntSph->elements != NULL) {
        for (leftJntSphElem = leftJntSph->elements; leftJntSphElem < leftJntSph->elements + leftJntSph->count;
             leftJntSphElem++) {
            if (!(leftJntSphElem->base.ocElemFlags & OCELEM_ON)) {
                continue;
            }
            for (rightJntSphElem = rightJntSph->elements; rightJntSphElem < rightJntSph->elements + rightJntSph->count;
                 rightJntSphElem++) {
                if (!(rightJntSphElem->base.ocElemFlags & OCELEM_ON)) {
                    continue;
                }
                if (Math3D_SphVsSphOverlap(&leftJntSphElem->dim.worldSphere, &rightJntSphElem->dim.worldSphere,
                                           &overlap) == true) {
                    Vec3f leftPos;
                    Vec3f rightPos;

                    Math_Vec3s_ToVec3f(&leftPos, &leftJntSphElem->dim.worldSphere.center);
                    Math_Vec3s_ToVec3f(&rightPos, &rightJntSphElem->dim.worldSphere.center);
                    CollisionCheck_SetOCvsOC(&leftJntSph->base, &leftJntSphElem->base, &leftPos, &rightJntSph->base,
                                             &rightJntSphElem->base, &rightPos, overlap);
                }
            }
        }
    }
}

void CollisionCheck_OC_JntSphVsCyl(PlayState* play, CollisionCheckContext* colChkCtx, Collider* leftCol,
                                   Collider* rightCol) {
    ColliderJntSph* leftJntSph = (ColliderJntSph*)leftCol;
    ColliderJntSphElement* leftJntSphElem;
    ColliderCylinder* rightCyl = (ColliderCylinder*)rightCol;
    f32 overlap;

    if (leftJntSph->count > 0 && leftJntSph->elements != NULL) {
        if ((rightCyl->base.ocFlags1 & OC1_ON) && (rightCyl->elem.ocElemFlags & OCELEM_ON)) {
            for (leftJntSphElem = leftJntSph->elements; leftJntSphElem < leftJntSph->elements + leftJntSph->count;
                 leftJntSphElem++) {
                if (!(leftJntSphElem->base.ocElemFlags & OCELEM_ON)) {
                    continue;
                }
                if (Math3D_SphVsCylOverlapDist(&leftJntSphElem->dim.worldSphere, &rightCyl->dim, &overlap) == true) {
                    Vec3f leftPos;
                    Vec3f rightPos;

                    Math_Vec3s_ToVec3f(&leftPos, &leftJntSphElem->dim.worldSphere.center);
                    Math_Vec3s_ToVec3f(&rightPos, &rightCyl->dim.pos);
                    CollisionCheck_SetOCvsOC(&leftJntSph->base, &leftJntSphElem->base, &leftPos, &rightCyl->base,
                                             &rightCyl->elem, &rightPos, overlap);
                }
            }
        }
    }
}

void CollisionCheck_OC_CylVsJntSph(PlayState* play, CollisionCheckContext* colChkCtx, Collider* leftCol,
                                   Collider* rightCol) {
    CollisionCheck_OC_JntSphVsCyl(play, colChkCtx, rightCol, leftCol);
}

void CollisionCheck_OC_CylVsCyl(PlayState* play, CollisionCheckContext* colChkCtx, Collider* leftCol,
                                Collider* rightCol) {
    ColliderCylinder* leftCyl = (ColliderCylinder*)leftCol;
    ColliderCylinder* rightCyl = (ColliderCylinder*)rightCol;
    f32 deadSpace;

    if ((leftCyl->base.ocFlags1 & OC1_ON) && (rightCyl->base.ocFlags1 & OC1_ON)) {
        if ((leftCyl->elem.ocElemFlags & OCELEM_ON) && (rightCyl->elem.ocElemFlags & OCELEM_ON)) {
            if (Math3D_CylOutsideCyl(&leftCyl->dim, &rightCyl->dim, &deadSpace) == true) {
                Vec3f leftPos;
                Vec3f rightPos;

                Math_Vec3s_ToVec3f(&leftPos, &leftCyl->dim.pos);
                Math_Vec3s_ToVec3f(&rightPos, &rightCyl->dim.pos);
                CollisionCheck_SetOCvsOC(&leftCyl->base, &leftCyl->elem, &leftPos, &rightCyl->base, &rightCyl->elem,
                                         &rightPos, deadSpace);
            }
        }
    }
}

/**
 *  Skip any OC colliders that are off
 */
s32 CollisionCheck_SkipOC(Collider* collider) {
    if (!(collider->ocFlags1 & OC1_ON)) {
        return true;
    }
    return false;
}

/**
 * Checks for OC compatibility. There are three conditions:
 * First, each collider must have an OC flag corresponding to the other's OC type.
 * Second, OC2_UNK1 and OC2_UNK2 can't collide with each other (has something to do with horses?)
 * Third, the colliders can't collide if they belong to the same actor
 */
s32 CollisionCheck_Incompatible(Collider* left, Collider* right) {
    if (!((left->ocFlags1 & right->ocFlags2 & OC1_TYPE_ALL) && (left->ocFlags2 & right->ocFlags1 & OC1_TYPE_ALL)) ||
        ((left->ocFlags2 & OC2_UNK1) && (right->ocFlags2 & OC2_UNK2)) ||
        ((right->ocFlags2 & OC2_UNK1) && (left->ocFlags2 & OC2_UNK2))) {
        return true;
    }
    if (left->actor == right->actor) {
        return true;
    }
    return false;
}

static ColChkVsFunc sOCVsFuncs[COLSHAPE_MAX][COLSHAPE_MAX] = {
    // COLSHAPE_JNTSPH
    {
        CollisionCheck_OC_JntSphVsJntSph, // COLSHAPE_JNTSPH
        CollisionCheck_OC_JntSphVsCyl,    // COLSHAPE_CYLINDER
        NULL,                             // COLSHAPE_TRIS
        NULL                              // COLSHAPE_QUAD
    },
    // COLSHAPE_CYLINDER
    {
        CollisionCheck_OC_CylVsJntSph, // COLSHAPE_JNTSPH
        CollisionCheck_OC_CylVsCyl,    // COLSHAPE_CYLINDER
        NULL,                          // COLSHAPE_TRIS
        NULL                           // COLSHAPE_QUAD
    },
    // COLSHAPE_TRIS
    {
        NULL, // COLSHAPE_JNTSPH
        NULL, // COLSHAPE_CYLINDER
        NULL, // COLSHAPE_TRIS
        NULL  // COLSHAPE_QUAD
    },
    // COLSHAPE_QUAD
    {
        NULL, // COLSHAPE_JNTSPH
        NULL, // COLSHAPE_CYLINDER
        NULL, // COLSHAPE_TRIS
        NULL  // COLSHAPE_QUAD
    },
};

/**
 * Iterates through all OC colliders and collides them with all subsequent OC colliders on the list. During an OC
 * collision, colliders with overlapping elements move away from each other so that their elements no longer overlap.
 * The relative amount each collider is pushed is determined by the collider's mass. Only JntSph and Cylinder colliders
 * can collide, and each collider must have the OC flag corresponding to the other's OC type. Additionally, OC2_UNK1
 * cannot collide with OC2_UNK2, nor can two colliders that share an actor.
 */
void CollisionCheck_OC(PlayState* play, CollisionCheckContext* colChkCtx) {
    Collider** leftColP;
    Collider** rightColP;
    ColChkVsFunc vsFunc;

    for (leftColP = colChkCtx->colOC; leftColP < colChkCtx->colOC + colChkCtx->colOCCount; leftColP++) {
        if (*leftColP == NULL || CollisionCheck_SkipOC(*leftColP) == true) {
            continue;
        }
        for (rightColP = leftColP + 1; rightColP < colChkCtx->colOC + colChkCtx->colOCCount; rightColP++) {
            if (*rightColP == NULL || CollisionCheck_SkipOC(*rightColP) == true ||
                CollisionCheck_Incompatible(*leftColP, *rightColP) == true) {
                continue;
            }
            vsFunc = sOCVsFuncs[(*leftColP)->shape][(*rightColP)->shape];
            if (vsFunc == NULL) {
                // "Not compatible"
                osSyncPrintf("CollisionCheck_OC():未対応 %d, %d\n", (*leftColP)->shape, (*rightColP)->shape);
                continue;
            }
            vsFunc(play, colChkCtx, *leftColP, *rightColP);
        }
    }
}

/**
 * Initializes CollisionCheckInfo to default values
 */
void CollisionCheck_InitInfo(CollisionCheckInfo* info) {
    static CollisionCheckInfo init = {
        NULL, { 0.0f, 0.0f, 0.0f }, 10, 10, 0, 50, 8, 0, 0, 0, 0,
    };

    *info = init;
}

/**
 * Resets ColisionCheckInfo fields other than DamageTable, mass, and dim.
 */
void CollisionCheck_ResetDamage(CollisionCheckInfo* info) {
    info->damage = 0;
    info->damageEffect = 0;
    info->atHitEffect = 0;
    info->acHitEffect = 0;
    info->displacement.x = info->displacement.y = info->displacement.z = 0.0f;
}

/**
 * Sets up CollisionCheckInfo using the values in init. Does not set a damage table or the unused unk_14.
 * Unused, as all actors that don't set a damage table set their CollisionCheckInfo manually
 */
void CollisionCheck_SetInfoNoDamageTable(CollisionCheckInfo* info, CollisionCheckInfoInit* init) {
    info->health = init->health;
    info->cylRadius = init->cylRadius;
    info->cylHeight = init->cylHeight;
    info->mass = init->mass;
}

/**
 * Sets up CollisionCheckInfo using the values in init. Does not set the unused unk_14
 */
void CollisionCheck_SetInfo(CollisionCheckInfo* info, DamageTable* damageTable, CollisionCheckInfoInit* init) {
    info->health = init->health;
    info->damageTable = damageTable;
    info->cylRadius = init->cylRadius;
    info->cylHeight = init->cylHeight;
    info->mass = init->mass;
}

/**
 * Sets up CollisionCheckInfo using the values in init. Sets the unused unk_14
 */
void CollisionCheck_SetInfo2(CollisionCheckInfo* info, DamageTable* damageTable, CollisionCheckInfoInit2* init) {
    info->health = init->health;
    info->damageTable = damageTable;
    info->cylRadius = init->cylRadius;
    info->cylHeight = init->cylHeight;
    info->cylYShift = init->cylYShift;
    info->mass = init->mass;
}

/**
 * Sets up CollisionCheckInfo using the values in Init and a preset damage table. Sets the unused unk_14.
 * Unused, as all actors that use a preset damage table set their CollisionCheckInfo manually.
 */
void CollisionCheck_SetInfoGetDamageTable(CollisionCheckInfo* info, s32 index, CollisionCheckInfoInit2* init) {
    CollisionCheck_SetInfo2(info, DamageTable_Get(index), init);
}

/**
 * Apply AC damage effect
 */
void CollisionCheck_ApplyDamage(PlayState* play, CollisionCheckContext* colChkCtx, Collider* col,
                                ColliderElement* elem) {
    DamageTable* tbl;
    f32 damage;

    if (col->actor == NULL || !(col->acFlags & AC_HIT)) {
        return;
    }
    if (!(elem->bumperFlags & BUMP_HIT) || elem->bumperFlags & BUMP_NO_DAMAGE) {
        return;
    }

    ASSERT(elem->acHitInfo != NULL, "pclobj_elem->ac_hit_elem != NULL", "../z_collision_check.c", 6493);
    tbl = col->actor->colChkInfo.damageTable;
    if (tbl == NULL) {
        damage = (f32)elem->acHitInfo->toucher.damage - elem->bumper.defense;
        if (damage < 0) {
            damage = 0;
        }
    } else {
        s32 i;
        u32 flags = elem->acHitInfo->toucher.dmgFlags;

        for (i = 0; i < 32; i++, flags >>= 1) {
            if (flags == 1) {
                break;
            }
        }

        damage = tbl->table[i] & 0xF;
        col->actor->colChkInfo.damageEffect = tbl->table[i] >> 4 & 0xF;
    }
    if (!(col->acFlags & AC_HARD)) {
        col->actor->colChkInfo.damage += damage;
    }
}

/**
 * Apply ColliderJntSph AC damage effect
 */
void CollisionCheck_ApplyDamageJntSph(PlayState* play, CollisionCheckContext* colChkCtx, Collider* col) {
    ColliderJntSph* jntSph = (ColliderJntSph*)col;
    s32 i;

    if (jntSph->count > 0 && jntSph->elements != NULL) {
        for (i = 0; i < jntSph->count; i++) {
            CollisionCheck_ApplyDamage(play, colChkCtx, &jntSph->base, &jntSph->elements[i].base);
        }
    }
}

/**
 * Apply ColliderCylinder AC damage effect
 */
void CollisionCheck_ApplyDamageCyl(PlayState* play, CollisionCheckContext* colChkCtx, Collider* col) {
    ColliderCylinder* cyl = (ColliderCylinder*)col;

    CollisionCheck_ApplyDamage(play, colChkCtx, &cyl->base, &cyl->elem);
}

/**
 * Apply ColliderTris AC damage effect
 */
void CollisionCheck_ApplyDamageTris(PlayState* play, CollisionCheckContext* colChkCtx, Collider* col) {
    ColliderTris* tris = (ColliderTris*)col;
    s32 i;

    for (i = 0; i < tris->count; i++) {
        CollisionCheck_ApplyDamage(play, colChkCtx, col, &tris->elements[i].base);
    }
}

/**
 *  Apply ColliderQuad AC damage effect
 */
void CollisionCheck_ApplyDamageQuad(PlayState* play, CollisionCheckContext* colChkCtx, Collider* col) {
    ColliderQuad* quad = (ColliderQuad*)col;

    CollisionCheck_ApplyDamage(play, colChkCtx, &quad->base, &quad->elem);
}

static ColChkApplyFunc sApplyDamageFuncs[COLSHAPE_MAX] = {
    CollisionCheck_ApplyDamageJntSph,
    CollisionCheck_ApplyDamageCyl,
    CollisionCheck_ApplyDamageTris,
    CollisionCheck_ApplyDamageQuad,
};

/**
 * For all AC colliders, sets any damage effects from collisions with AT colliders to their corresponding actor's
 * CollisionCheckInfo.
 */
void CollisionCheck_Damage(PlayState* play, CollisionCheckContext* colChkCtx) {
    s32 i;

    for (i = 0; i < colChkCtx->colACCount; i++) {
        Collider* col = colChkCtx->colAC[i];

        if (col == NULL) {
            continue;
        }
        if (col->acFlags & AC_NO_DAMAGE) {
            continue;
        }
        sApplyDamageFuncs[col->shape](play, colChkCtx, col);
    }
}

/**
 * Checks if the line ab intersects any of the ColliderJntSph's elements
 */
s32 CollisionCheck_LineOC_JntSph(PlayState* play, CollisionCheckContext* colChkCtx, Collider* collider, Vec3f* a,
                                 Vec3f* b) {
    static Linef lineSeg;
    ColliderJntSph* jntSph = (ColliderJntSph*)collider;
    s32 i;

    for (i = 0; i < jntSph->count; i++) {
        ColliderJntSphElement* element = &jntSph->elements[i];

        if (!(element->base.ocElemFlags & OCELEM_ON)) {
            continue;
        }
        lineSeg.a = *a;
        lineSeg.b = *b;
        if (Math3D_LineVsSph(&element->dim.worldSphere, &lineSeg) == true) {
            return true;
        }
    }
    return false;
}

/**
 * Checks if the line segment ab intersects the ColliderCylinder
 */
s32 CollisionCheck_LineOC_Cyl(PlayState* play, CollisionCheckContext* colChkCtx, Collider* collider, Vec3f* a,
                              Vec3f* b) {
    static Vec3f intersectA;
    static Vec3f intersectB;
    ColliderCylinder* cylinder = (ColliderCylinder*)collider;

    if (!(cylinder->elem.ocElemFlags & OCELEM_ON)) {
        return false;
    }
    if (Math3D_CylVsLineSeg(&cylinder->dim, a, b, &intersectA, &intersectB) != 0) {
        return true;
    }
    return false;
}

static ColChkLineFunc sOCLineCheckFuncs[COLSHAPE_MAX] = {
    CollisionCheck_LineOC_JntSph,
    CollisionCheck_LineOC_Cyl,
    NULL,
    NULL,
};

/**
 * Checks if the line segment ab intersects any OC colliders, excluding those attached to actors
 * on the exclusion list. Returns true if there are any intersections and false otherwise.
 */
s32 CollisionCheck_LineOC(PlayState* play, CollisionCheckContext* colChkCtx, Vec3f* a, Vec3f* b, Actor** exclusions,
                          s32 numExclusions) {
    ColChkLineFunc lineCheck;
    Collider** col;
    s32 i;
    s32 exclude;
    s32 result = 0;

    for (col = colChkCtx->colOC; col < colChkCtx->colOC + colChkCtx->colOCCount; col++) {
        if (CollisionCheck_SkipOC(*col) == true) {
            continue;
        }
        exclude = false;
        for (i = 0; i < numExclusions; i++) {
            if ((*col)->actor == exclusions[i]) {
                exclude = true;
                break;
            }
        }
        if (exclude == true) {
            continue;
        }
        lineCheck = sOCLineCheckFuncs[(*col)->shape];
        if (lineCheck == NULL) {
            // "type %d not supported"
            osSyncPrintf("CollisionCheck_generalLineOcCheck():未対応 %dタイプ\n", (*col)->shape);
        } else {
            result = lineCheck(play, colChkCtx, (*col), a, b);
            if (result) {
                break;
            }
        }
    }
    return result;
}

/**
 * Checks if the line segment ab intersects any OC colliders. Returns true if there are any intersections and false
 * otherwise. Unused.
 */
s32 CollisionCheck_LineOCCheckAll(PlayState* play, CollisionCheckContext* colChkCtx, Vec3f* a, Vec3f* b) {
    return CollisionCheck_LineOC(play, colChkCtx, a, b, NULL, 0);
}

/**
 * Checks if the line segment ab intersects any OC colliders, excluding those attached to actors on the exclusion list.
 * Returns true if there are any intersections and false otherwise.
 */
s32 CollisionCheck_LineOCCheck(PlayState* play, CollisionCheckContext* colChkCtx, Vec3f* a, Vec3f* b,
                               Actor** exclusions, s32 numExclusions) {
    return CollisionCheck_LineOC(play, colChkCtx, a, b, exclusions, numExclusions);
}

/**
 * Moves the ColliderCylinder's position to the actor's position
 */
void Collider_UpdateCylinder(Actor* actor, ColliderCylinder* cyl) {
    cyl->dim.pos.x = actor->world.pos.x;
    cyl->dim.pos.y = actor->world.pos.y;
    cyl->dim.pos.z = actor->world.pos.z;
}

/**
 * Sets the ColliderCylinder's position
 */
void Collider_SetCylinderPosition(ColliderCylinder* cyl, Vec3s* pos) {
    cyl->dim.pos.x = pos->x;
    cyl->dim.pos.y = pos->y;
    cyl->dim.pos.z = pos->z;
}

/**
 * Sets the ColliderQuad's vertices
 */
void Collider_SetQuadVertices(ColliderQuad* quad, Vec3f* a, Vec3f* b, Vec3f* c, Vec3f* d) {
    Math_Vec3f_Copy(&quad->dim.quad[2], c);
    Math_Vec3f_Copy(&quad->dim.quad[3], d);
    Math_Vec3f_Copy(&quad->dim.quad[0], a);
    Math_Vec3f_Copy(&quad->dim.quad[1], b);
    Collider_SetQuadMidpoints(&quad->dim);
}

/**
 * Sets the specified ColliderTrisElement's vertices
 */
void Collider_SetTrisVertices(ColliderTris* tris, s32 elemIndex, Vec3f* a, Vec3f* b, Vec3f* c) {
    ColliderTrisElement* trisElem = &tris->elements[elemIndex];
    f32 nx;
    f32 ny;
    f32 nz;
    f32 originDist;

    Math_Vec3f_Copy(&trisElem->dim.vtx[0], a);
    Math_Vec3f_Copy(&trisElem->dim.vtx[1], b);
    Math_Vec3f_Copy(&trisElem->dim.vtx[2], c);
    Math3D_DefPlane(a, b, c, &nx, &ny, &nz, &originDist);
    trisElem->dim.plane.normal.x = nx;
    trisElem->dim.plane.normal.y = ny;
    trisElem->dim.plane.normal.z = nz;
    trisElem->dim.plane.originDist = originDist;
}

/**
 * Sets the specified ColliderTrisElement's dim using the values in src
 */
void Collider_SetTrisDim(PlayState* play, ColliderTris* tris, s32 elemIndex, ColliderTrisElementDimInit* src) {
    ColliderTrisElement* trisElem = &tris->elements[elemIndex];

    Collider_SetTrisElementDim(play, &trisElem->dim, src);
}

// Due to an unknown reason, bss ordering changed between the 2 static Vec3f variables in the function below.
// In order to reproduce this behavior, we need a specific number of bss variables in the file before that point.
// For this, we introduce a certain amount of dummy variables throughout the file, which we fit inside padding added
// by the compiler between structs like TriNorm and/or Vec3f, so they don't take space in bss.
static s8 sBssDummy11;
static s8 sBssDummy12;
static s8 sBssDummy13;
static s8 sBssDummy14;

/**
 * Updates the world spheres for all of the collider's JntSph elements attached to the specified limb
 */
void Collider_UpdateSpheres(s32 limb, ColliderJntSph* jntSph) {
    static Vec3f modelPos;
    static Vec3f worldPos; // bss ordering changes here
    s32 i;

    for (i = 0; i < jntSph->count; i++) {
        if (limb == jntSph->elements[i].dim.limb) {
            modelPos.x = jntSph->elements[i].dim.modelSphere.center.x;
            modelPos.y = jntSph->elements[i].dim.modelSphere.center.y;
            modelPos.z = jntSph->elements[i].dim.modelSphere.center.z;
            Matrix_MultVec3f(&modelPos, &worldPos);
            jntSph->elements[i].dim.worldSphere.center.x = worldPos.x;
            jntSph->elements[i].dim.worldSphere.center.y = worldPos.y;
            jntSph->elements[i].dim.worldSphere.center.z = worldPos.z;
            jntSph->elements[i].dim.worldSphere.radius =
                jntSph->elements[i].dim.modelSphere.radius * jntSph->elements[i].dim.scale;
        }
    }
}

/**
 * Spawns red blood droplets.
 * No actor has a collision type that spawns red blood.
 */
void CollisionCheck_SpawnRedBlood(PlayState* play, Vec3f* v) {
    static EffectSparkInit sparkInit;
    s32 effectIndex;

    sparkInit.position.x = v->x;
    sparkInit.position.y = v->y;
    sparkInit.position.z = v->z;
    sparkInit.uDiv = 5;
    sparkInit.vDiv = 5;
    sparkInit.colorStart[0].r = 128;
    sparkInit.colorStart[0].g = 0;
    sparkInit.colorStart[0].b = 64;
    sparkInit.colorStart[0].a = 255;
    sparkInit.colorStart[1].r = 128;
    sparkInit.colorStart[1].g = 0;
    sparkInit.colorStart[1].b = 64;
    sparkInit.colorStart[1].a = 255;
    sparkInit.colorStart[2].r = 255;
    sparkInit.colorStart[2].g = 128;
    sparkInit.colorStart[2].b = 0;
    sparkInit.colorStart[2].a = 255;
    sparkInit.colorStart[3].r = 255;
    sparkInit.colorStart[3].g = 128;
    sparkInit.colorStart[3].b = 0;
    sparkInit.colorStart[3].a = 255;
    sparkInit.colorEnd[0].r = 64;
    sparkInit.colorEnd[0].g = 0;
    sparkInit.colorEnd[0].b = 32;
    sparkInit.colorEnd[0].a = 0;
    sparkInit.colorEnd[1].r = 64;
    sparkInit.colorEnd[1].g = 0;
    sparkInit.colorEnd[1].b = 32;
    sparkInit.colorEnd[1].a = 0;
    sparkInit.colorEnd[2].r = 128;
    sparkInit.colorEnd[2].g = 0;
    sparkInit.colorEnd[2].b = 64;
    sparkInit.colorEnd[2].a = 0;
    sparkInit.colorEnd[3].r = 128;
    sparkInit.colorEnd[3].g = 0;
    sparkInit.colorEnd[3].b = 64;
    sparkInit.colorEnd[3].a = 0;
    sparkInit.timer = 0;
    sparkInit.duration = 16;
    sparkInit.speed = 8.0f;
    sparkInit.gravity = -1.0f;

    Effect_Add(play, &effectIndex, EFFECT_SPARK, 0, 1, &sparkInit);
}

/**
 * Spawns water droplets.
 * No actor has a collision type that spawns water droplets.
 */
void CollisionCheck_SpawnWaterDroplets(PlayState* play, Vec3f* v) {
    static EffectSparkInit sparkInit;
    s32 effectIndex;

    sparkInit.position.x = v->x;
    sparkInit.position.y = v->y;
    sparkInit.position.z = v->z;
    sparkInit.uDiv = 5;
    sparkInit.vDiv = 5;
    sparkInit.colorStart[0].r = 255;
    sparkInit.colorStart[0].g = 255;
    sparkInit.colorStart[0].b = 255;
    sparkInit.colorStart[0].a = 255;
    sparkInit.colorStart[1].r = 100;
    sparkInit.colorStart[1].g = 100;
    sparkInit.colorStart[1].b = 100;
    sparkInit.colorStart[1].a = 100;
    sparkInit.colorStart[2].r = 100;
    sparkInit.colorStart[2].g = 100;
    sparkInit.colorStart[2].b = 100;
    sparkInit.colorStart[2].a = 100;
    sparkInit.colorStart[3].r = 100;
    sparkInit.colorStart[3].g = 100;
    sparkInit.colorStart[3].b = 100;
    sparkInit.colorStart[3].a = 100;
    sparkInit.colorEnd[0].r = 50;
    sparkInit.colorEnd[0].g = 50;
    sparkInit.colorEnd[0].b = 50;
    sparkInit.colorEnd[0].a = 50;
    sparkInit.colorEnd[1].r = 50;
    sparkInit.colorEnd[1].g = 50;
    sparkInit.colorEnd[1].b = 50;
    sparkInit.colorEnd[1].a = 50;
    sparkInit.colorEnd[2].r = 50;
    sparkInit.colorEnd[2].g = 50;
    sparkInit.colorEnd[2].b = 50;
    sparkInit.colorEnd[2].a = 50;
    sparkInit.colorEnd[3].r = 0;
    sparkInit.colorEnd[3].g = 0;
    sparkInit.colorEnd[3].b = 0;
    sparkInit.colorEnd[3].a = 0;
    sparkInit.timer = 0;
    sparkInit.duration = 16;
    sparkInit.speed = 8.0f;
    sparkInit.gravity = -1.0f;

    Effect_Add(play, &effectIndex, EFFECT_SPARK, 0, 1, &sparkInit);
}

/**
 * Spawns streaks of light from hits against solid objects
 */
void CollisionCheck_SpawnShieldParticles(PlayState* play, Vec3f* v) {
    static EffectShieldParticleInit metalInit = {
        16,
        { 0, 0, 0 },
        { 0, 200, 255, 255 },
        { 255, 255, 255, 255 },
        { 255, 255, 128, 255 },
        { 255, 255, 0, 255 },
        { 255, 64, 0, 200 },
        { 255, 0, 0, 255 },
        2.1f,
        35.0f,
        30.0f,
        8,
        { 0, 0, 0, { 0, 128, 255 }, false, 300 },
        true,
    };
    s32 effectIndex;

    metalInit.position.x = v->x;
    metalInit.position.y = v->y;
    metalInit.position.z = v->z;
    metalInit.lightPoint.x = metalInit.position.x;
    metalInit.lightPoint.y = metalInit.position.y;
    metalInit.lightPoint.z = metalInit.position.z;

    Effect_Add(play, &effectIndex, EFFECT_SHIELD_PARTICLE, 0, 1, &metalInit);
}

/**
 * Spawns streaks of light and plays a metallic sound effect
 */
void CollisionCheck_SpawnShieldParticlesMetal(PlayState* play, Vec3f* v) {
    CollisionCheck_SpawnShieldParticles(play, v);
    Audio_PlaySfxGeneral(NA_SE_IT_SHIELD_REFLECT_SW, &gSfxDefaultPos, 4, &gSfxDefaultFreqAndVolScale,
                         &gSfxDefaultFreqAndVolScale, &gSfxDefaultReverb);
}

/**
 * Spawns streaks of light and plays a metallic sound effect at the specified position
 */
void CollisionCheck_SpawnShieldParticlesMetalSfx(PlayState* play, Vec3f* v, Vec3f* pos) {
    CollisionCheck_SpawnShieldParticles(play, v);
    Audio_PlaySfxGeneral(NA_SE_IT_SHIELD_REFLECT_SW, pos, 4, &gSfxDefaultFreqAndVolScale, &gSfxDefaultFreqAndVolScale,
                         &gSfxDefaultReverb);
}

/**
 * Spawns streaks of light and plays a metallic sound effect
 */
void CollisionCheck_SpawnShieldParticlesMetal2(PlayState* play, Vec3f* v) {
    CollisionCheck_SpawnShieldParticlesMetal(play, v);
}

/**
 * Spawns streaks of light and plays a wooden sound effect
 */
void CollisionCheck_SpawnShieldParticlesWood(PlayState* play, Vec3f* v, Vec3f* actorPos) {
    static EffectShieldParticleInit woodInit = {
        16,
        { 0, 0, 0 },
        { 0, 200, 255, 255 },
        { 255, 255, 255, 255 },
        { 255, 255, 128, 255 },
        { 255, 255, 0, 255 },
        { 255, 64, 0, 200 },
        { 255, 0, 0, 255 },
        2.1f,
        35.0f,
        30.0f,
        8,
        { 0, 0, 0, { 0, 128, 255 }, false, 300 },
        false,
    };
    s32 effectIndex;

    woodInit.position.x = v->x;
    woodInit.position.y = v->y;
    woodInit.position.z = v->z;
    woodInit.lightPoint.x = woodInit.position.x;
    woodInit.lightPoint.y = woodInit.position.y;
    woodInit.lightPoint.z = woodInit.position.z;

    Effect_Add(play, &effectIndex, EFFECT_SHIELD_PARTICLE, 0, 1, &woodInit);
    Audio_PlaySfxGeneral(NA_SE_IT_REFLECTION_WOOD, actorPos, 4, &gSfxDefaultFreqAndVolScale,
                         &gSfxDefaultFreqAndVolScale, &gSfxDefaultReverb);
}

/**
 * Determines if the line segment connecting itemPos and itemProjPos intersects the side of a cylinder with the given
 * radius, height, and offset at actorPos. Returns 3 if either endpoint is inside the cylinder, otherwise returns the
 * number of points of intersection with the side of the cylinder. The locations of those points are put in out1 and
 * out2, with out1 being closer to itemPos. Line segments that pass through both bases of the cylinder are not detected.
 */
s32 CollisionCheck_CylSideVsLineSeg(f32 radius, f32 height, f32 offset, Vec3f* actorPos, Vec3f* itemPos,
                                    Vec3f* itemProjPos, Vec3f* out1, Vec3f* out2) {
    Vec3f actorToItem;
    Vec3f actorToItemProj;
    Vec3f itemStep;
    f32 frac1;
    f32 frac2;
    u32 intersect2;
    u32 intersect1;
    u32 test1;
    u32 test2;
    f32 radSqDiff;
    f32 actorDotItemXZ;
    f32 zero = 0.0f;
    f32 closeDist;
    s32 pad1;
    s32 pad2;

    actorToItem.x = itemPos->x - actorPos->x;
    actorToItem.y = itemPos->y - actorPos->y - offset;
    actorToItem.z = itemPos->z - actorPos->z;

    actorToItemProj.x = itemProjPos->x - actorPos->x;
    actorToItemProj.y = itemProjPos->y - actorPos->y - offset;
    actorToItemProj.z = itemProjPos->z - actorPos->z;

    itemStep.x = actorToItemProj.x - actorToItem.x;
    itemStep.y = actorToItemProj.y - actorToItem.y;
    itemStep.z = actorToItemProj.z - actorToItem.z;

    if ((actorToItem.y > 0.0f) && (actorToItem.y < height) && (sqrtf(SQXZ(actorToItem)) < radius)) {
        return 3;
    }

    if ((actorToItemProj.y > 0.0f) && (actorToItemProj.y < height) && (sqrtf(SQXZ(actorToItemProj)) < radius)) {
        return 3;
    }
    radSqDiff = SQXZ(actorToItem) - SQ(radius);
    if (!IS_ZERO(SQXZ(itemStep))) {
        actorDotItemXZ = (2.0f * itemStep.x * actorToItem.x) + (2.0f * itemStep.z * actorToItem.z);
        if (SQ(actorDotItemXZ) < (4.0f * SQXZ(itemStep) * radSqDiff)) {
            return 0;
        }
        if (SQ(actorDotItemXZ) - (4.0f * SQXZ(itemStep) * radSqDiff) > zero) {
            intersect1 = intersect2 = true;
        } else {
            intersect1 = true;
            intersect2 = false;
        }
        closeDist = sqrtf(SQ(actorDotItemXZ) - (4.0f * SQXZ(itemStep) * radSqDiff));
        if (intersect1 == true) {
            frac1 = (closeDist - actorDotItemXZ) / (2.0f * SQXZ(itemStep));
        }
        if (intersect2 == true) {
            frac2 = (-actorDotItemXZ - closeDist) / (2.0f * SQXZ(itemStep));
        }
    } else if (!IS_ZERO((2.0f * itemStep.x * actorToItem.x) + (2.0f * itemStep.z * actorToItem.z))) {
        intersect1 = true;
        intersect2 = false;
        frac1 = -radSqDiff / ((2.0f * itemStep.x * actorToItem.x) + (2.0f * itemStep.z * actorToItem.z));
    } else {
        if (radSqDiff <= 0.0f) {
            test1 = (0.0f < actorToItem.y) && (actorToItem.y < height);
            test2 = (0.0f < actorToItemProj.y) && (actorToItemProj.y < height);

            if (test1 && test2) {
                *out1 = actorToItem;
                *out2 = actorToItemProj;
                return 2;
            }
            if (test1) {
                *out1 = actorToItem;
                return 1;
            }
            if (test2) {
                *out1 = actorToItemProj;
                return 1;
            }
        }
        return 0;
    }

    if (intersect2 == false) {
        if (frac1 < 0.0f || 1.0f < frac1) {
            return 0;
        }
    } else {
        test1 = (frac1 < 0.0f || 1.0f < frac1);
        test2 = (frac2 < 0.0f || 1.0f < frac2);

        if (test1 && test2) {
            return 0;
        }
        if (test1) {
            intersect1 = false;
        }
        if (test2) {
            intersect2 = false;
        }
    }

    if ((intersect1 == true) &&
        ((frac1 * itemStep.y + actorToItem.y < 0.0f) || (height < frac1 * itemStep.y + actorToItem.y))) {
        intersect1 = false;
    }
    if ((intersect2 == true) &&
        ((frac2 * itemStep.y + actorToItem.y < 0.0f) || (height < frac2 * itemStep.y + actorToItem.y))) {
        intersect2 = false;
    }
    if (intersect1 == false && intersect2 == false) {
        return 0;
    } else if ((intersect1 == true) && (intersect2 == true)) {
        out1->x = frac1 * itemStep.x + actorToItem.x + actorPos->x;
        out1->y = frac1 * itemStep.y + actorToItem.y + actorPos->y;
        out1->z = frac1 * itemStep.z + actorToItem.z + actorPos->z;
        out2->x = frac2 * itemStep.x + actorToItem.x + actorPos->x;
        out2->y = frac2 * itemStep.y + actorToItem.y + actorPos->y;
        out2->z = frac2 * itemStep.z + actorToItem.z + actorPos->z;
        return 2;
    } else if (intersect1 == true) {
        out1->x = frac1 * itemStep.x + actorToItem.x + actorPos->x;
        out1->y = frac1 * itemStep.y + actorToItem.y + actorPos->y;
        out1->z = frac1 * itemStep.z + actorToItem.z + actorPos->z;
        return 1;
    } else if (intersect2 == true) {
        out1->x = frac2 * itemStep.x + actorToItem.x + actorPos->x;
        out1->y = frac2 * itemStep.y + actorToItem.y + actorPos->y;
        out1->z = frac2 * itemStep.z + actorToItem.z + actorPos->z;
        return 1;
    }
    return 1;
}

/**
 * Gets damage from a sword strike using generic values, and returns 0 if the attack is
 * not sword-type. Used by bosses to require that a sword attack deal the killing blow.
 */
u8 CollisionCheck_GetSwordDamage(s32 dmgFlags) {
    u8 damage = 0;

    if (dmgFlags & (DMG_SPIN_KOKIRI | DMG_SLASH_KOKIRI)) {
        damage = 1;
    } else if (dmgFlags & (DMG_JUMP_KOKIRI | DMG_SPIN_MASTER | DMG_SLASH_MASTER | DMG_HAMMER_SWING | DMG_DEKU_STICK)) {
        damage = 2;
    } else if (dmgFlags & (DMG_HAMMER_JUMP | DMG_JUMP_MASTER | DMG_SPIN_GIANT | DMG_SLASH_GIANT)) {
        damage = 4;
    } else if (dmgFlags & DMG_JUMP_GIANT) {
        damage = 8;
    }

    KREG(7) = damage;
    return damage;
}<|MERGE_RESOLUTION|>--- conflicted
+++ resolved
@@ -1578,27 +1578,15 @@
         if (acElem->elemType == ELEMTYPE_UNK0) {
             Audio_PlaySfxGeneral(NA_SE_IT_SWORD_STRIKE, &atCol->actor->projectedPos, 4, &gSfxDefaultFreqAndVolScale,
                                  &gSfxDefaultFreqAndVolScale, &gSfxDefaultReverb);
-<<<<<<< HEAD
         } else if (acElem->elemType == ELEMTYPE_UNK1) {
             Audio_PlaySfxGeneral(NA_SE_IT_SWORD_STRIKE_HARD, &atCol->actor->projectedPos, 4,
                                  &gSfxDefaultFreqAndVolScale, &gSfxDefaultFreqAndVolScale, &gSfxDefaultReverb);
         } else if (acElem->elemType == ELEMTYPE_UNK2) {
-            Audio_PlaySfxGeneral(NA_SE_PL_WALK_GROUND - SFX_FLAG, &atCol->actor->projectedPos, 4,
-                                 &gSfxDefaultFreqAndVolScale, &gSfxDefaultFreqAndVolScale, &gSfxDefaultReverb);
+            Audio_PlaySfxGeneral(NA_SE_NONE, &atCol->actor->projectedPos, 4, &gSfxDefaultFreqAndVolScale,
+                                 &gSfxDefaultFreqAndVolScale, &gSfxDefaultReverb);
         } else if (acElem->elemType == ELEMTYPE_UNK3) {
-            Audio_PlaySfxGeneral(NA_SE_PL_WALK_GROUND - SFX_FLAG, &atCol->actor->projectedPos, 4,
-                                 &gSfxDefaultFreqAndVolScale, &gSfxDefaultFreqAndVolScale, &gSfxDefaultReverb);
-=======
-        } else if (acInfo->elemType == ELEMTYPE_UNK1) {
-            Audio_PlaySfxGeneral(NA_SE_IT_SWORD_STRIKE_HARD, &at->actor->projectedPos, 4, &gSfxDefaultFreqAndVolScale,
+            Audio_PlaySfxGeneral(NA_SE_NONE, &atCol->actor->projectedPos, 4, &gSfxDefaultFreqAndVolScale,
                                  &gSfxDefaultFreqAndVolScale, &gSfxDefaultReverb);
-        } else if (acInfo->elemType == ELEMTYPE_UNK2) {
-            Audio_PlaySfxGeneral(NA_SE_NONE, &at->actor->projectedPos, 4, &gSfxDefaultFreqAndVolScale,
-                                 &gSfxDefaultFreqAndVolScale, &gSfxDefaultReverb);
-        } else if (acInfo->elemType == ELEMTYPE_UNK3) {
-            Audio_PlaySfxGeneral(NA_SE_NONE, &at->actor->projectedPos, 4, &gSfxDefaultFreqAndVolScale,
-                                 &gSfxDefaultFreqAndVolScale, &gSfxDefaultReverb);
->>>>>>> da2e8a8f
         }
     }
     return true;
