#include "global.h"
#include "vt.h"
#include "overlays/effects/ovl_Effect_Ss_HitMark/z_eff_ss_hitmark.h"

typedef s32 (*ColChkResetFunc)(GlobalContext*, Collider*);
typedef void (*ColChkBloodFunc)(GlobalContext*, Collider*, Vec3f*);
typedef void (*ColChkApplyFunc)(GlobalContext*, CollisionCheckContext*, Collider*);
typedef void (*ColChkVsFunc)(GlobalContext*, CollisionCheckContext*, Collider*, Collider*);
typedef s32 (*ColChkLineFunc)(GlobalContext*, CollisionCheckContext*, Collider*, Vec3f*, Vec3f*);

typedef struct {
    /* 0 */ u8 blood;
    /* 1 */ u8 effect;
} HitInfo; // size = 0x2

typedef enum {
    /* 0 */ NO_BLOOD,
    /* 1 */ BLUE_BLOOD,
    /* 2 */ GREEN_BLOOD,
    /* 3 */ WATER_BURST,
    /* 4 */ RED_BLOOD,
    /* 5 */ RED_BLOOD2
} ColChkBloodType;

typedef enum {
    /* 0 */ HIT_WHITE,
    /* 1 */ HIT_DUST,
    /* 2 */ HIT_RED,
    /* 3 */ HIT_SOLID,
    /* 4 */ HIT_WOOD,
    /* 5 */ HIT_NONE
} ColChkHitType;

typedef enum {
    /* 0 */ MASSTYPE_IMMOBILE,
    /* 1 */ MASSTYPE_HEAVY,
    /* 2 */ MASSTYPE_NORMAL
} ColChkMassType;

/**
 * Draws a red triangle with vertices vA, vB, and vC.
 */
void Collider_DrawRedPoly(GraphicsContext* gfxCtx, Vec3f* vA, Vec3f* vB, Vec3f* vC) {
    Collider_DrawPoly(gfxCtx, vA, vB, vC, 255, 0, 0);
}

/**
 * Draws the triangle with vertices vA, vB, and vC and with the specified color.
 */
void Collider_DrawPoly(GraphicsContext* gfxCtx, Vec3f* vA, Vec3f* vB, Vec3f* vC, u8 r, u8 g, u8 b) {
    Vtx* vtxTbl;
    Vtx* vtx;
    f32 nx;
    f32 ny;
    f32 nz;
    f32 originDist;

    OPEN_DISPS(gfxCtx, "../z_collision_check.c", 713);

    gSPMatrix(POLY_OPA_DISP++, &gMtxClear, G_MTX_NOPUSH | G_MTX_LOAD | G_MTX_MODELVIEW);
    gDPSetPrimColor(POLY_OPA_DISP++, 0x00, 0xFF, r, g, b, 50);
    gDPPipeSync(POLY_OPA_DISP++);
    gDPSetRenderMode(POLY_OPA_DISP++, G_RM_FOG_SHADE_A, G_RM_AA_ZB_OPA_SURF2);
    gSPTexture(POLY_OPA_DISP++, 0, 0, 0, G_TX_RENDERTILE, G_OFF);
    gDPPipeSync(POLY_OPA_DISP++);
    gDPSetCombineLERP(POLY_OPA_DISP++, SHADE, 0, PRIMITIVE, 0, SHADE, 0, PRIMITIVE, 0, 0, 0, 0, COMBINED, 0, 0, 0,
                      COMBINED);
    gSPClearGeometryMode(POLY_OPA_DISP++, G_CULL_BOTH);
    gSPSetGeometryMode(POLY_OPA_DISP++, G_LIGHTING);
    gDPPipeSync(POLY_OPA_DISP++);

    vtxTbl = Graph_Alloc(gfxCtx, 3 * sizeof(Vtx));
    if (vtxTbl == NULL) {
        __assert("vtx_tbl != NULL", "../z_collision_check.c", 726);
    }

    vtxTbl[0].n.ob[0] = vA->x;
    vtxTbl[0].n.ob[1] = vA->y;
    vtxTbl[0].n.ob[2] = vA->z;
    vtxTbl[1].n.ob[0] = vB->x;
    vtxTbl[1].n.ob[1] = vB->y;
    vtxTbl[1].n.ob[2] = vB->z;
    vtxTbl[2].n.ob[0] = vC->x;
    vtxTbl[2].n.ob[1] = vC->y;
    vtxTbl[2].n.ob[2] = vC->z;

    Math3D_DefPlane(vA, vB, vC, &nx, &ny, &nz, &originDist);

    for (vtx = vtxTbl; vtx < vtxTbl + 3; vtx++) {
        vtx->n.flag = 0;
        vtx->n.tc[0] = 0;
        vtx->n.tc[1] = 0;
        vtx->n.n[0] = (u8)(s32)nx & 0xFF;
        vtx->n.n[1] = (u8)(s32)ny & 0xFF;
        vtx->n.n[2] = (u8)(s32)nz & 0xFF;
        vtx->n.a = 255;
    }

    gSPVertex(POLY_OPA_DISP++, vtxTbl, 3, 0);
    gSP1Triangle(POLY_OPA_DISP++, 0, 1, 2, 0);

    CLOSE_DISPS(gfxCtx, "../z_collision_check.c", 757);
}

s32 Collider_InitBase(GlobalContext* globalCtx, Collider* collider) {
    static Collider init = {
        NULL, NULL, NULL, NULL, AT_OFF, AC_OFF, OC_OFF, OT_NONE, COLTYPE_HIT3, COLSHAPE_INVALID,
    };

    *collider = init;
    return 1;
}

s32 Collider_DestroyBase(GlobalContext* globalCtx, Collider* collider) {
    return 1;
}

/**
 * Uses default OT_TYPE1 and COLTYPE_HIT0
 */
s32 Collider_SetBaseToActor(GlobalContext* globalCtx, Collider* collider, ColliderInitToActor* src) {
    collider->actor = src->actor;
    collider->atFlags = src->atFlags;
    collider->acFlags = src->acFlags;
    collider->ocFlags = src->ocFlags;
    collider->ocType = OT_TYPE1;
    collider->shape = src->shape;
    return 1;
}

/**
 * Uses default OT_TYPE1
 */
s32 Collider_SetBaseType1(GlobalContext* globalCtx, Collider* collider, Actor* actor, ColliderInitType1* src) {
    collider->actor = actor;
    collider->colType = src->colType;
    collider->atFlags = src->atFlags;
    collider->acFlags = src->acFlags;
    collider->ocFlags = src->ocFlags;
    collider->ocType = OT_TYPE1;
    collider->shape = src->shape;
    return 1;
}

s32 Collider_SetBase(GlobalContext* globalCtx, Collider* collider, Actor* actor, ColliderInit* src) {
    collider->actor = actor;
    collider->colType = src->colType;
    collider->atFlags = src->atFlags;
    collider->acFlags = src->acFlags;
    collider->ocFlags = src->ocFlags;
    collider->ocType = src->ocType;
    collider->shape = src->shape;
    return 1;
}

void Collider_ResetATBase(GlobalContext* globalCtx, Collider* collider) {
    collider->at = NULL;
    collider->atFlags &= ~AT_HIT & ~AT_BOUNCED;
}

void Collider_ResetACBase(GlobalContext* globalCtx, Collider* collider) {
    collider->ac = NULL;
    collider->acFlags &= ~AC_HIT & ~AC_BOUNCED;
}

void Collider_ResetOCBase(GlobalContext* globalCtx, Collider* collider) {
    collider->oc = NULL;
    collider->ocFlags &= ~OC_HIT;
    collider->ocType &= ~OT_HIT_PLAYER;
}

s32 Collider_InitTouch(GlobalContext* globalCtx, ColliderTouch* touch) {
    static ColliderTouch init = { 0x00000000, 0, 0 };

    *touch = init;
    return 1;
}

s32 Collider_DestroyTouch(GlobalContext* globalCtx, ColliderTouch* touch) {
    return 1;
}

s32 Collider_SetTouch(GlobalContext* globalCtx, ColliderTouch* dest, ColliderTouch* src) {
    dest->dmgFlags = src->dmgFlags;
    dest->effect = src->effect;
    dest->damage = src->damage;
    return 1;
}

void Collider_ResetATInfo_Unk(GlobalContext* globalCtx, ColliderInfo* info) {
}

s32 Collider_InitBump(GlobalContext* globalCtx, ColliderBump* bump) {
    static ColliderBump init = { 0xFFCFFFFF, 0, 0, { 0, 0, 0 } };

    *bump = init;
    return 1;
}

s32 Collider_DestroyBump(GlobalContext* globalCtx, ColliderBump* bump) {
    return 1;
}

s32 Collider_SetBump(GlobalContext* globalCtx, ColliderBump* bump, ColliderBumpInit* init) {
    bump->dmgFlags = init->dmgFlags;
    bump->effect = init->effect;
    bump->defense = init->defense;
    return 1;
}

s32 Collider_InitInfo(GlobalContext* globalCtx, ColliderInfo* info) {
    static ColliderInfo init = {
        { 0, 0, 0 },   { 0xFFCFFFFF, 0, 0, { 0, 0, 0 } },
        ELEMTYPE_UNK0, TOUCH_OFF,
        BUMP_OFF,      OCELEM_OFF,
        NULL,          NULL,
        NULL,          NULL,
    };

    *info = init;
    Collider_InitTouch(globalCtx, &info->toucher);
    Collider_InitBump(globalCtx, &info->bumper);
    return 1;
}

s32 Collider_DestroyInfo(GlobalContext* globalCtx, ColliderInfo* info) {
    Collider_DestroyTouch(globalCtx, &info->toucher);
    Collider_DestroyBump(globalCtx, &info->bumper);
    return 1;
}

s32 Collider_SetInfo(GlobalContext* globalCtx, ColliderInfo* info, ColliderInfoInit* infoInit) {
    info->elemType = infoInit->elemType;
    Collider_SetTouch(globalCtx, &info->toucher, &infoInit->toucher);
    Collider_SetBump(globalCtx, &info->bumper, &infoInit->bumper);
    info->toucherFlags = infoInit->toucherFlags;
    info->bumperFlags = infoInit->bumperFlags;
    info->ocElemFlags = infoInit->ocElemFlags;
    return 1;
}

void Collider_ResetATInfo(GlobalContext* globalCtx, ColliderInfo* info) {
    info->atHit = NULL;
    info->atHitInfo = NULL;
    info->toucherFlags &= ~TOUCH_HIT;
    info->toucherFlags &= ~TOUCH_DREW_HITMARK;
    Collider_ResetATInfo_Unk(globalCtx, info);
}

void Collider_ResetACInfo(GlobalContext* globalCtx, ColliderInfo* info) {
    info->bumper.hitPos.x = info->bumper.hitPos.y = info->bumper.hitPos.z = 0;
    info->bumperFlags &= ~BUMP_HIT;
    info->bumperFlags &= ~BUMP_DRAW_HITMARK;
    info->acHit = NULL;
    info->acHitInfo = NULL;
}

void Collider_ResetOCInfo(GlobalContext* globalCtx, ColliderInfo* info) {
    info->ocElemFlags &= ~OCELEM_HIT;
}

s32 Collider_InitJntSphElementDim(GlobalContext* globalCtx, ColliderJntSphElementDim* dim) {
    static ColliderJntSphElementDim init = {
        { { 0, 0, 0 }, 0 },
        { { 0, 0, 0 }, 0 },
        0.0f,
        0,
    };
    *dim = init;
    return 1;
}

s32 Collider_DestroyJntSphElementDim(GlobalContext* globalCtx, ColliderJntSphElementDim* element) {
    return 1;
}

s32 Collider_SetJntSphElementDim(GlobalContext* globalCtx, ColliderJntSphElementDim* dest,
                                 ColliderJntSphElementDimInit* src) {
    dest->limb = src->limb;
    dest->modelSphere = src->modelSphere;
    dest->scale = src->scale * 0.01f;
    return 1;
}

s32 Collider_InitJntSphElement(GlobalContext* globalCtx, ColliderJntSphElement* element) {
    Collider_InitInfo(globalCtx, &element->info);
    Collider_InitJntSphElementDim(globalCtx, &element->dim);
    return 1;
}

s32 Collider_DestroyJntSphElement(GlobalContext* globalCtx, ColliderJntSphElement* element) {
    Collider_DestroyInfo(globalCtx, &element->info);
    Collider_DestroyJntSphElementDim(globalCtx, &element->dim);
    return 1;
}

s32 Collider_SetJntSphElement(GlobalContext* globalCtx, ColliderJntSphElement* dest, ColliderJntSphElementInit* src) {
    Collider_SetInfo(globalCtx, &dest->info, &src->info);
    Collider_SetJntSphElementDim(globalCtx, &dest->dim, &src->dim);
    return 1;
}

s32 Collider_ResetJntSphElementAT(GlobalContext* globalCtx, ColliderJntSphElement* collider) {
    Collider_ResetATInfo(globalCtx, &collider->info);
    return 1;
}

s32 Collider_ResetJntSphElementAC(GlobalContext* globalCtx, ColliderJntSphElement* collider) {
    Collider_ResetACInfo(globalCtx, &collider->info);
    return 1;
}

s32 Collider_ResetJntSphElementOC(GlobalContext* globalCtx, ColliderJntSphElement* collider) {
    Collider_ResetOCInfo(globalCtx, &collider->info);
    return 1;
}

/**
 * Initializes a ColliderJntSph to default values
 */
s32 Collider_InitJntSph(GlobalContext* globalCtx, ColliderJntSph* collider) {
    Collider_InitBase(globalCtx, &collider->base);
    collider->count = 0;
    collider->elements = NULL;
    return 1;
}

/**
 * Destroys a dynamically allocated ColliderJntSph
 */
s32 Collider_FreeJntSph(GlobalContext* globalCtx, ColliderJntSph* collider) {
    ColliderJntSphElement* element;

    Collider_DestroyBase(globalCtx, &collider->base);
    for (element = collider->elements; element < collider->elements + collider->count; element++) {
        Collider_DestroyJntSphElement(globalCtx, element);
    }

    collider->count = 0;
    if (collider->elements != NULL) {
        ZeldaArena_FreeDebug(collider->elements, "../z_collision_check.c", 1393);
    }
    collider->elements = NULL;
    return 1;
}

/**
 * Destroys a preallocated ColliderJntSph
 */
s32 Collider_DestroyJntSph(GlobalContext* globalCtx, ColliderJntSph* collider) {
    ColliderJntSphElement* element;

    Collider_DestroyBase(globalCtx, &collider->base);
    for (element = collider->elements; element < collider->elements + collider->count; element++) {
        Collider_DestroyJntSphElement(globalCtx, element);
    }
    collider->count = 0;
    collider->elements = NULL;
    return 1;
}

/**
 * Sets up the ColliderJntSph using the values in src, sets it to the actor specified in src, and dynamically allocates
 * the element array. Uses default OT_TYPE1 and COLTYPE_HIT0. Unused.
 */
s32 Collider_SetJntSphToActor(GlobalContext* globalCtx, ColliderJntSph* dest, ColliderJntSphInitToActor* src) {
    ColliderJntSphElement* destElem;
    ColliderJntSphElementInit* srcElem;

    Collider_SetBaseToActor(globalCtx, &dest->base, &src->base);
    dest->count = src->count;
    dest->elements = ZeldaArena_MallocDebug(src->count * sizeof(ColliderJntSphElement), "../z_collision_check.c", 1443);

    if (dest->elements == NULL) {
        dest->count = 0;
        osSyncPrintf(VT_FGCOL(RED));
        // Can not.
        osSyncPrintf("ClObjJntSph_set():zelda_malloc()出来ません。\n");
        osSyncPrintf(VT_RST);
        return 0;
    }

    for (destElem = dest->elements, srcElem = src->elements; destElem < dest->elements + dest->count;
         destElem++, srcElem++) {
        Collider_InitJntSphElement(globalCtx, destElem);
        Collider_SetJntSphElement(globalCtx, destElem, srcElem);
    }
    return 1;
}

/**
 * Sets up the ColliderJntSph using the values in src and dynamically allocates the element array. Uses default
 * OT_TYPE1. Only used by En_Nwc, an unused and unfinished actor.
 */
s32 Collider_SetJntSphAllocType1(GlobalContext* globalCtx, ColliderJntSph* dest, Actor* actor,
                                 ColliderJntSphInitType1* src) {
    ColliderJntSphElement* destElem;
    ColliderJntSphElementInit* srcElem;

    Collider_SetBaseType1(globalCtx, &dest->base, actor, &src->base);
    dest->count = src->count;
    dest->elements = ZeldaArena_MallocDebug(src->count * sizeof(ColliderJntSphElement), "../z_collision_check.c", 1490);

    if (dest->elements == NULL) {
        dest->count = 0;
        osSyncPrintf(VT_FGCOL(RED));
        // Can not.
        osSyncPrintf("ClObjJntSph_set3():zelda_malloc_出来ません。\n");
        osSyncPrintf(VT_RST);
        return 0;
    }

    for (destElem = dest->elements, srcElem = src->elements; destElem < dest->elements + dest->count;
         destElem++, srcElem++) {
        Collider_InitJntSphElement(globalCtx, destElem);
        Collider_SetJntSphElement(globalCtx, destElem, srcElem);
    }
    return 1;
}

/**
 * Sets up the ColliderJntSph using the values in src and dynamically allocates the element array.
 * Unused.
 */
s32 Collider_SetJntSphAlloc(GlobalContext* globalCtx, ColliderJntSph* dest, Actor* actor, ColliderJntSphInit* src) {
    ColliderJntSphElement* destElem;
    ColliderJntSphElementInit* srcElem;

    Collider_SetBase(globalCtx, &dest->base, actor, &src->base);
    dest->count = src->count;
    dest->elements = ZeldaArena_MallocDebug(src->count * sizeof(ColliderJntSphElement), "../z_collision_check.c", 1551);

    if (dest->elements == NULL) {
        dest->count = 0;
        osSyncPrintf(VT_FGCOL(RED));
        // Can not.
        osSyncPrintf("ClObjJntSph_set5():zelda_malloc出来ません\n");
        osSyncPrintf(VT_RST);
        return 0;
    }
    for (destElem = dest->elements, srcElem = src->elements; destElem < dest->elements + dest->count;
         destElem++, srcElem++) {
        Collider_InitJntSphElement(globalCtx, destElem);
        Collider_SetJntSphElement(globalCtx, destElem, srcElem);
    }
    return 1;
}

/**
 * Sets up the ColliderJntSph using the values in src, placing the element array in elements.
 */
s32 Collider_SetJntSph(GlobalContext* globalCtx, ColliderJntSph* dest, Actor* actor, ColliderJntSphInit* src,
                       ColliderJntSphElement* elements) {
    ColliderJntSphElement* destElem;
    ColliderJntSphElementInit* srcElem;

    Collider_SetBase(globalCtx, &dest->base, actor, &src->base);
    dest->count = src->count;
    dest->elements = elements;

    if (dest->elements == NULL) {
        __assert("pclobj_jntsph->elem_tbl != NULL", "../z_collision_check.c", 1603);
    }
    for (destElem = dest->elements, srcElem = src->elements; destElem < dest->elements + dest->count;
         destElem++, srcElem++) {
        Collider_InitJntSphElement(globalCtx, destElem);
        Collider_SetJntSphElement(globalCtx, destElem, srcElem);
    }
    return 1;
}

/**
 * Resets the collider's AT collision flags.
 */
s32 Collider_ResetJntSphAT(GlobalContext* globalCtx, Collider* collider) {
    ColliderJntSphElement* element;
    ColliderJntSph* jntSph = (ColliderJntSph*)collider;

    Collider_ResetATBase(globalCtx, &jntSph->base);

    for (element = jntSph->elements; element < jntSph->elements + jntSph->count; element++) {
        Collider_ResetJntSphElementAT(globalCtx, element);
    }
    return 1;
}

/**
 * Resets the collider's AC collision flags.
 */
s32 Collider_ResetJntSphAC(GlobalContext* globalCtx, Collider* collider) {
    ColliderJntSphElement* element;
    ColliderJntSph* jntSph = (ColliderJntSph*)collider;

    Collider_ResetACBase(globalCtx, &jntSph->base);

    for (element = jntSph->elements; element < jntSph->elements + jntSph->count; element++) {
        Collider_ResetJntSphElementAC(globalCtx, element);
    }
    return 1;
}

/**
 * Resets the collider's OC collision flags.
 */
s32 Collider_ResetJntSphOC(GlobalContext* globalCtx, Collider* collider) {
    ColliderJntSphElement* element;
    ColliderJntSph* jntSph = (ColliderJntSph*)collider;

    Collider_ResetOCBase(globalCtx, &jntSph->base);

    for (element = jntSph->elements; element < jntSph->elements + jntSph->count; element++) {
        Collider_ResetJntSphElementOC(globalCtx, element);
    }
    return 1;
}

s32 Collider_InitCylinderDim(GlobalContext* globalCtx, Cylinder16* dim) {
    Cylinder16 init = { 0, 0, 0, { 0, 0, 0 } };

    *dim = init;
    return 1;
}

s32 Collider_DestroyCylinderDim(GlobalContext* globalCtx, Cylinder16* dim) {
    return 1;
}

s32 Collider_SetCylinderDim(GlobalContext* globalCtx, Cylinder16* dest, Cylinder16* src) {
    *dest = *src;
    return 1;
}

/**
 * Initializes a ColliderCylinder to default values
 */
s32 Collider_InitCylinder(GlobalContext* globalCtx, ColliderCylinder* collider) {
    Collider_InitBase(globalCtx, &collider->base);
    Collider_InitInfo(globalCtx, &collider->info);
    Collider_InitCylinderDim(globalCtx, &collider->dim);
    return 1;
}

/**
 * Destroys a ColliderCylinder
 */
s32 Collider_DestroyCylinder(GlobalContext* globalCtx, ColliderCylinder* collider) {
    Collider_DestroyBase(globalCtx, &collider->base);
    Collider_DestroyInfo(globalCtx, &collider->info);
    Collider_DestroyCylinderDim(globalCtx, &collider->dim);
    return 1;
}

/**
 * Sets up the ColliderCylinder using the values in src and sets it to the actor specified in src. Uses default OT_TYPE1
 * and COLTYPE_0. Used only by DekuJr, who sets it to himself anyways.
 */
s32 Collider_SetCylinderToActor(GlobalContext* globalCtx, ColliderCylinder* collider,
                                ColliderCylinderInitToActor* src) {
    Collider_SetBaseToActor(globalCtx, &collider->base, &src->base);
    Collider_SetInfo(globalCtx, &collider->info, &src->info);
    Collider_SetCylinderDim(globalCtx, &collider->dim, &src->dim);
    return 1;
}

/**
 * Sets up the ColliderCylinder using the values in src. Uses default OT_TYPE1
 */
s32 Collider_SetCylinderType1(GlobalContext* globalCtx, ColliderCylinder* collider, Actor* actor,
                              ColliderCylinderInitType1* src) {
    Collider_SetBaseType1(globalCtx, &collider->base, actor, &src->base);
    Collider_SetInfo(globalCtx, &collider->info, &src->info);
    Collider_SetCylinderDim(globalCtx, &collider->dim, &src->dim);
    return 1;
}

/**
 * Sets up the ColliderCylinder using the values in src.
 */
s32 Collider_SetCylinder(GlobalContext* globalCtx, ColliderCylinder* collider, Actor* actor,
                         ColliderCylinderInit* src) {
    Collider_SetBase(globalCtx, &collider->base, actor, &src->base);
    Collider_SetInfo(globalCtx, &collider->info, &src->info);
    Collider_SetCylinderDim(globalCtx, &collider->dim, &src->dim);
    return 1;
}

/**
 * Resets the collider's AT collision flags.
 */
s32 Collider_ResetCylinderAT(GlobalContext* globalCtx, Collider* collider) {
    ColliderCylinder* cylinder = (ColliderCylinder*)collider;

    Collider_ResetATBase(globalCtx, &cylinder->base);
    Collider_ResetATInfo(globalCtx, &cylinder->info);
    return 1;
}

/**
 * Resets the collider's AC collision flags.
 */
s32 Collider_ResetCylinderAC(GlobalContext* globalCtx, Collider* collider) {
    ColliderCylinder* cylinder = (ColliderCylinder*)collider;

    Collider_ResetACBase(globalCtx, &cylinder->base);
    Collider_ResetACInfo(globalCtx, &cylinder->info);
    return 1;
}

/**
 * Resets the collider's OC collision flags.
 */
s32 Collider_ResetCylinderOC(GlobalContext* globalCtx, Collider* collider) {
    ColliderCylinder* cylinder = (ColliderCylinder*)collider;

    Collider_ResetOCBase(globalCtx, &cylinder->base);
    Collider_ResetOCInfo(globalCtx, &cylinder->info);
    return 1;
}

s32 Collider_InitTrisElementDim(GlobalContext* globalCtx, TriNorm* dim) {
    static TriNorm init = {
        { { 0.0f, 0.0f, 0.0f }, { 0.0f, 0.0f, 0.0f }, { 0.0f, 0.0f, 0.0f } },
        { { 0.0f, 0.0f, 0.0f }, 0.0f },
    };

    *dim = init;
    return 1;
}

s32 Collider_DestroyTrisElementDim(GlobalContext* globalCtx, TriNorm* dim) {
    return 1;
}

s32 Collider_SetTrisElementDim(GlobalContext* globalCtx, TriNorm* dest, ColliderTrisElementDimInit* src) {
    Vec3f* destVtx;
    Vec3f* srcVtx;
    f32 nx;
    f32 ny;
    f32 nz;
    f32 originDist;

    for (destVtx = dest->vtx, srcVtx = src->vtx; destVtx < dest->vtx + 3; destVtx++, srcVtx++) {
        *destVtx = *srcVtx;
    }

    Math3D_DefPlane(&src->vtx[0], &src->vtx[1], &src->vtx[2], &nx, &ny, &nz, &originDist);

    dest->plane.normal.x = nx;
    dest->plane.normal.y = ny;
    dest->plane.normal.z = nz;
    dest->plane.originDist = originDist;
    return 1;
}

s32 Collider_InitTrisElement(GlobalContext* globalCtx, ColliderTrisElement* collider) {
    Collider_InitInfo(globalCtx, &collider->info);
    Collider_InitTrisElementDim(globalCtx, &collider->dim);
    return 1;
}

s32 Collider_DestroyTrisElement(GlobalContext* globalCtx, ColliderTrisElement* collider) {
    Collider_DestroyInfo(globalCtx, &collider->info);
    Collider_DestroyTrisElementDim(globalCtx, &collider->dim);
    return 1;
}

s32 Collider_SetTrisElement(GlobalContext* globalCtx, ColliderTrisElement* dest, ColliderTrisElementInit* src) {
    Collider_SetInfo(globalCtx, &dest->info, &src->info);
    Collider_SetTrisElementDim(globalCtx, &dest->dim, &src->dim);
    return 1;
}

s32 Collider_ResetTrisElementAT(GlobalContext* globalCtx, ColliderTrisElement* element) {
    Collider_ResetATInfo(globalCtx, &element->info);
    return 1;
}

s32 Collider_ResetTrisElementAC(GlobalContext* globalCtx, ColliderTrisElement* element) {
    Collider_ResetACInfo(globalCtx, &element->info);
    return 1;
}

s32 Collider_ResetTrisElementOC(GlobalContext* globalCtx, ColliderTrisElement* element) {
    Collider_ResetOCInfo(globalCtx, &element->info);
    return 1;
}

/**
 * Initializes a ColliderTris to default values
 */
s32 Collider_InitTris(GlobalContext* globalCtx, ColliderTris* tris) {
    Collider_InitBase(globalCtx, &tris->base);
    tris->count = 0;
    tris->elements = 0;
    return 1;
}

/**
 * Destroys a dynamically allocated ColliderTris
 * Unused
 */
s32 Collider_FreeTris(GlobalContext* globalCtx, ColliderTris* tris) {
    ColliderTrisElement* element;

    Collider_DestroyBase(globalCtx, &tris->base);
    for (element = tris->elements; element < tris->elements + tris->count; element++) {
        Collider_DestroyTrisElement(globalCtx, element);
    }

    tris->count = 0;
    if (tris->elements != NULL) {
        ZeldaArena_FreeDebug(tris->elements, "../z_collision_check.c", 2099);
    }
    tris->elements = NULL;
    return 1;
}

/**
 * Destroys a preallocated ColliderTris
 */
s32 Collider_DestroyTris(GlobalContext* globalCtx, ColliderTris* tris) {
    ColliderTrisElement* element;

    Collider_DestroyBase(globalCtx, &tris->base);
    for (element = tris->elements; element < tris->elements + tris->count; element++) {
        Collider_DestroyTrisElement(globalCtx, element);
    }

    tris->count = 0;
    tris->elements = NULL;
    return 1;
}

/**
 * Sets up the ColliderTris using the values in src and dynamically allocates the element array. Uses default OT_TYPE1
 * Unused.
 */
s32 Collider_SetTrisAllocType1(GlobalContext* globalCtx, ColliderTris* dest, Actor* actor, ColliderTrisInitType1* src) {
    ColliderTrisElement* destElem;
    ColliderTrisElementInit* srcElem;

    Collider_SetBaseType1(globalCtx, &dest->base, actor, &src->base);
    dest->count = src->count;
    dest->elements = ZeldaArena_MallocDebug(dest->count * sizeof(ColliderTrisElement), "../z_collision_check.c", 2156);
    if (dest->elements == NULL) {
        dest->count = 0;
        osSyncPrintf(VT_FGCOL(RED));
        // Can not.
        osSyncPrintf("ClObjTris_set3():zelda_malloc()出来ません\n");
        osSyncPrintf(VT_RST);
        return 0;
    }
    for (destElem = dest->elements, srcElem = src->elements; destElem < dest->elements + dest->count;
         destElem++, srcElem++) {
        Collider_InitTrisElement(globalCtx, destElem);
        Collider_SetTrisElement(globalCtx, destElem, srcElem);
    }
    return 1;
}

/**
 * Sets up the ColliderTris using the values in src and dynamically allocates the element array.
 * Unused
 */
s32 Collider_SetTrisAlloc(GlobalContext* globalCtx, ColliderTris* dest, Actor* actor, ColliderTrisInit* src) {
    ColliderTrisElement* destElem;
    ColliderTrisElementInit* srcElem;

    Collider_SetBase(globalCtx, &dest->base, actor, &src->base);
    dest->count = src->count;
    dest->elements = ZeldaArena_MallocDebug(dest->count * sizeof(ColliderTrisElement), "../z_collision_check.c", 2207);

    if (dest->elements == NULL) {
        osSyncPrintf(VT_FGCOL(RED));
        // Can not.
        osSyncPrintf("ClObjTris_set5():zelda_malloc出来ません\n");
        osSyncPrintf(VT_RST);
        dest->count = 0;
        return 0;
    }

    for (destElem = dest->elements, srcElem = src->elements; destElem < dest->elements + dest->count;
         destElem++, srcElem++) {
        Collider_InitTrisElement(globalCtx, destElem);
        Collider_SetTrisElement(globalCtx, destElem, srcElem);
    }
    return 1;
}

/**
 * Sets up the ColliderTris using the values in src, placing the element array in elements.
 */
s32 Collider_SetTris(GlobalContext* globalCtx, ColliderTris* dest, Actor* actor, ColliderTrisInit* src,
                     ColliderTrisElement* elements) {
    ColliderTrisElement* destElem;
    ColliderTrisElementInit* srcElem;

    Collider_SetBase(globalCtx, &dest->base, actor, &src->base);
    dest->count = src->count;
    dest->elements = elements;

    if (dest->elements == NULL) {
        __assert("pclobj_tris->elem_tbl != NULL", "../z_collision_check.c", 2258);
    }

    for (destElem = dest->elements, srcElem = src->elements; destElem < dest->elements + dest->count;
         destElem++, srcElem++) {
        Collider_InitTrisElement(globalCtx, destElem);
        Collider_SetTrisElement(globalCtx, destElem, srcElem);
    }
    return 1;
}

/**
 * Resets the collider's AT collision flags.
 */
s32 Collider_ResetTrisAT(GlobalContext* globalCtx, Collider* collider) {
    ColliderTrisElement* element;
    ColliderTris* tris = (ColliderTris*)collider;

    Collider_ResetATBase(globalCtx, &tris->base);
    for (element = tris->elements; element < tris->elements + tris->count; element++) {
        Collider_ResetTrisElementAT(globalCtx, element);
    }
    return 1;
}

/**
 * Resets the collider's AC collision flags.
 */
s32 Collider_ResetTrisAC(GlobalContext* globalCtx, Collider* collider) {
    ColliderTrisElement* element;
    ColliderTris* tris = (ColliderTris*)collider;

    Collider_ResetACBase(globalCtx, &tris->base);
    for (element = tris->elements; element < tris->elements + tris->count; element++) {
        Collider_ResetTrisElementAC(globalCtx, element);
    }
    return 1;
}

/**
 * Resets the collider's OC collision flags.
 */
s32 Collider_ResetTrisOC(GlobalContext* globalCtx, Collider* collider) {
    ColliderTrisElement* element;
    ColliderTris* tris = (ColliderTris*)collider;

    Collider_ResetOCBase(globalCtx, &tris->base);
    for (element = tris->elements; element < tris->elements + tris->count; element++) {
        Collider_ResetTrisElementOC(globalCtx, element);
    }
    return 1;
}

s32 Collider_InitQuadDim(GlobalContext* globalCtx, ColliderQuadDim* dim) {
    static ColliderQuadDim init = {
        { { 0.0f, 0.0f, 0.0f }, { 0.0f, 0.0f, 0.0f }, { 0.0f, 0.0f, 0.0f }, { 0.0f, 0.0f, 0.0f } },
        { 0, 0, 0 },
        { 0, 0, 0 },
        1.0E38f,
    };

    *dim = init;
    return 1;
}

s32 Collider_DestroyQuadDim(GlobalContext* globalCtx, ColliderQuadDim* dim) {
    return 1;
}

s32 Collider_ResetQuadACDist(GlobalContext* globalCtx, ColliderQuadDim* dim) {
    dim->acDist = 1.0E38f;
    return 1;
}

void Collider_SetQuadMidpoints(ColliderQuadDim* dim) {
    dim->dcMid.x = (dim->quad[3].x + dim->quad[2].x) * 0.5f;
    dim->dcMid.y = (dim->quad[3].y + dim->quad[2].y) * 0.5f;
    dim->dcMid.z = (dim->quad[3].z + dim->quad[2].z) * 0.5f;
    dim->baMid.x = (dim->quad[1].x + dim->quad[0].x) * 0.5f;
    dim->baMid.y = (dim->quad[1].y + dim->quad[0].y) * 0.5f;
    dim->baMid.z = (dim->quad[1].z + dim->quad[0].z) * 0.5f;
}

s32 Collider_SetQuadDim(GlobalContext* globalCtx, ColliderQuadDim* dest, ColliderQuadDimInit* src) {
    dest->quad[0] = src->quad[0];
    dest->quad[1] = src->quad[1];
    dest->quad[2] = src->quad[2];
    dest->quad[3] = src->quad[3];
    Collider_SetQuadMidpoints(dest);
    return 1;
}

/**
 * Initializes a ColliderQuad to default values.
 */
s32 Collider_InitQuad(GlobalContext* globalCtx, ColliderQuad* collider) {
    Collider_InitBase(globalCtx, &collider->base);
    Collider_InitInfo(globalCtx, &collider->info);
    Collider_InitQuadDim(globalCtx, &collider->dim);
    return 1;
}

/**
 * Destroys a ColliderQuad.
 */
s32 Collider_DestroyQuad(GlobalContext* globalCtx, ColliderQuad* collider) {
    Collider_DestroyBase(globalCtx, &collider->base);
    Collider_DestroyInfo(globalCtx, &collider->info);
    Collider_DestroyQuadDim(globalCtx, &collider->dim);
    return 1;
}

/**
 * Sets up the ColliderQuad using the values in src. Uses the default OT_TYPE1
 */
s32 Collider_SetQuadType1(GlobalContext* globalCtx, ColliderQuad* collider, Actor* actor, ColliderQuadInitType1* src) {
    Collider_SetBaseType1(globalCtx, &collider->base, actor, &src->base);
    Collider_SetInfo(globalCtx, &collider->info, &src->info);
    Collider_SetQuadDim(globalCtx, &collider->dim, &src->dim);
    return 1;
}

/**
 * Sets up the ColliderQuad using the values in src.
 */
s32 Collider_SetQuad(GlobalContext* globalCtx, ColliderQuad* collider, Actor* actor, ColliderQuadInit* src) {
    Collider_SetBase(globalCtx, &collider->base, actor, &src->base);
    Collider_SetInfo(globalCtx, &collider->info, &src->info);
    Collider_SetQuadDim(globalCtx, &collider->dim, &src->dim);
    return 1;
}

/**
 * Resets the collider's AT collision flags.
 */
s32 Collider_ResetQuadAT(GlobalContext* globalCtx, Collider* collider) {
    ColliderQuad* quad = (ColliderQuad*)collider;

    Collider_ResetATBase(globalCtx, &quad->base);
    Collider_ResetATInfo(globalCtx, &quad->info);
    Collider_ResetQuadACDist(globalCtx, &quad->dim);
    return 1;
}

/**
 * Resets the collider's AC collision flags.
 */
s32 Collider_ResetQuadAC(GlobalContext* globalCtx, Collider* collider) {
    ColliderQuad* quad = (ColliderQuad*)collider;

    Collider_ResetACBase(globalCtx, &quad->base);
    Collider_ResetACInfo(globalCtx, &quad->info);
    return 1;
}

/**
 * Resets the collider's OC collision flags.
 */
s32 Collider_ResetQuadOC(GlobalContext* globalCtx, Collider* collider) {
    ColliderQuad* quad = (ColliderQuad*)collider;

    Collider_ResetOCBase(globalCtx, &quad->base);
    Collider_ResetOCInfo(globalCtx, &quad->info);
    return 1;
}

/**
 * For quad colliders with AT_NEAREST, resets the previous AC collider it hit if the current element is closer,
 * otherwise returns false. Used on player AT colliders to prevent multiple collisions from registering.
 */
s32 Collider_QuadSetNearestAC(GlobalContext* globalCtx, ColliderQuad* quad, Vec3f* hitPos) {
    f32 acDist;
    Vec3f dcMid;

    if (!(quad->info.toucherFlags & TOUCH_NEAREST)) {
        return true;
    }
    Math_Vec3s_ToVec3f(&dcMid, &quad->dim.dcMid);
    acDist = Math3D_Vec3fDistSq(&dcMid, hitPos);
    if (acDist < quad->dim.acDist) {
        quad->dim.acDist = acDist;
        if (quad->info.atHit != NULL) {
            Collider_ResetACBase(globalCtx, quad->info.atHit);
        }
        if (quad->info.atHitInfo != NULL) {
            Collider_ResetACInfo(globalCtx, quad->info.atHitInfo);
        }
        return true;
    }
    return false;
}

/**
 * Initializes an OcLine to default values
 * OcLines are entirely unused.
 */
s32 Collider_InitLine(GlobalContext* globalCtx, OcLine* line) {
    Vec3f init = { 0.0f, 0.0f, 0.0f };

    Math_Vec3f_Copy(&line->line.a, &init);
    Math_Vec3f_Copy(&line->line.b, &init);
    return 1;
}

/**
 * Destroys an OcLine
 * OcLines are entirely unused.
 */
s32 Collider_DestroyLine(GlobalContext* globalCtx, OcLine* line) {
    return 1;
}

/**
 * Sets up an OcLine with endpoints a and b.
 * OcLines are entirely unused.
 */
s32 Collider_SetLinePoints(GlobalContext* GlobalContext, OcLine* ocLine, Vec3f* a, Vec3f* b) {
    Math_Vec3f_Copy(&ocLine->line.a, a);
    Math_Vec3f_Copy(&ocLine->line.b, b);
    return 1;
}

/**
 * Sets up an OcLine using the values in src.
 * OcLines are entirely unused.
 */
s32 Collider_SetLine(GlobalContext* globalCtx, OcLine* dest, OcLine* src) {
    dest->ocFlags = src->ocFlags;
    Collider_SetLinePoints(globalCtx, dest, &src->line.a, &src->line.b);
    return 1;
}

/**
 * Resets the OcLine's collision flags.
 * OcLines are entirely unused.
 */
s32 Collider_ResetLineOC(GlobalContext* globalCtx, OcLine* line) {
    line->ocFlags &= ~OCLINE_HIT;
    return 1;
}

/**
 * Initializes CollisionCheckContext. Clears all collider arrays, disables SAC, and sets flags for drawing colliders.
 */
void CollisionCheck_InitContext(GlobalContext* globalCtx, CollisionCheckContext* colChkCtx) {
    colChkCtx->sacFlags = 0;
    CollisionCheck_ClearContext(globalCtx, colChkCtx);
    AREG(21) = true;
    AREG(22) = true;
    AREG(23) = true;
}

void CollisionCheck_DestroyContext(GlobalContext* globalCtx, CollisionCheckContext* colChkCtx) {
}

/**
 * Clears all collider lists in CollisionCheckContext when not in SAC mode.
 */
void CollisionCheck_ClearContext(GlobalContext* globalCtx, CollisionCheckContext* colChkCtx) {
    Collider** col;
    OcLine** line;

    if (!(colChkCtx->sacFlags & 1)) {
        colChkCtx->colATcount = 0;
        colChkCtx->colACcount = 0;
        colChkCtx->colOCcount = 0;
        colChkCtx->colLineCount = 0;
        for (col = colChkCtx->colAT; col < colChkCtx->colAT + COLLISION_CHECK_AT_MAX; col++) {
            *col = NULL;
        }

        for (col = colChkCtx->colAC; col < colChkCtx->colAC + COLLISION_CHECK_AC_MAX; col++) {
            *col = NULL;
        }

        for (col = colChkCtx->colOC; col < colChkCtx->colOC + COLLISION_CHECK_OC_MAX; col++) {
            *col = NULL;
        }

        for (line = colChkCtx->colLine; line < colChkCtx->colLine + COLLISION_CHECK_OC_LINE_MAX; line++) {
            *line = NULL;
        }
    }
}

/**
 * Enables SAC, an alternate collision check mode that allows direct management of collider lists. Unused.
 */
void CollisionCheck_EnableSAC(GlobalContext* globalCtx, CollisionCheckContext* colChkCtx) {
    colChkCtx->sacFlags |= AC_ON;
}

/**
 * Disables SAC, an alternate collision check mode that allows direct management of collider lists. Unused.
 */
void CollisionCheck_DisableSAC(GlobalContext* globalCtx, CollisionCheckContext* colChkCtx) {
    colChkCtx->sacFlags &= ~AC_ON;
}

/**
 * Draws a collider of any shape.
 * Math3D_DrawSphere and Math3D_DrawCylinder are noops, so JntSph and Cylinder are not drawn.
 */
void Collider_Draw(GlobalContext* globalCtx, Collider* collider) {
    ColliderJntSph* jntSph;
    ColliderCylinder* cylinder;
    ColliderTris* tris;
    ColliderQuad* quad;
    s32 i;

    if (collider == NULL) {
        return;
    }
    switch (collider->shape) {
        case COLSHAPE_JNTSPH:
            jntSph = (ColliderJntSph*)collider;
            for (i = 0; i < jntSph->count; i++) {
                Math3D_DrawSphere(globalCtx, &jntSph->elements[i].dim.worldSphere);
            }
            break;
        case COLSHAPE_CYLINDER:
            cylinder = (ColliderCylinder*)collider;
            Math3D_DrawCylinder(globalCtx, &cylinder->dim);
            break;
        case COLSHAPE_TRIS:
            tris = (ColliderTris*)collider;
            for (i = 0; i < tris->count; i++) {
                Collider_DrawRedPoly(globalCtx->state.gfxCtx, &tris->elements[i].dim.vtx[0],
                                     &tris->elements[i].dim.vtx[1], &tris->elements[i].dim.vtx[2]);
            }
            break;
        case COLSHAPE_QUAD:
            quad = (ColliderQuad*)collider;
            Collider_DrawRedPoly(globalCtx->state.gfxCtx, &quad->dim.quad[2], &quad->dim.quad[3], &quad->dim.quad[1]);
            Collider_DrawRedPoly(globalCtx->state.gfxCtx, &quad->dim.quad[1], &quad->dim.quad[0], &quad->dim.quad[2]);
            break;
    }
}

/**
 * Draws collision if AREG(15) and other AREGs are set. AREG(21) draws AT colliders, AREG(22) draws AC colliders,
 * AREG(23) draws OC colliders, AREG(24) draws dynapolys, and AREG(25) draws bg polys
 */
void CollisionCheck_DrawCollision(GlobalContext* globalCtx, CollisionCheckContext* colChkCtx) {
    Collider* collider;
    s32 i;

    if (AREG(15)) {
        if (AREG(21)) {
            for (i = 0; i < colChkCtx->colATcount; i++) {
                Collider_Draw(globalCtx, colChkCtx->colAT[i]);
            }
        }
        if (AREG(22)) {
            for (i = 0; i < colChkCtx->colACcount; i++) {
                Collider_Draw(globalCtx, colChkCtx->colAC[i]);
            }
        }
        if (AREG(23)) {
            for (i = 0; i < colChkCtx->colOCcount; i++) {
                collider = colChkCtx->colOC[i];
                if (collider->ocFlags & OC_ON) {
                    Collider_Draw(globalCtx, collider);
                }
            }
        }
        if (AREG(24)) {
            BgCheck_DrawDynaCollision(globalCtx, &globalCtx->colCtx);
        }
        if (AREG(25)) {
            BgCheck_DrawStaticCollision(globalCtx, &globalCtx->colCtx);
        }
    }
}

static ColChkResetFunc sATResetFuncs[] = {
    Collider_ResetJntSphAT,
    Collider_ResetCylinderAT,
    Collider_ResetTrisAT,
    Collider_ResetQuadAT,
};

/**
 * Sets collider as an AT (attack) for the current frame, which will be checked against ACs (attack colliders)
 * The last argument takes a Collider, so pass collider.base rather than the raw collider.
 */
s32 CollisionCheck_SetAT(GlobalContext* globalCtx, CollisionCheckContext* colChkCtx, Collider* collider) {
    s32 index;

    if (func_800C0D28(globalCtx) == 1) {
        return -1;
    }
    if (!(collider->shape <= COLSHAPE_QUAD)) {
        __assert("pcl_obj->data_type <= CL_DATA_LBL_SWRD", "../z_collision_check.c", 2997);
    }
    sATResetFuncs[collider->shape](globalCtx, collider);
    if (collider->actor != NULL && collider->actor->update == NULL) {
        return -1;
    }
    if (colChkCtx->colATcount >= COLLISION_CHECK_AT_MAX) {
        // Index exceeded and cannot add more
        osSyncPrintf("CollisionCheck_setAT():インデックスがオーバーして追加不能\n");
        return -1;
    }
    if (colChkCtx->sacFlags & 1) {
        return -1;
    }
    index = colChkCtx->colATcount;
    colChkCtx->colAT[colChkCtx->colATcount++] = collider;
    return index;
}

/**
 * Unused. Sets collider as an AT (attack) for the current frame, which will be checked against ACs (attack colliders).
 * If CollisionCheck_SAC is enabled, the collider will be inserted into the list at the specified index, otherwise it
 * will be inserted into the next slot
 */
s32 CollisionCheck_SetAT_SAC(GlobalContext* globalCtx, CollisionCheckContext* colChkCtx, Collider* collider,
                             s32 index) {

    if (!(collider->shape <= COLSHAPE_QUAD)) {
        __assert("pcl_obj->data_type <= CL_DATA_LBL_SWRD", "../z_collision_check.c", 3037);
    }
    if (func_800C0D28(globalCtx) == 1) {
        return -1;
    }
    sATResetFuncs[collider->shape](globalCtx, collider);
    if (collider->actor != NULL && collider->actor->update == NULL) {
        return -1;
    }
    if (colChkCtx->sacFlags & 1) {
        if (!(index < colChkCtx->colATcount)) {
            // You are trying to register a location that is larger than the total number of data.
            osSyncPrintf("CollisionCheck_setAT_SAC():全データ数より大きいところに登録しようとしている。\n");
            return -1;
        }
        colChkCtx->colAT[index] = collider;
    } else {
        if (!(colChkCtx->colATcount < COLLISION_CHECK_AT_MAX)) {
            // Index exceeded and cannot add more
            osSyncPrintf("CollisionCheck_setAT():インデックスがオーバーして追加不能\n");
            return -1;
        }
        index = colChkCtx->colATcount;
        colChkCtx->colAT[colChkCtx->colATcount++] = collider;
    }
    return index;
}

static ColChkResetFunc sACResetFuncs[] = {
    Collider_ResetJntSphAC,
    Collider_ResetCylinderAC,
    Collider_ResetTrisAC,
    Collider_ResetQuadAC,
};

/**
 * Sets collider as an AC (attack collider) for the current frame, allowing it to detect ATs (attacks)
 * The last argument takes a Collider, so pass collider.base rather than the raw collider.
 */
s32 CollisionCheck_SetAC(GlobalContext* globalCtx, CollisionCheckContext* colChkCtx, Collider* collider) {
    s32 index;

    if (func_800C0D28(globalCtx) == 1) {
        return -1;
    }
    if (!(collider->shape <= COLSHAPE_QUAD)) {
        __assert("pcl_obj->data_type <= CL_DATA_LBL_SWRD", "../z_collision_check.c", 3114);
    }
    sACResetFuncs[collider->shape](globalCtx, collider);
    if (collider->actor != NULL && collider->actor->update == NULL) {
        return -1;
    }
    if (colChkCtx->colACcount >= COLLISION_CHECK_AC_MAX) {
        // Index exceeded and cannot add more
        osSyncPrintf("CollisionCheck_setAC():インデックスがオーバして追加不能\n");
        return -1;
    }
    if (colChkCtx->sacFlags & 1) {
        return -1;
    }
    index = colChkCtx->colACcount;
    colChkCtx->colAC[colChkCtx->colACcount++] = collider;
    return index;
}

/**
 * Unused. Sets collider as an AC (attack collider) for the current frame, allowing it to detect ATs (attacks).
 * If CollisionCheck_SAC is enabled, the collider will be inserted into the list at the specified index, otherwise it
 * will be inserted into the next slot
 */
s32 CollisionCheck_SetAC_SAC(GlobalContext* globalCtx, CollisionCheckContext* colChkCtx, Collider* collider,
                             s32 index) {

    if (!(collider->shape <= COLSHAPE_QUAD)) {
        __assert("pcl_obj->data_type <= CL_DATA_LBL_SWRD", "../z_collision_check.c", 3153);
    }
    if (func_800C0D28(globalCtx) == 1) {
        return -1;
    }
    sACResetFuncs[collider->shape](globalCtx, collider);
    if (collider->actor != NULL && collider->actor->update == NULL) {
        return -1;
    }
    if (colChkCtx->sacFlags & 1) {
        if (!(index < colChkCtx->colACcount)) {
            // You are trying to register a location that is larger than the total number of data.
            osSyncPrintf("CollisionCheck_setAC_SAC():全データ数より大きいところに登録しようとしている。\n");
            return -1;
        }
        colChkCtx->colAC[index] = collider;
    } else {
        if (!(colChkCtx->colACcount < COLLISION_CHECK_AC_MAX)) {
            // Index exceeded and cannot add more
            osSyncPrintf("CollisionCheck_setAC():インデックスがオーバして追加不能\n");
            return -1;
        }
        index = colChkCtx->colACcount;
        colChkCtx->colAC[colChkCtx->colACcount++] = collider;
    }
    return index;
}

static ColChkResetFunc sOCResetFuncs[] = {
    Collider_ResetJntSphOC,
    Collider_ResetCylinderOC,
    Collider_ResetTrisOC,
    Collider_ResetQuadOC,
};

/**
 * Sets collider as an OC (object collider) for the current frame, allowing it to detect other OCs
 * The last argument takes a Collider, so pass collider.base rather than the raw collider.
 */
s32 CollisionCheck_SetOC(GlobalContext* globalCtx, CollisionCheckContext* colChkCtx, Collider* collider) {
    s32 index;

    if (func_800C0D28(globalCtx) == 1) {
        return -1;
    }
    if (!(collider->shape <= COLSHAPE_QUAD)) {
        __assert("pcl_obj->data_type <= CL_DATA_LBL_SWRD", "../z_collision_check.c", 3229);
    }
    sOCResetFuncs[collider->shape](globalCtx, collider);
    if (collider->actor != NULL && collider->actor->update == NULL) {
        return -1;
    }
    if (colChkCtx->colOCcount >= COLLISION_CHECK_OC_MAX) {
        // Index exceeded and cannot add more
        osSyncPrintf("CollisionCheck_setOC():インデックスがオーバして追加不能\n");
        return -1;
    }
    if (colChkCtx->sacFlags & 1) {
        return -1;
    }
    index = colChkCtx->colOCcount;
    colChkCtx->colOC[colChkCtx->colOCcount++] = collider;
    return index;
}

/**
 * Unused. Sets collider as an OC (object collider) for the current frame, allowing it to detect other OCs
 * If CollisionCheck_SAC is enabled, the collider will be inserted into the list at the specified index, otherwise it
 * will be inserted into the next slot
 */
s32 CollisionCheck_SetOC_SAC(GlobalContext* globalCtx, CollisionCheckContext* colChkCtx, Collider* collider,
                             s32 index) {

    if (func_800C0D28(globalCtx) == 1) {
        return -1;
    }
    if (!(collider->shape <= COLSHAPE_QUAD)) {
        __assert("pcl_obj->data_type <= CL_DATA_LBL_SWRD", "../z_collision_check.c", 3274);
    }
    sOCResetFuncs[collider->shape](globalCtx, collider);
    if (collider->actor != NULL && collider->actor->update == NULL) {
        return -1;
    }
    if (colChkCtx->sacFlags & 1) {
        if (!(index < colChkCtx->colOCcount)) {
            // You are trying to register a location that is larger than the total number of data.
            osSyncPrintf("CollisionCheck_setOC_SAC():全データ数より大きいところに登録しようとしている。\n");
            return -1;
        }
        //! @bug Should be colOC
        colChkCtx->colAT[index] = collider;
    } else {
        if (!(colChkCtx->colOCcount < COLLISION_CHECK_OC_MAX)) {
            // Index exceeded and cannot add more
            osSyncPrintf("CollisionCheck_setOC():インデックスがオーバして追加不能\n");
            return -1;
        }
        index = colChkCtx->colOCcount;
        colChkCtx->colOC[colChkCtx->colOCcount++] = collider;
    }
    return index;
}

/**
 * Sets a line as an OC collider for this frame.
 * OC lines are entirely unused, and do not even have collision check functions.
 */
s32 CollisionCheck_SetOCLine(GlobalContext* globalCtx, CollisionCheckContext* colChkCtx, OcLine* collider) {
    s32 index;

    if (func_800C0D28(globalCtx) == 1) {
        return -1;
    }
    Collider_ResetLineOC(globalCtx, collider);
    if (!(colChkCtx->colLineCount < COLLISION_CHECK_OC_LINE_MAX)) {
        // Index exceeded and cannot add more
        osSyncPrintf("CollisionCheck_setOCLine():インデックスがオーバして追加不能\n");
        return -1;
    }
    index = colChkCtx->colLineCount;
    colChkCtx->colLine[colChkCtx->colLineCount++] = collider;
    return index;
}

/**
 * Skips AT elements that are off.
 */
s32 CollisionCheck_SkipTouch(ColliderInfo* info) {
    if (!(info->toucherFlags & TOUCH_ON)) {
        return 1;
    }
    return 0;
}

/**
 * Skips AC elements that are off.
 */
s32 CollisionCheck_SkipBump(ColliderInfo* info) {
    if (!(info->bumperFlags & BUMP_ON)) {
        return 1;
    }
    return 0;
}

/**
 * If the AT element has no dmgFlags in common with the AC element, no collision happens.
 */
s32 CollisionCheck_NoSharedFlags(ColliderInfo* atInfo, ColliderInfo* acInfo) {
    if (!(atInfo->toucher.dmgFlags & acInfo->bumper.dmgFlags)) {
        return 1;
    }
    return 0;
}

/**
 * Spawns no blood drops.
 * Used by collider types HIT1, HIT3, HIT5, METAL, NONE, WOOD, HARD, and TREE
 */
void CollisionCheck_NoBlood(GlobalContext* globalCtx, Collider* collider, Vec3f* v) {
}

<<<<<<< HEAD
/**
 * Spawns blue blood drops.
 * Used by collider types HIT0 and HIT8.
 */
void CollisionCheck_BlueBlood(GlobalContext* globalCtx, Collider* collider, Vec3f* v) {
=======
// Blue EffectSpark
void func_8005DFAC(GlobalContext* globalCtx, Collider* collider, Vec3f* pos) {
>>>>>>> 1ff2f0f8
    static EffectSparkInit D_8015D8A0;
    s32 bloodIndex;

<<<<<<< HEAD
    D_8015D8A0.position.x = v->x;
    D_8015D8A0.position.y = v->y;
    D_8015D8A0.position.z = v->z;
=======
    D_8015D8A0.position.x = (s32)pos->x;
    D_8015D8A0.position.y = (s32)pos->y;
    D_8015D8A0.position.z = (s32)pos->z;
>>>>>>> 1ff2f0f8
    D_8015D8A0.uDiv = 5;
    D_8015D8A0.vDiv = 5;
    D_8015D8A0.colorStart[0].r = 10;
    D_8015D8A0.colorStart[0].g = 10;
    D_8015D8A0.colorStart[0].b = 200;
    D_8015D8A0.colorStart[0].a = 255;
    D_8015D8A0.colorStart[1].r = 0;
    D_8015D8A0.colorStart[1].g = 0;
    D_8015D8A0.colorStart[1].b = 128;
    D_8015D8A0.colorStart[1].a = 255;
    D_8015D8A0.colorStart[2].r = 0;
    D_8015D8A0.colorStart[2].g = 0;
    D_8015D8A0.colorStart[2].b = 128;
    D_8015D8A0.colorStart[2].a = 255;
    D_8015D8A0.colorStart[3].r = 0;
    D_8015D8A0.colorStart[3].g = 0;
    D_8015D8A0.colorStart[3].b = 128;
    D_8015D8A0.colorStart[3].a = 255;
    D_8015D8A0.colorEnd[0].r = 0;
    D_8015D8A0.colorEnd[0].g = 0;
    D_8015D8A0.colorEnd[0].b = 32;
    D_8015D8A0.colorEnd[0].a = 0;
    D_8015D8A0.colorEnd[1].r = 0;
    D_8015D8A0.colorEnd[1].g = 0;
    D_8015D8A0.colorEnd[1].b = 32;
    D_8015D8A0.colorEnd[1].a = 0;
    D_8015D8A0.colorEnd[2].r = 0;
    D_8015D8A0.colorEnd[2].g = 0;
    D_8015D8A0.colorEnd[2].b = 64;
    D_8015D8A0.colorEnd[2].a = 0;
    D_8015D8A0.colorEnd[3].r = 0;
    D_8015D8A0.colorEnd[3].g = 0;
    D_8015D8A0.colorEnd[3].b = 64;
    D_8015D8A0.colorEnd[3].a = 0;
    D_8015D8A0.timer = 0;
    D_8015D8A0.duration = 16;
    D_8015D8A0.speed = 8.0f;
    D_8015D8A0.gravity = -1.0f;

    Effect_Add(globalCtx, &bloodIndex, EFFECT_SPARK, 0, 1, &D_8015D8A0);
}

<<<<<<< HEAD
/**
 * Spawns green blood drops.
 * Used by collider types HIT2 and HIT6. No actor has type HIT2.
 */
void CollisionCheck_GreenBlood(GlobalContext* globalCtx, Collider* collider, Vec3f* v) {
=======
// Green EffectSpark
void func_8005E10C(GlobalContext* globalCtx, Collider* collider, Vec3f* pos) {
>>>>>>> 1ff2f0f8
    static EffectSparkInit D_8015DD68;
    s32 bloodIndex;

<<<<<<< HEAD
    D_8015DD68.position.x = v->x;
    D_8015DD68.position.y = v->y;
    D_8015DD68.position.z = v->z;
=======
    D_8015DD68.position.x = (s32)pos->x;
    D_8015DD68.position.y = (s32)pos->y;
    D_8015DD68.position.z = (s32)pos->z;
>>>>>>> 1ff2f0f8
    D_8015DD68.uDiv = 5;
    D_8015DD68.vDiv = 5;
    D_8015DD68.colorStart[0].r = 10;
    D_8015DD68.colorStart[0].g = 200;
    D_8015DD68.colorStart[0].b = 10;
    D_8015DD68.colorStart[0].a = 255;
    D_8015DD68.colorStart[1].r = 0;
    D_8015DD68.colorStart[1].g = 128;
    D_8015DD68.colorStart[1].b = 0;
    D_8015DD68.colorStart[1].a = 255;
    D_8015DD68.colorStart[2].r = 0;
    D_8015DD68.colorStart[2].g = 128;
    D_8015DD68.colorStart[2].b = 0;
    D_8015DD68.colorStart[2].a = 255;
    D_8015DD68.colorStart[3].r = 0;
    D_8015DD68.colorStart[3].g = 128;
    D_8015DD68.colorStart[3].b = 0;
    D_8015DD68.colorStart[3].a = 255;
    D_8015DD68.colorEnd[0].r = 0;
    D_8015DD68.colorEnd[0].g = 32;
    D_8015DD68.colorEnd[0].b = 0;
    D_8015DD68.colorEnd[0].a = 0;
    D_8015DD68.colorEnd[1].r = 0;
    D_8015DD68.colorEnd[1].g = 32;
    D_8015DD68.colorEnd[1].b = 0;
    D_8015DD68.colorEnd[1].a = 0;
    D_8015DD68.colorEnd[2].r = 0;
    D_8015DD68.colorEnd[2].g = 64;
    D_8015DD68.colorEnd[2].b = 0;
    D_8015DD68.colorEnd[2].a = 0;
    D_8015DD68.colorEnd[3].r = 0;
    D_8015DD68.colorEnd[3].g = 64;
    D_8015DD68.colorEnd[3].b = 0;
    D_8015DD68.colorEnd[3].a = 0;
    D_8015DD68.timer = 0;
    D_8015DD68.duration = 16;
    D_8015DD68.speed = 8.0f;
    D_8015DD68.gravity = -1.0f;

    Effect_Add(globalCtx, &bloodIndex, EFFECT_SPARK, 0, 1, &D_8015DD68);
}

/**
 * Spawns a burst of water.
 * Used by collider type HIT4, which no actor has.
 */
void CollisionCheck_WaterBurst(GlobalContext* globalCtx, Collider* collider, Vec3f* pos) {
    EffectSsSibuki_SpawnBurst(globalCtx, pos);
    CollisionCheck_SpawnWaterDroplets(globalCtx, pos);
}

/**
 * Spawns red blood drops.
 * Used by collider type HIT7, which no actor has.
 */
void CollisionCheck_RedBlood(GlobalContext* globalCtx, Collider* collider, Vec3f* v) {
    CollisionCheck_SpawnRedBlood(globalCtx, v);
}

/**
 * Spawns red blood drops.
 * Unused.
 */
void CollisionCheck_RedBloodUnused(GlobalContext* globalCtx, Collider* collider, Vec3f* v) {
    CollisionCheck_SpawnRedBlood(globalCtx, v);
}

/**
 * Plays sound effects and displays hitmarks for solid-type AC colliders (METAL, WOOD, HARD, and TREE)
 */
void CollisionCheck_HitSolid(GlobalContext* globalCtx, ColliderInfo* info, Collider* collider, Vec3f* hitPos) {
    s32 flags;

    flags = info->toucherFlags & (3 << 3);
    if (flags == TOUCH_SFX_NORMAL && collider->colType != COLTYPE_METAL) {
        EffectSsHitMark_SpawnFixedScale(globalCtx, EFFECT_HITMARK_WHITE, hitPos);
        if (collider->actor == NULL) {
            Audio_PlaySoundGeneral(NA_SE_IT_SHIELD_BOUND, &D_801333D4, 4, &D_801333E0, &D_801333E0, &D_801333E8);
        } else {
            Audio_PlaySoundGeneral(NA_SE_IT_SHIELD_BOUND, &collider->actor->projectedPos, 4, &D_801333E0, &D_801333E0,
                                   &D_801333E8);
        }
    } else if (flags == TOUCH_SFX_NORMAL) { // collider->colType == COLTYPE_METAL
        EffectSsHitMark_SpawnFixedScale(globalCtx, EFFECT_HITMARK_METAL, hitPos);
        if (collider->actor == NULL) {
            CollisionCheck_ShieldParticlesMetal(globalCtx, hitPos);
        } else {
            CollisionCheck_ShieldParticlesMetalSound(globalCtx, hitPos, &collider->actor->projectedPos);
        }
    } else if (flags == TOUCH_SFX_HARD) {
        EffectSsHitMark_SpawnFixedScale(globalCtx, EFFECT_HITMARK_WHITE, hitPos);
        if (collider->actor == NULL) {
            Audio_PlaySoundGeneral(NA_SE_IT_SHIELD_BOUND, &D_801333D4, 4, &D_801333E0, &D_801333E0, &D_801333E8);
        } else {
            Audio_PlaySoundGeneral(NA_SE_IT_SHIELD_BOUND, &collider->actor->projectedPos, 4, &D_801333E0, &D_801333E0,
                                   &D_801333E8);
        }
    } else if (flags == TOUCH_SFX_WOOD) {
        EffectSsHitMark_SpawnFixedScale(globalCtx, EFFECT_HITMARK_DUST, hitPos);
        if (collider->actor == NULL) {
            Audio_PlaySoundGeneral(NA_SE_IT_REFLECTION_WOOD, &D_801333D4, 4, &D_801333E0, &D_801333E0, &D_801333E8);
        } else {
            Audio_PlaySoundGeneral(NA_SE_IT_REFLECTION_WOOD, &collider->actor->projectedPos, 4, &D_801333E0,
                                   &D_801333E0, &D_801333E8);
        }
    }
}

/**
 * Plays a hit sound effect for AT colliders attached to Player based on the AC element's elemType.
 */
s32 CollisionCheck_SwordHitAudio(Collider* at, ColliderInfo* acInfo) {
    if (at->actor != NULL && at->actor->type == ACTORTYPE_PLAYER) {
        if (acInfo->elemType == ELEMTYPE_UNK0) {
            Audio_PlaySoundGeneral(NA_SE_IT_SWORD_STRIKE, &at->actor->projectedPos, 4, &D_801333E0, &D_801333E0,
                                   &D_801333E8);
        } else if (acInfo->elemType == ELEMTYPE_UNK1) {
            Audio_PlaySoundGeneral(NA_SE_IT_SWORD_STRIKE_HARD, &at->actor->projectedPos, 4, &D_801333E0, &D_801333E0,
                                   &D_801333E8);
        } else if (acInfo->elemType == ELEMTYPE_UNK2) {
            Audio_PlaySoundGeneral(NA_SE_PL_WALK_GROUND - SFX_FLAG, &at->actor->projectedPos, 4, &D_801333E0,
                                   &D_801333E0, &D_801333E8);
        } else if (acInfo->elemType == ELEMTYPE_UNK3) {
            Audio_PlaySoundGeneral(NA_SE_PL_WALK_GROUND - SFX_FLAG, &at->actor->projectedPos, 4, &D_801333E0,
                                   &D_801333E0, &D_801333E8);
        }
    }
    return 1;
}

static ColChkBloodFunc sBloodFuncs[] = {
    CollisionCheck_NoBlood,    CollisionCheck_BlueBlood, CollisionCheck_GreenBlood,
    CollisionCheck_WaterBurst, CollisionCheck_RedBlood,  CollisionCheck_RedBloodUnused,
};
static HitInfo sHitInfo[] = {
    { BLUE_BLOOD, HIT_WHITE }, { NO_BLOOD, HIT_DUST },  { GREEN_BLOOD, HIT_DUST },  { NO_BLOOD, HIT_WHITE },
    { WATER_BURST, HIT_NONE }, { NO_BLOOD, HIT_RED },   { GREEN_BLOOD, HIT_WHITE }, { RED_BLOOD, HIT_WHITE },
    { BLUE_BLOOD, HIT_RED },   { NO_BLOOD, HIT_SOLID }, { NO_BLOOD, HIT_NONE },     { NO_BLOOD, HIT_SOLID },
    { NO_BLOOD, HIT_SOLID },   { NO_BLOOD, HIT_WOOD },
};

/**
 * Handles hitmarks, blood, and sound effects for each AC collision, determined by the AC collider's colType
 */
void CollisionCheck_HitEffects(GlobalContext* globalCtx, Collider* at, ColliderInfo* atInfo, Collider* ac,
                               ColliderInfo* acInfo, Vec3f* hitPos) {
    if (acInfo->bumperFlags & BUMP_NO_HITMARK) {
        return;
    }
    if (!(atInfo->toucherFlags & TOUCH_AT_HITMARK) && atInfo->toucherFlags & TOUCH_DREW_HITMARK) {
        return;
    }
    if (ac->actor != NULL) {
        sBloodFuncs[sHitInfo[ac->colType].blood](globalCtx, ac, hitPos);
    }
    if (ac->actor != NULL) {
        if (sHitInfo[ac->colType].effect == HIT_SOLID) {
            CollisionCheck_HitSolid(globalCtx, atInfo, ac, hitPos);
        } else if (sHitInfo[ac->colType].effect == HIT_WOOD) {
            if (at->actor == NULL) {
                CollisionCheck_SpawnShieldParticles(globalCtx, hitPos);
                Audio_PlaySoundGeneral(NA_SE_IT_REFLECTION_WOOD, &D_801333D4, 4, &D_801333E0, &D_801333E0, &D_801333E8);
            } else {
                CollisionCheck_ShieldParticlesWood(globalCtx, hitPos, &at->actor->projectedPos);
            }
        } else if (sHitInfo[ac->colType].effect != HIT_NONE) {
            EffectSsHitMark_SpawnFixedScale(globalCtx, sHitInfo[ac->colType].effect, hitPos);
            if (!(acInfo->bumperFlags & BUMP_NO_SWORD_SFX)) {
                CollisionCheck_SwordHitAudio(at, acInfo);
            }
        }
    } else {
        EffectSsHitMark_SpawnFixedScale(globalCtx, EFFECT_HITMARK_WHITE, hitPos);
        if (ac->actor == NULL) {
            Audio_PlaySoundGeneral(NA_SE_IT_SHIELD_BOUND, &D_801333D4, 4, &D_801333E0, &D_801333E0, &D_801333E8);
        } else {
            Audio_PlaySoundGeneral(NA_SE_IT_SHIELD_BOUND, &ac->actor->projectedPos, 4, &D_801333E0, &D_801333E0,
                                   &D_801333E8);
        }
    }
}

/**
 * Sets the flags to indicate an attack bounced off an AC_HARD collider.
 */
void CollisionCheck_SetBounce(Collider* at, Collider* ac) {
    at->atFlags |= AT_BOUNCED;
    ac->acFlags |= AC_BOUNCED;
}

/**
 * Performs the AC collision between the AT element and AC element that collided.
 */
s32 CollisionCheck_SetATvsAC(GlobalContext* globalCtx, Collider* at, ColliderInfo* atInfo, Vec3f* atPos, Collider* ac,
                             ColliderInfo* acInfo, Vec3f* acPos, Vec3f* hitPos) {

    if (ac->acFlags & AC_HARD && at->actor != NULL && ac->actor != NULL) {
        CollisionCheck_SetBounce(at, ac);
    }
    if (!(acInfo->bumperFlags & BUMP_NO_AT_INFO)) {
        at->atFlags |= AT_HIT;
        at->at = ac->actor;
        atInfo->atHit = ac;
        atInfo->atHitInfo = acInfo;
        atInfo->toucherFlags |= TOUCH_HIT;
        if (at->actor != NULL) {
            at->actor->colChkInfo.atHitEffect = acInfo->bumper.effect;
        }
    }
    ac->acFlags |= AC_HIT;
    ac->ac = at->actor;
    acInfo->acHit = at;
    acInfo->acHitInfo = atInfo;
    acInfo->bumperFlags |= BUMP_HIT;
    if (ac->actor != NULL) {
        ac->actor->colChkInfo.acHitEffect = atInfo->toucher.effect;
    }
    acInfo->bumper.hitPos.x = hitPos->x;
    acInfo->bumper.hitPos.y = hitPos->y;
    acInfo->bumper.hitPos.z = hitPos->z;
    if (!(atInfo->toucherFlags & TOUCH_AT_HITMARK) && ac->colType != COLTYPE_METAL && ac->colType != COLTYPE_WOOD &&
        ac->colType != COLTYPE_HARD) {
        acInfo->bumperFlags |= BUMP_DRAW_HITMARK;
    } else {
        CollisionCheck_HitEffects(globalCtx, at, atInfo, ac, acInfo, hitPos);
        atInfo->toucherFlags |= TOUCH_DREW_HITMARK;
    }
    return 1;
}

/**
 * AC overlap check. Calculates the center of each collider element and the point of contact.
 */
void CollisionCheck_AC_JntSphVsJntSph(GlobalContext* globalCtx, CollisionCheckContext* colChkCtx, Collider* colAT,
                                      Collider* colAC) {
    ColliderJntSph* at = (ColliderJntSph*)colAT;
    ColliderJntSphElement* atItem;
    ColliderJntSph* ac = (ColliderJntSph*)colAC;
    ColliderJntSphElement* acElem;
    f32 overlapSize;
    f32 centerDist;

    if (at->count > 0 && at->elements != NULL && ac->count > 0 && ac->elements != NULL) {
        for (atItem = at->elements; atItem < at->elements + at->count; atItem++) {
            if (CollisionCheck_SkipTouch(&atItem->info) == 1) {
                continue;
            }
<<<<<<< HEAD
            for (acElem = ac->elements; acElem < ac->elements + ac->count; acElem++) {
                if (CollisionCheck_SkipBump(&acElem->info) == 1) {
                    continue;
=======
            if (Math3D_SphVsSphOverlapCenter(&lItem->dim.worldSphere, &rItem->dim.worldSphere, &sp8C, &sp88) == 1) {
                sp6C.x = lItem->dim.worldSphere.center.x;
                sp6C.y = lItem->dim.worldSphere.center.y;
                sp6C.z = lItem->dim.worldSphere.center.z;
                sp60.x = rItem->dim.worldSphere.center.x;
                sp60.y = rItem->dim.worldSphere.center.y;
                sp60.z = rItem->dim.worldSphere.center.z;
                if (!IS_ZERO(sp88)) {
                    temp_f0 = rItem->dim.worldSphere.radius / sp88;
                    sp78.x = (((sp6C.x - sp60.x) * temp_f0) + sp60.x);
                    sp78.y = (((sp6C.y - sp60.y) * temp_f0) + sp60.y);
                    sp78.z = (((sp6C.z - sp60.z) * temp_f0) + sp60.z);
                } else {
                    Math_Vec3f_Copy(&sp78, &sp6C);
>>>>>>> 1ff2f0f8
                }
                if (CollisionCheck_NoSharedFlags(&atItem->info, &acElem->info) == 1) {
                    continue;
                }
<<<<<<< HEAD
                if (Math3D_SphVsSphOverlapCenter(&atItem->dim.worldSphere, &acElem->dim.worldSphere, &overlapSize,
                                                 &centerDist) == 1) {
                    f32 acToHit;
                    Vec3f hitPos;
                    Vec3f atPos;
                    Vec3f acPos;

                    atPos.x = atItem->dim.worldSphere.center.x;
                    atPos.y = atItem->dim.worldSphere.center.y;
                    atPos.z = atItem->dim.worldSphere.center.z;
                    acPos.x = acElem->dim.worldSphere.center.x;
                    acPos.y = acElem->dim.worldSphere.center.y;
                    acPos.z = acElem->dim.worldSphere.center.z;
                    if (!IS_ZERO(centerDist)) {
                        acToHit = acElem->dim.worldSphere.radius / centerDist;
                        hitPos.x = (((atPos.x - acPos.x) * acToHit) + acPos.x);
                        hitPos.y = (((atPos.y - acPos.y) * acToHit) + acPos.y);
                        hitPos.z = (((atPos.z - acPos.z) * acToHit) + acPos.z);
                    } else {
                        Math_Vec3f_Copy(&hitPos, &atPos);
                    }
                    CollisionCheck_SetATvsAC(globalCtx, &at->base, &atItem->info, &atPos, &ac->base, &acElem->info,
                                             &acPos, &hitPos);
                    if (!(ac->base.ocType & OT_FIRST_ONLY)) {
                        return;
                    }
=======
            }
        }
    }
}

void CollisionCheck_AC_JntSphVsCyl(GlobalContext* globalCtx, CollisionCheckContext* colChkCtx, Collider* l,
                                   Collider* r) {
    ColliderJntSph* left = (ColliderJntSph*)l;
    ColliderCylinder* right = (ColliderCylinder*)r;
    ColliderJntSphItem* lItem;
    f32 sp80;
    f32 sp7C;
    Vec3f sp70;
    Vec3f sp64;
    Vec3f sp58;
    f32 temp_f0;

    if (left->count <= 0 || left->list == NULL || right->dim.radius <= 0 || right->dim.height <= 0) {
        return;
    }
    if (func_8005DF50(&right->body) == 1) {
        return;
    }
    for (lItem = left->list; lItem < left->list + left->count; lItem++) {
        if (func_8005DF2C(&lItem->body) == 1) {
            continue;
        }
        if (func_8005DF74(&lItem->body, &right->body) == 1) {
            continue;
        }
        if (Math3D_SphVsCylOverlapCenterDist(&lItem->dim.worldSphere, &right->dim, &sp80, &sp7C) != 0) {
            sp64.x = lItem->dim.worldSphere.center.x;
            sp64.y = lItem->dim.worldSphere.center.y;
            sp64.z = lItem->dim.worldSphere.center.z;
            sp58.x = right->dim.pos.x;
            sp58.y = right->dim.pos.y;
            sp58.z = right->dim.pos.z;
            if (!IS_ZERO(sp7C)) {
                temp_f0 = right->dim.radius / sp7C;
                if (temp_f0 <= 1.0f) {
                    sp70.x = ((sp64.x - sp58.x) * temp_f0) + sp58.x;
                    sp70.y = ((sp64.y - sp58.y) * temp_f0) + sp58.y;
                    sp70.z = ((sp64.z - sp58.z) * temp_f0) + sp58.z;
                } else {
                    Math_Vec3f_Copy(&sp70, &sp64);
>>>>>>> 1ff2f0f8
                }
            }
        }
    }
}

/**
 * AC overlap check. Calculates the center of each collider element and the point of contact.
 */
void CollisionCheck_AC_JntSphVsCyl(GlobalContext* globalCtx, CollisionCheckContext* colChkCtx, Collider* colAT,
                                   Collider* colAC) {
    ColliderJntSph* at = (ColliderJntSph*)colAT;
    ColliderJntSphElement* atItem;
    ColliderCylinder* ac = (ColliderCylinder*)colAC;
    f32 overlapSize;
    f32 centerDist;

    if (at->count > 0 && at->elements != NULL && ac->dim.radius > 0 && ac->dim.height > 0) {
        if (CollisionCheck_SkipBump(&ac->info) == 1) {
            return;
        }
<<<<<<< HEAD
        for (atItem = at->elements; atItem < at->elements + at->count; atItem++) {
            if (CollisionCheck_SkipTouch(&atItem->info) == 1) {
                continue;
            }
            if (CollisionCheck_NoSharedFlags(&atItem->info, &ac->info) == 1) {
                continue;
            }
            if (Math3D_SphVsCylOverlapCenterDist(&atItem->dim.worldSphere, &ac->dim, &overlapSize, &centerDist)) {
                Vec3f hitPos;
                Vec3f atPos;
                Vec3f acPos;
                f32 acToHit;

                atPos.x = atItem->dim.worldSphere.center.x;
                atPos.y = atItem->dim.worldSphere.center.y;
                atPos.z = atItem->dim.worldSphere.center.z;
                acPos.x = ac->dim.pos.x;
                acPos.y = ac->dim.pos.y;
                acPos.z = ac->dim.pos.z;
                if (!IS_ZERO(centerDist)) {
                    acToHit = ac->dim.radius / centerDist;
                    if (acToHit <= 1.0f) {
                        hitPos.x = ((atPos.x - acPos.x) * acToHit) + acPos.x;
                        hitPos.y = ((atPos.y - acPos.y) * acToHit) + acPos.y;
                        hitPos.z = ((atPos.z - acPos.z) * acToHit) + acPos.z;
                    } else {
                        Math_Vec3f_Copy(&hitPos, &atPos);
                    }
=======
        if (Math3D_SphVsCylOverlapCenterDist(&rItem->dim.worldSphere, &left->dim, &sp9C, &sp98) != 0) {
            sp7C.x = left->dim.pos.x;
            sp7C.y = left->dim.pos.y;
            sp7C.z = left->dim.pos.z;
            sp70.x = rItem->dim.worldSphere.center.x;
            sp70.y = rItem->dim.worldSphere.center.y;
            sp70.z = rItem->dim.worldSphere.center.z;
            if (!IS_ZERO(sp98)) {
                temp_f0 = (f32)rItem->dim.worldSphere.radius / sp98;
                if (temp_f0 <= 1.0f) {
                    sp88.x = ((sp7C.x - sp70.x) * temp_f0) + sp70.x;
                    sp88.y = ((sp7C.y - sp70.y) * temp_f0) + sp70.y;
                    sp88.z = ((sp7C.z - sp70.z) * temp_f0) + sp70.z;
>>>>>>> 1ff2f0f8
                } else {
                    Math_Vec3f_Copy(&hitPos, &atPos);
                }
                CollisionCheck_SetATvsAC(globalCtx, &at->base, &atItem->info, &atPos, &ac->base, &ac->info, &acPos,
                                         &hitPos);
                return;
            }
        }
    }
}

/**
 * AC overlap check. Calculates the center of each collider element and the point of contact.
 */
void CollisionCheck_AC_CylVsJntSph(GlobalContext* globalCtx, CollisionCheckContext* colChkCtx, Collider* colAT,
                                   Collider* colAC) {
    ColliderCylinder* at = (ColliderCylinder*)colAT;
    ColliderJntSph* ac = (ColliderJntSph*)colAC;
    f32 overlapSize;
    f32 centerDist;
    ColliderJntSphElement* acElem;

    if (ac->count > 0 && ac->elements != NULL && at->dim.radius > 0 && at->dim.height > 0) {
        if (CollisionCheck_SkipTouch(&at->info) == 1) {
            return;
        }
        for (acElem = ac->elements; acElem < ac->elements + ac->count; acElem++) {
            if (CollisionCheck_SkipBump(&acElem->info) == 1) {
                continue;
            }
            if (CollisionCheck_NoSharedFlags(&at->info, &acElem->info) == 1) {
                continue;
            }
            if (Math3D_SphVsCylOverlapCenterDist(&acElem->dim.worldSphere, &at->dim, &overlapSize, &centerDist)) {
                Vec3f hitPos;
                Vec3f atPos;
                Vec3f acPos;
                f32 acToHit;

                atPos.x = at->dim.pos.x;
                atPos.y = at->dim.pos.y;
                atPos.z = at->dim.pos.z;
                acPos.x = acElem->dim.worldSphere.center.x;
                acPos.y = acElem->dim.worldSphere.center.y;
                acPos.z = acElem->dim.worldSphere.center.z;
                if (!IS_ZERO(centerDist)) {
                    acToHit = acElem->dim.worldSphere.radius / centerDist;
                    if (acToHit <= 1.0f) {
                        hitPos.x = ((atPos.x - acPos.x) * acToHit) + acPos.x;
                        hitPos.y = ((atPos.y - acPos.y) * acToHit) + acPos.y;
                        hitPos.z = ((atPos.z - acPos.z) * acToHit) + acPos.z;
                    } else {
                        Math_Vec3f_Copy(&hitPos, &atPos);
                    }
                } else {
                    Math_Vec3f_Copy(&hitPos, &atPos);
                }
                CollisionCheck_SetATvsAC(globalCtx, &at->base, &at->info, &atPos, &ac->base, &acElem->info, &acPos,
                                         &hitPos);
                if (!(ac->base.ocType & OT_FIRST_ONLY)) {
                    break;
                }
            }
        }
    }
}

/**
 * AC overlap check. Calculates the center of each collider element and the point of contact.
 */
void CollisionCheck_AC_JntSphVsTris(GlobalContext* globalCtx, CollisionCheckContext* colChkCtx, Collider* colAT,
                                    Collider* colAC) {
    ColliderJntSph* at = (ColliderJntSph*)colAT;
    ColliderJntSphElement* atSph;
    ColliderTris* ac = (ColliderTris*)colAC;
    ColliderTrisElement* acTri;
    Vec3f hitPos;

    if (at->count > 0 && at->elements != NULL && ac->count > 0 && ac->elements != NULL) {
        for (atSph = at->elements; atSph < at->elements + at->count; atSph++) {
            if (CollisionCheck_SkipTouch(&atSph->info) == 1) {
                continue;
            }
            for (acTri = ac->elements; acTri < ac->elements + ac->count; acTri++) {
                if (CollisionCheck_SkipBump(&acTri->info) == 1) {
                    continue;
                }
                if (CollisionCheck_NoSharedFlags(&atSph->info, &acTri->info) == 1) {
                    continue;
                }
                if (Math3D_TriVsSphIntersect(&atSph->dim.worldSphere, &acTri->dim, &hitPos) == 1) {
                    Vec3f atPos;
                    Vec3f acPos;

                    atPos.x = atSph->dim.worldSphere.center.x;
                    atPos.y = atSph->dim.worldSphere.center.y;
                    atPos.z = atSph->dim.worldSphere.center.z;
                    acPos.x = (acTri->dim.vtx[0].x + acTri->dim.vtx[1].x + acTri->dim.vtx[2].x) * (1.0f / 3);
                    acPos.y = (acTri->dim.vtx[0].y + acTri->dim.vtx[1].y + acTri->dim.vtx[2].y) * (1.0f / 3);
                    acPos.z = (acTri->dim.vtx[0].z + acTri->dim.vtx[1].z + acTri->dim.vtx[2].z) * (1.0f / 3);
                    CollisionCheck_SetATvsAC(globalCtx, &at->base, &atSph->info, &atPos, &ac->base, &acTri->info,
                                             &acPos, &hitPos);
                    return;
                }
            }
        }
    }
}

/**
 * AC overlap check. Calculates the center of each collider element and the point of contact.
 */
void CollisionCheck_AC_TrisVsJntSph(GlobalContext* globalCtx, CollisionCheckContext* colChkCtx, Collider* colAT,
                                    Collider* colAC) {
    ColliderTris* at = (ColliderTris*)colAT;
    ColliderTrisElement* atItem;
    ColliderJntSph* ac = (ColliderJntSph*)colAC;
    ColliderJntSphElement* acElem;
    Vec3f hitPos;

    if (ac->count > 0 && ac->elements != NULL && at->count > 0 && at->elements != NULL) {
        for (acElem = ac->elements; acElem < ac->elements + ac->count; acElem++) {
            if (CollisionCheck_SkipBump(&acElem->info) == 1) {
                continue;
            }
            for (atItem = at->elements; atItem < at->elements + at->count; atItem++) {
                if (CollisionCheck_SkipTouch(&atItem->info) == 1) {
                    continue;
                }
                if (CollisionCheck_NoSharedFlags(&atItem->info, &acElem->info) == 1) {
                    continue;
                }
                if (Math3D_TriVsSphIntersect(&acElem->dim.worldSphere, &atItem->dim, &hitPos) == 1) {
                    Vec3f atPos;
                    Vec3f acPos;

                    Math_Vec3s_ToVec3f(&acPos, &acElem->dim.worldSphere.center);
                    atPos.x = (atItem->dim.vtx[0].x + atItem->dim.vtx[1].x + atItem->dim.vtx[2].x) * (1.0f / 3);
                    atPos.y = (atItem->dim.vtx[0].y + atItem->dim.vtx[1].y + atItem->dim.vtx[2].y) * (1.0f / 3);
                    atPos.z = (atItem->dim.vtx[0].z + atItem->dim.vtx[1].z + atItem->dim.vtx[2].z) * (1.0f / 3);
                    CollisionCheck_SetATvsAC(globalCtx, &at->base, &atItem->info, &atPos, &ac->base, &acElem->info,
                                             &acPos, &hitPos);
                    if (!(ac->base.ocType & OT_FIRST_ONLY)) {
                        return;
                    }
                }
            }
        }
    }
}

/**
 * AC overlap check. Calculates the center of each collider element and the point of contact.
 */
void CollisionCheck_AC_JntSphVsQuad(GlobalContext* globalCtx, CollisionCheckContext* colChkCtx, Collider* colAT,
                                    Collider* colAC) {
    static TriNorm D_8015E230;
    static TriNorm D_8015E268;
    ColliderJntSph* at = (ColliderJntSph*)colAT;
    ColliderQuad* ac = (ColliderQuad*)colAC;
    Vec3f hitPos;
    ColliderJntSphElement* atItem;

    if (at->count > 0 && at->elements != NULL) {
        if (CollisionCheck_SkipBump(&ac->info) == 1) {
            return;
        }
        Math3D_TriNorm(&D_8015E230, &ac->dim.quad[2], &ac->dim.quad[3], &ac->dim.quad[1]);
        Math3D_TriNorm(&D_8015E268, &ac->dim.quad[1], &ac->dim.quad[0], &ac->dim.quad[2]);
        for (atItem = at->elements; atItem < at->elements + at->count; atItem++) {
            if (CollisionCheck_SkipTouch(&atItem->info) == 1) {
                continue;
            }
            if (CollisionCheck_NoSharedFlags(&atItem->info, &ac->info) == 1) {
                continue;
            }
            if (Math3D_TriVsSphIntersect(&atItem->dim.worldSphere, &D_8015E230, &hitPos) == 1 ||
                Math3D_TriVsSphIntersect(&atItem->dim.worldSphere, &D_8015E268, &hitPos) == 1) {
                Vec3f atPos;
                Vec3f acPos;

                Math_Vec3s_ToVec3f(&atPos, &atItem->dim.worldSphere.center);

                acPos.x = (ac->dim.quad[0].x + (ac->dim.quad[1].x + (ac->dim.quad[3].x + ac->dim.quad[2].x))) / 4.0f;
                acPos.y = (ac->dim.quad[0].y + (ac->dim.quad[1].y + (ac->dim.quad[3].y + ac->dim.quad[2].y))) / 4.0f;
                acPos.z = (ac->dim.quad[0].z + (ac->dim.quad[1].z + (ac->dim.quad[3].z + ac->dim.quad[2].z))) / 4.0f;

                CollisionCheck_SetATvsAC(globalCtx, &at->base, &atItem->info, &atPos, &ac->base, &ac->info, &acPos,
                                         &hitPos);
                return;
            }
        }
    }
}

/**
 * AC overlap check. Calculates the center of each collider element and the point of contact.
 */
void CollisionCheck_AC_QuadVsJntSph(GlobalContext* globalCtx, CollisionCheckContext* colChkCtx, Collider* colAT,
                                    Collider* colAC) {
    static TriNorm D_8015E2A0;
    static TriNorm D_8015E2D8;
    ColliderJntSph* ac = (ColliderJntSph*)colAC;
    Vec3f hitPos;
    ColliderQuad* at = (ColliderQuad*)colAT;
    ColliderJntSphElement* acElem;

    if (ac->count > 0 && ac->elements != NULL) {
        if (CollisionCheck_SkipTouch(&at->info) == 1) {
            return;
        }
        Math3D_TriNorm(&D_8015E2A0, &at->dim.quad[2], &at->dim.quad[3], &at->dim.quad[1]);
        Math3D_TriNorm(&D_8015E2D8, &at->dim.quad[2], &at->dim.quad[1], &at->dim.quad[0]);
        for (acElem = ac->elements; acElem < ac->elements + ac->count; acElem++) {
            if (CollisionCheck_SkipBump(&acElem->info) == 1) {
                continue;
            }
            if (CollisionCheck_NoSharedFlags(&at->info, &acElem->info) == 1) {
                continue;
            }
            if (Math3D_TriVsSphIntersect(&acElem->dim.worldSphere, &D_8015E2A0, &hitPos) == 1 ||
                Math3D_TriVsSphIntersect(&acElem->dim.worldSphere, &D_8015E2D8, &hitPos) == 1) {
                if (Collider_QuadSetNearestAC(globalCtx, at, &hitPos)) {
                    Vec3f atPos;
                    Vec3f acPos;

                    acPos.x = acElem->dim.worldSphere.center.x;
                    acPos.y = acElem->dim.worldSphere.center.y;
                    acPos.z = acElem->dim.worldSphere.center.z;

                    atPos.x =
                        (at->dim.quad[0].x + (at->dim.quad[1].x + (at->dim.quad[3].x + at->dim.quad[2].x))) / 4.0f;
                    atPos.y =
                        (at->dim.quad[0].y + (at->dim.quad[1].y + (at->dim.quad[3].y + at->dim.quad[2].y))) / 4.0f;
                    atPos.z =
                        (at->dim.quad[0].z + (at->dim.quad[1].z + (at->dim.quad[3].z + at->dim.quad[2].z))) / 4.0f;
                    CollisionCheck_SetATvsAC(globalCtx, &at->base, &at->info, &atPos, &ac->base, &acElem->info, &acPos,
                                             &hitPos);
                    if ((ac->base.ocType & OT_FIRST_ONLY) == 0) {
                        return;
                    }
                }
            }
        }
    }
}

<<<<<<< HEAD
/**
 * AC overlap check. Calculates the center of each collider element and the point of contact.
 */
void CollisionCheck_AC_CylVsCyl(GlobalContext* globalCtx, CollisionCheckContext* colChkCtx, Collider* colAT,
                                Collider* colAC) {
    ColliderCylinder* at = (ColliderCylinder*)colAT;
    ColliderCylinder* ac = (ColliderCylinder*)colAC;
    f32 deadSpace;
    f32 centerDistXZ;
    Vec3f hitPos;

    if (at->dim.radius > 0 && at->dim.height > 0 && ac->dim.radius > 0 && ac->dim.height > 0) {
        if (CollisionCheck_SkipBump(&ac->info) == 1) {
            return;
        }
        if (CollisionCheck_SkipTouch(&at->info) == 1) {
            return;
        }
        if (CollisionCheck_NoSharedFlags(&at->info, &ac->info) == 1) {
            return;
        }
        if (Math3D_CylOutsideCylDist(&at->dim, &ac->dim, &deadSpace, &centerDistXZ) == 1) {
            Vec3f atPos;
            Vec3f acPos;
            f32 acToHit;

            Math_Vec3s_ToVec3f(&atPos, &at->dim.pos);
            Math_Vec3s_ToVec3f(&acPos, &ac->dim.pos);
            if (!IS_ZERO(centerDistXZ)) {
                acToHit = ac->dim.radius / centerDistXZ;
                hitPos.y = (f32)ac->dim.pos.y + ac->dim.yShift + ac->dim.height * 0.5f;
                hitPos.x = ((f32)at->dim.pos.x - ac->dim.pos.x) * acToHit + ac->dim.pos.x;
                hitPos.z = ((f32)at->dim.pos.z - ac->dim.pos.z) * acToHit + ac->dim.pos.z;
            } else {
                Math_Vec3s_ToVec3f(&hitPos, &ac->dim.pos);
            }
            CollisionCheck_SetATvsAC(globalCtx, &at->base, &at->info, &atPos, &ac->base, &ac->info, &acPos, &hitPos);
=======
void CollisionCheck_AC_CylVsCyl(GlobalContext* globalCtx, CollisionCheckContext* colChkCtx, Collider* l, Collider* r) {
    ColliderCylinder* left = (ColliderCylinder*)l;
    ColliderCylinder* right = (ColliderCylinder*)r;
    f32 sp6C;
    f32 sp68;
    Vec3f sp5C;
    Vec3f sp50;
    Vec3f sp44;
    f32 temp_f0;

    if (left->dim.radius <= 0 || left->dim.height <= 0 || right->dim.radius <= 0 || right->dim.height <= 0) {
        return;
    }
    if (func_8005DF50(&right->body) == 1) {
        return;
    }
    if (func_8005DF2C(&left->body) == 1) {
        return;
    }
    if (func_8005DF74(&left->body, &right->body) == 1) {
        return;
    }
    if (Math3D_CylOutsideCylDist(&left->dim, &right->dim, &sp6C, &sp68) == 1) {
        Math_Vec3s_ToVec3f(&sp50, &left->dim.pos);
        Math_Vec3s_ToVec3f(&sp44, &right->dim.pos);
        if (!IS_ZERO(sp68)) {
            temp_f0 = (f32)right->dim.radius / sp68;
            sp5C.y = (f32)right->dim.pos.y + (f32)right->dim.yShift + (f32)right->dim.height * 0.5f;
            sp5C.x = ((f32)left->dim.pos.x - right->dim.pos.x) * temp_f0 + right->dim.pos.x;
            sp5C.z = ((f32)left->dim.pos.z - right->dim.pos.z) * temp_f0 + right->dim.pos.z;
        } else {
            Math_Vec3s_ToVec3f(&sp5C, &right->dim.pos);
>>>>>>> 1ff2f0f8
        }
    }
}

/**
 * AC overlap check. Calculates the center of each collider element and the point of contact.
 */
void CollisionCheck_AC_CylVsTris(GlobalContext* globalCtx, CollisionCheckContext* colChkCtx, Collider* colAT,
                                 Collider* colAC) {
    ColliderCylinder* at = (ColliderCylinder*)colAT;
    ColliderTris* ac = (ColliderTris*)colAC;
    ColliderTrisElement* acElem;
    Vec3f hitPos;

    if (at->dim.radius > 0 && at->dim.height > 0 && ac->count > 0 && ac->elements != NULL) {
        if (CollisionCheck_SkipTouch(&at->info) == 1) {
            return;
        }
        for (acElem = ac->elements; acElem < ac->elements + ac->count; acElem++) {
            if (CollisionCheck_SkipBump(&acElem->info) == 1) {
                continue;
            }
            if (CollisionCheck_NoSharedFlags(&at->info, &acElem->info) == 1) {
                continue;
            }
            if (Math3D_CylTriVsIntersect(&at->dim, &acElem->dim, &hitPos) == 1) {
                Vec3f atpos;
                Vec3f acPos;

                Math_Vec3s_ToVec3f(&atpos, &at->dim.pos);

                acPos.x = (acElem->dim.vtx[0].x + acElem->dim.vtx[1].x + acElem->dim.vtx[2].x) * (1.0f / 3);
                acPos.y = (acElem->dim.vtx[0].y + acElem->dim.vtx[1].y + acElem->dim.vtx[2].y) * (1.0f / 3);
                acPos.z = (acElem->dim.vtx[0].z + acElem->dim.vtx[1].z + acElem->dim.vtx[2].z) * (1.0f / 3);
                CollisionCheck_SetATvsAC(globalCtx, &at->base, &at->info, &atpos, &ac->base, &acElem->info, &acPos,
                                         &hitPos);
                return;
            }
        }
    }
}

/**
 * AC overlap check. Calculates the center of each collider element and the point of contact.
 */
void CollisionCheck_AC_TrisVsCyl(GlobalContext* globalCtx, CollisionCheckContext* colChkCtx, Collider* colAT,
                                 Collider* colAC) {
    static Vec3f D_8015E310;
    ColliderTris* at = (ColliderTris*)colAT;
    ColliderTrisElement* atItem;
    ColliderCylinder* ac = (ColliderCylinder*)colAC;
    Vec3f atPos;
    Vec3f acPos;

    if (ac->dim.radius > 0 && ac->dim.height > 0 && at->count > 0 && at->elements != NULL) {
        if (CollisionCheck_SkipBump(&ac->info) == 1) {
            return;
        }
        for (atItem = at->elements; atItem < at->elements + at->count; atItem++) {
            if (CollisionCheck_SkipTouch(&atItem->info) == 1) {
                continue;
            }
            if (CollisionCheck_NoSharedFlags(&atItem->info, &ac->info) == 1) {
                continue;
            }

            if (Math3D_CylTriVsIntersect(&ac->dim, &atItem->dim, &D_8015E310) == 1) {
                atPos.x = (atItem->dim.vtx[0].x + atItem->dim.vtx[1].x + atItem->dim.vtx[2].x) * (1.0f / 3);
                atPos.y = (atItem->dim.vtx[0].y + atItem->dim.vtx[1].y + atItem->dim.vtx[2].y) * (1.0f / 3);
                atPos.z = (atItem->dim.vtx[0].z + atItem->dim.vtx[1].z + atItem->dim.vtx[2].z) * (1.0f / 3);
                Math_Vec3s_ToVec3f(&acPos, &ac->dim.pos);
                CollisionCheck_SetATvsAC(globalCtx, &at->base, &atItem->info, &atPos, &ac->base, &ac->info, &acPos,
                                         &D_8015E310);
                return;
            }
        }
    }
}

/**
 * AC overlap check. Calculates the center of each collider element and the point of contact.
 */
void CollisionCheck_AC_CylVsQuad(GlobalContext* globalCtx, CollisionCheckContext* colChkCtx, Collider* colAT,
                                 Collider* colAC) {
    static TriNorm D_8015E320;
    static TriNorm D_8015E358;
    static Vec3f D_8015E390;
    ColliderCylinder* at = (ColliderCylinder*)colAT;
    ColliderQuad* ac = (ColliderQuad*)colAC;

    if (at->dim.height > 0 && at->dim.radius > 0) {
        if (CollisionCheck_SkipTouch(&at->info) == 1 || CollisionCheck_SkipBump(&ac->info) == 1) {
            return;
        }
        if (CollisionCheck_NoSharedFlags(&at->info, &ac->info) == 1) {
            return;
        }
        Math3D_TriNorm(&D_8015E320, &ac->dim.quad[2], &ac->dim.quad[3], &ac->dim.quad[1]);
        Math3D_TriNorm(&D_8015E358, &ac->dim.quad[1], &ac->dim.quad[0], &ac->dim.quad[2]);
        if (Math3D_CylTriVsIntersect(&at->dim, &D_8015E320, &D_8015E390) == 1) {
            Vec3f atPos1;
            Vec3f acPos1;

            Math_Vec3s_ToVec3f(&atPos1, &at->dim.pos);
            acPos1.x = (ac->dim.quad[0].x + (ac->dim.quad[1].x + (ac->dim.quad[3].x + ac->dim.quad[2].x))) / 4.0f;
            acPos1.y = (ac->dim.quad[0].y + (ac->dim.quad[1].y + (ac->dim.quad[3].y + ac->dim.quad[2].y))) / 4.0f;
            acPos1.z = (ac->dim.quad[0].z + (ac->dim.quad[1].z + (ac->dim.quad[3].z + ac->dim.quad[2].z))) / 4.0f;
            CollisionCheck_SetATvsAC(globalCtx, &at->base, &at->info, &atPos1, &ac->base, &ac->info, &acPos1,
                                     &D_8015E390);
        } else if (Math3D_CylTriVsIntersect(&at->dim, &D_8015E358, &D_8015E390) == 1) {
            Vec3f atPos2;
            Vec3f acPos2;

            Math_Vec3s_ToVec3f(&atPos2, &at->dim.pos);
            acPos2.x = (ac->dim.quad[0].x + (ac->dim.quad[1].x + (ac->dim.quad[3].x + ac->dim.quad[2].x))) / 4.0f;
            acPos2.y = (ac->dim.quad[0].y + (ac->dim.quad[1].y + (ac->dim.quad[3].y + ac->dim.quad[2].y))) / 4.0f;
            acPos2.z = (ac->dim.quad[0].z + (ac->dim.quad[1].z + (ac->dim.quad[3].z + ac->dim.quad[2].z))) / 4.0f;
            CollisionCheck_SetATvsAC(globalCtx, &at->base, &at->info, &atPos2, &ac->base, &ac->info, &acPos2,
                                     &D_8015E390);
        }
    }
}

static s8 sBssDummy0;
static s8 sBssDummy1;
static s8 sBssDummy2;

/**
 * AC overlap check. Calculates the center of each collider element and the point of contact.
 */
void CollisionCheck_AC_QuadVsCyl(GlobalContext* globalCtx, CollisionCheckContext* colChkCtx, Collider* colAT,
                                 Collider* colAC) {
    static TriNorm D_8015E3A0;
    static TriNorm D_8015E3D8;
    static Vec3f D_8015E410;
    ColliderQuad* at = (ColliderQuad*)colAT;
    ColliderCylinder* ac = (ColliderCylinder*)colAC;

    if (ac->dim.height > 0 && ac->dim.radius > 0) {
        if (CollisionCheck_SkipBump(&ac->info) == 1 || CollisionCheck_SkipTouch(&at->info) == 1) {
            return;
        }
        if (CollisionCheck_NoSharedFlags(&at->info, &ac->info) == 1) {
            return;
        }
        Math3D_TriNorm(&D_8015E3A0, &at->dim.quad[2], &at->dim.quad[3], &at->dim.quad[1]);
        Math3D_TriNorm(&D_8015E3D8, &at->dim.quad[2], &at->dim.quad[1], &at->dim.quad[0]);
        if (Math3D_CylTriVsIntersect(&ac->dim, &D_8015E3A0, &D_8015E410) == 1) {
            if (Collider_QuadSetNearestAC(globalCtx, at, &D_8015E410)) {
                Vec3f atPos1;
                Vec3f acPos1;

                atPos1.x = (at->dim.quad[0].x + (at->dim.quad[1].x + (at->dim.quad[3].x + at->dim.quad[2].x))) / 4.0f;
                atPos1.y = (at->dim.quad[0].y + (at->dim.quad[1].y + (at->dim.quad[3].y + at->dim.quad[2].y))) / 4.0f;
                atPos1.z = (at->dim.quad[0].z + (at->dim.quad[1].z + (at->dim.quad[3].z + at->dim.quad[2].z))) / 4.0f;
                Math_Vec3s_ToVec3f(&acPos1, &ac->dim.pos);
                CollisionCheck_SetATvsAC(globalCtx, &at->base, &at->info, &atPos1, &ac->base, &ac->info, &acPos1,
                                         &D_8015E410);
                return;
            }
        }
        if (Math3D_CylTriVsIntersect(&ac->dim, &D_8015E3D8, &D_8015E410) == 1) {
            if (Collider_QuadSetNearestAC(globalCtx, at, &D_8015E410)) {
                Vec3f atPos2;
                Vec3f acPos2;

                atPos2.x = (at->dim.quad[0].x + (at->dim.quad[1].x + (at->dim.quad[3].x + at->dim.quad[2].x))) / 4.0f;
                atPos2.y = (at->dim.quad[0].y + (at->dim.quad[1].y + (at->dim.quad[3].y + at->dim.quad[2].y))) / 4.0f;
                atPos2.z = (at->dim.quad[0].z + (at->dim.quad[1].z + (at->dim.quad[3].z + at->dim.quad[2].z))) / 4.0f;
                Math_Vec3s_ToVec3f(&acPos2, &ac->dim.pos);
                CollisionCheck_SetATvsAC(globalCtx, &at->base, &at->info, &atPos2, &ac->base, &ac->info, &acPos2,
                                         &D_8015E410);
            }
        }
    }
}

static s8 sBssDummy3;
static s8 sBssDummy4;
static s8 sBssDummy5;
static s8 sBssDummy6;

/**
 * AC overlap check. Calculates the center of each collider element and the point of contact.
 */
void CollisionCheck_AC_TrisVsTris(GlobalContext* globalCtx, CollisionCheckContext* colChkCtx, Collider* colAT,
                                  Collider* colAC) {
    static Vec3f D_8015E420;
    ColliderTris* at = (ColliderTris*)colAT;
    ColliderTrisElement* atItem;
    ColliderTris* ac = (ColliderTris*)colAC;
    ColliderTrisElement* acElem;

    if (ac->count > 0 && ac->elements != NULL && at->count > 0 && at->elements != NULL) {
        for (acElem = ac->elements; acElem < ac->elements + ac->count; acElem++) {
            if (CollisionCheck_SkipBump(&acElem->info) == 1) {
                continue;
            }
            for (atItem = at->elements; atItem < at->elements + at->count; atItem++) {
                if (CollisionCheck_SkipTouch(&atItem->info) == 1) {
                    continue;
                }
                if (CollisionCheck_NoSharedFlags(&atItem->info, &acElem->info) == 1) {
                    continue;
                }
                if (Math3D_TriVsTriIntersect(&atItem->dim, &acElem->dim, &D_8015E420) == 1) {
                    Vec3f atPos;
                    Vec3f acPos;

                    atPos.x = (atItem->dim.vtx[0].x + atItem->dim.vtx[1].x + atItem->dim.vtx[2].x) * (1.0f / 3);
                    atPos.y = (atItem->dim.vtx[0].y + atItem->dim.vtx[1].y + atItem->dim.vtx[2].y) * (1.0f / 3);
                    atPos.z = (atItem->dim.vtx[0].z + atItem->dim.vtx[1].z + atItem->dim.vtx[2].z) * (1.0f / 3);
                    acPos.x = (acElem->dim.vtx[0].x + acElem->dim.vtx[1].x + acElem->dim.vtx[2].x) * (1.0f / 3);
                    acPos.y = (acElem->dim.vtx[0].y + acElem->dim.vtx[1].y + acElem->dim.vtx[2].y) * (1.0f / 3);
                    acPos.z = (acElem->dim.vtx[0].z + acElem->dim.vtx[1].z + acElem->dim.vtx[2].z) * (1.0f / 3);
                    CollisionCheck_SetATvsAC(globalCtx, &at->base, &atItem->info, &atPos, &ac->base, &acElem->info,
                                             &acPos, &D_8015E420);
                    return;
                }
            }
        }
    }
}

static s8 sBssDummy7;
static s8 sBssDummy8;
static s8 sBssDummy9;
static s8 sBssDummy10;

/**
 * AC overlap check. Calculates the center of each collider element and the point of contact.
 */
void CollisionCheck_AC_TrisVsQuad(GlobalContext* globalCtx, CollisionCheckContext* colChkCtx, Collider* colAT,
                                  Collider* colAC) {
    static Vec3f D_8015E430;
    static TriNorm D_8015E440;
    static TriNorm D_8015E478;
    ColliderTris* at = (ColliderTris*)colAT;
    ColliderTrisElement* atItem;
    ColliderQuad* ac = (ColliderQuad*)colAC;

    if (at->count > 0 && at->elements != NULL) {
        if (CollisionCheck_SkipBump(&ac->info) == 1) {
            return;
        }
        Math3D_TriNorm(&D_8015E440, &ac->dim.quad[2], &ac->dim.quad[3], &ac->dim.quad[1]);
        Math3D_TriNorm(&D_8015E478, &ac->dim.quad[1], &ac->dim.quad[0], &ac->dim.quad[2]);
        for (atItem = at->elements; atItem < at->elements + at->count; atItem++) {
            if (CollisionCheck_SkipTouch(&atItem->info) == 1) {
                continue;
            }
            if (CollisionCheck_NoSharedFlags(&atItem->info, &ac->info) == 1) {
                continue;
            }
            if (Math3D_TriVsTriIntersect(&D_8015E440, &atItem->dim, &D_8015E430) == 1 ||
                Math3D_TriVsTriIntersect(&D_8015E478, &atItem->dim, &D_8015E430) == 1) {
                Vec3f atPos;
                Vec3f acPos;

                atPos.x = (atItem->dim.vtx[0].x + atItem->dim.vtx[1].x + atItem->dim.vtx[2].x) * (1.0f / 3);
                atPos.y = (atItem->dim.vtx[0].y + atItem->dim.vtx[1].y + atItem->dim.vtx[2].y) * (1.0f / 3);
                atPos.z = (atItem->dim.vtx[0].z + atItem->dim.vtx[1].z + atItem->dim.vtx[2].z) * (1.0f / 3);
                acPos.x = (ac->dim.quad[0].x + (ac->dim.quad[1].x + (ac->dim.quad[3].x + ac->dim.quad[2].x))) / 4.0f;
                acPos.y = (ac->dim.quad[0].y + (ac->dim.quad[1].y + (ac->dim.quad[3].y + ac->dim.quad[2].y))) / 4.0f;
                acPos.z = (ac->dim.quad[0].z + (ac->dim.quad[1].z + (ac->dim.quad[3].z + ac->dim.quad[2].z))) / 4.0f;
                CollisionCheck_SetATvsAC(globalCtx, &at->base, &atItem->info, &atPos, &ac->base, &ac->info, &acPos,
                                         &D_8015E430);
                return;
            }
        }
    }
}

/**
 * AC overlap check. Calculates the center of each collider element and the point of contact.
 */
void CollisionCheck_AC_QuadVsTris(GlobalContext* globalCtx, CollisionCheckContext* colChkCtx, Collider* colAT,
                                  Collider* colAC) {
    static Vec3f D_8015E4B0;
    static TriNorm D_8015E4C0;
    static TriNorm D_8015E4F8;
    ColliderQuad* at = (ColliderQuad*)colAT;
    ColliderTris* ac = (ColliderTris*)colAC;
    ColliderTrisElement* acElem;

    if (ac->count > 0 && ac->elements != NULL) {
        if (CollisionCheck_SkipTouch(&at->info) == 1) {
            return;
        }
        Math3D_TriNorm(&D_8015E4C0, &at->dim.quad[2], &at->dim.quad[3], &at->dim.quad[1]);
        Math3D_TriNorm(&D_8015E4F8, &at->dim.quad[1], &at->dim.quad[0], &at->dim.quad[2]);
        for (acElem = ac->elements; acElem < ac->elements + ac->count; acElem++) {
            if (CollisionCheck_SkipBump(&acElem->info) == 1) {
                continue;
            }
            if (CollisionCheck_NoSharedFlags(&at->info, &acElem->info) == 1) {
                continue;
            }
            if (Math3D_TriVsTriIntersect(&D_8015E4C0, &acElem->dim, &D_8015E4B0) == 1 ||
                Math3D_TriVsTriIntersect(&D_8015E4F8, &acElem->dim, &D_8015E4B0) == 1) {
                if (Collider_QuadSetNearestAC(globalCtx, at, &D_8015E4B0)) {
                    Vec3f atPos;
                    Vec3f acPos;

                    acPos.x = (acElem->dim.vtx[0].x + acElem->dim.vtx[1].x + acElem->dim.vtx[2].x) * (1.0f / 3);
                    acPos.y = (acElem->dim.vtx[0].y + acElem->dim.vtx[1].y + acElem->dim.vtx[2].y) * (1.0f / 3);
                    acPos.z = (acElem->dim.vtx[0].z + acElem->dim.vtx[1].z + acElem->dim.vtx[2].z) * (1.0f / 3);
                    atPos.x =
                        (at->dim.quad[0].x + (at->dim.quad[1].x + (at->dim.quad[3].x + at->dim.quad[2].x))) / 4.0f;
                    atPos.y =
                        (at->dim.quad[0].y + (at->dim.quad[1].y + (at->dim.quad[3].y + at->dim.quad[2].y))) / 4.0f;
                    atPos.z =
                        (at->dim.quad[0].z + (at->dim.quad[1].z + (at->dim.quad[3].z + at->dim.quad[2].z))) / 4.0f;
                    CollisionCheck_SetATvsAC(globalCtx, &at->base, &at->info, &atPos, &ac->base, &acElem->info, &acPos,
                                             &D_8015E4B0);
                    return;
                }
            }
        }
    }
}

/**
 * AC overlap check. Calculates the center of each collider element and the point of contact.
 */
void CollisionCheck_AC_QuadVsQuad(GlobalContext* globalCtx, CollisionCheckContext* colChkCtx, Collider* colAT,
                                  Collider* colAC) {
    static TriNorm D_8015E530[2];
    static Vec3f D_8015E598;
    static TriNorm D_8015E5A8[2];
    ColliderQuad* at = (ColliderQuad*)colAT;
    ColliderQuad* ac = (ColliderQuad*)colAC;
    s32 i;
    s32 j;

    if (CollisionCheck_SkipTouch(&at->info) == 1) {
        return;
    }
    if (CollisionCheck_SkipBump(&ac->info) == 1) {
        return;
    }
    if (CollisionCheck_NoSharedFlags(&at->info, &ac->info) == 1) {
        return;
    }
    Math3D_TriNorm(&D_8015E5A8[0], &at->dim.quad[2], &at->dim.quad[3], &at->dim.quad[1]);
    Math3D_TriNorm(&D_8015E5A8[1], &at->dim.quad[2], &at->dim.quad[1], &at->dim.quad[0]);
    Math3D_TriNorm(&D_8015E530[0], &ac->dim.quad[2], &ac->dim.quad[3], &ac->dim.quad[1]);
    Math3D_TriNorm(&D_8015E530[1], &ac->dim.quad[2], &ac->dim.quad[1], &ac->dim.quad[0]);
    for (i = 0; i < 2; i++) {
        for (j = 0; j < 2; j++) {
            if (Math3D_TriVsTriIntersect(&D_8015E5A8[j], &D_8015E530[i], &D_8015E598) == 1) {
                if (Collider_QuadSetNearestAC(globalCtx, at, &D_8015E598)) {
                    Vec3f atPos;
                    Vec3f acPos;

                    atPos.x =
                        (at->dim.quad[0].x + (at->dim.quad[1].x + (at->dim.quad[3].x + at->dim.quad[2].x))) / 4.0f;
                    atPos.y =
                        (at->dim.quad[0].y + (at->dim.quad[1].y + (at->dim.quad[3].y + at->dim.quad[2].y))) / 4.0f;
                    atPos.z =
                        (at->dim.quad[0].z + (at->dim.quad[1].z + (at->dim.quad[3].z + at->dim.quad[2].z))) / 4.0f;
                    acPos.x =
                        (ac->dim.quad[0].x + (ac->dim.quad[1].x + (ac->dim.quad[3].x + ac->dim.quad[2].x))) / 4.0f;
                    acPos.y =
                        (ac->dim.quad[0].y + (ac->dim.quad[1].y + (ac->dim.quad[3].y + ac->dim.quad[2].y))) / 4.0f;
                    acPos.z =
                        (ac->dim.quad[0].z + (ac->dim.quad[1].z + (ac->dim.quad[3].z + ac->dim.quad[2].z))) / 4.0f;
                    CollisionCheck_SetATvsAC(globalCtx, &at->base, &at->info, &atPos, &ac->base, &ac->info, &acPos,
                                             &D_8015E598);
                    return;
                }
            }
        }
    }
}

/**
 * Sets a ColliderJntSph's hit effects
 */
void CollisionCheck_SetJntSphHitFX(GlobalContext* globalCtx, CollisionCheckContext* colChkCtx, Collider* collider) {
    ColliderJntSph* jntSph = (ColliderJntSph*)collider;
    ColliderJntSphElement* element;
    Vec3f hitPos;

    for (element = jntSph->elements; element < jntSph->elements + jntSph->count; element++) {
        if ((element->info.bumperFlags & BUMP_DRAW_HITMARK) && (element->info.acHitInfo != NULL) &&
            !(element->info.acHitInfo->toucherFlags & TOUCH_DREW_HITMARK)) {
            Math_Vec3s_ToVec3f(&hitPos, &element->info.bumper.hitPos);
            CollisionCheck_HitEffects(globalCtx, element->info.acHit, element->info.acHitInfo, &jntSph->base,
                                      &element->info, &hitPos);
            element->info.acHitInfo->toucherFlags |= TOUCH_DREW_HITMARK;
            return;
        }
    }
}

/**
 * Sets a ColliderCylinder's hit effects
 */
void CollisionCheck_SetCylHitFX(GlobalContext* globalCtx, CollisionCheckContext* colChkCtx, Collider* collider) {
    ColliderCylinder* cylinder = (ColliderCylinder*)collider;
    Vec3f hitPos;

    if ((cylinder->info.bumperFlags & BUMP_DRAW_HITMARK) && (cylinder->info.acHitInfo != NULL) &&
        !(cylinder->info.acHitInfo->toucherFlags & TOUCH_DREW_HITMARK)) {
        Math_Vec3s_ToVec3f(&hitPos, &cylinder->info.bumper.hitPos);
        CollisionCheck_HitEffects(globalCtx, cylinder->info.acHit, cylinder->info.acHitInfo, &cylinder->base,
                                  &cylinder->info, &hitPos);
        cylinder->info.acHitInfo->toucherFlags |= TOUCH_DREW_HITMARK;
    }
}

/**
 * Sets a ColliderTris's hit effects
 */
void CollisionCheck_SetTrisHitFX(GlobalContext* globalCtx, CollisionCheckContext* colChkCtx, Collider* collider) {
    ColliderTris* tris = (ColliderTris*)collider;
    ColliderTrisElement* element;
    Vec3f hitPos;

    for (element = tris->elements; element < tris->elements + tris->count; element++) {
        if ((element->info.bumperFlags & BUMP_DRAW_HITMARK) && (element->info.acHitInfo != NULL) &&
            !(element->info.acHitInfo->toucherFlags & TOUCH_DREW_HITMARK)) {
            Math_Vec3s_ToVec3f(&hitPos, &element->info.bumper.hitPos);
            CollisionCheck_HitEffects(globalCtx, element->info.acHit, element->info.acHitInfo, &tris->base,
                                      &element->info, &hitPos);
            element->info.acHitInfo->toucherFlags |= TOUCH_DREW_HITMARK;
            return;
        }
    }
}

/**
 * Sets a ColliderQuad's hit effects
 */
void CollisionCheck_SetQuadHitFX(GlobalContext* globalCtx, CollisionCheckContext* colChkCtx, Collider* collider) {
    ColliderQuad* quad = (ColliderQuad*)collider;
    Vec3f hitPos;

    if ((quad->info.bumperFlags & BUMP_DRAW_HITMARK) && (quad->info.acHitInfo != NULL) &&
        !(quad->info.acHitInfo->toucherFlags & TOUCH_DREW_HITMARK)) {
        Math_Vec3s_ToVec3f(&hitPos, &quad->info.bumper.hitPos);
        CollisionCheck_HitEffects(globalCtx, quad->info.acHit, quad->info.acHitInfo, &quad->base, &quad->info, &hitPos);
        quad->info.acHitInfo->toucherFlags |= TOUCH_DREW_HITMARK;
    }
}

static ColChkApplyFunc sColChkApplyFuncs[] = {
    CollisionCheck_SetJntSphHitFX,
    CollisionCheck_SetCylHitFX,
    CollisionCheck_SetTrisHitFX,
    CollisionCheck_SetQuadHitFX,
};

/**
 * Handles hit effects for each AC collider that had an AC collision. Spawns hitmarks and plays sound effects.
 */
void CollisionCheck_SetHitEffects(GlobalContext* globalCtx, CollisionCheckContext* colChkCtx) {
    Collider** col;

    for (col = colChkCtx->colAC; col < colChkCtx->colAC + colChkCtx->colACcount; col++) {
        Collider* colAC = *col;

        if (colAC != NULL && colAC->acFlags & AC_ON) {
            if (colAC->actor != NULL && colAC->actor->update == NULL) {
                continue;
            }
            sColChkApplyFuncs[colAC->shape](globalCtx, colChkCtx, colAC);
        }
    }
}

static ColChkVsFunc sACVsFuncs[4][4] = {
    { CollisionCheck_AC_JntSphVsJntSph, CollisionCheck_AC_JntSphVsCyl, CollisionCheck_AC_JntSphVsTris,
      CollisionCheck_AC_JntSphVsQuad },
    { CollisionCheck_AC_CylVsJntSph, CollisionCheck_AC_CylVsCyl, CollisionCheck_AC_CylVsTris,
      CollisionCheck_AC_CylVsQuad },
    { CollisionCheck_AC_TrisVsJntSph, CollisionCheck_AC_TrisVsCyl, CollisionCheck_AC_TrisVsTris,
      CollisionCheck_AC_TrisVsQuad },
    { CollisionCheck_AC_QuadVsJntSph, CollisionCheck_AC_QuadVsCyl, CollisionCheck_AC_QuadVsTris,
      CollisionCheck_AC_QuadVsQuad },
};

/**
 * Iterates through all AC colliders, performing AC collisions with the AT collider.
 */
void CollisionCheck_AC(GlobalContext* globalCtx, CollisionCheckContext* colChkCtx, Collider* colAT) {
    Collider** col;

    for (col = colChkCtx->colAC; col < colChkCtx->colAC + colChkCtx->colACcount; col++) {
        Collider* colAC = *col;

        if (colAC != NULL && colAC->acFlags & AC_ON) {
            if (colAC->actor != NULL && colAC->actor->update == NULL) {
                continue;
            }
            if ((colAC->acFlags & colAT->atFlags & AC_ALL) && (colAT != colAC)) {
                if (!(colAT->atFlags & AT_SELF) && colAT->actor != NULL && colAC->actor == colAT->actor) {
                    continue;
                }
                sACVsFuncs[colAT->shape][colAC->shape](globalCtx, colChkCtx, colAT, colAC);
            }
        }
    }
}

/**
 * Iterates through all AT colliders, testing them for AC collisions with each AC collider, setting the info regarding
 * the collision for each AC and AT collider that collided. Then spawns hitmarks and plays sound effects for each
 * successful collision. To collide, an AT collider must share a type (PLAYER, ENEMY, or BOMB) with the AC collider and
 * the toucher and bumper elements that overlapped must share a dmgFlag.
 */
void CollisionCheck_AT(GlobalContext* globalCtx, CollisionCheckContext* colChkCtx) {
    Collider** col;

    if (colChkCtx->colATcount == 0 || colChkCtx->colACcount == 0) {
        return;
    }
    for (col = colChkCtx->colAT; col < colChkCtx->colAT + colChkCtx->colATcount; col++) {
        Collider* colAT = *col;

        if (colAT != NULL && colAT->atFlags & AT_ON) {
            if (colAT->actor != NULL && colAT->actor->update == NULL) {
                continue;
            }
            CollisionCheck_AC(globalCtx, colChkCtx, colAT);
        }
    }
    CollisionCheck_SetHitEffects(globalCtx, colChkCtx);
}

/**
 * Get mass type. Immobile colliders cannot be pushed, while heavy colliders can only be pushed by heavy and immobile
 * colliders.
 */
s32 CollisionCheck_GetMassType(u8 mass) {
    if (mass == MASS_IMMOBILE) {
        return MASSTYPE_IMMOBILE;
    }
    if (mass == MASS_HEAVY) {
        return MASSTYPE_HEAVY;
    }
    return MASSTYPE_NORMAL;
}

/**
 * Sets OC collision flags for OC collider overlaps. If both colliders are attached to actors and can push,
 * also performs an elastic collision where both colliders are moved apart in proportion to their masses.
 */
void CollisionCheck_SetOCvsOC(Collider* left, ColliderInfo* leftInfo, Vec3f* leftPos, Collider* right,
                              ColliderInfo* rightInfo, Vec3f* rightPos, f32 overlap) {
    f32 pad;
    f32 leftDispRatio;
    f32 rightDispRatio;
    f32 xzDist;
    f32 leftMass;
    f32 rightMass;
    f32 totalMass;
    f32 inverseTotalMass;
    f32 xDelta;
    f32 zDelta;
    Actor* leftActor = left->actor;
    Actor* rightActor = right->actor;
    s32 leftMassType;
    s32 rightMassType;

    left->ocFlags |= OC_HIT;
    left->oc = rightActor;
    leftInfo->ocElemFlags |= OCELEM_HIT;
    if (right->ocType & OT_PLAYER) {
        left->ocType |= OT_HIT_PLAYER;
    }
    right->oc = leftActor;
    right->ocFlags |= OC_HIT;
    rightInfo->ocElemFlags |= OCELEM_HIT;
    if (left->ocType & OT_PLAYER) {
        right->ocType |= OT_HIT_PLAYER;
    }
    if (leftActor == NULL || rightActor == NULL || left->ocFlags & OC_NO_PUSH || right->ocFlags & OC_NO_PUSH) {
        return;
    }
    rightMassType = CollisionCheck_GetMassType(leftActor->colChkInfo.mass);
    leftMassType = CollisionCheck_GetMassType(rightActor->colChkInfo.mass);
    leftMass = leftActor->colChkInfo.mass;
    rightMass = rightActor->colChkInfo.mass;
    totalMass = leftMass + rightMass;
    if (IS_ZERO(totalMass)) {
<<<<<<< HEAD
        leftMass = rightMass = 1.0f;
        totalMass = 2.0f;
=======
        totalMass = (leftMass = rightMass = 1.0f) * 2;
>>>>>>> 1ff2f0f8
    }
    xDelta = rightPos->x - leftPos->x;
    zDelta = rightPos->z - leftPos->z;
    xzDist = sqrtf(SQ(xDelta) + SQ(zDelta));

    if (rightMassType == MASSTYPE_IMMOBILE) {
        if (leftMassType == MASSTYPE_IMMOBILE) {
            return;
        } else { // leftMassType == MASS_HEAVY | MASS_NORMAL
            leftDispRatio = 0;
            rightDispRatio = 1;
        }
    } else if (rightMassType == MASSTYPE_HEAVY) {
        if (leftMassType == MASSTYPE_IMMOBILE) {
            leftDispRatio = 1;
            rightDispRatio = 0;
        } else if (leftMassType == MASSTYPE_HEAVY) {
            leftDispRatio = 0.5f;
            rightDispRatio = 0.5f;
        } else { // leftMassType == MASS_NORMAL
            leftDispRatio = 0;
            rightDispRatio = 1;
        }
    } else { // rightMassType == MASS_NORMAL
        if (leftMassType == MASSTYPE_NORMAL) {
            inverseTotalMass = 1 / totalMass;
<<<<<<< HEAD
            leftDispRatio = rightMass * inverseTotalMass;
            rightDispRatio = leftMass * inverseTotalMass;
        } else { // leftMassType == MASS_HEAVY | MASS_IMMOBILE
            leftDispRatio = 1;
            rightDispRatio = 0;
=======
            leftDisplacementFactor = rightMass * inverseTotalMass;
            rightDisplacementFactor = leftMass * inverseTotalMass;
        } else {
            leftDisplacementFactor = 1;
            rightDisplacementFactor = 0;
>>>>>>> 1ff2f0f8
        }
    }

    if (!IS_ZERO(xzDist)) {
<<<<<<< HEAD
        xDelta *= overlap / xzDist;
        zDelta *= overlap / xzDist;
        leftActor->colChkInfo.displacement.x += -xDelta * leftDispRatio;
        leftActor->colChkInfo.displacement.z += -zDelta * leftDispRatio;
        rightActor->colChkInfo.displacement.x += xDelta * rightDispRatio;
        rightActor->colChkInfo.displacement.z += zDelta * rightDispRatio;
    } else if (!(overlap == 0.0f)) {
        leftActor->colChkInfo.displacement.x += -overlap * leftDispRatio;
        rightActor->colChkInfo.displacement.x += overlap * rightDispRatio;
=======
        temp_f0 = arg6 / xzDist;
        xDelta *= temp_f0;
        zDelta *= temp_f0;
        leftActor->colChkInfo.displacement.x += -xDelta * leftDisplacementFactor;
        leftActor->colChkInfo.displacement.z += -zDelta * leftDisplacementFactor;
        rightActor->colChkInfo.displacement.x += xDelta * rightDisplacementFactor;
        rightActor->colChkInfo.displacement.z += zDelta * rightDisplacementFactor;
    } else if (!(arg6 == 0.0f)) {
        leftActor->colChkInfo.displacement.x += -arg6 * leftDisplacementFactor;
        rightActor->colChkInfo.displacement.x += arg6 * rightDisplacementFactor;
>>>>>>> 1ff2f0f8
    } else {
        leftActor->colChkInfo.displacement.x -= leftDispRatio;
        rightActor->colChkInfo.displacement.x += rightDispRatio;
    }
}

/**
 * OC overlap check for two JntSphs
 */
void CollisionCheck_OC_JntSphVsJntSph(GlobalContext* globalCtx, CollisionCheckContext* colChkCtx, Collider* l,
                                      Collider* r) {
    ColliderJntSph* left = (ColliderJntSph*)l;
    ColliderJntSphElement* leftElem;
    ColliderJntSph* right = (ColliderJntSph*)r;
    ColliderJntSphElement* rightElem;
    f32 overlap;

    if (left->count > 0 && left->elements != NULL && right->count > 0 && right->elements != NULL) {
        for (leftElem = left->elements; leftElem < left->elements + left->count; leftElem++) {
            if (!(leftElem->info.ocElemFlags & OCELEM_ON)) {
                continue;
            }
            for (rightElem = right->elements; rightElem < right->elements + right->count; rightElem++) {
                if (!(rightElem->info.ocElemFlags & OCELEM_ON)) {
                    continue;
                }
                if (Math3D_SphVsSphOverlap(&leftElem->dim.worldSphere, &rightElem->dim.worldSphere, &overlap) == 1) {
                    Vec3f leftPos;
                    Vec3f rightPos;

                    Math_Vec3s_ToVec3f(&leftPos, &leftElem->dim.worldSphere.center);
                    Math_Vec3s_ToVec3f(&rightPos, &rightElem->dim.worldSphere.center);
                    CollisionCheck_SetOCvsOC(&left->base, &leftElem->info, &leftPos, &right->base, &rightElem->info,
                                             &rightPos, overlap);
                }
            }
        }
    }
}

/**
 * OC overlap check for a JntSph and Cylinder
 */
void CollisionCheck_OC_JntSphVsCyl(GlobalContext* globalCtx, CollisionCheckContext* colChkCtx, Collider* l,
                                   Collider* r) {
    ColliderJntSph* left = (ColliderJntSph*)l;
    ColliderJntSphElement* leftElem;
    ColliderCylinder* right = (ColliderCylinder*)r;
    f32 overlap;

    if (left->count > 0 && left->elements != NULL) {
        if ((right->base.ocFlags & OC_ON) && (right->info.ocElemFlags & OCELEM_ON)) {
            for (leftElem = left->elements; leftElem < left->elements + left->count; leftElem++) {
                if (!(leftElem->info.ocElemFlags & OCELEM_ON)) {
                    continue;
                }
                if (Math3D_SphVsCylOverlapDist(&leftElem->dim.worldSphere, &right->dim, &overlap) == 1) {
                    Vec3f leftPos;
                    Vec3f rightPos;

                    Math_Vec3s_ToVec3f(&leftPos, &leftElem->dim.worldSphere.center);
                    Math_Vec3s_ToVec3f(&rightPos, &right->dim.pos);
                    CollisionCheck_SetOCvsOC(&left->base, &leftElem->info, &leftPos, &right->base, &right->info,
                                             &rightPos, overlap);
                }
            }
        }
    }
}

/**
 * OC overlap check for a Cylinder and JntSph
 */
void CollisionCheck_OC_CylVsJntSph(GlobalContext* globalCtx, CollisionCheckContext* colChkCtx, Collider* l,
                                   Collider* r) {
    CollisionCheck_OC_JntSphVsCyl(globalCtx, colChkCtx, r, l);
}

/**
 * OC overlap check for two Cylinders
 */
void CollisionCheck_OC_CylVsCyl(GlobalContext* globalCtx, CollisionCheckContext* colChkCtx, Collider* l, Collider* r) {
    ColliderCylinder* left = (ColliderCylinder*)l;
    ColliderCylinder* right = (ColliderCylinder*)r;
    f32 deadSpace;

    if ((left->base.ocFlags & OC_ON) && (right->base.ocFlags & OC_ON)) {
        if ((left->info.ocElemFlags & OCELEM_ON) && (right->info.ocElemFlags & OCELEM_ON)) {
            if (Math3D_CylOutsideCyl(&left->dim, &right->dim, &deadSpace) == 1) {
                Vec3f leftPos;
                Vec3f rightPos;

                Math_Vec3s_ToVec3f(&leftPos, &left->dim.pos);
                Math_Vec3s_ToVec3f(&rightPos, &right->dim.pos);
                CollisionCheck_SetOCvsOC(&left->base, &left->info, &leftPos, &right->base, &right->info, &rightPos,
                                         deadSpace);
            }
        }
    }
}

/**
 *  Skip any OC colliders that are off
 */
s32 CollisionCheck_SkipOC(Collider* collider) {
    if (!(collider->ocFlags & OC_ON)) {
        return 1;
    }
    return 0;
}

/**
 * Checks for OC compatibility. There are three conditions:
 * First, each collider must have an OC flag corresponding to the other's OC type.
 * Second, OT_UNK1 and OT_UNK2 can't collide with each other (has something to do with horses?)
 * Third, the colliders can't collide if they belong to the same actor
 */
s32 CollisionCheck_Incompatible(Collider* left, Collider* right) {
    if (!(left->ocFlags & right->ocType & OC_ALL) || !(left->ocType & right->ocFlags & OC_ALL) ||
        ((left->ocType & OT_UNK1) && (right->ocType & OT_UNK2)) ||
        ((right->ocType & OT_UNK1) && (left->ocType & OT_UNK2))) {
        return 1;
    }
    if (left->actor == right->actor) {
        return 1;
    }
    return 0;
}

static ColChkVsFunc sOCVsFuncs[4][4] = {
    { CollisionCheck_OC_JntSphVsJntSph, CollisionCheck_OC_JntSphVsCyl, NULL, NULL },
    { CollisionCheck_OC_CylVsJntSph, CollisionCheck_OC_CylVsCyl, NULL, NULL },
    { NULL, NULL, NULL, NULL },
    { NULL, NULL, NULL, NULL },
};

/**
 * Iterates through all OC colliders and collides them with all subsequent OC colliders on the list. During an OC
 * collision, colliders with overlapping elements move away from each other so that their elements no longer overlap.
 * The relative amount each collider is pushed is determined by the collider's mass. Only JntSph and Cylinder colliders
 * can collide, and each collider must have the OC flag corresponding to the other's OC type. Additionally, OT_UNK1
 * cannot collide with OT_UNK2, nor can two colliders that share an actor.
 */
void CollisionCheck_OC(GlobalContext* globalCtx, CollisionCheckContext* colChkCtx) {
    Collider** left;
    Collider** right;
    ColChkVsFunc vsFunc;

    for (left = colChkCtx->colOC; left < colChkCtx->colOC + colChkCtx->colOCcount; left++) {
        if (*left == NULL || CollisionCheck_SkipOC(*left) == 1) {
            continue;
        }
        for (right = left + 1; right < colChkCtx->colOC + colChkCtx->colOCcount; right++) {
            if (*right == NULL || CollisionCheck_SkipOC(*right) == 1 ||
                CollisionCheck_Incompatible(*left, *right) == 1) {
                continue;
            }
            vsFunc = sOCVsFuncs[(*left)->shape][(*right)->shape];
            if (vsFunc == NULL) {
                // Not compatible
                osSyncPrintf("CollisionCheck_OC():未対応 %d, %d\n", (*left)->shape, (*right)->shape);
                continue;
            }
            vsFunc(globalCtx, colChkCtx, *left, *right);
        }
    }
}

/**
 * Initializes CollisionCheckInfo to default values
 */
void CollisionCheck_InitInfo(CollisionCheckInfo* info) {
    static CollisionCheckInfo init = {
        NULL, { 0.0f, 0.0f, 0.0f }, 10, 10, 0, 50, 8, 0, 0, 0, 0,
    };

    *info = init;
}

/**
 * Resets ColisionCheckInfo fields other than DamageTable, mass, and dim.
 */
void CollisionCheck_ResetDamage(CollisionCheckInfo* info) {
    info->damage = 0;
    info->damageEffect = 0;
    info->atHitEffect = 0;
    info->acHitEffect = 0;
    info->displacement.x = info->displacement.y = info->displacement.z = 0.0f;
}

/**
 * Sets up CollisionCheckInfo using the values in init. Does not set a damage table or the unused unk_14.
 * Unused, as all actors that don't set a damage table set their CollisionCheckInfo manually
 */
void CollisionCheck_SetInfoNoDamageTable(CollisionCheckInfo* info, CollisionCheckInfoInit* init) {
    info->health = init->health;
    info->unk_10 = init->unk_02;
    info->unk_12 = init->unk_04;
    info->mass = init->mass;
}

/**
 * Sets up CollisionCheckInfo using the values in init. Does not set the unused unk_14
 */
void CollisionCheck_SetInfo(CollisionCheckInfo* info, DamageTable* damageTable, CollisionCheckInfoInit* init) {
    info->health = init->health;
    info->damageTable = damageTable;
    info->unk_10 = init->unk_02;
    info->unk_12 = init->unk_04;
    info->mass = init->mass;
}

/**
 * Sets up CollisionCheckInfo using the values in init. Sets the unused unk_14
 */
void CollisionCheck_SetInfo2(CollisionCheckInfo* info, DamageTable* damageTable, CollisionCheckInfoInit2* init) {
    info->health = init->health;
    info->damageTable = damageTable;
    info->unk_10 = init->unk_02;
    info->unk_12 = init->unk_04;
    info->unk_14 = init->unk_06;
    info->mass = init->mass;
}

/**
 * Sets up CollisionCheckInfo using the values in Init and a preset damage table. Sets the unused unk_14.
 * Unused, as all actors that use a preset damage table set their CollisionCheckInfo manually.
 */
void CollisionCheck_SetInfoGetDamageTable(CollisionCheckInfo* info, s32 index, CollisionCheckInfoInit2* init) {
    CollisionCheck_SetInfo2(info, DamageTable_Get(index), init);
}

/**
 * Apply AC damage effect
 */
void CollisionCheck_ApplyDamage(GlobalContext* globalCtx, CollisionCheckContext* colChkCtx, Collider* collider,
                                ColliderInfo* info) {
    DamageTable* tbl;
    f32 damage;

    if (collider->actor == NULL || !(collider->acFlags & AC_HIT)) {
        return;
    }
    if (!(info->bumperFlags & BUMP_HIT) || info->bumperFlags & BUMP_NO_DAMAGE) {
        return;
    }
    if (info->acHitInfo == NULL) {
        __assert("pclobj_elem->ac_hit_elem != NULL", "../z_collision_check.c", 6493);
    }
    tbl = collider->actor->colChkInfo.damageTable;
    if (tbl == NULL) {
        damage = (f32)info->acHitInfo->toucher.damage - info->bumper.defense;
        if (damage < 0) {
            damage = 0;
        }
    } else {
        s32 i;
        u32 flags = info->acHitInfo->toucher.dmgFlags;

        for (i = 0; i < 0x20; i++, flags >>= 1) {
            if (flags == 1) {
                break;
            }
        }

        damage = tbl->table[i] & 0xF;
        collider->actor->colChkInfo.damageEffect = tbl->table[i] >> 4 & 0xF;
    }
    if (!(collider->acFlags & AC_HARD)) {
        collider->actor->colChkInfo.damage += damage;
    }
}

/**
 * Apply ColliderJntSph AC damage effect
 */
void CollisionCheck_ApplyDamageJntSph(GlobalContext* globalCtx, CollisionCheckContext* colChkCtx, Collider* collider) {
    ColliderJntSph* jntSph = (ColliderJntSph*)collider;
    s32 i;

    if (jntSph->count > 0 && jntSph->elements != NULL) {
        for (i = 0; i < jntSph->count; i++) {
            CollisionCheck_ApplyDamage(globalCtx, colChkCtx, &jntSph->base, &jntSph->elements[i].info);
        }
    }
}

/**
 * Apply ColliderCylinder AC damage effect
 */
void CollisionCheck_ApplyDamageCyl(GlobalContext* globalCtx, CollisionCheckContext* colChkCtx, Collider* collider) {
    ColliderCylinder* cylinder = (ColliderCylinder*)collider;
    CollisionCheck_ApplyDamage(globalCtx, colChkCtx, &cylinder->base, &cylinder->info);
}

/**
 * Apply ColliderTris AC damage effect
 */
void CollisionCheck_ApplyDamageTris(GlobalContext* globalCtx, CollisionCheckContext* colChkCtx, Collider* collider) {
    ColliderTris* tris = (ColliderTris*)collider;
    s32 i;

    for (i = 0; i < tris->count; i++) {
        CollisionCheck_ApplyDamage(globalCtx, colChkCtx, collider, &tris->elements[i].info);
    }
}

/**
 *  Apply ColliderQuad AC damage effect
 */
void CollisionCheck_ApplyDamageQuad(GlobalContext* globalCtx, CollisionCheckContext* colChkCtx, Collider* collider) {
    ColliderQuad* quad = (ColliderQuad*)collider;
    CollisionCheck_ApplyDamage(globalCtx, colChkCtx, &quad->base, &quad->info);
}

static ColChkApplyFunc sDamageApplyFuncs[4] = {
    CollisionCheck_ApplyDamageJntSph,
    CollisionCheck_ApplyDamageCyl,
    CollisionCheck_ApplyDamageTris,
    CollisionCheck_ApplyDamageQuad,
};

/**
 * For all AC colliders, sets any damage effects from collisions with AT colliders to their corresponding actor's
 * CollisionCheckInfo.
 */
void CollisionCheck_Damage(GlobalContext* globalCtx, CollisionCheckContext* colChkCtx) {
    s32 i;

    for (i = 0; i < colChkCtx->colACcount; i++) {
        Collider* collider = colChkCtx->colAC[i];

        if (collider == NULL) {
            continue;
        }
        if (collider->acFlags & AC_NO_DAMAGE) {
            continue;
        }
        sDamageApplyFuncs[collider->shape](globalCtx, colChkCtx, collider);
    }
}

/**
 * Checks if the line ab intersects any of the ColliderJntSph's elements
 */
s32 CollisionCheck_LineOC_JntSph(GlobalContext* globalCtx, CollisionCheckContext* colChkCtx, Collider* collider,
                                 Vec3f* a, Vec3f* b) {
    static Linef D_8015E610;
    ColliderJntSph* jntSph = (ColliderJntSph*)collider;
    s32 i;

    for (i = 0; i < jntSph->count; i++) {
        ColliderJntSphElement* element = &jntSph->elements[i];

        if (!(element->info.ocElemFlags & OCELEM_ON)) {
            continue;
        }
        D_8015E610.a = *a;
        D_8015E610.b = *b;
        if (Math3D_LineVsSph(&element->dim.worldSphere, &D_8015E610) == 1) {
            return true;
        }
    }
    return false;
}

/**
 * Checks if the line segment ab intersects the ColliderCylinder
 */
s32 CollisionCheck_LineOC_Cyl(GlobalContext* globalCtx, CollisionCheckContext* colChkCtx, Collider* collider, Vec3f* a,
                              Vec3f* b) {
    static Vec3f D_8015E628;
    static Vec3f D_8015E638;
    ColliderCylinder* cylinder = (ColliderCylinder*)collider;

    if (!(cylinder->info.ocElemFlags & OCELEM_ON)) {
        return false;
    }
    if (Math3D_CylVsLineSeg(&cylinder->dim, a, b, &D_8015E628, &D_8015E638) != 0) {
        return true;
    }
    return false;
}

static ColChkLineFunc sOCLineCheckFuncs[4] = {
    CollisionCheck_LineOC_JntSph,
    CollisionCheck_LineOC_Cyl,
    NULL,
    NULL,
};

/**
 * Checks if the line segment ab intersects any OC colliders, excluding those attached to actors
 * on the exclusion list. Returns true if there are any intersections and false otherwise.
 */
s32 CollisionCheck_LineOC(GlobalContext* globalCtx, CollisionCheckContext* colChkCtx, Vec3f* a, Vec3f* b,
                          Actor** exclusions, s32 numExclusions) {
    ColChkLineFunc lineCheck;
    Collider** col;
    s32 i;
    s32 exclude;
    s32 result = 0;

    for (col = colChkCtx->colOC; col < colChkCtx->colOC + colChkCtx->colOCcount; col++) {
        if (CollisionCheck_SkipOC(*col) == 1) {
            continue;
        }
        exclude = 0;
        for (i = 0; i < numExclusions; i++) {
            if ((*col)->actor == exclusions[i]) {
                exclude = 1;
                break;
            }
        }
        if (exclude == 1) {
            continue;
        }
        lineCheck = sOCLineCheckFuncs[(*col)->shape];
        if (lineCheck == NULL) {
            // type %d not supported
            osSyncPrintf("CollisionCheck_generalLineOcCheck():未対応 %dタイプ\n", (*col)->shape);
        } else {
            result = lineCheck(globalCtx, colChkCtx, (*col), a, b);
            if (result) {
                break;
            }
        }
    }
    return result;
}

/**
 * Checks if the line segment ab intersects any OC colliders. Returns true if there are any intersections and false
 * otherwise. Unused.
 */
s32 CollisionCheck_LineOCCheckAll(GlobalContext* globalCtx, CollisionCheckContext* colChkCtx, Vec3f* a, Vec3f* b) {
    CollisionCheck_LineOC(globalCtx, colChkCtx, a, b, NULL, 0);
}

/**
 * Checks if the line segment ab intersects any OC colliders, excluding those attached to actors on the exclusion list.
 * Returns true if there are any intersections and false otherwise.
 */
s32 CollisionCheck_LineOCCheck(GlobalContext* globalCtx, CollisionCheckContext* colChkCtx, Vec3f* a, Vec3f* b,
                               Actor** exclusions, s32 numExclusions) {
    CollisionCheck_LineOC(globalCtx, colChkCtx, a, b, exclusions, numExclusions);
}

/**
 * Moves the ColliderCylinder's position to the actor's position
 */
void Collider_UpdateCylinder(Actor* actor, ColliderCylinder* collider) {
    collider->dim.pos.x = actor->posRot.pos.x;
    collider->dim.pos.y = actor->posRot.pos.y;
    collider->dim.pos.z = actor->posRot.pos.z;
}

/**
 * Sets the ColliderCylinder's position
 */
void Collider_SetCylinderPosition(ColliderCylinder* collider, Vec3s* pos) {
    collider->dim.pos.x = pos->x;
    collider->dim.pos.y = pos->y;
    collider->dim.pos.z = pos->z;
}

/**
 * Sets the ColliderQuad's vertices
 */
void Collider_SetQuadVertices(ColliderQuad* collider, Vec3f* a, Vec3f* b, Vec3f* c, Vec3f* d) {
    Math_Vec3f_Copy(&collider->dim.quad[2], c);
    Math_Vec3f_Copy(&collider->dim.quad[3], d);
    Math_Vec3f_Copy(&collider->dim.quad[0], a);
    Math_Vec3f_Copy(&collider->dim.quad[1], b);
    Collider_SetQuadMidpoints(&collider->dim);
}

/**
 * Sets the specified ColliderTrisElement's vertices
 */
void Collider_SetTrisVertices(ColliderTris* collider, s32 index, Vec3f* a, Vec3f* b, Vec3f* c) {
    ColliderTrisElement* element = &collider->elements[index];
    f32 nx;
    f32 ny;
    f32 nz;
    f32 originDist;

    Math_Vec3f_Copy(&element->dim.vtx[0], a);
    Math_Vec3f_Copy(&element->dim.vtx[1], b);
    Math_Vec3f_Copy(&element->dim.vtx[2], c);
    Math3D_DefPlane(a, b, c, &nx, &ny, &nz, &originDist);
    element->dim.plane.normal.x = nx;
    element->dim.plane.normal.y = ny;
    element->dim.plane.normal.z = nz;
    element->dim.plane.originDist = originDist;
}

/**
 * Sets the specified ColliderTrisElement's dim usig the values in src
 */
void Collider_SetTrisDim(GlobalContext* globalCtx, ColliderTris* collider, s32 index, ColliderTrisElementDimInit* src) {
    ColliderTrisElement* element = &collider->elements[index];

    Collider_SetTrisElementDim(globalCtx, &element->dim, src);
}

// Due to an unknown reason, bss ordering changed between the 2 static Vec3f variables in the function below.
// In order to reproduce this behavior, we need a specific number of bss variables in the file before that point.
// For this, we introduce a certain amount of dummy variables throughout the file, which we fit inside padding added
// by the compiler between structs like TriNorm and/or Vec3f, so they don't take space in bss.
static s8 sBssDummy11;
static s8 sBssDummy12;
static s8 sBssDummy13;
static s8 sBssDummy14;

/**
 * Updates the world spheres for all of the collider's JntSph elements attached to the specified limb
 */
void Collider_UpdateSpheres(s32 limb, ColliderJntSph* collider) {
    static Vec3f D_8015E648;
    static Vec3f D_8015CF00; // bss ordering changes here
    s32 i;

    for (i = 0; i < collider->count; i++) {
        if (limb == collider->elements[i].dim.limb) {
            D_8015E648.x = collider->elements[i].dim.modelSphere.center.x;
            D_8015E648.y = collider->elements[i].dim.modelSphere.center.y;
            D_8015E648.z = collider->elements[i].dim.modelSphere.center.z;
            Matrix_MultVec3f(&D_8015E648, &D_8015CF00);
            collider->elements[i].dim.worldSphere.center.x = D_8015CF00.x;
            collider->elements[i].dim.worldSphere.center.y = D_8015CF00.y;
            collider->elements[i].dim.worldSphere.center.z = D_8015CF00.z;
            collider->elements[i].dim.worldSphere.radius =
                collider->elements[i].dim.modelSphere.radius * collider->elements[i].dim.scale;
        }
    }
}

/**
 * Spawns red blood droplets.
 * No actor has a collision type that spawns red blood.
 */
void CollisionCheck_SpawnRedBlood(GlobalContext* globalCtx, Vec3f* v) {
    static EffectSparkInit D_8015CF10;
    s32 bloodIndex;

    D_8015CF10.position.x = v->x;
    D_8015CF10.position.y = v->y;
    D_8015CF10.position.z = v->z;
    D_8015CF10.uDiv = 5;
    D_8015CF10.vDiv = 5;
    D_8015CF10.colorStart[0].r = 128;
    D_8015CF10.colorStart[0].g = 0;
    D_8015CF10.colorStart[0].b = 64;
    D_8015CF10.colorStart[0].a = 255;
    D_8015CF10.colorStart[1].r = 128;
    D_8015CF10.colorStart[1].g = 0;
    D_8015CF10.colorStart[1].b = 64;
    D_8015CF10.colorStart[1].a = 255;
    D_8015CF10.colorStart[2].r = 255;
    D_8015CF10.colorStart[2].g = 128;
    D_8015CF10.colorStart[2].b = 0;
    D_8015CF10.colorStart[2].a = 255;
    D_8015CF10.colorStart[3].r = 255;
    D_8015CF10.colorStart[3].g = 128;
    D_8015CF10.colorStart[3].b = 0;
    D_8015CF10.colorStart[3].a = 255;
    D_8015CF10.colorEnd[0].r = 64;
    D_8015CF10.colorEnd[0].g = 0;
    D_8015CF10.colorEnd[0].b = 32;
    D_8015CF10.colorEnd[0].a = 0;
    D_8015CF10.colorEnd[1].r = 64;
    D_8015CF10.colorEnd[1].g = 0;
    D_8015CF10.colorEnd[1].b = 32;
    D_8015CF10.colorEnd[1].a = 0;
    D_8015CF10.colorEnd[2].r = 128;
    D_8015CF10.colorEnd[2].g = 0;
    D_8015CF10.colorEnd[2].b = 64;
    D_8015CF10.colorEnd[2].a = 0;
    D_8015CF10.colorEnd[3].r = 128;
    D_8015CF10.colorEnd[3].g = 0;
    D_8015CF10.colorEnd[3].b = 64;
    D_8015CF10.colorEnd[3].a = 0;
    D_8015CF10.timer = 0;
    D_8015CF10.duration = 16;
    D_8015CF10.speed = 8.0f;
    D_8015CF10.gravity = -1.0f;

    Effect_Add(globalCtx, &bloodIndex, EFFECT_SPARK, 0, 1, &D_8015CF10);
}

/**
 * Spawns water droplets.
 * No actor has a collision type that spawns water droplets.
 */
void CollisionCheck_SpawnWaterDroplets(GlobalContext* globalCtx, Vec3f* v) {
    static EffectSparkInit D_8015D3D8;
    s32 waterIndex;

    D_8015D3D8.position.x = v->x;
    D_8015D3D8.position.y = v->y;
    D_8015D3D8.position.z = v->z;
    D_8015D3D8.uDiv = 5;
    D_8015D3D8.vDiv = 5;
    D_8015D3D8.colorStart[0].r = 255;
    D_8015D3D8.colorStart[0].g = 255;
    D_8015D3D8.colorStart[0].b = 255;
    D_8015D3D8.colorStart[0].a = 255;
    D_8015D3D8.colorStart[1].r = 100;
    D_8015D3D8.colorStart[1].g = 100;
    D_8015D3D8.colorStart[1].b = 100;
    D_8015D3D8.colorStart[1].a = 100;
    D_8015D3D8.colorStart[2].r = 100;
    D_8015D3D8.colorStart[2].g = 100;
    D_8015D3D8.colorStart[2].b = 100;
    D_8015D3D8.colorStart[2].a = 100;
    D_8015D3D8.colorStart[3].r = 100;
    D_8015D3D8.colorStart[3].g = 100;
    D_8015D3D8.colorStart[3].b = 100;
    D_8015D3D8.colorStart[3].a = 100;
    D_8015D3D8.colorEnd[0].r = 50;
    D_8015D3D8.colorEnd[0].g = 50;
    D_8015D3D8.colorEnd[0].b = 50;
    D_8015D3D8.colorEnd[0].a = 50;
    D_8015D3D8.colorEnd[1].r = 50;
    D_8015D3D8.colorEnd[1].g = 50;
    D_8015D3D8.colorEnd[1].b = 50;
    D_8015D3D8.colorEnd[1].a = 50;
    D_8015D3D8.colorEnd[2].r = 50;
    D_8015D3D8.colorEnd[2].g = 50;
    D_8015D3D8.colorEnd[2].b = 50;
    D_8015D3D8.colorEnd[2].a = 50;
    D_8015D3D8.colorEnd[3].r = 0;
    D_8015D3D8.colorEnd[3].g = 0;
    D_8015D3D8.colorEnd[3].b = 0;
    D_8015D3D8.colorEnd[3].a = 0;
    D_8015D3D8.timer = 0;
    D_8015D3D8.duration = 16;
    D_8015D3D8.speed = 8.0f;
    D_8015D3D8.gravity = -1.0f;

    Effect_Add(globalCtx, &waterIndex, EFFECT_SPARK, 0, 1, &D_8015D3D8);
}

/**
 * Spawns streaks of light from hits against solid objects
 */
void CollisionCheck_SpawnShieldParticles(GlobalContext* globalCtx, Vec3f* v) {
    static EffectShieldParticleInit sInitMetal = {
        16,
        { 0, 0, 0 },
        { 0, 200, 255, 255 },
        { 255, 255, 255, 255 },
        { 255, 255, 128, 255 },
        { 255, 255, 0, 255 },
        { 255, 64, 0, 200 },
        { 255, 0, 0, 255 },
        2.1f,
        35.0f,
        30.0f,
        8,
        { 0, 0, 0, { 0, 128, 255 }, false, 300 },
        true,
    };
    s32 shield;

    sInitMetal.position.x = v->x;
    sInitMetal.position.y = v->y;
    sInitMetal.position.z = v->z;
    sInitMetal.lightPoint.x = sInitMetal.position.x;
    sInitMetal.lightPoint.y = sInitMetal.position.y;
    sInitMetal.lightPoint.z = sInitMetal.position.z;

    Effect_Add(globalCtx, &shield, EFFECT_SHIELD_PARTICLE, 0, 1, &sInitMetal);
}

/**
 * Spawns streaks of light and makes a metallic sound
 */
void CollisionCheck_ShieldParticlesMetal(GlobalContext* globalCtx, Vec3f* v) {
    CollisionCheck_SpawnShieldParticles(globalCtx, v);
    Audio_PlaySoundGeneral(NA_SE_IT_SHIELD_REFLECT_SW, &D_801333D4, 4, &D_801333E0, &D_801333E0, &D_801333E8);
}

/**
 * Spawns streaks of light and makes a metallic sound at the specified position
 */
void CollisionCheck_ShieldParticlesMetalSound(GlobalContext* globalCtx, Vec3f* v, Vec3f* actorPos) {
    CollisionCheck_SpawnShieldParticles(globalCtx, v);
    Audio_PlaySoundGeneral(NA_SE_IT_SHIELD_REFLECT_SW, actorPos, 4, &D_801333E0, &D_801333E0, &D_801333E8);
}

/**
 * Spawns streaks of light and makes a metallic sound
 */
void CollisionCheck_ShieldParticlesMetal2(GlobalContext* globalCtx, Vec3f* v) {
    CollisionCheck_ShieldParticlesMetal(globalCtx, v);
}

/**
 * Spawns streaks of light and makes a wooden sound
 */
void CollisionCheck_ShieldParticlesWood(GlobalContext* globalCtx, Vec3f* v, Vec3f* actorPos) {
    static EffectShieldParticleInit init = {
        16,
        { 0, 0, 0 },
        { 0, 200, 255, 255 },
        { 255, 255, 255, 255 },
        { 255, 255, 128, 255 },
        { 255, 255, 0, 255 },
        { 255, 64, 0, 200 },
        { 255, 0, 0, 255 },
        2.1f,
        35.0f,
        30.0f,
        8,
        { 0, 0, 0, { 0, 128, 255 }, false, 300 },
        false,
    };
    s32 shield;

    init.position.x = v->x;
    init.position.y = v->y;
    init.position.z = v->z;
    init.lightPoint.x = init.position.x;
    init.lightPoint.y = init.position.y;
    init.lightPoint.z = init.position.z;

    Effect_Add(globalCtx, &shield, EFFECT_SHIELD_PARTICLE, 0, 1, &init);
    Audio_PlaySoundGeneral(NA_SE_IT_REFLECTION_WOOD, actorPos, 4, &D_801333E0, &D_801333E0, &D_801333E8);
}

/**
 * Determines if the line segment connecting itemPos and itemProjPos intersects the side of a cylinder with the given
 * radius, height, and offset at actorPos. Returns 3 if either endpoint is inside the cylinder, otherwise returns the
 * number of points of intersection with the side of the cylinder. The locations of those points are put in out1 and
 * out2, with out1 being closer to itemPos. Line segments that pass through both bases of the cylinder are not detected.
 */
s32 CollisionCheck_CylSideVsLineSeg(f32 radius, f32 height, f32 offset, Vec3f* actorPos, Vec3f* itemPos,
                                    Vec3f* itemProjPos, Vec3f* out1, Vec3f* out2) {
    Vec3f actorToItem;
    Vec3f actorToItemProj;
    Vec3f itemStep;
    f32 frac1;
    f32 frac2;
    u32 intersect2;
    u32 intersect1;
    u32 test1;
    u32 test2;
    f32 radSqDiff;
    f32 actorDotItemXZ;
    f32 zero = 0.0f;
    f32 closeDist;
    s32 pad1;
    s32 pad2;

    actorToItem.x = itemPos->x - actorPos->x;
    actorToItem.y = itemPos->y - actorPos->y - offset;
    actorToItem.z = itemPos->z - actorPos->z;

    actorToItemProj.x = itemProjPos->x - actorPos->x;
    actorToItemProj.y = itemProjPos->y - actorPos->y - offset;
    actorToItemProj.z = itemProjPos->z - actorPos->z;

    itemStep.x = actorToItemProj.x - actorToItem.x;
    itemStep.y = actorToItemProj.y - actorToItem.y;
    itemStep.z = actorToItemProj.z - actorToItem.z;

    if ((actorToItem.y > 0.0f) && (actorToItem.y < height) && (sqrtf(SQXZ(actorToItem)) < radius)) {
        return 3;
    }

    if ((actorToItemProj.y > 0.0f) && (actorToItemProj.y < height) && (sqrtf(SQXZ(actorToItemProj)) < radius)) {
        return 3;
    }
    radSqDiff = SQXZ(actorToItem) - SQ(radius);
    if (!IS_ZERO(SQXZ(itemStep))) {
        actorDotItemXZ = DOTXZ(2.0f * itemStep, actorToItem);
        if (SQ(actorDotItemXZ) < (4.0f * SQXZ(itemStep) * radSqDiff)) {
            return 0;
        }
        if (SQ(actorDotItemXZ) - (4.0f * SQXZ(itemStep) * radSqDiff) > zero) {
            intersect1 = intersect2 = 1;
        } else {
            intersect1 = 1;
            intersect2 = 0;
        }
        closeDist = sqrtf(SQ(actorDotItemXZ) - (4.0f * SQXZ(itemStep) * radSqDiff));
        if (intersect1 == 1) {
            frac1 = (closeDist - actorDotItemXZ) / (2.0f * SQXZ(itemStep));
        }
        if (intersect2 == 1) {
            frac2 = (-actorDotItemXZ - closeDist) / (2.0f * SQXZ(itemStep));
        }
    } else if (!IS_ZERO(DOTXZ(2.0f * itemStep, actorToItem))) {
        intersect1 = 1;
        intersect2 = 0;
        frac1 = -radSqDiff / DOTXZ(2.0f * itemStep, actorToItem);
    } else {
        if (radSqDiff <= 0.0f) {
            test1 = (0.0f < actorToItem.y) && (actorToItem.y < height);
            test2 = (0.0f < actorToItemProj.y) && (actorToItemProj.y < height);

            if (test1 && test2) {
                *out1 = actorToItem;
                *out2 = actorToItemProj;
                return 2;
            }
            if (test1) {
                *out1 = actorToItem;
                return 1;
            }
            if (test2) {
                *out1 = actorToItemProj;
                return 1;
            }
        }
        return 0;
    }

    if (intersect2 == 0) {
        if (frac1 < 0.0f || 1.0f < frac1) {
            return 0;
        }
    } else {
        test1 = (frac1 < 0.0f || 1.0f < frac1);
        test2 = (frac2 < 0.0f || 1.0f < frac2);

        if (test1 && test2) {
            return 0;
        }
        if (test1) {
            intersect1 = 0;
        }
        if (test2) {
            intersect2 = 0;
        }
    }

    if ((intersect1 == 1) &&
        ((frac1 * itemStep.y + actorToItem.y < 0.0f) || (height < frac1 * itemStep.y + actorToItem.y))) {
        intersect1 = 0;
    }
    if ((intersect2 == 1) &&
        ((frac2 * itemStep.y + actorToItem.y < 0.0f) || (height < frac2 * itemStep.y + actorToItem.y))) {
        intersect2 = 0;
    }
    if (intersect1 == 0 && intersect2 == 0) {
        return 0;
    } else if ((intersect1 == 1) && (intersect2 == 1)) {
        out1->x = frac1 * itemStep.x + actorToItem.x + actorPos->x;
        out1->y = frac1 * itemStep.y + actorToItem.y + actorPos->y;
        out1->z = frac1 * itemStep.z + actorToItem.z + actorPos->z;
        out2->x = frac2 * itemStep.x + actorToItem.x + actorPos->x;
        out2->y = frac2 * itemStep.y + actorToItem.y + actorPos->y;
        out2->z = frac2 * itemStep.z + actorToItem.z + actorPos->z;
        return 2;
    } else if (intersect1 == 1) {
        out1->x = frac1 * itemStep.x + actorToItem.x + actorPos->x;
        out1->y = frac1 * itemStep.y + actorToItem.y + actorPos->y;
        out1->z = frac1 * itemStep.z + actorToItem.z + actorPos->z;
        return 1;
    } else if (intersect2 == 1) {
        out1->x = frac2 * itemStep.x + actorToItem.x + actorPos->x;
        out1->y = frac2 * itemStep.y + actorToItem.y + actorPos->y;
        out1->z = frac2 * itemStep.z + actorToItem.z + actorPos->z;
        return 1;
    }
    return 1;
}

/**
 * Gets damage from a sword strike using generic values, and returns 0 if the attack is
 * not sword-type. Used by bosses to require that a sword attack deal the killing blow.
 */
u8 CollisionCheck_GetSwordDamage(s32 dmgFlags) {
    u8 damage = 0;

    if (dmgFlags & 0x00400100) {
        damage = 1;
    } else if (dmgFlags & 0x03000242) {
        damage = 2;
    } else if (dmgFlags & 0x48800400) {
        damage = 4;
    } else if (dmgFlags & 0x04000000) {
        damage = 8;
    }

    KREG(7) = damage;
    return damage;
}<|MERGE_RESOLUTION|>--- conflicted
+++ resolved
@@ -1456,28 +1456,17 @@
 void CollisionCheck_NoBlood(GlobalContext* globalCtx, Collider* collider, Vec3f* v) {
 }
 
-<<<<<<< HEAD
 /**
  * Spawns blue blood drops.
  * Used by collider types HIT0 and HIT8.
  */
 void CollisionCheck_BlueBlood(GlobalContext* globalCtx, Collider* collider, Vec3f* v) {
-=======
-// Blue EffectSpark
-void func_8005DFAC(GlobalContext* globalCtx, Collider* collider, Vec3f* pos) {
->>>>>>> 1ff2f0f8
     static EffectSparkInit D_8015D8A0;
     s32 bloodIndex;
 
-<<<<<<< HEAD
     D_8015D8A0.position.x = v->x;
     D_8015D8A0.position.y = v->y;
     D_8015D8A0.position.z = v->z;
-=======
-    D_8015D8A0.position.x = (s32)pos->x;
-    D_8015D8A0.position.y = (s32)pos->y;
-    D_8015D8A0.position.z = (s32)pos->z;
->>>>>>> 1ff2f0f8
     D_8015D8A0.uDiv = 5;
     D_8015D8A0.vDiv = 5;
     D_8015D8A0.colorStart[0].r = 10;
@@ -1520,28 +1509,17 @@
     Effect_Add(globalCtx, &bloodIndex, EFFECT_SPARK, 0, 1, &D_8015D8A0);
 }
 
-<<<<<<< HEAD
 /**
  * Spawns green blood drops.
  * Used by collider types HIT2 and HIT6. No actor has type HIT2.
  */
 void CollisionCheck_GreenBlood(GlobalContext* globalCtx, Collider* collider, Vec3f* v) {
-=======
-// Green EffectSpark
-void func_8005E10C(GlobalContext* globalCtx, Collider* collider, Vec3f* pos) {
->>>>>>> 1ff2f0f8
     static EffectSparkInit D_8015DD68;
     s32 bloodIndex;
 
-<<<<<<< HEAD
     D_8015DD68.position.x = v->x;
     D_8015DD68.position.y = v->y;
     D_8015DD68.position.z = v->z;
-=======
-    D_8015DD68.position.x = (s32)pos->x;
-    D_8015DD68.position.y = (s32)pos->y;
-    D_8015DD68.position.z = (s32)pos->z;
->>>>>>> 1ff2f0f8
     D_8015DD68.uDiv = 5;
     D_8015DD68.vDiv = 5;
     D_8015DD68.colorStart[0].r = 10;
@@ -1789,31 +1767,13 @@
             if (CollisionCheck_SkipTouch(&atItem->info) == 1) {
                 continue;
             }
-<<<<<<< HEAD
             for (acElem = ac->elements; acElem < ac->elements + ac->count; acElem++) {
                 if (CollisionCheck_SkipBump(&acElem->info) == 1) {
                     continue;
-=======
-            if (Math3D_SphVsSphOverlapCenter(&lItem->dim.worldSphere, &rItem->dim.worldSphere, &sp8C, &sp88) == 1) {
-                sp6C.x = lItem->dim.worldSphere.center.x;
-                sp6C.y = lItem->dim.worldSphere.center.y;
-                sp6C.z = lItem->dim.worldSphere.center.z;
-                sp60.x = rItem->dim.worldSphere.center.x;
-                sp60.y = rItem->dim.worldSphere.center.y;
-                sp60.z = rItem->dim.worldSphere.center.z;
-                if (!IS_ZERO(sp88)) {
-                    temp_f0 = rItem->dim.worldSphere.radius / sp88;
-                    sp78.x = (((sp6C.x - sp60.x) * temp_f0) + sp60.x);
-                    sp78.y = (((sp6C.y - sp60.y) * temp_f0) + sp60.y);
-                    sp78.z = (((sp6C.z - sp60.z) * temp_f0) + sp60.z);
-                } else {
-                    Math_Vec3f_Copy(&sp78, &sp6C);
->>>>>>> 1ff2f0f8
                 }
                 if (CollisionCheck_NoSharedFlags(&atItem->info, &acElem->info) == 1) {
                     continue;
                 }
-<<<<<<< HEAD
                 if (Math3D_SphVsSphOverlapCenter(&atItem->dim.worldSphere, &acElem->dim.worldSphere, &overlapSize,
                                                  &centerDist) == 1) {
                     f32 acToHit;
@@ -1840,53 +1800,6 @@
                     if (!(ac->base.ocType & OT_FIRST_ONLY)) {
                         return;
                     }
-=======
-            }
-        }
-    }
-}
-
-void CollisionCheck_AC_JntSphVsCyl(GlobalContext* globalCtx, CollisionCheckContext* colChkCtx, Collider* l,
-                                   Collider* r) {
-    ColliderJntSph* left = (ColliderJntSph*)l;
-    ColliderCylinder* right = (ColliderCylinder*)r;
-    ColliderJntSphItem* lItem;
-    f32 sp80;
-    f32 sp7C;
-    Vec3f sp70;
-    Vec3f sp64;
-    Vec3f sp58;
-    f32 temp_f0;
-
-    if (left->count <= 0 || left->list == NULL || right->dim.radius <= 0 || right->dim.height <= 0) {
-        return;
-    }
-    if (func_8005DF50(&right->body) == 1) {
-        return;
-    }
-    for (lItem = left->list; lItem < left->list + left->count; lItem++) {
-        if (func_8005DF2C(&lItem->body) == 1) {
-            continue;
-        }
-        if (func_8005DF74(&lItem->body, &right->body) == 1) {
-            continue;
-        }
-        if (Math3D_SphVsCylOverlapCenterDist(&lItem->dim.worldSphere, &right->dim, &sp80, &sp7C) != 0) {
-            sp64.x = lItem->dim.worldSphere.center.x;
-            sp64.y = lItem->dim.worldSphere.center.y;
-            sp64.z = lItem->dim.worldSphere.center.z;
-            sp58.x = right->dim.pos.x;
-            sp58.y = right->dim.pos.y;
-            sp58.z = right->dim.pos.z;
-            if (!IS_ZERO(sp7C)) {
-                temp_f0 = right->dim.radius / sp7C;
-                if (temp_f0 <= 1.0f) {
-                    sp70.x = ((sp64.x - sp58.x) * temp_f0) + sp58.x;
-                    sp70.y = ((sp64.y - sp58.y) * temp_f0) + sp58.y;
-                    sp70.z = ((sp64.z - sp58.z) * temp_f0) + sp58.z;
-                } else {
-                    Math_Vec3f_Copy(&sp70, &sp64);
->>>>>>> 1ff2f0f8
                 }
             }
         }
@@ -1908,7 +1821,6 @@
         if (CollisionCheck_SkipBump(&ac->info) == 1) {
             return;
         }
-<<<<<<< HEAD
         for (atItem = at->elements; atItem < at->elements + at->count; atItem++) {
             if (CollisionCheck_SkipTouch(&atItem->info) == 1) {
                 continue;
@@ -1937,21 +1849,6 @@
                     } else {
                         Math_Vec3f_Copy(&hitPos, &atPos);
                     }
-=======
-        if (Math3D_SphVsCylOverlapCenterDist(&rItem->dim.worldSphere, &left->dim, &sp9C, &sp98) != 0) {
-            sp7C.x = left->dim.pos.x;
-            sp7C.y = left->dim.pos.y;
-            sp7C.z = left->dim.pos.z;
-            sp70.x = rItem->dim.worldSphere.center.x;
-            sp70.y = rItem->dim.worldSphere.center.y;
-            sp70.z = rItem->dim.worldSphere.center.z;
-            if (!IS_ZERO(sp98)) {
-                temp_f0 = (f32)rItem->dim.worldSphere.radius / sp98;
-                if (temp_f0 <= 1.0f) {
-                    sp88.x = ((sp7C.x - sp70.x) * temp_f0) + sp70.x;
-                    sp88.y = ((sp7C.y - sp70.y) * temp_f0) + sp70.y;
-                    sp88.z = ((sp7C.z - sp70.z) * temp_f0) + sp70.z;
->>>>>>> 1ff2f0f8
                 } else {
                     Math_Vec3f_Copy(&hitPos, &atPos);
                 }
@@ -2199,7 +2096,6 @@
     }
 }
 
-<<<<<<< HEAD
 /**
  * AC overlap check. Calculates the center of each collider element and the point of contact.
  */
@@ -2237,40 +2133,6 @@
                 Math_Vec3s_ToVec3f(&hitPos, &ac->dim.pos);
             }
             CollisionCheck_SetATvsAC(globalCtx, &at->base, &at->info, &atPos, &ac->base, &ac->info, &acPos, &hitPos);
-=======
-void CollisionCheck_AC_CylVsCyl(GlobalContext* globalCtx, CollisionCheckContext* colChkCtx, Collider* l, Collider* r) {
-    ColliderCylinder* left = (ColliderCylinder*)l;
-    ColliderCylinder* right = (ColliderCylinder*)r;
-    f32 sp6C;
-    f32 sp68;
-    Vec3f sp5C;
-    Vec3f sp50;
-    Vec3f sp44;
-    f32 temp_f0;
-
-    if (left->dim.radius <= 0 || left->dim.height <= 0 || right->dim.radius <= 0 || right->dim.height <= 0) {
-        return;
-    }
-    if (func_8005DF50(&right->body) == 1) {
-        return;
-    }
-    if (func_8005DF2C(&left->body) == 1) {
-        return;
-    }
-    if (func_8005DF74(&left->body, &right->body) == 1) {
-        return;
-    }
-    if (Math3D_CylOutsideCylDist(&left->dim, &right->dim, &sp6C, &sp68) == 1) {
-        Math_Vec3s_ToVec3f(&sp50, &left->dim.pos);
-        Math_Vec3s_ToVec3f(&sp44, &right->dim.pos);
-        if (!IS_ZERO(sp68)) {
-            temp_f0 = (f32)right->dim.radius / sp68;
-            sp5C.y = (f32)right->dim.pos.y + (f32)right->dim.yShift + (f32)right->dim.height * 0.5f;
-            sp5C.x = ((f32)left->dim.pos.x - right->dim.pos.x) * temp_f0 + right->dim.pos.x;
-            sp5C.z = ((f32)left->dim.pos.z - right->dim.pos.z) * temp_f0 + right->dim.pos.z;
-        } else {
-            Math_Vec3s_ToVec3f(&sp5C, &right->dim.pos);
->>>>>>> 1ff2f0f8
         }
     }
 }
@@ -2858,12 +2720,8 @@
     rightMass = rightActor->colChkInfo.mass;
     totalMass = leftMass + rightMass;
     if (IS_ZERO(totalMass)) {
-<<<<<<< HEAD
         leftMass = rightMass = 1.0f;
         totalMass = 2.0f;
-=======
-        totalMass = (leftMass = rightMass = 1.0f) * 2;
->>>>>>> 1ff2f0f8
     }
     xDelta = rightPos->x - leftPos->x;
     zDelta = rightPos->z - leftPos->z;
@@ -2890,24 +2748,15 @@
     } else { // rightMassType == MASS_NORMAL
         if (leftMassType == MASSTYPE_NORMAL) {
             inverseTotalMass = 1 / totalMass;
-<<<<<<< HEAD
             leftDispRatio = rightMass * inverseTotalMass;
             rightDispRatio = leftMass * inverseTotalMass;
         } else { // leftMassType == MASS_HEAVY | MASS_IMMOBILE
             leftDispRatio = 1;
             rightDispRatio = 0;
-=======
-            leftDisplacementFactor = rightMass * inverseTotalMass;
-            rightDisplacementFactor = leftMass * inverseTotalMass;
-        } else {
-            leftDisplacementFactor = 1;
-            rightDisplacementFactor = 0;
->>>>>>> 1ff2f0f8
         }
     }
 
     if (!IS_ZERO(xzDist)) {
-<<<<<<< HEAD
         xDelta *= overlap / xzDist;
         zDelta *= overlap / xzDist;
         leftActor->colChkInfo.displacement.x += -xDelta * leftDispRatio;
@@ -2917,18 +2766,6 @@
     } else if (!(overlap == 0.0f)) {
         leftActor->colChkInfo.displacement.x += -overlap * leftDispRatio;
         rightActor->colChkInfo.displacement.x += overlap * rightDispRatio;
-=======
-        temp_f0 = arg6 / xzDist;
-        xDelta *= temp_f0;
-        zDelta *= temp_f0;
-        leftActor->colChkInfo.displacement.x += -xDelta * leftDisplacementFactor;
-        leftActor->colChkInfo.displacement.z += -zDelta * leftDisplacementFactor;
-        rightActor->colChkInfo.displacement.x += xDelta * rightDisplacementFactor;
-        rightActor->colChkInfo.displacement.z += zDelta * rightDisplacementFactor;
-    } else if (!(arg6 == 0.0f)) {
-        leftActor->colChkInfo.displacement.x += -arg6 * leftDisplacementFactor;
-        rightActor->colChkInfo.displacement.x += arg6 * rightDisplacementFactor;
->>>>>>> 1ff2f0f8
     } else {
         leftActor->colChkInfo.displacement.x -= leftDispRatio;
         rightActor->colChkInfo.displacement.x += rightDispRatio;
