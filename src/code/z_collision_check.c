#include "gfx.h"
#include "macros.h"
#include "regs.h"
#include "sfx.h"
#include "sys_math3d.h"
#include "sys_matrix.h"
#include "terminal.h"
#include "versions.h"
#include "z64collision_check.h"
#include "z64effect.h"
#include "z64frame_advance.h"
#include "zelda_arena.h"
#include "z64play.h"

#include "overlays/effects/ovl_Effect_Ss_HitMark/z_eff_ss_hitmark.h"
#include "z_lib.h"

<<<<<<< HEAD
#pragma increment_block_number "gc-eu:0 gc-eu-mq:0 gc-jp:0 gc-jp-ce:0 gc-jp-mq:0 gc-us:0 gc-us-mq:0 ntsc-1.2:200" \
                               "pal-1.0:200 pal-1.1:200"
=======
#pragma increment_block_number "gc-eu:128 gc-eu-mq:128 gc-jp:128 gc-jp-ce:128 gc-jp-mq:128 gc-us:128 gc-us-mq:128" \
                               "ntsc-1.2:104 pal-1.0:104 pal-1.1:104"
>>>>>>> 93f22fcc

typedef s32 (*ColChkResetFunc)(PlayState*, Collider*);
typedef void (*ColChkApplyFunc)(PlayState*, CollisionCheckContext*, Collider*);
typedef void (*ColChkVsFunc)(PlayState*, CollisionCheckContext*, Collider*, Collider*);
typedef s32 (*ColChkLineFunc)(PlayState*, CollisionCheckContext*, Collider*, Vec3f*, Vec3f*);

#define SAC_ENABLE (1 << 0)

#if OOT_DEBUG
/**
 * Draws a red triangle with vertices vA, vB, and vC.
 */
void Collider_DrawRedPoly(GraphicsContext* gfxCtx, Vec3f* vA, Vec3f* vB, Vec3f* vC) {
    Collider_DrawPoly(gfxCtx, vA, vB, vC, 255, 0, 0);
}

/**
 * Draws the triangle with vertices vA, vB, and vC and with the specified color.
 */
void Collider_DrawPoly(GraphicsContext* gfxCtx, Vec3f* vA, Vec3f* vB, Vec3f* vC, u8 r, u8 g, u8 b) {
    Vtx* vtxTbl;
    Vtx* vtx;
    f32 nx;
    f32 ny;
    f32 nz;
    f32 originDist;

    OPEN_DISPS(gfxCtx, "../z_collision_check.c", 713);

    gSPMatrix(POLY_OPA_DISP++, &gMtxClear, G_MTX_NOPUSH | G_MTX_LOAD | G_MTX_MODELVIEW);
    gDPSetPrimColor(POLY_OPA_DISP++, 0x00, 0xFF, r, g, b, 50);
    gDPPipeSync(POLY_OPA_DISP++);
    gDPSetRenderMode(POLY_OPA_DISP++, G_RM_FOG_SHADE_A, G_RM_AA_ZB_OPA_SURF2);
    gSPTexture(POLY_OPA_DISP++, 0, 0, 0, G_TX_RENDERTILE, G_OFF);
    gDPPipeSync(POLY_OPA_DISP++);
    gDPSetCombineLERP(POLY_OPA_DISP++, SHADE, 0, PRIMITIVE, 0, SHADE, 0, PRIMITIVE, 0, 0, 0, 0, COMBINED, 0, 0, 0,
                      COMBINED);
    gSPClearGeometryMode(POLY_OPA_DISP++, G_CULL_BOTH);
    gSPSetGeometryMode(POLY_OPA_DISP++, G_LIGHTING);
    gDPPipeSync(POLY_OPA_DISP++);

    vtxTbl = GRAPH_ALLOC(gfxCtx, 3 * sizeof(Vtx));
    ASSERT(vtxTbl != NULL, "vtx_tbl != NULL", "../z_collision_check.c", 726);

    vtxTbl[0].n.ob[0] = vA->x;
    vtxTbl[0].n.ob[1] = vA->y;
    vtxTbl[0].n.ob[2] = vA->z;
    vtxTbl[1].n.ob[0] = vB->x;
    vtxTbl[1].n.ob[1] = vB->y;
    vtxTbl[1].n.ob[2] = vB->z;
    vtxTbl[2].n.ob[0] = vC->x;
    vtxTbl[2].n.ob[1] = vC->y;
    vtxTbl[2].n.ob[2] = vC->z;

    Math3D_DefPlane(vA, vB, vC, &nx, &ny, &nz, &originDist);

    for (vtx = vtxTbl; vtx < vtxTbl + 3; vtx++) {
        vtx->n.flag = 0;
        vtx->n.tc[0] = 0;
        vtx->n.tc[1] = 0;
        vtx->n.n[0] = (u8)(s32)nx & 0xFF;
        vtx->n.n[1] = (u8)(s32)ny & 0xFF;
        vtx->n.n[2] = (u8)(s32)nz & 0xFF;
        vtx->n.a = 255;
    }

    gSPVertex(POLY_OPA_DISP++, vtxTbl, 3, 0);
    gSP1Triangle(POLY_OPA_DISP++, 0, 1, 2, 0);

    CLOSE_DISPS(gfxCtx, "../z_collision_check.c", 757);
}
#endif

s32 Collider_InitBase(PlayState* play, Collider* col) {
    static Collider init = {
        NULL, NULL, NULL, NULL, AT_NONE, AC_NONE, OC1_NONE, OC2_NONE, COL_MATERIAL_HIT3, COLSHAPE_MAX,
    };

    *col = init;
    return true;
}

s32 Collider_DestroyBase(PlayState* play, Collider* col) {
    return true;
}

/**
 * Uses default OC2_TYPE_1 and COL_MATERIAL_HIT0
 */
s32 Collider_SetBaseToActor(PlayState* play, Collider* col, ColliderInitToActor* src) {
    col->actor = src->actor;
    col->atFlags = src->atFlags;
    col->acFlags = src->acFlags;
    col->ocFlags1 = src->ocFlags1;
    col->ocFlags2 = OC2_TYPE_1;
    col->shape = src->shape;
    return true;
}

/**
 * Uses default OC2_TYPE_1
 */
s32 Collider_SetBaseType1(PlayState* play, Collider* col, Actor* actor, ColliderInitType1* src) {
    col->actor = actor;
    col->colMaterial = src->colMaterial;
    col->atFlags = src->atFlags;
    col->acFlags = src->acFlags;
    col->ocFlags1 = src->ocFlags1;
    col->ocFlags2 = OC2_TYPE_1;
    col->shape = src->shape;
    return true;
}

s32 Collider_SetBase(PlayState* play, Collider* col, Actor* actor, ColliderInit* src) {
    col->actor = actor;
    col->colMaterial = src->colMaterial;
    col->atFlags = src->atFlags;
    col->acFlags = src->acFlags;
    col->ocFlags1 = src->ocFlags1;
    col->ocFlags2 = src->ocFlags2;
    col->shape = src->shape;
    return true;
}

void Collider_ResetATBase(PlayState* play, Collider* col) {
    col->at = NULL;
    col->atFlags &= ~(AT_HIT | AT_BOUNCED);
}

void Collider_ResetACBase(PlayState* play, Collider* col) {
    col->ac = NULL;
    col->acFlags &= ~(AC_HIT | AC_BOUNCED);
}

void Collider_ResetOCBase(PlayState* play, Collider* col) {
    col->oc = NULL;
    col->ocFlags1 &= ~OC1_HIT;
    col->ocFlags2 &= ~OC2_HIT_PLAYER;
}

s32 Collider_InitElementDamageInfoAT(PlayState* play, ColliderElementDamageInfoAT* atDmgInfo) {
    static ColliderElementDamageInfoAT init = { 0x00000000, 0, 0 };

    *atDmgInfo = init;
    return true;
}

s32 Collider_DestroyElementDamageInfoAT(PlayState* play, ColliderElementDamageInfoAT* atDmgInfo) {
    return true;
}

s32 Collider_SetElementDamageInfoAT(PlayState* play, ColliderElementDamageInfoAT* dest,
                                    ColliderElementDamageInfoAT* src) {
    dest->dmgFlags = src->dmgFlags;
    dest->effect = src->effect;
    dest->damage = src->damage;
    return true;
}

void Collider_ResetATElement_Unk(PlayState* play, ColliderElement* elem) {
}

s32 Collider_InitElementDamageInfoAC(PlayState* play, ColliderElementDamageInfoAC* acDmgInfo) {
    static ColliderElementDamageInfoAC init = { 0xFFCFFFFF, 0, 0, { 0, 0, 0 } };

    *acDmgInfo = init;
    return true;
}

s32 Collider_DestroyElementDamageInfoAC(PlayState* play, ColliderElementDamageInfoAC* acDmgInfo) {
    return true;
}

s32 Collider_SetElementDamageInfoAC(PlayState* play, ColliderElementDamageInfoAC* acDmgInfo,
                                    ColliderElementDamageInfoACInit* init) {
    acDmgInfo->dmgFlags = init->dmgFlags;
    acDmgInfo->effect = init->effect;
    acDmgInfo->defense = init->defense;
    return true;
}

s32 Collider_InitElement(PlayState* play, ColliderElement* elem) {
    static ColliderElement init = {
        { 0, 0, 0 },
        { 0xFFCFFFFF, 0, 0, { 0, 0, 0 } },
        ELEM_MATERIAL_UNK0,
        ATELEM_NONE,
        ACELEM_NONE,
        OCELEM_NONE,
        NULL,
        NULL,
        NULL,
        NULL,
    };

    *elem = init;
    Collider_InitElementDamageInfoAT(play, &elem->atDmgInfo);
    Collider_InitElementDamageInfoAC(play, &elem->acDmgInfo);
    return true;
}

s32 Collider_DestroyElement(PlayState* play, ColliderElement* elem) {
    Collider_DestroyElementDamageInfoAT(play, &elem->atDmgInfo);
    Collider_DestroyElementDamageInfoAC(play, &elem->acDmgInfo);
    return true;
}

s32 Collider_SetElement(PlayState* play, ColliderElement* elem, ColliderElementInit* elemInit) {
    elem->elemMaterial = elemInit->elemMaterial;
    Collider_SetElementDamageInfoAT(play, &elem->atDmgInfo, &elemInit->atDmgInfo);
    Collider_SetElementDamageInfoAC(play, &elem->acDmgInfo, &elemInit->acDmgInfo);
    elem->atElemFlags = elemInit->atElemFlags;
    elem->acElemFlags = elemInit->acElemFlags;
    elem->ocElemFlags = elemInit->ocElemFlags;
    return true;
}

void Collider_ResetATElement(PlayState* play, ColliderElement* elem) {
    elem->atHit = NULL;
    elem->atHitElem = NULL;
    elem->atElemFlags &= ~ATELEM_HIT;
    elem->atElemFlags &= ~ATELEM_DREW_HITMARK;
    Collider_ResetATElement_Unk(play, elem);
}

void Collider_ResetACElement(PlayState* play, ColliderElement* elem) {
    elem->acDmgInfo.hitPos.x = elem->acDmgInfo.hitPos.y = elem->acDmgInfo.hitPos.z = 0;
    elem->acElemFlags &= ~ACELEM_HIT;
    elem->acElemFlags &= ~ACELEM_DRAW_HITMARK;
    elem->acHit = NULL;
    elem->acHitElem = NULL;
}

void Collider_ResetOCElement(PlayState* play, ColliderElement* elem) {
    elem->ocElemFlags &= ~OCELEM_HIT;
}

s32 Collider_InitJntSphElementDim(PlayState* play, ColliderJntSphElementDim* dim) {
    static ColliderJntSphElementDim init = {
        { { 0, 0, 0 }, 0 },
        { { 0, 0, 0 }, 0 },
        0.0f,
        0,
    };
    *dim = init;
    return true;
}

s32 Collider_DestroyJntSphElementDim(PlayState* play, ColliderJntSphElementDim* dim) {
    return true;
}

s32 Collider_SetJntSphElementDim(PlayState* play, ColliderJntSphElementDim* dest, ColliderJntSphElementDimInit* src) {
    dest->limb = src->limb;
    dest->modelSphere = src->modelSphere;
    dest->scale = src->scale * 0.01f;
    return true;
}

s32 Collider_InitJntSphElement(PlayState* play, ColliderJntSphElement* jntSphElem) {
    Collider_InitElement(play, &jntSphElem->base);
    Collider_InitJntSphElementDim(play, &jntSphElem->dim);
    return true;
}

s32 Collider_DestroyJntSphElement(PlayState* play, ColliderJntSphElement* jntSphElem) {
    Collider_DestroyElement(play, &jntSphElem->base);
    Collider_DestroyJntSphElementDim(play, &jntSphElem->dim);
    return true;
}

s32 Collider_SetJntSphElement(PlayState* play, ColliderJntSphElement* dest, ColliderJntSphElementInit* src) {
    Collider_SetElement(play, &dest->base, &src->base);
    Collider_SetJntSphElementDim(play, &dest->dim, &src->dim);
    return true;
}

s32 Collider_ResetJntSphElementAT(PlayState* play, ColliderJntSphElement* jntSphElem) {
    Collider_ResetATElement(play, &jntSphElem->base);
    return true;
}

s32 Collider_ResetJntSphElementAC(PlayState* play, ColliderJntSphElement* jntSphElem) {
    Collider_ResetACElement(play, &jntSphElem->base);
    return true;
}

s32 Collider_ResetJntSphElementOC(PlayState* play, ColliderJntSphElement* jntSphElem) {
    Collider_ResetOCElement(play, &jntSphElem->base);
    return true;
}

/**
 * Initializes a ColliderJntSph to default values
 */
s32 Collider_InitJntSph(PlayState* play, ColliderJntSph* jntSph) {
    Collider_InitBase(play, &jntSph->base);
    jntSph->count = 0;
    jntSph->elements = NULL;
    return true;
}

/**
 * Destroys a dynamically allocated ColliderJntSph
 */
s32 Collider_FreeJntSph(PlayState* play, ColliderJntSph* jntSph) {
    ColliderJntSphElement* jntSphElem;

    Collider_DestroyBase(play, &jntSph->base);
    for (jntSphElem = jntSph->elements; jntSphElem < jntSph->elements + jntSph->count; jntSphElem++) {
        Collider_DestroyJntSphElement(play, jntSphElem);
    }

    jntSph->count = 0;
    if (jntSph->elements != NULL) {
        ZELDA_ARENA_FREE(jntSph->elements, "../z_collision_check.c", 1393);
    }
    jntSph->elements = NULL;
    return true;
}

/**
 * Destroys a preallocated ColliderJntSph
 */
s32 Collider_DestroyJntSph(PlayState* play, ColliderJntSph* jntSph) {
    ColliderJntSphElement* jntSphElem;

    Collider_DestroyBase(play, &jntSph->base);
    for (jntSphElem = jntSph->elements; jntSphElem < jntSph->elements + jntSph->count; jntSphElem++) {
        Collider_DestroyJntSphElement(play, jntSphElem);
    }
    jntSph->count = 0;
    jntSph->elements = NULL;
    return true;
}

/**
 * Sets up the ColliderJntSph using the values in src, sets it to the actor specified in src, and dynamically allocates
 * the element array. Uses default OC2_TYPE_1 and COL_MATERIAL_HIT0. Unused.
 */
s32 Collider_SetJntSphToActor(PlayState* play, ColliderJntSph* dest, ColliderJntSphInitToActor* src) {
    ColliderJntSphElement* destElem;
    ColliderJntSphElementInit* srcElem;

    Collider_SetBaseToActor(play, &dest->base, &src->base);
    dest->count = src->count;
    dest->elements = ZELDA_ARENA_MALLOC(src->count * sizeof(ColliderJntSphElement), "../z_collision_check.c", 1443);

    if (dest->elements == NULL) {
        dest->count = 0;
        PRINTF(VT_FGCOL(RED));
        PRINTF(T("ClObjJntSph_set():zelda_malloc()出来ません。\n", "ClObjJntSph_set():zelda_malloc() Can not.\n"));
        PRINTF(VT_RST);
        return false;
    }

    for (destElem = dest->elements, srcElem = src->elements; destElem < dest->elements + dest->count;
         destElem++, srcElem++) {
        Collider_InitJntSphElement(play, destElem);
        Collider_SetJntSphElement(play, destElem, srcElem);
    }
    return true;
}

/**
 * Sets up the ColliderJntSph using the values in src and dynamically allocates the element array. Uses default
 * OC2_TYPE_1. Only used by En_Nwc, an unused and unfinished actor.
 */
s32 Collider_SetJntSphAllocType1(PlayState* play, ColliderJntSph* dest, Actor* actor, ColliderJntSphInitType1* src) {
    ColliderJntSphElement* destElem;
    ColliderJntSphElementInit* srcElem;

    Collider_SetBaseType1(play, &dest->base, actor, &src->base);
    dest->count = src->count;
    dest->elements = ZELDA_ARENA_MALLOC(src->count * sizeof(ColliderJntSphElement), "../z_collision_check.c", 1490);

    if (dest->elements == NULL) {
        dest->count = 0;
        PRINTF(VT_FGCOL(RED));
        PRINTF(T("ClObjJntSph_set3():zelda_malloc_出来ません。\n", "ClObjJntSph_set3():zelda_malloc_ Can not.\n"));
        PRINTF(VT_RST);
        return false;
    }

    for (destElem = dest->elements, srcElem = src->elements; destElem < dest->elements + dest->count;
         destElem++, srcElem++) {
        Collider_InitJntSphElement(play, destElem);
        Collider_SetJntSphElement(play, destElem, srcElem);
    }
    return true;
}

/**
 * Sets up the ColliderJntSph using the values in src and dynamically allocates the element array.
 * Unused.
 */
s32 Collider_SetJntSphAlloc(PlayState* play, ColliderJntSph* dest, Actor* actor, ColliderJntSphInit* src) {
    ColliderJntSphElement* destElem;
    ColliderJntSphElementInit* srcElem;

    Collider_SetBase(play, &dest->base, actor, &src->base);
    dest->count = src->count;
    dest->elements = ZELDA_ARENA_MALLOC(src->count * sizeof(ColliderJntSphElement), "../z_collision_check.c", 1551);

    if (dest->elements == NULL) {
        dest->count = 0;
        PRINTF(VT_FGCOL(RED));
        PRINTF(T("ClObjJntSph_set5():zelda_malloc出来ません\n", "ClObjJntSph_set5():zelda_malloc Can not\n"));
        PRINTF(VT_RST);
        return false;
    }
    for (destElem = dest->elements, srcElem = src->elements; destElem < dest->elements + dest->count;
         destElem++, srcElem++) {
        Collider_InitJntSphElement(play, destElem);
        Collider_SetJntSphElement(play, destElem, srcElem);
    }
    return true;
}

/**
 * Sets up the ColliderJntSph using the values in src, placing the element array in elements.
 */
s32 Collider_SetJntSph(PlayState* play, ColliderJntSph* dest, Actor* actor, ColliderJntSphInit* src,
                       ColliderJntSphElement* jntSphElements) {
    ColliderJntSphElement* destElem;
    ColliderJntSphElementInit* srcElem;

    Collider_SetBase(play, &dest->base, actor, &src->base);
    dest->count = src->count;
    dest->elements = jntSphElements;
    ASSERT(dest->elements != NULL, "pclobj_jntsph->elem_tbl != NULL", "../z_collision_check.c", 1603);

    for (destElem = dest->elements, srcElem = src->elements; destElem < dest->elements + dest->count;
         destElem++, srcElem++) {
        Collider_InitJntSphElement(play, destElem);
        Collider_SetJntSphElement(play, destElem, srcElem);
    }
    return true;
}

/**
 * Resets the collider's AT collision flags.
 */
s32 Collider_ResetJntSphAT(PlayState* play, Collider* col) {
    ColliderJntSphElement* jntSphElem;
    ColliderJntSph* jntSph = (ColliderJntSph*)col;

    Collider_ResetATBase(play, &jntSph->base);

    for (jntSphElem = jntSph->elements; jntSphElem < jntSph->elements + jntSph->count; jntSphElem++) {
        Collider_ResetJntSphElementAT(play, jntSphElem);
    }
    return true;
}

/**
 * Resets the collider's AC collision flags.
 */
s32 Collider_ResetJntSphAC(PlayState* play, Collider* col) {
    ColliderJntSphElement* jntSphElem;
    ColliderJntSph* jntSph = (ColliderJntSph*)col;

    Collider_ResetACBase(play, &jntSph->base);

    for (jntSphElem = jntSph->elements; jntSphElem < jntSph->elements + jntSph->count; jntSphElem++) {
        Collider_ResetJntSphElementAC(play, jntSphElem);
    }
    return true;
}

/**
 * Resets the collider's OC collision flags.
 */
s32 Collider_ResetJntSphOC(PlayState* play, Collider* col) {
    ColliderJntSphElement* jntSphElem;
    ColliderJntSph* jntSph = (ColliderJntSph*)col;

    Collider_ResetOCBase(play, &jntSph->base);

    for (jntSphElem = jntSph->elements; jntSphElem < jntSph->elements + jntSph->count; jntSphElem++) {
        Collider_ResetJntSphElementOC(play, jntSphElem);
    }
    return true;
}

s32 Collider_InitCylinderDim(PlayState* play, Cylinder16* dim) {
    Cylinder16 init = { 0, 0, 0, { 0, 0, 0 } };

    *dim = init;
    return true;
}

s32 Collider_DestroyCylinderDim(PlayState* play, Cylinder16* dim) {
    return true;
}

s32 Collider_SetCylinderDim(PlayState* play, Cylinder16* dest, Cylinder16* src) {
    *dest = *src;
    return true;
}

/**
 * Initializes a ColliderCylinder to default values
 */
s32 Collider_InitCylinder(PlayState* play, ColliderCylinder* cyl) {
    Collider_InitBase(play, &cyl->base);
    Collider_InitElement(play, &cyl->elem);
    Collider_InitCylinderDim(play, &cyl->dim);
    return true;
}

/**
 * Destroys a ColliderCylinder
 */
s32 Collider_DestroyCylinder(PlayState* play, ColliderCylinder* cyl) {
    Collider_DestroyBase(play, &cyl->base);
    Collider_DestroyElement(play, &cyl->elem);
    Collider_DestroyCylinderDim(play, &cyl->dim);
    return true;
}

/**
 * Sets up the ColliderCylinder using the values in src and sets it to the actor specified in src. Uses default
 * OC2_TYPE_1 and COL_MATERIAL_0. Used only by DekuJr, who sets it to himself anyways.
 */
s32 Collider_SetCylinderToActor(PlayState* play, ColliderCylinder* dest, ColliderCylinderInitToActor* src) {
    Collider_SetBaseToActor(play, &dest->base, &src->base);
    Collider_SetElement(play, &dest->elem, &src->elem);
    Collider_SetCylinderDim(play, &dest->dim, &src->dim);
    return true;
}

/**
 * Sets up the ColliderCylinder using the values in src. Uses default OC2_TYPE_1
 */
s32 Collider_SetCylinderType1(PlayState* play, ColliderCylinder* dest, Actor* actor, ColliderCylinderInitType1* src) {
    Collider_SetBaseType1(play, &dest->base, actor, &src->base);
    Collider_SetElement(play, &dest->elem, &src->elem);
    Collider_SetCylinderDim(play, &dest->dim, &src->dim);
    return true;
}

/**
 * Sets up the ColliderCylinder using the values in src.
 */
s32 Collider_SetCylinder(PlayState* play, ColliderCylinder* dest, Actor* actor, ColliderCylinderInit* src) {
    Collider_SetBase(play, &dest->base, actor, &src->base);
    Collider_SetElement(play, &dest->elem, &src->elem);
    Collider_SetCylinderDim(play, &dest->dim, &src->dim);
    return true;
}

/**
 * Resets the collider's AT collision flags.
 */
s32 Collider_ResetCylinderAT(PlayState* play, Collider* col) {
    ColliderCylinder* cyl = (ColliderCylinder*)col;

    Collider_ResetATBase(play, &cyl->base);
    Collider_ResetATElement(play, &cyl->elem);
    return true;
}

/**
 * Resets the collider's AC collision flags.
 */
s32 Collider_ResetCylinderAC(PlayState* play, Collider* col) {
    ColliderCylinder* cyl = (ColliderCylinder*)col;

    Collider_ResetACBase(play, &cyl->base);
    Collider_ResetACElement(play, &cyl->elem);
    return true;
}

/**
 * Resets the collider's OC collision flags.
 */
s32 Collider_ResetCylinderOC(PlayState* play, Collider* col) {
    ColliderCylinder* cyl = (ColliderCylinder*)col;

    Collider_ResetOCBase(play, &cyl->base);
    Collider_ResetOCElement(play, &cyl->elem);
    return true;
}

s32 Collider_InitTrisElementDim(PlayState* play, TriNorm* dim) {
    static TriNorm init = {
        { { 0.0f, 0.0f, 0.0f }, { 0.0f, 0.0f, 0.0f }, { 0.0f, 0.0f, 0.0f } },
        { { 0.0f, 0.0f, 0.0f }, 0.0f },
    };

    *dim = init;
    return true;
}

s32 Collider_DestroyTrisElementDim(PlayState* play, TriNorm* dim) {
    return true;
}

s32 Collider_SetTrisElementDim(PlayState* play, TriNorm* dest, ColliderTrisElementDimInit* src) {
    Vec3f* destVtx;
    Vec3f* srcVtx;
    f32 nx;
    f32 ny;
    f32 nz;
    f32 originDist;

    for (destVtx = dest->vtx, srcVtx = src->vtx; destVtx < dest->vtx + 3; destVtx++, srcVtx++) {
        *destVtx = *srcVtx;
    }

    Math3D_DefPlane(&src->vtx[0], &src->vtx[1], &src->vtx[2], &nx, &ny, &nz, &originDist);

    dest->plane.normal.x = nx;
    dest->plane.normal.y = ny;
    dest->plane.normal.z = nz;
    dest->plane.originDist = originDist;
    return true;
}

s32 Collider_InitTrisElement(PlayState* play, ColliderTrisElement* trisElem) {
    Collider_InitElement(play, &trisElem->base);
    Collider_InitTrisElementDim(play, &trisElem->dim);
    return true;
}

s32 Collider_DestroyTrisElement(PlayState* play, ColliderTrisElement* trisElem) {
    Collider_DestroyElement(play, &trisElem->base);
    Collider_DestroyTrisElementDim(play, &trisElem->dim);
    return true;
}

s32 Collider_SetTrisElement(PlayState* play, ColliderTrisElement* dest, ColliderTrisElementInit* src) {
    Collider_SetElement(play, &dest->base, &src->base);
    Collider_SetTrisElementDim(play, &dest->dim, &src->dim);
    return true;
}

s32 Collider_ResetTrisElementAT(PlayState* play, ColliderTrisElement* trisElem) {
    Collider_ResetATElement(play, &trisElem->base);
    return true;
}

s32 Collider_ResetTrisElementAC(PlayState* play, ColliderTrisElement* trisElem) {
    Collider_ResetACElement(play, &trisElem->base);
    return true;
}

s32 Collider_ResetTrisElementOC(PlayState* play, ColliderTrisElement* trisElem) {
    Collider_ResetOCElement(play, &trisElem->base);
    return true;
}

/**
 * Initializes a ColliderTris to default values
 */
s32 Collider_InitTris(PlayState* play, ColliderTris* tris) {
    Collider_InitBase(play, &tris->base);
    tris->count = 0;
    tris->elements = NULL;
    return true;
}

/**
 * Destroys a dynamically allocated ColliderTris
 * Unused
 */
s32 Collider_FreeTris(PlayState* play, ColliderTris* tris) {
    ColliderTrisElement* trisElem;

    Collider_DestroyBase(play, &tris->base);
    for (trisElem = tris->elements; trisElem < tris->elements + tris->count; trisElem++) {
        Collider_DestroyTrisElement(play, trisElem);
    }

    tris->count = 0;
    if (tris->elements != NULL) {
        ZELDA_ARENA_FREE(tris->elements, "../z_collision_check.c", 2099);
    }
    tris->elements = NULL;
    return true;
}

/**
 * Destroys a preallocated ColliderTris
 */
s32 Collider_DestroyTris(PlayState* play, ColliderTris* tris) {
    ColliderTrisElement* trisElem;

    Collider_DestroyBase(play, &tris->base);
    for (trisElem = tris->elements; trisElem < tris->elements + tris->count; trisElem++) {
        Collider_DestroyTrisElement(play, trisElem);
    }

    tris->count = 0;
    tris->elements = NULL;
    return true;
}

/**
 * Sets up the ColliderTris using the values in src and dynamically allocates the element array. Uses default OC2_TYPE_1
 * Unused.
 */
s32 Collider_SetTrisAllocType1(PlayState* play, ColliderTris* dest, Actor* actor, ColliderTrisInitType1* src) {
    ColliderTrisElement* destElem;
    ColliderTrisElementInit* srcElem;

    Collider_SetBaseType1(play, &dest->base, actor, &src->base);
    dest->count = src->count;
    dest->elements = ZELDA_ARENA_MALLOC(dest->count * sizeof(ColliderTrisElement), "../z_collision_check.c", 2156);
    if (dest->elements == NULL) {
        dest->count = 0;
        PRINTF(VT_FGCOL(RED));
        PRINTF(T("ClObjTris_set3():zelda_malloc()出来ません\n", "ClObjTris_set3():zelda_malloc() Can not\n"));
        PRINTF(VT_RST);
        return false;
    }
    for (destElem = dest->elements, srcElem = src->elements; destElem < dest->elements + dest->count;
         destElem++, srcElem++) {
        Collider_InitTrisElement(play, destElem);
        Collider_SetTrisElement(play, destElem, srcElem);
    }
    return true;
}

/**
 * Sets up the ColliderTris using the values in src and dynamically allocates the element array.
 * Unused
 */
s32 Collider_SetTrisAlloc(PlayState* play, ColliderTris* dest, Actor* actor, ColliderTrisInit* src) {
    ColliderTrisElement* destElem;
    ColliderTrisElementInit* srcElem;

    Collider_SetBase(play, &dest->base, actor, &src->base);
    dest->count = src->count;
    dest->elements = ZELDA_ARENA_MALLOC(dest->count * sizeof(ColliderTrisElement), "../z_collision_check.c", 2207);

    if (dest->elements == NULL) {
        PRINTF(VT_FGCOL(RED));
        PRINTF(T("ClObjTris_set5():zelda_malloc出来ません\n", "ClObjTris_set5():zelda_malloc Can not\n"));
        PRINTF(VT_RST);
        dest->count = 0;
        return false;
    }

    for (destElem = dest->elements, srcElem = src->elements; destElem < dest->elements + dest->count;
         destElem++, srcElem++) {
        Collider_InitTrisElement(play, destElem);
        Collider_SetTrisElement(play, destElem, srcElem);
    }
    return true;
}

/**
 * Sets up the ColliderTris using the values in src, placing the element array in elements.
 */
s32 Collider_SetTris(PlayState* play, ColliderTris* dest, Actor* actor, ColliderTrisInit* src,
                     ColliderTrisElement* trisElements) {
    ColliderTrisElement* destElem;
    ColliderTrisElementInit* srcElem;

    Collider_SetBase(play, &dest->base, actor, &src->base);
    dest->count = src->count;
    dest->elements = trisElements;
    ASSERT(dest->elements != NULL, "pclobj_tris->elem_tbl != NULL", "../z_collision_check.c", 2258);

    for (destElem = dest->elements, srcElem = src->elements; destElem < dest->elements + dest->count;
         destElem++, srcElem++) {
        Collider_InitTrisElement(play, destElem);
        Collider_SetTrisElement(play, destElem, srcElem);
    }
    return true;
}

/**
 * Resets the collider's AT collision flags.
 */
s32 Collider_ResetTrisAT(PlayState* play, Collider* col) {
    ColliderTrisElement* trisElem;
    ColliderTris* tris = (ColliderTris*)col;

    Collider_ResetATBase(play, &tris->base);
    for (trisElem = tris->elements; trisElem < tris->elements + tris->count; trisElem++) {
        Collider_ResetTrisElementAT(play, trisElem);
    }
    return true;
}

/**
 * Resets the collider's AC collision flags.
 */
s32 Collider_ResetTrisAC(PlayState* play, Collider* col) {
    ColliderTrisElement* trisElem;
    ColliderTris* tris = (ColliderTris*)col;

    Collider_ResetACBase(play, &tris->base);
    for (trisElem = tris->elements; trisElem < tris->elements + tris->count; trisElem++) {
        Collider_ResetTrisElementAC(play, trisElem);
    }
    return true;
}

/**
 * Resets the collider's OC collision flags.
 */
s32 Collider_ResetTrisOC(PlayState* play, Collider* col) {
    ColliderTrisElement* trisElem;
    ColliderTris* tris = (ColliderTris*)col;

    Collider_ResetOCBase(play, &tris->base);
    for (trisElem = tris->elements; trisElem < tris->elements + tris->count; trisElem++) {
        Collider_ResetTrisElementOC(play, trisElem);
    }
    return true;
}

s32 Collider_InitQuadDim(PlayState* play, ColliderQuadDim* dim) {
    static ColliderQuadDim init = {
        { { 0.0f, 0.0f, 0.0f }, { 0.0f, 0.0f, 0.0f }, { 0.0f, 0.0f, 0.0f }, { 0.0f, 0.0f, 0.0f } },
        { 0, 0, 0 },
        { 0, 0, 0 },
        1.0e38f,
    };

    *dim = init;
    return true;
}

s32 Collider_DestroyQuadDim(PlayState* play, ColliderQuadDim* dim) {
    return true;
}

s32 Collider_ResetQuadACDist(PlayState* play, ColliderQuadDim* dim) {
    dim->acDistSq = 1.0e38f;
    return true;
}

void Collider_SetQuadMidpoints(ColliderQuadDim* dim) {
    dim->dcMid.x = (dim->quad[3].x + dim->quad[2].x) * 0.5f;
    dim->dcMid.y = (dim->quad[3].y + dim->quad[2].y) * 0.5f;
    dim->dcMid.z = (dim->quad[3].z + dim->quad[2].z) * 0.5f;
    dim->baMid.x = (dim->quad[1].x + dim->quad[0].x) * 0.5f;
    dim->baMid.y = (dim->quad[1].y + dim->quad[0].y) * 0.5f;
    dim->baMid.z = (dim->quad[1].z + dim->quad[0].z) * 0.5f;
}

s32 Collider_SetQuadDim(PlayState* play, ColliderQuadDim* dest, ColliderQuadDimInit* src) {
    dest->quad[0] = src->quad[0];
    dest->quad[1] = src->quad[1];
    dest->quad[2] = src->quad[2];
    dest->quad[3] = src->quad[3];
    Collider_SetQuadMidpoints(dest);
    return true;
}

/**
 * Initializes a ColliderQuad to default values.
 */
s32 Collider_InitQuad(PlayState* play, ColliderQuad* quad) {
    Collider_InitBase(play, &quad->base);
    Collider_InitElement(play, &quad->elem);
    Collider_InitQuadDim(play, &quad->dim);
    return true;
}

/**
 * Destroys a ColliderQuad.
 */
s32 Collider_DestroyQuad(PlayState* play, ColliderQuad* quad) {
    Collider_DestroyBase(play, &quad->base);
    Collider_DestroyElement(play, &quad->elem);
    Collider_DestroyQuadDim(play, &quad->dim);
    return true;
}

/**
 * Sets up the ColliderQuad using the values in src. Uses the default OC2_TYPE_1
 */
s32 Collider_SetQuadType1(PlayState* play, ColliderQuad* dest, Actor* actor, ColliderQuadInitType1* src) {
    Collider_SetBaseType1(play, &dest->base, actor, &src->base);
    Collider_SetElement(play, &dest->elem, &src->elem);
    Collider_SetQuadDim(play, &dest->dim, &src->dim);
    return true;
}

/**
 * Sets up the ColliderQuad using the values in src.
 */
s32 Collider_SetQuad(PlayState* play, ColliderQuad* dest, Actor* actor, ColliderQuadInit* src) {
    Collider_SetBase(play, &dest->base, actor, &src->base);
    Collider_SetElement(play, &dest->elem, &src->elem);
    Collider_SetQuadDim(play, &dest->dim, &src->dim);
    return true;
}

/**
 * Resets the collider's AT collision flags.
 */
s32 Collider_ResetQuadAT(PlayState* play, Collider* col) {
    ColliderQuad* quad = (ColliderQuad*)col;

    Collider_ResetATBase(play, &quad->base);
    Collider_ResetATElement(play, &quad->elem);
    Collider_ResetQuadACDist(play, &quad->dim);
    return true;
}

/**
 * Resets the collider's AC collision flags.
 */
s32 Collider_ResetQuadAC(PlayState* play, Collider* col) {
    ColliderQuad* quad = (ColliderQuad*)col;

    Collider_ResetACBase(play, &quad->base);
    Collider_ResetACElement(play, &quad->elem);
    return true;
}

/**
 * Resets the collider's OC collision flags.
 */
s32 Collider_ResetQuadOC(PlayState* play, Collider* col) {
    ColliderQuad* quad = (ColliderQuad*)col;

    Collider_ResetOCBase(play, &quad->base);
    Collider_ResetOCElement(play, &quad->elem);
    return true;
}

/**
 * For quad colliders with AT_NEAREST, resets the previous AC collider it hit if the current element is closer,
 * otherwise returns false. Used on player AT colliders to prevent multiple collisions from registering.
 */
s32 Collider_QuadSetNearestAC(PlayState* play, ColliderQuad* quad, Vec3f* hitPos) {
    f32 acDistSq;
    Vec3f dcMid;

    if (!(quad->elem.atElemFlags & ATELEM_NEAREST)) {
        return true;
    }
    Math_Vec3s_ToVec3f(&dcMid, &quad->dim.dcMid);
    acDistSq = Math3D_Vec3fDistSq(&dcMid, hitPos);
    if (acDistSq < quad->dim.acDistSq) {
        quad->dim.acDistSq = acDistSq;
        if (quad->elem.atHit != NULL) {
            Collider_ResetACBase(play, quad->elem.atHit);
        }
        if (quad->elem.atHitElem != NULL) {
            Collider_ResetACElement(play, quad->elem.atHitElem);
        }
        return true;
    }
    return false;
}

/**
 * Initializes an OcLine to default values
 * OcLines are entirely unused.
 */
s32 Collider_InitLine(PlayState* play, OcLine* line) {
    Vec3f init = { 0.0f, 0.0f, 0.0f };

    Math_Vec3f_Copy(&line->line.a, &init);
    Math_Vec3f_Copy(&line->line.b, &init);
    return true;
}

/**
 * Destroys an OcLine
 * OcLines are entirely unused.
 */
s32 Collider_DestroyLine(PlayState* play, OcLine* line) {
    return true;
}

/**
 * Sets up an OcLine with endpoints a and b.
 * OcLines are entirely unused.
 */
s32 Collider_SetLinePoints(PlayState* play, OcLine* ocLine, Vec3f* a, Vec3f* b) {
    Math_Vec3f_Copy(&ocLine->line.a, a);
    Math_Vec3f_Copy(&ocLine->line.b, b);
    return true;
}

/**
 * Sets up an OcLine using the values in src.
 * OcLines are entirely unused.
 */
s32 Collider_SetLine(PlayState* play, OcLine* dest, OcLine* src) {
    dest->ocFlags = src->ocFlags;
    Collider_SetLinePoints(play, dest, &src->line.a, &src->line.b);
    return true;
}

/**
 * Resets the OcLine's collision flags.
 * OcLines are entirely unused.
 */
s32 Collider_ResetLineOC(PlayState* play, OcLine* line) {
    line->ocFlags &= ~OCLINE_HIT;
    return true;
}

/**
 * Initializes CollisionCheckContext. Clears all collider arrays, disables SAC, and sets flags for drawing colliders.
 */
void CollisionCheck_InitContext(PlayState* play, CollisionCheckContext* colChkCtx) {
    colChkCtx->sacFlags = 0;
    CollisionCheck_ClearContext(play, colChkCtx);

#if OOT_DEBUG
    AREG(21) = true;
    AREG(22) = true;
    AREG(23) = true;
#endif
}

void CollisionCheck_DestroyContext(PlayState* play, CollisionCheckContext* colChkCtx) {
}

/**
 * Clears all collider lists in CollisionCheckContext when not in SAC mode.
 */
void CollisionCheck_ClearContext(PlayState* play, CollisionCheckContext* colChkCtx) {
    Collider** colP;
    OcLine** lineP;

    if (!(colChkCtx->sacFlags & SAC_ENABLE)) {
        colChkCtx->colATCount = 0;
        colChkCtx->colACCount = 0;
        colChkCtx->colOCCount = 0;
        colChkCtx->colLineCount = 0;
        for (colP = colChkCtx->colAT; colP < colChkCtx->colAT + COLLISION_CHECK_AT_MAX; colP++) {
            *colP = NULL;
        }

        for (colP = colChkCtx->colAC; colP < colChkCtx->colAC + COLLISION_CHECK_AC_MAX; colP++) {
            *colP = NULL;
        }

        for (colP = colChkCtx->colOC; colP < colChkCtx->colOC + COLLISION_CHECK_OC_MAX; colP++) {
            *colP = NULL;
        }

        for (lineP = colChkCtx->colLine; lineP < colChkCtx->colLine + COLLISION_CHECK_OC_LINE_MAX; lineP++) {
            *lineP = NULL;
        }
    }
}

/**
 * Enables SAC, an alternate collision check mode that allows direct management of collider lists. Unused.
 */
void CollisionCheck_EnableSAC(PlayState* play, CollisionCheckContext* colChkCtx) {
    colChkCtx->sacFlags |= SAC_ENABLE;
}

/**
 * Disables SAC, an alternate collision check mode that allows direct management of collider lists. Unused.
 */
void CollisionCheck_DisableSAC(PlayState* play, CollisionCheckContext* colChkCtx) {
    colChkCtx->sacFlags &= ~SAC_ENABLE;
}

#if OOT_DEBUG
/**
 * Draws a collider of any shape.
 * Math3D_DrawSphere and Math3D_DrawCylinder are noops, so JntSph and Cylinder are not drawn.
 */
void Collider_Draw(PlayState* play, Collider* col) {
    ColliderJntSph* jntSph;
    ColliderCylinder* cyl;
    ColliderTris* tris;
    ColliderQuad* quad;
    s32 i;

    if (col == NULL) {
        return;
    }
    switch (col->shape) {
        case COLSHAPE_JNTSPH:
            jntSph = (ColliderJntSph*)col;
            for (i = 0; i < jntSph->count; i++) {
                Math3D_DrawSphere(play, &jntSph->elements[i].dim.worldSphere);
            }
            break;

        case COLSHAPE_CYLINDER:
            cyl = (ColliderCylinder*)col;
            Math3D_DrawCylinder(play, &cyl->dim);
            break;

        case COLSHAPE_TRIS:
            tris = (ColliderTris*)col;
            for (i = 0; i < tris->count; i++) {
                Collider_DrawRedPoly(play->state.gfxCtx, &tris->elements[i].dim.vtx[0], &tris->elements[i].dim.vtx[1],
                                     &tris->elements[i].dim.vtx[2]);
            }
            break;

        case COLSHAPE_QUAD:
            quad = (ColliderQuad*)col;
            Collider_DrawRedPoly(play->state.gfxCtx, &quad->dim.quad[2], &quad->dim.quad[3], &quad->dim.quad[1]);
            Collider_DrawRedPoly(play->state.gfxCtx, &quad->dim.quad[1], &quad->dim.quad[0], &quad->dim.quad[2]);
            break;
    }
}

/**
 * Draws collision if AREG(15) and other AREGs are set. AREG(21) draws AT colliders, AREG(22) draws AC colliders,
 * AREG(23) draws OC colliders, AREG(24) draws dynapolys, and AREG(25) draws bg polys
 */
void CollisionCheck_DrawCollision(PlayState* play, CollisionCheckContext* colChkCtx) {
    Collider* col;
    s32 i;

    if (AREG(15)) {
        if (AREG(21)) {
            for (i = 0; i < colChkCtx->colATCount; i++) {
                Collider_Draw(play, colChkCtx->colAT[i]);
            }
        }
        if (AREG(22)) {
            for (i = 0; i < colChkCtx->colACCount; i++) {
                Collider_Draw(play, colChkCtx->colAC[i]);
            }
        }
        if (AREG(23)) {
            for (i = 0; i < colChkCtx->colOCCount; i++) {
                col = colChkCtx->colOC[i];
                if (col->ocFlags1 & OC1_ON) {
                    Collider_Draw(play, col);
                }
            }
        }
        if (AREG(24)) {
            BgCheck_DrawDynaCollision(play, &play->colCtx);
        }
        if (AREG(25)) {
            BgCheck_DrawStaticCollision(play, &play->colCtx);
        }
    }
}
#endif

static ColChkResetFunc sATResetFuncs[] = {
    Collider_ResetJntSphAT,
    Collider_ResetCylinderAT,
    Collider_ResetTrisAT,
    Collider_ResetQuadAT,
};

/**
 * Sets collider as an AT (attack) for the current frame, which will be checked against ACs (attack colliders)
 * The last argument takes a Collider, so pass collider.base rather than the raw collider.
 */
s32 CollisionCheck_SetAT(PlayState* play, CollisionCheckContext* colChkCtx, Collider* collider) {
    s32 index;

    if (FrameAdvance_IsEnabled(play) == true) {
        return -1;
    }
    ASSERT(collider->shape < COLSHAPE_MAX, "pcl_obj->data_type <= CL_DATA_LBL_SWRD", "../z_collision_check.c", 2997);
    sATResetFuncs[collider->shape](play, collider);
    if (collider->actor != NULL && collider->actor->update == NULL) {
        return -1;
    }
    if (colChkCtx->colATCount >= COLLISION_CHECK_AT_MAX) {
        PRINTF(T("CollisionCheck_setAT():インデックスがオーバーして追加不能\n",
                 "CollisionCheck_setAT(): Index exceeded and cannot add more\n"));
        return -1;
    }
    if (colChkCtx->sacFlags & SAC_ENABLE) {
        return -1;
    }
    index = colChkCtx->colATCount;
    colChkCtx->colAT[colChkCtx->colATCount++] = collider;
    return index;
}

/**
 * Unused. Sets collider as an AT (attack) for the current frame, which will be checked against ACs (attack colliders).
 * If CollisionCheck_SAC is enabled, the collider will be inserted into the list at the specified index, otherwise it
 * will be inserted into the next slot
 */
s32 CollisionCheck_SetAT_SAC(PlayState* play, CollisionCheckContext* colChkCtx, Collider* collider, s32 index) {
    ASSERT(collider->shape < COLSHAPE_MAX, "pcl_obj->data_type <= CL_DATA_LBL_SWRD", "../z_collision_check.c", 3037);
    if (FrameAdvance_IsEnabled(play) == true) {
        return -1;
    }
    sATResetFuncs[collider->shape](play, collider);
    if (collider->actor != NULL && collider->actor->update == NULL) {
        return -1;
    }
    if (colChkCtx->sacFlags & SAC_ENABLE) {
        if (!(index < colChkCtx->colATCount)) {
            PRINTF(T("CollisionCheck_setAT_SAC():全データ数より大きいところに登録しようとしている。\n",
                     "CollisionCheck_setAT_SAC(): You are trying to register a location that is larger than the total "
                     "number of data.\n"));
            return -1;
        }
        colChkCtx->colAT[index] = collider;
    } else {
        if (!(colChkCtx->colATCount < COLLISION_CHECK_AT_MAX)) {
            PRINTF(T("CollisionCheck_setAT():インデックスがオーバーして追加不能\n",
                     "CollisionCheck_setAT(): Index exceeded and cannot add more\n"));
            return -1;
        }
        index = colChkCtx->colATCount;
        colChkCtx->colAT[colChkCtx->colATCount++] = collider;
    }
    return index;
}

static ColChkResetFunc sACResetFuncs[] = {
    Collider_ResetJntSphAC,
    Collider_ResetCylinderAC,
    Collider_ResetTrisAC,
    Collider_ResetQuadAC,
};

/**
 * Sets collider as an AC (attack collider) for the current frame, allowing it to detect ATs (attacks)
 * The last argument takes a Collider, so pass collider.base rather than the raw collider.
 */
s32 CollisionCheck_SetAC(PlayState* play, CollisionCheckContext* colChkCtx, Collider* collider) {
    s32 index;

    if (FrameAdvance_IsEnabled(play) == true) {
        return -1;
    }
    ASSERT(collider->shape < COLSHAPE_MAX, "pcl_obj->data_type <= CL_DATA_LBL_SWRD", "../z_collision_check.c", 3114);
    sACResetFuncs[collider->shape](play, collider);
    if (collider->actor != NULL && collider->actor->update == NULL) {
        return -1;
    }
    if (colChkCtx->colACCount >= COLLISION_CHECK_AC_MAX) {
        PRINTF(T("CollisionCheck_setAC():インデックスがオーバして追加不能\n",
                 "CollisionCheck_setAC(): Index exceeded and cannot add more\n"));
        return -1;
    }
    if (colChkCtx->sacFlags & SAC_ENABLE) {
        return -1;
    }
    index = colChkCtx->colACCount;
    colChkCtx->colAC[colChkCtx->colACCount++] = collider;
    return index;
}

/**
 * Unused. Sets collider as an AC (attack collider) for the current frame, allowing it to detect ATs (attacks).
 * If CollisionCheck_SAC is enabled, the collider will be inserted into the list at the specified index, otherwise it
 * will be inserted into the next slot
 */
s32 CollisionCheck_SetAC_SAC(PlayState* play, CollisionCheckContext* colChkCtx, Collider* collider, s32 index) {
    ASSERT(collider->shape < COLSHAPE_MAX, "pcl_obj->data_type <= CL_DATA_LBL_SWRD", "../z_collision_check.c", 3153);
    if (FrameAdvance_IsEnabled(play) == true) {
        return -1;
    }
    sACResetFuncs[collider->shape](play, collider);
    if (collider->actor != NULL && collider->actor->update == NULL) {
        return -1;
    }
    if (colChkCtx->sacFlags & SAC_ENABLE) {
        if (!(index < colChkCtx->colACCount)) {
            PRINTF(T("CollisionCheck_setAC_SAC():全データ数より大きいところに登録しようとしている。\n",
                     "CollisionCheck_setAC_SAC(): You are trying to register a location that is larger than the total "
                     "number of data.\n"));
            return -1;
        }
        colChkCtx->colAC[index] = collider;
    } else {
        if (!(colChkCtx->colACCount < COLLISION_CHECK_AC_MAX)) {
            PRINTF(T("CollisionCheck_setAC():インデックスがオーバして追加不能\n",
                     "CollisionCheck_setAC(): Index exceeded and cannot add more\n"));
            return -1;
        }
        index = colChkCtx->colACCount;
        colChkCtx->colAC[colChkCtx->colACCount++] = collider;
    }
    return index;
}

static ColChkResetFunc sOCResetFuncs[] = {
    Collider_ResetJntSphOC,
    Collider_ResetCylinderOC,
    Collider_ResetTrisOC,
    Collider_ResetQuadOC,
};

/**
 * Sets collider as an OC (object collider) for the current frame, allowing it to detect other OCs
 * The last argument takes a Collider, so pass collider.base rather than the raw collider.
 */
s32 CollisionCheck_SetOC(PlayState* play, CollisionCheckContext* colChkCtx, Collider* collider) {
    s32 index;

    if (FrameAdvance_IsEnabled(play) == true) {
        return -1;
    }

    ASSERT(collider->shape < COLSHAPE_MAX, "pcl_obj->data_type <= CL_DATA_LBL_SWRD", "../z_collision_check.c", 3229);

    sOCResetFuncs[collider->shape](play, collider);
    if (collider->actor != NULL && collider->actor->update == NULL) {
        return -1;
    }
    if (colChkCtx->colOCCount >= COLLISION_CHECK_OC_MAX) {
        PRINTF(T("CollisionCheck_setOC():インデックスがオーバして追加不能\n",
                 "CollisionCheck_setOC(): Index exceeded and cannot add more\n"));
        return -1;
    }
    if (colChkCtx->sacFlags & SAC_ENABLE) {
        return -1;
    }
    index = colChkCtx->colOCCount;
    colChkCtx->colOC[colChkCtx->colOCCount++] = collider;
    return index;
}

/**
 * Unused. Sets collider as an OC (object collider) for the current frame, allowing it to detect other OCs
 * If CollisionCheck_SAC is enabled, the collider will be inserted into the list at the specified index, otherwise it
 * will be inserted into the next slot
 */
s32 CollisionCheck_SetOC_SAC(PlayState* play, CollisionCheckContext* colChkCtx, Collider* collider, s32 index) {
    if (FrameAdvance_IsEnabled(play) == true) {
        return -1;
    }
    ASSERT(collider->shape < COLSHAPE_MAX, "pcl_obj->data_type <= CL_DATA_LBL_SWRD", "../z_collision_check.c", 3274);
    sOCResetFuncs[collider->shape](play, collider);
    if (collider->actor != NULL && collider->actor->update == NULL) {
        return -1;
    }
    if (colChkCtx->sacFlags & SAC_ENABLE) {
        if (!(index < colChkCtx->colOCCount)) {
            PRINTF(T("CollisionCheck_setOC_SAC():全データ数より大きいところに登録しようとしている。\n",
                     "CollisionCheck_setOC_SAC(): You are trying to register a location that is larger than the total "
                     "number of data.\n"));
            return -1;
        }
        //! @bug Should be colOC
        colChkCtx->colAT[index] = collider;
    } else {
        if (!(colChkCtx->colOCCount < COLLISION_CHECK_OC_MAX)) {
            PRINTF(T("CollisionCheck_setOC():インデックスがオーバして追加不能\n",
                     "CollisionCheck_setOC(): Index exceeded and cannot add more\n"));
            return -1;
        }
        index = colChkCtx->colOCCount;
        colChkCtx->colOC[colChkCtx->colOCCount++] = collider;
    }
    return index;
}

/**
 * Sets a line as an OC collider for this frame.
 * OC lines are entirely unused, and do not even have collision check functions.
 */
s32 CollisionCheck_SetOCLine(PlayState* play, CollisionCheckContext* colChkCtx, OcLine* collider) {
    s32 index;

    if (FrameAdvance_IsEnabled(play) == true) {
        return -1;
    }
    Collider_ResetLineOC(play, collider);
    if (!(colChkCtx->colLineCount < COLLISION_CHECK_OC_LINE_MAX)) {
        PRINTF(T("CollisionCheck_setOCLine():インデックスがオーバして追加不能\n",
                 "CollisionCheck_setOCLine(): Index exceeded and cannot add more\n"));
        return -1;
    }
    index = colChkCtx->colLineCount;
    colChkCtx->colLine[colChkCtx->colLineCount++] = collider;
    return index;
}

s32 CollisionCheck_IsElementNotAT(ColliderElement* elem) {
    if (!(elem->atElemFlags & ATELEM_ON)) {
        return true;
    }
    return false;
}

s32 CollisionCheck_IsElementNotAC(ColliderElement* elem) {
    if (!(elem->acElemFlags & ACELEM_ON)) {
        return true;
    }
    return false;
}

/**
 * If the AT element has no dmgFlags in common with the AC element, no collision happens.
 */
s32 CollisionCheck_NoSharedFlags(ColliderElement* atElem, ColliderElement* acElem) {
    if (!(atElem->atDmgInfo.dmgFlags & acElem->acDmgInfo.dmgFlags)) {
        return true;
    }
    return false;
}

/**
 * Spawns no blood drops.
 * Used by collider types HIT1, HIT3, HIT5, METAL, NONE, WOOD, HARD, and TREE
 */
void CollisionCheck_NoBlood(PlayState* play, Collider* collider, Vec3f* v) {
}

/**
 * Spawns blue blood drops.
 * Used by collider types HIT0 and HIT8.
 */
void CollisionCheck_BlueBlood(PlayState* play, Collider* collider, Vec3f* v) {
    static EffectSparkInit sparkInit;
    s32 effectIndex;

    sparkInit.position.x = v->x;
    sparkInit.position.y = v->y;
    sparkInit.position.z = v->z;
    sparkInit.uDiv = 5;
    sparkInit.vDiv = 5;
    sparkInit.colorStart[0].r = 10;
    sparkInit.colorStart[0].g = 10;
    sparkInit.colorStart[0].b = 200;
    sparkInit.colorStart[0].a = 255;
    sparkInit.colorStart[1].r = 0;
    sparkInit.colorStart[1].g = 0;
    sparkInit.colorStart[1].b = 128;
    sparkInit.colorStart[1].a = 255;
    sparkInit.colorStart[2].r = 0;
    sparkInit.colorStart[2].g = 0;
    sparkInit.colorStart[2].b = 128;
    sparkInit.colorStart[2].a = 255;
    sparkInit.colorStart[3].r = 0;
    sparkInit.colorStart[3].g = 0;
    sparkInit.colorStart[3].b = 128;
    sparkInit.colorStart[3].a = 255;
    sparkInit.colorEnd[0].r = 0;
    sparkInit.colorEnd[0].g = 0;
    sparkInit.colorEnd[0].b = 32;
    sparkInit.colorEnd[0].a = 0;
    sparkInit.colorEnd[1].r = 0;
    sparkInit.colorEnd[1].g = 0;
    sparkInit.colorEnd[1].b = 32;
    sparkInit.colorEnd[1].a = 0;
    sparkInit.colorEnd[2].r = 0;
    sparkInit.colorEnd[2].g = 0;
    sparkInit.colorEnd[2].b = 64;
    sparkInit.colorEnd[2].a = 0;
    sparkInit.colorEnd[3].r = 0;
    sparkInit.colorEnd[3].g = 0;
    sparkInit.colorEnd[3].b = 64;
    sparkInit.colorEnd[3].a = 0;
    sparkInit.timer = 0;
    sparkInit.duration = 16;
    sparkInit.speed = 8.0f;
    sparkInit.gravity = -1.0f;

    Effect_Add(play, &effectIndex, EFFECT_SPARK, 0, 1, &sparkInit);
}

/**
 * Spawns green blood drops.
 * Used by collider types HIT2 and HIT6. No actor has type HIT2.
 */
void CollisionCheck_GreenBlood(PlayState* play, Collider* collider, Vec3f* v) {
    static EffectSparkInit sparkInit;
    s32 effectIndex;

    sparkInit.position.x = v->x;
    sparkInit.position.y = v->y;
    sparkInit.position.z = v->z;
    sparkInit.uDiv = 5;
    sparkInit.vDiv = 5;
    sparkInit.colorStart[0].r = 10;
    sparkInit.colorStart[0].g = 200;
    sparkInit.colorStart[0].b = 10;
    sparkInit.colorStart[0].a = 255;
    sparkInit.colorStart[1].r = 0;
    sparkInit.colorStart[1].g = 128;
    sparkInit.colorStart[1].b = 0;
    sparkInit.colorStart[1].a = 255;
    sparkInit.colorStart[2].r = 0;
    sparkInit.colorStart[2].g = 128;
    sparkInit.colorStart[2].b = 0;
    sparkInit.colorStart[2].a = 255;
    sparkInit.colorStart[3].r = 0;
    sparkInit.colorStart[3].g = 128;
    sparkInit.colorStart[3].b = 0;
    sparkInit.colorStart[3].a = 255;
    sparkInit.colorEnd[0].r = 0;
    sparkInit.colorEnd[0].g = 32;
    sparkInit.colorEnd[0].b = 0;
    sparkInit.colorEnd[0].a = 0;
    sparkInit.colorEnd[1].r = 0;
    sparkInit.colorEnd[1].g = 32;
    sparkInit.colorEnd[1].b = 0;
    sparkInit.colorEnd[1].a = 0;
    sparkInit.colorEnd[2].r = 0;
    sparkInit.colorEnd[2].g = 64;
    sparkInit.colorEnd[2].b = 0;
    sparkInit.colorEnd[2].a = 0;
    sparkInit.colorEnd[3].r = 0;
    sparkInit.colorEnd[3].g = 64;
    sparkInit.colorEnd[3].b = 0;
    sparkInit.colorEnd[3].a = 0;
    sparkInit.timer = 0;
    sparkInit.duration = 16;
    sparkInit.speed = 8.0f;
    sparkInit.gravity = -1.0f;

    Effect_Add(play, &effectIndex, EFFECT_SPARK, 0, 1, &sparkInit);
}

/**
 * Spawns a burst of water.
 * Used by collider type HIT4, which no actor has.
 */
void CollisionCheck_WaterBurst(PlayState* play, Collider* collider, Vec3f* pos) {
    EffectSsSibuki_SpawnBurst(play, pos);
    CollisionCheck_SpawnWaterDroplets(play, pos);
}

/**
 * Spawns red blood drops.
 * Used by collider type HIT7, which no actor has.
 */
void CollisionCheck_RedBlood(PlayState* play, Collider* collider, Vec3f* v) {
    CollisionCheck_SpawnRedBlood(play, v);
}

/**
 * Spawns red blood drops.
 * Unused.
 */
void CollisionCheck_RedBloodUnused(PlayState* play, Collider* collider, Vec3f* v) {
    CollisionCheck_SpawnRedBlood(play, v);
}

/**
 * Plays sound effects and displays hitmarks for solid-type AC colliders (METAL, WOOD, HARD, and TREE)
 */
void CollisionCheck_HitSolid(PlayState* play, ColliderElement* elem, Collider* collider, Vec3f* hitPos) {
    s32 flags = elem->atElemFlags & ATELEM_SFX_MASK;

    if (flags == ATELEM_SFX_NORMAL && collider->colMaterial != COL_MATERIAL_METAL) {
        EffectSsHitMark_SpawnFixedScale(play, EFFECT_HITMARK_WHITE, hitPos);
        if (collider->actor == NULL) {
            Audio_PlaySfxGeneral(NA_SE_IT_SHIELD_BOUND, &gSfxDefaultPos, 4, &gSfxDefaultFreqAndVolScale,
                                 &gSfxDefaultFreqAndVolScale, &gSfxDefaultReverb);
        } else {
            Audio_PlaySfxGeneral(NA_SE_IT_SHIELD_BOUND, &collider->actor->projectedPos, 4, &gSfxDefaultFreqAndVolScale,
                                 &gSfxDefaultFreqAndVolScale, &gSfxDefaultReverb);
        }
    } else if (flags == ATELEM_SFX_NORMAL) { // collider->colMaterial == COL_MATERIAL_METAL
        EffectSsHitMark_SpawnFixedScale(play, EFFECT_HITMARK_METAL, hitPos);
        if (collider->actor == NULL) {
            CollisionCheck_SpawnShieldParticlesMetal(play, hitPos);
        } else {
            CollisionCheck_SpawnShieldParticlesMetalSfx(play, hitPos, &collider->actor->projectedPos);
        }
    } else if (flags == ATELEM_SFX_HARD) {
        EffectSsHitMark_SpawnFixedScale(play, EFFECT_HITMARK_WHITE, hitPos);
        if (collider->actor == NULL) {
            Audio_PlaySfxGeneral(NA_SE_IT_SHIELD_BOUND, &gSfxDefaultPos, 4, &gSfxDefaultFreqAndVolScale,
                                 &gSfxDefaultFreqAndVolScale, &gSfxDefaultReverb);
        } else {
            Audio_PlaySfxGeneral(NA_SE_IT_SHIELD_BOUND, &collider->actor->projectedPos, 4, &gSfxDefaultFreqAndVolScale,
                                 &gSfxDefaultFreqAndVolScale, &gSfxDefaultReverb);
        }
    } else if (flags == ATELEM_SFX_WOOD) {
        EffectSsHitMark_SpawnFixedScale(play, EFFECT_HITMARK_DUST, hitPos);
        if (collider->actor == NULL) {
            Audio_PlaySfxGeneral(NA_SE_IT_REFLECTION_WOOD, &gSfxDefaultPos, 4, &gSfxDefaultFreqAndVolScale,
                                 &gSfxDefaultFreqAndVolScale, &gSfxDefaultReverb);
        } else {
            Audio_PlaySfxGeneral(NA_SE_IT_REFLECTION_WOOD, &collider->actor->projectedPos, 4,
                                 &gSfxDefaultFreqAndVolScale, &gSfxDefaultFreqAndVolScale, &gSfxDefaultReverb);
        }
    }
}

/**
 * Plays a hit sound effect for AT colliders attached to Player based on the AC element's elemMaterial.
 */
s32 CollisionCheck_SwordHitAudio(Collider* atCol, ColliderElement* acElem) {
    if (atCol->actor != NULL && atCol->actor->category == ACTORCAT_PLAYER) {
        if (acElem->elemMaterial == ELEM_MATERIAL_UNK0) {
            Audio_PlaySfxGeneral(NA_SE_IT_SWORD_STRIKE, &atCol->actor->projectedPos, 4, &gSfxDefaultFreqAndVolScale,
                                 &gSfxDefaultFreqAndVolScale, &gSfxDefaultReverb);
        } else if (acElem->elemMaterial == ELEM_MATERIAL_UNK1) {
            Audio_PlaySfxGeneral(NA_SE_IT_SWORD_STRIKE_HARD, &atCol->actor->projectedPos, 4,
                                 &gSfxDefaultFreqAndVolScale, &gSfxDefaultFreqAndVolScale, &gSfxDefaultReverb);
        } else if (acElem->elemMaterial == ELEM_MATERIAL_UNK2) {
            Audio_PlaySfxGeneral(NA_SE_NONE, &atCol->actor->projectedPos, 4, &gSfxDefaultFreqAndVolScale,
                                 &gSfxDefaultFreqAndVolScale, &gSfxDefaultReverb);
        } else if (acElem->elemMaterial == ELEM_MATERIAL_UNK3) {
            Audio_PlaySfxGeneral(NA_SE_NONE, &atCol->actor->projectedPos, 4, &gSfxDefaultFreqAndVolScale,
                                 &gSfxDefaultFreqAndVolScale, &gSfxDefaultReverb);
        }
    }
    return true;
}

typedef struct HitInfo {
    /* 0x0 */ u8 blood;
    /* 0x1 */ u8 effect;
} HitInfo; // size = 0x2

typedef enum ColChkBloodType {
    /* 0 */ BLOOD_NONE,
    /* 1 */ BLOOD_BLUE,
    /* 2 */ BLOOD_GREEN,
    /* 3 */ BLOOD_WATER,
    /* 4 */ BLOOD_RED,
    /* 5 */ BLOOD_RED2
} ColChkBloodType;

typedef enum ColChkHitType {
    /* 0 */ HIT_WHITE,
    /* 1 */ HIT_DUST,
    /* 2 */ HIT_RED,
    /* 3 */ HIT_SOLID,
    /* 4 */ HIT_WOOD,
    /* 5 */ HIT_NONE
} ColChkHitType;

typedef void (*ColChkBloodFunc)(PlayState*, Collider*, Vec3f*);

static ColChkBloodFunc sBloodFuncs[] = {
    CollisionCheck_NoBlood,        // BLOOD_NONE
    CollisionCheck_BlueBlood,      // BLOOD_BLUE
    CollisionCheck_GreenBlood,     // BLOOD_GREEN
    CollisionCheck_WaterBurst,     // BLOOD_WATER
    CollisionCheck_RedBlood,       // BLOOD_RED
    CollisionCheck_RedBloodUnused, // BLOOD_RED2
};

static HitInfo sHitInfo[] = {
    { BLOOD_BLUE, HIT_WHITE },  // COL_MATERIAL_HIT0
    { BLOOD_NONE, HIT_DUST },   // COL_MATERIAL_HIT1
    { BLOOD_GREEN, HIT_DUST },  // COL_MATERIAL_HIT2
    { BLOOD_NONE, HIT_WHITE },  // COL_MATERIAL_HIT3
    { BLOOD_WATER, HIT_NONE },  // COL_MATERIAL_HIT4
    { BLOOD_NONE, HIT_RED },    // COL_MATERIAL_HIT5
    { BLOOD_GREEN, HIT_WHITE }, // COL_MATERIAL_HIT6
    { BLOOD_RED, HIT_WHITE },   // COL_MATERIAL_HIT7
    { BLOOD_BLUE, HIT_RED },    // COL_MATERIAL_HIT8
    { BLOOD_NONE, HIT_SOLID },  // COL_MATERIAL_METAL
    { BLOOD_NONE, HIT_NONE },   // COL_MATERIAL_NONE
    { BLOOD_NONE, HIT_SOLID },  // COL_MATERIAL_WOOD
    { BLOOD_NONE, HIT_SOLID },  // COL_MATERIAL_HARD
    { BLOOD_NONE, HIT_WOOD },   // COL_MATERIAL_TREE
};

/**
 * Handles hitmarks, blood, and sound effects for each AC collision, determined by the AC collider's colMaterial
 */
void CollisionCheck_HitEffects(PlayState* play, Collider* atCol, ColliderElement* atElem, Collider* acCol,
                               ColliderElement* acElem, Vec3f* hitPos) {
    if (acElem->acElemFlags & ACELEM_NO_HITMARK) {
        return;
    }
    if (!(atElem->atElemFlags & ATELEM_AT_HITMARK) && atElem->atElemFlags & ATELEM_DREW_HITMARK) {
        return;
    }
    if (acCol->actor != NULL) {
        sBloodFuncs[sHitInfo[acCol->colMaterial].blood](play, acCol, hitPos);
    }
    if (acCol->actor != NULL) {
        if (sHitInfo[acCol->colMaterial].effect == HIT_SOLID) {
            CollisionCheck_HitSolid(play, atElem, acCol, hitPos);
        } else if (sHitInfo[acCol->colMaterial].effect == HIT_WOOD) {
            if (atCol->actor == NULL) {
                CollisionCheck_SpawnShieldParticles(play, hitPos);
                Audio_PlaySfxGeneral(NA_SE_IT_REFLECTION_WOOD, &gSfxDefaultPos, 4, &gSfxDefaultFreqAndVolScale,
                                     &gSfxDefaultFreqAndVolScale, &gSfxDefaultReverb);
            } else {
                CollisionCheck_SpawnShieldParticlesWood(play, hitPos, &atCol->actor->projectedPos);
            }
        } else if (sHitInfo[acCol->colMaterial].effect != HIT_NONE) {
            EffectSsHitMark_SpawnFixedScale(play, sHitInfo[acCol->colMaterial].effect, hitPos);
            if (!(acElem->acElemFlags & ACELEM_NO_SWORD_SFX)) {
                CollisionCheck_SwordHitAudio(atCol, acElem);
            }
        }
    } else {
        EffectSsHitMark_SpawnFixedScale(play, EFFECT_HITMARK_WHITE, hitPos);
        if (acCol->actor == NULL) {
            Audio_PlaySfxGeneral(NA_SE_IT_SHIELD_BOUND, &gSfxDefaultPos, 4, &gSfxDefaultFreqAndVolScale,
                                 &gSfxDefaultFreqAndVolScale, &gSfxDefaultReverb);
        } else {
            Audio_PlaySfxGeneral(NA_SE_IT_SHIELD_BOUND, &acCol->actor->projectedPos, 4, &gSfxDefaultFreqAndVolScale,
                                 &gSfxDefaultFreqAndVolScale, &gSfxDefaultReverb);
        }
    }
}

/**
 * Sets the flags to indicate an attack bounced off an AC_HARD collider.
 */
void CollisionCheck_SetBounce(Collider* atCol, Collider* acCol) {
    atCol->atFlags |= AT_BOUNCED;
    acCol->acFlags |= AC_BOUNCED;
}

/**
 * Performs the AC collision between the AT element and AC element that collided.
 */
s32 CollisionCheck_SetATvsAC(PlayState* play, Collider* atCol, ColliderElement* atElem, Vec3f* atPos, Collider* acCol,
                             ColliderElement* acElem, Vec3f* acPos, Vec3f* hitPos) {
    if (acCol->acFlags & AC_HARD && atCol->actor != NULL && acCol->actor != NULL) {
        CollisionCheck_SetBounce(atCol, acCol);
    }
    if (!(acElem->acElemFlags & ACELEM_NO_AT_INFO)) {
        atCol->atFlags |= AT_HIT;
        atCol->at = acCol->actor;
        atElem->atHit = acCol;
        atElem->atHitElem = acElem;
        atElem->atElemFlags |= ATELEM_HIT;
        if (atCol->actor != NULL) {
            atCol->actor->colChkInfo.atHitEffect = acElem->acDmgInfo.effect;
        }
    }
    acCol->acFlags |= AC_HIT;
    acCol->ac = atCol->actor;
    acElem->acHit = atCol;
    acElem->acHitElem = atElem;
    acElem->acElemFlags |= ACELEM_HIT;
    if (acCol->actor != NULL) {
        acCol->actor->colChkInfo.acHitEffect = atElem->atDmgInfo.effect;
    }
    acElem->acDmgInfo.hitPos.x = hitPos->x;
    acElem->acDmgInfo.hitPos.y = hitPos->y;
    acElem->acDmgInfo.hitPos.z = hitPos->z;
    if (!(atElem->atElemFlags & ATELEM_AT_HITMARK) && acCol->colMaterial != COL_MATERIAL_METAL &&
        acCol->colMaterial != COL_MATERIAL_WOOD && acCol->colMaterial != COL_MATERIAL_HARD) {
        acElem->acElemFlags |= ACELEM_DRAW_HITMARK;
    } else {
        CollisionCheck_HitEffects(play, atCol, atElem, acCol, acElem, hitPos);
        atElem->atElemFlags |= ATELEM_DREW_HITMARK;
    }
    return true;
}

void CollisionCheck_ATJntSphVsACJntSph(PlayState* play, CollisionCheckContext* colChkCtx, Collider* atCol,
                                       Collider* acCol) {
    ColliderJntSph* atJntSph = (ColliderJntSph*)atCol;
    ColliderJntSphElement* atJntSphElem;
    ColliderJntSph* acJntSph = (ColliderJntSph*)acCol;
    ColliderJntSphElement* acJntSphElem;
    f32 overlapSize;
    f32 centerDist;

    if (atJntSph->count > 0 && atJntSph->elements != NULL && acJntSph->count > 0 && acJntSph->elements != NULL) {
        for (atJntSphElem = atJntSph->elements; atJntSphElem < atJntSph->elements + atJntSph->count; atJntSphElem++) {
            if (CollisionCheck_IsElementNotAT(&atJntSphElem->base) == true) {
                continue;
            }
            for (acJntSphElem = acJntSph->elements; acJntSphElem < acJntSph->elements + acJntSph->count;
                 acJntSphElem++) {
                if (CollisionCheck_IsElementNotAC(&acJntSphElem->base) == true) {
                    continue;
                }
                if (CollisionCheck_NoSharedFlags(&atJntSphElem->base, &acJntSphElem->base) == true) {
                    continue;
                }
                if (Math3D_SphVsSphOverlapCenterDist(&atJntSphElem->dim.worldSphere, &acJntSphElem->dim.worldSphere,
                                                     &overlapSize, &centerDist) == true) {
                    f32 acToHit;
                    Vec3f hitPos;
                    Vec3f atPos;
                    Vec3f acPos;

                    atPos.x = atJntSphElem->dim.worldSphere.center.x;
                    atPos.y = atJntSphElem->dim.worldSphere.center.y;
                    atPos.z = atJntSphElem->dim.worldSphere.center.z;
                    acPos.x = acJntSphElem->dim.worldSphere.center.x;
                    acPos.y = acJntSphElem->dim.worldSphere.center.y;
                    acPos.z = acJntSphElem->dim.worldSphere.center.z;
                    if (!IS_ZERO(centerDist)) {
                        acToHit = acJntSphElem->dim.worldSphere.radius / centerDist;
                        hitPos.x = (((atPos.x - acPos.x) * acToHit) + acPos.x);
                        hitPos.y = (((atPos.y - acPos.y) * acToHit) + acPos.y);
                        hitPos.z = (((atPos.z - acPos.z) * acToHit) + acPos.z);
                    } else {
                        Math_Vec3f_Copy(&hitPos, &atPos);
                    }
                    CollisionCheck_SetATvsAC(play, &atJntSph->base, &atJntSphElem->base, &atPos, &acJntSph->base,
                                             &acJntSphElem->base, &acPos, &hitPos);
                    if (!(acJntSph->base.ocFlags2 & OC2_FIRST_ONLY)) {
                        return;
                    }
                }
            }
        }
    }
}

void CollisionCheck_ATJntSphVsACCyl(PlayState* play, CollisionCheckContext* colChkCtx, Collider* atCol,
                                    Collider* acCol) {
    ColliderJntSph* atJntSph = (ColliderJntSph*)atCol;
    ColliderJntSphElement* atJntSphElem;
    ColliderCylinder* acCyl = (ColliderCylinder*)acCol;
    f32 overlapSize;
    f32 centerDist;

    if (atJntSph->count > 0 && atJntSph->elements != NULL && acCyl->dim.radius > 0 && acCyl->dim.height > 0) {
        if (CollisionCheck_IsElementNotAC(&acCyl->elem) == true) {
            return;
        }
        for (atJntSphElem = atJntSph->elements; atJntSphElem < atJntSph->elements + atJntSph->count; atJntSphElem++) {
            if (CollisionCheck_IsElementNotAT(&atJntSphElem->base) == true) {
                continue;
            }
            if (CollisionCheck_NoSharedFlags(&atJntSphElem->base, &acCyl->elem) == true) {
                continue;
            }
            if (Math3D_SphVsCylOverlapCenterDist(&atJntSphElem->dim.worldSphere, &acCyl->dim, &overlapSize,
                                                 &centerDist)) {
                Vec3f hitPos;
                Vec3f atPos;
                Vec3f acPos;

                atPos.x = atJntSphElem->dim.worldSphere.center.x;
                atPos.y = atJntSphElem->dim.worldSphere.center.y;
                atPos.z = atJntSphElem->dim.worldSphere.center.z;
                acPos.x = acCyl->dim.pos.x;
                acPos.y = acCyl->dim.pos.y;
                acPos.z = acCyl->dim.pos.z;
                if (!IS_ZERO(centerDist)) {
                    f32 acToHit = acCyl->dim.radius / centerDist;

#if OOT_VERSION < PAL_1_0
                    hitPos.x = ((atPos.x - acPos.x) * acToHit) + acPos.x;
                    hitPos.y = ((atPos.y - acPos.y) * acToHit) + acPos.y;
                    hitPos.z = ((atPos.z - acPos.z) * acToHit) + acPos.z;
#else
                    if (acToHit <= 1.0f) {
                        hitPos.x = ((atPos.x - acPos.x) * acToHit) + acPos.x;
                        hitPos.y = ((atPos.y - acPos.y) * acToHit) + acPos.y;
                        hitPos.z = ((atPos.z - acPos.z) * acToHit) + acPos.z;
                    } else {
                        Math_Vec3f_Copy(&hitPos, &atPos);
                    }
#endif
                } else {
                    Math_Vec3f_Copy(&hitPos, &atPos);
                }
                CollisionCheck_SetATvsAC(play, &atJntSph->base, &atJntSphElem->base, &atPos, &acCyl->base, &acCyl->elem,
                                         &acPos, &hitPos);
                return;
            }
        }
    }
}

void CollisionCheck_ATCylVsACJntSph(PlayState* play, CollisionCheckContext* colChkCtx, Collider* atCol,
                                    Collider* acCol) {
    ColliderCylinder* atCyl = (ColliderCylinder*)atCol;
    ColliderJntSph* acJntSph = (ColliderJntSph*)acCol;
    f32 overlapSize;
    f32 centerDist;
    ColliderJntSphElement* acJntSphElem;

    if (acJntSph->count > 0 && acJntSph->elements != NULL && atCyl->dim.radius > 0 && atCyl->dim.height > 0) {
        if (CollisionCheck_IsElementNotAT(&atCyl->elem) == true) {
            return;
        }
        for (acJntSphElem = acJntSph->elements; acJntSphElem < acJntSph->elements + acJntSph->count; acJntSphElem++) {
            if (CollisionCheck_IsElementNotAC(&acJntSphElem->base) == true) {
                continue;
            }
            if (CollisionCheck_NoSharedFlags(&atCyl->elem, &acJntSphElem->base) == true) {
                continue;
            }
            if (Math3D_SphVsCylOverlapCenterDist(&acJntSphElem->dim.worldSphere, &atCyl->dim, &overlapSize,
                                                 &centerDist)) {
                Vec3f hitPos;
                Vec3f atPos;
                Vec3f acPos;
                f32 acToHit;

                atPos.x = atCyl->dim.pos.x;
                atPos.y = atCyl->dim.pos.y;
                atPos.z = atCyl->dim.pos.z;
                acPos.x = acJntSphElem->dim.worldSphere.center.x;
                acPos.y = acJntSphElem->dim.worldSphere.center.y;
                acPos.z = acJntSphElem->dim.worldSphere.center.z;
                if (!IS_ZERO(centerDist)) {
                    f32 acToHit = acJntSphElem->dim.worldSphere.radius / centerDist;

#if OOT_VERSION < PAL_1_0
                    hitPos.x = ((atPos.x - acPos.x) * acToHit) + acPos.x;
                    hitPos.y = ((atPos.y - acPos.y) * acToHit) + acPos.y;
                    hitPos.z = ((atPos.z - acPos.z) * acToHit) + acPos.z;
#else
                    if (acToHit <= 1.0f) {
                        hitPos.x = ((atPos.x - acPos.x) * acToHit) + acPos.x;
                        hitPos.y = ((atPos.y - acPos.y) * acToHit) + acPos.y;
                        hitPos.z = ((atPos.z - acPos.z) * acToHit) + acPos.z;
                    } else {
                        Math_Vec3f_Copy(&hitPos, &atPos);
                    }
#endif
                } else {
                    Math_Vec3f_Copy(&hitPos, &atPos);
                }
                CollisionCheck_SetATvsAC(play, &atCyl->base, &atCyl->elem, &atPos, &acJntSph->base, &acJntSphElem->base,
                                         &acPos, &hitPos);
                if (!(acJntSph->base.ocFlags2 & OC2_FIRST_ONLY)) {
                    break;
                }
            }
        }
    }
}

void CollisionCheck_ATJntSphVsACTris(PlayState* play, CollisionCheckContext* colChkCtx, Collider* atCol,
                                     Collider* acCol) {
    ColliderJntSph* atJntSph = (ColliderJntSph*)atCol;
    ColliderJntSphElement* atJntSphElem;
    ColliderTris* acTris = (ColliderTris*)acCol;
    ColliderTrisElement* acTrisElem;
    Vec3f hitPos;

    if (atJntSph->count > 0 && atJntSph->elements != NULL && acTris->count > 0 && acTris->elements != NULL) {
        for (atJntSphElem = atJntSph->elements; atJntSphElem < atJntSph->elements + atJntSph->count; atJntSphElem++) {
            if (CollisionCheck_IsElementNotAT(&atJntSphElem->base) == true) {
                continue;
            }
            for (acTrisElem = acTris->elements; acTrisElem < acTris->elements + acTris->count; acTrisElem++) {
                if (CollisionCheck_IsElementNotAC(&acTrisElem->base) == true) {
                    continue;
                }
                if (CollisionCheck_NoSharedFlags(&atJntSphElem->base, &acTrisElem->base) == true) {
                    continue;
                }
                if (Math3D_TriVsSphIntersect(&atJntSphElem->dim.worldSphere, &acTrisElem->dim, &hitPos) == true) {
                    Vec3f atPos;
                    Vec3f acPos;

                    atPos.x = atJntSphElem->dim.worldSphere.center.x;
                    atPos.y = atJntSphElem->dim.worldSphere.center.y;
                    atPos.z = atJntSphElem->dim.worldSphere.center.z;
                    acPos.x =
                        (acTrisElem->dim.vtx[0].x + acTrisElem->dim.vtx[1].x + acTrisElem->dim.vtx[2].x) * (1.0f / 3);
                    acPos.y =
                        (acTrisElem->dim.vtx[0].y + acTrisElem->dim.vtx[1].y + acTrisElem->dim.vtx[2].y) * (1.0f / 3);
                    acPos.z =
                        (acTrisElem->dim.vtx[0].z + acTrisElem->dim.vtx[1].z + acTrisElem->dim.vtx[2].z) * (1.0f / 3);
                    CollisionCheck_SetATvsAC(play, &atJntSph->base, &atJntSphElem->base, &atPos, &acTris->base,
                                             &acTrisElem->base, &acPos, &hitPos);
                    return;
                }
            }
        }
    }
}

void CollisionCheck_ATTrisVsACJntSph(PlayState* play, CollisionCheckContext* colChkCtx, Collider* atCol,
                                     Collider* acCol) {
    ColliderTris* atTris = (ColliderTris*)atCol;
    ColliderTrisElement* atTrisElem;
    ColliderJntSph* acJntSph = (ColliderJntSph*)acCol;
    ColliderJntSphElement* acJntSphElem;
    Vec3f hitPos;

    if (acJntSph->count > 0 && acJntSph->elements != NULL && atTris->count > 0 && atTris->elements != NULL) {
        for (acJntSphElem = acJntSph->elements; acJntSphElem < acJntSph->elements + acJntSph->count; acJntSphElem++) {
            if (CollisionCheck_IsElementNotAC(&acJntSphElem->base) == true) {
                continue;
            }
            for (atTrisElem = atTris->elements; atTrisElem < atTris->elements + atTris->count; atTrisElem++) {
                if (CollisionCheck_IsElementNotAT(&atTrisElem->base) == true) {
                    continue;
                }
                if (CollisionCheck_NoSharedFlags(&atTrisElem->base, &acJntSphElem->base) == true) {
                    continue;
                }
                if (Math3D_TriVsSphIntersect(&acJntSphElem->dim.worldSphere, &atTrisElem->dim, &hitPos) == true) {
                    Vec3f atPos;
                    Vec3f acPos;

                    Math_Vec3s_ToVec3f(&acPos, &acJntSphElem->dim.worldSphere.center);
                    atPos.x =
                        (atTrisElem->dim.vtx[0].x + atTrisElem->dim.vtx[1].x + atTrisElem->dim.vtx[2].x) * (1.0f / 3);
                    atPos.y =
                        (atTrisElem->dim.vtx[0].y + atTrisElem->dim.vtx[1].y + atTrisElem->dim.vtx[2].y) * (1.0f / 3);
                    atPos.z =
                        (atTrisElem->dim.vtx[0].z + atTrisElem->dim.vtx[1].z + atTrisElem->dim.vtx[2].z) * (1.0f / 3);
                    CollisionCheck_SetATvsAC(play, &atTris->base, &atTrisElem->base, &atPos, &acJntSph->base,
                                             &acJntSphElem->base, &acPos, &hitPos);
                    if (!(acJntSph->base.ocFlags2 & OC2_FIRST_ONLY)) {
                        return;
                    }
                }
            }
        }
    }
}

void CollisionCheck_ATJntSphVsACQuad(PlayState* play, CollisionCheckContext* colChkCtx, Collider* atCol,
                                     Collider* acCol) {
    static TriNorm tri1;
    static TriNorm tri2;
    ColliderJntSph* atJntSph = (ColliderJntSph*)atCol;
    ColliderQuad* acQuad = (ColliderQuad*)acCol;
    Vec3f hitPos;
    ColliderJntSphElement* atJntSphElem;

    if (atJntSph->count > 0 && atJntSph->elements != NULL) {
        if (CollisionCheck_IsElementNotAC(&acQuad->elem) == true) {
            return;
        }
        Math3D_TriNorm(&tri1, &acQuad->dim.quad[2], &acQuad->dim.quad[3], &acQuad->dim.quad[1]);
        Math3D_TriNorm(&tri2, &acQuad->dim.quad[1], &acQuad->dim.quad[0], &acQuad->dim.quad[2]);
        for (atJntSphElem = atJntSph->elements; atJntSphElem < atJntSph->elements + atJntSph->count; atJntSphElem++) {
            if (CollisionCheck_IsElementNotAT(&atJntSphElem->base) == true) {
                continue;
            }
            if (CollisionCheck_NoSharedFlags(&atJntSphElem->base, &acQuad->elem) == true) {
                continue;
            }
            if (Math3D_TriVsSphIntersect(&atJntSphElem->dim.worldSphere, &tri1, &hitPos) == true ||
                Math3D_TriVsSphIntersect(&atJntSphElem->dim.worldSphere, &tri2, &hitPos) == true) {
                Vec3f atPos;
                Vec3f acPos;

                Math_Vec3s_ToVec3f(&atPos, &atJntSphElem->dim.worldSphere.center);

                acPos.x = (acQuad->dim.quad[0].x +
                           (acQuad->dim.quad[1].x + (acQuad->dim.quad[3].x + acQuad->dim.quad[2].x))) /
                          4.0f;
                acPos.y = (acQuad->dim.quad[0].y +
                           (acQuad->dim.quad[1].y + (acQuad->dim.quad[3].y + acQuad->dim.quad[2].y))) /
                          4.0f;
                acPos.z = (acQuad->dim.quad[0].z +
                           (acQuad->dim.quad[1].z + (acQuad->dim.quad[3].z + acQuad->dim.quad[2].z))) /
                          4.0f;

                CollisionCheck_SetATvsAC(play, &atJntSph->base, &atJntSphElem->base, &atPos, &acQuad->base,
                                         &acQuad->elem, &acPos, &hitPos);
                return;
            }
        }
    }
}

void CollisionCheck_ATQuadVsACJntSph(PlayState* play, CollisionCheckContext* colChkCtx, Collider* atCol,
                                     Collider* acCol) {
    static TriNorm tri1;
    static TriNorm tri2;
    ColliderJntSph* acJntSph = (ColliderJntSph*)acCol;
    Vec3f hitPos;
    ColliderQuad* atQuad = (ColliderQuad*)atCol;
    ColliderJntSphElement* acJntSphElem;

    if (acJntSph->count > 0 && acJntSph->elements != NULL) {
        if (CollisionCheck_IsElementNotAT(&atQuad->elem) == true) {
            return;
        }
        Math3D_TriNorm(&tri1, &atQuad->dim.quad[2], &atQuad->dim.quad[3], &atQuad->dim.quad[1]);
        Math3D_TriNorm(&tri2, &atQuad->dim.quad[2], &atQuad->dim.quad[1], &atQuad->dim.quad[0]);
        for (acJntSphElem = acJntSph->elements; acJntSphElem < acJntSph->elements + acJntSph->count; acJntSphElem++) {
            if (CollisionCheck_IsElementNotAC(&acJntSphElem->base) == true) {
                continue;
            }
            if (CollisionCheck_NoSharedFlags(&atQuad->elem, &acJntSphElem->base) == true) {
                continue;
            }
            if (Math3D_TriVsSphIntersect(&acJntSphElem->dim.worldSphere, &tri1, &hitPos) == true ||
                Math3D_TriVsSphIntersect(&acJntSphElem->dim.worldSphere, &tri2, &hitPos) == true) {
                if (Collider_QuadSetNearestAC(play, atQuad, &hitPos)) {
                    Vec3f atPos;
                    Vec3f acPos;

                    acPos.x = acJntSphElem->dim.worldSphere.center.x;
                    acPos.y = acJntSphElem->dim.worldSphere.center.y;
                    acPos.z = acJntSphElem->dim.worldSphere.center.z;

                    atPos.x = (atQuad->dim.quad[0].x +
                               (atQuad->dim.quad[1].x + (atQuad->dim.quad[3].x + atQuad->dim.quad[2].x))) /
                              4.0f;
                    atPos.y = (atQuad->dim.quad[0].y +
                               (atQuad->dim.quad[1].y + (atQuad->dim.quad[3].y + atQuad->dim.quad[2].y))) /
                              4.0f;
                    atPos.z = (atQuad->dim.quad[0].z +
                               (atQuad->dim.quad[1].z + (atQuad->dim.quad[3].z + atQuad->dim.quad[2].z))) /
                              4.0f;
                    CollisionCheck_SetATvsAC(play, &atQuad->base, &atQuad->elem, &atPos, &acJntSph->base,
                                             &acJntSphElem->base, &acPos, &hitPos);
                    if (!(acJntSph->base.ocFlags2 & OC2_FIRST_ONLY)) {
                        return;
                    }
                }
            }
        }
    }
}

void CollisionCheck_ATCylVsACCyl(PlayState* play, CollisionCheckContext* colChkCtx, Collider* atCol, Collider* acCol) {
    ColliderCylinder* atCyl = (ColliderCylinder*)atCol;
    ColliderCylinder* acCyl = (ColliderCylinder*)acCol;
    f32 overlapSize;
    f32 centerDist;
    Vec3f hitPos;

    if (atCyl->dim.radius > 0 && atCyl->dim.height > 0 && acCyl->dim.radius > 0 && acCyl->dim.height > 0) {
        if (CollisionCheck_IsElementNotAC(&acCyl->elem) == true) {
            return;
        }
        if (CollisionCheck_IsElementNotAT(&atCyl->elem) == true) {
            return;
        }
        if (CollisionCheck_NoSharedFlags(&atCyl->elem, &acCyl->elem) == true) {
            return;
        }
        if (Math3D_CylVsCylOverlapCenterDist(&atCyl->dim, &acCyl->dim, &overlapSize, &centerDist) == true) {
            Vec3f atPos;
            Vec3f acPos;
            f32 acToHit;

            Math_Vec3s_ToVec3f(&atPos, &atCyl->dim.pos);
            Math_Vec3s_ToVec3f(&acPos, &acCyl->dim.pos);
            if (!IS_ZERO(centerDist)) {
                acToHit = acCyl->dim.radius / centerDist;
                hitPos.y = (f32)acCyl->dim.pos.y + acCyl->dim.yShift + acCyl->dim.height * 0.5f;
                hitPos.x = ((f32)atCyl->dim.pos.x - acCyl->dim.pos.x) * acToHit + acCyl->dim.pos.x;
                hitPos.z = ((f32)atCyl->dim.pos.z - acCyl->dim.pos.z) * acToHit + acCyl->dim.pos.z;
            } else {
                Math_Vec3s_ToVec3f(&hitPos, &acCyl->dim.pos);
            }
            CollisionCheck_SetATvsAC(play, &atCyl->base, &atCyl->elem, &atPos, &acCyl->base, &acCyl->elem, &acPos,
                                     &hitPos);
        }
    }
}

void CollisionCheck_ATCylVsACTris(PlayState* play, CollisionCheckContext* colChkCtx, Collider* atCol, Collider* acCol) {
    ColliderCylinder* atCyl = (ColliderCylinder*)atCol;
    ColliderTris* acTris = (ColliderTris*)acCol;
    ColliderTrisElement* acTrisElem;
    Vec3f hitPos;

    if (atCyl->dim.radius > 0 && atCyl->dim.height > 0 && acTris->count > 0 && acTris->elements != NULL) {
        if (CollisionCheck_IsElementNotAT(&atCyl->elem) == true) {
            return;
        }
        for (acTrisElem = acTris->elements; acTrisElem < acTris->elements + acTris->count; acTrisElem++) {
            if (CollisionCheck_IsElementNotAC(&acTrisElem->base) == true) {
                continue;
            }
            if (CollisionCheck_NoSharedFlags(&atCyl->elem, &acTrisElem->base) == true) {
                continue;
            }
            if (Math3D_CylTriVsIntersect(&atCyl->dim, &acTrisElem->dim, &hitPos) == true) {
                Vec3f atPos;
                Vec3f acPos;

                Math_Vec3s_ToVec3f(&atPos, &atCyl->dim.pos);

                acPos.x = (acTrisElem->dim.vtx[0].x + acTrisElem->dim.vtx[1].x + acTrisElem->dim.vtx[2].x) * (1.0f / 3);
                acPos.y = (acTrisElem->dim.vtx[0].y + acTrisElem->dim.vtx[1].y + acTrisElem->dim.vtx[2].y) * (1.0f / 3);
                acPos.z = (acTrisElem->dim.vtx[0].z + acTrisElem->dim.vtx[1].z + acTrisElem->dim.vtx[2].z) * (1.0f / 3);
                CollisionCheck_SetATvsAC(play, &atCyl->base, &atCyl->elem, &atPos, &acTris->base, &acTrisElem->base,
                                         &acPos, &hitPos);
                return;
            }
        }
    }
}

void CollisionCheck_ATTrisVsACCyl(PlayState* play, CollisionCheckContext* colChkCtx, Collider* atCol, Collider* acCol) {
    static Vec3f hitPos;
    ColliderTris* atTris = (ColliderTris*)atCol;
    ColliderTrisElement* atTrisElem;
    ColliderCylinder* acCyl = (ColliderCylinder*)acCol;

    if (acCyl->dim.radius > 0 && acCyl->dim.height > 0 && atTris->count > 0 && atTris->elements != NULL) {
        if (CollisionCheck_IsElementNotAC(&acCyl->elem) == true) {
            return;
        }
        for (atTrisElem = atTris->elements; atTrisElem < atTris->elements + atTris->count; atTrisElem++) {
            if (CollisionCheck_IsElementNotAT(&atTrisElem->base) == true) {
                continue;
            }
            if (CollisionCheck_NoSharedFlags(&atTrisElem->base, &acCyl->elem) == true) {
                continue;
            }

            if (Math3D_CylTriVsIntersect(&acCyl->dim, &atTrisElem->dim, &hitPos) == true) {
                Vec3f atPos;
                Vec3f acPos;

                atPos.x = (atTrisElem->dim.vtx[0].x + atTrisElem->dim.vtx[1].x + atTrisElem->dim.vtx[2].x) * (1.0f / 3);
                atPos.y = (atTrisElem->dim.vtx[0].y + atTrisElem->dim.vtx[1].y + atTrisElem->dim.vtx[2].y) * (1.0f / 3);
                atPos.z = (atTrisElem->dim.vtx[0].z + atTrisElem->dim.vtx[1].z + atTrisElem->dim.vtx[2].z) * (1.0f / 3);
                Math_Vec3s_ToVec3f(&acPos, &acCyl->dim.pos);
                CollisionCheck_SetATvsAC(play, &atTris->base, &atTrisElem->base, &atPos, &acCyl->base, &acCyl->elem,
                                         &acPos, &hitPos);
                return;
            }
        }
    }
}

#pragma increment_block_number "gc-eu:252 gc-eu-mq:252 gc-jp:252 gc-jp-ce:252 gc-jp-mq:252 gc-us:252 gc-us-mq:252" \
                               "ntsc-1.2:252 pal-1.0:252 pal-1.1:252"

void CollisionCheck_ATCylVsACQuad(PlayState* play, CollisionCheckContext* colChkCtx, Collider* atCol, Collider* acCol) {
    static TriNorm tri1;
    static TriNorm tri2;
    static Vec3f hitPos;
    ColliderCylinder* atCyl = (ColliderCylinder*)atCol;
    ColliderQuad* acQuad = (ColliderQuad*)acCol;

    if (atCyl->dim.height > 0 && atCyl->dim.radius > 0) {
        if (CollisionCheck_IsElementNotAT(&atCyl->elem) == true ||
            CollisionCheck_IsElementNotAC(&acQuad->elem) == true) {
            return;
        }
        if (CollisionCheck_NoSharedFlags(&atCyl->elem, &acQuad->elem) == true) {
            return;
        }
        Math3D_TriNorm(&tri1, &acQuad->dim.quad[2], &acQuad->dim.quad[3], &acQuad->dim.quad[1]);
        Math3D_TriNorm(&tri2, &acQuad->dim.quad[1], &acQuad->dim.quad[0], &acQuad->dim.quad[2]);
        if (Math3D_CylTriVsIntersect(&atCyl->dim, &tri1, &hitPos) == true) {
            Vec3f atPos1;
            Vec3f acPos1;

            Math_Vec3s_ToVec3f(&atPos1, &atCyl->dim.pos);
            acPos1.x =
                (acQuad->dim.quad[0].x + (acQuad->dim.quad[1].x + (acQuad->dim.quad[3].x + acQuad->dim.quad[2].x))) /
                4.0f;
            acPos1.y =
                (acQuad->dim.quad[0].y + (acQuad->dim.quad[1].y + (acQuad->dim.quad[3].y + acQuad->dim.quad[2].y))) /
                4.0f;
            acPos1.z =
                (acQuad->dim.quad[0].z + (acQuad->dim.quad[1].z + (acQuad->dim.quad[3].z + acQuad->dim.quad[2].z))) /
                4.0f;
            CollisionCheck_SetATvsAC(play, &atCyl->base, &atCyl->elem, &atPos1, &acQuad->base, &acQuad->elem, &acPos1,
                                     &hitPos);
        } else if (Math3D_CylTriVsIntersect(&atCyl->dim, &tri2, &hitPos) == true) {
            Vec3f atPos2;
            Vec3f acPos2;

            Math_Vec3s_ToVec3f(&atPos2, &atCyl->dim.pos);
            acPos2.x =
                (acQuad->dim.quad[0].x + (acQuad->dim.quad[1].x + (acQuad->dim.quad[3].x + acQuad->dim.quad[2].x))) /
                4.0f;
            acPos2.y =
                (acQuad->dim.quad[0].y + (acQuad->dim.quad[1].y + (acQuad->dim.quad[3].y + acQuad->dim.quad[2].y))) /
                4.0f;
            acPos2.z =
                (acQuad->dim.quad[0].z + (acQuad->dim.quad[1].z + (acQuad->dim.quad[3].z + acQuad->dim.quad[2].z))) /
                4.0f;
            CollisionCheck_SetATvsAC(play, &atCyl->base, &atCyl->elem, &atPos2, &acQuad->base, &acQuad->elem, &acPos2,
                                     &hitPos);
        }
    }
}

void CollisionCheck_ATQuadVsACCyl(PlayState* play, CollisionCheckContext* colChkCtx, Collider* atCol, Collider* acCol) {
    static TriNorm tri1;
    static TriNorm tri2;
    static Vec3f hitPos;
    ColliderQuad* atQuad = (ColliderQuad*)atCol;
    ColliderCylinder* acCyl = (ColliderCylinder*)acCol;

    if (acCyl->dim.height > 0 && acCyl->dim.radius > 0) {
        if (CollisionCheck_IsElementNotAC(&acCyl->elem) == true ||
            CollisionCheck_IsElementNotAT(&atQuad->elem) == true) {
            return;
        }
        if (CollisionCheck_NoSharedFlags(&atQuad->elem, &acCyl->elem) == true) {
            return;
        }
        Math3D_TriNorm(&tri1, &atQuad->dim.quad[2], &atQuad->dim.quad[3], &atQuad->dim.quad[1]);
        Math3D_TriNorm(&tri2, &atQuad->dim.quad[2], &atQuad->dim.quad[1], &atQuad->dim.quad[0]);
        if (Math3D_CylTriVsIntersect(&acCyl->dim, &tri1, &hitPos) == true) {
            if (Collider_QuadSetNearestAC(play, atQuad, &hitPos)) {
                Vec3f atPos1;
                Vec3f acPos1;

                atPos1.x = (atQuad->dim.quad[0].x +
                            (atQuad->dim.quad[1].x + (atQuad->dim.quad[3].x + atQuad->dim.quad[2].x))) /
                           4.0f;
                atPos1.y = (atQuad->dim.quad[0].y +
                            (atQuad->dim.quad[1].y + (atQuad->dim.quad[3].y + atQuad->dim.quad[2].y))) /
                           4.0f;
                atPos1.z = (atQuad->dim.quad[0].z +
                            (atQuad->dim.quad[1].z + (atQuad->dim.quad[3].z + atQuad->dim.quad[2].z))) /
                           4.0f;
                Math_Vec3s_ToVec3f(&acPos1, &acCyl->dim.pos);
                CollisionCheck_SetATvsAC(play, &atQuad->base, &atQuad->elem, &atPos1, &acCyl->base, &acCyl->elem,
                                         &acPos1, &hitPos);
                return;
            }
        }
        if (Math3D_CylTriVsIntersect(&acCyl->dim, &tri2, &hitPos) == true) {
            if (Collider_QuadSetNearestAC(play, atQuad, &hitPos)) {
                Vec3f atPos2;
                Vec3f acPos2;

                atPos2.x = (atQuad->dim.quad[0].x +
                            (atQuad->dim.quad[1].x + (atQuad->dim.quad[3].x + atQuad->dim.quad[2].x))) /
                           4.0f;
                atPos2.y = (atQuad->dim.quad[0].y +
                            (atQuad->dim.quad[1].y + (atQuad->dim.quad[3].y + atQuad->dim.quad[2].y))) /
                           4.0f;
                atPos2.z = (atQuad->dim.quad[0].z +
                            (atQuad->dim.quad[1].z + (atQuad->dim.quad[3].z + atQuad->dim.quad[2].z))) /
                           4.0f;
                Math_Vec3s_ToVec3f(&acPos2, &acCyl->dim.pos);
                CollisionCheck_SetATvsAC(play, &atQuad->base, &atQuad->elem, &atPos2, &acCyl->base, &acCyl->elem,
                                         &acPos2, &hitPos);
            }
        }
    }
}

#if OOT_DEBUG
static s8 sBssDummy3;
static s8 sBssDummy4;
#endif

void CollisionCheck_ATTrisVsACTris(PlayState* play, CollisionCheckContext* colChkCtx, Collider* atCol,
                                   Collider* acCol) {
    static Vec3f hitPos;
    ColliderTris* atTris = (ColliderTris*)atCol;
    ColliderTrisElement* atTrisElem;
    ColliderTris* acTris = (ColliderTris*)acCol;
    ColliderTrisElement* acTrisElem;

    if (acTris->count > 0 && acTris->elements != NULL && atTris->count > 0 && atTris->elements != NULL) {
        for (acTrisElem = acTris->elements; acTrisElem < acTris->elements + acTris->count; acTrisElem++) {
            if (CollisionCheck_IsElementNotAC(&acTrisElem->base) == true) {
                continue;
            }
            for (atTrisElem = atTris->elements; atTrisElem < atTris->elements + atTris->count; atTrisElem++) {
                if (CollisionCheck_IsElementNotAT(&atTrisElem->base) == true) {
                    continue;
                }
                if (CollisionCheck_NoSharedFlags(&atTrisElem->base, &acTrisElem->base) == true) {
                    continue;
                }
                if (Math3D_TriVsTriIntersect(&atTrisElem->dim, &acTrisElem->dim, &hitPos) == true) {
                    Vec3f atPos;
                    Vec3f acPos;

                    atPos.x =
                        (atTrisElem->dim.vtx[0].x + atTrisElem->dim.vtx[1].x + atTrisElem->dim.vtx[2].x) * (1.0f / 3);
                    atPos.y =
                        (atTrisElem->dim.vtx[0].y + atTrisElem->dim.vtx[1].y + atTrisElem->dim.vtx[2].y) * (1.0f / 3);
                    atPos.z =
                        (atTrisElem->dim.vtx[0].z + atTrisElem->dim.vtx[1].z + atTrisElem->dim.vtx[2].z) * (1.0f / 3);
                    acPos.x =
                        (acTrisElem->dim.vtx[0].x + acTrisElem->dim.vtx[1].x + acTrisElem->dim.vtx[2].x) * (1.0f / 3);
                    acPos.y =
                        (acTrisElem->dim.vtx[0].y + acTrisElem->dim.vtx[1].y + acTrisElem->dim.vtx[2].y) * (1.0f / 3);
                    acPos.z =
                        (acTrisElem->dim.vtx[0].z + acTrisElem->dim.vtx[1].z + acTrisElem->dim.vtx[2].z) * (1.0f / 3);
                    CollisionCheck_SetATvsAC(play, &atTris->base, &atTrisElem->base, &atPos, &acTris->base,
                                             &acTrisElem->base, &acPos, &hitPos);
                    return;
                }
            }
        }
    }
}

void CollisionCheck_ATTrisVsACQuad(PlayState* play, CollisionCheckContext* colChkCtx, Collider* atCol,
                                   Collider* acCol) {
    static Vec3f hitPos;
    static TriNorm tri1;
    static TriNorm tri2;
    ColliderTris* atTris = (ColliderTris*)atCol;
    ColliderTrisElement* atTrisElem;
    ColliderQuad* acQuad = (ColliderQuad*)acCol;

    if (atTris->count > 0 && atTris->elements != NULL) {
        if (CollisionCheck_IsElementNotAC(&acQuad->elem) == true) {
            return;
        }
        Math3D_TriNorm(&tri1, &acQuad->dim.quad[2], &acQuad->dim.quad[3], &acQuad->dim.quad[1]);
        Math3D_TriNorm(&tri2, &acQuad->dim.quad[1], &acQuad->dim.quad[0], &acQuad->dim.quad[2]);
        for (atTrisElem = atTris->elements; atTrisElem < atTris->elements + atTris->count; atTrisElem++) {
            if (CollisionCheck_IsElementNotAT(&atTrisElem->base) == true) {
                continue;
            }
            if (CollisionCheck_NoSharedFlags(&atTrisElem->base, &acQuad->elem) == true) {
                continue;
            }
            if (Math3D_TriVsTriIntersect(&tri1, &atTrisElem->dim, &hitPos) == true ||
                Math3D_TriVsTriIntersect(&tri2, &atTrisElem->dim, &hitPos) == true) {
                Vec3f atPos;
                Vec3f acPos;

                atPos.x = (atTrisElem->dim.vtx[0].x + atTrisElem->dim.vtx[1].x + atTrisElem->dim.vtx[2].x) * (1.0f / 3);
                atPos.y = (atTrisElem->dim.vtx[0].y + atTrisElem->dim.vtx[1].y + atTrisElem->dim.vtx[2].y) * (1.0f / 3);
                atPos.z = (atTrisElem->dim.vtx[0].z + atTrisElem->dim.vtx[1].z + atTrisElem->dim.vtx[2].z) * (1.0f / 3);
                acPos.x = (acQuad->dim.quad[0].x +
                           (acQuad->dim.quad[1].x + (acQuad->dim.quad[3].x + acQuad->dim.quad[2].x))) /
                          4.0f;
                acPos.y = (acQuad->dim.quad[0].y +
                           (acQuad->dim.quad[1].y + (acQuad->dim.quad[3].y + acQuad->dim.quad[2].y))) /
                          4.0f;
                acPos.z = (acQuad->dim.quad[0].z +
                           (acQuad->dim.quad[1].z + (acQuad->dim.quad[3].z + acQuad->dim.quad[2].z))) /
                          4.0f;
                CollisionCheck_SetATvsAC(play, &atTris->base, &atTrisElem->base, &atPos, &acQuad->base, &acQuad->elem,
                                         &acPos, &hitPos);
                return;
            }
        }
    }
}

void CollisionCheck_ATQuadVsACTris(PlayState* play, CollisionCheckContext* colChkCtx, Collider* atCol,
                                   Collider* acCol) {
    static Vec3f hitPos;
    static TriNorm tri1;
    static TriNorm tri2;
    ColliderQuad* atQuad = (ColliderQuad*)atCol;
    ColliderTris* acTris = (ColliderTris*)acCol;
    ColliderTrisElement* acTrisElem;

    if (acTris->count > 0 && acTris->elements != NULL) {
        if (CollisionCheck_IsElementNotAT(&atQuad->elem) == true) {
            return;
        }
        Math3D_TriNorm(&tri1, &atQuad->dim.quad[2], &atQuad->dim.quad[3], &atQuad->dim.quad[1]);
        Math3D_TriNorm(&tri2, &atQuad->dim.quad[1], &atQuad->dim.quad[0], &atQuad->dim.quad[2]);
        for (acTrisElem = acTris->elements; acTrisElem < acTris->elements + acTris->count; acTrisElem++) {
            if (CollisionCheck_IsElementNotAC(&acTrisElem->base) == true) {
                continue;
            }
            if (CollisionCheck_NoSharedFlags(&atQuad->elem, &acTrisElem->base) == true) {
                continue;
            }
            if (Math3D_TriVsTriIntersect(&tri1, &acTrisElem->dim, &hitPos) == true ||
                Math3D_TriVsTriIntersect(&tri2, &acTrisElem->dim, &hitPos) == true) {
                if (Collider_QuadSetNearestAC(play, atQuad, &hitPos)) {
                    Vec3f atPos;
                    Vec3f acPos;

                    acPos.x =
                        (acTrisElem->dim.vtx[0].x + acTrisElem->dim.vtx[1].x + acTrisElem->dim.vtx[2].x) * (1.0f / 3);
                    acPos.y =
                        (acTrisElem->dim.vtx[0].y + acTrisElem->dim.vtx[1].y + acTrisElem->dim.vtx[2].y) * (1.0f / 3);
                    acPos.z =
                        (acTrisElem->dim.vtx[0].z + acTrisElem->dim.vtx[1].z + acTrisElem->dim.vtx[2].z) * (1.0f / 3);
                    atPos.x = (atQuad->dim.quad[0].x +
                               (atQuad->dim.quad[1].x + (atQuad->dim.quad[3].x + atQuad->dim.quad[2].x))) /
                              4.0f;
                    atPos.y = (atQuad->dim.quad[0].y +
                               (atQuad->dim.quad[1].y + (atQuad->dim.quad[3].y + atQuad->dim.quad[2].y))) /
                              4.0f;
                    atPos.z = (atQuad->dim.quad[0].z +
                               (atQuad->dim.quad[1].z + (atQuad->dim.quad[3].z + atQuad->dim.quad[2].z))) /
                              4.0f;
                    CollisionCheck_SetATvsAC(play, &atQuad->base, &atQuad->elem, &atPos, &acTris->base,
                                             &acTrisElem->base, &acPos, &hitPos);
                    return;
                }
            }
        }
    }
}

void CollisionCheck_ATQuadVsACQuad(PlayState* play, CollisionCheckContext* colChkCtx, Collider* atCol,
                                   Collider* acCol) {
    static TriNorm acTris[2];
    static Vec3f hitPos;
    static TriNorm atTris[2];
    ColliderQuad* atQuad = (ColliderQuad*)atCol;
    ColliderQuad* acQuad = (ColliderQuad*)acCol;
    s32 i;
    s32 j;

    if (CollisionCheck_IsElementNotAT(&atQuad->elem) == true) {
        return;
    }
    if (CollisionCheck_IsElementNotAC(&acQuad->elem) == true) {
        return;
    }
    if (CollisionCheck_NoSharedFlags(&atQuad->elem, &acQuad->elem) == true) {
        return;
    }

    Math3D_TriNorm(&atTris[0], &atQuad->dim.quad[2], &atQuad->dim.quad[3], &atQuad->dim.quad[1]);
    Math3D_TriNorm(&atTris[1], &atQuad->dim.quad[2], &atQuad->dim.quad[1], &atQuad->dim.quad[0]);
    Math3D_TriNorm(&acTris[0], &acQuad->dim.quad[2], &acQuad->dim.quad[3], &acQuad->dim.quad[1]);
    Math3D_TriNorm(&acTris[1], &acQuad->dim.quad[2], &acQuad->dim.quad[1], &acQuad->dim.quad[0]);

    for (i = 0; i < 2; i++) {
        for (j = 0; j < 2; j++) {
            if (Math3D_TriVsTriIntersect(&atTris[j], &acTris[i], &hitPos) == true) {
                if (Collider_QuadSetNearestAC(play, atQuad, &hitPos)) {
                    Vec3f atPos;
                    Vec3f acPos;

                    atPos.x = (atQuad->dim.quad[0].x +
                               (atQuad->dim.quad[1].x + (atQuad->dim.quad[3].x + atQuad->dim.quad[2].x))) /
                              4.0f;
                    atPos.y = (atQuad->dim.quad[0].y +
                               (atQuad->dim.quad[1].y + (atQuad->dim.quad[3].y + atQuad->dim.quad[2].y))) /
                              4.0f;
                    atPos.z = (atQuad->dim.quad[0].z +
                               (atQuad->dim.quad[1].z + (atQuad->dim.quad[3].z + atQuad->dim.quad[2].z))) /
                              4.0f;
                    acPos.x = (acQuad->dim.quad[0].x +
                               (acQuad->dim.quad[1].x + (acQuad->dim.quad[3].x + acQuad->dim.quad[2].x))) /
                              4.0f;
                    acPos.y = (acQuad->dim.quad[0].y +
                               (acQuad->dim.quad[1].y + (acQuad->dim.quad[3].y + acQuad->dim.quad[2].y))) /
                              4.0f;
                    acPos.z = (acQuad->dim.quad[0].z +
                               (acQuad->dim.quad[1].z + (acQuad->dim.quad[3].z + acQuad->dim.quad[2].z))) /
                              4.0f;
                    CollisionCheck_SetATvsAC(play, &atQuad->base, &atQuad->elem, &atPos, &acQuad->base, &acQuad->elem,
                                             &acPos, &hitPos);
                    return;
                }
            }
        }
    }
}

void CollisionCheck_SetJntSphHitFX(PlayState* play, CollisionCheckContext* colChkCtx, Collider* col) {
    ColliderJntSph* jntSph = (ColliderJntSph*)col;
    ColliderJntSphElement* jntSphElem;

    for (jntSphElem = jntSph->elements; jntSphElem < jntSph->elements + jntSph->count; jntSphElem++) {
        if ((jntSphElem->base.acElemFlags & ACELEM_DRAW_HITMARK) && (jntSphElem->base.acHitElem != NULL) &&
            !(jntSphElem->base.acHitElem->atElemFlags & ATELEM_DREW_HITMARK)) {
            Vec3f hitPos;

            Math_Vec3s_ToVec3f(&hitPos, &jntSphElem->base.acDmgInfo.hitPos);
            CollisionCheck_HitEffects(play, jntSphElem->base.acHit, jntSphElem->base.acHitElem, &jntSph->base,
                                      &jntSphElem->base, &hitPos);
            jntSphElem->base.acHitElem->atElemFlags |= ATELEM_DREW_HITMARK;
            return;
        }
    }
}

void CollisionCheck_SetCylHitFX(PlayState* play, CollisionCheckContext* colChkCtx, Collider* col) {
    ColliderCylinder* cyl = (ColliderCylinder*)col;

    if ((cyl->elem.acElemFlags & ACELEM_DRAW_HITMARK) && (cyl->elem.acHitElem != NULL) &&
        !(cyl->elem.acHitElem->atElemFlags & ATELEM_DREW_HITMARK)) {
        Vec3f hitPos;

        Math_Vec3s_ToVec3f(&hitPos, &cyl->elem.acDmgInfo.hitPos);
        CollisionCheck_HitEffects(play, cyl->elem.acHit, cyl->elem.acHitElem, &cyl->base, &cyl->elem, &hitPos);
        cyl->elem.acHitElem->atElemFlags |= ATELEM_DREW_HITMARK;
    }
}

void CollisionCheck_SetTrisHitFX(PlayState* play, CollisionCheckContext* colChkCtx, Collider* col) {
    ColliderTris* tris = (ColliderTris*)col;
    ColliderTrisElement* trisElem;

    for (trisElem = tris->elements; trisElem < tris->elements + tris->count; trisElem++) {
        if ((trisElem->base.acElemFlags & ACELEM_DRAW_HITMARK) && (trisElem->base.acHitElem != NULL) &&
            !(trisElem->base.acHitElem->atElemFlags & ATELEM_DREW_HITMARK)) {
            Vec3f hitPos;

            Math_Vec3s_ToVec3f(&hitPos, &trisElem->base.acDmgInfo.hitPos);
            CollisionCheck_HitEffects(play, trisElem->base.acHit, trisElem->base.acHitElem, &tris->base,
                                      &trisElem->base, &hitPos);
            trisElem->base.acHitElem->atElemFlags |= ATELEM_DREW_HITMARK;
            return;
        }
    }
}

void CollisionCheck_SetQuadHitFX(PlayState* play, CollisionCheckContext* colChkCtx, Collider* col) {
    ColliderQuad* quad = (ColliderQuad*)col;
    Vec3f hitPos;

    if ((quad->elem.acElemFlags & ACELEM_DRAW_HITMARK) && (quad->elem.acHitElem != NULL) &&
        !(quad->elem.acHitElem->atElemFlags & ATELEM_DREW_HITMARK)) {
        Math_Vec3s_ToVec3f(&hitPos, &quad->elem.acDmgInfo.hitPos);
        CollisionCheck_HitEffects(play, quad->elem.acHit, quad->elem.acHitElem, &quad->base, &quad->elem, &hitPos);
        quad->elem.acHitElem->atElemFlags |= ATELEM_DREW_HITMARK;
    }
}

static ColChkApplyFunc sColChkApplyFuncs[] = {
    CollisionCheck_SetJntSphHitFX,
    CollisionCheck_SetCylHitFX,
    CollisionCheck_SetTrisHitFX,
    CollisionCheck_SetQuadHitFX,
};

/**
 * Handles hit effects for each AC collider that had an AC collision. Spawns hitmarks and plays sound effects.
 */
void CollisionCheck_SetHitEffects(PlayState* play, CollisionCheckContext* colChkCtx) {
    Collider** acColP;
    Collider* acCol;

    for (acColP = colChkCtx->colAC; acColP < colChkCtx->colAC + colChkCtx->colACCount; acColP++) {
        acCol = *acColP;

        if (acCol != NULL && acCol->acFlags & AC_ON) {
            if (acCol->actor != NULL && acCol->actor->update == NULL) {
                continue;
            }
            sColChkApplyFuncs[acCol->shape](play, colChkCtx, acCol);
        }
    }
}

static ColChkVsFunc sACVsFuncs[COLSHAPE_MAX][COLSHAPE_MAX] = {
    // COLSHAPE_JNTSPH
    {
        CollisionCheck_ATJntSphVsACJntSph, // COLSHAPE_JNTSPH
        CollisionCheck_ATJntSphVsACCyl,    // COLSHAPE_CYLINDER
        CollisionCheck_ATJntSphVsACTris,   // COLSHAPE_TRIS
        CollisionCheck_ATJntSphVsACQuad    // COLSHAPE_QUAD
    },
    // COLSHAPE_CYLINDER
    {
        CollisionCheck_ATCylVsACJntSph, // COLSHAPE_JNTSPH
        CollisionCheck_ATCylVsACCyl,    // COLSHAPE_CYLINDER
        CollisionCheck_ATCylVsACTris,   // COLSHAPE_TRIS
        CollisionCheck_ATCylVsACQuad    // COLSHAPE_QUAD
    },
    // COLSHAPE_TRIS
    {
        CollisionCheck_ATTrisVsACJntSph, // COLSHAPE_JNTSPH
        CollisionCheck_ATTrisVsACCyl,    // COLSHAPE_CYLINDER
        CollisionCheck_ATTrisVsACTris,   // COLSHAPE_TRIS
        CollisionCheck_ATTrisVsACQuad    // COLSHAPE_QUAD
    },
    // COLSHAPE_QUAD
    {
        CollisionCheck_ATQuadVsACJntSph, // COLSHAPE_JNTSPH
        CollisionCheck_ATQuadVsACCyl,    // COLSHAPE_CYLINDER
        CollisionCheck_ATQuadVsACTris,   // COLSHAPE_TRIS
        CollisionCheck_ATQuadVsACQuad    // COLSHAPE_QUAD
    },
};

/**
 * Iterates through all AC colliders, performing AC collisions with the AT collider.
 */
void CollisionCheck_AC(PlayState* play, CollisionCheckContext* colChkCtx, Collider* atCol) {
    Collider** acColP;
    Collider* acCol;

    for (acColP = colChkCtx->colAC; acColP < colChkCtx->colAC + colChkCtx->colACCount; acColP++) {
        acCol = *acColP;

        if (acCol != NULL && acCol->acFlags & AC_ON) {
            if (acCol->actor != NULL && acCol->actor->update == NULL) {
                continue;
            }
            if ((acCol->acFlags & atCol->atFlags & AC_TYPE_ALL) && (atCol != acCol)) {
                if (!(atCol->atFlags & AT_SELF) && atCol->actor != NULL && acCol->actor == atCol->actor) {
                    continue;
                }
                sACVsFuncs[atCol->shape][acCol->shape](play, colChkCtx, atCol, acCol);
            }
        }
    }
}

/**
 * Iterates through all AT colliders, testing them for AC collisions with each AC collider, setting the info regarding
 * the collision for each AC and AT collider that collided. Then spawns hitmarks and plays sound effects for each
 * successful collision. To collide, an AT collider must share a type (AC_TYPE_PLAYER, AC_TYPE_ENEMY, or AC_TYPE_OTHER)
 * with the AC collider and the AT and AC elements that overlapped must share a dmgFlag.
 */
void CollisionCheck_AT(PlayState* play, CollisionCheckContext* colChkCtx) {
    Collider** atColP;
    Collider* atCol;

    if (colChkCtx->colATCount == 0 || colChkCtx->colACCount == 0) {
        return;
    }
    for (atColP = colChkCtx->colAT; atColP < colChkCtx->colAT + colChkCtx->colATCount; atColP++) {
        atCol = *atColP;

        if (atCol != NULL && atCol->atFlags & AT_ON) {
            if (atCol->actor != NULL && atCol->actor->update == NULL) {
                continue;
            }
            CollisionCheck_AC(play, colChkCtx, atCol);
        }
    }
    CollisionCheck_SetHitEffects(play, colChkCtx);
}

typedef enum ColChkMassType {
    /* 0 */ MASSTYPE_IMMOVABLE,
    /* 1 */ MASSTYPE_HEAVY,
    /* 2 */ MASSTYPE_NORMAL
} ColChkMassType;

/**
 * Get mass type. Immovable colliders cannot be pushed, while heavy colliders can only be pushed by heavy and immovable
 * colliders.
 */
s32 CollisionCheck_GetMassType(u8 mass) {
    if (mass == MASS_IMMOVABLE) {
        return MASSTYPE_IMMOVABLE;
    }
    if (mass == MASS_HEAVY) {
        return MASSTYPE_HEAVY;
    }
    return MASSTYPE_NORMAL;
}

/**
 * Sets OC collision flags for OC collider overlaps. If both colliders are attached to actors and can push,
 * also performs an elastic collision where both colliders are moved apart in proportion to their masses.
 */
void CollisionCheck_SetOCvsOC(Collider* leftCol, ColliderElement* leftElem, Vec3f* leftPos, Collider* rightCol,
                              ColliderElement* rightElem, Vec3f* rightPos, f32 overlap) {
    f32 pad;
    f32 leftDispRatio;
    f32 rightDispRatio;
    f32 xzDist;
    f32 leftMass;
    f32 rightMass;
    f32 totalMass;
    f32 inverseTotalMass;
    f32 xDelta;
    f32 zDelta;
    Actor* leftActor = leftCol->actor;
    Actor* rightActor = rightCol->actor;
    s32 rightMassType;
    s32 leftMassType;

    leftCol->ocFlags1 |= OC1_HIT;
    leftCol->oc = rightActor;
    leftElem->ocElemFlags |= OCELEM_HIT;
    if (rightCol->ocFlags2 & OC2_TYPE_PLAYER) {
        leftCol->ocFlags2 |= OC2_HIT_PLAYER;
    }
    rightCol->oc = leftActor;
    rightCol->ocFlags1 |= OC1_HIT;
    rightElem->ocElemFlags |= OCELEM_HIT;
    if (leftCol->ocFlags2 & OC2_TYPE_PLAYER) {
        rightCol->ocFlags2 |= OC2_HIT_PLAYER;
    }
    if (leftActor == NULL || rightActor == NULL || leftCol->ocFlags1 & OC1_NO_PUSH ||
        rightCol->ocFlags1 & OC1_NO_PUSH) {
        return;
    }
    leftMassType = CollisionCheck_GetMassType(leftActor->colChkInfo.mass);
    rightMassType = CollisionCheck_GetMassType(rightActor->colChkInfo.mass);
    leftMass = leftActor->colChkInfo.mass;
    rightMass = rightActor->colChkInfo.mass;
    totalMass = leftMass + rightMass;
    if (IS_ZERO(totalMass)) {
        leftMass = rightMass = 1.0f;
        totalMass = 2.0f;
    }
    xDelta = rightPos->x - leftPos->x;
    zDelta = rightPos->z - leftPos->z;
    xzDist = sqrtf(SQ(xDelta) + SQ(zDelta));

    if (leftMassType == MASSTYPE_IMMOVABLE) {
        if (rightMassType == MASSTYPE_IMMOVABLE) {
            return;
        } else { // rightMassType == MASSTYPE_HEAVY or MASSTYPE_NORMAL
            leftDispRatio = 0;
            rightDispRatio = 1;
        }
    } else if (leftMassType == MASSTYPE_HEAVY) {
        if (rightMassType == MASSTYPE_IMMOVABLE) {
            leftDispRatio = 1;
            rightDispRatio = 0;
        } else if (rightMassType == MASSTYPE_HEAVY) {
            leftDispRatio = 0.5f;
            rightDispRatio = 0.5f;
        } else { // rightMassType == MASSTYPE_NORMAL
            leftDispRatio = 0;
            rightDispRatio = 1;
        }
    } else { // leftMassType == MASSTYPE_NORMAL
        if (rightMassType == MASSTYPE_NORMAL) {
            inverseTotalMass = 1 / totalMass;
            leftDispRatio = rightMass * inverseTotalMass;
            rightDispRatio = leftMass * inverseTotalMass;
        } else { // rightMassType == MASSTYPE_HEAVY or MASSTYPE_IMMOVABLE
            leftDispRatio = 1;
            rightDispRatio = 0;
        }
    }

    if (!IS_ZERO(xzDist)) {
        xDelta *= overlap / xzDist;
        zDelta *= overlap / xzDist;
        leftActor->colChkInfo.displacement.x += -xDelta * leftDispRatio;
        leftActor->colChkInfo.displacement.z += -zDelta * leftDispRatio;
        rightActor->colChkInfo.displacement.x += xDelta * rightDispRatio;
        rightActor->colChkInfo.displacement.z += zDelta * rightDispRatio;
    } else if (!(overlap == 0.0f)) {
        leftActor->colChkInfo.displacement.x += -overlap * leftDispRatio;
        rightActor->colChkInfo.displacement.x += overlap * rightDispRatio;
    } else {
        leftActor->colChkInfo.displacement.x -= leftDispRatio;
        rightActor->colChkInfo.displacement.x += rightDispRatio;
    }
}

void CollisionCheck_OC_JntSphVsJntSph(PlayState* play, CollisionCheckContext* colChkCtx, Collider* leftCol,
                                      Collider* rightCol) {
    ColliderJntSph* leftJntSph = (ColliderJntSph*)leftCol;
    ColliderJntSphElement* leftJntSphElem;
    ColliderJntSph* rightJntSph = (ColliderJntSph*)rightCol;
    ColliderJntSphElement* rightJntSphElem;
    f32 overlapSize;

    if (leftJntSph->count > 0 && leftJntSph->elements != NULL && rightJntSph->count > 0 &&
        rightJntSph->elements != NULL) {
        for (leftJntSphElem = leftJntSph->elements; leftJntSphElem < leftJntSph->elements + leftJntSph->count;
             leftJntSphElem++) {
            if (!(leftJntSphElem->base.ocElemFlags & OCELEM_ON)) {
                continue;
            }
            for (rightJntSphElem = rightJntSph->elements; rightJntSphElem < rightJntSph->elements + rightJntSph->count;
                 rightJntSphElem++) {
                if (!(rightJntSphElem->base.ocElemFlags & OCELEM_ON)) {
                    continue;
                }
                if (Math3D_SphVsSphOverlap(&leftJntSphElem->dim.worldSphere, &rightJntSphElem->dim.worldSphere,
                                           &overlapSize) == true) {
                    Vec3f leftPos;
                    Vec3f rightPos;

                    Math_Vec3s_ToVec3f(&leftPos, &leftJntSphElem->dim.worldSphere.center);
                    Math_Vec3s_ToVec3f(&rightPos, &rightJntSphElem->dim.worldSphere.center);
                    CollisionCheck_SetOCvsOC(&leftJntSph->base, &leftJntSphElem->base, &leftPos, &rightJntSph->base,
                                             &rightJntSphElem->base, &rightPos, overlapSize);
                }
            }
        }
    }
}

void CollisionCheck_OC_JntSphVsCyl(PlayState* play, CollisionCheckContext* colChkCtx, Collider* leftCol,
                                   Collider* rightCol) {
    ColliderJntSph* leftJntSph = (ColliderJntSph*)leftCol;
    ColliderJntSphElement* leftJntSphElem;
    ColliderCylinder* rightCyl = (ColliderCylinder*)rightCol;
    f32 overlapSize;

    if (leftJntSph->count > 0 && leftJntSph->elements != NULL) {
        if ((rightCyl->base.ocFlags1 & OC1_ON) && (rightCyl->elem.ocElemFlags & OCELEM_ON)) {
            for (leftJntSphElem = leftJntSph->elements; leftJntSphElem < leftJntSph->elements + leftJntSph->count;
                 leftJntSphElem++) {
                if (!(leftJntSphElem->base.ocElemFlags & OCELEM_ON)) {
                    continue;
                }
                if (Math3D_SphVsCylOverlap(&leftJntSphElem->dim.worldSphere, &rightCyl->dim, &overlapSize) == true) {
                    Vec3f leftPos;
                    Vec3f rightPos;

                    Math_Vec3s_ToVec3f(&leftPos, &leftJntSphElem->dim.worldSphere.center);
                    Math_Vec3s_ToVec3f(&rightPos, &rightCyl->dim.pos);
                    CollisionCheck_SetOCvsOC(&leftJntSph->base, &leftJntSphElem->base, &leftPos, &rightCyl->base,
                                             &rightCyl->elem, &rightPos, overlapSize);
                }
            }
        }
    }
}

void CollisionCheck_OC_CylVsJntSph(PlayState* play, CollisionCheckContext* colChkCtx, Collider* leftCol,
                                   Collider* rightCol) {
    CollisionCheck_OC_JntSphVsCyl(play, colChkCtx, rightCol, leftCol);
}

void CollisionCheck_OC_CylVsCyl(PlayState* play, CollisionCheckContext* colChkCtx, Collider* leftCol,
                                Collider* rightCol) {
    ColliderCylinder* leftCyl = (ColliderCylinder*)leftCol;
    ColliderCylinder* rightCyl = (ColliderCylinder*)rightCol;
    f32 overlapSize;

    if ((leftCyl->base.ocFlags1 & OC1_ON) && (rightCyl->base.ocFlags1 & OC1_ON)) {
        if ((leftCyl->elem.ocElemFlags & OCELEM_ON) && (rightCyl->elem.ocElemFlags & OCELEM_ON)) {
            if (Math3D_CylVsCylOverlap(&leftCyl->dim, &rightCyl->dim, &overlapSize) == true) {
                Vec3f leftPos;
                Vec3f rightPos;

                Math_Vec3s_ToVec3f(&leftPos, &leftCyl->dim.pos);
                Math_Vec3s_ToVec3f(&rightPos, &rightCyl->dim.pos);
                CollisionCheck_SetOCvsOC(&leftCyl->base, &leftCyl->elem, &leftPos, &rightCyl->base, &rightCyl->elem,
                                         &rightPos, overlapSize);
            }
        }
    }
}

/**
 *  Skip any OC colliders that are off
 */
s32 CollisionCheck_SkipOC(Collider* collider) {
    if (!(collider->ocFlags1 & OC1_ON)) {
        return true;
    }
    return false;
}

/**
 * Checks for OC compatibility. There are three conditions:
 * First, each collider must have an OC flag corresponding to the other's OC type.
 * Second, OC2_UNK1 and OC2_UNK2 can't collide with each other (has something to do with horses?)
 * Third, the colliders can't collide if they belong to the same actor
 */
s32 CollisionCheck_Incompatible(Collider* left, Collider* right) {
    if (!((left->ocFlags1 & right->ocFlags2 & OC1_TYPE_ALL) && (left->ocFlags2 & right->ocFlags1 & OC1_TYPE_ALL)) ||
        ((left->ocFlags2 & OC2_UNK1) && (right->ocFlags2 & OC2_UNK2)) ||
        ((right->ocFlags2 & OC2_UNK1) && (left->ocFlags2 & OC2_UNK2))) {
        return true;
    }
    if (left->actor == right->actor) {
        return true;
    }
    return false;
}

static ColChkVsFunc sOCVsFuncs[COLSHAPE_MAX][COLSHAPE_MAX] = {
    // COLSHAPE_JNTSPH
    {
        CollisionCheck_OC_JntSphVsJntSph, // COLSHAPE_JNTSPH
        CollisionCheck_OC_JntSphVsCyl,    // COLSHAPE_CYLINDER
        NULL,                             // COLSHAPE_TRIS
        NULL                              // COLSHAPE_QUAD
    },
    // COLSHAPE_CYLINDER
    {
        CollisionCheck_OC_CylVsJntSph, // COLSHAPE_JNTSPH
        CollisionCheck_OC_CylVsCyl,    // COLSHAPE_CYLINDER
        NULL,                          // COLSHAPE_TRIS
        NULL                           // COLSHAPE_QUAD
    },
    // COLSHAPE_TRIS
    {
        NULL, // COLSHAPE_JNTSPH
        NULL, // COLSHAPE_CYLINDER
        NULL, // COLSHAPE_TRIS
        NULL  // COLSHAPE_QUAD
    },
    // COLSHAPE_QUAD
    {
        NULL, // COLSHAPE_JNTSPH
        NULL, // COLSHAPE_CYLINDER
        NULL, // COLSHAPE_TRIS
        NULL  // COLSHAPE_QUAD
    },
};

/**
 * Iterates through all OC colliders and collides them with all subsequent OC colliders on the list. During an OC
 * collision, colliders with overlapping elements move away from each other so that their elements no longer overlap.
 * The relative amount each collider is pushed is determined by the collider's mass. Only JntSph and Cylinder colliders
 * can collide, and each collider must have the OC flag corresponding to the other's OC type. Additionally, OC2_UNK1
 * cannot collide with OC2_UNK2, nor can two colliders that share an actor.
 */
void CollisionCheck_OC(PlayState* play, CollisionCheckContext* colChkCtx) {
    Collider** leftColP;
    Collider** rightColP;
    ColChkVsFunc vsFunc;

    for (leftColP = colChkCtx->colOC; leftColP < colChkCtx->colOC + colChkCtx->colOCCount; leftColP++) {
        if (*leftColP == NULL || CollisionCheck_SkipOC(*leftColP) == true) {
            continue;
        }
        for (rightColP = leftColP + 1; rightColP < colChkCtx->colOC + colChkCtx->colOCCount; rightColP++) {
            if (*rightColP == NULL || CollisionCheck_SkipOC(*rightColP) == true ||
                CollisionCheck_Incompatible(*leftColP, *rightColP) == true) {
                continue;
            }
            vsFunc = sOCVsFuncs[(*leftColP)->shape][(*rightColP)->shape];
            if (vsFunc == NULL) {
                PRINTF(T("CollisionCheck_OC():未対応 %d, %d\n", "CollisionCheck_OC(): Not compatible %d, %d\n"),
                       (*leftColP)->shape, (*rightColP)->shape);
                continue;
            }
            vsFunc(play, colChkCtx, *leftColP, *rightColP);
        }
    }
}

/**
 * Initializes CollisionCheckInfo to default values
 */
void CollisionCheck_InitInfo(CollisionCheckInfo* info) {
    static CollisionCheckInfo init = {
        NULL, { 0.0f, 0.0f, 0.0f }, 10, 10, 0, 50, 8, 0, 0, 0, 0,
    };

    *info = init;
}

/**
 * Resets ColisionCheckInfo fields other than DamageTable, mass, and dim.
 */
void CollisionCheck_ResetDamage(CollisionCheckInfo* info) {
    info->damage = 0;
    info->damageEffect = 0;
    info->atHitEffect = 0;
    info->acHitEffect = 0;
    info->displacement.x = info->displacement.y = info->displacement.z = 0.0f;
}

/**
 * Sets up CollisionCheckInfo using the values in init. Does not set a damage table or the unused unk_14.
 * Unused, as all actors that don't set a damage table set their CollisionCheckInfo manually
 */
void CollisionCheck_SetInfoNoDamageTable(CollisionCheckInfo* info, CollisionCheckInfoInit* init) {
    info->health = init->health;
    info->cylRadius = init->cylRadius;
    info->cylHeight = init->cylHeight;
    info->mass = init->mass;
}

/**
 * Sets up CollisionCheckInfo using the values in init. Does not set the unused unk_14
 */
void CollisionCheck_SetInfo(CollisionCheckInfo* info, DamageTable* damageTable, CollisionCheckInfoInit* init) {
    info->health = init->health;
    info->damageTable = damageTable;
    info->cylRadius = init->cylRadius;
    info->cylHeight = init->cylHeight;
    info->mass = init->mass;
}

/**
 * Sets up CollisionCheckInfo using the values in init. Sets the unused unk_14
 */
void CollisionCheck_SetInfo2(CollisionCheckInfo* info, DamageTable* damageTable, CollisionCheckInfoInit2* init) {
    info->health = init->health;
    info->damageTable = damageTable;
    info->cylRadius = init->cylRadius;
    info->cylHeight = init->cylHeight;
    info->cylYShift = init->cylYShift;
    info->mass = init->mass;
}

/**
 * Sets up CollisionCheckInfo using the values in Init and a preset damage table. Sets the unused unk_14.
 * Unused, as all actors that use a preset damage table set their CollisionCheckInfo manually.
 */
void CollisionCheck_SetInfoGetDamageTable(CollisionCheckInfo* info, s32 index, CollisionCheckInfoInit2* init) {
    CollisionCheck_SetInfo2(info, DamageTable_Get(index), init);
}

/**
 * Apply AC damage effect
 */
void CollisionCheck_ApplyDamage(PlayState* play, CollisionCheckContext* colChkCtx, Collider* col,
                                ColliderElement* elem) {
    DamageTable* tbl;
    f32 damage;

    if (col->actor == NULL || !(col->acFlags & AC_HIT)) {
        return;
    }
    if (!(elem->acElemFlags & ACELEM_HIT) || elem->acElemFlags & ACELEM_NO_DAMAGE) {
        return;
    }

    ASSERT(elem->acHitElem != NULL, "pclobj_elem->ac_hit_elem != NULL", "../z_collision_check.c", 6493);
    tbl = col->actor->colChkInfo.damageTable;
    if (tbl == NULL) {
        damage = (f32)elem->acHitElem->atDmgInfo.damage - elem->acDmgInfo.defense;
        if (damage < 0) {
            damage = 0;
        }
    } else {
        s32 i;
        u32 flags = elem->acHitElem->atDmgInfo.dmgFlags;

        for (i = 0; i < 32; i++, flags >>= 1) {
            if (flags == 1) {
                break;
            }
        }

        damage = tbl->table[i] & 0xF;
        col->actor->colChkInfo.damageEffect = tbl->table[i] >> 4 & 0xF;
    }
    if (!(col->acFlags & AC_HARD)) {
        col->actor->colChkInfo.damage += damage;
    }
}

/**
 * Apply ColliderJntSph AC damage effect
 */
void CollisionCheck_ApplyDamageJntSph(PlayState* play, CollisionCheckContext* colChkCtx, Collider* col) {
    ColliderJntSph* jntSph = (ColliderJntSph*)col;
    s32 i;

    if (jntSph->count > 0 && jntSph->elements != NULL) {
        for (i = 0; i < jntSph->count; i++) {
            CollisionCheck_ApplyDamage(play, colChkCtx, &jntSph->base, &jntSph->elements[i].base);
        }
    }
}

/**
 * Apply ColliderCylinder AC damage effect
 */
void CollisionCheck_ApplyDamageCyl(PlayState* play, CollisionCheckContext* colChkCtx, Collider* col) {
    ColliderCylinder* cyl = (ColliderCylinder*)col;

    CollisionCheck_ApplyDamage(play, colChkCtx, &cyl->base, &cyl->elem);
}

/**
 * Apply ColliderTris AC damage effect
 */
void CollisionCheck_ApplyDamageTris(PlayState* play, CollisionCheckContext* colChkCtx, Collider* col) {
    ColliderTris* tris = (ColliderTris*)col;
    s32 i;

    for (i = 0; i < tris->count; i++) {
        CollisionCheck_ApplyDamage(play, colChkCtx, col, &tris->elements[i].base);
    }
}

/**
 *  Apply ColliderQuad AC damage effect
 */
void CollisionCheck_ApplyDamageQuad(PlayState* play, CollisionCheckContext* colChkCtx, Collider* col) {
    ColliderQuad* quad = (ColliderQuad*)col;

    CollisionCheck_ApplyDamage(play, colChkCtx, &quad->base, &quad->elem);
}

static ColChkApplyFunc sApplyDamageFuncs[COLSHAPE_MAX] = {
    CollisionCheck_ApplyDamageJntSph,
    CollisionCheck_ApplyDamageCyl,
    CollisionCheck_ApplyDamageTris,
    CollisionCheck_ApplyDamageQuad,
};

/**
 * For all AC colliders, sets any damage effects from collisions with AT colliders to their corresponding actor's
 * CollisionCheckInfo.
 */
void CollisionCheck_Damage(PlayState* play, CollisionCheckContext* colChkCtx) {
    s32 i;
    Collider* col;

    for (i = 0; i < colChkCtx->colACCount; i++) {
        col = colChkCtx->colAC[i];

        if (col == NULL) {
            continue;
        }
        if (col->acFlags & AC_NO_DAMAGE) {
            continue;
        }
        sApplyDamageFuncs[col->shape](play, colChkCtx, col);
    }
}

/**
 * Checks if the line ab intersects any of the ColliderJntSph's elements
 */
s32 CollisionCheck_LineOC_JntSph(PlayState* play, CollisionCheckContext* colChkCtx, Collider* collider, Vec3f* a,
                                 Vec3f* b) {
    static Linef lineSeg;
    ColliderJntSph* jntSph = (ColliderJntSph*)collider;
    s32 i;

    for (i = 0; i < jntSph->count; i++) {
        ColliderJntSphElement* element = &jntSph->elements[i];

        if (!(element->base.ocElemFlags & OCELEM_ON)) {
            continue;
        }
        lineSeg.a = *a;
        lineSeg.b = *b;
        if (Math3D_LineVsSph(&element->dim.worldSphere, &lineSeg) == true) {
            return true;
        }
    }
    return false;
}

/**
 * Checks if the line segment ab intersects the ColliderCylinder
 */
s32 CollisionCheck_LineOC_Cyl(PlayState* play, CollisionCheckContext* colChkCtx, Collider* collider, Vec3f* a,
                              Vec3f* b) {
    static Vec3f intersectA;
    static Vec3f intersectB;
    ColliderCylinder* cylinder = (ColliderCylinder*)collider;

    if (!(cylinder->elem.ocElemFlags & OCELEM_ON)) {
        return false;
    }
    if (Math3D_CylVsLineSeg(&cylinder->dim, a, b, &intersectA, &intersectB) != 0) {
        return true;
    }
    return false;
}

static ColChkLineFunc sOCLineCheckFuncs[COLSHAPE_MAX] = {
    CollisionCheck_LineOC_JntSph,
    CollisionCheck_LineOC_Cyl,
    NULL,
    NULL,
};

/**
 * Checks if the line segment ab intersects any OC colliders, excluding those attached to actors
 * on the exclusion list. Returns true if there are any intersections and false otherwise.
 */
s32 CollisionCheck_LineOC(PlayState* play, CollisionCheckContext* colChkCtx, Vec3f* a, Vec3f* b, Actor** exclusions,
                          s32 numExclusions) {
    ColChkLineFunc lineCheck;
    Collider** col;
    s32 i;
    s32 exclude;
    s32 result = 0;

    for (col = colChkCtx->colOC; col < colChkCtx->colOC + colChkCtx->colOCCount; col++) {
        if (CollisionCheck_SkipOC(*col) == true) {
            continue;
        }
        exclude = false;
        for (i = 0; i < numExclusions; i++) {
            if ((*col)->actor == exclusions[i]) {
                exclude = true;
                break;
            }
        }
        if (exclude == true) {
            continue;
        }
        lineCheck = sOCLineCheckFuncs[(*col)->shape];
        if (lineCheck == NULL) {
            PRINTF(T("CollisionCheck_generalLineOcCheck():未対応 %dタイプ\n",
                     "CollisionCheck_generalLineOcCheck(): type %d not supported\n"),
                   (*col)->shape);
        } else {
            result = lineCheck(play, colChkCtx, (*col), a, b);
            if (result) {
                break;
            }
        }
    }
    return result;
}

/**
 * Checks if the line segment ab intersects any OC colliders. Returns true if there are any intersections and false
 * otherwise. Unused.
 */
s32 CollisionCheck_LineOCCheckAll(PlayState* play, CollisionCheckContext* colChkCtx, Vec3f* a, Vec3f* b) {
    return CollisionCheck_LineOC(play, colChkCtx, a, b, NULL, 0);
}

/**
 * Checks if the line segment ab intersects any OC colliders, excluding those attached to actors on the exclusion list.
 * Returns true if there are any intersections and false otherwise.
 */
s32 CollisionCheck_LineOCCheck(PlayState* play, CollisionCheckContext* colChkCtx, Vec3f* a, Vec3f* b,
                               Actor** exclusions, s32 numExclusions) {
    return CollisionCheck_LineOC(play, colChkCtx, a, b, exclusions, numExclusions);
}

/**
 * Moves the ColliderCylinder's position to the actor's position
 */
void Collider_UpdateCylinder(Actor* actor, ColliderCylinder* cyl) {
    cyl->dim.pos.x = actor->world.pos.x;
    cyl->dim.pos.y = actor->world.pos.y;
    cyl->dim.pos.z = actor->world.pos.z;
}

/**
 * Sets the ColliderCylinder's position
 */
void Collider_SetCylinderPosition(ColliderCylinder* cyl, Vec3s* pos) {
    cyl->dim.pos.x = pos->x;
    cyl->dim.pos.y = pos->y;
    cyl->dim.pos.z = pos->z;
}

/**
 * Sets the ColliderQuad's vertices
 */
void Collider_SetQuadVertices(ColliderQuad* quad, Vec3f* a, Vec3f* b, Vec3f* c, Vec3f* d) {
    Math_Vec3f_Copy(&quad->dim.quad[2], c);
    Math_Vec3f_Copy(&quad->dim.quad[3], d);
    Math_Vec3f_Copy(&quad->dim.quad[0], a);
    Math_Vec3f_Copy(&quad->dim.quad[1], b);
    Collider_SetQuadMidpoints(&quad->dim);
}

/**
 * Sets the specified ColliderTrisElement's vertices
 */
void Collider_SetTrisVertices(ColliderTris* tris, s32 elemIndex, Vec3f* a, Vec3f* b, Vec3f* c) {
    ColliderTrisElement* trisElem = &tris->elements[elemIndex];
    f32 nx;
    f32 ny;
    f32 nz;
    f32 originDist;

    Math_Vec3f_Copy(&trisElem->dim.vtx[0], a);
    Math_Vec3f_Copy(&trisElem->dim.vtx[1], b);
    Math_Vec3f_Copy(&trisElem->dim.vtx[2], c);
    Math3D_DefPlane(a, b, c, &nx, &ny, &nz, &originDist);
    trisElem->dim.plane.normal.x = nx;
    trisElem->dim.plane.normal.y = ny;
    trisElem->dim.plane.normal.z = nz;
    trisElem->dim.plane.originDist = originDist;
}

/**
 * Sets the specified ColliderTrisElement's dim using the values in src
 */
void Collider_SetTrisDim(PlayState* play, ColliderTris* tris, s32 elemIndex, ColliderTrisElementDimInit* src) {
    ColliderTrisElement* trisElem = &tris->elements[elemIndex];

    Collider_SetTrisElementDim(play, &trisElem->dim, src);
}

#if OOT_DEBUG
// The two static Vec3f variables in the function below cross a block index rollover, causing a bss order swap.
//! In order to replicate this behavior, we declare a certain amount of sBssDummy variables throughout the file, which
//! we fit inside padding added by the compiler between structs like TriNorm and/or Vec3f, so they don't take space in
//! bss.
#endif

/**
 * Updates the world spheres for all of the collider's JntSph elements attached to the specified limb
 */
void Collider_UpdateSpheres(s32 limb, ColliderJntSph* jntSph) {
    static Vec3f modelPos;
    static Vec3f worldPos; // bss ordering changes here
    s32 i;

    for (i = 0; i < jntSph->count; i++) {
        if (limb == jntSph->elements[i].dim.limb) {
            modelPos.x = jntSph->elements[i].dim.modelSphere.center.x;
            modelPos.y = jntSph->elements[i].dim.modelSphere.center.y;
            modelPos.z = jntSph->elements[i].dim.modelSphere.center.z;
            Matrix_MultVec3f(&modelPos, &worldPos);
            jntSph->elements[i].dim.worldSphere.center.x = worldPos.x;
            jntSph->elements[i].dim.worldSphere.center.y = worldPos.y;
            jntSph->elements[i].dim.worldSphere.center.z = worldPos.z;
            jntSph->elements[i].dim.worldSphere.radius =
                jntSph->elements[i].dim.modelSphere.radius * jntSph->elements[i].dim.scale;
        }
    }
}

/**
 * Spawns red blood droplets.
 * No actor has a collision type that spawns red blood.
 */
void CollisionCheck_SpawnRedBlood(PlayState* play, Vec3f* v) {
    static EffectSparkInit sparkInit;
    s32 effectIndex;

    sparkInit.position.x = v->x;
    sparkInit.position.y = v->y;
    sparkInit.position.z = v->z;
    sparkInit.uDiv = 5;
    sparkInit.vDiv = 5;
    sparkInit.colorStart[0].r = 128;
    sparkInit.colorStart[0].g = 0;
    sparkInit.colorStart[0].b = 64;
    sparkInit.colorStart[0].a = 255;
    sparkInit.colorStart[1].r = 128;
    sparkInit.colorStart[1].g = 0;
    sparkInit.colorStart[1].b = 64;
    sparkInit.colorStart[1].a = 255;
    sparkInit.colorStart[2].r = 255;
    sparkInit.colorStart[2].g = 128;
    sparkInit.colorStart[2].b = 0;
    sparkInit.colorStart[2].a = 255;
    sparkInit.colorStart[3].r = 255;
    sparkInit.colorStart[3].g = 128;
    sparkInit.colorStart[3].b = 0;
    sparkInit.colorStart[3].a = 255;
    sparkInit.colorEnd[0].r = 64;
    sparkInit.colorEnd[0].g = 0;
    sparkInit.colorEnd[0].b = 32;
    sparkInit.colorEnd[0].a = 0;
    sparkInit.colorEnd[1].r = 64;
    sparkInit.colorEnd[1].g = 0;
    sparkInit.colorEnd[1].b = 32;
    sparkInit.colorEnd[1].a = 0;
    sparkInit.colorEnd[2].r = 128;
    sparkInit.colorEnd[2].g = 0;
    sparkInit.colorEnd[2].b = 64;
    sparkInit.colorEnd[2].a = 0;
    sparkInit.colorEnd[3].r = 128;
    sparkInit.colorEnd[3].g = 0;
    sparkInit.colorEnd[3].b = 64;
    sparkInit.colorEnd[3].a = 0;
    sparkInit.timer = 0;
    sparkInit.duration = 16;
    sparkInit.speed = 8.0f;
    sparkInit.gravity = -1.0f;

    Effect_Add(play, &effectIndex, EFFECT_SPARK, 0, 1, &sparkInit);
}

/**
 * Spawns water droplets.
 * No actor has a collision type that spawns water droplets.
 */
void CollisionCheck_SpawnWaterDroplets(PlayState* play, Vec3f* v) {
    static EffectSparkInit sparkInit;
    s32 effectIndex;

    sparkInit.position.x = v->x;
    sparkInit.position.y = v->y;
    sparkInit.position.z = v->z;
    sparkInit.uDiv = 5;
    sparkInit.vDiv = 5;
    sparkInit.colorStart[0].r = 255;
    sparkInit.colorStart[0].g = 255;
    sparkInit.colorStart[0].b = 255;
    sparkInit.colorStart[0].a = 255;
    sparkInit.colorStart[1].r = 100;
    sparkInit.colorStart[1].g = 100;
    sparkInit.colorStart[1].b = 100;
    sparkInit.colorStart[1].a = 100;
    sparkInit.colorStart[2].r = 100;
    sparkInit.colorStart[2].g = 100;
    sparkInit.colorStart[2].b = 100;
    sparkInit.colorStart[2].a = 100;
    sparkInit.colorStart[3].r = 100;
    sparkInit.colorStart[3].g = 100;
    sparkInit.colorStart[3].b = 100;
    sparkInit.colorStart[3].a = 100;
    sparkInit.colorEnd[0].r = 50;
    sparkInit.colorEnd[0].g = 50;
    sparkInit.colorEnd[0].b = 50;
    sparkInit.colorEnd[0].a = 50;
    sparkInit.colorEnd[1].r = 50;
    sparkInit.colorEnd[1].g = 50;
    sparkInit.colorEnd[1].b = 50;
    sparkInit.colorEnd[1].a = 50;
    sparkInit.colorEnd[2].r = 50;
    sparkInit.colorEnd[2].g = 50;
    sparkInit.colorEnd[2].b = 50;
    sparkInit.colorEnd[2].a = 50;
    sparkInit.colorEnd[3].r = 0;
    sparkInit.colorEnd[3].g = 0;
    sparkInit.colorEnd[3].b = 0;
    sparkInit.colorEnd[3].a = 0;
    sparkInit.timer = 0;
    sparkInit.duration = 16;
    sparkInit.speed = 8.0f;
    sparkInit.gravity = -1.0f;

    Effect_Add(play, &effectIndex, EFFECT_SPARK, 0, 1, &sparkInit);
}

/**
 * Spawns streaks of light from hits against solid objects
 */
void CollisionCheck_SpawnShieldParticles(PlayState* play, Vec3f* v) {
    static EffectShieldParticleInit metalInit = {
        16,
        { 0, 0, 0 },
        { 0, 200, 255, 255 },
        { 255, 255, 255, 255 },
        { 255, 255, 128, 255 },
        { 255, 255, 0, 255 },
        { 255, 64, 0, 200 },
        { 255, 0, 0, 255 },
        2.1f,
        35.0f,
        30.0f,
        8,
        { 0, 0, 0, { 0, 128, 255 }, false, 300 },
        true,
    };
    s32 effectIndex;

    metalInit.position.x = v->x;
    metalInit.position.y = v->y;
    metalInit.position.z = v->z;
    metalInit.lightPoint.x = metalInit.position.x;
    metalInit.lightPoint.y = metalInit.position.y;
    metalInit.lightPoint.z = metalInit.position.z;

    Effect_Add(play, &effectIndex, EFFECT_SHIELD_PARTICLE, 0, 1, &metalInit);
}

/**
 * Spawns streaks of light and plays a metallic sound effect
 */
void CollisionCheck_SpawnShieldParticlesMetal(PlayState* play, Vec3f* v) {
    CollisionCheck_SpawnShieldParticles(play, v);
    Audio_PlaySfxGeneral(NA_SE_IT_SHIELD_REFLECT_SW, &gSfxDefaultPos, 4, &gSfxDefaultFreqAndVolScale,
                         &gSfxDefaultFreqAndVolScale, &gSfxDefaultReverb);
}

/**
 * Spawns streaks of light and plays a metallic sound effect at the specified position
 */
void CollisionCheck_SpawnShieldParticlesMetalSfx(PlayState* play, Vec3f* v, Vec3f* pos) {
    CollisionCheck_SpawnShieldParticles(play, v);
    Audio_PlaySfxGeneral(NA_SE_IT_SHIELD_REFLECT_SW, pos, 4, &gSfxDefaultFreqAndVolScale, &gSfxDefaultFreqAndVolScale,
                         &gSfxDefaultReverb);
}

/**
 * Spawns streaks of light and plays a metallic sound effect
 */
void CollisionCheck_SpawnShieldParticlesMetal2(PlayState* play, Vec3f* v) {
    CollisionCheck_SpawnShieldParticlesMetal(play, v);
}

/**
 * Spawns streaks of light and plays a wooden sound effect
 */
void CollisionCheck_SpawnShieldParticlesWood(PlayState* play, Vec3f* v, Vec3f* actorPos) {
    static EffectShieldParticleInit woodInit = {
        16,
        { 0, 0, 0 },
        { 0, 200, 255, 255 },
        { 255, 255, 255, 255 },
        { 255, 255, 128, 255 },
        { 255, 255, 0, 255 },
        { 255, 64, 0, 200 },
        { 255, 0, 0, 255 },
        2.1f,
        35.0f,
        30.0f,
        8,
        { 0, 0, 0, { 0, 128, 255 }, false, 300 },
        false,
    };
    s32 effectIndex;

    woodInit.position.x = v->x;
    woodInit.position.y = v->y;
    woodInit.position.z = v->z;
    woodInit.lightPoint.x = woodInit.position.x;
    woodInit.lightPoint.y = woodInit.position.y;
    woodInit.lightPoint.z = woodInit.position.z;

    Effect_Add(play, &effectIndex, EFFECT_SHIELD_PARTICLE, 0, 1, &woodInit);
    Audio_PlaySfxGeneral(NA_SE_IT_REFLECTION_WOOD, actorPos, 4, &gSfxDefaultFreqAndVolScale,
                         &gSfxDefaultFreqAndVolScale, &gSfxDefaultReverb);
}

/**
 * Determines if the line segment connecting itemPos and itemProjPos intersects the side of a cylinder with the given
 * radius, height, and offset at actorPos. Returns 3 if either endpoint is inside the cylinder, otherwise returns the
 * number of points of intersection with the side of the cylinder. The locations of those points are put in out1 and
 * out2, with out1 being closer to itemPos. Line segments that pass through both bases of the cylinder are not detected.
 */
s32 CollisionCheck_CylSideVsLineSeg(f32 radius, f32 height, f32 offset, Vec3f* actorPos, Vec3f* itemPos,
                                    Vec3f* itemProjPos, Vec3f* out1, Vec3f* out2) {
    Vec3f actorToItem;
    Vec3f actorToItemProj;
    Vec3f itemStep;
    f32 frac1;
    f32 frac2;
    u32 intersect2;
    u32 intersect1;
    u32 test1;
    u32 test2;
    f32 radSqDiff;
    f32 actorDotItemXZ;
    f32 zero = 0.0f;
    f32 closeDist;
    s32 pad1;
    s32 pad2;

    actorToItem.x = itemPos->x - actorPos->x;
    actorToItem.y = itemPos->y - actorPos->y - offset;
    actorToItem.z = itemPos->z - actorPos->z;

    actorToItemProj.x = itemProjPos->x - actorPos->x;
    actorToItemProj.y = itemProjPos->y - actorPos->y - offset;
    actorToItemProj.z = itemProjPos->z - actorPos->z;

    itemStep.x = actorToItemProj.x - actorToItem.x;
    itemStep.y = actorToItemProj.y - actorToItem.y;
    itemStep.z = actorToItemProj.z - actorToItem.z;

    if ((actorToItem.y > 0.0f) && (actorToItem.y < height) && (sqrtf(SQXZ(actorToItem)) < radius)) {
        return 3;
    }

    if ((actorToItemProj.y > 0.0f) && (actorToItemProj.y < height) && (sqrtf(SQXZ(actorToItemProj)) < radius)) {
        return 3;
    }
    radSqDiff = SQXZ(actorToItem) - SQ(radius);
    if (!IS_ZERO(SQXZ(itemStep))) {
        actorDotItemXZ = (2.0f * itemStep.x * actorToItem.x) + (2.0f * itemStep.z * actorToItem.z);
        if (SQ(actorDotItemXZ) < (4.0f * SQXZ(itemStep) * radSqDiff)) {
            return 0;
        }
        if (SQ(actorDotItemXZ) - (4.0f * SQXZ(itemStep) * radSqDiff) > zero) {
            intersect1 = intersect2 = true;
        } else {
            intersect1 = true;
            intersect2 = false;
        }
        closeDist = sqrtf(SQ(actorDotItemXZ) - (4.0f * SQXZ(itemStep) * radSqDiff));
        if (intersect1 == true) {
            frac1 = (closeDist - actorDotItemXZ) / (2.0f * SQXZ(itemStep));
        }
        if (intersect2 == true) {
            frac2 = (-actorDotItemXZ - closeDist) / (2.0f * SQXZ(itemStep));
        }
    } else if (!IS_ZERO((2.0f * itemStep.x * actorToItem.x) + (2.0f * itemStep.z * actorToItem.z))) {
        intersect1 = true;
        intersect2 = false;
        frac1 = -radSqDiff / ((2.0f * itemStep.x * actorToItem.x) + (2.0f * itemStep.z * actorToItem.z));
    } else {
        if (radSqDiff <= 0.0f) {
            test1 = (0.0f < actorToItem.y) && (actorToItem.y < height);
            test2 = (0.0f < actorToItemProj.y) && (actorToItemProj.y < height);

            if (test1 && test2) {
                *out1 = actorToItem;
                *out2 = actorToItemProj;
                return 2;
            }
            if (test1) {
                *out1 = actorToItem;
                return 1;
            }
            if (test2) {
                *out1 = actorToItemProj;
                return 1;
            }
        }
        return 0;
    }

    if (!intersect2) {
        if (frac1 < 0.0f || 1.0f < frac1) {
            return 0;
        }
    } else {
        test1 = (frac1 < 0.0f || 1.0f < frac1);
        test2 = (frac2 < 0.0f || 1.0f < frac2);

        if (test1 && test2) {
            return 0;
        }
        if (test1) {
            intersect1 = false;
        }
        if (test2) {
            intersect2 = false;
        }
    }

    if ((intersect1 == true) &&
        ((frac1 * itemStep.y + actorToItem.y < 0.0f) || (height < frac1 * itemStep.y + actorToItem.y))) {
        intersect1 = false;
    }
    if ((intersect2 == true) &&
        ((frac2 * itemStep.y + actorToItem.y < 0.0f) || (height < frac2 * itemStep.y + actorToItem.y))) {
        intersect2 = false;
    }
    if (!intersect1 && !intersect2) {
        return 0;
    } else if ((intersect1 == true) && (intersect2 == true)) {
        out1->x = frac1 * itemStep.x + actorToItem.x + actorPos->x;
        out1->y = frac1 * itemStep.y + actorToItem.y + actorPos->y;
        out1->z = frac1 * itemStep.z + actorToItem.z + actorPos->z;
        out2->x = frac2 * itemStep.x + actorToItem.x + actorPos->x;
        out2->y = frac2 * itemStep.y + actorToItem.y + actorPos->y;
        out2->z = frac2 * itemStep.z + actorToItem.z + actorPos->z;
        return 2;
    } else if (intersect1 == true) {
        out1->x = frac1 * itemStep.x + actorToItem.x + actorPos->x;
        out1->y = frac1 * itemStep.y + actorToItem.y + actorPos->y;
        out1->z = frac1 * itemStep.z + actorToItem.z + actorPos->z;
        return 1;
    } else if (intersect2 == true) {
        out1->x = frac2 * itemStep.x + actorToItem.x + actorPos->x;
        out1->y = frac2 * itemStep.y + actorToItem.y + actorPos->y;
        out1->z = frac2 * itemStep.z + actorToItem.z + actorPos->z;
        return 1;
    }
    return 1;
}

/**
 * Gets damage from a sword strike using generic values, and returns 0 if the attack is
 * not sword-type. Used by bosses to require that a sword attack deal the killing blow.
 */
u8 CollisionCheck_GetSwordDamage(s32 dmgFlags) {
    u8 damage = 0;

    if (dmgFlags & (DMG_SPIN_KOKIRI | DMG_SLASH_KOKIRI)) {
        damage = 1;
    } else if (dmgFlags & (DMG_JUMP_KOKIRI | DMG_SPIN_MASTER | DMG_SLASH_MASTER | DMG_HAMMER_SWING | DMG_DEKU_STICK)) {
        damage = 2;
    } else if (dmgFlags & (DMG_HAMMER_JUMP | DMG_JUMP_MASTER | DMG_SPIN_GIANT | DMG_SLASH_GIANT)) {
        damage = 4;
    } else if (dmgFlags & DMG_JUMP_GIANT) {
        damage = 8;
    }

#if OOT_DEBUG
    KREG(7) = damage;
#endif

    return damage;
}<|MERGE_RESOLUTION|>--- conflicted
+++ resolved
@@ -15,13 +15,8 @@
 #include "overlays/effects/ovl_Effect_Ss_HitMark/z_eff_ss_hitmark.h"
 #include "z_lib.h"
 
-<<<<<<< HEAD
-#pragma increment_block_number "gc-eu:0 gc-eu-mq:0 gc-jp:0 gc-jp-ce:0 gc-jp-mq:0 gc-us:0 gc-us-mq:0 ntsc-1.2:200" \
-                               "pal-1.0:200 pal-1.1:200"
-=======
 #pragma increment_block_number "gc-eu:128 gc-eu-mq:128 gc-jp:128 gc-jp-ce:128 gc-jp-mq:128 gc-us:128 gc-us-mq:128" \
                                "ntsc-1.2:104 pal-1.0:104 pal-1.1:104"
->>>>>>> 93f22fcc
 
 typedef s32 (*ColChkResetFunc)(PlayState*, Collider*);
 typedef void (*ColChkApplyFunc)(PlayState*, CollisionCheckContext*, Collider*);
