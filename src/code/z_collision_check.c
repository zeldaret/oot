--- conflicted
+++ resolved
@@ -3209,24 +3209,11 @@
         (sqrtf(SQ(actorToItemProj.x) + SQ(actorToItemProj.z)) < radius)) {
         return 3;
     }
-<<<<<<< HEAD
-
-    // ada1f4
-    sp38 = SQ(delta_a3_a4_sp6C.x) + SQ(delta_a3_a4_sp6C.z) - SQ(actor_ac_98_10); // temp_f12;
-    temp_f2 = SQ(delta_a4_a5_sp54.x) + SQ(delta_a4_a5_sp54.z);
-    if (!IS_ZERO(temp_f2)) { // ada23c:    bc1t    0xada2f0 ~>
-        temp_f14 = (delta_a4_a5_sp54.x + delta_a4_a5_sp54.x) * delta_a3_a4_sp6C.x +
-                   (delta_a4_a5_sp54.z + delta_a4_a5_sp54.z) * delta_a3_a4_sp6C.z;
-        temp_f0 = SQ(temp_f14);
-        temp_f12 = (4.0f * temp_f2) * sp38;
-        if (temp_f0 < temp_f12) { // ada280:    bc1f    0xada290 ~>
-=======
     sp38 = SQXZ(actorToItem) - SQ(radius);
     temp_f2 = SQXZ(itemStep);
     if (!IS_ZERO(temp_f2)) {
         temp_f14 = DOTXZ(2.0f * itemStep, actorToItem);
         if (SQ(temp_f14) < (4.0f * temp_f2) * sp38) {
->>>>>>> b95643b3
             return 0;
         }
         if (SQ(temp_f14) - ((4.0f * temp_f2) * sp38) > zero) {
@@ -3242,53 +3229,6 @@
         if (phi_v0 == 1) {
             sp4C = (-temp_f14 - temp_f0) / (2.0f * temp_f2);
         }
-<<<<<<< HEAD
-    } else { // 0xada2f0
-        temp_f14 = ((delta_a4_a5_sp54.x + delta_a4_a5_sp54.x) * delta_a3_a4_sp6C.x) +
-                   ((delta_a4_a5_sp54.z + delta_a4_a5_sp54.z) * delta_a3_a4_sp6C.z);
-        if (!IS_ZERO(temp_f14)) { // ada324
-            phi_v0 = 0;
-            sp50 = -sp38 / temp_f14;
-            phi_v1 = 1;
-        } // ada340:    b       0xada468
-        else {
-            if (sp38 <= 0.0f) { // ada358:    bc1f    0xada460
-                phi_a0 = phi_v0;
-                if (phi_v0 != 0) // ada360:    beqz    v0,0xada388 ~>
-                {
-                    phi_a0 = 0;
-                    // ada37C
-                    if (delta_a3_a4_sp6C.y < actor_ac_98_12) {
-                        phi_a0 = 1;
-                    }
-                }
-                phi_a1 = phi_a0;
-                // ada38C
-                phi_a0 = phi_v1;
-                if (phi_v1 != 0) {
-                    phi_a0 = 0;
-                    if (delta_a3_a5_sp60.y < actor_ac_98_12) {
-                        phi_a0 = 1;
-                    }
-                }
-                if (phi_a1) {     // ada3b4
-                    if (phi_a0) { // ada3bc
-                        *arg6 = delta_a3_a4_sp6C;
-                        *arg7 = delta_a3_a5_sp60;
-                        return 2;
-                    }
-                }
-                // ada408
-                if (phi_a1) {
-                    *arg6 = delta_a3_a4_sp6C;
-                    return 1;
-                }
-                // ada434
-                if (phi_a0) {
-                    *arg6 = delta_a3_a5_sp60;
-                    return 1;
-                }
-=======
 
     } else if (!IS_ZERO(DOTXZ(2.0f * itemStep, actorToItem))) {
         phi_v1 = 1;
@@ -3311,7 +3251,6 @@
             if (phi_a2) {
                 *out1 = actorToItemProj;
                 return 1;
->>>>>>> b95643b3
             }
         }
         return 0;
