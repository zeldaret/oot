--- conflicted
+++ resolved
@@ -3027,13 +3027,8 @@
  */
 void CollisionCheck_ResetDamage(CollisionCheckInfo* info) {
     info->damage = 0;
-<<<<<<< HEAD
-    info->damageEffect = 0;
+    info->damageReaction = 0;
     info->atHitBacklash = HIT_BACKLASH_0;
-=======
-    info->damageReaction = 0;
-    info->atHitEffect = 0;
->>>>>>> 597bd27f
     info->acHitEffect = 0;
     info->displacement.x = info->displacement.y = info->displacement.z = 0.0f;
 }
