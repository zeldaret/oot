#include "global.h"
#include "vt.h"

<<<<<<< HEAD
typedef s32 (*ColChkResetFunc)(GlobalContext*, Collider*);
typedef void (*ColChkBloodFunc)(GlobalContext*, Collider*, Vec3f*);
typedef void (*ColChkApplyFunc)(GlobalContext*, CollisionCheckContext*, Collider*);
typedef void (*ColChkVsFunc)(GlobalContext*, CollisionCheckContext*, Collider*, Collider*);
typedef s32 (*ColChkLineFunc)(GlobalContext*, CollisionCheckContext*, Collider*, Vec3f*, Vec3f*);

typedef struct HitInfo {
    u8 blood;
    u8 effect;
} HitInfo;

typedef enum BloodTypes {
    /* 0 */ NO_BLOOD,
    /* 1 */ BLUE_BLOOD,
    /* 2 */ GREEN_BLOOD,
    /* 3 */ WATER_BURST,
    /* 4 */ RED_BLOOD,
    /* 5 */ RED_BLOOD2
} BloodTypes;

typedef enum HitTypes {
    /* 0 */ HIT_WHITE,
    /* 1 */ HIT_DUST,
    /* 2 */ HIT_RED,
    /* 3 */ HIT_SOLID,
    /* 4 */ HIT_WOOD,
    /* 5 */ HIT_NONE
} HitTypes;

typedef enum ColChkMassTypes {
    /* 0 */ MASSTYPE_IMMOBILE,
    /* 1 */ MASSTYPE_HEAVY,
    /* 2 */ MASSTYPE_NORMAL
} ColChkMassTypes;

void Collider_DrawRedPoly(GraphicsContext* gfx, Vec3f* vA, Vec3f* vB, Vec3f* vC) {
    Collider_DrawPoly(gfx, vA, vB, vC, 255, 0, 0);
}

// #ifdef NON_MATCHING
// bss why
void Collider_DrawPoly(GraphicsContext* gfx, Vec3f* vA, Vec3f* vB, Vec3f* vC, u8 r, u8 g, u8 b) {
    Vtx* vtxTbl;
    Vtx* vtx;
    f32 nx, ny, nz, originDist;

    OPEN_DISPS(gfx, "../z_collision_check.c", 713);
=======
// draw red poly
void func_8005B280(GraphicsContext* gfxCtx, Vec3f* vA, Vec3f* vB, Vec3f* vC) {
    func_8005B2AC(gfxCtx, vA, vB, vC, 255, 0, 0);
}

// draw poly
void func_8005B2AC(GraphicsContext* gfxCtx, Vec3f* vA, Vec3f* vB, Vec3f* vC, u8 r, u8 g, u8 b) {
    Vtx* vtxTbl;
    Vtx* vtx;
    f32 nx;
    f32 ny;
    f32 nz;
    f32 originDist;

    OPEN_DISPS(gfxCtx, "../z_collision_check.c", 713);
>>>>>>> e4b84365

    gSPMatrix(POLY_OPA_DISP++, &gMtxClear, G_MTX_NOPUSH | G_MTX_LOAD | G_MTX_MODELVIEW);
    gDPSetPrimColor(POLY_OPA_DISP++, 0x00, 0xFF, r, g, b, 50);
    gDPPipeSync(POLY_OPA_DISP++);
    gDPSetRenderMode(POLY_OPA_DISP++, G_RM_FOG_SHADE_A, G_RM_AA_ZB_OPA_SURF2);
    gSPTexture(POLY_OPA_DISP++, 0, 0, 0, G_TX_RENDERTILE, G_OFF);
    gDPPipeSync(POLY_OPA_DISP++);
    gDPSetCombineLERP(POLY_OPA_DISP++, SHADE, 0, PRIMITIVE, 0, SHADE, 0, PRIMITIVE, 0, 0, 0, 0, COMBINED, 0, 0, 0,
                      COMBINED);
    gSPClearGeometryMode(POLY_OPA_DISP++, G_CULL_BOTH);
    gSPSetGeometryMode(POLY_OPA_DISP++, G_LIGHTING);
    gDPPipeSync(POLY_OPA_DISP++);

<<<<<<< HEAD
    vtxTbl = (Vtx*)Graph_Alloc(gfx, 3 * sizeof(Vtx));
=======
    vtxTbl = Graph_Alloc(gfxCtx, 3 * sizeof(Vtx));
>>>>>>> e4b84365
    if (vtxTbl == NULL) {
        __assert("vtx_tbl != NULL", "../z_collision_check.c", 726);
    }

    vtxTbl[0].n.ob[0] = vA->x;
    vtxTbl[0].n.ob[1] = vA->y;
    vtxTbl[0].n.ob[2] = vA->z;
    vtxTbl[1].n.ob[0] = vB->x;
    vtxTbl[1].n.ob[1] = vB->y;
    vtxTbl[1].n.ob[2] = vB->z;
    vtxTbl[2].n.ob[0] = vC->x;
    vtxTbl[2].n.ob[1] = vC->y;
    vtxTbl[2].n.ob[2] = vC->z;

    Math3D_DefPlane(vA, vB, vC, &nx, &ny, &nz, &originDist);

    for (vtx = vtxTbl; vtx < vtxTbl + 3; vtx++) {
        vtx->n.flag = 0;
        vtx->n.tc[0] = 0;
        vtx->n.tc[1] = 0;
        vtx->n.n[0] = (u8)(s32)nx & 0xFF;
        vtx->n.n[1] = (u8)(s32)ny & 0xFF;
        vtx->n.n[2] = (u8)(s32)nz & 0xFF;
        vtx->n.a = 255;
    }

    gSPVertex(POLY_OPA_DISP++, vtxTbl, 3, 0);
    gSP1Triangle(POLY_OPA_DISP++, 0, 1, 2, 0);

<<<<<<< HEAD
    CLOSE_DISPS(gfx, "../z_collision_check.c", 757);
}
// #else
// #pragma GLOBAL_ASM("asm/non_matchings/code/z_collision_check/Collider_DrawPoly.s")
// #endif
=======
    CLOSE_DISPS(gfxCtx, "../z_collision_check.c", 757);
}
>>>>>>> e4b84365

s32 Collider_InitBase(GlobalContext* globalCtx, Collider* collider) {
    static Collider init = { NULL, NULL, NULL, NULL, AT_OFF, AC_OFF, OC_OFF, OT_NONE, COLTYPE_HIT3, COLSHAPE_INVALID };

    *collider = init;
    return 1;
}

s32 Collider_DestroyBase(GlobalContext* globalCtx, Collider* collider) {
    return 1;
}

// Uses default OT_TYPE1 and COLTYPE_HIT0
s32 Collider_SetBaseToActor(GlobalContext* globalCtx, Collider* collider, ColliderInitToActor* src) {
    collider->actor = src->actor;
    collider->atFlags = src->atFlags;
    collider->acFlags = src->acFlags;
    collider->ocFlags = src->ocFlags;
    collider->ocType = OT_TYPE1;
    collider->shape = src->shape;
    return 1;
}

// Uses default OT_TYPE1
s32 Collider_SetBase_Set3(GlobalContext* globalCtx, Collider* collider, Actor* actor, ColliderInit_Set3* src) {
    collider->actor = actor;
    collider->colType = src->colType;
    collider->atFlags = src->atFlags;
    collider->acFlags = src->acFlags;
    collider->ocFlags = src->ocFlags;
    collider->ocType = OT_TYPE1;
    collider->shape = src->shape;
    return 1;
}

s32 Collider_SetBase(GlobalContext* globalCtx, Collider* collider, Actor* actor, ColliderInit* src) {
    collider->actor = actor;
    collider->colType = src->colType;
    collider->atFlags = src->atFlags;
    collider->acFlags = src->acFlags;
    collider->ocFlags = src->ocFlags;
    collider->ocType = src->ocType;
    collider->shape = src->shape;
    return 1;
}

void Collider_ResetATBase(GlobalContext* globalCtx, Collider* collider) {
    collider->at = NULL;
    collider->atFlags &= ~AT_HIT & ~AT_BOUNCED;
}

void Collider_ResetACBase(GlobalContext* globalCtx, Collider* collider) {
    collider->ac = NULL;
    collider->acFlags &= ~AC_HIT & ~AC_BOUNCED;
}

void Collider_ResetOCBase(GlobalContext* globalCtx, Collider* collider) {
    collider->oc = NULL;
    collider->ocFlags &= ~OC_HIT;
    collider->ocType &= ~OT_HIT_PLAYER;
}

s32 Collider_InitTouch(GlobalContext* globalCtx, ColliderTouch* touch) {
    static ColliderTouch init = { 0, 0, 0 };

    *touch = init;
    return 1;
}

s32 Collider_DestroyTouch(GlobalContext* globalCtx, ColliderTouch* touch) {
    return 1;
}

s32 Collider_SetTouch(GlobalContext* globalCtx, ColliderTouch* dest, ColliderTouch* src) {
    dest->dFlags = src->dFlags;
    dest->effect = src->effect;
    dest->damage = src->damage;
    return 1;
}

void Collider_ResetATInfo_Unk(GlobalContext* globalCtx, ColliderInfo* info) {
}

s32 Collider_InitBump(GlobalContext* globalCtx, ColliderBump* bump) {
    static ColliderBump init = { 0xFFCFFFFF, 0, 0, { 0, 0, 0 } };

    *bump = init;
    return 1;
}

s32 Collider_DestroyBump(GlobalContext* globalCtx, ColliderBump* bump) {
    return 1;
}

s32 Collider_SetBump(GlobalContext* globalCtx, ColliderBump* bump, ColliderBumpInit* init) {
    bump->dFlags = init->dFlags;
    bump->effect = init->effect;
    bump->defense = init->defense;
    return 1;
}

s32 Collider_InitInfo(GlobalContext* globalCtx, ColliderInfo* info) {
    static ColliderInfo init = {
        { 0, 0, 0 },   { 0xFFCFFFFF, 0, 0, { 0, 0, 0 } },
        ELEMTYPE_UNK0, TOUCH_OFF,
        BUMP_OFF,      OCELEM_OFF,
        NULL,          NULL,
        NULL,          NULL,
    };

    *info = init;
    Collider_InitTouch(globalCtx, &info->toucher);
    Collider_InitBump(globalCtx, &info->bumper);
    return 1;
}

s32 Collider_DestroyInfo(GlobalContext* globalCtx, ColliderInfo* info) {
    Collider_DestroyTouch(globalCtx, &info->toucher);
    Collider_DestroyBump(globalCtx, &info->bumper);
    return 1;
}

s32 Collider_SetInfo(GlobalContext* globalCtx, ColliderInfo* info, ColliderInfoInit* infoInit) {
    info->elemType = infoInit->elemType;
    Collider_SetTouch(globalCtx, &info->toucher, &infoInit->toucher);
    Collider_SetBump(globalCtx, &info->bumper, &infoInit->bumper);
    info->toucherFlags = infoInit->toucherFlags;
    info->bumperFlags = infoInit->bumperFlags;
    info->ocElemFlags = infoInit->ocElemFlags;
    return 1;
}

void Collider_ResetATInfo(GlobalContext* globalCtx, ColliderInfo* info) {
    info->atHit = NULL;
    info->atHitInfo = NULL;
    info->toucherFlags &= ~TOUCH_HIT;
    info->toucherFlags &= ~TOUCH_DREW_HITMARK;
    Collider_ResetATInfo_Unk(globalCtx, info);
}

void Collider_ResetACInfo(GlobalContext* globalCtx, ColliderInfo* info) {
    info->bumper.hitPos.x = info->bumper.hitPos.y = info->bumper.hitPos.z = 0;
    info->bumperFlags &= ~BUMP_HIT;
    info->bumperFlags &= ~BUMP_DRAW_HITMARK;
    info->acHit = NULL;
    info->acHitInfo = NULL;
}

void Collider_ResetOCInfo(GlobalContext* globalCtx, ColliderInfo* info) {
    info->ocElemFlags &= ~OCELEM_HIT;
}

s32 Collider_InitJntSphElementDim(GlobalContext* globalCtx, ColliderJntSphElementDim* dim) {
    static ColliderJntSphElementDim init = { 0 };
    *dim = init;
    return 1;
}

s32 Collider_DestroyJntSphElementDim(GlobalContext* globalCtx, ColliderJntSphElementDim* element) {
    return 1;
}

s32 Collider_SetJntSphElementDim(GlobalContext* globalCtx, ColliderJntSphElementDim* dest,
                                 ColliderJntSphElementDimInit* src) {
    dest->limb = src->limb;
    dest->modelSphere = src->modelSphere;
    dest->scale = src->scale * 0.01f;
    return 1;
}

s32 Collider_InitJntSphElement(GlobalContext* globalCtx, ColliderJntSphElement* element) {
    Collider_InitInfo(globalCtx, &element->info);
    Collider_InitJntSphElementDim(globalCtx, &element->dim);
    return 1;
}

s32 Collider_DestroyJntSphElement(GlobalContext* globalCtx, ColliderJntSphElement* element) {
    Collider_DestroyInfo(globalCtx, &element->info);
    Collider_DestroyJntSphElementDim(globalCtx, &element->dim);
    return 1;
}

s32 Collider_SetJntSphElement(GlobalContext* globalCtx, ColliderJntSphElement* dest, ColliderJntSphElementInit* src) {
    Collider_SetInfo(globalCtx, &dest->info, &src->info);
    Collider_SetJntSphElementDim(globalCtx, &dest->dim, &src->dim);
    return 1;
}

s32 Collider_ResetJntSphElementAT(GlobalContext* globalCtx, ColliderJntSphElement* collider) {
    Collider_ResetATInfo(globalCtx, &collider->info);
    return 1;
}

s32 Collider_ResetJntSphElementAC(GlobalContext* globalCtx, ColliderJntSphElement* collider) {
    Collider_ResetACInfo(globalCtx, &collider->info);
    return 1;
}

s32 Collider_ResetJntSphElementOC(GlobalContext* globalCtx, ColliderJntSphElement* collider) {
    Collider_ResetOCInfo(globalCtx, &collider->info);
    return 1;
}

// Initializes a ColliderJntSph to default values
s32 Collider_InitJntSph(GlobalContext* globalCtx, ColliderJntSph* collider) {
    Collider_InitBase(globalCtx, &collider->base);
    collider->count = 0;
    collider->elements = NULL;
    return 1;
}

// Destroys a dynamically allocated ColliderJntSph
s32 Collider_FreeJntSph(GlobalContext* globalCtx, ColliderJntSph* collider) {
    ColliderJntSphElement* element;

    Collider_DestroyBase(globalCtx, &collider->base);
    for (element = collider->elements; element < collider->elements + collider->count; element++) {
        Collider_DestroyJntSphElement(globalCtx, element);
    }

    collider->count = 0;
    if (collider->elements != NULL) {
        ZeldaArena_FreeDebug(collider->elements, "../z_collision_check.c", 1393);
    }
    collider->elements = NULL;
    return 1;
}

// Destroys a preallocated ColliderJntSph
s32 Collider_DestroyJntSph(GlobalContext* globalCtx, ColliderJntSph* collider) {
    ColliderJntSphElement* element;

    Collider_DestroyBase(globalCtx, &collider->base);
    for (element = collider->elements; element < collider->elements + collider->count; element++) {
        Collider_DestroyJntSphElement(globalCtx, element);
    }
    collider->count = 0;
    collider->elements = NULL;
    return 1;
}

// Sets up the ColliderJntSph using the values in src, sets it to the actor specified in src, and dynamically allocates
// the element array. Uses default OT_TYPE1 and COLTYPE_HIT0. Unused.
s32 Collider_SetJntSphToActor(GlobalContext* globalCtx, ColliderJntSph* dest, ColliderJntSphInitToActor* src) {
    ColliderJntSphElement* destElem;
    ColliderJntSphElementInit* srcElem;

    Collider_SetBaseToActor(globalCtx, &dest->base, &src->base);
    dest->count = src->count;
    dest->elements = ZeldaArena_MallocDebug(src->count * sizeof(ColliderJntSphElement), "../z_collision_check.c", 1443);

    if (dest->elements == NULL) {
        dest->count = 0;
        osSyncPrintf(VT_FGCOL(RED));
        // EUC-JP: 出来ません。 | Can not.
        osSyncPrintf("ClObjJntSph_set():zelda_malloc()出来ません。\n");
        osSyncPrintf(VT_RST);
        return 0;
    }

    for (destElem = dest->elements, srcElem = src->elements; destElem < dest->elements + dest->count;
         destElem++, srcElem++) {
        Collider_InitJntSphElement(globalCtx, destElem);
        Collider_SetJntSphElement(globalCtx, destElem, srcElem);
    }
    return 1;
}

// Sets up the ColliderJntSph using the values in src and dynamically allocates the element array. Uses default
// OT_TYPE1. Only used by En_Nwc, an unused and unfinished actor.
s32 Collider_SetJntSphAlloc_Set3(GlobalContext* globalCtx, ColliderJntSph* dest, Actor* actor,
                                 ColliderJntSphInit_Set3* src) {
    ColliderJntSphElement* destElem;
    ColliderJntSphElementInit* srcElem;

    Collider_SetBase_Set3(globalCtx, &dest->base, actor, &src->base);
    dest->count = src->count;
    dest->elements = ZeldaArena_MallocDebug(src->count * sizeof(ColliderJntSphElement), "../z_collision_check.c", 1490);

    if (dest->elements == NULL) {
        dest->count = 0;
        osSyncPrintf(VT_FGCOL(RED));
        osSyncPrintf("ClObjJntSph_set3():zelda_malloc_出来ません。\n"); // EUC-JP: 出来ません。 | Can not.
        osSyncPrintf(VT_RST);
        return 0;
    }

    for (destElem = dest->elements, srcElem = src->elements; destElem < dest->elements + dest->count;
         destElem++, srcElem++) {
        Collider_InitJntSphElement(globalCtx, destElem);
        Collider_SetJntSphElement(globalCtx, destElem, srcElem);
    }
    return 1;
}

// Sets up the ColliderJntSph using the values in src and dynamically allocates the element array.
// Unused.
s32 Collider_SetJntSphAlloc(GlobalContext* globalCtx, ColliderJntSph* dest, Actor* actor, ColliderJntSphInit* src) {
    ColliderJntSphElement* destElem;
    ColliderJntSphElementInit* srcElem;

    Collider_SetBase(globalCtx, &dest->base, actor, &src->base);
    dest->count = src->count;
    dest->elements = ZeldaArena_MallocDebug(src->count * sizeof(ColliderJntSphElement), "../z_collision_check.c", 1551);

    if (dest->elements == NULL) {
        dest->count = 0;
        osSyncPrintf(VT_FGCOL(RED));
        osSyncPrintf("ClObjJntSph_set5():zelda_malloc出来ません\n"); // EUC-JP: 出来ません。 | Can not.
        osSyncPrintf(VT_RST);
        return 0;
    }
    for (destElem = dest->elements, srcElem = src->elements; destElem < dest->elements + dest->count;
         destElem++, srcElem++) {
        Collider_InitJntSphElement(globalCtx, destElem);
        Collider_SetJntSphElement(globalCtx, destElem, srcElem);
    }
    return 1;
}

// Sets up the ColliderJntSph using the values in src, placing the element array in elements.
s32 Collider_SetJntSph(GlobalContext* globalCtx, ColliderJntSph* dest, Actor* actor, ColliderJntSphInit* src,
                       ColliderJntSphElement* elements) {
    ColliderJntSphElement* destElem;
    ColliderJntSphElementInit* srcElem;

    Collider_SetBase(globalCtx, &dest->base, actor, &src->base);
    dest->count = src->count;
    dest->elements = elements;

    if (dest->elements == NULL) {
        __assert("pclobj_jntsph->elem_tbl != NULL", "../z_collision_check.c", 1603);
    }
    for (destElem = dest->elements, srcElem = src->elements; destElem < dest->elements + dest->count;
         destElem++, srcElem++) {
        Collider_InitJntSphElement(globalCtx, destElem);
        Collider_SetJntSphElement(globalCtx, destElem, srcElem);
    }
    return 1;
}

// Resets the collider's AT collision flags.
s32 Collider_ResetJntSphAT(GlobalContext* globalCtx, Collider* collider) {
    ColliderJntSphElement* element;
    ColliderJntSph* jntSph = (ColliderJntSph*)collider;

    Collider_ResetATBase(globalCtx, &jntSph->base);

    for (element = jntSph->elements; element < jntSph->elements + jntSph->count; element++) {
        Collider_ResetJntSphElementAT(globalCtx, element);
    }
    return 1;
}

// Resets the collider's AC collision flags.
s32 Collider_ResetJntSphAC(GlobalContext* globalCtx, Collider* collider) {
    ColliderJntSphElement* element;
    ColliderJntSph* jntSph = (ColliderJntSph*)collider;

    Collider_ResetACBase(globalCtx, &jntSph->base);

    for (element = jntSph->elements; element < jntSph->elements + jntSph->count; element++) {
        Collider_ResetJntSphElementAC(globalCtx, element);
    }
    return 1;
}

// Resets the collider's OC collision flags.
s32 Collider_ResetJntSphOC(GlobalContext* globalCtx, Collider* collider) {
    ColliderJntSphElement* element;
    ColliderJntSph* jntSph = (ColliderJntSph*)collider;

    Collider_ResetOCBase(globalCtx, &jntSph->base);

    for (element = jntSph->elements; element < jntSph->elements + jntSph->count; element++) {
        Collider_ResetJntSphElementOC(globalCtx, element);
    }
    return 1;
}

s32 Collider_InitCylinderDim(GlobalContext* globalCtx, Cylinder16* dim) {
    Cylinder16 init = { 0 };

    *dim = init;
    return 1;
}

s32 Collider_DestroyCylinderDim(GlobalContext* globalCtx, Cylinder16* dim) {
    return 1;
}

s32 Collider_SetCylinderDim(GlobalContext* globalCtx, Cylinder16* dest, Cylinder16* src) {
    *dest = *src;
    return 1;
}

// Initializes a ColliderCylinder to default values
s32 Collider_InitCylinder(GlobalContext* globalCtx, ColliderCylinder* collider) {
    Collider_InitBase(globalCtx, &collider->base);
    Collider_InitInfo(globalCtx, &collider->info);
    Collider_InitCylinderDim(globalCtx, &collider->dim);
    return 1;
}

// Destroys a ColliderCylinder
s32 Collider_DestroyCylinder(GlobalContext* globalCtx, ColliderCylinder* collider) {
    Collider_DestroyBase(globalCtx, &collider->base);
    Collider_DestroyInfo(globalCtx, &collider->info);
    Collider_DestroyCylinderDim(globalCtx, &collider->dim);
    return 1;
}

// Sets up the ColliderCylinder using the values in src and sets it to the actor specified in src. Uses default OT_TYPE1
// and COLTYPE_0. Used only by DekuJr, who sets it to himself anyways.
s32 Collider_SetCylinderToActor(GlobalContext* globalCtx, ColliderCylinder* collider,
                                ColliderCylinderInitToActor* src) {
    Collider_SetBaseToActor(globalCtx, &collider->base, &src->base);
    Collider_SetInfo(globalCtx, &collider->info, &src->info);
    Collider_SetCylinderDim(globalCtx, &collider->dim, &src->dim);
    return 1;
}

// Sets up the ColliderCylinder using the values in src. Uses default OT_TYPE1
s32 Collider_SetCylinder_Set3(GlobalContext* globalCtx, ColliderCylinder* collider, Actor* actor,
                              ColliderCylinderInit_Set3* src) {
    Collider_SetBase_Set3(globalCtx, &collider->base, actor, &src->base);
    Collider_SetInfo(globalCtx, &collider->info, &src->info);
    Collider_SetCylinderDim(globalCtx, &collider->dim, &src->dim);
    return 1;
}

// Sets up the ColliderCylinder using the values in src.
s32 Collider_SetCylinder(GlobalContext* globalCtx, ColliderCylinder* collider, Actor* actor,
                         ColliderCylinderInit* src) {
    Collider_SetBase(globalCtx, &collider->base, actor, &src->base);
    Collider_SetInfo(globalCtx, &collider->info, &src->info);
    Collider_SetCylinderDim(globalCtx, &collider->dim, &src->dim);
    return 1;
}

// Resets the collider's AT collision flags.
s32 Collider_ResetCylinderAT(GlobalContext* globalCtx, Collider* collider) {
    ColliderCylinder* cylinder = (ColliderCylinder*)collider;

    Collider_ResetATBase(globalCtx, &cylinder->base);
    Collider_ResetATInfo(globalCtx, &cylinder->info);
    return 1;
}

// Resets the collider's AC collision flags.
s32 Collider_ResetCylinderAC(GlobalContext* globalCtx, Collider* collider) {
    ColliderCylinder* cylinder = (ColliderCylinder*)collider;

    Collider_ResetACBase(globalCtx, &cylinder->base);
    Collider_ResetACInfo(globalCtx, &cylinder->info);
    return 1;
}

// Resets the collider's OC collision flags.
s32 Collider_ResetCylinderOC(GlobalContext* globalCtx, Collider* collider) {
    ColliderCylinder* cylinder = (ColliderCylinder*)collider;

    Collider_ResetOCBase(globalCtx, &cylinder->base);
    Collider_ResetOCInfo(globalCtx, &cylinder->info);
    return 1;
}

s32 Collider_InitTrisElementDim(GlobalContext* globalCtx, TriNorm* dim) {
    static TriNorm init = { 0 };

    *dim = init;
    return 1;
}

s32 Collider_DestroyTrisElementDim(GlobalContext* globalCtx, TriNorm* dim) {
    return 1;
}

s32 Collider_SetTrisElementDim(GlobalContext* globalCtx, TriNorm* dest, ColliderTrisElementDimInit* src) {
    Vec3f* destVtx;
    Vec3f* srcVtx;
    f32 nx, ny, nz, originDist;

    for (destVtx = dest->vtx, srcVtx = src->vtx; destVtx < dest->vtx + 3; destVtx++, srcVtx++) {
        *destVtx = *srcVtx;
    }

    Math3D_DefPlane(&src->vtx[0], &src->vtx[1], &src->vtx[2], &nx, &ny, &nz, &originDist);

    dest->plane.normal.x = nx;
    dest->plane.normal.y = ny;
    dest->plane.normal.z = nz;
    dest->plane.originDist = originDist;
    return 1;
}

s32 Collider_InitTrisElement(GlobalContext* globalCtx, ColliderTrisElement* collider) {
    Collider_InitInfo(globalCtx, &collider->info);
    Collider_InitTrisElementDim(globalCtx, &collider->dim);
    return 1;
}

s32 Collider_DestroyTrisElement(GlobalContext* globalCtx, ColliderTrisElement* collider) {
    Collider_DestroyInfo(globalCtx, &collider->info);
    Collider_DestroyTrisElementDim(globalCtx, &collider->dim);
    return 1;
}

s32 Collider_SetTrisElement(GlobalContext* globalCtx, ColliderTrisElement* dest, ColliderTrisElementInit* src) {
    Collider_SetInfo(globalCtx, &dest->info, &src->info);
    Collider_SetTrisElementDim(globalCtx, &dest->dim, &src->dim);
    return 1;
}

s32 Collider_ResetTrisElementAT(GlobalContext* globalCtx, ColliderTrisElement* element) {
    Collider_ResetATInfo(globalCtx, &element->info);
    return 1;
}

s32 Collider_ResetTrisElementAC(GlobalContext* globalCtx, ColliderTrisElement* element) {
    Collider_ResetACInfo(globalCtx, &element->info);
    return 1;
}

s32 Collider_ResetTrisElementOC(GlobalContext* globalCtx, ColliderTrisElement* element) {
    Collider_ResetOCInfo(globalCtx, &element->info);
    return 1;
}

// Initializes a ColliderTris to default values
s32 Collider_InitTris(GlobalContext* globalCtx, ColliderTris* tris) {
    Collider_InitBase(globalCtx, &tris->base);
    tris->count = 0;
    tris->elements = 0;
    return 1;
}

// Destroys a dynamically allocated ColliderTris
s32 Collider_FreeTris(GlobalContext* globalCtx, ColliderTris* tris) {
    ColliderTrisElement* element;

    Collider_DestroyBase(globalCtx, &tris->base);
    for (element = tris->elements; element < tris->elements + tris->count; element++) {
        Collider_DestroyTrisElement(globalCtx, element);
    }

    tris->count = 0;
    if (tris->elements != NULL) {
        ZeldaArena_FreeDebug(tris->elements, "../z_collision_check.c", 2099);
    }
    tris->elements = NULL;
    return 1;
}

// Destroys a preallocated ColliderTris
s32 Collider_DestroyTris(GlobalContext* globalCtx, ColliderTris* tris) {
    ColliderTrisElement* element;

    Collider_DestroyBase(globalCtx, &tris->base);
    for (element = tris->elements; element < tris->elements + tris->count; element++) {
        Collider_DestroyTrisElement(globalCtx, element);
    }

    tris->count = 0;
    tris->elements = NULL;
    return 1;
}

// Sets up the ColliderTris using the values in src and dynamically allocates the element array. Uses default OT_TYPE1
s32 Collider_SetTrisAlloc_Set3(GlobalContext* globalCtx, ColliderTris* dest, Actor* actor, ColliderTrisInit_Set3* src) {
    ColliderTrisElement* destElem;
    ColliderTrisElementInit* srcElem;

    Collider_SetBase_Set3(globalCtx, &dest->base, actor, &src->base);
    dest->count = src->count;
    dest->elements = ZeldaArena_MallocDebug(dest->count * sizeof(ColliderTrisElement), "../z_collision_check.c", 2156);
    if (dest->elements == NULL) {
        dest->count = 0;
        osSyncPrintf(VT_FGCOL(RED));
        osSyncPrintf("ClObjTris_set3():zelda_malloc()出来ません\n"); // EUC-JP: 出来ません。 | Can not.
        osSyncPrintf(VT_RST);
        return 0;
    }
    for (destElem = dest->elements, srcElem = src->elements; destElem < dest->elements + dest->count;
         destElem++, srcElem++) {
        Collider_InitTrisElement(globalCtx, destElem);
        Collider_SetTrisElement(globalCtx, destElem, srcElem);
    }
    return 1;
}

// Sets up the ColliderTris using the values in src and dynamically allocates the element array.
s32 Collider_SetTrisAlloc(GlobalContext* globalCtx, ColliderTris* dest, Actor* actor, ColliderTrisInit* src) {
    ColliderTrisElement* destElem;
    ColliderTrisElementInit* srcElem;

    Collider_SetBase(globalCtx, &dest->base, actor, &src->base);
    dest->count = src->count;
    dest->elements = ZeldaArena_MallocDebug(dest->count * sizeof(ColliderTrisElement), "../z_collision_check.c", 2207);

    if (dest->elements == NULL) {
        osSyncPrintf(VT_FGCOL(RED));
        osSyncPrintf("ClObjTris_set5():zelda_malloc出来ません\n"); // EUC-JP: 出来ません。 | Can not.
        osSyncPrintf(VT_RST);
        dest->count = 0;
        return 0;
    }

    for (destElem = dest->elements, srcElem = src->elements; destElem < dest->elements + dest->count;
         destElem++, srcElem++) {
        Collider_InitTrisElement(globalCtx, destElem);
        Collider_SetTrisElement(globalCtx, destElem, srcElem);
    }
    return 1;
}

// Sets up the ColliderTris using the values in src, placing the element array in elements.
s32 Collider_SetTris(GlobalContext* globalCtx, ColliderTris* dest, Actor* actor, ColliderTrisInit* src,
                     ColliderTrisElement* elements) {
    ColliderTrisElement* destElem;
    ColliderTrisElementInit* srcElem;

    Collider_SetBase(globalCtx, &dest->base, actor, &src->base);
    dest->count = src->count;
    dest->elements = elements;

    if (dest->elements == NULL) {
        __assert("pclobj_tris->elem_tbl != NULL", "../z_collision_check.c", 2258);
    }

    for (destElem = dest->elements, srcElem = src->elements; destElem < dest->elements + dest->count;
         destElem++, srcElem++) {
        Collider_InitTrisElement(globalCtx, destElem);
        Collider_SetTrisElement(globalCtx, destElem, srcElem);
    }
    return 1;
}

// Resets the collider's AT collision flags.
s32 Collider_ResetTrisAT(GlobalContext* globalCtx, Collider* collider) {
    ColliderTrisElement* element;
    ColliderTris* tris = (ColliderTris*)collider;

    Collider_ResetATBase(globalCtx, &tris->base);
    for (element = tris->elements; element < tris->elements + tris->count; element++) {
        Collider_ResetTrisElementAT(globalCtx, element);
    }
    return 1;
}

// Resets the collider's AC collision flags.
s32 Collider_ResetTrisAC(GlobalContext* globalCtx, Collider* collider) {
    ColliderTrisElement* element;
    ColliderTris* tris = (ColliderTris*)collider;

    Collider_ResetACBase(globalCtx, &tris->base);
    for (element = tris->elements; element < tris->elements + tris->count; element++) {
        Collider_ResetTrisElementAC(globalCtx, element);
    }
    return 1;
}

// Resets the collider's OC collision flags.
s32 Collider_ResetTrisOC(GlobalContext* globalCtx, Collider* collider) {
    ColliderTrisElement* element;
    ColliderTris* tris = (ColliderTris*)collider;

    Collider_ResetOCBase(globalCtx, &tris->base);
    for (element = tris->elements; element < tris->elements + tris->count; element++) {
        Collider_ResetTrisElementOC(globalCtx, element);
    }
    return 1;
}

s32 Collider_InitQuadDim(GlobalContext* globalCtx, ColliderQuadDim* dim) {
    static ColliderQuadDim init = {
        { { 0, 0, 0 }, { 0, 0, 0 }, { 0, 0, 0 }, { 0, 0, 0 } },
        { 0, 0, 0 },
        { 0, 0, 0 },
        1.0E38f,
    };

    *dim = init;
    return 1;
}

s32 Collider_DestroyQuadDim(GlobalContext* globalCtx, ColliderQuadDim* dim) {
    return 1;
}

s32 Collider_ResetQuadACDist(GlobalContext* globalCtx, ColliderQuadDim* dim) {
    dim->acDist = 1.0E38f;
    return 1;
}

void Collider_SetQuadMidpoints(ColliderQuadDim* dim) {
    dim->dcMid.x = (dim->quad[3].x + dim->quad[2].x) * 0.5f;
    dim->dcMid.y = (dim->quad[3].y + dim->quad[2].y) * 0.5f;
    dim->dcMid.z = (dim->quad[3].z + dim->quad[2].z) * 0.5f;
    dim->baMid.x = (dim->quad[1].x + dim->quad[0].x) * 0.5f;
    dim->baMid.y = (dim->quad[1].y + dim->quad[0].y) * 0.5f;
    dim->baMid.z = (dim->quad[1].z + dim->quad[0].z) * 0.5f;
}

s32 Collider_SetQuadDim(GlobalContext* globalCtx, ColliderQuadDim* dest, ColliderQuadDimInit* src) {
    dest->quad[0] = src->quad[0];
    dest->quad[1] = src->quad[1];
    dest->quad[2] = src->quad[2];
    dest->quad[3] = src->quad[3];
    Collider_SetQuadMidpoints(dest);
    return 1;
}

// Initializes a ColliderQuad to default values.
s32 Collider_InitQuad(GlobalContext* globalCtx, ColliderQuad* collider) {
    Collider_InitBase(globalCtx, &collider->base);
    Collider_InitInfo(globalCtx, &collider->info);
    Collider_InitQuadDim(globalCtx, &collider->dim);
    return 1;
}

// Destroys a ColliderQuad.
s32 Collider_DestroyQuad(GlobalContext* globalCtx, ColliderQuad* collider) {
    Collider_DestroyBase(globalCtx, &collider->base);
    Collider_DestroyInfo(globalCtx, &collider->info);
    Collider_DestroyQuadDim(globalCtx, &collider->dim);
    return 1;
}

// Sets up the ColliderQuad using the values in src. Uses the default OT_TYPE1
s32 Collider_SetQuad_Set3(GlobalContext* globalCtx, ColliderQuad* collider, Actor* actor, ColliderQuadInit_Set3* src) {
    Collider_SetBase_Set3(globalCtx, &collider->base, actor, &src->base);
    Collider_SetInfo(globalCtx, &collider->info, &src->info);
    Collider_SetQuadDim(globalCtx, &collider->dim, &src->dim);
    return 1;
}

// Sets up the ColliderQuad using the values in src.
s32 Collider_SetQuad(GlobalContext* globalCtx, ColliderQuad* collider, Actor* actor, ColliderQuadInit* src) {
    Collider_SetBase(globalCtx, &collider->base, actor, &src->base);
    Collider_SetInfo(globalCtx, &collider->info, &src->info);
    Collider_SetQuadDim(globalCtx, &collider->dim, &src->dim);
    return 1;
}

// Resets the collider's AT collision flags.
s32 Collider_ResetQuadAT(GlobalContext* globalCtx, Collider* collider) {
    ColliderQuad* quad = (ColliderQuad*)collider;

    Collider_ResetATBase(globalCtx, &quad->base);
    Collider_ResetATInfo(globalCtx, &quad->info);
    Collider_ResetQuadACDist(globalCtx, &quad->dim);
    return 1;
}

// Resets the collider's AC collision flags.
s32 Collider_ResetQuadAC(GlobalContext* globalCtx, Collider* collider) {
    ColliderQuad* quad = (ColliderQuad*)collider;

    Collider_ResetACBase(globalCtx, &quad->base);
    Collider_ResetACInfo(globalCtx, &quad->info);
    return 1;
}

// Resets the collider's OC collision flags.
s32 Collider_ResetQuadOC(GlobalContext* globalCtx, Collider* collider) {
    ColliderQuad* quad = (ColliderQuad*)collider;

    Collider_ResetOCBase(globalCtx, &quad->base);
    Collider_ResetOCInfo(globalCtx, &quad->info);
    return 1;
}

// For quad colliders with AT_NEAREST, resets the previous AC collider it hit if the current element is closer,
// otherwise returns false. Used on player AT colliders to prevent multiple collisions from registering.
s32 Collider_QuadSetNearestAC(GlobalContext* globalCtx, ColliderQuad* quad, Vec3f* hitPos) {
    f32 acDist;
    Vec3f dcMid;

    if (!(quad->info.toucherFlags & TOUCH_NEAREST)) {
        return true;
    }
    Math_Vec3s_ToVec3f(&dcMid, &quad->dim.dcMid);
    acDist = Math3D_Vec3fDistSq(&dcMid, hitPos);
    if (acDist < quad->dim.acDist) {
        quad->dim.acDist = acDist;
        if (quad->info.atHit != NULL) {
            Collider_ResetACBase(globalCtx, quad->info.atHit);
        }
        if (quad->info.atHitInfo != NULL) {
            Collider_ResetACInfo(globalCtx, quad->info.atHitInfo);
        }
        return true;
    }
    return false;
}

// Initializes an OcLine to default values
s32 Collider_InitLine(GlobalContext* globalCtx, OcLine* line) {
    Vec3f init = { 0, 0, 0 };

    Math_Vec3f_Copy(&line->line.a, &init);
    Math_Vec3f_Copy(&line->line.b, &init);
    return 1;
}

// Destroys an OcLine
s32 Collider_DestroyLine(GlobalContext* globalCtx, OcLine* line) {
    return 1;
}

// Sets up an OcLine with endpoints a and b
s32 Collider_SetLinePoints(GlobalContext* GlobalContext, OcLine* ocLine, Vec3f* a, Vec3f* b) {
    Math_Vec3f_Copy(&ocLine->line.a, a);
    Math_Vec3f_Copy(&ocLine->line.b, b);
    return 1;
}

// Sets up an OcLine using the values in src
s32 Collider_SetLine(GlobalContext* globalCtx, OcLine* dest, OcLine* src) {
    dest->ocFlags = src->ocFlags;
    Collider_SetLinePoints(globalCtx, dest, &src->line.a, &src->line.b);
    return 1;
}

// Resets the OcLine's collision flags
s32 Collider_ResetLineOC(GlobalContext* globalCtx, OcLine* line) {
    line->ocFlags &= ~OCLINE_HIT;
    return 1;
}

// Initializes CollisionCheckContext. Clears all collider arrays, disables SAC, and sets flags for drawing colliders.
void CollisionCheck_InitContext(GlobalContext* globalCtx, CollisionCheckContext* colChkCtx) {
    colChkCtx->sacFlags = 0;
    CollisionCheck_ClearContext(globalCtx, colChkCtx);
    AREG(21) = true;
    AREG(22) = true;
    AREG(23) = true;
}

void CollisionCheck_DestroyContext(GlobalContext* globalCtx, CollisionCheckContext* colChkCtx) {
}

// Clears all collider lists in CollisionCheckContext when not in SAC mode.
void CollisionCheck_ClearContext(GlobalContext* globalCtx, CollisionCheckContext* colChkCtx) {
    Collider** col;
    OcLine** line;

    if (!(colChkCtx->sacFlags & 1)) {
        colChkCtx->colATcount = 0;
        colChkCtx->colACcount = 0;
        colChkCtx->colOCcount = 0;
        colChkCtx->colLineCount = 0;
        for (col = colChkCtx->colAT; col < colChkCtx->colAT + COLLISION_CHECK_AT_MAX; col++) {
            *col = NULL;
        }

        for (col = colChkCtx->colAC; col < colChkCtx->colAC + COLLISION_CHECK_AC_MAX; col++) {
            *col = NULL;
        }

        for (col = colChkCtx->colOC; col < colChkCtx->colOC + COLLISION_CHECK_OC_MAX; col++) {
            *col = NULL;
        }

        for (line = colChkCtx->colLine; line < colChkCtx->colLine + COLLISION_CHECK_OC_LINE_MAX; line++) {
            *line = NULL;
        }
    }
}

// Enables SAC, an alternate collision check mode that allows direct management of collider lists. Unused.
void CollisionCheck_EnableSAC(GlobalContext* globalCtx, CollisionCheckContext* colChkCtx) {
    colChkCtx->sacFlags |= AC_ON;
}

// Disables SAC, an alternate collision check mode that allows direct management of collider lists. Unused.
void CollisionCheck_DisableSAC(GlobalContext* globalCtx, CollisionCheckContext* colChkCtx) {
    colChkCtx->sacFlags &= ~AC_ON;
}

// Draws a collider of any shape
void Collider_Draw(GlobalContext* globalCtx, Collider* collider) {
    ColliderJntSph* jntSph;
    ColliderCylinder* cylinder;
    ColliderTris* tris;
    ColliderQuad* quad;
    s32 i;

    if (collider == NULL) {
        return;
    }
    switch (collider->shape) {
        case COLSHAPE_JNTSPH:
            jntSph = (ColliderJntSph*)collider;
            for (i = 0; i < jntSph->count; i++) {
                Math3D_DrawSphere(globalCtx, &jntSph->elements[i].dim.worldSphere);
            }
            break;
        case COLSHAPE_CYLINDER:
            cylinder = (ColliderCylinder*)collider;
            Math3D_DrawCylinder(globalCtx, &cylinder->dim);
            break;
        case COLSHAPE_TRIS:
            tris = (ColliderTris*)collider;
            for (i = 0; i < tris->count; i++) {
                Collider_DrawRedPoly(globalCtx->state.gfxCtx, &tris->elements[i].dim.vtx[0],
                                     &tris->elements[i].dim.vtx[1], &tris->elements[i].dim.vtx[2]);
            }
            break;
        case COLSHAPE_QUAD:
            quad = (ColliderQuad*)collider;
            Collider_DrawRedPoly(globalCtx->state.gfxCtx, &quad->dim.quad[2], &quad->dim.quad[3], &quad->dim.quad[1]);
            Collider_DrawRedPoly(globalCtx->state.gfxCtx, &quad->dim.quad[1], &quad->dim.quad[0], &quad->dim.quad[2]);
            break;
    }
}

// Draws collision if AREG(15) and other AREGs are set. AREG(21) draws AT colliders, AREG(22) draws AC colliders,
// AREG(23) draws OC colliders, AREG(24) draws dynapolys, and AREG(25) draws bg polys
void CollisionCheck_DrawCollision(GlobalContext* globalCtx, CollisionCheckContext* colChkCtx) {
    Collider* collider;
    s32 i;

    if (AREG(15)) {
        if (AREG(21)) {
            for (i = 0; i < colChkCtx->colATcount; i++) {
                Collider_Draw(globalCtx, colChkCtx->colAT[i]);
            }
        }
        if (AREG(22)) {
            for (i = 0; i < colChkCtx->colACcount; i++) {
                Collider_Draw(globalCtx, colChkCtx->colAC[i]);
            }
        }
        if (AREG(23)) {
            for (i = 0; i < colChkCtx->colOCcount; i++) {
                collider = colChkCtx->colOC[i];
                if (collider->ocFlags & OC_ON) {
                    Collider_Draw(globalCtx, collider);
                }
            }
        }
        if (AREG(24)) {
            func_80042C3C(globalCtx, &globalCtx->colCtx);
        }
        if (AREG(25)) {
            func_80042FC4(globalCtx, &globalCtx->colCtx);
        }
    }
}

static ColChkResetFunc atResetFuncs[] = {
    Collider_ResetJntSphAT,
    Collider_ResetCylinderAT,
    Collider_ResetTrisAT,
    Collider_ResetQuadAT,
};

// Sets collider as an AT (attack) for the current frame, which will be checked against ACs (attack colliders)
// The last argument takes a Collider, so pass collider.base rather than the raw collider.
s32 CollisionCheck_SetAT(GlobalContext* globalCtx, CollisionCheckContext* colChkCtx, Collider* collider) {
    s32 index;

    if (func_800C0D28(globalCtx) == 1) {
        return -1;
    }
    if (!(collider->shape <= COLSHAPE_QUAD)) {
        __assert("pcl_obj->data_type <= CL_DATA_LBL_SWRD", "../z_collision_check.c", 2997);
    }
    atResetFuncs[collider->shape](globalCtx, collider);
    if (collider->actor != NULL && collider->actor->update == NULL) {
        return -1;
    }
    if (colChkCtx->colATcount >= COLLISION_CHECK_AT_MAX) {
        osSyncPrintf("CollisionCheck_setAT():インデックスがオーバーして追加不能\n");
        // EUC-JP: インデックスがオーバーして追加不能 | Index exceeded and cannot be added
        return -1;
    }
    if (colChkCtx->sacFlags & 1) {
        return -1;
    }
    index = colChkCtx->colATcount;
    colChkCtx->colAT[colChkCtx->colATcount++] = collider;
    return index;
}

// Unused. Sets collider as an AT (attack) for the current frame, which will be checked against ACs (attack colliders).
// If CollisionCheck_SAC is enabled, the collider will be inserted into the list at the specified index, otherwise it
// will be inserted into the next slot
s32 CollisionCheck_SetAT_SAC(GlobalContext* globalCtx, CollisionCheckContext* colChkCtx, Collider* collider,
                             s32 index) {

    if (!(collider->shape <= COLSHAPE_QUAD)) {
        __assert("pcl_obj->data_type <= CL_DATA_LBL_SWRD", "../z_collision_check.c", 3037);
    }
    if (func_800C0D28(globalCtx) == 1) {
        return -1;
    }
    atResetFuncs[collider->shape](globalCtx, collider);
    if (collider->actor != NULL && collider->actor->update == NULL) {
        return -1;
    }
    if (colChkCtx->sacFlags & 1) {
        if (!(index < colChkCtx->colATcount)) {
            osSyncPrintf("CollisionCheck_setAT_SAC():全データ数より大きいところに登録しようとしている。\n");
            // EUC-JP: 全データ数より大きいところに登録しようとしている。 | You are trying to register a location that
            // is larger than the total number of data.
            return -1;
        }
        colChkCtx->colAT[index] = collider;
    } else {
        if (!(colChkCtx->colATcount < COLLISION_CHECK_AT_MAX)) {
            osSyncPrintf("CollisionCheck_setAT():インデックスがオーバーして追加不能\n");
            return -1;
        }
        index = colChkCtx->colATcount;
        colChkCtx->colAT[colChkCtx->colATcount++] = collider;
    }
    return index;
}

static ColChkResetFunc acResetFuncs[] = {
    Collider_ResetJntSphAC,
    Collider_ResetCylinderAC,
    Collider_ResetTrisAC,
    Collider_ResetQuadAC,
};

// Sets collider as an AC (attack collider) for the current frame, allowing it to detect ATs (attacks)
// The last argument takes a Collider, so pass collider.base rather than the raw collider.
s32 CollisionCheck_SetAC(GlobalContext* globalCtx, CollisionCheckContext* colChkCtx, Collider* collider) {
    s32 index;

    if (func_800C0D28(globalCtx) == 1) {
        return -1;
    }
    if (!(collider->shape <= COLSHAPE_QUAD)) {
        __assert("pcl_obj->data_type <= CL_DATA_LBL_SWRD", "../z_collision_check.c", 3114);
    }
    acResetFuncs[collider->shape](globalCtx, collider);
    if (collider->actor != NULL && collider->actor->update == NULL) {
        return -1;
    }
    if (colChkCtx->colACcount >= COLLISION_CHECK_AC_MAX) {
        osSyncPrintf("CollisionCheck_setAC():インデックスがオーバして追加不能\n");
        // EUC-JP: インデックスがオーバして追加不能 | Index exceeded and cannot be added
        return -1;
    }
    if (colChkCtx->sacFlags & 1) {
        return -1;
    }
    index = colChkCtx->colACcount;
    colChkCtx->colAC[colChkCtx->colACcount++] = collider;
    return index;
}

// Unused. Sets collider as an AC (attack collider) for the current frame, allowing it to detect ATs (attacks).
// If CollisionCheck_SAC is enabled, the collider will be inserted into the list at the specified index, otherwise it
// will be inserted into the next slot
s32 CollisionCheck_SetAC_SAC(GlobalContext* globalCtx, CollisionCheckContext* colChkCtx, Collider* collider,
                             s32 index) {

    if (!(collider->shape <= COLSHAPE_QUAD)) {
        __assert("pcl_obj->data_type <= CL_DATA_LBL_SWRD", "../z_collision_check.c", 3153);
    }
    if (func_800C0D28(globalCtx) == 1) {
        return -1;
    }
    acResetFuncs[collider->shape](globalCtx, collider);
    if (collider->actor != NULL && collider->actor->update == NULL) {
        return -1;
    }
    if (colChkCtx->sacFlags & 1) {
        if (!(index < colChkCtx->colACcount)) {
            osSyncPrintf("CollisionCheck_setAC_SAC():全データ数より大きいところに登録しようとしている。\n");
            // EUC-JP: 全データ数より大きいところに登録しようとしている。| You are trying to register a location that is
            // larger than the total number of data.
            return -1;
        }
        colChkCtx->colAC[index] = collider;
    } else {
        if (!(colChkCtx->colACcount < COLLISION_CHECK_AC_MAX)) {
            osSyncPrintf("CollisionCheck_setAC():インデックスがオーバして追加不能\n");
            // EUC-JP: インデックスがオーバして追加不能 | Index exceeded and cannot be added
            return -1;
        }
        index = colChkCtx->colACcount;
        colChkCtx->colAC[colChkCtx->colACcount++] = collider;
    }
    return index;
}

static ColChkResetFunc ocResetFuncs[] = {
    Collider_ResetJntSphOC,
    Collider_ResetCylinderOC,
    Collider_ResetTrisOC,
    Collider_ResetQuadOC,
};

// Sets collider as an OC (object collider) for the current frame, allowing it to detect other OCs
// The last argument takes a Collider, so pass collider.base rather than the raw collider.
s32 CollisionCheck_SetOC(GlobalContext* globalCtx, CollisionCheckContext* colChkCtx, Collider* collider) {
    s32 index;

    if (func_800C0D28(globalCtx) == 1) {
        return -1;
    }
    if (!(collider->shape <= COLSHAPE_QUAD)) {
        __assert("pcl_obj->data_type <= CL_DATA_LBL_SWRD", "../z_collision_check.c", 3229);
    }
    ocResetFuncs[collider->shape](globalCtx, collider);
    if (collider->actor != NULL && collider->actor->update == NULL) {
        return -1;
    }
    if (colChkCtx->colOCcount >= COLLISION_CHECK_OC_MAX) {
        osSyncPrintf("CollisionCheck_setOC():インデックスがオーバして追加不能\n");
        // EUC-JP: インデックスがオーバして追加不能 | Index exceeded and cannot be added
        return -1;
    }
    if (colChkCtx->sacFlags & 1) {
        return -1;
    }
    index = colChkCtx->colOCcount;
    colChkCtx->colOC[colChkCtx->colOCcount++] = collider;
    return index;
}

// Unused. Sets collider as an OC (object collider) for the current frame, allowing it to detect other OCs
// If CollisionCheck_SAC is enabled, the collider will be inserted into the list at the specified index, otherwise it
// will be inserted into the next slot
s32 CollisionCheck_SetOC_SAC(GlobalContext* globalCtx, CollisionCheckContext* colChkCtx, Collider* collider,
                             s32 index) {

    if (func_800C0D28(globalCtx) == 1) {
        return -1;
    }
    if (!(collider->shape <= COLSHAPE_QUAD)) {
        __assert("pcl_obj->data_type <= CL_DATA_LBL_SWRD", "../z_collision_check.c", 3274);
    }
    ocResetFuncs[collider->shape](globalCtx, collider);
    if (collider->actor != NULL && collider->actor->update == NULL) {
        return -1;
    }
    if (colChkCtx->sacFlags & 1) {
        if (!(index < colChkCtx->colOCcount)) {
            osSyncPrintf("CollisionCheck_setOC_SAC():全データ数より大きいところに登録しようとしている。\n");
            // EUC-JP: 全データ数より大きいところに登録しようとしている。| You are trying to register a location that is
            // larger than the total number of data.
            return -1;
        }
        //! @bug Should be colOC
        colChkCtx->colAT[index] = collider;
    } else {
        if (!(colChkCtx->colOCcount < COLLISION_CHECK_OC_MAX)) {
            osSyncPrintf("CollisionCheck_setOC():インデックスがオーバして追加不能\n");
            // EUC-JP: インデックスがオーバして追加不能 | Index exceeded and cannot be added
            return -1;
        }
        index = colChkCtx->colOCcount;
        colChkCtx->colOC[colChkCtx->colOCcount++] = collider;
    }
    return index;
}

// Sets a line as an OC collider for this frame.
// OC lines are entirely unused, and do not even have collision check functions.
s32 CollisionCheck_SetOCLine(GlobalContext* globalCtx, CollisionCheckContext* colChkCtx, OcLine* collider) {
    s32 index;

    if (func_800C0D28(globalCtx) == 1) {
        return -1;
    }
    Collider_ResetLineOC(globalCtx, collider);
    if (!(colChkCtx->colLineCount < COLLISION_CHECK_OC_LINE_MAX)) {
        osSyncPrintf("CollisionCheck_setOCLine():インデックスがオーバして追加不能\n");
        return -1;
    }
    index = colChkCtx->colLineCount;
    colChkCtx->colLine[colChkCtx->colLineCount++] = collider;
    return index;
}

// Skips AT elements that are off.
s32 CollisionCheck_SkipTouch(ColliderInfo* info) {
    if (!(info->toucherFlags & TOUCH_ON)) {
        return 1;
    }
    return 0;
}

// Skips AC elements that are off.
s32 CollisionCheck_SkipBump(ColliderInfo* info) {
    if (!(info->bumperFlags & BUMP_ON)) {
        return 1;
    }
    return 0;
}

// If the AT element has no dFlags in common with the AC element, no collision happens.
s32 CollisionCheck_NoSharedFlags(ColliderInfo* atInfo, ColliderInfo* acInfo) {
    if (!(atInfo->toucher.dFlags & acInfo->bumper.dFlags)) {
        return 1;
    }
    return 0;
}

// Spawns no blood drops.
// Used by collider types HIT1, HIT3, HIT5, METAL, NONE, WOOD, HARD, and TREE
void CollisionCheck_NoBlood(GlobalContext* globalCtx, Collider* collider, Vec3f* v) {
}

// Spawns blue blood drops.
// Used by collider types HIT0 and HIT8.
void CollisionCheck_BlueBlood(GlobalContext* globalCtx, Collider* collider, Vec3f* v) {
    static EffectSparkInit D_8015D8A0;
    s32 pIndex;

    D_8015D8A0.position.x = v->x;
    D_8015D8A0.position.y = v->y;
    D_8015D8A0.position.z = v->z;
    D_8015D8A0.uDiv = 5;
    D_8015D8A0.vDiv = 5;
    D_8015D8A0.colorStart[0].r = 10;
    D_8015D8A0.colorStart[0].g = 10;
    D_8015D8A0.colorStart[0].b = 200;
    D_8015D8A0.colorStart[0].a = 255;
    D_8015D8A0.colorStart[1].r = 0;
    D_8015D8A0.colorStart[1].g = 0;
    D_8015D8A0.colorStart[1].b = 128;
    D_8015D8A0.colorStart[1].a = 255;
    D_8015D8A0.colorStart[2].r = 0;
    D_8015D8A0.colorStart[2].g = 0;
    D_8015D8A0.colorStart[2].b = 128;
    D_8015D8A0.colorStart[2].a = 255;
    D_8015D8A0.colorStart[3].r = 0;
    D_8015D8A0.colorStart[3].g = 0;
    D_8015D8A0.colorStart[3].b = 128;
    D_8015D8A0.colorStart[3].a = 255;
    D_8015D8A0.colorEnd[0].r = 0;
    D_8015D8A0.colorEnd[0].g = 0;
    D_8015D8A0.colorEnd[0].b = 32;
    D_8015D8A0.colorEnd[0].a = 0;
    D_8015D8A0.colorEnd[1].r = 0;
    D_8015D8A0.colorEnd[1].g = 0;
    D_8015D8A0.colorEnd[1].b = 32;
    D_8015D8A0.colorEnd[1].a = 0;
    D_8015D8A0.colorEnd[2].r = 0;
    D_8015D8A0.colorEnd[2].g = 0;
    D_8015D8A0.colorEnd[2].b = 64;
    D_8015D8A0.colorEnd[2].a = 0;
    D_8015D8A0.colorEnd[3].r = 0;
    D_8015D8A0.colorEnd[3].g = 0;
    D_8015D8A0.colorEnd[3].b = 64;
    D_8015D8A0.colorEnd[3].a = 0;
    D_8015D8A0.timer = 0;
    D_8015D8A0.duration = 16;
    D_8015D8A0.speed = 8.0f;
    D_8015D8A0.gravity = -1.0f;

    Effect_Add(globalCtx, &pIndex, EFFECT_SPARK, 0, 1, &D_8015D8A0);
}

// Spawns green blood drops.
// Used by collider types HIT2 and HIT6. No actor has type HIT2.
void CollisionCheck_GreenBlood(GlobalContext* globalCtx, Collider* collider, Vec3f* v) {
    static EffectSparkInit D_8015DD68;
    s32 pIndex;

    D_8015DD68.position.x = v->x;
    D_8015DD68.position.y = v->y;
    D_8015DD68.position.z = v->z;
    D_8015DD68.uDiv = 5;
    D_8015DD68.vDiv = 5;
    D_8015DD68.colorStart[0].r = 10;
    D_8015DD68.colorStart[0].g = 200;
    D_8015DD68.colorStart[0].b = 10;
    D_8015DD68.colorStart[0].a = 255;
    D_8015DD68.colorStart[1].r = 0;
    D_8015DD68.colorStart[1].g = 128;
    D_8015DD68.colorStart[1].b = 0;
    D_8015DD68.colorStart[1].a = 255;
    D_8015DD68.colorStart[2].r = 0;
    D_8015DD68.colorStart[2].g = 128;
    D_8015DD68.colorStart[2].b = 0;
    D_8015DD68.colorStart[2].a = 255;
    D_8015DD68.colorStart[3].r = 0;
    D_8015DD68.colorStart[3].g = 128;
    D_8015DD68.colorStart[3].b = 0;
    D_8015DD68.colorStart[3].a = 255;
    D_8015DD68.colorEnd[0].r = 0;
    D_8015DD68.colorEnd[0].g = 32;
    D_8015DD68.colorEnd[0].b = 0;
    D_8015DD68.colorEnd[0].a = 0;
    D_8015DD68.colorEnd[1].r = 0;
    D_8015DD68.colorEnd[1].g = 32;
    D_8015DD68.colorEnd[1].b = 0;
    D_8015DD68.colorEnd[1].a = 0;
    D_8015DD68.colorEnd[2].r = 0;
    D_8015DD68.colorEnd[2].g = 64;
    D_8015DD68.colorEnd[2].b = 0;
    D_8015DD68.colorEnd[2].a = 0;
    D_8015DD68.colorEnd[3].r = 0;
    D_8015DD68.colorEnd[3].g = 64;
    D_8015DD68.colorEnd[3].b = 0;
    D_8015DD68.colorEnd[3].a = 0;
    D_8015DD68.timer = 0;
    D_8015DD68.duration = 16;
    D_8015DD68.speed = 8.0f;
    D_8015DD68.gravity = -1.0f;

    Effect_Add(globalCtx, &pIndex, EFFECT_SPARK, 0, 1, &D_8015DD68);
}

// Spawns a burst of water.
// Used by collider type HIT4, which no actor has.
void CollisionCheck_WaterBurst(GlobalContext* globalCtx, Collider* collider, Vec3f* pos) {
    EffectSsSibuki_SpawnBurst(globalCtx, pos);
    CollisionCheck_SpawnWaterDroplets(globalCtx, pos);
}

// Spawns red blood drops.
// Used by collider type HIT7, which no actor has.
void CollisionCheck_RedBlood(GlobalContext* globalCtx, Collider* collider, Vec3f* v) {
    CollisionCheck_SpawnRedBlood(globalCtx, v);
}

// Spawns red blood drops.
// Unused.
void CollisionCheck_RedBloodUnused(GlobalContext* globalCtx, Collider* collider, Vec3f* v) {
    CollisionCheck_SpawnRedBlood(globalCtx, v);
}

// Plays sound effects and displays hitmarks for solid-type AC colliders (METAL, WOOD, HARD, and TREE)
void CollisionCheck_HitSolid(GlobalContext* globalCtx, ColliderInfo* info, Collider* collider, Vec3f* hitPos) {
    s32 flags;

    flags = info->toucherFlags & (3 << 3);
    if (flags == TOUCH_SFX_NORMAL && collider->colType != COLTYPE_METAL) {
        EffectSsHitMark_SpawnFixedScale(globalCtx, EFFECT_HITMARK_WHITE, hitPos);
        if (collider->actor == NULL) {
            Audio_PlaySoundGeneral(NA_SE_IT_SHIELD_BOUND, &D_801333D4, 4, &D_801333E0, &D_801333E0, &D_801333E8);
        } else {
            Audio_PlaySoundGeneral(NA_SE_IT_SHIELD_BOUND, &collider->actor->projectedPos, 4, &D_801333E0, &D_801333E0,
                                   &D_801333E8);
        }
    } else if (flags == TOUCH_SFX_NORMAL) { // collider->colType == COLTYPE_METAL
        EffectSsHitMark_SpawnFixedScale(globalCtx, EFFECT_HITMARK_METAL, hitPos);
        if (collider->actor == NULL) {
            CollisionCheck_ShieldParticlesMetal(globalCtx, hitPos);
        } else {
            CollisionCheck_ShieldParticlesMetalSound(globalCtx, hitPos, &collider->actor->projectedPos);
        }
    } else if (flags == TOUCH_SFX_HARD) {
        EffectSsHitMark_SpawnFixedScale(globalCtx, EFFECT_HITMARK_WHITE, hitPos);
        if (collider->actor == NULL) {
            Audio_PlaySoundGeneral(NA_SE_IT_SHIELD_BOUND, &D_801333D4, 4, &D_801333E0, &D_801333E0, &D_801333E8);
        } else {
            Audio_PlaySoundGeneral(NA_SE_IT_SHIELD_BOUND, &collider->actor->projectedPos, 4, &D_801333E0, &D_801333E0,
                                   &D_801333E8);
        }
    } else if (flags == TOUCH_SFX_WOOD) {
        EffectSsHitMark_SpawnFixedScale(globalCtx, EFFECT_HITMARK_DUST, hitPos);
        if (collider->actor == NULL) {
            Audio_PlaySoundGeneral(NA_SE_IT_REFLECTION_WOOD, &D_801333D4, 4, &D_801333E0, &D_801333E0, &D_801333E8);
        } else {
            Audio_PlaySoundGeneral(NA_SE_IT_REFLECTION_WOOD, &collider->actor->projectedPos, 4, &D_801333E0,
                                   &D_801333E0, &D_801333E8);
        }
    }
}

// Plays a hit sound effect for AT colliders attached to Player based on the AC element's elemType.
s32 CollisionCheck_SwordHitAudio(Collider* at, ColliderInfo* acInfo) {
    if (at->actor != NULL && at->actor->type == ACTORTYPE_PLAYER) {
        if (acInfo->elemType == ELEMTYPE_UNK0) {
            Audio_PlaySoundGeneral(NA_SE_IT_SWORD_STRIKE, &at->actor->projectedPos, 4, &D_801333E0, &D_801333E0,
                                   &D_801333E8);
        } else if (acInfo->elemType == ELEMTYPE_UNK1) {
            Audio_PlaySoundGeneral(NA_SE_IT_SWORD_STRIKE_HARD, &at->actor->projectedPos, 4, &D_801333E0, &D_801333E0,
                                   &D_801333E8);
        } else if (acInfo->elemType == ELEMTYPE_UNK2) {
            Audio_PlaySoundGeneral(NA_SE_PL_WALK_GROUND - SFX_FLAG, &at->actor->projectedPos, 4, &D_801333E0,
                                   &D_801333E0, &D_801333E8);
        } else if (acInfo->elemType == ELEMTYPE_UNK3) {
            Audio_PlaySoundGeneral(NA_SE_PL_WALK_GROUND - SFX_FLAG, &at->actor->projectedPos, 4, &D_801333E0,
                                   &D_801333E0, &D_801333E8);
        }
    }
    return 1;
}

// Handles hitmarks, blood, and sound effects for each AC collision, determined by the AC collider's colType
void CollisionCheck_HitEffects(GlobalContext* globalCtx, Collider* at, ColliderInfo* atInfo, Collider* ac,
                               ColliderInfo* acInfo, Vec3f* hitPos) {

    static ColChkBloodFunc bloodFuncs[] = {
        CollisionCheck_NoBlood,    CollisionCheck_BlueBlood, CollisionCheck_GreenBlood,
        CollisionCheck_WaterBurst, CollisionCheck_RedBlood,  CollisionCheck_RedBloodUnused,
    };
    static HitInfo hitInfo[] = {
        { BLUE_BLOOD, HIT_WHITE }, { NO_BLOOD, HIT_DUST },  { GREEN_BLOOD, HIT_DUST },  { NO_BLOOD, HIT_WHITE },
        { WATER_BURST, HIT_NONE }, { NO_BLOOD, HIT_RED },   { GREEN_BLOOD, HIT_WHITE }, { RED_BLOOD, HIT_WHITE },
        { BLUE_BLOOD, HIT_RED },   { NO_BLOOD, HIT_SOLID }, { NO_BLOOD, HIT_NONE },     { NO_BLOOD, HIT_SOLID },
        { NO_BLOOD, HIT_SOLID },   { NO_BLOOD, HIT_WOOD },
    };

    if (acInfo->bumperFlags & BUMP_NO_HITMARK) {
        return;
    }
    if (!(atInfo->toucherFlags & TOUCH_AT_HITMARK) && atInfo->toucherFlags & TOUCH_DREW_HITMARK) {
        return;
    }
    if (ac->actor != NULL) {
        bloodFuncs[hitInfo[ac->colType].blood](globalCtx, ac, hitPos);
    }
    if (ac->actor != NULL) {
        if (hitInfo[ac->colType].effect == HIT_SOLID) {
            CollisionCheck_HitSolid(globalCtx, atInfo, ac, hitPos);
        } else if (hitInfo[ac->colType].effect == HIT_WOOD) {
            if (at->actor == NULL) {
                CollisionCheck_SpawnShieldParticles(globalCtx, hitPos);
                Audio_PlaySoundGeneral(NA_SE_IT_REFLECTION_WOOD, &D_801333D4, 4, &D_801333E0, &D_801333E0, &D_801333E8);
            } else {
                CollisionCheck_ShieldParticlesWood(globalCtx, hitPos, &at->actor->projectedPos);
            }
        } else if (hitInfo[ac->colType].effect != HIT_NONE) {
            EffectSsHitMark_SpawnFixedScale(globalCtx, hitInfo[ac->colType].effect, hitPos);
            if (!(acInfo->bumperFlags & BUMP_NO_SWORD_SFX)) {
                CollisionCheck_SwordHitAudio(at, acInfo);
            }
        }
    } else {
        EffectSsHitMark_SpawnFixedScale(globalCtx, EFFECT_HITMARK_WHITE, hitPos);
        if (ac->actor == NULL) {
            Audio_PlaySoundGeneral(NA_SE_IT_SHIELD_BOUND, &D_801333D4, 4, &D_801333E0, &D_801333E0, &D_801333E8);
        } else {
            Audio_PlaySoundGeneral(NA_SE_IT_SHIELD_BOUND, &ac->actor->projectedPos, 4, &D_801333E0, &D_801333E0,
                                   &D_801333E8);
        }
    }
}

// Sets the flags to indicate an attack bounced off an AC_HARD collider.
void CollisionCheck_SetBounce(Collider* at, Collider* ac) {
    at->atFlags |= AT_BOUNCED;
    ac->acFlags |= AC_BOUNCED;
}

// Performs the AC collision between the AT element and AC element that collided.
s32 CollisionCheck_SetATvsAC(GlobalContext* globalCtx, Collider* at, ColliderInfo* atInfo, Vec3f* atPos, Collider* ac,
                             ColliderInfo* acInfo, Vec3f* acPos, Vec3f* hitPos) {

    if (ac->acFlags & AC_HARD && at->actor != NULL && ac->actor != NULL) {
        CollisionCheck_SetBounce(at, ac);
    }
    if (!(acInfo->bumperFlags & BUMP_NO_AT_INFO)) {
        at->atFlags |= AT_HIT;
        at->at = ac->actor;
        atInfo->atHit = ac;
        atInfo->atHitInfo = acInfo;
        atInfo->toucherFlags |= TOUCH_HIT;
        if (at->actor != NULL) {
            at->actor->colChkInfo.atHitEffect = acInfo->bumper.effect;
        }
    }
    ac->acFlags |= AC_HIT;
    ac->ac = at->actor;
    acInfo->acHit = at;
    acInfo->acHitInfo = atInfo;
    acInfo->bumperFlags |= BUMP_HIT;
    if (ac->actor != NULL) {
        ac->actor->colChkInfo.acHitEffect = atInfo->toucher.effect;
    }
    acInfo->bumper.hitPos.x = hitPos->x;
    acInfo->bumper.hitPos.y = hitPos->y;
    acInfo->bumper.hitPos.z = hitPos->z;
    if (!(atInfo->toucherFlags & TOUCH_AT_HITMARK) && ac->colType != COLTYPE_METAL && ac->colType != COLTYPE_WOOD &&
        ac->colType != COLTYPE_HARD) {
        acInfo->bumperFlags |= BUMP_DRAW_HITMARK;
    } else {
        CollisionCheck_HitEffects(globalCtx, at, atInfo, ac, acInfo, hitPos);
        atInfo->toucherFlags |= TOUCH_DREW_HITMARK;
    }
    return 1;
}

// AC overlap check. Calculates the center of each collider element and the point of contact.
void CollisionCheck_AC_JntSphVsJntSph(GlobalContext* globalCtx, CollisionCheckContext* colChkCtx, Collider* colAT,
                                      Collider* colAC) {
    ColliderJntSph* at = (ColliderJntSph*)colAT;
    ColliderJntSphElement* atItem;
    ColliderJntSph* ac = (ColliderJntSph*)colAC;
    ColliderJntSphElement* acElem;
    f32 overlapSize;
    f32 centerDist;

    if (at->count > 0 && at->elements != NULL && ac->count > 0 && ac->elements != NULL) {
        for (atItem = at->elements; atItem < at->elements + at->count; atItem++) {
            if (CollisionCheck_SkipTouch(&atItem->info) == 1) {
                continue;
            }
            for (acElem = ac->elements; acElem < ac->elements + ac->count; acElem++) {
                if (CollisionCheck_SkipBump(&acElem->info) == 1) {
                    continue;
                }
                if (CollisionCheck_NoSharedFlags(&atItem->info, &acElem->info) == 1) {
                    continue;
                }
                if (Math3D_SphVsSphOverlapCenter(&atItem->dim.worldSphere, &acElem->dim.worldSphere, &overlapSize,
                                                 &centerDist) == 1) {
                    f32 acToHit;
                    Vec3f hitPos;
                    Vec3f atPos;
                    Vec3f acPos;

                    atPos.x = atItem->dim.worldSphere.center.x;
                    atPos.y = atItem->dim.worldSphere.center.y;
                    atPos.z = atItem->dim.worldSphere.center.z;
                    acPos.x = acElem->dim.worldSphere.center.x;
                    acPos.y = acElem->dim.worldSphere.center.y;
                    acPos.z = acElem->dim.worldSphere.center.z;
                    if (!IS_ZERO(centerDist)) {
                        acToHit = acElem->dim.worldSphere.radius / centerDist;
                        hitPos.x = (((atPos.x - acPos.x) * acToHit) + acPos.x);
                        hitPos.y = (((atPos.y - acPos.y) * acToHit) + acPos.y);
                        hitPos.z = (((atPos.z - acPos.z) * acToHit) + acPos.z);
                    } else {
                        Math_Vec3f_Copy(&hitPos, &atPos);
                    }
                    CollisionCheck_SetATvsAC(globalCtx, &at->base, &atItem->info, &atPos, &ac->base, &acElem->info,
                                             &acPos, &hitPos);
                    if (!(ac->base.ocType & OT_FIRST_ONLY)) {
                        return;
                    }
                }
            }
        }
    }
}

// AC overlap check. Calculates the center of each collider element and the point of contact.
void CollisionCheck_AC_JntSphVsCyl(GlobalContext* globalCtx, CollisionCheckContext* colChkCtx, Collider* colAT,
                                   Collider* colAC) {
    ColliderJntSph* at = (ColliderJntSph*)colAT;
    ColliderJntSphElement* atItem;
    ColliderCylinder* ac = (ColliderCylinder*)colAC;
    f32 overlapSize;
    f32 centerDist;

    if (at->count > 0 && at->elements != NULL && ac->dim.radius > 0 && ac->dim.height > 0) {
        if (CollisionCheck_SkipBump(&ac->info) == 1) {
            return;
        }
        for (atItem = at->elements; atItem < at->elements + at->count; atItem++) {
            if (CollisionCheck_SkipTouch(&atItem->info) == 1) {
                continue;
            }
            if (CollisionCheck_NoSharedFlags(&atItem->info, &ac->info) == 1) {
                continue;
            }
            if (Math3D_SphVsCylOverlapCenterDist(&atItem->dim.worldSphere, &ac->dim, &overlapSize, &centerDist)) {
                Vec3f hitPos;
                Vec3f atPos;
                Vec3f acPos;
                f32 acToHit;

                atPos.x = atItem->dim.worldSphere.center.x;
                atPos.y = atItem->dim.worldSphere.center.y;
                atPos.z = atItem->dim.worldSphere.center.z;
                acPos.x = ac->dim.pos.x;
                acPos.y = ac->dim.pos.y;
                acPos.z = ac->dim.pos.z;
                if (!IS_ZERO(centerDist)) {
                    acToHit = ac->dim.radius / centerDist;
                    if (acToHit <= 1.0f) {
                        hitPos.x = ((atPos.x - acPos.x) * acToHit) + acPos.x;
                        hitPos.y = ((atPos.y - acPos.y) * acToHit) + acPos.y;
                        hitPos.z = ((atPos.z - acPos.z) * acToHit) + acPos.z;
                    } else {
                        Math_Vec3f_Copy(&hitPos, &atPos);
                    }
                } else {
                    Math_Vec3f_Copy(&hitPos, &atPos);
                }
                CollisionCheck_SetATvsAC(globalCtx, &at->base, &atItem->info, &atPos, &ac->base, &ac->info, &acPos,
                                         &hitPos);
                return;
            }
        }
    }
}

// AC overlap check. Calculates the center of each collider element and the point of contact.
void CollisionCheck_AC_CylVsJntSph(GlobalContext* globalCtx, CollisionCheckContext* colChkCtx, Collider* colAT,
                                   Collider* colAC) {
    ColliderCylinder* at = (ColliderCylinder*)colAT;
    ColliderJntSph* ac = (ColliderJntSph*)colAC;
    f32 overlapSize;
    f32 centerDist;
    ColliderJntSphElement* acElem;

    if (ac->count > 0 && ac->elements != NULL && at->dim.radius > 0 && at->dim.height > 0) {
        if (CollisionCheck_SkipTouch(&at->info) == 1) {
            return;
        }
        for (acElem = ac->elements; acElem < ac->elements + ac->count; acElem++) {
            if (CollisionCheck_SkipBump(&acElem->info) == 1) {
                continue;
            }
            if (CollisionCheck_NoSharedFlags(&at->info, &acElem->info) == 1) {
                continue;
            }
            if (Math3D_SphVsCylOverlapCenterDist(&acElem->dim.worldSphere, &at->dim, &overlapSize, &centerDist)) {
                Vec3f hitPos;
                Vec3f atPos;
                Vec3f acPos;
                f32 acToHit;

                atPos.x = at->dim.pos.x;
                atPos.y = at->dim.pos.y;
                atPos.z = at->dim.pos.z;
                acPos.x = acElem->dim.worldSphere.center.x;
                acPos.y = acElem->dim.worldSphere.center.y;
                acPos.z = acElem->dim.worldSphere.center.z;
                if (!IS_ZERO(centerDist)) {
                    acToHit = acElem->dim.worldSphere.radius / centerDist;
                    if (acToHit <= 1.0f) {
                        hitPos.x = ((atPos.x - acPos.x) * acToHit) + acPos.x;
                        hitPos.y = ((atPos.y - acPos.y) * acToHit) + acPos.y;
                        hitPos.z = ((atPos.z - acPos.z) * acToHit) + acPos.z;
                    } else {
                        Math_Vec3f_Copy(&hitPos, &atPos);
                    }
                } else {
                    Math_Vec3f_Copy(&hitPos, &atPos);
                }
                CollisionCheck_SetATvsAC(globalCtx, &at->base, &at->info, &atPos, &ac->base, &acElem->info, &acPos,
                                         &hitPos);
                if (!(ac->base.ocType & OT_FIRST_ONLY)) {
                    break;
                }
            }
        }
    }
}

// AC overlap check. Calculates the center of each collider element and the point of contact.
void CollisionCheck_AC_JntSphVsTris(GlobalContext* globalCtx, CollisionCheckContext* colChkCtx, Collider* colAT,
                                    Collider* colAC) {
    ColliderJntSph* at = (ColliderJntSph*)colAT;
    ColliderJntSphElement* atSph;
    ColliderTris* ac = (ColliderTris*)colAC;
    ColliderTrisElement* acTri;
    Vec3f hitPos;

    if (at->count > 0 && at->elements != NULL && ac->count > 0 && ac->elements != NULL) {
        for (atSph = at->elements; atSph < at->elements + at->count; atSph++) {
            if (CollisionCheck_SkipTouch(&atSph->info) == 1) {
                continue;
            }
            for (acTri = ac->elements; acTri < ac->elements + ac->count; acTri++) {
                if (CollisionCheck_SkipBump(&acTri->info) == 1) {
                    continue;
                }
                if (CollisionCheck_NoSharedFlags(&atSph->info, &acTri->info) == 1) {
                    continue;
                }
                if (Math3D_TriVsSphIntersect(&atSph->dim.worldSphere, &acTri->dim, &hitPos) == 1) {
                    Vec3f atPos;
                    Vec3f acPos;

                    atPos.x = atSph->dim.worldSphere.center.x;
                    atPos.y = atSph->dim.worldSphere.center.y;
                    atPos.z = atSph->dim.worldSphere.center.z;
                    acPos.x = (acTri->dim.vtx[0].x + acTri->dim.vtx[1].x + acTri->dim.vtx[2].x) * (1.0f / 3);
                    acPos.y = (acTri->dim.vtx[0].y + acTri->dim.vtx[1].y + acTri->dim.vtx[2].y) * (1.0f / 3);
                    acPos.z = (acTri->dim.vtx[0].z + acTri->dim.vtx[1].z + acTri->dim.vtx[2].z) * (1.0f / 3);
                    CollisionCheck_SetATvsAC(globalCtx, &at->base, &atSph->info, &atPos, &ac->base, &acTri->info,
                                             &acPos, &hitPos);
                    return;
                }
            }
        }
    }
}

// AC overlap check. Calculates the center of each collider element and the point of contact.
void CollisionCheck_AC_TrisVsJntSph(GlobalContext* globalCtx, CollisionCheckContext* colChkCtx, Collider* colAT,
                                    Collider* colAC) {
    ColliderTris* at = (ColliderTris*)colAT;
    ColliderTrisElement* atItem;
    ColliderJntSph* ac = (ColliderJntSph*)colAC;
    ColliderJntSphElement* acElem;
    Vec3f hitPos;

    if (ac->count > 0 && ac->elements != NULL && at->count > 0 && at->elements != NULL) {
        for (acElem = ac->elements; acElem < ac->elements + ac->count; acElem++) {
            if (CollisionCheck_SkipBump(&acElem->info) == 1) {
                continue;
            }
            for (atItem = at->elements; atItem < at->elements + at->count; atItem++) {
                if (CollisionCheck_SkipTouch(&atItem->info) == 1) {
                    continue;
                }
                if (CollisionCheck_NoSharedFlags(&atItem->info, &acElem->info) == 1) {
                    continue;
                }
                if (Math3D_TriVsSphIntersect(&acElem->dim.worldSphere, &atItem->dim, &hitPos) == 1) {
                    Vec3f atPos;
                    Vec3f acPos;

                    Math_Vec3s_ToVec3f(&acPos, &acElem->dim.worldSphere.center);
                    atPos.x = (atItem->dim.vtx[0].x + atItem->dim.vtx[1].x + atItem->dim.vtx[2].x) * (1.0f / 3);
                    atPos.y = (atItem->dim.vtx[0].y + atItem->dim.vtx[1].y + atItem->dim.vtx[2].y) * (1.0f / 3);
                    atPos.z = (atItem->dim.vtx[0].z + atItem->dim.vtx[1].z + atItem->dim.vtx[2].z) * (1.0f / 3);
                    CollisionCheck_SetATvsAC(globalCtx, &at->base, &atItem->info, &atPos, &ac->base, &acElem->info,
                                             &acPos, &hitPos);
                    if (!(ac->base.ocType & OT_FIRST_ONLY)) {
                        return;
                    }
                }
            }
        }
    }
}

// AC overlap check. Calculates the center of each collider element and the point of contact.
void CollisionCheck_AC_JntSphVsQuad(GlobalContext* globalCtx, CollisionCheckContext* colChkCtx, Collider* colAT,
                                    Collider* colAC) {
    static TriNorm D_8015E230;
    static TriNorm D_8015E268;
    ColliderJntSph* at = (ColliderJntSph*)colAT;
    ColliderQuad* ac = (ColliderQuad*)colAC;
    Vec3f hitPos;
    ColliderJntSphElement* atItem;

    if (at->count > 0 && at->elements != NULL) {
        if (CollisionCheck_SkipBump(&ac->info) == 1) {
            return;
        }
        Math3D_TriNorm(&D_8015E230, &ac->dim.quad[2], &ac->dim.quad[3], &ac->dim.quad[1]);
        Math3D_TriNorm(&D_8015E268, &ac->dim.quad[1], &ac->dim.quad[0], &ac->dim.quad[2]);
        for (atItem = at->elements; atItem < at->elements + at->count; atItem++) {
            if (CollisionCheck_SkipTouch(&atItem->info) == 1) {
                continue;
            }
            if (CollisionCheck_NoSharedFlags(&atItem->info, &ac->info) == 1) {
                continue;
            }
            if (Math3D_TriVsSphIntersect(&atItem->dim.worldSphere, &D_8015E230, &hitPos) == 1 ||
                Math3D_TriVsSphIntersect(&atItem->dim.worldSphere, &D_8015E268, &hitPos) == 1) {
                Vec3f atPos;
                Vec3f acPos;

                Math_Vec3s_ToVec3f(&atPos, &atItem->dim.worldSphere.center);

                acPos.x = (ac->dim.quad[0].x + (ac->dim.quad[1].x + (ac->dim.quad[3].x + ac->dim.quad[2].x))) / 4.0f;
                acPos.y = (ac->dim.quad[0].y + (ac->dim.quad[1].y + (ac->dim.quad[3].y + ac->dim.quad[2].y))) / 4.0f;
                acPos.z = (ac->dim.quad[0].z + (ac->dim.quad[1].z + (ac->dim.quad[3].z + ac->dim.quad[2].z))) / 4.0f;

                CollisionCheck_SetATvsAC(globalCtx, &at->base, &atItem->info, &atPos, &ac->base, &ac->info, &acPos,
                                         &hitPos);
                return;
            }
        }
    }
}

// AC overlap check. Calculates the center of each collider element and the point of contact.
void CollisionCheck_AC_QuadVsJntSph(GlobalContext* globalCtx, CollisionCheckContext* colChkCtx, Collider* colAT,
                                    Collider* colAC) {
    static TriNorm D_8015E2A0;
    static TriNorm D_8015E2D8;
    ColliderJntSph* ac = (ColliderJntSph*)colAC;
    Vec3f hitPos;
    ColliderQuad* at = (ColliderQuad*)colAT;
    ColliderJntSphElement* acElem;

    if (ac->count > 0 && ac->elements != NULL) {
        if (CollisionCheck_SkipTouch(&at->info) == 1) {
            return;
        }
        Math3D_TriNorm(&D_8015E2A0, &at->dim.quad[2], &at->dim.quad[3], &at->dim.quad[1]);
        Math3D_TriNorm(&D_8015E2D8, &at->dim.quad[2], &at->dim.quad[1], &at->dim.quad[0]);
        for (acElem = ac->elements; acElem < ac->elements + ac->count; acElem++) {
            if (CollisionCheck_SkipBump(&acElem->info) == 1) {
                continue;
            }
            if (CollisionCheck_NoSharedFlags(&at->info, &acElem->info) == 1) {
                continue;
            }
            if (Math3D_TriVsSphIntersect(&acElem->dim.worldSphere, &D_8015E2A0, &hitPos) == 1 ||
                Math3D_TriVsSphIntersect(&acElem->dim.worldSphere, &D_8015E2D8, &hitPos) == 1) {
                if (Collider_QuadSetNearestAC(globalCtx, at, &hitPos)) {
                    Vec3f atPos;
                    Vec3f acPos;

                    acPos.x = acElem->dim.worldSphere.center.x;
                    acPos.y = acElem->dim.worldSphere.center.y;
                    acPos.z = acElem->dim.worldSphere.center.z;

                    atPos.x =
                        (at->dim.quad[0].x + (at->dim.quad[1].x + (at->dim.quad[3].x + at->dim.quad[2].x))) / 4.0f;
                    atPos.y =
                        (at->dim.quad[0].y + (at->dim.quad[1].y + (at->dim.quad[3].y + at->dim.quad[2].y))) / 4.0f;
                    atPos.z =
                        (at->dim.quad[0].z + (at->dim.quad[1].z + (at->dim.quad[3].z + at->dim.quad[2].z))) / 4.0f;
                    CollisionCheck_SetATvsAC(globalCtx, &at->base, &at->info, &atPos, &ac->base, &acElem->info, &acPos,
                                             &hitPos);
                    if ((ac->base.ocType & OT_FIRST_ONLY) == 0) {
                        return;
                    }
                }
            }
        }
    }
}

// AC overlap check. Calculates the center of each collider element and the point of contact.
void CollisionCheck_AC_CylVsCyl(GlobalContext* globalCtx, CollisionCheckContext* colChkCtx, Collider* colAT,
                                Collider* colAC) {
    ColliderCylinder* at = (ColliderCylinder*)colAT;
    ColliderCylinder* ac = (ColliderCylinder*)colAC;
    f32 deadSpace;
    f32 centerDistXZ;
    Vec3f hitPos;

    if (at->dim.radius > 0 && at->dim.height > 0 && ac->dim.radius > 0 && ac->dim.height > 0) {
        if (CollisionCheck_SkipBump(&ac->info) == 1) {
            return;
        }
        if (CollisionCheck_SkipTouch(&at->info) == 1) {
            return;
        }
        if (CollisionCheck_NoSharedFlags(&at->info, &ac->info) == 1) {
            return;
        }
        if (Math3D_CylOutsideCylDist(&at->dim, &ac->dim, &deadSpace, &centerDistXZ) == 1) {
            Vec3f atPos;
            Vec3f acPos;
            f32 acToHit;

            Math_Vec3s_ToVec3f(&atPos, &at->dim.pos);
            Math_Vec3s_ToVec3f(&acPos, &ac->dim.pos);
            if (!IS_ZERO(centerDistXZ)) {
                acToHit = ac->dim.radius / centerDistXZ;
                hitPos.y = (f32)ac->dim.pos.y + ac->dim.yShift + ac->dim.height * 0.5f;
                hitPos.x = ((f32)at->dim.pos.x - ac->dim.pos.x) * acToHit + ac->dim.pos.x;
                hitPos.z = ((f32)at->dim.pos.z - ac->dim.pos.z) * acToHit + ac->dim.pos.z;
            } else {
                Math_Vec3s_ToVec3f(&hitPos, &ac->dim.pos);
            }
            CollisionCheck_SetATvsAC(globalCtx, &at->base, &at->info, &atPos, &ac->base, &ac->info, &acPos, &hitPos);
        }
    }
}

// AC overlap check. Calculates the center of each collider element and the point of contact.
void CollisionCheck_AC_CylVsTris(GlobalContext* globalCtx, CollisionCheckContext* colChkCtx, Collider* colAT,
                                 Collider* colAC) {
    ColliderCylinder* at = (ColliderCylinder*)colAT;
    ColliderTris* ac = (ColliderTris*)colAC;
    ColliderTrisElement* acElem;
    Vec3f hitPos;

    if (at->dim.radius > 0 && at->dim.height > 0 && ac->count > 0 && ac->elements != NULL) {
        if (CollisionCheck_SkipTouch(&at->info) == 1) {
            return;
        }
        for (acElem = ac->elements; acElem < ac->elements + ac->count; acElem++) {
            if (CollisionCheck_SkipBump(&acElem->info) == 1) {
                continue;
            }
            if (CollisionCheck_NoSharedFlags(&at->info, &acElem->info) == 1) {
                continue;
            }
            if (Math3D_CylTriVsIntersect(&at->dim, &acElem->dim, &hitPos) == 1) {
                Vec3f atpos;
                Vec3f acPos;

                Math_Vec3s_ToVec3f(&atpos, &at->dim.pos);

                acPos.x = (acElem->dim.vtx[0].x + acElem->dim.vtx[1].x + acElem->dim.vtx[2].x) * (1.0f / 3);
                acPos.y = (acElem->dim.vtx[0].y + acElem->dim.vtx[1].y + acElem->dim.vtx[2].y) * (1.0f / 3);
                acPos.z = (acElem->dim.vtx[0].z + acElem->dim.vtx[1].z + acElem->dim.vtx[2].z) * (1.0f / 3);
                CollisionCheck_SetATvsAC(globalCtx, &at->base, &at->info, &atpos, &ac->base, &acElem->info, &acPos,
                                         &hitPos);
                return;
            }
        }
    }
}

// AC overlap check. Calculates the center of each collider element and the point of contact.
void CollisionCheck_AC_TrisVsCyl(GlobalContext* globalCtx, CollisionCheckContext* colChkCtx, Collider* colAT,
                                 Collider* colAC) {
    static Vec3f D_8015E310;
    ColliderTris* at = (ColliderTris*)colAT;
    ColliderTrisElement* atItem;
    ColliderCylinder* ac = (ColliderCylinder*)colAC;
    Vec3f atPos;
    Vec3f acPos;

    if (ac->dim.radius > 0 && ac->dim.height > 0 && at->count > 0 && at->elements != NULL) {
        if (CollisionCheck_SkipBump(&ac->info) == 1) {
            return;
        }
        for (atItem = at->elements; atItem < at->elements + at->count; atItem++) {
            if (CollisionCheck_SkipTouch(&atItem->info) == 1) {
                continue;
            }
            if (CollisionCheck_NoSharedFlags(&atItem->info, &ac->info) == 1) {
                continue;
            }

            if (Math3D_CylTriVsIntersect(&ac->dim, &atItem->dim, &D_8015E310) == 1) {
                atPos.x = (atItem->dim.vtx[0].x + atItem->dim.vtx[1].x + atItem->dim.vtx[2].x) * (1.0f / 3);
                atPos.y = (atItem->dim.vtx[0].y + atItem->dim.vtx[1].y + atItem->dim.vtx[2].y) * (1.0f / 3);
                atPos.z = (atItem->dim.vtx[0].z + atItem->dim.vtx[1].z + atItem->dim.vtx[2].z) * (1.0f / 3);
                Math_Vec3s_ToVec3f(&acPos, &ac->dim.pos);
                CollisionCheck_SetATvsAC(globalCtx, &at->base, &atItem->info, &atPos, &ac->base, &ac->info, &acPos,
                                         &D_8015E310);
                return;
            }
        }
    }
}

// AC overlap check. Calculates the center of each collider element and the point of contact.
void CollisionCheck_AC_CylVsQuad(GlobalContext* globalCtx, CollisionCheckContext* colChkCtx, Collider* colAT,
                                 Collider* colAC) {
    static TriNorm D_8015E320;
    static TriNorm D_8015E358;
    static Vec3f D_8015E390;
    ColliderCylinder* at = (ColliderCylinder*)colAT;
    ColliderQuad* ac = (ColliderQuad*)colAC;

    if (at->dim.height > 0 && at->dim.radius > 0) {
        if (CollisionCheck_SkipTouch(&at->info) == 1 || CollisionCheck_SkipBump(&ac->info) == 1) {
            return;
        }
        if (CollisionCheck_NoSharedFlags(&at->info, &ac->info) == 1) {
            return;
        }
        Math3D_TriNorm(&D_8015E320, &ac->dim.quad[2], &ac->dim.quad[3], &ac->dim.quad[1]);
        Math3D_TriNorm(&D_8015E358, &ac->dim.quad[1], &ac->dim.quad[0], &ac->dim.quad[2]);
        if (Math3D_CylTriVsIntersect(&at->dim, &D_8015E320, &D_8015E390) == 1) {
            Vec3f atPos1;
            Vec3f acPos1;

            Math_Vec3s_ToVec3f(&atPos1, &at->dim.pos);
            acPos1.x = (ac->dim.quad[0].x + (ac->dim.quad[1].x + (ac->dim.quad[3].x + ac->dim.quad[2].x))) / 4.0f;
            acPos1.y = (ac->dim.quad[0].y + (ac->dim.quad[1].y + (ac->dim.quad[3].y + ac->dim.quad[2].y))) / 4.0f;
            acPos1.z = (ac->dim.quad[0].z + (ac->dim.quad[1].z + (ac->dim.quad[3].z + ac->dim.quad[2].z))) / 4.0f;
            CollisionCheck_SetATvsAC(globalCtx, &at->base, &at->info, &atPos1, &ac->base, &ac->info, &acPos1,
                                     &D_8015E390);
        } else if (Math3D_CylTriVsIntersect(&at->dim, &D_8015E358, &D_8015E390) == 1) {
            Vec3f atPos2;
            Vec3f acPos2;

            Math_Vec3s_ToVec3f(&atPos2, &at->dim.pos);
            acPos2.x = (ac->dim.quad[0].x + (ac->dim.quad[1].x + (ac->dim.quad[3].x + ac->dim.quad[2].x))) / 4.0f;
            acPos2.y = (ac->dim.quad[0].y + (ac->dim.quad[1].y + (ac->dim.quad[3].y + ac->dim.quad[2].y))) / 4.0f;
            acPos2.z = (ac->dim.quad[0].z + (ac->dim.quad[1].z + (ac->dim.quad[3].z + ac->dim.quad[2].z))) / 4.0f;
            CollisionCheck_SetATvsAC(globalCtx, &at->base, &at->info, &atPos2, &ac->base, &ac->info, &acPos2,
                                     &D_8015E390);
        }
    }
}

<<<<<<< HEAD
static u8 sBssDummy0;
=======
static s8 sBssDummy0;
>>>>>>> e4b84365
static s8 sBssDummy1;
static s8 sBssDummy2;

// AC overlap check. Calculates the center of each collider element and the point of contact.
void CollisionCheck_AC_QuadVsCyl(GlobalContext* globalCtx, CollisionCheckContext* colChkCtx, Collider* colAT,
                                 Collider* colAC) {
    static TriNorm D_8015E3A0;
    static TriNorm D_8015E3D8;
    static Vec3f D_8015E410;
    ColliderQuad* at = (ColliderQuad*)colAT;
    ColliderCylinder* ac = (ColliderCylinder*)colAC;

    if (ac->dim.height > 0 && ac->dim.radius > 0) {
        if (CollisionCheck_SkipBump(&ac->info) == 1 || CollisionCheck_SkipTouch(&at->info) == 1) {
            return;
        }
        if (CollisionCheck_NoSharedFlags(&at->info, &ac->info) == 1) {
            return;
        }
        Math3D_TriNorm(&D_8015E3A0, &at->dim.quad[2], &at->dim.quad[3], &at->dim.quad[1]);
        Math3D_TriNorm(&D_8015E3D8, &at->dim.quad[2], &at->dim.quad[1], &at->dim.quad[0]);
        if (Math3D_CylTriVsIntersect(&ac->dim, &D_8015E3A0, &D_8015E410) == 1) {
            if (Collider_QuadSetNearestAC(globalCtx, at, &D_8015E410)) {
                Vec3f atPos1;
                Vec3f acPos1;

                atPos1.x = (at->dim.quad[0].x + (at->dim.quad[1].x + (at->dim.quad[3].x + at->dim.quad[2].x))) / 4.0f;
                atPos1.y = (at->dim.quad[0].y + (at->dim.quad[1].y + (at->dim.quad[3].y + at->dim.quad[2].y))) / 4.0f;
                atPos1.z = (at->dim.quad[0].z + (at->dim.quad[1].z + (at->dim.quad[3].z + at->dim.quad[2].z))) / 4.0f;
                Math_Vec3s_ToVec3f(&acPos1, &ac->dim.pos);
                CollisionCheck_SetATvsAC(globalCtx, &at->base, &at->info, &atPos1, &ac->base, &ac->info, &acPos1,
                                         &D_8015E410);
                return;
            }
        }
        if (Math3D_CylTriVsIntersect(&ac->dim, &D_8015E3D8, &D_8015E410) == 1) {
            if (Collider_QuadSetNearestAC(globalCtx, at, &D_8015E410)) {
                Vec3f atPos2;
                Vec3f acPos2;

                atPos2.x = (at->dim.quad[0].x + (at->dim.quad[1].x + (at->dim.quad[3].x + at->dim.quad[2].x))) / 4.0f;
                atPos2.y = (at->dim.quad[0].y + (at->dim.quad[1].y + (at->dim.quad[3].y + at->dim.quad[2].y))) / 4.0f;
                atPos2.z = (at->dim.quad[0].z + (at->dim.quad[1].z + (at->dim.quad[3].z + at->dim.quad[2].z))) / 4.0f;
                Math_Vec3s_ToVec3f(&acPos2, &ac->dim.pos);
                CollisionCheck_SetATvsAC(globalCtx, &at->base, &at->info, &atPos2, &ac->base, &ac->info, &acPos2,
                                         &D_8015E410);
            }
        }
    }
}

static s8 sBssDummy3;
static s8 sBssDummy4;
static s8 sBssDummy5;
static s8 sBssDummy6;

// AC overlap check. Calculates the center of each collider element and the point of contact.
void CollisionCheck_AC_TrisVsTris(GlobalContext* globalCtx, CollisionCheckContext* colChkCtx, Collider* colAT,
                                  Collider* colAC) {
    static Vec3f D_8015E420;
    ColliderTris* at = (ColliderTris*)colAT;
    ColliderTrisElement* atItem;
    ColliderTris* ac = (ColliderTris*)colAC;
    ColliderTrisElement* acElem;

    if (ac->count > 0 && ac->elements != NULL && at->count > 0 && at->elements != NULL) {
        for (acElem = ac->elements; acElem < ac->elements + ac->count; acElem++) {
            if (CollisionCheck_SkipBump(&acElem->info) == 1) {
                continue;
            }
            for (atItem = at->elements; atItem < at->elements + at->count; atItem++) {
                if (CollisionCheck_SkipTouch(&atItem->info) == 1) {
                    continue;
                }
                if (CollisionCheck_NoSharedFlags(&atItem->info, &acElem->info) == 1) {
                    continue;
                }
                if (Math3D_TriVsTriIntersect(&atItem->dim, &acElem->dim, &D_8015E420) == 1) {
                    Vec3f atPos;
                    Vec3f acPos;

                    atPos.x = (atItem->dim.vtx[0].x + atItem->dim.vtx[1].x + atItem->dim.vtx[2].x) * (1.0f / 3);
                    atPos.y = (atItem->dim.vtx[0].y + atItem->dim.vtx[1].y + atItem->dim.vtx[2].y) * (1.0f / 3);
                    atPos.z = (atItem->dim.vtx[0].z + atItem->dim.vtx[1].z + atItem->dim.vtx[2].z) * (1.0f / 3);
                    acPos.x = (acElem->dim.vtx[0].x + acElem->dim.vtx[1].x + acElem->dim.vtx[2].x) * (1.0f / 3);
                    acPos.y = (acElem->dim.vtx[0].y + acElem->dim.vtx[1].y + acElem->dim.vtx[2].y) * (1.0f / 3);
                    acPos.z = (acElem->dim.vtx[0].z + acElem->dim.vtx[1].z + acElem->dim.vtx[2].z) * (1.0f / 3);
                    CollisionCheck_SetATvsAC(globalCtx, &at->base, &atItem->info, &atPos, &ac->base, &acElem->info,
                                             &acPos, &D_8015E420);
                    return;
                }
            }
        }
    }
}

static s8 sBssDummy7;
static s8 sBssDummy8;
static s8 sBssDummy9;
static s8 sBssDummy10;

// AC overlap check. Calculates the center of each collider element and the point of contact.
void CollisionCheck_AC_TrisVsQuad(GlobalContext* globalCtx, CollisionCheckContext* colChkCtx, Collider* colAT,
                                  Collider* colAC) {
    static Vec3f D_8015E430;
    static TriNorm D_8015E440;
    static TriNorm D_8015E478;
    ColliderTris* at = (ColliderTris*)colAT;
    ColliderTrisElement* atItem;
    ColliderQuad* ac = (ColliderQuad*)colAC;

    if (at->count > 0 && at->elements != NULL) {
        if (CollisionCheck_SkipBump(&ac->info) == 1) {
            return;
        }
        Math3D_TriNorm(&D_8015E440, &ac->dim.quad[2], &ac->dim.quad[3], &ac->dim.quad[1]);
        Math3D_TriNorm(&D_8015E478, &ac->dim.quad[1], &ac->dim.quad[0], &ac->dim.quad[2]);
        for (atItem = at->elements; atItem < at->elements + at->count; atItem++) {
            if (CollisionCheck_SkipTouch(&atItem->info) == 1) {
                continue;
            }
            if (CollisionCheck_NoSharedFlags(&atItem->info, &ac->info) == 1) {
                continue;
            }
            if (Math3D_TriVsTriIntersect(&D_8015E440, &atItem->dim, &D_8015E430) == 1 ||
                Math3D_TriVsTriIntersect(&D_8015E478, &atItem->dim, &D_8015E430) == 1) {
                Vec3f atPos;
                Vec3f acPos;

                atPos.x = (atItem->dim.vtx[0].x + atItem->dim.vtx[1].x + atItem->dim.vtx[2].x) * (1.0f / 3);
                atPos.y = (atItem->dim.vtx[0].y + atItem->dim.vtx[1].y + atItem->dim.vtx[2].y) * (1.0f / 3);
                atPos.z = (atItem->dim.vtx[0].z + atItem->dim.vtx[1].z + atItem->dim.vtx[2].z) * (1.0f / 3);
                acPos.x = (ac->dim.quad[0].x + (ac->dim.quad[1].x + (ac->dim.quad[3].x + ac->dim.quad[2].x))) / 4.0f;
                acPos.y = (ac->dim.quad[0].y + (ac->dim.quad[1].y + (ac->dim.quad[3].y + ac->dim.quad[2].y))) / 4.0f;
                acPos.z = (ac->dim.quad[0].z + (ac->dim.quad[1].z + (ac->dim.quad[3].z + ac->dim.quad[2].z))) / 4.0f;
                CollisionCheck_SetATvsAC(globalCtx, &at->base, &atItem->info, &atPos, &ac->base, &ac->info, &acPos,
                                         &D_8015E430);
                return;
            }
        }
    }
}

// AC overlap check. Calculates the center of each collider element and the point of contact.
void CollisionCheck_AC_QuadVsTris(GlobalContext* globalCtx, CollisionCheckContext* colChkCtx, Collider* colAT,
                                  Collider* colAC) {
    static Vec3f D_8015E4B0;
    static TriNorm D_8015E4C0;
    static TriNorm D_8015E4F8;
    ColliderQuad* at = (ColliderQuad*)colAT;
    ColliderTris* ac = (ColliderTris*)colAC;
    ColliderTrisElement* acElem;

    if (ac->count > 0 && ac->elements != NULL) {
        if (CollisionCheck_SkipTouch(&at->info) == 1) {
            return;
        }
        Math3D_TriNorm(&D_8015E4C0, &at->dim.quad[2], &at->dim.quad[3], &at->dim.quad[1]);
        Math3D_TriNorm(&D_8015E4F8, &at->dim.quad[1], &at->dim.quad[0], &at->dim.quad[2]);
        for (acElem = ac->elements; acElem < ac->elements + ac->count; acElem++) {
            if (CollisionCheck_SkipBump(&acElem->info) == 1) {
                continue;
            }
            if (CollisionCheck_NoSharedFlags(&at->info, &acElem->info) == 1) {
                continue;
            }
            if (Math3D_TriVsTriIntersect(&D_8015E4C0, &acElem->dim, &D_8015E4B0) == 1 ||
                Math3D_TriVsTriIntersect(&D_8015E4F8, &acElem->dim, &D_8015E4B0) == 1) {
                if (Collider_QuadSetNearestAC(globalCtx, at, &D_8015E4B0)) {
                    Vec3f atPos;
                    Vec3f acPos;

                    acPos.x = (acElem->dim.vtx[0].x + acElem->dim.vtx[1].x + acElem->dim.vtx[2].x) * (1.0f / 3);
                    acPos.y = (acElem->dim.vtx[0].y + acElem->dim.vtx[1].y + acElem->dim.vtx[2].y) * (1.0f / 3);
                    acPos.z = (acElem->dim.vtx[0].z + acElem->dim.vtx[1].z + acElem->dim.vtx[2].z) * (1.0f / 3);
                    atPos.x =
                        (at->dim.quad[0].x + (at->dim.quad[1].x + (at->dim.quad[3].x + at->dim.quad[2].x))) / 4.0f;
                    atPos.y =
                        (at->dim.quad[0].y + (at->dim.quad[1].y + (at->dim.quad[3].y + at->dim.quad[2].y))) / 4.0f;
                    atPos.z =
                        (at->dim.quad[0].z + (at->dim.quad[1].z + (at->dim.quad[3].z + at->dim.quad[2].z))) / 4.0f;
                    CollisionCheck_SetATvsAC(globalCtx, &at->base, &at->info, &atPos, &ac->base, &acElem->info, &acPos,
                                             &D_8015E4B0);
                    return;
                }
            }
        }
    }
}

// AC overlap check. Calculates the center of each collider element and the point of contact.
void CollisionCheck_AC_QuadVsQuad(GlobalContext* globalCtx, CollisionCheckContext* colChkCtx, Collider* colAT,
                                  Collider* colAC) {
    static TriNorm D_8015E530[2];
    static Vec3f D_8015E598;
    static TriNorm D_8015E5A8[2];
    ColliderQuad* at = (ColliderQuad*)colAT;
    ColliderQuad* ac = (ColliderQuad*)colAC;
    s32 i;
    s32 j;

    if (CollisionCheck_SkipTouch(&at->info) == 1) {
        return;
    }
    if (CollisionCheck_SkipBump(&ac->info) == 1) {
        return;
    }
    if (CollisionCheck_NoSharedFlags(&at->info, &ac->info) == 1) {
        return;
    }
    Math3D_TriNorm(&D_8015E5A8[0], &at->dim.quad[2], &at->dim.quad[3], &at->dim.quad[1]);
    Math3D_TriNorm(&D_8015E5A8[1], &at->dim.quad[2], &at->dim.quad[1], &at->dim.quad[0]);
    Math3D_TriNorm(&D_8015E530[0], &ac->dim.quad[2], &ac->dim.quad[3], &ac->dim.quad[1]);
    Math3D_TriNorm(&D_8015E530[1], &ac->dim.quad[2], &ac->dim.quad[1], &ac->dim.quad[0]);
    for (i = 0; i < 2; i++) {
        for (j = 0; j < 2; j++) {
            if (Math3D_TriVsTriIntersect(&D_8015E5A8[j], &D_8015E530[i], &D_8015E598) == 1) {
                if (Collider_QuadSetNearestAC(globalCtx, at, &D_8015E598)) {
                    Vec3f atPos;
                    Vec3f acPos;

                    atPos.x =
                        (at->dim.quad[0].x + (at->dim.quad[1].x + (at->dim.quad[3].x + at->dim.quad[2].x))) / 4.0f;
                    atPos.y =
                        (at->dim.quad[0].y + (at->dim.quad[1].y + (at->dim.quad[3].y + at->dim.quad[2].y))) / 4.0f;
                    atPos.z =
                        (at->dim.quad[0].z + (at->dim.quad[1].z + (at->dim.quad[3].z + at->dim.quad[2].z))) / 4.0f;
                    acPos.x =
                        (ac->dim.quad[0].x + (ac->dim.quad[1].x + (ac->dim.quad[3].x + ac->dim.quad[2].x))) / 4.0f;
                    acPos.y =
                        (ac->dim.quad[0].y + (ac->dim.quad[1].y + (ac->dim.quad[3].y + ac->dim.quad[2].y))) / 4.0f;
                    acPos.z =
                        (ac->dim.quad[0].z + (ac->dim.quad[1].z + (ac->dim.quad[3].z + ac->dim.quad[2].z))) / 4.0f;
                    CollisionCheck_SetATvsAC(globalCtx, &at->base, &at->info, &atPos, &ac->base, &ac->info, &acPos,
                                             &D_8015E598);
                    return;
                }
            }
        }
    }
}

// colChkApplyFuncs ColliderJntSph
void CollisionCheck_SetJntSphHitFX(GlobalContext* globalCtx, CollisionCheckContext* colChkCtx, Collider* collider) {
    ColliderJntSph* jntSph = (ColliderJntSph*)collider;
    ColliderJntSphElement* element;
    Vec3f hitPos;

    for (element = jntSph->elements; element < jntSph->elements + jntSph->count; element++) {
        if ((element->info.bumperFlags & BUMP_DRAW_HITMARK) && (element->info.acHitInfo != NULL) &&
            !(element->info.acHitInfo->toucherFlags & TOUCH_DREW_HITMARK)) {
            Math_Vec3s_ToVec3f(&hitPos, &element->info.bumper.hitPos);
            CollisionCheck_HitEffects(globalCtx, element->info.acHit, element->info.acHitInfo, &jntSph->base,
                                      &element->info, &hitPos);
            element->info.acHitInfo->toucherFlags |= TOUCH_DREW_HITMARK;
            return;
        }
    }
}

// colChkApplyFuncs ColliderCylinder
void CollisionCheck_SetCylHitFX(GlobalContext* globalCtx, CollisionCheckContext* colChkCtx, Collider* collider) {
    ColliderCylinder* cylinder = (ColliderCylinder*)collider;
    Vec3f hitPos;

    if ((cylinder->info.bumperFlags & BUMP_DRAW_HITMARK) && (cylinder->info.acHitInfo != NULL) &&
        !(cylinder->info.acHitInfo->toucherFlags & TOUCH_DREW_HITMARK)) {
        Math_Vec3s_ToVec3f(&hitPos, &cylinder->info.bumper.hitPos);
        CollisionCheck_HitEffects(globalCtx, cylinder->info.acHit, cylinder->info.acHitInfo, &cylinder->base,
                                  &cylinder->info, &hitPos);
        cylinder->info.acHitInfo->toucherFlags |= TOUCH_DREW_HITMARK;
    }
}

// colChkApplyFuncs ColliderTris
void CollisionCheck_SetTrisHitFX(GlobalContext* globalCtx, CollisionCheckContext* colChkCtx, Collider* collider) {
    ColliderTris* tris = (ColliderTris*)collider;
    ColliderTrisElement* element;
    Vec3f hitPos;

    for (element = tris->elements; element < tris->elements + tris->count; element++) {
        if ((element->info.bumperFlags & BUMP_DRAW_HITMARK) && (element->info.acHitInfo != NULL) &&
            !(element->info.acHitInfo->toucherFlags & TOUCH_DREW_HITMARK)) {
            Math_Vec3s_ToVec3f(&hitPos, &element->info.bumper.hitPos);
            CollisionCheck_HitEffects(globalCtx, element->info.acHit, element->info.acHitInfo, &tris->base,
                                      &element->info, &hitPos);
            element->info.acHitInfo->toucherFlags |= TOUCH_DREW_HITMARK;
            return;
        }
    }
}

// colChkApplyFuncs ColliderQuad
void CollisionCheck_SetQuadHitFX(GlobalContext* globalCtx, CollisionCheckContext* colChkCtx, Collider* collider) {
    ColliderQuad* quad = (ColliderQuad*)collider;
    Vec3f hitPos;

    if ((quad->info.bumperFlags & BUMP_DRAW_HITMARK) && (quad->info.acHitInfo != NULL) &&
        !(quad->info.acHitInfo->toucherFlags & TOUCH_DREW_HITMARK)) {
        Math_Vec3s_ToVec3f(&hitPos, &quad->info.bumper.hitPos);
        CollisionCheck_HitEffects(globalCtx, quad->info.acHit, quad->info.acHitInfo, &quad->base, &quad->info, &hitPos);
        quad->info.acHitInfo->toucherFlags |= TOUCH_DREW_HITMARK;
    }
}

// Handles hit effects for each AC collider that had an AC collision. Spawns hitmarks and plays sound effects.
void CollisionCheck_SetHitEffects(GlobalContext* globalCtx, CollisionCheckContext* colChkCtx) {
    static ColChkApplyFunc colChkApplyFuncs[] = {
        CollisionCheck_SetJntSphHitFX,
        CollisionCheck_SetCylHitFX,
        CollisionCheck_SetTrisHitFX,
        CollisionCheck_SetQuadHitFX,
    };
    Collider** col;
    Collider* colAC;

    for (col = colChkCtx->colAC; col < colChkCtx->colAC + colChkCtx->colACcount; col++) {
        colAC = *col;
        if (colAC != NULL && colAC->acFlags & AC_ON) {
            if (colAC->actor != NULL && colAC->actor->update == NULL) {
                continue;
            }
            colChkApplyFuncs[colAC->shape](globalCtx, colChkCtx, colAC);
        }
    }
}

// Iterates through all AC colliders, performing AC collisions with the AT collider.
void CollisionCheck_AC(GlobalContext* globalCtx, CollisionCheckContext* colChkCtx, Collider* colAT) {
    static ColChkVsFunc acVsFuncs[4][4] = {
        { CollisionCheck_AC_JntSphVsJntSph, CollisionCheck_AC_JntSphVsCyl, CollisionCheck_AC_JntSphVsTris,
          CollisionCheck_AC_JntSphVsQuad },
        { CollisionCheck_AC_CylVsJntSph, CollisionCheck_AC_CylVsCyl, CollisionCheck_AC_CylVsTris,
          CollisionCheck_AC_CylVsQuad },
        { CollisionCheck_AC_TrisVsJntSph, CollisionCheck_AC_TrisVsCyl, CollisionCheck_AC_TrisVsTris,
          CollisionCheck_AC_TrisVsQuad },
        { CollisionCheck_AC_QuadVsJntSph, CollisionCheck_AC_QuadVsCyl, CollisionCheck_AC_QuadVsTris,
          CollisionCheck_AC_QuadVsQuad },
    };
    Collider** col;
    Collider* colAC;

    for (col = colChkCtx->colAC; col < colChkCtx->colAC + colChkCtx->colACcount; col++) {
        colAC = *col;

        if (colAC != NULL && colAC->acFlags & AC_ON) {
            if (colAC->actor != NULL && colAC->actor->update == NULL) {
                continue;
            }
            if ((colAC->acFlags & colAT->atFlags & AC_ALL) && (colAT != colAC)) {
                if (!(colAT->atFlags & AT_SELF) && colAT->actor != NULL && colAC->actor == colAT->actor) {
                    continue;
                }
                acVsFuncs[colAT->shape][colAC->shape](globalCtx, colChkCtx, colAT, colAC);
            }
        }
    }
}

// Iterates through all AT colliders, testing them for AC collisions with each AC collider, setting the info regarding
// the collision for each AC and AT collider that collided. Then spawns hitmarks and plays sound effects for each
// successful collision. To collide, an AT collider must share a type (PLAYER, ENEMY, or BOMB) with the AC collider and
// the toucher and bumper elements that overlapped must share a dFlag.
void CollisionCheck_AT(GlobalContext* globalCtx, CollisionCheckContext* colChkCtx) {
    Collider** col;

    if (colChkCtx->colATcount == 0 || colChkCtx->colACcount == 0) {
        return;
    }
    for (col = colChkCtx->colAT; col < colChkCtx->colAT + colChkCtx->colATcount; col++) {
        Collider* colAT = *col;

        if (colAT != NULL && colAT->atFlags & AT_ON) {
            if (colAT->actor != NULL && colAT->actor->update == NULL) {
                continue;
            }
            CollisionCheck_AC(globalCtx, colChkCtx, colAT);
        }
    }
    CollisionCheck_SetHitEffects(globalCtx, colChkCtx);
}

// Get mass type. Immobile colliders cannot be pushed, while heavy colliders can only be pushed by heavy and immobile
// colliders.
s32 CollisionCheck_GetMassType(u8 mass) {
    if (mass == MASS_IMMOBILE) {
        return MASSTYPE_IMMOBILE;
    }
    if (mass == MASS_HEAVY) {
        return MASSTYPE_HEAVY;
    }
    return MASSTYPE_NORMAL;
}

// Sets OC collision flags for OC collider overlaps. If both colliders are attached to actors and can push,
// also performs an elastic collision where both colliders are moved apart in proportion to their masses.
void CollisionCheck_SetOCvsOC(Collider* left, ColliderInfo* leftInfo, Vec3f* leftPos, Collider* right,
                              ColliderInfo* rightInfo, Vec3f* rightPos, f32 overlap) {
    f32 pad;
    f32 leftDispRatio;
    f32 rightDispRatio;
    f32 xzDist; // sp40
    f32 leftMass;
    f32 rightMass; // sp38
    f32 totalMass; // sp34
    f32 inverseTotalMass;
    f32 xDelta;
    f32 zDelta;
    Actor* leftActor = left->actor;   // sp24
    Actor* rightActor = right->actor; // sp20
    s32 leftMassType;
    s32 rightMassType; // sp18

    left->ocFlags |= OC_HIT;
    left->oc = rightActor;
    leftInfo->ocElemFlags |= OCELEM_HIT;
    if (right->ocType & OT_PLAYER) {
        left->ocType |= OT_HIT_PLAYER;
    }
    right->oc = leftActor;
    right->ocFlags |= OC_HIT;
    rightInfo->ocElemFlags |= OCELEM_HIT;
    if (left->ocType & OT_PLAYER) {
        right->ocType |= OT_HIT_PLAYER;
    }
    if (leftActor == NULL || rightActor == NULL || left->ocFlags & OC_NO_PUSH || right->ocFlags & OC_NO_PUSH) {
        return;
    }
    rightMassType = CollisionCheck_GetMassType(leftActor->colChkInfo.mass);
    leftMassType = CollisionCheck_GetMassType(rightActor->colChkInfo.mass);
    leftMass = leftActor->colChkInfo.mass;
    rightMass = rightActor->colChkInfo.mass;
    totalMass = leftMass + rightMass;
    if (IS_ZERO(totalMass)) {
        leftMass = rightMass = 1.0f;
        totalMass = 2.0f;
    }
    xDelta = rightPos->x - leftPos->x;
    zDelta = rightPos->z - leftPos->z;
    xzDist = sqrtf(SQ(xDelta) + SQ(zDelta));

    if (rightMassType == MASSTYPE_IMMOBILE) {
        if (leftMassType == MASSTYPE_IMMOBILE) {
            return;
        } else { // leftMassType == MASS_HEAVY | MASS_NORMAL
            leftDispRatio = 0;
            rightDispRatio = 1;
        }
    } else if (rightMassType == MASSTYPE_HEAVY) {
        if (leftMassType == MASSTYPE_IMMOBILE) {
            leftDispRatio = 1;
            rightDispRatio = 0;
        } else if (leftMassType == MASSTYPE_HEAVY) {
            leftDispRatio = 0.5f;
            rightDispRatio = 0.5f;
        } else { // leftMassType == MASS_NORMAL
            leftDispRatio = 0;
            rightDispRatio = 1;
        }
    } else { // rightMassType == MASS_NORMAL
        if (leftMassType == MASSTYPE_NORMAL) {
            inverseTotalMass = 1 / totalMass;
            leftDispRatio = rightMass * inverseTotalMass;
            rightDispRatio = leftMass * inverseTotalMass;
        } else { // leftMassType == MASS_HEAVY | MASS_IMMOBILE
            leftDispRatio = 1;
            rightDispRatio = 0;
        }
    }

    if (!IS_ZERO(xzDist)) {
        xDelta *= overlap / xzDist;
        zDelta *= overlap / xzDist;
        leftActor->colChkInfo.displacement.x += -xDelta * leftDispRatio;
        leftActor->colChkInfo.displacement.z += -zDelta * leftDispRatio;
        rightActor->colChkInfo.displacement.x += xDelta * rightDispRatio;
        rightActor->colChkInfo.displacement.z += zDelta * rightDispRatio;
    } else if (!(overlap == 0.0f)) {
        leftActor->colChkInfo.displacement.x += -overlap * leftDispRatio;
        rightActor->colChkInfo.displacement.x += overlap * rightDispRatio;
    } else {
        leftActor->colChkInfo.displacement.x -= leftDispRatio;
        rightActor->colChkInfo.displacement.x += rightDispRatio;
    }
}

// OC overlap check for two JntSphs
void CollisionCheck_OC_JntSphVsJntSph(GlobalContext* globalCtx, CollisionCheckContext* colChkCtx, Collider* l,
                                      Collider* r) {
    ColliderJntSph* left = (ColliderJntSph*)l;
    ColliderJntSphElement* leftElem;
    ColliderJntSph* right = (ColliderJntSph*)r;
    ColliderJntSphElement* rightElem;
    f32 overlap;

    if (left->count > 0 && left->elements != NULL && right->count > 0 && right->elements != NULL) {
        for (leftElem = left->elements; leftElem < left->elements + left->count; leftElem++) {
            if (!(leftElem->info.ocElemFlags & OCELEM_ON)) {
                continue;
            }
            for (rightElem = right->elements; rightElem < right->elements + right->count; rightElem++) {
                if (!(rightElem->info.ocElemFlags & OCELEM_ON)) {
                    continue;
                }
                if (Math3D_SphVsSphOverlap(&leftElem->dim.worldSphere, &rightElem->dim.worldSphere, &overlap) == 1) {
                    Vec3f leftPos;
                    Vec3f rightPos;

                    Math_Vec3s_ToVec3f(&leftPos, &leftElem->dim.worldSphere.center);
                    Math_Vec3s_ToVec3f(&rightPos, &rightElem->dim.worldSphere.center);
                    CollisionCheck_SetOCvsOC(&left->base, &leftElem->info, &leftPos, &right->base, &rightElem->info,
                                             &rightPos, overlap);
                }
            }
        }
    }
}

// OC overlap check for a JntSph and Cylinder
void CollisionCheck_OC_JntSphVsCyl(GlobalContext* globalCtx, CollisionCheckContext* colChkCtx, Collider* l,
                                   Collider* r) {
    ColliderJntSph* left = (ColliderJntSph*)l;
    ColliderJntSphElement* leftElem;
    ColliderCylinder* right = (ColliderCylinder*)r;
    f32 overlap;

    if (left->count > 0 && left->elements != NULL) {
        if ((right->base.ocFlags & OC_ON) && (right->info.ocElemFlags & OCELEM_ON)) {
            for (leftElem = left->elements; leftElem < left->elements + left->count; leftElem++) {
                if (!(leftElem->info.ocElemFlags & OCELEM_ON)) {
                    continue;
                }
                if (Math3D_SphVsCylOverlapDist(&leftElem->dim.worldSphere, &right->dim, &overlap) == 1) {
                    Vec3f leftPos;
                    Vec3f rightPos;

                    Math_Vec3s_ToVec3f(&leftPos, &leftElem->dim.worldSphere.center);
                    Math_Vec3s_ToVec3f(&rightPos, &right->dim.pos);
                    CollisionCheck_SetOCvsOC(&left->base, &leftElem->info, &leftPos, &right->base, &right->info,
                                             &rightPos, overlap);
                }
            }
        }
    }
}

// OC overlap check for a Cylinder and JntSph
void CollisionCheck_OC_CylVsJntSph(GlobalContext* globalCtx, CollisionCheckContext* colChkCtx, Collider* l,
                                   Collider* r) {
    CollisionCheck_OC_JntSphVsCyl(globalCtx, colChkCtx, r, l);
}

// OC overlap check for two Cylinders
void CollisionCheck_OC_CylVsCyl(GlobalContext* globalCtx, CollisionCheckContext* colChkCtx, Collider* l, Collider* r) {
    ColliderCylinder* left = (ColliderCylinder*)l;
    ColliderCylinder* right = (ColliderCylinder*)r;
    f32 deadSpace;

    if ((left->base.ocFlags & OC_ON) && (right->base.ocFlags & OC_ON)) {
        if ((left->info.ocElemFlags & OCELEM_ON) && (right->info.ocElemFlags & OCELEM_ON)) {
            if (Math3D_CylOutsideCyl(&left->dim, &right->dim, &deadSpace) == 1) {
                Vec3f leftPos;
                Vec3f rightPos;

                Math_Vec3s_ToVec3f(&leftPos, &left->dim.pos);
                Math_Vec3s_ToVec3f(&rightPos, &right->dim.pos);
                CollisionCheck_SetOCvsOC(&left->base, &left->info, &leftPos, &right->base, &right->info, &rightPos,
                                         deadSpace);
            }
        }
    }
}

// Skip any OC colliders that are off
s32 CollisionCheck_SkipOC(Collider* collider) {
    if (!(collider->ocFlags & OC_ON)) {
        return 1;
    }
    return 0;
}

/*
 * Checks for OC compatibility. There are three conditions:
 * First, each collider must have an OC flag corresponding to the other's OC type.
 * Second, OT_UNK1 and OT_UNK2 can't collide with each other (has something to do with horses?)
 * Third, the colliders can't collide if they belong to the same actor
 */
s32 CollisionCheck_Incompatible(Collider* left, Collider* right) {
    if (!(left->ocFlags & right->ocType & OC_ALL) || !(left->ocType & right->ocFlags & OC_ALL) ||
        ((left->ocType & OT_UNK1) && (right->ocType & OT_UNK2)) ||
        ((right->ocType & OT_UNK1) && (left->ocType & OT_UNK2))) {
        return 1;
    }
    if (left->actor == right->actor) {
        return 1;
    }
    return 0;
}

// Iterates through all OC colliders and collides them with all subsequent OC colliders on the list. During an OC
// collision, colliders with overlapping elements move away from each other so that their elements no longer overlap.
// The relative amount each collider is pushed is determined by the collider's mass. Only JntSph and Cylinder colliders
// can collide, and each collider must have the OC flag corresponding to the other's OC type. Additionally, OT_UNK1
// cannot collide with OT_UNK2, nor can two colliders that share an actor.
void CollisionCheck_OC(GlobalContext* globalCtx, CollisionCheckContext* colChkCtx) {
    static ColChkVsFunc ocVsFuncs[4][4] = {
        { CollisionCheck_OC_JntSphVsJntSph, CollisionCheck_OC_JntSphVsCyl, NULL, NULL },
        { CollisionCheck_OC_CylVsJntSph, CollisionCheck_OC_CylVsCyl, NULL, NULL },
        { NULL, NULL, NULL, NULL },
        { NULL, NULL, NULL, NULL },
    };
    Collider** left;
    Collider** right;
    ColChkVsFunc vsFunc;

    for (left = colChkCtx->colOC; left < colChkCtx->colOC + colChkCtx->colOCcount; left++) {
        if (*left == NULL || CollisionCheck_SkipOC(*left) == 1) {
            continue;
        }
        for (right = left + 1; right < colChkCtx->colOC + colChkCtx->colOCcount; right++) {
            if (*right == NULL || CollisionCheck_SkipOC(*right) == 1 ||
                CollisionCheck_Incompatible(*left, *right) == 1) {
                continue;
            }
            vsFunc = ocVsFuncs[(*left)->shape][(*right)->shape];
            if (vsFunc == NULL) {
                osSyncPrintf("CollisionCheck_OC():未対応 %d, %d\n", (*left)->shape, (*right)->shape);
                // EUC-JP: 未対応 | Not compatible
                continue;
            }
            vsFunc(globalCtx, colChkCtx, *left, *right);
        }
    }
}

// Initializes CollisionCheckInfo to default values
void CollisionCheck_InitInfo(CollisionCheckInfo* info) {
    static CollisionCheckInfo init = { NULL, { 0, 0, 0 }, 10, 10, 0, 50, 8, 0, 0, 0, 0 };

    *info = init;
}

// Resets ColisionCheckInfo fields other than DamageTable and mass.
void CollisionCheck_ResetDamage(CollisionCheckInfo* info) {
    info->damage = 0;
    info->damageEffect = 0;
    info->atHitEffect = 0;
    info->acHitEffect = 0;
    info->displacement.x = info->displacement.y = info->displacement.z = 0.0f;
}

// Sets up CollisionCheckInfo using the values in init. Does not set a damage table or unk_14.
// Unused, as all actors that don't set a damage table set their CollisionCheckInfo manually
void CollisionCheck_SetInfoNoDamageTable(CollisionCheckInfo* info, CollisionCheckInfoInit* init) {
    info->health = init->health;
    info->unk_10 = init->unk_02;
    info->unk_12 = init->unk_04;
    info->mass = init->mass;
}

// Sets up CollisionCheckInfo using the values in init. Does not set unk_14.
void CollisionCheck_SetInfo(CollisionCheckInfo* info, DamageTable* damageTable, CollisionCheckInfoInit* init) {
    info->health = init->health;
    info->damageTable = damageTable;
    info->unk_10 = init->unk_02;
    info->unk_12 = init->unk_04;
    info->mass = init->mass;
}

// Sets up CollisionCheckInfo using the values in init.
void CollisionCheck_SetInfo2(CollisionCheckInfo* info, DamageTable* damageTable, CollisionCheckInfoInit2* init) {
    info->health = init->health;
    info->damageTable = damageTable;
    info->unk_10 = init->unk_02;
    info->unk_12 = init->unk_04;
    info->unk_14 = init->unk_06;
    info->mass = init->mass;
}

// Sets up CollisionCheckInfo using the values in Init and a preset damage table.
// Unused, as all actors that use a preset damage table set their CollisionCheckInfo manually.
void CollisionCheck_SetInfoGetDamageTable(CollisionCheckInfo* info, s32 index, CollisionCheckInfoInit2* init) {
    CollisionCheck_SetInfo2(info, DamageTable_Get(index), init);
}

// Apply AC damage effect
void CollisionCheck_ApplyDamage(GlobalContext* globalCtx, CollisionCheckContext* colChkCtx, Collider* collider,
                                ColliderInfo* info) {
    DamageTable* tbl;
    f32 damage;

    if (collider->actor == NULL || !(collider->acFlags & AC_HIT)) {
        return;
    }
    if (!(info->bumperFlags & BUMP_HIT) || info->bumperFlags & BUMP_NO_DAMAGE) {
        return;
    }
    if (info->acHitInfo == NULL) {
        __assert("pclobj_elem->ac_hit_elem != NULL", "../z_collision_check.c", 6493);
    }
    tbl = collider->actor->colChkInfo.damageTable;
    if (tbl == NULL) {
        damage = (f32)info->acHitInfo->toucher.damage - info->bumper.defense;
        if (damage < 0) {
            damage = 0;
        }
    } else {
        s32 i;
        u32 flags = info->acHitInfo->toucher.dFlags;

        for (i = 0; i < 0x20; i++, flags >>= 1) {
            if (flags == 1) {
                break;
            }
        }

        damage = tbl->table[i] & 0xF;
        collider->actor->colChkInfo.damageEffect = tbl->table[i] >> 4 & 0xF;
    }
    if (!(collider->acFlags & AC_HARD)) {
        collider->actor->colChkInfo.damage += damage;
    }
}

// Apply ColliderJntSph AC damage effect
void CollisionCheck_ApplyDamageJntSph(GlobalContext* globalCtx, CollisionCheckContext* colChkCtx, Collider* collider) {
    ColliderJntSph* jntSph = (ColliderJntSph*)collider;
    s32 i;

    if (jntSph->count > 0 && jntSph->elements != NULL) {
        for (i = 0; i < jntSph->count; i++) {
            CollisionCheck_ApplyDamage(globalCtx, colChkCtx, &jntSph->base, &jntSph->elements[i].info);
        }
    }
}

// Apply ColliderCylinder AC damage effect
void CollisionCheck_ApplyDamageCyl(GlobalContext* globalCtx, CollisionCheckContext* colChkCtx, Collider* collider) {
    ColliderCylinder* cylinder = (ColliderCylinder*)collider;
    CollisionCheck_ApplyDamage(globalCtx, colChkCtx, &cylinder->base, &cylinder->info);
}

// Apply ColliderTris AC damage effect
void CollisionCheck_ApplyDamageTris(GlobalContext* globalCtx, CollisionCheckContext* colChkCtx, Collider* collider) {
    ColliderTris* tris = (ColliderTris*)collider;
    s32 i;

    for (i = 0; i < tris->count; i++) {
        CollisionCheck_ApplyDamage(globalCtx, colChkCtx, collider, &tris->elements[i].info);
    }
}

// Apply ColliderQuad AC damage effect
void CollisionCheck_ApplyDamageQuad(GlobalContext* globalCtx, CollisionCheckContext* colChkCtx, Collider* collider) {
    ColliderQuad* quad = (ColliderQuad*)collider;
    CollisionCheck_ApplyDamage(globalCtx, colChkCtx, &quad->base, &quad->info);
}

// For all AC colliders, sets any damage effects from collisions with AT colliders to their corresponding actor's
// CollisionCheckInfo.
void CollisionCheck_Damage(GlobalContext* globalCtx, CollisionCheckContext* colChkCtx) {
    static ColChkApplyFunc damageApplyFuncs[4] = {
        CollisionCheck_ApplyDamageJntSph,
        CollisionCheck_ApplyDamageCyl,
        CollisionCheck_ApplyDamageTris,
        CollisionCheck_ApplyDamageQuad,
    };
    s32 i;

    for (i = 0; i < colChkCtx->colACcount; i++) {
        Collider* collider = colChkCtx->colAC[i];

        if (collider == NULL) {
            continue;
        }
        if (collider->acFlags & AC_NO_DAMAGE) {
            continue;
        }
        damageApplyFuncs[collider->shape](globalCtx, colChkCtx, collider);
    }
}

// Checks if the line ab intersects any of the ColliderJntSph's elements
s32 CollisionCheck_GeneralLineOcCheck_JntSph(GlobalContext* globalCtx, CollisionCheckContext* colChkCtx,
                                             Collider* collider, Vec3f* a, Vec3f* b) {
    static Linef D_8015E610;
    ColliderJntSph* jntSph = (ColliderJntSph*)collider;
    s32 i;

    for (i = 0; i < jntSph->count; i++) {
        ColliderJntSphElement* element = &jntSph->elements[i];

        if (!(element->info.ocElemFlags & OCELEM_ON)) {
            continue;
        }
        D_8015E610.a = *a;
        D_8015E610.b = *b;
        if (Math3D_LineVsSph(&element->dim.worldSphere, &D_8015E610) == 1) {
            return true;
        }
    }
    return false;
}

// Checks if the line segment ab intersects the ColliderCylinder
s32 CollisionCheck_GeneralLineOcCheck_Cyl(GlobalContext* globalCtx, CollisionCheckContext* colChkCtx,
                                          Collider* collider, Vec3f* a, Vec3f* b) {
    static Vec3f D_8015E628;
    static Vec3f D_8015E638;
    ColliderCylinder* cylinder = (ColliderCylinder*)collider;

    if (!(cylinder->info.ocElemFlags & OCELEM_ON)) {
        return false;
    }
    if (Math3D_CylVsLineSeg(&cylinder->dim, a, b, &D_8015E628, &D_8015E638) != 0) {
        return true;
    }
    return false;
}

// Checks if the line segment ab intersects any OC colliders, excluding those attached to actors
// on the exclusion list. Returns true if there are any intersections and false otherwise.
s32 CollisionCheck_GeneralLineOcCheck(GlobalContext* globalCtx, CollisionCheckContext* colChkCtx, Vec3f* a, Vec3f* b,
                                      Actor** exclusions, s32 numExclusions) {
    static ColChkLineFunc ocLineCheckFuncs[4] = {
        CollisionCheck_GeneralLineOcCheck_JntSph,
        CollisionCheck_GeneralLineOcCheck_Cyl,
        NULL,
        NULL,
    };
    ColChkLineFunc lineCheck;
    Collider** col;
    s32 i;
    s32 exclude;
    s32 result = 0;

    for (col = colChkCtx->colOC; col < colChkCtx->colOC + colChkCtx->colOCcount; col++) {
        if (CollisionCheck_SkipOC(*col) == 1) {
            continue;
        }
        exclude = 0;
        for (i = 0; i < numExclusions; i++) {
            if ((*col)->actor == exclusions[i]) {
                exclude = 1;
                break;
            }
        }
        if (exclude == 1) {
            continue;
        }
        lineCheck = ocLineCheckFuncs[(*col)->shape];
        if (lineCheck == NULL) {
            osSyncPrintf("CollisionCheck_generalLineOcCheck():未対応 %dタイプ\n", (*col)->shape);
            // EUC-JP: 未対応 %dタイプ | %d's type is not supported
        } else {
            result = lineCheck(globalCtx, colChkCtx, (*col), a, b);
            if (result) {
                break;
            }
        }
    }
    return result;
}

// Checks if the line segment ab intersects any OC colliders. Returns true if there are any intersections and false
// otherwise. Unused.
s32 CollisionCheck_LineOcCheckAll(GlobalContext* globalCtx, CollisionCheckContext* colChkCtx, Vec3f* a, Vec3f* b) {
    CollisionCheck_GeneralLineOcCheck(globalCtx, colChkCtx, a, b, NULL, 0);
}

// Checks if the line segment ab intersects any OC colliders, excluding those attached to actors on the exclusion list.
// Returns true if there are any intersections and false otherwise.
s32 CollisionCheck_LineOcCheck(GlobalContext* globalCtx, CollisionCheckContext* colChkCtx, Vec3f* a, Vec3f* b,
                               Actor** exclusions, s32 numExclusions) {
    CollisionCheck_GeneralLineOcCheck(globalCtx, colChkCtx, a, b, exclusions, numExclusions);
}

// Moves the ColliderCylinder's position to the actor's position
void Collider_UpdateCylinder(Actor* actor, ColliderCylinder* collider) {
    collider->dim.pos.x = actor->posRot.pos.x;
    collider->dim.pos.y = actor->posRot.pos.y;
    collider->dim.pos.z = actor->posRot.pos.z;
}

// Sets the ColliderCylinder's position
void Collider_SetCylinderPosition(ColliderCylinder* collider, Vec3s* pos) {
    collider->dim.pos.x = pos->x;
    collider->dim.pos.y = pos->y;
    collider->dim.pos.z = pos->z;
}

// Sets the ColliderQuad's vertices
void Collider_SetQuadVertices(ColliderQuad* collider, Vec3f* a, Vec3f* b, Vec3f* c, Vec3f* d) {
    Math_Vec3f_Copy(&collider->dim.quad[2], c);
    Math_Vec3f_Copy(&collider->dim.quad[3], d);
    Math_Vec3f_Copy(&collider->dim.quad[0], a);
    Math_Vec3f_Copy(&collider->dim.quad[1], b);
    Collider_SetQuadMidpoints(&collider->dim);
}

// Sets the specified ColliderTrisElement's vertices
void Collider_SetTrisVertices(ColliderTris* collider, s32 index, Vec3f* a, Vec3f* b, Vec3f* c) {
    ColliderTrisElement* element = &collider->elements[index];
    f32 nx, ny, nz, originDist;

    Math_Vec3f_Copy(&element->dim.vtx[0], a);
    Math_Vec3f_Copy(&element->dim.vtx[1], b);
    Math_Vec3f_Copy(&element->dim.vtx[2], c);
    Math3D_DefPlane(a, b, c, &nx, &ny, &nz, &originDist);
    element->dim.plane.normal.x = nx;
    element->dim.plane.normal.y = ny;
    element->dim.plane.normal.z = nz;
    element->dim.plane.originDist = originDist;
}

// Sets the specified ColliderTrisElement's dim usig the values in src
void Collider_SetTrisDim(GlobalContext* globalCtx, ColliderTris* collider, s32 index, ColliderTrisElementDimInit* src) {
    ColliderTrisElement* element = &collider->elements[index];

    Collider_SetTrisElementDim(globalCtx, &element->dim, src);
}

// Due to an unknown reason, bss ordering changed between the 2 static Vec3f variables in the function below.
// In order to reproduce this behavior, we need a specific number of bss variables in the file before that point.
// For this, we introduce a certain amount of dummy variables throughout the file, which we fit inside padding added
// by the compiler between structs like TriNorm and/or Vec3f, so they don't take space in bss.
static s8 sBssDummy11;
static s8 sBssDummy12;
static s8 sBssDummy13;
static s8 sBssDummy14;

// Updates the world spheres for all of the collider's JntSph elements attached to the specified limb
void Collider_UpdateSpheres(s32 limb, ColliderJntSph* collider) {
    static Vec3f D_8015E648;
    static Vec3f D_8015CF00; // bss ordering changes here
    s32 i;

    for (i = 0; i < collider->count; i++) {
        if (limb == collider->elements[i].dim.limb) {
            D_8015E648.x = collider->elements[i].dim.modelSphere.center.x;
            D_8015E648.y = collider->elements[i].dim.modelSphere.center.y;
            D_8015E648.z = collider->elements[i].dim.modelSphere.center.z;
            Matrix_MultVec3f(&D_8015E648, &D_8015CF00);
            collider->elements[i].dim.worldSphere.center.x = D_8015CF00.x;
            collider->elements[i].dim.worldSphere.center.y = D_8015CF00.y;
            collider->elements[i].dim.worldSphere.center.z = D_8015CF00.z;
            collider->elements[i].dim.worldSphere.radius =
                collider->elements[i].dim.modelSphere.radius * collider->elements[i].dim.scale;
        }
    }
}

// Spawns red blood droplets.
// No actor has a collision type that spawns red blood.
void CollisionCheck_SpawnRedBlood(GlobalContext* globalCtx, Vec3f* v) {
    static EffectSparkInit D_8015CF10;
    s32 pIndex;

    D_8015CF10.position.x = v->x;
    D_8015CF10.position.y = v->y;
    D_8015CF10.position.z = v->z;
    D_8015CF10.uDiv = 5;
    D_8015CF10.vDiv = 5;
    D_8015CF10.colorStart[0].r = 128;
    D_8015CF10.colorStart[0].g = 0;
    D_8015CF10.colorStart[0].b = 64;
    D_8015CF10.colorStart[0].a = 255;
    D_8015CF10.colorStart[1].r = 128;
    D_8015CF10.colorStart[1].g = 0;
    D_8015CF10.colorStart[1].b = 64;
    D_8015CF10.colorStart[1].a = 255;
    D_8015CF10.colorStart[2].r = 255;
    D_8015CF10.colorStart[2].g = 128;
    D_8015CF10.colorStart[2].b = 0;
    D_8015CF10.colorStart[2].a = 255;
    D_8015CF10.colorStart[3].r = 255;
    D_8015CF10.colorStart[3].g = 128;
    D_8015CF10.colorStart[3].b = 0;
    D_8015CF10.colorStart[3].a = 255;
    D_8015CF10.colorEnd[0].r = 64;
    D_8015CF10.colorEnd[0].g = 0;
    D_8015CF10.colorEnd[0].b = 32;
    D_8015CF10.colorEnd[0].a = 0;
    D_8015CF10.colorEnd[1].r = 64;
    D_8015CF10.colorEnd[1].g = 0;
    D_8015CF10.colorEnd[1].b = 32;
    D_8015CF10.colorEnd[1].a = 0;
    D_8015CF10.colorEnd[2].r = 128;
    D_8015CF10.colorEnd[2].g = 0;
    D_8015CF10.colorEnd[2].b = 64;
    D_8015CF10.colorEnd[2].a = 0;
    D_8015CF10.colorEnd[3].r = 128;
    D_8015CF10.colorEnd[3].g = 0;
    D_8015CF10.colorEnd[3].b = 64;
    D_8015CF10.colorEnd[3].a = 0;
    D_8015CF10.timer = 0;
    D_8015CF10.duration = 16;
    D_8015CF10.speed = 8.0f;
    D_8015CF10.gravity = -1.0f;

    Effect_Add(globalCtx, &pIndex, EFFECT_SPARK, 0, 1, &D_8015CF10);
}

// Spawns water droplets.
// No actor has a collision type that spawns water droplets.
void CollisionCheck_SpawnWaterDroplets(GlobalContext* globalCtx, Vec3f* v) {
    static EffectSparkInit D_8015D3D8;
    s32 pIndex;

    D_8015D3D8.position.x = v->x;
    D_8015D3D8.position.y = v->y;
    D_8015D3D8.position.z = v->z;
    D_8015D3D8.uDiv = 5;
    D_8015D3D8.vDiv = 5;
    D_8015D3D8.colorStart[0].r = 255;
    D_8015D3D8.colorStart[0].g = 255;
    D_8015D3D8.colorStart[0].b = 255;
    D_8015D3D8.colorStart[0].a = 255;
    D_8015D3D8.colorStart[1].r = 100;
    D_8015D3D8.colorStart[1].g = 100;
    D_8015D3D8.colorStart[1].b = 100;
    D_8015D3D8.colorStart[1].a = 100;
    D_8015D3D8.colorStart[2].r = 100;
    D_8015D3D8.colorStart[2].g = 100;
    D_8015D3D8.colorStart[2].b = 100;
    D_8015D3D8.colorStart[2].a = 100;
    D_8015D3D8.colorStart[3].r = 100;
    D_8015D3D8.colorStart[3].g = 100;
    D_8015D3D8.colorStart[3].b = 100;
    D_8015D3D8.colorStart[3].a = 100;
    D_8015D3D8.colorEnd[0].r = 50;
    D_8015D3D8.colorEnd[0].g = 50;
    D_8015D3D8.colorEnd[0].b = 50;
    D_8015D3D8.colorEnd[0].a = 50;
    D_8015D3D8.colorEnd[1].r = 50;
    D_8015D3D8.colorEnd[1].g = 50;
    D_8015D3D8.colorEnd[1].b = 50;
    D_8015D3D8.colorEnd[1].a = 50;
    D_8015D3D8.colorEnd[2].r = 50;
    D_8015D3D8.colorEnd[2].g = 50;
    D_8015D3D8.colorEnd[2].b = 50;
    D_8015D3D8.colorEnd[2].a = 50;
    D_8015D3D8.colorEnd[3].r = 0;
    D_8015D3D8.colorEnd[3].g = 0;
    D_8015D3D8.colorEnd[3].b = 0;
    D_8015D3D8.colorEnd[3].a = 0;
    D_8015D3D8.timer = 0;
    D_8015D3D8.duration = 16;
    D_8015D3D8.speed = 8.0f;
    D_8015D3D8.gravity = -1.0f;

    Effect_Add(globalCtx, &pIndex, EFFECT_SPARK, 0, 1, &D_8015D3D8);
}

// Spawns streaks of light from hits against solid objects
void CollisionCheck_SpawnShieldParticles(GlobalContext* globalCtx, Vec3f* v) {
    static EffectShieldParticleInit init = {
        16,
        { 0.0f, 0.0f, 0.0f },
        { 0x00, 0xC8, 0xFF, 0xFF },
        { 0xFF, 0xFF, 0xFF, 0xFF },
        { 0xFF, 0xFF, 0x80, 0xFF },
        { 0xFF, 0xFF, 0x00, 0xFF },
        { 0xFF, 0x40, 0x00, 0xC8 },
        { 0xFF, 0x00, 0x00, 0xFF },
        2.1f,
        35.0f,
        30.0f,
        8,
        { 0, 0, 0, 0x00, 0x80, 0xFF, 0x00, 300 },
        1,
    };
    s32 pIndex;

    init.position.x = v->x;
    init.position.y = v->y;
    init.position.z = v->z;
    init.lightPoint.x = init.position.x;
    init.lightPoint.y = init.position.y;
    init.lightPoint.z = init.position.z;

    Effect_Add(globalCtx, &pIndex, EFFECT_SHIELD_PARTICLE, 0, 1, &init);
}

// Spawns streaks of light and makes a metallic sound
void CollisionCheck_ShieldParticlesMetal(GlobalContext* globalCtx, Vec3f* v) {
    CollisionCheck_SpawnShieldParticles(globalCtx, v);
    Audio_PlaySoundGeneral(NA_SE_IT_SHIELD_REFLECT_SW, &D_801333D4, 4, &D_801333E0, &D_801333E0, &D_801333E8);
}

// Spawns streaks of light and makes a metallic sound at the specified position
void CollisionCheck_ShieldParticlesMetalSound(GlobalContext* globalCtx, Vec3f* v, Vec3f* actorPos) {
    CollisionCheck_SpawnShieldParticles(globalCtx, v);
    Audio_PlaySoundGeneral(NA_SE_IT_SHIELD_REFLECT_SW, actorPos, 4, &D_801333E0, &D_801333E0, &D_801333E8);
}

// Spawns streaks of light and makes a metallic sound
void CollisionCheck_ShieldParticlesMetal2(GlobalContext* globalCtx, Vec3f* v) {
    CollisionCheck_ShieldParticlesMetal(globalCtx, v);
}

// Spawns streaks of light and makes a wooden sound
void CollisionCheck_ShieldParticlesWood(GlobalContext* globalCtx, Vec3f* v, Vec3f* actorPos) {
    static EffectShieldParticleInit init = {
        16,
        { 0.0f, 0.0f, 0.0f },
        { 0x00, 0xC8, 0xFF, 0xFF },
        { 0xFF, 0xFF, 0xFF, 0xFF },
        { 0xFF, 0xFF, 0x80, 0xFF },
        { 0xFF, 0xFF, 0x00, 0xFF },
        { 0xFF, 0x40, 0x00, 0xC8 },
        { 0xFF, 0x00, 0x00, 0xFF },
        2.1f,
        35.0f,
        30.0f,
        8,
        { 0, 0, 0, 0x00, 0x80, 0xFF, 0x00, 300 },
        0,
    };
    s32 pIndex;

    init.position.x = v->x;
    init.position.y = v->y;
    init.position.z = v->z;
    init.lightPoint.x = init.position.x;
    init.lightPoint.y = init.position.y;
    init.lightPoint.z = init.position.z;

    Effect_Add(globalCtx, &pIndex, EFFECT_SHIELD_PARTICLE, 0, 1, &init);
    Audio_PlaySoundGeneral(NA_SE_IT_REFLECTION_WOOD, actorPos, 4, &D_801333E0, &D_801333E0, &D_801333E8);
}

<<<<<<< HEAD
#ifdef NON_MATCHING // Might actually be equivalent. It's hard to tell.

=======
>>>>>>> e4b84365
#define SQXZ(vec) (SQ(vec.x) + SQ(vec.z))
#define DOTXZ(vec1, vec2) ((vec1.x) * (vec2.x) + (vec1.z) * (vec2.z))

/*
 * Determines if the line segment connecting itemPos and itemProjPos intersects the side of a cylinder with the given
 * radius, height, and offset at actorPos. Returns 3 if either endpoint is inside the cylinder, otherwise returns the
 * number of points of intersection with the side of the cylinder. The locations of those points are put in out1 and
 * out2, with out1 being closer to itemPos. Line segments that pass through both bases of the cylinder are not detected.
 */
<<<<<<< HEAD
s32 CollisionCheck_CylSideVsLineSeg(f32 radius, f32 height, f32 offset, Vec3f* actorPos, Vec3f* itemPos,
                                    Vec3f* itemProjPos, Vec3f* out1, Vec3f* out2) {
=======
s32 func_80062ECC(f32 radius, f32 height, f32 offset, Vec3f* actorPos, Vec3f* itemPos, Vec3f* itemProjPos, Vec3f* out1,
                  Vec3f* out2) {
>>>>>>> e4b84365
    Vec3f actorToItem;
    Vec3f actorToItemProj;
    Vec3f itemStep;
    f32 sp50;
    f32 sp4C;
    u32 phi_v0;
    u32 phi_v1;
    u32 phi_a1;
    u32 phi_a2;
    f32 sp38;
    f32 temp_f14;
    f32 temp_f2;
    f32 zero = 0.0f;
    f32 temp_f0;
<<<<<<< HEAD
    f32 temp_f12 = 0.0f;
=======
    f32 pad;
>>>>>>> e4b84365

    actorToItem.x = itemPos->x - actorPos->x;
    actorToItem.y = itemPos->y - actorPos->y - offset;
    actorToItem.z = itemPos->z - actorPos->z;

    actorToItemProj.x = itemProjPos->x - actorPos->x;
    actorToItemProj.y = itemProjPos->y - actorPos->y - offset;
    actorToItemProj.z = itemProjPos->z - actorPos->z;

    itemStep.x = actorToItemProj.x - actorToItem.x;
    itemStep.y = actorToItemProj.y - actorToItem.y;
    itemStep.z = actorToItemProj.z - actorToItem.z;

    if ((actorToItem.y > 0.0f) && (actorToItem.y < height) && (sqrtf(SQ(actorToItem.x) + SQ(actorToItem.z)) < radius)) {
        return 3;
    }
<<<<<<< HEAD
    
=======

>>>>>>> e4b84365
    if ((actorToItemProj.y > 0.0f) && (actorToItemProj.y < height) &&
        (sqrtf(SQ(actorToItemProj.x) + SQ(actorToItemProj.z)) < radius)) {
        return 3;
    }
    sp38 = SQXZ(actorToItem) - SQ(radius);
    temp_f2 = SQXZ(itemStep);
    if (!IS_ZERO(temp_f2)) {
        temp_f14 = DOTXZ(2.0f * itemStep, actorToItem);
<<<<<<< HEAD
        if (SQ(temp_f14) <  (4.0f * temp_f2) * sp38) {
=======
        if (SQ(temp_f14) < (4.0f * temp_f2) * sp38) {
>>>>>>> e4b84365
            return 0;
        }
        if (SQ(temp_f14) - ((4.0f * temp_f2) * sp38) > zero) {
            phi_v1 = phi_v0 = 1;
        } else {
            phi_v1 = 1;
            phi_v0 = 0;
<<<<<<< HEAD
        }
        temp_f0 = sqrtf(SQ(temp_f14) -  (4.0f * temp_f2) * sp38);
        sp50 = (temp_f0 - temp_f14) / (2.0f * temp_f2);
=======
        }
        temp_f0 = sqrtf(SQ(temp_f14) - (4.0f * temp_f2) * sp38);
        if (phi_v1 == 1) {
            sp50 = (temp_f0 - temp_f14) / (2.0f * temp_f2);
        }
>>>>>>> e4b84365
        if (phi_v0 == 1) {
            sp4C = (-temp_f14 - temp_f0) / (2.0f * temp_f2);
        }

    } else if (!IS_ZERO(DOTXZ(2.0f * itemStep, actorToItem))) {
        phi_v1 = 1;
        phi_v0 = 0;
        sp50 = -sp38 / DOTXZ(2.0f * itemStep, actorToItem);
    } else {
        if (sp38 <= 0.0f) {
            phi_a1 = (0.0f < actorToItem.y) && (actorToItem.y < height);
            phi_a2 = (0.0f < actorToItemProj.y) && (actorToItemProj.y < height);

            if (phi_a1 && phi_a2) {
                *out1 = actorToItem;
                *out2 = actorToItemProj;
                return 2;
            }
            if (phi_a1) {
                *out1 = actorToItem;
                return 1;
            }
            if (phi_a2) {
                *out1 = actorToItemProj;
                return 1;
            }
        }
        return 0;
    }
<<<<<<< HEAD
    
=======

>>>>>>> e4b84365
    if (phi_v0 == 0) {
        if (sp50 < 0.0f || 1.0f < sp50) {
            return 0;
        }
    } else {
        phi_a1 = (sp50 < 0.0f || 1.0f < sp50);
        phi_a2 = (sp4C < 0.0f || 1.0f < sp4C);

        if (phi_a1 && phi_a2) {
            return 0;
        }
        if (phi_a1) {
            phi_v1 = 0;
        }
        if (phi_a2) {
            phi_v0 = 0;
        }
    }
<<<<<<< HEAD
    
=======

>>>>>>> e4b84365
    if ((phi_v1 == 1) && ((sp50 * itemStep.y + actorToItem.y < 0.0f) || (height < sp50 * itemStep.y + actorToItem.y))) {
        phi_v1 = 0;
    }
    if ((phi_v0 == 1) && ((sp4C * itemStep.y + actorToItem.y < 0.0f) || (height < sp4C * itemStep.y + actorToItem.y))) {
        phi_v0 = 0;
    }
    if (phi_v1 == 0 && phi_v0 == 0) {
        return 0;
    } else if ((phi_v1 == 1) && (phi_v0 == 1)) {
        out1->x = sp50 * itemStep.x + actorToItem.x + actorPos->x;
        out1->y = sp50 * itemStep.y + actorToItem.y + actorPos->y;
        out1->z = sp50 * itemStep.z + actorToItem.z + actorPos->z;
        out2->x = sp4C * itemStep.x + actorToItem.x + actorPos->x;
        out2->y = sp4C * itemStep.y + actorToItem.y + actorPos->y;
        out2->z = sp4C * itemStep.z + actorToItem.z + actorPos->z;
        return 2;
    } else if (phi_v1 == 1) {
        out1->x = sp50 * itemStep.x + actorToItem.x + actorPos->x;
        out1->y = sp50 * itemStep.y + actorToItem.y + actorPos->y;
        out1->z = sp50 * itemStep.z + actorToItem.z + actorPos->z;
        return 1;
    } else if (phi_v0 == 1) {
        out1->x = sp4C * itemStep.x + actorToItem.x + actorPos->x;
        out1->y = sp4C * itemStep.y + actorToItem.y + actorPos->y;
        out1->z = sp4C * itemStep.z + actorToItem.z + actorPos->z;
        return 1;
    }
    return 1;
    
}
<<<<<<< HEAD
#else
/*
 * Determines if the line segment connecting itemPos and itemProjPos intersects the side of a cylinder with the given
 * radius, height, and offset at actorPos. Returns 3 if either endpoint is inside the cylinder, otherwise returns the
 * number of points of intersection with the side of the cylinder. The locations of those points are put in out1 and
 * out2, with out1 being closer to itemPos. Line segments that pass through both bases of the cylinder are not detected.
 */
s32 CollisionCheck_CylSideVsLineSeg(f32 radius, f32 height, f32 offset, Vec3f* actorPos, Vec3f* itemPos,
                                    Vec3f* itemProjPos, Vec3f* out1, Vec3f* out2);

#pragma GLOBAL_ASM("asm/non_matchings/code/z_collision_check/CollisionCheck_CylSideVsLineSeg.s")
#endif
=======

#undef SQXZ
#undef DOTXZ
>>>>>>> e4b84365

// Gets damage from a sword strike using generic values, and returns 0 if the attack not
// sword-type. Used by bosses to require that a sword attack deal the killing blow.
s32 CollisionCheck_GetSwordDamage(s32 dFlags) {
    s32 damage = 0;

    if (dFlags & 0x00400100) {
        damage = 1;
    } else if (dFlags & 0x03000242) {
        damage = 2;
    } else if (dFlags & 0x48800400) {
        damage = 4;
    } else if (dFlags & 0x04000000) {
        damage = 8;
    }

    KREG(7) = damage;
    return damage;
}<|MERGE_RESOLUTION|>--- conflicted
+++ resolved
@@ -1,7 +1,6 @@
 #include "global.h"
 #include "vt.h"
 
-<<<<<<< HEAD
 typedef s32 (*ColChkResetFunc)(GlobalContext*, Collider*);
 typedef void (*ColChkBloodFunc)(GlobalContext*, Collider*, Vec3f*);
 typedef void (*ColChkApplyFunc)(GlobalContext*, CollisionCheckContext*, Collider*);
@@ -37,26 +36,11 @@
     /* 2 */ MASSTYPE_NORMAL
 } ColChkMassTypes;
 
-void Collider_DrawRedPoly(GraphicsContext* gfx, Vec3f* vA, Vec3f* vB, Vec3f* vC) {
-    Collider_DrawPoly(gfx, vA, vB, vC, 255, 0, 0);
-}
-
-// #ifdef NON_MATCHING
-// bss why
-void Collider_DrawPoly(GraphicsContext* gfx, Vec3f* vA, Vec3f* vB, Vec3f* vC, u8 r, u8 g, u8 b) {
-    Vtx* vtxTbl;
-    Vtx* vtx;
-    f32 nx, ny, nz, originDist;
-
-    OPEN_DISPS(gfx, "../z_collision_check.c", 713);
-=======
-// draw red poly
-void func_8005B280(GraphicsContext* gfxCtx, Vec3f* vA, Vec3f* vB, Vec3f* vC) {
-    func_8005B2AC(gfxCtx, vA, vB, vC, 255, 0, 0);
-}
-
-// draw poly
-void func_8005B2AC(GraphicsContext* gfxCtx, Vec3f* vA, Vec3f* vB, Vec3f* vC, u8 r, u8 g, u8 b) {
+void Collider_DrawRedPoly(GraphicsContext* gfxCtx, Vec3f* vA, Vec3f* vB, Vec3f* vC) {
+    Collider_DrawPoly(gfxCtx, vA, vB, vC, 255, 0, 0);
+}
+
+void Collider_DrawPoly(GraphicsContext* gfxCtx, Vec3f* vA, Vec3f* vB, Vec3f* vC, u8 r, u8 g, u8 b) {
     Vtx* vtxTbl;
     Vtx* vtx;
     f32 nx;
@@ -65,7 +49,6 @@
     f32 originDist;
 
     OPEN_DISPS(gfxCtx, "../z_collision_check.c", 713);
->>>>>>> e4b84365
 
     gSPMatrix(POLY_OPA_DISP++, &gMtxClear, G_MTX_NOPUSH | G_MTX_LOAD | G_MTX_MODELVIEW);
     gDPSetPrimColor(POLY_OPA_DISP++, 0x00, 0xFF, r, g, b, 50);
@@ -79,11 +62,7 @@
     gSPSetGeometryMode(POLY_OPA_DISP++, G_LIGHTING);
     gDPPipeSync(POLY_OPA_DISP++);
 
-<<<<<<< HEAD
-    vtxTbl = (Vtx*)Graph_Alloc(gfx, 3 * sizeof(Vtx));
-=======
     vtxTbl = Graph_Alloc(gfxCtx, 3 * sizeof(Vtx));
->>>>>>> e4b84365
     if (vtxTbl == NULL) {
         __assert("vtx_tbl != NULL", "../z_collision_check.c", 726);
     }
@@ -113,16 +92,8 @@
     gSPVertex(POLY_OPA_DISP++, vtxTbl, 3, 0);
     gSP1Triangle(POLY_OPA_DISP++, 0, 1, 2, 0);
 
-<<<<<<< HEAD
-    CLOSE_DISPS(gfx, "../z_collision_check.c", 757);
-}
-// #else
-// #pragma GLOBAL_ASM("asm/non_matchings/code/z_collision_check/Collider_DrawPoly.s")
-// #endif
-=======
     CLOSE_DISPS(gfxCtx, "../z_collision_check.c", 757);
 }
->>>>>>> e4b84365
 
 s32 Collider_InitBase(GlobalContext* globalCtx, Collider* collider) {
     static Collider init = { NULL, NULL, NULL, NULL, AT_OFF, AC_OFF, OC_OFF, OT_NONE, COLTYPE_HIT3, COLSHAPE_INVALID };
@@ -2094,11 +2065,7 @@
     }
 }
 
-<<<<<<< HEAD
-static u8 sBssDummy0;
-=======
 static s8 sBssDummy0;
->>>>>>> e4b84365
 static s8 sBssDummy1;
 static s8 sBssDummy2;
 
@@ -3231,11 +3198,6 @@
     Audio_PlaySoundGeneral(NA_SE_IT_REFLECTION_WOOD, actorPos, 4, &D_801333E0, &D_801333E0, &D_801333E8);
 }
 
-<<<<<<< HEAD
-#ifdef NON_MATCHING // Might actually be equivalent. It's hard to tell.
-
-=======
->>>>>>> e4b84365
 #define SQXZ(vec) (SQ(vec.x) + SQ(vec.z))
 #define DOTXZ(vec1, vec2) ((vec1.x) * (vec2.x) + (vec1.z) * (vec2.z))
 
@@ -3245,13 +3207,8 @@
  * number of points of intersection with the side of the cylinder. The locations of those points are put in out1 and
  * out2, with out1 being closer to itemPos. Line segments that pass through both bases of the cylinder are not detected.
  */
-<<<<<<< HEAD
 s32 CollisionCheck_CylSideVsLineSeg(f32 radius, f32 height, f32 offset, Vec3f* actorPos, Vec3f* itemPos,
                                     Vec3f* itemProjPos, Vec3f* out1, Vec3f* out2) {
-=======
-s32 func_80062ECC(f32 radius, f32 height, f32 offset, Vec3f* actorPos, Vec3f* itemPos, Vec3f* itemProjPos, Vec3f* out1,
-                  Vec3f* out2) {
->>>>>>> e4b84365
     Vec3f actorToItem;
     Vec3f actorToItemProj;
     Vec3f itemStep;
@@ -3266,11 +3223,7 @@
     f32 temp_f2;
     f32 zero = 0.0f;
     f32 temp_f0;
-<<<<<<< HEAD
-    f32 temp_f12 = 0.0f;
-=======
     f32 pad;
->>>>>>> e4b84365
 
     actorToItem.x = itemPos->x - actorPos->x;
     actorToItem.y = itemPos->y - actorPos->y - offset;
@@ -3287,11 +3240,6 @@
     if ((actorToItem.y > 0.0f) && (actorToItem.y < height) && (sqrtf(SQ(actorToItem.x) + SQ(actorToItem.z)) < radius)) {
         return 3;
     }
-<<<<<<< HEAD
-    
-=======
-
->>>>>>> e4b84365
     if ((actorToItemProj.y > 0.0f) && (actorToItemProj.y < height) &&
         (sqrtf(SQ(actorToItemProj.x) + SQ(actorToItemProj.z)) < radius)) {
         return 3;
@@ -3300,11 +3248,7 @@
     temp_f2 = SQXZ(itemStep);
     if (!IS_ZERO(temp_f2)) {
         temp_f14 = DOTXZ(2.0f * itemStep, actorToItem);
-<<<<<<< HEAD
-        if (SQ(temp_f14) <  (4.0f * temp_f2) * sp38) {
-=======
         if (SQ(temp_f14) < (4.0f * temp_f2) * sp38) {
->>>>>>> e4b84365
             return 0;
         }
         if (SQ(temp_f14) - ((4.0f * temp_f2) * sp38) > zero) {
@@ -3312,17 +3256,11 @@
         } else {
             phi_v1 = 1;
             phi_v0 = 0;
-<<<<<<< HEAD
-        }
-        temp_f0 = sqrtf(SQ(temp_f14) -  (4.0f * temp_f2) * sp38);
-        sp50 = (temp_f0 - temp_f14) / (2.0f * temp_f2);
-=======
         }
         temp_f0 = sqrtf(SQ(temp_f14) - (4.0f * temp_f2) * sp38);
         if (phi_v1 == 1) {
             sp50 = (temp_f0 - temp_f14) / (2.0f * temp_f2);
         }
->>>>>>> e4b84365
         if (phi_v0 == 1) {
             sp4C = (-temp_f14 - temp_f0) / (2.0f * temp_f2);
         }
@@ -3352,11 +3290,6 @@
         }
         return 0;
     }
-<<<<<<< HEAD
-    
-=======
-
->>>>>>> e4b84365
     if (phi_v0 == 0) {
         if (sp50 < 0.0f || 1.0f < sp50) {
             return 0;
@@ -3375,11 +3308,6 @@
             phi_v0 = 0;
         }
     }
-<<<<<<< HEAD
-    
-=======
-
->>>>>>> e4b84365
     if ((phi_v1 == 1) && ((sp50 * itemStep.y + actorToItem.y < 0.0f) || (height < sp50 * itemStep.y + actorToItem.y))) {
         phi_v1 = 0;
     }
@@ -3410,24 +3338,9 @@
     return 1;
     
 }
-<<<<<<< HEAD
-#else
-/*
- * Determines if the line segment connecting itemPos and itemProjPos intersects the side of a cylinder with the given
- * radius, height, and offset at actorPos. Returns 3 if either endpoint is inside the cylinder, otherwise returns the
- * number of points of intersection with the side of the cylinder. The locations of those points are put in out1 and
- * out2, with out1 being closer to itemPos. Line segments that pass through both bases of the cylinder are not detected.
- */
-s32 CollisionCheck_CylSideVsLineSeg(f32 radius, f32 height, f32 offset, Vec3f* actorPos, Vec3f* itemPos,
-                                    Vec3f* itemProjPos, Vec3f* out1, Vec3f* out2);
-
-#pragma GLOBAL_ASM("asm/non_matchings/code/z_collision_check/CollisionCheck_CylSideVsLineSeg.s")
-#endif
-=======
 
 #undef SQXZ
 #undef DOTXZ
->>>>>>> e4b84365
 
 // Gets damage from a sword strike using generic values, and returns 0 if the attack not
 // sword-type. Used by bosses to require that a sword attack deal the killing blow.
