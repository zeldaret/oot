#include <ultra64.h>
#include <global.h>
#include <vt.h>

void func_8005B2AC(GraphicsContext* gfx, Vec3f* vA, Vec3f* vB, Vec3f* vC, u8 r, u8 g, u8 b);

// draw red poly
void func_8005B280(GraphicsContext* gfx, Vec3f* vA, Vec3f* vB, Vec3f* vC) {
    func_8005B2AC(gfx, vA, vB, vC, 255, 0, 0);
}

// draw poly
#pragma GLOBAL_ASM("asm/non_matchings/code/z_collision_check/func_8005B2AC.s")

s32 Collider_InitBase(GlobalContext* globalCtx, Collider* collider) {
    static Collider init = { NULL, NULL, NULL, NULL, 0, 0, 0, 0, COLTYPE_UNK3, COLSHAPE_INVALID };
    *collider = init;
    return 1;
}

s32 Collider_DestroyBase(GlobalContext* globalCtx, Collider* collider) {
    return 1;
}

s32 Collider_SetBase_Actor(GlobalContext* globalCtx, Collider* collider, ColliderInit_Actor* src) {
    collider->actor = src->actor;
    collider->atFlags = src->atFlags;
    collider->acFlags = src->acFlags;
    collider->maskA = src->maskA;
    collider->maskB = 0x10;
    collider->shape = src->shape;
    return 1;
}

// maskB = 0x10
s32 Collider_SetBase_Set3(GlobalContext* globalCtx, Collider* collider, Actor* actor, ColliderInit_Set3* src) {
    collider->actor = actor;
    collider->type = src->type;
    collider->atFlags = src->atFlags;
    collider->acFlags = src->acFlags;
    collider->maskA = src->maskA;
    collider->maskB = 0x10;
    collider->shape = src->shape;
    return 1;
}

// maskB = src->maskB
s32 Collider_SetBase(GlobalContext* globalCtx, Collider* collider, Actor* actor, ColliderInit* src) {
    collider->actor = actor;
    collider->type = src->type;
    collider->atFlags = src->atFlags;
    collider->acFlags = src->acFlags;
    collider->maskA = src->maskA;
    collider->maskB = src->maskB;
    collider->shape = src->shape;
    return 1;
}

void Collider_BaseSetAT(GlobalContext* globalCtx, Collider* collider) {
    collider->at = NULL;
    collider->atFlags &= ~0x6;
}

void Collider_BaseSetAC(GlobalContext* globalCtx, Collider* collider) {
    collider->ac = NULL;
    collider->acFlags &= ~0x82;
}

void Collider_BaseSetOC(GlobalContext* globalCtx, Collider* collider) {
    collider->oc = NULL;
    collider->maskA &= ~0x2;
    collider->maskB &= ~0x1;
}

s32 Collider_InitTouch(GlobalContext* globalCtx, ColliderTouch* touch) {
    static ColliderTouch init = { 0, 0, 0 };
    *touch = init;
    return 1;
}

s32 Collider_DestroyTouch(GlobalContext* globalCtx, ColliderTouch* touch) {
    return 1;
}

// src might actually be a different type
s32 Collider_SetTouch(GlobalContext* globalCtx, ColliderTouch* dest, ColliderTouch* src) {
    dest->flags = src->flags;
    dest->effect = src->effect;
    dest->damage = src->damage;
    return 1;
}

void Collider_BodySetAT_Unk(GlobalContext* globalCtx, ColliderBody* body) {
}

s32 Collider_InitBump(GlobalContext* globalCtx, ColliderBump* bump) {
    static ColliderBump init = { 0xFFCFFFFF, 0, 0, { 0, 0, 0 } };
    *bump = init;
    return 1;
}

s32 Collider_DestroyBump(GlobalContext* globalCtx, ColliderBump* bump) {
    return 1;
}

s32 Collider_SetBump(GlobalContext* globalCtx, ColliderBump* bump, ColliderBumpInit* init) {
    bump->flags = init->flags;
    bump->effect = init->effect;
    bump->defense = init->defense;
    return 1;
}

s32 Collider_InitBody(GlobalContext* globalCtx, ColliderBody* body) {
    static ColliderBody init = {
        { 0, 0, 0 }, { 0xFFCFFFFF, 0, 0, { 0, 0, 0 } }, 0, 0, 0, 0, NULL, NULL, NULL, NULL,
    };
    *body = init;
    Collider_InitTouch(globalCtx, &body->toucher);
    Collider_InitBump(globalCtx, &body->bumper);
    return 1;
}

s32 Collider_DestroyBody(GlobalContext* globalCtx, ColliderBody* body) {
    Collider_DestroyTouch(globalCtx, &body->toucher);
    Collider_DestroyBump(globalCtx, &body->bumper);
    return 1;
}

s32 Collider_SetBody(GlobalContext* globalCtx, ColliderBody* body, ColliderBodyInit* bodyInit) {
    body->flags = bodyInit->bodyFlags;
    Collider_SetTouch(globalCtx, &body->toucher, &bodyInit->toucher);
    Collider_SetBump(globalCtx, &body->bumper, &bodyInit->bumper);
    body->toucherFlags = bodyInit->toucherFlags;
    body->bumperFlags = bodyInit->bumperFlags;
    body->ocFlags = bodyInit->bodyFlags2;
    return 1;
}

void Collider_BodySetAT(GlobalContext* globalCtx, ColliderBody* body) {
    body->atHit = NULL;
    body->atHitItem = NULL;
    body->toucherFlags &= ~0x2;
    body->toucherFlags &= ~0x40;
    Collider_BodySetAT_Unk(globalCtx, body);
}

void Collider_BodySetAC(GlobalContext* globalCtx, ColliderBody* body) {
    body->bumper.unk_06.z = 0;
    body->bumperFlags &= ~0x2;
    body->bumperFlags &= ~0x80;
    body->acHit = NULL;
    body->acHitItem = NULL;
    body->bumper.unk_06.y = body->bumper.unk_06.z;
    body->bumper.unk_06.x = body->bumper.unk_06.z;
}

void Collider_BodySetOC(GlobalContext* globalCtx, ColliderBody* body) {
    body->ocFlags &= ~0x2;
}

s32 Collider_InitJntSphItemDim(GlobalContext* globalCtx, ColliderJntSphItemDim* dim) {
    static ColliderJntSphItemDim init = { 0 };
    *dim = init;
    return 1;
}

s32 Collider_DestroyJntSphItemDim(GlobalContext* globalCtx, ColliderJntSphItemDim* item) {
    return 1;
}

s32 Collider_SetJntSphItemDim(GlobalContext* globalCtx, ColliderJntSphItemDim* dest, ColliderJntSphItemDimInit* src) {
    dest->joint = src->joint;
    dest->modelSphere = src->modelSphere;
    dest->scale = src->scale * 0.01f;
    return 1;
}

s32 Collider_InitJntSphItem(GlobalContext* globalCtx, ColliderJntSphItem* item) {
    Collider_InitBody(globalCtx, &item->body);
    Collider_InitJntSphItemDim(globalCtx, &item->dim);
    return 1;
}

s32 Collider_DestroyJntSphItem(GlobalContext* globalCtx, ColliderJntSphItem* item) {
    Collider_DestroyBody(globalCtx, &item->body);
    Collider_DestroyJntSphItemDim(globalCtx, &item->dim);
    return 1;
}

s32 Collider_SetJntSphItem(GlobalContext* globalCtx, ColliderJntSphItem* dest, ColliderJntSphItemInit* src) {
    Collider_SetBody(globalCtx, &dest->body, &src->body);
    Collider_SetJntSphItemDim(globalCtx, &dest->dim, &src->dim);
    return 1;
}

s32 Collider_JntSphItemSetAT(GlobalContext* globalCtx, ColliderJntSphItem* collider) {
    Collider_BodySetAT(globalCtx, &collider->body);
    return 1;
}

s32 Collider_JntSphItemSetAC(GlobalContext* globalCtx, ColliderJntSphItem* collider) {
    Collider_BodySetAC(globalCtx, &collider->body);
    return 1;
}

s32 Collider_JntSphItemSetOC(GlobalContext* globalCtx, ColliderJntSphItem* collider) {
    Collider_BodySetOC(globalCtx, &collider->body);
    return 1;
}

s32 Collider_InitJntSph(GlobalContext* globalCtx, ColliderJntSph* collider) {
    Collider_InitBase(globalCtx, &collider->base);
    collider->count = 0;
    collider->list = NULL;
    return 1;
}

// Destruct ColliderJntSph (malloc)
s32 Collider_FreeJntSph(GlobalContext* globalCtx, ColliderJntSph* collider) {
    ColliderJntSphItem* next;

    Collider_DestroyBase(globalCtx, &collider->base);
    next = collider->list;

    while (next < collider->list + collider->count) {
        Collider_DestroyJntSphItem(globalCtx, next);
        next++;
    }

    collider->count = 0;
    if (collider->list != NULL) {
        ZeldaArena_FreeDebug(collider->list, "../z_collision_check.c", 1393);
    }
    collider->list = NULL;
    return 1;
}

// Destruct ColliderJntSph (no malloc)
s32 Collider_DestroyJntSph(GlobalContext* globalCtx, ColliderJntSph* collider) {
    ColliderJntSphItem* next;

    Collider_DestroyBase(globalCtx, &collider->base);
    next = collider->list;

    while (next < collider->list + collider->count) {

        Collider_DestroyJntSphItem(globalCtx, next);
        next++;
    }
    collider->count = 0;
    collider->list = NULL;
    return 1;
}

// ClObjJntSph
s32 Collider_SetJntSph_Set(GlobalContext* globalCtx, ColliderJntSph* dest, ColliderJntSphInit_Actor* src) {
    ColliderJntSphItem* destNext;
    ColliderJntSphItemInit* srcNext;

    Collider_SetBase_Actor(globalCtx, &dest->base, &src->base);
    dest->count = src->count;
    dest->list = ZeldaArena_MallocDebug(src->count * sizeof(ColliderJntSphItem), "../z_collision_check.c", 1443);

    if (dest->list == NULL) {
        dest->count = 0;
        osSyncPrintf(VT_FGCOL(RED));
        osSyncPrintf("ClObjJntSph_set():zelda_malloc()出来ません。\n"); // EUC-JP: 出来ません。 | Can not.
        osSyncPrintf(VT_RST);
        return 0;
    }

    destNext = dest->list;
    srcNext = src->list;

    while (destNext < dest->list + dest->count) {
        Collider_InitJntSphItem(globalCtx, destNext);
        Collider_SetJntSphItem(globalCtx, destNext, srcNext);
        destNext++;
        srcNext++;
    }
    return 1;
}

// ClObjJntSph_set3 (maskB = 0x10)
// called by En_Nwc
s32 Collider_SetJntSph_Set3(GlobalContext* globalCtx, ColliderJntSph* dest, Actor* actor,
                            ColliderJntSphInit_Set3* src) {
    ColliderJntSphItem* destNext;
    ColliderJntSphItemInit* srcNext;

    Collider_SetBase_Set3(globalCtx, &dest->base, actor, &src->base);
    dest->count = src->count;
    dest->list = ZeldaArena_MallocDebug(src->count * sizeof(ColliderJntSphItem), "../z_collision_check.c", 1490);

    if (dest->list == NULL) {
        dest->count = 0;
        osSyncPrintf(VT_FGCOL(RED));
        osSyncPrintf("ClObjJntSph_set3():zelda_malloc_出来ません。\n"); // EUC-JP: 出来ません。 | Can not.
        osSyncPrintf(VT_RST);
        return 0;
    }

    destNext = dest->list;
    srcNext = src->list;

    while (destNext < dest->list + dest->count) {
        Collider_InitJntSphItem(globalCtx, destNext);
        Collider_SetJntSphItem(globalCtx, destNext, srcNext);
        destNext++;
        srcNext++;
    }
    return 1;
}

// ClObjJntSph_set5 (maskB = src->maskB)
s32 Collider_SetJntSph_Set5(GlobalContext* globalCtx, ColliderJntSph* dest, Actor* actor, ColliderJntSphInit* src) {
    ColliderJntSphItem* destNext;
    ColliderJntSphItemInit* srcNext;

    Collider_SetBase(globalCtx, &dest->base, actor, &src->base);
    dest->count = src->count;
    dest->list = ZeldaArena_MallocDebug(src->count * sizeof(ColliderJntSphItem), "../z_collision_check.c", 1551);

    if (dest->list == NULL) {
        dest->count = 0;
        osSyncPrintf(VT_FGCOL(RED));
        osSyncPrintf("ClObjJntSph_set5():zelda_malloc出来ません\n"); // EUC-JP: 出来ません。 | Can not.
        osSyncPrintf(VT_RST);
        return 0;
    }

    destNext = dest->list;
    srcNext = src->list;

    while (destNext < dest->list + dest->count) {
        Collider_InitJntSphItem(globalCtx, destNext);
        Collider_SetJntSphItem(globalCtx, destNext, srcNext);
        destNext++;
        srcNext++;
    }
    return 1;
}

s32 Collider_SetJntSph(GlobalContext* globalCtx, ColliderJntSph* dest, Actor* actor, ColliderJntSphInit* src,
                       ColliderJntSphItem* list) {
    ColliderJntSphItem* destNext;
    ColliderJntSphItemInit* srcNext;

    Collider_SetBase(globalCtx, &dest->base, actor, &src->base);
    dest->count = src->count;
    dest->list = list;

    if (dest->list == NULL) {
        __assert("pclobj_jntsph->elem_tbl != NULL", "../z_collision_check.c", 1603);
    }

    destNext = dest->list;
    srcNext = src->list;

    while (destNext < dest->list + dest->count) {
        Collider_InitJntSphItem(globalCtx, destNext);
        Collider_SetJntSphItem(globalCtx, destNext, srcNext);
        destNext++;
        srcNext++;
    }
    return 1;
}

s32 Collider_JntSphSetAT(GlobalContext* globalCtx, Collider* collider) {
    ColliderJntSphItem* next;
    ColliderJntSph* col = (ColliderJntSph*)collider;
    GlobalContext* gctx = globalCtx;

    Collider_BaseSetAT(gctx, &col->base);
    next = col->list;

    while (next < col->list + col->count) {
        Collider_JntSphItemSetAT(gctx, next);
        next++;
    }
    return 1;
}

s32 Collider_JntSphSetAC(GlobalContext* globalCtx, Collider* collider) {
    ColliderJntSphItem* next;
    ColliderJntSph* col = (ColliderJntSph*)collider;
    GlobalContext* gctx = globalCtx;

    Collider_BaseSetAC(gctx, &col->base);
    next = col->list;

    while (next < col->list + col->count) {
        Collider_JntSphItemSetAC(gctx, next);
        next++;
    }
    return 1;
}

s32 Collider_JntSphSetOC(GlobalContext* globalCtx, Collider* collider) {
    ColliderJntSphItem* next;
    ColliderJntSph* col = (ColliderJntSph*)collider;
    GlobalContext* gctx = globalCtx;

    Collider_BaseSetOC(gctx, &col->base);
    next = col->list;
    while (next < col->list + col->count) {
        Collider_JntSphItemSetOC(gctx, next);
        next++;
    }
    return 1;
}

s32 Collider_InitCylinderDim(GlobalContext* globalCtx, Cylinder16* dim) {
    Cylinder16 init = { 0 };
    *dim = init;
    return 1;
}

s32 Collider_DestroyCylinderDim(GlobalContext* globalCtx, Cylinder16* dim) {
    return 1;
}

s32 Collider_SetCylinderDim(GlobalContext* globalCtx, Cylinder16* dest, Cylinder16* src) {
    *dest = *src;
    return 1;
}

s32 Collider_InitCylinder(GlobalContext* globalCtx, ColliderCylinder* collider) {
    Collider_InitBase(globalCtx, &collider->base);
    Collider_InitBody(globalCtx, &collider->body);
    Collider_InitCylinderDim(globalCtx, &collider->dim);
    return 1;
}

s32 Collider_DestroyCylinder(GlobalContext* globalCtx, ColliderCylinder* collider) {
    Collider_DestroyBase(globalCtx, &collider->base);
    Collider_DestroyBody(globalCtx, &collider->body);
    Collider_DestroyCylinderDim(globalCtx, &collider->dim);
    return 1;
}

// used only by DekuJr, D_80B92A00
s32 Collider_SetCylinder_Actor(GlobalContext* globalCtx, ColliderCylinder* collider, ColliderCylinderInit_Actor* src) {
    Collider_SetBase_Actor(globalCtx, &collider->base, &src->base);
    Collider_SetBody(globalCtx, &collider->body, &src->body);
    Collider_SetCylinderDim(globalCtx, &collider->dim, &src->dim);
    return 1;
}

// maskB = 0x10
s32 Collider_SetCylinder_Set3(GlobalContext* globalCtx, ColliderCylinder* collider, Actor* actor,
                              ColliderCylinderInit_Set3* src) {
    Collider_SetBase_Set3(globalCtx, &collider->base, actor, &src->base);
    Collider_SetBody(globalCtx, &collider->body, &src->body);
    Collider_SetCylinderDim(globalCtx, &collider->dim, &src->dim);
    return 1;
}

// maskB = src->maskB
s32 Collider_SetCylinder(GlobalContext* globalCtx, ColliderCylinder* collider, Actor* actor,
                         ColliderCylinderInit* src) {
    Collider_SetBase(globalCtx, &collider->base, actor, &src->base);
    Collider_SetBody(globalCtx, &collider->body, &src->body);
    Collider_SetCylinderDim(globalCtx, &collider->dim, &src->dim);
    return 1;
}

s32 Collider_CylinderSetAT(GlobalContext* globalCtx, Collider* collider) {
    ColliderCylinder* col = (ColliderCylinder*)collider;
    Collider_BaseSetAT(globalCtx, &col->base);
    Collider_BodySetAT(globalCtx, &col->body);
    return 1;
}

s32 Collider_CylinderSetAC(GlobalContext* globalCtx, Collider* collider) {
    ColliderCylinder* col = (ColliderCylinder*)collider;
    Collider_BaseSetAC(globalCtx, &col->base);
    Collider_BodySetAC(globalCtx, &col->body);
    return 1;
}

s32 Collider_CylinderSetOC(GlobalContext* globalCtx, Collider* collider) {
    ColliderCylinder* col = (ColliderCylinder*)collider;
    Collider_BaseSetOC(globalCtx, &col->base);
    Collider_BodySetOC(globalCtx, &col->body);
    return 1;
}

s32 Collider_InitTrisItemDim(GlobalContext* globalCtx, TriNorm* dim) {
    static TriNorm init = { 0 };
    *dim = init;
    return 1;
}

s32 Collider_DestroyTrisItemDim(GlobalContext* globalCtx, TriNorm* dim) {
    return 1;
}

s32 Collider_SetTrisItemDim(GlobalContext* globalCtx, TriNorm* dest, ColliderTrisItemDimInit* src) {
    Vec3f* d;
    Vec3f* s;
    float nx, ny, nz, nd;

    d = dest->vtx;
    s = src->vtx;
    while (d < dest->vtx + 3) {
        *d++ = *s++;
    }

    func_800CC8B4(&src->vtx[0], &src->vtx[1], &src->vtx[2], &nx, &ny, &nz, &nd);

    dest->plane.normal.x = nx;
    dest->plane.normal.y = ny;
    dest->plane.normal.z = nz;
    dest->plane.originDist = nd;
    return 1;
}

s32 Collider_InitTrisItem(GlobalContext* globalCtx, ColliderTrisItem* collider) {
    Collider_InitBody(globalCtx, &collider->body);
    Collider_InitTrisItemDim(globalCtx, &collider->dim);
    return 1;
}

s32 Collider_DestroyTrisItem(GlobalContext* globalCtx, ColliderTrisItem* collider) {
    Collider_DestroyBody(globalCtx, &collider->body);
    Collider_DestroyTrisItemDim(globalCtx, &collider->dim);
    return 1;
}

s32 Collider_SetTrisItem(GlobalContext* globalCtx, ColliderTrisItem* dest, ColliderTrisItemInit* src) {
    Collider_SetBody(globalCtx, &dest->body, &src->body);
    Collider_SetTrisItemDim(globalCtx, &dest->dim, &src->dim);
    return 1;
}

s32 Collider_TrisItemSetAT(GlobalContext* globalCtx, ColliderTrisItem* item) {
    Collider_BodySetAT(globalCtx, &item->body);
    return 1;
}

s32 Collider_TrisItemSetAC(GlobalContext* globalCtx, ColliderTrisItem* item) {
    Collider_BodySetAC(globalCtx, &item->body);
    return 1;
}

s32 Collider_TrisItemSetOC(GlobalContext* globalCtx, ColliderTrisItem* item) {
    Collider_BodySetOC(globalCtx, &item->body);
    return 1;
}

s32 Collider_InitTris(GlobalContext* globalCtx, ColliderTris* tris) {
    Collider_InitBase(globalCtx, &tris->base);
    tris->count = 0;
    tris->list = 0;
    return 1;
}

// zelda malloc
s32 Collider_FreeTris(GlobalContext* globalCtx, ColliderTris* tris) {
    ColliderTrisItem* next;

    Collider_DestroyBase(globalCtx, &tris->base);
    next = tris->list;

    while (next < tris->list + tris->count) {
        Collider_DestroyTrisItem(globalCtx, next);
        next++;
    }

    tris->count = 0;
    if (tris->list != NULL) {
        ZeldaArena_FreeDebug(tris->list, "../z_collision_check.c", 2099);
    }
    tris->list = NULL;
    return 1;
}

// no malloc
s32 Collider_DestroyTris(GlobalContext* globalCtx, ColliderTris* tris) {
    ColliderTrisItem* next;

    Collider_DestroyBase(globalCtx, &tris->base);
    next = tris->list;

    while (next < tris->list + tris->count) {
        Collider_DestroyTrisItem(globalCtx, next);
        next++;
    }
    tris->count = 0;
    tris->list = NULL;
    return 1;
}

// ClObjTris_set3 (maskB = 0x10)
s32 Collider_SetTris_Set3(GlobalContext* globalCtx, ColliderTris* dest, Actor* actor, ColliderTrisInit_Set3* src) {
    ColliderTrisItem* destNext;
    ColliderTrisItemInit* srcNext;

    Collider_SetBase_Set3(globalCtx, &dest->base, actor, &src->base);
    dest->count = src->count;
    dest->list = ZeldaArena_MallocDebug(dest->count * sizeof(ColliderTrisItem), "../z_collision_check.c", 2156);
    if (dest->list == NULL) {
        dest->count = 0;
        osSyncPrintf(VT_FGCOL(RED));
        osSyncPrintf("ClObjTris_set3():zelda_malloc()出来ません\n"); // EUC-JP: 出来ません。 | Can not.
        osSyncPrintf(VT_RST);
        return 0;
    }
    destNext = dest->list;
    srcNext = src->list;

    while (destNext < dest->list + dest->count) {
        Collider_InitTrisItem(globalCtx, destNext);
        Collider_SetTrisItem(globalCtx, destNext, srcNext);
        destNext++;
        srcNext++;
    }
    return 1;
}

// ClObjTris_set5 (maskB = src->maskB)
s32 Collider_SetTris_Set5(GlobalContext* globalCtx, ColliderTris* dest, Actor* actor, ColliderTrisInit* src) {
    ColliderTrisItem* destNext;
    ColliderTrisItemInit* srcNext;

    Collider_SetBase(globalCtx, &dest->base, actor, &src->base);
    dest->count = src->count;
    dest->list = ZeldaArena_MallocDebug(dest->count * sizeof(ColliderTrisItem), "../z_collision_check.c", 2207);

    if (dest->list == NULL) {
        osSyncPrintf(VT_FGCOL(RED));
        osSyncPrintf("ClObjTris_set5():zelda_malloc出来ません\n"); // EUC-JP: 出来ません。 | Can not.
        osSyncPrintf(VT_RST);
        dest->count = 0;
        return 0;
    }

    destNext = dest->list;
    srcNext = src->list;

    while (destNext < dest->list + dest->count) {
        Collider_InitTrisItem(globalCtx, destNext);
        Collider_SetTrisItem(globalCtx, destNext, srcNext);
        destNext++;
        srcNext++;
    }
    return 1;
}

s32 Collider_SetTris(GlobalContext* globalCtx, ColliderTris* dest, Actor* actor, ColliderTrisInit* src,
                     ColliderTrisItem* list) {
    ColliderTrisItem* destNext;
    ColliderTrisItemInit* srcNext;

    Collider_SetBase(globalCtx, &dest->base, actor, &src->base);
    dest->count = src->count;
    dest->list = list;

    if (dest->list == NULL) {
        __assert("pclobj_tris->elem_tbl != NULL", "../z_collision_check.c", 2258);
    }

    destNext = dest->list;
    srcNext = src->list;

    while (destNext < dest->list + dest->count) {
        Collider_InitTrisItem(globalCtx, destNext);
        Collider_SetTrisItem(globalCtx, destNext, srcNext);
        destNext++;
        srcNext++;
    }
    return 1;
}

s32 Collider_TrisSetAT(GlobalContext* globalCtx, Collider* collider) {
    ColliderTrisItem* next;
    ColliderTris* col = (ColliderTris*)collider;
    GlobalContext* gctx = globalCtx;

    Collider_BaseSetAT(gctx, &col->base);
    next = col->list;

    while (next < col->list + col->count) {
        Collider_TrisItemSetAT(gctx, next);
        next++;
    }
    return 1;
}

s32 Collider_TrisSetAC(GlobalContext* globalCtx, Collider* collider) {
    ColliderTrisItem* next;
    ColliderTris* col = (ColliderTris*)collider;
    GlobalContext* gctx = globalCtx;

    Collider_BaseSetAC(gctx, &col->base);
    next = col->list;

    while (next < col->list + col->count) {
        Collider_TrisItemSetAC(gctx, next);
        next++;
    }
    return 1;
}

s32 Collider_TrisSetOC(GlobalContext* globalCtx, Collider* collider) {
    ColliderTrisItem* next;
    ColliderTris* col = (ColliderTris*)collider;
    GlobalContext* gctx = globalCtx;

    Collider_BaseSetOC(gctx, &col->base);
    next = col->list;

    while (next < col->list + col->count) {
        Collider_TrisItemSetOC(gctx, next);
        next++;
    }
    return 1;
}

s32 Collider_InitQuadDim(GlobalContext* globalCtx, ColliderQuadDim* dim) {
    static ColliderQuadDim init = {
        { { 0, 0, 0 }, { 0, 0, 0 }, { 0, 0, 0 }, { 0, 0, 0 } },
        { 0, 0, 0 },
        { 0, 0, 0 },
        1.0E38f,
    };
    *dim = init;
    return 1;
}

s32 Collider_DestroyQuadDim(GlobalContext* globalCtx, ColliderQuadDim* dim) {
    return 1;
}

// Set ColliderQuadDim unk_3C
s32 func_8005CEC4(GlobalContext* globalCtx, ColliderQuadDim* dim) {
    dim->unk_3C = 1.0E38f;
    return 1;
}

// ColliderQuadDim compute dc ba midpoints
void func_8005CEDC(ColliderQuadDim* dim) {
    dim->dcMid.x = (dim->quad[3].x + dim->quad[2].x) * 0.5f;
    dim->dcMid.y = (dim->quad[3].y + dim->quad[2].y) * 0.5f;
    dim->dcMid.z = (dim->quad[3].z + dim->quad[2].z) * 0.5f;
    dim->baMid.x = (dim->quad[1].x + dim->quad[0].x) * 0.5f;
    dim->baMid.y = (dim->quad[1].y + dim->quad[0].y) * 0.5f;
    dim->baMid.z = (dim->quad[1].z + dim->quad[0].z) * 0.5f;
}

s32 Collider_SetQuadDim(GlobalContext* globalCtx, ColliderQuadDim* dest, ColliderQuadDimInit* src) {
    dest->quad[0] = src->quad[0];
    dest->quad[1] = src->quad[1];
    dest->quad[2] = src->quad[2];
    dest->quad[3] = src->quad[3];
    func_8005CEDC(dest);
    return 1;
}

s32 Collider_InitQuad(GlobalContext* globalCtx, ColliderQuad* collider) {
    Collider_InitBase(globalCtx, &collider->base);
    Collider_InitBody(globalCtx, &collider->body);
    Collider_InitQuadDim(globalCtx, &collider->dim);
    return 1;
}

s32 Collider_DestroyQuad(GlobalContext* globalCtx, ColliderQuad* collider) {
    Collider_DestroyBase(globalCtx, &collider->base);
    Collider_DestroyBody(globalCtx, &collider->body);
    Collider_DestroyQuadDim(globalCtx, &collider->dim);
    return 1;
}

// maskB = 0x10
s32 Collider_SetQuad_Set3(GlobalContext* globalCtx, ColliderQuad* collider, Actor* actor, ColliderQuadInit_Set3* src) {
    Collider_SetBase_Set3(globalCtx, &collider->base, actor, &src->base);
    Collider_SetBody(globalCtx, &collider->body, &src->body);
    Collider_SetQuadDim(globalCtx, &collider->dim, &src->dim);
    return 1;
}

// maskB = src->maskB
s32 Collider_SetQuad(GlobalContext* globalCtx, ColliderQuad* collider, Actor* actor, ColliderQuadInit* src) {
    Collider_SetBase(globalCtx, &collider->base, actor, &src->base);
    Collider_SetBody(globalCtx, &collider->body, &src->body);
    Collider_SetQuadDim(globalCtx, &collider->dim, &src->dim);
    return 1;
}

s32 Collider_QuadSetAT(GlobalContext* globalCtx, Collider* collider) {
    ColliderQuad* col = (ColliderQuad*)collider;
    Collider_BaseSetAT(globalCtx, &col->base);
    Collider_BodySetAT(globalCtx, &col->body);
    func_8005CEC4(globalCtx, &col->dim);
    return 1;
}

s32 Collider_QuadSetAC(GlobalContext* globalCtx, Collider* collider) {
    ColliderQuad* col = (ColliderQuad*)collider;
    Collider_BaseSetAC(globalCtx, &col->base);
    Collider_BodySetAC(globalCtx, &col->body);
    return 1;
}

s32 Collider_QuadSetOC(GlobalContext* globalCtx, Collider* collider) {
    ColliderQuad* col = (ColliderQuad*)collider;
    Collider_BaseSetOC(globalCtx, &col->base);
    Collider_BodySetOC(globalCtx, &col->body);
    return 1;
}

s32 func_8005D218(GlobalContext* globalCtx, ColliderQuad* quad, Vec3f* arg2) {
    f32 temp;
    Vec3f sp20;

    if (!(quad->body.toucherFlags & 4)) {
        return 1;
    }
    Math_Vec3s_ToVec3f(&sp20, &quad->dim.dcMid);
    temp = func_800CB650(&sp20, arg2);
    if (temp < quad->dim.unk_3C) {
        quad->dim.unk_3C = temp;
        if (quad->body.atHit != NULL) {
            Collider_BaseSetAC(globalCtx, quad->body.atHit);
        }
        if (quad->body.atHitItem != NULL) {
            Collider_BodySetAC(globalCtx, quad->body.atHitItem);
        }
        return 1;
    }
    return 0;
}

s32 Collider_InitOcLine(GlobalContext* globalCtx, OcLine* line) {
    static Vec3f init = { 0, 0, 0 };
    Vec3f temp;

    temp = init;
    Math_Vec3f_Copy(&line->line.a, &temp);
    Math_Vec3f_Copy(&line->line.b, &temp);
    return 1;
}

s32 Collider_DestroyOcLine(GlobalContext* globalCtx, OcLine* line) {
    return 1;
}

s32 func_8005D334(UNK_TYPE arg0, OcLine* arg1, Vec3f* arg2, Vec3f* arg3) {
    Math_Vec3f_Copy(&arg1->line.a, arg2);
    Math_Vec3f_Copy(&arg1->line.b, arg3);
    return 1;
}

s32 func_8005D378(UNK_TYPE arg0, OcLine* arg1, OcLine* arg2) {
    arg1->unk_18 = arg2->unk_18;
    func_8005D334(arg0, arg1, &arg2->line.a, &arg2->line.b);
    return 1;
}

s32 func_8005D3A4(GlobalContext* globalCtx, OcLine* line) {
    line->unk_18 &= 0xFFFE;
    return 1;
}

void func_8005D3BC(GlobalContext* globalCtx, CollisionCheckContext* colChkCtx) {
    colChkCtx->sacFlags = 0;
    CollisionCheck_InitContext(globalCtx, colChkCtx);
    AREG(21) = 1;
    AREG(22) = 1;
    AREG(23) = 1;
}

void CollisionCheck_DestroyContext(GlobalContext* globalCtx, CollisionCheckContext* colChkCtx) {
}

// Initialize CollisionCheckContext
void CollisionCheck_InitContext(GlobalContext* globalCtx, CollisionCheckContext* colChkCtx) {
    Collider** c;
    OcLine** d;

    if (!(colChkCtx->sacFlags & 1)) {
        colChkCtx->colAtCount = 0;
        colChkCtx->colAcCount = 0;
        colChkCtx->colOcCount = 0;
        colChkCtx->colOcLineCount = 0;
        for (c = colChkCtx->colAt; c < colChkCtx->colAt + COLLISION_CHECK_AT_MAX; c++) {
            *c = NULL;
        }

        for (c = colChkCtx->colAc; c < colChkCtx->colAc + COLLISION_CHECK_AC_MAX; c++) {
            *c = NULL;
        }

        for (c = colChkCtx->colOc; c < colChkCtx->colOc + COLLISION_CHECK_OC_MAX; c++) {
            *c = NULL;
        }

        for (d = colChkCtx->colOcLine; d < colChkCtx->colOcLine + COLLISION_CHECK_OC_LINE_MAX; d++) {
            *d = NULL;
        }
    }
}

// Unused
void CollisionCheck_EnableSAC(GlobalContext* globalCtx, CollisionCheckContext* colChkCtx) {
    colChkCtx->sacFlags |= 1;
}

// Unused
void CollisionCheck_DisableSAC(GlobalContext* globalCtx, CollisionCheckContext* colChkCtx) {
    colChkCtx->sacFlags &= ~1;
}

// Draw Collider
void func_8005D4DC(GlobalContext* globalCtx, Collider* collider) {
    ColliderJntSph* jntSph;
    ColliderCylinder* cylinder;
    ColliderTris* tris;
    ColliderTrisItem* trisItem;
    ColliderQuad* quad;
    s32 i;

    if (collider == NULL) {
        return;
    }
    switch (collider->shape) {
        case COLSHAPE_JNTSPH:
            jntSph = (ColliderJntSph*)collider;
            for (i = 0; i < jntSph->count; i++) {
                func_800D05D0(globalCtx, &jntSph->list[i].dim.worldSphere);
            }
            break;
        case COLSHAPE_CYLINDER:
            cylinder = (ColliderCylinder*)collider;
            func_800D05DC(globalCtx, &cylinder->dim);
            break;
        case COLSHAPE_TRIS:
            tris = (ColliderTris*)collider;
            for (i = 0; i < tris->count; i++) {
                trisItem = &tris->list[i];
                func_8005B280(globalCtx->state.gfxCtx, &trisItem->dim.vtx[0], &trisItem->dim.vtx[1],
                              &trisItem->dim.vtx[2]);
            }
            break;
        case COLSHAPE_QUAD:
            quad = (ColliderQuad*)collider;
            func_8005B280(globalCtx->state.gfxCtx, &quad->dim.quad[2], &quad->dim.quad[3], &quad->dim.quad[1]);
            func_8005B280(globalCtx->state.gfxCtx, &quad->dim.quad[1], &quad->dim.quad[0], &quad->dim.quad[2]);
            break;
    }
}

void CollisionCheck_Draw(GlobalContext* globalCtx, CollisionCheckContext* colChkCtx) {
    Collider* collider;
    s32 i;

    if (AREG(15)) {
        if (AREG(21)) {
            for (i = 0; i < colChkCtx->colAtCount; i++) {
                func_8005D4DC(globalCtx, colChkCtx->colAt[i]);
            }
        }
        if (AREG(22)) {
            for (i = 0; i < colChkCtx->colAcCount; i++) {
                func_8005D4DC(globalCtx, colChkCtx->colAc[i]);
            }
        }
        if (AREG(23)) {
            for (i = 0; i < colChkCtx->colOcCount; i++) {
                collider = colChkCtx->colOc[i];
                if (collider->maskA & 1) {
                    func_8005D4DC(globalCtx, collider);
                }
            }
        }
        if (AREG(24)) {
            func_80042C3C(globalCtx, &globalCtx->colCtx);
        }
        if (AREG(25)) {
            func_80042FC4(globalCtx, &globalCtx->colCtx);
        }
    }
}

s32 (*D_8011DEF8[])(GlobalContext*, Collider*) = { Collider_JntSphSetAT, Collider_CylinderSetAT, Collider_TrisSetAT,
                                                   Collider_QuadSetAT };

// Sets collider as an AT (attack) for the current frame, which will be checked against ACs (attack colliders)
s32 CollisionCheck_SetAT(GlobalContext* globalCtx, CollisionCheckContext* colChkCtx, Collider* collider) {
    s32 index;

    if (func_800C0D28(globalCtx) == 1) {
        return -1;
    }
    if (!(collider->shape < COLSHAPE_INVALID)) {
        __assert("pcl_obj->data_type <= CL_DATA_LBL_SWRD", "../z_collision_check.c", 2997);
    }
    D_8011DEF8[collider->shape](globalCtx, collider);
    if (collider->actor != NULL) {
        if (collider->actor->update == NULL) {
            return -1;
        }
    }
    if (colChkCtx->colAtCount >= COLLISION_CHECK_AT_MAX) {
        osSyncPrintf("CollisionCheck_setAT():インデックスがオーバーして追加不能\n");
        // EUC-JP: インデックスがオーバーして追加不能 | Index exceeded and cannot be added
        return -1;
    }
    if (colChkCtx->sacFlags & 1) {
        return -1;
    }
    index = colChkCtx->colAtCount;
    colChkCtx->colAt[colChkCtx->colAtCount++] = collider;
    return index;
}

// Unused. Sets collider as an AT (attack) for the current frame, which will be checked against ACs (attack colliders).
// If CollisionCheck_SAC is enabled, the collider will be inserted into the list at the specified index, otherwise it
// will be inserted into the next slot
s32 CollisionCheck_SetAT_SAC(GlobalContext* globalCtx, CollisionCheckContext* colChkCtx, Collider* collider,
                             s32 index) {

    if (!(collider->shape < COLSHAPE_INVALID)) {
        __assert("pcl_obj->data_type <= CL_DATA_LBL_SWRD", "../z_collision_check.c", 3037);
    }
    if (func_800C0D28(globalCtx) == 1) {
        return -1;
    }
    D_8011DEF8[collider->shape](globalCtx, collider);
    if (collider->actor != NULL && collider->actor->update == NULL) {
        return -1;
    }
    if (colChkCtx->sacFlags & 1) {
        if (!(index < colChkCtx->colAtCount)) {
            osSyncPrintf("CollisionCheck_setAT_SAC():全データ数より大きいところに登録しようとしている。\n");
            // EUC-JP: 全データ数より大きいところに登録しようとしている。 | You are trying to register a location that
            // is larger than the total number of data.
            return -1;
        }
        colChkCtx->colAt[index] = collider;
    } else {
        if (!(colChkCtx->colAtCount < COLLISION_CHECK_AT_MAX)) {
            osSyncPrintf("CollisionCheck_setAT():インデックスがオーバーして追加不能\n");
            return -1;
        }
        index = colChkCtx->colAtCount;
        colChkCtx->colAt[colChkCtx->colAtCount++] = collider;
    }
    return index;
}

s32 (*D_8011DF08[])(GlobalContext*, Collider*) = { Collider_JntSphSetAC, Collider_CylinderSetAC, Collider_TrisSetAC,
                                                   Collider_QuadSetAC };

// Sets collider as an AC (attack collider) for the current frame, allowing it to detect ATs (attacks)
s32 CollisionCheck_SetAC(GlobalContext* globalCtx, CollisionCheckContext* colChkCtx, Collider* collider) {
    s32 index;

    if (func_800C0D28(globalCtx) == 1) {
        return -1;
    }
    if (!(collider->shape < COLSHAPE_INVALID)) {
        __assert("pcl_obj->data_type <= CL_DATA_LBL_SWRD", "../z_collision_check.c", 3114);
    }
    D_8011DF08[collider->shape](globalCtx, collider);
    if (collider->actor != NULL) {
        if (collider->actor->update == NULL) {
            return -1;
        }
    }
    if (colChkCtx->colAcCount >= COLLISION_CHECK_AC_MAX) {
        osSyncPrintf("CollisionCheck_setAC():インデックスがオーバして追加不能\n");
        // EUC-JP: インデックスがオーバして追加不能 | Index exceeded and cannot be added
        return -1;
    }
    if (colChkCtx->sacFlags & 1) {
        return -1;
    }
    index = colChkCtx->colAcCount;
    colChkCtx->colAc[colChkCtx->colAcCount++] = collider;
    return index;
}

// Unused. Sets collider as an AC (attack collider) for the current frame, allowing it to detect ATs (attacks).
// If CollisionCheck_SAC is enabled, the collider will be inserted into the list at the specified index, otherwise it
// will be inserted into the next slot
s32 CollisionCheck_SetAC_SAC(GlobalContext* globalCtx, CollisionCheckContext* colChkCtx, Collider* collider,
                             s32 index) {

    if (!(collider->shape < COLSHAPE_INVALID)) {
        __assert("pcl_obj->data_type <= CL_DATA_LBL_SWRD", "../z_collision_check.c", 3153);
    }
    if (func_800C0D28(globalCtx) == 1) {
        return -1;
    }
    D_8011DF08[collider->shape](globalCtx, collider);
    if (collider->actor != NULL && collider->actor->update == NULL) {
        return -1;
    }
    if (colChkCtx->sacFlags & 1) {
        if (!(index < colChkCtx->colAcCount)) {
            osSyncPrintf("CollisionCheck_setAC_SAC():全データ数より大きいところに登録しようとしている。\n");
            // EUC-JP: 全データ数より大きいところに登録しようとしている。| You are trying to register a location that is
            // larger than the total number of data.
            return -1;
        }
        colChkCtx->colAc[index] = collider;
    } else {
        if (!(colChkCtx->colAcCount < COLLISION_CHECK_AC_MAX)) {
            osSyncPrintf("CollisionCheck_setAC():インデックスがオーバして追加不能\n");
            // EUC-JP: インデックスがオーバして追加不能 | Index exceeded and cannot be added
            return -1;
        }
        index = colChkCtx->colAcCount;
        colChkCtx->colAc[colChkCtx->colAcCount++] = collider;
    }
    return index;
}

s32 (*D_8011DF18[])(GlobalContext*, Collider*) = {
    Collider_JntSphSetOC,
    Collider_CylinderSetOC,
    Collider_TrisSetOC,
    Collider_QuadSetOC,
};

// Sets collider as an OC (object collider) for the current frame, allowing it to detect other OCs
s32 CollisionCheck_SetOC(GlobalContext* globalCtx, CollisionCheckContext* colChkCtx, Collider* collider) {
    s32 index;

    if (func_800C0D28(globalCtx) == 1) {
        return -1;
    }
    if (!(collider->shape < COLSHAPE_INVALID)) {
        __assert("pcl_obj->data_type <= CL_DATA_LBL_SWRD", "../z_collision_check.c", 3229);
    }
    D_8011DF18[collider->shape](globalCtx, collider);
    if (collider->actor != NULL) {
        if (collider->actor->update == NULL) {
            return -1;
        }
    }
    if (colChkCtx->colOcCount >= COLLISION_CHECK_OC_MAX) {
        osSyncPrintf("CollisionCheck_setOC():インデックスがオーバして追加不能\n");
        // EUC-JP: インデックスがオーバして追加不能 | Index exceeded and cannot be added
        return -1;
    }
    if (colChkCtx->sacFlags & 1) {
        return -1;
    }
    index = colChkCtx->colOcCount;
    colChkCtx->colOc[colChkCtx->colOcCount++] = collider;
    return index;
}

// Unused. Sets collider as an OC (object collider) for the current frame, allowing it to detect other OCs
// If CollisionCheck_SAC is enabled, the collider will be inserted into the list at the specified index, otherwise it
// will be inserted into the next slot
s32 CollisionCheck_SetOC_SAC(GlobalContext* globalCtx, CollisionCheckContext* colChkCtx, Collider* collider,
                             s32 index) {

    if (func_800C0D28(globalCtx) == 1) {
        return -1;
    }
    if (!(collider->shape < COLSHAPE_INVALID)) {
        __assert("pcl_obj->data_type <= CL_DATA_LBL_SWRD", "../z_collision_check.c", 3274);
    }
    D_8011DF18[collider->shape](globalCtx, collider);
    if (collider->actor != NULL && collider->actor->update == NULL) {
        return -1;
    }
    if (colChkCtx->sacFlags & 1) {
        if (!(index < colChkCtx->colOcCount)) {
            osSyncPrintf("CollisionCheck_setOC_SAC():全データ数より大きいところに登録しようとしている。\n");
            // EUC-JP: 全データ数より大きいところに登録しようとしている。| You are trying to register a location that is
            // larger than the total number of data.
            return -1;
        }
        //! @bug Should be colOc
        colChkCtx->colAt[index] = collider;
    } else {
        if (!(colChkCtx->colOcCount < COLLISION_CHECK_OC_MAX)) {
            osSyncPrintf("CollisionCheck_setOC():インデックスがオーバして追加不能\n");
            // EUC-JP: インデックスがオーバして追加不能 | Index exceeded and cannot be added
            return -1;
        }
        index = colChkCtx->colOcCount;
        colChkCtx->colOc[colChkCtx->colOcCount++] = collider;
    }
    return index;
}

s32 CollisionCheck_SetOCLine(GlobalContext* globalCtx, CollisionCheckContext* colChkCtx, OcLine* collider) {
    s32 index;

    if (func_800C0D28(globalCtx) == 1) {
        return -1;
    }
    func_8005D3A4(globalCtx, collider);
    if (!(colChkCtx->colOcLineCount < COLLISION_CHECK_OC_LINE_MAX)) {
        osSyncPrintf("CollisionCheck_setOCLine():インデックスがオーバして追加不能\n");
        return -1;
    }
    index = colChkCtx->colOcLineCount;
    colChkCtx->colOcLine[colChkCtx->colOcLineCount++] = collider;
    return index;
}

s32 func_8005DF2C(ColliderBody* body) {
    if (!(body->toucherFlags & 1)) {
        return 1;
    }
    return 0;
}

s32 func_8005DF50(ColliderBody* body) {
    if (!(body->bumperFlags & 1)) {
        return 1;
    }
    return 0;
}

s32 func_8005DF74(ColliderBody* left, ColliderBody* right) {
    if (!(left->toucher.flags & right->bumper.flags)) {
        return 1;
    }
    return 0;
}

void func_8005DF9C(GlobalContext* globalCtx, Collider* collider, Vec3f* v) {
}

#ifdef NON_MATCHING
// Blue EffectSpark
// .bss problems
void func_8005DFAC(GlobalContext* globalCtx, Collider* collider, Vec3f* v) {
    static EffectSparkInit D_8015D8A0;
    s32 sp24;

    D_8015D8A0.position.x = (s32)v->x;
    D_8015D8A0.position.y = (s32)v->y;
    D_8015D8A0.position.z = (s32)v->z;
    D_8015D8A0.uDiv = 5;
    D_8015D8A0.vDiv = 5;
    D_8015D8A0.colorStart[0].r = 0x0A;
    D_8015D8A0.colorStart[0].g = 0x0A;
    D_8015D8A0.colorStart[0].b = 0xC8;
    D_8015D8A0.colorStart[0].a = 0xFF;
    D_8015D8A0.colorStart[1].r = 0x00;
    D_8015D8A0.colorStart[1].g = 0x00;
    D_8015D8A0.colorStart[1].b = 0x80;
    D_8015D8A0.colorStart[1].a = 0xFF;
    D_8015D8A0.colorStart[2].r = 0x00;
    D_8015D8A0.colorStart[2].g = 0x00;
    D_8015D8A0.colorStart[2].b = 0x80;
    D_8015D8A0.colorStart[2].a = 0xFF;
    D_8015D8A0.colorStart[3].r = 0x00;
    D_8015D8A0.colorStart[3].g = 0x00;
    D_8015D8A0.colorStart[3].b = 0x80;
    D_8015D8A0.colorStart[3].a = 0xFF;
    D_8015D8A0.colorEnd[0].r = 0x00;
    D_8015D8A0.colorEnd[0].g = 0x00;
    D_8015D8A0.colorEnd[0].b = 0x20;
    D_8015D8A0.colorEnd[0].a = 0x00;
    D_8015D8A0.colorEnd[1].r = 0x00;
    D_8015D8A0.colorEnd[1].g = 0x00;
    D_8015D8A0.colorEnd[1].b = 0x20;
    D_8015D8A0.colorEnd[1].a = 0x00;
    D_8015D8A0.colorEnd[2].r = 0x00;
    D_8015D8A0.colorEnd[2].g = 0x00;
    D_8015D8A0.colorEnd[2].b = 0x40;
    D_8015D8A0.colorEnd[2].a = 0x00;
    D_8015D8A0.colorEnd[3].r = 0x00;
    D_8015D8A0.colorEnd[3].g = 0x00;
    D_8015D8A0.colorEnd[3].b = 0x40;
    D_8015D8A0.colorEnd[3].a = 0x00;
    D_8015D8A0.timer = 0;
    D_8015D8A0.duration = 16;
    D_8015D8A0.speed = 8.0f;
    D_8015D8A0.gravity = -1.0f;

    Effect_Add(globalCtx, &sp24, EFFECT_SPARK, 0, 1, &D_8015D8A0);
}
#else
void func_8005DFAC(GlobalContext* globalCtx, Collider* collider, Vec3f* v);
#pragma GLOBAL_ASM("asm/non_matchings/code/z_collision_check/func_8005DFAC.s")
#endif // NON_MATCHING

#ifdef NON_MATCHING
// Green EffectSpark
// .bss problems
void func_8005E10C(GlobalContext* globalCtx, Collider* collider, Vec3f* v) {
    static EffectSparkInit D_8015DD68;
    s32 sp24;

    D_8015DD68.position.x = (s32)v->x;
    D_8015DD68.position.y = (s32)v->y;
    D_8015DD68.position.z = (s32)v->z;
    D_8015DD68.uDiv = 5;
    D_8015DD68.vDiv = 5;
    D_8015DD68.colorStart[0].r = 0x0A;
    D_8015DD68.colorStart[0].g = 0xC8;
    D_8015DD68.colorStart[0].b = 0x0A;
    D_8015DD68.colorStart[0].a = 0xFF;
    D_8015DD68.colorStart[1].r = 0x00;
    D_8015DD68.colorStart[1].g = 0x80;
    D_8015DD68.colorStart[1].b = 0x00;
    D_8015DD68.colorStart[1].a = 0xFF;
    D_8015DD68.colorStart[2].r = 0x00;
    D_8015DD68.colorStart[2].g = 0x80;
    D_8015DD68.colorStart[2].b = 0x00;
    D_8015DD68.colorStart[2].a = 0xFF;
    D_8015DD68.colorStart[3].r = 0x00;
    D_8015DD68.colorStart[3].g = 0x80;
    D_8015DD68.colorStart[3].b = 0x00;
    D_8015DD68.colorStart[3].a = 0xFF;
    D_8015DD68.colorEnd[0].r = 0x00;
    D_8015DD68.colorEnd[0].g = 0x20;
    D_8015DD68.colorEnd[0].b = 0x00;
    D_8015DD68.colorEnd[0].a = 0x00;
    D_8015DD68.colorEnd[1].r = 0x00;
    D_8015DD68.colorEnd[1].g = 0x20;
    D_8015DD68.colorEnd[1].b = 0x00;
    D_8015DD68.colorEnd[1].a = 0x00;
    D_8015DD68.colorEnd[2].r = 0x00;
    D_8015DD68.colorEnd[2].g = 0x40;
    D_8015DD68.colorEnd[2].b = 0x00;
    D_8015DD68.colorEnd[2].a = 0x00;
    D_8015DD68.colorEnd[3].r = 0x00;
    D_8015DD68.colorEnd[3].g = 0x40;
    D_8015DD68.colorEnd[3].b = 0x00;
    D_8015DD68.colorEnd[3].a = 0x00;
    D_8015DD68.timer = 0;
    D_8015DD68.duration = 16;
    D_8015DD68.speed = 8.0f;
    D_8015DD68.gravity = -1.0f;

    Effect_Add(globalCtx, &sp24, EFFECT_SPARK, 0, 1, &D_8015DD68);
}
#else
void func_8005E10C(GlobalContext* globalCtx, Collider* collider, Vec3f* v);
#pragma GLOBAL_ASM("asm/non_matchings/code/z_collision_check/func_8005E10C.s")
#endif // NON_MATCHING

void func_8005E26C(GlobalContext* globalCtx, Collider* collider, Vec3f* v) {
    func_800299AC(globalCtx, v);
    func_80062B80(globalCtx, v);
}

void func_8005E2A4(GlobalContext* globalCtx, Collider* collider, Vec3f* v) {
    func_80062A28(globalCtx, v);
}

void func_8005E2C8(GlobalContext* globalCtx, Collider* collider, Vec3f* v) {
    func_80062A28(globalCtx, v);
}

void func_8005E2EC(GlobalContext* globalCtx, ColliderBody* colliderBody, Collider* collider, Vec3f* arg3) {
    s32 flags;

    flags = colliderBody->toucherFlags & 0x18;
    if (flags == 0 && collider->type != COLTYPE_METAL_SHIELD) {
        func_80029CA4(globalCtx, 0, arg3);
        if (collider->actor == NULL) {
            Audio_PlaySoundGeneral(NA_SE_IT_SHIELD_BOUND, &D_801333D4, 4, &D_801333E0, &D_801333E0, &D_801333E8);
            return;
        }
        Audio_PlaySoundGeneral(NA_SE_IT_SHIELD_BOUND, &collider->actor->projectedPos, 4, &D_801333E0, &D_801333E0,
                               &D_801333E8);
        return;
    }
    if (flags == 0) {
        func_80029CA4(globalCtx, 3, arg3);
        if (collider->actor == NULL) {
            func_80062D60(globalCtx, arg3);
            return;
        }
        func_80062DAC(globalCtx, arg3, &collider->actor->projectedPos);
        return;
    }
    if (flags == 8) {
        func_80029CA4(globalCtx, 0, arg3);
        if (collider->actor == NULL) {
            Audio_PlaySoundGeneral(NA_SE_IT_SHIELD_BOUND, &D_801333D4, 4, &D_801333E0, &D_801333E0, &D_801333E8);
            return;
        }
        Audio_PlaySoundGeneral(NA_SE_IT_SHIELD_BOUND, &collider->actor->projectedPos, 4, &D_801333E0, &D_801333E0,
                               &D_801333E8);
        return;
    }
    if (flags == 0x10) {
        func_80029CA4(globalCtx, 1, arg3);
        if (collider->actor == NULL) {
            Audio_PlaySoundGeneral(NA_SE_IT_REFLECTION_WOOD, &D_801333D4, 4, &D_801333E0, &D_801333E0, &D_801333E8);
            return;
        }
        Audio_PlaySoundGeneral(NA_SE_IT_REFLECTION_WOOD, &collider->actor->projectedPos, 4, &D_801333E0, &D_801333E0,
                               &D_801333E8);
        return;
    }
}

s32 func_8005E4F8(Collider* left, ColliderBody* rightBody) {
    if (left->actor != NULL) {
        if (ACTORTYPE_PLAYER == left->actor->type) {
            if (rightBody->flags == 0) {
                Audio_PlaySoundGeneral(NA_SE_IT_SWORD_STRIKE, &left->actor->projectedPos, 4, &D_801333E0, &D_801333E0,
                                       &D_801333E8);
            } else if (rightBody->flags == 1) {
                Audio_PlaySoundGeneral(NA_SE_IT_SWORD_STRIKE_HARD, &left->actor->projectedPos, 4, &D_801333E0,
                                       &D_801333E0, &D_801333E8);
<<<<<<< HEAD
            } else if (2 == rightBody->flags) {
                Audio_PlaySoundGeneral(NA_SE_PL_WALK_GROUND, &left->actor->projectedPos, 4, &D_801333E0, &D_801333E0,
                                       &D_801333E8);
=======
            } else if (rightBody->flags == 2) {
                Audio_PlaySoundGeneral(NA_SE_PL_WALK_GROUND - SFX_FLAG, &left->actor->projectedPos, 4, &D_801333E0,
                                       &D_801333E0, &D_801333E8);
>>>>>>> f3edd3ee
            } else if (rightBody->flags == 3) {
                Audio_PlaySoundGeneral(NA_SE_PL_WALK_GROUND - SFX_FLAG, &left->actor->projectedPos, 4, &D_801333E0,
                                       &D_801333E0, &D_801333E8);
            }
        }
    }
    return 1;
}

typedef struct {
    u8 unk00;
    u8 unk01;
} D_8011DF40_s;

void func_8005E604(GlobalContext* globalCtx, Collider* left, ColliderBody* leftBody, Collider* right,
                   ColliderBody* rightBody, Vec3f* arg5) {

    static void (*D_8011DF28[])(GlobalContext*, Collider*, Vec3f*) = {
        func_8005DF9C, func_8005DFAC, func_8005E10C, func_8005E26C, func_8005E2A4, func_8005E2C8,
    };

    static D_8011DF40_s D_8011DF40[] = {
        { 1, 0 }, { 0, 1 }, { 2, 1 }, { 0, 0 }, { 3, 5 }, { 0, 2 }, { 2, 0 },
        { 4, 0 }, { 1, 2 }, { 0, 3 }, { 0, 5 }, { 0, 3 }, { 0, 3 }, { 0, 4 },
    };

    if (rightBody->bumperFlags & 0x40) {
        return;
    }
    if (!(leftBody->toucherFlags & 0x20) && leftBody->toucherFlags & 0x40) {
        return;
    }
    if (right->actor != NULL) {
        (*D_8011DF28[D_8011DF40[right->type].unk00])(globalCtx, right, arg5);
    }
    if (right->actor != NULL) {
        if (D_8011DF40[right->type].unk01 == 3) {
            func_8005E2EC(globalCtx, leftBody, right, arg5);
        } else if (D_8011DF40[right->type].unk01 == 4) {
            if (left->actor == NULL) {
                func_80062CD4(globalCtx, arg5);
                Audio_PlaySoundGeneral(NA_SE_IT_REFLECTION_WOOD, &D_801333D4, 4, &D_801333E0, &D_801333E0, &D_801333E8);
            } else {
                func_80062E14(globalCtx, arg5, &left->actor->projectedPos);
            }
        } else if (D_8011DF40[right->type].unk01 != 5) {
            func_80029CA4(globalCtx, D_8011DF40[right->type].unk01, arg5);
            if ((rightBody->bumperFlags & 0x20) == 0) {
                func_8005E4F8(left, rightBody);
            }
        }
    } else {
        func_80029CA4(globalCtx, 0, arg5);
        if (right->actor == NULL) {
            Audio_PlaySoundGeneral(NA_SE_IT_SHIELD_BOUND, &D_801333D4, 4, &D_801333E0, &D_801333E0, &D_801333E8);
        } else {
            Audio_PlaySoundGeneral(NA_SE_IT_SHIELD_BOUND, &right->actor->projectedPos, 4, &D_801333E0, &D_801333E0,
                                   &D_801333E8);
        }
    }
}

void func_8005E800(Collider* left, Collider* right) {
    left->atFlags |= 4;
    right->acFlags |= 0x80;
}

// Set AT to AC collision
s32 func_8005E81C(GlobalContext* globalCtx, Collider* left, ColliderBody* leftBody, Vec3f* leftv, Collider* right,
                  ColliderBody* rightBody, Vec3f* rightv, Vec3f* arg7) {

    if (right->acFlags & 4 && left->actor != NULL && right->actor != NULL) {
        func_8005E800(left, right);
    }
    if (!(rightBody->bumperFlags & 8)) {
        left->atFlags |= 2;
        left->at = right->actor;
        leftBody->atHit = right;
        leftBody->atHitItem = rightBody;
        leftBody->toucherFlags |= 2;
        if (left->actor != NULL) {
            left->actor->colChkInfo.atHitEffect = rightBody->bumper.effect;
        }
    }
    right->acFlags |= 2;
    right->ac = left->actor;
    rightBody->acHit = left;
    rightBody->acHitItem = leftBody;
    rightBody->bumperFlags |= 2;
    if (right->actor != NULL) {
        right->actor->colChkInfo.acHitEffect = leftBody->toucher.effect;
    }
    rightBody->bumper.unk_06.x = (s16)arg7->x;
    rightBody->bumper.unk_06.y = (s16)arg7->y;
    rightBody->bumper.unk_06.z = (s16)arg7->z;
    if (!(leftBody->toucherFlags & 0x20) && right->type != COLTYPE_METAL_SHIELD &&
        right->type != COLTYPE_WOODEN_SHIELD && right->type != COLTYPE_UNK12) {
        rightBody->bumperFlags |= 0x80;
    } else {
        func_8005E604(globalCtx, left, leftBody, right, rightBody, arg7);
        leftBody->toucherFlags |= 0x40;
    }
    return 1;
}

void CollisionCheck_AC_JntSphVsJntSph(GlobalContext* globalCtx, CollisionCheckContext* colChkCtx, Collider* l,
                                      Collider* r) {
    ColliderJntSph* left;
    ColliderJntSph* right;
    ColliderJntSphItem* lItem;
    ColliderJntSphItem* rItem;
    f32 sp8C;
    f32 sp88;
    f32 temp_f0;
    Vec3f sp78;
    Vec3f sp6C;
    Vec3f sp60;

    left = (ColliderJntSph*)l;
    right = (ColliderJntSph*)r;
    if (left->count <= 0 || left->list == NULL || right->count <= 0 || right->list == NULL) {
        return;
    }
    for (lItem = left->list; lItem < left->list + left->count; lItem++) {
        if (func_8005DF2C(&lItem->body) == 1) {
            continue;
        }
        for (rItem = right->list; rItem < right->list + right->count; rItem++) {
            if (func_8005DF50(&rItem->body) == 1) {
                continue;
            }
            if (func_8005DF74(&lItem->body, &rItem->body) == 1) {
                continue;
            }
            if (Math3D_SpheresTouchingSurfaceCenter(&lItem->dim.worldSphere, &rItem->dim.worldSphere, &sp8C, &sp88) ==
                1) {
                sp6C.x = lItem->dim.worldSphere.center.x;
                sp6C.y = lItem->dim.worldSphere.center.y;
                sp6C.z = lItem->dim.worldSphere.center.z;
                sp60.x = rItem->dim.worldSphere.center.x;
                sp60.y = rItem->dim.worldSphere.center.y;
                sp60.z = rItem->dim.worldSphere.center.z;
                if (!(fabsf(sp88) < 0.008f)) {
                    temp_f0 = rItem->dim.worldSphere.radius / sp88;
                    sp78.x = (((sp6C.x - sp60.x) * temp_f0) + sp60.x);
                    sp78.y = (((sp6C.y - sp60.y) * temp_f0) + sp60.y);
                    sp78.z = (((sp6C.z - sp60.z) * temp_f0) + sp60.z);
                } else {
                    Math_Vec3f_Copy(&sp78, &sp6C);
                }
                func_8005E81C(globalCtx, &left->base, &lItem->body, &sp6C, &right->base, &rItem->body, &sp60, &sp78);
                if (!(right->base.maskB & 0x40)) {
                    return;
                }
            }
        }
    }
}

void CollisionCheck_AC_JntSphVsCyl(GlobalContext* globalCtx, CollisionCheckContext* colChkCtx, Collider* l,
                                   Collider* r) {
    ColliderJntSph* left = (ColliderJntSph*)l;
    ColliderCylinder* right = (ColliderCylinder*)r;
    ColliderJntSphItem* lItem;
    f32 sp80;
    f32 sp7C;
    Vec3f sp70;
    Vec3f sp64;
    Vec3f sp58;
    f32 temp_f0;

    if (left->count <= 0 || left->list == NULL || right->dim.radius <= 0 || right->dim.height <= 0) {
        return;
    }
    if (func_8005DF50(&right->body) == 1) {
        return;
    }
    for (lItem = left->list; lItem < left->list + left->count; lItem++) {
        if (func_8005DF2C(&lItem->body) == 1) {
            continue;
        }
        if (func_8005DF74(&lItem->body, &right->body) == 1) {
            continue;
        }
        if (func_800CFDA4(&lItem->dim.worldSphere, &right->dim, &sp80, &sp7C) != 0) {
            sp64.x = lItem->dim.worldSphere.center.x;
            sp64.y = lItem->dim.worldSphere.center.y;
            sp64.z = lItem->dim.worldSphere.center.z;
            sp58.x = right->dim.pos.x;
            sp58.y = right->dim.pos.y;
            sp58.z = right->dim.pos.z;
            if (!(fabsf(sp7C) < 0.008f)) {
                temp_f0 = right->dim.radius / sp7C;
                if (temp_f0 <= 1.0f) {
                    sp70.x = ((sp64.x - sp58.x) * temp_f0) + sp58.x;
                    sp70.y = ((sp64.y - sp58.y) * temp_f0) + sp58.y;
                    sp70.z = ((sp64.z - sp58.z) * temp_f0) + sp58.z;
                } else {
                    Math_Vec3f_Copy(&sp70, &sp64);
                }
            } else {
                Math_Vec3f_Copy(&sp70, &sp64);
            }
            func_8005E81C(globalCtx, &left->base, &lItem->body, &sp64, &right->base, &right->body, &sp58, &sp70);
            return;
        }
    }
}

void CollisionCheck_AC_CylVsJntSph(GlobalContext* globalCtx, CollisionCheckContext* colChkCtx, Collider* l,
                                   Collider* r) {
    ColliderCylinder* left = (ColliderCylinder*)l;
    ColliderJntSph* right = (ColliderJntSph*)r;
    f32 sp9C;
    f32 sp98;
    ColliderJntSphItem* rItem;
    Vec3f sp88;
    Vec3f sp7C;
    Vec3f sp70;
    f32 temp_f0;

    if (right->count <= 0 || right->list == NULL || left->dim.radius <= 0 || left->dim.height <= 0) {
        return;
    }
    if (func_8005DF2C(&left->body) == 1) {
        return;
    }
    for (rItem = right->list; rItem < right->list + right->count; rItem++) {
        if (func_8005DF50(&rItem->body) == 1) {
            continue;
        }
        if (func_8005DF74(&left->body, &rItem->body) == 1) {
            continue;
        }
        if (func_800CFDA4(&rItem->dim.worldSphere, &left->dim, &sp9C, &sp98) != 0) {
            sp7C.x = left->dim.pos.x;
            sp7C.y = left->dim.pos.y;
            sp7C.z = left->dim.pos.z;
            sp70.x = rItem->dim.worldSphere.center.x;
            sp70.y = rItem->dim.worldSphere.center.y;
            sp70.z = rItem->dim.worldSphere.center.z;
            if (!(fabsf(sp98) < 0.008f)) {
                temp_f0 = (f32)rItem->dim.worldSphere.radius / sp98;
                if (temp_f0 <= 1.0f) {
                    sp88.x = ((sp7C.x - sp70.x) * temp_f0) + sp70.x;
                    sp88.y = ((sp7C.y - sp70.y) * temp_f0) + sp70.y;
                    sp88.z = ((sp7C.z - sp70.z) * temp_f0) + sp70.z;
                } else {
                    Math_Vec3f_Copy(&sp88, &sp7C);
                }
            } else {
                Math_Vec3f_Copy(&sp88, &sp7C);
            }
            func_8005E81C(globalCtx, &left->base, &left->body, &sp7C, &right->base, &rItem->body, &sp70, &sp88);
            if (!(right->base.maskB & 0x40)) {
                break;
            }
        }
    }
}

void CollisionCheck_AC_JntSphVsTris(GlobalContext* globalCtx, CollisionCheckContext* colChkCtx, Collider* l,
                                    Collider* r) {
    ColliderJntSph* left = (ColliderJntSph*)l;
    ColliderTris* right = (ColliderTris*)r;
    ColliderJntSphItem* lItem;
    ColliderTrisItem* rItem;
    Vec3f sp6C;
    Vec3f sp60;
    Vec3f sp54;

    if (left->count <= 0 || left->list == NULL || right->count <= 0 || right->list == NULL) {
        return;
    }
    for (lItem = left->list; lItem < left->list + left->count; lItem++) {
        if (func_8005DF2C(&lItem->body) == 1) {
            continue;
        }
        for (rItem = right->list; rItem < right->list + right->count; rItem++) {
            if (func_8005DF50(&rItem->body) == 1) {
                continue;
            }
            if (func_8005DF74(&lItem->body, &rItem->body) == 1) {
                continue;
            }
            if (func_800CE934(&lItem->dim.worldSphere, &rItem->dim, &sp6C) == 1) {
                sp60.x = lItem->dim.worldSphere.center.x;
                sp60.y = lItem->dim.worldSphere.center.y;
                sp60.z = lItem->dim.worldSphere.center.z;
                sp54.x = (rItem->dim.vtx[0].x + rItem->dim.vtx[1].x + rItem->dim.vtx[2].x) * (1.0f / 3);
                sp54.y = (rItem->dim.vtx[0].y + rItem->dim.vtx[1].y + rItem->dim.vtx[2].y) * (1.0f / 3);
                sp54.z = (rItem->dim.vtx[0].z + rItem->dim.vtx[1].z + rItem->dim.vtx[2].z) * (1.0f / 3);
                func_8005E81C(globalCtx, &left->base, &lItem->body, &sp60, &right->base, &rItem->body, &sp54, &sp6C);
                return;
            }
        }
    }
}

void CollisionCheck_AC_TrisVsJntSph(GlobalContext* globalCtx, CollisionCheckContext* colChkCtx, Collider* l,
                                    Collider* r) {
    ColliderTris* left = (ColliderTris*)l;
    ColliderTrisItem* lItem;
    ColliderJntSph* right = (ColliderJntSph*)r;
    ColliderJntSphItem* rItem;
    Vec3f sp7C;
    Vec3f sp70;
    Vec3f sp64;

    if (right->count > 0 && right->list != NULL) {
        if (left->count > 0 && left->list != NULL) {
            for (rItem = right->list; rItem < right->list + right->count; rItem++) {
                if (func_8005DF50(&rItem->body) == 1) {
                    continue;
                }
                for (lItem = left->list; lItem < left->list + left->count; lItem++) {
                    if (func_8005DF2C(&lItem->body) == 1) {
                        continue;
                    }
                    if (func_8005DF74(&lItem->body, &rItem->body) == 1) {
                        continue;
                    }
                    if (func_800CE934(&rItem->dim.worldSphere, &lItem->dim, &sp7C) == 1) {
                        Math_Vec3s_ToVec3f(&sp64, &rItem->dim.worldSphere.center);
                        sp70.x = (lItem->dim.vtx[0].x + lItem->dim.vtx[1].x + lItem->dim.vtx[2].x) * (1.0f / 3);
                        sp70.y = (lItem->dim.vtx[0].y + lItem->dim.vtx[1].y + lItem->dim.vtx[2].y) * (1.0f / 3);
                        sp70.z = (lItem->dim.vtx[0].z + lItem->dim.vtx[1].z + lItem->dim.vtx[2].z) * (1.0f / 3);
                        func_8005E81C(globalCtx, &left->base, &lItem->body, &sp70, &right->base, &rItem->body, &sp64,
                                      &sp7C);
                        if (!(right->base.maskB & 0x40)) {
                            return;
                        }
                    }
                }
            }
        }
    }
}

extern TriNorm D_8015E230;
extern TriNorm D_8015E268;

void CollisionCheck_AC_JntSphVsQuad(GlobalContext* globalCtx, CollisionCheckContext* colChkCtx, Collider* l,
                                    Collider* r) {
    ColliderJntSph* left = (ColliderJntSph*)l;
    ColliderQuad* right = (ColliderQuad*)r;
    Vec3f sp7C;
    ColliderJntSphItem* lItem;
    Vec3f sp6C;
    Vec3f sp60;

    if (left->count > 0 && left->list != NULL) {
        if (func_8005DF50(&right->body) == 1) {
            return;
        }
        Math3D_TriNorm(&D_8015E230, &right->dim.quad[2], &right->dim.quad[3], &right->dim.quad[1]);
        Math3D_TriNorm(&D_8015E268, &right->dim.quad[1], &right->dim.quad[0], &right->dim.quad[2]);
        for (lItem = left->list; lItem < left->list + left->count; lItem++) {
            if (func_8005DF2C(&lItem->body) == 1) {
                continue;
            }
            if (func_8005DF74(&lItem->body, &right->body) == 1) {
                continue;
            }
            if (func_800CE934(&lItem->dim.worldSphere, &D_8015E230, &sp7C) == 1 ||
                func_800CE934(&lItem->dim.worldSphere, &D_8015E268, &sp7C) == 1) {
                Math_Vec3s_ToVec3f(&sp6C, &lItem->dim.worldSphere.center);

                sp60.x =
                    (right->dim.quad[0].x + (right->dim.quad[1].x + (right->dim.quad[3].x + right->dim.quad[2].x))) *
                    (1.0f / 4);
                sp60.y =
                    (right->dim.quad[0].y + (right->dim.quad[1].y + (right->dim.quad[3].y + right->dim.quad[2].y))) *
                    (1.0f / 4);
                sp60.z =
                    (right->dim.quad[0].z + (right->dim.quad[1].z + (right->dim.quad[3].z + right->dim.quad[2].z))) *
                    (1.0f / 4);
                func_8005E81C(globalCtx, &left->base, &lItem->body, &sp6C, &right->base, &right->body, &sp60, &sp7C);
                return;
            }
        }
    }
}

extern TriNorm D_8015E2A0;
extern TriNorm D_8015E2D8;

void CollisionCheck_AC_QuadVsJntSph(GlobalContext* globalCtx, CollisionCheckContext* colChkCtx, Collider* l,
                                    Collider* r) {
    ColliderJntSph* right = (ColliderJntSph*)r;
    Vec3f sp88;
    ColliderQuad* left = (ColliderQuad*)l;
    ColliderJntSphItem* rItem;
    Vec3f sp74;
    Vec3f sp68;

    if (right->count > 0 && right->list != NULL) {
        if (func_8005DF2C(&left->body) != 1) {
            Math3D_TriNorm(&D_8015E2A0, &left->dim.quad[2], &left->dim.quad[3], &left->dim.quad[1]);
            Math3D_TriNorm(&D_8015E2D8, &left->dim.quad[2], &left->dim.quad[1], &left->dim.quad[0]);
            for (rItem = right->list; rItem < right->list + right->count; rItem++) {
                if (func_8005DF50(&rItem->body) == 1) {
                    continue;
                }
                if (func_8005DF74(&left->body, &rItem->body) == 1) {
                    continue;
                }
                if (func_800CE934(&rItem->dim.worldSphere, &D_8015E2A0, &sp88) != 1 &&
                    func_800CE934(&rItem->dim.worldSphere, &D_8015E2D8, &sp88) != 1) {
                    continue;
                }
                if (func_8005D218(globalCtx, left, &sp88) != 0) {
                    sp68.x = rItem->dim.worldSphere.center.x;
                    sp68.y = rItem->dim.worldSphere.center.y;
                    sp68.z = rItem->dim.worldSphere.center.z;

                    sp74.x =
                        (left->dim.quad[0].x + (left->dim.quad[1].x + (left->dim.quad[3].x + left->dim.quad[2].x))) *
                        (1.0f / 4);
                    sp74.y =
                        (left->dim.quad[0].y + (left->dim.quad[1].y + (left->dim.quad[3].y + left->dim.quad[2].y))) *
                        (1.0f / 4);
                    sp74.z =
                        (left->dim.quad[0].z + (left->dim.quad[1].z + (left->dim.quad[3].z + left->dim.quad[2].z))) *
                        (1.0f / 4);
                    func_8005E81C(globalCtx, &left->base, &left->body, &sp74, &right->base, &rItem->body, &sp68, &sp88);
                    if ((right->base.maskB & 0x40) == 0) {
                        return;
                    }
                }
            }
        }
    }
}

void CollisionCheck_AC_CylVsCyl(GlobalContext* globalCtx, CollisionCheckContext* colChkCtx, Collider* l, Collider* r) {
    ColliderCylinder* left = (ColliderCylinder*)l;
    ColliderCylinder* right = (ColliderCylinder*)r;
    f32 sp6C;
    f32 sp68;
    Vec3f sp5C;
    Vec3f sp50;
    Vec3f sp44;
    f32 temp_f0;

    if (left->dim.radius <= 0 || left->dim.height <= 0 || right->dim.radius <= 0 || right->dim.height <= 0) {
        return;
    }
    if (func_8005DF50(&right->body) == 1) {
        return;
    }
    if (func_8005DF2C(&left->body) == 1) {
        return;
    }
    if (func_8005DF74(&left->body, &right->body) == 1) {
        return;
    }
    if (Math3D_CylinderOutCylinderDist(&left->dim, &right->dim, &sp6C, &sp68) == 1) {
        Math_Vec3s_ToVec3f(&sp50, &left->dim.pos);
        Math_Vec3s_ToVec3f(&sp44, &right->dim.pos);
        if (!(fabsf(sp68) < 0.008f)) {
            temp_f0 = (f32)right->dim.radius / sp68;
            sp5C.y = (f32)right->dim.pos.y + (f32)right->dim.yShift + (f32)right->dim.height * 0.5f;
            sp5C.x = ((f32)left->dim.pos.x - right->dim.pos.x) * temp_f0 + right->dim.pos.x;
            sp5C.z = ((f32)left->dim.pos.z - right->dim.pos.z) * temp_f0 + right->dim.pos.z;
        } else {
            Math_Vec3s_ToVec3f(&sp5C, &right->dim.pos);
        }
        func_8005E81C(globalCtx, &left->base, &left->body, &sp50, &right->base, &right->body, &sp44, &sp5C);
    }
}

void CollisionCheck_AC_CylVsTris(GlobalContext* globalCtx, CollisionCheckContext* colChkCtx, Collider* l, Collider* r) {
    ColliderCylinder* left = (ColliderCylinder*)l;
    ColliderTris* right = (ColliderTris*)r;
    ColliderTrisItem* rItem;
    Vec3f sp68;
    Vec3f sp5C;
    Vec3f sp50;

    if (left->dim.radius > 0 && left->dim.height > 0 && right->count > 0 && right->list != NULL) {
        if (func_8005DF2C(&left->body) == 1) {
            return;
        }
        for (rItem = right->list; rItem < right->list + right->count; rItem++) {
            if (func_8005DF50(&rItem->body) == 1) {
                continue;
            }
            if (func_8005DF74(&left->body, &rItem->body) == 1) {
                continue;
            }
            if (Math3D_CylTriTouchingIntersect(&left->dim, &rItem->dim, &sp68) == 1) {
                Math_Vec3s_ToVec3f(&sp5C, &left->dim.pos);

                sp50.x = (rItem->dim.vtx[0].x + rItem->dim.vtx[1].x + rItem->dim.vtx[2].x) * (1.0f / 3);
                sp50.y = (rItem->dim.vtx[0].y + rItem->dim.vtx[1].y + rItem->dim.vtx[2].y) * (1.0f / 3);
                sp50.z = (rItem->dim.vtx[0].z + rItem->dim.vtx[1].z + rItem->dim.vtx[2].z) * (1.0f / 3);
                func_8005E81C(globalCtx, &left->base, &left->body, &sp5C, &right->base, &rItem->body, &sp50, &sp68);
                return;
            }
        }
    }
}

extern Vec3f D_8015E310;

void CollisionCheck_AC_TrisVsCyl(GlobalContext* globalCtx, CollisionCheckContext* colChkCtx, Collider* l, Collider* r) {
    ColliderTris* left = (ColliderTris*)l;
    ColliderCylinder* right = (ColliderCylinder*)r;
    ColliderTrisItem* lItem;
    Vec3f sp60;
    Vec3f sp54;

    if (right->dim.radius > 0 && right->dim.height > 0 && left->count > 0 && left->list != NULL) {
        if (func_8005DF50(&right->body) == 1) {
            return;
        }
        for (lItem = left->list; lItem < left->list + left->count; lItem++) {
            if (func_8005DF2C(&lItem->body) == 1) {
                continue;
            }
            if (func_8005DF74(&lItem->body, &right->body) == 1) {
                continue;
            }

            if (Math3D_CylTriTouchingIntersect(&right->dim, &lItem->dim, &D_8015E310) == 1) {
                sp60.x = (lItem->dim.vtx[0].x + lItem->dim.vtx[1].x + lItem->dim.vtx[2].x) * (1.0f / 3);
                sp60.y = (lItem->dim.vtx[0].y + lItem->dim.vtx[1].y + lItem->dim.vtx[2].y) * (1.0f / 3);
                sp60.z = (lItem->dim.vtx[0].z + lItem->dim.vtx[1].z + lItem->dim.vtx[2].z) * (1.0f / 3);
                Math_Vec3s_ToVec3f(&sp54, &right->dim.pos);
                func_8005E81C(globalCtx, &left->base, &lItem->body, &sp60, &right->base, &right->body, &sp54,
                              &D_8015E310);
                return;
            }
        }
    }
}

extern TriNorm D_8015E320;
extern TriNorm D_8015E358;
extern Vec3f D_8015E390;

void CollisionCheck_AC_CylVsQuad(GlobalContext* globalCtx, CollisionCheckContext* colChkCtx, Collider* l, Collider* r) {
    ColliderCylinder* left = (ColliderCylinder*)l;
    ColliderQuad* right = (ColliderQuad*)r;
    Vec3f sp64;
    Vec3f sp58;
    Vec3f sp4C;
    Vec3f sp40;

    if (left->dim.height <= 0 || left->dim.radius <= 0) {
        return;
    }
    if (func_8005DF2C(&left->body) == 1 || func_8005DF50(&right->body) == 1) {
        return;
    }
    if (func_8005DF74(&left->body, &right->body) == 1) {
        return;
    }
    Math3D_TriNorm(&D_8015E320, &right->dim.quad[2], &right->dim.quad[3], &right->dim.quad[1]);
    Math3D_TriNorm(&D_8015E358, &right->dim.quad[1], &right->dim.quad[0], &right->dim.quad[2]);
    if (Math3D_CylTriTouchingIntersect(&left->dim, &D_8015E320, &D_8015E390) == 1) {
        Math_Vec3s_ToVec3f(&sp64, &left->dim.pos);
        sp58.x =
            (right->dim.quad[0].x + (right->dim.quad[1].x + (right->dim.quad[3].x + right->dim.quad[2].x))) * 0.25f;
        sp58.y =
            (right->dim.quad[0].y + (right->dim.quad[1].y + (right->dim.quad[3].y + right->dim.quad[2].y))) * 0.25f;
        sp58.z =
            (right->dim.quad[0].z + (right->dim.quad[1].z + (right->dim.quad[3].z + right->dim.quad[2].z))) * 0.25f;
        func_8005E81C(globalCtx, &left->base, &left->body, &sp64, &right->base, &right->body, &sp58, &D_8015E390);
        return;
    }
    if (Math3D_CylTriTouchingIntersect(&left->dim, &D_8015E358, &D_8015E390) == 1) {
        Math_Vec3s_ToVec3f(&sp4C, &left->dim.pos);
        sp40.x = (right->dim.quad[0].x + (right->dim.quad[1].x + (right->dim.quad[3].x + right->dim.quad[2].x))) *
                 (1.0f / 4);
        sp40.y = (right->dim.quad[0].y + (right->dim.quad[1].y + (right->dim.quad[3].y + right->dim.quad[2].y))) *
                 (1.0f / 4);
        sp40.z = (right->dim.quad[0].z + (right->dim.quad[1].z + (right->dim.quad[3].z + right->dim.quad[2].z))) *
                 (1.0f / 4);
        func_8005E81C(globalCtx, &left->base, &left->body, &sp4C, &right->base, &right->body, &sp40, &D_8015E390);
    }
}

extern TriNorm D_8015E3A0;
extern TriNorm D_8015E3D8;
extern Vec3f D_8015E410;

void CollisionCheck_AC_QuadVsCyl(GlobalContext* globalCtx, CollisionCheckContext* colChkCtx, Collider* l, Collider* r) {
    ColliderQuad* left = (ColliderQuad*)l;
    ColliderCylinder* right = (ColliderCylinder*)r;
    Vec3f sp64;
    Vec3f sp58;
    Vec3f sp4C;
    Vec3f sp40;

    if (right->dim.height <= 0 || right->dim.radius <= 0) {
        return;
    }
    if (func_8005DF50(&right->body) == 1 || func_8005DF2C(&left->body) == 1) {
        return;
    }
    if (func_8005DF74(&left->body, &right->body) == 1) {
        return;
    }
    Math3D_TriNorm(&D_8015E3A0, &left->dim.quad[2], &left->dim.quad[3], &left->dim.quad[1]);
    Math3D_TriNorm(&D_8015E3D8, &left->dim.quad[2], &left->dim.quad[1], &left->dim.quad[0]);
    if (Math3D_CylTriTouchingIntersect(&right->dim, &D_8015E3A0, &D_8015E410) == 1) {
        if (func_8005D218(globalCtx, left, &D_8015E410) != 0) {
            sp64.x = (left->dim.quad[0].x + (left->dim.quad[1].x + (left->dim.quad[3].x + left->dim.quad[2].x))) *
                     (1.0f / 4);
            sp64.y = (left->dim.quad[0].y + (left->dim.quad[1].y + (left->dim.quad[3].y + left->dim.quad[2].y))) *
                     (1.0f / 4);
            sp64.z = (left->dim.quad[0].z + (left->dim.quad[1].z + (left->dim.quad[3].z + left->dim.quad[2].z))) *
                     (1.0f / 4);
            Math_Vec3s_ToVec3f(&sp58, &right->dim.pos);
            func_8005E81C(globalCtx, &left->base, &left->body, &sp64, &right->base, &right->body, &sp58, &D_8015E410);
            return;
        }
    }
    if (Math3D_CylTriTouchingIntersect(&right->dim, &D_8015E3D8, &D_8015E410) == 1) {
        if (func_8005D218(globalCtx, left, &D_8015E410) != 0) {
            sp4C.x = (left->dim.quad[0].x + (left->dim.quad[1].x + (left->dim.quad[3].x + left->dim.quad[2].x))) *
                     (1.0f / 4);
            sp4C.y = (left->dim.quad[0].y + (left->dim.quad[1].y + (left->dim.quad[3].y + left->dim.quad[2].y))) *
                     (1.0f / 4);
            sp4C.z = (left->dim.quad[0].z + (left->dim.quad[1].z + (left->dim.quad[3].z + left->dim.quad[2].z))) *
                     (1.0f / 4);
            Math_Vec3s_ToVec3f(&sp40, &right->dim.pos);
            func_8005E81C(globalCtx, &left->base, &left->body, &sp4C, &right->base, &right->body, &sp40, &D_8015E410);
        }
    }
}

extern Vec3f D_8015E420;

void CollisionCheck_AC_TrisVsTris(GlobalContext* globalCtx, CollisionCheckContext* colChkCtx, Collider* l,
                                  Collider* r) {
    ColliderTris* left = (ColliderTris*)l;
    ColliderTris* right = (ColliderTris*)r;
    ColliderTrisItem* lItem;
    ColliderTrisItem* rItem;

    Vec3f sp5C;
    Vec3f sp50;

    if (right->count > 0 && right->list != NULL && left->count > 0 && left->list != NULL) {
        for (rItem = right->list; rItem < right->list + right->count; rItem++) {
            if (func_8005DF50(&rItem->body) == 1) {
                continue;
            }
            for (lItem = left->list; lItem < left->list + left->count; lItem++) {
                if (func_8005DF2C(&lItem->body) == 1) {
                    continue;
                }
                if (func_8005DF74(&lItem->body, &rItem->body) == 1) {
                    continue;
                }
                if (Math3D_TrisIntersect(&lItem->dim, &rItem->dim, &D_8015E420) == 1) {
                    sp5C.x = (lItem->dim.vtx[0].x + lItem->dim.vtx[1].x + lItem->dim.vtx[2].x) * (1.0f / 3);
                    sp5C.y = (lItem->dim.vtx[0].y + lItem->dim.vtx[1].y + lItem->dim.vtx[2].y) * (1.0f / 3);
                    sp5C.z = (lItem->dim.vtx[0].z + lItem->dim.vtx[1].z + lItem->dim.vtx[2].z) * (1.0f / 3);
                    sp50.x = (rItem->dim.vtx[0].x + rItem->dim.vtx[1].x + rItem->dim.vtx[2].x) * (1.0f / 3);
                    sp50.y = (rItem->dim.vtx[0].y + rItem->dim.vtx[1].y + rItem->dim.vtx[2].y) * (1.0f / 3);
                    sp50.z = (rItem->dim.vtx[0].z + rItem->dim.vtx[1].z + rItem->dim.vtx[2].z) * (1.0f / 3);
                    func_8005E81C(globalCtx, &left->base, &lItem->body, &sp5C, &right->base, &rItem->body, &sp50,
                                  &D_8015E420);
                    return;
                }
            }
        }
    }
}

extern Vec3f D_8015E430;
extern TriNorm D_8015E440;
extern TriNorm D_8015E478;

void CollisionCheck_AC_TrisVsQuad(GlobalContext* globalCtx, CollisionCheckContext* colChkCtx, Collider* l,
                                  Collider* r) {
    ColliderTris* left = (ColliderTris*)l;
    ColliderQuad* right = (ColliderQuad*)r;
    ColliderTrisItem* lItem;
    Vec3f sp68;
    Vec3f sp5C;

    if (left->count > 0 && left->list != NULL) {
        if (func_8005DF50(&right->body) != 1) {
            Math3D_TriNorm(&D_8015E440, &right->dim.quad[2], &right->dim.quad[3], &right->dim.quad[1]);
            Math3D_TriNorm(&D_8015E478, &right->dim.quad[1], &right->dim.quad[0], &right->dim.quad[2]);
            for (lItem = left->list; lItem < left->list + left->count; lItem++) {
                if (func_8005DF2C(&lItem->body) == 1) {
                    continue;
                }
                if (func_8005DF74(&lItem->body, &right->body) == 1) {
                    continue;
                }
                if (Math3D_TrisIntersect(&D_8015E440, &lItem->dim, &D_8015E430) == 1 ||
                    Math3D_TrisIntersect(&D_8015E478, &lItem->dim, &D_8015E430) == 1) {
                    sp68.x = (lItem->dim.vtx[0].x + lItem->dim.vtx[1].x + lItem->dim.vtx[2].x) * (1.0f / 3);
                    sp68.y = (lItem->dim.vtx[0].y + lItem->dim.vtx[1].y + lItem->dim.vtx[2].y) * (1.0f / 3);
                    sp68.z = (lItem->dim.vtx[0].z + lItem->dim.vtx[1].z + lItem->dim.vtx[2].z) * (1.0f / 3);
                    sp5C.x = (right->dim.quad[0].x +
                              (right->dim.quad[1].x + (right->dim.quad[3].x + right->dim.quad[2].x))) *
                             (1.0f / 4);
                    sp5C.y = (right->dim.quad[0].y +
                              (right->dim.quad[1].y + (right->dim.quad[3].y + right->dim.quad[2].y))) *
                             (1.0f / 4);
                    sp5C.z = (right->dim.quad[0].z +
                              (right->dim.quad[1].z + (right->dim.quad[3].z + right->dim.quad[2].z))) *
                             (1.0f / 4);
                    func_8005E81C(globalCtx, &left->base, &lItem->body, &sp68, &right->base, &right->body, &sp5C,
                                  &D_8015E430);
                    return;
                }
            }
        }
    }
}

extern Vec3f D_8015E4B0;
extern TriNorm D_8015E4C0;
extern TriNorm D_8015E4F8;

void CollisionCheck_AC_QuadVsTris(GlobalContext* globalCtx, CollisionCheckContext* colChkCtx, Collider* l,
                                  Collider* r) {
    ColliderQuad* left = (ColliderQuad*)l;
    ColliderTris* right = (ColliderTris*)r;
    ColliderTrisItem* rItem;
    Vec3f sp68;
    Vec3f sp5C;

    if (right->count > 0 && right->list != NULL) {
        if (func_8005DF2C(&left->body) != 1) {
            Math3D_TriNorm(&D_8015E4C0, &left->dim.quad[2], &left->dim.quad[3], &left->dim.quad[1]);
            Math3D_TriNorm(&D_8015E4F8, &left->dim.quad[1], &left->dim.quad[0], &left->dim.quad[2]);
            for (rItem = right->list; rItem < right->list + right->count; rItem++) {
                if (func_8005DF50(&rItem->body) == 1) {
                    continue;
                }
                if (func_8005DF74(&left->body, &rItem->body) == 1) {
                    continue;
                }
                if (Math3D_TrisIntersect(&D_8015E4C0, &rItem->dim, &D_8015E4B0) == 1 ||
                    Math3D_TrisIntersect(&D_8015E4F8, &rItem->dim, &D_8015E4B0) == 1) {
                    if (func_8005D218(globalCtx, left, &D_8015E4B0) != 0) {
                        sp5C.x = (rItem->dim.vtx[0].x + rItem->dim.vtx[1].x + rItem->dim.vtx[2].x) * (1.0f / 3);
                        sp5C.y = (rItem->dim.vtx[0].y + rItem->dim.vtx[1].y + rItem->dim.vtx[2].y) * (1.0f / 3);
                        sp5C.z = (rItem->dim.vtx[0].z + rItem->dim.vtx[1].z + rItem->dim.vtx[2].z) * (1.0f / 3);
                        sp68.x = (left->dim.quad[0].x +
                                  (left->dim.quad[1].x + (left->dim.quad[3].x + left->dim.quad[2].x))) *
                                 (1.0f / 4);
                        sp68.y = (left->dim.quad[0].y +
                                  (left->dim.quad[1].y + (left->dim.quad[3].y + left->dim.quad[2].y))) *
                                 (1.0f / 4);
                        sp68.z = (left->dim.quad[0].z +
                                  (left->dim.quad[1].z + (left->dim.quad[3].z + left->dim.quad[2].z))) *
                                 (1.0f / 4);
                        func_8005E81C(globalCtx, &left->base, &left->body, &sp68, &right->base, &rItem->body, &sp5C,
                                      &D_8015E4B0);
                        return;
                    }
                }
            }
        }
    }
}

extern TriNorm D_8015E530[2];
extern Vec3f D_8015E598;
extern TriNorm D_8015E5A8[2];

void CollisionCheck_AC_QuadVsQuad(GlobalContext* globalCtx, CollisionCheckContext* colChkCtx, Collider* l,
                                  Collider* r) {
    ColliderQuad* left = (ColliderQuad*)l;
    ColliderQuad* right = (ColliderQuad*)r;
    s32 i;
    s32 j;
    Vec3f sp6C;
    Vec3f sp60;

    if (func_8005DF2C(&left->body) == 1) {
        return;
    }
    if (func_8005DF50(&right->body) == 1) {
        return;
    }
    if (func_8005DF74(&left->body, &right->body) == 1) {
        return;
    }
    Math3D_TriNorm(&D_8015E5A8[0], &left->dim.quad[2], &left->dim.quad[3], &left->dim.quad[1]);
    Math3D_TriNorm(&D_8015E5A8[1], &left->dim.quad[2], &left->dim.quad[1], &left->dim.quad[0]);
    Math3D_TriNorm(&D_8015E530[0], &right->dim.quad[2], &right->dim.quad[3], &right->dim.quad[1]);
    Math3D_TriNorm(&D_8015E530[1], &right->dim.quad[2], &right->dim.quad[1], &right->dim.quad[0]);
    for (i = 0; i < 2; i++) {
        for (j = 0; j < 2; j++) {
            if (Math3D_TrisIntersect(&D_8015E5A8[j], &D_8015E530[i], &D_8015E598) == 1) {
                if (func_8005D218(globalCtx, left, &D_8015E598) != 0) {
                    sp6C.x =
                        (left->dim.quad[0].x + (left->dim.quad[1].x + (left->dim.quad[3].x + left->dim.quad[2].x))) *
                        (1.0f / 4);
                    sp6C.y =
                        (left->dim.quad[0].y + (left->dim.quad[1].y + (left->dim.quad[3].y + left->dim.quad[2].y))) *
                        (1.0f / 4);
                    sp6C.z =
                        (left->dim.quad[0].z + (left->dim.quad[1].z + (left->dim.quad[3].z + left->dim.quad[2].z))) *
                        (1.0f / 4);
                    sp60.x = (right->dim.quad[0].x +
                              (right->dim.quad[1].x + (right->dim.quad[3].x + right->dim.quad[2].x))) *
                             (1.0f / 4);
                    sp60.y = (right->dim.quad[0].y +
                              (right->dim.quad[1].y + (right->dim.quad[3].y + right->dim.quad[2].y))) *
                             (1.0f / 4);
                    sp60.z = (right->dim.quad[0].z +
                              (right->dim.quad[1].z + (right->dim.quad[3].z + right->dim.quad[2].z))) *
                             (1.0f / 4);
                    func_8005E81C(globalCtx, &left->base, &left->body, &sp6C, &right->base, &right->body, &sp60,
                                  &D_8015E598);
                    return;
                }
            }
        }
    }
}

// D_8011DF5C ColliderJntSph
void func_80060EBC(GlobalContext* globalCtx, CollisionCheckContext* colChkCtx, Collider* collider) {
    ColliderJntSph* col = (ColliderJntSph*)collider;
    ColliderJntSphItem* item;
    Vec3f sp24;

    for (item = col->list; item < col->list + col->count; item++) {
        if (item->body.bumperFlags & 0x80) {
            if (item->body.acHitItem != NULL) {
                if (!(item->body.acHitItem->toucherFlags & 0x40)) {
                    Math_Vec3s_ToVec3f(&sp24, &item->body.bumper.unk_06);
                    func_8005E604(globalCtx, item->body.acHit, item->body.acHitItem, &col->base, &item->body, &sp24);
                    item->body.acHitItem->toucherFlags |= 0x40;
                    return;
                }
            }
        }
    }
}

// D_8011DF5C ColliderCylinder
void func_80060F94(GlobalContext* globalCtx, CollisionCheckContext* colChkCtx, Collider* collider) {
    ColliderCylinder* item = (ColliderCylinder*)collider;
    Vec3f sp28;

    if (item->body.bumperFlags & 0x80) {
        if (item->body.acHitItem != NULL) {
            if (!(item->body.acHitItem->toucherFlags & 0x40)) {
                Math_Vec3s_ToVec3f(&sp28, &item->body.bumper.unk_06);
                func_8005E604(globalCtx, item->body.acHit, item->body.acHitItem, &item->base, &item->body, &sp28);
                item->body.acHitItem->toucherFlags |= 0x40;
            }
        }
    }
}

// D_8011DF5C ColliderTris
void func_80061028(GlobalContext* globalCtx, CollisionCheckContext* colChkCtx, Collider* collider) {
    ColliderTris* col = (ColliderTris*)collider;
    ColliderTrisItem* item;
    Vec3f sp24;

    for (item = col->list; item < col->list + col->count; item++) {
        if (item->body.bumperFlags & 0x80) {
            if (item->body.acHitItem != NULL) {
                if (!(item->body.acHitItem->toucherFlags & 0x40)) {
                    Math_Vec3s_ToVec3f(&sp24, &item->body.bumper.unk_06);
                    func_8005E604(globalCtx, item->body.acHit, item->body.acHitItem, &col->base, &item->body, &sp24);
                    item->body.acHitItem->toucherFlags |= 0x40;
                    return;
                }
            }
        }
    }
}

// D_8011DF5C ColliderQuad
void func_8006110C(GlobalContext* globalCtx, CollisionCheckContext* colChkCtx, Collider* collider) {
    ColliderQuad* item = (ColliderQuad*)collider;
    Vec3f sp28;

    if (item->body.bumperFlags & 0x80) {
        if (item->body.acHitItem != NULL) {
            if (!(item->body.acHitItem->toucherFlags & 0x40)) {
                Math_Vec3s_ToVec3f(&sp28, &item->body.bumper.unk_06);
                func_8005E604(globalCtx, item->body.acHit, item->body.acHitItem, &item->base, &item->body, &sp28);
                item->body.acHitItem->toucherFlags |= 0x40;
            }
        }
    }
}

void func_800611A0(GlobalContext* globalCtx, CollisionCheckContext* colChkCtx) {
    Collider** col;
    Collider* temp;

    static void (*D_8011DF5C[4])(GlobalContext*, CollisionCheckContext*, Collider*) = {
        func_80060EBC,
        func_80060F94,
        func_80061028,
        func_8006110C,
    };

    for (col = colChkCtx->colAc; col < colChkCtx->colAc + colChkCtx->colAcCount; col++) {
        temp = *col;
        if (temp != NULL) {
            if (temp->acFlags & 1) {
                if (temp->actor == NULL || temp->actor->update != NULL) {
                    (*D_8011DF5C[temp->shape])(globalCtx, colChkCtx, temp);
                }
            }
        }
    }
}

void CollisionCheck_AC(GlobalContext* globalCtx, CollisionCheckContext* colChkCtx, Collider* collider) {
    Collider** col;
    Collider* temp;

    static void (*D_8011DF6C[4][4])(GlobalContext*, CollisionCheckContext*, Collider*, Collider*) = {
        { CollisionCheck_AC_JntSphVsJntSph, CollisionCheck_AC_JntSphVsCyl, CollisionCheck_AC_JntSphVsTris,
          CollisionCheck_AC_JntSphVsQuad },
        { CollisionCheck_AC_CylVsJntSph, CollisionCheck_AC_CylVsCyl, CollisionCheck_AC_CylVsTris,
          CollisionCheck_AC_CylVsQuad },
        { CollisionCheck_AC_TrisVsJntSph, CollisionCheck_AC_TrisVsCyl, CollisionCheck_AC_TrisVsTris,
          CollisionCheck_AC_TrisVsQuad },
        { CollisionCheck_AC_QuadVsJntSph, CollisionCheck_AC_QuadVsCyl, CollisionCheck_AC_QuadVsTris,
          CollisionCheck_AC_QuadVsQuad },
    };
    for (col = colChkCtx->colAc; col < colChkCtx->colAc + colChkCtx->colAcCount; col++) {
        temp = *col;
        if (temp == NULL) {
            continue;
        } else if (!(temp->acFlags & 1)) {
            continue;
        } else if (temp->actor != NULL && temp->actor->update == NULL) {
            continue;
        } else if (!((temp->acFlags & collider->atFlags) & 0x38)) {
            continue;
        } else if (collider == temp) {
            continue;
        }

        else if ((collider->atFlags & 0x40) || collider->actor == NULL || temp->actor != collider->actor) {
            D_8011DF6C[collider->shape][temp->shape](globalCtx, colChkCtx, collider, temp);
        }
    }
}

// Test Attack Collisions
void func_8006139C(GlobalContext* globalCtx, CollisionCheckContext* colChkCtx) {
    Collider** colAt;
    Collider* colliderAt;

    if (colChkCtx->colAtCount != 0) {
        if (colChkCtx->colAcCount != 0) {
            for (colAt = colChkCtx->colAt; colAt < colChkCtx->colAt + colChkCtx->colAtCount; colAt++) {
                colliderAt = *colAt;
                if (colliderAt != NULL) {
                    if (colliderAt->atFlags & 1) {
                        if ((colliderAt->actor == NULL) || (colliderAt->actor->update != NULL)) {
                            CollisionCheck_AC(globalCtx, colChkCtx, colliderAt);
                        }
                    }
                }
            }
            func_800611A0(globalCtx, colChkCtx);
        }
    }
}

// Get mass type
s32 func_8006146C(u8 mass) {
    if (mass == 0xFF) {
        return 0;
    }
    if (mass == 0xFE) {
        return 1;
    }
    return 2;
}

// SetOC collision, perform elastic collision
void func_800614A4(Collider* left, ColliderBody* leftBody, Vec3f* leftv, Collider* right, ColliderBody* rightBody,
                   Vec3f* rightv, f32 arg6) {
    f32 temp_f0;
    f32 leftDisplacementFactor;
    f32 rightDisplacementFactor;
    f32 xzDist;
    f32 leftMass;
    f32 rightMass;
    f32 totalMass;
    f32 inverseTotalMass;
    f32 xDelta;
    f32 zDelta;
    Actor* leftActor;
    Actor* rightActor;
    s32 rightMassType;
    s32 leftMassType;

    leftActor = left->actor;
    rightActor = right->actor;
    left->maskA |= 2;
    left->oc = rightActor;
    leftBody->ocFlags |= 2;
    if ((right->maskB & 8) != 0) {
        left->maskB |= 1;
    }
    right->oc = leftActor;
    right->maskA |= 2;
    rightBody->ocFlags |= 2;
    if ((left->maskB & 8) != 0) {
        right->maskB |= 1;
    }
    if (leftActor == NULL || rightActor == NULL || (left->maskA & 4) || (right->maskA & 4)) {
        return;
    }
    leftMassType = func_8006146C(leftActor->colChkInfo.mass);
    rightMassType = func_8006146C(rightActor->colChkInfo.mass);
    leftMass = leftActor->colChkInfo.mass;
    rightMass = rightActor->colChkInfo.mass;
    totalMass = leftMass + rightMass;
    if (fabsf(totalMass) < 0.008f) {
        totalMass = (leftMass = rightMass = 1.0f) * 2;
    }
    xDelta = rightv->x - leftv->x;
    zDelta = rightv->z - leftv->z;
    xzDist = sqrtf(SQ(xDelta) + SQ(zDelta));

    if (leftMassType == 0) {
        if (rightMassType == 0) {
            return;
        } else {
            leftDisplacementFactor = 0;
            rightDisplacementFactor = 1;
        }
    } else if (leftMassType == 1) {
        if (rightMassType == 0) {
            leftDisplacementFactor = 1;
            rightDisplacementFactor = 0;
        } else if (rightMassType == 1) {
            leftDisplacementFactor = 0.5f;
            rightDisplacementFactor = 0.5f;
        } else {
            leftDisplacementFactor = 0;
            rightDisplacementFactor = 1;
        }
    } else {
        if (rightMassType == 2) {
            inverseTotalMass = 1 / totalMass;
            leftDisplacementFactor = rightMass * inverseTotalMass;
            rightDisplacementFactor = leftMass * inverseTotalMass;
        } else {
            leftDisplacementFactor = 1;
            rightDisplacementFactor = 0;
        }
    }

    if (!(fabsf(xzDist) < 0.008f)) {
        temp_f0 = arg6 / xzDist;
        xDelta *= temp_f0;
        zDelta *= temp_f0;
        leftActor->colChkInfo.displacement.x += -xDelta * leftDisplacementFactor;
        leftActor->colChkInfo.displacement.z += -zDelta * leftDisplacementFactor;
        rightActor->colChkInfo.displacement.x += xDelta * rightDisplacementFactor;
        rightActor->colChkInfo.displacement.z += zDelta * rightDisplacementFactor;
    } else if (!(arg6 == 0.0f)) {
        leftActor->colChkInfo.displacement.x += -arg6 * leftDisplacementFactor;
        rightActor->colChkInfo.displacement.x += arg6 * rightDisplacementFactor;
    } else {
        leftActor->colChkInfo.displacement.x -= leftDisplacementFactor;
        rightActor->colChkInfo.displacement.x += rightDisplacementFactor;
    }
}

void CollisionCheck_OC_JntSphVsJntSph(GlobalContext* globalCtx, CollisionCheckContext* colChkCtx, Collider* l,
                                      Collider* r) {
    ColliderJntSph* left = (ColliderJntSph*)l;
    ColliderJntSph* right = (ColliderJntSph*)r;
    ColliderJntSphItem* lItem;
    ColliderJntSphItem* rItem;
    f32 sp74;
    Vec3f sp68;
    Vec3f sp5C;

    if (left->count > 0 && left->list != NULL && right->count > 0 && right->list != NULL) {
        for (lItem = left->list; lItem < left->list + left->count; lItem++) {
            if (!(lItem->body.ocFlags & 1)) {
                continue;
            }
            for (rItem = right->list; rItem < right->list + right->count; rItem++) {
                if (!(rItem->body.ocFlags & 1)) {
                    continue;
                }
                if (Math3D_SpheresTouchingSurface(&lItem->dim.worldSphere, &rItem->dim.worldSphere, &sp74) == 1) {
                    Math_Vec3s_ToVec3f(&sp68, &lItem->dim.worldSphere.center);
                    Math_Vec3s_ToVec3f(&sp5C, &rItem->dim.worldSphere.center);
                    func_800614A4(&left->base, &lItem->body, &sp68, &right->base, &rItem->body, &sp5C, sp74);
                }
            }
        }
    }
}

void CollisionCheck_OC_JntSphVsCyl(GlobalContext* globalCtx, CollisionCheckContext* colChkCtx, Collider* l,
                                   Collider* r) {
    ColliderJntSph* left = (ColliderJntSph*)l;
    ColliderCylinder* right = (ColliderCylinder*)r;
    ColliderJntSphItem* lItem;
    f32 sp78;
    Vec3f sp6C;
    Vec3f sp60;

    if (left->count > 0 && left->list != NULL) {
        if (!(right->base.maskA & 1)) {
            return;
        }
        if (!(right->body.ocFlags & 1)) {
            return;
        }
        for (lItem = left->list; lItem < left->list + left->count; lItem++) {
            if (!(lItem->body.ocFlags & 1)) {
                continue;
            }
            if (func_800CFD84(&lItem->dim.worldSphere, &right->dim, &sp78) == 1) {
                Math_Vec3s_ToVec3f(&sp6C, &lItem->dim.worldSphere.center);
                Math_Vec3s_ToVec3f(&sp60, &right->dim.pos);
                func_800614A4(&left->base, &lItem->body, &sp6C, &right->base, &right->body, &sp60, sp78);
            }
        }
    }
}

void CollisionCheck_OC_CylVsJntSph(GlobalContext* globalCtx, CollisionCheckContext* colChkCtx, Collider* l,
                                   Collider* r) {
    CollisionCheck_OC_JntSphVsCyl(globalCtx, colChkCtx, r, l);
}

void CollisionCheck_OC_CylVsCyl(GlobalContext* globalCtx, CollisionCheckContext* colChkCtx, Collider* l, Collider* r) {
    ColliderCylinder* left = (ColliderCylinder*)l;
    ColliderCylinder* right = (ColliderCylinder*)r;
    f32 sp4C;
    Vec3f sp40;
    Vec3f sp34;

    if (!(left->base.maskA & 1) || !(right->base.maskA & 1)) {
        return;
    }
    if (!(left->body.ocFlags & 1) || !(right->body.ocFlags & 1)) {
        return;
    }
    if (Math3D_CylinderOutCylinder(&left->dim, &right->dim, &sp4C) == 1) {
        Math_Vec3s_ToVec3f(&sp40, &left->dim.pos);
        Math_Vec3s_ToVec3f(&sp34, &right->dim.pos);
        func_800614A4(&left->base, &left->body, &sp40, &right->base, &right->body, &sp34, sp4C);
    }
}

// CollisionCheck_OC test ?
s32 func_80061BF4(Collider* collider) {
    if (!(collider->maskA & 1)) {
        return 1;
    }
    return 0;
}

// CollisionCheck_OC test ?
s32 func_80061C18(Collider* arg0, Collider* arg1) {
    if (!((arg0->maskA & arg1->maskB) & 0x38) || !((arg0->maskB & arg1->maskA) & 0x38) ||
        ((arg0->maskB & 2) && (arg1->maskB & 4)) || ((arg1->maskB & 2) && (arg0->maskB & 4))) {
        return 1;
    }
    if (arg0->actor == arg1->actor) {
        return 1;
    }
    return 0;
}

void CollisionCheck_OC(GlobalContext* globalCtx, CollisionCheckContext* colChkCtx) {
    Collider** phi_s2;
    Collider** phi_s0;
    Collider** new_var;
    Collider** new_var2;
    void (*test)(GlobalContext*, CollisionCheckContext*, Collider*, Collider*);

    static void (*D_8011DFAC[4][4])(GlobalContext*, CollisionCheckContext*, Collider*, Collider*) = {
        { CollisionCheck_OC_JntSphVsJntSph, CollisionCheck_OC_JntSphVsCyl, NULL, NULL },
        { CollisionCheck_OC_CylVsJntSph, CollisionCheck_OC_CylVsCyl, NULL, NULL },
        { NULL, NULL, NULL, NULL },
        { NULL, NULL, NULL, NULL },
    };

    for (phi_s2 = colChkCtx->colOc; phi_s2 < colChkCtx->colOc + colChkCtx->colOcCount; phi_s2++) {
        if (*phi_s2 == NULL || func_80061BF4(*phi_s2) == 1) {
            continue;
        }
        for (phi_s0 = phi_s2 + 1; phi_s0 < colChkCtx->colOc + colChkCtx->colOcCount; phi_s0++) {
            if (*phi_s0 == NULL || func_80061BF4(*phi_s0) == 1 || func_80061C18(*phi_s2, *phi_s0) == 1) {
                continue;
            }
            new_var2 = phi_s0;
            new_var = phi_s2;
            test = D_8011DFAC[(*new_var)->shape][(*new_var2)->shape];
            if (test == NULL) {
                osSyncPrintf("CollisionCheck_OC():未対応 %d, %d\n", (*new_var)->shape, (*new_var2)->shape);
                // EUC-JP: 未対応 | Not compatible
                continue;
            }
            (*test)(globalCtx, colChkCtx, *new_var, *new_var2);
        }
    }
}

// Initialize CollisionCheckInfo
void func_80061E48(CollisionCheckInfo* info) {
    static CollisionCheckInfo init = { NULL, { 0, 0, 0 }, 10, 10, 0, 50, 8, 0, 0, 0, 0 };
    *info = init;
}

void func_80061E8C(CollisionCheckInfo* info) {
    info->damage = 0;
    info->damageEffect = 0;
    info->atHitEffect = 0;
    info->acHitEffect = 0;
    info->displacement.z = 0.0f;
    info->displacement.y = 0.0f;
    info->displacement.x = 0.0f;
}

void func_80061EB0(CollisionCheckInfo* info, CollisionCheckInfoInit* init) {
    info->health = init->health;
    info->unk_10 = init->unk_02;
    info->unk_12 = init->unk_04;
    info->mass = init->mass;
}

void func_80061ED4(CollisionCheckInfo* info, DamageTable* damageTable, CollisionCheckInfoInit* init) {
    info->health = init->health;
    info->damageTable = damageTable;
    info->unk_10 = init->unk_02;
    info->unk_12 = init->unk_04;
    info->mass = init->mass;
}

void func_80061EFC(CollisionCheckInfo* info, DamageTable* damageTable, CollisionCheckInfoInit2* init) {
    info->health = init->health;
    info->damageTable = damageTable;
    info->unk_10 = init->unk_02;
    info->unk_12 = init->unk_04;
    info->unk_14 = init->unk_06;
    info->mass = init->mass;
}

void func_80061F2C(CollisionCheckInfo* info, s32 index, CollisionCheckInfoInit2* init) {
    func_80061EFC(info, DamageTable_Get(index), init);
}

// Apply AC damage effect
void func_80061F64(GlobalContext* globalCtx, CollisionCheckContext* colChkCtx, Collider* collider, ColliderBody* body) {
    DamageTable* tbl;
    u32 flags;
    s32 i;
    f32 damage;
    int tblLookup;

    if (collider->actor == NULL || !(collider->acFlags & 2)) {
        return;
    }
    if (!(body->bumperFlags & 2) || (body->bumperFlags & 0x10)) {
        return;
    }
    if (body->acHitItem == NULL) {
        __assert("pclobj_elem->ac_hit_elem != NULL", "../z_collision_check.c", 6493);
    }
    tbl = collider->actor->colChkInfo.damageTable;
    if (tbl == NULL) {
        damage = (f32)body->acHitItem->toucher.damage - (f32)body->bumper.defense;
        if (damage < 0) {
            damage = 0;
        }
    } else {
        for (i = 0, flags = body->acHitItem->toucher.flags; i < 0x20; i++, flags >>= 1) {
            if (flags == 1) {
                break;
            }
        }

        tblLookup = tbl->table[i];
        damage = tblLookup & 0xF;
        collider->actor->colChkInfo.damageEffect = tblLookup >> 4 & 0xF;
    }
    if (!(collider->acFlags & 4)) {
        collider->actor->colChkInfo.damage = (u32)(collider->actor->colChkInfo.damage + damage);
    }
}

// Apply ColliderJntSph AC damage effect
void func_8006216C(GlobalContext* globalCtx, CollisionCheckContext* colChkCtx, Collider* collider) {
    ColliderJntSph* jntSph = (ColliderJntSph*)collider;
    s32 i;

    if (!(jntSph->count > 0) || jntSph->list == NULL) {
        return;
    }
    for (i = 0; i < jntSph->count; i++) {
        func_80061F64(globalCtx, colChkCtx, &jntSph->base, &jntSph->list[i].body);
    }
}

// Apply ColliderCylinder AC damage effect
void func_80062210(GlobalContext* globalCtx, CollisionCheckContext* colChkCtx, Collider* collider) {
    ColliderCylinder* cylinder = (ColliderCylinder*)collider;
    func_80061F64(globalCtx, colChkCtx, &cylinder->base, &cylinder->body);
}

// Apply ColliderTris AC damage effect
void func_80062230(GlobalContext* globalCtx, CollisionCheckContext* colChkCtx, Collider* collider) {
    ColliderTris* tris = (ColliderTris*)collider;
    s32 i;

    for (i = 0; i < tris->count; i++) {
        func_80061F64(globalCtx, colChkCtx, collider, &tris->list[i].body);
    }
}

// Apply ColliderQuad AC damage effect
void func_800622C4(GlobalContext* globalCtx, CollisionCheckContext* colChkCtx, Collider* collider) {
    ColliderQuad* quad = (ColliderQuad*)collider;
    func_80061F64(globalCtx, colChkCtx, &quad->base, &quad->body);
}

// Apply all AC damage effects
void func_800622E4(GlobalContext* globalCtx, CollisionCheckContext* colChkCtx) {
    Collider* collider;
    s32 i;

    static void (*D_8011E008[4])(GlobalContext*, CollisionCheckContext*, Collider*) = {
        func_8006216C,
        func_80062210,
        func_80062230,
        func_800622C4,
    };

    for (i = 0; i < colChkCtx->colAcCount; i++) {
        collider = colChkCtx->colAc[i];
        if (collider == 0) {
            continue;
        }
        if ((collider->acFlags & 0x40)) {
            continue;
        }
        D_8011E008[collider->shape](globalCtx, colChkCtx, collider);
    }
}

extern Linef D_8015E610;

s32 CollisionCheck_generalLineOcCheck_JntSph(GlobalContext* globalCtx, CollisionCheckContext* colChkCtx,
                                             Collider* collider, Vec3f* arg3, Vec3f* arg4) {
    ColliderJntSph* jntSph = (ColliderJntSph*)collider;
    ColliderJntSphItem* item;
    s32 phi_s0;
    for (phi_s0 = 0; phi_s0 < jntSph->count; phi_s0++) {
        item = &jntSph->list[phi_s0];
        if (!(item->body.ocFlags & 1)) {
            continue;
        }
        D_8015E610.a = *arg3;
        D_8015E610.b = *arg4;
        if (func_800CE600(&item->dim.worldSphere, &D_8015E610) == 1) {
            return 1;
        }
    }
    return 0;
}

extern Vec3f D_8015E628;
extern Vec3f D_8015E638;

s32 CollisionCheck_generalLineOcCheck_Cyl(GlobalContext* globalCtx, CollisionCheckContext* colChkCtx,
                                          Collider* collider, Vec3f* arg3, Vec3f* arg4) {
    ColliderCylinder* cylinder = (ColliderCylinder*)collider;
    if (!(cylinder->body.ocFlags & 1)) {
        return 0;
    }
    if (func_800CEE0C(&cylinder->dim, arg3, arg4, &D_8015E628, &D_8015E638) != 0) {
        return 1;
    }
    return 0;
}

s32 CollisionCheck_GeneralLineOcCheck(GlobalContext* globalCtx, CollisionCheckContext* colChkCtx, Vec3f* camera_3C,
                                      Vec3f* arg3, Actor** arg4, s32 arg5) {
    Collider* collider;
    s32 (*t)(GlobalContext*, CollisionCheckContext*, Collider*, Vec3f*, Vec3f*);
    Collider** c;
    s32 i;
    s32 test;
    s32 result;

    static s32 (*D_8011E018[4])(GlobalContext*, CollisionCheckContext*, Collider*, Vec3f*, Vec3f*) = {
        CollisionCheck_generalLineOcCheck_JntSph,
        CollisionCheck_generalLineOcCheck_Cyl,
        NULL,
        NULL,
    };

    result = 0;
    for (c = colChkCtx->colOc; c < colChkCtx->colOc + colChkCtx->colOcCount; c++) {
        if (func_80061BF4(*c) == 1) {
            continue;
        }
        test = 0;
        for (i = 0; i < arg5; i++) {
            if ((*c)->actor == arg4[i]) {
                test = 1;
                break;
            }
        }
        if (test == 1) {
            continue;
        }
        collider = *c;
        t = D_8011E018[collider->shape];
        if (t == NULL) {
            osSyncPrintf("CollisionCheck_generalLineOcCheck():未対応 %dタイプ\n", collider->shape);
            // EUC-JP: 未対応 %dタイプ | %d's type is not supported
        } else {
            result = (*t)(globalCtx, colChkCtx, collider, camera_3C, arg3);
            if (result != 0) {
                break;
            }
        }
    }
    return result;
}

s32 func_8006268C(GlobalContext* globalCtx, CollisionCheckContext* colChkCtx, Vec3f* arg2, Vec3f* arg3) {
    CollisionCheck_GeneralLineOcCheck(globalCtx, colChkCtx, arg2, arg3, NULL, 0);
}

s32 func_800626B0(GlobalContext* globalCtx, CollisionCheckContext* colChkCtx, Vec3f* camera_3C, Vec3f* arg3,
                  Actor** arg4, s32 arg5) {
    CollisionCheck_GeneralLineOcCheck(globalCtx, colChkCtx, camera_3C, arg3, arg4, arg5);
}

void Collider_CylinderUpdate(Actor* actor, ColliderCylinder* collider) {
    collider->dim.pos.x = (s32)actor->posRot.pos.x;
    collider->dim.pos.y = (s32)actor->posRot.pos.y;
    collider->dim.pos.z = (s32)actor->posRot.pos.z;
}

// Set ColliderCylinder position
void func_80062718(ColliderCylinder* collider, Vec3s* pos) {
    collider->dim.pos.x = pos->x;
    collider->dim.pos.y = pos->y;
    collider->dim.pos.z = pos->z;
}

// Set ColliderQuad vertices
void func_80062734(ColliderQuad* collider, Vec3f* a, Vec3f* b, Vec3f* c, Vec3f* d) {
    Math_Vec3f_Copy(&collider->dim.quad[2], c);
    Math_Vec3f_Copy(&collider->dim.quad[3], d);
    Math_Vec3f_Copy(&collider->dim.quad[0], a);
    Math_Vec3f_Copy(&collider->dim.quad[1], b);
    func_8005CEDC(&collider->dim);
}

// Set ColliderTrisItem at index
void func_800627A0(ColliderTris* collider, s32 index, Vec3f* a, Vec3f* b, Vec3f* c) {
    ColliderTrisItem* item;
    f32 sp40;
    f32 sp3C;
    f32 sp38;
    f32 sp34;

    item = &collider->list[index];
    Math_Vec3f_Copy(&item->dim.vtx[0], a);
    Math_Vec3f_Copy(&item->dim.vtx[1], b);
    Math_Vec3f_Copy(&item->dim.vtx[2], c);
    func_800CC8B4(a, b, c, &sp40, &sp3C, &sp38, &sp34);
    item->dim.plane.normal.x = sp40;
    item->dim.plane.normal.y = sp3C;
    item->dim.plane.normal.z = sp38;
    item->dim.plane.originDist = sp34;
}

// Set ColliderTrisItem at index
void func_8006285C(GlobalContext* globalCtx, ColliderTris* collider, s32 index, ColliderTrisItemDimInit* init) {
    ColliderTrisItem* item = &collider->list[index];
    Collider_SetTrisItemDim(globalCtx, &item->dim, init);
}

#ifdef NON_MATCHING
// Codegen OK, .bss section problems
void func_800628A4(s32 arg0, ColliderJntSph* collider) {
    s32 phi_s3;

    static Vec3f D_8015CF00;
    static Vec3f D_8015E648;

    for (phi_s3 = 0; phi_s3 < collider->count; phi_s3++) {
        if (arg0 == collider->list[phi_s3].dim.joint) {
            D_8015E648.x = collider->list[phi_s3].dim.modelSphere.center.x;
            D_8015E648.y = collider->list[phi_s3].dim.modelSphere.center.y;
            D_8015E648.z = collider->list[phi_s3].dim.modelSphere.center.z;
            Matrix_MultVec3f(&D_8015E648, &D_8015CF00);
            collider->list[phi_s3].dim.worldSphere.center.x = (s32)D_8015CF00.x;
            collider->list[phi_s3].dim.worldSphere.center.y = (s32)D_8015CF00.y;
            collider->list[phi_s3].dim.worldSphere.center.z = (s32)D_8015CF00.z;
            collider->list[phi_s3].dim.worldSphere.radius =
                (s32)((f32)collider->list[phi_s3].dim.modelSphere.radius * collider->list[phi_s3].dim.scale);
        }
    }
}
#else
#pragma GLOBAL_ASM("asm/non_matchings/code/z_collision_check/func_800628A4.s")
#endif // NON_MATCHING

#ifdef NON_MATCHING
// Purple EffectSpark
// .bss section problems
void func_80062A28(GlobalContext* globalCtx, Vec3f* v) {
    static EffectSparkInit D_8015CF10;
    s32 sp24;

    D_8015CF10.position.x = (s32)v->x;
    D_8015CF10.position.y = (s32)v->y;
    D_8015CF10.position.z = (s32)v->z;
    D_8015CF10.uDiv = 5;
    D_8015CF10.vDiv = 5;
    D_8015CF10.colorStart[0].r = 0x80;
    D_8015CF10.colorStart[0].g = 0x00;
    D_8015CF10.colorStart[0].b = 0x40;
    D_8015CF10.colorStart[0].a = 0xFF;
    D_8015CF10.colorStart[1].r = 0x80;
    D_8015CF10.colorStart[1].g = 0x00;
    D_8015CF10.colorStart[1].b = 0x40;
    D_8015CF10.colorStart[1].a = 0xFF;
    D_8015CF10.colorStart[2].r = 0xFF;
    D_8015CF10.colorStart[2].g = 0x80;
    D_8015CF10.colorStart[2].b = 0x00;
    D_8015CF10.colorStart[2].a = 0xFF;
    D_8015CF10.colorStart[3].r = 0xFF;
    D_8015CF10.colorStart[3].g = 0x80;
    D_8015CF10.colorStart[3].b = 0x00;
    D_8015CF10.colorStart[3].a = 0xFF;
    D_8015CF10.colorEnd[0].r = 0x40;
    D_8015CF10.colorEnd[0].g = 0x00;
    D_8015CF10.colorEnd[0].b = 0x20;
    D_8015CF10.colorEnd[0].a = 0x00;
    D_8015CF10.colorEnd[1].r = 0x40;
    D_8015CF10.colorEnd[1].g = 0x00;
    D_8015CF10.colorEnd[1].b = 0x20;
    D_8015CF10.colorEnd[1].a = 0x00;
    D_8015CF10.colorEnd[2].r = 0x80;
    D_8015CF10.colorEnd[2].g = 0x00;
    D_8015CF10.colorEnd[2].b = 0x40;
    D_8015CF10.colorEnd[2].a = 0x00;
    D_8015CF10.colorEnd[3].r = 0x80;
    D_8015CF10.colorEnd[3].g = 0x00;
    D_8015CF10.colorEnd[3].b = 0x40;
    D_8015CF10.colorEnd[3].a = 0x00;
    D_8015CF10.timer = 0;
    D_8015CF10.duration = 16;
    D_8015CF10.speed = 8.0f;
    D_8015CF10.gravity = -1.0f;

    Effect_Add(globalCtx, &sp24, EFFECT_SPARK, 0, 1, &D_8015CF10);
}
#else
#pragma GLOBAL_ASM("asm/non_matchings/code/z_collision_check/func_80062A28.s")
#endif // NON_MATCHING

#ifdef NON_MATCHING
// White EffectSpark (Bubbles?)
// .bss section problems
void func_80062B80(GlobalContext* globalCtx, Vec3f* v) {
    static EffectSparkInit D_8015D3D8;
    s32 sp24;

    D_8015D3D8.position.x = (s32)v->x;
    D_8015D3D8.position.y = (s32)v->y;
    D_8015D3D8.position.z = (s32)v->z;
    D_8015D3D8.uDiv = 5;
    D_8015D3D8.vDiv = 5;
    D_8015D3D8.colorStart[0].r = 0xFF;
    D_8015D3D8.colorStart[0].g = 0xFF;
    D_8015D3D8.colorStart[0].b = 0xFF;
    D_8015D3D8.colorStart[0].a = 0xFF;
    D_8015D3D8.colorStart[1].r = 0x64;
    D_8015D3D8.colorStart[1].g = 0x64;
    D_8015D3D8.colorStart[1].b = 0x64;
    D_8015D3D8.colorStart[1].a = 0x64;
    D_8015D3D8.colorStart[2].r = 0x64;
    D_8015D3D8.colorStart[2].g = 0x64;
    D_8015D3D8.colorStart[2].b = 0x64;
    D_8015D3D8.colorStart[2].a = 0x64;
    D_8015D3D8.colorStart[3].r = 0x64;
    D_8015D3D8.colorStart[3].g = 0x64;
    D_8015D3D8.colorStart[3].b = 0x64;
    D_8015D3D8.colorStart[3].a = 0x64;
    D_8015D3D8.colorEnd[0].r = 0x32;
    D_8015D3D8.colorEnd[0].g = 0x32;
    D_8015D3D8.colorEnd[0].b = 0x32;
    D_8015D3D8.colorEnd[0].a = 0x32;
    D_8015D3D8.colorEnd[1].r = 0x32;
    D_8015D3D8.colorEnd[1].g = 0x32;
    D_8015D3D8.colorEnd[1].b = 0x32;
    D_8015D3D8.colorEnd[1].a = 0x32;
    D_8015D3D8.colorEnd[2].r = 0x32;
    D_8015D3D8.colorEnd[2].g = 0x32;
    D_8015D3D8.colorEnd[2].b = 0x32;
    D_8015D3D8.colorEnd[2].a = 0x32;
    D_8015D3D8.colorEnd[3].r = 0x00;
    D_8015D3D8.colorEnd[3].g = 0x00;
    D_8015D3D8.colorEnd[3].b = 0x00;
    D_8015D3D8.colorEnd[3].a = 0x00;
    D_8015D3D8.timer = 0;
    D_8015D3D8.duration = 16;
    D_8015D3D8.speed = 8.0f;
    D_8015D3D8.gravity = -1.0f;

    Effect_Add(globalCtx, &sp24, EFFECT_SPARK, 0, 1, &D_8015D3D8);
}
#else
#pragma GLOBAL_ASM("asm/non_matchings/code/z_collision_check/func_80062B80.s")
#endif // NON_MATCHING

void func_80062CD4(GlobalContext* globalCtx, Vec3f* v) {
    static EffectShieldParticleInit init = {
        16,
        { 0.0f, 0.0f, 0.0f },
        { 0x00, 0xC8, 0xFF, 0xFF },
        { 0xFF, 0xFF, 0xFF, 0xFF },
        { 0xFF, 0xFF, 0x80, 0xFF },
        { 0xFF, 0xFF, 0x00, 0xFF },
        { 0xFF, 0x40, 0x00, 0xC8 },
        { 0xFF, 0x00, 0x00, 0xFF },
        2.1f,
        35.0f,
        30.0f,
        8,
        { 0, 0, 0, 0x00, 0x80, 0xFF, 0x00, 300 },
        1,
    };
    s32 sp24;

    init.position.x = (s32)v->x;
    init.position.y = (s32)v->y;
    init.position.z = (s32)v->z;
    init.lightParams.posX = init.position.x;
    init.lightParams.posY = init.position.y;
    init.lightParams.posZ = init.position.z;

    Effect_Add(globalCtx, &sp24, EFFECT_SHIELD_PARTICLE, 0, 1, &init);
}

void func_80062D60(GlobalContext* globalCtx, Vec3f* v) {
    func_80062CD4(globalCtx, v);
    Audio_PlaySoundGeneral(NA_SE_IT_SHIELD_REFLECT_SW, &D_801333D4, 4, &D_801333E0, &D_801333E0, &D_801333E8);
}

void func_80062DAC(GlobalContext* globalCtx, Vec3f* v, Vec3f* arg2) {
    func_80062CD4(globalCtx, v);
    Audio_PlaySoundGeneral(NA_SE_IT_SHIELD_REFLECT_SW, arg2, 4, &D_801333E0, &D_801333E0, &D_801333E8);
}

void func_80062DF4(GlobalContext* globalCtx, Vec3f* v) {
    func_80062D60(globalCtx, v);
}

void func_80062E14(GlobalContext* globalCtx, Vec3f* v, Vec3f* arg2) {
    static EffectShieldParticleInit init = {
        16,
        { 0.0f, 0.0f, 0.0f },
        { 0x00, 0xC8, 0xFF, 0xFF },
        { 0xFF, 0xFF, 0xFF, 0xFF },
        { 0xFF, 0xFF, 0x80, 0xFF },
        { 0xFF, 0xFF, 0x00, 0xFF },
        { 0xFF, 0x40, 0x00, 0xC8 },
        { 0xFF, 0x00, 0x00, 0xFF },
        2.1f,
        35.0f,
        30.0f,
        8,
        { 0, 0, 0, 0x00, 0x80, 0xFF, 0x00, 300 },
        0,
    };
    s32 sp24;

    init.position.x = (s32)v->x;
    init.position.y = (s32)v->y;
    init.position.z = (s32)v->z;
    init.lightParams.posX = init.position.x;
    init.lightParams.posY = init.position.y;
    init.lightParams.posZ = init.position.z;

    Effect_Add(globalCtx, &sp24, EFFECT_SHIELD_PARTICLE, 0, 1, &init);
    Audio_PlaySoundGeneral(NA_SE_IT_REFLECTION_WOOD, arg2, 4, &D_801333E0, &D_801333E0, &D_801333E8);
}

#ifdef NON_EQUIVALENT
// Incomplete, possibly not using the same logic
s32 func_80062ECC(f32 actor_ac_98_10, f32 actor_ac_98_12, f32 arg2, Vec3f* ac_actor_pos, Vec3f* at_actor_pos,
                  Vec3f* arg5, Vec3f* arg6, Vec3f* arg7) {
    // arg5 = SP + 0xA8, unk input
    // arg6 = SP + 0x90, unk output
    // arg7 = SP + 0x84, unk output2
    // sp -0x78

    Vec3f delta_a3_a4_sp6C;
    Vec3f delta_a3_a5_sp60;
    Vec3f delta_a4_a5_sp54;
    f32 sp50;
    f32 sp4C;
    f32 temp_f0;
    f32 temp_f0_3;
    f32 temp_f12;
    f32 temp_f14;
    f32 sp38;
    f32 temp_f16_2;
    f32 temp_f2;
    s32 phi_v0;
    s32 phi_v1;
    s32 phi_a0;
    s32 phi_a1;
    s32 phi_a2;

    delta_a3_a4_sp6C.x = at_actor_pos->x - ac_actor_pos->x;
    delta_a3_a4_sp6C.y = at_actor_pos->y - ac_actor_pos->y - arg2; // temp_f14
    delta_a3_a4_sp6C.z = at_actor_pos->z - ac_actor_pos->z;

    delta_a3_a5_sp60.x = arg5->x - ac_actor_pos->x;
    delta_a3_a5_sp60.y = arg5->y - ac_actor_pos->y - arg2; // temp_f6
    delta_a3_a5_sp60.z = arg5->z - ac_actor_pos->z;

    delta_a4_a5_sp54.x = delta_a3_a5_sp60.x - delta_a3_a4_sp6C.x; // temp_f16;
    delta_a4_a5_sp54.y = delta_a3_a5_sp60.y - delta_a3_a4_sp6C.y; // sp18; // temp_f8;
    delta_a4_a5_sp54.z = delta_a3_a5_sp60.z - delta_a3_a4_sp6C.z; // temp_f18;

    phi_v0 = 0;
    // ada12c:    bc1f    0xada138 ~>
    if (0.0f < delta_a3_a4_sp6C.y) {
        phi_v0 = 1;
    }
    // ada138:    beqzl   v0,0xada188 ~>
    if (phi_v0 && delta_a3_a4_sp6C.y < actor_ac_98_12) {
        if (sqrtf(SQ(delta_a3_a4_sp6C.x) + SQ(delta_a3_a4_sp6C.z)) < actor_ac_98_10) {
            return 3;
        }
    }

    phi_v1 = 0;
    if (0.0f < delta_a3_a5_sp60.y) { // ada19c:    bc1f    0xada1a8 ~>
        phi_v1 = 1;
    }
    // ada1a8:    beqzl   v1,0xada1f4 ~>
    if (phi_v1 && delta_a3_a5_sp60.y < actor_ac_98_12) {
        if (sqrtf(SQ(delta_a3_a5_sp60.x) + SQ(delta_a3_a5_sp60.z)) < actor_ac_98_10) {
            return 3;
        }
    }

    // ada1f4
    sp38 = SQ(delta_a3_a4_sp6C.x) + SQ(delta_a3_a4_sp6C.z) - SQ(actor_ac_98_10); // temp_f12;
    temp_f2 = SQ(delta_a4_a5_sp54.x) + SQ(delta_a4_a5_sp54.z);
    if (!(fabsf(temp_f2) < 0.008f)) { // ada23c:    bc1t    0xada2f0 ~>
        temp_f14 = (delta_a4_a5_sp54.x + delta_a4_a5_sp54.x) * delta_a3_a4_sp6C.x +
                   (delta_a4_a5_sp54.z + delta_a4_a5_sp54.z) * delta_a3_a4_sp6C.z;
        temp_f0 = SQ(temp_f14);
        temp_f12 = (4.0f * temp_f2) * sp38;
        if (temp_f0 < temp_f12) { // ada280:    bc1f    0xada290 ~>
            return 0;
        }
        // ada290
        temp_f16_2 = temp_f0 - temp_f12;
        temp_f0 = sqrtf(temp_f16_2);
        if (0.0f < temp_f16_2) {
            phi_v0 = 1;
            phi_v1 = 1;
        } else {
            phi_v0 = 0;
            phi_v1 = 1;
        }

        sp50 = (temp_f0 - temp_f14) / (temp_f2 + temp_f2); // temp_f16_3;
        if (phi_v0 == 1) {
            sp4C = (-temp_f14 - temp_f0) / (temp_f2 + temp_f2);
        }
    } else { // 0xada2f0
        temp_f14 = ((delta_a4_a5_sp54.x + delta_a4_a5_sp54.x) * delta_a3_a4_sp6C.x) +
                   ((delta_a4_a5_sp54.z + delta_a4_a5_sp54.z) * delta_a3_a4_sp6C.z);
        if (!(fabsf(temp_f14) < 0.008f)) { // ada324
            phi_v0 = 0;
            sp50 = -sp38 / temp_f14;
            phi_v1 = 1;
        } // ada340:    b       0xada468
        else {
            if (sp38 <= 0.0f) { // ada358:    bc1f    0xada460
                phi_a0 = phi_v0;
                if (phi_v0 != 0) // ada360:    beqz    v0,0xada388 ~>
                {
                    phi_a0 = 0;
                    // ada37C
                    if (delta_a3_a4_sp6C.y < actor_ac_98_12) {
                        phi_a0 = 1;
                    }
                }
                phi_a1 = phi_a0;
                // ada38C
                phi_a0 = phi_v1;
                if (phi_v1 != 0) {
                    phi_a0 = 0;
                    if (delta_a3_a5_sp60.y < actor_ac_98_12) {
                        phi_a0 = 1;
                    }
                }
                if (phi_a1) {     // ada3b4
                    if (phi_a0) { // ada3bc
                        *arg6 = delta_a3_a4_sp6C;
                        *arg7 = delta_a3_a5_sp60;
                        return 2;
                    }
                }
                // ada408
                if (phi_a1) {
                    *arg6 = delta_a3_a4_sp6C;
                    return 1;
                }
                // ada434
                if (phi_a0) {
                    *arg6 = delta_a3_a5_sp60;
                    return 1;
                }
            }
            // ada460
            return 0;
        }
    }
    // ada468 800632C8
    if (phi_v0 == 0) { // ada468:    bnezl   v0,0xada4a4 ~>
        if (sp50 < 0.0f || 1.0f < sp50) {
            return 0;
        }
    } else { // ada4a4
        phi_a1 = 0;
        if (sp50 < 0.0f) { // ada4ac
            phi_a1 = 1;
        }
        // ada4b8
        phi_a0 = phi_a1;
        if (phi_a1 == 0) {
            phi_a1 = 0;
            if (1.0f < sp50) {
                phi_a1 = 1;
            }
        }
        // ada4dc
        phi_a2 = 0;
        if (sp4C < 0.0f) {
            phi_a2 = 1;
        }
        if (phi_a2 == 0) {
            phi_a2 = 0;
            if (1.0f < sp4C) {
                phi_a2 = 1;
            }
        }
        if (phi_a1 != 0) {
            if (phi_a2 != 0) {
                return 0;
            }
        }
        if (phi_a1 != 0) {
            phi_v1 = 0;
        }
        if (phi_a2 != 0) {
            phi_v0 = 0;
        }
    }
    if (phi_v1 == 1) {
        temp_f0_3 = sp50 * delta_a4_a5_sp54.y + delta_a3_a4_sp6C.y;
        if (temp_f0_3 < 0.0f || actor_ac_98_12 < temp_f0_3) {
            phi_v1 = 0;
        }
    }
    if (phi_v0 == 1) {
        temp_f0_3 = sp4C * delta_a4_a5_sp54.y + delta_a3_a4_sp6C.y;
        if (temp_f0_3 < 0.0f || actor_ac_98_12 < temp_f0_3) {
            phi_v0 = 0;
        }
    }
    if (phi_v1 == 0 && phi_v0 == 0) {
        return 0;
    }
    if (phi_v1 == 1) {
        if (phi_v0 == 1) {
            arg6->x = sp50 * delta_a4_a5_sp54.x + delta_a3_a4_sp6C.x + ac_actor_pos->x;
            arg6->y = sp50 * delta_a4_a5_sp54.y + delta_a3_a4_sp6C.y + ac_actor_pos->y;
            arg6->z = sp50 * delta_a4_a5_sp54.z + delta_a3_a4_sp6C.z + ac_actor_pos->z;
            arg7->x = sp4C * delta_a4_a5_sp54.x + delta_a3_a4_sp6C.x + ac_actor_pos->x;
            arg7->y = sp4C * delta_a4_a5_sp54.y + delta_a3_a4_sp6C.y + ac_actor_pos->y;
            arg7->z = sp4C * delta_a4_a5_sp54.z + delta_a3_a4_sp6C.z + ac_actor_pos->z;
            return 2;
        }
    }
    if (phi_v1 == 1) {
        arg6->x = sp50 * delta_a4_a5_sp54.x + delta_a3_a4_sp6C.x + ac_actor_pos->x;
        arg6->y = sp50 * delta_a4_a5_sp54.y + delta_a3_a4_sp6C.y + ac_actor_pos->y;
        arg6->z = sp50 * delta_a4_a5_sp54.z + delta_a3_a4_sp6C.z + ac_actor_pos->z;
        return 1;
    }
    if (phi_v0 == 1) { // ada700
        arg6->x = sp4C * delta_a4_a5_sp54.x + delta_a3_a4_sp6C.x + ac_actor_pos->x;
        arg6->y = sp4C * delta_a4_a5_sp54.y + delta_a3_a4_sp6C.y + ac_actor_pos->y;
        arg6->z = sp4C * delta_a4_a5_sp54.z + delta_a3_a4_sp6C.z + ac_actor_pos->z;
        return 1;
    }
    return 1;
}
#else
#pragma GLOBAL_ASM("asm/non_matchings/code/z_collision_check/func_80062ECC.s")
#endif

s32 func_800635D0(s32 arg0) {
    s32 result;

    result = 0;
    if (arg0 & 0x00400100) {
        result = 1;
    } else if (arg0 & 0x03000242) {
        result = 2;
    } else if (arg0 & 0x48800400) {
        result = 4;
    } else if (arg0 & 0x04000000) {
        result = 8;
    }

    KREG(7) = result;
    return result;
}<|MERGE_RESOLUTION|>--- conflicted
+++ resolved
@@ -1410,15 +1410,9 @@
             } else if (rightBody->flags == 1) {
                 Audio_PlaySoundGeneral(NA_SE_IT_SWORD_STRIKE_HARD, &left->actor->projectedPos, 4, &D_801333E0,
                                        &D_801333E0, &D_801333E8);
-<<<<<<< HEAD
-            } else if (2 == rightBody->flags) {
-                Audio_PlaySoundGeneral(NA_SE_PL_WALK_GROUND, &left->actor->projectedPos, 4, &D_801333E0, &D_801333E0,
-                                       &D_801333E8);
-=======
             } else if (rightBody->flags == 2) {
                 Audio_PlaySoundGeneral(NA_SE_PL_WALK_GROUND - SFX_FLAG, &left->actor->projectedPos, 4, &D_801333E0,
                                        &D_801333E0, &D_801333E8);
->>>>>>> f3edd3ee
             } else if (rightBody->flags == 3) {
                 Audio_PlaySoundGeneral(NA_SE_PL_WALK_GROUND - SFX_FLAG, &left->actor->projectedPos, 4, &D_801333E0,
                                        &D_801333E0, &D_801333E8);
