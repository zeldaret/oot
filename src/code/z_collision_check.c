--- conflicted
+++ resolved
@@ -3637,17 +3637,12 @@
     return 1;
 }
 
-<<<<<<< HEAD
-u8 func_800635D0(s32 arg0) {
-    u8 result;
-=======
 /**
  * Gets damage from a sword strike using generic values, and returns 0 if the attack is
  * not sword-type. Used by bosses to require that a sword attack deal the killing blow.
  */
 u8 CollisionCheck_GetSwordDamage(s32 dmgFlags) {
     u8 damage = 0;
->>>>>>> 02994f53
 
     if (dmgFlags & 0x00400100) {
         damage = 1;
