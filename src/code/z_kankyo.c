--- conflicted
+++ resolved
@@ -2104,19 +2104,12 @@
 
             globalCtx->envCtx.timeSeqState++;
             break;
-<<<<<<< HEAD
-        case 1:
-            if (gSaveContext.dayTime > 0xB71C) {
-                if (globalCtx->envCtx.unk_EE[0] == 0 && globalCtx->envCtx.unk_F2[0] == 0) {
-                    SEQCMD_STOP_SEQUENCE(SEQ_PLAYER_BGM_MAIN, 240);
-=======
 
         case TIMESEQ_FADE_DAY_BGM:
             if (gSaveContext.dayTime > CLOCK_TIME(17, 10)) {
                 if (globalCtx->envCtx.precipitation[PRECIP_RAIN_MAX] == 0 &&
                     globalCtx->envCtx.precipitation[PRECIP_SOS_MAX] == 0) {
-                    Audio_QueueSeqCmd(0x1 << 28 | SEQ_PLAYER_BGM_MAIN << 24 | 0xF000FF);
->>>>>>> 154f44b6
+                    SEQCMD_STOP_SEQUENCE(SEQ_PLAYER_BGM_MAIN, 240);
                 }
 
                 globalCtx->envCtx.timeSeqState++;
