--- conflicted
+++ resolved
@@ -1641,13 +1641,8 @@
             u8 materialFlag = false;
 
             for (i = 0; i < globalCtx->envCtx.unk_EE[1]; i++) {
-<<<<<<< HEAD
-                if (!firstDone) {
+                if (!materialFlag) {
                     Gfx_SetupDL25Xlu(gfxCtx);
-=======
-                if (!materialFlag) {
-                    func_80093D84(gfxCtx);
->>>>>>> d4b6b31b
                     gDPSetEnvColor(POLY_XLU_DISP++, 155, 155, 155, 0);
                     gDPSetPrimColor(POLY_XLU_DISP++, 0, 0, 255, 255, 255, 120);
                     materialFlag++;
