#include "global.h"
#include "ultra64.h"
#include "vt.h"
#include "objects/gameplay_keep/gameplay_keep.h"
#include "objects/gameplay_field_keep/gameplay_field_keep.h"

typedef enum {
    /* 0x00 */ LIGHTNING_BOLT_START,
    /* 0x01 */ LIGHTNING_BOLT_WAIT,
    /* 0x02 */ LIGHTNING_BOLT_DRAW,
    /* 0xFF */ LIGHTNING_BOLT_INACTIVE = 0xFF
} LightningBoltState;

typedef struct {
    /* 0x00 */ s32 mantissa;
    /* 0x04 */ s32 exponent;
} ZBufValConversionEntry; // size = 0x8

ZBufValConversionEntry sZBufValConversionTable[1 << 3] = {
    { 6, 0x00000 }, { 5, 0x20000 }, { 4, 0x30000 }, { 3, 0x38000 },
    { 2, 0x3C000 }, { 1, 0x3E000 }, { 0, 0x3F000 }, { 0, 0x3F800 },
};

u8 gWeatherMode = WEATHER_MODE_CLEAR; // "E_wether_flg"

u8 gLightConfigAfterUnderwater = 0;

u8 gInterruptSongOfStorms = false;

// Indicates whether the skybox is changing to a different index of the same config (based on time)
u8 gSkyboxIsChanging = false;

// how many units of time that pass every update
u16 gTimeSpeed = 0;

u16 sSunScreenDepth = GPACK_ZDZ(G_MAXFBZ, 0);

typedef struct {
    /* 0x00 */ u16 startTime;
    /* 0x02 */ u16 endTime;
    /* 0x04 */ u8 lightSetting;
    /* 0x05 */ u8 nextLightSetting;
} TimeBasedLightEntry; // size = 0x6

TimeBasedLightEntry sTimeBasedLightConfigs[][7] = {
    {
        { CLOCK_TIME(0, 0), CLOCK_TIME(4, 0) + 1, 3, 3 },
        { CLOCK_TIME(4, 0) + 1, CLOCK_TIME(6, 0), 3, 0 },
        { CLOCK_TIME(6, 0), CLOCK_TIME(8, 0) + 1, 0, 1 },
        { CLOCK_TIME(8, 0) + 1, CLOCK_TIME(16, 0), 1, 1 },
        { CLOCK_TIME(16, 0), CLOCK_TIME(17, 0) + 1, 1, 2 },
        { CLOCK_TIME(17, 0) + 1, CLOCK_TIME(19, 0) + 1, 2, 3 },
        { CLOCK_TIME(19, 0) + 1, CLOCK_TIME(24, 0) - 1, 3, 3 },
    },
    {
        { CLOCK_TIME(0, 0), CLOCK_TIME(4, 0) + 1, 7, 7 },
        { CLOCK_TIME(4, 0) + 1, CLOCK_TIME(6, 0), 7, 4 },
        { CLOCK_TIME(6, 0), CLOCK_TIME(8, 0) + 1, 4, 5 },
        { CLOCK_TIME(8, 0) + 1, CLOCK_TIME(16, 0), 5, 5 },
        { CLOCK_TIME(16, 0), CLOCK_TIME(17, 0) + 1, 5, 6 },
        { CLOCK_TIME(17, 0) + 1, CLOCK_TIME(19, 0) + 1, 6, 7 },
        { CLOCK_TIME(19, 0) + 1, CLOCK_TIME(24, 0) - 1, 7, 7 },
    },
    {
        { CLOCK_TIME(0, 0), CLOCK_TIME(4, 0) + 1, 11, 11 },
        { CLOCK_TIME(4, 0) + 1, CLOCK_TIME(6, 0), 11, 8 },
        { CLOCK_TIME(6, 0), CLOCK_TIME(8, 0) + 1, 8, 9 },
        { CLOCK_TIME(8, 0) + 1, CLOCK_TIME(16, 0), 9, 9 },
        { CLOCK_TIME(16, 0), CLOCK_TIME(17, 0) + 1, 9, 10 },
        { CLOCK_TIME(17, 0) + 1, CLOCK_TIME(19, 0) + 1, 10, 11 },
        { CLOCK_TIME(19, 0) + 1, CLOCK_TIME(24, 0) - 1, 11, 11 },
    },
    {
        { CLOCK_TIME(0, 0), CLOCK_TIME(4, 0) + 1, 15, 15 },
        { CLOCK_TIME(4, 0) + 1, CLOCK_TIME(6, 0), 15, 12 },
        { CLOCK_TIME(6, 0), CLOCK_TIME(8, 0) + 1, 12, 13 },
        { CLOCK_TIME(8, 0) + 1, CLOCK_TIME(16, 0), 13, 13 },
        { CLOCK_TIME(16, 0), CLOCK_TIME(17, 0) + 1, 13, 14 },
        { CLOCK_TIME(17, 0) + 1, CLOCK_TIME(19, 0) + 1, 14, 15 },
        { CLOCK_TIME(19, 0) + 1, CLOCK_TIME(24, 0) - 1, 15, 15 },
    },
    {
        { CLOCK_TIME(0, 0), CLOCK_TIME(4, 0) + 1, 23, 23 },
        { CLOCK_TIME(4, 0) + 1, CLOCK_TIME(6, 0), 23, 20 },
        { CLOCK_TIME(6, 0), CLOCK_TIME(8, 0) + 1, 20, 21 },
        { CLOCK_TIME(8, 0) + 1, CLOCK_TIME(16, 0), 21, 21 },
        { CLOCK_TIME(16, 0), CLOCK_TIME(17, 0) + 1, 21, 22 },
        { CLOCK_TIME(17, 0) + 1, CLOCK_TIME(19, 0) + 1, 22, 23 },
        { CLOCK_TIME(19, 0) + 1, CLOCK_TIME(24, 0) - 1, 23, 23 },
    },
};

TimeBasedSkyboxEntry gTimeBasedSkyboxConfigs[][9] = {
    {
        { CLOCK_TIME(0, 0), CLOCK_TIME(4, 0) + 1, false, 3, 3 },
        { CLOCK_TIME(4, 0) + 1, CLOCK_TIME(5, 0) + 1, true, 3, 0 },
        { CLOCK_TIME(5, 0) + 1, CLOCK_TIME(6, 0), false, 0, 0 },
        { CLOCK_TIME(6, 0), CLOCK_TIME(8, 0) + 1, true, 0, 1 },
        { CLOCK_TIME(8, 0) + 1, CLOCK_TIME(16, 0), false, 1, 1 },
        { CLOCK_TIME(16, 0), CLOCK_TIME(17, 0) + 1, true, 1, 2 },
        { CLOCK_TIME(17, 0) + 1, CLOCK_TIME(18, 0) + 1, false, 2, 2 },
        { CLOCK_TIME(18, 0) + 1, CLOCK_TIME(19, 0) + 1, true, 2, 3 },
        { CLOCK_TIME(19, 0) + 1, CLOCK_TIME(24, 0) - 1, false, 3, 3 },
    },
    {
        { CLOCK_TIME(0, 0), CLOCK_TIME(4, 0) + 1, false, 7, 7 },
        { CLOCK_TIME(4, 0) + 1, CLOCK_TIME(5, 0) + 1, true, 7, 4 },
        { CLOCK_TIME(5, 0) + 1, CLOCK_TIME(6, 0), false, 4, 4 },
        { CLOCK_TIME(6, 0), CLOCK_TIME(8, 0) + 1, true, 4, 5 },
        { CLOCK_TIME(8, 0) + 1, CLOCK_TIME(16, 0), false, 5, 5 },
        { CLOCK_TIME(16, 0), CLOCK_TIME(17, 0) + 1, true, 5, 6 },
        { CLOCK_TIME(17, 0) + 1, CLOCK_TIME(18, 0) + 1, false, 6, 6 },
        { CLOCK_TIME(18, 0) + 1, CLOCK_TIME(19, 0) + 1, true, 6, 7 },
        { CLOCK_TIME(19, 0) + 1, CLOCK_TIME(24, 0) - 1, false, 7, 7 },
    },
    {
        { CLOCK_TIME(0, 0), CLOCK_TIME(2, 0) + 1, false, 3, 3 },
        { CLOCK_TIME(2, 0) + 1, CLOCK_TIME(4, 0) + 1, true, 3, 0 },
        { CLOCK_TIME(4, 0) + 1, CLOCK_TIME(8, 0) + 1, false, 0, 0 },
        { CLOCK_TIME(8, 0) + 1, CLOCK_TIME(10, 0), true, 0, 1 },
        { CLOCK_TIME(10, 0), CLOCK_TIME(14, 0) + 1, false, 1, 1 },
        { CLOCK_TIME(14, 0) + 1, CLOCK_TIME(16, 0), true, 1, 2 },
        { CLOCK_TIME(16, 0), CLOCK_TIME(20, 0) + 1, false, 2, 2 },
        { CLOCK_TIME(20, 0) + 1, CLOCK_TIME(22, 0), true, 2, 3 },
        { CLOCK_TIME(22, 0), CLOCK_TIME(24, 0) - 1, false, 3, 3 },
    },
    {
        { CLOCK_TIME(0, 0), CLOCK_TIME(5, 0) + 1, false, 11, 11 },
        { CLOCK_TIME(5, 0) + 1, CLOCK_TIME(6, 0), true, 11, 8 },
        { CLOCK_TIME(6, 0), CLOCK_TIME(7, 0), false, 8, 8 },
        { CLOCK_TIME(7, 0), CLOCK_TIME(8, 0) + 1, true, 8, 9 },
        { CLOCK_TIME(8, 0) + 1, CLOCK_TIME(16, 0), false, 9, 9 },
        { CLOCK_TIME(16, 0), CLOCK_TIME(17, 0) + 1, true, 9, 10 },
        { CLOCK_TIME(17, 0) + 1, CLOCK_TIME(18, 0) + 1, false, 10, 10 },
        { CLOCK_TIME(18, 0) + 1, CLOCK_TIME(19, 0) + 1, true, 10, 11 },
        { CLOCK_TIME(19, 0) + 1, CLOCK_TIME(24, 0) - 1, false, 11, 11 },
    },
};

SkyboxFile gNormalSkyFiles[] = {
    {
        ROM_FILE(vr_fine0_static),
        ROM_FILE(vr_fine0_pal_static),
    },
    {
        ROM_FILE(vr_fine1_static),
        ROM_FILE(vr_fine1_pal_static),
    },
    {
        ROM_FILE(vr_fine2_static),
        ROM_FILE(vr_fine2_pal_static),
    },
    {
        ROM_FILE(vr_fine3_static),
        ROM_FILE(vr_fine3_pal_static),
    },
    {
        ROM_FILE(vr_cloud0_static),
        ROM_FILE(vr_cloud0_pal_static),
    },
    {
        ROM_FILE(vr_cloud1_static),
        ROM_FILE(vr_cloud1_pal_static),
    },
    {
        ROM_FILE(vr_cloud2_static),
        ROM_FILE(vr_cloud2_pal_static),
    },
    {
        ROM_FILE(vr_cloud3_static),
        ROM_FILE(vr_cloud3_pal_static),
    },
    {
        ROM_FILE(vr_holy0_static),
        ROM_FILE(vr_holy0_pal_static),
    },
};

u8 sSandstormColorIndex = 0;
u8 sNextSandstormColorIndex = 0;
f32 sSandstormLerpScale = 0.0f;

u8 gCustomLensFlareOn;
Vec3f gCustomLensFlarePos;
s16 gLensFlareUnused;
s16 gLensFlareScale;
f32 gLensFlareColorIntensity;
s16 gLensFlareGlareStrength;

typedef struct {
    /* 0x00 */ u8 state;
    /* 0x04 */ Vec3f offset;
    /* 0x10 */ Vec3f pos;
    /* 0x1C */ s8 pitch;
    /* 0x1D */ s8 roll;
    /* 0x1E */ u8 textureIndex;
    /* 0x1F */ u8 delayTimer;
} LightningBolt; // size = 0x20

LightningBolt sLightningBolts[3];

LightningStrike gLightningStrike;

s16 sLightningFlashAlpha;

s16 sSunDepthTestX;
s16 sSunDepthTestY;

LightNode* sNGameOverLightNode;
LightInfo sNGameOverLightInfo;
LightNode* sSGameOverLightNode;
LightInfo sSGameOverLightInfo;
u8 sGameOverLightsIntensity;
u16 sSandstormScroll;

#define ZBUFVAL_EXPONENT(v) (((v) >> 15) & 7)
#define ZBUFVAL_MANTISSA(v) (((v) >> 4) & 0x7FF)

/**
 * Convert an 18-bits Z buffer value to a fixed point 15.3 value
 *
 * zBufferVal is 18 bits:
 *   3: Exponent of z value
 *  11: Mantissa of z value
 *   4: dz value (unused)
 */
s32 Environment_ZBufValToFixedPoint(s32 zBufferVal) {
    // base[exp] + mantissa << shift[exp]
    s32 ret = (ZBUFVAL_MANTISSA(zBufferVal) << sZBufValConversionTable[ZBUFVAL_EXPONENT(zBufferVal)].mantissa) +
              sZBufValConversionTable[ZBUFVAL_EXPONENT(zBufferVal)].exponent;

    return ret;
}

u16 Environment_GetPixelDepth(s32 x, s32 y) {
    s32 pixelDepth = gZBuffer[y][x];

    return pixelDepth;
}

void Environment_GraphCallback(GraphicsContext* gfxCtx, void* param) {
    PlayState* play = (PlayState*)param;

    sSunScreenDepth = Environment_GetPixelDepth(sSunDepthTestX, sSunDepthTestY);
    Lights_GlowCheck(play);
}

void Environment_Init(PlayState* play2, EnvironmentContext* envCtx, s32 unused) {
    u8 i;
    PlayState* play = play2;

    gSaveContext.sunsSongState = SUNSSONG_INACTIVE;

    if (((void)0, gSaveContext.dayTime) > CLOCK_TIME(18, 0) || ((void)0, gSaveContext.dayTime) < CLOCK_TIME(6, 30)) {
        ((void)0, gSaveContext.nightFlag = 1);
    } else {
        ((void)0, gSaveContext.nightFlag = 0);
    }

    play->state.gfxCtx->callback = Environment_GraphCallback;
    play->state.gfxCtx->callbackParam = play;

    Lights_DirectionalSetInfo(&envCtx->dirLight1, 80, 80, 80, 80, 80, 80);
    LightContext_InsertLight(play, &play->lightCtx, &envCtx->dirLight1);

    Lights_DirectionalSetInfo(&envCtx->dirLight2, 80, 80, 80, 80, 80, 80);
    LightContext_InsertLight(play, &play->lightCtx, &envCtx->dirLight2);

    envCtx->skybox1Index = 99;
    envCtx->skybox2Index = 99;

    envCtx->changeSkyboxState = CHANGE_SKYBOX_INACTIVE;
    envCtx->changeSkyboxTimer = 0;
    envCtx->changeLightEnabled = false;
    envCtx->changeLightTimer = 0;

    envCtx->skyboxDmaState = SKYBOX_DMA_INACTIVE;
    envCtx->lightConfig = 0;
    envCtx->changeLightNextConfig = 0;

    envCtx->glareAlpha = 0.0f;
    envCtx->lensFlareAlphaScale = 0.0f;

    envCtx->lightSetting = 0;
    envCtx->prevLightSetting = 0;
    envCtx->lightBlend = 1.0f;
    envCtx->lightBlendOverride = LIGHT_BLEND_OVERRIDE_NONE;

    envCtx->stormRequest = STORM_REQUEST_NONE;
    envCtx->stormState = STORM_STATE_OFF;
    envCtx->lightningState = LIGHTNING_OFF;
    envCtx->timeSeqState = TIMESEQ_DAY_BGM;
    envCtx->fillScreen = false;

    envCtx->screenFillColor[0] = 0;
    envCtx->screenFillColor[1] = 0;
    envCtx->screenFillColor[2] = 0;
    envCtx->screenFillColor[3] = 0;

    envCtx->customSkyboxFilter = false;

    envCtx->skyboxFilterColor[0] = 0;
    envCtx->skyboxFilterColor[1] = 0;
    envCtx->skyboxFilterColor[2] = 0;
    envCtx->skyboxFilterColor[3] = 0;

    envCtx->sandstormState = SANDSTORM_OFF;
    envCtx->sandstormPrimA = 0;
    envCtx->sandstormEnvA = 0;

    gLightningStrike.state = LIGHTNING_STRIKE_WAIT;
    gLightningStrike.flashRed = 0;
    gLightningStrike.flashGreen = 0;
    gLightningStrike.flashBlue = 0;

    sLightningFlashAlpha = 0;

    gSaveContext.cutsceneTransitionControl = 0;

    envCtx->adjAmbientColor[0] = envCtx->adjAmbientColor[1] = envCtx->adjAmbientColor[2] = envCtx->adjLight1Color[0] =
        envCtx->adjLight1Color[1] = envCtx->adjLight1Color[2] = envCtx->adjFogColor[0] = envCtx->adjFogColor[1] =
            envCtx->adjFogColor[2] = envCtx->adjFogNear = envCtx->adjFogFar = 0;

    envCtx->sunPos.x = -(Math_SinS(((void)0, gSaveContext.dayTime) - CLOCK_TIME(12, 0)) * 120.0f) * 25.0f;
    envCtx->sunPos.y = +(Math_CosS(((void)0, gSaveContext.dayTime) - CLOCK_TIME(12, 0)) * 120.0f) * 25.0f;
    envCtx->sunPos.z = +(Math_CosS(((void)0, gSaveContext.dayTime) - CLOCK_TIME(12, 0)) * 20.0f) * 25.0f;

    envCtx->windDirection.x = 80;
    envCtx->windDirection.y = 80;
    envCtx->windDirection.z = 80;

    envCtx->lightBlendEnabled = false;
    envCtx->lightSettingOverride = LIGHT_SETTING_OVERRIDE_NONE;
    envCtx->lightBlendRateOverride = LIGHT_BLENDRATE_OVERRIDE_NONE;

    R_ENV_TIME_SPEED_OLD = gTimeSpeed = envCtx->sceneTimeSpeed = 0;
    R_ENV_DISABLE_DBG = true;

    if (CREG(3) != 0) {
        gSaveContext.chamberCutsceneNum = CREG(3) - 1;
    }

    play->envCtx.precipitation[PRECIP_RAIN_MAX] = 0;
    play->envCtx.precipitation[PRECIP_RAIN_CUR] = 0;
    play->envCtx.precipitation[PRECIP_SNOW_CUR] = 0;
    play->envCtx.precipitation[PRECIP_SNOW_MAX] = 0;
    play->envCtx.precipitation[PRECIP_SOS_MAX] = 0;

    if (gSaveContext.retainWeatherMode) {
        if (((void)0, gSaveContext.sceneSetupIndex) < 4) {
            switch (gWeatherMode) {
                case WEATHER_MODE_CLOUDY_CONFIG3:
                    envCtx->skyboxConfig = 1;
                    envCtx->changeSkyboxNextConfig = 1;
                    envCtx->lightConfig = 3;
                    envCtx->changeLightNextConfig = 3;
                    play->envCtx.precipitation[PRECIP_SNOW_MAX] = 0;
                    play->envCtx.precipitation[PRECIP_SNOW_CUR] = 0;
                    break;

                case WEATHER_MODE_CLOUDY_CONFIG2:
                case WEATHER_MODE_SNOW:
                case WEATHER_MODE_RAIN:
                    envCtx->skyboxConfig = 1;
                    envCtx->changeSkyboxNextConfig = 1;
                    envCtx->lightConfig = 2;
                    envCtx->changeLightNextConfig = 2;
                    play->envCtx.precipitation[PRECIP_SNOW_MAX] = 0;
                    play->envCtx.precipitation[PRECIP_SNOW_CUR] = 0;
                    break;

                case WEATHER_MODE_HEAVY_RAIN:
                    envCtx->skyboxConfig = 1;
                    envCtx->changeSkyboxNextConfig = 1;
                    envCtx->lightConfig = 4;
                    envCtx->changeLightNextConfig = 4;
                    play->envCtx.precipitation[PRECIP_SNOW_MAX] = 0;
                    play->envCtx.precipitation[PRECIP_SNOW_CUR] = 0;
                    break;

                default:
                    break;
            }

            if (play->skyboxId == SKYBOX_NORMAL_SKY) {
                if (gWeatherMode == WEATHER_MODE_SNOW) {
                    play->envCtx.precipitation[PRECIP_SNOW_CUR] = play->envCtx.precipitation[PRECIP_SNOW_MAX] = 64;
                } else if (gWeatherMode == WEATHER_MODE_RAIN) {
                    play->envCtx.precipitation[PRECIP_RAIN_MAX] = 20;
                    play->envCtx.precipitation[PRECIP_RAIN_CUR] = 20;
                } else if (gWeatherMode == WEATHER_MODE_HEAVY_RAIN) {
                    play->envCtx.precipitation[PRECIP_RAIN_MAX] = 30;
                    play->envCtx.precipitation[PRECIP_RAIN_CUR] = 30;
                }
            }
        }
    } else {
        gWeatherMode = WEATHER_MODE_CLEAR;
    }

    gInterruptSongOfStorms = false;
    gLightConfigAfterUnderwater = 0;
    gSkyboxIsChanging = false;
    gSaveContext.retainWeatherMode = false;

    R_ENV_LIGHT1_DIR(0) = 80;
    R_ENV_LIGHT1_DIR(1) = 80;
    R_ENV_LIGHT1_DIR(2) = 80;

    R_ENV_LIGHT2_DIR(0) = -80;
    R_ENV_LIGHT2_DIR(1) = -80;
    R_ENV_LIGHT2_DIR(2) = -80;

    cREG(9) = 10;
    cREG(10) = 0;
    cREG(11) = 0;
    cREG(12) = 0;
    cREG(13) = 0;
    cREG(14) = 0;
    D_8015FCC8 = 1;

    for (i = 0; i < ARRAY_COUNT(sLightningBolts); i++) {
        sLightningBolts[i].state = LIGHTNING_BOLT_INACTIVE;
    }

    play->roomCtx.unk_74[0] = 0;
    play->roomCtx.unk_74[1] = 0;

    for (i = 0; i < ARRAY_COUNT(play->csCtx.npcActions); i++) {
        play->csCtx.npcActions[i] = 0;
    }

    if (Object_GetIndex(&play->objectCtx, OBJECT_GAMEPLAY_FIELD_KEEP) < 0 && !play->envCtx.sunMoonDisabled) {
        play->envCtx.sunMoonDisabled = true;
        // "Sun setting other than field keep! So forced release!"
        osSyncPrintf(VT_COL(YELLOW, BLACK) "\n\nフィールド常駐以外、太陽設定！よって強制解除！\n" VT_RST);
    }

    gCustomLensFlareOn = false;
    func_800AA15C();
}

u8 Environment_SmoothStepToU8(u8* pvalue, u8 target, u8 scale, u8 step, u8 minStep) {
    s16 stepSize = 0;
    s16 diff = target - *pvalue;

    if (target != *pvalue) {
        stepSize = diff / scale;
        if ((stepSize >= (s16)minStep) || ((s16)-minStep >= stepSize)) {
            if ((s16)step < stepSize) {
                stepSize = step;
            }
            if ((s16)-step > stepSize) {
                stepSize = -step;
            }
            *pvalue += (u8)stepSize;
        } else {
            if (stepSize < (s16)minStep) {
                stepSize = minStep;
                *pvalue += (u8)stepSize;
                if (target < *pvalue) {
                    *pvalue = target;
                }
            }
            if ((s16)-minStep < stepSize) {
                stepSize = -minStep;
                *pvalue += (u8)stepSize;
                if (*pvalue < target) {
                    *pvalue = target;
                }
            }
        }
    }
    return diff;
}

u8 Environment_SmoothStepToS8(s8* pvalue, s8 target, u8 scale, u8 step, u8 minStep) {
    s16 stepSize = 0;
    s16 diff = target - *pvalue;

    if (target != *pvalue) {
        stepSize = diff / scale;
        if ((stepSize >= (s16)minStep) || ((s16)-minStep >= stepSize)) {
            if ((s16)step < stepSize) {
                stepSize = step;
            }
            if ((s16)-step > stepSize) {
                stepSize = -step;
            }
            *pvalue += (s8)stepSize;
        } else {
            if (stepSize < (s16)minStep) {
                stepSize = minStep;
                *pvalue += (s8)stepSize;
                if (target < *pvalue) {
                    *pvalue = target;
                }
            }
            if ((s16)-minStep < stepSize) {
                stepSize = -minStep;
                *pvalue += (s8)stepSize;
                if (*pvalue < target) {
                    *pvalue = target;
                }
            }
        }
    }
    return diff;
}

f32 Environment_LerpWeight(u16 max, u16 min, u16 val) {
    f32 diff = max - min;
    f32 ret;

    if (diff != 0.0f) {
        ret = 1.0f - (max - val) / diff;

        if (!(ret >= 1.0f)) {
            return ret;
        }
    }

    return 1.0f;
}

f32 Environment_LerpWeightAccelDecel(u16 endFrame, u16 startFrame, u16 curFrame, u16 accelDuration, u16 decelDuration) {
    f32 endFrameF;
    f32 startFrameF;
    f32 curFrameF;
    f32 accelDurationF;
    f32 decelDurationF;
    f32 totalFrames;
    f32 temp;
    f32 framesElapsed;
    f32 ret;

    if (curFrame <= startFrame) {
        return 0.0f;
    }

    if (curFrame >= endFrame) {
        return 1.0f;
    }

    endFrameF = (s32)endFrame;
    startFrameF = (s32)startFrame;
    curFrameF = (s32)curFrame;
    totalFrames = endFrameF - startFrameF;
    framesElapsed = curFrameF - startFrameF;
    accelDurationF = (s32)accelDuration;
    decelDurationF = (s32)decelDuration;

    if ((startFrameF >= endFrameF) || (accelDurationF + decelDurationF > totalFrames)) {
        // "The frame relation between end_frame and start_frame is wrong!!!"
        osSyncPrintf(VT_COL(RED, WHITE) "\nend_frameとstart_frameのフレーム関係がおかしい!!!" VT_RST);
        osSyncPrintf(VT_COL(RED, WHITE) "\nby get_parcent_forAccelBrake!!!!!!!!!" VT_RST);

        return 0.0f;
    }

    temp = 1.0f / ((totalFrames * 2.0f) - accelDurationF - decelDurationF);

    if (accelDurationF != 0.0f) {
        if (framesElapsed <= accelDurationF) {
            return temp * framesElapsed * framesElapsed / accelDurationF;
        }
        ret = temp * accelDurationF;
    } else {
        ret = 0.0f;
    }

    if (framesElapsed <= totalFrames - decelDurationF) {
        ret += 2.0f * temp * (framesElapsed - accelDurationF);
        return ret;
    }

    ret += 2.0f * temp * (totalFrames - accelDurationF - decelDurationF);

    if (decelDurationF != 0.0f) {
        ret += temp * decelDurationF;
        if (framesElapsed < totalFrames) {
            ret -= temp * (totalFrames - framesElapsed) * (totalFrames - framesElapsed) / decelDurationF;
        }
    }

    return ret;
}

void Environment_UpdateStorm(EnvironmentContext* envCtx, u8 unused) {
    if (envCtx->stormRequest != STORM_REQUEST_NONE) {
        switch (envCtx->stormState) {
            case STORM_STATE_OFF:
                if ((envCtx->stormRequest == STORM_REQUEST_START) && !gSkyboxIsChanging) {
                    envCtx->changeSkyboxState = CHANGE_SKYBOX_REQUESTED;
                    envCtx->skyboxConfig = 0;
                    envCtx->changeSkyboxNextConfig = 1;
                    envCtx->changeSkyboxTimer = 100;
                    envCtx->changeLightEnabled = true;
                    envCtx->lightConfig = 0;
                    envCtx->changeLightNextConfig = 2;
                    gLightConfigAfterUnderwater = 2;
                    envCtx->changeLightTimer = envCtx->changeDuration = 100;
                    envCtx->stormState++;
                }
                break;

            case STORM_STATE_ON:
                if (!gSkyboxIsChanging && (envCtx->stormRequest == STORM_REQUEST_STOP)) {
                    gWeatherMode = WEATHER_MODE_CLEAR;
                    envCtx->changeSkyboxState = CHANGE_SKYBOX_REQUESTED;
                    envCtx->skyboxConfig = 1;
                    envCtx->changeSkyboxNextConfig = 0;
                    envCtx->changeSkyboxTimer = 100;
                    envCtx->changeLightEnabled = true;
                    envCtx->lightConfig = 2;
                    envCtx->changeLightNextConfig = 0;
                    gLightConfigAfterUnderwater = 0;
                    envCtx->changeLightTimer = envCtx->changeDuration = 100;
                    envCtx->precipitation[PRECIP_RAIN_MAX] = 0;
                    envCtx->stormRequest = STORM_REQUEST_NONE;
                    envCtx->stormState = STORM_STATE_OFF;
                }
                break;
        }
    }
}

void Environment_UpdateSkybox(u8 skyboxId, EnvironmentContext* envCtx, SkyboxContext* skyboxCtx) {
    u32 size;
    u8 i;
    u8 newSkybox1Index = 0xFF;
    u8 newSkybox2Index = 0xFF;
    u8 skyboxBlend = 0;

    if (skyboxId == SKYBOX_CUTSCENE_MAP) {
        envCtx->skyboxConfig = 3;

        for (i = 0; i < ARRAY_COUNT(gTimeBasedSkyboxConfigs[envCtx->skyboxConfig]); i++) {
            if (gSaveContext.skyboxTime >= gTimeBasedSkyboxConfigs[envCtx->skyboxConfig][i].startTime &&
                (gSaveContext.skyboxTime < gTimeBasedSkyboxConfigs[envCtx->skyboxConfig][i].endTime ||
                 gTimeBasedSkyboxConfigs[envCtx->skyboxConfig][i].endTime == 0xFFFF)) {
                if (gTimeBasedSkyboxConfigs[envCtx->skyboxConfig][i].changeSkybox) {
                    envCtx->skyboxBlend =
                        Environment_LerpWeight(gTimeBasedSkyboxConfigs[envCtx->skyboxConfig][i].endTime,
                                               gTimeBasedSkyboxConfigs[envCtx->skyboxConfig][i].startTime,
                                               ((void)0, gSaveContext.skyboxTime)) *
                        255;
                } else {
                    envCtx->skyboxBlend = 0;
                }
                break;
            }
        }
    } else if (skyboxId == SKYBOX_NORMAL_SKY && !envCtx->skyboxDisabled) {
        for (i = 0; i < ARRAY_COUNT(gTimeBasedSkyboxConfigs[envCtx->skyboxConfig]); i++) {
            if (gSaveContext.skyboxTime >= gTimeBasedSkyboxConfigs[envCtx->skyboxConfig][i].startTime &&
                (gSaveContext.skyboxTime < gTimeBasedSkyboxConfigs[envCtx->skyboxConfig][i].endTime ||
                 gTimeBasedSkyboxConfigs[envCtx->skyboxConfig][i].endTime == 0xFFFF)) {
                newSkybox1Index = gTimeBasedSkyboxConfigs[envCtx->skyboxConfig][i].skybox1Index;
                newSkybox2Index = gTimeBasedSkyboxConfigs[envCtx->skyboxConfig][i].skybox2Index;
                gSkyboxIsChanging = gTimeBasedSkyboxConfigs[envCtx->skyboxConfig][i].changeSkybox;

                if (gSkyboxIsChanging) {
                    skyboxBlend = Environment_LerpWeight(gTimeBasedSkyboxConfigs[envCtx->skyboxConfig][i].endTime,
                                                         gTimeBasedSkyboxConfigs[envCtx->skyboxConfig][i].startTime,
                                                         ((void)0, gSaveContext.skyboxTime)) *
                                  255;
                } else {
                    skyboxBlend = Environment_LerpWeight(gTimeBasedSkyboxConfigs[envCtx->skyboxConfig][i].endTime,
                                                         gTimeBasedSkyboxConfigs[envCtx->skyboxConfig][i].startTime,
                                                         ((void)0, gSaveContext.skyboxTime)) *
                                  255;

                    skyboxBlend = (skyboxBlend < 128) ? 255 : 0;

                    if ((envCtx->changeSkyboxState != CHANGE_SKYBOX_INACTIVE) &&
                        (envCtx->changeSkyboxState < CHANGE_SKYBOX_ACTIVE)) {
                        envCtx->changeSkyboxState++;
                        skyboxBlend = 0;
                    }
                }
                break;
            }
        }

        Environment_UpdateStorm(envCtx, skyboxBlend);

        if (envCtx->changeSkyboxState >= CHANGE_SKYBOX_ACTIVE) {
            newSkybox1Index = gTimeBasedSkyboxConfigs[envCtx->skyboxConfig][i].skybox1Index;
            newSkybox2Index = gTimeBasedSkyboxConfigs[envCtx->changeSkyboxNextConfig][i].skybox2Index;

            skyboxBlend = ((f32)envCtx->changeDuration - envCtx->changeSkyboxTimer) / (f32)envCtx->changeDuration * 255;
            envCtx->changeSkyboxTimer--;

            if (envCtx->changeSkyboxTimer <= 0) {
                envCtx->changeSkyboxState = CHANGE_SKYBOX_INACTIVE;
                envCtx->skyboxConfig = envCtx->changeSkyboxNextConfig;
            }
        }

        if (newSkybox1Index == 0xFF) {
            // "Environment VR data acquisition failed! Report to Sasaki!"
            osSyncPrintf(VT_COL(RED, WHITE) "\n環境ＶＲデータ取得失敗！ ささきまでご報告を！" VT_RST);
        }

        if ((envCtx->skybox1Index != newSkybox1Index) && (envCtx->skyboxDmaState == SKYBOX_DMA_INACTIVE)) {
            envCtx->skyboxDmaState = SKYBOX_DMA_TEXTURE1_START;
            size = gNormalSkyFiles[newSkybox1Index].file.vromEnd - gNormalSkyFiles[newSkybox1Index].file.vromStart;

            osCreateMesgQueue(&envCtx->loadQueue, &envCtx->loadMsg, 1);
            DmaMgr_SendRequest2(&envCtx->dmaRequest, (u32)skyboxCtx->staticSegments[0],
                                gNormalSkyFiles[newSkybox1Index].file.vromStart, size, 0, &envCtx->loadQueue, NULL,
                                "../z_kankyo.c", 1264);
            envCtx->skybox1Index = newSkybox1Index;
        }

        if ((envCtx->skybox2Index != newSkybox2Index) && (envCtx->skyboxDmaState == SKYBOX_DMA_INACTIVE)) {
            envCtx->skyboxDmaState = SKYBOX_DMA_TEXTURE2_START;
            size = gNormalSkyFiles[newSkybox2Index].file.vromEnd - gNormalSkyFiles[newSkybox2Index].file.vromStart;

            osCreateMesgQueue(&envCtx->loadQueue, &envCtx->loadMsg, 1);
            DmaMgr_SendRequest2(&envCtx->dmaRequest, (u32)skyboxCtx->staticSegments[1],
                                gNormalSkyFiles[newSkybox2Index].file.vromStart, size, 0, &envCtx->loadQueue, NULL,
                                "../z_kankyo.c", 1281);
            envCtx->skybox2Index = newSkybox2Index;
        }

        if (envCtx->skyboxDmaState == SKYBOX_DMA_TEXTURE1_DONE) {
            envCtx->skyboxDmaState = SKYBOX_DMA_TLUT1_START;

            if ((newSkybox1Index & 1) ^ ((newSkybox1Index & 4) >> 2)) {
                size = gNormalSkyFiles[newSkybox1Index].palette.vromEnd -
                       gNormalSkyFiles[newSkybox1Index].palette.vromStart;

                osCreateMesgQueue(&envCtx->loadQueue, &envCtx->loadMsg, 1);
                DmaMgr_SendRequest2(&envCtx->dmaRequest, (u32)skyboxCtx->palettes,
                                    gNormalSkyFiles[newSkybox1Index].palette.vromStart, size, 0, &envCtx->loadQueue,
                                    NULL, "../z_kankyo.c", 1307);
            } else {
                size = gNormalSkyFiles[newSkybox1Index].palette.vromEnd -
                       gNormalSkyFiles[newSkybox1Index].palette.vromStart;
                osCreateMesgQueue(&envCtx->loadQueue, &envCtx->loadMsg, 1);
                DmaMgr_SendRequest2(&envCtx->dmaRequest, (u32)skyboxCtx->palettes + size,
                                    gNormalSkyFiles[newSkybox1Index].palette.vromStart, size, 0, &envCtx->loadQueue,
                                    NULL, "../z_kankyo.c", 1320);
            }
        }

        if (envCtx->skyboxDmaState == SKYBOX_DMA_TEXTURE2_DONE) {
            envCtx->skyboxDmaState = SKYBOX_DMA_TLUT2_START;

            if ((newSkybox2Index & 1) ^ ((newSkybox2Index & 4) >> 2)) {
                size = gNormalSkyFiles[newSkybox2Index].palette.vromEnd -
                       gNormalSkyFiles[newSkybox2Index].palette.vromStart;

                osCreateMesgQueue(&envCtx->loadQueue, &envCtx->loadMsg, 1);
                DmaMgr_SendRequest2(&envCtx->dmaRequest, (u32)skyboxCtx->palettes,
                                    gNormalSkyFiles[newSkybox2Index].palette.vromStart, size, 0, &envCtx->loadQueue,
                                    NULL, "../z_kankyo.c", 1342);
            } else {
                size = gNormalSkyFiles[newSkybox2Index].palette.vromEnd -
                       gNormalSkyFiles[newSkybox2Index].palette.vromStart;
                osCreateMesgQueue(&envCtx->loadQueue, &envCtx->loadMsg, 1);
                DmaMgr_SendRequest2(&envCtx->dmaRequest, (u32)skyboxCtx->palettes + size,
                                    gNormalSkyFiles[newSkybox2Index].palette.vromStart, size, 0, &envCtx->loadQueue,
                                    NULL, "../z_kankyo.c", 1355);
            }
        }

        if ((envCtx->skyboxDmaState == SKYBOX_DMA_TEXTURE1_START) ||
            (envCtx->skyboxDmaState == SKYBOX_DMA_TEXTURE2_START)) {
            if (osRecvMesg(&envCtx->loadQueue, NULL, OS_MESG_NOBLOCK) == 0) {
                envCtx->skyboxDmaState++;
            }
        } else if (envCtx->skyboxDmaState >= SKYBOX_DMA_TEXTURE1_DONE) {
            if (osRecvMesg(&envCtx->loadQueue, NULL, OS_MESG_NOBLOCK) == 0) {
                envCtx->skyboxDmaState = SKYBOX_DMA_INACTIVE;
            }
        }

        envCtx->skyboxBlend = skyboxBlend;
    }
}

void Environment_EnableUnderwaterLights(PlayState* play, s32 waterLightsIndex) {
    if (waterLightsIndex == 0x1F) {
        waterLightsIndex = 0;
        // "Underwater color is not set in the water poly data!"
        osSyncPrintf(VT_COL(YELLOW, BLACK) "\n水ポリゴンデータに水中カラーが設定されておりません!" VT_RST);
    }

    if (play->envCtx.lightMode == LIGHT_MODE_TIME) {
        gLightConfigAfterUnderwater = play->envCtx.changeLightNextConfig;

        if (play->envCtx.lightConfig != waterLightsIndex) {
            play->envCtx.lightConfig = waterLightsIndex;
            play->envCtx.changeLightNextConfig = waterLightsIndex;
        }
    } else {
        play->envCtx.lightBlendEnabled = false; // instantly switch to water lights
        play->envCtx.lightSettingOverride = waterLightsIndex;
    }
}

void Environment_DisableUnderwaterLights(PlayState* play) {
    if (play->envCtx.lightMode == LIGHT_MODE_TIME) {
        play->envCtx.lightConfig = gLightConfigAfterUnderwater;
        play->envCtx.changeLightNextConfig = gLightConfigAfterUnderwater;
    } else {
        play->envCtx.lightBlendEnabled = false; // instantly switch to previous lights
        play->envCtx.lightSettingOverride = LIGHT_SETTING_OVERRIDE_NONE;
        play->envCtx.lightBlend = 1.0f;
    }
}

void Environment_PrintDebugInfo(PlayState* play, Gfx** gfx) {
    GfxPrint printer;
    s32 pad[2];

    GfxPrint_Init(&printer);
    GfxPrint_Open(&printer, *gfx);

    GfxPrint_SetPos(&printer, 22, 7);
    GfxPrint_SetColor(&printer, 155, 155, 255, 64);
    GfxPrint_Printf(&printer, "T%03d ", ((void)0, gSaveContext.totalDays));
    GfxPrint_Printf(&printer, "E%03d", ((void)0, gSaveContext.bgsDayCount));

    GfxPrint_SetColor(&printer, 255, 255, 55, 64);
    GfxPrint_SetPos(&printer, 22, 8);
    GfxPrint_Printf(&printer, "%s", "ZELDATIME ");

    GfxPrint_SetColor(&printer, 255, 255, 255, 64);
    GfxPrint_Printf(&printer, "%02d", (u8)(24 * 60 / (f32)0x10000 * ((void)0, gSaveContext.dayTime) / 60.0f));

    if ((gSaveContext.dayTime & 0x1F) >= 0x10 || gTimeSpeed >= 6) {
        GfxPrint_Printf(&printer, "%s", ":");
    } else {
        GfxPrint_Printf(&printer, "%s", " ");
    }

    GfxPrint_Printf(&printer, "%02d", (s16)(24 * 60 / (f32)0x10000 * ((void)0, gSaveContext.dayTime)) % 60);

    GfxPrint_SetColor(&printer, 255, 255, 55, 64);
    GfxPrint_SetPos(&printer, 22, 9);
    GfxPrint_Printf(&printer, "%s", "VRBOXTIME ");

    GfxPrint_SetColor(&printer, 255, 255, 255, 64);
    GfxPrint_Printf(&printer, "%02d", (u8)(24 * 60 / (f32)0x10000 * ((void)0, gSaveContext.skyboxTime) / 60.0f));

    if ((((void)0, gSaveContext.skyboxTime) & 0x1F) >= 0x10 || gTimeSpeed >= 6) {
        GfxPrint_Printf(&printer, "%s", ":");
    } else {
        GfxPrint_Printf(&printer, "%s", " ");
    }

    GfxPrint_Printf(&printer, "%02d", (s16)(24 * 60 / (f32)0x10000 * ((void)0, gSaveContext.skyboxTime)) % 60);

    GfxPrint_SetColor(&printer, 55, 255, 255, 64);
    GfxPrint_SetPos(&printer, 22, 6);

    if (!IS_DAY) {
        GfxPrint_Printf(&printer, "%s", "YORU"); // "night"
    } else {
        GfxPrint_Printf(&printer, "%s", "HIRU"); // "day"
    }

    *gfx = GfxPrint_Close(&printer);
    GfxPrint_Destroy(&printer);
}

void Environment_PlayTimeBasedSequence(PlayState* play);
void Environment_UpdateRain(PlayState* play);

void Environment_Update(PlayState* play, EnvironmentContext* envCtx, LightContext* lightCtx, PauseContext* pauseCtx,
                        MessageContext* msgCtx, GameOverContext* gameOverCtx, GraphicsContext* gfxCtx) {
    f32 sp8C;
    f32 sp88 = 0.0f;
    u16 i;
    u16 j;
    u16 time;
    EnvLightSettings* lightSettingsList = play->envCtx.lightSettingsList;
    s32 adjustment;

    if ((((void)0, gSaveContext.gameMode) != 0) && (((void)0, gSaveContext.gameMode) != 3)) {
        func_800AA16C();
    }

    if (pauseCtx->state == 0) {
        if ((play->pauseCtx.state == 0) && (play->pauseCtx.debugState == 0)) {
            if (play->skyboxId == SKYBOX_NORMAL_SKY) {
                play->skyboxCtx.rot.y -= 0.001f;
            } else if (play->skyboxId == SKYBOX_CUTSCENE_MAP) {
                play->skyboxCtx.rot.y -= 0.005f;
            }
        }

        Environment_UpdateRain(play);
        Environment_PlayTimeBasedSequence(play);

        if (((void)0, gSaveContext.nextDayTime) >= 0xFF00 && ((void)0, gSaveContext.nextDayTime) != NEXT_TIME_NONE) {
            gSaveContext.nextDayTime -= 0x10;
            osSyncPrintf("\nnext_zelda_time=[%x]", ((void)0, gSaveContext.nextDayTime));

            // nextDayTime is used as both a time of day value and a timer to delay sfx when changing days.
            // When Sun's Song is played, nextDayTime is set to 0x8001 or 0 for day and night respectively.
            // These values will actually get used as a time of day value.
            // After this, nextDayTime is assigned magic values of 0xFFFE or 0xFFFD for day and night respectively.
            // From here, 0x10 is decremented from nextDayTime until it reaches either 0xFF0E or 0xFF0D, effectively
            // delaying the chicken crow or dog howl sfx by 15 frames when loading the new area.

            if (((void)0, gSaveContext.nextDayTime) == (NEXT_TIME_DAY_SET - (15 * 0x10))) {
                func_80078884(NA_SE_EV_CHICKEN_CRY_M);
                gSaveContext.nextDayTime = NEXT_TIME_NONE;
            } else if (((void)0, gSaveContext.nextDayTime) == (NEXT_TIME_NIGHT_SET - (15 * 0x10))) {
                func_800788CC(NA_SE_EV_DOG_CRY_EVENING);
                gSaveContext.nextDayTime = NEXT_TIME_NONE;
            }
        }

        if ((pauseCtx->state == 0) && (gameOverCtx->state == GAMEOVER_INACTIVE)) {
            if (((msgCtx->msgLength == 0) && (msgCtx->msgMode == 0)) || (((void)0, gSaveContext.gameMode) == 3)) {
                if ((envCtx->changeSkyboxTimer == 0) && !FrameAdvance_IsEnabled(play) &&
                    (play->transitionMode == TRANS_MODE_OFF || ((void)0, gSaveContext.gameMode) != 0)) {

                    if (IS_DAY || gTimeSpeed >= 400) {
                        gSaveContext.dayTime += gTimeSpeed;
                    } else {
                        gSaveContext.dayTime += gTimeSpeed * 2; // time moves twice as fast at night
                    }
                }
            }
        }

        //! @bug `gTimeSpeed` is unsigned, it can't be negative
        if (((((void)0, gSaveContext.sceneSetupIndex) >= 5 || gTimeSpeed != 0) &&
             ((void)0, gSaveContext.dayTime) > gSaveContext.skyboxTime) ||
            (((void)0, gSaveContext.dayTime) < CLOCK_TIME(1, 0) || gTimeSpeed < 0)) {

            gSaveContext.skyboxTime = ((void)0, gSaveContext.dayTime);
        }

        time = gSaveContext.dayTime;

        if (time > CLOCK_TIME(18, 0) || time < CLOCK_TIME(6, 30)) {
            gSaveContext.nightFlag = 1;
        } else {
            gSaveContext.nightFlag = 0;
        }

        if (SREG(0) != 0 || CREG(2) != 0) {
            Gfx* displayList;
            Gfx* prevDisplayList;

            OPEN_DISPS(play->state.gfxCtx, "../z_kankyo.c", 1682);

            prevDisplayList = POLY_OPA_DISP;
            displayList = Graph_GfxPlusOne(POLY_OPA_DISP);
            gSPDisplayList(OVERLAY_DISP++, displayList);
            Environment_PrintDebugInfo(play, &displayList);
            gSPEndDisplayList(displayList++);
            Graph_BranchDlist(prevDisplayList, displayList);
            POLY_OPA_DISP = displayList;
            if (1) {}
            CLOSE_DISPS(play->state.gfxCtx, "../z_kankyo.c", 1690);
        }

        if ((envCtx->lightSettingOverride != LIGHT_SETTING_OVERRIDE_NONE) &&
            (envCtx->lightBlendOverride != LIGHT_BLEND_OVERRIDE_FULL_CONTROL) &&
            (envCtx->lightSetting != envCtx->lightSettingOverride) && (envCtx->lightBlend >= 1.0f) &&
            (envCtx->lightSettingOverride <= LIGHT_SETTING_MAX)) {

            envCtx->prevLightSetting = envCtx->lightSetting;
            envCtx->lightSetting = envCtx->lightSettingOverride;
            envCtx->lightBlend = 0.0f;
        }

        if (envCtx->lightSettingOverride != LIGHT_SETTING_OVERRIDE_FULL_CONTROL) {
            if ((envCtx->lightMode == LIGHT_MODE_TIME) &&
                (envCtx->lightSettingOverride == LIGHT_SETTING_OVERRIDE_NONE)) {
                for (i = 0; i < ARRAY_COUNT(sTimeBasedLightConfigs[envCtx->lightConfig]); i++) {
                    if ((gSaveContext.skyboxTime >= sTimeBasedLightConfigs[envCtx->lightConfig][i].startTime) &&
                        ((gSaveContext.skyboxTime < sTimeBasedLightConfigs[envCtx->lightConfig][i].endTime) ||
                         sTimeBasedLightConfigs[envCtx->lightConfig][i].endTime == 0xFFFF)) {
                        u8 blend8[2];
                        s16 blend16[2];

                        sp8C = Environment_LerpWeight(sTimeBasedLightConfigs[envCtx->lightConfig][i].endTime,
                                                      sTimeBasedLightConfigs[envCtx->lightConfig][i].startTime,
                                                      ((void)0, gSaveContext.skyboxTime));

                        sSandstormColorIndex = sTimeBasedLightConfigs[envCtx->lightConfig][i].lightSetting & 3;
                        sNextSandstormColorIndex = sTimeBasedLightConfigs[envCtx->lightConfig][i].nextLightSetting & 3;
                        sSandstormLerpScale = sp8C;

                        if (envCtx->changeLightEnabled) {
                            sp88 = ((f32)envCtx->changeDuration - envCtx->changeLightTimer) / envCtx->changeDuration;
                            envCtx->changeLightTimer--;

                            if (envCtx->changeLightTimer <= 0) {
                                envCtx->changeLightEnabled = false;
                                envCtx->lightConfig = envCtx->changeLightNextConfig;
                            }
                        }

                        for (j = 0; j < 3; j++) {
                            // blend ambient color
                            blend8[0] =
                                LERP(lightSettingsList[sTimeBasedLightConfigs[envCtx->lightConfig][i].lightSetting]
                                         .ambientColor[j],
                                     lightSettingsList[sTimeBasedLightConfigs[envCtx->lightConfig][i].nextLightSetting]
                                         .ambientColor[j],
                                     sp8C);
                            blend8[1] = LERP(
                                lightSettingsList[sTimeBasedLightConfigs[envCtx->changeLightNextConfig][i].lightSetting]
                                    .ambientColor[j],
                                lightSettingsList[sTimeBasedLightConfigs[envCtx->changeLightNextConfig][i]
                                                      .nextLightSetting]
                                    .ambientColor[j],
                                sp8C);
                            *(envCtx->lightSettings.ambientColor + j) = LERP(blend8[0], blend8[1], sp88);
                        }

                        // set light1 direction for the sun
                        envCtx->lightSettings.light1Dir[0] =
                            -(Math_SinS(((void)0, gSaveContext.dayTime) - CLOCK_TIME(12, 0)) * 120.0f);
                        envCtx->lightSettings.light1Dir[1] =
                            Math_CosS(((void)0, gSaveContext.dayTime) - CLOCK_TIME(12, 0)) * 120.0f;
                        envCtx->lightSettings.light1Dir[2] =
                            Math_CosS(((void)0, gSaveContext.dayTime) - CLOCK_TIME(12, 0)) * 20.0f;

                        // set light2 direction for the moon
                        envCtx->lightSettings.light2Dir[0] = -envCtx->lightSettings.light1Dir[0];
                        envCtx->lightSettings.light2Dir[1] = -envCtx->lightSettings.light1Dir[1];
                        envCtx->lightSettings.light2Dir[2] = -envCtx->lightSettings.light1Dir[2];

                        for (j = 0; j < 3; j++) {
                            // blend light1Color
                            blend8[0] =
                                LERP(lightSettingsList[sTimeBasedLightConfigs[envCtx->lightConfig][i].lightSetting]
                                         .light1Color[j],
                                     lightSettingsList[sTimeBasedLightConfigs[envCtx->lightConfig][i].nextLightSetting]
                                         .light1Color[j],
                                     sp8C);
                            blend8[1] = LERP(
                                lightSettingsList[sTimeBasedLightConfigs[envCtx->changeLightNextConfig][i].lightSetting]
                                    .light1Color[j],
                                lightSettingsList[sTimeBasedLightConfigs[envCtx->changeLightNextConfig][i]
                                                      .nextLightSetting]
                                    .light1Color[j],
                                sp8C);
                            *(envCtx->lightSettings.light1Color + j) = LERP(blend8[0], blend8[1], sp88);

                            // blend light2Color
                            blend8[0] =
                                LERP(lightSettingsList[sTimeBasedLightConfigs[envCtx->lightConfig][i].lightSetting]
                                         .light2Color[j],
                                     lightSettingsList[sTimeBasedLightConfigs[envCtx->lightConfig][i].nextLightSetting]
                                         .light2Color[j],
                                     sp8C);
                            blend8[1] = LERP(
                                lightSettingsList[sTimeBasedLightConfigs[envCtx->changeLightNextConfig][i].lightSetting]
                                    .light2Color[j],
                                lightSettingsList[sTimeBasedLightConfigs[envCtx->changeLightNextConfig][i]
                                                      .nextLightSetting]
                                    .light2Color[j],
                                sp8C);
                            *(envCtx->lightSettings.light2Color + j) = LERP(blend8[0], blend8[1], sp88);
                        }

                        // blend fogColor
                        for (j = 0; j < 3; j++) {
                            blend8[0] =
                                LERP(lightSettingsList[sTimeBasedLightConfigs[envCtx->lightConfig][i].lightSetting]
                                         .fogColor[j],
                                     lightSettingsList[sTimeBasedLightConfigs[envCtx->lightConfig][i].nextLightSetting]
                                         .fogColor[j],
                                     sp8C);
                            blend8[1] = LERP(
                                lightSettingsList[sTimeBasedLightConfigs[envCtx->changeLightNextConfig][i].lightSetting]
                                    .fogColor[j],
                                lightSettingsList[sTimeBasedLightConfigs[envCtx->changeLightNextConfig][i]
                                                      .nextLightSetting]
                                    .fogColor[j],
                                sp8C);
                            *(envCtx->lightSettings.fogColor + j) = LERP(blend8[0], blend8[1], sp88);
                        }

                        blend16[0] = LERP16(
                            (lightSettingsList[sTimeBasedLightConfigs[envCtx->lightConfig][i].lightSetting].fogNear &
                             0x3FF),
                            (lightSettingsList[sTimeBasedLightConfigs[envCtx->lightConfig][i].nextLightSetting]
                                 .fogNear &
                             0x3FF),
                            sp8C);
                        blend16[1] = LERP16(
                            lightSettingsList[sTimeBasedLightConfigs[envCtx->changeLightNextConfig][i].lightSetting]
                                    .fogNear &
                                0x3FF,
                            lightSettingsList[sTimeBasedLightConfigs[envCtx->changeLightNextConfig][i].nextLightSetting]
                                    .fogNear &
                                0x3FF,
                            sp8C);

                        envCtx->lightSettings.fogNear = LERP16(blend16[0], blend16[1], sp88);

                        blend16[0] = LERP16(
                            lightSettingsList[sTimeBasedLightConfigs[envCtx->lightConfig][i].lightSetting].fogFar,
                            lightSettingsList[sTimeBasedLightConfigs[envCtx->lightConfig][i].nextLightSetting].fogFar,
                            sp8C);
                        blend16[1] = LERP16(
                            lightSettingsList[sTimeBasedLightConfigs[envCtx->changeLightNextConfig][i].lightSetting]
                                .fogFar,
                            lightSettingsList[sTimeBasedLightConfigs[envCtx->changeLightNextConfig][i].nextLightSetting]
                                .fogFar,
                            sp8C);

                        envCtx->lightSettings.fogFar = LERP16(blend16[0], blend16[1], sp88);

                        if (sTimeBasedLightConfigs[envCtx->changeLightNextConfig][i].nextLightSetting >=
                            envCtx->numLightSettings) {
                            // "The color palette setting seems to be wrong!"
                            osSyncPrintf(VT_COL(RED, WHITE) "\nカラーパレットの設定がおかしいようです！" VT_RST);

                            // "Palette setting = [] Last palette number = []"
                            osSyncPrintf(VT_COL(RED, WHITE) "\n設定パレット＝[%d] 最後パレット番号＝[%d]\n" VT_RST,
                                         sTimeBasedLightConfigs[envCtx->changeLightNextConfig][i].nextLightSetting,
                                         envCtx->numLightSettings - 1);
                        }
                        break;
                    }
                }
            } else {
                if (!envCtx->lightBlendEnabled) {
                    for (i = 0; i < 3; i++) {
                        envCtx->lightSettings.ambientColor[i] = lightSettingsList[envCtx->lightSetting].ambientColor[i];
                        envCtx->lightSettings.light1Dir[i] = lightSettingsList[envCtx->lightSetting].light1Dir[i];
                        envCtx->lightSettings.light1Color[i] = lightSettingsList[envCtx->lightSetting].light1Color[i];
                        envCtx->lightSettings.light2Dir[i] = lightSettingsList[envCtx->lightSetting].light2Dir[i];
                        envCtx->lightSettings.light2Color[i] = lightSettingsList[envCtx->lightSetting].light2Color[i];
                        envCtx->lightSettings.fogColor[i] = lightSettingsList[envCtx->lightSetting].fogColor[i];
                    }

                    envCtx->lightSettings.fogNear = lightSettingsList[envCtx->lightSetting].fogNear & 0x3FF;
                    envCtx->lightSettings.fogFar = lightSettingsList[envCtx->lightSetting].fogFar;
                    envCtx->lightBlend = 1.0f;
                } else {
                    u8 blendRate = (lightSettingsList[envCtx->lightSetting].fogNear >> 0xA) * 4;

                    if (blendRate == 0) {
                        blendRate++;
                    }

                    if (envCtx->lightBlendRateOverride != LIGHT_BLENDRATE_OVERRIDE_NONE) {
                        blendRate = envCtx->lightBlendRateOverride;
                    }

                    if (envCtx->lightBlendOverride == LIGHT_BLEND_OVERRIDE_NONE) {
                        envCtx->lightBlend += blendRate / 255.0f;
                    }

                    if (envCtx->lightBlend > 1.0f) {
                        envCtx->lightBlend = 1.0f;
                    }

                    for (i = 0; i < 3; i++) {
                        envCtx->lightSettings.ambientColor[i] =
                            LERP(lightSettingsList[envCtx->prevLightSetting].ambientColor[i],
                                 lightSettingsList[envCtx->lightSetting].ambientColor[i], envCtx->lightBlend);
                        envCtx->lightSettings.light1Dir[i] =
                            LERP16(lightSettingsList[envCtx->prevLightSetting].light1Dir[i],
                                   lightSettingsList[envCtx->lightSetting].light1Dir[i], envCtx->lightBlend);
                        envCtx->lightSettings.light1Color[i] =
                            LERP(lightSettingsList[envCtx->prevLightSetting].light1Color[i],
                                 lightSettingsList[envCtx->lightSetting].light1Color[i], envCtx->lightBlend);
                        envCtx->lightSettings.light2Dir[i] =
                            LERP16(lightSettingsList[envCtx->prevLightSetting].light2Dir[i],
                                   lightSettingsList[envCtx->lightSetting].light2Dir[i], envCtx->lightBlend);
                        envCtx->lightSettings.light2Color[i] =
                            LERP(lightSettingsList[envCtx->prevLightSetting].light2Color[i],
                                 lightSettingsList[envCtx->lightSetting].light2Color[i], envCtx->lightBlend);
                        envCtx->lightSettings.fogColor[i] =
                            LERP(lightSettingsList[envCtx->prevLightSetting].fogColor[i],
                                 lightSettingsList[envCtx->lightSetting].fogColor[i], envCtx->lightBlend);
                    }
                    envCtx->lightSettings.fogNear =
                        LERP16(lightSettingsList[envCtx->prevLightSetting].fogNear & 0x3FF,
                               lightSettingsList[envCtx->lightSetting].fogNear & 0x3FF, envCtx->lightBlend);
                    envCtx->lightSettings.fogFar =
                        LERP16(lightSettingsList[envCtx->prevLightSetting].fogFar,
                               lightSettingsList[envCtx->lightSetting].fogFar, envCtx->lightBlend);
                }

                if (envCtx->lightSetting >= envCtx->numLightSettings) {
                    // "The color palette seems to be wrong!"
                    osSyncPrintf("\n" VT_FGCOL(RED) "カラーパレットがおかしいようです！");

                    // "Palette setting = [] Last palette number = []"
                    osSyncPrintf("\n" VT_FGCOL(YELLOW) "設定パレット＝[%d] パレット数＝[%d]\n" VT_RST,
                                 envCtx->lightSetting, envCtx->numLightSettings);
                }
            }
        }

        envCtx->lightBlendEnabled = true;

        // Apply lighting adjustments
        for (i = 0; i < 3; i++) {
            if ((s16)(envCtx->lightSettings.ambientColor[i] + envCtx->adjAmbientColor[i]) > 255) {
                lightCtx->ambientColor[i] = 255;
            } else if ((s16)(envCtx->lightSettings.ambientColor[i] + envCtx->adjAmbientColor[i]) < 0) {
                lightCtx->ambientColor[i] = 0;
            } else {
                lightCtx->ambientColor[i] = (s16)(envCtx->lightSettings.ambientColor[i] + envCtx->adjAmbientColor[i]);
            }

            if ((s16)(envCtx->lightSettings.light1Color[i] + envCtx->adjLight1Color[i]) > 255) {
                envCtx->dirLight1.params.dir.color[i] = 255;
            } else if ((s16)(envCtx->lightSettings.light1Color[i] + envCtx->adjLight1Color[i]) < 0) {
                envCtx->dirLight1.params.dir.color[i] = 0;
            } else {
                envCtx->dirLight1.params.dir.color[i] =
                    (s16)(envCtx->lightSettings.light1Color[i] + envCtx->adjLight1Color[i]);
            }

            if ((s16)(envCtx->lightSettings.light2Color[i] + envCtx->adjLight1Color[i]) > 255) {
                envCtx->dirLight2.params.dir.color[i] = 255;
            } else if ((s16)(envCtx->lightSettings.light2Color[i] + envCtx->adjLight1Color[i]) < 0) {
                envCtx->dirLight2.params.dir.color[i] = 0;
            } else {
                envCtx->dirLight2.params.dir.color[i] =
                    (s16)(envCtx->lightSettings.light2Color[i] + envCtx->adjLight1Color[i]);
            }

            if ((s16)(envCtx->lightSettings.fogColor[i] + envCtx->adjFogColor[i]) > 255) {
                lightCtx->fogColor[i] = 255;
            } else if ((s16)(envCtx->lightSettings.fogColor[i] + envCtx->adjFogColor[i]) < 0) {
                lightCtx->fogColor[i] = 0;
            } else {
                lightCtx->fogColor[i] = (s16)(envCtx->lightSettings.fogColor[i] + envCtx->adjFogColor[i]);
            }
        }

        // Set both directional light directions
        envCtx->dirLight1.params.dir.x = envCtx->lightSettings.light1Dir[0];
        envCtx->dirLight1.params.dir.y = envCtx->lightSettings.light1Dir[1];
        envCtx->dirLight1.params.dir.z = envCtx->lightSettings.light1Dir[2];

        envCtx->dirLight2.params.dir.x = envCtx->lightSettings.light2Dir[0];
        envCtx->dirLight2.params.dir.y = envCtx->lightSettings.light2Dir[1];
        envCtx->dirLight2.params.dir.z = envCtx->lightSettings.light2Dir[2];

        // Adjust fog near and far if necessary
        adjustment = envCtx->lightSettings.fogNear + envCtx->adjFogNear;

        if (adjustment <= 996) {
            lightCtx->fogNear = adjustment;
        } else {
            lightCtx->fogNear = 996;
        }

        adjustment = envCtx->lightSettings.fogFar + envCtx->adjFogFar;

        if (adjustment <= 12800) {
            lightCtx->fogFar = adjustment;
        } else {
            lightCtx->fogFar = 12800;
        }

        // When environment debug is enabled, various environment related variables can be configured via the reg editor
        if (R_ENV_DISABLE_DBG) {
            R_ENV_AMBIENT_COLOR(0) = lightCtx->ambientColor[0];
            R_ENV_AMBIENT_COLOR(1) = lightCtx->ambientColor[1];
            R_ENV_AMBIENT_COLOR(2) = lightCtx->ambientColor[2];

            R_ENV_LIGHT1_COLOR(0) = envCtx->dirLight1.params.dir.color[0];
            R_ENV_LIGHT1_COLOR(1) = envCtx->dirLight1.params.dir.color[1];
            R_ENV_LIGHT1_COLOR(2) = envCtx->dirLight1.params.dir.color[2];

            R_ENV_LIGHT2_COLOR(0) = envCtx->dirLight2.params.dir.color[0];
            R_ENV_LIGHT2_COLOR(1) = envCtx->dirLight2.params.dir.color[1];
            R_ENV_LIGHT2_COLOR(2) = envCtx->dirLight2.params.dir.color[2];

            R_ENV_FOG_COLOR(0) = lightCtx->fogColor[0];
            R_ENV_FOG_COLOR(1) = lightCtx->fogColor[1];
            R_ENV_FOG_COLOR(2) = lightCtx->fogColor[2];

            R_ENV_FOG_FAR = lightCtx->fogFar;
            R_ENV_FOG_NEAR = lightCtx->fogNear;

            R_ENV_LIGHT1_DIR(0) = envCtx->dirLight1.params.dir.x;
            R_ENV_LIGHT1_DIR(1) = envCtx->dirLight1.params.dir.y;
            R_ENV_LIGHT1_DIR(2) = envCtx->dirLight1.params.dir.z;

            R_ENV_LIGHT2_DIR(0) = envCtx->dirLight2.params.dir.x;
            R_ENV_LIGHT2_DIR(1) = envCtx->dirLight2.params.dir.y;
            R_ENV_LIGHT2_DIR(2) = envCtx->dirLight2.params.dir.z;

            R_ENV_WIND_DIR(0) = envCtx->windDirection.x;
            R_ENV_WIND_DIR(1) = envCtx->windDirection.y;
            R_ENV_WIND_DIR(2) = envCtx->windDirection.z;
            R_ENV_WIND_SPEED = envCtx->windSpeed;
        } else {
            lightCtx->ambientColor[0] = R_ENV_AMBIENT_COLOR(0);
            lightCtx->ambientColor[1] = R_ENV_AMBIENT_COLOR(1);
            lightCtx->ambientColor[2] = R_ENV_AMBIENT_COLOR(2);

            envCtx->dirLight1.params.dir.color[0] = R_ENV_LIGHT1_COLOR(0);
            envCtx->dirLight1.params.dir.color[1] = R_ENV_LIGHT1_COLOR(1);
            envCtx->dirLight1.params.dir.color[2] = R_ENV_LIGHT1_COLOR(2);

            envCtx->dirLight2.params.dir.color[0] = R_ENV_LIGHT2_COLOR(0);
            envCtx->dirLight2.params.dir.color[1] = R_ENV_LIGHT2_COLOR(1);
            envCtx->dirLight2.params.dir.color[2] = R_ENV_LIGHT2_COLOR(2);
            lightCtx->fogColor[0] = R_ENV_FOG_COLOR(0);
            lightCtx->fogColor[1] = R_ENV_FOG_COLOR(1);
            lightCtx->fogColor[2] = R_ENV_FOG_COLOR(2);
            lightCtx->fogNear = R_ENV_FOG_NEAR;
            lightCtx->fogFar = R_ENV_FOG_FAR;

            if (cREG(14)) {
                R_ENV_LIGHT1_DIR(0) = Math_CosS(cREG(10)) * Math_CosS(cREG(11)) * 120.0f;
                envCtx->dirLight1.params.dir.x = R_ENV_LIGHT1_DIR(0);
                R_ENV_LIGHT1_DIR(1) = Math_SinS(cREG(10)) * Math_CosS(cREG(11)) * 120.0f;
                envCtx->dirLight1.params.dir.y = R_ENV_LIGHT1_DIR(1);
                R_ENV_LIGHT1_DIR(2) = Math_SinS(cREG(11)) * 120.0f;
                envCtx->dirLight1.params.dir.z = R_ENV_LIGHT1_DIR(2);

                R_ENV_LIGHT2_DIR(0) = Math_CosS(cREG(12)) * Math_CosS(cREG(13)) * 120.0f;
                envCtx->dirLight2.params.dir.x = R_ENV_LIGHT2_DIR(0);
                R_ENV_LIGHT2_DIR(1) = Math_SinS(cREG(12)) * Math_CosS(cREG(13)) * 120.0f;
                envCtx->dirLight2.params.dir.y = R_ENV_LIGHT2_DIR(1);
                R_ENV_LIGHT2_DIR(2) = Math_SinS(cREG(13)) * 120.0f;
                envCtx->dirLight2.params.dir.z = R_ENV_LIGHT2_DIR(2);
            } else {
                envCtx->dirLight1.params.dir.x = R_ENV_LIGHT1_DIR(0);
                envCtx->dirLight1.params.dir.y = R_ENV_LIGHT1_DIR(1);
                envCtx->dirLight1.params.dir.z = R_ENV_LIGHT1_DIR(2);

                envCtx->dirLight2.params.dir.x = R_ENV_LIGHT2_DIR(0);
                envCtx->dirLight2.params.dir.y = R_ENV_LIGHT2_DIR(1);
                envCtx->dirLight2.params.dir.z = R_ENV_LIGHT2_DIR(2);
            }

            envCtx->windDirection.x = R_ENV_WIND_DIR(0);
            envCtx->windDirection.y = R_ENV_WIND_DIR(1);
            envCtx->windDirection.z = R_ENV_WIND_DIR(2);
            envCtx->windSpeed = R_ENV_WIND_SPEED;
        }

        if ((envCtx->dirLight1.params.dir.x == 0) && (envCtx->dirLight1.params.dir.y == 0) &&
            (envCtx->dirLight1.params.dir.z == 0)) {
            envCtx->dirLight1.params.dir.x = 1;
        }

        if ((envCtx->dirLight2.params.dir.x == 0) && (envCtx->dirLight2.params.dir.y == 0) &&
            (envCtx->dirLight2.params.dir.z == 0)) {
            envCtx->dirLight2.params.dir.x = 1;
        }
    }
}

void Environment_DrawSunAndMoon(PlayState* play) {
    f32 alpha;
    f32 color;
    f32 y;
    f32 scale;
    f32 temp;

    OPEN_DISPS(play->state.gfxCtx, "../z_kankyo.c", 2266);

    if (play->csCtx.state != 0) {
        Math_SmoothStepToF(&play->envCtx.sunPos.x,
                           -(Math_SinS(((void)0, gSaveContext.dayTime) - CLOCK_TIME(12, 0)) * 120.0f) * 25.0f, 1.0f,
                           0.8f, 0.8f);
        Math_SmoothStepToF(&play->envCtx.sunPos.y,
                           (Math_CosS(((void)0, gSaveContext.dayTime) - CLOCK_TIME(12, 0)) * 120.0f) * 25.0f, 1.0f,
                           0.8f, 0.8f);
        //! @bug This should be z.
        Math_SmoothStepToF(&play->envCtx.sunPos.y,
                           (Math_CosS(((void)0, gSaveContext.dayTime) - CLOCK_TIME(12, 0)) * 20.0f) * 25.0f, 1.0f, 0.8f,
                           0.8f);
    } else {
        play->envCtx.sunPos.x = -(Math_SinS(((void)0, gSaveContext.dayTime) - CLOCK_TIME(12, 0)) * 120.0f) * 25.0f;
        play->envCtx.sunPos.y = +(Math_CosS(((void)0, gSaveContext.dayTime) - CLOCK_TIME(12, 0)) * 120.0f) * 25.0f;
        play->envCtx.sunPos.z = +(Math_CosS(((void)0, gSaveContext.dayTime) - CLOCK_TIME(12, 0)) * 20.0f) * 25.0f;
    }

    if (gSaveContext.entranceIndex != ENTR_SPOT00_0 || ((void)0, gSaveContext.sceneSetupIndex) != 5) {
        Matrix_Translate(play->view.eye.x + play->envCtx.sunPos.x, play->view.eye.y + play->envCtx.sunPos.y,
                         play->view.eye.z + play->envCtx.sunPos.z, MTXMODE_NEW);

        y = play->envCtx.sunPos.y / 25.0f;
        temp = y / 80.0f;

        alpha = temp * 255.0f;
        if (alpha < 0.0f) {
            alpha = 0.0f;
        }
        if (alpha > 255.0f) {
            alpha = 255.0f;
        }

        alpha = 255.0f - alpha;

        color = temp;
        if (color < 0.0f) {
            color = 0.0f;
        }

        if (color > 1.0f) {
            color = 1.0f;
        }

        gDPSetPrimColor(POLY_OPA_DISP++, 0, 0, 255, (u8)(color * 75.0f) + 180, (u8)(color * 155.0f) + 100, 255);
        gDPSetEnvColor(POLY_OPA_DISP++, 255, (u8)(color * 255.0f), (u8)(color * 255.0f), alpha);

        scale = (color * 2.0f) + 10.0f;
        Matrix_Scale(scale, scale, scale, MTXMODE_APPLY);
        gSPMatrix(POLY_OPA_DISP++, Matrix_NewMtx(play->state.gfxCtx, "../z_kankyo.c", 2364), G_MTX_LOAD);
        func_80093AD0(play->state.gfxCtx);
        gSPDisplayList(POLY_OPA_DISP++, gSunDL);

        Matrix_Translate(play->view.eye.x - play->envCtx.sunPos.x, play->view.eye.y - play->envCtx.sunPos.y,
                         play->view.eye.z - play->envCtx.sunPos.z, MTXMODE_NEW);

        color = -y / 120.0f;
        color = CLAMP_MIN(color, 0.0f);

        scale = -15.0f * color + 25.0f;
        Matrix_Scale(scale, scale, scale, MTXMODE_APPLY);

        temp = -y / 80.0f;
        temp = CLAMP_MAX(temp, 1.0f);

        alpha = temp * 255.0f;

        if (alpha > 0.0f) {
            gSPMatrix(POLY_OPA_DISP++, Matrix_NewMtx(play->state.gfxCtx, "../z_kankyo.c", 2406), G_MTX_LOAD);
            func_8009398C(play->state.gfxCtx);
            gDPPipeSync(POLY_OPA_DISP++);
            gDPSetPrimColor(POLY_OPA_DISP++, 0, 0, 240, 255, 180, alpha);
            gDPSetEnvColor(POLY_OPA_DISP++, 80, 70, 20, alpha);
            gSPDisplayList(POLY_OPA_DISP++, gMoonDL);
        }
    }

    CLOSE_DISPS(play->state.gfxCtx, "../z_kankyo.c", 2429);
}

void Environment_DrawSunLensFlare(PlayState* play, EnvironmentContext* envCtx, View* view, GraphicsContext* gfxCtx,
                                  Vec3f pos, s32 unused) {
    if ((play->envCtx.precipitation[PRECIP_RAIN_CUR] == 0) && (play->envCtx.skyboxConfig == 0)) {
        Environment_DrawLensFlare(play, &play->envCtx, &play->view, play->state.gfxCtx, pos, 2000, 370,
                                  Math_CosS(((void)0, gSaveContext.dayTime) - CLOCK_TIME(12, 0)) * 120.0f, 400, true);
    }
}

f32 sLensFlareScales[] = { 23.0f, 12.0f, 7.0f, 5.0f, 3.0f, 10.0f, 6.0f, 2.0f, 3.0f, 1.0f };

typedef enum {
    /* 0 */ LENS_FLARE_CIRCLE0,
    /* 1 */ LENS_FLARE_CIRCLE1,
    /* 2 */ LENS_FLARE_RING
} LensFlareType;

void Environment_DrawLensFlare(PlayState* play, EnvironmentContext* envCtx, View* view, GraphicsContext* gfxCtx,
                               Vec3f pos, s32 unused, s16 scale, f32 colorIntensity, s16 glareStrength, u8 isSun) {
    s16 i;
    f32 tempX;
    f32 tempY;
    f32 tempZ;
    f32 lookDirX;
    f32 lookDirY;
    f32 lookDirZ;
    f32 tempX2;
    f32 tempY2;
    f32 tempZ2;
    f32 posDirX;
    f32 posDirY;
    f32 posDirZ;
    f32 length;
    f32 dist;
    f32 halfPosX;
    f32 halfPosY;
    f32 halfPosZ;
    f32 cosAngle;
    s32 pad;
    f32 lensFlareAlphaScaleTarget;
    u32 isOffScreen = false;
    f32 alpha;
    f32 adjScale;
    Vec3f screenPos;
    f32 fogInfluence;
    f32 temp;
    f32 glareAlphaScale;
    Color_RGB8 lensFlareColors[] = {
        { 155, 205, 255 }, // blue
        { 255, 255, 205 }, // yellow
        { 255, 255, 205 }, // yellow
        { 255, 255, 205 }, // yellow
        { 155, 255, 205 }, // green
        { 205, 255, 255 }, // light blue
        { 155, 155, 255 }, // dark blue
        { 205, 175, 255 }, // purple
        { 175, 255, 205 }, // light green
        { 255, 155, 235 }, // pink
    };
    u32 lensFlareAlphas[] = {
        50, 10, 25, 40, 70, 30, 50, 70, 50, 40,
    };
    u32 lensFlareTypes[] = {
        LENS_FLARE_RING,    LENS_FLARE_CIRCLE1, LENS_FLARE_CIRCLE1, LENS_FLARE_CIRCLE1, LENS_FLARE_CIRCLE1,
        LENS_FLARE_CIRCLE1, LENS_FLARE_CIRCLE1, LENS_FLARE_CIRCLE1, LENS_FLARE_CIRCLE1, LENS_FLARE_CIRCLE1,
    };

    OPEN_DISPS(gfxCtx, "../z_kankyo.c", 2516);

    dist = Math3D_Vec3f_DistXYZ(&pos, &view->eye) / 12.0f;

    // compute a unit vector in the look direction
    tempX = view->at.x - view->eye.x;
    tempY = view->at.y - view->eye.y;
    tempZ = view->at.z - view->eye.z;

    length = sqrtf(SQ(tempX) + SQ(tempY) + SQ(tempZ));

    lookDirX = tempX / length;
    lookDirY = tempY / length;
    lookDirZ = tempZ / length;

    // compute a position along the look vector half as far as pos
    halfPosX = view->eye.x + lookDirX * (dist * 6.0f);
    halfPosY = view->eye.y + lookDirY * (dist * 6.0f);
    halfPosZ = view->eye.z + lookDirZ * (dist * 6.0f);

    // compute a unit vector in the direction from halfPos to pos
    tempX2 = pos.x - halfPosX;
    tempY2 = pos.y - halfPosY;
    tempZ2 = pos.z - halfPosZ;

    length = sqrtf(SQ(tempX2) + SQ(tempY2) + SQ(tempZ2));

    posDirX = tempX2 / length;
    posDirY = tempY2 / length;
    posDirZ = tempZ2 / length;

    // compute the cosine of the angle between lookDir and posDir
    cosAngle = (lookDirX * posDirX + lookDirY * posDirY + lookDirZ * posDirZ) /
               sqrtf((SQ(lookDirX) + SQ(lookDirY) + SQ(lookDirZ)) * (SQ(posDirX) + SQ(posDirY) + SQ(posDirZ)));

    lensFlareAlphaScaleTarget = cosAngle * 3.5f;
    lensFlareAlphaScaleTarget = CLAMP_MAX(lensFlareAlphaScaleTarget, 1.0f);

    if (!isSun) {
        lensFlareAlphaScaleTarget = cosAngle;
    }

    if (cosAngle < 0.0f) {
        // don't draw lens flare
    } else {
        if (isSun) {
            Play_GetScreenPos(play, &pos, &screenPos);
            sSunDepthTestX = (s16)screenPos.x;
            sSunDepthTestY = (s16)screenPos.y - 5.0f;
            if (sSunScreenDepth != GPACK_ZDZ(G_MAXFBZ, 0) || screenPos.x < 0.0f || screenPos.y < 0.0f ||
                screenPos.x > SCREEN_WIDTH || screenPos.y > SCREEN_HEIGHT) {
                isOffScreen = true;
            }
        }

        for (i = 0; i < ARRAY_COUNT(lensFlareTypes); i++) {
            Matrix_Translate(pos.x, pos.y, pos.z, MTXMODE_NEW);

            if (isSun) {
                temp = Environment_LerpWeight(60, 15, play->view.fovy);
            }

            Matrix_Translate(-posDirX * i * dist, -posDirY * i * dist, -posDirZ * i * dist, MTXMODE_APPLY);
            adjScale = sLensFlareScales[i] * cosAngle;

            if (isSun) {
                adjScale *= 0.001 * (scale + 630.0f * temp);
            } else {
                adjScale *= 0.0001f * scale * (2.0f * dist);
            }

            Matrix_Scale(adjScale, adjScale, adjScale, MTXMODE_APPLY);

            alpha = colorIntensity / 10.0f;
            alpha = CLAMP_MAX(alpha, 1.0f);
            alpha = alpha * lensFlareAlphas[i];
            alpha = CLAMP_MIN(alpha, 0.0f);

            fogInfluence = (996 - play->lightCtx.fogNear) / 50.0f;

            fogInfluence = CLAMP_MAX(fogInfluence, 1.0f);

            alpha *= 1.0f - fogInfluence;

            if (1) {}

            if (!(isOffScreen ^ 0)) {
                Math_SmoothStepToF(&envCtx->lensFlareAlphaScale, lensFlareAlphaScaleTarget, 0.5f, 0.05f, 0.001f);
            } else {
                Math_SmoothStepToF(&envCtx->lensFlareAlphaScale, 0.0f, 0.5f, 0.05f, 0.001f);
            }

            POLY_XLU_DISP = func_800947AC(POLY_XLU_DISP++);
            gDPSetPrimColor(POLY_XLU_DISP++, 0, 0, lensFlareColors[i].r, lensFlareColors[i].g, lensFlareColors[i].b,
                            alpha * envCtx->lensFlareAlphaScale);
            gSPMatrix(POLY_XLU_DISP++, Matrix_NewMtx(gfxCtx, "../z_kankyo.c", 2662),
                      G_MTX_NOPUSH | G_MTX_LOAD | G_MTX_MODELVIEW);
            gDPSetCombineLERP(POLY_XLU_DISP++, 0, 0, 0, PRIMITIVE, TEXEL0, 0, PRIMITIVE, 0, 0, 0, 0, PRIMITIVE, TEXEL0,
                              0, PRIMITIVE, 0);
            gDPSetAlphaDither(POLY_XLU_DISP++, G_AD_DISABLE);
            gDPSetColorDither(POLY_XLU_DISP++, G_CD_DISABLE);
            gSPMatrix(POLY_XLU_DISP++, &D_01000000, G_MTX_NOPUSH | G_MTX_MUL | G_MTX_MODELVIEW);

            switch (lensFlareTypes[i]) {
                case LENS_FLARE_CIRCLE0:
                case LENS_FLARE_CIRCLE1:
                    gSPDisplayList(POLY_XLU_DISP++, gLensFlareCircleDL);
                    break;
                case LENS_FLARE_RING:
                    gSPDisplayList(POLY_XLU_DISP++, gLensFlareRingDL);
                    break;
            }
        }

        glareAlphaScale = cosAngle - (1.5f - cosAngle);

        if (glareStrength != 0) {
            if (glareAlphaScale > 0.0f) {
                POLY_XLU_DISP = func_800937C0(POLY_XLU_DISP);

                alpha = colorIntensity / 10.0f;
                alpha = CLAMP_MAX(alpha, 1.0f);
                alpha = alpha * glareStrength;
                alpha = CLAMP_MIN(alpha, 0.0f);

                fogInfluence = (996 - play->lightCtx.fogNear) / 50.0f;

                fogInfluence = CLAMP_MAX(fogInfluence, 1.0f);

                alpha *= 1.0f - fogInfluence;

                gDPSetAlphaDither(POLY_XLU_DISP++, G_AD_DISABLE);
                gDPSetColorDither(POLY_XLU_DISP++, G_CD_DISABLE);

                if (!(isOffScreen ^ 0)) {
                    Math_SmoothStepToF(&envCtx->glareAlpha, alpha * glareAlphaScale, 0.5f, 50.0f, 0.1f);
                } else {
                    Math_SmoothStepToF(&envCtx->glareAlpha, 0.0f, 0.5f, 50.0f, 0.1f);
                }

                temp = colorIntensity / 120.0f;
                temp = CLAMP_MIN(temp, 0.0f);

                gDPSetPrimColor(POLY_XLU_DISP++, 0, 0, 255, (u8)(temp * 75.0f) + 180, (u8)(temp * 155.0f) + 100,
                                (u8)envCtx->glareAlpha);
                gDPFillRectangle(POLY_XLU_DISP++, 0, 0, SCREEN_WIDTH - 1, SCREEN_HEIGHT - 1);
            } else {
                envCtx->glareAlpha = 0.0f;
            }
        }
    }

    CLOSE_DISPS(gfxCtx, "../z_kankyo.c", 2750);
}

f32 Environment_RandCentered(void) {
    return Rand_ZeroOne() - 0.5f;
}

void Environment_DrawRain(PlayState* play, View* view, GraphicsContext* gfxCtx) {
    s16 i;
    s32 pad;
    Vec3f vec;
    f32 temp1;
    f32 temp2;
    f32 temp3;
    f32 length;
    f32 rotX;
    f32 rotY;
    f32 x50;
    f32 y50;
    f32 z50;
    f32 x280;
    f32 z280;
    Vec3f unused = { 0.0f, 0.0f, 0.0f };
    Vec3f windDirection = { 0.0f, 0.0f, 0.0f };
    Player* player = GET_PLAYER(play);

    if (!(play->cameraPtrs[0]->unk_14C & 0x100) && (play->envCtx.precipitation[PRECIP_SNOW_CUR] == 0)) {
        OPEN_DISPS(gfxCtx, "../z_kankyo.c", 2799);

        vec.x = view->at.x - view->eye.x;
        vec.y = view->at.y - view->eye.y;
        vec.z = view->at.z - view->eye.z;

        length = sqrtf(SQXYZ(vec));

        temp1 = vec.x / length;
        temp2 = vec.y / length;
        temp3 = vec.z / length;

        x50 = view->eye.x + temp1 * 50.0f;
        y50 = view->eye.y + temp2 * 50.0f;
        z50 = view->eye.z + temp3 * 50.0f;

        x280 = view->eye.x + temp1 * 280.0f;
        z280 = view->eye.z + temp3 * 280.0f;

        if (play->envCtx.precipitation[PRECIP_RAIN_CUR]) {
            gDPPipeSync(POLY_XLU_DISP++);
            gDPSetPrimColor(POLY_XLU_DISP++, 0, 0, 150, 255, 255, 30);
            POLY_XLU_DISP = Gfx_CallSetupDL(POLY_XLU_DISP, 20);
        }

        // draw rain drops
        for (i = 0; i < play->envCtx.precipitation[PRECIP_RAIN_CUR]; i++) {
            temp2 = Rand_ZeroOne();
            temp1 = Rand_ZeroOne();
            temp3 = Rand_ZeroOne();

            Matrix_Translate((temp2 - 0.7f) * 100.0f + x50, (temp1 - 0.7f) * 100.0f + y50,
                             (temp3 - 0.7f) * 100.0f + z50, MTXMODE_NEW);

            windDirection.x = play->envCtx.windDirection.x;
            windDirection.y = play->envCtx.windDirection.y;
            windDirection.z = play->envCtx.windDirection.z;

            vec.x = windDirection.x;
            vec.y = windDirection.y + 500.0f + Rand_ZeroOne() * 200.0f;
            vec.z = windDirection.z;
            length = sqrtf(SQXZ(vec));

            gSPMatrix(POLY_XLU_DISP++, &D_01000000, G_MTX_NOPUSH | G_MTX_MUL | G_MTX_MODELVIEW);
            rotX = Math_Atan2F(length, -vec.y);
            rotY = Math_Atan2F(vec.z, vec.x);
            Matrix_RotateY(-rotY, MTXMODE_APPLY);
            Matrix_RotateX(M_PI / 2 - rotX, MTXMODE_APPLY);
            Matrix_Scale(0.4f, 1.2f, 0.4f, MTXMODE_APPLY);
            gSPMatrix(POLY_XLU_DISP++, Matrix_NewMtx(gfxCtx, "../z_kankyo.c", 2887),
                      G_MTX_NOPUSH | G_MTX_LOAD | G_MTX_MODELVIEW);
            gSPDisplayList(POLY_XLU_DISP++, gRaindropDL);
        }

        // draw droplet rings on the ground
        if (player->actor.world.pos.y < view->eye.y) {
            u8 materialFlag = false;

            for (i = 0; i < play->envCtx.precipitation[PRECIP_RAIN_CUR]; i++) {
                if (!materialFlag) {
                    func_80093D84(gfxCtx);
                    gDPSetEnvColor(POLY_XLU_DISP++, 155, 155, 155, 0);
                    gDPSetPrimColor(POLY_XLU_DISP++, 0, 0, 255, 255, 255, 120);
                    materialFlag++;
                }

                Matrix_Translate(Environment_RandCentered() * 280.0f + x280, player->actor.world.pos.y + 2.0f,
                                 Environment_RandCentered() * 280.0f + z280, MTXMODE_NEW);

                if ((LINK_IS_ADULT && ((player->actor.world.pos.y + 2.0f - view->eye.y) > -48.0f)) ||
                    (!LINK_IS_ADULT && ((player->actor.world.pos.y + 2.0f - view->eye.y) > -30.0f))) {
                    Matrix_Scale(0.02f, 0.02f, 0.02f, MTXMODE_APPLY);
                } else {
                    Matrix_Scale(0.1f, 0.1f, 0.1f, MTXMODE_APPLY);
                }

                gSPMatrix(POLY_XLU_DISP++, Matrix_NewMtx(gfxCtx, "../z_kankyo.c", 2940),
                          G_MTX_NOPUSH | G_MTX_LOAD | G_MTX_MODELVIEW);
                gSPDisplayList(POLY_XLU_DISP++, gEffShockwaveDL);
            }
        }

        CLOSE_DISPS(gfxCtx, "../z_kankyo.c", 2946);
    }
}

void Environment_ChangeLightSetting(PlayState* play, u32 lightSetting) {
    if ((play->envCtx.lightSetting != lightSetting) && (play->envCtx.lightBlend >= 1.0f) &&
        (play->envCtx.lightSettingOverride == LIGHT_SETTING_OVERRIDE_NONE)) {
        if (lightSetting >= LIGHT_SETTING_MAX) {
            lightSetting = 0;
        }

        play->envCtx.lightBlend = 0.0f;
        play->envCtx.prevLightSetting = play->envCtx.lightSetting;
        play->envCtx.lightSetting = lightSetting;
    }
}

/**
 * Draw color filters over the skybox. There are two filters.
 * The first uses the global fog color, and an alpha calculated with `fogNear`.
 * This filter draws unconditionally for skybox 29 at full alpha.
 * (note: skybox 29 is unused in the original game)
 * For the rest of the skyboxes it will draw if fogNear is less than 980.
 *
 * The second filter uses a custom color specified in `skyboxFilterColor`
 * and can be enabled with `customSkyboxFilter`.
 *
 * An example usage of a filter is to dim the skybox in cloudy conditions.
 */
void Environment_DrawSkyboxFilters(PlayState* play) {
    if (((play->skyboxId != SKYBOX_NONE) && (play->lightCtx.fogNear < 980)) || (play->skyboxId == SKYBOX_UNSET_1D)) {
        f32 alpha;

        OPEN_DISPS(play->state.gfxCtx, "../z_kankyo.c", 3032);

        func_800938B4(play->state.gfxCtx);

        alpha = (1000 - play->lightCtx.fogNear) * 0.02f;

        if (play->skyboxId == SKYBOX_UNSET_1D) {
            alpha = 1.0f;
        }

        if (alpha > 1.0f) {
            alpha = 1.0f;
        }

        gDPSetPrimColor(POLY_OPA_DISP++, 0, 0, play->lightCtx.fogColor[0], play->lightCtx.fogColor[1],
                        play->lightCtx.fogColor[2], 255.0f * alpha);
        gDPFillRectangle(POLY_OPA_DISP++, 0, 0, SCREEN_WIDTH - 1, SCREEN_HEIGHT - 1);

        CLOSE_DISPS(play->state.gfxCtx, "../z_kankyo.c", 3043);
    }

    if (play->envCtx.customSkyboxFilter) {
        OPEN_DISPS(play->state.gfxCtx, "../z_kankyo.c", 3048);

        func_800938B4(play->state.gfxCtx);
        gDPSetPrimColor(POLY_OPA_DISP++, 0, 0, play->envCtx.skyboxFilterColor[0], play->envCtx.skyboxFilterColor[1],
                        play->envCtx.skyboxFilterColor[2], play->envCtx.skyboxFilterColor[3]);
        gDPFillRectangle(POLY_OPA_DISP++, 0, 0, SCREEN_WIDTH - 1, SCREEN_HEIGHT - 1);

        CLOSE_DISPS(play->state.gfxCtx, "../z_kankyo.c", 3056);
    }
}

void Environment_DrawLightningFlash(PlayState* play, u8 red, u8 green, u8 blue, u8 alpha) {
    OPEN_DISPS(play->state.gfxCtx, "../z_kankyo.c", 3069);

    func_800938B4(play->state.gfxCtx);
    gDPSetPrimColor(POLY_OPA_DISP++, 0, 0, red, green, blue, alpha);
    gDPFillRectangle(POLY_OPA_DISP++, 0, 0, SCREEN_WIDTH - 1, SCREEN_HEIGHT - 1);

    CLOSE_DISPS(play->state.gfxCtx, "../z_kankyo.c", 3079);
}

void Environment_UpdateLightningStrike(PlayState* play) {
    if (play->envCtx.lightningState != LIGHTNING_OFF) {
        switch (gLightningStrike.state) {
            case LIGHTNING_STRIKE_WAIT:
                // every frame theres a 10% chance of the timer advancing 50 units
                if (Rand_ZeroOne() < 0.1f) {
                    gLightningStrike.delayTimer += 50.0f;
                }

                gLightningStrike.delayTimer += Rand_ZeroOne();

                if (gLightningStrike.delayTimer > 500.0f) {
                    gLightningStrike.flashRed = 200;
                    gLightningStrike.flashGreen = 200;
                    gLightningStrike.flashBlue = 255;
                    gLightningStrike.flashAlphaTarget = 200;

                    gLightningStrike.delayTimer = 0.0f;
                    Environment_AddLightningBolts(play,
                                                  (u8)(Rand_ZeroOne() * (ARRAY_COUNT(sLightningBolts) - 0.1f)) + 1);
                    sLightningFlashAlpha = 0;
                    gLightningStrike.state++;
                }
                break;
            case LIGHTNING_STRIKE_START:
                gLightningStrike.flashRed = 200;
                gLightningStrike.flashGreen = 200;
                gLightningStrike.flashBlue = 255;

                play->envCtx.adjAmbientColor[0] += 80;
                play->envCtx.adjAmbientColor[1] += 80;
                play->envCtx.adjAmbientColor[2] += 100;

                sLightningFlashAlpha += 100;

                if (sLightningFlashAlpha >= gLightningStrike.flashAlphaTarget) {
                    Audio_SetNatureAmbienceChannelIO(NATURE_CHANNEL_LIGHTNING, CHANNEL_IO_PORT_0, 0);
                    gLightningStrike.state++;
                    gLightningStrike.flashAlphaTarget = 0;
                }
                break;
            case LIGHTNING_STRIKE_END:
                if (play->envCtx.adjAmbientColor[0] > 0) {
                    play->envCtx.adjAmbientColor[0] -= 10;
                    play->envCtx.adjAmbientColor[1] -= 10;
                }

                if (play->envCtx.adjAmbientColor[2] > 0) {
                    play->envCtx.adjAmbientColor[2] -= 10;
                }

                sLightningFlashAlpha -= 10;

                if (sLightningFlashAlpha <= gLightningStrike.flashAlphaTarget) {
                    play->envCtx.adjAmbientColor[0] = 0;
                    play->envCtx.adjAmbientColor[1] = 0;
                    play->envCtx.adjAmbientColor[2] = 0;

                    gLightningStrike.state = LIGHTNING_STRIKE_WAIT;

                    if (play->envCtx.lightningState == LIGHTNING_LAST) {
                        play->envCtx.lightningState = LIGHTNING_OFF;
                    }
                }
                break;
        }
    }

    if (gLightningStrike.state != LIGHTNING_STRIKE_WAIT) {
        Environment_DrawLightningFlash(play, gLightningStrike.flashRed, gLightningStrike.flashGreen,
                                       gLightningStrike.flashBlue, sLightningFlashAlpha);
    }
}

/**
 * Request the number of lightning bolts specified by `num`
 * Note: only 3 lightning bolts can be active at the same time.
 */
void Environment_AddLightningBolts(PlayState* play, u8 num) {
    s16 boltsAdded = 0;
    s16 i;

    for (i = 0; i < ARRAY_COUNT(sLightningBolts); i++) {
        if (sLightningBolts[i].state == LIGHTNING_BOLT_INACTIVE) {
            sLightningBolts[i].state = LIGHTNING_BOLT_START;
            boltsAdded++;

            if (boltsAdded >= num) {
                break;
            }
        }
    }
}

/**
 * Draw any active lightning bolt entries contained in `sLightningBolts`
 */
void Environment_DrawLightning(PlayState* play, s32 unused) {
    static void* lightningTextures[] = {
        gEffLightning1Tex, gEffLightning2Tex, gEffLightning3Tex,
        gEffLightning4Tex, gEffLightning5Tex, gEffLightning6Tex,
        gEffLightning7Tex, gEffLightning8Tex, NULL,
    };
    s16 i;
    f32 dx;
    f32 dz;
    f32 x;
    f32 z;
    s32 pad[2];
    Vec3f unused1 = { 0.0f, 0.0f, 0.0f };
    Vec3f unused2 = { 0.0f, 0.0f, 0.0f };

    OPEN_DISPS(play->state.gfxCtx, "../z_kankyo.c", 3253);

    for (i = 0; i < ARRAY_COUNT(sLightningBolts); i++) {
        switch (sLightningBolts[i].state) {
            case LIGHTNING_BOLT_START:
                dx = play->view.at.x - play->view.eye.x;
                dz = play->view.at.z - play->view.eye.z;

                x = dx / sqrtf(SQ(dx) + SQ(dz));
                z = dz / sqrtf(SQ(dx) + SQ(dz));

                sLightningBolts[i].pos.x = play->view.eye.x + x * 9500.0f;
                sLightningBolts[i].pos.y = Rand_ZeroOne() * 1000.0f + 4000.0f;
                sLightningBolts[i].pos.z = play->view.eye.z + z * 9500.0f;

                sLightningBolts[i].offset.x = (Rand_ZeroOne() - 0.5f) * 5000.0f;
                sLightningBolts[i].offset.y = 0.0f;
                sLightningBolts[i].offset.z = (Rand_ZeroOne() - 0.5f) * 5000.0f;

                sLightningBolts[i].textureIndex = 0;
                sLightningBolts[i].pitch = (Rand_ZeroOne() - 0.5f) * 40.0f;
                sLightningBolts[i].roll = (Rand_ZeroOne() - 0.5f) * 40.0f;
                sLightningBolts[i].delayTimer = 3 * (i + 1);
                sLightningBolts[i].state++;
                break;
            case LIGHTNING_BOLT_WAIT:
                sLightningBolts[i].delayTimer--;

                if (sLightningBolts[i].delayTimer <= 0) {
                    sLightningBolts[i].state++;
                }
                break;
            case LIGHTNING_BOLT_DRAW:
                if (sLightningBolts[i].textureIndex < 7) {
                    sLightningBolts[i].textureIndex++;
                } else {
                    sLightningBolts[i].state = LIGHTNING_BOLT_INACTIVE;
                }
                break;
        }

        if (sLightningBolts[i].state == LIGHTNING_BOLT_DRAW) {
            Matrix_Translate(sLightningBolts[i].pos.x + sLightningBolts[i].offset.x,
                             sLightningBolts[i].pos.y + sLightningBolts[i].offset.y,
                             sLightningBolts[i].pos.z + sLightningBolts[i].offset.z, MTXMODE_NEW);
            Matrix_RotateX(DEG_TO_RAD(sLightningBolts[i].pitch), MTXMODE_APPLY);
            Matrix_RotateZ(DEG_TO_RAD(sLightningBolts[i].roll), MTXMODE_APPLY);
            Matrix_Scale(22.0f, 100.0f, 22.0f, MTXMODE_APPLY);
            gDPSetPrimColor(POLY_XLU_DISP++, 0, 0, 255, 255, 255, 128);
            gDPSetEnvColor(POLY_XLU_DISP++, 0, 255, 255, 128);
            gSPMatrix(POLY_XLU_DISP++, Matrix_NewMtx(play->state.gfxCtx, "../z_kankyo.c", 3333),
                      G_MTX_NOPUSH | G_MTX_LOAD | G_MTX_MODELVIEW);
            gSPSegment(POLY_XLU_DISP++, 0x08, SEGMENTED_TO_VIRTUAL(lightningTextures[sLightningBolts[i].textureIndex]));
            func_80094C50(play->state.gfxCtx);
            gSPMatrix(POLY_XLU_DISP++, &D_01000000, G_MTX_NOPUSH | G_MTX_MUL | G_MTX_MODELVIEW);
            gSPDisplayList(POLY_XLU_DISP++, gEffLightningDL);
        }
    }

    CLOSE_DISPS(play->state.gfxCtx, "../z_kankyo.c", 3353);
}

void Environment_PlaySceneSequence(PlayState* play) {
    play->envCtx.timeSeqState = TIMESEQ_DISABLED;

    // both lost woods exits on the bridge from kokiri to hyrule field
    if (((void)0, gSaveContext.entranceIndex) == ENTR_SPOT10_8 ||
        ((void)0, gSaveContext.entranceIndex) == ENTR_SPOT10_9) {
        Audio_PlayNatureAmbienceSequence(NATURE_ID_KOKIRI_REGION);
    } else if (((void)0, gSaveContext.forcedSeqId) != NA_BGM_GENERAL_SFX) {
        if (!Environment_IsForcedSequenceDisabled()) {
<<<<<<< HEAD
            AudioSeqCmd_PlaySequence(SEQ_PLAYER_BGM_MAIN, 0, 0, ((void)0, gSaveContext.forcedSeqId));
=======
            SEQCMD_PLAY_SEQUENCE(SEQ_PLAYER_BGM_MAIN, 0, 0, ((void)0, gSaveContext.forcedSeqId));
>>>>>>> 0a7ee113
        }
        gSaveContext.forcedSeqId = NA_BGM_GENERAL_SFX;
    } else if (play->sequenceCtx.seqId == NA_BGM_NO_MUSIC) {
        if (play->sequenceCtx.natureAmbienceId == NATURE_ID_NONE) {
            return;
        }
        if (((void)0, gSaveContext.natureAmbienceId) != play->sequenceCtx.natureAmbienceId) {
            Audio_PlayNatureAmbienceSequence(play->sequenceCtx.natureAmbienceId);
        }
    } else if (play->sequenceCtx.natureAmbienceId == NATURE_ID_NONE) {
        // "BGM Configuration"
        osSyncPrintf("\n\n\nBGM設定game_play->sound_info.BGM=[%d] old_bgm=[%d]\n\n", play->sequenceCtx.seqId,
                     ((void)0, gSaveContext.seqId));
        if (((void)0, gSaveContext.seqId) != play->sequenceCtx.seqId) {
            func_800F5550(play->sequenceCtx.seqId);
        }
    } else if (((void)0, gSaveContext.dayTime) >= CLOCK_TIME(7, 0) &&
               ((void)0, gSaveContext.dayTime) <= CLOCK_TIME(17, 10)) {
        if (((void)0, gSaveContext.seqId) != play->sequenceCtx.seqId) {
            func_800F5550(play->sequenceCtx.seqId);
        }

        play->envCtx.timeSeqState = TIMESEQ_FADE_DAY_BGM;
    } else {
        if (((void)0, gSaveContext.natureAmbienceId) != play->sequenceCtx.natureAmbienceId) {
            Audio_PlayNatureAmbienceSequence(play->sequenceCtx.natureAmbienceId);
        }

        if (((void)0, gSaveContext.dayTime) > CLOCK_TIME(17, 10) &&
            ((void)0, gSaveContext.dayTime) <= CLOCK_TIME(19, 0)) {
            play->envCtx.timeSeqState = TIMESEQ_EARLY_NIGHT_CRITTERS;
        } else if (((void)0, gSaveContext.dayTime) > CLOCK_TIME(19, 0) + 1 ||
                   ((void)0, gSaveContext.dayTime) < CLOCK_TIME(6, 30)) {
            play->envCtx.timeSeqState = TIMESEQ_NIGHT_CRITTERS;
        } else {
            play->envCtx.timeSeqState = TIMESEQ_MORNING_CRITTERS;
        }
    }

    osSyncPrintf("\n-----------------\n", ((void)0, gSaveContext.forcedSeqId));
    osSyncPrintf("\n 強制ＢＧＭ=[%d]", ((void)0, gSaveContext.forcedSeqId)); // "Forced BGM"
    osSyncPrintf("\n     ＢＧＭ=[%d]", play->sequenceCtx.seqId);
    osSyncPrintf("\n     エンブ=[%d]", play->sequenceCtx.natureAmbienceId);
    osSyncPrintf("\n     status=[%d]", play->envCtx.timeSeqState);

    Audio_SetEnvReverb(play->roomCtx.curRoom.echo);
}

void Environment_PlayTimeBasedSequence(PlayState* play) {
    switch (play->envCtx.timeSeqState) {
        case TIMESEQ_DAY_BGM:
            Audio_SetNatureAmbienceChannelIO(NATURE_CHANNEL_CRITTER_4 << 4 | NATURE_CHANNEL_CRITTER_5,
                                             CHANNEL_IO_PORT_1, 0);

            if (play->envCtx.precipitation[PRECIP_RAIN_MAX] == 0 && play->envCtx.precipitation[PRECIP_SOS_MAX] == 0) {
                osSyncPrintf("\n\n\nNa_StartMorinigBgm\n\n");
                func_800F5510(play->sequenceCtx.seqId);
            }

            play->envCtx.timeSeqState++;
            break;

        case TIMESEQ_FADE_DAY_BGM:
            if (gSaveContext.dayTime > CLOCK_TIME(17, 10)) {
<<<<<<< HEAD
                if (globalCtx->envCtx.precipitation[PRECIP_RAIN_MAX] == 0 &&
                    globalCtx->envCtx.precipitation[PRECIP_SOS_MAX] == 0) {
                    AudioSeqCmd_StopSequence(SEQ_PLAYER_BGM_MAIN, 240);
=======
                if (play->envCtx.precipitation[PRECIP_RAIN_MAX] == 0 &&
                    play->envCtx.precipitation[PRECIP_SOS_MAX] == 0) {
                    SEQCMD_STOP_SEQUENCE(SEQ_PLAYER_BGM_MAIN, 240);
>>>>>>> 0a7ee113
                }

                play->envCtx.timeSeqState++;
            }
            break;

        case TIMESEQ_NIGHT_BEGIN_SFX:
            if (gSaveContext.dayTime > CLOCK_TIME(18, 0)) {
                func_800788CC(NA_SE_EV_DOG_CRY_EVENING);
                play->envCtx.timeSeqState++;
            }
            break;

        case TIMESEQ_EARLY_NIGHT_CRITTERS:
            if (play->envCtx.precipitation[PRECIP_RAIN_MAX] == 0 && play->envCtx.precipitation[PRECIP_SOS_MAX] == 0) {
                Audio_PlayNatureAmbienceSequence(play->sequenceCtx.natureAmbienceId);
                Audio_SetNatureAmbienceChannelIO(NATURE_CHANNEL_CRITTER_0, CHANNEL_IO_PORT_1, 1);
            }

            play->envCtx.timeSeqState++;
            break;

        case TIMESEQ_NIGHT_DELAY:
            if (gSaveContext.dayTime > CLOCK_TIME(19, 0)) {
                play->envCtx.timeSeqState++;
            }
            break;

        case TIMESEQ_NIGHT_CRITTERS:
            Audio_SetNatureAmbienceChannelIO(NATURE_CHANNEL_CRITTER_0, CHANNEL_IO_PORT_1, 0);

            if (play->envCtx.precipitation[PRECIP_RAIN_MAX] == 0 && play->envCtx.precipitation[PRECIP_SOS_MAX] == 0) {
                Audio_SetNatureAmbienceChannelIO(NATURE_CHANNEL_CRITTER_1 << 4 | NATURE_CHANNEL_CRITTER_3,
                                                 CHANNEL_IO_PORT_1, 1);
            }

            play->envCtx.timeSeqState++;
            break;

        case TIMESEQ_DAY_BEGIN_SFX:
            if ((gSaveContext.dayTime <= CLOCK_TIME(19, 0)) && (gSaveContext.dayTime > CLOCK_TIME(6, 30))) {
                gSaveContext.totalDays++;
                gSaveContext.bgsDayCount++;
                gSaveContext.dogIsLost = true;
                func_80078884(NA_SE_EV_CHICKEN_CRY_M);

                if ((Inventory_ReplaceItem(play, ITEM_WEIRD_EGG, ITEM_CHICKEN) ||
                     Inventory_ReplaceItem(play, ITEM_POCKET_EGG, ITEM_POCKET_CUCCO)) &&
                    play->csCtx.state == 0 && !Player_InCsMode(play)) {
                    Message_StartTextbox(play, 0x3066, NULL);
                }

                play->envCtx.timeSeqState++;
            }
            break;

        case TIMESEQ_MORNING_CRITTERS:
            Audio_SetNatureAmbienceChannelIO(NATURE_CHANNEL_CRITTER_1 << 4 | NATURE_CHANNEL_CRITTER_3,
                                             CHANNEL_IO_PORT_1, 0);

            if (play->envCtx.precipitation[PRECIP_RAIN_MAX] == 0 && play->envCtx.precipitation[PRECIP_SOS_MAX] == 0) {
                Audio_SetNatureAmbienceChannelIO(NATURE_CHANNEL_CRITTER_4 << 4 | NATURE_CHANNEL_CRITTER_5,
                                                 CHANNEL_IO_PORT_1, 1);
            }

            play->envCtx.timeSeqState++;
            break;

        case TIMESEQ_DAY_DELAY:
            if (gSaveContext.dayTime > CLOCK_TIME(7, 0)) {
                play->envCtx.timeSeqState = 0;
            }
            break;
    }
}

void Environment_DrawCustomLensFlare(PlayState* play) {
    Vec3f pos;

    if (gCustomLensFlareOn) {
        pos.x = gCustomLensFlarePos.x;
        pos.y = gCustomLensFlarePos.y;
        pos.z = gCustomLensFlarePos.z;

        Environment_DrawLensFlare(play, &play->envCtx, &play->view, play->state.gfxCtx, pos, gLensFlareUnused,
                                  gLensFlareScale, gLensFlareColorIntensity, gLensFlareGlareStrength, false);
    }
}

void Environment_InitGameOverLights(PlayState* play) {
    s32 pad;
    Player* player = GET_PLAYER(play);

    sGameOverLightsIntensity = 0;

    Lights_PointNoGlowSetInfo(&sNGameOverLightInfo, (s16)player->actor.world.pos.x - 10.0f,
                              (s16)player->actor.world.pos.y + 10.0f, (s16)player->actor.world.pos.z - 10.0f, 0, 0, 0,
                              255);
    sNGameOverLightNode = LightContext_InsertLight(play, &play->lightCtx, &sNGameOverLightInfo);

    Lights_PointNoGlowSetInfo(&sSGameOverLightInfo, (s16)player->actor.world.pos.x + 10.0f,
                              (s16)player->actor.world.pos.y + 10.0f, (s16)player->actor.world.pos.z + 10.0f, 0, 0, 0,
                              255);
    sSGameOverLightNode = LightContext_InsertLight(play, &play->lightCtx, &sSGameOverLightInfo);
}

void Environment_FadeInGameOverLights(PlayState* play) {
    Player* player = GET_PLAYER(play);
    s16 i;

    Lights_PointNoGlowSetInfo(&sNGameOverLightInfo, (s16)player->actor.world.pos.x - 10.0f,
                              (s16)player->actor.world.pos.y + 10.0f, (s16)player->actor.world.pos.z - 10.0f,
                              sGameOverLightsIntensity, sGameOverLightsIntensity, sGameOverLightsIntensity, 255);
    Lights_PointNoGlowSetInfo(&sSGameOverLightInfo, (s16)player->actor.world.pos.x + 10.0f,
                              (s16)player->actor.world.pos.y + 10.0f, (s16)player->actor.world.pos.z + 10.0f,
                              sGameOverLightsIntensity, sGameOverLightsIntensity, sGameOverLightsIntensity, 255);

    if (sGameOverLightsIntensity < 254) {
        sGameOverLightsIntensity += 2;
    }

    if (func_800C0CB8(play)) {
        for (i = 0; i < 3; i++) {
            if (play->envCtx.adjAmbientColor[i] > -255) {
                play->envCtx.adjAmbientColor[i] -= 12;
                play->envCtx.adjLight1Color[i] -= 12;
            }
            play->envCtx.adjFogColor[i] = -255;
        }

        if (play->envCtx.lightSettings.fogFar + play->envCtx.adjFogFar > 900) {
            play->envCtx.adjFogFar -= 100;
        }

        if (play->envCtx.lightSettings.fogNear + play->envCtx.adjFogNear > 950) {
            play->envCtx.adjFogNear -= 10;
        }
    } else {
        play->envCtx.fillScreen = true;
        play->envCtx.screenFillColor[0] = 0;
        play->envCtx.screenFillColor[1] = 0;
        play->envCtx.screenFillColor[2] = 0;
        play->envCtx.screenFillColor[3] = sGameOverLightsIntensity;
    }
}

void Environment_FadeOutGameOverLights(PlayState* play) {
    Player* player = GET_PLAYER(play);
    s16 i;

    if (sGameOverLightsIntensity >= 3) {
        sGameOverLightsIntensity -= 3;
    } else {
        sGameOverLightsIntensity = 0;
    }

    if (sGameOverLightsIntensity == 1) {
        LightContext_RemoveLight(play, &play->lightCtx, sNGameOverLightNode);
        LightContext_RemoveLight(play, &play->lightCtx, sSGameOverLightNode);
    } else if (sGameOverLightsIntensity >= 2) {
        Lights_PointNoGlowSetInfo(&sNGameOverLightInfo, (s16)player->actor.world.pos.x - 10.0f,
                                  (s16)player->actor.world.pos.y + 10.0f, (s16)player->actor.world.pos.z - 10.0f,
                                  sGameOverLightsIntensity, sGameOverLightsIntensity, sGameOverLightsIntensity, 255);
        Lights_PointNoGlowSetInfo(&sSGameOverLightInfo, (s16)player->actor.world.pos.x + 10.0f,
                                  (s16)player->actor.world.pos.y + 10.0f, (s16)player->actor.world.pos.z + 10.0f,
                                  sGameOverLightsIntensity, sGameOverLightsIntensity, sGameOverLightsIntensity, 255);
    }

    if (func_800C0CB8(play)) {
        for (i = 0; i < 3; i++) {
            Math_SmoothStepToS(&play->envCtx.adjAmbientColor[i], 0, 5, 12, 1);
            Math_SmoothStepToS(&play->envCtx.adjLight1Color[i], 0, 5, 12, 1);
            play->envCtx.adjFogColor[i] = 0;
        }
        play->envCtx.adjFogFar = 0;
        play->envCtx.adjFogNear = 0;
    } else {
        play->envCtx.fillScreen = true;
        play->envCtx.screenFillColor[0] = 0;
        play->envCtx.screenFillColor[1] = 0;
        play->envCtx.screenFillColor[2] = 0;
        play->envCtx.screenFillColor[3] = sGameOverLightsIntensity;
        if (sGameOverLightsIntensity == 0) {
            play->envCtx.fillScreen = false;
        }
    }
}

void Environment_UpdateRain(PlayState* play) {
    u8 max = MAX(play->envCtx.precipitation[PRECIP_RAIN_MAX], play->envCtx.precipitation[PRECIP_SOS_MAX]);

    if (play->envCtx.precipitation[PRECIP_RAIN_CUR] != max && ((play->state.frames % 8) == 0)) {
        if (play->envCtx.precipitation[PRECIP_RAIN_CUR] < max) {
            play->envCtx.precipitation[PRECIP_RAIN_CUR] += 2;
        } else {
            play->envCtx.precipitation[PRECIP_RAIN_CUR] -= 2;
        }
    }
}

void Environment_FillScreen(GraphicsContext* gfxCtx, u8 red, u8 green, u8 blue, u8 alpha, u8 drawFlags) {
    if (alpha != 0) {
        OPEN_DISPS(gfxCtx, "../z_kankyo.c", 3835);

        if (drawFlags & FILL_SCREEN_OPA) {
            POLY_OPA_DISP = func_800937C0(POLY_OPA_DISP);
            gDPSetPrimColor(POLY_OPA_DISP++, 0, 0, red, green, blue, alpha);
            gDPSetAlphaDither(POLY_OPA_DISP++, G_AD_DISABLE);
            gDPSetColorDither(POLY_OPA_DISP++, G_CD_DISABLE);
            gDPFillRectangle(POLY_OPA_DISP++, 0, 0, SCREEN_WIDTH - 1, SCREEN_HEIGHT - 1);
        }

        if (drawFlags & FILL_SCREEN_XLU) {
            POLY_XLU_DISP = func_800937C0(POLY_XLU_DISP);
            gDPSetPrimColor(POLY_XLU_DISP++, 0, 0, red, green, blue, alpha);

            if ((u32)alpha == 255) {
                gDPSetRenderMode(POLY_XLU_DISP++, G_RM_OPA_SURF, G_RM_OPA_SURF2);
            }

            gDPSetAlphaDither(POLY_XLU_DISP++, G_AD_DISABLE);
            gDPSetColorDither(POLY_XLU_DISP++, G_CD_DISABLE);
            gDPFillRectangle(POLY_XLU_DISP++, 0, 0, SCREEN_WIDTH - 1, SCREEN_HEIGHT - 1);
        }

        CLOSE_DISPS(gfxCtx, "../z_kankyo.c", 3863);
    }
}

Color_RGB8 sSandstormPrimColors[] = {
    { 210, 156, 85 },
    { 255, 200, 100 },
    { 225, 160, 50 },
    { 105, 90, 40 },
};

Color_RGB8 sSandstormEnvColors[] = {
    { 155, 106, 35 },
    { 200, 150, 50 },
    { 170, 110, 0 },
    { 50, 40, 0 },
};

void Environment_DrawSandstorm(PlayState* play, u8 sandstormState) {
    s32 primA1;
    s32 envA1;
    s32 primA = play->envCtx.sandstormPrimA;
    s32 envA = play->envCtx.sandstormEnvA;
    Color_RGBA8 primColor;
    Color_RGBA8 envColor;
    s32 pad;
    f32 sp98;
    u16 sp96;
    u16 sp94;
    u16 sp92;

    switch (sandstormState) {
        case SANDSTORM_ACTIVE:
            if ((play->sceneNum == SCENE_SPOT13) && (play->roomCtx.curRoom.num == 0)) {
                envA1 = 0;
                primA1 = (play->envCtx.sandstormEnvA > 128) ? 255 : play->envCtx.sandstormEnvA >> 1;
            } else {
                primA1 = play->state.frames % 128;
                if (primA1 > 64) {
                    primA1 = 128 - primA1;
                }
                primA1 += 73;
                envA1 = 128;
            }
            break;

        case SANDSTORM_FILL:
            primA1 = 255;
            envA1 = (play->envCtx.sandstormPrimA >= 255) ? 255 : 128;
            break;

        case SANDSTORM_UNFILL:
            envA1 = 128;
            if (play->envCtx.sandstormEnvA > 128) {
                primA1 = 255;
            } else {
                primA1 = play->state.frames % 128;
                if (primA1 > 64) {
                    primA1 = 128 - primA1;
                }
                primA1 += 73;
            }
            if ((primA1 >= primA) && (primA1 != 255)) {
                play->envCtx.sandstormState = SANDSTORM_ACTIVE;
            }
            break;

        case SANDSTORM_DISSIPATE:
            envA1 = 0;
            primA1 = (play->envCtx.sandstormEnvA > 128) ? 255 : play->envCtx.sandstormEnvA >> 1;

            if (primA == 0) {
                play->envCtx.sandstormState = SANDSTORM_OFF;
            }
            break;
    }

    if (ABS(primA - primA1) < 9) {
        primA = primA1;
    } else if (primA1 < primA) {
        primA = primA - 9;
    } else {
        primA = primA + 9;
    }

    if (ABS(envA - envA1) < 9) {
        envA = envA1;
    } else if (envA1 < envA) {
        envA = envA - 9;
    } else {
        envA = envA + 9;
    }

    play->envCtx.sandstormPrimA = primA;
    play->envCtx.sandstormEnvA = envA;

    sp98 = (512.0f - (primA + envA)) * (3.0f / 128.0f);

    if (sp98 > 6.0f) {
        sp98 = 6.0f;
    }

    if ((play->envCtx.lightMode != LIGHT_MODE_TIME) ||
        (play->envCtx.lightSettingOverride != LIGHT_SETTING_OVERRIDE_NONE)) {
        primColor.r = sSandstormPrimColors[1].r;
        primColor.g = sSandstormPrimColors[1].g;
        primColor.b = sSandstormPrimColors[1].b;
        envColor.r = sSandstormEnvColors[1].r;
        envColor.g = sSandstormEnvColors[1].g;
        envColor.b = sSandstormEnvColors[1].b;
    } else if (sSandstormColorIndex == sNextSandstormColorIndex) {
        primColor.r = sSandstormPrimColors[sSandstormColorIndex].r;
        primColor.g = sSandstormPrimColors[sSandstormColorIndex].g;
        primColor.b = sSandstormPrimColors[sSandstormColorIndex].b;
        envColor.r = sSandstormEnvColors[sSandstormColorIndex].r;
        envColor.g = sSandstormEnvColors[sSandstormColorIndex].g;
        envColor.b = sSandstormEnvColors[sSandstormColorIndex].b;
    } else {
        primColor.r = (s32)F32_LERP(sSandstormPrimColors[sSandstormColorIndex].r,
                                    sSandstormPrimColors[sNextSandstormColorIndex].r, sSandstormLerpScale);
        primColor.g = (s32)F32_LERP(sSandstormPrimColors[sSandstormColorIndex].g,
                                    sSandstormPrimColors[sNextSandstormColorIndex].g, sSandstormLerpScale);
        primColor.b = (s32)F32_LERP(sSandstormPrimColors[sSandstormColorIndex].b,
                                    sSandstormPrimColors[sNextSandstormColorIndex].b, sSandstormLerpScale);
        envColor.r = (s32)F32_LERP(sSandstormEnvColors[sSandstormColorIndex].r,
                                   sSandstormEnvColors[sNextSandstormColorIndex].r, sSandstormLerpScale);
        envColor.g = (s32)F32_LERP(sSandstormEnvColors[sSandstormColorIndex].g,
                                   sSandstormEnvColors[sNextSandstormColorIndex].g, sSandstormLerpScale);
        envColor.b = (s32)F32_LERP(sSandstormEnvColors[sSandstormColorIndex].b,
                                   sSandstormEnvColors[sNextSandstormColorIndex].b, sSandstormLerpScale);
    }

    envColor.r = ((envColor.r * sp98) + ((6.0f - sp98) * primColor.r)) * (1.0f / 6.0f);
    envColor.g = ((envColor.g * sp98) + ((6.0f - sp98) * primColor.g)) * (1.0f / 6.0f);
    envColor.b = ((envColor.b * sp98) + ((6.0f - sp98) * primColor.b)) * (1.0f / 6.0f);

    sp96 = (s32)(sSandstormScroll * (11.0f / 6.0f));
    sp94 = (s32)(sSandstormScroll * (9.0f / 6.0f));
    sp92 = (s32)(sSandstormScroll * (6.0f / 6.0f));

    OPEN_DISPS(play->state.gfxCtx, "../z_kankyo.c", 4044);

    POLY_XLU_DISP = func_80093F34(POLY_XLU_DISP);

    gDPSetAlphaDither(POLY_XLU_DISP++, G_AD_NOISE);
    gDPSetColorDither(POLY_XLU_DISP++, G_CD_NOISE);
    gDPSetPrimColor(POLY_XLU_DISP++, 0, 0x80, primColor.r, primColor.g, primColor.b, play->envCtx.sandstormPrimA);
    gDPSetEnvColor(POLY_XLU_DISP++, envColor.r, envColor.g, envColor.b, play->envCtx.sandstormEnvA);
    gSPSegment(POLY_XLU_DISP++, 0x08,
               Gfx_TwoTexScroll(play->state.gfxCtx, 0, (u32)sp96 % 0x1000, 0, 0x200, 0x20, 1, (u32)sp94 % 0x1000,
                                0xFFF - ((u32)sp92 % 0x1000), 0x100, 0x40));
    gDPSetTextureLUT(POLY_XLU_DISP++, G_TT_NONE);
    gSPDisplayList(POLY_XLU_DISP++, gFieldSandstormDL);

    CLOSE_DISPS(play->state.gfxCtx, "../z_kankyo.c", 4068);

    sSandstormScroll += (s32)sp98;
}

void Environment_AdjustLights(PlayState* play, f32 arg1, f32 arg2, f32 arg3, f32 arg4) {
    f32 temp;
    s32 i;

    if (play->roomCtx.curRoom.behaviorType1 != ROOM_BEHAVIOR_TYPE1_5 && func_800C0CB8(play)) {
        arg1 = CLAMP_MIN(arg1, 0.0f);
        arg1 = CLAMP_MAX(arg1, 1.0f);

        temp = arg1 - arg3;

        if (arg1 < arg3) {
            temp = 0.0f;
        }

        play->envCtx.adjFogNear = (arg2 - play->envCtx.lightSettings.fogNear) * temp;

        if (arg1 == 0.0f) {
            for (i = 0; i < 3; i++) {
                play->envCtx.adjFogColor[i] = 0;
            }
        } else {
            temp = arg1 * 5.0f;
            temp = CLAMP_MAX(temp, 1.0f);

            for (i = 0; i < 3; i++) {
                play->envCtx.adjFogColor[i] = -(s16)(play->envCtx.lightSettings.fogColor[i] * temp);
            }
        }

        if (arg4 <= 0.0f) {
            return;
        }

        arg1 *= arg4;

        for (i = 0; i < 3; i++) {
            play->envCtx.adjAmbientColor[i] = -(s16)(play->envCtx.lightSettings.ambientColor[i] * arg1);
            play->envCtx.adjLight1Color[i] = -(s16)(play->envCtx.lightSettings.light1Color[i] * arg1);
        }
    }
}

s32 Environment_GetBgsDayCount(void) {
    return gSaveContext.bgsDayCount;
}

void Environment_ClearBgsDayCount(void) {
    gSaveContext.bgsDayCount = 0;
}

s32 Environment_GetTotalDays(void) {
    return gSaveContext.totalDays;
}

void Environment_ForcePlaySequence(u16 seqId) {
    gSaveContext.forcedSeqId = seqId;
}

s32 Environment_IsForcedSequenceDisabled(void) {
    s32 isDisabled = false;

    if (gSaveContext.forcedSeqId == NA_BGM_DISABLED) {
        isDisabled = true;
    }

    return isDisabled;
}

void Environment_PlayStormNatureAmbience(PlayState* play) {
    if (play->sequenceCtx.natureAmbienceId == NATURE_ID_NONE) {
        Audio_PlayNatureAmbienceSequence(NATURE_ID_MARKET_NIGHT);
    } else {
        Audio_PlayNatureAmbienceSequence(play->sequenceCtx.natureAmbienceId);
    }

    Audio_SetNatureAmbienceChannelIO(NATURE_CHANNEL_RAIN, CHANNEL_IO_PORT_1, 1);
    Audio_SetNatureAmbienceChannelIO(NATURE_CHANNEL_LIGHTNING, CHANNEL_IO_PORT_1, 1);
}

void Environment_StopStormNatureAmbience(PlayState* play) {
    Audio_SetNatureAmbienceChannelIO(NATURE_CHANNEL_RAIN, CHANNEL_IO_PORT_1, 0);
    Audio_SetNatureAmbienceChannelIO(NATURE_CHANNEL_LIGHTNING, CHANNEL_IO_PORT_1, 0);

    if (Audio_GetActiveSeqId(SEQ_PLAYER_BGM_MAIN) == NA_BGM_NATURE_AMBIENCE) {
        gSaveContext.seqId = NA_BGM_NATURE_SFX_RAIN;
        Environment_PlaySceneSequence(play);
    }
}

void Environment_WarpSongLeave(PlayState* play) {
    gWeatherMode = WEATHER_MODE_CLEAR;
    gSaveContext.cutsceneIndex = 0;
    gSaveContext.respawnFlag = -3;
    play->nextEntranceIndex = gSaveContext.respawn[RESPAWN_MODE_RETURN].entranceIndex;
    play->transitionTrigger = TRANS_TRIGGER_START;
    play->transitionType = TRANS_TYPE_FADE_WHITE;
    gSaveContext.nextTransitionType = TRANS_TYPE_FADE_WHITE;

    switch (play->nextEntranceIndex) {
        case ENTR_SPOT17_0:
            Flags_SetEventChkInf(EVENTCHKINF_B9);
            break;

        case ENTR_SPOT06_0:
            Flags_SetEventChkInf(EVENTCHKINF_B1);
            break;

        case ENTR_SPOT11_0:
            Flags_SetEventChkInf(EVENTCHKINF_B8);
            break;

        case ENTR_SPOT02_0:
            Flags_SetEventChkInf(EVENTCHKINF_B6);
            break;

        case ENTR_TOKINOMA_0:
            Flags_SetEventChkInf(EVENTCHKINF_A7);
            break;

        case ENTR_SPOT05_0:
            break;
    }
}<|MERGE_RESOLUTION|>--- conflicted
+++ resolved
@@ -2033,11 +2033,7 @@
         Audio_PlayNatureAmbienceSequence(NATURE_ID_KOKIRI_REGION);
     } else if (((void)0, gSaveContext.forcedSeqId) != NA_BGM_GENERAL_SFX) {
         if (!Environment_IsForcedSequenceDisabled()) {
-<<<<<<< HEAD
-            AudioSeqCmd_PlaySequence(SEQ_PLAYER_BGM_MAIN, 0, 0, ((void)0, gSaveContext.forcedSeqId));
-=======
             SEQCMD_PLAY_SEQUENCE(SEQ_PLAYER_BGM_MAIN, 0, 0, ((void)0, gSaveContext.forcedSeqId));
->>>>>>> 0a7ee113
         }
         gSaveContext.forcedSeqId = NA_BGM_GENERAL_SFX;
     } else if (play->sequenceCtx.seqId == NA_BGM_NO_MUSIC) {
@@ -2102,15 +2098,9 @@
 
         case TIMESEQ_FADE_DAY_BGM:
             if (gSaveContext.dayTime > CLOCK_TIME(17, 10)) {
-<<<<<<< HEAD
-                if (globalCtx->envCtx.precipitation[PRECIP_RAIN_MAX] == 0 &&
-                    globalCtx->envCtx.precipitation[PRECIP_SOS_MAX] == 0) {
-                    AudioSeqCmd_StopSequence(SEQ_PLAYER_BGM_MAIN, 240);
-=======
                 if (play->envCtx.precipitation[PRECIP_RAIN_MAX] == 0 &&
                     play->envCtx.precipitation[PRECIP_SOS_MAX] == 0) {
                     SEQCMD_STOP_SEQUENCE(SEQ_PLAYER_BGM_MAIN, 240);
->>>>>>> 0a7ee113
                 }
 
                 play->envCtx.timeSeqState++;
