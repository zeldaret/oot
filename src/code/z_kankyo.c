#include "global.h"
#include "ultra64.h"
#include "terminal.h"
#include "assets/objects/gameplay_keep/gameplay_keep.h"
#include "assets/objects/gameplay_field_keep/gameplay_field_keep.h"

typedef enum {
    /* 0x00 */ LIGHTNING_BOLT_START,
    /* 0x01 */ LIGHTNING_BOLT_WAIT,
    /* 0x02 */ LIGHTNING_BOLT_DRAW,
    /* 0xFF */ LIGHTNING_BOLT_INACTIVE = 0xFF
} LightningBoltState;

typedef struct {
    /* 0x00 */ s32 mantissa;
    /* 0x04 */ s32 exponent;
} ZBufValConversionEntry; // size = 0x8

ZBufValConversionEntry sZBufValConversionTable[1 << 3] = {
    { 6, 0x00000 }, { 5, 0x20000 }, { 4, 0x30000 }, { 3, 0x38000 },
    { 2, 0x3C000 }, { 1, 0x3E000 }, { 0, 0x3F000 }, { 0, 0x3F800 },
};

u8 gWeatherMode = WEATHER_MODE_CLEAR; // "E_wether_flg"

u8 gLightConfigAfterUnderwater = 0;

u8 gInterruptSongOfStorms = false;

// Indicates whether the skybox is changing to a different index of the same config (based on time)
u8 gSkyboxIsChanging = false;

// how many units of time that pass every update
u16 gTimeSpeed = 0;

u16 sSunScreenDepth = GPACK_ZDZ(G_MAXFBZ, 0);

typedef struct {
    /* 0x00 */ u16 startTime;
    /* 0x02 */ u16 endTime;
    /* 0x04 */ u8 lightSetting;
    /* 0x05 */ u8 nextLightSetting;
} TimeBasedLightEntry; // size = 0x6

TimeBasedLightEntry sTimeBasedLightConfigs[][7] = {
    {
        { CLOCK_TIME(0, 0), CLOCK_TIME(4, 0) + 1, 3, 3 },
        { CLOCK_TIME(4, 0) + 1, CLOCK_TIME(6, 0), 3, 0 },
        { CLOCK_TIME(6, 0), CLOCK_TIME(8, 0) + 1, 0, 1 },
        { CLOCK_TIME(8, 0) + 1, CLOCK_TIME(16, 0), 1, 1 },
        { CLOCK_TIME(16, 0), CLOCK_TIME(17, 0) + 1, 1, 2 },
        { CLOCK_TIME(17, 0) + 1, CLOCK_TIME(19, 0) + 1, 2, 3 },
        { CLOCK_TIME(19, 0) + 1, CLOCK_TIME(24, 0) - 1, 3, 3 },
    },
    {
        { CLOCK_TIME(0, 0), CLOCK_TIME(4, 0) + 1, 7, 7 },
        { CLOCK_TIME(4, 0) + 1, CLOCK_TIME(6, 0), 7, 4 },
        { CLOCK_TIME(6, 0), CLOCK_TIME(8, 0) + 1, 4, 5 },
        { CLOCK_TIME(8, 0) + 1, CLOCK_TIME(16, 0), 5, 5 },
        { CLOCK_TIME(16, 0), CLOCK_TIME(17, 0) + 1, 5, 6 },
        { CLOCK_TIME(17, 0) + 1, CLOCK_TIME(19, 0) + 1, 6, 7 },
        { CLOCK_TIME(19, 0) + 1, CLOCK_TIME(24, 0) - 1, 7, 7 },
    },
    {
        { CLOCK_TIME(0, 0), CLOCK_TIME(4, 0) + 1, 11, 11 },
        { CLOCK_TIME(4, 0) + 1, CLOCK_TIME(6, 0), 11, 8 },
        { CLOCK_TIME(6, 0), CLOCK_TIME(8, 0) + 1, 8, 9 },
        { CLOCK_TIME(8, 0) + 1, CLOCK_TIME(16, 0), 9, 9 },
        { CLOCK_TIME(16, 0), CLOCK_TIME(17, 0) + 1, 9, 10 },
        { CLOCK_TIME(17, 0) + 1, CLOCK_TIME(19, 0) + 1, 10, 11 },
        { CLOCK_TIME(19, 0) + 1, CLOCK_TIME(24, 0) - 1, 11, 11 },
    },
    {
        { CLOCK_TIME(0, 0), CLOCK_TIME(4, 0) + 1, 15, 15 },
        { CLOCK_TIME(4, 0) + 1, CLOCK_TIME(6, 0), 15, 12 },
        { CLOCK_TIME(6, 0), CLOCK_TIME(8, 0) + 1, 12, 13 },
        { CLOCK_TIME(8, 0) + 1, CLOCK_TIME(16, 0), 13, 13 },
        { CLOCK_TIME(16, 0), CLOCK_TIME(17, 0) + 1, 13, 14 },
        { CLOCK_TIME(17, 0) + 1, CLOCK_TIME(19, 0) + 1, 14, 15 },
        { CLOCK_TIME(19, 0) + 1, CLOCK_TIME(24, 0) - 1, 15, 15 },
    },
    {
        { CLOCK_TIME(0, 0), CLOCK_TIME(4, 0) + 1, 23, 23 },
        { CLOCK_TIME(4, 0) + 1, CLOCK_TIME(6, 0), 23, 20 },
        { CLOCK_TIME(6, 0), CLOCK_TIME(8, 0) + 1, 20, 21 },
        { CLOCK_TIME(8, 0) + 1, CLOCK_TIME(16, 0), 21, 21 },
        { CLOCK_TIME(16, 0), CLOCK_TIME(17, 0) + 1, 21, 22 },
        { CLOCK_TIME(17, 0) + 1, CLOCK_TIME(19, 0) + 1, 22, 23 },
        { CLOCK_TIME(19, 0) + 1, CLOCK_TIME(24, 0) - 1, 23, 23 },
    },
};

TimeBasedSkyboxEntry gTimeBasedSkyboxConfigs[][9] = {
    {
        { CLOCK_TIME(0, 0), CLOCK_TIME(4, 0) + 1, false, 3, 3 },
        { CLOCK_TIME(4, 0) + 1, CLOCK_TIME(5, 0) + 1, true, 3, 0 },
        { CLOCK_TIME(5, 0) + 1, CLOCK_TIME(6, 0), false, 0, 0 },
        { CLOCK_TIME(6, 0), CLOCK_TIME(8, 0) + 1, true, 0, 1 },
        { CLOCK_TIME(8, 0) + 1, CLOCK_TIME(16, 0), false, 1, 1 },
        { CLOCK_TIME(16, 0), CLOCK_TIME(17, 0) + 1, true, 1, 2 },
        { CLOCK_TIME(17, 0) + 1, CLOCK_TIME(18, 0) + 1, false, 2, 2 },
        { CLOCK_TIME(18, 0) + 1, CLOCK_TIME(19, 0) + 1, true, 2, 3 },
        { CLOCK_TIME(19, 0) + 1, CLOCK_TIME(24, 0) - 1, false, 3, 3 },
    },
    {
        { CLOCK_TIME(0, 0), CLOCK_TIME(4, 0) + 1, false, 7, 7 },
        { CLOCK_TIME(4, 0) + 1, CLOCK_TIME(5, 0) + 1, true, 7, 4 },
        { CLOCK_TIME(5, 0) + 1, CLOCK_TIME(6, 0), false, 4, 4 },
        { CLOCK_TIME(6, 0), CLOCK_TIME(8, 0) + 1, true, 4, 5 },
        { CLOCK_TIME(8, 0) + 1, CLOCK_TIME(16, 0), false, 5, 5 },
        { CLOCK_TIME(16, 0), CLOCK_TIME(17, 0) + 1, true, 5, 6 },
        { CLOCK_TIME(17, 0) + 1, CLOCK_TIME(18, 0) + 1, false, 6, 6 },
        { CLOCK_TIME(18, 0) + 1, CLOCK_TIME(19, 0) + 1, true, 6, 7 },
        { CLOCK_TIME(19, 0) + 1, CLOCK_TIME(24, 0) - 1, false, 7, 7 },
    },
    {
        { CLOCK_TIME(0, 0), CLOCK_TIME(2, 0) + 1, false, 3, 3 },
        { CLOCK_TIME(2, 0) + 1, CLOCK_TIME(4, 0) + 1, true, 3, 0 },
        { CLOCK_TIME(4, 0) + 1, CLOCK_TIME(8, 0) + 1, false, 0, 0 },
        { CLOCK_TIME(8, 0) + 1, CLOCK_TIME(10, 0), true, 0, 1 },
        { CLOCK_TIME(10, 0), CLOCK_TIME(14, 0) + 1, false, 1, 1 },
        { CLOCK_TIME(14, 0) + 1, CLOCK_TIME(16, 0), true, 1, 2 },
        { CLOCK_TIME(16, 0), CLOCK_TIME(20, 0) + 1, false, 2, 2 },
        { CLOCK_TIME(20, 0) + 1, CLOCK_TIME(22, 0), true, 2, 3 },
        { CLOCK_TIME(22, 0), CLOCK_TIME(24, 0) - 1, false, 3, 3 },
    },
    {
        { CLOCK_TIME(0, 0), CLOCK_TIME(5, 0) + 1, false, 11, 11 },
        { CLOCK_TIME(5, 0) + 1, CLOCK_TIME(6, 0), true, 11, 8 },
        { CLOCK_TIME(6, 0), CLOCK_TIME(7, 0), false, 8, 8 },
        { CLOCK_TIME(7, 0), CLOCK_TIME(8, 0) + 1, true, 8, 9 },
        { CLOCK_TIME(8, 0) + 1, CLOCK_TIME(16, 0), false, 9, 9 },
        { CLOCK_TIME(16, 0), CLOCK_TIME(17, 0) + 1, true, 9, 10 },
        { CLOCK_TIME(17, 0) + 1, CLOCK_TIME(18, 0) + 1, false, 10, 10 },
        { CLOCK_TIME(18, 0) + 1, CLOCK_TIME(19, 0) + 1, true, 10, 11 },
        { CLOCK_TIME(19, 0) + 1, CLOCK_TIME(24, 0) - 1, false, 11, 11 },
    },
};

SkyboxFile gNormalSkyFiles[] = {
    {
        ROM_FILE(vr_fine0_static),
        ROM_FILE(vr_fine0_pal_static),
    },
    {
        ROM_FILE(vr_fine1_static),
        ROM_FILE(vr_fine1_pal_static),
    },
    {
        ROM_FILE(vr_fine2_static),
        ROM_FILE(vr_fine2_pal_static),
    },
    {
        ROM_FILE(vr_fine3_static),
        ROM_FILE(vr_fine3_pal_static),
    },
    {
        ROM_FILE(vr_cloud0_static),
        ROM_FILE(vr_cloud0_pal_static),
    },
    {
        ROM_FILE(vr_cloud1_static),
        ROM_FILE(vr_cloud1_pal_static),
    },
    {
        ROM_FILE(vr_cloud2_static),
        ROM_FILE(vr_cloud2_pal_static),
    },
    {
        ROM_FILE(vr_cloud3_static),
        ROM_FILE(vr_cloud3_pal_static),
    },
    {
        ROM_FILE(vr_holy0_static),
        ROM_FILE(vr_holy0_pal_static),
    },
};

u8 sSandstormColorIndex = 0;
u8 sNextSandstormColorIndex = 0;
f32 sSandstormLerpScale = 0.0f;

u8 gCustomLensFlareOn;
Vec3f gCustomLensFlarePos;
s16 gLensFlareUnused;
s16 gLensFlareScale;
f32 gLensFlareColorIntensity;
s16 gLensFlareGlareStrength;

typedef struct {
    /* 0x00 */ u8 state;
    /* 0x04 */ Vec3f offset;
    /* 0x10 */ Vec3f pos;
    /* 0x1C */ s8 pitch;
    /* 0x1D */ s8 roll;
    /* 0x1E */ u8 textureIndex;
    /* 0x1F */ u8 delayTimer;
} LightningBolt; // size = 0x20

LightningBolt sLightningBolts[3];

LightningStrike gLightningStrike;

s16 sLightningFlashAlpha;

s16 sSunDepthTestX;
s16 sSunDepthTestY;

LightNode* sNGameOverLightNode;
LightInfo sNGameOverLightInfo;
LightNode* sSGameOverLightNode;
LightInfo sSGameOverLightInfo;
u8 sGameOverLightsIntensity;
u16 sSandstormScroll;

#define ZBUFVAL_EXPONENT(v) (((v) >> 15) & 7)
#define ZBUFVAL_MANTISSA(v) (((v) >> 4) & 0x7FF)

/**
 * Convert an 18-bits Z buffer value to a fixed point 15.3 value
 *
 * zBufferVal is 18 bits:
 *   3: Exponent of z value
 *  11: Mantissa of z value
 *   4: dz value (unused)
 */
s32 Environment_ZBufValToFixedPoint(s32 zBufferVal) {
    // base[exp] + mantissa << shift[exp]
    s32 ret = (ZBUFVAL_MANTISSA(zBufferVal) << sZBufValConversionTable[ZBUFVAL_EXPONENT(zBufferVal)].mantissa) +
              sZBufValConversionTable[ZBUFVAL_EXPONENT(zBufferVal)].exponent;

    return ret;
}

u16 Environment_GetPixelDepth(s32 x, s32 y) {
    s32 pixelDepth = gZBuffer[y][x];

    return pixelDepth;
}

void Environment_GraphCallback(GraphicsContext* gfxCtx, void* param) {
    PlayState* play = (PlayState*)param;

    sSunScreenDepth = Environment_GetPixelDepth(sSunDepthTestX, sSunDepthTestY);
    Lights_GlowCheck(play);
}

void Environment_Init(PlayState* play2, EnvironmentContext* envCtx, s32 unused) {
    u8 i;
    PlayState* play = play2;

    gSaveContext.sunsSongState = SUNSSONG_INACTIVE;

    if (((void)0, gSaveContext.save.dayTime) > CLOCK_TIME(18, 0) ||
        ((void)0, gSaveContext.save.dayTime) < CLOCK_TIME(6, 30)) {
        ((void)0, gSaveContext.save.nightFlag = 1);
    } else {
        ((void)0, gSaveContext.save.nightFlag = 0);
    }

    play->state.gfxCtx->callback = Environment_GraphCallback;
    play->state.gfxCtx->callbackParam = play;

    Lights_DirectionalSetInfo(&envCtx->dirLight1, 80, 80, 80, 80, 80, 80);
    LightContext_InsertLight(play, &play->lightCtx, &envCtx->dirLight1);

    Lights_DirectionalSetInfo(&envCtx->dirLight2, 80, 80, 80, 80, 80, 80);
    LightContext_InsertLight(play, &play->lightCtx, &envCtx->dirLight2);

    envCtx->skybox1Index = 99;
    envCtx->skybox2Index = 99;

    envCtx->changeSkyboxState = CHANGE_SKYBOX_INACTIVE;
    envCtx->changeSkyboxTimer = 0;
    envCtx->changeLightEnabled = false;
    envCtx->changeLightTimer = 0;

    envCtx->skyboxDmaState = SKYBOX_DMA_INACTIVE;
    envCtx->lightConfig = 0;
    envCtx->changeLightNextConfig = 0;

    envCtx->glareAlpha = 0.0f;
    envCtx->lensFlareAlphaScale = 0.0f;

    envCtx->lightSetting = 0;
    envCtx->prevLightSetting = 0;
    envCtx->lightBlend = 1.0f;
    envCtx->lightBlendOverride = LIGHT_BLEND_OVERRIDE_NONE;

    envCtx->stormRequest = STORM_REQUEST_NONE;
    envCtx->stormState = STORM_STATE_OFF;
    envCtx->lightningState = LIGHTNING_OFF;
    envCtx->timeSeqState = TIMESEQ_DAY_BGM;
    envCtx->fillScreen = false;

    envCtx->screenFillColor[0] = 0;
    envCtx->screenFillColor[1] = 0;
    envCtx->screenFillColor[2] = 0;
    envCtx->screenFillColor[3] = 0;

    envCtx->customSkyboxFilter = false;

    envCtx->skyboxFilterColor[0] = 0;
    envCtx->skyboxFilterColor[1] = 0;
    envCtx->skyboxFilterColor[2] = 0;
    envCtx->skyboxFilterColor[3] = 0;

    envCtx->sandstormState = SANDSTORM_OFF;
    envCtx->sandstormPrimA = 0;
    envCtx->sandstormEnvA = 0;

    gLightningStrike.state = LIGHTNING_STRIKE_WAIT;
    gLightningStrike.flashRed = 0;
    gLightningStrike.flashGreen = 0;
    gLightningStrike.flashBlue = 0;

    sLightningFlashAlpha = 0;

    gSaveContext.cutsceneTransitionControl = 0;

    envCtx->adjAmbientColor[0] = envCtx->adjAmbientColor[1] = envCtx->adjAmbientColor[2] = envCtx->adjLight1Color[0] =
        envCtx->adjLight1Color[1] = envCtx->adjLight1Color[2] = envCtx->adjFogColor[0] = envCtx->adjFogColor[1] =
            envCtx->adjFogColor[2] = envCtx->adjFogNear = envCtx->adjZFar = 0;

    envCtx->sunPos.x = -(Math_SinS(((void)0, gSaveContext.save.dayTime) - CLOCK_TIME(12, 0)) * 120.0f) * 25.0f;
    envCtx->sunPos.y = +(Math_CosS(((void)0, gSaveContext.save.dayTime) - CLOCK_TIME(12, 0)) * 120.0f) * 25.0f;
    envCtx->sunPos.z = +(Math_CosS(((void)0, gSaveContext.save.dayTime) - CLOCK_TIME(12, 0)) * 20.0f) * 25.0f;

    envCtx->windDirection.x = 80;
    envCtx->windDirection.y = 80;
    envCtx->windDirection.z = 80;

    envCtx->lightBlendEnabled = false;
    envCtx->lightSettingOverride = LIGHT_SETTING_OVERRIDE_NONE;
    envCtx->lightBlendRateOverride = LIGHT_BLENDRATE_OVERRIDE_NONE;

    R_ENV_TIME_SPEED_OLD = gTimeSpeed = envCtx->sceneTimeSpeed = 0;
    R_ENV_DISABLE_DBG = true;

    if (CREG(3) != 0) {
        gSaveContext.chamberCutsceneNum = CREG(3) - 1;
    }

    play->envCtx.precipitation[PRECIP_RAIN_MAX] = 0;
    play->envCtx.precipitation[PRECIP_RAIN_CUR] = 0;
    play->envCtx.precipitation[PRECIP_SNOW_CUR] = 0;
    play->envCtx.precipitation[PRECIP_SNOW_MAX] = 0;
    play->envCtx.precipitation[PRECIP_SOS_MAX] = 0;

    if (gSaveContext.retainWeatherMode) {
        if (!IS_CUTSCENE_LAYER) {
            switch (gWeatherMode) {
                case WEATHER_MODE_CLOUDY_CONFIG3:
                    envCtx->skyboxConfig = 1;
                    envCtx->changeSkyboxNextConfig = 1;
                    envCtx->lightConfig = 3;
                    envCtx->changeLightNextConfig = 3;
                    play->envCtx.precipitation[PRECIP_SNOW_MAX] = 0;
                    play->envCtx.precipitation[PRECIP_SNOW_CUR] = 0;
                    break;

                case WEATHER_MODE_CLOUDY_CONFIG2:
                case WEATHER_MODE_SNOW:
                case WEATHER_MODE_RAIN:
                    envCtx->skyboxConfig = 1;
                    envCtx->changeSkyboxNextConfig = 1;
                    envCtx->lightConfig = 2;
                    envCtx->changeLightNextConfig = 2;
                    play->envCtx.precipitation[PRECIP_SNOW_MAX] = 0;
                    play->envCtx.precipitation[PRECIP_SNOW_CUR] = 0;
                    break;

                case WEATHER_MODE_HEAVY_RAIN:
                    envCtx->skyboxConfig = 1;
                    envCtx->changeSkyboxNextConfig = 1;
                    envCtx->lightConfig = 4;
                    envCtx->changeLightNextConfig = 4;
                    play->envCtx.precipitation[PRECIP_SNOW_MAX] = 0;
                    play->envCtx.precipitation[PRECIP_SNOW_CUR] = 0;
                    break;

                default:
                    break;
            }

            if (play->skyboxId == SKYBOX_NORMAL_SKY) {
                if (gWeatherMode == WEATHER_MODE_SNOW) {
                    play->envCtx.precipitation[PRECIP_SNOW_CUR] = play->envCtx.precipitation[PRECIP_SNOW_MAX] = 64;
                } else if (gWeatherMode == WEATHER_MODE_RAIN) {
                    play->envCtx.precipitation[PRECIP_RAIN_MAX] = 20;
                    play->envCtx.precipitation[PRECIP_RAIN_CUR] = 20;
                } else if (gWeatherMode == WEATHER_MODE_HEAVY_RAIN) {
                    play->envCtx.precipitation[PRECIP_RAIN_MAX] = 30;
                    play->envCtx.precipitation[PRECIP_RAIN_CUR] = 30;
                }
            }
        }
    } else {
        gWeatherMode = WEATHER_MODE_CLEAR;
    }

    gInterruptSongOfStorms = false;
    gLightConfigAfterUnderwater = 0;
    gSkyboxIsChanging = false;
    gSaveContext.retainWeatherMode = false;

    R_ENV_LIGHT1_DIR(0) = 80;
    R_ENV_LIGHT1_DIR(1) = 80;
    R_ENV_LIGHT1_DIR(2) = 80;

    R_ENV_LIGHT2_DIR(0) = -80;
    R_ENV_LIGHT2_DIR(1) = -80;
    R_ENV_LIGHT2_DIR(2) = -80;

    cREG(9) = 10;
    cREG(10) = 0;
    cREG(11) = 0;
    cREG(12) = 0;
    cREG(13) = 0;
    cREG(14) = 0;
    D_8015FCC8 = 1;

    for (i = 0; i < ARRAY_COUNT(sLightningBolts); i++) {
        sLightningBolts[i].state = LIGHTNING_BOLT_INACTIVE;
    }

    play->roomCtx.unk_74[0] = 0;
    play->roomCtx.unk_74[1] = 0;

    for (i = 0; i < ARRAY_COUNT(play->csCtx.npcActions); i++) {
        play->csCtx.npcActions[i] = 0;
    }

    if (Object_GetIndex(&play->objectCtx, OBJECT_GAMEPLAY_FIELD_KEEP) < 0 && !play->envCtx.sunMoonDisabled) {
        play->envCtx.sunMoonDisabled = true;
        // "Sun setting other than field keep! So forced release!"
        osSyncPrintf(VT_COL(YELLOW, BLACK) "\n\nフィールド常駐以外、太陽設定！よって強制解除！\n" VT_RST);
    }

    gCustomLensFlareOn = false;
    Rumble_Reset();
}

u8 Environment_SmoothStepToU8(u8* pvalue, u8 target, u8 scale, u8 step, u8 minStep) {
    s16 stepSize = 0;
    s16 diff = target - *pvalue;

    if (target != *pvalue) {
        stepSize = diff / scale;
        if ((stepSize >= (s16)minStep) || ((s16)-minStep >= stepSize)) {
            if ((s16)step < stepSize) {
                stepSize = step;
            }
            if ((s16)-step > stepSize) {
                stepSize = -step;
            }
            *pvalue += (u8)stepSize;
        } else {
            if (stepSize < (s16)minStep) {
                stepSize = minStep;
                *pvalue += (u8)stepSize;
                if (target < *pvalue) {
                    *pvalue = target;
                }
            }
            if ((s16)-minStep < stepSize) {
                stepSize = -minStep;
                *pvalue += (u8)stepSize;
                if (*pvalue < target) {
                    *pvalue = target;
                }
            }
        }
    }
    return diff;
}

u8 Environment_SmoothStepToS8(s8* pvalue, s8 target, u8 scale, u8 step, u8 minStep) {
    s16 stepSize = 0;
    s16 diff = target - *pvalue;

    if (target != *pvalue) {
        stepSize = diff / scale;
        if ((stepSize >= (s16)minStep) || ((s16)-minStep >= stepSize)) {
            if ((s16)step < stepSize) {
                stepSize = step;
            }
            if ((s16)-step > stepSize) {
                stepSize = -step;
            }
            *pvalue += (s8)stepSize;
        } else {
            if (stepSize < (s16)minStep) {
                stepSize = minStep;
                *pvalue += (s8)stepSize;
                if (target < *pvalue) {
                    *pvalue = target;
                }
            }
            if ((s16)-minStep < stepSize) {
                stepSize = -minStep;
                *pvalue += (s8)stepSize;
                if (*pvalue < target) {
                    *pvalue = target;
                }
            }
        }
    }
    return diff;
}

f32 Environment_LerpWeight(u16 max, u16 min, u16 val) {
    f32 diff = max - min;
    f32 ret;

    if (diff != 0.0f) {
        ret = 1.0f - (max - val) / diff;

        if (!(ret >= 1.0f)) {
            return ret;
        }
    }

    return 1.0f;
}

f32 Environment_LerpWeightAccelDecel(u16 endFrame, u16 startFrame, u16 curFrame, u16 accelDuration, u16 decelDuration) {
    f32 endFrameF;
    f32 startFrameF;
    f32 curFrameF;
    f32 accelDurationF;
    f32 decelDurationF;
    f32 totalFrames;
    f32 temp;
    f32 framesElapsed;
    f32 ret;

    if (curFrame <= startFrame) {
        return 0.0f;
    }

    if (curFrame >= endFrame) {
        return 1.0f;
    }

    endFrameF = (s32)endFrame;
    startFrameF = (s32)startFrame;
    curFrameF = (s32)curFrame;
    totalFrames = endFrameF - startFrameF;
    framesElapsed = curFrameF - startFrameF;
    accelDurationF = (s32)accelDuration;
    decelDurationF = (s32)decelDuration;

    if ((startFrameF >= endFrameF) || (accelDurationF + decelDurationF > totalFrames)) {
        // "The frame relation between end_frame and start_frame is wrong!!!"
        osSyncPrintf(VT_COL(RED, WHITE) "\nend_frameとstart_frameのフレーム関係がおかしい!!!" VT_RST);
        osSyncPrintf(VT_COL(RED, WHITE) "\nby get_parcent_forAccelBrake!!!!!!!!!" VT_RST);

        return 0.0f;
    }

    temp = 1.0f / ((totalFrames * 2.0f) - accelDurationF - decelDurationF);

    if (accelDurationF != 0.0f) {
        if (framesElapsed <= accelDurationF) {
            return temp * framesElapsed * framesElapsed / accelDurationF;
        }
        ret = temp * accelDurationF;
    } else {
        ret = 0.0f;
    }

    if (framesElapsed <= totalFrames - decelDurationF) {
        ret += 2.0f * temp * (framesElapsed - accelDurationF);
        return ret;
    }

    ret += 2.0f * temp * (totalFrames - accelDurationF - decelDurationF);

    if (decelDurationF != 0.0f) {
        ret += temp * decelDurationF;
        if (framesElapsed < totalFrames) {
            ret -= temp * (totalFrames - framesElapsed) * (totalFrames - framesElapsed) / decelDurationF;
        }
    }

    return ret;
}

void Environment_UpdateStorm(EnvironmentContext* envCtx, u8 unused) {
    if (envCtx->stormRequest != STORM_REQUEST_NONE) {
        switch (envCtx->stormState) {
            case STORM_STATE_OFF:
                if ((envCtx->stormRequest == STORM_REQUEST_START) && !gSkyboxIsChanging) {
                    envCtx->changeSkyboxState = CHANGE_SKYBOX_REQUESTED;
                    envCtx->skyboxConfig = 0;
                    envCtx->changeSkyboxNextConfig = 1;
                    envCtx->changeSkyboxTimer = 100;
                    envCtx->changeLightEnabled = true;
                    envCtx->lightConfig = 0;
                    envCtx->changeLightNextConfig = 2;
                    gLightConfigAfterUnderwater = 2;
                    envCtx->changeLightTimer = envCtx->changeDuration = 100;
                    envCtx->stormState++;
                }
                break;

            case STORM_STATE_ON:
                if (!gSkyboxIsChanging && (envCtx->stormRequest == STORM_REQUEST_STOP)) {
                    gWeatherMode = WEATHER_MODE_CLEAR;
                    envCtx->changeSkyboxState = CHANGE_SKYBOX_REQUESTED;
                    envCtx->skyboxConfig = 1;
                    envCtx->changeSkyboxNextConfig = 0;
                    envCtx->changeSkyboxTimer = 100;
                    envCtx->changeLightEnabled = true;
                    envCtx->lightConfig = 2;
                    envCtx->changeLightNextConfig = 0;
                    gLightConfigAfterUnderwater = 0;
                    envCtx->changeLightTimer = envCtx->changeDuration = 100;
                    envCtx->precipitation[PRECIP_RAIN_MAX] = 0;
                    envCtx->stormRequest = STORM_REQUEST_NONE;
                    envCtx->stormState = STORM_STATE_OFF;
                }
                break;
        }
    }
}

void Environment_UpdateSkybox(u8 skyboxId, EnvironmentContext* envCtx, SkyboxContext* skyboxCtx) {
    u32 size;
    u8 i;
    u8 newSkybox1Index = 0xFF;
    u8 newSkybox2Index = 0xFF;
    u8 skyboxBlend = 0;

    if (skyboxId == SKYBOX_CUTSCENE_MAP) {
        envCtx->skyboxConfig = 3;

        for (i = 0; i < ARRAY_COUNT(gTimeBasedSkyboxConfigs[envCtx->skyboxConfig]); i++) {
            if (gSaveContext.skyboxTime >= gTimeBasedSkyboxConfigs[envCtx->skyboxConfig][i].startTime &&
                (gSaveContext.skyboxTime < gTimeBasedSkyboxConfigs[envCtx->skyboxConfig][i].endTime ||
                 gTimeBasedSkyboxConfigs[envCtx->skyboxConfig][i].endTime == 0xFFFF)) {
                if (gTimeBasedSkyboxConfigs[envCtx->skyboxConfig][i].changeSkybox) {
                    envCtx->skyboxBlend =
                        Environment_LerpWeight(gTimeBasedSkyboxConfigs[envCtx->skyboxConfig][i].endTime,
                                               gTimeBasedSkyboxConfigs[envCtx->skyboxConfig][i].startTime,
                                               ((void)0, gSaveContext.skyboxTime)) *
                        255;
                } else {
                    envCtx->skyboxBlend = 0;
                }
                break;
            }
        }
    } else if (skyboxId == SKYBOX_NORMAL_SKY && !envCtx->skyboxDisabled) {
        for (i = 0; i < ARRAY_COUNT(gTimeBasedSkyboxConfigs[envCtx->skyboxConfig]); i++) {
            if (gSaveContext.skyboxTime >= gTimeBasedSkyboxConfigs[envCtx->skyboxConfig][i].startTime &&
                (gSaveContext.skyboxTime < gTimeBasedSkyboxConfigs[envCtx->skyboxConfig][i].endTime ||
                 gTimeBasedSkyboxConfigs[envCtx->skyboxConfig][i].endTime == 0xFFFF)) {
                newSkybox1Index = gTimeBasedSkyboxConfigs[envCtx->skyboxConfig][i].skybox1Index;
                newSkybox2Index = gTimeBasedSkyboxConfigs[envCtx->skyboxConfig][i].skybox2Index;
                gSkyboxIsChanging = gTimeBasedSkyboxConfigs[envCtx->skyboxConfig][i].changeSkybox;

                if (gSkyboxIsChanging) {
                    skyboxBlend = Environment_LerpWeight(gTimeBasedSkyboxConfigs[envCtx->skyboxConfig][i].endTime,
                                                         gTimeBasedSkyboxConfigs[envCtx->skyboxConfig][i].startTime,
                                                         ((void)0, gSaveContext.skyboxTime)) *
                                  255;
                } else {
                    skyboxBlend = Environment_LerpWeight(gTimeBasedSkyboxConfigs[envCtx->skyboxConfig][i].endTime,
                                                         gTimeBasedSkyboxConfigs[envCtx->skyboxConfig][i].startTime,
                                                         ((void)0, gSaveContext.skyboxTime)) *
                                  255;

                    skyboxBlend = (skyboxBlend < 128) ? 255 : 0;

                    if ((envCtx->changeSkyboxState != CHANGE_SKYBOX_INACTIVE) &&
                        (envCtx->changeSkyboxState < CHANGE_SKYBOX_ACTIVE)) {
                        envCtx->changeSkyboxState++;
                        skyboxBlend = 0;
                    }
                }
                break;
            }
        }

        Environment_UpdateStorm(envCtx, skyboxBlend);

        if (envCtx->changeSkyboxState >= CHANGE_SKYBOX_ACTIVE) {
            newSkybox1Index = gTimeBasedSkyboxConfigs[envCtx->skyboxConfig][i].skybox1Index;
            newSkybox2Index = gTimeBasedSkyboxConfigs[envCtx->changeSkyboxNextConfig][i].skybox2Index;

            skyboxBlend = ((f32)envCtx->changeDuration - envCtx->changeSkyboxTimer) / (f32)envCtx->changeDuration * 255;
            envCtx->changeSkyboxTimer--;

            if (envCtx->changeSkyboxTimer <= 0) {
                envCtx->changeSkyboxState = CHANGE_SKYBOX_INACTIVE;
                envCtx->skyboxConfig = envCtx->changeSkyboxNextConfig;
            }
        }

        if (newSkybox1Index == 0xFF) {
            // "Environment VR data acquisition failed! Report to Sasaki!"
            osSyncPrintf(VT_COL(RED, WHITE) "\n環境ＶＲデータ取得失敗！ ささきまでご報告を！" VT_RST);
        }

        if ((envCtx->skybox1Index != newSkybox1Index) && (envCtx->skyboxDmaState == SKYBOX_DMA_INACTIVE)) {
            envCtx->skyboxDmaState = SKYBOX_DMA_TEXTURE1_START;
            size = gNormalSkyFiles[newSkybox1Index].file.vromEnd - gNormalSkyFiles[newSkybox1Index].file.vromStart;

            osCreateMesgQueue(&envCtx->loadQueue, &envCtx->loadMsg, 1);
            DmaMgr_RequestAsync(&envCtx->dmaRequest, skyboxCtx->staticSegments[0],
                                gNormalSkyFiles[newSkybox1Index].file.vromStart, size, 0, &envCtx->loadQueue, NULL,
                                "../z_kankyo.c", 1264);
            envCtx->skybox1Index = newSkybox1Index;
        }

        if ((envCtx->skybox2Index != newSkybox2Index) && (envCtx->skyboxDmaState == SKYBOX_DMA_INACTIVE)) {
            envCtx->skyboxDmaState = SKYBOX_DMA_TEXTURE2_START;
            size = gNormalSkyFiles[newSkybox2Index].file.vromEnd - gNormalSkyFiles[newSkybox2Index].file.vromStart;

            osCreateMesgQueue(&envCtx->loadQueue, &envCtx->loadMsg, 1);
            DmaMgr_RequestAsync(&envCtx->dmaRequest, skyboxCtx->staticSegments[1],
                                gNormalSkyFiles[newSkybox2Index].file.vromStart, size, 0, &envCtx->loadQueue, NULL,
                                "../z_kankyo.c", 1281);
            envCtx->skybox2Index = newSkybox2Index;
        }

        if (envCtx->skyboxDmaState == SKYBOX_DMA_TEXTURE1_DONE) {
            envCtx->skyboxDmaState = SKYBOX_DMA_TLUT1_START;

            if ((newSkybox1Index & 1) ^ ((newSkybox1Index & 4) >> 2)) {
                size = gNormalSkyFiles[newSkybox1Index].palette.vromEnd -
                       gNormalSkyFiles[newSkybox1Index].palette.vromStart;

                osCreateMesgQueue(&envCtx->loadQueue, &envCtx->loadMsg, 1);
                DmaMgr_RequestAsync(&envCtx->dmaRequest, skyboxCtx->palettes,
                                    gNormalSkyFiles[newSkybox1Index].palette.vromStart, size, 0, &envCtx->loadQueue,
                                    NULL, "../z_kankyo.c", 1307);
            } else {
                size = gNormalSkyFiles[newSkybox1Index].palette.vromEnd -
                       gNormalSkyFiles[newSkybox1Index].palette.vromStart;
                osCreateMesgQueue(&envCtx->loadQueue, &envCtx->loadMsg, 1);
                DmaMgr_RequestAsync(&envCtx->dmaRequest, (u8*)skyboxCtx->palettes + size,
                                    gNormalSkyFiles[newSkybox1Index].palette.vromStart, size, 0, &envCtx->loadQueue,
                                    NULL, "../z_kankyo.c", 1320);
            }
        }

        if (envCtx->skyboxDmaState == SKYBOX_DMA_TEXTURE2_DONE) {
            envCtx->skyboxDmaState = SKYBOX_DMA_TLUT2_START;

            if ((newSkybox2Index & 1) ^ ((newSkybox2Index & 4) >> 2)) {
                size = gNormalSkyFiles[newSkybox2Index].palette.vromEnd -
                       gNormalSkyFiles[newSkybox2Index].palette.vromStart;

                osCreateMesgQueue(&envCtx->loadQueue, &envCtx->loadMsg, 1);
                DmaMgr_RequestAsync(&envCtx->dmaRequest, skyboxCtx->palettes,
                                    gNormalSkyFiles[newSkybox2Index].palette.vromStart, size, 0, &envCtx->loadQueue,
                                    NULL, "../z_kankyo.c", 1342);
            } else {
                size = gNormalSkyFiles[newSkybox2Index].palette.vromEnd -
                       gNormalSkyFiles[newSkybox2Index].palette.vromStart;
                osCreateMesgQueue(&envCtx->loadQueue, &envCtx->loadMsg, 1);
                DmaMgr_RequestAsync(&envCtx->dmaRequest, (u8*)skyboxCtx->palettes + size,
                                    gNormalSkyFiles[newSkybox2Index].palette.vromStart, size, 0, &envCtx->loadQueue,
                                    NULL, "../z_kankyo.c", 1355);
            }
        }

        if ((envCtx->skyboxDmaState == SKYBOX_DMA_TEXTURE1_START) ||
            (envCtx->skyboxDmaState == SKYBOX_DMA_TEXTURE2_START)) {
            if (osRecvMesg(&envCtx->loadQueue, NULL, OS_MESG_NOBLOCK) == 0) {
                envCtx->skyboxDmaState++;
            }
        } else if (envCtx->skyboxDmaState >= SKYBOX_DMA_TEXTURE1_DONE) {
            if (osRecvMesg(&envCtx->loadQueue, NULL, OS_MESG_NOBLOCK) == 0) {
                envCtx->skyboxDmaState = SKYBOX_DMA_INACTIVE;
            }
        }

        envCtx->skyboxBlend = skyboxBlend;
    }
}

void Environment_EnableUnderwaterLights(PlayState* play, s32 waterLightsIndex) {
    if (waterLightsIndex == WATERBOX_LIGHT_INDEX_NONE) {
        waterLightsIndex = 0;
        // "Underwater color is not set in the water poly data!"
        osSyncPrintf(VT_COL(YELLOW, BLACK) "\n水ポリゴンデータに水中カラーが設定されておりません!" VT_RST);
    }

    if (play->envCtx.lightMode == LIGHT_MODE_TIME) {
        gLightConfigAfterUnderwater = play->envCtx.changeLightNextConfig;

        if (play->envCtx.lightConfig != waterLightsIndex) {
            play->envCtx.lightConfig = waterLightsIndex;
            play->envCtx.changeLightNextConfig = waterLightsIndex;
        }
    } else {
        play->envCtx.lightBlendEnabled = false; // instantly switch to water lights
        play->envCtx.lightSettingOverride = waterLightsIndex;
    }
}

void Environment_DisableUnderwaterLights(PlayState* play) {
    if (play->envCtx.lightMode == LIGHT_MODE_TIME) {
        play->envCtx.lightConfig = gLightConfigAfterUnderwater;
        play->envCtx.changeLightNextConfig = gLightConfigAfterUnderwater;
    } else {
        play->envCtx.lightBlendEnabled = false; // instantly switch to previous lights
        play->envCtx.lightSettingOverride = LIGHT_SETTING_OVERRIDE_NONE;
        play->envCtx.lightBlend = 1.0f;
    }
}

void Environment_PrintDebugInfo(PlayState* play, Gfx** gfx) {
    GfxPrint printer;
    s32 pad[2];

    GfxPrint_Init(&printer);
    GfxPrint_Open(&printer, *gfx);

    GfxPrint_SetPos(&printer, 22, 7);
    GfxPrint_SetColor(&printer, 155, 155, 255, 64);
    GfxPrint_Printf(&printer, "T%03d ", ((void)0, gSaveContext.save.totalDays));
    GfxPrint_Printf(&printer, "E%03d", ((void)0, gSaveContext.save.bgsDayCount));

    GfxPrint_SetColor(&printer, 255, 255, 55, 64);
    GfxPrint_SetPos(&printer, 22, 8);
    GfxPrint_Printf(&printer, "%s", "ZELDATIME ");

    GfxPrint_SetColor(&printer, 255, 255, 255, 64);
    GfxPrint_Printf(&printer, "%02d", (u8)(24 * 60 / (f32)0x10000 * ((void)0, gSaveContext.save.dayTime) / 60.0f));

    if ((gSaveContext.save.dayTime & 0x1F) >= 0x10 || gTimeSpeed >= 6) {
        GfxPrint_Printf(&printer, "%s", ":");
    } else {
        GfxPrint_Printf(&printer, "%s", " ");
    }

    GfxPrint_Printf(&printer, "%02d", (s16)(24 * 60 / (f32)0x10000 * ((void)0, gSaveContext.save.dayTime)) % 60);

    GfxPrint_SetColor(&printer, 255, 255, 55, 64);
    GfxPrint_SetPos(&printer, 22, 9);
    GfxPrint_Printf(&printer, "%s", "VRBOXTIME ");

    GfxPrint_SetColor(&printer, 255, 255, 255, 64);
    GfxPrint_Printf(&printer, "%02d", (u8)(24 * 60 / (f32)0x10000 * ((void)0, gSaveContext.skyboxTime) / 60.0f));

    if ((((void)0, gSaveContext.skyboxTime) & 0x1F) >= 0x10 || gTimeSpeed >= 6) {
        GfxPrint_Printf(&printer, "%s", ":");
    } else {
        GfxPrint_Printf(&printer, "%s", " ");
    }

    GfxPrint_Printf(&printer, "%02d", (s16)(24 * 60 / (f32)0x10000 * ((void)0, gSaveContext.skyboxTime)) % 60);

    GfxPrint_SetColor(&printer, 55, 255, 255, 64);
    GfxPrint_SetPos(&printer, 22, 6);

    if (!IS_DAY) {
        GfxPrint_Printf(&printer, "%s", "YORU"); // "night"
    } else {
        GfxPrint_Printf(&printer, "%s", "HIRU"); // "day"
    }

    *gfx = GfxPrint_Close(&printer);
    GfxPrint_Destroy(&printer);
}

void Environment_PlayTimeBasedSequence(PlayState* play);
void Environment_UpdateRain(PlayState* play);

void Environment_Update(PlayState* play, EnvironmentContext* envCtx, LightContext* lightCtx, PauseContext* pauseCtx,
                        MessageContext* msgCtx, GameOverContext* gameOverCtx, GraphicsContext* gfxCtx) {
    f32 timeChangeBlend;
    f32 configChangeBlend = 0.0f;
    u16 i;
    u16 j;
    u16 time;
    EnvLightSettings* lightSettingsList = play->envCtx.lightSettingsList;
    s32 adjustment;

    if ((((void)0, gSaveContext.gameMode) != GAMEMODE_NORMAL) &&
        (((void)0, gSaveContext.gameMode) != GAMEMODE_END_CREDITS)) {
        Rumble_ClearRequests();
    }

    if (pauseCtx->state == 0) {
        if ((play->pauseCtx.state == 0) && (play->pauseCtx.debugState == 0)) {
            if (play->skyboxId == SKYBOX_NORMAL_SKY) {
                play->skyboxCtx.rot.y -= 0.001f;
            } else if (play->skyboxId == SKYBOX_CUTSCENE_MAP) {
                play->skyboxCtx.rot.y -= 0.005f;
            }
        }

        Environment_UpdateRain(play);
        Environment_PlayTimeBasedSequence(play);

        if (((void)0, gSaveContext.nextDayTime) >= 0xFF00 && ((void)0, gSaveContext.nextDayTime) != NEXT_TIME_NONE) {
            gSaveContext.nextDayTime -= 0x10;
            osSyncPrintf("\nnext_zelda_time=[%x]", ((void)0, gSaveContext.nextDayTime));

            // nextDayTime is used as both a time of day value and a timer to delay sfx when changing days.
            // When Sun's Song is played, nextDayTime is set to 0x8001 or 0 for day and night respectively.
            // These values will actually get used as a time of day value.
            // After this, nextDayTime is assigned magic values of 0xFFFE or 0xFFFD for day and night respectively.
            // From here, 0x10 is decremented from nextDayTime until it reaches either 0xFF0E or 0xFF0D, effectively
            // delaying the chicken crow or dog howl sfx by 15 frames when loading the new area.

            if (((void)0, gSaveContext.nextDayTime) == (NEXT_TIME_DAY_SET - (15 * 0x10))) {
                func_80078884(NA_SE_EV_CHICKEN_CRY_M);
                gSaveContext.nextDayTime = NEXT_TIME_NONE;
            } else if (((void)0, gSaveContext.nextDayTime) == (NEXT_TIME_NIGHT_SET - (15 * 0x10))) {
                func_800788CC(NA_SE_EV_DOG_CRY_EVENING);
                gSaveContext.nextDayTime = NEXT_TIME_NONE;
            }
        }

        if ((pauseCtx->state == 0) && (gameOverCtx->state == GAMEOVER_INACTIVE)) {
            if (((msgCtx->msgLength == 0) && (msgCtx->msgMode == MSGMODE_NONE)) ||
                (((void)0, gSaveContext.gameMode) == GAMEMODE_END_CREDITS)) {
                if ((envCtx->changeSkyboxTimer == 0) && !FrameAdvance_IsEnabled(play) &&
                    (play->transitionMode == TRANS_MODE_OFF || ((void)0, gSaveContext.gameMode) != GAMEMODE_NORMAL)) {

                    if (IS_DAY || gTimeSpeed >= 400) {
                        gSaveContext.save.dayTime += gTimeSpeed;
                    } else {
                        gSaveContext.save.dayTime += gTimeSpeed * 2; // time moves twice as fast at night
                    }
                }
            }
        }

        //! @bug `gTimeSpeed` is unsigned, it can't be negative
        if (((((void)0, gSaveContext.sceneLayer) >= 5 || gTimeSpeed != 0) &&
             ((void)0, gSaveContext.save.dayTime) > gSaveContext.skyboxTime) ||
            (((void)0, gSaveContext.save.dayTime) < CLOCK_TIME(1, 0) || gTimeSpeed < 0)) {

            gSaveContext.skyboxTime = ((void)0, gSaveContext.save.dayTime);
        }

        time = gSaveContext.save.dayTime;

        if (time > CLOCK_TIME(18, 0) || time < CLOCK_TIME(6, 30)) {
            gSaveContext.save.nightFlag = 1;
        } else {
            gSaveContext.save.nightFlag = 0;
        }

        if (R_ENABLE_ARENA_DBG != 0 || CREG(2) != 0) {
            Gfx* displayList;
            Gfx* prevDisplayList;

            OPEN_DISPS(play->state.gfxCtx, "../z_kankyo.c", 1682);

            prevDisplayList = POLY_OPA_DISP;
            displayList = Graph_GfxPlusOne(POLY_OPA_DISP);
            gSPDisplayList(OVERLAY_DISP++, displayList);
            Environment_PrintDebugInfo(play, &displayList);
            gSPEndDisplayList(displayList++);
            Graph_BranchDlist(prevDisplayList, displayList);
            POLY_OPA_DISP = displayList;
            if (1) {}
            CLOSE_DISPS(play->state.gfxCtx, "../z_kankyo.c", 1690);
        }

        if ((envCtx->lightSettingOverride != LIGHT_SETTING_OVERRIDE_NONE) &&
            (envCtx->lightBlendOverride != LIGHT_BLEND_OVERRIDE_FULL_CONTROL) &&
            (envCtx->lightSetting != envCtx->lightSettingOverride) && (envCtx->lightBlend >= 1.0f) &&
            (envCtx->lightSettingOverride <= LIGHT_SETTING_MAX)) {

            envCtx->prevLightSetting = envCtx->lightSetting;
            envCtx->lightSetting = envCtx->lightSettingOverride;
            envCtx->lightBlend = 0.0f;
        }

        if (envCtx->lightSettingOverride != LIGHT_SETTING_OVERRIDE_FULL_CONTROL) {
            if ((envCtx->lightMode == LIGHT_MODE_TIME) &&
                (envCtx->lightSettingOverride == LIGHT_SETTING_OVERRIDE_NONE)) {
                for (i = 0; i < ARRAY_COUNT(sTimeBasedLightConfigs[envCtx->lightConfig]); i++) {
                    if ((gSaveContext.skyboxTime >= sTimeBasedLightConfigs[envCtx->lightConfig][i].startTime) &&
                        ((gSaveContext.skyboxTime < sTimeBasedLightConfigs[envCtx->lightConfig][i].endTime) ||
                         sTimeBasedLightConfigs[envCtx->lightConfig][i].endTime == 0xFFFF)) {
                        u8 blend8[2];
                        s16 blend16[2];

                        timeChangeBlend =
                            Environment_LerpWeight(sTimeBasedLightConfigs[envCtx->lightConfig][i].endTime,
                                                   sTimeBasedLightConfigs[envCtx->lightConfig][i].startTime,
                                                   ((void)0, gSaveContext.skyboxTime));

                        sSandstormColorIndex = sTimeBasedLightConfigs[envCtx->lightConfig][i].lightSetting & 3;
                        sNextSandstormColorIndex = sTimeBasedLightConfigs[envCtx->lightConfig][i].nextLightSetting & 3;
                        sSandstormLerpScale = timeChangeBlend;

                        if (envCtx->changeLightEnabled) {
                            configChangeBlend =
                                ((f32)envCtx->changeDuration - envCtx->changeLightTimer) / envCtx->changeDuration;
                            envCtx->changeLightTimer--;

                            if (envCtx->changeLightTimer <= 0) {
                                envCtx->changeLightEnabled = false;
                                envCtx->lightConfig = envCtx->changeLightNextConfig;
                            }
                        }

                        for (j = 0; j < 3; j++) {
                            // blend ambient color
                            blend8[0] =
                                LERP(lightSettingsList[sTimeBasedLightConfigs[envCtx->lightConfig][i].lightSetting]
                                         .ambientColor[j],
                                     lightSettingsList[sTimeBasedLightConfigs[envCtx->lightConfig][i].nextLightSetting]
                                         .ambientColor[j],
                                     timeChangeBlend);
                            blend8[1] = LERP(
                                lightSettingsList[sTimeBasedLightConfigs[envCtx->changeLightNextConfig][i].lightSetting]
                                    .ambientColor[j],
                                lightSettingsList[sTimeBasedLightConfigs[envCtx->changeLightNextConfig][i]
                                                      .nextLightSetting]
                                    .ambientColor[j],
                                timeChangeBlend);
                            *(envCtx->lightSettings.ambientColor + j) = LERP(blend8[0], blend8[1], configChangeBlend);
                        }

                        // set light1 direction for the sun
                        envCtx->lightSettings.light1Dir[0] =
                            -(Math_SinS(((void)0, gSaveContext.save.dayTime) - CLOCK_TIME(12, 0)) * 120.0f);
                        envCtx->lightSettings.light1Dir[1] =
                            Math_CosS(((void)0, gSaveContext.save.dayTime) - CLOCK_TIME(12, 0)) * 120.0f;
                        envCtx->lightSettings.light1Dir[2] =
                            Math_CosS(((void)0, gSaveContext.save.dayTime) - CLOCK_TIME(12, 0)) * 20.0f;

                        // set light2 direction for the moon
                        envCtx->lightSettings.light2Dir[0] = -envCtx->lightSettings.light1Dir[0];
                        envCtx->lightSettings.light2Dir[1] = -envCtx->lightSettings.light1Dir[1];
                        envCtx->lightSettings.light2Dir[2] = -envCtx->lightSettings.light1Dir[2];

                        for (j = 0; j < 3; j++) {
                            // blend light1Color
                            blend8[0] =
                                LERP(lightSettingsList[sTimeBasedLightConfigs[envCtx->lightConfig][i].lightSetting]
                                         .light1Color[j],
                                     lightSettingsList[sTimeBasedLightConfigs[envCtx->lightConfig][i].nextLightSetting]
                                         .light1Color[j],
                                     timeChangeBlend);
                            blend8[1] = LERP(
                                lightSettingsList[sTimeBasedLightConfigs[envCtx->changeLightNextConfig][i].lightSetting]
                                    .light1Color[j],
                                lightSettingsList[sTimeBasedLightConfigs[envCtx->changeLightNextConfig][i]
                                                      .nextLightSetting]
                                    .light1Color[j],
                                timeChangeBlend);
                            *(envCtx->lightSettings.light1Color + j) = LERP(blend8[0], blend8[1], configChangeBlend);

                            // blend light2Color
                            blend8[0] =
                                LERP(lightSettingsList[sTimeBasedLightConfigs[envCtx->lightConfig][i].lightSetting]
                                         .light2Color[j],
                                     lightSettingsList[sTimeBasedLightConfigs[envCtx->lightConfig][i].nextLightSetting]
                                         .light2Color[j],
                                     timeChangeBlend);
                            blend8[1] = LERP(
                                lightSettingsList[sTimeBasedLightConfigs[envCtx->changeLightNextConfig][i].lightSetting]
                                    .light2Color[j],
                                lightSettingsList[sTimeBasedLightConfigs[envCtx->changeLightNextConfig][i]
                                                      .nextLightSetting]
                                    .light2Color[j],
                                timeChangeBlend);
                            *(envCtx->lightSettings.light2Color + j) = LERP(blend8[0], blend8[1], configChangeBlend);
                        }

                        // blend fogColor
                        for (j = 0; j < 3; j++) {
                            blend8[0] =
                                LERP(lightSettingsList[sTimeBasedLightConfigs[envCtx->lightConfig][i].lightSetting]
                                         .fogColor[j],
                                     lightSettingsList[sTimeBasedLightConfigs[envCtx->lightConfig][i].nextLightSetting]
                                         .fogColor[j],
                                     timeChangeBlend);
                            blend8[1] = LERP(
                                lightSettingsList[sTimeBasedLightConfigs[envCtx->changeLightNextConfig][i].lightSetting]
                                    .fogColor[j],
                                lightSettingsList[sTimeBasedLightConfigs[envCtx->changeLightNextConfig][i]
                                                      .nextLightSetting]
                                    .fogColor[j],
                                timeChangeBlend);
                            *(envCtx->lightSettings.fogColor + j) = LERP(blend8[0], blend8[1], configChangeBlend);
                        }

                        blend16[0] = LERP16(
                            ENV_LIGHT_SETTINGS_FOG_NEAR(
                                lightSettingsList[sTimeBasedLightConfigs[envCtx->lightConfig][i].lightSetting]
                                    .blendRateAndFogNear),
                            ENV_LIGHT_SETTINGS_FOG_NEAR(
                                lightSettingsList[sTimeBasedLightConfigs[envCtx->lightConfig][i].nextLightSetting]
                                    .blendRateAndFogNear),
                            timeChangeBlend);
                        blend16[1] = LERP16(
                            ENV_LIGHT_SETTINGS_FOG_NEAR(
                                lightSettingsList[sTimeBasedLightConfigs[envCtx->changeLightNextConfig][i].lightSetting]
                                    .blendRateAndFogNear),
                            ENV_LIGHT_SETTINGS_FOG_NEAR(
                                lightSettingsList[sTimeBasedLightConfigs[envCtx->changeLightNextConfig][i]
                                                      .nextLightSetting]
                                    .blendRateAndFogNear),
                            timeChangeBlend);

                        envCtx->lightSettings.fogNear = LERP16(blend16[0], blend16[1], configChangeBlend);

                        blend16[0] = LERP16(
                            lightSettingsList[sTimeBasedLightConfigs[envCtx->lightConfig][i].lightSetting].zFar,
                            lightSettingsList[sTimeBasedLightConfigs[envCtx->lightConfig][i].nextLightSetting].zFar,
                            timeChangeBlend);
                        blend16[1] = LERP16(
                            lightSettingsList[sTimeBasedLightConfigs[envCtx->changeLightNextConfig][i].lightSetting]
                                .zFar,
                            lightSettingsList[sTimeBasedLightConfigs[envCtx->changeLightNextConfig][i].nextLightSetting]
                                .zFar,
                            timeChangeBlend);

                        envCtx->lightSettings.zFar = LERP16(blend16[0], blend16[1], configChangeBlend);

                        if (sTimeBasedLightConfigs[envCtx->changeLightNextConfig][i].nextLightSetting >=
                            envCtx->numLightSettings) {
                            // "The color palette setting seems to be wrong!"
                            osSyncPrintf(VT_COL(RED, WHITE) "\nカラーパレットの設定がおかしいようです！" VT_RST);

                            // "Palette setting = [] Last palette number = []"
                            osSyncPrintf(VT_COL(RED, WHITE) "\n設定パレット＝[%d] 最後パレット番号＝[%d]\n" VT_RST,
                                         sTimeBasedLightConfigs[envCtx->changeLightNextConfig][i].nextLightSetting,
                                         envCtx->numLightSettings - 1);
                        }
                        break;
                    }
                }
            } else {
                if (!envCtx->lightBlendEnabled) {
                    for (i = 0; i < 3; i++) {
                        envCtx->lightSettings.ambientColor[i] = lightSettingsList[envCtx->lightSetting].ambientColor[i];
                        envCtx->lightSettings.light1Dir[i] = lightSettingsList[envCtx->lightSetting].light1Dir[i];
                        envCtx->lightSettings.light1Color[i] = lightSettingsList[envCtx->lightSetting].light1Color[i];
                        envCtx->lightSettings.light2Dir[i] = lightSettingsList[envCtx->lightSetting].light2Dir[i];
                        envCtx->lightSettings.light2Color[i] = lightSettingsList[envCtx->lightSetting].light2Color[i];
                        envCtx->lightSettings.fogColor[i] = lightSettingsList[envCtx->lightSetting].fogColor[i];
                    }

                    envCtx->lightSettings.fogNear =
                        ENV_LIGHT_SETTINGS_FOG_NEAR(lightSettingsList[envCtx->lightSetting].blendRateAndFogNear);
                    envCtx->lightSettings.zFar = lightSettingsList[envCtx->lightSetting].zFar;
                    envCtx->lightBlend = 1.0f;
                } else {
                    u8 blendRate =
                        ENV_LIGHT_SETTINGS_BLEND_RATE_U8(lightSettingsList[envCtx->lightSetting].blendRateAndFogNear);

                    if (blendRate == 0) {
                        blendRate++;
                    }

                    if (envCtx->lightBlendRateOverride != LIGHT_BLENDRATE_OVERRIDE_NONE) {
                        blendRate = envCtx->lightBlendRateOverride;
                    }

                    if (envCtx->lightBlendOverride == LIGHT_BLEND_OVERRIDE_NONE) {
                        envCtx->lightBlend += blendRate / 255.0f;
                    }

                    if (envCtx->lightBlend > 1.0f) {
                        envCtx->lightBlend = 1.0f;
                    }

                    for (i = 0; i < 3; i++) {
                        envCtx->lightSettings.ambientColor[i] =
                            LERP(lightSettingsList[envCtx->prevLightSetting].ambientColor[i],
                                 lightSettingsList[envCtx->lightSetting].ambientColor[i], envCtx->lightBlend);
                        envCtx->lightSettings.light1Dir[i] =
                            LERP16(lightSettingsList[envCtx->prevLightSetting].light1Dir[i],
                                   lightSettingsList[envCtx->lightSetting].light1Dir[i], envCtx->lightBlend);
                        envCtx->lightSettings.light1Color[i] =
                            LERP(lightSettingsList[envCtx->prevLightSetting].light1Color[i],
                                 lightSettingsList[envCtx->lightSetting].light1Color[i], envCtx->lightBlend);
                        envCtx->lightSettings.light2Dir[i] =
                            LERP16(lightSettingsList[envCtx->prevLightSetting].light2Dir[i],
                                   lightSettingsList[envCtx->lightSetting].light2Dir[i], envCtx->lightBlend);
                        envCtx->lightSettings.light2Color[i] =
                            LERP(lightSettingsList[envCtx->prevLightSetting].light2Color[i],
                                 lightSettingsList[envCtx->lightSetting].light2Color[i], envCtx->lightBlend);
                        envCtx->lightSettings.fogColor[i] =
                            LERP(lightSettingsList[envCtx->prevLightSetting].fogColor[i],
                                 lightSettingsList[envCtx->lightSetting].fogColor[i], envCtx->lightBlend);
                    }
                    envCtx->lightSettings.fogNear = LERP16(
                        ENV_LIGHT_SETTINGS_FOG_NEAR(lightSettingsList[envCtx->prevLightSetting].blendRateAndFogNear),
                        ENV_LIGHT_SETTINGS_FOG_NEAR(lightSettingsList[envCtx->lightSetting].blendRateAndFogNear),
                        envCtx->lightBlend);
                    envCtx->lightSettings.zFar =
                        LERP16(lightSettingsList[envCtx->prevLightSetting].zFar,
                               lightSettingsList[envCtx->lightSetting].zFar, envCtx->lightBlend);
                }

                if (envCtx->lightSetting >= envCtx->numLightSettings) {
                    // "The color palette seems to be wrong!"
                    osSyncPrintf("\n" VT_FGCOL(RED) "カラーパレットがおかしいようです！");

                    // "Palette setting = [] Last palette number = []"
                    osSyncPrintf("\n" VT_FGCOL(YELLOW) "設定パレット＝[%d] パレット数＝[%d]\n" VT_RST,
                                 envCtx->lightSetting, envCtx->numLightSettings);
                }
            }
        }

        envCtx->lightBlendEnabled = true;

        // Apply lighting adjustments
        for (i = 0; i < 3; i++) {
            if ((s16)(envCtx->lightSettings.ambientColor[i] + envCtx->adjAmbientColor[i]) > 255) {
                lightCtx->ambientColor[i] = 255;
            } else if ((s16)(envCtx->lightSettings.ambientColor[i] + envCtx->adjAmbientColor[i]) < 0) {
                lightCtx->ambientColor[i] = 0;
            } else {
                lightCtx->ambientColor[i] = (s16)(envCtx->lightSettings.ambientColor[i] + envCtx->adjAmbientColor[i]);
            }

            if ((s16)(envCtx->lightSettings.light1Color[i] + envCtx->adjLight1Color[i]) > 255) {
                envCtx->dirLight1.params.dir.color[i] = 255;
            } else if ((s16)(envCtx->lightSettings.light1Color[i] + envCtx->adjLight1Color[i]) < 0) {
                envCtx->dirLight1.params.dir.color[i] = 0;
            } else {
                envCtx->dirLight1.params.dir.color[i] =
                    (s16)(envCtx->lightSettings.light1Color[i] + envCtx->adjLight1Color[i]);
            }

            if ((s16)(envCtx->lightSettings.light2Color[i] + envCtx->adjLight1Color[i]) > 255) {
                envCtx->dirLight2.params.dir.color[i] = 255;
            } else if ((s16)(envCtx->lightSettings.light2Color[i] + envCtx->adjLight1Color[i]) < 0) {
                envCtx->dirLight2.params.dir.color[i] = 0;
            } else {
                envCtx->dirLight2.params.dir.color[i] =
                    (s16)(envCtx->lightSettings.light2Color[i] + envCtx->adjLight1Color[i]);
            }

            if ((s16)(envCtx->lightSettings.fogColor[i] + envCtx->adjFogColor[i]) > 255) {
                lightCtx->fogColor[i] = 255;
            } else if ((s16)(envCtx->lightSettings.fogColor[i] + envCtx->adjFogColor[i]) < 0) {
                lightCtx->fogColor[i] = 0;
            } else {
                lightCtx->fogColor[i] = (s16)(envCtx->lightSettings.fogColor[i] + envCtx->adjFogColor[i]);
            }
        }

        // Set both directional light directions
        envCtx->dirLight1.params.dir.x = envCtx->lightSettings.light1Dir[0];
        envCtx->dirLight1.params.dir.y = envCtx->lightSettings.light1Dir[1];
        envCtx->dirLight1.params.dir.z = envCtx->lightSettings.light1Dir[2];

        envCtx->dirLight2.params.dir.x = envCtx->lightSettings.light2Dir[0];
        envCtx->dirLight2.params.dir.y = envCtx->lightSettings.light2Dir[1];
        envCtx->dirLight2.params.dir.z = envCtx->lightSettings.light2Dir[2];

        // Adjust fog near and far if necessary
        adjustment = envCtx->lightSettings.fogNear + envCtx->adjFogNear;

        if (adjustment <= ENV_FOGNEAR_MAX) {
            lightCtx->fogNear = adjustment;
        } else {
            lightCtx->fogNear = ENV_FOGNEAR_MAX;
        }

        adjustment = envCtx->lightSettings.zFar + envCtx->adjZFar;

        if (adjustment <= ENV_ZFAR_MAX) {
            lightCtx->zFar = adjustment;
        } else {
            lightCtx->zFar = ENV_ZFAR_MAX;
        }

        // When environment debug is enabled, various environment related variables can be configured via the reg editor
        if (R_ENV_DISABLE_DBG) {
            R_ENV_AMBIENT_COLOR(0) = lightCtx->ambientColor[0];
            R_ENV_AMBIENT_COLOR(1) = lightCtx->ambientColor[1];
            R_ENV_AMBIENT_COLOR(2) = lightCtx->ambientColor[2];

            R_ENV_LIGHT1_COLOR(0) = envCtx->dirLight1.params.dir.color[0];
            R_ENV_LIGHT1_COLOR(1) = envCtx->dirLight1.params.dir.color[1];
            R_ENV_LIGHT1_COLOR(2) = envCtx->dirLight1.params.dir.color[2];

            R_ENV_LIGHT2_COLOR(0) = envCtx->dirLight2.params.dir.color[0];
            R_ENV_LIGHT2_COLOR(1) = envCtx->dirLight2.params.dir.color[1];
            R_ENV_LIGHT2_COLOR(2) = envCtx->dirLight2.params.dir.color[2];

            R_ENV_FOG_COLOR(0) = lightCtx->fogColor[0];
            R_ENV_FOG_COLOR(1) = lightCtx->fogColor[1];
            R_ENV_FOG_COLOR(2) = lightCtx->fogColor[2];

            R_ENV_Z_FAR = lightCtx->zFar;
            R_ENV_FOG_NEAR = lightCtx->fogNear;

            R_ENV_LIGHT1_DIR(0) = envCtx->dirLight1.params.dir.x;
            R_ENV_LIGHT1_DIR(1) = envCtx->dirLight1.params.dir.y;
            R_ENV_LIGHT1_DIR(2) = envCtx->dirLight1.params.dir.z;

            R_ENV_LIGHT2_DIR(0) = envCtx->dirLight2.params.dir.x;
            R_ENV_LIGHT2_DIR(1) = envCtx->dirLight2.params.dir.y;
            R_ENV_LIGHT2_DIR(2) = envCtx->dirLight2.params.dir.z;

            R_ENV_WIND_DIR(0) = envCtx->windDirection.x;
            R_ENV_WIND_DIR(1) = envCtx->windDirection.y;
            R_ENV_WIND_DIR(2) = envCtx->windDirection.z;
            R_ENV_WIND_SPEED = envCtx->windSpeed;
        } else {
            lightCtx->ambientColor[0] = R_ENV_AMBIENT_COLOR(0);
            lightCtx->ambientColor[1] = R_ENV_AMBIENT_COLOR(1);
            lightCtx->ambientColor[2] = R_ENV_AMBIENT_COLOR(2);

            envCtx->dirLight1.params.dir.color[0] = R_ENV_LIGHT1_COLOR(0);
            envCtx->dirLight1.params.dir.color[1] = R_ENV_LIGHT1_COLOR(1);
            envCtx->dirLight1.params.dir.color[2] = R_ENV_LIGHT1_COLOR(2);

            envCtx->dirLight2.params.dir.color[0] = R_ENV_LIGHT2_COLOR(0);
            envCtx->dirLight2.params.dir.color[1] = R_ENV_LIGHT2_COLOR(1);
            envCtx->dirLight2.params.dir.color[2] = R_ENV_LIGHT2_COLOR(2);
            lightCtx->fogColor[0] = R_ENV_FOG_COLOR(0);
            lightCtx->fogColor[1] = R_ENV_FOG_COLOR(1);
            lightCtx->fogColor[2] = R_ENV_FOG_COLOR(2);
            lightCtx->fogNear = R_ENV_FOG_NEAR;
            lightCtx->zFar = R_ENV_Z_FAR;

            if (cREG(14)) {
                R_ENV_LIGHT1_DIR(0) = Math_CosS(cREG(10)) * Math_CosS(cREG(11)) * 120.0f;
                envCtx->dirLight1.params.dir.x = R_ENV_LIGHT1_DIR(0);
                R_ENV_LIGHT1_DIR(1) = Math_SinS(cREG(10)) * Math_CosS(cREG(11)) * 120.0f;
                envCtx->dirLight1.params.dir.y = R_ENV_LIGHT1_DIR(1);
                R_ENV_LIGHT1_DIR(2) = Math_SinS(cREG(11)) * 120.0f;
                envCtx->dirLight1.params.dir.z = R_ENV_LIGHT1_DIR(2);

                R_ENV_LIGHT2_DIR(0) = Math_CosS(cREG(12)) * Math_CosS(cREG(13)) * 120.0f;
                envCtx->dirLight2.params.dir.x = R_ENV_LIGHT2_DIR(0);
                R_ENV_LIGHT2_DIR(1) = Math_SinS(cREG(12)) * Math_CosS(cREG(13)) * 120.0f;
                envCtx->dirLight2.params.dir.y = R_ENV_LIGHT2_DIR(1);
                R_ENV_LIGHT2_DIR(2) = Math_SinS(cREG(13)) * 120.0f;
                envCtx->dirLight2.params.dir.z = R_ENV_LIGHT2_DIR(2);
            } else {
                envCtx->dirLight1.params.dir.x = R_ENV_LIGHT1_DIR(0);
                envCtx->dirLight1.params.dir.y = R_ENV_LIGHT1_DIR(1);
                envCtx->dirLight1.params.dir.z = R_ENV_LIGHT1_DIR(2);

                envCtx->dirLight2.params.dir.x = R_ENV_LIGHT2_DIR(0);
                envCtx->dirLight2.params.dir.y = R_ENV_LIGHT2_DIR(1);
                envCtx->dirLight2.params.dir.z = R_ENV_LIGHT2_DIR(2);
            }

            envCtx->windDirection.x = R_ENV_WIND_DIR(0);
            envCtx->windDirection.y = R_ENV_WIND_DIR(1);
            envCtx->windDirection.z = R_ENV_WIND_DIR(2);
            envCtx->windSpeed = R_ENV_WIND_SPEED;
        }

        if ((envCtx->dirLight1.params.dir.x == 0) && (envCtx->dirLight1.params.dir.y == 0) &&
            (envCtx->dirLight1.params.dir.z == 0)) {
            envCtx->dirLight1.params.dir.x = 1;
        }

        if ((envCtx->dirLight2.params.dir.x == 0) && (envCtx->dirLight2.params.dir.y == 0) &&
            (envCtx->dirLight2.params.dir.z == 0)) {
            envCtx->dirLight2.params.dir.x = 1;
        }
    }
}

void Environment_DrawSunAndMoon(PlayState* play) {
    f32 alpha;
    f32 color;
    f32 y;
    f32 scale;
    f32 temp;

    OPEN_DISPS(play->state.gfxCtx, "../z_kankyo.c", 2266);

    if (play->csCtx.state != 0) {
        Math_SmoothStepToF(&play->envCtx.sunPos.x,
                           -(Math_SinS(((void)0, gSaveContext.save.dayTime) - CLOCK_TIME(12, 0)) * 120.0f) * 25.0f,
                           1.0f, 0.8f, 0.8f);
        Math_SmoothStepToF(&play->envCtx.sunPos.y,
                           (Math_CosS(((void)0, gSaveContext.save.dayTime) - CLOCK_TIME(12, 0)) * 120.0f) * 25.0f, 1.0f,
                           0.8f, 0.8f);
        //! @bug This should be z.
        Math_SmoothStepToF(&play->envCtx.sunPos.y,
                           (Math_CosS(((void)0, gSaveContext.save.dayTime) - CLOCK_TIME(12, 0)) * 20.0f) * 25.0f, 1.0f,
                           0.8f, 0.8f);
    } else {
        play->envCtx.sunPos.x = -(Math_SinS(((void)0, gSaveContext.save.dayTime) - CLOCK_TIME(12, 0)) * 120.0f) * 25.0f;
        play->envCtx.sunPos.y = +(Math_CosS(((void)0, gSaveContext.save.dayTime) - CLOCK_TIME(12, 0)) * 120.0f) * 25.0f;
        play->envCtx.sunPos.z = +(Math_CosS(((void)0, gSaveContext.save.dayTime) - CLOCK_TIME(12, 0)) * 20.0f) * 25.0f;
    }

<<<<<<< HEAD
    if (gSaveContext.save.entranceIndex != ENTR_SPOT00_0 || ((void)0, gSaveContext.sceneLayer) != 5) {
=======
    if (gSaveContext.entranceIndex != ENTR_HYRULE_FIELD_0 || ((void)0, gSaveContext.sceneLayer) != 5) {
>>>>>>> 186ecc72
        Matrix_Translate(play->view.eye.x + play->envCtx.sunPos.x, play->view.eye.y + play->envCtx.sunPos.y,
                         play->view.eye.z + play->envCtx.sunPos.z, MTXMODE_NEW);

        y = play->envCtx.sunPos.y / 25.0f;
        temp = y / 80.0f;

        alpha = temp * 255.0f;
        if (alpha < 0.0f) {
            alpha = 0.0f;
        }
        if (alpha > 255.0f) {
            alpha = 255.0f;
        }

        alpha = 255.0f - alpha;

        color = temp;
        if (color < 0.0f) {
            color = 0.0f;
        }

        if (color > 1.0f) {
            color = 1.0f;
        }

        gDPSetPrimColor(POLY_OPA_DISP++, 0, 0, 255, (u8)(color * 75.0f) + 180, (u8)(color * 155.0f) + 100, 255);
        gDPSetEnvColor(POLY_OPA_DISP++, 255, (u8)(color * 255.0f), (u8)(color * 255.0f), alpha);

        scale = (color * 2.0f) + 10.0f;
        Matrix_Scale(scale, scale, scale, MTXMODE_APPLY);
        gSPMatrix(POLY_OPA_DISP++, Matrix_NewMtx(play->state.gfxCtx, "../z_kankyo.c", 2364), G_MTX_LOAD);
        Gfx_SetupDL_54Opa(play->state.gfxCtx);
        gSPDisplayList(POLY_OPA_DISP++, gSunDL);

        Matrix_Translate(play->view.eye.x - play->envCtx.sunPos.x, play->view.eye.y - play->envCtx.sunPos.y,
                         play->view.eye.z - play->envCtx.sunPos.z, MTXMODE_NEW);

        color = -y / 120.0f;
        color = CLAMP_MIN(color, 0.0f);

        scale = -15.0f * color + 25.0f;
        Matrix_Scale(scale, scale, scale, MTXMODE_APPLY);

        temp = -y / 80.0f;
        temp = CLAMP_MAX(temp, 1.0f);

        alpha = temp * 255.0f;

        if (alpha > 0.0f) {
            gSPMatrix(POLY_OPA_DISP++, Matrix_NewMtx(play->state.gfxCtx, "../z_kankyo.c", 2406), G_MTX_LOAD);
            Gfx_SetupDL_51Opa(play->state.gfxCtx);
            gDPPipeSync(POLY_OPA_DISP++);
            gDPSetPrimColor(POLY_OPA_DISP++, 0, 0, 240, 255, 180, alpha);
            gDPSetEnvColor(POLY_OPA_DISP++, 80, 70, 20, alpha);
            gSPDisplayList(POLY_OPA_DISP++, gMoonDL);
        }
    }

    CLOSE_DISPS(play->state.gfxCtx, "../z_kankyo.c", 2429);
}

void Environment_DrawSunLensFlare(PlayState* play, EnvironmentContext* envCtx, View* view, GraphicsContext* gfxCtx,
                                  Vec3f pos, s32 unused) {
    if ((play->envCtx.precipitation[PRECIP_RAIN_CUR] == 0) && (play->envCtx.skyboxConfig == 0)) {
        Environment_DrawLensFlare(play, &play->envCtx, &play->view, play->state.gfxCtx, pos, 2000, 370,
                                  Math_CosS(((void)0, gSaveContext.save.dayTime) - CLOCK_TIME(12, 0)) * 120.0f, 400,
                                  true);
    }
}

f32 sLensFlareScales[] = { 23.0f, 12.0f, 7.0f, 5.0f, 3.0f, 10.0f, 6.0f, 2.0f, 3.0f, 1.0f };

typedef enum {
    /* 0 */ LENS_FLARE_CIRCLE0,
    /* 1 */ LENS_FLARE_CIRCLE1,
    /* 2 */ LENS_FLARE_RING
} LensFlareType;

void Environment_DrawLensFlare(PlayState* play, EnvironmentContext* envCtx, View* view, GraphicsContext* gfxCtx,
                               Vec3f pos, s32 unused, s16 scale, f32 colorIntensity, s16 glareStrength, u8 isSun) {
    s16 i;
    f32 tempX;
    f32 tempY;
    f32 tempZ;
    f32 lookDirX;
    f32 lookDirY;
    f32 lookDirZ;
    f32 tempX2;
    f32 tempY2;
    f32 tempZ2;
    f32 posDirX;
    f32 posDirY;
    f32 posDirZ;
    f32 length;
    f32 dist;
    f32 halfPosX;
    f32 halfPosY;
    f32 halfPosZ;
    f32 cosAngle;
    s32 pad;
    f32 lensFlareAlphaScaleTarget;
    u32 isOffScreen = false;
    f32 alpha;
    f32 adjScale;
    Vec3f screenPos;
    f32 fogInfluence;
    f32 temp;
    f32 glareAlphaScale;
    Color_RGB8 lensFlareColors[] = {
        { 155, 205, 255 }, // blue
        { 255, 255, 205 }, // yellow
        { 255, 255, 205 }, // yellow
        { 255, 255, 205 }, // yellow
        { 155, 255, 205 }, // green
        { 205, 255, 255 }, // light blue
        { 155, 155, 255 }, // dark blue
        { 205, 175, 255 }, // purple
        { 175, 255, 205 }, // light green
        { 255, 155, 235 }, // pink
    };
    u32 lensFlareAlphas[] = {
        50, 10, 25, 40, 70, 30, 50, 70, 50, 40,
    };
    u32 lensFlareTypes[] = {
        LENS_FLARE_RING,    LENS_FLARE_CIRCLE1, LENS_FLARE_CIRCLE1, LENS_FLARE_CIRCLE1, LENS_FLARE_CIRCLE1,
        LENS_FLARE_CIRCLE1, LENS_FLARE_CIRCLE1, LENS_FLARE_CIRCLE1, LENS_FLARE_CIRCLE1, LENS_FLARE_CIRCLE1,
    };

    OPEN_DISPS(gfxCtx, "../z_kankyo.c", 2516);

    dist = Math3D_Vec3f_DistXYZ(&pos, &view->eye) / 12.0f;

    // compute a unit vector in the look direction
    tempX = view->at.x - view->eye.x;
    tempY = view->at.y - view->eye.y;
    tempZ = view->at.z - view->eye.z;

    length = sqrtf(SQ(tempX) + SQ(tempY) + SQ(tempZ));

    lookDirX = tempX / length;
    lookDirY = tempY / length;
    lookDirZ = tempZ / length;

    // compute a position along the look vector half as far as pos
    halfPosX = view->eye.x + lookDirX * (dist * 6.0f);
    halfPosY = view->eye.y + lookDirY * (dist * 6.0f);
    halfPosZ = view->eye.z + lookDirZ * (dist * 6.0f);

    // compute a unit vector in the direction from halfPos to pos
    tempX2 = pos.x - halfPosX;
    tempY2 = pos.y - halfPosY;
    tempZ2 = pos.z - halfPosZ;

    length = sqrtf(SQ(tempX2) + SQ(tempY2) + SQ(tempZ2));

    posDirX = tempX2 / length;
    posDirY = tempY2 / length;
    posDirZ = tempZ2 / length;

    // compute the cosine of the angle between lookDir and posDir
    cosAngle = (lookDirX * posDirX + lookDirY * posDirY + lookDirZ * posDirZ) /
               sqrtf((SQ(lookDirX) + SQ(lookDirY) + SQ(lookDirZ)) * (SQ(posDirX) + SQ(posDirY) + SQ(posDirZ)));

    lensFlareAlphaScaleTarget = cosAngle * 3.5f;
    lensFlareAlphaScaleTarget = CLAMP_MAX(lensFlareAlphaScaleTarget, 1.0f);

    if (!isSun) {
        lensFlareAlphaScaleTarget = cosAngle;
    }

    if (cosAngle < 0.0f) {
        // don't draw lens flare
    } else {
        if (isSun) {
            Play_GetScreenPos(play, &pos, &screenPos);
            sSunDepthTestX = (s16)screenPos.x;
            sSunDepthTestY = (s16)screenPos.y - 5.0f;
            if (sSunScreenDepth != GPACK_ZDZ(G_MAXFBZ, 0) || screenPos.x < 0.0f || screenPos.y < 0.0f ||
                screenPos.x > SCREEN_WIDTH || screenPos.y > SCREEN_HEIGHT) {
                isOffScreen = true;
            }
        }

        for (i = 0; i < ARRAY_COUNT(lensFlareTypes); i++) {
            Matrix_Translate(pos.x, pos.y, pos.z, MTXMODE_NEW);

            if (isSun) {
                temp = Environment_LerpWeight(60, 15, play->view.fovy);
            }

            Matrix_Translate(-posDirX * i * dist, -posDirY * i * dist, -posDirZ * i * dist, MTXMODE_APPLY);
            adjScale = sLensFlareScales[i] * cosAngle;

            if (isSun) {
                adjScale *= 0.001 * (scale + 630.0f * temp);
            } else {
                adjScale *= 0.0001f * scale * (2.0f * dist);
            }

            Matrix_Scale(adjScale, adjScale, adjScale, MTXMODE_APPLY);

            alpha = colorIntensity / 10.0f;
            alpha = CLAMP_MAX(alpha, 1.0f);
            alpha = alpha * lensFlareAlphas[i];
            alpha = CLAMP_MIN(alpha, 0.0f);

            fogInfluence = (ENV_FOGNEAR_MAX - play->lightCtx.fogNear) / 50.0f;

            fogInfluence = CLAMP_MAX(fogInfluence, 1.0f);

            alpha *= 1.0f - fogInfluence;

            if (1) {}

            if (!(isOffScreen ^ 0)) {
                Math_SmoothStepToF(&envCtx->lensFlareAlphaScale, lensFlareAlphaScaleTarget, 0.5f, 0.05f, 0.001f);
            } else {
                Math_SmoothStepToF(&envCtx->lensFlareAlphaScale, 0.0f, 0.5f, 0.05f, 0.001f);
            }

            POLY_XLU_DISP = func_800947AC(POLY_XLU_DISP++);
            gDPSetPrimColor(POLY_XLU_DISP++, 0, 0, lensFlareColors[i].r, lensFlareColors[i].g, lensFlareColors[i].b,
                            alpha * envCtx->lensFlareAlphaScale);
            gSPMatrix(POLY_XLU_DISP++, Matrix_NewMtx(gfxCtx, "../z_kankyo.c", 2662),
                      G_MTX_NOPUSH | G_MTX_LOAD | G_MTX_MODELVIEW);
            gDPSetCombineLERP(POLY_XLU_DISP++, 0, 0, 0, PRIMITIVE, TEXEL0, 0, PRIMITIVE, 0, 0, 0, 0, PRIMITIVE, TEXEL0,
                              0, PRIMITIVE, 0);
            gDPSetAlphaDither(POLY_XLU_DISP++, G_AD_DISABLE);
            gDPSetColorDither(POLY_XLU_DISP++, G_CD_DISABLE);
            gSPMatrix(POLY_XLU_DISP++, &D_01000000, G_MTX_NOPUSH | G_MTX_MUL | G_MTX_MODELVIEW);

            switch (lensFlareTypes[i]) {
                case LENS_FLARE_CIRCLE0:
                case LENS_FLARE_CIRCLE1:
                    gSPDisplayList(POLY_XLU_DISP++, gLensFlareCircleDL);
                    break;
                case LENS_FLARE_RING:
                    gSPDisplayList(POLY_XLU_DISP++, gLensFlareRingDL);
                    break;
            }
        }

        glareAlphaScale = cosAngle - (1.5f - cosAngle);

        if (glareStrength != 0) {
            if (glareAlphaScale > 0.0f) {
                POLY_XLU_DISP = Gfx_SetupDL_57(POLY_XLU_DISP);

                alpha = colorIntensity / 10.0f;
                alpha = CLAMP_MAX(alpha, 1.0f);
                alpha = alpha * glareStrength;
                alpha = CLAMP_MIN(alpha, 0.0f);

                fogInfluence = (ENV_FOGNEAR_MAX - play->lightCtx.fogNear) / 50.0f;

                fogInfluence = CLAMP_MAX(fogInfluence, 1.0f);

                alpha *= 1.0f - fogInfluence;

                gDPSetAlphaDither(POLY_XLU_DISP++, G_AD_DISABLE);
                gDPSetColorDither(POLY_XLU_DISP++, G_CD_DISABLE);

                if (!(isOffScreen ^ 0)) {
                    Math_SmoothStepToF(&envCtx->glareAlpha, alpha * glareAlphaScale, 0.5f, 50.0f, 0.1f);
                } else {
                    Math_SmoothStepToF(&envCtx->glareAlpha, 0.0f, 0.5f, 50.0f, 0.1f);
                }

                temp = colorIntensity / 120.0f;
                temp = CLAMP_MIN(temp, 0.0f);

                gDPSetPrimColor(POLY_XLU_DISP++, 0, 0, 255, (u8)(temp * 75.0f) + 180, (u8)(temp * 155.0f) + 100,
                                (u8)envCtx->glareAlpha);
                gDPFillRectangle(POLY_XLU_DISP++, 0, 0, SCREEN_WIDTH - 1, SCREEN_HEIGHT - 1);
            } else {
                envCtx->glareAlpha = 0.0f;
            }
        }
    }

    CLOSE_DISPS(gfxCtx, "../z_kankyo.c", 2750);
}

f32 Environment_RandCentered(void) {
    return Rand_ZeroOne() - 0.5f;
}

void Environment_DrawRain(PlayState* play, View* view, GraphicsContext* gfxCtx) {
    s16 i;
    s32 pad;
    Vec3f vec;
    f32 temp1;
    f32 temp2;
    f32 temp3;
    f32 length;
    f32 rotX;
    f32 rotY;
    f32 x50;
    f32 y50;
    f32 z50;
    f32 x280;
    f32 z280;
    Vec3f unused = { 0.0f, 0.0f, 0.0f };
    Vec3f windDirection = { 0.0f, 0.0f, 0.0f };
    Player* player = GET_PLAYER(play);

    if (!(play->cameraPtrs[0]->unk_14C & 0x100) && (play->envCtx.precipitation[PRECIP_SNOW_CUR] == 0)) {
        OPEN_DISPS(gfxCtx, "../z_kankyo.c", 2799);

        vec.x = view->at.x - view->eye.x;
        vec.y = view->at.y - view->eye.y;
        vec.z = view->at.z - view->eye.z;

        length = sqrtf(SQXYZ(vec));

        temp1 = vec.x / length;
        temp2 = vec.y / length;
        temp3 = vec.z / length;

        x50 = view->eye.x + temp1 * 50.0f;
        y50 = view->eye.y + temp2 * 50.0f;
        z50 = view->eye.z + temp3 * 50.0f;

        x280 = view->eye.x + temp1 * 280.0f;
        z280 = view->eye.z + temp3 * 280.0f;

        if (play->envCtx.precipitation[PRECIP_RAIN_CUR]) {
            gDPPipeSync(POLY_XLU_DISP++);
            gDPSetPrimColor(POLY_XLU_DISP++, 0, 0, 150, 255, 255, 30);
            POLY_XLU_DISP = Gfx_SetupDL(POLY_XLU_DISP, SETUPDL_20);
        }

        // draw rain drops
        for (i = 0; i < play->envCtx.precipitation[PRECIP_RAIN_CUR]; i++) {
            temp2 = Rand_ZeroOne();
            temp1 = Rand_ZeroOne();
            temp3 = Rand_ZeroOne();

            Matrix_Translate((temp2 - 0.7f) * 100.0f + x50, (temp1 - 0.7f) * 100.0f + y50,
                             (temp3 - 0.7f) * 100.0f + z50, MTXMODE_NEW);

            windDirection.x = play->envCtx.windDirection.x;
            windDirection.y = play->envCtx.windDirection.y;
            windDirection.z = play->envCtx.windDirection.z;

            vec.x = windDirection.x;
            vec.y = windDirection.y + 500.0f + Rand_ZeroOne() * 200.0f;
            vec.z = windDirection.z;
            length = sqrtf(SQXZ(vec));

            gSPMatrix(POLY_XLU_DISP++, &D_01000000, G_MTX_NOPUSH | G_MTX_MUL | G_MTX_MODELVIEW);
            rotX = Math_Atan2F(length, -vec.y);
            rotY = Math_Atan2F(vec.z, vec.x);
            Matrix_RotateY(-rotY, MTXMODE_APPLY);
            Matrix_RotateX(M_PI / 2 - rotX, MTXMODE_APPLY);
            Matrix_Scale(0.4f, 1.2f, 0.4f, MTXMODE_APPLY);
            gSPMatrix(POLY_XLU_DISP++, Matrix_NewMtx(gfxCtx, "../z_kankyo.c", 2887),
                      G_MTX_NOPUSH | G_MTX_LOAD | G_MTX_MODELVIEW);
            gSPDisplayList(POLY_XLU_DISP++, gRaindropDL);
        }

        // draw droplet rings on the ground
        if (player->actor.world.pos.y < view->eye.y) {
            u8 materialFlag = false;

            for (i = 0; i < play->envCtx.precipitation[PRECIP_RAIN_CUR]; i++) {
                if (!materialFlag) {
                    Gfx_SetupDL_25Xlu(gfxCtx);
                    gDPSetEnvColor(POLY_XLU_DISP++, 155, 155, 155, 0);
                    gDPSetPrimColor(POLY_XLU_DISP++, 0, 0, 255, 255, 255, 120);
                    materialFlag++;
                }

                Matrix_Translate(Environment_RandCentered() * 280.0f + x280, player->actor.world.pos.y + 2.0f,
                                 Environment_RandCentered() * 280.0f + z280, MTXMODE_NEW);

                if ((LINK_IS_ADULT && ((player->actor.world.pos.y + 2.0f - view->eye.y) > -48.0f)) ||
                    (!LINK_IS_ADULT && ((player->actor.world.pos.y + 2.0f - view->eye.y) > -30.0f))) {
                    Matrix_Scale(0.02f, 0.02f, 0.02f, MTXMODE_APPLY);
                } else {
                    Matrix_Scale(0.1f, 0.1f, 0.1f, MTXMODE_APPLY);
                }

                gSPMatrix(POLY_XLU_DISP++, Matrix_NewMtx(gfxCtx, "../z_kankyo.c", 2940),
                          G_MTX_NOPUSH | G_MTX_LOAD | G_MTX_MODELVIEW);
                gSPDisplayList(POLY_XLU_DISP++, gEffShockwaveDL);
            }
        }

        CLOSE_DISPS(gfxCtx, "../z_kankyo.c", 2946);
    }
}

void Environment_ChangeLightSetting(PlayState* play, u32 lightSetting) {
    if ((play->envCtx.lightSetting != lightSetting) && (play->envCtx.lightBlend >= 1.0f) &&
        (play->envCtx.lightSettingOverride == LIGHT_SETTING_OVERRIDE_NONE)) {
        if (lightSetting >= LIGHT_SETTING_MAX) {
            lightSetting = 0;
        }

        play->envCtx.lightBlend = 0.0f;
        play->envCtx.prevLightSetting = play->envCtx.lightSetting;
        play->envCtx.lightSetting = lightSetting;
    }
}

/**
 * Draw color filters over the skybox. There are two filters.
 * The first uses the global fog color, and an alpha calculated with `fogNear`.
 * This filter draws unconditionally for skybox 29 at full alpha.
 * (note: skybox 29 is unused in the original game)
 * For the rest of the skyboxes it will draw if fogNear is less than 980.
 *
 * The second filter uses a custom color specified in `skyboxFilterColor`
 * and can be enabled with `customSkyboxFilter`.
 *
 * An example usage of a filter is to dim the skybox in cloudy conditions.
 */
void Environment_DrawSkyboxFilters(PlayState* play) {
    if (((play->skyboxId != SKYBOX_NONE) && (play->lightCtx.fogNear < 980)) || (play->skyboxId == SKYBOX_UNSET_1D)) {
        f32 alpha;

        OPEN_DISPS(play->state.gfxCtx, "../z_kankyo.c", 3032);

        Gfx_SetupDL_57Opa(play->state.gfxCtx);

        alpha = (1000 - play->lightCtx.fogNear) * 0.02f;

        if (play->skyboxId == SKYBOX_UNSET_1D) {
            alpha = 1.0f;
        }

        if (alpha > 1.0f) {
            alpha = 1.0f;
        }

        gDPSetPrimColor(POLY_OPA_DISP++, 0, 0, play->lightCtx.fogColor[0], play->lightCtx.fogColor[1],
                        play->lightCtx.fogColor[2], 255.0f * alpha);
        gDPFillRectangle(POLY_OPA_DISP++, 0, 0, SCREEN_WIDTH - 1, SCREEN_HEIGHT - 1);

        CLOSE_DISPS(play->state.gfxCtx, "../z_kankyo.c", 3043);
    }

    if (play->envCtx.customSkyboxFilter) {
        OPEN_DISPS(play->state.gfxCtx, "../z_kankyo.c", 3048);

        Gfx_SetupDL_57Opa(play->state.gfxCtx);
        gDPSetPrimColor(POLY_OPA_DISP++, 0, 0, play->envCtx.skyboxFilterColor[0], play->envCtx.skyboxFilterColor[1],
                        play->envCtx.skyboxFilterColor[2], play->envCtx.skyboxFilterColor[3]);
        gDPFillRectangle(POLY_OPA_DISP++, 0, 0, SCREEN_WIDTH - 1, SCREEN_HEIGHT - 1);

        CLOSE_DISPS(play->state.gfxCtx, "../z_kankyo.c", 3056);
    }
}

void Environment_DrawLightningFlash(PlayState* play, u8 red, u8 green, u8 blue, u8 alpha) {
    OPEN_DISPS(play->state.gfxCtx, "../z_kankyo.c", 3069);

    Gfx_SetupDL_57Opa(play->state.gfxCtx);
    gDPSetPrimColor(POLY_OPA_DISP++, 0, 0, red, green, blue, alpha);
    gDPFillRectangle(POLY_OPA_DISP++, 0, 0, SCREEN_WIDTH - 1, SCREEN_HEIGHT - 1);

    CLOSE_DISPS(play->state.gfxCtx, "../z_kankyo.c", 3079);
}

void Environment_UpdateLightningStrike(PlayState* play) {
    if (play->envCtx.lightningState != LIGHTNING_OFF) {
        switch (gLightningStrike.state) {
            case LIGHTNING_STRIKE_WAIT:
                // every frame theres a 10% chance of the timer advancing 50 units
                if (Rand_ZeroOne() < 0.1f) {
                    gLightningStrike.delayTimer += 50.0f;
                }

                gLightningStrike.delayTimer += Rand_ZeroOne();

                if (gLightningStrike.delayTimer > 500.0f) {
                    gLightningStrike.flashRed = 200;
                    gLightningStrike.flashGreen = 200;
                    gLightningStrike.flashBlue = 255;
                    gLightningStrike.flashAlphaTarget = 200;

                    gLightningStrike.delayTimer = 0.0f;
                    Environment_AddLightningBolts(play,
                                                  (u8)(Rand_ZeroOne() * (ARRAY_COUNT(sLightningBolts) - 0.1f)) + 1);
                    sLightningFlashAlpha = 0;
                    gLightningStrike.state++;
                }
                break;
            case LIGHTNING_STRIKE_START:
                gLightningStrike.flashRed = 200;
                gLightningStrike.flashGreen = 200;
                gLightningStrike.flashBlue = 255;

                play->envCtx.adjAmbientColor[0] += 80;
                play->envCtx.adjAmbientColor[1] += 80;
                play->envCtx.adjAmbientColor[2] += 100;

                sLightningFlashAlpha += 100;

                if (sLightningFlashAlpha >= gLightningStrike.flashAlphaTarget) {
                    Audio_SetNatureAmbienceChannelIO(NATURE_CHANNEL_LIGHTNING, CHANNEL_IO_PORT_0, 0);
                    gLightningStrike.state++;
                    gLightningStrike.flashAlphaTarget = 0;
                }
                break;
            case LIGHTNING_STRIKE_END:
                if (play->envCtx.adjAmbientColor[0] > 0) {
                    play->envCtx.adjAmbientColor[0] -= 10;
                    play->envCtx.adjAmbientColor[1] -= 10;
                }

                if (play->envCtx.adjAmbientColor[2] > 0) {
                    play->envCtx.adjAmbientColor[2] -= 10;
                }

                sLightningFlashAlpha -= 10;

                if (sLightningFlashAlpha <= gLightningStrike.flashAlphaTarget) {
                    play->envCtx.adjAmbientColor[0] = 0;
                    play->envCtx.adjAmbientColor[1] = 0;
                    play->envCtx.adjAmbientColor[2] = 0;

                    gLightningStrike.state = LIGHTNING_STRIKE_WAIT;

                    if (play->envCtx.lightningState == LIGHTNING_LAST) {
                        play->envCtx.lightningState = LIGHTNING_OFF;
                    }
                }
                break;
        }
    }

    if (gLightningStrike.state != LIGHTNING_STRIKE_WAIT) {
        Environment_DrawLightningFlash(play, gLightningStrike.flashRed, gLightningStrike.flashGreen,
                                       gLightningStrike.flashBlue, sLightningFlashAlpha);
    }
}

/**
 * Request the number of lightning bolts specified by `num`
 * Note: only 3 lightning bolts can be active at the same time.
 */
void Environment_AddLightningBolts(PlayState* play, u8 num) {
    s16 boltsAdded = 0;
    s16 i;

    for (i = 0; i < ARRAY_COUNT(sLightningBolts); i++) {
        if (sLightningBolts[i].state == LIGHTNING_BOLT_INACTIVE) {
            sLightningBolts[i].state = LIGHTNING_BOLT_START;
            boltsAdded++;

            if (boltsAdded >= num) {
                break;
            }
        }
    }
}

/**
 * Draw any active lightning bolt entries contained in `sLightningBolts`
 */
void Environment_DrawLightning(PlayState* play, s32 unused) {
    static void* lightningTextures[] = {
        gEffLightning1Tex, gEffLightning2Tex, gEffLightning3Tex,
        gEffLightning4Tex, gEffLightning5Tex, gEffLightning6Tex,
        gEffLightning7Tex, gEffLightning8Tex, NULL,
    };
    s16 i;
    f32 dx;
    f32 dz;
    f32 x;
    f32 z;
    s32 pad[2];
    Vec3f unused1 = { 0.0f, 0.0f, 0.0f };
    Vec3f unused2 = { 0.0f, 0.0f, 0.0f };

    OPEN_DISPS(play->state.gfxCtx, "../z_kankyo.c", 3253);

    for (i = 0; i < ARRAY_COUNT(sLightningBolts); i++) {
        switch (sLightningBolts[i].state) {
            case LIGHTNING_BOLT_START:
                dx = play->view.at.x - play->view.eye.x;
                dz = play->view.at.z - play->view.eye.z;

                x = dx / sqrtf(SQ(dx) + SQ(dz));
                z = dz / sqrtf(SQ(dx) + SQ(dz));

                sLightningBolts[i].pos.x = play->view.eye.x + x * 9500.0f;
                sLightningBolts[i].pos.y = Rand_ZeroOne() * 1000.0f + 4000.0f;
                sLightningBolts[i].pos.z = play->view.eye.z + z * 9500.0f;

                sLightningBolts[i].offset.x = (Rand_ZeroOne() - 0.5f) * 5000.0f;
                sLightningBolts[i].offset.y = 0.0f;
                sLightningBolts[i].offset.z = (Rand_ZeroOne() - 0.5f) * 5000.0f;

                sLightningBolts[i].textureIndex = 0;
                sLightningBolts[i].pitch = (Rand_ZeroOne() - 0.5f) * 40.0f;
                sLightningBolts[i].roll = (Rand_ZeroOne() - 0.5f) * 40.0f;
                sLightningBolts[i].delayTimer = 3 * (i + 1);
                sLightningBolts[i].state++;
                break;
            case LIGHTNING_BOLT_WAIT:
                sLightningBolts[i].delayTimer--;

                if (sLightningBolts[i].delayTimer <= 0) {
                    sLightningBolts[i].state++;
                }
                break;
            case LIGHTNING_BOLT_DRAW:
                if (sLightningBolts[i].textureIndex < 7) {
                    sLightningBolts[i].textureIndex++;
                } else {
                    sLightningBolts[i].state = LIGHTNING_BOLT_INACTIVE;
                }
                break;
        }

        if (sLightningBolts[i].state == LIGHTNING_BOLT_DRAW) {
            Matrix_Translate(sLightningBolts[i].pos.x + sLightningBolts[i].offset.x,
                             sLightningBolts[i].pos.y + sLightningBolts[i].offset.y,
                             sLightningBolts[i].pos.z + sLightningBolts[i].offset.z, MTXMODE_NEW);
            Matrix_RotateX(DEG_TO_RAD(sLightningBolts[i].pitch), MTXMODE_APPLY);
            Matrix_RotateZ(DEG_TO_RAD(sLightningBolts[i].roll), MTXMODE_APPLY);
            Matrix_Scale(22.0f, 100.0f, 22.0f, MTXMODE_APPLY);
            gDPSetPrimColor(POLY_XLU_DISP++, 0, 0, 255, 255, 255, 128);
            gDPSetEnvColor(POLY_XLU_DISP++, 0, 255, 255, 128);
            gSPMatrix(POLY_XLU_DISP++, Matrix_NewMtx(play->state.gfxCtx, "../z_kankyo.c", 3333),
                      G_MTX_NOPUSH | G_MTX_LOAD | G_MTX_MODELVIEW);
            gSPSegment(POLY_XLU_DISP++, 0x08, SEGMENTED_TO_VIRTUAL(lightningTextures[sLightningBolts[i].textureIndex]));
            Gfx_SetupDL_61Xlu(play->state.gfxCtx);
            gSPMatrix(POLY_XLU_DISP++, &D_01000000, G_MTX_NOPUSH | G_MTX_MUL | G_MTX_MODELVIEW);
            gSPDisplayList(POLY_XLU_DISP++, gEffLightningDL);
        }
    }

    CLOSE_DISPS(play->state.gfxCtx, "../z_kankyo.c", 3353);
}

void Environment_PlaySceneSequence(PlayState* play) {
    play->envCtx.timeSeqState = TIMESEQ_DISABLED;

    // both lost woods exits on the bridge from kokiri to hyrule field
<<<<<<< HEAD
    if (((void)0, gSaveContext.save.entranceIndex) == ENTR_SPOT10_8 ||
        ((void)0, gSaveContext.save.entranceIndex) == ENTR_SPOT10_9) {
=======
    if (((void)0, gSaveContext.entranceIndex) == ENTR_LOST_WOODS_8 ||
        ((void)0, gSaveContext.entranceIndex) == ENTR_LOST_WOODS_9) {
>>>>>>> 186ecc72
        Audio_PlayNatureAmbienceSequence(NATURE_ID_KOKIRI_REGION);
    } else if (((void)0, gSaveContext.forcedSeqId) != NA_BGM_GENERAL_SFX) {
        if (!Environment_IsForcedSequenceDisabled()) {
            SEQCMD_PLAY_SEQUENCE(SEQ_PLAYER_BGM_MAIN, 0, 0, ((void)0, gSaveContext.forcedSeqId));
        }
        gSaveContext.forcedSeqId = NA_BGM_GENERAL_SFX;
    } else if (play->sequenceCtx.seqId == NA_BGM_NO_MUSIC) {
        if (play->sequenceCtx.natureAmbienceId == NATURE_ID_NONE) {
            return;
        }
        if (((void)0, gSaveContext.natureAmbienceId) != play->sequenceCtx.natureAmbienceId) {
            Audio_PlayNatureAmbienceSequence(play->sequenceCtx.natureAmbienceId);
        }
    } else if (play->sequenceCtx.natureAmbienceId == NATURE_ID_NONE) {
        // "BGM Configuration"
        osSyncPrintf("\n\n\nBGM設定game_play->sound_info.BGM=[%d] old_bgm=[%d]\n\n", play->sequenceCtx.seqId,
                     ((void)0, gSaveContext.seqId));
        if (((void)0, gSaveContext.seqId) != play->sequenceCtx.seqId) {
            Audio_PlaySceneSequence(play->sequenceCtx.seqId);
        }
    } else if (((void)0, gSaveContext.save.dayTime) >= CLOCK_TIME(7, 0) &&
               ((void)0, gSaveContext.save.dayTime) <= CLOCK_TIME(17, 10)) {
        if (((void)0, gSaveContext.seqId) != play->sequenceCtx.seqId) {
            Audio_PlaySceneSequence(play->sequenceCtx.seqId);
        }

        play->envCtx.timeSeqState = TIMESEQ_FADE_DAY_BGM;
    } else {
        if (((void)0, gSaveContext.natureAmbienceId) != play->sequenceCtx.natureAmbienceId) {
            Audio_PlayNatureAmbienceSequence(play->sequenceCtx.natureAmbienceId);
        }

        if (((void)0, gSaveContext.save.dayTime) > CLOCK_TIME(17, 10) &&
            ((void)0, gSaveContext.save.dayTime) <= CLOCK_TIME(19, 0)) {
            play->envCtx.timeSeqState = TIMESEQ_EARLY_NIGHT_CRITTERS;
        } else if (((void)0, gSaveContext.save.dayTime) > CLOCK_TIME(19, 0) + 1 ||
                   ((void)0, gSaveContext.save.dayTime) < CLOCK_TIME(6, 30)) {
            play->envCtx.timeSeqState = TIMESEQ_NIGHT_CRITTERS;
        } else {
            play->envCtx.timeSeqState = TIMESEQ_MORNING_CRITTERS;
        }
    }

    osSyncPrintf("\n-----------------\n", ((void)0, gSaveContext.forcedSeqId));
    osSyncPrintf("\n 強制ＢＧＭ=[%d]", ((void)0, gSaveContext.forcedSeqId)); // "Forced BGM"
    osSyncPrintf("\n     ＢＧＭ=[%d]", play->sequenceCtx.seqId);
    osSyncPrintf("\n     エンブ=[%d]", play->sequenceCtx.natureAmbienceId);
    osSyncPrintf("\n     status=[%d]", play->envCtx.timeSeqState);

    Audio_SetEnvReverb(play->roomCtx.curRoom.echo);
}

void Environment_PlayTimeBasedSequence(PlayState* play) {
    switch (play->envCtx.timeSeqState) {
        case TIMESEQ_DAY_BGM:
            Audio_SetNatureAmbienceChannelIO(NATURE_CHANNEL_CRITTER_4 << 4 | NATURE_CHANNEL_CRITTER_5,
                                             CHANNEL_IO_PORT_1, 0);

            if (play->envCtx.precipitation[PRECIP_RAIN_MAX] == 0 && play->envCtx.precipitation[PRECIP_SOS_MAX] == 0) {
                osSyncPrintf("\n\n\nNa_StartMorinigBgm\n\n");
                Audio_PlayMorningSceneSequence(play->sequenceCtx.seqId);
            }

            play->envCtx.timeSeqState++;
            break;

        case TIMESEQ_FADE_DAY_BGM:
            if (gSaveContext.save.dayTime > CLOCK_TIME(17, 10)) {
                if (play->envCtx.precipitation[PRECIP_RAIN_MAX] == 0 &&
                    play->envCtx.precipitation[PRECIP_SOS_MAX] == 0) {
                    SEQCMD_STOP_SEQUENCE(SEQ_PLAYER_BGM_MAIN, 240);
                }

                play->envCtx.timeSeqState++;
            }
            break;

        case TIMESEQ_NIGHT_BEGIN_SFX:
            if (gSaveContext.save.dayTime > CLOCK_TIME(18, 0)) {
                func_800788CC(NA_SE_EV_DOG_CRY_EVENING);
                play->envCtx.timeSeqState++;
            }
            break;

        case TIMESEQ_EARLY_NIGHT_CRITTERS:
            if (play->envCtx.precipitation[PRECIP_RAIN_MAX] == 0 && play->envCtx.precipitation[PRECIP_SOS_MAX] == 0) {
                Audio_PlayNatureAmbienceSequence(play->sequenceCtx.natureAmbienceId);
                Audio_SetNatureAmbienceChannelIO(NATURE_CHANNEL_CRITTER_0, CHANNEL_IO_PORT_1, 1);
            }

            play->envCtx.timeSeqState++;
            break;

        case TIMESEQ_NIGHT_DELAY:
            if (gSaveContext.save.dayTime > CLOCK_TIME(19, 0)) {
                play->envCtx.timeSeqState++;
            }
            break;

        case TIMESEQ_NIGHT_CRITTERS:
            Audio_SetNatureAmbienceChannelIO(NATURE_CHANNEL_CRITTER_0, CHANNEL_IO_PORT_1, 0);

            if (play->envCtx.precipitation[PRECIP_RAIN_MAX] == 0 && play->envCtx.precipitation[PRECIP_SOS_MAX] == 0) {
                Audio_SetNatureAmbienceChannelIO(NATURE_CHANNEL_CRITTER_1 << 4 | NATURE_CHANNEL_CRITTER_3,
                                                 CHANNEL_IO_PORT_1, 1);
            }

            play->envCtx.timeSeqState++;
            break;

        case TIMESEQ_DAY_BEGIN_SFX:
            if ((gSaveContext.save.dayTime <= CLOCK_TIME(19, 0)) && (gSaveContext.save.dayTime > CLOCK_TIME(6, 30))) {
                gSaveContext.save.totalDays++;
                gSaveContext.save.bgsDayCount++;
                gSaveContext.dogIsLost = true;
                func_80078884(NA_SE_EV_CHICKEN_CRY_M);

                if ((Inventory_ReplaceItem(play, ITEM_WEIRD_EGG, ITEM_CHICKEN) ||
                     Inventory_ReplaceItem(play, ITEM_POCKET_EGG, ITEM_POCKET_CUCCO)) &&
                    play->csCtx.state == 0 && !Player_InCsMode(play)) {
                    Message_StartTextbox(play, 0x3066, NULL);
                }

                play->envCtx.timeSeqState++;
            }
            break;

        case TIMESEQ_MORNING_CRITTERS:
            Audio_SetNatureAmbienceChannelIO(NATURE_CHANNEL_CRITTER_1 << 4 | NATURE_CHANNEL_CRITTER_3,
                                             CHANNEL_IO_PORT_1, 0);

            if (play->envCtx.precipitation[PRECIP_RAIN_MAX] == 0 && play->envCtx.precipitation[PRECIP_SOS_MAX] == 0) {
                Audio_SetNatureAmbienceChannelIO(NATURE_CHANNEL_CRITTER_4 << 4 | NATURE_CHANNEL_CRITTER_5,
                                                 CHANNEL_IO_PORT_1, 1);
            }

            play->envCtx.timeSeqState++;
            break;

        case TIMESEQ_DAY_DELAY:
            if (gSaveContext.save.dayTime > CLOCK_TIME(7, 0)) {
                play->envCtx.timeSeqState = 0;
            }
            break;
    }
}

void Environment_DrawCustomLensFlare(PlayState* play) {
    Vec3f pos;

    if (gCustomLensFlareOn) {
        pos.x = gCustomLensFlarePos.x;
        pos.y = gCustomLensFlarePos.y;
        pos.z = gCustomLensFlarePos.z;

        Environment_DrawLensFlare(play, &play->envCtx, &play->view, play->state.gfxCtx, pos, gLensFlareUnused,
                                  gLensFlareScale, gLensFlareColorIntensity, gLensFlareGlareStrength, false);
    }
}

void Environment_InitGameOverLights(PlayState* play) {
    s32 pad;
    Player* player = GET_PLAYER(play);

    sGameOverLightsIntensity = 0;

    Lights_PointNoGlowSetInfo(&sNGameOverLightInfo, (s16)player->actor.world.pos.x - 10.0f,
                              (s16)player->actor.world.pos.y + 10.0f, (s16)player->actor.world.pos.z - 10.0f, 0, 0, 0,
                              255);
    sNGameOverLightNode = LightContext_InsertLight(play, &play->lightCtx, &sNGameOverLightInfo);

    Lights_PointNoGlowSetInfo(&sSGameOverLightInfo, (s16)player->actor.world.pos.x + 10.0f,
                              (s16)player->actor.world.pos.y + 10.0f, (s16)player->actor.world.pos.z + 10.0f, 0, 0, 0,
                              255);
    sSGameOverLightNode = LightContext_InsertLight(play, &play->lightCtx, &sSGameOverLightInfo);
}

void Environment_FadeInGameOverLights(PlayState* play) {
    Player* player = GET_PLAYER(play);
    s16 i;

    Lights_PointNoGlowSetInfo(&sNGameOverLightInfo, (s16)player->actor.world.pos.x - 10.0f,
                              (s16)player->actor.world.pos.y + 10.0f, (s16)player->actor.world.pos.z - 10.0f,
                              sGameOverLightsIntensity, sGameOverLightsIntensity, sGameOverLightsIntensity, 255);
    Lights_PointNoGlowSetInfo(&sSGameOverLightInfo, (s16)player->actor.world.pos.x + 10.0f,
                              (s16)player->actor.world.pos.y + 10.0f, (s16)player->actor.world.pos.z + 10.0f,
                              sGameOverLightsIntensity, sGameOverLightsIntensity, sGameOverLightsIntensity, 255);

    if (sGameOverLightsIntensity < 254) {
        sGameOverLightsIntensity += 2;
    }

    if (Play_CamIsNotFixed(play)) {
        for (i = 0; i < 3; i++) {
            if (play->envCtx.adjAmbientColor[i] > -255) {
                play->envCtx.adjAmbientColor[i] -= 12;
                play->envCtx.adjLight1Color[i] -= 12;
            }
            play->envCtx.adjFogColor[i] = -255;
        }

        if (play->envCtx.lightSettings.zFar + play->envCtx.adjZFar > 900) {
            play->envCtx.adjZFar -= 100;
        }

        if (play->envCtx.lightSettings.fogNear + play->envCtx.adjFogNear > 950) {
            play->envCtx.adjFogNear -= 10;
        }
    } else {
        play->envCtx.fillScreen = true;
        play->envCtx.screenFillColor[0] = 0;
        play->envCtx.screenFillColor[1] = 0;
        play->envCtx.screenFillColor[2] = 0;
        play->envCtx.screenFillColor[3] = sGameOverLightsIntensity;
    }
}

void Environment_FadeOutGameOverLights(PlayState* play) {
    Player* player = GET_PLAYER(play);
    s16 i;

    if (sGameOverLightsIntensity >= 3) {
        sGameOverLightsIntensity -= 3;
    } else {
        sGameOverLightsIntensity = 0;
    }

    if (sGameOverLightsIntensity == 1) {
        LightContext_RemoveLight(play, &play->lightCtx, sNGameOverLightNode);
        LightContext_RemoveLight(play, &play->lightCtx, sSGameOverLightNode);
    } else if (sGameOverLightsIntensity >= 2) {
        Lights_PointNoGlowSetInfo(&sNGameOverLightInfo, (s16)player->actor.world.pos.x - 10.0f,
                                  (s16)player->actor.world.pos.y + 10.0f, (s16)player->actor.world.pos.z - 10.0f,
                                  sGameOverLightsIntensity, sGameOverLightsIntensity, sGameOverLightsIntensity, 255);
        Lights_PointNoGlowSetInfo(&sSGameOverLightInfo, (s16)player->actor.world.pos.x + 10.0f,
                                  (s16)player->actor.world.pos.y + 10.0f, (s16)player->actor.world.pos.z + 10.0f,
                                  sGameOverLightsIntensity, sGameOverLightsIntensity, sGameOverLightsIntensity, 255);
    }

    if (Play_CamIsNotFixed(play)) {
        for (i = 0; i < 3; i++) {
            Math_SmoothStepToS(&play->envCtx.adjAmbientColor[i], 0, 5, 12, 1);
            Math_SmoothStepToS(&play->envCtx.adjLight1Color[i], 0, 5, 12, 1);
            play->envCtx.adjFogColor[i] = 0;
        }
        play->envCtx.adjZFar = 0;
        play->envCtx.adjFogNear = 0;
    } else {
        play->envCtx.fillScreen = true;
        play->envCtx.screenFillColor[0] = 0;
        play->envCtx.screenFillColor[1] = 0;
        play->envCtx.screenFillColor[2] = 0;
        play->envCtx.screenFillColor[3] = sGameOverLightsIntensity;
        if (sGameOverLightsIntensity == 0) {
            play->envCtx.fillScreen = false;
        }
    }
}

void Environment_UpdateRain(PlayState* play) {
    u8 max = MAX(play->envCtx.precipitation[PRECIP_RAIN_MAX], play->envCtx.precipitation[PRECIP_SOS_MAX]);

    if (play->envCtx.precipitation[PRECIP_RAIN_CUR] != max && ((play->state.frames % 8) == 0)) {
        if (play->envCtx.precipitation[PRECIP_RAIN_CUR] < max) {
            play->envCtx.precipitation[PRECIP_RAIN_CUR] += 2;
        } else {
            play->envCtx.precipitation[PRECIP_RAIN_CUR] -= 2;
        }
    }
}

void Environment_FillScreen(GraphicsContext* gfxCtx, u8 red, u8 green, u8 blue, u8 alpha, u8 drawFlags) {
    if (alpha != 0) {
        OPEN_DISPS(gfxCtx, "../z_kankyo.c", 3835);

        if (drawFlags & FILL_SCREEN_OPA) {
            POLY_OPA_DISP = Gfx_SetupDL_57(POLY_OPA_DISP);
            gDPSetPrimColor(POLY_OPA_DISP++, 0, 0, red, green, blue, alpha);
            gDPSetAlphaDither(POLY_OPA_DISP++, G_AD_DISABLE);
            gDPSetColorDither(POLY_OPA_DISP++, G_CD_DISABLE);
            gDPFillRectangle(POLY_OPA_DISP++, 0, 0, SCREEN_WIDTH - 1, SCREEN_HEIGHT - 1);
        }

        if (drawFlags & FILL_SCREEN_XLU) {
            POLY_XLU_DISP = Gfx_SetupDL_57(POLY_XLU_DISP);
            gDPSetPrimColor(POLY_XLU_DISP++, 0, 0, red, green, blue, alpha);

            if ((u32)alpha == 255) {
                gDPSetRenderMode(POLY_XLU_DISP++, G_RM_OPA_SURF, G_RM_OPA_SURF2);
            }

            gDPSetAlphaDither(POLY_XLU_DISP++, G_AD_DISABLE);
            gDPSetColorDither(POLY_XLU_DISP++, G_CD_DISABLE);
            gDPFillRectangle(POLY_XLU_DISP++, 0, 0, SCREEN_WIDTH - 1, SCREEN_HEIGHT - 1);
        }

        CLOSE_DISPS(gfxCtx, "../z_kankyo.c", 3863);
    }
}

Color_RGB8 sSandstormPrimColors[] = {
    { 210, 156, 85 },
    { 255, 200, 100 },
    { 225, 160, 50 },
    { 105, 90, 40 },
};

Color_RGB8 sSandstormEnvColors[] = {
    { 155, 106, 35 },
    { 200, 150, 50 },
    { 170, 110, 0 },
    { 50, 40, 0 },
};

void Environment_DrawSandstorm(PlayState* play, u8 sandstormState) {
    s32 primA1;
    s32 envA1;
    s32 primA = play->envCtx.sandstormPrimA;
    s32 envA = play->envCtx.sandstormEnvA;
    Color_RGBA8 primColor;
    Color_RGBA8 envColor;
    s32 pad;
    f32 sp98;
    u16 sp96;
    u16 sp94;
    u16 sp92;

    switch (sandstormState) {
        case SANDSTORM_ACTIVE:
            if ((play->sceneId == SCENE_HAUNTED_WASTELAND) && (play->roomCtx.curRoom.num == 0)) {
                envA1 = 0;
                primA1 = (play->envCtx.sandstormEnvA > 128) ? 255 : play->envCtx.sandstormEnvA >> 1;
            } else {
                primA1 = play->state.frames % 128;
                if (primA1 > 64) {
                    primA1 = 128 - primA1;
                }
                primA1 += 73;
                envA1 = 128;
            }
            break;

        case SANDSTORM_FILL:
            primA1 = 255;
            envA1 = (play->envCtx.sandstormPrimA >= 255) ? 255 : 128;
            break;

        case SANDSTORM_UNFILL:
            envA1 = 128;
            if (play->envCtx.sandstormEnvA > 128) {
                primA1 = 255;
            } else {
                primA1 = play->state.frames % 128;
                if (primA1 > 64) {
                    primA1 = 128 - primA1;
                }
                primA1 += 73;
            }
            if ((primA1 >= primA) && (primA1 != 255)) {
                play->envCtx.sandstormState = SANDSTORM_ACTIVE;
            }
            break;

        case SANDSTORM_DISSIPATE:
            envA1 = 0;
            primA1 = (play->envCtx.sandstormEnvA > 128) ? 255 : play->envCtx.sandstormEnvA >> 1;

            if (primA == 0) {
                play->envCtx.sandstormState = SANDSTORM_OFF;
            }
            break;
    }

    if (ABS(primA - primA1) < 9) {
        primA = primA1;
    } else if (primA1 < primA) {
        primA = primA - 9;
    } else {
        primA = primA + 9;
    }

    if (ABS(envA - envA1) < 9) {
        envA = envA1;
    } else if (envA1 < envA) {
        envA = envA - 9;
    } else {
        envA = envA + 9;
    }

    play->envCtx.sandstormPrimA = primA;
    play->envCtx.sandstormEnvA = envA;

    sp98 = (512.0f - (primA + envA)) * (3.0f / 128.0f);

    if (sp98 > 6.0f) {
        sp98 = 6.0f;
    }

    if ((play->envCtx.lightMode != LIGHT_MODE_TIME) ||
        (play->envCtx.lightSettingOverride != LIGHT_SETTING_OVERRIDE_NONE)) {
        primColor.r = sSandstormPrimColors[1].r;
        primColor.g = sSandstormPrimColors[1].g;
        primColor.b = sSandstormPrimColors[1].b;
        envColor.r = sSandstormEnvColors[1].r;
        envColor.g = sSandstormEnvColors[1].g;
        envColor.b = sSandstormEnvColors[1].b;
    } else if (sSandstormColorIndex == sNextSandstormColorIndex) {
        primColor.r = sSandstormPrimColors[sSandstormColorIndex].r;
        primColor.g = sSandstormPrimColors[sSandstormColorIndex].g;
        primColor.b = sSandstormPrimColors[sSandstormColorIndex].b;
        envColor.r = sSandstormEnvColors[sSandstormColorIndex].r;
        envColor.g = sSandstormEnvColors[sSandstormColorIndex].g;
        envColor.b = sSandstormEnvColors[sSandstormColorIndex].b;
    } else {
        primColor.r = (s32)F32_LERP(sSandstormPrimColors[sSandstormColorIndex].r,
                                    sSandstormPrimColors[sNextSandstormColorIndex].r, sSandstormLerpScale);
        primColor.g = (s32)F32_LERP(sSandstormPrimColors[sSandstormColorIndex].g,
                                    sSandstormPrimColors[sNextSandstormColorIndex].g, sSandstormLerpScale);
        primColor.b = (s32)F32_LERP(sSandstormPrimColors[sSandstormColorIndex].b,
                                    sSandstormPrimColors[sNextSandstormColorIndex].b, sSandstormLerpScale);
        envColor.r = (s32)F32_LERP(sSandstormEnvColors[sSandstormColorIndex].r,
                                   sSandstormEnvColors[sNextSandstormColorIndex].r, sSandstormLerpScale);
        envColor.g = (s32)F32_LERP(sSandstormEnvColors[sSandstormColorIndex].g,
                                   sSandstormEnvColors[sNextSandstormColorIndex].g, sSandstormLerpScale);
        envColor.b = (s32)F32_LERP(sSandstormEnvColors[sSandstormColorIndex].b,
                                   sSandstormEnvColors[sNextSandstormColorIndex].b, sSandstormLerpScale);
    }

    envColor.r = ((envColor.r * sp98) + ((6.0f - sp98) * primColor.r)) * (1.0f / 6.0f);
    envColor.g = ((envColor.g * sp98) + ((6.0f - sp98) * primColor.g)) * (1.0f / 6.0f);
    envColor.b = ((envColor.b * sp98) + ((6.0f - sp98) * primColor.b)) * (1.0f / 6.0f);

    sp96 = (s32)(sSandstormScroll * (11.0f / 6.0f));
    sp94 = (s32)(sSandstormScroll * (9.0f / 6.0f));
    sp92 = (s32)(sSandstormScroll * (6.0f / 6.0f));

    OPEN_DISPS(play->state.gfxCtx, "../z_kankyo.c", 4044);

    POLY_XLU_DISP = Gfx_SetupDL_64(POLY_XLU_DISP);

    gDPSetAlphaDither(POLY_XLU_DISP++, G_AD_NOISE);
    gDPSetColorDither(POLY_XLU_DISP++, G_CD_NOISE);
    gDPSetPrimColor(POLY_XLU_DISP++, 0, 0x80, primColor.r, primColor.g, primColor.b, play->envCtx.sandstormPrimA);
    gDPSetEnvColor(POLY_XLU_DISP++, envColor.r, envColor.g, envColor.b, play->envCtx.sandstormEnvA);
    gSPSegment(POLY_XLU_DISP++, 0x08,
               Gfx_TwoTexScroll(play->state.gfxCtx, G_TX_RENDERTILE, (u32)sp96 % 4096, 0, 512, 32, 1, (u32)sp94 % 4096,
                                4095 - ((u32)sp92 % 4096), 256, 64));
    gDPSetTextureLUT(POLY_XLU_DISP++, G_TT_NONE);
    gSPDisplayList(POLY_XLU_DISP++, gFieldSandstormDL);

    CLOSE_DISPS(play->state.gfxCtx, "../z_kankyo.c", 4068);

    sSandstormScroll += (s32)sp98;
}

void Environment_AdjustLights(PlayState* play, f32 arg1, f32 arg2, f32 arg3, f32 arg4) {
    f32 temp;
    s32 i;

    if (play->roomCtx.curRoom.behaviorType1 != ROOM_BEHAVIOR_TYPE1_5 && Play_CamIsNotFixed(play)) {
        arg1 = CLAMP_MIN(arg1, 0.0f);
        arg1 = CLAMP_MAX(arg1, 1.0f);

        temp = arg1 - arg3;

        if (arg1 < arg3) {
            temp = 0.0f;
        }

        play->envCtx.adjFogNear = (arg2 - play->envCtx.lightSettings.fogNear) * temp;

        if (arg1 == 0.0f) {
            for (i = 0; i < 3; i++) {
                play->envCtx.adjFogColor[i] = 0;
            }
        } else {
            temp = arg1 * 5.0f;
            temp = CLAMP_MAX(temp, 1.0f);

            for (i = 0; i < 3; i++) {
                play->envCtx.adjFogColor[i] = -(s16)(play->envCtx.lightSettings.fogColor[i] * temp);
            }
        }

        if (arg4 <= 0.0f) {
            return;
        }

        arg1 *= arg4;

        for (i = 0; i < 3; i++) {
            play->envCtx.adjAmbientColor[i] = -(s16)(play->envCtx.lightSettings.ambientColor[i] * arg1);
            play->envCtx.adjLight1Color[i] = -(s16)(play->envCtx.lightSettings.light1Color[i] * arg1);
        }
    }
}

s32 Environment_GetBgsDayCount(void) {
    return gSaveContext.save.bgsDayCount;
}

void Environment_ClearBgsDayCount(void) {
    gSaveContext.save.bgsDayCount = 0;
}

s32 Environment_GetTotalDays(void) {
    return gSaveContext.save.totalDays;
}

void Environment_ForcePlaySequence(u16 seqId) {
    gSaveContext.forcedSeqId = seqId;
}

s32 Environment_IsForcedSequenceDisabled(void) {
    s32 isDisabled = false;

    if (gSaveContext.forcedSeqId == NA_BGM_DISABLED) {
        isDisabled = true;
    }

    return isDisabled;
}

void Environment_PlayStormNatureAmbience(PlayState* play) {
    if (play->sequenceCtx.natureAmbienceId == NATURE_ID_NONE) {
        Audio_PlayNatureAmbienceSequence(NATURE_ID_MARKET_NIGHT);
    } else {
        Audio_PlayNatureAmbienceSequence(play->sequenceCtx.natureAmbienceId);
    }

    Audio_SetNatureAmbienceChannelIO(NATURE_CHANNEL_RAIN, CHANNEL_IO_PORT_1, 1);
    Audio_SetNatureAmbienceChannelIO(NATURE_CHANNEL_LIGHTNING, CHANNEL_IO_PORT_1, 1);
}

void Environment_StopStormNatureAmbience(PlayState* play) {
    Audio_SetNatureAmbienceChannelIO(NATURE_CHANNEL_RAIN, CHANNEL_IO_PORT_1, 0);
    Audio_SetNatureAmbienceChannelIO(NATURE_CHANNEL_LIGHTNING, CHANNEL_IO_PORT_1, 0);

    if (Audio_GetActiveSeqId(SEQ_PLAYER_BGM_MAIN) == NA_BGM_NATURE_AMBIENCE) {
        gSaveContext.seqId = NA_BGM_NATURE_SFX_RAIN;
        Environment_PlaySceneSequence(play);
    }
}

void Environment_WarpSongLeave(PlayState* play) {
    gWeatherMode = WEATHER_MODE_CLEAR;
    gSaveContext.save.cutsceneIndex = 0;
    gSaveContext.respawnFlag = -3;
    play->nextEntranceIndex = gSaveContext.respawn[RESPAWN_MODE_RETURN].entranceIndex;
    play->transitionTrigger = TRANS_TRIGGER_START;
    play->transitionType = TRANS_TYPE_FADE_WHITE;
    gSaveContext.nextTransitionType = TRANS_TYPE_FADE_WHITE;

    switch (play->nextEntranceIndex) {
        case ENTR_DEATH_MOUNTAIN_CRATER_0:
            Flags_SetEventChkInf(EVENTCHKINF_B9);
            break;

        case ENTR_LAKE_HYLIA_0:
            Flags_SetEventChkInf(EVENTCHKINF_B1);
            break;

        case ENTR_DESERT_COLOSSUS_0:
            Flags_SetEventChkInf(EVENTCHKINF_B8);
            break;

        case ENTR_GRAVEYARD_0:
            Flags_SetEventChkInf(EVENTCHKINF_B6);
            break;

        case ENTR_TEMPLE_OF_TIME_0:
            Flags_SetEventChkInf(EVENTCHKINF_A7);
            break;

        case ENTR_SACRED_FOREST_MEADOW_0:
            break;
    }
}<|MERGE_RESOLUTION|>--- conflicted
+++ resolved
@@ -1395,11 +1395,7 @@
         play->envCtx.sunPos.z = +(Math_CosS(((void)0, gSaveContext.save.dayTime) - CLOCK_TIME(12, 0)) * 20.0f) * 25.0f;
     }
 
-<<<<<<< HEAD
-    if (gSaveContext.save.entranceIndex != ENTR_SPOT00_0 || ((void)0, gSaveContext.sceneLayer) != 5) {
-=======
-    if (gSaveContext.entranceIndex != ENTR_HYRULE_FIELD_0 || ((void)0, gSaveContext.sceneLayer) != 5) {
->>>>>>> 186ecc72
+    if (gSaveContext.save.entranceIndex != ENTR_HYRULE_FIELD_0 || ((void)0, gSaveContext.sceneLayer) != 5) {
         Matrix_Translate(play->view.eye.x + play->envCtx.sunPos.x, play->view.eye.y + play->envCtx.sunPos.y,
                          play->view.eye.z + play->envCtx.sunPos.z, MTXMODE_NEW);
 
@@ -2043,13 +2039,8 @@
     play->envCtx.timeSeqState = TIMESEQ_DISABLED;
 
     // both lost woods exits on the bridge from kokiri to hyrule field
-<<<<<<< HEAD
-    if (((void)0, gSaveContext.save.entranceIndex) == ENTR_SPOT10_8 ||
-        ((void)0, gSaveContext.save.entranceIndex) == ENTR_SPOT10_9) {
-=======
-    if (((void)0, gSaveContext.entranceIndex) == ENTR_LOST_WOODS_8 ||
-        ((void)0, gSaveContext.entranceIndex) == ENTR_LOST_WOODS_9) {
->>>>>>> 186ecc72
+    if (((void)0, gSaveContext.save.entranceIndex) == ENTR_LOST_WOODS_8 ||
+        ((void)0, gSaveContext.save.entranceIndex) == ENTR_LOST_WOODS_9) {
         Audio_PlayNatureAmbienceSequence(NATURE_ID_KOKIRI_REGION);
     } else if (((void)0, gSaveContext.forcedSeqId) != NA_BGM_GENERAL_SFX) {
         if (!Environment_IsForcedSequenceDisabled()) {
