--- conflicted
+++ resolved
@@ -7,7 +7,7 @@
 #include "assets/objects/gameplay_keep/gameplay_keep.h"
 #include "assets/objects/gameplay_field_keep/gameplay_field_keep.h"
 
-#pragma increment_block_number "gc-eu:128 gc-eu-mq:128 gc-jp:128 gc-jp-ce:128 gc-jp-mq:128 gc-us:128 gc-us-mq:128" \
+#pragma increment_block_number "gc-eu:0 gc-eu-mq:0 gc-jp:0 gc-jp-ce:0 gc-jp-mq:0 gc-us:0 gc-us-mq:0" \
                                "ntsc-1.2:0"
 
 typedef enum LightningBoltState {
@@ -213,15 +213,8 @@
 s16 sSunDepthTestX;
 s16 sSunDepthTestY;
 
-<<<<<<< HEAD
-// These variables could be moved farther down in the file to reduce the amount
-// of block number padding here, but currently this causes BSS ordering issues
-// for debug.
-#pragma increment_block_number 227
-=======
-#pragma increment_block_number "gc-eu:112 gc-eu-mq:112 gc-jp:96 gc-jp-ce:96 gc-jp-mq:96 gc-us:96 gc-us-mq:96" \
+#pragma increment_block_number "gc-eu:112 gc-eu-mq:112 gc-jp:96 gc-jp-ce:96 gc-jp-mq:216 gc-us:216 gc-us-mq:96" \
                                "ntsc-1.2:224"
->>>>>>> cb7fe494
 
 LightNode* sNGameOverLightNode;
 LightInfo sNGameOverLightInfo;
