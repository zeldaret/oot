<<<<<<< HEAD
#pragma increment_block_number "gc-eu:240 gc-eu-mq:240 gc-jp:224 gc-jp-ce:224 gc-jp-mq:224 gc-us:224 gc-us-mq:224" \
=======
#pragma increment_block_number "gc-eu:244 gc-eu-mq:244 gc-jp:224 gc-jp-ce:224 gc-jp-mq:224 gc-us:224 gc-us-mq:224" \
>>>>>>> ae1a1adc
                               "ntsc-1.0:224 ntsc-1.1:224 ntsc-1.2:224 pal-1.0:248 pal-1.1:248"

#include "global.h"
#include "ultra64.h"
#include "terminal.h"
#include "versions.h"

#include "z64frame_advance.h"

#include "assets/objects/gameplay_keep/gameplay_keep.h"
#include "assets/objects/gameplay_field_keep/gameplay_field_keep.h"

typedef enum LightningBoltState {
    /* 0x00 */ LIGHTNING_BOLT_START,
    /* 0x01 */ LIGHTNING_BOLT_WAIT,
    /* 0x02 */ LIGHTNING_BOLT_DRAW,
    /* 0xFF */ LIGHTNING_BOLT_INACTIVE = 0xFF
} LightningBoltState;

typedef struct ZBufValConversionEntry {
    /* 0x00 */ s32 mantissaShift; // shift applied to the mantissa of the z buffer value
    /* 0x04 */ s32 base;          // 15.3 fixed-point base value for the exponent
} ZBufValConversionEntry;         // size = 0x8

// This table needs as many values as there are values for the 3-bit exponent
ZBufValConversionEntry sZBufValConversionTable[1 << 3] = {
    { 6, 0x0000 << 3 }, { 5, 0x4000 << 3 }, { 4, 0x6000 << 3 }, { 3, 0x7000 << 3 },
    { 2, 0x7800 << 3 }, { 1, 0x7C00 << 3 }, { 0, 0x7E00 << 3 }, { 0, 0x7F00 << 3 },
};

u8 gWeatherMode = WEATHER_MODE_CLEAR; // "E_wether_flg"

u8 gLightConfigAfterUnderwater = 0;

u8 gInterruptSongOfStorms = false;

// Indicates whether the skybox is changing to a different index of the same config (based on time)
u8 gSkyboxIsChanging = false;

// how many units of time that pass every update
u16 gTimeSpeed = 0;

u16 sSunScreenDepth = GPACK_ZDZ(G_MAXFBZ, 0);

typedef struct TimeBasedLightEntry {
    /* 0x00 */ u16 startTime;
    /* 0x02 */ u16 endTime;
    /* 0x04 */ u8 lightSetting;
    /* 0x05 */ u8 nextLightSetting;
} TimeBasedLightEntry; // size = 0x6

TimeBasedLightEntry sTimeBasedLightConfigs[][7] = {
    {
        { CLOCK_TIME(0, 0), CLOCK_TIME(4, 0) + 1, 3, 3 },
        { CLOCK_TIME(4, 0) + 1, CLOCK_TIME(6, 0), 3, 0 },
        { CLOCK_TIME(6, 0), CLOCK_TIME(8, 0) + 1, 0, 1 },
        { CLOCK_TIME(8, 0) + 1, CLOCK_TIME(16, 0), 1, 1 },
        { CLOCK_TIME(16, 0), CLOCK_TIME(17, 0) + 1, 1, 2 },
        { CLOCK_TIME(17, 0) + 1, CLOCK_TIME(19, 0) + 1, 2, 3 },
        { CLOCK_TIME(19, 0) + 1, CLOCK_TIME(24, 0) - 1, 3, 3 },
    },
    {
        { CLOCK_TIME(0, 0), CLOCK_TIME(4, 0) + 1, 7, 7 },
        { CLOCK_TIME(4, 0) + 1, CLOCK_TIME(6, 0), 7, 4 },
        { CLOCK_TIME(6, 0), CLOCK_TIME(8, 0) + 1, 4, 5 },
        { CLOCK_TIME(8, 0) + 1, CLOCK_TIME(16, 0), 5, 5 },
        { CLOCK_TIME(16, 0), CLOCK_TIME(17, 0) + 1, 5, 6 },
        { CLOCK_TIME(17, 0) + 1, CLOCK_TIME(19, 0) + 1, 6, 7 },
        { CLOCK_TIME(19, 0) + 1, CLOCK_TIME(24, 0) - 1, 7, 7 },
    },
    {
        { CLOCK_TIME(0, 0), CLOCK_TIME(4, 0) + 1, 11, 11 },
        { CLOCK_TIME(4, 0) + 1, CLOCK_TIME(6, 0), 11, 8 },
        { CLOCK_TIME(6, 0), CLOCK_TIME(8, 0) + 1, 8, 9 },
        { CLOCK_TIME(8, 0) + 1, CLOCK_TIME(16, 0), 9, 9 },
        { CLOCK_TIME(16, 0), CLOCK_TIME(17, 0) + 1, 9, 10 },
        { CLOCK_TIME(17, 0) + 1, CLOCK_TIME(19, 0) + 1, 10, 11 },
        { CLOCK_TIME(19, 0) + 1, CLOCK_TIME(24, 0) - 1, 11, 11 },
    },
    {
        { CLOCK_TIME(0, 0), CLOCK_TIME(4, 0) + 1, 15, 15 },
        { CLOCK_TIME(4, 0) + 1, CLOCK_TIME(6, 0), 15, 12 },
        { CLOCK_TIME(6, 0), CLOCK_TIME(8, 0) + 1, 12, 13 },
        { CLOCK_TIME(8, 0) + 1, CLOCK_TIME(16, 0), 13, 13 },
        { CLOCK_TIME(16, 0), CLOCK_TIME(17, 0) + 1, 13, 14 },
        { CLOCK_TIME(17, 0) + 1, CLOCK_TIME(19, 0) + 1, 14, 15 },
        { CLOCK_TIME(19, 0) + 1, CLOCK_TIME(24, 0) - 1, 15, 15 },
    },
    {
        { CLOCK_TIME(0, 0), CLOCK_TIME(4, 0) + 1, 23, 23 },
        { CLOCK_TIME(4, 0) + 1, CLOCK_TIME(6, 0), 23, 20 },
        { CLOCK_TIME(6, 0), CLOCK_TIME(8, 0) + 1, 20, 21 },
        { CLOCK_TIME(8, 0) + 1, CLOCK_TIME(16, 0), 21, 21 },
        { CLOCK_TIME(16, 0), CLOCK_TIME(17, 0) + 1, 21, 22 },
        { CLOCK_TIME(17, 0) + 1, CLOCK_TIME(19, 0) + 1, 22, 23 },
        { CLOCK_TIME(19, 0) + 1, CLOCK_TIME(24, 0) - 1, 23, 23 },
    },
};

TimeBasedSkyboxEntry gTimeBasedSkyboxConfigs[][9] = {
    {
        { CLOCK_TIME(0, 0), CLOCK_TIME(4, 0) + 1, false, 3, 3 },
        { CLOCK_TIME(4, 0) + 1, CLOCK_TIME(5, 0) + 1, true, 3, 0 },
        { CLOCK_TIME(5, 0) + 1, CLOCK_TIME(6, 0), false, 0, 0 },
        { CLOCK_TIME(6, 0), CLOCK_TIME(8, 0) + 1, true, 0, 1 },
        { CLOCK_TIME(8, 0) + 1, CLOCK_TIME(16, 0), false, 1, 1 },
        { CLOCK_TIME(16, 0), CLOCK_TIME(17, 0) + 1, true, 1, 2 },
        { CLOCK_TIME(17, 0) + 1, CLOCK_TIME(18, 0) + 1, false, 2, 2 },
        { CLOCK_TIME(18, 0) + 1, CLOCK_TIME(19, 0) + 1, true, 2, 3 },
        { CLOCK_TIME(19, 0) + 1, CLOCK_TIME(24, 0) - 1, false, 3, 3 },
    },
    {
        { CLOCK_TIME(0, 0), CLOCK_TIME(4, 0) + 1, false, 7, 7 },
        { CLOCK_TIME(4, 0) + 1, CLOCK_TIME(5, 0) + 1, true, 7, 4 },
        { CLOCK_TIME(5, 0) + 1, CLOCK_TIME(6, 0), false, 4, 4 },
        { CLOCK_TIME(6, 0), CLOCK_TIME(8, 0) + 1, true, 4, 5 },
        { CLOCK_TIME(8, 0) + 1, CLOCK_TIME(16, 0), false, 5, 5 },
        { CLOCK_TIME(16, 0), CLOCK_TIME(17, 0) + 1, true, 5, 6 },
        { CLOCK_TIME(17, 0) + 1, CLOCK_TIME(18, 0) + 1, false, 6, 6 },
        { CLOCK_TIME(18, 0) + 1, CLOCK_TIME(19, 0) + 1, true, 6, 7 },
        { CLOCK_TIME(19, 0) + 1, CLOCK_TIME(24, 0) - 1, false, 7, 7 },
    },
    {
        { CLOCK_TIME(0, 0), CLOCK_TIME(2, 0) + 1, false, 3, 3 },
        { CLOCK_TIME(2, 0) + 1, CLOCK_TIME(4, 0) + 1, true, 3, 0 },
        { CLOCK_TIME(4, 0) + 1, CLOCK_TIME(8, 0) + 1, false, 0, 0 },
        { CLOCK_TIME(8, 0) + 1, CLOCK_TIME(10, 0), true, 0, 1 },
        { CLOCK_TIME(10, 0), CLOCK_TIME(14, 0) + 1, false, 1, 1 },
        { CLOCK_TIME(14, 0) + 1, CLOCK_TIME(16, 0), true, 1, 2 },
        { CLOCK_TIME(16, 0), CLOCK_TIME(20, 0) + 1, false, 2, 2 },
        { CLOCK_TIME(20, 0) + 1, CLOCK_TIME(22, 0), true, 2, 3 },
        { CLOCK_TIME(22, 0), CLOCK_TIME(24, 0) - 1, false, 3, 3 },
    },
    {
        { CLOCK_TIME(0, 0), CLOCK_TIME(5, 0) + 1, false, 11, 11 },
        { CLOCK_TIME(5, 0) + 1, CLOCK_TIME(6, 0), true, 11, 8 },
        { CLOCK_TIME(6, 0), CLOCK_TIME(7, 0), false, 8, 8 },
        { CLOCK_TIME(7, 0), CLOCK_TIME(8, 0) + 1, true, 8, 9 },
        { CLOCK_TIME(8, 0) + 1, CLOCK_TIME(16, 0), false, 9, 9 },
        { CLOCK_TIME(16, 0), CLOCK_TIME(17, 0) + 1, true, 9, 10 },
        { CLOCK_TIME(17, 0) + 1, CLOCK_TIME(18, 0) + 1, false, 10, 10 },
        { CLOCK_TIME(18, 0) + 1, CLOCK_TIME(19, 0) + 1, true, 10, 11 },
        { CLOCK_TIME(19, 0) + 1, CLOCK_TIME(24, 0) - 1, false, 11, 11 },
    },
};

SkyboxFile gNormalSkyFiles[] = {
    {
        ROM_FILE(vr_fine0_static),
        ROM_FILE(vr_fine0_pal_static),
    },
    {
        ROM_FILE(vr_fine1_static),
        ROM_FILE(vr_fine1_pal_static),
    },
    {
        ROM_FILE(vr_fine2_static),
        ROM_FILE(vr_fine2_pal_static),
    },
    {
        ROM_FILE(vr_fine3_static),
        ROM_FILE(vr_fine3_pal_static),
    },
    {
        ROM_FILE(vr_cloud0_static),
        ROM_FILE(vr_cloud0_pal_static),
    },
    {
        ROM_FILE(vr_cloud1_static),
        ROM_FILE(vr_cloud1_pal_static),
    },
    {
        ROM_FILE(vr_cloud2_static),
        ROM_FILE(vr_cloud2_pal_static),
    },
    {
        ROM_FILE(vr_cloud3_static),
        ROM_FILE(vr_cloud3_pal_static),
    },
    {
        ROM_FILE(vr_holy0_static),
        ROM_FILE(vr_holy0_pal_static),
    },
};

u8 sSandstormColorIndex = 0;
u8 sNextSandstormColorIndex = 0;
f32 sSandstormLerpScale = 0.0f;

u8 gCustomLensFlareOn;
Vec3f gCustomLensFlarePos;
s16 sLensFlareUnused;
s16 gLensFlareScale;
f32 gLensFlareColorIntensity;
s16 gLensFlareGlareStrength;

typedef struct LightningBolt {
    /* 0x00 */ u8 state;
    /* 0x04 */ Vec3f offset;
    /* 0x10 */ Vec3f pos;
    /* 0x1C */ s8 pitch;
    /* 0x1D */ s8 roll;
    /* 0x1E */ u8 textureIndex;
    /* 0x1F */ u8 delayTimer;
} LightningBolt; // size = 0x20

LightningBolt sLightningBolts[3];

LightningStrike gLightningStrike;

s16 sLightningFlashAlpha;

s16 sSunDepthTestX;
s16 sSunDepthTestY;

#pragma increment_block_number "gc-eu:240 gc-eu-mq:240 gc-jp:224 gc-jp-ce:224 gc-jp-mq:224 gc-us:224 gc-us-mq:224" \
                               "ntsc-1.0:224 ntsc-1.1:224 ntsc-1.2:224 pal-1.0:240 pal-1.1:240"

LightNode* sNGameOverLightNode;
LightInfo sNGameOverLightInfo;
LightNode* sSGameOverLightNode;
LightInfo sSGameOverLightInfo;
u8 sGameOverLightsIntensity;
u16 sSandstormScroll;

#define ZBUFVAL_EXPONENT(v) (((v) >> 15) & 7)
#define ZBUFVAL_MANTISSA(v) (((v) >> 4) & 0x7FF)

/**
 * Convert an 18-bits Z buffer value to a fixed point 15.3 value
 *
 * zBufferVal is 18 bits:
 *   3: Exponent of z value
 *  11: Mantissa of z value
 *   4: dz value (unused)
 */
s32 Environment_ZBufValToFixedPoint(s32 zBufferVal) {
    // base[exp] + (mantissa << shift[exp])
    s32 ret = (ZBUFVAL_MANTISSA(zBufferVal) << sZBufValConversionTable[ZBUFVAL_EXPONENT(zBufferVal)].mantissaShift) +
              sZBufValConversionTable[ZBUFVAL_EXPONENT(zBufferVal)].base;

    return ret;
}

u16 Environment_GetPixelDepth(s32 x, s32 y) {
    s32 pixelDepth = gZBuffer[y][x];

    return pixelDepth;
}

void Environment_GraphCallback(GraphicsContext* gfxCtx, void* param) {
    PlayState* play = (PlayState*)param;

    sSunScreenDepth = Environment_GetPixelDepth(sSunDepthTestX, sSunDepthTestY);
    Lights_GlowCheck(play);
}

void Environment_Init(PlayState* play2, EnvironmentContext* envCtx, s32 unused) {
    u8 i;
    PlayState* play = play2;

    gSaveContext.sunsSongState = SUNSSONG_INACTIVE;

    //! FAKE: (void)0 on CLOCK_TIME(18, 0)
    if (((void)0, gSaveContext.save.dayTime) > ((void)0, CLOCK_TIME(18, 0)) ||
        ((void)0, gSaveContext.save.dayTime) < CLOCK_TIME(6, 30)) {
        ((void)0, gSaveContext.save.nightFlag = 1);
    } else {
        ((void)0, gSaveContext.save.nightFlag = 0);
    }

    play->state.gfxCtx->callback = Environment_GraphCallback;
    play->state.gfxCtx->callbackParam = play;

    Lights_DirectionalSetInfo(&envCtx->dirLight1, 80, 80, 80, 80, 80, 80);
    LightContext_InsertLight(play, &play->lightCtx, &envCtx->dirLight1);

    Lights_DirectionalSetInfo(&envCtx->dirLight2, 80, 80, 80, 80, 80, 80);
    LightContext_InsertLight(play, &play->lightCtx, &envCtx->dirLight2);

    envCtx->skybox1Index = 99;
    envCtx->skybox2Index = 99;

    envCtx->changeSkyboxState = CHANGE_SKYBOX_INACTIVE;
    envCtx->changeSkyboxTimer = 0;
    envCtx->changeLightEnabled = false;
    envCtx->changeLightTimer = 0;

    envCtx->skyboxDmaState = SKYBOX_DMA_INACTIVE;
    envCtx->lightConfig = 0;
    envCtx->changeLightNextConfig = 0;

    envCtx->glareAlpha = 0.0f;
    envCtx->lensFlareAlphaScale = 0.0f;

    envCtx->lightSetting = 0;
    envCtx->prevLightSetting = 0;
    envCtx->lightBlend = 1.0f;
    envCtx->lightBlendOverride = LIGHT_BLEND_OVERRIDE_NONE;

    envCtx->stormRequest = STORM_REQUEST_NONE;
    envCtx->stormState = STORM_STATE_OFF;
    envCtx->lightningState = LIGHTNING_OFF;
    envCtx->timeSeqState = TIMESEQ_DAY_BGM;
    envCtx->fillScreen = false;

    envCtx->screenFillColor[0] = 0;
    envCtx->screenFillColor[1] = 0;
    envCtx->screenFillColor[2] = 0;
    envCtx->screenFillColor[3] = 0;

    envCtx->customSkyboxFilter = false;

    envCtx->skyboxFilterColor[0] = 0;
    envCtx->skyboxFilterColor[1] = 0;
    envCtx->skyboxFilterColor[2] = 0;
    envCtx->skyboxFilterColor[3] = 0;

    envCtx->sandstormState = SANDSTORM_OFF;
    envCtx->sandstormPrimA = 0;
    envCtx->sandstormEnvA = 0;

    gLightningStrike.state = LIGHTNING_STRIKE_WAIT;
    gLightningStrike.flashRed = 0;
    gLightningStrike.flashGreen = 0;
    gLightningStrike.flashBlue = 0;

    sLightningFlashAlpha = 0;

    gSaveContext.cutsceneTransitionControl = 0;

    envCtx->adjAmbientColor[0] = envCtx->adjAmbientColor[1] = envCtx->adjAmbientColor[2] = envCtx->adjLight1Color[0] =
        envCtx->adjLight1Color[1] = envCtx->adjLight1Color[2] = envCtx->adjFogColor[0] = envCtx->adjFogColor[1] =
            envCtx->adjFogColor[2] = envCtx->adjFogNear = envCtx->adjZFar = 0;

    envCtx->sunPos.x = -(Math_SinS(((void)0, gSaveContext.save.dayTime) - CLOCK_TIME(12, 0)) * 120.0f) * 25.0f;
    envCtx->sunPos.y = +(Math_CosS(((void)0, gSaveContext.save.dayTime) - CLOCK_TIME(12, 0)) * 120.0f) * 25.0f;
    envCtx->sunPos.z = +(Math_CosS(((void)0, gSaveContext.save.dayTime) - CLOCK_TIME(12, 0)) * 20.0f) * 25.0f;

    envCtx->windDirection.x = 80;
    envCtx->windDirection.y = 80;
    envCtx->windDirection.z = 80;

    envCtx->lightBlendEnabled = false;
    envCtx->lightSettingOverride = LIGHT_SETTING_OVERRIDE_NONE;
    envCtx->lightBlendRateOverride = LIGHT_BLENDRATE_OVERRIDE_NONE;

    envCtx->sceneTimeSpeed = 0;
    gTimeSpeed = envCtx->sceneTimeSpeed;

#if DEBUG_FEATURES
    R_ENV_TIME_SPEED_OLD = gTimeSpeed;
    R_ENV_DISABLE_DBG = true;

    if (CREG(3) != 0) {
        gSaveContext.chamberCutsceneNum = CREG(3) - 1;
    }
#endif

    play->envCtx.precipitation[PRECIP_RAIN_MAX] = 0;
    play->envCtx.precipitation[PRECIP_RAIN_CUR] = 0;
    play->envCtx.precipitation[PRECIP_SNOW_CUR] = 0;
    play->envCtx.precipitation[PRECIP_SNOW_MAX] = 0;
    play->envCtx.precipitation[PRECIP_SOS_MAX] = 0;

    if (gSaveContext.retainWeatherMode) {
        if (!IS_CUTSCENE_LAYER) {
            switch (gWeatherMode) {
                case WEATHER_MODE_CLOUDY_CONFIG3:
                    envCtx->skyboxConfig = 1;
                    envCtx->changeSkyboxNextConfig = 1;
                    envCtx->lightConfig = 3;
                    envCtx->changeLightNextConfig = 3;
                    play->envCtx.precipitation[PRECIP_SNOW_MAX] = 0;
                    play->envCtx.precipitation[PRECIP_SNOW_CUR] = 0;
                    break;

                case WEATHER_MODE_CLOUDY_CONFIG2:
                case WEATHER_MODE_SNOW:
                case WEATHER_MODE_RAIN:
                    envCtx->skyboxConfig = 1;
                    envCtx->changeSkyboxNextConfig = 1;
                    envCtx->lightConfig = 2;
                    envCtx->changeLightNextConfig = 2;
                    play->envCtx.precipitation[PRECIP_SNOW_MAX] = 0;
                    play->envCtx.precipitation[PRECIP_SNOW_CUR] = 0;
                    break;

                case WEATHER_MODE_HEAVY_RAIN:
                    envCtx->skyboxConfig = 1;
                    envCtx->changeSkyboxNextConfig = 1;
                    envCtx->lightConfig = 4;
                    envCtx->changeLightNextConfig = 4;
                    play->envCtx.precipitation[PRECIP_SNOW_MAX] = 0;
                    play->envCtx.precipitation[PRECIP_SNOW_CUR] = 0;
                    break;

                default:
                    break;
            }

            if (play->skyboxId == SKYBOX_NORMAL_SKY) {
                if (gWeatherMode == WEATHER_MODE_SNOW) {
                    play->envCtx.precipitation[PRECIP_SNOW_CUR] = play->envCtx.precipitation[PRECIP_SNOW_MAX] = 64;
                } else if (gWeatherMode == WEATHER_MODE_RAIN) {
                    play->envCtx.precipitation[PRECIP_RAIN_MAX] = 20;
                    play->envCtx.precipitation[PRECIP_RAIN_CUR] = 20;
                } else if (gWeatherMode == WEATHER_MODE_HEAVY_RAIN) {
                    play->envCtx.precipitation[PRECIP_RAIN_MAX] = 30;
                    play->envCtx.precipitation[PRECIP_RAIN_CUR] = 30;
                }
            }
        }
    } else {
        gWeatherMode = WEATHER_MODE_CLEAR;
    }

    gInterruptSongOfStorms = false;
    gLightConfigAfterUnderwater = 0;
    gSkyboxIsChanging = false;
    gSaveContext.retainWeatherMode = false;

#if DEBUG_FEATURES
    R_ENV_LIGHT1_DIR(0) = 80;
    R_ENV_LIGHT1_DIR(1) = 80;
    R_ENV_LIGHT1_DIR(2) = 80;

    R_ENV_LIGHT2_DIR(0) = -80;
    R_ENV_LIGHT2_DIR(1) = -80;
    R_ENV_LIGHT2_DIR(2) = -80;

    cREG(9) = 10;
    cREG(10) = 0;
    cREG(11) = 0;
    cREG(12) = 0;
    cREG(13) = 0;
    cREG(14) = 0;
#endif

    gUseCutsceneCam = true;

    for (i = 0; i < ARRAY_COUNT(sLightningBolts); i++) {
        sLightningBolts[i].state = LIGHTNING_BOLT_INACTIVE;
    }

    play->roomCtx.drawParams[0] = 0;
    play->roomCtx.drawParams[1] = 0;

    for (i = 0; i < ARRAY_COUNT(play->csCtx.actorCues); i++) {
        play->csCtx.actorCues[i] = NULL;
    }

    if (Object_GetSlot(&play->objectCtx, OBJECT_GAMEPLAY_FIELD_KEEP) < 0 && !play->envCtx.sunMoonDisabled) {
        play->envCtx.sunMoonDisabled = true;
        PRINTF(VT_COL(YELLOW, BLACK) T("\n\nフィールド常駐以外、太陽設定！よって強制解除！\n",
                                       "\n\nSun setting other than field keep! So forced release!\n") VT_RST);
    }

    gCustomLensFlareOn = false;
    Rumble_Reset();
}

u8 Environment_SmoothStepToU8(u8* pvalue, u8 target, u8 scale, u8 step, u8 minStep) {
    s16 stepSize = 0;
    s16 diff = target - *pvalue;

    if (target != *pvalue) {
        stepSize = diff / scale;
        if ((stepSize >= (s16)minStep) || ((s16)-minStep >= stepSize)) {
            if ((s16)step < stepSize) {
                stepSize = step;
            }
            if ((s16)-step > stepSize) {
                stepSize = -step;
            }
            *pvalue += (u8)stepSize;
        } else {
            if (stepSize < (s16)minStep) {
                stepSize = minStep;
                *pvalue += (u8)stepSize;
                if (target < *pvalue) {
                    *pvalue = target;
                }
            }
            if ((s16)-minStep < stepSize) {
                stepSize = -minStep;
                *pvalue += (u8)stepSize;
                if (*pvalue < target) {
                    *pvalue = target;
                }
            }
        }
    }
    return diff;
}

u8 Environment_SmoothStepToS8(s8* pvalue, s8 target, u8 scale, u8 step, u8 minStep) {
    s16 stepSize = 0;
    s16 diff = target - *pvalue;

    if (target != *pvalue) {
        stepSize = diff / scale;
        if ((stepSize >= (s16)minStep) || ((s16)-minStep >= stepSize)) {
            if ((s16)step < stepSize) {
                stepSize = step;
            }
            if ((s16)-step > stepSize) {
                stepSize = -step;
            }
            *pvalue += (s8)stepSize;
        } else {
            if (stepSize < (s16)minStep) {
                stepSize = minStep;
                *pvalue += (s8)stepSize;
                if (target < *pvalue) {
                    *pvalue = target;
                }
            }
            if ((s16)-minStep < stepSize) {
                stepSize = -minStep;
                *pvalue += (s8)stepSize;
                if (*pvalue < target) {
                    *pvalue = target;
                }
            }
        }
    }
    return diff;
}

f32 Environment_LerpWeight(u16 max, u16 min, u16 val) {
    f32 diff = max - min;

    if (diff != 0.0f) {
        f32 ret = 1.0f - (max - val) / diff;

        if (!(ret >= 1.0f)) {
            return ret;
        }
    }

    return 1.0f;
}

f32 Environment_LerpWeightAccelDecel(u16 endFrame, u16 startFrame, u16 curFrame, u16 accelDuration, u16 decelDuration) {
    f32 endFrameF;
    f32 startFrameF;
    f32 curFrameF;
    f32 accelDurationF;
    f32 decelDurationF;
    f32 totalFrames;
    f32 temp;
    f32 framesElapsed;
    f32 ret;

    if (curFrame <= startFrame) {
        return 0.0f;
    }

    if (curFrame >= endFrame) {
        return 1.0f;
    }

    endFrameF = (s32)endFrame;
    startFrameF = (s32)startFrame;
    curFrameF = (s32)curFrame;
    totalFrames = endFrameF - startFrameF;
    framesElapsed = curFrameF - startFrameF;
    accelDurationF = (s32)accelDuration;
    decelDurationF = (s32)decelDuration;

    if ((startFrameF >= endFrameF) || (accelDurationF + decelDurationF > totalFrames)) {
        PRINTF(VT_COL(RED, WHITE) T("\nend_frameとstart_frameのフレーム関係がおかしい!!!",
                                    "\nThe frame relation between end_frame and start_frame is wrong!!!") VT_RST);
        PRINTF(VT_COL(RED, WHITE) "\nby get_parcent_forAccelBrake!!!!!!!!!" VT_RST);

        return 0.0f;
    }

    temp = 1.0f / ((totalFrames * 2.0f) - accelDurationF - decelDurationF);

    if (accelDurationF != 0.0f) {
        if (framesElapsed <= accelDurationF) {
            return temp * framesElapsed * framesElapsed / accelDurationF;
        }
        ret = temp * accelDurationF;
    } else {
        ret = 0.0f;
    }

    if (framesElapsed <= totalFrames - decelDurationF) {
        ret += 2.0f * temp * (framesElapsed - accelDurationF);
        return ret;
    }

    ret += 2.0f * temp * (totalFrames - accelDurationF - decelDurationF);

    if (decelDurationF != 0.0f) {
        ret += temp * decelDurationF;
        if (framesElapsed < totalFrames) {
            ret -= temp * (totalFrames - framesElapsed) * (totalFrames - framesElapsed) / decelDurationF;
        }
    }

    return ret;
}

void Environment_UpdateStorm(EnvironmentContext* envCtx, u8 unused) {
    if (envCtx->stormRequest != STORM_REQUEST_NONE) {
        switch (envCtx->stormState) {
            case STORM_STATE_OFF:
                if ((envCtx->stormRequest == STORM_REQUEST_START) && !gSkyboxIsChanging) {
                    envCtx->changeSkyboxState = CHANGE_SKYBOX_REQUESTED;
                    envCtx->skyboxConfig = 0;
                    envCtx->changeSkyboxNextConfig = 1;
                    envCtx->changeSkyboxTimer = 100;
                    envCtx->changeLightEnabled = true;
                    envCtx->lightConfig = 0;
                    envCtx->changeLightNextConfig = 2;
                    gLightConfigAfterUnderwater = 2;
                    envCtx->changeLightTimer = envCtx->changeDuration = 100;
                    envCtx->stormState++;
                }
                break;

            case STORM_STATE_ON:
                if (!gSkyboxIsChanging && (envCtx->stormRequest == STORM_REQUEST_STOP)) {
                    gWeatherMode = WEATHER_MODE_CLEAR;
                    envCtx->changeSkyboxState = CHANGE_SKYBOX_REQUESTED;
                    envCtx->skyboxConfig = 1;
                    envCtx->changeSkyboxNextConfig = 0;
                    envCtx->changeSkyboxTimer = 100;
                    envCtx->changeLightEnabled = true;
                    envCtx->lightConfig = 2;
                    envCtx->changeLightNextConfig = 0;
                    gLightConfigAfterUnderwater = 0;
                    envCtx->changeLightTimer = envCtx->changeDuration = 100;
                    envCtx->precipitation[PRECIP_RAIN_MAX] = 0;
                    envCtx->stormRequest = STORM_REQUEST_NONE;
                    envCtx->stormState = STORM_STATE_OFF;
                }
                break;
        }
    }
}

void Environment_UpdateSkybox(u8 skyboxId, EnvironmentContext* envCtx, SkyboxContext* skyboxCtx) {
    u32 size;
    u8 i;
    u8 newSkybox1Index = 0xFF;
    u8 newSkybox2Index = 0xFF;
    u8 skyboxBlend = 0;

    if (skyboxId == SKYBOX_CUTSCENE_MAP) {
        envCtx->skyboxConfig = 3;

        for (i = 0; i < ARRAY_COUNT(gTimeBasedSkyboxConfigs[envCtx->skyboxConfig]); i++) {
            if (gSaveContext.skyboxTime >= gTimeBasedSkyboxConfigs[envCtx->skyboxConfig][i].startTime &&
                (gSaveContext.skyboxTime < gTimeBasedSkyboxConfigs[envCtx->skyboxConfig][i].endTime ||
                 gTimeBasedSkyboxConfigs[envCtx->skyboxConfig][i].endTime == 0xFFFF)) {
                if (gTimeBasedSkyboxConfigs[envCtx->skyboxConfig][i].changeSkybox) {
                    envCtx->skyboxBlend =
                        Environment_LerpWeight(gTimeBasedSkyboxConfigs[envCtx->skyboxConfig][i].endTime,
                                               gTimeBasedSkyboxConfigs[envCtx->skyboxConfig][i].startTime,
                                               ((void)0, gSaveContext.skyboxTime)) *
                        255;
                } else {
                    envCtx->skyboxBlend = 0;
                }
                break;
            }
        }
    } else if (skyboxId == SKYBOX_NORMAL_SKY && !envCtx->skyboxDisabled) {
        for (i = 0; i < ARRAY_COUNT(gTimeBasedSkyboxConfigs[envCtx->skyboxConfig]); i++) {
            if (gSaveContext.skyboxTime >= gTimeBasedSkyboxConfigs[envCtx->skyboxConfig][i].startTime &&
                (gSaveContext.skyboxTime < gTimeBasedSkyboxConfigs[envCtx->skyboxConfig][i].endTime ||
                 gTimeBasedSkyboxConfigs[envCtx->skyboxConfig][i].endTime == 0xFFFF)) {
                newSkybox1Index = gTimeBasedSkyboxConfigs[envCtx->skyboxConfig][i].skybox1Index;
                newSkybox2Index = gTimeBasedSkyboxConfigs[envCtx->skyboxConfig][i].skybox2Index;
                gSkyboxIsChanging = gTimeBasedSkyboxConfigs[envCtx->skyboxConfig][i].changeSkybox;

                if (gSkyboxIsChanging) {
                    skyboxBlend = Environment_LerpWeight(gTimeBasedSkyboxConfigs[envCtx->skyboxConfig][i].endTime,
                                                         gTimeBasedSkyboxConfigs[envCtx->skyboxConfig][i].startTime,
                                                         ((void)0, gSaveContext.skyboxTime)) *
                                  255;
                } else {
                    skyboxBlend = Environment_LerpWeight(gTimeBasedSkyboxConfigs[envCtx->skyboxConfig][i].endTime,
                                                         gTimeBasedSkyboxConfigs[envCtx->skyboxConfig][i].startTime,
                                                         ((void)0, gSaveContext.skyboxTime)) *
                                  255;

                    skyboxBlend = (skyboxBlend < 128) ? 255 : 0;

                    if ((envCtx->changeSkyboxState != CHANGE_SKYBOX_INACTIVE) &&
                        (envCtx->changeSkyboxState < CHANGE_SKYBOX_ACTIVE)) {
                        envCtx->changeSkyboxState++;
                        skyboxBlend = 0;
                    }
                }
                break;
            }
        }

        Environment_UpdateStorm(envCtx, skyboxBlend);

        if (envCtx->changeSkyboxState >= CHANGE_SKYBOX_ACTIVE) {
            newSkybox1Index = gTimeBasedSkyboxConfigs[envCtx->skyboxConfig][i].skybox1Index;
            newSkybox2Index = gTimeBasedSkyboxConfigs[envCtx->changeSkyboxNextConfig][i].skybox2Index;

            skyboxBlend = ((f32)envCtx->changeDuration - envCtx->changeSkyboxTimer) / (f32)envCtx->changeDuration * 255;
            envCtx->changeSkyboxTimer--;

            if (envCtx->changeSkyboxTimer <= 0) {
                envCtx->changeSkyboxState = CHANGE_SKYBOX_INACTIVE;
                envCtx->skyboxConfig = envCtx->changeSkyboxNextConfig;
            }
        }

#if DEBUG_FEATURES
        if (newSkybox1Index == 0xFF) {
            PRINTF(VT_COL(RED, WHITE) T("\n環境ＶＲデータ取得失敗！ ささきまでご報告を！",
                                        "\nEnvironment VR data acquisition failed! Report to Sasaki!") VT_RST);
        }
#endif

        if ((envCtx->skybox1Index != newSkybox1Index) && (envCtx->skyboxDmaState == SKYBOX_DMA_INACTIVE)) {
            envCtx->skyboxDmaState = SKYBOX_DMA_TEXTURE1_START;
            size = gNormalSkyFiles[newSkybox1Index].file.vromEnd - gNormalSkyFiles[newSkybox1Index].file.vromStart;

            osCreateMesgQueue(&envCtx->loadQueue, &envCtx->loadMsg, 1);
            DMA_REQUEST_ASYNC(&envCtx->dmaRequest, skyboxCtx->staticSegments[0],
                              gNormalSkyFiles[newSkybox1Index].file.vromStart, size, 0, &envCtx->loadQueue, NULL,
                              "../z_kankyo.c", 1264);
            envCtx->skybox1Index = newSkybox1Index;
        }

        if ((envCtx->skybox2Index != newSkybox2Index) && (envCtx->skyboxDmaState == SKYBOX_DMA_INACTIVE)) {
            envCtx->skyboxDmaState = SKYBOX_DMA_TEXTURE2_START;
            size = gNormalSkyFiles[newSkybox2Index].file.vromEnd - gNormalSkyFiles[newSkybox2Index].file.vromStart;

            osCreateMesgQueue(&envCtx->loadQueue, &envCtx->loadMsg, 1);
            DMA_REQUEST_ASYNC(&envCtx->dmaRequest, skyboxCtx->staticSegments[1],
                              gNormalSkyFiles[newSkybox2Index].file.vromStart, size, 0, &envCtx->loadQueue, NULL,
                              "../z_kankyo.c", 1281);
            envCtx->skybox2Index = newSkybox2Index;
        }

        if (envCtx->skyboxDmaState == SKYBOX_DMA_TEXTURE1_DONE) {
            envCtx->skyboxDmaState = SKYBOX_DMA_TLUT1_START;

            if ((newSkybox1Index & 1) ^ ((newSkybox1Index & 4) >> 2)) {
                size = gNormalSkyFiles[newSkybox1Index].palette.vromEnd -
                       gNormalSkyFiles[newSkybox1Index].palette.vromStart;

                osCreateMesgQueue(&envCtx->loadQueue, &envCtx->loadMsg, 1);
                DMA_REQUEST_ASYNC(&envCtx->dmaRequest, skyboxCtx->palettes,
                                  gNormalSkyFiles[newSkybox1Index].palette.vromStart, size, 0, &envCtx->loadQueue, NULL,
                                  "../z_kankyo.c", 1307);
            } else {
                size = gNormalSkyFiles[newSkybox1Index].palette.vromEnd -
                       gNormalSkyFiles[newSkybox1Index].palette.vromStart;
                osCreateMesgQueue(&envCtx->loadQueue, &envCtx->loadMsg, 1);
                DMA_REQUEST_ASYNC(&envCtx->dmaRequest, (u8*)skyboxCtx->palettes + size,
                                  gNormalSkyFiles[newSkybox1Index].palette.vromStart, size, 0, &envCtx->loadQueue, NULL,
                                  "../z_kankyo.c", 1320);
            }
        }

        if (envCtx->skyboxDmaState == SKYBOX_DMA_TEXTURE2_DONE) {
            envCtx->skyboxDmaState = SKYBOX_DMA_TLUT2_START;

            if ((newSkybox2Index & 1) ^ ((newSkybox2Index & 4) >> 2)) {
                size = gNormalSkyFiles[newSkybox2Index].palette.vromEnd -
                       gNormalSkyFiles[newSkybox2Index].palette.vromStart;

                osCreateMesgQueue(&envCtx->loadQueue, &envCtx->loadMsg, 1);
                DMA_REQUEST_ASYNC(&envCtx->dmaRequest, skyboxCtx->palettes,
                                  gNormalSkyFiles[newSkybox2Index].palette.vromStart, size, 0, &envCtx->loadQueue, NULL,
                                  "../z_kankyo.c", 1342);
            } else {
                size = gNormalSkyFiles[newSkybox2Index].palette.vromEnd -
                       gNormalSkyFiles[newSkybox2Index].palette.vromStart;
                osCreateMesgQueue(&envCtx->loadQueue, &envCtx->loadMsg, 1);
                DMA_REQUEST_ASYNC(&envCtx->dmaRequest, (u8*)skyboxCtx->palettes + size,
                                  gNormalSkyFiles[newSkybox2Index].palette.vromStart, size, 0, &envCtx->loadQueue, NULL,
                                  "../z_kankyo.c", 1355);
            }
        }

        if ((envCtx->skyboxDmaState == SKYBOX_DMA_TEXTURE1_START) ||
            (envCtx->skyboxDmaState == SKYBOX_DMA_TEXTURE2_START)) {
            if (osRecvMesg(&envCtx->loadQueue, NULL, OS_MESG_NOBLOCK) == 0) {
                envCtx->skyboxDmaState++;
            }
        } else if (envCtx->skyboxDmaState >= SKYBOX_DMA_TEXTURE1_DONE) {
            if (osRecvMesg(&envCtx->loadQueue, NULL, OS_MESG_NOBLOCK) == 0) {
                envCtx->skyboxDmaState = SKYBOX_DMA_INACTIVE;
            }
        }

        envCtx->skyboxBlend = skyboxBlend;
    }
}

void Environment_EnableUnderwaterLights(PlayState* play, s32 waterLightsIndex) {
    if (waterLightsIndex == WATERBOX_LIGHT_INDEX_NONE) {
        waterLightsIndex = 0;
        PRINTF(VT_COL(YELLOW, BLACK) T("\n水ポリゴンデータに水中カラーが設定されておりません!",
                                       "\nUnderwater color is not set in the water poly data!") VT_RST);
    }

    if (play->envCtx.lightMode == LIGHT_MODE_TIME) {
        gLightConfigAfterUnderwater = play->envCtx.changeLightNextConfig;

        if (play->envCtx.lightConfig != waterLightsIndex) {
            play->envCtx.lightConfig = waterLightsIndex;
            play->envCtx.changeLightNextConfig = waterLightsIndex;
        }
    } else {
        play->envCtx.lightBlendEnabled = false; // instantly switch to water lights
        play->envCtx.lightSettingOverride = waterLightsIndex;
    }
}

void Environment_DisableUnderwaterLights(PlayState* play) {
    if (play->envCtx.lightMode == LIGHT_MODE_TIME) {
        play->envCtx.lightConfig = gLightConfigAfterUnderwater;
        play->envCtx.changeLightNextConfig = gLightConfigAfterUnderwater;
    } else {
        play->envCtx.lightBlendEnabled = false; // instantly switch to previous lights
        play->envCtx.lightSettingOverride = LIGHT_SETTING_OVERRIDE_NONE;
        play->envCtx.lightBlend = 1.0f;
    }
}

#if DEBUG_FEATURES
void Environment_PrintDebugInfo(PlayState* play, Gfx** gfx) {
    GfxPrint printer;
    s32 pad[2];

    GfxPrint_Init(&printer);
    GfxPrint_Open(&printer, *gfx);

    GfxPrint_SetPos(&printer, 22, 7);
    GfxPrint_SetColor(&printer, 155, 155, 255, 64);
    GfxPrint_Printf(&printer, "T%03d ", ((void)0, gSaveContext.save.totalDays));
    GfxPrint_Printf(&printer, "E%03d", ((void)0, gSaveContext.save.bgsDayCount));

    GfxPrint_SetColor(&printer, 255, 255, 55, 64);
    GfxPrint_SetPos(&printer, 22, 8);
    GfxPrint_Printf(&printer, "%s", "ZELDATIME ");

    GfxPrint_SetColor(&printer, 255, 255, 255, 64);
    GfxPrint_Printf(&printer, "%02d", (u8)(24 * 60 / (f32)0x10000 * ((void)0, gSaveContext.save.dayTime) / 60.0f));

    if ((gSaveContext.save.dayTime & 0x1F) >= 0x10 || gTimeSpeed >= 6) {
        GfxPrint_Printf(&printer, "%s", ":");
    } else {
        GfxPrint_Printf(&printer, "%s", " ");
    }

    GfxPrint_Printf(&printer, "%02d", (s16)(24 * 60 / (f32)0x10000 * ((void)0, gSaveContext.save.dayTime)) % 60);

    GfxPrint_SetColor(&printer, 255, 255, 55, 64);
    GfxPrint_SetPos(&printer, 22, 9);
    GfxPrint_Printf(&printer, "%s", "VRBOXTIME ");

    GfxPrint_SetColor(&printer, 255, 255, 255, 64);
    GfxPrint_Printf(&printer, "%02d", (u8)(24 * 60 / (f32)0x10000 * ((void)0, gSaveContext.skyboxTime) / 60.0f));

    if ((((void)0, gSaveContext.skyboxTime) & 0x1F) >= 0x10 || gTimeSpeed >= 6) {
        GfxPrint_Printf(&printer, "%s", ":");
    } else {
        GfxPrint_Printf(&printer, "%s", " ");
    }

    GfxPrint_Printf(&printer, "%02d", (s16)(24 * 60 / (f32)0x10000 * ((void)0, gSaveContext.skyboxTime)) % 60);

    GfxPrint_SetColor(&printer, 55, 255, 255, 64);
    GfxPrint_SetPos(&printer, 22, 6);

    if (!IS_DAY) {
        GfxPrint_Printf(&printer, "%s", "YORU"); // "night"
    } else {
        GfxPrint_Printf(&printer, "%s", "HIRU"); // "day"
    }

    *gfx = GfxPrint_Close(&printer);
    GfxPrint_Destroy(&printer);
}
#endif

void Environment_PlayTimeBasedSequence(PlayState* play);
void Environment_UpdateRain(PlayState* play);

void Environment_Update(PlayState* play, EnvironmentContext* envCtx, LightContext* lightCtx, PauseContext* pauseCtx,
                        MessageContext* msgCtx, GameOverContext* gameOverCtx, GraphicsContext* gfxCtx) {
    f32 timeChangeBlend;
    f32 configChangeBlend = 0.0f;
    u16 i;
    u16 j;
    u16 time;
    EnvLightSettings* lightSettingsList = play->envCtx.lightSettingsList;
    u8 blendRate;

    if ((((void)0, gSaveContext.gameMode) != GAMEMODE_NORMAL) &&
        (((void)0, gSaveContext.gameMode) != GAMEMODE_END_CREDITS)) {
        Rumble_ClearRequests();
    }

    if (pauseCtx->state == PAUSE_STATE_OFF) {
        if (!IS_PAUSED(&play->pauseCtx)) {
            if (play->skyboxId == SKYBOX_NORMAL_SKY) {
                play->skyboxCtx.rot.y -= 0.001f;
            } else if (play->skyboxId == SKYBOX_CUTSCENE_MAP) {
                play->skyboxCtx.rot.y -= 0.005f;
            }
        }

        Environment_UpdateRain(play);
        Environment_PlayTimeBasedSequence(play);

        if (((void)0, gSaveContext.nextDayTime) >= 0xFF00 && ((void)0, gSaveContext.nextDayTime) != NEXT_TIME_NONE) {
            gSaveContext.nextDayTime -= 0x10;
            PRINTF("\nnext_zelda_time=[%x]", ((void)0, gSaveContext.nextDayTime));

            // nextDayTime is used as both a time of day value and a timer to delay sfx when changing days.
            // When Sun's Song is played, nextDayTime is set to 0x8001 or 0 for day and night respectively.
            // These values will actually get used as a time of day value.
            // After this, nextDayTime is assigned magic values of 0xFFFE or 0xFFFD for day and night respectively.
            // From here, 0x10 is decremented from nextDayTime until it reaches either 0xFF0E or 0xFF0D, effectively
            // delaying the chicken crow or dog howl sfx by 15 frames when loading the new area.

            if (((void)0, gSaveContext.nextDayTime) == (NEXT_TIME_DAY_SET - (15 * 0x10))) {
                Sfx_PlaySfxCentered(NA_SE_EV_CHICKEN_CRY_M);
                gSaveContext.nextDayTime = NEXT_TIME_NONE;
            } else if (((void)0, gSaveContext.nextDayTime) == (NEXT_TIME_NIGHT_SET - (15 * 0x10))) {
                Sfx_PlaySfxCentered2(NA_SE_EV_DOG_CRY_EVENING);
                gSaveContext.nextDayTime = NEXT_TIME_NONE;
            }
        }

        if ((pauseCtx->state == PAUSE_STATE_OFF) && (gameOverCtx->state == GAMEOVER_INACTIVE)) {
            if (((msgCtx->msgLength == 0) && (msgCtx->msgMode == MSGMODE_NONE)) ||
                (((void)0, gSaveContext.gameMode) == GAMEMODE_END_CREDITS)) {
                if ((envCtx->changeSkyboxTimer == 0) && !FrameAdvance_IsEnabled(play) &&
                    (play->transitionMode == TRANS_MODE_OFF || ((void)0, gSaveContext.gameMode) != GAMEMODE_NORMAL)) {

                    if (IS_DAY || gTimeSpeed >= 400) {
                        gSaveContext.save.dayTime += gTimeSpeed;
                    } else {
                        gSaveContext.save.dayTime += gTimeSpeed * 2; // time moves twice as fast at night
                    }
                }
            }
        }

        //! @bug `gTimeSpeed` is unsigned, it can't be negative
#if OOT_VERSION < PAL_1_0
        if ((((void)0, gSaveContext.save.dayTime) > ((void)0, gSaveContext.skyboxTime)) ||
            (((void)0, gSaveContext.save.dayTime) < CLOCK_TIME(1, 0) || gTimeSpeed < 0))
#else
        if (((((void)0, gSaveContext.sceneLayer) >= 5 || gTimeSpeed != 0) &&
             ((void)0, gSaveContext.save.dayTime) > ((void)0, gSaveContext.skyboxTime)) ||
            (((void)0, gSaveContext.save.dayTime) < CLOCK_TIME(1, 0) || gTimeSpeed < 0))
#endif
        {

            gSaveContext.skyboxTime = ((void)0, gSaveContext.save.dayTime);
        }

        time = gSaveContext.save.dayTime;

        if (time > CLOCK_TIME(18, 0) || time < CLOCK_TIME(6, 30)) {
            gSaveContext.save.nightFlag = 1;
        } else {
            gSaveContext.save.nightFlag = 0;
        }

#if DEBUG_FEATURES
        if (R_ENABLE_ARENA_DBG != 0 || CREG(2) != 0) {
            Gfx* displayList;
            Gfx* prevDisplayList;

            OPEN_DISPS(play->state.gfxCtx, "../z_kankyo.c", 1682);

            prevDisplayList = POLY_OPA_DISP;
            displayList = Gfx_Open(POLY_OPA_DISP);
            gSPDisplayList(OVERLAY_DISP++, displayList);
            Environment_PrintDebugInfo(play, &displayList);
            gSPEndDisplayList(displayList++);
            Gfx_Close(prevDisplayList, displayList);
            POLY_OPA_DISP = displayList;
            CLOSE_DISPS(play->state.gfxCtx, "../z_kankyo.c", 1690);
        }
#endif

        if ((envCtx->lightSettingOverride != LIGHT_SETTING_OVERRIDE_NONE) &&
            (envCtx->lightBlendOverride != LIGHT_BLEND_OVERRIDE_FULL_CONTROL) &&
            (envCtx->lightSetting != envCtx->lightSettingOverride) && (envCtx->lightBlend >= 1.0f) &&
            (envCtx->lightSettingOverride <= LIGHT_SETTING_MAX)) {

            envCtx->lightBlend = 0.0f;
            envCtx->prevLightSetting = envCtx->lightSetting;
            envCtx->lightSetting = envCtx->lightSettingOverride;
        }

        if (envCtx->lightSettingOverride == LIGHT_SETTING_OVERRIDE_FULL_CONTROL) {
            // Do nothing; Skip updating lights based on time or light settings
        } else if ((envCtx->lightMode == LIGHT_MODE_TIME) &&
                   (envCtx->lightSettingOverride == LIGHT_SETTING_OVERRIDE_NONE)) {
            for (i = 0; i < ARRAY_COUNT(sTimeBasedLightConfigs[envCtx->lightConfig]); i++) {
                if ((gSaveContext.skyboxTime >= sTimeBasedLightConfigs[envCtx->lightConfig][i].startTime) &&
                    ((gSaveContext.skyboxTime < sTimeBasedLightConfigs[envCtx->lightConfig][i].endTime) ||
                     sTimeBasedLightConfigs[envCtx->lightConfig][i].endTime == 0xFFFF)) {
                    u8 blend8[2];
                    s16 blend16[2];

                    timeChangeBlend = Environment_LerpWeight(sTimeBasedLightConfigs[envCtx->lightConfig][i].endTime,
                                                             sTimeBasedLightConfigs[envCtx->lightConfig][i].startTime,
                                                             ((void)0, gSaveContext.skyboxTime));

                    sSandstormColorIndex = sTimeBasedLightConfigs[envCtx->lightConfig][i].lightSetting & 3;
                    sNextSandstormColorIndex = sTimeBasedLightConfigs[envCtx->lightConfig][i].nextLightSetting & 3;
                    sSandstormLerpScale = timeChangeBlend;

                    if (envCtx->changeLightEnabled) {
                        configChangeBlend =
                            ((f32)envCtx->changeDuration - envCtx->changeLightTimer) / envCtx->changeDuration;
                        envCtx->changeLightTimer--;

                        if (envCtx->changeLightTimer <= 0) {
                            envCtx->changeLightEnabled = false;
                            envCtx->lightConfig = envCtx->changeLightNextConfig;
                        }
                    }

                    for (j = 0; j < 3; j++) {
                        // blend ambient color
                        blend8[0] =
                            LERP(lightSettingsList[sTimeBasedLightConfigs[envCtx->lightConfig][i].lightSetting]
                                     .ambientColor[j],
                                 lightSettingsList[sTimeBasedLightConfigs[envCtx->lightConfig][i].nextLightSetting]
                                     .ambientColor[j],
                                 timeChangeBlend);
                        blend8[1] = LERP(
                            lightSettingsList[sTimeBasedLightConfigs[envCtx->changeLightNextConfig][i].lightSetting]
                                .ambientColor[j],
                            lightSettingsList[sTimeBasedLightConfigs[envCtx->changeLightNextConfig][i].nextLightSetting]
                                .ambientColor[j],
                            timeChangeBlend);
                        envCtx->lightSettings.ambientColor[j] = LERP(blend8[0], blend8[1], configChangeBlend);
                    }

                    // set light1 direction for the sun
                    envCtx->lightSettings.light1Dir[0] =
                        -(Math_SinS(((void)0, gSaveContext.save.dayTime) - CLOCK_TIME(12, 0)) * 120.0f);
                    envCtx->lightSettings.light1Dir[1] =
                        Math_CosS(((void)0, gSaveContext.save.dayTime) - CLOCK_TIME(12, 0)) * 120.0f;
                    envCtx->lightSettings.light1Dir[2] =
                        Math_CosS(((void)0, gSaveContext.save.dayTime) - CLOCK_TIME(12, 0)) * 20.0f;

                    // set light2 direction for the moon
                    envCtx->lightSettings.light2Dir[0] = -envCtx->lightSettings.light1Dir[0];
                    envCtx->lightSettings.light2Dir[1] = -envCtx->lightSettings.light1Dir[1];
                    envCtx->lightSettings.light2Dir[2] = -envCtx->lightSettings.light1Dir[2];

                    for (j = 0; j < 3; j++) {
                        // blend light1Color
                        blend8[0] =
                            LERP(lightSettingsList[sTimeBasedLightConfigs[envCtx->lightConfig][i].lightSetting]
                                     .light1Color[j],
                                 lightSettingsList[sTimeBasedLightConfigs[envCtx->lightConfig][i].nextLightSetting]
                                     .light1Color[j],
                                 timeChangeBlend);
                        blend8[1] = LERP(
                            lightSettingsList[sTimeBasedLightConfigs[envCtx->changeLightNextConfig][i].lightSetting]
                                .light1Color[j],
                            lightSettingsList[sTimeBasedLightConfigs[envCtx->changeLightNextConfig][i].nextLightSetting]
                                .light1Color[j],
                            timeChangeBlend);
                        envCtx->lightSettings.light1Color[j] = LERP(blend8[0], blend8[1], configChangeBlend);

                        // blend light2Color
                        blend8[0] =
                            LERP(lightSettingsList[sTimeBasedLightConfigs[envCtx->lightConfig][i].lightSetting]
                                     .light2Color[j],
                                 lightSettingsList[sTimeBasedLightConfigs[envCtx->lightConfig][i].nextLightSetting]
                                     .light2Color[j],
                                 timeChangeBlend);
                        blend8[1] = LERP(
                            lightSettingsList[sTimeBasedLightConfigs[envCtx->changeLightNextConfig][i].lightSetting]
                                .light2Color[j],
                            lightSettingsList[sTimeBasedLightConfigs[envCtx->changeLightNextConfig][i].nextLightSetting]
                                .light2Color[j],
                            timeChangeBlend);
                        envCtx->lightSettings.light2Color[j] = LERP(blend8[0], blend8[1], configChangeBlend);
                    }

                    // blend fogColor
                    for (j = 0; j < 3; j++) {
                        blend8[0] = LERP(
                            lightSettingsList[sTimeBasedLightConfigs[envCtx->lightConfig][i].lightSetting].fogColor[j],
                            lightSettingsList[sTimeBasedLightConfigs[envCtx->lightConfig][i].nextLightSetting]
                                .fogColor[j],
                            timeChangeBlend);
                        blend8[1] = LERP(
                            lightSettingsList[sTimeBasedLightConfigs[envCtx->changeLightNextConfig][i].lightSetting]
                                .fogColor[j],
                            lightSettingsList[sTimeBasedLightConfigs[envCtx->changeLightNextConfig][i].nextLightSetting]
                                .fogColor[j],
                            timeChangeBlend);
                        envCtx->lightSettings.fogColor[j] = LERP(blend8[0], blend8[1], configChangeBlend);
                    }

                    blend16[0] =
                        LERP16(ENV_LIGHT_SETTINGS_FOG_NEAR(
                                   lightSettingsList[sTimeBasedLightConfigs[envCtx->lightConfig][i].lightSetting]
                                       .blendRateAndFogNear),
                               ENV_LIGHT_SETTINGS_FOG_NEAR(
                                   lightSettingsList[sTimeBasedLightConfigs[envCtx->lightConfig][i].nextLightSetting]
                                       .blendRateAndFogNear),
                               timeChangeBlend);
                    blend16[1] = LERP16(
                        ENV_LIGHT_SETTINGS_FOG_NEAR(
                            lightSettingsList[sTimeBasedLightConfigs[envCtx->changeLightNextConfig][i].lightSetting]
                                .blendRateAndFogNear),
                        ENV_LIGHT_SETTINGS_FOG_NEAR(
                            lightSettingsList[sTimeBasedLightConfigs[envCtx->changeLightNextConfig][i].nextLightSetting]
                                .blendRateAndFogNear),
                        timeChangeBlend);

                    envCtx->lightSettings.fogNear = LERP16(blend16[0], blend16[1], configChangeBlend);

                    blend16[0] =
                        LERP16(lightSettingsList[sTimeBasedLightConfigs[envCtx->lightConfig][i].lightSetting].zFar,
                               lightSettingsList[sTimeBasedLightConfigs[envCtx->lightConfig][i].nextLightSetting].zFar,
                               timeChangeBlend);
                    blend16[1] = LERP16(
                        lightSettingsList[sTimeBasedLightConfigs[envCtx->changeLightNextConfig][i].lightSetting].zFar,
                        lightSettingsList[sTimeBasedLightConfigs[envCtx->changeLightNextConfig][i].nextLightSetting]
                            .zFar,
                        timeChangeBlend);

                    envCtx->lightSettings.zFar = LERP16(blend16[0], blend16[1], configChangeBlend);

#if DEBUG_FEATURES
                    if (sTimeBasedLightConfigs[envCtx->changeLightNextConfig][i].nextLightSetting >=
                        envCtx->numLightSettings) {
                        PRINTF(VT_COL(RED, WHITE) T("\nカラーパレットの設定がおかしいようです！",
                                                    "\nThe color palette setting seems to be wrong!") VT_RST);

                        PRINTF(VT_COL(RED, WHITE) T("\n設定パレット＝[%d] 最後パレット番号＝[%d]\n",
                                                    "\nPalette setting = [%d] Last palette number = [%d]\n") VT_RST,
                               sTimeBasedLightConfigs[envCtx->changeLightNextConfig][i].nextLightSetting,
                               envCtx->numLightSettings - 1);
                    }
#endif

                    break;
                }
            }
        } else {
            if (!envCtx->lightBlendEnabled) {
                for (i = 0; i < 3; i++) {
                    envCtx->lightSettings.ambientColor[i] = lightSettingsList[envCtx->lightSetting].ambientColor[i];
                    envCtx->lightSettings.light1Dir[i] = lightSettingsList[envCtx->lightSetting].light1Dir[i];
                    envCtx->lightSettings.light1Color[i] = lightSettingsList[envCtx->lightSetting].light1Color[i];
                    envCtx->lightSettings.light2Dir[i] = lightSettingsList[envCtx->lightSetting].light2Dir[i];
                    envCtx->lightSettings.light2Color[i] = lightSettingsList[envCtx->lightSetting].light2Color[i];
                    envCtx->lightSettings.fogColor[i] = lightSettingsList[envCtx->lightSetting].fogColor[i];
                }

                envCtx->lightSettings.fogNear =
                    ENV_LIGHT_SETTINGS_FOG_NEAR(lightSettingsList[envCtx->lightSetting].blendRateAndFogNear);
                envCtx->lightSettings.zFar = lightSettingsList[envCtx->lightSetting].zFar;
                envCtx->lightBlend = 1.0f;
            } else {
                blendRate =
                    ENV_LIGHT_SETTINGS_BLEND_RATE_U8(lightSettingsList[envCtx->lightSetting].blendRateAndFogNear);

                if (blendRate == 0) {
                    blendRate++;
                }

                if (envCtx->lightBlendRateOverride != LIGHT_BLENDRATE_OVERRIDE_NONE) {
                    blendRate = envCtx->lightBlendRateOverride;
                }

                if (envCtx->lightBlendOverride == LIGHT_BLEND_OVERRIDE_NONE) {
                    envCtx->lightBlend += blendRate / 255.0f;
                }

                if (envCtx->lightBlend > 1.0f) {
                    envCtx->lightBlend = 1.0f;
                }

                for (i = 0; i < 3; i++) {
                    envCtx->lightSettings.ambientColor[i] =
                        LERP(lightSettingsList[envCtx->prevLightSetting].ambientColor[i],
                             lightSettingsList[envCtx->lightSetting].ambientColor[i], envCtx->lightBlend);
                    envCtx->lightSettings.light1Dir[i] =
                        LERP16(lightSettingsList[envCtx->prevLightSetting].light1Dir[i],
                               lightSettingsList[envCtx->lightSetting].light1Dir[i], envCtx->lightBlend);
                    envCtx->lightSettings.light1Color[i] =
                        LERP(lightSettingsList[envCtx->prevLightSetting].light1Color[i],
                             lightSettingsList[envCtx->lightSetting].light1Color[i], envCtx->lightBlend);
                    envCtx->lightSettings.light2Dir[i] =
                        LERP16(lightSettingsList[envCtx->prevLightSetting].light2Dir[i],
                               lightSettingsList[envCtx->lightSetting].light2Dir[i], envCtx->lightBlend);
                    envCtx->lightSettings.light2Color[i] =
                        LERP(lightSettingsList[envCtx->prevLightSetting].light2Color[i],
                             lightSettingsList[envCtx->lightSetting].light2Color[i], envCtx->lightBlend);
                    envCtx->lightSettings.fogColor[i] =
                        LERP(lightSettingsList[envCtx->prevLightSetting].fogColor[i],
                             lightSettingsList[envCtx->lightSetting].fogColor[i], envCtx->lightBlend);
                }

                envCtx->lightSettings.fogNear =
                    LERP16(ENV_LIGHT_SETTINGS_FOG_NEAR(lightSettingsList[envCtx->prevLightSetting].blendRateAndFogNear),
                           ENV_LIGHT_SETTINGS_FOG_NEAR(lightSettingsList[envCtx->lightSetting].blendRateAndFogNear),
                           envCtx->lightBlend);
                envCtx->lightSettings.zFar = LERP16(lightSettingsList[envCtx->prevLightSetting].zFar,
                                                    lightSettingsList[envCtx->lightSetting].zFar, envCtx->lightBlend);
            }

#if DEBUG_FEATURES
            if (envCtx->lightSetting >= envCtx->numLightSettings) {
                PRINTF("\n" VT_FGCOL(RED)
                           T("カラーパレットがおかしいようです！", "The color palette seems to be wrong!"));

                PRINTF("\n" VT_FGCOL(YELLOW) T("設定パレット＝[%d] パレット数＝[%d]\n",
                                               "Palette setting = [%d] Last palette number = [%d]\n") VT_RST,
                       envCtx->lightSetting, envCtx->numLightSettings);
            }
#endif
        }

        envCtx->lightBlendEnabled = true;

        // Apply lighting adjustments
        for (i = 0; i < 3; i++) {
            if ((s16)(envCtx->lightSettings.ambientColor[i] + envCtx->adjAmbientColor[i]) > 255) {
                lightCtx->ambientColor[i] = 255;
            } else if ((s16)(envCtx->lightSettings.ambientColor[i] + envCtx->adjAmbientColor[i]) < 0) {
                lightCtx->ambientColor[i] = 0;
            } else {
                lightCtx->ambientColor[i] = (s16)(envCtx->lightSettings.ambientColor[i] + envCtx->adjAmbientColor[i]);
            }

            if ((s16)(envCtx->lightSettings.light1Color[i] + envCtx->adjLight1Color[i]) > 255) {
                envCtx->dirLight1.params.dir.color[i] = 255;
            } else if ((s16)(envCtx->lightSettings.light1Color[i] + envCtx->adjLight1Color[i]) < 0) {
                envCtx->dirLight1.params.dir.color[i] = 0;
            } else {
                envCtx->dirLight1.params.dir.color[i] =
                    (s16)(envCtx->lightSettings.light1Color[i] + envCtx->adjLight1Color[i]);
            }

            if ((s16)(envCtx->lightSettings.light2Color[i] + envCtx->adjLight1Color[i]) > 255) {
                envCtx->dirLight2.params.dir.color[i] = 255;
            } else if ((s16)(envCtx->lightSettings.light2Color[i] + envCtx->adjLight1Color[i]) < 0) {
                envCtx->dirLight2.params.dir.color[i] = 0;
            } else {
                envCtx->dirLight2.params.dir.color[i] =
                    (s16)(envCtx->lightSettings.light2Color[i] + envCtx->adjLight1Color[i]);
            }

            if ((s16)(envCtx->lightSettings.fogColor[i] + envCtx->adjFogColor[i]) > 255) {
                lightCtx->fogColor[i] = 255;
            } else if ((s16)(envCtx->lightSettings.fogColor[i] + envCtx->adjFogColor[i]) < 0) {
                lightCtx->fogColor[i] = 0;
            } else {
                lightCtx->fogColor[i] = (s16)(envCtx->lightSettings.fogColor[i] + envCtx->adjFogColor[i]);
            }
        }

        // Set both directional light directions
        envCtx->dirLight1.params.dir.x = envCtx->lightSettings.light1Dir[0];
        envCtx->dirLight1.params.dir.y = envCtx->lightSettings.light1Dir[1];
        envCtx->dirLight1.params.dir.z = envCtx->lightSettings.light1Dir[2];

        envCtx->dirLight2.params.dir.x = envCtx->lightSettings.light2Dir[0];
        envCtx->dirLight2.params.dir.y = envCtx->lightSettings.light2Dir[1];
        envCtx->dirLight2.params.dir.z = envCtx->lightSettings.light2Dir[2];

        // Adjust fog near and far if necessary

        if ((envCtx->lightSettings.fogNear + envCtx->adjFogNear) <= ENV_FOGNEAR_MAX) {
            lightCtx->fogNear = envCtx->lightSettings.fogNear + envCtx->adjFogNear;
        } else {
            lightCtx->fogNear = ENV_FOGNEAR_MAX;
        }

        if ((envCtx->lightSettings.zFar + envCtx->adjZFar) <= ENV_ZFAR_MAX) {
            lightCtx->zFar = envCtx->lightSettings.zFar + envCtx->adjZFar;
        } else {
            lightCtx->zFar = ENV_ZFAR_MAX;
        }

#if DEBUG_FEATURES
        // When environment debug is enabled, various environment related variables can be configured via the reg editor
        if (R_ENV_DISABLE_DBG) {
            R_ENV_AMBIENT_COLOR(0) = lightCtx->ambientColor[0];
            R_ENV_AMBIENT_COLOR(1) = lightCtx->ambientColor[1];
            R_ENV_AMBIENT_COLOR(2) = lightCtx->ambientColor[2];

            R_ENV_LIGHT1_COLOR(0) = envCtx->dirLight1.params.dir.color[0];
            R_ENV_LIGHT1_COLOR(1) = envCtx->dirLight1.params.dir.color[1];
            R_ENV_LIGHT1_COLOR(2) = envCtx->dirLight1.params.dir.color[2];

            R_ENV_LIGHT2_COLOR(0) = envCtx->dirLight2.params.dir.color[0];
            R_ENV_LIGHT2_COLOR(1) = envCtx->dirLight2.params.dir.color[1];
            R_ENV_LIGHT2_COLOR(2) = envCtx->dirLight2.params.dir.color[2];

            R_ENV_FOG_COLOR(0) = lightCtx->fogColor[0];
            R_ENV_FOG_COLOR(1) = lightCtx->fogColor[1];
            R_ENV_FOG_COLOR(2) = lightCtx->fogColor[2];

            R_ENV_Z_FAR = lightCtx->zFar;
            R_ENV_FOG_NEAR = lightCtx->fogNear;

            R_ENV_LIGHT1_DIR(0) = envCtx->dirLight1.params.dir.x;
            R_ENV_LIGHT1_DIR(1) = envCtx->dirLight1.params.dir.y;
            R_ENV_LIGHT1_DIR(2) = envCtx->dirLight1.params.dir.z;

            R_ENV_LIGHT2_DIR(0) = envCtx->dirLight2.params.dir.x;
            R_ENV_LIGHT2_DIR(1) = envCtx->dirLight2.params.dir.y;
            R_ENV_LIGHT2_DIR(2) = envCtx->dirLight2.params.dir.z;

            R_ENV_WIND_DIR(0) = envCtx->windDirection.x;
            R_ENV_WIND_DIR(1) = envCtx->windDirection.y;
            R_ENV_WIND_DIR(2) = envCtx->windDirection.z;
            R_ENV_WIND_SPEED = envCtx->windSpeed;
        } else {
            lightCtx->ambientColor[0] = R_ENV_AMBIENT_COLOR(0);
            lightCtx->ambientColor[1] = R_ENV_AMBIENT_COLOR(1);
            lightCtx->ambientColor[2] = R_ENV_AMBIENT_COLOR(2);

            envCtx->dirLight1.params.dir.color[0] = R_ENV_LIGHT1_COLOR(0);
            envCtx->dirLight1.params.dir.color[1] = R_ENV_LIGHT1_COLOR(1);
            envCtx->dirLight1.params.dir.color[2] = R_ENV_LIGHT1_COLOR(2);

            envCtx->dirLight2.params.dir.color[0] = R_ENV_LIGHT2_COLOR(0);
            envCtx->dirLight2.params.dir.color[1] = R_ENV_LIGHT2_COLOR(1);
            envCtx->dirLight2.params.dir.color[2] = R_ENV_LIGHT2_COLOR(2);
            lightCtx->fogColor[0] = R_ENV_FOG_COLOR(0);
            lightCtx->fogColor[1] = R_ENV_FOG_COLOR(1);
            lightCtx->fogColor[2] = R_ENV_FOG_COLOR(2);
            lightCtx->fogNear = R_ENV_FOG_NEAR;
            lightCtx->zFar = R_ENV_Z_FAR;

            if (cREG(14)) {
                R_ENV_LIGHT1_DIR(0) = Math_CosS(cREG(10)) * Math_CosS(cREG(11)) * 120.0f;
                envCtx->dirLight1.params.dir.x = R_ENV_LIGHT1_DIR(0);
                R_ENV_LIGHT1_DIR(1) = Math_SinS(cREG(10)) * Math_CosS(cREG(11)) * 120.0f;
                envCtx->dirLight1.params.dir.y = R_ENV_LIGHT1_DIR(1);
                R_ENV_LIGHT1_DIR(2) = Math_SinS(cREG(11)) * 120.0f;
                envCtx->dirLight1.params.dir.z = R_ENV_LIGHT1_DIR(2);

                R_ENV_LIGHT2_DIR(0) = Math_CosS(cREG(12)) * Math_CosS(cREG(13)) * 120.0f;
                envCtx->dirLight2.params.dir.x = R_ENV_LIGHT2_DIR(0);
                R_ENV_LIGHT2_DIR(1) = Math_SinS(cREG(12)) * Math_CosS(cREG(13)) * 120.0f;
                envCtx->dirLight2.params.dir.y = R_ENV_LIGHT2_DIR(1);
                R_ENV_LIGHT2_DIR(2) = Math_SinS(cREG(13)) * 120.0f;
                envCtx->dirLight2.params.dir.z = R_ENV_LIGHT2_DIR(2);
            } else {
                envCtx->dirLight1.params.dir.x = R_ENV_LIGHT1_DIR(0);
                envCtx->dirLight1.params.dir.y = R_ENV_LIGHT1_DIR(1);
                envCtx->dirLight1.params.dir.z = R_ENV_LIGHT1_DIR(2);

                envCtx->dirLight2.params.dir.x = R_ENV_LIGHT2_DIR(0);
                envCtx->dirLight2.params.dir.y = R_ENV_LIGHT2_DIR(1);
                envCtx->dirLight2.params.dir.z = R_ENV_LIGHT2_DIR(2);
            }

            envCtx->windDirection.x = R_ENV_WIND_DIR(0);
            envCtx->windDirection.y = R_ENV_WIND_DIR(1);
            envCtx->windDirection.z = R_ENV_WIND_DIR(2);
            envCtx->windSpeed = R_ENV_WIND_SPEED;
        }
#endif

        if ((envCtx->dirLight1.params.dir.x == 0) && (envCtx->dirLight1.params.dir.y == 0) &&
            (envCtx->dirLight1.params.dir.z == 0)) {
            envCtx->dirLight1.params.dir.x = 1;
        }

        if ((envCtx->dirLight2.params.dir.x == 0) && (envCtx->dirLight2.params.dir.y == 0) &&
            (envCtx->dirLight2.params.dir.z == 0)) {
            envCtx->dirLight2.params.dir.x = 1;
        }
    }
}

void Environment_DrawSunAndMoon(PlayState* play) {
    f32 alpha;
    f32 color;
    f32 y;
    f32 scale;
    f32 temp;

    OPEN_DISPS(play->state.gfxCtx, "../z_kankyo.c", 2266);

    if (play->csCtx.state != CS_STATE_IDLE) {
        Math_SmoothStepToF(&play->envCtx.sunPos.x,
                           -(Math_SinS(((void)0, gSaveContext.save.dayTime) - CLOCK_TIME(12, 0)) * 120.0f) * 25.0f,
                           1.0f, 0.8f, 0.8f);
        Math_SmoothStepToF(&play->envCtx.sunPos.y,
                           (Math_CosS(((void)0, gSaveContext.save.dayTime) - CLOCK_TIME(12, 0)) * 120.0f) * 25.0f, 1.0f,
                           0.8f, 0.8f);
        //! @bug This should be z.
        Math_SmoothStepToF(&play->envCtx.sunPos.y,
                           (Math_CosS(((void)0, gSaveContext.save.dayTime) - CLOCK_TIME(12, 0)) * 20.0f) * 25.0f, 1.0f,
                           0.8f, 0.8f);
    } else {
        play->envCtx.sunPos.x = -(Math_SinS(((void)0, gSaveContext.save.dayTime) - CLOCK_TIME(12, 0)) * 120.0f) * 25.0f;
        play->envCtx.sunPos.y = +(Math_CosS(((void)0, gSaveContext.save.dayTime) - CLOCK_TIME(12, 0)) * 120.0f) * 25.0f;
        play->envCtx.sunPos.z = +(Math_CosS(((void)0, gSaveContext.save.dayTime) - CLOCK_TIME(12, 0)) * 20.0f) * 25.0f;
    }

    if (gSaveContext.save.entranceIndex != ENTR_HYRULE_FIELD_0 || ((void)0, gSaveContext.sceneLayer) != 5) {
        Matrix_Translate(play->view.eye.x + play->envCtx.sunPos.x, play->view.eye.y + play->envCtx.sunPos.y,
                         play->view.eye.z + play->envCtx.sunPos.z, MTXMODE_NEW);

        y = play->envCtx.sunPos.y / 25.0f;
        temp = y / 80.0f;

        alpha = temp * 255.0f;
        if (alpha < 0.0f) {
            alpha = 0.0f;
        }
        if (alpha > 255.0f) {
            alpha = 255.0f;
        }

        alpha = 255.0f - alpha;

        color = temp;
        if (color < 0.0f) {
            color = 0.0f;
        }

        if (color > 1.0f) {
            color = 1.0f;
        }

        gDPSetPrimColor(POLY_OPA_DISP++, 0, 0, 255, (u8)(color * 75.0f) + 180, (u8)(color * 155.0f) + 100, 255);
        gDPSetEnvColor(POLY_OPA_DISP++, 255, (u8)(color * 255.0f), (u8)(color * 255.0f), alpha);

        scale = (color * 2.0f) + 10.0f;
        Matrix_Scale(scale, scale, scale, MTXMODE_APPLY);
        MATRIX_FINALIZE_AND_LOAD(POLY_OPA_DISP++, play->state.gfxCtx, "../z_kankyo.c", 2364);
        Gfx_SetupDL_54Opa(play->state.gfxCtx);
        gSPDisplayList(POLY_OPA_DISP++, gSunDL);

        Matrix_Translate(play->view.eye.x - play->envCtx.sunPos.x, play->view.eye.y - play->envCtx.sunPos.y,
                         play->view.eye.z - play->envCtx.sunPos.z, MTXMODE_NEW);

        color = -y / 120.0f;
        color = CLAMP_MIN(color, 0.0f);

        scale = -15.0f * color + 25.0f;
        Matrix_Scale(scale, scale, scale, MTXMODE_APPLY);

        temp = -y / 80.0f;
        temp = CLAMP_MAX(temp, 1.0f);

        alpha = temp * 255.0f;

        if (alpha > 0.0f) {
            MATRIX_FINALIZE_AND_LOAD(POLY_OPA_DISP++, play->state.gfxCtx, "../z_kankyo.c", 2406);
            Gfx_SetupDL_51Opa(play->state.gfxCtx);
            gDPPipeSync(POLY_OPA_DISP++);
            gDPSetPrimColor(POLY_OPA_DISP++, 0, 0, 240, 255, 180, alpha);
            gDPSetEnvColor(POLY_OPA_DISP++, 80, 70, 20, alpha);
            gSPDisplayList(POLY_OPA_DISP++, gMoonDL);
        }
    }

    CLOSE_DISPS(play->state.gfxCtx, "../z_kankyo.c", 2429);
}

void Environment_DrawSunLensFlare(PlayState* play, EnvironmentContext* envCtx, View* view, GraphicsContext* gfxCtx,
                                  Vec3f pos, s32 unused) {
    if ((play->envCtx.precipitation[PRECIP_RAIN_CUR] == 0) && (play->envCtx.skyboxConfig == 0)) {
        Environment_DrawLensFlare(play, &play->envCtx, &play->view, play->state.gfxCtx, pos, 2000, 370,
                                  Math_CosS(((void)0, gSaveContext.save.dayTime) - CLOCK_TIME(12, 0)) * 120.0f, 400,
                                  true);
    }
}

f32 sLensFlareScales[] = { 23.0f, 12.0f, 7.0f, 5.0f, 3.0f, 10.0f, 6.0f, 2.0f, 3.0f, 1.0f };

typedef enum LensFlareType {
    /* 0 */ LENS_FLARE_CIRCLE0,
    /* 1 */ LENS_FLARE_CIRCLE1,
    /* 2 */ LENS_FLARE_RING
} LensFlareType;

void Environment_DrawLensFlare(PlayState* play, EnvironmentContext* envCtx, View* view, GraphicsContext* gfxCtx,
                               Vec3f pos, s32 unused, s16 scale, f32 colorIntensity, s16 glareStrength, u8 isSun) {
    s16 i;
    f32 tempX;
    f32 tempY;
    f32 tempZ;
    f32 lookDirX;
    f32 lookDirY;
    f32 lookDirZ;
    f32 tempX2;
    f32 tempY2;
    f32 tempZ2;
    f32 posDirX;
    f32 posDirY;
    f32 posDirZ;
    f32 length;
    f32 dist;
    f32 halfPosX;
    f32 halfPosY;
    f32 halfPosZ;
    f32 cosAngle;
    s32 pad;
    f32 lensFlareAlphaScaleTarget;
    u32 isOffScreen = false;
    f32 alpha;
    f32 adjScale;
    Vec3f screenPos;
    f32 fogInfluence;
    f32 temp;
    f32 glareAlphaScale;
    Color_RGB8 lensFlareColors[] = {
        { 155, 205, 255 }, // blue
        { 255, 255, 205 }, // yellow
        { 255, 255, 205 }, // yellow
        { 255, 255, 205 }, // yellow
        { 155, 255, 205 }, // green
        { 205, 255, 255 }, // light blue
        { 155, 155, 255 }, // dark blue
        { 205, 175, 255 }, // purple
        { 175, 255, 205 }, // light green
        { 255, 155, 235 }, // pink
    };
    u32 lensFlareAlphas[] = {
        50, 10, 25, 40, 70, 30, 50, 70, 50, 40,
    };
    u32 lensFlareTypes[] = {
        LENS_FLARE_RING,    LENS_FLARE_CIRCLE1, LENS_FLARE_CIRCLE1, LENS_FLARE_CIRCLE1, LENS_FLARE_CIRCLE1,
        LENS_FLARE_CIRCLE1, LENS_FLARE_CIRCLE1, LENS_FLARE_CIRCLE1, LENS_FLARE_CIRCLE1, LENS_FLARE_CIRCLE1,
    };

    OPEN_DISPS(gfxCtx, "../z_kankyo.c", 2516);

    dist = Math3D_Vec3f_DistXYZ(&pos, &view->eye) / 12.0f;

    // compute a unit vector in the look direction
    tempX = view->at.x - view->eye.x;
    tempY = view->at.y - view->eye.y;
    tempZ = view->at.z - view->eye.z;

    length = sqrtf(SQ(tempX) + SQ(tempY) + SQ(tempZ));

    lookDirX = tempX / length;
    lookDirY = tempY / length;
    lookDirZ = tempZ / length;

    // compute a position along the look vector half as far as pos
    halfPosX = view->eye.x + lookDirX * (dist * 6.0f);
    halfPosY = view->eye.y + lookDirY * (dist * 6.0f);
    halfPosZ = view->eye.z + lookDirZ * (dist * 6.0f);

    // compute a unit vector in the direction from halfPos to pos
    tempX2 = pos.x - halfPosX;
    tempY2 = pos.y - halfPosY;
    tempZ2 = pos.z - halfPosZ;

    length = sqrtf(SQ(tempX2) + SQ(tempY2) + SQ(tempZ2));

    posDirX = tempX2 / length;
    posDirY = tempY2 / length;
    posDirZ = tempZ2 / length;

    // compute the cosine of the angle between lookDir and posDir
    cosAngle = (lookDirX * posDirX + lookDirY * posDirY + lookDirZ * posDirZ) /
               sqrtf((SQ(lookDirX) + SQ(lookDirY) + SQ(lookDirZ)) * (SQ(posDirX) + SQ(posDirY) + SQ(posDirZ)));

    lensFlareAlphaScaleTarget = cosAngle * 3.5f;
    if (lensFlareAlphaScaleTarget > 1.0f) {
        lensFlareAlphaScaleTarget = 1.0f;
    }

    if (!isSun) {
        lensFlareAlphaScaleTarget = cosAngle;
    }

    if (cosAngle < 0.0f) {
        // don't draw lens flare
    } else {
        if (isSun) {
            Play_GetScreenPos(play, &pos, &screenPos);
            sSunDepthTestX = (s16)screenPos.x;
            sSunDepthTestY = (s16)screenPos.y - 5.0f;
            if (sSunScreenDepth != GPACK_ZDZ(G_MAXFBZ, 0) || screenPos.x < 0.0f || screenPos.y < 0.0f ||
                screenPos.x > SCREEN_WIDTH || screenPos.y > SCREEN_HEIGHT) {
                isOffScreen = true;
            }
        }

        for (i = 0; i < ARRAY_COUNT(lensFlareTypes); i++) {
            Matrix_Translate(pos.x, pos.y, pos.z, MTXMODE_NEW);

            if (isSun) {
                temp = Environment_LerpWeight(60, 15, play->view.fovy);
            }

            Matrix_Translate(-posDirX * i * dist, -posDirY * i * dist, -posDirZ * i * dist, MTXMODE_APPLY);
            adjScale = sLensFlareScales[i] * cosAngle;

            if (isSun) {
                adjScale *= 0.001 * (scale + 630.0f * temp);
            } else {
                adjScale *= 0.0001f * scale * (2.0f * dist);
            }

            Matrix_Scale(adjScale, adjScale, adjScale, MTXMODE_APPLY);

            alpha = colorIntensity / 10.0f;
            alpha = CLAMP_MAX(alpha, 1.0f);
            alpha = alpha * lensFlareAlphas[i];
            alpha = CLAMP_MIN(alpha, 0.0f);

            fogInfluence = (ENV_FOGNEAR_MAX - play->lightCtx.fogNear) / 50.0f;

            fogInfluence = CLAMP_MAX(fogInfluence, 1.0f);

            alpha *= 1.0f - fogInfluence;

#if !PLATFORM_N64
            if (1) {}
#endif

            if (!(isOffScreen ^ 0)) {
                Math_SmoothStepToF(&envCtx->lensFlareAlphaScale, lensFlareAlphaScaleTarget, 0.5f, 0.05f, 0.001f);
            } else {
                Math_SmoothStepToF(&envCtx->lensFlareAlphaScale, 0.0f, 0.5f, 0.05f, 0.001f);
            }

            POLY_XLU_DISP = func_800947AC(POLY_XLU_DISP++);
            gDPSetPrimColor(POLY_XLU_DISP++, 0, 0, lensFlareColors[i].r, lensFlareColors[i].g, lensFlareColors[i].b,
                            alpha * envCtx->lensFlareAlphaScale);
            MATRIX_FINALIZE_AND_LOAD(POLY_XLU_DISP++, gfxCtx, "../z_kankyo.c", 2662);
            gDPSetCombineLERP(POLY_XLU_DISP++, 0, 0, 0, PRIMITIVE, TEXEL0, 0, PRIMITIVE, 0, 0, 0, 0, PRIMITIVE, TEXEL0,
                              0, PRIMITIVE, 0);
            gDPSetAlphaDither(POLY_XLU_DISP++, G_AD_DISABLE);
            gDPSetColorDither(POLY_XLU_DISP++, G_CD_DISABLE);
            gSPMatrix(POLY_XLU_DISP++, &D_01000000, G_MTX_NOPUSH | G_MTX_MUL | G_MTX_MODELVIEW);

            switch (lensFlareTypes[i]) {
                case LENS_FLARE_CIRCLE0:
                case LENS_FLARE_CIRCLE1:
                    gSPDisplayList(POLY_XLU_DISP++, gLensFlareCircleDL);
                    break;
                case LENS_FLARE_RING:
                    gSPDisplayList(POLY_XLU_DISP++, gLensFlareRingDL);
                    break;
            }
        }

        glareAlphaScale = cosAngle - (1.5f - cosAngle);

        if (glareStrength != 0) {
            if (glareAlphaScale > 0.0f) {
                POLY_XLU_DISP = Gfx_SetupDL_57(POLY_XLU_DISP);

                alpha = colorIntensity / 10.0f;
                alpha = CLAMP_MAX(alpha, 1.0f);
                alpha = alpha * glareStrength;
                alpha = CLAMP_MIN(alpha, 0.0f);

                fogInfluence = (ENV_FOGNEAR_MAX - play->lightCtx.fogNear) / 50.0f;

                fogInfluence = CLAMP_MAX(fogInfluence, 1.0f);

                alpha *= 1.0f - fogInfluence;

                gDPSetAlphaDither(POLY_XLU_DISP++, G_AD_DISABLE);
                gDPSetColorDither(POLY_XLU_DISP++, G_CD_DISABLE);

                if (!(isOffScreen ^ 0)) {
                    Math_SmoothStepToF(&envCtx->glareAlpha, alpha * glareAlphaScale, 0.5f, 50.0f, 0.1f);
                } else {
                    Math_SmoothStepToF(&envCtx->glareAlpha, 0.0f, 0.5f, 50.0f, 0.1f);
                }

                temp = colorIntensity / 120.0f;
                temp = CLAMP_MIN(temp, 0.0f);

                gDPSetPrimColor(POLY_XLU_DISP++, 0, 0, 255, (u8)(temp * 75.0f) + 180, (u8)(temp * 155.0f) + 100,
                                (u8)envCtx->glareAlpha);
                gDPFillRectangle(POLY_XLU_DISP++, 0, 0, SCREEN_WIDTH - 1, SCREEN_HEIGHT - 1);
            } else {
                envCtx->glareAlpha = 0.0f;
            }
        }
    }

    CLOSE_DISPS(gfxCtx, "../z_kankyo.c", 2750);
}

f32 Environment_RandCentered(void) {
    return Rand_ZeroOne() - 0.5f;
}

void Environment_DrawRain(PlayState* play, View* view, GraphicsContext* gfxCtx) {
    s16 i;
    s32 pad;
    Vec3f vec;
    f32 temp1;
    f32 temp2;
    f32 temp3;
    f32 length;
    f32 rotX;
    f32 rotY;
    f32 x50;
    f32 y50;
    f32 z50;
    f32 x280;
    f32 z280;
    Vec3f unused = { 0.0f, 0.0f, 0.0f };
    Vec3f windDirection = { 0.0f, 0.0f, 0.0f };
    Player* player = GET_PLAYER(play);

#if OOT_VERSION < PAL_1_0
    if (!(play->cameraPtrs[CAM_ID_MAIN]->stateFlags & CAM_STATE_CAMERA_IN_WATER))
#else
    if (!(play->cameraPtrs[CAM_ID_MAIN]->stateFlags & CAM_STATE_CAMERA_IN_WATER) &&
        (play->envCtx.precipitation[PRECIP_SNOW_CUR] == 0))
#endif
    {
        OPEN_DISPS(gfxCtx, "../z_kankyo.c", 2799);

        vec.x = view->at.x - view->eye.x;
        vec.y = view->at.y - view->eye.y;
        vec.z = view->at.z - view->eye.z;

        length = sqrtf(SQXYZ(vec));

        temp1 = vec.x / length;
        temp2 = vec.y / length;
        temp3 = vec.z / length;

        x50 = view->eye.x + temp1 * 50.0f;
        y50 = view->eye.y + temp2 * 50.0f;
        z50 = view->eye.z + temp3 * 50.0f;

        x280 = view->eye.x + temp1 * 280.0f;
        z280 = view->eye.z + temp3 * 280.0f;

        if (play->envCtx.precipitation[PRECIP_RAIN_CUR]) {
            gDPPipeSync(POLY_XLU_DISP++);
            gDPSetPrimColor(POLY_XLU_DISP++, 0, 0, 150, 255, 255, 30);
            POLY_XLU_DISP = Gfx_SetupDL(POLY_XLU_DISP, SETUPDL_20);
        }

        // draw rain drops
        for (i = 0; i < play->envCtx.precipitation[PRECIP_RAIN_CUR]; i++) {
            temp2 = Rand_ZeroOne();
            temp1 = Rand_ZeroOne();
            temp3 = Rand_ZeroOne();

            Matrix_Translate((temp2 - 0.7f) * 100.0f + x50, (temp1 - 0.7f) * 100.0f + y50,
                             (temp3 - 0.7f) * 100.0f + z50, MTXMODE_NEW);

            windDirection.x = play->envCtx.windDirection.x;
            windDirection.y = play->envCtx.windDirection.y;
            windDirection.z = play->envCtx.windDirection.z;

            vec.x = windDirection.x;
            vec.y = windDirection.y + 500.0f + Rand_ZeroOne() * 200.0f;
            vec.z = windDirection.z;
            length = sqrtf(SQXZ(vec));

            gSPMatrix(POLY_XLU_DISP++, &D_01000000, G_MTX_NOPUSH | G_MTX_MUL | G_MTX_MODELVIEW);
            rotX = Math_Atan2F(length, -vec.y);
            rotY = Math_Atan2F(vec.z, vec.x);
            Matrix_RotateY(-rotY, MTXMODE_APPLY);
            Matrix_RotateX(M_PI / 2 - rotX, MTXMODE_APPLY);
            Matrix_Scale(0.4f, 1.2f, 0.4f, MTXMODE_APPLY);
            MATRIX_FINALIZE_AND_LOAD(POLY_XLU_DISP++, gfxCtx, "../z_kankyo.c", 2887);
            gSPDisplayList(POLY_XLU_DISP++, gRaindropDL);
        }

        // draw droplet rings on the ground
        if (player->actor.world.pos.y < view->eye.y) {
            u8 materialFlag = false;

            for (i = 0; i < play->envCtx.precipitation[PRECIP_RAIN_CUR]; i++) {
                if (!materialFlag) {
                    Gfx_SetupDL_25Xlu(gfxCtx);
                    gDPSetEnvColor(POLY_XLU_DISP++, 155, 155, 155, 0);
                    gDPSetPrimColor(POLY_XLU_DISP++, 0, 0, 255, 255, 255, 120);
                    materialFlag++;
                }

                Matrix_Translate(Environment_RandCentered() * 280.0f + x280, player->actor.world.pos.y + 2.0f,
                                 Environment_RandCentered() * 280.0f + z280, MTXMODE_NEW);

                if ((LINK_IS_ADULT && ((player->actor.world.pos.y + 2.0f - view->eye.y) > -48.0f)) ||
                    (!LINK_IS_ADULT && ((player->actor.world.pos.y + 2.0f - view->eye.y) > -30.0f))) {
                    Matrix_Scale(0.02f, 0.02f, 0.02f, MTXMODE_APPLY);
                } else {
                    Matrix_Scale(0.1f, 0.1f, 0.1f, MTXMODE_APPLY);
                }

                MATRIX_FINALIZE_AND_LOAD(POLY_XLU_DISP++, gfxCtx, "../z_kankyo.c", 2940);
                gSPDisplayList(POLY_XLU_DISP++, gEffShockwaveDL);
            }
        }

        CLOSE_DISPS(gfxCtx, "../z_kankyo.c", 2946);
    }
}

void Environment_ChangeLightSetting(PlayState* play, u32 lightSetting) {
    if ((play->envCtx.lightSetting != lightSetting) && (play->envCtx.lightBlend >= 1.0f) &&
        (play->envCtx.lightSettingOverride == LIGHT_SETTING_OVERRIDE_NONE)) {
        if (lightSetting >= LIGHT_SETTING_MAX) {
            lightSetting = 0;
        }

        play->envCtx.lightBlend = 0.0f;
        play->envCtx.prevLightSetting = play->envCtx.lightSetting;
        play->envCtx.lightSetting = lightSetting;
    }
}

/**
 * Draw color filters over the skybox. There are two filters.
 * The first uses the global fog color, and an alpha calculated with `fogNear`.
 * This filter draws unconditionally for skybox 29 at full alpha.
 * (note: skybox 29 is unused in the original game)
 * For the rest of the skyboxes it will draw if fogNear is less than 980.
 *
 * The second filter uses a custom color specified in `skyboxFilterColor`
 * and can be enabled with `customSkyboxFilter`.
 *
 * An example usage of a filter is to dim the skybox in cloudy conditions.
 */
void Environment_DrawSkyboxFilters(PlayState* play) {
    if (((play->skyboxId != SKYBOX_NONE) && (play->lightCtx.fogNear < 980)) || (play->skyboxId == SKYBOX_UNSET_1D)) {
        f32 alpha;

        OPEN_DISPS(play->state.gfxCtx, "../z_kankyo.c", 3032);

        Gfx_SetupDL_57Opa(play->state.gfxCtx);

        alpha = (1000 - play->lightCtx.fogNear) * 0.02f;

        if (play->skyboxId == SKYBOX_UNSET_1D) {
            alpha = 1.0f;
        }

        if (alpha > 1.0f) {
            alpha = 1.0f;
        }

        gDPSetPrimColor(POLY_OPA_DISP++, 0, 0, play->lightCtx.fogColor[0], play->lightCtx.fogColor[1],
                        play->lightCtx.fogColor[2], 255.0f * alpha);
        gDPFillRectangle(POLY_OPA_DISP++, 0, 0, SCREEN_WIDTH - 1, SCREEN_HEIGHT - 1);

        CLOSE_DISPS(play->state.gfxCtx, "../z_kankyo.c", 3043);
    }

    if (play->envCtx.customSkyboxFilter) {
        OPEN_DISPS(play->state.gfxCtx, "../z_kankyo.c", 3048);

        Gfx_SetupDL_57Opa(play->state.gfxCtx);
        gDPSetPrimColor(POLY_OPA_DISP++, 0, 0, play->envCtx.skyboxFilterColor[0], play->envCtx.skyboxFilterColor[1],
                        play->envCtx.skyboxFilterColor[2], play->envCtx.skyboxFilterColor[3]);
        gDPFillRectangle(POLY_OPA_DISP++, 0, 0, SCREEN_WIDTH - 1, SCREEN_HEIGHT - 1);

        CLOSE_DISPS(play->state.gfxCtx, "../z_kankyo.c", 3056);
    }
}

void Environment_DrawLightningFlash(PlayState* play, u8 red, u8 green, u8 blue, u8 alpha) {
    OPEN_DISPS(play->state.gfxCtx, "../z_kankyo.c", 3069);

    Gfx_SetupDL_57Opa(play->state.gfxCtx);
    gDPSetPrimColor(POLY_OPA_DISP++, 0, 0, red, green, blue, alpha);
    gDPFillRectangle(POLY_OPA_DISP++, 0, 0, SCREEN_WIDTH - 1, SCREEN_HEIGHT - 1);

    CLOSE_DISPS(play->state.gfxCtx, "../z_kankyo.c", 3079);
}

void Environment_UpdateLightningStrike(PlayState* play) {
    if (play->envCtx.lightningState != LIGHTNING_OFF) {
        switch (gLightningStrike.state) {
            case LIGHTNING_STRIKE_WAIT:
                // every frame theres a 10% chance of the timer advancing 50 units
                if (Rand_ZeroOne() < 0.1f) {
                    gLightningStrike.delayTimer += 50.0f;
                }

                gLightningStrike.delayTimer += Rand_ZeroOne();

                if (gLightningStrike.delayTimer > 500.0f) {
                    gLightningStrike.flashRed = 200;
                    gLightningStrike.flashGreen = 200;
                    gLightningStrike.flashBlue = 255;
                    gLightningStrike.flashAlphaTarget = 200;

                    gLightningStrike.delayTimer = 0.0f;
                    Environment_AddLightningBolts(play,
                                                  (u8)(Rand_ZeroOne() * (ARRAY_COUNT(sLightningBolts) - 0.1f)) + 1);
                    sLightningFlashAlpha = 0;
                    gLightningStrike.state++;
                }
                break;
            case LIGHTNING_STRIKE_START:
                gLightningStrike.flashRed = 200;
                gLightningStrike.flashGreen = 200;
                gLightningStrike.flashBlue = 255;

                play->envCtx.adjAmbientColor[0] += 80;
                play->envCtx.adjAmbientColor[1] += 80;
                play->envCtx.adjAmbientColor[2] += 100;

                sLightningFlashAlpha += 100;

                if (sLightningFlashAlpha >= gLightningStrike.flashAlphaTarget) {
                    Audio_SetNatureAmbienceChannelIO(NATURE_CHANNEL_LIGHTNING, CHANNEL_IO_PORT_0, 0);
                    gLightningStrike.state++;
                    gLightningStrike.flashAlphaTarget = 0;
                }
                break;
            case LIGHTNING_STRIKE_END:
                if (play->envCtx.adjAmbientColor[0] > 0) {
                    play->envCtx.adjAmbientColor[0] -= 10;
                    play->envCtx.adjAmbientColor[1] -= 10;
                }

                if (play->envCtx.adjAmbientColor[2] > 0) {
                    play->envCtx.adjAmbientColor[2] -= 10;
                }

                sLightningFlashAlpha -= 10;

                if (sLightningFlashAlpha <= gLightningStrike.flashAlphaTarget) {
                    play->envCtx.adjAmbientColor[0] = 0;
                    play->envCtx.adjAmbientColor[1] = 0;
                    play->envCtx.adjAmbientColor[2] = 0;

                    gLightningStrike.state = LIGHTNING_STRIKE_WAIT;

                    if (play->envCtx.lightningState == LIGHTNING_LAST) {
                        play->envCtx.lightningState = LIGHTNING_OFF;
                    }
                }
                break;
        }
    }

    if (gLightningStrike.state != LIGHTNING_STRIKE_WAIT) {
        Environment_DrawLightningFlash(play, gLightningStrike.flashRed, gLightningStrike.flashGreen,
                                       gLightningStrike.flashBlue, sLightningFlashAlpha);
    }
}

/**
 * Request the number of lightning bolts specified by `num`
 * Note: only 3 lightning bolts can be active at the same time.
 */
void Environment_AddLightningBolts(PlayState* play, u8 num) {
    s16 boltsAdded = 0;
    s16 i;

    for (i = 0; i < ARRAY_COUNT(sLightningBolts); i++) {
        if (sLightningBolts[i].state == LIGHTNING_BOLT_INACTIVE) {
            sLightningBolts[i].state = LIGHTNING_BOLT_START;
            boltsAdded++;

            if (boltsAdded >= num) {
                break;
            }
        }
    }
}

/**
 * Draw any active lightning bolt entries contained in `sLightningBolts`
 */
void Environment_DrawLightning(PlayState* play, s32 unused) {
    static void* lightningTextures[] = {
        gEffLightning1Tex, gEffLightning2Tex, gEffLightning3Tex,
        gEffLightning4Tex, gEffLightning5Tex, gEffLightning6Tex,
        gEffLightning7Tex, gEffLightning8Tex, NULL,
    };
    s16 i;
    f32 dx;
    f32 dz;
    f32 x;
    f32 z;
    s32 pad[2];
    Vec3f unused1 = { 0.0f, 0.0f, 0.0f };
    Vec3f unused2 = { 0.0f, 0.0f, 0.0f };

    OPEN_DISPS(play->state.gfxCtx, "../z_kankyo.c", 3253);

    for (i = 0; i < ARRAY_COUNT(sLightningBolts); i++) {
        switch (sLightningBolts[i].state) {
            case LIGHTNING_BOLT_START:
                dx = play->view.at.x - play->view.eye.x;
                dz = play->view.at.z - play->view.eye.z;

                x = dx / sqrtf(SQ(dx) + SQ(dz));
                z = dz / sqrtf(SQ(dx) + SQ(dz));

                sLightningBolts[i].pos.x = play->view.eye.x + x * 9500.0f;
                sLightningBolts[i].pos.y = Rand_ZeroOne() * 1000.0f + 4000.0f;
                sLightningBolts[i].pos.z = play->view.eye.z + z * 9500.0f;

                sLightningBolts[i].offset.x = (Rand_ZeroOne() - 0.5f) * 5000.0f;
                sLightningBolts[i].offset.y = 0.0f;
                sLightningBolts[i].offset.z = (Rand_ZeroOne() - 0.5f) * 5000.0f;

                sLightningBolts[i].textureIndex = 0;
                sLightningBolts[i].pitch = (Rand_ZeroOne() - 0.5f) * 40.0f;
                sLightningBolts[i].roll = (Rand_ZeroOne() - 0.5f) * 40.0f;
                sLightningBolts[i].delayTimer = 3 * (i + 1);
                sLightningBolts[i].state++;
                break;
            case LIGHTNING_BOLT_WAIT:
                sLightningBolts[i].delayTimer--;

                if (sLightningBolts[i].delayTimer <= 0) {
                    sLightningBolts[i].state++;
                }
                break;
            case LIGHTNING_BOLT_DRAW:
                if (sLightningBolts[i].textureIndex < 7) {
                    sLightningBolts[i].textureIndex++;
                } else {
                    sLightningBolts[i].state = LIGHTNING_BOLT_INACTIVE;
                }
                break;
        }

        if (sLightningBolts[i].state == LIGHTNING_BOLT_DRAW) {
            Matrix_Translate(sLightningBolts[i].pos.x + sLightningBolts[i].offset.x,
                             sLightningBolts[i].pos.y + sLightningBolts[i].offset.y,
                             sLightningBolts[i].pos.z + sLightningBolts[i].offset.z, MTXMODE_NEW);
            Matrix_RotateX(DEG_TO_RAD(sLightningBolts[i].pitch), MTXMODE_APPLY);
            Matrix_RotateZ(DEG_TO_RAD(sLightningBolts[i].roll), MTXMODE_APPLY);
            Matrix_Scale(22.0f, 100.0f, 22.0f, MTXMODE_APPLY);
            gDPSetPrimColor(POLY_XLU_DISP++, 0, 0, 255, 255, 255, 128);
            gDPSetEnvColor(POLY_XLU_DISP++, 0, 255, 255, 128);
            MATRIX_FINALIZE_AND_LOAD(POLY_XLU_DISP++, play->state.gfxCtx, "../z_kankyo.c", 3333);
            gSPSegment(POLY_XLU_DISP++, 0x08, SEGMENTED_TO_VIRTUAL(lightningTextures[sLightningBolts[i].textureIndex]));
            Gfx_SetupDL_61Xlu(play->state.gfxCtx);
            gSPMatrix(POLY_XLU_DISP++, &D_01000000, G_MTX_NOPUSH | G_MTX_MUL | G_MTX_MODELVIEW);
            gSPDisplayList(POLY_XLU_DISP++, gEffLightningDL);
        }
    }

    CLOSE_DISPS(play->state.gfxCtx, "../z_kankyo.c", 3353);
}

void Environment_PlaySceneSequence(PlayState* play) {
    play->envCtx.timeSeqState = TIMESEQ_DISABLED;

    // both lost woods exits on the bridge from kokiri to hyrule field
    if (((void)0, gSaveContext.save.entranceIndex) == ENTR_LOST_WOODS_8 ||
        ((void)0, gSaveContext.save.entranceIndex) == ENTR_LOST_WOODS_9) {
        Audio_PlayNatureAmbienceSequence(NATURE_ID_KOKIRI_REGION);
    } else if (((void)0, gSaveContext.forcedSeqId) != NA_BGM_GENERAL_SFX) {
        if (!Environment_IsForcedSequenceDisabled()) {
            SEQCMD_PLAY_SEQUENCE(SEQ_PLAYER_BGM_MAIN, 0, 0, ((void)0, gSaveContext.forcedSeqId));
        }
        gSaveContext.forcedSeqId = NA_BGM_GENERAL_SFX;
    } else if (play->sceneSequences.seqId == NA_BGM_NO_MUSIC) {
        if (play->sceneSequences.natureAmbienceId == NATURE_ID_NONE) {
            return;
        }
        if (((void)0, gSaveContext.natureAmbienceId) != play->sceneSequences.natureAmbienceId) {
            Audio_PlayNatureAmbienceSequence(play->sceneSequences.natureAmbienceId);
        }
    } else if (play->sceneSequences.natureAmbienceId == NATURE_ID_NONE) {
        PRINTF(T("\n\n\nBGM設定game_play->sound_info.BGM=[%d] old_bgm=[%d]\n\n",
                 "\n\n\nBGM Configuration game_play->sound_info.BGM=[%d] old_bgm=[%d]\n\n"),
               play->sceneSequences.seqId, ((void)0, gSaveContext.seqId));
        if (((void)0, gSaveContext.seqId) != play->sceneSequences.seqId) {
            Audio_PlaySceneSequence(play->sceneSequences.seqId);
        }
    } else if (((void)0, gSaveContext.save.dayTime) >= CLOCK_TIME(7, 0) &&
               ((void)0, gSaveContext.save.dayTime) <= CLOCK_TIME(17, 10)) {
        if (((void)0, gSaveContext.seqId) != play->sceneSequences.seqId) {
            Audio_PlaySceneSequence(play->sceneSequences.seqId);
        }

        play->envCtx.timeSeqState = TIMESEQ_FADE_DAY_BGM;
    } else {
        if (((void)0, gSaveContext.natureAmbienceId) != play->sceneSequences.natureAmbienceId) {
            Audio_PlayNatureAmbienceSequence(play->sceneSequences.natureAmbienceId);
        }

        if (((void)0, gSaveContext.save.dayTime) > CLOCK_TIME(17, 10) &&
            ((void)0, gSaveContext.save.dayTime) <= CLOCK_TIME(19, 0)) {
            play->envCtx.timeSeqState = TIMESEQ_EARLY_NIGHT_CRITTERS;
        } else if (((void)0, gSaveContext.save.dayTime) > CLOCK_TIME(19, 0) + 1 ||
                   ((void)0, gSaveContext.save.dayTime) < CLOCK_TIME(6, 30)) {
            play->envCtx.timeSeqState = TIMESEQ_NIGHT_CRITTERS;
        } else {
            play->envCtx.timeSeqState = TIMESEQ_MORNING_CRITTERS;
        }
    }

    PRINTF("\n-----------------\n", ((void)0, gSaveContext.forcedSeqId));
    PRINTF(T("\n 強制ＢＧＭ=[%d]", "\n Forced BGM=[%d]"), ((void)0, gSaveContext.forcedSeqId));
    PRINTF("\n     ＢＧＭ=[%d]", play->sceneSequences.seqId);
    PRINTF(T("\n     エンブ=[%d]", "\n      Embed=[%d]"), play->sceneSequences.natureAmbienceId);
    PRINTF("\n     status=[%d]", play->envCtx.timeSeqState);

    Audio_SetEnvReverb(play->roomCtx.curRoom.echo);
}

void Environment_PlayTimeBasedSequence(PlayState* play) {
    switch (play->envCtx.timeSeqState) {
        case TIMESEQ_DAY_BGM:
            Audio_SetNatureAmbienceChannelIO(NATURE_CHANNEL_CRITTER_4 << 4 | NATURE_CHANNEL_CRITTER_5,
                                             CHANNEL_IO_PORT_1, 0);

            if (play->envCtx.precipitation[PRECIP_RAIN_MAX] == 0 && play->envCtx.precipitation[PRECIP_SOS_MAX] == 0) {
                PRINTF("\n\n\nNa_StartMorinigBgm\n\n");
                Audio_PlayMorningSceneSequence(play->sceneSequences.seqId);
            }

            play->envCtx.timeSeqState++;
            break;

        case TIMESEQ_FADE_DAY_BGM:
            if (gSaveContext.save.dayTime > CLOCK_TIME(17, 10)) {
                if (play->envCtx.precipitation[PRECIP_RAIN_MAX] == 0 &&
                    play->envCtx.precipitation[PRECIP_SOS_MAX] == 0) {
                    SEQCMD_STOP_SEQUENCE(SEQ_PLAYER_BGM_MAIN, 240);
                }

                play->envCtx.timeSeqState++;
            }
            break;

        case TIMESEQ_NIGHT_BEGIN_SFX:
            if (gSaveContext.save.dayTime > CLOCK_TIME(18, 0)) {
                Sfx_PlaySfxCentered2(NA_SE_EV_DOG_CRY_EVENING);
                play->envCtx.timeSeqState++;
            }
            break;

        case TIMESEQ_EARLY_NIGHT_CRITTERS:
            if (play->envCtx.precipitation[PRECIP_RAIN_MAX] == 0 && play->envCtx.precipitation[PRECIP_SOS_MAX] == 0) {
                Audio_PlayNatureAmbienceSequence(play->sceneSequences.natureAmbienceId);
                Audio_SetNatureAmbienceChannelIO(NATURE_CHANNEL_CRITTER_0, CHANNEL_IO_PORT_1, 1);
            }

            play->envCtx.timeSeqState++;
            break;

        case TIMESEQ_NIGHT_DELAY:
            if (gSaveContext.save.dayTime > CLOCK_TIME(19, 0)) {
                play->envCtx.timeSeqState++;
            }
            break;

        case TIMESEQ_NIGHT_CRITTERS:
            Audio_SetNatureAmbienceChannelIO(NATURE_CHANNEL_CRITTER_0, CHANNEL_IO_PORT_1, 0);

            if (play->envCtx.precipitation[PRECIP_RAIN_MAX] == 0 && play->envCtx.precipitation[PRECIP_SOS_MAX] == 0) {
                Audio_SetNatureAmbienceChannelIO(NATURE_CHANNEL_CRITTER_1 << 4 | NATURE_CHANNEL_CRITTER_3,
                                                 CHANNEL_IO_PORT_1, 1);
            }

            play->envCtx.timeSeqState++;
            break;

        case TIMESEQ_DAY_BEGIN_SFX:
            if ((gSaveContext.save.dayTime <= CLOCK_TIME(19, 0)) && (gSaveContext.save.dayTime > CLOCK_TIME(6, 30))) {
                gSaveContext.save.totalDays++;
                gSaveContext.save.bgsDayCount++;
                gSaveContext.dogIsLost = true;
                Sfx_PlaySfxCentered(NA_SE_EV_CHICKEN_CRY_M);

                if ((Inventory_ReplaceItem(play, ITEM_WEIRD_EGG, ITEM_CHICKEN) ||
                     Inventory_ReplaceItem(play, ITEM_POCKET_EGG, ITEM_POCKET_CUCCO)) &&
                    play->csCtx.state == 0 && !Player_InCsMode(play)) {
                    Message_StartTextbox(play, 0x3066, NULL);
                }

                play->envCtx.timeSeqState++;
            }
            break;

        case TIMESEQ_MORNING_CRITTERS:
            Audio_SetNatureAmbienceChannelIO(NATURE_CHANNEL_CRITTER_1 << 4 | NATURE_CHANNEL_CRITTER_3,
                                             CHANNEL_IO_PORT_1, 0);

            if (play->envCtx.precipitation[PRECIP_RAIN_MAX] == 0 && play->envCtx.precipitation[PRECIP_SOS_MAX] == 0) {
                Audio_SetNatureAmbienceChannelIO(NATURE_CHANNEL_CRITTER_4 << 4 | NATURE_CHANNEL_CRITTER_5,
                                                 CHANNEL_IO_PORT_1, 1);
            }

            play->envCtx.timeSeqState++;
            break;

        case TIMESEQ_DAY_DELAY:
            if (gSaveContext.save.dayTime > CLOCK_TIME(7, 0)) {
                play->envCtx.timeSeqState = 0;
            }
            break;
    }
}

void Environment_DrawCustomLensFlare(PlayState* play) {
    Vec3f pos;

    if (gCustomLensFlareOn) {
        pos.x = gCustomLensFlarePos.x;
        pos.y = gCustomLensFlarePos.y;
        pos.z = gCustomLensFlarePos.z;

        Environment_DrawLensFlare(play, &play->envCtx, &play->view, play->state.gfxCtx, pos, sLensFlareUnused,
                                  gLensFlareScale, gLensFlareColorIntensity, gLensFlareGlareStrength, false);
    }
}

void Environment_InitGameOverLights(PlayState* play) {
    s32 pad;
    Player* player = GET_PLAYER(play);

    sGameOverLightsIntensity = 0;

    Lights_PointNoGlowSetInfo(&sNGameOverLightInfo, (s16)player->actor.world.pos.x - 10.0f,
                              (s16)player->actor.world.pos.y + 10.0f, (s16)player->actor.world.pos.z - 10.0f, 0, 0, 0,
                              255);
    sNGameOverLightNode = LightContext_InsertLight(play, &play->lightCtx, &sNGameOverLightInfo);

    Lights_PointNoGlowSetInfo(&sSGameOverLightInfo, (s16)player->actor.world.pos.x + 10.0f,
                              (s16)player->actor.world.pos.y + 10.0f, (s16)player->actor.world.pos.z + 10.0f, 0, 0, 0,
                              255);
    sSGameOverLightNode = LightContext_InsertLight(play, &play->lightCtx, &sSGameOverLightInfo);
}

void Environment_FadeInGameOverLights(PlayState* play) {
    Player* player = GET_PLAYER(play);
    s16 i;

    Lights_PointNoGlowSetInfo(&sNGameOverLightInfo, (s16)player->actor.world.pos.x - 10.0f,
                              (s16)player->actor.world.pos.y + 10.0f, (s16)player->actor.world.pos.z - 10.0f,
                              sGameOverLightsIntensity, sGameOverLightsIntensity, sGameOverLightsIntensity, 255);
    Lights_PointNoGlowSetInfo(&sSGameOverLightInfo, (s16)player->actor.world.pos.x + 10.0f,
                              (s16)player->actor.world.pos.y + 10.0f, (s16)player->actor.world.pos.z + 10.0f,
                              sGameOverLightsIntensity, sGameOverLightsIntensity, sGameOverLightsIntensity, 255);

    if (sGameOverLightsIntensity < 254) {
        sGameOverLightsIntensity += 2;
    }

    if (Play_CamIsNotFixed(play)) {
        for (i = 0; i < 3; i++) {
            if (play->envCtx.adjAmbientColor[i] > -255) {
                play->envCtx.adjAmbientColor[i] -= 12;
                play->envCtx.adjLight1Color[i] -= 12;
            }
            play->envCtx.adjFogColor[i] = -255;
        }

        if (play->envCtx.lightSettings.zFar + play->envCtx.adjZFar > 900) {
            play->envCtx.adjZFar -= 100;
        }

        if (play->envCtx.lightSettings.fogNear + play->envCtx.adjFogNear > 950) {
            play->envCtx.adjFogNear -= 10;
        }
    } else {
        play->envCtx.fillScreen = true;
        play->envCtx.screenFillColor[0] = 0;
        play->envCtx.screenFillColor[1] = 0;
        play->envCtx.screenFillColor[2] = 0;
        play->envCtx.screenFillColor[3] = sGameOverLightsIntensity;
    }
}

void Environment_FadeOutGameOverLights(PlayState* play) {
    Player* player = GET_PLAYER(play);
    s16 i;

    if (sGameOverLightsIntensity >= 3) {
        sGameOverLightsIntensity -= 3;
    } else {
        sGameOverLightsIntensity = 0;
    }

    if (sGameOverLightsIntensity == 1) {
        LightContext_RemoveLight(play, &play->lightCtx, sNGameOverLightNode);
        LightContext_RemoveLight(play, &play->lightCtx, sSGameOverLightNode);
    } else if (sGameOverLightsIntensity >= 2) {
        Lights_PointNoGlowSetInfo(&sNGameOverLightInfo, (s16)player->actor.world.pos.x - 10.0f,
                                  (s16)player->actor.world.pos.y + 10.0f, (s16)player->actor.world.pos.z - 10.0f,
                                  sGameOverLightsIntensity, sGameOverLightsIntensity, sGameOverLightsIntensity, 255);
        Lights_PointNoGlowSetInfo(&sSGameOverLightInfo, (s16)player->actor.world.pos.x + 10.0f,
                                  (s16)player->actor.world.pos.y + 10.0f, (s16)player->actor.world.pos.z + 10.0f,
                                  sGameOverLightsIntensity, sGameOverLightsIntensity, sGameOverLightsIntensity, 255);
    }

    if (Play_CamIsNotFixed(play)) {
        for (i = 0; i < 3; i++) {
            Math_SmoothStepToS(&play->envCtx.adjAmbientColor[i], 0, 5, 12, 1);
            Math_SmoothStepToS(&play->envCtx.adjLight1Color[i], 0, 5, 12, 1);
            play->envCtx.adjFogColor[i] = 0;
        }
        play->envCtx.adjZFar = 0;
        play->envCtx.adjFogNear = 0;
    } else {
        play->envCtx.fillScreen = true;
        play->envCtx.screenFillColor[0] = 0;
        play->envCtx.screenFillColor[1] = 0;
        play->envCtx.screenFillColor[2] = 0;
        play->envCtx.screenFillColor[3] = sGameOverLightsIntensity;
        if (sGameOverLightsIntensity == 0) {
            play->envCtx.fillScreen = false;
        }
    }
}

void Environment_UpdateRain(PlayState* play) {
    u8 max = MAX(play->envCtx.precipitation[PRECIP_RAIN_MAX], play->envCtx.precipitation[PRECIP_SOS_MAX]);

    if (play->envCtx.precipitation[PRECIP_RAIN_CUR] != max && ((play->state.frames % 8) == 0)) {
        if (play->envCtx.precipitation[PRECIP_RAIN_CUR] < max) {
            play->envCtx.precipitation[PRECIP_RAIN_CUR] += 2;
        } else {
            play->envCtx.precipitation[PRECIP_RAIN_CUR] -= 2;
        }
    }
}

void Environment_FillScreen(GraphicsContext* gfxCtx, u8 red, u8 green, u8 blue, u8 alpha, u8 drawFlags) {
    if (alpha != 0) {
        OPEN_DISPS(gfxCtx, "../z_kankyo.c", 3835);

        if (drawFlags & FILL_SCREEN_OPA) {
            POLY_OPA_DISP = Gfx_SetupDL_57(POLY_OPA_DISP);
            gDPSetPrimColor(POLY_OPA_DISP++, 0, 0, red, green, blue, alpha);
            gDPSetAlphaDither(POLY_OPA_DISP++, G_AD_DISABLE);
            gDPSetColorDither(POLY_OPA_DISP++, G_CD_DISABLE);
            gDPFillRectangle(POLY_OPA_DISP++, 0, 0, SCREEN_WIDTH - 1, SCREEN_HEIGHT - 1);
        }

        if (drawFlags & FILL_SCREEN_XLU) {
            POLY_XLU_DISP = Gfx_SetupDL_57(POLY_XLU_DISP);
            gDPSetPrimColor(POLY_XLU_DISP++, 0, 0, red, green, blue, alpha);

            if ((u32)alpha == 255) {
                gDPSetRenderMode(POLY_XLU_DISP++, G_RM_OPA_SURF, G_RM_OPA_SURF2);
            }

            gDPSetAlphaDither(POLY_XLU_DISP++, G_AD_DISABLE);
            gDPSetColorDither(POLY_XLU_DISP++, G_CD_DISABLE);
            gDPFillRectangle(POLY_XLU_DISP++, 0, 0, SCREEN_WIDTH - 1, SCREEN_HEIGHT - 1);
        }

        CLOSE_DISPS(gfxCtx, "../z_kankyo.c", 3863);
    }
}

Color_RGB8 sSandstormPrimColors[] = {
    { 210, 156, 85 },
    { 255, 200, 100 },
    { 225, 160, 50 },
    { 105, 90, 40 },
};

Color_RGB8 sSandstormEnvColors[] = {
    { 155, 106, 35 },
    { 200, 150, 50 },
    { 170, 110, 0 },
    { 50, 40, 0 },
};

void Environment_DrawSandstorm(PlayState* play, u8 sandstormState) {
    s32 primA1;
    s32 envA1;
    s32 primA = play->envCtx.sandstormPrimA;
    s32 envA = play->envCtx.sandstormEnvA;
    Color_RGBA8 primColor;
    Color_RGBA8 envColor;
    s32 pad;
    f32 sp98;

    switch (sandstormState) {
        case SANDSTORM_ACTIVE:
            if ((play->sceneId == SCENE_HAUNTED_WASTELAND) && (play->roomCtx.curRoom.num == 0)) {
                envA1 = 0;
                primA1 = (play->envCtx.sandstormEnvA > 128) ? 255 : play->envCtx.sandstormEnvA >> 1;
            } else {
                primA1 = play->state.frames % 128;
                if (primA1 > 64) {
                    primA1 = 128 - primA1;
                }
                primA1 += 73;
                envA1 = 128;
            }
            break;

        case SANDSTORM_FILL:
            primA1 = 255;
            envA1 = (play->envCtx.sandstormPrimA >= 255) ? 255 : 128;
            break;

        case SANDSTORM_UNFILL:
            envA1 = 128;
            if (play->envCtx.sandstormEnvA > 128) {
                primA1 = 255;
            } else {
                primA1 = play->state.frames % 128;
                if (primA1 > 64) {
                    primA1 = 128 - primA1;
                }
                primA1 += 73;
            }
            if ((primA1 >= primA) && (primA1 != 255)) {
                play->envCtx.sandstormState = SANDSTORM_ACTIVE;
            }
            break;

        case SANDSTORM_DISSIPATE:
            envA1 = 0;
            primA1 = (play->envCtx.sandstormEnvA > 128) ? 255 : play->envCtx.sandstormEnvA >> 1;

            if (primA == 0) {
                play->envCtx.sandstormState = SANDSTORM_OFF;
            }
            break;
    }

    if (ABS(primA - primA1) < 9) {
        primA = primA1;
    } else if (primA1 < primA) {
        primA -= 9;
    } else {
        primA += 9;
    }

    if (ABS(envA - envA1) < 9) {
        envA = envA1;
    } else if (envA1 < envA) {
        envA -= 9;
    } else {
        envA += 9;
    }

    play->envCtx.sandstormPrimA = primA;
    play->envCtx.sandstormEnvA = envA;

    sp98 = (512.0f - (primA + envA)) * (3.0f / 128.0f);

    if (sp98 > 6.0f) {
        sp98 = 6.0f;
    }

    if ((play->envCtx.lightMode != LIGHT_MODE_TIME) ||
        (play->envCtx.lightSettingOverride != LIGHT_SETTING_OVERRIDE_NONE)) {
        primColor.r = sSandstormPrimColors[1].r;
        primColor.g = sSandstormPrimColors[1].g;
        primColor.b = sSandstormPrimColors[1].b;
        envColor.r = sSandstormEnvColors[1].r;
        envColor.g = sSandstormEnvColors[1].g;
        envColor.b = sSandstormEnvColors[1].b;
    } else if (sSandstormColorIndex == sNextSandstormColorIndex) {
        primColor.r = sSandstormPrimColors[sSandstormColorIndex].r;
        primColor.g = sSandstormPrimColors[sSandstormColorIndex].g;
        primColor.b = sSandstormPrimColors[sSandstormColorIndex].b;
        envColor.r = sSandstormEnvColors[sSandstormColorIndex].r;
        envColor.g = sSandstormEnvColors[sSandstormColorIndex].g;
        envColor.b = sSandstormEnvColors[sSandstormColorIndex].b;
    } else {
        primColor.r = (s32)F32_LERP(sSandstormPrimColors[sSandstormColorIndex].r,
                                    sSandstormPrimColors[sNextSandstormColorIndex].r, sSandstormLerpScale);
        primColor.g = (s32)F32_LERP(sSandstormPrimColors[sSandstormColorIndex].g,
                                    sSandstormPrimColors[sNextSandstormColorIndex].g, sSandstormLerpScale);
        primColor.b = (s32)F32_LERP(sSandstormPrimColors[sSandstormColorIndex].b,
                                    sSandstormPrimColors[sNextSandstormColorIndex].b, sSandstormLerpScale);
        envColor.r = (s32)F32_LERP(sSandstormEnvColors[sSandstormColorIndex].r,
                                   sSandstormEnvColors[sNextSandstormColorIndex].r, sSandstormLerpScale);
        envColor.g = (s32)F32_LERP(sSandstormEnvColors[sSandstormColorIndex].g,
                                   sSandstormEnvColors[sNextSandstormColorIndex].g, sSandstormLerpScale);
        envColor.b = (s32)F32_LERP(sSandstormEnvColors[sSandstormColorIndex].b,
                                   sSandstormEnvColors[sNextSandstormColorIndex].b, sSandstormLerpScale);
    }

    envColor.r = ((envColor.r * sp98) + ((6.0f - sp98) * primColor.r)) * (1.0f / 6.0f);
    envColor.g = ((envColor.g * sp98) + ((6.0f - sp98) * primColor.g)) * (1.0f / 6.0f);
    envColor.b = ((envColor.b * sp98) + ((6.0f - sp98) * primColor.b)) * (1.0f / 6.0f);

    {
        u16 sp96 = (s32)(sSandstormScroll * (11.0f / 6.0f));
        u16 sp94 = (s32)(sSandstormScroll * (9.0f / 6.0f));
        u16 sp92 = (s32)(sSandstormScroll * (6.0f / 6.0f));

        OPEN_DISPS(play->state.gfxCtx, "../z_kankyo.c", 4044);

        POLY_XLU_DISP = Gfx_SetupDL_64(POLY_XLU_DISP);

        gDPSetAlphaDither(POLY_XLU_DISP++, G_AD_NOISE);
        gDPSetColorDither(POLY_XLU_DISP++, G_CD_NOISE);
        gDPSetPrimColor(POLY_XLU_DISP++, 0, 0x80, primColor.r, primColor.g, primColor.b, play->envCtx.sandstormPrimA);
        gDPSetEnvColor(POLY_XLU_DISP++, envColor.r, envColor.g, envColor.b, play->envCtx.sandstormEnvA);
        gSPSegment(POLY_XLU_DISP++, 0x08,
                   Gfx_TwoTexScroll(play->state.gfxCtx, G_TX_RENDERTILE, (u32)sp96 % 4096, 0, 512, 32, 1,
                                    (u32)sp94 % 4096, 4095 - ((u32)sp92 % 4096), 256, 64));
        gDPSetTextureLUT(POLY_XLU_DISP++, G_TT_NONE);
        gSPDisplayList(POLY_XLU_DISP++, gFieldSandstormDL);

        CLOSE_DISPS(play->state.gfxCtx, "../z_kankyo.c", 4068);
    }

    sSandstormScroll += (s32)sp98;
}

void Environment_AdjustLights(PlayState* play, f32 arg1, f32 arg2, f32 arg3, f32 arg4) {
    f32 temp;
    s32 i;

    if (play->roomCtx.curRoom.type != ROOM_TYPE_BOSS && Play_CamIsNotFixed(play)) {
        arg1 = CLAMP_MIN(arg1, 0.0f);
        arg1 = CLAMP_MAX(arg1, 1.0f);

        temp = arg1 - arg3;

        if (arg1 < arg3) {
            temp = 0.0f;
        }

        play->envCtx.adjFogNear = (arg2 - play->envCtx.lightSettings.fogNear) * temp;

        if (arg1 == 0.0f) {
            for (i = 0; i < 3; i++) {
                play->envCtx.adjFogColor[i] = 0;
            }
        } else {
            temp = arg1 * 5.0f;
            temp = CLAMP_MAX(temp, 1.0f);

            for (i = 0; i < 3; i++) {
                play->envCtx.adjFogColor[i] = -(s16)(play->envCtx.lightSettings.fogColor[i] * temp);
            }
        }

        if (arg4 <= 0.0f) {
            return;
        }

        arg1 *= arg4;

        for (i = 0; i < 3; i++) {
            play->envCtx.adjAmbientColor[i] = -(s16)(play->envCtx.lightSettings.ambientColor[i] * arg1);
            play->envCtx.adjLight1Color[i] = -(s16)(play->envCtx.lightSettings.light1Color[i] * arg1);
        }
    }
}

s32 Environment_GetBgsDayCount(void) {
    return gSaveContext.save.bgsDayCount;
}

void Environment_ClearBgsDayCount(void) {
    gSaveContext.save.bgsDayCount = 0;
}

s32 Environment_GetTotalDays(void) {
    return gSaveContext.save.totalDays;
}

void Environment_ForcePlaySequence(u16 seqId) {
    gSaveContext.forcedSeqId = seqId;
}

s32 Environment_IsForcedSequenceDisabled(void) {
    s32 isDisabled = false;

    if (gSaveContext.forcedSeqId == NA_BGM_DISABLED) {
        isDisabled = true;
    }

    return isDisabled;
}

void Environment_PlayStormNatureAmbience(PlayState* play) {
    if (play->sceneSequences.natureAmbienceId == NATURE_ID_NONE) {
        Audio_PlayNatureAmbienceSequence(NATURE_ID_MARKET_NIGHT);
    } else {
        Audio_PlayNatureAmbienceSequence(play->sceneSequences.natureAmbienceId);
    }

    Audio_SetNatureAmbienceChannelIO(NATURE_CHANNEL_RAIN, CHANNEL_IO_PORT_1, 1);
    Audio_SetNatureAmbienceChannelIO(NATURE_CHANNEL_LIGHTNING, CHANNEL_IO_PORT_1, 1);
}

void Environment_StopStormNatureAmbience(PlayState* play) {
    Audio_SetNatureAmbienceChannelIO(NATURE_CHANNEL_RAIN, CHANNEL_IO_PORT_1, 0);
    Audio_SetNatureAmbienceChannelIO(NATURE_CHANNEL_LIGHTNING, CHANNEL_IO_PORT_1, 0);

    if (Audio_GetActiveSeqId(SEQ_PLAYER_BGM_MAIN) == NA_BGM_NATURE_AMBIENCE) {
        gSaveContext.seqId = NA_BGM_NATURE_SFX_RAIN;
        Environment_PlaySceneSequence(play);
    }
}

void Environment_WarpSongLeave(PlayState* play) {
    gWeatherMode = WEATHER_MODE_CLEAR;
    gSaveContext.save.cutsceneIndex = CS_INDEX_AUTO;
    gSaveContext.respawnFlag = -3;
    play->nextEntranceIndex = gSaveContext.respawn[RESPAWN_MODE_RETURN].entranceIndex;
    play->transitionTrigger = TRANS_TRIGGER_START;
    play->transitionType = TRANS_TYPE_FADE_WHITE;
    gSaveContext.nextTransitionType = TRANS_TYPE_FADE_WHITE;

    switch (play->nextEntranceIndex) {
        case ENTR_DEATH_MOUNTAIN_CRATER_0:
            Flags_SetEventChkInf(EVENTCHKINF_B9);
            break;

        case ENTR_LAKE_HYLIA_0:
            Flags_SetEventChkInf(EVENTCHKINF_B1);
            break;

        case ENTR_DESERT_COLOSSUS_0:
            Flags_SetEventChkInf(EVENTCHKINF_B8);
            break;

        case ENTR_GRAVEYARD_0:
            Flags_SetEventChkInf(EVENTCHKINF_B6);
            break;

        case ENTR_TEMPLE_OF_TIME_0:
            Flags_SetEventChkInf(EVENTCHKINF_A7);
            break;

        case ENTR_SACRED_FOREST_MEADOW_0:
            break;
    }
}<|MERGE_RESOLUTION|>--- conflicted
+++ resolved
@@ -1,8 +1,4 @@
-<<<<<<< HEAD
-#pragma increment_block_number "gc-eu:240 gc-eu-mq:240 gc-jp:224 gc-jp-ce:224 gc-jp-mq:224 gc-us:224 gc-us-mq:224" \
-=======
 #pragma increment_block_number "gc-eu:244 gc-eu-mq:244 gc-jp:224 gc-jp-ce:224 gc-jp-mq:224 gc-us:224 gc-us-mq:224" \
->>>>>>> ae1a1adc
                                "ntsc-1.0:224 ntsc-1.1:224 ntsc-1.2:224 pal-1.0:248 pal-1.1:248"
 
 #include "global.h"
