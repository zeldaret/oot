--- conflicted
+++ resolved
@@ -1,3 +1,6 @@
+#pragma increment_block_number "gc-eu:248 gc-eu-mq:248 gc-jp:224 gc-jp-ce:224 gc-jp-mq:224 gc-us:224 gc-us-mq:224" \
+                               "ntsc-1.2:0"
+
 #include "global.h"
 #include "ultra64.h"
 #include "terminal.h"
@@ -6,8 +9,6 @@
 
 #include "assets/objects/gameplay_keep/gameplay_keep.h"
 #include "assets/objects/gameplay_field_keep/gameplay_field_keep.h"
-
-#pragma increment_block_number "gc-eu:128 gc-eu-mq:128 gc-jp:0 gc-jp-ce:0 gc-jp-mq:0 gc-us:0 gc-us-mq:0 ntsc-1.2:0"
 
 typedef enum LightningBoltState {
     /* 0x00 */ LIGHTNING_BOLT_START,
@@ -212,12 +213,8 @@
 s16 sSunDepthTestX;
 s16 sSunDepthTestY;
 
-#pragma increment_block_number "gc-eu:112 gc-eu-mq:112 gc-jp:216 gc-jp-ce:216 gc-jp-mq:216 gc-us:216 gc-us-mq:216" \
-<<<<<<< HEAD
+#pragma increment_block_number "gc-eu:240 gc-eu-mq:240 gc-jp:224 gc-jp-ce:224 gc-jp-mq:224 gc-us:224 gc-us-mq:224" \
                                "ntsc-1.2:216"
-=======
-                               "ntsc-1.2:224"
->>>>>>> e331805c
 
 LightNode* sNGameOverLightNode;
 LightInfo sNGameOverLightInfo;
