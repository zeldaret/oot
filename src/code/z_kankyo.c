--- conflicted
+++ resolved
@@ -1,10 +1,7 @@
 #include "global.h"
-<<<<<<< HEAD
 #include "ultra64.h"
 #include "vt.h"
-=======
 #include "objects/gameplay_field_keep/gameplay_field_keep.h"
->>>>>>> e53081df
 
 #define ENV_ROM_FILE(name) \
     { (u32) _vr_##name##_staticSegmentRomStart, (u32)_vr_##name##_staticSegmentRomEnd }
@@ -55,7 +52,7 @@
 
 u8 gSkyboxBlendingEnabled = false; // D_8011FB3C
 
-u16 gTimeIncrement = 0; // D_8011FB40
+u16 gTimeIncrement = 0; // gTimeIncrement
 
 u16 D_8011FB44 = 0xFFFC;
 
@@ -330,9 +327,9 @@
         envCtx->adjLight1Color[1] = envCtx->adjLight1Color[2] = envCtx->adjFogColor[0] = envCtx->adjFogColor[1] =
             envCtx->adjFogColor[2] = envCtx->adjFogNear = envCtx->adjFogFar = 0;
 
-    envCtx->sunPos.x = -(Math_Sins(((void)0, gSaveContext.dayTime) - 0x8000) * 120.0f) * 25.0f;
-    envCtx->sunPos.y = +(Math_Coss(((void)0, gSaveContext.dayTime) - 0x8000) * 120.0f) * 25.0f;
-    envCtx->sunPos.z = +(Math_Coss(((void)0, gSaveContext.dayTime) - 0x8000) * 20.0f) * 25.0f;
+    envCtx->sunPos.x = -(Math_SinS(((void)0, gSaveContext.dayTime) - 0x8000) * 120.0f) * 25.0f;
+    envCtx->sunPos.y = +(Math_CosS(((void)0, gSaveContext.dayTime) - 0x8000) * 120.0f) * 25.0f;
+    envCtx->sunPos.z = +(Math_CosS(((void)0, gSaveContext.dayTime) - 0x8000) * 20.0f) * 25.0f;
 
     envCtx->windDirection.x = 80;
     envCtx->windDirection.y = 80;
@@ -427,8 +424,8 @@
         sLightningBolts[i].state = LIGHTNING_BOLT_INACTIVE;
     }
 
-    globalCtx->unk_11D30[0] = 0;
-    globalCtx->unk_11D30[1] = 0;
+    globalCtx->roomCtx.unk_74[0] = 0;
+    globalCtx->roomCtx.unk_74[1] = 0;
 
     for (i = 0; i < ARRAY_COUNT(globalCtx->csCtx.npcActions); i++) {
         globalCtx->csCtx.npcActions[i] = 0;
@@ -957,11 +954,11 @@
 
                         // set light1 direction for the sun
                         envCtx->lightSettings.light1Dir[0] =
-                            -(Math_Sins(((void)0, gSaveContext.dayTime) - 0x8000) * 120.0f);
+                            -(Math_SinS(((void)0, gSaveContext.dayTime) - 0x8000) * 120.0f);
                         envCtx->lightSettings.light1Dir[1] =
-                            Math_Coss(((void)0, gSaveContext.dayTime) - 0x8000) * 120.0f;
+                            Math_CosS(((void)0, gSaveContext.dayTime) - 0x8000) * 120.0f;
                         envCtx->lightSettings.light1Dir[2] =
-                            -(Math_Coss(((void)0, gSaveContext.dayTime) - 0x8000) * 20.0f);
+                            -(Math_CosS(((void)0, gSaveContext.dayTime) - 0x8000) * 20.0f);
 
                         // set light2 direction for the moon
                         envCtx->lightSettings.light2Dir[0] = -envCtx->lightSettings.light1Dir[0];
@@ -1268,16 +1265,16 @@
 
             if (cREG(14)) {
                 envCtx->dirLight1.params.dir.x = R_ENV_LIGHT1_DIR(0) =
-                    Math_Coss(cREG(11)) * Math_Coss(cREG(10)) * 120.0f;
+                    Math_CosS(cREG(11)) * Math_CosS(cREG(10)) * 120.0f;
                 envCtx->dirLight1.params.dir.y = R_ENV_LIGHT1_DIR(1) =
-                    Math_Coss(cREG(11)) * Math_Sins(cREG(10)) * 120.0f;
-                envCtx->dirLight1.params.dir.z = R_ENV_LIGHT1_DIR(2) = Math_Sins(cREG(11)) * 120.0f;
+                    Math_CosS(cREG(11)) * Math_SinS(cREG(10)) * 120.0f;
+                envCtx->dirLight1.params.dir.z = R_ENV_LIGHT1_DIR(2) = Math_SinS(cREG(11)) * 120.0f;
 
                 envCtx->dirLight2.params.dir.x = R_ENV_LIGHT2_DIR(0) =
-                    Math_Coss(cREG(13)) * Math_Coss(cREG(12)) * 120.0f;
+                    Math_CosS(cREG(13)) * Math_CosS(cREG(12)) * 120.0f;
                 envCtx->dirLight2.params.dir.y = R_ENV_LIGHT2_DIR(1) =
-                    Math_Coss(cREG(13)) * Math_Sins(cREG(12)) * 120.0f;
-                envCtx->dirLight2.params.dir.z = R_ENV_LIGHT2_DIR(2) = Math_Sins(cREG(13)) * 120.0f;
+                    Math_CosS(cREG(13)) * Math_SinS(cREG(12)) * 120.0f;
+                envCtx->dirLight2.params.dir.z = R_ENV_LIGHT2_DIR(2) = Math_SinS(cREG(13)) * 120.0f;
             } else {
                 envCtx->dirLight1.params.dir.x = R_ENV_LIGHT1_DIR(0);
                 envCtx->dirLight1.params.dir.y = R_ENV_LIGHT1_DIR(1);
@@ -1321,20 +1318,20 @@
     OPEN_DISPS(globalCtx->state.gfxCtx, "../z_kankyo.c", 2266);
 
     if (globalCtx->csCtx.state != 0) {
-        Math_SmoothScaleMaxMinF(&globalCtx->envCtx.sunPos.x,
-                                -(Math_Sins(((void)0, gSaveContext.dayTime) - 0x8000) * 120.0f) * 25.0f, 1.0f, 0.8f,
+        Math_SmoothStepToF(&globalCtx->envCtx.sunPos.x,
+                                -(Math_SinS(((void)0, gSaveContext.dayTime) - 0x8000) * 120.0f) * 25.0f, 1.0f, 0.8f,
                                 0.8f);
-        Math_SmoothScaleMaxMinF(&globalCtx->envCtx.sunPos.y,
-                                (Math_Coss(((void)0, gSaveContext.dayTime) - 0x8000) * 120.0f) * 25.0f, 1.0f, 0.8f,
+        Math_SmoothStepToF(&globalCtx->envCtx.sunPos.y,
+                                (Math_CosS(((void)0, gSaveContext.dayTime) - 0x8000) * 120.0f) * 25.0f, 1.0f, 0.8f,
                                 0.8f);
         //! @bug This should be z.
-        Math_SmoothScaleMaxMinF(&globalCtx->envCtx.sunPos.y,
-                                (Math_Coss(((void)0, gSaveContext.dayTime) - 0x8000) * 20.0f) * 25.0f, 1.0f, 0.8f,
+        Math_SmoothStepToF(&globalCtx->envCtx.sunPos.y,
+                                (Math_CosS(((void)0, gSaveContext.dayTime) - 0x8000) * 20.0f) * 25.0f, 1.0f, 0.8f,
                                 0.8f);
     } else {
-        globalCtx->envCtx.sunPos.x = -(Math_Sins(((void)0, gSaveContext.dayTime) - 0x8000) * 120.0f) * 25.0f;
-        globalCtx->envCtx.sunPos.y = +(Math_Coss(((void)0, gSaveContext.dayTime) - 0x8000) * 120.0f) * 25.0f;
-        globalCtx->envCtx.sunPos.z = +(Math_Coss(((void)0, gSaveContext.dayTime) - 0x8000) * 20.0f) * 25.0f;
+        globalCtx->envCtx.sunPos.x = -(Math_SinS(((void)0, gSaveContext.dayTime) - 0x8000) * 120.0f) * 25.0f;
+        globalCtx->envCtx.sunPos.y = +(Math_CosS(((void)0, gSaveContext.dayTime) - 0x8000) * 120.0f) * 25.0f;
+        globalCtx->envCtx.sunPos.z = +(Math_CosS(((void)0, gSaveContext.dayTime) - 0x8000) * 20.0f) * 25.0f;
     }
 
     if (gSaveContext.entranceIndex != 0xCD || ((void)0, gSaveContext.sceneSetupIndex) != 5) {
@@ -1415,7 +1412,7 @@
                              Vec3f pos, s32 unused) {
     if ((globalCtx->envCtx.unk_EE[1] == 0) && (globalCtx->envCtx.unk_17 == 0)) {
         Kankyo_DrawLensFlare(globalCtx, &globalCtx->envCtx, &globalCtx->view, globalCtx->state.gfxCtx, pos, 2000, 370,
-                             Math_Coss(((void)0, gSaveContext.dayTime) - 0x8000) * 120.0f, 400, 1);
+                             Math_CosS(((void)0, gSaveContext.dayTime) - 0x8000) * 120.0f, 400, 1);
     }
 }
 
@@ -1556,9 +1553,9 @@
             alpha *= 1.0f - fogInfluence;
 
             if (!isOffScreen) { // 5088
-                Math_SmoothScaleMaxMinF(&envCtx->unk_88, unk88Target, 1.0f, 0.05f, 0.001f);
+                Math_SmoothStepToF(&envCtx->unk_88, unk88Target, 1.0f, 0.05f, 0.001f);
             } else {
-                Math_SmoothScaleMaxMinF(&envCtx->unk_88, 0.0f, 1.0f, 0.05f, 0.001f);
+                Math_SmoothStepToF(&envCtx->unk_88, 0.0f, 1.0f, 0.05f, 0.001f);
             }
 
             POLY_XLU_DISP = func_800947AC(POLY_XLU_DISP++);
@@ -1613,9 +1610,9 @@
                 gDPSetColorDither(POLY_XLU_DISP++, G_CD_DISABLE);
 
                 if (!isOffScreen) {
-                    Math_SmoothScaleMaxMinF(&envCtx->unk_84, alpha * alphaScale, 0.5f, 50.0f, 0.1f);
+                    Math_SmoothStepToF(&envCtx->unk_84, alpha * alphaScale, 0.5f, 50.0f, 0.1f);
                 } else {
-                    Math_SmoothScaleMaxMinF(&envCtx->unk_84, 0.0f, 0.5f, 50.0f, 0.1f);
+                    Math_SmoothStepToF(&envCtx->unk_84, 0.0f, 0.5f, 50.0f, 0.1f);
                 }
 
                 temp = arg7 / 120.0f;
@@ -1697,9 +1694,9 @@
 
         // draw rain drops
         for (i = 0; i < globalCtx->envCtx.unk_EE[1]; i++) {
-            vec.x = Math_Rand_ZeroOne();
-            vec.y = Math_Rand_ZeroOne();
-            vec.z = Math_Rand_ZeroOne();
+            vec.x = Rand_ZeroOne();
+            vec.y = Rand_ZeroOne();
+            vec.z = Rand_ZeroOne();
 
             Matrix_Translate((vec.x - 0.7f) * 100.0f + x50, (vec.y - 0.7f) * 100.0f + y50,
                              (vec.z - 0.7f) * 100.0f + z50, MTXMODE_NEW);
@@ -1708,10 +1705,10 @@
             windDirection.y = globalCtx->envCtx.windDirection.y;
             windDirection.z = globalCtx->envCtx.windDirection.z;
 
-            tempY = 500.0f + Math_Rand_ZeroOne() * 200.0f + windDirection.y;
+            tempY = 500.0f + Rand_ZeroOne() * 200.0f + windDirection.y;
             gSPMatrix(POLY_XLU_DISP++, &D_01000000, G_MTX_NOPUSH | G_MTX_MUL | G_MTX_MODELVIEW);
-            rotX = atan2f(sqrtf(SQ(windDirection.x) + SQ(windDirection.z)), -tempY);
-            rotY = atan2f(windDirection.z, windDirection.x);
+            rotX = Math_Atan2F(sqrtf(SQ(windDirection.x) + SQ(windDirection.z)), -tempY);
+            rotY = Math_Atan2F(windDirection.z, windDirection.x);
             Matrix_RotateY(-rotY, MTXMODE_APPLY);
             Matrix_RotateX(M_PI / 2 - rotX, MTXMODE_APPLY);
             Matrix_Scale(0.4f, 1.2f, 0.4f, MTXMODE_APPLY);
@@ -1721,7 +1718,7 @@
         }
 
         // draw droplet rings on the ground
-        if (player->actor.posRot.pos.y < view->eye.y) {
+        if (player->actor.world.pos.y < view->eye.y) {
             firstDone = false;
 
             for (i = 0; i < globalCtx->envCtx.unk_EE[1]; i++) {
@@ -1732,11 +1729,11 @@
                     firstDone++;
                 }
 
-                Matrix_Translate(func_800746DC() * 280.0f + x280, player->actor.posRot.pos.y + 2.0f,
+                Matrix_Translate(func_800746DC() * 280.0f + x280, player->actor.world.pos.y + 2.0f,
                                  func_800746DC() * 280.0f + z280, MTXMODE_NEW);
 
-                if ((LINK_IS_ADULT && ((player->actor.posRot.pos.y + 2.0f - view->eye.y) > -48.0f)) ||
-                    (LINK_IS_CHILD && ((player->actor.posRot.pos.y + 2.0f - view->eye.y) > -30.0f))) {
+                if ((LINK_IS_ADULT && ((player->actor.world.pos.y + 2.0f - view->eye.y) > -48.0f)) ||
+                    (LINK_IS_CHILD && ((player->actor.world.pos.y + 2.0f - view->eye.y) > -30.0f))) {
                     Matrix_Scale(0.02f, 0.02f, 0.02f, MTXMODE_APPLY);
                 } else {
                     Matrix_Scale(0.1f, 0.1f, 0.1f, MTXMODE_APPLY);
@@ -1833,11 +1830,11 @@
         switch (gLightningStrike.state) {
             case LIGHTNING_STRIKE_WAIT:
                 // every frame theres a 10% chance of the timer advancing 50 frames
-                if (Math_Rand_ZeroOne() < 0.1f) {
+                if (Rand_ZeroOne() < 0.1f) {
                     gLightningStrike.delayTimer += 50.0f;
                 }
 
-                gLightningStrike.delayTimer += Math_Rand_ZeroOne();
+                gLightningStrike.delayTimer += Rand_ZeroOne();
 
                 if (gLightningStrike.delayTimer > 500.0f) {
                     gLightningStrike.flashRed = 200;
@@ -1846,7 +1843,7 @@
                     gLightningStrike.flashAlphaTarget = 200;
 
                     gLightningStrike.delayTimer = 0.0f;
-                    Kankyo_AddLightningBolts(globalCtx, (u8)(Math_Rand_ZeroOne() * 2.9f) + 1);
+                    Kankyo_AddLightningBolts(globalCtx, (u8)(Rand_ZeroOne() * 2.9f) + 1);
                     sLightningFlashAlpha = 0;
                     gLightningStrike.state++;
                 }
@@ -1949,16 +1946,16 @@
                 z = dz / sqrtf(SQ(dx) + SQ(dz));
 
                 sLightningBolts[i].pos.x = globalCtx->view.eye.x + x * 9500.0f;
-                sLightningBolts[i].pos.y = Math_Rand_ZeroOne() * 1000.0f + 4000.0f;
+                sLightningBolts[i].pos.y = Rand_ZeroOne() * 1000.0f + 4000.0f;
                 sLightningBolts[i].pos.z = globalCtx->view.eye.z + z * 9500.0f;
 
-                sLightningBolts[i].offset.x = (Math_Rand_ZeroOne() - 0.5f) * 5000.0f;
+                sLightningBolts[i].offset.x = (Rand_ZeroOne() - 0.5f) * 5000.0f;
                 sLightningBolts[i].offset.y = 0.0f;
-                sLightningBolts[i].offset.z = (Math_Rand_ZeroOne() - 0.5f) * 5000.0f;
+                sLightningBolts[i].offset.z = (Rand_ZeroOne() - 0.5f) * 5000.0f;
 
                 sLightningBolts[i].textureIndex = 0;
-                sLightningBolts[i].pitch = (Math_Rand_ZeroOne() - 0.5f) * 40.0f;
-                sLightningBolts[i].roll = (Math_Rand_ZeroOne() - 0.5f) * 40.0f;
+                sLightningBolts[i].pitch = (Rand_ZeroOne() - 0.5f) * 40.0f;
+                sLightningBolts[i].roll = (Rand_ZeroOne() - 0.5f) * 40.0f;
                 sLightningBolts[i].delayTimer = 3 * (i + 1);
                 sLightningBolts[i].state++;
                 break;
@@ -2009,7 +2006,7 @@
         func_800F6FB4(4);
     } else if (((void)0, gSaveContext.unk_140E) != 0) {
         if (!func_80077600()) {
-            Audio_SetBGM(((void)0, gSaveContext.unk_140E));
+            Audio_ProcessSeqCmd(((void)0, gSaveContext.unk_140E));
         }
 
         gSaveContext.unk_140E = 0;
@@ -2074,7 +2071,7 @@
         case 1:
             if (gSaveContext.dayTime > 0xB71C) {
                 if (globalCtx->envCtx.unk_EE[0] == 0 && globalCtx->envCtx.unk_F2[0] == 0) {
-                    Audio_SetBGM(0x10F000FF);
+                    Audio_QueueSeqCmd(0x10F000FF);
                 }
                 globalCtx->envCtx.unk_E0++;
             }
@@ -2152,14 +2149,13 @@
 
     sGameOverLightsRGB = 0;
 
-<<<<<<< HEAD
-    Lights_PointNoGlowSetInfo(&sNGameOverLightInfo, (s16)player->actor.posRot.pos.x - 10.0f,
-                              (s16)player->actor.posRot.pos.y + 10.0f, (s16)player->actor.posRot.pos.z - 10.0f, 0, 0, 0,
+    Lights_PointNoGlowSetInfo(&sNGameOverLightInfo, (s16)player->actor.world.pos.x - 10.0f,
+                              (s16)player->actor.world.pos.y + 10.0f, (s16)player->actor.world.pos.z - 10.0f, 0, 0, 0,
                               255);
     sNGameOverLightNode = LightContext_InsertLight(globalCtx, &globalCtx->lightCtx, &sNGameOverLightInfo);
 
-    Lights_PointNoGlowSetInfo(&sSGameOverLightInfo, (s16)player->actor.posRot.pos.x + 10.0f,
-                              (s16)player->actor.posRot.pos.y + 10.0f, (s16)player->actor.posRot.pos.z + 10.0f, 0, 0, 0,
+    Lights_PointNoGlowSetInfo(&sSGameOverLightInfo, (s16)player->actor.world.pos.x + 10.0f,
+                              (s16)player->actor.world.pos.y + 10.0f, (s16)player->actor.world.pos.z + 10.0f, 0, 0, 0,
                               255);
     sSGameOverLightNode = LightContext_InsertLight(globalCtx, &globalCtx->lightCtx, &sSGameOverLightInfo);
 }
@@ -2167,19 +2163,12 @@
 void Kankyo_FadeInGameOverLights(GlobalContext* globalCtx) {
     Player* player = PLAYER;
     s16 i;
-=======
-#pragma GLOBAL_ASM("asm/non_matchings/code/z_kankyo/Kankyo_InitGameOverLights.s")
-
-#pragma GLOBAL_ASM("asm/non_matchings/code/z_kankyo/Kankyo_FadeInGameOverLights.s")
-
-#pragma GLOBAL_ASM("asm/non_matchings/code/z_kankyo/Kankyo_FadeOutGameOverLights.s")
->>>>>>> e53081df
-
-    Lights_PointNoGlowSetInfo(&sNGameOverLightInfo, (s16)player->actor.posRot.pos.x - 10.0f,
-                              (s16)player->actor.posRot.pos.y + 10.0f, (s16)player->actor.posRot.pos.z - 10.0f,
+
+    Lights_PointNoGlowSetInfo(&sNGameOverLightInfo, (s16)player->actor.world.pos.x - 10.0f,
+                              (s16)player->actor.world.pos.y + 10.0f, (s16)player->actor.world.pos.z - 10.0f,
                               sGameOverLightsRGB, sGameOverLightsRGB, sGameOverLightsRGB, 255);
-    Lights_PointNoGlowSetInfo(&sSGameOverLightInfo, (s16)player->actor.posRot.pos.x + 10.0f,
-                              (s16)player->actor.posRot.pos.y + 10.0f, (s16)player->actor.posRot.pos.z + 10.0f,
+    Lights_PointNoGlowSetInfo(&sSGameOverLightInfo, (s16)player->actor.world.pos.x + 10.0f,
+                              (s16)player->actor.world.pos.y + 10.0f, (s16)player->actor.world.pos.z + 10.0f,
                               sGameOverLightsRGB, sGameOverLightsRGB, sGameOverLightsRGB, 255);
 
     if (sGameOverLightsRGB < 254) {
@@ -2225,18 +2214,18 @@
         LightContext_RemoveLight(globalCtx, &globalCtx->lightCtx, sNGameOverLightNode);
         LightContext_RemoveLight(globalCtx, &globalCtx->lightCtx, sSGameOverLightNode);
     } else if (sGameOverLightsRGB >= 2) {
-        Lights_PointNoGlowSetInfo(&sNGameOverLightInfo, (s16)player->actor.posRot.pos.x - 10.0f,
-                                  (s16)player->actor.posRot.pos.y + 10.0f, (s16)player->actor.posRot.pos.z - 10.0f,
+        Lights_PointNoGlowSetInfo(&sNGameOverLightInfo, (s16)player->actor.world.pos.x - 10.0f,
+                                  (s16)player->actor.world.pos.y + 10.0f, (s16)player->actor.world.pos.z - 10.0f,
                                   sGameOverLightsRGB, sGameOverLightsRGB, sGameOverLightsRGB, 255);
-        Lights_PointNoGlowSetInfo(&sSGameOverLightInfo, (s16)player->actor.posRot.pos.x + 10.0f,
-                                  (s16)player->actor.posRot.pos.y + 10.0f, (s16)player->actor.posRot.pos.z + 10.0f,
+        Lights_PointNoGlowSetInfo(&sSGameOverLightInfo, (s16)player->actor.world.pos.x + 10.0f,
+                                  (s16)player->actor.world.pos.y + 10.0f, (s16)player->actor.world.pos.z + 10.0f,
                                   sGameOverLightsRGB, sGameOverLightsRGB, sGameOverLightsRGB, 255);
     }
 
     if (func_800C0CB8(globalCtx)) {
         for (i = 0; i < 3; i++) {
-            Math_SmoothScaleMaxMinS(&globalCtx->envCtx.adjAmbientColor[i], 0, 5, 12, 1);
-            Math_SmoothScaleMaxMinS(&globalCtx->envCtx.adjLight1Color[i], 0, 5, 12, 1);
+            Math_SmoothStepToS(&globalCtx->envCtx.adjAmbientColor[i], 0, 5, 12, 1);
+            Math_SmoothStepToS(&globalCtx->envCtx.adjLight1Color[i], 0, 5, 12, 1);
             globalCtx->envCtx.adjFogColor[i] = 0;
         }
         globalCtx->envCtx.adjFogFar = 0;
