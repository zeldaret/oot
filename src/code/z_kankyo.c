#include "global.h"
#include "ultra64.h"
#include "terminal.h"

#include "z64frame_advance.h"

#include "assets/objects/gameplay_keep/gameplay_keep.h"
#include "assets/objects/gameplay_field_keep/gameplay_field_keep.h"

#pragma increment_block_number "gc-eu:0 gc-eu-mq:0 gc-jp:0 gc-jp-ce:0 gc-jp-mq:0 gc-us:0 gc-us-mq:0 ntsc-1.2:0"

typedef enum LightningBoltState {
    /* 0x00 */ LIGHTNING_BOLT_START,
    /* 0x01 */ LIGHTNING_BOLT_WAIT,
    /* 0x02 */ LIGHTNING_BOLT_DRAW,
    /* 0xFF */ LIGHTNING_BOLT_INACTIVE = 0xFF
} LightningBoltState;

typedef struct ZBufValConversionEntry {
    /* 0x00 */ s32 mantissaShift; // shift applied to the mantissa of the z buffer value
    /* 0x04 */ s32 base;          // 15.3 fixed-point base value for the exponent
} ZBufValConversionEntry;         // size = 0x8

// This table needs as many values as there are values for the 3-bit exponent
ZBufValConversionEntry sZBufValConversionTable[1 << 3] = {
    { 6, 0x0000 << 3 }, { 5, 0x4000 << 3 }, { 4, 0x6000 << 3 }, { 3, 0x7000 << 3 },
    { 2, 0x7800 << 3 }, { 1, 0x7C00 << 3 }, { 0, 0x7E00 << 3 }, { 0, 0x7F00 << 3 },
};

u8 gWeatherMode = WEATHER_MODE_CLEAR; // "E_wether_flg"

u8 gLightConfigAfterUnderwater = 0;

u8 gInterruptSongOfStorms = false;

// Indicates whether the skybox is changing to a different index of the same config (based on time)
u8 gSkyboxIsChanging = false;

// how many units of time that pass every update
u16 gTimeSpeed = 0;

u16 sSunScreenDepth = GPACK_ZDZ(G_MAXFBZ, 0);

typedef struct TimeBasedLightEntry {
    /* 0x00 */ u16 startTime;
    /* 0x02 */ u16 endTime;
    /* 0x04 */ u8 lightSetting;
    /* 0x05 */ u8 nextLightSetting;
} TimeBasedLightEntry; // size = 0x6

TimeBasedLightEntry sTimeBasedLightConfigs[][7] = {
    {
        { CLOCK_TIME(0, 0), CLOCK_TIME(4, 0) + 1, 3, 3 },
        { CLOCK_TIME(4, 0) + 1, CLOCK_TIME(6, 0), 3, 0 },
        { CLOCK_TIME(6, 0), CLOCK_TIME(8, 0) + 1, 0, 1 },
        { CLOCK_TIME(8, 0) + 1, CLOCK_TIME(16, 0), 1, 1 },
        { CLOCK_TIME(16, 0), CLOCK_TIME(17, 0) + 1, 1, 2 },
        { CLOCK_TIME(17, 0) + 1, CLOCK_TIME(19, 0) + 1, 2, 3 },
        { CLOCK_TIME(19, 0) + 1, CLOCK_TIME(24, 0) - 1, 3, 3 },
    },
    {
        { CLOCK_TIME(0, 0), CLOCK_TIME(4, 0) + 1, 7, 7 },
        { CLOCK_TIME(4, 0) + 1, CLOCK_TIME(6, 0), 7, 4 },
        { CLOCK_TIME(6, 0), CLOCK_TIME(8, 0) + 1, 4, 5 },
        { CLOCK_TIME(8, 0) + 1, CLOCK_TIME(16, 0), 5, 5 },
        { CLOCK_TIME(16, 0), CLOCK_TIME(17, 0) + 1, 5, 6 },
        { CLOCK_TIME(17, 0) + 1, CLOCK_TIME(19, 0) + 1, 6, 7 },
        { CLOCK_TIME(19, 0) + 1, CLOCK_TIME(24, 0) - 1, 7, 7 },
    },
    {
        { CLOCK_TIME(0, 0), CLOCK_TIME(4, 0) + 1, 11, 11 },
        { CLOCK_TIME(4, 0) + 1, CLOCK_TIME(6, 0), 11, 8 },
        { CLOCK_TIME(6, 0), CLOCK_TIME(8, 0) + 1, 8, 9 },
        { CLOCK_TIME(8, 0) + 1, CLOCK_TIME(16, 0), 9, 9 },
        { CLOCK_TIME(16, 0), CLOCK_TIME(17, 0) + 1, 9, 10 },
        { CLOCK_TIME(17, 0) + 1, CLOCK_TIME(19, 0) + 1, 10, 11 },
        { CLOCK_TIME(19, 0) + 1, CLOCK_TIME(24, 0) - 1, 11, 11 },
    },
    {
        { CLOCK_TIME(0, 0), CLOCK_TIME(4, 0) + 1, 15, 15 },
        { CLOCK_TIME(4, 0) + 1, CLOCK_TIME(6, 0), 15, 12 },
        { CLOCK_TIME(6, 0), CLOCK_TIME(8, 0) + 1, 12, 13 },
        { CLOCK_TIME(8, 0) + 1, CLOCK_TIME(16, 0), 13, 13 },
        { CLOCK_TIME(16, 0), CLOCK_TIME(17, 0) + 1, 13, 14 },
        { CLOCK_TIME(17, 0) + 1, CLOCK_TIME(19, 0) + 1, 14, 15 },
        { CLOCK_TIME(19, 0) + 1, CLOCK_TIME(24, 0) - 1, 15, 15 },
    },
    {
        { CLOCK_TIME(0, 0), CLOCK_TIME(4, 0) + 1, 23, 23 },
        { CLOCK_TIME(4, 0) + 1, CLOCK_TIME(6, 0), 23, 20 },
        { CLOCK_TIME(6, 0), CLOCK_TIME(8, 0) + 1, 20, 21 },
        { CLOCK_TIME(8, 0) + 1, CLOCK_TIME(16, 0), 21, 21 },
        { CLOCK_TIME(16, 0), CLOCK_TIME(17, 0) + 1, 21, 22 },
        { CLOCK_TIME(17, 0) + 1, CLOCK_TIME(19, 0) + 1, 22, 23 },
        { CLOCK_TIME(19, 0) + 1, CLOCK_TIME(24, 0) - 1, 23, 23 },
    },
};

TimeBasedSkyboxEntry gTimeBasedSkyboxConfigs[][9] = {
    {
        { CLOCK_TIME(0, 0), CLOCK_TIME(4, 0) + 1, false, SKYBOX_INDEX_CLEAR_NIGHT, SKYBOX_INDEX_CLEAR_NIGHT },
        { CLOCK_TIME(4, 0) + 1, CLOCK_TIME(5, 0) + 1, true, SKYBOX_INDEX_CLEAR_NIGHT, SKYBOX_INDEX_CLEAR_SUNRISE },
        { CLOCK_TIME(5, 0) + 1, CLOCK_TIME(6, 0), false, SKYBOX_INDEX_CLEAR_SUNRISE, SKYBOX_INDEX_CLEAR_SUNRISE },
        { CLOCK_TIME(6, 0), CLOCK_TIME(8, 0) + 1, true, SKYBOX_INDEX_CLEAR_SUNRISE, SKYBOX_INDEX_CLEAR_DAY },
        { CLOCK_TIME(8, 0) + 1, CLOCK_TIME(16, 0), false, SKYBOX_INDEX_CLEAR_DAY, SKYBOX_INDEX_CLEAR_DAY },
        { CLOCK_TIME(16, 0), CLOCK_TIME(17, 0) + 1, true, SKYBOX_INDEX_CLEAR_DAY, SKYBOX_INDEX_CLEAR_SUNSET },
        { CLOCK_TIME(17, 0) + 1, CLOCK_TIME(18, 0) + 1, false, SKYBOX_INDEX_CLEAR_SUNSET, SKYBOX_INDEX_CLEAR_SUNSET },
        { CLOCK_TIME(18, 0) + 1, CLOCK_TIME(19, 0) + 1, true, SKYBOX_INDEX_CLEAR_SUNSET, SKYBOX_INDEX_CLEAR_NIGHT },
        { CLOCK_TIME(19, 0) + 1, CLOCK_TIME(24, 0) - 1, false, SKYBOX_INDEX_CLEAR_NIGHT, SKYBOX_INDEX_CLEAR_NIGHT },
    },
    {
        { CLOCK_TIME(0, 0), CLOCK_TIME(4, 0) + 1, false, SKYBOX_INDEX_CLOUDY_NIGHT, SKYBOX_INDEX_CLOUDY_NIGHT },
        { CLOCK_TIME(4, 0) + 1, CLOCK_TIME(5, 0) + 1, true, SKYBOX_INDEX_CLOUDY_NIGHT, SKYBOX_INDEX_CLOUDY_SUNRISE },
        { CLOCK_TIME(5, 0) + 1, CLOCK_TIME(6, 0), false, SKYBOX_INDEX_CLOUDY_SUNRISE, SKYBOX_INDEX_CLOUDY_SUNRISE },
        { CLOCK_TIME(6, 0), CLOCK_TIME(8, 0) + 1, true, SKYBOX_INDEX_CLOUDY_SUNRISE, SKYBOX_INDEX_CLOUDY_DAY },
        { CLOCK_TIME(8, 0) + 1, CLOCK_TIME(16, 0), false, SKYBOX_INDEX_CLOUDY_DAY, SKYBOX_INDEX_CLOUDY_DAY },
        { CLOCK_TIME(16, 0), CLOCK_TIME(17, 0) + 1, true, SKYBOX_INDEX_CLOUDY_DAY, SKYBOX_INDEX_CLOUDY_SUNSET },
        { CLOCK_TIME(17, 0) + 1, CLOCK_TIME(18, 0) + 1, false, SKYBOX_INDEX_CLOUDY_SUNSET, SKYBOX_INDEX_CLOUDY_SUNSET },
        { CLOCK_TIME(18, 0) + 1, CLOCK_TIME(19, 0) + 1, true, SKYBOX_INDEX_CLOUDY_SUNSET, SKYBOX_INDEX_CLOUDY_NIGHT },
        { CLOCK_TIME(19, 0) + 1, CLOCK_TIME(24, 0) - 1, false, SKYBOX_INDEX_CLOUDY_NIGHT, SKYBOX_INDEX_CLOUDY_NIGHT },
    },
    {
        { CLOCK_TIME(0, 0), CLOCK_TIME(2, 0) + 1, false, SKYBOX_INDEX_CLEAR_NIGHT, SKYBOX_INDEX_CLEAR_NIGHT },
        { CLOCK_TIME(2, 0) + 1, CLOCK_TIME(4, 0) + 1, true, SKYBOX_INDEX_CLEAR_NIGHT, SKYBOX_INDEX_CLEAR_SUNRISE },
        { CLOCK_TIME(4, 0) + 1, CLOCK_TIME(8, 0) + 1, false, SKYBOX_INDEX_CLEAR_SUNRISE, SKYBOX_INDEX_CLEAR_SUNRISE },
        { CLOCK_TIME(8, 0) + 1, CLOCK_TIME(10, 0), true, SKYBOX_INDEX_CLEAR_SUNRISE, SKYBOX_INDEX_CLEAR_DAY },
        { CLOCK_TIME(10, 0), CLOCK_TIME(14, 0) + 1, false, SKYBOX_INDEX_CLEAR_DAY, SKYBOX_INDEX_CLEAR_DAY },
        { CLOCK_TIME(14, 0) + 1, CLOCK_TIME(16, 0), true, SKYBOX_INDEX_CLEAR_DAY, SKYBOX_INDEX_CLEAR_SUNSET },
        { CLOCK_TIME(16, 0), CLOCK_TIME(20, 0) + 1, false, SKYBOX_INDEX_CLEAR_SUNSET, SKYBOX_INDEX_CLEAR_SUNSET },
        { CLOCK_TIME(20, 0) + 1, CLOCK_TIME(22, 0), true, SKYBOX_INDEX_CLEAR_SUNSET, SKYBOX_INDEX_CLEAR_NIGHT },
        { CLOCK_TIME(22, 0), CLOCK_TIME(24, 0) - 1, false, SKYBOX_INDEX_CLEAR_NIGHT, SKYBOX_INDEX_CLEAR_NIGHT },
    },
    {
        { CLOCK_TIME(0, 0), CLOCK_TIME(5, 0) + 1, false, SKYBOX_INDEX_HOLY_RESERVED_11, SKYBOX_INDEX_HOLY_RESERVED_11 },
        { CLOCK_TIME(5, 0) + 1, CLOCK_TIME(6, 0), true, SKYBOX_INDEX_HOLY_RESERVED_11, SKYBOX_INDEX_HOLY0 },
        { CLOCK_TIME(6, 0), CLOCK_TIME(7, 0), false, SKYBOX_INDEX_HOLY0, SKYBOX_INDEX_HOLY0 },
        { CLOCK_TIME(7, 0), CLOCK_TIME(8, 0) + 1, true, SKYBOX_INDEX_HOLY0, SKYBOX_INDEX_HOLY_RESERVED_9 },
        { CLOCK_TIME(8, 0) + 1, CLOCK_TIME(16, 0), false, SKYBOX_INDEX_HOLY_RESERVED_9, SKYBOX_INDEX_HOLY_RESERVED_9 },
        { CLOCK_TIME(16, 0), CLOCK_TIME(17, 0) + 1, true, SKYBOX_INDEX_HOLY_RESERVED_9, SKYBOX_INDEX_HOLY_RESERVED_10 },
        { CLOCK_TIME(17, 0) + 1, CLOCK_TIME(18, 0) + 1, false, SKYBOX_INDEX_HOLY_RESERVED_10,
          SKYBOX_INDEX_HOLY_RESERVED_10 },
        { CLOCK_TIME(18, 0) + 1, CLOCK_TIME(19, 0) + 1, true, SKYBOX_INDEX_HOLY_RESERVED_10,
          SKYBOX_INDEX_HOLY_RESERVED_11 },
        { CLOCK_TIME(19, 0) + 1, CLOCK_TIME(24, 0) - 1, false, SKYBOX_INDEX_HOLY_RESERVED_11,
          SKYBOX_INDEX_HOLY_RESERVED_11 },
    },
};

//! @brief File data for the "normal" skybox used in the overworld.
//! Up to two different skyboxes can loaded at once for the purpose of blending. Skyboxes can only
//! transition either to the next step in the day night cycle (e.g clear day to clear sunset),
//! or the opposing weather condition in the same step of the day/night cycle (e.g. cloudy night to clear night).
//
//! The skybox image data is color indexed, capped to a maximum 128 colors to allow the palette data for two different
//! skyboxes to fit in one 256 color tlut. This means the image data for the skyboxes is required to alternate between
//! starting at color index 0 and color index 128.
//
//! IS_NORMAL_SKY_PALETTE_ALLOC_FRONT depends on the order of this table to determine where to write palette data.
SkyboxFile gNormalSkyFiles[] = {
    // Clear Sky
    {
        ROM_FILE(vr_fine0_static), // color index start 128
        ROM_FILE(vr_fine0_pal_static),
    },
    {
        ROM_FILE(vr_fine1_static), // color index start 0
        ROM_FILE(vr_fine1_pal_static),
    },
    {
        ROM_FILE(vr_fine2_static), // color index start 128
        ROM_FILE(vr_fine2_pal_static),
    },
    {
        ROM_FILE(vr_fine3_static), // color index start 0
        ROM_FILE(vr_fine3_pal_static),
    },
    // Cloudy Sky
    {
        ROM_FILE(vr_cloud0_static), // color index start 0
        ROM_FILE(vr_cloud0_pal_static),
    },
    {
        ROM_FILE(vr_cloud1_static), // color index start 128
        ROM_FILE(vr_cloud1_pal_static),
    },
    {
        ROM_FILE(vr_cloud2_static), // color index start 0
        ROM_FILE(vr_cloud2_pal_static),
    },
    {
        ROM_FILE(vr_cloud3_static), // color index start 128
        ROM_FILE(vr_cloud3_pal_static),
    },
    // Holy Sky
    // Will appear incorrect due to IS_NORMAL_SKY_PALETTE_ALLOC_FRONT putting the palette at color index 128
    {
        ROM_FILE(vr_holy0_static), // color index start 0
        ROM_FILE(vr_holy0_pal_static),
    },
};

u8 sSandstormColorIndex = 0;
u8 sNextSandstormColorIndex = 0;
f32 sSandstormLerpScale = 0.0f;

u8 gCustomLensFlareOn;
Vec3f gCustomLensFlarePos;
s16 sLensFlareUnused;
s16 gLensFlareScale;
f32 gLensFlareColorIntensity;
s16 gLensFlareGlareStrength;

typedef struct LightningBolt {
    /* 0x00 */ u8 state;
    /* 0x04 */ Vec3f offset;
    /* 0x10 */ Vec3f pos;
    /* 0x1C */ s8 pitch;
    /* 0x1D */ s8 roll;
    /* 0x1E */ u8 textureIndex;
    /* 0x1F */ u8 delayTimer;
} LightningBolt; // size = 0x20

LightningBolt sLightningBolts[3];

LightningStrike gLightningStrike;

s16 sLightningFlashAlpha;

s16 sSunDepthTestX;
s16 sSunDepthTestY;

#pragma increment_block_number "gc-eu:240 gc-eu-mq:240 gc-jp:216 gc-jp-ce:216 gc-jp-mq:216 gc-us:216 gc-us-mq:216" \
                               "ntsc-1.2:224"

LightNode* sNGameOverLightNode;
LightInfo sNGameOverLightInfo;
LightNode* sSGameOverLightNode;
LightInfo sSGameOverLightInfo;
u8 sGameOverLightsIntensity;
u16 sSandstormScroll;

#define ZBUFVAL_EXPONENT(v) (((v) >> 15) & 7)
#define ZBUFVAL_MANTISSA(v) (((v) >> 4) & 0x7FF)

/**
 * Convert an 18-bits Z buffer value to a fixed point 15.3 value
 *
 * zBufferVal is 18 bits:
 *   3: Exponent of z value
 *  11: Mantissa of z value
 *   4: dz value (unused)
 */
s32 Environment_ZBufValToFixedPoint(s32 zBufferVal) {
    // base[exp] + (mantissa << shift[exp])
    s32 ret = (ZBUFVAL_MANTISSA(zBufferVal) << sZBufValConversionTable[ZBUFVAL_EXPONENT(zBufferVal)].mantissaShift) +
              sZBufValConversionTable[ZBUFVAL_EXPONENT(zBufferVal)].base;

    return ret;
}

u16 Environment_GetPixelDepth(s32 x, s32 y) {
    s32 pixelDepth = gZBuffer[y][x];

    return pixelDepth;
}

void Environment_GraphCallback(GraphicsContext* gfxCtx, void* param) {
    PlayState* play = (PlayState*)param;

    sSunScreenDepth = Environment_GetPixelDepth(sSunDepthTestX, sSunDepthTestY);
    Lights_GlowCheck(play);
}

void Environment_Init(PlayState* play2, EnvironmentContext* envCtx, s32 unused) {
    u8 i;
    PlayState* play = play2;

    gSaveContext.sunsSongState = SUNSSONG_INACTIVE;

    //! FAKE: (void)0 on CLOCK_TIME(18, 0)
    if (((void)0, gSaveContext.save.dayTime) > ((void)0, CLOCK_TIME(18, 0)) ||
        ((void)0, gSaveContext.save.dayTime) < CLOCK_TIME(6, 30)) {
        ((void)0, gSaveContext.save.nightFlag = 1);
    } else {
        ((void)0, gSaveContext.save.nightFlag = 0);
    }

    play->state.gfxCtx->callback = Environment_GraphCallback;
    play->state.gfxCtx->callbackParam = play;

    Lights_DirectionalSetInfo(&envCtx->dirLight1, 80, 80, 80, 80, 80, 80);
    LightContext_InsertLight(play, &play->lightCtx, &envCtx->dirLight1);

    Lights_DirectionalSetInfo(&envCtx->dirLight2, 80, 80, 80, 80, 80, 80);
    LightContext_InsertLight(play, &play->lightCtx, &envCtx->dirLight2);

    envCtx->skybox1Index = SKYBOX_INDEX_INIT_MAGIC;
    envCtx->skybox2Index = SKYBOX_INDEX_INIT_MAGIC;

    envCtx->changeSkyboxState = CHANGE_SKYBOX_INACTIVE;
    envCtx->changeSkyboxTimer = 0;
    envCtx->changeLightEnabled = false;
    envCtx->changeLightTimer = 0;

    envCtx->skyboxDmaState = SKYBOX_DMA_INACTIVE;
    envCtx->lightConfig = 0;
    envCtx->changeLightNextConfig = 0;

    envCtx->glareAlpha = 0.0f;
    envCtx->lensFlareAlphaScale = 0.0f;

    envCtx->lightSetting = 0;
    envCtx->prevLightSetting = 0;
    envCtx->lightBlend = 1.0f;
    envCtx->lightBlendOverride = LIGHT_BLEND_OVERRIDE_NONE;

    envCtx->stormRequest = STORM_REQUEST_NONE;
    envCtx->stormState = STORM_STATE_OFF;
    envCtx->lightningState = LIGHTNING_OFF;
    envCtx->timeSeqState = TIMESEQ_DAY_BGM;
    envCtx->fillScreen = false;

    envCtx->screenFillColor[0] = 0;
    envCtx->screenFillColor[1] = 0;
    envCtx->screenFillColor[2] = 0;
    envCtx->screenFillColor[3] = 0;

    envCtx->customSkyboxFilter = false;

    envCtx->skyboxFilterColor[0] = 0;
    envCtx->skyboxFilterColor[1] = 0;
    envCtx->skyboxFilterColor[2] = 0;
    envCtx->skyboxFilterColor[3] = 0;

    envCtx->sandstormState = SANDSTORM_OFF;
    envCtx->sandstormPrimA = 0;
    envCtx->sandstormEnvA = 0;

    gLightningStrike.state = LIGHTNING_STRIKE_WAIT;
    gLightningStrike.flashRed = 0;
    gLightningStrike.flashGreen = 0;
    gLightningStrike.flashBlue = 0;

    sLightningFlashAlpha = 0;

    gSaveContext.cutsceneTransitionControl = 0;

    envCtx->adjAmbientColor[0] = envCtx->adjAmbientColor[1] = envCtx->adjAmbientColor[2] = envCtx->adjLight1Color[0] =
        envCtx->adjLight1Color[1] = envCtx->adjLight1Color[2] = envCtx->adjFogColor[0] = envCtx->adjFogColor[1] =
            envCtx->adjFogColor[2] = envCtx->adjFogNear = envCtx->adjZFar = 0;

    envCtx->sunPos.x = -(Math_SinS(((void)0, gSaveContext.save.dayTime) - CLOCK_TIME(12, 0)) * 120.0f) * 25.0f;
    envCtx->sunPos.y = +(Math_CosS(((void)0, gSaveContext.save.dayTime) - CLOCK_TIME(12, 0)) * 120.0f) * 25.0f;
    envCtx->sunPos.z = +(Math_CosS(((void)0, gSaveContext.save.dayTime) - CLOCK_TIME(12, 0)) * 20.0f) * 25.0f;

    envCtx->windDirection.x = 80;
    envCtx->windDirection.y = 80;
    envCtx->windDirection.z = 80;

    envCtx->lightBlendEnabled = false;
    envCtx->lightSettingOverride = LIGHT_SETTING_OVERRIDE_NONE;
    envCtx->lightBlendRateOverride = LIGHT_BLENDRATE_OVERRIDE_NONE;

    envCtx->sceneTimeSpeed = 0;
    gTimeSpeed = envCtx->sceneTimeSpeed;

#if OOT_DEBUG
    R_ENV_TIME_SPEED_OLD = gTimeSpeed;
    R_ENV_DISABLE_DBG = true;

    if (CREG(3) != 0) {
        gSaveContext.chamberCutsceneNum = CREG(3) - 1;
    }
#endif

    play->envCtx.precipitation[PRECIP_RAIN_MAX] = 0;
    play->envCtx.precipitation[PRECIP_RAIN_CUR] = 0;
    play->envCtx.precipitation[PRECIP_SNOW_CUR] = 0;
    play->envCtx.precipitation[PRECIP_SNOW_MAX] = 0;
    play->envCtx.precipitation[PRECIP_SOS_MAX] = 0;

    if (gSaveContext.retainWeatherMode) {
        if (!IS_CUTSCENE_LAYER) {
            switch (gWeatherMode) {
                case WEATHER_MODE_CLOUDY_CONFIG3:
                    envCtx->skyboxConfig = 1;
                    envCtx->changeSkyboxNextConfig = 1;
                    envCtx->lightConfig = 3;
                    envCtx->changeLightNextConfig = 3;
                    play->envCtx.precipitation[PRECIP_SNOW_MAX] = 0;
                    play->envCtx.precipitation[PRECIP_SNOW_CUR] = 0;
                    break;

                case WEATHER_MODE_CLOUDY_CONFIG2:
                case WEATHER_MODE_SNOW:
                case WEATHER_MODE_RAIN:
                    envCtx->skyboxConfig = 1;
                    envCtx->changeSkyboxNextConfig = 1;
                    envCtx->lightConfig = 2;
                    envCtx->changeLightNextConfig = 2;
                    play->envCtx.precipitation[PRECIP_SNOW_MAX] = 0;
                    play->envCtx.precipitation[PRECIP_SNOW_CUR] = 0;
                    break;

                case WEATHER_MODE_HEAVY_RAIN:
                    envCtx->skyboxConfig = 1;
                    envCtx->changeSkyboxNextConfig = 1;
                    envCtx->lightConfig = 4;
                    envCtx->changeLightNextConfig = 4;
                    play->envCtx.precipitation[PRECIP_SNOW_MAX] = 0;
                    play->envCtx.precipitation[PRECIP_SNOW_CUR] = 0;
                    break;

                default:
                    break;
            }

            if (play->skyboxId == SKYBOX_NORMAL_SKY) {
                if (gWeatherMode == WEATHER_MODE_SNOW) {
                    play->envCtx.precipitation[PRECIP_SNOW_CUR] = play->envCtx.precipitation[PRECIP_SNOW_MAX] = 64;
                } else if (gWeatherMode == WEATHER_MODE_RAIN) {
                    play->envCtx.precipitation[PRECIP_RAIN_MAX] = 20;
                    play->envCtx.precipitation[PRECIP_RAIN_CUR] = 20;
                } else if (gWeatherMode == WEATHER_MODE_HEAVY_RAIN) {
                    play->envCtx.precipitation[PRECIP_RAIN_MAX] = 30;
                    play->envCtx.precipitation[PRECIP_RAIN_CUR] = 30;
                }
            }
        }
    } else {
        gWeatherMode = WEATHER_MODE_CLEAR;
    }

    gInterruptSongOfStorms = false;
    gLightConfigAfterUnderwater = 0;
    gSkyboxIsChanging = false;
    gSaveContext.retainWeatherMode = false;

#if OOT_DEBUG
    R_ENV_LIGHT1_DIR(0) = 80;
    R_ENV_LIGHT1_DIR(1) = 80;
    R_ENV_LIGHT1_DIR(2) = 80;

    R_ENV_LIGHT2_DIR(0) = -80;
    R_ENV_LIGHT2_DIR(1) = -80;
    R_ENV_LIGHT2_DIR(2) = -80;

    cREG(9) = 10;
    cREG(10) = 0;
    cREG(11) = 0;
    cREG(12) = 0;
    cREG(13) = 0;
    cREG(14) = 0;
#endif

    gUseCutsceneCam = true;

    for (i = 0; i < ARRAY_COUNT(sLightningBolts); i++) {
        sLightningBolts[i].state = LIGHTNING_BOLT_INACTIVE;
    }

    play->roomCtx.drawParams[0] = 0;
    play->roomCtx.drawParams[1] = 0;

    for (i = 0; i < ARRAY_COUNT(play->csCtx.actorCues); i++) {
        play->csCtx.actorCues[i] = NULL;
    }

    if (Object_GetSlot(&play->objectCtx, OBJECT_GAMEPLAY_FIELD_KEEP) < 0 && !play->envCtx.sunMoonDisabled) {
        play->envCtx.sunMoonDisabled = true;
        PRINTF(VT_COL(YELLOW, BLACK) T("\n\nフィールド常駐以外、太陽設定！よって強制解除！\n",
                                       "\n\nSun setting other than field keep! So forced release!\n") VT_RST);
    }

    gCustomLensFlareOn = false;
    Rumble_Reset();
}

u8 Environment_SmoothStepToU8(u8* pvalue, u8 target, u8 scale, u8 step, u8 minStep) {
    s16 stepSize = 0;
    s16 diff = target - *pvalue;

    if (target != *pvalue) {
        stepSize = diff / scale;
        if ((stepSize >= (s16)minStep) || ((s16)-minStep >= stepSize)) {
            if ((s16)step < stepSize) {
                stepSize = step;
            }
            if ((s16)-step > stepSize) {
                stepSize = -step;
            }
            *pvalue += (u8)stepSize;
        } else {
            if (stepSize < (s16)minStep) {
                stepSize = minStep;
                *pvalue += (u8)stepSize;
                if (target < *pvalue) {
                    *pvalue = target;
                }
            }
            if ((s16)-minStep < stepSize) {
                stepSize = -minStep;
                *pvalue += (u8)stepSize;
                if (*pvalue < target) {
                    *pvalue = target;
                }
            }
        }
    }
    return diff;
}

u8 Environment_SmoothStepToS8(s8* pvalue, s8 target, u8 scale, u8 step, u8 minStep) {
    s16 stepSize = 0;
    s16 diff = target - *pvalue;

    if (target != *pvalue) {
        stepSize = diff / scale;
        if ((stepSize >= (s16)minStep) || ((s16)-minStep >= stepSize)) {
            if ((s16)step < stepSize) {
                stepSize = step;
            }
            if ((s16)-step > stepSize) {
                stepSize = -step;
            }
            *pvalue += (s8)stepSize;
        } else {
            if (stepSize < (s16)minStep) {
                stepSize = minStep;
                *pvalue += (s8)stepSize;
                if (target < *pvalue) {
                    *pvalue = target;
                }
            }
            if ((s16)-minStep < stepSize) {
                stepSize = -minStep;
                *pvalue += (s8)stepSize;
                if (*pvalue < target) {
                    *pvalue = target;
                }
            }
        }
    }
    return diff;
}

f32 Environment_LerpWeight(u16 max, u16 min, u16 val) {
    f32 diff = max - min;

    if (diff != 0.0f) {
        f32 ret = 1.0f - (max - val) / diff;

        if (!(ret >= 1.0f)) {
            return ret;
        }
    }

    return 1.0f;
}

f32 Environment_LerpWeightAccelDecel(u16 endFrame, u16 startFrame, u16 curFrame, u16 accelDuration, u16 decelDuration) {
    f32 endFrameF;
    f32 startFrameF;
    f32 curFrameF;
    f32 accelDurationF;
    f32 decelDurationF;
    f32 totalFrames;
    f32 temp;
    f32 framesElapsed;
    f32 ret;

    if (curFrame <= startFrame) {
        return 0.0f;
    }

    if (curFrame >= endFrame) {
        return 1.0f;
    }

    endFrameF = (s32)endFrame;
    startFrameF = (s32)startFrame;
    curFrameF = (s32)curFrame;
    totalFrames = endFrameF - startFrameF;
    framesElapsed = curFrameF - startFrameF;
    accelDurationF = (s32)accelDuration;
    decelDurationF = (s32)decelDuration;

    if ((startFrameF >= endFrameF) || (accelDurationF + decelDurationF > totalFrames)) {
        PRINTF(VT_COL(RED, WHITE) T("\nend_frameとstart_frameのフレーム関係がおかしい!!!",
                                    "\nThe frame relation between end_frame and start_frame is wrong!!!") VT_RST);
        PRINTF(VT_COL(RED, WHITE) "\nby get_parcent_forAccelBrake!!!!!!!!!" VT_RST);

        return 0.0f;
    }

    temp = 1.0f / ((totalFrames * 2.0f) - accelDurationF - decelDurationF);

    if (accelDurationF != 0.0f) {
        if (framesElapsed <= accelDurationF) {
            return temp * framesElapsed * framesElapsed / accelDurationF;
        }
        ret = temp * accelDurationF;
    } else {
        ret = 0.0f;
    }

    if (framesElapsed <= totalFrames - decelDurationF) {
        ret += 2.0f * temp * (framesElapsed - accelDurationF);
        return ret;
    }

    ret += 2.0f * temp * (totalFrames - accelDurationF - decelDurationF);

    if (decelDurationF != 0.0f) {
        ret += temp * decelDurationF;
        if (framesElapsed < totalFrames) {
            ret -= temp * (totalFrames - framesElapsed) * (totalFrames - framesElapsed) / decelDurationF;
        }
    }

    return ret;
}

void Environment_UpdateStorm(EnvironmentContext* envCtx, u8 unused) {
    if (envCtx->stormRequest != STORM_REQUEST_NONE) {
        switch (envCtx->stormState) {
            case STORM_STATE_OFF:
                if ((envCtx->stormRequest == STORM_REQUEST_START) && !gSkyboxIsChanging) {
                    envCtx->changeSkyboxState = CHANGE_SKYBOX_REQUESTED;
                    envCtx->skyboxConfig = 0;
                    envCtx->changeSkyboxNextConfig = 1;
                    envCtx->changeSkyboxTimer = 100;
                    envCtx->changeLightEnabled = true;
                    envCtx->lightConfig = 0;
                    envCtx->changeLightNextConfig = 2;
                    gLightConfigAfterUnderwater = 2;
                    envCtx->changeLightTimer = envCtx->changeDuration = 100;
                    envCtx->stormState++;
                }
                break;

            case STORM_STATE_ON:
                if (!gSkyboxIsChanging && (envCtx->stormRequest == STORM_REQUEST_STOP)) {
                    gWeatherMode = WEATHER_MODE_CLEAR;
                    envCtx->changeSkyboxState = CHANGE_SKYBOX_REQUESTED;
                    envCtx->skyboxConfig = 1;
                    envCtx->changeSkyboxNextConfig = 0;
                    envCtx->changeSkyboxTimer = 100;
                    envCtx->changeLightEnabled = true;
                    envCtx->lightConfig = 2;
                    envCtx->changeLightNextConfig = 0;
                    gLightConfigAfterUnderwater = 0;
                    envCtx->changeLightTimer = envCtx->changeDuration = 100;
                    envCtx->precipitation[PRECIP_RAIN_MAX] = 0;
                    envCtx->stormRequest = STORM_REQUEST_NONE;
                    envCtx->stormState = STORM_STATE_OFF;
                }
                break;
        }
    }
}

void Environment_UpdateSkybox(u8 skyboxId, EnvironmentContext* envCtx, SkyboxContext* skyboxCtx) {
    u32 size;
    u8 i;
    u8 newSkybox1Index = SKYBOX_INDEX_UNDEFINED;
    u8 newSkybox2Index = SKYBOX_INDEX_UNDEFINED;
    u8 skyboxBlend = 0;

    if (skyboxId == SKYBOX_CUTSCENE_MAP) {
        envCtx->skyboxConfig = 3;

        for (i = 0; i < ARRAY_COUNT(gTimeBasedSkyboxConfigs[envCtx->skyboxConfig]); i++) {
            if (gSaveContext.skyboxTime >= gTimeBasedSkyboxConfigs[envCtx->skyboxConfig][i].startTime &&
                (gSaveContext.skyboxTime < gTimeBasedSkyboxConfigs[envCtx->skyboxConfig][i].endTime ||
                 gTimeBasedSkyboxConfigs[envCtx->skyboxConfig][i].endTime == 0xFFFF)) {
                if (gTimeBasedSkyboxConfigs[envCtx->skyboxConfig][i].changeSkybox) {
                    envCtx->skyboxBlend =
                        Environment_LerpWeight(gTimeBasedSkyboxConfigs[envCtx->skyboxConfig][i].endTime,
                                               gTimeBasedSkyboxConfigs[envCtx->skyboxConfig][i].startTime,
                                               ((void)0, gSaveContext.skyboxTime)) *
                        255;
                } else {
                    envCtx->skyboxBlend = 0;
                }
                break;
            }
        }
    } else if (skyboxId == SKYBOX_NORMAL_SKY && !envCtx->skyboxDisabled) {
        for (i = 0; i < ARRAY_COUNT(gTimeBasedSkyboxConfigs[envCtx->skyboxConfig]); i++) {
            if (gSaveContext.skyboxTime >= gTimeBasedSkyboxConfigs[envCtx->skyboxConfig][i].startTime &&
                (gSaveContext.skyboxTime < gTimeBasedSkyboxConfigs[envCtx->skyboxConfig][i].endTime ||
                 gTimeBasedSkyboxConfigs[envCtx->skyboxConfig][i].endTime == 0xFFFF)) {
                newSkybox1Index = gTimeBasedSkyboxConfigs[envCtx->skyboxConfig][i].skybox1Index;
                newSkybox2Index = gTimeBasedSkyboxConfigs[envCtx->skyboxConfig][i].skybox2Index;
                gSkyboxIsChanging = gTimeBasedSkyboxConfigs[envCtx->skyboxConfig][i].changeSkybox;

                if (gSkyboxIsChanging) {
                    skyboxBlend = Environment_LerpWeight(gTimeBasedSkyboxConfigs[envCtx->skyboxConfig][i].endTime,
                                                         gTimeBasedSkyboxConfigs[envCtx->skyboxConfig][i].startTime,
                                                         ((void)0, gSaveContext.skyboxTime)) *
                                  255;
                } else {
                    skyboxBlend = Environment_LerpWeight(gTimeBasedSkyboxConfigs[envCtx->skyboxConfig][i].endTime,
                                                         gTimeBasedSkyboxConfigs[envCtx->skyboxConfig][i].startTime,
                                                         ((void)0, gSaveContext.skyboxTime)) *
                                  255;

                    skyboxBlend = (skyboxBlend < 128) ? 255 : 0;

                    if ((envCtx->changeSkyboxState != CHANGE_SKYBOX_INACTIVE) &&
                        (envCtx->changeSkyboxState < CHANGE_SKYBOX_ACTIVE)) {
                        envCtx->changeSkyboxState++;
                        skyboxBlend = 0;
                    }
                }
                break;
            }
        }

        Environment_UpdateStorm(envCtx, skyboxBlend);

        if (envCtx->changeSkyboxState >= CHANGE_SKYBOX_ACTIVE) {
            newSkybox1Index = gTimeBasedSkyboxConfigs[envCtx->skyboxConfig][i].skybox1Index;
            newSkybox2Index = gTimeBasedSkyboxConfigs[envCtx->changeSkyboxNextConfig][i].skybox2Index;

            skyboxBlend = ((f32)envCtx->changeDuration - envCtx->changeSkyboxTimer) / (f32)envCtx->changeDuration * 255;
            envCtx->changeSkyboxTimer--;

            if (envCtx->changeSkyboxTimer <= 0) {
                envCtx->changeSkyboxState = CHANGE_SKYBOX_INACTIVE;
                envCtx->skyboxConfig = envCtx->changeSkyboxNextConfig;
            }
        }

#if OOT_DEBUG
<<<<<<< HEAD
        if (newSkybox1Index == SKYBOX_INDEX_UNDEFINED) {
            // "Environment VR data acquisition failed! Report to Sasaki!"
            PRINTF(VT_COL(RED, WHITE) "\n環境ＶＲデータ取得失敗！ ささきまでご報告を！" VT_RST);
=======
        if (newSkybox1Index == 0xFF) {
            PRINTF(VT_COL(RED, WHITE) T("\n環境ＶＲデータ取得失敗！ ささきまでご報告を！",
                                        "\nEnvironment VR data acquisition failed! Report to Sasaki!") VT_RST);
>>>>>>> 56981d52
        }
#endif

        if ((envCtx->skybox1Index != newSkybox1Index) && (envCtx->skyboxDmaState == SKYBOX_DMA_INACTIVE)) {
            envCtx->skyboxDmaState = SKYBOX_DMA_TEXTURE1_START;
            size = gNormalSkyFiles[newSkybox1Index].file.vromEnd - gNormalSkyFiles[newSkybox1Index].file.vromStart;

            osCreateMesgQueue(&envCtx->loadQueue, &envCtx->loadMsg, 1);
            DMA_REQUEST_ASYNC(&envCtx->dmaRequest, skyboxCtx->staticSegments[0],
                              gNormalSkyFiles[newSkybox1Index].file.vromStart, size, 0, &envCtx->loadQueue, NULL,
                              "../z_kankyo.c", 1264);
            envCtx->skybox1Index = newSkybox1Index;
        }

        if ((envCtx->skybox2Index != newSkybox2Index) && (envCtx->skyboxDmaState == SKYBOX_DMA_INACTIVE)) {
            envCtx->skyboxDmaState = SKYBOX_DMA_TEXTURE2_START;
            size = gNormalSkyFiles[newSkybox2Index].file.vromEnd - gNormalSkyFiles[newSkybox2Index].file.vromStart;

            osCreateMesgQueue(&envCtx->loadQueue, &envCtx->loadMsg, 1);
            DMA_REQUEST_ASYNC(&envCtx->dmaRequest, skyboxCtx->staticSegments[1],
                              gNormalSkyFiles[newSkybox2Index].file.vromStart, size, 0, &envCtx->loadQueue, NULL,
                              "../z_kankyo.c", 1281);
            envCtx->skybox2Index = newSkybox2Index;
        }

        if (envCtx->skyboxDmaState == SKYBOX_DMA_TEXTURE1_DONE) {
            envCtx->skyboxDmaState = SKYBOX_DMA_TLUT1_START;

            if (IS_NORMAL_SKY_PALETTE_ALLOC_FRONT(newSkybox1Index)) {
                // Reserve palette at the front
                size = gNormalSkyFiles[newSkybox1Index].palette.vromEnd -
                       gNormalSkyFiles[newSkybox1Index].palette.vromStart;

                osCreateMesgQueue(&envCtx->loadQueue, &envCtx->loadMsg, 1);
                DMA_REQUEST_ASYNC(&envCtx->dmaRequest, skyboxCtx->palettes,
                                  gNormalSkyFiles[newSkybox1Index].palette.vromStart, size, 0, &envCtx->loadQueue, NULL,
                                  "../z_kankyo.c", 1307);
            } else {
                // Reserve palette at the back
                size = gNormalSkyFiles[newSkybox1Index].palette.vromEnd -
                       gNormalSkyFiles[newSkybox1Index].palette.vromStart;
                osCreateMesgQueue(&envCtx->loadQueue, &envCtx->loadMsg, 1);
                DMA_REQUEST_ASYNC(&envCtx->dmaRequest, (u8*)skyboxCtx->palettes + size,
                                  gNormalSkyFiles[newSkybox1Index].palette.vromStart, size, 0, &envCtx->loadQueue, NULL,
                                  "../z_kankyo.c", 1320);
            }
        }

        if (envCtx->skyboxDmaState == SKYBOX_DMA_TEXTURE2_DONE) {
            envCtx->skyboxDmaState = SKYBOX_DMA_TLUT2_START;

            if (IS_NORMAL_SKY_PALETTE_ALLOC_FRONT(newSkybox2Index)) {
                // Reserve palette at the front
                size = gNormalSkyFiles[newSkybox2Index].palette.vromEnd -
                       gNormalSkyFiles[newSkybox2Index].palette.vromStart;

                osCreateMesgQueue(&envCtx->loadQueue, &envCtx->loadMsg, 1);
                DMA_REQUEST_ASYNC(&envCtx->dmaRequest, skyboxCtx->palettes,
                                  gNormalSkyFiles[newSkybox2Index].palette.vromStart, size, 0, &envCtx->loadQueue, NULL,
                                  "../z_kankyo.c", 1342);
            } else {
                // Reserve palette at the back
                size = gNormalSkyFiles[newSkybox2Index].palette.vromEnd -
                       gNormalSkyFiles[newSkybox2Index].palette.vromStart;
                osCreateMesgQueue(&envCtx->loadQueue, &envCtx->loadMsg, 1);
                DMA_REQUEST_ASYNC(&envCtx->dmaRequest, (u8*)skyboxCtx->palettes + size,
                                  gNormalSkyFiles[newSkybox2Index].palette.vromStart, size, 0, &envCtx->loadQueue, NULL,
                                  "../z_kankyo.c", 1355);
            }
        }

        if ((envCtx->skyboxDmaState == SKYBOX_DMA_TEXTURE1_START) ||
            (envCtx->skyboxDmaState == SKYBOX_DMA_TEXTURE2_START)) {
            if (osRecvMesg(&envCtx->loadQueue, NULL, OS_MESG_NOBLOCK) == 0) {
                envCtx->skyboxDmaState++;
            }
        } else if (envCtx->skyboxDmaState >= SKYBOX_DMA_TEXTURE1_DONE) {
            if (osRecvMesg(&envCtx->loadQueue, NULL, OS_MESG_NOBLOCK) == 0) {
                envCtx->skyboxDmaState = SKYBOX_DMA_INACTIVE;
            }
        }

        envCtx->skyboxBlend = skyboxBlend;
    }
}

void Environment_EnableUnderwaterLights(PlayState* play, s32 waterLightsIndex) {
    if (waterLightsIndex == WATERBOX_LIGHT_INDEX_NONE) {
        waterLightsIndex = 0;
        PRINTF(VT_COL(YELLOW, BLACK) T("\n水ポリゴンデータに水中カラーが設定されておりません!",
                                       "\nUnderwater color is not set in the water poly data!") VT_RST);
    }

    if (play->envCtx.lightMode == LIGHT_MODE_TIME) {
        gLightConfigAfterUnderwater = play->envCtx.changeLightNextConfig;

        if (play->envCtx.lightConfig != waterLightsIndex) {
            play->envCtx.lightConfig = waterLightsIndex;
            play->envCtx.changeLightNextConfig = waterLightsIndex;
        }
    } else {
        play->envCtx.lightBlendEnabled = false; // instantly switch to water lights
        play->envCtx.lightSettingOverride = waterLightsIndex;
    }
}

void Environment_DisableUnderwaterLights(PlayState* play) {
    if (play->envCtx.lightMode == LIGHT_MODE_TIME) {
        play->envCtx.lightConfig = gLightConfigAfterUnderwater;
        play->envCtx.changeLightNextConfig = gLightConfigAfterUnderwater;
    } else {
        play->envCtx.lightBlendEnabled = false; // instantly switch to previous lights
        play->envCtx.lightSettingOverride = LIGHT_SETTING_OVERRIDE_NONE;
        play->envCtx.lightBlend = 1.0f;
    }
}

#if OOT_DEBUG
void Environment_PrintDebugInfo(PlayState* play, Gfx** gfx) {
    GfxPrint printer;
    s32 pad[2];

    GfxPrint_Init(&printer);
    GfxPrint_Open(&printer, *gfx);

    GfxPrint_SetPos(&printer, 22, 7);
    GfxPrint_SetColor(&printer, 155, 155, 255, 64);
    GfxPrint_Printf(&printer, "T%03d ", ((void)0, gSaveContext.save.totalDays));
    GfxPrint_Printf(&printer, "E%03d", ((void)0, gSaveContext.save.bgsDayCount));

    GfxPrint_SetColor(&printer, 255, 255, 55, 64);
    GfxPrint_SetPos(&printer, 22, 8);
    GfxPrint_Printf(&printer, "%s", "ZELDATIME ");

    GfxPrint_SetColor(&printer, 255, 255, 255, 64);
    GfxPrint_Printf(&printer, "%02d", (u8)(24 * 60 / (f32)0x10000 * ((void)0, gSaveContext.save.dayTime) / 60.0f));

    if ((gSaveContext.save.dayTime & 0x1F) >= 0x10 || gTimeSpeed >= 6) {
        GfxPrint_Printf(&printer, "%s", ":");
    } else {
        GfxPrint_Printf(&printer, "%s", " ");
    }

    GfxPrint_Printf(&printer, "%02d", (s16)(24 * 60 / (f32)0x10000 * ((void)0, gSaveContext.save.dayTime)) % 60);

    GfxPrint_SetColor(&printer, 255, 255, 55, 64);
    GfxPrint_SetPos(&printer, 22, 9);
    GfxPrint_Printf(&printer, "%s", "VRBOXTIME ");

    GfxPrint_SetColor(&printer, 255, 255, 255, 64);
    GfxPrint_Printf(&printer, "%02d", (u8)(24 * 60 / (f32)0x10000 * ((void)0, gSaveContext.skyboxTime) / 60.0f));

    if ((((void)0, gSaveContext.skyboxTime) & 0x1F) >= 0x10 || gTimeSpeed >= 6) {
        GfxPrint_Printf(&printer, "%s", ":");
    } else {
        GfxPrint_Printf(&printer, "%s", " ");
    }

    GfxPrint_Printf(&printer, "%02d", (s16)(24 * 60 / (f32)0x10000 * ((void)0, gSaveContext.skyboxTime)) % 60);

    GfxPrint_SetColor(&printer, 55, 255, 255, 64);
    GfxPrint_SetPos(&printer, 22, 6);

    if (!IS_DAY) {
        GfxPrint_Printf(&printer, "%s", "YORU"); // "night"
    } else {
        GfxPrint_Printf(&printer, "%s", "HIRU"); // "day"
    }

    *gfx = GfxPrint_Close(&printer);
    GfxPrint_Destroy(&printer);
}
#endif

void Environment_PlayTimeBasedSequence(PlayState* play);
void Environment_UpdateRain(PlayState* play);

void Environment_Update(PlayState* play, EnvironmentContext* envCtx, LightContext* lightCtx, PauseContext* pauseCtx,
                        MessageContext* msgCtx, GameOverContext* gameOverCtx, GraphicsContext* gfxCtx) {
    f32 timeChangeBlend;
    f32 configChangeBlend = 0.0f;
    u16 i;
    u16 j;
    u16 time;
    EnvLightSettings* lightSettingsList = play->envCtx.lightSettingsList;
    u8 blendRate;

    if ((((void)0, gSaveContext.gameMode) != GAMEMODE_NORMAL) &&
        (((void)0, gSaveContext.gameMode) != GAMEMODE_END_CREDITS)) {
        Rumble_ClearRequests();
    }

    if (pauseCtx->state == PAUSE_STATE_OFF) {
        if (!IS_PAUSED(&play->pauseCtx)) {
            if (play->skyboxId == SKYBOX_NORMAL_SKY) {
                play->skyboxCtx.rot.y -= 0.001f;
            } else if (play->skyboxId == SKYBOX_CUTSCENE_MAP) {
                play->skyboxCtx.rot.y -= 0.005f;
            }
        }

        Environment_UpdateRain(play);
        Environment_PlayTimeBasedSequence(play);

        if (((void)0, gSaveContext.nextDayTime) >= 0xFF00 && ((void)0, gSaveContext.nextDayTime) != NEXT_TIME_NONE) {
            gSaveContext.nextDayTime -= 0x10;
            PRINTF("\nnext_zelda_time=[%x]", ((void)0, gSaveContext.nextDayTime));

            // nextDayTime is used as both a time of day value and a timer to delay sfx when changing days.
            // When Sun's Song is played, nextDayTime is set to 0x8001 or 0 for day and night respectively.
            // These values will actually get used as a time of day value.
            // After this, nextDayTime is assigned magic values of 0xFFFE or 0xFFFD for day and night respectively.
            // From here, 0x10 is decremented from nextDayTime until it reaches either 0xFF0E or 0xFF0D, effectively
            // delaying the chicken crow or dog howl sfx by 15 frames when loading the new area.

            if (((void)0, gSaveContext.nextDayTime) == (NEXT_TIME_DAY_SET - (15 * 0x10))) {
                Sfx_PlaySfxCentered(NA_SE_EV_CHICKEN_CRY_M);
                gSaveContext.nextDayTime = NEXT_TIME_NONE;
            } else if (((void)0, gSaveContext.nextDayTime) == (NEXT_TIME_NIGHT_SET - (15 * 0x10))) {
                Sfx_PlaySfxCentered2(NA_SE_EV_DOG_CRY_EVENING);
                gSaveContext.nextDayTime = NEXT_TIME_NONE;
            }
        }

        if ((pauseCtx->state == PAUSE_STATE_OFF) && (gameOverCtx->state == GAMEOVER_INACTIVE)) {
            if (((msgCtx->msgLength == 0) && (msgCtx->msgMode == MSGMODE_NONE)) ||
                (((void)0, gSaveContext.gameMode) == GAMEMODE_END_CREDITS)) {
                if ((envCtx->changeSkyboxTimer == 0) && !FrameAdvance_IsEnabled(play) &&
                    (play->transitionMode == TRANS_MODE_OFF || ((void)0, gSaveContext.gameMode) != GAMEMODE_NORMAL)) {

                    if (IS_DAY || gTimeSpeed >= 400) {
                        gSaveContext.save.dayTime += gTimeSpeed;
                    } else {
                        gSaveContext.save.dayTime += gTimeSpeed * 2; // time moves twice as fast at night
                    }
                }
            }
        }

        //! @bug `gTimeSpeed` is unsigned, it can't be negative
        if (((((void)0, gSaveContext.sceneLayer) >= 5 || gTimeSpeed != 0) &&
             ((void)0, gSaveContext.save.dayTime) > gSaveContext.skyboxTime) ||
            (((void)0, gSaveContext.save.dayTime) < CLOCK_TIME(1, 0) || gTimeSpeed < 0)) {

            gSaveContext.skyboxTime = ((void)0, gSaveContext.save.dayTime);
        }

        time = gSaveContext.save.dayTime;

        if (time > CLOCK_TIME(18, 0) || time < CLOCK_TIME(6, 30)) {
            gSaveContext.save.nightFlag = 1;
        } else {
            gSaveContext.save.nightFlag = 0;
        }

#if OOT_DEBUG
        if (R_ENABLE_ARENA_DBG != 0 || CREG(2) != 0) {
            Gfx* displayList;
            Gfx* prevDisplayList;

            OPEN_DISPS(play->state.gfxCtx, "../z_kankyo.c", 1682);

            prevDisplayList = POLY_OPA_DISP;
            displayList = Gfx_Open(POLY_OPA_DISP);
            gSPDisplayList(OVERLAY_DISP++, displayList);
            Environment_PrintDebugInfo(play, &displayList);
            gSPEndDisplayList(displayList++);
            Gfx_Close(prevDisplayList, displayList);
            POLY_OPA_DISP = displayList;
            CLOSE_DISPS(play->state.gfxCtx, "../z_kankyo.c", 1690);
        }
#endif

        if ((envCtx->lightSettingOverride != LIGHT_SETTING_OVERRIDE_NONE) &&
            (envCtx->lightBlendOverride != LIGHT_BLEND_OVERRIDE_FULL_CONTROL) &&
            (envCtx->lightSetting != envCtx->lightSettingOverride) && (envCtx->lightBlend >= 1.0f) &&
            (envCtx->lightSettingOverride <= LIGHT_SETTING_MAX)) {

            envCtx->lightBlend = 0.0f;
            envCtx->prevLightSetting = envCtx->lightSetting;
            envCtx->lightSetting = envCtx->lightSettingOverride;
        }

        if (envCtx->lightSettingOverride == LIGHT_SETTING_OVERRIDE_FULL_CONTROL) {
            // Do nothing; Skip updating lights based on time or light settings
        } else if ((envCtx->lightMode == LIGHT_MODE_TIME) &&
                   (envCtx->lightSettingOverride == LIGHT_SETTING_OVERRIDE_NONE)) {
            for (i = 0; i < ARRAY_COUNT(sTimeBasedLightConfigs[envCtx->lightConfig]); i++) {
                if ((gSaveContext.skyboxTime >= sTimeBasedLightConfigs[envCtx->lightConfig][i].startTime) &&
                    ((gSaveContext.skyboxTime < sTimeBasedLightConfigs[envCtx->lightConfig][i].endTime) ||
                     sTimeBasedLightConfigs[envCtx->lightConfig][i].endTime == 0xFFFF)) {
                    u8 blend8[2];
                    s16 blend16[2];

                    timeChangeBlend = Environment_LerpWeight(sTimeBasedLightConfigs[envCtx->lightConfig][i].endTime,
                                                             sTimeBasedLightConfigs[envCtx->lightConfig][i].startTime,
                                                             ((void)0, gSaveContext.skyboxTime));

                    sSandstormColorIndex = sTimeBasedLightConfigs[envCtx->lightConfig][i].lightSetting & 3;
                    sNextSandstormColorIndex = sTimeBasedLightConfigs[envCtx->lightConfig][i].nextLightSetting & 3;
                    sSandstormLerpScale = timeChangeBlend;

                    if (envCtx->changeLightEnabled) {
                        configChangeBlend =
                            ((f32)envCtx->changeDuration - envCtx->changeLightTimer) / envCtx->changeDuration;
                        envCtx->changeLightTimer--;

                        if (envCtx->changeLightTimer <= 0) {
                            envCtx->changeLightEnabled = false;
                            envCtx->lightConfig = envCtx->changeLightNextConfig;
                        }
                    }

                    for (j = 0; j < 3; j++) {
                        // blend ambient color
                        blend8[0] =
                            LERP(lightSettingsList[sTimeBasedLightConfigs[envCtx->lightConfig][i].lightSetting]
                                     .ambientColor[j],
                                 lightSettingsList[sTimeBasedLightConfigs[envCtx->lightConfig][i].nextLightSetting]
                                     .ambientColor[j],
                                 timeChangeBlend);
                        blend8[1] = LERP(
                            lightSettingsList[sTimeBasedLightConfigs[envCtx->changeLightNextConfig][i].lightSetting]
                                .ambientColor[j],
                            lightSettingsList[sTimeBasedLightConfigs[envCtx->changeLightNextConfig][i].nextLightSetting]
                                .ambientColor[j],
                            timeChangeBlend);
                        envCtx->lightSettings.ambientColor[j] = LERP(blend8[0], blend8[1], configChangeBlend);
                    }

                    // set light1 direction for the sun
                    envCtx->lightSettings.light1Dir[0] =
                        -(Math_SinS(((void)0, gSaveContext.save.dayTime) - CLOCK_TIME(12, 0)) * 120.0f);
                    envCtx->lightSettings.light1Dir[1] =
                        Math_CosS(((void)0, gSaveContext.save.dayTime) - CLOCK_TIME(12, 0)) * 120.0f;
                    envCtx->lightSettings.light1Dir[2] =
                        Math_CosS(((void)0, gSaveContext.save.dayTime) - CLOCK_TIME(12, 0)) * 20.0f;

                    // set light2 direction for the moon
                    envCtx->lightSettings.light2Dir[0] = -envCtx->lightSettings.light1Dir[0];
                    envCtx->lightSettings.light2Dir[1] = -envCtx->lightSettings.light1Dir[1];
                    envCtx->lightSettings.light2Dir[2] = -envCtx->lightSettings.light1Dir[2];

                    for (j = 0; j < 3; j++) {
                        // blend light1Color
                        blend8[0] =
                            LERP(lightSettingsList[sTimeBasedLightConfigs[envCtx->lightConfig][i].lightSetting]
                                     .light1Color[j],
                                 lightSettingsList[sTimeBasedLightConfigs[envCtx->lightConfig][i].nextLightSetting]
                                     .light1Color[j],
                                 timeChangeBlend);
                        blend8[1] = LERP(
                            lightSettingsList[sTimeBasedLightConfigs[envCtx->changeLightNextConfig][i].lightSetting]
                                .light1Color[j],
                            lightSettingsList[sTimeBasedLightConfigs[envCtx->changeLightNextConfig][i].nextLightSetting]
                                .light1Color[j],
                            timeChangeBlend);
                        envCtx->lightSettings.light1Color[j] = LERP(blend8[0], blend8[1], configChangeBlend);

                        // blend light2Color
                        blend8[0] =
                            LERP(lightSettingsList[sTimeBasedLightConfigs[envCtx->lightConfig][i].lightSetting]
                                     .light2Color[j],
                                 lightSettingsList[sTimeBasedLightConfigs[envCtx->lightConfig][i].nextLightSetting]
                                     .light2Color[j],
                                 timeChangeBlend);
                        blend8[1] = LERP(
                            lightSettingsList[sTimeBasedLightConfigs[envCtx->changeLightNextConfig][i].lightSetting]
                                .light2Color[j],
                            lightSettingsList[sTimeBasedLightConfigs[envCtx->changeLightNextConfig][i].nextLightSetting]
                                .light2Color[j],
                            timeChangeBlend);
                        envCtx->lightSettings.light2Color[j] = LERP(blend8[0], blend8[1], configChangeBlend);
                    }

                    // blend fogColor
                    for (j = 0; j < 3; j++) {
                        blend8[0] = LERP(
                            lightSettingsList[sTimeBasedLightConfigs[envCtx->lightConfig][i].lightSetting].fogColor[j],
                            lightSettingsList[sTimeBasedLightConfigs[envCtx->lightConfig][i].nextLightSetting]
                                .fogColor[j],
                            timeChangeBlend);
                        blend8[1] = LERP(
                            lightSettingsList[sTimeBasedLightConfigs[envCtx->changeLightNextConfig][i].lightSetting]
                                .fogColor[j],
                            lightSettingsList[sTimeBasedLightConfigs[envCtx->changeLightNextConfig][i].nextLightSetting]
                                .fogColor[j],
                            timeChangeBlend);
                        envCtx->lightSettings.fogColor[j] = LERP(blend8[0], blend8[1], configChangeBlend);
                    }

                    blend16[0] =
                        LERP16(ENV_LIGHT_SETTINGS_FOG_NEAR(
                                   lightSettingsList[sTimeBasedLightConfigs[envCtx->lightConfig][i].lightSetting]
                                       .blendRateAndFogNear),
                               ENV_LIGHT_SETTINGS_FOG_NEAR(
                                   lightSettingsList[sTimeBasedLightConfigs[envCtx->lightConfig][i].nextLightSetting]
                                       .blendRateAndFogNear),
                               timeChangeBlend);
                    blend16[1] = LERP16(
                        ENV_LIGHT_SETTINGS_FOG_NEAR(
                            lightSettingsList[sTimeBasedLightConfigs[envCtx->changeLightNextConfig][i].lightSetting]
                                .blendRateAndFogNear),
                        ENV_LIGHT_SETTINGS_FOG_NEAR(
                            lightSettingsList[sTimeBasedLightConfigs[envCtx->changeLightNextConfig][i].nextLightSetting]
                                .blendRateAndFogNear),
                        timeChangeBlend);

                    envCtx->lightSettings.fogNear = LERP16(blend16[0], blend16[1], configChangeBlend);

                    blend16[0] =
                        LERP16(lightSettingsList[sTimeBasedLightConfigs[envCtx->lightConfig][i].lightSetting].zFar,
                               lightSettingsList[sTimeBasedLightConfigs[envCtx->lightConfig][i].nextLightSetting].zFar,
                               timeChangeBlend);
                    blend16[1] = LERP16(
                        lightSettingsList[sTimeBasedLightConfigs[envCtx->changeLightNextConfig][i].lightSetting].zFar,
                        lightSettingsList[sTimeBasedLightConfigs[envCtx->changeLightNextConfig][i].nextLightSetting]
                            .zFar,
                        timeChangeBlend);

                    envCtx->lightSettings.zFar = LERP16(blend16[0], blend16[1], configChangeBlend);

#if OOT_DEBUG
                    if (sTimeBasedLightConfigs[envCtx->changeLightNextConfig][i].nextLightSetting >=
                        envCtx->numLightSettings) {
                        PRINTF(VT_COL(RED, WHITE) T("\nカラーパレットの設定がおかしいようです！",
                                                    "\nThe color palette setting seems to be wrong!") VT_RST);

                        PRINTF(VT_COL(RED, WHITE) T("\n設定パレット＝[%d] 最後パレット番号＝[%d]\n",
                                                    "\nPalette setting = [%d] Last palette number = [%d]\n") VT_RST,
                               sTimeBasedLightConfigs[envCtx->changeLightNextConfig][i].nextLightSetting,
                               envCtx->numLightSettings - 1);
                    }
#endif

                    break;
                }
            }
        } else {
            if (!envCtx->lightBlendEnabled) {
                for (i = 0; i < 3; i++) {
                    envCtx->lightSettings.ambientColor[i] = lightSettingsList[envCtx->lightSetting].ambientColor[i];
                    envCtx->lightSettings.light1Dir[i] = lightSettingsList[envCtx->lightSetting].light1Dir[i];
                    envCtx->lightSettings.light1Color[i] = lightSettingsList[envCtx->lightSetting].light1Color[i];
                    envCtx->lightSettings.light2Dir[i] = lightSettingsList[envCtx->lightSetting].light2Dir[i];
                    envCtx->lightSettings.light2Color[i] = lightSettingsList[envCtx->lightSetting].light2Color[i];
                    envCtx->lightSettings.fogColor[i] = lightSettingsList[envCtx->lightSetting].fogColor[i];
                }

                envCtx->lightSettings.fogNear =
                    ENV_LIGHT_SETTINGS_FOG_NEAR(lightSettingsList[envCtx->lightSetting].blendRateAndFogNear);
                envCtx->lightSettings.zFar = lightSettingsList[envCtx->lightSetting].zFar;
                envCtx->lightBlend = 1.0f;
            } else {
                blendRate =
                    ENV_LIGHT_SETTINGS_BLEND_RATE_U8(lightSettingsList[envCtx->lightSetting].blendRateAndFogNear);

                if (blendRate == 0) {
                    blendRate++;
                }

                if (envCtx->lightBlendRateOverride != LIGHT_BLENDRATE_OVERRIDE_NONE) {
                    blendRate = envCtx->lightBlendRateOverride;
                }

                if (envCtx->lightBlendOverride == LIGHT_BLEND_OVERRIDE_NONE) {
                    envCtx->lightBlend += blendRate / 255.0f;
                }

                if (envCtx->lightBlend > 1.0f) {
                    envCtx->lightBlend = 1.0f;
                }

                for (i = 0; i < 3; i++) {
                    envCtx->lightSettings.ambientColor[i] =
                        LERP(lightSettingsList[envCtx->prevLightSetting].ambientColor[i],
                             lightSettingsList[envCtx->lightSetting].ambientColor[i], envCtx->lightBlend);
                    envCtx->lightSettings.light1Dir[i] =
                        LERP16(lightSettingsList[envCtx->prevLightSetting].light1Dir[i],
                               lightSettingsList[envCtx->lightSetting].light1Dir[i], envCtx->lightBlend);
                    envCtx->lightSettings.light1Color[i] =
                        LERP(lightSettingsList[envCtx->prevLightSetting].light1Color[i],
                             lightSettingsList[envCtx->lightSetting].light1Color[i], envCtx->lightBlend);
                    envCtx->lightSettings.light2Dir[i] =
                        LERP16(lightSettingsList[envCtx->prevLightSetting].light2Dir[i],
                               lightSettingsList[envCtx->lightSetting].light2Dir[i], envCtx->lightBlend);
                    envCtx->lightSettings.light2Color[i] =
                        LERP(lightSettingsList[envCtx->prevLightSetting].light2Color[i],
                             lightSettingsList[envCtx->lightSetting].light2Color[i], envCtx->lightBlend);
                    envCtx->lightSettings.fogColor[i] =
                        LERP(lightSettingsList[envCtx->prevLightSetting].fogColor[i],
                             lightSettingsList[envCtx->lightSetting].fogColor[i], envCtx->lightBlend);
                }

                envCtx->lightSettings.fogNear =
                    LERP16(ENV_LIGHT_SETTINGS_FOG_NEAR(lightSettingsList[envCtx->prevLightSetting].blendRateAndFogNear),
                           ENV_LIGHT_SETTINGS_FOG_NEAR(lightSettingsList[envCtx->lightSetting].blendRateAndFogNear),
                           envCtx->lightBlend);
                envCtx->lightSettings.zFar = LERP16(lightSettingsList[envCtx->prevLightSetting].zFar,
                                                    lightSettingsList[envCtx->lightSetting].zFar, envCtx->lightBlend);
            }

#if OOT_DEBUG
            if (envCtx->lightSetting >= envCtx->numLightSettings) {
                PRINTF("\n" VT_FGCOL(RED)
                           T("カラーパレットがおかしいようです！", "The color palette seems to be wrong!"));

                PRINTF("\n" VT_FGCOL(YELLOW) T("設定パレット＝[%d] パレット数＝[%d]\n",
                                               "Palette setting = [%d] Last palette number = [%d]\n") VT_RST,
                       envCtx->lightSetting, envCtx->numLightSettings);
            }
#endif
        }

        envCtx->lightBlendEnabled = true;

        // Apply lighting adjustments
        for (i = 0; i < 3; i++) {
            if ((s16)(envCtx->lightSettings.ambientColor[i] + envCtx->adjAmbientColor[i]) > 255) {
                lightCtx->ambientColor[i] = 255;
            } else if ((s16)(envCtx->lightSettings.ambientColor[i] + envCtx->adjAmbientColor[i]) < 0) {
                lightCtx->ambientColor[i] = 0;
            } else {
                lightCtx->ambientColor[i] = (s16)(envCtx->lightSettings.ambientColor[i] + envCtx->adjAmbientColor[i]);
            }

            if ((s16)(envCtx->lightSettings.light1Color[i] + envCtx->adjLight1Color[i]) > 255) {
                envCtx->dirLight1.params.dir.color[i] = 255;
            } else if ((s16)(envCtx->lightSettings.light1Color[i] + envCtx->adjLight1Color[i]) < 0) {
                envCtx->dirLight1.params.dir.color[i] = 0;
            } else {
                envCtx->dirLight1.params.dir.color[i] =
                    (s16)(envCtx->lightSettings.light1Color[i] + envCtx->adjLight1Color[i]);
            }

            if ((s16)(envCtx->lightSettings.light2Color[i] + envCtx->adjLight1Color[i]) > 255) {
                envCtx->dirLight2.params.dir.color[i] = 255;
            } else if ((s16)(envCtx->lightSettings.light2Color[i] + envCtx->adjLight1Color[i]) < 0) {
                envCtx->dirLight2.params.dir.color[i] = 0;
            } else {
                envCtx->dirLight2.params.dir.color[i] =
                    (s16)(envCtx->lightSettings.light2Color[i] + envCtx->adjLight1Color[i]);
            }

            if ((s16)(envCtx->lightSettings.fogColor[i] + envCtx->adjFogColor[i]) > 255) {
                lightCtx->fogColor[i] = 255;
            } else if ((s16)(envCtx->lightSettings.fogColor[i] + envCtx->adjFogColor[i]) < 0) {
                lightCtx->fogColor[i] = 0;
            } else {
                lightCtx->fogColor[i] = (s16)(envCtx->lightSettings.fogColor[i] + envCtx->adjFogColor[i]);
            }
        }

        // Set both directional light directions
        envCtx->dirLight1.params.dir.x = envCtx->lightSettings.light1Dir[0];
        envCtx->dirLight1.params.dir.y = envCtx->lightSettings.light1Dir[1];
        envCtx->dirLight1.params.dir.z = envCtx->lightSettings.light1Dir[2];

        envCtx->dirLight2.params.dir.x = envCtx->lightSettings.light2Dir[0];
        envCtx->dirLight2.params.dir.y = envCtx->lightSettings.light2Dir[1];
        envCtx->dirLight2.params.dir.z = envCtx->lightSettings.light2Dir[2];

        // Adjust fog near and far if necessary

        if ((envCtx->lightSettings.fogNear + envCtx->adjFogNear) <= ENV_FOGNEAR_MAX) {
            lightCtx->fogNear = envCtx->lightSettings.fogNear + envCtx->adjFogNear;
        } else {
            lightCtx->fogNear = ENV_FOGNEAR_MAX;
        }

        if ((envCtx->lightSettings.zFar + envCtx->adjZFar) <= ENV_ZFAR_MAX) {
            lightCtx->zFar = envCtx->lightSettings.zFar + envCtx->adjZFar;
        } else {
            lightCtx->zFar = ENV_ZFAR_MAX;
        }

#if OOT_DEBUG
        // When environment debug is enabled, various environment related variables can be configured via the reg editor
        if (R_ENV_DISABLE_DBG) {
            R_ENV_AMBIENT_COLOR(0) = lightCtx->ambientColor[0];
            R_ENV_AMBIENT_COLOR(1) = lightCtx->ambientColor[1];
            R_ENV_AMBIENT_COLOR(2) = lightCtx->ambientColor[2];

            R_ENV_LIGHT1_COLOR(0) = envCtx->dirLight1.params.dir.color[0];
            R_ENV_LIGHT1_COLOR(1) = envCtx->dirLight1.params.dir.color[1];
            R_ENV_LIGHT1_COLOR(2) = envCtx->dirLight1.params.dir.color[2];

            R_ENV_LIGHT2_COLOR(0) = envCtx->dirLight2.params.dir.color[0];
            R_ENV_LIGHT2_COLOR(1) = envCtx->dirLight2.params.dir.color[1];
            R_ENV_LIGHT2_COLOR(2) = envCtx->dirLight2.params.dir.color[2];

            R_ENV_FOG_COLOR(0) = lightCtx->fogColor[0];
            R_ENV_FOG_COLOR(1) = lightCtx->fogColor[1];
            R_ENV_FOG_COLOR(2) = lightCtx->fogColor[2];

            R_ENV_Z_FAR = lightCtx->zFar;
            R_ENV_FOG_NEAR = lightCtx->fogNear;

            R_ENV_LIGHT1_DIR(0) = envCtx->dirLight1.params.dir.x;
            R_ENV_LIGHT1_DIR(1) = envCtx->dirLight1.params.dir.y;
            R_ENV_LIGHT1_DIR(2) = envCtx->dirLight1.params.dir.z;

            R_ENV_LIGHT2_DIR(0) = envCtx->dirLight2.params.dir.x;
            R_ENV_LIGHT2_DIR(1) = envCtx->dirLight2.params.dir.y;
            R_ENV_LIGHT2_DIR(2) = envCtx->dirLight2.params.dir.z;

            R_ENV_WIND_DIR(0) = envCtx->windDirection.x;
            R_ENV_WIND_DIR(1) = envCtx->windDirection.y;
            R_ENV_WIND_DIR(2) = envCtx->windDirection.z;
            R_ENV_WIND_SPEED = envCtx->windSpeed;
        } else {
            lightCtx->ambientColor[0] = R_ENV_AMBIENT_COLOR(0);
            lightCtx->ambientColor[1] = R_ENV_AMBIENT_COLOR(1);
            lightCtx->ambientColor[2] = R_ENV_AMBIENT_COLOR(2);

            envCtx->dirLight1.params.dir.color[0] = R_ENV_LIGHT1_COLOR(0);
            envCtx->dirLight1.params.dir.color[1] = R_ENV_LIGHT1_COLOR(1);
            envCtx->dirLight1.params.dir.color[2] = R_ENV_LIGHT1_COLOR(2);

            envCtx->dirLight2.params.dir.color[0] = R_ENV_LIGHT2_COLOR(0);
            envCtx->dirLight2.params.dir.color[1] = R_ENV_LIGHT2_COLOR(1);
            envCtx->dirLight2.params.dir.color[2] = R_ENV_LIGHT2_COLOR(2);
            lightCtx->fogColor[0] = R_ENV_FOG_COLOR(0);
            lightCtx->fogColor[1] = R_ENV_FOG_COLOR(1);
            lightCtx->fogColor[2] = R_ENV_FOG_COLOR(2);
            lightCtx->fogNear = R_ENV_FOG_NEAR;
            lightCtx->zFar = R_ENV_Z_FAR;

            if (cREG(14)) {
                R_ENV_LIGHT1_DIR(0) = Math_CosS(cREG(10)) * Math_CosS(cREG(11)) * 120.0f;
                envCtx->dirLight1.params.dir.x = R_ENV_LIGHT1_DIR(0);
                R_ENV_LIGHT1_DIR(1) = Math_SinS(cREG(10)) * Math_CosS(cREG(11)) * 120.0f;
                envCtx->dirLight1.params.dir.y = R_ENV_LIGHT1_DIR(1);
                R_ENV_LIGHT1_DIR(2) = Math_SinS(cREG(11)) * 120.0f;
                envCtx->dirLight1.params.dir.z = R_ENV_LIGHT1_DIR(2);

                R_ENV_LIGHT2_DIR(0) = Math_CosS(cREG(12)) * Math_CosS(cREG(13)) * 120.0f;
                envCtx->dirLight2.params.dir.x = R_ENV_LIGHT2_DIR(0);
                R_ENV_LIGHT2_DIR(1) = Math_SinS(cREG(12)) * Math_CosS(cREG(13)) * 120.0f;
                envCtx->dirLight2.params.dir.y = R_ENV_LIGHT2_DIR(1);
                R_ENV_LIGHT2_DIR(2) = Math_SinS(cREG(13)) * 120.0f;
                envCtx->dirLight2.params.dir.z = R_ENV_LIGHT2_DIR(2);
            } else {
                envCtx->dirLight1.params.dir.x = R_ENV_LIGHT1_DIR(0);
                envCtx->dirLight1.params.dir.y = R_ENV_LIGHT1_DIR(1);
                envCtx->dirLight1.params.dir.z = R_ENV_LIGHT1_DIR(2);

                envCtx->dirLight2.params.dir.x = R_ENV_LIGHT2_DIR(0);
                envCtx->dirLight2.params.dir.y = R_ENV_LIGHT2_DIR(1);
                envCtx->dirLight2.params.dir.z = R_ENV_LIGHT2_DIR(2);
            }

            envCtx->windDirection.x = R_ENV_WIND_DIR(0);
            envCtx->windDirection.y = R_ENV_WIND_DIR(1);
            envCtx->windDirection.z = R_ENV_WIND_DIR(2);
            envCtx->windSpeed = R_ENV_WIND_SPEED;
        }
#endif

        if ((envCtx->dirLight1.params.dir.x == 0) && (envCtx->dirLight1.params.dir.y == 0) &&
            (envCtx->dirLight1.params.dir.z == 0)) {
            envCtx->dirLight1.params.dir.x = 1;
        }

        if ((envCtx->dirLight2.params.dir.x == 0) && (envCtx->dirLight2.params.dir.y == 0) &&
            (envCtx->dirLight2.params.dir.z == 0)) {
            envCtx->dirLight2.params.dir.x = 1;
        }
    }
}

void Environment_DrawSunAndMoon(PlayState* play) {
    f32 alpha;
    f32 color;
    f32 y;
    f32 scale;
    f32 temp;

    OPEN_DISPS(play->state.gfxCtx, "../z_kankyo.c", 2266);

    if (play->csCtx.state != CS_STATE_IDLE) {
        Math_SmoothStepToF(&play->envCtx.sunPos.x,
                           -(Math_SinS(((void)0, gSaveContext.save.dayTime) - CLOCK_TIME(12, 0)) * 120.0f) * 25.0f,
                           1.0f, 0.8f, 0.8f);
        Math_SmoothStepToF(&play->envCtx.sunPos.y,
                           (Math_CosS(((void)0, gSaveContext.save.dayTime) - CLOCK_TIME(12, 0)) * 120.0f) * 25.0f, 1.0f,
                           0.8f, 0.8f);
        //! @bug This should be z.
        Math_SmoothStepToF(&play->envCtx.sunPos.y,
                           (Math_CosS(((void)0, gSaveContext.save.dayTime) - CLOCK_TIME(12, 0)) * 20.0f) * 25.0f, 1.0f,
                           0.8f, 0.8f);
    } else {
        play->envCtx.sunPos.x = -(Math_SinS(((void)0, gSaveContext.save.dayTime) - CLOCK_TIME(12, 0)) * 120.0f) * 25.0f;
        play->envCtx.sunPos.y = +(Math_CosS(((void)0, gSaveContext.save.dayTime) - CLOCK_TIME(12, 0)) * 120.0f) * 25.0f;
        play->envCtx.sunPos.z = +(Math_CosS(((void)0, gSaveContext.save.dayTime) - CLOCK_TIME(12, 0)) * 20.0f) * 25.0f;
    }

    if (gSaveContext.save.entranceIndex != ENTR_HYRULE_FIELD_0 || ((void)0, gSaveContext.sceneLayer) != 5) {
        Matrix_Translate(play->view.eye.x + play->envCtx.sunPos.x, play->view.eye.y + play->envCtx.sunPos.y,
                         play->view.eye.z + play->envCtx.sunPos.z, MTXMODE_NEW);

        y = play->envCtx.sunPos.y / 25.0f;
        temp = y / 80.0f;

        alpha = temp * 255.0f;
        if (alpha < 0.0f) {
            alpha = 0.0f;
        }
        if (alpha > 255.0f) {
            alpha = 255.0f;
        }

        alpha = 255.0f - alpha;

        color = temp;
        if (color < 0.0f) {
            color = 0.0f;
        }

        if (color > 1.0f) {
            color = 1.0f;
        }

        gDPSetPrimColor(POLY_OPA_DISP++, 0, 0, 255, (u8)(color * 75.0f) + 180, (u8)(color * 155.0f) + 100, 255);
        gDPSetEnvColor(POLY_OPA_DISP++, 255, (u8)(color * 255.0f), (u8)(color * 255.0f), alpha);

        scale = (color * 2.0f) + 10.0f;
        Matrix_Scale(scale, scale, scale, MTXMODE_APPLY);
        MATRIX_FINALIZE_AND_LOAD(POLY_OPA_DISP++, play->state.gfxCtx, "../z_kankyo.c", 2364);
        Gfx_SetupDL_54Opa(play->state.gfxCtx);
        gSPDisplayList(POLY_OPA_DISP++, gSunDL);

        Matrix_Translate(play->view.eye.x - play->envCtx.sunPos.x, play->view.eye.y - play->envCtx.sunPos.y,
                         play->view.eye.z - play->envCtx.sunPos.z, MTXMODE_NEW);

        color = -y / 120.0f;
        color = CLAMP_MIN(color, 0.0f);

        scale = -15.0f * color + 25.0f;
        Matrix_Scale(scale, scale, scale, MTXMODE_APPLY);

        temp = -y / 80.0f;
        temp = CLAMP_MAX(temp, 1.0f);

        alpha = temp * 255.0f;

        if (alpha > 0.0f) {
            MATRIX_FINALIZE_AND_LOAD(POLY_OPA_DISP++, play->state.gfxCtx, "../z_kankyo.c", 2406);
            Gfx_SetupDL_51Opa(play->state.gfxCtx);
            gDPPipeSync(POLY_OPA_DISP++);
            gDPSetPrimColor(POLY_OPA_DISP++, 0, 0, 240, 255, 180, alpha);
            gDPSetEnvColor(POLY_OPA_DISP++, 80, 70, 20, alpha);
            gSPDisplayList(POLY_OPA_DISP++, gMoonDL);
        }
    }

    CLOSE_DISPS(play->state.gfxCtx, "../z_kankyo.c", 2429);
}

void Environment_DrawSunLensFlare(PlayState* play, EnvironmentContext* envCtx, View* view, GraphicsContext* gfxCtx,
                                  Vec3f pos, s32 unused) {
    if ((play->envCtx.precipitation[PRECIP_RAIN_CUR] == 0) && (play->envCtx.skyboxConfig == 0)) {
        Environment_DrawLensFlare(play, &play->envCtx, &play->view, play->state.gfxCtx, pos, 2000, 370,
                                  Math_CosS(((void)0, gSaveContext.save.dayTime) - CLOCK_TIME(12, 0)) * 120.0f, 400,
                                  true);
    }
}

f32 sLensFlareScales[] = { 23.0f, 12.0f, 7.0f, 5.0f, 3.0f, 10.0f, 6.0f, 2.0f, 3.0f, 1.0f };

typedef enum LensFlareType {
    /* 0 */ LENS_FLARE_CIRCLE0,
    /* 1 */ LENS_FLARE_CIRCLE1,
    /* 2 */ LENS_FLARE_RING
} LensFlareType;

void Environment_DrawLensFlare(PlayState* play, EnvironmentContext* envCtx, View* view, GraphicsContext* gfxCtx,
                               Vec3f pos, s32 unused, s16 scale, f32 colorIntensity, s16 glareStrength, u8 isSun) {
    s16 i;
    f32 tempX;
    f32 tempY;
    f32 tempZ;
    f32 lookDirX;
    f32 lookDirY;
    f32 lookDirZ;
    f32 tempX2;
    f32 tempY2;
    f32 tempZ2;
    f32 posDirX;
    f32 posDirY;
    f32 posDirZ;
    f32 length;
    f32 dist;
    f32 halfPosX;
    f32 halfPosY;
    f32 halfPosZ;
    f32 cosAngle;
    s32 pad;
    f32 lensFlareAlphaScaleTarget;
    u32 isOffScreen = false;
    f32 alpha;
    f32 adjScale;
    Vec3f screenPos;
    f32 fogInfluence;
    f32 temp;
    f32 glareAlphaScale;
    Color_RGB8 lensFlareColors[] = {
        { 155, 205, 255 }, // blue
        { 255, 255, 205 }, // yellow
        { 255, 255, 205 }, // yellow
        { 255, 255, 205 }, // yellow
        { 155, 255, 205 }, // green
        { 205, 255, 255 }, // light blue
        { 155, 155, 255 }, // dark blue
        { 205, 175, 255 }, // purple
        { 175, 255, 205 }, // light green
        { 255, 155, 235 }, // pink
    };
    u32 lensFlareAlphas[] = {
        50, 10, 25, 40, 70, 30, 50, 70, 50, 40,
    };
    u32 lensFlareTypes[] = {
        LENS_FLARE_RING,    LENS_FLARE_CIRCLE1, LENS_FLARE_CIRCLE1, LENS_FLARE_CIRCLE1, LENS_FLARE_CIRCLE1,
        LENS_FLARE_CIRCLE1, LENS_FLARE_CIRCLE1, LENS_FLARE_CIRCLE1, LENS_FLARE_CIRCLE1, LENS_FLARE_CIRCLE1,
    };

    OPEN_DISPS(gfxCtx, "../z_kankyo.c", 2516);

    dist = Math3D_Vec3f_DistXYZ(&pos, &view->eye) / 12.0f;

    // compute a unit vector in the look direction
    tempX = view->at.x - view->eye.x;
    tempY = view->at.y - view->eye.y;
    tempZ = view->at.z - view->eye.z;

    length = sqrtf(SQ(tempX) + SQ(tempY) + SQ(tempZ));

    lookDirX = tempX / length;
    lookDirY = tempY / length;
    lookDirZ = tempZ / length;

    // compute a position along the look vector half as far as pos
    halfPosX = view->eye.x + lookDirX * (dist * 6.0f);
    halfPosY = view->eye.y + lookDirY * (dist * 6.0f);
    halfPosZ = view->eye.z + lookDirZ * (dist * 6.0f);

    // compute a unit vector in the direction from halfPos to pos
    tempX2 = pos.x - halfPosX;
    tempY2 = pos.y - halfPosY;
    tempZ2 = pos.z - halfPosZ;

    length = sqrtf(SQ(tempX2) + SQ(tempY2) + SQ(tempZ2));

    posDirX = tempX2 / length;
    posDirY = tempY2 / length;
    posDirZ = tempZ2 / length;

    // compute the cosine of the angle between lookDir and posDir
    cosAngle = (lookDirX * posDirX + lookDirY * posDirY + lookDirZ * posDirZ) /
               sqrtf((SQ(lookDirX) + SQ(lookDirY) + SQ(lookDirZ)) * (SQ(posDirX) + SQ(posDirY) + SQ(posDirZ)));

    lensFlareAlphaScaleTarget = cosAngle * 3.5f;
    if (lensFlareAlphaScaleTarget > 1.0f) {
        lensFlareAlphaScaleTarget = 1.0f;
    }

    if (!isSun) {
        lensFlareAlphaScaleTarget = cosAngle;
    }

    if (cosAngle < 0.0f) {
        // don't draw lens flare
    } else {
        if (isSun) {
            Play_GetScreenPos(play, &pos, &screenPos);
            sSunDepthTestX = (s16)screenPos.x;
            sSunDepthTestY = (s16)screenPos.y - 5.0f;
            if (sSunScreenDepth != GPACK_ZDZ(G_MAXFBZ, 0) || screenPos.x < 0.0f || screenPos.y < 0.0f ||
                screenPos.x > SCREEN_WIDTH || screenPos.y > SCREEN_HEIGHT) {
                isOffScreen = true;
            }
        }

        for (i = 0; i < ARRAY_COUNT(lensFlareTypes); i++) {
            Matrix_Translate(pos.x, pos.y, pos.z, MTXMODE_NEW);

            if (isSun) {
                temp = Environment_LerpWeight(60, 15, play->view.fovy);
            }

            Matrix_Translate(-posDirX * i * dist, -posDirY * i * dist, -posDirZ * i * dist, MTXMODE_APPLY);
            adjScale = sLensFlareScales[i] * cosAngle;

            if (isSun) {
                adjScale *= 0.001 * (scale + 630.0f * temp);
            } else {
                adjScale *= 0.0001f * scale * (2.0f * dist);
            }

            Matrix_Scale(adjScale, adjScale, adjScale, MTXMODE_APPLY);

            alpha = colorIntensity / 10.0f;
            alpha = CLAMP_MAX(alpha, 1.0f);
            alpha = alpha * lensFlareAlphas[i];
            alpha = CLAMP_MIN(alpha, 0.0f);

            fogInfluence = (ENV_FOGNEAR_MAX - play->lightCtx.fogNear) / 50.0f;

            fogInfluence = CLAMP_MAX(fogInfluence, 1.0f);

            alpha *= 1.0f - fogInfluence;

#if !PLATFORM_N64
            if (1) {}
#endif

            if (!(isOffScreen ^ 0)) {
                Math_SmoothStepToF(&envCtx->lensFlareAlphaScale, lensFlareAlphaScaleTarget, 0.5f, 0.05f, 0.001f);
            } else {
                Math_SmoothStepToF(&envCtx->lensFlareAlphaScale, 0.0f, 0.5f, 0.05f, 0.001f);
            }

            POLY_XLU_DISP = func_800947AC(POLY_XLU_DISP++);
            gDPSetPrimColor(POLY_XLU_DISP++, 0, 0, lensFlareColors[i].r, lensFlareColors[i].g, lensFlareColors[i].b,
                            alpha * envCtx->lensFlareAlphaScale);
            MATRIX_FINALIZE_AND_LOAD(POLY_XLU_DISP++, gfxCtx, "../z_kankyo.c", 2662);
            gDPSetCombineLERP(POLY_XLU_DISP++, 0, 0, 0, PRIMITIVE, TEXEL0, 0, PRIMITIVE, 0, 0, 0, 0, PRIMITIVE, TEXEL0,
                              0, PRIMITIVE, 0);
            gDPSetAlphaDither(POLY_XLU_DISP++, G_AD_DISABLE);
            gDPSetColorDither(POLY_XLU_DISP++, G_CD_DISABLE);
            gSPMatrix(POLY_XLU_DISP++, &D_01000000, G_MTX_NOPUSH | G_MTX_MUL | G_MTX_MODELVIEW);

            switch (lensFlareTypes[i]) {
                case LENS_FLARE_CIRCLE0:
                case LENS_FLARE_CIRCLE1:
                    gSPDisplayList(POLY_XLU_DISP++, gLensFlareCircleDL);
                    break;
                case LENS_FLARE_RING:
                    gSPDisplayList(POLY_XLU_DISP++, gLensFlareRingDL);
                    break;
            }
        }

        glareAlphaScale = cosAngle - (1.5f - cosAngle);

        if (glareStrength != 0) {
            if (glareAlphaScale > 0.0f) {
                POLY_XLU_DISP = Gfx_SetupDL_57(POLY_XLU_DISP);

                alpha = colorIntensity / 10.0f;
                alpha = CLAMP_MAX(alpha, 1.0f);
                alpha = alpha * glareStrength;
                alpha = CLAMP_MIN(alpha, 0.0f);

                fogInfluence = (ENV_FOGNEAR_MAX - play->lightCtx.fogNear) / 50.0f;

                fogInfluence = CLAMP_MAX(fogInfluence, 1.0f);

                alpha *= 1.0f - fogInfluence;

                gDPSetAlphaDither(POLY_XLU_DISP++, G_AD_DISABLE);
                gDPSetColorDither(POLY_XLU_DISP++, G_CD_DISABLE);

                if (!(isOffScreen ^ 0)) {
                    Math_SmoothStepToF(&envCtx->glareAlpha, alpha * glareAlphaScale, 0.5f, 50.0f, 0.1f);
                } else {
                    Math_SmoothStepToF(&envCtx->glareAlpha, 0.0f, 0.5f, 50.0f, 0.1f);
                }

                temp = colorIntensity / 120.0f;
                temp = CLAMP_MIN(temp, 0.0f);

                gDPSetPrimColor(POLY_XLU_DISP++, 0, 0, 255, (u8)(temp * 75.0f) + 180, (u8)(temp * 155.0f) + 100,
                                (u8)envCtx->glareAlpha);
                gDPFillRectangle(POLY_XLU_DISP++, 0, 0, SCREEN_WIDTH - 1, SCREEN_HEIGHT - 1);
            } else {
                envCtx->glareAlpha = 0.0f;
            }
        }
    }

    CLOSE_DISPS(gfxCtx, "../z_kankyo.c", 2750);
}

f32 Environment_RandCentered(void) {
    return Rand_ZeroOne() - 0.5f;
}

void Environment_DrawRain(PlayState* play, View* view, GraphicsContext* gfxCtx) {
    s16 i;
    s32 pad;
    Vec3f vec;
    f32 temp1;
    f32 temp2;
    f32 temp3;
    f32 length;
    f32 rotX;
    f32 rotY;
    f32 x50;
    f32 y50;
    f32 z50;
    f32 x280;
    f32 z280;
    Vec3f unused = { 0.0f, 0.0f, 0.0f };
    Vec3f windDirection = { 0.0f, 0.0f, 0.0f };
    Player* player = GET_PLAYER(play);

    if (!(play->cameraPtrs[CAM_ID_MAIN]->stateFlags & CAM_STATE_CAMERA_IN_WATER) &&
        (play->envCtx.precipitation[PRECIP_SNOW_CUR] == 0)) {
        OPEN_DISPS(gfxCtx, "../z_kankyo.c", 2799);

        vec.x = view->at.x - view->eye.x;
        vec.y = view->at.y - view->eye.y;
        vec.z = view->at.z - view->eye.z;

        length = sqrtf(SQXYZ(vec));

        temp1 = vec.x / length;
        temp2 = vec.y / length;
        temp3 = vec.z / length;

        x50 = view->eye.x + temp1 * 50.0f;
        y50 = view->eye.y + temp2 * 50.0f;
        z50 = view->eye.z + temp3 * 50.0f;

        x280 = view->eye.x + temp1 * 280.0f;
        z280 = view->eye.z + temp3 * 280.0f;

        if (play->envCtx.precipitation[PRECIP_RAIN_CUR]) {
            gDPPipeSync(POLY_XLU_DISP++);
            gDPSetPrimColor(POLY_XLU_DISP++, 0, 0, 150, 255, 255, 30);
            POLY_XLU_DISP = Gfx_SetupDL(POLY_XLU_DISP, SETUPDL_20);
        }

        // draw rain drops
        for (i = 0; i < play->envCtx.precipitation[PRECIP_RAIN_CUR]; i++) {
            temp2 = Rand_ZeroOne();
            temp1 = Rand_ZeroOne();
            temp3 = Rand_ZeroOne();

            Matrix_Translate((temp2 - 0.7f) * 100.0f + x50, (temp1 - 0.7f) * 100.0f + y50,
                             (temp3 - 0.7f) * 100.0f + z50, MTXMODE_NEW);

            windDirection.x = play->envCtx.windDirection.x;
            windDirection.y = play->envCtx.windDirection.y;
            windDirection.z = play->envCtx.windDirection.z;

            vec.x = windDirection.x;
            vec.y = windDirection.y + 500.0f + Rand_ZeroOne() * 200.0f;
            vec.z = windDirection.z;
            length = sqrtf(SQXZ(vec));

            gSPMatrix(POLY_XLU_DISP++, &D_01000000, G_MTX_NOPUSH | G_MTX_MUL | G_MTX_MODELVIEW);
            rotX = Math_Atan2F(length, -vec.y);
            rotY = Math_Atan2F(vec.z, vec.x);
            Matrix_RotateY(-rotY, MTXMODE_APPLY);
            Matrix_RotateX(M_PI / 2 - rotX, MTXMODE_APPLY);
            Matrix_Scale(0.4f, 1.2f, 0.4f, MTXMODE_APPLY);
            MATRIX_FINALIZE_AND_LOAD(POLY_XLU_DISP++, gfxCtx, "../z_kankyo.c", 2887);
            gSPDisplayList(POLY_XLU_DISP++, gRaindropDL);
        }

        // draw droplet rings on the ground
        if (player->actor.world.pos.y < view->eye.y) {
            u8 materialFlag = false;

            for (i = 0; i < play->envCtx.precipitation[PRECIP_RAIN_CUR]; i++) {
                if (!materialFlag) {
                    Gfx_SetupDL_25Xlu(gfxCtx);
                    gDPSetEnvColor(POLY_XLU_DISP++, 155, 155, 155, 0);
                    gDPSetPrimColor(POLY_XLU_DISP++, 0, 0, 255, 255, 255, 120);
                    materialFlag++;
                }

                Matrix_Translate(Environment_RandCentered() * 280.0f + x280, player->actor.world.pos.y + 2.0f,
                                 Environment_RandCentered() * 280.0f + z280, MTXMODE_NEW);

                if ((LINK_IS_ADULT && ((player->actor.world.pos.y + 2.0f - view->eye.y) > -48.0f)) ||
                    (!LINK_IS_ADULT && ((player->actor.world.pos.y + 2.0f - view->eye.y) > -30.0f))) {
                    Matrix_Scale(0.02f, 0.02f, 0.02f, MTXMODE_APPLY);
                } else {
                    Matrix_Scale(0.1f, 0.1f, 0.1f, MTXMODE_APPLY);
                }

                MATRIX_FINALIZE_AND_LOAD(POLY_XLU_DISP++, gfxCtx, "../z_kankyo.c", 2940);
                gSPDisplayList(POLY_XLU_DISP++, gEffShockwaveDL);
            }
        }

        CLOSE_DISPS(gfxCtx, "../z_kankyo.c", 2946);
    }
}

void Environment_ChangeLightSetting(PlayState* play, u32 lightSetting) {
    if ((play->envCtx.lightSetting != lightSetting) && (play->envCtx.lightBlend >= 1.0f) &&
        (play->envCtx.lightSettingOverride == LIGHT_SETTING_OVERRIDE_NONE)) {
        if (lightSetting >= LIGHT_SETTING_MAX) {
            lightSetting = 0;
        }

        play->envCtx.lightBlend = 0.0f;
        play->envCtx.prevLightSetting = play->envCtx.lightSetting;
        play->envCtx.lightSetting = lightSetting;
    }
}

/**
 * Draw color filters over the skybox. There are two filters.
 * The first uses the global fog color, and an alpha calculated with `fogNear`.
 * This filter draws unconditionally for skybox 29 at full alpha.
 * (note: skybox 29 is unused in the original game)
 * For the rest of the skyboxes it will draw if fogNear is less than 980.
 *
 * The second filter uses a custom color specified in `skyboxFilterColor`
 * and can be enabled with `customSkyboxFilter`.
 *
 * An example usage of a filter is to dim the skybox in cloudy conditions.
 */
void Environment_DrawSkyboxFilters(PlayState* play) {
    if (((play->skyboxId != SKYBOX_NONE) && (play->lightCtx.fogNear < 980)) || (play->skyboxId == SKYBOX_UNSET_1D)) {
        f32 alpha;

        OPEN_DISPS(play->state.gfxCtx, "../z_kankyo.c", 3032);

        Gfx_SetupDL_57Opa(play->state.gfxCtx);

        alpha = (1000 - play->lightCtx.fogNear) * 0.02f;

        if (play->skyboxId == SKYBOX_UNSET_1D) {
            alpha = 1.0f;
        }

        if (alpha > 1.0f) {
            alpha = 1.0f;
        }

        gDPSetPrimColor(POLY_OPA_DISP++, 0, 0, play->lightCtx.fogColor[0], play->lightCtx.fogColor[1],
                        play->lightCtx.fogColor[2], 255.0f * alpha);
        gDPFillRectangle(POLY_OPA_DISP++, 0, 0, SCREEN_WIDTH - 1, SCREEN_HEIGHT - 1);

        CLOSE_DISPS(play->state.gfxCtx, "../z_kankyo.c", 3043);
    }

    if (play->envCtx.customSkyboxFilter) {
        OPEN_DISPS(play->state.gfxCtx, "../z_kankyo.c", 3048);

        Gfx_SetupDL_57Opa(play->state.gfxCtx);
        gDPSetPrimColor(POLY_OPA_DISP++, 0, 0, play->envCtx.skyboxFilterColor[0], play->envCtx.skyboxFilterColor[1],
                        play->envCtx.skyboxFilterColor[2], play->envCtx.skyboxFilterColor[3]);
        gDPFillRectangle(POLY_OPA_DISP++, 0, 0, SCREEN_WIDTH - 1, SCREEN_HEIGHT - 1);

        CLOSE_DISPS(play->state.gfxCtx, "../z_kankyo.c", 3056);
    }
}

void Environment_DrawLightningFlash(PlayState* play, u8 red, u8 green, u8 blue, u8 alpha) {
    OPEN_DISPS(play->state.gfxCtx, "../z_kankyo.c", 3069);

    Gfx_SetupDL_57Opa(play->state.gfxCtx);
    gDPSetPrimColor(POLY_OPA_DISP++, 0, 0, red, green, blue, alpha);
    gDPFillRectangle(POLY_OPA_DISP++, 0, 0, SCREEN_WIDTH - 1, SCREEN_HEIGHT - 1);

    CLOSE_DISPS(play->state.gfxCtx, "../z_kankyo.c", 3079);
}

void Environment_UpdateLightningStrike(PlayState* play) {
    if (play->envCtx.lightningState != LIGHTNING_OFF) {
        switch (gLightningStrike.state) {
            case LIGHTNING_STRIKE_WAIT:
                // every frame theres a 10% chance of the timer advancing 50 units
                if (Rand_ZeroOne() < 0.1f) {
                    gLightningStrike.delayTimer += 50.0f;
                }

                gLightningStrike.delayTimer += Rand_ZeroOne();

                if (gLightningStrike.delayTimer > 500.0f) {
                    gLightningStrike.flashRed = 200;
                    gLightningStrike.flashGreen = 200;
                    gLightningStrike.flashBlue = 255;
                    gLightningStrike.flashAlphaTarget = 200;

                    gLightningStrike.delayTimer = 0.0f;
                    Environment_AddLightningBolts(play,
                                                  (u8)(Rand_ZeroOne() * (ARRAY_COUNT(sLightningBolts) - 0.1f)) + 1);
                    sLightningFlashAlpha = 0;
                    gLightningStrike.state++;
                }
                break;
            case LIGHTNING_STRIKE_START:
                gLightningStrike.flashRed = 200;
                gLightningStrike.flashGreen = 200;
                gLightningStrike.flashBlue = 255;

                play->envCtx.adjAmbientColor[0] += 80;
                play->envCtx.adjAmbientColor[1] += 80;
                play->envCtx.adjAmbientColor[2] += 100;

                sLightningFlashAlpha += 100;

                if (sLightningFlashAlpha >= gLightningStrike.flashAlphaTarget) {
                    Audio_SetNatureAmbienceChannelIO(NATURE_CHANNEL_LIGHTNING, CHANNEL_IO_PORT_0, 0);
                    gLightningStrike.state++;
                    gLightningStrike.flashAlphaTarget = 0;
                }
                break;
            case LIGHTNING_STRIKE_END:
                if (play->envCtx.adjAmbientColor[0] > 0) {
                    play->envCtx.adjAmbientColor[0] -= 10;
                    play->envCtx.adjAmbientColor[1] -= 10;
                }

                if (play->envCtx.adjAmbientColor[2] > 0) {
                    play->envCtx.adjAmbientColor[2] -= 10;
                }

                sLightningFlashAlpha -= 10;

                if (sLightningFlashAlpha <= gLightningStrike.flashAlphaTarget) {
                    play->envCtx.adjAmbientColor[0] = 0;
                    play->envCtx.adjAmbientColor[1] = 0;
                    play->envCtx.adjAmbientColor[2] = 0;

                    gLightningStrike.state = LIGHTNING_STRIKE_WAIT;

                    if (play->envCtx.lightningState == LIGHTNING_LAST) {
                        play->envCtx.lightningState = LIGHTNING_OFF;
                    }
                }
                break;
        }
    }

    if (gLightningStrike.state != LIGHTNING_STRIKE_WAIT) {
        Environment_DrawLightningFlash(play, gLightningStrike.flashRed, gLightningStrike.flashGreen,
                                       gLightningStrike.flashBlue, sLightningFlashAlpha);
    }
}

/**
 * Request the number of lightning bolts specified by `num`
 * Note: only 3 lightning bolts can be active at the same time.
 */
void Environment_AddLightningBolts(PlayState* play, u8 num) {
    s16 boltsAdded = 0;
    s16 i;

    for (i = 0; i < ARRAY_COUNT(sLightningBolts); i++) {
        if (sLightningBolts[i].state == LIGHTNING_BOLT_INACTIVE) {
            sLightningBolts[i].state = LIGHTNING_BOLT_START;
            boltsAdded++;

            if (boltsAdded >= num) {
                break;
            }
        }
    }
}

/**
 * Draw any active lightning bolt entries contained in `sLightningBolts`
 */
void Environment_DrawLightning(PlayState* play, s32 unused) {
    static void* lightningTextures[] = {
        gEffLightning1Tex, gEffLightning2Tex, gEffLightning3Tex,
        gEffLightning4Tex, gEffLightning5Tex, gEffLightning6Tex,
        gEffLightning7Tex, gEffLightning8Tex, NULL,
    };
    s16 i;
    f32 dx;
    f32 dz;
    f32 x;
    f32 z;
    s32 pad[2];
    Vec3f unused1 = { 0.0f, 0.0f, 0.0f };
    Vec3f unused2 = { 0.0f, 0.0f, 0.0f };

    OPEN_DISPS(play->state.gfxCtx, "../z_kankyo.c", 3253);

    for (i = 0; i < ARRAY_COUNT(sLightningBolts); i++) {
        switch (sLightningBolts[i].state) {
            case LIGHTNING_BOLT_START:
                dx = play->view.at.x - play->view.eye.x;
                dz = play->view.at.z - play->view.eye.z;

                x = dx / sqrtf(SQ(dx) + SQ(dz));
                z = dz / sqrtf(SQ(dx) + SQ(dz));

                sLightningBolts[i].pos.x = play->view.eye.x + x * 9500.0f;
                sLightningBolts[i].pos.y = Rand_ZeroOne() * 1000.0f + 4000.0f;
                sLightningBolts[i].pos.z = play->view.eye.z + z * 9500.0f;

                sLightningBolts[i].offset.x = (Rand_ZeroOne() - 0.5f) * 5000.0f;
                sLightningBolts[i].offset.y = 0.0f;
                sLightningBolts[i].offset.z = (Rand_ZeroOne() - 0.5f) * 5000.0f;

                sLightningBolts[i].textureIndex = 0;
                sLightningBolts[i].pitch = (Rand_ZeroOne() - 0.5f) * 40.0f;
                sLightningBolts[i].roll = (Rand_ZeroOne() - 0.5f) * 40.0f;
                sLightningBolts[i].delayTimer = 3 * (i + 1);
                sLightningBolts[i].state++;
                break;
            case LIGHTNING_BOLT_WAIT:
                sLightningBolts[i].delayTimer--;

                if (sLightningBolts[i].delayTimer <= 0) {
                    sLightningBolts[i].state++;
                }
                break;
            case LIGHTNING_BOLT_DRAW:
                if (sLightningBolts[i].textureIndex < 7) {
                    sLightningBolts[i].textureIndex++;
                } else {
                    sLightningBolts[i].state = LIGHTNING_BOLT_INACTIVE;
                }
                break;
        }

        if (sLightningBolts[i].state == LIGHTNING_BOLT_DRAW) {
            Matrix_Translate(sLightningBolts[i].pos.x + sLightningBolts[i].offset.x,
                             sLightningBolts[i].pos.y + sLightningBolts[i].offset.y,
                             sLightningBolts[i].pos.z + sLightningBolts[i].offset.z, MTXMODE_NEW);
            Matrix_RotateX(DEG_TO_RAD(sLightningBolts[i].pitch), MTXMODE_APPLY);
            Matrix_RotateZ(DEG_TO_RAD(sLightningBolts[i].roll), MTXMODE_APPLY);
            Matrix_Scale(22.0f, 100.0f, 22.0f, MTXMODE_APPLY);
            gDPSetPrimColor(POLY_XLU_DISP++, 0, 0, 255, 255, 255, 128);
            gDPSetEnvColor(POLY_XLU_DISP++, 0, 255, 255, 128);
            MATRIX_FINALIZE_AND_LOAD(POLY_XLU_DISP++, play->state.gfxCtx, "../z_kankyo.c", 3333);
            gSPSegment(POLY_XLU_DISP++, 0x08, SEGMENTED_TO_VIRTUAL(lightningTextures[sLightningBolts[i].textureIndex]));
            Gfx_SetupDL_61Xlu(play->state.gfxCtx);
            gSPMatrix(POLY_XLU_DISP++, &D_01000000, G_MTX_NOPUSH | G_MTX_MUL | G_MTX_MODELVIEW);
            gSPDisplayList(POLY_XLU_DISP++, gEffLightningDL);
        }
    }

    CLOSE_DISPS(play->state.gfxCtx, "../z_kankyo.c", 3353);
}

void Environment_PlaySceneSequence(PlayState* play) {
    play->envCtx.timeSeqState = TIMESEQ_DISABLED;

    // both lost woods exits on the bridge from kokiri to hyrule field
    if (((void)0, gSaveContext.save.entranceIndex) == ENTR_LOST_WOODS_8 ||
        ((void)0, gSaveContext.save.entranceIndex) == ENTR_LOST_WOODS_9) {
        Audio_PlayNatureAmbienceSequence(NATURE_ID_KOKIRI_REGION);
    } else if (((void)0, gSaveContext.forcedSeqId) != NA_BGM_GENERAL_SFX) {
        if (!Environment_IsForcedSequenceDisabled()) {
            SEQCMD_PLAY_SEQUENCE(SEQ_PLAYER_BGM_MAIN, 0, 0, ((void)0, gSaveContext.forcedSeqId));
        }
        gSaveContext.forcedSeqId = NA_BGM_GENERAL_SFX;
    } else if (play->sceneSequences.seqId == NA_BGM_NO_MUSIC) {
        if (play->sceneSequences.natureAmbienceId == NATURE_ID_NONE) {
            return;
        }
        if (((void)0, gSaveContext.natureAmbienceId) != play->sceneSequences.natureAmbienceId) {
            Audio_PlayNatureAmbienceSequence(play->sceneSequences.natureAmbienceId);
        }
    } else if (play->sceneSequences.natureAmbienceId == NATURE_ID_NONE) {
        PRINTF(T("\n\n\nBGM設定game_play->sound_info.BGM=[%d] old_bgm=[%d]\n\n",
                 "\n\n\nBGM Configuration game_play->sound_info.BGM=[%d] old_bgm=[%d]\n\n"),
               play->sceneSequences.seqId, ((void)0, gSaveContext.seqId));
        if (((void)0, gSaveContext.seqId) != play->sceneSequences.seqId) {
            Audio_PlaySceneSequence(play->sceneSequences.seqId);
        }
    } else if (((void)0, gSaveContext.save.dayTime) >= CLOCK_TIME(7, 0) &&
               ((void)0, gSaveContext.save.dayTime) <= CLOCK_TIME(17, 10)) {
        if (((void)0, gSaveContext.seqId) != play->sceneSequences.seqId) {
            Audio_PlaySceneSequence(play->sceneSequences.seqId);
        }

        play->envCtx.timeSeqState = TIMESEQ_FADE_DAY_BGM;
    } else {
        if (((void)0, gSaveContext.natureAmbienceId) != play->sceneSequences.natureAmbienceId) {
            Audio_PlayNatureAmbienceSequence(play->sceneSequences.natureAmbienceId);
        }

        if (((void)0, gSaveContext.save.dayTime) > CLOCK_TIME(17, 10) &&
            ((void)0, gSaveContext.save.dayTime) <= CLOCK_TIME(19, 0)) {
            play->envCtx.timeSeqState = TIMESEQ_EARLY_NIGHT_CRITTERS;
        } else if (((void)0, gSaveContext.save.dayTime) > CLOCK_TIME(19, 0) + 1 ||
                   ((void)0, gSaveContext.save.dayTime) < CLOCK_TIME(6, 30)) {
            play->envCtx.timeSeqState = TIMESEQ_NIGHT_CRITTERS;
        } else {
            play->envCtx.timeSeqState = TIMESEQ_MORNING_CRITTERS;
        }
    }

    PRINTF("\n-----------------\n", ((void)0, gSaveContext.forcedSeqId));
    PRINTF(T("\n 強制ＢＧＭ=[%d]", "\n Forced BGM=[%d]"), ((void)0, gSaveContext.forcedSeqId));
    PRINTF("\n     ＢＧＭ=[%d]", play->sceneSequences.seqId);
    PRINTF(T("\n     エンブ=[%d]", "\n      Embed=[%d]"), play->sceneSequences.natureAmbienceId);
    PRINTF("\n     status=[%d]", play->envCtx.timeSeqState);

    Audio_SetEnvReverb(play->roomCtx.curRoom.echo);
}

void Environment_PlayTimeBasedSequence(PlayState* play) {
    switch (play->envCtx.timeSeqState) {
        case TIMESEQ_DAY_BGM:
            Audio_SetNatureAmbienceChannelIO(NATURE_CHANNEL_CRITTER_4 << 4 | NATURE_CHANNEL_CRITTER_5,
                                             CHANNEL_IO_PORT_1, 0);

            if (play->envCtx.precipitation[PRECIP_RAIN_MAX] == 0 && play->envCtx.precipitation[PRECIP_SOS_MAX] == 0) {
                PRINTF("\n\n\nNa_StartMorinigBgm\n\n");
                Audio_PlayMorningSceneSequence(play->sceneSequences.seqId);
            }

            play->envCtx.timeSeqState++;
            break;

        case TIMESEQ_FADE_DAY_BGM:
            if (gSaveContext.save.dayTime > CLOCK_TIME(17, 10)) {
                if (play->envCtx.precipitation[PRECIP_RAIN_MAX] == 0 &&
                    play->envCtx.precipitation[PRECIP_SOS_MAX] == 0) {
                    SEQCMD_STOP_SEQUENCE(SEQ_PLAYER_BGM_MAIN, 240);
                }

                play->envCtx.timeSeqState++;
            }
            break;

        case TIMESEQ_NIGHT_BEGIN_SFX:
            if (gSaveContext.save.dayTime > CLOCK_TIME(18, 0)) {
                Sfx_PlaySfxCentered2(NA_SE_EV_DOG_CRY_EVENING);
                play->envCtx.timeSeqState++;
            }
            break;

        case TIMESEQ_EARLY_NIGHT_CRITTERS:
            if (play->envCtx.precipitation[PRECIP_RAIN_MAX] == 0 && play->envCtx.precipitation[PRECIP_SOS_MAX] == 0) {
                Audio_PlayNatureAmbienceSequence(play->sceneSequences.natureAmbienceId);
                Audio_SetNatureAmbienceChannelIO(NATURE_CHANNEL_CRITTER_0, CHANNEL_IO_PORT_1, 1);
            }

            play->envCtx.timeSeqState++;
            break;

        case TIMESEQ_NIGHT_DELAY:
            if (gSaveContext.save.dayTime > CLOCK_TIME(19, 0)) {
                play->envCtx.timeSeqState++;
            }
            break;

        case TIMESEQ_NIGHT_CRITTERS:
            Audio_SetNatureAmbienceChannelIO(NATURE_CHANNEL_CRITTER_0, CHANNEL_IO_PORT_1, 0);

            if (play->envCtx.precipitation[PRECIP_RAIN_MAX] == 0 && play->envCtx.precipitation[PRECIP_SOS_MAX] == 0) {
                Audio_SetNatureAmbienceChannelIO(NATURE_CHANNEL_CRITTER_1 << 4 | NATURE_CHANNEL_CRITTER_3,
                                                 CHANNEL_IO_PORT_1, 1);
            }

            play->envCtx.timeSeqState++;
            break;

        case TIMESEQ_DAY_BEGIN_SFX:
            if ((gSaveContext.save.dayTime <= CLOCK_TIME(19, 0)) && (gSaveContext.save.dayTime > CLOCK_TIME(6, 30))) {
                gSaveContext.save.totalDays++;
                gSaveContext.save.bgsDayCount++;
                gSaveContext.dogIsLost = true;
                Sfx_PlaySfxCentered(NA_SE_EV_CHICKEN_CRY_M);

                if ((Inventory_ReplaceItem(play, ITEM_WEIRD_EGG, ITEM_CHICKEN) ||
                     Inventory_ReplaceItem(play, ITEM_POCKET_EGG, ITEM_POCKET_CUCCO)) &&
                    play->csCtx.state == 0 && !Player_InCsMode(play)) {
                    Message_StartTextbox(play, 0x3066, NULL);
                }

                play->envCtx.timeSeqState++;
            }
            break;

        case TIMESEQ_MORNING_CRITTERS:
            Audio_SetNatureAmbienceChannelIO(NATURE_CHANNEL_CRITTER_1 << 4 | NATURE_CHANNEL_CRITTER_3,
                                             CHANNEL_IO_PORT_1, 0);

            if (play->envCtx.precipitation[PRECIP_RAIN_MAX] == 0 && play->envCtx.precipitation[PRECIP_SOS_MAX] == 0) {
                Audio_SetNatureAmbienceChannelIO(NATURE_CHANNEL_CRITTER_4 << 4 | NATURE_CHANNEL_CRITTER_5,
                                                 CHANNEL_IO_PORT_1, 1);
            }

            play->envCtx.timeSeqState++;
            break;

        case TIMESEQ_DAY_DELAY:
            if (gSaveContext.save.dayTime > CLOCK_TIME(7, 0)) {
                play->envCtx.timeSeqState = 0;
            }
            break;
    }
}

void Environment_DrawCustomLensFlare(PlayState* play) {
    Vec3f pos;

    if (gCustomLensFlareOn) {
        pos.x = gCustomLensFlarePos.x;
        pos.y = gCustomLensFlarePos.y;
        pos.z = gCustomLensFlarePos.z;

        Environment_DrawLensFlare(play, &play->envCtx, &play->view, play->state.gfxCtx, pos, sLensFlareUnused,
                                  gLensFlareScale, gLensFlareColorIntensity, gLensFlareGlareStrength, false);
    }
}

void Environment_InitGameOverLights(PlayState* play) {
    s32 pad;
    Player* player = GET_PLAYER(play);

    sGameOverLightsIntensity = 0;

    Lights_PointNoGlowSetInfo(&sNGameOverLightInfo, (s16)player->actor.world.pos.x - 10.0f,
                              (s16)player->actor.world.pos.y + 10.0f, (s16)player->actor.world.pos.z - 10.0f, 0, 0, 0,
                              255);
    sNGameOverLightNode = LightContext_InsertLight(play, &play->lightCtx, &sNGameOverLightInfo);

    Lights_PointNoGlowSetInfo(&sSGameOverLightInfo, (s16)player->actor.world.pos.x + 10.0f,
                              (s16)player->actor.world.pos.y + 10.0f, (s16)player->actor.world.pos.z + 10.0f, 0, 0, 0,
                              255);
    sSGameOverLightNode = LightContext_InsertLight(play, &play->lightCtx, &sSGameOverLightInfo);
}

void Environment_FadeInGameOverLights(PlayState* play) {
    Player* player = GET_PLAYER(play);
    s16 i;

    Lights_PointNoGlowSetInfo(&sNGameOverLightInfo, (s16)player->actor.world.pos.x - 10.0f,
                              (s16)player->actor.world.pos.y + 10.0f, (s16)player->actor.world.pos.z - 10.0f,
                              sGameOverLightsIntensity, sGameOverLightsIntensity, sGameOverLightsIntensity, 255);
    Lights_PointNoGlowSetInfo(&sSGameOverLightInfo, (s16)player->actor.world.pos.x + 10.0f,
                              (s16)player->actor.world.pos.y + 10.0f, (s16)player->actor.world.pos.z + 10.0f,
                              sGameOverLightsIntensity, sGameOverLightsIntensity, sGameOverLightsIntensity, 255);

    if (sGameOverLightsIntensity < 254) {
        sGameOverLightsIntensity += 2;
    }

    if (Play_CamIsNotFixed(play)) {
        for (i = 0; i < 3; i++) {
            if (play->envCtx.adjAmbientColor[i] > -255) {
                play->envCtx.adjAmbientColor[i] -= 12;
                play->envCtx.adjLight1Color[i] -= 12;
            }
            play->envCtx.adjFogColor[i] = -255;
        }

        if (play->envCtx.lightSettings.zFar + play->envCtx.adjZFar > 900) {
            play->envCtx.adjZFar -= 100;
        }

        if (play->envCtx.lightSettings.fogNear + play->envCtx.adjFogNear > 950) {
            play->envCtx.adjFogNear -= 10;
        }
    } else {
        play->envCtx.fillScreen = true;
        play->envCtx.screenFillColor[0] = 0;
        play->envCtx.screenFillColor[1] = 0;
        play->envCtx.screenFillColor[2] = 0;
        play->envCtx.screenFillColor[3] = sGameOverLightsIntensity;
    }
}

void Environment_FadeOutGameOverLights(PlayState* play) {
    Player* player = GET_PLAYER(play);
    s16 i;

    if (sGameOverLightsIntensity >= 3) {
        sGameOverLightsIntensity -= 3;
    } else {
        sGameOverLightsIntensity = 0;
    }

    if (sGameOverLightsIntensity == 1) {
        LightContext_RemoveLight(play, &play->lightCtx, sNGameOverLightNode);
        LightContext_RemoveLight(play, &play->lightCtx, sSGameOverLightNode);
    } else if (sGameOverLightsIntensity >= 2) {
        Lights_PointNoGlowSetInfo(&sNGameOverLightInfo, (s16)player->actor.world.pos.x - 10.0f,
                                  (s16)player->actor.world.pos.y + 10.0f, (s16)player->actor.world.pos.z - 10.0f,
                                  sGameOverLightsIntensity, sGameOverLightsIntensity, sGameOverLightsIntensity, 255);
        Lights_PointNoGlowSetInfo(&sSGameOverLightInfo, (s16)player->actor.world.pos.x + 10.0f,
                                  (s16)player->actor.world.pos.y + 10.0f, (s16)player->actor.world.pos.z + 10.0f,
                                  sGameOverLightsIntensity, sGameOverLightsIntensity, sGameOverLightsIntensity, 255);
    }

    if (Play_CamIsNotFixed(play)) {
        for (i = 0; i < 3; i++) {
            Math_SmoothStepToS(&play->envCtx.adjAmbientColor[i], 0, 5, 12, 1);
            Math_SmoothStepToS(&play->envCtx.adjLight1Color[i], 0, 5, 12, 1);
            play->envCtx.adjFogColor[i] = 0;
        }
        play->envCtx.adjZFar = 0;
        play->envCtx.adjFogNear = 0;
    } else {
        play->envCtx.fillScreen = true;
        play->envCtx.screenFillColor[0] = 0;
        play->envCtx.screenFillColor[1] = 0;
        play->envCtx.screenFillColor[2] = 0;
        play->envCtx.screenFillColor[3] = sGameOverLightsIntensity;
        if (sGameOverLightsIntensity == 0) {
            play->envCtx.fillScreen = false;
        }
    }
}

void Environment_UpdateRain(PlayState* play) {
    u8 max = MAX(play->envCtx.precipitation[PRECIP_RAIN_MAX], play->envCtx.precipitation[PRECIP_SOS_MAX]);

    if (play->envCtx.precipitation[PRECIP_RAIN_CUR] != max && ((play->state.frames % 8) == 0)) {
        if (play->envCtx.precipitation[PRECIP_RAIN_CUR] < max) {
            play->envCtx.precipitation[PRECIP_RAIN_CUR] += 2;
        } else {
            play->envCtx.precipitation[PRECIP_RAIN_CUR] -= 2;
        }
    }
}

void Environment_FillScreen(GraphicsContext* gfxCtx, u8 red, u8 green, u8 blue, u8 alpha, u8 drawFlags) {
    if (alpha != 0) {
        OPEN_DISPS(gfxCtx, "../z_kankyo.c", 3835);

        if (drawFlags & FILL_SCREEN_OPA) {
            POLY_OPA_DISP = Gfx_SetupDL_57(POLY_OPA_DISP);
            gDPSetPrimColor(POLY_OPA_DISP++, 0, 0, red, green, blue, alpha);
            gDPSetAlphaDither(POLY_OPA_DISP++, G_AD_DISABLE);
            gDPSetColorDither(POLY_OPA_DISP++, G_CD_DISABLE);
            gDPFillRectangle(POLY_OPA_DISP++, 0, 0, SCREEN_WIDTH - 1, SCREEN_HEIGHT - 1);
        }

        if (drawFlags & FILL_SCREEN_XLU) {
            POLY_XLU_DISP = Gfx_SetupDL_57(POLY_XLU_DISP);
            gDPSetPrimColor(POLY_XLU_DISP++, 0, 0, red, green, blue, alpha);

            if ((u32)alpha == 255) {
                gDPSetRenderMode(POLY_XLU_DISP++, G_RM_OPA_SURF, G_RM_OPA_SURF2);
            }

            gDPSetAlphaDither(POLY_XLU_DISP++, G_AD_DISABLE);
            gDPSetColorDither(POLY_XLU_DISP++, G_CD_DISABLE);
            gDPFillRectangle(POLY_XLU_DISP++, 0, 0, SCREEN_WIDTH - 1, SCREEN_HEIGHT - 1);
        }

        CLOSE_DISPS(gfxCtx, "../z_kankyo.c", 3863);
    }
}

Color_RGB8 sSandstormPrimColors[] = {
    { 210, 156, 85 },
    { 255, 200, 100 },
    { 225, 160, 50 },
    { 105, 90, 40 },
};

Color_RGB8 sSandstormEnvColors[] = {
    { 155, 106, 35 },
    { 200, 150, 50 },
    { 170, 110, 0 },
    { 50, 40, 0 },
};

void Environment_DrawSandstorm(PlayState* play, u8 sandstormState) {
    s32 primA1;
    s32 envA1;
    s32 primA = play->envCtx.sandstormPrimA;
    s32 envA = play->envCtx.sandstormEnvA;
    Color_RGBA8 primColor;
    Color_RGBA8 envColor;
    s32 pad;
    f32 sp98;

    switch (sandstormState) {
        case SANDSTORM_ACTIVE:
            if ((play->sceneId == SCENE_HAUNTED_WASTELAND) && (play->roomCtx.curRoom.num == 0)) {
                envA1 = 0;
                primA1 = (play->envCtx.sandstormEnvA > 128) ? 255 : play->envCtx.sandstormEnvA >> 1;
            } else {
                primA1 = play->state.frames % 128;
                if (primA1 > 64) {
                    primA1 = 128 - primA1;
                }
                primA1 += 73;
                envA1 = 128;
            }
            break;

        case SANDSTORM_FILL:
            primA1 = 255;
            envA1 = (play->envCtx.sandstormPrimA >= 255) ? 255 : 128;
            break;

        case SANDSTORM_UNFILL:
            envA1 = 128;
            if (play->envCtx.sandstormEnvA > 128) {
                primA1 = 255;
            } else {
                primA1 = play->state.frames % 128;
                if (primA1 > 64) {
                    primA1 = 128 - primA1;
                }
                primA1 += 73;
            }
            if ((primA1 >= primA) && (primA1 != 255)) {
                play->envCtx.sandstormState = SANDSTORM_ACTIVE;
            }
            break;

        case SANDSTORM_DISSIPATE:
            envA1 = 0;
            primA1 = (play->envCtx.sandstormEnvA > 128) ? 255 : play->envCtx.sandstormEnvA >> 1;

            if (primA == 0) {
                play->envCtx.sandstormState = SANDSTORM_OFF;
            }
            break;
    }

    if (ABS(primA - primA1) < 9) {
        primA = primA1;
    } else if (primA1 < primA) {
        primA -= 9;
    } else {
        primA += 9;
    }

    if (ABS(envA - envA1) < 9) {
        envA = envA1;
    } else if (envA1 < envA) {
        envA -= 9;
    } else {
        envA += 9;
    }

    play->envCtx.sandstormPrimA = primA;
    play->envCtx.sandstormEnvA = envA;

    sp98 = (512.0f - (primA + envA)) * (3.0f / 128.0f);

    if (sp98 > 6.0f) {
        sp98 = 6.0f;
    }

    if ((play->envCtx.lightMode != LIGHT_MODE_TIME) ||
        (play->envCtx.lightSettingOverride != LIGHT_SETTING_OVERRIDE_NONE)) {
        primColor.r = sSandstormPrimColors[1].r;
        primColor.g = sSandstormPrimColors[1].g;
        primColor.b = sSandstormPrimColors[1].b;
        envColor.r = sSandstormEnvColors[1].r;
        envColor.g = sSandstormEnvColors[1].g;
        envColor.b = sSandstormEnvColors[1].b;
    } else if (sSandstormColorIndex == sNextSandstormColorIndex) {
        primColor.r = sSandstormPrimColors[sSandstormColorIndex].r;
        primColor.g = sSandstormPrimColors[sSandstormColorIndex].g;
        primColor.b = sSandstormPrimColors[sSandstormColorIndex].b;
        envColor.r = sSandstormEnvColors[sSandstormColorIndex].r;
        envColor.g = sSandstormEnvColors[sSandstormColorIndex].g;
        envColor.b = sSandstormEnvColors[sSandstormColorIndex].b;
    } else {
        primColor.r = (s32)F32_LERP(sSandstormPrimColors[sSandstormColorIndex].r,
                                    sSandstormPrimColors[sNextSandstormColorIndex].r, sSandstormLerpScale);
        primColor.g = (s32)F32_LERP(sSandstormPrimColors[sSandstormColorIndex].g,
                                    sSandstormPrimColors[sNextSandstormColorIndex].g, sSandstormLerpScale);
        primColor.b = (s32)F32_LERP(sSandstormPrimColors[sSandstormColorIndex].b,
                                    sSandstormPrimColors[sNextSandstormColorIndex].b, sSandstormLerpScale);
        envColor.r = (s32)F32_LERP(sSandstormEnvColors[sSandstormColorIndex].r,
                                   sSandstormEnvColors[sNextSandstormColorIndex].r, sSandstormLerpScale);
        envColor.g = (s32)F32_LERP(sSandstormEnvColors[sSandstormColorIndex].g,
                                   sSandstormEnvColors[sNextSandstormColorIndex].g, sSandstormLerpScale);
        envColor.b = (s32)F32_LERP(sSandstormEnvColors[sSandstormColorIndex].b,
                                   sSandstormEnvColors[sNextSandstormColorIndex].b, sSandstormLerpScale);
    }

    envColor.r = ((envColor.r * sp98) + ((6.0f - sp98) * primColor.r)) * (1.0f / 6.0f);
    envColor.g = ((envColor.g * sp98) + ((6.0f - sp98) * primColor.g)) * (1.0f / 6.0f);
    envColor.b = ((envColor.b * sp98) + ((6.0f - sp98) * primColor.b)) * (1.0f / 6.0f);

    {
        u16 sp96 = (s32)(sSandstormScroll * (11.0f / 6.0f));
        u16 sp94 = (s32)(sSandstormScroll * (9.0f / 6.0f));
        u16 sp92 = (s32)(sSandstormScroll * (6.0f / 6.0f));

        OPEN_DISPS(play->state.gfxCtx, "../z_kankyo.c", 4044);

        POLY_XLU_DISP = Gfx_SetupDL_64(POLY_XLU_DISP);

        gDPSetAlphaDither(POLY_XLU_DISP++, G_AD_NOISE);
        gDPSetColorDither(POLY_XLU_DISP++, G_CD_NOISE);
        gDPSetPrimColor(POLY_XLU_DISP++, 0, 0x80, primColor.r, primColor.g, primColor.b, play->envCtx.sandstormPrimA);
        gDPSetEnvColor(POLY_XLU_DISP++, envColor.r, envColor.g, envColor.b, play->envCtx.sandstormEnvA);
        gSPSegment(POLY_XLU_DISP++, 0x08,
                   Gfx_TwoTexScroll(play->state.gfxCtx, G_TX_RENDERTILE, (u32)sp96 % 4096, 0, 512, 32, 1,
                                    (u32)sp94 % 4096, 4095 - ((u32)sp92 % 4096), 256, 64));
        gDPSetTextureLUT(POLY_XLU_DISP++, G_TT_NONE);
        gSPDisplayList(POLY_XLU_DISP++, gFieldSandstormDL);

        CLOSE_DISPS(play->state.gfxCtx, "../z_kankyo.c", 4068);
    }

    sSandstormScroll += (s32)sp98;
}

void Environment_AdjustLights(PlayState* play, f32 arg1, f32 arg2, f32 arg3, f32 arg4) {
    f32 temp;
    s32 i;

    if (play->roomCtx.curRoom.behaviorType1 != ROOM_BEHAVIOR_TYPE1_5 && Play_CamIsNotFixed(play)) {
        arg1 = CLAMP_MIN(arg1, 0.0f);
        arg1 = CLAMP_MAX(arg1, 1.0f);

        temp = arg1 - arg3;

        if (arg1 < arg3) {
            temp = 0.0f;
        }

        play->envCtx.adjFogNear = (arg2 - play->envCtx.lightSettings.fogNear) * temp;

        if (arg1 == 0.0f) {
            for (i = 0; i < 3; i++) {
                play->envCtx.adjFogColor[i] = 0;
            }
        } else {
            temp = arg1 * 5.0f;
            temp = CLAMP_MAX(temp, 1.0f);

            for (i = 0; i < 3; i++) {
                play->envCtx.adjFogColor[i] = -(s16)(play->envCtx.lightSettings.fogColor[i] * temp);
            }
        }

        if (arg4 <= 0.0f) {
            return;
        }

        arg1 *= arg4;

        for (i = 0; i < 3; i++) {
            play->envCtx.adjAmbientColor[i] = -(s16)(play->envCtx.lightSettings.ambientColor[i] * arg1);
            play->envCtx.adjLight1Color[i] = -(s16)(play->envCtx.lightSettings.light1Color[i] * arg1);
        }
    }
}

s32 Environment_GetBgsDayCount(void) {
    return gSaveContext.save.bgsDayCount;
}

void Environment_ClearBgsDayCount(void) {
    gSaveContext.save.bgsDayCount = 0;
}

s32 Environment_GetTotalDays(void) {
    return gSaveContext.save.totalDays;
}

void Environment_ForcePlaySequence(u16 seqId) {
    gSaveContext.forcedSeqId = seqId;
}

s32 Environment_IsForcedSequenceDisabled(void) {
    s32 isDisabled = false;

    if (gSaveContext.forcedSeqId == NA_BGM_DISABLED) {
        isDisabled = true;
    }

    return isDisabled;
}

void Environment_PlayStormNatureAmbience(PlayState* play) {
    if (play->sceneSequences.natureAmbienceId == NATURE_ID_NONE) {
        Audio_PlayNatureAmbienceSequence(NATURE_ID_MARKET_NIGHT);
    } else {
        Audio_PlayNatureAmbienceSequence(play->sceneSequences.natureAmbienceId);
    }

    Audio_SetNatureAmbienceChannelIO(NATURE_CHANNEL_RAIN, CHANNEL_IO_PORT_1, 1);
    Audio_SetNatureAmbienceChannelIO(NATURE_CHANNEL_LIGHTNING, CHANNEL_IO_PORT_1, 1);
}

void Environment_StopStormNatureAmbience(PlayState* play) {
    Audio_SetNatureAmbienceChannelIO(NATURE_CHANNEL_RAIN, CHANNEL_IO_PORT_1, 0);
    Audio_SetNatureAmbienceChannelIO(NATURE_CHANNEL_LIGHTNING, CHANNEL_IO_PORT_1, 0);

    if (Audio_GetActiveSeqId(SEQ_PLAYER_BGM_MAIN) == NA_BGM_NATURE_AMBIENCE) {
        gSaveContext.seqId = NA_BGM_NATURE_SFX_RAIN;
        Environment_PlaySceneSequence(play);
    }
}

void Environment_WarpSongLeave(PlayState* play) {
    gWeatherMode = WEATHER_MODE_CLEAR;
    gSaveContext.save.cutsceneIndex = 0;
    gSaveContext.respawnFlag = -3;
    play->nextEntranceIndex = gSaveContext.respawn[RESPAWN_MODE_RETURN].entranceIndex;
    play->transitionTrigger = TRANS_TRIGGER_START;
    play->transitionType = TRANS_TYPE_FADE_WHITE;
    gSaveContext.nextTransitionType = TRANS_TYPE_FADE_WHITE;

    switch (play->nextEntranceIndex) {
        case ENTR_DEATH_MOUNTAIN_CRATER_0:
            Flags_SetEventChkInf(EVENTCHKINF_B9);
            break;

        case ENTR_LAKE_HYLIA_0:
            Flags_SetEventChkInf(EVENTCHKINF_B1);
            break;

        case ENTR_DESERT_COLOSSUS_0:
            Flags_SetEventChkInf(EVENTCHKINF_B8);
            break;

        case ENTR_GRAVEYARD_0:
            Flags_SetEventChkInf(EVENTCHKINF_B6);
            break;

        case ENTR_TEMPLE_OF_TIME_0:
            Flags_SetEventChkInf(EVENTCHKINF_A7);
            break;

        case ENTR_SACRED_FOREST_MEADOW_0:
            break;
    }
}<|MERGE_RESOLUTION|>--- conflicted
+++ resolved
@@ -229,7 +229,7 @@
 s16 sSunDepthTestX;
 s16 sSunDepthTestY;
 
-#pragma increment_block_number "gc-eu:240 gc-eu-mq:240 gc-jp:216 gc-jp-ce:216 gc-jp-mq:216 gc-us:216 gc-us-mq:216" \
+#pragma increment_block_number "gc-eu:240 gc-eu-mq:240 gc-jp:216 gc-jp-ce:214 gc-jp-mq:216 gc-us:216 gc-us-mq:216" \
                                "ntsc-1.2:224"
 
 LightNode* sNGameOverLightNode;
@@ -734,15 +734,9 @@
         }
 
 #if OOT_DEBUG
-<<<<<<< HEAD
         if (newSkybox1Index == SKYBOX_INDEX_UNDEFINED) {
-            // "Environment VR data acquisition failed! Report to Sasaki!"
-            PRINTF(VT_COL(RED, WHITE) "\n環境ＶＲデータ取得失敗！ ささきまでご報告を！" VT_RST);
-=======
-        if (newSkybox1Index == 0xFF) {
             PRINTF(VT_COL(RED, WHITE) T("\n環境ＶＲデータ取得失敗！ ささきまでご報告を！",
                                         "\nEnvironment VR data acquisition failed! Report to Sasaki!") VT_RST);
->>>>>>> 56981d52
         }
 #endif
 
