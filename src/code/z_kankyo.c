#include "global.h"
#include "ultra64.h"
#include "vt.h"
#include "objects/gameplay_keep/gameplay_keep.h"
#include "objects/gameplay_field_keep/gameplay_field_keep.h"

typedef enum {
    /* 0x00 */ LIGHTNING_BOLT_START,
    /* 0x01 */ LIGHTNING_BOLT_WAIT,
    /* 0x02 */ LIGHTNING_BOLT_DRAW,
    /* 0xFF */ LIGHTNING_BOLT_INACTIVE = 0xFF
} LightningBoltState;

typedef struct {
    /* 0x00 */ s32 mantissa;
    /* 0x04 */ s32 exponent;
} ZBufValConversionEntry; // size = 0x8

ZBufValConversionEntry sZBufValConversionTable[1 << 3] = {
    { 6, 0x00000 }, { 5, 0x20000 }, { 4, 0x30000 }, { 3, 0x38000 },
    { 2, 0x3C000 }, { 1, 0x3E000 }, { 0, 0x3F000 }, { 0, 0x3F800 },
};

u8 gWeatherMode = WEATHER_MODE_CLEAR; // "E_wether_flg"

u8 gLightConfigAfterUnderwater = 0;

u8 gInterruptSongOfStorms = false;

// Indicates whether the skybox is changing to a different index of the same config (based on time)
u8 gSkyboxIsChanging = false;

// how many units of time that pass every update
u16 gTimeSpeed = 0;

u16 sSunScreenDepth = GPACK_ZDZ(G_MAXFBZ, 0);

typedef struct {
    /* 0x00 */ u16 startTime;
    /* 0x02 */ u16 endTime;
    /* 0x04 */ u8 lightSetting;
    /* 0x05 */ u8 nextLightSetting;
} TimeBasedLightEntry; // size = 0x6

TimeBasedLightEntry sTimeBasedLightConfigs[][7] = {
    {
        { CLOCK_TIME(0, 0), CLOCK_TIME(4, 0) + 1, 3, 3 },
        { CLOCK_TIME(4, 0) + 1, CLOCK_TIME(6, 0), 3, 0 },
        { CLOCK_TIME(6, 0), CLOCK_TIME(8, 0) + 1, 0, 1 },
        { CLOCK_TIME(8, 0) + 1, CLOCK_TIME(16, 0), 1, 1 },
        { CLOCK_TIME(16, 0), CLOCK_TIME(17, 0) + 1, 1, 2 },
        { CLOCK_TIME(17, 0) + 1, CLOCK_TIME(19, 0) + 1, 2, 3 },
        { CLOCK_TIME(19, 0) + 1, CLOCK_TIME(24, 0) - 1, 3, 3 },
    },
    {
        { CLOCK_TIME(0, 0), CLOCK_TIME(4, 0) + 1, 7, 7 },
        { CLOCK_TIME(4, 0) + 1, CLOCK_TIME(6, 0), 7, 4 },
        { CLOCK_TIME(6, 0), CLOCK_TIME(8, 0) + 1, 4, 5 },
        { CLOCK_TIME(8, 0) + 1, CLOCK_TIME(16, 0), 5, 5 },
        { CLOCK_TIME(16, 0), CLOCK_TIME(17, 0) + 1, 5, 6 },
        { CLOCK_TIME(17, 0) + 1, CLOCK_TIME(19, 0) + 1, 6, 7 },
        { CLOCK_TIME(19, 0) + 1, CLOCK_TIME(24, 0) - 1, 7, 7 },
    },
    {
        { CLOCK_TIME(0, 0), CLOCK_TIME(4, 0) + 1, 11, 11 },
        { CLOCK_TIME(4, 0) + 1, CLOCK_TIME(6, 0), 11, 8 },
        { CLOCK_TIME(6, 0), CLOCK_TIME(8, 0) + 1, 8, 9 },
        { CLOCK_TIME(8, 0) + 1, CLOCK_TIME(16, 0), 9, 9 },
        { CLOCK_TIME(16, 0), CLOCK_TIME(17, 0) + 1, 9, 10 },
        { CLOCK_TIME(17, 0) + 1, CLOCK_TIME(19, 0) + 1, 10, 11 },
        { CLOCK_TIME(19, 0) + 1, CLOCK_TIME(24, 0) - 1, 11, 11 },
    },
    {
        { CLOCK_TIME(0, 0), CLOCK_TIME(4, 0) + 1, 15, 15 },
        { CLOCK_TIME(4, 0) + 1, CLOCK_TIME(6, 0), 15, 12 },
        { CLOCK_TIME(6, 0), CLOCK_TIME(8, 0) + 1, 12, 13 },
        { CLOCK_TIME(8, 0) + 1, CLOCK_TIME(16, 0), 13, 13 },
        { CLOCK_TIME(16, 0), CLOCK_TIME(17, 0) + 1, 13, 14 },
        { CLOCK_TIME(17, 0) + 1, CLOCK_TIME(19, 0) + 1, 14, 15 },
        { CLOCK_TIME(19, 0) + 1, CLOCK_TIME(24, 0) - 1, 15, 15 },
    },
    {
        { CLOCK_TIME(0, 0), CLOCK_TIME(4, 0) + 1, 23, 23 },
        { CLOCK_TIME(4, 0) + 1, CLOCK_TIME(6, 0), 23, 20 },
        { CLOCK_TIME(6, 0), CLOCK_TIME(8, 0) + 1, 20, 21 },
        { CLOCK_TIME(8, 0) + 1, CLOCK_TIME(16, 0), 21, 21 },
        { CLOCK_TIME(16, 0), CLOCK_TIME(17, 0) + 1, 21, 22 },
        { CLOCK_TIME(17, 0) + 1, CLOCK_TIME(19, 0) + 1, 22, 23 },
        { CLOCK_TIME(19, 0) + 1, CLOCK_TIME(24, 0) - 1, 23, 23 },
    },
};

TimeBasedSkyboxEntry gTimeBasedSkyboxConfigs[][9] = {
    {
        { CLOCK_TIME(0, 0), CLOCK_TIME(4, 0) + 1, false, 3, 3 },
        { CLOCK_TIME(4, 0) + 1, CLOCK_TIME(5, 0) + 1, true, 3, 0 },
        { CLOCK_TIME(5, 0) + 1, CLOCK_TIME(6, 0), false, 0, 0 },
        { CLOCK_TIME(6, 0), CLOCK_TIME(8, 0) + 1, true, 0, 1 },
        { CLOCK_TIME(8, 0) + 1, CLOCK_TIME(16, 0), false, 1, 1 },
        { CLOCK_TIME(16, 0), CLOCK_TIME(17, 0) + 1, true, 1, 2 },
        { CLOCK_TIME(17, 0) + 1, CLOCK_TIME(18, 0) + 1, false, 2, 2 },
        { CLOCK_TIME(18, 0) + 1, CLOCK_TIME(19, 0) + 1, true, 2, 3 },
        { CLOCK_TIME(19, 0) + 1, CLOCK_TIME(24, 0) - 1, false, 3, 3 },
    },
    {
        { CLOCK_TIME(0, 0), CLOCK_TIME(4, 0) + 1, false, 7, 7 },
        { CLOCK_TIME(4, 0) + 1, CLOCK_TIME(5, 0) + 1, true, 7, 4 },
        { CLOCK_TIME(5, 0) + 1, CLOCK_TIME(6, 0), false, 4, 4 },
        { CLOCK_TIME(6, 0), CLOCK_TIME(8, 0) + 1, true, 4, 5 },
        { CLOCK_TIME(8, 0) + 1, CLOCK_TIME(16, 0), false, 5, 5 },
        { CLOCK_TIME(16, 0), CLOCK_TIME(17, 0) + 1, true, 5, 6 },
        { CLOCK_TIME(17, 0) + 1, CLOCK_TIME(18, 0) + 1, false, 6, 6 },
        { CLOCK_TIME(18, 0) + 1, CLOCK_TIME(19, 0) + 1, true, 6, 7 },
        { CLOCK_TIME(19, 0) + 1, CLOCK_TIME(24, 0) - 1, false, 7, 7 },
    },
    {
        { CLOCK_TIME(0, 0), CLOCK_TIME(2, 0) + 1, false, 3, 3 },
        { CLOCK_TIME(2, 0) + 1, CLOCK_TIME(4, 0) + 1, true, 3, 0 },
        { CLOCK_TIME(4, 0) + 1, CLOCK_TIME(8, 0) + 1, false, 0, 0 },
        { CLOCK_TIME(8, 0) + 1, CLOCK_TIME(10, 0), true, 0, 1 },
        { CLOCK_TIME(10, 0), CLOCK_TIME(14, 0) + 1, false, 1, 1 },
        { CLOCK_TIME(14, 0) + 1, CLOCK_TIME(16, 0), true, 1, 2 },
        { CLOCK_TIME(16, 0), CLOCK_TIME(20, 0) + 1, false, 2, 2 },
        { CLOCK_TIME(20, 0) + 1, CLOCK_TIME(22, 0), true, 2, 3 },
        { CLOCK_TIME(22, 0), CLOCK_TIME(24, 0) - 1, false, 3, 3 },
    },
    {
        { CLOCK_TIME(0, 0), CLOCK_TIME(5, 0) + 1, false, 11, 11 },
        { CLOCK_TIME(5, 0) + 1, CLOCK_TIME(6, 0), true, 11, 8 },
        { CLOCK_TIME(6, 0), CLOCK_TIME(7, 0), false, 8, 8 },
        { CLOCK_TIME(7, 0), CLOCK_TIME(8, 0) + 1, true, 8, 9 },
        { CLOCK_TIME(8, 0) + 1, CLOCK_TIME(16, 0), false, 9, 9 },
        { CLOCK_TIME(16, 0), CLOCK_TIME(17, 0) + 1, true, 9, 10 },
        { CLOCK_TIME(17, 0) + 1, CLOCK_TIME(18, 0) + 1, false, 10, 10 },
        { CLOCK_TIME(18, 0) + 1, CLOCK_TIME(19, 0) + 1, true, 10, 11 },
        { CLOCK_TIME(19, 0) + 1, CLOCK_TIME(24, 0) - 1, false, 11, 11 },
    },
};

SkyboxFile gNormalSkyFiles[] = {
    {
        ROM_FILE(vr_fine0_static),
        ROM_FILE(vr_fine0_pal_static),
    },
    {
        ROM_FILE(vr_fine1_static),
        ROM_FILE(vr_fine1_pal_static),
    },
    {
        ROM_FILE(vr_fine2_static),
        ROM_FILE(vr_fine2_pal_static),
    },
    {
        ROM_FILE(vr_fine3_static),
        ROM_FILE(vr_fine3_pal_static),
    },
    {
        ROM_FILE(vr_cloud0_static),
        ROM_FILE(vr_cloud0_pal_static),
    },
    {
        ROM_FILE(vr_cloud1_static),
        ROM_FILE(vr_cloud1_pal_static),
    },
    {
        ROM_FILE(vr_cloud2_static),
        ROM_FILE(vr_cloud2_pal_static),
    },
    {
        ROM_FILE(vr_cloud3_static),
        ROM_FILE(vr_cloud3_pal_static),
    },
    {
        ROM_FILE(vr_holy0_static),
        ROM_FILE(vr_holy0_pal_static),
    },
};

u8 sSandstormColorIndex = 0;
u8 sNextSandstormColorIndex = 0;
f32 sSandstormLerpScale = 0.0f;

u8 gCustomLensFlareOn;
Vec3f gCustomLensFlarePos;
s16 gLensFlareUnused;
s16 gLensFlareScale;
f32 gLensFlareColorIntensity;
s16 gLensFlareGlareStrength;

typedef struct {
    /* 0x00 */ u8 state;
    /* 0x04 */ Vec3f offset;
    /* 0x10 */ Vec3f pos;
    /* 0x1C */ s8 pitch;
    /* 0x1D */ s8 roll;
    /* 0x1E */ u8 textureIndex;
    /* 0x1F */ u8 delayTimer;
} LightningBolt; // size = 0x20

LightningBolt sLightningBolts[3];

LightningStrike gLightningStrike;

s16 sLightningFlashAlpha;

s16 sSunDepthTestX;
s16 sSunDepthTestY;

LightNode* sNGameOverLightNode;
LightInfo sNGameOverLightInfo;
LightNode* sSGameOverLightNode;
LightInfo sSGameOverLightInfo;
u8 sGameOverLightsIntensity;
u16 sSandstormScroll;

#define ZBUFVAL_EXPONENT(v) (((v) >> 15) & 7)
#define ZBUFVAL_MANTISSA(v) (((v) >> 4) & 0x7FF)

/**
 * Convert an 18-bits Z buffer value to a fixed point 15.3 value
 *
 * zBufferVal is 18 bits:
 *   3: Exponent of z value
 *  11: Mantissa of z value
 *   4: dz value (unused)
 */
s32 Environment_ZBufValToFixedPoint(s32 zBufferVal) {
    // base[exp] + mantissa << shift[exp]
    s32 ret = (ZBUFVAL_MANTISSA(zBufferVal) << sZBufValConversionTable[ZBUFVAL_EXPONENT(zBufferVal)].mantissa) +
              sZBufValConversionTable[ZBUFVAL_EXPONENT(zBufferVal)].exponent;

    return ret;
}

u16 Environment_GetPixelDepth(s32 x, s32 y) {
    s32 pixelDepth = gZBuffer[y][x];

    return pixelDepth;
}

void Environment_GraphCallback(GraphicsContext* gfxCtx, void* param) {
    GlobalContext* globalCtx = (GlobalContext*)param;

    sSunScreenDepth = Environment_GetPixelDepth(sSunDepthTestX, sSunDepthTestY);
    Lights_GlowCheck(globalCtx);
}

void Environment_Init(GlobalContext* globalCtx2, EnvironmentContext* envCtx, s32 unused) {
    u8 i;
    GlobalContext* globalCtx = globalCtx2;

    gSaveContext.sunsSongState = SUNSSONG_INACTIVE;

    if (((void)0, gSaveContext.dayTime) > CLOCK_TIME(18, 0) || ((void)0, gSaveContext.dayTime) < CLOCK_TIME(6, 30)) {
        ((void)0, gSaveContext.nightFlag = 1);
    } else {
        ((void)0, gSaveContext.nightFlag = 0);
    }

    globalCtx->state.gfxCtx->callback = Environment_GraphCallback;
    globalCtx->state.gfxCtx->callbackParam = globalCtx;

    Lights_DirectionalSetInfo(&envCtx->dirLight1, 80, 80, 80, 80, 80, 80);
    LightContext_InsertLight(globalCtx, &globalCtx->lightCtx, &envCtx->dirLight1);

    Lights_DirectionalSetInfo(&envCtx->dirLight2, 80, 80, 80, 80, 80, 80);
    LightContext_InsertLight(globalCtx, &globalCtx->lightCtx, &envCtx->dirLight2);

    envCtx->skybox1Index = 99;
    envCtx->skybox2Index = 99;

    envCtx->changeSkyboxState = CHANGE_SKYBOX_INACTIVE;
    envCtx->changeSkyboxTimer = 0;
    envCtx->changeLightEnabled = false;
    envCtx->changeLightTimer = 0;

    envCtx->skyboxDmaState = SKYBOX_DMA_INACTIVE;
    envCtx->lightConfig = 0;
    envCtx->changeLightNextConfig = 0;

    envCtx->glareAlpha = 0.0f;
    envCtx->lensFlareAlphaScale = 0.0f;

    envCtx->lightSetting = 0;
    envCtx->prevLightSetting = 0;
    envCtx->lightBlend = 1.0f;
    envCtx->lightBlendOverride = LIGHT_BLEND_OVERRIDE_NONE;

    envCtx->stormRequest = STORM_REQUEST_NONE;
    envCtx->stormState = STORM_STATE_OFF;
    envCtx->lightningState = LIGHTNING_OFF;
    envCtx->timeSeqState = TIMESEQ_DAY_BGM;
    envCtx->fillScreen = false;

    envCtx->screenFillColor[0] = 0;
    envCtx->screenFillColor[1] = 0;
    envCtx->screenFillColor[2] = 0;
    envCtx->screenFillColor[3] = 0;

    envCtx->customSkyboxFilter = false;

    envCtx->skyboxFilterColor[0] = 0;
    envCtx->skyboxFilterColor[1] = 0;
    envCtx->skyboxFilterColor[2] = 0;
    envCtx->skyboxFilterColor[3] = 0;

    envCtx->sandstormState = SANDSTORM_OFF;
    envCtx->sandstormPrimA = 0;
    envCtx->sandstormEnvA = 0;

    gLightningStrike.state = LIGHTNING_STRIKE_WAIT;
    gLightningStrike.flashRed = 0;
    gLightningStrike.flashGreen = 0;
    gLightningStrike.flashBlue = 0;

    sLightningFlashAlpha = 0;

    gSaveContext.cutsceneTransitionControl = 0;

    envCtx->adjAmbientColor[0] = envCtx->adjAmbientColor[1] = envCtx->adjAmbientColor[2] = envCtx->adjLight1Color[0] =
        envCtx->adjLight1Color[1] = envCtx->adjLight1Color[2] = envCtx->adjFogColor[0] = envCtx->adjFogColor[1] =
            envCtx->adjFogColor[2] = envCtx->adjFogNear = envCtx->adjFogFar = 0;

    envCtx->sunPos.x = -(Math_SinS(((void)0, gSaveContext.dayTime) - CLOCK_TIME(12, 0)) * 120.0f) * 25.0f;
    envCtx->sunPos.y = +(Math_CosS(((void)0, gSaveContext.dayTime) - CLOCK_TIME(12, 0)) * 120.0f) * 25.0f;
    envCtx->sunPos.z = +(Math_CosS(((void)0, gSaveContext.dayTime) - CLOCK_TIME(12, 0)) * 20.0f) * 25.0f;

    envCtx->windDirection.x = 80;
    envCtx->windDirection.y = 80;
    envCtx->windDirection.z = 80;

    envCtx->lightBlendEnabled = false;
    envCtx->lightSettingOverride = LIGHT_SETTING_OVERRIDE_NONE;
    envCtx->lightBlendRateOverride = LIGHT_BLENDRATE_OVERRIDE_NONE;

    R_ENV_TIME_SPEED_OLD = gTimeSpeed = envCtx->sceneTimeSpeed = 0;
    R_ENV_DISABLE_DBG = true;

    if (CREG(3) != 0) {
        gSaveContext.chamberCutsceneNum = CREG(3) - 1;
    }

    globalCtx->envCtx.precipitation[PRECIP_RAIN_MAX] = 0;
    globalCtx->envCtx.precipitation[PRECIP_RAIN_CUR] = 0;
    globalCtx->envCtx.precipitation[PRECIP_SNOW_CUR] = 0;
    globalCtx->envCtx.precipitation[PRECIP_SNOW_MAX] = 0;
    globalCtx->envCtx.precipitation[PRECIP_SOS_MAX] = 0;

    if (gSaveContext.retainWeatherMode) {
        if (((void)0, gSaveContext.sceneSetupIndex) < 4) {
            switch (gWeatherMode) {
                case WEATHER_MODE_CLOUDY_CONFIG3:
                    envCtx->skyboxConfig = 1;
                    envCtx->changeSkyboxNextConfig = 1;
                    envCtx->lightConfig = 3;
                    envCtx->changeLightNextConfig = 3;
                    globalCtx->envCtx.precipitation[PRECIP_SNOW_MAX] = 0;
                    globalCtx->envCtx.precipitation[PRECIP_SNOW_CUR] = 0;
                    break;

                case WEATHER_MODE_CLOUDY_CONFIG2:
                case WEATHER_MODE_SNOW:
                case WEATHER_MODE_RAIN:
                    envCtx->skyboxConfig = 1;
                    envCtx->changeSkyboxNextConfig = 1;
                    envCtx->lightConfig = 2;
                    envCtx->changeLightNextConfig = 2;
                    globalCtx->envCtx.precipitation[PRECIP_SNOW_MAX] = 0;
                    globalCtx->envCtx.precipitation[PRECIP_SNOW_CUR] = 0;
                    break;

                case WEATHER_MODE_HEAVY_RAIN:
                    envCtx->skyboxConfig = 1;
                    envCtx->changeSkyboxNextConfig = 1;
                    envCtx->lightConfig = 4;
                    envCtx->changeLightNextConfig = 4;
                    globalCtx->envCtx.precipitation[PRECIP_SNOW_MAX] = 0;
                    globalCtx->envCtx.precipitation[PRECIP_SNOW_CUR] = 0;
                    break;

                default:
                    break;
            }

            if (globalCtx->skyboxId == SKYBOX_NORMAL_SKY) {
                if (gWeatherMode == WEATHER_MODE_SNOW) {
                    globalCtx->envCtx.precipitation[PRECIP_SNOW_CUR] =
                        globalCtx->envCtx.precipitation[PRECIP_SNOW_MAX] = 64;
                } else if (gWeatherMode == WEATHER_MODE_RAIN) {
                    globalCtx->envCtx.precipitation[PRECIP_RAIN_MAX] = 20;
                    globalCtx->envCtx.precipitation[PRECIP_RAIN_CUR] = 20;
                } else if (gWeatherMode == WEATHER_MODE_HEAVY_RAIN) {
                    globalCtx->envCtx.precipitation[PRECIP_RAIN_MAX] = 30;
                    globalCtx->envCtx.precipitation[PRECIP_RAIN_CUR] = 30;
                }
            }
        }
    } else {
        gWeatherMode = WEATHER_MODE_CLEAR;
    }

    gInterruptSongOfStorms = false;
    gLightConfigAfterUnderwater = 0;
    gSkyboxIsChanging = false;
    gSaveContext.retainWeatherMode = false;

    R_ENV_LIGHT1_DIR(0) = 80;
    R_ENV_LIGHT1_DIR(1) = 80;
    R_ENV_LIGHT1_DIR(2) = 80;

    R_ENV_LIGHT2_DIR(0) = -80;
    R_ENV_LIGHT2_DIR(1) = -80;
    R_ENV_LIGHT2_DIR(2) = -80;

    cREG(9) = 10;
    cREG(10) = 0;
    cREG(11) = 0;
    cREG(12) = 0;
    cREG(13) = 0;
    cREG(14) = 0;
    D_8015FCC8 = 1;

    for (i = 0; i < ARRAY_COUNT(sLightningBolts); i++) {
        sLightningBolts[i].state = LIGHTNING_BOLT_INACTIVE;
    }

    globalCtx->roomCtx.unk_74[0] = 0;
    globalCtx->roomCtx.unk_74[1] = 0;

    for (i = 0; i < ARRAY_COUNT(globalCtx->csCtx.npcActions); i++) {
        globalCtx->csCtx.npcActions[i] = 0;
    }

    if (Object_GetIndex(&globalCtx->objectCtx, OBJECT_GAMEPLAY_FIELD_KEEP) < 0 && !globalCtx->envCtx.sunMoonDisabled) {
        globalCtx->envCtx.sunMoonDisabled = true;
        // "Sun setting other than field keep! So forced release!"
        osSyncPrintf(VT_COL(YELLOW, BLACK) "\n\nフィールド常駐以外、太陽設定！よって強制解除！\n" VT_RST);
    }

    gCustomLensFlareOn = false;
    func_800AA15C();
}

u8 Environment_SmoothStepToU8(u8* pvalue, u8 target, u8 scale, u8 step, u8 minStep) {
    s16 stepSize = 0;
    s16 diff = target - *pvalue;

    if (target != *pvalue) {
        stepSize = diff / scale;
        if ((stepSize >= (s16)minStep) || ((s16)-minStep >= stepSize)) {
            if ((s16)step < stepSize) {
                stepSize = step;
            }
            if ((s16)-step > stepSize) {
                stepSize = -step;
            }
            *pvalue += (u8)stepSize;
        } else {
            if (stepSize < (s16)minStep) {
                stepSize = minStep;
                *pvalue += (u8)stepSize;
                if (target < *pvalue) {
                    *pvalue = target;
                }
            }
            if ((s16)-minStep < stepSize) {
                stepSize = -minStep;
                *pvalue += (u8)stepSize;
                if (*pvalue < target) {
                    *pvalue = target;
                }
            }
        }
    }
    return diff;
}

u8 Environment_SmoothStepToS8(s8* pvalue, s8 target, u8 scale, u8 step, u8 minStep) {
    s16 stepSize = 0;
    s16 diff = target - *pvalue;

    if (target != *pvalue) {
        stepSize = diff / scale;
        if ((stepSize >= (s16)minStep) || ((s16)-minStep >= stepSize)) {
            if ((s16)step < stepSize) {
                stepSize = step;
            }
            if ((s16)-step > stepSize) {
                stepSize = -step;
            }
            *pvalue += (s8)stepSize;
        } else {
            if (stepSize < (s16)minStep) {
                stepSize = minStep;
                *pvalue += (s8)stepSize;
                if (target < *pvalue) {
                    *pvalue = target;
                }
            }
            if ((s16)-minStep < stepSize) {
                stepSize = -minStep;
                *pvalue += (s8)stepSize;
                if (*pvalue < target) {
                    *pvalue = target;
                }
            }
        }
    }
    return diff;
}

f32 Environment_LerpWeight(u16 max, u16 min, u16 val) {
    f32 diff = max - min;
    f32 ret;

    if (diff != 0.0f) {
        ret = 1.0f - (max - val) / diff;

        if (!(ret >= 1.0f)) {
            return ret;
        }
    }

    return 1.0f;
}

f32 Environment_LerpWeightAccelDecel(u16 endFrame, u16 startFrame, u16 curFrame, u16 accelDuration, u16 decelDuration) {
    f32 endFrameF;
    f32 startFrameF;
    f32 curFrameF;
    f32 accelDurationF;
    f32 decelDurationF;
    f32 totalFrames;
    f32 temp;
    f32 framesElapsed;
    f32 ret;

    if (curFrame <= startFrame) {
        return 0.0f;
    }

    if (curFrame >= endFrame) {
        return 1.0f;
    }

    endFrameF = (s32)endFrame;
    startFrameF = (s32)startFrame;
    curFrameF = (s32)curFrame;
    totalFrames = endFrameF - startFrameF;
    framesElapsed = curFrameF - startFrameF;
    accelDurationF = (s32)accelDuration;
    decelDurationF = (s32)decelDuration;

    if ((startFrameF >= endFrameF) || (accelDurationF + decelDurationF > totalFrames)) {
        // "The frame relation between end_frame and start_frame is wrong!!!"
        osSyncPrintf(VT_COL(RED, WHITE) "\nend_frameとstart_frameのフレーム関係がおかしい!!!" VT_RST);
        osSyncPrintf(VT_COL(RED, WHITE) "\nby get_parcent_forAccelBrake!!!!!!!!!" VT_RST);

        return 0.0f;
    }

    temp = 1.0f / ((totalFrames * 2.0f) - accelDurationF - decelDurationF);

    if (accelDurationF != 0.0f) {
        if (framesElapsed <= accelDurationF) {
            return temp * framesElapsed * framesElapsed / accelDurationF;
        }
        ret = temp * accelDurationF;
    } else {
        ret = 0.0f;
    }

    if (framesElapsed <= totalFrames - decelDurationF) {
        ret += 2.0f * temp * (framesElapsed - accelDurationF);
        return ret;
    }

    ret += 2.0f * temp * (totalFrames - accelDurationF - decelDurationF);

    if (decelDurationF != 0.0f) {
        ret += temp * decelDurationF;
        if (framesElapsed < totalFrames) {
            ret -= temp * (totalFrames - framesElapsed) * (totalFrames - framesElapsed) / decelDurationF;
        }
    }

    return ret;
}

void Environment_UpdateStorm(EnvironmentContext* envCtx, u8 unused) {
    if (envCtx->stormRequest != STORM_REQUEST_NONE) {
        switch (envCtx->stormState) {
            case STORM_STATE_OFF:
                if ((envCtx->stormRequest == STORM_REQUEST_START) && !gSkyboxIsChanging) {
                    envCtx->changeSkyboxState = CHANGE_SKYBOX_REQUESTED;
                    envCtx->skyboxConfig = 0;
                    envCtx->changeSkyboxNextConfig = 1;
                    envCtx->changeSkyboxTimer = 100;
                    envCtx->changeLightEnabled = true;
                    envCtx->lightConfig = 0;
                    envCtx->changeLightNextConfig = 2;
                    gLightConfigAfterUnderwater = 2;
                    envCtx->changeLightTimer = envCtx->changeDuration = 100;
                    envCtx->stormState++;
                }
                break;

            case STORM_STATE_ON:
                if (!gSkyboxIsChanging && (envCtx->stormRequest == STORM_REQUEST_STOP)) {
                    gWeatherMode = WEATHER_MODE_CLEAR;
                    envCtx->changeSkyboxState = CHANGE_SKYBOX_REQUESTED;
                    envCtx->skyboxConfig = 1;
                    envCtx->changeSkyboxNextConfig = 0;
                    envCtx->changeSkyboxTimer = 100;
                    envCtx->changeLightEnabled = true;
                    envCtx->lightConfig = 2;
                    envCtx->changeLightNextConfig = 0;
                    gLightConfigAfterUnderwater = 0;
                    envCtx->changeLightTimer = envCtx->changeDuration = 100;
                    envCtx->precipitation[PRECIP_RAIN_MAX] = 0;
                    envCtx->stormRequest = STORM_REQUEST_NONE;
                    envCtx->stormState = STORM_STATE_OFF;
                }
                break;
        }
    }
}

void Environment_UpdateSkybox(u8 skyboxId, EnvironmentContext* envCtx, SkyboxContext* skyboxCtx) {
    u32 size;
    u8 i;
    u8 newSkybox1Index = 0xFF;
    u8 newSkybox2Index = 0xFF;
    u8 skyboxBlend = 0;

    if (skyboxId == SKYBOX_CUTSCENE_MAP) {
        envCtx->skyboxConfig = 3;

        for (i = 0; i < ARRAY_COUNT(gTimeBasedSkyboxConfigs[envCtx->skyboxConfig]); i++) {
            if (gSaveContext.skyboxTime >= gTimeBasedSkyboxConfigs[envCtx->skyboxConfig][i].startTime &&
                (gSaveContext.skyboxTime < gTimeBasedSkyboxConfigs[envCtx->skyboxConfig][i].endTime ||
                 gTimeBasedSkyboxConfigs[envCtx->skyboxConfig][i].endTime == 0xFFFF)) {
                if (gTimeBasedSkyboxConfigs[envCtx->skyboxConfig][i].changeSkybox) {
                    envCtx->skyboxBlend =
                        Environment_LerpWeight(gTimeBasedSkyboxConfigs[envCtx->skyboxConfig][i].endTime,
                                               gTimeBasedSkyboxConfigs[envCtx->skyboxConfig][i].startTime,
                                               ((void)0, gSaveContext.skyboxTime)) *
                        255;
                } else {
                    envCtx->skyboxBlend = 0;
                }
                break;
            }
        }
    } else if (skyboxId == SKYBOX_NORMAL_SKY && !envCtx->skyboxDisabled) {
        for (i = 0; i < ARRAY_COUNT(gTimeBasedSkyboxConfigs[envCtx->skyboxConfig]); i++) {
            if (gSaveContext.skyboxTime >= gTimeBasedSkyboxConfigs[envCtx->skyboxConfig][i].startTime &&
                (gSaveContext.skyboxTime < gTimeBasedSkyboxConfigs[envCtx->skyboxConfig][i].endTime ||
                 gTimeBasedSkyboxConfigs[envCtx->skyboxConfig][i].endTime == 0xFFFF)) {
                newSkybox1Index = gTimeBasedSkyboxConfigs[envCtx->skyboxConfig][i].skybox1Index;
                newSkybox2Index = gTimeBasedSkyboxConfigs[envCtx->skyboxConfig][i].skybox2Index;
                gSkyboxIsChanging = gTimeBasedSkyboxConfigs[envCtx->skyboxConfig][i].changeSkybox;

                if (gSkyboxIsChanging) {
                    skyboxBlend = Environment_LerpWeight(gTimeBasedSkyboxConfigs[envCtx->skyboxConfig][i].endTime,
                                                         gTimeBasedSkyboxConfigs[envCtx->skyboxConfig][i].startTime,
                                                         ((void)0, gSaveContext.skyboxTime)) *
                                  255;
                } else {
                    skyboxBlend = Environment_LerpWeight(gTimeBasedSkyboxConfigs[envCtx->skyboxConfig][i].endTime,
                                                         gTimeBasedSkyboxConfigs[envCtx->skyboxConfig][i].startTime,
                                                         ((void)0, gSaveContext.skyboxTime)) *
                                  255;

                    skyboxBlend = (skyboxBlend < 128) ? 255 : 0;

                    if ((envCtx->changeSkyboxState != CHANGE_SKYBOX_INACTIVE) &&
                        (envCtx->changeSkyboxState < CHANGE_SKYBOX_ACTIVE)) {
                        envCtx->changeSkyboxState++;
                        skyboxBlend = 0;
                    }
                }
                break;
            }
        }

        Environment_UpdateStorm(envCtx, skyboxBlend);

        if (envCtx->changeSkyboxState >= CHANGE_SKYBOX_ACTIVE) {
            newSkybox1Index = gTimeBasedSkyboxConfigs[envCtx->skyboxConfig][i].skybox1Index;
            newSkybox2Index = gTimeBasedSkyboxConfigs[envCtx->changeSkyboxNextConfig][i].skybox2Index;

            skyboxBlend = ((f32)envCtx->changeDuration - envCtx->changeSkyboxTimer) / (f32)envCtx->changeDuration * 255;
            envCtx->changeSkyboxTimer--;

            if (envCtx->changeSkyboxTimer <= 0) {
                envCtx->changeSkyboxState = CHANGE_SKYBOX_INACTIVE;
                envCtx->skyboxConfig = envCtx->changeSkyboxNextConfig;
            }
        }

        if (newSkybox1Index == 0xFF) {
            // "Environment VR data acquisition failed! Report to Sasaki!"
            osSyncPrintf(VT_COL(RED, WHITE) "\n環境ＶＲデータ取得失敗！ ささきまでご報告を！" VT_RST);
        }

        if ((envCtx->skybox1Index != newSkybox1Index) && (envCtx->skyboxDmaState == SKYBOX_DMA_INACTIVE)) {
            envCtx->skyboxDmaState = SKYBOX_DMA_TEXTURE1_START;
            size = gNormalSkyFiles[newSkybox1Index].file.vromEnd - gNormalSkyFiles[newSkybox1Index].file.vromStart;

            osCreateMesgQueue(&envCtx->loadQueue, &envCtx->loadMsg, 1);
            DmaMgr_SendRequest2(&envCtx->dmaRequest, (u32)skyboxCtx->staticSegments[0],
                                gNormalSkyFiles[newSkybox1Index].file.vromStart, size, 0, &envCtx->loadQueue, NULL,
                                "../z_kankyo.c", 1264);
            envCtx->skybox1Index = newSkybox1Index;
        }

        if ((envCtx->skybox2Index != newSkybox2Index) && (envCtx->skyboxDmaState == SKYBOX_DMA_INACTIVE)) {
            envCtx->skyboxDmaState = SKYBOX_DMA_TEXTURE2_START;
            size = gNormalSkyFiles[newSkybox2Index].file.vromEnd - gNormalSkyFiles[newSkybox2Index].file.vromStart;

            osCreateMesgQueue(&envCtx->loadQueue, &envCtx->loadMsg, 1);
            DmaMgr_SendRequest2(&envCtx->dmaRequest, (u32)skyboxCtx->staticSegments[1],
                                gNormalSkyFiles[newSkybox2Index].file.vromStart, size, 0, &envCtx->loadQueue, NULL,
                                "../z_kankyo.c", 1281);
            envCtx->skybox2Index = newSkybox2Index;
        }

        if (envCtx->skyboxDmaState == SKYBOX_DMA_TEXTURE1_DONE) {
            envCtx->skyboxDmaState = SKYBOX_DMA_TLUT1_START;

            if ((newSkybox1Index & 1) ^ ((newSkybox1Index & 4) >> 2)) {
                size = gNormalSkyFiles[newSkybox1Index].palette.vromEnd -
                       gNormalSkyFiles[newSkybox1Index].palette.vromStart;

                osCreateMesgQueue(&envCtx->loadQueue, &envCtx->loadMsg, 1);
                DmaMgr_SendRequest2(&envCtx->dmaRequest, (u32)skyboxCtx->palettes,
                                    gNormalSkyFiles[newSkybox1Index].palette.vromStart, size, 0, &envCtx->loadQueue,
                                    NULL, "../z_kankyo.c", 1307);
            } else {
                size = gNormalSkyFiles[newSkybox1Index].palette.vromEnd -
                       gNormalSkyFiles[newSkybox1Index].palette.vromStart;
                osCreateMesgQueue(&envCtx->loadQueue, &envCtx->loadMsg, 1);
                DmaMgr_SendRequest2(&envCtx->dmaRequest, (u32)skyboxCtx->palettes + size,
                                    gNormalSkyFiles[newSkybox1Index].palette.vromStart, size, 0, &envCtx->loadQueue,
                                    NULL, "../z_kankyo.c", 1320);
            }
        }

        if (envCtx->skyboxDmaState == SKYBOX_DMA_TEXTURE2_DONE) {
            envCtx->skyboxDmaState = SKYBOX_DMA_TLUT2_START;

            if ((newSkybox2Index & 1) ^ ((newSkybox2Index & 4) >> 2)) {
                size = gNormalSkyFiles[newSkybox2Index].palette.vromEnd -
                       gNormalSkyFiles[newSkybox2Index].palette.vromStart;

                osCreateMesgQueue(&envCtx->loadQueue, &envCtx->loadMsg, 1);
                DmaMgr_SendRequest2(&envCtx->dmaRequest, (u32)skyboxCtx->palettes,
                                    gNormalSkyFiles[newSkybox2Index].palette.vromStart, size, 0, &envCtx->loadQueue,
                                    NULL, "../z_kankyo.c", 1342);
            } else {
                size = gNormalSkyFiles[newSkybox2Index].palette.vromEnd -
                       gNormalSkyFiles[newSkybox2Index].palette.vromStart;
                osCreateMesgQueue(&envCtx->loadQueue, &envCtx->loadMsg, 1);
                DmaMgr_SendRequest2(&envCtx->dmaRequest, (u32)skyboxCtx->palettes + size,
                                    gNormalSkyFiles[newSkybox2Index].palette.vromStart, size, 0, &envCtx->loadQueue,
                                    NULL, "../z_kankyo.c", 1355);
            }
        }

        if ((envCtx->skyboxDmaState == SKYBOX_DMA_TEXTURE1_START) ||
            (envCtx->skyboxDmaState == SKYBOX_DMA_TEXTURE2_START)) {
            if (osRecvMesg(&envCtx->loadQueue, NULL, OS_MESG_NOBLOCK) == 0) {
                envCtx->skyboxDmaState++;
            }
        } else if (envCtx->skyboxDmaState >= SKYBOX_DMA_TEXTURE1_DONE) {
            if (osRecvMesg(&envCtx->loadQueue, NULL, OS_MESG_NOBLOCK) == 0) {
                envCtx->skyboxDmaState = SKYBOX_DMA_INACTIVE;
            }
        }

        envCtx->skyboxBlend = skyboxBlend;
    }
}

void Environment_EnableUnderwaterLights(GlobalContext* globalCtx, s32 waterLightsIndex) {
    if (waterLightsIndex == 0x1F) {
        waterLightsIndex = 0;
        // "Underwater color is not set in the water poly data!"
        osSyncPrintf(VT_COL(YELLOW, BLACK) "\n水ポリゴンデータに水中カラーが設定されておりません!" VT_RST);
    }

    if (globalCtx->envCtx.lightMode == LIGHT_MODE_TIME) {
        gLightConfigAfterUnderwater = globalCtx->envCtx.changeLightNextConfig;

        if (globalCtx->envCtx.lightConfig != waterLightsIndex) {
            globalCtx->envCtx.lightConfig = waterLightsIndex;
            globalCtx->envCtx.changeLightNextConfig = waterLightsIndex;
        }
    } else {
        globalCtx->envCtx.lightBlendEnabled = false; // instantly switch to water lights
        globalCtx->envCtx.lightSettingOverride = waterLightsIndex;
    }
}

void Environment_DisableUnderwaterLights(GlobalContext* globalCtx) {
    if (globalCtx->envCtx.lightMode == LIGHT_MODE_TIME) {
        globalCtx->envCtx.lightConfig = gLightConfigAfterUnderwater;
        globalCtx->envCtx.changeLightNextConfig = gLightConfigAfterUnderwater;
    } else {
        globalCtx->envCtx.lightBlendEnabled = false; // instantly switch to previous lights
        globalCtx->envCtx.lightSettingOverride = LIGHT_SETTING_OVERRIDE_NONE;
        globalCtx->envCtx.lightBlend = 1.0f;
    }
}

void Environment_PrintDebugInfo(GlobalContext* globalCtx, Gfx** gfx) {
    GfxPrint printer;
    s32 pad[2];

    GfxPrint_Init(&printer);
    GfxPrint_Open(&printer, *gfx);

    GfxPrint_SetPos(&printer, 22, 7);
    GfxPrint_SetColor(&printer, 155, 155, 255, 64);
    GfxPrint_Printf(&printer, "T%03d ", ((void)0, gSaveContext.totalDays));
    GfxPrint_Printf(&printer, "E%03d", ((void)0, gSaveContext.bgsDayCount));

    GfxPrint_SetColor(&printer, 255, 255, 55, 64);
    GfxPrint_SetPos(&printer, 22, 8);
    GfxPrint_Printf(&printer, "%s", "ZELDATIME ");

    GfxPrint_SetColor(&printer, 255, 255, 255, 64);
    GfxPrint_Printf(&printer, "%02d", (u8)(24 * 60 / (f32)0x10000 * ((void)0, gSaveContext.dayTime) / 60.0f));

    if ((gSaveContext.dayTime & 0x1F) >= 0x10 || gTimeSpeed >= 6) {
        GfxPrint_Printf(&printer, "%s", ":");
    } else {
        GfxPrint_Printf(&printer, "%s", " ");
    }

    GfxPrint_Printf(&printer, "%02d", (s16)(24 * 60 / (f32)0x10000 * ((void)0, gSaveContext.dayTime)) % 60);

    GfxPrint_SetColor(&printer, 255, 255, 55, 64);
    GfxPrint_SetPos(&printer, 22, 9);
    GfxPrint_Printf(&printer, "%s", "VRBOXTIME ");

    GfxPrint_SetColor(&printer, 255, 255, 255, 64);
    GfxPrint_Printf(&printer, "%02d", (u8)(24 * 60 / (f32)0x10000 * ((void)0, gSaveContext.skyboxTime) / 60.0f));

    if ((((void)0, gSaveContext.skyboxTime) & 0x1F) >= 0x10 || gTimeSpeed >= 6) {
        GfxPrint_Printf(&printer, "%s", ":");
    } else {
        GfxPrint_Printf(&printer, "%s", " ");
    }

    GfxPrint_Printf(&printer, "%02d", (s16)(24 * 60 / (f32)0x10000 * ((void)0, gSaveContext.skyboxTime)) % 60);

    GfxPrint_SetColor(&printer, 55, 255, 255, 64);
    GfxPrint_SetPos(&printer, 22, 6);

    if (!IS_DAY) {
        GfxPrint_Printf(&printer, "%s", "YORU"); // "night"
    } else {
        GfxPrint_Printf(&printer, "%s", "HIRU"); // "day"
    }

    *gfx = GfxPrint_Close(&printer);
    GfxPrint_Destroy(&printer);
}

void Environment_PlayTimeBasedSequence(GlobalContext* globalCtx);
void Environment_UpdateRain(GlobalContext* globalCtx);

void Environment_Update(GlobalContext* globalCtx, EnvironmentContext* envCtx, LightContext* lightCtx,
                        PauseContext* pauseCtx, MessageContext* msgCtx, GameOverContext* gameOverCtx,
                        GraphicsContext* gfxCtx) {
    f32 sp8C;
    f32 sp88 = 0.0f;
    u16 i;
    u16 j;
    u16 time;
    EnvLightSettings* lightSettingsList = globalCtx->envCtx.lightSettingsList;
    s32 adjustment;

    if ((((void)0, gSaveContext.gameMode) != 0) && (((void)0, gSaveContext.gameMode) != 3)) {
        func_800AA16C();
    }

    if (pauseCtx->state == 0) {
        if ((globalCtx->pauseCtx.state == 0) && (globalCtx->pauseCtx.debugState == 0)) {
            if (globalCtx->skyboxId == SKYBOX_NORMAL_SKY) {
                globalCtx->skyboxCtx.rot.y -= 0.001f;
            } else if (globalCtx->skyboxId == SKYBOX_CUTSCENE_MAP) {
                globalCtx->skyboxCtx.rot.y -= 0.005f;
            }
        }

        Environment_UpdateRain(globalCtx);
        Environment_PlayTimeBasedSequence(globalCtx);

        if (((void)0, gSaveContext.nextDayTime) >= 0xFF00 && ((void)0, gSaveContext.nextDayTime) != NEXT_TIME_NONE) {
            gSaveContext.nextDayTime -= 0x10;
            osSyncPrintf("\nnext_zelda_time=[%x]", ((void)0, gSaveContext.nextDayTime));

            // nextDayTime is used as both a time of day value and a timer to delay sfx when changing days.
            // When Sun's Song is played, nextDayTime is set to 0x8001 or 0 for day and night respectively.
            // These values will actually get used as a time of day value.
            // After this, nextDayTime is assigned magic values of 0xFFFE or 0xFFFD for day and night respectively.
            // From here, 0x10 is decremented from nextDayTime until it reaches either 0xFF0E or 0xFF0D, effectively
            // delaying the chicken crow or dog howl sfx by 15 frames when loading the new area.

            if (((void)0, gSaveContext.nextDayTime) == (NEXT_TIME_DAY_SET - (15 * 0x10))) {
                func_80078884(NA_SE_EV_CHICKEN_CRY_M);
                gSaveContext.nextDayTime = NEXT_TIME_NONE;
            } else if (((void)0, gSaveContext.nextDayTime) == (NEXT_TIME_NIGHT_SET - (15 * 0x10))) {
                func_800788CC(NA_SE_EV_DOG_CRY_EVENING);
                gSaveContext.nextDayTime = NEXT_TIME_NONE;
            }
        }

        if ((pauseCtx->state == 0) && (gameOverCtx->state == GAMEOVER_INACTIVE)) {
            if (((msgCtx->msgLength == 0) && (msgCtx->msgMode == 0)) || (((void)0, gSaveContext.gameMode) == 3)) {
                if ((envCtx->changeSkyboxTimer == 0) && !FrameAdvance_IsEnabled(globalCtx) &&
                    (globalCtx->transitionMode == TRANS_MODE_OFF || ((void)0, gSaveContext.gameMode) != 0)) {

                    if (IS_DAY || gTimeSpeed >= 400) {
                        gSaveContext.dayTime += gTimeSpeed;
                    } else {
                        gSaveContext.dayTime += gTimeSpeed * 2; // time moves twice as fast at night
                    }
                }
            }
        }

        //! @bug `gTimeSpeed` is unsigned, it can't be negative
        if (((((void)0, gSaveContext.sceneSetupIndex) >= 5 || gTimeSpeed != 0) &&
             ((void)0, gSaveContext.dayTime) > gSaveContext.skyboxTime) ||
            (((void)0, gSaveContext.dayTime) < CLOCK_TIME(1, 0) || gTimeSpeed < 0)) {

            gSaveContext.skyboxTime = ((void)0, gSaveContext.dayTime);
        }

        time = gSaveContext.dayTime;

        if (time > CLOCK_TIME(18, 0) || time < CLOCK_TIME(6, 30)) {
            gSaveContext.nightFlag = 1;
        } else {
            gSaveContext.nightFlag = 0;
        }

        if (SREG(0) != 0 || CREG(2) != 0) {
            Gfx* displayList;
            Gfx* prevDisplayList;

            OPEN_DISPS(globalCtx->state.gfxCtx, "../z_kankyo.c", 1682);

            prevDisplayList = POLY_OPA_DISP;
            displayList = Graph_GfxPlusOne(POLY_OPA_DISP);
            gSPDisplayList(OVERLAY_DISP++, displayList);
            Environment_PrintDebugInfo(globalCtx, &displayList);
            gSPEndDisplayList(displayList++);
            Graph_BranchDlist(prevDisplayList, displayList);
            POLY_OPA_DISP = displayList;
            if (1) {}
            CLOSE_DISPS(globalCtx->state.gfxCtx, "../z_kankyo.c", 1690);
        }

        if ((envCtx->lightSettingOverride != LIGHT_SETTING_OVERRIDE_NONE) &&
            (envCtx->lightBlendOverride != LIGHT_BLEND_OVERRIDE_FULL_CONTROL) &&
            (envCtx->lightSetting != envCtx->lightSettingOverride) && (envCtx->lightBlend >= 1.0f) &&
            (envCtx->lightSettingOverride <= LIGHT_SETTING_MAX)) {

            envCtx->prevLightSetting = envCtx->lightSetting;
            envCtx->lightSetting = envCtx->lightSettingOverride;
            envCtx->lightBlend = 0.0f;
        }

        if (envCtx->lightSettingOverride != LIGHT_SETTING_OVERRIDE_FULL_CONTROL) {
            if ((envCtx->lightMode == LIGHT_MODE_TIME) &&
                (envCtx->lightSettingOverride == LIGHT_SETTING_OVERRIDE_NONE)) {
                for (i = 0; i < ARRAY_COUNT(sTimeBasedLightConfigs[envCtx->lightConfig]); i++) {
                    if ((gSaveContext.skyboxTime >= sTimeBasedLightConfigs[envCtx->lightConfig][i].startTime) &&
                        ((gSaveContext.skyboxTime < sTimeBasedLightConfigs[envCtx->lightConfig][i].endTime) ||
                         sTimeBasedLightConfigs[envCtx->lightConfig][i].endTime == 0xFFFF)) {
                        u8 blend8[2];
                        s16 blend16[2];

                        sp8C = Environment_LerpWeight(sTimeBasedLightConfigs[envCtx->lightConfig][i].endTime,
                                                      sTimeBasedLightConfigs[envCtx->lightConfig][i].startTime,
                                                      ((void)0, gSaveContext.skyboxTime));

                        sSandstormColorIndex = sTimeBasedLightConfigs[envCtx->lightConfig][i].lightSetting & 3;
                        sNextSandstormColorIndex = sTimeBasedLightConfigs[envCtx->lightConfig][i].nextLightSetting & 3;
                        sSandstormLerpScale = sp8C;

                        if (envCtx->changeLightEnabled) {
                            sp88 = ((f32)envCtx->changeDuration - envCtx->changeLightTimer) / envCtx->changeDuration;
                            envCtx->changeLightTimer--;

                            if (envCtx->changeLightTimer <= 0) {
                                envCtx->changeLightEnabled = false;
                                envCtx->lightConfig = envCtx->changeLightNextConfig;
                            }
                        }

                        for (j = 0; j < 3; j++) {
                            // blend ambient color
                            blend8[0] =
                                LERP(lightSettingsList[sTimeBasedLightConfigs[envCtx->lightConfig][i].lightSetting]
                                         .ambientColor[j],
                                     lightSettingsList[sTimeBasedLightConfigs[envCtx->lightConfig][i].nextLightSetting]
                                         .ambientColor[j],
                                     sp8C);
                            blend8[1] = LERP(
                                lightSettingsList[sTimeBasedLightConfigs[envCtx->changeLightNextConfig][i].lightSetting]
                                    .ambientColor[j],
                                lightSettingsList[sTimeBasedLightConfigs[envCtx->changeLightNextConfig][i]
                                                      .nextLightSetting]
                                    .ambientColor[j],
                                sp8C);
                            *(envCtx->lightSettings.ambientColor + j) = LERP(blend8[0], blend8[1], sp88);
                        }

                        // set light1 direction for the sun
                        envCtx->lightSettings.light1Dir[0] =
                            -(Math_SinS(((void)0, gSaveContext.dayTime) - CLOCK_TIME(12, 0)) * 120.0f);
                        envCtx->lightSettings.light1Dir[1] =
                            Math_CosS(((void)0, gSaveContext.dayTime) - CLOCK_TIME(12, 0)) * 120.0f;
                        envCtx->lightSettings.light1Dir[2] =
                            Math_CosS(((void)0, gSaveContext.dayTime) - CLOCK_TIME(12, 0)) * 20.0f;

                        // set light2 direction for the moon
                        envCtx->lightSettings.light2Dir[0] = -envCtx->lightSettings.light1Dir[0];
                        envCtx->lightSettings.light2Dir[1] = -envCtx->lightSettings.light1Dir[1];
                        envCtx->lightSettings.light2Dir[2] = -envCtx->lightSettings.light1Dir[2];

                        for (j = 0; j < 3; j++) {
                            // blend light1Color
                            blend8[0] =
                                LERP(lightSettingsList[sTimeBasedLightConfigs[envCtx->lightConfig][i].lightSetting]
                                         .light1Color[j],
                                     lightSettingsList[sTimeBasedLightConfigs[envCtx->lightConfig][i].nextLightSetting]
                                         .light1Color[j],
                                     sp8C);
                            blend8[1] = LERP(
                                lightSettingsList[sTimeBasedLightConfigs[envCtx->changeLightNextConfig][i].lightSetting]
                                    .light1Color[j],
                                lightSettingsList[sTimeBasedLightConfigs[envCtx->changeLightNextConfig][i]
                                                      .nextLightSetting]
                                    .light1Color[j],
                                sp8C);
                            *(envCtx->lightSettings.light1Color + j) = LERP(blend8[0], blend8[1], sp88);

                            // blend light2Color
                            blend8[0] =
                                LERP(lightSettingsList[sTimeBasedLightConfigs[envCtx->lightConfig][i].lightSetting]
                                         .light2Color[j],
                                     lightSettingsList[sTimeBasedLightConfigs[envCtx->lightConfig][i].nextLightSetting]
                                         .light2Color[j],
                                     sp8C);
                            blend8[1] = LERP(
                                lightSettingsList[sTimeBasedLightConfigs[envCtx->changeLightNextConfig][i].lightSetting]
                                    .light2Color[j],
                                lightSettingsList[sTimeBasedLightConfigs[envCtx->changeLightNextConfig][i]
                                                      .nextLightSetting]
                                    .light2Color[j],
                                sp8C);
                            *(envCtx->lightSettings.light2Color + j) = LERP(blend8[0], blend8[1], sp88);
                        }

                        // blend fogColor
                        for (j = 0; j < 3; j++) {
                            blend8[0] =
                                LERP(lightSettingsList[sTimeBasedLightConfigs[envCtx->lightConfig][i].lightSetting]
                                         .fogColor[j],
                                     lightSettingsList[sTimeBasedLightConfigs[envCtx->lightConfig][i].nextLightSetting]
                                         .fogColor[j],
                                     sp8C);
                            blend8[1] = LERP(
                                lightSettingsList[sTimeBasedLightConfigs[envCtx->changeLightNextConfig][i].lightSetting]
                                    .fogColor[j],
                                lightSettingsList[sTimeBasedLightConfigs[envCtx->changeLightNextConfig][i]
                                                      .nextLightSetting]
                                    .fogColor[j],
                                sp8C);
                            *(envCtx->lightSettings.fogColor + j) = LERP(blend8[0], blend8[1], sp88);
                        }

                        blend16[0] = LERP16(
                            (lightSettingsList[sTimeBasedLightConfigs[envCtx->lightConfig][i].lightSetting].fogNear &
                             0x3FF),
                            (lightSettingsList[sTimeBasedLightConfigs[envCtx->lightConfig][i].nextLightSetting]
                                 .fogNear &
                             0x3FF),
                            sp8C);
                        blend16[1] = LERP16(
                            lightSettingsList[sTimeBasedLightConfigs[envCtx->changeLightNextConfig][i].lightSetting]
                                    .fogNear &
                                0x3FF,
                            lightSettingsList[sTimeBasedLightConfigs[envCtx->changeLightNextConfig][i].nextLightSetting]
                                    .fogNear &
                                0x3FF,
                            sp8C);

                        envCtx->lightSettings.fogNear = LERP16(blend16[0], blend16[1], sp88);

                        blend16[0] = LERP16(
                            lightSettingsList[sTimeBasedLightConfigs[envCtx->lightConfig][i].lightSetting].fogFar,
                            lightSettingsList[sTimeBasedLightConfigs[envCtx->lightConfig][i].nextLightSetting].fogFar,
                            sp8C);
                        blend16[1] = LERP16(
                            lightSettingsList[sTimeBasedLightConfigs[envCtx->changeLightNextConfig][i].lightSetting]
                                .fogFar,
                            lightSettingsList[sTimeBasedLightConfigs[envCtx->changeLightNextConfig][i].nextLightSetting]
                                .fogFar,
                            sp8C);

                        envCtx->lightSettings.fogFar = LERP16(blend16[0], blend16[1], sp88);

                        if (sTimeBasedLightConfigs[envCtx->changeLightNextConfig][i].nextLightSetting >=
                            envCtx->numLightSettings) {
                            // "The color palette setting seems to be wrong!"
                            osSyncPrintf(VT_COL(RED, WHITE) "\nカラーパレットの設定がおかしいようです！" VT_RST);

                            // "Palette setting = [] Last palette number = []"
                            osSyncPrintf(VT_COL(RED, WHITE) "\n設定パレット＝[%d] 最後パレット番号＝[%d]\n" VT_RST,
                                         sTimeBasedLightConfigs[envCtx->changeLightNextConfig][i].nextLightSetting,
                                         envCtx->numLightSettings - 1);
                        }
                        break;
                    }
                }
            } else {
                if (!envCtx->lightBlendEnabled) {
                    for (i = 0; i < 3; i++) {
                        envCtx->lightSettings.ambientColor[i] = lightSettingsList[envCtx->lightSetting].ambientColor[i];
                        envCtx->lightSettings.light1Dir[i] = lightSettingsList[envCtx->lightSetting].light1Dir[i];
                        envCtx->lightSettings.light1Color[i] = lightSettingsList[envCtx->lightSetting].light1Color[i];
                        envCtx->lightSettings.light2Dir[i] = lightSettingsList[envCtx->lightSetting].light2Dir[i];
                        envCtx->lightSettings.light2Color[i] = lightSettingsList[envCtx->lightSetting].light2Color[i];
                        envCtx->lightSettings.fogColor[i] = lightSettingsList[envCtx->lightSetting].fogColor[i];
                    }

                    envCtx->lightSettings.fogNear = lightSettingsList[envCtx->lightSetting].fogNear & 0x3FF;
                    envCtx->lightSettings.fogFar = lightSettingsList[envCtx->lightSetting].fogFar;
                    envCtx->lightBlend = 1.0f;
                } else {
                    u8 blendRate = (lightSettingsList[envCtx->lightSetting].fogNear >> 0xA) * 4;

                    if (blendRate == 0) {
                        blendRate++;
                    }

                    if (envCtx->lightBlendRateOverride != LIGHT_BLENDRATE_OVERRIDE_NONE) {
                        blendRate = envCtx->lightBlendRateOverride;
                    }

                    if (envCtx->lightBlendOverride == LIGHT_BLEND_OVERRIDE_NONE) {
                        envCtx->lightBlend += blendRate / 255.0f;
                    }

                    if (envCtx->lightBlend > 1.0f) {
                        envCtx->lightBlend = 1.0f;
                    }

                    for (i = 0; i < 3; i++) {
                        envCtx->lightSettings.ambientColor[i] =
                            LERP(lightSettingsList[envCtx->prevLightSetting].ambientColor[i],
                                 lightSettingsList[envCtx->lightSetting].ambientColor[i], envCtx->lightBlend);
                        envCtx->lightSettings.light1Dir[i] =
                            LERP16(lightSettingsList[envCtx->prevLightSetting].light1Dir[i],
                                   lightSettingsList[envCtx->lightSetting].light1Dir[i], envCtx->lightBlend);
                        envCtx->lightSettings.light1Color[i] =
                            LERP(lightSettingsList[envCtx->prevLightSetting].light1Color[i],
                                 lightSettingsList[envCtx->lightSetting].light1Color[i], envCtx->lightBlend);
                        envCtx->lightSettings.light2Dir[i] =
                            LERP16(lightSettingsList[envCtx->prevLightSetting].light2Dir[i],
                                   lightSettingsList[envCtx->lightSetting].light2Dir[i], envCtx->lightBlend);
                        envCtx->lightSettings.light2Color[i] =
                            LERP(lightSettingsList[envCtx->prevLightSetting].light2Color[i],
                                 lightSettingsList[envCtx->lightSetting].light2Color[i], envCtx->lightBlend);
                        envCtx->lightSettings.fogColor[i] =
                            LERP(lightSettingsList[envCtx->prevLightSetting].fogColor[i],
                                 lightSettingsList[envCtx->lightSetting].fogColor[i], envCtx->lightBlend);
                    }
                    envCtx->lightSettings.fogNear =
                        LERP16(lightSettingsList[envCtx->prevLightSetting].fogNear & 0x3FF,
                               lightSettingsList[envCtx->lightSetting].fogNear & 0x3FF, envCtx->lightBlend);
                    envCtx->lightSettings.fogFar =
                        LERP16(lightSettingsList[envCtx->prevLightSetting].fogFar,
                               lightSettingsList[envCtx->lightSetting].fogFar, envCtx->lightBlend);
                }

                if (envCtx->lightSetting >= envCtx->numLightSettings) {
                    // "The color palette seems to be wrong!"
                    osSyncPrintf("\n" VT_FGCOL(RED) "カラーパレットがおかしいようです！");

                    // "Palette setting = [] Last palette number = []"
                    osSyncPrintf("\n" VT_FGCOL(YELLOW) "設定パレット＝[%d] パレット数＝[%d]\n" VT_RST,
                                 envCtx->lightSetting, envCtx->numLightSettings);
                }
            }
        }

        envCtx->lightBlendEnabled = true;

        // Apply lighting adjustments
        for (i = 0; i < 3; i++) {
            if ((s16)(envCtx->lightSettings.ambientColor[i] + envCtx->adjAmbientColor[i]) > 255) {
                lightCtx->ambientColor[i] = 255;
            } else if ((s16)(envCtx->lightSettings.ambientColor[i] + envCtx->adjAmbientColor[i]) < 0) {
                lightCtx->ambientColor[i] = 0;
            } else {
                lightCtx->ambientColor[i] = (s16)(envCtx->lightSettings.ambientColor[i] + envCtx->adjAmbientColor[i]);
            }

            if ((s16)(envCtx->lightSettings.light1Color[i] + envCtx->adjLight1Color[i]) > 255) {
                envCtx->dirLight1.params.dir.color[i] = 255;
            } else if ((s16)(envCtx->lightSettings.light1Color[i] + envCtx->adjLight1Color[i]) < 0) {
                envCtx->dirLight1.params.dir.color[i] = 0;
            } else {
                envCtx->dirLight1.params.dir.color[i] =
                    (s16)(envCtx->lightSettings.light1Color[i] + envCtx->adjLight1Color[i]);
            }

            if ((s16)(envCtx->lightSettings.light2Color[i] + envCtx->adjLight1Color[i]) > 255) {
                envCtx->dirLight2.params.dir.color[i] = 255;
            } else if ((s16)(envCtx->lightSettings.light2Color[i] + envCtx->adjLight1Color[i]) < 0) {
                envCtx->dirLight2.params.dir.color[i] = 0;
            } else {
                envCtx->dirLight2.params.dir.color[i] =
                    (s16)(envCtx->lightSettings.light2Color[i] + envCtx->adjLight1Color[i]);
            }

            if ((s16)(envCtx->lightSettings.fogColor[i] + envCtx->adjFogColor[i]) > 255) {
                lightCtx->fogColor[i] = 255;
            } else if ((s16)(envCtx->lightSettings.fogColor[i] + envCtx->adjFogColor[i]) < 0) {
                lightCtx->fogColor[i] = 0;
            } else {
                lightCtx->fogColor[i] = (s16)(envCtx->lightSettings.fogColor[i] + envCtx->adjFogColor[i]);
            }
        }

        // Set both directional light directions
        envCtx->dirLight1.params.dir.x = envCtx->lightSettings.light1Dir[0];
        envCtx->dirLight1.params.dir.y = envCtx->lightSettings.light1Dir[1];
        envCtx->dirLight1.params.dir.z = envCtx->lightSettings.light1Dir[2];

        envCtx->dirLight2.params.dir.x = envCtx->lightSettings.light2Dir[0];
        envCtx->dirLight2.params.dir.y = envCtx->lightSettings.light2Dir[1];
        envCtx->dirLight2.params.dir.z = envCtx->lightSettings.light2Dir[2];

        // Adjust fog near and far if necessary
        adjustment = envCtx->lightSettings.fogNear + envCtx->adjFogNear;

        if (adjustment <= 996) {
            lightCtx->fogNear = adjustment;
        } else {
            lightCtx->fogNear = 996;
        }

        adjustment = envCtx->lightSettings.fogFar + envCtx->adjFogFar;

        if (adjustment <= 12800) {
            lightCtx->fogFar = adjustment;
        } else {
            lightCtx->fogFar = 12800;
        }

        // When environment debug is enabled, various environment related variables can be configured via the reg editor
        if (R_ENV_DISABLE_DBG) {
            R_ENV_AMBIENT_COLOR(0) = lightCtx->ambientColor[0];
            R_ENV_AMBIENT_COLOR(1) = lightCtx->ambientColor[1];
            R_ENV_AMBIENT_COLOR(2) = lightCtx->ambientColor[2];

            R_ENV_LIGHT1_COLOR(0) = envCtx->dirLight1.params.dir.color[0];
            R_ENV_LIGHT1_COLOR(1) = envCtx->dirLight1.params.dir.color[1];
            R_ENV_LIGHT1_COLOR(2) = envCtx->dirLight1.params.dir.color[2];

            R_ENV_LIGHT2_COLOR(0) = envCtx->dirLight2.params.dir.color[0];
            R_ENV_LIGHT2_COLOR(1) = envCtx->dirLight2.params.dir.color[1];
            R_ENV_LIGHT2_COLOR(2) = envCtx->dirLight2.params.dir.color[2];

            R_ENV_FOG_COLOR(0) = lightCtx->fogColor[0];
            R_ENV_FOG_COLOR(1) = lightCtx->fogColor[1];
            R_ENV_FOG_COLOR(2) = lightCtx->fogColor[2];

            R_ENV_FOG_FAR = lightCtx->fogFar;
            R_ENV_FOG_NEAR = lightCtx->fogNear;

            R_ENV_LIGHT1_DIR(0) = envCtx->dirLight1.params.dir.x;
            R_ENV_LIGHT1_DIR(1) = envCtx->dirLight1.params.dir.y;
            R_ENV_LIGHT1_DIR(2) = envCtx->dirLight1.params.dir.z;

            R_ENV_LIGHT2_DIR(0) = envCtx->dirLight2.params.dir.x;
            R_ENV_LIGHT2_DIR(1) = envCtx->dirLight2.params.dir.y;
            R_ENV_LIGHT2_DIR(2) = envCtx->dirLight2.params.dir.z;

            R_ENV_WIND_DIR(0) = envCtx->windDirection.x;
            R_ENV_WIND_DIR(1) = envCtx->windDirection.y;
            R_ENV_WIND_DIR(2) = envCtx->windDirection.z;
            R_ENV_WIND_SPEED = envCtx->windSpeed;
        } else {
            lightCtx->ambientColor[0] = R_ENV_AMBIENT_COLOR(0);
            lightCtx->ambientColor[1] = R_ENV_AMBIENT_COLOR(1);
            lightCtx->ambientColor[2] = R_ENV_AMBIENT_COLOR(2);

            envCtx->dirLight1.params.dir.color[0] = R_ENV_LIGHT1_COLOR(0);
            envCtx->dirLight1.params.dir.color[1] = R_ENV_LIGHT1_COLOR(1);
            envCtx->dirLight1.params.dir.color[2] = R_ENV_LIGHT1_COLOR(2);

            envCtx->dirLight2.params.dir.color[0] = R_ENV_LIGHT2_COLOR(0);
            envCtx->dirLight2.params.dir.color[1] = R_ENV_LIGHT2_COLOR(1);
            envCtx->dirLight2.params.dir.color[2] = R_ENV_LIGHT2_COLOR(2);
            lightCtx->fogColor[0] = R_ENV_FOG_COLOR(0);
            lightCtx->fogColor[1] = R_ENV_FOG_COLOR(1);
            lightCtx->fogColor[2] = R_ENV_FOG_COLOR(2);
            lightCtx->fogNear = R_ENV_FOG_NEAR;
            lightCtx->fogFar = R_ENV_FOG_FAR;

            if (cREG(14)) {
                R_ENV_LIGHT1_DIR(0) = Math_CosS(cREG(10)) * Math_CosS(cREG(11)) * 120.0f;
                envCtx->dirLight1.params.dir.x = R_ENV_LIGHT1_DIR(0);
                R_ENV_LIGHT1_DIR(1) = Math_SinS(cREG(10)) * Math_CosS(cREG(11)) * 120.0f;
                envCtx->dirLight1.params.dir.y = R_ENV_LIGHT1_DIR(1);
                R_ENV_LIGHT1_DIR(2) = Math_SinS(cREG(11)) * 120.0f;
                envCtx->dirLight1.params.dir.z = R_ENV_LIGHT1_DIR(2);

                R_ENV_LIGHT2_DIR(0) = Math_CosS(cREG(12)) * Math_CosS(cREG(13)) * 120.0f;
                envCtx->dirLight2.params.dir.x = R_ENV_LIGHT2_DIR(0);
                R_ENV_LIGHT2_DIR(1) = Math_SinS(cREG(12)) * Math_CosS(cREG(13)) * 120.0f;
                envCtx->dirLight2.params.dir.y = R_ENV_LIGHT2_DIR(1);
                R_ENV_LIGHT2_DIR(2) = Math_SinS(cREG(13)) * 120.0f;
                envCtx->dirLight2.params.dir.z = R_ENV_LIGHT2_DIR(2);
            } else {
                envCtx->dirLight1.params.dir.x = R_ENV_LIGHT1_DIR(0);
                envCtx->dirLight1.params.dir.y = R_ENV_LIGHT1_DIR(1);
                envCtx->dirLight1.params.dir.z = R_ENV_LIGHT1_DIR(2);

                envCtx->dirLight2.params.dir.x = R_ENV_LIGHT2_DIR(0);
                envCtx->dirLight2.params.dir.y = R_ENV_LIGHT2_DIR(1);
                envCtx->dirLight2.params.dir.z = R_ENV_LIGHT2_DIR(2);
            }

            envCtx->windDirection.x = R_ENV_WIND_DIR(0);
            envCtx->windDirection.y = R_ENV_WIND_DIR(1);
            envCtx->windDirection.z = R_ENV_WIND_DIR(2);
            envCtx->windSpeed = R_ENV_WIND_SPEED;
        }

        if ((envCtx->dirLight1.params.dir.x == 0) && (envCtx->dirLight1.params.dir.y == 0) &&
            (envCtx->dirLight1.params.dir.z == 0)) {
            envCtx->dirLight1.params.dir.x = 1;
        }

        if ((envCtx->dirLight2.params.dir.x == 0) && (envCtx->dirLight2.params.dir.y == 0) &&
            (envCtx->dirLight2.params.dir.z == 0)) {
            envCtx->dirLight2.params.dir.x = 1;
        }
    }
}

void Environment_DrawSunAndMoon(GlobalContext* globalCtx) {
    f32 alpha;
    f32 color;
    f32 y;
    f32 scale;
    f32 temp;

    OPEN_DISPS(globalCtx->state.gfxCtx, "../z_kankyo.c", 2266);

    if (globalCtx->csCtx.state != 0) {
        Math_SmoothStepToF(&globalCtx->envCtx.sunPos.x,
                           -(Math_SinS(((void)0, gSaveContext.dayTime) - CLOCK_TIME(12, 0)) * 120.0f) * 25.0f, 1.0f,
                           0.8f, 0.8f);
        Math_SmoothStepToF(&globalCtx->envCtx.sunPos.y,
                           (Math_CosS(((void)0, gSaveContext.dayTime) - CLOCK_TIME(12, 0)) * 120.0f) * 25.0f, 1.0f,
                           0.8f, 0.8f);
        //! @bug This should be z.
        Math_SmoothStepToF(&globalCtx->envCtx.sunPos.y,
                           (Math_CosS(((void)0, gSaveContext.dayTime) - CLOCK_TIME(12, 0)) * 20.0f) * 25.0f, 1.0f, 0.8f,
                           0.8f);
    } else {
        globalCtx->envCtx.sunPos.x = -(Math_SinS(((void)0, gSaveContext.dayTime) - CLOCK_TIME(12, 0)) * 120.0f) * 25.0f;
        globalCtx->envCtx.sunPos.y = +(Math_CosS(((void)0, gSaveContext.dayTime) - CLOCK_TIME(12, 0)) * 120.0f) * 25.0f;
        globalCtx->envCtx.sunPos.z = +(Math_CosS(((void)0, gSaveContext.dayTime) - CLOCK_TIME(12, 0)) * 20.0f) * 25.0f;
    }

    if (gSaveContext.entranceIndex != ENTR_SPOT00_0 || ((void)0, gSaveContext.sceneSetupIndex) != 5) {
        Matrix_Translate(globalCtx->view.eye.x + globalCtx->envCtx.sunPos.x,
                         globalCtx->view.eye.y + globalCtx->envCtx.sunPos.y,
                         globalCtx->view.eye.z + globalCtx->envCtx.sunPos.z, MTXMODE_NEW);

        y = globalCtx->envCtx.sunPos.y / 25.0f;
        temp = y / 80.0f;

        alpha = temp * 255.0f;
        if (alpha < 0.0f) {
            alpha = 0.0f;
        }
        if (alpha > 255.0f) {
            alpha = 255.0f;
        }

        alpha = 255.0f - alpha;

        color = temp;
        if (color < 0.0f) {
            color = 0.0f;
        }

        if (color > 1.0f) {
            color = 1.0f;
        }

        gDPSetPrimColor(POLY_OPA_DISP++, 0, 0, 255, (u8)(color * 75.0f) + 180, (u8)(color * 155.0f) + 100, 255);
        gDPSetEnvColor(POLY_OPA_DISP++, 255, (u8)(color * 255.0f), (u8)(color * 255.0f), alpha);

        scale = (color * 2.0f) + 10.0f;
        Matrix_Scale(scale, scale, scale, MTXMODE_APPLY);
        gSPMatrix(POLY_OPA_DISP++, Matrix_NewMtx(globalCtx->state.gfxCtx, "../z_kankyo.c", 2364), G_MTX_LOAD);
        Gfx_SetupDL54Opa(globalCtx->state.gfxCtx);
        gSPDisplayList(POLY_OPA_DISP++, gSunDL);

        Matrix_Translate(globalCtx->view.eye.x - globalCtx->envCtx.sunPos.x,
                         globalCtx->view.eye.y - globalCtx->envCtx.sunPos.y,
                         globalCtx->view.eye.z - globalCtx->envCtx.sunPos.z, MTXMODE_NEW);

        color = -y / 120.0f;
        color = CLAMP_MIN(color, 0.0f);

        scale = -15.0f * color + 25.0f;
        Matrix_Scale(scale, scale, scale, MTXMODE_APPLY);

        temp = -y / 80.0f;
        temp = CLAMP_MAX(temp, 1.0f);

        alpha = temp * 255.0f;

        if (alpha > 0.0f) {
            gSPMatrix(POLY_OPA_DISP++, Matrix_NewMtx(globalCtx->state.gfxCtx, "../z_kankyo.c", 2406), G_MTX_LOAD);
            Gfx_SetupDL51Opa(globalCtx->state.gfxCtx);
            gDPPipeSync(POLY_OPA_DISP++);
            gDPSetPrimColor(POLY_OPA_DISP++, 0, 0, 240, 255, 180, alpha);
            gDPSetEnvColor(POLY_OPA_DISP++, 80, 70, 20, alpha);
            gSPDisplayList(POLY_OPA_DISP++, gMoonDL);
        }
    }

    CLOSE_DISPS(globalCtx->state.gfxCtx, "../z_kankyo.c", 2429);
}

void Environment_DrawSunLensFlare(GlobalContext* globalCtx, EnvironmentContext* envCtx, View* view,
                                  GraphicsContext* gfxCtx, Vec3f pos, s32 unused) {
    if ((globalCtx->envCtx.precipitation[PRECIP_RAIN_CUR] == 0) && (globalCtx->envCtx.skyboxConfig == 0)) {
        Environment_DrawLensFlare(globalCtx, &globalCtx->envCtx, &globalCtx->view, globalCtx->state.gfxCtx, pos, 2000,
                                  370, Math_CosS(((void)0, gSaveContext.dayTime) - CLOCK_TIME(12, 0)) * 120.0f, 400,
                                  true);
    }
}

f32 sLensFlareScales[] = { 23.0f, 12.0f, 7.0f, 5.0f, 3.0f, 10.0f, 6.0f, 2.0f, 3.0f, 1.0f };

typedef enum {
    /* 0 */ LENS_FLARE_CIRCLE0,
    /* 1 */ LENS_FLARE_CIRCLE1,
    /* 2 */ LENS_FLARE_RING
} LensFlareType;

void Environment_DrawLensFlare(GlobalContext* globalCtx, EnvironmentContext* envCtx, View* view,
                               GraphicsContext* gfxCtx, Vec3f pos, s32 unused, s16 scale, f32 colorIntensity,
                               s16 glareStrength, u8 isSun) {
    s16 i;
    f32 tempX;
    f32 tempY;
    f32 tempZ;
    f32 lookDirX;
    f32 lookDirY;
    f32 lookDirZ;
    f32 tempX2;
    f32 tempY2;
    f32 tempZ2;
    f32 posDirX;
    f32 posDirY;
    f32 posDirZ;
    f32 length;
    f32 dist;
    f32 halfPosX;
    f32 halfPosY;
    f32 halfPosZ;
    f32 cosAngle;
    s32 pad;
    f32 lensFlareAlphaScaleTarget;
    u32 isOffScreen = false;
    f32 alpha;
    f32 adjScale;
    Vec3f screenPos;
    f32 fogInfluence;
    f32 temp;
    f32 glareAlphaScale;
    Color_RGB8 lensFlareColors[] = {
        { 155, 205, 255 }, // blue
        { 255, 255, 205 }, // yellow
        { 255, 255, 205 }, // yellow
        { 255, 255, 205 }, // yellow
        { 155, 255, 205 }, // green
        { 205, 255, 255 }, // light blue
        { 155, 155, 255 }, // dark blue
        { 205, 175, 255 }, // purple
        { 175, 255, 205 }, // light green
        { 255, 155, 235 }, // pink
    };
    u32 lensFlareAlphas[] = {
        50, 10, 25, 40, 70, 30, 50, 70, 50, 40,
    };
    u32 lensFlareTypes[] = {
        LENS_FLARE_RING,    LENS_FLARE_CIRCLE1, LENS_FLARE_CIRCLE1, LENS_FLARE_CIRCLE1, LENS_FLARE_CIRCLE1,
        LENS_FLARE_CIRCLE1, LENS_FLARE_CIRCLE1, LENS_FLARE_CIRCLE1, LENS_FLARE_CIRCLE1, LENS_FLARE_CIRCLE1,
    };

    OPEN_DISPS(gfxCtx, "../z_kankyo.c", 2516);

    dist = Math3D_Vec3f_DistXYZ(&pos, &view->eye) / 12.0f;

    // compute a unit vector in the look direction
    tempX = view->at.x - view->eye.x;
    tempY = view->at.y - view->eye.y;
    tempZ = view->at.z - view->eye.z;

    length = sqrtf(SQ(tempX) + SQ(tempY) + SQ(tempZ));

    lookDirX = tempX / length;
    lookDirY = tempY / length;
    lookDirZ = tempZ / length;

    // compute a position along the look vector half as far as pos
    halfPosX = view->eye.x + lookDirX * (dist * 6.0f);
    halfPosY = view->eye.y + lookDirY * (dist * 6.0f);
    halfPosZ = view->eye.z + lookDirZ * (dist * 6.0f);

    // compute a unit vector in the direction from halfPos to pos
    tempX2 = pos.x - halfPosX;
    tempY2 = pos.y - halfPosY;
    tempZ2 = pos.z - halfPosZ;

    length = sqrtf(SQ(tempX2) + SQ(tempY2) + SQ(tempZ2));

    posDirX = tempX2 / length;
    posDirY = tempY2 / length;
    posDirZ = tempZ2 / length;

    // compute the cosine of the angle between lookDir and posDir
    cosAngle = (lookDirX * posDirX + lookDirY * posDirY + lookDirZ * posDirZ) /
               sqrtf((SQ(lookDirX) + SQ(lookDirY) + SQ(lookDirZ)) * (SQ(posDirX) + SQ(posDirY) + SQ(posDirZ)));

    lensFlareAlphaScaleTarget = cosAngle * 3.5f;
    lensFlareAlphaScaleTarget = CLAMP_MAX(lensFlareAlphaScaleTarget, 1.0f);

    if (!isSun) {
        lensFlareAlphaScaleTarget = cosAngle;
    }

    if (cosAngle < 0.0f) {
        // don't draw lens flare
    } else {
        if (isSun) {
            Play_GetScreenPos(globalCtx, &pos, &screenPos);
            sSunDepthTestX = (s16)screenPos.x;
            sSunDepthTestY = (s16)screenPos.y - 5.0f;
            if (sSunScreenDepth != GPACK_ZDZ(G_MAXFBZ, 0) || screenPos.x < 0.0f || screenPos.y < 0.0f ||
                screenPos.x > SCREEN_WIDTH || screenPos.y > SCREEN_HEIGHT) {
                isOffScreen = true;
            }
        }

        for (i = 0; i < ARRAY_COUNT(lensFlareTypes); i++) {
            Matrix_Translate(pos.x, pos.y, pos.z, MTXMODE_NEW);

            if (isSun) {
                temp = Environment_LerpWeight(60, 15, globalCtx->view.fovy);
            }

            Matrix_Translate(-posDirX * i * dist, -posDirY * i * dist, -posDirZ * i * dist, MTXMODE_APPLY);
            adjScale = sLensFlareScales[i] * cosAngle;

            if (isSun) {
                adjScale *= 0.001 * (scale + 630.0f * temp);
            } else {
                adjScale *= 0.0001f * scale * (2.0f * dist);
            }

            Matrix_Scale(adjScale, adjScale, adjScale, MTXMODE_APPLY);

            alpha = colorIntensity / 10.0f;
            alpha = CLAMP_MAX(alpha, 1.0f);
            alpha = alpha * lensFlareAlphas[i];
            alpha = CLAMP_MIN(alpha, 0.0f);

            fogInfluence = (996 - globalCtx->lightCtx.fogNear) / 50.0f;

            fogInfluence = CLAMP_MAX(fogInfluence, 1.0f);

            alpha *= 1.0f - fogInfluence;

            if (1) {}

            if (!(isOffScreen ^ 0)) {
                Math_SmoothStepToF(&envCtx->lensFlareAlphaScale, lensFlareAlphaScaleTarget, 0.5f, 0.05f, 0.001f);
            } else {
                Math_SmoothStepToF(&envCtx->lensFlareAlphaScale, 0.0f, 0.5f, 0.05f, 0.001f);
            }

            POLY_XLU_DISP = func_800947AC(POLY_XLU_DISP++);
            gDPSetPrimColor(POLY_XLU_DISP++, 0, 0, lensFlareColors[i].r, lensFlareColors[i].g, lensFlareColors[i].b,
                            alpha * envCtx->lensFlareAlphaScale);
            gSPMatrix(POLY_XLU_DISP++, Matrix_NewMtx(gfxCtx, "../z_kankyo.c", 2662),
                      G_MTX_NOPUSH | G_MTX_LOAD | G_MTX_MODELVIEW);
            gDPSetCombineLERP(POLY_XLU_DISP++, 0, 0, 0, PRIMITIVE, TEXEL0, 0, PRIMITIVE, 0, 0, 0, 0, PRIMITIVE, TEXEL0,
                              0, PRIMITIVE, 0);
            gDPSetAlphaDither(POLY_XLU_DISP++, G_AD_DISABLE);
            gDPSetColorDither(POLY_XLU_DISP++, G_CD_DISABLE);
            gSPMatrix(POLY_XLU_DISP++, &D_01000000, G_MTX_NOPUSH | G_MTX_MUL | G_MTX_MODELVIEW);

            switch (lensFlareTypes[i]) {
                case LENS_FLARE_CIRCLE0:
                case LENS_FLARE_CIRCLE1:
                    gSPDisplayList(POLY_XLU_DISP++, gLensFlareCircleDL);
                    break;
                case LENS_FLARE_RING:
                    gSPDisplayList(POLY_XLU_DISP++, gLensFlareRingDL);
                    break;
            }
        }

        glareAlphaScale = cosAngle - (1.5f - cosAngle);

<<<<<<< HEAD
        if (screenFillAlpha != 0) {
            if (alphaScale > 0.0f) {
                POLY_XLU_DISP = Gfx_SetupDL57(POLY_XLU_DISP);
=======
        if (glareStrength != 0) {
            if (glareAlphaScale > 0.0f) {
                POLY_XLU_DISP = func_800937C0(POLY_XLU_DISP);
>>>>>>> 154f44b6

                alpha = colorIntensity / 10.0f;
                alpha = CLAMP_MAX(alpha, 1.0f);
                alpha = alpha * glareStrength;
                alpha = CLAMP_MIN(alpha, 0.0f);

                fogInfluence = (996 - globalCtx->lightCtx.fogNear) / 50.0f;

                fogInfluence = CLAMP_MAX(fogInfluence, 1.0f);

                alpha *= 1.0f - fogInfluence;

                gDPSetAlphaDither(POLY_XLU_DISP++, G_AD_DISABLE);
                gDPSetColorDither(POLY_XLU_DISP++, G_CD_DISABLE);

                if (!(isOffScreen ^ 0)) {
                    Math_SmoothStepToF(&envCtx->glareAlpha, alpha * glareAlphaScale, 0.5f, 50.0f, 0.1f);
                } else {
                    Math_SmoothStepToF(&envCtx->glareAlpha, 0.0f, 0.5f, 50.0f, 0.1f);
                }

                temp = colorIntensity / 120.0f;
                temp = CLAMP_MIN(temp, 0.0f);

                gDPSetPrimColor(POLY_XLU_DISP++, 0, 0, 255, (u8)(temp * 75.0f) + 180, (u8)(temp * 155.0f) + 100,
                                (u8)envCtx->glareAlpha);
                gDPFillRectangle(POLY_XLU_DISP++, 0, 0, SCREEN_WIDTH - 1, SCREEN_HEIGHT - 1);
            } else {
                envCtx->glareAlpha = 0.0f;
            }
        }
    }

    CLOSE_DISPS(gfxCtx, "../z_kankyo.c", 2750);
}

f32 Environment_RandCentered(void) {
    return Rand_ZeroOne() - 0.5f;
}

void Environment_DrawRain(GlobalContext* globalCtx, View* view, GraphicsContext* gfxCtx) {
    s16 i;
    s32 pad;
    Vec3f vec;
    f32 temp1;
    f32 temp2;
    f32 temp3;
    f32 length;
    f32 rotX;
    f32 rotY;
    f32 x50;
    f32 y50;
    f32 z50;
    f32 x280;
    f32 z280;
    Vec3f unused = { 0.0f, 0.0f, 0.0f };
    Vec3f windDirection = { 0.0f, 0.0f, 0.0f };
    Player* player = GET_PLAYER(globalCtx);

    if (!(globalCtx->cameraPtrs[0]->unk_14C & 0x100) && (globalCtx->envCtx.precipitation[PRECIP_SNOW_CUR] == 0)) {
        OPEN_DISPS(gfxCtx, "../z_kankyo.c", 2799);

        vec.x = view->at.x - view->eye.x;
        vec.y = view->at.y - view->eye.y;
        vec.z = view->at.z - view->eye.z;

        length = sqrtf(SQXYZ(vec));

        temp1 = vec.x / length;
        temp2 = vec.y / length;
        temp3 = vec.z / length;

        x50 = view->eye.x + temp1 * 50.0f;
        y50 = view->eye.y + temp2 * 50.0f;
        z50 = view->eye.z + temp3 * 50.0f;

        x280 = view->eye.x + temp1 * 280.0f;
        z280 = view->eye.z + temp3 * 280.0f;

        if (globalCtx->envCtx.precipitation[PRECIP_RAIN_CUR]) {
            gDPPipeSync(POLY_XLU_DISP++);
            gDPSetPrimColor(POLY_XLU_DISP++, 0, 0, 150, 255, 255, 30);
            POLY_XLU_DISP = Gfx_CallSetupDL(POLY_XLU_DISP, SETUPDL_20);
        }

        // draw rain drops
        for (i = 0; i < globalCtx->envCtx.precipitation[PRECIP_RAIN_CUR]; i++) {
            temp2 = Rand_ZeroOne();
            temp1 = Rand_ZeroOne();
            temp3 = Rand_ZeroOne();

            Matrix_Translate((temp2 - 0.7f) * 100.0f + x50, (temp1 - 0.7f) * 100.0f + y50,
                             (temp3 - 0.7f) * 100.0f + z50, MTXMODE_NEW);

            windDirection.x = globalCtx->envCtx.windDirection.x;
            windDirection.y = globalCtx->envCtx.windDirection.y;
            windDirection.z = globalCtx->envCtx.windDirection.z;

            vec.x = windDirection.x;
            vec.y = windDirection.y + 500.0f + Rand_ZeroOne() * 200.0f;
            vec.z = windDirection.z;
            length = sqrtf(SQXZ(vec));

            gSPMatrix(POLY_XLU_DISP++, &D_01000000, G_MTX_NOPUSH | G_MTX_MUL | G_MTX_MODELVIEW);
            rotX = Math_Atan2F(length, -vec.y);
            rotY = Math_Atan2F(vec.z, vec.x);
            Matrix_RotateY(-rotY, MTXMODE_APPLY);
            Matrix_RotateX(M_PI / 2 - rotX, MTXMODE_APPLY);
            Matrix_Scale(0.4f, 1.2f, 0.4f, MTXMODE_APPLY);
            gSPMatrix(POLY_XLU_DISP++, Matrix_NewMtx(gfxCtx, "../z_kankyo.c", 2887),
                      G_MTX_NOPUSH | G_MTX_LOAD | G_MTX_MODELVIEW);
            gSPDisplayList(POLY_XLU_DISP++, gRaindropDL);
        }

        // draw droplet rings on the ground
        if (player->actor.world.pos.y < view->eye.y) {
            u8 materialFlag = false;

            for (i = 0; i < globalCtx->envCtx.precipitation[PRECIP_RAIN_CUR]; i++) {
                if (!materialFlag) {
                    Gfx_SetupDL25Xlu(gfxCtx);
                    gDPSetEnvColor(POLY_XLU_DISP++, 155, 155, 155, 0);
                    gDPSetPrimColor(POLY_XLU_DISP++, 0, 0, 255, 255, 255, 120);
                    materialFlag++;
                }

                Matrix_Translate(Environment_RandCentered() * 280.0f + x280, player->actor.world.pos.y + 2.0f,
                                 Environment_RandCentered() * 280.0f + z280, MTXMODE_NEW);

                if ((LINK_IS_ADULT && ((player->actor.world.pos.y + 2.0f - view->eye.y) > -48.0f)) ||
                    (!LINK_IS_ADULT && ((player->actor.world.pos.y + 2.0f - view->eye.y) > -30.0f))) {
                    Matrix_Scale(0.02f, 0.02f, 0.02f, MTXMODE_APPLY);
                } else {
                    Matrix_Scale(0.1f, 0.1f, 0.1f, MTXMODE_APPLY);
                }

                gSPMatrix(POLY_XLU_DISP++, Matrix_NewMtx(gfxCtx, "../z_kankyo.c", 2940),
                          G_MTX_NOPUSH | G_MTX_LOAD | G_MTX_MODELVIEW);
                gSPDisplayList(POLY_XLU_DISP++, gEffShockwaveDL);
            }
        }

        CLOSE_DISPS(gfxCtx, "../z_kankyo.c", 2946);
    }
}

void Environment_ChangeLightSetting(GlobalContext* globalCtx, u32 lightSetting) {
    if ((globalCtx->envCtx.lightSetting != lightSetting) && (globalCtx->envCtx.lightBlend >= 1.0f) &&
        (globalCtx->envCtx.lightSettingOverride == LIGHT_SETTING_OVERRIDE_NONE)) {
        if (lightSetting >= LIGHT_SETTING_MAX) {
            lightSetting = 0;
        }

        globalCtx->envCtx.lightBlend = 0.0f;
        globalCtx->envCtx.prevLightSetting = globalCtx->envCtx.lightSetting;
        globalCtx->envCtx.lightSetting = lightSetting;
    }
}

/**
 * Draw color filters over the skybox. There are two filters.
 * The first uses the global fog color, and an alpha calculated with `fogNear`.
 * This filter draws unconditionally for skybox 29 at full alpha.
 * (note: skybox 29 is unused in the original game)
 * For the rest of the skyboxes it will draw if fogNear is less than 980.
 *
 * The second filter uses a custom color specified in `skyboxFilterColor`
 * and can be enabled with `customSkyboxFilter`.
 *
 * An example usage of a filter is to dim the skybox in cloudy conditions.
 */
void Environment_DrawSkyboxFilters(GlobalContext* globalCtx) {
    if (((globalCtx->skyboxId != SKYBOX_NONE) && (globalCtx->lightCtx.fogNear < 980)) ||
        (globalCtx->skyboxId == SKYBOX_UNSET_1D)) {
        f32 alpha;

        OPEN_DISPS(globalCtx->state.gfxCtx, "../z_kankyo.c", 3032);

        Gfx_SetupDL57Opa(globalCtx->state.gfxCtx);

        alpha = (1000 - globalCtx->lightCtx.fogNear) * 0.02f;

        if (globalCtx->skyboxId == SKYBOX_UNSET_1D) {
            alpha = 1.0f;
        }

        if (alpha > 1.0f) {
            alpha = 1.0f;
        }

        gDPSetPrimColor(POLY_OPA_DISP++, 0, 0, globalCtx->lightCtx.fogColor[0], globalCtx->lightCtx.fogColor[1],
                        globalCtx->lightCtx.fogColor[2], 255.0f * alpha);
        gDPFillRectangle(POLY_OPA_DISP++, 0, 0, SCREEN_WIDTH - 1, SCREEN_HEIGHT - 1);

        CLOSE_DISPS(globalCtx->state.gfxCtx, "../z_kankyo.c", 3043);
    }

    if (globalCtx->envCtx.customSkyboxFilter) {
        OPEN_DISPS(globalCtx->state.gfxCtx, "../z_kankyo.c", 3048);

        Gfx_SetupDL57Opa(globalCtx->state.gfxCtx);
        gDPSetPrimColor(POLY_OPA_DISP++, 0, 0, globalCtx->envCtx.skyboxFilterColor[0],
                        globalCtx->envCtx.skyboxFilterColor[1], globalCtx->envCtx.skyboxFilterColor[2],
                        globalCtx->envCtx.skyboxFilterColor[3]);
        gDPFillRectangle(POLY_OPA_DISP++, 0, 0, SCREEN_WIDTH - 1, SCREEN_HEIGHT - 1);

        CLOSE_DISPS(globalCtx->state.gfxCtx, "../z_kankyo.c", 3056);
    }
}

void Environment_DrawLightningFlash(GlobalContext* globalCtx, u8 red, u8 green, u8 blue, u8 alpha) {
    OPEN_DISPS(globalCtx->state.gfxCtx, "../z_kankyo.c", 3069);

    Gfx_SetupDL57Opa(globalCtx->state.gfxCtx);
    gDPSetPrimColor(POLY_OPA_DISP++, 0, 0, red, green, blue, alpha);
    gDPFillRectangle(POLY_OPA_DISP++, 0, 0, SCREEN_WIDTH - 1, SCREEN_HEIGHT - 1);

    CLOSE_DISPS(globalCtx->state.gfxCtx, "../z_kankyo.c", 3079);
}

void Environment_UpdateLightningStrike(GlobalContext* globalCtx) {
    if (globalCtx->envCtx.lightningState != LIGHTNING_OFF) {
        switch (gLightningStrike.state) {
            case LIGHTNING_STRIKE_WAIT:
                // every frame theres a 10% chance of the timer advancing 50 units
                if (Rand_ZeroOne() < 0.1f) {
                    gLightningStrike.delayTimer += 50.0f;
                }

                gLightningStrike.delayTimer += Rand_ZeroOne();

                if (gLightningStrike.delayTimer > 500.0f) {
                    gLightningStrike.flashRed = 200;
                    gLightningStrike.flashGreen = 200;
                    gLightningStrike.flashBlue = 255;
                    gLightningStrike.flashAlphaTarget = 200;

                    gLightningStrike.delayTimer = 0.0f;
                    Environment_AddLightningBolts(globalCtx,
                                                  (u8)(Rand_ZeroOne() * (ARRAY_COUNT(sLightningBolts) - 0.1f)) + 1);
                    sLightningFlashAlpha = 0;
                    gLightningStrike.state++;
                }
                break;
            case LIGHTNING_STRIKE_START:
                gLightningStrike.flashRed = 200;
                gLightningStrike.flashGreen = 200;
                gLightningStrike.flashBlue = 255;

                globalCtx->envCtx.adjAmbientColor[0] += 80;
                globalCtx->envCtx.adjAmbientColor[1] += 80;
                globalCtx->envCtx.adjAmbientColor[2] += 100;

                sLightningFlashAlpha += 100;

                if (sLightningFlashAlpha >= gLightningStrike.flashAlphaTarget) {
                    Audio_SetNatureAmbienceChannelIO(NATURE_CHANNEL_LIGHTNING, CHANNEL_IO_PORT_0, 0);
                    gLightningStrike.state++;
                    gLightningStrike.flashAlphaTarget = 0;
                }
                break;
            case LIGHTNING_STRIKE_END:
                if (globalCtx->envCtx.adjAmbientColor[0] > 0) {
                    globalCtx->envCtx.adjAmbientColor[0] -= 10;
                    globalCtx->envCtx.adjAmbientColor[1] -= 10;
                }

                if (globalCtx->envCtx.adjAmbientColor[2] > 0) {
                    globalCtx->envCtx.adjAmbientColor[2] -= 10;
                }

                sLightningFlashAlpha -= 10;

                if (sLightningFlashAlpha <= gLightningStrike.flashAlphaTarget) {
                    globalCtx->envCtx.adjAmbientColor[0] = 0;
                    globalCtx->envCtx.adjAmbientColor[1] = 0;
                    globalCtx->envCtx.adjAmbientColor[2] = 0;

                    gLightningStrike.state = LIGHTNING_STRIKE_WAIT;

                    if (globalCtx->envCtx.lightningState == LIGHTNING_LAST) {
                        globalCtx->envCtx.lightningState = LIGHTNING_OFF;
                    }
                }
                break;
        }
    }

    if (gLightningStrike.state != LIGHTNING_STRIKE_WAIT) {
        Environment_DrawLightningFlash(globalCtx, gLightningStrike.flashRed, gLightningStrike.flashGreen,
                                       gLightningStrike.flashBlue, sLightningFlashAlpha);
    }
}

/**
 * Request the number of lightning bolts specified by `num`
 * Note: only 3 lightning bolts can be active at the same time.
 */
void Environment_AddLightningBolts(GlobalContext* globalCtx, u8 num) {
    s16 boltsAdded = 0;
    s16 i;

    for (i = 0; i < ARRAY_COUNT(sLightningBolts); i++) {
        if (sLightningBolts[i].state == LIGHTNING_BOLT_INACTIVE) {
            sLightningBolts[i].state = LIGHTNING_BOLT_START;
            boltsAdded++;

            if (boltsAdded >= num) {
                break;
            }
        }
    }
}

/**
 * Draw any active lightning bolt entries contained in `sLightningBolts`
 */
void Environment_DrawLightning(GlobalContext* globalCtx, s32 unused) {
    static void* lightningTextures[] = {
        gEffLightning1Tex, gEffLightning2Tex, gEffLightning3Tex,
        gEffLightning4Tex, gEffLightning5Tex, gEffLightning6Tex,
        gEffLightning7Tex, gEffLightning8Tex, NULL,
    };
    s16 i;
    f32 dx;
    f32 dz;
    f32 x;
    f32 z;
    s32 pad[2];
    Vec3f unused1 = { 0.0f, 0.0f, 0.0f };
    Vec3f unused2 = { 0.0f, 0.0f, 0.0f };

    OPEN_DISPS(globalCtx->state.gfxCtx, "../z_kankyo.c", 3253);

    for (i = 0; i < ARRAY_COUNT(sLightningBolts); i++) {
        switch (sLightningBolts[i].state) {
            case LIGHTNING_BOLT_START:
                dx = globalCtx->view.at.x - globalCtx->view.eye.x;
                dz = globalCtx->view.at.z - globalCtx->view.eye.z;

                x = dx / sqrtf(SQ(dx) + SQ(dz));
                z = dz / sqrtf(SQ(dx) + SQ(dz));

                sLightningBolts[i].pos.x = globalCtx->view.eye.x + x * 9500.0f;
                sLightningBolts[i].pos.y = Rand_ZeroOne() * 1000.0f + 4000.0f;
                sLightningBolts[i].pos.z = globalCtx->view.eye.z + z * 9500.0f;

                sLightningBolts[i].offset.x = (Rand_ZeroOne() - 0.5f) * 5000.0f;
                sLightningBolts[i].offset.y = 0.0f;
                sLightningBolts[i].offset.z = (Rand_ZeroOne() - 0.5f) * 5000.0f;

                sLightningBolts[i].textureIndex = 0;
                sLightningBolts[i].pitch = (Rand_ZeroOne() - 0.5f) * 40.0f;
                sLightningBolts[i].roll = (Rand_ZeroOne() - 0.5f) * 40.0f;
                sLightningBolts[i].delayTimer = 3 * (i + 1);
                sLightningBolts[i].state++;
                break;
            case LIGHTNING_BOLT_WAIT:
                sLightningBolts[i].delayTimer--;

                if (sLightningBolts[i].delayTimer <= 0) {
                    sLightningBolts[i].state++;
                }
                break;
            case LIGHTNING_BOLT_DRAW:
                if (sLightningBolts[i].textureIndex < 7) {
                    sLightningBolts[i].textureIndex++;
                } else {
                    sLightningBolts[i].state = LIGHTNING_BOLT_INACTIVE;
                }
                break;
        }

        if (sLightningBolts[i].state == LIGHTNING_BOLT_DRAW) {
            Matrix_Translate(sLightningBolts[i].pos.x + sLightningBolts[i].offset.x,
                             sLightningBolts[i].pos.y + sLightningBolts[i].offset.y,
                             sLightningBolts[i].pos.z + sLightningBolts[i].offset.z, MTXMODE_NEW);
            Matrix_RotateX(DEG_TO_RAD(sLightningBolts[i].pitch), MTXMODE_APPLY);
            Matrix_RotateZ(DEG_TO_RAD(sLightningBolts[i].roll), MTXMODE_APPLY);
            Matrix_Scale(22.0f, 100.0f, 22.0f, MTXMODE_APPLY);
            gDPSetPrimColor(POLY_XLU_DISP++, 0, 0, 255, 255, 255, 128);
            gDPSetEnvColor(POLY_XLU_DISP++, 0, 255, 255, 128);
            gSPMatrix(POLY_XLU_DISP++, Matrix_NewMtx(globalCtx->state.gfxCtx, "../z_kankyo.c", 3333),
                      G_MTX_NOPUSH | G_MTX_LOAD | G_MTX_MODELVIEW);
            gSPSegment(POLY_XLU_DISP++, 0x08, SEGMENTED_TO_VIRTUAL(lightningTextures[sLightningBolts[i].textureIndex]));
            Gfx_SetupDL61Xlu(globalCtx->state.gfxCtx);
            gSPMatrix(POLY_XLU_DISP++, &D_01000000, G_MTX_NOPUSH | G_MTX_MUL | G_MTX_MODELVIEW);
            gSPDisplayList(POLY_XLU_DISP++, gEffLightningDL);
        }
    }

    CLOSE_DISPS(globalCtx->state.gfxCtx, "../z_kankyo.c", 3353);
}

void Environment_PlaySceneSequence(GlobalContext* globalCtx) {
    globalCtx->envCtx.timeSeqState = TIMESEQ_DISABLED;

    // both lost woods exits on the bridge from kokiri to hyrule field
    if (((void)0, gSaveContext.entranceIndex) == ENTR_SPOT10_8 ||
        ((void)0, gSaveContext.entranceIndex) == ENTR_SPOT10_9) {
        Audio_PlayNatureAmbienceSequence(NATURE_ID_KOKIRI_REGION);
    } else if (((void)0, gSaveContext.forcedSeqId) != NA_BGM_GENERAL_SFX) {
        if (!Environment_IsForcedSequenceDisabled()) {
            Audio_QueueSeqCmd(SEQ_PLAYER_BGM_MAIN << 24 | (s32)((void)0, gSaveContext.forcedSeqId));
        }
        gSaveContext.forcedSeqId = NA_BGM_GENERAL_SFX;
    } else if (globalCtx->sequenceCtx.seqId == NA_BGM_NO_MUSIC) {
        if (globalCtx->sequenceCtx.natureAmbienceId == NATURE_ID_NONE) {
            return;
        }
        if (((void)0, gSaveContext.natureAmbienceId) != globalCtx->sequenceCtx.natureAmbienceId) {
            Audio_PlayNatureAmbienceSequence(globalCtx->sequenceCtx.natureAmbienceId);
        }
    } else if (globalCtx->sequenceCtx.natureAmbienceId == NATURE_ID_NONE) {
        // "BGM Configuration"
        osSyncPrintf("\n\n\nBGM設定game_play->sound_info.BGM=[%d] old_bgm=[%d]\n\n", globalCtx->sequenceCtx.seqId,
                     ((void)0, gSaveContext.seqId));
        if (((void)0, gSaveContext.seqId) != globalCtx->sequenceCtx.seqId) {
            func_800F5550(globalCtx->sequenceCtx.seqId);
        }
    } else if (((void)0, gSaveContext.dayTime) >= CLOCK_TIME(7, 0) &&
               ((void)0, gSaveContext.dayTime) <= CLOCK_TIME(17, 10)) {
        if (((void)0, gSaveContext.seqId) != globalCtx->sequenceCtx.seqId) {
            func_800F5550(globalCtx->sequenceCtx.seqId);
        }

        globalCtx->envCtx.timeSeqState = TIMESEQ_FADE_DAY_BGM;
    } else {
        if (((void)0, gSaveContext.natureAmbienceId) != globalCtx->sequenceCtx.natureAmbienceId) {
            Audio_PlayNatureAmbienceSequence(globalCtx->sequenceCtx.natureAmbienceId);
        }

        if (((void)0, gSaveContext.dayTime) > CLOCK_TIME(17, 10) &&
            ((void)0, gSaveContext.dayTime) <= CLOCK_TIME(19, 0)) {
            globalCtx->envCtx.timeSeqState = TIMESEQ_EARLY_NIGHT_CRITTERS;
        } else if (((void)0, gSaveContext.dayTime) > CLOCK_TIME(19, 0) + 1 ||
                   ((void)0, gSaveContext.dayTime) < CLOCK_TIME(6, 30)) {
            globalCtx->envCtx.timeSeqState = TIMESEQ_NIGHT_CRITTERS;
        } else {
            globalCtx->envCtx.timeSeqState = TIMESEQ_MORNING_CRITTERS;
        }
    }

    osSyncPrintf("\n-----------------\n", ((void)0, gSaveContext.forcedSeqId));
    osSyncPrintf("\n 強制ＢＧＭ=[%d]", ((void)0, gSaveContext.forcedSeqId)); // "Forced BGM"
    osSyncPrintf("\n     ＢＧＭ=[%d]", globalCtx->sequenceCtx.seqId);
    osSyncPrintf("\n     エンブ=[%d]", globalCtx->sequenceCtx.natureAmbienceId);
    osSyncPrintf("\n     status=[%d]", globalCtx->envCtx.timeSeqState);

    Audio_SetEnvReverb(globalCtx->roomCtx.curRoom.echo);
}

void Environment_PlayTimeBasedSequence(GlobalContext* globalCtx) {
    switch (globalCtx->envCtx.timeSeqState) {
        case TIMESEQ_DAY_BGM:
            Audio_SetNatureAmbienceChannelIO(NATURE_CHANNEL_CRITTER_4 << 4 | NATURE_CHANNEL_CRITTER_5,
                                             CHANNEL_IO_PORT_1, 0);

            if (globalCtx->envCtx.precipitation[PRECIP_RAIN_MAX] == 0 &&
                globalCtx->envCtx.precipitation[PRECIP_SOS_MAX] == 0) {
                osSyncPrintf("\n\n\nNa_StartMorinigBgm\n\n");
                func_800F5510(globalCtx->sequenceCtx.seqId);
            }

            globalCtx->envCtx.timeSeqState++;
            break;

        case TIMESEQ_FADE_DAY_BGM:
            if (gSaveContext.dayTime > CLOCK_TIME(17, 10)) {
                if (globalCtx->envCtx.precipitation[PRECIP_RAIN_MAX] == 0 &&
                    globalCtx->envCtx.precipitation[PRECIP_SOS_MAX] == 0) {
                    Audio_QueueSeqCmd(0x1 << 28 | SEQ_PLAYER_BGM_MAIN << 24 | 0xF000FF);
                }

                globalCtx->envCtx.timeSeqState++;
            }
            break;

        case TIMESEQ_NIGHT_BEGIN_SFX:
            if (gSaveContext.dayTime > CLOCK_TIME(18, 0)) {
                func_800788CC(NA_SE_EV_DOG_CRY_EVENING);
                globalCtx->envCtx.timeSeqState++;
            }
            break;

        case TIMESEQ_EARLY_NIGHT_CRITTERS:
            if (globalCtx->envCtx.precipitation[PRECIP_RAIN_MAX] == 0 &&
                globalCtx->envCtx.precipitation[PRECIP_SOS_MAX] == 0) {
                Audio_PlayNatureAmbienceSequence(globalCtx->sequenceCtx.natureAmbienceId);
                Audio_SetNatureAmbienceChannelIO(NATURE_CHANNEL_CRITTER_0, CHANNEL_IO_PORT_1, 1);
            }

            globalCtx->envCtx.timeSeqState++;
            break;

        case TIMESEQ_NIGHT_DELAY:
            if (gSaveContext.dayTime > CLOCK_TIME(19, 0)) {
                globalCtx->envCtx.timeSeqState++;
            }
            break;

        case TIMESEQ_NIGHT_CRITTERS:
            Audio_SetNatureAmbienceChannelIO(NATURE_CHANNEL_CRITTER_0, CHANNEL_IO_PORT_1, 0);

            if (globalCtx->envCtx.precipitation[PRECIP_RAIN_MAX] == 0 &&
                globalCtx->envCtx.precipitation[PRECIP_SOS_MAX] == 0) {
                Audio_SetNatureAmbienceChannelIO(NATURE_CHANNEL_CRITTER_1 << 4 | NATURE_CHANNEL_CRITTER_3,
                                                 CHANNEL_IO_PORT_1, 1);
            }

            globalCtx->envCtx.timeSeqState++;
            break;

        case TIMESEQ_DAY_BEGIN_SFX:
            if ((gSaveContext.dayTime <= CLOCK_TIME(19, 0)) && (gSaveContext.dayTime > CLOCK_TIME(6, 30))) {
                gSaveContext.totalDays++;
                gSaveContext.bgsDayCount++;
                gSaveContext.dogIsLost = true;
                func_80078884(NA_SE_EV_CHICKEN_CRY_M);

                if ((Inventory_ReplaceItem(globalCtx, ITEM_WEIRD_EGG, ITEM_CHICKEN) ||
                     Inventory_ReplaceItem(globalCtx, ITEM_POCKET_EGG, ITEM_POCKET_CUCCO)) &&
                    globalCtx->csCtx.state == 0 && !Player_InCsMode(globalCtx)) {
                    Message_StartTextbox(globalCtx, 0x3066, NULL);
                }

                globalCtx->envCtx.timeSeqState++;
            }
            break;

        case TIMESEQ_MORNING_CRITTERS:
            Audio_SetNatureAmbienceChannelIO(NATURE_CHANNEL_CRITTER_1 << 4 | NATURE_CHANNEL_CRITTER_3,
                                             CHANNEL_IO_PORT_1, 0);

            if (globalCtx->envCtx.precipitation[PRECIP_RAIN_MAX] == 0 &&
                globalCtx->envCtx.precipitation[PRECIP_SOS_MAX] == 0) {
                Audio_SetNatureAmbienceChannelIO(NATURE_CHANNEL_CRITTER_4 << 4 | NATURE_CHANNEL_CRITTER_5,
                                                 CHANNEL_IO_PORT_1, 1);
            }

            globalCtx->envCtx.timeSeqState++;
            break;

        case TIMESEQ_DAY_DELAY:
            if (gSaveContext.dayTime > CLOCK_TIME(7, 0)) {
                globalCtx->envCtx.timeSeqState = 0;
            }
            break;
    }
}

void Environment_DrawCustomLensFlare(GlobalContext* globalCtx) {
    Vec3f pos;

    if (gCustomLensFlareOn) {
        pos.x = gCustomLensFlarePos.x;
        pos.y = gCustomLensFlarePos.y;
        pos.z = gCustomLensFlarePos.z;

        Environment_DrawLensFlare(globalCtx, &globalCtx->envCtx, &globalCtx->view, globalCtx->state.gfxCtx, pos,
                                  gLensFlareUnused, gLensFlareScale, gLensFlareColorIntensity, gLensFlareGlareStrength,
                                  false);
    }
}

void Environment_InitGameOverLights(GlobalContext* globalCtx) {
    s32 pad;
    Player* player = GET_PLAYER(globalCtx);

    sGameOverLightsIntensity = 0;

    Lights_PointNoGlowSetInfo(&sNGameOverLightInfo, (s16)player->actor.world.pos.x - 10.0f,
                              (s16)player->actor.world.pos.y + 10.0f, (s16)player->actor.world.pos.z - 10.0f, 0, 0, 0,
                              255);
    sNGameOverLightNode = LightContext_InsertLight(globalCtx, &globalCtx->lightCtx, &sNGameOverLightInfo);

    Lights_PointNoGlowSetInfo(&sSGameOverLightInfo, (s16)player->actor.world.pos.x + 10.0f,
                              (s16)player->actor.world.pos.y + 10.0f, (s16)player->actor.world.pos.z + 10.0f, 0, 0, 0,
                              255);
    sSGameOverLightNode = LightContext_InsertLight(globalCtx, &globalCtx->lightCtx, &sSGameOverLightInfo);
}

void Environment_FadeInGameOverLights(GlobalContext* globalCtx) {
    Player* player = GET_PLAYER(globalCtx);
    s16 i;

    Lights_PointNoGlowSetInfo(&sNGameOverLightInfo, (s16)player->actor.world.pos.x - 10.0f,
                              (s16)player->actor.world.pos.y + 10.0f, (s16)player->actor.world.pos.z - 10.0f,
                              sGameOverLightsIntensity, sGameOverLightsIntensity, sGameOverLightsIntensity, 255);
    Lights_PointNoGlowSetInfo(&sSGameOverLightInfo, (s16)player->actor.world.pos.x + 10.0f,
                              (s16)player->actor.world.pos.y + 10.0f, (s16)player->actor.world.pos.z + 10.0f,
                              sGameOverLightsIntensity, sGameOverLightsIntensity, sGameOverLightsIntensity, 255);

    if (sGameOverLightsIntensity < 254) {
        sGameOverLightsIntensity += 2;
    }

    if (func_800C0CB8(globalCtx)) {
        for (i = 0; i < 3; i++) {
            if (globalCtx->envCtx.adjAmbientColor[i] > -255) {
                globalCtx->envCtx.adjAmbientColor[i] -= 12;
                globalCtx->envCtx.adjLight1Color[i] -= 12;
            }
            globalCtx->envCtx.adjFogColor[i] = -255;
        }

        if (globalCtx->envCtx.lightSettings.fogFar + globalCtx->envCtx.adjFogFar > 900) {
            globalCtx->envCtx.adjFogFar -= 100;
        }

        if (globalCtx->envCtx.lightSettings.fogNear + globalCtx->envCtx.adjFogNear > 950) {
            globalCtx->envCtx.adjFogNear -= 10;
        }
    } else {
        globalCtx->envCtx.fillScreen = true;
        globalCtx->envCtx.screenFillColor[0] = 0;
        globalCtx->envCtx.screenFillColor[1] = 0;
        globalCtx->envCtx.screenFillColor[2] = 0;
        globalCtx->envCtx.screenFillColor[3] = sGameOverLightsIntensity;
    }
}

void Environment_FadeOutGameOverLights(GlobalContext* globalCtx) {
    Player* player = GET_PLAYER(globalCtx);
    s16 i;

    if (sGameOverLightsIntensity >= 3) {
        sGameOverLightsIntensity -= 3;
    } else {
        sGameOverLightsIntensity = 0;
    }

    if (sGameOverLightsIntensity == 1) {
        LightContext_RemoveLight(globalCtx, &globalCtx->lightCtx, sNGameOverLightNode);
        LightContext_RemoveLight(globalCtx, &globalCtx->lightCtx, sSGameOverLightNode);
    } else if (sGameOverLightsIntensity >= 2) {
        Lights_PointNoGlowSetInfo(&sNGameOverLightInfo, (s16)player->actor.world.pos.x - 10.0f,
                                  (s16)player->actor.world.pos.y + 10.0f, (s16)player->actor.world.pos.z - 10.0f,
                                  sGameOverLightsIntensity, sGameOverLightsIntensity, sGameOverLightsIntensity, 255);
        Lights_PointNoGlowSetInfo(&sSGameOverLightInfo, (s16)player->actor.world.pos.x + 10.0f,
                                  (s16)player->actor.world.pos.y + 10.0f, (s16)player->actor.world.pos.z + 10.0f,
                                  sGameOverLightsIntensity, sGameOverLightsIntensity, sGameOverLightsIntensity, 255);
    }

    if (func_800C0CB8(globalCtx)) {
        for (i = 0; i < 3; i++) {
            Math_SmoothStepToS(&globalCtx->envCtx.adjAmbientColor[i], 0, 5, 12, 1);
            Math_SmoothStepToS(&globalCtx->envCtx.adjLight1Color[i], 0, 5, 12, 1);
            globalCtx->envCtx.adjFogColor[i] = 0;
        }
        globalCtx->envCtx.adjFogFar = 0;
        globalCtx->envCtx.adjFogNear = 0;
    } else {
        globalCtx->envCtx.fillScreen = true;
        globalCtx->envCtx.screenFillColor[0] = 0;
        globalCtx->envCtx.screenFillColor[1] = 0;
        globalCtx->envCtx.screenFillColor[2] = 0;
        globalCtx->envCtx.screenFillColor[3] = sGameOverLightsIntensity;
        if (sGameOverLightsIntensity == 0) {
            globalCtx->envCtx.fillScreen = false;
        }
    }
}

void Environment_UpdateRain(GlobalContext* globalCtx) {
    u8 max = MAX(globalCtx->envCtx.precipitation[PRECIP_RAIN_MAX], globalCtx->envCtx.precipitation[PRECIP_SOS_MAX]);

    if (globalCtx->envCtx.precipitation[PRECIP_RAIN_CUR] != max && ((globalCtx->state.frames % 8) == 0)) {
        if (globalCtx->envCtx.precipitation[PRECIP_RAIN_CUR] < max) {
            globalCtx->envCtx.precipitation[PRECIP_RAIN_CUR] += 2;
        } else {
            globalCtx->envCtx.precipitation[PRECIP_RAIN_CUR] -= 2;
        }
    }
}

void Environment_FillScreen(GraphicsContext* gfxCtx, u8 red, u8 green, u8 blue, u8 alpha, u8 drawFlags) {
    if (alpha != 0) {
        OPEN_DISPS(gfxCtx, "../z_kankyo.c", 3835);

        if (drawFlags & FILL_SCREEN_OPA) {
            POLY_OPA_DISP = Gfx_SetupDL57(POLY_OPA_DISP);
            gDPSetPrimColor(POLY_OPA_DISP++, 0, 0, red, green, blue, alpha);
            gDPSetAlphaDither(POLY_OPA_DISP++, G_AD_DISABLE);
            gDPSetColorDither(POLY_OPA_DISP++, G_CD_DISABLE);
            gDPFillRectangle(POLY_OPA_DISP++, 0, 0, SCREEN_WIDTH - 1, SCREEN_HEIGHT - 1);
        }

        if (drawFlags & FILL_SCREEN_XLU) {
            POLY_XLU_DISP = Gfx_SetupDL57(POLY_XLU_DISP);
            gDPSetPrimColor(POLY_XLU_DISP++, 0, 0, red, green, blue, alpha);

            if ((u32)alpha == 255) {
                gDPSetRenderMode(POLY_XLU_DISP++, G_RM_OPA_SURF, G_RM_OPA_SURF2);
            }

            gDPSetAlphaDither(POLY_XLU_DISP++, G_AD_DISABLE);
            gDPSetColorDither(POLY_XLU_DISP++, G_CD_DISABLE);
            gDPFillRectangle(POLY_XLU_DISP++, 0, 0, SCREEN_WIDTH - 1, SCREEN_HEIGHT - 1);
        }

        CLOSE_DISPS(gfxCtx, "../z_kankyo.c", 3863);
    }
}

Color_RGB8 sSandstormPrimColors[] = {
    { 210, 156, 85 },
    { 255, 200, 100 },
    { 225, 160, 50 },
    { 105, 90, 40 },
};

Color_RGB8 sSandstormEnvColors[] = {
    { 155, 106, 35 },
    { 200, 150, 50 },
    { 170, 110, 0 },
    { 50, 40, 0 },
};

void Environment_DrawSandstorm(GlobalContext* globalCtx, u8 sandstormState) {
    s32 primA1;
    s32 envA1;
    s32 primA = globalCtx->envCtx.sandstormPrimA;
    s32 envA = globalCtx->envCtx.sandstormEnvA;
    Color_RGBA8 primColor;
    Color_RGBA8 envColor;
    s32 pad;
    f32 sp98;
    u16 sp96;
    u16 sp94;
    u16 sp92;

    switch (sandstormState) {
        case SANDSTORM_ACTIVE:
            if ((globalCtx->sceneNum == SCENE_SPOT13) && (globalCtx->roomCtx.curRoom.num == 0)) {
                envA1 = 0;
                primA1 = (globalCtx->envCtx.sandstormEnvA > 128) ? 255 : globalCtx->envCtx.sandstormEnvA >> 1;
            } else {
                primA1 = globalCtx->state.frames % 128;
                if (primA1 > 64) {
                    primA1 = 128 - primA1;
                }
                primA1 += 73;
                envA1 = 128;
            }
            break;

        case SANDSTORM_FILL:
            primA1 = 255;
            envA1 = (globalCtx->envCtx.sandstormPrimA >= 255) ? 255 : 128;
            break;

        case SANDSTORM_UNFILL:
            envA1 = 128;
            if (globalCtx->envCtx.sandstormEnvA > 128) {
                primA1 = 255;
            } else {
                primA1 = globalCtx->state.frames % 128;
                if (primA1 > 64) {
                    primA1 = 128 - primA1;
                }
                primA1 += 73;
            }
            if ((primA1 >= primA) && (primA1 != 255)) {
                globalCtx->envCtx.sandstormState = SANDSTORM_ACTIVE;
            }
            break;

        case SANDSTORM_DISSIPATE:
            envA1 = 0;
            primA1 = (globalCtx->envCtx.sandstormEnvA > 128) ? 255 : globalCtx->envCtx.sandstormEnvA >> 1;

            if (primA == 0) {
                globalCtx->envCtx.sandstormState = SANDSTORM_OFF;
            }
            break;
    }

    if (ABS(primA - primA1) < 9) {
        primA = primA1;
    } else if (primA1 < primA) {
        primA = primA - 9;
    } else {
        primA = primA + 9;
    }

    if (ABS(envA - envA1) < 9) {
        envA = envA1;
    } else if (envA1 < envA) {
        envA = envA - 9;
    } else {
        envA = envA + 9;
    }

    globalCtx->envCtx.sandstormPrimA = primA;
    globalCtx->envCtx.sandstormEnvA = envA;

    sp98 = (512.0f - (primA + envA)) * (3.0f / 128.0f);

    if (sp98 > 6.0f) {
        sp98 = 6.0f;
    }

    if ((globalCtx->envCtx.lightMode != LIGHT_MODE_TIME) ||
        (globalCtx->envCtx.lightSettingOverride != LIGHT_SETTING_OVERRIDE_NONE)) {
        primColor.r = sSandstormPrimColors[1].r;
        primColor.g = sSandstormPrimColors[1].g;
        primColor.b = sSandstormPrimColors[1].b;
        envColor.r = sSandstormEnvColors[1].r;
        envColor.g = sSandstormEnvColors[1].g;
        envColor.b = sSandstormEnvColors[1].b;
    } else if (sSandstormColorIndex == sNextSandstormColorIndex) {
        primColor.r = sSandstormPrimColors[sSandstormColorIndex].r;
        primColor.g = sSandstormPrimColors[sSandstormColorIndex].g;
        primColor.b = sSandstormPrimColors[sSandstormColorIndex].b;
        envColor.r = sSandstormEnvColors[sSandstormColorIndex].r;
        envColor.g = sSandstormEnvColors[sSandstormColorIndex].g;
        envColor.b = sSandstormEnvColors[sSandstormColorIndex].b;
    } else {
        primColor.r = (s32)F32_LERP(sSandstormPrimColors[sSandstormColorIndex].r,
                                    sSandstormPrimColors[sNextSandstormColorIndex].r, sSandstormLerpScale);
        primColor.g = (s32)F32_LERP(sSandstormPrimColors[sSandstormColorIndex].g,
                                    sSandstormPrimColors[sNextSandstormColorIndex].g, sSandstormLerpScale);
        primColor.b = (s32)F32_LERP(sSandstormPrimColors[sSandstormColorIndex].b,
                                    sSandstormPrimColors[sNextSandstormColorIndex].b, sSandstormLerpScale);
        envColor.r = (s32)F32_LERP(sSandstormEnvColors[sSandstormColorIndex].r,
                                   sSandstormEnvColors[sNextSandstormColorIndex].r, sSandstormLerpScale);
        envColor.g = (s32)F32_LERP(sSandstormEnvColors[sSandstormColorIndex].g,
                                   sSandstormEnvColors[sNextSandstormColorIndex].g, sSandstormLerpScale);
        envColor.b = (s32)F32_LERP(sSandstormEnvColors[sSandstormColorIndex].b,
                                   sSandstormEnvColors[sNextSandstormColorIndex].b, sSandstormLerpScale);
    }

    envColor.r = ((envColor.r * sp98) + ((6.0f - sp98) * primColor.r)) * (1.0f / 6.0f);
    envColor.g = ((envColor.g * sp98) + ((6.0f - sp98) * primColor.g)) * (1.0f / 6.0f);
    envColor.b = ((envColor.b * sp98) + ((6.0f - sp98) * primColor.b)) * (1.0f / 6.0f);

    sp96 = (s32)(sSandstormScroll * (11.0f / 6.0f));
    sp94 = (s32)(sSandstormScroll * (9.0f / 6.0f));
    sp92 = (s32)(sSandstormScroll * (6.0f / 6.0f));

    OPEN_DISPS(globalCtx->state.gfxCtx, "../z_kankyo.c", 4044);

<<<<<<< HEAD
    POLY_XLU_DISP = Gfx_SetupDL64(POLY_XLU_DISP);
=======
    POLY_XLU_DISP = func_80093F34(POLY_XLU_DISP);

>>>>>>> 154f44b6
    gDPSetAlphaDither(POLY_XLU_DISP++, G_AD_NOISE);
    gDPSetColorDither(POLY_XLU_DISP++, G_CD_NOISE);
    gDPSetPrimColor(POLY_XLU_DISP++, 0, 0x80, primColor.r, primColor.g, primColor.b, globalCtx->envCtx.sandstormPrimA);
    gDPSetEnvColor(POLY_XLU_DISP++, envColor.r, envColor.g, envColor.b, globalCtx->envCtx.sandstormEnvA);
    gSPSegment(POLY_XLU_DISP++, 0x08,
               Gfx_TwoTexScroll(globalCtx->state.gfxCtx, 0, (u32)sp96 % 0x1000, 0, 0x200, 0x20, 1, (u32)sp94 % 0x1000,
                                0xFFF - ((u32)sp92 % 0x1000), 0x100, 0x40));
    gDPSetTextureLUT(POLY_XLU_DISP++, G_TT_NONE);
    gSPDisplayList(POLY_XLU_DISP++, gFieldSandstormDL);

    CLOSE_DISPS(globalCtx->state.gfxCtx, "../z_kankyo.c", 4068);

    sSandstormScroll += (s32)sp98;
}

void Environment_AdjustLights(GlobalContext* globalCtx, f32 arg1, f32 arg2, f32 arg3, f32 arg4) {
    f32 temp;
    s32 i;

    if (globalCtx->roomCtx.curRoom.behaviorType1 != ROOM_BEHAVIOR_TYPE1_5 && func_800C0CB8(globalCtx)) {
        arg1 = CLAMP_MIN(arg1, 0.0f);
        arg1 = CLAMP_MAX(arg1, 1.0f);

        temp = arg1 - arg3;

        if (arg1 < arg3) {
            temp = 0.0f;
        }

        globalCtx->envCtx.adjFogNear = (arg2 - globalCtx->envCtx.lightSettings.fogNear) * temp;

        if (arg1 == 0.0f) {
            for (i = 0; i < 3; i++) {
                globalCtx->envCtx.adjFogColor[i] = 0;
            }
        } else {
            temp = arg1 * 5.0f;
            temp = CLAMP_MAX(temp, 1.0f);

            for (i = 0; i < 3; i++) {
                globalCtx->envCtx.adjFogColor[i] = -(s16)(globalCtx->envCtx.lightSettings.fogColor[i] * temp);
            }
        }

        if (arg4 <= 0.0f) {
            return;
        }

        arg1 *= arg4;

        for (i = 0; i < 3; i++) {
            globalCtx->envCtx.adjAmbientColor[i] = -(s16)(globalCtx->envCtx.lightSettings.ambientColor[i] * arg1);
            globalCtx->envCtx.adjLight1Color[i] = -(s16)(globalCtx->envCtx.lightSettings.light1Color[i] * arg1);
        }
    }
}

s32 Environment_GetBgsDayCount(void) {
    return gSaveContext.bgsDayCount;
}

void Environment_ClearBgsDayCount(void) {
    gSaveContext.bgsDayCount = 0;
}

s32 Environment_GetTotalDays(void) {
    return gSaveContext.totalDays;
}

void Environment_ForcePlaySequence(u16 seqId) {
    gSaveContext.forcedSeqId = seqId;
}

s32 Environment_IsForcedSequenceDisabled(void) {
    s32 isDisabled = false;

    if (gSaveContext.forcedSeqId == NA_BGM_DISABLED) {
        isDisabled = true;
    }

    return isDisabled;
}

void Environment_PlayStormNatureAmbience(GlobalContext* globalCtx) {
    if (globalCtx->sequenceCtx.natureAmbienceId == NATURE_ID_NONE) {
        Audio_PlayNatureAmbienceSequence(NATURE_ID_MARKET_NIGHT);
    } else {
        Audio_PlayNatureAmbienceSequence(globalCtx->sequenceCtx.natureAmbienceId);
    }

    Audio_SetNatureAmbienceChannelIO(NATURE_CHANNEL_RAIN, CHANNEL_IO_PORT_1, 1);
    Audio_SetNatureAmbienceChannelIO(NATURE_CHANNEL_LIGHTNING, CHANNEL_IO_PORT_1, 1);
}

void Environment_StopStormNatureAmbience(GlobalContext* globalCtx) {
    Audio_SetNatureAmbienceChannelIO(NATURE_CHANNEL_RAIN, CHANNEL_IO_PORT_1, 0);
    Audio_SetNatureAmbienceChannelIO(NATURE_CHANNEL_LIGHTNING, CHANNEL_IO_PORT_1, 0);

    if (func_800FA0B4(SEQ_PLAYER_BGM_MAIN) == NA_BGM_NATURE_AMBIENCE) {
        gSaveContext.seqId = NA_BGM_NATURE_SFX_RAIN;
        Environment_PlaySceneSequence(globalCtx);
    }
}

void Environment_WarpSongLeave(GlobalContext* globalCtx) {
    gWeatherMode = WEATHER_MODE_CLEAR;
    gSaveContext.cutsceneIndex = 0;
    gSaveContext.respawnFlag = -3;
    globalCtx->nextEntranceIndex = gSaveContext.respawn[RESPAWN_MODE_RETURN].entranceIndex;
    globalCtx->transitionTrigger = TRANS_TRIGGER_START;
    globalCtx->transitionType = TRANS_TYPE_FADE_WHITE;
    gSaveContext.nextTransitionType = TRANS_TYPE_FADE_WHITE;

    switch (globalCtx->nextEntranceIndex) {
        case ENTR_SPOT17_0:
            Flags_SetEventChkInf(EVENTCHKINF_B9);
            break;

        case ENTR_SPOT06_0:
            Flags_SetEventChkInf(EVENTCHKINF_B1);
            break;

        case ENTR_SPOT11_0:
            Flags_SetEventChkInf(EVENTCHKINF_B8);
            break;

        case ENTR_SPOT02_0:
            Flags_SetEventChkInf(EVENTCHKINF_B6);
            break;

        case ENTR_TOKINOMA_0:
            Flags_SetEventChkInf(EVENTCHKINF_A7);
            break;

        case ENTR_SPOT05_0:
            break;
    }
}<|MERGE_RESOLUTION|>--- conflicted
+++ resolved
@@ -1635,15 +1635,9 @@
 
         glareAlphaScale = cosAngle - (1.5f - cosAngle);
 
-<<<<<<< HEAD
-        if (screenFillAlpha != 0) {
-            if (alphaScale > 0.0f) {
-                POLY_XLU_DISP = Gfx_SetupDL57(POLY_XLU_DISP);
-=======
         if (glareStrength != 0) {
             if (glareAlphaScale > 0.0f) {
-                POLY_XLU_DISP = func_800937C0(POLY_XLU_DISP);
->>>>>>> 154f44b6
+                POLY_XLU_DISP = Gfx_SetupDL57(POLY_XLU_DISP);
 
                 alpha = colorIntensity / 10.0f;
                 alpha = CLAMP_MAX(alpha, 1.0f);
@@ -2487,12 +2481,8 @@
 
     OPEN_DISPS(globalCtx->state.gfxCtx, "../z_kankyo.c", 4044);
 
-<<<<<<< HEAD
     POLY_XLU_DISP = Gfx_SetupDL64(POLY_XLU_DISP);
-=======
-    POLY_XLU_DISP = func_80093F34(POLY_XLU_DISP);
-
->>>>>>> 154f44b6
+
     gDPSetAlphaDither(POLY_XLU_DISP++, G_AD_NOISE);
     gDPSetColorDither(POLY_XLU_DISP++, G_CD_NOISE);
     gDPSetPrimColor(POLY_XLU_DISP++, 0, 0x80, primColor.r, primColor.g, primColor.b, globalCtx->envCtx.sandstormPrimA);
