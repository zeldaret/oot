<<<<<<< HEAD
#pragma increment_block_number "gc-eu:0 gc-eu-mq:128 gc-jp:0 gc-jp-ce:0 gc-jp-mq:0 gc-us:0 gc-us-mq:0 ntsc-1.2:0"
=======
#pragma increment_block_number "gc-eu:232 gc-eu-mq:232 gc-jp:212 gc-jp-ce:212 gc-jp-mq:212 gc-us:212 gc-us-mq:212" \
                               "ntsc-1.0:224 ntsc-1.1:224 ntsc-1.2:224 pal-1.0:240 pal-1.1:240"

>>>>>>> a59a60e4
#include "global.h"
#include "ultra64.h"
#include "terminal.h"
#include "versions.h"

#include "z64frame_advance.h"

#include "assets/objects/gameplay_keep/gameplay_keep.h"
#include "assets/objects/gameplay_field_keep/gameplay_field_keep.h"

<<<<<<< HEAD
#pragma increment_block_number "gc-eu:0 gc-eu-mq:128 gc-jp:0 gc-jp-ce:0 gc-jp-mq:0 gc-us:0 gc-us-mq:0 ntsc-1.2:0"

=======
>>>>>>> a59a60e4
typedef enum LightningBoltState {
    /* 0x00 */ LIGHTNING_BOLT_START,
    /* 0x01 */ LIGHTNING_BOLT_WAIT,
    /* 0x02 */ LIGHTNING_BOLT_DRAW,
    /* 0xFF */ LIGHTNING_BOLT_INACTIVE = 0xFF
} LightningBoltState;

typedef struct ZBufValConversionEntry {
    /* 0x00 */ s32 mantissaShift; // shift applied to the mantissa of the z buffer value
    /* 0x04 */ s32 base;          // 15.3 fixed-point base value for the exponent
} ZBufValConversionEntry;         // size = 0x8

// This table needs as many values as there are values for the 3-bit exponent
ZBufValConversionEntry sZBufValConversionTable[1 << 3] = {
    { 6, 0x0000 << 3 }, { 5, 0x4000 << 3 }, { 4, 0x6000 << 3 }, { 3, 0x7000 << 3 },
    { 2, 0x7800 << 3 }, { 1, 0x7C00 << 3 }, { 0, 0x7E00 << 3 }, { 0, 0x7F00 << 3 },
};

u8 gWeatherMode = WEATHER_MODE_CLEAR; // "E_wether_flg"

u8 gLightConfigAfterUnderwater = 0;

u8 gInterruptSongOfStorms = false;

// Indicates whether the skybox is changing to a different index of the same config (based on time)
u8 gSkyboxIsChanging = false;

// how many units of time that pass every update
u16 gTimeSpeed = 0;

u16 sSunScreenDepth = GPACK_ZDZ(G_MAXFBZ, 0);

typedef struct TimeBasedLightEntry {
    /* 0x00 */ u16 startTime;
    /* 0x02 */ u16 endTime;
    /* 0x04 */ u8 lightSetting;
    /* 0x05 */ u8 nextLightSetting;
} TimeBasedLightEntry; // size = 0x6

TimeBasedLightEntry sTimeBasedLightConfigs[][7] = {
    {
        { CLOCK_TIME(0, 0), CLOCK_TIME(4, 0) + 1, 3, 3 },
        { CLOCK_TIME(4, 0) + 1, CLOCK_TIME(6, 0), 3, 0 },
        { CLOCK_TIME(6, 0), CLOCK_TIME(8, 0) + 1, 0, 1 },
        { CLOCK_TIME(8, 0) + 1, CLOCK_TIME(16, 0), 1, 1 },
        { CLOCK_TIME(16, 0), CLOCK_TIME(17, 0) + 1, 1, 2 },
        { CLOCK_TIME(17, 0) + 1, CLOCK_TIME(19, 0) + 1, 2, 3 },
        { CLOCK_TIME(19, 0) + 1, CLOCK_TIME(24, 0) - 1, 3, 3 },
    },
    {
        { CLOCK_TIME(0, 0), CLOCK_TIME(4, 0) + 1, 7, 7 },
        { CLOCK_TIME(4, 0) + 1, CLOCK_TIME(6, 0), 7, 4 },
        { CLOCK_TIME(6, 0), CLOCK_TIME(8, 0) + 1, 4, 5 },
        { CLOCK_TIME(8, 0) + 1, CLOCK_TIME(16, 0), 5, 5 },
        { CLOCK_TIME(16, 0), CLOCK_TIME(17, 0) + 1, 5, 6 },
        { CLOCK_TIME(17, 0) + 1, CLOCK_TIME(19, 0) + 1, 6, 7 },
        { CLOCK_TIME(19, 0) + 1, CLOCK_TIME(24, 0) - 1, 7, 7 },
    },
    {
        { CLOCK_TIME(0, 0), CLOCK_TIME(4, 0) + 1, 11, 11 },
        { CLOCK_TIME(4, 0) + 1, CLOCK_TIME(6, 0), 11, 8 },
        { CLOCK_TIME(6, 0), CLOCK_TIME(8, 0) + 1, 8, 9 },
        { CLOCK_TIME(8, 0) + 1, CLOCK_TIME(16, 0), 9, 9 },
        { CLOCK_TIME(16, 0), CLOCK_TIME(17, 0) + 1, 9, 10 },
        { CLOCK_TIME(17, 0) + 1, CLOCK_TIME(19, 0) + 1, 10, 11 },
        { CLOCK_TIME(19, 0) + 1, CLOCK_TIME(24, 0) - 1, 11, 11 },
    },
    {
        { CLOCK_TIME(0, 0), CLOCK_TIME(4, 0) + 1, 15, 15 },
        { CLOCK_TIME(4, 0) + 1, CLOCK_TIME(6, 0), 15, 12 },
        { CLOCK_TIME(6, 0), CLOCK_TIME(8, 0) + 1, 12, 13 },
        { CLOCK_TIME(8, 0) + 1, CLOCK_TIME(16, 0), 13, 13 },
        { CLOCK_TIME(16, 0), CLOCK_TIME(17, 0) + 1, 13, 14 },
        { CLOCK_TIME(17, 0) + 1, CLOCK_TIME(19, 0) + 1, 14, 15 },
        { CLOCK_TIME(19, 0) + 1, CLOCK_TIME(24, 0) - 1, 15, 15 },
    },
    {
        { CLOCK_TIME(0, 0), CLOCK_TIME(4, 0) + 1, 23, 23 },
        { CLOCK_TIME(4, 0) + 1, CLOCK_TIME(6, 0), 23, 20 },
        { CLOCK_TIME(6, 0), CLOCK_TIME(8, 0) + 1, 20, 21 },
        { CLOCK_TIME(8, 0) + 1, CLOCK_TIME(16, 0), 21, 21 },
        { CLOCK_TIME(16, 0), CLOCK_TIME(17, 0) + 1, 21, 22 },
        { CLOCK_TIME(17, 0) + 1, CLOCK_TIME(19, 0) + 1, 22, 23 },
        { CLOCK_TIME(19, 0) + 1, CLOCK_TIME(24, 0) - 1, 23, 23 },
    },
};

TimeBasedSkyboxEntry gTimeBasedSkyboxConfigs[][9] = {
    {
        { CLOCK_TIME(0, 0), CLOCK_TIME(4, 0) + 1, false, SKYBOX_INDEX_CLEAR_NIGHT, SKYBOX_INDEX_CLEAR_NIGHT },
        { CLOCK_TIME(4, 0) + 1, CLOCK_TIME(5, 0) + 1, true, SKYBOX_INDEX_CLEAR_NIGHT, SKYBOX_INDEX_CLEAR_SUNRISE },
        { CLOCK_TIME(5, 0) + 1, CLOCK_TIME(6, 0), false, SKYBOX_INDEX_CLEAR_SUNRISE, SKYBOX_INDEX_CLEAR_SUNRISE },
        { CLOCK_TIME(6, 0), CLOCK_TIME(8, 0) + 1, true, SKYBOX_INDEX_CLEAR_SUNRISE, SKYBOX_INDEX_CLEAR_DAY },
        { CLOCK_TIME(8, 0) + 1, CLOCK_TIME(16, 0), false, SKYBOX_INDEX_CLEAR_DAY, SKYBOX_INDEX_CLEAR_DAY },
        { CLOCK_TIME(16, 0), CLOCK_TIME(17, 0) + 1, true, SKYBOX_INDEX_CLEAR_DAY, SKYBOX_INDEX_CLEAR_SUNSET },
        { CLOCK_TIME(17, 0) + 1, CLOCK_TIME(18, 0) + 1, false, SKYBOX_INDEX_CLEAR_SUNSET, SKYBOX_INDEX_CLEAR_SUNSET },
        { CLOCK_TIME(18, 0) + 1, CLOCK_TIME(19, 0) + 1, true, SKYBOX_INDEX_CLEAR_SUNSET, SKYBOX_INDEX_CLEAR_NIGHT },
        { CLOCK_TIME(19, 0) + 1, CLOCK_TIME(24, 0) - 1, false, SKYBOX_INDEX_CLEAR_NIGHT, SKYBOX_INDEX_CLEAR_NIGHT },
    },
    {
        { CLOCK_TIME(0, 0), CLOCK_TIME(4, 0) + 1, false, SKYBOX_INDEX_CLOUDY_NIGHT, SKYBOX_INDEX_CLOUDY_NIGHT },
        { CLOCK_TIME(4, 0) + 1, CLOCK_TIME(5, 0) + 1, true, SKYBOX_INDEX_CLOUDY_NIGHT, SKYBOX_INDEX_CLOUDY_SUNRISE },
        { CLOCK_TIME(5, 0) + 1, CLOCK_TIME(6, 0), false, SKYBOX_INDEX_CLOUDY_SUNRISE, SKYBOX_INDEX_CLOUDY_SUNRISE },
        { CLOCK_TIME(6, 0), CLOCK_TIME(8, 0) + 1, true, SKYBOX_INDEX_CLOUDY_SUNRISE, SKYBOX_INDEX_CLOUDY_DAY },
        { CLOCK_TIME(8, 0) + 1, CLOCK_TIME(16, 0), false, SKYBOX_INDEX_CLOUDY_DAY, SKYBOX_INDEX_CLOUDY_DAY },
        { CLOCK_TIME(16, 0), CLOCK_TIME(17, 0) + 1, true, SKYBOX_INDEX_CLOUDY_DAY, SKYBOX_INDEX_CLOUDY_SUNSET },
        { CLOCK_TIME(17, 0) + 1, CLOCK_TIME(18, 0) + 1, false, SKYBOX_INDEX_CLOUDY_SUNSET, SKYBOX_INDEX_CLOUDY_SUNSET },
        { CLOCK_TIME(18, 0) + 1, CLOCK_TIME(19, 0) + 1, true, SKYBOX_INDEX_CLOUDY_SUNSET, SKYBOX_INDEX_CLOUDY_NIGHT },
        { CLOCK_TIME(19, 0) + 1, CLOCK_TIME(24, 0) - 1, false, SKYBOX_INDEX_CLOUDY_NIGHT, SKYBOX_INDEX_CLOUDY_NIGHT },
    },
    {
        { CLOCK_TIME(0, 0), CLOCK_TIME(2, 0) + 1, false, SKYBOX_INDEX_CLEAR_NIGHT, SKYBOX_INDEX_CLEAR_NIGHT },
        { CLOCK_TIME(2, 0) + 1, CLOCK_TIME(4, 0) + 1, true, SKYBOX_INDEX_CLEAR_NIGHT, SKYBOX_INDEX_CLEAR_SUNRISE },
        { CLOCK_TIME(4, 0) + 1, CLOCK_TIME(8, 0) + 1, false, SKYBOX_INDEX_CLEAR_SUNRISE, SKYBOX_INDEX_CLEAR_SUNRISE },
        { CLOCK_TIME(8, 0) + 1, CLOCK_TIME(10, 0), true, SKYBOX_INDEX_CLEAR_SUNRISE, SKYBOX_INDEX_CLEAR_DAY },
        { CLOCK_TIME(10, 0), CLOCK_TIME(14, 0) + 1, false, SKYBOX_INDEX_CLEAR_DAY, SKYBOX_INDEX_CLEAR_DAY },
        { CLOCK_TIME(14, 0) + 1, CLOCK_TIME(16, 0), true, SKYBOX_INDEX_CLEAR_DAY, SKYBOX_INDEX_CLEAR_SUNSET },
        { CLOCK_TIME(16, 0), CLOCK_TIME(20, 0) + 1, false, SKYBOX_INDEX_CLEAR_SUNSET, SKYBOX_INDEX_CLEAR_SUNSET },
        { CLOCK_TIME(20, 0) + 1, CLOCK_TIME(22, 0), true, SKYBOX_INDEX_CLEAR_SUNSET, SKYBOX_INDEX_CLEAR_NIGHT },
        { CLOCK_TIME(22, 0), CLOCK_TIME(24, 0) - 1, false, SKYBOX_INDEX_CLEAR_NIGHT, SKYBOX_INDEX_CLEAR_NIGHT },
    },
    {
        { CLOCK_TIME(0, 0), CLOCK_TIME(5, 0) + 1, false, SKYBOX_INDEX_HOLY_RESERVED_11, SKYBOX_INDEX_HOLY_RESERVED_11 },
        { CLOCK_TIME(5, 0) + 1, CLOCK_TIME(6, 0), true, SKYBOX_INDEX_HOLY_RESERVED_11, SKYBOX_INDEX_HOLY0 },
        { CLOCK_TIME(6, 0), CLOCK_TIME(7, 0), false, SKYBOX_INDEX_HOLY0, SKYBOX_INDEX_HOLY0 },
        { CLOCK_TIME(7, 0), CLOCK_TIME(8, 0) + 1, true, SKYBOX_INDEX_HOLY0, SKYBOX_INDEX_HOLY_RESERVED_9 },
        { CLOCK_TIME(8, 0) + 1, CLOCK_TIME(16, 0), false, SKYBOX_INDEX_HOLY_RESERVED_9, SKYBOX_INDEX_HOLY_RESERVED_9 },
        { CLOCK_TIME(16, 0), CLOCK_TIME(17, 0) + 1, true, SKYBOX_INDEX_HOLY_RESERVED_9, SKYBOX_INDEX_HOLY_RESERVED_10 },
        { CLOCK_TIME(17, 0) + 1, CLOCK_TIME(18, 0) + 1, false, SKYBOX_INDEX_HOLY_RESERVED_10,
          SKYBOX_INDEX_HOLY_RESERVED_10 },
        { CLOCK_TIME(18, 0) + 1, CLOCK_TIME(19, 0) + 1, true, SKYBOX_INDEX_HOLY_RESERVED_10,
          SKYBOX_INDEX_HOLY_RESERVED_11 },
        { CLOCK_TIME(19, 0) + 1, CLOCK_TIME(24, 0) - 1, false, SKYBOX_INDEX_HOLY_RESERVED_11,
          SKYBOX_INDEX_HOLY_RESERVED_11 },
    },
};

/**
 * File data for the "normal" skybox used in the overworld.
 *
 * Up to two different skyboxes can loaded at once for the purpose of blending. Skyboxes can only
 * transition either to the next step in the day night cycle (e.g clear day to clear sunset),
 * or the opposing weather condition in the same step of the day/night cycle (e.g. cloudy night to clear night).
 *
 * The skybox image data is color indexed, capped to a maximum 128 colors to allow the palette data for two different
 * skyboxes to fit in one 256 color tlut. This means the image data for the skyboxes is required to alternate between
 * starting at color index 0 and color index 128.
 *
 * IS_NORMAL_SKYBOX_IMAGE_COLOR_INDEX_0 depends on the order of this table to determine where to write palette data.
 */
SkyboxFile gNormalSkyFiles[] = {
    // Clear Sky
    {
        ROM_FILE(vr_fine0_static), // color index start 128
        ROM_FILE(vr_fine0_pal_static),
    },
    {
        ROM_FILE(vr_fine1_static), // color index start 0
        ROM_FILE(vr_fine1_pal_static),
    },
    {
        ROM_FILE(vr_fine2_static), // color index start 128
        ROM_FILE(vr_fine2_pal_static),
    },
    {
        ROM_FILE(vr_fine3_static), // color index start 0
        ROM_FILE(vr_fine3_pal_static),
    },
    // Cloudy Sky
    {
        ROM_FILE(vr_cloud0_static), // color index start 0
        ROM_FILE(vr_cloud0_pal_static),
    },
    {
        ROM_FILE(vr_cloud1_static), // color index start 128
        ROM_FILE(vr_cloud1_pal_static),
    },
    {
        ROM_FILE(vr_cloud2_static), // color index start 0
        ROM_FILE(vr_cloud2_pal_static),
    },
    {
        ROM_FILE(vr_cloud3_static), // color index start 128
        ROM_FILE(vr_cloud3_pal_static),
    },
    // Holy Sky (Unused)
    // Will appear incorrectly due to IS_NORMAL_SKYBOX_IMAGE_COLOR_INDEX_0 putting the palette at color index 128
    {
        ROM_FILE(vr_holy0_static), // color index start 0
        ROM_FILE(vr_holy0_pal_static),
    },
};

u8 sSandstormColorIndex = 0;
u8 sNextSandstormColorIndex = 0;
f32 sSandstormLerpScale = 0.0f;

u8 gCustomLensFlareOn;
Vec3f gCustomLensFlarePos;
s16 sLensFlareUnused;
s16 gLensFlareScale;
f32 gLensFlareColorIntensity;
s16 gLensFlareGlareStrength;

typedef struct LightningBolt {
    /* 0x00 */ u8 state;
    /* 0x04 */ Vec3f offset;
    /* 0x10 */ Vec3f pos;
    /* 0x1C */ s8 pitch;
    /* 0x1D */ s8 roll;
    /* 0x1E */ u8 textureIndex;
    /* 0x1F */ u8 delayTimer;
} LightningBolt; // size = 0x20

LightningBolt sLightningBolts[3];

LightningStrike gLightningStrike;

s16 sLightningFlashAlpha;

s16 sSunDepthTestX;
s16 sSunDepthTestY;

<<<<<<< HEAD
#pragma increment_block_number "gc-eu:240 gc-eu-mq:128 gc-jp:216 gc-jp-ce:214 gc-jp-mq:216 gc-us:216 gc-us-mq:216" \
                               "ntsc-1.2:224"
=======
#pragma increment_block_number "gc-eu:240 gc-eu-mq:240 gc-jp:224 gc-jp-ce:224 gc-jp-mq:224 gc-us:224 gc-us-mq:224" \
                               "ntsc-1.0:224 ntsc-1.1:224 ntsc-1.2:224 pal-1.0:240 pal-1.1:240"
>>>>>>> a59a60e4

LightNode* sNGameOverLightNode;
LightInfo sNGameOverLightInfo;
LightNode* sSGameOverLightNode;
LightInfo sSGameOverLightInfo;
u8 sGameOverLightsIntensity;
u16 sSandstormScroll;

#define ZBUFVAL_EXPONENT(v) (((v) >> 15) & 7)
#define ZBUFVAL_MANTISSA(v) (((v) >> 4) & 0x7FF)

/**
 * Convert an 18-bits Z buffer value to a fixed point 15.3 value
 *
 * zBufferVal is 18 bits:
 *   3: Exponent of z value
 *  11: Mantissa of z value
 *   4: dz value (unused)
 */
s32 Environment_ZBufValToFixedPoint(s32 zBufferVal) {
    // base[exp] + (mantissa << shift[exp])
    s32 ret = (ZBUFVAL_MANTISSA(zBufferVal) << sZBufValConversionTable[ZBUFVAL_EXPONENT(zBufferVal)].mantissaShift) +
              sZBufValConversionTable[ZBUFVAL_EXPONENT(zBufferVal)].base;

    return ret;
}

u16 Environment_GetPixelDepth(s32 x, s32 y) {
    s32 pixelDepth = gZBuffer[y][x];

    return pixelDepth;
}

void Environment_GraphCallback(GraphicsContext* gfxCtx, void* param) {
    PlayState* play = (PlayState*)param;

    sSunScreenDepth = Environment_GetPixelDepth(sSunDepthTestX, sSunDepthTestY);
    Lights_GlowCheck(play);
}

void Environment_Init(PlayState* play2, EnvironmentContext* envCtx, s32 unused) {
    u8 i;
    PlayState* play = play2;

    gSaveContext.sunsSongState = SUNSSONG_INACTIVE;

    //! FAKE: (void)0 on CLOCK_TIME(18, 0)
    if (((void)0, gSaveContext.save.dayTime) > ((void)0, CLOCK_TIME(18, 0)) ||
        ((void)0, gSaveContext.save.dayTime) < CLOCK_TIME(6, 30)) {
        ((void)0, gSaveContext.save.nightFlag = 1);
    } else {
        ((void)0, gSaveContext.save.nightFlag = 0);
    }

    play->state.gfxCtx->callback = Environment_GraphCallback;
    play->state.gfxCtx->callbackParam = play;

    Lights_DirectionalSetInfo(&envCtx->dirLight1, 80, 80, 80, 80, 80, 80);
    LightContext_InsertLight(play, &play->lightCtx, &envCtx->dirLight1);

    Lights_DirectionalSetInfo(&envCtx->dirLight2, 80, 80, 80, 80, 80, 80);
    LightContext_InsertLight(play, &play->lightCtx, &envCtx->dirLight2);

    envCtx->skybox1Index = SKYBOX_INDEX_INIT;
    envCtx->skybox2Index = SKYBOX_INDEX_INIT;

    envCtx->changeSkyboxState = CHANGE_SKYBOX_INACTIVE;
    envCtx->changeSkyboxTimer = 0;
    envCtx->changeLightEnabled = false;
    envCtx->changeLightTimer = 0;

    envCtx->skyboxDmaState = SKYBOX_DMA_INACTIVE;
    envCtx->lightConfig = 0;
    envCtx->changeLightNextConfig = 0;

    envCtx->glareAlpha = 0.0f;
    envCtx->lensFlareAlphaScale = 0.0f;

    envCtx->lightSetting = 0;
    envCtx->prevLightSetting = 0;
    envCtx->lightBlend = 1.0f;
    envCtx->lightBlendOverride = LIGHT_BLEND_OVERRIDE_NONE;

    envCtx->stormRequest = STORM_REQUEST_NONE;
    envCtx->stormState = STORM_STATE_OFF;
    envCtx->lightningState = LIGHTNING_OFF;
    envCtx->timeSeqState = TIMESEQ_DAY_BGM;
    envCtx->fillScreen = false;

    envCtx->screenFillColor[0] = 0;
    envCtx->screenFillColor[1] = 0;
    envCtx->screenFillColor[2] = 0;
    envCtx->screenFillColor[3] = 0;

    envCtx->customSkyboxFilter = false;

    envCtx->skyboxFilterColor[0] = 0;
    envCtx->skyboxFilterColor[1] = 0;
    envCtx->skyboxFilterColor[2] = 0;
    envCtx->skyboxFilterColor[3] = 0;

    envCtx->sandstormState = SANDSTORM_OFF;
    envCtx->sandstormPrimA = 0;
    envCtx->sandstormEnvA = 0;

    gLightningStrike.state = LIGHTNING_STRIKE_WAIT;
    gLightningStrike.flashRed = 0;
    gLightningStrike.flashGreen = 0;
    gLightningStrike.flashBlue = 0;

    sLightningFlashAlpha = 0;

    gSaveContext.cutsceneTransitionControl = 0;

    envCtx->adjAmbientColor[0] = envCtx->adjAmbientColor[1] = envCtx->adjAmbientColor[2] = envCtx->adjLight1Color[0] =
        envCtx->adjLight1Color[1] = envCtx->adjLight1Color[2] = envCtx->adjFogColor[0] = envCtx->adjFogColor[1] =
            envCtx->adjFogColor[2] = envCtx->adjFogNear = envCtx->adjZFar = 0;

    envCtx->sunPos.x = -(Math_SinS(((void)0, gSaveContext.save.dayTime) - CLOCK_TIME(12, 0)) * 120.0f) * 25.0f;
    envCtx->sunPos.y = +(Math_CosS(((void)0, gSaveContext.save.dayTime) - CLOCK_TIME(12, 0)) * 120.0f) * 25.0f;
    envCtx->sunPos.z = +(Math_CosS(((void)0, gSaveContext.save.dayTime) - CLOCK_TIME(12, 0)) * 20.0f) * 25.0f;

    envCtx->windDirection.x = 80;
    envCtx->windDirection.y = 80;
    envCtx->windDirection.z = 80;

    envCtx->lightBlendEnabled = false;
    envCtx->lightSettingOverride = LIGHT_SETTING_OVERRIDE_NONE;
    envCtx->lightBlendRateOverride = LIGHT_BLENDRATE_OVERRIDE_NONE;

    envCtx->sceneTimeSpeed = 0;
    gTimeSpeed = envCtx->sceneTimeSpeed;

#if DEBUG_FEATURES
    R_ENV_TIME_SPEED_OLD = gTimeSpeed;
    R_ENV_DISABLE_DBG = true;

    if (CREG(3) != 0) {
        gSaveContext.chamberCutsceneNum = CREG(3) - 1;
    }
#endif

    play->envCtx.precipitation[PRECIP_RAIN_MAX] = 0;
    play->envCtx.precipitation[PRECIP_RAIN_CUR] = 0;
    play->envCtx.precipitation[PRECIP_SNOW_CUR] = 0;
    play->envCtx.precipitation[PRECIP_SNOW_MAX] = 0;
    play->envCtx.precipitation[PRECIP_SOS_MAX] = 0;

    if (gSaveContext.retainWeatherMode) {
        if (!IS_CUTSCENE_LAYER) {
            switch (gWeatherMode) {
                case WEATHER_MODE_CLOUDY_CONFIG3:
                    envCtx->skyboxConfig = 1;
                    envCtx->changeSkyboxNextConfig = 1;
                    envCtx->lightConfig = 3;
                    envCtx->changeLightNextConfig = 3;
                    play->envCtx.precipitation[PRECIP_SNOW_MAX] = 0;
                    play->envCtx.precipitation[PRECIP_SNOW_CUR] = 0;
                    break;

                case WEATHER_MODE_CLOUDY_CONFIG2:
                case WEATHER_MODE_SNOW:
                case WEATHER_MODE_RAIN:
                    envCtx->skyboxConfig = 1;
                    envCtx->changeSkyboxNextConfig = 1;
                    envCtx->lightConfig = 2;
                    envCtx->changeLightNextConfig = 2;
                    play->envCtx.precipitation[PRECIP_SNOW_MAX] = 0;
                    play->envCtx.precipitation[PRECIP_SNOW_CUR] = 0;
                    break;

                case WEATHER_MODE_HEAVY_RAIN:
                    envCtx->skyboxConfig = 1;
                    envCtx->changeSkyboxNextConfig = 1;
                    envCtx->lightConfig = 4;
                    envCtx->changeLightNextConfig = 4;
                    play->envCtx.precipitation[PRECIP_SNOW_MAX] = 0;
                    play->envCtx.precipitation[PRECIP_SNOW_CUR] = 0;
                    break;

                default:
                    break;
            }

            if (play->skyboxId == SKYBOX_NORMAL_SKY) {
                if (gWeatherMode == WEATHER_MODE_SNOW) {
                    play->envCtx.precipitation[PRECIP_SNOW_CUR] = play->envCtx.precipitation[PRECIP_SNOW_MAX] = 64;
                } else if (gWeatherMode == WEATHER_MODE_RAIN) {
                    play->envCtx.precipitation[PRECIP_RAIN_MAX] = 20;
                    play->envCtx.precipitation[PRECIP_RAIN_CUR] = 20;
                } else if (gWeatherMode == WEATHER_MODE_HEAVY_RAIN) {
                    play->envCtx.precipitation[PRECIP_RAIN_MAX] = 30;
                    play->envCtx.precipitation[PRECIP_RAIN_CUR] = 30;
                }
            }
        }
    } else {
        gWeatherMode = WEATHER_MODE_CLEAR;
    }

    gInterruptSongOfStorms = false;
    gLightConfigAfterUnderwater = 0;
    gSkyboxIsChanging = false;
    gSaveContext.retainWeatherMode = false;

#if DEBUG_FEATURES
    R_ENV_LIGHT1_DIR(0) = 80;
    R_ENV_LIGHT1_DIR(1) = 80;
    R_ENV_LIGHT1_DIR(2) = 80;

    R_ENV_LIGHT2_DIR(0) = -80;
    R_ENV_LIGHT2_DIR(1) = -80;
    R_ENV_LIGHT2_DIR(2) = -80;

    cREG(9) = 10;
    cREG(10) = 0;
    cREG(11) = 0;
    cREG(12) = 0;
    cREG(13) = 0;
    cREG(14) = 0;
#endif

    gUseCutsceneCam = true;

    for (i = 0; i < ARRAY_COUNT(sLightningBolts); i++) {
        sLightningBolts[i].state = LIGHTNING_BOLT_INACTIVE;
    }

    play->roomCtx.drawParams[0] = 0;
    play->roomCtx.drawParams[1] = 0;

    for (i = 0; i < ARRAY_COUNT(play->csCtx.actorCues); i++) {
        play->csCtx.actorCues[i] = NULL;
    }

    if (Object_GetSlot(&play->objectCtx, OBJECT_GAMEPLAY_FIELD_KEEP) < 0 && !play->envCtx.sunMoonDisabled) {
        play->envCtx.sunMoonDisabled = true;
        PRINTF(VT_COL(YELLOW, BLACK) T("\n\nフィールド常駐以外、太陽設定！よって強制解除！\n",
                                       "\n\nSun setting other than field keep! So forced release!\n") VT_RST);
    }

    gCustomLensFlareOn = false;
    Rumble_Reset();
}

u8 Environment_SmoothStepToU8(u8* pvalue, u8 target, u8 scale, u8 step, u8 minStep) {
    s16 stepSize = 0;
    s16 diff = target - *pvalue;

    if (target != *pvalue) {
        stepSize = diff / scale;
        if ((stepSize >= (s16)minStep) || ((s16)-minStep >= stepSize)) {
            if ((s16)step < stepSize) {
                stepSize = step;
            }
            if ((s16)-step > stepSize) {
                stepSize = -step;
            }
            *pvalue += (u8)stepSize;
        } else {
            if (stepSize < (s16)minStep) {
                stepSize = minStep;
                *pvalue += (u8)stepSize;
                if (target < *pvalue) {
                    *pvalue = target;
                }
            }
            if ((s16)-minStep < stepSize) {
                stepSize = -minStep;
                *pvalue += (u8)stepSize;
                if (*pvalue < target) {
                    *pvalue = target;
                }
            }
        }
    }
    return diff;
}

u8 Environment_SmoothStepToS8(s8* pvalue, s8 target, u8 scale, u8 step, u8 minStep) {
    s16 stepSize = 0;
    s16 diff = target - *pvalue;

    if (target != *pvalue) {
        stepSize = diff / scale;
        if ((stepSize >= (s16)minStep) || ((s16)-minStep >= stepSize)) {
            if ((s16)step < stepSize) {
                stepSize = step;
            }
            if ((s16)-step > stepSize) {
                stepSize = -step;
            }
            *pvalue += (s8)stepSize;
        } else {
            if (stepSize < (s16)minStep) {
                stepSize = minStep;
                *pvalue += (s8)stepSize;
                if (target < *pvalue) {
                    *pvalue = target;
                }
            }
            if ((s16)-minStep < stepSize) {
                stepSize = -minStep;
                *pvalue += (s8)stepSize;
                if (*pvalue < target) {
                    *pvalue = target;
                }
            }
        }
    }
    return diff;
}

f32 Environment_LerpWeight(u16 max, u16 min, u16 val) {
    f32 diff = max - min;

    if (diff != 0.0f) {
        f32 ret = 1.0f - (max - val) / diff;

        if (!(ret >= 1.0f)) {
            return ret;
        }
    }

    return 1.0f;
}

f32 Environment_LerpWeightAccelDecel(u16 endFrame, u16 startFrame, u16 curFrame, u16 accelDuration, u16 decelDuration) {
    f32 endFrameF;
    f32 startFrameF;
    f32 curFrameF;
    f32 accelDurationF;
    f32 decelDurationF;
    f32 totalFrames;
    f32 temp;
    f32 framesElapsed;
    f32 ret;

    if (curFrame <= startFrame) {
        return 0.0f;
    }

    if (curFrame >= endFrame) {
        return 1.0f;
    }

    endFrameF = (s32)endFrame;
    startFrameF = (s32)startFrame;
    curFrameF = (s32)curFrame;
    totalFrames = endFrameF - startFrameF;
    framesElapsed = curFrameF - startFrameF;
    accelDurationF = (s32)accelDuration;
    decelDurationF = (s32)decelDuration;

    if ((startFrameF >= endFrameF) || (accelDurationF + decelDurationF > totalFrames)) {
        PRINTF(VT_COL(RED, WHITE) T("\nend_frameとstart_frameのフレーム関係がおかしい!!!",
                                    "\nThe frame relation between end_frame and start_frame is wrong!!!") VT_RST);
        PRINTF(VT_COL(RED, WHITE) "\nby get_parcent_forAccelBrake!!!!!!!!!" VT_RST);

        return 0.0f;
    }

    temp = 1.0f / ((totalFrames * 2.0f) - accelDurationF - decelDurationF);

    if (accelDurationF != 0.0f) {
        if (framesElapsed <= accelDurationF) {
            return temp * framesElapsed * framesElapsed / accelDurationF;
        }
        ret = temp * accelDurationF;
    } else {
        ret = 0.0f;
    }

    if (framesElapsed <= totalFrames - decelDurationF) {
        ret += 2.0f * temp * (framesElapsed - accelDurationF);
        return ret;
    }

    ret += 2.0f * temp * (totalFrames - accelDurationF - decelDurationF);

    if (decelDurationF != 0.0f) {
        ret += temp * decelDurationF;
        if (framesElapsed < totalFrames) {
            ret -= temp * (totalFrames - framesElapsed) * (totalFrames - framesElapsed) / decelDurationF;
        }
    }

    return ret;
}

void Environment_UpdateStorm(EnvironmentContext* envCtx, u8 unused) {
    if (envCtx->stormRequest != STORM_REQUEST_NONE) {
        switch (envCtx->stormState) {
            case STORM_STATE_OFF:
                if ((envCtx->stormRequest == STORM_REQUEST_START) && !gSkyboxIsChanging) {
                    envCtx->changeSkyboxState = CHANGE_SKYBOX_REQUESTED;
                    envCtx->skyboxConfig = 0;
                    envCtx->changeSkyboxNextConfig = 1;
                    envCtx->changeSkyboxTimer = 100;
                    envCtx->changeLightEnabled = true;
                    envCtx->lightConfig = 0;
                    envCtx->changeLightNextConfig = 2;
                    gLightConfigAfterUnderwater = 2;
                    envCtx->changeLightTimer = envCtx->changeDuration = 100;
                    envCtx->stormState++;
                }
                break;

            case STORM_STATE_ON:
                if (!gSkyboxIsChanging && (envCtx->stormRequest == STORM_REQUEST_STOP)) {
                    gWeatherMode = WEATHER_MODE_CLEAR;
                    envCtx->changeSkyboxState = CHANGE_SKYBOX_REQUESTED;
                    envCtx->skyboxConfig = 1;
                    envCtx->changeSkyboxNextConfig = 0;
                    envCtx->changeSkyboxTimer = 100;
                    envCtx->changeLightEnabled = true;
                    envCtx->lightConfig = 2;
                    envCtx->changeLightNextConfig = 0;
                    gLightConfigAfterUnderwater = 0;
                    envCtx->changeLightTimer = envCtx->changeDuration = 100;
                    envCtx->precipitation[PRECIP_RAIN_MAX] = 0;
                    envCtx->stormRequest = STORM_REQUEST_NONE;
                    envCtx->stormState = STORM_STATE_OFF;
                }
                break;
        }
    }
}

void Environment_UpdateSkybox(u8 skyboxId, EnvironmentContext* envCtx, SkyboxContext* skyboxCtx) {
    u32 size;
    u8 i;
    u8 newSkybox1Index = SKYBOX_INDEX_UNDEFINED;
    u8 newSkybox2Index = SKYBOX_INDEX_UNDEFINED;
    u8 skyboxBlend = 0;

    if (skyboxId == SKYBOX_CUTSCENE_MAP) {
        envCtx->skyboxConfig = 3;

        for (i = 0; i < ARRAY_COUNT(gTimeBasedSkyboxConfigs[envCtx->skyboxConfig]); i++) {
            if (gSaveContext.skyboxTime >= gTimeBasedSkyboxConfigs[envCtx->skyboxConfig][i].startTime &&
                (gSaveContext.skyboxTime < gTimeBasedSkyboxConfigs[envCtx->skyboxConfig][i].endTime ||
                 gTimeBasedSkyboxConfigs[envCtx->skyboxConfig][i].endTime == 0xFFFF)) {
                if (gTimeBasedSkyboxConfigs[envCtx->skyboxConfig][i].changeSkybox) {
                    envCtx->skyboxBlend =
                        Environment_LerpWeight(gTimeBasedSkyboxConfigs[envCtx->skyboxConfig][i].endTime,
                                               gTimeBasedSkyboxConfigs[envCtx->skyboxConfig][i].startTime,
                                               ((void)0, gSaveContext.skyboxTime)) *
                        255;
                } else {
                    envCtx->skyboxBlend = 0;
                }
                break;
            }
        }
    } else if (skyboxId == SKYBOX_NORMAL_SKY && !envCtx->skyboxDisabled) {
        for (i = 0; i < ARRAY_COUNT(gTimeBasedSkyboxConfigs[envCtx->skyboxConfig]); i++) {
            if (gSaveContext.skyboxTime >= gTimeBasedSkyboxConfigs[envCtx->skyboxConfig][i].startTime &&
                (gSaveContext.skyboxTime < gTimeBasedSkyboxConfigs[envCtx->skyboxConfig][i].endTime ||
                 gTimeBasedSkyboxConfigs[envCtx->skyboxConfig][i].endTime == 0xFFFF)) {
                newSkybox1Index = gTimeBasedSkyboxConfigs[envCtx->skyboxConfig][i].skybox1Index;
                newSkybox2Index = gTimeBasedSkyboxConfigs[envCtx->skyboxConfig][i].skybox2Index;
                gSkyboxIsChanging = gTimeBasedSkyboxConfigs[envCtx->skyboxConfig][i].changeSkybox;

                if (gSkyboxIsChanging) {
                    skyboxBlend = Environment_LerpWeight(gTimeBasedSkyboxConfigs[envCtx->skyboxConfig][i].endTime,
                                                         gTimeBasedSkyboxConfigs[envCtx->skyboxConfig][i].startTime,
                                                         ((void)0, gSaveContext.skyboxTime)) *
                                  255;
                } else {
                    skyboxBlend = Environment_LerpWeight(gTimeBasedSkyboxConfigs[envCtx->skyboxConfig][i].endTime,
                                                         gTimeBasedSkyboxConfigs[envCtx->skyboxConfig][i].startTime,
                                                         ((void)0, gSaveContext.skyboxTime)) *
                                  255;

                    skyboxBlend = (skyboxBlend < 128) ? 255 : 0;

                    if ((envCtx->changeSkyboxState != CHANGE_SKYBOX_INACTIVE) &&
                        (envCtx->changeSkyboxState < CHANGE_SKYBOX_ACTIVE)) {
                        envCtx->changeSkyboxState++;
                        skyboxBlend = 0;
                    }
                }
                break;
            }
        }

        Environment_UpdateStorm(envCtx, skyboxBlend);

        if (envCtx->changeSkyboxState >= CHANGE_SKYBOX_ACTIVE) {
            newSkybox1Index = gTimeBasedSkyboxConfigs[envCtx->skyboxConfig][i].skybox1Index;
            newSkybox2Index = gTimeBasedSkyboxConfigs[envCtx->changeSkyboxNextConfig][i].skybox2Index;

            skyboxBlend = ((f32)envCtx->changeDuration - envCtx->changeSkyboxTimer) / (f32)envCtx->changeDuration * 255;
            envCtx->changeSkyboxTimer--;

            if (envCtx->changeSkyboxTimer <= 0) {
                envCtx->changeSkyboxState = CHANGE_SKYBOX_INACTIVE;
                envCtx->skyboxConfig = envCtx->changeSkyboxNextConfig;
            }
        }

<<<<<<< HEAD
#if OOT_DEBUG
        if (newSkybox1Index == SKYBOX_INDEX_UNDEFINED) {
=======
#if DEBUG_FEATURES
        if (newSkybox1Index == 0xFF) {
>>>>>>> a59a60e4
            PRINTF(VT_COL(RED, WHITE) T("\n環境ＶＲデータ取得失敗！ ささきまでご報告を！",
                                        "\nEnvironment VR data acquisition failed! Report to Sasaki!") VT_RST);
        }
#endif

        if ((envCtx->skybox1Index != newSkybox1Index) && (envCtx->skyboxDmaState == SKYBOX_DMA_INACTIVE)) {
            envCtx->skyboxDmaState = SKYBOX_DMA_TEXTURE1_START;
            size = gNormalSkyFiles[newSkybox1Index].file.vromEnd - gNormalSkyFiles[newSkybox1Index].file.vromStart;

            osCreateMesgQueue(&envCtx->loadQueue, &envCtx->loadMsg, 1);
            DMA_REQUEST_ASYNC(&envCtx->dmaRequest, skyboxCtx->staticSegments[0],
                              gNormalSkyFiles[newSkybox1Index].file.vromStart, size, 0, &envCtx->loadQueue, NULL,
                              "../z_kankyo.c", 1264);
            envCtx->skybox1Index = newSkybox1Index;
        }

        if ((envCtx->skybox2Index != newSkybox2Index) && (envCtx->skyboxDmaState == SKYBOX_DMA_INACTIVE)) {
            envCtx->skyboxDmaState = SKYBOX_DMA_TEXTURE2_START;
            size = gNormalSkyFiles[newSkybox2Index].file.vromEnd - gNormalSkyFiles[newSkybox2Index].file.vromStart;

            osCreateMesgQueue(&envCtx->loadQueue, &envCtx->loadMsg, 1);
            DMA_REQUEST_ASYNC(&envCtx->dmaRequest, skyboxCtx->staticSegments[1],
                              gNormalSkyFiles[newSkybox2Index].file.vromStart, size, 0, &envCtx->loadQueue, NULL,
                              "../z_kankyo.c", 1281);
            envCtx->skybox2Index = newSkybox2Index;
        }

        if (envCtx->skyboxDmaState == SKYBOX_DMA_TEXTURE1_DONE) {
            envCtx->skyboxDmaState = SKYBOX_DMA_TLUT1_START;

            if (IS_NORMAL_SKYBOX_IMAGE_COLOR_INDEX_0(newSkybox1Index)) {
                // Reserve palette color index 0-127
                size = gNormalSkyFiles[newSkybox1Index].palette.vromEnd -
                       gNormalSkyFiles[newSkybox1Index].palette.vromStart;

                osCreateMesgQueue(&envCtx->loadQueue, &envCtx->loadMsg, 1);
                DMA_REQUEST_ASYNC(&envCtx->dmaRequest, skyboxCtx->palettes,
                                  gNormalSkyFiles[newSkybox1Index].palette.vromStart, size, 0, &envCtx->loadQueue, NULL,
                                  "../z_kankyo.c", 1307);
            } else {
                // Reserve palette color index 128-255
                size = gNormalSkyFiles[newSkybox1Index].palette.vromEnd -
                       gNormalSkyFiles[newSkybox1Index].palette.vromStart;
                osCreateMesgQueue(&envCtx->loadQueue, &envCtx->loadMsg, 1);
                DMA_REQUEST_ASYNC(&envCtx->dmaRequest, (u8*)skyboxCtx->palettes + size,
                                  gNormalSkyFiles[newSkybox1Index].palette.vromStart, size, 0, &envCtx->loadQueue, NULL,
                                  "../z_kankyo.c", 1320);
            }
        }

        if (envCtx->skyboxDmaState == SKYBOX_DMA_TEXTURE2_DONE) {
            envCtx->skyboxDmaState = SKYBOX_DMA_TLUT2_START;

            if (IS_NORMAL_SKYBOX_IMAGE_COLOR_INDEX_0(newSkybox2Index)) {
                // Reserve palette color index 0-127
                size = gNormalSkyFiles[newSkybox2Index].palette.vromEnd -
                       gNormalSkyFiles[newSkybox2Index].palette.vromStart;

                osCreateMesgQueue(&envCtx->loadQueue, &envCtx->loadMsg, 1);
                DMA_REQUEST_ASYNC(&envCtx->dmaRequest, skyboxCtx->palettes,
                                  gNormalSkyFiles[newSkybox2Index].palette.vromStart, size, 0, &envCtx->loadQueue, NULL,
                                  "../z_kankyo.c", 1342);
            } else {
                // Reserve palette color index 128-255
                size = gNormalSkyFiles[newSkybox2Index].palette.vromEnd -
                       gNormalSkyFiles[newSkybox2Index].palette.vromStart;
                osCreateMesgQueue(&envCtx->loadQueue, &envCtx->loadMsg, 1);
                DMA_REQUEST_ASYNC(&envCtx->dmaRequest, (u8*)skyboxCtx->palettes + size,
                                  gNormalSkyFiles[newSkybox2Index].palette.vromStart, size, 0, &envCtx->loadQueue, NULL,
                                  "../z_kankyo.c", 1355);
            }
        }

        if ((envCtx->skyboxDmaState == SKYBOX_DMA_TEXTURE1_START) ||
            (envCtx->skyboxDmaState == SKYBOX_DMA_TEXTURE2_START)) {
            if (osRecvMesg(&envCtx->loadQueue, NULL, OS_MESG_NOBLOCK) == 0) {
                envCtx->skyboxDmaState++;
            }
        } else if (envCtx->skyboxDmaState >= SKYBOX_DMA_TEXTURE1_DONE) {
            if (osRecvMesg(&envCtx->loadQueue, NULL, OS_MESG_NOBLOCK) == 0) {
                envCtx->skyboxDmaState = SKYBOX_DMA_INACTIVE;
            }
        }

        envCtx->skyboxBlend = skyboxBlend;
    }
}

void Environment_EnableUnderwaterLights(PlayState* play, s32 waterLightsIndex) {
    if (waterLightsIndex == WATERBOX_LIGHT_INDEX_NONE) {
        waterLightsIndex = 0;
        PRINTF(VT_COL(YELLOW, BLACK) T("\n水ポリゴンデータに水中カラーが設定されておりません!",
                                       "\nUnderwater color is not set in the water poly data!") VT_RST);
    }

    if (play->envCtx.lightMode == LIGHT_MODE_TIME) {
        gLightConfigAfterUnderwater = play->envCtx.changeLightNextConfig;

        if (play->envCtx.lightConfig != waterLightsIndex) {
            play->envCtx.lightConfig = waterLightsIndex;
            play->envCtx.changeLightNextConfig = waterLightsIndex;
        }
    } else {
        play->envCtx.lightBlendEnabled = false; // instantly switch to water lights
        play->envCtx.lightSettingOverride = waterLightsIndex;
    }
}

void Environment_DisableUnderwaterLights(PlayState* play) {
    if (play->envCtx.lightMode == LIGHT_MODE_TIME) {
        play->envCtx.lightConfig = gLightConfigAfterUnderwater;
        play->envCtx.changeLightNextConfig = gLightConfigAfterUnderwater;
    } else {
        play->envCtx.lightBlendEnabled = false; // instantly switch to previous lights
        play->envCtx.lightSettingOverride = LIGHT_SETTING_OVERRIDE_NONE;
        play->envCtx.lightBlend = 1.0f;
    }
}

#if DEBUG_FEATURES
void Environment_PrintDebugInfo(PlayState* play, Gfx** gfx) {
    GfxPrint printer;
    s32 pad[2];

    GfxPrint_Init(&printer);
    GfxPrint_Open(&printer, *gfx);

    GfxPrint_SetPos(&printer, 22, 7);
    GfxPrint_SetColor(&printer, 155, 155, 255, 64);
    GfxPrint_Printf(&printer, "T%03d ", ((void)0, gSaveContext.save.totalDays));
    GfxPrint_Printf(&printer, "E%03d", ((void)0, gSaveContext.save.bgsDayCount));

    GfxPrint_SetColor(&printer, 255, 255, 55, 64);
    GfxPrint_SetPos(&printer, 22, 8);
    GfxPrint_Printf(&printer, "%s", "ZELDATIME ");

    GfxPrint_SetColor(&printer, 255, 255, 255, 64);
    GfxPrint_Printf(&printer, "%02d", (u8)(24 * 60 / (f32)0x10000 * ((void)0, gSaveContext.save.dayTime) / 60.0f));

    if ((gSaveContext.save.dayTime & 0x1F) >= 0x10 || gTimeSpeed >= 6) {
        GfxPrint_Printf(&printer, "%s", ":");
    } else {
        GfxPrint_Printf(&printer, "%s", " ");
    }

    GfxPrint_Printf(&printer, "%02d", (s16)(24 * 60 / (f32)0x10000 * ((void)0, gSaveContext.save.dayTime)) % 60);

    GfxPrint_SetColor(&printer, 255, 255, 55, 64);
    GfxPrint_SetPos(&printer, 22, 9);
    GfxPrint_Printf(&printer, "%s", "VRBOXTIME ");

    GfxPrint_SetColor(&printer, 255, 255, 255, 64);
    GfxPrint_Printf(&printer, "%02d", (u8)(24 * 60 / (f32)0x10000 * ((void)0, gSaveContext.skyboxTime) / 60.0f));

    if ((((void)0, gSaveContext.skyboxTime) & 0x1F) >= 0x10 || gTimeSpeed >= 6) {
        GfxPrint_Printf(&printer, "%s", ":");
    } else {
        GfxPrint_Printf(&printer, "%s", " ");
    }

    GfxPrint_Printf(&printer, "%02d", (s16)(24 * 60 / (f32)0x10000 * ((void)0, gSaveContext.skyboxTime)) % 60);

    GfxPrint_SetColor(&printer, 55, 255, 255, 64);
    GfxPrint_SetPos(&printer, 22, 6);

    if (!IS_DAY) {
        GfxPrint_Printf(&printer, "%s", "YORU"); // "night"
    } else {
        GfxPrint_Printf(&printer, "%s", "HIRU"); // "day"
    }

    *gfx = GfxPrint_Close(&printer);
    GfxPrint_Destroy(&printer);
}
#endif

void Environment_PlayTimeBasedSequence(PlayState* play);
void Environment_UpdateRain(PlayState* play);

void Environment_Update(PlayState* play, EnvironmentContext* envCtx, LightContext* lightCtx, PauseContext* pauseCtx,
                        MessageContext* msgCtx, GameOverContext* gameOverCtx, GraphicsContext* gfxCtx) {
    f32 timeChangeBlend;
    f32 configChangeBlend = 0.0f;
    u16 i;
    u16 j;
    u16 time;
    EnvLightSettings* lightSettingsList = play->envCtx.lightSettingsList;
    u8 blendRate;

    if ((((void)0, gSaveContext.gameMode) != GAMEMODE_NORMAL) &&
        (((void)0, gSaveContext.gameMode) != GAMEMODE_END_CREDITS)) {
        Rumble_ClearRequests();
    }

    if (pauseCtx->state == PAUSE_STATE_OFF) {
        if (!IS_PAUSED(&play->pauseCtx)) {
            if (play->skyboxId == SKYBOX_NORMAL_SKY) {
                play->skyboxCtx.rot.y -= 0.001f;
            } else if (play->skyboxId == SKYBOX_CUTSCENE_MAP) {
                play->skyboxCtx.rot.y -= 0.005f;
            }
        }

        Environment_UpdateRain(play);
        Environment_PlayTimeBasedSequence(play);

        if (((void)0, gSaveContext.nextDayTime) >= 0xFF00 && ((void)0, gSaveContext.nextDayTime) != NEXT_TIME_NONE) {
            gSaveContext.nextDayTime -= 0x10;
            PRINTF("\nnext_zelda_time=[%x]", ((void)0, gSaveContext.nextDayTime));

            // nextDayTime is used as both a time of day value and a timer to delay sfx when changing days.
            // When Sun's Song is played, nextDayTime is set to 0x8001 or 0 for day and night respectively.
            // These values will actually get used as a time of day value.
            // After this, nextDayTime is assigned magic values of 0xFFFE or 0xFFFD for day and night respectively.
            // From here, 0x10 is decremented from nextDayTime until it reaches either 0xFF0E or 0xFF0D, effectively
            // delaying the chicken crow or dog howl sfx by 15 frames when loading the new area.

            if (((void)0, gSaveContext.nextDayTime) == (NEXT_TIME_DAY_SET - (15 * 0x10))) {
                Sfx_PlaySfxCentered(NA_SE_EV_CHICKEN_CRY_M);
                gSaveContext.nextDayTime = NEXT_TIME_NONE;
            } else if (((void)0, gSaveContext.nextDayTime) == (NEXT_TIME_NIGHT_SET - (15 * 0x10))) {
                Sfx_PlaySfxCentered2(NA_SE_EV_DOG_CRY_EVENING);
                gSaveContext.nextDayTime = NEXT_TIME_NONE;
            }
        }

        if ((pauseCtx->state == PAUSE_STATE_OFF) && (gameOverCtx->state == GAMEOVER_INACTIVE)) {
            if (((msgCtx->msgLength == 0) && (msgCtx->msgMode == MSGMODE_NONE)) ||
                (((void)0, gSaveContext.gameMode) == GAMEMODE_END_CREDITS)) {
                if ((envCtx->changeSkyboxTimer == 0) && !FrameAdvance_IsEnabled(play) &&
                    (play->transitionMode == TRANS_MODE_OFF || ((void)0, gSaveContext.gameMode) != GAMEMODE_NORMAL)) {

                    if (IS_DAY || gTimeSpeed >= 400) {
                        gSaveContext.save.dayTime += gTimeSpeed;
                    } else {
                        gSaveContext.save.dayTime += gTimeSpeed * 2; // time moves twice as fast at night
                    }
                }
            }
        }

        //! @bug `gTimeSpeed` is unsigned, it can't be negative
#if OOT_VERSION < PAL_1_0
        if ((((void)0, gSaveContext.save.dayTime) > ((void)0, gSaveContext.skyboxTime)) ||
            (((void)0, gSaveContext.save.dayTime) < CLOCK_TIME(1, 0) || gTimeSpeed < 0))
#else
        if (((((void)0, gSaveContext.sceneLayer) >= 5 || gTimeSpeed != 0) &&
             ((void)0, gSaveContext.save.dayTime) > ((void)0, gSaveContext.skyboxTime)) ||
            (((void)0, gSaveContext.save.dayTime) < CLOCK_TIME(1, 0) || gTimeSpeed < 0))
#endif
        {

            gSaveContext.skyboxTime = ((void)0, gSaveContext.save.dayTime);
        }

        time = gSaveContext.save.dayTime;

        if (time > CLOCK_TIME(18, 0) || time < CLOCK_TIME(6, 30)) {
            gSaveContext.save.nightFlag = 1;
        } else {
            gSaveContext.save.nightFlag = 0;
        }

#if DEBUG_FEATURES
        if (R_ENABLE_ARENA_DBG != 0 || CREG(2) != 0) {
            Gfx* displayList;
            Gfx* prevDisplayList;

            OPEN_DISPS(play->state.gfxCtx, "../z_kankyo.c", 1682);

            prevDisplayList = POLY_OPA_DISP;
            displayList = Gfx_Open(POLY_OPA_DISP);
            gSPDisplayList(OVERLAY_DISP++, displayList);
            Environment_PrintDebugInfo(play, &displayList);
            gSPEndDisplayList(displayList++);
            Gfx_Close(prevDisplayList, displayList);
            POLY_OPA_DISP = displayList;
            CLOSE_DISPS(play->state.gfxCtx, "../z_kankyo.c", 1690);
        }
#endif

        if ((envCtx->lightSettingOverride != LIGHT_SETTING_OVERRIDE_NONE) &&
            (envCtx->lightBlendOverride != LIGHT_BLEND_OVERRIDE_FULL_CONTROL) &&
            (envCtx->lightSetting != envCtx->lightSettingOverride) && (envCtx->lightBlend >= 1.0f) &&
            (envCtx->lightSettingOverride <= LIGHT_SETTING_MAX)) {

            envCtx->lightBlend = 0.0f;
            envCtx->prevLightSetting = envCtx->lightSetting;
            envCtx->lightSetting = envCtx->lightSettingOverride;
        }

        if (envCtx->lightSettingOverride == LIGHT_SETTING_OVERRIDE_FULL_CONTROL) {
            // Do nothing; Skip updating lights based on time or light settings
        } else if ((envCtx->lightMode == LIGHT_MODE_TIME) &&
                   (envCtx->lightSettingOverride == LIGHT_SETTING_OVERRIDE_NONE)) {
            for (i = 0; i < ARRAY_COUNT(sTimeBasedLightConfigs[envCtx->lightConfig]); i++) {
                if ((gSaveContext.skyboxTime >= sTimeBasedLightConfigs[envCtx->lightConfig][i].startTime) &&
                    ((gSaveContext.skyboxTime < sTimeBasedLightConfigs[envCtx->lightConfig][i].endTime) ||
                     sTimeBasedLightConfigs[envCtx->lightConfig][i].endTime == 0xFFFF)) {
                    u8 blend8[2];
                    s16 blend16[2];

                    timeChangeBlend = Environment_LerpWeight(sTimeBasedLightConfigs[envCtx->lightConfig][i].endTime,
                                                             sTimeBasedLightConfigs[envCtx->lightConfig][i].startTime,
                                                             ((void)0, gSaveContext.skyboxTime));

                    sSandstormColorIndex = sTimeBasedLightConfigs[envCtx->lightConfig][i].lightSetting & 3;
                    sNextSandstormColorIndex = sTimeBasedLightConfigs[envCtx->lightConfig][i].nextLightSetting & 3;
                    sSandstormLerpScale = timeChangeBlend;

                    if (envCtx->changeLightEnabled) {
                        configChangeBlend =
                            ((f32)envCtx->changeDuration - envCtx->changeLightTimer) / envCtx->changeDuration;
                        envCtx->changeLightTimer--;

                        if (envCtx->changeLightTimer <= 0) {
                            envCtx->changeLightEnabled = false;
                            envCtx->lightConfig = envCtx->changeLightNextConfig;
                        }
                    }

                    for (j = 0; j < 3; j++) {
                        // blend ambient color
                        blend8[0] =
                            LERP(lightSettingsList[sTimeBasedLightConfigs[envCtx->lightConfig][i].lightSetting]
                                     .ambientColor[j],
                                 lightSettingsList[sTimeBasedLightConfigs[envCtx->lightConfig][i].nextLightSetting]
                                     .ambientColor[j],
                                 timeChangeBlend);
                        blend8[1] = LERP(
                            lightSettingsList[sTimeBasedLightConfigs[envCtx->changeLightNextConfig][i].lightSetting]
                                .ambientColor[j],
                            lightSettingsList[sTimeBasedLightConfigs[envCtx->changeLightNextConfig][i].nextLightSetting]
                                .ambientColor[j],
                            timeChangeBlend);
                        envCtx->lightSettings.ambientColor[j] = LERP(blend8[0], blend8[1], configChangeBlend);
                    }

                    // set light1 direction for the sun
                    envCtx->lightSettings.light1Dir[0] =
                        -(Math_SinS(((void)0, gSaveContext.save.dayTime) - CLOCK_TIME(12, 0)) * 120.0f);
                    envCtx->lightSettings.light1Dir[1] =
                        Math_CosS(((void)0, gSaveContext.save.dayTime) - CLOCK_TIME(12, 0)) * 120.0f;
                    envCtx->lightSettings.light1Dir[2] =
                        Math_CosS(((void)0, gSaveContext.save.dayTime) - CLOCK_TIME(12, 0)) * 20.0f;

                    // set light2 direction for the moon
                    envCtx->lightSettings.light2Dir[0] = -envCtx->lightSettings.light1Dir[0];
                    envCtx->lightSettings.light2Dir[1] = -envCtx->lightSettings.light1Dir[1];
                    envCtx->lightSettings.light2Dir[2] = -envCtx->lightSettings.light1Dir[2];

                    for (j = 0; j < 3; j++) {
                        // blend light1Color
                        blend8[0] =
                            LERP(lightSettingsList[sTimeBasedLightConfigs[envCtx->lightConfig][i].lightSetting]
                                     .light1Color[j],
                                 lightSettingsList[sTimeBasedLightConfigs[envCtx->lightConfig][i].nextLightSetting]
                                     .light1Color[j],
                                 timeChangeBlend);
                        blend8[1] = LERP(
                            lightSettingsList[sTimeBasedLightConfigs[envCtx->changeLightNextConfig][i].lightSetting]
                                .light1Color[j],
                            lightSettingsList[sTimeBasedLightConfigs[envCtx->changeLightNextConfig][i].nextLightSetting]
                                .light1Color[j],
                            timeChangeBlend);
                        envCtx->lightSettings.light1Color[j] = LERP(blend8[0], blend8[1], configChangeBlend);

                        // blend light2Color
                        blend8[0] =
                            LERP(lightSettingsList[sTimeBasedLightConfigs[envCtx->lightConfig][i].lightSetting]
                                     .light2Color[j],
                                 lightSettingsList[sTimeBasedLightConfigs[envCtx->lightConfig][i].nextLightSetting]
                                     .light2Color[j],
                                 timeChangeBlend);
                        blend8[1] = LERP(
                            lightSettingsList[sTimeBasedLightConfigs[envCtx->changeLightNextConfig][i].lightSetting]
                                .light2Color[j],
                            lightSettingsList[sTimeBasedLightConfigs[envCtx->changeLightNextConfig][i].nextLightSetting]
                                .light2Color[j],
                            timeChangeBlend);
                        envCtx->lightSettings.light2Color[j] = LERP(blend8[0], blend8[1], configChangeBlend);
                    }

                    // blend fogColor
                    for (j = 0; j < 3; j++) {
                        blend8[0] = LERP(
                            lightSettingsList[sTimeBasedLightConfigs[envCtx->lightConfig][i].lightSetting].fogColor[j],
                            lightSettingsList[sTimeBasedLightConfigs[envCtx->lightConfig][i].nextLightSetting]
                                .fogColor[j],
                            timeChangeBlend);
                        blend8[1] = LERP(
                            lightSettingsList[sTimeBasedLightConfigs[envCtx->changeLightNextConfig][i].lightSetting]
                                .fogColor[j],
                            lightSettingsList[sTimeBasedLightConfigs[envCtx->changeLightNextConfig][i].nextLightSetting]
                                .fogColor[j],
                            timeChangeBlend);
                        envCtx->lightSettings.fogColor[j] = LERP(blend8[0], blend8[1], configChangeBlend);
                    }

                    blend16[0] =
                        LERP16(ENV_LIGHT_SETTINGS_FOG_NEAR(
                                   lightSettingsList[sTimeBasedLightConfigs[envCtx->lightConfig][i].lightSetting]
                                       .blendRateAndFogNear),
                               ENV_LIGHT_SETTINGS_FOG_NEAR(
                                   lightSettingsList[sTimeBasedLightConfigs[envCtx->lightConfig][i].nextLightSetting]
                                       .blendRateAndFogNear),
                               timeChangeBlend);
                    blend16[1] = LERP16(
                        ENV_LIGHT_SETTINGS_FOG_NEAR(
                            lightSettingsList[sTimeBasedLightConfigs[envCtx->changeLightNextConfig][i].lightSetting]
                                .blendRateAndFogNear),
                        ENV_LIGHT_SETTINGS_FOG_NEAR(
                            lightSettingsList[sTimeBasedLightConfigs[envCtx->changeLightNextConfig][i].nextLightSetting]
                                .blendRateAndFogNear),
                        timeChangeBlend);

                    envCtx->lightSettings.fogNear = LERP16(blend16[0], blend16[1], configChangeBlend);

                    blend16[0] =
                        LERP16(lightSettingsList[sTimeBasedLightConfigs[envCtx->lightConfig][i].lightSetting].zFar,
                               lightSettingsList[sTimeBasedLightConfigs[envCtx->lightConfig][i].nextLightSetting].zFar,
                               timeChangeBlend);
                    blend16[1] = LERP16(
                        lightSettingsList[sTimeBasedLightConfigs[envCtx->changeLightNextConfig][i].lightSetting].zFar,
                        lightSettingsList[sTimeBasedLightConfigs[envCtx->changeLightNextConfig][i].nextLightSetting]
                            .zFar,
                        timeChangeBlend);

                    envCtx->lightSettings.zFar = LERP16(blend16[0], blend16[1], configChangeBlend);

#if DEBUG_FEATURES
                    if (sTimeBasedLightConfigs[envCtx->changeLightNextConfig][i].nextLightSetting >=
                        envCtx->numLightSettings) {
                        PRINTF(VT_COL(RED, WHITE) T("\nカラーパレットの設定がおかしいようです！",
                                                    "\nThe color palette setting seems to be wrong!") VT_RST);

                        PRINTF(VT_COL(RED, WHITE) T("\n設定パレット＝[%d] 最後パレット番号＝[%d]\n",
                                                    "\nPalette setting = [%d] Last palette number = [%d]\n") VT_RST,
                               sTimeBasedLightConfigs[envCtx->changeLightNextConfig][i].nextLightSetting,
                               envCtx->numLightSettings - 1);
                    }
#endif

                    break;
                }
            }
        } else {
            if (!envCtx->lightBlendEnabled) {
                for (i = 0; i < 3; i++) {
                    envCtx->lightSettings.ambientColor[i] = lightSettingsList[envCtx->lightSetting].ambientColor[i];
                    envCtx->lightSettings.light1Dir[i] = lightSettingsList[envCtx->lightSetting].light1Dir[i];
                    envCtx->lightSettings.light1Color[i] = lightSettingsList[envCtx->lightSetting].light1Color[i];
                    envCtx->lightSettings.light2Dir[i] = lightSettingsList[envCtx->lightSetting].light2Dir[i];
                    envCtx->lightSettings.light2Color[i] = lightSettingsList[envCtx->lightSetting].light2Color[i];
                    envCtx->lightSettings.fogColor[i] = lightSettingsList[envCtx->lightSetting].fogColor[i];
                }

                envCtx->lightSettings.fogNear =
                    ENV_LIGHT_SETTINGS_FOG_NEAR(lightSettingsList[envCtx->lightSetting].blendRateAndFogNear);
                envCtx->lightSettings.zFar = lightSettingsList[envCtx->lightSetting].zFar;
                envCtx->lightBlend = 1.0f;
            } else {
                blendRate =
                    ENV_LIGHT_SETTINGS_BLEND_RATE_U8(lightSettingsList[envCtx->lightSetting].blendRateAndFogNear);

                if (blendRate == 0) {
                    blendRate++;
                }

                if (envCtx->lightBlendRateOverride != LIGHT_BLENDRATE_OVERRIDE_NONE) {
                    blendRate = envCtx->lightBlendRateOverride;
                }

                if (envCtx->lightBlendOverride == LIGHT_BLEND_OVERRIDE_NONE) {
                    envCtx->lightBlend += blendRate / 255.0f;
                }

                if (envCtx->lightBlend > 1.0f) {
                    envCtx->lightBlend = 1.0f;
                }

                for (i = 0; i < 3; i++) {
                    envCtx->lightSettings.ambientColor[i] =
                        LERP(lightSettingsList[envCtx->prevLightSetting].ambientColor[i],
                             lightSettingsList[envCtx->lightSetting].ambientColor[i], envCtx->lightBlend);
                    envCtx->lightSettings.light1Dir[i] =
                        LERP16(lightSettingsList[envCtx->prevLightSetting].light1Dir[i],
                               lightSettingsList[envCtx->lightSetting].light1Dir[i], envCtx->lightBlend);
                    envCtx->lightSettings.light1Color[i] =
                        LERP(lightSettingsList[envCtx->prevLightSetting].light1Color[i],
                             lightSettingsList[envCtx->lightSetting].light1Color[i], envCtx->lightBlend);
                    envCtx->lightSettings.light2Dir[i] =
                        LERP16(lightSettingsList[envCtx->prevLightSetting].light2Dir[i],
                               lightSettingsList[envCtx->lightSetting].light2Dir[i], envCtx->lightBlend);
                    envCtx->lightSettings.light2Color[i] =
                        LERP(lightSettingsList[envCtx->prevLightSetting].light2Color[i],
                             lightSettingsList[envCtx->lightSetting].light2Color[i], envCtx->lightBlend);
                    envCtx->lightSettings.fogColor[i] =
                        LERP(lightSettingsList[envCtx->prevLightSetting].fogColor[i],
                             lightSettingsList[envCtx->lightSetting].fogColor[i], envCtx->lightBlend);
                }

                envCtx->lightSettings.fogNear =
                    LERP16(ENV_LIGHT_SETTINGS_FOG_NEAR(lightSettingsList[envCtx->prevLightSetting].blendRateAndFogNear),
                           ENV_LIGHT_SETTINGS_FOG_NEAR(lightSettingsList[envCtx->lightSetting].blendRateAndFogNear),
                           envCtx->lightBlend);
                envCtx->lightSettings.zFar = LERP16(lightSettingsList[envCtx->prevLightSetting].zFar,
                                                    lightSettingsList[envCtx->lightSetting].zFar, envCtx->lightBlend);
            }

#if DEBUG_FEATURES
            if (envCtx->lightSetting >= envCtx->numLightSettings) {
                PRINTF("\n" VT_FGCOL(RED)
                           T("カラーパレットがおかしいようです！", "The color palette seems to be wrong!"));

                PRINTF("\n" VT_FGCOL(YELLOW) T("設定パレット＝[%d] パレット数＝[%d]\n",
                                               "Palette setting = [%d] Last palette number = [%d]\n") VT_RST,
                       envCtx->lightSetting, envCtx->numLightSettings);
            }
#endif
        }

        envCtx->lightBlendEnabled = true;

        // Apply lighting adjustments
        for (i = 0; i < 3; i++) {
            if ((s16)(envCtx->lightSettings.ambientColor[i] + envCtx->adjAmbientColor[i]) > 255) {
                lightCtx->ambientColor[i] = 255;
            } else if ((s16)(envCtx->lightSettings.ambientColor[i] + envCtx->adjAmbientColor[i]) < 0) {
                lightCtx->ambientColor[i] = 0;
            } else {
                lightCtx->ambientColor[i] = (s16)(envCtx->lightSettings.ambientColor[i] + envCtx->adjAmbientColor[i]);
            }

            if ((s16)(envCtx->lightSettings.light1Color[i] + envCtx->adjLight1Color[i]) > 255) {
                envCtx->dirLight1.params.dir.color[i] = 255;
            } else if ((s16)(envCtx->lightSettings.light1Color[i] + envCtx->adjLight1Color[i]) < 0) {
                envCtx->dirLight1.params.dir.color[i] = 0;
            } else {
                envCtx->dirLight1.params.dir.color[i] =
                    (s16)(envCtx->lightSettings.light1Color[i] + envCtx->adjLight1Color[i]);
            }

            if ((s16)(envCtx->lightSettings.light2Color[i] + envCtx->adjLight1Color[i]) > 255) {
                envCtx->dirLight2.params.dir.color[i] = 255;
            } else if ((s16)(envCtx->lightSettings.light2Color[i] + envCtx->adjLight1Color[i]) < 0) {
                envCtx->dirLight2.params.dir.color[i] = 0;
            } else {
                envCtx->dirLight2.params.dir.color[i] =
                    (s16)(envCtx->lightSettings.light2Color[i] + envCtx->adjLight1Color[i]);
            }

            if ((s16)(envCtx->lightSettings.fogColor[i] + envCtx->adjFogColor[i]) > 255) {
                lightCtx->fogColor[i] = 255;
            } else if ((s16)(envCtx->lightSettings.fogColor[i] + envCtx->adjFogColor[i]) < 0) {
                lightCtx->fogColor[i] = 0;
            } else {
                lightCtx->fogColor[i] = (s16)(envCtx->lightSettings.fogColor[i] + envCtx->adjFogColor[i]);
            }
        }

        // Set both directional light directions
        envCtx->dirLight1.params.dir.x = envCtx->lightSettings.light1Dir[0];
        envCtx->dirLight1.params.dir.y = envCtx->lightSettings.light1Dir[1];
        envCtx->dirLight1.params.dir.z = envCtx->lightSettings.light1Dir[2];

        envCtx->dirLight2.params.dir.x = envCtx->lightSettings.light2Dir[0];
        envCtx->dirLight2.params.dir.y = envCtx->lightSettings.light2Dir[1];
        envCtx->dirLight2.params.dir.z = envCtx->lightSettings.light2Dir[2];

        // Adjust fog near and far if necessary

        if ((envCtx->lightSettings.fogNear + envCtx->adjFogNear) <= ENV_FOGNEAR_MAX) {
            lightCtx->fogNear = envCtx->lightSettings.fogNear + envCtx->adjFogNear;
        } else {
            lightCtx->fogNear = ENV_FOGNEAR_MAX;
        }

        if ((envCtx->lightSettings.zFar + envCtx->adjZFar) <= ENV_ZFAR_MAX) {
            lightCtx->zFar = envCtx->lightSettings.zFar + envCtx->adjZFar;
        } else {
            lightCtx->zFar = ENV_ZFAR_MAX;
        }

#if DEBUG_FEATURES
        // When environment debug is enabled, various environment related variables can be configured via the reg editor
        if (R_ENV_DISABLE_DBG) {
            R_ENV_AMBIENT_COLOR(0) = lightCtx->ambientColor[0];
            R_ENV_AMBIENT_COLOR(1) = lightCtx->ambientColor[1];
            R_ENV_AMBIENT_COLOR(2) = lightCtx->ambientColor[2];

            R_ENV_LIGHT1_COLOR(0) = envCtx->dirLight1.params.dir.color[0];
            R_ENV_LIGHT1_COLOR(1) = envCtx->dirLight1.params.dir.color[1];
            R_ENV_LIGHT1_COLOR(2) = envCtx->dirLight1.params.dir.color[2];

            R_ENV_LIGHT2_COLOR(0) = envCtx->dirLight2.params.dir.color[0];
            R_ENV_LIGHT2_COLOR(1) = envCtx->dirLight2.params.dir.color[1];
            R_ENV_LIGHT2_COLOR(2) = envCtx->dirLight2.params.dir.color[2];

            R_ENV_FOG_COLOR(0) = lightCtx->fogColor[0];
            R_ENV_FOG_COLOR(1) = lightCtx->fogColor[1];
            R_ENV_FOG_COLOR(2) = lightCtx->fogColor[2];

            R_ENV_Z_FAR = lightCtx->zFar;
            R_ENV_FOG_NEAR = lightCtx->fogNear;

            R_ENV_LIGHT1_DIR(0) = envCtx->dirLight1.params.dir.x;
            R_ENV_LIGHT1_DIR(1) = envCtx->dirLight1.params.dir.y;
            R_ENV_LIGHT1_DIR(2) = envCtx->dirLight1.params.dir.z;

            R_ENV_LIGHT2_DIR(0) = envCtx->dirLight2.params.dir.x;
            R_ENV_LIGHT2_DIR(1) = envCtx->dirLight2.params.dir.y;
            R_ENV_LIGHT2_DIR(2) = envCtx->dirLight2.params.dir.z;

            R_ENV_WIND_DIR(0) = envCtx->windDirection.x;
            R_ENV_WIND_DIR(1) = envCtx->windDirection.y;
            R_ENV_WIND_DIR(2) = envCtx->windDirection.z;
            R_ENV_WIND_SPEED = envCtx->windSpeed;
        } else {
            lightCtx->ambientColor[0] = R_ENV_AMBIENT_COLOR(0);
            lightCtx->ambientColor[1] = R_ENV_AMBIENT_COLOR(1);
            lightCtx->ambientColor[2] = R_ENV_AMBIENT_COLOR(2);

            envCtx->dirLight1.params.dir.color[0] = R_ENV_LIGHT1_COLOR(0);
            envCtx->dirLight1.params.dir.color[1] = R_ENV_LIGHT1_COLOR(1);
            envCtx->dirLight1.params.dir.color[2] = R_ENV_LIGHT1_COLOR(2);

            envCtx->dirLight2.params.dir.color[0] = R_ENV_LIGHT2_COLOR(0);
            envCtx->dirLight2.params.dir.color[1] = R_ENV_LIGHT2_COLOR(1);
            envCtx->dirLight2.params.dir.color[2] = R_ENV_LIGHT2_COLOR(2);
            lightCtx->fogColor[0] = R_ENV_FOG_COLOR(0);
            lightCtx->fogColor[1] = R_ENV_FOG_COLOR(1);
            lightCtx->fogColor[2] = R_ENV_FOG_COLOR(2);
            lightCtx->fogNear = R_ENV_FOG_NEAR;
            lightCtx->zFar = R_ENV_Z_FAR;

            if (cREG(14)) {
                R_ENV_LIGHT1_DIR(0) = Math_CosS(cREG(10)) * Math_CosS(cREG(11)) * 120.0f;
                envCtx->dirLight1.params.dir.x = R_ENV_LIGHT1_DIR(0);
                R_ENV_LIGHT1_DIR(1) = Math_SinS(cREG(10)) * Math_CosS(cREG(11)) * 120.0f;
                envCtx->dirLight1.params.dir.y = R_ENV_LIGHT1_DIR(1);
                R_ENV_LIGHT1_DIR(2) = Math_SinS(cREG(11)) * 120.0f;
                envCtx->dirLight1.params.dir.z = R_ENV_LIGHT1_DIR(2);

                R_ENV_LIGHT2_DIR(0) = Math_CosS(cREG(12)) * Math_CosS(cREG(13)) * 120.0f;
                envCtx->dirLight2.params.dir.x = R_ENV_LIGHT2_DIR(0);
                R_ENV_LIGHT2_DIR(1) = Math_SinS(cREG(12)) * Math_CosS(cREG(13)) * 120.0f;
                envCtx->dirLight2.params.dir.y = R_ENV_LIGHT2_DIR(1);
                R_ENV_LIGHT2_DIR(2) = Math_SinS(cREG(13)) * 120.0f;
                envCtx->dirLight2.params.dir.z = R_ENV_LIGHT2_DIR(2);
            } else {
                envCtx->dirLight1.params.dir.x = R_ENV_LIGHT1_DIR(0);
                envCtx->dirLight1.params.dir.y = R_ENV_LIGHT1_DIR(1);
                envCtx->dirLight1.params.dir.z = R_ENV_LIGHT1_DIR(2);

                envCtx->dirLight2.params.dir.x = R_ENV_LIGHT2_DIR(0);
                envCtx->dirLight2.params.dir.y = R_ENV_LIGHT2_DIR(1);
                envCtx->dirLight2.params.dir.z = R_ENV_LIGHT2_DIR(2);
            }

            envCtx->windDirection.x = R_ENV_WIND_DIR(0);
            envCtx->windDirection.y = R_ENV_WIND_DIR(1);
            envCtx->windDirection.z = R_ENV_WIND_DIR(2);
            envCtx->windSpeed = R_ENV_WIND_SPEED;
        }
#endif

        if ((envCtx->dirLight1.params.dir.x == 0) && (envCtx->dirLight1.params.dir.y == 0) &&
            (envCtx->dirLight1.params.dir.z == 0)) {
            envCtx->dirLight1.params.dir.x = 1;
        }

        if ((envCtx->dirLight2.params.dir.x == 0) && (envCtx->dirLight2.params.dir.y == 0) &&
            (envCtx->dirLight2.params.dir.z == 0)) {
            envCtx->dirLight2.params.dir.x = 1;
        }
    }
}

void Environment_DrawSunAndMoon(PlayState* play) {
    f32 alpha;
    f32 color;
    f32 y;
    f32 scale;
    f32 temp;

    OPEN_DISPS(play->state.gfxCtx, "../z_kankyo.c", 2266);

    if (play->csCtx.state != CS_STATE_IDLE) {
        Math_SmoothStepToF(&play->envCtx.sunPos.x,
                           -(Math_SinS(((void)0, gSaveContext.save.dayTime) - CLOCK_TIME(12, 0)) * 120.0f) * 25.0f,
                           1.0f, 0.8f, 0.8f);
        Math_SmoothStepToF(&play->envCtx.sunPos.y,
                           (Math_CosS(((void)0, gSaveContext.save.dayTime) - CLOCK_TIME(12, 0)) * 120.0f) * 25.0f, 1.0f,
                           0.8f, 0.8f);
        //! @bug This should be z.
        Math_SmoothStepToF(&play->envCtx.sunPos.y,
                           (Math_CosS(((void)0, gSaveContext.save.dayTime) - CLOCK_TIME(12, 0)) * 20.0f) * 25.0f, 1.0f,
                           0.8f, 0.8f);
    } else {
        play->envCtx.sunPos.x = -(Math_SinS(((void)0, gSaveContext.save.dayTime) - CLOCK_TIME(12, 0)) * 120.0f) * 25.0f;
        play->envCtx.sunPos.y = +(Math_CosS(((void)0, gSaveContext.save.dayTime) - CLOCK_TIME(12, 0)) * 120.0f) * 25.0f;
        play->envCtx.sunPos.z = +(Math_CosS(((void)0, gSaveContext.save.dayTime) - CLOCK_TIME(12, 0)) * 20.0f) * 25.0f;
    }

    if (gSaveContext.save.entranceIndex != ENTR_HYRULE_FIELD_0 || ((void)0, gSaveContext.sceneLayer) != 5) {
        Matrix_Translate(play->view.eye.x + play->envCtx.sunPos.x, play->view.eye.y + play->envCtx.sunPos.y,
                         play->view.eye.z + play->envCtx.sunPos.z, MTXMODE_NEW);

        y = play->envCtx.sunPos.y / 25.0f;
        temp = y / 80.0f;

        alpha = temp * 255.0f;
        if (alpha < 0.0f) {
            alpha = 0.0f;
        }
        if (alpha > 255.0f) {
            alpha = 255.0f;
        }

        alpha = 255.0f - alpha;

        color = temp;
        if (color < 0.0f) {
            color = 0.0f;
        }

        if (color > 1.0f) {
            color = 1.0f;
        }

        gDPSetPrimColor(POLY_OPA_DISP++, 0, 0, 255, (u8)(color * 75.0f) + 180, (u8)(color * 155.0f) + 100, 255);
        gDPSetEnvColor(POLY_OPA_DISP++, 255, (u8)(color * 255.0f), (u8)(color * 255.0f), alpha);

        scale = (color * 2.0f) + 10.0f;
        Matrix_Scale(scale, scale, scale, MTXMODE_APPLY);
        MATRIX_FINALIZE_AND_LOAD(POLY_OPA_DISP++, play->state.gfxCtx, "../z_kankyo.c", 2364);
        Gfx_SetupDL_54Opa(play->state.gfxCtx);
        gSPDisplayList(POLY_OPA_DISP++, gSunDL);

        Matrix_Translate(play->view.eye.x - play->envCtx.sunPos.x, play->view.eye.y - play->envCtx.sunPos.y,
                         play->view.eye.z - play->envCtx.sunPos.z, MTXMODE_NEW);

        color = -y / 120.0f;
        color = CLAMP_MIN(color, 0.0f);

        scale = -15.0f * color + 25.0f;
        Matrix_Scale(scale, scale, scale, MTXMODE_APPLY);

        temp = -y / 80.0f;
        temp = CLAMP_MAX(temp, 1.0f);

        alpha = temp * 255.0f;

        if (alpha > 0.0f) {
            MATRIX_FINALIZE_AND_LOAD(POLY_OPA_DISP++, play->state.gfxCtx, "../z_kankyo.c", 2406);
            Gfx_SetupDL_51Opa(play->state.gfxCtx);
            gDPPipeSync(POLY_OPA_DISP++);
            gDPSetPrimColor(POLY_OPA_DISP++, 0, 0, 240, 255, 180, alpha);
            gDPSetEnvColor(POLY_OPA_DISP++, 80, 70, 20, alpha);
            gSPDisplayList(POLY_OPA_DISP++, gMoonDL);
        }
    }

    CLOSE_DISPS(play->state.gfxCtx, "../z_kankyo.c", 2429);
}

void Environment_DrawSunLensFlare(PlayState* play, EnvironmentContext* envCtx, View* view, GraphicsContext* gfxCtx,
                                  Vec3f pos, s32 unused) {
    if ((play->envCtx.precipitation[PRECIP_RAIN_CUR] == 0) && (play->envCtx.skyboxConfig == 0)) {
        Environment_DrawLensFlare(play, &play->envCtx, &play->view, play->state.gfxCtx, pos, 2000, 370,
                                  Math_CosS(((void)0, gSaveContext.save.dayTime) - CLOCK_TIME(12, 0)) * 120.0f, 400,
                                  true);
    }
}

f32 sLensFlareScales[] = { 23.0f, 12.0f, 7.0f, 5.0f, 3.0f, 10.0f, 6.0f, 2.0f, 3.0f, 1.0f };

typedef enum LensFlareType {
    /* 0 */ LENS_FLARE_CIRCLE0,
    /* 1 */ LENS_FLARE_CIRCLE1,
    /* 2 */ LENS_FLARE_RING
} LensFlareType;

void Environment_DrawLensFlare(PlayState* play, EnvironmentContext* envCtx, View* view, GraphicsContext* gfxCtx,
                               Vec3f pos, s32 unused, s16 scale, f32 colorIntensity, s16 glareStrength, u8 isSun) {
    s16 i;
    f32 tempX;
    f32 tempY;
    f32 tempZ;
    f32 lookDirX;
    f32 lookDirY;
    f32 lookDirZ;
    f32 tempX2;
    f32 tempY2;
    f32 tempZ2;
    f32 posDirX;
    f32 posDirY;
    f32 posDirZ;
    f32 length;
    f32 dist;
    f32 halfPosX;
    f32 halfPosY;
    f32 halfPosZ;
    f32 cosAngle;
    s32 pad;
    f32 lensFlareAlphaScaleTarget;
    u32 isOffScreen = false;
    f32 alpha;
    f32 adjScale;
    Vec3f screenPos;
    f32 fogInfluence;
    f32 temp;
    f32 glareAlphaScale;
    Color_RGB8 lensFlareColors[] = {
        { 155, 205, 255 }, // blue
        { 255, 255, 205 }, // yellow
        { 255, 255, 205 }, // yellow
        { 255, 255, 205 }, // yellow
        { 155, 255, 205 }, // green
        { 205, 255, 255 }, // light blue
        { 155, 155, 255 }, // dark blue
        { 205, 175, 255 }, // purple
        { 175, 255, 205 }, // light green
        { 255, 155, 235 }, // pink
    };
    u32 lensFlareAlphas[] = {
        50, 10, 25, 40, 70, 30, 50, 70, 50, 40,
    };
    u32 lensFlareTypes[] = {
        LENS_FLARE_RING,    LENS_FLARE_CIRCLE1, LENS_FLARE_CIRCLE1, LENS_FLARE_CIRCLE1, LENS_FLARE_CIRCLE1,
        LENS_FLARE_CIRCLE1, LENS_FLARE_CIRCLE1, LENS_FLARE_CIRCLE1, LENS_FLARE_CIRCLE1, LENS_FLARE_CIRCLE1,
    };

    OPEN_DISPS(gfxCtx, "../z_kankyo.c", 2516);

    dist = Math3D_Vec3f_DistXYZ(&pos, &view->eye) / 12.0f;

    // compute a unit vector in the look direction
    tempX = view->at.x - view->eye.x;
    tempY = view->at.y - view->eye.y;
    tempZ = view->at.z - view->eye.z;

    length = sqrtf(SQ(tempX) + SQ(tempY) + SQ(tempZ));

    lookDirX = tempX / length;
    lookDirY = tempY / length;
    lookDirZ = tempZ / length;

    // compute a position along the look vector half as far as pos
    halfPosX = view->eye.x + lookDirX * (dist * 6.0f);
    halfPosY = view->eye.y + lookDirY * (dist * 6.0f);
    halfPosZ = view->eye.z + lookDirZ * (dist * 6.0f);

    // compute a unit vector in the direction from halfPos to pos
    tempX2 = pos.x - halfPosX;
    tempY2 = pos.y - halfPosY;
    tempZ2 = pos.z - halfPosZ;

    length = sqrtf(SQ(tempX2) + SQ(tempY2) + SQ(tempZ2));

    posDirX = tempX2 / length;
    posDirY = tempY2 / length;
    posDirZ = tempZ2 / length;

    // compute the cosine of the angle between lookDir and posDir
    cosAngle = (lookDirX * posDirX + lookDirY * posDirY + lookDirZ * posDirZ) /
               sqrtf((SQ(lookDirX) + SQ(lookDirY) + SQ(lookDirZ)) * (SQ(posDirX) + SQ(posDirY) + SQ(posDirZ)));

    lensFlareAlphaScaleTarget = cosAngle * 3.5f;
    if (lensFlareAlphaScaleTarget > 1.0f) {
        lensFlareAlphaScaleTarget = 1.0f;
    }

    if (!isSun) {
        lensFlareAlphaScaleTarget = cosAngle;
    }

    if (cosAngle < 0.0f) {
        // don't draw lens flare
    } else {
        if (isSun) {
            Play_GetScreenPos(play, &pos, &screenPos);
            sSunDepthTestX = (s16)screenPos.x;
            sSunDepthTestY = (s16)screenPos.y - 5.0f;
            if (sSunScreenDepth != GPACK_ZDZ(G_MAXFBZ, 0) || screenPos.x < 0.0f || screenPos.y < 0.0f ||
                screenPos.x > SCREEN_WIDTH || screenPos.y > SCREEN_HEIGHT) {
                isOffScreen = true;
            }
        }

        for (i = 0; i < ARRAY_COUNT(lensFlareTypes); i++) {
            Matrix_Translate(pos.x, pos.y, pos.z, MTXMODE_NEW);

            if (isSun) {
                temp = Environment_LerpWeight(60, 15, play->view.fovy);
            }

            Matrix_Translate(-posDirX * i * dist, -posDirY * i * dist, -posDirZ * i * dist, MTXMODE_APPLY);
            adjScale = sLensFlareScales[i] * cosAngle;

            if (isSun) {
                adjScale *= 0.001 * (scale + 630.0f * temp);
            } else {
                adjScale *= 0.0001f * scale * (2.0f * dist);
            }

            Matrix_Scale(adjScale, adjScale, adjScale, MTXMODE_APPLY);

            alpha = colorIntensity / 10.0f;
            alpha = CLAMP_MAX(alpha, 1.0f);
            alpha = alpha * lensFlareAlphas[i];
            alpha = CLAMP_MIN(alpha, 0.0f);

            fogInfluence = (ENV_FOGNEAR_MAX - play->lightCtx.fogNear) / 50.0f;

            fogInfluence = CLAMP_MAX(fogInfluence, 1.0f);

            alpha *= 1.0f - fogInfluence;

#if !PLATFORM_N64
            if (1) {}
#endif

            if (!(isOffScreen ^ 0)) {
                Math_SmoothStepToF(&envCtx->lensFlareAlphaScale, lensFlareAlphaScaleTarget, 0.5f, 0.05f, 0.001f);
            } else {
                Math_SmoothStepToF(&envCtx->lensFlareAlphaScale, 0.0f, 0.5f, 0.05f, 0.001f);
            }

            POLY_XLU_DISP = func_800947AC(POLY_XLU_DISP++);
            gDPSetPrimColor(POLY_XLU_DISP++, 0, 0, lensFlareColors[i].r, lensFlareColors[i].g, lensFlareColors[i].b,
                            alpha * envCtx->lensFlareAlphaScale);
            MATRIX_FINALIZE_AND_LOAD(POLY_XLU_DISP++, gfxCtx, "../z_kankyo.c", 2662);
            gDPSetCombineLERP(POLY_XLU_DISP++, 0, 0, 0, PRIMITIVE, TEXEL0, 0, PRIMITIVE, 0, 0, 0, 0, PRIMITIVE, TEXEL0,
                              0, PRIMITIVE, 0);
            gDPSetAlphaDither(POLY_XLU_DISP++, G_AD_DISABLE);
            gDPSetColorDither(POLY_XLU_DISP++, G_CD_DISABLE);
            gSPMatrix(POLY_XLU_DISP++, &D_01000000, G_MTX_NOPUSH | G_MTX_MUL | G_MTX_MODELVIEW);

            switch (lensFlareTypes[i]) {
                case LENS_FLARE_CIRCLE0:
                case LENS_FLARE_CIRCLE1:
                    gSPDisplayList(POLY_XLU_DISP++, gLensFlareCircleDL);
                    break;
                case LENS_FLARE_RING:
                    gSPDisplayList(POLY_XLU_DISP++, gLensFlareRingDL);
                    break;
            }
        }

        glareAlphaScale = cosAngle - (1.5f - cosAngle);

        if (glareStrength != 0) {
            if (glareAlphaScale > 0.0f) {
                POLY_XLU_DISP = Gfx_SetupDL_57(POLY_XLU_DISP);

                alpha = colorIntensity / 10.0f;
                alpha = CLAMP_MAX(alpha, 1.0f);
                alpha = alpha * glareStrength;
                alpha = CLAMP_MIN(alpha, 0.0f);

                fogInfluence = (ENV_FOGNEAR_MAX - play->lightCtx.fogNear) / 50.0f;

                fogInfluence = CLAMP_MAX(fogInfluence, 1.0f);

                alpha *= 1.0f - fogInfluence;

                gDPSetAlphaDither(POLY_XLU_DISP++, G_AD_DISABLE);
                gDPSetColorDither(POLY_XLU_DISP++, G_CD_DISABLE);

                if (!(isOffScreen ^ 0)) {
                    Math_SmoothStepToF(&envCtx->glareAlpha, alpha * glareAlphaScale, 0.5f, 50.0f, 0.1f);
                } else {
                    Math_SmoothStepToF(&envCtx->glareAlpha, 0.0f, 0.5f, 50.0f, 0.1f);
                }

                temp = colorIntensity / 120.0f;
                temp = CLAMP_MIN(temp, 0.0f);

                gDPSetPrimColor(POLY_XLU_DISP++, 0, 0, 255, (u8)(temp * 75.0f) + 180, (u8)(temp * 155.0f) + 100,
                                (u8)envCtx->glareAlpha);
                gDPFillRectangle(POLY_XLU_DISP++, 0, 0, SCREEN_WIDTH - 1, SCREEN_HEIGHT - 1);
            } else {
                envCtx->glareAlpha = 0.0f;
            }
        }
    }

    CLOSE_DISPS(gfxCtx, "../z_kankyo.c", 2750);
}

f32 Environment_RandCentered(void) {
    return Rand_ZeroOne() - 0.5f;
}

void Environment_DrawRain(PlayState* play, View* view, GraphicsContext* gfxCtx) {
    s16 i;
    s32 pad;
    Vec3f vec;
    f32 temp1;
    f32 temp2;
    f32 temp3;
    f32 length;
    f32 rotX;
    f32 rotY;
    f32 x50;
    f32 y50;
    f32 z50;
    f32 x280;
    f32 z280;
    Vec3f unused = { 0.0f, 0.0f, 0.0f };
    Vec3f windDirection = { 0.0f, 0.0f, 0.0f };
    Player* player = GET_PLAYER(play);

#if OOT_VERSION < PAL_1_0
    if (!(play->cameraPtrs[CAM_ID_MAIN]->stateFlags & CAM_STATE_CAMERA_IN_WATER))
#else
    if (!(play->cameraPtrs[CAM_ID_MAIN]->stateFlags & CAM_STATE_CAMERA_IN_WATER) &&
        (play->envCtx.precipitation[PRECIP_SNOW_CUR] == 0))
#endif
    {
        OPEN_DISPS(gfxCtx, "../z_kankyo.c", 2799);

        vec.x = view->at.x - view->eye.x;
        vec.y = view->at.y - view->eye.y;
        vec.z = view->at.z - view->eye.z;

        length = sqrtf(SQXYZ(vec));

        temp1 = vec.x / length;
        temp2 = vec.y / length;
        temp3 = vec.z / length;

        x50 = view->eye.x + temp1 * 50.0f;
        y50 = view->eye.y + temp2 * 50.0f;
        z50 = view->eye.z + temp3 * 50.0f;

        x280 = view->eye.x + temp1 * 280.0f;
        z280 = view->eye.z + temp3 * 280.0f;

        if (play->envCtx.precipitation[PRECIP_RAIN_CUR]) {
            gDPPipeSync(POLY_XLU_DISP++);
            gDPSetPrimColor(POLY_XLU_DISP++, 0, 0, 150, 255, 255, 30);
            POLY_XLU_DISP = Gfx_SetupDL(POLY_XLU_DISP, SETUPDL_20);
        }

        // draw rain drops
        for (i = 0; i < play->envCtx.precipitation[PRECIP_RAIN_CUR]; i++) {
            temp2 = Rand_ZeroOne();
            temp1 = Rand_ZeroOne();
            temp3 = Rand_ZeroOne();

            Matrix_Translate((temp2 - 0.7f) * 100.0f + x50, (temp1 - 0.7f) * 100.0f + y50,
                             (temp3 - 0.7f) * 100.0f + z50, MTXMODE_NEW);

            windDirection.x = play->envCtx.windDirection.x;
            windDirection.y = play->envCtx.windDirection.y;
            windDirection.z = play->envCtx.windDirection.z;

            vec.x = windDirection.x;
            vec.y = windDirection.y + 500.0f + Rand_ZeroOne() * 200.0f;
            vec.z = windDirection.z;
            length = sqrtf(SQXZ(vec));

            gSPMatrix(POLY_XLU_DISP++, &D_01000000, G_MTX_NOPUSH | G_MTX_MUL | G_MTX_MODELVIEW);
            rotX = Math_Atan2F(length, -vec.y);
            rotY = Math_Atan2F(vec.z, vec.x);
            Matrix_RotateY(-rotY, MTXMODE_APPLY);
            Matrix_RotateX(M_PI / 2 - rotX, MTXMODE_APPLY);
            Matrix_Scale(0.4f, 1.2f, 0.4f, MTXMODE_APPLY);
            MATRIX_FINALIZE_AND_LOAD(POLY_XLU_DISP++, gfxCtx, "../z_kankyo.c", 2887);
            gSPDisplayList(POLY_XLU_DISP++, gRaindropDL);
        }

        // draw droplet rings on the ground
        if (player->actor.world.pos.y < view->eye.y) {
            u8 materialFlag = false;

            for (i = 0; i < play->envCtx.precipitation[PRECIP_RAIN_CUR]; i++) {
                if (!materialFlag) {
                    Gfx_SetupDL_25Xlu(gfxCtx);
                    gDPSetEnvColor(POLY_XLU_DISP++, 155, 155, 155, 0);
                    gDPSetPrimColor(POLY_XLU_DISP++, 0, 0, 255, 255, 255, 120);
                    materialFlag++;
                }

                Matrix_Translate(Environment_RandCentered() * 280.0f + x280, player->actor.world.pos.y + 2.0f,
                                 Environment_RandCentered() * 280.0f + z280, MTXMODE_NEW);

                if ((LINK_IS_ADULT && ((player->actor.world.pos.y + 2.0f - view->eye.y) > -48.0f)) ||
                    (!LINK_IS_ADULT && ((player->actor.world.pos.y + 2.0f - view->eye.y) > -30.0f))) {
                    Matrix_Scale(0.02f, 0.02f, 0.02f, MTXMODE_APPLY);
                } else {
                    Matrix_Scale(0.1f, 0.1f, 0.1f, MTXMODE_APPLY);
                }

                MATRIX_FINALIZE_AND_LOAD(POLY_XLU_DISP++, gfxCtx, "../z_kankyo.c", 2940);
                gSPDisplayList(POLY_XLU_DISP++, gEffShockwaveDL);
            }
        }

        CLOSE_DISPS(gfxCtx, "../z_kankyo.c", 2946);
    }
}

void Environment_ChangeLightSetting(PlayState* play, u32 lightSetting) {
    if ((play->envCtx.lightSetting != lightSetting) && (play->envCtx.lightBlend >= 1.0f) &&
        (play->envCtx.lightSettingOverride == LIGHT_SETTING_OVERRIDE_NONE)) {
        if (lightSetting >= LIGHT_SETTING_MAX) {
            lightSetting = 0;
        }

        play->envCtx.lightBlend = 0.0f;
        play->envCtx.prevLightSetting = play->envCtx.lightSetting;
        play->envCtx.lightSetting = lightSetting;
    }
}

/**
 * Draw color filters over the skybox. There are two filters.
 * The first uses the global fog color, and an alpha calculated with `fogNear`.
 * This filter draws unconditionally for skybox 29 at full alpha.
 * (note: skybox 29 is unused in the original game)
 * For the rest of the skyboxes it will draw if fogNear is less than 980.
 *
 * The second filter uses a custom color specified in `skyboxFilterColor`
 * and can be enabled with `customSkyboxFilter`.
 *
 * An example usage of a filter is to dim the skybox in cloudy conditions.
 */
void Environment_DrawSkyboxFilters(PlayState* play) {
    if (((play->skyboxId != SKYBOX_NONE) && (play->lightCtx.fogNear < 980)) || (play->skyboxId == SKYBOX_UNSET_1D)) {
        f32 alpha;

        OPEN_DISPS(play->state.gfxCtx, "../z_kankyo.c", 3032);

        Gfx_SetupDL_57Opa(play->state.gfxCtx);

        alpha = (1000 - play->lightCtx.fogNear) * 0.02f;

        if (play->skyboxId == SKYBOX_UNSET_1D) {
            alpha = 1.0f;
        }

        if (alpha > 1.0f) {
            alpha = 1.0f;
        }

        gDPSetPrimColor(POLY_OPA_DISP++, 0, 0, play->lightCtx.fogColor[0], play->lightCtx.fogColor[1],
                        play->lightCtx.fogColor[2], 255.0f * alpha);
        gDPFillRectangle(POLY_OPA_DISP++, 0, 0, SCREEN_WIDTH - 1, SCREEN_HEIGHT - 1);

        CLOSE_DISPS(play->state.gfxCtx, "../z_kankyo.c", 3043);
    }

    if (play->envCtx.customSkyboxFilter) {
        OPEN_DISPS(play->state.gfxCtx, "../z_kankyo.c", 3048);

        Gfx_SetupDL_57Opa(play->state.gfxCtx);
        gDPSetPrimColor(POLY_OPA_DISP++, 0, 0, play->envCtx.skyboxFilterColor[0], play->envCtx.skyboxFilterColor[1],
                        play->envCtx.skyboxFilterColor[2], play->envCtx.skyboxFilterColor[3]);
        gDPFillRectangle(POLY_OPA_DISP++, 0, 0, SCREEN_WIDTH - 1, SCREEN_HEIGHT - 1);

        CLOSE_DISPS(play->state.gfxCtx, "../z_kankyo.c", 3056);
    }
}

void Environment_DrawLightningFlash(PlayState* play, u8 red, u8 green, u8 blue, u8 alpha) {
    OPEN_DISPS(play->state.gfxCtx, "../z_kankyo.c", 3069);

    Gfx_SetupDL_57Opa(play->state.gfxCtx);
    gDPSetPrimColor(POLY_OPA_DISP++, 0, 0, red, green, blue, alpha);
    gDPFillRectangle(POLY_OPA_DISP++, 0, 0, SCREEN_WIDTH - 1, SCREEN_HEIGHT - 1);

    CLOSE_DISPS(play->state.gfxCtx, "../z_kankyo.c", 3079);
}

void Environment_UpdateLightningStrike(PlayState* play) {
    if (play->envCtx.lightningState != LIGHTNING_OFF) {
        switch (gLightningStrike.state) {
            case LIGHTNING_STRIKE_WAIT:
                // every frame theres a 10% chance of the timer advancing 50 units
                if (Rand_ZeroOne() < 0.1f) {
                    gLightningStrike.delayTimer += 50.0f;
                }

                gLightningStrike.delayTimer += Rand_ZeroOne();

                if (gLightningStrike.delayTimer > 500.0f) {
                    gLightningStrike.flashRed = 200;
                    gLightningStrike.flashGreen = 200;
                    gLightningStrike.flashBlue = 255;
                    gLightningStrike.flashAlphaTarget = 200;

                    gLightningStrike.delayTimer = 0.0f;
                    Environment_AddLightningBolts(play,
                                                  (u8)(Rand_ZeroOne() * (ARRAY_COUNT(sLightningBolts) - 0.1f)) + 1);
                    sLightningFlashAlpha = 0;
                    gLightningStrike.state++;
                }
                break;
            case LIGHTNING_STRIKE_START:
                gLightningStrike.flashRed = 200;
                gLightningStrike.flashGreen = 200;
                gLightningStrike.flashBlue = 255;

                play->envCtx.adjAmbientColor[0] += 80;
                play->envCtx.adjAmbientColor[1] += 80;
                play->envCtx.adjAmbientColor[2] += 100;

                sLightningFlashAlpha += 100;

                if (sLightningFlashAlpha >= gLightningStrike.flashAlphaTarget) {
                    Audio_SetNatureAmbienceChannelIO(NATURE_CHANNEL_LIGHTNING, CHANNEL_IO_PORT_0, 0);
                    gLightningStrike.state++;
                    gLightningStrike.flashAlphaTarget = 0;
                }
                break;
            case LIGHTNING_STRIKE_END:
                if (play->envCtx.adjAmbientColor[0] > 0) {
                    play->envCtx.adjAmbientColor[0] -= 10;
                    play->envCtx.adjAmbientColor[1] -= 10;
                }

                if (play->envCtx.adjAmbientColor[2] > 0) {
                    play->envCtx.adjAmbientColor[2] -= 10;
                }

                sLightningFlashAlpha -= 10;

                if (sLightningFlashAlpha <= gLightningStrike.flashAlphaTarget) {
                    play->envCtx.adjAmbientColor[0] = 0;
                    play->envCtx.adjAmbientColor[1] = 0;
                    play->envCtx.adjAmbientColor[2] = 0;

                    gLightningStrike.state = LIGHTNING_STRIKE_WAIT;

                    if (play->envCtx.lightningState == LIGHTNING_LAST) {
                        play->envCtx.lightningState = LIGHTNING_OFF;
                    }
                }
                break;
        }
    }

    if (gLightningStrike.state != LIGHTNING_STRIKE_WAIT) {
        Environment_DrawLightningFlash(play, gLightningStrike.flashRed, gLightningStrike.flashGreen,
                                       gLightningStrike.flashBlue, sLightningFlashAlpha);
    }
}

/**
 * Request the number of lightning bolts specified by `num`
 * Note: only 3 lightning bolts can be active at the same time.
 */
void Environment_AddLightningBolts(PlayState* play, u8 num) {
    s16 boltsAdded = 0;
    s16 i;

    for (i = 0; i < ARRAY_COUNT(sLightningBolts); i++) {
        if (sLightningBolts[i].state == LIGHTNING_BOLT_INACTIVE) {
            sLightningBolts[i].state = LIGHTNING_BOLT_START;
            boltsAdded++;

            if (boltsAdded >= num) {
                break;
            }
        }
    }
}

/**
 * Draw any active lightning bolt entries contained in `sLightningBolts`
 */
void Environment_DrawLightning(PlayState* play, s32 unused) {
    static void* lightningTextures[] = {
        gEffLightning1Tex, gEffLightning2Tex, gEffLightning3Tex,
        gEffLightning4Tex, gEffLightning5Tex, gEffLightning6Tex,
        gEffLightning7Tex, gEffLightning8Tex, NULL,
    };
    s16 i;
    f32 dx;
    f32 dz;
    f32 x;
    f32 z;
    s32 pad[2];
    Vec3f unused1 = { 0.0f, 0.0f, 0.0f };
    Vec3f unused2 = { 0.0f, 0.0f, 0.0f };

    OPEN_DISPS(play->state.gfxCtx, "../z_kankyo.c", 3253);

    for (i = 0; i < ARRAY_COUNT(sLightningBolts); i++) {
        switch (sLightningBolts[i].state) {
            case LIGHTNING_BOLT_START:
                dx = play->view.at.x - play->view.eye.x;
                dz = play->view.at.z - play->view.eye.z;

                x = dx / sqrtf(SQ(dx) + SQ(dz));
                z = dz / sqrtf(SQ(dx) + SQ(dz));

                sLightningBolts[i].pos.x = play->view.eye.x + x * 9500.0f;
                sLightningBolts[i].pos.y = Rand_ZeroOne() * 1000.0f + 4000.0f;
                sLightningBolts[i].pos.z = play->view.eye.z + z * 9500.0f;

                sLightningBolts[i].offset.x = (Rand_ZeroOne() - 0.5f) * 5000.0f;
                sLightningBolts[i].offset.y = 0.0f;
                sLightningBolts[i].offset.z = (Rand_ZeroOne() - 0.5f) * 5000.0f;

                sLightningBolts[i].textureIndex = 0;
                sLightningBolts[i].pitch = (Rand_ZeroOne() - 0.5f) * 40.0f;
                sLightningBolts[i].roll = (Rand_ZeroOne() - 0.5f) * 40.0f;
                sLightningBolts[i].delayTimer = 3 * (i + 1);
                sLightningBolts[i].state++;
                break;
            case LIGHTNING_BOLT_WAIT:
                sLightningBolts[i].delayTimer--;

                if (sLightningBolts[i].delayTimer <= 0) {
                    sLightningBolts[i].state++;
                }
                break;
            case LIGHTNING_BOLT_DRAW:
                if (sLightningBolts[i].textureIndex < 7) {
                    sLightningBolts[i].textureIndex++;
                } else {
                    sLightningBolts[i].state = LIGHTNING_BOLT_INACTIVE;
                }
                break;
        }

        if (sLightningBolts[i].state == LIGHTNING_BOLT_DRAW) {
            Matrix_Translate(sLightningBolts[i].pos.x + sLightningBolts[i].offset.x,
                             sLightningBolts[i].pos.y + sLightningBolts[i].offset.y,
                             sLightningBolts[i].pos.z + sLightningBolts[i].offset.z, MTXMODE_NEW);
            Matrix_RotateX(DEG_TO_RAD(sLightningBolts[i].pitch), MTXMODE_APPLY);
            Matrix_RotateZ(DEG_TO_RAD(sLightningBolts[i].roll), MTXMODE_APPLY);
            Matrix_Scale(22.0f, 100.0f, 22.0f, MTXMODE_APPLY);
            gDPSetPrimColor(POLY_XLU_DISP++, 0, 0, 255, 255, 255, 128);
            gDPSetEnvColor(POLY_XLU_DISP++, 0, 255, 255, 128);
            MATRIX_FINALIZE_AND_LOAD(POLY_XLU_DISP++, play->state.gfxCtx, "../z_kankyo.c", 3333);
            gSPSegment(POLY_XLU_DISP++, 0x08, SEGMENTED_TO_VIRTUAL(lightningTextures[sLightningBolts[i].textureIndex]));
            Gfx_SetupDL_61Xlu(play->state.gfxCtx);
            gSPMatrix(POLY_XLU_DISP++, &D_01000000, G_MTX_NOPUSH | G_MTX_MUL | G_MTX_MODELVIEW);
            gSPDisplayList(POLY_XLU_DISP++, gEffLightningDL);
        }
    }

    CLOSE_DISPS(play->state.gfxCtx, "../z_kankyo.c", 3353);
}

void Environment_PlaySceneSequence(PlayState* play) {
    play->envCtx.timeSeqState = TIMESEQ_DISABLED;

    // both lost woods exits on the bridge from kokiri to hyrule field
    if (((void)0, gSaveContext.save.entranceIndex) == ENTR_LOST_WOODS_8 ||
        ((void)0, gSaveContext.save.entranceIndex) == ENTR_LOST_WOODS_9) {
        Audio_PlayNatureAmbienceSequence(NATURE_ID_KOKIRI_REGION);
    } else if (((void)0, gSaveContext.forcedSeqId) != NA_BGM_GENERAL_SFX) {
        if (!Environment_IsForcedSequenceDisabled()) {
            SEQCMD_PLAY_SEQUENCE(SEQ_PLAYER_BGM_MAIN, 0, 0, ((void)0, gSaveContext.forcedSeqId));
        }
        gSaveContext.forcedSeqId = NA_BGM_GENERAL_SFX;
    } else if (play->sceneSequences.seqId == NA_BGM_NO_MUSIC) {
        if (play->sceneSequences.natureAmbienceId == NATURE_ID_NONE) {
            return;
        }
        if (((void)0, gSaveContext.natureAmbienceId) != play->sceneSequences.natureAmbienceId) {
            Audio_PlayNatureAmbienceSequence(play->sceneSequences.natureAmbienceId);
        }
    } else if (play->sceneSequences.natureAmbienceId == NATURE_ID_NONE) {
        PRINTF(T("\n\n\nBGM設定game_play->sound_info.BGM=[%d] old_bgm=[%d]\n\n",
                 "\n\n\nBGM Configuration game_play->sound_info.BGM=[%d] old_bgm=[%d]\n\n"),
               play->sceneSequences.seqId, ((void)0, gSaveContext.seqId));
        if (((void)0, gSaveContext.seqId) != play->sceneSequences.seqId) {
            Audio_PlaySceneSequence(play->sceneSequences.seqId);
        }
    } else if (((void)0, gSaveContext.save.dayTime) >= CLOCK_TIME(7, 0) &&
               ((void)0, gSaveContext.save.dayTime) <= CLOCK_TIME(17, 10)) {
        if (((void)0, gSaveContext.seqId) != play->sceneSequences.seqId) {
            Audio_PlaySceneSequence(play->sceneSequences.seqId);
        }

        play->envCtx.timeSeqState = TIMESEQ_FADE_DAY_BGM;
    } else {
        if (((void)0, gSaveContext.natureAmbienceId) != play->sceneSequences.natureAmbienceId) {
            Audio_PlayNatureAmbienceSequence(play->sceneSequences.natureAmbienceId);
        }

        if (((void)0, gSaveContext.save.dayTime) > CLOCK_TIME(17, 10) &&
            ((void)0, gSaveContext.save.dayTime) <= CLOCK_TIME(19, 0)) {
            play->envCtx.timeSeqState = TIMESEQ_EARLY_NIGHT_CRITTERS;
        } else if (((void)0, gSaveContext.save.dayTime) > CLOCK_TIME(19, 0) + 1 ||
                   ((void)0, gSaveContext.save.dayTime) < CLOCK_TIME(6, 30)) {
            play->envCtx.timeSeqState = TIMESEQ_NIGHT_CRITTERS;
        } else {
            play->envCtx.timeSeqState = TIMESEQ_MORNING_CRITTERS;
        }
    }

    PRINTF("\n-----------------\n", ((void)0, gSaveContext.forcedSeqId));
    PRINTF(T("\n 強制ＢＧＭ=[%d]", "\n Forced BGM=[%d]"), ((void)0, gSaveContext.forcedSeqId));
    PRINTF("\n     ＢＧＭ=[%d]", play->sceneSequences.seqId);
    PRINTF(T("\n     エンブ=[%d]", "\n      Embed=[%d]"), play->sceneSequences.natureAmbienceId);
    PRINTF("\n     status=[%d]", play->envCtx.timeSeqState);

    Audio_SetEnvReverb(play->roomCtx.curRoom.echo);
}

void Environment_PlayTimeBasedSequence(PlayState* play) {
    switch (play->envCtx.timeSeqState) {
        case TIMESEQ_DAY_BGM:
            Audio_SetNatureAmbienceChannelIO(NATURE_CHANNEL_CRITTER_4 << 4 | NATURE_CHANNEL_CRITTER_5,
                                             CHANNEL_IO_PORT_1, 0);

            if (play->envCtx.precipitation[PRECIP_RAIN_MAX] == 0 && play->envCtx.precipitation[PRECIP_SOS_MAX] == 0) {
                PRINTF("\n\n\nNa_StartMorinigBgm\n\n");
                Audio_PlayMorningSceneSequence(play->sceneSequences.seqId);
            }

            play->envCtx.timeSeqState++;
            break;

        case TIMESEQ_FADE_DAY_BGM:
            if (gSaveContext.save.dayTime > CLOCK_TIME(17, 10)) {
                if (play->envCtx.precipitation[PRECIP_RAIN_MAX] == 0 &&
                    play->envCtx.precipitation[PRECIP_SOS_MAX] == 0) {
                    SEQCMD_STOP_SEQUENCE(SEQ_PLAYER_BGM_MAIN, 240);
                }

                play->envCtx.timeSeqState++;
            }
            break;

        case TIMESEQ_NIGHT_BEGIN_SFX:
            if (gSaveContext.save.dayTime > CLOCK_TIME(18, 0)) {
                Sfx_PlaySfxCentered2(NA_SE_EV_DOG_CRY_EVENING);
                play->envCtx.timeSeqState++;
            }
            break;

        case TIMESEQ_EARLY_NIGHT_CRITTERS:
            if (play->envCtx.precipitation[PRECIP_RAIN_MAX] == 0 && play->envCtx.precipitation[PRECIP_SOS_MAX] == 0) {
                Audio_PlayNatureAmbienceSequence(play->sceneSequences.natureAmbienceId);
                Audio_SetNatureAmbienceChannelIO(NATURE_CHANNEL_CRITTER_0, CHANNEL_IO_PORT_1, 1);
            }

            play->envCtx.timeSeqState++;
            break;

        case TIMESEQ_NIGHT_DELAY:
            if (gSaveContext.save.dayTime > CLOCK_TIME(19, 0)) {
                play->envCtx.timeSeqState++;
            }
            break;

        case TIMESEQ_NIGHT_CRITTERS:
            Audio_SetNatureAmbienceChannelIO(NATURE_CHANNEL_CRITTER_0, CHANNEL_IO_PORT_1, 0);

            if (play->envCtx.precipitation[PRECIP_RAIN_MAX] == 0 && play->envCtx.precipitation[PRECIP_SOS_MAX] == 0) {
                Audio_SetNatureAmbienceChannelIO(NATURE_CHANNEL_CRITTER_1 << 4 | NATURE_CHANNEL_CRITTER_3,
                                                 CHANNEL_IO_PORT_1, 1);
            }

            play->envCtx.timeSeqState++;
            break;

        case TIMESEQ_DAY_BEGIN_SFX:
            if ((gSaveContext.save.dayTime <= CLOCK_TIME(19, 0)) && (gSaveContext.save.dayTime > CLOCK_TIME(6, 30))) {
                gSaveContext.save.totalDays++;
                gSaveContext.save.bgsDayCount++;
                gSaveContext.dogIsLost = true;
                Sfx_PlaySfxCentered(NA_SE_EV_CHICKEN_CRY_M);

                if ((Inventory_ReplaceItem(play, ITEM_WEIRD_EGG, ITEM_CHICKEN) ||
                     Inventory_ReplaceItem(play, ITEM_POCKET_EGG, ITEM_POCKET_CUCCO)) &&
                    play->csCtx.state == 0 && !Player_InCsMode(play)) {
                    Message_StartTextbox(play, 0x3066, NULL);
                }

                play->envCtx.timeSeqState++;
            }
            break;

        case TIMESEQ_MORNING_CRITTERS:
            Audio_SetNatureAmbienceChannelIO(NATURE_CHANNEL_CRITTER_1 << 4 | NATURE_CHANNEL_CRITTER_3,
                                             CHANNEL_IO_PORT_1, 0);

            if (play->envCtx.precipitation[PRECIP_RAIN_MAX] == 0 && play->envCtx.precipitation[PRECIP_SOS_MAX] == 0) {
                Audio_SetNatureAmbienceChannelIO(NATURE_CHANNEL_CRITTER_4 << 4 | NATURE_CHANNEL_CRITTER_5,
                                                 CHANNEL_IO_PORT_1, 1);
            }

            play->envCtx.timeSeqState++;
            break;

        case TIMESEQ_DAY_DELAY:
            if (gSaveContext.save.dayTime > CLOCK_TIME(7, 0)) {
                play->envCtx.timeSeqState = 0;
            }
            break;
    }
}

void Environment_DrawCustomLensFlare(PlayState* play) {
    Vec3f pos;

    if (gCustomLensFlareOn) {
        pos.x = gCustomLensFlarePos.x;
        pos.y = gCustomLensFlarePos.y;
        pos.z = gCustomLensFlarePos.z;

        Environment_DrawLensFlare(play, &play->envCtx, &play->view, play->state.gfxCtx, pos, sLensFlareUnused,
                                  gLensFlareScale, gLensFlareColorIntensity, gLensFlareGlareStrength, false);
    }
}

void Environment_InitGameOverLights(PlayState* play) {
    s32 pad;
    Player* player = GET_PLAYER(play);

    sGameOverLightsIntensity = 0;

    Lights_PointNoGlowSetInfo(&sNGameOverLightInfo, (s16)player->actor.world.pos.x - 10.0f,
                              (s16)player->actor.world.pos.y + 10.0f, (s16)player->actor.world.pos.z - 10.0f, 0, 0, 0,
                              255);
    sNGameOverLightNode = LightContext_InsertLight(play, &play->lightCtx, &sNGameOverLightInfo);

    Lights_PointNoGlowSetInfo(&sSGameOverLightInfo, (s16)player->actor.world.pos.x + 10.0f,
                              (s16)player->actor.world.pos.y + 10.0f, (s16)player->actor.world.pos.z + 10.0f, 0, 0, 0,
                              255);
    sSGameOverLightNode = LightContext_InsertLight(play, &play->lightCtx, &sSGameOverLightInfo);
}

void Environment_FadeInGameOverLights(PlayState* play) {
    Player* player = GET_PLAYER(play);
    s16 i;

    Lights_PointNoGlowSetInfo(&sNGameOverLightInfo, (s16)player->actor.world.pos.x - 10.0f,
                              (s16)player->actor.world.pos.y + 10.0f, (s16)player->actor.world.pos.z - 10.0f,
                              sGameOverLightsIntensity, sGameOverLightsIntensity, sGameOverLightsIntensity, 255);
    Lights_PointNoGlowSetInfo(&sSGameOverLightInfo, (s16)player->actor.world.pos.x + 10.0f,
                              (s16)player->actor.world.pos.y + 10.0f, (s16)player->actor.world.pos.z + 10.0f,
                              sGameOverLightsIntensity, sGameOverLightsIntensity, sGameOverLightsIntensity, 255);

    if (sGameOverLightsIntensity < 254) {
        sGameOverLightsIntensity += 2;
    }

    if (Play_CamIsNotFixed(play)) {
        for (i = 0; i < 3; i++) {
            if (play->envCtx.adjAmbientColor[i] > -255) {
                play->envCtx.adjAmbientColor[i] -= 12;
                play->envCtx.adjLight1Color[i] -= 12;
            }
            play->envCtx.adjFogColor[i] = -255;
        }

        if (play->envCtx.lightSettings.zFar + play->envCtx.adjZFar > 900) {
            play->envCtx.adjZFar -= 100;
        }

        if (play->envCtx.lightSettings.fogNear + play->envCtx.adjFogNear > 950) {
            play->envCtx.adjFogNear -= 10;
        }
    } else {
        play->envCtx.fillScreen = true;
        play->envCtx.screenFillColor[0] = 0;
        play->envCtx.screenFillColor[1] = 0;
        play->envCtx.screenFillColor[2] = 0;
        play->envCtx.screenFillColor[3] = sGameOverLightsIntensity;
    }
}

void Environment_FadeOutGameOverLights(PlayState* play) {
    Player* player = GET_PLAYER(play);
    s16 i;

    if (sGameOverLightsIntensity >= 3) {
        sGameOverLightsIntensity -= 3;
    } else {
        sGameOverLightsIntensity = 0;
    }

    if (sGameOverLightsIntensity == 1) {
        LightContext_RemoveLight(play, &play->lightCtx, sNGameOverLightNode);
        LightContext_RemoveLight(play, &play->lightCtx, sSGameOverLightNode);
    } else if (sGameOverLightsIntensity >= 2) {
        Lights_PointNoGlowSetInfo(&sNGameOverLightInfo, (s16)player->actor.world.pos.x - 10.0f,
                                  (s16)player->actor.world.pos.y + 10.0f, (s16)player->actor.world.pos.z - 10.0f,
                                  sGameOverLightsIntensity, sGameOverLightsIntensity, sGameOverLightsIntensity, 255);
        Lights_PointNoGlowSetInfo(&sSGameOverLightInfo, (s16)player->actor.world.pos.x + 10.0f,
                                  (s16)player->actor.world.pos.y + 10.0f, (s16)player->actor.world.pos.z + 10.0f,
                                  sGameOverLightsIntensity, sGameOverLightsIntensity, sGameOverLightsIntensity, 255);
    }

    if (Play_CamIsNotFixed(play)) {
        for (i = 0; i < 3; i++) {
            Math_SmoothStepToS(&play->envCtx.adjAmbientColor[i], 0, 5, 12, 1);
            Math_SmoothStepToS(&play->envCtx.adjLight1Color[i], 0, 5, 12, 1);
            play->envCtx.adjFogColor[i] = 0;
        }
        play->envCtx.adjZFar = 0;
        play->envCtx.adjFogNear = 0;
    } else {
        play->envCtx.fillScreen = true;
        play->envCtx.screenFillColor[0] = 0;
        play->envCtx.screenFillColor[1] = 0;
        play->envCtx.screenFillColor[2] = 0;
        play->envCtx.screenFillColor[3] = sGameOverLightsIntensity;
        if (sGameOverLightsIntensity == 0) {
            play->envCtx.fillScreen = false;
        }
    }
}

void Environment_UpdateRain(PlayState* play) {
    u8 max = MAX(play->envCtx.precipitation[PRECIP_RAIN_MAX], play->envCtx.precipitation[PRECIP_SOS_MAX]);

    if (play->envCtx.precipitation[PRECIP_RAIN_CUR] != max && ((play->state.frames % 8) == 0)) {
        if (play->envCtx.precipitation[PRECIP_RAIN_CUR] < max) {
            play->envCtx.precipitation[PRECIP_RAIN_CUR] += 2;
        } else {
            play->envCtx.precipitation[PRECIP_RAIN_CUR] -= 2;
        }
    }
}

void Environment_FillScreen(GraphicsContext* gfxCtx, u8 red, u8 green, u8 blue, u8 alpha, u8 drawFlags) {
    if (alpha != 0) {
        OPEN_DISPS(gfxCtx, "../z_kankyo.c", 3835);

        if (drawFlags & FILL_SCREEN_OPA) {
            POLY_OPA_DISP = Gfx_SetupDL_57(POLY_OPA_DISP);
            gDPSetPrimColor(POLY_OPA_DISP++, 0, 0, red, green, blue, alpha);
            gDPSetAlphaDither(POLY_OPA_DISP++, G_AD_DISABLE);
            gDPSetColorDither(POLY_OPA_DISP++, G_CD_DISABLE);
            gDPFillRectangle(POLY_OPA_DISP++, 0, 0, SCREEN_WIDTH - 1, SCREEN_HEIGHT - 1);
        }

        if (drawFlags & FILL_SCREEN_XLU) {
            POLY_XLU_DISP = Gfx_SetupDL_57(POLY_XLU_DISP);
            gDPSetPrimColor(POLY_XLU_DISP++, 0, 0, red, green, blue, alpha);

            if ((u32)alpha == 255) {
                gDPSetRenderMode(POLY_XLU_DISP++, G_RM_OPA_SURF, G_RM_OPA_SURF2);
            }

            gDPSetAlphaDither(POLY_XLU_DISP++, G_AD_DISABLE);
            gDPSetColorDither(POLY_XLU_DISP++, G_CD_DISABLE);
            gDPFillRectangle(POLY_XLU_DISP++, 0, 0, SCREEN_WIDTH - 1, SCREEN_HEIGHT - 1);
        }

        CLOSE_DISPS(gfxCtx, "../z_kankyo.c", 3863);
    }
}

Color_RGB8 sSandstormPrimColors[] = {
    { 210, 156, 85 },
    { 255, 200, 100 },
    { 225, 160, 50 },
    { 105, 90, 40 },
};

Color_RGB8 sSandstormEnvColors[] = {
    { 155, 106, 35 },
    { 200, 150, 50 },
    { 170, 110, 0 },
    { 50, 40, 0 },
};

void Environment_DrawSandstorm(PlayState* play, u8 sandstormState) {
    s32 primA1;
    s32 envA1;
    s32 primA = play->envCtx.sandstormPrimA;
    s32 envA = play->envCtx.sandstormEnvA;
    Color_RGBA8 primColor;
    Color_RGBA8 envColor;
    s32 pad;
    f32 sp98;

    switch (sandstormState) {
        case SANDSTORM_ACTIVE:
            if ((play->sceneId == SCENE_HAUNTED_WASTELAND) && (play->roomCtx.curRoom.num == 0)) {
                envA1 = 0;
                primA1 = (play->envCtx.sandstormEnvA > 128) ? 255 : play->envCtx.sandstormEnvA >> 1;
            } else {
                primA1 = play->state.frames % 128;
                if (primA1 > 64) {
                    primA1 = 128 - primA1;
                }
                primA1 += 73;
                envA1 = 128;
            }
            break;

        case SANDSTORM_FILL:
            primA1 = 255;
            envA1 = (play->envCtx.sandstormPrimA >= 255) ? 255 : 128;
            break;

        case SANDSTORM_UNFILL:
            envA1 = 128;
            if (play->envCtx.sandstormEnvA > 128) {
                primA1 = 255;
            } else {
                primA1 = play->state.frames % 128;
                if (primA1 > 64) {
                    primA1 = 128 - primA1;
                }
                primA1 += 73;
            }
            if ((primA1 >= primA) && (primA1 != 255)) {
                play->envCtx.sandstormState = SANDSTORM_ACTIVE;
            }
            break;

        case SANDSTORM_DISSIPATE:
            envA1 = 0;
            primA1 = (play->envCtx.sandstormEnvA > 128) ? 255 : play->envCtx.sandstormEnvA >> 1;

            if (primA == 0) {
                play->envCtx.sandstormState = SANDSTORM_OFF;
            }
            break;
    }

    if (ABS(primA - primA1) < 9) {
        primA = primA1;
    } else if (primA1 < primA) {
        primA -= 9;
    } else {
        primA += 9;
    }

    if (ABS(envA - envA1) < 9) {
        envA = envA1;
    } else if (envA1 < envA) {
        envA -= 9;
    } else {
        envA += 9;
    }

    play->envCtx.sandstormPrimA = primA;
    play->envCtx.sandstormEnvA = envA;

    sp98 = (512.0f - (primA + envA)) * (3.0f / 128.0f);

    if (sp98 > 6.0f) {
        sp98 = 6.0f;
    }

    if ((play->envCtx.lightMode != LIGHT_MODE_TIME) ||
        (play->envCtx.lightSettingOverride != LIGHT_SETTING_OVERRIDE_NONE)) {
        primColor.r = sSandstormPrimColors[1].r;
        primColor.g = sSandstormPrimColors[1].g;
        primColor.b = sSandstormPrimColors[1].b;
        envColor.r = sSandstormEnvColors[1].r;
        envColor.g = sSandstormEnvColors[1].g;
        envColor.b = sSandstormEnvColors[1].b;
    } else if (sSandstormColorIndex == sNextSandstormColorIndex) {
        primColor.r = sSandstormPrimColors[sSandstormColorIndex].r;
        primColor.g = sSandstormPrimColors[sSandstormColorIndex].g;
        primColor.b = sSandstormPrimColors[sSandstormColorIndex].b;
        envColor.r = sSandstormEnvColors[sSandstormColorIndex].r;
        envColor.g = sSandstormEnvColors[sSandstormColorIndex].g;
        envColor.b = sSandstormEnvColors[sSandstormColorIndex].b;
    } else {
        primColor.r = (s32)F32_LERP(sSandstormPrimColors[sSandstormColorIndex].r,
                                    sSandstormPrimColors[sNextSandstormColorIndex].r, sSandstormLerpScale);
        primColor.g = (s32)F32_LERP(sSandstormPrimColors[sSandstormColorIndex].g,
                                    sSandstormPrimColors[sNextSandstormColorIndex].g, sSandstormLerpScale);
        primColor.b = (s32)F32_LERP(sSandstormPrimColors[sSandstormColorIndex].b,
                                    sSandstormPrimColors[sNextSandstormColorIndex].b, sSandstormLerpScale);
        envColor.r = (s32)F32_LERP(sSandstormEnvColors[sSandstormColorIndex].r,
                                   sSandstormEnvColors[sNextSandstormColorIndex].r, sSandstormLerpScale);
        envColor.g = (s32)F32_LERP(sSandstormEnvColors[sSandstormColorIndex].g,
                                   sSandstormEnvColors[sNextSandstormColorIndex].g, sSandstormLerpScale);
        envColor.b = (s32)F32_LERP(sSandstormEnvColors[sSandstormColorIndex].b,
                                   sSandstormEnvColors[sNextSandstormColorIndex].b, sSandstormLerpScale);
    }

    envColor.r = ((envColor.r * sp98) + ((6.0f - sp98) * primColor.r)) * (1.0f / 6.0f);
    envColor.g = ((envColor.g * sp98) + ((6.0f - sp98) * primColor.g)) * (1.0f / 6.0f);
    envColor.b = ((envColor.b * sp98) + ((6.0f - sp98) * primColor.b)) * (1.0f / 6.0f);

    {
        u16 sp96 = (s32)(sSandstormScroll * (11.0f / 6.0f));
        u16 sp94 = (s32)(sSandstormScroll * (9.0f / 6.0f));
        u16 sp92 = (s32)(sSandstormScroll * (6.0f / 6.0f));

        OPEN_DISPS(play->state.gfxCtx, "../z_kankyo.c", 4044);

        POLY_XLU_DISP = Gfx_SetupDL_64(POLY_XLU_DISP);

        gDPSetAlphaDither(POLY_XLU_DISP++, G_AD_NOISE);
        gDPSetColorDither(POLY_XLU_DISP++, G_CD_NOISE);
        gDPSetPrimColor(POLY_XLU_DISP++, 0, 0x80, primColor.r, primColor.g, primColor.b, play->envCtx.sandstormPrimA);
        gDPSetEnvColor(POLY_XLU_DISP++, envColor.r, envColor.g, envColor.b, play->envCtx.sandstormEnvA);
        gSPSegment(POLY_XLU_DISP++, 0x08,
                   Gfx_TwoTexScroll(play->state.gfxCtx, G_TX_RENDERTILE, (u32)sp96 % 4096, 0, 512, 32, 1,
                                    (u32)sp94 % 4096, 4095 - ((u32)sp92 % 4096), 256, 64));
        gDPSetTextureLUT(POLY_XLU_DISP++, G_TT_NONE);
        gSPDisplayList(POLY_XLU_DISP++, gFieldSandstormDL);

        CLOSE_DISPS(play->state.gfxCtx, "../z_kankyo.c", 4068);
    }

    sSandstormScroll += (s32)sp98;
}

void Environment_AdjustLights(PlayState* play, f32 arg1, f32 arg2, f32 arg3, f32 arg4) {
    f32 temp;
    s32 i;

    if (play->roomCtx.curRoom.type != ROOM_TYPE_BOSS && Play_CamIsNotFixed(play)) {
        arg1 = CLAMP_MIN(arg1, 0.0f);
        arg1 = CLAMP_MAX(arg1, 1.0f);

        temp = arg1 - arg3;

        if (arg1 < arg3) {
            temp = 0.0f;
        }

        play->envCtx.adjFogNear = (arg2 - play->envCtx.lightSettings.fogNear) * temp;

        if (arg1 == 0.0f) {
            for (i = 0; i < 3; i++) {
                play->envCtx.adjFogColor[i] = 0;
            }
        } else {
            temp = arg1 * 5.0f;
            temp = CLAMP_MAX(temp, 1.0f);

            for (i = 0; i < 3; i++) {
                play->envCtx.adjFogColor[i] = -(s16)(play->envCtx.lightSettings.fogColor[i] * temp);
            }
        }

        if (arg4 <= 0.0f) {
            return;
        }

        arg1 *= arg4;

        for (i = 0; i < 3; i++) {
            play->envCtx.adjAmbientColor[i] = -(s16)(play->envCtx.lightSettings.ambientColor[i] * arg1);
            play->envCtx.adjLight1Color[i] = -(s16)(play->envCtx.lightSettings.light1Color[i] * arg1);
        }
    }
}

s32 Environment_GetBgsDayCount(void) {
    return gSaveContext.save.bgsDayCount;
}

void Environment_ClearBgsDayCount(void) {
    gSaveContext.save.bgsDayCount = 0;
}

s32 Environment_GetTotalDays(void) {
    return gSaveContext.save.totalDays;
}

void Environment_ForcePlaySequence(u16 seqId) {
    gSaveContext.forcedSeqId = seqId;
}

s32 Environment_IsForcedSequenceDisabled(void) {
    s32 isDisabled = false;

    if (gSaveContext.forcedSeqId == NA_BGM_DISABLED) {
        isDisabled = true;
    }

    return isDisabled;
}

void Environment_PlayStormNatureAmbience(PlayState* play) {
    if (play->sceneSequences.natureAmbienceId == NATURE_ID_NONE) {
        Audio_PlayNatureAmbienceSequence(NATURE_ID_MARKET_NIGHT);
    } else {
        Audio_PlayNatureAmbienceSequence(play->sceneSequences.natureAmbienceId);
    }

    Audio_SetNatureAmbienceChannelIO(NATURE_CHANNEL_RAIN, CHANNEL_IO_PORT_1, 1);
    Audio_SetNatureAmbienceChannelIO(NATURE_CHANNEL_LIGHTNING, CHANNEL_IO_PORT_1, 1);
}

void Environment_StopStormNatureAmbience(PlayState* play) {
    Audio_SetNatureAmbienceChannelIO(NATURE_CHANNEL_RAIN, CHANNEL_IO_PORT_1, 0);
    Audio_SetNatureAmbienceChannelIO(NATURE_CHANNEL_LIGHTNING, CHANNEL_IO_PORT_1, 0);

    if (Audio_GetActiveSeqId(SEQ_PLAYER_BGM_MAIN) == NA_BGM_NATURE_AMBIENCE) {
        gSaveContext.seqId = NA_BGM_NATURE_SFX_RAIN;
        Environment_PlaySceneSequence(play);
    }
}

void Environment_WarpSongLeave(PlayState* play) {
    gWeatherMode = WEATHER_MODE_CLEAR;
    gSaveContext.save.cutsceneIndex = 0;
    gSaveContext.respawnFlag = -3;
    play->nextEntranceIndex = gSaveContext.respawn[RESPAWN_MODE_RETURN].entranceIndex;
    play->transitionTrigger = TRANS_TRIGGER_START;
    play->transitionType = TRANS_TYPE_FADE_WHITE;
    gSaveContext.nextTransitionType = TRANS_TYPE_FADE_WHITE;

    switch (play->nextEntranceIndex) {
        case ENTR_DEATH_MOUNTAIN_CRATER_0:
            Flags_SetEventChkInf(EVENTCHKINF_B9);
            break;

        case ENTR_LAKE_HYLIA_0:
            Flags_SetEventChkInf(EVENTCHKINF_B1);
            break;

        case ENTR_DESERT_COLOSSUS_0:
            Flags_SetEventChkInf(EVENTCHKINF_B8);
            break;

        case ENTR_GRAVEYARD_0:
            Flags_SetEventChkInf(EVENTCHKINF_B6);
            break;

        case ENTR_TEMPLE_OF_TIME_0:
            Flags_SetEventChkInf(EVENTCHKINF_A7);
            break;

        case ENTR_SACRED_FOREST_MEADOW_0:
            break;
    }
}<|MERGE_RESOLUTION|>--- conflicted
+++ resolved
@@ -1,10 +1,6 @@
-<<<<<<< HEAD
-#pragma increment_block_number "gc-eu:0 gc-eu-mq:128 gc-jp:0 gc-jp-ce:0 gc-jp-mq:0 gc-us:0 gc-us-mq:0 ntsc-1.2:0"
-=======
 #pragma increment_block_number "gc-eu:232 gc-eu-mq:232 gc-jp:212 gc-jp-ce:212 gc-jp-mq:212 gc-us:212 gc-us-mq:212" \
                                "ntsc-1.0:224 ntsc-1.1:224 ntsc-1.2:224 pal-1.0:240 pal-1.1:240"
 
->>>>>>> a59a60e4
 #include "global.h"
 #include "ultra64.h"
 #include "terminal.h"
@@ -15,11 +11,8 @@
 #include "assets/objects/gameplay_keep/gameplay_keep.h"
 #include "assets/objects/gameplay_field_keep/gameplay_field_keep.h"
 
-<<<<<<< HEAD
 #pragma increment_block_number "gc-eu:0 gc-eu-mq:128 gc-jp:0 gc-jp-ce:0 gc-jp-mq:0 gc-us:0 gc-us-mq:0 ntsc-1.2:0"
 
-=======
->>>>>>> a59a60e4
 typedef enum LightningBoltState {
     /* 0x00 */ LIGHTNING_BOLT_START,
     /* 0x01 */ LIGHTNING_BOLT_WAIT,
@@ -243,13 +236,8 @@
 s16 sSunDepthTestX;
 s16 sSunDepthTestY;
 
-<<<<<<< HEAD
-#pragma increment_block_number "gc-eu:240 gc-eu-mq:128 gc-jp:216 gc-jp-ce:214 gc-jp-mq:216 gc-us:216 gc-us-mq:216" \
-                               "ntsc-1.2:224"
-=======
 #pragma increment_block_number "gc-eu:240 gc-eu-mq:240 gc-jp:224 gc-jp-ce:224 gc-jp-mq:224 gc-us:224 gc-us-mq:224" \
                                "ntsc-1.0:224 ntsc-1.1:224 ntsc-1.2:224 pal-1.0:240 pal-1.1:240"
->>>>>>> a59a60e4
 
 LightNode* sNGameOverLightNode;
 LightInfo sNGameOverLightInfo;
@@ -752,13 +740,8 @@
             }
         }
 
-<<<<<<< HEAD
-#if OOT_DEBUG
+#if DEBUG_FEATURES
         if (newSkybox1Index == SKYBOX_INDEX_UNDEFINED) {
-=======
-#if DEBUG_FEATURES
-        if (newSkybox1Index == 0xFF) {
->>>>>>> a59a60e4
             PRINTF(VT_COL(RED, WHITE) T("\n環境ＶＲデータ取得失敗！ ささきまでご報告を！",
                                         "\nEnvironment VR data acquisition failed! Report to Sasaki!") VT_RST);
         }
