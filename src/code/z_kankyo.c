#include "global.h"
#include "ultra64.h"
#include "terminal.h"
#include "assets/objects/gameplay_keep/gameplay_keep.h"
#include "assets/objects/gameplay_field_keep/gameplay_field_keep.h"

typedef enum {
    /* 0x00 */ LIGHTNING_BOLT_START,
    /* 0x01 */ LIGHTNING_BOLT_WAIT,
    /* 0x02 */ LIGHTNING_BOLT_DRAW,
    /* 0xFF */ LIGHTNING_BOLT_INACTIVE = 0xFF
} LightningBoltState;

typedef struct {
    /* 0x00 */ s32 mantissa;
    /* 0x04 */ s32 exponent;
} ZBufValConversionEntry; // size = 0x8

ZBufValConversionEntry sZBufValConversionTable[1 << 3] = {
    { 6, 0x00000 }, { 5, 0x20000 }, { 4, 0x30000 }, { 3, 0x38000 },
    { 2, 0x3C000 }, { 1, 0x3E000 }, { 0, 0x3F000 }, { 0, 0x3F800 },
};

u8 gWeatherMode = WEATHER_MODE_CLEAR; // "E_wether_flg"

u8 gLightConfigAfterUnderwater = 0;

u8 gInterruptSongOfStorms = false;

// Indicates whether the skybox is changing to a different index of the same config (based on time)
u8 gSkyboxIsChanging = false;

// how many units of time that pass every update
u16 gTimeSpeed = 0;

u16 sSunScreenDepth = GPACK_ZDZ(G_MAXFBZ, 0);

typedef struct {
    /* 0x00 */ u16 startTime;
    /* 0x02 */ u16 endTime;
    /* 0x04 */ u8 lightSetting;
    /* 0x05 */ u8 nextLightSetting;
} TimeBasedLightEntry; // size = 0x6

TimeBasedLightEntry sTimeBasedLightConfigs[][7] = {
    {
        { CLOCK_TIME(0, 0), CLOCK_TIME(4, 0) + 1, 3, 3 },
        { CLOCK_TIME(4, 0) + 1, CLOCK_TIME(6, 0), 3, 0 },
        { CLOCK_TIME(6, 0), CLOCK_TIME(8, 0) + 1, 0, 1 },
        { CLOCK_TIME(8, 0) + 1, CLOCK_TIME(16, 0), 1, 1 },
        { CLOCK_TIME(16, 0), CLOCK_TIME(17, 0) + 1, 1, 2 },
        { CLOCK_TIME(17, 0) + 1, CLOCK_TIME(19, 0) + 1, 2, 3 },
        { CLOCK_TIME(19, 0) + 1, CLOCK_TIME(24, 0) - 1, 3, 3 },
    },
    {
        { CLOCK_TIME(0, 0), CLOCK_TIME(4, 0) + 1, 7, 7 },
        { CLOCK_TIME(4, 0) + 1, CLOCK_TIME(6, 0), 7, 4 },
        { CLOCK_TIME(6, 0), CLOCK_TIME(8, 0) + 1, 4, 5 },
        { CLOCK_TIME(8, 0) + 1, CLOCK_TIME(16, 0), 5, 5 },
        { CLOCK_TIME(16, 0), CLOCK_TIME(17, 0) + 1, 5, 6 },
        { CLOCK_TIME(17, 0) + 1, CLOCK_TIME(19, 0) + 1, 6, 7 },
        { CLOCK_TIME(19, 0) + 1, CLOCK_TIME(24, 0) - 1, 7, 7 },
    },
    {
        { CLOCK_TIME(0, 0), CLOCK_TIME(4, 0) + 1, 11, 11 },
        { CLOCK_TIME(4, 0) + 1, CLOCK_TIME(6, 0), 11, 8 },
        { CLOCK_TIME(6, 0), CLOCK_TIME(8, 0) + 1, 8, 9 },
        { CLOCK_TIME(8, 0) + 1, CLOCK_TIME(16, 0), 9, 9 },
        { CLOCK_TIME(16, 0), CLOCK_TIME(17, 0) + 1, 9, 10 },
        { CLOCK_TIME(17, 0) + 1, CLOCK_TIME(19, 0) + 1, 10, 11 },
        { CLOCK_TIME(19, 0) + 1, CLOCK_TIME(24, 0) - 1, 11, 11 },
    },
    {
        { CLOCK_TIME(0, 0), CLOCK_TIME(4, 0) + 1, 15, 15 },
        { CLOCK_TIME(4, 0) + 1, CLOCK_TIME(6, 0), 15, 12 },
        { CLOCK_TIME(6, 0), CLOCK_TIME(8, 0) + 1, 12, 13 },
        { CLOCK_TIME(8, 0) + 1, CLOCK_TIME(16, 0), 13, 13 },
        { CLOCK_TIME(16, 0), CLOCK_TIME(17, 0) + 1, 13, 14 },
        { CLOCK_TIME(17, 0) + 1, CLOCK_TIME(19, 0) + 1, 14, 15 },
        { CLOCK_TIME(19, 0) + 1, CLOCK_TIME(24, 0) - 1, 15, 15 },
    },
    {
        { CLOCK_TIME(0, 0), CLOCK_TIME(4, 0) + 1, 23, 23 },
        { CLOCK_TIME(4, 0) + 1, CLOCK_TIME(6, 0), 23, 20 },
        { CLOCK_TIME(6, 0), CLOCK_TIME(8, 0) + 1, 20, 21 },
        { CLOCK_TIME(8, 0) + 1, CLOCK_TIME(16, 0), 21, 21 },
        { CLOCK_TIME(16, 0), CLOCK_TIME(17, 0) + 1, 21, 22 },
        { CLOCK_TIME(17, 0) + 1, CLOCK_TIME(19, 0) + 1, 22, 23 },
        { CLOCK_TIME(19, 0) + 1, CLOCK_TIME(24, 0) - 1, 23, 23 },
    },
};

TimeBasedSkyboxEntry gTimeBasedSkyboxConfigs[][9] = {
    {
        { CLOCK_TIME(0, 0), CLOCK_TIME(4, 0) + 1, false, 3, 3 },
        { CLOCK_TIME(4, 0) + 1, CLOCK_TIME(5, 0) + 1, true, 3, 0 },
        { CLOCK_TIME(5, 0) + 1, CLOCK_TIME(6, 0), false, 0, 0 },
        { CLOCK_TIME(6, 0), CLOCK_TIME(8, 0) + 1, true, 0, 1 },
        { CLOCK_TIME(8, 0) + 1, CLOCK_TIME(16, 0), false, 1, 1 },
        { CLOCK_TIME(16, 0), CLOCK_TIME(17, 0) + 1, true, 1, 2 },
        { CLOCK_TIME(17, 0) + 1, CLOCK_TIME(18, 0) + 1, false, 2, 2 },
        { CLOCK_TIME(18, 0) + 1, CLOCK_TIME(19, 0) + 1, true, 2, 3 },
        { CLOCK_TIME(19, 0) + 1, CLOCK_TIME(24, 0) - 1, false, 3, 3 },
    },
    {
        { CLOCK_TIME(0, 0), CLOCK_TIME(4, 0) + 1, false, 7, 7 },
        { CLOCK_TIME(4, 0) + 1, CLOCK_TIME(5, 0) + 1, true, 7, 4 },
        { CLOCK_TIME(5, 0) + 1, CLOCK_TIME(6, 0), false, 4, 4 },
        { CLOCK_TIME(6, 0), CLOCK_TIME(8, 0) + 1, true, 4, 5 },
        { CLOCK_TIME(8, 0) + 1, CLOCK_TIME(16, 0), false, 5, 5 },
        { CLOCK_TIME(16, 0), CLOCK_TIME(17, 0) + 1, true, 5, 6 },
        { CLOCK_TIME(17, 0) + 1, CLOCK_TIME(18, 0) + 1, false, 6, 6 },
        { CLOCK_TIME(18, 0) + 1, CLOCK_TIME(19, 0) + 1, true, 6, 7 },
        { CLOCK_TIME(19, 0) + 1, CLOCK_TIME(24, 0) - 1, false, 7, 7 },
    },
    {
        { CLOCK_TIME(0, 0), CLOCK_TIME(2, 0) + 1, false, 3, 3 },
        { CLOCK_TIME(2, 0) + 1, CLOCK_TIME(4, 0) + 1, true, 3, 0 },
        { CLOCK_TIME(4, 0) + 1, CLOCK_TIME(8, 0) + 1, false, 0, 0 },
        { CLOCK_TIME(8, 0) + 1, CLOCK_TIME(10, 0), true, 0, 1 },
        { CLOCK_TIME(10, 0), CLOCK_TIME(14, 0) + 1, false, 1, 1 },
        { CLOCK_TIME(14, 0) + 1, CLOCK_TIME(16, 0), true, 1, 2 },
        { CLOCK_TIME(16, 0), CLOCK_TIME(20, 0) + 1, false, 2, 2 },
        { CLOCK_TIME(20, 0) + 1, CLOCK_TIME(22, 0), true, 2, 3 },
        { CLOCK_TIME(22, 0), CLOCK_TIME(24, 0) - 1, false, 3, 3 },
    },
    {
        { CLOCK_TIME(0, 0), CLOCK_TIME(5, 0) + 1, false, 11, 11 },
        { CLOCK_TIME(5, 0) + 1, CLOCK_TIME(6, 0), true, 11, 8 },
        { CLOCK_TIME(6, 0), CLOCK_TIME(7, 0), false, 8, 8 },
        { CLOCK_TIME(7, 0), CLOCK_TIME(8, 0) + 1, true, 8, 9 },
        { CLOCK_TIME(8, 0) + 1, CLOCK_TIME(16, 0), false, 9, 9 },
        { CLOCK_TIME(16, 0), CLOCK_TIME(17, 0) + 1, true, 9, 10 },
        { CLOCK_TIME(17, 0) + 1, CLOCK_TIME(18, 0) + 1, false, 10, 10 },
        { CLOCK_TIME(18, 0) + 1, CLOCK_TIME(19, 0) + 1, true, 10, 11 },
        { CLOCK_TIME(19, 0) + 1, CLOCK_TIME(24, 0) - 1, false, 11, 11 },
    },
};

SkyboxFile gNormalSkyFiles[] = {
    {
        ROM_FILE(vr_fine0_static),
        ROM_FILE(vr_fine0_pal_static),
    },
    {
        ROM_FILE(vr_fine1_static),
        ROM_FILE(vr_fine1_pal_static),
    },
    {
        ROM_FILE(vr_fine2_static),
        ROM_FILE(vr_fine2_pal_static),
    },
    {
        ROM_FILE(vr_fine3_static),
        ROM_FILE(vr_fine3_pal_static),
    },
    {
        ROM_FILE(vr_cloud0_static),
        ROM_FILE(vr_cloud0_pal_static),
    },
    {
        ROM_FILE(vr_cloud1_static),
        ROM_FILE(vr_cloud1_pal_static),
    },
    {
        ROM_FILE(vr_cloud2_static),
        ROM_FILE(vr_cloud2_pal_static),
    },
    {
        ROM_FILE(vr_cloud3_static),
        ROM_FILE(vr_cloud3_pal_static),
    },
    {
        ROM_FILE(vr_holy0_static),
        ROM_FILE(vr_holy0_pal_static),
    },
};

u8 sSandstormColorIndex = 0;
u8 sNextSandstormColorIndex = 0;
f32 sSandstormLerpScale = 0.0f;

u8 gCustomLensFlareOn;
Vec3f gCustomLensFlarePos;
s16 gLensFlareUnused;
s16 gLensFlareScale;
f32 gLensFlareColorIntensity;
s16 gLensFlareGlareStrength;

typedef struct {
    /* 0x00 */ u8 state;
    /* 0x04 */ Vec3f offset;
    /* 0x10 */ Vec3f pos;
    /* 0x1C */ s8 pitch;
    /* 0x1D */ s8 roll;
    /* 0x1E */ u8 textureIndex;
    /* 0x1F */ u8 delayTimer;
} LightningBolt; // size = 0x20

LightningBolt sLightningBolts[3];

LightningStrike gLightningStrike;

s16 sLightningFlashAlpha;

s16 sSunDepthTestX;
s16 sSunDepthTestY;

LightNode* sNGameOverLightNode;
LightInfo sNGameOverLightInfo;
LightNode* sSGameOverLightNode;
LightInfo sSGameOverLightInfo;
u8 sGameOverLightsIntensity;
u16 sSandstormScroll;

#define ZBUFVAL_EXPONENT(v) (((v) >> 15) & 7)
#define ZBUFVAL_MANTISSA(v) (((v) >> 4) & 0x7FF)

/**
 * Convert an 18-bits Z buffer value to a fixed point 15.3 value
 *
 * zBufferVal is 18 bits:
 *   3: Exponent of z value
 *  11: Mantissa of z value
 *   4: dz value (unused)
 */
s32 Environment_ZBufValToFixedPoint(s32 zBufferVal) {
    // base[exp] + mantissa << shift[exp]
    s32 ret = (ZBUFVAL_MANTISSA(zBufferVal) << sZBufValConversionTable[ZBUFVAL_EXPONENT(zBufferVal)].mantissa) +
              sZBufValConversionTable[ZBUFVAL_EXPONENT(zBufferVal)].exponent;

    return ret;
}

u16 Environment_GetPixelDepth(s32 x, s32 y) {
    s32 pixelDepth = gZBuffer[y][x];

    return pixelDepth;
}

void Environment_GraphCallback(GraphicsContext* gfxCtx, void* param) {
    PlayState* play = (PlayState*)param;

    sSunScreenDepth = Environment_GetPixelDepth(sSunDepthTestX, sSunDepthTestY);
    Lights_GlowCheck(play);
}

void Environment_Init(PlayState* play2, EnvironmentContext* envCtx, s32 unused) {
    u8 i;
    PlayState* play = play2;

    gSaveContext.sunsSongState = SUNSSONG_INACTIVE;

    if (((void)0, gSaveContext.dayTime) > CLOCK_TIME(18, 0) || ((void)0, gSaveContext.dayTime) < CLOCK_TIME(6, 30)) {
        ((void)0, gSaveContext.nightFlag = 1);
    } else {
        ((void)0, gSaveContext.nightFlag = 0);
    }

    play->state.gfxCtx->callback = Environment_GraphCallback;
    play->state.gfxCtx->callbackParam = play;

    Lights_DirectionalSetInfo(&envCtx->dirLight1, 80, 80, 80, 80, 80, 80);
    LightContext_InsertLight(play, &play->lightCtx, &envCtx->dirLight1);

    Lights_DirectionalSetInfo(&envCtx->dirLight2, 80, 80, 80, 80, 80, 80);
    LightContext_InsertLight(play, &play->lightCtx, &envCtx->dirLight2);

    envCtx->skybox1Index = 99;
    envCtx->skybox2Index = 99;

    envCtx->changeSkyboxState = CHANGE_SKYBOX_INACTIVE;
    envCtx->changeSkyboxTimer = 0;
    envCtx->changeLightEnabled = false;
    envCtx->changeLightTimer = 0;

    envCtx->skyboxDmaState = SKYBOX_DMA_INACTIVE;
    envCtx->lightConfig = 0;
    envCtx->changeLightNextConfig = 0;

    envCtx->glareAlpha = 0.0f;
    envCtx->lensFlareAlphaScale = 0.0f;

    envCtx->lightSetting = 0;
    envCtx->prevLightSetting = 0;
    envCtx->lightBlend = 1.0f;
    envCtx->lightBlendOverride = LIGHT_BLEND_OVERRIDE_NONE;

    envCtx->stormRequest = STORM_REQUEST_NONE;
    envCtx->stormState = STORM_STATE_OFF;
    envCtx->lightningState = LIGHTNING_OFF;
    envCtx->timeSeqState = TIMESEQ_DAY_BGM;
    envCtx->fillScreen = false;

    envCtx->screenFillColor[0] = 0;
    envCtx->screenFillColor[1] = 0;
    envCtx->screenFillColor[2] = 0;
    envCtx->screenFillColor[3] = 0;

    envCtx->customSkyboxFilter = false;

    envCtx->skyboxFilterColor[0] = 0;
    envCtx->skyboxFilterColor[1] = 0;
    envCtx->skyboxFilterColor[2] = 0;
    envCtx->skyboxFilterColor[3] = 0;

    envCtx->sandstormState = SANDSTORM_OFF;
    envCtx->sandstormPrimA = 0;
    envCtx->sandstormEnvA = 0;

    gLightningStrike.state = LIGHTNING_STRIKE_WAIT;
    gLightningStrike.flashRed = 0;
    gLightningStrike.flashGreen = 0;
    gLightningStrike.flashBlue = 0;

    sLightningFlashAlpha = 0;

    gSaveContext.cutsceneTransitionControl = 0;

    envCtx->adjAmbientColor[0] = envCtx->adjAmbientColor[1] = envCtx->adjAmbientColor[2] = envCtx->adjLight1Color[0] =
        envCtx->adjLight1Color[1] = envCtx->adjLight1Color[2] = envCtx->adjFogColor[0] = envCtx->adjFogColor[1] =
            envCtx->adjFogColor[2] = envCtx->adjFogNear = envCtx->adjZFar = 0;

    envCtx->sunPos.x = -(Math_SinS(((void)0, gSaveContext.dayTime) - CLOCK_TIME(12, 0)) * 120.0f) * 25.0f;
    envCtx->sunPos.y = +(Math_CosS(((void)0, gSaveContext.dayTime) - CLOCK_TIME(12, 0)) * 120.0f) * 25.0f;
    envCtx->sunPos.z = +(Math_CosS(((void)0, gSaveContext.dayTime) - CLOCK_TIME(12, 0)) * 20.0f) * 25.0f;

    envCtx->windDirection.x = 80;
    envCtx->windDirection.y = 80;
    envCtx->windDirection.z = 80;

    envCtx->lightBlendEnabled = false;
    envCtx->lightSettingOverride = LIGHT_SETTING_OVERRIDE_NONE;
    envCtx->lightBlendRateOverride = LIGHT_BLENDRATE_OVERRIDE_NONE;

    R_ENV_TIME_SPEED_OLD = gTimeSpeed = envCtx->sceneTimeSpeed = 0;
    R_ENV_DISABLE_DBG = true;

    if (CREG(3) != 0) {
        gSaveContext.chamberCutsceneNum = CREG(3) - 1;
    }

    play->envCtx.precipitation[PRECIP_RAIN_MAX] = 0;
    play->envCtx.precipitation[PRECIP_RAIN_CUR] = 0;
    play->envCtx.precipitation[PRECIP_SNOW_CUR] = 0;
    play->envCtx.precipitation[PRECIP_SNOW_MAX] = 0;
    play->envCtx.precipitation[PRECIP_SOS_MAX] = 0;

    if (gSaveContext.retainWeatherMode) {
        if (!IS_CUTSCENE_LAYER) {
            switch (gWeatherMode) {
                case WEATHER_MODE_CLOUDY_CONFIG3:
                    envCtx->skyboxConfig = 1;
                    envCtx->changeSkyboxNextConfig = 1;
                    envCtx->lightConfig = 3;
                    envCtx->changeLightNextConfig = 3;
                    play->envCtx.precipitation[PRECIP_SNOW_MAX] = 0;
                    play->envCtx.precipitation[PRECIP_SNOW_CUR] = 0;
                    break;

                case WEATHER_MODE_CLOUDY_CONFIG2:
                case WEATHER_MODE_SNOW:
                case WEATHER_MODE_RAIN:
                    envCtx->skyboxConfig = 1;
                    envCtx->changeSkyboxNextConfig = 1;
                    envCtx->lightConfig = 2;
                    envCtx->changeLightNextConfig = 2;
                    play->envCtx.precipitation[PRECIP_SNOW_MAX] = 0;
                    play->envCtx.precipitation[PRECIP_SNOW_CUR] = 0;
                    break;

                case WEATHER_MODE_HEAVY_RAIN:
                    envCtx->skyboxConfig = 1;
                    envCtx->changeSkyboxNextConfig = 1;
                    envCtx->lightConfig = 4;
                    envCtx->changeLightNextConfig = 4;
                    play->envCtx.precipitation[PRECIP_SNOW_MAX] = 0;
                    play->envCtx.precipitation[PRECIP_SNOW_CUR] = 0;
                    break;

                default:
                    break;
            }

            if (play->skyboxId == SKYBOX_NORMAL_SKY) {
                if (gWeatherMode == WEATHER_MODE_SNOW) {
                    play->envCtx.precipitation[PRECIP_SNOW_CUR] = play->envCtx.precipitation[PRECIP_SNOW_MAX] = 64;
                } else if (gWeatherMode == WEATHER_MODE_RAIN) {
                    play->envCtx.precipitation[PRECIP_RAIN_MAX] = 20;
                    play->envCtx.precipitation[PRECIP_RAIN_CUR] = 20;
                } else if (gWeatherMode == WEATHER_MODE_HEAVY_RAIN) {
                    play->envCtx.precipitation[PRECIP_RAIN_MAX] = 30;
                    play->envCtx.precipitation[PRECIP_RAIN_CUR] = 30;
                }
            }
        }
    } else {
        gWeatherMode = WEATHER_MODE_CLEAR;
    }

    gInterruptSongOfStorms = false;
    gLightConfigAfterUnderwater = 0;
    gSkyboxIsChanging = false;
    gSaveContext.retainWeatherMode = false;

    R_ENV_LIGHT1_DIR(0) = 80;
    R_ENV_LIGHT1_DIR(1) = 80;
    R_ENV_LIGHT1_DIR(2) = 80;

    R_ENV_LIGHT2_DIR(0) = -80;
    R_ENV_LIGHT2_DIR(1) = -80;
    R_ENV_LIGHT2_DIR(2) = -80;

    cREG(9) = 10;
    cREG(10) = 0;
    cREG(11) = 0;
    cREG(12) = 0;
    cREG(13) = 0;
    cREG(14) = 0;
    gUseCutsceneCam = true;

    for (i = 0; i < ARRAY_COUNT(sLightningBolts); i++) {
        sLightningBolts[i].state = LIGHTNING_BOLT_INACTIVE;
    }

    play->roomCtx.unk_74[0] = 0;
    play->roomCtx.unk_74[1] = 0;

<<<<<<< HEAD
    for (i = 0; i < ARRAY_COUNT(play->csCtx.npcActions); i++) {
        play->csCtx.npcActions[i] = NULL;
=======
    for (i = 0; i < ARRAY_COUNT(play->csCtx.actorCues); i++) {
        play->csCtx.actorCues[i] = NULL;
>>>>>>> b4c97ce1
    }

    if (Object_GetIndex(&play->objectCtx, OBJECT_GAMEPLAY_FIELD_KEEP) < 0 && !play->envCtx.sunMoonDisabled) {
        play->envCtx.sunMoonDisabled = true;
        // "Sun setting other than field keep! So forced release!"
        osSyncPrintf(VT_COL(YELLOW, BLACK) "\n\nフィールド常駐以外、太陽設定！よって強制解除！\n" VT_RST);
    }

    gCustomLensFlareOn = false;
    Rumble_Reset();
}

u8 Environment_SmoothStepToU8(u8* pvalue, u8 target, u8 scale, u8 step, u8 minStep) {
    s16 stepSize = 0;
    s16 diff = target - *pvalue;

    if (target != *pvalue) {
        stepSize = diff / scale;
        if ((stepSize >= (s16)minStep) || ((s16)-minStep >= stepSize)) {
            if ((s16)step < stepSize) {
                stepSize = step;
            }
            if ((s16)-step > stepSize) {
                stepSize = -step;
            }
            *pvalue += (u8)stepSize;
        } else {
            if (stepSize < (s16)minStep) {
                stepSize = minStep;
                *pvalue += (u8)stepSize;
                if (target < *pvalue) {
                    *pvalue = target;
                }
            }
            if ((s16)-minStep < stepSize) {
                stepSize = -minStep;
                *pvalue += (u8)stepSize;
                if (*pvalue < target) {
                    *pvalue = target;
                }
            }
        }
    }
    return diff;
}

u8 Environment_SmoothStepToS8(s8* pvalue, s8 target, u8 scale, u8 step, u8 minStep) {
    s16 stepSize = 0;
    s16 diff = target - *pvalue;

    if (target != *pvalue) {
        stepSize = diff / scale;
        if ((stepSize >= (s16)minStep) || ((s16)-minStep >= stepSize)) {
            if ((s16)step < stepSize) {
                stepSize = step;
            }
            if ((s16)-step > stepSize) {
                stepSize = -step;
            }
            *pvalue += (s8)stepSize;
        } else {
            if (stepSize < (s16)minStep) {
                stepSize = minStep;
                *pvalue += (s8)stepSize;
                if (target < *pvalue) {
                    *pvalue = target;
                }
            }
            if ((s16)-minStep < stepSize) {
                stepSize = -minStep;
                *pvalue += (s8)stepSize;
                if (*pvalue < target) {
                    *pvalue = target;
                }
            }
        }
    }
    return diff;
}

f32 Environment_LerpWeight(u16 max, u16 min, u16 val) {
    f32 diff = max - min;
    f32 ret;

    if (diff != 0.0f) {
        ret = 1.0f - (max - val) / diff;

        if (!(ret >= 1.0f)) {
            return ret;
        }
    }

    return 1.0f;
}

f32 Environment_LerpWeightAccelDecel(u16 endFrame, u16 startFrame, u16 curFrame, u16 accelDuration, u16 decelDuration) {
    f32 endFrameF;
    f32 startFrameF;
    f32 curFrameF;
    f32 accelDurationF;
    f32 decelDurationF;
    f32 totalFrames;
    f32 temp;
    f32 framesElapsed;
    f32 ret;

    if (curFrame <= startFrame) {
        return 0.0f;
    }

    if (curFrame >= endFrame) {
        return 1.0f;
    }

    endFrameF = (s32)endFrame;
    startFrameF = (s32)startFrame;
    curFrameF = (s32)curFrame;
    totalFrames = endFrameF - startFrameF;
    framesElapsed = curFrameF - startFrameF;
    accelDurationF = (s32)accelDuration;
    decelDurationF = (s32)decelDuration;

    if ((startFrameF >= endFrameF) || (accelDurationF + decelDurationF > totalFrames)) {
        // "The frame relation between end_frame and start_frame is wrong!!!"
        osSyncPrintf(VT_COL(RED, WHITE) "\nend_frameとstart_frameのフレーム関係がおかしい!!!" VT_RST);
        osSyncPrintf(VT_COL(RED, WHITE) "\nby get_parcent_forAccelBrake!!!!!!!!!" VT_RST);

        return 0.0f;
    }

    temp = 1.0f / ((totalFrames * 2.0f) - accelDurationF - decelDurationF);

    if (accelDurationF != 0.0f) {
        if (framesElapsed <= accelDurationF) {
            return temp * framesElapsed * framesElapsed / accelDurationF;
        }
        ret = temp * accelDurationF;
    } else {
        ret = 0.0f;
    }

    if (framesElapsed <= totalFrames - decelDurationF) {
        ret += 2.0f * temp * (framesElapsed - accelDurationF);
        return ret;
    }

    ret += 2.0f * temp * (totalFrames - accelDurationF - decelDurationF);

    if (decelDurationF != 0.0f) {
        ret += temp * decelDurationF;
        if (framesElapsed < totalFrames) {
            ret -= temp * (totalFrames - framesElapsed) * (totalFrames - framesElapsed) / decelDurationF;
        }
    }

    return ret;
}

void Environment_UpdateStorm(EnvironmentContext* envCtx, u8 unused) {
    if (envCtx->stormRequest != STORM_REQUEST_NONE) {
        switch (envCtx->stormState) {
            case STORM_STATE_OFF:
                if ((envCtx->stormRequest == STORM_REQUEST_START) && !gSkyboxIsChanging) {
                    envCtx->changeSkyboxState = CHANGE_SKYBOX_REQUESTED;
                    envCtx->skyboxConfig = 0;
                    envCtx->changeSkyboxNextConfig = 1;
                    envCtx->changeSkyboxTimer = 100;
                    envCtx->changeLightEnabled = true;
                    envCtx->lightConfig = 0;
                    envCtx->changeLightNextConfig = 2;
                    gLightConfigAfterUnderwater = 2;
                    envCtx->changeLightTimer = envCtx->changeDuration = 100;
                    envCtx->stormState++;
                }
                break;

            case STORM_STATE_ON:
                if (!gSkyboxIsChanging && (envCtx->stormRequest == STORM_REQUEST_STOP)) {
                    gWeatherMode = WEATHER_MODE_CLEAR;
                    envCtx->changeSkyboxState = CHANGE_SKYBOX_REQUESTED;
                    envCtx->skyboxConfig = 1;
                    envCtx->changeSkyboxNextConfig = 0;
                    envCtx->changeSkyboxTimer = 100;
                    envCtx->changeLightEnabled = true;
                    envCtx->lightConfig = 2;
                    envCtx->changeLightNextConfig = 0;
                    gLightConfigAfterUnderwater = 0;
                    envCtx->changeLightTimer = envCtx->changeDuration = 100;
                    envCtx->precipitation[PRECIP_RAIN_MAX] = 0;
                    envCtx->stormRequest = STORM_REQUEST_NONE;
                    envCtx->stormState = STORM_STATE_OFF;
                }
                break;
        }
    }
}

void Environment_UpdateSkybox(u8 skyboxId, EnvironmentContext* envCtx, SkyboxContext* skyboxCtx) {
    u32 size;
    u8 i;
    u8 newSkybox1Index = 0xFF;
    u8 newSkybox2Index = 0xFF;
    u8 skyboxBlend = 0;

    if (skyboxId == SKYBOX_CUTSCENE_MAP) {
        envCtx->skyboxConfig = 3;

        for (i = 0; i < ARRAY_COUNT(gTimeBasedSkyboxConfigs[envCtx->skyboxConfig]); i++) {
            if (gSaveContext.skyboxTime >= gTimeBasedSkyboxConfigs[envCtx->skyboxConfig][i].startTime &&
                (gSaveContext.skyboxTime < gTimeBasedSkyboxConfigs[envCtx->skyboxConfig][i].endTime ||
                 gTimeBasedSkyboxConfigs[envCtx->skyboxConfig][i].endTime == 0xFFFF)) {
                if (gTimeBasedSkyboxConfigs[envCtx->skyboxConfig][i].changeSkybox) {
                    envCtx->skyboxBlend =
                        Environment_LerpWeight(gTimeBasedSkyboxConfigs[envCtx->skyboxConfig][i].endTime,
                                               gTimeBasedSkyboxConfigs[envCtx->skyboxConfig][i].startTime,
                                               ((void)0, gSaveContext.skyboxTime)) *
                        255;
                } else {
                    envCtx->skyboxBlend = 0;
                }
                break;
            }
        }
    } else if (skyboxId == SKYBOX_NORMAL_SKY && !envCtx->skyboxDisabled) {
        for (i = 0; i < ARRAY_COUNT(gTimeBasedSkyboxConfigs[envCtx->skyboxConfig]); i++) {
            if (gSaveContext.skyboxTime >= gTimeBasedSkyboxConfigs[envCtx->skyboxConfig][i].startTime &&
                (gSaveContext.skyboxTime < gTimeBasedSkyboxConfigs[envCtx->skyboxConfig][i].endTime ||
                 gTimeBasedSkyboxConfigs[envCtx->skyboxConfig][i].endTime == 0xFFFF)) {
                newSkybox1Index = gTimeBasedSkyboxConfigs[envCtx->skyboxConfig][i].skybox1Index;
                newSkybox2Index = gTimeBasedSkyboxConfigs[envCtx->skyboxConfig][i].skybox2Index;
                gSkyboxIsChanging = gTimeBasedSkyboxConfigs[envCtx->skyboxConfig][i].changeSkybox;

                if (gSkyboxIsChanging) {
                    skyboxBlend = Environment_LerpWeight(gTimeBasedSkyboxConfigs[envCtx->skyboxConfig][i].endTime,
                                                         gTimeBasedSkyboxConfigs[envCtx->skyboxConfig][i].startTime,
                                                         ((void)0, gSaveContext.skyboxTime)) *
                                  255;
                } else {
                    skyboxBlend = Environment_LerpWeight(gTimeBasedSkyboxConfigs[envCtx->skyboxConfig][i].endTime,
                                                         gTimeBasedSkyboxConfigs[envCtx->skyboxConfig][i].startTime,
                                                         ((void)0, gSaveContext.skyboxTime)) *
                                  255;

                    skyboxBlend = (skyboxBlend < 128) ? 255 : 0;

                    if ((envCtx->changeSkyboxState != CHANGE_SKYBOX_INACTIVE) &&
                        (envCtx->changeSkyboxState < CHANGE_SKYBOX_ACTIVE)) {
                        envCtx->changeSkyboxState++;
                        skyboxBlend = 0;
                    }
                }
                break;
            }
        }

        Environment_UpdateStorm(envCtx, skyboxBlend);

        if (envCtx->changeSkyboxState >= CHANGE_SKYBOX_ACTIVE) {
            newSkybox1Index = gTimeBasedSkyboxConfigs[envCtx->skyboxConfig][i].skybox1Index;
            newSkybox2Index = gTimeBasedSkyboxConfigs[envCtx->changeSkyboxNextConfig][i].skybox2Index;

            skyboxBlend = ((f32)envCtx->changeDuration - envCtx->changeSkyboxTimer) / (f32)envCtx->changeDuration * 255;
            envCtx->changeSkyboxTimer--;

            if (envCtx->changeSkyboxTimer <= 0) {
                envCtx->changeSkyboxState = CHANGE_SKYBOX_INACTIVE;
                envCtx->skyboxConfig = envCtx->changeSkyboxNextConfig;
            }
        }

        if (newSkybox1Index == 0xFF) {
            // "Environment VR data acquisition failed! Report to Sasaki!"
            osSyncPrintf(VT_COL(RED, WHITE) "\n環境ＶＲデータ取得失敗！ ささきまでご報告を！" VT_RST);
        }

        if ((envCtx->skybox1Index != newSkybox1Index) && (envCtx->skyboxDmaState == SKYBOX_DMA_INACTIVE)) {
            envCtx->skyboxDmaState = SKYBOX_DMA_TEXTURE1_START;
            size = gNormalSkyFiles[newSkybox1Index].file.vromEnd - gNormalSkyFiles[newSkybox1Index].file.vromStart;

            osCreateMesgQueue(&envCtx->loadQueue, &envCtx->loadMsg, 1);
            DmaMgr_RequestAsync(&envCtx->dmaRequest, skyboxCtx->staticSegments[0],
                                gNormalSkyFiles[newSkybox1Index].file.vromStart, size, 0, &envCtx->loadQueue, NULL,
                                "../z_kankyo.c", 1264);
            envCtx->skybox1Index = newSkybox1Index;
        }

        if ((envCtx->skybox2Index != newSkybox2Index) && (envCtx->skyboxDmaState == SKYBOX_DMA_INACTIVE)) {
            envCtx->skyboxDmaState = SKYBOX_DMA_TEXTURE2_START;
            size = gNormalSkyFiles[newSkybox2Index].file.vromEnd - gNormalSkyFiles[newSkybox2Index].file.vromStart;

            osCreateMesgQueue(&envCtx->loadQueue, &envCtx->loadMsg, 1);
            DmaMgr_RequestAsync(&envCtx->dmaRequest, skyboxCtx->staticSegments[1],
                                gNormalSkyFiles[newSkybox2Index].file.vromStart, size, 0, &envCtx->loadQueue, NULL,
                                "../z_kankyo.c", 1281);
            envCtx->skybox2Index = newSkybox2Index;
        }

        if (envCtx->skyboxDmaState == SKYBOX_DMA_TEXTURE1_DONE) {
            envCtx->skyboxDmaState = SKYBOX_DMA_TLUT1_START;

            if ((newSkybox1Index & 1) ^ ((newSkybox1Index & 4) >> 2)) {
                size = gNormalSkyFiles[newSkybox1Index].palette.vromEnd -
                       gNormalSkyFiles[newSkybox1Index].palette.vromStart;

                osCreateMesgQueue(&envCtx->loadQueue, &envCtx->loadMsg, 1);
                DmaMgr_RequestAsync(&envCtx->dmaRequest, skyboxCtx->palettes,
                                    gNormalSkyFiles[newSkybox1Index].palette.vromStart, size, 0, &envCtx->loadQueue,
                                    NULL, "../z_kankyo.c", 1307);
            } else {
                size = gNormalSkyFiles[newSkybox1Index].palette.vromEnd -
                       gNormalSkyFiles[newSkybox1Index].palette.vromStart;
                osCreateMesgQueue(&envCtx->loadQueue, &envCtx->loadMsg, 1);
                DmaMgr_RequestAsync(&envCtx->dmaRequest, (u8*)skyboxCtx->palettes + size,
                                    gNormalSkyFiles[newSkybox1Index].palette.vromStart, size, 0, &envCtx->loadQueue,
                                    NULL, "../z_kankyo.c", 1320);
            }
        }

        if (envCtx->skyboxDmaState == SKYBOX_DMA_TEXTURE2_DONE) {
            envCtx->skyboxDmaState = SKYBOX_DMA_TLUT2_START;

            if ((newSkybox2Index & 1) ^ ((newSkybox2Index & 4) >> 2)) {
                size = gNormalSkyFiles[newSkybox2Index].palette.vromEnd -
                       gNormalSkyFiles[newSkybox2Index].palette.vromStart;

                osCreateMesgQueue(&envCtx->loadQueue, &envCtx->loadMsg, 1);
                DmaMgr_RequestAsync(&envCtx->dmaRequest, skyboxCtx->palettes,
                                    gNormalSkyFiles[newSkybox2Index].palette.vromStart, size, 0, &envCtx->loadQueue,
                                    NULL, "../z_kankyo.c", 1342);
            } else {
                size = gNormalSkyFiles[newSkybox2Index].palette.vromEnd -
                       gNormalSkyFiles[newSkybox2Index].palette.vromStart;
                osCreateMesgQueue(&envCtx->loadQueue, &envCtx->loadMsg, 1);
                DmaMgr_RequestAsync(&envCtx->dmaRequest, (u8*)skyboxCtx->palettes + size,
                                    gNormalSkyFiles[newSkybox2Index].palette.vromStart, size, 0, &envCtx->loadQueue,
                                    NULL, "../z_kankyo.c", 1355);
            }
        }

        if ((envCtx->skyboxDmaState == SKYBOX_DMA_TEXTURE1_START) ||
            (envCtx->skyboxDmaState == SKYBOX_DMA_TEXTURE2_START)) {
            if (osRecvMesg(&envCtx->loadQueue, NULL, OS_MESG_NOBLOCK) == 0) {
                envCtx->skyboxDmaState++;
            }
        } else if (envCtx->skyboxDmaState >= SKYBOX_DMA_TEXTURE1_DONE) {
            if (osRecvMesg(&envCtx->loadQueue, NULL, OS_MESG_NOBLOCK) == 0) {
                envCtx->skyboxDmaState = SKYBOX_DMA_INACTIVE;
            }
        }

        envCtx->skyboxBlend = skyboxBlend;
    }
}

void Environment_EnableUnderwaterLights(PlayState* play, s32 waterLightsIndex) {
    if (waterLightsIndex == WATERBOX_LIGHT_INDEX_NONE) {
        waterLightsIndex = 0;
        // "Underwater color is not set in the water poly data!"
        osSyncPrintf(VT_COL(YELLOW, BLACK) "\n水ポリゴンデータに水中カラーが設定されておりません!" VT_RST);
    }

    if (play->envCtx.lightMode == LIGHT_MODE_TIME) {
        gLightConfigAfterUnderwater = play->envCtx.changeLightNextConfig;

        if (play->envCtx.lightConfig != waterLightsIndex) {
            play->envCtx.lightConfig = waterLightsIndex;
            play->envCtx.changeLightNextConfig = waterLightsIndex;
        }
    } else {
        play->envCtx.lightBlendEnabled = false; // instantly switch to water lights
        play->envCtx.lightSettingOverride = waterLightsIndex;
    }
}

void Environment_DisableUnderwaterLights(PlayState* play) {
    if (play->envCtx.lightMode == LIGHT_MODE_TIME) {
        play->envCtx.lightConfig = gLightConfigAfterUnderwater;
        play->envCtx.changeLightNextConfig = gLightConfigAfterUnderwater;
    } else {
        play->envCtx.lightBlendEnabled = false; // instantly switch to previous lights
        play->envCtx.lightSettingOverride = LIGHT_SETTING_OVERRIDE_NONE;
        play->envCtx.lightBlend = 1.0f;
    }
}

void Environment_PrintDebugInfo(PlayState* play, Gfx** gfx) {
    GfxPrint printer;
    s32 pad[2];

    GfxPrint_Init(&printer);
    GfxPrint_Open(&printer, *gfx);

    GfxPrint_SetPos(&printer, 22, 7);
    GfxPrint_SetColor(&printer, 155, 155, 255, 64);
    GfxPrint_Printf(&printer, "T%03d ", ((void)0, gSaveContext.totalDays));
    GfxPrint_Printf(&printer, "E%03d", ((void)0, gSaveContext.bgsDayCount));

    GfxPrint_SetColor(&printer, 255, 255, 55, 64);
    GfxPrint_SetPos(&printer, 22, 8);
    GfxPrint_Printf(&printer, "%s", "ZELDATIME ");

    GfxPrint_SetColor(&printer, 255, 255, 255, 64);
    GfxPrint_Printf(&printer, "%02d", (u8)(24 * 60 / (f32)0x10000 * ((void)0, gSaveContext.dayTime) / 60.0f));

    if ((gSaveContext.dayTime & 0x1F) >= 0x10 || gTimeSpeed >= 6) {
        GfxPrint_Printf(&printer, "%s", ":");
    } else {
        GfxPrint_Printf(&printer, "%s", " ");
    }

    GfxPrint_Printf(&printer, "%02d", (s16)(24 * 60 / (f32)0x10000 * ((void)0, gSaveContext.dayTime)) % 60);

    GfxPrint_SetColor(&printer, 255, 255, 55, 64);
    GfxPrint_SetPos(&printer, 22, 9);
    GfxPrint_Printf(&printer, "%s", "VRBOXTIME ");

    GfxPrint_SetColor(&printer, 255, 255, 255, 64);
    GfxPrint_Printf(&printer, "%02d", (u8)(24 * 60 / (f32)0x10000 * ((void)0, gSaveContext.skyboxTime) / 60.0f));

    if ((((void)0, gSaveContext.skyboxTime) & 0x1F) >= 0x10 || gTimeSpeed >= 6) {
        GfxPrint_Printf(&printer, "%s", ":");
    } else {
        GfxPrint_Printf(&printer, "%s", " ");
    }

    GfxPrint_Printf(&printer, "%02d", (s16)(24 * 60 / (f32)0x10000 * ((void)0, gSaveContext.skyboxTime)) % 60);

    GfxPrint_SetColor(&printer, 55, 255, 255, 64);
    GfxPrint_SetPos(&printer, 22, 6);

    if (!IS_DAY) {
        GfxPrint_Printf(&printer, "%s", "YORU"); // "night"
    } else {
        GfxPrint_Printf(&printer, "%s", "HIRU"); // "day"
    }

    *gfx = GfxPrint_Close(&printer);
    GfxPrint_Destroy(&printer);
}

void Environment_PlayTimeBasedSequence(PlayState* play);
void Environment_UpdateRain(PlayState* play);

void Environment_Update(PlayState* play, EnvironmentContext* envCtx, LightContext* lightCtx, PauseContext* pauseCtx,
                        MessageContext* msgCtx, GameOverContext* gameOverCtx, GraphicsContext* gfxCtx) {
    f32 timeChangeBlend;
    f32 configChangeBlend = 0.0f;
    u16 i;
    u16 j;
    u16 time;
    EnvLightSettings* lightSettingsList = play->envCtx.lightSettingsList;
    s32 adjustment;

    if ((((void)0, gSaveContext.gameMode) != GAMEMODE_NORMAL) &&
        (((void)0, gSaveContext.gameMode) != GAMEMODE_END_CREDITS)) {
        Rumble_ClearRequests();
    }

    if (pauseCtx->state == 0) {
        if ((play->pauseCtx.state == 0) && (play->pauseCtx.debugState == 0)) {
            if (play->skyboxId == SKYBOX_NORMAL_SKY) {
                play->skyboxCtx.rot.y -= 0.001f;
            } else if (play->skyboxId == SKYBOX_CUTSCENE_MAP) {
                play->skyboxCtx.rot.y -= 0.005f;
            }
        }

        Environment_UpdateRain(play);
        Environment_PlayTimeBasedSequence(play);

        if (((void)0, gSaveContext.nextDayTime) >= 0xFF00 && ((void)0, gSaveContext.nextDayTime) != NEXT_TIME_NONE) {
            gSaveContext.nextDayTime -= 0x10;
            osSyncPrintf("\nnext_zelda_time=[%x]", ((void)0, gSaveContext.nextDayTime));

            // nextDayTime is used as both a time of day value and a timer to delay sfx when changing days.
            // When Sun's Song is played, nextDayTime is set to 0x8001 or 0 for day and night respectively.
            // These values will actually get used as a time of day value.
            // After this, nextDayTime is assigned magic values of 0xFFFE or 0xFFFD for day and night respectively.
            // From here, 0x10 is decremented from nextDayTime until it reaches either 0xFF0E or 0xFF0D, effectively
            // delaying the chicken crow or dog howl sfx by 15 frames when loading the new area.

            if (((void)0, gSaveContext.nextDayTime) == (NEXT_TIME_DAY_SET - (15 * 0x10))) {
                func_80078884(NA_SE_EV_CHICKEN_CRY_M);
                gSaveContext.nextDayTime = NEXT_TIME_NONE;
            } else if (((void)0, gSaveContext.nextDayTime) == (NEXT_TIME_NIGHT_SET - (15 * 0x10))) {
                func_800788CC(NA_SE_EV_DOG_CRY_EVENING);
                gSaveContext.nextDayTime = NEXT_TIME_NONE;
            }
        }

        if ((pauseCtx->state == 0) && (gameOverCtx->state == GAMEOVER_INACTIVE)) {
            if (((msgCtx->msgLength == 0) && (msgCtx->msgMode == MSGMODE_NONE)) ||
                (((void)0, gSaveContext.gameMode) == GAMEMODE_END_CREDITS)) {
                if ((envCtx->changeSkyboxTimer == 0) && !FrameAdvance_IsEnabled(play) &&
                    (play->transitionMode == TRANS_MODE_OFF || ((void)0, gSaveContext.gameMode) != GAMEMODE_NORMAL)) {

                    if (IS_DAY || gTimeSpeed >= 400) {
                        gSaveContext.dayTime += gTimeSpeed;
                    } else {
                        gSaveContext.dayTime += gTimeSpeed * 2; // time moves twice as fast at night
                    }
                }
            }
        }

        //! @bug `gTimeSpeed` is unsigned, it can't be negative
        if (((((void)0, gSaveContext.sceneLayer) >= 5 || gTimeSpeed != 0) &&
             ((void)0, gSaveContext.dayTime) > gSaveContext.skyboxTime) ||
            (((void)0, gSaveContext.dayTime) < CLOCK_TIME(1, 0) || gTimeSpeed < 0)) {

            gSaveContext.skyboxTime = ((void)0, gSaveContext.dayTime);
        }

        time = gSaveContext.dayTime;

        if (time > CLOCK_TIME(18, 0) || time < CLOCK_TIME(6, 30)) {
            gSaveContext.nightFlag = 1;
        } else {
            gSaveContext.nightFlag = 0;
        }

        if (R_ENABLE_ARENA_DBG != 0 || CREG(2) != 0) {
            Gfx* displayList;
            Gfx* prevDisplayList;

            OPEN_DISPS(play->state.gfxCtx, "../z_kankyo.c", 1682);

            prevDisplayList = POLY_OPA_DISP;
            displayList = Graph_GfxPlusOne(POLY_OPA_DISP);
            gSPDisplayList(OVERLAY_DISP++, displayList);
            Environment_PrintDebugInfo(play, &displayList);
            gSPEndDisplayList(displayList++);
            Graph_BranchDlist(prevDisplayList, displayList);
            POLY_OPA_DISP = displayList;
            if (1) {}
            CLOSE_DISPS(play->state.gfxCtx, "../z_kankyo.c", 1690);
        }

        if ((envCtx->lightSettingOverride != LIGHT_SETTING_OVERRIDE_NONE) &&
            (envCtx->lightBlendOverride != LIGHT_BLEND_OVERRIDE_FULL_CONTROL) &&
            (envCtx->lightSetting != envCtx->lightSettingOverride) && (envCtx->lightBlend >= 1.0f) &&
            (envCtx->lightSettingOverride <= LIGHT_SETTING_MAX)) {

            envCtx->prevLightSetting = envCtx->lightSetting;
            envCtx->lightSetting = envCtx->lightSettingOverride;
            envCtx->lightBlend = 0.0f;
        }

        if (envCtx->lightSettingOverride != LIGHT_SETTING_OVERRIDE_FULL_CONTROL) {
            if ((envCtx->lightMode == LIGHT_MODE_TIME) &&
                (envCtx->lightSettingOverride == LIGHT_SETTING_OVERRIDE_NONE)) {
                for (i = 0; i < ARRAY_COUNT(sTimeBasedLightConfigs[envCtx->lightConfig]); i++) {
                    if ((gSaveContext.skyboxTime >= sTimeBasedLightConfigs[envCtx->lightConfig][i].startTime) &&
                        ((gSaveContext.skyboxTime < sTimeBasedLightConfigs[envCtx->lightConfig][i].endTime) ||
                         sTimeBasedLightConfigs[envCtx->lightConfig][i].endTime == 0xFFFF)) {
                        u8 blend8[2];
                        s16 blend16[2];

                        timeChangeBlend =
                            Environment_LerpWeight(sTimeBasedLightConfigs[envCtx->lightConfig][i].endTime,
                                                   sTimeBasedLightConfigs[envCtx->lightConfig][i].startTime,
                                                   ((void)0, gSaveContext.skyboxTime));

                        sSandstormColorIndex = sTimeBasedLightConfigs[envCtx->lightConfig][i].lightSetting & 3;
                        sNextSandstormColorIndex = sTimeBasedLightConfigs[envCtx->lightConfig][i].nextLightSetting & 3;
                        sSandstormLerpScale = timeChangeBlend;

                        if (envCtx->changeLightEnabled) {
                            configChangeBlend =
                                ((f32)envCtx->changeDuration - envCtx->changeLightTimer) / envCtx->changeDuration;
                            envCtx->changeLightTimer--;

                            if (envCtx->changeLightTimer <= 0) {
                                envCtx->changeLightEnabled = false;
                                envCtx->lightConfig = envCtx->changeLightNextConfig;
                            }
                        }

                        for (j = 0; j < 3; j++) {
                            // blend ambient color
                            blend8[0] =
                                LERP(lightSettingsList[sTimeBasedLightConfigs[envCtx->lightConfig][i].lightSetting]
                                         .ambientColor[j],
                                     lightSettingsList[sTimeBasedLightConfigs[envCtx->lightConfig][i].nextLightSetting]
                                         .ambientColor[j],
                                     timeChangeBlend);
                            blend8[1] = LERP(
                                lightSettingsList[sTimeBasedLightConfigs[envCtx->changeLightNextConfig][i].lightSetting]
                                    .ambientColor[j],
                                lightSettingsList[sTimeBasedLightConfigs[envCtx->changeLightNextConfig][i]
                                                      .nextLightSetting]
                                    .ambientColor[j],
                                timeChangeBlend);
                            *(envCtx->lightSettings.ambientColor + j) = LERP(blend8[0], blend8[1], configChangeBlend);
                        }

                        // set light1 direction for the sun
                        envCtx->lightSettings.light1Dir[0] =
                            -(Math_SinS(((void)0, gSaveContext.dayTime) - CLOCK_TIME(12, 0)) * 120.0f);
                        envCtx->lightSettings.light1Dir[1] =
                            Math_CosS(((void)0, gSaveContext.dayTime) - CLOCK_TIME(12, 0)) * 120.0f;
                        envCtx->lightSettings.light1Dir[2] =
                            Math_CosS(((void)0, gSaveContext.dayTime) - CLOCK_TIME(12, 0)) * 20.0f;

                        // set light2 direction for the moon
                        envCtx->lightSettings.light2Dir[0] = -envCtx->lightSettings.light1Dir[0];
                        envCtx->lightSettings.light2Dir[1] = -envCtx->lightSettings.light1Dir[1];
                        envCtx->lightSettings.light2Dir[2] = -envCtx->lightSettings.light1Dir[2];

                        for (j = 0; j < 3; j++) {
                            // blend light1Color
                            blend8[0] =
                                LERP(lightSettingsList[sTimeBasedLightConfigs[envCtx->lightConfig][i].lightSetting]
                                         .light1Color[j],
                                     lightSettingsList[sTimeBasedLightConfigs[envCtx->lightConfig][i].nextLightSetting]
                                         .light1Color[j],
                                     timeChangeBlend);
                            blend8[1] = LERP(
                                lightSettingsList[sTimeBasedLightConfigs[envCtx->changeLightNextConfig][i].lightSetting]
                                    .light1Color[j],
                                lightSettingsList[sTimeBasedLightConfigs[envCtx->changeLightNextConfig][i]
                                                      .nextLightSetting]
                                    .light1Color[j],
                                timeChangeBlend);
                            *(envCtx->lightSettings.light1Color + j) = LERP(blend8[0], blend8[1], configChangeBlend);

                            // blend light2Color
                            blend8[0] =
                                LERP(lightSettingsList[sTimeBasedLightConfigs[envCtx->lightConfig][i].lightSetting]
                                         .light2Color[j],
                                     lightSettingsList[sTimeBasedLightConfigs[envCtx->lightConfig][i].nextLightSetting]
                                         .light2Color[j],
                                     timeChangeBlend);
                            blend8[1] = LERP(
                                lightSettingsList[sTimeBasedLightConfigs[envCtx->changeLightNextConfig][i].lightSetting]
                                    .light2Color[j],
                                lightSettingsList[sTimeBasedLightConfigs[envCtx->changeLightNextConfig][i]
                                                      .nextLightSetting]
                                    .light2Color[j],
                                timeChangeBlend);
                            *(envCtx->lightSettings.light2Color + j) = LERP(blend8[0], blend8[1], configChangeBlend);
                        }

                        // blend fogColor
                        for (j = 0; j < 3; j++) {
                            blend8[0] =
                                LERP(lightSettingsList[sTimeBasedLightConfigs[envCtx->lightConfig][i].lightSetting]
                                         .fogColor[j],
                                     lightSettingsList[sTimeBasedLightConfigs[envCtx->lightConfig][i].nextLightSetting]
                                         .fogColor[j],
                                     timeChangeBlend);
                            blend8[1] = LERP(
                                lightSettingsList[sTimeBasedLightConfigs[envCtx->changeLightNextConfig][i].lightSetting]
                                    .fogColor[j],
                                lightSettingsList[sTimeBasedLightConfigs[envCtx->changeLightNextConfig][i]
                                                      .nextLightSetting]
                                    .fogColor[j],
                                timeChangeBlend);
                            *(envCtx->lightSettings.fogColor + j) = LERP(blend8[0], blend8[1], configChangeBlend);
                        }

                        blend16[0] = LERP16(
                            ENV_LIGHT_SETTINGS_FOG_NEAR(
                                lightSettingsList[sTimeBasedLightConfigs[envCtx->lightConfig][i].lightSetting]
                                    .blendRateAndFogNear),
                            ENV_LIGHT_SETTINGS_FOG_NEAR(
                                lightSettingsList[sTimeBasedLightConfigs[envCtx->lightConfig][i].nextLightSetting]
                                    .blendRateAndFogNear),
                            timeChangeBlend);
                        blend16[1] = LERP16(
                            ENV_LIGHT_SETTINGS_FOG_NEAR(
                                lightSettingsList[sTimeBasedLightConfigs[envCtx->changeLightNextConfig][i].lightSetting]
                                    .blendRateAndFogNear),
                            ENV_LIGHT_SETTINGS_FOG_NEAR(
                                lightSettingsList[sTimeBasedLightConfigs[envCtx->changeLightNextConfig][i]
                                                      .nextLightSetting]
                                    .blendRateAndFogNear),
                            timeChangeBlend);

                        envCtx->lightSettings.fogNear = LERP16(blend16[0], blend16[1], configChangeBlend);

                        blend16[0] = LERP16(
                            lightSettingsList[sTimeBasedLightConfigs[envCtx->lightConfig][i].lightSetting].zFar,
                            lightSettingsList[sTimeBasedLightConfigs[envCtx->lightConfig][i].nextLightSetting].zFar,
                            timeChangeBlend);
                        blend16[1] = LERP16(
                            lightSettingsList[sTimeBasedLightConfigs[envCtx->changeLightNextConfig][i].lightSetting]
                                .zFar,
                            lightSettingsList[sTimeBasedLightConfigs[envCtx->changeLightNextConfig][i].nextLightSetting]
                                .zFar,
                            timeChangeBlend);

                        envCtx->lightSettings.zFar = LERP16(blend16[0], blend16[1], configChangeBlend);

                        if (sTimeBasedLightConfigs[envCtx->changeLightNextConfig][i].nextLightSetting >=
                            envCtx->numLightSettings) {
                            // "The color palette setting seems to be wrong!"
                            osSyncPrintf(VT_COL(RED, WHITE) "\nカラーパレットの設定がおかしいようです！" VT_RST);

                            // "Palette setting = [] Last palette number = []"
                            osSyncPrintf(VT_COL(RED, WHITE) "\n設定パレット＝[%d] 最後パレット番号＝[%d]\n" VT_RST,
                                         sTimeBasedLightConfigs[envCtx->changeLightNextConfig][i].nextLightSetting,
                                         envCtx->numLightSettings - 1);
                        }
                        break;
                    }
                }
            } else {
                if (!envCtx->lightBlendEnabled) {
                    for (i = 0; i < 3; i++) {
                        envCtx->lightSettings.ambientColor[i] = lightSettingsList[envCtx->lightSetting].ambientColor[i];
                        envCtx->lightSettings.light1Dir[i] = lightSettingsList[envCtx->lightSetting].light1Dir[i];
                        envCtx->lightSettings.light1Color[i] = lightSettingsList[envCtx->lightSetting].light1Color[i];
                        envCtx->lightSettings.light2Dir[i] = lightSettingsList[envCtx->lightSetting].light2Dir[i];
                        envCtx->lightSettings.light2Color[i] = lightSettingsList[envCtx->lightSetting].light2Color[i];
                        envCtx->lightSettings.fogColor[i] = lightSettingsList[envCtx->lightSetting].fogColor[i];
                    }

                    envCtx->lightSettings.fogNear =
                        ENV_LIGHT_SETTINGS_FOG_NEAR(lightSettingsList[envCtx->lightSetting].blendRateAndFogNear);
                    envCtx->lightSettings.zFar = lightSettingsList[envCtx->lightSetting].zFar;
                    envCtx->lightBlend = 1.0f;
                } else {
                    u8 blendRate =
                        ENV_LIGHT_SETTINGS_BLEND_RATE_U8(lightSettingsList[envCtx->lightSetting].blendRateAndFogNear);

                    if (blendRate == 0) {
                        blendRate++;
                    }

                    if (envCtx->lightBlendRateOverride != LIGHT_BLENDRATE_OVERRIDE_NONE) {
                        blendRate = envCtx->lightBlendRateOverride;
                    }

                    if (envCtx->lightBlendOverride == LIGHT_BLEND_OVERRIDE_NONE) {
                        envCtx->lightBlend += blendRate / 255.0f;
                    }

                    if (envCtx->lightBlend > 1.0f) {
                        envCtx->lightBlend = 1.0f;
                    }

                    for (i = 0; i < 3; i++) {
                        envCtx->lightSettings.ambientColor[i] =
                            LERP(lightSettingsList[envCtx->prevLightSetting].ambientColor[i],
                                 lightSettingsList[envCtx->lightSetting].ambientColor[i], envCtx->lightBlend);
                        envCtx->lightSettings.light1Dir[i] =
                            LERP16(lightSettingsList[envCtx->prevLightSetting].light1Dir[i],
                                   lightSettingsList[envCtx->lightSetting].light1Dir[i], envCtx->lightBlend);
                        envCtx->lightSettings.light1Color[i] =
                            LERP(lightSettingsList[envCtx->prevLightSetting].light1Color[i],
                                 lightSettingsList[envCtx->lightSetting].light1Color[i], envCtx->lightBlend);
                        envCtx->lightSettings.light2Dir[i] =
                            LERP16(lightSettingsList[envCtx->prevLightSetting].light2Dir[i],
                                   lightSettingsList[envCtx->lightSetting].light2Dir[i], envCtx->lightBlend);
                        envCtx->lightSettings.light2Color[i] =
                            LERP(lightSettingsList[envCtx->prevLightSetting].light2Color[i],
                                 lightSettingsList[envCtx->lightSetting].light2Color[i], envCtx->lightBlend);
                        envCtx->lightSettings.fogColor[i] =
                            LERP(lightSettingsList[envCtx->prevLightSetting].fogColor[i],
                                 lightSettingsList[envCtx->lightSetting].fogColor[i], envCtx->lightBlend);
                    }
                    envCtx->lightSettings.fogNear = LERP16(
                        ENV_LIGHT_SETTINGS_FOG_NEAR(lightSettingsList[envCtx->prevLightSetting].blendRateAndFogNear),
                        ENV_LIGHT_SETTINGS_FOG_NEAR(lightSettingsList[envCtx->lightSetting].blendRateAndFogNear),
                        envCtx->lightBlend);
                    envCtx->lightSettings.zFar =
                        LERP16(lightSettingsList[envCtx->prevLightSetting].zFar,
                               lightSettingsList[envCtx->lightSetting].zFar, envCtx->lightBlend);
                }

                if (envCtx->lightSetting >= envCtx->numLightSettings) {
                    // "The color palette seems to be wrong!"
                    osSyncPrintf("\n" VT_FGCOL(RED) "カラーパレットがおかしいようです！");

                    // "Palette setting = [] Last palette number = []"
                    osSyncPrintf("\n" VT_FGCOL(YELLOW) "設定パレット＝[%d] パレット数＝[%d]\n" VT_RST,
                                 envCtx->lightSetting, envCtx->numLightSettings);
                }
            }
        }

        envCtx->lightBlendEnabled = true;

        // Apply lighting adjustments
        for (i = 0; i < 3; i++) {
            if ((s16)(envCtx->lightSettings.ambientColor[i] + envCtx->adjAmbientColor[i]) > 255) {
                lightCtx->ambientColor[i] = 255;
            } else if ((s16)(envCtx->lightSettings.ambientColor[i] + envCtx->adjAmbientColor[i]) < 0) {
                lightCtx->ambientColor[i] = 0;
            } else {
                lightCtx->ambientColor[i] = (s16)(envCtx->lightSettings.ambientColor[i] + envCtx->adjAmbientColor[i]);
            }

            if ((s16)(envCtx->lightSettings.light1Color[i] + envCtx->adjLight1Color[i]) > 255) {
                envCtx->dirLight1.params.dir.color[i] = 255;
            } else if ((s16)(envCtx->lightSettings.light1Color[i] + envCtx->adjLight1Color[i]) < 0) {
                envCtx->dirLight1.params.dir.color[i] = 0;
            } else {
                envCtx->dirLight1.params.dir.color[i] =
                    (s16)(envCtx->lightSettings.light1Color[i] + envCtx->adjLight1Color[i]);
            }

            if ((s16)(envCtx->lightSettings.light2Color[i] + envCtx->adjLight1Color[i]) > 255) {
                envCtx->dirLight2.params.dir.color[i] = 255;
            } else if ((s16)(envCtx->lightSettings.light2Color[i] + envCtx->adjLight1Color[i]) < 0) {
                envCtx->dirLight2.params.dir.color[i] = 0;
            } else {
                envCtx->dirLight2.params.dir.color[i] =
                    (s16)(envCtx->lightSettings.light2Color[i] + envCtx->adjLight1Color[i]);
            }

            if ((s16)(envCtx->lightSettings.fogColor[i] + envCtx->adjFogColor[i]) > 255) {
                lightCtx->fogColor[i] = 255;
            } else if ((s16)(envCtx->lightSettings.fogColor[i] + envCtx->adjFogColor[i]) < 0) {
                lightCtx->fogColor[i] = 0;
            } else {
                lightCtx->fogColor[i] = (s16)(envCtx->lightSettings.fogColor[i] + envCtx->adjFogColor[i]);
            }
        }

        // Set both directional light directions
        envCtx->dirLight1.params.dir.x = envCtx->lightSettings.light1Dir[0];
        envCtx->dirLight1.params.dir.y = envCtx->lightSettings.light1Dir[1];
        envCtx->dirLight1.params.dir.z = envCtx->lightSettings.light1Dir[2];

        envCtx->dirLight2.params.dir.x = envCtx->lightSettings.light2Dir[0];
        envCtx->dirLight2.params.dir.y = envCtx->lightSettings.light2Dir[1];
        envCtx->dirLight2.params.dir.z = envCtx->lightSettings.light2Dir[2];

        // Adjust fog near and far if necessary
        adjustment = envCtx->lightSettings.fogNear + envCtx->adjFogNear;

        if (adjustment <= ENV_FOGNEAR_MAX) {
            lightCtx->fogNear = adjustment;
        } else {
            lightCtx->fogNear = ENV_FOGNEAR_MAX;
        }

        adjustment = envCtx->lightSettings.zFar + envCtx->adjZFar;

        if (adjustment <= ENV_ZFAR_MAX) {
            lightCtx->zFar = adjustment;
        } else {
            lightCtx->zFar = ENV_ZFAR_MAX;
        }

        // When environment debug is enabled, various environment related variables can be configured via the reg editor
        if (R_ENV_DISABLE_DBG) {
            R_ENV_AMBIENT_COLOR(0) = lightCtx->ambientColor[0];
            R_ENV_AMBIENT_COLOR(1) = lightCtx->ambientColor[1];
            R_ENV_AMBIENT_COLOR(2) = lightCtx->ambientColor[2];

            R_ENV_LIGHT1_COLOR(0) = envCtx->dirLight1.params.dir.color[0];
            R_ENV_LIGHT1_COLOR(1) = envCtx->dirLight1.params.dir.color[1];
            R_ENV_LIGHT1_COLOR(2) = envCtx->dirLight1.params.dir.color[2];

            R_ENV_LIGHT2_COLOR(0) = envCtx->dirLight2.params.dir.color[0];
            R_ENV_LIGHT2_COLOR(1) = envCtx->dirLight2.params.dir.color[1];
            R_ENV_LIGHT2_COLOR(2) = envCtx->dirLight2.params.dir.color[2];

            R_ENV_FOG_COLOR(0) = lightCtx->fogColor[0];
            R_ENV_FOG_COLOR(1) = lightCtx->fogColor[1];
            R_ENV_FOG_COLOR(2) = lightCtx->fogColor[2];

            R_ENV_Z_FAR = lightCtx->zFar;
            R_ENV_FOG_NEAR = lightCtx->fogNear;

            R_ENV_LIGHT1_DIR(0) = envCtx->dirLight1.params.dir.x;
            R_ENV_LIGHT1_DIR(1) = envCtx->dirLight1.params.dir.y;
            R_ENV_LIGHT1_DIR(2) = envCtx->dirLight1.params.dir.z;

            R_ENV_LIGHT2_DIR(0) = envCtx->dirLight2.params.dir.x;
            R_ENV_LIGHT2_DIR(1) = envCtx->dirLight2.params.dir.y;
            R_ENV_LIGHT2_DIR(2) = envCtx->dirLight2.params.dir.z;

            R_ENV_WIND_DIR(0) = envCtx->windDirection.x;
            R_ENV_WIND_DIR(1) = envCtx->windDirection.y;
            R_ENV_WIND_DIR(2) = envCtx->windDirection.z;
            R_ENV_WIND_SPEED = envCtx->windSpeed;
        } else {
            lightCtx->ambientColor[0] = R_ENV_AMBIENT_COLOR(0);
            lightCtx->ambientColor[1] = R_ENV_AMBIENT_COLOR(1);
            lightCtx->ambientColor[2] = R_ENV_AMBIENT_COLOR(2);

            envCtx->dirLight1.params.dir.color[0] = R_ENV_LIGHT1_COLOR(0);
            envCtx->dirLight1.params.dir.color[1] = R_ENV_LIGHT1_COLOR(1);
            envCtx->dirLight1.params.dir.color[2] = R_ENV_LIGHT1_COLOR(2);

            envCtx->dirLight2.params.dir.color[0] = R_ENV_LIGHT2_COLOR(0);
            envCtx->dirLight2.params.dir.color[1] = R_ENV_LIGHT2_COLOR(1);
            envCtx->dirLight2.params.dir.color[2] = R_ENV_LIGHT2_COLOR(2);
            lightCtx->fogColor[0] = R_ENV_FOG_COLOR(0);
            lightCtx->fogColor[1] = R_ENV_FOG_COLOR(1);
            lightCtx->fogColor[2] = R_ENV_FOG_COLOR(2);
            lightCtx->fogNear = R_ENV_FOG_NEAR;
            lightCtx->zFar = R_ENV_Z_FAR;

            if (cREG(14)) {
                R_ENV_LIGHT1_DIR(0) = Math_CosS(cREG(10)) * Math_CosS(cREG(11)) * 120.0f;
                envCtx->dirLight1.params.dir.x = R_ENV_LIGHT1_DIR(0);
                R_ENV_LIGHT1_DIR(1) = Math_SinS(cREG(10)) * Math_CosS(cREG(11)) * 120.0f;
                envCtx->dirLight1.params.dir.y = R_ENV_LIGHT1_DIR(1);
                R_ENV_LIGHT1_DIR(2) = Math_SinS(cREG(11)) * 120.0f;
                envCtx->dirLight1.params.dir.z = R_ENV_LIGHT1_DIR(2);

                R_ENV_LIGHT2_DIR(0) = Math_CosS(cREG(12)) * Math_CosS(cREG(13)) * 120.0f;
                envCtx->dirLight2.params.dir.x = R_ENV_LIGHT2_DIR(0);
                R_ENV_LIGHT2_DIR(1) = Math_SinS(cREG(12)) * Math_CosS(cREG(13)) * 120.0f;
                envCtx->dirLight2.params.dir.y = R_ENV_LIGHT2_DIR(1);
                R_ENV_LIGHT2_DIR(2) = Math_SinS(cREG(13)) * 120.0f;
                envCtx->dirLight2.params.dir.z = R_ENV_LIGHT2_DIR(2);
            } else {
                envCtx->dirLight1.params.dir.x = R_ENV_LIGHT1_DIR(0);
                envCtx->dirLight1.params.dir.y = R_ENV_LIGHT1_DIR(1);
                envCtx->dirLight1.params.dir.z = R_ENV_LIGHT1_DIR(2);

                envCtx->dirLight2.params.dir.x = R_ENV_LIGHT2_DIR(0);
                envCtx->dirLight2.params.dir.y = R_ENV_LIGHT2_DIR(1);
                envCtx->dirLight2.params.dir.z = R_ENV_LIGHT2_DIR(2);
            }

            envCtx->windDirection.x = R_ENV_WIND_DIR(0);
            envCtx->windDirection.y = R_ENV_WIND_DIR(1);
            envCtx->windDirection.z = R_ENV_WIND_DIR(2);
            envCtx->windSpeed = R_ENV_WIND_SPEED;
        }

        if ((envCtx->dirLight1.params.dir.x == 0) && (envCtx->dirLight1.params.dir.y == 0) &&
            (envCtx->dirLight1.params.dir.z == 0)) {
            envCtx->dirLight1.params.dir.x = 1;
        }

        if ((envCtx->dirLight2.params.dir.x == 0) && (envCtx->dirLight2.params.dir.y == 0) &&
            (envCtx->dirLight2.params.dir.z == 0)) {
            envCtx->dirLight2.params.dir.x = 1;
        }
    }
}

void Environment_DrawSunAndMoon(PlayState* play) {
    f32 alpha;
    f32 color;
    f32 y;
    f32 scale;
    f32 temp;

    OPEN_DISPS(play->state.gfxCtx, "../z_kankyo.c", 2266);

    if (play->csCtx.state != 0) {
        Math_SmoothStepToF(&play->envCtx.sunPos.x,
                           -(Math_SinS(((void)0, gSaveContext.dayTime) - CLOCK_TIME(12, 0)) * 120.0f) * 25.0f, 1.0f,
                           0.8f, 0.8f);
        Math_SmoothStepToF(&play->envCtx.sunPos.y,
                           (Math_CosS(((void)0, gSaveContext.dayTime) - CLOCK_TIME(12, 0)) * 120.0f) * 25.0f, 1.0f,
                           0.8f, 0.8f);
        //! @bug This should be z.
        Math_SmoothStepToF(&play->envCtx.sunPos.y,
                           (Math_CosS(((void)0, gSaveContext.dayTime) - CLOCK_TIME(12, 0)) * 20.0f) * 25.0f, 1.0f, 0.8f,
                           0.8f);
    } else {
        play->envCtx.sunPos.x = -(Math_SinS(((void)0, gSaveContext.dayTime) - CLOCK_TIME(12, 0)) * 120.0f) * 25.0f;
        play->envCtx.sunPos.y = +(Math_CosS(((void)0, gSaveContext.dayTime) - CLOCK_TIME(12, 0)) * 120.0f) * 25.0f;
        play->envCtx.sunPos.z = +(Math_CosS(((void)0, gSaveContext.dayTime) - CLOCK_TIME(12, 0)) * 20.0f) * 25.0f;
    }

    if (gSaveContext.entranceIndex != ENTR_HYRULE_FIELD_0 || ((void)0, gSaveContext.sceneLayer) != 5) {
        Matrix_Translate(play->view.eye.x + play->envCtx.sunPos.x, play->view.eye.y + play->envCtx.sunPos.y,
                         play->view.eye.z + play->envCtx.sunPos.z, MTXMODE_NEW);

        y = play->envCtx.sunPos.y / 25.0f;
        temp = y / 80.0f;

        alpha = temp * 255.0f;
        if (alpha < 0.0f) {
            alpha = 0.0f;
        }
        if (alpha > 255.0f) {
            alpha = 255.0f;
        }

        alpha = 255.0f - alpha;

        color = temp;
        if (color < 0.0f) {
            color = 0.0f;
        }

        if (color > 1.0f) {
            color = 1.0f;
        }

        gDPSetPrimColor(POLY_OPA_DISP++, 0, 0, 255, (u8)(color * 75.0f) + 180, (u8)(color * 155.0f) + 100, 255);
        gDPSetEnvColor(POLY_OPA_DISP++, 255, (u8)(color * 255.0f), (u8)(color * 255.0f), alpha);

        scale = (color * 2.0f) + 10.0f;
        Matrix_Scale(scale, scale, scale, MTXMODE_APPLY);
        gSPMatrix(POLY_OPA_DISP++, Matrix_NewMtx(play->state.gfxCtx, "../z_kankyo.c", 2364), G_MTX_LOAD);
        Gfx_SetupDL_54Opa(play->state.gfxCtx);
        gSPDisplayList(POLY_OPA_DISP++, gSunDL);

        Matrix_Translate(play->view.eye.x - play->envCtx.sunPos.x, play->view.eye.y - play->envCtx.sunPos.y,
                         play->view.eye.z - play->envCtx.sunPos.z, MTXMODE_NEW);

        color = -y / 120.0f;
        color = CLAMP_MIN(color, 0.0f);

        scale = -15.0f * color + 25.0f;
        Matrix_Scale(scale, scale, scale, MTXMODE_APPLY);

        temp = -y / 80.0f;
        temp = CLAMP_MAX(temp, 1.0f);

        alpha = temp * 255.0f;

        if (alpha > 0.0f) {
            gSPMatrix(POLY_OPA_DISP++, Matrix_NewMtx(play->state.gfxCtx, "../z_kankyo.c", 2406), G_MTX_LOAD);
            Gfx_SetupDL_51Opa(play->state.gfxCtx);
            gDPPipeSync(POLY_OPA_DISP++);
            gDPSetPrimColor(POLY_OPA_DISP++, 0, 0, 240, 255, 180, alpha);
            gDPSetEnvColor(POLY_OPA_DISP++, 80, 70, 20, alpha);
            gSPDisplayList(POLY_OPA_DISP++, gMoonDL);
        }
    }

    CLOSE_DISPS(play->state.gfxCtx, "../z_kankyo.c", 2429);
}

void Environment_DrawSunLensFlare(PlayState* play, EnvironmentContext* envCtx, View* view, GraphicsContext* gfxCtx,
                                  Vec3f pos, s32 unused) {
    if ((play->envCtx.precipitation[PRECIP_RAIN_CUR] == 0) && (play->envCtx.skyboxConfig == 0)) {
        Environment_DrawLensFlare(play, &play->envCtx, &play->view, play->state.gfxCtx, pos, 2000, 370,
                                  Math_CosS(((void)0, gSaveContext.dayTime) - CLOCK_TIME(12, 0)) * 120.0f, 400, true);
    }
}

f32 sLensFlareScales[] = { 23.0f, 12.0f, 7.0f, 5.0f, 3.0f, 10.0f, 6.0f, 2.0f, 3.0f, 1.0f };

typedef enum {
    /* 0 */ LENS_FLARE_CIRCLE0,
    /* 1 */ LENS_FLARE_CIRCLE1,
    /* 2 */ LENS_FLARE_RING
} LensFlareType;

void Environment_DrawLensFlare(PlayState* play, EnvironmentContext* envCtx, View* view, GraphicsContext* gfxCtx,
                               Vec3f pos, s32 unused, s16 scale, f32 colorIntensity, s16 glareStrength, u8 isSun) {
    s16 i;
    f32 tempX;
    f32 tempY;
    f32 tempZ;
    f32 lookDirX;
    f32 lookDirY;
    f32 lookDirZ;
    f32 tempX2;
    f32 tempY2;
    f32 tempZ2;
    f32 posDirX;
    f32 posDirY;
    f32 posDirZ;
    f32 length;
    f32 dist;
    f32 halfPosX;
    f32 halfPosY;
    f32 halfPosZ;
    f32 cosAngle;
    s32 pad;
    f32 lensFlareAlphaScaleTarget;
    u32 isOffScreen = false;
    f32 alpha;
    f32 adjScale;
    Vec3f screenPos;
    f32 fogInfluence;
    f32 temp;
    f32 glareAlphaScale;
    Color_RGB8 lensFlareColors[] = {
        { 155, 205, 255 }, // blue
        { 255, 255, 205 }, // yellow
        { 255, 255, 205 }, // yellow
        { 255, 255, 205 }, // yellow
        { 155, 255, 205 }, // green
        { 205, 255, 255 }, // light blue
        { 155, 155, 255 }, // dark blue
        { 205, 175, 255 }, // purple
        { 175, 255, 205 }, // light green
        { 255, 155, 235 }, // pink
    };
    u32 lensFlareAlphas[] = {
        50, 10, 25, 40, 70, 30, 50, 70, 50, 40,
    };
    u32 lensFlareTypes[] = {
        LENS_FLARE_RING,    LENS_FLARE_CIRCLE1, LENS_FLARE_CIRCLE1, LENS_FLARE_CIRCLE1, LENS_FLARE_CIRCLE1,
        LENS_FLARE_CIRCLE1, LENS_FLARE_CIRCLE1, LENS_FLARE_CIRCLE1, LENS_FLARE_CIRCLE1, LENS_FLARE_CIRCLE1,
    };

    OPEN_DISPS(gfxCtx, "../z_kankyo.c", 2516);

    dist = Math3D_Vec3f_DistXYZ(&pos, &view->eye) / 12.0f;

    // compute a unit vector in the look direction
    tempX = view->at.x - view->eye.x;
    tempY = view->at.y - view->eye.y;
    tempZ = view->at.z - view->eye.z;

    length = sqrtf(SQ(tempX) + SQ(tempY) + SQ(tempZ));

    lookDirX = tempX / length;
    lookDirY = tempY / length;
    lookDirZ = tempZ / length;

    // compute a position along the look vector half as far as pos
    halfPosX = view->eye.x + lookDirX * (dist * 6.0f);
    halfPosY = view->eye.y + lookDirY * (dist * 6.0f);
    halfPosZ = view->eye.z + lookDirZ * (dist * 6.0f);

    // compute a unit vector in the direction from halfPos to pos
    tempX2 = pos.x - halfPosX;
    tempY2 = pos.y - halfPosY;
    tempZ2 = pos.z - halfPosZ;

    length = sqrtf(SQ(tempX2) + SQ(tempY2) + SQ(tempZ2));

    posDirX = tempX2 / length;
    posDirY = tempY2 / length;
    posDirZ = tempZ2 / length;

    // compute the cosine of the angle between lookDir and posDir
    cosAngle = (lookDirX * posDirX + lookDirY * posDirY + lookDirZ * posDirZ) /
               sqrtf((SQ(lookDirX) + SQ(lookDirY) + SQ(lookDirZ)) * (SQ(posDirX) + SQ(posDirY) + SQ(posDirZ)));

    lensFlareAlphaScaleTarget = cosAngle * 3.5f;
    lensFlareAlphaScaleTarget = CLAMP_MAX(lensFlareAlphaScaleTarget, 1.0f);

    if (!isSun) {
        lensFlareAlphaScaleTarget = cosAngle;
    }

    if (cosAngle < 0.0f) {
        // don't draw lens flare
    } else {
        if (isSun) {
            Play_GetScreenPos(play, &pos, &screenPos);
            sSunDepthTestX = (s16)screenPos.x;
            sSunDepthTestY = (s16)screenPos.y - 5.0f;
            if (sSunScreenDepth != GPACK_ZDZ(G_MAXFBZ, 0) || screenPos.x < 0.0f || screenPos.y < 0.0f ||
                screenPos.x > SCREEN_WIDTH || screenPos.y > SCREEN_HEIGHT) {
                isOffScreen = true;
            }
        }

        for (i = 0; i < ARRAY_COUNT(lensFlareTypes); i++) {
            Matrix_Translate(pos.x, pos.y, pos.z, MTXMODE_NEW);

            if (isSun) {
                temp = Environment_LerpWeight(60, 15, play->view.fovy);
            }

            Matrix_Translate(-posDirX * i * dist, -posDirY * i * dist, -posDirZ * i * dist, MTXMODE_APPLY);
            adjScale = sLensFlareScales[i] * cosAngle;

            if (isSun) {
                adjScale *= 0.001 * (scale + 630.0f * temp);
            } else {
                adjScale *= 0.0001f * scale * (2.0f * dist);
            }

            Matrix_Scale(adjScale, adjScale, adjScale, MTXMODE_APPLY);

            alpha = colorIntensity / 10.0f;
            alpha = CLAMP_MAX(alpha, 1.0f);
            alpha = alpha * lensFlareAlphas[i];
            alpha = CLAMP_MIN(alpha, 0.0f);

            fogInfluence = (ENV_FOGNEAR_MAX - play->lightCtx.fogNear) / 50.0f;

            fogInfluence = CLAMP_MAX(fogInfluence, 1.0f);

            alpha *= 1.0f - fogInfluence;

            if (1) {}

            if (!(isOffScreen ^ 0)) {
                Math_SmoothStepToF(&envCtx->lensFlareAlphaScale, lensFlareAlphaScaleTarget, 0.5f, 0.05f, 0.001f);
            } else {
                Math_SmoothStepToF(&envCtx->lensFlareAlphaScale, 0.0f, 0.5f, 0.05f, 0.001f);
            }

            POLY_XLU_DISP = func_800947AC(POLY_XLU_DISP++);
            gDPSetPrimColor(POLY_XLU_DISP++, 0, 0, lensFlareColors[i].r, lensFlareColors[i].g, lensFlareColors[i].b,
                            alpha * envCtx->lensFlareAlphaScale);
            gSPMatrix(POLY_XLU_DISP++, Matrix_NewMtx(gfxCtx, "../z_kankyo.c", 2662),
                      G_MTX_NOPUSH | G_MTX_LOAD | G_MTX_MODELVIEW);
            gDPSetCombineLERP(POLY_XLU_DISP++, 0, 0, 0, PRIMITIVE, TEXEL0, 0, PRIMITIVE, 0, 0, 0, 0, PRIMITIVE, TEXEL0,
                              0, PRIMITIVE, 0);
            gDPSetAlphaDither(POLY_XLU_DISP++, G_AD_DISABLE);
            gDPSetColorDither(POLY_XLU_DISP++, G_CD_DISABLE);
            gSPMatrix(POLY_XLU_DISP++, &D_01000000, G_MTX_NOPUSH | G_MTX_MUL | G_MTX_MODELVIEW);

            switch (lensFlareTypes[i]) {
                case LENS_FLARE_CIRCLE0:
                case LENS_FLARE_CIRCLE1:
                    gSPDisplayList(POLY_XLU_DISP++, gLensFlareCircleDL);
                    break;
                case LENS_FLARE_RING:
                    gSPDisplayList(POLY_XLU_DISP++, gLensFlareRingDL);
                    break;
            }
        }

        glareAlphaScale = cosAngle - (1.5f - cosAngle);

        if (glareStrength != 0) {
            if (glareAlphaScale > 0.0f) {
                POLY_XLU_DISP = Gfx_SetupDL_57(POLY_XLU_DISP);

                alpha = colorIntensity / 10.0f;
                alpha = CLAMP_MAX(alpha, 1.0f);
                alpha = alpha * glareStrength;
                alpha = CLAMP_MIN(alpha, 0.0f);

                fogInfluence = (ENV_FOGNEAR_MAX - play->lightCtx.fogNear) / 50.0f;

                fogInfluence = CLAMP_MAX(fogInfluence, 1.0f);

                alpha *= 1.0f - fogInfluence;

                gDPSetAlphaDither(POLY_XLU_DISP++, G_AD_DISABLE);
                gDPSetColorDither(POLY_XLU_DISP++, G_CD_DISABLE);

                if (!(isOffScreen ^ 0)) {
                    Math_SmoothStepToF(&envCtx->glareAlpha, alpha * glareAlphaScale, 0.5f, 50.0f, 0.1f);
                } else {
                    Math_SmoothStepToF(&envCtx->glareAlpha, 0.0f, 0.5f, 50.0f, 0.1f);
                }

                temp = colorIntensity / 120.0f;
                temp = CLAMP_MIN(temp, 0.0f);

                gDPSetPrimColor(POLY_XLU_DISP++, 0, 0, 255, (u8)(temp * 75.0f) + 180, (u8)(temp * 155.0f) + 100,
                                (u8)envCtx->glareAlpha);
                gDPFillRectangle(POLY_XLU_DISP++, 0, 0, SCREEN_WIDTH - 1, SCREEN_HEIGHT - 1);
            } else {
                envCtx->glareAlpha = 0.0f;
            }
        }
    }

    CLOSE_DISPS(gfxCtx, "../z_kankyo.c", 2750);
}

f32 Environment_RandCentered(void) {
    return Rand_ZeroOne() - 0.5f;
}

void Environment_DrawRain(PlayState* play, View* view, GraphicsContext* gfxCtx) {
    s16 i;
    s32 pad;
    Vec3f vec;
    f32 temp1;
    f32 temp2;
    f32 temp3;
    f32 length;
    f32 rotX;
    f32 rotY;
    f32 x50;
    f32 y50;
    f32 z50;
    f32 x280;
    f32 z280;
    Vec3f unused = { 0.0f, 0.0f, 0.0f };
    Vec3f windDirection = { 0.0f, 0.0f, 0.0f };
    Player* player = GET_PLAYER(play);

    if (!(play->cameraPtrs[CAM_ID_MAIN]->stateFlags & CAM_STATE_8) &&
        (play->envCtx.precipitation[PRECIP_SNOW_CUR] == 0)) {
        OPEN_DISPS(gfxCtx, "../z_kankyo.c", 2799);

        vec.x = view->at.x - view->eye.x;
        vec.y = view->at.y - view->eye.y;
        vec.z = view->at.z - view->eye.z;

        length = sqrtf(SQXYZ(vec));

        temp1 = vec.x / length;
        temp2 = vec.y / length;
        temp3 = vec.z / length;

        x50 = view->eye.x + temp1 * 50.0f;
        y50 = view->eye.y + temp2 * 50.0f;
        z50 = view->eye.z + temp3 * 50.0f;

        x280 = view->eye.x + temp1 * 280.0f;
        z280 = view->eye.z + temp3 * 280.0f;

        if (play->envCtx.precipitation[PRECIP_RAIN_CUR]) {
            gDPPipeSync(POLY_XLU_DISP++);
            gDPSetPrimColor(POLY_XLU_DISP++, 0, 0, 150, 255, 255, 30);
            POLY_XLU_DISP = Gfx_SetupDL(POLY_XLU_DISP, SETUPDL_20);
        }

        // draw rain drops
        for (i = 0; i < play->envCtx.precipitation[PRECIP_RAIN_CUR]; i++) {
            temp2 = Rand_ZeroOne();
            temp1 = Rand_ZeroOne();
            temp3 = Rand_ZeroOne();

            Matrix_Translate((temp2 - 0.7f) * 100.0f + x50, (temp1 - 0.7f) * 100.0f + y50,
                             (temp3 - 0.7f) * 100.0f + z50, MTXMODE_NEW);

            windDirection.x = play->envCtx.windDirection.x;
            windDirection.y = play->envCtx.windDirection.y;
            windDirection.z = play->envCtx.windDirection.z;

            vec.x = windDirection.x;
            vec.y = windDirection.y + 500.0f + Rand_ZeroOne() * 200.0f;
            vec.z = windDirection.z;
            length = sqrtf(SQXZ(vec));

            gSPMatrix(POLY_XLU_DISP++, &D_01000000, G_MTX_NOPUSH | G_MTX_MUL | G_MTX_MODELVIEW);
            rotX = Math_Atan2F(length, -vec.y);
            rotY = Math_Atan2F(vec.z, vec.x);
            Matrix_RotateY(-rotY, MTXMODE_APPLY);
            Matrix_RotateX(M_PI / 2 - rotX, MTXMODE_APPLY);
            Matrix_Scale(0.4f, 1.2f, 0.4f, MTXMODE_APPLY);
            gSPMatrix(POLY_XLU_DISP++, Matrix_NewMtx(gfxCtx, "../z_kankyo.c", 2887),
                      G_MTX_NOPUSH | G_MTX_LOAD | G_MTX_MODELVIEW);
            gSPDisplayList(POLY_XLU_DISP++, gRaindropDL);
        }

        // draw droplet rings on the ground
        if (player->actor.world.pos.y < view->eye.y) {
            u8 materialFlag = false;

            for (i = 0; i < play->envCtx.precipitation[PRECIP_RAIN_CUR]; i++) {
                if (!materialFlag) {
                    Gfx_SetupDL_25Xlu(gfxCtx);
                    gDPSetEnvColor(POLY_XLU_DISP++, 155, 155, 155, 0);
                    gDPSetPrimColor(POLY_XLU_DISP++, 0, 0, 255, 255, 255, 120);
                    materialFlag++;
                }

                Matrix_Translate(Environment_RandCentered() * 280.0f + x280, player->actor.world.pos.y + 2.0f,
                                 Environment_RandCentered() * 280.0f + z280, MTXMODE_NEW);

                if ((LINK_IS_ADULT && ((player->actor.world.pos.y + 2.0f - view->eye.y) > -48.0f)) ||
                    (!LINK_IS_ADULT && ((player->actor.world.pos.y + 2.0f - view->eye.y) > -30.0f))) {
                    Matrix_Scale(0.02f, 0.02f, 0.02f, MTXMODE_APPLY);
                } else {
                    Matrix_Scale(0.1f, 0.1f, 0.1f, MTXMODE_APPLY);
                }

                gSPMatrix(POLY_XLU_DISP++, Matrix_NewMtx(gfxCtx, "../z_kankyo.c", 2940),
                          G_MTX_NOPUSH | G_MTX_LOAD | G_MTX_MODELVIEW);
                gSPDisplayList(POLY_XLU_DISP++, gEffShockwaveDL);
            }
        }

        CLOSE_DISPS(gfxCtx, "../z_kankyo.c", 2946);
    }
}

void Environment_ChangeLightSetting(PlayState* play, u32 lightSetting) {
    if ((play->envCtx.lightSetting != lightSetting) && (play->envCtx.lightBlend >= 1.0f) &&
        (play->envCtx.lightSettingOverride == LIGHT_SETTING_OVERRIDE_NONE)) {
        if (lightSetting >= LIGHT_SETTING_MAX) {
            lightSetting = 0;
        }

        play->envCtx.lightBlend = 0.0f;
        play->envCtx.prevLightSetting = play->envCtx.lightSetting;
        play->envCtx.lightSetting = lightSetting;
    }
}

/**
 * Draw color filters over the skybox. There are two filters.
 * The first uses the global fog color, and an alpha calculated with `fogNear`.
 * This filter draws unconditionally for skybox 29 at full alpha.
 * (note: skybox 29 is unused in the original game)
 * For the rest of the skyboxes it will draw if fogNear is less than 980.
 *
 * The second filter uses a custom color specified in `skyboxFilterColor`
 * and can be enabled with `customSkyboxFilter`.
 *
 * An example usage of a filter is to dim the skybox in cloudy conditions.
 */
void Environment_DrawSkyboxFilters(PlayState* play) {
    if (((play->skyboxId != SKYBOX_NONE) && (play->lightCtx.fogNear < 980)) || (play->skyboxId == SKYBOX_UNSET_1D)) {
        f32 alpha;

        OPEN_DISPS(play->state.gfxCtx, "../z_kankyo.c", 3032);

        Gfx_SetupDL_57Opa(play->state.gfxCtx);

        alpha = (1000 - play->lightCtx.fogNear) * 0.02f;

        if (play->skyboxId == SKYBOX_UNSET_1D) {
            alpha = 1.0f;
        }

        if (alpha > 1.0f) {
            alpha = 1.0f;
        }

        gDPSetPrimColor(POLY_OPA_DISP++, 0, 0, play->lightCtx.fogColor[0], play->lightCtx.fogColor[1],
                        play->lightCtx.fogColor[2], 255.0f * alpha);
        gDPFillRectangle(POLY_OPA_DISP++, 0, 0, SCREEN_WIDTH - 1, SCREEN_HEIGHT - 1);

        CLOSE_DISPS(play->state.gfxCtx, "../z_kankyo.c", 3043);
    }

    if (play->envCtx.customSkyboxFilter) {
        OPEN_DISPS(play->state.gfxCtx, "../z_kankyo.c", 3048);

        Gfx_SetupDL_57Opa(play->state.gfxCtx);
        gDPSetPrimColor(POLY_OPA_DISP++, 0, 0, play->envCtx.skyboxFilterColor[0], play->envCtx.skyboxFilterColor[1],
                        play->envCtx.skyboxFilterColor[2], play->envCtx.skyboxFilterColor[3]);
        gDPFillRectangle(POLY_OPA_DISP++, 0, 0, SCREEN_WIDTH - 1, SCREEN_HEIGHT - 1);

        CLOSE_DISPS(play->state.gfxCtx, "../z_kankyo.c", 3056);
    }
}

void Environment_DrawLightningFlash(PlayState* play, u8 red, u8 green, u8 blue, u8 alpha) {
    OPEN_DISPS(play->state.gfxCtx, "../z_kankyo.c", 3069);

    Gfx_SetupDL_57Opa(play->state.gfxCtx);
    gDPSetPrimColor(POLY_OPA_DISP++, 0, 0, red, green, blue, alpha);
    gDPFillRectangle(POLY_OPA_DISP++, 0, 0, SCREEN_WIDTH - 1, SCREEN_HEIGHT - 1);

    CLOSE_DISPS(play->state.gfxCtx, "../z_kankyo.c", 3079);
}

void Environment_UpdateLightningStrike(PlayState* play) {
    if (play->envCtx.lightningState != LIGHTNING_OFF) {
        switch (gLightningStrike.state) {
            case LIGHTNING_STRIKE_WAIT:
                // every frame theres a 10% chance of the timer advancing 50 units
                if (Rand_ZeroOne() < 0.1f) {
                    gLightningStrike.delayTimer += 50.0f;
                }

                gLightningStrike.delayTimer += Rand_ZeroOne();

                if (gLightningStrike.delayTimer > 500.0f) {
                    gLightningStrike.flashRed = 200;
                    gLightningStrike.flashGreen = 200;
                    gLightningStrike.flashBlue = 255;
                    gLightningStrike.flashAlphaTarget = 200;

                    gLightningStrike.delayTimer = 0.0f;
                    Environment_AddLightningBolts(play,
                                                  (u8)(Rand_ZeroOne() * (ARRAY_COUNT(sLightningBolts) - 0.1f)) + 1);
                    sLightningFlashAlpha = 0;
                    gLightningStrike.state++;
                }
                break;
            case LIGHTNING_STRIKE_START:
                gLightningStrike.flashRed = 200;
                gLightningStrike.flashGreen = 200;
                gLightningStrike.flashBlue = 255;

                play->envCtx.adjAmbientColor[0] += 80;
                play->envCtx.adjAmbientColor[1] += 80;
                play->envCtx.adjAmbientColor[2] += 100;

                sLightningFlashAlpha += 100;

                if (sLightningFlashAlpha >= gLightningStrike.flashAlphaTarget) {
                    Audio_SetNatureAmbienceChannelIO(NATURE_CHANNEL_LIGHTNING, CHANNEL_IO_PORT_0, 0);
                    gLightningStrike.state++;
                    gLightningStrike.flashAlphaTarget = 0;
                }
                break;
            case LIGHTNING_STRIKE_END:
                if (play->envCtx.adjAmbientColor[0] > 0) {
                    play->envCtx.adjAmbientColor[0] -= 10;
                    play->envCtx.adjAmbientColor[1] -= 10;
                }

                if (play->envCtx.adjAmbientColor[2] > 0) {
                    play->envCtx.adjAmbientColor[2] -= 10;
                }

                sLightningFlashAlpha -= 10;

                if (sLightningFlashAlpha <= gLightningStrike.flashAlphaTarget) {
                    play->envCtx.adjAmbientColor[0] = 0;
                    play->envCtx.adjAmbientColor[1] = 0;
                    play->envCtx.adjAmbientColor[2] = 0;

                    gLightningStrike.state = LIGHTNING_STRIKE_WAIT;

                    if (play->envCtx.lightningState == LIGHTNING_LAST) {
                        play->envCtx.lightningState = LIGHTNING_OFF;
                    }
                }
                break;
        }
    }

    if (gLightningStrike.state != LIGHTNING_STRIKE_WAIT) {
        Environment_DrawLightningFlash(play, gLightningStrike.flashRed, gLightningStrike.flashGreen,
                                       gLightningStrike.flashBlue, sLightningFlashAlpha);
    }
}

/**
 * Request the number of lightning bolts specified by `num`
 * Note: only 3 lightning bolts can be active at the same time.
 */
void Environment_AddLightningBolts(PlayState* play, u8 num) {
    s16 boltsAdded = 0;
    s16 i;

    for (i = 0; i < ARRAY_COUNT(sLightningBolts); i++) {
        if (sLightningBolts[i].state == LIGHTNING_BOLT_INACTIVE) {
            sLightningBolts[i].state = LIGHTNING_BOLT_START;
            boltsAdded++;

            if (boltsAdded >= num) {
                break;
            }
        }
    }
}

/**
 * Draw any active lightning bolt entries contained in `sLightningBolts`
 */
void Environment_DrawLightning(PlayState* play, s32 unused) {
    static void* lightningTextures[] = {
        gEffLightning1Tex, gEffLightning2Tex, gEffLightning3Tex,
        gEffLightning4Tex, gEffLightning5Tex, gEffLightning6Tex,
        gEffLightning7Tex, gEffLightning8Tex, NULL,
    };
    s16 i;
    f32 dx;
    f32 dz;
    f32 x;
    f32 z;
    s32 pad[2];
    Vec3f unused1 = { 0.0f, 0.0f, 0.0f };
    Vec3f unused2 = { 0.0f, 0.0f, 0.0f };

    OPEN_DISPS(play->state.gfxCtx, "../z_kankyo.c", 3253);

    for (i = 0; i < ARRAY_COUNT(sLightningBolts); i++) {
        switch (sLightningBolts[i].state) {
            case LIGHTNING_BOLT_START:
                dx = play->view.at.x - play->view.eye.x;
                dz = play->view.at.z - play->view.eye.z;

                x = dx / sqrtf(SQ(dx) + SQ(dz));
                z = dz / sqrtf(SQ(dx) + SQ(dz));

                sLightningBolts[i].pos.x = play->view.eye.x + x * 9500.0f;
                sLightningBolts[i].pos.y = Rand_ZeroOne() * 1000.0f + 4000.0f;
                sLightningBolts[i].pos.z = play->view.eye.z + z * 9500.0f;

                sLightningBolts[i].offset.x = (Rand_ZeroOne() - 0.5f) * 5000.0f;
                sLightningBolts[i].offset.y = 0.0f;
                sLightningBolts[i].offset.z = (Rand_ZeroOne() - 0.5f) * 5000.0f;

                sLightningBolts[i].textureIndex = 0;
                sLightningBolts[i].pitch = (Rand_ZeroOne() - 0.5f) * 40.0f;
                sLightningBolts[i].roll = (Rand_ZeroOne() - 0.5f) * 40.0f;
                sLightningBolts[i].delayTimer = 3 * (i + 1);
                sLightningBolts[i].state++;
                break;
            case LIGHTNING_BOLT_WAIT:
                sLightningBolts[i].delayTimer--;

                if (sLightningBolts[i].delayTimer <= 0) {
                    sLightningBolts[i].state++;
                }
                break;
            case LIGHTNING_BOLT_DRAW:
                if (sLightningBolts[i].textureIndex < 7) {
                    sLightningBolts[i].textureIndex++;
                } else {
                    sLightningBolts[i].state = LIGHTNING_BOLT_INACTIVE;
                }
                break;
        }

        if (sLightningBolts[i].state == LIGHTNING_BOLT_DRAW) {
            Matrix_Translate(sLightningBolts[i].pos.x + sLightningBolts[i].offset.x,
                             sLightningBolts[i].pos.y + sLightningBolts[i].offset.y,
                             sLightningBolts[i].pos.z + sLightningBolts[i].offset.z, MTXMODE_NEW);
            Matrix_RotateX(DEG_TO_RAD(sLightningBolts[i].pitch), MTXMODE_APPLY);
            Matrix_RotateZ(DEG_TO_RAD(sLightningBolts[i].roll), MTXMODE_APPLY);
            Matrix_Scale(22.0f, 100.0f, 22.0f, MTXMODE_APPLY);
            gDPSetPrimColor(POLY_XLU_DISP++, 0, 0, 255, 255, 255, 128);
            gDPSetEnvColor(POLY_XLU_DISP++, 0, 255, 255, 128);
            gSPMatrix(POLY_XLU_DISP++, Matrix_NewMtx(play->state.gfxCtx, "../z_kankyo.c", 3333),
                      G_MTX_NOPUSH | G_MTX_LOAD | G_MTX_MODELVIEW);
            gSPSegment(POLY_XLU_DISP++, 0x08, SEGMENTED_TO_VIRTUAL(lightningTextures[sLightningBolts[i].textureIndex]));
            Gfx_SetupDL_61Xlu(play->state.gfxCtx);
            gSPMatrix(POLY_XLU_DISP++, &D_01000000, G_MTX_NOPUSH | G_MTX_MUL | G_MTX_MODELVIEW);
            gSPDisplayList(POLY_XLU_DISP++, gEffLightningDL);
        }
    }

    CLOSE_DISPS(play->state.gfxCtx, "../z_kankyo.c", 3353);
}

void Environment_PlaySceneSequence(PlayState* play) {
    play->envCtx.timeSeqState = TIMESEQ_DISABLED;

    // both lost woods exits on the bridge from kokiri to hyrule field
    if (((void)0, gSaveContext.entranceIndex) == ENTR_LOST_WOODS_8 ||
        ((void)0, gSaveContext.entranceIndex) == ENTR_LOST_WOODS_9) {
        Audio_PlayNatureAmbienceSequence(NATURE_ID_KOKIRI_REGION);
    } else if (((void)0, gSaveContext.forcedSeqId) != NA_BGM_GENERAL_SFX) {
        if (!Environment_IsForcedSequenceDisabled()) {
            SEQCMD_PLAY_SEQUENCE(SEQ_PLAYER_BGM_MAIN, 0, 0, ((void)0, gSaveContext.forcedSeqId));
        }
        gSaveContext.forcedSeqId = NA_BGM_GENERAL_SFX;
    } else if (play->sequenceCtx.seqId == NA_BGM_NO_MUSIC) {
        if (play->sequenceCtx.natureAmbienceId == NATURE_ID_NONE) {
            return;
        }
        if (((void)0, gSaveContext.natureAmbienceId) != play->sequenceCtx.natureAmbienceId) {
            Audio_PlayNatureAmbienceSequence(play->sequenceCtx.natureAmbienceId);
        }
    } else if (play->sequenceCtx.natureAmbienceId == NATURE_ID_NONE) {
        // "BGM Configuration"
        osSyncPrintf("\n\n\nBGM設定game_play->sound_info.BGM=[%d] old_bgm=[%d]\n\n", play->sequenceCtx.seqId,
                     ((void)0, gSaveContext.seqId));
        if (((void)0, gSaveContext.seqId) != play->sequenceCtx.seqId) {
            Audio_PlaySceneSequence(play->sequenceCtx.seqId);
        }
    } else if (((void)0, gSaveContext.dayTime) >= CLOCK_TIME(7, 0) &&
               ((void)0, gSaveContext.dayTime) <= CLOCK_TIME(17, 10)) {
        if (((void)0, gSaveContext.seqId) != play->sequenceCtx.seqId) {
            Audio_PlaySceneSequence(play->sequenceCtx.seqId);
        }

        play->envCtx.timeSeqState = TIMESEQ_FADE_DAY_BGM;
    } else {
        if (((void)0, gSaveContext.natureAmbienceId) != play->sequenceCtx.natureAmbienceId) {
            Audio_PlayNatureAmbienceSequence(play->sequenceCtx.natureAmbienceId);
        }

        if (((void)0, gSaveContext.dayTime) > CLOCK_TIME(17, 10) &&
            ((void)0, gSaveContext.dayTime) <= CLOCK_TIME(19, 0)) {
            play->envCtx.timeSeqState = TIMESEQ_EARLY_NIGHT_CRITTERS;
        } else if (((void)0, gSaveContext.dayTime) > CLOCK_TIME(19, 0) + 1 ||
                   ((void)0, gSaveContext.dayTime) < CLOCK_TIME(6, 30)) {
            play->envCtx.timeSeqState = TIMESEQ_NIGHT_CRITTERS;
        } else {
            play->envCtx.timeSeqState = TIMESEQ_MORNING_CRITTERS;
        }
    }

    osSyncPrintf("\n-----------------\n", ((void)0, gSaveContext.forcedSeqId));
    osSyncPrintf("\n 強制ＢＧＭ=[%d]", ((void)0, gSaveContext.forcedSeqId)); // "Forced BGM"
    osSyncPrintf("\n     ＢＧＭ=[%d]", play->sequenceCtx.seqId);
    osSyncPrintf("\n     エンブ=[%d]", play->sequenceCtx.natureAmbienceId);
    osSyncPrintf("\n     status=[%d]", play->envCtx.timeSeqState);

    Audio_SetEnvReverb(play->roomCtx.curRoom.echo);
}

void Environment_PlayTimeBasedSequence(PlayState* play) {
    switch (play->envCtx.timeSeqState) {
        case TIMESEQ_DAY_BGM:
            Audio_SetNatureAmbienceChannelIO(NATURE_CHANNEL_CRITTER_4 << 4 | NATURE_CHANNEL_CRITTER_5,
                                             CHANNEL_IO_PORT_1, 0);

            if (play->envCtx.precipitation[PRECIP_RAIN_MAX] == 0 && play->envCtx.precipitation[PRECIP_SOS_MAX] == 0) {
                osSyncPrintf("\n\n\nNa_StartMorinigBgm\n\n");
                Audio_PlayMorningSceneSequence(play->sequenceCtx.seqId);
            }

            play->envCtx.timeSeqState++;
            break;

        case TIMESEQ_FADE_DAY_BGM:
            if (gSaveContext.dayTime > CLOCK_TIME(17, 10)) {
                if (play->envCtx.precipitation[PRECIP_RAIN_MAX] == 0 &&
                    play->envCtx.precipitation[PRECIP_SOS_MAX] == 0) {
                    SEQCMD_STOP_SEQUENCE(SEQ_PLAYER_BGM_MAIN, 240);
                }

                play->envCtx.timeSeqState++;
            }
            break;

        case TIMESEQ_NIGHT_BEGIN_SFX:
            if (gSaveContext.dayTime > CLOCK_TIME(18, 0)) {
                func_800788CC(NA_SE_EV_DOG_CRY_EVENING);
                play->envCtx.timeSeqState++;
            }
            break;

        case TIMESEQ_EARLY_NIGHT_CRITTERS:
            if (play->envCtx.precipitation[PRECIP_RAIN_MAX] == 0 && play->envCtx.precipitation[PRECIP_SOS_MAX] == 0) {
                Audio_PlayNatureAmbienceSequence(play->sequenceCtx.natureAmbienceId);
                Audio_SetNatureAmbienceChannelIO(NATURE_CHANNEL_CRITTER_0, CHANNEL_IO_PORT_1, 1);
            }

            play->envCtx.timeSeqState++;
            break;

        case TIMESEQ_NIGHT_DELAY:
            if (gSaveContext.dayTime > CLOCK_TIME(19, 0)) {
                play->envCtx.timeSeqState++;
            }
            break;

        case TIMESEQ_NIGHT_CRITTERS:
            Audio_SetNatureAmbienceChannelIO(NATURE_CHANNEL_CRITTER_0, CHANNEL_IO_PORT_1, 0);

            if (play->envCtx.precipitation[PRECIP_RAIN_MAX] == 0 && play->envCtx.precipitation[PRECIP_SOS_MAX] == 0) {
                Audio_SetNatureAmbienceChannelIO(NATURE_CHANNEL_CRITTER_1 << 4 | NATURE_CHANNEL_CRITTER_3,
                                                 CHANNEL_IO_PORT_1, 1);
            }

            play->envCtx.timeSeqState++;
            break;

        case TIMESEQ_DAY_BEGIN_SFX:
            if ((gSaveContext.dayTime <= CLOCK_TIME(19, 0)) && (gSaveContext.dayTime > CLOCK_TIME(6, 30))) {
                gSaveContext.totalDays++;
                gSaveContext.bgsDayCount++;
                gSaveContext.dogIsLost = true;
                func_80078884(NA_SE_EV_CHICKEN_CRY_M);

                if ((Inventory_ReplaceItem(play, ITEM_WEIRD_EGG, ITEM_CHICKEN) ||
                     Inventory_ReplaceItem(play, ITEM_POCKET_EGG, ITEM_POCKET_CUCCO)) &&
                    play->csCtx.state == 0 && !Player_InCsMode(play)) {
                    Message_StartTextbox(play, 0x3066, NULL);
                }

                play->envCtx.timeSeqState++;
            }
            break;

        case TIMESEQ_MORNING_CRITTERS:
            Audio_SetNatureAmbienceChannelIO(NATURE_CHANNEL_CRITTER_1 << 4 | NATURE_CHANNEL_CRITTER_3,
                                             CHANNEL_IO_PORT_1, 0);

            if (play->envCtx.precipitation[PRECIP_RAIN_MAX] == 0 && play->envCtx.precipitation[PRECIP_SOS_MAX] == 0) {
                Audio_SetNatureAmbienceChannelIO(NATURE_CHANNEL_CRITTER_4 << 4 | NATURE_CHANNEL_CRITTER_5,
                                                 CHANNEL_IO_PORT_1, 1);
            }

            play->envCtx.timeSeqState++;
            break;

        case TIMESEQ_DAY_DELAY:
            if (gSaveContext.dayTime > CLOCK_TIME(7, 0)) {
                play->envCtx.timeSeqState = 0;
            }
            break;
    }
}

void Environment_DrawCustomLensFlare(PlayState* play) {
    Vec3f pos;

    if (gCustomLensFlareOn) {
        pos.x = gCustomLensFlarePos.x;
        pos.y = gCustomLensFlarePos.y;
        pos.z = gCustomLensFlarePos.z;

        Environment_DrawLensFlare(play, &play->envCtx, &play->view, play->state.gfxCtx, pos, gLensFlareUnused,
                                  gLensFlareScale, gLensFlareColorIntensity, gLensFlareGlareStrength, false);
    }
}

void Environment_InitGameOverLights(PlayState* play) {
    s32 pad;
    Player* player = GET_PLAYER(play);

    sGameOverLightsIntensity = 0;

    Lights_PointNoGlowSetInfo(&sNGameOverLightInfo, (s16)player->actor.world.pos.x - 10.0f,
                              (s16)player->actor.world.pos.y + 10.0f, (s16)player->actor.world.pos.z - 10.0f, 0, 0, 0,
                              255);
    sNGameOverLightNode = LightContext_InsertLight(play, &play->lightCtx, &sNGameOverLightInfo);

    Lights_PointNoGlowSetInfo(&sSGameOverLightInfo, (s16)player->actor.world.pos.x + 10.0f,
                              (s16)player->actor.world.pos.y + 10.0f, (s16)player->actor.world.pos.z + 10.0f, 0, 0, 0,
                              255);
    sSGameOverLightNode = LightContext_InsertLight(play, &play->lightCtx, &sSGameOverLightInfo);
}

void Environment_FadeInGameOverLights(PlayState* play) {
    Player* player = GET_PLAYER(play);
    s16 i;

    Lights_PointNoGlowSetInfo(&sNGameOverLightInfo, (s16)player->actor.world.pos.x - 10.0f,
                              (s16)player->actor.world.pos.y + 10.0f, (s16)player->actor.world.pos.z - 10.0f,
                              sGameOverLightsIntensity, sGameOverLightsIntensity, sGameOverLightsIntensity, 255);
    Lights_PointNoGlowSetInfo(&sSGameOverLightInfo, (s16)player->actor.world.pos.x + 10.0f,
                              (s16)player->actor.world.pos.y + 10.0f, (s16)player->actor.world.pos.z + 10.0f,
                              sGameOverLightsIntensity, sGameOverLightsIntensity, sGameOverLightsIntensity, 255);

    if (sGameOverLightsIntensity < 254) {
        sGameOverLightsIntensity += 2;
    }

    if (Play_CamIsNotFixed(play)) {
        for (i = 0; i < 3; i++) {
            if (play->envCtx.adjAmbientColor[i] > -255) {
                play->envCtx.adjAmbientColor[i] -= 12;
                play->envCtx.adjLight1Color[i] -= 12;
            }
            play->envCtx.adjFogColor[i] = -255;
        }

        if (play->envCtx.lightSettings.zFar + play->envCtx.adjZFar > 900) {
            play->envCtx.adjZFar -= 100;
        }

        if (play->envCtx.lightSettings.fogNear + play->envCtx.adjFogNear > 950) {
            play->envCtx.adjFogNear -= 10;
        }
    } else {
        play->envCtx.fillScreen = true;
        play->envCtx.screenFillColor[0] = 0;
        play->envCtx.screenFillColor[1] = 0;
        play->envCtx.screenFillColor[2] = 0;
        play->envCtx.screenFillColor[3] = sGameOverLightsIntensity;
    }
}

void Environment_FadeOutGameOverLights(PlayState* play) {
    Player* player = GET_PLAYER(play);
    s16 i;

    if (sGameOverLightsIntensity >= 3) {
        sGameOverLightsIntensity -= 3;
    } else {
        sGameOverLightsIntensity = 0;
    }

    if (sGameOverLightsIntensity == 1) {
        LightContext_RemoveLight(play, &play->lightCtx, sNGameOverLightNode);
        LightContext_RemoveLight(play, &play->lightCtx, sSGameOverLightNode);
    } else if (sGameOverLightsIntensity >= 2) {
        Lights_PointNoGlowSetInfo(&sNGameOverLightInfo, (s16)player->actor.world.pos.x - 10.0f,
                                  (s16)player->actor.world.pos.y + 10.0f, (s16)player->actor.world.pos.z - 10.0f,
                                  sGameOverLightsIntensity, sGameOverLightsIntensity, sGameOverLightsIntensity, 255);
        Lights_PointNoGlowSetInfo(&sSGameOverLightInfo, (s16)player->actor.world.pos.x + 10.0f,
                                  (s16)player->actor.world.pos.y + 10.0f, (s16)player->actor.world.pos.z + 10.0f,
                                  sGameOverLightsIntensity, sGameOverLightsIntensity, sGameOverLightsIntensity, 255);
    }

    if (Play_CamIsNotFixed(play)) {
        for (i = 0; i < 3; i++) {
            Math_SmoothStepToS(&play->envCtx.adjAmbientColor[i], 0, 5, 12, 1);
            Math_SmoothStepToS(&play->envCtx.adjLight1Color[i], 0, 5, 12, 1);
            play->envCtx.adjFogColor[i] = 0;
        }
        play->envCtx.adjZFar = 0;
        play->envCtx.adjFogNear = 0;
    } else {
        play->envCtx.fillScreen = true;
        play->envCtx.screenFillColor[0] = 0;
        play->envCtx.screenFillColor[1] = 0;
        play->envCtx.screenFillColor[2] = 0;
        play->envCtx.screenFillColor[3] = sGameOverLightsIntensity;
        if (sGameOverLightsIntensity == 0) {
            play->envCtx.fillScreen = false;
        }
    }
}

void Environment_UpdateRain(PlayState* play) {
    u8 max = MAX(play->envCtx.precipitation[PRECIP_RAIN_MAX], play->envCtx.precipitation[PRECIP_SOS_MAX]);

    if (play->envCtx.precipitation[PRECIP_RAIN_CUR] != max && ((play->state.frames % 8) == 0)) {
        if (play->envCtx.precipitation[PRECIP_RAIN_CUR] < max) {
            play->envCtx.precipitation[PRECIP_RAIN_CUR] += 2;
        } else {
            play->envCtx.precipitation[PRECIP_RAIN_CUR] -= 2;
        }
    }
}

void Environment_FillScreen(GraphicsContext* gfxCtx, u8 red, u8 green, u8 blue, u8 alpha, u8 drawFlags) {
    if (alpha != 0) {
        OPEN_DISPS(gfxCtx, "../z_kankyo.c", 3835);

        if (drawFlags & FILL_SCREEN_OPA) {
            POLY_OPA_DISP = Gfx_SetupDL_57(POLY_OPA_DISP);
            gDPSetPrimColor(POLY_OPA_DISP++, 0, 0, red, green, blue, alpha);
            gDPSetAlphaDither(POLY_OPA_DISP++, G_AD_DISABLE);
            gDPSetColorDither(POLY_OPA_DISP++, G_CD_DISABLE);
            gDPFillRectangle(POLY_OPA_DISP++, 0, 0, SCREEN_WIDTH - 1, SCREEN_HEIGHT - 1);
        }

        if (drawFlags & FILL_SCREEN_XLU) {
            POLY_XLU_DISP = Gfx_SetupDL_57(POLY_XLU_DISP);
            gDPSetPrimColor(POLY_XLU_DISP++, 0, 0, red, green, blue, alpha);

            if ((u32)alpha == 255) {
                gDPSetRenderMode(POLY_XLU_DISP++, G_RM_OPA_SURF, G_RM_OPA_SURF2);
            }

            gDPSetAlphaDither(POLY_XLU_DISP++, G_AD_DISABLE);
            gDPSetColorDither(POLY_XLU_DISP++, G_CD_DISABLE);
            gDPFillRectangle(POLY_XLU_DISP++, 0, 0, SCREEN_WIDTH - 1, SCREEN_HEIGHT - 1);
        }

        CLOSE_DISPS(gfxCtx, "../z_kankyo.c", 3863);
    }
}

Color_RGB8 sSandstormPrimColors[] = {
    { 210, 156, 85 },
    { 255, 200, 100 },
    { 225, 160, 50 },
    { 105, 90, 40 },
};

Color_RGB8 sSandstormEnvColors[] = {
    { 155, 106, 35 },
    { 200, 150, 50 },
    { 170, 110, 0 },
    { 50, 40, 0 },
};

void Environment_DrawSandstorm(PlayState* play, u8 sandstormState) {
    s32 primA1;
    s32 envA1;
    s32 primA = play->envCtx.sandstormPrimA;
    s32 envA = play->envCtx.sandstormEnvA;
    Color_RGBA8 primColor;
    Color_RGBA8 envColor;
    s32 pad;
    f32 sp98;
    u16 sp96;
    u16 sp94;
    u16 sp92;

    switch (sandstormState) {
        case SANDSTORM_ACTIVE:
            if ((play->sceneId == SCENE_HAUNTED_WASTELAND) && (play->roomCtx.curRoom.num == 0)) {
                envA1 = 0;
                primA1 = (play->envCtx.sandstormEnvA > 128) ? 255 : play->envCtx.sandstormEnvA >> 1;
            } else {
                primA1 = play->state.frames % 128;
                if (primA1 > 64) {
                    primA1 = 128 - primA1;
                }
                primA1 += 73;
                envA1 = 128;
            }
            break;

        case SANDSTORM_FILL:
            primA1 = 255;
            envA1 = (play->envCtx.sandstormPrimA >= 255) ? 255 : 128;
            break;

        case SANDSTORM_UNFILL:
            envA1 = 128;
            if (play->envCtx.sandstormEnvA > 128) {
                primA1 = 255;
            } else {
                primA1 = play->state.frames % 128;
                if (primA1 > 64) {
                    primA1 = 128 - primA1;
                }
                primA1 += 73;
            }
            if ((primA1 >= primA) && (primA1 != 255)) {
                play->envCtx.sandstormState = SANDSTORM_ACTIVE;
            }
            break;

        case SANDSTORM_DISSIPATE:
            envA1 = 0;
            primA1 = (play->envCtx.sandstormEnvA > 128) ? 255 : play->envCtx.sandstormEnvA >> 1;

            if (primA == 0) {
                play->envCtx.sandstormState = SANDSTORM_OFF;
            }
            break;
    }

    if (ABS(primA - primA1) < 9) {
        primA = primA1;
    } else if (primA1 < primA) {
        primA = primA - 9;
    } else {
        primA = primA + 9;
    }

    if (ABS(envA - envA1) < 9) {
        envA = envA1;
    } else if (envA1 < envA) {
        envA = envA - 9;
    } else {
        envA = envA + 9;
    }

    play->envCtx.sandstormPrimA = primA;
    play->envCtx.sandstormEnvA = envA;

    sp98 = (512.0f - (primA + envA)) * (3.0f / 128.0f);

    if (sp98 > 6.0f) {
        sp98 = 6.0f;
    }

    if ((play->envCtx.lightMode != LIGHT_MODE_TIME) ||
        (play->envCtx.lightSettingOverride != LIGHT_SETTING_OVERRIDE_NONE)) {
        primColor.r = sSandstormPrimColors[1].r;
        primColor.g = sSandstormPrimColors[1].g;
        primColor.b = sSandstormPrimColors[1].b;
        envColor.r = sSandstormEnvColors[1].r;
        envColor.g = sSandstormEnvColors[1].g;
        envColor.b = sSandstormEnvColors[1].b;
    } else if (sSandstormColorIndex == sNextSandstormColorIndex) {
        primColor.r = sSandstormPrimColors[sSandstormColorIndex].r;
        primColor.g = sSandstormPrimColors[sSandstormColorIndex].g;
        primColor.b = sSandstormPrimColors[sSandstormColorIndex].b;
        envColor.r = sSandstormEnvColors[sSandstormColorIndex].r;
        envColor.g = sSandstormEnvColors[sSandstormColorIndex].g;
        envColor.b = sSandstormEnvColors[sSandstormColorIndex].b;
    } else {
        primColor.r = (s32)F32_LERP(sSandstormPrimColors[sSandstormColorIndex].r,
                                    sSandstormPrimColors[sNextSandstormColorIndex].r, sSandstormLerpScale);
        primColor.g = (s32)F32_LERP(sSandstormPrimColors[sSandstormColorIndex].g,
                                    sSandstormPrimColors[sNextSandstormColorIndex].g, sSandstormLerpScale);
        primColor.b = (s32)F32_LERP(sSandstormPrimColors[sSandstormColorIndex].b,
                                    sSandstormPrimColors[sNextSandstormColorIndex].b, sSandstormLerpScale);
        envColor.r = (s32)F32_LERP(sSandstormEnvColors[sSandstormColorIndex].r,
                                   sSandstormEnvColors[sNextSandstormColorIndex].r, sSandstormLerpScale);
        envColor.g = (s32)F32_LERP(sSandstormEnvColors[sSandstormColorIndex].g,
                                   sSandstormEnvColors[sNextSandstormColorIndex].g, sSandstormLerpScale);
        envColor.b = (s32)F32_LERP(sSandstormEnvColors[sSandstormColorIndex].b,
                                   sSandstormEnvColors[sNextSandstormColorIndex].b, sSandstormLerpScale);
    }

    envColor.r = ((envColor.r * sp98) + ((6.0f - sp98) * primColor.r)) * (1.0f / 6.0f);
    envColor.g = ((envColor.g * sp98) + ((6.0f - sp98) * primColor.g)) * (1.0f / 6.0f);
    envColor.b = ((envColor.b * sp98) + ((6.0f - sp98) * primColor.b)) * (1.0f / 6.0f);

    sp96 = (s32)(sSandstormScroll * (11.0f / 6.0f));
    sp94 = (s32)(sSandstormScroll * (9.0f / 6.0f));
    sp92 = (s32)(sSandstormScroll * (6.0f / 6.0f));

    OPEN_DISPS(play->state.gfxCtx, "../z_kankyo.c", 4044);

    POLY_XLU_DISP = Gfx_SetupDL_64(POLY_XLU_DISP);

    gDPSetAlphaDither(POLY_XLU_DISP++, G_AD_NOISE);
    gDPSetColorDither(POLY_XLU_DISP++, G_CD_NOISE);
    gDPSetPrimColor(POLY_XLU_DISP++, 0, 0x80, primColor.r, primColor.g, primColor.b, play->envCtx.sandstormPrimA);
    gDPSetEnvColor(POLY_XLU_DISP++, envColor.r, envColor.g, envColor.b, play->envCtx.sandstormEnvA);
    gSPSegment(POLY_XLU_DISP++, 0x08,
               Gfx_TwoTexScroll(play->state.gfxCtx, G_TX_RENDERTILE, (u32)sp96 % 4096, 0, 512, 32, 1, (u32)sp94 % 4096,
                                4095 - ((u32)sp92 % 4096), 256, 64));
    gDPSetTextureLUT(POLY_XLU_DISP++, G_TT_NONE);
    gSPDisplayList(POLY_XLU_DISP++, gFieldSandstormDL);

    CLOSE_DISPS(play->state.gfxCtx, "../z_kankyo.c", 4068);

    sSandstormScroll += (s32)sp98;
}

void Environment_AdjustLights(PlayState* play, f32 arg1, f32 arg2, f32 arg3, f32 arg4) {
    f32 temp;
    s32 i;

    if (play->roomCtx.curRoom.behaviorType1 != ROOM_BEHAVIOR_TYPE1_5 && Play_CamIsNotFixed(play)) {
        arg1 = CLAMP_MIN(arg1, 0.0f);
        arg1 = CLAMP_MAX(arg1, 1.0f);

        temp = arg1 - arg3;

        if (arg1 < arg3) {
            temp = 0.0f;
        }

        play->envCtx.adjFogNear = (arg2 - play->envCtx.lightSettings.fogNear) * temp;

        if (arg1 == 0.0f) {
            for (i = 0; i < 3; i++) {
                play->envCtx.adjFogColor[i] = 0;
            }
        } else {
            temp = arg1 * 5.0f;
            temp = CLAMP_MAX(temp, 1.0f);

            for (i = 0; i < 3; i++) {
                play->envCtx.adjFogColor[i] = -(s16)(play->envCtx.lightSettings.fogColor[i] * temp);
            }
        }

        if (arg4 <= 0.0f) {
            return;
        }

        arg1 *= arg4;

        for (i = 0; i < 3; i++) {
            play->envCtx.adjAmbientColor[i] = -(s16)(play->envCtx.lightSettings.ambientColor[i] * arg1);
            play->envCtx.adjLight1Color[i] = -(s16)(play->envCtx.lightSettings.light1Color[i] * arg1);
        }
    }
}

s32 Environment_GetBgsDayCount(void) {
    return gSaveContext.bgsDayCount;
}

void Environment_ClearBgsDayCount(void) {
    gSaveContext.bgsDayCount = 0;
}

s32 Environment_GetTotalDays(void) {
    return gSaveContext.totalDays;
}

void Environment_ForcePlaySequence(u16 seqId) {
    gSaveContext.forcedSeqId = seqId;
}

s32 Environment_IsForcedSequenceDisabled(void) {
    s32 isDisabled = false;

    if (gSaveContext.forcedSeqId == NA_BGM_DISABLED) {
        isDisabled = true;
    }

    return isDisabled;
}

void Environment_PlayStormNatureAmbience(PlayState* play) {
    if (play->sequenceCtx.natureAmbienceId == NATURE_ID_NONE) {
        Audio_PlayNatureAmbienceSequence(NATURE_ID_MARKET_NIGHT);
    } else {
        Audio_PlayNatureAmbienceSequence(play->sequenceCtx.natureAmbienceId);
    }

    Audio_SetNatureAmbienceChannelIO(NATURE_CHANNEL_RAIN, CHANNEL_IO_PORT_1, 1);
    Audio_SetNatureAmbienceChannelIO(NATURE_CHANNEL_LIGHTNING, CHANNEL_IO_PORT_1, 1);
}

void Environment_StopStormNatureAmbience(PlayState* play) {
    Audio_SetNatureAmbienceChannelIO(NATURE_CHANNEL_RAIN, CHANNEL_IO_PORT_1, 0);
    Audio_SetNatureAmbienceChannelIO(NATURE_CHANNEL_LIGHTNING, CHANNEL_IO_PORT_1, 0);

    if (Audio_GetActiveSeqId(SEQ_PLAYER_BGM_MAIN) == NA_BGM_NATURE_AMBIENCE) {
        gSaveContext.seqId = NA_BGM_NATURE_SFX_RAIN;
        Environment_PlaySceneSequence(play);
    }
}

void Environment_WarpSongLeave(PlayState* play) {
    gWeatherMode = WEATHER_MODE_CLEAR;
    gSaveContext.cutsceneIndex = 0;
    gSaveContext.respawnFlag = -3;
    play->nextEntranceIndex = gSaveContext.respawn[RESPAWN_MODE_RETURN].entranceIndex;
    play->transitionTrigger = TRANS_TRIGGER_START;
    play->transitionType = TRANS_TYPE_FADE_WHITE;
    gSaveContext.nextTransitionType = TRANS_TYPE_FADE_WHITE;

    switch (play->nextEntranceIndex) {
        case ENTR_DEATH_MOUNTAIN_CRATER_0:
            Flags_SetEventChkInf(EVENTCHKINF_B9);
            break;

        case ENTR_LAKE_HYLIA_0:
            Flags_SetEventChkInf(EVENTCHKINF_B1);
            break;

        case ENTR_DESERT_COLOSSUS_0:
            Flags_SetEventChkInf(EVENTCHKINF_B8);
            break;

        case ENTR_GRAVEYARD_0:
            Flags_SetEventChkInf(EVENTCHKINF_B6);
            break;

        case ENTR_TEMPLE_OF_TIME_0:
            Flags_SetEventChkInf(EVENTCHKINF_A7);
            break;

        case ENTR_SACRED_FOREST_MEADOW_0:
            break;
    }
}<|MERGE_RESOLUTION|>--- conflicted
+++ resolved
@@ -426,13 +426,8 @@
     play->roomCtx.unk_74[0] = 0;
     play->roomCtx.unk_74[1] = 0;
 
-<<<<<<< HEAD
-    for (i = 0; i < ARRAY_COUNT(play->csCtx.npcActions); i++) {
-        play->csCtx.npcActions[i] = NULL;
-=======
     for (i = 0; i < ARRAY_COUNT(play->csCtx.actorCues); i++) {
         play->csCtx.actorCues[i] = NULL;
->>>>>>> b4c97ce1
     }
 
     if (Object_GetIndex(&play->objectCtx, OBJECT_GAMEPLAY_FIELD_KEEP) < 0 && !play->envCtx.sunMoonDisabled) {
