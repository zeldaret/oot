#include "global.h"
#include "ultra64.h"
#include "terminal.h"
#include "assets/objects/gameplay_keep/gameplay_keep.h"
#include "assets/objects/gameplay_field_keep/gameplay_field_keep.h"

typedef enum {
    /* 0x00 */ LIGHTNING_BOLT_START,
    /* 0x01 */ LIGHTNING_BOLT_WAIT,
    /* 0x02 */ LIGHTNING_BOLT_DRAW,
    /* 0xFF */ LIGHTNING_BOLT_INACTIVE = 0xFF
} LightningBoltState;

typedef struct {
    /* 0x00 */ s32 mantissa;
    /* 0x04 */ s32 exponent;
} ZBufValConversionEntry; // size = 0x8

ZBufValConversionEntry sZBufValConversionTable[1 << 3] = {
    { 6, 0x00000 }, { 5, 0x20000 }, { 4, 0x30000 }, { 3, 0x38000 },
    { 2, 0x3C000 }, { 1, 0x3E000 }, { 0, 0x3F000 }, { 0, 0x3F800 },
};

u8 gWeatherMode = WEATHER_MODE_CLEAR; // "E_wether_flg"

u8 gLightConfigAfterUnderwater = 0;

u8 gInterruptSongOfStorms = false;

// Indicates whether the skybox is changing to a different index of the same config (based on time)
u8 gSkyboxIsChanging = false;

// how many units of time that pass every update
u16 gTimeSpeed = 0;

u16 sSunScreenDepth = GPACK_ZDZ(G_MAXFBZ, 0);

typedef struct {
    /* 0x00 */ u16 startTime;
    /* 0x02 */ u16 endTime;
    /* 0x04 */ u8 lightSetting;
    /* 0x05 */ u8 nextLightSetting;
} TimeBasedLightEntry; // size = 0x6

TimeBasedLightEntry sTimeBasedLightConfigs[][7] = {
    {
        { CLOCK_TIME(0, 0), CLOCK_TIME(4, 0) + 1, 3, 3 },
        { CLOCK_TIME(4, 0) + 1, CLOCK_TIME(6, 0), 3, 0 },
        { CLOCK_TIME(6, 0), CLOCK_TIME(8, 0) + 1, 0, 1 },
        { CLOCK_TIME(8, 0) + 1, CLOCK_TIME(16, 0), 1, 1 },
        { CLOCK_TIME(16, 0), CLOCK_TIME(17, 0) + 1, 1, 2 },
        { CLOCK_TIME(17, 0) + 1, CLOCK_TIME(19, 0) + 1, 2, 3 },
        { CLOCK_TIME(19, 0) + 1, CLOCK_TIME(24, 0) - 1, 3, 3 },
    },
    {
        { CLOCK_TIME(0, 0), CLOCK_TIME(4, 0) + 1, 7, 7 },
        { CLOCK_TIME(4, 0) + 1, CLOCK_TIME(6, 0), 7, 4 },
        { CLOCK_TIME(6, 0), CLOCK_TIME(8, 0) + 1, 4, 5 },
        { CLOCK_TIME(8, 0) + 1, CLOCK_TIME(16, 0), 5, 5 },
        { CLOCK_TIME(16, 0), CLOCK_TIME(17, 0) + 1, 5, 6 },
        { CLOCK_TIME(17, 0) + 1, CLOCK_TIME(19, 0) + 1, 6, 7 },
        { CLOCK_TIME(19, 0) + 1, CLOCK_TIME(24, 0) - 1, 7, 7 },
    },
    {
        { CLOCK_TIME(0, 0), CLOCK_TIME(4, 0) + 1, 11, 11 },
        { CLOCK_TIME(4, 0) + 1, CLOCK_TIME(6, 0), 11, 8 },
        { CLOCK_TIME(6, 0), CLOCK_TIME(8, 0) + 1, 8, 9 },
        { CLOCK_TIME(8, 0) + 1, CLOCK_TIME(16, 0), 9, 9 },
        { CLOCK_TIME(16, 0), CLOCK_TIME(17, 0) + 1, 9, 10 },
        { CLOCK_TIME(17, 0) + 1, CLOCK_TIME(19, 0) + 1, 10, 11 },
        { CLOCK_TIME(19, 0) + 1, CLOCK_TIME(24, 0) - 1, 11, 11 },
    },
    {
        { CLOCK_TIME(0, 0), CLOCK_TIME(4, 0) + 1, 15, 15 },
        { CLOCK_TIME(4, 0) + 1, CLOCK_TIME(6, 0), 15, 12 },
        { CLOCK_TIME(6, 0), CLOCK_TIME(8, 0) + 1, 12, 13 },
        { CLOCK_TIME(8, 0) + 1, CLOCK_TIME(16, 0), 13, 13 },
        { CLOCK_TIME(16, 0), CLOCK_TIME(17, 0) + 1, 13, 14 },
        { CLOCK_TIME(17, 0) + 1, CLOCK_TIME(19, 0) + 1, 14, 15 },
        { CLOCK_TIME(19, 0) + 1, CLOCK_TIME(24, 0) - 1, 15, 15 },
    },
    {
        { CLOCK_TIME(0, 0), CLOCK_TIME(4, 0) + 1, 23, 23 },
        { CLOCK_TIME(4, 0) + 1, CLOCK_TIME(6, 0), 23, 20 },
        { CLOCK_TIME(6, 0), CLOCK_TIME(8, 0) + 1, 20, 21 },
        { CLOCK_TIME(8, 0) + 1, CLOCK_TIME(16, 0), 21, 21 },
        { CLOCK_TIME(16, 0), CLOCK_TIME(17, 0) + 1, 21, 22 },
        { CLOCK_TIME(17, 0) + 1, CLOCK_TIME(19, 0) + 1, 22, 23 },
        { CLOCK_TIME(19, 0) + 1, CLOCK_TIME(24, 0) - 1, 23, 23 },
    },
};

TimeBasedSkyboxEntry gTimeBasedSkyboxConfigs[][9] = {
    {
        { CLOCK_TIME(0, 0), CLOCK_TIME(4, 0) + 1, false, 3, 3 },
        { CLOCK_TIME(4, 0) + 1, CLOCK_TIME(5, 0) + 1, true, 3, 0 },
        { CLOCK_TIME(5, 0) + 1, CLOCK_TIME(6, 0), false, 0, 0 },
        { CLOCK_TIME(6, 0), CLOCK_TIME(8, 0) + 1, true, 0, 1 },
        { CLOCK_TIME(8, 0) + 1, CLOCK_TIME(16, 0), false, 1, 1 },
        { CLOCK_TIME(16, 0), CLOCK_TIME(17, 0) + 1, true, 1, 2 },
        { CLOCK_TIME(17, 0) + 1, CLOCK_TIME(18, 0) + 1, false, 2, 2 },
        { CLOCK_TIME(18, 0) + 1, CLOCK_TIME(19, 0) + 1, true, 2, 3 },
        { CLOCK_TIME(19, 0) + 1, CLOCK_TIME(24, 0) - 1, false, 3, 3 },
    },
    {
        { CLOCK_TIME(0, 0), CLOCK_TIME(4, 0) + 1, false, 7, 7 },
        { CLOCK_TIME(4, 0) + 1, CLOCK_TIME(5, 0) + 1, true, 7, 4 },
        { CLOCK_TIME(5, 0) + 1, CLOCK_TIME(6, 0), false, 4, 4 },
        { CLOCK_TIME(6, 0), CLOCK_TIME(8, 0) + 1, true, 4, 5 },
        { CLOCK_TIME(8, 0) + 1, CLOCK_TIME(16, 0), false, 5, 5 },
        { CLOCK_TIME(16, 0), CLOCK_TIME(17, 0) + 1, true, 5, 6 },
        { CLOCK_TIME(17, 0) + 1, CLOCK_TIME(18, 0) + 1, false, 6, 6 },
        { CLOCK_TIME(18, 0) + 1, CLOCK_TIME(19, 0) + 1, true, 6, 7 },
        { CLOCK_TIME(19, 0) + 1, CLOCK_TIME(24, 0) - 1, false, 7, 7 },
    },
    {
        { CLOCK_TIME(0, 0), CLOCK_TIME(2, 0) + 1, false, 3, 3 },
        { CLOCK_TIME(2, 0) + 1, CLOCK_TIME(4, 0) + 1, true, 3, 0 },
        { CLOCK_TIME(4, 0) + 1, CLOCK_TIME(8, 0) + 1, false, 0, 0 },
        { CLOCK_TIME(8, 0) + 1, CLOCK_TIME(10, 0), true, 0, 1 },
        { CLOCK_TIME(10, 0), CLOCK_TIME(14, 0) + 1, false, 1, 1 },
        { CLOCK_TIME(14, 0) + 1, CLOCK_TIME(16, 0), true, 1, 2 },
        { CLOCK_TIME(16, 0), CLOCK_TIME(20, 0) + 1, false, 2, 2 },
        { CLOCK_TIME(20, 0) + 1, CLOCK_TIME(22, 0), true, 2, 3 },
        { CLOCK_TIME(22, 0), CLOCK_TIME(24, 0) - 1, false, 3, 3 },
    },
    {
        { CLOCK_TIME(0, 0), CLOCK_TIME(5, 0) + 1, false, 11, 11 },
        { CLOCK_TIME(5, 0) + 1, CLOCK_TIME(6, 0), true, 11, 8 },
        { CLOCK_TIME(6, 0), CLOCK_TIME(7, 0), false, 8, 8 },
        { CLOCK_TIME(7, 0), CLOCK_TIME(8, 0) + 1, true, 8, 9 },
        { CLOCK_TIME(8, 0) + 1, CLOCK_TIME(16, 0), false, 9, 9 },
        { CLOCK_TIME(16, 0), CLOCK_TIME(17, 0) + 1, true, 9, 10 },
        { CLOCK_TIME(17, 0) + 1, CLOCK_TIME(18, 0) + 1, false, 10, 10 },
        { CLOCK_TIME(18, 0) + 1, CLOCK_TIME(19, 0) + 1, true, 10, 11 },
        { CLOCK_TIME(19, 0) + 1, CLOCK_TIME(24, 0) - 1, false, 11, 11 },
    },
};

SkyboxFile gNormalSkyFiles[] = {
    {
        ROM_FILE(vr_fine0_static),
        ROM_FILE(vr_fine0_pal_static),
    },
    {
        ROM_FILE(vr_fine1_static),
        ROM_FILE(vr_fine1_pal_static),
    },
    {
        ROM_FILE(vr_fine2_static),
        ROM_FILE(vr_fine2_pal_static),
    },
    {
        ROM_FILE(vr_fine3_static),
        ROM_FILE(vr_fine3_pal_static),
    },
    {
        ROM_FILE(vr_cloud0_static),
        ROM_FILE(vr_cloud0_pal_static),
    },
    {
        ROM_FILE(vr_cloud1_static),
        ROM_FILE(vr_cloud1_pal_static),
    },
    {
        ROM_FILE(vr_cloud2_static),
        ROM_FILE(vr_cloud2_pal_static),
    },
    {
        ROM_FILE(vr_cloud3_static),
        ROM_FILE(vr_cloud3_pal_static),
    },
    {
        ROM_FILE(vr_holy0_static),
        ROM_FILE(vr_holy0_pal_static),
    },
};

u8 sSandstormColorIndex = 0;
u8 sNextSandstormColorIndex = 0;
f32 sSandstormLerpScale = 0.0f;

u8 gCustomLensFlareOn;
Vec3f gCustomLensFlarePos;
s16 gLensFlareUnused;
s16 gLensFlareScale;
f32 gLensFlareColorIntensity;
s16 gLensFlareGlareStrength;

typedef struct {
    /* 0x00 */ u8 state;
    /* 0x04 */ Vec3f offset;
    /* 0x10 */ Vec3f pos;
    /* 0x1C */ s8 pitch;
    /* 0x1D */ s8 roll;
    /* 0x1E */ u8 textureIndex;
    /* 0x1F */ u8 delayTimer;
} LightningBolt; // size = 0x20

LightningBolt sLightningBolts[3];

LightningStrike gLightningStrike;

s16 sLightningFlashAlpha;

s16 sSunDepthTestX;
s16 sSunDepthTestY;

LightNode* sNGameOverLightNode;
LightInfo sNGameOverLightInfo;
LightNode* sSGameOverLightNode;
LightInfo sSGameOverLightInfo;
u8 sGameOverLightsIntensity;
u16 sSandstormScroll;

#define ZBUFVAL_EXPONENT(v) (((v) >> 15) & 7)
#define ZBUFVAL_MANTISSA(v) (((v) >> 4) & 0x7FF)

/**
 * Convert an 18-bits Z buffer value to a fixed point 15.3 value
 *
 * zBufferVal is 18 bits:
 *   3: Exponent of z value
 *  11: Mantissa of z value
 *   4: dz value (unused)
 */
s32 Environment_ZBufValToFixedPoint(s32 zBufferVal) {
    // base[exp] + mantissa << shift[exp]
    s32 ret = (ZBUFVAL_MANTISSA(zBufferVal) << sZBufValConversionTable[ZBUFVAL_EXPONENT(zBufferVal)].mantissa) +
              sZBufValConversionTable[ZBUFVAL_EXPONENT(zBufferVal)].exponent;

    return ret;
}

u16 Environment_GetPixelDepth(s32 x, s32 y) {
    s32 pixelDepth = gZBuffer[y][x];

    return pixelDepth;
}

void Environment_GraphCallback(UNUSED GraphicsContext* gfxCtx, void* param) {
    PlayState* play = (PlayState*)param;

    sSunScreenDepth = Environment_GetPixelDepth(sSunDepthTestX, sSunDepthTestY);
    Lights_GlowCheck(play);
}

void Environment_Init(PlayState* play2, EnvironmentContext* envCtx, UNUSED s32 arg2) {
    u8 i;
    PlayState* play = play2;

    gSaveContext.sunsSongState = SUNSSONG_INACTIVE;

    if (((void)0, gSaveContext.dayTime) > CLOCK_TIME(18, 0) || ((void)0, gSaveContext.dayTime) < CLOCK_TIME(6, 30)) {
        ((void)0, gSaveContext.nightFlag = 1);
    } else {
        ((void)0, gSaveContext.nightFlag = 0);
    }

    play->state.gfxCtx->callback = Environment_GraphCallback;
    play->state.gfxCtx->callbackParam = play;

    Lights_DirectionalSetInfo(&envCtx->dirLight1, 80, 80, 80, 80, 80, 80);
    LightContext_InsertLight(play, &play->lightCtx, &envCtx->dirLight1);

    Lights_DirectionalSetInfo(&envCtx->dirLight2, 80, 80, 80, 80, 80, 80);
    LightContext_InsertLight(play, &play->lightCtx, &envCtx->dirLight2);

    envCtx->skybox1Index = 99;
    envCtx->skybox2Index = 99;

    envCtx->changeSkyboxState = CHANGE_SKYBOX_INACTIVE;
    envCtx->changeSkyboxTimer = 0;
    envCtx->changeLightEnabled = false;
    envCtx->changeLightTimer = 0;

    envCtx->skyboxDmaState = SKYBOX_DMA_INACTIVE;
    envCtx->lightConfig = 0;
    envCtx->changeLightNextConfig = 0;

    envCtx->glareAlpha = 0.0f;
    envCtx->lensFlareAlphaScale = 0.0f;

    envCtx->lightSetting = 0;
    envCtx->prevLightSetting = 0;
    envCtx->lightBlend = 1.0f;
    envCtx->lightBlendOverride = LIGHT_BLEND_OVERRIDE_NONE;

    envCtx->stormRequest = STORM_REQUEST_NONE;
    envCtx->stormState = STORM_STATE_OFF;
    envCtx->lightningState = LIGHTNING_OFF;
    envCtx->timeSeqState = TIMESEQ_DAY_BGM;
    envCtx->fillScreen = false;

    envCtx->screenFillColor[0] = 0;
    envCtx->screenFillColor[1] = 0;
    envCtx->screenFillColor[2] = 0;
    envCtx->screenFillColor[3] = 0;

    envCtx->customSkyboxFilter = false;

    envCtx->skyboxFilterColor[0] = 0;
    envCtx->skyboxFilterColor[1] = 0;
    envCtx->skyboxFilterColor[2] = 0;
    envCtx->skyboxFilterColor[3] = 0;

    envCtx->sandstormState = SANDSTORM_OFF;
    envCtx->sandstormPrimA = 0;
    envCtx->sandstormEnvA = 0;

    gLightningStrike.state = LIGHTNING_STRIKE_WAIT;
    gLightningStrike.flashRed = 0;
    gLightningStrike.flashGreen = 0;
    gLightningStrike.flashBlue = 0;

    sLightningFlashAlpha = 0;

    gSaveContext.cutsceneTransitionControl = 0;

    envCtx->adjAmbientColor[0] = envCtx->adjAmbientColor[1] = envCtx->adjAmbientColor[2] = envCtx->adjLight1Color[0] =
        envCtx->adjLight1Color[1] = envCtx->adjLight1Color[2] = envCtx->adjFogColor[0] = envCtx->adjFogColor[1] =
            envCtx->adjFogColor[2] = envCtx->adjFogNear = envCtx->adjZFar = 0;

    envCtx->sunPos.x = -(Math_SinS(((void)0, gSaveContext.dayTime) - CLOCK_TIME(12, 0)) * 120.0f) * 25.0f;
    envCtx->sunPos.y = +(Math_CosS(((void)0, gSaveContext.dayTime) - CLOCK_TIME(12, 0)) * 120.0f) * 25.0f;
    envCtx->sunPos.z = +(Math_CosS(((void)0, gSaveContext.dayTime) - CLOCK_TIME(12, 0)) * 20.0f) * 25.0f;

    envCtx->windDirection.x = 80;
    envCtx->windDirection.y = 80;
    envCtx->windDirection.z = 80;

    envCtx->lightBlendEnabled = false;
    envCtx->lightSettingOverride = LIGHT_SETTING_OVERRIDE_NONE;
    envCtx->lightBlendRateOverride = LIGHT_BLENDRATE_OVERRIDE_NONE;

    R_ENV_TIME_SPEED_OLD = gTimeSpeed = envCtx->sceneTimeSpeed = 0;
    R_ENV_DISABLE_DBG = true;

    if (CREG(3) != 0) {
        gSaveContext.chamberCutsceneNum = CREG(3) - 1;
    }

    play->envCtx.precipitation[PRECIP_RAIN_MAX] = 0;
    play->envCtx.precipitation[PRECIP_RAIN_CUR] = 0;
    play->envCtx.precipitation[PRECIP_SNOW_CUR] = 0;
    play->envCtx.precipitation[PRECIP_SNOW_MAX] = 0;
    play->envCtx.precipitation[PRECIP_SOS_MAX] = 0;

    if (gSaveContext.retainWeatherMode) {
        if (!IS_CUTSCENE_LAYER) {
            switch (gWeatherMode) {
                case WEATHER_MODE_CLOUDY_CONFIG3:
                    envCtx->skyboxConfig = 1;
                    envCtx->changeSkyboxNextConfig = 1;
                    envCtx->lightConfig = 3;
                    envCtx->changeLightNextConfig = 3;
                    play->envCtx.precipitation[PRECIP_SNOW_MAX] = 0;
                    play->envCtx.precipitation[PRECIP_SNOW_CUR] = 0;
                    break;

                case WEATHER_MODE_CLOUDY_CONFIG2:
                case WEATHER_MODE_SNOW:
                case WEATHER_MODE_RAIN:
                    envCtx->skyboxConfig = 1;
                    envCtx->changeSkyboxNextConfig = 1;
                    envCtx->lightConfig = 2;
                    envCtx->changeLightNextConfig = 2;
                    play->envCtx.precipitation[PRECIP_SNOW_MAX] = 0;
                    play->envCtx.precipitation[PRECIP_SNOW_CUR] = 0;
                    break;

                case WEATHER_MODE_HEAVY_RAIN:
                    envCtx->skyboxConfig = 1;
                    envCtx->changeSkyboxNextConfig = 1;
                    envCtx->lightConfig = 4;
                    envCtx->changeLightNextConfig = 4;
                    play->envCtx.precipitation[PRECIP_SNOW_MAX] = 0;
                    play->envCtx.precipitation[PRECIP_SNOW_CUR] = 0;
                    break;

                default:
                    break;
            }

            if (play->skyboxId == SKYBOX_NORMAL_SKY) {
                if (gWeatherMode == WEATHER_MODE_SNOW) {
                    play->envCtx.precipitation[PRECIP_SNOW_CUR] = play->envCtx.precipitation[PRECIP_SNOW_MAX] = 64;
                } else if (gWeatherMode == WEATHER_MODE_RAIN) {
                    play->envCtx.precipitation[PRECIP_RAIN_MAX] = 20;
                    play->envCtx.precipitation[PRECIP_RAIN_CUR] = 20;
                } else if (gWeatherMode == WEATHER_MODE_HEAVY_RAIN) {
                    play->envCtx.precipitation[PRECIP_RAIN_MAX] = 30;
                    play->envCtx.precipitation[PRECIP_RAIN_CUR] = 30;
                }
            }
        }
    } else {
        gWeatherMode = WEATHER_MODE_CLEAR;
    }

    gInterruptSongOfStorms = false;
    gLightConfigAfterUnderwater = 0;
    gSkyboxIsChanging = false;
    gSaveContext.retainWeatherMode = false;

    R_ENV_LIGHT1_DIR(0) = 80;
    R_ENV_LIGHT1_DIR(1) = 80;
    R_ENV_LIGHT1_DIR(2) = 80;

    R_ENV_LIGHT2_DIR(0) = -80;
    R_ENV_LIGHT2_DIR(1) = -80;
    R_ENV_LIGHT2_DIR(2) = -80;

    cREG(9) = 10;
    cREG(10) = 0;
    cREG(11) = 0;
    cREG(12) = 0;
    cREG(13) = 0;
    cREG(14) = 0;
    D_8015FCC8 = 1;

    for (i = 0; i < ARRAY_COUNT(sLightningBolts); i++) {
        sLightningBolts[i].state = LIGHTNING_BOLT_INACTIVE;
    }

    play->roomCtx.unk_74[0] = 0;
    play->roomCtx.unk_74[1] = 0;

    for (i = 0; i < ARRAY_COUNT(play->csCtx.npcActions); i++) {
        play->csCtx.npcActions[i] = 0;
    }

    if (Object_GetIndex(&play->objectCtx, OBJECT_GAMEPLAY_FIELD_KEEP) < 0 && !play->envCtx.sunMoonDisabled) {
        play->envCtx.sunMoonDisabled = true;
        // "Sun setting other than field keep! So forced release!"
        osSyncPrintf(VT_COL(YELLOW, BLACK) "\n\nフィールド常駐以外、太陽設定！よって強制解除！\n" VT_RST);
    }

    gCustomLensFlareOn = false;
    Rumble_Reset();
}

u8 Environment_SmoothStepToU8(u8* pvalue, u8 target, u8 scale, u8 step, u8 minStep) {
    s16 stepSize = 0;
    s16 diff = target - *pvalue;

    if (target != *pvalue) {
        stepSize = diff / scale;
        if ((stepSize >= (s16)minStep) || ((s16)-minStep >= stepSize)) {
            if ((s16)step < stepSize) {
                stepSize = step;
            }
            if ((s16)-step > stepSize) {
                stepSize = -step;
            }
            *pvalue += (u8)stepSize;
        } else {
            if (stepSize < (s16)minStep) {
                stepSize = minStep;
                *pvalue += (u8)stepSize;
                if (target < *pvalue) {
                    *pvalue = target;
                }
            }
            if ((s16)-minStep < stepSize) {
                stepSize = -minStep;
                *pvalue += (u8)stepSize;
                if (*pvalue < target) {
                    *pvalue = target;
                }
            }
        }
    }
    return diff;
}

u8 Environment_SmoothStepToS8(s8* pvalue, s8 target, u8 scale, u8 step, u8 minStep) {
    s16 stepSize = 0;
    s16 diff = target - *pvalue;

    if (target != *pvalue) {
        stepSize = diff / scale;
        if ((stepSize >= (s16)minStep) || ((s16)-minStep >= stepSize)) {
            if ((s16)step < stepSize) {
                stepSize = step;
            }
            if ((s16)-step > stepSize) {
                stepSize = -step;
            }
            *pvalue += (s8)stepSize;
        } else {
            if (stepSize < (s16)minStep) {
                stepSize = minStep;
                *pvalue += (s8)stepSize;
                if (target < *pvalue) {
                    *pvalue = target;
                }
            }
            if ((s16)-minStep < stepSize) {
                stepSize = -minStep;
                *pvalue += (s8)stepSize;
                if (*pvalue < target) {
                    *pvalue = target;
                }
            }
        }
    }
    return diff;
}

f32 Environment_LerpWeight(u16 max, u16 min, u16 val) {
    f32 diff = max - min;
    f32 ret;

    if (diff != 0.0f) {
        ret = 1.0f - (max - val) / diff;

        if (!(ret >= 1.0f)) {
            return ret;
        }
    }

    return 1.0f;
}

f32 Environment_LerpWeightAccelDecel(u16 endFrame, u16 startFrame, u16 curFrame, u16 accelDuration, u16 decelDuration) {
    f32 endFrameF;
    f32 startFrameF;
    f32 curFrameF;
    f32 accelDurationF;
    f32 decelDurationF;
    f32 totalFrames;
    f32 temp;
    f32 framesElapsed;
    f32 ret;

    if (curFrame <= startFrame) {
        return 0.0f;
    }

    if (curFrame >= endFrame) {
        return 1.0f;
    }

    endFrameF = (s32)endFrame;
    startFrameF = (s32)startFrame;
    curFrameF = (s32)curFrame;
    totalFrames = endFrameF - startFrameF;
    framesElapsed = curFrameF - startFrameF;
    accelDurationF = (s32)accelDuration;
    decelDurationF = (s32)decelDuration;

    if ((startFrameF >= endFrameF) || (accelDurationF + decelDurationF > totalFrames)) {
        // "The frame relation between end_frame and start_frame is wrong!!!"
        osSyncPrintf(VT_COL(RED, WHITE) "\nend_frameとstart_frameのフレーム関係がおかしい!!!" VT_RST);
        osSyncPrintf(VT_COL(RED, WHITE) "\nby get_parcent_forAccelBrake!!!!!!!!!" VT_RST);

        return 0.0f;
    }

    temp = 1.0f / ((totalFrames * 2.0f) - accelDurationF - decelDurationF);

    if (accelDurationF != 0.0f) {
        if (framesElapsed <= accelDurationF) {
            return temp * framesElapsed * framesElapsed / accelDurationF;
        }
        ret = temp * accelDurationF;
    } else {
        ret = 0.0f;
    }

    if (framesElapsed <= totalFrames - decelDurationF) {
        ret += 2.0f * temp * (framesElapsed - accelDurationF);
        return ret;
    }

    ret += 2.0f * temp * (totalFrames - accelDurationF - decelDurationF);

    if (decelDurationF != 0.0f) {
        ret += temp * decelDurationF;
        if (framesElapsed < totalFrames) {
            ret -= temp * (totalFrames - framesElapsed) * (totalFrames - framesElapsed) / decelDurationF;
        }
    }

    return ret;
}

void Environment_UpdateStorm(EnvironmentContext* envCtx, UNUSED u8 arg1) {
    if (envCtx->stormRequest != STORM_REQUEST_NONE) {
        switch (envCtx->stormState) {
            case STORM_STATE_OFF:
                if ((envCtx->stormRequest == STORM_REQUEST_START) && !gSkyboxIsChanging) {
                    envCtx->changeSkyboxState = CHANGE_SKYBOX_REQUESTED;
                    envCtx->skyboxConfig = 0;
                    envCtx->changeSkyboxNextConfig = 1;
                    envCtx->changeSkyboxTimer = 100;
                    envCtx->changeLightEnabled = true;
                    envCtx->lightConfig = 0;
                    envCtx->changeLightNextConfig = 2;
                    gLightConfigAfterUnderwater = 2;
                    envCtx->changeLightTimer = envCtx->changeDuration = 100;
                    envCtx->stormState++;
                }
                break;

            case STORM_STATE_ON:
                if (!gSkyboxIsChanging && (envCtx->stormRequest == STORM_REQUEST_STOP)) {
                    gWeatherMode = WEATHER_MODE_CLEAR;
                    envCtx->changeSkyboxState = CHANGE_SKYBOX_REQUESTED;
                    envCtx->skyboxConfig = 1;
                    envCtx->changeSkyboxNextConfig = 0;
                    envCtx->changeSkyboxTimer = 100;
                    envCtx->changeLightEnabled = true;
                    envCtx->lightConfig = 2;
                    envCtx->changeLightNextConfig = 0;
                    gLightConfigAfterUnderwater = 0;
                    envCtx->changeLightTimer = envCtx->changeDuration = 100;
                    envCtx->precipitation[PRECIP_RAIN_MAX] = 0;
                    envCtx->stormRequest = STORM_REQUEST_NONE;
                    envCtx->stormState = STORM_STATE_OFF;
                }
                break;
        }
    }
}

void Environment_UpdateSkybox(u8 skyboxId, EnvironmentContext* envCtx, SkyboxContext* skyboxCtx) {
    u32 size;
    u8 i;
    u8 newSkybox1Index = 0xFF;
    u8 newSkybox2Index = 0xFF;
    u8 skyboxBlend = 0;

    if (skyboxId == SKYBOX_CUTSCENE_MAP) {
        envCtx->skyboxConfig = 3;

        for (i = 0; i < ARRAY_COUNT(gTimeBasedSkyboxConfigs[envCtx->skyboxConfig]); i++) {
            if (gSaveContext.skyboxTime >= gTimeBasedSkyboxConfigs[envCtx->skyboxConfig][i].startTime &&
                (gSaveContext.skyboxTime < gTimeBasedSkyboxConfigs[envCtx->skyboxConfig][i].endTime ||
                 gTimeBasedSkyboxConfigs[envCtx->skyboxConfig][i].endTime == 0xFFFF)) {
                if (gTimeBasedSkyboxConfigs[envCtx->skyboxConfig][i].changeSkybox) {
                    envCtx->skyboxBlend =
                        Environment_LerpWeight(gTimeBasedSkyboxConfigs[envCtx->skyboxConfig][i].endTime,
                                               gTimeBasedSkyboxConfigs[envCtx->skyboxConfig][i].startTime,
                                               ((void)0, gSaveContext.skyboxTime)) *
                        255;
                } else {
                    envCtx->skyboxBlend = 0;
                }
                break;
            }
        }
    } else if (skyboxId == SKYBOX_NORMAL_SKY && !envCtx->skyboxDisabled) {
        for (i = 0; i < ARRAY_COUNT(gTimeBasedSkyboxConfigs[envCtx->skyboxConfig]); i++) {
            if (gSaveContext.skyboxTime >= gTimeBasedSkyboxConfigs[envCtx->skyboxConfig][i].startTime &&
                (gSaveContext.skyboxTime < gTimeBasedSkyboxConfigs[envCtx->skyboxConfig][i].endTime ||
                 gTimeBasedSkyboxConfigs[envCtx->skyboxConfig][i].endTime == 0xFFFF)) {
                newSkybox1Index = gTimeBasedSkyboxConfigs[envCtx->skyboxConfig][i].skybox1Index;
                newSkybox2Index = gTimeBasedSkyboxConfigs[envCtx->skyboxConfig][i].skybox2Index;
                gSkyboxIsChanging = gTimeBasedSkyboxConfigs[envCtx->skyboxConfig][i].changeSkybox;

                if (gSkyboxIsChanging) {
                    skyboxBlend = Environment_LerpWeight(gTimeBasedSkyboxConfigs[envCtx->skyboxConfig][i].endTime,
                                                         gTimeBasedSkyboxConfigs[envCtx->skyboxConfig][i].startTime,
                                                         ((void)0, gSaveContext.skyboxTime)) *
                                  255;
                } else {
                    skyboxBlend = Environment_LerpWeight(gTimeBasedSkyboxConfigs[envCtx->skyboxConfig][i].endTime,
                                                         gTimeBasedSkyboxConfigs[envCtx->skyboxConfig][i].startTime,
                                                         ((void)0, gSaveContext.skyboxTime)) *
                                  255;

                    skyboxBlend = (skyboxBlend < 128) ? 255 : 0;

                    if ((envCtx->changeSkyboxState != CHANGE_SKYBOX_INACTIVE) &&
                        (envCtx->changeSkyboxState < CHANGE_SKYBOX_ACTIVE)) {
                        envCtx->changeSkyboxState++;
                        skyboxBlend = 0;
                    }
                }
                break;
            }
        }

        Environment_UpdateStorm(envCtx, skyboxBlend);

        if (envCtx->changeSkyboxState >= CHANGE_SKYBOX_ACTIVE) {
            newSkybox1Index = gTimeBasedSkyboxConfigs[envCtx->skyboxConfig][i].skybox1Index;
            newSkybox2Index = gTimeBasedSkyboxConfigs[envCtx->changeSkyboxNextConfig][i].skybox2Index;

            skyboxBlend = ((f32)envCtx->changeDuration - envCtx->changeSkyboxTimer) / (f32)envCtx->changeDuration * 255;
            envCtx->changeSkyboxTimer--;

            if (envCtx->changeSkyboxTimer <= 0) {
                envCtx->changeSkyboxState = CHANGE_SKYBOX_INACTIVE;
                envCtx->skyboxConfig = envCtx->changeSkyboxNextConfig;
            }
        }

        if (newSkybox1Index == 0xFF) {
            // "Environment VR data acquisition failed! Report to Sasaki!"
            osSyncPrintf(VT_COL(RED, WHITE) "\n環境ＶＲデータ取得失敗！ ささきまでご報告を！" VT_RST);
        }

        if ((envCtx->skybox1Index != newSkybox1Index) && (envCtx->skyboxDmaState == SKYBOX_DMA_INACTIVE)) {
            envCtx->skyboxDmaState = SKYBOX_DMA_TEXTURE1_START;
            size = gNormalSkyFiles[newSkybox1Index].file.vromEnd - gNormalSkyFiles[newSkybox1Index].file.vromStart;

            osCreateMesgQueue(&envCtx->loadQueue, &envCtx->loadMsg, 1);
            DmaMgr_SendRequest2(&envCtx->dmaRequest, skyboxCtx->staticSegments[0],
                                gNormalSkyFiles[newSkybox1Index].file.vromStart, size, 0, &envCtx->loadQueue, NULL,
                                "../z_kankyo.c", 1264);
            envCtx->skybox1Index = newSkybox1Index;
        }

        if ((envCtx->skybox2Index != newSkybox2Index) && (envCtx->skyboxDmaState == SKYBOX_DMA_INACTIVE)) {
            envCtx->skyboxDmaState = SKYBOX_DMA_TEXTURE2_START;
            size = gNormalSkyFiles[newSkybox2Index].file.vromEnd - gNormalSkyFiles[newSkybox2Index].file.vromStart;

            osCreateMesgQueue(&envCtx->loadQueue, &envCtx->loadMsg, 1);
            DmaMgr_SendRequest2(&envCtx->dmaRequest, skyboxCtx->staticSegments[1],
                                gNormalSkyFiles[newSkybox2Index].file.vromStart, size, 0, &envCtx->loadQueue, NULL,
                                "../z_kankyo.c", 1281);
            envCtx->skybox2Index = newSkybox2Index;
        }

        if (envCtx->skyboxDmaState == SKYBOX_DMA_TEXTURE1_DONE) {
            envCtx->skyboxDmaState = SKYBOX_DMA_TLUT1_START;

            if ((newSkybox1Index & 1) ^ ((newSkybox1Index & 4) >> 2)) {
                size = gNormalSkyFiles[newSkybox1Index].palette.vromEnd -
                       gNormalSkyFiles[newSkybox1Index].palette.vromStart;

                osCreateMesgQueue(&envCtx->loadQueue, &envCtx->loadMsg, 1);
                DmaMgr_SendRequest2(&envCtx->dmaRequest, skyboxCtx->palettes,
                                    gNormalSkyFiles[newSkybox1Index].palette.vromStart, size, 0, &envCtx->loadQueue,
                                    NULL, "../z_kankyo.c", 1307);
            } else {
                size = gNormalSkyFiles[newSkybox1Index].palette.vromEnd -
                       gNormalSkyFiles[newSkybox1Index].palette.vromStart;
                osCreateMesgQueue(&envCtx->loadQueue, &envCtx->loadMsg, 1);
                DmaMgr_SendRequest2(&envCtx->dmaRequest, (u8*)skyboxCtx->palettes + size,
                                    gNormalSkyFiles[newSkybox1Index].palette.vromStart, size, 0, &envCtx->loadQueue,
                                    NULL, "../z_kankyo.c", 1320);
            }
        }

        if (envCtx->skyboxDmaState == SKYBOX_DMA_TEXTURE2_DONE) {
            envCtx->skyboxDmaState = SKYBOX_DMA_TLUT2_START;

            if ((newSkybox2Index & 1) ^ ((newSkybox2Index & 4) >> 2)) {
                size = gNormalSkyFiles[newSkybox2Index].palette.vromEnd -
                       gNormalSkyFiles[newSkybox2Index].palette.vromStart;

                osCreateMesgQueue(&envCtx->loadQueue, &envCtx->loadMsg, 1);
                DmaMgr_SendRequest2(&envCtx->dmaRequest, skyboxCtx->palettes,
                                    gNormalSkyFiles[newSkybox2Index].palette.vromStart, size, 0, &envCtx->loadQueue,
                                    NULL, "../z_kankyo.c", 1342);
            } else {
                size = gNormalSkyFiles[newSkybox2Index].palette.vromEnd -
                       gNormalSkyFiles[newSkybox2Index].palette.vromStart;
                osCreateMesgQueue(&envCtx->loadQueue, &envCtx->loadMsg, 1);
                DmaMgr_SendRequest2(&envCtx->dmaRequest, (u8*)skyboxCtx->palettes + size,
                                    gNormalSkyFiles[newSkybox2Index].palette.vromStart, size, 0, &envCtx->loadQueue,
                                    NULL, "../z_kankyo.c", 1355);
            }
        }

        if ((envCtx->skyboxDmaState == SKYBOX_DMA_TEXTURE1_START) ||
            (envCtx->skyboxDmaState == SKYBOX_DMA_TEXTURE2_START)) {
            if (osRecvMesg(&envCtx->loadQueue, NULL, OS_MESG_NOBLOCK) == 0) {
                envCtx->skyboxDmaState++;
            }
        } else if (envCtx->skyboxDmaState >= SKYBOX_DMA_TEXTURE1_DONE) {
            if (osRecvMesg(&envCtx->loadQueue, NULL, OS_MESG_NOBLOCK) == 0) {
                envCtx->skyboxDmaState = SKYBOX_DMA_INACTIVE;
            }
        }

        envCtx->skyboxBlend = skyboxBlend;
    }
}

void Environment_EnableUnderwaterLights(PlayState* play, s32 waterLightsIndex) {
    if (waterLightsIndex == WATERBOX_LIGHT_INDEX_NONE) {
        waterLightsIndex = 0;
        // "Underwater color is not set in the water poly data!"
        osSyncPrintf(VT_COL(YELLOW, BLACK) "\n水ポリゴンデータに水中カラーが設定されておりません!" VT_RST);
    }

    if (play->envCtx.lightMode == LIGHT_MODE_TIME) {
        gLightConfigAfterUnderwater = play->envCtx.changeLightNextConfig;

        if (play->envCtx.lightConfig != waterLightsIndex) {
            play->envCtx.lightConfig = waterLightsIndex;
            play->envCtx.changeLightNextConfig = waterLightsIndex;
        }
    } else {
        play->envCtx.lightBlendEnabled = false; // instantly switch to water lights
        play->envCtx.lightSettingOverride = waterLightsIndex;
    }
}

void Environment_DisableUnderwaterLights(PlayState* play) {
    if (play->envCtx.lightMode == LIGHT_MODE_TIME) {
        play->envCtx.lightConfig = gLightConfigAfterUnderwater;
        play->envCtx.changeLightNextConfig = gLightConfigAfterUnderwater;
    } else {
        play->envCtx.lightBlendEnabled = false; // instantly switch to previous lights
        play->envCtx.lightSettingOverride = LIGHT_SETTING_OVERRIDE_NONE;
        play->envCtx.lightBlend = 1.0f;
    }
}

void Environment_PrintDebugInfo(UNUSED PlayState* play, Gfx** gfx) {
    GfxPrint printer;
    STACK_PADS(s32, 2);

    GfxPrint_Init(&printer);
    GfxPrint_Open(&printer, *gfx);

    GfxPrint_SetPos(&printer, 22, 7);
    GfxPrint_SetColor(&printer, 155, 155, 255, 64);
    GfxPrint_Printf(&printer, "T%03d ", ((void)0, gSaveContext.totalDays));
    GfxPrint_Printf(&printer, "E%03d", ((void)0, gSaveContext.bgsDayCount));

    GfxPrint_SetColor(&printer, 255, 255, 55, 64);
    GfxPrint_SetPos(&printer, 22, 8);
    GfxPrint_Printf(&printer, "%s", "ZELDATIME ");

    GfxPrint_SetColor(&printer, 255, 255, 255, 64);
    GfxPrint_Printf(&printer, "%02d", (u8)(24 * 60 / (f32)0x10000 * ((void)0, gSaveContext.dayTime) / 60.0f));

    if ((gSaveContext.dayTime & 0x1F) >= 0x10 || gTimeSpeed >= 6) {
        GfxPrint_Printf(&printer, "%s", ":");
    } else {
        GfxPrint_Printf(&printer, "%s", " ");
    }

    GfxPrint_Printf(&printer, "%02d", (s16)(24 * 60 / (f32)0x10000 * ((void)0, gSaveContext.dayTime)) % 60);

    GfxPrint_SetColor(&printer, 255, 255, 55, 64);
    GfxPrint_SetPos(&printer, 22, 9);
    GfxPrint_Printf(&printer, "%s", "VRBOXTIME ");

    GfxPrint_SetColor(&printer, 255, 255, 255, 64);
    GfxPrint_Printf(&printer, "%02d", (u8)(24 * 60 / (f32)0x10000 * ((void)0, gSaveContext.skyboxTime) / 60.0f));

    if ((((void)0, gSaveContext.skyboxTime) & 0x1F) >= 0x10 || gTimeSpeed >= 6) {
        GfxPrint_Printf(&printer, "%s", ":");
    } else {
        GfxPrint_Printf(&printer, "%s", " ");
    }

    GfxPrint_Printf(&printer, "%02d", (s16)(24 * 60 / (f32)0x10000 * ((void)0, gSaveContext.skyboxTime)) % 60);

    GfxPrint_SetColor(&printer, 55, 255, 255, 64);
    GfxPrint_SetPos(&printer, 22, 6);

    if (!IS_DAY) {
        GfxPrint_Printf(&printer, "%s", "YORU"); // "night"
    } else {
        GfxPrint_Printf(&printer, "%s", "HIRU"); // "day"
    }

    *gfx = GfxPrint_Close(&printer);
    GfxPrint_Destroy(&printer);
}

void Environment_PlayTimeBasedSequence(PlayState* play);
void Environment_UpdateRain(PlayState* play);

void Environment_Update(PlayState* play, EnvironmentContext* envCtx, LightContext* lightCtx, PauseContext* pauseCtx,
<<<<<<< HEAD
                        MessageContext* msgCtx, GameOverContext* gameOverCtx, UNUSED GraphicsContext* gfxCtx) {
    f32 sp8C;
    f32 sp88 = 0.0f;
=======
                        MessageContext* msgCtx, GameOverContext* gameOverCtx, GraphicsContext* gfxCtx) {
    f32 timeChangeBlend;
    f32 configChangeBlend = 0.0f;
>>>>>>> d8175501
    u16 i;
    u16 j;
    u16 time;
    EnvLightSettings* lightSettingsList = play->envCtx.lightSettingsList;
    s32 adjustment;

    if ((((void)0, gSaveContext.gameMode) != GAMEMODE_NORMAL) &&
        (((void)0, gSaveContext.gameMode) != GAMEMODE_END_CREDITS)) {
        Rumble_ClearRequests();
    }

    if (pauseCtx->state == 0) {
        if ((play->pauseCtx.state == 0) && (play->pauseCtx.debugState == 0)) {
            if (play->skyboxId == SKYBOX_NORMAL_SKY) {
                play->skyboxCtx.rot.y -= 0.001f;
            } else if (play->skyboxId == SKYBOX_CUTSCENE_MAP) {
                play->skyboxCtx.rot.y -= 0.005f;
            }
        }

        Environment_UpdateRain(play);
        Environment_PlayTimeBasedSequence(play);

        if (((void)0, gSaveContext.nextDayTime) >= 0xFF00 && ((void)0, gSaveContext.nextDayTime) != NEXT_TIME_NONE) {
            gSaveContext.nextDayTime -= 0x10;
            osSyncPrintf("\nnext_zelda_time=[%x]", ((void)0, gSaveContext.nextDayTime));

            // nextDayTime is used as both a time of day value and a timer to delay sfx when changing days.
            // When Sun's Song is played, nextDayTime is set to 0x8001 or 0 for day and night respectively.
            // These values will actually get used as a time of day value.
            // After this, nextDayTime is assigned magic values of 0xFFFE or 0xFFFD for day and night respectively.
            // From here, 0x10 is decremented from nextDayTime until it reaches either 0xFF0E or 0xFF0D, effectively
            // delaying the chicken crow or dog howl sfx by 15 frames when loading the new area.

            if (((void)0, gSaveContext.nextDayTime) == (NEXT_TIME_DAY_SET - (15 * 0x10))) {
                func_80078884(NA_SE_EV_CHICKEN_CRY_M);
                gSaveContext.nextDayTime = NEXT_TIME_NONE;
            } else if (((void)0, gSaveContext.nextDayTime) == (NEXT_TIME_NIGHT_SET - (15 * 0x10))) {
                func_800788CC(NA_SE_EV_DOG_CRY_EVENING);
                gSaveContext.nextDayTime = NEXT_TIME_NONE;
            }
        }

        if ((pauseCtx->state == 0) && (gameOverCtx->state == GAMEOVER_INACTIVE)) {
            if (((msgCtx->msgLength == 0) && (msgCtx->msgMode == MSGMODE_NONE)) ||
                (((void)0, gSaveContext.gameMode) == GAMEMODE_END_CREDITS)) {
                if ((envCtx->changeSkyboxTimer == 0) && !FrameAdvance_IsEnabled(play) &&
                    (play->transitionMode == TRANS_MODE_OFF || ((void)0, gSaveContext.gameMode) != GAMEMODE_NORMAL)) {

                    if (IS_DAY || gTimeSpeed >= 400) {
                        gSaveContext.dayTime += gTimeSpeed;
                    } else {
                        gSaveContext.dayTime += gTimeSpeed * 2; // time moves twice as fast at night
                    }
                }
            }
        }

        //! @bug `gTimeSpeed` is unsigned, it can't be negative
        if (((((void)0, gSaveContext.sceneLayer) >= 5 || gTimeSpeed != 0) &&
             ((void)0, gSaveContext.dayTime) > gSaveContext.skyboxTime) ||
            (((void)0, gSaveContext.dayTime) < CLOCK_TIME(1, 0) || gTimeSpeed < 0)) {

            gSaveContext.skyboxTime = ((void)0, gSaveContext.dayTime);
        }

        time = gSaveContext.dayTime;

        if (time > CLOCK_TIME(18, 0) || time < CLOCK_TIME(6, 30)) {
            gSaveContext.nightFlag = 1;
        } else {
            gSaveContext.nightFlag = 0;
        }

        if (R_ENABLE_ARENA_DBG != 0 || CREG(2) != 0) {
            Gfx* displayList;
            Gfx* prevDisplayList;

            OPEN_DISPS(play->state.gfxCtx, "../z_kankyo.c", 1682);

            prevDisplayList = POLY_OPA_DISP;
            displayList = Graph_GfxPlusOne(POLY_OPA_DISP);
            gSPDisplayList(OVERLAY_DISP++, displayList);
            Environment_PrintDebugInfo(play, &displayList);
            gSPEndDisplayList(displayList++);
            Graph_BranchDlist(prevDisplayList, displayList);
            POLY_OPA_DISP = displayList;
            if (1) {}
            CLOSE_DISPS(play->state.gfxCtx, "../z_kankyo.c", 1690);
        }

        if ((envCtx->lightSettingOverride != LIGHT_SETTING_OVERRIDE_NONE) &&
            (envCtx->lightBlendOverride != LIGHT_BLEND_OVERRIDE_FULL_CONTROL) &&
            (envCtx->lightSetting != envCtx->lightSettingOverride) && (envCtx->lightBlend >= 1.0f) &&
            (envCtx->lightSettingOverride <= LIGHT_SETTING_MAX)) {

            envCtx->prevLightSetting = envCtx->lightSetting;
            envCtx->lightSetting = envCtx->lightSettingOverride;
            envCtx->lightBlend = 0.0f;
        }

        if (envCtx->lightSettingOverride != LIGHT_SETTING_OVERRIDE_FULL_CONTROL) {
            if ((envCtx->lightMode == LIGHT_MODE_TIME) &&
                (envCtx->lightSettingOverride == LIGHT_SETTING_OVERRIDE_NONE)) {
                for (i = 0; i < ARRAY_COUNT(sTimeBasedLightConfigs[envCtx->lightConfig]); i++) {
                    if ((gSaveContext.skyboxTime >= sTimeBasedLightConfigs[envCtx->lightConfig][i].startTime) &&
                        ((gSaveContext.skyboxTime < sTimeBasedLightConfigs[envCtx->lightConfig][i].endTime) ||
                         sTimeBasedLightConfigs[envCtx->lightConfig][i].endTime == 0xFFFF)) {
                        u8 blend8[2];
                        s16 blend16[2];

                        timeChangeBlend =
                            Environment_LerpWeight(sTimeBasedLightConfigs[envCtx->lightConfig][i].endTime,
                                                   sTimeBasedLightConfigs[envCtx->lightConfig][i].startTime,
                                                   ((void)0, gSaveContext.skyboxTime));

                        sSandstormColorIndex = sTimeBasedLightConfigs[envCtx->lightConfig][i].lightSetting & 3;
                        sNextSandstormColorIndex = sTimeBasedLightConfigs[envCtx->lightConfig][i].nextLightSetting & 3;
                        sSandstormLerpScale = timeChangeBlend;

                        if (envCtx->changeLightEnabled) {
                            configChangeBlend =
                                ((f32)envCtx->changeDuration - envCtx->changeLightTimer) / envCtx->changeDuration;
                            envCtx->changeLightTimer--;

                            if (envCtx->changeLightTimer <= 0) {
                                envCtx->changeLightEnabled = false;
                                envCtx->lightConfig = envCtx->changeLightNextConfig;
                            }
                        }

                        for (j = 0; j < 3; j++) {
                            // blend ambient color
                            blend8[0] =
                                LERP(lightSettingsList[sTimeBasedLightConfigs[envCtx->lightConfig][i].lightSetting]
                                         .ambientColor[j],
                                     lightSettingsList[sTimeBasedLightConfigs[envCtx->lightConfig][i].nextLightSetting]
                                         .ambientColor[j],
                                     timeChangeBlend);
                            blend8[1] = LERP(
                                lightSettingsList[sTimeBasedLightConfigs[envCtx->changeLightNextConfig][i].lightSetting]
                                    .ambientColor[j],
                                lightSettingsList[sTimeBasedLightConfigs[envCtx->changeLightNextConfig][i]
                                                      .nextLightSetting]
                                    .ambientColor[j],
                                timeChangeBlend);
                            *(envCtx->lightSettings.ambientColor + j) = LERP(blend8[0], blend8[1], configChangeBlend);
                        }

                        // set light1 direction for the sun
                        envCtx->lightSettings.light1Dir[0] =
                            -(Math_SinS(((void)0, gSaveContext.dayTime) - CLOCK_TIME(12, 0)) * 120.0f);
                        envCtx->lightSettings.light1Dir[1] =
                            Math_CosS(((void)0, gSaveContext.dayTime) - CLOCK_TIME(12, 0)) * 120.0f;
                        envCtx->lightSettings.light1Dir[2] =
                            Math_CosS(((void)0, gSaveContext.dayTime) - CLOCK_TIME(12, 0)) * 20.0f;

                        // set light2 direction for the moon
                        envCtx->lightSettings.light2Dir[0] = -envCtx->lightSettings.light1Dir[0];
                        envCtx->lightSettings.light2Dir[1] = -envCtx->lightSettings.light1Dir[1];
                        envCtx->lightSettings.light2Dir[2] = -envCtx->lightSettings.light1Dir[2];

                        for (j = 0; j < 3; j++) {
                            // blend light1Color
                            blend8[0] =
                                LERP(lightSettingsList[sTimeBasedLightConfigs[envCtx->lightConfig][i].lightSetting]
                                         .light1Color[j],
                                     lightSettingsList[sTimeBasedLightConfigs[envCtx->lightConfig][i].nextLightSetting]
                                         .light1Color[j],
                                     timeChangeBlend);
                            blend8[1] = LERP(
                                lightSettingsList[sTimeBasedLightConfigs[envCtx->changeLightNextConfig][i].lightSetting]
                                    .light1Color[j],
                                lightSettingsList[sTimeBasedLightConfigs[envCtx->changeLightNextConfig][i]
                                                      .nextLightSetting]
                                    .light1Color[j],
                                timeChangeBlend);
                            *(envCtx->lightSettings.light1Color + j) = LERP(blend8[0], blend8[1], configChangeBlend);

                            // blend light2Color
                            blend8[0] =
                                LERP(lightSettingsList[sTimeBasedLightConfigs[envCtx->lightConfig][i].lightSetting]
                                         .light2Color[j],
                                     lightSettingsList[sTimeBasedLightConfigs[envCtx->lightConfig][i].nextLightSetting]
                                         .light2Color[j],
                                     timeChangeBlend);
                            blend8[1] = LERP(
                                lightSettingsList[sTimeBasedLightConfigs[envCtx->changeLightNextConfig][i].lightSetting]
                                    .light2Color[j],
                                lightSettingsList[sTimeBasedLightConfigs[envCtx->changeLightNextConfig][i]
                                                      .nextLightSetting]
                                    .light2Color[j],
                                timeChangeBlend);
                            *(envCtx->lightSettings.light2Color + j) = LERP(blend8[0], blend8[1], configChangeBlend);
                        }

                        // blend fogColor
                        for (j = 0; j < 3; j++) {
                            blend8[0] =
                                LERP(lightSettingsList[sTimeBasedLightConfigs[envCtx->lightConfig][i].lightSetting]
                                         .fogColor[j],
                                     lightSettingsList[sTimeBasedLightConfigs[envCtx->lightConfig][i].nextLightSetting]
                                         .fogColor[j],
                                     timeChangeBlend);
                            blend8[1] = LERP(
                                lightSettingsList[sTimeBasedLightConfigs[envCtx->changeLightNextConfig][i].lightSetting]
                                    .fogColor[j],
                                lightSettingsList[sTimeBasedLightConfigs[envCtx->changeLightNextConfig][i]
                                                      .nextLightSetting]
                                    .fogColor[j],
                                timeChangeBlend);
                            *(envCtx->lightSettings.fogColor + j) = LERP(blend8[0], blend8[1], configChangeBlend);
                        }

                        blend16[0] = LERP16(
                            ENV_LIGHT_SETTINGS_FOG_NEAR(
                                lightSettingsList[sTimeBasedLightConfigs[envCtx->lightConfig][i].lightSetting]
                                    .blendRateAndFogNear),
                            ENV_LIGHT_SETTINGS_FOG_NEAR(
                                lightSettingsList[sTimeBasedLightConfigs[envCtx->lightConfig][i].nextLightSetting]
                                    .blendRateAndFogNear),
                            timeChangeBlend);
                        blend16[1] = LERP16(
                            ENV_LIGHT_SETTINGS_FOG_NEAR(
                                lightSettingsList[sTimeBasedLightConfigs[envCtx->changeLightNextConfig][i].lightSetting]
                                    .blendRateAndFogNear),
                            ENV_LIGHT_SETTINGS_FOG_NEAR(
                                lightSettingsList[sTimeBasedLightConfigs[envCtx->changeLightNextConfig][i]
                                                      .nextLightSetting]
                                    .blendRateAndFogNear),
                            timeChangeBlend);

                        envCtx->lightSettings.fogNear = LERP16(blend16[0], blend16[1], configChangeBlend);

                        blend16[0] = LERP16(
                            lightSettingsList[sTimeBasedLightConfigs[envCtx->lightConfig][i].lightSetting].zFar,
                            lightSettingsList[sTimeBasedLightConfigs[envCtx->lightConfig][i].nextLightSetting].zFar,
                            timeChangeBlend);
                        blend16[1] = LERP16(
                            lightSettingsList[sTimeBasedLightConfigs[envCtx->changeLightNextConfig][i].lightSetting]
                                .zFar,
                            lightSettingsList[sTimeBasedLightConfigs[envCtx->changeLightNextConfig][i].nextLightSetting]
                                .zFar,
                            timeChangeBlend);

                        envCtx->lightSettings.zFar = LERP16(blend16[0], blend16[1], configChangeBlend);

                        if (sTimeBasedLightConfigs[envCtx->changeLightNextConfig][i].nextLightSetting >=
                            envCtx->numLightSettings) {
                            // "The color palette setting seems to be wrong!"
                            osSyncPrintf(VT_COL(RED, WHITE) "\nカラーパレットの設定がおかしいようです！" VT_RST);

                            // "Palette setting = [] Last palette number = []"
                            osSyncPrintf(VT_COL(RED, WHITE) "\n設定パレット＝[%d] 最後パレット番号＝[%d]\n" VT_RST,
                                         sTimeBasedLightConfigs[envCtx->changeLightNextConfig][i].nextLightSetting,
                                         envCtx->numLightSettings - 1);
                        }
                        break;
                    }
                }
            } else {
                if (!envCtx->lightBlendEnabled) {
                    for (i = 0; i < 3; i++) {
                        envCtx->lightSettings.ambientColor[i] = lightSettingsList[envCtx->lightSetting].ambientColor[i];
                        envCtx->lightSettings.light1Dir[i] = lightSettingsList[envCtx->lightSetting].light1Dir[i];
                        envCtx->lightSettings.light1Color[i] = lightSettingsList[envCtx->lightSetting].light1Color[i];
                        envCtx->lightSettings.light2Dir[i] = lightSettingsList[envCtx->lightSetting].light2Dir[i];
                        envCtx->lightSettings.light2Color[i] = lightSettingsList[envCtx->lightSetting].light2Color[i];
                        envCtx->lightSettings.fogColor[i] = lightSettingsList[envCtx->lightSetting].fogColor[i];
                    }

                    envCtx->lightSettings.fogNear =
                        ENV_LIGHT_SETTINGS_FOG_NEAR(lightSettingsList[envCtx->lightSetting].blendRateAndFogNear);
                    envCtx->lightSettings.zFar = lightSettingsList[envCtx->lightSetting].zFar;
                    envCtx->lightBlend = 1.0f;
                } else {
                    u8 blendRate =
                        ENV_LIGHT_SETTINGS_BLEND_RATE_U8(lightSettingsList[envCtx->lightSetting].blendRateAndFogNear);

                    if (blendRate == 0) {
                        blendRate++;
                    }

                    if (envCtx->lightBlendRateOverride != LIGHT_BLENDRATE_OVERRIDE_NONE) {
                        blendRate = envCtx->lightBlendRateOverride;
                    }

                    if (envCtx->lightBlendOverride == LIGHT_BLEND_OVERRIDE_NONE) {
                        envCtx->lightBlend += blendRate / 255.0f;
                    }

                    if (envCtx->lightBlend > 1.0f) {
                        envCtx->lightBlend = 1.0f;
                    }

                    for (i = 0; i < 3; i++) {
                        envCtx->lightSettings.ambientColor[i] =
                            LERP(lightSettingsList[envCtx->prevLightSetting].ambientColor[i],
                                 lightSettingsList[envCtx->lightSetting].ambientColor[i], envCtx->lightBlend);
                        envCtx->lightSettings.light1Dir[i] =
                            LERP16(lightSettingsList[envCtx->prevLightSetting].light1Dir[i],
                                   lightSettingsList[envCtx->lightSetting].light1Dir[i], envCtx->lightBlend);
                        envCtx->lightSettings.light1Color[i] =
                            LERP(lightSettingsList[envCtx->prevLightSetting].light1Color[i],
                                 lightSettingsList[envCtx->lightSetting].light1Color[i], envCtx->lightBlend);
                        envCtx->lightSettings.light2Dir[i] =
                            LERP16(lightSettingsList[envCtx->prevLightSetting].light2Dir[i],
                                   lightSettingsList[envCtx->lightSetting].light2Dir[i], envCtx->lightBlend);
                        envCtx->lightSettings.light2Color[i] =
                            LERP(lightSettingsList[envCtx->prevLightSetting].light2Color[i],
                                 lightSettingsList[envCtx->lightSetting].light2Color[i], envCtx->lightBlend);
                        envCtx->lightSettings.fogColor[i] =
                            LERP(lightSettingsList[envCtx->prevLightSetting].fogColor[i],
                                 lightSettingsList[envCtx->lightSetting].fogColor[i], envCtx->lightBlend);
                    }
                    envCtx->lightSettings.fogNear = LERP16(
                        ENV_LIGHT_SETTINGS_FOG_NEAR(lightSettingsList[envCtx->prevLightSetting].blendRateAndFogNear),
                        ENV_LIGHT_SETTINGS_FOG_NEAR(lightSettingsList[envCtx->lightSetting].blendRateAndFogNear),
                        envCtx->lightBlend);
                    envCtx->lightSettings.zFar =
                        LERP16(lightSettingsList[envCtx->prevLightSetting].zFar,
                               lightSettingsList[envCtx->lightSetting].zFar, envCtx->lightBlend);
                }

                if (envCtx->lightSetting >= envCtx->numLightSettings) {
                    // "The color palette seems to be wrong!"
                    osSyncPrintf("\n" VT_FGCOL(RED) "カラーパレットがおかしいようです！");

                    // "Palette setting = [] Last palette number = []"
                    osSyncPrintf("\n" VT_FGCOL(YELLOW) "設定パレット＝[%d] パレット数＝[%d]\n" VT_RST,
                                 envCtx->lightSetting, envCtx->numLightSettings);
                }
            }
        }

        envCtx->lightBlendEnabled = true;

        // Apply lighting adjustments
        for (i = 0; i < 3; i++) {
            if ((s16)(envCtx->lightSettings.ambientColor[i] + envCtx->adjAmbientColor[i]) > 255) {
                lightCtx->ambientColor[i] = 255;
            } else if ((s16)(envCtx->lightSettings.ambientColor[i] + envCtx->adjAmbientColor[i]) < 0) {
                lightCtx->ambientColor[i] = 0;
            } else {
                lightCtx->ambientColor[i] = (s16)(envCtx->lightSettings.ambientColor[i] + envCtx->adjAmbientColor[i]);
            }

            if ((s16)(envCtx->lightSettings.light1Color[i] + envCtx->adjLight1Color[i]) > 255) {
                envCtx->dirLight1.params.dir.color[i] = 255;
            } else if ((s16)(envCtx->lightSettings.light1Color[i] + envCtx->adjLight1Color[i]) < 0) {
                envCtx->dirLight1.params.dir.color[i] = 0;
            } else {
                envCtx->dirLight1.params.dir.color[i] =
                    (s16)(envCtx->lightSettings.light1Color[i] + envCtx->adjLight1Color[i]);
            }

            if ((s16)(envCtx->lightSettings.light2Color[i] + envCtx->adjLight1Color[i]) > 255) {
                envCtx->dirLight2.params.dir.color[i] = 255;
            } else if ((s16)(envCtx->lightSettings.light2Color[i] + envCtx->adjLight1Color[i]) < 0) {
                envCtx->dirLight2.params.dir.color[i] = 0;
            } else {
                envCtx->dirLight2.params.dir.color[i] =
                    (s16)(envCtx->lightSettings.light2Color[i] + envCtx->adjLight1Color[i]);
            }

            if ((s16)(envCtx->lightSettings.fogColor[i] + envCtx->adjFogColor[i]) > 255) {
                lightCtx->fogColor[i] = 255;
            } else if ((s16)(envCtx->lightSettings.fogColor[i] + envCtx->adjFogColor[i]) < 0) {
                lightCtx->fogColor[i] = 0;
            } else {
                lightCtx->fogColor[i] = (s16)(envCtx->lightSettings.fogColor[i] + envCtx->adjFogColor[i]);
            }
        }

        // Set both directional light directions
        envCtx->dirLight1.params.dir.x = envCtx->lightSettings.light1Dir[0];
        envCtx->dirLight1.params.dir.y = envCtx->lightSettings.light1Dir[1];
        envCtx->dirLight1.params.dir.z = envCtx->lightSettings.light1Dir[2];

        envCtx->dirLight2.params.dir.x = envCtx->lightSettings.light2Dir[0];
        envCtx->dirLight2.params.dir.y = envCtx->lightSettings.light2Dir[1];
        envCtx->dirLight2.params.dir.z = envCtx->lightSettings.light2Dir[2];

        // Adjust fog near and far if necessary
        adjustment = envCtx->lightSettings.fogNear + envCtx->adjFogNear;

        if (adjustment <= ENV_FOGNEAR_MAX) {
            lightCtx->fogNear = adjustment;
        } else {
            lightCtx->fogNear = ENV_FOGNEAR_MAX;
        }

        adjustment = envCtx->lightSettings.zFar + envCtx->adjZFar;

        if (adjustment <= ENV_ZFAR_MAX) {
            lightCtx->zFar = adjustment;
        } else {
            lightCtx->zFar = ENV_ZFAR_MAX;
        }

        // When environment debug is enabled, various environment related variables can be configured via the reg editor
        if (R_ENV_DISABLE_DBG) {
            R_ENV_AMBIENT_COLOR(0) = lightCtx->ambientColor[0];
            R_ENV_AMBIENT_COLOR(1) = lightCtx->ambientColor[1];
            R_ENV_AMBIENT_COLOR(2) = lightCtx->ambientColor[2];

            R_ENV_LIGHT1_COLOR(0) = envCtx->dirLight1.params.dir.color[0];
            R_ENV_LIGHT1_COLOR(1) = envCtx->dirLight1.params.dir.color[1];
            R_ENV_LIGHT1_COLOR(2) = envCtx->dirLight1.params.dir.color[2];

            R_ENV_LIGHT2_COLOR(0) = envCtx->dirLight2.params.dir.color[0];
            R_ENV_LIGHT2_COLOR(1) = envCtx->dirLight2.params.dir.color[1];
            R_ENV_LIGHT2_COLOR(2) = envCtx->dirLight2.params.dir.color[2];

            R_ENV_FOG_COLOR(0) = lightCtx->fogColor[0];
            R_ENV_FOG_COLOR(1) = lightCtx->fogColor[1];
            R_ENV_FOG_COLOR(2) = lightCtx->fogColor[2];

            R_ENV_Z_FAR = lightCtx->zFar;
            R_ENV_FOG_NEAR = lightCtx->fogNear;

            R_ENV_LIGHT1_DIR(0) = envCtx->dirLight1.params.dir.x;
            R_ENV_LIGHT1_DIR(1) = envCtx->dirLight1.params.dir.y;
            R_ENV_LIGHT1_DIR(2) = envCtx->dirLight1.params.dir.z;

            R_ENV_LIGHT2_DIR(0) = envCtx->dirLight2.params.dir.x;
            R_ENV_LIGHT2_DIR(1) = envCtx->dirLight2.params.dir.y;
            R_ENV_LIGHT2_DIR(2) = envCtx->dirLight2.params.dir.z;

            R_ENV_WIND_DIR(0) = envCtx->windDirection.x;
            R_ENV_WIND_DIR(1) = envCtx->windDirection.y;
            R_ENV_WIND_DIR(2) = envCtx->windDirection.z;
            R_ENV_WIND_SPEED = envCtx->windSpeed;
        } else {
            lightCtx->ambientColor[0] = R_ENV_AMBIENT_COLOR(0);
            lightCtx->ambientColor[1] = R_ENV_AMBIENT_COLOR(1);
            lightCtx->ambientColor[2] = R_ENV_AMBIENT_COLOR(2);

            envCtx->dirLight1.params.dir.color[0] = R_ENV_LIGHT1_COLOR(0);
            envCtx->dirLight1.params.dir.color[1] = R_ENV_LIGHT1_COLOR(1);
            envCtx->dirLight1.params.dir.color[2] = R_ENV_LIGHT1_COLOR(2);

            envCtx->dirLight2.params.dir.color[0] = R_ENV_LIGHT2_COLOR(0);
            envCtx->dirLight2.params.dir.color[1] = R_ENV_LIGHT2_COLOR(1);
            envCtx->dirLight2.params.dir.color[2] = R_ENV_LIGHT2_COLOR(2);
            lightCtx->fogColor[0] = R_ENV_FOG_COLOR(0);
            lightCtx->fogColor[1] = R_ENV_FOG_COLOR(1);
            lightCtx->fogColor[2] = R_ENV_FOG_COLOR(2);
            lightCtx->fogNear = R_ENV_FOG_NEAR;
            lightCtx->zFar = R_ENV_Z_FAR;

            if (cREG(14)) {
                R_ENV_LIGHT1_DIR(0) = Math_CosS(cREG(10)) * Math_CosS(cREG(11)) * 120.0f;
                envCtx->dirLight1.params.dir.x = R_ENV_LIGHT1_DIR(0);
                R_ENV_LIGHT1_DIR(1) = Math_SinS(cREG(10)) * Math_CosS(cREG(11)) * 120.0f;
                envCtx->dirLight1.params.dir.y = R_ENV_LIGHT1_DIR(1);
                R_ENV_LIGHT1_DIR(2) = Math_SinS(cREG(11)) * 120.0f;
                envCtx->dirLight1.params.dir.z = R_ENV_LIGHT1_DIR(2);

                R_ENV_LIGHT2_DIR(0) = Math_CosS(cREG(12)) * Math_CosS(cREG(13)) * 120.0f;
                envCtx->dirLight2.params.dir.x = R_ENV_LIGHT2_DIR(0);
                R_ENV_LIGHT2_DIR(1) = Math_SinS(cREG(12)) * Math_CosS(cREG(13)) * 120.0f;
                envCtx->dirLight2.params.dir.y = R_ENV_LIGHT2_DIR(1);
                R_ENV_LIGHT2_DIR(2) = Math_SinS(cREG(13)) * 120.0f;
                envCtx->dirLight2.params.dir.z = R_ENV_LIGHT2_DIR(2);
            } else {
                envCtx->dirLight1.params.dir.x = R_ENV_LIGHT1_DIR(0);
                envCtx->dirLight1.params.dir.y = R_ENV_LIGHT1_DIR(1);
                envCtx->dirLight1.params.dir.z = R_ENV_LIGHT1_DIR(2);

                envCtx->dirLight2.params.dir.x = R_ENV_LIGHT2_DIR(0);
                envCtx->dirLight2.params.dir.y = R_ENV_LIGHT2_DIR(1);
                envCtx->dirLight2.params.dir.z = R_ENV_LIGHT2_DIR(2);
            }

            envCtx->windDirection.x = R_ENV_WIND_DIR(0);
            envCtx->windDirection.y = R_ENV_WIND_DIR(1);
            envCtx->windDirection.z = R_ENV_WIND_DIR(2);
            envCtx->windSpeed = R_ENV_WIND_SPEED;
        }

        if ((envCtx->dirLight1.params.dir.x == 0) && (envCtx->dirLight1.params.dir.y == 0) &&
            (envCtx->dirLight1.params.dir.z == 0)) {
            envCtx->dirLight1.params.dir.x = 1;
        }

        if ((envCtx->dirLight2.params.dir.x == 0) && (envCtx->dirLight2.params.dir.y == 0) &&
            (envCtx->dirLight2.params.dir.z == 0)) {
            envCtx->dirLight2.params.dir.x = 1;
        }
    }
}

void Environment_DrawSunAndMoon(PlayState* play) {
    f32 alpha;
    f32 color;
    f32 y;
    f32 scale;
    f32 temp;

    OPEN_DISPS(play->state.gfxCtx, "../z_kankyo.c", 2266);

    if (play->csCtx.state != 0) {
        Math_SmoothStepToF(&play->envCtx.sunPos.x,
                           -(Math_SinS(((void)0, gSaveContext.dayTime) - CLOCK_TIME(12, 0)) * 120.0f) * 25.0f, 1.0f,
                           0.8f, 0.8f);
        Math_SmoothStepToF(&play->envCtx.sunPos.y,
                           (Math_CosS(((void)0, gSaveContext.dayTime) - CLOCK_TIME(12, 0)) * 120.0f) * 25.0f, 1.0f,
                           0.8f, 0.8f);
        //! @bug This should be z.
        Math_SmoothStepToF(&play->envCtx.sunPos.y,
                           (Math_CosS(((void)0, gSaveContext.dayTime) - CLOCK_TIME(12, 0)) * 20.0f) * 25.0f, 1.0f, 0.8f,
                           0.8f);
    } else {
        play->envCtx.sunPos.x = -(Math_SinS(((void)0, gSaveContext.dayTime) - CLOCK_TIME(12, 0)) * 120.0f) * 25.0f;
        play->envCtx.sunPos.y = +(Math_CosS(((void)0, gSaveContext.dayTime) - CLOCK_TIME(12, 0)) * 120.0f) * 25.0f;
        play->envCtx.sunPos.z = +(Math_CosS(((void)0, gSaveContext.dayTime) - CLOCK_TIME(12, 0)) * 20.0f) * 25.0f;
    }

    if (gSaveContext.entranceIndex != ENTR_SPOT00_0 || ((void)0, gSaveContext.sceneLayer) != 5) {
        Matrix_Translate(play->view.eye.x + play->envCtx.sunPos.x, play->view.eye.y + play->envCtx.sunPos.y,
                         play->view.eye.z + play->envCtx.sunPos.z, MTXMODE_NEW);

        y = play->envCtx.sunPos.y / 25.0f;
        temp = y / 80.0f;

        alpha = temp * 255.0f;
        if (alpha < 0.0f) {
            alpha = 0.0f;
        }
        if (alpha > 255.0f) {
            alpha = 255.0f;
        }

        alpha = 255.0f - alpha;

        color = temp;
        if (color < 0.0f) {
            color = 0.0f;
        }

        if (color > 1.0f) {
            color = 1.0f;
        }

        gDPSetPrimColor(POLY_OPA_DISP++, 0, 0, 255, (u8)(color * 75.0f) + 180, (u8)(color * 155.0f) + 100, 255);
        gDPSetEnvColor(POLY_OPA_DISP++, 255, (u8)(color * 255.0f), (u8)(color * 255.0f), alpha);

        scale = (color * 2.0f) + 10.0f;
        Matrix_Scale(scale, scale, scale, MTXMODE_APPLY);
        gSPMatrix(POLY_OPA_DISP++, Matrix_NewMtx(play->state.gfxCtx, "../z_kankyo.c", 2364), G_MTX_LOAD);
        Gfx_SetupDL_54Opa(play->state.gfxCtx);
        gSPDisplayList(POLY_OPA_DISP++, gSunDL);

        Matrix_Translate(play->view.eye.x - play->envCtx.sunPos.x, play->view.eye.y - play->envCtx.sunPos.y,
                         play->view.eye.z - play->envCtx.sunPos.z, MTXMODE_NEW);

        color = -y / 120.0f;
        color = CLAMP_MIN(color, 0.0f);

        scale = -15.0f * color + 25.0f;
        Matrix_Scale(scale, scale, scale, MTXMODE_APPLY);

        temp = -y / 80.0f;
        temp = CLAMP_MAX(temp, 1.0f);

        alpha = temp * 255.0f;

        if (alpha > 0.0f) {
            gSPMatrix(POLY_OPA_DISP++, Matrix_NewMtx(play->state.gfxCtx, "../z_kankyo.c", 2406), G_MTX_LOAD);
            Gfx_SetupDL_51Opa(play->state.gfxCtx);
            gDPPipeSync(POLY_OPA_DISP++);
            gDPSetPrimColor(POLY_OPA_DISP++, 0, 0, 240, 255, 180, alpha);
            gDPSetEnvColor(POLY_OPA_DISP++, 80, 70, 20, alpha);
            gSPDisplayList(POLY_OPA_DISP++, gMoonDL);
        }
    }

    CLOSE_DISPS(play->state.gfxCtx, "../z_kankyo.c", 2429);
}

void Environment_DrawSunLensFlare(PlayState* play, UNUSED EnvironmentContext* envCtx, UNUSED View* view,
                                  UNUSED GraphicsContext* gfxCtx, Vec3f pos, UNUSED s32 arg5) {
    if ((play->envCtx.precipitation[PRECIP_RAIN_CUR] == 0) && (play->envCtx.skyboxConfig == 0)) {
        Environment_DrawLensFlare(play, &play->envCtx, &play->view, play->state.gfxCtx, pos, 2000, 370,
                                  Math_CosS(((void)0, gSaveContext.dayTime) - CLOCK_TIME(12, 0)) * 120.0f, 400, true);
    }
}

f32 sLensFlareScales[] = { 23.0f, 12.0f, 7.0f, 5.0f, 3.0f, 10.0f, 6.0f, 2.0f, 3.0f, 1.0f };

typedef enum {
    /* 0 */ LENS_FLARE_CIRCLE0,
    /* 1 */ LENS_FLARE_CIRCLE1,
    /* 2 */ LENS_FLARE_RING
} LensFlareType;

void Environment_DrawLensFlare(PlayState* play, EnvironmentContext* envCtx, View* view, GraphicsContext* gfxCtx,
                               Vec3f pos, UNUSED s32 arg5, s16 scale, f32 colorIntensity, s16 glareStrength, u8 isSun) {
    s16 i;
    f32 tempX;
    f32 tempY;
    f32 tempZ;
    f32 lookDirX;
    f32 lookDirY;
    f32 lookDirZ;
    f32 tempX2;
    f32 tempY2;
    f32 tempZ2;
    f32 posDirX;
    f32 posDirY;
    f32 posDirZ;
    f32 length;
    f32 dist;
    f32 halfPosX;
    f32 halfPosY;
    f32 halfPosZ;
    f32 cosAngle;
    STACK_PAD(s32);
    f32 lensFlareAlphaScaleTarget;
    u32 isOffScreen = false;
    f32 alpha;
    f32 adjScale;
    Vec3f screenPos;
    f32 fogInfluence;
    f32 temp;
    f32 glareAlphaScale;
    Color_RGB8 lensFlareColors[] = {
        { 155, 205, 255 }, // blue
        { 255, 255, 205 }, // yellow
        { 255, 255, 205 }, // yellow
        { 255, 255, 205 }, // yellow
        { 155, 255, 205 }, // green
        { 205, 255, 255 }, // light blue
        { 155, 155, 255 }, // dark blue
        { 205, 175, 255 }, // purple
        { 175, 255, 205 }, // light green
        { 255, 155, 235 }, // pink
    };
    u32 lensFlareAlphas[] = {
        50, 10, 25, 40, 70, 30, 50, 70, 50, 40,
    };
    u32 lensFlareTypes[] = {
        LENS_FLARE_RING,    LENS_FLARE_CIRCLE1, LENS_FLARE_CIRCLE1, LENS_FLARE_CIRCLE1, LENS_FLARE_CIRCLE1,
        LENS_FLARE_CIRCLE1, LENS_FLARE_CIRCLE1, LENS_FLARE_CIRCLE1, LENS_FLARE_CIRCLE1, LENS_FLARE_CIRCLE1,
    };

    OPEN_DISPS(gfxCtx, "../z_kankyo.c", 2516);

    dist = Math3D_Vec3f_DistXYZ(&pos, &view->eye) / 12.0f;

    // compute a unit vector in the look direction
    tempX = view->at.x - view->eye.x;
    tempY = view->at.y - view->eye.y;
    tempZ = view->at.z - view->eye.z;

    length = sqrtf(SQ(tempX) + SQ(tempY) + SQ(tempZ));

    lookDirX = tempX / length;
    lookDirY = tempY / length;
    lookDirZ = tempZ / length;

    // compute a position along the look vector half as far as pos
    halfPosX = view->eye.x + lookDirX * (dist * 6.0f);
    halfPosY = view->eye.y + lookDirY * (dist * 6.0f);
    halfPosZ = view->eye.z + lookDirZ * (dist * 6.0f);

    // compute a unit vector in the direction from halfPos to pos
    tempX2 = pos.x - halfPosX;
    tempY2 = pos.y - halfPosY;
    tempZ2 = pos.z - halfPosZ;

    length = sqrtf(SQ(tempX2) + SQ(tempY2) + SQ(tempZ2));

    posDirX = tempX2 / length;
    posDirY = tempY2 / length;
    posDirZ = tempZ2 / length;

    // compute the cosine of the angle between lookDir and posDir
    cosAngle = (lookDirX * posDirX + lookDirY * posDirY + lookDirZ * posDirZ) /
               sqrtf((SQ(lookDirX) + SQ(lookDirY) + SQ(lookDirZ)) * (SQ(posDirX) + SQ(posDirY) + SQ(posDirZ)));

    lensFlareAlphaScaleTarget = cosAngle * 3.5f;
    lensFlareAlphaScaleTarget = CLAMP_MAX(lensFlareAlphaScaleTarget, 1.0f);

    if (!isSun) {
        lensFlareAlphaScaleTarget = cosAngle;
    }

    if (cosAngle < 0.0f) {
        // don't draw lens flare
    } else {
        if (isSun) {
            Play_GetScreenPos(play, &pos, &screenPos);
            sSunDepthTestX = (s16)screenPos.x;
            sSunDepthTestY = (s16)screenPos.y - 5.0f;
            if (sSunScreenDepth != GPACK_ZDZ(G_MAXFBZ, 0) || screenPos.x < 0.0f || screenPos.y < 0.0f ||
                screenPos.x > SCREEN_WIDTH || screenPos.y > SCREEN_HEIGHT) {
                isOffScreen = true;
            }
        }

        for (i = 0; i < ARRAY_COUNT(lensFlareTypes); i++) {
            Matrix_Translate(pos.x, pos.y, pos.z, MTXMODE_NEW);

            if (isSun) {
                temp = Environment_LerpWeight(60, 15, play->view.fovy);
            }

            Matrix_Translate(-posDirX * i * dist, -posDirY * i * dist, -posDirZ * i * dist, MTXMODE_APPLY);
            adjScale = sLensFlareScales[i] * cosAngle;

            if (isSun) {
                adjScale *= 0.001 * (scale + 630.0f * temp);
            } else {
                adjScale *= 0.0001f * scale * (2.0f * dist);
            }

            Matrix_Scale(adjScale, adjScale, adjScale, MTXMODE_APPLY);

            alpha = colorIntensity / 10.0f;
            alpha = CLAMP_MAX(alpha, 1.0f);
            alpha = alpha * lensFlareAlphas[i];
            alpha = CLAMP_MIN(alpha, 0.0f);

            fogInfluence = (ENV_FOGNEAR_MAX - play->lightCtx.fogNear) / 50.0f;

            fogInfluence = CLAMP_MAX(fogInfluence, 1.0f);

            alpha *= 1.0f - fogInfluence;

            if (1) {}

            if (!(isOffScreen ^ 0)) {
                Math_SmoothStepToF(&envCtx->lensFlareAlphaScale, lensFlareAlphaScaleTarget, 0.5f, 0.05f, 0.001f);
            } else {
                Math_SmoothStepToF(&envCtx->lensFlareAlphaScale, 0.0f, 0.5f, 0.05f, 0.001f);
            }

            POLY_XLU_DISP = func_800947AC(POLY_XLU_DISP++);
            gDPSetPrimColor(POLY_XLU_DISP++, 0, 0, lensFlareColors[i].r, lensFlareColors[i].g, lensFlareColors[i].b,
                            alpha * envCtx->lensFlareAlphaScale);
            gSPMatrix(POLY_XLU_DISP++, Matrix_NewMtx(gfxCtx, "../z_kankyo.c", 2662),
                      G_MTX_NOPUSH | G_MTX_LOAD | G_MTX_MODELVIEW);
            gDPSetCombineLERP(POLY_XLU_DISP++, 0, 0, 0, PRIMITIVE, TEXEL0, 0, PRIMITIVE, 0, 0, 0, 0, PRIMITIVE, TEXEL0,
                              0, PRIMITIVE, 0);
            gDPSetAlphaDither(POLY_XLU_DISP++, G_AD_DISABLE);
            gDPSetColorDither(POLY_XLU_DISP++, G_CD_DISABLE);
            gSPMatrix(POLY_XLU_DISP++, &D_01000000, G_MTX_NOPUSH | G_MTX_MUL | G_MTX_MODELVIEW);

            switch (lensFlareTypes[i]) {
                case LENS_FLARE_CIRCLE0:
                case LENS_FLARE_CIRCLE1:
                    gSPDisplayList(POLY_XLU_DISP++, gLensFlareCircleDL);
                    break;
                case LENS_FLARE_RING:
                    gSPDisplayList(POLY_XLU_DISP++, gLensFlareRingDL);
                    break;
            }
        }

        glareAlphaScale = cosAngle - (1.5f - cosAngle);

        if (glareStrength != 0) {
            if (glareAlphaScale > 0.0f) {
                POLY_XLU_DISP = Gfx_SetupDL_57(POLY_XLU_DISP);

                alpha = colorIntensity / 10.0f;
                alpha = CLAMP_MAX(alpha, 1.0f);
                alpha = alpha * glareStrength;
                alpha = CLAMP_MIN(alpha, 0.0f);

                fogInfluence = (ENV_FOGNEAR_MAX - play->lightCtx.fogNear) / 50.0f;

                fogInfluence = CLAMP_MAX(fogInfluence, 1.0f);

                alpha *= 1.0f - fogInfluence;

                gDPSetAlphaDither(POLY_XLU_DISP++, G_AD_DISABLE);
                gDPSetColorDither(POLY_XLU_DISP++, G_CD_DISABLE);

                if (!(isOffScreen ^ 0)) {
                    Math_SmoothStepToF(&envCtx->glareAlpha, alpha * glareAlphaScale, 0.5f, 50.0f, 0.1f);
                } else {
                    Math_SmoothStepToF(&envCtx->glareAlpha, 0.0f, 0.5f, 50.0f, 0.1f);
                }

                temp = colorIntensity / 120.0f;
                temp = CLAMP_MIN(temp, 0.0f);

                gDPSetPrimColor(POLY_XLU_DISP++, 0, 0, 255, (u8)(temp * 75.0f) + 180, (u8)(temp * 155.0f) + 100,
                                (u8)envCtx->glareAlpha);
                gDPFillRectangle(POLY_XLU_DISP++, 0, 0, SCREEN_WIDTH - 1, SCREEN_HEIGHT - 1);
            } else {
                envCtx->glareAlpha = 0.0f;
            }
        }
    }

    CLOSE_DISPS(gfxCtx, "../z_kankyo.c", 2750);
}

f32 Environment_RandCentered(void) {
    return Rand_ZeroOne() - 0.5f;
}

void Environment_DrawRain(PlayState* play, View* view, GraphicsContext* gfxCtx) {
    s16 i;
    STACK_PAD(s32);
    Vec3f vec;
    f32 temp1;
    f32 temp2;
    f32 temp3;
    f32 length;
    f32 rotX;
    f32 rotY;
    f32 x50;
    f32 y50;
    f32 z50;
    f32 x280;
    f32 z280;
    UNUSED Vec3f zeroVec = { 0.0f, 0.0f, 0.0f };
    Vec3f windDirection = { 0.0f, 0.0f, 0.0f };
    Player* player = GET_PLAYER(play);

    if (!(play->cameraPtrs[0]->unk_14C & 0x100) && (play->envCtx.precipitation[PRECIP_SNOW_CUR] == 0)) {
        OPEN_DISPS(gfxCtx, "../z_kankyo.c", 2799);

        vec.x = view->at.x - view->eye.x;
        vec.y = view->at.y - view->eye.y;
        vec.z = view->at.z - view->eye.z;

        length = sqrtf(SQXYZ(vec));

        temp1 = vec.x / length;
        temp2 = vec.y / length;
        temp3 = vec.z / length;

        x50 = view->eye.x + temp1 * 50.0f;
        y50 = view->eye.y + temp2 * 50.0f;
        z50 = view->eye.z + temp3 * 50.0f;

        x280 = view->eye.x + temp1 * 280.0f;
        z280 = view->eye.z + temp3 * 280.0f;

        if (play->envCtx.precipitation[PRECIP_RAIN_CUR]) {
            gDPPipeSync(POLY_XLU_DISP++);
            gDPSetPrimColor(POLY_XLU_DISP++, 0, 0, 150, 255, 255, 30);
            POLY_XLU_DISP = Gfx_SetupDL(POLY_XLU_DISP, SETUPDL_20);
        }

        // draw rain drops
        for (i = 0; i < play->envCtx.precipitation[PRECIP_RAIN_CUR]; i++) {
            temp2 = Rand_ZeroOne();
            temp1 = Rand_ZeroOne();
            temp3 = Rand_ZeroOne();

            Matrix_Translate((temp2 - 0.7f) * 100.0f + x50, (temp1 - 0.7f) * 100.0f + y50,
                             (temp3 - 0.7f) * 100.0f + z50, MTXMODE_NEW);

            windDirection.x = play->envCtx.windDirection.x;
            windDirection.y = play->envCtx.windDirection.y;
            windDirection.z = play->envCtx.windDirection.z;

            vec.x = windDirection.x;
            vec.y = windDirection.y + 500.0f + Rand_ZeroOne() * 200.0f;
            vec.z = windDirection.z;
            length = sqrtf(SQXZ(vec));

            gSPMatrix(POLY_XLU_DISP++, &D_01000000, G_MTX_NOPUSH | G_MTX_MUL | G_MTX_MODELVIEW);
            rotX = Math_Atan2F(length, -vec.y);
            rotY = Math_Atan2F(vec.z, vec.x);
            Matrix_RotateY(-rotY, MTXMODE_APPLY);
            Matrix_RotateX(M_PI / 2 - rotX, MTXMODE_APPLY);
            Matrix_Scale(0.4f, 1.2f, 0.4f, MTXMODE_APPLY);
            gSPMatrix(POLY_XLU_DISP++, Matrix_NewMtx(gfxCtx, "../z_kankyo.c", 2887),
                      G_MTX_NOPUSH | G_MTX_LOAD | G_MTX_MODELVIEW);
            gSPDisplayList(POLY_XLU_DISP++, gRaindropDL);
        }

        // draw droplet rings on the ground
        if (player->actor.world.pos.y < view->eye.y) {
            u8 materialFlag = false;

            for (i = 0; i < play->envCtx.precipitation[PRECIP_RAIN_CUR]; i++) {
                if (!materialFlag) {
                    Gfx_SetupDL_25Xlu(gfxCtx);
                    gDPSetEnvColor(POLY_XLU_DISP++, 155, 155, 155, 0);
                    gDPSetPrimColor(POLY_XLU_DISP++, 0, 0, 255, 255, 255, 120);
                    materialFlag++;
                }

                Matrix_Translate(Environment_RandCentered() * 280.0f + x280, player->actor.world.pos.y + 2.0f,
                                 Environment_RandCentered() * 280.0f + z280, MTXMODE_NEW);

                if ((LINK_IS_ADULT && ((player->actor.world.pos.y + 2.0f - view->eye.y) > -48.0f)) ||
                    (!LINK_IS_ADULT && ((player->actor.world.pos.y + 2.0f - view->eye.y) > -30.0f))) {
                    Matrix_Scale(0.02f, 0.02f, 0.02f, MTXMODE_APPLY);
                } else {
                    Matrix_Scale(0.1f, 0.1f, 0.1f, MTXMODE_APPLY);
                }

                gSPMatrix(POLY_XLU_DISP++, Matrix_NewMtx(gfxCtx, "../z_kankyo.c", 2940),
                          G_MTX_NOPUSH | G_MTX_LOAD | G_MTX_MODELVIEW);
                gSPDisplayList(POLY_XLU_DISP++, gEffShockwaveDL);
            }
        }

        CLOSE_DISPS(gfxCtx, "../z_kankyo.c", 2946);
    }
}

void Environment_ChangeLightSetting(PlayState* play, u32 lightSetting) {
    if ((play->envCtx.lightSetting != lightSetting) && (play->envCtx.lightBlend >= 1.0f) &&
        (play->envCtx.lightSettingOverride == LIGHT_SETTING_OVERRIDE_NONE)) {
        if (lightSetting >= LIGHT_SETTING_MAX) {
            lightSetting = 0;
        }

        play->envCtx.lightBlend = 0.0f;
        play->envCtx.prevLightSetting = play->envCtx.lightSetting;
        play->envCtx.lightSetting = lightSetting;
    }
}

/**
 * Draw color filters over the skybox. There are two filters.
 * The first uses the global fog color, and an alpha calculated with `fogNear`.
 * This filter draws unconditionally for skybox 29 at full alpha.
 * (note: skybox 29 is unused in the original game)
 * For the rest of the skyboxes it will draw if fogNear is less than 980.
 *
 * The second filter uses a custom color specified in `skyboxFilterColor`
 * and can be enabled with `customSkyboxFilter`.
 *
 * An example usage of a filter is to dim the skybox in cloudy conditions.
 */
void Environment_DrawSkyboxFilters(PlayState* play) {
    if (((play->skyboxId != SKYBOX_NONE) && (play->lightCtx.fogNear < 980)) || (play->skyboxId == SKYBOX_UNSET_1D)) {
        f32 alpha;

        OPEN_DISPS(play->state.gfxCtx, "../z_kankyo.c", 3032);

        Gfx_SetupDL_57Opa(play->state.gfxCtx);

        alpha = (1000 - play->lightCtx.fogNear) * 0.02f;

        if (play->skyboxId == SKYBOX_UNSET_1D) {
            alpha = 1.0f;
        }

        if (alpha > 1.0f) {
            alpha = 1.0f;
        }

        gDPSetPrimColor(POLY_OPA_DISP++, 0, 0, play->lightCtx.fogColor[0], play->lightCtx.fogColor[1],
                        play->lightCtx.fogColor[2], 255.0f * alpha);
        gDPFillRectangle(POLY_OPA_DISP++, 0, 0, SCREEN_WIDTH - 1, SCREEN_HEIGHT - 1);

        CLOSE_DISPS(play->state.gfxCtx, "../z_kankyo.c", 3043);
    }

    if (play->envCtx.customSkyboxFilter) {
        OPEN_DISPS(play->state.gfxCtx, "../z_kankyo.c", 3048);

        Gfx_SetupDL_57Opa(play->state.gfxCtx);
        gDPSetPrimColor(POLY_OPA_DISP++, 0, 0, play->envCtx.skyboxFilterColor[0], play->envCtx.skyboxFilterColor[1],
                        play->envCtx.skyboxFilterColor[2], play->envCtx.skyboxFilterColor[3]);
        gDPFillRectangle(POLY_OPA_DISP++, 0, 0, SCREEN_WIDTH - 1, SCREEN_HEIGHT - 1);

        CLOSE_DISPS(play->state.gfxCtx, "../z_kankyo.c", 3056);
    }
}

void Environment_DrawLightningFlash(PlayState* play, u8 red, u8 green, u8 blue, u8 alpha) {
    OPEN_DISPS(play->state.gfxCtx, "../z_kankyo.c", 3069);

    Gfx_SetupDL_57Opa(play->state.gfxCtx);
    gDPSetPrimColor(POLY_OPA_DISP++, 0, 0, red, green, blue, alpha);
    gDPFillRectangle(POLY_OPA_DISP++, 0, 0, SCREEN_WIDTH - 1, SCREEN_HEIGHT - 1);

    CLOSE_DISPS(play->state.gfxCtx, "../z_kankyo.c", 3079);
}

void Environment_UpdateLightningStrike(PlayState* play) {
    if (play->envCtx.lightningState != LIGHTNING_OFF) {
        switch (gLightningStrike.state) {
            case LIGHTNING_STRIKE_WAIT:
                // every frame theres a 10% chance of the timer advancing 50 units
                if (Rand_ZeroOne() < 0.1f) {
                    gLightningStrike.delayTimer += 50.0f;
                }

                gLightningStrike.delayTimer += Rand_ZeroOne();

                if (gLightningStrike.delayTimer > 500.0f) {
                    gLightningStrike.flashRed = 200;
                    gLightningStrike.flashGreen = 200;
                    gLightningStrike.flashBlue = 255;
                    gLightningStrike.flashAlphaTarget = 200;

                    gLightningStrike.delayTimer = 0.0f;
                    Environment_AddLightningBolts(play,
                                                  (u8)(Rand_ZeroOne() * (ARRAY_COUNT(sLightningBolts) - 0.1f)) + 1);
                    sLightningFlashAlpha = 0;
                    gLightningStrike.state++;
                }
                break;
            case LIGHTNING_STRIKE_START:
                gLightningStrike.flashRed = 200;
                gLightningStrike.flashGreen = 200;
                gLightningStrike.flashBlue = 255;

                play->envCtx.adjAmbientColor[0] += 80;
                play->envCtx.adjAmbientColor[1] += 80;
                play->envCtx.adjAmbientColor[2] += 100;

                sLightningFlashAlpha += 100;

                if (sLightningFlashAlpha >= gLightningStrike.flashAlphaTarget) {
                    Audio_SetNatureAmbienceChannelIO(NATURE_CHANNEL_LIGHTNING, CHANNEL_IO_PORT_0, 0);
                    gLightningStrike.state++;
                    gLightningStrike.flashAlphaTarget = 0;
                }
                break;
            case LIGHTNING_STRIKE_END:
                if (play->envCtx.adjAmbientColor[0] > 0) {
                    play->envCtx.adjAmbientColor[0] -= 10;
                    play->envCtx.adjAmbientColor[1] -= 10;
                }

                if (play->envCtx.adjAmbientColor[2] > 0) {
                    play->envCtx.adjAmbientColor[2] -= 10;
                }

                sLightningFlashAlpha -= 10;

                if (sLightningFlashAlpha <= gLightningStrike.flashAlphaTarget) {
                    play->envCtx.adjAmbientColor[0] = 0;
                    play->envCtx.adjAmbientColor[1] = 0;
                    play->envCtx.adjAmbientColor[2] = 0;

                    gLightningStrike.state = LIGHTNING_STRIKE_WAIT;

                    if (play->envCtx.lightningState == LIGHTNING_LAST) {
                        play->envCtx.lightningState = LIGHTNING_OFF;
                    }
                }
                break;
        }
    }

    if (gLightningStrike.state != LIGHTNING_STRIKE_WAIT) {
        Environment_DrawLightningFlash(play, gLightningStrike.flashRed, gLightningStrike.flashGreen,
                                       gLightningStrike.flashBlue, sLightningFlashAlpha);
    }
}

/**
 * Request the number of lightning bolts specified by `num`
 * Note: only 3 lightning bolts can be active at the same time.
 */
void Environment_AddLightningBolts(UNUSED PlayState* play, u8 num) {
    s16 boltsAdded = 0;
    s16 i;

    for (i = 0; i < ARRAY_COUNT(sLightningBolts); i++) {
        if (sLightningBolts[i].state == LIGHTNING_BOLT_INACTIVE) {
            sLightningBolts[i].state = LIGHTNING_BOLT_START;
            boltsAdded++;

            if (boltsAdded >= num) {
                break;
            }
        }
    }
}

/**
 * Draw any active lightning bolt entries contained in `sLightningBolts`
 */
void Environment_DrawLightning(PlayState* play, UNUSED s32 arg1) {
    static void* lightningTextures[] = {
        gEffLightning1Tex, gEffLightning2Tex, gEffLightning3Tex,
        gEffLightning4Tex, gEffLightning5Tex, gEffLightning6Tex,
        gEffLightning7Tex, gEffLightning8Tex, NULL,
    };
    s16 i;
    f32 dx;
    f32 dz;
    f32 x;
    f32 z;
    STACK_PADS(s32, 2);
    UNUSED Vec3f zeroVec1 = { 0.0f, 0.0f, 0.0f };
    UNUSED Vec3f zeroVec2 = { 0.0f, 0.0f, 0.0f };

    OPEN_DISPS(play->state.gfxCtx, "../z_kankyo.c", 3253);

    for (i = 0; i < ARRAY_COUNT(sLightningBolts); i++) {
        switch (sLightningBolts[i].state) {
            case LIGHTNING_BOLT_START:
                dx = play->view.at.x - play->view.eye.x;
                dz = play->view.at.z - play->view.eye.z;

                x = dx / sqrtf(SQ(dx) + SQ(dz));
                z = dz / sqrtf(SQ(dx) + SQ(dz));

                sLightningBolts[i].pos.x = play->view.eye.x + x * 9500.0f;
                sLightningBolts[i].pos.y = Rand_ZeroOne() * 1000.0f + 4000.0f;
                sLightningBolts[i].pos.z = play->view.eye.z + z * 9500.0f;

                sLightningBolts[i].offset.x = (Rand_ZeroOne() - 0.5f) * 5000.0f;
                sLightningBolts[i].offset.y = 0.0f;
                sLightningBolts[i].offset.z = (Rand_ZeroOne() - 0.5f) * 5000.0f;

                sLightningBolts[i].textureIndex = 0;
                sLightningBolts[i].pitch = (Rand_ZeroOne() - 0.5f) * 40.0f;
                sLightningBolts[i].roll = (Rand_ZeroOne() - 0.5f) * 40.0f;
                sLightningBolts[i].delayTimer = 3 * (i + 1);
                sLightningBolts[i].state++;
                break;
            case LIGHTNING_BOLT_WAIT:
                sLightningBolts[i].delayTimer--;

                if (sLightningBolts[i].delayTimer <= 0) {
                    sLightningBolts[i].state++;
                }
                break;
            case LIGHTNING_BOLT_DRAW:
                if (sLightningBolts[i].textureIndex < 7) {
                    sLightningBolts[i].textureIndex++;
                } else {
                    sLightningBolts[i].state = LIGHTNING_BOLT_INACTIVE;
                }
                break;
        }

        if (sLightningBolts[i].state == LIGHTNING_BOLT_DRAW) {
            Matrix_Translate(sLightningBolts[i].pos.x + sLightningBolts[i].offset.x,
                             sLightningBolts[i].pos.y + sLightningBolts[i].offset.y,
                             sLightningBolts[i].pos.z + sLightningBolts[i].offset.z, MTXMODE_NEW);
            Matrix_RotateX(DEG_TO_RAD(sLightningBolts[i].pitch), MTXMODE_APPLY);
            Matrix_RotateZ(DEG_TO_RAD(sLightningBolts[i].roll), MTXMODE_APPLY);
            Matrix_Scale(22.0f, 100.0f, 22.0f, MTXMODE_APPLY);
            gDPSetPrimColor(POLY_XLU_DISP++, 0, 0, 255, 255, 255, 128);
            gDPSetEnvColor(POLY_XLU_DISP++, 0, 255, 255, 128);
            gSPMatrix(POLY_XLU_DISP++, Matrix_NewMtx(play->state.gfxCtx, "../z_kankyo.c", 3333),
                      G_MTX_NOPUSH | G_MTX_LOAD | G_MTX_MODELVIEW);
            gSPSegment(POLY_XLU_DISP++, 0x08, SEGMENTED_TO_VIRTUAL(lightningTextures[sLightningBolts[i].textureIndex]));
            Gfx_SetupDL_61Xlu(play->state.gfxCtx);
            gSPMatrix(POLY_XLU_DISP++, &D_01000000, G_MTX_NOPUSH | G_MTX_MUL | G_MTX_MODELVIEW);
            gSPDisplayList(POLY_XLU_DISP++, gEffLightningDL);
        }
    }

    CLOSE_DISPS(play->state.gfxCtx, "../z_kankyo.c", 3353);
}

void Environment_PlaySceneSequence(PlayState* play) {
    play->envCtx.timeSeqState = TIMESEQ_DISABLED;

    // both lost woods exits on the bridge from kokiri to hyrule field
    if (((void)0, gSaveContext.entranceIndex) == ENTR_SPOT10_8 ||
        ((void)0, gSaveContext.entranceIndex) == ENTR_SPOT10_9) {
        Audio_PlayNatureAmbienceSequence(NATURE_ID_KOKIRI_REGION);
    } else if (((void)0, gSaveContext.forcedSeqId) != NA_BGM_GENERAL_SFX) {
        if (!Environment_IsForcedSequenceDisabled()) {
            SEQCMD_PLAY_SEQUENCE(SEQ_PLAYER_BGM_MAIN, 0, 0, ((void)0, gSaveContext.forcedSeqId));
        }
        gSaveContext.forcedSeqId = NA_BGM_GENERAL_SFX;
    } else if (play->sequenceCtx.seqId == NA_BGM_NO_MUSIC) {
        if (play->sequenceCtx.natureAmbienceId == NATURE_ID_NONE) {
            return;
        }
        if (((void)0, gSaveContext.natureAmbienceId) != play->sequenceCtx.natureAmbienceId) {
            Audio_PlayNatureAmbienceSequence(play->sequenceCtx.natureAmbienceId);
        }
    } else if (play->sequenceCtx.natureAmbienceId == NATURE_ID_NONE) {
        // "BGM Configuration"
        osSyncPrintf("\n\n\nBGM設定game_play->sound_info.BGM=[%d] old_bgm=[%d]\n\n", play->sequenceCtx.seqId,
                     ((void)0, gSaveContext.seqId));
        if (((void)0, gSaveContext.seqId) != play->sequenceCtx.seqId) {
            Audio_PlaySceneSequence(play->sequenceCtx.seqId);
        }
    } else if (((void)0, gSaveContext.dayTime) >= CLOCK_TIME(7, 0) &&
               ((void)0, gSaveContext.dayTime) <= CLOCK_TIME(17, 10)) {
        if (((void)0, gSaveContext.seqId) != play->sequenceCtx.seqId) {
            Audio_PlaySceneSequence(play->sequenceCtx.seqId);
        }

        play->envCtx.timeSeqState = TIMESEQ_FADE_DAY_BGM;
    } else {
        if (((void)0, gSaveContext.natureAmbienceId) != play->sequenceCtx.natureAmbienceId) {
            Audio_PlayNatureAmbienceSequence(play->sequenceCtx.natureAmbienceId);
        }

        if (((void)0, gSaveContext.dayTime) > CLOCK_TIME(17, 10) &&
            ((void)0, gSaveContext.dayTime) <= CLOCK_TIME(19, 0)) {
            play->envCtx.timeSeqState = TIMESEQ_EARLY_NIGHT_CRITTERS;
        } else if (((void)0, gSaveContext.dayTime) > CLOCK_TIME(19, 0) + 1 ||
                   ((void)0, gSaveContext.dayTime) < CLOCK_TIME(6, 30)) {
            play->envCtx.timeSeqState = TIMESEQ_NIGHT_CRITTERS;
        } else {
            play->envCtx.timeSeqState = TIMESEQ_MORNING_CRITTERS;
        }
    }

    osSyncPrintf("\n-----------------\n", ((void)0, gSaveContext.forcedSeqId));
    osSyncPrintf("\n 強制ＢＧＭ=[%d]", ((void)0, gSaveContext.forcedSeqId)); // "Forced BGM"
    osSyncPrintf("\n     ＢＧＭ=[%d]", play->sequenceCtx.seqId);
    osSyncPrintf("\n     エンブ=[%d]", play->sequenceCtx.natureAmbienceId);
    osSyncPrintf("\n     status=[%d]", play->envCtx.timeSeqState);

    Audio_SetEnvReverb(play->roomCtx.curRoom.echo);
}

void Environment_PlayTimeBasedSequence(PlayState* play) {
    switch (play->envCtx.timeSeqState) {
        case TIMESEQ_DAY_BGM:
            Audio_SetNatureAmbienceChannelIO(NATURE_CHANNEL_CRITTER_4 << 4 | NATURE_CHANNEL_CRITTER_5,
                                             CHANNEL_IO_PORT_1, 0);

            if (play->envCtx.precipitation[PRECIP_RAIN_MAX] == 0 && play->envCtx.precipitation[PRECIP_SOS_MAX] == 0) {
                osSyncPrintf("\n\n\nNa_StartMorinigBgm\n\n");
                Audio_PlayMorningSceneSequence(play->sequenceCtx.seqId);
            }

            play->envCtx.timeSeqState++;
            break;

        case TIMESEQ_FADE_DAY_BGM:
            if (gSaveContext.dayTime > CLOCK_TIME(17, 10)) {
                if (play->envCtx.precipitation[PRECIP_RAIN_MAX] == 0 &&
                    play->envCtx.precipitation[PRECIP_SOS_MAX] == 0) {
                    SEQCMD_STOP_SEQUENCE(SEQ_PLAYER_BGM_MAIN, 240);
                }

                play->envCtx.timeSeqState++;
            }
            break;

        case TIMESEQ_NIGHT_BEGIN_SFX:
            if (gSaveContext.dayTime > CLOCK_TIME(18, 0)) {
                func_800788CC(NA_SE_EV_DOG_CRY_EVENING);
                play->envCtx.timeSeqState++;
            }
            break;

        case TIMESEQ_EARLY_NIGHT_CRITTERS:
            if (play->envCtx.precipitation[PRECIP_RAIN_MAX] == 0 && play->envCtx.precipitation[PRECIP_SOS_MAX] == 0) {
                Audio_PlayNatureAmbienceSequence(play->sequenceCtx.natureAmbienceId);
                Audio_SetNatureAmbienceChannelIO(NATURE_CHANNEL_CRITTER_0, CHANNEL_IO_PORT_1, 1);
            }

            play->envCtx.timeSeqState++;
            break;

        case TIMESEQ_NIGHT_DELAY:
            if (gSaveContext.dayTime > CLOCK_TIME(19, 0)) {
                play->envCtx.timeSeqState++;
            }
            break;

        case TIMESEQ_NIGHT_CRITTERS:
            Audio_SetNatureAmbienceChannelIO(NATURE_CHANNEL_CRITTER_0, CHANNEL_IO_PORT_1, 0);

            if (play->envCtx.precipitation[PRECIP_RAIN_MAX] == 0 && play->envCtx.precipitation[PRECIP_SOS_MAX] == 0) {
                Audio_SetNatureAmbienceChannelIO(NATURE_CHANNEL_CRITTER_1 << 4 | NATURE_CHANNEL_CRITTER_3,
                                                 CHANNEL_IO_PORT_1, 1);
            }

            play->envCtx.timeSeqState++;
            break;

        case TIMESEQ_DAY_BEGIN_SFX:
            if ((gSaveContext.dayTime <= CLOCK_TIME(19, 0)) && (gSaveContext.dayTime > CLOCK_TIME(6, 30))) {
                gSaveContext.totalDays++;
                gSaveContext.bgsDayCount++;
                gSaveContext.dogIsLost = true;
                func_80078884(NA_SE_EV_CHICKEN_CRY_M);

                if ((Inventory_ReplaceItem(play, ITEM_WEIRD_EGG, ITEM_CHICKEN) ||
                     Inventory_ReplaceItem(play, ITEM_POCKET_EGG, ITEM_POCKET_CUCCO)) &&
                    play->csCtx.state == 0 && !Player_InCsMode(play)) {
                    Message_StartTextbox(play, 0x3066, NULL);
                }

                play->envCtx.timeSeqState++;
            }
            break;

        case TIMESEQ_MORNING_CRITTERS:
            Audio_SetNatureAmbienceChannelIO(NATURE_CHANNEL_CRITTER_1 << 4 | NATURE_CHANNEL_CRITTER_3,
                                             CHANNEL_IO_PORT_1, 0);

            if (play->envCtx.precipitation[PRECIP_RAIN_MAX] == 0 && play->envCtx.precipitation[PRECIP_SOS_MAX] == 0) {
                Audio_SetNatureAmbienceChannelIO(NATURE_CHANNEL_CRITTER_4 << 4 | NATURE_CHANNEL_CRITTER_5,
                                                 CHANNEL_IO_PORT_1, 1);
            }

            play->envCtx.timeSeqState++;
            break;

        case TIMESEQ_DAY_DELAY:
            if (gSaveContext.dayTime > CLOCK_TIME(7, 0)) {
                play->envCtx.timeSeqState = 0;
            }
            break;
    }
}

void Environment_DrawCustomLensFlare(PlayState* play) {
    Vec3f pos;

    if (gCustomLensFlareOn) {
        pos.x = gCustomLensFlarePos.x;
        pos.y = gCustomLensFlarePos.y;
        pos.z = gCustomLensFlarePos.z;

        Environment_DrawLensFlare(play, &play->envCtx, &play->view, play->state.gfxCtx, pos, gLensFlareUnused,
                                  gLensFlareScale, gLensFlareColorIntensity, gLensFlareGlareStrength, false);
    }
}

void Environment_InitGameOverLights(PlayState* play) {
    STACK_PAD(s32);
    Player* player = GET_PLAYER(play);

    sGameOverLightsIntensity = 0;

    Lights_PointNoGlowSetInfo(&sNGameOverLightInfo, (s16)player->actor.world.pos.x - 10.0f,
                              (s16)player->actor.world.pos.y + 10.0f, (s16)player->actor.world.pos.z - 10.0f, 0, 0, 0,
                              255);
    sNGameOverLightNode = LightContext_InsertLight(play, &play->lightCtx, &sNGameOverLightInfo);

    Lights_PointNoGlowSetInfo(&sSGameOverLightInfo, (s16)player->actor.world.pos.x + 10.0f,
                              (s16)player->actor.world.pos.y + 10.0f, (s16)player->actor.world.pos.z + 10.0f, 0, 0, 0,
                              255);
    sSGameOverLightNode = LightContext_InsertLight(play, &play->lightCtx, &sSGameOverLightInfo);
}

void Environment_FadeInGameOverLights(PlayState* play) {
    Player* player = GET_PLAYER(play);
    s16 i;

    Lights_PointNoGlowSetInfo(&sNGameOverLightInfo, (s16)player->actor.world.pos.x - 10.0f,
                              (s16)player->actor.world.pos.y + 10.0f, (s16)player->actor.world.pos.z - 10.0f,
                              sGameOverLightsIntensity, sGameOverLightsIntensity, sGameOverLightsIntensity, 255);
    Lights_PointNoGlowSetInfo(&sSGameOverLightInfo, (s16)player->actor.world.pos.x + 10.0f,
                              (s16)player->actor.world.pos.y + 10.0f, (s16)player->actor.world.pos.z + 10.0f,
                              sGameOverLightsIntensity, sGameOverLightsIntensity, sGameOverLightsIntensity, 255);

    if (sGameOverLightsIntensity < 254) {
        sGameOverLightsIntensity += 2;
    }

    if (Play_CamIsNotFixed(play)) {
        for (i = 0; i < 3; i++) {
            if (play->envCtx.adjAmbientColor[i] > -255) {
                play->envCtx.adjAmbientColor[i] -= 12;
                play->envCtx.adjLight1Color[i] -= 12;
            }
            play->envCtx.adjFogColor[i] = -255;
        }

        if (play->envCtx.lightSettings.zFar + play->envCtx.adjZFar > 900) {
            play->envCtx.adjZFar -= 100;
        }

        if (play->envCtx.lightSettings.fogNear + play->envCtx.adjFogNear > 950) {
            play->envCtx.adjFogNear -= 10;
        }
    } else {
        play->envCtx.fillScreen = true;
        play->envCtx.screenFillColor[0] = 0;
        play->envCtx.screenFillColor[1] = 0;
        play->envCtx.screenFillColor[2] = 0;
        play->envCtx.screenFillColor[3] = sGameOverLightsIntensity;
    }
}

void Environment_FadeOutGameOverLights(PlayState* play) {
    Player* player = GET_PLAYER(play);
    s16 i;

    if (sGameOverLightsIntensity >= 3) {
        sGameOverLightsIntensity -= 3;
    } else {
        sGameOverLightsIntensity = 0;
    }

    if (sGameOverLightsIntensity == 1) {
        LightContext_RemoveLight(play, &play->lightCtx, sNGameOverLightNode);
        LightContext_RemoveLight(play, &play->lightCtx, sSGameOverLightNode);
    } else if (sGameOverLightsIntensity >= 2) {
        Lights_PointNoGlowSetInfo(&sNGameOverLightInfo, (s16)player->actor.world.pos.x - 10.0f,
                                  (s16)player->actor.world.pos.y + 10.0f, (s16)player->actor.world.pos.z - 10.0f,
                                  sGameOverLightsIntensity, sGameOverLightsIntensity, sGameOverLightsIntensity, 255);
        Lights_PointNoGlowSetInfo(&sSGameOverLightInfo, (s16)player->actor.world.pos.x + 10.0f,
                                  (s16)player->actor.world.pos.y + 10.0f, (s16)player->actor.world.pos.z + 10.0f,
                                  sGameOverLightsIntensity, sGameOverLightsIntensity, sGameOverLightsIntensity, 255);
    }

    if (Play_CamIsNotFixed(play)) {
        for (i = 0; i < 3; i++) {
            Math_SmoothStepToS(&play->envCtx.adjAmbientColor[i], 0, 5, 12, 1);
            Math_SmoothStepToS(&play->envCtx.adjLight1Color[i], 0, 5, 12, 1);
            play->envCtx.adjFogColor[i] = 0;
        }
        play->envCtx.adjZFar = 0;
        play->envCtx.adjFogNear = 0;
    } else {
        play->envCtx.fillScreen = true;
        play->envCtx.screenFillColor[0] = 0;
        play->envCtx.screenFillColor[1] = 0;
        play->envCtx.screenFillColor[2] = 0;
        play->envCtx.screenFillColor[3] = sGameOverLightsIntensity;
        if (sGameOverLightsIntensity == 0) {
            play->envCtx.fillScreen = false;
        }
    }
}

void Environment_UpdateRain(PlayState* play) {
    u8 max = MAX(play->envCtx.precipitation[PRECIP_RAIN_MAX], play->envCtx.precipitation[PRECIP_SOS_MAX]);

    if (play->envCtx.precipitation[PRECIP_RAIN_CUR] != max && ((play->state.frames % 8) == 0)) {
        if (play->envCtx.precipitation[PRECIP_RAIN_CUR] < max) {
            play->envCtx.precipitation[PRECIP_RAIN_CUR] += 2;
        } else {
            play->envCtx.precipitation[PRECIP_RAIN_CUR] -= 2;
        }
    }
}

void Environment_FillScreen(GraphicsContext* gfxCtx, u8 red, u8 green, u8 blue, u8 alpha, u8 drawFlags) {
    if (alpha != 0) {
        OPEN_DISPS(gfxCtx, "../z_kankyo.c", 3835);

        if (drawFlags & FILL_SCREEN_OPA) {
            POLY_OPA_DISP = Gfx_SetupDL_57(POLY_OPA_DISP);
            gDPSetPrimColor(POLY_OPA_DISP++, 0, 0, red, green, blue, alpha);
            gDPSetAlphaDither(POLY_OPA_DISP++, G_AD_DISABLE);
            gDPSetColorDither(POLY_OPA_DISP++, G_CD_DISABLE);
            gDPFillRectangle(POLY_OPA_DISP++, 0, 0, SCREEN_WIDTH - 1, SCREEN_HEIGHT - 1);
        }

        if (drawFlags & FILL_SCREEN_XLU) {
            POLY_XLU_DISP = Gfx_SetupDL_57(POLY_XLU_DISP);
            gDPSetPrimColor(POLY_XLU_DISP++, 0, 0, red, green, blue, alpha);

            if ((u32)alpha == 255) {
                gDPSetRenderMode(POLY_XLU_DISP++, G_RM_OPA_SURF, G_RM_OPA_SURF2);
            }

            gDPSetAlphaDither(POLY_XLU_DISP++, G_AD_DISABLE);
            gDPSetColorDither(POLY_XLU_DISP++, G_CD_DISABLE);
            gDPFillRectangle(POLY_XLU_DISP++, 0, 0, SCREEN_WIDTH - 1, SCREEN_HEIGHT - 1);
        }

        CLOSE_DISPS(gfxCtx, "../z_kankyo.c", 3863);
    }
}

Color_RGB8 sSandstormPrimColors[] = {
    { 210, 156, 85 },
    { 255, 200, 100 },
    { 225, 160, 50 },
    { 105, 90, 40 },
};

Color_RGB8 sSandstormEnvColors[] = {
    { 155, 106, 35 },
    { 200, 150, 50 },
    { 170, 110, 0 },
    { 50, 40, 0 },
};

void Environment_DrawSandstorm(PlayState* play, u8 sandstormState) {
    s32 primA1;
    s32 envA1;
    s32 primA = play->envCtx.sandstormPrimA;
    s32 envA = play->envCtx.sandstormEnvA;
    Color_RGBA8 primColor;
    Color_RGBA8 envColor;
    STACK_PAD(s32);
    f32 sp98;
    u16 sp96;
    u16 sp94;
    u16 sp92;

    switch (sandstormState) {
        case SANDSTORM_ACTIVE:
            if ((play->sceneId == SCENE_SPOT13) && (play->roomCtx.curRoom.num == 0)) {
                envA1 = 0;
                primA1 = (play->envCtx.sandstormEnvA > 128) ? 255 : play->envCtx.sandstormEnvA >> 1;
            } else {
                primA1 = play->state.frames % 128;
                if (primA1 > 64) {
                    primA1 = 128 - primA1;
                }
                primA1 += 73;
                envA1 = 128;
            }
            break;

        case SANDSTORM_FILL:
            primA1 = 255;
            envA1 = (play->envCtx.sandstormPrimA >= 255) ? 255 : 128;
            break;

        case SANDSTORM_UNFILL:
            envA1 = 128;
            if (play->envCtx.sandstormEnvA > 128) {
                primA1 = 255;
            } else {
                primA1 = play->state.frames % 128;
                if (primA1 > 64) {
                    primA1 = 128 - primA1;
                }
                primA1 += 73;
            }
            if ((primA1 >= primA) && (primA1 != 255)) {
                play->envCtx.sandstormState = SANDSTORM_ACTIVE;
            }
            break;

        case SANDSTORM_DISSIPATE:
            envA1 = 0;
            primA1 = (play->envCtx.sandstormEnvA > 128) ? 255 : play->envCtx.sandstormEnvA >> 1;

            if (primA == 0) {
                play->envCtx.sandstormState = SANDSTORM_OFF;
            }
            break;
    }

    if (ABS(primA - primA1) < 9) {
        primA = primA1;
    } else if (primA1 < primA) {
        primA = primA - 9;
    } else {
        primA = primA + 9;
    }

    if (ABS(envA - envA1) < 9) {
        envA = envA1;
    } else if (envA1 < envA) {
        envA = envA - 9;
    } else {
        envA = envA + 9;
    }

    play->envCtx.sandstormPrimA = primA;
    play->envCtx.sandstormEnvA = envA;

    sp98 = (512.0f - (primA + envA)) * (3.0f / 128.0f);

    if (sp98 > 6.0f) {
        sp98 = 6.0f;
    }

    if ((play->envCtx.lightMode != LIGHT_MODE_TIME) ||
        (play->envCtx.lightSettingOverride != LIGHT_SETTING_OVERRIDE_NONE)) {
        primColor.r = sSandstormPrimColors[1].r;
        primColor.g = sSandstormPrimColors[1].g;
        primColor.b = sSandstormPrimColors[1].b;
        envColor.r = sSandstormEnvColors[1].r;
        envColor.g = sSandstormEnvColors[1].g;
        envColor.b = sSandstormEnvColors[1].b;
    } else if (sSandstormColorIndex == sNextSandstormColorIndex) {
        primColor.r = sSandstormPrimColors[sSandstormColorIndex].r;
        primColor.g = sSandstormPrimColors[sSandstormColorIndex].g;
        primColor.b = sSandstormPrimColors[sSandstormColorIndex].b;
        envColor.r = sSandstormEnvColors[sSandstormColorIndex].r;
        envColor.g = sSandstormEnvColors[sSandstormColorIndex].g;
        envColor.b = sSandstormEnvColors[sSandstormColorIndex].b;
    } else {
        primColor.r = (s32)F32_LERP(sSandstormPrimColors[sSandstormColorIndex].r,
                                    sSandstormPrimColors[sNextSandstormColorIndex].r, sSandstormLerpScale);
        primColor.g = (s32)F32_LERP(sSandstormPrimColors[sSandstormColorIndex].g,
                                    sSandstormPrimColors[sNextSandstormColorIndex].g, sSandstormLerpScale);
        primColor.b = (s32)F32_LERP(sSandstormPrimColors[sSandstormColorIndex].b,
                                    sSandstormPrimColors[sNextSandstormColorIndex].b, sSandstormLerpScale);
        envColor.r = (s32)F32_LERP(sSandstormEnvColors[sSandstormColorIndex].r,
                                   sSandstormEnvColors[sNextSandstormColorIndex].r, sSandstormLerpScale);
        envColor.g = (s32)F32_LERP(sSandstormEnvColors[sSandstormColorIndex].g,
                                   sSandstormEnvColors[sNextSandstormColorIndex].g, sSandstormLerpScale);
        envColor.b = (s32)F32_LERP(sSandstormEnvColors[sSandstormColorIndex].b,
                                   sSandstormEnvColors[sNextSandstormColorIndex].b, sSandstormLerpScale);
    }

    envColor.r = ((envColor.r * sp98) + ((6.0f - sp98) * primColor.r)) * (1.0f / 6.0f);
    envColor.g = ((envColor.g * sp98) + ((6.0f - sp98) * primColor.g)) * (1.0f / 6.0f);
    envColor.b = ((envColor.b * sp98) + ((6.0f - sp98) * primColor.b)) * (1.0f / 6.0f);

    sp96 = (s32)(sSandstormScroll * (11.0f / 6.0f));
    sp94 = (s32)(sSandstormScroll * (9.0f / 6.0f));
    sp92 = (s32)(sSandstormScroll * (6.0f / 6.0f));

    OPEN_DISPS(play->state.gfxCtx, "../z_kankyo.c", 4044);

    POLY_XLU_DISP = Gfx_SetupDL_64(POLY_XLU_DISP);

    gDPSetAlphaDither(POLY_XLU_DISP++, G_AD_NOISE);
    gDPSetColorDither(POLY_XLU_DISP++, G_CD_NOISE);
    gDPSetPrimColor(POLY_XLU_DISP++, 0, 0x80, primColor.r, primColor.g, primColor.b, play->envCtx.sandstormPrimA);
    gDPSetEnvColor(POLY_XLU_DISP++, envColor.r, envColor.g, envColor.b, play->envCtx.sandstormEnvA);
    gSPSegment(POLY_XLU_DISP++, 0x08,
               Gfx_TwoTexScroll(play->state.gfxCtx, G_TX_RENDERTILE, (u32)sp96 % 4096, 0, 512, 32, 1, (u32)sp94 % 4096,
                                4095 - ((u32)sp92 % 4096), 256, 64));
    gDPSetTextureLUT(POLY_XLU_DISP++, G_TT_NONE);
    gSPDisplayList(POLY_XLU_DISP++, gFieldSandstormDL);

    CLOSE_DISPS(play->state.gfxCtx, "../z_kankyo.c", 4068);

    sSandstormScroll += (s32)sp98;
}

void Environment_AdjustLights(PlayState* play, f32 arg1, f32 arg2, f32 arg3, f32 arg4) {
    f32 temp;
    s32 i;

    if (play->roomCtx.curRoom.behaviorType1 != ROOM_BEHAVIOR_TYPE1_5 && Play_CamIsNotFixed(play)) {
        arg1 = CLAMP_MIN(arg1, 0.0f);
        arg1 = CLAMP_MAX(arg1, 1.0f);

        temp = arg1 - arg3;

        if (arg1 < arg3) {
            temp = 0.0f;
        }

        play->envCtx.adjFogNear = (arg2 - play->envCtx.lightSettings.fogNear) * temp;

        if (arg1 == 0.0f) {
            for (i = 0; i < 3; i++) {
                play->envCtx.adjFogColor[i] = 0;
            }
        } else {
            temp = arg1 * 5.0f;
            temp = CLAMP_MAX(temp, 1.0f);

            for (i = 0; i < 3; i++) {
                play->envCtx.adjFogColor[i] = -(s16)(play->envCtx.lightSettings.fogColor[i] * temp);
            }
        }

        if (arg4 <= 0.0f) {
            return;
        }

        arg1 *= arg4;

        for (i = 0; i < 3; i++) {
            play->envCtx.adjAmbientColor[i] = -(s16)(play->envCtx.lightSettings.ambientColor[i] * arg1);
            play->envCtx.adjLight1Color[i] = -(s16)(play->envCtx.lightSettings.light1Color[i] * arg1);
        }
    }
}

s32 Environment_GetBgsDayCount(void) {
    return gSaveContext.bgsDayCount;
}

void Environment_ClearBgsDayCount(void) {
    gSaveContext.bgsDayCount = 0;
}

s32 Environment_GetTotalDays(void) {
    return gSaveContext.totalDays;
}

void Environment_ForcePlaySequence(u16 seqId) {
    gSaveContext.forcedSeqId = seqId;
}

s32 Environment_IsForcedSequenceDisabled(void) {
    s32 isDisabled = false;

    if (gSaveContext.forcedSeqId == NA_BGM_DISABLED) {
        isDisabled = true;
    }

    return isDisabled;
}

void Environment_PlayStormNatureAmbience(PlayState* play) {
    if (play->sequenceCtx.natureAmbienceId == NATURE_ID_NONE) {
        Audio_PlayNatureAmbienceSequence(NATURE_ID_MARKET_NIGHT);
    } else {
        Audio_PlayNatureAmbienceSequence(play->sequenceCtx.natureAmbienceId);
    }

    Audio_SetNatureAmbienceChannelIO(NATURE_CHANNEL_RAIN, CHANNEL_IO_PORT_1, 1);
    Audio_SetNatureAmbienceChannelIO(NATURE_CHANNEL_LIGHTNING, CHANNEL_IO_PORT_1, 1);
}

void Environment_StopStormNatureAmbience(PlayState* play) {
    Audio_SetNatureAmbienceChannelIO(NATURE_CHANNEL_RAIN, CHANNEL_IO_PORT_1, 0);
    Audio_SetNatureAmbienceChannelIO(NATURE_CHANNEL_LIGHTNING, CHANNEL_IO_PORT_1, 0);

    if (Audio_GetActiveSeqId(SEQ_PLAYER_BGM_MAIN) == NA_BGM_NATURE_AMBIENCE) {
        gSaveContext.seqId = NA_BGM_NATURE_SFX_RAIN;
        Environment_PlaySceneSequence(play);
    }
}

void Environment_WarpSongLeave(PlayState* play) {
    gWeatherMode = WEATHER_MODE_CLEAR;
    gSaveContext.cutsceneIndex = 0;
    gSaveContext.respawnFlag = -3;
    play->nextEntranceIndex = gSaveContext.respawn[RESPAWN_MODE_RETURN].entranceIndex;
    play->transitionTrigger = TRANS_TRIGGER_START;
    play->transitionType = TRANS_TYPE_FADE_WHITE;
    gSaveContext.nextTransitionType = TRANS_TYPE_FADE_WHITE;

    switch (play->nextEntranceIndex) {
        case ENTR_SPOT17_0:
            Flags_SetEventChkInf(EVENTCHKINF_B9);
            break;

        case ENTR_SPOT06_0:
            Flags_SetEventChkInf(EVENTCHKINF_B1);
            break;

        case ENTR_SPOT11_0:
            Flags_SetEventChkInf(EVENTCHKINF_B8);
            break;

        case ENTR_SPOT02_0:
            Flags_SetEventChkInf(EVENTCHKINF_B6);
            break;

        case ENTR_TOKINOMA_0:
            Flags_SetEventChkInf(EVENTCHKINF_A7);
            break;

        case ENTR_SPOT05_0:
            break;
    }
}<|MERGE_RESOLUTION|>--- conflicted
+++ resolved
@@ -872,15 +872,9 @@
 void Environment_UpdateRain(PlayState* play);
 
 void Environment_Update(PlayState* play, EnvironmentContext* envCtx, LightContext* lightCtx, PauseContext* pauseCtx,
-<<<<<<< HEAD
                         MessageContext* msgCtx, GameOverContext* gameOverCtx, UNUSED GraphicsContext* gfxCtx) {
-    f32 sp8C;
-    f32 sp88 = 0.0f;
-=======
-                        MessageContext* msgCtx, GameOverContext* gameOverCtx, GraphicsContext* gfxCtx) {
     f32 timeChangeBlend;
     f32 configChangeBlend = 0.0f;
->>>>>>> d8175501
     u16 i;
     u16 j;
     u16 time;
