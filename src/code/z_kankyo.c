#include "global.h"
#include "ultra64.h"
#include "vt.h"
#include "objects/gameplay_keep/gameplay_keep.h"
#include "objects/gameplay_field_keep/gameplay_field_keep.h"

typedef enum {
    /* 0x00 */ LIGHTNING_BOLT_START,
    /* 0x01 */ LIGHTNING_BOLT_WAIT,
    /* 0x02 */ LIGHTNING_BOLT_DRAW,
    /* 0xFF */ LIGHTNING_BOLT_INACTIVE = 0xFF
} LightningBoltState;

typedef struct {
    /* 0x00 */ s32 mantissa;
    /* 0x04 */ s32 exponent;
} ZBufValConversionEntry; // size = 0x8

ZBufValConversionEntry sZBufValConversionTable[1 << 3] = {
    { 6, 0x00000 }, { 5, 0x20000 }, { 4, 0x30000 }, { 3, 0x38000 },
    { 2, 0x3C000 }, { 1, 0x3E000 }, { 0, 0x3F000 }, { 0, 0x3F800 },
};

u8 gWeatherMode = WEATHER_MODE_CLEAR; // "E_wether_flg"

u8 gLightConfigAfterUnderwater = 0;

u8 gInterruptSongOfStorms = false;

// Indicates whether the skybox is changing to a different index of the same config (based on time)
u8 gSkyboxIsChanging = false;

// how many units of time that pass every update
u16 gTimeSpeed = 0;

u16 sSunScreenDepth = GPACK_ZDZ(G_MAXFBZ, 0);

typedef struct {
    /* 0x00 */ u16 startTime;
    /* 0x02 */ u16 endTime;
    /* 0x04 */ u8 lightSetting;
    /* 0x05 */ u8 nextLightSetting;
} TimeBasedLightEntry; // size = 0x6

TimeBasedLightEntry sTimeBasedLightConfigs[][7] = {
    {
        { CLOCK_TIME(0, 0), CLOCK_TIME(4, 0) + 1, 3, 3 },
        { CLOCK_TIME(4, 0) + 1, CLOCK_TIME(6, 0), 3, 0 },
        { CLOCK_TIME(6, 0), CLOCK_TIME(8, 0) + 1, 0, 1 },
        { CLOCK_TIME(8, 0) + 1, CLOCK_TIME(16, 0), 1, 1 },
        { CLOCK_TIME(16, 0), CLOCK_TIME(17, 0) + 1, 1, 2 },
        { CLOCK_TIME(17, 0) + 1, CLOCK_TIME(19, 0) + 1, 2, 3 },
        { CLOCK_TIME(19, 0) + 1, CLOCK_TIME(24, 0) - 1, 3, 3 },
    },
    {
        { CLOCK_TIME(0, 0), CLOCK_TIME(4, 0) + 1, 7, 7 },
        { CLOCK_TIME(4, 0) + 1, CLOCK_TIME(6, 0), 7, 4 },
        { CLOCK_TIME(6, 0), CLOCK_TIME(8, 0) + 1, 4, 5 },
        { CLOCK_TIME(8, 0) + 1, CLOCK_TIME(16, 0), 5, 5 },
        { CLOCK_TIME(16, 0), CLOCK_TIME(17, 0) + 1, 5, 6 },
        { CLOCK_TIME(17, 0) + 1, CLOCK_TIME(19, 0) + 1, 6, 7 },
        { CLOCK_TIME(19, 0) + 1, CLOCK_TIME(24, 0) - 1, 7, 7 },
    },
    {
        { CLOCK_TIME(0, 0), CLOCK_TIME(4, 0) + 1, 11, 11 },
        { CLOCK_TIME(4, 0) + 1, CLOCK_TIME(6, 0), 11, 8 },
        { CLOCK_TIME(6, 0), CLOCK_TIME(8, 0) + 1, 8, 9 },
        { CLOCK_TIME(8, 0) + 1, CLOCK_TIME(16, 0), 9, 9 },
        { CLOCK_TIME(16, 0), CLOCK_TIME(17, 0) + 1, 9, 10 },
        { CLOCK_TIME(17, 0) + 1, CLOCK_TIME(19, 0) + 1, 10, 11 },
        { CLOCK_TIME(19, 0) + 1, CLOCK_TIME(24, 0) - 1, 11, 11 },
    },
    {
        { CLOCK_TIME(0, 0), CLOCK_TIME(4, 0) + 1, 15, 15 },
        { CLOCK_TIME(4, 0) + 1, CLOCK_TIME(6, 0), 15, 12 },
        { CLOCK_TIME(6, 0), CLOCK_TIME(8, 0) + 1, 12, 13 },
        { CLOCK_TIME(8, 0) + 1, CLOCK_TIME(16, 0), 13, 13 },
        { CLOCK_TIME(16, 0), CLOCK_TIME(17, 0) + 1, 13, 14 },
        { CLOCK_TIME(17, 0) + 1, CLOCK_TIME(19, 0) + 1, 14, 15 },
        { CLOCK_TIME(19, 0) + 1, CLOCK_TIME(24, 0) - 1, 15, 15 },
    },
    {
        { CLOCK_TIME(0, 0), CLOCK_TIME(4, 0) + 1, 23, 23 },
        { CLOCK_TIME(4, 0) + 1, CLOCK_TIME(6, 0), 23, 20 },
        { CLOCK_TIME(6, 0), CLOCK_TIME(8, 0) + 1, 20, 21 },
        { CLOCK_TIME(8, 0) + 1, CLOCK_TIME(16, 0), 21, 21 },
        { CLOCK_TIME(16, 0), CLOCK_TIME(17, 0) + 1, 21, 22 },
        { CLOCK_TIME(17, 0) + 1, CLOCK_TIME(19, 0) + 1, 22, 23 },
        { CLOCK_TIME(19, 0) + 1, CLOCK_TIME(24, 0) - 1, 23, 23 },
    },
};

TimeBasedSkyboxEntry gTimeBasedSkyboxConfigs[][9] = {
    {
        { CLOCK_TIME(0, 0), CLOCK_TIME(4, 0) + 1, false, 3, 3 },
        { CLOCK_TIME(4, 0) + 1, CLOCK_TIME(5, 0) + 1, true, 3, 0 },
        { CLOCK_TIME(5, 0) + 1, CLOCK_TIME(6, 0), false, 0, 0 },
        { CLOCK_TIME(6, 0), CLOCK_TIME(8, 0) + 1, true, 0, 1 },
        { CLOCK_TIME(8, 0) + 1, CLOCK_TIME(16, 0), false, 1, 1 },
        { CLOCK_TIME(16, 0), CLOCK_TIME(17, 0) + 1, true, 1, 2 },
        { CLOCK_TIME(17, 0) + 1, CLOCK_TIME(18, 0) + 1, false, 2, 2 },
        { CLOCK_TIME(18, 0) + 1, CLOCK_TIME(19, 0) + 1, true, 2, 3 },
        { CLOCK_TIME(19, 0) + 1, CLOCK_TIME(24, 0) - 1, false, 3, 3 },
    },
    {
        { CLOCK_TIME(0, 0), CLOCK_TIME(4, 0) + 1, false, 7, 7 },
        { CLOCK_TIME(4, 0) + 1, CLOCK_TIME(5, 0) + 1, true, 7, 4 },
        { CLOCK_TIME(5, 0) + 1, CLOCK_TIME(6, 0), false, 4, 4 },
        { CLOCK_TIME(6, 0), CLOCK_TIME(8, 0) + 1, true, 4, 5 },
        { CLOCK_TIME(8, 0) + 1, CLOCK_TIME(16, 0), false, 5, 5 },
        { CLOCK_TIME(16, 0), CLOCK_TIME(17, 0) + 1, true, 5, 6 },
        { CLOCK_TIME(17, 0) + 1, CLOCK_TIME(18, 0) + 1, false, 6, 6 },
        { CLOCK_TIME(18, 0) + 1, CLOCK_TIME(19, 0) + 1, true, 6, 7 },
        { CLOCK_TIME(19, 0) + 1, CLOCK_TIME(24, 0) - 1, false, 7, 7 },
    },
    {
        { CLOCK_TIME(0, 0), CLOCK_TIME(2, 0) + 1, false, 3, 3 },
        { CLOCK_TIME(2, 0) + 1, CLOCK_TIME(4, 0) + 1, true, 3, 0 },
        { CLOCK_TIME(4, 0) + 1, CLOCK_TIME(8, 0) + 1, false, 0, 0 },
        { CLOCK_TIME(8, 0) + 1, CLOCK_TIME(10, 0), true, 0, 1 },
        { CLOCK_TIME(10, 0), CLOCK_TIME(14, 0) + 1, false, 1, 1 },
        { CLOCK_TIME(14, 0) + 1, CLOCK_TIME(16, 0), true, 1, 2 },
        { CLOCK_TIME(16, 0), CLOCK_TIME(20, 0) + 1, false, 2, 2 },
        { CLOCK_TIME(20, 0) + 1, CLOCK_TIME(22, 0), true, 2, 3 },
        { CLOCK_TIME(22, 0), CLOCK_TIME(24, 0) - 1, false, 3, 3 },
    },
    {
        { CLOCK_TIME(0, 0), CLOCK_TIME(5, 0) + 1, false, 11, 11 },
        { CLOCK_TIME(5, 0) + 1, CLOCK_TIME(6, 0), true, 11, 8 },
        { CLOCK_TIME(6, 0), CLOCK_TIME(7, 0), false, 8, 8 },
        { CLOCK_TIME(7, 0), CLOCK_TIME(8, 0) + 1, true, 8, 9 },
        { CLOCK_TIME(8, 0) + 1, CLOCK_TIME(16, 0), false, 9, 9 },
        { CLOCK_TIME(16, 0), CLOCK_TIME(17, 0) + 1, true, 9, 10 },
        { CLOCK_TIME(17, 0) + 1, CLOCK_TIME(18, 0) + 1, false, 10, 10 },
        { CLOCK_TIME(18, 0) + 1, CLOCK_TIME(19, 0) + 1, true, 10, 11 },
        { CLOCK_TIME(19, 0) + 1, CLOCK_TIME(24, 0) - 1, false, 11, 11 },
    },
};

SkyboxFile gNormalSkyFiles[] = {
    {
        ROM_FILE(vr_fine0_static),
        ROM_FILE(vr_fine0_pal_static),
    },
    {
        ROM_FILE(vr_fine1_static),
        ROM_FILE(vr_fine1_pal_static),
    },
    {
        ROM_FILE(vr_fine2_static),
        ROM_FILE(vr_fine2_pal_static),
    },
    {
        ROM_FILE(vr_fine3_static),
        ROM_FILE(vr_fine3_pal_static),
    },
    {
        ROM_FILE(vr_cloud0_static),
        ROM_FILE(vr_cloud0_pal_static),
    },
    {
        ROM_FILE(vr_cloud1_static),
        ROM_FILE(vr_cloud1_pal_static),
    },
    {
        ROM_FILE(vr_cloud2_static),
        ROM_FILE(vr_cloud2_pal_static),
    },
    {
        ROM_FILE(vr_cloud3_static),
        ROM_FILE(vr_cloud3_pal_static),
    },
    {
        ROM_FILE(vr_holy0_static),
        ROM_FILE(vr_holy0_pal_static),
    },
};

u8 sSandstormColorIndex = 0;
u8 sNextSandstormColorIndex = 0;
f32 sSandstormLerpScale = 0.0f;

u8 gCustomLensFlareOn;
Vec3f gCustomLensFlarePos;
s16 gLensFlareUnused;
s16 gLensFlareScale;
f32 gLensFlareColorIntensity;
s16 gLensFlareGlareStrength;

typedef struct {
    /* 0x00 */ u8 state;
    /* 0x04 */ Vec3f offset;
    /* 0x10 */ Vec3f pos;
    /* 0x1C */ s8 pitch;
    /* 0x1D */ s8 roll;
    /* 0x1E */ u8 textureIndex;
    /* 0x1F */ u8 delayTimer;
} LightningBolt; // size = 0x20

LightningBolt sLightningBolts[3];

LightningStrike gLightningStrike;

s16 sLightningFlashAlpha;

s16 sSunDepthTestX;
s16 sSunDepthTestY;

LightNode* sNGameOverLightNode;
LightInfo sNGameOverLightInfo;
LightNode* sSGameOverLightNode;
LightInfo sSGameOverLightInfo;
u8 sGameOverLightsIntensity;
u16 sSandstormScroll;

#define ZBUFVAL_EXPONENT(v) (((v) >> 15) & 7)
#define ZBUFVAL_MANTISSA(v) (((v) >> 4) & 0x7FF)

/**
 * Convert an 18-bits Z buffer value to a fixed point 15.3 value
 *
 * zBufferVal is 18 bits:
 *   3: Exponent of z value
 *  11: Mantissa of z value
 *   4: dz value (unused)
 */
s32 Environment_ZBufValToFixedPoint(s32 zBufferVal) {
    // base[exp] + mantissa << shift[exp]
    s32 ret = (ZBUFVAL_MANTISSA(zBufferVal) << sZBufValConversionTable[ZBUFVAL_EXPONENT(zBufferVal)].mantissa) +
              sZBufValConversionTable[ZBUFVAL_EXPONENT(zBufferVal)].exponent;

    return ret;
}

u16 Environment_GetPixelDepth(s32 x, s32 y) {
    s32 pixelDepth = gZBuffer[y][x];

    return pixelDepth;
}

void Environment_GraphCallback(GraphicsContext* gfxCtx, void* param) {
    PlayState* play = (PlayState*)param;

    sSunScreenDepth = Environment_GetPixelDepth(sSunDepthTestX, sSunDepthTestY);
    Lights_GlowCheck(play);
}

void Environment_Init(PlayState* play2, EnvironmentContext* envCtx, s32 unused) {
    u8 i;
    PlayState* play = play2;

    gSaveContext.sunsSongState = SUNSSONG_INACTIVE;

    if (((void)0, gSaveContext.dayTime) > CLOCK_TIME(18, 0) || ((void)0, gSaveContext.dayTime) < CLOCK_TIME(6, 30)) {
        ((void)0, gSaveContext.nightFlag = 1);
    } else {
        ((void)0, gSaveContext.nightFlag = 0);
    }

    play->state.gfxCtx->callback = Environment_GraphCallback;
    play->state.gfxCtx->callbackParam = play;

    Lights_DirectionalSetInfo(&envCtx->dirLight1, 80, 80, 80, 80, 80, 80);
    LightContext_InsertLight(play, &play->lightCtx, &envCtx->dirLight1);

    Lights_DirectionalSetInfo(&envCtx->dirLight2, 80, 80, 80, 80, 80, 80);
    LightContext_InsertLight(play, &play->lightCtx, &envCtx->dirLight2);

    envCtx->skybox1Index = 99;
    envCtx->skybox2Index = 99;

    envCtx->changeSkyboxState = CHANGE_SKYBOX_INACTIVE;
    envCtx->changeSkyboxTimer = 0;
    envCtx->changeLightEnabled = false;
    envCtx->changeLightTimer = 0;

    envCtx->skyboxDmaState = SKYBOX_DMA_INACTIVE;
    envCtx->lightConfig = 0;
    envCtx->changeLightNextConfig = 0;

    envCtx->glareAlpha = 0.0f;
    envCtx->lensFlareAlphaScale = 0.0f;

    envCtx->lightSetting = 0;
    envCtx->prevLightSetting = 0;
    envCtx->lightBlend = 1.0f;
    envCtx->lightBlendOverride = LIGHT_BLEND_OVERRIDE_NONE;

    envCtx->stormRequest = STORM_REQUEST_NONE;
    envCtx->stormState = STORM_STATE_OFF;
    envCtx->lightningState = LIGHTNING_OFF;
    envCtx->timeSeqState = TIMESEQ_DAY_BGM;
    envCtx->fillScreen = false;

    envCtx->screenFillColor[0] = 0;
    envCtx->screenFillColor[1] = 0;
    envCtx->screenFillColor[2] = 0;
    envCtx->screenFillColor[3] = 0;

    envCtx->customSkyboxFilter = false;

    envCtx->skyboxFilterColor[0] = 0;
    envCtx->skyboxFilterColor[1] = 0;
    envCtx->skyboxFilterColor[2] = 0;
    envCtx->skyboxFilterColor[3] = 0;

    envCtx->sandstormState = SANDSTORM_OFF;
    envCtx->sandstormPrimA = 0;
    envCtx->sandstormEnvA = 0;

    gLightningStrike.state = LIGHTNING_STRIKE_WAIT;
    gLightningStrike.flashRed = 0;
    gLightningStrike.flashGreen = 0;
    gLightningStrike.flashBlue = 0;

    sLightningFlashAlpha = 0;

    gSaveContext.cutsceneTransitionControl = 0;

    envCtx->adjAmbientColor[0] = envCtx->adjAmbientColor[1] = envCtx->adjAmbientColor[2] = envCtx->adjLight1Color[0] =
        envCtx->adjLight1Color[1] = envCtx->adjLight1Color[2] = envCtx->adjFogColor[0] = envCtx->adjFogColor[1] =
            envCtx->adjFogColor[2] = envCtx->adjFogNear = envCtx->adjFogFar = 0;

    envCtx->sunPos.x = -(Math_SinS(((void)0, gSaveContext.dayTime) - CLOCK_TIME(12, 0)) * 120.0f) * 25.0f;
    envCtx->sunPos.y = +(Math_CosS(((void)0, gSaveContext.dayTime) - CLOCK_TIME(12, 0)) * 120.0f) * 25.0f;
    envCtx->sunPos.z = +(Math_CosS(((void)0, gSaveContext.dayTime) - CLOCK_TIME(12, 0)) * 20.0f) * 25.0f;

    envCtx->windDirection.x = 80;
    envCtx->windDirection.y = 80;
    envCtx->windDirection.z = 80;

    envCtx->lightBlendEnabled = false;
    envCtx->lightSettingOverride = LIGHT_SETTING_OVERRIDE_NONE;
    envCtx->lightBlendRateOverride = LIGHT_BLENDRATE_OVERRIDE_NONE;

    R_ENV_TIME_SPEED_OLD = gTimeSpeed = envCtx->sceneTimeSpeed = 0;
    R_ENV_DISABLE_DBG = true;

    if (CREG(3) != 0) {
        gSaveContext.chamberCutsceneNum = CREG(3) - 1;
    }

    play->envCtx.precipitation[PRECIP_RAIN_MAX] = 0;
    play->envCtx.precipitation[PRECIP_RAIN_CUR] = 0;
    play->envCtx.precipitation[PRECIP_SNOW_CUR] = 0;
    play->envCtx.precipitation[PRECIP_SNOW_MAX] = 0;
    play->envCtx.precipitation[PRECIP_SOS_MAX] = 0;

    if (gSaveContext.retainWeatherMode) {
        if (((void)0, gSaveContext.sceneSetupIndex) < 4) {
            switch (gWeatherMode) {
                case WEATHER_MODE_CLOUDY_CONFIG3:
                    envCtx->skyboxConfig = 1;
                    envCtx->changeSkyboxNextConfig = 1;
                    envCtx->lightConfig = 3;
                    envCtx->changeLightNextConfig = 3;
                    play->envCtx.precipitation[PRECIP_SNOW_MAX] = 0;
                    play->envCtx.precipitation[PRECIP_SNOW_CUR] = 0;
                    break;

                case WEATHER_MODE_CLOUDY_CONFIG2:
                case WEATHER_MODE_SNOW:
                case WEATHER_MODE_RAIN:
                    envCtx->skyboxConfig = 1;
                    envCtx->changeSkyboxNextConfig = 1;
                    envCtx->lightConfig = 2;
                    envCtx->changeLightNextConfig = 2;
                    play->envCtx.precipitation[PRECIP_SNOW_MAX] = 0;
                    play->envCtx.precipitation[PRECIP_SNOW_CUR] = 0;
                    break;

                case WEATHER_MODE_HEAVY_RAIN:
                    envCtx->skyboxConfig = 1;
                    envCtx->changeSkyboxNextConfig = 1;
                    envCtx->lightConfig = 4;
                    envCtx->changeLightNextConfig = 4;
                    play->envCtx.precipitation[PRECIP_SNOW_MAX] = 0;
                    play->envCtx.precipitation[PRECIP_SNOW_CUR] = 0;
                    break;

                default:
                    break;
            }

            if (play->skyboxId == SKYBOX_NORMAL_SKY) {
                if (gWeatherMode == WEATHER_MODE_SNOW) {
                    play->envCtx.precipitation[PRECIP_SNOW_CUR] = play->envCtx.precipitation[PRECIP_SNOW_MAX] = 64;
                } else if (gWeatherMode == WEATHER_MODE_RAIN) {
                    play->envCtx.precipitation[PRECIP_RAIN_MAX] = 20;
                    play->envCtx.precipitation[PRECIP_RAIN_CUR] = 20;
                } else if (gWeatherMode == WEATHER_MODE_HEAVY_RAIN) {
                    play->envCtx.precipitation[PRECIP_RAIN_MAX] = 30;
                    play->envCtx.precipitation[PRECIP_RAIN_CUR] = 30;
                }
            }
        }
    } else {
        gWeatherMode = WEATHER_MODE_CLEAR;
    }

    gInterruptSongOfStorms = false;
    gLightConfigAfterUnderwater = 0;
    gSkyboxIsChanging = false;
    gSaveContext.retainWeatherMode = false;

    R_ENV_LIGHT1_DIR(0) = 80;
    R_ENV_LIGHT1_DIR(1) = 80;
    R_ENV_LIGHT1_DIR(2) = 80;

    R_ENV_LIGHT2_DIR(0) = -80;
    R_ENV_LIGHT2_DIR(1) = -80;
    R_ENV_LIGHT2_DIR(2) = -80;

    cREG(9) = 10;
    cREG(10) = 0;
    cREG(11) = 0;
    cREG(12) = 0;
    cREG(13) = 0;
    cREG(14) = 0;
    D_8015FCC8 = 1;

    for (i = 0; i < ARRAY_COUNT(sLightningBolts); i++) {
        sLightningBolts[i].state = LIGHTNING_BOLT_INACTIVE;
    }

    play->roomCtx.unk_74[0] = 0;
    play->roomCtx.unk_74[1] = 0;

    for (i = 0; i < ARRAY_COUNT(play->csCtx.npcActions); i++) {
        play->csCtx.npcActions[i] = 0;
    }

    if (Object_GetIndex(&play->objectCtx, OBJECT_GAMEPLAY_FIELD_KEEP) < 0 && !play->envCtx.sunMoonDisabled) {
        play->envCtx.sunMoonDisabled = true;
        // "Sun setting other than field keep! So forced release!"
        osSyncPrintf(VT_COL(YELLOW, BLACK) "\n\nフィールド常駐以外、太陽設定！よって強制解除！\n" VT_RST);
    }

    gCustomLensFlareOn = false;
    func_800AA15C();
}

u8 Environment_SmoothStepToU8(u8* pvalue, u8 target, u8 scale, u8 step, u8 minStep) {
    s16 stepSize = 0;
    s16 diff = target - *pvalue;

    if (target != *pvalue) {
        stepSize = diff / scale;
        if ((stepSize >= (s16)minStep) || ((s16)-minStep >= stepSize)) {
            if ((s16)step < stepSize) {
                stepSize = step;
            }
            if ((s16)-step > stepSize) {
                stepSize = -step;
            }
            *pvalue += (u8)stepSize;
        } else {
            if (stepSize < (s16)minStep) {
                stepSize = minStep;
                *pvalue += (u8)stepSize;
                if (target < *pvalue) {
                    *pvalue = target;
                }
            }
            if ((s16)-minStep < stepSize) {
                stepSize = -minStep;
                *pvalue += (u8)stepSize;
                if (*pvalue < target) {
                    *pvalue = target;
                }
            }
        }
    }
    return diff;
}

u8 Environment_SmoothStepToS8(s8* pvalue, s8 target, u8 scale, u8 step, u8 minStep) {
    s16 stepSize = 0;
    s16 diff = target - *pvalue;

    if (target != *pvalue) {
        stepSize = diff / scale;
        if ((stepSize >= (s16)minStep) || ((s16)-minStep >= stepSize)) {
            if ((s16)step < stepSize) {
                stepSize = step;
            }
            if ((s16)-step > stepSize) {
                stepSize = -step;
            }
            *pvalue += (s8)stepSize;
        } else {
            if (stepSize < (s16)minStep) {
                stepSize = minStep;
                *pvalue += (s8)stepSize;
                if (target < *pvalue) {
                    *pvalue = target;
                }
            }
            if ((s16)-minStep < stepSize) {
                stepSize = -minStep;
                *pvalue += (s8)stepSize;
                if (*pvalue < target) {
                    *pvalue = target;
                }
            }
        }
    }
    return diff;
}

f32 Environment_LerpWeight(u16 max, u16 min, u16 val) {
    f32 diff = max - min;
    f32 ret;

    if (diff != 0.0f) {
        ret = 1.0f - (max - val) / diff;

        if (!(ret >= 1.0f)) {
            return ret;
        }
    }

    return 1.0f;
}

f32 Environment_LerpWeightAccelDecel(u16 endFrame, u16 startFrame, u16 curFrame, u16 accelDuration, u16 decelDuration) {
    f32 endFrameF;
    f32 startFrameF;
    f32 curFrameF;
    f32 accelDurationF;
    f32 decelDurationF;
    f32 totalFrames;
    f32 temp;
    f32 framesElapsed;
    f32 ret;

    if (curFrame <= startFrame) {
        return 0.0f;
    }

    if (curFrame >= endFrame) {
        return 1.0f;
    }

    endFrameF = (s32)endFrame;
    startFrameF = (s32)startFrame;
    curFrameF = (s32)curFrame;
    totalFrames = endFrameF - startFrameF;
    framesElapsed = curFrameF - startFrameF;
    accelDurationF = (s32)accelDuration;
    decelDurationF = (s32)decelDuration;

    if ((startFrameF >= endFrameF) || (accelDurationF + decelDurationF > totalFrames)) {
        // "The frame relation between end_frame and start_frame is wrong!!!"
        osSyncPrintf(VT_COL(RED, WHITE) "\nend_frameとstart_frameのフレーム関係がおかしい!!!" VT_RST);
        osSyncPrintf(VT_COL(RED, WHITE) "\nby get_parcent_forAccelBrake!!!!!!!!!" VT_RST);

        return 0.0f;
    }

    temp = 1.0f / ((totalFrames * 2.0f) - accelDurationF - decelDurationF);

    if (accelDurationF != 0.0f) {
        if (framesElapsed <= accelDurationF) {
            return temp * framesElapsed * framesElapsed / accelDurationF;
        }
        ret = temp * accelDurationF;
    } else {
        ret = 0.0f;
    }

    if (framesElapsed <= totalFrames - decelDurationF) {
        ret += 2.0f * temp * (framesElapsed - accelDurationF);
        return ret;
    }

    ret += 2.0f * temp * (totalFrames - accelDurationF - decelDurationF);

    if (decelDurationF != 0.0f) {
        ret += temp * decelDurationF;
        if (framesElapsed < totalFrames) {
            ret -= temp * (totalFrames - framesElapsed) * (totalFrames - framesElapsed) / decelDurationF;
        }
    }

    return ret;
}

void Environment_UpdateStorm(EnvironmentContext* envCtx, u8 unused) {
    if (envCtx->stormRequest != STORM_REQUEST_NONE) {
        switch (envCtx->stormState) {
            case STORM_STATE_OFF:
                if ((envCtx->stormRequest == STORM_REQUEST_START) && !gSkyboxIsChanging) {
                    envCtx->changeSkyboxState = CHANGE_SKYBOX_REQUESTED;
                    envCtx->skyboxConfig = 0;
                    envCtx->changeSkyboxNextConfig = 1;
                    envCtx->changeSkyboxTimer = 100;
                    envCtx->changeLightEnabled = true;
                    envCtx->lightConfig = 0;
                    envCtx->changeLightNextConfig = 2;
                    gLightConfigAfterUnderwater = 2;
                    envCtx->changeLightTimer = envCtx->changeDuration = 100;
                    envCtx->stormState++;
                }
                break;

            case STORM_STATE_ON:
                if (!gSkyboxIsChanging && (envCtx->stormRequest == STORM_REQUEST_STOP)) {
                    gWeatherMode = WEATHER_MODE_CLEAR;
                    envCtx->changeSkyboxState = CHANGE_SKYBOX_REQUESTED;
                    envCtx->skyboxConfig = 1;
                    envCtx->changeSkyboxNextConfig = 0;
                    envCtx->changeSkyboxTimer = 100;
                    envCtx->changeLightEnabled = true;
                    envCtx->lightConfig = 2;
                    envCtx->changeLightNextConfig = 0;
                    gLightConfigAfterUnderwater = 0;
                    envCtx->changeLightTimer = envCtx->changeDuration = 100;
                    envCtx->precipitation[PRECIP_RAIN_MAX] = 0;
                    envCtx->stormRequest = STORM_REQUEST_NONE;
                    envCtx->stormState = STORM_STATE_OFF;
                }
                break;
        }
    }
}

void Environment_UpdateSkybox(u8 skyboxId, EnvironmentContext* envCtx, SkyboxContext* skyboxCtx) {
    u32 size;
    u8 i;
    u8 newSkybox1Index = 0xFF;
    u8 newSkybox2Index = 0xFF;
    u8 skyboxBlend = 0;

    if (skyboxId == SKYBOX_CUTSCENE_MAP) {
        envCtx->skyboxConfig = 3;

        for (i = 0; i < ARRAY_COUNT(gTimeBasedSkyboxConfigs[envCtx->skyboxConfig]); i++) {
            if (gSaveContext.skyboxTime >= gTimeBasedSkyboxConfigs[envCtx->skyboxConfig][i].startTime &&
                (gSaveContext.skyboxTime < gTimeBasedSkyboxConfigs[envCtx->skyboxConfig][i].endTime ||
                 gTimeBasedSkyboxConfigs[envCtx->skyboxConfig][i].endTime == 0xFFFF)) {
                if (gTimeBasedSkyboxConfigs[envCtx->skyboxConfig][i].changeSkybox) {
                    envCtx->skyboxBlend =
                        Environment_LerpWeight(gTimeBasedSkyboxConfigs[envCtx->skyboxConfig][i].endTime,
                                               gTimeBasedSkyboxConfigs[envCtx->skyboxConfig][i].startTime,
                                               ((void)0, gSaveContext.skyboxTime)) *
                        255;
                } else {
                    envCtx->skyboxBlend = 0;
                }
                break;
            }
        }
    } else if (skyboxId == SKYBOX_NORMAL_SKY && !envCtx->skyboxDisabled) {
        for (i = 0; i < ARRAY_COUNT(gTimeBasedSkyboxConfigs[envCtx->skyboxConfig]); i++) {
            if (gSaveContext.skyboxTime >= gTimeBasedSkyboxConfigs[envCtx->skyboxConfig][i].startTime &&
                (gSaveContext.skyboxTime < gTimeBasedSkyboxConfigs[envCtx->skyboxConfig][i].endTime ||
                 gTimeBasedSkyboxConfigs[envCtx->skyboxConfig][i].endTime == 0xFFFF)) {
                newSkybox1Index = gTimeBasedSkyboxConfigs[envCtx->skyboxConfig][i].skybox1Index;
                newSkybox2Index = gTimeBasedSkyboxConfigs[envCtx->skyboxConfig][i].skybox2Index;
                gSkyboxIsChanging = gTimeBasedSkyboxConfigs[envCtx->skyboxConfig][i].changeSkybox;

                if (gSkyboxIsChanging) {
                    skyboxBlend = Environment_LerpWeight(gTimeBasedSkyboxConfigs[envCtx->skyboxConfig][i].endTime,
                                                         gTimeBasedSkyboxConfigs[envCtx->skyboxConfig][i].startTime,
                                                         ((void)0, gSaveContext.skyboxTime)) *
                                  255;
                } else {
                    skyboxBlend = Environment_LerpWeight(gTimeBasedSkyboxConfigs[envCtx->skyboxConfig][i].endTime,
                                                         gTimeBasedSkyboxConfigs[envCtx->skyboxConfig][i].startTime,
                                                         ((void)0, gSaveContext.skyboxTime)) *
                                  255;

                    skyboxBlend = (skyboxBlend < 128) ? 255 : 0;

                    if ((envCtx->changeSkyboxState != CHANGE_SKYBOX_INACTIVE) &&
                        (envCtx->changeSkyboxState < CHANGE_SKYBOX_ACTIVE)) {
                        envCtx->changeSkyboxState++;
                        skyboxBlend = 0;
                    }
                }
                break;
            }
        }

        Environment_UpdateStorm(envCtx, skyboxBlend);

        if (envCtx->changeSkyboxState >= CHANGE_SKYBOX_ACTIVE) {
            newSkybox1Index = gTimeBasedSkyboxConfigs[envCtx->skyboxConfig][i].skybox1Index;
            newSkybox2Index = gTimeBasedSkyboxConfigs[envCtx->changeSkyboxNextConfig][i].skybox2Index;

            skyboxBlend = ((f32)envCtx->changeDuration - envCtx->changeSkyboxTimer) / (f32)envCtx->changeDuration * 255;
            envCtx->changeSkyboxTimer--;

            if (envCtx->changeSkyboxTimer <= 0) {
                envCtx->changeSkyboxState = CHANGE_SKYBOX_INACTIVE;
                envCtx->skyboxConfig = envCtx->changeSkyboxNextConfig;
            }
        }

        if (newSkybox1Index == 0xFF) {
            // "Environment VR data acquisition failed! Report to Sasaki!"
            osSyncPrintf(VT_COL(RED, WHITE) "\n環境ＶＲデータ取得失敗！ ささきまでご報告を！" VT_RST);
        }

        if ((envCtx->skybox1Index != newSkybox1Index) && (envCtx->skyboxDmaState == SKYBOX_DMA_INACTIVE)) {
            envCtx->skyboxDmaState = SKYBOX_DMA_TEXTURE1_START;
            size = gNormalSkyFiles[newSkybox1Index].file.vromEnd - gNormalSkyFiles[newSkybox1Index].file.vromStart;

            osCreateMesgQueue(&envCtx->loadQueue, &envCtx->loadMsg, 1);
            DmaMgr_SendRequest2(&envCtx->dmaRequest, (u32)skyboxCtx->staticSegments[0],
                                gNormalSkyFiles[newSkybox1Index].file.vromStart, size, 0, &envCtx->loadQueue, NULL,
                                "../z_kankyo.c", 1264);
            envCtx->skybox1Index = newSkybox1Index;
        }

        if ((envCtx->skybox2Index != newSkybox2Index) && (envCtx->skyboxDmaState == SKYBOX_DMA_INACTIVE)) {
            envCtx->skyboxDmaState = SKYBOX_DMA_TEXTURE2_START;
            size = gNormalSkyFiles[newSkybox2Index].file.vromEnd - gNormalSkyFiles[newSkybox2Index].file.vromStart;

            osCreateMesgQueue(&envCtx->loadQueue, &envCtx->loadMsg, 1);
            DmaMgr_SendRequest2(&envCtx->dmaRequest, (u32)skyboxCtx->staticSegments[1],
                                gNormalSkyFiles[newSkybox2Index].file.vromStart, size, 0, &envCtx->loadQueue, NULL,
                                "../z_kankyo.c", 1281);
            envCtx->skybox2Index = newSkybox2Index;
        }

        if (envCtx->skyboxDmaState == SKYBOX_DMA_TEXTURE1_DONE) {
            envCtx->skyboxDmaState = SKYBOX_DMA_TLUT1_START;

            if ((newSkybox1Index & 1) ^ ((newSkybox1Index & 4) >> 2)) {
                size = gNormalSkyFiles[newSkybox1Index].palette.vromEnd -
                       gNormalSkyFiles[newSkybox1Index].palette.vromStart;

                osCreateMesgQueue(&envCtx->loadQueue, &envCtx->loadMsg, 1);
                DmaMgr_SendRequest2(&envCtx->dmaRequest, (u32)skyboxCtx->palettes,
                                    gNormalSkyFiles[newSkybox1Index].palette.vromStart, size, 0, &envCtx->loadQueue,
                                    NULL, "../z_kankyo.c", 1307);
            } else {
                size = gNormalSkyFiles[newSkybox1Index].palette.vromEnd -
                       gNormalSkyFiles[newSkybox1Index].palette.vromStart;
                osCreateMesgQueue(&envCtx->loadQueue, &envCtx->loadMsg, 1);
                DmaMgr_SendRequest2(&envCtx->dmaRequest, (u32)skyboxCtx->palettes + size,
                                    gNormalSkyFiles[newSkybox1Index].palette.vromStart, size, 0, &envCtx->loadQueue,
                                    NULL, "../z_kankyo.c", 1320);
            }
        }

        if (envCtx->skyboxDmaState == SKYBOX_DMA_TEXTURE2_DONE) {
            envCtx->skyboxDmaState = SKYBOX_DMA_TLUT2_START;

            if ((newSkybox2Index & 1) ^ ((newSkybox2Index & 4) >> 2)) {
                size = gNormalSkyFiles[newSkybox2Index].palette.vromEnd -
                       gNormalSkyFiles[newSkybox2Index].palette.vromStart;

                osCreateMesgQueue(&envCtx->loadQueue, &envCtx->loadMsg, 1);
                DmaMgr_SendRequest2(&envCtx->dmaRequest, (u32)skyboxCtx->palettes,
                                    gNormalSkyFiles[newSkybox2Index].palette.vromStart, size, 0, &envCtx->loadQueue,
                                    NULL, "../z_kankyo.c", 1342);
            } else {
                size = gNormalSkyFiles[newSkybox2Index].palette.vromEnd -
                       gNormalSkyFiles[newSkybox2Index].palette.vromStart;
                osCreateMesgQueue(&envCtx->loadQueue, &envCtx->loadMsg, 1);
                DmaMgr_SendRequest2(&envCtx->dmaRequest, (u32)skyboxCtx->palettes + size,
                                    gNormalSkyFiles[newSkybox2Index].palette.vromStart, size, 0, &envCtx->loadQueue,
                                    NULL, "../z_kankyo.c", 1355);
            }
        }

        if ((envCtx->skyboxDmaState == SKYBOX_DMA_TEXTURE1_START) ||
            (envCtx->skyboxDmaState == SKYBOX_DMA_TEXTURE2_START)) {
            if (osRecvMesg(&envCtx->loadQueue, NULL, OS_MESG_NOBLOCK) == 0) {
                envCtx->skyboxDmaState++;
            }
        } else if (envCtx->skyboxDmaState >= SKYBOX_DMA_TEXTURE1_DONE) {
            if (osRecvMesg(&envCtx->loadQueue, NULL, OS_MESG_NOBLOCK) == 0) {
                envCtx->skyboxDmaState = SKYBOX_DMA_INACTIVE;
            }
        }

        envCtx->skyboxBlend = skyboxBlend;
    }
}

void Environment_EnableUnderwaterLights(PlayState* play, s32 waterLightsIndex) {
    if (waterLightsIndex == 0x1F) {
        waterLightsIndex = 0;
        // "Underwater color is not set in the water poly data!"
        osSyncPrintf(VT_COL(YELLOW, BLACK) "\n水ポリゴンデータに水中カラーが設定されておりません!" VT_RST);
    }

    if (play->envCtx.lightMode == LIGHT_MODE_TIME) {
        gLightConfigAfterUnderwater = play->envCtx.changeLightNextConfig;

        if (play->envCtx.lightConfig != waterLightsIndex) {
            play->envCtx.lightConfig = waterLightsIndex;
            play->envCtx.changeLightNextConfig = waterLightsIndex;
        }
    } else {
        play->envCtx.lightBlendEnabled = false; // instantly switch to water lights
        play->envCtx.lightSettingOverride = waterLightsIndex;
    }
}

void Environment_DisableUnderwaterLights(PlayState* play) {
    if (play->envCtx.lightMode == LIGHT_MODE_TIME) {
        play->envCtx.lightConfig = gLightConfigAfterUnderwater;
        play->envCtx.changeLightNextConfig = gLightConfigAfterUnderwater;
    } else {
        play->envCtx.lightBlendEnabled = false; // instantly switch to previous lights
        play->envCtx.lightSettingOverride = LIGHT_SETTING_OVERRIDE_NONE;
        play->envCtx.lightBlend = 1.0f;
    }
}

void Environment_PrintDebugInfo(PlayState* play, Gfx** gfx) {
    GfxPrint printer;
    s32 pad[2];

    GfxPrint_Init(&printer);
    GfxPrint_Open(&printer, *gfx);

    GfxPrint_SetPos(&printer, 22, 7);
    GfxPrint_SetColor(&printer, 155, 155, 255, 64);
    GfxPrint_Printf(&printer, "T%03d ", ((void)0, gSaveContext.totalDays));
    GfxPrint_Printf(&printer, "E%03d", ((void)0, gSaveContext.bgsDayCount));

    GfxPrint_SetColor(&printer, 255, 255, 55, 64);
    GfxPrint_SetPos(&printer, 22, 8);
    GfxPrint_Printf(&printer, "%s", "ZELDATIME ");

    GfxPrint_SetColor(&printer, 255, 255, 255, 64);
    GfxPrint_Printf(&printer, "%02d", (u8)(24 * 60 / (f32)0x10000 * ((void)0, gSaveContext.dayTime) / 60.0f));

    if ((gSaveContext.dayTime & 0x1F) >= 0x10 || gTimeSpeed >= 6) {
        GfxPrint_Printf(&printer, "%s", ":");
    } else {
        GfxPrint_Printf(&printer, "%s", " ");
    }

    GfxPrint_Printf(&printer, "%02d", (s16)(24 * 60 / (f32)0x10000 * ((void)0, gSaveContext.dayTime)) % 60);

    GfxPrint_SetColor(&printer, 255, 255, 55, 64);
    GfxPrint_SetPos(&printer, 22, 9);
    GfxPrint_Printf(&printer, "%s", "VRBOXTIME ");

    GfxPrint_SetColor(&printer, 255, 255, 255, 64);
    GfxPrint_Printf(&printer, "%02d", (u8)(24 * 60 / (f32)0x10000 * ((void)0, gSaveContext.skyboxTime) / 60.0f));

    if ((((void)0, gSaveContext.skyboxTime) & 0x1F) >= 0x10 || gTimeSpeed >= 6) {
        GfxPrint_Printf(&printer, "%s", ":");
    } else {
        GfxPrint_Printf(&printer, "%s", " ");
    }

    GfxPrint_Printf(&printer, "%02d", (s16)(24 * 60 / (f32)0x10000 * ((void)0, gSaveContext.skyboxTime)) % 60);

    GfxPrint_SetColor(&printer, 55, 255, 255, 64);
    GfxPrint_SetPos(&printer, 22, 6);

    if (!IS_DAY) {
        GfxPrint_Printf(&printer, "%s", "YORU"); // "night"
    } else {
        GfxPrint_Printf(&printer, "%s", "HIRU"); // "day"
    }

    *gfx = GfxPrint_Close(&printer);
    GfxPrint_Destroy(&printer);
}

void Environment_PlayTimeBasedSequence(PlayState* play);
void Environment_UpdateRain(PlayState* play);

void Environment_Update(PlayState* play, EnvironmentContext* envCtx, LightContext* lightCtx, PauseContext* pauseCtx,
                        MessageContext* msgCtx, GameOverContext* gameOverCtx, GraphicsContext* gfxCtx) {
    f32 sp8C;
    f32 sp88 = 0.0f;
    u16 i;
    u16 j;
    u16 time;
    EnvLightSettings* lightSettingsList = play->envCtx.lightSettingsList;
    s32 adjustment;

    if ((((void)0, gSaveContext.gameMode) != 0) && (((void)0, gSaveContext.gameMode) != 3)) {
        func_800AA16C();
    }

    if (pauseCtx->state == 0) {
        if ((play->pauseCtx.state == 0) && (play->pauseCtx.debugState == 0)) {
            if (play->skyboxId == SKYBOX_NORMAL_SKY) {
                play->skyboxCtx.rot.y -= 0.001f;
            } else if (play->skyboxId == SKYBOX_CUTSCENE_MAP) {
                play->skyboxCtx.rot.y -= 0.005f;
            }
        }

        Environment_UpdateRain(play);
        Environment_PlayTimeBasedSequence(play);

        if (((void)0, gSaveContext.nextDayTime) >= 0xFF00 && ((void)0, gSaveContext.nextDayTime) != NEXT_TIME_NONE) {
            gSaveContext.nextDayTime -= 0x10;
            osSyncPrintf("\nnext_zelda_time=[%x]", ((void)0, gSaveContext.nextDayTime));

            // nextDayTime is used as both a time of day value and a timer to delay sfx when changing days.
            // When Sun's Song is played, nextDayTime is set to 0x8001 or 0 for day and night respectively.
            // These values will actually get used as a time of day value.
            // After this, nextDayTime is assigned magic values of 0xFFFE or 0xFFFD for day and night respectively.
            // From here, 0x10 is decremented from nextDayTime until it reaches either 0xFF0E or 0xFF0D, effectively
            // delaying the chicken crow or dog howl sfx by 15 frames when loading the new area.

            if (((void)0, gSaveContext.nextDayTime) == (NEXT_TIME_DAY_SET - (15 * 0x10))) {
                func_80078884(NA_SE_EV_CHICKEN_CRY_M);
                gSaveContext.nextDayTime = NEXT_TIME_NONE;
            } else if (((void)0, gSaveContext.nextDayTime) == (NEXT_TIME_NIGHT_SET - (15 * 0x10))) {
                func_800788CC(NA_SE_EV_DOG_CRY_EVENING);
                gSaveContext.nextDayTime = NEXT_TIME_NONE;
            }
        }

        if ((pauseCtx->state == 0) && (gameOverCtx->state == GAMEOVER_INACTIVE)) {
            if (((msgCtx->msgLength == 0) && (msgCtx->msgMode == 0)) || (((void)0, gSaveContext.gameMode) == 3)) {
                if ((envCtx->changeSkyboxTimer == 0) && !FrameAdvance_IsEnabled(play) &&
                    (play->transitionMode == TRANS_MODE_OFF || ((void)0, gSaveContext.gameMode) != 0)) {

                    if (IS_DAY || gTimeSpeed >= 400) {
                        gSaveContext.dayTime += gTimeSpeed;
                    } else {
                        gSaveContext.dayTime += gTimeSpeed * 2; // time moves twice as fast at night
                    }
                }
            }
        }

        //! @bug `gTimeSpeed` is unsigned, it can't be negative
        if (((((void)0, gSaveContext.sceneSetupIndex) >= 5 || gTimeSpeed != 0) &&
             ((void)0, gSaveContext.dayTime) > gSaveContext.skyboxTime) ||
            (((void)0, gSaveContext.dayTime) < CLOCK_TIME(1, 0) || gTimeSpeed < 0)) {

            gSaveContext.skyboxTime = ((void)0, gSaveContext.dayTime);
        }

        time = gSaveContext.dayTime;

        if (time > CLOCK_TIME(18, 0) || time < CLOCK_TIME(6, 30)) {
            gSaveContext.nightFlag = 1;
        } else {
            gSaveContext.nightFlag = 0;
        }

        if (SREG(0) != 0 || CREG(2) != 0) {
            Gfx* displayList;
            Gfx* prevDisplayList;

            OPEN_DISPS(play->state.gfxCtx, "../z_kankyo.c", 1682);

            prevDisplayList = POLY_OPA_DISP;
            displayList = Graph_GfxPlusOne(POLY_OPA_DISP);
            gSPDisplayList(OVERLAY_DISP++, displayList);
            Environment_PrintDebugInfo(play, &displayList);
            gSPEndDisplayList(displayList++);
            Graph_BranchDlist(prevDisplayList, displayList);
            POLY_OPA_DISP = displayList;
            if (1) {}
            CLOSE_DISPS(play->state.gfxCtx, "../z_kankyo.c", 1690);
        }

        if ((envCtx->lightSettingOverride != LIGHT_SETTING_OVERRIDE_NONE) &&
            (envCtx->lightBlendOverride != LIGHT_BLEND_OVERRIDE_FULL_CONTROL) &&
            (envCtx->lightSetting != envCtx->lightSettingOverride) && (envCtx->lightBlend >= 1.0f) &&
            (envCtx->lightSettingOverride <= LIGHT_SETTING_MAX)) {

            envCtx->prevLightSetting = envCtx->lightSetting;
            envCtx->lightSetting = envCtx->lightSettingOverride;
            envCtx->lightBlend = 0.0f;
        }

        if (envCtx->lightSettingOverride != LIGHT_SETTING_OVERRIDE_FULL_CONTROL) {
            if ((envCtx->lightMode == LIGHT_MODE_TIME) &&
                (envCtx->lightSettingOverride == LIGHT_SETTING_OVERRIDE_NONE)) {
                for (i = 0; i < ARRAY_COUNT(sTimeBasedLightConfigs[envCtx->lightConfig]); i++) {
                    if ((gSaveContext.skyboxTime >= sTimeBasedLightConfigs[envCtx->lightConfig][i].startTime) &&
                        ((gSaveContext.skyboxTime < sTimeBasedLightConfigs[envCtx->lightConfig][i].endTime) ||
                         sTimeBasedLightConfigs[envCtx->lightConfig][i].endTime == 0xFFFF)) {
                        u8 blend8[2];
                        s16 blend16[2];

                        sp8C = Environment_LerpWeight(sTimeBasedLightConfigs[envCtx->lightConfig][i].endTime,
                                                      sTimeBasedLightConfigs[envCtx->lightConfig][i].startTime,
                                                      ((void)0, gSaveContext.skyboxTime));

                        sSandstormColorIndex = sTimeBasedLightConfigs[envCtx->lightConfig][i].lightSetting & 3;
                        sNextSandstormColorIndex = sTimeBasedLightConfigs[envCtx->lightConfig][i].nextLightSetting & 3;
                        sSandstormLerpScale = sp8C;

                        if (envCtx->changeLightEnabled) {
                            sp88 = ((f32)envCtx->changeDuration - envCtx->changeLightTimer) / envCtx->changeDuration;
                            envCtx->changeLightTimer--;

                            if (envCtx->changeLightTimer <= 0) {
                                envCtx->changeLightEnabled = false;
                                envCtx->lightConfig = envCtx->changeLightNextConfig;
                            }
                        }

                        for (j = 0; j < 3; j++) {
                            // blend ambient color
                            blend8[0] =
                                LERP(lightSettingsList[sTimeBasedLightConfigs[envCtx->lightConfig][i].lightSetting]
                                         .ambientColor[j],
                                     lightSettingsList[sTimeBasedLightConfigs[envCtx->lightConfig][i].nextLightSetting]
                                         .ambientColor[j],
                                     sp8C);
                            blend8[1] = LERP(
                                lightSettingsList[sTimeBasedLightConfigs[envCtx->changeLightNextConfig][i].lightSetting]
                                    .ambientColor[j],
                                lightSettingsList[sTimeBasedLightConfigs[envCtx->changeLightNextConfig][i]
                                                      .nextLightSetting]
                                    .ambientColor[j],
                                sp8C);
                            *(envCtx->lightSettings.ambientColor + j) = LERP(blend8[0], blend8[1], sp88);
                        }

                        // set light1 direction for the sun
                        envCtx->lightSettings.light1Dir[0] =
                            -(Math_SinS(((void)0, gSaveContext.dayTime) - CLOCK_TIME(12, 0)) * 120.0f);
                        envCtx->lightSettings.light1Dir[1] =
                            Math_CosS(((void)0, gSaveContext.dayTime) - CLOCK_TIME(12, 0)) * 120.0f;
                        envCtx->lightSettings.light1Dir[2] =
                            Math_CosS(((void)0, gSaveContext.dayTime) - CLOCK_TIME(12, 0)) * 20.0f;

                        // set light2 direction for the moon
                        envCtx->lightSettings.light2Dir[0] = -envCtx->lightSettings.light1Dir[0];
                        envCtx->lightSettings.light2Dir[1] = -envCtx->lightSettings.light1Dir[1];
                        envCtx->lightSettings.light2Dir[2] = -envCtx->lightSettings.light1Dir[2];

                        for (j = 0; j < 3; j++) {
                            // blend light1Color
                            blend8[0] =
                                LERP(lightSettingsList[sTimeBasedLightConfigs[envCtx->lightConfig][i].lightSetting]
                                         .light1Color[j],
                                     lightSettingsList[sTimeBasedLightConfigs[envCtx->lightConfig][i].nextLightSetting]
                                         .light1Color[j],
                                     sp8C);
                            blend8[1] = LERP(
                                lightSettingsList[sTimeBasedLightConfigs[envCtx->changeLightNextConfig][i].lightSetting]
                                    .light1Color[j],
                                lightSettingsList[sTimeBasedLightConfigs[envCtx->changeLightNextConfig][i]
                                                      .nextLightSetting]
                                    .light1Color[j],
                                sp8C);
                            *(envCtx->lightSettings.light1Color + j) = LERP(blend8[0], blend8[1], sp88);

                            // blend light2Color
                            blend8[0] =
                                LERP(lightSettingsList[sTimeBasedLightConfigs[envCtx->lightConfig][i].lightSetting]
                                         .light2Color[j],
                                     lightSettingsList[sTimeBasedLightConfigs[envCtx->lightConfig][i].nextLightSetting]
                                         .light2Color[j],
                                     sp8C);
                            blend8[1] = LERP(
                                lightSettingsList[sTimeBasedLightConfigs[envCtx->changeLightNextConfig][i].lightSetting]
                                    .light2Color[j],
                                lightSettingsList[sTimeBasedLightConfigs[envCtx->changeLightNextConfig][i]
                                                      .nextLightSetting]
                                    .light2Color[j],
                                sp8C);
                            *(envCtx->lightSettings.light2Color + j) = LERP(blend8[0], blend8[1], sp88);
                        }

                        // blend fogColor
                        for (j = 0; j < 3; j++) {
                            blend8[0] =
                                LERP(lightSettingsList[sTimeBasedLightConfigs[envCtx->lightConfig][i].lightSetting]
                                         .fogColor[j],
                                     lightSettingsList[sTimeBasedLightConfigs[envCtx->lightConfig][i].nextLightSetting]
                                         .fogColor[j],
                                     sp8C);
                            blend8[1] = LERP(
                                lightSettingsList[sTimeBasedLightConfigs[envCtx->changeLightNextConfig][i].lightSetting]
                                    .fogColor[j],
                                lightSettingsList[sTimeBasedLightConfigs[envCtx->changeLightNextConfig][i]
                                                      .nextLightSetting]
                                    .fogColor[j],
                                sp8C);
                            *(envCtx->lightSettings.fogColor + j) = LERP(blend8[0], blend8[1], sp88);
                        }

                        blend16[0] = LERP16(
                            (lightSettingsList[sTimeBasedLightConfigs[envCtx->lightConfig][i].lightSetting].fogNear &
                             0x3FF),
                            (lightSettingsList[sTimeBasedLightConfigs[envCtx->lightConfig][i].nextLightSetting]
                                 .fogNear &
                             0x3FF),
                            sp8C);
                        blend16[1] = LERP16(
                            lightSettingsList[sTimeBasedLightConfigs[envCtx->changeLightNextConfig][i].lightSetting]
                                    .fogNear &
                                0x3FF,
                            lightSettingsList[sTimeBasedLightConfigs[envCtx->changeLightNextConfig][i].nextLightSetting]
                                    .fogNear &
                                0x3FF,
                            sp8C);

                        envCtx->lightSettings.fogNear = LERP16(blend16[0], blend16[1], sp88);

                        blend16[0] = LERP16(
                            lightSettingsList[sTimeBasedLightConfigs[envCtx->lightConfig][i].lightSetting].fogFar,
                            lightSettingsList[sTimeBasedLightConfigs[envCtx->lightConfig][i].nextLightSetting].fogFar,
                            sp8C);
                        blend16[1] = LERP16(
                            lightSettingsList[sTimeBasedLightConfigs[envCtx->changeLightNextConfig][i].lightSetting]
                                .fogFar,
                            lightSettingsList[sTimeBasedLightConfigs[envCtx->changeLightNextConfig][i].nextLightSetting]
                                .fogFar,
                            sp8C);

                        envCtx->lightSettings.fogFar = LERP16(blend16[0], blend16[1], sp88);

                        if (sTimeBasedLightConfigs[envCtx->changeLightNextConfig][i].nextLightSetting >=
                            envCtx->numLightSettings) {
                            // "The color palette setting seems to be wrong!"
                            osSyncPrintf(VT_COL(RED, WHITE) "\nカラーパレットの設定がおかしいようです！" VT_RST);

                            // "Palette setting = [] Last palette number = []"
                            osSyncPrintf(VT_COL(RED, WHITE) "\n設定パレット＝[%d] 最後パレット番号＝[%d]\n" VT_RST,
                                         sTimeBasedLightConfigs[envCtx->changeLightNextConfig][i].nextLightSetting,
                                         envCtx->numLightSettings - 1);
                        }
                        break;
                    }
                }
            } else {
                if (!envCtx->lightBlendEnabled) {
                    for (i = 0; i < 3; i++) {
                        envCtx->lightSettings.ambientColor[i] = lightSettingsList[envCtx->lightSetting].ambientColor[i];
                        envCtx->lightSettings.light1Dir[i] = lightSettingsList[envCtx->lightSetting].light1Dir[i];
                        envCtx->lightSettings.light1Color[i] = lightSettingsList[envCtx->lightSetting].light1Color[i];
                        envCtx->lightSettings.light2Dir[i] = lightSettingsList[envCtx->lightSetting].light2Dir[i];
                        envCtx->lightSettings.light2Color[i] = lightSettingsList[envCtx->lightSetting].light2Color[i];
                        envCtx->lightSettings.fogColor[i] = lightSettingsList[envCtx->lightSetting].fogColor[i];
                    }

                    envCtx->lightSettings.fogNear = lightSettingsList[envCtx->lightSetting].fogNear & 0x3FF;
                    envCtx->lightSettings.fogFar = lightSettingsList[envCtx->lightSetting].fogFar;
                    envCtx->lightBlend = 1.0f;
                } else {
                    u8 blendRate = (lightSettingsList[envCtx->lightSetting].fogNear >> 0xA) * 4;

                    if (blendRate == 0) {
                        blendRate++;
                    }

                    if (envCtx->lightBlendRateOverride != LIGHT_BLENDRATE_OVERRIDE_NONE) {
                        blendRate = envCtx->lightBlendRateOverride;
                    }

                    if (envCtx->lightBlendOverride == LIGHT_BLEND_OVERRIDE_NONE) {
                        envCtx->lightBlend += blendRate / 255.0f;
                    }

                    if (envCtx->lightBlend > 1.0f) {
                        envCtx->lightBlend = 1.0f;
                    }

                    for (i = 0; i < 3; i++) {
                        envCtx->lightSettings.ambientColor[i] =
                            LERP(lightSettingsList[envCtx->prevLightSetting].ambientColor[i],
                                 lightSettingsList[envCtx->lightSetting].ambientColor[i], envCtx->lightBlend);
                        envCtx->lightSettings.light1Dir[i] =
                            LERP16(lightSettingsList[envCtx->prevLightSetting].light1Dir[i],
                                   lightSettingsList[envCtx->lightSetting].light1Dir[i], envCtx->lightBlend);
                        envCtx->lightSettings.light1Color[i] =
                            LERP(lightSettingsList[envCtx->prevLightSetting].light1Color[i],
                                 lightSettingsList[envCtx->lightSetting].light1Color[i], envCtx->lightBlend);
                        envCtx->lightSettings.light2Dir[i] =
                            LERP16(lightSettingsList[envCtx->prevLightSetting].light2Dir[i],
                                   lightSettingsList[envCtx->lightSetting].light2Dir[i], envCtx->lightBlend);
                        envCtx->lightSettings.light2Color[i] =
                            LERP(lightSettingsList[envCtx->prevLightSetting].light2Color[i],
                                 lightSettingsList[envCtx->lightSetting].light2Color[i], envCtx->lightBlend);
                        envCtx->lightSettings.fogColor[i] =
                            LERP(lightSettingsList[envCtx->prevLightSetting].fogColor[i],
                                 lightSettingsList[envCtx->lightSetting].fogColor[i], envCtx->lightBlend);
                    }
                    envCtx->lightSettings.fogNear =
                        LERP16(lightSettingsList[envCtx->prevLightSetting].fogNear & 0x3FF,
                               lightSettingsList[envCtx->lightSetting].fogNear & 0x3FF, envCtx->lightBlend);
                    envCtx->lightSettings.fogFar =
                        LERP16(lightSettingsList[envCtx->prevLightSetting].fogFar,
                               lightSettingsList[envCtx->lightSetting].fogFar, envCtx->lightBlend);
                }

                if (envCtx->lightSetting >= envCtx->numLightSettings) {
                    // "The color palette seems to be wrong!"
                    osSyncPrintf("\n" VT_FGCOL(RED) "カラーパレットがおかしいようです！");

                    // "Palette setting = [] Last palette number = []"
                    osSyncPrintf("\n" VT_FGCOL(YELLOW) "設定パレット＝[%d] パレット数＝[%d]\n" VT_RST,
                                 envCtx->lightSetting, envCtx->numLightSettings);
                }
            }
        }

        envCtx->lightBlendEnabled = true;

        // Apply lighting adjustments
        for (i = 0; i < 3; i++) {
            if ((s16)(envCtx->lightSettings.ambientColor[i] + envCtx->adjAmbientColor[i]) > 255) {
                lightCtx->ambientColor[i] = 255;
            } else if ((s16)(envCtx->lightSettings.ambientColor[i] + envCtx->adjAmbientColor[i]) < 0) {
                lightCtx->ambientColor[i] = 0;
            } else {
                lightCtx->ambientColor[i] = (s16)(envCtx->lightSettings.ambientColor[i] + envCtx->adjAmbientColor[i]);
            }

            if ((s16)(envCtx->lightSettings.light1Color[i] + envCtx->adjLight1Color[i]) > 255) {
                envCtx->dirLight1.params.dir.color[i] = 255;
            } else if ((s16)(envCtx->lightSettings.light1Color[i] + envCtx->adjLight1Color[i]) < 0) {
                envCtx->dirLight1.params.dir.color[i] = 0;
            } else {
                envCtx->dirLight1.params.dir.color[i] =
                    (s16)(envCtx->lightSettings.light1Color[i] + envCtx->adjLight1Color[i]);
            }

            if ((s16)(envCtx->lightSettings.light2Color[i] + envCtx->adjLight1Color[i]) > 255) {
                envCtx->dirLight2.params.dir.color[i] = 255;
            } else if ((s16)(envCtx->lightSettings.light2Color[i] + envCtx->adjLight1Color[i]) < 0) {
                envCtx->dirLight2.params.dir.color[i] = 0;
            } else {
                envCtx->dirLight2.params.dir.color[i] =
                    (s16)(envCtx->lightSettings.light2Color[i] + envCtx->adjLight1Color[i]);
            }

            if ((s16)(envCtx->lightSettings.fogColor[i] + envCtx->adjFogColor[i]) > 255) {
                lightCtx->fogColor[i] = 255;
            } else if ((s16)(envCtx->lightSettings.fogColor[i] + envCtx->adjFogColor[i]) < 0) {
                lightCtx->fogColor[i] = 0;
            } else {
                lightCtx->fogColor[i] = (s16)(envCtx->lightSettings.fogColor[i] + envCtx->adjFogColor[i]);
            }
        }

        // Set both directional light directions
        envCtx->dirLight1.params.dir.x = envCtx->lightSettings.light1Dir[0];
        envCtx->dirLight1.params.dir.y = envCtx->lightSettings.light1Dir[1];
        envCtx->dirLight1.params.dir.z = envCtx->lightSettings.light1Dir[2];

        envCtx->dirLight2.params.dir.x = envCtx->lightSettings.light2Dir[0];
        envCtx->dirLight2.params.dir.y = envCtx->lightSettings.light2Dir[1];
        envCtx->dirLight2.params.dir.z = envCtx->lightSettings.light2Dir[2];

        // Adjust fog near and far if necessary
        adjustment = envCtx->lightSettings.fogNear + envCtx->adjFogNear;

        if (adjustment <= 996) {
            lightCtx->fogNear = adjustment;
        } else {
            lightCtx->fogNear = 996;
        }

        adjustment = envCtx->lightSettings.fogFar + envCtx->adjFogFar;

        if (adjustment <= 12800) {
            lightCtx->fogFar = adjustment;
        } else {
            lightCtx->fogFar = 12800;
        }

        // When environment debug is enabled, various environment related variables can be configured via the reg editor
        if (R_ENV_DISABLE_DBG) {
            R_ENV_AMBIENT_COLOR(0) = lightCtx->ambientColor[0];
            R_ENV_AMBIENT_COLOR(1) = lightCtx->ambientColor[1];
            R_ENV_AMBIENT_COLOR(2) = lightCtx->ambientColor[2];

            R_ENV_LIGHT1_COLOR(0) = envCtx->dirLight1.params.dir.color[0];
            R_ENV_LIGHT1_COLOR(1) = envCtx->dirLight1.params.dir.color[1];
            R_ENV_LIGHT1_COLOR(2) = envCtx->dirLight1.params.dir.color[2];

            R_ENV_LIGHT2_COLOR(0) = envCtx->dirLight2.params.dir.color[0];
            R_ENV_LIGHT2_COLOR(1) = envCtx->dirLight2.params.dir.color[1];
            R_ENV_LIGHT2_COLOR(2) = envCtx->dirLight2.params.dir.color[2];

            R_ENV_FOG_COLOR(0) = lightCtx->fogColor[0];
            R_ENV_FOG_COLOR(1) = lightCtx->fogColor[1];
            R_ENV_FOG_COLOR(2) = lightCtx->fogColor[2];

            R_ENV_FOG_FAR = lightCtx->fogFar;
            R_ENV_FOG_NEAR = lightCtx->fogNear;

            R_ENV_LIGHT1_DIR(0) = envCtx->dirLight1.params.dir.x;
            R_ENV_LIGHT1_DIR(1) = envCtx->dirLight1.params.dir.y;
            R_ENV_LIGHT1_DIR(2) = envCtx->dirLight1.params.dir.z;

            R_ENV_LIGHT2_DIR(0) = envCtx->dirLight2.params.dir.x;
            R_ENV_LIGHT2_DIR(1) = envCtx->dirLight2.params.dir.y;
            R_ENV_LIGHT2_DIR(2) = envCtx->dirLight2.params.dir.z;

            R_ENV_WIND_DIR(0) = envCtx->windDirection.x;
            R_ENV_WIND_DIR(1) = envCtx->windDirection.y;
            R_ENV_WIND_DIR(2) = envCtx->windDirection.z;
            R_ENV_WIND_SPEED = envCtx->windSpeed;
        } else {
            lightCtx->ambientColor[0] = R_ENV_AMBIENT_COLOR(0);
            lightCtx->ambientColor[1] = R_ENV_AMBIENT_COLOR(1);
            lightCtx->ambientColor[2] = R_ENV_AMBIENT_COLOR(2);

            envCtx->dirLight1.params.dir.color[0] = R_ENV_LIGHT1_COLOR(0);
            envCtx->dirLight1.params.dir.color[1] = R_ENV_LIGHT1_COLOR(1);
            envCtx->dirLight1.params.dir.color[2] = R_ENV_LIGHT1_COLOR(2);

            envCtx->dirLight2.params.dir.color[0] = R_ENV_LIGHT2_COLOR(0);
            envCtx->dirLight2.params.dir.color[1] = R_ENV_LIGHT2_COLOR(1);
            envCtx->dirLight2.params.dir.color[2] = R_ENV_LIGHT2_COLOR(2);
            lightCtx->fogColor[0] = R_ENV_FOG_COLOR(0);
            lightCtx->fogColor[1] = R_ENV_FOG_COLOR(1);
            lightCtx->fogColor[2] = R_ENV_FOG_COLOR(2);
            lightCtx->fogNear = R_ENV_FOG_NEAR;
            lightCtx->fogFar = R_ENV_FOG_FAR;

            if (cREG(14)) {
                R_ENV_LIGHT1_DIR(0) = Math_CosS(cREG(10)) * Math_CosS(cREG(11)) * 120.0f;
                envCtx->dirLight1.params.dir.x = R_ENV_LIGHT1_DIR(0);
                R_ENV_LIGHT1_DIR(1) = Math_SinS(cREG(10)) * Math_CosS(cREG(11)) * 120.0f;
                envCtx->dirLight1.params.dir.y = R_ENV_LIGHT1_DIR(1);
                R_ENV_LIGHT1_DIR(2) = Math_SinS(cREG(11)) * 120.0f;
                envCtx->dirLight1.params.dir.z = R_ENV_LIGHT1_DIR(2);

                R_ENV_LIGHT2_DIR(0) = Math_CosS(cREG(12)) * Math_CosS(cREG(13)) * 120.0f;
                envCtx->dirLight2.params.dir.x = R_ENV_LIGHT2_DIR(0);
                R_ENV_LIGHT2_DIR(1) = Math_SinS(cREG(12)) * Math_CosS(cREG(13)) * 120.0f;
                envCtx->dirLight2.params.dir.y = R_ENV_LIGHT2_DIR(1);
                R_ENV_LIGHT2_DIR(2) = Math_SinS(cREG(13)) * 120.0f;
                envCtx->dirLight2.params.dir.z = R_ENV_LIGHT2_DIR(2);
            } else {
                envCtx->dirLight1.params.dir.x = R_ENV_LIGHT1_DIR(0);
                envCtx->dirLight1.params.dir.y = R_ENV_LIGHT1_DIR(1);
                envCtx->dirLight1.params.dir.z = R_ENV_LIGHT1_DIR(2);

                envCtx->dirLight2.params.dir.x = R_ENV_LIGHT2_DIR(0);
                envCtx->dirLight2.params.dir.y = R_ENV_LIGHT2_DIR(1);
                envCtx->dirLight2.params.dir.z = R_ENV_LIGHT2_DIR(2);
            }

            envCtx->windDirection.x = R_ENV_WIND_DIR(0);
            envCtx->windDirection.y = R_ENV_WIND_DIR(1);
            envCtx->windDirection.z = R_ENV_WIND_DIR(2);
            envCtx->windSpeed = R_ENV_WIND_SPEED;
        }

        if ((envCtx->dirLight1.params.dir.x == 0) && (envCtx->dirLight1.params.dir.y == 0) &&
            (envCtx->dirLight1.params.dir.z == 0)) {
            envCtx->dirLight1.params.dir.x = 1;
        }

        if ((envCtx->dirLight2.params.dir.x == 0) && (envCtx->dirLight2.params.dir.y == 0) &&
            (envCtx->dirLight2.params.dir.z == 0)) {
            envCtx->dirLight2.params.dir.x = 1;
        }
    }
}

void Environment_DrawSunAndMoon(PlayState* play) {
    f32 alpha;
    f32 color;
    f32 y;
    f32 scale;
    f32 temp;

    OPEN_DISPS(play->state.gfxCtx, "../z_kankyo.c", 2266);

    if (play->csCtx.state != 0) {
        Math_SmoothStepToF(&play->envCtx.sunPos.x,
                           -(Math_SinS(((void)0, gSaveContext.dayTime) - CLOCK_TIME(12, 0)) * 120.0f) * 25.0f, 1.0f,
                           0.8f, 0.8f);
        Math_SmoothStepToF(&play->envCtx.sunPos.y,
                           (Math_CosS(((void)0, gSaveContext.dayTime) - CLOCK_TIME(12, 0)) * 120.0f) * 25.0f, 1.0f,
                           0.8f, 0.8f);
        //! @bug This should be z.
        Math_SmoothStepToF(&play->envCtx.sunPos.y,
                           (Math_CosS(((void)0, gSaveContext.dayTime) - CLOCK_TIME(12, 0)) * 20.0f) * 25.0f, 1.0f, 0.8f,
                           0.8f);
    } else {
        play->envCtx.sunPos.x = -(Math_SinS(((void)0, gSaveContext.dayTime) - CLOCK_TIME(12, 0)) * 120.0f) * 25.0f;
        play->envCtx.sunPos.y = +(Math_CosS(((void)0, gSaveContext.dayTime) - CLOCK_TIME(12, 0)) * 120.0f) * 25.0f;
        play->envCtx.sunPos.z = +(Math_CosS(((void)0, gSaveContext.dayTime) - CLOCK_TIME(12, 0)) * 20.0f) * 25.0f;
    }

    if (gSaveContext.entranceIndex != ENTR_SPOT00_0 || ((void)0, gSaveContext.sceneSetupIndex) != 5) {
        Matrix_Translate(play->view.eye.x + play->envCtx.sunPos.x, play->view.eye.y + play->envCtx.sunPos.y,
                         play->view.eye.z + play->envCtx.sunPos.z, MTXMODE_NEW);

        y = play->envCtx.sunPos.y / 25.0f;
        temp = y / 80.0f;

        alpha = temp * 255.0f;
        if (alpha < 0.0f) {
            alpha = 0.0f;
        }
        if (alpha > 255.0f) {
            alpha = 255.0f;
        }

        alpha = 255.0f - alpha;

        color = temp;
        if (color < 0.0f) {
            color = 0.0f;
        }

        if (color > 1.0f) {
            color = 1.0f;
        }

        gDPSetPrimColor(POLY_OPA_DISP++, 0, 0, 255, (u8)(color * 75.0f) + 180, (u8)(color * 155.0f) + 100, 255);
        gDPSetEnvColor(POLY_OPA_DISP++, 255, (u8)(color * 255.0f), (u8)(color * 255.0f), alpha);

        scale = (color * 2.0f) + 10.0f;
        Matrix_Scale(scale, scale, scale, MTXMODE_APPLY);
        gSPMatrix(POLY_OPA_DISP++, Matrix_NewMtx(play->state.gfxCtx, "../z_kankyo.c", 2364), G_MTX_LOAD);
        func_80093AD0(play->state.gfxCtx);
        gSPDisplayList(POLY_OPA_DISP++, gSunDL);

        Matrix_Translate(play->view.eye.x - play->envCtx.sunPos.x, play->view.eye.y - play->envCtx.sunPos.y,
                         play->view.eye.z - play->envCtx.sunPos.z, MTXMODE_NEW);

        color = -y / 120.0f;
        color = CLAMP_MIN(color, 0.0f);

        scale = -15.0f * color + 25.0f;
        Matrix_Scale(scale, scale, scale, MTXMODE_APPLY);

        temp = -y / 80.0f;
        temp = CLAMP_MAX(temp, 1.0f);

        alpha = temp * 255.0f;

        if (alpha > 0.0f) {
            gSPMatrix(POLY_OPA_DISP++, Matrix_NewMtx(play->state.gfxCtx, "../z_kankyo.c", 2406), G_MTX_LOAD);
            func_8009398C(play->state.gfxCtx);
            gDPPipeSync(POLY_OPA_DISP++);
            gDPSetPrimColor(POLY_OPA_DISP++, 0, 0, 240, 255, 180, alpha);
            gDPSetEnvColor(POLY_OPA_DISP++, 80, 70, 20, alpha);
            gSPDisplayList(POLY_OPA_DISP++, gMoonDL);
        }
    }

    CLOSE_DISPS(play->state.gfxCtx, "../z_kankyo.c", 2429);
}

void Environment_DrawSunLensFlare(PlayState* play, EnvironmentContext* envCtx, View* view, GraphicsContext* gfxCtx,
                                  Vec3f pos, s32 unused) {
    if ((play->envCtx.precipitation[PRECIP_RAIN_CUR] == 0) && (play->envCtx.skyboxConfig == 0)) {
        Environment_DrawLensFlare(play, &play->envCtx, &play->view, play->state.gfxCtx, pos, 2000, 370,
                                  Math_CosS(((void)0, gSaveContext.dayTime) - CLOCK_TIME(12, 0)) * 120.0f, 400, true);
    }
}

f32 sLensFlareScales[] = { 23.0f, 12.0f, 7.0f, 5.0f, 3.0f, 10.0f, 6.0f, 2.0f, 3.0f, 1.0f };

typedef enum {
    /* 0 */ LENS_FLARE_CIRCLE0,
    /* 1 */ LENS_FLARE_CIRCLE1,
    /* 2 */ LENS_FLARE_RING
} LensFlareType;

void Environment_DrawLensFlare(PlayState* play, EnvironmentContext* envCtx, View* view, GraphicsContext* gfxCtx,
                               Vec3f pos, s32 unused, s16 scale, f32 colorIntensity, s16 glareStrength, u8 isSun) {
    s16 i;
    f32 tempX;
    f32 tempY;
    f32 tempZ;
    f32 lookDirX;
    f32 lookDirY;
    f32 lookDirZ;
    f32 tempX2;
    f32 tempY2;
    f32 tempZ2;
    f32 posDirX;
    f32 posDirY;
    f32 posDirZ;
    f32 length;
    f32 dist;
    f32 halfPosX;
    f32 halfPosY;
    f32 halfPosZ;
    f32 cosAngle;
    s32 pad;
    f32 lensFlareAlphaScaleTarget;
    u32 isOffScreen = false;
    f32 alpha;
    f32 adjScale;
    Vec3f screenPos;
    f32 fogInfluence;
    f32 temp;
    f32 glareAlphaScale;
    Color_RGB8 lensFlareColors[] = {
        { 155, 205, 255 }, // blue
        { 255, 255, 205 }, // yellow
        { 255, 255, 205 }, // yellow
        { 255, 255, 205 }, // yellow
        { 155, 255, 205 }, // green
        { 205, 255, 255 }, // light blue
        { 155, 155, 255 }, // dark blue
        { 205, 175, 255 }, // purple
        { 175, 255, 205 }, // light green
        { 255, 155, 235 }, // pink
    };
    u32 lensFlareAlphas[] = {
        50, 10, 25, 40, 70, 30, 50, 70, 50, 40,
    };
    u32 lensFlareTypes[] = {
        LENS_FLARE_RING,    LENS_FLARE_CIRCLE1, LENS_FLARE_CIRCLE1, LENS_FLARE_CIRCLE1, LENS_FLARE_CIRCLE1,
        LENS_FLARE_CIRCLE1, LENS_FLARE_CIRCLE1, LENS_FLARE_CIRCLE1, LENS_FLARE_CIRCLE1, LENS_FLARE_CIRCLE1,
    };

    OPEN_DISPS(gfxCtx, "../z_kankyo.c", 2516);

    dist = Math3D_Vec3f_DistXYZ(&pos, &view->eye) / 12.0f;

    // compute a unit vector in the look direction
    tempX = view->at.x - view->eye.x;
    tempY = view->at.y - view->eye.y;
    tempZ = view->at.z - view->eye.z;

    length = sqrtf(SQ(tempX) + SQ(tempY) + SQ(tempZ));

    lookDirX = tempX / length;
    lookDirY = tempY / length;
    lookDirZ = tempZ / length;

    // compute a position along the look vector half as far as pos
    halfPosX = view->eye.x + lookDirX * (dist * 6.0f);
    halfPosY = view->eye.y + lookDirY * (dist * 6.0f);
    halfPosZ = view->eye.z + lookDirZ * (dist * 6.0f);

    // compute a unit vector in the direction from halfPos to pos
    tempX2 = pos.x - halfPosX;
    tempY2 = pos.y - halfPosY;
    tempZ2 = pos.z - halfPosZ;

    length = sqrtf(SQ(tempX2) + SQ(tempY2) + SQ(tempZ2));

    posDirX = tempX2 / length;
    posDirY = tempY2 / length;
    posDirZ = tempZ2 / length;

    // compute the cosine of the angle between lookDir and posDir
    cosAngle = (lookDirX * posDirX + lookDirY * posDirY + lookDirZ * posDirZ) /
               sqrtf((SQ(lookDirX) + SQ(lookDirY) + SQ(lookDirZ)) * (SQ(posDirX) + SQ(posDirY) + SQ(posDirZ)));

    lensFlareAlphaScaleTarget = cosAngle * 3.5f;
    lensFlareAlphaScaleTarget = CLAMP_MAX(lensFlareAlphaScaleTarget, 1.0f);

    if (!isSun) {
        lensFlareAlphaScaleTarget = cosAngle;
    }

    if (cosAngle < 0.0f) {
        // don't draw lens flare
    } else {
        if (isSun) {
            Play_GetScreenPos(play, &pos, &screenPos);
            sSunDepthTestX = (s16)screenPos.x;
            sSunDepthTestY = (s16)screenPos.y - 5.0f;
            if (sSunScreenDepth != GPACK_ZDZ(G_MAXFBZ, 0) || screenPos.x < 0.0f || screenPos.y < 0.0f ||
                screenPos.x > SCREEN_WIDTH || screenPos.y > SCREEN_HEIGHT) {
                isOffScreen = true;
            }
        }

        for (i = 0; i < ARRAY_COUNT(lensFlareTypes); i++) {
            Matrix_Translate(pos.x, pos.y, pos.z, MTXMODE_NEW);

            if (isSun) {
                temp = Environment_LerpWeight(60, 15, play->view.fovy);
            }

            Matrix_Translate(-posDirX * i * dist, -posDirY * i * dist, -posDirZ * i * dist, MTXMODE_APPLY);
            adjScale = sLensFlareScales[i] * cosAngle;

            if (isSun) {
                adjScale *= 0.001 * (scale + 630.0f * temp);
            } else {
                adjScale *= 0.0001f * scale * (2.0f * dist);
            }

            Matrix_Scale(adjScale, adjScale, adjScale, MTXMODE_APPLY);

            alpha = colorIntensity / 10.0f;
            alpha = CLAMP_MAX(alpha, 1.0f);
            alpha = alpha * lensFlareAlphas[i];
            alpha = CLAMP_MIN(alpha, 0.0f);

            fogInfluence = (996 - play->lightCtx.fogNear) / 50.0f;

            fogInfluence = CLAMP_MAX(fogInfluence, 1.0f);

            alpha *= 1.0f - fogInfluence;

            if (1) {}

            if (!(isOffScreen ^ 0)) {
                Math_SmoothStepToF(&envCtx->lensFlareAlphaScale, lensFlareAlphaScaleTarget, 0.5f, 0.05f, 0.001f);
            } else {
                Math_SmoothStepToF(&envCtx->lensFlareAlphaScale, 0.0f, 0.5f, 0.05f, 0.001f);
            }

            POLY_XLU_DISP = func_800947AC(POLY_XLU_DISP++);
            gDPSetPrimColor(POLY_XLU_DISP++, 0, 0, lensFlareColors[i].r, lensFlareColors[i].g, lensFlareColors[i].b,
                            alpha * envCtx->lensFlareAlphaScale);
            gSPMatrix(POLY_XLU_DISP++, Matrix_NewMtx(gfxCtx, "../z_kankyo.c", 2662),
                      G_MTX_NOPUSH | G_MTX_LOAD | G_MTX_MODELVIEW);
            gDPSetCombineLERP(POLY_XLU_DISP++, 0, 0, 0, PRIMITIVE, TEXEL0, 0, PRIMITIVE, 0, 0, 0, 0, PRIMITIVE, TEXEL0,
                              0, PRIMITIVE, 0);
            gDPSetAlphaDither(POLY_XLU_DISP++, G_AD_DISABLE);
            gDPSetColorDither(POLY_XLU_DISP++, G_CD_DISABLE);
            gSPMatrix(POLY_XLU_DISP++, &D_01000000, G_MTX_NOPUSH | G_MTX_MUL | G_MTX_MODELVIEW);

            switch (lensFlareTypes[i]) {
                case LENS_FLARE_CIRCLE0:
                case LENS_FLARE_CIRCLE1:
                    gSPDisplayList(POLY_XLU_DISP++, gLensFlareCircleDL);
                    break;
                case LENS_FLARE_RING:
                    gSPDisplayList(POLY_XLU_DISP++, gLensFlareRingDL);
                    break;
            }
        }

        glareAlphaScale = cosAngle - (1.5f - cosAngle);

        if (glareStrength != 0) {
            if (glareAlphaScale > 0.0f) {
                POLY_XLU_DISP = func_800937C0(POLY_XLU_DISP);

                alpha = colorIntensity / 10.0f;
                alpha = CLAMP_MAX(alpha, 1.0f);
                alpha = alpha * glareStrength;
                alpha = CLAMP_MIN(alpha, 0.0f);

                fogInfluence = (996 - play->lightCtx.fogNear) / 50.0f;

                fogInfluence = CLAMP_MAX(fogInfluence, 1.0f);

                alpha *= 1.0f - fogInfluence;

                gDPSetAlphaDither(POLY_XLU_DISP++, G_AD_DISABLE);
                gDPSetColorDither(POLY_XLU_DISP++, G_CD_DISABLE);

                if (!(isOffScreen ^ 0)) {
                    Math_SmoothStepToF(&envCtx->glareAlpha, alpha * glareAlphaScale, 0.5f, 50.0f, 0.1f);
                } else {
                    Math_SmoothStepToF(&envCtx->glareAlpha, 0.0f, 0.5f, 50.0f, 0.1f);
                }

                temp = colorIntensity / 120.0f;
                temp = CLAMP_MIN(temp, 0.0f);

                gDPSetPrimColor(POLY_XLU_DISP++, 0, 0, 255, (u8)(temp * 75.0f) + 180, (u8)(temp * 155.0f) + 100,
                                (u8)envCtx->glareAlpha);
                gDPFillRectangle(POLY_XLU_DISP++, 0, 0, SCREEN_WIDTH - 1, SCREEN_HEIGHT - 1);
            } else {
                envCtx->glareAlpha = 0.0f;
            }
        }
    }

    CLOSE_DISPS(gfxCtx, "../z_kankyo.c", 2750);
}

f32 Environment_RandCentered(void) {
    return Rand_ZeroOne() - 0.5f;
}

void Environment_DrawRain(PlayState* play, View* view, GraphicsContext* gfxCtx) {
    s16 i;
    s32 pad;
    Vec3f vec;
    f32 temp1;
    f32 temp2;
    f32 temp3;
    f32 length;
    f32 rotX;
    f32 rotY;
    f32 x50;
    f32 y50;
    f32 z50;
    f32 x280;
    f32 z280;
    Vec3f unused = { 0.0f, 0.0f, 0.0f };
    Vec3f windDirection = { 0.0f, 0.0f, 0.0f };
    Player* player = GET_PLAYER(play);

    if (!(play->cameraPtrs[0]->unk_14C & 0x100) && (play->envCtx.precipitation[PRECIP_SNOW_CUR] == 0)) {
        OPEN_DISPS(gfxCtx, "../z_kankyo.c", 2799);

        vec.x = view->at.x - view->eye.x;
        vec.y = view->at.y - view->eye.y;
        vec.z = view->at.z - view->eye.z;

        length = sqrtf(SQXYZ(vec));

        temp1 = vec.x / length;
        temp2 = vec.y / length;
        temp3 = vec.z / length;

        x50 = view->eye.x + temp1 * 50.0f;
        y50 = view->eye.y + temp2 * 50.0f;
        z50 = view->eye.z + temp3 * 50.0f;

        x280 = view->eye.x + temp1 * 280.0f;
        z280 = view->eye.z + temp3 * 280.0f;

        if (play->envCtx.precipitation[PRECIP_RAIN_CUR]) {
            gDPPipeSync(POLY_XLU_DISP++);
            gDPSetPrimColor(POLY_XLU_DISP++, 0, 0, 150, 255, 255, 30);
            POLY_XLU_DISP = Gfx_CallSetupDL(POLY_XLU_DISP, 20);
        }

        // draw rain drops
        for (i = 0; i < play->envCtx.precipitation[PRECIP_RAIN_CUR]; i++) {
            temp2 = Rand_ZeroOne();
            temp1 = Rand_ZeroOne();
            temp3 = Rand_ZeroOne();

            Matrix_Translate((temp2 - 0.7f) * 100.0f + x50, (temp1 - 0.7f) * 100.0f + y50,
                             (temp3 - 0.7f) * 100.0f + z50, MTXMODE_NEW);

            windDirection.x = play->envCtx.windDirection.x;
            windDirection.y = play->envCtx.windDirection.y;
            windDirection.z = play->envCtx.windDirection.z;

            vec.x = windDirection.x;
            vec.y = windDirection.y + 500.0f + Rand_ZeroOne() * 200.0f;
            vec.z = windDirection.z;
            length = sqrtf(SQXZ(vec));

            gSPMatrix(POLY_XLU_DISP++, &D_01000000, G_MTX_NOPUSH | G_MTX_MUL | G_MTX_MODELVIEW);
            rotX = Math_Atan2F(length, -vec.y);
            rotY = Math_Atan2F(vec.z, vec.x);
            Matrix_RotateY(-rotY, MTXMODE_APPLY);
            Matrix_RotateX(M_PI / 2 - rotX, MTXMODE_APPLY);
            Matrix_Scale(0.4f, 1.2f, 0.4f, MTXMODE_APPLY);
            gSPMatrix(POLY_XLU_DISP++, Matrix_NewMtx(gfxCtx, "../z_kankyo.c", 2887),
                      G_MTX_NOPUSH | G_MTX_LOAD | G_MTX_MODELVIEW);
            gSPDisplayList(POLY_XLU_DISP++, gRaindropDL);
        }

        // draw droplet rings on the ground
        if (player->actor.world.pos.y < view->eye.y) {
            u8 materialFlag = false;

            for (i = 0; i < play->envCtx.precipitation[PRECIP_RAIN_CUR]; i++) {
                if (!materialFlag) {
                    func_80093D84(gfxCtx);
                    gDPSetEnvColor(POLY_XLU_DISP++, 155, 155, 155, 0);
                    gDPSetPrimColor(POLY_XLU_DISP++, 0, 0, 255, 255, 255, 120);
                    materialFlag++;
                }

                Matrix_Translate(Environment_RandCentered() * 280.0f + x280, player->actor.world.pos.y + 2.0f,
                                 Environment_RandCentered() * 280.0f + z280, MTXMODE_NEW);

                if ((LINK_IS_ADULT && ((player->actor.world.pos.y + 2.0f - view->eye.y) > -48.0f)) ||
                    (!LINK_IS_ADULT && ((player->actor.world.pos.y + 2.0f - view->eye.y) > -30.0f))) {
                    Matrix_Scale(0.02f, 0.02f, 0.02f, MTXMODE_APPLY);
                } else {
                    Matrix_Scale(0.1f, 0.1f, 0.1f, MTXMODE_APPLY);
                }

                gSPMatrix(POLY_XLU_DISP++, Matrix_NewMtx(gfxCtx, "../z_kankyo.c", 2940),
                          G_MTX_NOPUSH | G_MTX_LOAD | G_MTX_MODELVIEW);
                gSPDisplayList(POLY_XLU_DISP++, gEffShockwaveDL);
            }
        }

        CLOSE_DISPS(gfxCtx, "../z_kankyo.c", 2946);
    }
}

void Environment_ChangeLightSetting(PlayState* play, u32 lightSetting) {
    if ((play->envCtx.lightSetting != lightSetting) && (play->envCtx.lightBlend >= 1.0f) &&
        (play->envCtx.lightSettingOverride == LIGHT_SETTING_OVERRIDE_NONE)) {
        if (lightSetting >= LIGHT_SETTING_MAX) {
            lightSetting = 0;
        }

        play->envCtx.lightBlend = 0.0f;
        play->envCtx.prevLightSetting = play->envCtx.lightSetting;
        play->envCtx.lightSetting = lightSetting;
    }
}

/**
 * Draw color filters over the skybox. There are two filters.
 * The first uses the global fog color, and an alpha calculated with `fogNear`.
 * This filter draws unconditionally for skybox 29 at full alpha.
 * (note: skybox 29 is unused in the original game)
 * For the rest of the skyboxes it will draw if fogNear is less than 980.
 *
 * The second filter uses a custom color specified in `skyboxFilterColor`
 * and can be enabled with `customSkyboxFilter`.
 *
 * An example usage of a filter is to dim the skybox in cloudy conditions.
 */
void Environment_DrawSkyboxFilters(PlayState* play) {
    if (((play->skyboxId != SKYBOX_NONE) && (play->lightCtx.fogNear < 980)) || (play->skyboxId == SKYBOX_UNSET_1D)) {
        f32 alpha;

        OPEN_DISPS(play->state.gfxCtx, "../z_kankyo.c", 3032);

        func_800938B4(play->state.gfxCtx);

        alpha = (1000 - play->lightCtx.fogNear) * 0.02f;

        if (play->skyboxId == SKYBOX_UNSET_1D) {
            alpha = 1.0f;
        }

        if (alpha > 1.0f) {
            alpha = 1.0f;
        }

        gDPSetPrimColor(POLY_OPA_DISP++, 0, 0, play->lightCtx.fogColor[0], play->lightCtx.fogColor[1],
                        play->lightCtx.fogColor[2], 255.0f * alpha);
        gDPFillRectangle(POLY_OPA_DISP++, 0, 0, SCREEN_WIDTH - 1, SCREEN_HEIGHT - 1);

        CLOSE_DISPS(play->state.gfxCtx, "../z_kankyo.c", 3043);
    }

    if (play->envCtx.customSkyboxFilter) {
        OPEN_DISPS(play->state.gfxCtx, "../z_kankyo.c", 3048);

        func_800938B4(play->state.gfxCtx);
        gDPSetPrimColor(POLY_OPA_DISP++, 0, 0, play->envCtx.skyboxFilterColor[0], play->envCtx.skyboxFilterColor[1],
                        play->envCtx.skyboxFilterColor[2], play->envCtx.skyboxFilterColor[3]);
        gDPFillRectangle(POLY_OPA_DISP++, 0, 0, SCREEN_WIDTH - 1, SCREEN_HEIGHT - 1);

        CLOSE_DISPS(play->state.gfxCtx, "../z_kankyo.c", 3056);
    }
}

void Environment_DrawLightningFlash(PlayState* play, u8 red, u8 green, u8 blue, u8 alpha) {
    OPEN_DISPS(play->state.gfxCtx, "../z_kankyo.c", 3069);

    func_800938B4(play->state.gfxCtx);
    gDPSetPrimColor(POLY_OPA_DISP++, 0, 0, red, green, blue, alpha);
    gDPFillRectangle(POLY_OPA_DISP++, 0, 0, SCREEN_WIDTH - 1, SCREEN_HEIGHT - 1);

    CLOSE_DISPS(play->state.gfxCtx, "../z_kankyo.c", 3079);
}

void Environment_UpdateLightningStrike(PlayState* play) {
    if (play->envCtx.lightningState != LIGHTNING_OFF) {
        switch (gLightningStrike.state) {
            case LIGHTNING_STRIKE_WAIT:
                // every frame theres a 10% chance of the timer advancing 50 units
                if (Rand_ZeroOne() < 0.1f) {
                    gLightningStrike.delayTimer += 50.0f;
                }

                gLightningStrike.delayTimer += Rand_ZeroOne();

                if (gLightningStrike.delayTimer > 500.0f) {
                    gLightningStrike.flashRed = 200;
                    gLightningStrike.flashGreen = 200;
                    gLightningStrike.flashBlue = 255;
                    gLightningStrike.flashAlphaTarget = 200;

                    gLightningStrike.delayTimer = 0.0f;
                    Environment_AddLightningBolts(play,
                                                  (u8)(Rand_ZeroOne() * (ARRAY_COUNT(sLightningBolts) - 0.1f)) + 1);
                    sLightningFlashAlpha = 0;
                    gLightningStrike.state++;
                }
                break;
            case LIGHTNING_STRIKE_START:
                gLightningStrike.flashRed = 200;
                gLightningStrike.flashGreen = 200;
                gLightningStrike.flashBlue = 255;

                play->envCtx.adjAmbientColor[0] += 80;
                play->envCtx.adjAmbientColor[1] += 80;
                play->envCtx.adjAmbientColor[2] += 100;

                sLightningFlashAlpha += 100;

                if (sLightningFlashAlpha >= gLightningStrike.flashAlphaTarget) {
                    Audio_SetNatureAmbienceChannelIO(NATURE_CHANNEL_LIGHTNING, CHANNEL_IO_PORT_0, 0);
                    gLightningStrike.state++;
                    gLightningStrike.flashAlphaTarget = 0;
                }
                break;
            case LIGHTNING_STRIKE_END:
                if (play->envCtx.adjAmbientColor[0] > 0) {
                    play->envCtx.adjAmbientColor[0] -= 10;
                    play->envCtx.adjAmbientColor[1] -= 10;
                }

                if (play->envCtx.adjAmbientColor[2] > 0) {
                    play->envCtx.adjAmbientColor[2] -= 10;
                }

                sLightningFlashAlpha -= 10;

                if (sLightningFlashAlpha <= gLightningStrike.flashAlphaTarget) {
                    play->envCtx.adjAmbientColor[0] = 0;
                    play->envCtx.adjAmbientColor[1] = 0;
                    play->envCtx.adjAmbientColor[2] = 0;

                    gLightningStrike.state = LIGHTNING_STRIKE_WAIT;

                    if (play->envCtx.lightningState == LIGHTNING_LAST) {
                        play->envCtx.lightningState = LIGHTNING_OFF;
                    }
                }
                break;
        }
    }

    if (gLightningStrike.state != LIGHTNING_STRIKE_WAIT) {
        Environment_DrawLightningFlash(play, gLightningStrike.flashRed, gLightningStrike.flashGreen,
                                       gLightningStrike.flashBlue, sLightningFlashAlpha);
    }
}

/**
 * Request the number of lightning bolts specified by `num`
 * Note: only 3 lightning bolts can be active at the same time.
 */
void Environment_AddLightningBolts(PlayState* play, u8 num) {
    s16 boltsAdded = 0;
    s16 i;

    for (i = 0; i < ARRAY_COUNT(sLightningBolts); i++) {
        if (sLightningBolts[i].state == LIGHTNING_BOLT_INACTIVE) {
            sLightningBolts[i].state = LIGHTNING_BOLT_START;
            boltsAdded++;

            if (boltsAdded >= num) {
                break;
            }
        }
    }
}

/**
 * Draw any active lightning bolt entries contained in `sLightningBolts`
 */
void Environment_DrawLightning(PlayState* play, s32 unused) {
    static void* lightningTextures[] = {
        gEffLightning1Tex, gEffLightning2Tex, gEffLightning3Tex,
        gEffLightning4Tex, gEffLightning5Tex, gEffLightning6Tex,
        gEffLightning7Tex, gEffLightning8Tex, NULL,
    };
    s16 i;
    f32 dx;
    f32 dz;
    f32 x;
    f32 z;
    s32 pad[2];
    Vec3f unused1 = { 0.0f, 0.0f, 0.0f };
    Vec3f unused2 = { 0.0f, 0.0f, 0.0f };

    OPEN_DISPS(play->state.gfxCtx, "../z_kankyo.c", 3253);

    for (i = 0; i < ARRAY_COUNT(sLightningBolts); i++) {
        switch (sLightningBolts[i].state) {
            case LIGHTNING_BOLT_START:
                dx = play->view.at.x - play->view.eye.x;
                dz = play->view.at.z - play->view.eye.z;

                x = dx / sqrtf(SQ(dx) + SQ(dz));
                z = dz / sqrtf(SQ(dx) + SQ(dz));

                sLightningBolts[i].pos.x = play->view.eye.x + x * 9500.0f;
                sLightningBolts[i].pos.y = Rand_ZeroOne() * 1000.0f + 4000.0f;
                sLightningBolts[i].pos.z = play->view.eye.z + z * 9500.0f;

                sLightningBolts[i].offset.x = (Rand_ZeroOne() - 0.5f) * 5000.0f;
                sLightningBolts[i].offset.y = 0.0f;
                sLightningBolts[i].offset.z = (Rand_ZeroOne() - 0.5f) * 5000.0f;

                sLightningBolts[i].textureIndex = 0;
                sLightningBolts[i].pitch = (Rand_ZeroOne() - 0.5f) * 40.0f;
                sLightningBolts[i].roll = (Rand_ZeroOne() - 0.5f) * 40.0f;
                sLightningBolts[i].delayTimer = 3 * (i + 1);
                sLightningBolts[i].state++;
                break;
            case LIGHTNING_BOLT_WAIT:
                sLightningBolts[i].delayTimer--;

                if (sLightningBolts[i].delayTimer <= 0) {
                    sLightningBolts[i].state++;
                }
                break;
            case LIGHTNING_BOLT_DRAW:
                if (sLightningBolts[i].textureIndex < 7) {
                    sLightningBolts[i].textureIndex++;
                } else {
                    sLightningBolts[i].state = LIGHTNING_BOLT_INACTIVE;
                }
                break;
        }

        if (sLightningBolts[i].state == LIGHTNING_BOLT_DRAW) {
            Matrix_Translate(sLightningBolts[i].pos.x + sLightningBolts[i].offset.x,
                             sLightningBolts[i].pos.y + sLightningBolts[i].offset.y,
                             sLightningBolts[i].pos.z + sLightningBolts[i].offset.z, MTXMODE_NEW);
            Matrix_RotateX(DEG_TO_RAD(sLightningBolts[i].pitch), MTXMODE_APPLY);
            Matrix_RotateZ(DEG_TO_RAD(sLightningBolts[i].roll), MTXMODE_APPLY);
            Matrix_Scale(22.0f, 100.0f, 22.0f, MTXMODE_APPLY);
            gDPSetPrimColor(POLY_XLU_DISP++, 0, 0, 255, 255, 255, 128);
            gDPSetEnvColor(POLY_XLU_DISP++, 0, 255, 255, 128);
            gSPMatrix(POLY_XLU_DISP++, Matrix_NewMtx(play->state.gfxCtx, "../z_kankyo.c", 3333),
                      G_MTX_NOPUSH | G_MTX_LOAD | G_MTX_MODELVIEW);
            gSPSegment(POLY_XLU_DISP++, 0x08, SEGMENTED_TO_VIRTUAL(lightningTextures[sLightningBolts[i].textureIndex]));
            func_80094C50(play->state.gfxCtx);
            gSPMatrix(POLY_XLU_DISP++, &D_01000000, G_MTX_NOPUSH | G_MTX_MUL | G_MTX_MODELVIEW);
            gSPDisplayList(POLY_XLU_DISP++, gEffLightningDL);
        }
    }

    CLOSE_DISPS(play->state.gfxCtx, "../z_kankyo.c", 3353);
}

void Environment_PlaySceneSequence(PlayState* play) {
    play->envCtx.timeSeqState = TIMESEQ_DISABLED;

    // both lost woods exits on the bridge from kokiri to hyrule field
    if (((void)0, gSaveContext.entranceIndex) == ENTR_SPOT10_8 ||
        ((void)0, gSaveContext.entranceIndex) == ENTR_SPOT10_9) {
        Audio_PlayNatureAmbienceSequence(NATURE_ID_KOKIRI_REGION);
    } else if (((void)0, gSaveContext.forcedSeqId) != NA_BGM_GENERAL_SFX) {
        if (!Environment_IsForcedSequenceDisabled()) {
            Audio_QueueSeqCmd(SEQ_PLAYER_BGM_MAIN << 24 | (s32)((void)0, gSaveContext.forcedSeqId));
        }
        gSaveContext.forcedSeqId = NA_BGM_GENERAL_SFX;
    } else if (play->sequenceCtx.seqId == NA_BGM_NO_MUSIC) {
        if (play->sequenceCtx.natureAmbienceId == NATURE_ID_NONE) {
            return;
        }
        if (((void)0, gSaveContext.natureAmbienceId) != play->sequenceCtx.natureAmbienceId) {
            Audio_PlayNatureAmbienceSequence(play->sequenceCtx.natureAmbienceId);
        }
    } else if (play->sequenceCtx.natureAmbienceId == NATURE_ID_NONE) {
        // "BGM Configuration"
        osSyncPrintf("\n\n\nBGM設定game_play->sound_info.BGM=[%d] old_bgm=[%d]\n\n", play->sequenceCtx.seqId,
                     ((void)0, gSaveContext.seqId));
        if (((void)0, gSaveContext.seqId) != play->sequenceCtx.seqId) {
            func_800F5550(play->sequenceCtx.seqId);
        }
    } else if (((void)0, gSaveContext.dayTime) >= CLOCK_TIME(7, 0) &&
               ((void)0, gSaveContext.dayTime) <= CLOCK_TIME(17, 10)) {
        if (((void)0, gSaveContext.seqId) != play->sequenceCtx.seqId) {
            func_800F5550(play->sequenceCtx.seqId);
        }

        play->envCtx.timeSeqState = TIMESEQ_FADE_DAY_BGM;
    } else {
        if (((void)0, gSaveContext.natureAmbienceId) != play->sequenceCtx.natureAmbienceId) {
            Audio_PlayNatureAmbienceSequence(play->sequenceCtx.natureAmbienceId);
        }

        if (((void)0, gSaveContext.dayTime) > CLOCK_TIME(17, 10) &&
            ((void)0, gSaveContext.dayTime) <= CLOCK_TIME(19, 0)) {
            play->envCtx.timeSeqState = TIMESEQ_EARLY_NIGHT_CRITTERS;
        } else if (((void)0, gSaveContext.dayTime) > CLOCK_TIME(19, 0) + 1 ||
                   ((void)0, gSaveContext.dayTime) < CLOCK_TIME(6, 30)) {
            play->envCtx.timeSeqState = TIMESEQ_NIGHT_CRITTERS;
        } else {
            play->envCtx.timeSeqState = TIMESEQ_MORNING_CRITTERS;
        }
    }

    osSyncPrintf("\n-----------------\n", ((void)0, gSaveContext.forcedSeqId));
    osSyncPrintf("\n 強制ＢＧＭ=[%d]", ((void)0, gSaveContext.forcedSeqId)); // "Forced BGM"
    osSyncPrintf("\n     ＢＧＭ=[%d]", play->sequenceCtx.seqId);
    osSyncPrintf("\n     エンブ=[%d]", play->sequenceCtx.natureAmbienceId);
    osSyncPrintf("\n     status=[%d]", play->envCtx.timeSeqState);

    Audio_SetEnvReverb(play->roomCtx.curRoom.echo);
}

void Environment_PlayTimeBasedSequence(PlayState* play) {
    switch (play->envCtx.timeSeqState) {
        case TIMESEQ_DAY_BGM:
            Audio_SetNatureAmbienceChannelIO(NATURE_CHANNEL_CRITTER_4 << 4 | NATURE_CHANNEL_CRITTER_5,
                                             CHANNEL_IO_PORT_1, 0);

            if (play->envCtx.precipitation[PRECIP_RAIN_MAX] == 0 && play->envCtx.precipitation[PRECIP_SOS_MAX] == 0) {
                osSyncPrintf("\n\n\nNa_StartMorinigBgm\n\n");
                func_800F5510(play->sequenceCtx.seqId);
            }

            play->envCtx.timeSeqState++;
            break;

        case TIMESEQ_FADE_DAY_BGM:
            if (gSaveContext.dayTime > CLOCK_TIME(17, 10)) {
                if (play->envCtx.precipitation[PRECIP_RAIN_MAX] == 0 &&
                    play->envCtx.precipitation[PRECIP_SOS_MAX] == 0) {
                    Audio_QueueSeqCmd(0x1 << 28 | SEQ_PLAYER_BGM_MAIN << 24 | 0xF000FF);
                }

                play->envCtx.timeSeqState++;
            }
            break;

        case TIMESEQ_NIGHT_BEGIN_SFX:
            if (gSaveContext.dayTime > CLOCK_TIME(18, 0)) {
                func_800788CC(NA_SE_EV_DOG_CRY_EVENING);
                play->envCtx.timeSeqState++;
            }
            break;

        case TIMESEQ_EARLY_NIGHT_CRITTERS:
            if (play->envCtx.precipitation[PRECIP_RAIN_MAX] == 0 && play->envCtx.precipitation[PRECIP_SOS_MAX] == 0) {
                Audio_PlayNatureAmbienceSequence(play->sequenceCtx.natureAmbienceId);
                Audio_SetNatureAmbienceChannelIO(NATURE_CHANNEL_CRITTER_0, CHANNEL_IO_PORT_1, 1);
            }

            play->envCtx.timeSeqState++;
            break;

        case TIMESEQ_NIGHT_DELAY:
            if (gSaveContext.dayTime > CLOCK_TIME(19, 0)) {
                play->envCtx.timeSeqState++;
            }
            break;

        case TIMESEQ_NIGHT_CRITTERS:
            Audio_SetNatureAmbienceChannelIO(NATURE_CHANNEL_CRITTER_0, CHANNEL_IO_PORT_1, 0);

            if (play->envCtx.precipitation[PRECIP_RAIN_MAX] == 0 && play->envCtx.precipitation[PRECIP_SOS_MAX] == 0) {
                Audio_SetNatureAmbienceChannelIO(NATURE_CHANNEL_CRITTER_1 << 4 | NATURE_CHANNEL_CRITTER_3,
                                                 CHANNEL_IO_PORT_1, 1);
            }

            play->envCtx.timeSeqState++;
            break;

        case TIMESEQ_DAY_BEGIN_SFX:
            if ((gSaveContext.dayTime <= CLOCK_TIME(19, 0)) && (gSaveContext.dayTime > CLOCK_TIME(6, 30))) {
                gSaveContext.totalDays++;
                gSaveContext.bgsDayCount++;
                gSaveContext.dogIsLost = true;
                func_80078884(NA_SE_EV_CHICKEN_CRY_M);

                if ((Inventory_ReplaceItem(play, ITEM_WEIRD_EGG, ITEM_CHICKEN) ||
                     Inventory_ReplaceItem(play, ITEM_POCKET_EGG, ITEM_POCKET_CUCCO)) &&
                    play->csCtx.state == 0 && !Player_InCsMode(play)) {
                    Message_StartTextbox(play, 0x3066, NULL);
                }

                play->envCtx.timeSeqState++;
            }
            break;

        case TIMESEQ_MORNING_CRITTERS:
            Audio_SetNatureAmbienceChannelIO(NATURE_CHANNEL_CRITTER_1 << 4 | NATURE_CHANNEL_CRITTER_3,
                                             CHANNEL_IO_PORT_1, 0);

            if (play->envCtx.precipitation[PRECIP_RAIN_MAX] == 0 && play->envCtx.precipitation[PRECIP_SOS_MAX] == 0) {
                Audio_SetNatureAmbienceChannelIO(NATURE_CHANNEL_CRITTER_4 << 4 | NATURE_CHANNEL_CRITTER_5,
                                                 CHANNEL_IO_PORT_1, 1);
            }

            play->envCtx.timeSeqState++;
            break;

        case TIMESEQ_DAY_DELAY:
            if (gSaveContext.dayTime > CLOCK_TIME(7, 0)) {
                play->envCtx.timeSeqState = 0;
            }
            break;
    }
}

void Environment_DrawCustomLensFlare(PlayState* play) {
    Vec3f pos;

    if (gCustomLensFlareOn) {
        pos.x = gCustomLensFlarePos.x;
        pos.y = gCustomLensFlarePos.y;
        pos.z = gCustomLensFlarePos.z;

        Environment_DrawLensFlare(play, &play->envCtx, &play->view, play->state.gfxCtx, pos, gLensFlareUnused,
                                  gLensFlareScale, gLensFlareColorIntensity, gLensFlareGlareStrength, false);
    }
}

void Environment_InitGameOverLights(PlayState* play) {
    s32 pad;
    Player* player = GET_PLAYER(play);

    sGameOverLightsIntensity = 0;

    Lights_PointNoGlowSetInfo(&sNGameOverLightInfo, (s16)player->actor.world.pos.x - 10.0f,
                              (s16)player->actor.world.pos.y + 10.0f, (s16)player->actor.world.pos.z - 10.0f, 0, 0, 0,
                              255);
    sNGameOverLightNode = LightContext_InsertLight(play, &play->lightCtx, &sNGameOverLightInfo);

    Lights_PointNoGlowSetInfo(&sSGameOverLightInfo, (s16)player->actor.world.pos.x + 10.0f,
                              (s16)player->actor.world.pos.y + 10.0f, (s16)player->actor.world.pos.z + 10.0f, 0, 0, 0,
                              255);
    sSGameOverLightNode = LightContext_InsertLight(play, &play->lightCtx, &sSGameOverLightInfo);
}

void Environment_FadeInGameOverLights(PlayState* play) {
    Player* player = GET_PLAYER(play);
    s16 i;

    Lights_PointNoGlowSetInfo(&sNGameOverLightInfo, (s16)player->actor.world.pos.x - 10.0f,
                              (s16)player->actor.world.pos.y + 10.0f, (s16)player->actor.world.pos.z - 10.0f,
                              sGameOverLightsIntensity, sGameOverLightsIntensity, sGameOverLightsIntensity, 255);
    Lights_PointNoGlowSetInfo(&sSGameOverLightInfo, (s16)player->actor.world.pos.x + 10.0f,
                              (s16)player->actor.world.pos.y + 10.0f, (s16)player->actor.world.pos.z + 10.0f,
                              sGameOverLightsIntensity, sGameOverLightsIntensity, sGameOverLightsIntensity, 255);

    if (sGameOverLightsIntensity < 254) {
        sGameOverLightsIntensity += 2;
    }

    if (func_800C0CB8(play)) {
        for (i = 0; i < 3; i++) {
            if (play->envCtx.adjAmbientColor[i] > -255) {
                play->envCtx.adjAmbientColor[i] -= 12;
                play->envCtx.adjLight1Color[i] -= 12;
            }
            play->envCtx.adjFogColor[i] = -255;
        }

        if (play->envCtx.lightSettings.fogFar + play->envCtx.adjFogFar > 900) {
            play->envCtx.adjFogFar -= 100;
        }

        if (play->envCtx.lightSettings.fogNear + play->envCtx.adjFogNear > 950) {
            play->envCtx.adjFogNear -= 10;
        }
    } else {
        play->envCtx.fillScreen = true;
        play->envCtx.screenFillColor[0] = 0;
        play->envCtx.screenFillColor[1] = 0;
        play->envCtx.screenFillColor[2] = 0;
        play->envCtx.screenFillColor[3] = sGameOverLightsIntensity;
    }
}

void Environment_FadeOutGameOverLights(PlayState* play) {
    Player* player = GET_PLAYER(play);
    s16 i;

    if (sGameOverLightsIntensity >= 3) {
        sGameOverLightsIntensity -= 3;
    } else {
        sGameOverLightsIntensity = 0;
    }

    if (sGameOverLightsIntensity == 1) {
        LightContext_RemoveLight(play, &play->lightCtx, sNGameOverLightNode);
        LightContext_RemoveLight(play, &play->lightCtx, sSGameOverLightNode);
    } else if (sGameOverLightsIntensity >= 2) {
        Lights_PointNoGlowSetInfo(&sNGameOverLightInfo, (s16)player->actor.world.pos.x - 10.0f,
                                  (s16)player->actor.world.pos.y + 10.0f, (s16)player->actor.world.pos.z - 10.0f,
                                  sGameOverLightsIntensity, sGameOverLightsIntensity, sGameOverLightsIntensity, 255);
        Lights_PointNoGlowSetInfo(&sSGameOverLightInfo, (s16)player->actor.world.pos.x + 10.0f,
                                  (s16)player->actor.world.pos.y + 10.0f, (s16)player->actor.world.pos.z + 10.0f,
                                  sGameOverLightsIntensity, sGameOverLightsIntensity, sGameOverLightsIntensity, 255);
    }

    if (func_800C0CB8(play)) {
        for (i = 0; i < 3; i++) {
            Math_SmoothStepToS(&play->envCtx.adjAmbientColor[i], 0, 5, 12, 1);
            Math_SmoothStepToS(&play->envCtx.adjLight1Color[i], 0, 5, 12, 1);
            play->envCtx.adjFogColor[i] = 0;
        }
        play->envCtx.adjFogFar = 0;
        play->envCtx.adjFogNear = 0;
    } else {
        play->envCtx.fillScreen = true;
        play->envCtx.screenFillColor[0] = 0;
        play->envCtx.screenFillColor[1] = 0;
        play->envCtx.screenFillColor[2] = 0;
        play->envCtx.screenFillColor[3] = sGameOverLightsIntensity;
        if (sGameOverLightsIntensity == 0) {
            play->envCtx.fillScreen = false;
        }
    }
}

void Environment_UpdateRain(PlayState* play) {
    u8 max = MAX(play->envCtx.precipitation[PRECIP_RAIN_MAX], play->envCtx.precipitation[PRECIP_SOS_MAX]);

    if (play->envCtx.precipitation[PRECIP_RAIN_CUR] != max && ((play->state.frames % 8) == 0)) {
        if (play->envCtx.precipitation[PRECIP_RAIN_CUR] < max) {
            play->envCtx.precipitation[PRECIP_RAIN_CUR] += 2;
        } else {
            play->envCtx.precipitation[PRECIP_RAIN_CUR] -= 2;
        }
    }
}

void Environment_FillScreen(GraphicsContext* gfxCtx, u8 red, u8 green, u8 blue, u8 alpha, u8 drawFlags) {
    if (alpha != 0) {
        OPEN_DISPS(gfxCtx, "../z_kankyo.c", 3835);

        if (drawFlags & FILL_SCREEN_OPA) {
            POLY_OPA_DISP = func_800937C0(POLY_OPA_DISP);
            gDPSetPrimColor(POLY_OPA_DISP++, 0, 0, red, green, blue, alpha);
            gDPSetAlphaDither(POLY_OPA_DISP++, G_AD_DISABLE);
            gDPSetColorDither(POLY_OPA_DISP++, G_CD_DISABLE);
            gDPFillRectangle(POLY_OPA_DISP++, 0, 0, SCREEN_WIDTH - 1, SCREEN_HEIGHT - 1);
        }

        if (drawFlags & FILL_SCREEN_XLU) {
            POLY_XLU_DISP = func_800937C0(POLY_XLU_DISP);
            gDPSetPrimColor(POLY_XLU_DISP++, 0, 0, red, green, blue, alpha);

            if ((u32)alpha == 255) {
                gDPSetRenderMode(POLY_XLU_DISP++, G_RM_OPA_SURF, G_RM_OPA_SURF2);
            }

            gDPSetAlphaDither(POLY_XLU_DISP++, G_AD_DISABLE);
            gDPSetColorDither(POLY_XLU_DISP++, G_CD_DISABLE);
            gDPFillRectangle(POLY_XLU_DISP++, 0, 0, SCREEN_WIDTH - 1, SCREEN_HEIGHT - 1);
        }

        CLOSE_DISPS(gfxCtx, "../z_kankyo.c", 3863);
    }
}

Color_RGB8 sSandstormPrimColors[] = {
    { 210, 156, 85 },
    { 255, 200, 100 },
    { 225, 160, 50 },
    { 105, 90, 40 },
};

Color_RGB8 sSandstormEnvColors[] = {
    { 155, 106, 35 },
    { 200, 150, 50 },
    { 170, 110, 0 },
    { 50, 40, 0 },
};

void Environment_DrawSandstorm(PlayState* play, u8 sandstormState) {
    s32 primA1;
    s32 envA1;
    s32 primA = play->envCtx.sandstormPrimA;
    s32 envA = play->envCtx.sandstormEnvA;
    Color_RGBA8 primColor;
    Color_RGBA8 envColor;
    s32 pad;
    f32 sp98;
    u16 sp96;
    u16 sp94;
    u16 sp92;

    switch (sandstormState) {
        case SANDSTORM_ACTIVE:
            if ((play->sceneNum == SCENE_SPOT13) && (play->roomCtx.curRoom.num == 0)) {
                envA1 = 0;
                primA1 = (play->envCtx.sandstormEnvA > 128) ? 255 : play->envCtx.sandstormEnvA >> 1;
            } else {
                primA1 = play->state.frames % 128;
                if (primA1 > 64) {
                    primA1 = 128 - primA1;
                }
                primA1 += 73;
                envA1 = 128;
            }
            break;

        case SANDSTORM_FILL:
            primA1 = 255;
            envA1 = (play->envCtx.sandstormPrimA >= 255) ? 255 : 128;
            break;

        case SANDSTORM_UNFILL:
            envA1 = 128;
            if (play->envCtx.sandstormEnvA > 128) {
                primA1 = 255;
            } else {
                primA1 = play->state.frames % 128;
                if (primA1 > 64) {
                    primA1 = 128 - primA1;
                }
                primA1 += 73;
            }
            if ((primA1 >= primA) && (primA1 != 255)) {
                play->envCtx.sandstormState = SANDSTORM_ACTIVE;
            }
            break;

        case SANDSTORM_DISSIPATE:
            envA1 = 0;
            primA1 = (play->envCtx.sandstormEnvA > 128) ? 255 : play->envCtx.sandstormEnvA >> 1;

            if (primA == 0) {
                play->envCtx.sandstormState = SANDSTORM_OFF;
            }
            break;
    }

    if (ABS(primA - primA1) < 9) {
        primA = primA1;
    } else if (primA1 < primA) {
        primA = primA - 9;
    } else {
        primA = primA + 9;
    }

    if (ABS(envA - envA1) < 9) {
        envA = envA1;
    } else if (envA1 < envA) {
        envA = envA - 9;
    } else {
        envA = envA + 9;
    }

    play->envCtx.sandstormPrimA = primA;
    play->envCtx.sandstormEnvA = envA;

    sp98 = (512.0f - (primA + envA)) * (3.0f / 128.0f);

    if (sp98 > 6.0f) {
        sp98 = 6.0f;
    }

    if ((play->envCtx.lightMode != LIGHT_MODE_TIME) ||
        (play->envCtx.lightSettingOverride != LIGHT_SETTING_OVERRIDE_NONE)) {
        primColor.r = sSandstormPrimColors[1].r;
        primColor.g = sSandstormPrimColors[1].g;
        primColor.b = sSandstormPrimColors[1].b;
        envColor.r = sSandstormEnvColors[1].r;
        envColor.g = sSandstormEnvColors[1].g;
        envColor.b = sSandstormEnvColors[1].b;
    } else if (sSandstormColorIndex == sNextSandstormColorIndex) {
        primColor.r = sSandstormPrimColors[sSandstormColorIndex].r;
        primColor.g = sSandstormPrimColors[sSandstormColorIndex].g;
        primColor.b = sSandstormPrimColors[sSandstormColorIndex].b;
        envColor.r = sSandstormEnvColors[sSandstormColorIndex].r;
        envColor.g = sSandstormEnvColors[sSandstormColorIndex].g;
        envColor.b = sSandstormEnvColors[sSandstormColorIndex].b;
    } else {
        primColor.r = (s32)F32_LERP(sSandstormPrimColors[sSandstormColorIndex].r,
                                    sSandstormPrimColors[sNextSandstormColorIndex].r, sSandstormLerpScale);
        primColor.g = (s32)F32_LERP(sSandstormPrimColors[sSandstormColorIndex].g,
                                    sSandstormPrimColors[sNextSandstormColorIndex].g, sSandstormLerpScale);
        primColor.b = (s32)F32_LERP(sSandstormPrimColors[sSandstormColorIndex].b,
                                    sSandstormPrimColors[sNextSandstormColorIndex].b, sSandstormLerpScale);
        envColor.r = (s32)F32_LERP(sSandstormEnvColors[sSandstormColorIndex].r,
                                   sSandstormEnvColors[sNextSandstormColorIndex].r, sSandstormLerpScale);
        envColor.g = (s32)F32_LERP(sSandstormEnvColors[sSandstormColorIndex].g,
                                   sSandstormEnvColors[sNextSandstormColorIndex].g, sSandstormLerpScale);
        envColor.b = (s32)F32_LERP(sSandstormEnvColors[sSandstormColorIndex].b,
                                   sSandstormEnvColors[sNextSandstormColorIndex].b, sSandstormLerpScale);
    }

    envColor.r = ((envColor.r * sp98) + ((6.0f - sp98) * primColor.r)) * (1.0f / 6.0f);
    envColor.g = ((envColor.g * sp98) + ((6.0f - sp98) * primColor.g)) * (1.0f / 6.0f);
    envColor.b = ((envColor.b * sp98) + ((6.0f - sp98) * primColor.b)) * (1.0f / 6.0f);

    sp96 = (s32)(sSandstormScroll * (11.0f / 6.0f));
    sp94 = (s32)(sSandstormScroll * (9.0f / 6.0f));
    sp92 = (s32)(sSandstormScroll * (6.0f / 6.0f));

    OPEN_DISPS(play->state.gfxCtx, "../z_kankyo.c", 4044);

    POLY_XLU_DISP = func_80093F34(POLY_XLU_DISP);

    gDPSetAlphaDither(POLY_XLU_DISP++, G_AD_NOISE);
    gDPSetColorDither(POLY_XLU_DISP++, G_CD_NOISE);
    gDPSetPrimColor(POLY_XLU_DISP++, 0, 0x80, primColor.r, primColor.g, primColor.b, play->envCtx.sandstormPrimA);
    gDPSetEnvColor(POLY_XLU_DISP++, envColor.r, envColor.g, envColor.b, play->envCtx.sandstormEnvA);
    gSPSegment(POLY_XLU_DISP++, 0x08,
               Gfx_TwoTexScroll(play->state.gfxCtx, 0, (u32)sp96 % 0x1000, 0, 0x200, 0x20, 1, (u32)sp94 % 0x1000,
                                0xFFF - ((u32)sp92 % 0x1000), 0x100, 0x40));
    gDPSetTextureLUT(POLY_XLU_DISP++, G_TT_NONE);
    gSPDisplayList(POLY_XLU_DISP++, gFieldSandstormDL);

    CLOSE_DISPS(play->state.gfxCtx, "../z_kankyo.c", 4068);

    sSandstormScroll += (s32)sp98;
}

void Environment_AdjustLights(PlayState* play, f32 arg1, f32 arg2, f32 arg3, f32 arg4) {
    f32 temp;
    s32 i;

<<<<<<< HEAD
    if (play->roomCtx.curRoom.unk_03 != 5 && func_800C0CB8(play)) {
=======
    if (globalCtx->roomCtx.curRoom.behaviorType1 != ROOM_BEHAVIOR_TYPE1_5 && func_800C0CB8(globalCtx)) {
>>>>>>> 154f44b6
        arg1 = CLAMP_MIN(arg1, 0.0f);
        arg1 = CLAMP_MAX(arg1, 1.0f);

        temp = arg1 - arg3;

        if (arg1 < arg3) {
            temp = 0.0f;
        }

        play->envCtx.adjFogNear = (arg2 - play->envCtx.lightSettings.fogNear) * temp;

        if (arg1 == 0.0f) {
            for (i = 0; i < 3; i++) {
                play->envCtx.adjFogColor[i] = 0;
            }
        } else {
            temp = arg1 * 5.0f;
            temp = CLAMP_MAX(temp, 1.0f);

            for (i = 0; i < 3; i++) {
                play->envCtx.adjFogColor[i] = -(s16)(play->envCtx.lightSettings.fogColor[i] * temp);
            }
        }

        if (arg4 <= 0.0f) {
            return;
        }

        arg1 *= arg4;

        for (i = 0; i < 3; i++) {
            play->envCtx.adjAmbientColor[i] = -(s16)(play->envCtx.lightSettings.ambientColor[i] * arg1);
            play->envCtx.adjLight1Color[i] = -(s16)(play->envCtx.lightSettings.light1Color[i] * arg1);
        }
    }
}

s32 Environment_GetBgsDayCount(void) {
    return gSaveContext.bgsDayCount;
}

void Environment_ClearBgsDayCount(void) {
    gSaveContext.bgsDayCount = 0;
}

s32 Environment_GetTotalDays(void) {
    return gSaveContext.totalDays;
}

void Environment_ForcePlaySequence(u16 seqId) {
    gSaveContext.forcedSeqId = seqId;
}

s32 Environment_IsForcedSequenceDisabled(void) {
    s32 isDisabled = false;

    if (gSaveContext.forcedSeqId == NA_BGM_DISABLED) {
        isDisabled = true;
    }

    return isDisabled;
}

void Environment_PlayStormNatureAmbience(PlayState* play) {
    if (play->sequenceCtx.natureAmbienceId == NATURE_ID_NONE) {
        Audio_PlayNatureAmbienceSequence(NATURE_ID_MARKET_NIGHT);
    } else {
        Audio_PlayNatureAmbienceSequence(play->sequenceCtx.natureAmbienceId);
    }

    Audio_SetNatureAmbienceChannelIO(NATURE_CHANNEL_RAIN, CHANNEL_IO_PORT_1, 1);
    Audio_SetNatureAmbienceChannelIO(NATURE_CHANNEL_LIGHTNING, CHANNEL_IO_PORT_1, 1);
}

void Environment_StopStormNatureAmbience(PlayState* play) {
    Audio_SetNatureAmbienceChannelIO(NATURE_CHANNEL_RAIN, CHANNEL_IO_PORT_1, 0);
    Audio_SetNatureAmbienceChannelIO(NATURE_CHANNEL_LIGHTNING, CHANNEL_IO_PORT_1, 0);

    if (func_800FA0B4(SEQ_PLAYER_BGM_MAIN) == NA_BGM_NATURE_AMBIENCE) {
        gSaveContext.seqId = NA_BGM_NATURE_SFX_RAIN;
        Environment_PlaySceneSequence(play);
    }
}

void Environment_WarpSongLeave(PlayState* play) {
    gWeatherMode = WEATHER_MODE_CLEAR;
    gSaveContext.cutsceneIndex = 0;
    gSaveContext.respawnFlag = -3;
    play->nextEntranceIndex = gSaveContext.respawn[RESPAWN_MODE_RETURN].entranceIndex;
    play->transitionTrigger = TRANS_TRIGGER_START;
    play->transitionType = TRANS_TYPE_FADE_WHITE;
    gSaveContext.nextTransitionType = TRANS_TYPE_FADE_WHITE;

    switch (play->nextEntranceIndex) {
        case ENTR_SPOT17_0:
            Flags_SetEventChkInf(EVENTCHKINF_B9);
            break;

        case ENTR_SPOT06_0:
            Flags_SetEventChkInf(EVENTCHKINF_B1);
            break;

        case ENTR_SPOT11_0:
            Flags_SetEventChkInf(EVENTCHKINF_B8);
            break;

        case ENTR_SPOT02_0:
            Flags_SetEventChkInf(EVENTCHKINF_B6);
            break;

        case ENTR_TOKINOMA_0:
            Flags_SetEventChkInf(EVENTCHKINF_A7);
            break;

        case ENTR_SPOT05_0:
            break;
    }
}<|MERGE_RESOLUTION|>--- conflicted
+++ resolved
@@ -2489,11 +2489,7 @@
     f32 temp;
     s32 i;
 
-<<<<<<< HEAD
-    if (play->roomCtx.curRoom.unk_03 != 5 && func_800C0CB8(play)) {
-=======
-    if (globalCtx->roomCtx.curRoom.behaviorType1 != ROOM_BEHAVIOR_TYPE1_5 && func_800C0CB8(globalCtx)) {
->>>>>>> 154f44b6
+    if (play->roomCtx.curRoom.behaviorType1 != ROOM_BEHAVIOR_TYPE1_5 && func_800C0CB8(play)) {
         arg1 = CLAMP_MIN(arg1, 0.0f);
         arg1 = CLAMP_MAX(arg1, 1.0f);
 
