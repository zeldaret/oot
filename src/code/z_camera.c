--- conflicted
+++ resolved
@@ -3345,13 +3345,8 @@
     }
     if (RELOAD_PARAMS(camera)) {
         if (camera->globalCtx->view.unk_124 == 0) {
-<<<<<<< HEAD
             camera->stateFlags2 |= CAM_STATE2_20;
-            camera->globalCtx->view.unk_124 = camera->thisIdx | 0x50;
-=======
-            camera->unk_14C |= 0x20;
             camera->globalCtx->view.unk_124 = camera->camId | 0x50;
->>>>>>> bf56c94f
             return 1;
         }
         camera->stateFlags2 &= ~CAM_STATE2_20;
@@ -3529,15 +3524,9 @@
 
     if (RELOAD_PARAMS(camera)) {
         if (camera->globalCtx->view.unk_124 == 0) {
-<<<<<<< HEAD
             camera->stateFlags2 |= CAM_STATE2_20;
             camera->stateFlags2 &= ~(CAM_STATE2_2 | CAM_STATE2_4);
-            camera->globalCtx->view.unk_124 = camera->thisIdx | 0x50;
-=======
-            camera->unk_14C |= 0x20;
-            camera->unk_14C &= ~(0x4 | 0x2);
             camera->globalCtx->view.unk_124 = camera->camId | 0x50;
->>>>>>> bf56c94f
             return 1;
         }
         rwData->unk_14 = *temp_s0;
@@ -3548,15 +3537,9 @@
         osSyncPrintf(VT_COL(YELLOW, BLACK) "camera: item: item type changed %d -> %d\n" VT_RST, rwData->unk_14,
                      *temp_s0);
         camera->animState = 20;
-<<<<<<< HEAD
         camera->stateFlags2 |= CAM_STATE2_20;
         camera->stateFlags2 &= ~(CAM_STATE2_2 | CAM_STATE2_4);
-        camera->globalCtx->view.unk_124 = camera->thisIdx | 0x50;
-=======
-        camera->unk_14C |= 0x20;
-        camera->unk_14C &= ~(0x4 | 0x2);
         camera->globalCtx->view.unk_124 = camera->camId | 0x50;
->>>>>>> bf56c94f
         return 1;
     }
 
@@ -7467,16 +7450,10 @@
                 camera->nextCamDataIdx = -1;
             }
 
-<<<<<<< HEAD
             if ((camera->stateFlags2 & CAM_STATE2_1) && (camera->stateFlags2 & CAM_STATE2_4) &&
                 (!(camera->stateFlags2 & CAM_STATE2_400)) &&
                 (!(camera->stateFlags2 & CAM_STATE2_200) || (player->currentBoots == PLAYER_BOOTS_IRON)) &&
                 (!(camera->stateFlags2 & CAM_STATE2_8000)) && (playerGroundY != BGCHECK_Y_MIN)) {
-=======
-            if ((camera->unk_14C & 1) && (camera->unk_14C & 4) && !(camera->unk_14C & 0x400) &&
-                (!(camera->unk_14C & 0x200) || (player->currentBoots == PLAYER_BOOTS_IRON)) &&
-                (!(camera->unk_14C & (s16)0x8000)) && (playerGroundY != BGCHECK_Y_MIN)) {
->>>>>>> bf56c94f
                 camDataIdx = Camera_GetDataIdxForPoly(camera, &bgId, playerFloorPoly);
                 if (camDataIdx != -1) {
                     camera->nextBGCheckId = bgId;
@@ -7863,13 +7840,8 @@
         return -99;
     }
 
-<<<<<<< HEAD
     if ((setting == camera->setting) && (!(flags & 1))) {
         camera->stateFlags1 |= CAM_STATE1_10;
-=======
-    if ((setting == camera->setting) && !(flags & 1)) {
-        camera->unk_14A |= 0x10;
->>>>>>> bf56c94f
         if (!(flags & 2)) {
             camera->stateFlags1 |= CAM_STATE1_1;
         }
@@ -8232,15 +8204,9 @@
 s16 func_8005B1A4(Camera* camera) {
     camera->stateFlags2 |= CAM_STATE2_8;
 
-<<<<<<< HEAD
-    if ((camera->thisIdx == MAIN_CAM) && (camera->globalCtx->activeCamera != MAIN_CAM)) {
+    if ((camera->camId == CAM_ID_MAIN) && (camera->globalCtx->activeCamId != CAM_ID_MAIN)) {
         GET_ACTIVE_CAM(camera->globalCtx)->stateFlags2 |= CAM_STATE2_8;
-        return camera->globalCtx->activeCamera;
-=======
-    if ((camera->camId == CAM_ID_MAIN) && (camera->globalCtx->activeCamId != CAM_ID_MAIN)) {
-        GET_ACTIVE_CAM(camera->globalCtx)->unk_14C |= 0x8;
         return camera->globalCtx->activeCamId;
->>>>>>> bf56c94f
     }
 
     return camera->camId;
