--- conflicted
+++ resolved
@@ -452,15 +452,9 @@
 }
 
 /**
-<<<<<<< HEAD
- * Returns the bgCamData for the current camera data index
- */
-Vec3s* Camera_GetBgCamData(Camera* camera) {
-=======
  * Returns the bgCamData using the current bgCamData index
  */
 s16* Camera_GetBgCamData(Camera* camera) {
->>>>>>> bafe3bec
     return BgCheck_GetBgCamDataImpl(&camera->play->colCtx, camera->bgCamDataIndex, BGCHECK_SCENE);
 }
 
@@ -486,17 +480,10 @@
 
 /**
  * Returns the bgCamData for the floor under the player.
-<<<<<<< HEAD
- * If there is no floor then there is no camera data, returns the number of
- * pieces of data there are in `bgCamDataCount`
- */
-Vec3s* Camera_GetBgCamDataForCrawlspaces(Camera* camera, u16* bgCamDataCount) {
-=======
  * Also returns the number of pieces of data there are in `bgCamDataCount`.
  * If there is no floor, then return NULL
  */
 s16* Camera_GetBgCamDataUnderPlayer(Camera* camera, u16* bgCamDataCount) {
->>>>>>> bafe3bec
     CollisionPoly* floorPoly;
     s32 pad;
     s32 bgId;
@@ -4318,14 +4305,11 @@
     return 1;
 }
 
-<<<<<<< HEAD
 #define BGCAMDATA_CRAWLSPACE_FRONT_POS(v) ((v)[1])
 #define BGCAMDATA_CRAWLSPACE_BACK_POS(v, l) ((v)[l - 2])
 #define vCrawlSpaceBackPos temp1
 #define vPlayerDistToFront temp2
 
-=======
->>>>>>> bafe3bec
 /**
  * Crawlspaces
  * Moves the camera from third person to first person when entering a crawlspace
@@ -4345,22 +4329,9 @@
     Vec3f* at = &camera->at;
     u16 bgCamDataCount;
     Vec3s* bgCamData;
-<<<<<<< HEAD
     Vec3f temp1;
     Vec3f zoomAtTarget;
     f32 temp2;
-=======
-    Vec3f sp98;
-    Vec3f sp8C;
-    f32 sp88;
-    s16 pad2;
-    f32 temp_f16;
-    PosRot sp6C;
-    VecSph sp64;
-    VecSph sp5C;
-    s16 temp_a0;
-    f32 tx;
->>>>>>> bafe3bec
     Player* player;
     f32 lineOffset;
     PosRot playerPosRot;
@@ -4394,8 +4365,7 @@
 
     // Crawlspace setup (runs for only 1 frame)
     if (camera->animState == 0) {
-<<<<<<< HEAD
-        bgCamData = Camera_GetBgCamDataForCrawlspaces(camera, &bgCamDataCount);
+        bgCamData = (Vec3s*)Camera_GetBgCamDataUnderPlayer(camera, &bgCamDataCount);
         Camera_Vec3sToVec3f(&rwData->crawlspaceLine.point, &BGCAMDATA_CRAWLSPACE_FRONT_POS(bgCamData));
         Camera_Vec3sToVec3f(&vCrawlSpaceBackPos, &BGCAMDATA_CRAWLSPACE_BACK_POS(bgCamData, bgCamDataCount));
 
@@ -4410,22 +4380,6 @@
             rwData->crawlspaceLine.dir.y = rwData->crawlspaceLine.point.y - vCrawlSpaceBackPos.y;
             rwData->crawlspaceLine.dir.z = rwData->crawlspaceLine.point.z - vCrawlSpaceBackPos.z;
             rwData->crawlspaceLine.point = vCrawlSpaceBackPos;
-=======
-        bgCamData = (Vec3s*)Camera_GetBgCamDataUnderPlayer(camera, &bgCamDataCount);
-        Camera_Vec3sToVec3f(&rwData->unk_00.point, &bgCamData[1]);
-        Camera_Vec3sToVec3f(&sp98, &bgCamData[bgCamDataCount - 2]);
-
-        sp64.r = 10.0f;
-        // 0x238C ~ 50 degrees
-        sp64.pitch = 0x238C;
-        sp64.yaw = Camera_XZAngle(&sp98, &rwData->unk_00.point);
-        sp88 = OLib_Vec3fDist(&playerPosRot->pos, &rwData->unk_00.point);
-        if (OLib_Vec3fDist(&playerPosRot->pos, &sp98) < sp88) {
-            rwData->unk_00.dir.x = rwData->unk_00.point.x - sp98.x;
-            rwData->unk_00.dir.y = rwData->unk_00.point.y - sp98.y;
-            rwData->unk_00.dir.z = rwData->unk_00.point.z - sp98.z;
-            rwData->unk_00.point = sp98;
->>>>>>> bafe3bec
         } else {
             // Player is entering the crawlspace from the front
             rwData->crawlspaceLine.dir.x = vCrawlSpaceBackPos.x - rwData->crawlspaceLine.point.x;
