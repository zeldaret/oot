--- conflicted
+++ resolved
@@ -4316,27 +4316,26 @@
 
     // Crawlspace setup (runs for only 1 frame)
     if (camera->animState == 0) {
-<<<<<<< HEAD
         bgCamData = Camera_GetCamBgDataUnderPlayer(camera, &bgCamDataNumData);
-        Camera_Vec3sToVec3f(&anim->crawlspaceLine.a, &BGCAMDATA_CRAWLSPACE_FRONT_POS(bgCamData));
+        Camera_Vec3sToVec3f(&anim->crawlspaceLine.point, &BGCAMDATA_CRAWLSPACE_FRONT_POS(bgCamData));
         Camera_Vec3sToVec3f(&vCrawlSpaceBackPos, &BGCAMDATA_CRAWLSPACE_BACK_POS(bgCamData, bgCamDataNumData));
 
         atEyeTargetOffset.r = 10.0f;
         atEyeTargetOffset.pitch = 0x238C; // ~50 degrees
-        atEyeTargetOffset.yaw = Camera_XZAngle(&vCrawlSpaceBackPos, &anim->crawlspaceLine.a);
-
-        vPlayerDistToFront = OLib_Vec3fDist(&camera->playerPosRot.pos, &anim->crawlspaceLine.a);
+        atEyeTargetOffset.yaw = Camera_XZAngle(&vCrawlSpaceBackPos, &anim->crawlspaceLine.point);
+
+        vPlayerDistToFront = OLib_Vec3fDist(&camera->playerPosRot.pos, &anim->crawlspaceLine.point);
         if (OLib_Vec3fDist(&camera->playerPosRot.pos, &vCrawlSpaceBackPos) < vPlayerDistToFront) {
             // Player is entering the crawlspace from the back
-            anim->crawlspaceLine.b.x = anim->crawlspaceLine.a.x - vCrawlSpaceBackPos.x;
-            anim->crawlspaceLine.b.y = anim->crawlspaceLine.a.y - vCrawlSpaceBackPos.y;
-            anim->crawlspaceLine.b.z = anim->crawlspaceLine.a.z - vCrawlSpaceBackPos.z;
-            anim->crawlspaceLine.a = vCrawlSpaceBackPos;
+            anim->crawlspaceLine.dir.x = anim->crawlspaceLine.point.x - vCrawlSpaceBackPos.x;
+            anim->crawlspaceLine.dir.y = anim->crawlspaceLine.point.y - vCrawlSpaceBackPos.y;
+            anim->crawlspaceLine.dir.z = anim->crawlspaceLine.point.z - vCrawlSpaceBackPos.z;
+            anim->crawlspaceLine.point = vCrawlSpaceBackPos;
         } else {
             // Player is entering the crawlspace from the front
-            anim->crawlspaceLine.b.x = vCrawlSpaceBackPos.x - anim->crawlspaceLine.a.x;
-            anim->crawlspaceLine.b.y = vCrawlSpaceBackPos.y - anim->crawlspaceLine.a.y;
-            anim->crawlspaceLine.b.z = vCrawlSpaceBackPos.z - anim->crawlspaceLine.a.z;
+            anim->crawlspaceLine.dir.x = vCrawlSpaceBackPos.x - anim->crawlspaceLine.point.x;
+            anim->crawlspaceLine.dir.y = vCrawlSpaceBackPos.y - anim->crawlspaceLine.point.y;
+            anim->crawlspaceLine.dir.z = vCrawlSpaceBackPos.z - anim->crawlspaceLine.point.z;
             atEyeTargetOffset.yaw = BINANG_ROT180(atEyeTargetOffset.yaw);
         }
 
@@ -4345,33 +4344,6 @@
         anim->lineOffsetAngle = 0;
         anim->isSfxOff = false;
         anim->lineOffsetPrev = 0.0f;
-=======
-        spA4 = Camera_GetCamBgDataUnderPlayer(camera, &spAA);
-        Camera_Vec3sToVec3f(&anim->unk_00.point, &spA4[1]);
-        Camera_Vec3sToVec3f(&sp98, &spA4[spAA - 2]);
-
-        sp64.r = 10.0f;
-        // 0x238C ~ 50 degrees
-        sp64.pitch = 0x238C;
-        sp64.yaw = Camera_XZAngle(&sp98, &anim->unk_00.point);
-        sp88 = OLib_Vec3fDist(&playerPosRot->pos, &anim->unk_00.point);
-        if (OLib_Vec3fDist(&playerPosRot->pos, &sp98) < sp88) {
-            anim->unk_00.dir.x = anim->unk_00.point.x - sp98.x;
-            anim->unk_00.dir.y = anim->unk_00.point.y - sp98.y;
-            anim->unk_00.dir.z = anim->unk_00.point.z - sp98.z;
-            anim->unk_00.point = sp98;
-        } else {
-            anim->unk_00.dir.x = sp98.x - anim->unk_00.point.x;
-            anim->unk_00.dir.y = sp98.y - anim->unk_00.point.y;
-            anim->unk_00.dir.z = sp98.z - anim->unk_00.point.z;
-            sp64.yaw = BINANG_ROT180(sp64.yaw);
-        }
-        anim->unk_30 = sp64.yaw;
-        anim->unk_32 = 0xA;
-        anim->unk_2C = 0;
-        anim->unk_2E = false;
-        anim->unk_28 = 0.0f;
->>>>>>> ca77b26c
         camera->animState++;
     }
 
@@ -4403,22 +4375,14 @@
         return false;
     }
 
-<<<<<<< HEAD
     Actor_GetWorldPosShapeRot(&playerPosRot, &camera->player->actor);
     Math3D_LineClosestToPoint(&anim->crawlspaceLine, &playerPosRot.pos, eyeNext);
 
     // *at is unused before getting overwritten later this function
-    at->x = eyeNext->x + anim->crawlspaceLine.b.x;
-    at->y = eyeNext->y + anim->crawlspaceLine.b.y;
-    at->z = eyeNext->z + anim->crawlspaceLine.b.z;
-
-=======
-    Actor_GetWorldPosShapeRot(&sp6C, &camera->player->actor);
-    Math3D_LineClosestToPoint(&anim->unk_00, &sp6C.pos, eyeNext);
-    at->x = eyeNext->x + anim->unk_00.dir.x;
-    at->y = eyeNext->y + anim->unk_00.dir.y;
-    at->z = eyeNext->z + anim->unk_00.dir.z;
->>>>>>> ca77b26c
+    at->x = eyeNext->x + anim->crawlspaceLine.dir.x;
+    at->y = eyeNext->y + anim->crawlspaceLine.dir.y;
+    at->z = eyeNext->z + anim->crawlspaceLine.dir.z;
+
     *eye = *eyeNext;
 
     atEyeTargetOffset.yaw = anim->yaw;
