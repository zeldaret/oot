#include "ultra64.h"
#include "global.h"
#include "vt.h"
#include "overlays/actors/ovl_En_Horse/z_en_horse.h"

s16 Camera_ChangeSettingFlags(Camera* camera, s16 setting, s16 flags);
s32 Camera_ChangeModeFlags(Camera* camera, s16 mode, u8 flags);
s32 Camera_QRegInit(void);
s32 Camera_UpdateWater(Camera* camera);

// Camera will reload its paramData. Usually that means setting the read-only data from what is stored in
// CameraModeValue arrays. Although sometimes some read-write data is reset as well
#define RELOAD_PARAMS(camera) (camera->animState == 0 || camera->animState == 10 || camera->animState == 20)

/**
 * Camera data is stored in both read-only data and OREG as s16, and then converted to the appropriate type during
 * runtime. If a small f32 is being stored as an s16, it is common to store that value 100 times larger than the
 * original value. This is then scaled back down during runtime with the CAM_DATA_SCALED macro.
 */
#define CAM_DATA_SCALED(x) ((x)*0.01f)

// Load the next value from camera read-only data stored in CameraModeValue
#define GET_NEXT_RO_DATA(values) ((values++)->val)
// Load the next value and scale down from camera read-only data stored in CameraModeValue
#define GET_NEXT_SCALED_RO_DATA(values) CAM_DATA_SCALED(GET_NEXT_RO_DATA(values))

#define FLG_ADJSLOPE (1 << 0)
#define FLG_OFFGROUND (1 << 7)

#define DISTORTION_HOT_ROOM (1 << 0)
#define DISTORTION_UNDERWATER_WEAK (1 << 1)
#define DISTORTION_UNDERWATER_MEDIUM (1 << 2)
#define DISTORTION_UNDERWATER_STRONG (1 << 3)
#define DISTORTION_UNDERWATER_FISHING (1 << 4)

#include "z_camera_data.c"

/*===============================================================*/

/**
 * Interpolates along a curve between 0 and 1 with a period of
 * -a <= p <= a at time `b`
 */
f32 Camera_InterpolateCurve(f32 a, f32 b) {
    f32 ret;
    f32 absB;
    f32 t = 0.4f;
    f32 t2;
    f32 t3;
    f32 t4;

    absB = fabsf(b);
    if (a < absB) {
        ret = 1.0f;
    } else {
        t2 = 1.0f - t;
        if ((a * t2) > absB) {
            t3 = SQ(b) * (1.0f - t);
            t4 = SQ(a * t2);
            ret = t3 / t4;
        } else {
            t3 = SQ(a - absB) * t;
            t4 = SQ(0.4f * a);
            ret = 1.0f - (t3 / t4);
        }
    }
    return ret;
}

/*
 * Performs linear interpoloation between `cur` and `target`.  If `cur` is within
 * `minDiff` units, The result is rounded up to `target`
 */
f32 Camera_LERPCeilF(f32 target, f32 cur, f32 stepScale, f32 minDiff) {
    f32 diff = target - cur;
    f32 step;
    f32 ret;

    if (fabsf(diff) >= minDiff) {
        step = diff * stepScale;
        ret = cur + step;
    } else {
        ret = target;
    }

    return ret;
}

/*
 * Performs linear interpoloation between `cur` and `target`.  If `cur` is within
 * `minDiff` units, The result is rounded down to `cur`
 */
f32 Camera_LERPFloorF(f32 target, f32 cur, f32 stepScale, f32 minDiff) {
    f32 diff = target - cur;
    f32 step;
    f32 ret;

    if (fabsf(diff) >= minDiff) {
        step = diff * stepScale;
        ret = cur + step;
    } else {
        ret = cur;
    }

    return ret;
}

/*
 * Performs linear interpoloation between `cur` and `target`.  If `cur` is within
 * `minDiff` units, The result is rounded up to `target`
 */
s16 Camera_LERPCeilS(s16 target, s16 cur, f32 stepScale, s16 minDiff) {
    s16 diff = target - cur;
    s16 step;
    s32 ret;

    if (ABS(diff) >= minDiff) {
        step = diff * stepScale + 0.5f;
        ret = cur + step;
    } else {
        ret = target;
    }

    return ret;
}

/*
 * Performs linear interpoloation between `cur` and `target`.  If `cur` is within
 * `minDiff` units, The result is rounded down to `cur`
 */
s16 Camera_LERPFloorS(s16 target, s16 cur, f32 stepScale, s16 minDiff) {
    s16 diff = target - cur;
    s16 step;
    s32 ret;

    if (ABS(diff) >= minDiff) {
        step = diff * stepScale + 0.5f;
        ret = cur + step;
    } else {
        ret = cur;
    }

    return ret;
}

/*
 * Performs linear interpoloation between `cur` and `target`.  If `cur` is within
 * `minDiff` units, The result is rounded up to `target`
 */
void Camera_LERPCeilVec3f(Vec3f* target, Vec3f* cur, f32 yStepScale, f32 xzStepScale, f32 minDiff) {
    cur->x = Camera_LERPCeilF(target->x, cur->x, xzStepScale, minDiff);
    cur->y = Camera_LERPCeilF(target->y, cur->y, yStepScale, minDiff);
    cur->z = Camera_LERPCeilF(target->z, cur->z, xzStepScale, minDiff);
}

void func_80043ABC(Camera* camera) {
    camera->yawUpdateRateInv = 100.0f;
    camera->pitchUpdateRateInv = R_CAM_DEFA_PHI_UPDRATE;
    camera->rUpdateRateInv = OREG(6);
    camera->xzOffsetUpdateRate = CAM_DATA_SCALED(OREG(2));
    camera->yOffsetUpdateRate = CAM_DATA_SCALED(OREG(3));
    camera->fovUpdateRate = CAM_DATA_SCALED(OREG(4));
}

void func_80043B60(Camera* camera) {
    camera->rUpdateRateInv = OREG(27);
    camera->yawUpdateRateInv = OREG(27);
    camera->pitchUpdateRateInv = OREG(27);
    camera->xzOffsetUpdateRate = 0.001f;
    camera->yOffsetUpdateRate = 0.001f;
    camera->fovUpdateRate = 0.001f;
}

Vec3f* Camera_Vec3sToVec3f(Vec3f* dest, Vec3s* src) {
    Vec3f copy;

    copy.x = src->x;
    copy.y = src->y;
    copy.z = src->z;

    *dest = copy;
    return dest;
}

Vec3f* Camera_Vec3fVecSphGeoAdd(Vec3f* dest, Vec3f* a, VecSph* b) {
    Vec3f copy;
    Vec3f vecB;
    OLib_VecSphGeoToVec3f(&vecB, b);

    copy.x = a->x + vecB.x;
    copy.y = a->y + vecB.y;
    copy.z = a->z + vecB.z;

    *dest = copy;
    return dest;
}

Vec3f* Camera_Vec3fTranslateByUnitVector(Vec3f* dest, Vec3f* src, Vec3f* unitVector, f32 uvScale) {
    Vec3f copy;

    copy.x = src->x + (unitVector->x * uvScale);
    copy.y = src->y + (unitVector->y * uvScale);
    copy.z = src->z + (unitVector->z * uvScale);

    *dest = copy;
    return dest;
}

/**
 * Detects the collision poly between `from` and `to`, places collision info in `to`
 */
s32 Camera_BGCheckInfo(Camera* camera, Vec3f* from, CamColChk* to) {
    CollisionContext* colCtx = &camera->play->colCtx;
    Vec3f toNewPos;
    Vec3f toPoint;
    Vec3f fromToNorm;
    f32 floorPolyY;
    CollisionPoly* floorPoly;
    s32 floorBgId;
    VecSph fromToOffset;

    OLib_Vec3fDiffToVecSphGeo(&fromToOffset, from, &to->pos);
    fromToOffset.r += 8.0f;
    Camera_Vec3fVecSphGeoAdd(&toPoint, from, &fromToOffset);

    if (!BgCheck_CameraLineTest1(colCtx, from, &toPoint, &toNewPos, &to->poly, 1, 1, 1, -1, &to->bgId)) {
        // no poly in path.
        OLib_Vec3fDistNormalize(&fromToNorm, from, &to->pos);

        to->norm.x = -fromToNorm.x;
        to->norm.y = -fromToNorm.y;
        to->norm.z = -fromToNorm.z;

        toNewPos = to->pos;
        toNewPos.y += 5.0f;
        floorPolyY = BgCheck_CameraRaycastFloor2(colCtx, &floorPoly, &floorBgId, &toNewPos);

        if ((to->pos.y - floorPolyY) > 5.0f) {
            // if the y distance from the check point to the floor is more than 5 units
            // the point is not colliding with any collision.
            to->pos.x += to->norm.x;
            to->pos.y += to->norm.y;
            to->pos.z += to->norm.z;
            return 0;
        }

        to->poly = floorPoly;
        toNewPos.y = floorPolyY + 1.0f;
        to->bgId = floorBgId;
    }

    to->norm.x = COLPOLY_GET_NORMAL(to->poly->normal.x);
    to->norm.y = COLPOLY_GET_NORMAL(to->poly->normal.y);
    to->norm.z = COLPOLY_GET_NORMAL(to->poly->normal.z);
    to->pos.x = to->norm.x + toNewPos.x;
    to->pos.y = to->norm.y + toNewPos.y;
    to->pos.z = to->norm.z + toNewPos.z;

    return floorBgId + 1;
}

/**
 * Detects if there is collision between `from` and `to`
 */
s32 Camera_BGCheck(Camera* camera, Vec3f* from, Vec3f* to) {
    CamColChk toCol;
    s32 bgId;

    toCol.pos = *to;
    bgId = Camera_BGCheckInfo(camera, from, &toCol);
    *to = toCol.pos;
    return bgId;
}

s32 func_80043F94(Camera* camera, Vec3f* from, CamColChk* to) {
    CollisionContext* colCtx = &camera->play->colCtx;
    Vec3f toNewPos;
    Vec3f toPos;
    Vec3f fromToNorm;
    Vec3f playerFloorNormF;
    f32 floorY;
    CollisionPoly* floorPoly;
    s32 bgId;
    VecSph fromToGeo;

    OLib_Vec3fDiffToVecSphGeo(&fromToGeo, from, &to->pos);
    fromToGeo.r += 8.0f;
    Camera_Vec3fVecSphGeoAdd(&toPos, from, &fromToGeo);
    if (!BgCheck_CameraLineTest1(colCtx, from, &toPos, &toNewPos, &to->poly, 1, 1, 1, -1, &to->bgId)) {
        OLib_Vec3fDistNormalize(&fromToNorm, from, &to->pos);
        to->norm.x = -fromToNorm.x;
        to->norm.y = -fromToNorm.y;
        to->norm.z = -fromToNorm.z;
        toNewPos = to->pos;
        toNewPos.y += 5.0f;
        floorY = BgCheck_CameraRaycastFloor2(colCtx, &floorPoly, &bgId, &toNewPos);
        if ((to->pos.y - floorY) > 5.0f) {
            // to is not on the ground or below it.
            to->pos.x += to->norm.x;
            to->pos.y += to->norm.y;
            to->pos.z += to->norm.z;
            return 0;
        }
        // to is touching the ground, move it up 1 unit.
        to->poly = floorPoly;
        toNewPos.y = floorY + 1.0f;
        to->bgId = bgId;
    }
    to->norm.x = COLPOLY_GET_NORMAL(to->poly->normal.x);
    to->norm.y = COLPOLY_GET_NORMAL(to->poly->normal.y);
    to->norm.z = COLPOLY_GET_NORMAL(to->poly->normal.z);
    if ((to->norm.y > 0.5f) || (to->norm.y < -0.8f)) {
        to->pos.x = to->norm.x + toNewPos.x;
        to->pos.y = to->norm.y + toNewPos.y;
        to->pos.z = to->norm.z + toNewPos.z;
    } else if (playerFloorPoly != NULL) {
        playerFloorNormF.x = COLPOLY_GET_NORMAL(playerFloorPoly->normal.x);
        playerFloorNormF.y = COLPOLY_GET_NORMAL(playerFloorPoly->normal.y);
        playerFloorNormF.z = COLPOLY_GET_NORMAL(playerFloorPoly->normal.z);
        if (Math3D_LineSegVsPlane(playerFloorNormF.x, playerFloorNormF.y, playerFloorNormF.z, playerFloorPoly->dist,
                                  from, &toPos, &toNewPos, 1)) {
            // line is from->to is touching the poly the player is on.
            to->norm = playerFloorNormF;
            to->poly = playerFloorPoly;
            to->bgId = camera->bgId;
            to->pos.x = to->norm.x + toNewPos.x;
            to->pos.y = to->norm.y + toNewPos.y;
            to->pos.z = to->norm.z + toNewPos.z;
        } else {
            OLib_Vec3fDistNormalize(&fromToNorm, from, &to->pos);
            to->norm.x = -fromToNorm.x;
            to->norm.y = -fromToNorm.y;
            to->norm.z = -fromToNorm.z;
            to->pos.x += to->norm.x;
            to->pos.y += to->norm.y;
            to->pos.z += to->norm.z;
            return 0;
        }
    }
    return 1;
}

void func_80044340(Camera* camera, Vec3f* arg1, Vec3f* arg2) {
    CamColChk sp20;
    Vec3s unused;

    sp20.pos = *arg2;
    func_80043F94(camera, arg1, &sp20);
    *arg2 = sp20.pos;
}

/**
 * Checks if `from` to `to` is looking from the outside of a poly towards the front
 */
s32 Camera_CheckOOB(Camera* camera, Vec3f* from, Vec3f* to) {
    s32 pad;
    Vec3f intersect;
    s32 pad2;
    s32 bgId;
    CollisionPoly* poly;
    CollisionContext* colCtx = &camera->play->colCtx;

    poly = NULL;
    if (BgCheck_CameraLineTest1(colCtx, from, to, &intersect, &poly, 1, 1, 1, 0, &bgId) &&
        (CollisionPoly_GetPointDistanceFromPlane(poly, from) < 0.0f)) {
        // if there is a poly between `from` and `to` and the `from` is behind the poly.
        return true;
    }

    return false;
}

/**
 * Gets the floor position underneath `chkPos`, and returns the normal of the floor to `floorNorm`,
 * and bgId to `bgId`.  If no floor is found, then the normal is a flat surface pointing upwards.
 */
f32 Camera_GetFloorYNorm(Camera* camera, Vec3f* floorNorm, Vec3f* chkPos, s32* bgId) {
    s32 pad;
    CollisionPoly* floorPoly;
    f32 floorY = BgCheck_EntityRaycastFloor3(&camera->play->colCtx, &floorPoly, bgId, chkPos);

    if (floorY == BGCHECK_Y_MIN) {
        // no floor
        floorNorm->x = 0.0f;
        floorNorm->y = 1.0f;
        floorNorm->z = 0.0f;
    } else {
        floorNorm->x = COLPOLY_GET_NORMAL(floorPoly->normal.x);
        floorNorm->y = COLPOLY_GET_NORMAL(floorPoly->normal.y);
        floorNorm->z = COLPOLY_GET_NORMAL(floorPoly->normal.z);
    }

    return floorY;
}

/**
 * Gets the position of the floor from `pos`
 */
f32 Camera_GetFloorY(Camera* camera, Vec3f* pos) {
    Vec3f posCheck;
    Vec3f floorNorm;
    s32 bgId;

    posCheck = *pos;
    posCheck.y += 80.0f;

    return Camera_GetFloorYNorm(camera, &floorNorm, &posCheck, &bgId);
}

/**
 * Gets the position of the floor from `pos`, and if the floor is considered not solid,
 * it checks the next floor below that up to 3 times.  Returns the normal of the floor into `norm`
 */
f32 Camera_GetFloorYLayer(Camera* camera, Vec3f* norm, Vec3f* pos, s32* bgId) {
    CollisionPoly* floorPoly;
    CollisionContext* colCtx = &camera->play->colCtx;
    f32 floorY;
    s32 i;

    for (i = 3; i > 0; i--) {
        floorY = BgCheck_CameraRaycastFloor2(colCtx, &floorPoly, bgId, pos);
        if (floorY == BGCHECK_Y_MIN ||
            (camera->playerGroundY < floorY && !(COLPOLY_GET_NORMAL(floorPoly->normal.y) > 0.5f))) {
            // no floor, or player is below the floor and floor is not considered steep
            norm->x = 0.0f;
            norm->y = 1.0f;
            norm->z = 0.0f;
            floorY = BGCHECK_Y_MIN;
            break;
        } else if (func_80041D4C(colCtx, floorPoly, *bgId) == 1) {
            // floor is not solid, check below that floor.
            pos->y = floorY - 10.0f;
            continue;
        } else {
            norm->x = COLPOLY_GET_NORMAL(floorPoly->normal.x);
            norm->y = COLPOLY_GET_NORMAL(floorPoly->normal.y);
            norm->z = COLPOLY_GET_NORMAL(floorPoly->normal.z);
            break;
        }
    }
    if (i == 0) {
        osSyncPrintf(VT_COL(YELLOW, BLACK) "camera: foward check: too many layer!\n" VT_RST);
    }
    return floorY;
}

/**
 * Returns the CameraSettingType of the camera at index `bgCamDataIndex`
 */
s16 Camera_GetBgCamDataSetting(Camera* camera, s32 bgCamDataIndex) {
    return BgCheck_GetBgCamDataSettingImpl(&camera->play->colCtx, bgCamDataIndex, BGCHECK_SCENE);
}

/**
 * Returns the bgCamData for the current camera data index
 */
Vec3s* Camera_GetBgCamData(Camera* camera) {
    return BgCheck_GetBgCamDataImpl(&camera->play->colCtx, camera->bgCamDataIndex, BGCHECK_SCENE);
}

/**
 * Gets the scene's camera index for the poly `poly`, returns -1 if
 * there is no camera data for that poly.
 */
s32 Camera_GetBgCamDataIndex(Camera* camera, s32* bgId, CollisionPoly* poly) {
    s32 bgCamDataIndex;
    PosRot playerPosRot;
    s32 ret;

    Actor_GetWorldPosShapeRot(&playerPosRot, &camera->player->actor); // unused.
    bgCamDataIndex = SurfaceType_GetBgCamDataIndex(&camera->play->colCtx, poly, *bgId);

    if (BgCheck_GetBgCamDataSettingImpl(&camera->play->colCtx, bgCamDataIndex, *bgId) == CAM_SET_NONE) {
        ret = -1;
    } else {
        ret = bgCamDataIndex;
    }
    return ret;
}

/**
 * Returns the bgCamData for the floor under the player.
 * If there is no floor then there is no camera data, returns the number of
 * pieces of data there are in `bgCamDataCount`
 */
Vec3s* Camera_GetBgCamDataForCrawlspaces(Camera* camera, u16* bgCamDataCount) {
    CollisionPoly* floorPoly;
    s32 pad;
    s32 bgId;
    PosRot playerPosShape;

    Actor_GetWorldPosShapeRot(&playerPosShape, &camera->player->actor);
    playerPosShape.pos.y += Player_GetHeight(camera->player);

    if (BgCheck_EntityRaycastFloor3(&camera->play->colCtx, &floorPoly, &bgId, &playerPosShape.pos) == BGCHECK_Y_MIN) {
        // no floor
        return NULL;
    }

    *bgCamDataCount = BgCheck_GetBgCamDataCount(&camera->play->colCtx, floorPoly, bgId);
    return BgCheck_GetBgCamData(&camera->play->colCtx, floorPoly, bgId);
}

/**
 * Gets the Camera information for the water box the player is in.
 * Returns -1 if the player is not in a water box, or does not have a swimming state.
 * Returns -2 if there is no camera index for the water box.
 * Returns the camera data index otherwise.
 */
s32 Camera_GetWaterBoxBgCamDataIndex(Camera* camera, f32* waterY) {
    PosRot playerPosShape;
    WaterBox* waterBox;
    s32 bgCamDataIndex;

    Actor_GetWorldPosShapeRot(&playerPosShape, &camera->player->actor);
    *waterY = playerPosShape.pos.y;

    if (!WaterBox_GetSurface1(camera->play, &camera->play->colCtx, playerPosShape.pos.x, playerPosShape.pos.z, waterY,
                              &waterBox)) {
        // player's position is not in a water box.
        *waterY = BGCHECK_Y_MIN;
        return -1;
    }

    if (!(camera->player->stateFlags1 & PLAYER_STATE1_27)) {
        // player is not swimming
        *waterY = BGCHECK_Y_MIN;
        return -1;
    }

    bgCamDataIndex = WaterBox_GetBgCamDataIndex(&camera->play->colCtx, waterBox);

    //! @bug bgCamDataIndex = 0 is a valid index, should be (bgCamDataIndex < 0)
    if ((bgCamDataIndex <= 0) || (WaterBox_GetBgCamDataSetting(&camera->play->colCtx, waterBox) <= CAM_SET_NONE)) {
        // no camera data index, or no CameraSettingType
        return -2;
    }

    return bgCamDataIndex;
}

/**
 * Checks if `chkPos` is inside a waterbox. If there is no water box below `chkPos`
 * or if `chkPos` is above the water surface, return BGCHECK_Y_MIN, output
 * environment properites to `envProp` if `chkPos` is inside the waterbox.
 */
f32 Camera_GetWaterSurface(Camera* camera, Vec3f* chkPos, s32* envProp) {
    PosRot playerPosRot;
    f32 waterY;
    WaterBox* waterBox;

    Actor_GetWorldPosShapeRot(&playerPosRot, &camera->player->actor);
    waterY = playerPosRot.pos.y;

    if (!WaterBox_GetSurface1(camera->play, &camera->play->colCtx, chkPos->x, chkPos->z, &waterY, &waterBox)) {
        // chkPos is not within the x/z boundaries of a water box.
        return BGCHECK_Y_MIN;
    }

    if (waterY < chkPos->y) {
        // the water's y position is below the check position
        // meaning the position is NOT in the water.
        return BGCHECK_Y_MIN;
    }

    *envProp = WaterBox_GetLightSettingIndex(&camera->play->colCtx, waterBox);
    return waterY;
}

/**
 * Calculates the angle between points `from` and `to`
 */
s16 Camera_XZAngle(Vec3f* to, Vec3f* from) {
    return CAM_DEG_TO_BINANG(RAD_TO_DEG(Math_FAtan2F(from->x - to->x, from->z - to->z)));
}

s16 func_80044ADC(Camera* camera, s16 yaw, s16 arg2) {
    static f32 D_8015CE50;
    static f32 D_8015CE54;
    static CamColChk D_8015CE58;
    Vec3f playerPos;
    Vec3f rotatedPos;
    Vec3f floorNorm;
    f32 temp_f2;
    s16 temp_s0;
    s16 temp_s1;
    f32 phi_f18;
    f32 sinYaw;
    f32 cosYaw;
    s32 bgId;
    f32 sp30;
    f32 sp2C;
    f32 phi_f16;
    f32 playerHeight;

    sinYaw = Math_SinS(yaw);
    cosYaw = Math_CosS(yaw);
    playerHeight = Player_GetHeight(camera->player);
    temp_f2 = CAM_DATA_SCALED(OREG(19)) * playerHeight;
    sp30 = CAM_DATA_SCALED(OREG(17)) * playerHeight;
    sp2C = CAM_DATA_SCALED(OREG(18)) * playerHeight;
    playerPos.x = camera->playerPosRot.pos.x;
    playerPos.y = camera->playerGroundY + temp_f2;
    playerPos.z = camera->playerPosRot.pos.z;
    rotatedPos.x = playerPos.x + (sp30 * sinYaw);
    rotatedPos.y = playerPos.y;
    rotatedPos.z = playerPos.z + (sp30 * cosYaw);
    if (arg2 || (camera->play->state.frames % 2) == 0) {
        D_8015CE58.pos.x = playerPos.x + (sp2C * sinYaw);
        D_8015CE58.pos.y = playerPos.y;
        D_8015CE58.pos.z = playerPos.z + (sp2C * cosYaw);
        Camera_BGCheckInfo(camera, &playerPos, &D_8015CE58);
        if (arg2) {
            D_8015CE50 = D_8015CE54 = camera->playerGroundY;
        }
    } else {
        sp2C = OLib_Vec3fDistXZ(&playerPos, &D_8015CE58.pos);
        D_8015CE58.pos.x += D_8015CE58.norm.x * 5.0f;
        D_8015CE58.pos.y += D_8015CE58.norm.y * 5.0f;
        D_8015CE58.pos.z += D_8015CE58.norm.z * 5.0f;
        if (sp2C < sp30) {
            sp30 = sp2C;
            D_8015CE50 = D_8015CE54 = Camera_GetFloorYLayer(camera, &floorNorm, &D_8015CE58.pos, &bgId);
        } else {
            D_8015CE50 = Camera_GetFloorYLayer(camera, &floorNorm, &rotatedPos, &bgId);
            D_8015CE54 = Camera_GetFloorYLayer(camera, &floorNorm, &D_8015CE58.pos, &bgId);
        }

        if (D_8015CE50 == BGCHECK_Y_MIN) {
            D_8015CE50 = camera->playerGroundY;
        }

        if (D_8015CE54 == BGCHECK_Y_MIN) {
            D_8015CE54 = D_8015CE50;
        }
    }
    phi_f16 = CAM_DATA_SCALED(OREG(20)) * (D_8015CE50 - camera->playerGroundY);
    phi_f18 = (1.0f - CAM_DATA_SCALED(OREG(20))) * (D_8015CE54 - camera->playerGroundY);
    temp_s0 = CAM_DEG_TO_BINANG(RAD_TO_DEG(Math_FAtan2F(phi_f16, sp30)));
    temp_s1 = CAM_DEG_TO_BINANG(RAD_TO_DEG(Math_FAtan2F(phi_f18, sp2C)));
    return temp_s0 + temp_s1;
}

Vec3f* Camera_CalcUpFromPitchYawRoll(Vec3f* dest, s16 pitch, s16 yaw, s16 roll) {
    f32 sinPitch;
    f32 cosPitch;
    f32 sinYaw;
    f32 cosYaw;
    f32 sinNegRoll;
    f32 cosNegRoll;
    Vec3f spA4;
    f32 pad;
    f32 sp54;
    f32 sp4C;
    f32 cosPitchCosYawSinRoll;
    f32 negSinPitch;
    f32 temp_f10_2;
    f32 cosPitchcosYaw;
    f32 temp_f14;
    f32 negSinPitchSinYaw;
    f32 negSinPitchCosYaw;
    f32 cosPitchSinYaw;
    f32 temp_f4_2;
    f32 temp_f6;
    f32 temp_f8;
    f32 temp_f8_2;
    f32 temp_f8_3;

    sinPitch = Math_SinS(pitch);
    cosPitch = Math_CosS(pitch);
    sinYaw = Math_SinS(yaw);
    cosYaw = Math_CosS(yaw);
    negSinPitch = -sinPitch;
    sinNegRoll = Math_SinS(-roll);
    cosNegRoll = Math_CosS(-roll);
    negSinPitchSinYaw = negSinPitch * sinYaw;
    temp_f14 = 1.0f - cosNegRoll;
    cosPitchSinYaw = cosPitch * sinYaw;
    sp54 = SQ(cosPitchSinYaw);
    sp4C = (cosPitchSinYaw * sinPitch) * temp_f14;
    cosPitchcosYaw = cosPitch * cosYaw;
    temp_f4_2 = ((1.0f - sp54) * cosNegRoll) + sp54;
    cosPitchCosYawSinRoll = cosPitchcosYaw * sinNegRoll;
    negSinPitchCosYaw = negSinPitch * cosYaw;
    temp_f6 = (cosPitchcosYaw * cosPitchSinYaw) * temp_f14;
    temp_f10_2 = sinPitch * sinNegRoll;
    spA4.x = ((negSinPitchSinYaw * temp_f4_2) + (cosPitch * (sp4C - cosPitchCosYawSinRoll))) +
             (negSinPitchCosYaw * (temp_f6 + temp_f10_2));
    sp54 = SQ(sinPitch);
    temp_f4_2 = (sinPitch * cosPitchcosYaw) * temp_f14;
    temp_f8_3 = cosPitchSinYaw * sinNegRoll;
    temp_f8 = sp4C + cosPitchCosYawSinRoll;
    spA4.y = ((negSinPitchSinYaw * temp_f8) + (cosPitch * (((1.0f - sp54) * cosNegRoll) + sp54))) +
             (negSinPitchCosYaw * (temp_f4_2 - temp_f8_3));
    temp_f8_2 = temp_f6 - temp_f10_2;
    spA4.z = ((negSinPitchSinYaw * temp_f8_2) + (cosPitch * (temp_f4_2 + temp_f8_3))) +
             (negSinPitchCosYaw * (((1.0f - SQ(cosPitchcosYaw)) * cosNegRoll) + SQ(cosPitchcosYaw)));
    *dest = spA4;
    return dest;
}

f32 Camera_ClampLERPScale(Camera* camera, f32 maxLERPScale) {
    f32 ret;

    if (camera->atLERPStepScale < CAM_DATA_SCALED(R_AT_LERP_MIN)) {
        ret = CAM_DATA_SCALED(R_AT_LERP_MIN);
    } else if (camera->atLERPStepScale >= maxLERPScale) {
        ret = maxLERPScale;
    } else {
        ret = CAM_DATA_SCALED(R_AT_LERP_SCALE) * camera->atLERPStepScale;
    }

    return ret;
}

void Camera_CopyDataToRegs(Camera* camera, s16 mode) {
    CameraModeValue* values;
    CameraModeValue* valueP;
    s32 i;

    if (PREG(82)) {
        osSyncPrintf("camera: res: stat (%d/%d/%d)\n", camera->camId, camera->setting, mode);
    }

    values = sCameraSettings[camera->setting].cameraModes[mode].values;

    for (i = 0; i < sCameraSettings[camera->setting].cameraModes[mode].valueCnt; i++) {
        valueP = &values[i];
        PREG(valueP->dataType) = valueP->val;
        if (PREG(82)) {
            osSyncPrintf("camera: res: PREG(%02d) = %d\n", valueP->dataType, valueP->val);
        }
    }
    camera->animState = 0;
}

s32 Camera_CopyPREGToModeValues(Camera* camera) {
    CameraModeValue* values = sCameraSettings[camera->setting].cameraModes[camera->mode].values;
    CameraModeValue* valueP;
    s32 i;

    for (i = 0; i < sCameraSettings[camera->setting].cameraModes[camera->mode].valueCnt; i++) {
        valueP = &values[i];
        valueP->val = R_CAM_DATA(valueP->dataType);
        if (PREG(82)) {
            osSyncPrintf("camera: res: %d = PREG(%02d)\n", valueP->val, valueP->dataType);
        }
    }
    return true;
}

#define SHRINKWIN_MASK (0xF000)
#define SHRINKWINVAL_MASK (0x7000)
#define SHRINKWIN_CURVAL (0x8000)
#define IFACE_ALPHA_MASK (0x0F00)

void Camera_UpdateInterface(s16 flags) {
    s16 interfaceAlpha;

    if ((flags & SHRINKWIN_MASK) != SHRINKWIN_MASK) {
        switch (flags & SHRINKWINVAL_MASK) {
            case 0x1000:
                sCameraShrinkWindowVal = 0x1A;
                break;
            case 0x2000:
                sCameraShrinkWindowVal = 0x1B;
                break;
            case 0x3000:
                sCameraShrinkWindowVal = 0x20;
                break;
            default:
                sCameraShrinkWindowVal = 0;
                break;
        }

        if (flags & SHRINKWIN_CURVAL) {
            ShrinkWindow_SetCurrentVal(sCameraShrinkWindowVal);
        } else {
            ShrinkWindow_SetVal(sCameraShrinkWindowVal);
        }
    }

    if ((flags & IFACE_ALPHA_MASK) != IFACE_ALPHA_MASK) {
        interfaceAlpha = (flags & IFACE_ALPHA_MASK) >> 8;
        if (interfaceAlpha == 0) {
            interfaceAlpha = 0x32;
        }
        if (interfaceAlpha != sCameraInterfaceAlpha) {
            sCameraInterfaceAlpha = interfaceAlpha;
            Interface_ChangeAlpha(sCameraInterfaceAlpha);
        }
    }
}

Vec3f* Camera_BGCheckCorner(Vec3f* dst, Vec3f* linePointA, Vec3f* linePointB, CamColChk* pointAColChk,
                            CamColChk* pointBColChk) {
    Vec3f closestPoint;

    if (!func_800427B4(pointAColChk->poly, pointBColChk->poly, linePointA, linePointB, &closestPoint)) {
        osSyncPrintf(VT_COL(YELLOW, BLACK) "camera: corner check no cross point %x %x\n" VT_RST, pointAColChk,
                     pointBColChk);
        *dst = pointAColChk->pos;
        return dst;
    }

    *dst = closestPoint;
    return dst;
}

/**
 * Checks collision between at and eyeNext, if `checkEye` is set, if there is no collsion between
 * eyeNext->at, then eye->at is also checked.
 * Returns:
 * 0 if no collsion is found between at->eyeNext
 * 2 if the angle between the polys is between 60 degrees and 120 degrees
 * 3 ?
 * 6 if the angle between the polys is greater than 120 degrees
 */
s32 func_80045508(Camera* camera, VecSph* diffSph, CamColChk* eyeChk, CamColChk* atChk, s16 checkEye) {
    Vec3f* at = &camera->at;
    Vec3f* eye = &camera->eye;
    Vec3f* eyeNext = &camera->eyeNext;
    Vec3f eyePos;
    s32 atEyeBgId;
    s32 eyeAtBgId;
    s32 ret;
    f32 cosEyeAt;

    eyeChk->pos = camera->eyeNext;

    ret = 0;

    atEyeBgId = Camera_BGCheckInfo(camera, at, eyeChk);
    if (atEyeBgId != 0) {
        // collision found between at->eye
        atChk->pos = camera->at;

        OLib_Vec3fToVecSphGeo(&eyeChk->sphNorm, &eyeChk->norm);

        if (eyeChk->sphNorm.pitch >= 0x2EE1) {
            eyeChk->sphNorm.yaw = diffSph->yaw;
        }

        eyeAtBgId = Camera_BGCheckInfo(camera, eyeNext, atChk);

        if (eyeAtBgId == 0) {
            // no collision from eyeNext->at
            if (checkEye & 1) {

                atChk->pos = *at;
                eyePos = *eye;

                if (Camera_BGCheckInfo(camera, &eyePos, atChk) == 0) {
                    // no collision from eye->at
                    return 3;
                } else if (eyeChk->poly == atChk->poly) {
                    // at->eye and eye->at is the same poly
                    return 3;
                }
            } else {
                return 3;
            }
        } else if (eyeChk->poly == atChk->poly) {
            // at->eyeNext and eyeNext->at is the same poly
            return 3;
        }

        OLib_Vec3fToVecSphGeo(&atChk->sphNorm, &atChk->norm);

        if (atChk->sphNorm.pitch >= 0x2EE1) {
            atChk->sphNorm.yaw = BINANG_ROT180(diffSph->yaw);
        }

        if (atEyeBgId != eyeAtBgId) {
            // different bgIds for at->eye[Next] and eye[Next]->at
            ret = 3;
        } else {
            cosEyeAt = Math3D_Cos(&eyeChk->norm, &atChk->norm);
            if (cosEyeAt < -0.5f) {
                ret = 6;
            } else if (cosEyeAt > 0.5f) {
                ret = 3;
            } else {
                ret = 2;
            }
        }
    }
    return ret;
}

/**
 * Calculates how much to adjust the camera at's y value when on a slope.
 */
f32 Camera_CalcSlopeYAdj(Vec3f* floorNorm, s16 playerYRot, s16 eyeAtYaw, f32 adjAmt) {
    f32 tmp;
    VecSph floorNormSph;

    OLib_Vec3fToVecSphGeo(&floorNormSph, floorNorm);

    tmp = Math_CosS(floorNormSph.pitch) * Math_CosS(playerYRot - floorNormSph.yaw);
    return (fabsf(tmp) * adjAmt) * Math_CosS(playerYRot - eyeAtYaw);
}

/**
 * Calculates new at vector for the camera pointing in `eyeAtDir`
 */
s32 Camera_CalcAtDefault(Camera* camera, VecSph* eyeAtDir, f32 extraYOffset, s16 calcSlope) {
    Vec3f* at = &camera->at;
    Vec3f posOffsetTarget;
    Vec3f atTarget;
    s32 pad2;
    PosRot* playerPosRot = &camera->playerPosRot;
    f32 yOffset;

    yOffset = Player_GetHeight(camera->player);

    posOffsetTarget.x = 0.f;
    posOffsetTarget.y = yOffset + extraYOffset;
    posOffsetTarget.z = 0.f;

    if (calcSlope) {
        posOffsetTarget.y -= OLib_ClampMaxDist(
            Camera_CalcSlopeYAdj(&camera->floorNorm, playerPosRot->rot.y, eyeAtDir->yaw, OREG(9)), yOffset);
    }

    Camera_LERPCeilVec3f(&posOffsetTarget, &camera->posOffset, camera->yOffsetUpdateRate, camera->xzOffsetUpdateRate,
                         0.1f);

    atTarget.x = playerPosRot->pos.x + camera->posOffset.x;
    atTarget.y = playerPosRot->pos.y + camera->posOffset.y;
    atTarget.z = playerPosRot->pos.z + camera->posOffset.z;

    Camera_LERPCeilVec3f(&atTarget, at, camera->atLERPStepScale, camera->atLERPStepScale, 0.2f);

    return true;
}

s32 func_800458D4(Camera* camera, VecSph* eyeAtDir, f32 arg2, f32* arg3, s16 arg4) {
    f32 phi_f2;
    Vec3f posOffsetTarget;
    Vec3f atTarget;
    f32 eyeAtAngle;
    PosRot* playerPosRot = &camera->playerPosRot;
    f32 deltaY;
    s32 pad[2];

    posOffsetTarget.y = Player_GetHeight(camera->player) + arg2;
    posOffsetTarget.x = 0.0f;
    posOffsetTarget.z = 0.0f;

    if (arg4) {
        posOffsetTarget.y -= Camera_CalcSlopeYAdj(&camera->floorNorm, playerPosRot->rot.y, eyeAtDir->yaw, OREG(9));
    }

    deltaY = playerPosRot->pos.y - *arg3;
    eyeAtAngle = Math_FAtan2F(deltaY, OLib_Vec3fDistXZ(&camera->at, &camera->eye));

    if (eyeAtAngle > DEG_TO_RAD(OREG(32))) {
        if (1) {}
        phi_f2 = 1.0f - sinf(eyeAtAngle - DEG_TO_RAD(OREG(32)));
    } else if (eyeAtAngle < DEG_TO_RAD(OREG(33))) {
        phi_f2 = 1.0f - sinf(DEG_TO_RAD(OREG(33)) - eyeAtAngle);
    } else {
        phi_f2 = 1.0f;
    }

    posOffsetTarget.y -= deltaY * phi_f2;
    Camera_LERPCeilVec3f(&posOffsetTarget, &camera->posOffset, CAM_DATA_SCALED(OREG(29)), CAM_DATA_SCALED(OREG(30)),
                         0.1f);

    atTarget.x = playerPosRot->pos.x + camera->posOffset.x;
    atTarget.y = playerPosRot->pos.y + camera->posOffset.y;
    atTarget.z = playerPosRot->pos.z + camera->posOffset.z;

    Camera_LERPCeilVec3f(&atTarget, &camera->at, camera->atLERPStepScale, camera->atLERPStepScale, 0.2f);

    return 1;
}

s32 func_80045B08(Camera* camera, VecSph* eyeAtDir, f32 yExtra, s16 arg3) {
    f32 phi_f2;
    Vec3f posOffsetTarget;
    Vec3f atTarget;
    f32 pad;
    f32 temp_ret;
    PosRot* playerPosRot = &camera->playerPosRot;

    posOffsetTarget.y = Player_GetHeight(camera->player) + yExtra;
    posOffsetTarget.x = 0.0f;
    posOffsetTarget.z = 0.0f;

    temp_ret = Math_SinS(arg3);

    if (temp_ret < 0.0f) {
        phi_f2 = Math_CosS(playerPosRot->rot.y - eyeAtDir->yaw);
    } else {
        phi_f2 = -Math_CosS(playerPosRot->rot.y - eyeAtDir->yaw);
    }

    posOffsetTarget.y -= temp_ret * phi_f2 * OREG(9);
    Camera_LERPCeilVec3f(&posOffsetTarget, &camera->posOffset, camera->yOffsetUpdateRate, camera->xzOffsetUpdateRate,
                         0.1f);

    atTarget.x = playerPosRot->pos.x + camera->posOffset.x;
    atTarget.y = playerPosRot->pos.y + camera->posOffset.y;
    atTarget.z = playerPosRot->pos.z + camera->posOffset.z;
    Camera_LERPCeilVec3f(&atTarget, &camera->at, camera->atLERPStepScale, camera->atLERPStepScale, 0.2f);

    return 1;
}

/**
 * Adjusts the camera's at position for Camera_Parallel1
 */
s32 Camera_CalcAtForParallel(Camera* camera, VecSph* arg1, f32 yOffset, f32* arg3, s16 arg4) {
    Vec3f* at = &camera->at;
    Vec3f posOffsetTarget;
    Vec3f atTarget;
    Vec3f* eye = &camera->eye;
    PosRot* playerPosRot = &camera->playerPosRot;
    f32 temp_f2;
    f32 phi_f16;
    f32 eyeAtDistXZ;
    f32 phi_f20;
    f32 temp_f0_4;

    temp_f0_4 = Player_GetHeight(camera->player);
    posOffsetTarget.x = 0.0f;
    posOffsetTarget.y = temp_f0_4 + yOffset;
    posOffsetTarget.z = 0.0f;

    if (PREG(76) && arg4) {
        posOffsetTarget.y -= Camera_CalcSlopeYAdj(&camera->floorNorm, playerPosRot->rot.y, arg1->yaw, OREG(9));
    }

    if (camera->playerGroundY == camera->playerPosRot.pos.y || camera->player->actor.gravity > -0.1f ||
        camera->player->stateFlags1 & PLAYER_STATE1_21) {
        *arg3 = Camera_LERPCeilF(playerPosRot->pos.y, *arg3, CAM_DATA_SCALED(OREG(43)), 0.1f);
        phi_f20 = playerPosRot->pos.y - *arg3;
        posOffsetTarget.y -= phi_f20;
        Camera_LERPCeilVec3f(&posOffsetTarget, &camera->posOffset, camera->yOffsetUpdateRate,
                             camera->xzOffsetUpdateRate, 0.1f);
    } else {
        if (!PREG(75)) {
            phi_f20 = playerPosRot->pos.y - *arg3;
            eyeAtDistXZ = OLib_Vec3fDistXZ(at, &camera->eye);
            phi_f16 = eyeAtDistXZ;
            Math_FAtan2F(phi_f20, eyeAtDistXZ);
            temp_f2 = Math_FTanF(DEG_TO_RAD(camera->fov * 0.4f)) * phi_f16;
            if (temp_f2 < phi_f20) {
                *arg3 += phi_f20 - temp_f2;
                phi_f20 = temp_f2;
            } else if (phi_f20 < -temp_f2) {
                *arg3 += phi_f20 + temp_f2;
                phi_f20 = -temp_f2;
            }
            posOffsetTarget.y -= phi_f20;
        } else {
            phi_f20 = playerPosRot->pos.y - *arg3;
            temp_f2 = Math_FAtan2F(phi_f20, OLib_Vec3fDistXZ(at, eye));
            if (DEG_TO_RAD(OREG(32)) < temp_f2) {
                phi_f16 = 1 - sinf(temp_f2 - DEG_TO_RAD(OREG(32)));
            } else if (temp_f2 < DEG_TO_RAD(OREG(33))) {
                phi_f16 = 1 - sinf(DEG_TO_RAD(OREG(33)) - temp_f2);
            } else {
                phi_f16 = 1;
            }
            posOffsetTarget.y -= phi_f20 * phi_f16;
        }
        Camera_LERPCeilVec3f(&posOffsetTarget, &camera->posOffset, CAM_DATA_SCALED(OREG(29)), CAM_DATA_SCALED(OREG(30)),
                             0.1f);
        camera->yOffsetUpdateRate = CAM_DATA_SCALED(OREG(29));
        camera->xzOffsetUpdateRate = CAM_DATA_SCALED(OREG(30));
    }
    atTarget.x = playerPosRot->pos.x + camera->posOffset.x;
    atTarget.y = playerPosRot->pos.y + camera->posOffset.y;
    atTarget.z = playerPosRot->pos.z + camera->posOffset.z;
    Camera_LERPCeilVec3f(&atTarget, at, camera->atLERPStepScale, camera->atLERPStepScale, 0.2f);
    return 1;
}

/**
 * Adjusts at position for Camera_Battle1 and Camera_KeepOn1
 */
s32 Camera_CalcAtForLockOn(Camera* camera, VecSph* eyeAtDir, Vec3f* targetPos, f32 yOffset, f32 distance,
                           f32* yPosOffset, VecSph* outPlayerToTargetDir, s16 flags) {
    Vec3f* at = &camera->at;
    Vec3f tmpPos0;
    Vec3f tmpPos1;
    Vec3f lookFromOffset;
    Vec3f* floorNorm = &camera->floorNorm;
    VecSph playerToTargetDir;
    PosRot* playerPosRot = &camera->playerPosRot;
    f32 yPosDelta;
    f32 phi_f16;
    f32 eyeAtDistXZ;
    f32 temp_f0_2;
    f32 playerHeight;

    playerHeight = Player_GetHeight(camera->player);
    tmpPos0.x = 0.0f;
    tmpPos0.y = playerHeight + yOffset;
    tmpPos0.z = 0.0f;
    if (PREG(76) && (flags & FLG_ADJSLOPE)) {
        tmpPos0.y -= Camera_CalcSlopeYAdj(floorNorm, playerPosRot->rot.y, eyeAtDir->yaw, OREG(9));
    }

    // tmpPos1 is player's head
    tmpPos1 = playerPosRot->pos;
    tmpPos1.y += playerHeight;
    OLib_Vec3fDiffToVecSphGeo(outPlayerToTargetDir, &tmpPos1, targetPos);
    playerToTargetDir = *outPlayerToTargetDir;
    if (distance < playerToTargetDir.r) {
        playerToTargetDir.r = playerToTargetDir.r * CAM_DATA_SCALED(OREG(38));
    } else {
        // ratio of player's height off ground to player's height.
        temp_f0_2 = OLib_ClampMaxDist((playerPosRot->pos.y - camera->playerGroundY) / playerHeight, 1.0f);
        playerToTargetDir.r = (playerToTargetDir.r * CAM_DATA_SCALED(OREG(39))) -
                              (((CAM_DATA_SCALED(OREG(39)) - CAM_DATA_SCALED(OREG(38))) * playerToTargetDir.r) *
                               (playerToTargetDir.r / distance));
        playerToTargetDir.r = playerToTargetDir.r - (playerToTargetDir.r * temp_f0_2) * temp_f0_2;
    }

    if (flags & FLG_OFFGROUND) {
        playerToTargetDir.r *= 0.2f;
        camera->xzOffsetUpdateRate = camera->yOffsetUpdateRate = .01f;
    }

    OLib_VecSphGeoToVec3f(&lookFromOffset, &playerToTargetDir);

    if (PREG(89)) {
        osSyncPrintf("%f (%f %f %f) %f\n", playerToTargetDir.r / distance, lookFromOffset.x, lookFromOffset.y,
                     lookFromOffset.z, camera->atLERPStepScale);
    }

    tmpPos0.x = tmpPos0.x + lookFromOffset.x;
    tmpPos0.y = tmpPos0.y + lookFromOffset.y;
    tmpPos0.z = tmpPos0.z + lookFromOffset.z;

    if (camera->playerGroundY == camera->playerPosRot.pos.y || camera->player->actor.gravity > -0.1f ||
        camera->player->stateFlags1 & PLAYER_STATE1_21) {
        *yPosOffset = Camera_LERPCeilF(playerPosRot->pos.y, *yPosOffset, CAM_DATA_SCALED(OREG(43)), 0.1f);
        yPosDelta = playerPosRot->pos.y - *yPosOffset;
        tmpPos0.y -= yPosDelta;
        Camera_LERPCeilVec3f(&tmpPos0, &camera->posOffset, camera->yOffsetUpdateRate, camera->xzOffsetUpdateRate, 0.1f);
    } else {
        if (!(flags & FLG_OFFGROUND)) {
            yPosDelta = playerPosRot->pos.y - *yPosOffset;
            eyeAtDistXZ = OLib_Vec3fDistXZ(at, &camera->eye);
            phi_f16 = eyeAtDistXZ;
            Math_FAtan2F(yPosDelta, eyeAtDistXZ);
            temp_f0_2 = Math_FTanF(DEG_TO_RAD(camera->fov * 0.4f)) * phi_f16;
            if (temp_f0_2 < yPosDelta) {
                *yPosOffset = *yPosOffset + (yPosDelta - temp_f0_2);
                yPosDelta = temp_f0_2;
            } else if (yPosDelta < -temp_f0_2) {
                *yPosOffset = *yPosOffset + (yPosDelta + temp_f0_2);
                yPosDelta = -temp_f0_2;
            }
            tmpPos0.y = tmpPos0.y - yPosDelta;
        } else {
            yPosDelta = playerPosRot->pos.y - *yPosOffset;
            temp_f0_2 = Math_FAtan2F(yPosDelta, OLib_Vec3fDistXZ(at, &camera->eye));

            if (temp_f0_2 > DEG_TO_RAD(OREG(32))) {
                phi_f16 = 1.0f - sinf(temp_f0_2 - DEG_TO_RAD(OREG(32)));
            } else if (temp_f0_2 < DEG_TO_RAD(OREG(33))) {
                phi_f16 = 1.0f - sinf(DEG_TO_RAD(OREG(33)) - temp_f0_2);
            } else {
                phi_f16 = 1.0f;
            }
            tmpPos0.y -= (yPosDelta * phi_f16);
        }

        Camera_LERPCeilVec3f(&tmpPos0, &camera->posOffset, CAM_DATA_SCALED(OREG(29)), CAM_DATA_SCALED(OREG(30)), 0.1f);
        camera->yOffsetUpdateRate = CAM_DATA_SCALED(OREG(29));
        camera->xzOffsetUpdateRate = CAM_DATA_SCALED(OREG(30));
    }

    tmpPos1.x = playerPosRot->pos.x + camera->posOffset.x;
    tmpPos1.y = playerPosRot->pos.y + camera->posOffset.y;
    tmpPos1.z = playerPosRot->pos.z + camera->posOffset.z;
    Camera_LERPCeilVec3f(&tmpPos1, at, camera->atLERPStepScale, camera->atLERPStepScale, 0.2f);
    return 1;
}

s32 Camera_CalcAtForHorse(Camera* camera, VecSph* eyeAtDir, f32 yOffset, f32* yPosOffset, s16 calcSlope) {
    Vec3f* at = &camera->at;
    Vec3f posOffsetTarget;
    Vec3f atTarget;
    s32 pad;
    s32 pad2;
    f32 playerHeight;
    Player* player;
    PosRot horsePosRot;

    playerHeight = Player_GetHeight(camera->player);
    player = camera->player;
    Actor_GetWorldPosShapeRot(&horsePosRot, player->rideActor);

    if (EN_HORSE_CHECK_JUMPING((EnHorse*)player->rideActor)) {
        horsePosRot.pos.y -= 49.f;
        *yPosOffset = Camera_LERPCeilF(horsePosRot.pos.y, *yPosOffset, 0.1f, 0.2f);
        camera->atLERPStepScale = Camera_LERPCeilF(0.4f, camera->atLERPStepScale, 0.2f, 0.02f);
    } else {
        *yPosOffset = Camera_LERPCeilF(horsePosRot.pos.y, *yPosOffset, 0.5f, 0.2f);
    }

    posOffsetTarget.x = 0.0f;
    posOffsetTarget.y = playerHeight + yOffset;
    posOffsetTarget.z = 0.0f;

    if (calcSlope != 0) {
        posOffsetTarget.y -=
            Camera_CalcSlopeYAdj(&camera->floorNorm, camera->playerPosRot.rot.y, eyeAtDir->yaw, OREG(9));
    }

    Camera_LERPCeilVec3f(&posOffsetTarget, &camera->posOffset, camera->yOffsetUpdateRate, camera->xzOffsetUpdateRate,
                         0.1f);

    atTarget.x = camera->posOffset.x + horsePosRot.pos.x;
    atTarget.y = camera->posOffset.y + horsePosRot.pos.y;
    atTarget.z = camera->posOffset.z + horsePosRot.pos.z;
    Camera_LERPCeilVec3f(&atTarget, at, camera->atLERPStepScale, camera->atLERPStepScale, 0.2f);

    return 1;
}

f32 Camera_LERPClampDist(Camera* camera, f32 dist, f32 min, f32 max) {
    f32 distTarget;
    f32 rUpdateRateInvTarget;

    if (dist < min) {
        distTarget = min;
        rUpdateRateInvTarget = OREG(6);
    } else if (dist > max) {
        distTarget = max;
        rUpdateRateInvTarget = OREG(6);
    } else {
        distTarget = dist;
        rUpdateRateInvTarget = 1.0f;
    }

    camera->rUpdateRateInv =
        Camera_LERPCeilF(rUpdateRateInvTarget, camera->rUpdateRateInv, CAM_DATA_SCALED(OREG(25)), 0.1f);
    return Camera_LERPCeilF(distTarget, camera->dist, 1.0f / camera->rUpdateRateInv, 0.2f);
}

f32 Camera_ClampDist(Camera* camera, f32 dist, f32 minDist, f32 maxDist, s16 timer) {
    f32 distTarget;
    f32 rUpdateRateInvTarget;

    if (dist < minDist) {
        distTarget = minDist;

        rUpdateRateInvTarget = timer != 0 ? OREG(6) * 0.5f : OREG(6);
    } else if (maxDist < dist) {
        distTarget = maxDist;

        rUpdateRateInvTarget = timer != 0 ? OREG(6) * 0.5f : OREG(6);
    } else {
        distTarget = dist;

        rUpdateRateInvTarget = timer != 0 ? OREG(6) : 1.0f;
    }

    camera->rUpdateRateInv =
        Camera_LERPCeilF(rUpdateRateInvTarget, camera->rUpdateRateInv, CAM_DATA_SCALED(OREG(25)), 0.1f);
    return Camera_LERPCeilF(distTarget, camera->dist, 1.0f / camera->rUpdateRateInv, 0.2f);
}

s16 Camera_CalcDefaultPitch(Camera* camera, s16 arg1, s16 arg2, s16 arg3) {
    f32 pad;
    f32 stepScale;
    f32 t;
    s16 phi_v0;
    s16 absCur;
    s16 target;

    absCur = ABS(arg1);
    phi_v0 = arg3 > 0 ? (s16)(Math_CosS(arg3) * arg3) : arg3;
    target = arg2 - phi_v0;

    if (ABS(target) < absCur) {
        stepScale = (1.0f / camera->pitchUpdateRateInv) * 3.0f;
    } else {
        t = absCur * (1.0f / R_CAM_MAX_PHI);
        pad = Camera_InterpolateCurve(0.8f, 1.0f - t);
        stepScale = (1.0f / camera->pitchUpdateRateInv) * pad;
    }
    return Camera_LERPCeilS(target, arg1, stepScale, 0xA);
}

s16 Camera_CalcDefaultYaw(Camera* camera, s16 cur, s16 target, f32 arg3, f32 accel) {
    f32 velocity;
    s16 angDelta;
    f32 updSpeed;
    f32 speedT;
    f32 velFactor;
    f32 yawUpdRate;

    if (camera->xzSpeed > 0.001f) {
        angDelta = target - BINANG_ROT180(cur);
        speedT = COLPOLY_GET_NORMAL(BINANG_ROT180(angDelta));
    } else {
        angDelta = target - BINANG_ROT180(cur);
        speedT = CAM_DATA_SCALED(OREG(48));
    }

    updSpeed = Camera_InterpolateCurve(arg3, speedT);

    velocity = updSpeed + (1.0f - updSpeed) * accel;

    if (velocity < 0.0f) {
        velocity = 0.0f;
    }

    velFactor = Camera_InterpolateCurve(0.5f, camera->speedRatio);
    yawUpdRate = 1.0f / camera->yawUpdateRateInv;
    return cur + (s16)(angDelta * velocity * velFactor * yawUpdRate);
}

void func_80046E20(Camera* camera, VecSph* eyeAdjustment, f32 minDist, f32 arg3, f32* arg4, SwingAnimation* anim) {
    static CamColChk atEyeColChk;
    static CamColChk eyeAtColChk;
    static CamColChk newEyeColChk;
    Vec3f* eye = &camera->eye;
    s32 temp_v0;
    Vec3f* at = &camera->at;
    Vec3f peekAroundPoint;
    Vec3f* eyeNext = &camera->eyeNext;
    f32 temp_f0;
    VecSph newEyeAdjustment;
    VecSph sp40;

    temp_v0 = func_80045508(camera, eyeAdjustment, &atEyeColChk, &eyeAtColChk, !anim->unk_18);

    switch (temp_v0) {
        case 1:
        case 2:
            // angle between polys is between 60 and 120 degrees.
            Camera_BGCheckCorner(&anim->collisionClosePoint, at, eyeNext, &atEyeColChk, &eyeAtColChk);
            peekAroundPoint.x = anim->collisionClosePoint.x + (atEyeColChk.norm.x + eyeAtColChk.norm.x);
            peekAroundPoint.y = anim->collisionClosePoint.y + (atEyeColChk.norm.y + eyeAtColChk.norm.y);
            peekAroundPoint.z = anim->collisionClosePoint.z + (atEyeColChk.norm.z + eyeAtColChk.norm.z);

            temp_f0 = OLib_Vec3fDist(at, &atEyeColChk.pos);
            *arg4 = temp_f0 > minDist ? 1.0f : temp_f0 / minDist;

            anim->swingUpdateRate = CAM_DATA_SCALED(OREG(10));
            anim->unk_18 = 1;
            anim->atEyePoly = eyeAtColChk.poly;
            OLib_Vec3fDiffToVecSphGeo(&newEyeAdjustment, at, &peekAroundPoint);

            newEyeAdjustment.r = eyeAdjustment->r;
            Camera_Vec3fVecSphGeoAdd(eye, at, &newEyeAdjustment);
            newEyeColChk.pos = *eye;
            if (Camera_BGCheckInfo(camera, at, &newEyeColChk) == 0) {
                // no collision found between at->newEyePos
                newEyeAdjustment.yaw += BINANG_SUB(eyeAdjustment->yaw, newEyeAdjustment.yaw) >> 1;
                newEyeAdjustment.pitch += BINANG_SUB(eyeAdjustment->pitch, newEyeAdjustment.pitch) >> 1;
                Camera_Vec3fVecSphGeoAdd(eye, at, &newEyeAdjustment);
                if (atEyeColChk.sphNorm.pitch < 0x2AA8) {
                    // ~ 60 degrees
                    anim->unk_16 = newEyeAdjustment.yaw;
                    anim->unk_14 = newEyeAdjustment.pitch;
                } else {
                    anim->unk_16 = eyeAdjustment->yaw;
                    anim->unk_14 = eyeAdjustment->pitch;
                }
                peekAroundPoint.x = anim->collisionClosePoint.x - (atEyeColChk.norm.x + eyeAtColChk.norm.x);
                peekAroundPoint.y = anim->collisionClosePoint.y - (atEyeColChk.norm.y + eyeAtColChk.norm.y);
                peekAroundPoint.z = anim->collisionClosePoint.z - (atEyeColChk.norm.z + eyeAtColChk.norm.z);
                OLib_Vec3fDiffToVecSphGeo(&newEyeAdjustment, at, &peekAroundPoint);
                newEyeAdjustment.r = eyeAdjustment->r;
                Camera_Vec3fVecSphGeoAdd(eyeNext, at, &newEyeAdjustment);
                break;
            }

            camera->eye = newEyeColChk.pos;
            atEyeColChk = newEyeColChk;

        case 3:
        case 6:
            if (anim->unk_18 != 0) {
                anim->swingUpdateRateTimer = OREG(52);
                anim->unk_18 = 0;
                *eyeNext = *eye;
            }

            temp_f0 = OLib_Vec3fDist(at, &atEyeColChk.pos);
            *arg4 = temp_f0 > minDist ? 1.0f : temp_f0 / minDist;

            anim->swingUpdateRate = *arg4 * arg3;

            Camera_Vec3fTranslateByUnitVector(eye, &atEyeColChk.pos, &atEyeColChk.norm, 1.0f);
            anim->atEyePoly = NULL;
            if (temp_f0 < OREG(21)) {
                sp40.yaw = eyeAdjustment->yaw;
                sp40.pitch = Math_SinS(atEyeColChk.sphNorm.pitch + 0x3FFF) * 16380.0f;
                sp40.r = (OREG(21) - temp_f0) * CAM_DATA_SCALED(OREG(22));
                Camera_Vec3fVecSphGeoAdd(eye, eye, &sp40);
            }
            break;
        default:
            if (anim->unk_18 != 0) {
                anim->swingUpdateRateTimer = OREG(52);
                *eyeNext = *eye;
                anim->unk_18 = 0;
            }
            anim->swingUpdateRate = arg3;
            anim->atEyePoly = NULL;
            eye->x = atEyeColChk.pos.x + atEyeColChk.norm.x;
            eye->y = atEyeColChk.pos.y + atEyeColChk.norm.y;
            eye->z = atEyeColChk.pos.z + atEyeColChk.norm.z;
            break;
    }
}

s32 Camera_Noop(Camera* camera) {
    return true;
}

s32 Camera_Normal1(Camera* camera) {
    Vec3f* eye = &camera->eye;
    Vec3f* at = &camera->at;
    Vec3f* eyeNext = &camera->eyeNext;
    f32 spA0;
    f32 sp9C;
    f32 sp98;
    f32 sp94;
    Vec3f sp88;
    s16 wiggleAdj;
    s16 t;
    VecSph eyeAdjustment;
    VecSph atEyeGeo;
    VecSph atEyeNextGeo;
    PosRot* playerPosRot = &camera->playerPosRot;
    Normal1ReadOnlyData* roData = &camera->paramData.norm1.roData;
    Normal1ReadWriteData* rwData = &camera->paramData.norm1.rwData;
    f32 playerHeight;
    f32 rate = 0.1f;

    playerHeight = Player_GetHeight(camera->player);
    if (RELOAD_PARAMS(camera) || R_RELOAD_CAM_PARAMS) {
        CameraModeValue* values = sCameraSettings[camera->setting].cameraModes[camera->mode].values;
        f32 yNormal =
            (1.0f + CAM_DATA_SCALED(R_CAM_YOFFSET_NORM) - CAM_DATA_SCALED(R_CAM_YOFFSET_NORM) * (68.0f / playerHeight));

        sp94 = yNormal * CAM_DATA_SCALED(playerHeight);

        roData->yOffset = GET_NEXT_RO_DATA(values) * sp94;
        roData->distMin = GET_NEXT_RO_DATA(values) * sp94;
        roData->distMax = GET_NEXT_RO_DATA(values) * sp94;
        roData->pitchTarget = CAM_DEG_TO_BINANG(GET_NEXT_RO_DATA(values));
        roData->unk_0C = GET_NEXT_RO_DATA(values);
        roData->unk_10 = GET_NEXT_RO_DATA(values);
        roData->unk_14 = GET_NEXT_SCALED_RO_DATA(values);
        roData->fovTarget = GET_NEXT_RO_DATA(values);
        roData->atLERPScaleMax = GET_NEXT_SCALED_RO_DATA(values);
        roData->interfaceFlags = GET_NEXT_RO_DATA(values);
    }

    if (R_RELOAD_CAM_PARAMS) {
        Camera_CopyPREGToModeValues(camera);
    }

    sCameraInterfaceFlags = roData->interfaceFlags;

    OLib_Vec3fDiffToVecSphGeo(&atEyeGeo, at, eye);
    OLib_Vec3fDiffToVecSphGeo(&atEyeNextGeo, at, eyeNext);

    switch (camera->animState) {
        case 20:
            camera->yawUpdateRateInv = OREG(27);
            camera->pitchUpdateRateInv = OREG(27);
        case 0:
        case 10:
        case 25:
            rwData->swing.atEyePoly = NULL;
            rwData->slopePitchAdj = 0;
            rwData->unk_28 = 0xA;
            rwData->swing.unk_16 = rwData->swing.unk_14 = rwData->swing.unk_18 = 0;
            rwData->swing.swingUpdateRate = roData->unk_0C;
            rwData->yOffset = camera->playerPosRot.pos.y;
            rwData->unk_20 = camera->xzSpeed;
            rwData->swing.swingUpdateRateTimer = 0;
            rwData->swingYawTarget = atEyeGeo.yaw;
            sUpdateCameraDirection = 0;
            rwData->startSwingTimer = OREG(50) + OREG(51);
            break;
        default:
            break;
    }

    camera->animState = 1;
    sUpdateCameraDirection = 1;

    if (rwData->unk_28 != 0) {
        rwData->unk_28--;
    }

    if (camera->xzSpeed > 0.001f) {
        rwData->startSwingTimer = OREG(50) + OREG(51);
    } else if (rwData->startSwingTimer > 0) {
        if (rwData->startSwingTimer > OREG(50)) {
            rwData->swingYawTarget =
                atEyeGeo.yaw +
                (BINANG_SUB(BINANG_ROT180(camera->playerPosRot.rot.y), atEyeGeo.yaw) / rwData->startSwingTimer);
        }
        rwData->startSwingTimer--;
    }

    spA0 = camera->speedRatio * CAM_DATA_SCALED(OREG(25));
    sp9C = camera->speedRatio * CAM_DATA_SCALED(OREG(26));
    sp98 = rwData->swing.unk_18 != 0 ? CAM_DATA_SCALED(OREG(25)) : spA0;

    sp94 = (camera->xzSpeed - rwData->unk_20) * (0.333333f);
    if (sp94 > 1.0f) {
        sp94 = 1.0f;
    }
    if (sp94 > -1.0f) {
        sp94 = -1.0f;
    }

    rwData->unk_20 = camera->xzSpeed;

    if (rwData->swing.swingUpdateRateTimer != 0) {
        camera->yawUpdateRateInv =
            Camera_LERPCeilF(rwData->swing.swingUpdateRate + (f32)(rwData->swing.swingUpdateRateTimer * 2),
                             camera->yawUpdateRateInv, sp98, rate);
        camera->pitchUpdateRateInv =
            Camera_LERPCeilF((f32)R_CAM_DEFA_PHI_UPDRATE + (f32)(rwData->swing.swingUpdateRateTimer * 2),
                             camera->pitchUpdateRateInv, sp9C, rate);
        rwData->swing.swingUpdateRateTimer--;
    } else {
        camera->yawUpdateRateInv = Camera_LERPCeilF(rwData->swing.swingUpdateRate -
                                                        ((OREG(49) * 0.01f) * rwData->swing.swingUpdateRate * sp94),
                                                    camera->yawUpdateRateInv, sp98, rate);
        camera->pitchUpdateRateInv = Camera_LERPCeilF(R_CAM_DEFA_PHI_UPDRATE, camera->pitchUpdateRateInv, sp9C, rate);
    }

    camera->pitchUpdateRateInv = Camera_LERPCeilF(R_CAM_DEFA_PHI_UPDRATE, camera->pitchUpdateRateInv, sp9C, rate);
    camera->xzOffsetUpdateRate = Camera_LERPCeilF(CAM_DATA_SCALED(OREG(2)), camera->xzOffsetUpdateRate, spA0, rate);
    camera->yOffsetUpdateRate = Camera_LERPCeilF(CAM_DATA_SCALED(OREG(3)), camera->yOffsetUpdateRate, sp9C, rate);
    camera->fovUpdateRate =
        Camera_LERPCeilF(CAM_DATA_SCALED(OREG(4)), camera->yOffsetUpdateRate, camera->speedRatio * 0.05f, rate);

    if (roData->interfaceFlags & 1) {
        t = func_80044ADC(camera, BINANG_ROT180(atEyeGeo.yaw), 0);
        sp9C = ((1.0f / roData->unk_10) * 0.5f) * (1.0f - camera->speedRatio);
        rwData->slopePitchAdj =
            Camera_LERPCeilS(t, rwData->slopePitchAdj, ((1.0f / roData->unk_10) * 0.5f) + sp9C, 0xF);
    } else {
        rwData->slopePitchAdj = 0;
        if (camera->playerGroundY == camera->playerPosRot.pos.y) {
            rwData->yOffset = camera->playerPosRot.pos.y;
        }
    }

    spA0 = ((rwData->swing.unk_18 != 0) && (roData->yOffset > -40.0f))
               ? (sp9C = Math_SinS(rwData->swing.unk_14), ((-40.0f * sp9C) + (roData->yOffset * (1.0f - sp9C))))
               : roData->yOffset;

    if (roData->interfaceFlags & 0x80) {
        func_800458D4(camera, &atEyeNextGeo, spA0, &rwData->yOffset, roData->interfaceFlags & 1);
    } else if (roData->interfaceFlags & 0x20) {
        func_80045B08(camera, &atEyeNextGeo, spA0, rwData->slopePitchAdj);
    } else {
        Camera_CalcAtDefault(camera, &atEyeNextGeo, spA0, roData->interfaceFlags & 1);
    }

    OLib_Vec3fDiffToVecSphGeo(&eyeAdjustment, at, eyeNext);

    camera->dist = eyeAdjustment.r =
        Camera_ClampDist(camera, eyeAdjustment.r, roData->distMin, roData->distMax, rwData->unk_28);

    if (rwData->startSwingTimer <= 0) {
        eyeAdjustment.pitch = atEyeNextGeo.pitch;
        eyeAdjustment.yaw =
            Camera_LERPCeilS(rwData->swingYawTarget, atEyeNextGeo.yaw, 1.0f / camera->yawUpdateRateInv, 0xA);
    } else if (rwData->swing.unk_18 != 0) {
        eyeAdjustment.yaw =
            Camera_LERPCeilS(rwData->swing.unk_16, atEyeNextGeo.yaw, 1.0f / camera->yawUpdateRateInv, 0xA);
        eyeAdjustment.pitch =
            Camera_LERPCeilS(rwData->swing.unk_14, atEyeNextGeo.pitch, 1.0f / camera->yawUpdateRateInv, 0xA);
    } else {
        // rotate yaw to follow player.
        eyeAdjustment.yaw =
            Camera_CalcDefaultYaw(camera, atEyeNextGeo.yaw, camera->playerPosRot.rot.y, roData->unk_14, sp94);
        eyeAdjustment.pitch =
            Camera_CalcDefaultPitch(camera, atEyeNextGeo.pitch, roData->pitchTarget, rwData->slopePitchAdj);
    }

    // set eyeAdjustment pitch from 79.65 degrees to -85 degrees
    if (eyeAdjustment.pitch > 0x38A4) {
        eyeAdjustment.pitch = 0x38A4;
    }
    if (eyeAdjustment.pitch < -0x3C8C) {
        eyeAdjustment.pitch = -0x3C8C;
    }

    Camera_Vec3fVecSphGeoAdd(eyeNext, at, &eyeAdjustment);
    if ((camera->status == CAM_STAT_ACTIVE) && !(roData->interfaceFlags & 0x10)) {
        rwData->swingYawTarget = BINANG_ROT180(camera->playerPosRot.rot.y);
        if (rwData->startSwingTimer > 0) {
            func_80046E20(camera, &eyeAdjustment, roData->distMin, roData->unk_0C, &sp98, &rwData->swing);
        } else {
            sp88 = *eyeNext;
            rwData->swing.swingUpdateRate = camera->yawUpdateRateInv = roData->unk_0C * 2.0f;
            if (Camera_BGCheck(camera, at, &sp88)) {
                rwData->swingYawTarget = atEyeNextGeo.yaw;
                rwData->startSwingTimer = -1;
            } else {
                *eye = *eyeNext;
            }
            rwData->swing.unk_18 = 0;
        }

        if (rwData->swing.unk_18 != 0) {
            camera->inputDir.y = Camera_LERPCeilS(
                camera->inputDir.y + BINANG_SUB(BINANG_ROT180(rwData->swing.unk_16), camera->inputDir.y),
                camera->inputDir.y, 1.0f - (0.99f * sp98), 0xA);
        }

        if (roData->interfaceFlags & 4) {
            camera->inputDir.x = -atEyeGeo.pitch;
            camera->inputDir.y = BINANG_ROT180(atEyeGeo.yaw);
            camera->inputDir.z = 0;
        } else {
            OLib_Vec3fDiffToVecSphGeo(&eyeAdjustment, eye, at);
            camera->inputDir.x = eyeAdjustment.pitch;
            camera->inputDir.y = eyeAdjustment.yaw;
            camera->inputDir.z = 0;
        }

        // crit wiggle
        if (gSaveContext.health <= 16 && ((camera->play->state.frames % 256) == 0)) {
            wiggleAdj = Rand_ZeroOne() * 10000.0f;
            camera->inputDir.y = wiggleAdj + camera->inputDir.y;
        }
    } else {
        rwData->swing.swingUpdateRate = roData->unk_0C;
        rwData->swing.unk_18 = 0;
        sUpdateCameraDirection = 0;
        *eye = *eyeNext;
    }

    spA0 = (gSaveContext.health <= 16 ? 0.8f : 1.0f);
    camera->fov = Camera_LERPCeilF(roData->fovTarget * spA0, camera->fov, camera->fovUpdateRate, 1.0f);
    camera->roll = Camera_LERPCeilS(0, camera->roll, 0.5f, 0xA);
    camera->atLERPStepScale = Camera_ClampLERPScale(camera, roData->atLERPScaleMax);
    return 1;
}

s32 Camera_Normal2(Camera* camera) {
    Vec3f* eye = &camera->eye;
    Vec3f* at = &camera->at;
    Vec3f* eyeNext = &camera->eyeNext;
    CamColChk bgChk;
    s16 phi_a0;
    s16 phi_a1;
    f32 spA4;
    f32 spA0;
    VecSph adjSph;
    VecSph sp90;
    VecSph sp88;
    VecSph atToEyeDir;
    VecSph atToEyeNextDir;
    PosRot* playerPosRot = &camera->playerPosRot;
    Normal2ReadOnlyData* roData = &camera->paramData.norm2.roData;
    Normal2ReadWriteData* rwData = &camera->paramData.norm2.rwData;
    s32 pad;
    BgCamData* bgCamData;
    f32 playerHeight;
    f32 yNormal;

    playerHeight = Player_GetHeight(camera->player);
    yNormal =
        (1.0f + CAM_DATA_SCALED(R_CAM_YOFFSET_NORM)) - (CAM_DATA_SCALED(R_CAM_YOFFSET_NORM) * (68.0f / playerHeight));

    if (R_RELOAD_CAM_PARAMS) {
        Camera_CopyPREGToModeValues(camera);
    }

    if (RELOAD_PARAMS(camera) || R_RELOAD_CAM_PARAMS) {
        CameraModeValue* values = sCameraSettings[camera->setting].cameraModes[camera->mode].values;

        roData->unk_00 = GET_NEXT_SCALED_RO_DATA(values) * playerHeight * yNormal;
        roData->unk_04 = GET_NEXT_SCALED_RO_DATA(values) * playerHeight * yNormal;
        roData->unk_08 = GET_NEXT_SCALED_RO_DATA(values) * playerHeight * yNormal;
        roData->unk_1C = CAM_DEG_TO_BINANG(GET_NEXT_RO_DATA(values));
        roData->unk_0C = GET_NEXT_RO_DATA(values);
        roData->unk_10 = GET_NEXT_SCALED_RO_DATA(values);
        roData->unk_14 = GET_NEXT_RO_DATA(values);
        roData->unk_18 = GET_NEXT_SCALED_RO_DATA(values);
        roData->interfaceFlags = GET_NEXT_RO_DATA(values);
    }

    if (R_RELOAD_CAM_PARAMS) {
        Camera_CopyPREGToModeValues(camera);
    }

    sCameraInterfaceFlags = roData->interfaceFlags;

    switch (camera->animState) {
        case 0:
        case 10:
        case 20:
        case 25:
            bgCamData = (BgCamData*)Camera_GetBgCamData(camera);
            Camera_Vec3sToVec3f(&rwData->unk_00, &bgCamData->pos);
            rwData->unk_20 = bgCamData->rot.x;
            rwData->unk_22 = bgCamData->rot.y;
            rwData->unk_24 = playerPosRot->pos.y;
            rwData->unk_1C = bgCamData->fov == -1   ? roData->unk_14
                             : bgCamData->fov > 360 ? CAM_DATA_SCALED(bgCamData->fov)
                                                    : bgCamData->fov;

            rwData->unk_28 = bgCamData->flags == -1 ? 0 : bgCamData->flags;

            rwData->unk_18 = 0.0f;

            if (roData->interfaceFlags & 4) {
                sp88.pitch = rwData->unk_20;
                sp88.yaw = rwData->unk_22 + 0x3FFF;
                sp88.r = 100.0f;
                OLib_VecSphGeoToVec3f(&rwData->unk_0C, &sp88);
            }

            camera->animState = 1;
            camera->yawUpdateRateInv = 50.0f;
            break;
        default:
            if (camera->playerGroundY == playerPosRot->pos.y) {
                rwData->unk_24 = playerPosRot->pos.y;
            }
            break;
    }

    OLib_Vec3fDiffToVecSphGeo(&atToEyeDir, at, eye);
    OLib_Vec3fDiffToVecSphGeo(&atToEyeNextDir, at, eyeNext);

    camera->speedRatio *= 0.5f;
    spA4 = CAM_DATA_SCALED(OREG(25)) * camera->speedRatio;
    spA0 = CAM_DATA_SCALED(OREG(26)) * camera->speedRatio;

    camera->yawUpdateRateInv = Camera_LERPCeilF(roData->unk_0C, camera->yawUpdateRateInv * camera->speedRatio,
                                                CAM_DATA_SCALED(OREG(25)), 0.1f);
    camera->pitchUpdateRateInv = Camera_LERPCeilF(OREG(7), camera->pitchUpdateRateInv, spA0, 0.1f);
    camera->xzOffsetUpdateRate = Camera_LERPCeilF(CAM_DATA_SCALED(OREG(2)), camera->xzOffsetUpdateRate, spA4, 0.1f);
    camera->yOffsetUpdateRate = Camera_LERPCeilF(CAM_DATA_SCALED(OREG(3)), camera->yOffsetUpdateRate, spA0, 0.1f);
    camera->fovUpdateRate =
        Camera_LERPCeilF(CAM_DATA_SCALED(OREG(4)), camera->yOffsetUpdateRate, camera->speedRatio * 0.05f, 0.1f);

    if (!(roData->interfaceFlags & 0x80)) {
        Camera_CalcAtDefault(camera, &atToEyeNextDir, roData->unk_00, roData->interfaceFlags & 1);
    } else {
        func_800458D4(camera, &atToEyeNextDir, roData->unk_00, &rwData->unk_24, roData->interfaceFlags & 1);
    }

    if (roData->interfaceFlags & 4) {
        rwData->unk_00.x = playerPosRot->pos.x + rwData->unk_0C.x;
        rwData->unk_00.z = playerPosRot->pos.z + rwData->unk_0C.z;
    }

    rwData->unk_00.y = playerPosRot->pos.y;

    OLib_Vec3fDiffToVecSphGeo(&sp88, &rwData->unk_00, at);
    OLib_Vec3fDiffToVecSphGeo(&sp90, at, eyeNext);

    phi_a1 = (rwData->unk_28 & 2 ? rwData->unk_22 : roData->unk_1C);
    phi_a0 = BINANG_SUB(sp90.yaw, sp88.yaw);
    if ((phi_a1 < 0x4000 && ABS(phi_a0) > phi_a1) || (phi_a1 >= 0x4000 && ABS(phi_a0) < phi_a1)) {

        phi_a0 = (phi_a0 < 0 ? -phi_a1 : phi_a1);
        phi_a0 += sp88.yaw;
        adjSph.yaw =
            Camera_LERPCeilS(phi_a0, atToEyeDir.yaw, (1.0f / camera->yawUpdateRateInv) * camera->speedRatio, 0xA);
        if (rwData->unk_28 & 1) {
            adjSph.pitch = Camera_CalcDefaultPitch(camera, atToEyeNextDir.pitch, rwData->unk_20, 0);
        } else {
            adjSph.pitch = atToEyeDir.pitch;
        }
    } else {
        adjSph = sp90;
    }

    camera->dist = adjSph.r = Camera_ClampDist(camera, sp90.r, roData->unk_04, roData->unk_08, 0);

    if (!(rwData->unk_28 & 1)) {
        if (adjSph.pitch >= 0xE39) {
            adjSph.pitch += (BINANG_SUB(0xE38, adjSph.pitch) >> 2);
        }

        if (adjSph.pitch < 0) {
            adjSph.pitch += (BINANG_SUB(-0x38E, adjSph.pitch) >> 2);
        }
    }

    Camera_Vec3fVecSphGeoAdd(eyeNext, at, &adjSph);

    if (camera->status == CAM_STAT_ACTIVE) {
        bgChk.pos = *eyeNext;
        if (!camera->play->envCtx.skyboxDisabled || roData->interfaceFlags & 0x10) {
            Camera_BGCheckInfo(camera, at, &bgChk);
            *eye = bgChk.pos;
        } else {
            func_80043F94(camera, at, &bgChk);
            *eye = bgChk.pos;
            OLib_Vec3fDiffToVecSphGeo(&adjSph, eye, at);
            camera->inputDir.x = adjSph.pitch;
            camera->inputDir.y = adjSph.yaw;
            camera->inputDir.z = 0;
        }
    }

    camera->fov = Camera_LERPCeilF(rwData->unk_1C, camera->fov, camera->fovUpdateRate, 1.0f);
    camera->roll = Camera_LERPCeilS(0, camera->roll, 0.5f, 0xA);
    camera->atLERPStepScale = Camera_ClampLERPScale(camera, roData->unk_18);
    return 1;
}

// riding epona
s32 Camera_Normal3(Camera* camera) {
    Vec3f* eye = &camera->eye;
    Vec3f* at = &camera->at;
    Vec3f* eyeNext = &camera->eyeNext;
    f32 sp98;
    f32 sp94;
    f32 sp90;
    f32 sp8C;
    VecSph sp84;
    VecSph sp7C;
    VecSph sp74;
    PosRot* playerPosRot = &camera->playerPosRot;
    f32 temp_f0;
    f32 temp_f6;
    s16 phi_a0;
    s16 t2;
    Normal3ReadOnlyData* roData = &camera->paramData.norm3.roData;
    Normal3ReadWriteData* rwData = &camera->paramData.norm3.rwData;
    f32 playerHeight;

    playerHeight = Player_GetHeight(camera->player);
    if (RELOAD_PARAMS(camera) || R_RELOAD_CAM_PARAMS) {
        CameraModeValue* values = sCameraSettings[camera->setting].cameraModes[camera->mode].values;

        roData->yOffset = GET_NEXT_RO_DATA(values) * CAM_DATA_SCALED(playerHeight);
        roData->distMin = GET_NEXT_RO_DATA(values) * CAM_DATA_SCALED(playerHeight);
        roData->distMax = GET_NEXT_RO_DATA(values) * CAM_DATA_SCALED(playerHeight);
        roData->pitchTarget = CAM_DEG_TO_BINANG(GET_NEXT_RO_DATA(values));
        roData->yawUpdateSpeed = GET_NEXT_RO_DATA(values);
        roData->unk_10 = GET_NEXT_RO_DATA(values);
        roData->fovTarget = GET_NEXT_RO_DATA(values);
        roData->maxAtLERPScale = GET_NEXT_SCALED_RO_DATA(values);
        roData->interfaceFlags = GET_NEXT_RO_DATA(values);
    }

    if (R_RELOAD_CAM_PARAMS) {
        Camera_CopyPREGToModeValues(camera);
    }

    OLib_Vec3fDiffToVecSphGeo(&sp7C, at, eye);
    OLib_Vec3fDiffToVecSphGeo(&sp74, at, eyeNext);

    sUpdateCameraDirection = true;
    sCameraInterfaceFlags = roData->interfaceFlags;
    switch (camera->animState) {
        case 0:
        case 10:
        case 20:
        case 25:
            rwData->swing.atEyePoly = NULL;
            rwData->curPitch = 0;
            rwData->unk_1C = 0.0f;
            rwData->unk_20 = camera->playerGroundY;
            rwData->swing.unk_16 = rwData->swing.unk_14 = rwData->swing.unk_18 = 0;
            rwData->swing.swingUpdateRate = roData->yawUpdateSpeed;
            rwData->yawUpdAmt = BINANG_SUB(BINANG_ROT180(playerPosRot->rot.y), sp7C.yaw) * (1.0f / OREG(23));
            rwData->distTimer = 10;
            rwData->yawTimer = OREG(23);
            camera->animState = 1;
            rwData->swing.swingUpdateRateTimer = 0;
    }

    if (rwData->distTimer != 0) {
        rwData->distTimer--;
    }

    sp98 = CAM_DATA_SCALED(OREG(25)) * camera->speedRatio;
    sp94 = CAM_DATA_SCALED(OREG(26)) * camera->speedRatio;

    if (rwData->swing.swingUpdateRateTimer != 0) {
        camera->yawUpdateRateInv = Camera_LERPCeilF(roData->yawUpdateSpeed + (rwData->swing.swingUpdateRateTimer * 2),
                                                    camera->yawUpdateRateInv, sp98, 0.1f);
        camera->pitchUpdateRateInv = Camera_LERPCeilF((f32)OREG(7) + (rwData->swing.swingUpdateRateTimer * 2),
                                                      camera->pitchUpdateRateInv, sp94, 0.1f);
        if (1) {}
        rwData->swing.swingUpdateRateTimer--;
    } else {
        camera->yawUpdateRateInv = Camera_LERPCeilF(roData->yawUpdateSpeed, camera->yawUpdateRateInv, sp98, 0.1f);
        camera->pitchUpdateRateInv = Camera_LERPCeilF(OREG(7), camera->pitchUpdateRateInv, sp94, 0.1f);
    }

    camera->xzOffsetUpdateRate = Camera_LERPCeilF(CAM_DATA_SCALED(OREG(2)), camera->xzOffsetUpdateRate, sp98, 0.1f);
    camera->yOffsetUpdateRate = Camera_LERPCeilF(CAM_DATA_SCALED(OREG(3)), camera->yOffsetUpdateRate, sp94, 0.1f);
    camera->fovUpdateRate = Camera_LERPCeilF(CAM_DATA_SCALED(OREG(4)), camera->fovUpdateRate, sp94, 0.1f);

    t2 = func_80044ADC(camera, BINANG_ROT180(sp7C.yaw), 1);
    sp94 = ((1.0f / roData->unk_10) * 0.5f);
    temp_f0 = (((1.0f / roData->unk_10) * 0.5f) * (1.0f - camera->speedRatio));
    rwData->curPitch = Camera_LERPCeilS(t2, rwData->curPitch, sp94 + temp_f0, 0xF);

    Camera_CalcAtForHorse(camera, &sp74, roData->yOffset, &rwData->unk_20, 1);
    sp90 = (roData->distMax + roData->distMin) * 0.5f;
    OLib_Vec3fDiffToVecSphGeo(&sp84, at, eyeNext);
    camera->dist = sp84.r = Camera_ClampDist(camera, sp84.r, roData->distMin, roData->distMax, rwData->distTimer);
    if (camera->xzSpeed > 0.001f) {
        sp84.r += (sp90 - sp84.r) * 0.002f;
    }
    phi_a0 = BINANG_SUB(roData->pitchTarget, rwData->curPitch);
    sp84.pitch = Camera_LERPCeilS(phi_a0, sp74.pitch, 1.0f / camera->pitchUpdateRateInv, 0xA);

    if (OREG(5) < sp84.pitch) {
        sp84.pitch = OREG(5);
    }
    if (sp84.pitch < OREG(34)) {
        sp84.pitch = OREG(34);
    }

    phi_a0 = BINANG_SUB(playerPosRot->rot.y, BINANG_ROT180(sp74.yaw));
    if (ABS(phi_a0) > 0x2AF8) {
        if (phi_a0 > 0) {
            phi_a0 = 0x2AF8;
        } else {
            phi_a0 = -0x2AF8;
        }
    }

    sp90 = 1.0f;
    sp98 = 0.5;
    sp94 = camera->speedRatio;
    sp90 -= sp98;
    sp98 = sp98 + (sp94 * sp90);
    sp98 = (sp98 * phi_a0) / camera->yawUpdateRateInv;

    sp84.yaw = fabsf(sp98) > (150.0f * (1.0f - camera->speedRatio)) ? (s16)(sp74.yaw + sp98) : sp74.yaw;

    if (rwData->yawTimer > 0) {
        sp84.yaw += rwData->yawUpdAmt;
        rwData->yawTimer--;
    }

    Camera_Vec3fVecSphGeoAdd(eyeNext, at, &sp84);

    if (camera->status == CAM_STAT_ACTIVE) {
        func_80046E20(camera, &sp84, roData->distMin, roData->yawUpdateSpeed, &sp8C, &rwData->swing);
    } else {
        *eye = *eyeNext;
    }

    camera->fov = Camera_LERPCeilF(roData->fovTarget, camera->fov, camera->fovUpdateRate, 1.0f);
    camera->roll = Camera_LERPCeilS(0, camera->roll, 0.5f, 0xA);
    camera->atLERPStepScale = Camera_ClampLERPScale(camera, roData->maxAtLERPScale);
    return 1;
}

s32 Camera_Normal4(Camera* camera) {
    return Camera_Noop(camera);
}

s32 Camera_Normal0(Camera* camera) {
    return Camera_Noop(camera);
}

s32 Camera_Parallel1(Camera* camera) {
    Vec3f* eye = &camera->eye;
    Vec3f* at = &camera->at;
    Vec3f* eyeNext = &camera->eyeNext;
    f32 spB8;
    f32 spB4;
    s16 tangle;
    VecSph spA8;
    VecSph atToEyeDir;
    VecSph atToEyeNextDir;
    PosRot* playerPosRot = &camera->playerPosRot;
    CamColChk sp6C;
    s16 sp6A;
    s16 phi_a0;
    Parallel1ReadOnlyData* roData = &camera->paramData.para1.roData;
    Parallel1ReadWriteData* rwData = &camera->paramData.para1.rwData;
    f32 pad2;
    f32 playerHeight;
    s32 pad3;

    playerHeight = Player_GetHeight(camera->player);
    if (RELOAD_PARAMS(camera) || R_RELOAD_CAM_PARAMS) {
        CameraModeValue* values = sCameraSettings[camera->setting].cameraModes[camera->mode].values;
        f32 yNormal = (1.0f + CAM_DATA_SCALED(OREG(46))) - (CAM_DATA_SCALED(OREG(46)) * (68.0f / playerHeight));

        roData->yOffset = GET_NEXT_SCALED_RO_DATA(values) * playerHeight * yNormal;
        roData->distTarget = GET_NEXT_SCALED_RO_DATA(values) * playerHeight * yNormal;
        roData->pitchTarget = CAM_DEG_TO_BINANG(GET_NEXT_RO_DATA(values));
        roData->yawTarget = CAM_DEG_TO_BINANG(GET_NEXT_RO_DATA(values));
        roData->unk_08 = GET_NEXT_RO_DATA(values);
        roData->unk_0C = GET_NEXT_RO_DATA(values);
        roData->fovTarget = GET_NEXT_RO_DATA(values);
        roData->unk_14 = GET_NEXT_SCALED_RO_DATA(values);
        roData->interfaceFlags = GET_NEXT_RO_DATA(values);
        roData->unk_18 = GET_NEXT_SCALED_RO_DATA(values) * playerHeight * yNormal;
        roData->unk_1C = GET_NEXT_SCALED_RO_DATA(values);
    }

    if (R_RELOAD_CAM_PARAMS) {
        Camera_CopyPREGToModeValues(camera);
    }

    OLib_Vec3fDiffToVecSphGeo(&atToEyeDir, at, eye);
    OLib_Vec3fDiffToVecSphGeo(&atToEyeNextDir, at, eyeNext);

    switch (camera->animState) {
        case 0:
        case 10:
        case 20:
        case 25:
            rwData->unk_16 = 0;
            rwData->unk_10 = 0;
            if (roData->interfaceFlags & 4) {
                rwData->animTimer = 20;
            } else {
                rwData->animTimer = OREG(23);
            }
            rwData->unk_00.x = 0.0f;
            rwData->yTarget = playerPosRot->pos.y - camera->playerPosDelta.y;
            camera->animState++;
    }

    if (rwData->animTimer != 0) {
        if (roData->interfaceFlags & 2) {
            // Rotate roData->yawTarget degrees from behind the player.
            rwData->yawTarget = BINANG_ROT180(playerPosRot->rot.y) + roData->yawTarget;
        } else if (roData->interfaceFlags & 4) {
            // rotate to roData->yawTarget
            rwData->yawTarget = roData->yawTarget;
        } else {
            // leave the rotation alone.
            rwData->yawTarget = atToEyeNextDir.yaw;
        }
    } else {
        if (roData->interfaceFlags & 0x20) {
            rwData->yawTarget = BINANG_ROT180(playerPosRot->rot.y) + roData->yawTarget;
        }
        sCameraInterfaceFlags = roData->interfaceFlags;
    }

    rwData->pitchTarget = roData->pitchTarget;

    if (camera->animState == 21) {
        rwData->unk_16 = 1;
        camera->animState = 1;
    } else if (camera->animState == 11) {
        camera->animState = 1;
    }

    spB8 = CAM_DATA_SCALED(OREG(25)) * camera->speedRatio;
    spB4 = CAM_DATA_SCALED(OREG(26)) * camera->speedRatio;

    camera->rUpdateRateInv = Camera_LERPCeilF(OREG(6), camera->rUpdateRateInv, spB8, 0.1f);
    camera->yawUpdateRateInv = Camera_LERPCeilF(roData->unk_08, camera->yawUpdateRateInv, spB8, 0.1f);
    camera->pitchUpdateRateInv = Camera_LERPCeilF(2.0f, camera->pitchUpdateRateInv, spB4, 0.1f);
    camera->xzOffsetUpdateRate = Camera_LERPCeilF(CAM_DATA_SCALED(OREG(2)), camera->xzOffsetUpdateRate, spB8, 0.1f);
    camera->yOffsetUpdateRate = Camera_LERPCeilF(CAM_DATA_SCALED(OREG(3)), camera->yOffsetUpdateRate, spB4, 0.1f);
    camera->fovUpdateRate =
        Camera_LERPCeilF(CAM_DATA_SCALED(OREG(4)), camera->fovUpdateRate, camera->speedRatio * 0.05f, 0.1f);

    if (roData->interfaceFlags & 1) {
        tangle = func_80044ADC(camera, BINANG_ROT180(atToEyeDir.yaw), 1);

        spB8 = ((1.0f / roData->unk_0C) * 0.3f);
        pad2 = (((1.0f / roData->unk_0C) * 0.7f) * (1.0f - camera->speedRatio));
        rwData->unk_10 = Camera_LERPCeilS(tangle, rwData->unk_10, spB8 + pad2, 0xF);
    } else {
        rwData->unk_10 = 0;
    }

    if (camera->playerGroundY == camera->playerPosRot.pos.y || camera->player->actor.gravity > -0.1f ||
        camera->player->stateFlags1 & PLAYER_STATE1_21) {
        rwData->yTarget = playerPosRot->pos.y;
        sp6A = 0;
    } else {
        sp6A = 1;
    }

    if (!(roData->interfaceFlags & 0x80) && !sp6A) {
        Camera_CalcAtForParallel(camera, &atToEyeNextDir, roData->yOffset, &rwData->yTarget,
                                 roData->interfaceFlags & 1);
    } else {
        func_800458D4(camera, &atToEyeNextDir, roData->unk_18, &rwData->yTarget, roData->interfaceFlags & 1);
    }

    if (rwData->animTimer != 0) {
        camera->unk_14C |= 0x20;
        tangle = (((rwData->animTimer + 1) * rwData->animTimer) >> 1);
        spA8.yaw = atToEyeDir.yaw + ((BINANG_SUB(rwData->yawTarget, atToEyeDir.yaw) / tangle) * rwData->animTimer);
        spA8.pitch = atToEyeDir.pitch;
        spA8.r = atToEyeDir.r;
        rwData->animTimer--;
    } else {
        rwData->unk_16 = 0;
        camera->dist = Camera_LERPCeilF(roData->distTarget, camera->dist, 1.0f / camera->rUpdateRateInv, 2.0f);
        OLib_Vec3fDiffToVecSphGeo(&spA8, at, eyeNext);
        spA8.r = camera->dist;

        if (roData->interfaceFlags & 0x40) {
            spA8.yaw = Camera_LERPCeilS(rwData->yawTarget, atToEyeNextDir.yaw, 0.6f, 0xA);
        } else {
            spA8.yaw = Camera_LERPCeilS(rwData->yawTarget, atToEyeNextDir.yaw, 0.8f, 0xA);
        }

        if (roData->interfaceFlags & 1) {
            phi_a0 = BINANG_SUB(rwData->pitchTarget, rwData->unk_10);
        } else {
            phi_a0 = rwData->pitchTarget;
        }

        spA8.pitch = Camera_LERPCeilS(phi_a0, atToEyeNextDir.pitch, 1.0f / camera->pitchUpdateRateInv, 4);

        if (spA8.pitch > OREG(5)) {
            spA8.pitch = OREG(5);
        }

        if (spA8.pitch < OREG(34)) {
            spA8.pitch = OREG(34);
        }
    }
    Camera_Vec3fVecSphGeoAdd(eyeNext, at, &spA8);
    if (camera->status == CAM_STAT_ACTIVE) {
        sp6C.pos = *eyeNext;
        if (!camera->play->envCtx.skyboxDisabled || roData->interfaceFlags & 0x10) {
            Camera_BGCheckInfo(camera, at, &sp6C);
            *eye = sp6C.pos;
        } else {
            func_80043F94(camera, at, &sp6C);
            *eye = sp6C.pos;
            OLib_Vec3fDiffToVecSphGeo(&spA8, eye, at);
            camera->inputDir.x = spA8.pitch;
            camera->inputDir.y = spA8.yaw;
            camera->inputDir.z = 0;
        }
    }
    camera->fov = Camera_LERPCeilF(roData->fovTarget, camera->fov, camera->fovUpdateRate, 1.0f);
    camera->roll = Camera_LERPCeilS(0, camera->roll, 0.5, 0xA);
    camera->atLERPStepScale = Camera_ClampLERPScale(camera, sp6A ? roData->unk_1C : roData->unk_14);
    //! @bug No return
}

s32 Camera_Parallel2(Camera* camera) {
    return Camera_Noop(camera);
}

s32 Camera_Parallel3(Camera* camera) {
    CameraModeValue* values = sCameraSettings[camera->setting].cameraModes[camera->mode].values;
    s16 val = GET_NEXT_RO_DATA(values);

    sCameraInterfaceFlags = val;

    if (val & 1) {
        camera->unk_14C |= 0x400;
    }
    if (val & 2) {
        camera->unk_14C |= 0x10;
    }
    //! @bug doesn't return
}

s32 Camera_Parallel4(Camera* camera) {
    return Camera_Noop(camera);
}

s32 Camera_Parallel0(Camera* camera) {
    return Camera_Noop(camera);
}

/**
 * Generic jump, jumping off ledges
 */
s32 Camera_Jump1(Camera* camera) {
    Vec3f* eye = &camera->eye;
    Vec3f* at = &camera->at;
    Vec3f* eyeNext = &camera->eyeNext;
    s32 pad2;
    f32 spA4;
    Vec3f newEye;
    VecSph eyeAtOffset;
    VecSph eyeNextAtOffset;
    VecSph eyeDiffSph;
    VecSph eyeDiffTarget;
    PosRot* playerPosRot = &camera->playerPosRot;
    PosRot playerhead;
    s16 tangle;
    Jump1ReadOnlyData* roData = &camera->paramData.jump1.roData;
    Jump1ReadWriteData* rwData = &camera->paramData.jump1.rwData;
    s32 pad;
    f32 playerHeight;

    playerHeight = Player_GetHeight(camera->player);
    if (RELOAD_PARAMS(camera) || R_RELOAD_CAM_PARAMS) {
        CameraModeValue* values = sCameraSettings[camera->setting].cameraModes[camera->mode].values;
        f32 yNormal = (1.0f + CAM_DATA_SCALED(R_CAM_YOFFSET_NORM)) -
                      (CAM_DATA_SCALED(R_CAM_YOFFSET_NORM) * (68.0f / playerHeight));

        roData->atYOffset = CAM_DATA_SCALED(GET_NEXT_RO_DATA(values)) * playerHeight * yNormal;
        roData->distMin = CAM_DATA_SCALED(GET_NEXT_RO_DATA(values)) * playerHeight * yNormal;
        roData->distMax = CAM_DATA_SCALED(GET_NEXT_RO_DATA(values)) * playerHeight * yNormal;
        roData->yawUpateRateTarget = GET_NEXT_RO_DATA(values);
        roData->maxYawUpdate = CAM_DATA_SCALED(GET_NEXT_RO_DATA(values));
        roData->unk_14 = GET_NEXT_RO_DATA(values);
        roData->atLERPScaleMax = CAM_DATA_SCALED(GET_NEXT_RO_DATA(values));
        roData->interfaceFlags = GET_NEXT_RO_DATA(values);
    }

    if (R_RELOAD_CAM_PARAMS) {
        Camera_CopyPREGToModeValues(camera);
    }

    // playerhead never gets used.
    Actor_GetFocus(&playerhead, &camera->player->actor);

    OLib_Vec3fDiffToVecSphGeo(&eyeAtOffset, at, eye);
    OLib_Vec3fDiffToVecSphGeo(&eyeNextAtOffset, at, eyeNext);

    sCameraInterfaceFlags = roData->interfaceFlags;

    if (RELOAD_PARAMS(camera)) {
        rwData->swing.unk_16 = rwData->swing.unk_18 = 0;
        rwData->swing.atEyePoly = NULL;
        rwData->unk_20.pitch = 0;
        rwData->unk_20.yaw = 0xC8;
        rwData->swing.swingUpdateRateTimer = 0;
        rwData->swing.swingUpdateRate = roData->yawUpateRateTarget;
        rwData->unk_1C = playerPosRot->pos.y - camera->playerPosDelta.y;
        rwData->unk_20.r = eyeAtOffset.r;
        camera->posOffset.y -= camera->playerPosDelta.y;
        camera->xzOffsetUpdateRate = (1.0f / 10000.0f);
        camera->animState++;
    }

    if (rwData->swing.swingUpdateRateTimer != 0) {
        camera->yawUpdateRateInv = Camera_LERPCeilF(roData->yawUpateRateTarget + rwData->swing.swingUpdateRateTimer,
                                                    camera->yawUpdateRateInv, CAM_DATA_SCALED(OREG(26)), 0.1f);
        camera->pitchUpdateRateInv = Camera_LERPCeilF((f32)R_CAM_DEFA_PHI_UPDRATE + rwData->swing.swingUpdateRateTimer,
                                                      camera->pitchUpdateRateInv, CAM_DATA_SCALED(OREG(26)), 0.1f);
        rwData->swing.swingUpdateRateTimer--;
    } else {
        camera->yawUpdateRateInv =
            Camera_LERPCeilF(roData->yawUpateRateTarget, camera->yawUpdateRateInv, CAM_DATA_SCALED(OREG(26)), 0.1f);
        camera->pitchUpdateRateInv =
            Camera_LERPCeilF((f32)R_CAM_DEFA_PHI_UPDRATE, camera->pitchUpdateRateInv, CAM_DATA_SCALED(OREG(26)), 0.1f);
    }

    camera->xzOffsetUpdateRate =
        Camera_LERPCeilF(CAM_DATA_SCALED(OREG(2)), camera->xzOffsetUpdateRate, CAM_DATA_SCALED(OREG(25)), 0.1f);
    camera->yOffsetUpdateRate =
        Camera_LERPCeilF(CAM_DATA_SCALED(OREG(3)), camera->yOffsetUpdateRate, CAM_DATA_SCALED(OREG(26)), 0.1f);
    camera->fovUpdateRate = Camera_LERPCeilF(CAM_DATA_SCALED(OREG(4)), camera->yOffsetUpdateRate, 0.05f, 0.1f);

    func_800458D4(camera, &eyeNextAtOffset, roData->atYOffset, &rwData->unk_1C, 0);

    eyeDiffSph = eyeAtOffset;

    OLib_Vec3fDiffToVecSphGeo(&eyeDiffTarget, at, eye);

    eyeDiffSph.r = Camera_LERPCeilF(eyeDiffTarget.r, eyeAtOffset.r, CAM_DATA_SCALED(OREG(29)), 1.0f);
    eyeDiffSph.pitch = Camera_LERPCeilS(eyeDiffTarget.pitch, eyeAtOffset.pitch, CAM_DATA_SCALED(OREG(29)), 0xA);

    if (rwData->swing.unk_18) {
        eyeDiffSph.yaw =
            Camera_LERPCeilS(rwData->swing.unk_16, eyeNextAtOffset.yaw, 1.0f / camera->yawUpdateRateInv, 0xA);
        eyeDiffSph.pitch =
            Camera_LERPCeilS(rwData->swing.unk_14, eyeNextAtOffset.pitch, 1.0f / camera->yawUpdateRateInv, 0xA);
    } else {
        eyeDiffSph.yaw =
            Camera_CalcDefaultYaw(camera, eyeNextAtOffset.yaw, camera->playerPosRot.rot.y, roData->maxYawUpdate, 0.0f);
    }

    // Clamp the eye->at distance to roData->distMin < eyeDiffSph.r < roData->distMax
    if (eyeDiffSph.r < roData->distMin) {
        eyeDiffSph.r = roData->distMin;
    } else if (eyeDiffSph.r > roData->distMax) {
        eyeDiffSph.r = roData->distMax;
    }

    // Clamp the phi rotation at R_CAM_MAX_PHI AND R_CAM_MIN_PHI2
    if (eyeDiffSph.pitch > R_CAM_MAX_PHI) {
        eyeDiffSph.pitch = R_CAM_MAX_PHI;
    } else if (eyeDiffSph.pitch < R_CAM_MIN_PHI2) {
        eyeDiffSph.pitch = R_CAM_MIN_PHI2;
    }

    Camera_Vec3fVecSphGeoAdd(&newEye, at, &eyeDiffSph);
    eyeNext->x = newEye.x;
    eyeNext->z = newEye.z;
    eyeNext->y += (newEye.y - eyeNext->y) * CAM_DATA_SCALED(OREG(31));
    if ((camera->status == CAM_STAT_ACTIVE) && !(roData->interfaceFlags & 0x10)) {
        func_80046E20(camera, &eyeDiffSph, roData->distMin, roData->yawUpateRateTarget, &spA4, &rwData->swing);
        if (roData->interfaceFlags & 4) {
            camera->inputDir.x = -eyeAtOffset.pitch;
            camera->inputDir.y = BINANG_ROT180(eyeAtOffset.yaw);
            camera->inputDir.z = 0;
        } else {
            OLib_Vec3fDiffToVecSphGeo(&eyeDiffSph, eye, at);
            camera->inputDir.x = eyeDiffSph.pitch;
            camera->inputDir.y = eyeDiffSph.yaw;
            camera->inputDir.z = 0;
        }
        if (rwData->swing.unk_18) {
            camera->inputDir.y = Camera_LERPCeilS(
                camera->inputDir.y + BINANG_SUB(BINANG_ROT180(rwData->swing.unk_16), camera->inputDir.y),
                camera->inputDir.y, 1.0f - (0.99f * spA4), 0xA);
        }
    } else {
        rwData->swing.swingUpdateRate = roData->yawUpateRateTarget;
        rwData->swing.unk_18 = 0;
        sUpdateCameraDirection = 0;
        *eye = *eyeNext;
    }

    camera->dist = OLib_Vec3fDist(at, eye);
    camera->roll = Camera_LERPCeilS(0, camera->roll, 0.5f, 0xA);
    camera->atLERPStepScale = Camera_ClampLERPScale(camera, roData->atLERPScaleMax);
    return true;
}

// Climbing ladders/vines
s32 Camera_Jump2(Camera* camera) {
    Vec3f* eye = &camera->eye;
    Vec3f* at = &camera->at;
    Vec3f* eyeNext = &camera->eyeNext;
    Vec3f bgChkPos;
    Vec3f floorNorm;
    VecSph adjAtToEyeDir;
    VecSph bgChkPara;
    VecSph atToEyeNextDir;
    VecSph atToEyeDir;
    f32 temp_f14;
    f32 temp_f16;
    f32 sp90;
    f32 sp8C;
    s32 bgId;
    CamColChk camBgChk;
    PosRot* playerPosRot = &camera->playerPosRot;
    s16 yawDiff;
    s16 playerYawRot180;
    Jump2ReadOnlyData* roData = &camera->paramData.jump2.roData;
    Jump2ReadWriteData* rwData = &camera->paramData.jump2.rwData;
    CameraModeValue* values;
    f32 playerHeight;
    f32 yNormal;

    playerHeight = Player_GetHeight(camera->player);

    if (RELOAD_PARAMS(camera) || R_RELOAD_CAM_PARAMS) {
        values = sCameraSettings[camera->setting].cameraModes[camera->mode].values;
        yNormal = (1.0f + CAM_DATA_SCALED(OREG(46))) - (CAM_DATA_SCALED(OREG(46)) * (68.0f / playerHeight));
        roData->atYOffset =
            CAM_DATA_SCALED((camera->playerPosDelta.y > 0.0f ? -10.0f : 10.0f) + GET_NEXT_RO_DATA(values)) *
            playerHeight * yNormal;
        roData->minDist = GET_NEXT_SCALED_RO_DATA(values) * playerHeight * yNormal;
        roData->maxDist = GET_NEXT_SCALED_RO_DATA(values) * playerHeight * yNormal;
        roData->minMaxDistFactor = GET_NEXT_SCALED_RO_DATA(values);
        roData->yawUpdRateTarget = GET_NEXT_RO_DATA(values);
        roData->xzUpdRateTarget = GET_NEXT_SCALED_RO_DATA(values);
        roData->fovTarget = GET_NEXT_RO_DATA(values);
        roData->atLERPStepScale = GET_NEXT_SCALED_RO_DATA(values);
        roData->interfaceFlags = GET_NEXT_RO_DATA(values);
    }

    if (R_RELOAD_CAM_PARAMS) {
        Camera_CopyPREGToModeValues(camera);
    }

    OLib_Vec3fDiffToVecSphGeo(&atToEyeDir, at, eye);
    OLib_Vec3fDiffToVecSphGeo(&atToEyeNextDir, at, eyeNext);

    sCameraInterfaceFlags = roData->interfaceFlags;

    if (RELOAD_PARAMS(camera)) {
        bgChkPos = playerPosRot->pos;
        rwData->floorY = Camera_GetFloorY(camera, &bgChkPos);
        rwData->yawTarget = atToEyeNextDir.yaw;
        rwData->initYawDiff = 0;
        if (rwData->floorY == BGCHECK_Y_MIN) {
            osSyncPrintf(VT_COL(YELLOW, BLACK) "camera: climb: no floor \n" VT_RST);
            rwData->onFloor = -1;
            rwData->floorY = playerPosRot->pos.y - 1000.0f;
        } else if (playerPosRot->pos.y - rwData->floorY < playerHeight) {
            // player's model is within the height of the floor.
            rwData->onFloor = 1;
        } else {
            rwData->onFloor = -1;
        }

        yawDiff = BINANG_SUB(BINANG_ROT180(playerPosRot->rot.y), atToEyeNextDir.yaw);
        rwData->initYawDiff = ((yawDiff / OREG(23)) / 4) * 3;
        if (roData->interfaceFlags & 2) {
            rwData->yawAdj = 0xA;
        } else {
            rwData->yawAdj = 0x2710;
        }

        playerPosRot->pos.x -= camera->playerPosDelta.x;
        playerPosRot->pos.y -= camera->playerPosDelta.y;
        playerPosRot->pos.z -= camera->playerPosDelta.z;
        rwData->animTimer = OREG(23);
        camera->animState++;
        camera->atLERPStepScale = roData->atLERPStepScale;
    }

    sp90 = CAM_DATA_SCALED(OREG(25)) * camera->speedRatio;
    sp8C = CAM_DATA_SCALED(OREG(26)) * camera->speedRatio;
    camera->yawUpdateRateInv = Camera_LERPCeilF(roData->yawUpdRateTarget, camera->yawUpdateRateInv, sp90, 0.1f);
    camera->xzOffsetUpdateRate = Camera_LERPCeilF(roData->xzUpdRateTarget, camera->xzOffsetUpdateRate, sp90, 0.1f);
    camera->yOffsetUpdateRate = Camera_LERPCeilF(CAM_DATA_SCALED(OREG(3)), camera->yOffsetUpdateRate, sp8C, 0.1f);

    camera->fovUpdateRate =
        Camera_LERPCeilF(CAM_DATA_SCALED(OREG(4)), camera->yOffsetUpdateRate, camera->speedRatio * 0.05f, 0.1f);
    camera->rUpdateRateInv = OREG(27);

    Camera_CalcAtDefault(camera, &atToEyeNextDir, roData->atYOffset, 0);
    OLib_Vec3fDiffToVecSphGeo(&adjAtToEyeDir, at, eye);

    temp_f16 = roData->minDist;
    sp90 = roData->maxDist + (roData->maxDist * roData->minMaxDistFactor);
    temp_f14 = temp_f16 - (roData->minDist * roData->minMaxDistFactor);

    if (adjAtToEyeDir.r > sp90) {
        adjAtToEyeDir.r = sp90;
    } else if (adjAtToEyeDir.r < temp_f14) {
        adjAtToEyeDir.r = temp_f14;
    }

    yawDiff = BINANG_SUB(BINANG_ROT180(playerPosRot->rot.y), adjAtToEyeDir.yaw);
    if (rwData->animTimer != 0) {
        rwData->yawTarget = BINANG_ROT180(playerPosRot->rot.y);
        rwData->animTimer--;
        adjAtToEyeDir.yaw = Camera_LERPCeilS(rwData->yawTarget, atToEyeNextDir.yaw, 0.5f, 0xA);
    } else if (rwData->yawAdj < ABS(yawDiff)) {
        playerYawRot180 = BINANG_ROT180(playerPosRot->rot.y);
        adjAtToEyeDir.yaw = Camera_LERPFloorS(
            ((yawDiff < 0) ? (s16)(playerYawRot180 + rwData->yawAdj) : (s16)(playerYawRot180 - rwData->yawAdj)),
            atToEyeNextDir.yaw, 0.1f, 0xA);
    } else {
        adjAtToEyeDir.yaw = Camera_LERPCeilS(adjAtToEyeDir.yaw, atToEyeNextDir.yaw, 0.25f, 0xA);
    }

    // Check the floor at the top of the climb
    bgChkPos.x = playerPosRot->pos.x + (Math_SinS(playerPosRot->rot.y) * 25.0f);
    bgChkPos.y = playerPosRot->pos.y + (playerHeight * 2.2f);
    bgChkPos.z = playerPosRot->pos.z + (Math_CosS(playerPosRot->rot.y) * 25.0f);

    sp90 = Camera_GetFloorYNorm(camera, &floorNorm, &bgChkPos, &bgId);
    if ((sp90 != BGCHECK_Y_MIN) && (playerPosRot->pos.y < sp90)) {
        // top of the climb is within 2.2x of the player's height.
        camera->pitchUpdateRateInv =
            Camera_LERPCeilF(20.0f, camera->pitchUpdateRateInv, CAM_DATA_SCALED(OREG(26)), 0.1f);
        camera->rUpdateRateInv = Camera_LERPCeilF(20.0f, camera->rUpdateRateInv, CAM_DATA_SCALED(OREG(26)), 0.1f);
        adjAtToEyeDir.pitch = Camera_LERPCeilS(0x1F4, atToEyeNextDir.pitch, 1.0f / camera->pitchUpdateRateInv, 0xA);
    } else if ((playerPosRot->pos.y - rwData->floorY) < playerHeight) {
        // player is within his height of the ground.
        camera->pitchUpdateRateInv =
            Camera_LERPCeilF(20.0f, camera->pitchUpdateRateInv, CAM_DATA_SCALED(OREG(26)), 0.1f);
        camera->rUpdateRateInv = Camera_LERPCeilF(20.0f, camera->rUpdateRateInv, CAM_DATA_SCALED(OREG(26)), 0.1f);
        adjAtToEyeDir.pitch = Camera_LERPCeilS(0x1F4, atToEyeNextDir.pitch, 1.0f / camera->pitchUpdateRateInv, 0xA);
    } else {
        camera->pitchUpdateRateInv = 100.0f;
        camera->rUpdateRateInv = 100.0f;
    }

    // max pitch to +/- ~ 60 degrees
    if (adjAtToEyeDir.pitch > 0x2AF8) {
        adjAtToEyeDir.pitch = 0x2AF8;
    }

    if (adjAtToEyeDir.pitch < -0x2AF8) {
        adjAtToEyeDir.pitch = -0x2AF8;
    }

    Camera_Vec3fVecSphGeoAdd(eyeNext, at, &adjAtToEyeDir);
    camBgChk.pos = *eyeNext;
    if (Camera_BGCheckInfo(camera, at, &camBgChk)) {
        // Collision detected between at->eyeNext, Check if collision between
        // at->eyeNext, but parallel to at (pitch = 0).
        bgChkPos = camBgChk.pos;
        bgChkPara.r = adjAtToEyeDir.r;
        bgChkPara.pitch = 0;
        bgChkPara.yaw = adjAtToEyeDir.yaw;
        Camera_Vec3fVecSphGeoAdd(&camBgChk.pos, at, &bgChkPara);
        if (Camera_BGCheckInfo(camera, at, &camBgChk)) {
            // Collision found between parallel at->eyeNext, set eye position to
            // first collsion point.
            *eye = bgChkPos;
        } else {
            // no collision found with the parallel at->eye, animate to be parallel
            adjAtToEyeDir.pitch = Camera_LERPCeilS(0, adjAtToEyeDir.pitch, 0.2f, 0xA);
            Camera_Vec3fVecSphGeoAdd(eye, at, &adjAtToEyeDir);
            // useless?
            Camera_BGCheck(camera, at, eye);
        }
    } else {
        // no collision detected.
        *eye = *eyeNext;
    }

    camera->dist = adjAtToEyeDir.r;
    camera->fov = Camera_LERPCeilF(roData->fovTarget, camera->fov, camera->fovUpdateRate, 1.0f);
    camera->roll = Camera_LERPCeilS(0, camera->roll, 0.5f, 0xA);
    return true;
}

// swimming
s32 Camera_Jump3(Camera* camera) {
    Vec3f* eye = &camera->eye;
    Vec3f* at = &camera->at;
    Vec3f* eyeNext = &camera->eyeNext;
    s32 prevMode;
    f32 spC4;
    f32 spC0;
    f32 spBC;
    Vec3f spB0; // unused
    VecSph eyeDiffSph;
    PosRot* playerPosRot = &camera->playerPosRot;
    Jump3ReadOnlyData* roData = &camera->paramData.jump3.roData;
    VecSph eyeAtOffset;
    VecSph eyeNextAtOffset;
    s32 pad;
    s32 pad2;
    CameraModeValue* values;
    f32 t2;
    f32 phi_f0;
    f32 phi_f2;
    f32 playerHeight;
    PosRot playerhead;
    f32 yNormal;
    f32 temp_f18;
    s32 modeSwitch;
    f32 temp_f2_2;
    Jump3ReadWriteData* rwData = &camera->paramData.jump3.rwData;

    playerHeight = Player_GetHeight(camera->player);
    Actor_GetFocus(&playerhead, &camera->player->actor);

    modeSwitch = false;
    if (((camera->waterYPos - eye->y) < OREG(44) || (camera->animState == 0))) {
        if (rwData->mode != CAM_MODE_NORMAL) {
            rwData->mode = CAM_MODE_NORMAL;
            modeSwitch = true;
        }
    } else if (((camera->waterYPos - eye->y) > OREG(45)) && (rwData->mode != CAM_MODE_BOOMERANG)) {
        rwData->mode = CAM_MODE_BOOMERANG;
        modeSwitch = true;
    }

    OLib_Vec3fDiffToVecSphGeo(&eyeAtOffset, at, eye);
    OLib_Vec3fDiffToVecSphGeo(&eyeNextAtOffset, at, eyeNext);

    if (RELOAD_PARAMS(camera) || modeSwitch || R_RELOAD_CAM_PARAMS) {
        values = sCameraSettings[camera->setting].cameraModes[rwData->mode].values;
        yNormal = ((1.0f + CAM_DATA_SCALED(R_CAM_YOFFSET_NORM)) -
                   (CAM_DATA_SCALED(R_CAM_YOFFSET_NORM) * (68.0f / playerHeight)));
        t2 = CAM_DATA_SCALED(playerHeight) * yNormal;
        roData->yOffset = GET_NEXT_RO_DATA(values) * t2;
        roData->distMin = GET_NEXT_RO_DATA(values) * t2;
        roData->distMax = GET_NEXT_RO_DATA(values) * t2;
        roData->pitchTarget = CAM_DEG_TO_BINANG(GET_NEXT_RO_DATA(values));
        roData->swingUpdateRate = GET_NEXT_RO_DATA(values);
        roData->unk_10 = GET_NEXT_RO_DATA(values);
        roData->unk_14 = GET_NEXT_SCALED_RO_DATA(values);
        roData->fovTarget = GET_NEXT_RO_DATA(values);
        roData->unk_1C = GET_NEXT_SCALED_RO_DATA(values);
        roData->interfaceFlags = GET_NEXT_RO_DATA(values);
    }

    if (R_RELOAD_CAM_PARAMS) {
        prevMode = camera->mode;
        camera->mode = rwData->mode;
        Camera_CopyPREGToModeValues(camera);
        camera->mode = prevMode;
    }

    sCameraInterfaceFlags = roData->interfaceFlags;

    switch (camera->animState) {
        case 0:
        case 10:
        case 20:
        case 25:
            rwData->swing.atEyePoly = NULL;
            rwData->unk_1C = camera->playerGroundY;
            rwData->swing.unk_16 = rwData->swing.unk_14 = rwData->swing.unk_18 = 0;
            rwData->animTimer = 10;
            rwData->swing.swingUpdateRate = roData->swingUpdateRate;
            camera->animState++;
            rwData->swing.swingUpdateRateTimer = 0;
            break;
        default:
            if (rwData->animTimer != 0) {
                rwData->animTimer--;
            }
            break;
    }

    spB0 = *eye; // unused
    (void)spB0;  // suppresses set but unused warning

    spC4 = CAM_DATA_SCALED(OREG(25)) * camera->speedRatio;
    spC0 = camera->speedRatio * CAM_DATA_SCALED(OREG(26));
    spBC = rwData->swing.unk_18 != 0 ? CAM_DATA_SCALED(OREG(25)) : spC4;

    if (rwData->swing.swingUpdateRateTimer != 0) {
        camera->yawUpdateRateInv =
            Camera_LERPCeilF(rwData->swing.swingUpdateRate + (rwData->swing.swingUpdateRateTimer * 2),
                             camera->yawUpdateRateInv, spC4, 0.1f);
        camera->pitchUpdateRateInv =
            Camera_LERPCeilF((rwData->swing.swingUpdateRateTimer * 2) + 40.0f, camera->pitchUpdateRateInv, spC0, 0.1f);
        rwData->swing.swingUpdateRateTimer--;
    } else {
        camera->yawUpdateRateInv =
            Camera_LERPCeilF(rwData->swing.swingUpdateRate, camera->yawUpdateRateInv, spBC, 0.1f);
        camera->pitchUpdateRateInv = Camera_LERPCeilF(40.0f, camera->pitchUpdateRateInv, spC0, 0.1f);
    }

    camera->xzOffsetUpdateRate = Camera_LERPCeilF(CAM_DATA_SCALED(OREG(2)), camera->xzOffsetUpdateRate, spC4, 0.1f);
    camera->yOffsetUpdateRate = Camera_LERPCeilF(CAM_DATA_SCALED(OREG(3)), camera->yOffsetUpdateRate, spC0, 0.1f);
    camera->fovUpdateRate =
        Camera_LERPCeilF(CAM_DATA_SCALED(OREG(4)), camera->yOffsetUpdateRate, camera->speedRatio * 0.05f, 0.1f);

    Camera_CalcAtDefault(camera, &eyeNextAtOffset, roData->yOffset, roData->interfaceFlags);
    OLib_Vec3fDiffToVecSphGeo(&eyeDiffSph, at, eyeNext);

    camera->dist = eyeDiffSph.r =
        Camera_ClampDist(camera, eyeDiffSph.r, roData->distMin, roData->distMax, rwData->animTimer);

    if (camera->playerGroundY <= playerPosRot->pos.y) {
        phi_f0 = playerPosRot->pos.y - camera->playerGroundY;
    } else {
        phi_f0 = -(playerPosRot->pos.y - camera->playerGroundY);
    }

    if (!(phi_f0 < 10.0f)) {
        if (camera->waterYPos <= playerhead.pos.y) {
            phi_f2 = playerhead.pos.y - camera->waterYPos;
        } else {
            phi_f2 = -(playerhead.pos.y - camera->waterYPos);
        }
        if (!(phi_f2 < 50.0f)) {
            camera->pitchUpdateRateInv = 100.0f;
        }
    }
    if (rwData->swing.unk_18 != 0) {
        eyeDiffSph.yaw =
            Camera_LERPCeilS(rwData->swing.unk_16, eyeNextAtOffset.yaw, 1.0f / camera->yawUpdateRateInv, 0xA);
        eyeDiffSph.pitch =
            Camera_LERPCeilS(rwData->swing.unk_14, eyeNextAtOffset.pitch, 1.0f / camera->yawUpdateRateInv, 0xA);
    } else {
        eyeDiffSph.yaw = Camera_CalcDefaultYaw(camera, eyeNextAtOffset.yaw, playerPosRot->rot.y, roData->unk_14, 0.0f);
        eyeDiffSph.pitch = Camera_CalcDefaultPitch(camera, eyeNextAtOffset.pitch, roData->pitchTarget, 0);
    }

    if (eyeDiffSph.pitch > OREG(5)) {
        eyeDiffSph.pitch = OREG(5);
    }

    if (eyeDiffSph.pitch < OREG(34)) {
        eyeDiffSph.pitch = OREG(34);
    }

    Camera_Vec3fVecSphGeoAdd(eyeNext, at, &eyeDiffSph);
    if ((camera->status == CAM_STAT_ACTIVE) && !(roData->interfaceFlags & 0x10)) {
        func_80046E20(camera, &eyeDiffSph, roData->distMin, roData->swingUpdateRate, &spBC, &rwData->swing);
        if (roData->interfaceFlags & 4) {
            camera->inputDir.x = -eyeAtOffset.pitch;
            camera->inputDir.y = BINANG_ROT180(eyeAtOffset.yaw);
            camera->inputDir.z = 0;
        } else {
            OLib_Vec3fDiffToVecSphGeo(&eyeDiffSph, eye, at);
            camera->inputDir.x = eyeDiffSph.pitch;
            camera->inputDir.y = eyeDiffSph.yaw;
            camera->inputDir.z = 0;
        }

        if (rwData->swing.unk_18 != 0) {
            camera->inputDir.y = Camera_LERPCeilS(
                camera->inputDir.y + BINANG_SUB(BINANG_ROT180(rwData->swing.unk_16), camera->inputDir.y),
                camera->inputDir.y, 1.0f - (0.99f * spBC), 0xA);
        }
    } else {
        rwData->swing.swingUpdateRate = roData->swingUpdateRate;
        rwData->swing.unk_18 = 0;
        sUpdateCameraDirection = 0;
        *eye = *eyeNext;
    }
    camera->fov = Camera_LERPCeilF(roData->fovTarget, camera->fov, camera->fovUpdateRate, 1.0f);
    camera->roll = Camera_LERPCeilS(0, camera->roll, 0.5f, 0xA);
    camera->atLERPStepScale = Camera_ClampLERPScale(camera, roData->unk_1C);
    return true;
}

s32 Camera_Jump4(Camera* camera) {
    return Camera_Noop(camera);
}

s32 Camera_Jump0(Camera* camera) {
    return Camera_Noop(camera);
}

s32 Camera_Battle1(Camera* camera) {
    Vec3f* eye = &camera->eye;
    Vec3f* at = &camera->at;
    Vec3f* eyeNext = &camera->eyeNext;
    Vec3f sp128;
    Vec3f playerHead;
    Vec3f targetPos;
    f32 var3;
    f32 var2;
    f32 temp_f0_2;
    f32 temp_f12_2;
    f32 spFC;
    f32 spF8;
    f32 swingAngle;
    f32 temp_f2_2;
    f32 temp_f14;
    s32 skipEyeAtCalc;
    f32 distRatio;
    CamColChk spBC;
    VecSph spB4;
    VecSph atToTargetDir;
    VecSph playerToTargetDir;
    VecSph atToEyeDir;
    VecSph atToEyeNextDir;
    PosRot* playerPosRot = &camera->playerPosRot;
    s16 tmpAng1;
    s16 tmpAng2;
    Player* player;
    s16 sp86;
    s16 isOffGround;
    f32 distance;
    f32 sp7C;
    f32 sp78;
    f32 fov;
    Battle1ReadOnlyData* roData = &camera->paramData.batt1.roData;
    Battle1ReadWriteData* rwData = &camera->paramData.batt1.rwData;
    s32 pad;
    f32 playerHeight;

    skipEyeAtCalc = false;
    player = camera->player;
    playerHeight = Player_GetHeight(camera->player);
    if (RELOAD_PARAMS(camera) || R_RELOAD_CAM_PARAMS) {
        CameraModeValue* values = sCameraSettings[camera->setting].cameraModes[camera->mode].values;
        f32 yNormal = (1.0f + CAM_DATA_SCALED(OREG(46))) - (CAM_DATA_SCALED(OREG(46)) * (68.0f / playerHeight));

        roData->yOffset = GET_NEXT_SCALED_RO_DATA(values) * playerHeight * yNormal;
        roData->distance = GET_NEXT_RO_DATA(values);
        roData->swingYawInitial = GET_NEXT_RO_DATA(values);
        roData->swingYawFinal = GET_NEXT_RO_DATA(values);
        roData->swingPitchInitial = GET_NEXT_RO_DATA(values);
        roData->swingPitchFinal = GET_NEXT_RO_DATA(values);
        roData->swingPitchAdj = GET_NEXT_SCALED_RO_DATA(values);
        roData->fov = GET_NEXT_RO_DATA(values);
        roData->atLERPScaleOnGround = GET_NEXT_SCALED_RO_DATA(values);
        roData->flags = GET_NEXT_RO_DATA(values);
        roData->yOffsetOffGround = GET_NEXT_SCALED_RO_DATA(values) * playerHeight * yNormal;
        roData->atLERPScaleOffGround = GET_NEXT_SCALED_RO_DATA(values);
        rwData->chargeTimer = 40;
        rwData->unk_10 = CAM_DATA_SCALED(OREG(12));
    }

    if (R_RELOAD_CAM_PARAMS) {
        Camera_CopyPREGToModeValues(camera);
    }

    distance = roData->distance;
    sp7C = roData->swingPitchInitial;
    sp78 = roData->swingPitchFinal;
    fov = roData->fov;

    if (camera->player->stateFlags1 & PLAYER_STATE1_12) {
        // charging sword.
        rwData->unk_10 =
            Camera_LERPCeilF(CAM_DATA_SCALED(OREG(12)) * 0.5f, rwData->unk_10, CAM_DATA_SCALED(OREG(25)), 0.1f);
        camera->xzOffsetUpdateRate =
            Camera_LERPCeilF(0.2f, camera->xzOffsetUpdateRate, CAM_DATA_SCALED(OREG(25)), 0.1f);
        camera->yOffsetUpdateRate = Camera_LERPCeilF(0.2f, camera->yOffsetUpdateRate, CAM_DATA_SCALED(OREG(25)), 0.1f);
        if (rwData->chargeTimer >= -19) {
            rwData->chargeTimer--;
        } else {
            distance = 250.0f;
            sp7C = 50.0f;
            sp78 = 40.0f;
            fov = 60.0f;
        }
    } else if (rwData->chargeTimer < 0) {
        distance = 250.0f;
        sp7C = 50.0f;
        sp78 = 40.0f;
        fov = 60.0f;
        rwData->chargeTimer++;
    } else {
        rwData->chargeTimer = 40;
        rwData->unk_10 = Camera_LERPCeilF(CAM_DATA_SCALED(OREG(12)), rwData->unk_10, CAM_DATA_SCALED(OREG(25)), 0.1f);
        camera->xzOffsetUpdateRate = Camera_LERPCeilF(CAM_DATA_SCALED(OREG(40)), camera->xzOffsetUpdateRate,
                                                      CAM_DATA_SCALED(OREG(25)) * camera->speedRatio, 0.1f);
        camera->yOffsetUpdateRate = Camera_LERPCeilF(CAM_DATA_SCALED(OREG(40)), camera->yOffsetUpdateRate,
                                                     CAM_DATA_SCALED(OREG(26)) * camera->speedRatio, 0.1f);
    }
    camera->fovUpdateRate =
        Camera_LERPCeilF(CAM_DATA_SCALED(OREG(4)), camera->fovUpdateRate, camera->speedRatio * 0.05f, 0.1f);
    playerHeight += roData->yOffset;
    OLib_Vec3fDiffToVecSphGeo(&atToEyeDir, at, eye);
    OLib_Vec3fDiffToVecSphGeo(&atToEyeNextDir, at, eyeNext);
    if (camera->target == NULL || camera->target->update == NULL) {
        if (camera->target == NULL) {
            osSyncPrintf(
                VT_COL(YELLOW, BLACK) "camera: warning: battle: target is not valid, change parallel\n" VT_RST);
        }
        camera->target = NULL;
        Camera_ChangeMode(camera, CAM_MODE_TARGET);
        return true;
    }

    sCameraInterfaceFlags = roData->flags;

    if (RELOAD_PARAMS(camera)) {
        rwData->unk_14 = 0;
        rwData->roll = 0.0f;
        rwData->target = camera->target;
        camera->animState++;
        if (rwData->target->id > 0) {
            osSyncPrintf("camera: battle: target actor name " VT_FGCOL(BLUE) "%d" VT_RST "\n", rwData->target->id);
        } else {
            osSyncPrintf("camera: battle: target actor name " VT_COL(RED, WHITE) "%d" VT_RST "\n", rwData->target->id);
            camera->target = NULL;
            Camera_ChangeMode(camera, CAM_MODE_TARGET);
            return true;
        }
        rwData->animTimer = OREG(23) + OREG(24);
        rwData->initialEyeToAtYaw = atToEyeDir.yaw;
        rwData->initialEyeToAtPitch = atToEyeDir.pitch;
        rwData->initialEyeToAtDist = atToEyeDir.r;
        rwData->yPosOffset = playerPosRot->pos.y - camera->playerPosDelta.y;
    }

    if (camera->status == CAM_STAT_ACTIVE) {
        sUpdateCameraDirection = 1;
        camera->inputDir.x = -atToEyeDir.pitch;
        camera->inputDir.y = BINANG_ROT180(atToEyeDir.yaw);
        camera->inputDir.z = 0;
    }

    if (camera->playerGroundY == camera->playerPosRot.pos.y || camera->player->actor.gravity > -0.1f ||
        camera->player->stateFlags1 & PLAYER_STATE1_21) {
        isOffGround = false;
        rwData->yPosOffset = playerPosRot->pos.y;
    } else {
        isOffGround = true;
    }

    if (rwData->animTimer == 0) {
        camera->atLERPStepScale =
            Camera_ClampLERPScale(camera, isOffGround ? roData->atLERPScaleOffGround : roData->atLERPScaleOnGround);
    }
    Actor_GetFocus(&camera->targetPosRot, camera->target);
    if (rwData->target != camera->target) {
        osSyncPrintf("camera: battle: change target %d -> " VT_FGCOL(BLUE) "%d" VT_RST "\n", rwData->target->id,
                     camera->target->id);
        camera->animState = 0;
        return true;
    }

    Camera_CalcAtForLockOn(camera, &atToEyeNextDir, &camera->targetPosRot.pos,
                           isOffGround ? roData->yOffsetOffGround : roData->yOffset, distance, &rwData->yPosOffset,
                           &playerToTargetDir, (isOffGround ? 0x81 : 1) | roData->flags);
    tmpAng2 = playerToTargetDir.yaw;
    playerHead = playerPosRot->pos;
    playerHead.y += playerHeight;
    OLib_Vec3fDiffToVecSphGeo(&playerToTargetDir, &playerHead, &camera->targetPosRot.pos);
    distRatio = playerToTargetDir.r > distance ? 1 : playerToTargetDir.r / distance;
    targetPos = camera->targetPosRot.pos;
    OLib_Vec3fDiffToVecSphGeo(&atToTargetDir, at, &targetPos);
    atToTargetDir.r = distance - ((atToTargetDir.r <= distance ? atToTargetDir.r : distance) * 0.5f);
    swingAngle = roData->swingYawInitial + ((roData->swingYawFinal - roData->swingYawInitial) * (1.1f - distRatio));
    spF8 = OREG(13) + swingAngle;

    spB4.r = camera->dist = Camera_LERPCeilF(distance, camera->dist, CAM_DATA_SCALED(OREG(11)), 2.0f);
    spB4.yaw = atToEyeNextDir.yaw;
    tmpAng1 = BINANG_SUB(atToTargetDir.yaw, BINANG_ROT180(atToEyeNextDir.yaw));
    if (rwData->animTimer != 0) {
        if (rwData->animTimer >= OREG(24)) {
            sp86 = rwData->animTimer - OREG(24);
            OLib_Vec3fDiffToVecSphGeo(&playerToTargetDir, at, eye);
            playerToTargetDir.yaw = BINANG_ROT180(tmpAng2);

            var2 = 1.0f / OREG(23);
            var3 = (rwData->initialEyeToAtDist - playerToTargetDir.r) * var2;
            tmpAng1 = BINANG_SUB(rwData->initialEyeToAtYaw, playerToTargetDir.yaw) * var2;
            tmpAng2 = BINANG_SUB(rwData->initialEyeToAtPitch, playerToTargetDir.pitch) * var2;

            spB4.r =
                Camera_LERPCeilF(playerToTargetDir.r + (var3 * sp86), atToEyeDir.r, CAM_DATA_SCALED(OREG(28)), 1.0f);
            spB4.yaw = Camera_LERPCeilS(playerToTargetDir.yaw + (tmpAng1 * sp86), atToEyeDir.yaw,
                                        CAM_DATA_SCALED(OREG(28)), 0xA);
            spB4.pitch = Camera_LERPCeilS(playerToTargetDir.pitch + (tmpAng2 * sp86), atToEyeDir.pitch,
                                          CAM_DATA_SCALED(OREG(28)), 0xA);
        } else {
            skipEyeAtCalc = true;
        }
        rwData->animTimer--;
    } else if (ABS(tmpAng1) > CAM_DEG_TO_BINANG(swingAngle)) {
        spFC = CAM_BINANG_TO_DEG(tmpAng1);
        temp_f2_2 = swingAngle + (spF8 - swingAngle) * (OLib_ClampMaxDist(atToTargetDir.r, spB4.r) / spB4.r);
        temp_f12_2 = ((temp_f2_2 * temp_f2_2) - 2.0f) / (temp_f2_2 - 360.0f);
        var2 = ((temp_f12_2 * spFC) + (2.0f - (360.0f * temp_f12_2)));
        temp_f14 = SQ(spFC) / var2;
        tmpAng2 = tmpAng1 >= 0 ? CAM_DEG_TO_BINANG(temp_f14) : (-CAM_DEG_TO_BINANG(temp_f14));
        spB4.yaw = BINANG_ROT180((s16)(BINANG_ROT180(atToEyeNextDir.yaw) + tmpAng2));
    } else {
        spFC = 0.05f;
        spFC = (1 - camera->speedRatio) * spFC;
        tmpAng2 = tmpAng1 >= 0 ? CAM_DEG_TO_BINANG(swingAngle) : -CAM_DEG_TO_BINANG(swingAngle);
        spB4.yaw = atToEyeNextDir.yaw - (s16)((tmpAng2 - tmpAng1) * spFC);
    }

    if (!skipEyeAtCalc) {
        var3 = atToTargetDir.pitch * roData->swingPitchAdj;
        var2 = F32_LERPIMP(sp7C, sp78, distRatio);
        tmpAng1 = CAM_DEG_TO_BINANG(var2) - (s16)(playerToTargetDir.pitch * (0.5f + distRatio * (1.0f - 0.5f)));
        tmpAng1 += (s16)(var3);

        if (tmpAng1 < -0x2AA8) {
            tmpAng1 = -0x2AA8;
        } else if (tmpAng1 > 0x2AA8) {
            tmpAng1 = 0x2AA8;
        }

        spB4.pitch = Camera_LERPCeilS(tmpAng1, atToEyeNextDir.pitch, rwData->unk_10, 0xA);
        Camera_Vec3fVecSphGeoAdd(eyeNext, at, &spB4);
        spBC.pos = *eyeNext;
        if (camera->status == CAM_STAT_ACTIVE) {
            if (!camera->play->envCtx.skyboxDisabled || roData->flags & 1) {
                Camera_BGCheckInfo(camera, at, &spBC);
            } else if (roData->flags & 2) {
                func_80043F94(camera, at, &spBC);
            } else {
                OLib_Vec3fDistNormalize(&sp128, at, &spBC.pos);
                spBC.pos.x -= sp128.x;
                spBC.pos.y -= sp128.y;
                spBC.pos.z -= sp128.z;
            }
            *eye = spBC.pos;
        } else {
            *eye = *eyeNext;
        }
    }
    rwData->roll += (((OREG(36) * camera->speedRatio) * (1.0f - distRatio)) - rwData->roll) * CAM_DATA_SCALED(OREG(37));
    camera->roll = CAM_DEG_TO_BINANG(rwData->roll);
    camera->fov = Camera_LERPCeilF((player->meleeWeaponState != 0 ? 0.8f
                                    : gSaveContext.health <= 0x10 ? 0.8f
                                                                  : 1.0f) *
                                       (fov - ((fov * 0.05f) * distRatio)),
                                   camera->fov, camera->fovUpdateRate, 1.0f);
}

s32 Camera_Battle2(Camera* camera) {
    return Camera_Noop(camera);
}

s32 Camera_Battle3(Camera* camera) {
    return Camera_Noop(camera);
}

/**
 * Charging spin attack
 * Camera zooms out slowly for 50 frames, then tilts up to a specified
 * setting value.
 */
s32 Camera_Battle4(Camera* camera) {
    Vec3f* eye = &camera->eye;
    Vec3f* at = &camera->at;
    Vec3f* eyeNext = &camera->eyeNext;
    VecSph eyeNextOffset;
    VecSph eyeAtOffset;
    VecSph eyeNextAtOffset;
    Battle4ReadOnlyData* roData = &camera->paramData.batt4.roData;
    Battle4ReadWriteData* rwData = &camera->paramData.batt4.rwData;
    s32 pad;
    f32 playerHeight;

    playerHeight = Player_GetHeight(camera->player);
    if (RELOAD_PARAMS(camera) || R_RELOAD_CAM_PARAMS) {
        CameraModeValue* values = sCameraSettings[camera->setting].cameraModes[camera->mode].values;
        f32 yNormal = (1.0f + CAM_DATA_SCALED(R_CAM_YOFFSET_NORM)) -
                      (CAM_DATA_SCALED(R_CAM_YOFFSET_NORM) * (68.0f / playerHeight));

        roData->yOffset = GET_NEXT_SCALED_RO_DATA(values) * playerHeight * yNormal;
        roData->rTarget = GET_NEXT_SCALED_RO_DATA(values) * playerHeight * yNormal;
        roData->pitchTarget = CAM_DEG_TO_BINANG(GET_NEXT_RO_DATA(values));
        roData->lerpUpdateRate = GET_NEXT_SCALED_RO_DATA(values);
        roData->fovTarget = GET_NEXT_RO_DATA(values);
        roData->atLERPTarget = GET_NEXT_SCALED_RO_DATA(values);
        roData->interfaceFlags = GET_NEXT_RO_DATA(values);
    }

    if (R_RELOAD_CAM_PARAMS) {
        Camera_CopyPREGToModeValues(camera);
    }

    OLib_Vec3fDiffToVecSphGeo(&eyeAtOffset, at, eye);
    OLib_Vec3fDiffToVecSphGeo(&eyeNextAtOffset, at, eyeNext);

    sCameraInterfaceFlags = roData->interfaceFlags;

    switch (camera->animState) {
        case 0:
        case 10:
        case 20:
            rwData->animTimer = 50;
            camera->animState++;
    }

    camera->yawUpdateRateInv = Camera_LERPCeilF(roData->lerpUpdateRate, camera->yawUpdateRateInv,
                                                CAM_DATA_SCALED(OREG(25)) * camera->speedRatio, 0.1f);
    camera->rUpdateRateInv = 1000.0f;
    camera->pitchUpdateRateInv = 1000.0f;
    camera->xzOffsetUpdateRate = Camera_LERPCeilF(0.025f, camera->xzOffsetUpdateRate, CAM_DATA_SCALED(OREG(25)), 0.1f);
    camera->yOffsetUpdateRate = Camera_LERPCeilF(CAM_DATA_SCALED(OREG(3)), camera->yOffsetUpdateRate,
                                                 CAM_DATA_SCALED(OREG(26)) * camera->speedRatio, 0.1f);
    camera->fovUpdateRate = 0.0001f;
    Camera_CalcAtDefault(camera, &eyeNextAtOffset, roData->yOffset, 1);
    if (rwData->animTimer != 0) {
        eyeNextOffset.yaw = eyeAtOffset.yaw;
        eyeNextOffset.pitch = eyeAtOffset.pitch;
        eyeNextOffset.r = eyeAtOffset.r;
        rwData->animTimer--;
    } else {
        eyeNextOffset.yaw = eyeAtOffset.yaw;
        eyeNextOffset.pitch = Camera_LERPCeilS(roData->pitchTarget, eyeAtOffset.pitch, roData->lerpUpdateRate, 2);
        eyeNextOffset.r = Camera_LERPCeilF(roData->rTarget, eyeAtOffset.r, roData->lerpUpdateRate, 0.001f);
    }
    Camera_Vec3fVecSphGeoAdd(eyeNext, at, &eyeNextOffset);
    *eye = *eyeNext;
    camera->dist = eyeNextOffset.r;
    camera->fov = Camera_LERPCeilF(roData->fovTarget, camera->fov, roData->lerpUpdateRate, 1.0f);
    camera->roll = 0;
    camera->atLERPStepScale = Camera_ClampLERPScale(camera, roData->atLERPTarget);
    return true;
}

s32 Camera_Battle0(Camera* camera) {
    return Camera_Noop(camera);
}

// Targeting non-enemy
s32 Camera_KeepOn1(Camera* camera) {
    Vec3f* eye = &camera->eye;
    Vec3f* at = &camera->at;
    Vec3f* eyeNext = &camera->eyeNext;
    Vec3f sp120;
    Vec3f sp114;
    Vec3f sp108;
    f32 sp104;
    f32 temp_f12_2;
    f32 temp_f14;
    f32 t1;
    f32 spF4;
    f32 spF0;
    f32 spEC;
    f32 spE8;
    f32 t2;
    s16 spE2;
    s16 spE0;
    VecSph spD8;
    VecSph spD0;
    VecSph spC8;
    VecSph spC0;
    VecSph spB8;
    PosRot* playerPosRot = &camera->playerPosRot;
    CamColChk sp8C;
    s32 sp88;
    f32 sp84;
    s16 sp82;
    s16 sp80;
    KeepOn1ReadOnlyData* roData = &camera->paramData.keep1.roData;
    KeepOn1ReadWriteData* rwData = &camera->paramData.keep1.rwData;
    s16 t3;
    f32 playerHeight;

    sp88 = 0;
    playerHeight = Player_GetHeight(camera->player);
    if ((camera->target == NULL) || (camera->target->update == NULL)) {
        if (camera->target == NULL) {
            osSyncPrintf(
                VT_COL(YELLOW, BLACK) "camera: warning: keepon: target is not valid, change parallel\n" VT_RST);
        }
        camera->target = NULL;
        Camera_ChangeMode(camera, CAM_MODE_TARGET);
        return 1;
    }

    if (RELOAD_PARAMS(camera) || R_RELOAD_CAM_PARAMS) {
        CameraModeValue* values = sCameraSettings[camera->setting].cameraModes[camera->mode].values;
        f32 yNormal = (1.0f + CAM_DATA_SCALED(OREG(46))) - (CAM_DATA_SCALED(OREG(46)) * (68.0f / playerHeight));

        roData->unk_00 = GET_NEXT_SCALED_RO_DATA(values) * playerHeight * yNormal;
        roData->unk_04 = GET_NEXT_RO_DATA(values);
        roData->unk_08 = GET_NEXT_RO_DATA(values);
        roData->unk_0C = GET_NEXT_RO_DATA(values);
        roData->unk_10 = GET_NEXT_RO_DATA(values);
        roData->unk_14 = GET_NEXT_RO_DATA(values);
        roData->unk_18 = GET_NEXT_RO_DATA(values);
        roData->unk_1C = GET_NEXT_SCALED_RO_DATA(values);
        roData->unk_20 = GET_NEXT_RO_DATA(values);
        roData->unk_24 = GET_NEXT_SCALED_RO_DATA(values);
        roData->interfaceFlags = GET_NEXT_RO_DATA(values);
        roData->unk_28 = GET_NEXT_SCALED_RO_DATA(values) * playerHeight * yNormal;
        roData->unk_2C = GET_NEXT_SCALED_RO_DATA(values);
    }
    if (R_RELOAD_CAM_PARAMS) {
        Camera_CopyPREGToModeValues(camera);
    }

    playerHeight += roData->unk_00;
    OLib_Vec3fDiffToVecSphGeo(&spC0, at, eye);
    OLib_Vec3fDiffToVecSphGeo(&spB8, at, eyeNext);
    sCameraInterfaceFlags = roData->interfaceFlags;
    if (RELOAD_PARAMS(camera)) {
        camera->animState++;
        rwData->unk_10 = 0;
        rwData->unk_04 = 0.0f;
        rwData->unk_0C = camera->target;
        rwData->unk_16 = OREG(23) + OREG(24);
        rwData->unk_12 = spC0.yaw;
        rwData->unk_14 = spC0.pitch;
        rwData->unk_00 = spC0.r;
        rwData->unk_08 = playerPosRot->pos.y - camera->playerPosDelta.y;
    }
    if (camera->status == CAM_STAT_ACTIVE) {
        sUpdateCameraDirection = 1;
        camera->inputDir.x = -spC0.pitch;
        camera->inputDir.y = BINANG_ROT180(spC0.yaw);
        camera->inputDir.z = 0;
    }

    sp104 = roData->unk_04;
    sp84 = 1;

    switch (camera->paramFlags & 0x18) {
        case 8:
            if ((camera->player->actor.category == 2) && (camera->player->interactRangeActor == camera->target)) {
                PosRot sp54;
                Actor_GetFocus(&sp54, &camera->player->actor);
                spC8.r = 60.0f;
                spC8.yaw = camera->playerPosRot.rot.y;
                spC8.pitch = 0x2EE0;
                Camera_Vec3fVecSphGeoAdd(&camera->targetPosRot.pos, &sp54.pos, &spC8);
            } else {
                Actor_GetFocus(&camera->targetPosRot, camera->target);
            }
            Actor_GetFocus(&camera->targetPosRot, camera->target);
            if (rwData->unk_0C != camera->target) {
                rwData->unk_0C = camera->target;
                camera->atLERPStepScale = 0.0f;
            }
            camera->xzOffsetUpdateRate = Camera_LERPCeilF(1.0f, camera->xzOffsetUpdateRate,
                                                          CAM_DATA_SCALED(OREG(25)) * camera->speedRatio, 0.1f);
            camera->yOffsetUpdateRate =
                Camera_LERPCeilF(1.0f, camera->yOffsetUpdateRate, CAM_DATA_SCALED(OREG(26)) * camera->speedRatio, 0.1f);
            camera->fovUpdateRate =
                Camera_LERPCeilF(CAM_DATA_SCALED(OREG(4)), camera->fovUpdateRate, camera->speedRatio * 0.05f, 0.1f);
            goto cont;
        case 0x10:
            rwData->unk_0C = NULL;
        cont:
            if (camera->playerGroundY == camera->playerPosRot.pos.y || camera->player->actor.gravity > -0.1f ||
                camera->player->stateFlags1 & PLAYER_STATE1_21) {
                rwData->unk_08 = playerPosRot->pos.y;
                sp80 = 0;
            } else {
                sp80 = 1;
            }

            Camera_CalcAtForLockOn(camera, &spB8, &camera->targetPosRot.pos, sp80 ? roData->unk_28 : roData->unk_00,
                                   sp104, &rwData->unk_08, &spC8, (sp80 ? 0x80 : 0) | roData->interfaceFlags);
            sp114 = playerPosRot->pos;
            sp114.y += playerHeight;
            OLib_Vec3fDiffToVecSphGeo(&spC8, &sp114, &camera->targetPosRot.pos);
            sp84 = spC8.r > sp104 ? 1.0f : spC8.r / sp104;
            break;
        default:
            *at = playerPosRot->pos;
            at->y += playerHeight;
            rwData->unk_0C = NULL;
            break;
    }
    OLib_Vec3fDiffToVecSphGeo(&spD8, at, eyeNext);
    if (spD8.r < roData->unk_04) {
        sp104 = roData->unk_04;
        spE8 = OREG(6);
    } else if (roData->unk_08 < spD8.r) {
        sp104 = roData->unk_08;
        spE8 = OREG(6);
    } else {
        sp104 = spD8.r;
        spE8 = 1.0f;
    }

    camera->rUpdateRateInv = Camera_LERPCeilF(spE8, camera->rUpdateRateInv, CAM_DATA_SCALED(OREG(25)), 0.1f);
    spD8.r = spE8 = camera->dist = Camera_LERPCeilF(sp104, camera->dist, 1.0f / camera->rUpdateRateInv, 0.2f);
    sp108 = camera->targetPosRot.pos;
    OLib_Vec3fDiffToVecSphGeo(&spD0, at, &sp108);
    spD0.r = spE8 - ((spD0.r <= spE8 ? spD0.r : spE8) * 0.5f);
    spEC = roData->unk_0C + ((roData->unk_10 - roData->unk_0C) * (1.1f - sp84));
    spF0 = OREG(13) + spEC;
    spD8.r = camera->dist = Camera_LERPCeilF(spE8, camera->dist, CAM_DATA_SCALED(OREG(11)), 2.0f);
    spD8.yaw = spB8.yaw;
    spE2 = BINANG_SUB(spD0.yaw, BINANG_ROT180(spB8.yaw));
    if (rwData->unk_16 != 0) {
        if (rwData->unk_16 >= OREG(24)) {
            sp82 = rwData->unk_16 - OREG(24);
            spE2 = spC8.yaw;
            OLib_Vec3fDiffToVecSphGeo(&spC8, at, eye);
            spC8.yaw = BINANG_ROT180(spE2);

            t2 = 1.0f / OREG(23);
            spE8 = (rwData->unk_00 - spC8.r) * t2;
            spE2 = BINANG_SUB(rwData->unk_12, spC8.yaw) * t2;
            spE0 = BINANG_SUB(rwData->unk_14, spC8.pitch) * t2;

            spD8.r = Camera_LERPCeilF(spC8.r + (spE8 * sp82), spC0.r, CAM_DATA_SCALED(OREG(28)), 1.0f);
            spD8.yaw = Camera_LERPCeilS(spC8.yaw + (spE2 * sp82), spC0.yaw, CAM_DATA_SCALED(OREG(28)), 0xA);
            spD8.pitch = Camera_LERPCeilS(spC8.pitch + (spE0 * sp82), spC0.pitch, CAM_DATA_SCALED(OREG(28)), 0xA);
        } else {
            sp88 = 1;
        }
        rwData->unk_16--;
    } else if (ABS(spE2) > CAM_DEG_TO_BINANG(spEC)) {
        spF4 = CAM_BINANG_TO_DEG(spE2);
        t2 = spEC + (spF0 - spEC) * (OLib_ClampMaxDist(spD0.r, spD8.r) / spD8.r);
        temp_f12_2 = ((SQ(t2) - 2.0f) / (t2 - 360.0f));
        t1 = (temp_f12_2 * spF4) + (2.0f - (360.0f * temp_f12_2));
        temp_f14 = SQ(spF4) / t1;
        spE0 = spE2 >= 0 ? (CAM_DEG_TO_BINANG(temp_f14)) : (-CAM_DEG_TO_BINANG(temp_f14));
        spD8.yaw = BINANG_ROT180((s16)(BINANG_ROT180(spB8.yaw) + spE0));
    } else {
        spF4 = 0.02f;
        spF4 = (1.0f - camera->speedRatio) * spF4;
        spE0 = spE2 >= 0 ? CAM_DEG_TO_BINANG(spEC) : -CAM_DEG_TO_BINANG(spEC);
        spD8.yaw = spB8.yaw - (s16)((spE0 - spE2) * spF4);
    }

    if (sp88 == 0) {
        spE2 = CAM_DEG_TO_BINANG((f32)(roData->unk_14 + ((roData->unk_18 - roData->unk_14) * sp84)));
        spE2 -= (s16)(spC8.pitch * (0.5f + (sp84 * 0.5f)));

        spE8 = spD0.pitch * roData->unk_1C;
        spE2 += (s16)spE8;
        if (spE2 < -0x3200) {
            spE2 = -0x3200;
        } else if (spE2 > 0x3200) {
            spE2 = 0x3200;
        }

        spD8.pitch = Camera_LERPCeilS(spE2, spB8.pitch, CAM_DATA_SCALED(OREG(12)), 0xA);
        Camera_Vec3fVecSphGeoAdd(eyeNext, at, &spD8);
        sp8C.pos = *eyeNext;
        if (camera->status == CAM_STAT_ACTIVE) {
            if (!camera->play->envCtx.skyboxDisabled || roData->interfaceFlags & 1) {
                Camera_BGCheckInfo(camera, at, &sp8C);
            } else if (roData->interfaceFlags & 2) {
                func_80043F94(camera, at, &sp8C);
            } else {
                OLib_Vec3fDistNormalize(&sp120, at, &sp8C.pos);
                sp8C.pos.x -= sp120.x;
                sp8C.pos.y -= sp120.y;
                sp8C.pos.z -= sp120.z;
            }
            *eye = sp8C.pos;
        } else {
            *eye = *eyeNext;
        }
        OLib_Vec3fDistNormalize(&sp120, eye, at);
        Camera_Vec3fTranslateByUnitVector(eye, eye, &sp120, OREG(1));
    }
    camera->fov = Camera_LERPCeilF(roData->unk_20, camera->fov, camera->fovUpdateRate, 1.0f);
    camera->roll = Camera_LERPCeilS(0, camera->roll, 0.5f, 0xA);
    camera->atLERPStepScale = Camera_ClampLERPScale(camera, sp80 ? roData->unk_2C : roData->unk_24);
    return 1;
}

s32 Camera_KeepOn2(Camera* camera) {
    return Camera_Noop(camera);
}

/**
 * Talking to an NPC
 */
s32 Camera_KeepOn3(Camera* camera) {
    Vec3f* eye = &camera->eye;
    Vec3f* at = &camera->at;
    Vec3f* eyeNext = &camera->eyeNext;
    Vec3f playerHeadPos;
    Vec3f lineChkPointB;
    f32 temp_f0;
    f32 spBC;
    f32 prevTargetPlayerDist;
    f32 swingAngle;
    Actor* colChkActors[2];
    VecSph targetToPlayerDir;
    VecSph atToEyeAdj;
    VecSph atToEyeDir;
    VecSph atToEyeNextDir;
    s32 i;
    s32 angleCnt;
    s16 sp82;
    s16 sp80;
    PosRot playerPosRot;
    PosRot* camPlayerPosRot = &camera->playerPosRot;
    KeepOn3ReadOnlyData* roData = &camera->paramData.keep3.roData;
    KeepOn3ReadWriteData* rwData = &camera->paramData.keep3.rwData;
    s32 pad;
    f32 playerHeight;

    playerHeight = Player_GetHeight(camera->player);
    if (camera->target == NULL || camera->target->update == NULL) {
        if (camera->target == NULL) {
            osSyncPrintf(VT_COL(YELLOW, BLACK) "camera: warning: talk: target is not valid, change parallel\n" VT_RST);
        }
        camera->target = NULL;
        Camera_ChangeMode(camera, CAM_MODE_TARGET);
        return 1;
    }
    if (RELOAD_PARAMS(camera)) {
        if (camera->play->view.unk_124 == 0) {
            camera->unk_14C |= 0x20;
            camera->play->view.unk_124 = camera->camId | 0x50;
            return 1;
        }
        camera->unk_14C &= ~0x20;
    }
    camera->unk_14C &= ~0x10;
    if (RELOAD_PARAMS(camera) || R_RELOAD_CAM_PARAMS) {
        CameraModeValue* values = sCameraSettings[camera->setting].cameraModes[camera->mode].values;
        f32 yNormal = (1.0f + CAM_DATA_SCALED(OREG(46))) - (CAM_DATA_SCALED(OREG(46)) * (68.0f / playerHeight));

        roData->yOffset = GET_NEXT_SCALED_RO_DATA(values) * playerHeight * yNormal;
        roData->minDist = GET_NEXT_RO_DATA(values);
        roData->maxDist = GET_NEXT_RO_DATA(values);
        roData->swingYawInital = GET_NEXT_RO_DATA(values);
        roData->swingYawFinal = GET_NEXT_RO_DATA(values);
        roData->swingPitchInitial = GET_NEXT_RO_DATA(values);
        roData->swingPitchFinal = GET_NEXT_RO_DATA(values);
        roData->swingPitchAdj = GET_NEXT_SCALED_RO_DATA(values);
        roData->fovTarget = GET_NEXT_RO_DATA(values);
        roData->atLERPScaleMax = GET_NEXT_SCALED_RO_DATA(values);
        roData->initTimer = GET_NEXT_RO_DATA(values);
        roData->flags = GET_NEXT_RO_DATA(values);
    }

    if (R_RELOAD_CAM_PARAMS) {
        Camera_CopyPREGToModeValues(camera);
    }

    playerHeight += roData->yOffset;
    OLib_Vec3fDiffToVecSphGeo(&atToEyeDir, at, eye);
    OLib_Vec3fDiffToVecSphGeo(&atToEyeNextDir, at, eyeNext);
    Actor_GetFocus(&camera->targetPosRot, camera->target);
    Actor_GetFocus(&playerPosRot, &camera->player->actor);
    playerHeadPos = camPlayerPosRot->pos;
    playerHeadPos.y += playerHeight;
    OLib_Vec3fDiffToVecSphGeo(&targetToPlayerDir, &playerHeadPos, &camera->targetPosRot.pos);
    sCameraInterfaceFlags = roData->flags;
    if (RELOAD_PARAMS(camera)) {
        colChkActors[0] = camera->target;
        colChkActors[1] = &camera->player->actor;
        camera->animState++;
        rwData->target = camera->target;
        temp_f0 = (roData->maxDist < targetToPlayerDir.r ? 1.0f : targetToPlayerDir.r / roData->maxDist);
        rwData->animTimer = roData->initTimer;
        spBC = ((1.0f - temp_f0) * targetToPlayerDir.r) / rwData->animTimer;
        swingAngle = F32_LERPIMP(roData->swingPitchInitial, roData->swingPitchFinal, temp_f0);
        atToEyeAdj.pitch = CAM_DEG_TO_BINANG(swingAngle) + ((s16)(-(targetToPlayerDir.pitch * roData->swingPitchAdj)));
        swingAngle = F32_LERPIMP(roData->swingYawInital, roData->swingYawFinal, temp_f0);
        if (roData->flags & 0x10) {
            if (BINANG_SUB(targetToPlayerDir.yaw, atToEyeNextDir.yaw) < 0) {
                atToEyeAdj.yaw = targetToPlayerDir.yaw + CAM_DEG_TO_BINANG(swingAngle);
            } else {
                atToEyeAdj.yaw = targetToPlayerDir.yaw - CAM_DEG_TO_BINANG(swingAngle);
            }
        } else if (roData->flags & 0x20) {
            if (BINANG_SUB(targetToPlayerDir.yaw, atToEyeNextDir.yaw) < 0) {
                atToEyeAdj.yaw = BINANG_ROT180(targetToPlayerDir.yaw) - CAM_DEG_TO_BINANG(swingAngle);
            } else {
                atToEyeAdj.yaw = BINANG_ROT180(targetToPlayerDir.yaw) + CAM_DEG_TO_BINANG(swingAngle);
            }
        } else if (ABS(BINANG_SUB(targetToPlayerDir.yaw, atToEyeNextDir.yaw)) < 0x3FFF) {
            if (BINANG_SUB(targetToPlayerDir.yaw, atToEyeNextDir.yaw) < 0) {
                atToEyeAdj.yaw = targetToPlayerDir.yaw + CAM_DEG_TO_BINANG(swingAngle);
            } else {
                atToEyeAdj.yaw = targetToPlayerDir.yaw - CAM_DEG_TO_BINANG(swingAngle);
            }
        } else {
            if (BINANG_SUB(targetToPlayerDir.yaw, atToEyeNextDir.yaw) < 0) {
                atToEyeAdj.yaw = BINANG_ROT180(targetToPlayerDir.yaw) - CAM_DEG_TO_BINANG(swingAngle);
            } else {
                atToEyeAdj.yaw = BINANG_ROT180(targetToPlayerDir.yaw) + CAM_DEG_TO_BINANG(swingAngle);
            }
        }
        prevTargetPlayerDist = targetToPlayerDir.r;
        temp_f0 = 0.6f;
        targetToPlayerDir.r = (spBC * 0.6f) + (prevTargetPlayerDist * (1.0f - temp_f0));
        sp80 = atToEyeAdj.yaw;
        sp82 = atToEyeAdj.pitch;
        playerHeadPos = camPlayerPosRot->pos;
        playerHeadPos.y += playerHeight;
        Camera_Vec3fVecSphGeoAdd(&rwData->atTarget, &playerHeadPos, &targetToPlayerDir);
        angleCnt = ARRAY_COUNT(D_8011D3B0);
        i = 0;
        targetToPlayerDir.r = prevTargetPlayerDist;
        atToEyeAdj.r = ((roData->minDist + (targetToPlayerDir.r * (1 - 0.5f))) - atToEyeNextDir.r) + atToEyeNextDir.r;
        Camera_Vec3fVecSphGeoAdd(&lineChkPointB, &rwData->atTarget, &atToEyeAdj);
        if (!(roData->flags & 0x80)) {
            while (i < angleCnt) {
                if (!CollisionCheck_LineOCCheck(camera->play, &camera->play->colChkCtx, &rwData->atTarget,
                                                &lineChkPointB, colChkActors, 2) &&
                    !Camera_BGCheck(camera, &rwData->atTarget, &lineChkPointB)) {
                    break;
                }
                atToEyeAdj.yaw = sp80 + D_8011D3B0[i];
                atToEyeAdj.pitch = sp82 + D_8011D3CC[i];
                Camera_Vec3fVecSphGeoAdd(&lineChkPointB, &rwData->atTarget, &atToEyeAdj);
                i++;
            }
        }
        osSyncPrintf("camera: talk: BG&collision check %d time(s)\n", i);
        camera->unk_14C &= ~0xC;
        pad = ((rwData->animTimer + 1) * rwData->animTimer) >> 1;
        rwData->eyeToAtTarget.y = (f32)BINANG_SUB(atToEyeAdj.yaw, atToEyeNextDir.yaw) / pad;
        rwData->eyeToAtTarget.z = (f32)BINANG_SUB(atToEyeAdj.pitch, atToEyeNextDir.pitch) / pad;
        rwData->eyeToAtTarget.x = (atToEyeAdj.r - atToEyeNextDir.r) / pad;
        return 1;
    }

    if (rwData->animTimer != 0) {
        at->x += (rwData->atTarget.x - at->x) / rwData->animTimer;
        at->y += (rwData->atTarget.y - at->y) / rwData->animTimer;
        at->z += (rwData->atTarget.z - at->z) / rwData->animTimer;
        // needed to match
        if (!prevTargetPlayerDist) {}
        atToEyeAdj.r = ((rwData->eyeToAtTarget.x * rwData->animTimer) + atToEyeNextDir.r) + 1.0f;
        atToEyeAdj.yaw = atToEyeNextDir.yaw + (s16)(rwData->eyeToAtTarget.y * rwData->animTimer);
        atToEyeAdj.pitch = atToEyeNextDir.pitch + (s16)(rwData->eyeToAtTarget.z * rwData->animTimer);
        Camera_Vec3fVecSphGeoAdd(eyeNext, at, &atToEyeAdj);
        *eye = *eyeNext;
        camera->fov = Camera_LERPCeilF(roData->fovTarget, camera->fov, 0.5, 1.0f);
        camera->roll = Camera_LERPCeilS(0, camera->roll, 0.5, 0xA);
        camera->atLERPStepScale = Camera_ClampLERPScale(camera, roData->atLERPScaleMax);
        Camera_BGCheck(camera, at, eye);
        rwData->animTimer--;
    } else {
        camera->unk_14C |= 0x410;
    }

    if (camera->unk_14C & 8) {
        sCameraInterfaceFlags = 0;
        func_80043B60(camera);
        camera->atLERPStepScale = 0.0f;

        if (camera->xzSpeed > 0.001f || CHECK_BTN_ALL(D_8015BD7C->state.input[0].press.button, BTN_A) ||
            CHECK_BTN_ALL(D_8015BD7C->state.input[0].press.button, BTN_B) ||
            CHECK_BTN_ALL(D_8015BD7C->state.input[0].press.button, BTN_CLEFT) ||
            CHECK_BTN_ALL(D_8015BD7C->state.input[0].press.button, BTN_CDOWN) ||
            CHECK_BTN_ALL(D_8015BD7C->state.input[0].press.button, BTN_CUP) ||
            CHECK_BTN_ALL(D_8015BD7C->state.input[0].press.button, BTN_CRIGHT) ||
            CHECK_BTN_ALL(D_8015BD7C->state.input[0].press.button, BTN_R) ||
            CHECK_BTN_ALL(D_8015BD7C->state.input[0].press.button, BTN_Z)) {
            camera->unk_14C |= 4;
            camera->unk_14C &= ~8;
        }
    }
    return 1;
}

s32 Camera_KeepOn4(Camera* camera) {
    static Vec3f D_8015BD50;
    static Vec3f D_8015BD60;
    static Vec3f D_8015BD70;
    Vec3f* eye = &camera->eye;
    Vec3f* at = &camera->at;
    Vec3f* eyeNext = &camera->eyeNext;
    Actor* spCC[2];
    f32 t = -0.5f;
    f32 temp_f0_2;
    CollisionPoly* spC0;
    VecSph spB8;
    VecSph spB0;
    VecSph spA8;
    s16* temp_s0 = &camera->data2;
    s16 spA2;
    s16 spA0;
    s16 sp9E;
    s16 sp9C;
    PosRot* playerPosRot = &camera->playerPosRot;
    KeepOn4ReadOnlyData* roData = &camera->paramData.keep4.roData;
    KeepOn4ReadWriteData* rwData = &camera->paramData.keep4.rwData;
    s32 pad;
    f32 playerHeight;
    Player* player = GET_PLAYER(camera->play);
    s16 angleCnt;
    s32 i;

    if (RELOAD_PARAMS(camera)) {
        if (camera->play->view.unk_124 == 0) {
            camera->unk_14C |= 0x20;
            camera->unk_14C &= ~(0x4 | 0x2);
            camera->play->view.unk_124 = camera->camId | 0x50;
            return 1;
        }
        rwData->unk_14 = *temp_s0;
        camera->unk_14C &= ~0x20;
    }

    if (rwData->unk_14 != *temp_s0) {
        osSyncPrintf(VT_COL(YELLOW, BLACK) "camera: item: item type changed %d -> %d\n" VT_RST, rwData->unk_14,
                     *temp_s0);
        camera->animState = 20;
        camera->unk_14C |= 0x20;
        camera->unk_14C &= ~(0x4 | 0x2);
        camera->play->view.unk_124 = camera->camId | 0x50;
        return 1;
    }

    playerHeight = Player_GetHeight(camera->player);
    camera->unk_14C &= ~0x10;
    if (RELOAD_PARAMS(camera) || R_RELOAD_CAM_PARAMS) {
        CameraModeValue* values = sCameraSettings[camera->setting].cameraModes[camera->mode].values;
        f32 yNormal = (1.0f + t) - ((68.0f / playerHeight) * t);

        roData->unk_00 = GET_NEXT_SCALED_RO_DATA(values) * playerHeight * yNormal;
        roData->unk_04 = GET_NEXT_SCALED_RO_DATA(values) * playerHeight * yNormal;
        roData->unk_08 = GET_NEXT_RO_DATA(values);
        roData->unk_0C = GET_NEXT_RO_DATA(values);
        roData->unk_10 = GET_NEXT_RO_DATA(values);
        roData->unk_18 = GET_NEXT_RO_DATA(values);
        roData->unk_1C = GET_NEXT_RO_DATA(values);
        roData->unk_14 = GET_NEXT_SCALED_RO_DATA(values);
        roData->unk_1E = GET_NEXT_RO_DATA(values);
        osSyncPrintf("camera: item: type %d\n", *temp_s0);
        switch (*temp_s0) {
            case 1:
                roData->unk_00 = playerHeight * -0.6f * yNormal;
                roData->unk_04 = playerHeight * 2.0f * yNormal;
                roData->unk_08 = 10.0f;
                break;
            case 2:
            case 3:
                roData->unk_08 = -20.0f;
                roData->unk_18 = 80.0f;
                break;
            case 4:
                roData->unk_00 = playerHeight * -0.2f * yNormal;
                roData->unk_08 = 25.0f;
                break;
            case 8:
                roData->unk_00 = playerHeight * -0.2f * yNormal;
                roData->unk_04 = playerHeight * 0.8f * yNormal;
                roData->unk_08 = 50.0f;
                roData->unk_18 = 70.0f;
                break;
            case 9:
                roData->unk_00 = playerHeight * 0.1f * yNormal;
                roData->unk_04 = playerHeight * 0.5f * yNormal;
                roData->unk_08 = -20.0f;
                roData->unk_0C = 0.0f;
                roData->unk_1C = 0x2540;
                break;
            case 5:
                roData->unk_00 = playerHeight * -0.4f * yNormal;
                roData->unk_08 = -10.0f;
                roData->unk_0C = 45.0f;
                roData->unk_1C = 0x2002;
                break;
            case 10:
                roData->unk_00 = playerHeight * -0.5f * yNormal;
                roData->unk_04 = playerHeight * 1.5f * yNormal;
                roData->unk_08 = -15.0f;
                roData->unk_0C = 175.0f;
                roData->unk_18 = 70.0f;
                roData->unk_1C = 0x2202;
                roData->unk_1E = 0x3C;
                break;
            case 12:
                roData->unk_00 = playerHeight * -0.6f * yNormal;
                roData->unk_04 = playerHeight * 1.6f * yNormal;
                roData->unk_08 = -2.0f;
                roData->unk_0C = 120.0f;
                roData->unk_10 = player->stateFlags1 & PLAYER_STATE1_27 ? 0.0f : 20.0f;
                roData->unk_1C = 0x3212;
                roData->unk_1E = 0x1E;
                roData->unk_18 = 50.0f;
                break;
            case 0x5A:
                roData->unk_00 = playerHeight * -0.3f * yNormal;
                roData->unk_18 = 45.0f;
                roData->unk_1C = 0x2F02;
                break;
            case 0x5B:
                roData->unk_00 = playerHeight * -0.1f * yNormal;
                roData->unk_04 = playerHeight * 1.5f * yNormal;
                roData->unk_08 = -3.0f;
                roData->unk_0C = 10.0f;
                roData->unk_18 = 55.0f;
                roData->unk_1C = 0x2F08;
                break;
            case 0x51:
                roData->unk_00 = playerHeight * -0.3f * yNormal;
                roData->unk_04 = playerHeight * 1.5f * yNormal;
                roData->unk_08 = 2.0f;
                roData->unk_0C = 20.0f;
                roData->unk_10 = 20.0f;
                roData->unk_1C = 0x2280;
                roData->unk_1E = 0x1E;
                roData->unk_18 = 45.0f;
                break;
            case 11:
                roData->unk_00 = playerHeight * -0.19f * yNormal;
                roData->unk_04 = playerHeight * 0.7f * yNormal;
                roData->unk_0C = 130.0f;
                roData->unk_10 = 10.0f;
                roData->unk_1C = 0x2522;
                break;
            default:
                break;
        }
    }

    if (R_RELOAD_CAM_PARAMS) {
        Camera_CopyPREGToModeValues(camera);
    }

    sUpdateCameraDirection = 1;
    sCameraInterfaceFlags = roData->unk_1C;
    OLib_Vec3fDiffToVecSphGeo(&spB0, at, eye);
    OLib_Vec3fDiffToVecSphGeo(&spA8, at, eyeNext);
    D_8015BD50 = playerPosRot->pos;
    D_8015BD50.y += playerHeight;
    temp_f0_2 = BgCheck_CameraRaycastFloor2(&camera->play->colCtx, &spC0, &i, &D_8015BD50);
    if (temp_f0_2 > (roData->unk_00 + D_8015BD50.y)) {
        D_8015BD50.y = temp_f0_2 + 10.0f;
    } else {
        D_8015BD50.y += roData->unk_00;
    }

    sp9C = 0;
    switch (camera->animState) {
        case 0:
        case 20:
            spCC[sp9C] = &camera->player->actor;
            sp9C++;
            func_80043ABC(camera);
            camera->unk_14C &= ~(0x4 | 0x2);
            rwData->unk_10 = roData->unk_1E;
            rwData->unk_08 = playerPosRot->pos.y - camera->playerPosDelta.y;
            if (roData->unk_1C & 2) {
                spA2 = CAM_DEG_TO_BINANG(roData->unk_08);
                spA0 = BINANG_SUB(BINANG_ROT180(playerPosRot->rot.y), spA8.yaw) > 0
                           ? BINANG_ROT180(playerPosRot->rot.y) + CAM_DEG_TO_BINANG(roData->unk_0C)
                           : BINANG_ROT180(playerPosRot->rot.y) - CAM_DEG_TO_BINANG(roData->unk_0C);
            } else if (roData->unk_1C & 4) {
                spA2 = CAM_DEG_TO_BINANG(roData->unk_08);
                spA0 = CAM_DEG_TO_BINANG(roData->unk_0C);
            } else if ((roData->unk_1C & 8) && camera->target != NULL) {
                PosRot sp60;

                Actor_GetWorldPosShapeRot(&sp60, camera->target);
                spA2 = CAM_DEG_TO_BINANG(roData->unk_08) - sp60.rot.x;
                spA0 = BINANG_SUB(BINANG_ROT180(sp60.rot.y), spA8.yaw) > 0
                           ? BINANG_ROT180(sp60.rot.y) + CAM_DEG_TO_BINANG(roData->unk_0C)
                           : BINANG_ROT180(sp60.rot.y) - CAM_DEG_TO_BINANG(roData->unk_0C);
                spCC[1] = camera->target;
                sp9C++;
            } else if ((roData->unk_1C & 0x80) && camera->target != NULL) {
                PosRot sp4C;

                Actor_GetWorld(&sp4C, camera->target);
                spA2 = CAM_DEG_TO_BINANG(roData->unk_08);
                sp9E = Camera_XZAngle(&sp4C.pos, &playerPosRot->pos);
                spA0 = (BINANG_SUB(sp9E, spA8.yaw) > 0) ? sp9E + CAM_DEG_TO_BINANG(roData->unk_0C)
                                                        : sp9E - CAM_DEG_TO_BINANG(roData->unk_0C);
                spCC[1] = camera->target;
                sp9C++;
            } else if (roData->unk_1C & 0x40) {
                spA2 = CAM_DEG_TO_BINANG(roData->unk_08);
                spA0 = spA8.yaw;
            } else {
                spA2 = spA8.pitch;
                spA0 = spA8.yaw;
            }

            spB8.pitch = spA2;
            spB8.yaw = spA0;
            spB8.r = roData->unk_04;
            Camera_Vec3fVecSphGeoAdd(&D_8015BD70, &D_8015BD50, &spB8);
            if (!(roData->unk_1C & 1)) {
                angleCnt = ARRAY_COUNT(D_8011D3B0);
                for (i = 0; i < angleCnt; i++) {
                    if (!CollisionCheck_LineOCCheck(camera->play, &camera->play->colChkCtx, &D_8015BD50, &D_8015BD70,
                                                    spCC, sp9C) &&
                        !Camera_BGCheck(camera, &D_8015BD50, &D_8015BD70)) {
                        break;
                    }
                    spB8.yaw = D_8011D3B0[i] + spA0;
                    spB8.pitch = D_8011D3CC[i] + spA2;
                    Camera_Vec3fVecSphGeoAdd(&D_8015BD70, &D_8015BD50, &spB8);
                }
                osSyncPrintf("camera: item: BG&collision check %d time(s)\n", i);
            }
            rwData->unk_04 = BINANG_SUB(spB8.pitch, spA8.pitch) / (f32)rwData->unk_10;
            rwData->unk_00 = BINANG_SUB(spB8.yaw, spA8.yaw) / (f32)rwData->unk_10;
            rwData->unk_0C = spA8.yaw;
            rwData->unk_0E = spA8.pitch;
            camera->animState++;
            rwData->unk_12 = 1;
            break;
        case 10:
            rwData->unk_08 = playerPosRot->pos.y - camera->playerPosDelta.y;
        default:
            break;
    }
    camera->xzOffsetUpdateRate = 0.25f;
    camera->yOffsetUpdateRate = 0.25f;
    camera->atLERPStepScale = 0.75f;
    Camera_LERPCeilVec3f(&D_8015BD50, at, 0.5f, 0.5f, 0.2f);
    if (roData->unk_10 != 0.0f) {
        spB8.r = roData->unk_10;
        spB8.pitch = 0;
        spB8.yaw = playerPosRot->rot.y;
        Camera_Vec3fVecSphGeoAdd(at, at, &spB8);
    }
    camera->atLERPStepScale = 0.0f;
    camera->dist = Camera_LERPCeilF(roData->unk_04, camera->dist, 0.25f, 2.0f);
    spB8.r = camera->dist;
    if (rwData->unk_10 != 0) {
        camera->unk_14C |= 0x20;
        rwData->unk_0C += (s16)rwData->unk_00;
        rwData->unk_0E += (s16)rwData->unk_04;
        rwData->unk_10--;
    } else if (roData->unk_1C & 0x10) {
        camera->unk_14C |= (0x400 | 0x10);
        camera->unk_14C |= (0x4 | 0x2);
        camera->unk_14C &= ~8;
        if (camera->timer > 0) {
            camera->timer--;
        }
    } else {
        camera->unk_14C |= (0x400 | 0x10);
        if (camera->unk_14C & 8 || roData->unk_1C & 0x80) {
            sCameraInterfaceFlags = 0;
            camera->unk_14C |= (0x4 | 0x2);
            camera->unk_14C &= ~8;
            if (camera->prevBgCamDataIndex < 0) {
                Camera_ChangeSettingFlags(camera, camera->prevSetting, 2);
            } else {
                Camera_ChangeBgCamDataIndex(camera, camera->prevBgCamDataIndex);
                camera->prevBgCamDataIndex = -1;
            }
        }
    }
    spB8.yaw = Camera_LERPCeilS(rwData->unk_0C, spA8.yaw, roData->unk_14, 4);
    spB8.pitch = Camera_LERPCeilS(rwData->unk_0E, spA8.pitch, roData->unk_14, 4);
    Camera_Vec3fVecSphGeoAdd(eyeNext, at, &spB8);
    *eye = *eyeNext;
    Camera_BGCheck(camera, at, eye);
    camera->fov = Camera_LERPCeilF(roData->unk_18, camera->fov, camera->fovUpdateRate, 1.0f);
    camera->roll = Camera_LERPCeilS(0, camera->roll, 0.5f, 0xA);
}

/**
 * Talking in a pre-rendered room
 */
s32 Camera_KeepOn0(Camera* camera) {
    Vec3f* eye = &camera->eye;
    Vec3f* eyeNext = &camera->eyeNext;
    Vec3f* at = &camera->at;
    VecSph eyeTargetPosOffset;
    VecSph eyeAtOffset;
    KeepOn0ReadOnlyData* roData = &camera->paramData.keep0.roData;
    KeepOn0ReadWriteData* rwData = &camera->paramData.keep0.rwData;
    s32 pad;
    BgCamData* bgCamData;
    Vec3s bgCamRot;
    s16 fov;

    camera->unk_14C &= ~0x10;
    if (RELOAD_PARAMS(camera) || R_RELOAD_CAM_PARAMS) {
        CameraModeValue* values = sCameraSettings[camera->setting].cameraModes[camera->mode].values;

        roData->fovScale = GET_NEXT_SCALED_RO_DATA(values);
        roData->yawScale = GET_NEXT_SCALED_RO_DATA(values);
        roData->timerInit = GET_NEXT_RO_DATA(values);
        roData->interfaceFlags = GET_NEXT_RO_DATA(values);
    }

    if (R_RELOAD_CAM_PARAMS) {
        Camera_CopyPREGToModeValues(camera);
    }

    bgCamData = (BgCamData*)Camera_GetBgCamData(camera);
    Camera_Vec3sToVec3f(eyeNext, &bgCamData->pos);
    *eye = *eyeNext;

    bgCamRot = bgCamData->rot; // unused
    (void)bgCamRot;            // suppresses set but unused warning

    fov = bgCamData->fov;
    if (fov == -1) {
        fov = 6000;
    }

    if (camera->target == NULL || camera->target->update == NULL) {
        if (camera->target == NULL) {
            osSyncPrintf(
                VT_COL(YELLOW, BLACK) "camera: warning: talk: target is not valid, change normal camera\n" VT_RST);
        }
        camera->target = NULL;
        Camera_ChangeMode(camera, CAM_MODE_NORMAL);
        return true;
    }

    Actor_GetFocus(&camera->targetPosRot, camera->target);

    OLib_Vec3fDiffToVecSphGeo(&eyeAtOffset, eye, at);
    OLib_Vec3fDiffToVecSphGeo(&eyeTargetPosOffset, eye, &camera->targetPosRot.pos);

    sCameraInterfaceFlags = roData->interfaceFlags;

    if (camera->animState == 0) {
        camera->animState++;
        camera->fov = CAM_DATA_SCALED(fov);
        camera->roll = 0;
        camera->atLERPStepScale = 0.0f;
        rwData->animTimer = roData->timerInit;
        rwData->fovTarget = camera->fov - (camera->fov * roData->fovScale);
    }

    if (rwData->animTimer != 0) {
        eyeAtOffset.yaw += (BINANG_SUB(eyeTargetPosOffset.yaw, eyeAtOffset.yaw) / rwData->animTimer) * roData->yawScale;
        Camera_Vec3fVecSphGeoAdd(at, eye, &eyeAtOffset);
        rwData->animTimer--;
    } else {
        camera->unk_14C |= (0x400 | 0x10);
    }
    camera->fov = Camera_LERPCeilF(rwData->fovTarget, camera->fov, 0.5f, 10.0f);
    return true;
}

s32 Camera_Fixed1(Camera* camera) {
    Fixed1ReadOnlyData* roData = &camera->paramData.fixd1.roData;
    Fixed1ReadWriteData* rwData = &camera->paramData.fixd1.rwData;
    s32 pad;
    VecSph eyeOffset;
    VecSph eyeAtOffset;
    s32 pad2;
    Vec3f adjustedPos;
    BgCamData* bgCamData;
    Vec3f* eye = &camera->eye;
    Vec3f* at = &camera->at;
    PosRot* playerPosRot = &camera->playerPosRot;
    f32 playerHeight;

    playerHeight = Player_GetHeight(camera->player);
    if (RELOAD_PARAMS(camera) || R_RELOAD_CAM_PARAMS) {
        CameraModeValue* values = sCameraSettings[camera->setting].cameraModes[camera->mode].values;

        bgCamData = (BgCamData*)Camera_GetBgCamData(camera);
        Camera_Vec3sToVec3f(&rwData->eyePosRotTarget.pos, &bgCamData->pos);
        rwData->eyePosRotTarget.rot = bgCamData->rot;
        rwData->fov = bgCamData->fov;

        roData->unk_00 = GET_NEXT_SCALED_RO_DATA(values) * playerHeight;
        roData->lerpStep = GET_NEXT_SCALED_RO_DATA(values);
        roData->fov = GET_NEXT_RO_DATA(values);
        roData->interfaceFlags = GET_NEXT_RO_DATA(values);
    }

    if (R_RELOAD_CAM_PARAMS) {
        Camera_CopyPREGToModeValues(camera);
    }
    if (rwData->fov == -1) {
        rwData->fov = roData->fov * 100.0f;
    } else if (rwData->fov <= 360) {
        rwData->fov *= 100;
    }

    sCameraInterfaceFlags = roData->interfaceFlags;

    if (camera->animState == 0) {
        camera->animState++;
        func_80043B60(camera);
        if (rwData->fov != -1) {
            roData->fov = CAM_DATA_SCALED(rwData->fov);
        }
    }

    OLib_Vec3fDiffToVecSphGeo(&eyeAtOffset, eye, at);

    Camera_LERPCeilVec3f(&rwData->eyePosRotTarget.pos, eye, 0.1f, 0.1f, 0.2f);
    adjustedPos = playerPosRot->pos;
    adjustedPos.y += playerHeight;
    camera->dist = OLib_Vec3fDist(&adjustedPos, eye);

    eyeOffset.r = camera->dist;
    eyeOffset.pitch = Camera_LERPCeilS(-rwData->eyePosRotTarget.rot.x, eyeAtOffset.pitch, roData->lerpStep, 5);
    eyeOffset.yaw = Camera_LERPCeilS(rwData->eyePosRotTarget.rot.y, eyeAtOffset.yaw, roData->lerpStep, 5);

    Camera_Vec3fVecSphGeoAdd(at, eye, &eyeOffset);

    camera->eyeNext = *eye;

    camera->fov = Camera_LERPCeilF(roData->fov, camera->fov, roData->lerpStep, 0.01f);
    camera->roll = 0;
    camera->atLERPStepScale = 0.0f;

    camera->posOffset.x = camera->at.x - playerPosRot->pos.x;
    camera->posOffset.y = camera->at.y - playerPosRot->pos.y;
    camera->posOffset.z = camera->at.z - playerPosRot->pos.z;

    return true;
}

s32 Camera_Fixed2(Camera* camera) {
    Vec3f* eye = &camera->eye;
    Vec3f* at = &camera->at;
    Vec3f* eyeNext = &camera->eyeNext;
    Vec3f atTarget;
    Vec3f posOffsetTarget;
    PosRot* playerPosRot = &camera->playerPosRot;
    BgCamData* bgCamData;
    Fixed2ReadOnlyData* roData = &camera->paramData.fixd2.roData;
    Fixed2ReadWriteData* rwData = &camera->paramData.fixd2.rwData;
    s32 pad;
    f32 playerHeight;

    playerHeight = Player_GetHeight(camera->player);

    if (RELOAD_PARAMS(camera) || R_RELOAD_CAM_PARAMS) {
        CameraModeValue* values = sCameraSettings[camera->setting].cameraModes[camera->mode].values;
        f32 yNormal = (1.0f + CAM_DATA_SCALED(R_CAM_YOFFSET_NORM)) -
                      (CAM_DATA_SCALED(R_CAM_YOFFSET_NORM) * (68.0f / playerHeight));

        roData->yOffset = (GET_NEXT_SCALED_RO_DATA(values) * playerHeight) * yNormal;
        roData->eyeStepScale = GET_NEXT_SCALED_RO_DATA(values);
        roData->posStepScale = GET_NEXT_SCALED_RO_DATA(values);
        roData->fov = GET_NEXT_RO_DATA(values);
        roData->interfaceFlags = GET_NEXT_RO_DATA(values);
        rwData->fov = roData->fov * 100.0f;

        bgCamData = (BgCamData*)Camera_GetBgCamData(camera);
        if (bgCamData != NULL) {
            Camera_Vec3sToVec3f(&rwData->eye, &bgCamData->pos);
            if (bgCamData->fov != -1) {
                rwData->fov = bgCamData->fov;
            }
        } else {
            rwData->eye = *eye;
        }
        if (rwData->fov <= 360) {
            rwData->fov *= 100;
        }
    }

    if (R_RELOAD_CAM_PARAMS) {
        Camera_CopyPREGToModeValues(camera);
    }

    sCameraInterfaceFlags = roData->interfaceFlags;

    posOffsetTarget.x = 0.0f;
    posOffsetTarget.y = roData->yOffset + playerHeight;
    posOffsetTarget.z = 0.0f;

    Camera_LERPCeilVec3f(&posOffsetTarget, &camera->posOffset, roData->posStepScale, roData->posStepScale, 0.1f);
    atTarget.x = playerPosRot->pos.x + camera->posOffset.x;
    atTarget.y = playerPosRot->pos.y + camera->posOffset.y;
    atTarget.z = playerPosRot->pos.z + camera->posOffset.z;
    if (camera->animState == 0) {
        camera->animState++;
        func_80043B60(camera);
        if (!(roData->interfaceFlags & 1)) {
            *eye = *eyeNext = rwData->eye;
            camera->at = atTarget;
        }
    }

    Camera_LERPCeilVec3f(&atTarget, &camera->at, roData->posStepScale, roData->posStepScale, 10.0f);
    Camera_LERPCeilVec3f(&rwData->eye, eyeNext, roData->eyeStepScale, roData->eyeStepScale, 0.1f);

    *eye = *eyeNext;
    camera->dist = OLib_Vec3fDist(at, eye);
    camera->roll = 0;
    camera->xzSpeed = 0.0f;
    camera->fov = CAM_DATA_SCALED(rwData->fov);
    camera->atLERPStepScale = Camera_ClampLERPScale(camera, 1.0f);
    camera->posOffset.x = camera->at.x - playerPosRot->pos.x;
    camera->posOffset.y = camera->at.y - playerPosRot->pos.y;
    camera->posOffset.z = camera->at.z - playerPosRot->pos.z;
    return true;
}

/**
 * Camera's position is fixed, does not move, or rotate
 */
s32 Camera_Fixed3(Camera* camera) {
    Vec3f* eye = &camera->eye;
    Vec3f* at = &camera->at;
    Vec3f* eyeNext = &camera->eyeNext;
    VecSph atSph;
    BgCamData* bgCamData;
    VecSph eyeAtOffset;
    Fixed3ReadOnlyData* roData = &camera->paramData.fixd3.roData;
    Fixed3ReadWriteData* rwData = &camera->paramData.fixd3.rwData;
    s32 pad;

    bgCamData = (BgCamData*)Camera_GetBgCamData(camera);

    OLib_Vec3fDiffToVecSphGeo(&eyeAtOffset, eye, at);

    if (RELOAD_PARAMS(camera) || R_RELOAD_CAM_PARAMS) {
        CameraModeValue* values = sCameraSettings[camera->setting].cameraModes[camera->mode].values;

        roData->interfaceFlags = GET_NEXT_RO_DATA(values);
        Camera_Vec3sToVec3f(eyeNext, &bgCamData->pos);
        *eye = *eyeNext;
        rwData->rot = bgCamData->rot;
        rwData->fov = bgCamData->fov;
        rwData->jfifId = bgCamData->jfifId;
        if (rwData->fov == -1) {
            rwData->fov = 6000;
        }
        if (rwData->fov <= 360) {
            rwData->fov *= 100;
        }
    }

    if (R_RELOAD_CAM_PARAMS) {
        Camera_CopyPREGToModeValues(camera);
    }

    if (camera->animState == 0) {
        rwData->updDirTimer = 5;
        R_CAM_DATA(CAM_DATA_FOV) = rwData->fov;
        camera->animState++;
    }

    if (bgCamData->jfifId != rwData->jfifId) {
        osSyncPrintf("camera: position change %d \n", rwData->jfifId);
        rwData->jfifId = bgCamData->jfifId;
        rwData->updDirTimer = 5;
    }

    if (rwData->updDirTimer > 0) {
        rwData->updDirTimer--;
        sUpdateCameraDirection = true;
    } else {
        sUpdateCameraDirection = false;
    }

    atSph.r = 150.0f;
    atSph.yaw = rwData->rot.y;
    atSph.pitch = -rwData->rot.x;

    Camera_Vec3fVecSphGeoAdd(at, eye, &atSph);
    sCameraInterfaceFlags = roData->interfaceFlags;
    rwData->fov = R_CAM_DATA(CAM_DATA_FOV);
    camera->roll = 0;
    camera->fov = rwData->fov * 0.01f;
    camera->atLERPStepScale = 0.0f;
    return true;
}

/**
 * camera follow player, eye is in a fixed offset of the previous eye, and a value
 * specified in the scene.
 */
s32 Camera_Fixed4(Camera* camera) {
    Vec3f* eye = &camera->eye;
    Vec3f* at = &camera->at;
    Vec3f* eyeNext = &camera->eyeNext;
    Vec3f playerPosWithCamOffset;
    Vec3f atTarget;
    Vec3f posOffsetTarget;
    VecSph atEyeNextOffset;
    VecSph atTargetEyeNextOffset;
    PosRot* playerPosRot = &camera->playerPosRot;
    BgCamData* bgCamData;
    Vec3f* posOffset = &camera->posOffset;
    Fixed4ReadOnlyData* roData = &camera->paramData.fixd4.roData;
    Fixed4ReadWriteData* rwData = &camera->paramData.fixd4.rwData;
    f32 playerYOffset;

    playerYOffset = Player_GetHeight(camera->player);

    if (RELOAD_PARAMS(camera) || R_RELOAD_CAM_PARAMS) {
        CameraModeValue* values = sCameraSettings[camera->setting].cameraModes[camera->mode].values;
        f32 yNormal = ((1.0f + CAM_DATA_SCALED(OREG(46))) - (CAM_DATA_SCALED(OREG(46)) * (68.0f / playerYOffset)));

        roData->yOffset = GET_NEXT_SCALED_RO_DATA(values) * playerYOffset * yNormal;
        roData->speedToEyePos = GET_NEXT_SCALED_RO_DATA(values);
        roData->followSpeed = GET_NEXT_SCALED_RO_DATA(values);
        roData->fov = GET_NEXT_RO_DATA(values);
        roData->interfaceFlags = GET_NEXT_RO_DATA(values);

        bgCamData = (BgCamData*)Camera_GetBgCamData(camera);
        if (bgCamData != NULL) {
            Camera_Vec3sToVec3f(&rwData->eyeTarget, &bgCamData->pos);
        } else {
            rwData->eyeTarget = *eye;
        }
    }
    if (R_RELOAD_CAM_PARAMS) {
        Camera_CopyPREGToModeValues(camera);
    }
    sCameraInterfaceFlags = roData->interfaceFlags;
    if (camera->animState == 0) {
        camera->animState++;
        if (!(roData->interfaceFlags & 4)) {
            func_80043B60(camera);
        }
        rwData->followSpeed = roData->followSpeed;
    }

    VEC3F_LERPIMPDST(eyeNext, eyeNext, &rwData->eyeTarget, roData->speedToEyePos);
    *eye = *eyeNext;

    posOffsetTarget.x = 0.0f;
    posOffsetTarget.y = roData->yOffset + playerYOffset;
    posOffsetTarget.z = 0.0f;
    Camera_LERPCeilVec3f(&posOffsetTarget, &camera->posOffset, 0.1f, 0.1f, 0.1f);

    playerPosWithCamOffset.x = playerPosRot->pos.x + camera->posOffset.x;
    playerPosWithCamOffset.y = playerPosRot->pos.y + camera->posOffset.y;
    playerPosWithCamOffset.z = playerPosRot->pos.z + camera->posOffset.z;
    VEC3F_LERPIMPDST(&atTarget, at, &playerPosWithCamOffset, 0.5f);

    OLib_Vec3fDiffToVecSphGeo(&atEyeNextOffset, eyeNext, at);
    OLib_Vec3fDiffToVecSphGeo(&atTargetEyeNextOffset, eyeNext, &atTarget);

    atEyeNextOffset.r += (atTargetEyeNextOffset.r - atEyeNextOffset.r) * rwData->followSpeed;
    atEyeNextOffset.pitch = Camera_LERPCeilS(atTargetEyeNextOffset.pitch, atEyeNextOffset.pitch,
                                             rwData->followSpeed * camera->speedRatio, 0xA);
    atEyeNextOffset.yaw =
        Camera_LERPCeilS(atTargetEyeNextOffset.yaw, atEyeNextOffset.yaw, rwData->followSpeed * camera->speedRatio, 0xA);
    Camera_Vec3fVecSphGeoAdd(at, eyeNext, &atEyeNextOffset);
    camera->dist = OLib_Vec3fDist(at, eye);
    camera->roll = 0;
    camera->fov = roData->fov;
    camera->atLERPStepScale = Camera_ClampLERPScale(camera, 1.0f);
    return true;
}

s32 Camera_Fixed0(Camera* camera) {
    return Camera_Noop(camera);
}

s32 Camera_Subj1(Camera* camera) {
    return Camera_Noop(camera);
}

s32 Camera_Subj2(Camera* camera) {
    return Camera_Noop(camera);
}

/**
 * First person view
 */
s32 Camera_Subj3(Camera* camera) {
    Vec3f* eye = &camera->eye;
    Vec3f* at = &camera->at;
    Vec3f* eyeNext = &camera->eyeNext;
    Vec3f sp98;
    Vec3f sp8C;
    VecSph sp84;
    VecSph sp7C;
    VecSph tsph;
    PosRot sp60;
    PosRot* playerPosRot = &camera->playerPosRot;
    f32 sp58;
    f32 temp_f0_3;
    s16 sp52;
    s16 sp50;
    Subj3ReadOnlyData* roData = &camera->paramData.subj3.roData;
    Subj3ReadWriteData* rwData = &camera->paramData.subj3.rwData;
    CameraModeValue* values;
    Vec3f* pad2;
    f32 playerHeight;

    Actor_GetFocus(&sp60, &camera->player->actor);
    playerHeight = Player_GetHeight(camera->player);

    if (camera->play->view.unk_124 == 0) {
        camera->play->view.unk_124 = camera->camId | 0x50;
        return true;
    }

    func_80043ABC(camera);
    Camera_CopyPREGToModeValues(camera);
    values = sCameraSettings[camera->setting].cameraModes[camera->mode].values;
    roData->eyeNextYOffset = GET_NEXT_SCALED_RO_DATA(values) * playerHeight;
    roData->eyeDist = GET_NEXT_RO_DATA(values);
    roData->eyeNextDist = GET_NEXT_RO_DATA(values);
    roData->unk_0C = GET_NEXT_RO_DATA(values);
    roData->atOffset.x = GET_NEXT_RO_DATA(values) * 0.1f;
    roData->atOffset.y = GET_NEXT_RO_DATA(values) * 0.1f;
    roData->atOffset.z = GET_NEXT_RO_DATA(values) * 0.1f;
    roData->fovTarget = GET_NEXT_RO_DATA(values);
    roData->interfaceFlags = GET_NEXT_RO_DATA(values);
    sp84.r = roData->eyeNextDist;
    sp84.yaw = BINANG_ROT180(sp60.rot.y);
    sp84.pitch = sp60.rot.x;
    sp98 = sp60.pos;
    sp98.y += roData->eyeNextYOffset;

    Camera_Vec3fVecSphGeoAdd(&sp8C, &sp98, &sp84);
    OLib_Vec3fDiffToVecSphGeo(&sp7C, at, eye);

    sCameraInterfaceFlags = roData->interfaceFlags;
    if (RELOAD_PARAMS(camera)) {
        rwData->r = sp7C.r;
        rwData->yaw = sp7C.yaw;
        rwData->pitch = sp7C.pitch;
        rwData->animTimer = OREG(23);
        camera->dist = roData->eyeNextDist;
        camera->animState++;
        camera->rUpdateRateInv = 1.0f;
        camera->dist = roData->eyeNextDist;
    }

    tsph.r = rwData->r;
    tsph.yaw = rwData->yaw;
    tsph.pitch = rwData->pitch;
    if (rwData->animTimer != 0) {
        temp_f0_3 = (1.0f / rwData->animTimer);
        pad2 = at;
        at->x = at->x + (sp98.x - pad2->x) * temp_f0_3;
        at->y = at->y + (sp98.y - pad2->y) * temp_f0_3;
        at->z = at->z + (sp98.z - pad2->z) * temp_f0_3;

        temp_f0_3 = (1.0f / OREG(23));
        sp58 = (tsph.r - sp84.r) * temp_f0_3;
        sp52 = BINANG_SUB(tsph.yaw, sp84.yaw) * temp_f0_3;
        sp50 = BINANG_SUB(tsph.pitch, sp84.pitch) * temp_f0_3;

        sp7C.r = Camera_LERPCeilF(sp84.r + (sp58 * rwData->animTimer), sp7C.r, CAM_DATA_SCALED(OREG(28)), 1.0f);
        sp7C.yaw = Camera_LERPCeilS(sp84.yaw + (sp52 * rwData->animTimer), sp7C.yaw, CAM_DATA_SCALED(OREG(28)), 0xA);
        sp7C.pitch =
            Camera_LERPCeilS(sp84.pitch + (sp50 * rwData->animTimer), sp7C.pitch, CAM_DATA_SCALED(OREG(28)), 0xA);
        Camera_Vec3fVecSphGeoAdd(eyeNext, at, &sp7C);

        *eye = *eyeNext;
        rwData->animTimer--;

        if (!camera->play->envCtx.skyboxDisabled) {
            Camera_BGCheck(camera, at, eye);
        } else {
            func_80044340(camera, at, eye);
        }
    } else {
        sp58 = Math_SinS(-sp60.rot.x);
        temp_f0_3 = Math_CosS(-sp60.rot.x);
        sp98.x = roData->atOffset.x;
        sp98.y = (roData->atOffset.y * temp_f0_3) - (roData->atOffset.z * sp58);
        sp98.z = (roData->atOffset.y * sp58) + (roData->atOffset.z * temp_f0_3);
        sp58 = Math_SinS(BINANG_ROT180(sp60.rot.y));
        temp_f0_3 = Math_CosS(BINANG_ROT180(sp60.rot.y));
        roData->atOffset.x = (sp98.z * sp58) + (sp98.x * temp_f0_3);
        roData->atOffset.y = sp98.y;
        roData->atOffset.z = (sp98.z * temp_f0_3) - (sp98.x * sp58);
        at->x = roData->atOffset.x + sp60.pos.x;
        at->y = roData->atOffset.y + sp60.pos.y;
        at->z = roData->atOffset.z + sp60.pos.z;
        sp7C.r = roData->eyeNextDist;
        sp7C.yaw = BINANG_ROT180(sp60.rot.y);
        sp7C.pitch = sp60.rot.x;
        Camera_Vec3fVecSphGeoAdd(eyeNext, at, &sp7C);
        sp7C.r = roData->eyeDist;
        Camera_Vec3fVecSphGeoAdd(eye, at, &sp7C);
    }

    camera->posOffset.x = camera->at.x - playerPosRot->pos.x;
    camera->posOffset.y = camera->at.y - playerPosRot->pos.y;
    camera->posOffset.z = camera->at.z - playerPosRot->pos.z;
    camera->fov = Camera_LERPCeilF(roData->fovTarget, camera->fov, 0.25f, 1.0f);
    camera->roll = 0;
    camera->atLERPStepScale = 0.0f;
    return 1;
}

#define BGCAMDATA_CRAWLSPACE_FRONT_POS(v) ((v)[1])
#define BGCAMDATA_CRAWLSPACE_BACK_POS(v, l) ((v)[l - 2])
#define vCrawlSpaceBackPos temp1
#define vPlayerDistToFront temp2

/**
 * Crawlspaces
 * Moves the camera from third person to first person when entering a crawlspace
 * While in the crawlspace, link remains fixed in a single direction
 * The camera is what swings up and down while crawling forward or backwards
 *
 * Note:
 * Subject 4 uses bgCamData.data differently than other functions:
 * All Vec3s data are points along the crawlspace
 * The second point represents the entrance, and the second to last point represents the exit
 * All other points are unused
 * All instances of crawlspaces have 6 points, except for the Testroom scene which has 9 points
 */
s32 Camera_Subj4(Camera* camera) {
    Vec3f* eye = &camera->eye;
    Vec3f* eyeNext = &camera->eyeNext;
    Vec3f* at = &camera->at;
    u16 bgCamDataCount;
    Vec3s* bgCamData;
    Vec3f temp1;
    Vec3f zoomAtTarget;
    f32 temp2;
    Player* player;
    f32 lineOffset;
    PosRot playerPosRot;
    VecSph atEyeTargetOffset;
    VecSph atEyeOffset;
    s16 xzOffsetTimer;
    s32 pad[3];
    Subj4ReadOnlyData* roData = &camera->paramData.subj4.roData;
    Subj4ReadWriteData* rwData = &camera->paramData.subj4.rwData;

    if (RELOAD_PARAMS(camera) || R_RELOAD_CAM_PARAMS) {
        CameraModeValue* values = sCameraSettings[camera->setting].cameraModes[camera->mode].values;

        roData->interfaceFlags = GET_NEXT_RO_DATA(values);
    }

    if (R_RELOAD_CAM_PARAMS) {
        Camera_CopyPREGToModeValues(camera);
    }

    if (camera->play->view.unk_124 == 0) {
        camera->play->view.unk_124 = (camera->camId | 0x50);
        rwData->xzSpeed = camera->xzSpeed;
        return true;
    }

    Actor_GetWorldPosShapeRot(&playerPosRot, &camera->player->actor);
    OLib_Vec3fDiffToVecSphGeo(&atEyeOffset, at, eye);

    sCameraInterfaceFlags = roData->interfaceFlags;

    // Crawlspace setup (runs for only 1 frame)
    if (camera->animState == 0) {
<<<<<<< HEAD
        bgCamData = Camera_GetSurfaceBgCamDataAndNumData(camera, &bgCamDataNumData);
        Camera_Vec3sToVec3f(&rwData->crawlspaceLine.point, &BGCAMDATA_CRAWLSPACE_FRONT_POS(bgCamData));
        Camera_Vec3sToVec3f(&vCrawlSpaceBackPos, &BGCAMDATA_CRAWLSPACE_BACK_POS(bgCamData, bgCamDataNumData));

        atEyeTargetOffset.r = 10.0f;
        atEyeTargetOffset.pitch = 0x238C; // ~50 degrees
        atEyeTargetOffset.yaw = Camera_XZAngle(&vCrawlSpaceBackPos, &rwData->crawlspaceLine.point);

        vPlayerDistToFront = OLib_Vec3fDist(&camera->playerPosRot.pos, &rwData->crawlspaceLine.point);
        if (OLib_Vec3fDist(&camera->playerPosRot.pos, &vCrawlSpaceBackPos) < vPlayerDistToFront) {
            // Player is entering the crawlspace from the back
            rwData->crawlspaceLine.dir.x = rwData->crawlspaceLine.point.x - vCrawlSpaceBackPos.x;
            rwData->crawlspaceLine.dir.y = rwData->crawlspaceLine.point.y - vCrawlSpaceBackPos.y;
            rwData->crawlspaceLine.dir.z = rwData->crawlspaceLine.point.z - vCrawlSpaceBackPos.z;
            rwData->crawlspaceLine.point = vCrawlSpaceBackPos;
=======
        bgCamData = Camera_GetBgCamDataForCrawlspaces(camera, &bgCamDataCount);
        Camera_Vec3sToVec3f(&rwData->unk_00.point, &bgCamData[1]);
        Camera_Vec3sToVec3f(&sp98, &bgCamData[bgCamDataCount - 2]);

        sp64.r = 10.0f;
        // 0x238C ~ 50 degrees
        sp64.pitch = 0x238C;
        sp64.yaw = Camera_XZAngle(&sp98, &rwData->unk_00.point);
        sp88 = OLib_Vec3fDist(&playerPosRot->pos, &rwData->unk_00.point);
        if (OLib_Vec3fDist(&playerPosRot->pos, &sp98) < sp88) {
            rwData->unk_00.dir.x = rwData->unk_00.point.x - sp98.x;
            rwData->unk_00.dir.y = rwData->unk_00.point.y - sp98.y;
            rwData->unk_00.dir.z = rwData->unk_00.point.z - sp98.z;
            rwData->unk_00.point = sp98;
>>>>>>> 3b1f26e5
        } else {
            // Player is entering the crawlspace from the front
            rwData->crawlspaceLine.dir.x = vCrawlSpaceBackPos.x - rwData->crawlspaceLine.point.x;
            rwData->crawlspaceLine.dir.y = vCrawlSpaceBackPos.y - rwData->crawlspaceLine.point.y;
            rwData->crawlspaceLine.dir.z = vCrawlSpaceBackPos.z - rwData->crawlspaceLine.point.z;
            atEyeTargetOffset.yaw = BINANG_ROT180(atEyeTargetOffset.yaw);
        }

        rwData->yaw = atEyeTargetOffset.yaw;
        rwData->zoomTimer = 10;
        rwData->lineOffsetAngle = 0;
        rwData->isSfxOff = false;
        rwData->lineOffsetPrev = 0.0f;
        camera->animState++;
    }

#undef vCrawlSpaceBackPos // temp1
#undef vPlayerDistToFront // temp2
#define vEyeTarget temp1
#define vZoomTimer temp2

    // Camera zooms in from third person to first person over 10 frames
    if (rwData->zoomTimer != 0) {
        atEyeTargetOffset.r = 10.0f;
        atEyeTargetOffset.pitch = 0x238C; // ~50 degrees
        atEyeTargetOffset.yaw = rwData->yaw;
        Camera_Vec3fVecSphGeoAdd(&zoomAtTarget, &playerPosRot.pos, &atEyeTargetOffset);

        vZoomTimer = rwData->zoomTimer + 1.0f;
        at->x = F32_LERPIMPINV(at->x, zoomAtTarget.x, vZoomTimer);
        at->y = F32_LERPIMPINV(at->y, zoomAtTarget.y, vZoomTimer);
        at->z = F32_LERPIMPINV(at->z, zoomAtTarget.z, vZoomTimer);

        atEyeOffset.r -= (atEyeOffset.r / vZoomTimer);
        atEyeOffset.yaw = BINANG_LERPIMPINV(atEyeOffset.yaw, BINANG_ROT180(playerPosRot.rot.y), rwData->zoomTimer);
        atEyeOffset.pitch = BINANG_LERPIMPINV(atEyeOffset.pitch, playerPosRot.rot.x, rwData->zoomTimer);
        Camera_Vec3fVecSphGeoAdd(eyeNext, at, &atEyeOffset);
        *eye = *eyeNext;
        rwData->zoomTimer--;
        return false;
    } else if (rwData->xzSpeed < 0.5f) {
        return false;
    }

    Actor_GetWorldPosShapeRot(&playerPosRot, &camera->player->actor);
    Math3D_LineClosestToPoint(&rwData->crawlspaceLine, &playerPosRot.pos, eyeNext);

    // *at is unused before getting overwritten later this function
    at->x = eyeNext->x + rwData->crawlspaceLine.dir.x;
    at->y = eyeNext->y + rwData->crawlspaceLine.dir.y;
    at->z = eyeNext->z + rwData->crawlspaceLine.dir.z;

    *eye = *eyeNext;

    atEyeTargetOffset.yaw = rwData->yaw;
    atEyeTargetOffset.r = 5.0f;
    atEyeTargetOffset.pitch = 0x238C; // ~50 degrees

    Camera_Vec3fVecSphGeoAdd(&vEyeTarget, eyeNext, &atEyeTargetOffset);
    rwData->lineOffsetAngle += 0xBB8;
    lineOffset = Math_CosS(rwData->lineOffsetAngle);

    // VEC3F_LERPIMPDST(eye, eye, &sp98, fabsf(temp_f16))
    eye->x += (vEyeTarget.x - eye->x) * fabsf(lineOffset);
    eye->y += (vEyeTarget.y - eye->y) * fabsf(lineOffset);
    eye->z += (vEyeTarget.z - eye->z) * fabsf(lineOffset);

    // When camera reaches the peak of offset and starts to move down
    // && alternating cycles (sfx plays only every 2nd cycle)
    if ((rwData->lineOffsetPrev < lineOffset) && !rwData->isSfxOff) {
        player = camera->player;
        rwData->isSfxOff = true;
        func_800F4010(&player->actor.projectedPos, player->unk_89E + NA_SE_PL_CRAWL, 4.0f);
    } else if (rwData->lineOffsetPrev > lineOffset) {
        rwData->isSfxOff = false;
    }

    rwData->lineOffsetPrev = lineOffset;

    camera->player->actor.world.pos = *eyeNext;
    camera->player->actor.world.pos.y = camera->playerGroundY;
    camera->player->actor.shape.rot.y = atEyeTargetOffset.yaw;

    lineOffset = ((240.0f * lineOffset) * (rwData->xzSpeed * 0.416667f));
    xzOffsetTimer = lineOffset + rwData->yaw;

    at->x = eye->x + (Math_SinS(xzOffsetTimer) * 10.0f);
    at->y = eye->y;
    at->z = eye->z + (Math_CosS(xzOffsetTimer) * 10.0f);

    camera->roll = Camera_LERPCeilS(0, camera->roll, 0.5f, 0xA);
    return true;
}

#undef vEyeTarget
#undef vZoomTimer

s32 Camera_Subj0(Camera* camera) {
    return Camera_Noop(camera);
}

s32 Camera_Data0(Camera* camera) {
    return Camera_Noop(camera);
}

s32 Camera_Data1(Camera* camera) {
    osSyncPrintf("chau!chau!\n");
    return Camera_Normal1(camera);
}

s32 Camera_Data2(Camera* camera) {
    return Camera_Noop(camera);
}

s32 Camera_Data3(Camera* camera) {
    return Camera_Noop(camera);
}

s32 Camera_Data4(Camera* camera) {
    s32 pad2[2];
    Data4ReadOnlyData* roData = &camera->paramData.data4.roData;
    VecSph eyeAtOffset;
    VecSph atOffset;
    VecSph eyeNextAtOffset;
    f32 yNormal;
    s16 fov;
    Vec3f* eyeNext = &camera->eyeNext;
    BgCamData* bgCamData;
    Vec3f lookAt;
    CameraModeValue* values;
    Data4ReadWriteData* rwData = &camera->paramData.data4.rwData;
    Vec3f* eye = &camera->eye;
    f32 playerHeight;
    Vec3f* at = &camera->at;
    s32 pad;

    playerHeight = Player_GetHeight(camera->player);

    if (RELOAD_PARAMS(camera) || R_RELOAD_CAM_PARAMS) {
        values = sCameraSettings[camera->setting].cameraModes[camera->mode].values;
        yNormal = (1.0f + CAM_DATA_SCALED(R_CAM_YOFFSET_NORM)) -
                  (CAM_DATA_SCALED(R_CAM_YOFFSET_NORM) * (68.0f / playerHeight));
        roData->yOffset = GET_NEXT_SCALED_RO_DATA(values) * playerHeight * yNormal;
        roData->fov = GET_NEXT_RO_DATA(values);
        roData->interfaceFlags = GET_NEXT_RO_DATA(values);

        bgCamData = (BgCamData*)Camera_GetBgCamData(camera);
        Camera_Vec3sToVec3f(&rwData->eyePosRot.pos, &bgCamData->pos);
        rwData->eyePosRot.rot = bgCamData->rot;
        fov = bgCamData->fov;
        rwData->fov = fov;
        if (fov != -1) {
            roData->fov = rwData->fov <= 360 ? rwData->fov : CAM_DATA_SCALED(rwData->fov);
        }

        rwData->flags = bgCamData->flags;
        *eye = rwData->eyePosRot.pos;
    }

    if (R_RELOAD_CAM_PARAMS) {
        Camera_CopyPREGToModeValues(camera);
    }

    sCameraInterfaceFlags = roData->interfaceFlags;

    if (camera->animState == 0) {
        camera->animState++;
        func_80043B60(camera);
    }

    OLib_Vec3fDiffToVecSphGeo(&eyeNextAtOffset, at, eyeNext);
    Camera_CalcAtDefault(camera, &eyeNextAtOffset, roData->yOffset, false);
    OLib_Vec3fDiffToVecSphGeo(&eyeAtOffset, eye, at);

    atOffset.r = eyeAtOffset.r;
    atOffset.yaw = (rwData->flags & 1) ? (CAM_DEG_TO_BINANG(camera->data2) + rwData->eyePosRot.rot.y) : eyeAtOffset.yaw;
    atOffset.pitch =
        (rwData->flags & 2) ? (CAM_DEG_TO_BINANG(camera->data3) + rwData->eyePosRot.rot.x) : eyeAtOffset.pitch;

    Camera_Vec3fVecSphGeoAdd(at, eye, &atOffset);

    lookAt = camera->playerPosRot.pos;
    lookAt.y += playerHeight;

    camera->dist = OLib_Vec3fDist(&lookAt, eye);
    camera->roll = 0;
    camera->xzSpeed = 0.0f;
    camera->fov = roData->fov;
    camera->atLERPStepScale = 0;
    return true;
}

/**
 * Hanging off of a ledge
 */
s32 Camera_Unique1(Camera* camera) {
    Vec3f* eye = &camera->eye;
    Vec3f* at = &camera->at;
    Vec3f* eyeNext = &camera->eyeNext;
    Vec3f playerWaistPos;
    s16 phiTarget;
    VecSph sp8C;
    VecSph unk908PlayerPosOffset;
    VecSph eyeAtOffset;
    VecSph eyeNextAtOffset;
    PosRot* playerPosRot = &camera->playerPosRot;
    PosRot playerhead;
    Unique1ReadOnlyData* roData = &camera->paramData.uniq1.roData;
    Unique1ReadWriteData* rwData = &camera->paramData.uniq1.rwData;
    s32 pad;
    f32 playerHeight;
    s32 pad2;

    playerHeight = Player_GetHeight(camera->player);
    if (RELOAD_PARAMS(camera) || R_RELOAD_CAM_PARAMS) {
        CameraModeValue* values = sCameraSettings[camera->setting].cameraModes[camera->mode].values;
        f32 yNormal = (1.0f + CAM_DATA_SCALED(R_CAM_YOFFSET_NORM)) -
                      (CAM_DATA_SCALED(R_CAM_YOFFSET_NORM) * (68.0f / playerHeight));

        roData->yOffset = GET_NEXT_SCALED_RO_DATA(values) * playerHeight * yNormal;
        roData->distMin = GET_NEXT_SCALED_RO_DATA(values) * playerHeight * yNormal;
        roData->distMax = GET_NEXT_SCALED_RO_DATA(values) * playerHeight * yNormal;
        roData->pitchTarget = CAM_DEG_TO_BINANG(GET_NEXT_RO_DATA(values));
        roData->fovTarget = GET_NEXT_RO_DATA(values);
        roData->atLERPScaleMax = GET_NEXT_SCALED_RO_DATA(values);
        roData->interfaceFlags = GET_NEXT_RO_DATA(values);
    }

    if (R_RELOAD_CAM_PARAMS != 0) {
        Camera_CopyPREGToModeValues(camera);
    }

    sUpdateCameraDirection = 1;

    OLib_Vec3fDiffToVecSphGeo(&eyeAtOffset, at, eye);
    OLib_Vec3fDiffToVecSphGeo(&eyeNextAtOffset, at, eyeNext);

    sCameraInterfaceFlags = roData->interfaceFlags;

    if (camera->animState == 0) {
        camera->posOffset.y = camera->posOffset.y - camera->playerPosDelta.y;
        rwData->yawTarget = eyeNextAtOffset.yaw;
        rwData->unk_00 = 0.0f;
        playerWaistPos = camera->player->bodyPartsPos[PLAYER_BODYPART_WAIST];
        OLib_Vec3fDiffToVecSphGeo(&unk908PlayerPosOffset, &playerPosRot->pos, &playerWaistPos);
        rwData->timer = R_DEFA_CAM_ANIM_TIME;
        rwData->yawTargetAdj = ABS(BINANG_SUB(unk908PlayerPosOffset.yaw, eyeAtOffset.yaw)) < 0x3A98
                                   ? 0
                                   : ((BINANG_SUB(unk908PlayerPosOffset.yaw, eyeAtOffset.yaw) / rwData->timer) / 4) * 3;
        camera->animState++;
    }

    Actor_GetFocus(&playerhead, &camera->player->actor); // unused

    camera->yawUpdateRateInv = Camera_LERPCeilF(100.0f, camera->yawUpdateRateInv, OREG(25) * 0.01f, 0.1f);
    camera->pitchUpdateRateInv = Camera_LERPCeilF(100.0f, camera->pitchUpdateRateInv, OREG(25) * 0.01f, 0.1f);
    camera->xzOffsetUpdateRate = Camera_LERPCeilF(0.005f, camera->xzOffsetUpdateRate, OREG(25) * 0.01f, 0.01f);
    camera->yOffsetUpdateRate = Camera_LERPCeilF(0.01f, camera->yOffsetUpdateRate, OREG(26) * 0.01f, 0.01f);
    camera->fovUpdateRate = Camera_LERPCeilF(OREG(4) * 0.01f, camera->fovUpdateRate, 0.05f, 0.1f);

    Camera_CalcAtDefault(camera, &eyeNextAtOffset, roData->yOffset, 1);
    OLib_Vec3fDiffToVecSphGeo(&sp8C, at, eyeNext);

    camera->dist = Camera_LERPClampDist(camera, sp8C.r, roData->distMin, roData->distMax);

    phiTarget = roData->pitchTarget;
    sp8C.pitch = Camera_LERPCeilS(phiTarget, eyeNextAtOffset.pitch, 1.0f / camera->pitchUpdateRateInv, 0xA);

    if (sp8C.pitch > OREG(5)) {
        sp8C.pitch = OREG(5);
    }
    if (sp8C.pitch < -OREG(5)) {
        sp8C.pitch = -OREG(5);
    }

    if (rwData->timer != 0) {
        rwData->yawTarget += rwData->yawTargetAdj;
        rwData->timer--;
    }

    sp8C.yaw = Camera_LERPFloorS(rwData->yawTarget, eyeNextAtOffset.yaw, 0.5f, 0x2710);
    Camera_Vec3fVecSphGeoAdd(eyeNext, at, &sp8C);
    *eye = *eyeNext;
    Camera_BGCheck(camera, at, eye);
    camera->fov = Camera_LERPCeilF(roData->fovTarget, camera->fov, camera->fovUpdateRate, 1.0f);
    camera->roll = 0;
    camera->atLERPStepScale = Camera_ClampLERPScale(camera, roData->atLERPScaleMax);
    return true;
}

s32 Camera_Unique2(Camera* camera) {
    Vec3f* eye = &camera->eye;
    Vec3f* at = &camera->at;
    Vec3f* eyeNext = &camera->eyeNext;
    Vec3f playerPos;
    VecSph eyeOffset;
    VecSph eyeAtOffset;
    s32 pad;
    f32 lerpRateFactor;
    Unique2ReadOnlyData* roData = &camera->paramData.uniq2.roData;
    Unique2ReadWriteData* rwData = &camera->paramData.uniq2.rwData;
    s32 pad2;
    f32 playerHeight;

    playerHeight = Player_GetHeight(camera->player);

    OLib_Vec3fDiffToVecSphGeo(&eyeAtOffset, at, eye);

    if (RELOAD_PARAMS(camera) || R_RELOAD_CAM_PARAMS) {
        CameraModeValue* values = sCameraSettings[camera->setting].cameraModes[camera->mode].values;
        f32 yNormal = ((1.0f + CAM_DATA_SCALED(R_CAM_YOFFSET_NORM)) -
                       (CAM_DATA_SCALED(R_CAM_YOFFSET_NORM) * (68.0f / playerHeight)));

        roData->yOffset = GET_NEXT_SCALED_RO_DATA(values) * playerHeight * yNormal;
        roData->distTarget = GET_NEXT_RO_DATA(values);
        roData->fovTarget = GET_NEXT_RO_DATA(values);
        roData->interfaceFlags = GET_NEXT_RO_DATA(values);
    }

    if (R_RELOAD_CAM_PARAMS) {
        Camera_CopyPREGToModeValues(camera);
    }

    sCameraInterfaceFlags = roData->interfaceFlags;

    if ((camera->animState == 0) || (rwData->unk_04 != roData->interfaceFlags)) {
        rwData->unk_04 = roData->interfaceFlags;
    }

    if (camera->animState == 0) {
        camera->animState = 1;
        func_80043B60(camera);
        rwData->unk_00 = 200.0f;
        if (roData->interfaceFlags & 0x10) {
            camera->unk_14C &= ~4;
        }
    }

    playerPos = camera->playerPosRot.pos;
    lerpRateFactor = (roData->interfaceFlags & 1 ? 1.0f : camera->speedRatio);
    at->x = F32_LERPIMP(at->x, playerPos.x, lerpRateFactor * 0.6f);
    at->y = F32_LERPIMP(at->y, playerPos.y + playerHeight + roData->yOffset, 0.4f);
    at->z = F32_LERPIMP(at->z, playerPos.z, lerpRateFactor * 0.6f);
    rwData->unk_00 = F32_LERPIMP(rwData->unk_00, 2.0f, 0.05f); // unused.

    if (roData->interfaceFlags & 1) {
        OLib_Vec3fDiffToVecSphGeo(&eyeOffset, at, eyeNext);
        eyeOffset.r = roData->distTarget;
        Camera_Vec3fVecSphGeoAdd(&playerPos, at, &eyeOffset);
        Camera_LERPCeilVec3f(&playerPos, eye, 0.25f, 0.25f, 0.2f);
    } else if (roData->interfaceFlags & 2) {
        if (OLib_Vec3fDistXZ(at, eyeNext) < roData->distTarget) {
            OLib_Vec3fDiffToVecSphGeo(&eyeOffset, at, eyeNext);
            eyeOffset.yaw = Camera_LERPCeilS(eyeOffset.yaw, eyeAtOffset.yaw, 0.1f, 0xA);
            eyeOffset.r = roData->distTarget;
            eyeOffset.pitch = 0;
            Camera_Vec3fVecSphGeoAdd(eye, at, &eyeOffset);
            eye->y = eyeNext->y;
        } else {
            Camera_LERPCeilVec3f(eyeNext, eye, 0.25f, 0.25f, 0.2f);
        }
    }

    Camera_BGCheck(camera, at, eye);
    camera->dist = OLib_Vec3fDist(at, eye);
    camera->roll = 0;
    camera->fov = Camera_LERPCeilF(roData->fovTarget, camera->fov, 0.2f, 0.1f);
    camera->atLERPStepScale = Camera_ClampLERPScale(camera, 1.0f);
    return true;
}

s32 Camera_Unique3(Camera* camera) {
    VecSph sp60;
    f32 playerHeight;
    DoorParams* doorParams = &camera->paramData.doorParams;
    BgCamData* bgCamData;
    Vec3s bgCamRot;
    Unique3ReadWriteData* rwData = &camera->paramData.uniq3.rwData;
    Unique3ReadOnlyData* roData = &camera->paramData.uniq3.roData;
    Vec3f* at = &camera->at;
    PosRot* cameraPlayerPosRot = &camera->playerPosRot;

    playerHeight = Player_GetHeight(camera->player);
    camera->unk_14C &= ~0x10;
    if (RELOAD_PARAMS(camera) || R_RELOAD_CAM_PARAMS) {
        CameraModeValue* values = sCameraSettings[camera->setting].cameraModes[camera->mode].values;
        f32 yNormal = (1.0f + CAM_DATA_SCALED(R_CAM_YOFFSET_NORM)) -
                      (CAM_DATA_SCALED(R_CAM_YOFFSET_NORM) * (68.0f / playerHeight));

        roData->yOffset = GET_NEXT_SCALED_RO_DATA(values) * playerHeight * yNormal;
        roData->fov = GET_NEXT_RO_DATA(values);
        roData->interfaceFlags = GET_NEXT_RO_DATA(values);
    }
    if (R_RELOAD_CAM_PARAMS != 0) {
        Camera_CopyPREGToModeValues(camera);
    }
    sCameraInterfaceFlags = roData->interfaceFlags;
    switch (camera->animState) {
        case 0:
            func_80043B60(camera);
            camera->unk_14C &= ~(0x8 | 0x4);
            rwData->initialFov = camera->fov;
            rwData->initialDist = OLib_Vec3fDist(at, &camera->eye);
            camera->animState++;

        case 1:
            if (doorParams->timer1-- > 0) {
                break;
            }

            bgCamData = (BgCamData*)Camera_GetBgCamData(camera);
            Camera_Vec3sToVec3f(&camera->eyeNext, &bgCamData->pos);
            camera->eye = camera->eyeNext;
            bgCamRot = bgCamData->rot;

            sp60.r = 100.0f;
            sp60.yaw = bgCamRot.y;
            sp60.pitch = -bgCamRot.x;

            Camera_Vec3fVecSphGeoAdd(at, &camera->eye, &sp60);
            camera->animState++;

        case 2:
            if (roData->interfaceFlags & 4) {
                camera->at = cameraPlayerPosRot->pos;
                camera->at.y += playerHeight + roData->yOffset;
            }
            if (doorParams->timer2-- > 0) {
                break;
            }
            camera->animState++;
            // fallthrough
        case 3:
            camera->unk_14C |= (0x400 | 0x10);
            if ((camera->unk_14C & 8) != 0) {
                camera->animState++;
            } else {
                break;
            }
            // fallthrough
        case 4:
            if (roData->interfaceFlags & 2) {
                camera->unk_14C |= 4;
                camera->unk_14C &= ~8;
                Camera_ChangeSettingFlags(camera, CAM_SET_PIVOT_IN_FRONT, 2);
                break;
            }
            doorParams->timer3 = 5;
            if (camera->xzSpeed > 0.001f || CHECK_BTN_ALL(D_8015BD7C->state.input[0].press.button, BTN_A) ||
                CHECK_BTN_ALL(D_8015BD7C->state.input[0].press.button, BTN_B) ||
                CHECK_BTN_ALL(D_8015BD7C->state.input[0].press.button, BTN_CLEFT) ||
                CHECK_BTN_ALL(D_8015BD7C->state.input[0].press.button, BTN_CDOWN) ||
                CHECK_BTN_ALL(D_8015BD7C->state.input[0].press.button, BTN_CUP) ||
                CHECK_BTN_ALL(D_8015BD7C->state.input[0].press.button, BTN_CRIGHT) ||
                CHECK_BTN_ALL(D_8015BD7C->state.input[0].press.button, BTN_R) ||
                CHECK_BTN_ALL(D_8015BD7C->state.input[0].press.button, BTN_Z)) {
                camera->animState++;
            } else {
                break;
            }
            // fallthrough
        case 5:
            camera->fov = Camera_LERPCeilF(rwData->initialFov, camera->fov, 0.4f, 0.1f);
            OLib_Vec3fDiffToVecSphGeo(&sp60, at, &camera->eye);
            sp60.r = Camera_LERPCeilF(100.0f, sp60.r, 0.4f, 0.1f);
            Camera_Vec3fVecSphGeoAdd(&camera->eyeNext, at, &sp60);
            camera->eye = camera->eyeNext;
            if (doorParams->timer3-- > 0) {
                break;
            }
            camera->animState++;
            // fallthrough
        default:
            camera->unk_14C |= 4;
            camera->unk_14C &= ~8;
            camera->fov = roData->fov;
            Camera_ChangeSettingFlags(camera, camera->prevSetting, 2);
            camera->atLERPStepScale = 0.0f;
            camera->posOffset.x = camera->at.x - cameraPlayerPosRot->pos.x;
            camera->posOffset.y = camera->at.y - cameraPlayerPosRot->pos.y;
            camera->posOffset.z = camera->at.z - cameraPlayerPosRot->pos.z;
            break;
    }

    return true;
}

/**
 * Camera's eye is specified by scene camera data, at point is generated at the intersection
 * of the eye to the player
 */
s32 Camera_Unique0(Camera* camera) {
    f32 yOffset;
    CameraModeValue* values;
    Player* player;
    Vec3f playerPosWithOffset;
    VecSph atPlayerOffset;
    BgCamData* bgCamData;
    Vec3s bgCamRot;
    PosRot* playerPosRot = &camera->playerPosRot;
    DoorParams* doorParams = &camera->paramData.doorParams;
    Unique0ReadOnlyData* roData = &camera->paramData.uniq0.roData;
    Unique0ReadWriteData* rwData = &camera->paramData.uniq0.rwData;
    Vec3f* eye = &camera->eye;
    s16 fov;

    yOffset = Player_GetHeight(camera->player);
    player = camera->player;

    if (RELOAD_PARAMS(camera) || R_RELOAD_CAM_PARAMS) {
        values = sCameraSettings[camera->setting].cameraModes[camera->mode].values;
        roData->interfaceFlags = GET_NEXT_RO_DATA(values);
    }

    if (R_RELOAD_CAM_PARAMS) {
        Camera_CopyPREGToModeValues(camera);
    }

    playerPosWithOffset = playerPosRot->pos;
    playerPosWithOffset.y += yOffset;

    sCameraInterfaceFlags = roData->interfaceFlags;

    if (camera->animState == 0) {
        func_80043B60(camera);
        camera->unk_14C &= ~4;

        bgCamData = (BgCamData*)Camera_GetBgCamData(camera);
        Camera_Vec3sToVec3f(&rwData->eyeAndDirection.point, &bgCamData->pos);

        *eye = camera->eyeNext = rwData->eyeAndDirection.point;
        bgCamRot = bgCamData->rot;
        fov = bgCamData->fov;
        if (fov != -1) {
            camera->fov = fov <= 360 ? fov : CAM_DATA_SCALED(fov);
        }
        rwData->animTimer = bgCamData->timer;
        if (rwData->animTimer == -1) {
            rwData->animTimer = doorParams->timer1 + doorParams->timer2;
        }
        atPlayerOffset.r = OLib_Vec3fDist(&playerPosWithOffset, eye);
        atPlayerOffset.yaw = bgCamRot.y;
        atPlayerOffset.pitch = -bgCamRot.x;
        OLib_VecSphGeoToVec3f(&rwData->eyeAndDirection.dir, &atPlayerOffset);
        Math3D_LineClosestToPoint(&rwData->eyeAndDirection, &playerPosRot->pos, &camera->at);
        rwData->initalPos = playerPosRot->pos;
        camera->animState++;
    }

    if (player->stateFlags1 & PLAYER_STATE1_29) {
        rwData->initalPos = playerPosRot->pos;
    }

    if (roData->interfaceFlags & 1) {
        if (rwData->animTimer > 0) {
            rwData->animTimer--;
            rwData->initalPos = playerPosRot->pos;
        } else if (!(player->stateFlags1 & PLAYER_STATE1_29) &&
                   ((OLib_Vec3fDistXZ(&playerPosRot->pos, &rwData->initalPos) >= 10.0f) ||
                    CHECK_BTN_ALL(D_8015BD7C->state.input[0].press.button, BTN_A) ||
                    CHECK_BTN_ALL(D_8015BD7C->state.input[0].press.button, BTN_B) ||
                    CHECK_BTN_ALL(D_8015BD7C->state.input[0].press.button, BTN_CLEFT) ||
                    CHECK_BTN_ALL(D_8015BD7C->state.input[0].press.button, BTN_CDOWN) ||
                    CHECK_BTN_ALL(D_8015BD7C->state.input[0].press.button, BTN_CUP) ||
                    CHECK_BTN_ALL(D_8015BD7C->state.input[0].press.button, BTN_CRIGHT) ||
                    CHECK_BTN_ALL(D_8015BD7C->state.input[0].press.button, BTN_R) ||
                    CHECK_BTN_ALL(D_8015BD7C->state.input[0].press.button, BTN_Z))) {
            camera->dist = OLib_Vec3fDist(&camera->at, eye);
            camera->posOffset.x = camera->at.x - playerPosRot->pos.x;
            camera->posOffset.y = camera->at.y - playerPosRot->pos.y;
            camera->posOffset.z = camera->at.z - playerPosRot->pos.z;
            camera->atLERPStepScale = 0.0f;
            camera->unk_14C |= 4;
            Camera_ChangeSettingFlags(camera, camera->prevSetting, 2);
        }
    } else {
        if (rwData->animTimer > 0) {
            rwData->animTimer--;
            if (rwData->animTimer == 0) {
                sCameraInterfaceFlags = 0;
            }
        } else {
            rwData->initalPos = playerPosRot->pos;
        }

        if (!(player->stateFlags1 & PLAYER_STATE1_29) &&
            ((0.001f < camera->xzSpeed) || CHECK_BTN_ALL(D_8015BD7C->state.input[0].press.button, BTN_A) ||
             CHECK_BTN_ALL(D_8015BD7C->state.input[0].press.button, BTN_B) ||
             CHECK_BTN_ALL(D_8015BD7C->state.input[0].press.button, BTN_CLEFT) ||
             CHECK_BTN_ALL(D_8015BD7C->state.input[0].press.button, BTN_CDOWN) ||
             CHECK_BTN_ALL(D_8015BD7C->state.input[0].press.button, BTN_CUP) ||
             CHECK_BTN_ALL(D_8015BD7C->state.input[0].press.button, BTN_CRIGHT) ||
             CHECK_BTN_ALL(D_8015BD7C->state.input[0].press.button, BTN_R) ||
             CHECK_BTN_ALL(D_8015BD7C->state.input[0].press.button, BTN_Z))) {
            camera->dist = OLib_Vec3fDist(&camera->at, &camera->eye);
            camera->posOffset.x = camera->at.x - playerPosRot->pos.x;
            camera->posOffset.y = camera->at.y - playerPosRot->pos.y;
            camera->posOffset.z = camera->at.z - playerPosRot->pos.z;
            camera->atLERPStepScale = 0.0f;
            Camera_ChangeSettingFlags(camera, camera->prevSetting, 2);
            camera->unk_14C |= 4;
        }
    }
    return true;
}

s32 Camera_Unique4(Camera* camera) {
    return Camera_Noop(camera);
}

/**
 * Was setup to be used by the camera setting "FOREST_UNUSED"
 */
s32 Camera_Unique5(Camera* camera) {
    return Camera_Noop(camera);
}

/**
 * This function doesn't really update much.
 * Eye/at positions are updated via Camera_SetParam
 */
s32 Camera_Unique6(Camera* camera) {
    Unique6ReadOnlyData* roData = &camera->paramData.uniq6.roData;
    CameraModeValue* values;
    Vec3f sp2C;
    PosRot* playerPosRot = &camera->playerPosRot;
    f32 offset;

    if (RELOAD_PARAMS(camera) || R_RELOAD_CAM_PARAMS) {
        values = sCameraSettings[camera->setting].cameraModes[camera->mode].values;
        roData->interfaceFlags = GET_NEXT_RO_DATA(values);
    }

    if (R_RELOAD_CAM_PARAMS) {
        Camera_CopyPREGToModeValues(camera);
    }

    sCameraInterfaceFlags = roData->interfaceFlags;

    if (camera->animState == 0) {
        camera->animState++;
        func_80043ABC(camera);
    }

    if (camera->player != NULL) {
        offset = Player_GetHeight(camera->player);
        sp2C = playerPosRot->pos;
        sp2C.y += offset;
        camera->dist = OLib_Vec3fDist(&sp2C, &camera->eye);
        camera->posOffset.x = camera->at.x - playerPosRot->pos.x;
        camera->posOffset.y = camera->at.y - playerPosRot->pos.y;
        camera->posOffset.z = camera->at.z - playerPosRot->pos.z;
    } else {
        camera->dist = OLib_Vec3fDist(&camera->at, &camera->eye);
    }

    if (roData->interfaceFlags & 1 && camera->timer > 0) {
        camera->timer--;
    }

    return true;
}

/**
 * Camera is at a fixed point specified by the scene's camera data,
 * camera rotates to follow player
 */
s32 Camera_Unique7(Camera* camera) {
    s32 pad;
    Unique7ReadOnlyData* roData = &camera->paramData.uniq7.roData;
    CameraModeValue* values;
    VecSph playerPosEyeOffset;
    s16 fov;
    BgCamData* bgCamData;
    Vec3s bgCamRot;
    Vec3f* at = &camera->at;
    PosRot* playerPosRot = &camera->playerPosRot;
    Vec3f* eye = &camera->eye;
    Vec3f* eyeNext = &camera->eyeNext;
    Unique7ReadWriteData* rwData = &camera->paramData.uniq7.rwData;

    if (RELOAD_PARAMS(camera) || R_RELOAD_CAM_PARAMS) {
        values = sCameraSettings[camera->setting].cameraModes[camera->mode].values;
        roData->fov = GET_NEXT_RO_DATA(values);
        roData->interfaceFlags = (s16)GET_NEXT_RO_DATA(values);
    }
    if (R_RELOAD_CAM_PARAMS) {
        Camera_CopyPREGToModeValues(camera);
    }

    bgCamData = (BgCamData*)Camera_GetBgCamData(camera);

    Camera_Vec3sToVec3f(eyeNext, &bgCamData->pos);
    *eye = *eyeNext;
    bgCamRot = bgCamData->rot; // unused
    (void)bgCamRot;            // suppresses set but unused warning

    OLib_Vec3fDiffToVecSphGeo(&playerPosEyeOffset, eye, &playerPosRot->pos);

    // fov actually goes unused since it's hard set later on.
    fov = bgCamData->fov;
    if (fov == -1) {
        fov = roData->fov * 100.0f;
    }

    if (fov <= 360) {
        fov *= 100;
    }

    sCameraInterfaceFlags = roData->interfaceFlags;

    if (camera->animState == 0) {
        camera->animState++;
        camera->fov = CAM_DATA_SCALED(fov);
        camera->atLERPStepScale = 0.0f;
        camera->roll = 0;
        rwData->unk_00.x = playerPosEyeOffset.yaw;
    }

    camera->fov = 60.0f;

    // 0x7D0 ~ 10.98 degres.
    rwData->unk_00.x = Camera_LERPFloorS(playerPosEyeOffset.yaw, rwData->unk_00.x, 0.4f, 0x7D0);
    playerPosEyeOffset.pitch = -bgCamData->rot.x * Math_CosS(playerPosEyeOffset.yaw - bgCamData->rot.y);
    Camera_Vec3fVecSphGeoAdd(at, eye, &playerPosEyeOffset);
    camera->unk_14C |= 0x400;
    return true;
}

s32 Camera_Unique8(Camera* camera) {
    return Camera_Noop(camera);
}

s32 Camera_Unique9(Camera* camera) {
    Vec3f atTarget;
    Vec3f eyeTarget;
    Unique9ReadOnlyData* roData = &camera->paramData.uniq9.roData;
    Unique9ReadWriteData* rwData = &camera->paramData.uniq9.rwData;
    f32 invKeyFrameTimer;
    VecSph eyeNextAtOffset;
    VecSph scratchSph;
    VecSph playerTargetOffset;
    s16 action;
    s16 atInitFlags;
    s16 eyeInitFlags;
    s16 pad2;
    PosRot targethead;
    PosRot playerhead;
    PosRot playerPosRot;
    Vec3f* eyeNext = &camera->eyeNext;
    Vec3f* at = &camera->at;
    Vec3f* eye = &camera->eye;
    Player* player = camera->player;
    Actor* focusActor;
    f32 spB4;
    PosRot atFocusPosRot;
    Vec3f eyeLookAtPos;
    CameraModeValue* values;
    PosRot eyeFocusPosRot;

    if (RELOAD_PARAMS(camera) || R_RELOAD_CAM_PARAMS) {
        values = sCameraSettings[camera->setting].cameraModes[camera->mode].values;
        roData->interfaceFlags = GET_NEXT_RO_DATA(values);
    }

    if (R_RELOAD_CAM_PARAMS) {
        Camera_CopyPREGToModeValues(camera);
    }

    sCameraInterfaceFlags = roData->interfaceFlags;

    Actor_GetWorld(&playerPosRot, &camera->player->actor);

    if (camera->animState == 0) {
        camera->animState++;
        rwData->curKeyFrameIdx = -1;
        rwData->keyFrameTimer = 1;
        rwData->unk_38 = 0;
        rwData->playerPos.x = playerPosRot.pos.x;
        rwData->playerPos.y = playerPosRot.pos.y;
        rwData->playerPos.z = playerPosRot.pos.z;
        camera->atLERPStepScale = 0.0f;
        func_80043B60(camera);
    }

    if (rwData->unk_38 == 0 && rwData->keyFrameTimer > 0) {
        rwData->keyFrameTimer--;
    }

    if (rwData->keyFrameTimer == 0) {
        rwData->isNewKeyFrame = true;
        rwData->curKeyFrameIdx++;
        if (rwData->curKeyFrameIdx < ONEPOINT_CS_INFO(camera)->keyFrameCnt) {
            rwData->curKeyFrame = &ONEPOINT_CS_INFO(camera)->keyFrames[rwData->curKeyFrameIdx];
            rwData->keyFrameTimer = rwData->curKeyFrame->timerInit;

            if (rwData->curKeyFrame->unk_01 != 0xFF) {
                if ((rwData->curKeyFrame->unk_01 & 0xF0) == 0x80) {
                    D_8011D3AC = rwData->curKeyFrame->unk_01 & 0xF;
                } else if ((rwData->curKeyFrame->unk_01 & 0xF0) == 0xC0) {
                    Camera_UpdateInterface(0xF000 | ((rwData->curKeyFrame->unk_01 & 0xF) << 8));
                } else if (camera->player->stateFlags1 & PLAYER_STATE1_27 &&
                           player->currentBoots != PLAYER_BOOTS_IRON) {
                    func_8002DF38(camera->play, camera->target, 8);
                    osSyncPrintf("camera: demo: player demo set WAIT\n");
                } else {
                    osSyncPrintf("camera: demo: player demo set %d\n", rwData->curKeyFrame->unk_01);
                    func_8002DF38(camera->play, camera->target, rwData->curKeyFrame->unk_01);
                }
            }
        } else {
            // We've gone through all the keyframes.
            if (camera->camId != CAM_ID_MAIN) {
                camera->timer = 0;
            }
            return true;
        }
    } else {
        rwData->isNewKeyFrame = false;
    }

    atInitFlags = rwData->curKeyFrame->initFlags & 0xFF;
    if (atInitFlags == 1) {
        rwData->atTarget = rwData->curKeyFrame->atTargetInit;
    } else if (atInitFlags == 2) {
        if (rwData->isNewKeyFrame) {
            rwData->atTarget.x = camera->play->view.at.x + rwData->curKeyFrame->atTargetInit.x;
            rwData->atTarget.y = camera->play->view.at.y + rwData->curKeyFrame->atTargetInit.y;
            rwData->atTarget.z = camera->play->view.at.z + rwData->curKeyFrame->atTargetInit.z;
        }
    } else if (atInitFlags == 3) {
        if (rwData->isNewKeyFrame) {
            rwData->atTarget.x = camera->at.x + rwData->curKeyFrame->atTargetInit.x;
            rwData->atTarget.y = camera->at.y + rwData->curKeyFrame->atTargetInit.y;
            rwData->atTarget.z = camera->at.z + rwData->curKeyFrame->atTargetInit.z;
        }
    } else if (atInitFlags == 4 || atInitFlags == 0x84) {
        if (camera->target != NULL && camera->target->update != NULL) {
            Actor_GetFocus(&targethead, camera->target);
            Actor_GetFocus(&playerhead, &camera->player->actor);
            playerhead.pos.x = playerPosRot.pos.x;
            playerhead.pos.z = playerPosRot.pos.z;
            OLib_Vec3fDiffToVecSphGeo(&playerTargetOffset, &targethead.pos, &playerhead.pos);
            if (atInitFlags & (s16)0x8080) {
                scratchSph.pitch = CAM_DEG_TO_BINANG(rwData->curKeyFrame->atTargetInit.x);
                scratchSph.yaw = CAM_DEG_TO_BINANG(rwData->curKeyFrame->atTargetInit.y);
                scratchSph.r = rwData->curKeyFrame->atTargetInit.z;
            } else {
                OLib_Vec3fToVecSphGeo(&scratchSph, &rwData->curKeyFrame->atTargetInit);
            }
            scratchSph.yaw += playerTargetOffset.yaw;
            scratchSph.pitch += playerTargetOffset.pitch;
            Camera_Vec3fVecSphGeoAdd(&rwData->atTarget, &targethead.pos, &scratchSph);
        } else {
            if (camera->target == NULL) {
                osSyncPrintf(VT_COL(YELLOW, BLACK) "camera: warning: demo C: actor is not valid\n" VT_RST);
            }

            camera->target = NULL;
            rwData->atTarget = camera->at;
        }
    } else if (atInitFlags & 0x6060) {
        if (!(atInitFlags & 4) || rwData->isNewKeyFrame) {
            if (atInitFlags & 0x2020) {
                focusActor = &camera->player->actor;
            } else if (camera->target != NULL && camera->target->update != NULL) {
                focusActor = camera->target;
            } else {
                camera->target = NULL;
                focusActor = NULL;
            }

            if (focusActor != NULL) {
                if ((atInitFlags & 0xF) == 1) {
                    Actor_GetFocus(&atFocusPosRot, focusActor);
                } else if ((atInitFlags & 0xF) == 2) {
                    Actor_GetWorld(&atFocusPosRot, focusActor);
                } else {
                    Actor_GetWorldPosShapeRot(&atFocusPosRot, focusActor);
                }

                if (atInitFlags & (s16)0x8080) {
                    scratchSph.pitch = CAM_DEG_TO_BINANG(rwData->curKeyFrame->atTargetInit.x);
                    scratchSph.yaw = CAM_DEG_TO_BINANG(rwData->curKeyFrame->atTargetInit.y);
                    scratchSph.r = rwData->curKeyFrame->atTargetInit.z;
                } else {
                    OLib_Vec3fToVecSphGeo(&scratchSph, &rwData->curKeyFrame->atTargetInit);
                }

                scratchSph.yaw += atFocusPosRot.rot.y;
                scratchSph.pitch -= atFocusPosRot.rot.x;
                Camera_Vec3fVecSphGeoAdd(&rwData->atTarget, &atFocusPosRot.pos, &scratchSph);
            } else {
                if (camera->target == NULL) {
                    osSyncPrintf(VT_COL(YELLOW, BLACK) "camera: warning: demo C: actor is not valid\n" VT_RST);
                }
                rwData->atTarget = *at;
            }
        }
    } else {
        rwData->atTarget = *at;
    }

    eyeInitFlags = rwData->curKeyFrame->initFlags & 0xFF00;
    if (eyeInitFlags == 0x100) {
        rwData->eyeTarget = rwData->curKeyFrame->eyeTargetInit;
    } else if (eyeInitFlags == 0x200) {
        if (rwData->isNewKeyFrame) {
            rwData->eyeTarget.x = camera->play->view.eye.x + rwData->curKeyFrame->eyeTargetInit.x;
            rwData->eyeTarget.y = camera->play->view.eye.y + rwData->curKeyFrame->eyeTargetInit.y;
            rwData->eyeTarget.z = camera->play->view.eye.z + rwData->curKeyFrame->eyeTargetInit.z;
        }
    } else if (eyeInitFlags == 0x300) {
        if (rwData->isNewKeyFrame) {
            rwData->eyeTarget.x = camera->eyeNext.x + rwData->curKeyFrame->eyeTargetInit.x;
            rwData->eyeTarget.y = camera->eyeNext.y + rwData->curKeyFrame->eyeTargetInit.y;
            rwData->eyeTarget.z = camera->eyeNext.z + rwData->curKeyFrame->eyeTargetInit.z;
        }
    } else if (eyeInitFlags == 0x400 || eyeInitFlags == (s16)0x8400 || eyeInitFlags == 0x500 ||
               eyeInitFlags == (s16)0x8500) {
        if (camera->target != NULL && camera->target->update != NULL) {
            Actor_GetFocus(&targethead, camera->target);
            Actor_GetFocus(&playerhead, &camera->player->actor);
            playerhead.pos.x = playerPosRot.pos.x;
            playerhead.pos.z = playerPosRot.pos.z;
            OLib_Vec3fDiffToVecSphGeo(&playerTargetOffset, &targethead.pos, &playerhead.pos);
            if (eyeInitFlags == 0x400 || eyeInitFlags == (s16)0x8400) {
                eyeLookAtPos = targethead.pos;
            } else {
                eyeLookAtPos = rwData->atTarget;
            }

            if (eyeInitFlags & (s16)0x8080) {
                scratchSph.pitch = CAM_DEG_TO_BINANG(rwData->curKeyFrame->eyeTargetInit.x);
                scratchSph.yaw = CAM_DEG_TO_BINANG(rwData->curKeyFrame->eyeTargetInit.y);
                scratchSph.r = rwData->curKeyFrame->eyeTargetInit.z;
            } else {
                OLib_Vec3fToVecSphGeo(&scratchSph, &rwData->curKeyFrame->eyeTargetInit);
            }

            scratchSph.yaw += playerTargetOffset.yaw;
            scratchSph.pitch += playerTargetOffset.pitch;
            Camera_Vec3fVecSphGeoAdd(&rwData->eyeTarget, &eyeLookAtPos, &scratchSph);
        } else {
            if (camera->target == NULL) {
                osSyncPrintf(VT_COL(YELLOW, BLACK) "camera: warning: demo C: actor is not valid\n" VT_RST);
            }
            camera->target = NULL;
            rwData->eyeTarget = *eyeNext;
        }
    } else if (eyeInitFlags & 0x6060) {
        if (!(eyeInitFlags & 0x400) || rwData->isNewKeyFrame) {
            if (eyeInitFlags & 0x2020) {
                focusActor = &camera->player->actor;
            } else if (camera->target != NULL && camera->target->update != NULL) {
                focusActor = camera->target;
            } else {
                camera->target = NULL;
                focusActor = NULL;
            }

            if (focusActor != NULL) {
                if ((eyeInitFlags & 0xF00) == 0x100) {
                    // head
                    Actor_GetFocus(&eyeFocusPosRot, focusActor);
                } else if ((eyeInitFlags & 0xF00) == 0x200) {
                    // world
                    Actor_GetWorld(&eyeFocusPosRot, focusActor);
                } else {
                    // world, shapeRot
                    Actor_GetWorldPosShapeRot(&eyeFocusPosRot, focusActor);
                }

                if (eyeInitFlags & (s16)0x8080) {
                    scratchSph.pitch = CAM_DEG_TO_BINANG(rwData->curKeyFrame->eyeTargetInit.x);
                    scratchSph.yaw = CAM_DEG_TO_BINANG(rwData->curKeyFrame->eyeTargetInit.y);
                    scratchSph.r = rwData->curKeyFrame->eyeTargetInit.z;
                } else {
                    OLib_Vec3fToVecSphGeo(&scratchSph, &rwData->curKeyFrame->eyeTargetInit);
                }

                scratchSph.yaw += eyeFocusPosRot.rot.y;
                scratchSph.pitch -= eyeFocusPosRot.rot.x;
                Camera_Vec3fVecSphGeoAdd(&rwData->eyeTarget, &eyeFocusPosRot.pos, &scratchSph);
            } else {
                if (camera->target == NULL) {
                    osSyncPrintf(VT_COL(YELLOW, BLACK) "camera: warning: demo C: actor is not valid\n" VT_RST);
                }
                camera->target = NULL;
                rwData->eyeTarget = *eyeNext;
            }
        }
    } else {
        rwData->eyeTarget = *eyeNext;
    }

    if (rwData->curKeyFrame->initFlags == 2) {
        rwData->fovTarget = camera->play->view.fovy;
        rwData->rollTarget = 0;
    } else if (rwData->curKeyFrame->initFlags == 0) {
        rwData->fovTarget = camera->fov;
        rwData->rollTarget = camera->roll;
    } else {
        rwData->fovTarget = rwData->curKeyFrame->fovTargetInit;
        rwData->rollTarget = CAM_DEG_TO_BINANG(rwData->curKeyFrame->rollTargetInit);
    }

    action = rwData->curKeyFrame->actionFlags & 0x1F;
    switch (action) {
        case 15:
            // static copy to at/eye/fov/roll
            *at = rwData->atTarget;
            *eyeNext = rwData->eyeTarget;
            camera->fov = rwData->fovTarget;
            camera->roll = rwData->rollTarget;
            camera->unk_14C |= 0x400;
            break;
        case 21:
            // same as 15, but with unk_38 ?
            if (rwData->unk_38 == 0) {
                rwData->unk_38 = 1;
            } else if (camera->unk_14C & 8) {
                rwData->unk_38 = 0;
                camera->unk_14C &= ~8;
            }
            *at = rwData->atTarget;
            *eyeNext = rwData->eyeTarget;
            camera->fov = rwData->fovTarget;
            camera->roll = rwData->rollTarget;
            break;
        case 16:
            // same as 21, but don't unset bit 0x8 on unk_14C
            if (rwData->unk_38 == 0) {
                rwData->unk_38 = 1;
            } else if (camera->unk_14C & 8) {
                rwData->unk_38 = 0;
            }

            *at = rwData->atTarget;
            *eyeNext = rwData->eyeTarget;
            camera->fov = rwData->fovTarget;
            camera->roll = rwData->rollTarget;
            break;
        case 1:
            // linear interpolation of eye/at using the spherical coordinates
            OLib_Vec3fDiffToVecSphGeo(&eyeNextAtOffset, at, eyeNext);
            OLib_Vec3fDiffToVecSphGeo(&rwData->atEyeOffsetTarget, &rwData->atTarget, &rwData->eyeTarget);
            invKeyFrameTimer = 1.0f / rwData->keyFrameTimer;
            scratchSph.r = F32_LERPIMP(eyeNextAtOffset.r, rwData->atEyeOffsetTarget.r, invKeyFrameTimer);
            scratchSph.pitch = eyeNextAtOffset.pitch +
                               (BINANG_SUB(rwData->atEyeOffsetTarget.pitch, eyeNextAtOffset.pitch) * invKeyFrameTimer);
            scratchSph.yaw = eyeNextAtOffset.yaw +
                             (BINANG_SUB(rwData->atEyeOffsetTarget.yaw, eyeNextAtOffset.yaw) * invKeyFrameTimer);
            Camera_Vec3fVecSphGeoAdd(&eyeTarget, at, &scratchSph);
            goto setEyeNext;
        case 2:
            // linear interpolation of eye/at using the eyeTarget
            invKeyFrameTimer = 1.0f / rwData->keyFrameTimer;
            eyeTarget.x = F32_LERPIMP(camera->eyeNext.x, rwData->eyeTarget.x, invKeyFrameTimer);
            eyeTarget.y = F32_LERPIMP(camera->eyeNext.y, rwData->eyeTarget.y, invKeyFrameTimer);
            eyeTarget.z = F32_LERPIMP(camera->eyeNext.z, rwData->eyeTarget.z, invKeyFrameTimer);

        setEyeNext:
            camera->eyeNext.x =
                Camera_LERPFloorF(eyeTarget.x, camera->eyeNext.x, rwData->curKeyFrame->lerpStepScale, 1.0f);
            camera->eyeNext.y =
                Camera_LERPFloorF(eyeTarget.y, camera->eyeNext.y, rwData->curKeyFrame->lerpStepScale, 1.0f);
            camera->eyeNext.z =
                Camera_LERPFloorF(eyeTarget.z, camera->eyeNext.z, rwData->curKeyFrame->lerpStepScale, 1.0f);
        case 9:
        case 10:
            // linear interpolation of at/fov/roll
            invKeyFrameTimer = 1.0f / rwData->keyFrameTimer;
            atTarget.x = F32_LERPIMP(camera->at.x, rwData->atTarget.x, invKeyFrameTimer);
            atTarget.y = F32_LERPIMP(camera->at.y, rwData->atTarget.y, invKeyFrameTimer);
            atTarget.z = F32_LERPIMP(camera->at.z, rwData->atTarget.z, invKeyFrameTimer);
            camera->at.x = Camera_LERPFloorF(atTarget.x, camera->at.x, rwData->curKeyFrame->lerpStepScale, 1.0f);
            camera->at.y = Camera_LERPFloorF(atTarget.y, camera->at.y, rwData->curKeyFrame->lerpStepScale, 1.0f);
            camera->at.z = Camera_LERPFloorF(atTarget.z, camera->at.z, rwData->curKeyFrame->lerpStepScale, 1.0f);
            camera->fov = Camera_LERPFloorF(F32_LERPIMP(camera->fov, rwData->fovTarget, invKeyFrameTimer), camera->fov,
                                            rwData->curKeyFrame->lerpStepScale, 0.01f);
            camera->roll = Camera_LERPFloorS(BINANG_LERPIMPINV(camera->roll, rwData->rollTarget, rwData->keyFrameTimer),
                                             camera->roll, rwData->curKeyFrame->lerpStepScale, 0xA);
            break;
        case 4:
            // linear interpolation of eye/at/fov/roll using the step scale, and spherical coordinates
            OLib_Vec3fDiffToVecSphGeo(&eyeNextAtOffset, at, eyeNext);
            OLib_Vec3fDiffToVecSphGeo(&rwData->atEyeOffsetTarget, &rwData->atTarget, &rwData->eyeTarget);
            scratchSph.r = Camera_LERPCeilF(rwData->atEyeOffsetTarget.r, eyeNextAtOffset.r,
                                            rwData->curKeyFrame->lerpStepScale, 0.1f);
            scratchSph.pitch = Camera_LERPCeilS(rwData->atEyeOffsetTarget.pitch, eyeNextAtOffset.pitch,
                                                rwData->curKeyFrame->lerpStepScale, 1);
            scratchSph.yaw = Camera_LERPCeilS(rwData->atEyeOffsetTarget.yaw, eyeNextAtOffset.yaw,
                                              rwData->curKeyFrame->lerpStepScale, 1);
            Camera_Vec3fVecSphGeoAdd(eyeNext, at, &scratchSph);
            goto setAtFOVRoll;
        case 3:
            // linear interplation of eye/at/fov/roll using the step scale using eyeTarget
            camera->eyeNext.x =
                Camera_LERPCeilF(rwData->eyeTarget.x, camera->eyeNext.x, rwData->curKeyFrame->lerpStepScale, 1.0f);
            camera->eyeNext.y =
                Camera_LERPCeilF(rwData->eyeTarget.y, camera->eyeNext.y, rwData->curKeyFrame->lerpStepScale, 1.0f);
            camera->eyeNext.z =
                Camera_LERPCeilF(rwData->eyeTarget.z, camera->eyeNext.z, rwData->curKeyFrame->lerpStepScale, 1.0f);
        case 11:
        case 12:
        setAtFOVRoll:
            // linear interpolation of at/fov/roll using the step scale.
            camera->at.x = Camera_LERPCeilF(rwData->atTarget.x, camera->at.x, rwData->curKeyFrame->lerpStepScale, 1.0f);
            camera->at.y = Camera_LERPCeilF(rwData->atTarget.y, camera->at.y, rwData->curKeyFrame->lerpStepScale, 1.0f);
            camera->at.z = Camera_LERPCeilF(rwData->atTarget.z, camera->at.z, rwData->curKeyFrame->lerpStepScale, 1.0f);
            camera->fov = Camera_LERPCeilF(rwData->fovTarget, camera->fov, rwData->curKeyFrame->lerpStepScale, 1.0f);
            camera->roll = Camera_LERPCeilS(rwData->rollTarget, camera->roll, rwData->curKeyFrame->lerpStepScale, 1);
            break;
        case 13:
            // linear interpolation of at, with rotation around eyeTargetInit.y
            camera->at.x = Camera_LERPCeilF(rwData->atTarget.x, camera->at.x, rwData->curKeyFrame->lerpStepScale, 1.0f);
            camera->at.y += camera->playerPosDelta.y * rwData->curKeyFrame->lerpStepScale;
            camera->at.z = Camera_LERPCeilF(rwData->atTarget.z, camera->at.z, rwData->curKeyFrame->lerpStepScale, 1.0f);
            OLib_Vec3fDiffToVecSphGeo(&scratchSph, at, eyeNext);
            scratchSph.yaw += CAM_DEG_TO_BINANG(rwData->curKeyFrame->eyeTargetInit.y);

            // 3A98 ~ 82.40 degrees
            if (scratchSph.pitch >= 0x3A99) {
                scratchSph.pitch = 0x3A98;
            }

            if (scratchSph.pitch < -0x3A98) {
                scratchSph.pitch = -0x3A98;
            }

            spB4 = scratchSph.r;
            if (1) {}
            scratchSph.r = !(spB4 < rwData->curKeyFrame->eyeTargetInit.z)
                               ? Camera_LERPCeilF(rwData->curKeyFrame->eyeTargetInit.z, spB4,
                                                  rwData->curKeyFrame->lerpStepScale, 1.0f)
                               : scratchSph.r;

            Camera_Vec3fVecSphGeoAdd(eyeNext, at, &scratchSph);
            camera->fov =
                Camera_LERPCeilF(F32_LERPIMPINV(camera->fov, rwData->curKeyFrame->fovTargetInit, rwData->keyFrameTimer),
                                 camera->fov, rwData->curKeyFrame->lerpStepScale, 1.0f);
            camera->roll = Camera_LERPCeilS(rwData->rollTarget, camera->roll, rwData->curKeyFrame->lerpStepScale, 1);
            break;
        case 24:
            // Set current keyframe to the roll target?
            rwData->curKeyFrameIdx = rwData->rollTarget;
            break;
        case 19: {
            // Change the parent camera (or default)'s mode to normal
            s32 camIdx = camera->parentCamId <= CAM_ID_NONE ? CAM_ID_MAIN : camera->parentCamId;

            Camera_ChangeModeFlags(camera->play->cameraPtrs[camIdx], CAM_MODE_NORMAL, 1);
        }
        case 18: {
            // copy the current camera to the parent (or default)'s camera.
            s32 camIdx = camera->parentCamId <= CAM_ID_NONE ? CAM_ID_MAIN : camera->parentCamId;
            Camera* cam = camera->play->cameraPtrs[camIdx];

            *eye = *eyeNext;
            Camera_Copy(cam, camera);
        }
        default:
            if (camera->camId != CAM_ID_MAIN) {
                camera->timer = 0;
            }
    }

    *eye = *eyeNext;

    if (rwData->curKeyFrame->actionFlags & 0x80) {
        Camera_BGCheck(camera, at, eye);
    }

    if (rwData->curKeyFrame->actionFlags & 0x40) {
        // Set the player's position
        camera->player->actor.world.pos.x = rwData->playerPos.x;
        camera->player->actor.world.pos.z = rwData->playerPos.z;
        if (camera->player->stateFlags1 & PLAYER_STATE1_27 && player->currentBoots != PLAYER_BOOTS_IRON) {
            camera->player->actor.world.pos.y = rwData->playerPos.y;
        }
    } else {
        rwData->playerPos.x = playerPosRot.pos.x;
        rwData->playerPos.y = playerPosRot.pos.y;
        rwData->playerPos.z = playerPosRot.pos.z;
    }

    if (rwData->unk_38 == 0 && camera->timer > 0) {
        camera->timer--;
    }

    if (camera->player != NULL) {
        camera->posOffset.x = camera->at.x - camera->playerPosRot.pos.x;
        camera->posOffset.y = camera->at.y - camera->playerPosRot.pos.y;
        camera->posOffset.z = camera->at.z - camera->playerPosRot.pos.z;
    }

    camera->dist = OLib_Vec3fDist(at, eye);
    return true;
}

void Camera_DebugPrintSplineArray(char* name, s16 length, CutsceneCameraPoint cameraPoints[]) {
    s32 i;

    osSyncPrintf("static SplinedatZ  %s[] = {\n", name);
    for (i = 0; i < length; i++) {
        osSyncPrintf("    /* key frame %2d */ {\n", i);
        osSyncPrintf("    /*     code     */ %d,\n", cameraPoints[i].continueFlag);
        osSyncPrintf("    /*     z        */ %d,\n", cameraPoints[i].cameraRoll);
        osSyncPrintf("    /*     T        */ %d,\n", cameraPoints[i].nextPointFrame);
        osSyncPrintf("    /*     zoom     */ %f,\n", cameraPoints[i].viewAngle);
        osSyncPrintf("    /*     pos      */ { %d, %d, %d }\n", cameraPoints[i].pos.x, cameraPoints[i].pos.y,
                     cameraPoints[i].pos.z);
        osSyncPrintf("    },\n");
    }
    osSyncPrintf("};\n\n");
}

/**
 * Copies `src` to `dst`, used in Camera_Demo1
 * Name from AC map: Camera2_SetPos_Demo
 */
void Camera_Vec3fCopy(Vec3f* src, Vec3f* dst) {
    dst->x = src->x;
    dst->y = src->y;
    dst->z = src->z;
}

/**
 * Calculates new position from `at` to `pos`, outputs to `dst
 * Name from AC map: Camera2_CalcPos_Demo
 */
void Camera_RotateAroundPoint(PosRot* at, Vec3f* pos, Vec3f* dst) {
    VecSph posSph;
    Vec3f posCopy;

    Camera_Vec3fCopy(pos, &posCopy);
    OLib_Vec3fToVecSphGeo(&posSph, &posCopy);
    posSph.yaw += at->rot.y;
    Camera_Vec3fVecSphGeoAdd(dst, &at->pos, &posSph);
}

/**
 * Camera follows points specified at pointers to CutsceneCameraPoints,
 * camera->data0 for camera at positions, and camera->data1 for camera eye positions
 * until all keyFrames have been exhausted.
 */
s32 Camera_Demo1(Camera* camera) {
    s32 pad;
    Demo1ReadOnlyData* roData = &camera->paramData.demo1.roData;
    CameraModeValue* values;
    Vec3f* at = &camera->at;
    CutsceneCameraPoint* csAtPoints = (CutsceneCameraPoint*)camera->data0;
    CutsceneCameraPoint* csEyePoints = (CutsceneCameraPoint*)camera->data1;
    Vec3f* eye = &camera->eye;
    PosRot curPlayerPosRot;
    Vec3f csEyeUpdate;
    Vec3f csAtUpdate;
    f32 newRoll;
    Vec3f* eyeNext = &camera->eyeNext;
    f32* cameraFOV = &camera->fov;
    s16* relativeToPlayer = &camera->data2;
    Demo1ReadWriteData* rwData = &camera->paramData.demo1.rwData;

    if (RELOAD_PARAMS(camera) || R_RELOAD_CAM_PARAMS) {
        values = sCameraSettings[camera->setting].cameraModes[camera->mode].values;
        roData->interfaceFlags = GET_NEXT_RO_DATA(values);
    }

    sCameraInterfaceFlags = roData->interfaceFlags;

    switch (camera->animState) {
        case 0:
            // initalize camera state
            rwData->keyframe = 0;
            rwData->curFrame = 0.0f;
            camera->animState++;
            // "absolute" : "relative"
            osSyncPrintf(VT_SGR("1") "%06u:" VT_RST " camera: spline demo: start %s \n", camera->play->state.frames,
                         *relativeToPlayer == 0 ? "絶対" : "相対");

            if (PREG(93)) {
                Camera_DebugPrintSplineArray("CENTER", 5, csAtPoints);
                Camera_DebugPrintSplineArray("   EYE", 5, csEyePoints);
            }
        case 1:
            // follow CutsceneCameraPoints.  function returns 1 if at the end.
            if (func_800BB2B4(&csEyeUpdate, &newRoll, cameraFOV, csEyePoints, &rwData->keyframe, &rwData->curFrame) ||
                func_800BB2B4(&csAtUpdate, &newRoll, cameraFOV, csAtPoints, &rwData->keyframe, &rwData->curFrame)) {
                camera->animState++;
            }
            if (*relativeToPlayer) {
                // if the camera is set to be relative to the player, move the interpolated points
                // relative to the player's position
                if (camera->player != NULL && camera->player->actor.update != NULL) {
                    Actor_GetWorld(&curPlayerPosRot, &camera->player->actor);
                    Camera_RotateAroundPoint(&curPlayerPosRot, &csEyeUpdate, eyeNext);
                    Camera_RotateAroundPoint(&curPlayerPosRot, &csAtUpdate, at);
                } else {
                    osSyncPrintf(VT_COL(RED, WHITE) "camera: spline demo: owner dead\n" VT_RST);
                }
            } else {
                // simply copy the interpolated values to the eye and at
                Camera_Vec3fCopy(&csEyeUpdate, eyeNext);
                Camera_Vec3fCopy(&csAtUpdate, at);
            }
            *eye = *eyeNext;
            camera->roll = newRoll * 256.0f;
            camera->dist = OLib_Vec3fDist(at, eye);
            break;
    }
    return true;
}

s32 Camera_Demo2(Camera* camera) {
    return Camera_Noop(camera);
}

/**
 * Opening large chests.
 * The camera position will be at a fixed point, and rotate around at different intervals.
 * The direction, and initial position is dependent on when the camera was started.
 */
s32 Camera_Demo3(Camera* camera) {
    Vec3f* eye = &camera->eye;
    Vec3f* at = &camera->at;
    Vec3f* eyeNext = &camera->eyeNext;
    PosRot* camPlayerPosRot = &camera->playerPosRot;
    VecSph eyeAtOffset;
    VecSph eyeOffset;
    VecSph atOffset;
    Vec3f sp74;
    Vec3f sp68;
    Vec3f sp5C;
    f32 temp_f0;
    s32 pad;
    u8 skipUpdateEye = false;
    f32 yOffset = Player_GetHeight(camera->player);
    s16 angle;
    Demo3ReadOnlyData* roData = &camera->paramData.demo3.roData;
    Demo3ReadWriteData* rwData = &camera->paramData.demo3.rwData;
    s32 pad2;

    camera->unk_14C &= ~0x10;

    if (RELOAD_PARAMS(camera) || R_RELOAD_CAM_PARAMS) {
        CameraModeValue* values = sCameraSettings[camera->setting].cameraModes[camera->mode].values;

        roData->fov = GET_NEXT_RO_DATA(values);
        roData->unk_04 = GET_NEXT_RO_DATA(values); // unused.
        roData->interfaceFlags = GET_NEXT_RO_DATA(values);
    }

    if (R_RELOAD_CAM_PARAMS) {
        Camera_CopyPREGToModeValues(camera);
    }

    OLib_Vec3fDiffToVecSphGeo(&eyeAtOffset, at, eye);

    sCameraInterfaceFlags = roData->interfaceFlags;

    switch (camera->animState) {
        case 0:
            camera->unk_14C &= ~(0x8 | 0x4);
            func_80043B60(camera);
            camera->fov = roData->fov;
            camera->roll = rwData->animFrame = 0;
            rwData->initialAt = camPlayerPosRot->pos;
            if (camera->playerGroundY != BGCHECK_Y_MIN) {
                rwData->initialAt.y = camera->playerGroundY;
            }
            angle = camPlayerPosRot->rot.y;
            sp68.x = rwData->initialAt.x + (Math_SinS(angle) * 40.0f);
            sp68.y = rwData->initialAt.y + 40.0f;
            sp68.z = rwData->initialAt.z + (Math_CosS(angle) * 40.0f);
            if (camera->play->state.frames & 1) {
                angle -= 0x3FFF;
                rwData->yawDir = 1;
            } else {
                angle += 0x3FFF;
                rwData->yawDir = -1;
            }
            sp74.x = sp68.x + (D_8011D658[1].r * Math_SinS(angle));
            sp74.y = rwData->initialAt.y + 5.0f;
            sp74.z = sp68.z + (D_8011D658[1].r * Math_CosS(angle));
            if (Camera_BGCheck(camera, &sp68, &sp74)) {
                rwData->yawDir = -rwData->yawDir;
            }
            OLib_Vec3fToVecSphGeo(&atOffset, &D_8011D678[0]);
            atOffset.yaw += camPlayerPosRot->rot.y;
            Camera_Vec3fVecSphGeoAdd(at, &rwData->initialAt, &atOffset);
            eyeOffset.r = D_8011D658[0].r;
            eyeOffset.pitch = D_8011D658[0].pitch;
            eyeOffset.yaw = (D_8011D658[0].yaw * rwData->yawDir) + camPlayerPosRot->rot.y;
            rwData->unk_0C = 1.0f;
            break;
        case 1:
            temp_f0 = (rwData->animFrame - 2) * (1.0f / 146.0f);

            sp5C.x = F32_LERPIMP(D_8011D678[0].x, D_8011D678[1].x, temp_f0);
            sp5C.y = F32_LERPIMP(D_8011D678[0].y, D_8011D678[1].y, temp_f0);
            sp5C.z = F32_LERPIMP(D_8011D678[0].z, D_8011D678[1].z, temp_f0);

            OLib_Vec3fToVecSphGeo(&atOffset, &sp5C);
            atOffset.yaw = (atOffset.yaw * rwData->yawDir) + camPlayerPosRot->rot.y;
            Camera_Vec3fVecSphGeoAdd(at, &rwData->initialAt, &atOffset);

            atOffset.r = F32_LERPIMP(D_8011D658[0].r, D_8011D658[1].r, temp_f0);
            atOffset.pitch = BINANG_LERPIMP(D_8011D658[0].pitch, D_8011D658[1].pitch, temp_f0);
            atOffset.yaw = BINANG_LERPIMP(D_8011D658[0].yaw, D_8011D658[1].yaw, temp_f0);

            eyeOffset.r = atOffset.r;
            eyeOffset.pitch = atOffset.pitch;
            eyeOffset.yaw = (atOffset.yaw * rwData->yawDir) + camPlayerPosRot->rot.y;

            rwData->unk_0C -= (1.0f / 365.0f);
            break;
        case 2:
            temp_f0 = (rwData->animFrame - 0x94) * 0.1f;

            sp5C.x = F32_LERPIMP(D_8011D678[1].x, D_8011D678[2].x, temp_f0);
            sp5C.y = F32_LERPIMP((D_8011D678[1].y - yOffset), D_8011D678[2].y, temp_f0);
            sp5C.y += yOffset;
            sp5C.z = F32_LERPIMP(D_8011D678[1].z, D_8011D678[2].z, temp_f0);

            OLib_Vec3fToVecSphGeo(&atOffset, &sp5C);
            atOffset.yaw = (atOffset.yaw * rwData->yawDir) + camPlayerPosRot->rot.y;
            Camera_Vec3fVecSphGeoAdd(at, &rwData->initialAt, &atOffset);

            atOffset.r = F32_LERPIMP(D_8011D658[1].r, D_8011D658[2].r, temp_f0);
            atOffset.pitch = BINANG_LERPIMP(D_8011D658[1].pitch, D_8011D658[2].pitch, temp_f0);
            atOffset.yaw = BINANG_LERPIMP(D_8011D658[1].yaw, D_8011D658[2].yaw, temp_f0);

            eyeOffset.r = atOffset.r;
            eyeOffset.pitch = atOffset.pitch;
            eyeOffset.yaw = (atOffset.yaw * rwData->yawDir) + camPlayerPosRot->rot.y;
            rwData->unk_0C -= 0.04f;
            break;
        case 3:
            temp_f0 = (rwData->animFrame - 0x9F) * (1.0f / 9.0f);

            sp5C.x = F32_LERPIMP(D_8011D678[2].x, D_8011D678[3].x, temp_f0);
            sp5C.y = F32_LERPIMP(D_8011D678[2].y, D_8011D678[3].y, temp_f0);
            sp5C.y += yOffset;
            sp5C.z = F32_LERPIMP(D_8011D678[2].z, D_8011D678[3].z, temp_f0);

            OLib_Vec3fToVecSphGeo(&atOffset, &sp5C);
            atOffset.yaw = (atOffset.yaw * rwData->yawDir) + camPlayerPosRot->rot.y;
            Camera_Vec3fVecSphGeoAdd(at, &rwData->initialAt, &atOffset);

            atOffset.r = F32_LERPIMP(D_8011D658[2].r, D_8011D658[3].r, temp_f0);
            atOffset.pitch = BINANG_LERPIMP(D_8011D658[2].pitch, D_8011D658[3].pitch, temp_f0);
            atOffset.yaw = BINANG_LERPIMP(D_8011D658[2].yaw, D_8011D658[3].yaw, temp_f0);

            eyeOffset.r = atOffset.r;
            eyeOffset.pitch = atOffset.pitch;
            eyeOffset.yaw = (atOffset.yaw * rwData->yawDir) + camPlayerPosRot->rot.y;
            rwData->unk_0C += (4.0f / 45.0f);
            break;
        case 30:
            camera->unk_14C |= 0x400;
            if (camera->unk_14C & 8) {
                camera->animState = 4;
            }
        case 10:
        case 20:
            skipUpdateEye = true;
            break;
        case 4:
            eyeOffset.r = 80.0f;
            eyeOffset.pitch = 0;
            eyeOffset.yaw = eyeAtOffset.yaw;
            rwData->unk_0C = 0.1f;
            sCameraInterfaceFlags = 0x3400;

            if (!((rwData->animFrame < 0 || camera->xzSpeed > 0.001f ||
                   CHECK_BTN_ALL(D_8015BD7C->state.input[0].press.button, BTN_A) ||
                   CHECK_BTN_ALL(D_8015BD7C->state.input[0].press.button, BTN_B) ||
                   CHECK_BTN_ALL(D_8015BD7C->state.input[0].press.button, BTN_CLEFT) ||
                   CHECK_BTN_ALL(D_8015BD7C->state.input[0].press.button, BTN_CDOWN) ||
                   CHECK_BTN_ALL(D_8015BD7C->state.input[0].press.button, BTN_CUP) ||
                   CHECK_BTN_ALL(D_8015BD7C->state.input[0].press.button, BTN_CRIGHT) ||
                   CHECK_BTN_ALL(D_8015BD7C->state.input[0].press.button, BTN_R) ||
                   CHECK_BTN_ALL(D_8015BD7C->state.input[0].press.button, BTN_Z)) &&
                  camera->unk_14C & 8)) {
                goto skipeyeUpdate;
            }

        default:
            camera->unk_14C |= 0x14;
            camera->unk_14C &= ~8;
            if (camera->prevBgCamDataIndex < 0) {
                Camera_ChangeSettingFlags(camera, camera->prevSetting, 2);
            } else {
                Camera_ChangeBgCamDataIndex(camera, camera->prevBgCamDataIndex);
                camera->prevBgCamDataIndex = -1;
            }
            sCameraInterfaceFlags = 0;
        skipeyeUpdate:
            skipUpdateEye = true;
            break;
    }

    rwData->animFrame++;

    if (rwData->animFrame == 1) {
        camera->animState = 10;
    } else if (rwData->animFrame == 2) {
        camera->animState = 1;
    } else if (rwData->animFrame == 148) {
        camera->animState = 2;
    } else if (rwData->animFrame == 158) {
        camera->animState = 20;
    } else if (rwData->animFrame == 159) {
        camera->animState = 3;
    } else if (rwData->animFrame == 168) {
        camera->animState = 30;
    } else if (rwData->animFrame == 228) {
        camera->animState = 4;
    }

    if (!skipUpdateEye) {
        eyeOffset.r = Camera_LERPCeilF(eyeOffset.r, eyeAtOffset.r, rwData->unk_0C, 2.0f);
        eyeOffset.pitch = Camera_LERPCeilS(eyeOffset.pitch, eyeAtOffset.pitch, rwData->unk_0C, 0xA);
        eyeOffset.yaw = Camera_LERPCeilS(eyeOffset.yaw, eyeAtOffset.yaw, rwData->unk_0C, 0xA);
        Camera_Vec3fVecSphGeoAdd(eyeNext, at, &eyeOffset);
        *eye = *eyeNext;
    }

    camera->dist = OLib_Vec3fDist(at, eye);
    camera->atLERPStepScale = 0.1f;
    camera->posOffset.x = camera->at.x - camPlayerPosRot->pos.x;
    camera->posOffset.y = camera->at.y - camPlayerPosRot->pos.y;
    camera->posOffset.z = camera->at.z - camPlayerPosRot->pos.z;
    return true;
}

s32 Camera_Demo4(Camera* camera) {
    return Camera_Noop(camera);
}

/**
 * Sets up a cutscene for Camera_Uniq9
 */
s32 Camera_Demo5(Camera* camera) {
    f32 eyeTargetDist;
    f32 sp90;
    VecSph playerTargetGeo;
    VecSph eyePlayerGeo;
    s16 targetScreenPosX;
    s16 targetScreenPosY;
    s32 pad1;
    PosRot playerhead;
    PosRot targethead;
    Player* player;
    s16 sp4A;
    s32 framesDiff;
    s32 temp_v0;
    s16 t;
    s32 pad2;

    Actor_GetFocus(&playerhead, &camera->player->actor);
    player = camera->player;
    sCameraInterfaceFlags = 0x3200;
    if ((camera->target == NULL) || (camera->target->update == NULL)) {
        if (camera->target == NULL) {
            osSyncPrintf(VT_COL(YELLOW, BLACK) "camera: warning: attention: target is not valid, stop!\n" VT_RST);
        }
        camera->target = NULL;
        return true;
    }
    Actor_GetFocus(&camera->targetPosRot, camera->target);
    OLib_Vec3fDiffToVecSphGeo(&playerTargetGeo, &camera->targetPosRot.pos, &camera->playerPosRot.pos);
    D_8011D3AC = camera->target->category;
    Actor_GetScreenPos(camera->play, camera->target, &targetScreenPosX, &targetScreenPosY);
    eyeTargetDist = OLib_Vec3fDist(&camera->targetPosRot.pos, &camera->eye);
    OLib_Vec3fDiffToVecSphGeo(&eyePlayerGeo, &playerhead.pos, &camera->eyeNext);
    sp4A = eyePlayerGeo.yaw - playerTargetGeo.yaw;
    if (camera->target->category == ACTORCAT_PLAYER) {
        // camera is targeting a(the) player actor
        if (eyePlayerGeo.r > 30.0f) {
            D_8011D6AC[1].timerInit = camera->timer - 1;
            D_8011D6AC[1].atTargetInit.z = Rand_ZeroOne() * 10.0f;
            D_8011D6AC[1].eyeTargetInit.x = Rand_ZeroOne() * 10.0f;
            ONEPOINT_CS_INFO(camera)->keyFrames = D_8011D6AC;
            ONEPOINT_CS_INFO(camera)->keyFrameCnt = ARRAY_COUNT(D_8011D6AC);
            if (camera->parentCamId != CAM_ID_MAIN) {
                ONEPOINT_CS_INFO(camera)->keyFrameCnt--;
            } else {
                camera->timer += D_8011D6AC[2].timerInit;
            }
        } else {
            D_8011D724[1].eyeTargetInit.x = Rand_ZeroOne() * 10.0f;
            D_8011D724[1].timerInit = camera->timer - 1;
            ONEPOINT_CS_INFO(camera)->keyFrames = D_8011D724;
            ONEPOINT_CS_INFO(camera)->keyFrameCnt = ARRAY_COUNT(D_8011D724);
            if (camera->parentCamId != CAM_ID_MAIN) {
                ONEPOINT_CS_INFO(camera)->keyFrameCnt--;
            } else {
                camera->timer += D_8011D724[2].timerInit;
            }
        }
    } else if (playerTargetGeo.r < 30.0f) {
        // distance between player and target is less than 30 units.
        ONEPOINT_CS_INFO(camera)->keyFrames = D_8011D79C;
        ONEPOINT_CS_INFO(camera)->keyFrameCnt = ARRAY_COUNT(D_8011D79C);
        if ((targetScreenPosX < 0x15) || (targetScreenPosX >= 0x12C) || (targetScreenPosY < 0x29) ||
            (targetScreenPosY >= 0xC8)) {
            D_8011D79C[0].actionFlags = 0x41;
            D_8011D79C[0].atTargetInit.y = -30.0f;
            D_8011D79C[0].atTargetInit.x = 0.0f;
            D_8011D79C[0].atTargetInit.z = 0.0f;
            D_8011D79C[0].eyeTargetInit.y = 0.0f;
            D_8011D79C[0].eyeTargetInit.x = 10.0f;
            D_8011D79C[0].eyeTargetInit.z = -50.0f;
        }

        D_8011D79C[1].timerInit = camera->timer - 1;

        if (camera->parentCamId != CAM_ID_MAIN) {
            ONEPOINT_CS_INFO(camera)->keyFrameCnt -= 2;
        } else {
            camera->timer += D_8011D79C[2].timerInit + D_8011D79C[3].timerInit;
        }
    } else if (eyeTargetDist < 300.0f && eyePlayerGeo.r < 30.0f) {
        // distance from the camera's current positon and the target is less than 300 units
        // and the distance fromthe camera's current position to the player is less than 30 units
        D_8011D83C[0].timerInit = camera->timer;
        ONEPOINT_CS_INFO(camera)->keyFrames = D_8011D83C;
        ONEPOINT_CS_INFO(camera)->keyFrameCnt = ARRAY_COUNT(D_8011D83C);
        if (camera->parentCamId != CAM_ID_MAIN) {
            ONEPOINT_CS_INFO(camera)->keyFrameCnt--;
        } else {
            camera->timer += D_8011D83C[1].timerInit;
        }
    } else if (eyeTargetDist < 700.0f && ABS(sp4A) < 0x36B0) {
        // The distance between the camera's current position and the target is less than 700 units
        // and the angle between the camera's position and the player, and the player to the target
        // is less than ~76.9 degrees
        if (targetScreenPosX >= 0x15 && targetScreenPosX < 0x12C && targetScreenPosY >= 0x29 &&
            targetScreenPosY < 0xC8 && eyePlayerGeo.r > 30.0f) {
            D_8011D88C[0].timerInit = camera->timer;
            ONEPOINT_CS_INFO(camera)->keyFrames = D_8011D88C;
            ONEPOINT_CS_INFO(camera)->keyFrameCnt = ARRAY_COUNT(D_8011D88C);
            if (camera->parentCamId != CAM_ID_MAIN) {
                ONEPOINT_CS_INFO(camera)->keyFrameCnt--;
            } else {
                camera->timer += D_8011D88C[1].timerInit;
            }
        } else {
            D_8011D8DC[0].atTargetInit.z = eyeTargetDist * 0.6f;
            D_8011D8DC[0].eyeTargetInit.z = eyeTargetDist + 50.0f;
            D_8011D8DC[0].eyeTargetInit.x = Rand_ZeroOne() * 10.0f;
            if (BINANG_SUB(eyePlayerGeo.yaw, playerTargetGeo.yaw) > 0) {
                D_8011D8DC[0].atTargetInit.x = -D_8011D8DC[0].atTargetInit.x;
                D_8011D8DC[0].eyeTargetInit.x = -D_8011D8DC[0].eyeTargetInit.x;
                D_8011D8DC[0].rollTargetInit = -D_8011D8DC[0].rollTargetInit;
            }
            D_8011D8DC[0].timerInit = camera->timer;
            D_8011D8DC[1].timerInit = (s16)(eyeTargetDist * 0.005f) + 8;
            ONEPOINT_CS_INFO(camera)->keyFrames = D_8011D8DC;
            ONEPOINT_CS_INFO(camera)->keyFrameCnt = ARRAY_COUNT(D_8011D8DC);
            if (camera->parentCamId != CAM_ID_MAIN) {
                ONEPOINT_CS_INFO(camera)->keyFrameCnt -= 2;
            } else {
                camera->timer += D_8011D8DC[1].timerInit + D_8011D8DC[2].timerInit;
            }
        }
    } else if (camera->target->category == ACTORCAT_DOOR) {
        // the target is a door.
        D_8011D954[0].timerInit = camera->timer - 5;
        sp4A = 0;
        if (!func_800C0D34(camera->play, camera->target, &sp4A)) {
            osSyncPrintf(VT_COL(YELLOW, BLACK) "camera: attention demo: this door is dummy door!\n" VT_RST);
            if (ABS(playerTargetGeo.yaw - camera->target->shape.rot.y) >= 0x4000) {
                sp4A = camera->target->shape.rot.y;
            } else {
                sp4A = BINANG_ROT180(camera->target->shape.rot.y);
            }
        }

        D_8011D954[0].atTargetInit.y = D_8011D954[0].eyeTargetInit.y = D_8011D954[1].atTargetInit.y =
            camera->target->shape.rot.y == sp4A ? 180.0f : 0.0f;
        sp90 = (BINANG_SUB(playerTargetGeo.yaw, sp4A) < 0 ? 20.0f : -20.0f) * Rand_ZeroOne();
        D_8011D954[0].eyeTargetInit.y = D_8011D954->eyeTargetInit.y + sp90;
        temp_v0 = Rand_ZeroOne() * (sp90 * -0.2f);
        D_8011D954[1].rollTargetInit = temp_v0;
        D_8011D954[0].rollTargetInit = temp_v0;
        Actor_GetFocus(&targethead, camera->target);
        targethead.pos.x += 50.0f * Math_SinS(BINANG_ROT180(sp4A));
        targethead.pos.z += 50.0f * Math_CosS(BINANG_ROT180(sp4A));
        if (Camera_BGCheck(camera, &playerhead.pos, &targethead.pos)) {
            D_8011D954[1].actionFlags = 0xC1;
            D_8011D954[2].actionFlags = 0x8F;
        } else {
            D_8011D954[2].timerInit = (s16)(eyeTargetDist * 0.004f) + 6;
        }
        ONEPOINT_CS_INFO(camera)->keyFrames = D_8011D954;
        ONEPOINT_CS_INFO(camera)->keyFrameCnt = ARRAY_COUNT(D_8011D954);
        if (camera->parentCamId != CAM_ID_MAIN) {
            ONEPOINT_CS_INFO(camera)->keyFrameCnt -= 2;
        } else {
            camera->timer += D_8011D954[2].timerInit + D_8011D954[3].timerInit;
        }
    } else {
        if (playerTargetGeo.r < 200.0f) {
            D_8011D9F4[0].eyeTargetInit.z = playerTargetGeo.r;
            D_8011D9F4[0].atTargetInit.z = playerTargetGeo.r * 0.25f;
        }
        if (playerTargetGeo.r < 400.0f) {
            D_8011D9F4[0].eyeTargetInit.x = Rand_ZeroOne() * 25.0f;
        }
        Player_GetHeight(camera->player);
        D_8011D9F4[0].timerInit = camera->timer;
        Actor_GetFocus(&targethead, camera->target);
        if (Camera_BGCheck(camera, &playerhead.pos, &targethead.pos)) {
            D_8011D9F4[1].timerInit = 4;
            D_8011D9F4[1].actionFlags = 0x8F;
        } else {
            t = eyeTargetDist * 0.005f;
            D_8011D9F4[1].timerInit = t + 8;
        }
        ONEPOINT_CS_INFO(camera)->keyFrames = D_8011D9F4;
        ONEPOINT_CS_INFO(camera)->keyFrameCnt = ARRAY_COUNT(D_8011D9F4);
        if (camera->parentCamId != CAM_ID_MAIN) {
            if (camera->play->state.frames & 1) {
                D_8011D9F4[0].rollTargetInit = -D_8011D9F4[0].rollTargetInit;
                D_8011D9F4[1].rollTargetInit = -D_8011D9F4[1].rollTargetInit;
            }
            ONEPOINT_CS_INFO(camera)->keyFrameCnt -= 2;
        } else {
            camera->timer += D_8011D9F4[1].timerInit + D_8011D9F4[2].timerInit;
            D_8011D9F4[0].rollTargetInit = D_8011D9F4[1].rollTargetInit = 0;
        }
    }

    framesDiff = sDemo5PrevSfxFrame - camera->play->state.frames;
    if ((framesDiff > 50) || (framesDiff < -50)) {
        func_80078884(camera->data1);
    }

    sDemo5PrevSfxFrame = camera->play->state.frames;

    if (camera->player->stateFlags1 & PLAYER_STATE1_27 && (player->currentBoots != PLAYER_BOOTS_IRON)) {
        // swimming, and not iron boots
        player->stateFlags1 |= PLAYER_STATE1_29;
        // env frozen
        player->actor.freezeTimer = camera->timer;
    } else {
        sp4A = playerhead.rot.y - playerTargetGeo.yaw;
        if (camera->target->category == ACTORCAT_PLAYER) {
            framesDiff = camera->play->state.frames - sDemo5PrevAction12Frame;
            if (player->stateFlags1 & PLAYER_STATE1_11) {
                // holding object over head.
                func_8002DF54(camera->play, camera->target, 8);
            } else if (ABS(framesDiff) > 3000) {
                func_8002DF54(camera->play, camera->target, 12);
            } else {
                func_8002DF54(camera->play, camera->target, 69);
            }
        } else {
            func_8002DF54(camera->play, camera->target, 1);
        }
    }

    sDemo5PrevAction12Frame = camera->play->state.frames;
    Camera_ChangeSettingFlags(camera, CAM_SET_CS_C, (4 | 1));
    Camera_Unique9(camera);
    return true;
}

/**
 * Used in Forest Temple when poes are defeated, follows the flames to the torches.
 * Fixed position, rotates to follow the target
 */
s32 Camera_Demo6(Camera* camera) {
    Camera* mainCam;
    Demo6ReadOnlyData* roData = &camera->paramData.demo6.roData;
    Vec3f* eyeNext = &camera->eyeNext;
    CameraModeValue* values;
    VecSph eyeOffset;
    Actor* camFocus;
    PosRot focusPosRot;
    s16 stateTimers[4];
    Demo6ReadWriteData* rwData = &camera->paramData.demo6.rwData;

    mainCam = Play_GetCamera(camera->play, CAM_ID_MAIN);
    camFocus = camera->target;
    stateTimers[1] = 0x37;
    stateTimers[2] = 0x46;
    stateTimers[3] = 0x5A;

    if (RELOAD_PARAMS(camera) || R_RELOAD_CAM_PARAMS) {
        values = sCameraSettings[camera->setting].cameraModes[camera->mode].values;
        roData->interfaceFlags = GET_NEXT_RO_DATA(values);
    }

    if (R_RELOAD_CAM_PARAMS) {
        Camera_CopyPREGToModeValues(camera);
    }

    switch (camera->animState) {
        case 0:
            // initalizes the camera state.
            rwData->animTimer = 0;
            camera->fov = 60.0f;
            Actor_GetWorld(&focusPosRot, camFocus);
            camera->at.x = focusPosRot.pos.x;
            camera->at.y = focusPosRot.pos.y + 20.0f;
            camera->at.z = focusPosRot.pos.z;
            eyeOffset.r = 200.0f;
            // 0x7D0 ~10.99 degrees
            eyeOffset.yaw = Camera_XZAngle(&focusPosRot.pos, &mainCam->playerPosRot.pos) + 0x7D0;
            // -0x3E8 ~5.49 degrees
            eyeOffset.pitch = -0x3E8;
            Camera_Vec3fVecSphGeoAdd(eyeNext, &camera->at, &eyeOffset);
            camera->eye = *eyeNext;
            camera->animState++;
        case 1:
            if (stateTimers[camera->animState] < rwData->animTimer) {
                func_8002DF54(camera->play, &camera->player->actor, 8);
                Actor_GetWorld(&focusPosRot, camFocus);
                rwData->atTarget.x = focusPosRot.pos.x;
                rwData->atTarget.y = focusPosRot.pos.y - 20.0f;
                rwData->atTarget.z = focusPosRot.pos.z;
                camera->animState++;
            } else {
                break;
            }
        case 2:
            Camera_LERPCeilVec3f(&rwData->atTarget, &camera->at, 0.1f, 0.1f, 8.0f);
            if (stateTimers[camera->animState] < rwData->animTimer) {
                camera->animState++;
            } else {
                break;
            }
        case 3:
            camera->fov = Camera_LERPCeilF(50.0f, camera->fov, 0.2f, 0.01f);
            if (stateTimers[camera->animState] < rwData->animTimer) {
                camera->timer = 0;
                return true;
            }
            break;
    }

    rwData->animTimer++;
    Actor_GetWorld(&focusPosRot, camFocus);

    return true;
}

s32 Camera_Demo7(Camera* camera) {
    if (camera->animState == 0) {
        camera->unk_14C &= ~4;
        camera->unk_14C |= 0x1000;
        camera->animState++;
    }
    //! @bug doesn't return
}

s32 Camera_Demo8(Camera* camera) {
    return Camera_Noop(camera);
}

/**
 * Camera follows points specified by demo9.atPoints and demo9.eyePoints, allows finer control
 * over the final eye and at points than Camera_Demo1, by allowing the interpolated at and eye points
 * to be relative to the main camera's player, the current camera's player, or the main camera's target
 */
s32 Camera_Demo9(Camera* camera) {
    s32 pad;
    s32 finishAction;
    s16 onePointTimer;
    OnePointCamData* onePointCamData = &camera->paramData.demo9.onePointCamData;
    Vec3f csEyeUpdate;
    Vec3f csAtUpdate;
    Vec3f newEye;
    Vec3f newAt;
    f32 newRoll;
    CameraModeValue* values;
    Camera* mainCam;
    Vec3f* eye = &camera->eye;
    PosRot* mainCamPlayerPosRot;
    PosRot focusPosRot;
    s32 pad3;
    Vec3f* eyeNext = &camera->eyeNext;
    Demo9ReadOnlyData* roData = &camera->paramData.demo9.roData;
    Vec3f* at = &camera->at;
    f32* camFOV = &camera->fov;
    Demo9ReadWriteData* rwData = &camera->paramData.demo9.rwData;

    mainCam = Play_GetCamera(camera->play, CAM_ID_MAIN);
    mainCamPlayerPosRot = &mainCam->playerPosRot;
    if (RELOAD_PARAMS(camera) || R_RELOAD_CAM_PARAMS) {
        values = sCameraSettings[camera->setting].cameraModes[camera->mode].values;
        roData->interfaceFlags = GET_NEXT_RO_DATA(values);
    }

    if (R_RELOAD_CAM_PARAMS) {
        Camera_CopyPREGToModeValues(camera);
    }

    sCameraInterfaceFlags = roData->interfaceFlags;

    switch (camera->animState) {
        case 0:
            // initalize the camera state
            rwData->keyframe = 0;
            rwData->finishAction = 0;
            rwData->curFrame = 0.0f;
            camera->animState++;
            rwData->doLERPAt = false;
            finishAction = onePointCamData->actionParameters & 0xF000;
            if (finishAction != 0) {
                rwData->finishAction = finishAction;

                // Clear finish parameters
                onePointCamData->actionParameters &= 0xFFF;
            }
            rwData->animTimer = onePointCamData->initTimer;
        case 1:
            // Run the camera state
            if (rwData->animTimer > 0) {
                // if the animation timer is still running, run the demo logic
                // if it is not, then the case will fallthrough to the finish logic.

                // Run the at and eye cs interpoloation functions, if either of them return 1 (that no more points
                // exist) change the animation state to 2 (standby)
                if (func_800BB2B4(&csEyeUpdate, &newRoll, camFOV, onePointCamData->eyePoints, &rwData->keyframe,
                                  &rwData->curFrame) != 0 ||
                    func_800BB2B4(&csAtUpdate, &newRoll, camFOV, onePointCamData->atPoints, &rwData->keyframe,
                                  &rwData->curFrame) != 0) {
                    camera->animState = 2;
                }

                if (onePointCamData->actionParameters == 1) {
                    // rotate around mainCam's player
                    Camera_RotateAroundPoint(mainCamPlayerPosRot, &csEyeUpdate, &newEye);
                    Camera_RotateAroundPoint(mainCamPlayerPosRot, &csAtUpdate, &newAt);
                } else if (onePointCamData->actionParameters == 4) {
                    // rotate around the current camera's player
                    Actor_GetWorld(&focusPosRot, &camera->player->actor);
                    Camera_RotateAroundPoint(&focusPosRot, &csEyeUpdate, &newEye);
                    Camera_RotateAroundPoint(&focusPosRot, &csAtUpdate, &newAt);
                } else if (onePointCamData->actionParameters == 8) {
                    // rotate around the current camera's target
                    if (camera->target != NULL && camera->target->update != NULL) {
                        Actor_GetWorld(&focusPosRot, camera->target);
                        Camera_RotateAroundPoint(&focusPosRot, &csEyeUpdate, &newEye);
                        Camera_RotateAroundPoint(&focusPosRot, &csAtUpdate, &newAt);
                    } else {
                        camera->target = NULL;
                        newEye = *eye;
                        newAt = *at;
                    }
                } else {
                    // simple copy
                    Camera_Vec3fCopy(&csEyeUpdate, &newEye);
                    Camera_Vec3fCopy(&csAtUpdate, &newAt);
                }

                *eyeNext = newEye;
                *eye = *eyeNext;
                if (rwData->doLERPAt) {
                    Camera_LERPCeilVec3f(&newAt, at, 0.5f, 0.5f, 0.1f);
                } else {
                    *at = newAt;
                    rwData->doLERPAt = true;
                }
                camera->roll = newRoll * 256.0f;
                rwData->animTimer--;
                break;
            }
        case 3:
            // the cs is finished, decide the next action
            camera->timer = 0;
            if (rwData->finishAction != 0) {
                if (rwData->finishAction != 0x1000) {
                    if (rwData->finishAction == 0x2000) {
                        // finish action = 0x2000, run OnePointCs 0x3FC (Dramatic Return to Link)
                        onePointTimer = onePointCamData->initTimer < 50 ? 5 : onePointCamData->initTimer / 5;
                        OnePointCutscene_Init(camera->play, 1020, onePointTimer, NULL, camera->parentCamId);
                    }
                } else {
                    // finish action = 0x1000, copy the current camera's values to the
                    // default camera.
                    Camera_Copy(mainCam, camera);
                }
            }
            break;
        case 2:
            // standby while the timer finishes, change the animState to finish when
            // the timer runs out.
            rwData->animTimer--;
            if (rwData->animTimer < 0) {
                camera->animState++;
            }
            break;
        case 4:
            // do nothing.
            break;
    }

    return true;
}

s32 Camera_Demo0(Camera* camera) {
    return Camera_Noop(camera);
}

s32 Camera_Special0(Camera* camera) {
    PosRot* playerPosRot = &camera->playerPosRot;
    Special0ReadOnlyData* roData = &camera->paramData.spec0.roData;

    if (RELOAD_PARAMS(camera) || R_RELOAD_CAM_PARAMS) {
        CameraModeValue* values = sCameraSettings[camera->setting].cameraModes[camera->mode].values;

        roData->lerpAtScale = GET_NEXT_SCALED_RO_DATA(values);
        roData->interfaceFlags = GET_NEXT_RO_DATA(values);
    }

    if (R_RELOAD_CAM_PARAMS) {
        Camera_CopyPREGToModeValues(camera);
    }

    sCameraInterfaceFlags = roData->interfaceFlags;

    if (camera->animState == 0) {
        camera->animState++;
    }

    if ((camera->target == NULL) || (camera->target->update == NULL)) {
        if (camera->target == NULL) {
            osSyncPrintf(VT_COL(YELLOW, BLACK) "camera: warning: circle: target is not valid, stop!\n" VT_RST);
        }
        camera->target = NULL;
        return true;
    }

    Actor_GetFocus(&camera->targetPosRot, camera->target);
    Camera_LERPCeilVec3f(&camera->targetPosRot.pos, &camera->at, roData->lerpAtScale, roData->lerpAtScale, 0.1f);

    camera->posOffset.x = camera->at.x - playerPosRot->pos.x;
    camera->posOffset.y = camera->at.y - playerPosRot->pos.y;
    camera->posOffset.z = camera->at.z - playerPosRot->pos.z;

    camera->dist = OLib_Vec3fDist(&camera->at, &camera->eye);
    camera->xzSpeed = 0.0f;
    if (camera->timer > 0) {
        camera->timer--;
    }
    return true;
}

s32 Camera_Special1(Camera* camera) {
    return Camera_Noop(camera);
}

s32 Camera_Special2(Camera* camera) {
    return Camera_Unique2(camera);
}

s32 Camera_Special3(Camera* camera) {
    return Camera_Noop(camera);
}

s32 Camera_Special4(Camera* camera) {
    PosRot curTargetPosRot;
    s16 sp3A;
    s16* timer = &camera->timer;
    Special4ReadWriteData* rwData = &camera->paramData.spec4.rwData;

    if (camera->animState == 0) {
        sCameraInterfaceFlags = 0x3200;
        camera->fov = 40.0f;
        camera->animState++;
        rwData->initalTimer = camera->timer;
    }

    camera->fov = Camera_LERPCeilF(80.0f, camera->fov, 1.0f / *timer, 0.1f);
    if ((rwData->initalTimer - *timer) < 0xF) {
        (*timer)--;
        return false;
    } else {
        camera->roll = -0x1F4;
        Actor_GetWorld(&curTargetPosRot, camera->target);

        camera->at = curTargetPosRot.pos;
        camera->at.y -= 150.0f;

        // 0x3E8 ~ 5.49 degrees
        sp3A = BINANG_ROT180(curTargetPosRot.rot.y) + 0x3E8;
        camera->eye.x = camera->eyeNext.x = (Math_SinS(sp3A) * 780.0f) + camera->at.x;
        camera->eyeNext.y = camera->at.y;
        camera->eye.z = camera->eyeNext.z = (Math_CosS(sp3A) * 780.0f) + camera->at.z;
        camera->eye.y = curTargetPosRot.pos.y;
        camera->eye.y = Camera_GetFloorY(camera, &camera->eye) + 20.0f;
        (*timer)--;
        return true;
    }
}

/**
 * Flying with hookshot
 */
s32 Camera_Special5(Camera* camera) {
    Vec3f* eye = &camera->eye;
    Vec3f* at = &camera->at;
    Vec3f* eyeNext = &camera->eyeNext;
    PosRot spA8;
    s16 pad;
    s16 spA4;
    CamColChk sp7C;
    VecSph sp74;
    VecSph sp6C;
    VecSph sp64;
    VecSph sp5C;
    PosRot* playerPosRot = &camera->playerPosRot;
    Special5ReadOnlyData* roData = &camera->paramData.spec5.roData;
    Special5ReadWriteData* rwData = &camera->paramData.spec5.rwData;
    f32 temp_f0_2;
    f32 yOffset;

    yOffset = Player_GetHeight(camera->player);
    if (RELOAD_PARAMS(camera) || R_RELOAD_CAM_PARAMS) {
        CameraModeValue* values = sCameraSettings[camera->setting].cameraModes[camera->mode].values;
        f32 yNormal =
            (1.0f + CAM_DATA_SCALED(R_CAM_YOFFSET_NORM)) - (CAM_DATA_SCALED(R_CAM_YOFFSET_NORM) * (68.0f / yOffset));

        roData->yOffset = (GET_NEXT_SCALED_RO_DATA(values) * yOffset) * yNormal;
        roData->eyeDist = GET_NEXT_RO_DATA(values);
        roData->minDistForRot = GET_NEXT_RO_DATA(values);
        roData->timerInit = GET_NEXT_RO_DATA(values);
        roData->pitch = CAM_DEG_TO_BINANG(GET_NEXT_RO_DATA(values));
        roData->fovTarget = GET_NEXT_RO_DATA(values);
        roData->atMaxLERPScale = GET_NEXT_SCALED_RO_DATA(values);
        roData->interfaceFlags = GET_NEXT_RO_DATA(values);
    }

    if (R_RELOAD_CAM_PARAMS) {
        Camera_CopyPREGToModeValues(camera);
    }

    OLib_Vec3fDiffToVecSphGeo(&sp64, at, eye);
    OLib_Vec3fDiffToVecSphGeo(&sp5C, at, eyeNext);
    Actor_GetWorld(&spA8, camera->target);

    sCameraInterfaceFlags = roData->interfaceFlags;

    if (camera->animState == 0) {
        camera->animState++;
        rwData->animTimer = roData->timerInit;
    }

    if (rwData->animTimer > 0) {
        rwData->animTimer--;
    } else if (rwData->animTimer == 0) {
        if (camera->target == NULL || camera->target->update == NULL) {
            camera->target = NULL;
            return true;
        }

        rwData->animTimer--;
        if (roData->minDistForRot < OLib_Vec3fDist(&spA8.pos, &playerPosRot->pos)) {
            sp6C.yaw = playerPosRot->rot.y;
            sp6C.pitch = -playerPosRot->rot.x;
            sp6C.r = 20.0f;
            Camera_Vec3fVecSphGeoAdd(&sp7C.pos, &spA8.pos, &sp6C);
            Camera_BGCheckInfo(camera, at, &sp7C);
            OLib_Vec3fToVecSphGeo(&sp6C, &sp7C.norm);
            spA4 = BINANG_SUB(playerPosRot->rot.y, sp6C.yaw);
            sp74.r = roData->eyeDist;
            temp_f0_2 = Rand_ZeroOne();
            sp74.yaw =
                BINANG_ROT180(playerPosRot->rot.y) + (s16)(spA4 < 0 ? -(s16)(0x1553 + (s16)(temp_f0_2 * 2730.0f))
                                                                    : (s16)(0x1553 + (s16)(temp_f0_2 * 2730.0f)));
            sp74.pitch = roData->pitch;
            Camera_Vec3fVecSphGeoAdd(eyeNext, &spA8.pos, &sp74);
            *eye = *eyeNext;
            Camera_BGCheck(camera, &spA8.pos, eye);
        }
    }

    Camera_CalcAtDefault(camera, &sp5C, roData->yOffset, 0);
    camera->fov =
        Camera_LERPCeilF(roData->fovTarget, camera->fov, camera->atLERPStepScale * CAM_DATA_SCALED(OREG(4)), 1.0f);
    camera->roll = Camera_LERPCeilS(0, camera->roll, 0.5f, 0xA);
    camera->atLERPStepScale = Camera_ClampLERPScale(camera, roData->atMaxLERPScale);
    return true;
}

/**
 * Camera's eye is fixed at points specified at D_8011DA6C / D_8011DA9C
 * depending on the player's position
 */
s32 Camera_Special7(Camera* camera) {
    Special7ReadWriteData* rwData = &camera->paramData.spec7.rwData;
    PosRot* playerPosRot = &camera->playerPosRot;
    Vec3f atTarget;
    f32 yOffset;
    f32 temp_f0;

    yOffset = Player_GetHeight(camera->player);
    if (camera->animState == 0) {
        if (camera->play->sceneNum == SCENE_JYASINZOU) {
            // Spirit Temple
            rwData->index = 3;
        } else if (playerPosRot->pos.x < 1500.0f) {
            rwData->index = 2;
        } else if (playerPosRot->pos.y < 3000.0f) {
            rwData->index = 0;
        } else {
            rwData->index = 1;
        }
        camera->animState++;
        camera->roll = 0;
    }

    if (camera->at.y < D_8011DACC[rwData->index]) {
        atTarget = playerPosRot->pos;
        atTarget.y -= 20.0f;
        Camera_LERPCeilVec3f(&atTarget, &camera->at, 0.4f, 0.4f, 0.10f);
        camera->eye = camera->eyeNext = D_8011DA6C[rwData->index];
        temp_f0 =
            (playerPosRot->pos.y - D_8011DADC[rwData->index]) / (D_8011DACC[rwData->index] - D_8011DADC[rwData->index]);
        camera->roll = D_8011DAEC[rwData->index] * temp_f0;
        camera->fov = (20.0f * temp_f0) + 60.0f;
    } else {
        atTarget = playerPosRot->pos;
        atTarget.y += yOffset;
        Camera_LERPCeilVec3f(&atTarget, &camera->at, 0.4f, 0.4f, 0.1f);
        camera->roll = 0;
        camera->eye = camera->eyeNext = D_8011DA9C[rwData->index];
        camera->fov = 70.0f;
    }

    camera->dist = OLib_Vec3fDist(&camera->at, &camera->eye);
    camera->atLERPStepScale = 0.0f;
    camera->posOffset.x = camera->at.x - playerPosRot->pos.x;
    camera->posOffset.y = camera->at.y - playerPosRot->pos.y;
    camera->posOffset.z = camera->at.z - playerPosRot->pos.z;
    return true;
}

/**
 * Courtyard.
 * Camera's eye is fixed on the z plane, slides on the xy plane with link
 * When the camera's scene data changes the animation to the next "screen"
 * happens for 12 frames.  The camera's eyeNext is the scene's camera data's position
 */
s32 Camera_Special6(Camera* camera) {
    Vec3f* eye = &camera->eye;
    Vec3f* at = &camera->at;
    Vec3f* eyeNext = &camera->eyeNext;
    VecSph atOffset;
    Vec3f bgCamPos;
    Vec3f eyePosCalc;
    Vec3f eyeAnim;
    Vec3f atAnim;
    VecSph eyeAtOffset;
    PosRot* playerPosRot = &camera->playerPosRot;
    BgCamData* bgCamData;
    Vec3s bgCamRot;
    s16 fov;
    f32 sp54;
    f32 timerF;
    f32 timerDivisor;
    Special6ReadOnlyData* roData = &camera->paramData.spec6.roData;
    Special6ReadWriteData* rwData = &camera->paramData.spec6.rwData;
    s32 pad;

    if (RELOAD_PARAMS(camera) || R_RELOAD_CAM_PARAMS) {
        CameraModeValue* values = sCameraSettings[camera->setting].cameraModes[camera->mode].values;

        roData->interfaceFlags = GET_NEXT_RO_DATA(values);
    }

    if (R_RELOAD_CAM_PARAMS) {
        Camera_CopyPREGToModeValues(camera);
    }

    OLib_Vec3fDiffToVecSphGeo(&eyeAtOffset, eye, at);

    bgCamData = (BgCamData*)Camera_GetBgCamData(camera);
    Camera_Vec3sToVec3f(&bgCamPos, &bgCamData->pos);
    bgCamRot = bgCamData->rot;
    fov = bgCamData->fov;
    if (fov == -1) {
        fov = 6000;
    }

    if (fov <= 360) {
        fov *= 100;
    }

    sCameraInterfaceFlags = roData->interfaceFlags;

    if (eyeNext->x != bgCamPos.x || eyeNext->y != bgCamPos.y || eyeNext->z != bgCamPos.z || camera->animState == 0) {
        // A change in the current scene's camera positon has been detected,
        // Change "screens"
        camera->player->actor.freezeTimer = 12;
        sCameraInterfaceFlags = (sCameraInterfaceFlags & 0xF0FF) | 0x300;
        rwData->initalPlayerY = playerPosRot->pos.y;
        rwData->animTimer = 12;
        *eyeNext = bgCamPos;
        if (camera->animState == 0) {
            camera->animState++;
        }
    }

    if (rwData->animTimer > 0) {
        // In transition between "screens"
        timerF = rwData->animTimer;
        eyePosCalc = *eyeNext;
        eyePosCalc.x += (playerPosRot->pos.x - eyePosCalc.x) * 0.5f;
        eyePosCalc.y += (playerPosRot->pos.y - rwData->initalPlayerY) * 0.2f;
        eyeAnim = eyePosCalc;
        eyeAnim.y = Camera_LERPCeilF(eyePosCalc.y, eye->y, 0.5f, 0.01f);

        // set the at point to be 100 units from the eye looking at the
        // direction specified in the scene's camera data.
        atOffset.r = 100.0f;
        atOffset.yaw = bgCamRot.y;
        atOffset.pitch = -bgCamRot.x;
        Camera_Vec3fVecSphGeoAdd(&atAnim, &eyeAnim, &atOffset);
        timerDivisor = 1.0f / timerF;
        eye->x += (eyeAnim.x - eye->x) * timerDivisor;
        eye->y += (eyeAnim.y - eye->y) * timerDivisor;
        eye->z += (eyeAnim.z - eye->z) * timerDivisor;
        at->x += (atAnim.x - at->x) * timerDivisor;
        at->y += (atAnim.y - at->y) * timerDivisor;
        at->z += (atAnim.z - at->z) * timerDivisor;
        camera->fov += (CAM_DATA_SCALED(fov) - camera->fov) / rwData->animTimer;
        rwData->animTimer--;
    } else {
        // Camera following link on the x axis.
        sCameraInterfaceFlags &= 0xF0FF;
        eyePosCalc = *eyeNext;
        eyePosCalc.x += (playerPosRot->pos.x - eyePosCalc.x) * 0.5f;
        eyePosCalc.y += (playerPosRot->pos.y - rwData->initalPlayerY) * 0.2f;
        *eye = eyePosCalc;
        eye->y = Camera_LERPCeilF(eyePosCalc.y, eye->y, 0.5f, 0.01f);

        // set the at point to be 100 units from the eye looking at the
        // direction specified in the scene's camera data.
        atOffset.r = 100.0f;
        atOffset.yaw = bgCamRot.y;
        atOffset.pitch = -bgCamRot.x;
        Camera_Vec3fVecSphGeoAdd(at, eye, &atOffset);
    }
    return true;
}

s32 Camera_Special8(Camera* camera) {
    return Camera_Noop(camera);
}

s32 Camera_Special9(Camera* camera) {
    s32 pad;
    Vec3f* eye = &camera->eye;
    Vec3f* at = &camera->at;
    Vec3f* eyeNext = &camera->eyeNext;
    Vec3f spAC;
    VecSph eyeAdjustment;
    VecSph atEyeOffsetGeo;
    f32 playerYOffset;
    s32 pad3;
    PosRot* playerPosRot = &camera->playerPosRot;
    PosRot adjustedPlayerPosRot;
    f32 yNormal;
    DoorParams* doorParams = &camera->paramData.doorParams;
    Special9ReadOnlyData* roData = &camera->paramData.spec9.roData;
    Special9ReadWriteData* rwData = &camera->paramData.spec9.rwData;
    s32 pad4;
    BgCamData* bgCamData;

    playerYOffset = Player_GetHeight(camera->player);
    camera->unk_14C &= ~0x10;
    yNormal =
        (1.0f + CAM_DATA_SCALED(R_CAM_YOFFSET_NORM)) - (CAM_DATA_SCALED(R_CAM_YOFFSET_NORM) * (68.0f / playerYOffset));

    if (RELOAD_PARAMS(camera) || R_RELOAD_CAM_PARAMS) {
        CameraModeValue* values = sCameraSettings[camera->setting].cameraModes[camera->mode].values;

        roData->yOffset = GET_NEXT_SCALED_RO_DATA(values) * playerYOffset * yNormal;
        roData->unk_04 = GET_NEXT_RO_DATA(values);
        roData->interfaceFlags = GET_NEXT_RO_DATA(values);
    }

    if (R_RELOAD_CAM_PARAMS) {
        Camera_CopyPREGToModeValues(camera);
    }

    if (doorParams->doorActor != NULL) {
        Actor_GetWorldPosShapeRot(&adjustedPlayerPosRot, doorParams->doorActor);
    } else {
        adjustedPlayerPosRot = *playerPosRot;
        adjustedPlayerPosRot.pos.y += playerYOffset + roData->yOffset;
        adjustedPlayerPosRot.rot.x = 0;
    }

    OLib_Vec3fDiffToVecSphGeo(&atEyeOffsetGeo, at, eye);

    sCameraInterfaceFlags = roData->interfaceFlags;

    switch (camera->animState) {
        if (1) {}

        case 0:
            camera->unk_14C &= ~(0x4 | 0x2);
            camera->animState++;
            rwData->targetYaw = ABS(playerPosRot->rot.y - adjustedPlayerPosRot.rot.y) >= 0x4000
                                    ? BINANG_ROT180(adjustedPlayerPosRot.rot.y)
                                    : adjustedPlayerPosRot.rot.y;
        case 1:
            doorParams->timer1--;
            if (doorParams->timer1 <= 0) {
                camera->animState++;
                if (roData->interfaceFlags & 1) {
                    bgCamData = (BgCamData*)Camera_GetBgCamData(camera);
                    Camera_Vec3sToVec3f(eyeNext, &bgCamData->pos);
                    spAC = *eye = *eyeNext;
                } else {
                    s16 yaw;

                    // 0xE38 ~ 20 degrees
                    eyeAdjustment.pitch = 0xE38;
                    // 0xAAA ~ 15 degrees.
                    yaw = 0xAAA * ((camera->play->state.frames & 1) ? 1 : -1);
                    eyeAdjustment.yaw = rwData->targetYaw + yaw;
                    eyeAdjustment.r = 200.0f * yNormal;
                    Camera_Vec3fVecSphGeoAdd(eyeNext, at, &eyeAdjustment);
                    spAC = *eye = *eyeNext;
                    if (Camera_CheckOOB(camera, &spAC, &playerPosRot->pos)) {
                        yaw = -yaw;
                        eyeAdjustment.yaw = rwData->targetYaw + yaw;
                        Camera_Vec3fVecSphGeoAdd(eyeNext, at, &eyeAdjustment);
                        *eye = *eyeNext;
                    }
                }
            } else {
                break;
            }
        case 2:
            spAC = playerPosRot->pos;
            spAC.y += playerYOffset + roData->yOffset;

            Camera_LERPCeilVec3f(&spAC, at, 0.25f, 0.25f, 0.1f);
            doorParams->timer2--;
            if (doorParams->timer2 <= 0) {
                camera->animState++;
                rwData->targetYaw = BINANG_ROT180(rwData->targetYaw);
            } else {
                break;
            }
        case 3:
            spAC = playerPosRot->pos;
            spAC.y += (playerYOffset + roData->yOffset);
            Camera_LERPCeilVec3f(&spAC, at, 0.5f, 0.5f, 0.1f);
            eyeAdjustment.pitch = Camera_LERPCeilS(0xAAA, atEyeOffsetGeo.pitch, 0.3f, 0xA);
            eyeAdjustment.yaw = Camera_LERPCeilS(rwData->targetYaw, atEyeOffsetGeo.yaw, 0.3f, 0xA);
            eyeAdjustment.r = Camera_LERPCeilF(60.0f, atEyeOffsetGeo.r, 0.3f, 1.0f);
            Camera_Vec3fVecSphGeoAdd(eyeNext, at, &eyeAdjustment);
            *eye = *eyeNext;
            doorParams->timer3--;
            if (doorParams->timer3 <= 0) {
                camera->animState++;
            } else {
                break;
            }
        case 4:
            camera->animState++;
        default:
            camera->unk_14C |= (0x400 | 0x10);
            sCameraInterfaceFlags = 0;

            if (camera->xzSpeed > 0.001f || CHECK_BTN_ALL(D_8015BD7C->state.input[0].press.button, BTN_A) ||
                CHECK_BTN_ALL(D_8015BD7C->state.input[0].press.button, BTN_B) ||
                CHECK_BTN_ALL(D_8015BD7C->state.input[0].press.button, BTN_CLEFT) ||
                CHECK_BTN_ALL(D_8015BD7C->state.input[0].press.button, BTN_CDOWN) ||
                CHECK_BTN_ALL(D_8015BD7C->state.input[0].press.button, BTN_CUP) ||
                CHECK_BTN_ALL(D_8015BD7C->state.input[0].press.button, BTN_CRIGHT) ||
                CHECK_BTN_ALL(D_8015BD7C->state.input[0].press.button, BTN_R) ||
                CHECK_BTN_ALL(D_8015BD7C->state.input[0].press.button, BTN_Z) || roData->interfaceFlags & 0x8) {

                Camera_ChangeSettingFlags(camera, camera->prevSetting, 2);
                camera->unk_14C |= (0x4 | 0x2);
            }
            break;
    }
    if (1) {}
    spAC = playerPosRot->pos;
    spAC.y += playerYOffset;
    camera->dist = OLib_Vec3fDist(&spAC, eye);
    camera->posOffset.x = camera->at.x - playerPosRot->pos.x;
    camera->posOffset.y = camera->at.y - playerPosRot->pos.y;
    camera->posOffset.z = camera->at.z - playerPosRot->pos.z;
    return true;
}

Camera* Camera_Create(View* view, CollisionContext* colCtx, PlayState* play) {
    Camera* newCamera = ZeldaArena_MallocDebug(sizeof(*newCamera), "../z_camera.c", 9370);

    if (newCamera != NULL) {
        osSyncPrintf(VT_FGCOL(BLUE) "camera: create --- allocate %d byte" VT_RST "\n", sizeof(*newCamera) * 4);
        Camera_Init(newCamera, view, colCtx, play);
    } else {
        osSyncPrintf(VT_COL(RED, WHITE) "camera: create: not enough memory\n" VT_RST);
    }
    return newCamera;
}

void Camera_Destroy(Camera* camera) {
    if (camera != NULL) {
        osSyncPrintf(VT_FGCOL(BLUE) "camera: destroy ---" VT_RST "\n");
        ZeldaArena_FreeDebug(camera, "../z_camera.c", 9391);
    } else {
        osSyncPrintf(VT_COL(YELLOW, BLACK) "camera: destroy: already cleared\n" VT_RST);
    }
}

void Camera_Init(Camera* camera, View* view, CollisionContext* colCtx, PlayState* play) {
    Camera* camP;
    s32 i;
    s16 curUID;
    s16 j;

    __osMemset(camera, 0, sizeof(Camera));
    if (sInitRegs) {
        for (i = 0; i < sOREGInitCnt; i++) {
            OREG(i) = sOREGInit[i];
        }

        for (i = 0; i < sCamDataRegsInitCount; i++) {
            R_CAM_DATA(i) = sCamDataRegsInit[i];
        }

        DbCamera_Reset(camera, &D_8015BD80);
        sInitRegs = false;
        PREG(88) = -1;
    }
    camera->play = D_8015BD7C = play;
    DbCamera_Init(&D_8015BD80, camera);
    curUID = sNextUID;
    sNextUID++;
    while (curUID != 0) {
        if (curUID == 0) {
            sNextUID++;
        }

        for (j = 0; j < NUM_CAMS; j++) {
            camP = camera->play->cameraPtrs[j];
            if (camP != NULL && curUID == camP->uid) {
                break;
            }
        }

        if (j == 4) {
            break;
        }

        curUID = sNextUID++;
    }

    // ~ 90 degrees
    camera->inputDir.y = 0x3FFF;
    camera->uid = curUID;
    camera->camDir = camera->inputDir;
    camera->rUpdateRateInv = 10.0f;
    camera->yawUpdateRateInv = 10.0f;
    camera->up.x = 0.0f;
    camera->up.y = 1.0f;
    camera->up.z = 0.0f;
    camera->fov = 60.0f;
    camera->pitchUpdateRateInv = R_CAM_DEFA_PHI_UPDRATE;
    camera->xzOffsetUpdateRate = CAM_DATA_SCALED(OREG(2));
    camera->yOffsetUpdateRate = CAM_DATA_SCALED(OREG(3));
    camera->fovUpdateRate = CAM_DATA_SCALED(OREG(4));
    sCameraShrinkWindowVal = 0x20;
    sCameraInterfaceAlpha = 0;
    camera->unk_14C = 0;
    camera->setting = camera->prevSetting = CAM_SET_FREE0;
    camera->bgCamDataIndex = camera->prevBgCamDataIndex = -1;
    camera->mode = 0;
    camera->bgId = BGCHECK_SCENE;
    camera->csId = 0x7FFF;
    camera->timer = -1;
    camera->unk_14C |= 0x4000;

    camera->up.y = 1.0f;
    camera->up.z = camera->up.x = 0.0f;
    camera->skyboxOffset.x = camera->skyboxOffset.y = camera->skyboxOffset.z = 0;
    camera->atLERPStepScale = 1;
    sCameraInterfaceFlags = 0xFF00;
    sDbgModeIdx = -1;
    D_8011D3F0 = 3;
    osSyncPrintf(VT_FGCOL(BLUE) "camera: initialize --- " VT_RST " UID %d\n", camera->uid);
}

void func_80057FC4(Camera* camera) {
    if (camera != &camera->play->mainCamera) {
        camera->prevSetting = camera->setting = CAM_SET_FREE0;
        camera->unk_14C &= ~0x4;
    } else if (camera->play->roomCtx.curRoom.meshHeader->base.type != 1) {
        switch (camera->play->roomCtx.curRoom.behaviorType1) {
            case ROOM_BEHAVIOR_TYPE1_1:
                Camera_ChangeDoorCam(camera, NULL, -99, 0, 0, 18, 10);
                camera->prevSetting = camera->setting = CAM_SET_DUNGEON0;
                break;
            case ROOM_BEHAVIOR_TYPE1_0:
                osSyncPrintf("camera: room type: default set field\n");
                Camera_ChangeDoorCam(camera, NULL, -99, 0, 0, 18, 10);
                camera->prevSetting = camera->setting = CAM_SET_NORMAL0;
                break;
            default:
                osSyncPrintf("camera: room type: default set etc (%d)\n", camera->play->roomCtx.curRoom.behaviorType1);
                Camera_ChangeDoorCam(camera, NULL, -99, 0, 0, 18, 10);
                camera->prevSetting = camera->setting = CAM_SET_NORMAL0;
                camera->unk_14C |= 4;
                break;
        }
    } else {
        osSyncPrintf("camera: room type: prerender\n");
        camera->prevSetting = camera->setting = CAM_SET_FREE0;
        camera->unk_14C &= ~0x4;
    }
}

void Camera_Stub80058140(Camera* camera) {
}

void Camera_InitPlayerSettings(Camera* camera, Player* player) {
    PosRot playerPosShape;
    VecSph eyeNextAtOffset;
    s32 bgId;
    Vec3f floorPos;
    s32 upXZ;
    f32 playerYOffset;
    Vec3f* eye = &camera->eye;
    Vec3f* at = &camera->at;
    Vec3f* eyeNext = &camera->eyeNext;

    Actor_GetWorldPosShapeRot(&playerPosShape, &player->actor);
    playerYOffset = Player_GetHeight(player);
    camera->player = player;
    camera->playerPosRot = playerPosShape;
    camera->dist = eyeNextAtOffset.r = 180.0f;
    camera->inputDir.y = playerPosShape.rot.y;
    eyeNextAtOffset.yaw = BINANG_ROT180(camera->inputDir.y);
    camera->inputDir.x = eyeNextAtOffset.pitch = 0x71C;
    camera->inputDir.z = 0;
    camera->camDir = camera->inputDir;
    camera->xzSpeed = 0.0f;
    camera->playerPosDelta.y = 0.0f;
    camera->at = playerPosShape.pos;
    camera->at.y += playerYOffset;

    camera->posOffset.x = 0;
    camera->posOffset.y = playerYOffset;
    camera->posOffset.z = 0;

    Camera_Vec3fVecSphGeoAdd(eyeNext, at, &eyeNextAtOffset);
    *eye = *eyeNext;
    camera->roll = 0;

    upXZ = 0;
    camera->up.z = upXZ;
    camera->up.y = 1.0f;
    camera->up.x = upXZ;

    if (Camera_GetFloorYNorm(camera, &floorPos, at, &bgId) != BGCHECK_Y_MIN) {
        camera->bgId = bgId;
    }

    camera->bgCamDataIndexBeforeUnderwater = -1;
    camera->waterCamSetting = -1;
    camera->unk_14C |= 4;

    if (camera == &camera->play->mainCamera) {
        sCameraInterfaceFlags = 0xB200;
    } else {
        sCameraInterfaceFlags = 0;
    }

    func_80057FC4(camera);
    camera->unk_14A = 0;
    camera->paramFlags = 0;
    camera->nextBgCamDataIndex = -1;
    camera->atLERPStepScale = 1.0f;
    Camera_CopyDataToRegs(camera, camera->mode);
    Camera_QRegInit();
    osSyncPrintf(VT_FGCOL(BLUE) "camera: personalize ---" VT_RST "\n");

    if (camera->camId == CAM_ID_MAIN) {
        Camera_UpdateWater(camera);
    }
}

s16 Camera_ChangeStatus(Camera* camera, s16 status) {
    CameraModeValue* values;
    CameraModeValue* valueP;
    s32 i;

    if (PREG(82)) {
        osSyncPrintf("camera: change camera status: cond %c%c\n", status == CAM_STAT_ACTIVE ? 'o' : 'x',
                     camera->status != CAM_STAT_ACTIVE ? 'o' : 'x');
    }

    if (PREG(82)) {
        osSyncPrintf("camera: res: stat (%d/%d/%d)\n", camera->camId, camera->setting, camera->mode);
    }

    if (status == CAM_STAT_ACTIVE && camera->status != CAM_STAT_ACTIVE) {
        values = sCameraSettings[camera->setting].cameraModes[camera->mode].values;
        for (i = 0; i < sCameraSettings[camera->setting].cameraModes[camera->mode].valueCnt; i++) {
            valueP = &values[i];
            R_CAM_DATA(valueP->dataType) = valueP->val;
            if (PREG(82)) {
                osSyncPrintf("camera: change camera status: PREG(%02d) = %d\n", valueP->dataType, valueP->val);
            }
        }
    }
    camera->status = status;
    return camera->status;
}

void Camera_PrintSettings(Camera* camera) {
    char sp58[8];
    char sp50[8];
    char sp48[8];
    s32 i;

    if ((OREG(0) & 1) && (camera->play->activeCamId == camera->camId) && !gDbgCamEnabled) {
        for (i = 0; i < NUM_CAMS; i++) {
            if (camera->play->cameraPtrs[i] == NULL) {
                sp58[i] = '-';
                sp48[i] = ' ';
            } else {
                switch (camera->play->cameraPtrs[i]->status) {
                    case 0:
                        sp58[i] = 'c';
                        break;
                    case 1:
                        sp58[i] = 'w';
                        break;
                    case 3:
                        sp58[i] = 's';
                        break;
                    case 7:
                        sp58[i] = 'a';
                        break;
                    case 0x100:
                        sp58[i] = 'd';
                        break;
                    default:
                        sp58[i] = '*';
                        break;
                }
            }
            sp48[i] = ' ';
        }
        sp58[i] = '\0';
        sp48[i] = '\0';

        sp48[camera->play->activeCamId] = 'a';
        func_8006376C(3, 0x16, 5, sp58);
        func_8006376C(3, 0x16, 1, sp48);
        func_8006376C(3, 0x17, 5, "S:");
        func_8006376C(5, 0x17, 4, sCameraSettingNames[camera->setting]);
        func_8006376C(3, 0x18, 5, "M:");
        func_8006376C(5, 0x18, 4, sCameraModeNames[camera->mode]);
        func_8006376C(3, 0x19, 5, "F:");
        func_8006376C(5, 0x19, 4,
                      sCameraFunctionNames[sCameraSettings[camera->setting].cameraModes[camera->mode].funcIdx]);

        i = 0;
        if (camera->bgCamDataIndex < 0) {
            sp50[i++] = '-';
        }

        //! @bug: this code was clearly meaning to print `abs(camera->bgCamDataIndex)` as a
        //! one-or-two-digit number, instead of `i`.
        // "sp50[i++] = ..." matches here, but is undefined behavior due to conflicting
        // reads/writes between sequence points, triggering warnings. Work around by
        // putting i++ afterwards while on the same line.
        // clang-format off
        if (camera->bgCamDataIndex / 10 != 0) {
            sp50[i] = i / 10 + '0'; i++;
        }
        sp50[i] = i % 10 + '0'; i++;
        // clang-format on

        sp50[i++] = ' ';
        sp50[i++] = ' ';
        sp50[i++] = ' ';
        sp50[i++] = ' ';
        sp50[i] = '\0';
        func_8006376C(3, 26, 5, "I:");
        func_8006376C(5, 26, 4, sp50);
    }
}

s32 Camera_UpdateWater(Camera* camera) {
    f32 waterY;
    s16 newQuakeId;
    s32 waterLightsIndex;
    s32* waterCamSetting = &camera->waterCamSetting;
    s16 waterBgCamDataIndex;
    s16* quakeId = (s16*)&camera->waterQuakeId;
    Player* player = camera->player;
    s16 prevBgId;

    if (!(camera->unk_14C & 2) || sCameraSettings[camera->setting].unk_00 & 0x40000000) {
        return 0;
    }

    if (camera->unk_14C & 0x200) {
        if (player->stateFlags2 & PLAYER_STATE2_11) {
            Camera_ChangeSettingFlags(camera, CAM_SET_PIVOT_WATER_SURFACE, 6);
            camera->unk_14C |= (s16)0x8000;
        } else if (camera->unk_14C & (s16)0x8000) {
            Camera_ChangeSettingFlags(camera, *waterCamSetting, 6);
            camera->unk_14C &= ~((s16)0x8000);
        }
    }
    if (!(camera->unk_14C & (s16)0x8000)) {
        if (waterBgCamDataIndex = Camera_GetWaterBoxBgCamDataIndex(camera, &waterY), waterBgCamDataIndex == -2) {
            // No camera data index
            if (!(camera->unk_14C & 0x200)) {
                camera->unk_14C |= 0x200;
                camera->waterYPos = waterY;
                camera->bgCamDataIndexBeforeUnderwater = camera->bgCamDataIndex;
                *quakeId = -1;
            }
            if (camera->playerGroundY != camera->playerPosRot.pos.y) {
                prevBgId = camera->bgId;
                camera->bgId = BGCHECK_SCENE;
                Camera_ChangeSettingFlags(camera, CAM_SET_NORMAL3, 2);
                *waterCamSetting = camera->setting;
                camera->bgId = prevBgId;
                camera->bgCamDataIndex = -2;
            }
        } else if (waterBgCamDataIndex != -1) {
            // player is in a water box
            if (!(camera->unk_14C & 0x200)) {
                camera->unk_14C |= 0x200;
                camera->waterYPos = waterY;
                camera->bgCamDataIndexBeforeUnderwater = camera->bgCamDataIndex;
                *quakeId = -1;
            }
            if (camera->playerGroundY != camera->playerPosRot.pos.y) {
                prevBgId = camera->bgId;
                camera->bgId = BGCHECK_SCENE;
                Camera_ChangeBgCamDataIndex(camera, waterBgCamDataIndex);
                *waterCamSetting = camera->setting;
                camera->bgId = prevBgId;
            }
        } else if (camera->unk_14C & 0x200) {
            // player is out of a water box.
            osSyncPrintf("camera: water: off\n");
            camera->unk_14C &= ~0x200;
            prevBgId = camera->bgId;
            camera->bgId = BGCHECK_SCENE;
            if (camera->bgCamDataIndexBeforeUnderwater < 0) {
                func_80057FC4(camera);
                camera->bgCamDataIndex = -1;
            } else {
                Camera_ChangeBgCamDataIndex(camera, camera->bgCamDataIndexBeforeUnderwater);
            }
            camera->bgId = prevBgId;
        }
    }

    if (waterY = Camera_GetWaterSurface(camera, &camera->eye, &waterLightsIndex), waterY != BGCHECK_Y_MIN) {
        camera->waterYPos = waterY;
        if (!(camera->unk_14C & 0x100)) {
            camera->unk_14C |= 0x100;
            osSyncPrintf("kankyo changed water, sound on\n");
            Environment_EnableUnderwaterLights(camera->play, waterLightsIndex);
            camera->waterDistortionTimer = 80;
        }

        Audio_SetExtraFilter(0x20);

        if (PREG(81)) {
            Quake_RemoveFromIdx(*quakeId);
            *quakeId = -1;
            PREG(81) = 0;
        }

        if ((*quakeId == -1) || (Quake_GetCountdown(*quakeId) == 0xA)) {
            if (*quakeId = newQuakeId = Quake_Add(camera, 5U), newQuakeId != 0) {
                Quake_SetSpeed(*quakeId, 550);
                Quake_SetQuakeValues(*quakeId, 1, 1, 180, 0);
                Quake_SetCountdown(*quakeId, 1000);
            }
        }

        if (camera->waterDistortionTimer > 0) {
            camera->waterDistortionTimer--;
            camera->distortionFlags |= DISTORTION_UNDERWATER_STRONG;
        } else if (camera->play->sceneNum == SCENE_TURIBORI) {
            camera->distortionFlags |= DISTORTION_UNDERWATER_FISHING;
        } else {
            camera->distortionFlags |= DISTORTION_UNDERWATER_WEAK;
        }
    } else {
        if (camera->unk_14C & 0x100) {
            camera->unk_14C &= ~0x100;
            osSyncPrintf("kankyo changed water off, sound off\n");
            Environment_DisableUnderwaterLights(camera->play);
            if (*quakeId != 0) {
                Quake_RemoveFromIdx(*quakeId);
            }
            camera->waterDistortionTimer = 0;
            camera->distortionFlags = 0;
        }
        Audio_SetExtraFilter(0);
    }
    //! @bug: doesn't always return a value, but sometimes does.
}

s32 Camera_UpdateHotRoom(Camera* camera) {
    camera->distortionFlags &= ~DISTORTION_HOT_ROOM;
    if (camera->play->roomCtx.curRoom.behaviorType2 == ROOM_BEHAVIOR_TYPE2_3) {
        camera->distortionFlags |= DISTORTION_HOT_ROOM;
    }

    return 1;
}

s32 Camera_DbgChangeMode(Camera* camera) {
    s32 changeDir = 0;

    if (!gDbgCamEnabled && camera->play->activeCamId == CAM_ID_MAIN) {
        if (CHECK_BTN_ALL(D_8015BD7C->state.input[2].press.button, BTN_CUP)) {
            osSyncPrintf("attention sound URGENCY\n");
            func_80078884(NA_SE_SY_ATTENTION_URGENCY);
        }
        if (CHECK_BTN_ALL(D_8015BD7C->state.input[2].press.button, BTN_CDOWN)) {
            osSyncPrintf("attention sound NORMAL\n");
            func_80078884(NA_SE_SY_ATTENTION_ON);
        }

        if (CHECK_BTN_ALL(D_8015BD7C->state.input[2].press.button, BTN_CRIGHT)) {
            changeDir = 1;
        }
        if (CHECK_BTN_ALL(D_8015BD7C->state.input[2].press.button, BTN_CLEFT)) {
            changeDir = -1;
        }
        if (changeDir != 0) {
            sDbgModeIdx = (sDbgModeIdx + changeDir) % 6;
            if (Camera_ChangeSetting(camera, D_8011DAFC[sDbgModeIdx]) > 0) {
                osSyncPrintf("camera: force change SET to %s!\n", sCameraSettingNames[D_8011DAFC[sDbgModeIdx]]);
            }
        }
    }
    return true;
}

void Camera_UpdateDistortion(Camera* camera) {
    static s16 depthPhase = 0x3F0;
    static s16 screenPlanePhase = 0x156;
    f32 scaleFactor;
    f32 speedFactor;
    f32 depthPhaseStep;
    f32 screenPlanePhaseStep;
    s32 pad[5];
    f32 xScale;
    f32 yScale;
    f32 zScale;
    f32 speed;

    if (camera->distortionFlags != 0) {
        if (camera->distortionFlags & DISTORTION_UNDERWATER_MEDIUM) {
            depthPhaseStep = 0.0f;
            screenPlanePhaseStep = 170.0f;

            xScale = -0.01f;
            yScale = 0.01f;
            zScale = 0.0f;

            speed = 0.6f;
            scaleFactor = camera->waterDistortionTimer / 60.0f;
            speedFactor = 1.0f;
        } else if (camera->distortionFlags & DISTORTION_UNDERWATER_STRONG) {
            depthPhaseStep = 248.0f;
            screenPlanePhaseStep = -90.0f;

            xScale = -0.3f;
            yScale = 0.3f;
            zScale = 0.2f;

            speed = 0.2f;
            scaleFactor = camera->waterDistortionTimer / 80.0f;
            speedFactor = 1.0f;
        } else if (camera->distortionFlags & DISTORTION_UNDERWATER_WEAK) {
            depthPhaseStep = 359.2f;
            screenPlanePhaseStep = -18.5f;

            xScale = 0.09f;
            yScale = 0.09f;
            zScale = 0.01f;

            speed = 0.08f;
            scaleFactor =
                (((camera->waterYPos - camera->eye.y) > 150.0f ? 1.0f : (camera->waterYPos - camera->eye.y) / 150.0f) *
                 0.45f) +
                (camera->speedRatio * 0.45f);
            speedFactor = scaleFactor;
        } else if (camera->distortionFlags & DISTORTION_HOT_ROOM) {
            // Gives the hot-room a small mirage-like appearance
            depthPhaseStep = 0.0f;
            screenPlanePhaseStep = 150.0f;

            xScale = -0.01f;
            yScale = 0.01f;
            zScale = 0.01f;

            speed = 0.6f;
            speedFactor = 1.0f;
            scaleFactor = 1.0f;
        } else {
            // DISTORTION_UNDERWATER_FISHING
            return;
        }

        depthPhase += CAM_DEG_TO_BINANG(depthPhaseStep);
        screenPlanePhase += CAM_DEG_TO_BINANG(screenPlanePhaseStep);

        View_SetDistortionOrientation(&camera->play->view, Math_CosS(depthPhase) * 0.0f, Math_SinS(depthPhase) * 0.0f,
                                      Math_SinS(screenPlanePhase) * 0.0f);
        View_SetDistortionScale(&camera->play->view, Math_SinS(screenPlanePhase) * (xScale * scaleFactor) + 1.0f,
                                Math_CosS(screenPlanePhase) * (yScale * scaleFactor) + 1.0f,
                                Math_CosS(depthPhase) * (zScale * scaleFactor) + 1.0f);
        View_SetDistortionSpeed(&camera->play->view, speed * speedFactor);

        camera->unk_14C |= 0x40;

    } else if (camera->unk_14C & 0x40) {
        View_ClearDistortion(&camera->play->view);
        camera->unk_14C &= ~0x40;
    }
}

Vec3s Camera_Update(Camera* camera) {
    static s32 sOOBTimer = 0;
    Vec3f viewAt;
    Vec3f viewEye;
    Vec3f viewUp;
    f32 viewFov;
    Vec3f spAC;
    s32 bgId;
    f32 playerGroundY;
    f32 playerXZSpeed;
    VecSph eyeAtAngle;
    s16 bgCamDataIndex;
    PosRot curPlayerPosRot;
    QuakeCamCalc quake;
    Player* player;

    player = camera->play->cameraPtrs[CAM_ID_MAIN]->player;

    if (R_DBG_CAM_UPDATE) {
        osSyncPrintf("camera: in %x\n", camera);
    }

    if (camera->status == CAM_STAT_CUT) {
        if (R_DBG_CAM_UPDATE) {
            osSyncPrintf("camera: cut out %x\n", camera);
        }
        return camera->inputDir;
    }

    sUpdateCameraDirection = false;

    if (camera->player != NULL) {
        Actor_GetWorldPosShapeRot(&curPlayerPosRot, &camera->player->actor);
        camera->xzSpeed = playerXZSpeed = OLib_Vec3fDistXZ(&curPlayerPosRot.pos, &camera->playerPosRot.pos);

        camera->speedRatio =
            OLib_ClampMaxDist(playerXZSpeed / (func_8002DCE4(camera->player) * CAM_DATA_SCALED(OREG(8))), 1.0f);
        camera->playerPosDelta.x = curPlayerPosRot.pos.x - camera->playerPosRot.pos.x;
        camera->playerPosDelta.y = curPlayerPosRot.pos.y - camera->playerPosRot.pos.y;
        camera->playerPosDelta.z = curPlayerPosRot.pos.z - camera->playerPosRot.pos.z;
        spAC = curPlayerPosRot.pos;
        spAC.y += Player_GetHeight(camera->player);

        playerGroundY = BgCheck_EntityRaycastFloor5(camera->play, &camera->play->colCtx, &playerFloorPoly, &bgId,
                                                    &camera->player->actor, &spAC);
        if (playerGroundY != BGCHECK_Y_MIN) {
            // player is above ground.
            sOOBTimer = 0;
            camera->floorNorm.x = COLPOLY_GET_NORMAL(playerFloorPoly->normal.x);
            camera->floorNorm.y = COLPOLY_GET_NORMAL(playerFloorPoly->normal.y);
            camera->floorNorm.z = COLPOLY_GET_NORMAL(playerFloorPoly->normal.z);
            camera->bgId = bgId;
            camera->playerGroundY = playerGroundY;
        } else {
            // player is not above ground.
            sOOBTimer++;
            camera->floorNorm.x = 0.0;
            camera->floorNorm.y = 1.0f;
            camera->floorNorm.z = 0.0;
        }

        camera->playerPosRot = curPlayerPosRot;

        if (sOOBTimer < 200) {
            if (camera->status == CAM_STAT_ACTIVE) {
                Camera_UpdateWater(camera);
                Camera_UpdateHotRoom(camera);
            }

            if (!(camera->unk_14C & 4)) {
                camera->nextBgCamDataIndex = -1;
            }

            if ((camera->unk_14C & 1) && (camera->unk_14C & 4) && !(camera->unk_14C & 0x400) &&
                (!(camera->unk_14C & 0x200) || (player->currentBoots == PLAYER_BOOTS_IRON)) &&
                (!(camera->unk_14C & (s16)0x8000)) && (playerGroundY != BGCHECK_Y_MIN)) {
                bgCamDataIndex = Camera_GetBgCamDataIndex(camera, &bgId, playerFloorPoly);
                if (bgCamDataIndex != -1) {
                    camera->nextBgId = bgId;
                    if (bgId == BGCHECK_SCENE) {
                        camera->nextBgCamDataIndex = bgCamDataIndex;
                    }
                }
            }

            if (camera->nextBgCamDataIndex != -1 && (fabsf(curPlayerPosRot.pos.y - playerGroundY) < 2.0f) &&
                (!(camera->unk_14C & 0x200) || (player->currentBoots == PLAYER_BOOTS_IRON))) {
                camera->bgId = camera->nextBgId;
                Camera_ChangeBgCamDataIndex(camera, camera->nextBgCamDataIndex);
                camera->nextBgCamDataIndex = -1;
            }
        }
    }
    Camera_PrintSettings(camera);
    Camera_DbgChangeMode(camera);

    if (camera->status == CAM_STAT_WAIT) {
        if (R_DBG_CAM_UPDATE) {
            osSyncPrintf("camera: wait out %x\n", camera);
        }
        return camera->inputDir;
    }

    camera->unk_14A = 0;
    camera->unk_14C &= ~(0x400 | 0x20);
    camera->unk_14C |= 0x10;

    if (R_DBG_CAM_UPDATE) {
        osSyncPrintf("camera: engine (%d %d %d) %04x \n", camera->setting, camera->mode,
                     sCameraSettings[camera->setting].cameraModes[camera->mode].funcIdx, camera->unk_14C);
    }

    if (sOOBTimer < 200) {
        sCameraFunctions[sCameraSettings[camera->setting].cameraModes[camera->mode].funcIdx](camera);
    } else if (camera->player != NULL) {
        OLib_Vec3fDiffToVecSphGeo(&eyeAtAngle, &camera->at, &camera->eye);
        Camera_CalcAtDefault(camera, &eyeAtAngle, 0.0f, 0);
    }

    if (camera->status == CAM_STAT_ACTIVE) {
        if ((gSaveContext.gameMode != 0) && (gSaveContext.gameMode != 3)) {
            sCameraInterfaceFlags = 0;
            Camera_UpdateInterface(sCameraInterfaceFlags);
        } else if ((D_8011D3F0 != 0) && (camera->camId == CAM_ID_MAIN)) {
            D_8011D3F0--;
            sCameraInterfaceFlags = 0x3200;
            Camera_UpdateInterface(sCameraInterfaceFlags);
        } else if (camera->play->transitionMode != TRANS_MODE_OFF) {
            sCameraInterfaceFlags = 0xF200;
            Camera_UpdateInterface(sCameraInterfaceFlags);
        } else if (camera->play->csCtx.state != CS_STATE_IDLE) {
            sCameraInterfaceFlags = 0x3200;
            Camera_UpdateInterface(sCameraInterfaceFlags);
        } else {
            Camera_UpdateInterface(sCameraInterfaceFlags);
        }
    }

    if (R_DBG_CAM_UPDATE) {
        osSyncPrintf("camera: shrink_and_bitem %x(%d)\n", sCameraInterfaceFlags, camera->play->transitionMode);
    }

    if (R_DBG_CAM_UPDATE) {
        osSyncPrintf("camera: engine (%s(%d) %s(%d) %s(%d)) ok!\n", &sCameraSettingNames[camera->setting],
                     camera->setting, &sCameraModeNames[camera->mode], camera->mode,
                     &sCameraFunctionNames[sCameraSettings[camera->setting].cameraModes[camera->mode].funcIdx],
                     sCameraSettings[camera->setting].cameraModes[camera->mode].funcIdx);
    }

    // enable/disable debug cam
    if (CHECK_BTN_ALL(D_8015BD7C->state.input[2].press.button, BTN_START)) {
        gDbgCamEnabled ^= 1;
        if (gDbgCamEnabled) {
            DbgCamera_Enable(&D_8015BD80, camera);
        } else if (camera->play->csCtx.state != CS_STATE_IDLE) {
            func_80064534(camera->play, &camera->play->csCtx);
        }
    }

    // Debug cam update
    if (gDbgCamEnabled) {
        camera->play->view.fovy = D_8015BD80.fov;
        DbCamera_Update(&D_8015BD80, camera);
        View_LookAt(&camera->play->view, &D_8015BD80.eye, &D_8015BD80.at, &D_8015BD80.unk_1C);
        if (R_DBG_CAM_UPDATE) {
            osSyncPrintf("camera: debug out\n");
        }
        return D_8015BD80.sub.unk_104A;
    }

    OREG(0) &= ~8;

    if (camera->status == CAM_STAT_UNK3) {
        return camera->inputDir;
    }

    // setting bgId to the ret of Quake_Calc, and checking that
    // is required, it doesn't make too much sense though.
    if ((bgId = Quake_Calc(camera, &quake), bgId != 0) && (camera->setting != CAM_SET_TURN_AROUND)) {
        viewAt.x = camera->at.x + quake.atOffset.x;
        viewAt.y = camera->at.y + quake.atOffset.y;
        viewAt.z = camera->at.z + quake.atOffset.z;
        viewEye.x = camera->eye.x + quake.eyeOffset.x;
        viewEye.y = camera->eye.y + quake.eyeOffset.y;
        viewEye.z = camera->eye.z + quake.eyeOffset.z;
        OLib_Vec3fDiffToVecSphGeo(&eyeAtAngle, &viewEye, &viewAt);
        Camera_CalcUpFromPitchYawRoll(&viewUp, eyeAtAngle.pitch + quake.rotZ, eyeAtAngle.yaw + quake.unk_1A,
                                      camera->roll);
        viewFov = camera->fov + CAM_BINANG_TO_DEG(quake.zoom);
    } else {
        viewAt = camera->at;
        viewEye = camera->eye;
        OLib_Vec3fDiffToVecSphGeo(&eyeAtAngle, &viewEye, &viewAt);
        Camera_CalcUpFromPitchYawRoll(&viewUp, eyeAtAngle.pitch, eyeAtAngle.yaw, camera->roll);
        viewFov = camera->fov;
    }

    if (camera->paramFlags & 4) {
        camera->paramFlags &= ~4;
        viewUp = camera->up;
    } else {
        camera->up = viewUp;
    }

    camera->skyboxOffset = quake.eyeOffset;

    Camera_UpdateDistortion(camera);

    if ((camera->play->sceneNum == SCENE_SPOT00) && (camera->fov < 59.0f)) {
        View_SetScale(&camera->play->view, 0.79f);
    } else {
        View_SetScale(&camera->play->view, 1.0f);
    }
    camera->play->view.fovy = viewFov;
    View_LookAt(&camera->play->view, &viewEye, &viewAt, &viewUp);
    camera->camDir.x = eyeAtAngle.pitch;
    camera->camDir.y = eyeAtAngle.yaw;
    camera->camDir.z = 0;

    if (sUpdateCameraDirection == 0) {
        camera->inputDir.x = eyeAtAngle.pitch;
        camera->inputDir.y = eyeAtAngle.yaw;
        camera->inputDir.z = 0;
    }

    if (PREG(81)) {
        osSyncPrintf("dir  (%d) %d(%f) %d(%f) 0(0) \n", sUpdateCameraDirection, camera->inputDir.x,
                     CAM_BINANG_TO_DEG(camera->inputDir.x), camera->inputDir.y, CAM_BINANG_TO_DEG(camera->inputDir.y));
        osSyncPrintf("real (%d) %d(%f) %d(%f) 0(0) \n", sUpdateCameraDirection, camera->camDir.x,
                     CAM_BINANG_TO_DEG(camera->camDir.x), camera->camDir.y, CAM_BINANG_TO_DEG(camera->camDir.y));
    }

    if (camera->timer != -1 && CHECK_BTN_ALL(D_8015BD7C->state.input[0].press.button, BTN_DRIGHT)) {
        camera->timer = 0;
    }

    if (R_DBG_CAM_UPDATE) {
        osSyncPrintf("camera: out (%f %f %f) (%f %f %f)\n", camera->at.x, camera->at.y, camera->at.z, camera->eye.x,
                     camera->eye.y, camera->eye.z);
        osSyncPrintf("camera: dir (%f %d(%f) %d(%f)) (%f)\n", eyeAtAngle.r, eyeAtAngle.pitch,
                     CAM_BINANG_TO_DEG(eyeAtAngle.pitch), eyeAtAngle.yaw, CAM_BINANG_TO_DEG(eyeAtAngle.yaw),
                     camera->fov);
        if (camera->player != NULL) {
            osSyncPrintf("camera: foot(%f %f %f) dist (%f)\n", curPlayerPosRot.pos.x, curPlayerPosRot.pos.y,
                         curPlayerPosRot.pos.z, camera->dist);
        }
    }

    return camera->inputDir;
}

/**
 * When the camera's timer is 0, change the camera to its parent
 */
void Camera_Finish(Camera* camera) {
    Camera* mainCam = camera->play->cameraPtrs[CAM_ID_MAIN];
    Player* player = GET_PLAYER(camera->play);

    if (camera->timer == 0) {
        Play_ChangeCameraStatus(camera->play, camera->parentCamId, CAM_STAT_ACTIVE);

        if ((camera->parentCamId == CAM_ID_MAIN) && (camera->csId != 0)) {
            player->actor.freezeTimer = 0;
            player->stateFlags1 &= ~PLAYER_STATE1_29;

            if (player->csMode != 0) {
                func_8002DF54(camera->play, &player->actor, 7);
                osSyncPrintf("camera: player demo end!!\n");
            }

            mainCam->unk_14C |= 8;
        }

        if (CHILD_CAM(camera)->parentCamId == camera->camId) {
            CHILD_CAM(camera)->parentCamId = camera->parentCamId;
        }

        if (PARENT_CAM(camera)->childCamId == camera->camId) {
            PARENT_CAM(camera)->childCamId = camera->childCamId;
        }

        if (PARENT_CAM(camera)->camId == CAM_ID_MAIN) {
            PARENT_CAM(camera)->animState = 0;
        }

        camera->childCamId = camera->parentCamId = CAM_ID_MAIN;
        camera->timer = -1;
        camera->play->envCtx.fillScreen = false;

        Play_ClearCamera(camera->play, camera->camId);
    }
}

s32 func_8005A02C(Camera* camera) {
    camera->unk_14C |= 0xC;
    camera->unk_14C &= ~(0x1000 | 0x8);
    return true;
}

s32 Camera_ChangeModeFlags(Camera* camera, s16 mode, u8 flags) {
    static s32 modeChangeFlags = 0;

    if (QREG(89)) {
        osSyncPrintf("+=+(%d)+=+ recive request -> %s\n", camera->play->state.frames, sCameraModeNames[mode]);
    }

    if (camera->unk_14C & 0x20 && flags == 0) {
        camera->unk_14A |= 0x20;
        return -1;
    }

    if (!((sCameraSettings[camera->setting].unk_00 & 0x3FFFFFFF) & (1 << mode))) {
        if (mode == CAM_MODE_FIRSTPERSON) {
            osSyncPrintf("camera: error sound\n");
            func_80078884(NA_SE_SY_ERROR);
        }

        if (camera->mode != CAM_MODE_NORMAL) {
            osSyncPrintf(VT_COL(YELLOW, BLACK) "camera: change camera mode: force NORMAL: %s %s refused\n" VT_RST,
                         sCameraSettingNames[camera->setting], sCameraModeNames[mode]);
            camera->mode = CAM_MODE_NORMAL;
            Camera_CopyDataToRegs(camera, camera->mode);
            func_8005A02C(camera);
            return 0xC0000000 | mode;
        } else {
            camera->unk_14A |= 0x20;
            camera->unk_14A |= 2;
            return 0;
        }
    } else {
        if (mode == camera->mode && flags == 0) {
            camera->unk_14A |= 0x20;
            camera->unk_14A |= 2;
            return -1;
        }
        camera->unk_14A |= 0x20;
        camera->unk_14A |= 2;
        Camera_CopyDataToRegs(camera, mode);
        modeChangeFlags = 0;
        switch (mode) {
            case CAM_MODE_FIRSTPERSON:
                modeChangeFlags = 0x20;
                break;
            case CAM_MODE_BATTLE:
                modeChangeFlags = 4;
                break;
            case CAM_MODE_FOLLOWTARGET:
                if (camera->target != NULL && camera->target->id != ACTOR_EN_BOOM) {
                    modeChangeFlags = 8;
                }
                break;
            case CAM_MODE_TARGET:
            case CAM_MODE_TALK:
            case CAM_MODE_BOWARROWZ:
            case CAM_MODE_HANGZ:
            case CAM_MODE_PUSHPULL:
                modeChangeFlags = 2;
                break;
        }

        switch (camera->mode) {
            case CAM_MODE_FIRSTPERSON:
                if (modeChangeFlags & 0x20) {
                    camera->animState = 10;
                }
                break;
            case CAM_MODE_TARGET:
                if (modeChangeFlags & 0x10) {
                    camera->animState = 10;
                }
                modeChangeFlags |= 1;
                break;
            case CAM_MODE_CHARGE:
                modeChangeFlags |= 1;
                break;
            case CAM_MODE_FOLLOWTARGET:
                if (modeChangeFlags & 8) {
                    camera->animState = 10;
                }
                modeChangeFlags |= 1;
                break;
            case CAM_MODE_BATTLE:
                if (modeChangeFlags & 4) {
                    camera->animState = 10;
                }
                modeChangeFlags |= 1;
                break;
            case CAM_MODE_BOWARROWZ:
            case CAM_MODE_HANGZ:
            case CAM_MODE_PUSHPULL:
                modeChangeFlags |= 1;
                break;
            case CAM_MODE_NORMAL:
                if (modeChangeFlags & 0x10) {
                    camera->animState = 10;
                }
                break;
        }
        modeChangeFlags &= ~0x10;
        if (camera->status == CAM_STAT_ACTIVE) {
            switch (modeChangeFlags) {
                case 1:
                    func_80078884(0);
                    break;
                case 2:
                    if (camera->play->roomCtx.curRoom.behaviorType1 == ROOM_BEHAVIOR_TYPE1_1) {
                        func_80078884(NA_SE_SY_ATTENTION_URGENCY);
                    } else {
                        func_80078884(NA_SE_SY_ATTENTION_ON);
                    }
                    break;
                case 4:
                    func_80078884(NA_SE_SY_ATTENTION_URGENCY);
                    break;
                case 8:
                    func_80078884(NA_SE_SY_ATTENTION_ON);
                    break;
            }
        }
        func_8005A02C(camera);
        camera->mode = mode;
        return 0x80000000 | mode;
    }
}

s32 Camera_ChangeMode(Camera* camera, s16 mode) {
    return Camera_ChangeModeFlags(camera, mode, 0);
}

s32 Camera_CheckValidMode(Camera* camera, s16 mode) {
    if (QREG(89) != 0) {
        osSyncPrintf("+=+=+=+ recive asking -> %s (%s)\n", sCameraModeNames[mode],
                     sCameraSettingNames[camera->setting]);
    }
    if (!(sCameraSettings[camera->setting].validModes & (1 << mode))) {
        return 0;
    } else if (mode == camera->mode) {
        return -1;
    } else {
        return mode | 0x80000000;
    }
}

s16 Camera_ChangeSettingFlags(Camera* camera, s16 setting, s16 flags) {
    if (camera->unk_14A & 1) {
        if ((u32)((u32)(sCameraSettings[camera->setting].unk_00 & 0xF000000) >> 0x18) >=
            (u32)((u32)(sCameraSettings[setting].unk_00 & 0xF000000) >> 0x18)) {
            camera->unk_14A |= 0x10;
            return -2;
        }
    }
    if (((setting == CAM_SET_MEADOW_BIRDS_EYE) || (setting == CAM_SET_MEADOW_UNUSED)) && LINK_IS_ADULT &&
        (camera->play->sceneNum == SCENE_SPOT05)) {
        camera->unk_14A |= 0x10;
        return -5;
    }

    if (setting == CAM_SET_NONE || setting >= CAM_SET_MAX) {
        osSyncPrintf(VT_COL(RED, WHITE) "camera: error: illegal camera set (%d) !!!!\n" VT_RST, setting);
        return -99;
    }

    if ((setting == camera->setting) && !(flags & 1)) {
        camera->unk_14A |= 0x10;
        if (!(flags & 2)) {
            camera->unk_14A |= 1;
        }
        return -1;
    }

    camera->unk_14A |= 0x10;
    if (!(flags & 2)) {
        camera->unk_14A |= 1;
    }

    camera->unk_14C |= 0xC;
    camera->unk_14C &= ~0x1008;

    if (!(sCameraSettings[camera->setting].unk_00 & 0x40000000)) {
        camera->prevSetting = camera->setting;
    }

    if (flags & 8) {
        if (1) {}
        camera->bgCamDataIndex = camera->prevBgCamDataIndex;
        camera->prevBgCamDataIndex = -1;
    } else if (!(flags & 4)) {
        if (!(sCameraSettings[camera->setting].unk_00 & 0x40000000)) {
            camera->prevBgCamDataIndex = camera->bgCamDataIndex;
        }
        camera->bgCamDataIndex = -1;
    }

    camera->setting = setting;

    if (Camera_ChangeModeFlags(camera, camera->mode, 1) >= 0) {
        Camera_CopyDataToRegs(camera, camera->mode);
    }

    osSyncPrintf(VT_SGR("1") "%06u:" VT_RST " camera: change camera[%d] set %s\n", camera->play->state.frames,
                 camera->camId, sCameraSettingNames[camera->setting]);

    return setting;
}

s32 Camera_ChangeSetting(Camera* camera, s16 setting) {
    return Camera_ChangeSettingFlags(camera, setting, 0);
}

s32 Camera_ChangeBgCamDataIndex(Camera* camera, s32 bgCamDataIndex) {
    s16 newCameraSetting;
    s16 settingChangeSuccessful;

    if (bgCamDataIndex == -1 || bgCamDataIndex == camera->bgCamDataIndex) {
        camera->unk_14A |= 0x40;
        return -1;
    }

    if (!(camera->unk_14A & 0x40)) {
        newCameraSetting = Camera_GetBgCamDataSetting(camera, bgCamDataIndex);
        camera->unk_14A |= 0x40;
        settingChangeSuccessful = Camera_ChangeSettingFlags(camera, newCameraSetting, 5) >= 0;
        if (settingChangeSuccessful || sCameraSettings[camera->setting].unk_00 & 0x80000000) {
            camera->bgCamDataIndex = bgCamDataIndex;
            camera->unk_14A |= 4;
            Camera_CopyDataToRegs(camera, camera->mode);
        } else if (settingChangeSuccessful < -1) {
            //! @bug: This is likely checking the wrong value. The actual return of Camera_ChangeSettingFlags or
            // bgCamDataIndex would make more sense.
            osSyncPrintf(VT_COL(RED, WHITE) "camera: error: illegal camera ID (%d) !! (%d|%d|%d)\n" VT_RST,
                         bgCamDataIndex, camera->camId, BGCHECK_SCENE, newCameraSetting);
        }
        return 0x80000000 | bgCamDataIndex;
    }
}

Vec3s* Camera_GetInputDir(Vec3s* dst, Camera* camera) {
    if (gDbgCamEnabled) {
        *dst = D_8015BD80.sub.unk_104A;
        return dst;
    } else {
        *dst = camera->inputDir;
        return dst;
    }
}

s16 Camera_GetInputDirPitch(Camera* camera) {
    Vec3s dir;

    Camera_GetInputDir(&dir, camera);
    return dir.x;
}

s16 Camera_GetInputDirYaw(Camera* camera) {
    Vec3s dir;

    Camera_GetInputDir(&dir, camera);
    return dir.y;
}

Vec3s* Camera_GetCamDir(Vec3s* dst, Camera* camera) {
    if (gDbgCamEnabled) {
        *dst = D_8015BD80.sub.unk_104A;
        return dst;
    } else {
        *dst = camera->camDir;
        return dst;
    }
}

s16 Camera_GetCamDirPitch(Camera* camera) {
    Vec3s camDir;

    Camera_GetCamDir(&camDir, camera);
    return camDir.x;
}

s16 Camera_GetCamDirYaw(Camera* camera) {
    Vec3s camDir;

    Camera_GetCamDir(&camDir, camera);
    return camDir.y;
}

s32 Camera_AddQuake(Camera* camera, s32 arg1, s16 y, s32 countdown) {
    s16 quakeIdx;

    quakeIdx = Quake_Add(camera, 3);
    if (quakeIdx == 0) {
        return 0;
    }
    Quake_SetSpeed(quakeIdx, 0x61A8);
    Quake_SetQuakeValues(quakeIdx, y, 0, 0, 0);
    Quake_SetCountdown(quakeIdx, countdown);
    return 1;
}

s32 Camera_SetParam(Camera* camera, s32 param, void* value) {
    s32 pad[3];

    if (value != NULL) {
        switch (param) {
            case 1:
                camera->paramFlags &= ~(0x10 | 0x8 | 0x1);
                camera->at = *(Vec3f*)value;
                break;
            case 16:
                camera->paramFlags &= ~(0x10 | 0x8 | 0x1);
                camera->targetPosRot.pos = *(Vec3f*)value;
                break;
            case 8:
                if (camera->setting == CAM_SET_CS_C || camera->setting == CAM_SET_CS_ATTENTION) {
                    break;
                }
                camera->target = (Actor*)value;
                camera->paramFlags &= ~(0x10 | 0x8 | 0x1);
                break;
            case 2:
                camera->eye = camera->eyeNext = *(Vec3f*)value;
                break;
            case 4:
                camera->up = *(Vec3f*)value;
                break;
            case 0x40:
                camera->roll = CAM_DEG_TO_BINANG(*(f32*)value);
                break;
            case 0x20:
                camera->fov = *(f32*)value;
                break;
            default:
                return false;
        }
        camera->paramFlags |= param;
    } else {
        return false;
    }
    return true;
}

s32 Camera_UnsetParam(Camera* camera, s16 param) {
    camera->paramFlags &= ~param;
    return true;
}

s32 func_8005AC48(Camera* camera, s16 arg1) {
    camera->unk_14C = arg1;
    return true;
}

s32 Camera_ResetAnim(Camera* camera) {
    camera->animState = 0;
    return 1;
}

s32 Camera_SetCSParams(Camera* camera, CutsceneCameraPoint* atPoints, CutsceneCameraPoint* eyePoints, Player* player,
                       s16 relativeToPlayer) {
    PosRot playerPosRot;

    camera->data0 = atPoints;
    camera->data1 = eyePoints;
    camera->data2 = relativeToPlayer;

    if (camera->data2 != 0) {
        camera->player = player;
        Actor_GetWorldPosShapeRot(&playerPosRot, &player->actor);
        camera->playerPosRot = playerPosRot;

        camera->nextBgCamDataIndex = -1;
        camera->xzSpeed = 0.0f;
        camera->speedRatio = 0.0f;
    }

    return 1;
}

s16 func_8005ACFC(Camera* camera, s16 arg1) {
    camera->unk_14C |= arg1;
    return camera->unk_14C;
}

s16 func_8005AD1C(Camera* camera, s16 arg1) {
    camera->unk_14C &= ~arg1;
    return camera->unk_14C;
}

/**
 * A bgCamDataIndex of -99 will save the door params without changing the camera setting
 * A bgCamDataIndex of -1 uses the default door camera setting (CAM_SET_DOORC)
 * Otherwise, change the door camera setting by reading the bgCamData indexed at bgCamDataIndex
 */
s32 Camera_ChangeDoorCam(Camera* camera, Actor* doorActor, s16 bgCamDataIndex, f32 arg3, s16 timer1, s16 timer2,
                         s16 timer3) {
    DoorParams* doorParams = &camera->paramData.doorParams;

    if ((camera->setting == CAM_SET_CS_ATTENTION) || (camera->setting == CAM_SET_DOORC)) {
        return 0;
    }

    doorParams->doorActor = doorActor;
    doorParams->timer1 = timer1;
    doorParams->timer2 = timer2;
    doorParams->timer3 = timer3;
    doorParams->bgCamDataIndex = bgCamDataIndex;

    if (bgCamDataIndex == -99) {
        Camera_CopyDataToRegs(camera, camera->mode);
        return -99;
    }

    if (bgCamDataIndex == -1) {
        Camera_ChangeSetting(camera, CAM_SET_DOORC);
        osSyncPrintf(".... change default door camera (set %d)\n", CAM_SET_DOORC);
    } else {
        s32 setting = Camera_GetBgCamDataSetting(camera, bgCamDataIndex);

        camera->unk_14A |= 0x40;

        if (Camera_ChangeSetting(camera, setting) >= 0) {
            camera->bgCamDataIndex = bgCamDataIndex;
            camera->unk_14A |= 4;
        }

        osSyncPrintf("....change door camera ID %d (set %d)\n", camera->bgCamDataIndex, camera->setting);
    }

    Camera_CopyDataToRegs(camera, camera->mode);
    return -1;
}

s32 Camera_Copy(Camera* dstCamera, Camera* srcCamera) {
    s32 pad;

    dstCamera->posOffset.x = 0.0f;
    dstCamera->posOffset.y = 0.0f;
    dstCamera->posOffset.z = 0.0f;
    dstCamera->atLERPStepScale = 0.1f;
    dstCamera->at = srcCamera->at;

    dstCamera->eye = dstCamera->eyeNext = srcCamera->eye;

    dstCamera->dist = OLib_Vec3fDist(&dstCamera->at, &dstCamera->eye);
    dstCamera->fov = srcCamera->fov;
    dstCamera->roll = srcCamera->roll;
    func_80043B60(dstCamera);

    if (dstCamera->player != NULL) {
        Actor_GetWorld(&dstCamera->playerPosRot, &dstCamera->player->actor);
        dstCamera->posOffset.x = dstCamera->at.x - dstCamera->playerPosRot.pos.x;
        dstCamera->posOffset.y = dstCamera->at.y - dstCamera->playerPosRot.pos.y;
        dstCamera->posOffset.z = dstCamera->at.z - dstCamera->playerPosRot.pos.z;
        dstCamera->dist = OLib_Vec3fDist(&dstCamera->playerPosRot.pos, &dstCamera->eye);
        dstCamera->xzOffsetUpdateRate = 1.0f;
        dstCamera->yOffsetUpdateRate = 1.0f;
    }
    return true;
}

s32 Camera_GetDbgCamEnabled() {
    return gDbgCamEnabled;
}

Vec3f* Camera_GetSkyboxOffset(Vec3f* dst, Camera* camera) {
    *dst = camera->skyboxOffset;
    return dst;
}

void Camera_SetCameraData(Camera* camera, s16 setDataFlags, void* data0, void* data1, s16 data2, s16 data3,
                          UNK_TYPE arg6) {
    if (setDataFlags & 0x1) {
        camera->data0 = data0;
    }

    if (setDataFlags & 0x2) {
        camera->data1 = data1;
    }

    if (setDataFlags & 0x4) {
        camera->data2 = data2;
    }

    if (setDataFlags & 0x8) {
        camera->data3 = data3;
    }

    if (setDataFlags & 0x10) {
        osSyncPrintf(VT_COL(RED, WHITE) "camera: setCameraData: last argument not alive!\n" VT_RST);
    }
}

s32 Camera_QRegInit(void) {
    if (!R_RELOAD_CAM_PARAMS) {
        QREG(2) = 1;
        QREG(10) = -1;
        QREG(11) = 100;
        QREG(12) = 80;
        QREG(20) = 90;
        QREG(21) = 10;
        QREG(22) = 10;
        QREG(23) = 50;
        QREG(24) = 6000;
        QREG(25) = 240;
        QREG(26) = 40;
        QREG(27) = 85;
        QREG(28) = 55;
        QREG(29) = 87;
        QREG(30) = 23;
        QREG(31) = 20;
        QREG(32) = 4;
        QREG(33) = 5;
        QREG(50) = 1;
        QREG(51) = 20;
        QREG(52) = 200;
        QREG(53) = 1;
        QREG(54) = 15;
        QREG(55) = 60;
        QREG(56) = 15;
        QREG(57) = 30;
        QREG(58) = 0;
    }

    QREG(65) = 50;
    return true;
}

s32 func_8005B198(void) {
    return D_8011D3AC;
}

s16 func_8005B1A4(Camera* camera) {
    camera->unk_14C |= 0x8;

    if ((camera->camId == CAM_ID_MAIN) && (camera->play->activeCamId != CAM_ID_MAIN)) {
        GET_ACTIVE_CAM(camera->play)->unk_14C |= 0x8;
        return camera->play->activeCamId;
    }

    return camera->camId;
}<|MERGE_RESOLUTION|>--- conflicted
+++ resolved
@@ -4364,10 +4364,9 @@
 
     // Crawlspace setup (runs for only 1 frame)
     if (camera->animState == 0) {
-<<<<<<< HEAD
-        bgCamData = Camera_GetSurfaceBgCamDataAndNumData(camera, &bgCamDataNumData);
+        bgCamData = Camera_GetBgCamDataForCrawlspaces(camera, &bgCamDataCount);
         Camera_Vec3sToVec3f(&rwData->crawlspaceLine.point, &BGCAMDATA_CRAWLSPACE_FRONT_POS(bgCamData));
-        Camera_Vec3sToVec3f(&vCrawlSpaceBackPos, &BGCAMDATA_CRAWLSPACE_BACK_POS(bgCamData, bgCamDataNumData));
+        Camera_Vec3sToVec3f(&vCrawlSpaceBackPos, &BGCAMDATA_CRAWLSPACE_BACK_POS(bgCamData, bgCamDataCount));
 
         atEyeTargetOffset.r = 10.0f;
         atEyeTargetOffset.pitch = 0x238C; // ~50 degrees
@@ -4380,22 +4379,6 @@
             rwData->crawlspaceLine.dir.y = rwData->crawlspaceLine.point.y - vCrawlSpaceBackPos.y;
             rwData->crawlspaceLine.dir.z = rwData->crawlspaceLine.point.z - vCrawlSpaceBackPos.z;
             rwData->crawlspaceLine.point = vCrawlSpaceBackPos;
-=======
-        bgCamData = Camera_GetBgCamDataForCrawlspaces(camera, &bgCamDataCount);
-        Camera_Vec3sToVec3f(&rwData->unk_00.point, &bgCamData[1]);
-        Camera_Vec3sToVec3f(&sp98, &bgCamData[bgCamDataCount - 2]);
-
-        sp64.r = 10.0f;
-        // 0x238C ~ 50 degrees
-        sp64.pitch = 0x238C;
-        sp64.yaw = Camera_XZAngle(&sp98, &rwData->unk_00.point);
-        sp88 = OLib_Vec3fDist(&playerPosRot->pos, &rwData->unk_00.point);
-        if (OLib_Vec3fDist(&playerPosRot->pos, &sp98) < sp88) {
-            rwData->unk_00.dir.x = rwData->unk_00.point.x - sp98.x;
-            rwData->unk_00.dir.y = rwData->unk_00.point.y - sp98.y;
-            rwData->unk_00.dir.z = rwData->unk_00.point.z - sp98.z;
-            rwData->unk_00.point = sp98;
->>>>>>> 3b1f26e5
         } else {
             // Player is entering the crawlspace from the front
             rwData->crawlspaceLine.dir.x = vCrawlSpaceBackPos.x - rwData->crawlspaceLine.point.x;
