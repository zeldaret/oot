--- conflicted
+++ resolved
@@ -3798,13 +3798,8 @@
     KeepOn0ReadOnlyData* roData = &camera->paramData.keep0.roData;
     KeepOn0ReadWriteData* rwData = &camera->paramData.keep0.rwData;
     s32 pad;
-<<<<<<< HEAD
     BgCamData* bgCamData;
-    Vec3s bgCamRot;
-=======
-    Vec3s* sceneCamData;
-    UNUSED Vec3s sceneCamRot;
->>>>>>> 1a41694d
+    UNUSED Vec3s bgCamRot;
     s16 fov;
 
     camera->unk_14C &= ~0x10;
@@ -3825,12 +3820,7 @@
     Camera_Vec3sToVec3f(eyeNext, &bgCamData->pos);
     *eye = *eyeNext;
 
-<<<<<<< HEAD
-    bgCamRot = bgCamData->rot; // unused
-    (void)bgCamRot;            // suppresses set but unused warning
-=======
-    sceneCamRot = BGCAM_ROT(sceneCamData);
->>>>>>> 1a41694d
+    bgCamRot = bgCamData->rot;
 
     fov = bgCamData->fov;
     if (fov == -1) {
@@ -4794,11 +4784,7 @@
             rwData->initialFov = camera->fov;
             rwData->initialDist = OLib_Vec3fDist(at, &camera->eye);
             camera->animState++;
-<<<<<<< HEAD
-
-=======
             FALLTHROUGH;
->>>>>>> 1a41694d
         case 1:
             if (doorParams->timer1-- > 0) {
                 break;
@@ -4825,11 +4811,7 @@
                 break;
             }
             camera->animState++;
-<<<<<<< HEAD
-            // fallthrough
-=======
             FALLTHROUGH;
->>>>>>> 1a41694d
         case 3:
             camera->unk_14C |= (0x400 | 0x10);
             if ((camera->unk_14C & 8) != 0) {
@@ -4837,11 +4819,7 @@
             } else {
                 break;
             }
-<<<<<<< HEAD
-            // fallthrough
-=======
             FALLTHROUGH;
->>>>>>> 1a41694d
         case 4:
             if (roData->interfaceFlags & 2) {
                 camera->unk_14C |= 4;
@@ -4862,11 +4840,7 @@
             } else {
                 break;
             }
-<<<<<<< HEAD
-            // fallthrough
-=======
             FALLTHROUGH;
->>>>>>> 1a41694d
         case 5:
             camera->fov = Camera_LERPCeilF(rwData->initialFov, camera->fov, 0.4f, 0.1f);
             OLib_Vec3fDiffToVecSphGeo(&sp60, at, &camera->eye);
@@ -4877,11 +4851,7 @@
                 break;
             }
             camera->animState++;
-<<<<<<< HEAD
-            // fallthrough
-=======
             FALLTHROUGH;
->>>>>>> 1a41694d
         default:
             camera->unk_14C |= 4;
             camera->unk_14C &= ~8;
@@ -5083,13 +5053,8 @@
     CameraModeValue* values;
     VecSph playerPosEyeOffset;
     s16 fov;
-<<<<<<< HEAD
     BgCamData* bgCamData;
-    Vec3s bgCamRot;
-=======
-    Vec3s* sceneCamData;
-    UNUSED Vec3s sceneCamRot;
->>>>>>> 1a41694d
+    UNUSED Vec3s bgCamRot;
     Vec3f* at = &camera->at;
     PosRot* playerPosRot = &camera->playerPosRot;
     Vec3f* eye = &camera->eye;
@@ -5109,12 +5074,7 @@
 
     Camera_Vec3sToVec3f(eyeNext, &bgCamData->pos);
     *eye = *eyeNext;
-<<<<<<< HEAD
-    bgCamRot = bgCamData->rot; // unused
-    (void)bgCamRot;            // suppresses set but unused warning
-=======
-    sceneCamRot = BGCAM_ROT(sceneCamData);
->>>>>>> 1a41694d
+    bgCamRot = bgCamData->rot;
 
     OLib_Vec3fDiffToVecSphGeo(&playerPosEyeOffset, eye, &playerPosRot->pos);
 
