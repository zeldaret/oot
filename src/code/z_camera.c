#include "ultra64.h"
#include "quake.h"
#include "terminal.h"
#include "z64cutscene_spline.h"
#include "z64olib.h"
#include "z64save.h"
#include "overlays/actors/ovl_En_Horse/z_en_horse.h"

<<<<<<< HEAD
#pragma increment_block_number "gc-eu:192 gc-eu-mq:192 gc-jp:192 gc-jp-ce:192 gc-jp-mq:192 gc-us:192 gc-us-mq:192" \
                               "ique-cn:192 ntsc-1.0:192 ntsc-1.1:192 ntsc-1.2:192 pal-1.0:192 pal-1.1:192"
=======
#pragma increment_block_number "gc-eu:128 gc-eu-mq:128 gc-jp:128 gc-jp-ce:128 gc-jp-mq:128 gc-us:128 gc-us-mq:128" \
                               "ique-cn:128 ntsc-1.0:128 ntsc-1.1:128 ntsc-1.2:128 pal-1.0:128 pal-1.1:128"
>>>>>>> 137e1787

s16 Camera_RequestSettingImpl(Camera* camera, s16 requestedSetting, s16 flags);
s32 Camera_RequestModeImpl(Camera* camera, s16 requestedMode, u8 forceModeChange);
s32 Camera_UpdateWater(Camera* camera);

#if PLATFORM_N64
#define CAMERA_CHECK_BTN(input, btn) PadUtils_CheckPressed((input), (btn))
#else
#define CAMERA_CHECK_BTN(input, btn) CHECK_BTN_ALL((input)->press.button, (btn))
#endif

#if DEBUG_FEATURES
s32 Camera_QRegInit(void);
#endif

#if DEBUG_FEATURES
#define CAM_DEBUG_RELOAD_PREG(camera)        \
    if (R_RELOAD_CAM_PARAMS) {               \
        Camera_CopyPREGToModeValues(camera); \
    }                                        \
    (void)0
#else
#define CAM_DEBUG_RELOAD_PREG(camera) (void)0
#endif

// Camera will reload its paramData. Usually that means setting the read-only data from what is stored in
// CameraModeValue arrays. Although sometimes some read-write data is reset as well
#define RELOAD_PARAMS(camera) (camera->animState == 0 || camera->animState == 10 || camera->animState == 20)

#if DEBUG_FEATURES
#define CAM_DEBUG_RELOAD_PARAMS R_RELOAD_CAM_PARAMS
#else
#define CAM_DEBUG_RELOAD_PARAMS true
#endif

/**
 * Camera data is stored in both read-only data and OREG as s16, and then converted to the appropriate type during
 * runtime. If a small f32 is being stored as an s16, it is common to store that value 100 times larger than the
 * original value. This is then scaled back down during runtime with the CAM_DATA_SCALED macro.
 */
#define CAM_DATA_SCALED(x) ((x)*0.01f)

// Load the next value from camera read-only data stored in CameraModeValue
#define GET_NEXT_RO_DATA(values) ((values++)->val)
// Load the next value and scale down from camera read-only data stored in CameraModeValue
#define GET_NEXT_SCALED_RO_DATA(values) CAM_DATA_SCALED(GET_NEXT_RO_DATA(values))

#if DEBUG_FEATURES

#define CAM_GLOBAL_0 OREG(0)
#define CAM_GLOBAL_1 OREG(1)
#define CAM_XZ_OFFSET_UPDATE_RATE CAM_DATA_SCALED(R_CAM_XZ_OFFSET_UPDATE_RATE)
#define CAM_Y_OFFSET_UPDATE_RATE CAM_DATA_SCALED(R_CAM_Y_OFFSET_UPDATE_RATE)
#define CAM_FOV_UPDATE_RATE CAM_DATA_SCALED(R_CAM_FOV_UPDATE_RATE)
#define CAM_MAX_PITCH R_CAM_MAX_PITCH
#define CAM_R_UPDATE_RATE_INV R_CAM_R_UPDATE_RATE_INV
#define CAM_PITCH_UPDATE_RATE_INV R_CAM_PITCH_UPDATE_RATE_INV
#define CAM_GLOBAL_8 CAM_DATA_SCALED(OREG(8))
#define CAM_SLOPE_Y_ADJ_AMOUNT R_CAM_SLOPE_Y_ADJ_AMOUNT
#define CAM_GLOBAL_10 CAM_DATA_SCALED(OREG(10))
#define CAM_GLOBAL_11 CAM_DATA_SCALED(OREG(11))
#define CAM_GLOBAL_12 CAM_DATA_SCALED(OREG(12))
#define CAM_GLOBAL_13 OREG(13)
#define CAM_GLOBAL_14 OREG(14)
#define CAM_GLOBAL_15 OREG(15)
#define CAM_GLOBAL_16 OREG(16)
#define CAM_PITCH_FLOOR_CHECK_NEAR_DIST_FAC CAM_DATA_SCALED(R_CAM_PITCH_FLOOR_CHECK_NEAR_DIST_FAC)
#define CAM_PITCH_FLOOR_CHECK_FAR_DIST_FAC CAM_DATA_SCALED(R_CAM_PITCH_FLOOR_CHECK_FAR_DIST_FAC)
#define CAM_PITCH_FLOOR_CHECK_OFFSET_Y_FAC CAM_DATA_SCALED(R_CAM_PITCH_FLOOR_CHECK_OFFSET_Y_FAC)
#define CAM_PITCH_FLOOR_CHECK_NEAR_WEIGHT CAM_DATA_SCALED(R_CAM_PITCH_FLOOR_CHECK_NEAR_WEIGHT)
#define CAM_GLOBAL_21 OREG(21)
#define CAM_GLOBAL_22 CAM_DATA_SCALED(OREG(22))
#define CAM_DEFAULT_ANIM_TIME R_CAM_DEFAULT_ANIM_TIME
#define CAM_GLOBAL_24 OREG(24)
#define CAM_UPDATE_RATE_STEP_SCALE_XZ CAM_DATA_SCALED(R_CAM_UPDATE_RATE_STEP_SCALE_XZ)
#define CAM_UPDATE_RATE_STEP_SCALE_Y CAM_DATA_SCALED(R_CAM_UPDATE_RATE_STEP_SCALE_Y)
#define CAM_GLOBAL_27 OREG(27)
#define CAM_GLOBAL_28 CAM_DATA_SCALED(OREG(28))
#define CAM_GLOBAL_29 CAM_DATA_SCALED(OREG(29))
#define CAM_GLOBAL_30 CAM_DATA_SCALED(OREG(30))
#define CAM_JUMP1_EYE_Y_STEP_SCALE CAM_DATA_SCALED(R_CAM_JUMP1_EYE_Y_STEP_SCALE)
#define CAM_GLOBAL_32 OREG(32)
#define CAM_GLOBAL_33 OREG(33)
#define CAM_MIN_PITCH_1 R_CAM_MIN_PITCH_1
#define CAM_MIN_PITCH_2 R_CAM_MIN_PITCH_2
#define CAM_BATTLE1_ROLL_TARGET_BASE R_CAM_BATTLE1_ROLL_TARGET_BASE
#define CAM_BATTLE1_ROLL_STEP_SCALE CAM_DATA_SCALED(R_CAM_BATTLE1_ROLL_STEP_SCALE)
#define CAM_GLOBAL_38 CAM_DATA_SCALED(OREG(38))
#define CAM_GLOBAL_39 CAM_DATA_SCALED(OREG(39))
#define CAM_BATTLE1_XYZ_OFFSET_UPDATE_RATE_TARGET CAM_DATA_SCALED(R_CAM_BATTLE1_XYZ_OFFSET_UPDATE_RATE_TARGET)
#define CAM_AT_LERP_STEP_SCALE_MIN CAM_DATA_SCALED(R_CAM_AT_LERP_STEP_SCALE_MIN)
#define CAM_AT_LERP_STEP_SCALE_FAC CAM_DATA_SCALED(R_CAM_AT_LERP_STEP_SCALE_FAC)
#define CAM_GLOBAL_43 CAM_DATA_SCALED(OREG(43))
#define CAM_GLOBAL_44 OREG(44)
#define CAM_GLOBAL_45 OREG(45)
#define CAM_YOFFSET_NORM CAM_DATA_SCALED(R_CAM_YOFFSET_NORM)
#define CAM_GLOBAL_47 OREG(47)
#define CAM_GLOBAL_48 CAM_DATA_SCALED(OREG(48))
#define CAM_GLOBAL_49 CAM_DATA_SCALED(OREG(49))
#define CAM_GLOBAL_50 OREG(50)
#define CAM_GLOBAL_51 OREG(51)
#define CAM_GLOBAL_52 OREG(52)

#else

#define CAM_GLOBAL_0 0
#define CAM_GLOBAL_1 1
#define CAM_XZ_OFFSET_UPDATE_RATE .05f
#define CAM_Y_OFFSET_UPDATE_RATE .05f
#define CAM_FOV_UPDATE_RATE .05f
#define CAM_MAX_PITCH 14500
#define CAM_R_UPDATE_RATE_INV 20
#define CAM_PITCH_UPDATE_RATE_INV 16
#define CAM_GLOBAL_8 1.5f
#define CAM_SLOPE_Y_ADJ_AMOUNT 25
#define CAM_GLOBAL_10 1.5f
#define CAM_GLOBAL_11 0.06f
#define CAM_GLOBAL_12 .10f
#define CAM_GLOBAL_13 10
#define CAM_GLOBAL_14 0
#define CAM_GLOBAL_15 0
#define CAM_GLOBAL_16 1
#define CAM_PITCH_FLOOR_CHECK_NEAR_DIST_FAC 1.0f
#define CAM_PITCH_FLOOR_CHECK_FAR_DIST_FAC 2.5f
#define CAM_PITCH_FLOOR_CHECK_OFFSET_Y_FAC 1.2f
#define CAM_PITCH_FLOOR_CHECK_NEAR_WEIGHT 0.8f
#define CAM_GLOBAL_21 30
#define CAM_GLOBAL_22 1.2f
#define CAM_DEFAULT_ANIM_TIME 4
#define CAM_GLOBAL_24 1
#define CAM_UPDATE_RATE_STEP_SCALE_XZ .50f
#define CAM_UPDATE_RATE_STEP_SCALE_Y .20f
#define CAM_GLOBAL_27 1800
#define CAM_GLOBAL_28 0.5f
#define CAM_GLOBAL_29 0.5f
#define CAM_GLOBAL_30 0.5f
#define CAM_JUMP1_EYE_Y_STEP_SCALE 0.2f
#define CAM_GLOBAL_32 20
#define CAM_GLOBAL_33 -10
#define CAM_MIN_PITCH_1 -5460
#define CAM_MIN_PITCH_2 -9100
#define CAM_BATTLE1_ROLL_TARGET_BASE -6
#define CAM_BATTLE1_ROLL_STEP_SCALE 0.08f
#define CAM_GLOBAL_38 0.15f
#define CAM_GLOBAL_39 0.75f
#define CAM_BATTLE1_XYZ_OFFSET_UPDATE_RATE_TARGET 0.6f
#define CAM_AT_LERP_STEP_SCALE_MIN 0.12f
#define CAM_AT_LERP_STEP_SCALE_FAC 1.1f
#define CAM_GLOBAL_43 0.4f
#define CAM_GLOBAL_44 50
#define CAM_GLOBAL_45 250
#define CAM_YOFFSET_NORM -0.1f
#define CAM_GLOBAL_47 30
#define CAM_GLOBAL_48 0.3f
#define CAM_GLOBAL_49 0.7f
#define CAM_GLOBAL_50 20
#define CAM_GLOBAL_51 20
#define CAM_GLOBAL_52 20

#endif

#define DISTORTION_HOT_ROOM (1 << 0)
#define DISTORTION_UNDERWATER_WEAK (1 << 1)
#define DISTORTION_UNDERWATER_MEDIUM (1 << 2)
#define DISTORTION_UNDERWATER_STRONG (1 << 3)
#define DISTORTION_UNDERWATER_FISHING (1 << 4)

#define CAM_REQUEST_SETTING_FORCE_CHANGE (1 << 0)
// If set, then any other setting requests on the same frame will skip a priority check
// and overwrite the request
#define CAM_REQUEST_SETTING_IGNORE_PRIORITY (1 << 1)
#define CAM_REQUEST_SETTING_PRESERVE_BG_CAM_INDEX (1 << 2)
#define CAM_REQUEST_SETTING_RESTORE_PREV_BG_CAM_INDEX (1 << 3)

#include "z_camera_data.inc.c"

/*===============================================================*/

/**
 * Interpolates along a curve between 0 and 1 with a period of
 * -a <= p <= a at time `b`
 */
f32 Camera_InterpolateCurve(f32 a, f32 b) {
    f32 ret;
    f32 absB;
    f32 t = 0.4f;
    f32 t2;
    f32 t3;
    f32 t4;

    absB = fabsf(b);
    if (a < absB) {
        ret = 1.0f;
    } else {
        t2 = 1.0f - t;
        if ((a * t2) > absB) {
            t3 = SQ(b) * (1.0f - t);
            t4 = SQ(a * t2);
            ret = t3 / t4;
        } else {
            t3 = SQ(a - absB) * t;
            t4 = SQ(0.4f * a);
            ret = 1.0f - (t3 / t4);
        }
    }
    return ret;
}

/*
 * Performs linear interpolation between `cur` and `target`.  If `cur` is within
 * `minDiff` units, the result is rounded up to `target`
 */
f32 Camera_LERPCeilF(f32 target, f32 cur, f32 stepScale, f32 minDiff) {
    f32 diff = target - cur;
    f32 step;
    f32 ret;

    if (fabsf(diff) >= minDiff) {
        step = diff * stepScale;
        ret = cur + step;
    } else {
        ret = target;
    }

    return ret;
}

/*
 * Performs linear interpolation between `cur` and `target`.  If `cur` is within
 * `minDiff` units, the result is rounded down to `cur`
 */
f32 Camera_LERPFloorF(f32 target, f32 cur, f32 stepScale, f32 minDiff) {
    f32 diff = target - cur;
    f32 step;
    f32 ret;

    if (fabsf(diff) >= minDiff) {
        step = diff * stepScale;
        ret = cur + step;
    } else {
        ret = cur;
    }

    return ret;
}

/*
 * Performs linear interpolation between `cur` and `target`.  If `cur` is within
 * `minDiff` units, the result is rounded up to `target`
 */
s16 Camera_LERPCeilS(s16 target, s16 cur, f32 stepScale, s16 minDiff) {
    s16 diff = target - cur;
    s16 step;
    s32 ret;

    if (ABS(diff) >= minDiff) {
        step = diff * stepScale + 0.5f;
        ret = cur + step;
    } else {
        ret = target;
    }

    return ret;
}

/*
 * Performs linear interpolation between `cur` and `target`.  If `cur` is within
 * `minDiff` units, the result is rounded down to `cur`
 */
s16 Camera_LERPFloorS(s16 target, s16 cur, f32 stepScale, s16 minDiff) {
    s16 diff = target - cur;
    s16 step;
    s32 ret;

    if (ABS(diff) >= minDiff) {
        step = diff * stepScale + 0.5f;
        ret = cur + step;
    } else {
        ret = cur;
    }

    return ret;
}

/*
 * Performs linear interpolation between `cur` and `target`.  If `cur` is within
 * `minDiff` units, the result is rounded up to `target`
 */
void Camera_LERPCeilVec3f(Vec3f* target, Vec3f* cur, f32 yStepScale, f32 xzStepScale, f32 minDiff) {
    cur->x = Camera_LERPCeilF(target->x, cur->x, xzStepScale, minDiff);
    cur->y = Camera_LERPCeilF(target->y, cur->y, yStepScale, minDiff);
    cur->z = Camera_LERPCeilF(target->z, cur->z, xzStepScale, minDiff);
}

void func_80043ABC(Camera* camera) {
    camera->yawUpdateRateInv = 100.0f;
    camera->pitchUpdateRateInv = CAM_PITCH_UPDATE_RATE_INV;
    camera->rUpdateRateInv = CAM_R_UPDATE_RATE_INV;
    camera->xzOffsetUpdateRate = CAM_XZ_OFFSET_UPDATE_RATE;
    camera->yOffsetUpdateRate = CAM_Y_OFFSET_UPDATE_RATE;
    camera->fovUpdateRate = CAM_FOV_UPDATE_RATE;
}

void func_80043B60(Camera* camera) {
    camera->rUpdateRateInv = CAM_GLOBAL_27;
    camera->yawUpdateRateInv = CAM_GLOBAL_27;
    camera->pitchUpdateRateInv = CAM_GLOBAL_27;
    camera->xzOffsetUpdateRate = 0.001f;
    camera->yOffsetUpdateRate = 0.001f;
    camera->fovUpdateRate = 0.001f;
}

Vec3f Camera_Vec3sToVec3f(Vec3s* src) {
    Vec3f dest;

    dest.x = src->x;
    dest.y = src->y;
    dest.z = src->z;

    return dest;
}

Vec3f Camera_AddVecGeoToVec3f(Vec3f* a, VecGeo* geo) {
    Vec3f sum;
    Vec3f b = OLib_VecGeoToVec3f(geo);

    sum.x = a->x + b.x;
    sum.y = a->y + b.y;
    sum.z = a->z + b.z;

    return sum;
}

Vec3f Camera_Vec3fTranslateByUnitVector(Vec3f* src, Vec3f* unitVector, f32 uvScale) {
    Vec3f dest;

    dest.x = src->x + (unitVector->x * uvScale);
    dest.y = src->y + (unitVector->y * uvScale);
    dest.z = src->z + (unitVector->z * uvScale);

    return dest;
}

/**
 * Detects the collision poly between `from` and `to`, places collision info in `to`
 */
s32 Camera_BGCheckInfo(Camera* camera, Vec3f* from, CamColChk* to) {
    CollisionContext* colCtx = &camera->play->colCtx;
    Vec3f toNewPos;
    Vec3f toPoint;
    Vec3f fromToNorm;
    f32 floorPolyY;
    CollisionPoly* floorPoly;
    s32 floorBgId;
    VecGeo fromToOffset;

    fromToOffset = OLib_Vec3fDiffToVecGeo(from, &to->pos);
    fromToOffset.r += 8.0f;
    toPoint = Camera_AddVecGeoToVec3f(from, &fromToOffset);

    if (!BgCheck_CameraLineTest1(colCtx, from, &toPoint, &toNewPos, &to->poly, 1, 1, 1, -1, &to->bgId)) {
        // no poly in path.
        fromToNorm = OLib_Vec3fDistNormalize(from, &to->pos);

        to->norm.x = -fromToNorm.x;
        to->norm.y = -fromToNorm.y;
        to->norm.z = -fromToNorm.z;

        toNewPos = to->pos;
        toNewPos.y += 5.0f;
        floorPolyY = BgCheck_CameraRaycastDown2(colCtx, &floorPoly, &floorBgId, &toNewPos);

        if ((to->pos.y - floorPolyY) > 5.0f) {
            // if the y distance from the check point to the floor is more than 5 units
            // the point is not colliding with any collision.
            to->pos.x += to->norm.x;
            to->pos.y += to->norm.y;
            to->pos.z += to->norm.z;
            return 0;
        }

        to->poly = floorPoly;
        toNewPos.y = floorPolyY + 1.0f;
        to->bgId = floorBgId;
    }

    to->norm.x = COLPOLY_GET_NORMAL(to->poly->normal.x);
    to->norm.y = COLPOLY_GET_NORMAL(to->poly->normal.y);
    to->norm.z = COLPOLY_GET_NORMAL(to->poly->normal.z);
    to->pos.x = to->norm.x + toNewPos.x;
    to->pos.y = to->norm.y + toNewPos.y;
    to->pos.z = to->norm.z + toNewPos.z;

    //! @bug floorBgId is uninitialized if BgCheck_CameraLineTest1 returned true above
    return floorBgId + 1;
}

/**
 * Detects if there is collision between `from` and `to`
 */
s32 Camera_BGCheck(Camera* camera, Vec3f* from, Vec3f* to) {
    CamColChk toCol;
    s32 bgId;

    toCol.pos = *to;
    bgId = Camera_BGCheckInfo(camera, from, &toCol);
    *to = toCol.pos;
    return bgId;
}

s32 func_80043F94(Camera* camera, Vec3f* from, CamColChk* to) {
    CollisionContext* colCtx = &camera->play->colCtx;
    Vec3f toNewPos;
    Vec3f toPos;
    Vec3f fromToNorm;
    Vec3f playerFloorNormF;
    f32 floorY;
    CollisionPoly* floorPoly;
    s32 bgId;
    VecGeo fromToGeo;

    fromToGeo = OLib_Vec3fDiffToVecGeo(from, &to->pos);
    fromToGeo.r += 8.0f;
    toPos = Camera_AddVecGeoToVec3f(from, &fromToGeo);
    if (!BgCheck_CameraLineTest1(colCtx, from, &toPos, &toNewPos, &to->poly, 1, 1, 1, -1, &to->bgId)) {
        fromToNorm = OLib_Vec3fDistNormalize(from, &to->pos);
        to->norm.x = -fromToNorm.x;
        to->norm.y = -fromToNorm.y;
        to->norm.z = -fromToNorm.z;
        toNewPos = to->pos;
        toNewPos.y += 5.0f;
        floorY = BgCheck_CameraRaycastDown2(colCtx, &floorPoly, &bgId, &toNewPos);
        if ((to->pos.y - floorY) > 5.0f) {
            // to is not on the ground or below it.
            to->pos.x += to->norm.x;
            to->pos.y += to->norm.y;
            to->pos.z += to->norm.z;
            return 0;
        }
        // to is touching the ground, move it up 1 unit.
        to->poly = floorPoly;
        toNewPos.y = floorY + 1.0f;
        to->bgId = bgId;
    }
    to->norm.x = COLPOLY_GET_NORMAL(to->poly->normal.x);
    to->norm.y = COLPOLY_GET_NORMAL(to->poly->normal.y);
    to->norm.z = COLPOLY_GET_NORMAL(to->poly->normal.z);
    if ((to->norm.y > 0.5f) || (to->norm.y < -0.8f)) {
        to->pos.x = to->norm.x + toNewPos.x;
        to->pos.y = to->norm.y + toNewPos.y;
        to->pos.z = to->norm.z + toNewPos.z;
    } else if (playerFloorPoly != NULL) {
        playerFloorNormF.x = COLPOLY_GET_NORMAL(playerFloorPoly->normal.x);
        playerFloorNormF.y = COLPOLY_GET_NORMAL(playerFloorPoly->normal.y);
        playerFloorNormF.z = COLPOLY_GET_NORMAL(playerFloorPoly->normal.z);
        if (Math3D_LineSegVsPlane(playerFloorNormF.x, playerFloorNormF.y, playerFloorNormF.z, playerFloorPoly->dist,
                                  from, &toPos, &toNewPos, 1)) {
            // line is from->to is touching the poly the player is on.
            to->norm = playerFloorNormF;
            to->poly = playerFloorPoly;
            to->bgId = camera->bgId;
            to->pos.x = to->norm.x + toNewPos.x;
            to->pos.y = to->norm.y + toNewPos.y;
            to->pos.z = to->norm.z + toNewPos.z;
        } else {
            fromToNorm = OLib_Vec3fDistNormalize(from, &to->pos);
            to->norm.x = -fromToNorm.x;
            to->norm.y = -fromToNorm.y;
            to->norm.z = -fromToNorm.z;
            to->pos.x += to->norm.x;
            to->pos.y += to->norm.y;
            to->pos.z += to->norm.z;
            return 0;
        }
    }
    return 1;
}

void func_80044340(Camera* camera, Vec3f* arg1, Vec3f* arg2) {
    CamColChk sp20;
    Vec3s unused;

    sp20.pos = *arg2;
    func_80043F94(camera, arg1, &sp20);
    *arg2 = sp20.pos;
}

/**
 * Checks if `from` to `to` is looking from the outside of a poly towards the front
 */
s32 Camera_CheckOOB(Camera* camera, Vec3f* from, Vec3f* to) {
    s32 pad;
    Vec3f intersect;
    s32 pad2;
    s32 bgId;
    CollisionPoly* poly;
    CollisionContext* colCtx = &camera->play->colCtx;

    poly = NULL;
    if (BgCheck_CameraLineTest1(colCtx, from, to, &intersect, &poly, 1, 1, 1, 0, &bgId) &&
        (CollisionPoly_GetPointDistanceFromPlane(poly, from) < 0.0f)) {
        // if there is a poly between `from` and `to` and the `from` is behind the poly.
        return true;
    }

    return false;
}

/**
 * Gets the floor position underneath `chkPos`, and returns the normal of the floor to `floorNorm`,
 * and bgId to `bgId`.  If no floor is found, then the normal is a flat surface pointing upwards.
 */
f32 Camera_GetFloorYNorm(Camera* camera, Vec3f* floorNorm, Vec3f* chkPos, s32* bgId) {
    s32 pad;
    CollisionPoly* floorPoly;
    f32 floorY = BgCheck_EntityRaycastDown3(&camera->play->colCtx, &floorPoly, bgId, chkPos);

    if (floorY == BGCHECK_Y_MIN) {
        // no floor
        floorNorm->x = 0.0f;
        floorNorm->y = 1.0f;
        floorNorm->z = 0.0f;
    } else {
        floorNorm->x = COLPOLY_GET_NORMAL(floorPoly->normal.x);
        floorNorm->y = COLPOLY_GET_NORMAL(floorPoly->normal.y);
        floorNorm->z = COLPOLY_GET_NORMAL(floorPoly->normal.z);
    }

    return floorY;
}

/**
 * Gets the position of the floor from `pos`
 */
f32 Camera_GetFloorY(Camera* camera, Vec3f* pos) {
    Vec3f posCheck;
    Vec3f floorNorm;
    s32 bgId;

    posCheck = *pos;
    posCheck.y += 80.0f;

    return Camera_GetFloorYNorm(camera, &floorNorm, &posCheck, &bgId);
}

/**
 * Gets the position of the floor from `pos`, and if the floor is considered not solid,
 * it checks the next floor below that up to 3 times.  Returns the normal of the floor into `norm`
 */
f32 Camera_GetFloorYLayer(Camera* camera, Vec3f* norm, Vec3f* pos, s32* bgId) {
    CollisionPoly* floorPoly;
    CollisionContext* colCtx = &camera->play->colCtx;
    f32 floorY;
    s32 i;

    for (i = 3; i > 0; i--) {
        floorY = BgCheck_CameraRaycastDown2(colCtx, &floorPoly, bgId, pos);
        if (floorY == BGCHECK_Y_MIN ||
            (camera->playerGroundY < floorY && !(COLPOLY_GET_NORMAL(floorPoly->normal.y) > 0.5f))) {
            // no floor, or player is below the floor and floor is not considered steep
            norm->x = 0.0f;
            norm->y = 1.0f;
            norm->z = 0.0f;
            floorY = BGCHECK_Y_MIN;
            break;
        } else if (SurfaceType_GetFloorType(colCtx, floorPoly, *bgId) == FLOOR_TYPE_1) {
            // floor is not solid, check below that floor.
            pos->y = floorY - 10.0f;
            continue;
        } else {
            norm->x = COLPOLY_GET_NORMAL(floorPoly->normal.x);
            norm->y = COLPOLY_GET_NORMAL(floorPoly->normal.y);
            norm->z = COLPOLY_GET_NORMAL(floorPoly->normal.z);
            break;
        }
    }

#if DEBUG_FEATURES
    if (i == 0) {
        PRINTF(VT_COL(YELLOW, BLACK) "camera: foward check: too many layer!\n" VT_RST);
    }
#endif

    return floorY;
}

/**
 * Returns the CameraSettingType of the camera at index `bgCamIndex`
 */
s16 Camera_GetBgCamSetting(Camera* camera, s32 bgCamIndex) {
    return BgCheck_GetBgCamSettingImpl(&camera->play->colCtx, bgCamIndex, BGCHECK_SCENE);
}

/**
 * Returns the bgCamFuncData using the current bgCam index
 */
Vec3s* Camera_GetBgCamFuncData(Camera* camera) {
    return BgCheck_GetBgCamFuncDataImpl(&camera->play->colCtx, camera->bgCamIndex, BGCHECK_SCENE);
}

/**
 * Gets the bgCam index for the poly `poly`, returns -1 if
 * there is no camera data for that poly.
 */
s32 Camera_GetBgCamIndex(Camera* camera, s32* bgId, CollisionPoly* poly) {
    s32 bgCamIndex;
    UNUSED PosRot playerPosRot;
    s32 ret;

    playerPosRot = Actor_GetWorldPosShapeRot(&camera->player->actor);
    bgCamIndex = SurfaceType_GetBgCamIndex(&camera->play->colCtx, poly, *bgId);

    if (BgCheck_GetBgCamSettingImpl(&camera->play->colCtx, bgCamIndex, *bgId) == CAM_SET_NONE) {
        ret = -1;
    } else {
        ret = bgCamIndex;
    }
    return ret;
}

/**
 * Returns the bgCamFuncData for the floor under the player.
 * Also returns the number of pieces of data there are in `bgCamCount`.
 * If there is no floor, then return NULL
 */
Vec3s* Camera_GetBgCamFuncDataUnderPlayer(Camera* camera, u16* bgCamCount) {
    CollisionPoly* floorPoly;
    s32 pad;
    s32 bgId;
    PosRot playerPosRot;

    playerPosRot = Actor_GetWorldPosShapeRot(&camera->player->actor);
    playerPosRot.pos.y += Player_GetHeight(camera->player);

    if (BgCheck_EntityRaycastDown3(&camera->play->colCtx, &floorPoly, &bgId, &playerPosRot.pos) == BGCHECK_Y_MIN) {
        // no floor
        return NULL;
    }

    *bgCamCount = BgCheck_GetBgCamCount(&camera->play->colCtx, floorPoly, bgId);
    return BgCheck_GetBgCamFuncData(&camera->play->colCtx, floorPoly, bgId);
}

/**
 * Gets the Camera information for the water box the player is in.
 * Returns -1 if the player is not in a water box, or does not have a swimming state.
 * Returns -2 if there is no camera index for the water box.
 * Returns the camera data index otherwise.
 */
s32 Camera_GetWaterBoxBgCamIndex(Camera* camera, f32* waterY) {
    PosRot playerPosRot;
    WaterBox* waterBox;
    s32 bgCamIndex;

    playerPosRot = Actor_GetWorldPosShapeRot(&camera->player->actor);
    *waterY = playerPosRot.pos.y;

    if (!WaterBox_GetSurface1(camera->play, &camera->play->colCtx, playerPosRot.pos.x, playerPosRot.pos.z, waterY,
                              &waterBox)) {
        // player's position is not within the x/z boundaries of a water box.
        *waterY = BGCHECK_Y_MIN;
        return -1;
    }

    if (!(camera->player->stateFlags1 & PLAYER_STATE1_27)) {
        // player is not swimming
        *waterY = BGCHECK_Y_MIN;
        return -1;
    }

    bgCamIndex = WaterBox_GetBgCamIndex(&camera->play->colCtx, waterBox);

    //! @bug bgCamIndex = 0 is a valid index, should be (bgCamIndex < 0)
    if ((bgCamIndex <= 0) || (WaterBox_GetBgCamSetting(&camera->play->colCtx, waterBox) <= CAM_SET_NONE)) {
        // no camera data index, or no CameraSettingType
        return -2;
    }

    return bgCamIndex;
}

/**
 * Checks if `chkPos` is inside a waterbox.
 * If there is no water box below `chkPos` or if `chkPos` is above the water surface, return BGCHECK_Y_MIN.
 * If `chkPos` is inside the waterbox, output light index to `lightIndex`.
 */
f32 Camera_GetWaterSurface(Camera* camera, Vec3f* chkPos, s32* lightIndex) {
    PosRot playerPosRot;
    f32 waterY;
    WaterBox* waterBox;

    playerPosRot = Actor_GetWorldPosShapeRot(&camera->player->actor);
    waterY = playerPosRot.pos.y;

    if (!WaterBox_GetSurface1(camera->play, &camera->play->colCtx, chkPos->x, chkPos->z, &waterY, &waterBox)) {
        // chkPos is not within the x/z boundaries of a water box.
        return BGCHECK_Y_MIN;
    }

    if (chkPos->y > waterY) {
        // the check position is above the water's y position
        // meaning the position is NOT in the water.
        return BGCHECK_Y_MIN;
    }

    *lightIndex = WaterBox_GetLightIndex(&camera->play->colCtx, waterBox);
    return waterY;
}

/**
 * Calculates the angle between points `from` and `to`
 */
s16 Camera_XZAngle(Vec3f* to, Vec3f* from) {
    return CAM_DEG_TO_BINANG(RAD_TO_DEG(Math_FAtan2F(from->x - to->x, from->z - to->z)));
}

s16 Camera_GetPitchAdjFromFloorHeightDiffs(Camera* camera, s16 viewYaw, s16 initAndReturnZero) {
    static f32 sFloorYNear;
    static f32 sFloorYFar;
    static CamColChk sFarColChk;
    Vec3f playerPos;
    Vec3f nearPos;
    Vec3f floorNorm;
    f32 checkOffsetY;
    s16 pitchNear;
    s16 pitchFar;
    f32 floorYDiffFar;
    f32 viewForwardsUnitX;
    f32 viewForwardsUnitZ;
    s32 bgId;
    f32 nearDist;
    f32 farDist;
    f32 floorYDiffNear;
    f32 playerHeight;

    viewForwardsUnitX = Math_SinS(viewYaw);
    viewForwardsUnitZ = Math_CosS(viewYaw);

    playerHeight = Player_GetHeight(camera->player);
    checkOffsetY = playerHeight * CAM_PITCH_FLOOR_CHECK_OFFSET_Y_FAC;
    nearDist = playerHeight * CAM_PITCH_FLOOR_CHECK_NEAR_DIST_FAC;
    farDist = playerHeight * CAM_PITCH_FLOOR_CHECK_FAR_DIST_FAC;

    playerPos.x = camera->playerPosRot.pos.x;
    playerPos.y = camera->playerGroundY + checkOffsetY;
    playerPos.z = camera->playerPosRot.pos.z;

    nearPos.x = playerPos.x + (nearDist * viewForwardsUnitX);
    nearPos.y = playerPos.y;
    nearPos.z = playerPos.z + (nearDist * viewForwardsUnitZ);

    if (initAndReturnZero || (camera->play->state.frames % 2) == 0) {
        sFarColChk.pos.x = playerPos.x + (farDist * viewForwardsUnitX);
        sFarColChk.pos.y = playerPos.y;
        sFarColChk.pos.z = playerPos.z + (farDist * viewForwardsUnitZ);

        Camera_BGCheckInfo(camera, &playerPos, &sFarColChk);

        if (initAndReturnZero) {
            sFloorYNear = sFloorYFar = camera->playerGroundY;
        }
    } else {
        farDist = OLib_Vec3fDistXZ(&playerPos, &sFarColChk.pos);

        sFarColChk.pos.x += sFarColChk.norm.x * 5.0f;
        sFarColChk.pos.y += sFarColChk.norm.y * 5.0f;
        sFarColChk.pos.z += sFarColChk.norm.z * 5.0f;

        if (nearDist > farDist) {
            nearDist = farDist;
            sFloorYNear = sFloorYFar = Camera_GetFloorYLayer(camera, &floorNorm, &sFarColChk.pos, &bgId);
        } else {
            sFloorYNear = Camera_GetFloorYLayer(camera, &floorNorm, &nearPos, &bgId);
            sFloorYFar = Camera_GetFloorYLayer(camera, &floorNorm, &sFarColChk.pos, &bgId);
        }

        if (sFloorYNear == BGCHECK_Y_MIN) {
            sFloorYNear = camera->playerGroundY;
        }

        if (sFloorYFar == BGCHECK_Y_MIN) {
            sFloorYFar = sFloorYNear;
        }
    }

    floorYDiffNear = CAM_PITCH_FLOOR_CHECK_NEAR_WEIGHT * (sFloorYNear - camera->playerGroundY);
    floorYDiffFar = (1.0f - CAM_PITCH_FLOOR_CHECK_NEAR_WEIGHT) * (sFloorYFar - camera->playerGroundY);

    pitchNear = CAM_DEG_TO_BINANG(RAD_TO_DEG(Math_FAtan2F(floorYDiffNear, nearDist)));
    pitchFar = CAM_DEG_TO_BINANG(RAD_TO_DEG(Math_FAtan2F(floorYDiffFar, farDist)));

    return pitchNear + pitchFar;
}

/**
 * Calculates a new Up vector from the pitch, yaw, roll
 */
Vec3f Camera_CalcUpFromPitchYawRoll(s16 pitch, s16 yaw, s16 roll) {
    f32 sinP = Math_SinS(pitch);
    f32 cosP = Math_CosS(pitch);
    f32 sinY = Math_SinS(yaw);
    f32 cosY = Math_CosS(yaw);
    f32 sinR = Math_SinS(-roll);
    f32 cosR = Math_CosS(-roll);
    Vec3f up;
    Vec3f baseUp;
    Vec3f u;
    Vec3f rollMtxRow1;
    Vec3f rollMtxRow2;
    Vec3f rollMtxRow3;
    f32 pad;

    // Axis to roll around
    u.x = cosP * sinY;
    u.y = sinP;
    u.z = cosP * cosY;

    // Matrix to apply the roll to the Up vector without roll
    rollMtxRow1.x = ((1.0f - SQ(u.x)) * cosR) + SQ(u.x);
    rollMtxRow1.y = ((u.x * u.y) * (1.0f - cosR)) - (u.z * sinR);
    rollMtxRow1.z = ((u.z * u.x) * (1.0f - cosR)) + (u.y * sinR);

    rollMtxRow2.x = ((u.x * u.y) * (1.0f - cosR)) + (u.z * sinR);
    rollMtxRow2.y = ((1.0f - SQ(u.y)) * cosR) + SQ(u.y);
    rollMtxRow2.z = ((u.y * u.z) * (1.0f - cosR)) - (u.x * sinR);

    rollMtxRow3.x = ((u.z * u.x) * (1.0f - cosR)) - (u.y * sinR);
    rollMtxRow3.y = ((u.y * u.z) * (1.0f - cosR)) + (u.x * sinR);
    rollMtxRow3.z = ((1.0f - SQ(u.z)) * cosR) + SQ(u.z);

    // Up without roll
    baseUp.x = -sinP * sinY;
    baseUp.y = cosP;
    baseUp.z = -sinP * cosY;

    // rollMtx * baseUp
    up.x = DOTXYZ(baseUp, rollMtxRow1);
    up.y = DOTXYZ(baseUp, rollMtxRow2);
    up.z = DOTXYZ(baseUp, rollMtxRow3);

    return up;
}

f32 Camera_ClampLERPScale(Camera* camera, f32 maxLERPScale) {
    f32 ret;

    if (camera->atLERPStepScale < CAM_AT_LERP_STEP_SCALE_MIN) {
        ret = CAM_AT_LERP_STEP_SCALE_MIN;
    } else if (camera->atLERPStepScale >= maxLERPScale) {
        ret = maxLERPScale;
    } else {
        ret = CAM_AT_LERP_STEP_SCALE_FAC * camera->atLERPStepScale;
    }

    return ret;
}

void Camera_CopyDataToRegs(Camera* camera, s16 mode) {
    CameraModeValue* values;
    CameraModeValue* valueP;
    s32 i;

#if DEBUG_FEATURES
    if (PREG(82)) {
        PRINTF("camera: res: stat (%d/%d/%d)\n", camera->camId, camera->setting, mode);
    }

    values = sCameraSettings[camera->setting].cameraModes[mode].values;

    for (i = 0; i < sCameraSettings[camera->setting].cameraModes[mode].valueCnt; i++) {
        valueP = &values[i];
        PREG(valueP->dataType) = valueP->val;
        if (PREG(82)) {
            PRINTF("camera: res: PREG(%02d) = %d\n", valueP->dataType, valueP->val);
        }
    }
#endif

    camera->animState = 0;
}

#if DEBUG_FEATURES
s32 Camera_CopyPREGToModeValues(Camera* camera) {
    CameraModeValue* values = sCameraSettings[camera->setting].cameraModes[camera->mode].values;
    CameraModeValue* valueP;
    s32 i;

    for (i = 0; i < sCameraSettings[camera->setting].cameraModes[camera->mode].valueCnt; i++) {
        valueP = &values[i];
        valueP->val = R_CAM_DATA(valueP->dataType);
        if (PREG(82)) {
            PRINTF("camera: res: %d = PREG(%02d)\n", valueP->val, valueP->dataType);
        }
    }
    return true;
}
#endif

void Camera_UpdateInterface(s16 interfaceField) {
    s16 hudVisibilityMode;

    if ((interfaceField & CAM_LETTERBOX_MASK) != CAM_LETTERBOX_IGNORE) {
        switch (interfaceField & CAM_LETTERBOX_SIZE_MASK) {
            case CAM_LETTERBOX_SMALL:
                sCameraLetterboxSize = 26;
                break;

            case CAM_LETTERBOX_MEDIUM:
                sCameraLetterboxSize = 27;
                break;

            case CAM_LETTERBOX_LARGE:
                sCameraLetterboxSize = 32;
                break;

            default:
                sCameraLetterboxSize = 0;
                break;
        }

        if (interfaceField & CAM_LETTERBOX_INSTANT) {
            Letterbox_SetSize(sCameraLetterboxSize);
        } else {
            Letterbox_SetSizeTarget(sCameraLetterboxSize);
        }
    }

    if ((interfaceField & CAM_HUD_VISIBILITY_MASK) != CAM_HUD_VISIBILITY(CAM_HUD_VISIBILITY_IGNORE)) {
        hudVisibilityMode = (interfaceField & CAM_HUD_VISIBILITY_MASK) >> CAM_HUD_VISIBILITY_SHIFT;
        if (hudVisibilityMode == CAM_HUD_VISIBILITY_ALL) {
            hudVisibilityMode = HUD_VISIBILITY_ALL;
        }
        if (sCameraHudVisibilityMode != hudVisibilityMode) {
            sCameraHudVisibilityMode = hudVisibilityMode;
            Interface_ChangeHudVisibilityMode(sCameraHudVisibilityMode);
        }
    }
}

Vec3f Camera_BGCheckCorner(Vec3f* linePointA, Vec3f* linePointB, CamColChk* pointAColChk, CamColChk* pointBColChk) {
    Vec3f closestPoint;
    UNUSED_NDEBUG bool result;

    result = func_800427B4(pointAColChk->poly, pointBColChk->poly, linePointA, linePointB, &closestPoint);
#if DEBUG_FEATURES
    if (!result) {
        PRINTF(VT_COL(YELLOW, BLACK) "camera: corner check no cross point %x %x\n" VT_RST, pointAColChk, pointBColChk);
        return pointAColChk->pos;
    }
#endif

    return closestPoint;
}

/**
 * Checks collision between at and eyeNext, if `checkEye` is set, if there is no collision between
 * eyeNext->at, then eye->at is also checked.
 * Returns:
 * 0 if no collision is found between at->eyeNext
 * 2 if the angle between the polys is between 60 degrees and 120 degrees
 * 3 ?
 * 6 if the angle between the polys is greater than 120 degrees
 */
s32 func_80045508(Camera* camera, VecGeo* diffGeo, CamColChk* eyeChk, CamColChk* atChk, s16 checkEye) {
    Vec3f* at = &camera->at;
    Vec3f* eye = &camera->eye;
    Vec3f* eyeNext = &camera->eyeNext;
    Vec3f eyePos;
    s32 atEyeBgId;
    s32 eyeAtBgId;
    s32 ret;
    f32 cosEyeAt;

    eyeChk->pos = camera->eyeNext;

    ret = 0;

    atEyeBgId = Camera_BGCheckInfo(camera, at, eyeChk);
    if (atEyeBgId != 0) {
        // collision found between at->eye
        atChk->pos = camera->at;

        eyeChk->geoNorm = OLib_Vec3fToVecGeo(&eyeChk->norm);

        if (eyeChk->geoNorm.pitch >= 0x2EE1) {
            eyeChk->geoNorm.yaw = diffGeo->yaw;
        }

        eyeAtBgId = Camera_BGCheckInfo(camera, eyeNext, atChk);

        if (eyeAtBgId == 0) {
            // no collision from eyeNext->at
            if (checkEye & 1) {

                atChk->pos = *at;
                eyePos = *eye;

                if (Camera_BGCheckInfo(camera, &eyePos, atChk) == 0) {
                    // no collision from eye->at
                    return 3;
                } else if (eyeChk->poly == atChk->poly) {
                    // at->eye and eye->at is the same poly
                    return 3;
                }
            } else {
                return 3;
            }
        } else if (eyeChk->poly == atChk->poly) {
            // at->eyeNext and eyeNext->at is the same poly
            return 3;
        }

        atChk->geoNorm = OLib_Vec3fToVecGeo(&atChk->norm);

        if (atChk->geoNorm.pitch >= 0x2EE1) {
            atChk->geoNorm.yaw = diffGeo->yaw - 0x7FFF;
        }

        if (atEyeBgId != eyeAtBgId) {
            // different bgIds for at->eye[Next] and eye[Next]->at
            ret = 3;
        } else {
            cosEyeAt = Math3D_Cos(&eyeChk->norm, &atChk->norm);
            if (cosEyeAt < -0.5f) {
                ret = 6;
            } else if (cosEyeAt > 0.5f) {
                ret = 3;
            } else {
                ret = 2;
            }
        }
    }
    return ret;
}

/**
 * Calculates how much to adjust the camera at's y value when on a slope.
 */
f32 Camera_CalcSlopeYAdj(Vec3f* floorNorm, s16 playerYRot, s16 eyeAtYaw, f32 adjAmt) {
    f32 tmp;
    VecGeo floorNormGeo;

    floorNormGeo = OLib_Vec3fToVecGeo(floorNorm);

    tmp = Math_CosS(floorNormGeo.pitch) * Math_CosS(playerYRot - floorNormGeo.yaw);
    return (fabsf(tmp) * adjAmt) * Math_CosS(playerYRot - eyeAtYaw);
}

/**
 * Calculates new at vector for the camera pointing in `eyeAtDir`
 */
s32 Camera_CalcAtDefault(Camera* camera, VecGeo* eyeAtDir, f32 yOffset, s16 calcSlopeYAdj) {
    Vec3f* at = &camera->at;
    Vec3f playerToAtOffsetTarget;
    Vec3f atTarget;
    s32 pad2;
    PosRot* playerPosRot = &camera->playerPosRot;
    f32 playerHeight = Player_GetHeight(camera->player);

    playerToAtOffsetTarget.x = 0.f;
    playerToAtOffsetTarget.y = playerHeight + yOffset;
    playerToAtOffsetTarget.z = 0.f;

    if (calcSlopeYAdj) {
        playerToAtOffsetTarget.y -= OLib_ClampMaxDist(
            Camera_CalcSlopeYAdj(&camera->floorNorm, playerPosRot->rot.y, eyeAtDir->yaw, CAM_SLOPE_Y_ADJ_AMOUNT),
            playerHeight);
    }

    Camera_LERPCeilVec3f(&playerToAtOffsetTarget, &camera->playerToAtOffset, camera->yOffsetUpdateRate,
                         camera->xzOffsetUpdateRate, 0.1f);

    atTarget.x = playerPosRot->pos.x + camera->playerToAtOffset.x;
    atTarget.y = playerPosRot->pos.y + camera->playerToAtOffset.y;
    atTarget.z = playerPosRot->pos.z + camera->playerToAtOffset.z;

    Camera_LERPCeilVec3f(&atTarget, at, camera->atLERPStepScale, camera->atLERPStepScale, 0.2f);

    return true;
}

s32 func_800458D4(Camera* camera, VecGeo* eyeAtDir, f32 yOffset, f32* arg3, s16 calcSlopeYAdj) {
    f32 phi_f2;
    Vec3f playerToAtOffsetTarget;
    Vec3f atTarget;
    f32 eyeAtAngle;
    PosRot* playerPosRot = &camera->playerPosRot;
    f32 deltaY;
    Vec3f* at = &camera->at;
    f32 temp;
    s32 pad;

    playerToAtOffsetTarget.y = Player_GetHeight(camera->player) + yOffset;
    playerToAtOffsetTarget.x = 0.0f;
    playerToAtOffsetTarget.z = 0.0f;

    if (calcSlopeYAdj) {
        playerToAtOffsetTarget.y -=
            Camera_CalcSlopeYAdj(&camera->floorNorm, playerPosRot->rot.y, eyeAtDir->yaw, CAM_SLOPE_Y_ADJ_AMOUNT);
    }

    deltaY = playerPosRot->pos.y - *arg3;
    eyeAtAngle = Math_FAtan2F(deltaY, OLib_Vec3fDistXZ(at, &camera->eye));

    if (eyeAtAngle > DEG_TO_RAD(CAM_GLOBAL_32)) {
        if (1) {}
        phi_f2 = 1.0f - sinf(eyeAtAngle - DEG_TO_RAD(CAM_GLOBAL_32));
    } else if (eyeAtAngle < DEG_TO_RAD(CAM_GLOBAL_33)) {
        phi_f2 = 1.0f - sinf(DEG_TO_RAD(CAM_GLOBAL_33) - eyeAtAngle);
    } else {
        phi_f2 = 1.0f;
    }

    playerToAtOffsetTarget.y -= deltaY * phi_f2;
    Camera_LERPCeilVec3f(&playerToAtOffsetTarget, &camera->playerToAtOffset, CAM_GLOBAL_29, CAM_GLOBAL_30, 0.1f);

    atTarget.x = playerPosRot->pos.x + camera->playerToAtOffset.x;
    atTarget.y = playerPosRot->pos.y + camera->playerToAtOffset.y;
    atTarget.z = playerPosRot->pos.z + camera->playerToAtOffset.z;

    temp = camera->atLERPStepScale;
    Camera_LERPCeilVec3f(&atTarget, at, temp, camera->atLERPStepScale, 0.2f);

    return 1;
}

s32 func_80045B08(Camera* camera, VecGeo* eyeAtDir, f32 yOffset, s16 arg3) {
    f32 phi_f2;
    Vec3f playerToAtOffsetTarget;
    Vec3f atTarget;
    f32 pad;
    f32 temp_ret;
    PosRot* playerPosRot = &camera->playerPosRot;

    playerToAtOffsetTarget.y = Player_GetHeight(camera->player) + yOffset;
    playerToAtOffsetTarget.x = 0.0f;
    playerToAtOffsetTarget.z = 0.0f;

    temp_ret = Math_SinS(arg3);

    if (temp_ret < 0.0f) {
        phi_f2 = Math_CosS(playerPosRot->rot.y - eyeAtDir->yaw);
    } else {
        phi_f2 = -Math_CosS(playerPosRot->rot.y - eyeAtDir->yaw);
    }

    playerToAtOffsetTarget.y -= temp_ret * phi_f2 * CAM_SLOPE_Y_ADJ_AMOUNT;
    Camera_LERPCeilVec3f(&playerToAtOffsetTarget, &camera->playerToAtOffset, camera->yOffsetUpdateRate,
                         camera->xzOffsetUpdateRate, 0.1f);

    atTarget.x = playerPosRot->pos.x + camera->playerToAtOffset.x;
    atTarget.y = playerPosRot->pos.y + camera->playerToAtOffset.y;
    atTarget.z = playerPosRot->pos.z + camera->playerToAtOffset.z;
    Camera_LERPCeilVec3f(&atTarget, &camera->at, camera->atLERPStepScale, camera->atLERPStepScale, 0.2f);

    return 1;
}

/**
 * Adjusts the camera's at position for Camera_Parallel1
 */
s32 Camera_CalcAtForParallel(Camera* camera, VecGeo* arg1, f32 yOffset, f32* arg3, s16 calcSlopeYAdj) {
    Vec3f* at = &camera->at;
    Vec3f playerToAtOffsetTarget;
    Vec3f atTarget;
    Vec3f* eye = &camera->eye;
    PosRot* playerPosRot = &camera->playerPosRot;
    f32 temp_f2;
    f32 phi_f16;
    f32 eyeAtDistXZ;
    f32 phi_f20;
    f32 playerHeight = Player_GetHeight(camera->player);

    playerToAtOffsetTarget.x = 0.0f;
    playerToAtOffsetTarget.y = playerHeight + yOffset;
    playerToAtOffsetTarget.z = 0.0f;

    if (R_CAM_PARALLEL_LOCKON_CALC_SLOPE_Y_ADJ && calcSlopeYAdj) {
        playerToAtOffsetTarget.y -=
            Camera_CalcSlopeYAdj(&camera->floorNorm, playerPosRot->rot.y, arg1->yaw, CAM_SLOPE_Y_ADJ_AMOUNT);
    }

    if (camera->playerGroundY == camera->playerPosRot.pos.y || camera->player->actor.gravity > -0.1f ||
        camera->player->stateFlags1 & PLAYER_STATE1_21) {
        *arg3 = Camera_LERPCeilF(playerPosRot->pos.y, *arg3, CAM_GLOBAL_43, 0.1f);
        phi_f20 = playerPosRot->pos.y - *arg3;
        playerToAtOffsetTarget.y -= phi_f20;
        Camera_LERPCeilVec3f(&playerToAtOffsetTarget, &camera->playerToAtOffset, camera->yOffsetUpdateRate,
                             camera->xzOffsetUpdateRate, 0.1f);
    } else {
        if (!PREG(75)) {
            phi_f20 = playerPosRot->pos.y - *arg3;
            eyeAtDistXZ = OLib_Vec3fDistXZ(at, &camera->eye);
            phi_f16 = eyeAtDistXZ;
            Math_FAtan2F(phi_f20, eyeAtDistXZ);
            temp_f2 = Math_FTanF(DEG_TO_RAD(camera->fov * 0.4f)) * phi_f16;
            if (temp_f2 < phi_f20) {
                *arg3 += phi_f20 - temp_f2;
                phi_f20 = temp_f2;
            } else if (phi_f20 < -temp_f2) {
                *arg3 += phi_f20 + temp_f2;
                phi_f20 = -temp_f2;
            }
            playerToAtOffsetTarget.y -= phi_f20;
        } else {
            phi_f20 = playerPosRot->pos.y - *arg3;
            temp_f2 = Math_FAtan2F(phi_f20, OLib_Vec3fDistXZ(at, eye));
            if (DEG_TO_RAD(CAM_GLOBAL_32) < temp_f2) {
                phi_f16 = 1 - sinf(temp_f2 - DEG_TO_RAD(CAM_GLOBAL_32));
            } else if (temp_f2 < DEG_TO_RAD(CAM_GLOBAL_33)) {
                phi_f16 = 1 - sinf(DEG_TO_RAD(CAM_GLOBAL_33) - temp_f2);
            } else {
                phi_f16 = 1;
            }
            playerToAtOffsetTarget.y -= phi_f20 * phi_f16;
        }
        Camera_LERPCeilVec3f(&playerToAtOffsetTarget, &camera->playerToAtOffset, CAM_GLOBAL_29, CAM_GLOBAL_30, 0.1f);
        camera->yOffsetUpdateRate = CAM_GLOBAL_29;
        camera->xzOffsetUpdateRate = CAM_GLOBAL_30;
    }
    atTarget.x = playerPosRot->pos.x + camera->playerToAtOffset.x;
    atTarget.y = playerPosRot->pos.y + camera->playerToAtOffset.y;
    atTarget.z = playerPosRot->pos.z + camera->playerToAtOffset.z;
    Camera_LERPCeilVec3f(&atTarget, at, camera->atLERPStepScale, camera->atLERPStepScale, 0.2f);
    return 1;
}

#define CAM_LOCKON_AT_FLAG_CALC_SLOPE_Y_ADJ (1 << 0)
#define CAM_LOCKON_AT_FLAG_OFF_GROUND (1 << 7)

/**
 * Adjusts at position for Camera_Battle1 and Camera_KeepOn1
 */
s32 Camera_CalcAtForLockOn(Camera* camera, VecGeo* eyeAtDir, Vec3f* targetPos, f32 yOffset, f32 distance,
                           f32* yPosOffset, VecGeo* outPlayerToTargetDir, s16 flags) {
    Vec3f* at = &camera->at;
    Vec3f playerToAtOffsetTarget;
    Vec3f tmpPos1;
    Vec3f lookFromOffset;
    Vec3f* floorNorm = &camera->floorNorm;
    VecGeo playerToTargetDir;
    PosRot* playerPosRot = &camera->playerPosRot;
    f32 yPosDelta;
    f32 phi_f16;
    f32 eyeAtDistXZ;
    f32 temp_f0_2;
    f32 playerHeight = Player_GetHeight(camera->player);

    playerToAtOffsetTarget.x = 0.0f;
    playerToAtOffsetTarget.y = playerHeight + yOffset;
    playerToAtOffsetTarget.z = 0.0f;
    if (R_CAM_PARALLEL_LOCKON_CALC_SLOPE_Y_ADJ && (flags & CAM_LOCKON_AT_FLAG_CALC_SLOPE_Y_ADJ)) {
        playerToAtOffsetTarget.y -=
            Camera_CalcSlopeYAdj(floorNorm, playerPosRot->rot.y, eyeAtDir->yaw, CAM_SLOPE_Y_ADJ_AMOUNT);
    }

    // tmpPos1 is player's head
    tmpPos1 = playerPosRot->pos;
    tmpPos1.y += playerHeight;
    *outPlayerToTargetDir = OLib_Vec3fDiffToVecGeo(&tmpPos1, targetPos);
    playerToTargetDir = *outPlayerToTargetDir;
    if (distance < playerToTargetDir.r) {
        playerToTargetDir.r = playerToTargetDir.r * CAM_GLOBAL_38;
    } else {
        // ratio of player's height off ground to player's height.
        temp_f0_2 = OLib_ClampMaxDist((playerPosRot->pos.y - camera->playerGroundY) / playerHeight, 1.0f);
        playerToTargetDir.r =
            (playerToTargetDir.r * CAM_GLOBAL_39) -
            ((playerToTargetDir.r * (CAM_GLOBAL_39 - CAM_GLOBAL_38)) * (playerToTargetDir.r / distance));
        playerToTargetDir.r -= (playerToTargetDir.r * temp_f0_2) * temp_f0_2;
    }

    if (flags & CAM_LOCKON_AT_FLAG_OFF_GROUND) {
        playerToTargetDir.r *= 0.2f;
        camera->xzOffsetUpdateRate = camera->yOffsetUpdateRate = .01f;
    }

    lookFromOffset = OLib_VecGeoToVec3f(&playerToTargetDir);

    if (PREG(89)) {
        PRINTF("%f (%f %f %f) %f\n", playerToTargetDir.r / distance, lookFromOffset.x, lookFromOffset.y,
               lookFromOffset.z, camera->atLERPStepScale);
    }

    playerToAtOffsetTarget.x += lookFromOffset.x;
    playerToAtOffsetTarget.y += lookFromOffset.y;
    playerToAtOffsetTarget.z += lookFromOffset.z;

    if (camera->playerGroundY == camera->playerPosRot.pos.y || camera->player->actor.gravity > -0.1f ||
        camera->player->stateFlags1 & PLAYER_STATE1_21) {
        *yPosOffset = Camera_LERPCeilF(playerPosRot->pos.y, *yPosOffset, CAM_GLOBAL_43, 0.1f);
        yPosDelta = playerPosRot->pos.y - *yPosOffset;
        playerToAtOffsetTarget.y -= yPosDelta;
        Camera_LERPCeilVec3f(&playerToAtOffsetTarget, &camera->playerToAtOffset, camera->yOffsetUpdateRate,
                             camera->xzOffsetUpdateRate, 0.1f);
    } else {
        if (!(flags & CAM_LOCKON_AT_FLAG_OFF_GROUND)) {
            yPosDelta = playerPosRot->pos.y - *yPosOffset;
            eyeAtDistXZ = OLib_Vec3fDistXZ(at, &camera->eye);
            phi_f16 = eyeAtDistXZ;
            Math_FAtan2F(yPosDelta, eyeAtDistXZ);
            temp_f0_2 = Math_FTanF(DEG_TO_RAD(camera->fov * 0.4f)) * phi_f16;
            if (temp_f0_2 < yPosDelta) {
                *yPosOffset = *yPosOffset + (yPosDelta - temp_f0_2);
                yPosDelta = temp_f0_2;
            } else if (yPosDelta < -temp_f0_2) {
                *yPosOffset = *yPosOffset + (yPosDelta + temp_f0_2);
                yPosDelta = -temp_f0_2;
            }
            playerToAtOffsetTarget.y -= yPosDelta;
        } else {
            yPosDelta = playerPosRot->pos.y - *yPosOffset;
            temp_f0_2 = Math_FAtan2F(yPosDelta, OLib_Vec3fDistXZ(at, &camera->eye));

            if (temp_f0_2 > DEG_TO_RAD(CAM_GLOBAL_32)) {
                phi_f16 = 1.0f - sinf(temp_f0_2 - DEG_TO_RAD(CAM_GLOBAL_32));
            } else if (temp_f0_2 < DEG_TO_RAD(CAM_GLOBAL_33)) {
                phi_f16 = 1.0f - sinf(DEG_TO_RAD(CAM_GLOBAL_33) - temp_f0_2);
            } else {
                phi_f16 = 1.0f;
            }
            playerToAtOffsetTarget.y -= (yPosDelta * phi_f16);
        }

        Camera_LERPCeilVec3f(&playerToAtOffsetTarget, &camera->playerToAtOffset, CAM_GLOBAL_29, CAM_GLOBAL_30, 0.1f);
        camera->yOffsetUpdateRate = CAM_GLOBAL_29;
        camera->xzOffsetUpdateRate = CAM_GLOBAL_30;
    }

    tmpPos1.x = playerPosRot->pos.x + camera->playerToAtOffset.x;
    tmpPos1.y = playerPosRot->pos.y + camera->playerToAtOffset.y;
    tmpPos1.z = playerPosRot->pos.z + camera->playerToAtOffset.z;
    Camera_LERPCeilVec3f(&tmpPos1, at, camera->atLERPStepScale, camera->atLERPStepScale, 0.2f);
    return 1;
}

s32 Camera_CalcAtForHorse(Camera* camera, VecGeo* eyeAtDir, f32 yOffset, f32* yPosOffset, s16 calcSlopeYAdj) {
    Vec3f* at = &camera->at;
    Vec3f playerToAtOffsetTarget;
    Vec3f atTarget;
    s32 pad;
    s32 pad2;
    f32 playerHeight = Player_GetHeight(camera->player);
    Player* player = camera->player;
    PosRot horsePosRot;

    horsePosRot = Actor_GetWorldPosShapeRot(player->rideActor);

    if (EN_HORSE_CHECK_JUMPING((EnHorse*)player->rideActor)) {
        horsePosRot.pos.y -= 49.f;
        *yPosOffset = Camera_LERPCeilF(horsePosRot.pos.y, *yPosOffset, 0.1f, 0.2f);
        camera->atLERPStepScale = Camera_LERPCeilF(0.4f, camera->atLERPStepScale, 0.2f, 0.02f);
    } else {
        *yPosOffset = Camera_LERPCeilF(horsePosRot.pos.y, *yPosOffset, 0.5f, 0.2f);
    }

    playerToAtOffsetTarget.x = 0.0f;
    playerToAtOffsetTarget.y = playerHeight + yOffset;
    playerToAtOffsetTarget.z = 0.0f;

    if (calcSlopeYAdj) {
        playerToAtOffsetTarget.y -=
            Camera_CalcSlopeYAdj(&camera->floorNorm, camera->playerPosRot.rot.y, eyeAtDir->yaw, CAM_SLOPE_Y_ADJ_AMOUNT);
    }

    Camera_LERPCeilVec3f(&playerToAtOffsetTarget, &camera->playerToAtOffset, camera->yOffsetUpdateRate,
                         camera->xzOffsetUpdateRate, 0.1f);

    atTarget.x = camera->playerToAtOffset.x + horsePosRot.pos.x;
    atTarget.y = camera->playerToAtOffset.y + horsePosRot.pos.y;
    atTarget.z = camera->playerToAtOffset.z + horsePosRot.pos.z;
    Camera_LERPCeilVec3f(&atTarget, at, camera->atLERPStepScale, camera->atLERPStepScale, 0.2f);

    return 1;
}

f32 Camera_LERPClampDist(Camera* camera, f32 dist, f32 min, f32 max) {
    f32 distTarget;
    f32 rUpdateRateInvTarget;

    if (dist < min) {
        distTarget = min;
        rUpdateRateInvTarget = CAM_R_UPDATE_RATE_INV;
    } else if (dist > max) {
        distTarget = max;
        rUpdateRateInvTarget = CAM_R_UPDATE_RATE_INV;
    } else {
        distTarget = dist;
        rUpdateRateInvTarget = 1.0f;
    }

    camera->rUpdateRateInv =
        Camera_LERPCeilF(rUpdateRateInvTarget, camera->rUpdateRateInv, CAM_UPDATE_RATE_STEP_SCALE_XZ, 0.1f);
    return Camera_LERPCeilF(distTarget, camera->dist, 1.0f / camera->rUpdateRateInv, 0.2f);
}

f32 Camera_ClampDist(Camera* camera, f32 dist, f32 minDist, f32 maxDist, s16 timer) {
    f32 distTarget;
    f32 rUpdateRateInvTarget;

    if (dist < minDist) {
        distTarget = minDist;

        rUpdateRateInvTarget = timer != 0 ? CAM_R_UPDATE_RATE_INV * 0.5f : CAM_R_UPDATE_RATE_INV;
    } else if (maxDist < dist) {
        distTarget = maxDist;

        rUpdateRateInvTarget = timer != 0 ? CAM_R_UPDATE_RATE_INV * 0.5f : CAM_R_UPDATE_RATE_INV;
    } else {
        distTarget = dist;

        rUpdateRateInvTarget = timer != 0 ? CAM_R_UPDATE_RATE_INV : 1.0f;
    }

    camera->rUpdateRateInv =
        Camera_LERPCeilF(rUpdateRateInvTarget, camera->rUpdateRateInv, CAM_UPDATE_RATE_STEP_SCALE_XZ, 0.1f);
    return Camera_LERPCeilF(distTarget, camera->dist, 1.0f / camera->rUpdateRateInv, 0.2f);
}

s16 Camera_CalcDefaultPitch(Camera* camera, s16 arg1, s16 arg2, s16 arg3) {
    f32 pad;
    f32 stepScale;
    f32 t;
    s16 phi_v0;
    s16 absCur;
    s16 target;

    absCur = ABS(arg1);
    phi_v0 = arg3 > 0 ? (s16)(Math_CosS(arg3) * arg3) : arg3;
    target = arg2 - phi_v0;

    if (ABS(target) < absCur) {
        stepScale = (1.0f / camera->pitchUpdateRateInv) * 3.0f;
    } else {
        t = absCur * (1.0f / CAM_MAX_PITCH);
        pad = Camera_InterpolateCurve(0.8f, 1.0f - t);
        stepScale = (1.0f / camera->pitchUpdateRateInv) * pad;
    }
    return Camera_LERPCeilS(target, arg1, stepScale, 0xA);
}

s16 Camera_CalcDefaultYaw(Camera* camera, s16 cur, s16 target, f32 arg3, f32 accel) {
    f32 velocity;
    s16 angDelta;
    f32 updSpeed;
    f32 speedT;
    f32 velFactor;
    f32 yawUpdRate;

    if (camera->xzSpeed > 0.001f) {
        angDelta = target - (s16)(cur - 0x7FFF);
        speedT = COLPOLY_GET_NORMAL((s16)(angDelta - 0x7FFF));
    } else {
        angDelta = target - (s16)(cur - 0x7FFF);
        speedT = CAM_GLOBAL_48;
    }

    updSpeed = Camera_InterpolateCurve(arg3, speedT);

    velocity = updSpeed + (1.0f - updSpeed) * accel;

    if (velocity < 0.0f) {
        velocity = 0.0f;
    }

    velFactor = Camera_InterpolateCurve(0.5f, camera->speedRatio);
    yawUpdRate = 1.0f / camera->yawUpdateRateInv;
    return cur + (s16)(angDelta * velocity * velFactor * yawUpdRate);
}

void func_80046E20(Camera* camera, VecGeo* eyeAdjustment, f32 minDist, f32 arg3, f32* arg4, SwingAnimation* anim) {
    static CamColChk atEyeColChk;
    static CamColChk eyeAtColChk;
    static CamColChk newEyeColChk;
    Vec3f* eye = &camera->eye;
    s32 temp_v0;
    Vec3f* at = &camera->at;
    Vec3f peekAroundPoint;
    Vec3f* eyeNext = &camera->eyeNext;
    f32 temp_f0;
    VecGeo newEyeAdjustment;
    VecGeo sp40;

    temp_v0 = func_80045508(camera, eyeAdjustment, &atEyeColChk, &eyeAtColChk, !anim->unk_18);

    switch (temp_v0) {
        case 1:
        case 2:
            // angle between polys is between 60 and 120 degrees.
            anim->collisionClosePoint = Camera_BGCheckCorner(at, eyeNext, &atEyeColChk, &eyeAtColChk);
            peekAroundPoint.x = anim->collisionClosePoint.x + (atEyeColChk.norm.x + eyeAtColChk.norm.x);
            peekAroundPoint.y = anim->collisionClosePoint.y + (atEyeColChk.norm.y + eyeAtColChk.norm.y);
            peekAroundPoint.z = anim->collisionClosePoint.z + (atEyeColChk.norm.z + eyeAtColChk.norm.z);

            temp_f0 = OLib_Vec3fDist(at, &atEyeColChk.pos);
            *arg4 = temp_f0 > minDist ? 1.0f : temp_f0 / minDist;

            anim->swingUpdateRate = CAM_GLOBAL_10;
            anim->unk_18 = 1;
            anim->atEyePoly = eyeAtColChk.poly;
            newEyeAdjustment = OLib_Vec3fDiffToVecGeo(at, &peekAroundPoint);

            newEyeAdjustment.r = eyeAdjustment->r;
            *eye = Camera_AddVecGeoToVec3f(at, &newEyeAdjustment);
            newEyeColChk.pos = *eye;
            if (Camera_BGCheckInfo(camera, at, &newEyeColChk) == 0) {
                // no collision found between at->newEyePos
                newEyeAdjustment.yaw += (s16)(eyeAdjustment->yaw - newEyeAdjustment.yaw) >> 1;
                newEyeAdjustment.pitch += (s16)(eyeAdjustment->pitch - newEyeAdjustment.pitch) >> 1;
                *eye = Camera_AddVecGeoToVec3f(at, &newEyeAdjustment);
                if (atEyeColChk.geoNorm.pitch < 0x2AA8) {
                    // ~ 60 degrees
                    anim->unk_16 = newEyeAdjustment.yaw;
                    anim->unk_14 = newEyeAdjustment.pitch;
                } else {
                    anim->unk_16 = eyeAdjustment->yaw;
                    anim->unk_14 = eyeAdjustment->pitch;
                }
                peekAroundPoint.x = anim->collisionClosePoint.x - (atEyeColChk.norm.x + eyeAtColChk.norm.x);
                peekAroundPoint.y = anim->collisionClosePoint.y - (atEyeColChk.norm.y + eyeAtColChk.norm.y);
                peekAroundPoint.z = anim->collisionClosePoint.z - (atEyeColChk.norm.z + eyeAtColChk.norm.z);
                newEyeAdjustment = OLib_Vec3fDiffToVecGeo(at, &peekAroundPoint);
                newEyeAdjustment.r = eyeAdjustment->r;
                *eyeNext = Camera_AddVecGeoToVec3f(at, &newEyeAdjustment);
                break;
            }

            camera->eye = newEyeColChk.pos;
            atEyeColChk = newEyeColChk;
            FALLTHROUGH;
        case 3:
        case 6:
            if (anim->unk_18 != 0) {
                anim->swingUpdateRateTimer = CAM_GLOBAL_52;
                anim->unk_18 = 0;
                *eyeNext = *eye;
            }

            temp_f0 = OLib_Vec3fDist(at, &atEyeColChk.pos);
            *arg4 = temp_f0 > minDist ? 1.0f : temp_f0 / minDist;

            anim->swingUpdateRate = *arg4 * arg3;

            *eye = Camera_Vec3fTranslateByUnitVector(&atEyeColChk.pos, &atEyeColChk.norm, 1.0f);
            anim->atEyePoly = NULL;
            if (temp_f0 < CAM_GLOBAL_21) {
                sp40.yaw = eyeAdjustment->yaw;
                sp40.pitch = Math_SinS(atEyeColChk.geoNorm.pitch + 0x3FFF) * 16380.0f;
                sp40.r = (CAM_GLOBAL_21 - temp_f0) * CAM_GLOBAL_22;
                *eye = Camera_AddVecGeoToVec3f(eye, &sp40);
            }
            break;
        default:
            if (anim->unk_18 != 0) {
                anim->swingUpdateRateTimer = CAM_GLOBAL_52;
                *eyeNext = *eye;
                anim->unk_18 = 0;
            }
            anim->swingUpdateRate = arg3;
            anim->atEyePoly = NULL;
            eye->x = atEyeColChk.pos.x + atEyeColChk.norm.x;
            eye->y = atEyeColChk.pos.y + atEyeColChk.norm.y;
            eye->z = atEyeColChk.pos.z + atEyeColChk.norm.z;
            break;
    }
}

s32 Camera_Noop(Camera* camera) {
    return true;
}

s32 Camera_Normal1(Camera* camera) {
    Vec3f* eye = &camera->eye;
    Vec3f* at = &camera->at;
    Vec3f* eyeNext = &camera->eyeNext;
    f32 spA0;
    f32 sp9C;
    f32 sp98;
    f32 sp94;
    Vec3f sp88;
    s16 wiggleAdj;
    s16 t;
    VecGeo eyeAdjustment;
    VecGeo atEyeGeo;
    VecGeo atEyeNextGeo;
    PosRot* playerPosRot = &camera->playerPosRot;
    Normal1ReadOnlyData* roData = &camera->paramData.norm1.roData;
    Normal1ReadWriteData* rwData = &camera->paramData.norm1.rwData;
    f32 playerHeight;
    f32 rate = 0.1f;

    playerHeight = Player_GetHeight(camera->player);
    if (RELOAD_PARAMS(camera) || CAM_DEBUG_RELOAD_PARAMS) {
        CameraModeValue* values = sCameraSettings[camera->setting].cameraModes[camera->mode].values;
        f32 yNormal = (1.0f + CAM_YOFFSET_NORM - CAM_YOFFSET_NORM * (68.0f / playerHeight));

        sp94 = yNormal * CAM_DATA_SCALED(playerHeight);

        roData->yOffset = GET_NEXT_RO_DATA(values) * sp94;
        roData->distMin = GET_NEXT_RO_DATA(values) * sp94;
        roData->distMax = GET_NEXT_RO_DATA(values) * sp94;
        roData->pitchTarget = CAM_DEG_TO_BINANG(GET_NEXT_RO_DATA(values));
        roData->unk_0C = GET_NEXT_RO_DATA(values);
        roData->unk_10 = GET_NEXT_RO_DATA(values);
        roData->unk_14 = GET_NEXT_SCALED_RO_DATA(values);
        roData->fovTarget = GET_NEXT_RO_DATA(values);
        roData->atLERPScaleMax = GET_NEXT_SCALED_RO_DATA(values);
        roData->interfaceField = GET_NEXT_RO_DATA(values);
    }

    CAM_DEBUG_RELOAD_PREG(camera);

    sCameraInterfaceField = roData->interfaceField;

    atEyeGeo = OLib_Vec3fDiffToVecGeo(at, eye);
    atEyeNextGeo = OLib_Vec3fDiffToVecGeo(at, eyeNext);

    switch (camera->animState) {
        case 20:
            camera->yawUpdateRateInv = CAM_GLOBAL_27;
            camera->pitchUpdateRateInv = CAM_GLOBAL_27;
            FALLTHROUGH;
        case 0:
        case 10:
        case 25:
            rwData->swing.atEyePoly = NULL;
            rwData->slopePitchAdj = 0;
            rwData->unk_28 = 0xA;
            rwData->swing.unk_16 = rwData->swing.unk_14 = rwData->swing.unk_18 = 0;
            rwData->swing.swingUpdateRate = roData->unk_0C;
            rwData->yOffset = camera->playerPosRot.pos.y;
            rwData->unk_20 = camera->xzSpeed;
            rwData->swing.swingUpdateRateTimer = 0;
            rwData->swingYawTarget = atEyeGeo.yaw;
            sUpdateCameraDirection = 0;
            rwData->startSwingTimer = CAM_GLOBAL_50 + CAM_GLOBAL_51;
            break;
        default:
            break;
    }

    camera->animState = 1;
    sUpdateCameraDirection = 1;

    if (rwData->unk_28 != 0) {
        rwData->unk_28--;
    }

    if (camera->xzSpeed > 0.001f) {
        rwData->startSwingTimer = CAM_GLOBAL_50 + CAM_GLOBAL_51;
    } else if (rwData->startSwingTimer > 0) {
        if (rwData->startSwingTimer > CAM_GLOBAL_50) {
            rwData->swingYawTarget = atEyeGeo.yaw + ((s16)((s16)(camera->playerPosRot.rot.y - 0x7FFF) - atEyeGeo.yaw) /
                                                     rwData->startSwingTimer);
        }
        rwData->startSwingTimer--;
    }

    spA0 = camera->speedRatio * CAM_UPDATE_RATE_STEP_SCALE_XZ;
    sp9C = camera->speedRatio * CAM_UPDATE_RATE_STEP_SCALE_Y;
    sp98 = rwData->swing.unk_18 != 0 ? CAM_UPDATE_RATE_STEP_SCALE_XZ : spA0;

    sp94 = (camera->xzSpeed - rwData->unk_20) * (0.333333f);
    if (sp94 > 1.0f) {
        sp94 = 1.0f;
    }
    if (sp94 > -1.0f) {
        sp94 = -1.0f;
    }

    rwData->unk_20 = camera->xzSpeed;

    if (rwData->swing.swingUpdateRateTimer != 0) {
        camera->yawUpdateRateInv =
            Camera_LERPCeilF(rwData->swing.swingUpdateRate + (f32)(rwData->swing.swingUpdateRateTimer * 2),
                             camera->yawUpdateRateInv, sp98, rate);
        camera->pitchUpdateRateInv =
            Camera_LERPCeilF((f32)CAM_PITCH_UPDATE_RATE_INV + (f32)(rwData->swing.swingUpdateRateTimer * 2),
                             camera->pitchUpdateRateInv, sp9C, rate);
        rwData->swing.swingUpdateRateTimer--;
    } else {
        camera->yawUpdateRateInv =
            Camera_LERPCeilF(rwData->swing.swingUpdateRate - (rwData->swing.swingUpdateRate * CAM_GLOBAL_49 * sp94),
                             camera->yawUpdateRateInv, sp98, rate);
        camera->pitchUpdateRateInv =
            Camera_LERPCeilF(CAM_PITCH_UPDATE_RATE_INV, camera->pitchUpdateRateInv, sp9C, rate);
    }

    camera->pitchUpdateRateInv = Camera_LERPCeilF(CAM_PITCH_UPDATE_RATE_INV, camera->pitchUpdateRateInv, sp9C, rate);
    camera->xzOffsetUpdateRate = Camera_LERPCeilF(CAM_XZ_OFFSET_UPDATE_RATE, camera->xzOffsetUpdateRate, spA0, rate);
    camera->yOffsetUpdateRate = Camera_LERPCeilF(CAM_Y_OFFSET_UPDATE_RATE, camera->yOffsetUpdateRate, sp9C, rate);
    camera->fovUpdateRate =
        Camera_LERPCeilF(CAM_FOV_UPDATE_RATE, camera->yOffsetUpdateRate, camera->speedRatio * 0.05f, rate);

    if (roData->interfaceField & NORMAL1_FLAG_0) {
        t = Camera_GetPitchAdjFromFloorHeightDiffs(camera, atEyeGeo.yaw - 0x7FFF, false);
        sp9C = ((1.0f / roData->unk_10) * 0.5f) * (1.0f - camera->speedRatio);
        rwData->slopePitchAdj =
            Camera_LERPCeilS(t, rwData->slopePitchAdj, ((1.0f / roData->unk_10) * 0.5f) + sp9C, 0xF);
    } else {
        rwData->slopePitchAdj = 0;
        if (camera->playerGroundY == camera->playerPosRot.pos.y) {
            rwData->yOffset = camera->playerPosRot.pos.y;
        }
    }

    spA0 = ((rwData->swing.unk_18 != 0) && (roData->yOffset > -40.0f))
               ? (sp9C = Math_SinS(rwData->swing.unk_14), ((-40.0f * sp9C) + (roData->yOffset * (1.0f - sp9C))))
               : roData->yOffset;

    if (roData->interfaceField & NORMAL1_FLAG_7) {
        func_800458D4(camera, &atEyeNextGeo, spA0, &rwData->yOffset, roData->interfaceField & NORMAL1_FLAG_0);
    } else if (roData->interfaceField & NORMAL1_FLAG_5) {
        func_80045B08(camera, &atEyeNextGeo, spA0, rwData->slopePitchAdj);
    } else {
        Camera_CalcAtDefault(camera, &atEyeNextGeo, spA0, roData->interfaceField & NORMAL1_FLAG_0);
    }

    eyeAdjustment = OLib_Vec3fDiffToVecGeo(at, eyeNext);

    camera->dist = eyeAdjustment.r =
        Camera_ClampDist(camera, eyeAdjustment.r, roData->distMin, roData->distMax, rwData->unk_28);

    if (rwData->startSwingTimer <= 0) {
        eyeAdjustment.pitch = atEyeNextGeo.pitch;
        eyeAdjustment.yaw =
            Camera_LERPCeilS(rwData->swingYawTarget, atEyeNextGeo.yaw, 1.0f / camera->yawUpdateRateInv, 0xA);
    } else if (rwData->swing.unk_18 != 0) {
        eyeAdjustment.yaw =
            Camera_LERPCeilS(rwData->swing.unk_16, atEyeNextGeo.yaw, 1.0f / camera->yawUpdateRateInv, 0xA);
        eyeAdjustment.pitch =
            Camera_LERPCeilS(rwData->swing.unk_14, atEyeNextGeo.pitch, 1.0f / camera->yawUpdateRateInv, 0xA);
    } else {
        // rotate yaw to follow player.
        eyeAdjustment.yaw =
            Camera_CalcDefaultYaw(camera, atEyeNextGeo.yaw, camera->playerPosRot.rot.y, roData->unk_14, sp94);
        eyeAdjustment.pitch =
            Camera_CalcDefaultPitch(camera, atEyeNextGeo.pitch, roData->pitchTarget, rwData->slopePitchAdj);
    }

    // set eyeAdjustment pitch from 79.65 degrees to -85 degrees
    if (eyeAdjustment.pitch > 0x38A4) {
        eyeAdjustment.pitch = 0x38A4;
    }
    if (eyeAdjustment.pitch < -0x3C8C) {
        eyeAdjustment.pitch = -0x3C8C;
    }

    *eyeNext = Camera_AddVecGeoToVec3f(at, &eyeAdjustment);
    if ((camera->status == CAM_STAT_ACTIVE) && !(roData->interfaceField & NORMAL1_FLAG_4)) {
        rwData->swingYawTarget = camera->playerPosRot.rot.y - 0x7FFF;
        if (rwData->startSwingTimer > 0) {
            func_80046E20(camera, &eyeAdjustment, roData->distMin, roData->unk_0C, &sp98, &rwData->swing);
        } else {
            sp88 = *eyeNext;
            rwData->swing.swingUpdateRate = camera->yawUpdateRateInv = roData->unk_0C * 2.0f;
            if (Camera_BGCheck(camera, at, &sp88)) {
                rwData->swingYawTarget = atEyeNextGeo.yaw;
                rwData->startSwingTimer = -1;
            } else {
                *eye = *eyeNext;
            }
            rwData->swing.unk_18 = 0;
        }

        if (rwData->swing.unk_18 != 0) {
            camera->inputDir.y =
                Camera_LERPCeilS(camera->inputDir.y + (s16)((s16)(rwData->swing.unk_16 - 0x7FFF) - camera->inputDir.y),
                                 camera->inputDir.y, 1.0f - (0.99f * sp98), 0xA);
        }

        if (roData->interfaceField & NORMAL1_FLAG_2) {
            camera->inputDir.x = -atEyeGeo.pitch;
            camera->inputDir.y = atEyeGeo.yaw - 0x7FFF;
            camera->inputDir.z = 0;
        } else {
            eyeAdjustment = OLib_Vec3fDiffToVecGeo(eye, at);
            camera->inputDir.x = eyeAdjustment.pitch;
            camera->inputDir.y = eyeAdjustment.yaw;
            camera->inputDir.z = 0;
        }

        // crit wiggle
        if (gSaveContext.save.info.playerData.health <= 16 && ((camera->play->state.frames % 256) == 0)) {
            wiggleAdj = Rand_ZeroOne() * 10000.0f;
            camera->inputDir.y = wiggleAdj + camera->inputDir.y;
        }
    } else {
        rwData->swing.swingUpdateRate = roData->unk_0C;
        rwData->swing.unk_18 = 0;
        sUpdateCameraDirection = 0;
        *eye = *eyeNext;
    }

    spA0 = (gSaveContext.save.info.playerData.health <= 16 ? 0.8f : 1.0f);
    camera->fov = Camera_LERPCeilF(roData->fovTarget * spA0, camera->fov, camera->fovUpdateRate, 1.0f);
    camera->roll = Camera_LERPCeilS(0, camera->roll, 0.5f, 0xA);
    camera->atLERPStepScale = Camera_ClampLERPScale(camera, roData->atLERPScaleMax);
    return 1;
}

s32 Camera_Normal2(Camera* camera) {
    Vec3f* eye = &camera->eye;
    Vec3f* at = &camera->at;
    Vec3f* eyeNext = &camera->eyeNext;
    CamColChk bgChk;
    s16 phi_a0;
    s16 phi_a1;
    f32 spA4;
    f32 spA0;
    VecGeo adjGeo;
    VecGeo sp90;
    VecGeo sp88;
    VecGeo atToEyeDir;
    VecGeo atToEyeNextDir;
    PosRot* playerPosRot = &camera->playerPosRot;
    Normal2ReadOnlyData* roData = &camera->paramData.norm2.roData;
    Normal2ReadWriteData* rwData = &camera->paramData.norm2.rwData;
    s32 pad;
    BgCamFuncData* bgCamFuncData;
    f32 playerHeight;
    f32 yNormal;

    playerHeight = Player_GetHeight(camera->player);
    yNormal = 1.0f + CAM_YOFFSET_NORM - (CAM_YOFFSET_NORM * (68.0f / playerHeight));

    CAM_DEBUG_RELOAD_PREG(camera);

    if (RELOAD_PARAMS(camera) || CAM_DEBUG_RELOAD_PARAMS) {
        CameraModeValue* values = sCameraSettings[camera->setting].cameraModes[camera->mode].values;

        roData->unk_00 = GET_NEXT_SCALED_RO_DATA(values) * playerHeight * yNormal;
        roData->unk_04 = GET_NEXT_SCALED_RO_DATA(values) * playerHeight * yNormal;
        roData->unk_08 = GET_NEXT_SCALED_RO_DATA(values) * playerHeight * yNormal;
        roData->unk_1C = CAM_DEG_TO_BINANG(GET_NEXT_RO_DATA(values));
        roData->unk_0C = GET_NEXT_RO_DATA(values);
        roData->unk_10 = GET_NEXT_SCALED_RO_DATA(values);
        roData->unk_14 = GET_NEXT_RO_DATA(values);
        roData->unk_18 = GET_NEXT_SCALED_RO_DATA(values);
        roData->interfaceField = GET_NEXT_RO_DATA(values);
    }

    CAM_DEBUG_RELOAD_PREG(camera);

    sCameraInterfaceField = roData->interfaceField;

    switch (camera->animState) {
        case 0:
        case 10:
        case 20:
        case 25:
            bgCamFuncData = (BgCamFuncData*)Camera_GetBgCamFuncData(camera);
            rwData->unk_00 = Camera_Vec3sToVec3f(&bgCamFuncData->pos);
            rwData->unk_20 = bgCamFuncData->rot.x;
            rwData->unk_22 = bgCamFuncData->rot.y;
            rwData->unk_24 = playerPosRot->pos.y;
            rwData->unk_1C = bgCamFuncData->fov == -1   ? roData->unk_14
                             : bgCamFuncData->fov > 360 ? CAM_DATA_SCALED(bgCamFuncData->fov)
                                                        : bgCamFuncData->fov;

            rwData->unk_28 = bgCamFuncData->flags == -1 ? 0 : bgCamFuncData->flags;

            rwData->unk_18 = 0.0f;

            if (roData->interfaceField & NORMAL2_FLAG_2) {
                sp88.pitch = rwData->unk_20;
                sp88.yaw = rwData->unk_22 + 0x3FFF;
                sp88.r = 100.0f;
                rwData->unk_0C = OLib_VecGeoToVec3f(&sp88);
            }

            camera->animState = 1;
            camera->yawUpdateRateInv = 50.0f;
            break;
        default:
            if (camera->playerGroundY == playerPosRot->pos.y) {
                rwData->unk_24 = playerPosRot->pos.y;
            }
            break;
    }

    atToEyeDir = OLib_Vec3fDiffToVecGeo(at, eye);
    atToEyeNextDir = OLib_Vec3fDiffToVecGeo(at, eyeNext);

    camera->speedRatio *= 0.5f;
    spA4 = CAM_UPDATE_RATE_STEP_SCALE_XZ * camera->speedRatio;
    spA0 = CAM_UPDATE_RATE_STEP_SCALE_Y * camera->speedRatio;

    camera->yawUpdateRateInv = Camera_LERPCeilF(roData->unk_0C, camera->yawUpdateRateInv * camera->speedRatio,
                                                CAM_UPDATE_RATE_STEP_SCALE_XZ, 0.1f);
    camera->pitchUpdateRateInv = Camera_LERPCeilF(CAM_PITCH_UPDATE_RATE_INV, camera->pitchUpdateRateInv, spA0, 0.1f);
    camera->xzOffsetUpdateRate = Camera_LERPCeilF(CAM_XZ_OFFSET_UPDATE_RATE, camera->xzOffsetUpdateRate, spA4, 0.1f);
    camera->yOffsetUpdateRate = Camera_LERPCeilF(CAM_Y_OFFSET_UPDATE_RATE, camera->yOffsetUpdateRate, spA0, 0.1f);
    camera->fovUpdateRate =
        Camera_LERPCeilF(CAM_FOV_UPDATE_RATE, camera->yOffsetUpdateRate, camera->speedRatio * 0.05f, 0.1f);

    if (!(roData->interfaceField & NORMAL2_FLAG_7)) {
        Camera_CalcAtDefault(camera, &atToEyeNextDir, roData->unk_00, roData->interfaceField & NORMAL2_FLAG_0);
    } else {
        func_800458D4(camera, &atToEyeNextDir, roData->unk_00, &rwData->unk_24,
                      roData->interfaceField & NORMAL2_FLAG_0);
    }

    if (roData->interfaceField & NORMAL2_FLAG_2) {
        rwData->unk_00.x = playerPosRot->pos.x + rwData->unk_0C.x;
        rwData->unk_00.z = playerPosRot->pos.z + rwData->unk_0C.z;
    }

    rwData->unk_00.y = playerPosRot->pos.y;

    sp88 = OLib_Vec3fDiffToVecGeo(&rwData->unk_00, at);
    sp90 = OLib_Vec3fDiffToVecGeo(at, eyeNext);

    phi_a1 = (rwData->unk_28 & 2 ? rwData->unk_22 : roData->unk_1C);
    phi_a0 = sp90.yaw - sp88.yaw;
    if ((phi_a1 < 0x4000 && ABS(phi_a0) > phi_a1) || (phi_a1 >= 0x4000 && ABS(phi_a0) < phi_a1)) {

        phi_a0 = (phi_a0 < 0 ? -phi_a1 : phi_a1);
        phi_a0 += sp88.yaw;
        adjGeo.yaw =
            Camera_LERPCeilS(phi_a0, atToEyeDir.yaw, (1.0f / camera->yawUpdateRateInv) * camera->speedRatio, 0xA);
        if (rwData->unk_28 & 1) {
            adjGeo.pitch = Camera_CalcDefaultPitch(camera, atToEyeNextDir.pitch, rwData->unk_20, 0);
        } else {
            adjGeo.pitch = atToEyeDir.pitch;
        }
    } else {
        adjGeo = sp90;
    }

    camera->dist = adjGeo.r = Camera_ClampDist(camera, sp90.r, roData->unk_04, roData->unk_08, 0);

    if (!(rwData->unk_28 & 1)) {
        if (adjGeo.pitch >= 0xE39) {
            adjGeo.pitch += ((s16)(0xE38 - adjGeo.pitch) >> 2);
        }

        if (adjGeo.pitch < 0) {
            adjGeo.pitch += ((s16)(-0x38E - adjGeo.pitch) >> 2);
        }
    }

    *eyeNext = Camera_AddVecGeoToVec3f(at, &adjGeo);

    if (camera->status == CAM_STAT_ACTIVE) {
        bgChk.pos = *eyeNext;
        if (!camera->play->envCtx.skyboxDisabled || roData->interfaceField & NORMAL2_FLAG_4) {
            Camera_BGCheckInfo(camera, at, &bgChk);
            *eye = bgChk.pos;
        } else {
            func_80043F94(camera, at, &bgChk);
            *eye = bgChk.pos;
            adjGeo = OLib_Vec3fDiffToVecGeo(eye, at);
            camera->inputDir.x = adjGeo.pitch;
            camera->inputDir.y = adjGeo.yaw;
            camera->inputDir.z = 0;
        }
    }

    camera->fov = Camera_LERPCeilF(rwData->unk_1C, camera->fov, camera->fovUpdateRate, 1.0f);
    camera->roll = Camera_LERPCeilS(0, camera->roll, .5f, 0xA);
    camera->atLERPStepScale = Camera_ClampLERPScale(camera, roData->unk_18);
    return 1;
}

// riding epona
s32 Camera_Normal3(Camera* camera) {
    Vec3f* eye = &camera->eye;
    Vec3f* at = &camera->at;
    Vec3f* eyeNext = &camera->eyeNext;
    f32 sp98;
    f32 sp94;
    f32 sp90;
    f32 sp8C;
    VecGeo sp84;
    VecGeo sp7C;
    VecGeo sp74;
    PosRot* playerPosRot = &camera->playerPosRot;
    f32 temp_f0;
    f32 temp_f6;
    s16 phi_a0;
    s16 t2;
    Normal3ReadOnlyData* roData = &camera->paramData.norm3.roData;
    Normal3ReadWriteData* rwData = &camera->paramData.norm3.rwData;
    f32 playerHeight;

    playerHeight = Player_GetHeight(camera->player);
    if (RELOAD_PARAMS(camera) || CAM_DEBUG_RELOAD_PARAMS) {
        CameraModeValue* values = sCameraSettings[camera->setting].cameraModes[camera->mode].values;

        roData->yOffset = GET_NEXT_RO_DATA(values) * CAM_DATA_SCALED(playerHeight);
        roData->distMin = GET_NEXT_RO_DATA(values) * CAM_DATA_SCALED(playerHeight);
        roData->distMax = GET_NEXT_RO_DATA(values) * CAM_DATA_SCALED(playerHeight);
        roData->pitchTarget = CAM_DEG_TO_BINANG(GET_NEXT_RO_DATA(values));
        roData->yawUpdateSpeed = GET_NEXT_RO_DATA(values);
        roData->unk_10 = GET_NEXT_RO_DATA(values);
        roData->fovTarget = GET_NEXT_RO_DATA(values);
        roData->maxAtLERPScale = GET_NEXT_SCALED_RO_DATA(values);
        roData->interfaceField = GET_NEXT_RO_DATA(values);
    }

    CAM_DEBUG_RELOAD_PREG(camera);

    sp7C = OLib_Vec3fDiffToVecGeo(at, eye);
    sp74 = OLib_Vec3fDiffToVecGeo(at, eyeNext);

    sUpdateCameraDirection = true;
    sCameraInterfaceField = roData->interfaceField;
    switch (camera->animState) {
        case 0:
        case 10:
        case 20:
        case 25:
            rwData->swing.atEyePoly = NULL;
            rwData->curPitch = 0;
            rwData->unk_1C = 0.0f;
            rwData->unk_20 = camera->playerGroundY;
            rwData->swing.unk_16 = rwData->swing.unk_14 = rwData->swing.unk_18 = 0;
            rwData->swing.swingUpdateRate = roData->yawUpdateSpeed;
            rwData->yawUpdAmt = (s16)((s16)(playerPosRot->rot.y - 0x7FFF) - sp7C.yaw) * (1.0f / CAM_DEFAULT_ANIM_TIME);
            rwData->distTimer = 10;
            rwData->yawTimer = CAM_DEFAULT_ANIM_TIME;
            camera->animState = 1;
            rwData->swing.swingUpdateRateTimer = 0;
    }

    if (rwData->distTimer != 0) {
        rwData->distTimer--;
    }

    sp98 = CAM_UPDATE_RATE_STEP_SCALE_XZ * camera->speedRatio;
    sp94 = CAM_UPDATE_RATE_STEP_SCALE_Y * camera->speedRatio;

    if (rwData->swing.swingUpdateRateTimer != 0) {
        camera->yawUpdateRateInv = Camera_LERPCeilF(roData->yawUpdateSpeed + (rwData->swing.swingUpdateRateTimer * 2),
                                                    camera->yawUpdateRateInv, sp98, 0.1f);
        camera->pitchUpdateRateInv =
            Camera_LERPCeilF((f32)CAM_PITCH_UPDATE_RATE_INV + (rwData->swing.swingUpdateRateTimer * 2),
                             camera->pitchUpdateRateInv, sp94, 0.1f);
        rwData->swing.swingUpdateRateTimer--;
    } else {
        camera->yawUpdateRateInv = Camera_LERPCeilF(roData->yawUpdateSpeed, camera->yawUpdateRateInv, sp98, 0.1f);
        camera->pitchUpdateRateInv =
            Camera_LERPCeilF(CAM_PITCH_UPDATE_RATE_INV, camera->pitchUpdateRateInv, sp94, 0.1f);
    }

    camera->xzOffsetUpdateRate = Camera_LERPCeilF(CAM_XZ_OFFSET_UPDATE_RATE, camera->xzOffsetUpdateRate, sp98, 0.1f);
    camera->yOffsetUpdateRate = Camera_LERPCeilF(CAM_Y_OFFSET_UPDATE_RATE, camera->yOffsetUpdateRate, sp94, 0.1f);
    camera->fovUpdateRate = Camera_LERPCeilF(CAM_FOV_UPDATE_RATE, camera->fovUpdateRate, sp94, 0.1f);

    t2 = Camera_GetPitchAdjFromFloorHeightDiffs(camera, sp7C.yaw - 0x7FFF, true);
    sp94 = ((1.0f / roData->unk_10) * 0.5f);
    temp_f0 = (((1.0f / roData->unk_10) * 0.5f) * (1.0f - camera->speedRatio));
    rwData->curPitch = Camera_LERPCeilS(t2, rwData->curPitch, sp94 + temp_f0, 0xF);

    Camera_CalcAtForHorse(camera, &sp74, roData->yOffset, &rwData->unk_20, true);
    sp90 = (roData->distMax + roData->distMin) * 0.5f;
    sp84 = OLib_Vec3fDiffToVecGeo(at, eyeNext);
    camera->dist = sp84.r = Camera_ClampDist(camera, sp84.r, roData->distMin, roData->distMax, rwData->distTimer);
    if (camera->xzSpeed > 0.001f) {
        sp84.r += (sp90 - sp84.r) * 0.002f;
    }
    phi_a0 = roData->pitchTarget - rwData->curPitch;
    sp84.pitch = Camera_LERPCeilS(phi_a0, sp74.pitch, 1.0f / camera->pitchUpdateRateInv, 0xA);

    if (sp84.pitch > CAM_MAX_PITCH) {
        sp84.pitch = CAM_MAX_PITCH;
    }
    if (sp84.pitch < CAM_MIN_PITCH_1) {
        sp84.pitch = CAM_MIN_PITCH_1;
    }

    phi_a0 = playerPosRot->rot.y - (s16)(sp74.yaw - 0x7FFF);
    if (ABS(phi_a0) > 0x2AF8) {
        if (phi_a0 > 0) {
            phi_a0 = 0x2AF8;
        } else {
            phi_a0 = -0x2AF8;
        }
    }

    sp90 = 1.0f;
    sp98 = 0.5;
    sp94 = camera->speedRatio;
    sp90 -= sp98;
    sp98 = sp98 + (sp94 * sp90);
    sp98 = (sp98 * phi_a0) / camera->yawUpdateRateInv;

    if (1) {}
    sp84.yaw = fabsf(sp98) > (150.0f * (1.0f - camera->speedRatio)) ? (s16)(sp74.yaw + sp98) : sp74.yaw;

    if (rwData->yawTimer > 0) {
        sp84.yaw += rwData->yawUpdAmt;
        rwData->yawTimer--;
    }

    *eyeNext = Camera_AddVecGeoToVec3f(at, &sp84);

    if (camera->status == CAM_STAT_ACTIVE) {
        func_80046E20(camera, &sp84, roData->distMin, roData->yawUpdateSpeed, &sp8C, &rwData->swing);
    } else {
        *eye = *eyeNext;
    }

    camera->fov = Camera_LERPCeilF(roData->fovTarget, camera->fov, camera->fovUpdateRate, 1.0f);
    camera->roll = Camera_LERPCeilS(0, camera->roll, 0.5f, 0xA);
    camera->atLERPStepScale = Camera_ClampLERPScale(camera, roData->maxAtLERPScale);
    return 1;
}

s32 Camera_Normal4(Camera* camera) {
    return Camera_Noop(camera);
}

s32 Camera_Normal0(Camera* camera) {
    return Camera_Noop(camera);
}

s32 Camera_Parallel1(Camera* camera) {
    Vec3f* eye = &camera->eye;
    Vec3f* at = &camera->at;
    Vec3f* eyeNext = &camera->eyeNext;
    f32 spB8;
    f32 spB4;
    s16 tangle;
    VecGeo spA8;
    VecGeo atToEyeDir;
    VecGeo atToEyeNextDir;
    PosRot* playerPosRot = &camera->playerPosRot;
    CamColChk sp6C;
    s16 sp6A;
    s16 phi_a0;
    Parallel1ReadOnlyData* roData = &camera->paramData.para1.roData;
    Parallel1ReadWriteData* rwData = &camera->paramData.para1.rwData;
    f32 pad2;
    f32 playerHeight;
    s32 pad3;

    playerHeight = Player_GetHeight(camera->player);
    if (RELOAD_PARAMS(camera) || CAM_DEBUG_RELOAD_PARAMS) {
        CameraModeValue* values = sCameraSettings[camera->setting].cameraModes[camera->mode].values;
        f32 yNormal = 1.0f + CAM_YOFFSET_NORM - (CAM_YOFFSET_NORM * (68.0f / playerHeight));

        roData->yOffset = GET_NEXT_SCALED_RO_DATA(values) * playerHeight * yNormal;
        roData->distTarget = GET_NEXT_SCALED_RO_DATA(values) * playerHeight * yNormal;
        roData->pitchTarget = CAM_DEG_TO_BINANG(GET_NEXT_RO_DATA(values));
        roData->yawTarget = CAM_DEG_TO_BINANG(GET_NEXT_RO_DATA(values));
        roData->unk_08 = GET_NEXT_RO_DATA(values);
        roData->unk_0C = GET_NEXT_RO_DATA(values);
        roData->fovTarget = GET_NEXT_RO_DATA(values);
        roData->unk_14 = GET_NEXT_SCALED_RO_DATA(values);
        roData->interfaceField = GET_NEXT_RO_DATA(values);
        roData->unk_18 = GET_NEXT_SCALED_RO_DATA(values) * playerHeight * yNormal;
        roData->unk_1C = GET_NEXT_SCALED_RO_DATA(values);
    }

    CAM_DEBUG_RELOAD_PREG(camera);

    atToEyeDir = OLib_Vec3fDiffToVecGeo(at, eye);
    atToEyeNextDir = OLib_Vec3fDiffToVecGeo(at, eyeNext);

    switch (camera->animState) {
        case 0:
        case 10:
        case 20:
        case 25:
            rwData->unk_16 = 0;
            rwData->unk_10 = 0;
            if (roData->interfaceField & PARALLEL1_FLAG_2) {
                rwData->animTimer = 20;
            } else {
                rwData->animTimer = CAM_DEFAULT_ANIM_TIME;
            }
            rwData->unk_00.x = 0.0f;
            rwData->yTarget = playerPosRot->pos.y - camera->playerPosDelta.y;
            camera->animState++;
            break;
    }

    if (rwData->animTimer != 0) {
        if (roData->interfaceField & PARALLEL1_FLAG_1) {
            // Rotate roData->yawTarget degrees from behind the player.
            rwData->yawTarget = (s16)(playerPosRot->rot.y - 0x7FFF) + roData->yawTarget;
        } else if (roData->interfaceField & PARALLEL1_FLAG_2) {
            // rotate to roData->yawTarget
            rwData->yawTarget = roData->yawTarget;
        } else {
            // leave the rotation alone.
            rwData->yawTarget = atToEyeNextDir.yaw;
        }
    } else {
        if (roData->interfaceField & PARALLEL1_FLAG_5) {
            rwData->yawTarget = (s16)(playerPosRot->rot.y - 0x7FFF) + roData->yawTarget;
        }
        sCameraInterfaceField = roData->interfaceField;
    }

    rwData->pitchTarget = roData->pitchTarget;

    if (camera->animState == 21) {
        rwData->unk_16 = 1;
        camera->animState = 1;
    } else if (camera->animState == 11) {
        camera->animState = 1;
    }

    spB8 = CAM_UPDATE_RATE_STEP_SCALE_XZ * camera->speedRatio;
    spB4 = CAM_UPDATE_RATE_STEP_SCALE_Y * camera->speedRatio;

    camera->rUpdateRateInv = Camera_LERPCeilF(CAM_R_UPDATE_RATE_INV, camera->rUpdateRateInv, spB8, 0.1f);
    camera->yawUpdateRateInv = Camera_LERPCeilF(roData->unk_08, camera->yawUpdateRateInv, spB8, 0.1f);
    camera->pitchUpdateRateInv = Camera_LERPCeilF(2.0f, camera->pitchUpdateRateInv, spB4, 0.1f);
    camera->xzOffsetUpdateRate = Camera_LERPCeilF(CAM_XZ_OFFSET_UPDATE_RATE, camera->xzOffsetUpdateRate, spB8, 0.1f);
    camera->yOffsetUpdateRate = Camera_LERPCeilF(CAM_Y_OFFSET_UPDATE_RATE, camera->yOffsetUpdateRate, spB4, 0.1f);
    camera->fovUpdateRate =
        Camera_LERPCeilF(CAM_FOV_UPDATE_RATE, camera->fovUpdateRate, camera->speedRatio * 0.05f, 0.1f);

    if (roData->interfaceField & PARALLEL1_FLAG_0) {
        tangle = Camera_GetPitchAdjFromFloorHeightDiffs(camera, atToEyeDir.yaw - 0x7FFF, true);

        spB8 = ((1.0f / roData->unk_0C) * 0.3f);
        pad2 = (((1.0f / roData->unk_0C) * 0.7f) * (1.0f - camera->speedRatio));
        rwData->unk_10 = Camera_LERPCeilS(tangle, rwData->unk_10, spB8 + pad2, 0xF);
    } else {
        rwData->unk_10 = 0;
    }

    if (camera->playerGroundY == camera->playerPosRot.pos.y || camera->player->actor.gravity > -0.1f ||
        camera->player->stateFlags1 & PLAYER_STATE1_21) {
        rwData->yTarget = playerPosRot->pos.y;
        sp6A = 0;
    } else {
        sp6A = 1;
    }

    if (!(roData->interfaceField & PARALLEL1_FLAG_7) && !sp6A) {
        Camera_CalcAtForParallel(camera, &atToEyeNextDir, roData->yOffset, &rwData->yTarget,
                                 roData->interfaceField & PARALLEL1_FLAG_0);
    } else {
        func_800458D4(camera, &atToEyeNextDir, roData->unk_18, &rwData->yTarget,
                      roData->interfaceField & PARALLEL1_FLAG_0);
    }

    if (rwData->animTimer != 0) {
        camera->stateFlags |= CAM_STATE_LOCK_MODE;
        tangle = (((rwData->animTimer + 1) * rwData->animTimer) >> 1);
        spA8.yaw = atToEyeDir.yaw + (((s16)(rwData->yawTarget - atToEyeDir.yaw) / tangle) * rwData->animTimer);
        spA8.pitch = atToEyeDir.pitch;
        spA8.r = atToEyeDir.r;
        rwData->animTimer--;
    } else {
        rwData->unk_16 = 0;
        camera->dist = Camera_LERPCeilF(roData->distTarget, camera->dist, 1.0f / camera->rUpdateRateInv, 2.0f);
        spA8 = OLib_Vec3fDiffToVecGeo(at, eyeNext);
        spA8.r = camera->dist;

        if (roData->interfaceField & PARALLEL1_FLAG_6) {
            spA8.yaw = Camera_LERPCeilS(rwData->yawTarget, atToEyeNextDir.yaw, 0.6f, 0xA);
        } else {
            spA8.yaw = Camera_LERPCeilS(rwData->yawTarget, atToEyeNextDir.yaw, 0.8f, 0xA);
        }

        if (roData->interfaceField & PARALLEL1_FLAG_0) {
            phi_a0 = rwData->pitchTarget - rwData->unk_10;
        } else {
            phi_a0 = rwData->pitchTarget;
        }

        spA8.pitch = Camera_LERPCeilS(phi_a0, atToEyeNextDir.pitch, 1.0f / camera->pitchUpdateRateInv, 4);

        if (spA8.pitch > CAM_MAX_PITCH) {
            spA8.pitch = CAM_MAX_PITCH;
        }

        if (spA8.pitch < CAM_MIN_PITCH_1) {
            spA8.pitch = CAM_MIN_PITCH_1;
        }
    }
    *eyeNext = Camera_AddVecGeoToVec3f(at, &spA8);
    if (camera->status == CAM_STAT_ACTIVE) {
        sp6C.pos = *eyeNext;
        if (!camera->play->envCtx.skyboxDisabled || roData->interfaceField & PARALLEL1_FLAG_4) {
            Camera_BGCheckInfo(camera, at, &sp6C);
            *eye = sp6C.pos;
        } else {
            func_80043F94(camera, at, &sp6C);
            *eye = sp6C.pos;
            spA8 = OLib_Vec3fDiffToVecGeo(eye, at);
            camera->inputDir.x = spA8.pitch;
            camera->inputDir.y = spA8.yaw;
            camera->inputDir.z = 0;
        }
    }
    camera->fov = Camera_LERPCeilF(roData->fovTarget, camera->fov, camera->fovUpdateRate, 1.0f);
    camera->roll = Camera_LERPCeilS(0, camera->roll, 0.5, 0xA);
    camera->atLERPStepScale = Camera_ClampLERPScale(camera, sp6A ? roData->unk_1C : roData->unk_14);
    //! @bug Missing return, but the return value is not used.
}

s32 Camera_Parallel2(Camera* camera) {
    return Camera_Noop(camera);
}

s32 Camera_Parallel3(Camera* camera) {
    CameraModeValue* values = sCameraSettings[camera->setting].cameraModes[camera->mode].values;
    s16 interfaceField = GET_NEXT_RO_DATA(values);

    sCameraInterfaceField = interfaceField;

    if (interfaceField & PARALLEL3_FLAG_0) {
        camera->stateFlags |= CAM_STATE_BLOCK_BG;
    }
    if (interfaceField & PARALLEL3_FLAG_1) {
        camera->stateFlags |= CAM_STATE_CAM_FUNC_FINISH;
    }
    //! @bug Missing return, but the return value is not used.
}

s32 Camera_Parallel4(Camera* camera) {
    return Camera_Noop(camera);
}

s32 Camera_Parallel0(Camera* camera) {
    return Camera_Noop(camera);
}

/**
 * Generic jump, jumping off ledges
 */
s32 Camera_Jump1(Camera* camera) {
    Vec3f* eye = &camera->eye;
    Vec3f* at = &camera->at;
    Vec3f* eyeNext = &camera->eyeNext;
    s32 pad2;
    f32 spA4;
    Vec3f newEye;
    VecGeo eyeAtOffset;
    VecGeo eyeNextAtOffset;
    VecGeo eyeDiffGeo;
    VecGeo eyeDiffTarget;
    PosRot* playerPosRot = &camera->playerPosRot;
    UNUSED PosRot playerhead;
    s16 tangle;
    Jump1ReadOnlyData* roData = &camera->paramData.jump1.roData;
    Jump1ReadWriteData* rwData = &camera->paramData.jump1.rwData;
    s32 pad;
    f32 playerHeight;

    playerHeight = Player_GetHeight(camera->player);
    if (RELOAD_PARAMS(camera) || CAM_DEBUG_RELOAD_PARAMS) {
        CameraModeValue* values = sCameraSettings[camera->setting].cameraModes[camera->mode].values;
        f32 yNormal = 1.0f + CAM_YOFFSET_NORM - (CAM_YOFFSET_NORM * (68.0f / playerHeight));

        roData->atYOffset = CAM_DATA_SCALED(GET_NEXT_RO_DATA(values)) * playerHeight * yNormal;
        roData->distMin = CAM_DATA_SCALED(GET_NEXT_RO_DATA(values)) * playerHeight * yNormal;
        roData->distMax = CAM_DATA_SCALED(GET_NEXT_RO_DATA(values)) * playerHeight * yNormal;
        roData->yawUpateRateTarget = GET_NEXT_RO_DATA(values);
        roData->maxYawUpdate = CAM_DATA_SCALED(GET_NEXT_RO_DATA(values));
        roData->unk_14 = GET_NEXT_RO_DATA(values);
        roData->atLERPScaleMax = CAM_DATA_SCALED(GET_NEXT_RO_DATA(values));
        roData->interfaceField = GET_NEXT_RO_DATA(values);
    }

    CAM_DEBUG_RELOAD_PREG(camera);

    playerhead = Actor_GetFocus(&camera->player->actor);

    eyeAtOffset = OLib_Vec3fDiffToVecGeo(at, eye);
    eyeNextAtOffset = OLib_Vec3fDiffToVecGeo(at, eyeNext);

    sCameraInterfaceField = roData->interfaceField;

    if (RELOAD_PARAMS(camera)) {
        rwData->swing.unk_16 = rwData->swing.unk_18 = 0;
        rwData->swing.atEyePoly = NULL;
        rwData->unk_24 = 0;
        rwData->unk_26 = 200;
        rwData->swing.swingUpdateRateTimer = 0;
        rwData->swing.swingUpdateRate = roData->yawUpateRateTarget;
        rwData->unk_1C = playerPosRot->pos.y - camera->playerPosDelta.y;
        rwData->unk_20 = eyeAtOffset.r;
        camera->playerToAtOffset.y -= camera->playerPosDelta.y;
        camera->xzOffsetUpdateRate = (1.0f / 10000.0f);
        camera->animState++;
    }

    if (rwData->swing.swingUpdateRateTimer != 0) {
        camera->yawUpdateRateInv = Camera_LERPCeilF(roData->yawUpateRateTarget + rwData->swing.swingUpdateRateTimer,
                                                    camera->yawUpdateRateInv, CAM_UPDATE_RATE_STEP_SCALE_Y, 0.1f);
        camera->pitchUpdateRateInv =
            Camera_LERPCeilF((f32)CAM_PITCH_UPDATE_RATE_INV + rwData->swing.swingUpdateRateTimer,
                             camera->pitchUpdateRateInv, CAM_UPDATE_RATE_STEP_SCALE_Y, 0.1f);
        rwData->swing.swingUpdateRateTimer--;
    } else {
        camera->yawUpdateRateInv =
            Camera_LERPCeilF(roData->yawUpateRateTarget, camera->yawUpdateRateInv, CAM_UPDATE_RATE_STEP_SCALE_Y, 0.1f);
        camera->pitchUpdateRateInv = Camera_LERPCeilF((f32)CAM_PITCH_UPDATE_RATE_INV, camera->pitchUpdateRateInv,
                                                      CAM_UPDATE_RATE_STEP_SCALE_Y, 0.1f);
    }

    camera->xzOffsetUpdateRate =
        Camera_LERPCeilF(CAM_XZ_OFFSET_UPDATE_RATE, camera->xzOffsetUpdateRate, CAM_UPDATE_RATE_STEP_SCALE_XZ, 0.1f);
    camera->yOffsetUpdateRate =
        Camera_LERPCeilF(CAM_Y_OFFSET_UPDATE_RATE, camera->yOffsetUpdateRate, CAM_UPDATE_RATE_STEP_SCALE_Y, 0.1f);
    camera->fovUpdateRate = Camera_LERPCeilF(CAM_FOV_UPDATE_RATE, camera->yOffsetUpdateRate, 0.05f, 0.1f);

    func_800458D4(camera, &eyeNextAtOffset, roData->atYOffset, &rwData->unk_1C, false);

    eyeDiffGeo = eyeAtOffset;

    eyeDiffTarget = OLib_Vec3fDiffToVecGeo(at, eye);

    eyeDiffGeo.r = Camera_LERPCeilF(eyeDiffTarget.r, eyeAtOffset.r, CAM_GLOBAL_29, 1.0f);
    eyeDiffGeo.pitch = Camera_LERPCeilS(eyeDiffTarget.pitch, eyeAtOffset.pitch, CAM_GLOBAL_29, 0xA);

    if (rwData->swing.unk_18) {
        eyeDiffGeo.yaw =
            Camera_LERPCeilS(rwData->swing.unk_16, eyeNextAtOffset.yaw, 1.0f / camera->yawUpdateRateInv, 0xA);
        eyeDiffGeo.pitch =
            Camera_LERPCeilS(rwData->swing.unk_14, eyeNextAtOffset.pitch, 1.0f / camera->yawUpdateRateInv, 0xA);
    } else {
        eyeDiffGeo.yaw =
            Camera_CalcDefaultYaw(camera, eyeNextAtOffset.yaw, camera->playerPosRot.rot.y, roData->maxYawUpdate, 0.0f);
    }

    // Clamp the eye->at distance to roData->distMin < eyeDiffGeo.r < roData->distMax
    if (eyeDiffGeo.r < roData->distMin) {
        eyeDiffGeo.r = roData->distMin;
    } else if (eyeDiffGeo.r > roData->distMax) {
        eyeDiffGeo.r = roData->distMax;
    }

    // Clamp the phi rotation at CAM_MAX_PITCH AND CAM_MIN_PITCH_2
    if (eyeDiffGeo.pitch > CAM_MAX_PITCH) {
        eyeDiffGeo.pitch = CAM_MAX_PITCH;
    } else if (eyeDiffGeo.pitch < CAM_MIN_PITCH_2) {
        eyeDiffGeo.pitch = CAM_MIN_PITCH_2;
    }

    newEye = Camera_AddVecGeoToVec3f(at, &eyeDiffGeo);
    eyeNext->x = newEye.x;
    eyeNext->z = newEye.z;
    eyeNext->y += (newEye.y - eyeNext->y) * CAM_JUMP1_EYE_Y_STEP_SCALE;
    if ((camera->status == CAM_STAT_ACTIVE) && !(roData->interfaceField & JUMP1_FLAG_4)) {
        func_80046E20(camera, &eyeDiffGeo, roData->distMin, roData->yawUpateRateTarget, &spA4, &rwData->swing);
        if (roData->interfaceField & JUMP1_FLAG_2) {
            camera->inputDir.x = -eyeAtOffset.pitch;
            camera->inputDir.y = eyeAtOffset.yaw - 0x7FFF;
            camera->inputDir.z = 0;
        } else {
            eyeDiffGeo = OLib_Vec3fDiffToVecGeo(eye, at);
            camera->inputDir.x = eyeDiffGeo.pitch;
            camera->inputDir.y = eyeDiffGeo.yaw;
            camera->inputDir.z = 0;
        }
        if (rwData->swing.unk_18) {
            camera->inputDir.y =
                Camera_LERPCeilS(camera->inputDir.y + (s16)((s16)(rwData->swing.unk_16 - 0x7FFF) - camera->inputDir.y),
                                 camera->inputDir.y, 1.0f - (0.99f * spA4), 0xA);
        }
    } else {
        rwData->swing.swingUpdateRate = roData->yawUpateRateTarget;
        rwData->swing.unk_18 = 0;
        sUpdateCameraDirection = 0;
        *eye = *eyeNext;
    }

    camera->dist = OLib_Vec3fDist(at, eye);
    camera->roll = Camera_LERPCeilS(0, camera->roll, 0.5f, 0xA);
    camera->atLERPStepScale = Camera_ClampLERPScale(camera, roData->atLERPScaleMax);
    return true;
}

// Climbing ladders/vines
s32 Camera_Jump2(Camera* camera) {
    Vec3f* eye = &camera->eye;
    Vec3f* at = &camera->at;
    Vec3f* eyeNext = &camera->eyeNext;
    Vec3f bgChkPos;
    Vec3f floorNorm;
    VecGeo adjAtToEyeDir;
    VecGeo bgChkPara;
    VecGeo atToEyeNextDir;
    UNUSED VecGeo atToEyeDir;
    f32 temp_f14;
    f32 temp_f16;
    f32 sp90;
    f32 sp8C;
    s32 bgId;
    CamColChk camBgChk;
    PosRot* playerPosRot = &camera->playerPosRot;
    s16 yawDiff;
    s16 playerYawRot180;
    Jump2ReadOnlyData* roData = &camera->paramData.jump2.roData;
    Jump2ReadWriteData* rwData = &camera->paramData.jump2.rwData;
    s32 pad;
    f32 playerHeight;

    playerHeight = Player_GetHeight(camera->player);

    if (RELOAD_PARAMS(camera) || CAM_DEBUG_RELOAD_PARAMS) {
        CameraModeValue* values = sCameraSettings[camera->setting].cameraModes[camera->mode].values;
        f32 yNormal = 1.0f + CAM_YOFFSET_NORM - (CAM_YOFFSET_NORM * (68.0f / playerHeight));

        sp90 = (camera->playerPosDelta.y > 0.0f) ? -10.0f : 10.0f;
        roData->atYOffset = CAM_DATA_SCALED(sp90 + GET_NEXT_RO_DATA(values)) * playerHeight * yNormal;
        roData->minDist = GET_NEXT_SCALED_RO_DATA(values) * playerHeight * yNormal;
        roData->maxDist = GET_NEXT_SCALED_RO_DATA(values) * playerHeight * yNormal;
        roData->minMaxDistFactor = GET_NEXT_SCALED_RO_DATA(values);
        roData->yawUpdRateTarget = GET_NEXT_RO_DATA(values);
        roData->xzUpdRateTarget = GET_NEXT_SCALED_RO_DATA(values);
        roData->fovTarget = GET_NEXT_RO_DATA(values);
        roData->atLERPStepScale = GET_NEXT_SCALED_RO_DATA(values);
        roData->interfaceField = GET_NEXT_RO_DATA(values);
    }

    CAM_DEBUG_RELOAD_PREG(camera);

    atToEyeDir = OLib_Vec3fDiffToVecGeo(at, eye);
    atToEyeNextDir = OLib_Vec3fDiffToVecGeo(at, eyeNext);

    sCameraInterfaceField = roData->interfaceField;

    if (RELOAD_PARAMS(camera)) {
        bgChkPos = playerPosRot->pos;
        rwData->floorY = Camera_GetFloorY(camera, &bgChkPos);
        rwData->yawTarget = atToEyeNextDir.yaw;
        rwData->initYawDiff = 0;
        if (rwData->floorY == BGCHECK_Y_MIN) {
            PRINTF(VT_COL(YELLOW, BLACK) "camera: climb: no floor \n" VT_RST);
            rwData->onFloor = -1;
            rwData->floorY = playerPosRot->pos.y - 1000.0f;
        } else if (playerPosRot->pos.y - rwData->floorY < playerHeight) {
            // player's model is within the height of the floor.
            rwData->onFloor = 1;
        } else {
            rwData->onFloor = -1;
        }

        yawDiff = (s16)(playerPosRot->rot.y - 0x7FFF) - atToEyeNextDir.yaw;
        rwData->initYawDiff = ((yawDiff / CAM_DEFAULT_ANIM_TIME) / 4) * 3;
        if (roData->interfaceField & JUMP2_FLAG_1) {
            rwData->yawAdj = 0xA;
        } else {
            rwData->yawAdj = 0x2710;
        }

        playerPosRot->pos.x -= camera->playerPosDelta.x;
        playerPosRot->pos.y -= camera->playerPosDelta.y;
        playerPosRot->pos.z -= camera->playerPosDelta.z;
        rwData->animTimer = CAM_DEFAULT_ANIM_TIME;
        camera->animState++;
        camera->atLERPStepScale = roData->atLERPStepScale;
    }

    sp90 = CAM_UPDATE_RATE_STEP_SCALE_XZ * camera->speedRatio;
    sp8C = CAM_UPDATE_RATE_STEP_SCALE_Y * camera->speedRatio;
    camera->yawUpdateRateInv = Camera_LERPCeilF(roData->yawUpdRateTarget, camera->yawUpdateRateInv, sp90, 0.1f);
    camera->xzOffsetUpdateRate = Camera_LERPCeilF(roData->xzUpdRateTarget, camera->xzOffsetUpdateRate, sp90, 0.1f);
    camera->yOffsetUpdateRate = Camera_LERPCeilF(CAM_Y_OFFSET_UPDATE_RATE, camera->yOffsetUpdateRate, sp8C, 0.1f);

    camera->fovUpdateRate =
        Camera_LERPCeilF(CAM_FOV_UPDATE_RATE, camera->yOffsetUpdateRate, camera->speedRatio * 0.05f, 0.1f);
    camera->rUpdateRateInv = CAM_GLOBAL_27;

    Camera_CalcAtDefault(camera, &atToEyeNextDir, roData->atYOffset, false);
    adjAtToEyeDir = OLib_Vec3fDiffToVecGeo(at, eye);

    temp_f16 = roData->minDist;
    sp90 = roData->maxDist + (roData->maxDist * roData->minMaxDistFactor);
    temp_f14 = temp_f16 - (roData->minDist * roData->minMaxDistFactor);

    if (adjAtToEyeDir.r > sp90) {
        adjAtToEyeDir.r = sp90;
    } else if (adjAtToEyeDir.r < temp_f14) {
        adjAtToEyeDir.r = temp_f14;
    }

    yawDiff = (s16)(playerPosRot->rot.y - 0x7FFF) - adjAtToEyeDir.yaw;
    if (rwData->animTimer != 0) {
        rwData->yawTarget = playerPosRot->rot.y - 0x7FFF;
        rwData->animTimer--;
        adjAtToEyeDir.yaw = Camera_LERPCeilS(rwData->yawTarget, atToEyeNextDir.yaw, 0.5f, 0xA);
    } else if (rwData->yawAdj < ABS(yawDiff)) {
        playerYawRot180 = playerPosRot->rot.y - 0x7FFF;
        adjAtToEyeDir.yaw = Camera_LERPFloorS(
            ((yawDiff < 0) ? (s16)(playerYawRot180 + rwData->yawAdj) : (s16)(playerYawRot180 - rwData->yawAdj)),
            atToEyeNextDir.yaw, 0.1f, 0xA);
    } else {
        adjAtToEyeDir.yaw = Camera_LERPCeilS(adjAtToEyeDir.yaw, atToEyeNextDir.yaw, 0.25f, 0xA);
    }

    // Check the floor at the top of the climb
    bgChkPos.x = playerPosRot->pos.x + (Math_SinS(playerPosRot->rot.y) * 25.0f);
    bgChkPos.y = playerPosRot->pos.y + (playerHeight * 2.2f);
    bgChkPos.z = playerPosRot->pos.z + (Math_CosS(playerPosRot->rot.y) * 25.0f);

    sp90 = Camera_GetFloorYNorm(camera, &floorNorm, &bgChkPos, &bgId);
    if ((sp90 != BGCHECK_Y_MIN) && (playerPosRot->pos.y < sp90)) {
        // top of the climb is within 2.2x of the player's height.
        camera->pitchUpdateRateInv =
            Camera_LERPCeilF(20.0f, camera->pitchUpdateRateInv, CAM_UPDATE_RATE_STEP_SCALE_Y, 0.1f);
        camera->rUpdateRateInv = Camera_LERPCeilF(20.0f, camera->rUpdateRateInv, CAM_UPDATE_RATE_STEP_SCALE_Y, 0.1f);
        adjAtToEyeDir.pitch = Camera_LERPCeilS(0x1F4, atToEyeNextDir.pitch, 1.0f / camera->pitchUpdateRateInv, 0xA);
    } else if ((playerPosRot->pos.y - rwData->floorY) < playerHeight) {
        // player is within his height of the ground.
        camera->pitchUpdateRateInv =
            Camera_LERPCeilF(20.0f, camera->pitchUpdateRateInv, CAM_UPDATE_RATE_STEP_SCALE_Y, 0.1f);
        camera->rUpdateRateInv = Camera_LERPCeilF(20.0f, camera->rUpdateRateInv, CAM_UPDATE_RATE_STEP_SCALE_Y, 0.1f);
        adjAtToEyeDir.pitch = Camera_LERPCeilS(0x1F4, atToEyeNextDir.pitch, 1.0f / camera->pitchUpdateRateInv, 0xA);
    } else {
        camera->pitchUpdateRateInv = 100.0f;
        camera->rUpdateRateInv = 100.0f;
    }

    // max pitch to +/- ~ 60 degrees
    if (adjAtToEyeDir.pitch > 0x2AF8) {
        adjAtToEyeDir.pitch = 0x2AF8;
    }

    if (adjAtToEyeDir.pitch < -0x2AF8) {
        adjAtToEyeDir.pitch = -0x2AF8;
    }

    *eyeNext = Camera_AddVecGeoToVec3f(at, &adjAtToEyeDir);
    camBgChk.pos = *eyeNext;
    if (Camera_BGCheckInfo(camera, at, &camBgChk)) {
        // Collision detected between at->eyeNext, Check if collision between
        // at->eyeNext, but parallel to at (pitch = 0).
        bgChkPos = camBgChk.pos;
        bgChkPara.r = adjAtToEyeDir.r;
        bgChkPara.pitch = 0;
        bgChkPara.yaw = adjAtToEyeDir.yaw;
        camBgChk.pos = Camera_AddVecGeoToVec3f(at, &bgChkPara);
        if (Camera_BGCheckInfo(camera, at, &camBgChk)) {
            // Collision found between parallel at->eyeNext, set eye position to
            // first collision point.
            *eye = bgChkPos;
        } else {
            // no collision found with the parallel at->eye, animate to be parallel
            adjAtToEyeDir.pitch = Camera_LERPCeilS(0, adjAtToEyeDir.pitch, 0.2f, 0xA);
            *eye = Camera_AddVecGeoToVec3f(at, &adjAtToEyeDir);
            // useless?
            Camera_BGCheck(camera, at, eye);
        }
    } else {
        // no collision detected.
        *eye = *eyeNext;
    }

    camera->dist = adjAtToEyeDir.r;
    camera->fov = Camera_LERPCeilF(roData->fovTarget, camera->fov, camera->fovUpdateRate, 1.0f);
    camera->roll = Camera_LERPCeilS(0, camera->roll, 0.5f, 0xA);
    return true;
}

// swimming
s32 Camera_Jump3(Camera* camera) {
    Vec3f* eye = &camera->eye;
    Vec3f* at = &camera->at;
    Vec3f* eyeNext = &camera->eyeNext;
    s32 prevMode;
    f32 spC4;
    f32 spC0;
    f32 spBC;
    UNUSED Vec3f spB0;
    VecGeo eyeDiffGeo;
    PosRot* playerPosRot = &camera->playerPosRot;
    Jump3ReadOnlyData* roData = &camera->paramData.jump3.roData;
    VecGeo eyeAtOffset;
    VecGeo eyeNextAtOffset;
    s32 pad;
    s32 pad2;
    CameraModeValue* values;
    f32 t2;
    f32 phi_f0;
    f32 phi_f2;
    f32 playerHeight;
    PosRot playerhead;
    f32 yNormal;
    f32 temp_f18;
    s32 modeSwitch;
    f32 temp_f2_2;
    Jump3ReadWriteData* rwData = &camera->paramData.jump3.rwData;

    playerHeight = Player_GetHeight(camera->player);
    playerhead = Actor_GetFocus(&camera->player->actor);

    modeSwitch = false;
    if (((camera->waterYPos - eye->y) < CAM_GLOBAL_44 || (camera->animState == 0))) {
        if (rwData->mode != CAM_MODE_NORMAL) {
            rwData->mode = CAM_MODE_NORMAL;
            modeSwitch = true;
        }
    } else if (((camera->waterYPos - eye->y) > CAM_GLOBAL_45) && (rwData->mode != CAM_MODE_AIM_BOOMERANG)) {
        rwData->mode = CAM_MODE_AIM_BOOMERANG;
        modeSwitch = true;
    }

    eyeAtOffset = OLib_Vec3fDiffToVecGeo(at, eye);
    eyeNextAtOffset = OLib_Vec3fDiffToVecGeo(at, eyeNext);

    if (RELOAD_PARAMS(camera) || modeSwitch || CAM_DEBUG_RELOAD_PARAMS) {
        values = sCameraSettings[camera->setting].cameraModes[rwData->mode].values;
        yNormal = 1.0f + CAM_YOFFSET_NORM - (CAM_YOFFSET_NORM * (68.0f / playerHeight));
        t2 = CAM_DATA_SCALED(playerHeight) * yNormal;
        roData->yOffset = GET_NEXT_RO_DATA(values) * t2;
        roData->distMin = GET_NEXT_RO_DATA(values) * t2;
        roData->distMax = GET_NEXT_RO_DATA(values) * t2;
        roData->pitchTarget = CAM_DEG_TO_BINANG(GET_NEXT_RO_DATA(values));
        roData->swingUpdateRate = GET_NEXT_RO_DATA(values);
        roData->unk_10 = GET_NEXT_RO_DATA(values);
        roData->unk_14 = GET_NEXT_SCALED_RO_DATA(values);
        roData->fovTarget = GET_NEXT_RO_DATA(values);
        roData->unk_1C = GET_NEXT_SCALED_RO_DATA(values);
        roData->interfaceField = GET_NEXT_RO_DATA(values);
    }

#if DEBUG_FEATURES
    if (R_RELOAD_CAM_PARAMS) {
        prevMode = camera->mode;
        camera->mode = rwData->mode;
        Camera_CopyPREGToModeValues(camera);
        camera->mode = prevMode;
    }
#endif

    sCameraInterfaceField = roData->interfaceField;

    switch (camera->animState) {
        case 0:
        case 10:
        case 20:
        case 25:
            rwData->swing.atEyePoly = NULL;
            rwData->unk_1C = camera->playerGroundY;
            rwData->swing.unk_16 = rwData->swing.unk_14 = rwData->swing.unk_18 = 0;
            rwData->animTimer = 10;
            rwData->swing.swingUpdateRate = roData->swingUpdateRate;
            camera->animState++;
            rwData->swing.swingUpdateRateTimer = 0;
            break;
        default:
            if (rwData->animTimer != 0) {
                rwData->animTimer--;
            }
            break;
    }

    spB0 = *eye;

    spC4 = CAM_UPDATE_RATE_STEP_SCALE_XZ * camera->speedRatio;
    spC0 = camera->speedRatio * CAM_UPDATE_RATE_STEP_SCALE_Y;
    spBC = rwData->swing.unk_18 != 0 ? CAM_UPDATE_RATE_STEP_SCALE_XZ : spC4;

    if (rwData->swing.swingUpdateRateTimer != 0) {
        camera->yawUpdateRateInv =
            Camera_LERPCeilF(rwData->swing.swingUpdateRate + (rwData->swing.swingUpdateRateTimer * 2),
                             camera->yawUpdateRateInv, spC4, 0.1f);
        camera->pitchUpdateRateInv =
            Camera_LERPCeilF((rwData->swing.swingUpdateRateTimer * 2) + 40.0f, camera->pitchUpdateRateInv, spC0, 0.1f);
        rwData->swing.swingUpdateRateTimer--;
    } else {
        camera->yawUpdateRateInv =
            Camera_LERPCeilF(rwData->swing.swingUpdateRate, camera->yawUpdateRateInv, spBC, 0.1f);
        camera->pitchUpdateRateInv = Camera_LERPCeilF(40.0f, camera->pitchUpdateRateInv, spC0, 0.1f);
    }

    camera->xzOffsetUpdateRate = Camera_LERPCeilF(CAM_XZ_OFFSET_UPDATE_RATE, camera->xzOffsetUpdateRate, spC4, 0.1f);
    camera->yOffsetUpdateRate = Camera_LERPCeilF(CAM_Y_OFFSET_UPDATE_RATE, camera->yOffsetUpdateRate, spC0, 0.1f);
    camera->fovUpdateRate =
        Camera_LERPCeilF(CAM_FOV_UPDATE_RATE, camera->yOffsetUpdateRate, camera->speedRatio * 0.05f, 0.1f);

    Camera_CalcAtDefault(camera, &eyeNextAtOffset, roData->yOffset, roData->interfaceField);
    eyeDiffGeo = OLib_Vec3fDiffToVecGeo(at, eyeNext);

    camera->dist = eyeDiffGeo.r =
        Camera_ClampDist(camera, eyeDiffGeo.r, roData->distMin, roData->distMax, rwData->animTimer);

    if (camera->playerGroundY <= playerPosRot->pos.y) {
        phi_f0 = playerPosRot->pos.y - camera->playerGroundY;
    } else {
        phi_f0 = -(playerPosRot->pos.y - camera->playerGroundY);
    }

    if (!(phi_f0 < 10.0f)) {
        if (camera->waterYPos <= playerhead.pos.y) {
            phi_f2 = playerhead.pos.y - camera->waterYPos;
        } else {
            phi_f2 = -(playerhead.pos.y - camera->waterYPos);
        }
        if (!(phi_f2 < 50.0f)) {
            camera->pitchUpdateRateInv = 100.0f;
        }
    }
    if (rwData->swing.unk_18 != 0) {
        eyeDiffGeo.yaw =
            Camera_LERPCeilS(rwData->swing.unk_16, eyeNextAtOffset.yaw, 1.0f / camera->yawUpdateRateInv, 0xA);
        eyeDiffGeo.pitch =
            Camera_LERPCeilS(rwData->swing.unk_14, eyeNextAtOffset.pitch, 1.0f / camera->yawUpdateRateInv, 0xA);
    } else {
        eyeDiffGeo.yaw = Camera_CalcDefaultYaw(camera, eyeNextAtOffset.yaw, playerPosRot->rot.y, roData->unk_14, 0.0f);
        eyeDiffGeo.pitch = Camera_CalcDefaultPitch(camera, eyeNextAtOffset.pitch, roData->pitchTarget, 0);
    }

    if (eyeDiffGeo.pitch > CAM_MAX_PITCH) {
        eyeDiffGeo.pitch = CAM_MAX_PITCH;
    }

    if (eyeDiffGeo.pitch < CAM_MIN_PITCH_1) {
        eyeDiffGeo.pitch = CAM_MIN_PITCH_1;
    }

    *eyeNext = Camera_AddVecGeoToVec3f(at, &eyeDiffGeo);
    if ((camera->status == CAM_STAT_ACTIVE) && !(roData->interfaceField & JUMP3_FLAG_4)) {
        func_80046E20(camera, &eyeDiffGeo, roData->distMin, roData->swingUpdateRate, &spBC, &rwData->swing);
        if (roData->interfaceField & JUMP3_FLAG_2) {
            camera->inputDir.x = -eyeAtOffset.pitch;
            camera->inputDir.y = eyeAtOffset.yaw - 0x7FFF;
            camera->inputDir.z = 0;
        } else {
            eyeDiffGeo = OLib_Vec3fDiffToVecGeo(eye, at);
            camera->inputDir.x = eyeDiffGeo.pitch;
            camera->inputDir.y = eyeDiffGeo.yaw;
            camera->inputDir.z = 0;
        }

        if (rwData->swing.unk_18 != 0) {
            camera->inputDir.y =
                Camera_LERPCeilS(camera->inputDir.y + (s16)((s16)(rwData->swing.unk_16 - 0x7FFF) - camera->inputDir.y),
                                 camera->inputDir.y, 1.0f - (0.99f * spBC), 0xA);
        }
    } else {
        rwData->swing.swingUpdateRate = roData->swingUpdateRate;
        rwData->swing.unk_18 = 0;
        sUpdateCameraDirection = 0;
        *eye = *eyeNext;
    }
    camera->fov = Camera_LERPCeilF(roData->fovTarget, camera->fov, camera->fovUpdateRate, 1.0f);
    camera->roll = Camera_LERPCeilS(0, camera->roll, 0.5f, 0xA);
    camera->atLERPStepScale = Camera_ClampLERPScale(camera, roData->unk_1C);
    return true;
}

s32 Camera_Jump4(Camera* camera) {
    return Camera_Noop(camera);
}

s32 Camera_Jump0(Camera* camera) {
    return Camera_Noop(camera);
}

s32 Camera_Battle1(Camera* camera) {
    Vec3f* eye = &camera->eye;
    Vec3f* at = &camera->at;
    Vec3f* eyeNext = &camera->eyeNext;
    Vec3f sp128;
    Vec3f playerHead;
    Vec3f targetPos;
    f32 var3;
    f32 var2;
    f32 temp_f0_2;
    f32 temp_f12_2;
    f32 spFC;
    f32 spF8;
    f32 swingAngle;
    f32 temp_f2_2;
    f32 temp_f14;
    s32 skipEyeAtCalc;
    f32 distRatio;
    CamColChk spBC;
    VecGeo spB4;
    VecGeo atToTargetDir;
    VecGeo playerToTargetDir;
    VecGeo atToEyeDir;
    VecGeo atToEyeNextDir;
    PosRot* playerPosRot = &camera->playerPosRot;
    s16 tmpAng1;
    s16 tmpAng2;
    Player* player;
    s16 sp86;
    s16 isOffGround;
    f32 distance;
    f32 sp7C;
    f32 sp78;
    f32 fov;
    Battle1ReadOnlyData* roData = &camera->paramData.batt1.roData;
    Battle1ReadWriteData* rwData = &camera->paramData.batt1.rwData;
    s32 pad;
    f32 playerHeight;

    skipEyeAtCalc = false;
    player = camera->player;
    playerHeight = Player_GetHeight(camera->player);
    if (RELOAD_PARAMS(camera) || CAM_DEBUG_RELOAD_PARAMS) {
        CameraModeValue* values = sCameraSettings[camera->setting].cameraModes[camera->mode].values;
        f32 yNormal = 1.0f + CAM_YOFFSET_NORM - (CAM_YOFFSET_NORM * (68.0f / playerHeight));

        roData->yOffset = GET_NEXT_SCALED_RO_DATA(values) * playerHeight * yNormal;
        roData->distance = GET_NEXT_RO_DATA(values);
        roData->swingYawInitial = GET_NEXT_RO_DATA(values);
        roData->swingYawFinal = GET_NEXT_RO_DATA(values);
        roData->swingPitchInitial = GET_NEXT_RO_DATA(values);
        roData->swingPitchFinal = GET_NEXT_RO_DATA(values);
        roData->swingPitchAdj = GET_NEXT_SCALED_RO_DATA(values);
        roData->fov = GET_NEXT_RO_DATA(values);
        roData->atLERPScaleOnGround = GET_NEXT_SCALED_RO_DATA(values);
        roData->interfaceField = GET_NEXT_RO_DATA(values);
        roData->yOffsetOffGround = GET_NEXT_SCALED_RO_DATA(values) * playerHeight * yNormal;
        roData->atLERPScaleOffGround = GET_NEXT_SCALED_RO_DATA(values);
        rwData->chargeTimer = 40;
        rwData->unk_10 = CAM_GLOBAL_12;
    }

    CAM_DEBUG_RELOAD_PREG(camera);

    distance = roData->distance;
    sp7C = roData->swingPitchInitial;
    sp78 = roData->swingPitchFinal;
    fov = roData->fov;

    if (camera->player->stateFlags1 & PLAYER_STATE1_CHARGING_SPIN_ATTACK) {
        // charging sword.
        rwData->unk_10 =
            Camera_LERPCeilF(CAM_GLOBAL_12 * (1.0f - 0.5f), rwData->unk_10, CAM_UPDATE_RATE_STEP_SCALE_XZ, 0.1f);
        camera->xzOffsetUpdateRate =
            Camera_LERPCeilF(0.2f, camera->xzOffsetUpdateRate, CAM_UPDATE_RATE_STEP_SCALE_XZ, 0.1f);
        camera->yOffsetUpdateRate =
            Camera_LERPCeilF(0.2f, camera->yOffsetUpdateRate, CAM_UPDATE_RATE_STEP_SCALE_XZ, 0.1f);
        if (rwData->chargeTimer > -20) {
            rwData->chargeTimer--;
        } else {
            distance = 250.0f;
            sp7C = 50.0f;
            sp78 = 40.0f;
            fov = 60.0f;
        }
    } else if (rwData->chargeTimer < 0) {
        distance = 250.0f;
        sp7C = 50.0f;
        sp78 = 40.0f;
        fov = 60.0f;
        rwData->chargeTimer++;
    } else {
        rwData->chargeTimer = 40;
        rwData->unk_10 = Camera_LERPCeilF(CAM_GLOBAL_12, rwData->unk_10, CAM_UPDATE_RATE_STEP_SCALE_XZ, 0.1f);
        camera->xzOffsetUpdateRate =
            Camera_LERPCeilF(CAM_BATTLE1_XYZ_OFFSET_UPDATE_RATE_TARGET, camera->xzOffsetUpdateRate,
                             CAM_UPDATE_RATE_STEP_SCALE_XZ * camera->speedRatio, 0.1f);
        camera->yOffsetUpdateRate =
            Camera_LERPCeilF(CAM_BATTLE1_XYZ_OFFSET_UPDATE_RATE_TARGET, camera->yOffsetUpdateRate,
                             CAM_UPDATE_RATE_STEP_SCALE_Y * camera->speedRatio, 0.1f);
    }
    camera->fovUpdateRate =
        Camera_LERPCeilF(CAM_FOV_UPDATE_RATE, camera->fovUpdateRate, camera->speedRatio * 0.05f, 0.1f);
    playerHeight += roData->yOffset;
    atToEyeDir = OLib_Vec3fDiffToVecGeo(at, eye);
    atToEyeNextDir = OLib_Vec3fDiffToVecGeo(at, eyeNext);
    if (camera->target == NULL || camera->target->update == NULL) {
        if (camera->target == NULL) {
            PRINTF(VT_COL(YELLOW, BLACK) "camera: warning: battle: target is not valid, change parallel\n" VT_RST);
        }
        camera->target = NULL;
        Camera_RequestMode(camera, CAM_MODE_Z_PARALLEL);
        return true;
    }

    sCameraInterfaceField = roData->interfaceField;

    if (RELOAD_PARAMS(camera)) {
        rwData->unk_14 = 0;
        rwData->roll = 0.0f;
        rwData->target = camera->target;
        camera->animState++;

#if DEBUG_FEATURES
        if (rwData->target->id > 0) {
            PRINTF("camera: battle: target actor name " VT_FGCOL(BLUE) "%d" VT_RST "\n", rwData->target->id);
        } else {
            PRINTF("camera: battle: target actor name " VT_COL(RED, WHITE) "%d" VT_RST "\n", rwData->target->id);
            camera->target = NULL;
            Camera_RequestMode(camera, CAM_MODE_Z_PARALLEL);
            return true;
        }
#endif

        rwData->animTimer = CAM_DEFAULT_ANIM_TIME + CAM_GLOBAL_24;
        rwData->initialEyeToAtYaw = atToEyeDir.yaw;
        rwData->initialEyeToAtPitch = atToEyeDir.pitch;
        rwData->initialEyeToAtDist = atToEyeDir.r;
        rwData->yPosOffset = playerPosRot->pos.y - camera->playerPosDelta.y;
    }

    if (camera->status == CAM_STAT_ACTIVE) {
        sUpdateCameraDirection = 1;
        camera->inputDir.x = -atToEyeDir.pitch;
        camera->inputDir.y = atToEyeDir.yaw - 0x7FFF;
        camera->inputDir.z = 0;
    }

    if (camera->playerGroundY == camera->playerPosRot.pos.y || camera->player->actor.gravity > -0.1f ||
        camera->player->stateFlags1 & PLAYER_STATE1_21) {
        isOffGround = false;
        rwData->yPosOffset = playerPosRot->pos.y;
    } else {
        isOffGround = true;
    }

    if (rwData->animTimer == 0) {
        camera->atLERPStepScale =
            Camera_ClampLERPScale(camera, isOffGround ? roData->atLERPScaleOffGround : roData->atLERPScaleOnGround);
    }
    camera->targetPosRot = Actor_GetFocus(camera->target);
    if (rwData->target != camera->target) {
        PRINTF("camera: battle: change target %d -> " VT_FGCOL(BLUE) "%d" VT_RST "\n", rwData->target->id,
               camera->target->id);
        camera->animState = 0;
        return true;
    }

    Camera_CalcAtForLockOn(camera, &atToEyeNextDir, &camera->targetPosRot.pos,
                           isOffGround ? roData->yOffsetOffGround : roData->yOffset, distance, &rwData->yPosOffset,
                           &playerToTargetDir,
                           (isOffGround ? (CAM_LOCKON_AT_FLAG_OFF_GROUND | CAM_LOCKON_AT_FLAG_CALC_SLOPE_Y_ADJ)
                                        : CAM_LOCKON_AT_FLAG_CALC_SLOPE_Y_ADJ) |
                               roData->interfaceField);
    tmpAng2 = playerToTargetDir.yaw;
    playerHead = playerPosRot->pos;
    playerHead.y += playerHeight;
    playerToTargetDir = OLib_Vec3fDiffToVecGeo(&playerHead, &camera->targetPosRot.pos);
    distRatio = playerToTargetDir.r > distance ? 1.0f : playerToTargetDir.r / distance;
    targetPos = camera->targetPosRot.pos;
    atToTargetDir = OLib_Vec3fDiffToVecGeo(at, &targetPos);
    atToTargetDir.r = distance - ((atToTargetDir.r <= distance ? atToTargetDir.r : distance) * 0.5f);
    swingAngle = roData->swingYawInitial + ((roData->swingYawFinal - roData->swingYawInitial) * (1.1f - distRatio));
    spF8 = swingAngle + CAM_GLOBAL_13;

    spB4.r = camera->dist = Camera_LERPCeilF(distance, camera->dist, CAM_GLOBAL_11, 2.0f);
    spB4.yaw = atToEyeNextDir.yaw;
    tmpAng1 = (s16)(atToTargetDir.yaw - (s16)(atToEyeNextDir.yaw - 0x7FFF));
    if (rwData->animTimer != 0) {
        if (rwData->animTimer >= CAM_GLOBAL_24) {
            sp86 = rwData->animTimer - CAM_GLOBAL_24;
            playerToTargetDir = OLib_Vec3fDiffToVecGeo(at, eye);
            playerToTargetDir.yaw = tmpAng2 - 0x7FFF;

            var2 = 1.0f / CAM_DEFAULT_ANIM_TIME;
            var3 = (rwData->initialEyeToAtDist - playerToTargetDir.r) * var2;
            tmpAng1 = (s16)(rwData->initialEyeToAtYaw - playerToTargetDir.yaw) * var2;
            tmpAng2 = (s16)(rwData->initialEyeToAtPitch - playerToTargetDir.pitch) * var2;

            spB4.r = Camera_LERPCeilF(playerToTargetDir.r + (var3 * sp86), atToEyeDir.r, CAM_GLOBAL_28, 1.0f);
            spB4.yaw = Camera_LERPCeilS(playerToTargetDir.yaw + (tmpAng1 * sp86), atToEyeDir.yaw, CAM_GLOBAL_28, 0xA);
            spB4.pitch =
                Camera_LERPCeilS(playerToTargetDir.pitch + (tmpAng2 * sp86), atToEyeDir.pitch, CAM_GLOBAL_28, 0xA);
        } else {
            skipEyeAtCalc = true;
        }
        rwData->animTimer--;
    } else if (ABS(tmpAng1) > CAM_DEG_TO_BINANG(swingAngle)) {
        spFC = CAM_BINANG_TO_DEG(tmpAng1);
        temp_f2_2 = swingAngle + (spF8 - swingAngle) * (OLib_ClampMaxDist(atToTargetDir.r, spB4.r) / spB4.r);
        temp_f12_2 = ((temp_f2_2 * temp_f2_2) - 2.0f) / (temp_f2_2 - 360.0f);
        var2 = ((temp_f12_2 * spFC) + (2.0f - (360.0f * temp_f12_2)));
        temp_f14 = SQ(spFC) / var2;
        tmpAng2 = tmpAng1 >= 0 ? CAM_DEG_TO_BINANG(temp_f14) : (-CAM_DEG_TO_BINANG(temp_f14));
        spB4.yaw = (s16)((s16)(atToEyeNextDir.yaw - 0x7FFF) + tmpAng2) - 0x7FFF;
    } else {
        spFC = 0.05f;
        spFC = (1.0f - camera->speedRatio) * spFC;
        tmpAng2 = tmpAng1 >= 0 ? CAM_DEG_TO_BINANG(swingAngle) : -CAM_DEG_TO_BINANG(swingAngle);
        spB4.yaw = atToEyeNextDir.yaw - (s16)((tmpAng2 - tmpAng1) * spFC);
    }

    if (!skipEyeAtCalc) {
        var3 = atToTargetDir.pitch * roData->swingPitchAdj;
        var2 = F32_LERPIMP(sp7C, sp78, distRatio);
        tmpAng1 =
            CAM_DEG_TO_BINANG(var2) - (s16)(playerToTargetDir.pitch * ((1.0f - 0.5f) + distRatio * (1.0f - 0.5f)));
        tmpAng1 += (s16)(var3);

        if (tmpAng1 < -0x2AA8) {
            tmpAng1 = -0x2AA8;
        } else if (tmpAng1 > 0x2AA8) {
            tmpAng1 = 0x2AA8;
        }

        spB4.pitch = Camera_LERPCeilS(tmpAng1, atToEyeNextDir.pitch, rwData->unk_10, 0xA);
        *eyeNext = Camera_AddVecGeoToVec3f(at, &spB4);
        spBC.pos = *eyeNext;
        if (camera->status == CAM_STAT_ACTIVE) {
            if (!camera->play->envCtx.skyboxDisabled || roData->interfaceField & BATTLE1_FLAG_0) {
                Camera_BGCheckInfo(camera, at, &spBC);
            } else if (roData->interfaceField & BATTLE1_FLAG_1) {
                func_80043F94(camera, at, &spBC);
            } else {
                sp128 = OLib_Vec3fDistNormalize(at, &spBC.pos);
                spBC.pos.x -= sp128.x;
                spBC.pos.y -= sp128.y;
                spBC.pos.z -= sp128.z;
            }
            *eye = spBC.pos;
        } else {
            *eye = *eyeNext;
        }
    }
    rwData->roll += ((CAM_BATTLE1_ROLL_TARGET_BASE * camera->speedRatio * (1.0f - distRatio)) - rwData->roll) *
                    CAM_BATTLE1_ROLL_STEP_SCALE;
    camera->roll = CAM_DEG_TO_BINANG(rwData->roll);
    camera->fov = Camera_LERPCeilF((player->meleeWeaponState != 0                      ? 0.8f
                                    : gSaveContext.save.info.playerData.health <= 0x10 ? 0.8f
                                                                                       : 1.0f) *
                                       (fov - ((fov * 0.05f) * distRatio)),
                                   camera->fov, camera->fovUpdateRate, 1.0f);
    //! @bug Missing return, but the return value is not used.
}

s32 Camera_Battle2(Camera* camera) {
    return Camera_Noop(camera);
}

s32 Camera_Battle3(Camera* camera) {
    return Camera_Noop(camera);
}

/**
 * Charging spin attack
 * Camera zooms out slowly for 50 frames, then tilts up to a specified
 * setting value.
 */
s32 Camera_Battle4(Camera* camera) {
    Vec3f* eye = &camera->eye;
    Vec3f* at = &camera->at;
    Vec3f* eyeNext = &camera->eyeNext;
    VecGeo eyeNextOffset;
    VecGeo eyeAtOffset;
    VecGeo eyeNextAtOffset;
    Battle4ReadOnlyData* roData = &camera->paramData.batt4.roData;
    Battle4ReadWriteData* rwData = &camera->paramData.batt4.rwData;
    s32 pad;
    f32 playerHeight;

    playerHeight = Player_GetHeight(camera->player);
    if (RELOAD_PARAMS(camera) || CAM_DEBUG_RELOAD_PARAMS) {
        CameraModeValue* values = sCameraSettings[camera->setting].cameraModes[camera->mode].values;
        f32 yNormal = 1.0f + CAM_YOFFSET_NORM - (CAM_YOFFSET_NORM * (68.0f / playerHeight));

        roData->yOffset = GET_NEXT_SCALED_RO_DATA(values) * playerHeight * yNormal;
        roData->rTarget = GET_NEXT_SCALED_RO_DATA(values) * playerHeight * yNormal;
        roData->pitchTarget = CAM_DEG_TO_BINANG(GET_NEXT_RO_DATA(values));
        roData->lerpUpdateRate = GET_NEXT_SCALED_RO_DATA(values);
        roData->fovTarget = GET_NEXT_RO_DATA(values);
        roData->atLERPTarget = GET_NEXT_SCALED_RO_DATA(values);
        roData->interfaceField = GET_NEXT_RO_DATA(values);
    }

    CAM_DEBUG_RELOAD_PREG(camera);

    eyeAtOffset = OLib_Vec3fDiffToVecGeo(at, eye);
    eyeNextAtOffset = OLib_Vec3fDiffToVecGeo(at, eyeNext);

    sCameraInterfaceField = roData->interfaceField;

    switch (camera->animState) {
        case 0:
        case 10:
        case 20:
            rwData->animTimer = 50;
            camera->animState++;
            break;
    }

    camera->yawUpdateRateInv = Camera_LERPCeilF(roData->lerpUpdateRate, camera->yawUpdateRateInv,
                                                CAM_UPDATE_RATE_STEP_SCALE_XZ * camera->speedRatio, 0.1f);
    camera->rUpdateRateInv = 1000.0f;
    camera->pitchUpdateRateInv = 1000.0f;
    camera->xzOffsetUpdateRate =
        Camera_LERPCeilF(0.025f, camera->xzOffsetUpdateRate, CAM_UPDATE_RATE_STEP_SCALE_XZ, 0.1f);
    camera->yOffsetUpdateRate = Camera_LERPCeilF(CAM_Y_OFFSET_UPDATE_RATE, camera->yOffsetUpdateRate,
                                                 CAM_UPDATE_RATE_STEP_SCALE_Y * camera->speedRatio, 0.1f);
    camera->fovUpdateRate = 0.0001f;
    Camera_CalcAtDefault(camera, &eyeNextAtOffset, roData->yOffset, true);
    if (rwData->animTimer != 0) {
        eyeNextOffset.yaw = eyeAtOffset.yaw;
        eyeNextOffset.pitch = eyeAtOffset.pitch;
        eyeNextOffset.r = eyeAtOffset.r;
        rwData->animTimer--;
    } else {
        eyeNextOffset.yaw = eyeAtOffset.yaw;
        eyeNextOffset.pitch = Camera_LERPCeilS(roData->pitchTarget, eyeAtOffset.pitch, roData->lerpUpdateRate, 2);
        eyeNextOffset.r = Camera_LERPCeilF(roData->rTarget, eyeAtOffset.r, roData->lerpUpdateRate, 0.001f);
    }
    *eyeNext = Camera_AddVecGeoToVec3f(at, &eyeNextOffset);
    *eye = *eyeNext;
    camera->dist = eyeNextOffset.r;
    camera->fov = Camera_LERPCeilF(roData->fovTarget, camera->fov, roData->lerpUpdateRate, 1.0f);
    camera->roll = 0;
    camera->atLERPStepScale = Camera_ClampLERPScale(camera, roData->atLERPTarget);
    return true;
}

s32 Camera_Battle0(Camera* camera) {
    return Camera_Noop(camera);
}

// Targeting non-enemy
s32 Camera_KeepOn1(Camera* camera) {
    Vec3f* eye = &camera->eye;
    Vec3f* at = &camera->at;
    Vec3f* eyeNext = &camera->eyeNext;
    Vec3f sp120;
    Vec3f sp114;
    Vec3f sp108;
    f32 sp104;
    f32 temp_f12_2;
    f32 temp_f14;
    f32 t1;
    f32 spF4;
    f32 spF0;
    f32 spEC;
    f32 spE8;
    f32 t2;
    s16 spE2;
    s16 spE0;
    VecGeo spD8;
    VecGeo spD0;
    VecGeo spC8;
    VecGeo spC0;
    VecGeo spB8;
    PosRot* playerPosRot = &camera->playerPosRot;
    CamColChk sp8C;
    s32 sp88;
    f32 sp84;
    s16 sp82;
    s16 isOffGround;
    KeepOn1ReadOnlyData* roData = &camera->paramData.keep1.roData;
    KeepOn1ReadWriteData* rwData = &camera->paramData.keep1.rwData;
    s16 t3;
    f32 playerHeight;

    sp88 = 0;
    playerHeight = Player_GetHeight(camera->player);
    if ((camera->target == NULL) || (camera->target->update == NULL)) {
        if (camera->target == NULL) {
            PRINTF(VT_COL(YELLOW, BLACK) "camera: warning: keepon: target is not valid, change parallel\n" VT_RST);
        }
        camera->target = NULL;
        Camera_RequestMode(camera, CAM_MODE_Z_PARALLEL);
        return 1;
    }

    if (RELOAD_PARAMS(camera) || CAM_DEBUG_RELOAD_PARAMS) {
        CameraModeValue* values = sCameraSettings[camera->setting].cameraModes[camera->mode].values;
        f32 yNormal = 1.0f + CAM_YOFFSET_NORM - (CAM_YOFFSET_NORM * (68.0f / playerHeight));

        roData->unk_00 = GET_NEXT_SCALED_RO_DATA(values) * playerHeight * yNormal;
        roData->unk_04 = GET_NEXT_RO_DATA(values);
        roData->unk_08 = GET_NEXT_RO_DATA(values);
        roData->unk_0C = GET_NEXT_RO_DATA(values);
        roData->unk_10 = GET_NEXT_RO_DATA(values);
        roData->unk_14 = GET_NEXT_RO_DATA(values);
        roData->unk_18 = GET_NEXT_RO_DATA(values);
        roData->unk_1C = GET_NEXT_SCALED_RO_DATA(values);
        roData->unk_20 = GET_NEXT_RO_DATA(values);
        roData->unk_24 = GET_NEXT_SCALED_RO_DATA(values);
        roData->interfaceField = GET_NEXT_RO_DATA(values);
        roData->unk_28 = GET_NEXT_SCALED_RO_DATA(values) * playerHeight * yNormal;
        roData->unk_2C = GET_NEXT_SCALED_RO_DATA(values);
    }
    CAM_DEBUG_RELOAD_PREG(camera);

    playerHeight += roData->unk_00;
    spC0 = OLib_Vec3fDiffToVecGeo(at, eye);
    spB8 = OLib_Vec3fDiffToVecGeo(at, eyeNext);
    sCameraInterfaceField = roData->interfaceField;
    if (RELOAD_PARAMS(camera)) {
        camera->animState++;
        rwData->unk_10 = 0;
        rwData->unk_04 = 0.0f;
        rwData->unk_0C = camera->target;
        rwData->unk_16 = CAM_DEFAULT_ANIM_TIME + CAM_GLOBAL_24;
        rwData->unk_12 = spC0.yaw;
        rwData->unk_14 = spC0.pitch;
        rwData->unk_00 = spC0.r;
        rwData->unk_08 = playerPosRot->pos.y - camera->playerPosDelta.y;
    }
    if (camera->status == CAM_STAT_ACTIVE) {
        sUpdateCameraDirection = 1;
        camera->inputDir.x = -spC0.pitch;
        camera->inputDir.y = spC0.yaw - 0x7FFF;
        camera->inputDir.z = 0;
    }

    sp104 = roData->unk_04;
    sp84 = 1;

    switch (camera->viewFlags & (CAM_VIEW_TARGET | CAM_VIEW_TARGET_POS)) {
        case CAM_VIEW_TARGET:
            if ((camera->player->actor.category == 2) && (camera->player->interactRangeActor == camera->target)) {
                PosRot sp54;

                sp54 = Actor_GetFocus(&camera->player->actor);
                spC8.r = 60.0f;
                spC8.yaw = camera->playerPosRot.rot.y;
                spC8.pitch = 0x2EE0;
                camera->targetPosRot.pos = Camera_AddVecGeoToVec3f(&sp54.pos, &spC8);
            } else {
                camera->targetPosRot = Actor_GetFocus(camera->target);
            }
            camera->targetPosRot = Actor_GetFocus(camera->target);
            if (rwData->unk_0C != camera->target) {
                rwData->unk_0C = camera->target;
                camera->atLERPStepScale = 0.0f;
            }
            camera->xzOffsetUpdateRate = Camera_LERPCeilF(1.0f, camera->xzOffsetUpdateRate,
                                                          CAM_UPDATE_RATE_STEP_SCALE_XZ * camera->speedRatio, 0.1f);
            camera->yOffsetUpdateRate = Camera_LERPCeilF(1.0f, camera->yOffsetUpdateRate,
                                                         CAM_UPDATE_RATE_STEP_SCALE_Y * camera->speedRatio, 0.1f);
            camera->fovUpdateRate =
                Camera_LERPCeilF(CAM_FOV_UPDATE_RATE, camera->fovUpdateRate, camera->speedRatio * 0.05f, 0.1f);
            goto cont;
        case CAM_VIEW_TARGET_POS:
            rwData->unk_0C = NULL;
        cont:
            if (camera->playerGroundY == camera->playerPosRot.pos.y || camera->player->actor.gravity > -0.1f ||
                camera->player->stateFlags1 & PLAYER_STATE1_21) {
                rwData->unk_08 = playerPosRot->pos.y;
                isOffGround = false;
            } else {
                isOffGround = true;
            }

            Camera_CalcAtForLockOn(camera, &spB8, &camera->targetPosRot.pos,
                                   isOffGround ? roData->unk_28 : roData->unk_00, sp104, &rwData->unk_08, &spC8,
                                   (isOffGround ? CAM_LOCKON_AT_FLAG_OFF_GROUND : 0) | roData->interfaceField);
            sp114 = playerPosRot->pos;
            sp114.y += playerHeight;
            spC8 = OLib_Vec3fDiffToVecGeo(&sp114, &camera->targetPosRot.pos);
            sp84 = spC8.r > sp104 ? 1.0f : spC8.r / sp104;
            break;
        default:
            *at = playerPosRot->pos;
            at->y += playerHeight;
            rwData->unk_0C = NULL;
            break;
    }
    spD8 = OLib_Vec3fDiffToVecGeo(at, eyeNext);
    if (spD8.r < roData->unk_04) {
        sp104 = roData->unk_04;
        spE8 = CAM_R_UPDATE_RATE_INV;
    } else if (roData->unk_08 < spD8.r) {
        sp104 = roData->unk_08;
        spE8 = CAM_R_UPDATE_RATE_INV;
    } else {
        sp104 = spD8.r;
        spE8 = 1.0f;
    }

    camera->rUpdateRateInv = Camera_LERPCeilF(spE8, camera->rUpdateRateInv, CAM_UPDATE_RATE_STEP_SCALE_XZ, 0.1f);
    spD8.r = spE8 = camera->dist = Camera_LERPCeilF(sp104, camera->dist, 1.0f / camera->rUpdateRateInv, 0.2f);
    sp108 = camera->targetPosRot.pos;
    spD0 = OLib_Vec3fDiffToVecGeo(at, &sp108);
    spD0.r = spE8 - ((spD0.r <= spE8 ? spD0.r : spE8) * 0.5f);
    spEC = roData->unk_0C + ((roData->unk_10 - roData->unk_0C) * (1.1f - sp84));
    spF0 = spEC + CAM_GLOBAL_13;
    spD8.r = camera->dist = Camera_LERPCeilF(spE8, camera->dist, CAM_GLOBAL_11, 2.0f);
    spD8.yaw = spB8.yaw;
    spE2 = spD0.yaw - (s16)(spB8.yaw - 0x7FFF);
    if (rwData->unk_16 != 0) {
        if (rwData->unk_16 >= CAM_GLOBAL_24) {
            sp82 = rwData->unk_16 - CAM_GLOBAL_24;
            spE2 = spC8.yaw;
            spC8 = OLib_Vec3fDiffToVecGeo(at, eye);
            spC8.yaw = spE2 - 0x7FFF;

            t2 = 1.0f / CAM_DEFAULT_ANIM_TIME;
            spE8 = (rwData->unk_00 - spC8.r) * t2;
            spE2 = (s16)(rwData->unk_12 - spC8.yaw) * t2;
            spE0 = (s16)(rwData->unk_14 - spC8.pitch) * t2;

            spD8.r = Camera_LERPCeilF(spC8.r + (spE8 * sp82), spC0.r, CAM_GLOBAL_28, 1.0f);
            spD8.yaw = Camera_LERPCeilS(spC8.yaw + (spE2 * sp82), spC0.yaw, CAM_GLOBAL_28, 0xA);
            spD8.pitch = Camera_LERPCeilS(spC8.pitch + (spE0 * sp82), spC0.pitch, CAM_GLOBAL_28, 0xA);
        } else {
            sp88 = 1;
        }
        rwData->unk_16--;
    } else if (ABS(spE2) > CAM_DEG_TO_BINANG(spEC)) {
        spF4 = CAM_BINANG_TO_DEG(spE2);
        t2 = spEC + (spF0 - spEC) * (OLib_ClampMaxDist(spD0.r, spD8.r) / spD8.r);
        temp_f12_2 = ((SQ(t2) - 2.0f) / (t2 - 360.0f));
        t1 = (temp_f12_2 * spF4) + (2.0f - (360.0f * temp_f12_2));
        temp_f14 = SQ(spF4) / t1;
        spE0 = spE2 >= 0 ? (CAM_DEG_TO_BINANG(temp_f14)) : (-CAM_DEG_TO_BINANG(temp_f14));
        spD8.yaw = (s16)((s16)(spB8.yaw - 0x7FFF) + spE0) - 0x7FFF;
    } else {
        spF4 = 0.02f;
        spF4 = (1.0f - camera->speedRatio) * spF4;
        spE0 = spE2 >= 0 ? CAM_DEG_TO_BINANG(spEC) : -CAM_DEG_TO_BINANG(spEC);
        spD8.yaw = spB8.yaw - (s16)((spE0 - spE2) * spF4);
    }

    if (sp88 == 0) {
        spE2 = CAM_DEG_TO_BINANG((f32)(roData->unk_14 + ((roData->unk_18 - roData->unk_14) * sp84)));
        spE2 -= (s16)(spC8.pitch * (0.5f + (sp84 * 0.5f)));

        spE8 = spD0.pitch * roData->unk_1C;
        spE2 += (s16)spE8;
        if (spE2 < -0x3200) {
            spE2 = -0x3200;
        } else if (spE2 > 0x3200) {
            spE2 = 0x3200;
        }

        spD8.pitch = Camera_LERPCeilS(spE2, spB8.pitch, CAM_GLOBAL_12, 0xA);
        *eyeNext = Camera_AddVecGeoToVec3f(at, &spD8);
        sp8C.pos = *eyeNext;
        if (camera->status == CAM_STAT_ACTIVE) {
            if (!camera->play->envCtx.skyboxDisabled || roData->interfaceField & KEEPON1_FLAG_0) {
                Camera_BGCheckInfo(camera, at, &sp8C);
            } else if (roData->interfaceField & KEEPON1_FLAG_1) {
                func_80043F94(camera, at, &sp8C);
            } else {
                sp120 = OLib_Vec3fDistNormalize(at, &sp8C.pos);
                sp8C.pos.x -= sp120.x;
                sp8C.pos.y -= sp120.y;
                sp8C.pos.z -= sp120.z;
            }
            *eye = sp8C.pos;
        } else {
            *eye = *eyeNext;
        }
        sp120 = OLib_Vec3fDistNormalize(eye, at);
        *eye = Camera_Vec3fTranslateByUnitVector(eye, &sp120, CAM_GLOBAL_1);
    }
    camera->fov = Camera_LERPCeilF(roData->unk_20, camera->fov, camera->fovUpdateRate, 1.0f);
    camera->roll = Camera_LERPCeilS(0, camera->roll, 0.5f, 0xA);
    camera->atLERPStepScale = Camera_ClampLERPScale(camera, isOffGround ? roData->unk_2C : roData->unk_24);
    return 1;
}

s32 Camera_KeepOn2(Camera* camera) {
    return Camera_Noop(camera);
}

/**
 * Talking to an NPC
 */
s32 Camera_KeepOn3(Camera* camera) {
    Vec3f* eye = &camera->eye;
    Vec3f* at = &camera->at;
    Vec3f* eyeNext = &camera->eyeNext;
    Vec3f playerHeadPos;
    Vec3f lineChkPointB;
    f32 temp_f0;
    f32 spBC;
    f32 prevTargetPlayerDist;
    f32 swingAngle;
    Actor* colChkActors[2];
    VecGeo targetToPlayerDir;
    VecGeo atToEyeAdj;
    UNUSED VecGeo atToEyeDir;
    VecGeo atToEyeNextDir;
    s32 i;
    s32 angleCnt;
    s16 sp82;
    s16 sp80;
    UNUSED PosRot playerPosRot;
    PosRot* camPlayerPosRot = &camera->playerPosRot;
    KeepOn3ReadOnlyData* roData = &camera->paramData.keep3.roData;
    KeepOn3ReadWriteData* rwData = &camera->paramData.keep3.rwData;
    s32 pad;
    f32 playerHeight;

    playerHeight = Player_GetHeight(camera->player);
    if (camera->target == NULL || camera->target->update == NULL) {
        if (camera->target == NULL) {
            PRINTF(VT_COL(YELLOW, BLACK) "camera: warning: talk: target is not valid, change parallel\n" VT_RST);
        }
        camera->target = NULL;
        Camera_RequestMode(camera, CAM_MODE_Z_PARALLEL);
        return 1;
    }
    if (RELOAD_PARAMS(camera)) {
        if (camera->play->view.unk_124 == 0) {
            camera->stateFlags |= CAM_STATE_LOCK_MODE;
            camera->play->view.unk_124 = camera->camId | 0x50;
            return 1;
        }
        camera->stateFlags &= ~CAM_STATE_LOCK_MODE;
    }
    camera->stateFlags &= ~CAM_STATE_CAM_FUNC_FINISH;
    if (RELOAD_PARAMS(camera) || CAM_DEBUG_RELOAD_PARAMS) {
        CameraModeValue* values = sCameraSettings[camera->setting].cameraModes[camera->mode].values;
        f32 yNormal = 1.0f + CAM_YOFFSET_NORM - (CAM_YOFFSET_NORM * (68.0f / playerHeight));

        roData->yOffset = GET_NEXT_SCALED_RO_DATA(values) * playerHeight * yNormal;
        roData->minDist = GET_NEXT_RO_DATA(values);
        roData->maxDist = GET_NEXT_RO_DATA(values);
        roData->swingYawInitial = GET_NEXT_RO_DATA(values);
        roData->swingYawFinal = GET_NEXT_RO_DATA(values);
        roData->swingPitchInitial = GET_NEXT_RO_DATA(values);
        roData->swingPitchFinal = GET_NEXT_RO_DATA(values);
        roData->swingPitchAdj = GET_NEXT_SCALED_RO_DATA(values);
        roData->fovTarget = GET_NEXT_RO_DATA(values);
        roData->atLERPScaleMax = GET_NEXT_SCALED_RO_DATA(values);
        roData->initTimer = GET_NEXT_RO_DATA(values);
        roData->interfaceField = GET_NEXT_RO_DATA(values);
    }

    CAM_DEBUG_RELOAD_PREG(camera);

    playerHeight += roData->yOffset;
    atToEyeDir = OLib_Vec3fDiffToVecGeo(at, eye);
    atToEyeNextDir = OLib_Vec3fDiffToVecGeo(at, eyeNext);
    camera->targetPosRot = Actor_GetFocus(camera->target);
    playerPosRot = Actor_GetFocus(&camera->player->actor);
    playerHeadPos = camPlayerPosRot->pos;
    playerHeadPos.y += playerHeight;
    targetToPlayerDir = OLib_Vec3fDiffToVecGeo(&playerHeadPos, &camera->targetPosRot.pos);
    sCameraInterfaceField = roData->interfaceField;
    if (RELOAD_PARAMS(camera)) {
        colChkActors[0] = camera->target;
        colChkActors[1] = &camera->player->actor;
        camera->animState++;
        rwData->target = camera->target;
        temp_f0 = (roData->maxDist < targetToPlayerDir.r ? 1.0f : targetToPlayerDir.r / roData->maxDist);
        rwData->animTimer = roData->initTimer;
        spBC = ((1.0f - temp_f0) * targetToPlayerDir.r) / rwData->animTimer;
        swingAngle = F32_LERPIMP(roData->swingPitchInitial, roData->swingPitchFinal, temp_f0);
        atToEyeAdj.pitch = CAM_DEG_TO_BINANG(swingAngle) + ((s16)(-(targetToPlayerDir.pitch * roData->swingPitchAdj)));
        swingAngle = F32_LERPIMP(roData->swingYawInitial, roData->swingYawFinal, temp_f0);
        if (roData->interfaceField & KEEPON3_FLAG_4) {
            if ((s16)(targetToPlayerDir.yaw - atToEyeNextDir.yaw) < 0) {
                atToEyeAdj.yaw = targetToPlayerDir.yaw + CAM_DEG_TO_BINANG(swingAngle);
            } else {
                atToEyeAdj.yaw = targetToPlayerDir.yaw - CAM_DEG_TO_BINANG(swingAngle);
            }
        } else if (roData->interfaceField & KEEPON3_FLAG_5) {
            if ((s16)(targetToPlayerDir.yaw - atToEyeNextDir.yaw) < 0) {
                atToEyeAdj.yaw = (s16)(targetToPlayerDir.yaw - 0x7FFF) - CAM_DEG_TO_BINANG(swingAngle);
            } else {
                atToEyeAdj.yaw = (s16)(targetToPlayerDir.yaw - 0x7FFF) + CAM_DEG_TO_BINANG(swingAngle);
            }
        } else if (ABS((s16)(targetToPlayerDir.yaw - atToEyeNextDir.yaw)) < 0x3FFF) {
            if ((s16)(targetToPlayerDir.yaw - atToEyeNextDir.yaw) < 0) {
                atToEyeAdj.yaw = targetToPlayerDir.yaw + CAM_DEG_TO_BINANG(swingAngle);
            } else {
                atToEyeAdj.yaw = targetToPlayerDir.yaw - CAM_DEG_TO_BINANG(swingAngle);
            }
        } else {
            if ((s16)(targetToPlayerDir.yaw - atToEyeNextDir.yaw) < 0) {
                atToEyeAdj.yaw = (s16)(targetToPlayerDir.yaw - 0x7FFF) - CAM_DEG_TO_BINANG(swingAngle);
            } else {
                atToEyeAdj.yaw = (s16)(targetToPlayerDir.yaw - 0x7FFF) + CAM_DEG_TO_BINANG(swingAngle);
            }
        }
        prevTargetPlayerDist = targetToPlayerDir.r;
        temp_f0 = 0.6f;
        targetToPlayerDir.r = (spBC * 0.6f) + (prevTargetPlayerDist * (1.0f - temp_f0));
        sp80 = atToEyeAdj.yaw;
        sp82 = atToEyeAdj.pitch;
        playerHeadPos = camPlayerPosRot->pos;
        playerHeadPos.y += playerHeight;
        rwData->atTarget = Camera_AddVecGeoToVec3f(&playerHeadPos, &targetToPlayerDir);
        angleCnt = ARRAY_COUNT(D_8011D3B0);
        i = 0;
        targetToPlayerDir.r = prevTargetPlayerDist;
        atToEyeAdj.r = roData->minDist + (targetToPlayerDir.r * (1 - 0.5f)) - atToEyeNextDir.r + atToEyeNextDir.r;
        lineChkPointB = Camera_AddVecGeoToVec3f(&rwData->atTarget, &atToEyeAdj);
        if (!(roData->interfaceField & KEEPON3_FLAG_7)) {
            while (i < angleCnt) {
                if (!CollisionCheck_LineOCCheck(camera->play, &camera->play->colChkCtx, &rwData->atTarget,
                                                &lineChkPointB, colChkActors, 2) &&
                    !Camera_BGCheck(camera, &rwData->atTarget, &lineChkPointB)) {
                    break;
                }
                atToEyeAdj.yaw = sp80 + D_8011D3B0[i];
                atToEyeAdj.pitch = sp82 + D_8011D3CC[i];
                lineChkPointB = Camera_AddVecGeoToVec3f(&rwData->atTarget, &atToEyeAdj);
                i++;
            }
        }
        PRINTF("camera: talk: BG&collision check %d time(s)\n", i);
        camera->stateFlags &= ~(CAM_STATE_CHECK_BG | CAM_STATE_EXTERNAL_FINISHED);
        pad = ((rwData->animTimer + 1) * rwData->animTimer) >> 1;
        rwData->eyeToAtTargetYaw = (f32)(s16)(atToEyeAdj.yaw - atToEyeNextDir.yaw) / pad;
        rwData->eyeToAtTargetPitch = (f32)(s16)(atToEyeAdj.pitch - atToEyeNextDir.pitch) / pad;
        rwData->eyeToAtTargetR = (atToEyeAdj.r - atToEyeNextDir.r) / pad;
        return 1;
    }

    if (rwData->animTimer != 0) {
        at->x += (rwData->atTarget.x - at->x) / rwData->animTimer;
        at->y += (rwData->atTarget.y - at->y) / rwData->animTimer;
        at->z += (rwData->atTarget.z - at->z) / rwData->animTimer;
        // needed to match
        if (!prevTargetPlayerDist) {}
        atToEyeAdj.r = ((rwData->eyeToAtTargetR * rwData->animTimer) + atToEyeNextDir.r) + 1.0f;
        atToEyeAdj.yaw = atToEyeNextDir.yaw + (s16)(rwData->eyeToAtTargetYaw * rwData->animTimer);
        atToEyeAdj.pitch = atToEyeNextDir.pitch + (s16)(rwData->eyeToAtTargetPitch * rwData->animTimer);
        *eyeNext = Camera_AddVecGeoToVec3f(at, &atToEyeAdj);
        *eye = *eyeNext;
        camera->fov = Camera_LERPCeilF(roData->fovTarget, camera->fov, 0.5, 1.0f);
        camera->roll = Camera_LERPCeilS(0, camera->roll, 0.5, 0xA);
        camera->atLERPStepScale = Camera_ClampLERPScale(camera, roData->atLERPScaleMax);
        Camera_BGCheck(camera, at, eye);
        rwData->animTimer--;
    } else {
        camera->stateFlags |= (CAM_STATE_CAM_FUNC_FINISH | CAM_STATE_BLOCK_BG);
    }

    if (camera->stateFlags & CAM_STATE_EXTERNAL_FINISHED) {
        sCameraInterfaceField = CAM_INTERFACE_FIELD(CAM_LETTERBOX_NONE, CAM_HUD_VISIBILITY_ALL, 0);
        func_80043B60(camera);
        camera->atLERPStepScale = 0.0f;

        if (camera->xzSpeed > 0.001f || CAMERA_CHECK_BTN(&D_8015BD7C->state.input[0], BTN_A) ||
            CAMERA_CHECK_BTN(&D_8015BD7C->state.input[0], BTN_B) ||
            CAMERA_CHECK_BTN(&D_8015BD7C->state.input[0], BTN_CLEFT) ||
            CAMERA_CHECK_BTN(&D_8015BD7C->state.input[0], BTN_CDOWN) ||
            CAMERA_CHECK_BTN(&D_8015BD7C->state.input[0], BTN_CUP) ||
            CAMERA_CHECK_BTN(&D_8015BD7C->state.input[0], BTN_CRIGHT) ||
            CAMERA_CHECK_BTN(&D_8015BD7C->state.input[0], BTN_R) ||
            CAMERA_CHECK_BTN(&D_8015BD7C->state.input[0], BTN_Z)) {
            camera->stateFlags |= CAM_STATE_CHECK_BG;
            camera->stateFlags &= ~CAM_STATE_EXTERNAL_FINISHED;
        }
    }
    return 1;
}

#pragma increment_block_number "gc-eu:128 gc-eu-mq:128 gc-jp:128 gc-jp-ce:128 gc-jp-mq:128 gc-us:128 gc-us-mq:128" \
<<<<<<< HEAD
                               "ique-cn:128 ntsc-1.0:123 ntsc-1.1:123 ntsc-1.2:123 pal-1.0:121 pal-1.1:121"
=======
                               "ique-cn:128 ntsc-1.0:134 ntsc-1.1:134 ntsc-1.2:134 pal-1.0:132 pal-1.1:132"
>>>>>>> 137e1787

s32 Camera_KeepOn4(Camera* camera) {
    static Vec3f D_8015BD50;
    static Vec3f D_8015BD60;
    static Vec3f D_8015BD70;
    Vec3f* eye = &camera->eye;
    Vec3f* at = &camera->at;
    Vec3f* eyeNext = &camera->eyeNext;
    Actor* spCC[2];
    f32 t = -0.5f;
    f32 temp_f0_2;
    CollisionPoly* spC0;
    VecGeo spB8;
    UNUSED VecGeo spB0;
    VecGeo spA8;
    s16* temp_s0 = &camera->data2;
    s16 spA2;
    s16 spA0;
    s16 sp9E;
    s16 sp9C;
    PosRot* playerPosRot = &camera->playerPosRot;
    KeepOn4ReadOnlyData* roData = &camera->paramData.keep4.roData;
    KeepOn4ReadWriteData* rwData = &camera->paramData.keep4.rwData;
    s32 pad;
    f32 playerHeight;
    Player* player = GET_PLAYER(camera->play);
    s16 angleCnt;
    s32 i;

    if (RELOAD_PARAMS(camera)) {
        if (camera->play->view.unk_124 == 0) {
            camera->stateFlags |= CAM_STATE_LOCK_MODE;
            camera->stateFlags &= ~(CAM_STATE_CHECK_WATER | CAM_STATE_CHECK_BG);
            camera->play->view.unk_124 = camera->camId | 0x50;
            return 1;
        }
        rwData->unk_14 = *temp_s0;
        camera->stateFlags &= ~CAM_STATE_LOCK_MODE;
    }

    if (rwData->unk_14 != *temp_s0) {
        PRINTF(VT_COL(YELLOW, BLACK) "camera: item: item type changed %d -> %d\n" VT_RST, rwData->unk_14, *temp_s0);
        camera->animState = 20;
        camera->stateFlags |= CAM_STATE_LOCK_MODE;
        camera->stateFlags &= ~(CAM_STATE_CHECK_WATER | CAM_STATE_CHECK_BG);
        camera->play->view.unk_124 = camera->camId | 0x50;
        return 1;
    }

    playerHeight = Player_GetHeight(camera->player);
    camera->stateFlags &= ~CAM_STATE_CAM_FUNC_FINISH;
    if (RELOAD_PARAMS(camera) || CAM_DEBUG_RELOAD_PARAMS) {
        CameraModeValue* values = sCameraSettings[camera->setting].cameraModes[camera->mode].values;
        f32 yNormal = 1.0f + t - (68.0f / playerHeight * t);

        roData->unk_00 = GET_NEXT_SCALED_RO_DATA(values) * playerHeight * yNormal;
        roData->unk_04 = GET_NEXT_SCALED_RO_DATA(values) * playerHeight * yNormal;
        roData->unk_08 = GET_NEXT_RO_DATA(values);
        roData->unk_0C = GET_NEXT_RO_DATA(values);
        roData->unk_10 = GET_NEXT_RO_DATA(values);
        roData->unk_18 = GET_NEXT_RO_DATA(values);
        roData->interfaceField = GET_NEXT_RO_DATA(values);
        roData->unk_14 = GET_NEXT_SCALED_RO_DATA(values);
        roData->unk_1E = GET_NEXT_RO_DATA(values);
        PRINTF("camera: item: type %d\n", *temp_s0);
        switch (*temp_s0) {
            case 1:
                roData->unk_00 = playerHeight * -0.6f * yNormal;
                roData->unk_04 = playerHeight * 2.0f * yNormal;
                roData->unk_08 = 10.0f;
                break;

            case 2:
            case 3:
                roData->unk_08 = -20.0f;
                roData->unk_18 = 80.0f;
                break;

            case 4:
                roData->unk_00 = playerHeight * -0.2f * yNormal;
                roData->unk_08 = 25.0f;
                break;

            case 8:
                roData->unk_00 = playerHeight * -0.2f * yNormal;
                roData->unk_04 = playerHeight * 0.8f * yNormal;
                roData->unk_08 = 50.0f;
                roData->unk_18 = 70.0f;
                break;

            case 9:
                roData->unk_00 = playerHeight * 0.1f * yNormal;
                roData->unk_04 = playerHeight * 0.5f * yNormal;
                roData->unk_08 = -20.0f;
                roData->unk_0C = 0.0f;
                roData->interfaceField =
                    CAM_INTERFACE_FIELD(CAM_LETTERBOX_MEDIUM, CAM_HUD_VISIBILITY_A_HEARTS_MAGIC_FORCE, KEEPON4_FLAG_6);
                break;

            case 5:
                roData->unk_00 = playerHeight * -0.4f * yNormal;
                roData->unk_08 = -10.0f;
                roData->unk_0C = 45.0f;
                roData->interfaceField =
                    CAM_INTERFACE_FIELD(CAM_LETTERBOX_MEDIUM, CAM_HUD_VISIBILITY_ALL, KEEPON4_FLAG_1);
                break;

            case 10:
                roData->unk_00 = playerHeight * -0.5f * yNormal;
                roData->unk_04 = playerHeight * 1.5f * yNormal;
                roData->unk_08 = -15.0f;
                roData->unk_0C = 175.0f;
                roData->unk_18 = 70.0f;
                roData->interfaceField =
                    CAM_INTERFACE_FIELD(CAM_LETTERBOX_MEDIUM, CAM_HUD_VISIBILITY_NOTHING_ALT, KEEPON4_FLAG_1);
                roData->unk_1E = 0x3C;
                break;

            case 12:
                roData->unk_00 = playerHeight * -0.6f * yNormal;
                roData->unk_04 = playerHeight * 1.6f * yNormal;
                roData->unk_08 = -2.0f;
                roData->unk_0C = 120.0f;
                roData->unk_10 = player->stateFlags1 & PLAYER_STATE1_27 ? 0.0f : 20.0f;
                roData->interfaceField = CAM_INTERFACE_FIELD(CAM_LETTERBOX_LARGE, CAM_HUD_VISIBILITY_NOTHING_ALT,
                                                             KEEPON4_FLAG_4 | KEEPON4_FLAG_1);
                roData->unk_1E = 0x1E;
                roData->unk_18 = 50.0f;
                break;

            case 0x5A:
                roData->unk_00 = playerHeight * -0.3f * yNormal;
                roData->unk_18 = 45.0f;
                roData->interfaceField =
                    CAM_INTERFACE_FIELD(CAM_LETTERBOX_MEDIUM, CAM_HUD_VISIBILITY_IGNORE, KEEPON4_FLAG_1);
                break;

            case 0x5B:
                roData->unk_00 = playerHeight * -0.1f * yNormal;
                roData->unk_04 = playerHeight * 1.5f * yNormal;
                roData->unk_08 = -3.0f;
                roData->unk_0C = 10.0f;
                roData->unk_18 = 55.0f;
                roData->interfaceField =
                    CAM_INTERFACE_FIELD(CAM_LETTERBOX_MEDIUM, CAM_HUD_VISIBILITY_IGNORE, KEEPON4_FLAG_3);
                break;

            case 0x51:
                roData->unk_00 = playerHeight * -0.3f * yNormal;
                roData->unk_04 = playerHeight * 1.5f * yNormal;
                roData->unk_08 = 2.0f;
                roData->unk_18 = 45.0f;
                roData->unk_0C = 20.0f;
                roData->unk_10 = 20.0f;
                roData->interfaceField =
                    CAM_INTERFACE_FIELD(CAM_LETTERBOX_MEDIUM, CAM_HUD_VISIBILITY_NOTHING_ALT, KEEPON4_FLAG_7);
                roData->unk_1E = 0x1E;
                break;

            case 11:
                roData->unk_00 = playerHeight * -0.19f * yNormal;
                roData->unk_04 = playerHeight * 0.7f * yNormal;
                roData->unk_0C = 130.0f;
                roData->unk_10 = 10.0f;
                roData->interfaceField = CAM_INTERFACE_FIELD(
                    CAM_LETTERBOX_MEDIUM, CAM_HUD_VISIBILITY_A_HEARTS_MAGIC_FORCE, KEEPON4_FLAG_5 | KEEPON4_FLAG_1);
                break;

            default:
                break;
        }
    }

    CAM_DEBUG_RELOAD_PREG(camera);

    sUpdateCameraDirection = 1;
    sCameraInterfaceField = roData->interfaceField;
    spB0 = OLib_Vec3fDiffToVecGeo(at, eye);
    spA8 = OLib_Vec3fDiffToVecGeo(at, eyeNext);
    D_8015BD50 = playerPosRot->pos;
    D_8015BD50.y += playerHeight;
    temp_f0_2 = BgCheck_CameraRaycastDown2(&camera->play->colCtx, &spC0, &i, &D_8015BD50);
    if (temp_f0_2 > (roData->unk_00 + D_8015BD50.y)) {
        D_8015BD50.y = temp_f0_2 + 10.0f;
    } else {
        D_8015BD50.y += roData->unk_00;
    }

    sp9C = 0;
    switch (camera->animState) {
        case 0:
        case 20:
            spCC[sp9C] = &camera->player->actor;
            sp9C++;
            func_80043ABC(camera);
            camera->stateFlags &= ~(CAM_STATE_CHECK_WATER | CAM_STATE_CHECK_BG);
            rwData->unk_10 = roData->unk_1E;
            rwData->unk_08 = playerPosRot->pos.y - camera->playerPosDelta.y;
            if (roData->interfaceField & KEEPON4_FLAG_1) {
                spA2 = CAM_DEG_TO_BINANG(roData->unk_08);
                spA0 = (s16)((s16)(playerPosRot->rot.y - 0x7FFF) - spA8.yaw) > 0
                           ? (s16)(playerPosRot->rot.y - 0x7FFF) + CAM_DEG_TO_BINANG(roData->unk_0C)
                           : (s16)(playerPosRot->rot.y - 0x7FFF) - CAM_DEG_TO_BINANG(roData->unk_0C);
            } else if (roData->interfaceField & KEEPON4_FLAG_2) {
                spA2 = CAM_DEG_TO_BINANG(roData->unk_08);
                spA0 = CAM_DEG_TO_BINANG(roData->unk_0C);
            } else if ((roData->interfaceField & KEEPON4_FLAG_3) && camera->target != NULL) {
                PosRot sp60;

                sp60 = Actor_GetWorldPosShapeRot(camera->target);
                spA2 = CAM_DEG_TO_BINANG(roData->unk_08) - sp60.rot.x;
                spA0 = (s16)((s16)(sp60.rot.y - 0x7FFF) - spA8.yaw) > 0
                           ? (s16)(sp60.rot.y - 0x7FFF) + CAM_DEG_TO_BINANG(roData->unk_0C)
                           : (s16)(sp60.rot.y - 0x7FFF) - CAM_DEG_TO_BINANG(roData->unk_0C);
                spCC[1] = camera->target;
                sp9C++;
            } else if ((roData->interfaceField & KEEPON4_FLAG_7) && camera->target != NULL) {
                PosRot sp4C;

                sp4C = Actor_GetWorld(camera->target);
                spA2 = CAM_DEG_TO_BINANG(roData->unk_08);
                sp9E = Camera_XZAngle(&sp4C.pos, &playerPosRot->pos);
                spA0 = ((s16)(sp9E - spA8.yaw) > 0) ? sp9E + CAM_DEG_TO_BINANG(roData->unk_0C)
                                                    : sp9E - CAM_DEG_TO_BINANG(roData->unk_0C);
                spCC[1] = camera->target;
                sp9C++;
            } else if (roData->interfaceField & KEEPON4_FLAG_6) {
                spA2 = CAM_DEG_TO_BINANG(roData->unk_08);
                spA0 = spA8.yaw;
            } else {
                spA2 = spA8.pitch;
                spA0 = spA8.yaw;
            }

            spB8.pitch = spA2;
            spB8.yaw = spA0;
            spB8.r = roData->unk_04;
            D_8015BD70 = Camera_AddVecGeoToVec3f(&D_8015BD50, &spB8);
            if (!(roData->interfaceField & KEEPON4_FLAG_0)) {
                angleCnt = ARRAY_COUNT(D_8011D3B0);
                for (i = 0; i < angleCnt; i++) {
                    if (!CollisionCheck_LineOCCheck(camera->play, &camera->play->colChkCtx, &D_8015BD50, &D_8015BD70,
                                                    spCC, sp9C) &&
                        !Camera_BGCheck(camera, &D_8015BD50, &D_8015BD70)) {
                        break;
                    }
                    spB8.yaw = D_8011D3B0[i] + spA0;
                    spB8.pitch = D_8011D3CC[i] + spA2;
                    D_8015BD70 = Camera_AddVecGeoToVec3f(&D_8015BD50, &spB8);
                }
#if DEBUG_FEATURES
                PRINTF("camera: item: BG&collision check %d time(s)\n", i);
#endif
            }
            rwData->unk_04 = (s16)(spB8.pitch - spA8.pitch) / (f32)rwData->unk_10;
            rwData->unk_00 = (s16)(spB8.yaw - spA8.yaw) / (f32)rwData->unk_10;
            rwData->unk_0C = spA8.yaw;
            rwData->unk_0E = spA8.pitch;
            camera->animState++;
            rwData->unk_12 = 1;
            break;
        case 10:
            rwData->unk_08 = playerPosRot->pos.y - camera->playerPosDelta.y;
        default:
            break;
    }
    camera->xzOffsetUpdateRate = 0.25f;
    camera->yOffsetUpdateRate = 0.25f;
    camera->atLERPStepScale = 0.75f;
    Camera_LERPCeilVec3f(&D_8015BD50, at, 0.5f, 0.5f, 0.2f);
    if (roData->unk_10 != 0.0f) {
        spB8.r = roData->unk_10;
        spB8.pitch = 0;
        spB8.yaw = playerPosRot->rot.y;
        *at = Camera_AddVecGeoToVec3f(at, &spB8);
    }
    camera->atLERPStepScale = 0.0f;
    camera->dist = Camera_LERPCeilF(roData->unk_04, camera->dist, 0.25f, 2.0f);
    spB8.r = camera->dist;
    if (rwData->unk_10 != 0) {
        camera->stateFlags |= CAM_STATE_LOCK_MODE;
        rwData->unk_0C += (s16)rwData->unk_00;
        rwData->unk_0E += (s16)rwData->unk_04;
        rwData->unk_10--;
    } else if (roData->interfaceField & KEEPON4_FLAG_4) {
        camera->stateFlags |= (CAM_STATE_CAM_FUNC_FINISH | CAM_STATE_BLOCK_BG);
        camera->stateFlags |= (CAM_STATE_CHECK_WATER | CAM_STATE_CHECK_BG);
        camera->stateFlags &= ~CAM_STATE_EXTERNAL_FINISHED;
        if (camera->timer > 0) {
            camera->timer--;
        }
    } else {
        camera->stateFlags |= (CAM_STATE_CAM_FUNC_FINISH | CAM_STATE_BLOCK_BG);
        if ((camera->stateFlags & CAM_STATE_EXTERNAL_FINISHED) || (roData->interfaceField & KEEPON4_FLAG_7)) {
            sCameraInterfaceField = CAM_INTERFACE_FIELD(CAM_LETTERBOX_NONE, CAM_HUD_VISIBILITY_ALL, 0);
            camera->stateFlags |= (CAM_STATE_CHECK_WATER | CAM_STATE_CHECK_BG);
            camera->stateFlags &= ~CAM_STATE_EXTERNAL_FINISHED;
            if (camera->prevBgCamIndex < 0) {
                Camera_RequestSettingImpl(camera, camera->prevSetting, CAM_REQUEST_SETTING_IGNORE_PRIORITY);
            } else {
                Camera_RequestBgCam(camera, camera->prevBgCamIndex);
                camera->prevBgCamIndex = -1;
            }
        }
    }
    spB8.yaw = Camera_LERPCeilS(rwData->unk_0C, spA8.yaw, roData->unk_14, 4);
    spB8.pitch = Camera_LERPCeilS(rwData->unk_0E, spA8.pitch, roData->unk_14, 4);
    *eyeNext = Camera_AddVecGeoToVec3f(at, &spB8);
    *eye = *eyeNext;
    Camera_BGCheck(camera, at, eye);
    camera->fov = Camera_LERPCeilF(roData->unk_18, camera->fov, camera->fovUpdateRate, 1.0f);
    camera->roll = Camera_LERPCeilS(0, camera->roll, 0.5f, 0xA);
    //! @bug Missing return, but the return value is not used.
}

/**
 * Talking in a pre-rendered room
 */
s32 Camera_KeepOn0(Camera* camera) {
    Vec3f* eye = &camera->eye;
    Vec3f* eyeNext = &camera->eyeNext;
    Vec3f* at = &camera->at;
    VecGeo eyeTargetPosOffset;
    VecGeo eyeAtOffset;
    KeepOn0ReadOnlyData* roData = &camera->paramData.keep0.roData;
    KeepOn0ReadWriteData* rwData = &camera->paramData.keep0.rwData;
    s32 pad;
    BgCamFuncData* bgCamFuncData;
    UNUSED Vec3s bgCamRot;
    s16 fov;

    camera->stateFlags &= ~CAM_STATE_CAM_FUNC_FINISH;

    if (RELOAD_PARAMS(camera) || CAM_DEBUG_RELOAD_PARAMS) {
        CameraModeValue* values = sCameraSettings[camera->setting].cameraModes[camera->mode].values;

        roData->fovScale = GET_NEXT_SCALED_RO_DATA(values);
        roData->yawScale = GET_NEXT_SCALED_RO_DATA(values);
        roData->timerInit = GET_NEXT_RO_DATA(values);
        roData->interfaceField = GET_NEXT_RO_DATA(values);
    }

    CAM_DEBUG_RELOAD_PREG(camera);

    bgCamFuncData = (BgCamFuncData*)Camera_GetBgCamFuncData(camera);
    *eyeNext = Camera_Vec3sToVec3f(&bgCamFuncData->pos);
    *eye = *eyeNext;

    bgCamRot = bgCamFuncData->rot;

    fov = bgCamFuncData->fov;
    if (fov == -1) {
        fov = 6000;
    }

    if (camera->target == NULL || camera->target->update == NULL) {
        if (camera->target == NULL) {
            PRINTF(VT_COL(YELLOW, BLACK) "camera: warning: talk: target is not valid, change normal camera\n" VT_RST);
        }
        camera->target = NULL;
        Camera_RequestMode(camera, CAM_MODE_NORMAL);
        return true;
    }

    camera->targetPosRot = Actor_GetFocus(camera->target);

    eyeAtOffset = OLib_Vec3fDiffToVecGeo(eye, at);
    eyeTargetPosOffset = OLib_Vec3fDiffToVecGeo(eye, &camera->targetPosRot.pos);

    sCameraInterfaceField = roData->interfaceField;

    if (camera->animState == 0) {
        camera->animState++;
        camera->fov = CAM_DATA_SCALED(fov);
        camera->roll = 0;
        camera->atLERPStepScale = 0.0f;
        rwData->animTimer = roData->timerInit;
        rwData->fovTarget = camera->fov - (camera->fov * roData->fovScale);
    }

    if (rwData->animTimer != 0) {
        eyeAtOffset.yaw += ((s16)(eyeTargetPosOffset.yaw - eyeAtOffset.yaw) / rwData->animTimer) * roData->yawScale;
        *at = Camera_AddVecGeoToVec3f(eye, &eyeAtOffset);
        rwData->animTimer--;
    } else {
        camera->stateFlags |= (CAM_STATE_CAM_FUNC_FINISH | CAM_STATE_BLOCK_BG);
    }
    camera->fov = Camera_LERPCeilF(rwData->fovTarget, camera->fov, 0.5f, 10.0f);
    return true;
}

s32 Camera_Fixed1(Camera* camera) {
    Fixed1ReadOnlyData* roData = &camera->paramData.fixd1.roData;
    Fixed1ReadWriteData* rwData = &camera->paramData.fixd1.rwData;
    s32 pad;
    VecGeo eyeOffset;
    VecGeo eyeAtOffset;
    s32 pad2;
    Vec3f adjustedPos;
    BgCamFuncData* bgCamFuncData;
    Vec3f* eye = &camera->eye;
    Vec3f* at = &camera->at;
    PosRot* playerPosRot = &camera->playerPosRot;
    f32 playerHeight;

    playerHeight = Player_GetHeight(camera->player);
    if (RELOAD_PARAMS(camera) || CAM_DEBUG_RELOAD_PARAMS) {
        CameraModeValue* values = sCameraSettings[camera->setting].cameraModes[camera->mode].values;

        bgCamFuncData = (BgCamFuncData*)Camera_GetBgCamFuncData(camera);
        rwData->eyePosRotTarget.pos = Camera_Vec3sToVec3f(&bgCamFuncData->pos);
        rwData->eyePosRotTarget.rot = bgCamFuncData->rot;
        rwData->fov = bgCamFuncData->fov;

        roData->unk_00 = GET_NEXT_SCALED_RO_DATA(values) * playerHeight;
        roData->lerpStep = GET_NEXT_SCALED_RO_DATA(values);
        roData->fov = GET_NEXT_RO_DATA(values);
        roData->interfaceField = GET_NEXT_RO_DATA(values);
    }

    CAM_DEBUG_RELOAD_PREG(camera);
    if (rwData->fov == -1) {
        rwData->fov = roData->fov * 100.0f;
    } else if (rwData->fov <= 360) {
        rwData->fov *= 100;
    }

    sCameraInterfaceField = roData->interfaceField;

    if (camera->animState == 0) {
        camera->animState++;
        func_80043B60(camera);
        if (rwData->fov != -1) {
            roData->fov = CAM_DATA_SCALED(rwData->fov);
        }
    }

    eyeAtOffset = OLib_Vec3fDiffToVecGeo(eye, at);

    Camera_LERPCeilVec3f(&rwData->eyePosRotTarget.pos, eye, 0.1f, 0.1f, 0.2f);
    adjustedPos = playerPosRot->pos;
    adjustedPos.y += playerHeight;
    camera->dist = OLib_Vec3fDist(&adjustedPos, eye);

    eyeOffset.r = camera->dist;
    eyeOffset.pitch = Camera_LERPCeilS(-rwData->eyePosRotTarget.rot.x, eyeAtOffset.pitch, roData->lerpStep, 5);
    eyeOffset.yaw = Camera_LERPCeilS(rwData->eyePosRotTarget.rot.y, eyeAtOffset.yaw, roData->lerpStep, 5);

    *at = Camera_AddVecGeoToVec3f(eye, &eyeOffset);

    camera->eyeNext = *eye;

    camera->fov = Camera_LERPCeilF(roData->fov, camera->fov, roData->lerpStep, 0.01f);
    camera->roll = 0;
    camera->atLERPStepScale = 0.0f;

    camera->playerToAtOffset.x = camera->at.x - playerPosRot->pos.x;
    camera->playerToAtOffset.y = camera->at.y - playerPosRot->pos.y;
    camera->playerToAtOffset.z = camera->at.z - playerPosRot->pos.z;

    return true;
}

s32 Camera_Fixed2(Camera* camera) {
    Vec3f* eye = &camera->eye;
    Vec3f* at = &camera->at;
    Vec3f* eyeNext = &camera->eyeNext;
    Vec3f atTarget;
    Vec3f playerToAtOffsetTarget;
    PosRot* playerPosRot = &camera->playerPosRot;
    BgCamFuncData* bgCamFuncData;
    Fixed2ReadOnlyData* roData = &camera->paramData.fixd2.roData;
    Fixed2ReadWriteData* rwData = &camera->paramData.fixd2.rwData;
    s32 pad;
    f32 playerHeight;

    playerHeight = Player_GetHeight(camera->player);

    if (RELOAD_PARAMS(camera) || CAM_DEBUG_RELOAD_PARAMS) {
        CameraModeValue* values = sCameraSettings[camera->setting].cameraModes[camera->mode].values;
        f32 yNormal = 1.0f + CAM_YOFFSET_NORM - (CAM_YOFFSET_NORM * (68.0f / playerHeight));

        roData->yOffset = (GET_NEXT_SCALED_RO_DATA(values) * playerHeight) * yNormal;
        roData->eyeStepScale = GET_NEXT_SCALED_RO_DATA(values);
        roData->posStepScale = GET_NEXT_SCALED_RO_DATA(values);
        roData->fov = GET_NEXT_RO_DATA(values);
        roData->interfaceField = GET_NEXT_RO_DATA(values);
        rwData->fov = roData->fov * 100.0f;

        bgCamFuncData = (BgCamFuncData*)Camera_GetBgCamFuncData(camera);
        if (bgCamFuncData != NULL) {
            rwData->eye = Camera_Vec3sToVec3f(&bgCamFuncData->pos);
            if (bgCamFuncData->fov != -1) {
                rwData->fov = bgCamFuncData->fov;
            }
        } else {
            rwData->eye = *eye;
        }
        if (rwData->fov <= 360) {
            rwData->fov *= 100;
        }
    }

    CAM_DEBUG_RELOAD_PREG(camera);

    sCameraInterfaceField = roData->interfaceField;

    playerToAtOffsetTarget.x = 0.0f;
    playerToAtOffsetTarget.y = roData->yOffset + playerHeight;
    playerToAtOffsetTarget.z = 0.0f;

    Camera_LERPCeilVec3f(&playerToAtOffsetTarget, &camera->playerToAtOffset, roData->posStepScale, roData->posStepScale,
                         0.1f);
    atTarget.x = playerPosRot->pos.x + camera->playerToAtOffset.x;
    atTarget.y = playerPosRot->pos.y + camera->playerToAtOffset.y;
    atTarget.z = playerPosRot->pos.z + camera->playerToAtOffset.z;
    if (camera->animState == 0) {
        camera->animState++;
        func_80043B60(camera);
        if (!(roData->interfaceField & FIXED2_FLAG_0)) {
            *eye = *eyeNext = rwData->eye;
            camera->at = atTarget;
        }
    }

    Camera_LERPCeilVec3f(&atTarget, &camera->at, roData->posStepScale, roData->posStepScale, 10.0f);
    Camera_LERPCeilVec3f(&rwData->eye, eyeNext, roData->eyeStepScale, roData->eyeStepScale, 0.1f);

    *eye = *eyeNext;
    camera->dist = OLib_Vec3fDist(at, eye);
    camera->roll = 0;
    camera->xzSpeed = 0.0f;
    camera->fov = CAM_DATA_SCALED(rwData->fov);
    camera->atLERPStepScale = Camera_ClampLERPScale(camera, 1.0f);
    camera->playerToAtOffset.x = camera->at.x - playerPosRot->pos.x;
    camera->playerToAtOffset.y = camera->at.y - playerPosRot->pos.y;
    camera->playerToAtOffset.z = camera->at.z - playerPosRot->pos.z;
    return true;
}

/**
 * Camera's position is fixed, does not move, or rotate
 */
s32 Camera_Fixed3(Camera* camera) {
    Vec3f* eye = &camera->eye;
    Vec3f* at = &camera->at;
    Vec3f* eyeNext = &camera->eyeNext;
    VecGeo atGeo;
    BgCamFuncData* bgCamFuncData;
    UNUSED VecGeo eyeAtOffset;
    Fixed3ReadOnlyData* roData = &camera->paramData.fixd3.roData;
    Fixed3ReadWriteData* rwData = &camera->paramData.fixd3.rwData;
    s32 pad;

    bgCamFuncData = (BgCamFuncData*)Camera_GetBgCamFuncData(camera);

    eyeAtOffset = OLib_Vec3fDiffToVecGeo(eye, at);

    if (RELOAD_PARAMS(camera) || CAM_DEBUG_RELOAD_PARAMS) {
        CameraModeValue* values = sCameraSettings[camera->setting].cameraModes[camera->mode].values;

        roData->interfaceField = GET_NEXT_RO_DATA(values);
        *eyeNext = Camera_Vec3sToVec3f(&bgCamFuncData->pos);
        *eye = *eyeNext;
        rwData->rot = bgCamFuncData->rot;
        rwData->fov = bgCamFuncData->fov;
        rwData->roomImageOverrideBgCamIndex = bgCamFuncData->roomImageOverrideBgCamIndex;
        if (rwData->fov == -1) {
            rwData->fov = 6000;
        }
        if (rwData->fov <= 360) {
            rwData->fov *= 100;
        }
    }

    CAM_DEBUG_RELOAD_PREG(camera);

    if (camera->animState == 0) {
        rwData->updDirTimer = 5;
        R_CAM_DATA(CAM_DATA_FOV) = rwData->fov;
        camera->animState++;
    }

    if (bgCamFuncData->roomImageOverrideBgCamIndex != rwData->roomImageOverrideBgCamIndex) {
        PRINTF("camera: position change %d \n", rwData->roomImageOverrideBgCamIndex);
        rwData->roomImageOverrideBgCamIndex = bgCamFuncData->roomImageOverrideBgCamIndex;
        rwData->updDirTimer = 5;
    }

    if (rwData->updDirTimer > 0) {
        rwData->updDirTimer--;
        sUpdateCameraDirection = true;
    } else {
        sUpdateCameraDirection = false;
    }

    atGeo.r = 150.0f;
    atGeo.yaw = rwData->rot.y;
    atGeo.pitch = -rwData->rot.x;

    *at = Camera_AddVecGeoToVec3f(eye, &atGeo);
    sCameraInterfaceField = roData->interfaceField;
    rwData->fov = R_CAM_DATA(CAM_DATA_FOV);
    camera->roll = 0;
    camera->fov = rwData->fov * 0.01f;
    camera->atLERPStepScale = 0.0f;
    return true;
}

/**
 * camera follow player, eye is in a fixed offset of the previous eye, and a value
 * specified in the scene.
 */
s32 Camera_Fixed4(Camera* camera) {
    Vec3f* eye = &camera->eye;
    Vec3f* at = &camera->at;
    Vec3f* eyeNext = &camera->eyeNext;
    Vec3f playerPosWithCamOffset;
    Vec3f atTarget;
    Vec3f playerToAtOffsetTarget;
    VecGeo atEyeNextOffset;
    VecGeo atTargetEyeNextOffset;
    PosRot* playerPosRot = &camera->playerPosRot;
    BgCamFuncData* bgCamFuncData;
    Vec3f* posOffset = &camera->playerToAtOffset;
    Fixed4ReadOnlyData* roData = &camera->paramData.fixd4.roData;
    Fixed4ReadWriteData* rwData = &camera->paramData.fixd4.rwData;
    f32 playerYOffset;

    playerYOffset = Player_GetHeight(camera->player);

    if (RELOAD_PARAMS(camera) || CAM_DEBUG_RELOAD_PARAMS) {
        CameraModeValue* values = sCameraSettings[camera->setting].cameraModes[camera->mode].values;
        f32 yNormal = 1.0f + CAM_YOFFSET_NORM - (CAM_YOFFSET_NORM * (68.0f / playerYOffset));

        roData->yOffset = GET_NEXT_SCALED_RO_DATA(values) * playerYOffset * yNormal;
        roData->speedToEyePos = GET_NEXT_SCALED_RO_DATA(values);
        roData->followSpeed = GET_NEXT_SCALED_RO_DATA(values);
        roData->fov = GET_NEXT_RO_DATA(values);
        roData->interfaceField = GET_NEXT_RO_DATA(values);

        bgCamFuncData = (BgCamFuncData*)Camera_GetBgCamFuncData(camera);
        if (bgCamFuncData != NULL) {
            rwData->eyeTarget = Camera_Vec3sToVec3f(&bgCamFuncData->pos);
        } else {
            rwData->eyeTarget = *eye;
        }
    }
    CAM_DEBUG_RELOAD_PREG(camera);
    sCameraInterfaceField = roData->interfaceField;
    if (camera->animState == 0) {
        camera->animState++;
        if (!(roData->interfaceField & FIXED4_FLAG_2)) {
            func_80043B60(camera);
        }
        rwData->followSpeed = roData->followSpeed;
    }

    VEC3F_LERPIMPDST(eyeNext, eyeNext, &rwData->eyeTarget, roData->speedToEyePos);
    *eye = *eyeNext;

    playerToAtOffsetTarget.x = 0.0f;
    playerToAtOffsetTarget.y = roData->yOffset + playerYOffset;
    playerToAtOffsetTarget.z = 0.0f;
    Camera_LERPCeilVec3f(&playerToAtOffsetTarget, &camera->playerToAtOffset, 0.1f, 0.1f, 0.1f);

    playerPosWithCamOffset.x = playerPosRot->pos.x + camera->playerToAtOffset.x;
    playerPosWithCamOffset.y = playerPosRot->pos.y + camera->playerToAtOffset.y;
    playerPosWithCamOffset.z = playerPosRot->pos.z + camera->playerToAtOffset.z;
    VEC3F_LERPIMPDST(&atTarget, at, &playerPosWithCamOffset, 0.5f);

    atEyeNextOffset = OLib_Vec3fDiffToVecGeo(eyeNext, at);
    atTargetEyeNextOffset = OLib_Vec3fDiffToVecGeo(eyeNext, &atTarget);

    atEyeNextOffset.r += (atTargetEyeNextOffset.r - atEyeNextOffset.r) * rwData->followSpeed;
    atEyeNextOffset.pitch = Camera_LERPCeilS(atTargetEyeNextOffset.pitch, atEyeNextOffset.pitch,
                                             rwData->followSpeed * camera->speedRatio, 0xA);
    atEyeNextOffset.yaw =
        Camera_LERPCeilS(atTargetEyeNextOffset.yaw, atEyeNextOffset.yaw, rwData->followSpeed * camera->speedRatio, 0xA);
    *at = Camera_AddVecGeoToVec3f(eyeNext, &atEyeNextOffset);
    camera->dist = OLib_Vec3fDist(at, eye);
    camera->roll = 0;
    camera->fov = roData->fov;
    camera->atLERPStepScale = Camera_ClampLERPScale(camera, 1.0f);
    return true;
}

s32 Camera_Fixed0(Camera* camera) {
    return Camera_Noop(camera);
}

s32 Camera_Subj1(Camera* camera) {
    return Camera_Noop(camera);
}

s32 Camera_Subj2(Camera* camera) {
    return Camera_Noop(camera);
}

/**
 * First person view
 */
s32 Camera_Subj3(Camera* camera) {
    Vec3f* eye = &camera->eye;
    Vec3f* at = &camera->at;
    Vec3f* eyeNext = &camera->eyeNext;
    Vec3f sp98;
    UNUSED Vec3f sp8C;
    VecGeo sp84;
    VecGeo sp7C;
    VecGeo tGeo;
    PosRot sp60;
    PosRot* playerPosRot = &camera->playerPosRot;
    f32 sp58;
    f32 temp_f0_3;
    s16 sp52;
    s16 sp50;
    Subj3ReadOnlyData* roData = &camera->paramData.subj3.roData;
    Subj3ReadWriteData* rwData = &camera->paramData.subj3.rwData;
    CameraModeValue* values;
    Vec3f* pad2;
    f32 playerHeight;

    sp60 = Actor_GetFocus(&camera->player->actor);
    playerHeight = Player_GetHeight(camera->player);

    if (camera->play->view.unk_124 == 0) {
        camera->play->view.unk_124 = camera->camId | 0x50;
        return true;
    }

    func_80043ABC(camera);

#if DEBUG_FEATURES
    Camera_CopyPREGToModeValues(camera);
#endif

    values = sCameraSettings[camera->setting].cameraModes[camera->mode].values;
    roData->eyeNextYOffset = GET_NEXT_SCALED_RO_DATA(values) * playerHeight;
    roData->eyeDist = GET_NEXT_RO_DATA(values);
    roData->eyeNextDist = GET_NEXT_RO_DATA(values);
    roData->unk_0C = GET_NEXT_RO_DATA(values);
    roData->atOffset.x = GET_NEXT_RO_DATA(values) * 0.1f;
    roData->atOffset.y = GET_NEXT_RO_DATA(values) * 0.1f;
    roData->atOffset.z = GET_NEXT_RO_DATA(values) * 0.1f;
    roData->fovTarget = GET_NEXT_RO_DATA(values);
    roData->interfaceField = GET_NEXT_RO_DATA(values);
    sp84.r = roData->eyeNextDist;
    sp84.yaw = sp60.rot.y - 0x7FFF;
    sp84.pitch = sp60.rot.x;
    sp98 = sp60.pos;
    sp98.y += roData->eyeNextYOffset;

    sp8C = Camera_AddVecGeoToVec3f(&sp98, &sp84);
    sp7C = OLib_Vec3fDiffToVecGeo(at, eye);

    sCameraInterfaceField = roData->interfaceField;
    if (RELOAD_PARAMS(camera)) {
        rwData->r = sp7C.r;
        rwData->yaw = sp7C.yaw;
        rwData->pitch = sp7C.pitch;
        rwData->animTimer = CAM_DEFAULT_ANIM_TIME;
        camera->dist = roData->eyeNextDist;
        camera->animState++;
        camera->rUpdateRateInv = 1.0f;
        camera->dist = roData->eyeNextDist;
    }

    tGeo.r = rwData->r;
    tGeo.yaw = rwData->yaw;
    tGeo.pitch = rwData->pitch;
    if (rwData->animTimer != 0) {
        temp_f0_3 = (1.0f / rwData->animTimer);
        at->x = F32_LERPIMP(at->x, sp98.x, temp_f0_3);
        at->y = F32_LERPIMP(at->y, sp98.y, temp_f0_3);
        at->z = F32_LERPIMP(at->z, sp98.z, temp_f0_3);

        temp_f0_3 = (1.0f / CAM_DEFAULT_ANIM_TIME);
        sp58 = (tGeo.r - sp84.r) * temp_f0_3;
        sp52 = (s16)(tGeo.yaw - sp84.yaw) * temp_f0_3;
        sp50 = (s16)(tGeo.pitch - sp84.pitch) * temp_f0_3;

        sp7C.r = Camera_LERPCeilF(sp84.r + (sp58 * rwData->animTimer), sp7C.r, CAM_GLOBAL_28, 1.0f);
        sp7C.yaw = Camera_LERPCeilS(sp84.yaw + (sp52 * rwData->animTimer), sp7C.yaw, CAM_GLOBAL_28, 0xA);
        sp7C.pitch = Camera_LERPCeilS(sp84.pitch + (sp50 * rwData->animTimer), sp7C.pitch, CAM_GLOBAL_28, 0xA);
        *eyeNext = Camera_AddVecGeoToVec3f(at, &sp7C);

        *eye = *eyeNext;
        rwData->animTimer--;

        if (!camera->play->envCtx.skyboxDisabled) {
            Camera_BGCheck(camera, at, eye);
        } else {
            func_80044340(camera, at, eye);
        }
    } else {
        sp58 = Math_SinS(-sp60.rot.x);
        temp_f0_3 = Math_CosS(-sp60.rot.x);
        sp98.x = roData->atOffset.x;
        sp98.y = (roData->atOffset.y * temp_f0_3) - (roData->atOffset.z * sp58);
        sp98.z = (roData->atOffset.y * sp58) + (roData->atOffset.z * temp_f0_3);
        sp58 = Math_SinS(sp60.rot.y - 0x7FFF);
        temp_f0_3 = Math_CosS(sp60.rot.y - 0x7FFF);
        roData->atOffset.x = (sp98.z * sp58) + (sp98.x * temp_f0_3);
        roData->atOffset.y = sp98.y;
        roData->atOffset.z = (sp98.z * temp_f0_3) - (sp98.x * sp58);
        at->x = roData->atOffset.x + sp60.pos.x;
        at->y = roData->atOffset.y + sp60.pos.y;
        at->z = roData->atOffset.z + sp60.pos.z;
        sp7C.r = roData->eyeNextDist;
        sp7C.yaw = sp60.rot.y - 0x7FFF;
        sp7C.pitch = sp60.rot.x;
        *eyeNext = Camera_AddVecGeoToVec3f(at, &sp7C);
        sp7C.r = roData->eyeDist;
        *eye = Camera_AddVecGeoToVec3f(at, &sp7C);
    }

    camera->playerToAtOffset.x = camera->at.x - playerPosRot->pos.x;
    camera->playerToAtOffset.y = camera->at.y - playerPosRot->pos.y;
    camera->playerToAtOffset.z = camera->at.z - playerPosRot->pos.z;
    camera->fov = Camera_LERPCeilF(roData->fovTarget, camera->fov, 0.25f, 1.0f);
    camera->roll = 0;
    camera->atLERPStepScale = 0.0f;
    return 1;
}

/**
 * Crawlspaces
 * Moves the camera from third person to first person when entering a crawlspace
 * While in the crawlspace, link remains fixed in a single direction
 * The camera is what swings up and down while crawling forward or backwards
 *
 * Note:
 * Subject 4 uses bgCamFuncData.data differently than other functions:
 * All Vec3s data are points along the crawlspace
 * The second point represents the entrance, and the second to last point represents the exit
 * All other points are unused
 * All instances of crawlspaces have 6 points, except for the Testroom scene which has 9 points
 */
s32 Camera_Subj4(Camera* camera) {
    Vec3f* eye = &camera->eye;
    Vec3f* eyeNext = &camera->eyeNext;
    Vec3f* at = &camera->at;
    u16 crawlspaceNumPoints;
    Vec3s* crawlspacePoints;
    Vec3f temp1;
    Vec3f zoomAtTarget;
    f32 temp2;
    s32 pad1;
    f32 eyeLerp;
    PosRot playerPosRot;
    VecGeo targetOffset;
    VecGeo atEyeOffset;
    s16 eyeToAtYaw;
    s32 pad2;
    f32 temp;
    Subj4ReadOnlyData* roData = &camera->paramData.subj4.roData;
    Subj4ReadWriteData* rwData = &camera->paramData.subj4.rwData;

#define vCrawlSpaceBackPos temp1
#define vEyeTarget temp1
#define vPlayerDistToFront temp2
#define vZoomTimer temp2

    if (RELOAD_PARAMS(camera) || CAM_DEBUG_RELOAD_PARAMS) {
        CameraModeValue* values = sCameraSettings[camera->setting].cameraModes[camera->mode].values;

        roData->interfaceField = GET_NEXT_RO_DATA(values);
    }

    CAM_DEBUG_RELOAD_PREG(camera);

    if (camera->play->view.unk_124 == 0) {
        camera->play->view.unk_124 = camera->camId | 0x50;
        rwData->xzSpeed = camera->xzSpeed;
        return true;
    }

    playerPosRot = Actor_GetWorldPosShapeRot(&camera->player->actor);
    atEyeOffset = OLib_Vec3fDiffToVecGeo(at, eye);

    sCameraInterfaceField = roData->interfaceField;

    // Crawlspace setup (runs for only 1 frame)
    if (camera->animState == 0) {
        crawlspacePoints = (Vec3s*)Camera_GetBgCamFuncDataUnderPlayer(camera, &crawlspaceNumPoints);
        // Second entry of crawlspacePoints contains the front position
        rwData->crawlspaceLine.point = Camera_Vec3sToVec3f(&crawlspacePoints[1]);
        // Second last entry of crawlspacePoints contains the back position
        vCrawlSpaceBackPos = Camera_Vec3sToVec3f(&crawlspacePoints[crawlspaceNumPoints - 2]);

        targetOffset.r = 10.0f;
        targetOffset.pitch = 0x238C; // ~50 degrees
        targetOffset.yaw = Camera_XZAngle(&vCrawlSpaceBackPos, &rwData->crawlspaceLine.point);

        vPlayerDistToFront = OLib_Vec3fDist(&camera->playerPosRot.pos, &rwData->crawlspaceLine.point);
        if (OLib_Vec3fDist(&camera->playerPosRot.pos, &vCrawlSpaceBackPos) < vPlayerDistToFront) {
            // Player is entering the crawlspace from the back
            rwData->crawlspaceLine.dir.x = rwData->crawlspaceLine.point.x - vCrawlSpaceBackPos.x;
            rwData->crawlspaceLine.dir.y = rwData->crawlspaceLine.point.y - vCrawlSpaceBackPos.y;
            rwData->crawlspaceLine.dir.z = rwData->crawlspaceLine.point.z - vCrawlSpaceBackPos.z;
            rwData->crawlspaceLine.point = vCrawlSpaceBackPos;
        } else {
            // Player is entering the crawlspace from the front
            rwData->crawlspaceLine.dir.x = vCrawlSpaceBackPos.x - rwData->crawlspaceLine.point.x;
            rwData->crawlspaceLine.dir.y = vCrawlSpaceBackPos.y - rwData->crawlspaceLine.point.y;
            rwData->crawlspaceLine.dir.z = vCrawlSpaceBackPos.z - rwData->crawlspaceLine.point.z;
            targetOffset.yaw -= 0x7FFF;
        }

        rwData->forwardYaw = targetOffset.yaw;
        rwData->zoomTimer = 10;
        rwData->eyeLerpPhase = 0;
        rwData->isSfxOff = false;
        rwData->eyeLerp = 0.0f;
        camera->animState++;
    }

    // Camera zooms in from third person to first person over 10 frames
    if (rwData->zoomTimer != 0) {
        targetOffset.r = 10.0f;
        targetOffset.pitch = 0x238C; // ~50 degrees
        targetOffset.yaw = rwData->forwardYaw;
        zoomAtTarget = Camera_AddVecGeoToVec3f(&playerPosRot.pos, &targetOffset);

        vZoomTimer = rwData->zoomTimer + 1.0f;
        at->x = F32_LERPIMPINV(at->x, zoomAtTarget.x, vZoomTimer);
        at->y = F32_LERPIMPINV(at->y, zoomAtTarget.y, vZoomTimer);
        at->z = F32_LERPIMPINV(at->z, zoomAtTarget.z, vZoomTimer);

        atEyeOffset.r -= (atEyeOffset.r / vZoomTimer);
        atEyeOffset.yaw = BINANG_LERPIMPINV(atEyeOffset.yaw, (s16)(playerPosRot.rot.y - 0x7FFF), rwData->zoomTimer);
        atEyeOffset.pitch = BINANG_LERPIMPINV(atEyeOffset.pitch, playerPosRot.rot.x, rwData->zoomTimer);
        *eyeNext = Camera_AddVecGeoToVec3f(at, &atEyeOffset);
        *eye = *eyeNext;
        rwData->zoomTimer--;
        return false;
    }

    if (rwData->xzSpeed < 0.5f) {
        return false;
    }

    playerPosRot = Actor_GetWorldPosShapeRot(&camera->player->actor);
    Math3D_LineClosestToPoint(&rwData->crawlspaceLine, &playerPosRot.pos, eyeNext);

    // *at is unused before getting overwritten later this function
    at->x = eyeNext->x + rwData->crawlspaceLine.dir.x;
    at->y = eyeNext->y + rwData->crawlspaceLine.dir.y;
    at->z = eyeNext->z + rwData->crawlspaceLine.dir.z;

    *eye = *eyeNext;

    targetOffset.yaw = rwData->forwardYaw;
    targetOffset.r = 5.0f;
    targetOffset.pitch = 0x238C; // ~50 degrees

    vEyeTarget = Camera_AddVecGeoToVec3f(eyeNext, &targetOffset);

    rwData->eyeLerpPhase += 0xBB8;
    eyeLerp = Math_CosS(rwData->eyeLerpPhase);

    // VEC3F_LERPIMPDST(eye, eye, &vEyeTarget, fabsf(eyeLerp))
    eye->x += (vEyeTarget.x - eye->x) * fabsf(eyeLerp);
    eye->y += (vEyeTarget.y - eye->y) * fabsf(eyeLerp);
    eye->z += (vEyeTarget.z - eye->z) * fabsf(eyeLerp);

    // When camera reaches the peak of offset and starts to move down
    // && alternating cycles (sfx plays only every 2nd cycle)
    if ((eyeLerp > rwData->eyeLerp) && !rwData->isSfxOff) {
        Player* player = camera->player;

        rwData->isSfxOff = true;
        func_800F4010(&player->actor.projectedPos, NA_SE_PL_CRAWL + player->floorSfxOffset, 4.0f);
    } else if (eyeLerp < rwData->eyeLerp) {
        rwData->isSfxOff = false;
    }

    rwData->eyeLerp = eyeLerp;

    camera->player->actor.world.pos = *eyeNext;
    camera->player->actor.world.pos.y = camera->playerGroundY;
    camera->player->actor.shape.rot.y = targetOffset.yaw;

    eyeLerp = (240.0f * eyeLerp) * (rwData->xzSpeed * 0.416667f);
    eyeToAtYaw = rwData->forwardYaw + eyeLerp;

    at->x = eye->x + (Math_SinS(eyeToAtYaw) * 10.0f);
    at->y = eye->y;
    at->z = eye->z + (Math_CosS(eyeToAtYaw) * 10.0f);

    camera->roll = Camera_LERPCeilS(0, camera->roll, 0.5f, 0xA);

    return true;
}

s32 Camera_Subj0(Camera* camera) {
    return Camera_Noop(camera);
}

s32 Camera_Data0(Camera* camera) {
    return Camera_Noop(camera);
}

s32 Camera_Data1(Camera* camera) {
    PRINTF("chau!chau!\n");
    return Camera_Normal1(camera);
}

s32 Camera_Data2(Camera* camera) {
    return Camera_Noop(camera);
}

s32 Camera_Data3(Camera* camera) {
    return Camera_Noop(camera);
}

s32 Camera_Data4(Camera* camera) {
    s32 pad2[2];
    Data4ReadOnlyData* roData = &camera->paramData.data4.roData;
    VecGeo eyeAtOffset;
    VecGeo atOffset;
    VecGeo eyeNextAtOffset;
    f32 yNormal;
    s16 fov;
    Vec3f* eyeNext = &camera->eyeNext;
    BgCamFuncData* bgCamFuncData;
    Vec3f lookAt;
    s32 pad;
    Data4ReadWriteData* rwData = &camera->paramData.data4.rwData;
    Vec3f* eye = &camera->eye;
    f32 playerHeight;
    Vec3f* at = &camera->at;

    playerHeight = Player_GetHeight(camera->player);

    if (RELOAD_PARAMS(camera) || CAM_DEBUG_RELOAD_PARAMS) {
        CameraModeValue* values = sCameraSettings[camera->setting].cameraModes[camera->mode].values;

        yNormal = 1.0f + CAM_YOFFSET_NORM - (CAM_YOFFSET_NORM * (68.0f / playerHeight));
        roData->yOffset = GET_NEXT_SCALED_RO_DATA(values) * playerHeight * yNormal;
        roData->fov = GET_NEXT_RO_DATA(values);
        roData->interfaceField = GET_NEXT_RO_DATA(values);

        bgCamFuncData = (BgCamFuncData*)Camera_GetBgCamFuncData(camera);
        rwData->eyePosRot.pos = Camera_Vec3sToVec3f(&bgCamFuncData->pos);
        rwData->eyePosRot.rot = bgCamFuncData->rot;
        fov = bgCamFuncData->fov;
        rwData->fov = fov;
        if (fov != -1) {
            roData->fov = rwData->fov <= 360 ? rwData->fov : CAM_DATA_SCALED(rwData->fov);
        }

        rwData->flags = bgCamFuncData->flags;
        *eye = rwData->eyePosRot.pos;
    }

    CAM_DEBUG_RELOAD_PREG(camera);

    sCameraInterfaceField = roData->interfaceField;

    if (camera->animState == 0) {
        camera->animState++;
        func_80043B60(camera);
    }

    eyeNextAtOffset = OLib_Vec3fDiffToVecGeo(at, eyeNext);
    Camera_CalcAtDefault(camera, &eyeNextAtOffset, roData->yOffset, false);
    eyeAtOffset = OLib_Vec3fDiffToVecGeo(eye, at);

    atOffset.r = eyeAtOffset.r;
    atOffset.yaw = (rwData->flags & 1) ? (CAM_DEG_TO_BINANG(camera->data2) + rwData->eyePosRot.rot.y) : eyeAtOffset.yaw;
    atOffset.pitch =
        (rwData->flags & 2) ? (CAM_DEG_TO_BINANG(camera->data3) + rwData->eyePosRot.rot.x) : eyeAtOffset.pitch;

    *at = Camera_AddVecGeoToVec3f(eye, &atOffset);

    lookAt = camera->playerPosRot.pos;
    lookAt.y += playerHeight;

    camera->dist = OLib_Vec3fDist(&lookAt, eye);
    camera->roll = 0;
    camera->xzSpeed = 0.0f;
    camera->fov = roData->fov;
    camera->atLERPStepScale = 0;
    return true;
}

/**
 * Hanging off of a ledge
 */
s32 Camera_Unique1(Camera* camera) {
    Vec3f* eye = &camera->eye;
    Vec3f* at = &camera->at;
    Vec3f* eyeNext = &camera->eyeNext;
    Vec3f playerWaistPos;
    s16 phiTarget;
    VecGeo sp8C;
    VecGeo unk908PlayerPosOffset;
    VecGeo eyeAtOffset;
    VecGeo eyeNextAtOffset;
    PosRot* playerPosRot = &camera->playerPosRot;
    UNUSED PosRot playerhead;
    Unique1ReadOnlyData* roData = &camera->paramData.uniq1.roData;
    Unique1ReadWriteData* rwData = &camera->paramData.uniq1.rwData;
    s32 pad;
    f32 playerHeight;
    s32 pad2;

    playerHeight = Player_GetHeight(camera->player);
    if (RELOAD_PARAMS(camera) || CAM_DEBUG_RELOAD_PARAMS) {
        CameraModeValue* values = sCameraSettings[camera->setting].cameraModes[camera->mode].values;
        f32 yNormal = 1.0f + CAM_YOFFSET_NORM - (CAM_YOFFSET_NORM * (68.0f / playerHeight));

        roData->yOffset = GET_NEXT_SCALED_RO_DATA(values) * playerHeight * yNormal;
        roData->distMin = GET_NEXT_SCALED_RO_DATA(values) * playerHeight * yNormal;
        roData->distMax = GET_NEXT_SCALED_RO_DATA(values) * playerHeight * yNormal;
        roData->pitchTarget = CAM_DEG_TO_BINANG(GET_NEXT_RO_DATA(values));
        roData->fovTarget = GET_NEXT_RO_DATA(values);
        roData->atLERPScaleMax = GET_NEXT_SCALED_RO_DATA(values);
        roData->interfaceField = GET_NEXT_RO_DATA(values);
    }

    CAM_DEBUG_RELOAD_PREG(camera);

    sUpdateCameraDirection = 1;

    eyeAtOffset = OLib_Vec3fDiffToVecGeo(at, eye);
    eyeNextAtOffset = OLib_Vec3fDiffToVecGeo(at, eyeNext);

    sCameraInterfaceField = roData->interfaceField;

    if (camera->animState == 0) {
        camera->playerToAtOffset.y -= camera->playerPosDelta.y;
        rwData->yawTarget = eyeNextAtOffset.yaw;
        rwData->unk_00 = 0.0f;
        playerWaistPos = camera->player->bodyPartsPos[PLAYER_BODYPART_WAIST];
        unk908PlayerPosOffset = OLib_Vec3fDiffToVecGeo(&playerPosRot->pos, &playerWaistPos);
        rwData->timer = CAM_DEFAULT_ANIM_TIME;
        rwData->yawTargetAdj = ABS((s16)(unk908PlayerPosOffset.yaw - eyeAtOffset.yaw)) < 0x3A98
                                   ? 0
                                   : (((s16)(unk908PlayerPosOffset.yaw - eyeAtOffset.yaw) / rwData->timer) / 4) * 3;
        camera->animState++;
    }

    playerhead = Actor_GetFocus(&camera->player->actor);

    camera->yawUpdateRateInv = Camera_LERPCeilF(100.0f, camera->yawUpdateRateInv, CAM_UPDATE_RATE_STEP_SCALE_XZ, 0.1f);
    camera->pitchUpdateRateInv =
        Camera_LERPCeilF(100.0f, camera->pitchUpdateRateInv, CAM_UPDATE_RATE_STEP_SCALE_XZ, 0.1f);
    camera->xzOffsetUpdateRate =
        Camera_LERPCeilF(0.005f, camera->xzOffsetUpdateRate, CAM_UPDATE_RATE_STEP_SCALE_XZ, 0.01f);
    camera->yOffsetUpdateRate = Camera_LERPCeilF(0.01f, camera->yOffsetUpdateRate, CAM_UPDATE_RATE_STEP_SCALE_Y, 0.01f);
    camera->fovUpdateRate = Camera_LERPCeilF(CAM_FOV_UPDATE_RATE, camera->fovUpdateRate, 0.05f, 0.1f);

    Camera_CalcAtDefault(camera, &eyeNextAtOffset, roData->yOffset, true);
    sp8C = OLib_Vec3fDiffToVecGeo(at, eyeNext);

    camera->dist = Camera_LERPClampDist(camera, sp8C.r, roData->distMin, roData->distMax);

    phiTarget = roData->pitchTarget;
    sp8C.pitch = Camera_LERPCeilS(phiTarget, eyeNextAtOffset.pitch, 1.0f / camera->pitchUpdateRateInv, 0xA);

    if (sp8C.pitch > CAM_MAX_PITCH) {
        sp8C.pitch = CAM_MAX_PITCH;
    }
    if (sp8C.pitch < -CAM_MAX_PITCH) {
        sp8C.pitch = -CAM_MAX_PITCH;
    }

    if (rwData->timer != 0) {
        rwData->yawTarget += rwData->yawTargetAdj;
        rwData->timer--;
    }

    sp8C.yaw = Camera_LERPFloorS(rwData->yawTarget, eyeNextAtOffset.yaw, 0.5f, 0x2710);
    *eyeNext = Camera_AddVecGeoToVec3f(at, &sp8C);
    *eye = *eyeNext;
    Camera_BGCheck(camera, at, eye);
    camera->fov = Camera_LERPCeilF(roData->fovTarget, camera->fov, camera->fovUpdateRate, 1.0f);
    camera->roll = 0;
    camera->atLERPStepScale = Camera_ClampLERPScale(camera, roData->atLERPScaleMax);
    return true;
}

s32 Camera_Unique2(Camera* camera) {
    Vec3f* eye = &camera->eye;
    Vec3f* at = &camera->at;
    Vec3f* eyeNext = &camera->eyeNext;
    Vec3f playerPos;
    VecGeo eyeOffset;
    VecGeo eyeAtOffset;
    s32 pad;
    f32 lerpRateFactor;
    Unique2ReadOnlyData* roData = &camera->paramData.uniq2.roData;
    Unique2ReadWriteData* rwData = &camera->paramData.uniq2.rwData;
    s32 pad2;
    f32 playerHeight;

    playerHeight = Player_GetHeight(camera->player);

    eyeAtOffset = OLib_Vec3fDiffToVecGeo(at, eye);

    if (RELOAD_PARAMS(camera) || CAM_DEBUG_RELOAD_PARAMS) {
        CameraModeValue* values = sCameraSettings[camera->setting].cameraModes[camera->mode].values;
        f32 yNormal = 1.0f + CAM_YOFFSET_NORM - (CAM_YOFFSET_NORM * (68.0f / playerHeight));

        roData->yOffset = GET_NEXT_SCALED_RO_DATA(values) * playerHeight * yNormal;
        roData->distTarget = GET_NEXT_RO_DATA(values);
        roData->fovTarget = GET_NEXT_RO_DATA(values);
        roData->interfaceField = GET_NEXT_RO_DATA(values);
    }

    CAM_DEBUG_RELOAD_PREG(camera);

    sCameraInterfaceField = roData->interfaceField;

    if ((camera->animState == 0) || (rwData->unk_04 != roData->interfaceField)) {
        rwData->unk_04 = roData->interfaceField;
    }

    if (camera->animState == 0) {
        camera->animState = 1;
        func_80043B60(camera);
        rwData->unk_00 = 200.0f;
        if (roData->interfaceField & UNIQUE2_FLAG_4) {
            camera->stateFlags &= ~CAM_STATE_CHECK_BG;
        }
    }

    playerPos = camera->playerPosRot.pos;
    lerpRateFactor = (roData->interfaceField & UNIQUE2_FLAG_0 ? 1.0f : camera->speedRatio);
    at->x = F32_LERPIMP(at->x, playerPos.x, lerpRateFactor * 0.6f);
    at->y = F32_LERPIMP(at->y, playerPos.y + playerHeight + roData->yOffset, 0.4f);
    at->z = F32_LERPIMP(at->z, playerPos.z, lerpRateFactor * 0.6f);
    rwData->unk_00 = F32_LERPIMP(rwData->unk_00, 2.0f, 0.05f); // unused.

    if (roData->interfaceField & UNIQUE2_FLAG_0) {
        eyeOffset = OLib_Vec3fDiffToVecGeo(at, eyeNext);
        eyeOffset.r = roData->distTarget;
        playerPos = Camera_AddVecGeoToVec3f(at, &eyeOffset);
        Camera_LERPCeilVec3f(&playerPos, eye, 0.25f, 0.25f, 0.2f);
    } else if (roData->interfaceField & UNIQUE2_FLAG_1) {
        if (OLib_Vec3fDistXZ(at, eyeNext) < roData->distTarget) {
            eyeOffset = OLib_Vec3fDiffToVecGeo(at, eyeNext);
            eyeOffset.yaw = Camera_LERPCeilS(eyeOffset.yaw, eyeAtOffset.yaw, 0.1f, 0xA);
            eyeOffset.r = roData->distTarget;
            eyeOffset.pitch = 0;
            *eye = Camera_AddVecGeoToVec3f(at, &eyeOffset);
            eye->y = eyeNext->y;
        } else {
            Camera_LERPCeilVec3f(eyeNext, eye, 0.25f, 0.25f, 0.2f);
        }
    }

    Camera_BGCheck(camera, at, eye);
    camera->dist = OLib_Vec3fDist(at, eye);
    camera->roll = 0;
    camera->fov = Camera_LERPCeilF(roData->fovTarget, camera->fov, 0.2f, 0.1f);
    camera->atLERPStepScale = Camera_ClampLERPScale(camera, 1.0f);
    return true;
}

s32 Camera_Unique3(Camera* camera) {
    VecGeo sp60;
    f32 playerHeight;
    DoorParams* doorParams = &camera->paramData.doorParams;
    BgCamFuncData* bgCamFuncData;
    Vec3s bgCamRot;
    Unique3ReadWriteData* rwData = &camera->paramData.uniq3.rwData;
    Unique3ReadOnlyData* roData = &camera->paramData.uniq3.roData;
    Vec3f* at = &camera->at;
    PosRot* cameraPlayerPosRot = &camera->playerPosRot;

    playerHeight = Player_GetHeight(camera->player);
    camera->stateFlags &= ~CAM_STATE_CAM_FUNC_FINISH;

    if (RELOAD_PARAMS(camera) || CAM_DEBUG_RELOAD_PARAMS) {
        CameraModeValue* values = sCameraSettings[camera->setting].cameraModes[camera->mode].values;
        f32 yNormal = 1.0f + CAM_YOFFSET_NORM - (CAM_YOFFSET_NORM * (68.0f / playerHeight));

        roData->yOffset = GET_NEXT_SCALED_RO_DATA(values) * playerHeight * yNormal;
        roData->fov = GET_NEXT_RO_DATA(values);
        roData->interfaceField = GET_NEXT_RO_DATA(values);
    }

    CAM_DEBUG_RELOAD_PREG(camera);

    sCameraInterfaceField = roData->interfaceField;

    switch (camera->animState) {
        case 0:
            func_80043B60(camera);
            camera->stateFlags &= ~(CAM_STATE_CHECK_BG | CAM_STATE_EXTERNAL_FINISHED);
            rwData->initialFov = camera->fov;
            rwData->initialDist = OLib_Vec3fDist(at, &camera->eye);
            camera->animState++;
            FALLTHROUGH;
        case 1:
            if (doorParams->timer1-- > 0) {
                break;
            }

            bgCamFuncData = (BgCamFuncData*)Camera_GetBgCamFuncData(camera);
            camera->eyeNext = Camera_Vec3sToVec3f(&bgCamFuncData->pos);
            camera->eye = camera->eyeNext;
            bgCamRot = bgCamFuncData->rot;

            sp60.r = 100.0f;
            sp60.yaw = bgCamRot.y;
            sp60.pitch = -bgCamRot.x;

            *at = Camera_AddVecGeoToVec3f(&camera->eye, &sp60);
            camera->animState++;
            FALLTHROUGH;
        case 2:
            if (roData->interfaceField & UNIQUE3_FLAG_2) {
                camera->at = cameraPlayerPosRot->pos;
                camera->at.y += playerHeight + roData->yOffset;
            }
            if (doorParams->timer2-- > 0) {
                break;
            }
            camera->animState++;
            FALLTHROUGH;
        case 3:
            camera->stateFlags |= (CAM_STATE_CAM_FUNC_FINISH | CAM_STATE_BLOCK_BG);
            if (camera->stateFlags & CAM_STATE_EXTERNAL_FINISHED) {
                camera->animState++;
            } else {
                break;
            }
            FALLTHROUGH;
        case 4:
            if (roData->interfaceField & UNIQUE3_FLAG_1) {
                camera->stateFlags |= CAM_STATE_CHECK_BG;
                camera->stateFlags &= ~CAM_STATE_EXTERNAL_FINISHED;
                Camera_RequestSettingImpl(camera, CAM_SET_PIVOT_IN_FRONT, CAM_REQUEST_SETTING_IGNORE_PRIORITY);
                break;
            }
            doorParams->timer3 = 5;
            if (camera->xzSpeed > 0.001f || CAMERA_CHECK_BTN(&D_8015BD7C->state.input[0], BTN_A) ||
                CAMERA_CHECK_BTN(&D_8015BD7C->state.input[0], BTN_B) ||
                CAMERA_CHECK_BTN(&D_8015BD7C->state.input[0], BTN_CLEFT) ||
                CAMERA_CHECK_BTN(&D_8015BD7C->state.input[0], BTN_CDOWN) ||
                CAMERA_CHECK_BTN(&D_8015BD7C->state.input[0], BTN_CUP) ||
                CAMERA_CHECK_BTN(&D_8015BD7C->state.input[0], BTN_CRIGHT) ||
                CAMERA_CHECK_BTN(&D_8015BD7C->state.input[0], BTN_R) ||
                CAMERA_CHECK_BTN(&D_8015BD7C->state.input[0], BTN_Z)) {
                camera->animState++;
            } else {
                break;
            }
            FALLTHROUGH;
        case 5:
            camera->fov = Camera_LERPCeilF(rwData->initialFov, camera->fov, 0.4f, 0.1f);
            sp60 = OLib_Vec3fDiffToVecGeo(at, &camera->eye);
            sp60.r = Camera_LERPCeilF(100.0f, sp60.r, 0.4f, 0.1f);
            camera->eyeNext = Camera_AddVecGeoToVec3f(at, &sp60);
            camera->eye = camera->eyeNext;
            if (doorParams->timer3-- > 0) {
                break;
            }
            camera->animState++;
            FALLTHROUGH;
        default:
            camera->stateFlags |= CAM_STATE_CHECK_BG;
            camera->stateFlags &= ~CAM_STATE_EXTERNAL_FINISHED;
            camera->fov = roData->fov;
            Camera_RequestSettingImpl(camera, camera->prevSetting, CAM_REQUEST_SETTING_IGNORE_PRIORITY);
            camera->atLERPStepScale = 0.0f;
            camera->playerToAtOffset.x = camera->at.x - cameraPlayerPosRot->pos.x;
            camera->playerToAtOffset.y = camera->at.y - cameraPlayerPosRot->pos.y;
            camera->playerToAtOffset.z = camera->at.z - cameraPlayerPosRot->pos.z;
            break;
    }

    return true;
}

/**
 * Camera's eye is specified by scene camera data, at point is generated at the intersection
 * of the eye to the player
 */
s32 Camera_Unique0(Camera* camera) {
    f32 yOffset;
    s16 fov;
    Player* player;
    Vec3f playerPosWithOffset;
    VecGeo atPlayerOffset;
    BgCamFuncData* bgCamFuncData;
    Vec3s bgCamRot;
    PosRot* playerPosRot = &camera->playerPosRot;
    DoorParams* doorParams = &camera->paramData.doorParams;
    Unique0ReadOnlyData* roData = &camera->paramData.uniq0.roData;
    Unique0ReadWriteData* rwData = &camera->paramData.uniq0.rwData;
    Vec3f* eye = &camera->eye;

    yOffset = Player_GetHeight(camera->player);
    player = camera->player;

    if (RELOAD_PARAMS(camera) || CAM_DEBUG_RELOAD_PARAMS) {
        CameraModeValue* values = sCameraSettings[camera->setting].cameraModes[camera->mode].values;

        roData->interfaceField = GET_NEXT_RO_DATA(values);
    }

    CAM_DEBUG_RELOAD_PREG(camera);

    playerPosWithOffset = playerPosRot->pos;
    playerPosWithOffset.y += yOffset;

    sCameraInterfaceField = roData->interfaceField;

    if (camera->animState == 0) {
        func_80043B60(camera);
        camera->stateFlags &= ~CAM_STATE_CHECK_BG;

        bgCamFuncData = (BgCamFuncData*)Camera_GetBgCamFuncData(camera);
        rwData->eyeAndDirection.point = Camera_Vec3sToVec3f(&bgCamFuncData->pos);

        *eye = camera->eyeNext = rwData->eyeAndDirection.point;
        bgCamRot = bgCamFuncData->rot;
        fov = bgCamFuncData->fov;
        if (fov != -1) {
            camera->fov = fov <= 360 ? fov : CAM_DATA_SCALED(fov);
        }
        rwData->animTimer = bgCamFuncData->timer;
        if (rwData->animTimer == -1) {
            rwData->animTimer = doorParams->timer1 + doorParams->timer2;
        }
        atPlayerOffset.r = OLib_Vec3fDist(&playerPosWithOffset, eye);
        atPlayerOffset.yaw = bgCamRot.y;
        atPlayerOffset.pitch = -bgCamRot.x;
        rwData->eyeAndDirection.dir = OLib_VecGeoToVec3f(&atPlayerOffset);
        Math3D_LineClosestToPoint(&rwData->eyeAndDirection, &playerPosRot->pos, &camera->at);
        rwData->initialPos = playerPosRot->pos;
        camera->animState++;
    }

    if (player->stateFlags1 & PLAYER_STATE1_29) {
        rwData->initialPos = playerPosRot->pos;
    }

    if (roData->interfaceField & UNIQUE0_FLAG_0) {
        if (rwData->animTimer > 0) {
            rwData->animTimer--;
            rwData->initialPos = playerPosRot->pos;
        } else if (!(player->stateFlags1 & PLAYER_STATE1_29) &&
                   ((OLib_Vec3fDistXZ(&playerPosRot->pos, &rwData->initialPos) >= 10.0f) ||
                    CAMERA_CHECK_BTN(&D_8015BD7C->state.input[0], BTN_A) ||
                    CAMERA_CHECK_BTN(&D_8015BD7C->state.input[0], BTN_B) ||
                    CAMERA_CHECK_BTN(&D_8015BD7C->state.input[0], BTN_CLEFT) ||
                    CAMERA_CHECK_BTN(&D_8015BD7C->state.input[0], BTN_CDOWN) ||
                    CAMERA_CHECK_BTN(&D_8015BD7C->state.input[0], BTN_CUP) ||
                    CAMERA_CHECK_BTN(&D_8015BD7C->state.input[0], BTN_CRIGHT) ||
                    CAMERA_CHECK_BTN(&D_8015BD7C->state.input[0], BTN_R) ||
                    CAMERA_CHECK_BTN(&D_8015BD7C->state.input[0], BTN_Z))) {
            camera->dist = OLib_Vec3fDist(&camera->at, eye);
            camera->playerToAtOffset.x = camera->at.x - playerPosRot->pos.x;
            camera->playerToAtOffset.y = camera->at.y - playerPosRot->pos.y;
            camera->playerToAtOffset.z = camera->at.z - playerPosRot->pos.z;
            camera->atLERPStepScale = 0.0f;
            camera->stateFlags |= CAM_STATE_CHECK_BG;
            Camera_RequestSettingImpl(camera, camera->prevSetting, CAM_REQUEST_SETTING_IGNORE_PRIORITY);
        }
    } else {
        if (rwData->animTimer > 0) {
            rwData->animTimer--;
            if (rwData->animTimer == 0) {
                sCameraInterfaceField = CAM_INTERFACE_FIELD(CAM_LETTERBOX_NONE, CAM_HUD_VISIBILITY_ALL, 0);
            }
        } else {
            rwData->initialPos = playerPosRot->pos;
        }

        if (!(player->stateFlags1 & PLAYER_STATE1_29) &&
            ((0.001f < camera->xzSpeed) || CAMERA_CHECK_BTN(&D_8015BD7C->state.input[0], BTN_A) ||
             CAMERA_CHECK_BTN(&D_8015BD7C->state.input[0], BTN_B) ||
             CAMERA_CHECK_BTN(&D_8015BD7C->state.input[0], BTN_CLEFT) ||
             CAMERA_CHECK_BTN(&D_8015BD7C->state.input[0], BTN_CDOWN) ||
             CAMERA_CHECK_BTN(&D_8015BD7C->state.input[0], BTN_CUP) ||
             CAMERA_CHECK_BTN(&D_8015BD7C->state.input[0], BTN_CRIGHT) ||
             CAMERA_CHECK_BTN(&D_8015BD7C->state.input[0], BTN_R) ||
             CAMERA_CHECK_BTN(&D_8015BD7C->state.input[0], BTN_Z))) {
            camera->dist = OLib_Vec3fDist(&camera->at, &camera->eye);
            camera->playerToAtOffset.x = camera->at.x - playerPosRot->pos.x;
            camera->playerToAtOffset.y = camera->at.y - playerPosRot->pos.y;
            camera->playerToAtOffset.z = camera->at.z - playerPosRot->pos.z;
            camera->atLERPStepScale = 0.0f;
            Camera_RequestSettingImpl(camera, camera->prevSetting, CAM_REQUEST_SETTING_IGNORE_PRIORITY);
            camera->stateFlags |= CAM_STATE_CHECK_BG;
        }
    }
    return true;
}

s32 Camera_Unique4(Camera* camera) {
    return Camera_Noop(camera);
}

/**
 * Was setup to be used by the camera setting "FOREST_UNUSED"
 */
s32 Camera_Unique5(Camera* camera) {
    return Camera_Noop(camera);
}

/**
 * This function doesn't really update much.
 * Eye/at positions are updated via Camera_SetViewParam
 */
s32 Camera_Unique6(Camera* camera) {
    Unique6ReadOnlyData* roData = &camera->paramData.uniq6.roData;
    f32 offset;
    Vec3f sp2C;
    PosRot* playerPosRot = &camera->playerPosRot;

    if (RELOAD_PARAMS(camera) || CAM_DEBUG_RELOAD_PARAMS) {
        CameraModeValue* values = sCameraSettings[camera->setting].cameraModes[camera->mode].values;

        roData->interfaceField = GET_NEXT_RO_DATA(values);
    }

    CAM_DEBUG_RELOAD_PREG(camera);

    sCameraInterfaceField = roData->interfaceField;

    if (camera->animState == 0) {
        camera->animState++;
        func_80043ABC(camera);
    }

    if (camera->player != NULL) {
        offset = Player_GetHeight(camera->player);
        sp2C = playerPosRot->pos;
        sp2C.y += offset;
        camera->dist = OLib_Vec3fDist(&sp2C, &camera->eye);
        camera->playerToAtOffset.x = camera->at.x - playerPosRot->pos.x;
        camera->playerToAtOffset.y = camera->at.y - playerPosRot->pos.y;
        camera->playerToAtOffset.z = camera->at.z - playerPosRot->pos.z;
    } else {
        camera->dist = OLib_Vec3fDist(&camera->at, &camera->eye);
    }

    if ((roData->interfaceField & UNIQUE6_FLAG_0) && (camera->timer > 0)) {
        camera->timer--;
    }

    return true;
}

/**
 * Camera is at a fixed point specified by the scene's camera data,
 * camera rotates to follow player
 */
s32 Camera_Unique7(Camera* camera) {
    s32 pad;
    Unique7ReadOnlyData* roData = &camera->paramData.uniq7.roData;
    PosRot* playerPosRot = &camera->playerPosRot;
    VecGeo playerPosEyeOffset;
    s16 fov;
    BgCamFuncData* bgCamFuncData;
    UNUSED Vec3s bgCamRot;
    Vec3f* at = &camera->at;
    Vec3f* eye = &camera->eye;
    Vec3f* eyeNext = &camera->eyeNext;
    Unique7ReadWriteData* rwData = &camera->paramData.uniq7.rwData;

    if (RELOAD_PARAMS(camera) || CAM_DEBUG_RELOAD_PARAMS) {
        CameraModeValue* values = sCameraSettings[camera->setting].cameraModes[camera->mode].values;

        roData->fov = GET_NEXT_RO_DATA(values);
        roData->interfaceField = (s16)GET_NEXT_RO_DATA(values);
    }
    CAM_DEBUG_RELOAD_PREG(camera);

    bgCamFuncData = (BgCamFuncData*)Camera_GetBgCamFuncData(camera);

    *eyeNext = Camera_Vec3sToVec3f(&bgCamFuncData->pos);
    *eye = *eyeNext;
    bgCamRot = bgCamFuncData->rot;

    playerPosEyeOffset = OLib_Vec3fDiffToVecGeo(eye, &playerPosRot->pos);

    // fov actually goes unused since it's hard set later on.
    fov = bgCamFuncData->fov;
    if (fov == -1) {
        fov = roData->fov * 100.0f;
    }

    if (fov <= 360) {
        fov *= 100;
    }

    sCameraInterfaceField = roData->interfaceField;

    if (camera->animState == 0) {
        camera->animState++;
        camera->fov = CAM_DATA_SCALED(fov);
        camera->atLERPStepScale = 0.0f;
        camera->roll = 0;
        rwData->unk_00.x = playerPosEyeOffset.yaw;
    }

    camera->fov = 60.0f;

    // 0x7D0 ~ 10.98 degres.
    rwData->unk_00.x = Camera_LERPFloorS(playerPosEyeOffset.yaw, rwData->unk_00.x, 0.4f, 0x7D0);
    playerPosEyeOffset.pitch = -bgCamFuncData->rot.x * Math_CosS(playerPosEyeOffset.yaw - bgCamFuncData->rot.y);
    *at = Camera_AddVecGeoToVec3f(eye, &playerPosEyeOffset);
    camera->stateFlags |= CAM_STATE_BLOCK_BG;
    return true;
}

s32 Camera_Unique8(Camera* camera) {
    return Camera_Noop(camera);
}

/**
 * OnePoint Cutscene
 */
s32 Camera_Unique9(Camera* camera) {
    Vec3f atTarget;
    Vec3f eyeTarget;
    Unique9ReadOnlyData* roData = &camera->paramData.uniq9.roData;
    Unique9ReadWriteData* rwData = &camera->paramData.uniq9.rwData;
    f32 invKeyFrameTimer;
    VecGeo eyeNextAtOffset;
    VecGeo scratchGeo;
    VecGeo playerTargetOffset;
    s16 action;
    s16 atFlags;
    s16 eyeFlags;
    s16 pad2;
    PosRot targethead;
    PosRot playerhead;
    PosRot playerPosRot;
    Vec3f* eyeNext = &camera->eyeNext;
    Vec3f* at = &camera->at;
    Vec3f* eye = &camera->eye;
    Player* player = camera->player;
    Actor* focusActor;
    f32 spB4;
    PosRot atFocusPosRot;
    Vec3f eyeLookAtPos;

    if (RELOAD_PARAMS(camera) || CAM_DEBUG_RELOAD_PARAMS) {
        CameraModeValue* values = sCameraSettings[camera->setting].cameraModes[camera->mode].values;

        roData->interfaceField = GET_NEXT_RO_DATA(values);
    }

    CAM_DEBUG_RELOAD_PREG(camera);

    sCameraInterfaceField = roData->interfaceField;

    playerPosRot = Actor_GetWorld(&camera->player->actor);

    if (camera->animState == 0) {
        camera->animState++;
        rwData->curKeyFrameIdx = -1;
        rwData->keyFrameTimer = 1;
        rwData->unk_38 = 0;
        rwData->playerPos.x = playerPosRot.pos.x;
        rwData->playerPos.y = playerPosRot.pos.y;
        rwData->playerPos.z = playerPosRot.pos.z;
        camera->atLERPStepScale = 0.0f;
        func_80043B60(camera);
    }

    if (rwData->unk_38 == 0 && rwData->keyFrameTimer > 0) {
        rwData->keyFrameTimer--;
    }

    if (rwData->keyFrameTimer == 0) {
        rwData->isNewKeyFrame = true;
        rwData->curKeyFrameIdx++;
        if (rwData->curKeyFrameIdx < ONEPOINT_CS_INFO(camera)->keyFrameCount) {
            rwData->curKeyFrame = &ONEPOINT_CS_INFO(camera)->keyFrames[rwData->curKeyFrameIdx];
            rwData->keyFrameTimer = rwData->curKeyFrame->timerInit;

            if (rwData->curKeyFrame->initField != ONEPOINT_CS_INIT_FIELD_NONE) {
                if (ONEPOINT_CS_INIT_FIELD_IS_TYPE_ACTORCAT(rwData->curKeyFrame->initField)) {
                    D_8011D3AC = rwData->curKeyFrame->initField & 0xF;
                } else if (ONEPOINT_CS_INIT_FIELD_IS_TYPE_HUD_VISIBILITY(rwData->curKeyFrame->initField)) {
                    Camera_UpdateInterface(
                        CAM_INTERFACE_FIELD(CAM_LETTERBOX_IGNORE, rwData->curKeyFrame->initField, 0));
                } else { // initField is a PlayerCsAction
                    if ((camera->player->stateFlags1 & PLAYER_STATE1_27) &&
                        (player->currentBoots != PLAYER_BOOTS_IRON)) {
                        Player_SetCsAction(camera->play, camera->target, PLAYER_CSACTION_8);
                        PRINTF("camera: demo: player demo set WAIT\n");
                    } else {
                        PRINTF("camera: demo: player demo set %d\n", rwData->curKeyFrame->initField);
                        Player_SetCsAction(camera->play, camera->target, rwData->curKeyFrame->initField & 0xFF);
                    }
                }
            }
        } else {
            // We've gone through all the keyframes.
            if (camera->camId != CAM_ID_MAIN) {
                camera->timer = 0;
            }
            return true;
        }
    } else {
        rwData->isNewKeyFrame = false;
    }

    atFlags = rwData->curKeyFrame->viewFlags & 0xFF;
    if (atFlags == 1) {
        rwData->atTarget = rwData->curKeyFrame->atTargetInit;
    } else if (atFlags == 2) {
        if (rwData->isNewKeyFrame) {
            rwData->atTarget.x = camera->play->view.at.x + rwData->curKeyFrame->atTargetInit.x;
            rwData->atTarget.y = camera->play->view.at.y + rwData->curKeyFrame->atTargetInit.y;
            rwData->atTarget.z = camera->play->view.at.z + rwData->curKeyFrame->atTargetInit.z;
        }
    } else if (atFlags == 3) {
        if (rwData->isNewKeyFrame) {
            rwData->atTarget.x = camera->at.x + rwData->curKeyFrame->atTargetInit.x;
            rwData->atTarget.y = camera->at.y + rwData->curKeyFrame->atTargetInit.y;
            rwData->atTarget.z = camera->at.z + rwData->curKeyFrame->atTargetInit.z;
        }
    } else if (atFlags == 4 || atFlags == 0x84) {
        if (camera->target != NULL && camera->target->update != NULL) {
            targethead = Actor_GetFocus(camera->target);
            playerhead = Actor_GetFocus(&camera->player->actor);
            playerhead.pos.x = playerPosRot.pos.x;
            playerhead.pos.z = playerPosRot.pos.z;
            playerTargetOffset = OLib_Vec3fDiffToVecGeo(&targethead.pos, &playerhead.pos);
            if (atFlags & (s16)0x8080) {
                scratchGeo.pitch = CAM_DEG_TO_BINANG(rwData->curKeyFrame->atTargetInit.x);
                scratchGeo.yaw = CAM_DEG_TO_BINANG(rwData->curKeyFrame->atTargetInit.y);
                scratchGeo.r = rwData->curKeyFrame->atTargetInit.z;
            } else {
                scratchGeo = OLib_Vec3fToVecGeo(&rwData->curKeyFrame->atTargetInit);
            }
            scratchGeo.yaw += playerTargetOffset.yaw;
            scratchGeo.pitch += playerTargetOffset.pitch;
            rwData->atTarget = Camera_AddVecGeoToVec3f(&targethead.pos, &scratchGeo);
        } else {
            if (camera->target == NULL) {
                PRINTF(VT_COL(YELLOW, BLACK) "camera: warning: demo C: actor is not valid\n" VT_RST);
            }

            camera->target = NULL;
            rwData->atTarget = camera->at;
        }
    } else if (atFlags & 0x6060) {
        if (!(atFlags & 4) || rwData->isNewKeyFrame) {
            if (atFlags & 0x2020) {
                focusActor = &camera->player->actor;
            } else if (camera->target != NULL && camera->target->update != NULL) {
                focusActor = camera->target;
            } else {
                camera->target = NULL;
                focusActor = NULL;
            }

            if (focusActor != NULL) {
                if ((atFlags & 0xF) == 1) {
                    atFocusPosRot = Actor_GetFocus(focusActor);
                } else if ((atFlags & 0xF) == 2) {
                    atFocusPosRot = Actor_GetWorld(focusActor);
                } else {
                    atFocusPosRot = Actor_GetWorldPosShapeRot(focusActor);
                }

                if (atFlags & (s16)0x8080) {
                    scratchGeo.pitch = CAM_DEG_TO_BINANG(rwData->curKeyFrame->atTargetInit.x);
                    scratchGeo.yaw = CAM_DEG_TO_BINANG(rwData->curKeyFrame->atTargetInit.y);
                    scratchGeo.r = rwData->curKeyFrame->atTargetInit.z;
                } else {
                    scratchGeo = OLib_Vec3fToVecGeo(&rwData->curKeyFrame->atTargetInit);
                }

                scratchGeo.yaw += atFocusPosRot.rot.y;
                scratchGeo.pitch -= atFocusPosRot.rot.x;
                rwData->atTarget = Camera_AddVecGeoToVec3f(&atFocusPosRot.pos, &scratchGeo);
            } else {
                if (camera->target == NULL) {
                    PRINTF(VT_COL(YELLOW, BLACK) "camera: warning: demo C: actor is not valid\n" VT_RST);
                }
                rwData->atTarget = *at;
            }
        }
    } else {
        rwData->atTarget = *at;
    }

    eyeFlags = rwData->curKeyFrame->viewFlags & 0xFF00;
    if (eyeFlags == 0x100) {
        rwData->eyeTarget = rwData->curKeyFrame->eyeTargetInit;
    } else if (eyeFlags == 0x200) {
        if (rwData->isNewKeyFrame) {
            rwData->eyeTarget.x = camera->play->view.eye.x + rwData->curKeyFrame->eyeTargetInit.x;
            rwData->eyeTarget.y = camera->play->view.eye.y + rwData->curKeyFrame->eyeTargetInit.y;
            rwData->eyeTarget.z = camera->play->view.eye.z + rwData->curKeyFrame->eyeTargetInit.z;
        }
    } else if (eyeFlags == 0x300) {
        if (rwData->isNewKeyFrame) {
            rwData->eyeTarget.x = camera->eyeNext.x + rwData->curKeyFrame->eyeTargetInit.x;
            rwData->eyeTarget.y = camera->eyeNext.y + rwData->curKeyFrame->eyeTargetInit.y;
            rwData->eyeTarget.z = camera->eyeNext.z + rwData->curKeyFrame->eyeTargetInit.z;
        }
    } else if (eyeFlags == 0x400 || eyeFlags == (s16)0x8400 || eyeFlags == 0x500 || eyeFlags == (s16)0x8500) {
        if (camera->target != NULL && camera->target->update != NULL) {
            targethead = Actor_GetFocus(camera->target);
            playerhead = Actor_GetFocus(&camera->player->actor);
            playerhead.pos.x = playerPosRot.pos.x;
            playerhead.pos.z = playerPosRot.pos.z;
            playerTargetOffset = OLib_Vec3fDiffToVecGeo(&targethead.pos, &playerhead.pos);
            if (eyeFlags == 0x400 || eyeFlags == (s16)0x8400) {
                eyeLookAtPos = targethead.pos;
            } else {
                eyeLookAtPos = rwData->atTarget;
            }

            if (eyeFlags & (s16)0x8080) {
                scratchGeo.pitch = CAM_DEG_TO_BINANG(rwData->curKeyFrame->eyeTargetInit.x);
                scratchGeo.yaw = CAM_DEG_TO_BINANG(rwData->curKeyFrame->eyeTargetInit.y);
                scratchGeo.r = rwData->curKeyFrame->eyeTargetInit.z;
            } else {
                scratchGeo = OLib_Vec3fToVecGeo(&rwData->curKeyFrame->eyeTargetInit);
            }

            scratchGeo.yaw += playerTargetOffset.yaw;
            scratchGeo.pitch += playerTargetOffset.pitch;
            rwData->eyeTarget = Camera_AddVecGeoToVec3f(&eyeLookAtPos, &scratchGeo);
        } else {
            if (camera->target == NULL) {
                PRINTF(VT_COL(YELLOW, BLACK) "camera: warning: demo C: actor is not valid\n" VT_RST);
            }
            camera->target = NULL;
            rwData->eyeTarget = *eyeNext;
        }
    } else if (eyeFlags & 0x6060) {
        if (!(eyeFlags & 0x400) || rwData->isNewKeyFrame) {
            if (eyeFlags & 0x2020) {
                focusActor = &camera->player->actor;
            } else if (camera->target != NULL && camera->target->update != NULL) {
                focusActor = camera->target;
            } else {
                camera->target = NULL;
                focusActor = NULL;
            }

            if (focusActor != NULL) {
                PosRot eyeFocusPosRot;

                if ((eyeFlags & 0xF00) == 0x100) {
                    // head
                    eyeFocusPosRot = Actor_GetFocus(focusActor);
                } else if ((eyeFlags & 0xF00) == 0x200) {
                    // world
                    eyeFocusPosRot = Actor_GetWorld(focusActor);
                } else {
                    // world, shapeRot
                    eyeFocusPosRot = Actor_GetWorldPosShapeRot(focusActor);
                }

                if (eyeFlags & (s16)0x8080) {
                    scratchGeo.pitch = CAM_DEG_TO_BINANG(rwData->curKeyFrame->eyeTargetInit.x);
                    scratchGeo.yaw = CAM_DEG_TO_BINANG(rwData->curKeyFrame->eyeTargetInit.y);
                    scratchGeo.r = rwData->curKeyFrame->eyeTargetInit.z;
                } else {
                    scratchGeo = OLib_Vec3fToVecGeo(&rwData->curKeyFrame->eyeTargetInit);
                }

                scratchGeo.yaw += eyeFocusPosRot.rot.y;
                scratchGeo.pitch -= eyeFocusPosRot.rot.x;
                rwData->eyeTarget = Camera_AddVecGeoToVec3f(&eyeFocusPosRot.pos, &scratchGeo);
            } else {
                if (camera->target == NULL) {
                    PRINTF(VT_COL(YELLOW, BLACK) "camera: warning: demo C: actor is not valid\n" VT_RST);
                }
                camera->target = NULL;
                rwData->eyeTarget = *eyeNext;
            }
        }
    } else {
        rwData->eyeTarget = *eyeNext;
    }

    if (rwData->curKeyFrame->viewFlags == 2) {
        rwData->fovTarget = camera->play->view.fovy;
        rwData->rollTarget = 0;
    } else if (rwData->curKeyFrame->viewFlags == 0) {
        rwData->fovTarget = camera->fov;
        rwData->rollTarget = camera->roll;
    } else {
        rwData->fovTarget = rwData->curKeyFrame->fovTargetInit;
        rwData->rollTarget = CAM_DEG_TO_BINANG(rwData->curKeyFrame->rollTargetInit);
    }

    action = ONEPOINT_CS_GET_ACTION(rwData->curKeyFrame);
    switch (action) {
        case ONEPOINT_CS_ACTION_ID_15:
            // static copy to at/eye/fov/roll
            *at = rwData->atTarget;
            *eyeNext = rwData->eyeTarget;
            camera->fov = rwData->fovTarget;
            camera->roll = rwData->rollTarget;
            camera->stateFlags |= CAM_STATE_BLOCK_BG;
            break;

        case ONEPOINT_CS_ACTION_ID_21:
            // same as 15, but with unk_38 ?
            if (rwData->unk_38 == 0) {
                rwData->unk_38 = 1;
            } else if (camera->stateFlags & CAM_STATE_EXTERNAL_FINISHED) {
                rwData->unk_38 = 0;
                camera->stateFlags &= ~CAM_STATE_EXTERNAL_FINISHED;
            }
            *at = rwData->atTarget;
            *eyeNext = rwData->eyeTarget;
            camera->fov = rwData->fovTarget;
            camera->roll = rwData->rollTarget;
            break;

        case ONEPOINT_CS_ACTION_ID_16:
            // same as 21, but don't unset CAM_STATE_EXTERNAL_FINISHED on stateFlags
            if (rwData->unk_38 == 0) {
                rwData->unk_38 = 1;
            } else if (camera->stateFlags & CAM_STATE_EXTERNAL_FINISHED) {
                rwData->unk_38 = 0;
            }

            *at = rwData->atTarget;
            *eyeNext = rwData->eyeTarget;
            camera->fov = rwData->fovTarget;
            camera->roll = rwData->rollTarget;
            break;

        case ONEPOINT_CS_ACTION_ID_1:
            // linear interpolation of eye/at using the geographic coordinates
            eyeNextAtOffset = OLib_Vec3fDiffToVecGeo(at, eyeNext);
            rwData->atEyeOffsetTarget = OLib_Vec3fDiffToVecGeo(&rwData->atTarget, &rwData->eyeTarget);
            invKeyFrameTimer = 1.0f / rwData->keyFrameTimer;
            scratchGeo.r = F32_LERPIMP(eyeNextAtOffset.r, rwData->atEyeOffsetTarget.r, invKeyFrameTimer);
            scratchGeo.pitch = eyeNextAtOffset.pitch +
                               ((s16)(rwData->atEyeOffsetTarget.pitch - eyeNextAtOffset.pitch) * invKeyFrameTimer);
            scratchGeo.yaw =
                eyeNextAtOffset.yaw + ((s16)(rwData->atEyeOffsetTarget.yaw - eyeNextAtOffset.yaw) * invKeyFrameTimer);
            eyeTarget = Camera_AddVecGeoToVec3f(at, &scratchGeo);
            goto setEyeNext;

        case ONEPOINT_CS_ACTION_ID_2:
            // linear interpolation of eye/at using the eyeTarget
            invKeyFrameTimer = 1.0f / rwData->keyFrameTimer;
            eyeTarget.x = F32_LERPIMP(camera->eyeNext.x, rwData->eyeTarget.x, invKeyFrameTimer);
            eyeTarget.y = F32_LERPIMP(camera->eyeNext.y, rwData->eyeTarget.y, invKeyFrameTimer);
            eyeTarget.z = F32_LERPIMP(camera->eyeNext.z, rwData->eyeTarget.z, invKeyFrameTimer);

        setEyeNext:
            camera->eyeNext.x =
                Camera_LERPFloorF(eyeTarget.x, camera->eyeNext.x, rwData->curKeyFrame->lerpStepScale, 1.0f);
            camera->eyeNext.y =
                Camera_LERPFloorF(eyeTarget.y, camera->eyeNext.y, rwData->curKeyFrame->lerpStepScale, 1.0f);
            camera->eyeNext.z =
                Camera_LERPFloorF(eyeTarget.z, camera->eyeNext.z, rwData->curKeyFrame->lerpStepScale, 1.0f);
            FALLTHROUGH;
        case ONEPOINT_CS_ACTION_ID_9:
        case ONEPOINT_CS_ACTION_ID_10:
            // linear interpolation of at/fov/roll
            invKeyFrameTimer = 1.0f / rwData->keyFrameTimer;
            atTarget.x = F32_LERPIMP(camera->at.x, rwData->atTarget.x, invKeyFrameTimer);
            atTarget.y = F32_LERPIMP(camera->at.y, rwData->atTarget.y, invKeyFrameTimer);
            atTarget.z = F32_LERPIMP(camera->at.z, rwData->atTarget.z, invKeyFrameTimer);
            camera->at.x = Camera_LERPFloorF(atTarget.x, camera->at.x, rwData->curKeyFrame->lerpStepScale, 1.0f);
            camera->at.y = Camera_LERPFloorF(atTarget.y, camera->at.y, rwData->curKeyFrame->lerpStepScale, 1.0f);
            camera->at.z = Camera_LERPFloorF(atTarget.z, camera->at.z, rwData->curKeyFrame->lerpStepScale, 1.0f);
            camera->fov = Camera_LERPFloorF(F32_LERPIMP(camera->fov, rwData->fovTarget, invKeyFrameTimer), camera->fov,
                                            rwData->curKeyFrame->lerpStepScale, 0.01f);
            camera->roll = Camera_LERPFloorS(BINANG_LERPIMPINV(camera->roll, rwData->rollTarget, rwData->keyFrameTimer),
                                             camera->roll, rwData->curKeyFrame->lerpStepScale, 0xA);
            break;

        case ONEPOINT_CS_ACTION_ID_4:
            // linear interpolation of eye/at/fov/roll using the step scale, and spherical coordinates
            eyeNextAtOffset = OLib_Vec3fDiffToVecGeo(at, eyeNext);
            rwData->atEyeOffsetTarget = OLib_Vec3fDiffToVecGeo(&rwData->atTarget, &rwData->eyeTarget);
            scratchGeo.r = Camera_LERPCeilF(rwData->atEyeOffsetTarget.r, eyeNextAtOffset.r,
                                            rwData->curKeyFrame->lerpStepScale, 0.1f);
            scratchGeo.pitch = Camera_LERPCeilS(rwData->atEyeOffsetTarget.pitch, eyeNextAtOffset.pitch,
                                                rwData->curKeyFrame->lerpStepScale, 1);
            scratchGeo.yaw = Camera_LERPCeilS(rwData->atEyeOffsetTarget.yaw, eyeNextAtOffset.yaw,
                                              rwData->curKeyFrame->lerpStepScale, 1);
            *eyeNext = Camera_AddVecGeoToVec3f(at, &scratchGeo);
            goto setAtFovRoll;

        case ONEPOINT_CS_ACTION_ID_3:
            // linear interplation of eye/at/fov/roll using the step scale using eyeTarget
            camera->eyeNext.x =
                Camera_LERPCeilF(rwData->eyeTarget.x, camera->eyeNext.x, rwData->curKeyFrame->lerpStepScale, 1.0f);
            camera->eyeNext.y =
                Camera_LERPCeilF(rwData->eyeTarget.y, camera->eyeNext.y, rwData->curKeyFrame->lerpStepScale, 1.0f);
            camera->eyeNext.z =
                Camera_LERPCeilF(rwData->eyeTarget.z, camera->eyeNext.z, rwData->curKeyFrame->lerpStepScale, 1.0f);
            FALLTHROUGH;
        case ONEPOINT_CS_ACTION_ID_11:
        case ONEPOINT_CS_ACTION_ID_12:
        setAtFovRoll:
            // linear interpolation of at/fov/roll using the step scale.
            camera->at.x = Camera_LERPCeilF(rwData->atTarget.x, camera->at.x, rwData->curKeyFrame->lerpStepScale, 1.0f);
            camera->at.y = Camera_LERPCeilF(rwData->atTarget.y, camera->at.y, rwData->curKeyFrame->lerpStepScale, 1.0f);
            camera->at.z = Camera_LERPCeilF(rwData->atTarget.z, camera->at.z, rwData->curKeyFrame->lerpStepScale, 1.0f);
            camera->fov = Camera_LERPCeilF(rwData->fovTarget, camera->fov, rwData->curKeyFrame->lerpStepScale, 1.0f);
            camera->roll = Camera_LERPCeilS(rwData->rollTarget, camera->roll, rwData->curKeyFrame->lerpStepScale, 1);
            break;

        case ONEPOINT_CS_ACTION_ID_13:
            // linear interpolation of at, with rotation around eyeTargetInit.y
            camera->at.x = Camera_LERPCeilF(rwData->atTarget.x, camera->at.x, rwData->curKeyFrame->lerpStepScale, 1.0f);
            camera->at.y += camera->playerPosDelta.y * rwData->curKeyFrame->lerpStepScale;
            camera->at.z = Camera_LERPCeilF(rwData->atTarget.z, camera->at.z, rwData->curKeyFrame->lerpStepScale, 1.0f);
            scratchGeo = OLib_Vec3fDiffToVecGeo(at, eyeNext);
            scratchGeo.yaw += CAM_DEG_TO_BINANG(rwData->curKeyFrame->eyeTargetInit.y);

            // 3A98 ~ 82.40 degrees
            if (scratchGeo.pitch >= 0x3A99) {
                scratchGeo.pitch = 0x3A98;
            }

            if (scratchGeo.pitch < -0x3A98) {
                scratchGeo.pitch = -0x3A98;
            }

            spB4 = scratchGeo.r;
            if (1) {}
            scratchGeo.r = !(spB4 < rwData->curKeyFrame->eyeTargetInit.z)
                               ? Camera_LERPCeilF(rwData->curKeyFrame->eyeTargetInit.z, spB4,
                                                  rwData->curKeyFrame->lerpStepScale, 1.0f)
                               : scratchGeo.r;

            *eyeNext = Camera_AddVecGeoToVec3f(at, &scratchGeo);
            camera->fov =
                Camera_LERPCeilF(F32_LERPIMPINV(camera->fov, rwData->curKeyFrame->fovTargetInit, rwData->keyFrameTimer),
                                 camera->fov, rwData->curKeyFrame->lerpStepScale, 1.0f);
            camera->roll = Camera_LERPCeilS(rwData->rollTarget, camera->roll, rwData->curKeyFrame->lerpStepScale, 1);
            break;

        case ONEPOINT_CS_ACTION_ID_24:
            // Set current keyframe to the roll target?
            rwData->curKeyFrameIdx = rwData->rollTarget;
            break;

        case ONEPOINT_CS_ACTION_ID_19: {
            // Change the parent camera (or default)'s mode to normal
            s32 camId = camera->parentCamId <= CAM_ID_NONE ? CAM_ID_MAIN : camera->parentCamId;

            Camera_RequestModeImpl(camera->play->cameraPtrs[camId], CAM_MODE_NORMAL, true);
        }
            FALLTHROUGH;
        case ONEPOINT_CS_ACTION_ID_18: {
            // copy the current camera to the parent (or default)'s camera.
            s32 camId = camera->parentCamId <= CAM_ID_NONE ? CAM_ID_MAIN : camera->parentCamId;
            Camera* cam = camera->play->cameraPtrs[camId];

            *eye = *eyeNext;
            Camera_Copy(cam, camera);
        }
            FALLTHROUGH;
        default:
            if (camera->camId != CAM_ID_MAIN) {
                camera->timer = 0;
            }
            break;
    }

    *eye = *eyeNext;

    if (rwData->curKeyFrame->actionFlags & ONEPOINT_CS_ACTION_FLAG_BGCHECK) {
        Camera_BGCheck(camera, at, eye);
    }

    if (rwData->curKeyFrame->actionFlags & ONEPOINT_CS_ACTION_FLAG_40) {
        // Set the player's position
        camera->player->actor.world.pos.x = rwData->playerPos.x;
        camera->player->actor.world.pos.z = rwData->playerPos.z;
        if (camera->player->stateFlags1 & PLAYER_STATE1_27 && player->currentBoots != PLAYER_BOOTS_IRON) {
            camera->player->actor.world.pos.y = rwData->playerPos.y;
        }
    } else {
        rwData->playerPos.x = playerPosRot.pos.x;
        rwData->playerPos.y = playerPosRot.pos.y;
        rwData->playerPos.z = playerPosRot.pos.z;
    }

    if (rwData->unk_38 == 0 && camera->timer > 0) {
        camera->timer--;
    }

    if (camera->player != NULL) {
        camera->playerToAtOffset.x = camera->at.x - camera->playerPosRot.pos.x;
        camera->playerToAtOffset.y = camera->at.y - camera->playerPosRot.pos.y;
        camera->playerToAtOffset.z = camera->at.z - camera->playerPosRot.pos.z;
    }

    camera->dist = OLib_Vec3fDist(at, eye);
    return true;
}

#if DEBUG_FEATURES
void Camera_DebugPrintSplineArray(char* name, s16 length, CutsceneCameraPoint cameraPoints[]) {
    s32 i;

    PRINTF("static SplinedatZ  %s[] = {\n", name);
    for (i = 0; i < length; i++) {
        PRINTF("    /* key frame %2d */ {\n", i);
        PRINTF("    /*     code     */ %d,\n", cameraPoints[i].continueFlag);
        PRINTF("    /*     z        */ %d,\n", cameraPoints[i].cameraRoll);
        PRINTF("    /*     T        */ %d,\n", cameraPoints[i].nextPointFrame);
        PRINTF("    /*     zoom     */ %f,\n", cameraPoints[i].viewAngle);
        PRINTF("    /*     pos      */ { %d, %d, %d }\n", cameraPoints[i].pos.x, cameraPoints[i].pos.y,
               cameraPoints[i].pos.z);
        PRINTF("    },\n");
    }
    PRINTF("};\n\n");
}
#endif

/**
 * Copies `src` to `dst`, used in Camera_Demo1
 * Name from AC map: Camera2_SetPos_Demo
 */
void Camera_Vec3fCopy(Vec3f* src, Vec3f* dst) {
    dst->x = src->x;
    dst->y = src->y;
    dst->z = src->z;
}

/**
 * Calculates new position from `at` to `pos`, outputs to `dst
 * Name from AC map: Camera2_CalcPos_Demo
 */
void Camera_RotateAroundPoint(PosRot* at, Vec3f* pos, Vec3f* dst) {
    VecGeo posGeo;
    Vec3f posCopy;

    Camera_Vec3fCopy(pos, &posCopy);
    posGeo = OLib_Vec3fToVecGeo(&posCopy);
    posGeo.yaw += at->rot.y;
    *dst = Camera_AddVecGeoToVec3f(&at->pos, &posGeo);
}

/**
 * Camera follows points specified at pointers to CutsceneCameraPoints,
 * camera->data0 for camera at positions, and camera->data1 for camera eye positions
 * until all keyFrames have been exhausted.
 */
s32 Camera_Demo1(Camera* camera) {
    s32 pad;
    Demo1ReadOnlyData* roData = &camera->paramData.demo1.roData;
    f32* cameraFOV = &camera->fov;
    Vec3f* at = &camera->at;
    CutsceneCameraPoint* csAtPoints = (CutsceneCameraPoint*)camera->data0;
    CutsceneCameraPoint* csEyePoints = (CutsceneCameraPoint*)camera->data1;
    Vec3f* eye = &camera->eye;
    PosRot curPlayerPosRot;
    Vec3f csEyeUpdate;
    Vec3f csAtUpdate;
    f32 newRoll;
    Vec3f* eyeNext = &camera->eyeNext;
    s16* relativeToPlayer = &camera->data2;
    Demo1ReadWriteData* rwData = &camera->paramData.demo1.rwData;

    if (RELOAD_PARAMS(camera) || CAM_DEBUG_RELOAD_PARAMS) {
        CameraModeValue* values = sCameraSettings[camera->setting].cameraModes[camera->mode].values;

        roData->interfaceField = GET_NEXT_RO_DATA(values);
    }

    sCameraInterfaceField = roData->interfaceField;

    switch (camera->animState) {
        case 0:
            // initialize camera state
            rwData->keyframe = 0;
            rwData->curFrame = 0.0f;
            camera->animState++;
            PRINTF(VT_SGR("1") "%06u:" VT_RST " camera: spline demo: start %s \n", camera->play->state.frames,
                   *relativeToPlayer == 0 ? T("絶対", "absolute") : T("相対", "relative"));

#if DEBUG_FEATURES
            if (PREG(93)) {
                Camera_DebugPrintSplineArray("CENTER", 5, csAtPoints);
                Camera_DebugPrintSplineArray("   EYE", 5, csEyePoints);
            }
#endif
            FALLTHROUGH;
        case 1:
            // follow CutsceneCameraPoints.  function returns 1 if at the end.
            if (func_800BB2B4(&csEyeUpdate, &newRoll, cameraFOV, csEyePoints, &rwData->keyframe, &rwData->curFrame) ||
                func_800BB2B4(&csAtUpdate, &newRoll, cameraFOV, csAtPoints, &rwData->keyframe, &rwData->curFrame)) {
                camera->animState++;
            }
            if (*relativeToPlayer) {
                // if the camera is set to be relative to the player, move the interpolated points
                // relative to the player's position
                if (camera->player != NULL && camera->player->actor.update != NULL) {
                    curPlayerPosRot = Actor_GetWorld(&camera->player->actor);
                    Camera_RotateAroundPoint(&curPlayerPosRot, &csEyeUpdate, eyeNext);
                    Camera_RotateAroundPoint(&curPlayerPosRot, &csAtUpdate, at);
                }
#if DEBUG_FEATURES
                else {
                    PRINTF(VT_COL(RED, WHITE) "camera: spline demo: owner dead\n" VT_RST);
                }
#endif
            } else {
                // simply copy the interpolated values to the eye and at
                Camera_Vec3fCopy(&csEyeUpdate, eyeNext);
                Camera_Vec3fCopy(&csAtUpdate, at);
            }
            *eye = *eyeNext;
            camera->roll = newRoll * 256.0f;
            camera->dist = OLib_Vec3fDist(at, eye);
            break;
    }
    return true;
}

s32 Camera_Demo2(Camera* camera) {
    return Camera_Noop(camera);
}

/**
 * Opening large chests.
 * The camera position will be at a fixed point, and rotate around at different intervals.
 * The direction, and initial position is dependent on when the camera was started.
 */
s32 Camera_Demo3(Camera* camera) {
    Vec3f* eye = &camera->eye;
    Vec3f* at = &camera->at;
    Vec3f* eyeNext = &camera->eyeNext;
    PosRot* camPlayerPosRot = &camera->playerPosRot;
    VecGeo eyeAtOffset;
    VecGeo eyeOffset;
    VecGeo atOffset;
    Vec3f sp74;
    Vec3f sp68;
    Vec3f sp5C;
    f32 temp_f0;
    s32 pad;
    u8 skipUpdateEye = false;
    f32 yOffset = Player_GetHeight(camera->player);
    s16 angle;
    Demo3ReadOnlyData* roData = &camera->paramData.demo3.roData;
    Demo3ReadWriteData* rwData = &camera->paramData.demo3.rwData;
    s32 pad2;

    camera->stateFlags &= ~CAM_STATE_CAM_FUNC_FINISH;

    if (RELOAD_PARAMS(camera) || CAM_DEBUG_RELOAD_PARAMS) {
        CameraModeValue* values = sCameraSettings[camera->setting].cameraModes[camera->mode].values;

        roData->fov = GET_NEXT_RO_DATA(values);
        roData->unk_04 = GET_NEXT_RO_DATA(values); // unused.
        roData->interfaceField = GET_NEXT_RO_DATA(values);
    }

    CAM_DEBUG_RELOAD_PREG(camera);

    eyeAtOffset = OLib_Vec3fDiffToVecGeo(at, eye);

    sCameraInterfaceField = roData->interfaceField;

    switch (camera->animState) {
        case 0:
            camera->stateFlags &= ~(CAM_STATE_CHECK_BG | CAM_STATE_EXTERNAL_FINISHED);
            func_80043B60(camera);
            camera->fov = roData->fov;
            camera->roll = rwData->animFrame = 0;
            rwData->initialAt = camPlayerPosRot->pos;
            if (camera->playerGroundY != BGCHECK_Y_MIN) {
                rwData->initialAt.y = camera->playerGroundY;
            }
            angle = camPlayerPosRot->rot.y;
            sp68.x = rwData->initialAt.x + (Math_SinS(angle) * 40.0f);
            sp68.y = rwData->initialAt.y + 40.0f;
            sp68.z = rwData->initialAt.z + (Math_CosS(angle) * 40.0f);
            if (camera->play->state.frames & 1) {
                angle -= 0x3FFF;
                rwData->yawDir = 1;
            } else {
                angle += 0x3FFF;
                rwData->yawDir = -1;
            }
            sp74.x = sp68.x + (D_8011D658[1].r * Math_SinS(angle));
            sp74.y = rwData->initialAt.y + 5.0f;
            sp74.z = sp68.z + (D_8011D658[1].r * Math_CosS(angle));
            if (Camera_BGCheck(camera, &sp68, &sp74)) {
                rwData->yawDir = -rwData->yawDir;
            }
            atOffset = OLib_Vec3fToVecGeo(&D_8011D678[0]);
            atOffset.yaw += camPlayerPosRot->rot.y;
            *at = Camera_AddVecGeoToVec3f(&rwData->initialAt, &atOffset);
            eyeOffset.r = D_8011D658[0].r;
            eyeOffset.pitch = D_8011D658[0].pitch;
            eyeOffset.yaw = (D_8011D658[0].yaw * rwData->yawDir) + camPlayerPosRot->rot.y;
            rwData->unk_0C = 1.0f;
            break;
        case 1:
            temp_f0 = (rwData->animFrame - 2) * (1.0f / 146.0f);

            sp5C.x = F32_LERPIMP(D_8011D678[0].x, D_8011D678[1].x, temp_f0);
            sp5C.y = F32_LERPIMP(D_8011D678[0].y, D_8011D678[1].y, temp_f0);
            sp5C.z = F32_LERPIMP(D_8011D678[0].z, D_8011D678[1].z, temp_f0);

            atOffset = OLib_Vec3fToVecGeo(&sp5C);
            atOffset.yaw = (atOffset.yaw * rwData->yawDir) + camPlayerPosRot->rot.y;
            *at = Camera_AddVecGeoToVec3f(&rwData->initialAt, &atOffset);

            atOffset.r = F32_LERPIMP(D_8011D658[0].r, D_8011D658[1].r, temp_f0);
            atOffset.pitch = BINANG_LERPIMP(D_8011D658[0].pitch, D_8011D658[1].pitch, temp_f0);
            atOffset.yaw = BINANG_LERPIMP(D_8011D658[0].yaw, D_8011D658[1].yaw, temp_f0);

            eyeOffset.r = atOffset.r;
            eyeOffset.pitch = atOffset.pitch;
            eyeOffset.yaw = (atOffset.yaw * rwData->yawDir) + camPlayerPosRot->rot.y;

            rwData->unk_0C -= (1.0f / 365.0f);
            break;
        case 2:
            temp_f0 = (rwData->animFrame - 0x94) * 0.1f;

            sp5C.x = F32_LERPIMP(D_8011D678[1].x, D_8011D678[2].x, temp_f0);
            sp5C.y = F32_LERPIMP((D_8011D678[1].y - yOffset), D_8011D678[2].y, temp_f0);
            sp5C.y += yOffset;
            sp5C.z = F32_LERPIMP(D_8011D678[1].z, D_8011D678[2].z, temp_f0);

            atOffset = OLib_Vec3fToVecGeo(&sp5C);
            atOffset.yaw = (atOffset.yaw * rwData->yawDir) + camPlayerPosRot->rot.y;
            *at = Camera_AddVecGeoToVec3f(&rwData->initialAt, &atOffset);

            atOffset.r = F32_LERPIMP(D_8011D658[1].r, D_8011D658[2].r, temp_f0);
            atOffset.pitch = BINANG_LERPIMP(D_8011D658[1].pitch, D_8011D658[2].pitch, temp_f0);
            atOffset.yaw = BINANG_LERPIMP(D_8011D658[1].yaw, D_8011D658[2].yaw, temp_f0);

            eyeOffset.r = atOffset.r;
            eyeOffset.pitch = atOffset.pitch;
            eyeOffset.yaw = (atOffset.yaw * rwData->yawDir) + camPlayerPosRot->rot.y;
            rwData->unk_0C -= 0.04f;
            break;
        case 3:
            temp_f0 = (rwData->animFrame - 0x9F) * (1.0f / 9.0f);

            sp5C.x = F32_LERPIMP(D_8011D678[2].x, D_8011D678[3].x, temp_f0);
            sp5C.y = F32_LERPIMP(D_8011D678[2].y, D_8011D678[3].y, temp_f0);
            sp5C.y += yOffset;
            sp5C.z = F32_LERPIMP(D_8011D678[2].z, D_8011D678[3].z, temp_f0);

            atOffset = OLib_Vec3fToVecGeo(&sp5C);
            atOffset.yaw = (atOffset.yaw * rwData->yawDir) + camPlayerPosRot->rot.y;
            *at = Camera_AddVecGeoToVec3f(&rwData->initialAt, &atOffset);

            atOffset.r = F32_LERPIMP(D_8011D658[2].r, D_8011D658[3].r, temp_f0);
            atOffset.pitch = BINANG_LERPIMP(D_8011D658[2].pitch, D_8011D658[3].pitch, temp_f0);
            atOffset.yaw = BINANG_LERPIMP(D_8011D658[2].yaw, D_8011D658[3].yaw, temp_f0);

            eyeOffset.r = atOffset.r;
            eyeOffset.pitch = atOffset.pitch;
            eyeOffset.yaw = (atOffset.yaw * rwData->yawDir) + camPlayerPosRot->rot.y;
            rwData->unk_0C += (4.0f / 45.0f);
            break;
        case 30:
            camera->stateFlags |= CAM_STATE_BLOCK_BG;
            if (camera->stateFlags & CAM_STATE_EXTERNAL_FINISHED) {
                camera->animState = 4;
            }
            FALLTHROUGH;
        case 10:
        case 20:
            skipUpdateEye = true;
            break;
        case 4:
            eyeOffset.r = 80.0f;
            eyeOffset.pitch = 0;
            eyeOffset.yaw = eyeAtOffset.yaw;
            rwData->unk_0C = 0.1f;
            sCameraInterfaceField = CAM_INTERFACE_FIELD(CAM_LETTERBOX_LARGE, CAM_HUD_VISIBILITY_A, 0);

            if ((rwData->animFrame < 0 || camera->xzSpeed > 0.001f ||
                 CAMERA_CHECK_BTN(&D_8015BD7C->state.input[0], BTN_A) ||
                 CAMERA_CHECK_BTN(&D_8015BD7C->state.input[0], BTN_B) ||
                 CAMERA_CHECK_BTN(&D_8015BD7C->state.input[0], BTN_CLEFT) ||
                 CAMERA_CHECK_BTN(&D_8015BD7C->state.input[0], BTN_CDOWN) ||
                 CAMERA_CHECK_BTN(&D_8015BD7C->state.input[0], BTN_CUP) ||
                 CAMERA_CHECK_BTN(&D_8015BD7C->state.input[0], BTN_CRIGHT) ||
                 CAMERA_CHECK_BTN(&D_8015BD7C->state.input[0], BTN_R) ||
                 CAMERA_CHECK_BTN(&D_8015BD7C->state.input[0], BTN_Z)) &&
                (camera->stateFlags & CAM_STATE_EXTERNAL_FINISHED)) {
                    // clang-format off
        // Note: default for switch inside if statement
        default:
                    // clang-format on
                    camera->stateFlags |= (CAM_STATE_CHECK_BG | CAM_STATE_CAM_FUNC_FINISH);
                    camera->stateFlags &= ~CAM_STATE_EXTERNAL_FINISHED;
                    if (camera->prevBgCamIndex < 0) {
                        Camera_RequestSettingImpl(camera, camera->prevSetting, CAM_REQUEST_SETTING_IGNORE_PRIORITY);
                    } else {
                        Camera_RequestBgCam(camera, camera->prevBgCamIndex);
                        camera->prevBgCamIndex = -1;
                    }
                    sCameraInterfaceField = CAM_INTERFACE_FIELD(CAM_LETTERBOX_NONE, CAM_HUD_VISIBILITY_ALL, 0);
            }
            skipUpdateEye = true;
            break;
    }

    rwData->animFrame++;

    if (rwData->animFrame == 1) {
        camera->animState = 10;
    } else if (rwData->animFrame == 2) {
        camera->animState = 1;
    } else if (rwData->animFrame == 148) {
        camera->animState = 2;
    } else if (rwData->animFrame == 158) {
        camera->animState = 20;
    } else if (rwData->animFrame == 159) {
        camera->animState = 3;
    } else if (rwData->animFrame == 168) {
        camera->animState = 30;
    } else if (rwData->animFrame == 228) {
        camera->animState = 4;
    }

    if (!skipUpdateEye) {
        eyeOffset.r = Camera_LERPCeilF(eyeOffset.r, eyeAtOffset.r, rwData->unk_0C, 2.0f);
        eyeOffset.pitch = Camera_LERPCeilS(eyeOffset.pitch, eyeAtOffset.pitch, rwData->unk_0C, 0xA);
        eyeOffset.yaw = Camera_LERPCeilS(eyeOffset.yaw, eyeAtOffset.yaw, rwData->unk_0C, 0xA);
        *eyeNext = Camera_AddVecGeoToVec3f(at, &eyeOffset);
        *eye = *eyeNext;
    }

    camera->dist = OLib_Vec3fDist(at, eye);
    camera->atLERPStepScale = 0.1f;
    camera->playerToAtOffset.x = camera->at.x - camPlayerPosRot->pos.x;
    camera->playerToAtOffset.y = camera->at.y - camPlayerPosRot->pos.y;
    camera->playerToAtOffset.z = camera->at.z - camPlayerPosRot->pos.z;
    return true;
}

s32 Camera_Demo4(Camera* camera) {
    return Camera_Noop(camera);
}

/**
 * Sets up a OnePoint attention cutscene
 */
s32 Camera_Demo5(Camera* camera) {
    static s32 sDemo5PrevSfxFrame = -200;
    f32 eyeTargetDist;
    f32 sp90;
    VecGeo playerTargetGeo;
    VecGeo eyePlayerGeo;
    s16 targetScreenPosX;
    s16 targetScreenPosY;
    s32 pad1;
    PosRot playerhead;
    PosRot targethead;
    Player* player;
    s16 sp4A;
    s32 framesDiff;
    s32 temp_v0;
    s16 t;
    s32 pad2;

    playerhead = Actor_GetFocus(&camera->player->actor);
    player = camera->player;
    sCameraInterfaceField = CAM_INTERFACE_FIELD(CAM_LETTERBOX_LARGE, CAM_HUD_VISIBILITY_NOTHING_ALT, 0);

    if ((camera->target == NULL) || (camera->target->update == NULL)) {
        if (camera->target == NULL) {
            PRINTF(VT_COL(YELLOW, BLACK) "camera: warning: attention: target is not valid, stop!\n" VT_RST);
        }
        camera->target = NULL;
        return true;
    }

    camera->targetPosRot = Actor_GetFocus(camera->target);
    playerTargetGeo = OLib_Vec3fDiffToVecGeo(&camera->targetPosRot.pos, &camera->playerPosRot.pos);
    D_8011D3AC = camera->target->category;
    Actor_GetScreenPos(camera->play, camera->target, &targetScreenPosX, &targetScreenPosY);
    eyeTargetDist = OLib_Vec3fDist(&camera->targetPosRot.pos, &camera->eye);
    eyePlayerGeo = OLib_Vec3fDiffToVecGeo(&playerhead.pos, &camera->eyeNext);
    sp4A = eyePlayerGeo.yaw - playerTargetGeo.yaw;

    if (camera->target->category == ACTORCAT_PLAYER) {
        // camera is targeting a(the) player actor
        if (eyePlayerGeo.r > 30.0f) {
            // target is player, far from eye
            static OnePointCsFull D_8011D6AC[] = {
                {
                    // viewFlags & 0x00FF (at): 2, atTarget is view lookAt + atInit
                    // viewFlags & 0xFF00 (eye): none
                    // action: 15, copy at, eye, roll, fov to camera
                    // result: eye remains in the same location, at is View's lookAt
                    ONEPOINT_CS_ACTION(ONEPOINT_CS_ACTION_ID_15, false, true),
                    ONEPOINT_CS_INIT_FIELD_NONE,
                    0x0002,
                    1,
                    0,
                    60.0f,
                    1.0f,
                    { 0.0f, 0.0f, 0.0f },
                    { 0.0f, 0.0f, 0.0f },
                },
                {
                    // viewFlags & 0x00FF (at): 3, atTarget is camera's current at + atInit
                    // viewFlags & 0xFF00 (eye): 3, eyeTarget is the camera's current eye + eyeInit
                    // action: interpolate eye and at.
                    // result: eye and at's y interpolate to become +20 from their current location.
                    ONEPOINT_CS_ACTION(ONEPOINT_CS_ACTION_ID_1, false, true),
                    ONEPOINT_CS_INIT_FIELD_NONE,
                    0x0303,
                    19,
                    0,
                    45.0f,
                    1.0f,
                    { 0.0f, 20.0f, 0.0f },
                    { 0.0f, 20.0f, 0.0f },
                },
                {
                    // viewFlags & 0x00FF (at): 0 none
                    // viewFlags & 0xFF00 (eye): 0 none
                    // action: 18, copy this camera to default camera.
                    ONEPOINT_CS_ACTION(ONEPOINT_CS_ACTION_ID_18, false, false),
                    ONEPOINT_CS_INIT_FIELD_NONE,
                    0x0000,
                    1,
                    0,
                    60.0f,
                    1.0f,
                    { -1.0f, -1.0f, -1.0f },
                    { -1.0f, -1.0f, -1.0f },
                },
            };

            D_8011D6AC[1].timerInit = camera->timer - 1;
            D_8011D6AC[1].atTargetInit.z = Rand_ZeroOne() * 10.0f;
            D_8011D6AC[1].eyeTargetInit.x = Rand_ZeroOne() * 10.0f;
            ONEPOINT_CS_INFO(camera)->keyFrames = D_8011D6AC;
            ONEPOINT_CS_INFO(camera)->keyFrameCount = ARRAY_COUNT(D_8011D6AC);
            if (camera->parentCamId != CAM_ID_MAIN) {
                ONEPOINT_CS_INFO(camera)->keyFrameCount--;
            } else {
                camera->timer += D_8011D6AC[2].timerInit;
            }
        } else {
            // target is player close to current eye
            static OnePointCsFull D_8011D724[] = {
                {
                    ONEPOINT_CS_ACTION(ONEPOINT_CS_ACTION_ID_15, false, true),
                    ONEPOINT_CS_INIT_FIELD_NONE,
                    0x2424,
                    1,
                    0,
                    60.0f,
                    1.0f,
                    { 0.0f, 0.0f, 0.0f },
                    { 0.0f, 10.0f, -20.0f },
                },
                {
                    ONEPOINT_CS_ACTION(ONEPOINT_CS_ACTION_ID_1, false, true),
                    ONEPOINT_CS_INIT_FIELD_NONE,
                    0x2121,
                    19,
                    0,
                    50.0f,
                    1.0f,
                    { 0.0f, -10.0f, 0.0f },
                    { 0.0f, 0.0f, 60.0f },
                },
                {
                    ONEPOINT_CS_ACTION(ONEPOINT_CS_ACTION_ID_18, false, false),
                    ONEPOINT_CS_INIT_FIELD_NONE,
                    0x0000,
                    1,
                    0,
                    60.0f,
                    1.0f,
                    { -1.0f, -1.0f, -1.0f },
                    { -1.0f, -1.0f, -1.0f },
                },
            };

            D_8011D724[1].eyeTargetInit.x = Rand_ZeroOne() * 10.0f;
            D_8011D724[1].timerInit = camera->timer - 1;
            ONEPOINT_CS_INFO(camera)->keyFrames = D_8011D724;
            ONEPOINT_CS_INFO(camera)->keyFrameCount = ARRAY_COUNT(D_8011D724);
            if (camera->parentCamId != CAM_ID_MAIN) {
                ONEPOINT_CS_INFO(camera)->keyFrameCount--;
            } else {
                camera->timer += D_8011D724[2].timerInit;
            }
        }
    } else if (playerTargetGeo.r < 30.0f) {
        // distance between player and target is less than 30 units.
        static OnePointCsFull D_8011D79C[] = {
            {
                ONEPOINT_CS_ACTION(ONEPOINT_CS_ACTION_ID_15, true, true),
                ONEPOINT_CS_INIT_FIELD_NONE,
                0x0002,
                1,
                0,
                60.0f,
                1.0f,
                { 0.0f, 0.0f, 0.0f },
                { 0.0f, 0.0f, 0.0f },
            },
            {
                ONEPOINT_CS_ACTION(ONEPOINT_CS_ACTION_ID_1, true, true),
                ONEPOINT_CS_INIT_FIELD_NONE,
                0x0303,
                19,
                0,
                45.0f,
                1.0f,
                { 0.0f, -20.0f, 0.0f },
                { 0.0f, -10.0f, 5.0f },
            },
            {
                ONEPOINT_CS_ACTION(ONEPOINT_CS_ACTION_ID_1, true, true),
                ONEPOINT_CS_INIT_FIELD_NONE,
                0x0303,
                9,
                0,
                60.0f,
                1.0f,
                { 0.0f, 10.0f, 0.0f },
                { 0.0f, 10.0f, 0.0f },
            },
            {
                ONEPOINT_CS_ACTION(ONEPOINT_CS_ACTION_ID_18, false, false),
                ONEPOINT_CS_INIT_FIELD_NONE,
                0x0000,
                1,
                0,
                60.0f,
                1.0f,
                { -1.0f, -1.0f, -1.0f },
                { -1.0f, -1.0f, -1.0f },
            },
        };

        ONEPOINT_CS_INFO(camera)->keyFrames = D_8011D79C;
        ONEPOINT_CS_INFO(camera)->keyFrameCount = ARRAY_COUNT(D_8011D79C);
        if ((targetScreenPosX <= 20) || (targetScreenPosX >= SCREEN_WIDTH - 20) || (targetScreenPosY <= 40) ||
            (targetScreenPosY >= SCREEN_HEIGHT - 40)) {
            D_8011D79C[0].actionFlags = ONEPOINT_CS_ACTION(ONEPOINT_CS_ACTION_ID_1, true, false);
            D_8011D79C[0].atTargetInit.y = -30.0f;
            D_8011D79C[0].atTargetInit.x = 0.0f;
            D_8011D79C[0].atTargetInit.z = 0.0f;
            D_8011D79C[0].eyeTargetInit.y = 0.0f;
            D_8011D79C[0].eyeTargetInit.x = 10.0f;
            D_8011D79C[0].eyeTargetInit.z = -50.0f;
        }

        D_8011D79C[1].timerInit = camera->timer - 1;

        if (camera->parentCamId != CAM_ID_MAIN) {
            ONEPOINT_CS_INFO(camera)->keyFrameCount -= 2;
        } else {
            camera->timer += D_8011D79C[2].timerInit + D_8011D79C[3].timerInit;
        }
    } else if (eyeTargetDist < 300.0f && eyePlayerGeo.r < 30.0f) {
        // distance from the camera's current positon and the target is less than 300 units
        // and the distance fromthe camera's current position to the player is less than 30 units
        static OnePointCsFull D_8011D83C[] = {
            {
                ONEPOINT_CS_ACTION(ONEPOINT_CS_ACTION_ID_3, false, true),
                ONEPOINT_CS_INIT_FIELD_NONE,
                0x2141,
                20,
                0,
                45.0f,
                0.2f,
                { 0.0f, 0.0f, 10.0f },
                { 0.0f, 0.0f, 10.0f },
            },
            {
                ONEPOINT_CS_ACTION(ONEPOINT_CS_ACTION_ID_18, false, false),
                ONEPOINT_CS_INIT_FIELD_NONE,
                0x0000,
                1,
                0,
                60.0f,
                1.0f,
                { -1.0f, -1.0f, -1.0f },
                { -1.0f, -1.0f, -1.0f },
            },
        };

        D_8011D83C[0].timerInit = camera->timer;
        ONEPOINT_CS_INFO(camera)->keyFrames = D_8011D83C;
        ONEPOINT_CS_INFO(camera)->keyFrameCount = ARRAY_COUNT(D_8011D83C);
        if (camera->parentCamId != CAM_ID_MAIN) {
            ONEPOINT_CS_INFO(camera)->keyFrameCount--;
        } else {
            camera->timer += D_8011D83C[1].timerInit;
        }
    } else if (eyeTargetDist < 700.0f && ABS(sp4A) < 0x36B0) {
        // The distance between the camera's current position and the target is less than 700 units
        // and the angle between the camera's position and the player, and the player to the target
        // is less than ~76.9 degrees
        if ((targetScreenPosX > 20) && (targetScreenPosX < SCREEN_WIDTH - 20) && (targetScreenPosY > 40) &&
            (targetScreenPosY < SCREEN_HEIGHT - 40) && (eyePlayerGeo.r > 30.0f)) {
            // The x/y coordinates of the target on screen is between (21, 41) and (300, 200),
            // and the player is farther than 30 units of the eye
            static OnePointCsFull D_8011D88C[] = {
                {
                    ONEPOINT_CS_ACTION(ONEPOINT_CS_ACTION_ID_1, false, true),
                    ONEPOINT_CS_INIT_FIELD_NONE,
                    0x0303,
                    20,
                    0,
                    45.0f,
                    1.0f,
                    { 0.0f, 0.0f, 0.0f },
                    { 0.0f, 0.0f, 0.0f },
                },
                {
                    ONEPOINT_CS_ACTION(ONEPOINT_CS_ACTION_ID_18, false, false),
                    ONEPOINT_CS_INIT_FIELD_NONE,
                    0x0000,
                    1,
                    0,
                    60.0f,
                    1.0f,
                    { -1.0f, -1.0f, -1.0f },
                    { -1.0f, -1.0f, -1.0f },
                },
            };

            D_8011D88C[0].timerInit = camera->timer;
            ONEPOINT_CS_INFO(camera)->keyFrames = D_8011D88C;
            ONEPOINT_CS_INFO(camera)->keyFrameCount = ARRAY_COUNT(D_8011D88C);
            if (camera->parentCamId != CAM_ID_MAIN) {
                ONEPOINT_CS_INFO(camera)->keyFrameCount--;
            } else {
                camera->timer += D_8011D88C[1].timerInit;
            }
        } else {
            // same as above, but the target is NOT within the screen area.
            static OnePointCsFull D_8011D8DC[] = {
                {
                    ONEPOINT_CS_ACTION(ONEPOINT_CS_ACTION_ID_15, false, true),
                    ONEPOINT_CS_INIT_FIELD_NONE,
                    0x0404,
                    20,
                    1,
                    50.0f,
                    1.0f,
                    { 0.0f, 5.0f, 10.0f },
                    { 0.0f, 10.0f, -80.0f },
                },
                {
                    ONEPOINT_CS_ACTION(ONEPOINT_CS_ACTION_ID_2, false, true),
                    ONEPOINT_CS_INIT_FIELD_NONE,
                    0x2121,
                    5,
                    0,
                    60.0f,
                    1.0f,
                    { 0.0f, 5.0f, 0.0f },
                    { 5.0f, 5.0f, -200.0f },
                },
                {
                    ONEPOINT_CS_ACTION(ONEPOINT_CS_ACTION_ID_18, false, false),
                    ONEPOINT_CS_INIT_FIELD_NONE,
                    0x0000,
                    1,
                    0,
                    60.0f,
                    1.0f,
                    { -1.0f, -1.0f, -1.0f },
                    { -1.0f, -1.0f, -1.0f },
                },
            };

            D_8011D8DC[0].atTargetInit.z = eyeTargetDist * 0.6f;
            D_8011D8DC[0].eyeTargetInit.z = eyeTargetDist + 50.0f;
            D_8011D8DC[0].eyeTargetInit.x = Rand_ZeroOne() * 10.0f;
            if ((s16)(eyePlayerGeo.yaw - playerTargetGeo.yaw) > 0) {
                D_8011D8DC[0].atTargetInit.x = -D_8011D8DC[0].atTargetInit.x;
                D_8011D8DC[0].eyeTargetInit.x = -D_8011D8DC[0].eyeTargetInit.x;
                D_8011D8DC[0].rollTargetInit = -D_8011D8DC[0].rollTargetInit;
            }
            D_8011D8DC[0].timerInit = camera->timer;
            D_8011D8DC[1].timerInit = (s16)(eyeTargetDist * 0.005f) + 8;
            ONEPOINT_CS_INFO(camera)->keyFrames = D_8011D8DC;
            ONEPOINT_CS_INFO(camera)->keyFrameCount = ARRAY_COUNT(D_8011D8DC);
            if (camera->parentCamId != CAM_ID_MAIN) {
                ONEPOINT_CS_INFO(camera)->keyFrameCount -= 2;
            } else {
                camera->timer += D_8011D8DC[1].timerInit + D_8011D8DC[2].timerInit;
            }
        }
    } else if (camera->target->category == ACTORCAT_DOOR) {
        // the target is a door.
        static OnePointCsFull D_8011D954[] = {
            {
                ONEPOINT_CS_ACTION(ONEPOINT_CS_ACTION_ID_15, false, false),
                ONEPOINT_CS_INIT_FIELD_NONE,
                0xC1C1,
                20,
                0,
                60.0f,
                1.0f,
                { 0.0f, 0.0f, 50.0f },
                { 0.0f, 0.0f, 250.0f },
            },
            {
                ONEPOINT_CS_ACTION(ONEPOINT_CS_ACTION_ID_3, false, true),
                ONEPOINT_CS_INIT_FIELD_NONE,
                0x05B1,
                5,
                0,
                60.0f,
                0.1f,
                { 0.0f, 10.0f, 50.0f },
                { 0.0f, 10.0f, 100.0f },
            },
            {
                ONEPOINT_CS_ACTION(ONEPOINT_CS_ACTION_ID_2, false, true),
                ONEPOINT_CS_INIT_FIELD_NONE,
                0x2121,
                5,
                2,
                60.0f,
                1.0f,
                { 0.0f, 10.0f, 0.0f },
                { 0.0f, 20.0f, -150.0f },
            },
            {
                ONEPOINT_CS_ACTION(ONEPOINT_CS_ACTION_ID_18, false, false),
                ONEPOINT_CS_INIT_FIELD_NONE,
                0x0000,
                1,
                0,
                60.0f,
                1.0f,
                { -1.0f, -1.0f, -1.0f },
                { -1.0f, -1.0f, -1.0f },
            },
        };

        D_8011D954[0].timerInit = camera->timer - 5;
        sp4A = 0;
        if (!func_800C0D34(camera->play, camera->target, &sp4A)) {
            PRINTF(VT_COL(YELLOW, BLACK) "camera: attention demo: this door is dummy door!\n" VT_RST);
            if (ABS(playerTargetGeo.yaw - camera->target->shape.rot.y) >= 0x4000) {
                sp4A = camera->target->shape.rot.y;
            } else {
                sp4A = camera->target->shape.rot.y - 0x7FFF;
            }
        }

        D_8011D954[0].atTargetInit.y = D_8011D954[0].eyeTargetInit.y = D_8011D954[1].atTargetInit.y =
            camera->target->shape.rot.y == sp4A ? 180.0f : 0.0f;
        sp90 = ((s16)(playerTargetGeo.yaw - sp4A) < 0 ? 20.0f : -20.0f) * Rand_ZeroOne();
        D_8011D954[0].eyeTargetInit.y = D_8011D954->eyeTargetInit.y + sp90;
        temp_v0 = Rand_ZeroOne() * (sp90 * -0.2f);
        D_8011D954[1].rollTargetInit = temp_v0;
        D_8011D954[0].rollTargetInit = temp_v0;
        targethead = Actor_GetFocus(camera->target);
        targethead.pos.x += 50.0f * Math_SinS(sp4A - 0x7FFF);
        targethead.pos.z += 50.0f * Math_CosS(sp4A - 0x7FFF);
        if (Camera_BGCheck(camera, &playerhead.pos, &targethead.pos)) {
            D_8011D954[1].actionFlags = ONEPOINT_CS_ACTION(ONEPOINT_CS_ACTION_ID_1, true, true);
            D_8011D954[2].actionFlags = ONEPOINT_CS_ACTION(ONEPOINT_CS_ACTION_ID_15, false, true);
        } else {
            D_8011D954[2].timerInit = (s16)(eyeTargetDist * 0.004f) + 6;
        }
        ONEPOINT_CS_INFO(camera)->keyFrames = D_8011D954;
        ONEPOINT_CS_INFO(camera)->keyFrameCount = ARRAY_COUNT(D_8011D954);
        if (camera->parentCamId != CAM_ID_MAIN) {
            ONEPOINT_CS_INFO(camera)->keyFrameCount -= 2;
        } else {
            camera->timer += D_8011D954[2].timerInit + D_8011D954[3].timerInit;
        }
    } else {
        // otherwise
        static OnePointCsFull D_8011D9F4[] = {
            {
                ONEPOINT_CS_ACTION(ONEPOINT_CS_ACTION_ID_15, false, true),
                ONEPOINT_CS_INIT_FIELD_NONE,
                0x0504,
                20,
                2,
                60.0f,
                1.0f,
                { 0.0f, 5.0f, 50.0f },
                { 0.0f, 20.0f, 300.0f },
            },
            {
                ONEPOINT_CS_ACTION(ONEPOINT_CS_ACTION_ID_2, false, true),
                ONEPOINT_CS_INIT_FIELD_NONE,
                0x2121,
                5,
                2,
                60.0f,
                1.0f,
                { 0.0f, 10.0f, 0.0f },
                { 0.0f, 20.0f, -150.0f },
            },
            {
                ONEPOINT_CS_ACTION(ONEPOINT_CS_ACTION_ID_18, false, false),
                ONEPOINT_CS_INIT_FIELD_NONE,
                0x0000,
                1,
                0,
                60.0f,
                1.0f,
                { -1.0f, -1.0f, -1.0f },
                { -1.0f, -1.0f, -1.0f },
            },
        };

        if (playerTargetGeo.r < 200.0f) {
            D_8011D9F4[0].eyeTargetInit.z = playerTargetGeo.r;
            D_8011D9F4[0].atTargetInit.z = playerTargetGeo.r * 0.25f;
        }
        if (playerTargetGeo.r < 400.0f) {
            D_8011D9F4[0].eyeTargetInit.x = Rand_ZeroOne() * 25.0f;
        }
        Player_GetHeight(camera->player);
        D_8011D9F4[0].timerInit = camera->timer;
        targethead = Actor_GetFocus(camera->target);
        if (Camera_BGCheck(camera, &playerhead.pos, &targethead.pos)) {
            D_8011D9F4[1].timerInit = 4;
            D_8011D9F4[1].actionFlags = ONEPOINT_CS_ACTION(ONEPOINT_CS_ACTION_ID_15, false, true);
        } else {
            t = eyeTargetDist * 0.005f;
            D_8011D9F4[1].timerInit = t + 8;
        }
        ONEPOINT_CS_INFO(camera)->keyFrames = D_8011D9F4;
        ONEPOINT_CS_INFO(camera)->keyFrameCount = ARRAY_COUNT(D_8011D9F4);
        if (camera->parentCamId != CAM_ID_MAIN) {
            if (camera->play->state.frames & 1) {
                D_8011D9F4[0].rollTargetInit = -D_8011D9F4[0].rollTargetInit;
                D_8011D9F4[1].rollTargetInit = -D_8011D9F4[1].rollTargetInit;
            }
            ONEPOINT_CS_INFO(camera)->keyFrameCount -= 2;
        } else {
            camera->timer += D_8011D9F4[1].timerInit + D_8011D9F4[2].timerInit;
            D_8011D9F4[0].rollTargetInit = D_8011D9F4[1].rollTargetInit = 0;
        }
    }

    framesDiff = sDemo5PrevSfxFrame - camera->play->state.frames;
    if ((framesDiff > 50) || (framesDiff < -50)) {
        Sfx_PlaySfxCentered((u32)camera->data1);
    }

    sDemo5PrevSfxFrame = camera->play->state.frames;

    if (camera->player->stateFlags1 & PLAYER_STATE1_27 && (player->currentBoots != PLAYER_BOOTS_IRON)) {
        // swimming, and not iron boots
        player->stateFlags1 |= PLAYER_STATE1_29;
        // env frozen
        player->actor.freezeTimer = camera->timer;
    } else {
        sp4A = playerhead.rot.y - playerTargetGeo.yaw;
        if (camera->target->category == ACTORCAT_PLAYER) {
            framesDiff = camera->play->state.frames - sDemo5PrevAction12Frame;
            if (player->stateFlags1 & PLAYER_STATE1_CARRYING_ACTOR) {
                // holding object over head.
                Player_SetCsActionWithHaltedActors(camera->play, camera->target, PLAYER_CSACTION_8);
            } else if (ABS(framesDiff) > 3000) {
                Player_SetCsActionWithHaltedActors(camera->play, camera->target, PLAYER_CSACTION_12);
            } else {
                Player_SetCsActionWithHaltedActors(camera->play, camera->target, PLAYER_CSACTION_69);
            }
        } else {
            Player_SetCsActionWithHaltedActors(camera->play, camera->target, PLAYER_CSACTION_1);
        }
    }

    sDemo5PrevAction12Frame = camera->play->state.frames;
    Camera_RequestSettingImpl(camera, CAM_SET_CS_C,
                              CAM_REQUEST_SETTING_PRESERVE_BG_CAM_INDEX | CAM_REQUEST_SETTING_FORCE_CHANGE);

    Camera_Unique9(camera);

    return true;
}

/**
 * Used in Forest Temple when poes are defeated, follows the flames to the torches.
 * Fixed position, rotates to follow the target
 */
s32 Camera_Demo6(Camera* camera) {
    Camera* mainCam;
    Demo6ReadOnlyData* roData = &camera->paramData.demo6.roData;
    Vec3f* eyeNext = &camera->eyeNext;
    Demo6ReadWriteData* rwData = &camera->paramData.demo6.rwData;
    VecGeo eyeOffset;
    Actor* camFocus;
    PosRot focusPosRot;
    s16 stateTimers[4];

    mainCam = Play_GetCamera(camera->play, CAM_ID_MAIN);
    camFocus = camera->target;
    stateTimers[1] = 55;
    stateTimers[2] = 70;
    stateTimers[3] = 90;

    if (RELOAD_PARAMS(camera) || CAM_DEBUG_RELOAD_PARAMS) {
        CameraModeValue* values = sCameraSettings[camera->setting].cameraModes[camera->mode].values;

        roData->interfaceField = GET_NEXT_RO_DATA(values);
    }

    CAM_DEBUG_RELOAD_PREG(camera);

    switch (camera->animState) {
        case 0:
            // initializes the camera state.
            rwData->animTimer = 0;
            camera->fov = 60.0f;
            focusPosRot = Actor_GetWorld(camFocus);
            camera->at.x = focusPosRot.pos.x;
            camera->at.y = focusPosRot.pos.y + 20.0f;
            camera->at.z = focusPosRot.pos.z;
            eyeOffset.r = 200.0f;
            // 0x7D0 ~10.99 degrees
            eyeOffset.yaw = Camera_XZAngle(&focusPosRot.pos, &mainCam->playerPosRot.pos) + 0x7D0;
            // -0x3E8 ~5.49 degrees
            eyeOffset.pitch = -0x3E8;
            *eyeNext = Camera_AddVecGeoToVec3f(&camera->at, &eyeOffset);
            camera->eye = *eyeNext;
            camera->animState++;
            FALLTHROUGH;
        case 1:
            if (stateTimers[camera->animState] < rwData->animTimer) {
                Player_SetCsActionWithHaltedActors(camera->play, &camera->player->actor, PLAYER_CSACTION_8);
                focusPosRot = Actor_GetWorld(camFocus);
                rwData->atTarget.x = focusPosRot.pos.x;
                rwData->atTarget.y = focusPosRot.pos.y - 20.0f;
                rwData->atTarget.z = focusPosRot.pos.z;
                camera->animState++;
            } else {
                break;
            }
            FALLTHROUGH;
        case 2:
            Camera_LERPCeilVec3f(&rwData->atTarget, &camera->at, 0.1f, 0.1f, 8.0f);
            if (stateTimers[camera->animState] < rwData->animTimer) {
                camera->animState++;
            } else {
                break;
            }
            FALLTHROUGH;
        case 3:
            camera->fov = Camera_LERPCeilF(50.0f, camera->fov, 0.2f, 0.01f);
            if (stateTimers[camera->animState] < rwData->animTimer) {
                camera->timer = 0;
                return true;
            }
            break;
    }

    rwData->animTimer++;
    focusPosRot = Actor_GetWorld(camFocus);

    return true;
}

s32 Camera_Demo7(Camera* camera) {
    if (camera->animState == 0) {
        camera->stateFlags &= ~CAM_STATE_CHECK_BG;
        camera->stateFlags |= CAM_STATE_DEMO7;
        camera->animState++;
    }
    //! @bug Missing return, but the return value is not used.
}

s32 Camera_Demo8(Camera* camera) {
    return Camera_Noop(camera);
}

/**
 * Camera follows points specified by demo9.atPoints and demo9.eyePoints, allows finer control
 * over the final eye and at points than Camera_Demo1, by allowing the interpolated at and eye points
 * to be relative to the main camera's player, the current camera's player, or the main camera's target
 */
s32 Camera_Demo9(Camera* camera) {
    s32 pad;
    s32 finishAction;
    s16 onePointTimer;
    OnePointCamData* onePointCamData = &camera->paramData.demo9.onePointCamData;
    Vec3f csEyeUpdate;
    Vec3f csAtUpdate;
    Vec3f newEye;
    Vec3f newAt;
    f32 newRoll;
    s32 pad3;
    Camera* mainCam;
    Vec3f* eye = &camera->eye;
    PosRot* mainCamPlayerPosRot;
    PosRot focusPosRot;
    Vec3f* eyeNext = &camera->eyeNext;
    Demo9ReadOnlyData* roData = &camera->paramData.demo9.roData;
    Vec3f* at = &camera->at;
    f32* camFOV = &camera->fov;
    Demo9ReadWriteData* rwData = &camera->paramData.demo9.rwData;

    mainCam = Play_GetCamera(camera->play, CAM_ID_MAIN);
    mainCamPlayerPosRot = &mainCam->playerPosRot;
    if (RELOAD_PARAMS(camera) || CAM_DEBUG_RELOAD_PARAMS) {
        CameraModeValue* values = sCameraSettings[camera->setting].cameraModes[camera->mode].values;

        roData->interfaceField = GET_NEXT_RO_DATA(values);
    }

    CAM_DEBUG_RELOAD_PREG(camera);

    sCameraInterfaceField = roData->interfaceField;

    switch (camera->animState) {
        case 0:
            // initialize the camera state
            rwData->keyframe = 0;
            rwData->finishAction = 0;
            rwData->curFrame = 0.0f;
            camera->animState++;
            rwData->doLERPAt = false;
            finishAction = onePointCamData->actionParameters & 0xF000;
            if (finishAction != 0) {
                rwData->finishAction = finishAction;

                // Clear finish parameters
                onePointCamData->actionParameters &= 0xFFF;
            }
            rwData->animTimer = onePointCamData->initTimer;
            FALLTHROUGH;
        case 1:
            // Run the camera state
            if (rwData->animTimer > 0) {
                // if the animation timer is still running, run the demo logic
                // if it is not, then the case will fallthrough to the finish logic.

                // Run the at and eye cs interpolation functions, if either of them returns 1 (that no more points
                // exist) change the animation state to 2 (standby)
                if (func_800BB2B4(&csEyeUpdate, &newRoll, camFOV, onePointCamData->eyePoints, &rwData->keyframe,
                                  &rwData->curFrame) != 0 ||
                    func_800BB2B4(&csAtUpdate, &newRoll, camFOV, onePointCamData->atPoints, &rwData->keyframe,
                                  &rwData->curFrame) != 0) {
                    camera->animState = 2;
                }

                if (onePointCamData->actionParameters == 1) {
                    // rotate around mainCam's player
                    Camera_RotateAroundPoint(mainCamPlayerPosRot, &csEyeUpdate, &newEye);
                    Camera_RotateAroundPoint(mainCamPlayerPosRot, &csAtUpdate, &newAt);
                } else if (onePointCamData->actionParameters == 4) {
                    // rotate around the current camera's player
                    focusPosRot = Actor_GetWorld(&camera->player->actor);
                    Camera_RotateAroundPoint(&focusPosRot, &csEyeUpdate, &newEye);
                    Camera_RotateAroundPoint(&focusPosRot, &csAtUpdate, &newAt);
                } else if (onePointCamData->actionParameters == 8) {
                    // rotate around the current camera's target
                    if (camera->target != NULL && camera->target->update != NULL) {
                        focusPosRot = Actor_GetWorld(camera->target);
                        Camera_RotateAroundPoint(&focusPosRot, &csEyeUpdate, &newEye);
                        Camera_RotateAroundPoint(&focusPosRot, &csAtUpdate, &newAt);
                    } else {
                        camera->target = NULL;
                        newEye = *eye;
                        newAt = *at;
                    }
                } else {
                    // simple copy
                    Camera_Vec3fCopy(&csEyeUpdate, &newEye);
                    Camera_Vec3fCopy(&csAtUpdate, &newAt);
                }

                *eyeNext = newEye;
                *eye = *eyeNext;
                if (rwData->doLERPAt) {
                    Camera_LERPCeilVec3f(&newAt, at, 0.5f, 0.5f, 0.1f);
                } else {
                    *at = newAt;
                    rwData->doLERPAt = true;
                }
                camera->roll = newRoll * 256.0f;
                rwData->animTimer--;
                break;
            }
            FALLTHROUGH;
        case 3:
            // the cs is finished, decide the next action
            camera->timer = 0;
            if (rwData->finishAction != 0) {
                if (rwData->finishAction != 0x1000) {
                    if (rwData->finishAction == 0x2000) {
                        // finish action = 0x2000, run OnePointCs 0x3FC (Dramatic Return to Link)
                        onePointTimer = onePointCamData->initTimer < 50 ? 5 : onePointCamData->initTimer / 5;
                        OnePointCutscene_Init(camera->play, 1020, onePointTimer, NULL, camera->parentCamId);
                    }
                } else {
                    // finish action = 0x1000, copy the current camera's values to the
                    // default camera.
                    Camera_Copy(mainCam, camera);
                }
            }
            break;
        case 2:
            // standby while the timer finishes, change the animState to finish when
            // the timer runs out.
            rwData->animTimer--;
            if (rwData->animTimer < 0) {
                camera->animState++;
            }
            break;
        case 4:
            // do nothing.
            break;
    }

    return true;
}

s32 Camera_Demo0(Camera* camera) {
    return Camera_Noop(camera);
}

s32 Camera_Special0(Camera* camera) {
    PosRot* playerPosRot = &camera->playerPosRot;
    Special0ReadOnlyData* roData = &camera->paramData.spec0.roData;

    if (RELOAD_PARAMS(camera) || CAM_DEBUG_RELOAD_PARAMS) {
        CameraModeValue* values = sCameraSettings[camera->setting].cameraModes[camera->mode].values;

        roData->lerpAtScale = GET_NEXT_SCALED_RO_DATA(values);
        roData->interfaceField = GET_NEXT_RO_DATA(values);
    }

    CAM_DEBUG_RELOAD_PREG(camera);

    sCameraInterfaceField = roData->interfaceField;

    if (camera->animState == 0) {
        camera->animState++;
    }

    if ((camera->target == NULL) || (camera->target->update == NULL)) {
        if (camera->target == NULL) {
            PRINTF(VT_COL(YELLOW, BLACK) "camera: warning: circle: target is not valid, stop!\n" VT_RST);
        }
        camera->target = NULL;
        return true;
    }

    camera->targetPosRot = Actor_GetFocus(camera->target);
    Camera_LERPCeilVec3f(&camera->targetPosRot.pos, &camera->at, roData->lerpAtScale, roData->lerpAtScale, 0.1f);

    camera->playerToAtOffset.x = camera->at.x - playerPosRot->pos.x;
    camera->playerToAtOffset.y = camera->at.y - playerPosRot->pos.y;
    camera->playerToAtOffset.z = camera->at.z - playerPosRot->pos.z;

    camera->dist = OLib_Vec3fDist(&camera->at, &camera->eye);
    camera->xzSpeed = 0.0f;
    if (camera->timer > 0) {
        camera->timer--;
    }
    return true;
}

s32 Camera_Special1(Camera* camera) {
    return Camera_Noop(camera);
}

s32 Camera_Special2(Camera* camera) {
    return Camera_Unique2(camera);
}

s32 Camera_Special3(Camera* camera) {
    return Camera_Noop(camera);
}

s32 Camera_Special4(Camera* camera) {
    PosRot curTargetPosRot;
    s16 sp3A;
    s16* timer = &camera->timer;
    Special4ReadWriteData* rwData = &camera->paramData.spec4.rwData;

    if (camera->animState == 0) {
        sCameraInterfaceField = CAM_INTERFACE_FIELD(CAM_LETTERBOX_LARGE, CAM_HUD_VISIBILITY_NOTHING_ALT, 0);
        camera->fov = 40.0f;
        camera->animState++;
        rwData->initialTimer = camera->timer;
    }

    camera->fov = Camera_LERPCeilF(80.0f, camera->fov, 1.0f / *timer, 0.1f);
    if ((rwData->initialTimer - *timer) < 0xF) {
        (*timer)--;
        return false;
    } else {
        camera->roll = -0x1F4;
        curTargetPosRot = Actor_GetWorld(camera->target);

        camera->at = curTargetPosRot.pos;
        camera->at.y -= 150.0f;

        // 0x3E8 ~ 5.49 degrees
        sp3A = (s16)(curTargetPosRot.rot.y - 0x7FFF) + 0x3E8;
        camera->eye.x = camera->eyeNext.x = (Math_SinS(sp3A) * 780.0f) + camera->at.x;
        camera->eyeNext.y = camera->at.y;
        camera->eye.z = camera->eyeNext.z = (Math_CosS(sp3A) * 780.0f) + camera->at.z;
        camera->eye.y = curTargetPosRot.pos.y;
        camera->eye.y = Camera_GetFloorY(camera, &camera->eye) + 20.0f;
        (*timer)--;
        return true;
    }
}

/**
 * Flying with hookshot
 */
s32 Camera_Special5(Camera* camera) {
    Vec3f* eye = &camera->eye;
    Vec3f* at = &camera->at;
    Vec3f* eyeNext = &camera->eyeNext;
    PosRot spA8;
    s16 pad;
    s16 spA4;
    CamColChk sp7C;
    VecGeo sp74;
    VecGeo sp6C;
    UNUSED VecGeo sp64;
    VecGeo sp5C;
    PosRot* playerPosRot = &camera->playerPosRot;
    Special5ReadOnlyData* roData = &camera->paramData.spec5.roData;
    Special5ReadWriteData* rwData = &camera->paramData.spec5.rwData;
    f32 temp_f0_2;
    f32 yOffset;

    yOffset = Player_GetHeight(camera->player);
    if (RELOAD_PARAMS(camera) || CAM_DEBUG_RELOAD_PARAMS) {
        CameraModeValue* values = sCameraSettings[camera->setting].cameraModes[camera->mode].values;
        f32 yNormal = 1.0f + CAM_YOFFSET_NORM - (CAM_YOFFSET_NORM * (68.0f / yOffset));

        roData->yOffset = (GET_NEXT_SCALED_RO_DATA(values) * yOffset) * yNormal;
        roData->eyeDist = GET_NEXT_RO_DATA(values);
        roData->minDistForRot = GET_NEXT_RO_DATA(values);
        roData->timerInit = GET_NEXT_RO_DATA(values);
        roData->pitch = CAM_DEG_TO_BINANG(GET_NEXT_RO_DATA(values));
        roData->fovTarget = GET_NEXT_RO_DATA(values);
        roData->atMaxLERPScale = GET_NEXT_SCALED_RO_DATA(values);
        roData->interfaceField = GET_NEXT_RO_DATA(values);
    }

    CAM_DEBUG_RELOAD_PREG(camera);

    sp64 = OLib_Vec3fDiffToVecGeo(at, eye);
    sp5C = OLib_Vec3fDiffToVecGeo(at, eyeNext);
    spA8 = Actor_GetWorld(camera->target);

    sCameraInterfaceField = roData->interfaceField;

    if (camera->animState == 0) {
        camera->animState++;
        rwData->animTimer = roData->timerInit;
    }

    if (rwData->animTimer > 0) {
        rwData->animTimer--;
    } else if (rwData->animTimer == 0) {
        if (camera->target == NULL || camera->target->update == NULL) {
            camera->target = NULL;
            return true;
        }

        rwData->animTimer--;
        if (roData->minDistForRot < OLib_Vec3fDist(&spA8.pos, &playerPosRot->pos)) {
            sp6C.yaw = playerPosRot->rot.y;
            sp6C.pitch = -playerPosRot->rot.x;
            sp6C.r = 20.0f;
            sp7C.pos = Camera_AddVecGeoToVec3f(&spA8.pos, &sp6C);
            Camera_BGCheckInfo(camera, at, &sp7C);
            sp6C = OLib_Vec3fToVecGeo(&sp7C.norm);
            spA4 = playerPosRot->rot.y - sp6C.yaw;
            sp74.r = roData->eyeDist;
            temp_f0_2 = Rand_ZeroOne();
            sp74.yaw =
                (s16)(playerPosRot->rot.y - 0x7FFF) + (s16)(spA4 < 0 ? -(s16)(0x1553 + (s16)(temp_f0_2 * 2730.0f))
                                                                     : (s16)(0x1553 + (s16)(temp_f0_2 * 2730.0f)));
            sp74.pitch = roData->pitch;
            *eyeNext = Camera_AddVecGeoToVec3f(&spA8.pos, &sp74);
            *eye = *eyeNext;
            Camera_BGCheck(camera, &spA8.pos, eye);
        }
    }

    Camera_CalcAtDefault(camera, &sp5C, roData->yOffset, false);
    camera->fov = Camera_LERPCeilF(roData->fovTarget, camera->fov, camera->atLERPStepScale * CAM_FOV_UPDATE_RATE, 1.0f);
    camera->roll = Camera_LERPCeilS(0, camera->roll, 0.5f, 0xA);
    camera->atLERPStepScale = Camera_ClampLERPScale(camera, roData->atMaxLERPScale);
    return true;
}

typedef enum CamElevatorPlatform {
    /* 0 */ CAM_ELEVATOR_PLATFORM_FIRE_TEMPLE_LOWER_FLOOR, // ACTOR_BG_HIDAN_ROCK
    /* 1 */ CAM_ELEVATOR_PLATFORM_FIRE_TEMPLE_EAST_TOWER,  // ACTOR_BG_HIDAN_FSLIFT
    /* 2 */ CAM_ELEVATOR_PLATFORM_FIRE_TEMPLE_WEST_TOWER,  // ACTOR_BG_HIDAN_SYOKU
    /* 3 */ CAM_ELEVATOR_PLATFORM_SPIRIT_TEMPLE_ENTRANCE   // ACTOR_BG_JYA_1FLIFT
} CamElevatorPlatform;

Vec3f sCamElevatorPlatformLowerEyePoints[] = {
    { 3050.0f, 700.0f, 0.0f },     // CAM_ELEVATOR_PLATFORM_FIRE_TEMPLE_LOWER_FLOOR
    { 1755.0f, 3415.0f, -380.0f }, // CAM_ELEVATOR_PLATFORM_FIRE_TEMPLE_EAST_TOWER
    { -3120.0f, 3160.0f, 245.0f }, // CAM_ELEVATOR_PLATFORM_FIRE_TEMPLE_WEST_TOWER
    { 0.0f, -10.0f, 240.0f },      // CAM_ELEVATOR_PLATFORM_SPIRIT_TEMPLE_ENTRANCE
};

Vec3f sCamElevatorPlatformUpperEyePoints[] = {
    { 3160.0f, 2150.0f, 0.0f },    // CAM_ELEVATOR_PLATFORM_FIRE_TEMPLE_LOWER_FLOOR
    { 1515.0f, 4130.0f, -835.0f }, // CAM_ELEVATOR_PLATFORM_FIRE_TEMPLE_EAST_TOWER
    { -3040.0f, 4135.0f, 230.0f }, // CAM_ELEVATOR_PLATFORM_FIRE_TEMPLE_WEST_TOWER
    { -50.0f, 600.0f, -75.0f },    // CAM_ELEVATOR_PLATFORM_SPIRIT_TEMPLE_ENTRANCE
};

// Trigger player y position to swap eye points
f32 sCamElevatorPlatformTogglePosY[] = {
    1570.0f, // CAM_ELEVATOR_PLATFORM_FIRE_TEMPLE_LOWER_FLOOR
    3680.0f, // CAM_ELEVATOR_PLATFORM_FIRE_TEMPLE_EAST_TOWER
    3700.0f, // CAM_ELEVATOR_PLATFORM_FIRE_TEMPLE_WEST_TOWER
    395.0f,  // CAM_ELEVATOR_PLATFORM_SPIRIT_TEMPLE_ENTRANCE
};

f32 sCamElevatorPlatformFovRollParam[] = {
    320.0f, // CAM_ELEVATOR_PLATFORM_FIRE_TEMPLE_LOWER_FLOOR
    320.0f, // CAM_ELEVATOR_PLATFORM_FIRE_TEMPLE_EAST_TOWER
    320.0f, // CAM_ELEVATOR_PLATFORM_FIRE_TEMPLE_WEST_TOWER
    0.0f,   // CAM_ELEVATOR_PLATFORM_SPIRIT_TEMPLE_ENTRANCE
};

s16 sCamElevatorPlatformRolls[] = {
    -2000, // CAM_ELEVATOR_PLATFORM_FIRE_TEMPLE_LOWER_FLOOR
    -1000, // CAM_ELEVATOR_PLATFORM_FIRE_TEMPLE_EAST_TOWER
    0,     // CAM_ELEVATOR_PLATFORM_FIRE_TEMPLE_WEST_TOWER
    0      // CAM_ELEVATOR_PLATFORM_SPIRIT_TEMPLE_ENTRANCE
};

// unused
s32 D_8011DAF4 = 0;
s32 D_8011DAF8 = 0;

/**
 * Camera's eye is fixed at points specified at lower or upper points depending on the player's position.
 * Designed around 4 specific elevator platforms, 1 in spirit temple and 3 in fire temple.
 * Used by `CAM_SET_ELEVATOR_PLATFORM`
 */
s32 Camera_Special7(Camera* camera) {
    Special7ReadWriteData* rwData = &camera->paramData.spec7.rwData;
    PosRot* playerPosRot = &camera->playerPosRot;
    Vec3f atTarget;
    f32 yOffset = Player_GetHeight(camera->player);
    f32 fovRollParam;

    if (camera->animState == 0) {
        // Use sceneIds and hardcoded positions in the fire temple to identify the 4 platforms
        if (camera->play->sceneId == SCENE_SPIRIT_TEMPLE) {
            rwData->index = CAM_ELEVATOR_PLATFORM_SPIRIT_TEMPLE_ENTRANCE;
        } else {
            // Hardcoded positions in the fire temple
            if (playerPosRot->pos.x < 1500.0f) {
                rwData->index = CAM_ELEVATOR_PLATFORM_FIRE_TEMPLE_WEST_TOWER;
            } else if (playerPosRot->pos.y < 3000.0f) {
                rwData->index = CAM_ELEVATOR_PLATFORM_FIRE_TEMPLE_LOWER_FLOOR;
            } else {
                rwData->index = CAM_ELEVATOR_PLATFORM_FIRE_TEMPLE_EAST_TOWER;
            }
        }
        camera->animState++;
        camera->roll = 0;
    }

    if (camera->at.y < sCamElevatorPlatformTogglePosY[rwData->index]) {
        // Cam at lower position

        // look at player
        atTarget = playerPosRot->pos;
        atTarget.y -= 20.0f;
        Camera_LERPCeilVec3f(&atTarget, &camera->at, 0.4f, 0.4f, 0.10f);

        // place camera based on hard-coded positions
        camera->eye = camera->eyeNext = sCamElevatorPlatformLowerEyePoints[rwData->index];

        fovRollParam =
            (playerPosRot->pos.y - sCamElevatorPlatformFovRollParam[rwData->index]) /
            (sCamElevatorPlatformTogglePosY[rwData->index] - sCamElevatorPlatformFovRollParam[rwData->index]);
        camera->roll = sCamElevatorPlatformRolls[rwData->index] * fovRollParam;
        camera->fov = 60.0f + (20.0f * fovRollParam);
    } else {
        // Cam at upper position

        // look at player
        atTarget = playerPosRot->pos;
        atTarget.y += yOffset;
        Camera_LERPCeilVec3f(&atTarget, &camera->at, 0.4f, 0.4f, 0.1f);

        camera->roll = 0;
        // place camera based on hard-coded positions
        camera->eye = camera->eyeNext = sCamElevatorPlatformUpperEyePoints[rwData->index];
        camera->fov = 70.0f;
    }

    camera->dist = OLib_Vec3fDist(&camera->at, &camera->eye);
    camera->atLERPStepScale = 0.0f;
    camera->playerToAtOffset.x = camera->at.x - playerPosRot->pos.x;
    camera->playerToAtOffset.y = camera->at.y - playerPosRot->pos.y;
    camera->playerToAtOffset.z = camera->at.z - playerPosRot->pos.z;
    return true;
}

/**
 * Courtyard.
 * Camera's eye is fixed on the z plane, slides on the xy plane with link
 * When the camera's scene data changes the animation to the next "screen"
 * happens for 12 frames.  The camera's eyeNext is the scene's camera data's position
 */
s32 Camera_Special6(Camera* camera) {
    Vec3f* eye = &camera->eye;
    Vec3f* at = &camera->at;
    Vec3f* eyeNext = &camera->eyeNext;
    VecGeo atOffset;
    Vec3f bgCamPos;
    Vec3f eyePosCalc;
    Vec3f eyeAnim;
    Vec3f atAnim;
    UNUSED VecGeo eyeAtOffset;
    PosRot* playerPosRot = &camera->playerPosRot;
    BgCamFuncData* bgCamFuncData;
    Vec3s bgCamRot;
    s16 fov;
    f32 sp54;
    f32 timerF;
    f32 timerDivisor;
    Special6ReadOnlyData* roData = &camera->paramData.spec6.roData;
    Special6ReadWriteData* rwData = &camera->paramData.spec6.rwData;
    s32 pad;

    if (RELOAD_PARAMS(camera) || CAM_DEBUG_RELOAD_PARAMS) {
        CameraModeValue* values = sCameraSettings[camera->setting].cameraModes[camera->mode].values;

        roData->interfaceField = GET_NEXT_RO_DATA(values);
    }

    CAM_DEBUG_RELOAD_PREG(camera);

    eyeAtOffset = OLib_Vec3fDiffToVecGeo(eye, at);

    bgCamFuncData = (BgCamFuncData*)Camera_GetBgCamFuncData(camera);
    bgCamPos = Camera_Vec3sToVec3f(&bgCamFuncData->pos);
    bgCamRot = bgCamFuncData->rot;
    fov = bgCamFuncData->fov;
    if (fov == -1) {
        fov = 6000;
    }

    if (fov <= 360) {
        fov *= 100;
    }

    sCameraInterfaceField = roData->interfaceField;

    if (eyeNext->x != bgCamPos.x || eyeNext->y != bgCamPos.y || eyeNext->z != bgCamPos.z || camera->animState == 0) {
        // A change in the current scene's camera positon has been detected,
        // Change "screens"
        camera->player->actor.freezeTimer = 12;
        // Overwrite hud visibility to CAM_HUD_VISIBILITY_HEARTS_FORCE
        sCameraInterfaceField = (sCameraInterfaceField & (u16)~CAM_HUD_VISIBILITY_MASK) |
                                CAM_HUD_VISIBILITY(CAM_HUD_VISIBILITY_HEARTS_FORCE);
        rwData->initialPlayerY = playerPosRot->pos.y;
        rwData->animTimer = 12;
        *eyeNext = bgCamPos;
        if (camera->animState == 0) {
            camera->animState++;
        }
    }

    if (rwData->animTimer > 0) {
        // In transition between "screens"
        timerF = rwData->animTimer;
        eyePosCalc = *eyeNext;
        eyePosCalc.x += (playerPosRot->pos.x - eyePosCalc.x) * 0.5f;
        eyePosCalc.y += (playerPosRot->pos.y - rwData->initialPlayerY) * 0.2f;
        eyeAnim = eyePosCalc;
        eyeAnim.y = Camera_LERPCeilF(eyePosCalc.y, eye->y, 0.5f, 0.01f);

        // set the at point to be 100 units from the eye looking at the
        // direction specified in the scene's camera data.
        atOffset.r = 100.0f;
        atOffset.yaw = bgCamRot.y;
        atOffset.pitch = -bgCamRot.x;
        atAnim = Camera_AddVecGeoToVec3f(&eyeAnim, &atOffset);
        timerDivisor = 1.0f / timerF;
        eye->x += (eyeAnim.x - eye->x) * timerDivisor;
        eye->y += (eyeAnim.y - eye->y) * timerDivisor;
        eye->z += (eyeAnim.z - eye->z) * timerDivisor;
        at->x += (atAnim.x - at->x) * timerDivisor;
        at->y += (atAnim.y - at->y) * timerDivisor;
        at->z += (atAnim.z - at->z) * timerDivisor;
        camera->fov += (CAM_DATA_SCALED(fov) - camera->fov) / rwData->animTimer;
        rwData->animTimer--;
    } else {
        // Camera following player on the x axis.
        // Overwrite hud visibility to CAM_HUD_VISIBILITY_ALL
        sCameraInterfaceField =
            (sCameraInterfaceField & (u16)~CAM_HUD_VISIBILITY_MASK) | CAM_HUD_VISIBILITY(CAM_HUD_VISIBILITY_ALL);
        eyePosCalc = *eyeNext;
        eyePosCalc.x += (playerPosRot->pos.x - eyePosCalc.x) * 0.5f;
        eyePosCalc.y += (playerPosRot->pos.y - rwData->initialPlayerY) * 0.2f;
        *eye = eyePosCalc;
        eye->y = Camera_LERPCeilF(eyePosCalc.y, eye->y, 0.5f, 0.01f);

        // set the at point to be 100 units from the eye looking at the
        // direction specified in the scene's camera data.
        atOffset.r = 100.0f;
        atOffset.yaw = bgCamRot.y;
        atOffset.pitch = -bgCamRot.x;
        *at = Camera_AddVecGeoToVec3f(eye, &atOffset);
    }
    return true;
}

s32 Camera_Special8(Camera* camera) {
    return Camera_Noop(camera);
}

s32 Camera_Special9(Camera* camera) {
    s32 pad;
    Vec3f* eye = &camera->eye;
    Vec3f* at = &camera->at;
    Vec3f* eyeNext = &camera->eyeNext;
    Vec3f spAC;
    VecGeo eyeAdjustment;
    VecGeo atEyeOffsetGeo;
    f32 playerYOffset;
    s32 pad3;
    PosRot* playerPosRot = &camera->playerPosRot;
    PosRot referencePosRot;
    f32 yNormal;
    DoorParams* doorParams = &camera->paramData.doorParams;
    Special9ReadOnlyData* roData = &camera->paramData.spec9.roData;
    Special9ReadWriteData* rwData = &camera->paramData.spec9.rwData;
    s32 pad4;
    BgCamFuncData* bgCamFuncData;

    playerYOffset = Player_GetHeight(camera->player);
    camera->stateFlags &= ~CAM_STATE_CAM_FUNC_FINISH;
    yNormal = 1.0f + CAM_YOFFSET_NORM - (CAM_YOFFSET_NORM * (68.0f / playerYOffset));

    if (RELOAD_PARAMS(camera) || CAM_DEBUG_RELOAD_PARAMS) {
        CameraModeValue* values = sCameraSettings[camera->setting].cameraModes[camera->mode].values;

        roData->yOffset = GET_NEXT_SCALED_RO_DATA(values) * playerYOffset * yNormal;
        roData->unk_04 = GET_NEXT_RO_DATA(values);
        roData->interfaceField = GET_NEXT_RO_DATA(values);
    }

    CAM_DEBUG_RELOAD_PREG(camera);

    if (doorParams->doorActor != NULL) {
        referencePosRot = Actor_GetWorldPosShapeRot(doorParams->doorActor);
    } else {
        referencePosRot = *playerPosRot;
        referencePosRot.pos.y += playerYOffset + roData->yOffset;
        referencePosRot.rot.x = 0;
    }

    atEyeOffsetGeo = OLib_Vec3fDiffToVecGeo(at, eye);

    sCameraInterfaceField = roData->interfaceField;

    switch (camera->animState) {
        if (1) {}

        case 0:
            camera->stateFlags &= ~(CAM_STATE_CHECK_WATER | CAM_STATE_CHECK_BG);
            camera->animState++;

            //! @bug The angle passed to ABS should be cast to s16.
            //! The lack of a cast means that a door which has an angle of around 0x8000 will calculate an incorrect
            //! angle and use an incorrect `targetYaw`.
            //! In-game, this means if the player opens a susceptible door at a slanted angle, the camera will not
            //! appear correctly on the other side after the player has walked through the door.
            rwData->targetYaw = ABS(playerPosRot->rot.y - referencePosRot.rot.y) >= 0x4000
                                    ? referencePosRot.rot.y - 0x7FFF
                                    : referencePosRot.rot.y;
            FALLTHROUGH;
        case 1:
            doorParams->timer1--;
            if (doorParams->timer1 <= 0) {
                camera->animState++;
                if (roData->interfaceField & SPECIAL9_FLAG_0) {
                    bgCamFuncData = (BgCamFuncData*)Camera_GetBgCamFuncData(camera);
                    *eyeNext = Camera_Vec3sToVec3f(&bgCamFuncData->pos);
                    spAC = *eye = *eyeNext;
                } else {
                    s16 yaw;

                    // 0xE38 ~ 20 degrees
                    eyeAdjustment.pitch = 0xE38;
                    // 0xAAA ~ 15 degrees.
                    yaw = 0xAAA * ((camera->play->state.frames & 1) ? 1 : -1);
                    eyeAdjustment.yaw = rwData->targetYaw + yaw;
                    eyeAdjustment.r = 200.0f * yNormal;
                    *eyeNext = Camera_AddVecGeoToVec3f(at, &eyeAdjustment);
                    spAC = *eye = *eyeNext;
                    if (Camera_CheckOOB(camera, &spAC, &playerPosRot->pos)) {
                        yaw = -yaw;
                        eyeAdjustment.yaw = rwData->targetYaw + yaw;
                        *eyeNext = Camera_AddVecGeoToVec3f(at, &eyeAdjustment);
                        *eye = *eyeNext;
                    }
                }
            } else {
                break;
            }
            FALLTHROUGH;
        case 2:
            spAC = playerPosRot->pos;
            spAC.y += playerYOffset + roData->yOffset;

            Camera_LERPCeilVec3f(&spAC, at, 0.25f, 0.25f, 0.1f);
            doorParams->timer2--;
            if (doorParams->timer2 <= 0) {
                camera->animState++;
                rwData->targetYaw -= 0x7FFF;
            } else {
                break;
            }
            FALLTHROUGH;
        case 3:
            spAC = playerPosRot->pos;
            spAC.y += (playerYOffset + roData->yOffset);
            Camera_LERPCeilVec3f(&spAC, at, 0.5f, 0.5f, 0.1f);
            eyeAdjustment.pitch = Camera_LERPCeilS(0xAAA, atEyeOffsetGeo.pitch, 0.3f, 0xA);
            eyeAdjustment.yaw = Camera_LERPCeilS(rwData->targetYaw, atEyeOffsetGeo.yaw, 0.3f, 0xA);
            eyeAdjustment.r = Camera_LERPCeilF(60.0f, atEyeOffsetGeo.r, 0.3f, 1.0f);
            *eyeNext = Camera_AddVecGeoToVec3f(at, &eyeAdjustment);
            *eye = *eyeNext;
            doorParams->timer3--;
            if (doorParams->timer3 <= 0) {
                camera->animState++;
            } else {
                break;
            }
            FALLTHROUGH;
        case 4:
            camera->animState++;
            FALLTHROUGH;
        default:
            camera->stateFlags |= (CAM_STATE_CAM_FUNC_FINISH | CAM_STATE_BLOCK_BG);
            sCameraInterfaceField = CAM_INTERFACE_FIELD(CAM_LETTERBOX_NONE, CAM_HUD_VISIBILITY_ALL, 0);

            if (camera->xzSpeed > 0.001f || CAMERA_CHECK_BTN(&D_8015BD7C->state.input[0], BTN_A) ||
                CAMERA_CHECK_BTN(&D_8015BD7C->state.input[0], BTN_B) ||
                CAMERA_CHECK_BTN(&D_8015BD7C->state.input[0], BTN_CLEFT) ||
                CAMERA_CHECK_BTN(&D_8015BD7C->state.input[0], BTN_CDOWN) ||
                CAMERA_CHECK_BTN(&D_8015BD7C->state.input[0], BTN_CUP) ||
                CAMERA_CHECK_BTN(&D_8015BD7C->state.input[0], BTN_CRIGHT) ||
                CAMERA_CHECK_BTN(&D_8015BD7C->state.input[0], BTN_R) ||
                CAMERA_CHECK_BTN(&D_8015BD7C->state.input[0], BTN_Z) || (roData->interfaceField & SPECIAL9_FLAG_3)) {

                Camera_RequestSettingImpl(camera, camera->prevSetting, CAM_REQUEST_SETTING_IGNORE_PRIORITY);
                camera->stateFlags |= (CAM_STATE_CHECK_WATER | CAM_STATE_CHECK_BG);
            }
            break;
    }
    if (1) {}
    spAC = playerPosRot->pos;
    spAC.y += playerYOffset;
    camera->dist = OLib_Vec3fDist(&spAC, eye);
    camera->playerToAtOffset.x = camera->at.x - playerPosRot->pos.x;
    camera->playerToAtOffset.y = camera->at.y - playerPosRot->pos.y;
    camera->playerToAtOffset.z = camera->at.z - playerPosRot->pos.z;
    return true;
}

Camera* Camera_Create(View* view, CollisionContext* colCtx, PlayState* play) {
    Camera* newCamera = ZELDA_ARENA_MALLOC(sizeof(*newCamera), "../z_camera.c", 9370);

    if (newCamera != NULL) {
        PRINTF(VT_FGCOL(BLUE) "camera: create --- allocate %d byte" VT_RST "\n", sizeof(*newCamera) * 4);
        Camera_Init(newCamera, view, colCtx, play);
    } else {
        PRINTF(VT_COL(RED, WHITE) "camera: create: not enough memory\n" VT_RST);
    }
    return newCamera;
}

void Camera_Destroy(Camera* camera) {
    if (camera != NULL) {
        PRINTF(VT_FGCOL(BLUE) "camera: destroy ---" VT_RST "\n");
        ZELDA_ARENA_FREE(camera, "../z_camera.c", 9391);
    } else {
        PRINTF(VT_COL(YELLOW, BLACK) "camera: destroy: already cleared\n" VT_RST);
    }
}

void Camera_Init(Camera* camera, View* view, CollisionContext* colCtx, PlayState* play) {
    Camera* camP;
    s16 curUID;
    s16 j;

    memset(camera, 0, sizeof(Camera));
    if (sInitRegs) {
        s32 i;

#if DEBUG_FEATURES
        for (i = 0; i < sOREGInitCnt; i++) {
            OREG(i) = sOREGInit[i];
        }

        for (i = 0; i < sCamDataRegsInitCount; i++) {
            R_CAM_DATA(i) = sCamDataRegsInit[i];
        }

        DebugCamera_Reset(camera, &D_8015BD80);
#endif
        sInitRegs = false;
        PREG(88) = -1;
    }
    camera->play = D_8015BD7C = play;
#if DEBUG_FEATURES
    DebugCamera_Init(&D_8015BD80, camera);
#endif
    curUID = sNextUID;
    sNextUID++;
    while (curUID != 0) {
        if (curUID == 0) {
            sNextUID++;
        }

        for (j = 0; j < NUM_CAMS; j++) {
            camP = camera->play->cameraPtrs[j];
            if (camP != NULL && curUID == camP->uid) {
                break;
            }
        }

        if (j == 4) {
            break;
        }

        curUID = sNextUID++;
    }

    // ~ 90 degrees
    camera->inputDir.y = 0x3FFF;
    camera->uid = curUID;
    camera->camDir = camera->inputDir;
    camera->rUpdateRateInv = 10.0f;
    camera->yawUpdateRateInv = 10.0f;
    camera->up.y = 1.0f;
    camera->up.z = camera->up.x = 0.0f;
    camera->fov = 60.0f;
    camera->pitchUpdateRateInv = CAM_PITCH_UPDATE_RATE_INV;
    camera->xzOffsetUpdateRate = CAM_XZ_OFFSET_UPDATE_RATE;
    camera->yOffsetUpdateRate = CAM_Y_OFFSET_UPDATE_RATE;
    camera->fovUpdateRate = CAM_FOV_UPDATE_RATE;
    sCameraLetterboxSize = 32;
    sCameraHudVisibilityMode = HUD_VISIBILITY_NO_CHANGE;
    camera->stateFlags = 0;
    camera->setting = camera->prevSetting = CAM_SET_FREE0;
    camera->bgCamIndex = camera->prevBgCamIndex = -1;
    camera->mode = 0;
    camera->bgId = BGCHECK_SCENE;
    camera->csId = 0x7FFF;
    camera->timer = -1;
    camera->stateFlags |= CAM_STATE_CAM_INIT;

    camera->up.y = 1.0f;
    camera->up.z = camera->up.x = 0.0f;
    camera->quakeOffset.x = 0;
    camera->quakeOffset.y = 0;
    camera->quakeOffset.z = 0;
    camera->atLERPStepScale = 1;
    sCameraInterfaceField = CAM_INTERFACE_FIELD(CAM_LETTERBOX_IGNORE, CAM_HUD_VISIBILITY_IGNORE, 0);
#if DEBUG_FEATURES
    sDbgModeIdx = -1;
#endif
    sSceneInitLetterboxTimer = 3; // show letterbox for 3 frames at the start of a new scene
    PRINTF(VT_FGCOL(BLUE) "camera: initialize --- " VT_RST " UID %d\n", camera->uid);
}

void func_80057FC4(Camera* camera) {
    if (camera != &camera->play->mainCamera) {
        camera->prevSetting = camera->setting = CAM_SET_FREE0;
        camera->stateFlags &= ~CAM_STATE_CHECK_BG;
    } else if (camera->play->roomCtx.curRoom.roomShape->base.type != ROOM_SHAPE_TYPE_IMAGE) {
        switch (camera->play->roomCtx.curRoom.type) {
            case ROOM_TYPE_DUNGEON:
                Camera_ChangeDoorCam(camera, NULL, -99, 0, 0, 18, 10);
                camera->prevSetting = camera->setting = CAM_SET_DUNGEON0;
                break;
            case ROOM_TYPE_NORMAL:
                PRINTF("camera: room type: default set field\n");
                Camera_ChangeDoorCam(camera, NULL, -99, 0, 0, 18, 10);
                camera->prevSetting = camera->setting = CAM_SET_NORMAL0;
                break;
            default:
                PRINTF("camera: room type: default set etc (%d)\n", camera->play->roomCtx.curRoom.type);
                Camera_ChangeDoorCam(camera, NULL, -99, 0, 0, 18, 10);
                camera->prevSetting = camera->setting = CAM_SET_NORMAL0;
                camera->stateFlags |= CAM_STATE_CHECK_BG;
                break;
        }
    } else {
        PRINTF("camera: room type: prerender\n");
        camera->prevSetting = camera->setting = CAM_SET_FREE0;
        camera->stateFlags &= ~CAM_STATE_CHECK_BG;
    }
}

void Camera_Stub80058140(Camera* camera) {
}

void Camera_InitDataUsingPlayer(Camera* camera, Player* player) {
    PosRot playerPosRot;
    VecGeo eyeNextAtOffset;
    s32 bgId;
    Vec3f floorNorm;
    s32 upXZ;
    f32 playerToAtOffsetY;
    Vec3f* at = &camera->at;

    playerPosRot = Actor_GetWorldPosShapeRot(&player->actor);
    playerToAtOffsetY = Player_GetHeight(player);
    camera->player = player;
    camera->playerPosRot = playerPosRot;
    camera->dist = eyeNextAtOffset.r = 180.0f;
    camera->inputDir.y = playerPosRot.rot.y;
    eyeNextAtOffset.yaw = camera->inputDir.y - 0x7FFF;
    camera->inputDir.x = eyeNextAtOffset.pitch = 0x71C;
    camera->inputDir.z = 0;
    camera->camDir = camera->inputDir;
    camera->xzSpeed = 0.0f;
    camera->playerPosDelta.y = 0.0f;
    camera->at = playerPosRot.pos;
    camera->at.y += playerToAtOffsetY;

    camera->playerToAtOffset.x = 0;
    camera->playerToAtOffset.y = playerToAtOffsetY;
    camera->playerToAtOffset.z = 0;

    camera->eyeNext = Camera_AddVecGeoToVec3f(at, &eyeNextAtOffset);
    camera->eye = camera->eyeNext;
    camera->roll = 0;

    upXZ = 0;
    camera->up.z = upXZ;
    camera->up.y = 1.0f;
    camera->up.x = upXZ;

    if (Camera_GetFloorYNorm(camera, &floorNorm, at, &bgId) != BGCHECK_Y_MIN) {
        camera->bgId = bgId;
    }

    {
        s32 pad[2];

        camera->bgCamIndexBeforeUnderwater = -1;
        camera->waterCamSetting = -1;
    }

    camera->stateFlags |= CAM_STATE_CHECK_BG;

    if (camera == &camera->play->mainCamera) {
        sCameraInterfaceField =
            CAM_INTERFACE_FIELD(CAM_LETTERBOX_LARGE | CAM_LETTERBOX_INSTANT, CAM_HUD_VISIBILITY_NOTHING_ALT, 0);
    } else {
        sCameraInterfaceField = CAM_INTERFACE_FIELD(CAM_LETTERBOX_NONE, CAM_HUD_VISIBILITY_ALL, 0);
    }

    func_80057FC4(camera);
    camera->behaviorFlags = 0;
    camera->viewFlags = 0;
    camera->nextBgCamIndex = -1;
    camera->atLERPStepScale = 1.0f;
    Camera_CopyDataToRegs(camera, camera->mode);
#if DEBUG_FEATURES
    Camera_QRegInit();
#endif
    PRINTF(VT_FGCOL(BLUE) "camera: personalize ---" VT_RST "\n");

    if (camera->camId == CAM_ID_MAIN) {
        Camera_UpdateWater(camera);
    }
}

s16 Camera_ChangeStatus(Camera* camera, s16 status) {
    CameraModeValue* values;
    CameraModeValue* valueP;
    s32 i;

#if DEBUG_FEATURES
    if (PREG(82)) {
        PRINTF("camera: change camera status: cond %c%c\n", status == CAM_STAT_ACTIVE ? 'o' : 'x',
               camera->status != CAM_STAT_ACTIVE ? 'o' : 'x');
    }

    if (PREG(82)) {
        PRINTF("camera: res: stat (%d/%d/%d)\n", camera->camId, camera->setting, camera->mode);
    }

    if (status == CAM_STAT_ACTIVE && camera->status != CAM_STAT_ACTIVE) {
        values = sCameraSettings[camera->setting].cameraModes[camera->mode].values;
        for (i = 0; i < sCameraSettings[camera->setting].cameraModes[camera->mode].valueCnt; i++) {
            valueP = &values[i];
            R_CAM_DATA(valueP->dataType) = valueP->val;
            if (PREG(82)) {
                PRINTF("camera: change camera status: PREG(%02d) = %d\n", valueP->dataType, valueP->val);
            }
        }
    }
#endif

    camera->status = status;
    return camera->status;
}

#if DEBUG_FEATURES
void Camera_PrintSettings(Camera* camera) {
    char sp58[8];
    char sp50[8];
    char sp48[8];
    s32 i;

    if ((OREG(0) & 1) && (camera->play->activeCamId == camera->camId) && !gDebugCamEnabled) {
        for (i = 0; i < NUM_CAMS; i++) {
            if (camera->play->cameraPtrs[i] == NULL) {
                sp58[i] = '-';
                sp48[i] = ' ';
            } else {
                switch (camera->play->cameraPtrs[i]->status) {
                    case 0:
                        sp58[i] = 'c';
                        break;
                    case 1:
                        sp58[i] = 'w';
                        break;
                    case 3:
                        sp58[i] = 's';
                        break;
                    case 7:
                        sp58[i] = 'a';
                        break;
                    case 0x100:
                        sp58[i] = 'd';
                        break;
                    default:
                        sp58[i] = '*';
                        break;
                }
            }
            sp48[i] = ' ';
        }
        sp58[i] = '\0';
        sp48[i] = '\0';

        sp48[camera->play->activeCamId] = 'a';
        DebugCamera_ScreenTextColored(3, 22, DEBUG_CAM_TEXT_WHITE, sp58);
        DebugCamera_ScreenTextColored(3, 22, DEBUG_CAM_TEXT_PEACH, sp48);
        DebugCamera_ScreenTextColored(3, 23, DEBUG_CAM_TEXT_WHITE, "S:");
        DebugCamera_ScreenTextColored(5, 23, DEBUG_CAM_TEXT_GOLD, sCameraSettingNames[camera->setting]);
        DebugCamera_ScreenTextColored(3, 24, DEBUG_CAM_TEXT_WHITE, "M:");
        DebugCamera_ScreenTextColored(5, 24, DEBUG_CAM_TEXT_GOLD, sCameraModeNames[camera->mode]);
        DebugCamera_ScreenTextColored(3, 25, DEBUG_CAM_TEXT_WHITE, "F:");
        DebugCamera_ScreenTextColored(
            5, 25, DEBUG_CAM_TEXT_GOLD,
            sCameraFunctionNames[sCameraSettings[camera->setting].cameraModes[camera->mode].funcIdx]);

        i = 0;
        if (camera->bgCamIndex < 0) {
            sp50[i++] = '-';
        }

        //! @bug: this code was clearly meaning to print `abs(camera->bgCamIndex)` as a
        //! one-or-two-digit number, instead of `i`.
        // "sp50[i++] = ..." matches here, but is undefined behavior due to conflicting
        // reads/writes between sequence points, triggering warnings. Work around by
        // putting i++ afterwards while on the same line.
        // clang-format off
        if (camera->bgCamIndex / 10 != 0) {
            sp50[i] = i / 10 + '0'; i++;
        }
        sp50[i] = i % 10 + '0'; i++;
        // clang-format on

        sp50[i++] = ' ';
        sp50[i++] = ' ';
        sp50[i++] = ' ';
        sp50[i++] = ' ';
        sp50[i] = '\0';
        DebugCamera_ScreenTextColored(3, 26, DEBUG_CAM_TEXT_WHITE, "I:");
        DebugCamera_ScreenTextColored(5, 26, DEBUG_CAM_TEXT_GOLD, sp50);
    }
}
#endif

s32 Camera_UpdateWater(Camera* camera) {
    f32 waterY;
    s16 quakeIndex;
    s32 waterLightsIndex;
    s32* waterCamSetting = &camera->waterCamSetting;
    s16 waterBgCamIndex;
    s16* waterQuakeIndex = (s16*)&camera->waterQuakeIndex;
    Player* player = camera->player;
    s16 prevBgId;

    if (!(camera->stateFlags & CAM_STATE_CHECK_WATER) || sCameraSettings[camera->setting].unk_00 & 0x40000000) {
        return 0;
    }

    // Process player diving in water
    if (camera->stateFlags & CAM_STATE_PLAYER_IN_WATER) {
        if (player->stateFlags2 & PLAYER_STATE2_11) {
            Camera_RequestSettingImpl(camera, CAM_SET_PIVOT_WATER_SURFACE,
                                      CAM_REQUEST_SETTING_PRESERVE_BG_CAM_INDEX | CAM_REQUEST_SETTING_IGNORE_PRIORITY);
            camera->stateFlags |= CAM_STATE_PLAYER_DIVING;
        } else if (camera->stateFlags & CAM_STATE_PLAYER_DIVING) {
            Camera_RequestSettingImpl(camera, *waterCamSetting,
                                      CAM_REQUEST_SETTING_PRESERVE_BG_CAM_INDEX | CAM_REQUEST_SETTING_IGNORE_PRIORITY);
            camera->stateFlags &= ~CAM_STATE_PLAYER_DIVING;
        }
    }

    // Process player swimming in water
    if (!(camera->stateFlags & CAM_STATE_PLAYER_DIVING)) {
        if (waterBgCamIndex = Camera_GetWaterBoxBgCamIndex(camera, &waterY), waterBgCamIndex == -2) {
            // In a water box that has no bgCamIndex
            if (!(camera->stateFlags & CAM_STATE_PLAYER_IN_WATER)) {
                camera->stateFlags |= CAM_STATE_PLAYER_IN_WATER;
                camera->waterYPos = waterY;
                camera->bgCamIndexBeforeUnderwater = camera->bgCamIndex;
                *waterQuakeIndex = -1;
            }
            if (camera->playerGroundY != camera->playerPosRot.pos.y) {
                prevBgId = camera->bgId;
                camera->bgId = BGCHECK_SCENE;
                Camera_RequestSettingImpl(camera, CAM_SET_NORMAL3, CAM_REQUEST_SETTING_IGNORE_PRIORITY);
                *waterCamSetting = camera->setting;
                camera->bgId = prevBgId;
                camera->bgCamIndex = -2;
            }
        } else if (waterBgCamIndex != -1) {
            // In a water box with a bgCamIndex
            if (!(camera->stateFlags & CAM_STATE_PLAYER_IN_WATER)) {
                camera->stateFlags |= CAM_STATE_PLAYER_IN_WATER;
                camera->waterYPos = waterY;
                camera->bgCamIndexBeforeUnderwater = camera->bgCamIndex;
                *waterQuakeIndex = -1;
            }
            if (camera->playerGroundY != camera->playerPosRot.pos.y) {
                prevBgId = camera->bgId;
                camera->bgId = BGCHECK_SCENE;
                Camera_RequestBgCam(camera, waterBgCamIndex);
                *waterCamSetting = camera->setting;
                camera->bgId = prevBgId;
            }
        } else if (camera->stateFlags & CAM_STATE_PLAYER_IN_WATER) {
            // player is leaving a water box.
            PRINTF("camera: water: off\n");
            camera->stateFlags &= ~CAM_STATE_PLAYER_IN_WATER;
            prevBgId = camera->bgId;
            camera->bgId = BGCHECK_SCENE;
            if (camera->bgCamIndexBeforeUnderwater < 0) {
                func_80057FC4(camera);
                camera->bgCamIndex = -1;
            } else {
                Camera_RequestBgCam(camera, camera->bgCamIndexBeforeUnderwater);
            }
            camera->bgId = prevBgId;
        }
    }

    // Process camera in water
    if (waterY = Camera_GetWaterSurface(camera, &camera->eye, &waterLightsIndex), waterY != BGCHECK_Y_MIN) {
        camera->waterYPos = waterY;
        if (!(camera->stateFlags & CAM_STATE_CAMERA_IN_WATER)) {
            camera->stateFlags |= CAM_STATE_CAMERA_IN_WATER;
            PRINTF("kankyo changed water, sound on\n");
            Environment_EnableUnderwaterLights(camera->play, waterLightsIndex);
            camera->waterDistortionTimer = 80;
        }

        Audio_SetExtraFilter(0x20);

        if (PREG(81)) {
            Quake_RemoveRequest(*waterQuakeIndex);
            *waterQuakeIndex = -1;
            PREG(81) = 0;
        }

        if ((*waterQuakeIndex == -1) || (Quake_GetTimeLeft(*waterQuakeIndex) == 10)) {
            quakeIndex = Quake_Request(camera, QUAKE_TYPE_5);

            *waterQuakeIndex = quakeIndex;
            if (quakeIndex != 0) {
                Quake_SetSpeed(*waterQuakeIndex, 550);
                Quake_SetPerturbations(*waterQuakeIndex, 1, 1, 180, 0);
                Quake_SetDuration(*waterQuakeIndex, 1000);
            }
        }

        if (camera->waterDistortionTimer > 0) {
            camera->waterDistortionTimer--;
            camera->distortionFlags |= DISTORTION_UNDERWATER_STRONG;
        } else if (camera->play->sceneId == SCENE_FISHING_POND) {
            camera->distortionFlags |= DISTORTION_UNDERWATER_FISHING;
        } else {
            camera->distortionFlags |= DISTORTION_UNDERWATER_WEAK;
        }
    } else {
        if (camera->stateFlags & CAM_STATE_CAMERA_IN_WATER) {
            camera->stateFlags &= ~CAM_STATE_CAMERA_IN_WATER;
            PRINTF("kankyo changed water off, sound off\n");
            Environment_DisableUnderwaterLights(camera->play);
            if (*waterQuakeIndex != 0) {
                Quake_RemoveRequest(*waterQuakeIndex);
            }
            camera->waterDistortionTimer = 0;
            camera->distortionFlags = 0;
        }
        Audio_SetExtraFilter(0);
    }
    //! @bug Missing return, but the return value is not used.
}

s32 Camera_UpdateHotRoom(Camera* camera) {
    camera->distortionFlags &= ~DISTORTION_HOT_ROOM;
    if (camera->play->roomCtx.curRoom.environmentType == ROOM_ENV_HOT) {
        camera->distortionFlags |= DISTORTION_HOT_ROOM;
    }

    return 1;
}

#if DEBUG_FEATURES
s32 Camera_DbgChangeMode(Camera* camera) {
    static s16 D_8011DAFC[] = {
        CAM_SET_NORMAL0, CAM_SET_NORMAL1, CAM_SET_NORMAL2, CAM_SET_DUNGEON0, CAM_SET_DUNGEON1, CAM_SET_DUNGEON2,
    };
    s32 changeDir = 0;

    if (!gDebugCamEnabled && camera->play->activeCamId == CAM_ID_MAIN) {
        if (CAMERA_CHECK_BTN(&D_8015BD7C->state.input[2], BTN_CUP)) {
            PRINTF("attention sound URGENCY\n");
            Sfx_PlaySfxCentered(NA_SE_SY_ATTENTION_URGENCY);
        }
        if (CAMERA_CHECK_BTN(&D_8015BD7C->state.input[2], BTN_CDOWN)) {
            PRINTF("attention sound NORMAL\n");
            Sfx_PlaySfxCentered(NA_SE_SY_ATTENTION_ON);
        }

        if (CAMERA_CHECK_BTN(&D_8015BD7C->state.input[2], BTN_CRIGHT)) {
            changeDir = 1;
        }
        if (CAMERA_CHECK_BTN(&D_8015BD7C->state.input[2], BTN_CLEFT)) {
            changeDir = -1;
        }
        if (changeDir != 0) {
            sDbgModeIdx = (sDbgModeIdx + changeDir) % 6;
            if (Camera_RequestSetting(camera, D_8011DAFC[sDbgModeIdx]) > 0) {
                PRINTF("camera: force change SET to %s!\n", sCameraSettingNames[D_8011DAFC[sDbgModeIdx]]);
            }
        }
    }
    return true;
}
#endif

void Camera_UpdateDistortion(Camera* camera) {
    static s16 depthPhase = 0x3F0;
    static s16 screenPlanePhase = 0x156;
    f32 scaleFactor;
    f32 speedFactor;
    f32 depthPhaseStep;
    f32 screenPlanePhaseStep;
    s32 pad[5];
    f32 xScale;
    f32 yScale;
    f32 zScale;
    f32 speed;

    if (camera->distortionFlags != 0) {
        if (camera->distortionFlags & DISTORTION_UNDERWATER_MEDIUM) {
            depthPhaseStep = 0.0f;
            screenPlanePhaseStep = 170.0f;

            xScale = -0.01f;
            yScale = 0.01f;
            zScale = 0.0f;

            speed = 0.6f;
            scaleFactor = camera->waterDistortionTimer / 60.0f;
            speedFactor = 1.0f;
        } else if (camera->distortionFlags & DISTORTION_UNDERWATER_STRONG) {
            depthPhaseStep = 248.0f;
            screenPlanePhaseStep = -90.0f;

            xScale = -0.3f;
            yScale = 0.3f;
            zScale = 0.2f;

            speed = 0.2f;
            scaleFactor = camera->waterDistortionTimer / 80.0f;
            speedFactor = 1.0f;
        } else if (camera->distortionFlags & DISTORTION_UNDERWATER_WEAK) {
            depthPhaseStep = 359.2f;
            screenPlanePhaseStep = -18.5f;

            xScale = 0.09f;
            yScale = 0.09f;
            zScale = 0.01f;

            speed = 0.08f;
            scaleFactor =
                (((camera->waterYPos - camera->eye.y) > 150.0f ? 1.0f : (camera->waterYPos - camera->eye.y) / 150.0f) *
                 0.45f) +
                (camera->speedRatio * 0.45f);
            speedFactor = scaleFactor;
        } else if (camera->distortionFlags & DISTORTION_HOT_ROOM) {
            // Gives the hot-room a small mirage-like appearance
            depthPhaseStep = 0.0f;
            screenPlanePhaseStep = 150.0f;

            xScale = -0.01f;
            yScale = 0.01f;
            zScale = 0.01f;

            speed = 0.6f;
            speedFactor = 1.0f;
            scaleFactor = 1.0f;
        } else {
            // DISTORTION_UNDERWATER_FISHING
            return;
        }

        depthPhase += CAM_DEG_TO_BINANG(depthPhaseStep);
        screenPlanePhase += CAM_DEG_TO_BINANG(screenPlanePhaseStep);

        View_SetDistortionOrientation(&camera->play->view, Math_CosS(depthPhase) * 0.0f, Math_SinS(depthPhase) * 0.0f,
                                      Math_SinS(screenPlanePhase) * 0.0f);
        View_SetDistortionScale(&camera->play->view, Math_SinS(screenPlanePhase) * (xScale * scaleFactor) + 1.0f,
                                Math_CosS(screenPlanePhase) * (yScale * scaleFactor) + 1.0f,
                                Math_CosS(depthPhase) * (zScale * scaleFactor) + 1.0f);
        View_SetDistortionSpeed(&camera->play->view, speed * speedFactor);

        camera->stateFlags |= CAM_STATE_DISTORTION;

    } else if (camera->stateFlags & CAM_STATE_DISTORTION) {
        View_ClearDistortion(&camera->play->view);
        camera->stateFlags &= ~CAM_STATE_DISTORTION;
    }
}

#if DEBUG_FEATURES
#define ENABLE_DEBUG_CAM_UPDATE R_DEBUG_CAM_UPDATE
#else
#define ENABLE_DEBUG_CAM_UPDATE false
#endif

Vec3s Camera_Update(Camera* camera) {
    static s32 sOOBTimer = 0;
    Vec3f viewAt;
    Vec3f viewEye;
    Vec3f viewUp;
    f32 viewFov;
    Vec3f pos;
    s32 bgId;
    f32 playerGroundY;
    f32 playerXZSpeed;
    VecGeo eyeAtAngle;
    s16 bgCamIndex;
    s16 numQuakesApplied;
    PosRot curPlayerPosRot;
    ShakeInfo camShake;
    Player* player;

    player = camera->play->cameraPtrs[CAM_ID_MAIN]->player;

    if (ENABLE_DEBUG_CAM_UPDATE) {
        PRINTF("camera: in %x\n", camera);
    }

    if (camera->status == CAM_STAT_CUT) {
        if (ENABLE_DEBUG_CAM_UPDATE) {
            PRINTF("camera: cut out %x\n", camera);
        }
        return camera->inputDir;
    }

    sUpdateCameraDirection = false;

    if (camera->player != NULL) {
        curPlayerPosRot = Actor_GetWorldPosShapeRot(&camera->player->actor);
        camera->xzSpeed = playerXZSpeed = OLib_Vec3fDistXZ(&curPlayerPosRot.pos, &camera->playerPosRot.pos);

        camera->speedRatio = OLib_ClampMaxDist(playerXZSpeed / (func_8002DCE4(camera->player) * CAM_GLOBAL_8), 1.0f);
        camera->playerPosDelta.x = curPlayerPosRot.pos.x - camera->playerPosRot.pos.x;
        camera->playerPosDelta.y = curPlayerPosRot.pos.y - camera->playerPosRot.pos.y;
        camera->playerPosDelta.z = curPlayerPosRot.pos.z - camera->playerPosRot.pos.z;
        pos = curPlayerPosRot.pos;
        pos.y += Player_GetHeight(camera->player);

        playerGroundY = BgCheck_EntityRaycastDown5(camera->play, &camera->play->colCtx, &playerFloorPoly, &bgId,
                                                   &camera->player->actor, &pos);
        if (playerGroundY != BGCHECK_Y_MIN) {
            // player is above ground.
            camera->floorNorm.x = COLPOLY_GET_NORMAL(playerFloorPoly->normal.x);
            camera->floorNorm.y = COLPOLY_GET_NORMAL(playerFloorPoly->normal.y);
            camera->floorNorm.z = COLPOLY_GET_NORMAL(playerFloorPoly->normal.z);
            camera->bgId = bgId;
            camera->playerGroundY = playerGroundY;
            sOOBTimer = 0;
        } else {
            // player is not above ground.
            camera->floorNorm.x = 0.0;
            camera->floorNorm.y = 1.0f;
            camera->floorNorm.z = 0.0;
            sOOBTimer++;
        }

        camera->playerPosRot = curPlayerPosRot;

        if (sOOBTimer < 200) {
            if (camera->status == CAM_STAT_ACTIVE) {
                Camera_UpdateWater(camera);
                Camera_UpdateHotRoom(camera);
            }

            if (!(camera->stateFlags & CAM_STATE_CHECK_BG)) {
                camera->nextBgCamIndex = -1;
            }

            if ((camera->stateFlags & CAM_STATE_CHECK_BG_ALT) && (camera->stateFlags & CAM_STATE_CHECK_BG) &&
                !(camera->stateFlags & CAM_STATE_BLOCK_BG) &&
                (!(camera->stateFlags & CAM_STATE_PLAYER_IN_WATER) || (player->currentBoots == PLAYER_BOOTS_IRON)) &&
                !(camera->stateFlags & CAM_STATE_PLAYER_DIVING) && (playerGroundY != BGCHECK_Y_MIN)) {
                bgCamIndex = Camera_GetBgCamIndex(camera, &bgId, playerFloorPoly);
                if (bgCamIndex != -1) {
                    camera->nextBgId = bgId;
                    if (bgId == BGCHECK_SCENE) {
                        camera->nextBgCamIndex = bgCamIndex;
                    }
                }
            }

            if ((camera->nextBgCamIndex != -1) && (fabsf(curPlayerPosRot.pos.y - playerGroundY) < 2.0f) &&
                (!(camera->stateFlags & CAM_STATE_PLAYER_IN_WATER) || (player->currentBoots == PLAYER_BOOTS_IRON))) {
                camera->bgId = camera->nextBgId;
                Camera_RequestBgCam(camera, camera->nextBgCamIndex);
                camera->nextBgCamIndex = -1;
            }
        }
    }

#if DEBUG_FEATURES
    Camera_PrintSettings(camera);
    Camera_DbgChangeMode(camera);
#endif

    if (camera->status == CAM_STAT_WAIT) {
        if (ENABLE_DEBUG_CAM_UPDATE) {
            PRINTF("camera: wait out %x\n", camera);
        }
        return camera->inputDir;
    }

    camera->behaviorFlags = 0;
    camera->stateFlags &= ~(CAM_STATE_BLOCK_BG | CAM_STATE_LOCK_MODE);
    camera->stateFlags |= CAM_STATE_CAM_FUNC_FINISH;

    if (ENABLE_DEBUG_CAM_UPDATE) {
        PRINTF("camera: engine (%d %d %d) %04x \n", camera->setting, camera->mode,
               sCameraSettings[camera->setting].cameraModes[camera->mode].funcIdx, camera->stateFlags);
    }

    if (sOOBTimer < 200) {
        sCameraFunctions[sCameraSettings[camera->setting].cameraModes[camera->mode].funcIdx](camera);
    } else if (camera->player != NULL) {
        eyeAtAngle = OLib_Vec3fDiffToVecGeo(&camera->at, &camera->eye);
        Camera_CalcAtDefault(camera, &eyeAtAngle, 0.0f, false);
    }

    if (camera->status == CAM_STAT_ACTIVE) {
        if ((gSaveContext.gameMode != GAMEMODE_NORMAL) && (gSaveContext.gameMode != GAMEMODE_END_CREDITS)) {
            sCameraInterfaceField = CAM_INTERFACE_FIELD(CAM_LETTERBOX_NONE, CAM_HUD_VISIBILITY_ALL, 0);
            Camera_UpdateInterface(sCameraInterfaceField);
        } else if ((sSceneInitLetterboxTimer != 0) && (camera->camId == CAM_ID_MAIN)) {
            sSceneInitLetterboxTimer--;
            sCameraInterfaceField = CAM_INTERFACE_FIELD(CAM_LETTERBOX_LARGE, CAM_HUD_VISIBILITY_NOTHING_ALT, 0);
            Camera_UpdateInterface(sCameraInterfaceField);
        } else if (camera->play->transitionMode != TRANS_MODE_OFF) {
            sCameraInterfaceField = CAM_INTERFACE_FIELD(CAM_LETTERBOX_IGNORE, CAM_HUD_VISIBILITY_NOTHING_ALT, 0);
            Camera_UpdateInterface(sCameraInterfaceField);
        } else if (camera->play->csCtx.state != CS_STATE_IDLE) {
            // clang-format off
            sCameraInterfaceField = CAM_INTERFACE_FIELD(CAM_LETTERBOX_LARGE, CAM_HUD_VISIBILITY_NOTHING_ALT, 0); \
            Camera_UpdateInterface(sCameraInterfaceField);
            // clang-format on
        } else {
            Camera_UpdateInterface(sCameraInterfaceField);
        }
    }

    if (ENABLE_DEBUG_CAM_UPDATE) {
        PRINTF("camera: shrink_and_bitem %x(%d)\n", sCameraInterfaceField, camera->play->transitionMode);
    }

    if (ENABLE_DEBUG_CAM_UPDATE) {
        PRINTF("camera: engine (%s(%d) %s(%d) %s(%d)) ok!\n", &sCameraSettingNames[camera->setting], camera->setting,
               &sCameraModeNames[camera->mode], camera->mode,
               &sCameraFunctionNames[sCameraSettings[camera->setting].cameraModes[camera->mode].funcIdx],
               sCameraSettings[camera->setting].cameraModes[camera->mode].funcIdx);
    }

#if DEBUG_FEATURES
    // enable/disable debug cam
    if (CAMERA_CHECK_BTN(&D_8015BD7C->state.input[2], BTN_START)) {
        gDebugCamEnabled ^= 1;
        if (gDebugCamEnabled) {
            DebugCamera_Enable(&D_8015BD80, camera);
        } else if (camera->play->csCtx.state != CS_STATE_IDLE) {
            Cutscene_StopManual(camera->play, &camera->play->csCtx);
        }
    }

    // Debug cam update
    if (gDebugCamEnabled) {
        camera->play->view.fovy = D_8015BD80.fov;
        DebugCamera_Update(&D_8015BD80, camera);
        View_LookAt(&camera->play->view, &D_8015BD80.eye, &D_8015BD80.at, &D_8015BD80.unk_1C);
        if (ENABLE_DEBUG_CAM_UPDATE) {
            PRINTF("camera: debug out\n");
        }
        return D_8015BD80.sub.unk_104A;
    }

    OREG(0) &= ~8;
#endif

    if (camera->status == CAM_STAT_UNK3) {
        return camera->inputDir;
    }

    numQuakesApplied = Quake_Update(camera, &camShake);

    bgId = numQuakesApplied; // required to match

    if ((numQuakesApplied != 0) && (camera->setting != CAM_SET_TURN_AROUND)) {
        viewAt.x = camera->at.x + camShake.atOffset.x;
        viewAt.y = camera->at.y + camShake.atOffset.y;
        viewAt.z = camera->at.z + camShake.atOffset.z;

        viewEye.x = camera->eye.x + camShake.eyeOffset.x;
        viewEye.y = camera->eye.y + camShake.eyeOffset.y;
        viewEye.z = camera->eye.z + camShake.eyeOffset.z;

        eyeAtAngle = OLib_Vec3fDiffToVecGeo(&viewEye, &viewAt);
        viewUp = Camera_CalcUpFromPitchYawRoll(eyeAtAngle.pitch + camShake.upPitchOffset,
                                               eyeAtAngle.yaw + camShake.upYawOffset, camera->roll);
        viewFov = camera->fov + CAM_BINANG_TO_DEG(camShake.fovOffset);
    } else {
        viewAt = camera->at;
        viewEye = camera->eye;
        eyeAtAngle = OLib_Vec3fDiffToVecGeo(&viewEye, &viewAt);
        viewUp = Camera_CalcUpFromPitchYawRoll(eyeAtAngle.pitch, eyeAtAngle.yaw, camera->roll);
        viewFov = camera->fov;
    }

    if (camera->viewFlags & CAM_VIEW_UP) {
        camera->viewFlags &= ~CAM_VIEW_UP;
        viewUp = camera->up;
    } else {
        camera->up = viewUp;
    }

    camera->quakeOffset = camShake.eyeOffset;

    Camera_UpdateDistortion(camera);

    if ((camera->play->sceneId == SCENE_HYRULE_FIELD) && (camera->fov < 59.0f)) {
        View_SetScale(&camera->play->view, 0.79f);
    } else {
        View_SetScale(&camera->play->view, 1.0f);
    }
    camera->play->view.fovy = viewFov;
    View_LookAt(&camera->play->view, &viewEye, &viewAt, &viewUp);
    camera->camDir.x = eyeAtAngle.pitch;
    camera->camDir.y = eyeAtAngle.yaw;
    camera->camDir.z = 0;

    if (sUpdateCameraDirection == 0) {
        camera->inputDir.x = eyeAtAngle.pitch;
        camera->inputDir.y = eyeAtAngle.yaw;
        camera->inputDir.z = 0;
    }

    if (PREG(81)) {
        PRINTF("dir  (%d) %d(%f) %d(%f) 0(0) \n", sUpdateCameraDirection, camera->inputDir.x,
               CAM_BINANG_TO_DEG(camera->inputDir.x), camera->inputDir.y, CAM_BINANG_TO_DEG(camera->inputDir.y));
        PRINTF("real (%d) %d(%f) %d(%f) 0(0) \n", sUpdateCameraDirection, camera->camDir.x,
               CAM_BINANG_TO_DEG(camera->camDir.x), camera->camDir.y, CAM_BINANG_TO_DEG(camera->camDir.y));
    }

#if DEBUG_FEATURES
    if (camera->timer != -1 && CAMERA_CHECK_BTN(&D_8015BD7C->state.input[0], BTN_DRIGHT)) {
        camera->timer = 0;
    }
#endif

    if (ENABLE_DEBUG_CAM_UPDATE) {
        PRINTF("camera: out (%f %f %f) (%f %f %f)\n", camera->at.x, camera->at.y, camera->at.z, camera->eye.x,
               camera->eye.y, camera->eye.z);
        PRINTF("camera: dir (%f %d(%f) %d(%f)) (%f)\n", eyeAtAngle.r, eyeAtAngle.pitch,
               CAM_BINANG_TO_DEG(eyeAtAngle.pitch), eyeAtAngle.yaw, CAM_BINANG_TO_DEG(eyeAtAngle.yaw), camera->fov);
        if (camera->player != NULL) {
            PRINTF("camera: foot(%f %f %f) dist (%f)\n", curPlayerPosRot.pos.x, curPlayerPosRot.pos.y,
                   curPlayerPosRot.pos.z, camera->dist);
        }
    }

    return camera->inputDir;
}

/**
 * When the camera's timer is 0, change the camera to its parent
 */
void Camera_Finish(Camera* camera) {
    Camera* mainCam = camera->play->cameraPtrs[CAM_ID_MAIN];
    Player* player = GET_PLAYER(camera->play);

    if (camera->timer == 0) {
        Play_ChangeCameraStatus(camera->play, camera->parentCamId, CAM_STAT_ACTIVE);

        if ((camera->parentCamId == CAM_ID_MAIN) && (camera->csId != 0)) {
            player->actor.freezeTimer = 0;
            player->stateFlags1 &= ~PLAYER_STATE1_29;

            if (player->csAction != PLAYER_CSACTION_NONE) {
                Player_SetCsActionWithHaltedActors(camera->play, &player->actor, PLAYER_CSACTION_7);
                PRINTF("camera: player demo end!!\n");
            }

            mainCam->stateFlags |= CAM_STATE_EXTERNAL_FINISHED;
        }

        if (CHILD_CAM(camera)->parentCamId == camera->camId) {
            CHILD_CAM(camera)->parentCamId = camera->parentCamId;
        }

        if (PARENT_CAM(camera)->childCamId == camera->camId) {
            PARENT_CAM(camera)->childCamId = camera->childCamId;
        }

        if (PARENT_CAM(camera)->camId == CAM_ID_MAIN) {
            PARENT_CAM(camera)->animState = 0;
        }

        camera->childCamId = camera->parentCamId = CAM_ID_MAIN;
        camera->timer = -1;
        camera->play->envCtx.fillScreen = false;

        Play_ClearCamera(camera->play, camera->camId);
    }
}

s32 Camera_SetNewModeStateFlags(Camera* camera) {
    camera->stateFlags |= (CAM_STATE_CHECK_BG | CAM_STATE_EXTERNAL_FINISHED);
    camera->stateFlags &= ~(CAM_STATE_EXTERNAL_FINISHED | CAM_STATE_DEMO7);
    return true;
}

#define CAM_REQUEST_MODE_FORCE_NO_SFX (1 << 0)
#define CAM_REQUEST_MODE_SFX_ATTENTION (1 << 1)
#define CAM_REQUEST_MODE_Z_TARGET_UNFRIENDLY (1 << 2)
#define CAM_REQUEST_MODE_Z_TARGET_FRIENDLY (1 << 3)
#define CAM_REQUEST_MODE_SKIP_ANIM_NORMAL_PARALLEL (1 << 4) // never set to
#define CAM_REQUEST_MODE_SKIP_ANIM_FIRST_PERSON (1 << 5)

s32 Camera_RequestModeImpl(Camera* camera, s16 requestedMode, u8 forceModeChange) {
    static s32 sModeRequestFlags = 0;

    if (QREG(89)) {
        PRINTF("+=+(%d)+=+ recive request -> %s\n", camera->play->state.frames, sCameraModeNames[requestedMode]);
    }

    if ((camera->stateFlags & CAM_STATE_LOCK_MODE) && !forceModeChange) {
        camera->behaviorFlags |= CAM_BEHAVIOR_MODE_VALID;
        return -1;
    }

    if (!((sCameraSettings[camera->setting].unk_00 & 0x3FFFFFFF) & (1 << requestedMode))) {
        if (requestedMode == CAM_MODE_FIRST_PERSON) {
            PRINTF("camera: error sound\n");
            Sfx_PlaySfxCentered(NA_SE_SY_ERROR);
        }

        if (camera->mode != CAM_MODE_NORMAL) {
            PRINTF(VT_COL(YELLOW, BLACK) "camera: change camera mode: force NORMAL: %s %s refused\n" VT_RST,
                   sCameraSettingNames[camera->setting], sCameraModeNames[requestedMode]);
            camera->mode = CAM_MODE_NORMAL;
            Camera_CopyDataToRegs(camera, camera->mode);
            Camera_SetNewModeStateFlags(camera);
            return 0xC0000000 | requestedMode;
        }

        camera->behaviorFlags |= CAM_BEHAVIOR_MODE_VALID;
        camera->behaviorFlags |= CAM_BEHAVIOR_MODE_SUCCESS;
        return CAM_MODE_NORMAL;
    }

    if ((requestedMode == camera->mode) && !forceModeChange) {
        camera->behaviorFlags |= CAM_BEHAVIOR_MODE_VALID;
        camera->behaviorFlags |= CAM_BEHAVIOR_MODE_SUCCESS;
        return -1;
    }

    camera->behaviorFlags |= CAM_BEHAVIOR_MODE_VALID;
    camera->behaviorFlags |= CAM_BEHAVIOR_MODE_SUCCESS;

    Camera_CopyDataToRegs(camera, requestedMode);

    sModeRequestFlags = 0;

    // requested camMode
    switch (requestedMode) {
        case CAM_MODE_FIRST_PERSON:
            sModeRequestFlags = CAM_REQUEST_MODE_SKIP_ANIM_FIRST_PERSON;
            break;

        case CAM_MODE_Z_TARGET_UNFRIENDLY:
            sModeRequestFlags = CAM_REQUEST_MODE_Z_TARGET_UNFRIENDLY;
            break;

        case CAM_MODE_Z_TARGET_FRIENDLY:
            if ((camera->target != NULL) && (camera->target->id != ACTOR_EN_BOOM)) {
                sModeRequestFlags = CAM_REQUEST_MODE_Z_TARGET_FRIENDLY;
            }
            break;

        case CAM_MODE_Z_PARALLEL:
        case CAM_MODE_TALK:
        case CAM_MODE_Z_AIM:
        case CAM_MODE_Z_LEDGE_HANG:
        case CAM_MODE_PUSH_PULL:
            sModeRequestFlags = CAM_REQUEST_MODE_SFX_ATTENTION;
            break;

        default:
            break;
    }

    // If the requested mode is already the same as the current mode,
    // then many modes will reset their animState to 10.
    switch (camera->mode) {
        case CAM_MODE_FIRST_PERSON:
            if (sModeRequestFlags & CAM_REQUEST_MODE_SKIP_ANIM_FIRST_PERSON) {
                camera->animState = 10;
            }
            break;

        case CAM_MODE_Z_PARALLEL:
            if (sModeRequestFlags & CAM_REQUEST_MODE_SKIP_ANIM_NORMAL_PARALLEL) {
                camera->animState = 10;
            }
            sModeRequestFlags |= CAM_REQUEST_MODE_FORCE_NO_SFX;
            break;

        case CAM_MODE_CHARGE:
            sModeRequestFlags |= CAM_REQUEST_MODE_FORCE_NO_SFX;
            break;

        case CAM_MODE_Z_TARGET_FRIENDLY:
            if (sModeRequestFlags & CAM_REQUEST_MODE_Z_TARGET_FRIENDLY) {
                camera->animState = 10;
            }
            sModeRequestFlags |= CAM_REQUEST_MODE_FORCE_NO_SFX;
            break;

        case CAM_MODE_Z_TARGET_UNFRIENDLY:
            if (sModeRequestFlags & CAM_REQUEST_MODE_Z_TARGET_UNFRIENDLY) {
                camera->animState = 10;
            }
            sModeRequestFlags |= CAM_REQUEST_MODE_FORCE_NO_SFX;
            break;

        case CAM_MODE_Z_AIM:
        case CAM_MODE_Z_LEDGE_HANG:
        case CAM_MODE_PUSH_PULL:
            sModeRequestFlags |= CAM_REQUEST_MODE_FORCE_NO_SFX;
            break;

        case CAM_MODE_NORMAL:
            if (sModeRequestFlags & CAM_REQUEST_MODE_SKIP_ANIM_NORMAL_PARALLEL) {
                camera->animState = 10;
            }
            break;

        default:
            break;
    }

    sModeRequestFlags &= ~CAM_REQUEST_MODE_SKIP_ANIM_NORMAL_PARALLEL;

    // Choose a sound effect to play.
    // Having `CAM_REQUEST_MODE_FORCE_NO_SFX` set often means `default` is taken from two bits being set
    if (camera->status == CAM_STAT_ACTIVE) {
        switch (sModeRequestFlags) {
            case CAM_REQUEST_MODE_FORCE_NO_SFX:
                Sfx_PlaySfxCentered(NA_SE_NONE);
                break;

            case CAM_REQUEST_MODE_SFX_ATTENTION:
                if (camera->play->roomCtx.curRoom.type == ROOM_TYPE_DUNGEON) {
                    Sfx_PlaySfxCentered(NA_SE_SY_ATTENTION_URGENCY);
                } else {
                    Sfx_PlaySfxCentered(NA_SE_SY_ATTENTION_ON);
                }
                break;

            case CAM_REQUEST_MODE_Z_TARGET_UNFRIENDLY:
                Sfx_PlaySfxCentered(NA_SE_SY_ATTENTION_URGENCY);
                break;

            case CAM_REQUEST_MODE_Z_TARGET_FRIENDLY:
                Sfx_PlaySfxCentered(NA_SE_SY_ATTENTION_ON);
                break;

            default:
                break;
        }
    }

    Camera_SetNewModeStateFlags(camera);
    camera->mode = requestedMode;

    return requestedMode | 0x80000000;
}

s32 Camera_RequestMode(Camera* camera, s16 mode) {
    return Camera_RequestModeImpl(camera, mode, false);
}

s32 Camera_CheckValidMode(Camera* camera, s16 mode) {
    if (QREG(89) != 0) {
        PRINTF("+=+=+=+ recive asking -> %s (%s)\n", sCameraModeNames[mode], sCameraSettingNames[camera->setting]);
    }
    if (!(sCameraSettings[camera->setting].validModes & (1 << mode))) {
        return 0;
    } else if (mode == camera->mode) {
        return -1;
    } else {
        return mode | 0x80000000;
    }
}

s16 Camera_RequestSettingImpl(Camera* camera, s16 requestedSetting, s16 flags) {
    if (camera->behaviorFlags & CAM_BEHAVIOR_SETTING_CHECK_PRIORITY) {
        // If a second setting is requested this frame, determine if the setting overwrites the
        // current setting through priority
        if (((sCameraSettings[camera->setting].unk_00 & 0xF000000) >> 0x18) >=
            ((sCameraSettings[requestedSetting].unk_00 & 0xF000000) >> 0x18)) {
            camera->behaviorFlags |= CAM_BEHAVIOR_SETTING_VALID;
            return -2;
        }
    }

    if (((requestedSetting == CAM_SET_MEADOW_BIRDS_EYE) || (requestedSetting == CAM_SET_MEADOW_UNUSED)) &&
        LINK_IS_ADULT && (camera->play->sceneId == SCENE_SACRED_FOREST_MEADOW)) {
        camera->behaviorFlags |= CAM_BEHAVIOR_SETTING_VALID;
        return -5;
    }

    if ((requestedSetting == CAM_SET_NONE) || (requestedSetting >= CAM_SET_MAX)) {
        PRINTF(VT_COL(RED, WHITE) "camera: error: illegal camera set (%d) !!!!\n" VT_RST, requestedSetting);
        return -99;
    }

    if ((requestedSetting == camera->setting) && !(flags & CAM_REQUEST_SETTING_FORCE_CHANGE)) {
        camera->behaviorFlags |= CAM_BEHAVIOR_SETTING_VALID;
        if (!(flags & CAM_REQUEST_SETTING_IGNORE_PRIORITY)) {
            camera->behaviorFlags |= CAM_BEHAVIOR_SETTING_CHECK_PRIORITY;
        }
        return -1;
    }

    camera->behaviorFlags |= CAM_BEHAVIOR_SETTING_VALID;

    if (!(flags & CAM_REQUEST_SETTING_IGNORE_PRIORITY)) {
        camera->behaviorFlags |= CAM_BEHAVIOR_SETTING_CHECK_PRIORITY;
    }

    camera->stateFlags |= (CAM_STATE_CHECK_BG | CAM_STATE_EXTERNAL_FINISHED);
    camera->stateFlags &= ~(CAM_STATE_EXTERNAL_FINISHED | CAM_STATE_DEMO7);

    if (!(sCameraSettings[camera->setting].unk_00 & 0x40000000)) {
        camera->prevSetting = camera->setting;
    }

    if (flags & CAM_REQUEST_SETTING_RESTORE_PREV_BG_CAM_INDEX) {
        if (1) {}
        camera->bgCamIndex = camera->prevBgCamIndex;
        camera->prevBgCamIndex = -1;
    } else if (!(flags & CAM_REQUEST_SETTING_PRESERVE_BG_CAM_INDEX)) {
        if (!(sCameraSettings[camera->setting].unk_00 & 0x40000000)) {
            camera->prevBgCamIndex = camera->bgCamIndex;
        }
        camera->bgCamIndex = -1;
    }

    camera->setting = requestedSetting;

    if (Camera_RequestModeImpl(camera, camera->mode, true) >= 0) {
        Camera_CopyDataToRegs(camera, camera->mode);
    }

    PRINTF(VT_SGR("1") "%06u:" VT_RST " camera: change camera[%d] set %s\n", camera->play->state.frames, camera->camId,
           sCameraSettingNames[camera->setting]);

    return requestedSetting;
}

s32 Camera_RequestSetting(Camera* camera, s16 setting) {
    return Camera_RequestSettingImpl(camera, setting, 0);
}

s32 Camera_RequestBgCam(Camera* camera, s32 requestedBgCamIndex) {
    s16 requestedCamSetting;
    s16 settingChangeSuccessful;

    if ((requestedBgCamIndex == -1) || (requestedBgCamIndex == camera->bgCamIndex)) {
        camera->behaviorFlags |= CAM_BEHAVIOR_BG_PROCESSED;
        return -1;
    }

    if (!(camera->behaviorFlags & CAM_BEHAVIOR_BG_PROCESSED)) {
        requestedCamSetting = Camera_GetBgCamSetting(camera, requestedBgCamIndex);
        camera->behaviorFlags |= CAM_BEHAVIOR_BG_PROCESSED;
#if DEBUG_FEATURES
        settingChangeSuccessful = Camera_RequestSettingImpl(camera, requestedCamSetting,
                                                            CAM_REQUEST_SETTING_PRESERVE_BG_CAM_INDEX |
                                                                CAM_REQUEST_SETTING_FORCE_CHANGE) >= 0;
        if ((settingChangeSuccessful != CAM_SET_NONE) || (sCameraSettings[camera->setting].unk_00 & 0x80000000)) {
            camera->bgCamIndex = requestedBgCamIndex;
            camera->behaviorFlags |= CAM_BEHAVIOR_BG_SUCCESS;
            Camera_CopyDataToRegs(camera, camera->mode);
        } else if (settingChangeSuccessful < -1) {
            //! @bug: `settingChangeSuccessful` is a bool and is likely checking the wrong value. This can never pass.
            // The actual return of Camera_RequestSettingImpl or bgCamIndex would make more sense.
            PRINTF(VT_COL(RED, WHITE) "camera: error: illegal camera ID (%d) !! (%d|%d|%d)\n" VT_RST,
                   requestedBgCamIndex, camera->camId, BGCHECK_SCENE, requestedCamSetting);
        }
#else
        if ((Camera_RequestSettingImpl(camera, requestedCamSetting,
                                       CAM_REQUEST_SETTING_PRESERVE_BG_CAM_INDEX | CAM_REQUEST_SETTING_FORCE_CHANGE) >=
             0) ||
            (sCameraSettings[camera->setting].unk_00 & 0x80000000)) {
            camera->bgCamIndex = requestedBgCamIndex;
            camera->behaviorFlags |= CAM_BEHAVIOR_BG_SUCCESS;
            Camera_CopyDataToRegs(camera, camera->mode);
        }
#endif
        return 0x80000000 | requestedBgCamIndex;
    }
    //! @bug Missing return, but the return value is not used.
}

Vec3s Camera_GetInputDir(Camera* camera) {
#if DEBUG_FEATURES
    if (gDebugCamEnabled) {
        return D_8015BD80.sub.unk_104A;
    }
#endif

    return camera->inputDir;
}

s16 Camera_GetInputDirPitch(Camera* camera) {
    Vec3s dir = Camera_GetInputDir(camera);

    return dir.x;
}

s16 Camera_GetInputDirYaw(Camera* camera) {
    Vec3s dir = Camera_GetInputDir(camera);

    return dir.y;
}

Vec3s Camera_GetCamDir(Camera* camera) {
#if DEBUG_FEATURES
    if (gDebugCamEnabled) {
        return D_8015BD80.sub.unk_104A;
    }
#endif

    return camera->camDir;
}

s16 Camera_GetCamDirPitch(Camera* camera) {
    Vec3s camDir = Camera_GetCamDir(camera);

    return camDir.x;
}

s16 Camera_GetCamDirYaw(Camera* camera) {
    Vec3s camDir = Camera_GetCamDir(camera);

    return camDir.y;
}

s32 Camera_RequestQuake(Camera* camera, s32 unused, s16 y, s32 duration) {
    s16 quakeIndex;

    quakeIndex = Quake_Request(camera, QUAKE_TYPE_3);
    if (quakeIndex == 0) {
        return false;
    }
    Quake_SetSpeed(quakeIndex, 0x61A8);
    Quake_SetPerturbations(quakeIndex, y, 0, 0, 0);
    Quake_SetDuration(quakeIndex, duration);
    return true;
}

s32 Camera_SetViewParam(Camera* camera, s32 viewFlag, void* param) {
    s32 pad[3];

    if (param != NULL) {
        switch (viewFlag) {
            case CAM_VIEW_AT:
                camera->viewFlags &= ~(CAM_VIEW_AT | CAM_VIEW_TARGET | CAM_VIEW_TARGET_POS);
                camera->at = *(Vec3f*)param;
                break;

            case CAM_VIEW_TARGET_POS:
                camera->viewFlags &= ~(CAM_VIEW_AT | CAM_VIEW_TARGET | CAM_VIEW_TARGET_POS);
                camera->targetPosRot.pos = *(Vec3f*)param;
                break;

            case CAM_VIEW_TARGET:
                if (camera->setting != CAM_SET_CS_C && camera->setting != CAM_SET_CS_ATTENTION) {
                    camera->target = (Actor*)param;
                    camera->viewFlags &= ~(CAM_VIEW_AT | CAM_VIEW_TARGET | CAM_VIEW_TARGET_POS);
                }
                break;

            case CAM_VIEW_EYE:
                camera->eye = camera->eyeNext = *(Vec3f*)param;
                break;

            case CAM_VIEW_UP:
                camera->up = *(Vec3f*)param;
                break;

            case CAM_VIEW_ROLL:
                camera->roll = CAM_DEG_TO_BINANG(*(f32*)param);
                break;

            case CAM_VIEW_FOV:
                camera->fov = *(f32*)param;
                break;

            default:
                return false;
        }
        camera->viewFlags |= viewFlag;
    } else {
        return false;
    }
    return true;
}

s32 Camera_UnsetViewFlag(Camera* camera, s16 viewFlag) {
    camera->viewFlags &= ~viewFlag;
    return true;
}

s32 Camera_OverwriteStateFlags(Camera* camera, s16 stateFlags) {
    camera->stateFlags = stateFlags;
    return true;
}

s32 Camera_ResetAnim(Camera* camera) {
    camera->animState = 0;
    return 1;
}

s32 Camera_SetCSParams(Camera* camera, CutsceneCameraPoint* atPoints, CutsceneCameraPoint* eyePoints, Player* player,
                       s16 relativeToPlayer) {
    PosRot playerPosRot;

    camera->data0 = atPoints;
    camera->data1 = eyePoints;
    camera->data2 = relativeToPlayer;

    if (camera->data2 != 0) {
        camera->player = player;
        playerPosRot = Actor_GetWorldPosShapeRot(&player->actor);
        camera->playerPosRot = playerPosRot;

        camera->nextBgCamIndex = -1;
        camera->xzSpeed = 0.0f;
        camera->speedRatio = 0.0f;
    }

    return 1;
}

s16 Camera_SetStateFlag(Camera* camera, s16 stateFlag) {
    camera->stateFlags |= stateFlag;
    return camera->stateFlags;
}

s16 Camera_UnsetStateFlag(Camera* camera, s16 stateFlag) {
    camera->stateFlags &= ~stateFlag;
    return camera->stateFlags;
}

/**
 * A bgCamIndex of -99 will save the door params without changing the camera setting
 * A bgCamIndex of -1 uses the default door camera setting (CAM_SET_DOORC)
 * Otherwise, change the door camera setting by reading the bgCam indexed at bgCamIndex
 */
s32 Camera_ChangeDoorCam(Camera* camera, Actor* doorActor, s16 bgCamIndex, f32 arg3, s16 timer1, s16 timer2,
                         s16 timer3) {
    DoorParams* doorParams = &camera->paramData.doorParams;

    if ((camera->setting == CAM_SET_CS_ATTENTION) || (camera->setting == CAM_SET_DOORC)) {
        return 0;
    }

    doorParams->doorActor = doorActor;
    doorParams->timer1 = timer1;
    doorParams->timer2 = timer2;
    doorParams->timer3 = timer3;
    doorParams->bgCamIndex = bgCamIndex;

    if (bgCamIndex == -99) {
        Camera_CopyDataToRegs(camera, camera->mode);
        return -99;
    }

    if (bgCamIndex == -1) {
        Camera_RequestSetting(camera, CAM_SET_DOORC);
        PRINTF(".... change default door camera (set %d)\n", CAM_SET_DOORC);
    } else {
        s32 setting = Camera_GetBgCamSetting(camera, bgCamIndex);

        camera->behaviorFlags |= CAM_BEHAVIOR_BG_PROCESSED;

        if (Camera_RequestSetting(camera, setting) >= 0) {
            camera->bgCamIndex = bgCamIndex;
            camera->behaviorFlags |= CAM_BEHAVIOR_BG_SUCCESS;
        }

        PRINTF("....change door camera ID %d (set %d)\n", camera->bgCamIndex, camera->setting);
    }

    Camera_CopyDataToRegs(camera, camera->mode);
    return -1;
}

s32 Camera_Copy(Camera* dstCamera, Camera* srcCamera) {
    dstCamera->playerToAtOffset.x = dstCamera->playerToAtOffset.y = dstCamera->playerToAtOffset.z = 0.0f;
    dstCamera->atLERPStepScale = 0.1f;
    dstCamera->at = srcCamera->at;

    dstCamera->eye = dstCamera->eyeNext = srcCamera->eye;

    dstCamera->dist = OLib_Vec3fDist(&dstCamera->at, &dstCamera->eye);
    dstCamera->fov = srcCamera->fov;
    dstCamera->roll = srcCamera->roll;
    func_80043B60(dstCamera);

    if (dstCamera->player != NULL) {
        dstCamera->playerPosRot = Actor_GetWorld(&dstCamera->player->actor);
        dstCamera->playerToAtOffset.x = dstCamera->at.x - dstCamera->playerPosRot.pos.x;
        dstCamera->playerToAtOffset.y = dstCamera->at.y - dstCamera->playerPosRot.pos.y;
        dstCamera->playerToAtOffset.z = dstCamera->at.z - dstCamera->playerPosRot.pos.z;
        dstCamera->dist = OLib_Vec3fDist(&dstCamera->playerPosRot.pos, &dstCamera->eye);
        dstCamera->xzOffsetUpdateRate = 1.0f;
        dstCamera->yOffsetUpdateRate = 1.0f;
    }
    return true;
}

s32 Camera_IsDebugCamEnabled(void) {
#if DEBUG_FEATURES
    return gDebugCamEnabled;
#else
    return false;
#endif
}

Vec3f Camera_GetQuakeOffset(Camera* camera) {
    return camera->quakeOffset;
}

void Camera_SetCameraData(Camera* camera, s16 setDataFlags, void* data0, void* data1, s16 data2, s16 data3,
                          UNK_TYPE arg6) {
    if (setDataFlags & 0x1) {
        camera->data0 = data0;
    }

    if (setDataFlags & 0x2) {
        camera->data1 = data1;
    }

    if (setDataFlags & 0x4) {
        camera->data2 = data2;
    }

    if (setDataFlags & 0x8) {
        camera->data3 = data3;
    }

    if (setDataFlags & 0x10) {
        PRINTF(VT_COL(RED, WHITE) "camera: setCameraData: last argument not alive!\n" VT_RST);
    }
}

#if DEBUG_FEATURES
s32 Camera_QRegInit(void) {
    if (!R_RELOAD_CAM_PARAMS) {
        QREG(2) = 1;
        QREG(10) = -1;
        QREG(11) = 100;
        QREG(12) = 80;
        QREG(20) = 90;
        QREG(21) = 10;
        QREG(22) = 10;
        QREG(23) = 50;
        QREG(24) = 6000;
        QREG(25) = 240;
        QREG(26) = 40;
        QREG(27) = 85;
        QREG(28) = 55;
        QREG(29) = 87;
        QREG(30) = 23;
        QREG(31) = 20;
        QREG(32) = 4;
        QREG(33) = 5;
        QREG(50) = 1;
        QREG(51) = 20;
        QREG(52) = 200;
        QREG(53) = 1;
        QREG(54) = 15;
        QREG(55) = 60;
        QREG(56) = 15;
        QREG(57) = 30;
        QREG(58) = 0;
    }

    QREG(65) = 50;
    return true;
}
#endif

s32 func_8005B198(void) {
    return D_8011D3AC;
}

/**
 * Signal to the camera update function through stateFlags that something external has
 * finished and is ready for the next camera setting/function
 * Different camera update functions will respond differently to this flag being set.
 */
s16 Camera_SetFinishedFlag(Camera* camera) {
    camera->stateFlags |= CAM_STATE_EXTERNAL_FINISHED;

    if ((camera->camId == CAM_ID_MAIN) && (camera->play->activeCamId != CAM_ID_MAIN)) {
        GET_ACTIVE_CAM(camera->play)->stateFlags |= CAM_STATE_EXTERNAL_FINISHED;
        return camera->play->activeCamId;
    }

    return camera->camId;
}<|MERGE_RESOLUTION|>--- conflicted
+++ resolved
@@ -6,13 +6,8 @@
 #include "z64save.h"
 #include "overlays/actors/ovl_En_Horse/z_en_horse.h"
 
-<<<<<<< HEAD
 #pragma increment_block_number "gc-eu:192 gc-eu-mq:192 gc-jp:192 gc-jp-ce:192 gc-jp-mq:192 gc-us:192 gc-us-mq:192" \
                                "ique-cn:192 ntsc-1.0:192 ntsc-1.1:192 ntsc-1.2:192 pal-1.0:192 pal-1.1:192"
-=======
-#pragma increment_block_number "gc-eu:128 gc-eu-mq:128 gc-jp:128 gc-jp-ce:128 gc-jp-mq:128 gc-us:128 gc-us-mq:128" \
-                               "ique-cn:128 ntsc-1.0:128 ntsc-1.1:128 ntsc-1.2:128 pal-1.0:128 pal-1.1:128"
->>>>>>> 137e1787
 
 s16 Camera_RequestSettingImpl(Camera* camera, s16 requestedSetting, s16 flags);
 s32 Camera_RequestModeImpl(Camera* camera, s16 requestedMode, u8 forceModeChange);
@@ -3646,11 +3641,7 @@
 }
 
 #pragma increment_block_number "gc-eu:128 gc-eu-mq:128 gc-jp:128 gc-jp-ce:128 gc-jp-mq:128 gc-us:128 gc-us-mq:128" \
-<<<<<<< HEAD
-                               "ique-cn:128 ntsc-1.0:123 ntsc-1.1:123 ntsc-1.2:123 pal-1.0:121 pal-1.1:121"
-=======
-                               "ique-cn:128 ntsc-1.0:134 ntsc-1.1:134 ntsc-1.2:134 pal-1.0:132 pal-1.1:132"
->>>>>>> 137e1787
+                               "ique-cn:128 ntsc-1.0:117 ntsc-1.1:117 ntsc-1.2:117 pal-1.0:115 pal-1.1:115"
 
 s32 Camera_KeepOn4(Camera* camera) {
     static Vec3f D_8015BD50;
