--- conflicted
+++ resolved
@@ -198,36 +198,6 @@
     return dest;
 }
 
-<<<<<<< HEAD
-s32 func_80043D18(Camera* camera, Vec3f* arg1, struct_80043D18* arg2) {
-    CollisionContext* colCtx;
-    Vec3f sp68, sp5C, sp50;
-    f32 temp_ret;
-    CollisionPoly* sp48;
-    s32 sp44;
-    VecSph sp3C;
-
-    colCtx = &camera->globalCtx->colCtx;
-    OLib_Vec3fDiffToVecSphGeo(&sp3C, arg1, &arg2->unk_00);
-    sp3C.r += 8.0f;
-    func_80043C28(&sp5C, arg1, &sp3C);
-
-    if (BgCheck_CameraLineTest1(colCtx, arg1, &sp5C, &sp68, &arg2->unk_18, 1, 1, 1, -1, &arg2->unk_24) == 0) {
-        OLib_Vec3fDistNormalize(&sp50, arg1, &arg2->unk_00);
-
-        arg2->unk_0C.x = -sp50.x;
-        arg2->unk_0C.y = -sp50.y;
-        arg2->unk_0C.z = -sp50.z;
-
-        sp68 = arg2->unk_00;
-        sp68.y += 5.0f;
-        temp_ret = BgCheck_CameraRaycastFloor2(colCtx, &sp48, &sp44, &sp68);
-
-        if ((arg2->unk_00.y - temp_ret) > 5.0f) {
-            arg2->unk_00.x += arg2->unk_0C.x;
-            arg2->unk_00.y += arg2->unk_0C.y;
-            arg2->unk_00.z += arg2->unk_0C.z;
-=======
 /**
  * Detects the collision poly between `from` and `to`, places collision info in `to`
  */
@@ -245,7 +215,7 @@
     fromToOffset.r += 8.0f;
     Camera_Vec3fVecSphGeoAdd(&toPoint, from, &fromToOffset);
 
-    if (!func_8003DD6C(colCtx, from, &toPoint, &toNewPos, &to->poly, 1, 1, 1, -1, &to->bgId)) {
+    if (!BgCheck_CameraLineTest1(colCtx, from, &toPoint, &toNewPos, &to->poly, 1, 1, 1, -1, &to->bgId)) {
         // no poly in path.
         OLib_Vec3fDistNormalize(&fromToNorm, from, &to->pos);
 
@@ -255,7 +225,7 @@
 
         toNewPos = to->pos;
         toNewPos.y += 5.0f;
-        floorPolyY = func_8003CCA4(colCtx, &floorPoly, &floorBgId, &toNewPos);
+        floorPolyY = BgCheck_CameraRaycastFloor2(colCtx, &floorPoly, &floorBgId, &toNewPos);
 
         if ((to->pos.y - floorPolyY) > 5.0f) {
             // if the y distance from the check point to the floor is more than 5 units
@@ -263,7 +233,6 @@
             to->pos.x += to->norm.x;
             to->pos.y += to->norm.y;
             to->pos.z += to->norm.z;
->>>>>>> d4e16bba
             return 0;
         }
 
@@ -272,21 +241,12 @@
         to->bgId = floorBgId;
     }
 
-<<<<<<< HEAD
-    arg2->unk_0C.x = COLPOLY_GET_NORMAL(arg2->unk_18->normal.x);
-    arg2->unk_0C.y = COLPOLY_GET_NORMAL(arg2->unk_18->normal.y);
-    arg2->unk_0C.z = COLPOLY_GET_NORMAL(arg2->unk_18->normal.z);
-    arg2->unk_00.x = arg2->unk_0C.x + sp68.x;
-    arg2->unk_00.y = arg2->unk_0C.y + sp68.y;
-    arg2->unk_00.z = arg2->unk_0C.z + sp68.z;
-=======
-    to->norm.x = to->poly->norm.x * COLPOLY_NORM_FRAC;
-    to->norm.y = to->poly->norm.y * COLPOLY_NORM_FRAC;
-    to->norm.z = to->poly->norm.z * COLPOLY_NORM_FRAC;
+    to->norm.x = COLPOLY_GET_NORMAL(to->poly->normal.x);
+    to->norm.y = COLPOLY_GET_NORMAL(to->poly->normal.y);
+    to->norm.z = COLPOLY_GET_NORMAL(to->poly->normal.z);
     to->pos.x = to->norm.x + toNewPos.x;
     to->pos.y = to->norm.y + toNewPos.y;
     to->pos.z = to->norm.z + toNewPos.z;
->>>>>>> d4e16bba
 
     return floorBgId + 1;
 }
@@ -318,14 +278,14 @@
     OLib_Vec3fDiffToVecSphGeo(&fromToGeo, from, &to->pos);
     fromToGeo.r += 8.0f;
     Camera_Vec3fVecSphGeoAdd(&toPos, from, &fromToGeo);
-    if (!func_8003DD6C(colCtx, from, &toPos, &toNewPos, &to->poly, 1, 1, 1, -1, &to->bgId)) {
+    if (!BgCheck_CameraLineTest1(colCtx, from, &toPos, &toNewPos, &to->poly, 1, 1, 1, -1, &to->bgId)) {
         OLib_Vec3fDistNormalize(&fromToNorm, from, &to->pos);
         to->norm.x = -fromToNorm.x;
         to->norm.y = -fromToNorm.y;
         to->norm.z = -fromToNorm.z;
         toNewPos = to->pos;
         toNewPos.y += 5.0f;
-        floorY = func_8003CCA4(colCtx, &floorPoly, &bgId, &toNewPos);
+        floorY = BgCheck_CameraRaycastFloor2(colCtx, &floorPoly, &bgId, &toNewPos);
         if ((to->pos.y - floorY) > 5.0f) {
             // to is not on the ground or below it.
             to->pos.x += to->norm.x;
@@ -338,17 +298,17 @@
         toNewPos.y = floorY + 1.0f;
         to->bgId = bgId;
     }
-    to->norm.x = to->poly->norm.x * COLPOLY_NORM_FRAC;
-    to->norm.y = to->poly->norm.y * COLPOLY_NORM_FRAC;
-    to->norm.z = to->poly->norm.z * COLPOLY_NORM_FRAC;
+    to->norm.x = COLPOLY_GET_NORMAL(to->poly->normal.x);
+    to->norm.y = COLPOLY_GET_NORMAL(to->poly->normal.y);
+    to->norm.z = COLPOLY_GET_NORMAL(to->poly->normal.z);
     if ((to->norm.y > 0.5f) || (to->norm.y < -0.8f)) {
         to->pos.x = to->norm.x + toNewPos.x;
         to->pos.y = to->norm.y + toNewPos.y;
         to->pos.z = to->norm.z + toNewPos.z;
     } else if (playerFloorPoly != NULL) {
-        playerFloorNormF.x = playerFloorPoly->norm.x * COLPOLY_NORM_FRAC;
-        playerFloorNormF.y = playerFloorPoly->norm.y * COLPOLY_NORM_FRAC;
-        playerFloorNormF.z = playerFloorPoly->norm.z * COLPOLY_NORM_FRAC;
+        playerFloorNormF.x = COLPOLY_GET_NORMAL(playerFloorPoly->normal.x);
+        playerFloorNormF.y = COLPOLY_GET_NORMAL(playerFloorPoly->normal.y);
+        playerFloorNormF.z = COLPOLY_GET_NORMAL(playerFloorPoly->normal.z);
         if (Math3D_LineSegVsPlane(playerFloorNormF.x, playerFloorNormF.y, playerFloorNormF.z, playerFloorPoly->dist,
                                   from, &toPos, &toNewPos, 1)) {
             // line is from->to is touching the poly the player is on.
@@ -392,36 +352,15 @@
     CollisionPoly* poly;
     CollisionContext* colCtx = &camera->globalCtx->colCtx;
 
-<<<<<<< HEAD
-    sp34 = NULL;
-    if (BgCheck_CameraLineTest1(colCtx, arg1, arg2, &sp40, &sp34, 1, 1, 1, 0, &sp38) &&
-        (CollisionPoly_GetPointDistanceFromPlane(sp34, arg1) < 0.0f)) {
-=======
     poly = NULL;
-    if (func_8003DD6C(colCtx, from, to, &intersect, &poly, 1, 1, 1, 0, &bgId) && (func_80038B7C(poly, from) < 0.0f)) {
+    if (BgCheck_CameraLineTest1(colCtx, from, to, &intersect, &poly, 1, 1, 1, 0, &bgId) && (CollisionPoly_GetPointDistanceFromPlane(poly, from) < 0.0f)) {
         // if there is a poly between `from` and `to` and the `from` is behind the poly.
->>>>>>> d4e16bba
         return true;
     }
 
     return false;
 }
 
-<<<<<<< HEAD
-f32 func_80044434(Camera* camera, Vec3f* arg1, Vec3f* arg2, s32* arg3) {
-    s32 sp2C; // unused
-    CollisionPoly* sp28;
-    f32 temp_ret = BgCheck_EntityRaycastFloor3(&camera->globalCtx->colCtx, &sp28, arg3, arg2);
-
-    if (temp_ret == BGCHECK_Y_MIN) {
-        arg1->x = 0.0f;
-        arg1->z = 0.0f;
-        arg1->y = 1.0f;
-    } else {
-        arg1->x = COLPOLY_GET_NORMAL(sp28->normal.x);
-        arg1->y = COLPOLY_GET_NORMAL(sp28->normal.y);
-        arg1->z = COLPOLY_GET_NORMAL(sp28->normal.z);
-=======
 /**
  * Gets the floor position underneath `chkPos`, and returns the normal of the floor to `floorNorm`,
  * and bgId to `bgId`.  If no floor is found, then the normal is a flat surface pointing upwards.
@@ -429,7 +368,7 @@
 f32 Camera_GetFloorYNorm(Camera* camera, Vec3f* floorNorm, Vec3f* chkPos, s32* bgId) {
     s32 pad;
     CollisionPoly* floorPoly;
-    f32 floorY = func_8003C940(&camera->globalCtx->colCtx, &floorPoly, bgId, chkPos);
+    f32 floorY = BgCheck_EntityRaycastFloor3(&camera->globalCtx->colCtx, &floorPoly, bgId, chkPos);
 
     if (floorY == BGCHECK_Y_MIN) {
         // no floor
@@ -437,10 +376,9 @@
         floorNorm->y = 1.0f;
         floorNorm->z = 0.0f;
     } else {
-        floorNorm->x = floorPoly->norm.x * COLPOLY_NORM_FRAC;
-        floorNorm->y = floorPoly->norm.y * COLPOLY_NORM_FRAC;
-        floorNorm->z = floorPoly->norm.z * COLPOLY_NORM_FRAC;
->>>>>>> d4e16bba
+        floorNorm->x = COLPOLY_GET_NORMAL(floorPoly->normal.x);
+        floorNorm->y = COLPOLY_GET_NORMAL(floorPoly->normal.y);
+        floorNorm->z = COLPOLY_GET_NORMAL(floorPoly->normal.z);
     }
 
     return floorY;
@@ -471,9 +409,9 @@
     s32 i;
 
     for (i = 3; i > 0; i--) {
-        floorY = func_8003CCA4(colCtx, &floorPoly, bgId, pos);
+        floorY = BgCheck_CameraRaycastFloor2(colCtx, &floorPoly, bgId, pos);
         if (floorY == BGCHECK_Y_MIN ||
-            (camera->playerGroundY < floorY && !((floorPoly->norm.y * COLPOLY_NORM_FRAC) > 0.5f))) {
+            (camera->playerGroundY < floorY && !(COLPOLY_GET_NORMAL(floorPoly->normal.y) > 0.5f))) {
             // no floor, or player is below the floor and floor is not considered steep
             norm->x = 0.0f;
             norm->y = 1.0f;
@@ -485,9 +423,9 @@
             pos->y = floorY - 10.0f;
             continue;
         } else {
-            norm->x = floorPoly->norm.x * COLPOLY_NORM_FRAC;
-            norm->y = floorPoly->norm.y * COLPOLY_NORM_FRAC;
-            norm->z = floorPoly->norm.z * COLPOLY_NORM_FRAC;
+            norm->x = COLPOLY_GET_NORMAL(floorPoly->normal.x);
+            norm->y = COLPOLY_GET_NORMAL(floorPoly->normal.y);
+            norm->z = COLPOLY_GET_NORMAL(floorPoly->normal.z);
             break;
         }
     }
@@ -497,37 +435,18 @@
     return floorY;
 }
 
-<<<<<<< HEAD
-s16 func_80044740(Camera* camera, s32 camId) {
-    return func_80041A4C(&camera->globalCtx->colCtx, camId, BGCHECK_SCENE);
-}
-
-Vec3s* func_8004476C(Camera* camera) {
-    return func_80041C10(&camera->globalCtx->colCtx, camera->unk_148, BGCHECK_SCENE);
-}
-
-s32 func_8004479C(Camera* camera, s32* bgId, CollisionPoly* poly) {
-    s32 temp_ret;
-    PosRot sp20;
-    s32 ret;
-
-    func_8002EF44(&sp20, &camera->player->actor);
-    temp_ret = SurfaceType_GetCamDataIndex(&camera->globalCtx->colCtx, poly, *bgId);
-
-    if (func_80041A4C(&camera->globalCtx->colCtx, temp_ret, *bgId) == 0) {
-=======
 /**
  * Returns the CameraSettingType of the camera at index `camDataIdx`
  */
 s16 Camera_GetCamDataSetting(Camera* camera, s32 camDataIdx) {
-    return func_80041A4C(&camera->globalCtx->colCtx, camDataIdx, 50);
+    return func_80041A4C(&camera->globalCtx->colCtx, camDataIdx, BGCHECK_SCENE);
 }
 
 /**
  * Returns the scene camera info for the current camera data index
  */
 Vec3s* Camera_GetCamBGData(Camera* camera) {
-    return func_80041C10(&camera->globalCtx->colCtx, camera->camDataIdx, 50);
+    return func_80041C10(&camera->globalCtx->colCtx, camera->camDataIdx, BGCHECK_SCENE);
 }
 
 /**
@@ -540,10 +459,9 @@
     s32 ret;
 
     func_8002EF44(&playerPosRot, &camera->player->actor); // unused.
-    camDataIdx = func_80041A28(&camera->globalCtx->colCtx, poly, *bgId);
+    camDataIdx = SurfaceType_GetCamDataIndex(&camera->globalCtx->colCtx, poly, *bgId);
 
     if (func_80041A4C(&camera->globalCtx->colCtx, camDataIdx, *bgId) == CAM_SET_NONE) {
->>>>>>> d4e16bba
         ret = -1;
     } else {
         ret = camDataIdx;
@@ -551,27 +469,6 @@
     return ret;
 }
 
-<<<<<<< HEAD
-s32 func_8004481C(Camera* camera, s16* arg1) {
-    CollisionPoly* sp44;
-    s32 sp40; // unused
-    s32 sp3C;
-    PosRot sp28;
-
-    func_8002EF44(&sp28, &camera->player->actor);
-    sp28.pos.y += Player_GetCameraYOffset(camera->player);
-    if (BgCheck_EntityRaycastFloor3(&camera->globalCtx->colCtx, &sp44, &sp3C, &sp28.pos) == BGCHECK_Y_MIN) {
-        return 0;
-    }
-    *arg1 = SurfaceType_GetNumCameras(&camera->globalCtx->colCtx, sp44, sp3C);
-    return SurfaceType_GetCamPosData(&camera->globalCtx->colCtx, sp44, sp3C);
-}
-
-s32 func_800448CC(Camera* camera, f32* arg1) {
-    PosRot sp34;
-    WaterBox* waterBox;
-    s32 temp_ret;
-=======
 /**
  * Returns the scene camera info for the floor under the player.
  * If there is no floor then there is no camera data, returns the number of
@@ -585,12 +482,12 @@
 
     func_8002EF44(&playerPosShape, &camera->player->actor);
     playerPosShape.pos.y += Player_GetHeight(camera->player);
-    if (func_8003C940(&camera->globalCtx->colCtx, &floorPoly, &bgId, &playerPosShape.pos) == BGCHECK_Y_MIN) {
+    if (BgCheck_EntityRaycastFloor3(&camera->globalCtx->colCtx, &floorPoly, &bgId, &playerPosShape.pos) == BGCHECK_Y_MIN) {
         // no floor
         return NULL;
     }
-    *dataCnt = func_80041B80(&camera->globalCtx->colCtx, floorPoly, bgId);
-    return func_80041C98(&camera->globalCtx->colCtx, floorPoly, bgId);
+    *dataCnt = SurfaceType_GetNumCameras(&camera->globalCtx->colCtx, floorPoly, bgId);
+    return SurfaceType_GetCamPosData(&camera->globalCtx->colCtx, floorPoly, bgId);
 }
 
 /**
@@ -603,67 +500,32 @@
     PosRot playerPosShape;
     WaterBox* waterBox;
     s32 ret;
->>>>>>> d4e16bba
 
     func_8002EF44(&playerPosShape, &camera->player->actor);
     *waterY = playerPosShape.pos.y;
 
-<<<<<<< HEAD
-    if (WaterBox_GetSurface1(camera->globalCtx, &camera->globalCtx->colCtx, sp34.pos.x, sp34.pos.z, arg1, &waterBox) ==
-        0) {
-        *arg1 = BGCHECK_Y_MIN;
-=======
-    if (!func_8004213C(camera->globalCtx, &camera->globalCtx->colCtx, playerPosShape.pos.x, playerPosShape.pos.z,
+    if (!WaterBox_GetSurface1(camera->globalCtx, &camera->globalCtx->colCtx, playerPosShape.pos.x, playerPosShape.pos.z,
                        waterY, &waterBox)) {
         // player's position is not in a water box.
         *waterY = BGCHECK_Y_MIN;
->>>>>>> d4e16bba
         return -1;
     }
 
     if (!(camera->player->stateFlags1 & 0x8000000)) {
-<<<<<<< HEAD
-        *arg1 = BGCHECK_Y_MIN;
-        return -1;
-    }
-
-    temp_ret = WaterBox_GetCamDataIndex(&camera->globalCtx->colCtx, waterBox);
-    if ((temp_ret <= 0) || (WaterBox_GetCameraSType(&camera->globalCtx->colCtx, waterBox) <= 0)) {
-=======
         // player is not swimming
         *waterY = BGCHECK_Y_MIN;
         return -1;
     }
 
-    ret = func_80042538(&camera->globalCtx->colCtx, waterBox);
-    if ((ret <= 0) || (func_80042548(&camera->globalCtx->colCtx, waterBox) <= 0)) {
+    ret = WaterBox_GetCamDataIndex(&camera->globalCtx->colCtx, waterBox);
+    if ((ret <= 0) || (WaterBox_GetCameraSType(&camera->globalCtx->colCtx, waterBox) <= 0)) {
         // no camera data idx, or no CameraSettingType
->>>>>>> d4e16bba
         return -2;
     }
 
     return ret;
 }
 
-<<<<<<< HEAD
-f32 func_800449AC(Camera* camera, Vec3f* arg1, s32* arg2) {
-    PosRot sp2C;
-    f32 sp28;
-    WaterBox* waterBox;
-
-    func_8002EF44(&sp2C, &camera->player->actor);
-    sp28 = sp2C.pos.y;
-
-    if (WaterBox_GetSurface1(camera->globalCtx, &camera->globalCtx->colCtx, arg1->x, arg1->z, &sp28, &waterBox) == 0) {
-        return BGCHECK_Y_MIN;
-    }
-    if (sp28 < arg1->y) {
-        return BGCHECK_Y_MIN;
-    }
-
-    *arg2 = WaterBox_GetLightSettingIndex(&camera->globalCtx->colCtx, waterBox);
-    return sp28;
-=======
 /**
  * Checks if `chkPos` is inside a waterbox. If there is no water box below `chkPos`
  * or if `chkPos` is above the water surface, return BGCHECK_Y_MIN, output
@@ -677,7 +539,7 @@
     func_8002EF44(&playerPosRot, &camera->player->actor);
     waterY = playerPosRot.pos.y;
 
-    if (!func_8004213C(camera->globalCtx, &camera->globalCtx->colCtx, chkPos->x, chkPos->z, &waterY, &waterBox)) {
+    if (!WaterBox_GetSurface1(camera->globalCtx, &camera->globalCtx->colCtx, chkPos->x, chkPos->z, &waterY, &waterBox)) {
         // chkPos is not within the x/z boundaries of a water box.
         return BGCHECK_Y_MIN;
     }
@@ -688,9 +550,8 @@
         return BGCHECK_Y_MIN;
     }
 
-    *envProp = func_8004259C(&camera->globalCtx->colCtx, waterBox);
+    *envProp = WaterBox_GetLightSettingIndex(&camera->globalCtx->colCtx, waterBox);
     return waterY;
->>>>>>> d4e16bba
 }
 
 /**
@@ -1423,7 +1284,7 @@
 
     if (camera->xzSpeed > 0.001f) {
         angDelta = target - BINANG_ROT180(cur);
-        speedT = BINANG_ROT180(angDelta) * COLPOLY_NORM_FRAC;
+        speedT = COLPOLY_GET_NORMAL(BINANG_ROT180(angDelta));
     } else {
         angDelta = target - BINANG_ROT180(cur);
         speedT = PCT(OREG(48));
@@ -3743,7 +3604,7 @@
     OLib_Vec3fDiffToVecSphGeo(&spA8, at, eyeNext);
     D_8015BD50 = playerPosRot->pos;
     D_8015BD50.y += playerHeight;
-    temp_f0_2 = func_8003CCA4(&camera->globalCtx->colCtx, &spC0, &i, &D_8015BD50);
+    temp_f0_2 = BgCheck_CameraRaycastFloor2(&camera->globalCtx->colCtx, &spC0, &i, &D_8015BD50);
     if (temp_f0_2 > (keep4->unk_00 + D_8015BD50.y)) {
         D_8015BD50.y = temp_f0_2 + 10.0f;
     } else {
@@ -6979,7 +6840,7 @@
     camera->setting = camera->prevSetting = 0x21;
     camera->camDataIdx = camera->prevCamDataIdx = -1;
     camera->mode = 0;
-    camera->bgCheckId = 0x32;
+    camera->bgCheckId = BGCHECK_SCENE;
     camera->unk_168 = 0x7FFF;
     camera->timer = -1;
     camera->unk_14C |= 0x4000;
@@ -7059,16 +6920,6 @@
     Camera_Vec3fVecSphGeoAdd(eyeNext, at, &eyeNextAtOffset);
     *eye = *eyeNext;
     camera->roll = 0;
-<<<<<<< HEAD
-    camera->unk_68.z = 0.0f;
-    camera->unk_68.x = 0.0f;
-    camera->unk_68.y = 1.0f;
-    if (func_80044434(camera, &sp3C, &camera->at, &sp48) != BGCHECK_Y_MIN) {
-        camera->unk_146 = sp48;
-    }
-    camera->unk_118 = -1;
-    camera->unk_11C = -1;
-=======
 
     upXZ = 0;
     camera->up.z = upXZ;
@@ -7081,7 +6932,6 @@
 
     camera->waterPrevCamIdx = -1;
     camera->waterPrevCamSetting = -1;
->>>>>>> d4e16bba
     camera->unk_14C |= 4;
 
     if (camera == &camera->globalCtx->mainCamera) {
@@ -7256,7 +7106,7 @@
             }
             if (camera->playerGroundY != camera->playerPosRot.pos.y) {
                 prevBgId = camera->bgCheckId;
-                camera->bgCheckId = 50;
+                camera->bgCheckId = BGCHECK_SCENE;
                 Camera_ChangeSettingFlags(camera, CAM_SET_NORMAL3, 2);
                 *waterPrevCamSetting = camera->setting;
                 camera->bgCheckId = prevBgId;
@@ -7272,7 +7122,7 @@
             }
             if (camera->playerGroundY != camera->playerPosRot.pos.y) {
                 prevBgId = camera->bgCheckId;
-                camera->bgCheckId = 50;
+                camera->bgCheckId = BGCHECK_SCENE;
                 Camera_ChangeDataIdx(camera, waterCamIdx);
                 *waterPrevCamSetting = camera->setting;
                 camera->bgCheckId = prevBgId;
@@ -7282,7 +7132,7 @@
             osSyncPrintf("camera: water: off\n");
             camera->unk_14C &= ~0x200;
             prevBgId = camera->bgCheckId;
-            camera->bgCheckId = 50;
+            camera->bgCheckId = BGCHECK_SCENE;
             if (camera->waterPrevCamIdx < 0) {
                 func_80057FC4(camera);
                 camera->camDataIdx = -1;
@@ -7506,14 +7356,14 @@
         spAC = curPlayerPosRot.pos;
         spAC.y += Player_GetHeight(camera->player);
 
-        playerGroundY = func_8003CA0C(camera->globalCtx, &camera->globalCtx->colCtx, &playerFloorPoly, &bgCheckId,
+        playerGroundY = BgCheck_EntityRaycastFloor5(camera->globalCtx, &camera->globalCtx->colCtx, &playerFloorPoly, &bgCheckId,
                                       &camera->player->actor, &spAC);
         if (playerGroundY != BGCHECK_Y_MIN) {
             // player is above ground.
             sOOBTimer = 0;
-            camera->floorNorm.x = playerFloorPoly->norm.x * COLPOLY_NORM_FRAC;
-            camera->floorNorm.y = playerFloorPoly->norm.y * COLPOLY_NORM_FRAC;
-            camera->floorNorm.z = playerFloorPoly->norm.z * COLPOLY_NORM_FRAC;
+            camera->floorNorm.x = COLPOLY_GET_NORMAL(playerFloorPoly->normal.x);
+            camera->floorNorm.y = COLPOLY_GET_NORMAL(playerFloorPoly->normal.y);
+            camera->floorNorm.z = COLPOLY_GET_NORMAL(playerFloorPoly->normal.z);
             camera->bgCheckId = bgCheckId;
             camera->playerGroundY = playerGroundY;
         } else {
@@ -7542,7 +7392,7 @@
                 camDataIdx = Camera_GetDataIdxForPoly(camera, &bgCheckId, playerFloorPoly);
                 if (camDataIdx != -1) {
                     camera->nextBGCheckId = bgCheckId;
-                    if (bgCheckId == 50) {
+                    if (bgCheckId == BGCHECK_SCENE) {
                         camera->nextCamDataIdx = camDataIdx;
                     }
                 }
