#include "ultra64.h"
#include "global.h"
#include "vt.h"
#include "overlays/actors/ovl_En_Horse/z_en_horse.h"

s16 Camera_ChangeSettingFlags(Camera* camera, s16 setting, s16 flags);
s32 Camera_ChangeModeFlags(Camera* camera, s16 mode, u8 flags);
s32 Camera_QRegInit(void);
s32 Camera_UpdateWater(Camera* camera);

// Camera will reload its paramData. Usually that means setting the read-only data from what is stored in
// CameraModeValue arrays. Although sometimes some read-write data is reset as well
#define RELOAD_PARAMS(camera) (camera->animState == 0 || camera->animState == 10 || camera->animState == 20)

/**
 * Camera data is stored in both read-only data and OREG as s16, and then converted to the appropriate type during
 * runtime. If a small f32 is being stored as an s16, it is common to store that value 100 times larger than the
 * original value. This is then scaled back down during runtime with the CAM_DATA_SCALED macro.
 */
#define CAM_DATA_SCALED(x) ((x)*0.01f)

// Load the next value from camera read-only data stored in CameraModeValue
#define GET_NEXT_RO_DATA(values) ((values++)->val)
// Load the next value and scale down from camera read-only data stored in CameraModeValue
#define GET_NEXT_SCALED_RO_DATA(values) CAM_DATA_SCALED(GET_NEXT_RO_DATA(values))

#define FLG_ADJSLOPE (1 << 0)
#define FLG_OFFGROUND (1 << 7)

#define DISTORTION_HOT_ROOM (1 << 0)
#define DISTORTION_UNDERWATER_WEAK (1 << 1)
#define DISTORTION_UNDERWATER_MEDIUM (1 << 2)
#define DISTORTION_UNDERWATER_STRONG (1 << 3)
#define DISTORTION_UNDERWATER_FISHING (1 << 4)

#include "z_camera_data.c"

/*===============================================================*/

/**
 * Interpolates along a curve between 0 and 1 with a period of
 * -a <= p <= a at time `b`
 */
f32 Camera_InterpolateCurve(f32 a, f32 b) {
    f32 ret;
    f32 absB;
    f32 t = 0.4f;
    f32 t2;
    f32 t3;
    f32 t4;

    absB = fabsf(b);
    if (a < absB) {
        ret = 1.0f;
    } else {
        t2 = 1.0f - t;
        if ((a * t2) > absB) {
            t3 = SQ(b) * (1.0f - t);
            t4 = SQ(a * t2);
            ret = t3 / t4;
        } else {
            t3 = SQ(a - absB) * t;
            t4 = SQ(0.4f * a);
            ret = 1.0f - (t3 / t4);
        }
    }
    return ret;
}

/*
 * Performs linear interpoloation between `cur` and `target`.  If `cur` is within
 * `minDiff` units, The result is rounded up to `target`
 */
f32 Camera_LERPCeilF(f32 target, f32 cur, f32 stepScale, f32 minDiff) {
    f32 diff = target - cur;
    f32 step;
    f32 ret;

    if (fabsf(diff) >= minDiff) {
        step = diff * stepScale;
        ret = cur + step;
    } else {
        ret = target;
    }

    return ret;
}

/*
 * Performs linear interpoloation between `cur` and `target`.  If `cur` is within
 * `minDiff` units, The result is rounded down to `cur`
 */
f32 Camera_LERPFloorF(f32 target, f32 cur, f32 stepScale, f32 minDiff) {
    f32 diff = target - cur;
    f32 step;
    f32 ret;

    if (fabsf(diff) >= minDiff) {
        step = diff * stepScale;
        ret = cur + step;
    } else {
        ret = cur;
    }

    return ret;
}

/*
 * Performs linear interpoloation between `cur` and `target`.  If `cur` is within
 * `minDiff` units, The result is rounded up to `target`
 */
s16 Camera_LERPCeilS(s16 target, s16 cur, f32 stepScale, s16 minDiff) {
    s16 diff = target - cur;
    s16 step;
    s32 ret;

    if (ABS(diff) >= minDiff) {
        step = diff * stepScale + 0.5f;
        ret = cur + step;
    } else {
        ret = target;
    }

    return ret;
}

/*
 * Performs linear interpoloation between `cur` and `target`.  If `cur` is within
 * `minDiff` units, The result is rounded down to `cur`
 */
s16 Camera_LERPFloorS(s16 target, s16 cur, f32 stepScale, s16 minDiff) {
    s16 diff = target - cur;
    s16 step;
    s32 ret;

    if (ABS(diff) >= minDiff) {
        step = diff * stepScale + 0.5f;
        ret = cur + step;
    } else {
        ret = cur;
    }

    return ret;
}

/*
 * Performs linear interpoloation between `cur` and `target`.  If `cur` is within
 * `minDiff` units, The result is rounded up to `target`
 */
void Camera_LERPCeilVec3f(Vec3f* target, Vec3f* cur, f32 yStepScale, f32 xzStepScale, f32 minDiff) {
    cur->x = Camera_LERPCeilF(target->x, cur->x, xzStepScale, minDiff);
    cur->y = Camera_LERPCeilF(target->y, cur->y, yStepScale, minDiff);
    cur->z = Camera_LERPCeilF(target->z, cur->z, xzStepScale, minDiff);
}

void func_80043ABC(Camera* camera) {
    camera->yawUpdateRateInv = 100.0f;
    camera->pitchUpdateRateInv = R_CAM_DEFA_PHI_UPDRATE;
    camera->rUpdateRateInv = OREG(6);
    camera->xzOffsetUpdateRate = CAM_DATA_SCALED(OREG(2));
    camera->yOffsetUpdateRate = CAM_DATA_SCALED(OREG(3));
    camera->fovUpdateRate = CAM_DATA_SCALED(OREG(4));
}

void func_80043B60(Camera* camera) {
    camera->rUpdateRateInv = OREG(27);
    camera->yawUpdateRateInv = OREG(27);
    camera->pitchUpdateRateInv = OREG(27);
    camera->xzOffsetUpdateRate = 0.001f;
    camera->yOffsetUpdateRate = 0.001f;
    camera->fovUpdateRate = 0.001f;
}

Vec3f* Camera_Vec3sToVec3f(Vec3f* dest, Vec3s* src) {
    Vec3f copy;

    copy.x = src->x;
    copy.y = src->y;
    copy.z = src->z;

    *dest = copy;
    return dest;
}

Vec3f* Camera_Vec3fVecSphGeoAdd(Vec3f* dest, Vec3f* a, VecSph* b) {
    Vec3f copy;
    Vec3f vecB;
    OLib_VecSphGeoToVec3f(&vecB, b);

    copy.x = a->x + vecB.x;
    copy.y = a->y + vecB.y;
    copy.z = a->z + vecB.z;

    *dest = copy;
    return dest;
}

Vec3f* Camera_Vec3fTranslateByUnitVector(Vec3f* dest, Vec3f* src, Vec3f* unitVector, f32 uvScale) {
    Vec3f copy;

    copy.x = src->x + (unitVector->x * uvScale);
    copy.y = src->y + (unitVector->y * uvScale);
    copy.z = src->z + (unitVector->z * uvScale);

    *dest = copy;
    return dest;
}

/**
 * Detects the collision poly between `from` and `to`, places collision info in `to`
 */
s32 Camera_BGCheckInfo(Camera* camera, Vec3f* from, CamColChk* to) {
    CollisionContext* colCtx = &camera->play->colCtx;
    Vec3f toNewPos;
    Vec3f toPoint;
    Vec3f fromToNorm;
    f32 floorPolyY;
    CollisionPoly* floorPoly;
    s32 floorBgId;
    VecSph fromToOffset;

    OLib_Vec3fDiffToVecSphGeo(&fromToOffset, from, &to->pos);
    fromToOffset.r += 8.0f;
    Camera_Vec3fVecSphGeoAdd(&toPoint, from, &fromToOffset);

    if (!BgCheck_CameraLineTest1(colCtx, from, &toPoint, &toNewPos, &to->poly, 1, 1, 1, -1, &to->bgId)) {
        // no poly in path.
        OLib_Vec3fDistNormalize(&fromToNorm, from, &to->pos);

        to->norm.x = -fromToNorm.x;
        to->norm.y = -fromToNorm.y;
        to->norm.z = -fromToNorm.z;

        toNewPos = to->pos;
        toNewPos.y += 5.0f;
        floorPolyY = BgCheck_CameraRaycastFloor2(colCtx, &floorPoly, &floorBgId, &toNewPos);

        if ((to->pos.y - floorPolyY) > 5.0f) {
            // if the y distance from the check point to the floor is more than 5 units
            // the point is not colliding with any collision.
            to->pos.x += to->norm.x;
            to->pos.y += to->norm.y;
            to->pos.z += to->norm.z;
            return 0;
        }

        to->poly = floorPoly;
        toNewPos.y = floorPolyY + 1.0f;
        to->bgId = floorBgId;
    }

    to->norm.x = COLPOLY_GET_NORMAL(to->poly->normal.x);
    to->norm.y = COLPOLY_GET_NORMAL(to->poly->normal.y);
    to->norm.z = COLPOLY_GET_NORMAL(to->poly->normal.z);
    to->pos.x = to->norm.x + toNewPos.x;
    to->pos.y = to->norm.y + toNewPos.y;
    to->pos.z = to->norm.z + toNewPos.z;

    return floorBgId + 1;
}

/**
 * Detects if there is collision between `from` and `to`
 */
s32 Camera_BGCheck(Camera* camera, Vec3f* from, Vec3f* to) {
    CamColChk toCol;
    s32 bgId;

    toCol.pos = *to;
    bgId = Camera_BGCheckInfo(camera, from, &toCol);
    *to = toCol.pos;
    return bgId;
}

s32 func_80043F94(Camera* camera, Vec3f* from, CamColChk* to) {
    CollisionContext* colCtx = &camera->play->colCtx;
    Vec3f toNewPos;
    Vec3f toPos;
    Vec3f fromToNorm;
    Vec3f playerFloorNormF;
    f32 floorY;
    CollisionPoly* floorPoly;
    s32 bgId;
    VecSph fromToGeo;

    OLib_Vec3fDiffToVecSphGeo(&fromToGeo, from, &to->pos);
    fromToGeo.r += 8.0f;
    Camera_Vec3fVecSphGeoAdd(&toPos, from, &fromToGeo);
    if (!BgCheck_CameraLineTest1(colCtx, from, &toPos, &toNewPos, &to->poly, 1, 1, 1, -1, &to->bgId)) {
        OLib_Vec3fDistNormalize(&fromToNorm, from, &to->pos);
        to->norm.x = -fromToNorm.x;
        to->norm.y = -fromToNorm.y;
        to->norm.z = -fromToNorm.z;
        toNewPos = to->pos;
        toNewPos.y += 5.0f;
        floorY = BgCheck_CameraRaycastFloor2(colCtx, &floorPoly, &bgId, &toNewPos);
        if ((to->pos.y - floorY) > 5.0f) {
            // to is not on the ground or below it.
            to->pos.x += to->norm.x;
            to->pos.y += to->norm.y;
            to->pos.z += to->norm.z;
            return 0;
        }
        // to is touching the ground, move it up 1 unit.
        to->poly = floorPoly;
        toNewPos.y = floorY + 1.0f;
        to->bgId = bgId;
    }
    to->norm.x = COLPOLY_GET_NORMAL(to->poly->normal.x);
    to->norm.y = COLPOLY_GET_NORMAL(to->poly->normal.y);
    to->norm.z = COLPOLY_GET_NORMAL(to->poly->normal.z);
    if ((to->norm.y > 0.5f) || (to->norm.y < -0.8f)) {
        to->pos.x = to->norm.x + toNewPos.x;
        to->pos.y = to->norm.y + toNewPos.y;
        to->pos.z = to->norm.z + toNewPos.z;
    } else if (playerFloorPoly != NULL) {
        playerFloorNormF.x = COLPOLY_GET_NORMAL(playerFloorPoly->normal.x);
        playerFloorNormF.y = COLPOLY_GET_NORMAL(playerFloorPoly->normal.y);
        playerFloorNormF.z = COLPOLY_GET_NORMAL(playerFloorPoly->normal.z);
        if (Math3D_LineSegVsPlane(playerFloorNormF.x, playerFloorNormF.y, playerFloorNormF.z, playerFloorPoly->dist,
                                  from, &toPos, &toNewPos, 1)) {
            // line is from->to is touching the poly the player is on.
            to->norm = playerFloorNormF;
            to->poly = playerFloorPoly;
            to->bgId = camera->bgId;
            to->pos.x = to->norm.x + toNewPos.x;
            to->pos.y = to->norm.y + toNewPos.y;
            to->pos.z = to->norm.z + toNewPos.z;
        } else {
            OLib_Vec3fDistNormalize(&fromToNorm, from, &to->pos);
            to->norm.x = -fromToNorm.x;
            to->norm.y = -fromToNorm.y;
            to->norm.z = -fromToNorm.z;
            to->pos.x += to->norm.x;
            to->pos.y += to->norm.y;
            to->pos.z += to->norm.z;
            return 0;
        }
    }
    return 1;
}

void func_80044340(Camera* camera, Vec3f* arg1, Vec3f* arg2) {
    CamColChk sp20;
    Vec3s unused;

    sp20.pos = *arg2;
    func_80043F94(camera, arg1, &sp20);
    *arg2 = sp20.pos;
}

/**
 * Checks if `from` to `to` is looking from the outside of a poly towards the front
 */
s32 Camera_CheckOOB(Camera* camera, Vec3f* from, Vec3f* to) {
    s32 pad;
    Vec3f intersect;
    s32 pad2;
    s32 bgId;
    CollisionPoly* poly;
    CollisionContext* colCtx = &camera->play->colCtx;

    poly = NULL;
    if (BgCheck_CameraLineTest1(colCtx, from, to, &intersect, &poly, 1, 1, 1, 0, &bgId) &&
        (CollisionPoly_GetPointDistanceFromPlane(poly, from) < 0.0f)) {
        // if there is a poly between `from` and `to` and the `from` is behind the poly.
        return true;
    }

    return false;
}

/**
 * Gets the floor position underneath `chkPos`, and returns the normal of the floor to `floorNorm`,
 * and bgId to `bgId`.  If no floor is found, then the normal is a flat surface pointing upwards.
 */
f32 Camera_GetFloorYNorm(Camera* camera, Vec3f* floorNorm, Vec3f* chkPos, s32* bgId) {
    s32 pad;
    CollisionPoly* floorPoly;
    f32 floorY = BgCheck_EntityRaycastFloor3(&camera->play->colCtx, &floorPoly, bgId, chkPos);

    if (floorY == BGCHECK_Y_MIN) {
        // no floor
        floorNorm->x = 0.0f;
        floorNorm->y = 1.0f;
        floorNorm->z = 0.0f;
    } else {
        floorNorm->x = COLPOLY_GET_NORMAL(floorPoly->normal.x);
        floorNorm->y = COLPOLY_GET_NORMAL(floorPoly->normal.y);
        floorNorm->z = COLPOLY_GET_NORMAL(floorPoly->normal.z);
    }

    return floorY;
}

/**
 * Gets the position of the floor from `pos`
 */
f32 Camera_GetFloorY(Camera* camera, Vec3f* pos) {
    Vec3f posCheck;
    Vec3f floorNorm;
    s32 bgId;

    posCheck = *pos;
    posCheck.y += 80.0f;

    return Camera_GetFloorYNorm(camera, &floorNorm, &posCheck, &bgId);
}

/**
 * Gets the position of the floor from `pos`, and if the floor is considered not solid,
 * it checks the next floor below that up to 3 times.  Returns the normal of the floor into `norm`
 */
f32 Camera_GetFloorYLayer(Camera* camera, Vec3f* norm, Vec3f* pos, s32* bgId) {
    CollisionPoly* floorPoly;
    CollisionContext* colCtx = &camera->play->colCtx;
    f32 floorY;
    s32 i;

    for (i = 3; i > 0; i--) {
        floorY = BgCheck_CameraRaycastFloor2(colCtx, &floorPoly, bgId, pos);
        if (floorY == BGCHECK_Y_MIN ||
            (camera->playerGroundY < floorY && !(COLPOLY_GET_NORMAL(floorPoly->normal.y) > 0.5f))) {
            // no floor, or player is below the floor and floor is not considered steep
            norm->x = 0.0f;
            norm->y = 1.0f;
            norm->z = 0.0f;
            floorY = BGCHECK_Y_MIN;
            break;
        } else if (func_80041D4C(colCtx, floorPoly, *bgId) == 1) {
            // floor is not solid, check below that floor.
            pos->y = floorY - 10.0f;
            continue;
        } else {
            norm->x = COLPOLY_GET_NORMAL(floorPoly->normal.x);
            norm->y = COLPOLY_GET_NORMAL(floorPoly->normal.y);
            norm->z = COLPOLY_GET_NORMAL(floorPoly->normal.z);
            break;
        }
    }
    if (i == 0) {
        osSyncPrintf(VT_COL(YELLOW, BLACK) "camera: foward check: too many layer!\n" VT_RST);
    }
    return floorY;
}

/**
 * Returns the CameraSettingType of the camera at index `bgCamIndex`
 */
s16 Camera_GetBgCamSetting(Camera* camera, s32 bgCamIndex) {
    return BgCheck_GetBgCamSettingImpl(&camera->play->colCtx, bgCamIndex, BGCHECK_SCENE);
}

/**
 * Returns the bgCamFuncData using the current bgCam index
 */
s16* Camera_GetBgCamFuncData(Camera* camera) {
    return BgCheck_GetBgCamFuncDataImpl(&camera->play->colCtx, camera->bgCamIndex, BGCHECK_SCENE);
}

/**
 * Gets the bgCam index for the poly `poly`, returns -1 if
 * there is no camera data for that poly.
 */
s32 Camera_GetBgCamIndex(Camera* camera, s32* bgId, CollisionPoly* poly) {
    s32 bgCamIndex;
    PosRot playerPosRot;
    s32 ret;

    Actor_GetWorldPosShapeRot(&playerPosRot, &camera->player->actor); // unused.
    bgCamIndex = SurfaceType_GetBgCamIndex(&camera->play->colCtx, poly, *bgId);

    if (BgCheck_GetBgCamSettingImpl(&camera->play->colCtx, bgCamIndex, *bgId) == CAM_SET_NONE) {
        ret = -1;
    } else {
        ret = bgCamIndex;
    }
    return ret;
}

/**
 * Returns the bgCamFuncData for the floor under the player.
 * Also returns the number of pieces of data there are in `bgCamCount`.
 * If there is no floor, then return NULL
 */
s16* Camera_GetBgCamFuncDataUnderPlayer(Camera* camera, u16* bgCamCount) {
    CollisionPoly* floorPoly;
    s32 pad;
    s32 bgId;
    PosRot playerPosShape;

    Actor_GetWorldPosShapeRot(&playerPosShape, &camera->player->actor);
    playerPosShape.pos.y += Player_GetHeight(camera->player);

    if (BgCheck_EntityRaycastFloor3(&camera->play->colCtx, &floorPoly, &bgId, &playerPosShape.pos) == BGCHECK_Y_MIN) {
        // no floor
        return NULL;
    }

    *bgCamCount = BgCheck_GetBgCamCount(&camera->play->colCtx, floorPoly, bgId);
    return BgCheck_GetBgCamFuncData(&camera->play->colCtx, floorPoly, bgId);
}

/**
 * Gets the Camera information for the water box the player is in.
 * Returns -1 if the player is not in a water box, or does not have a swimming state.
 * Returns -2 if there is no camera index for the water box.
 * Returns the camera data index otherwise.
 */
s32 Camera_GetWaterBoxBgCamIndex(Camera* camera, f32* waterY) {
    PosRot playerPosShape;
    WaterBox* waterBox;
    s32 bgCamIndex;

    Actor_GetWorldPosShapeRot(&playerPosShape, &camera->player->actor);
    *waterY = playerPosShape.pos.y;

    if (!WaterBox_GetSurface1(camera->play, &camera->play->colCtx, playerPosShape.pos.x, playerPosShape.pos.z, waterY,
                              &waterBox)) {
        // player's position is not in a water box.
        *waterY = BGCHECK_Y_MIN;
        return -1;
    }

    if (!(camera->player->stateFlags1 & PLAYER_STATE1_27)) {
        // player is not swimming
        *waterY = BGCHECK_Y_MIN;
        return -1;
    }

    bgCamIndex = WaterBox_GetBgCamIndex(&camera->play->colCtx, waterBox);

    //! @bug bgCamIndex = 0 is a valid index, should be (bgCamIndex < 0)
    if ((bgCamIndex <= 0) || (WaterBox_GetBgCamSetting(&camera->play->colCtx, waterBox) <= CAM_SET_NONE)) {
        // no camera data index, or no CameraSettingType
        return -2;
    }

    return bgCamIndex;
}

/**
 * Checks if `chkPos` is inside a waterbox. If there is no water box below `chkPos`
 * or if `chkPos` is above the water surface, return BGCHECK_Y_MIN, output
 * environment properites to `envProp` if `chkPos` is inside the waterbox.
 */
f32 Camera_GetWaterSurface(Camera* camera, Vec3f* chkPos, s32* envProp) {
    PosRot playerPosRot;
    f32 waterY;
    WaterBox* waterBox;

    Actor_GetWorldPosShapeRot(&playerPosRot, &camera->player->actor);
    waterY = playerPosRot.pos.y;

    if (!WaterBox_GetSurface1(camera->play, &camera->play->colCtx, chkPos->x, chkPos->z, &waterY, &waterBox)) {
        // chkPos is not within the x/z boundaries of a water box.
        return BGCHECK_Y_MIN;
    }

    if (waterY < chkPos->y) {
        // the water's y position is below the check position
        // meaning the position is NOT in the water.
        return BGCHECK_Y_MIN;
    }

    *envProp = WaterBox_GetLightSettingIndex(&camera->play->colCtx, waterBox);
    return waterY;
}

/**
 * Calculates the angle between points `from` and `to`
 */
s16 Camera_XZAngle(Vec3f* to, Vec3f* from) {
    return CAM_DEG_TO_BINANG(RAD_TO_DEG(Math_FAtan2F(from->x - to->x, from->z - to->z)));
}

s16 func_80044ADC(Camera* camera, s16 yaw, s16 arg2) {
    static f32 D_8015CE50;
    static f32 D_8015CE54;
    static CamColChk D_8015CE58;
    Vec3f playerPos;
    Vec3f rotatedPos;
    Vec3f floorNorm;
    f32 temp_f2;
    s16 temp_s0;
    s16 temp_s1;
    f32 phi_f18;
    f32 sinYaw;
    f32 cosYaw;
    s32 bgId;
    f32 sp30;
    f32 sp2C;
    f32 phi_f16;
    f32 playerHeight;

    sinYaw = Math_SinS(yaw);
    cosYaw = Math_CosS(yaw);
    playerHeight = Player_GetHeight(camera->player);
    temp_f2 = CAM_DATA_SCALED(OREG(19)) * playerHeight;
    sp30 = CAM_DATA_SCALED(OREG(17)) * playerHeight;
    sp2C = CAM_DATA_SCALED(OREG(18)) * playerHeight;
    playerPos.x = camera->playerPosRot.pos.x;
    playerPos.y = camera->playerGroundY + temp_f2;
    playerPos.z = camera->playerPosRot.pos.z;
    rotatedPos.x = playerPos.x + (sp30 * sinYaw);
    rotatedPos.y = playerPos.y;
    rotatedPos.z = playerPos.z + (sp30 * cosYaw);
    if (arg2 || (camera->play->state.frames % 2) == 0) {
        D_8015CE58.pos.x = playerPos.x + (sp2C * sinYaw);
        D_8015CE58.pos.y = playerPos.y;
        D_8015CE58.pos.z = playerPos.z + (sp2C * cosYaw);
        Camera_BGCheckInfo(camera, &playerPos, &D_8015CE58);
        if (arg2) {
            D_8015CE50 = D_8015CE54 = camera->playerGroundY;
        }
    } else {
        sp2C = OLib_Vec3fDistXZ(&playerPos, &D_8015CE58.pos);
        D_8015CE58.pos.x += D_8015CE58.norm.x * 5.0f;
        D_8015CE58.pos.y += D_8015CE58.norm.y * 5.0f;
        D_8015CE58.pos.z += D_8015CE58.norm.z * 5.0f;
        if (sp2C < sp30) {
            sp30 = sp2C;
            D_8015CE50 = D_8015CE54 = Camera_GetFloorYLayer(camera, &floorNorm, &D_8015CE58.pos, &bgId);
        } else {
            D_8015CE50 = Camera_GetFloorYLayer(camera, &floorNorm, &rotatedPos, &bgId);
            D_8015CE54 = Camera_GetFloorYLayer(camera, &floorNorm, &D_8015CE58.pos, &bgId);
        }

        if (D_8015CE50 == BGCHECK_Y_MIN) {
            D_8015CE50 = camera->playerGroundY;
        }

        if (D_8015CE54 == BGCHECK_Y_MIN) {
            D_8015CE54 = D_8015CE50;
        }
    }
    phi_f16 = CAM_DATA_SCALED(OREG(20)) * (D_8015CE50 - camera->playerGroundY);
    phi_f18 = (1.0f - CAM_DATA_SCALED(OREG(20))) * (D_8015CE54 - camera->playerGroundY);
    temp_s0 = CAM_DEG_TO_BINANG(RAD_TO_DEG(Math_FAtan2F(phi_f16, sp30)));
    temp_s1 = CAM_DEG_TO_BINANG(RAD_TO_DEG(Math_FAtan2F(phi_f18, sp2C)));
    return temp_s0 + temp_s1;
}

Vec3f* Camera_CalcUpFromPitchYawRoll(Vec3f* dest, s16 pitch, s16 yaw, s16 roll) {
    f32 sinPitch;
    f32 cosPitch;
    f32 sinYaw;
    f32 cosYaw;
    f32 sinNegRoll;
    f32 cosNegRoll;
    Vec3f spA4;
    f32 pad;
    f32 sp54;
    f32 sp4C;
    f32 cosPitchCosYawSinRoll;
    f32 negSinPitch;
    f32 temp_f10_2;
    f32 cosPitchcosYaw;
    f32 temp_f14;
    f32 negSinPitchSinYaw;
    f32 negSinPitchCosYaw;
    f32 cosPitchSinYaw;
    f32 temp_f4_2;
    f32 temp_f6;
    f32 temp_f8;
    f32 temp_f8_2;
    f32 temp_f8_3;

    sinPitch = Math_SinS(pitch);
    cosPitch = Math_CosS(pitch);
    sinYaw = Math_SinS(yaw);
    cosYaw = Math_CosS(yaw);
    negSinPitch = -sinPitch;
    sinNegRoll = Math_SinS(-roll);
    cosNegRoll = Math_CosS(-roll);
    negSinPitchSinYaw = negSinPitch * sinYaw;
    temp_f14 = 1.0f - cosNegRoll;
    cosPitchSinYaw = cosPitch * sinYaw;
    sp54 = SQ(cosPitchSinYaw);
    sp4C = (cosPitchSinYaw * sinPitch) * temp_f14;
    cosPitchcosYaw = cosPitch * cosYaw;
    temp_f4_2 = ((1.0f - sp54) * cosNegRoll) + sp54;
    cosPitchCosYawSinRoll = cosPitchcosYaw * sinNegRoll;
    negSinPitchCosYaw = negSinPitch * cosYaw;
    temp_f6 = (cosPitchcosYaw * cosPitchSinYaw) * temp_f14;
    temp_f10_2 = sinPitch * sinNegRoll;
    spA4.x = ((negSinPitchSinYaw * temp_f4_2) + (cosPitch * (sp4C - cosPitchCosYawSinRoll))) +
             (negSinPitchCosYaw * (temp_f6 + temp_f10_2));
    sp54 = SQ(sinPitch);
    temp_f4_2 = (sinPitch * cosPitchcosYaw) * temp_f14;
    temp_f8_3 = cosPitchSinYaw * sinNegRoll;
    temp_f8 = sp4C + cosPitchCosYawSinRoll;
    spA4.y = ((negSinPitchSinYaw * temp_f8) + (cosPitch * (((1.0f - sp54) * cosNegRoll) + sp54))) +
             (negSinPitchCosYaw * (temp_f4_2 - temp_f8_3));
    temp_f8_2 = temp_f6 - temp_f10_2;
    spA4.z = ((negSinPitchSinYaw * temp_f8_2) + (cosPitch * (temp_f4_2 + temp_f8_3))) +
             (negSinPitchCosYaw * (((1.0f - SQ(cosPitchcosYaw)) * cosNegRoll) + SQ(cosPitchcosYaw)));
    *dest = spA4;
    return dest;
}

f32 Camera_ClampLERPScale(Camera* camera, f32 maxLERPScale) {
    f32 ret;

    if (camera->atLERPStepScale < CAM_DATA_SCALED(R_AT_LERP_MIN)) {
        ret = CAM_DATA_SCALED(R_AT_LERP_MIN);
    } else if (camera->atLERPStepScale >= maxLERPScale) {
        ret = maxLERPScale;
    } else {
        ret = CAM_DATA_SCALED(R_AT_LERP_SCALE) * camera->atLERPStepScale;
    }

    return ret;
}

void Camera_CopyDataToRegs(Camera* camera, s16 mode) {
    CameraModeValue* values;
    CameraModeValue* valueP;
    s32 i;

    if (PREG(82)) {
        osSyncPrintf("camera: res: stat (%d/%d/%d)\n", camera->camId, camera->setting, mode);
    }

    values = sCameraSettings[camera->setting].cameraModes[mode].values;

    for (i = 0; i < sCameraSettings[camera->setting].cameraModes[mode].valueCnt; i++) {
        valueP = &values[i];
        PREG(valueP->dataType) = valueP->val;
        if (PREG(82)) {
            osSyncPrintf("camera: res: PREG(%02d) = %d\n", valueP->dataType, valueP->val);
        }
    }
    camera->animState = 0;
}

s32 Camera_CopyPREGToModeValues(Camera* camera) {
    CameraModeValue* values = sCameraSettings[camera->setting].cameraModes[camera->mode].values;
    CameraModeValue* valueP;
    s32 i;

    for (i = 0; i < sCameraSettings[camera->setting].cameraModes[camera->mode].valueCnt; i++) {
        valueP = &values[i];
        valueP->val = R_CAM_DATA(valueP->dataType);
        if (PREG(82)) {
            osSyncPrintf("camera: res: %d = PREG(%02d)\n", valueP->val, valueP->dataType);
        }
    }
    return true;
}

#define SHRINKWIN_MASK (0xF000)
#define SHRINKWINVAL_MASK (0x7000)
#define SHRINKWIN_CURVAL (0x8000)
#define IFACE_ALPHA_MASK (0x0F00)

void Camera_UpdateInterface(s16 flags) {
    s16 interfaceAlpha;

    if ((flags & SHRINKWIN_MASK) != SHRINKWIN_MASK) {
        switch (flags & SHRINKWINVAL_MASK) {
            case 0x1000:
                sCameraShrinkWindowVal = 0x1A;
                break;
            case 0x2000:
                sCameraShrinkWindowVal = 0x1B;
                break;
            case 0x3000:
                sCameraShrinkWindowVal = 0x20;
                break;
            default:
                sCameraShrinkWindowVal = 0;
                break;
        }

        if (flags & SHRINKWIN_CURVAL) {
            ShrinkWindow_SetCurrentVal(sCameraShrinkWindowVal);
        } else {
            ShrinkWindow_SetVal(sCameraShrinkWindowVal);
        }
    }

    if ((flags & IFACE_ALPHA_MASK) != IFACE_ALPHA_MASK) {
        interfaceAlpha = (flags & IFACE_ALPHA_MASK) >> 8;
        if (interfaceAlpha == 0) {
            interfaceAlpha = 0x32;
        }
        if (interfaceAlpha != sCameraInterfaceAlpha) {
            sCameraInterfaceAlpha = interfaceAlpha;
            Interface_ChangeAlpha(sCameraInterfaceAlpha);
        }
    }
}

Vec3f* Camera_BGCheckCorner(Vec3f* dst, Vec3f* linePointA, Vec3f* linePointB, CamColChk* pointAColChk,
                            CamColChk* pointBColChk) {
    Vec3f closestPoint;

    if (!func_800427B4(pointAColChk->poly, pointBColChk->poly, linePointA, linePointB, &closestPoint)) {
        osSyncPrintf(VT_COL(YELLOW, BLACK) "camera: corner check no cross point %x %x\n" VT_RST, pointAColChk,
                     pointBColChk);
        *dst = pointAColChk->pos;
        return dst;
    }

    *dst = closestPoint;
    return dst;
}

/**
 * Checks collision between at and eyeNext, if `checkEye` is set, if there is no collsion between
 * eyeNext->at, then eye->at is also checked.
 * Returns:
 * 0 if no collsion is found between at->eyeNext
 * 2 if the angle between the polys is between 60 degrees and 120 degrees
 * 3 ?
 * 6 if the angle between the polys is greater than 120 degrees
 */
s32 func_80045508(Camera* camera, VecSph* diffSph, CamColChk* eyeChk, CamColChk* atChk, s16 checkEye) {
    Vec3f* at = &camera->at;
    Vec3f* eye = &camera->eye;
    Vec3f* eyeNext = &camera->eyeNext;
    Vec3f eyePos;
    s32 atEyeBgId;
    s32 eyeAtBgId;
    s32 ret;
    f32 cosEyeAt;

    eyeChk->pos = camera->eyeNext;

    ret = 0;

    atEyeBgId = Camera_BGCheckInfo(camera, at, eyeChk);
    if (atEyeBgId != 0) {
        // collision found between at->eye
        atChk->pos = camera->at;

        OLib_Vec3fToVecSphGeo(&eyeChk->sphNorm, &eyeChk->norm);

        if (eyeChk->sphNorm.pitch >= 0x2EE1) {
            eyeChk->sphNorm.yaw = diffSph->yaw;
        }

        eyeAtBgId = Camera_BGCheckInfo(camera, eyeNext, atChk);

        if (eyeAtBgId == 0) {
            // no collision from eyeNext->at
            if (checkEye & 1) {

                atChk->pos = *at;
                eyePos = *eye;

                if (Camera_BGCheckInfo(camera, &eyePos, atChk) == 0) {
                    // no collision from eye->at
                    return 3;
                } else if (eyeChk->poly == atChk->poly) {
                    // at->eye and eye->at is the same poly
                    return 3;
                }
            } else {
                return 3;
            }
        } else if (eyeChk->poly == atChk->poly) {
            // at->eyeNext and eyeNext->at is the same poly
            return 3;
        }

        OLib_Vec3fToVecSphGeo(&atChk->sphNorm, &atChk->norm);

        if (atChk->sphNorm.pitch >= 0x2EE1) {
            atChk->sphNorm.yaw = BINANG_ROT180(diffSph->yaw);
        }

        if (atEyeBgId != eyeAtBgId) {
            // different bgIds for at->eye[Next] and eye[Next]->at
            ret = 3;
        } else {
            cosEyeAt = Math3D_Cos(&eyeChk->norm, &atChk->norm);
            if (cosEyeAt < -0.5f) {
                ret = 6;
            } else if (cosEyeAt > 0.5f) {
                ret = 3;
            } else {
                ret = 2;
            }
        }
    }
    return ret;
}

/**
 * Calculates how much to adjust the camera at's y value when on a slope.
 */
f32 Camera_CalcSlopeYAdj(Vec3f* floorNorm, s16 playerYRot, s16 eyeAtYaw, f32 adjAmt) {
    f32 tmp;
    VecSph floorNormSph;

    OLib_Vec3fToVecSphGeo(&floorNormSph, floorNorm);

    tmp = Math_CosS(floorNormSph.pitch) * Math_CosS(playerYRot - floorNormSph.yaw);
    return (fabsf(tmp) * adjAmt) * Math_CosS(playerYRot - eyeAtYaw);
}

/**
 * Calculates new at vector for the camera pointing in `eyeAtDir`
 */
s32 Camera_CalcAtDefault(Camera* camera, VecSph* eyeAtDir, f32 extraYOffset, s16 calcSlope) {
    Vec3f* at = &camera->at;
    Vec3f posOffsetTarget;
    Vec3f atTarget;
    s32 pad2;
    PosRot* playerPosRot = &camera->playerPosRot;
    f32 yOffset;

    yOffset = Player_GetHeight(camera->player);

    posOffsetTarget.x = 0.f;
    posOffsetTarget.y = yOffset + extraYOffset;
    posOffsetTarget.z = 0.f;

    if (calcSlope) {
        posOffsetTarget.y -= OLib_ClampMaxDist(
            Camera_CalcSlopeYAdj(&camera->floorNorm, playerPosRot->rot.y, eyeAtDir->yaw, OREG(9)), yOffset);
    }

    Camera_LERPCeilVec3f(&posOffsetTarget, &camera->posOffset, camera->yOffsetUpdateRate, camera->xzOffsetUpdateRate,
                         0.1f);

    atTarget.x = playerPosRot->pos.x + camera->posOffset.x;
    atTarget.y = playerPosRot->pos.y + camera->posOffset.y;
    atTarget.z = playerPosRot->pos.z + camera->posOffset.z;

    Camera_LERPCeilVec3f(&atTarget, at, camera->atLERPStepScale, camera->atLERPStepScale, 0.2f);

    return true;
}

s32 func_800458D4(Camera* camera, VecSph* eyeAtDir, f32 arg2, f32* arg3, s16 arg4) {
    f32 phi_f2;
    Vec3f posOffsetTarget;
    Vec3f atTarget;
    f32 eyeAtAngle;
    PosRot* playerPosRot = &camera->playerPosRot;
    f32 deltaY;
    s32 pad[2];

    posOffsetTarget.y = Player_GetHeight(camera->player) + arg2;
    posOffsetTarget.x = 0.0f;
    posOffsetTarget.z = 0.0f;

    if (arg4) {
        posOffsetTarget.y -= Camera_CalcSlopeYAdj(&camera->floorNorm, playerPosRot->rot.y, eyeAtDir->yaw, OREG(9));
    }

    deltaY = playerPosRot->pos.y - *arg3;
    eyeAtAngle = Math_FAtan2F(deltaY, OLib_Vec3fDistXZ(&camera->at, &camera->eye));

    if (eyeAtAngle > DEG_TO_RAD(OREG(32))) {
        if (1) {}
        phi_f2 = 1.0f - sinf(eyeAtAngle - DEG_TO_RAD(OREG(32)));
    } else if (eyeAtAngle < DEG_TO_RAD(OREG(33))) {
        phi_f2 = 1.0f - sinf(DEG_TO_RAD(OREG(33)) - eyeAtAngle);
    } else {
        phi_f2 = 1.0f;
    }

    posOffsetTarget.y -= deltaY * phi_f2;
    Camera_LERPCeilVec3f(&posOffsetTarget, &camera->posOffset, CAM_DATA_SCALED(OREG(29)), CAM_DATA_SCALED(OREG(30)),
                         0.1f);

    atTarget.x = playerPosRot->pos.x + camera->posOffset.x;
    atTarget.y = playerPosRot->pos.y + camera->posOffset.y;
    atTarget.z = playerPosRot->pos.z + camera->posOffset.z;

    Camera_LERPCeilVec3f(&atTarget, &camera->at, camera->atLERPStepScale, camera->atLERPStepScale, 0.2f);

    return 1;
}

s32 func_80045B08(Camera* camera, VecSph* eyeAtDir, f32 yExtra, s16 arg3) {
    f32 phi_f2;
    Vec3f posOffsetTarget;
    Vec3f atTarget;
    f32 pad;
    f32 temp_ret;
    PosRot* playerPosRot = &camera->playerPosRot;

    posOffsetTarget.y = Player_GetHeight(camera->player) + yExtra;
    posOffsetTarget.x = 0.0f;
    posOffsetTarget.z = 0.0f;

    temp_ret = Math_SinS(arg3);

    if (temp_ret < 0.0f) {
        phi_f2 = Math_CosS(playerPosRot->rot.y - eyeAtDir->yaw);
    } else {
        phi_f2 = -Math_CosS(playerPosRot->rot.y - eyeAtDir->yaw);
    }

    posOffsetTarget.y -= temp_ret * phi_f2 * OREG(9);
    Camera_LERPCeilVec3f(&posOffsetTarget, &camera->posOffset, camera->yOffsetUpdateRate, camera->xzOffsetUpdateRate,
                         0.1f);

    atTarget.x = playerPosRot->pos.x + camera->posOffset.x;
    atTarget.y = playerPosRot->pos.y + camera->posOffset.y;
    atTarget.z = playerPosRot->pos.z + camera->posOffset.z;
    Camera_LERPCeilVec3f(&atTarget, &camera->at, camera->atLERPStepScale, camera->atLERPStepScale, 0.2f);

    return 1;
}

/**
 * Adjusts the camera's at position for Camera_Parallel1
 */
s32 Camera_CalcAtForParallel(Camera* camera, VecSph* arg1, f32 yOffset, f32* arg3, s16 arg4) {
    Vec3f* at = &camera->at;
    Vec3f posOffsetTarget;
    Vec3f atTarget;
    Vec3f* eye = &camera->eye;
    PosRot* playerPosRot = &camera->playerPosRot;
    f32 temp_f2;
    f32 phi_f16;
    f32 eyeAtDistXZ;
    f32 phi_f20;
    f32 temp_f0_4;

    temp_f0_4 = Player_GetHeight(camera->player);
    posOffsetTarget.x = 0.0f;
    posOffsetTarget.y = temp_f0_4 + yOffset;
    posOffsetTarget.z = 0.0f;

    if (PREG(76) && arg4) {
        posOffsetTarget.y -= Camera_CalcSlopeYAdj(&camera->floorNorm, playerPosRot->rot.y, arg1->yaw, OREG(9));
    }

    if (camera->playerGroundY == camera->playerPosRot.pos.y || camera->player->actor.gravity > -0.1f ||
        camera->player->stateFlags1 & PLAYER_STATE1_21) {
        *arg3 = Camera_LERPCeilF(playerPosRot->pos.y, *arg3, CAM_DATA_SCALED(OREG(43)), 0.1f);
        phi_f20 = playerPosRot->pos.y - *arg3;
        posOffsetTarget.y -= phi_f20;
        Camera_LERPCeilVec3f(&posOffsetTarget, &camera->posOffset, camera->yOffsetUpdateRate,
                             camera->xzOffsetUpdateRate, 0.1f);
    } else {
        if (!PREG(75)) {
            phi_f20 = playerPosRot->pos.y - *arg3;
            eyeAtDistXZ = OLib_Vec3fDistXZ(at, &camera->eye);
            phi_f16 = eyeAtDistXZ;
            Math_FAtan2F(phi_f20, eyeAtDistXZ);
            temp_f2 = Math_FTanF(DEG_TO_RAD(camera->fov * 0.4f)) * phi_f16;
            if (temp_f2 < phi_f20) {
                *arg3 += phi_f20 - temp_f2;
                phi_f20 = temp_f2;
            } else if (phi_f20 < -temp_f2) {
                *arg3 += phi_f20 + temp_f2;
                phi_f20 = -temp_f2;
            }
            posOffsetTarget.y -= phi_f20;
        } else {
            phi_f20 = playerPosRot->pos.y - *arg3;
            temp_f2 = Math_FAtan2F(phi_f20, OLib_Vec3fDistXZ(at, eye));
            if (DEG_TO_RAD(OREG(32)) < temp_f2) {
                phi_f16 = 1 - sinf(temp_f2 - DEG_TO_RAD(OREG(32)));
            } else if (temp_f2 < DEG_TO_RAD(OREG(33))) {
                phi_f16 = 1 - sinf(DEG_TO_RAD(OREG(33)) - temp_f2);
            } else {
                phi_f16 = 1;
            }
            posOffsetTarget.y -= phi_f20 * phi_f16;
        }
        Camera_LERPCeilVec3f(&posOffsetTarget, &camera->posOffset, CAM_DATA_SCALED(OREG(29)), CAM_DATA_SCALED(OREG(30)),
                             0.1f);
        camera->yOffsetUpdateRate = CAM_DATA_SCALED(OREG(29));
        camera->xzOffsetUpdateRate = CAM_DATA_SCALED(OREG(30));
    }
    atTarget.x = playerPosRot->pos.x + camera->posOffset.x;
    atTarget.y = playerPosRot->pos.y + camera->posOffset.y;
    atTarget.z = playerPosRot->pos.z + camera->posOffset.z;
    Camera_LERPCeilVec3f(&atTarget, at, camera->atLERPStepScale, camera->atLERPStepScale, 0.2f);
    return 1;
}

/**
 * Adjusts at position for Camera_Battle1 and Camera_KeepOn1
 */
s32 Camera_CalcAtForLockOn(Camera* camera, VecSph* eyeAtDir, Vec3f* targetPos, f32 yOffset, f32 distance,
                           f32* yPosOffset, VecSph* outPlayerToTargetDir, s16 flags) {
    Vec3f* at = &camera->at;
    Vec3f tmpPos0;
    Vec3f tmpPos1;
    Vec3f lookFromOffset;
    Vec3f* floorNorm = &camera->floorNorm;
    VecSph playerToTargetDir;
    PosRot* playerPosRot = &camera->playerPosRot;
    f32 yPosDelta;
    f32 phi_f16;
    f32 eyeAtDistXZ;
    f32 temp_f0_2;
    f32 playerHeight;

    playerHeight = Player_GetHeight(camera->player);
    tmpPos0.x = 0.0f;
    tmpPos0.y = playerHeight + yOffset;
    tmpPos0.z = 0.0f;
    if (PREG(76) && (flags & FLG_ADJSLOPE)) {
        tmpPos0.y -= Camera_CalcSlopeYAdj(floorNorm, playerPosRot->rot.y, eyeAtDir->yaw, OREG(9));
    }

    // tmpPos1 is player's head
    tmpPos1 = playerPosRot->pos;
    tmpPos1.y += playerHeight;
    OLib_Vec3fDiffToVecSphGeo(outPlayerToTargetDir, &tmpPos1, targetPos);
    playerToTargetDir = *outPlayerToTargetDir;
    if (distance < playerToTargetDir.r) {
        playerToTargetDir.r = playerToTargetDir.r * CAM_DATA_SCALED(OREG(38));
    } else {
        // ratio of player's height off ground to player's height.
        temp_f0_2 = OLib_ClampMaxDist((playerPosRot->pos.y - camera->playerGroundY) / playerHeight, 1.0f);
        playerToTargetDir.r = (playerToTargetDir.r * CAM_DATA_SCALED(OREG(39))) -
                              (((CAM_DATA_SCALED(OREG(39)) - CAM_DATA_SCALED(OREG(38))) * playerToTargetDir.r) *
                               (playerToTargetDir.r / distance));
        playerToTargetDir.r = playerToTargetDir.r - (playerToTargetDir.r * temp_f0_2) * temp_f0_2;
    }

    if (flags & FLG_OFFGROUND) {
        playerToTargetDir.r *= 0.2f;
        camera->xzOffsetUpdateRate = camera->yOffsetUpdateRate = .01f;
    }

    OLib_VecSphGeoToVec3f(&lookFromOffset, &playerToTargetDir);

    if (PREG(89)) {
        osSyncPrintf("%f (%f %f %f) %f\n", playerToTargetDir.r / distance, lookFromOffset.x, lookFromOffset.y,
                     lookFromOffset.z, camera->atLERPStepScale);
    }

    tmpPos0.x = tmpPos0.x + lookFromOffset.x;
    tmpPos0.y = tmpPos0.y + lookFromOffset.y;
    tmpPos0.z = tmpPos0.z + lookFromOffset.z;

    if (camera->playerGroundY == camera->playerPosRot.pos.y || camera->player->actor.gravity > -0.1f ||
        camera->player->stateFlags1 & PLAYER_STATE1_21) {
        *yPosOffset = Camera_LERPCeilF(playerPosRot->pos.y, *yPosOffset, CAM_DATA_SCALED(OREG(43)), 0.1f);
        yPosDelta = playerPosRot->pos.y - *yPosOffset;
        tmpPos0.y -= yPosDelta;
        Camera_LERPCeilVec3f(&tmpPos0, &camera->posOffset, camera->yOffsetUpdateRate, camera->xzOffsetUpdateRate, 0.1f);
    } else {
        if (!(flags & FLG_OFFGROUND)) {
            yPosDelta = playerPosRot->pos.y - *yPosOffset;
            eyeAtDistXZ = OLib_Vec3fDistXZ(at, &camera->eye);
            phi_f16 = eyeAtDistXZ;
            Math_FAtan2F(yPosDelta, eyeAtDistXZ);
            temp_f0_2 = Math_FTanF(DEG_TO_RAD(camera->fov * 0.4f)) * phi_f16;
            if (temp_f0_2 < yPosDelta) {
                *yPosOffset = *yPosOffset + (yPosDelta - temp_f0_2);
                yPosDelta = temp_f0_2;
            } else if (yPosDelta < -temp_f0_2) {
                *yPosOffset = *yPosOffset + (yPosDelta + temp_f0_2);
                yPosDelta = -temp_f0_2;
            }
            tmpPos0.y = tmpPos0.y - yPosDelta;
        } else {
            yPosDelta = playerPosRot->pos.y - *yPosOffset;
            temp_f0_2 = Math_FAtan2F(yPosDelta, OLib_Vec3fDistXZ(at, &camera->eye));

            if (temp_f0_2 > DEG_TO_RAD(OREG(32))) {
                phi_f16 = 1.0f - sinf(temp_f0_2 - DEG_TO_RAD(OREG(32)));
            } else if (temp_f0_2 < DEG_TO_RAD(OREG(33))) {
                phi_f16 = 1.0f - sinf(DEG_TO_RAD(OREG(33)) - temp_f0_2);
            } else {
                phi_f16 = 1.0f;
            }
            tmpPos0.y -= (yPosDelta * phi_f16);
        }

        Camera_LERPCeilVec3f(&tmpPos0, &camera->posOffset, CAM_DATA_SCALED(OREG(29)), CAM_DATA_SCALED(OREG(30)), 0.1f);
        camera->yOffsetUpdateRate = CAM_DATA_SCALED(OREG(29));
        camera->xzOffsetUpdateRate = CAM_DATA_SCALED(OREG(30));
    }

    tmpPos1.x = playerPosRot->pos.x + camera->posOffset.x;
    tmpPos1.y = playerPosRot->pos.y + camera->posOffset.y;
    tmpPos1.z = playerPosRot->pos.z + camera->posOffset.z;
    Camera_LERPCeilVec3f(&tmpPos1, at, camera->atLERPStepScale, camera->atLERPStepScale, 0.2f);
    return 1;
}

s32 Camera_CalcAtForHorse(Camera* camera, VecSph* eyeAtDir, f32 yOffset, f32* yPosOffset, s16 calcSlope) {
    Vec3f* at = &camera->at;
    Vec3f posOffsetTarget;
    Vec3f atTarget;
    s32 pad;
    s32 pad2;
    f32 playerHeight;
    Player* player;
    PosRot horsePosRot;

    playerHeight = Player_GetHeight(camera->player);
    player = camera->player;
    Actor_GetWorldPosShapeRot(&horsePosRot, player->rideActor);

    if (EN_HORSE_CHECK_JUMPING((EnHorse*)player->rideActor)) {
        horsePosRot.pos.y -= 49.f;
        *yPosOffset = Camera_LERPCeilF(horsePosRot.pos.y, *yPosOffset, 0.1f, 0.2f);
        camera->atLERPStepScale = Camera_LERPCeilF(0.4f, camera->atLERPStepScale, 0.2f, 0.02f);
    } else {
        *yPosOffset = Camera_LERPCeilF(horsePosRot.pos.y, *yPosOffset, 0.5f, 0.2f);
    }

    posOffsetTarget.x = 0.0f;
    posOffsetTarget.y = playerHeight + yOffset;
    posOffsetTarget.z = 0.0f;

    if (calcSlope != 0) {
        posOffsetTarget.y -=
            Camera_CalcSlopeYAdj(&camera->floorNorm, camera->playerPosRot.rot.y, eyeAtDir->yaw, OREG(9));
    }

    Camera_LERPCeilVec3f(&posOffsetTarget, &camera->posOffset, camera->yOffsetUpdateRate, camera->xzOffsetUpdateRate,
                         0.1f);

    atTarget.x = camera->posOffset.x + horsePosRot.pos.x;
    atTarget.y = camera->posOffset.y + horsePosRot.pos.y;
    atTarget.z = camera->posOffset.z + horsePosRot.pos.z;
    Camera_LERPCeilVec3f(&atTarget, at, camera->atLERPStepScale, camera->atLERPStepScale, 0.2f);

    return 1;
}

f32 Camera_LERPClampDist(Camera* camera, f32 dist, f32 min, f32 max) {
    f32 distTarget;
    f32 rUpdateRateInvTarget;

    if (dist < min) {
        distTarget = min;
        rUpdateRateInvTarget = OREG(6);
    } else if (dist > max) {
        distTarget = max;
        rUpdateRateInvTarget = OREG(6);
    } else {
        distTarget = dist;
        rUpdateRateInvTarget = 1.0f;
    }

    camera->rUpdateRateInv =
        Camera_LERPCeilF(rUpdateRateInvTarget, camera->rUpdateRateInv, CAM_DATA_SCALED(OREG(25)), 0.1f);
    return Camera_LERPCeilF(distTarget, camera->dist, 1.0f / camera->rUpdateRateInv, 0.2f);
}

f32 Camera_ClampDist(Camera* camera, f32 dist, f32 minDist, f32 maxDist, s16 timer) {
    f32 distTarget;
    f32 rUpdateRateInvTarget;

    if (dist < minDist) {
        distTarget = minDist;

        rUpdateRateInvTarget = timer != 0 ? OREG(6) * 0.5f : OREG(6);
    } else if (maxDist < dist) {
        distTarget = maxDist;

        rUpdateRateInvTarget = timer != 0 ? OREG(6) * 0.5f : OREG(6);
    } else {
        distTarget = dist;

        rUpdateRateInvTarget = timer != 0 ? OREG(6) : 1.0f;
    }

    camera->rUpdateRateInv =
        Camera_LERPCeilF(rUpdateRateInvTarget, camera->rUpdateRateInv, CAM_DATA_SCALED(OREG(25)), 0.1f);
    return Camera_LERPCeilF(distTarget, camera->dist, 1.0f / camera->rUpdateRateInv, 0.2f);
}

s16 Camera_CalcDefaultPitch(Camera* camera, s16 arg1, s16 arg2, s16 arg3) {
    f32 pad;
    f32 stepScale;
    f32 t;
    s16 phi_v0;
    s16 absCur;
    s16 target;

    absCur = ABS(arg1);
    phi_v0 = arg3 > 0 ? (s16)(Math_CosS(arg3) * arg3) : arg3;
    target = arg2 - phi_v0;

    if (ABS(target) < absCur) {
        stepScale = (1.0f / camera->pitchUpdateRateInv) * 3.0f;
    } else {
        t = absCur * (1.0f / R_CAM_MAX_PHI);
        pad = Camera_InterpolateCurve(0.8f, 1.0f - t);
        stepScale = (1.0f / camera->pitchUpdateRateInv) * pad;
    }
    return Camera_LERPCeilS(target, arg1, stepScale, 0xA);
}

s16 Camera_CalcDefaultYaw(Camera* camera, s16 cur, s16 target, f32 arg3, f32 accel) {
    f32 velocity;
    s16 angDelta;
    f32 updSpeed;
    f32 speedT;
    f32 velFactor;
    f32 yawUpdRate;

    if (camera->xzSpeed > 0.001f) {
        angDelta = target - BINANG_ROT180(cur);
        speedT = COLPOLY_GET_NORMAL(BINANG_ROT180(angDelta));
    } else {
        angDelta = target - BINANG_ROT180(cur);
        speedT = CAM_DATA_SCALED(OREG(48));
    }

    updSpeed = Camera_InterpolateCurve(arg3, speedT);

    velocity = updSpeed + (1.0f - updSpeed) * accel;

    if (velocity < 0.0f) {
        velocity = 0.0f;
    }

    velFactor = Camera_InterpolateCurve(0.5f, camera->speedRatio);
    yawUpdRate = 1.0f / camera->yawUpdateRateInv;
    return cur + (s16)(angDelta * velocity * velFactor * yawUpdRate);
}

void func_80046E20(Camera* camera, VecSph* eyeAdjustment, f32 minDist, f32 arg3, f32* arg4, SwingAnimation* anim) {
    static CamColChk atEyeColChk;
    static CamColChk eyeAtColChk;
    static CamColChk newEyeColChk;
    Vec3f* eye = &camera->eye;
    s32 temp_v0;
    Vec3f* at = &camera->at;
    Vec3f peekAroundPoint;
    Vec3f* eyeNext = &camera->eyeNext;
    f32 temp_f0;
    VecSph newEyeAdjustment;
    VecSph sp40;

    temp_v0 = func_80045508(camera, eyeAdjustment, &atEyeColChk, &eyeAtColChk, !anim->unk_18);

    switch (temp_v0) {
        case 1:
        case 2:
            // angle between polys is between 60 and 120 degrees.
            Camera_BGCheckCorner(&anim->collisionClosePoint, at, eyeNext, &atEyeColChk, &eyeAtColChk);
            peekAroundPoint.x = anim->collisionClosePoint.x + (atEyeColChk.norm.x + eyeAtColChk.norm.x);
            peekAroundPoint.y = anim->collisionClosePoint.y + (atEyeColChk.norm.y + eyeAtColChk.norm.y);
            peekAroundPoint.z = anim->collisionClosePoint.z + (atEyeColChk.norm.z + eyeAtColChk.norm.z);

            temp_f0 = OLib_Vec3fDist(at, &atEyeColChk.pos);
            *arg4 = temp_f0 > minDist ? 1.0f : temp_f0 / minDist;

            anim->swingUpdateRate = CAM_DATA_SCALED(OREG(10));
            anim->unk_18 = 1;
            anim->atEyePoly = eyeAtColChk.poly;
            OLib_Vec3fDiffToVecSphGeo(&newEyeAdjustment, at, &peekAroundPoint);

            newEyeAdjustment.r = eyeAdjustment->r;
            Camera_Vec3fVecSphGeoAdd(eye, at, &newEyeAdjustment);
            newEyeColChk.pos = *eye;
            if (Camera_BGCheckInfo(camera, at, &newEyeColChk) == 0) {
                // no collision found between at->newEyePos
                newEyeAdjustment.yaw += BINANG_SUB(eyeAdjustment->yaw, newEyeAdjustment.yaw) >> 1;
                newEyeAdjustment.pitch += BINANG_SUB(eyeAdjustment->pitch, newEyeAdjustment.pitch) >> 1;
                Camera_Vec3fVecSphGeoAdd(eye, at, &newEyeAdjustment);
                if (atEyeColChk.sphNorm.pitch < 0x2AA8) {
                    // ~ 60 degrees
                    anim->unk_16 = newEyeAdjustment.yaw;
                    anim->unk_14 = newEyeAdjustment.pitch;
                } else {
                    anim->unk_16 = eyeAdjustment->yaw;
                    anim->unk_14 = eyeAdjustment->pitch;
                }
                peekAroundPoint.x = anim->collisionClosePoint.x - (atEyeColChk.norm.x + eyeAtColChk.norm.x);
                peekAroundPoint.y = anim->collisionClosePoint.y - (atEyeColChk.norm.y + eyeAtColChk.norm.y);
                peekAroundPoint.z = anim->collisionClosePoint.z - (atEyeColChk.norm.z + eyeAtColChk.norm.z);
                OLib_Vec3fDiffToVecSphGeo(&newEyeAdjustment, at, &peekAroundPoint);
                newEyeAdjustment.r = eyeAdjustment->r;
                Camera_Vec3fVecSphGeoAdd(eyeNext, at, &newEyeAdjustment);
                break;
            }

            camera->eye = newEyeColChk.pos;
            atEyeColChk = newEyeColChk;
            FALLTHROUGH;
        case 3:
        case 6:
            if (anim->unk_18 != 0) {
                anim->swingUpdateRateTimer = OREG(52);
                anim->unk_18 = 0;
                *eyeNext = *eye;
            }

            temp_f0 = OLib_Vec3fDist(at, &atEyeColChk.pos);
            *arg4 = temp_f0 > minDist ? 1.0f : temp_f0 / minDist;

            anim->swingUpdateRate = *arg4 * arg3;

            Camera_Vec3fTranslateByUnitVector(eye, &atEyeColChk.pos, &atEyeColChk.norm, 1.0f);
            anim->atEyePoly = NULL;
            if (temp_f0 < OREG(21)) {
                sp40.yaw = eyeAdjustment->yaw;
                sp40.pitch = Math_SinS(atEyeColChk.sphNorm.pitch + 0x3FFF) * 16380.0f;
                sp40.r = (OREG(21) - temp_f0) * CAM_DATA_SCALED(OREG(22));
                Camera_Vec3fVecSphGeoAdd(eye, eye, &sp40);
            }
            break;
        default:
            if (anim->unk_18 != 0) {
                anim->swingUpdateRateTimer = OREG(52);
                *eyeNext = *eye;
                anim->unk_18 = 0;
            }
            anim->swingUpdateRate = arg3;
            anim->atEyePoly = NULL;
            eye->x = atEyeColChk.pos.x + atEyeColChk.norm.x;
            eye->y = atEyeColChk.pos.y + atEyeColChk.norm.y;
            eye->z = atEyeColChk.pos.z + atEyeColChk.norm.z;
            break;
    }
}

s32 Camera_Noop(Camera* camera) {
    return true;
}

s32 Camera_Normal1(Camera* camera) {
    Vec3f* eye = &camera->eye;
    Vec3f* at = &camera->at;
    Vec3f* eyeNext = &camera->eyeNext;
    f32 spA0;
    f32 sp9C;
    f32 sp98;
    f32 sp94;
    Vec3f sp88;
    s16 wiggleAdj;
    s16 t;
    VecSph eyeAdjustment;
    VecSph atEyeGeo;
    VecSph atEyeNextGeo;
    PosRot* playerPosRot = &camera->playerPosRot;
    Normal1ReadOnlyData* roData = &camera->paramData.norm1.roData;
    Normal1ReadWriteData* rwData = &camera->paramData.norm1.rwData;
    f32 playerHeight;
    f32 rate = 0.1f;

    playerHeight = Player_GetHeight(camera->player);
    if (RELOAD_PARAMS(camera) || R_RELOAD_CAM_PARAMS) {
        CameraModeValue* values = sCameraSettings[camera->setting].cameraModes[camera->mode].values;
        f32 yNormal =
            (1.0f + CAM_DATA_SCALED(R_CAM_YOFFSET_NORM) - CAM_DATA_SCALED(R_CAM_YOFFSET_NORM) * (68.0f / playerHeight));

        sp94 = yNormal * CAM_DATA_SCALED(playerHeight);

        roData->yOffset = GET_NEXT_RO_DATA(values) * sp94;
        roData->distMin = GET_NEXT_RO_DATA(values) * sp94;
        roData->distMax = GET_NEXT_RO_DATA(values) * sp94;
        roData->pitchTarget = CAM_DEG_TO_BINANG(GET_NEXT_RO_DATA(values));
        roData->unk_0C = GET_NEXT_RO_DATA(values);
        roData->unk_10 = GET_NEXT_RO_DATA(values);
        roData->unk_14 = GET_NEXT_SCALED_RO_DATA(values);
        roData->fovTarget = GET_NEXT_RO_DATA(values);
        roData->atLERPScaleMax = GET_NEXT_SCALED_RO_DATA(values);
        roData->interfaceFlags = GET_NEXT_RO_DATA(values);
    }

    if (R_RELOAD_CAM_PARAMS) {
        Camera_CopyPREGToModeValues(camera);
    }

    sCameraInterfaceFlags = roData->interfaceFlags;

    OLib_Vec3fDiffToVecSphGeo(&atEyeGeo, at, eye);
    OLib_Vec3fDiffToVecSphGeo(&atEyeNextGeo, at, eyeNext);

    switch (camera->animState) {
        case 20:
            camera->yawUpdateRateInv = OREG(27);
            camera->pitchUpdateRateInv = OREG(27);
            FALLTHROUGH;
        case 0:
        case 10:
        case 25:
            rwData->swing.atEyePoly = NULL;
            rwData->slopePitchAdj = 0;
            rwData->unk_28 = 0xA;
            rwData->swing.unk_16 = rwData->swing.unk_14 = rwData->swing.unk_18 = 0;
            rwData->swing.swingUpdateRate = roData->unk_0C;
            rwData->yOffset = camera->playerPosRot.pos.y;
            rwData->unk_20 = camera->xzSpeed;
            rwData->swing.swingUpdateRateTimer = 0;
            rwData->swingYawTarget = atEyeGeo.yaw;
            sUpdateCameraDirection = 0;
            rwData->startSwingTimer = OREG(50) + OREG(51);
            break;
        default:
            break;
    }

    camera->animState = 1;
    sUpdateCameraDirection = 1;

    if (rwData->unk_28 != 0) {
        rwData->unk_28--;
    }

    if (camera->xzSpeed > 0.001f) {
        rwData->startSwingTimer = OREG(50) + OREG(51);
    } else if (rwData->startSwingTimer > 0) {
        if (rwData->startSwingTimer > OREG(50)) {
            rwData->swingYawTarget =
                atEyeGeo.yaw +
                (BINANG_SUB(BINANG_ROT180(camera->playerPosRot.rot.y), atEyeGeo.yaw) / rwData->startSwingTimer);
        }
        rwData->startSwingTimer--;
    }

    spA0 = camera->speedRatio * CAM_DATA_SCALED(OREG(25));
    sp9C = camera->speedRatio * CAM_DATA_SCALED(OREG(26));
    sp98 = rwData->swing.unk_18 != 0 ? CAM_DATA_SCALED(OREG(25)) : spA0;

    sp94 = (camera->xzSpeed - rwData->unk_20) * (0.333333f);
    if (sp94 > 1.0f) {
        sp94 = 1.0f;
    }
    if (sp94 > -1.0f) {
        sp94 = -1.0f;
    }

    rwData->unk_20 = camera->xzSpeed;

    if (rwData->swing.swingUpdateRateTimer != 0) {
        camera->yawUpdateRateInv =
            Camera_LERPCeilF(rwData->swing.swingUpdateRate + (f32)(rwData->swing.swingUpdateRateTimer * 2),
                             camera->yawUpdateRateInv, sp98, rate);
        camera->pitchUpdateRateInv =
            Camera_LERPCeilF((f32)R_CAM_DEFA_PHI_UPDRATE + (f32)(rwData->swing.swingUpdateRateTimer * 2),
                             camera->pitchUpdateRateInv, sp9C, rate);
        rwData->swing.swingUpdateRateTimer--;
    } else {
        camera->yawUpdateRateInv = Camera_LERPCeilF(rwData->swing.swingUpdateRate -
                                                        ((OREG(49) * 0.01f) * rwData->swing.swingUpdateRate * sp94),
                                                    camera->yawUpdateRateInv, sp98, rate);
        camera->pitchUpdateRateInv = Camera_LERPCeilF(R_CAM_DEFA_PHI_UPDRATE, camera->pitchUpdateRateInv, sp9C, rate);
    }

    camera->pitchUpdateRateInv = Camera_LERPCeilF(R_CAM_DEFA_PHI_UPDRATE, camera->pitchUpdateRateInv, sp9C, rate);
    camera->xzOffsetUpdateRate = Camera_LERPCeilF(CAM_DATA_SCALED(OREG(2)), camera->xzOffsetUpdateRate, spA0, rate);
    camera->yOffsetUpdateRate = Camera_LERPCeilF(CAM_DATA_SCALED(OREG(3)), camera->yOffsetUpdateRate, sp9C, rate);
    camera->fovUpdateRate =
        Camera_LERPCeilF(CAM_DATA_SCALED(OREG(4)), camera->yOffsetUpdateRate, camera->speedRatio * 0.05f, rate);

    if (roData->interfaceFlags & 1) {
        t = func_80044ADC(camera, BINANG_ROT180(atEyeGeo.yaw), 0);
        sp9C = ((1.0f / roData->unk_10) * 0.5f) * (1.0f - camera->speedRatio);
        rwData->slopePitchAdj =
            Camera_LERPCeilS(t, rwData->slopePitchAdj, ((1.0f / roData->unk_10) * 0.5f) + sp9C, 0xF);
    } else {
        rwData->slopePitchAdj = 0;
        if (camera->playerGroundY == camera->playerPosRot.pos.y) {
            rwData->yOffset = camera->playerPosRot.pos.y;
        }
    }

    spA0 = ((rwData->swing.unk_18 != 0) && (roData->yOffset > -40.0f))
               ? (sp9C = Math_SinS(rwData->swing.unk_14), ((-40.0f * sp9C) + (roData->yOffset * (1.0f - sp9C))))
               : roData->yOffset;

    if (roData->interfaceFlags & 0x80) {
        func_800458D4(camera, &atEyeNextGeo, spA0, &rwData->yOffset, roData->interfaceFlags & 1);
    } else if (roData->interfaceFlags & 0x20) {
        func_80045B08(camera, &atEyeNextGeo, spA0, rwData->slopePitchAdj);
    } else {
        Camera_CalcAtDefault(camera, &atEyeNextGeo, spA0, roData->interfaceFlags & 1);
    }

    OLib_Vec3fDiffToVecSphGeo(&eyeAdjustment, at, eyeNext);

    camera->dist = eyeAdjustment.r =
        Camera_ClampDist(camera, eyeAdjustment.r, roData->distMin, roData->distMax, rwData->unk_28);

    if (rwData->startSwingTimer <= 0) {
        eyeAdjustment.pitch = atEyeNextGeo.pitch;
        eyeAdjustment.yaw =
            Camera_LERPCeilS(rwData->swingYawTarget, atEyeNextGeo.yaw, 1.0f / camera->yawUpdateRateInv, 0xA);
    } else if (rwData->swing.unk_18 != 0) {
        eyeAdjustment.yaw =
            Camera_LERPCeilS(rwData->swing.unk_16, atEyeNextGeo.yaw, 1.0f / camera->yawUpdateRateInv, 0xA);
        eyeAdjustment.pitch =
            Camera_LERPCeilS(rwData->swing.unk_14, atEyeNextGeo.pitch, 1.0f / camera->yawUpdateRateInv, 0xA);
    } else {
        // rotate yaw to follow player.
        eyeAdjustment.yaw =
            Camera_CalcDefaultYaw(camera, atEyeNextGeo.yaw, camera->playerPosRot.rot.y, roData->unk_14, sp94);
        eyeAdjustment.pitch =
            Camera_CalcDefaultPitch(camera, atEyeNextGeo.pitch, roData->pitchTarget, rwData->slopePitchAdj);
    }

    // set eyeAdjustment pitch from 79.65 degrees to -85 degrees
    if (eyeAdjustment.pitch > 0x38A4) {
        eyeAdjustment.pitch = 0x38A4;
    }
    if (eyeAdjustment.pitch < -0x3C8C) {
        eyeAdjustment.pitch = -0x3C8C;
    }

    Camera_Vec3fVecSphGeoAdd(eyeNext, at, &eyeAdjustment);
    if ((camera->status == CAM_STAT_ACTIVE) && !(roData->interfaceFlags & 0x10)) {
        rwData->swingYawTarget = BINANG_ROT180(camera->playerPosRot.rot.y);
        if (rwData->startSwingTimer > 0) {
            func_80046E20(camera, &eyeAdjustment, roData->distMin, roData->unk_0C, &sp98, &rwData->swing);
        } else {
            sp88 = *eyeNext;
            rwData->swing.swingUpdateRate = camera->yawUpdateRateInv = roData->unk_0C * 2.0f;
            if (Camera_BGCheck(camera, at, &sp88)) {
                rwData->swingYawTarget = atEyeNextGeo.yaw;
                rwData->startSwingTimer = -1;
            } else {
                *eye = *eyeNext;
            }
            rwData->swing.unk_18 = 0;
        }

        if (rwData->swing.unk_18 != 0) {
            camera->inputDir.y = Camera_LERPCeilS(
                camera->inputDir.y + BINANG_SUB(BINANG_ROT180(rwData->swing.unk_16), camera->inputDir.y),
                camera->inputDir.y, 1.0f - (0.99f * sp98), 0xA);
        }

        if (roData->interfaceFlags & 4) {
            camera->inputDir.x = -atEyeGeo.pitch;
            camera->inputDir.y = BINANG_ROT180(atEyeGeo.yaw);
            camera->inputDir.z = 0;
        } else {
            OLib_Vec3fDiffToVecSphGeo(&eyeAdjustment, eye, at);
            camera->inputDir.x = eyeAdjustment.pitch;
            camera->inputDir.y = eyeAdjustment.yaw;
            camera->inputDir.z = 0;
        }

        // crit wiggle
        if (gSaveContext.health <= 16 && ((camera->play->state.frames % 256) == 0)) {
            wiggleAdj = Rand_ZeroOne() * 10000.0f;
            camera->inputDir.y = wiggleAdj + camera->inputDir.y;
        }
    } else {
        rwData->swing.swingUpdateRate = roData->unk_0C;
        rwData->swing.unk_18 = 0;
        sUpdateCameraDirection = 0;
        *eye = *eyeNext;
    }

    spA0 = (gSaveContext.health <= 16 ? 0.8f : 1.0f);
    camera->fov = Camera_LERPCeilF(roData->fovTarget * spA0, camera->fov, camera->fovUpdateRate, 1.0f);
    camera->roll = Camera_LERPCeilS(0, camera->roll, 0.5f, 0xA);
    camera->atLERPStepScale = Camera_ClampLERPScale(camera, roData->atLERPScaleMax);
    return 1;
}

s32 Camera_Normal2(Camera* camera) {
    Vec3f* eye = &camera->eye;
    Vec3f* at = &camera->at;
    Vec3f* eyeNext = &camera->eyeNext;
    CamColChk bgChk;
    s16 phi_a0;
    s16 phi_a1;
    f32 spA4;
    f32 spA0;
    VecSph adjSph;
    VecSph sp90;
    VecSph sp88;
    VecSph atToEyeDir;
    VecSph atToEyeNextDir;
    PosRot* playerPosRot = &camera->playerPosRot;
    Normal2ReadOnlyData* roData = &camera->paramData.norm2.roData;
    Normal2ReadWriteData* rwData = &camera->paramData.norm2.rwData;
    s32 pad;
    BgCamFuncData* bgCamFuncData;
    f32 playerHeight;
    f32 yNormal;

    playerHeight = Player_GetHeight(camera->player);
    yNormal =
        (1.0f + CAM_DATA_SCALED(R_CAM_YOFFSET_NORM)) - (CAM_DATA_SCALED(R_CAM_YOFFSET_NORM) * (68.0f / playerHeight));

    if (R_RELOAD_CAM_PARAMS) {
        Camera_CopyPREGToModeValues(camera);
    }

    if (RELOAD_PARAMS(camera) || R_RELOAD_CAM_PARAMS) {
        CameraModeValue* values = sCameraSettings[camera->setting].cameraModes[camera->mode].values;

        roData->unk_00 = GET_NEXT_SCALED_RO_DATA(values) * playerHeight * yNormal;
        roData->unk_04 = GET_NEXT_SCALED_RO_DATA(values) * playerHeight * yNormal;
        roData->unk_08 = GET_NEXT_SCALED_RO_DATA(values) * playerHeight * yNormal;
        roData->unk_1C = CAM_DEG_TO_BINANG(GET_NEXT_RO_DATA(values));
        roData->unk_0C = GET_NEXT_RO_DATA(values);
        roData->unk_10 = GET_NEXT_SCALED_RO_DATA(values);
        roData->unk_14 = GET_NEXT_RO_DATA(values);
        roData->unk_18 = GET_NEXT_SCALED_RO_DATA(values);
        roData->interfaceFlags = GET_NEXT_RO_DATA(values);
    }

    if (R_RELOAD_CAM_PARAMS) {
        Camera_CopyPREGToModeValues(camera);
    }

    sCameraInterfaceFlags = roData->interfaceFlags;

    switch (camera->animState) {
        case 0:
        case 10:
        case 20:
        case 25:
            bgCamFuncData = (BgCamFuncData*)Camera_GetBgCamFuncData(camera);
            Camera_Vec3sToVec3f(&rwData->unk_00, &bgCamFuncData->pos);
            rwData->unk_20 = bgCamFuncData->rot.x;
            rwData->unk_22 = bgCamFuncData->rot.y;
            rwData->unk_24 = playerPosRot->pos.y;
            rwData->unk_1C = bgCamFuncData->fov == -1   ? roData->unk_14
                             : bgCamFuncData->fov > 360 ? CAM_DATA_SCALED(bgCamFuncData->fov)
                                                    : bgCamFuncData->fov;

            rwData->unk_28 = bgCamFuncData->flags == -1 ? 0 : bgCamFuncData->flags;

            rwData->unk_18 = 0.0f;

            if (roData->interfaceFlags & 4) {
                sp88.pitch = rwData->unk_20;
                sp88.yaw = rwData->unk_22 + 0x3FFF;
                sp88.r = 100.0f;
                OLib_VecSphGeoToVec3f(&rwData->unk_0C, &sp88);
            }

            camera->animState = 1;
            camera->yawUpdateRateInv = 50.0f;
            break;
        default:
            if (camera->playerGroundY == playerPosRot->pos.y) {
                rwData->unk_24 = playerPosRot->pos.y;
            }
            break;
    }

    OLib_Vec3fDiffToVecSphGeo(&atToEyeDir, at, eye);
    OLib_Vec3fDiffToVecSphGeo(&atToEyeNextDir, at, eyeNext);

    camera->speedRatio *= 0.5f;
    spA4 = CAM_DATA_SCALED(OREG(25)) * camera->speedRatio;
    spA0 = CAM_DATA_SCALED(OREG(26)) * camera->speedRatio;

    camera->yawUpdateRateInv = Camera_LERPCeilF(roData->unk_0C, camera->yawUpdateRateInv * camera->speedRatio,
                                                CAM_DATA_SCALED(OREG(25)), 0.1f);
    camera->pitchUpdateRateInv = Camera_LERPCeilF(OREG(7), camera->pitchUpdateRateInv, spA0, 0.1f);
    camera->xzOffsetUpdateRate = Camera_LERPCeilF(CAM_DATA_SCALED(OREG(2)), camera->xzOffsetUpdateRate, spA4, 0.1f);
    camera->yOffsetUpdateRate = Camera_LERPCeilF(CAM_DATA_SCALED(OREG(3)), camera->yOffsetUpdateRate, spA0, 0.1f);
    camera->fovUpdateRate =
        Camera_LERPCeilF(CAM_DATA_SCALED(OREG(4)), camera->yOffsetUpdateRate, camera->speedRatio * 0.05f, 0.1f);

    if (!(roData->interfaceFlags & 0x80)) {
        Camera_CalcAtDefault(camera, &atToEyeNextDir, roData->unk_00, roData->interfaceFlags & 1);
    } else {
        func_800458D4(camera, &atToEyeNextDir, roData->unk_00, &rwData->unk_24, roData->interfaceFlags & 1);
    }

    if (roData->interfaceFlags & 4) {
        rwData->unk_00.x = playerPosRot->pos.x + rwData->unk_0C.x;
        rwData->unk_00.z = playerPosRot->pos.z + rwData->unk_0C.z;
    }

    rwData->unk_00.y = playerPosRot->pos.y;

    OLib_Vec3fDiffToVecSphGeo(&sp88, &rwData->unk_00, at);
    OLib_Vec3fDiffToVecSphGeo(&sp90, at, eyeNext);

    phi_a1 = (rwData->unk_28 & 2 ? rwData->unk_22 : roData->unk_1C);
    phi_a0 = BINANG_SUB(sp90.yaw, sp88.yaw);
    if ((phi_a1 < 0x4000 && ABS(phi_a0) > phi_a1) || (phi_a1 >= 0x4000 && ABS(phi_a0) < phi_a1)) {

        phi_a0 = (phi_a0 < 0 ? -phi_a1 : phi_a1);
        phi_a0 += sp88.yaw;
        adjSph.yaw =
            Camera_LERPCeilS(phi_a0, atToEyeDir.yaw, (1.0f / camera->yawUpdateRateInv) * camera->speedRatio, 0xA);
        if (rwData->unk_28 & 1) {
            adjSph.pitch = Camera_CalcDefaultPitch(camera, atToEyeNextDir.pitch, rwData->unk_20, 0);
        } else {
            adjSph.pitch = atToEyeDir.pitch;
        }
    } else {
        adjSph = sp90;
    }

    camera->dist = adjSph.r = Camera_ClampDist(camera, sp90.r, roData->unk_04, roData->unk_08, 0);

    if (!(rwData->unk_28 & 1)) {
        if (adjSph.pitch >= 0xE39) {
            adjSph.pitch += (BINANG_SUB(0xE38, adjSph.pitch) >> 2);
        }

        if (adjSph.pitch < 0) {
            adjSph.pitch += (BINANG_SUB(-0x38E, adjSph.pitch) >> 2);
        }
    }

    Camera_Vec3fVecSphGeoAdd(eyeNext, at, &adjSph);

    if (camera->status == CAM_STAT_ACTIVE) {
        bgChk.pos = *eyeNext;
        if (!camera->play->envCtx.skyboxDisabled || roData->interfaceFlags & 0x10) {
            Camera_BGCheckInfo(camera, at, &bgChk);
            *eye = bgChk.pos;
        } else {
            func_80043F94(camera, at, &bgChk);
            *eye = bgChk.pos;
            OLib_Vec3fDiffToVecSphGeo(&adjSph, eye, at);
            camera->inputDir.x = adjSph.pitch;
            camera->inputDir.y = adjSph.yaw;
            camera->inputDir.z = 0;
        }
    }

    camera->fov = Camera_LERPCeilF(rwData->unk_1C, camera->fov, camera->fovUpdateRate, 1.0f);
    camera->roll = Camera_LERPCeilS(0, camera->roll, 0.5f, 0xA);
    camera->atLERPStepScale = Camera_ClampLERPScale(camera, roData->unk_18);
    return 1;
}

// riding epona
s32 Camera_Normal3(Camera* camera) {
    Vec3f* eye = &camera->eye;
    Vec3f* at = &camera->at;
    Vec3f* eyeNext = &camera->eyeNext;
    f32 sp98;
    f32 sp94;
    f32 sp90;
    f32 sp8C;
    VecSph sp84;
    VecSph sp7C;
    VecSph sp74;
    PosRot* playerPosRot = &camera->playerPosRot;
    f32 temp_f0;
    f32 temp_f6;
    s16 phi_a0;
    s16 t2;
    Normal3ReadOnlyData* roData = &camera->paramData.norm3.roData;
    Normal3ReadWriteData* rwData = &camera->paramData.norm3.rwData;
    f32 playerHeight;

    playerHeight = Player_GetHeight(camera->player);
    if (RELOAD_PARAMS(camera) || R_RELOAD_CAM_PARAMS) {
        CameraModeValue* values = sCameraSettings[camera->setting].cameraModes[camera->mode].values;

        roData->yOffset = GET_NEXT_RO_DATA(values) * CAM_DATA_SCALED(playerHeight);
        roData->distMin = GET_NEXT_RO_DATA(values) * CAM_DATA_SCALED(playerHeight);
        roData->distMax = GET_NEXT_RO_DATA(values) * CAM_DATA_SCALED(playerHeight);
        roData->pitchTarget = CAM_DEG_TO_BINANG(GET_NEXT_RO_DATA(values));
        roData->yawUpdateSpeed = GET_NEXT_RO_DATA(values);
        roData->unk_10 = GET_NEXT_RO_DATA(values);
        roData->fovTarget = GET_NEXT_RO_DATA(values);
        roData->maxAtLERPScale = GET_NEXT_SCALED_RO_DATA(values);
        roData->interfaceFlags = GET_NEXT_RO_DATA(values);
    }

    if (R_RELOAD_CAM_PARAMS) {
        Camera_CopyPREGToModeValues(camera);
    }

    OLib_Vec3fDiffToVecSphGeo(&sp7C, at, eye);
    OLib_Vec3fDiffToVecSphGeo(&sp74, at, eyeNext);

    sUpdateCameraDirection = true;
    sCameraInterfaceFlags = roData->interfaceFlags;
    switch (camera->animState) {
        case 0:
        case 10:
        case 20:
        case 25:
            rwData->swing.atEyePoly = NULL;
            rwData->curPitch = 0;
            rwData->unk_1C = 0.0f;
            rwData->unk_20 = camera->playerGroundY;
            rwData->swing.unk_16 = rwData->swing.unk_14 = rwData->swing.unk_18 = 0;
            rwData->swing.swingUpdateRate = roData->yawUpdateSpeed;
            rwData->yawUpdAmt = BINANG_SUB(BINANG_ROT180(playerPosRot->rot.y), sp7C.yaw) * (1.0f / OREG(23));
            rwData->distTimer = 10;
            rwData->yawTimer = OREG(23);
            camera->animState = 1;
            rwData->swing.swingUpdateRateTimer = 0;
    }

    if (rwData->distTimer != 0) {
        rwData->distTimer--;
    }

    sp98 = CAM_DATA_SCALED(OREG(25)) * camera->speedRatio;
    sp94 = CAM_DATA_SCALED(OREG(26)) * camera->speedRatio;

    if (rwData->swing.swingUpdateRateTimer != 0) {
        camera->yawUpdateRateInv = Camera_LERPCeilF(roData->yawUpdateSpeed + (rwData->swing.swingUpdateRateTimer * 2),
                                                    camera->yawUpdateRateInv, sp98, 0.1f);
        camera->pitchUpdateRateInv = Camera_LERPCeilF((f32)OREG(7) + (rwData->swing.swingUpdateRateTimer * 2),
                                                      camera->pitchUpdateRateInv, sp94, 0.1f);
        if (1) {}
        rwData->swing.swingUpdateRateTimer--;
    } else {
        camera->yawUpdateRateInv = Camera_LERPCeilF(roData->yawUpdateSpeed, camera->yawUpdateRateInv, sp98, 0.1f);
        camera->pitchUpdateRateInv = Camera_LERPCeilF(OREG(7), camera->pitchUpdateRateInv, sp94, 0.1f);
    }

    camera->xzOffsetUpdateRate = Camera_LERPCeilF(CAM_DATA_SCALED(OREG(2)), camera->xzOffsetUpdateRate, sp98, 0.1f);
    camera->yOffsetUpdateRate = Camera_LERPCeilF(CAM_DATA_SCALED(OREG(3)), camera->yOffsetUpdateRate, sp94, 0.1f);
    camera->fovUpdateRate = Camera_LERPCeilF(CAM_DATA_SCALED(OREG(4)), camera->fovUpdateRate, sp94, 0.1f);

    t2 = func_80044ADC(camera, BINANG_ROT180(sp7C.yaw), 1);
    sp94 = ((1.0f / roData->unk_10) * 0.5f);
    temp_f0 = (((1.0f / roData->unk_10) * 0.5f) * (1.0f - camera->speedRatio));
    rwData->curPitch = Camera_LERPCeilS(t2, rwData->curPitch, sp94 + temp_f0, 0xF);

    Camera_CalcAtForHorse(camera, &sp74, roData->yOffset, &rwData->unk_20, 1);
    sp90 = (roData->distMax + roData->distMin) * 0.5f;
    OLib_Vec3fDiffToVecSphGeo(&sp84, at, eyeNext);
    camera->dist = sp84.r = Camera_ClampDist(camera, sp84.r, roData->distMin, roData->distMax, rwData->distTimer);
    if (camera->xzSpeed > 0.001f) {
        sp84.r += (sp90 - sp84.r) * 0.002f;
    }
    phi_a0 = BINANG_SUB(roData->pitchTarget, rwData->curPitch);
    sp84.pitch = Camera_LERPCeilS(phi_a0, sp74.pitch, 1.0f / camera->pitchUpdateRateInv, 0xA);

    if (OREG(5) < sp84.pitch) {
        sp84.pitch = OREG(5);
    }
    if (sp84.pitch < OREG(34)) {
        sp84.pitch = OREG(34);
    }

    phi_a0 = BINANG_SUB(playerPosRot->rot.y, BINANG_ROT180(sp74.yaw));
    if (ABS(phi_a0) > 0x2AF8) {
        if (phi_a0 > 0) {
            phi_a0 = 0x2AF8;
        } else {
            phi_a0 = -0x2AF8;
        }
    }

    sp90 = 1.0f;
    sp98 = 0.5;
    sp94 = camera->speedRatio;
    sp90 -= sp98;
    sp98 = sp98 + (sp94 * sp90);
    sp98 = (sp98 * phi_a0) / camera->yawUpdateRateInv;

    sp84.yaw = fabsf(sp98) > (150.0f * (1.0f - camera->speedRatio)) ? (s16)(sp74.yaw + sp98) : sp74.yaw;

    if (rwData->yawTimer > 0) {
        sp84.yaw += rwData->yawUpdAmt;
        rwData->yawTimer--;
    }

    Camera_Vec3fVecSphGeoAdd(eyeNext, at, &sp84);

    if (camera->status == CAM_STAT_ACTIVE) {
        func_80046E20(camera, &sp84, roData->distMin, roData->yawUpdateSpeed, &sp8C, &rwData->swing);
    } else {
        *eye = *eyeNext;
    }

    camera->fov = Camera_LERPCeilF(roData->fovTarget, camera->fov, camera->fovUpdateRate, 1.0f);
    camera->roll = Camera_LERPCeilS(0, camera->roll, 0.5f, 0xA);
    camera->atLERPStepScale = Camera_ClampLERPScale(camera, roData->maxAtLERPScale);
    return 1;
}

s32 Camera_Normal4(Camera* camera) {
    return Camera_Noop(camera);
}

s32 Camera_Normal0(Camera* camera) {
    return Camera_Noop(camera);
}

s32 Camera_Parallel1(Camera* camera) {
    Vec3f* eye = &camera->eye;
    Vec3f* at = &camera->at;
    Vec3f* eyeNext = &camera->eyeNext;
    f32 spB8;
    f32 spB4;
    s16 tangle;
    VecSph spA8;
    VecSph atToEyeDir;
    VecSph atToEyeNextDir;
    PosRot* playerPosRot = &camera->playerPosRot;
    CamColChk sp6C;
    s16 sp6A;
    s16 phi_a0;
    Parallel1ReadOnlyData* roData = &camera->paramData.para1.roData;
    Parallel1ReadWriteData* rwData = &camera->paramData.para1.rwData;
    f32 pad2;
    f32 playerHeight;
    s32 pad3;

    playerHeight = Player_GetHeight(camera->player);
    if (RELOAD_PARAMS(camera) || R_RELOAD_CAM_PARAMS) {
        CameraModeValue* values = sCameraSettings[camera->setting].cameraModes[camera->mode].values;
        f32 yNormal = (1.0f + CAM_DATA_SCALED(OREG(46))) - (CAM_DATA_SCALED(OREG(46)) * (68.0f / playerHeight));

        roData->yOffset = GET_NEXT_SCALED_RO_DATA(values) * playerHeight * yNormal;
        roData->distTarget = GET_NEXT_SCALED_RO_DATA(values) * playerHeight * yNormal;
        roData->pitchTarget = CAM_DEG_TO_BINANG(GET_NEXT_RO_DATA(values));
        roData->yawTarget = CAM_DEG_TO_BINANG(GET_NEXT_RO_DATA(values));
        roData->unk_08 = GET_NEXT_RO_DATA(values);
        roData->unk_0C = GET_NEXT_RO_DATA(values);
        roData->fovTarget = GET_NEXT_RO_DATA(values);
        roData->unk_14 = GET_NEXT_SCALED_RO_DATA(values);
        roData->interfaceFlags = GET_NEXT_RO_DATA(values);
        roData->unk_18 = GET_NEXT_SCALED_RO_DATA(values) * playerHeight * yNormal;
        roData->unk_1C = GET_NEXT_SCALED_RO_DATA(values);
    }

    if (R_RELOAD_CAM_PARAMS) {
        Camera_CopyPREGToModeValues(camera);
    }

    OLib_Vec3fDiffToVecSphGeo(&atToEyeDir, at, eye);
    OLib_Vec3fDiffToVecSphGeo(&atToEyeNextDir, at, eyeNext);

    switch (camera->animState) {
        case 0:
        case 10:
        case 20:
        case 25:
            rwData->unk_16 = 0;
            rwData->unk_10 = 0;
            if (roData->interfaceFlags & 4) {
                rwData->animTimer = 20;
            } else {
                rwData->animTimer = OREG(23);
            }
            rwData->unk_00.x = 0.0f;
            rwData->yTarget = playerPosRot->pos.y - camera->playerPosDelta.y;
            camera->animState++;
            break;
    }

    if (rwData->animTimer != 0) {
        if (roData->interfaceFlags & 2) {
            // Rotate roData->yawTarget degrees from behind the player.
            rwData->yawTarget = BINANG_ROT180(playerPosRot->rot.y) + roData->yawTarget;
        } else if (roData->interfaceFlags & 4) {
            // rotate to roData->yawTarget
            rwData->yawTarget = roData->yawTarget;
        } else {
            // leave the rotation alone.
            rwData->yawTarget = atToEyeNextDir.yaw;
        }
    } else {
        if (roData->interfaceFlags & 0x20) {
            rwData->yawTarget = BINANG_ROT180(playerPosRot->rot.y) + roData->yawTarget;
        }
        sCameraInterfaceFlags = roData->interfaceFlags;
    }

    rwData->pitchTarget = roData->pitchTarget;

    if (camera->animState == 21) {
        rwData->unk_16 = 1;
        camera->animState = 1;
    } else if (camera->animState == 11) {
        camera->animState = 1;
    }

    spB8 = CAM_DATA_SCALED(OREG(25)) * camera->speedRatio;
    spB4 = CAM_DATA_SCALED(OREG(26)) * camera->speedRatio;

    camera->rUpdateRateInv = Camera_LERPCeilF(OREG(6), camera->rUpdateRateInv, spB8, 0.1f);
    camera->yawUpdateRateInv = Camera_LERPCeilF(roData->unk_08, camera->yawUpdateRateInv, spB8, 0.1f);
    camera->pitchUpdateRateInv = Camera_LERPCeilF(2.0f, camera->pitchUpdateRateInv, spB4, 0.1f);
    camera->xzOffsetUpdateRate = Camera_LERPCeilF(CAM_DATA_SCALED(OREG(2)), camera->xzOffsetUpdateRate, spB8, 0.1f);
    camera->yOffsetUpdateRate = Camera_LERPCeilF(CAM_DATA_SCALED(OREG(3)), camera->yOffsetUpdateRate, spB4, 0.1f);
    camera->fovUpdateRate =
        Camera_LERPCeilF(CAM_DATA_SCALED(OREG(4)), camera->fovUpdateRate, camera->speedRatio * 0.05f, 0.1f);

    if (roData->interfaceFlags & 1) {
        tangle = func_80044ADC(camera, BINANG_ROT180(atToEyeDir.yaw), 1);

        spB8 = ((1.0f / roData->unk_0C) * 0.3f);
        pad2 = (((1.0f / roData->unk_0C) * 0.7f) * (1.0f - camera->speedRatio));
        rwData->unk_10 = Camera_LERPCeilS(tangle, rwData->unk_10, spB8 + pad2, 0xF);
    } else {
        rwData->unk_10 = 0;
    }

    if (camera->playerGroundY == camera->playerPosRot.pos.y || camera->player->actor.gravity > -0.1f ||
        camera->player->stateFlags1 & PLAYER_STATE1_21) {
        rwData->yTarget = playerPosRot->pos.y;
        sp6A = 0;
    } else {
        sp6A = 1;
    }

    if (!(roData->interfaceFlags & 0x80) && !sp6A) {
        Camera_CalcAtForParallel(camera, &atToEyeNextDir, roData->yOffset, &rwData->yTarget,
                                 roData->interfaceFlags & 1);
    } else {
        func_800458D4(camera, &atToEyeNextDir, roData->unk_18, &rwData->yTarget, roData->interfaceFlags & 1);
    }

    if (rwData->animTimer != 0) {
        camera->unk_14C |= 0x20;
        tangle = (((rwData->animTimer + 1) * rwData->animTimer) >> 1);
        spA8.yaw = atToEyeDir.yaw + ((BINANG_SUB(rwData->yawTarget, atToEyeDir.yaw) / tangle) * rwData->animTimer);
        spA8.pitch = atToEyeDir.pitch;
        spA8.r = atToEyeDir.r;
        rwData->animTimer--;
    } else {
        rwData->unk_16 = 0;
        camera->dist = Camera_LERPCeilF(roData->distTarget, camera->dist, 1.0f / camera->rUpdateRateInv, 2.0f);
        OLib_Vec3fDiffToVecSphGeo(&spA8, at, eyeNext);
        spA8.r = camera->dist;

        if (roData->interfaceFlags & 0x40) {
            spA8.yaw = Camera_LERPCeilS(rwData->yawTarget, atToEyeNextDir.yaw, 0.6f, 0xA);
        } else {
            spA8.yaw = Camera_LERPCeilS(rwData->yawTarget, atToEyeNextDir.yaw, 0.8f, 0xA);
        }

        if (roData->interfaceFlags & 1) {
            phi_a0 = BINANG_SUB(rwData->pitchTarget, rwData->unk_10);
        } else {
            phi_a0 = rwData->pitchTarget;
        }

        spA8.pitch = Camera_LERPCeilS(phi_a0, atToEyeNextDir.pitch, 1.0f / camera->pitchUpdateRateInv, 4);

        if (spA8.pitch > OREG(5)) {
            spA8.pitch = OREG(5);
        }

        if (spA8.pitch < OREG(34)) {
            spA8.pitch = OREG(34);
        }
    }
    Camera_Vec3fVecSphGeoAdd(eyeNext, at, &spA8);
    if (camera->status == CAM_STAT_ACTIVE) {
        sp6C.pos = *eyeNext;
        if (!camera->play->envCtx.skyboxDisabled || roData->interfaceFlags & 0x10) {
            Camera_BGCheckInfo(camera, at, &sp6C);
            *eye = sp6C.pos;
        } else {
            func_80043F94(camera, at, &sp6C);
            *eye = sp6C.pos;
            OLib_Vec3fDiffToVecSphGeo(&spA8, eye, at);
            camera->inputDir.x = spA8.pitch;
            camera->inputDir.y = spA8.yaw;
            camera->inputDir.z = 0;
        }
    }
    camera->fov = Camera_LERPCeilF(roData->fovTarget, camera->fov, camera->fovUpdateRate, 1.0f);
    camera->roll = Camera_LERPCeilS(0, camera->roll, 0.5, 0xA);
    camera->atLERPStepScale = Camera_ClampLERPScale(camera, sp6A ? roData->unk_1C : roData->unk_14);
    //! @bug doesn't return
}

s32 Camera_Parallel2(Camera* camera) {
    return Camera_Noop(camera);
}

s32 Camera_Parallel3(Camera* camera) {
    CameraModeValue* values = sCameraSettings[camera->setting].cameraModes[camera->mode].values;
    s16 val = GET_NEXT_RO_DATA(values);

    sCameraInterfaceFlags = val;

    if (val & 1) {
        camera->unk_14C |= 0x400;
    }
    if (val & 2) {
        camera->unk_14C |= 0x10;
    }
    //! @bug doesn't return
}

s32 Camera_Parallel4(Camera* camera) {
    return Camera_Noop(camera);
}

s32 Camera_Parallel0(Camera* camera) {
    return Camera_Noop(camera);
}

/**
 * Generic jump, jumping off ledges
 */
s32 Camera_Jump1(Camera* camera) {
    Vec3f* eye = &camera->eye;
    Vec3f* at = &camera->at;
    Vec3f* eyeNext = &camera->eyeNext;
    s32 pad2;
    f32 spA4;
    Vec3f newEye;
    VecSph eyeAtOffset;
    VecSph eyeNextAtOffset;
    VecSph eyeDiffSph;
    VecSph eyeDiffTarget;
    PosRot* playerPosRot = &camera->playerPosRot;
    PosRot playerhead;
    s16 tangle;
    Jump1ReadOnlyData* roData = &camera->paramData.jump1.roData;
    Jump1ReadWriteData* rwData = &camera->paramData.jump1.rwData;
    s32 pad;
    f32 playerHeight;

    playerHeight = Player_GetHeight(camera->player);
    if (RELOAD_PARAMS(camera) || R_RELOAD_CAM_PARAMS) {
        CameraModeValue* values = sCameraSettings[camera->setting].cameraModes[camera->mode].values;
        f32 yNormal = (1.0f + CAM_DATA_SCALED(R_CAM_YOFFSET_NORM)) -
                      (CAM_DATA_SCALED(R_CAM_YOFFSET_NORM) * (68.0f / playerHeight));

        roData->atYOffset = CAM_DATA_SCALED(GET_NEXT_RO_DATA(values)) * playerHeight * yNormal;
        roData->distMin = CAM_DATA_SCALED(GET_NEXT_RO_DATA(values)) * playerHeight * yNormal;
        roData->distMax = CAM_DATA_SCALED(GET_NEXT_RO_DATA(values)) * playerHeight * yNormal;
        roData->yawUpateRateTarget = GET_NEXT_RO_DATA(values);
        roData->maxYawUpdate = CAM_DATA_SCALED(GET_NEXT_RO_DATA(values));
        roData->unk_14 = GET_NEXT_RO_DATA(values);
        roData->atLERPScaleMax = CAM_DATA_SCALED(GET_NEXT_RO_DATA(values));
        roData->interfaceFlags = GET_NEXT_RO_DATA(values);
    }

    if (R_RELOAD_CAM_PARAMS) {
        Camera_CopyPREGToModeValues(camera);
    }

    // playerhead never gets used.
    Actor_GetFocus(&playerhead, &camera->player->actor);

    OLib_Vec3fDiffToVecSphGeo(&eyeAtOffset, at, eye);
    OLib_Vec3fDiffToVecSphGeo(&eyeNextAtOffset, at, eyeNext);

    sCameraInterfaceFlags = roData->interfaceFlags;

    if (RELOAD_PARAMS(camera)) {
        rwData->swing.unk_16 = rwData->swing.unk_18 = 0;
        rwData->swing.atEyePoly = NULL;
        rwData->unk_20.pitch = 0;
        rwData->unk_20.yaw = 0xC8;
        rwData->swing.swingUpdateRateTimer = 0;
        rwData->swing.swingUpdateRate = roData->yawUpateRateTarget;
        rwData->unk_1C = playerPosRot->pos.y - camera->playerPosDelta.y;
        rwData->unk_20.r = eyeAtOffset.r;
        camera->posOffset.y -= camera->playerPosDelta.y;
        camera->xzOffsetUpdateRate = (1.0f / 10000.0f);
        camera->animState++;
    }

    if (rwData->swing.swingUpdateRateTimer != 0) {
        camera->yawUpdateRateInv = Camera_LERPCeilF(roData->yawUpateRateTarget + rwData->swing.swingUpdateRateTimer,
                                                    camera->yawUpdateRateInv, CAM_DATA_SCALED(OREG(26)), 0.1f);
        camera->pitchUpdateRateInv = Camera_LERPCeilF((f32)R_CAM_DEFA_PHI_UPDRATE + rwData->swing.swingUpdateRateTimer,
                                                      camera->pitchUpdateRateInv, CAM_DATA_SCALED(OREG(26)), 0.1f);
        rwData->swing.swingUpdateRateTimer--;
    } else {
        camera->yawUpdateRateInv =
            Camera_LERPCeilF(roData->yawUpateRateTarget, camera->yawUpdateRateInv, CAM_DATA_SCALED(OREG(26)), 0.1f);
        camera->pitchUpdateRateInv =
            Camera_LERPCeilF((f32)R_CAM_DEFA_PHI_UPDRATE, camera->pitchUpdateRateInv, CAM_DATA_SCALED(OREG(26)), 0.1f);
    }

    camera->xzOffsetUpdateRate =
        Camera_LERPCeilF(CAM_DATA_SCALED(OREG(2)), camera->xzOffsetUpdateRate, CAM_DATA_SCALED(OREG(25)), 0.1f);
    camera->yOffsetUpdateRate =
        Camera_LERPCeilF(CAM_DATA_SCALED(OREG(3)), camera->yOffsetUpdateRate, CAM_DATA_SCALED(OREG(26)), 0.1f);
    camera->fovUpdateRate = Camera_LERPCeilF(CAM_DATA_SCALED(OREG(4)), camera->yOffsetUpdateRate, 0.05f, 0.1f);

    func_800458D4(camera, &eyeNextAtOffset, roData->atYOffset, &rwData->unk_1C, 0);

    eyeDiffSph = eyeAtOffset;

    OLib_Vec3fDiffToVecSphGeo(&eyeDiffTarget, at, eye);

    eyeDiffSph.r = Camera_LERPCeilF(eyeDiffTarget.r, eyeAtOffset.r, CAM_DATA_SCALED(OREG(29)), 1.0f);
    eyeDiffSph.pitch = Camera_LERPCeilS(eyeDiffTarget.pitch, eyeAtOffset.pitch, CAM_DATA_SCALED(OREG(29)), 0xA);

    if (rwData->swing.unk_18) {
        eyeDiffSph.yaw =
            Camera_LERPCeilS(rwData->swing.unk_16, eyeNextAtOffset.yaw, 1.0f / camera->yawUpdateRateInv, 0xA);
        eyeDiffSph.pitch =
            Camera_LERPCeilS(rwData->swing.unk_14, eyeNextAtOffset.pitch, 1.0f / camera->yawUpdateRateInv, 0xA);
    } else {
        eyeDiffSph.yaw =
            Camera_CalcDefaultYaw(camera, eyeNextAtOffset.yaw, camera->playerPosRot.rot.y, roData->maxYawUpdate, 0.0f);
    }

    // Clamp the eye->at distance to roData->distMin < eyeDiffSph.r < roData->distMax
    if (eyeDiffSph.r < roData->distMin) {
        eyeDiffSph.r = roData->distMin;
    } else if (eyeDiffSph.r > roData->distMax) {
        eyeDiffSph.r = roData->distMax;
    }

    // Clamp the phi rotation at R_CAM_MAX_PHI AND R_CAM_MIN_PHI2
    if (eyeDiffSph.pitch > R_CAM_MAX_PHI) {
        eyeDiffSph.pitch = R_CAM_MAX_PHI;
    } else if (eyeDiffSph.pitch < R_CAM_MIN_PHI2) {
        eyeDiffSph.pitch = R_CAM_MIN_PHI2;
    }

    Camera_Vec3fVecSphGeoAdd(&newEye, at, &eyeDiffSph);
    eyeNext->x = newEye.x;
    eyeNext->z = newEye.z;
    eyeNext->y += (newEye.y - eyeNext->y) * CAM_DATA_SCALED(OREG(31));
    if ((camera->status == CAM_STAT_ACTIVE) && !(roData->interfaceFlags & 0x10)) {
        func_80046E20(camera, &eyeDiffSph, roData->distMin, roData->yawUpateRateTarget, &spA4, &rwData->swing);
        if (roData->interfaceFlags & 4) {
            camera->inputDir.x = -eyeAtOffset.pitch;
            camera->inputDir.y = BINANG_ROT180(eyeAtOffset.yaw);
            camera->inputDir.z = 0;
        } else {
            OLib_Vec3fDiffToVecSphGeo(&eyeDiffSph, eye, at);
            camera->inputDir.x = eyeDiffSph.pitch;
            camera->inputDir.y = eyeDiffSph.yaw;
            camera->inputDir.z = 0;
        }
        if (rwData->swing.unk_18) {
            camera->inputDir.y = Camera_LERPCeilS(
                camera->inputDir.y + BINANG_SUB(BINANG_ROT180(rwData->swing.unk_16), camera->inputDir.y),
                camera->inputDir.y, 1.0f - (0.99f * spA4), 0xA);
        }
    } else {
        rwData->swing.swingUpdateRate = roData->yawUpateRateTarget;
        rwData->swing.unk_18 = 0;
        sUpdateCameraDirection = 0;
        *eye = *eyeNext;
    }

    camera->dist = OLib_Vec3fDist(at, eye);
    camera->roll = Camera_LERPCeilS(0, camera->roll, 0.5f, 0xA);
    camera->atLERPStepScale = Camera_ClampLERPScale(camera, roData->atLERPScaleMax);
    return true;
}

// Climbing ladders/vines
s32 Camera_Jump2(Camera* camera) {
    Vec3f* eye = &camera->eye;
    Vec3f* at = &camera->at;
    Vec3f* eyeNext = &camera->eyeNext;
    Vec3f bgChkPos;
    Vec3f floorNorm;
    VecSph adjAtToEyeDir;
    VecSph bgChkPara;
    VecSph atToEyeNextDir;
    VecSph atToEyeDir;
    f32 temp_f14;
    f32 temp_f16;
    f32 sp90;
    f32 sp8C;
    s32 bgId;
    CamColChk camBgChk;
    PosRot* playerPosRot = &camera->playerPosRot;
    s16 yawDiff;
    s16 playerYawRot180;
    Jump2ReadOnlyData* roData = &camera->paramData.jump2.roData;
    Jump2ReadWriteData* rwData = &camera->paramData.jump2.rwData;
    CameraModeValue* values;
    f32 playerHeight;
    f32 yNormal;

    playerHeight = Player_GetHeight(camera->player);

    if (RELOAD_PARAMS(camera) || R_RELOAD_CAM_PARAMS) {
        values = sCameraSettings[camera->setting].cameraModes[camera->mode].values;
        yNormal = (1.0f + CAM_DATA_SCALED(OREG(46))) - (CAM_DATA_SCALED(OREG(46)) * (68.0f / playerHeight));
        roData->atYOffset =
            CAM_DATA_SCALED((camera->playerPosDelta.y > 0.0f ? -10.0f : 10.0f) + GET_NEXT_RO_DATA(values)) *
            playerHeight * yNormal;
        roData->minDist = GET_NEXT_SCALED_RO_DATA(values) * playerHeight * yNormal;
        roData->maxDist = GET_NEXT_SCALED_RO_DATA(values) * playerHeight * yNormal;
        roData->minMaxDistFactor = GET_NEXT_SCALED_RO_DATA(values);
        roData->yawUpdRateTarget = GET_NEXT_RO_DATA(values);
        roData->xzUpdRateTarget = GET_NEXT_SCALED_RO_DATA(values);
        roData->fovTarget = GET_NEXT_RO_DATA(values);
        roData->atLERPStepScale = GET_NEXT_SCALED_RO_DATA(values);
        roData->interfaceFlags = GET_NEXT_RO_DATA(values);
    }

    if (R_RELOAD_CAM_PARAMS) {
        Camera_CopyPREGToModeValues(camera);
    }

    OLib_Vec3fDiffToVecSphGeo(&atToEyeDir, at, eye);
    OLib_Vec3fDiffToVecSphGeo(&atToEyeNextDir, at, eyeNext);

    sCameraInterfaceFlags = roData->interfaceFlags;

    if (RELOAD_PARAMS(camera)) {
        bgChkPos = playerPosRot->pos;
        rwData->floorY = Camera_GetFloorY(camera, &bgChkPos);
        rwData->yawTarget = atToEyeNextDir.yaw;
        rwData->initYawDiff = 0;
        if (rwData->floorY == BGCHECK_Y_MIN) {
            osSyncPrintf(VT_COL(YELLOW, BLACK) "camera: climb: no floor \n" VT_RST);
            rwData->onFloor = -1;
            rwData->floorY = playerPosRot->pos.y - 1000.0f;
        } else if (playerPosRot->pos.y - rwData->floorY < playerHeight) {
            // player's model is within the height of the floor.
            rwData->onFloor = 1;
        } else {
            rwData->onFloor = -1;
        }

        yawDiff = BINANG_SUB(BINANG_ROT180(playerPosRot->rot.y), atToEyeNextDir.yaw);
        rwData->initYawDiff = ((yawDiff / OREG(23)) / 4) * 3;
        if (roData->interfaceFlags & 2) {
            rwData->yawAdj = 0xA;
        } else {
            rwData->yawAdj = 0x2710;
        }

        playerPosRot->pos.x -= camera->playerPosDelta.x;
        playerPosRot->pos.y -= camera->playerPosDelta.y;
        playerPosRot->pos.z -= camera->playerPosDelta.z;
        rwData->animTimer = OREG(23);
        camera->animState++;
        camera->atLERPStepScale = roData->atLERPStepScale;
    }

    sp90 = CAM_DATA_SCALED(OREG(25)) * camera->speedRatio;
    sp8C = CAM_DATA_SCALED(OREG(26)) * camera->speedRatio;
    camera->yawUpdateRateInv = Camera_LERPCeilF(roData->yawUpdRateTarget, camera->yawUpdateRateInv, sp90, 0.1f);
    camera->xzOffsetUpdateRate = Camera_LERPCeilF(roData->xzUpdRateTarget, camera->xzOffsetUpdateRate, sp90, 0.1f);
    camera->yOffsetUpdateRate = Camera_LERPCeilF(CAM_DATA_SCALED(OREG(3)), camera->yOffsetUpdateRate, sp8C, 0.1f);

    camera->fovUpdateRate =
        Camera_LERPCeilF(CAM_DATA_SCALED(OREG(4)), camera->yOffsetUpdateRate, camera->speedRatio * 0.05f, 0.1f);
    camera->rUpdateRateInv = OREG(27);

    Camera_CalcAtDefault(camera, &atToEyeNextDir, roData->atYOffset, 0);
    OLib_Vec3fDiffToVecSphGeo(&adjAtToEyeDir, at, eye);

    temp_f16 = roData->minDist;
    sp90 = roData->maxDist + (roData->maxDist * roData->minMaxDistFactor);
    temp_f14 = temp_f16 - (roData->minDist * roData->minMaxDistFactor);

    if (adjAtToEyeDir.r > sp90) {
        adjAtToEyeDir.r = sp90;
    } else if (adjAtToEyeDir.r < temp_f14) {
        adjAtToEyeDir.r = temp_f14;
    }

    yawDiff = BINANG_SUB(BINANG_ROT180(playerPosRot->rot.y), adjAtToEyeDir.yaw);
    if (rwData->animTimer != 0) {
        rwData->yawTarget = BINANG_ROT180(playerPosRot->rot.y);
        rwData->animTimer--;
        adjAtToEyeDir.yaw = Camera_LERPCeilS(rwData->yawTarget, atToEyeNextDir.yaw, 0.5f, 0xA);
    } else if (rwData->yawAdj < ABS(yawDiff)) {
        playerYawRot180 = BINANG_ROT180(playerPosRot->rot.y);
        adjAtToEyeDir.yaw = Camera_LERPFloorS(
            ((yawDiff < 0) ? (s16)(playerYawRot180 + rwData->yawAdj) : (s16)(playerYawRot180 - rwData->yawAdj)),
            atToEyeNextDir.yaw, 0.1f, 0xA);
    } else {
        adjAtToEyeDir.yaw = Camera_LERPCeilS(adjAtToEyeDir.yaw, atToEyeNextDir.yaw, 0.25f, 0xA);
    }

    // Check the floor at the top of the climb
    bgChkPos.x = playerPosRot->pos.x + (Math_SinS(playerPosRot->rot.y) * 25.0f);
    bgChkPos.y = playerPosRot->pos.y + (playerHeight * 2.2f);
    bgChkPos.z = playerPosRot->pos.z + (Math_CosS(playerPosRot->rot.y) * 25.0f);

    sp90 = Camera_GetFloorYNorm(camera, &floorNorm, &bgChkPos, &bgId);
    if ((sp90 != BGCHECK_Y_MIN) && (playerPosRot->pos.y < sp90)) {
        // top of the climb is within 2.2x of the player's height.
        camera->pitchUpdateRateInv =
            Camera_LERPCeilF(20.0f, camera->pitchUpdateRateInv, CAM_DATA_SCALED(OREG(26)), 0.1f);
        camera->rUpdateRateInv = Camera_LERPCeilF(20.0f, camera->rUpdateRateInv, CAM_DATA_SCALED(OREG(26)), 0.1f);
        adjAtToEyeDir.pitch = Camera_LERPCeilS(0x1F4, atToEyeNextDir.pitch, 1.0f / camera->pitchUpdateRateInv, 0xA);
    } else if ((playerPosRot->pos.y - rwData->floorY) < playerHeight) {
        // player is within his height of the ground.
        camera->pitchUpdateRateInv =
            Camera_LERPCeilF(20.0f, camera->pitchUpdateRateInv, CAM_DATA_SCALED(OREG(26)), 0.1f);
        camera->rUpdateRateInv = Camera_LERPCeilF(20.0f, camera->rUpdateRateInv, CAM_DATA_SCALED(OREG(26)), 0.1f);
        adjAtToEyeDir.pitch = Camera_LERPCeilS(0x1F4, atToEyeNextDir.pitch, 1.0f / camera->pitchUpdateRateInv, 0xA);
    } else {
        camera->pitchUpdateRateInv = 100.0f;
        camera->rUpdateRateInv = 100.0f;
    }

    // max pitch to +/- ~ 60 degrees
    if (adjAtToEyeDir.pitch > 0x2AF8) {
        adjAtToEyeDir.pitch = 0x2AF8;
    }

    if (adjAtToEyeDir.pitch < -0x2AF8) {
        adjAtToEyeDir.pitch = -0x2AF8;
    }

    Camera_Vec3fVecSphGeoAdd(eyeNext, at, &adjAtToEyeDir);
    camBgChk.pos = *eyeNext;
    if (Camera_BGCheckInfo(camera, at, &camBgChk)) {
        // Collision detected between at->eyeNext, Check if collision between
        // at->eyeNext, but parallel to at (pitch = 0).
        bgChkPos = camBgChk.pos;
        bgChkPara.r = adjAtToEyeDir.r;
        bgChkPara.pitch = 0;
        bgChkPara.yaw = adjAtToEyeDir.yaw;
        Camera_Vec3fVecSphGeoAdd(&camBgChk.pos, at, &bgChkPara);
        if (Camera_BGCheckInfo(camera, at, &camBgChk)) {
            // Collision found between parallel at->eyeNext, set eye position to
            // first collsion point.
            *eye = bgChkPos;
        } else {
            // no collision found with the parallel at->eye, animate to be parallel
            adjAtToEyeDir.pitch = Camera_LERPCeilS(0, adjAtToEyeDir.pitch, 0.2f, 0xA);
            Camera_Vec3fVecSphGeoAdd(eye, at, &adjAtToEyeDir);
            // useless?
            Camera_BGCheck(camera, at, eye);
        }
    } else {
        // no collision detected.
        *eye = *eyeNext;
    }

    camera->dist = adjAtToEyeDir.r;
    camera->fov = Camera_LERPCeilF(roData->fovTarget, camera->fov, camera->fovUpdateRate, 1.0f);
    camera->roll = Camera_LERPCeilS(0, camera->roll, 0.5f, 0xA);
    return true;
}

// swimming
s32 Camera_Jump3(Camera* camera) {
    Vec3f* eye = &camera->eye;
    Vec3f* at = &camera->at;
    Vec3f* eyeNext = &camera->eyeNext;
    s32 prevMode;
    f32 spC4;
    f32 spC0;
    f32 spBC;
    UNUSED Vec3f spB0;
    VecSph eyeDiffSph;
    PosRot* playerPosRot = &camera->playerPosRot;
    Jump3ReadOnlyData* roData = &camera->paramData.jump3.roData;
    VecSph eyeAtOffset;
    VecSph eyeNextAtOffset;
    s32 pad;
    s32 pad2;
    CameraModeValue* values;
    f32 t2;
    f32 phi_f0;
    f32 phi_f2;
    f32 playerHeight;
    PosRot playerhead;
    f32 yNormal;
    f32 temp_f18;
    s32 modeSwitch;
    f32 temp_f2_2;
    Jump3ReadWriteData* rwData = &camera->paramData.jump3.rwData;

    playerHeight = Player_GetHeight(camera->player);
    Actor_GetFocus(&playerhead, &camera->player->actor);

    modeSwitch = false;
    if (((camera->waterYPos - eye->y) < OREG(44) || (camera->animState == 0))) {
        if (rwData->mode != CAM_MODE_NORMAL) {
            rwData->mode = CAM_MODE_NORMAL;
            modeSwitch = true;
        }
    } else if (((camera->waterYPos - eye->y) > OREG(45)) && (rwData->mode != CAM_MODE_BOOMERANG)) {
        rwData->mode = CAM_MODE_BOOMERANG;
        modeSwitch = true;
    }

    OLib_Vec3fDiffToVecSphGeo(&eyeAtOffset, at, eye);
    OLib_Vec3fDiffToVecSphGeo(&eyeNextAtOffset, at, eyeNext);

    if (RELOAD_PARAMS(camera) || modeSwitch || R_RELOAD_CAM_PARAMS) {
        values = sCameraSettings[camera->setting].cameraModes[rwData->mode].values;
        yNormal = ((1.0f + CAM_DATA_SCALED(R_CAM_YOFFSET_NORM)) -
                   (CAM_DATA_SCALED(R_CAM_YOFFSET_NORM) * (68.0f / playerHeight)));
        t2 = CAM_DATA_SCALED(playerHeight) * yNormal;
        roData->yOffset = GET_NEXT_RO_DATA(values) * t2;
        roData->distMin = GET_NEXT_RO_DATA(values) * t2;
        roData->distMax = GET_NEXT_RO_DATA(values) * t2;
        roData->pitchTarget = CAM_DEG_TO_BINANG(GET_NEXT_RO_DATA(values));
        roData->swingUpdateRate = GET_NEXT_RO_DATA(values);
        roData->unk_10 = GET_NEXT_RO_DATA(values);
        roData->unk_14 = GET_NEXT_SCALED_RO_DATA(values);
        roData->fovTarget = GET_NEXT_RO_DATA(values);
        roData->unk_1C = GET_NEXT_SCALED_RO_DATA(values);
        roData->interfaceFlags = GET_NEXT_RO_DATA(values);
    }

    if (R_RELOAD_CAM_PARAMS) {
        prevMode = camera->mode;
        camera->mode = rwData->mode;
        Camera_CopyPREGToModeValues(camera);
        camera->mode = prevMode;
    }

    sCameraInterfaceFlags = roData->interfaceFlags;

    switch (camera->animState) {
        case 0:
        case 10:
        case 20:
        case 25:
            rwData->swing.atEyePoly = NULL;
            rwData->unk_1C = camera->playerGroundY;
            rwData->swing.unk_16 = rwData->swing.unk_14 = rwData->swing.unk_18 = 0;
            rwData->animTimer = 10;
            rwData->swing.swingUpdateRate = roData->swingUpdateRate;
            camera->animState++;
            rwData->swing.swingUpdateRateTimer = 0;
            break;
        default:
            if (rwData->animTimer != 0) {
                rwData->animTimer--;
            }
            break;
    }

    spB0 = *eye;

    spC4 = CAM_DATA_SCALED(OREG(25)) * camera->speedRatio;
    spC0 = camera->speedRatio * CAM_DATA_SCALED(OREG(26));
    spBC = rwData->swing.unk_18 != 0 ? CAM_DATA_SCALED(OREG(25)) : spC4;

    if (rwData->swing.swingUpdateRateTimer != 0) {
        camera->yawUpdateRateInv =
            Camera_LERPCeilF(rwData->swing.swingUpdateRate + (rwData->swing.swingUpdateRateTimer * 2),
                             camera->yawUpdateRateInv, spC4, 0.1f);
        camera->pitchUpdateRateInv =
            Camera_LERPCeilF((rwData->swing.swingUpdateRateTimer * 2) + 40.0f, camera->pitchUpdateRateInv, spC0, 0.1f);
        rwData->swing.swingUpdateRateTimer--;
    } else {
        camera->yawUpdateRateInv =
            Camera_LERPCeilF(rwData->swing.swingUpdateRate, camera->yawUpdateRateInv, spBC, 0.1f);
        camera->pitchUpdateRateInv = Camera_LERPCeilF(40.0f, camera->pitchUpdateRateInv, spC0, 0.1f);
    }

    camera->xzOffsetUpdateRate = Camera_LERPCeilF(CAM_DATA_SCALED(OREG(2)), camera->xzOffsetUpdateRate, spC4, 0.1f);
    camera->yOffsetUpdateRate = Camera_LERPCeilF(CAM_DATA_SCALED(OREG(3)), camera->yOffsetUpdateRate, spC0, 0.1f);
    camera->fovUpdateRate =
        Camera_LERPCeilF(CAM_DATA_SCALED(OREG(4)), camera->yOffsetUpdateRate, camera->speedRatio * 0.05f, 0.1f);

    Camera_CalcAtDefault(camera, &eyeNextAtOffset, roData->yOffset, roData->interfaceFlags);
    OLib_Vec3fDiffToVecSphGeo(&eyeDiffSph, at, eyeNext);

    camera->dist = eyeDiffSph.r =
        Camera_ClampDist(camera, eyeDiffSph.r, roData->distMin, roData->distMax, rwData->animTimer);

    if (camera->playerGroundY <= playerPosRot->pos.y) {
        phi_f0 = playerPosRot->pos.y - camera->playerGroundY;
    } else {
        phi_f0 = -(playerPosRot->pos.y - camera->playerGroundY);
    }

    if (!(phi_f0 < 10.0f)) {
        if (camera->waterYPos <= playerhead.pos.y) {
            phi_f2 = playerhead.pos.y - camera->waterYPos;
        } else {
            phi_f2 = -(playerhead.pos.y - camera->waterYPos);
        }
        if (!(phi_f2 < 50.0f)) {
            camera->pitchUpdateRateInv = 100.0f;
        }
    }
    if (rwData->swing.unk_18 != 0) {
        eyeDiffSph.yaw =
            Camera_LERPCeilS(rwData->swing.unk_16, eyeNextAtOffset.yaw, 1.0f / camera->yawUpdateRateInv, 0xA);
        eyeDiffSph.pitch =
            Camera_LERPCeilS(rwData->swing.unk_14, eyeNextAtOffset.pitch, 1.0f / camera->yawUpdateRateInv, 0xA);
    } else {
        eyeDiffSph.yaw = Camera_CalcDefaultYaw(camera, eyeNextAtOffset.yaw, playerPosRot->rot.y, roData->unk_14, 0.0f);
        eyeDiffSph.pitch = Camera_CalcDefaultPitch(camera, eyeNextAtOffset.pitch, roData->pitchTarget, 0);
    }

    if (eyeDiffSph.pitch > OREG(5)) {
        eyeDiffSph.pitch = OREG(5);
    }

    if (eyeDiffSph.pitch < OREG(34)) {
        eyeDiffSph.pitch = OREG(34);
    }

    Camera_Vec3fVecSphGeoAdd(eyeNext, at, &eyeDiffSph);
    if ((camera->status == CAM_STAT_ACTIVE) && !(roData->interfaceFlags & 0x10)) {
        func_80046E20(camera, &eyeDiffSph, roData->distMin, roData->swingUpdateRate, &spBC, &rwData->swing);
        if (roData->interfaceFlags & 4) {
            camera->inputDir.x = -eyeAtOffset.pitch;
            camera->inputDir.y = BINANG_ROT180(eyeAtOffset.yaw);
            camera->inputDir.z = 0;
        } else {
            OLib_Vec3fDiffToVecSphGeo(&eyeDiffSph, eye, at);
            camera->inputDir.x = eyeDiffSph.pitch;
            camera->inputDir.y = eyeDiffSph.yaw;
            camera->inputDir.z = 0;
        }

        if (rwData->swing.unk_18 != 0) {
            camera->inputDir.y = Camera_LERPCeilS(
                camera->inputDir.y + BINANG_SUB(BINANG_ROT180(rwData->swing.unk_16), camera->inputDir.y),
                camera->inputDir.y, 1.0f - (0.99f * spBC), 0xA);
        }
    } else {
        rwData->swing.swingUpdateRate = roData->swingUpdateRate;
        rwData->swing.unk_18 = 0;
        sUpdateCameraDirection = 0;
        *eye = *eyeNext;
    }
    camera->fov = Camera_LERPCeilF(roData->fovTarget, camera->fov, camera->fovUpdateRate, 1.0f);
    camera->roll = Camera_LERPCeilS(0, camera->roll, 0.5f, 0xA);
    camera->atLERPStepScale = Camera_ClampLERPScale(camera, roData->unk_1C);
    return true;
}

s32 Camera_Jump4(Camera* camera) {
    return Camera_Noop(camera);
}

s32 Camera_Jump0(Camera* camera) {
    return Camera_Noop(camera);
}

s32 Camera_Battle1(Camera* camera) {
    Vec3f* eye = &camera->eye;
    Vec3f* at = &camera->at;
    Vec3f* eyeNext = &camera->eyeNext;
    Vec3f sp128;
    Vec3f playerHead;
    Vec3f targetPos;
    f32 var3;
    f32 var2;
    f32 temp_f0_2;
    f32 temp_f12_2;
    f32 spFC;
    f32 spF8;
    f32 swingAngle;
    f32 temp_f2_2;
    f32 temp_f14;
    s32 skipEyeAtCalc;
    f32 distRatio;
    CamColChk spBC;
    VecSph spB4;
    VecSph atToTargetDir;
    VecSph playerToTargetDir;
    VecSph atToEyeDir;
    VecSph atToEyeNextDir;
    PosRot* playerPosRot = &camera->playerPosRot;
    s16 tmpAng1;
    s16 tmpAng2;
    Player* player;
    s16 sp86;
    s16 isOffGround;
    f32 distance;
    f32 sp7C;
    f32 sp78;
    f32 fov;
    Battle1ReadOnlyData* roData = &camera->paramData.batt1.roData;
    Battle1ReadWriteData* rwData = &camera->paramData.batt1.rwData;
    s32 pad;
    f32 playerHeight;

    skipEyeAtCalc = false;
    player = camera->player;
    playerHeight = Player_GetHeight(camera->player);
    if (RELOAD_PARAMS(camera) || R_RELOAD_CAM_PARAMS) {
        CameraModeValue* values = sCameraSettings[camera->setting].cameraModes[camera->mode].values;
        f32 yNormal = (1.0f + CAM_DATA_SCALED(OREG(46))) - (CAM_DATA_SCALED(OREG(46)) * (68.0f / playerHeight));

        roData->yOffset = GET_NEXT_SCALED_RO_DATA(values) * playerHeight * yNormal;
        roData->distance = GET_NEXT_RO_DATA(values);
        roData->swingYawInitial = GET_NEXT_RO_DATA(values);
        roData->swingYawFinal = GET_NEXT_RO_DATA(values);
        roData->swingPitchInitial = GET_NEXT_RO_DATA(values);
        roData->swingPitchFinal = GET_NEXT_RO_DATA(values);
        roData->swingPitchAdj = GET_NEXT_SCALED_RO_DATA(values);
        roData->fov = GET_NEXT_RO_DATA(values);
        roData->atLERPScaleOnGround = GET_NEXT_SCALED_RO_DATA(values);
        roData->flags = GET_NEXT_RO_DATA(values);
        roData->yOffsetOffGround = GET_NEXT_SCALED_RO_DATA(values) * playerHeight * yNormal;
        roData->atLERPScaleOffGround = GET_NEXT_SCALED_RO_DATA(values);
        rwData->chargeTimer = 40;
        rwData->unk_10 = CAM_DATA_SCALED(OREG(12));
    }

    if (R_RELOAD_CAM_PARAMS) {
        Camera_CopyPREGToModeValues(camera);
    }

    distance = roData->distance;
    sp7C = roData->swingPitchInitial;
    sp78 = roData->swingPitchFinal;
    fov = roData->fov;

    if (camera->player->stateFlags1 & PLAYER_STATE1_12) {
        // charging sword.
        rwData->unk_10 =
            Camera_LERPCeilF(CAM_DATA_SCALED(OREG(12)) * 0.5f, rwData->unk_10, CAM_DATA_SCALED(OREG(25)), 0.1f);
        camera->xzOffsetUpdateRate =
            Camera_LERPCeilF(0.2f, camera->xzOffsetUpdateRate, CAM_DATA_SCALED(OREG(25)), 0.1f);
        camera->yOffsetUpdateRate = Camera_LERPCeilF(0.2f, camera->yOffsetUpdateRate, CAM_DATA_SCALED(OREG(25)), 0.1f);
        if (rwData->chargeTimer >= -19) {
            rwData->chargeTimer--;
        } else {
            distance = 250.0f;
            sp7C = 50.0f;
            sp78 = 40.0f;
            fov = 60.0f;
        }
    } else if (rwData->chargeTimer < 0) {
        distance = 250.0f;
        sp7C = 50.0f;
        sp78 = 40.0f;
        fov = 60.0f;
        rwData->chargeTimer++;
    } else {
        rwData->chargeTimer = 40;
        rwData->unk_10 = Camera_LERPCeilF(CAM_DATA_SCALED(OREG(12)), rwData->unk_10, CAM_DATA_SCALED(OREG(25)), 0.1f);
        camera->xzOffsetUpdateRate = Camera_LERPCeilF(CAM_DATA_SCALED(OREG(40)), camera->xzOffsetUpdateRate,
                                                      CAM_DATA_SCALED(OREG(25)) * camera->speedRatio, 0.1f);
        camera->yOffsetUpdateRate = Camera_LERPCeilF(CAM_DATA_SCALED(OREG(40)), camera->yOffsetUpdateRate,
                                                     CAM_DATA_SCALED(OREG(26)) * camera->speedRatio, 0.1f);
    }
    camera->fovUpdateRate =
        Camera_LERPCeilF(CAM_DATA_SCALED(OREG(4)), camera->fovUpdateRate, camera->speedRatio * 0.05f, 0.1f);
    playerHeight += roData->yOffset;
    OLib_Vec3fDiffToVecSphGeo(&atToEyeDir, at, eye);
    OLib_Vec3fDiffToVecSphGeo(&atToEyeNextDir, at, eyeNext);
    if (camera->target == NULL || camera->target->update == NULL) {
        if (camera->target == NULL) {
            osSyncPrintf(
                VT_COL(YELLOW, BLACK) "camera: warning: battle: target is not valid, change parallel\n" VT_RST);
        }
        camera->target = NULL;
        Camera_ChangeMode(camera, CAM_MODE_TARGET);
        return true;
    }

    sCameraInterfaceFlags = roData->flags;

    if (RELOAD_PARAMS(camera)) {
        rwData->unk_14 = 0;
        rwData->roll = 0.0f;
        rwData->target = camera->target;
        camera->animState++;
        if (rwData->target->id > 0) {
            osSyncPrintf("camera: battle: target actor name " VT_FGCOL(BLUE) "%d" VT_RST "\n", rwData->target->id);
        } else {
            osSyncPrintf("camera: battle: target actor name " VT_COL(RED, WHITE) "%d" VT_RST "\n", rwData->target->id);
            camera->target = NULL;
            Camera_ChangeMode(camera, CAM_MODE_TARGET);
            return true;
        }
        rwData->animTimer = OREG(23) + OREG(24);
        rwData->initialEyeToAtYaw = atToEyeDir.yaw;
        rwData->initialEyeToAtPitch = atToEyeDir.pitch;
        rwData->initialEyeToAtDist = atToEyeDir.r;
        rwData->yPosOffset = playerPosRot->pos.y - camera->playerPosDelta.y;
    }

    if (camera->status == CAM_STAT_ACTIVE) {
        sUpdateCameraDirection = 1;
        camera->inputDir.x = -atToEyeDir.pitch;
        camera->inputDir.y = BINANG_ROT180(atToEyeDir.yaw);
        camera->inputDir.z = 0;
    }

    if (camera->playerGroundY == camera->playerPosRot.pos.y || camera->player->actor.gravity > -0.1f ||
        camera->player->stateFlags1 & PLAYER_STATE1_21) {
        isOffGround = false;
        rwData->yPosOffset = playerPosRot->pos.y;
    } else {
        isOffGround = true;
    }

    if (rwData->animTimer == 0) {
        camera->atLERPStepScale =
            Camera_ClampLERPScale(camera, isOffGround ? roData->atLERPScaleOffGround : roData->atLERPScaleOnGround);
    }
    Actor_GetFocus(&camera->targetPosRot, camera->target);
    if (rwData->target != camera->target) {
        osSyncPrintf("camera: battle: change target %d -> " VT_FGCOL(BLUE) "%d" VT_RST "\n", rwData->target->id,
                     camera->target->id);
        camera->animState = 0;
        return true;
    }

    Camera_CalcAtForLockOn(camera, &atToEyeNextDir, &camera->targetPosRot.pos,
                           isOffGround ? roData->yOffsetOffGround : roData->yOffset, distance, &rwData->yPosOffset,
                           &playerToTargetDir, (isOffGround ? 0x81 : 1) | roData->flags);
    tmpAng2 = playerToTargetDir.yaw;
    playerHead = playerPosRot->pos;
    playerHead.y += playerHeight;
    OLib_Vec3fDiffToVecSphGeo(&playerToTargetDir, &playerHead, &camera->targetPosRot.pos);
    distRatio = playerToTargetDir.r > distance ? 1 : playerToTargetDir.r / distance;
    targetPos = camera->targetPosRot.pos;
    OLib_Vec3fDiffToVecSphGeo(&atToTargetDir, at, &targetPos);
    atToTargetDir.r = distance - ((atToTargetDir.r <= distance ? atToTargetDir.r : distance) * 0.5f);
    swingAngle = roData->swingYawInitial + ((roData->swingYawFinal - roData->swingYawInitial) * (1.1f - distRatio));
    spF8 = OREG(13) + swingAngle;

    spB4.r = camera->dist = Camera_LERPCeilF(distance, camera->dist, CAM_DATA_SCALED(OREG(11)), 2.0f);
    spB4.yaw = atToEyeNextDir.yaw;
    tmpAng1 = BINANG_SUB(atToTargetDir.yaw, BINANG_ROT180(atToEyeNextDir.yaw));
    if (rwData->animTimer != 0) {
        if (rwData->animTimer >= OREG(24)) {
            sp86 = rwData->animTimer - OREG(24);
            OLib_Vec3fDiffToVecSphGeo(&playerToTargetDir, at, eye);
            playerToTargetDir.yaw = BINANG_ROT180(tmpAng2);

            var2 = 1.0f / OREG(23);
            var3 = (rwData->initialEyeToAtDist - playerToTargetDir.r) * var2;
            tmpAng1 = BINANG_SUB(rwData->initialEyeToAtYaw, playerToTargetDir.yaw) * var2;
            tmpAng2 = BINANG_SUB(rwData->initialEyeToAtPitch, playerToTargetDir.pitch) * var2;

            spB4.r =
                Camera_LERPCeilF(playerToTargetDir.r + (var3 * sp86), atToEyeDir.r, CAM_DATA_SCALED(OREG(28)), 1.0f);
            spB4.yaw = Camera_LERPCeilS(playerToTargetDir.yaw + (tmpAng1 * sp86), atToEyeDir.yaw,
                                        CAM_DATA_SCALED(OREG(28)), 0xA);
            spB4.pitch = Camera_LERPCeilS(playerToTargetDir.pitch + (tmpAng2 * sp86), atToEyeDir.pitch,
                                          CAM_DATA_SCALED(OREG(28)), 0xA);
        } else {
            skipEyeAtCalc = true;
        }
        rwData->animTimer--;
    } else if (ABS(tmpAng1) > CAM_DEG_TO_BINANG(swingAngle)) {
        spFC = CAM_BINANG_TO_DEG(tmpAng1);
        temp_f2_2 = swingAngle + (spF8 - swingAngle) * (OLib_ClampMaxDist(atToTargetDir.r, spB4.r) / spB4.r);
        temp_f12_2 = ((temp_f2_2 * temp_f2_2) - 2.0f) / (temp_f2_2 - 360.0f);
        var2 = ((temp_f12_2 * spFC) + (2.0f - (360.0f * temp_f12_2)));
        temp_f14 = SQ(spFC) / var2;
        tmpAng2 = tmpAng1 >= 0 ? CAM_DEG_TO_BINANG(temp_f14) : (-CAM_DEG_TO_BINANG(temp_f14));
        spB4.yaw = BINANG_ROT180((s16)(BINANG_ROT180(atToEyeNextDir.yaw) + tmpAng2));
    } else {
        spFC = 0.05f;
        spFC = (1 - camera->speedRatio) * spFC;
        tmpAng2 = tmpAng1 >= 0 ? CAM_DEG_TO_BINANG(swingAngle) : -CAM_DEG_TO_BINANG(swingAngle);
        spB4.yaw = atToEyeNextDir.yaw - (s16)((tmpAng2 - tmpAng1) * spFC);
    }

    if (!skipEyeAtCalc) {
        var3 = atToTargetDir.pitch * roData->swingPitchAdj;
        var2 = F32_LERPIMP(sp7C, sp78, distRatio);
        tmpAng1 = CAM_DEG_TO_BINANG(var2) - (s16)(playerToTargetDir.pitch * (0.5f + distRatio * (1.0f - 0.5f)));
        tmpAng1 += (s16)(var3);

        if (tmpAng1 < -0x2AA8) {
            tmpAng1 = -0x2AA8;
        } else if (tmpAng1 > 0x2AA8) {
            tmpAng1 = 0x2AA8;
        }

        spB4.pitch = Camera_LERPCeilS(tmpAng1, atToEyeNextDir.pitch, rwData->unk_10, 0xA);
        Camera_Vec3fVecSphGeoAdd(eyeNext, at, &spB4);
        spBC.pos = *eyeNext;
        if (camera->status == CAM_STAT_ACTIVE) {
            if (!camera->play->envCtx.skyboxDisabled || roData->flags & 1) {
                Camera_BGCheckInfo(camera, at, &spBC);
            } else if (roData->flags & 2) {
                func_80043F94(camera, at, &spBC);
            } else {
                OLib_Vec3fDistNormalize(&sp128, at, &spBC.pos);
                spBC.pos.x -= sp128.x;
                spBC.pos.y -= sp128.y;
                spBC.pos.z -= sp128.z;
            }
            *eye = spBC.pos;
        } else {
            *eye = *eyeNext;
        }
    }
    rwData->roll += (((OREG(36) * camera->speedRatio) * (1.0f - distRatio)) - rwData->roll) * CAM_DATA_SCALED(OREG(37));
    camera->roll = CAM_DEG_TO_BINANG(rwData->roll);
    camera->fov = Camera_LERPCeilF((player->meleeWeaponState != 0 ? 0.8f
                                    : gSaveContext.health <= 0x10 ? 0.8f
                                                                  : 1.0f) *
                                       (fov - ((fov * 0.05f) * distRatio)),
                                   camera->fov, camera->fovUpdateRate, 1.0f);
}

s32 Camera_Battle2(Camera* camera) {
    return Camera_Noop(camera);
}

s32 Camera_Battle3(Camera* camera) {
    return Camera_Noop(camera);
}

/**
 * Charging spin attack
 * Camera zooms out slowly for 50 frames, then tilts up to a specified
 * setting value.
 */
s32 Camera_Battle4(Camera* camera) {
    Vec3f* eye = &camera->eye;
    Vec3f* at = &camera->at;
    Vec3f* eyeNext = &camera->eyeNext;
    VecSph eyeNextOffset;
    VecSph eyeAtOffset;
    VecSph eyeNextAtOffset;
    Battle4ReadOnlyData* roData = &camera->paramData.batt4.roData;
    Battle4ReadWriteData* rwData = &camera->paramData.batt4.rwData;
    s32 pad;
    f32 playerHeight;

    playerHeight = Player_GetHeight(camera->player);
    if (RELOAD_PARAMS(camera) || R_RELOAD_CAM_PARAMS) {
        CameraModeValue* values = sCameraSettings[camera->setting].cameraModes[camera->mode].values;
        f32 yNormal = (1.0f + CAM_DATA_SCALED(R_CAM_YOFFSET_NORM)) -
                      (CAM_DATA_SCALED(R_CAM_YOFFSET_NORM) * (68.0f / playerHeight));

        roData->yOffset = GET_NEXT_SCALED_RO_DATA(values) * playerHeight * yNormal;
        roData->rTarget = GET_NEXT_SCALED_RO_DATA(values) * playerHeight * yNormal;
        roData->pitchTarget = CAM_DEG_TO_BINANG(GET_NEXT_RO_DATA(values));
        roData->lerpUpdateRate = GET_NEXT_SCALED_RO_DATA(values);
        roData->fovTarget = GET_NEXT_RO_DATA(values);
        roData->atLERPTarget = GET_NEXT_SCALED_RO_DATA(values);
        roData->interfaceFlags = GET_NEXT_RO_DATA(values);
    }

    if (R_RELOAD_CAM_PARAMS) {
        Camera_CopyPREGToModeValues(camera);
    }

    OLib_Vec3fDiffToVecSphGeo(&eyeAtOffset, at, eye);
    OLib_Vec3fDiffToVecSphGeo(&eyeNextAtOffset, at, eyeNext);

    sCameraInterfaceFlags = roData->interfaceFlags;

    switch (camera->animState) {
        case 0:
        case 10:
        case 20:
            rwData->animTimer = 50;
            camera->animState++;
            break;
    }

    camera->yawUpdateRateInv = Camera_LERPCeilF(roData->lerpUpdateRate, camera->yawUpdateRateInv,
                                                CAM_DATA_SCALED(OREG(25)) * camera->speedRatio, 0.1f);
    camera->rUpdateRateInv = 1000.0f;
    camera->pitchUpdateRateInv = 1000.0f;
    camera->xzOffsetUpdateRate = Camera_LERPCeilF(0.025f, camera->xzOffsetUpdateRate, CAM_DATA_SCALED(OREG(25)), 0.1f);
    camera->yOffsetUpdateRate = Camera_LERPCeilF(CAM_DATA_SCALED(OREG(3)), camera->yOffsetUpdateRate,
                                                 CAM_DATA_SCALED(OREG(26)) * camera->speedRatio, 0.1f);
    camera->fovUpdateRate = 0.0001f;
    Camera_CalcAtDefault(camera, &eyeNextAtOffset, roData->yOffset, 1);
    if (rwData->animTimer != 0) {
        eyeNextOffset.yaw = eyeAtOffset.yaw;
        eyeNextOffset.pitch = eyeAtOffset.pitch;
        eyeNextOffset.r = eyeAtOffset.r;
        rwData->animTimer--;
    } else {
        eyeNextOffset.yaw = eyeAtOffset.yaw;
        eyeNextOffset.pitch = Camera_LERPCeilS(roData->pitchTarget, eyeAtOffset.pitch, roData->lerpUpdateRate, 2);
        eyeNextOffset.r = Camera_LERPCeilF(roData->rTarget, eyeAtOffset.r, roData->lerpUpdateRate, 0.001f);
    }
    Camera_Vec3fVecSphGeoAdd(eyeNext, at, &eyeNextOffset);
    *eye = *eyeNext;
    camera->dist = eyeNextOffset.r;
    camera->fov = Camera_LERPCeilF(roData->fovTarget, camera->fov, roData->lerpUpdateRate, 1.0f);
    camera->roll = 0;
    camera->atLERPStepScale = Camera_ClampLERPScale(camera, roData->atLERPTarget);
    return true;
}

s32 Camera_Battle0(Camera* camera) {
    return Camera_Noop(camera);
}

// Targeting non-enemy
s32 Camera_KeepOn1(Camera* camera) {
    Vec3f* eye = &camera->eye;
    Vec3f* at = &camera->at;
    Vec3f* eyeNext = &camera->eyeNext;
    Vec3f sp120;
    Vec3f sp114;
    Vec3f sp108;
    f32 sp104;
    f32 temp_f12_2;
    f32 temp_f14;
    f32 t1;
    f32 spF4;
    f32 spF0;
    f32 spEC;
    f32 spE8;
    f32 t2;
    s16 spE2;
    s16 spE0;
    VecSph spD8;
    VecSph spD0;
    VecSph spC8;
    VecSph spC0;
    VecSph spB8;
    PosRot* playerPosRot = &camera->playerPosRot;
    CamColChk sp8C;
    s32 sp88;
    f32 sp84;
    s16 sp82;
    s16 sp80;
    KeepOn1ReadOnlyData* roData = &camera->paramData.keep1.roData;
    KeepOn1ReadWriteData* rwData = &camera->paramData.keep1.rwData;
    s16 t3;
    f32 playerHeight;

    sp88 = 0;
    playerHeight = Player_GetHeight(camera->player);
    if ((camera->target == NULL) || (camera->target->update == NULL)) {
        if (camera->target == NULL) {
            osSyncPrintf(
                VT_COL(YELLOW, BLACK) "camera: warning: keepon: target is not valid, change parallel\n" VT_RST);
        }
        camera->target = NULL;
        Camera_ChangeMode(camera, CAM_MODE_TARGET);
        return 1;
    }

    if (RELOAD_PARAMS(camera) || R_RELOAD_CAM_PARAMS) {
        CameraModeValue* values = sCameraSettings[camera->setting].cameraModes[camera->mode].values;
        f32 yNormal = (1.0f + CAM_DATA_SCALED(OREG(46))) - (CAM_DATA_SCALED(OREG(46)) * (68.0f / playerHeight));

        roData->unk_00 = GET_NEXT_SCALED_RO_DATA(values) * playerHeight * yNormal;
        roData->unk_04 = GET_NEXT_RO_DATA(values);
        roData->unk_08 = GET_NEXT_RO_DATA(values);
        roData->unk_0C = GET_NEXT_RO_DATA(values);
        roData->unk_10 = GET_NEXT_RO_DATA(values);
        roData->unk_14 = GET_NEXT_RO_DATA(values);
        roData->unk_18 = GET_NEXT_RO_DATA(values);
        roData->unk_1C = GET_NEXT_SCALED_RO_DATA(values);
        roData->unk_20 = GET_NEXT_RO_DATA(values);
        roData->unk_24 = GET_NEXT_SCALED_RO_DATA(values);
        roData->interfaceFlags = GET_NEXT_RO_DATA(values);
        roData->unk_28 = GET_NEXT_SCALED_RO_DATA(values) * playerHeight * yNormal;
        roData->unk_2C = GET_NEXT_SCALED_RO_DATA(values);
    }
    if (R_RELOAD_CAM_PARAMS) {
        Camera_CopyPREGToModeValues(camera);
    }

    playerHeight += roData->unk_00;
    OLib_Vec3fDiffToVecSphGeo(&spC0, at, eye);
    OLib_Vec3fDiffToVecSphGeo(&spB8, at, eyeNext);
    sCameraInterfaceFlags = roData->interfaceFlags;
    if (RELOAD_PARAMS(camera)) {
        camera->animState++;
        rwData->unk_10 = 0;
        rwData->unk_04 = 0.0f;
        rwData->unk_0C = camera->target;
        rwData->unk_16 = OREG(23) + OREG(24);
        rwData->unk_12 = spC0.yaw;
        rwData->unk_14 = spC0.pitch;
        rwData->unk_00 = spC0.r;
        rwData->unk_08 = playerPosRot->pos.y - camera->playerPosDelta.y;
    }
    if (camera->status == CAM_STAT_ACTIVE) {
        sUpdateCameraDirection = 1;
        camera->inputDir.x = -spC0.pitch;
        camera->inputDir.y = BINANG_ROT180(spC0.yaw);
        camera->inputDir.z = 0;
    }

    sp104 = roData->unk_04;
    sp84 = 1;

    switch (camera->paramFlags & 0x18) {
        case 8:
            if ((camera->player->actor.category == 2) && (camera->player->interactRangeActor == camera->target)) {
                PosRot sp54;
                Actor_GetFocus(&sp54, &camera->player->actor);
                spC8.r = 60.0f;
                spC8.yaw = camera->playerPosRot.rot.y;
                spC8.pitch = 0x2EE0;
                Camera_Vec3fVecSphGeoAdd(&camera->targetPosRot.pos, &sp54.pos, &spC8);
            } else {
                Actor_GetFocus(&camera->targetPosRot, camera->target);
            }
            Actor_GetFocus(&camera->targetPosRot, camera->target);
            if (rwData->unk_0C != camera->target) {
                rwData->unk_0C = camera->target;
                camera->atLERPStepScale = 0.0f;
            }
            camera->xzOffsetUpdateRate = Camera_LERPCeilF(1.0f, camera->xzOffsetUpdateRate,
                                                          CAM_DATA_SCALED(OREG(25)) * camera->speedRatio, 0.1f);
            camera->yOffsetUpdateRate =
                Camera_LERPCeilF(1.0f, camera->yOffsetUpdateRate, CAM_DATA_SCALED(OREG(26)) * camera->speedRatio, 0.1f);
            camera->fovUpdateRate =
                Camera_LERPCeilF(CAM_DATA_SCALED(OREG(4)), camera->fovUpdateRate, camera->speedRatio * 0.05f, 0.1f);
            goto cont;
        case 0x10:
            rwData->unk_0C = NULL;
        cont:
            if (camera->playerGroundY == camera->playerPosRot.pos.y || camera->player->actor.gravity > -0.1f ||
                camera->player->stateFlags1 & PLAYER_STATE1_21) {
                rwData->unk_08 = playerPosRot->pos.y;
                sp80 = 0;
            } else {
                sp80 = 1;
            }

            Camera_CalcAtForLockOn(camera, &spB8, &camera->targetPosRot.pos, sp80 ? roData->unk_28 : roData->unk_00,
                                   sp104, &rwData->unk_08, &spC8, (sp80 ? 0x80 : 0) | roData->interfaceFlags);
            sp114 = playerPosRot->pos;
            sp114.y += playerHeight;
            OLib_Vec3fDiffToVecSphGeo(&spC8, &sp114, &camera->targetPosRot.pos);
            sp84 = spC8.r > sp104 ? 1.0f : spC8.r / sp104;
            break;
        default:
            *at = playerPosRot->pos;
            at->y += playerHeight;
            rwData->unk_0C = NULL;
            break;
    }
    OLib_Vec3fDiffToVecSphGeo(&spD8, at, eyeNext);
    if (spD8.r < roData->unk_04) {
        sp104 = roData->unk_04;
        spE8 = OREG(6);
    } else if (roData->unk_08 < spD8.r) {
        sp104 = roData->unk_08;
        spE8 = OREG(6);
    } else {
        sp104 = spD8.r;
        spE8 = 1.0f;
    }

    camera->rUpdateRateInv = Camera_LERPCeilF(spE8, camera->rUpdateRateInv, CAM_DATA_SCALED(OREG(25)), 0.1f);
    spD8.r = spE8 = camera->dist = Camera_LERPCeilF(sp104, camera->dist, 1.0f / camera->rUpdateRateInv, 0.2f);
    sp108 = camera->targetPosRot.pos;
    OLib_Vec3fDiffToVecSphGeo(&spD0, at, &sp108);
    spD0.r = spE8 - ((spD0.r <= spE8 ? spD0.r : spE8) * 0.5f);
    spEC = roData->unk_0C + ((roData->unk_10 - roData->unk_0C) * (1.1f - sp84));
    spF0 = OREG(13) + spEC;
    spD8.r = camera->dist = Camera_LERPCeilF(spE8, camera->dist, CAM_DATA_SCALED(OREG(11)), 2.0f);
    spD8.yaw = spB8.yaw;
    spE2 = BINANG_SUB(spD0.yaw, BINANG_ROT180(spB8.yaw));
    if (rwData->unk_16 != 0) {
        if (rwData->unk_16 >= OREG(24)) {
            sp82 = rwData->unk_16 - OREG(24);
            spE2 = spC8.yaw;
            OLib_Vec3fDiffToVecSphGeo(&spC8, at, eye);
            spC8.yaw = BINANG_ROT180(spE2);

            t2 = 1.0f / OREG(23);
            spE8 = (rwData->unk_00 - spC8.r) * t2;
            spE2 = BINANG_SUB(rwData->unk_12, spC8.yaw) * t2;
            spE0 = BINANG_SUB(rwData->unk_14, spC8.pitch) * t2;

            spD8.r = Camera_LERPCeilF(spC8.r + (spE8 * sp82), spC0.r, CAM_DATA_SCALED(OREG(28)), 1.0f);
            spD8.yaw = Camera_LERPCeilS(spC8.yaw + (spE2 * sp82), spC0.yaw, CAM_DATA_SCALED(OREG(28)), 0xA);
            spD8.pitch = Camera_LERPCeilS(spC8.pitch + (spE0 * sp82), spC0.pitch, CAM_DATA_SCALED(OREG(28)), 0xA);
        } else {
            sp88 = 1;
        }
        rwData->unk_16--;
    } else if (ABS(spE2) > CAM_DEG_TO_BINANG(spEC)) {
        spF4 = CAM_BINANG_TO_DEG(spE2);
        t2 = spEC + (spF0 - spEC) * (OLib_ClampMaxDist(spD0.r, spD8.r) / spD8.r);
        temp_f12_2 = ((SQ(t2) - 2.0f) / (t2 - 360.0f));
        t1 = (temp_f12_2 * spF4) + (2.0f - (360.0f * temp_f12_2));
        temp_f14 = SQ(spF4) / t1;
        spE0 = spE2 >= 0 ? (CAM_DEG_TO_BINANG(temp_f14)) : (-CAM_DEG_TO_BINANG(temp_f14));
        spD8.yaw = BINANG_ROT180((s16)(BINANG_ROT180(spB8.yaw) + spE0));
    } else {
        spF4 = 0.02f;
        spF4 = (1.0f - camera->speedRatio) * spF4;
        spE0 = spE2 >= 0 ? CAM_DEG_TO_BINANG(spEC) : -CAM_DEG_TO_BINANG(spEC);
        spD8.yaw = spB8.yaw - (s16)((spE0 - spE2) * spF4);
    }

    if (sp88 == 0) {
        spE2 = CAM_DEG_TO_BINANG((f32)(roData->unk_14 + ((roData->unk_18 - roData->unk_14) * sp84)));
        spE2 -= (s16)(spC8.pitch * (0.5f + (sp84 * 0.5f)));

        spE8 = spD0.pitch * roData->unk_1C;
        spE2 += (s16)spE8;
        if (spE2 < -0x3200) {
            spE2 = -0x3200;
        } else if (spE2 > 0x3200) {
            spE2 = 0x3200;
        }

        spD8.pitch = Camera_LERPCeilS(spE2, spB8.pitch, CAM_DATA_SCALED(OREG(12)), 0xA);
        Camera_Vec3fVecSphGeoAdd(eyeNext, at, &spD8);
        sp8C.pos = *eyeNext;
        if (camera->status == CAM_STAT_ACTIVE) {
            if (!camera->play->envCtx.skyboxDisabled || roData->interfaceFlags & 1) {
                Camera_BGCheckInfo(camera, at, &sp8C);
            } else if (roData->interfaceFlags & 2) {
                func_80043F94(camera, at, &sp8C);
            } else {
                OLib_Vec3fDistNormalize(&sp120, at, &sp8C.pos);
                sp8C.pos.x -= sp120.x;
                sp8C.pos.y -= sp120.y;
                sp8C.pos.z -= sp120.z;
            }
            *eye = sp8C.pos;
        } else {
            *eye = *eyeNext;
        }
        OLib_Vec3fDistNormalize(&sp120, eye, at);
        Camera_Vec3fTranslateByUnitVector(eye, eye, &sp120, OREG(1));
    }
    camera->fov = Camera_LERPCeilF(roData->unk_20, camera->fov, camera->fovUpdateRate, 1.0f);
    camera->roll = Camera_LERPCeilS(0, camera->roll, 0.5f, 0xA);
    camera->atLERPStepScale = Camera_ClampLERPScale(camera, sp80 ? roData->unk_2C : roData->unk_24);
    return 1;
}

s32 Camera_KeepOn2(Camera* camera) {
    return Camera_Noop(camera);
}

/**
 * Talking to an NPC
 */
s32 Camera_KeepOn3(Camera* camera) {
    Vec3f* eye = &camera->eye;
    Vec3f* at = &camera->at;
    Vec3f* eyeNext = &camera->eyeNext;
    Vec3f playerHeadPos;
    Vec3f lineChkPointB;
    f32 temp_f0;
    f32 spBC;
    f32 prevTargetPlayerDist;
    f32 swingAngle;
    Actor* colChkActors[2];
    VecSph targetToPlayerDir;
    VecSph atToEyeAdj;
    VecSph atToEyeDir;
    VecSph atToEyeNextDir;
    s32 i;
    s32 angleCnt;
    s16 sp82;
    s16 sp80;
    PosRot playerPosRot;
    PosRot* camPlayerPosRot = &camera->playerPosRot;
    KeepOn3ReadOnlyData* roData = &camera->paramData.keep3.roData;
    KeepOn3ReadWriteData* rwData = &camera->paramData.keep3.rwData;
    s32 pad;
    f32 playerHeight;

    playerHeight = Player_GetHeight(camera->player);
    if (camera->target == NULL || camera->target->update == NULL) {
        if (camera->target == NULL) {
            osSyncPrintf(VT_COL(YELLOW, BLACK) "camera: warning: talk: target is not valid, change parallel\n" VT_RST);
        }
        camera->target = NULL;
        Camera_ChangeMode(camera, CAM_MODE_TARGET);
        return 1;
    }
    if (RELOAD_PARAMS(camera)) {
        if (camera->play->view.unk_124 == 0) {
            camera->unk_14C |= 0x20;
            camera->play->view.unk_124 = camera->camId | 0x50;
            return 1;
        }
        camera->unk_14C &= ~0x20;
    }
    camera->unk_14C &= ~0x10;
    if (RELOAD_PARAMS(camera) || R_RELOAD_CAM_PARAMS) {
        CameraModeValue* values = sCameraSettings[camera->setting].cameraModes[camera->mode].values;
        f32 yNormal = (1.0f + CAM_DATA_SCALED(OREG(46))) - (CAM_DATA_SCALED(OREG(46)) * (68.0f / playerHeight));

        roData->yOffset = GET_NEXT_SCALED_RO_DATA(values) * playerHeight * yNormal;
        roData->minDist = GET_NEXT_RO_DATA(values);
        roData->maxDist = GET_NEXT_RO_DATA(values);
        roData->swingYawInital = GET_NEXT_RO_DATA(values);
        roData->swingYawFinal = GET_NEXT_RO_DATA(values);
        roData->swingPitchInitial = GET_NEXT_RO_DATA(values);
        roData->swingPitchFinal = GET_NEXT_RO_DATA(values);
        roData->swingPitchAdj = GET_NEXT_SCALED_RO_DATA(values);
        roData->fovTarget = GET_NEXT_RO_DATA(values);
        roData->atLERPScaleMax = GET_NEXT_SCALED_RO_DATA(values);
        roData->initTimer = GET_NEXT_RO_DATA(values);
        roData->flags = GET_NEXT_RO_DATA(values);
    }

    if (R_RELOAD_CAM_PARAMS) {
        Camera_CopyPREGToModeValues(camera);
    }

    playerHeight += roData->yOffset;
    OLib_Vec3fDiffToVecSphGeo(&atToEyeDir, at, eye);
    OLib_Vec3fDiffToVecSphGeo(&atToEyeNextDir, at, eyeNext);
    Actor_GetFocus(&camera->targetPosRot, camera->target);
    Actor_GetFocus(&playerPosRot, &camera->player->actor);
    playerHeadPos = camPlayerPosRot->pos;
    playerHeadPos.y += playerHeight;
    OLib_Vec3fDiffToVecSphGeo(&targetToPlayerDir, &playerHeadPos, &camera->targetPosRot.pos);
    sCameraInterfaceFlags = roData->flags;
    if (RELOAD_PARAMS(camera)) {
        colChkActors[0] = camera->target;
        colChkActors[1] = &camera->player->actor;
        camera->animState++;
        rwData->target = camera->target;
        temp_f0 = (roData->maxDist < targetToPlayerDir.r ? 1.0f : targetToPlayerDir.r / roData->maxDist);
        rwData->animTimer = roData->initTimer;
        spBC = ((1.0f - temp_f0) * targetToPlayerDir.r) / rwData->animTimer;
        swingAngle = F32_LERPIMP(roData->swingPitchInitial, roData->swingPitchFinal, temp_f0);
        atToEyeAdj.pitch = CAM_DEG_TO_BINANG(swingAngle) + ((s16)(-(targetToPlayerDir.pitch * roData->swingPitchAdj)));
        swingAngle = F32_LERPIMP(roData->swingYawInital, roData->swingYawFinal, temp_f0);
        if (roData->flags & 0x10) {
            if (BINANG_SUB(targetToPlayerDir.yaw, atToEyeNextDir.yaw) < 0) {
                atToEyeAdj.yaw = targetToPlayerDir.yaw + CAM_DEG_TO_BINANG(swingAngle);
            } else {
                atToEyeAdj.yaw = targetToPlayerDir.yaw - CAM_DEG_TO_BINANG(swingAngle);
            }
        } else if (roData->flags & 0x20) {
            if (BINANG_SUB(targetToPlayerDir.yaw, atToEyeNextDir.yaw) < 0) {
                atToEyeAdj.yaw = BINANG_ROT180(targetToPlayerDir.yaw) - CAM_DEG_TO_BINANG(swingAngle);
            } else {
                atToEyeAdj.yaw = BINANG_ROT180(targetToPlayerDir.yaw) + CAM_DEG_TO_BINANG(swingAngle);
            }
        } else if (ABS(BINANG_SUB(targetToPlayerDir.yaw, atToEyeNextDir.yaw)) < 0x3FFF) {
            if (BINANG_SUB(targetToPlayerDir.yaw, atToEyeNextDir.yaw) < 0) {
                atToEyeAdj.yaw = targetToPlayerDir.yaw + CAM_DEG_TO_BINANG(swingAngle);
            } else {
                atToEyeAdj.yaw = targetToPlayerDir.yaw - CAM_DEG_TO_BINANG(swingAngle);
            }
        } else {
            if (BINANG_SUB(targetToPlayerDir.yaw, atToEyeNextDir.yaw) < 0) {
                atToEyeAdj.yaw = BINANG_ROT180(targetToPlayerDir.yaw) - CAM_DEG_TO_BINANG(swingAngle);
            } else {
                atToEyeAdj.yaw = BINANG_ROT180(targetToPlayerDir.yaw) + CAM_DEG_TO_BINANG(swingAngle);
            }
        }
        prevTargetPlayerDist = targetToPlayerDir.r;
        temp_f0 = 0.6f;
        targetToPlayerDir.r = (spBC * 0.6f) + (prevTargetPlayerDist * (1.0f - temp_f0));
        sp80 = atToEyeAdj.yaw;
        sp82 = atToEyeAdj.pitch;
        playerHeadPos = camPlayerPosRot->pos;
        playerHeadPos.y += playerHeight;
        Camera_Vec3fVecSphGeoAdd(&rwData->atTarget, &playerHeadPos, &targetToPlayerDir);
        angleCnt = ARRAY_COUNT(D_8011D3B0);
        i = 0;
        targetToPlayerDir.r = prevTargetPlayerDist;
        atToEyeAdj.r = ((roData->minDist + (targetToPlayerDir.r * (1 - 0.5f))) - atToEyeNextDir.r) + atToEyeNextDir.r;
        Camera_Vec3fVecSphGeoAdd(&lineChkPointB, &rwData->atTarget, &atToEyeAdj);
        if (!(roData->flags & 0x80)) {
            while (i < angleCnt) {
                if (!CollisionCheck_LineOCCheck(camera->play, &camera->play->colChkCtx, &rwData->atTarget,
                                                &lineChkPointB, colChkActors, 2) &&
                    !Camera_BGCheck(camera, &rwData->atTarget, &lineChkPointB)) {
                    break;
                }
                atToEyeAdj.yaw = sp80 + D_8011D3B0[i];
                atToEyeAdj.pitch = sp82 + D_8011D3CC[i];
                Camera_Vec3fVecSphGeoAdd(&lineChkPointB, &rwData->atTarget, &atToEyeAdj);
                i++;
            }
        }
        osSyncPrintf("camera: talk: BG&collision check %d time(s)\n", i);
        camera->unk_14C &= ~0xC;
        pad = ((rwData->animTimer + 1) * rwData->animTimer) >> 1;
        rwData->eyeToAtTarget.y = (f32)BINANG_SUB(atToEyeAdj.yaw, atToEyeNextDir.yaw) / pad;
        rwData->eyeToAtTarget.z = (f32)BINANG_SUB(atToEyeAdj.pitch, atToEyeNextDir.pitch) / pad;
        rwData->eyeToAtTarget.x = (atToEyeAdj.r - atToEyeNextDir.r) / pad;
        return 1;
    }

    if (rwData->animTimer != 0) {
        at->x += (rwData->atTarget.x - at->x) / rwData->animTimer;
        at->y += (rwData->atTarget.y - at->y) / rwData->animTimer;
        at->z += (rwData->atTarget.z - at->z) / rwData->animTimer;
        // needed to match
        if (!prevTargetPlayerDist) {}
        atToEyeAdj.r = ((rwData->eyeToAtTarget.x * rwData->animTimer) + atToEyeNextDir.r) + 1.0f;
        atToEyeAdj.yaw = atToEyeNextDir.yaw + (s16)(rwData->eyeToAtTarget.y * rwData->animTimer);
        atToEyeAdj.pitch = atToEyeNextDir.pitch + (s16)(rwData->eyeToAtTarget.z * rwData->animTimer);
        Camera_Vec3fVecSphGeoAdd(eyeNext, at, &atToEyeAdj);
        *eye = *eyeNext;
        camera->fov = Camera_LERPCeilF(roData->fovTarget, camera->fov, 0.5, 1.0f);
        camera->roll = Camera_LERPCeilS(0, camera->roll, 0.5, 0xA);
        camera->atLERPStepScale = Camera_ClampLERPScale(camera, roData->atLERPScaleMax);
        Camera_BGCheck(camera, at, eye);
        rwData->animTimer--;
    } else {
        camera->unk_14C |= 0x410;
    }

    if (camera->unk_14C & 8) {
        sCameraInterfaceFlags = 0;
        func_80043B60(camera);
        camera->atLERPStepScale = 0.0f;

        if (camera->xzSpeed > 0.001f || CHECK_BTN_ALL(D_8015BD7C->state.input[0].press.button, BTN_A) ||
            CHECK_BTN_ALL(D_8015BD7C->state.input[0].press.button, BTN_B) ||
            CHECK_BTN_ALL(D_8015BD7C->state.input[0].press.button, BTN_CLEFT) ||
            CHECK_BTN_ALL(D_8015BD7C->state.input[0].press.button, BTN_CDOWN) ||
            CHECK_BTN_ALL(D_8015BD7C->state.input[0].press.button, BTN_CUP) ||
            CHECK_BTN_ALL(D_8015BD7C->state.input[0].press.button, BTN_CRIGHT) ||
            CHECK_BTN_ALL(D_8015BD7C->state.input[0].press.button, BTN_R) ||
            CHECK_BTN_ALL(D_8015BD7C->state.input[0].press.button, BTN_Z)) {
            camera->unk_14C |= 4;
            camera->unk_14C &= ~8;
        }
    }
    return 1;
}

s32 Camera_KeepOn4(Camera* camera) {
    static Vec3f D_8015BD50;
    static Vec3f D_8015BD60;
    static Vec3f D_8015BD70;
    Vec3f* eye = &camera->eye;
    Vec3f* at = &camera->at;
    Vec3f* eyeNext = &camera->eyeNext;
    Actor* spCC[2];
    f32 t = -0.5f;
    f32 temp_f0_2;
    CollisionPoly* spC0;
    VecSph spB8;
    VecSph spB0;
    VecSph spA8;
    s16* temp_s0 = &camera->data2;
    s16 spA2;
    s16 spA0;
    s16 sp9E;
    s16 sp9C;
    PosRot* playerPosRot = &camera->playerPosRot;
    KeepOn4ReadOnlyData* roData = &camera->paramData.keep4.roData;
    KeepOn4ReadWriteData* rwData = &camera->paramData.keep4.rwData;
    s32 pad;
    f32 playerHeight;
    Player* player = GET_PLAYER(camera->play);
    s16 angleCnt;
    s32 i;

    if (RELOAD_PARAMS(camera)) {
        if (camera->play->view.unk_124 == 0) {
            camera->unk_14C |= 0x20;
            camera->unk_14C &= ~(0x4 | 0x2);
            camera->play->view.unk_124 = camera->camId | 0x50;
            return 1;
        }
        rwData->unk_14 = *temp_s0;
        camera->unk_14C &= ~0x20;
    }

    if (rwData->unk_14 != *temp_s0) {
        osSyncPrintf(VT_COL(YELLOW, BLACK) "camera: item: item type changed %d -> %d\n" VT_RST, rwData->unk_14,
                     *temp_s0);
        camera->animState = 20;
        camera->unk_14C |= 0x20;
        camera->unk_14C &= ~(0x4 | 0x2);
        camera->play->view.unk_124 = camera->camId | 0x50;
        return 1;
    }

    playerHeight = Player_GetHeight(camera->player);
    camera->unk_14C &= ~0x10;
    if (RELOAD_PARAMS(camera) || R_RELOAD_CAM_PARAMS) {
        CameraModeValue* values = sCameraSettings[camera->setting].cameraModes[camera->mode].values;
        f32 yNormal = (1.0f + t) - ((68.0f / playerHeight) * t);

        roData->unk_00 = GET_NEXT_SCALED_RO_DATA(values) * playerHeight * yNormal;
        roData->unk_04 = GET_NEXT_SCALED_RO_DATA(values) * playerHeight * yNormal;
        roData->unk_08 = GET_NEXT_RO_DATA(values);
        roData->unk_0C = GET_NEXT_RO_DATA(values);
        roData->unk_10 = GET_NEXT_RO_DATA(values);
        roData->unk_18 = GET_NEXT_RO_DATA(values);
        roData->unk_1C = GET_NEXT_RO_DATA(values);
        roData->unk_14 = GET_NEXT_SCALED_RO_DATA(values);
        roData->unk_1E = GET_NEXT_RO_DATA(values);
        osSyncPrintf("camera: item: type %d\n", *temp_s0);
        switch (*temp_s0) {
            case 1:
                roData->unk_00 = playerHeight * -0.6f * yNormal;
                roData->unk_04 = playerHeight * 2.0f * yNormal;
                roData->unk_08 = 10.0f;
                break;
            case 2:
            case 3:
                roData->unk_08 = -20.0f;
                roData->unk_18 = 80.0f;
                break;
            case 4:
                roData->unk_00 = playerHeight * -0.2f * yNormal;
                roData->unk_08 = 25.0f;
                break;
            case 8:
                roData->unk_00 = playerHeight * -0.2f * yNormal;
                roData->unk_04 = playerHeight * 0.8f * yNormal;
                roData->unk_08 = 50.0f;
                roData->unk_18 = 70.0f;
                break;
            case 9:
                roData->unk_00 = playerHeight * 0.1f * yNormal;
                roData->unk_04 = playerHeight * 0.5f * yNormal;
                roData->unk_08 = -20.0f;
                roData->unk_0C = 0.0f;
                roData->unk_1C = 0x2540;
                break;
            case 5:
                roData->unk_00 = playerHeight * -0.4f * yNormal;
                roData->unk_08 = -10.0f;
                roData->unk_0C = 45.0f;
                roData->unk_1C = 0x2002;
                break;
            case 10:
                roData->unk_00 = playerHeight * -0.5f * yNormal;
                roData->unk_04 = playerHeight * 1.5f * yNormal;
                roData->unk_08 = -15.0f;
                roData->unk_0C = 175.0f;
                roData->unk_18 = 70.0f;
                roData->unk_1C = 0x2202;
                roData->unk_1E = 0x3C;
                break;
            case 12:
                roData->unk_00 = playerHeight * -0.6f * yNormal;
                roData->unk_04 = playerHeight * 1.6f * yNormal;
                roData->unk_08 = -2.0f;
                roData->unk_0C = 120.0f;
                roData->unk_10 = player->stateFlags1 & PLAYER_STATE1_27 ? 0.0f : 20.0f;
                roData->unk_1C = 0x3212;
                roData->unk_1E = 0x1E;
                roData->unk_18 = 50.0f;
                break;
            case 0x5A:
                roData->unk_00 = playerHeight * -0.3f * yNormal;
                roData->unk_18 = 45.0f;
                roData->unk_1C = 0x2F02;
                break;
            case 0x5B:
                roData->unk_00 = playerHeight * -0.1f * yNormal;
                roData->unk_04 = playerHeight * 1.5f * yNormal;
                roData->unk_08 = -3.0f;
                roData->unk_0C = 10.0f;
                roData->unk_18 = 55.0f;
                roData->unk_1C = 0x2F08;
                break;
            case 0x51:
                roData->unk_00 = playerHeight * -0.3f * yNormal;
                roData->unk_04 = playerHeight * 1.5f * yNormal;
                roData->unk_08 = 2.0f;
                roData->unk_0C = 20.0f;
                roData->unk_10 = 20.0f;
                roData->unk_1C = 0x2280;
                roData->unk_1E = 0x1E;
                roData->unk_18 = 45.0f;
                break;
            case 11:
                roData->unk_00 = playerHeight * -0.19f * yNormal;
                roData->unk_04 = playerHeight * 0.7f * yNormal;
                roData->unk_0C = 130.0f;
                roData->unk_10 = 10.0f;
                roData->unk_1C = 0x2522;
                break;
            default:
                break;
        }
    }

    if (R_RELOAD_CAM_PARAMS) {
        Camera_CopyPREGToModeValues(camera);
    }

    sUpdateCameraDirection = 1;
    sCameraInterfaceFlags = roData->unk_1C;
    OLib_Vec3fDiffToVecSphGeo(&spB0, at, eye);
    OLib_Vec3fDiffToVecSphGeo(&spA8, at, eyeNext);
    D_8015BD50 = playerPosRot->pos;
    D_8015BD50.y += playerHeight;
    temp_f0_2 = BgCheck_CameraRaycastFloor2(&camera->play->colCtx, &spC0, &i, &D_8015BD50);
    if (temp_f0_2 > (roData->unk_00 + D_8015BD50.y)) {
        D_8015BD50.y = temp_f0_2 + 10.0f;
    } else {
        D_8015BD50.y += roData->unk_00;
    }

    sp9C = 0;
    switch (camera->animState) {
        case 0:
        case 20:
            spCC[sp9C] = &camera->player->actor;
            sp9C++;
            func_80043ABC(camera);
            camera->unk_14C &= ~(0x4 | 0x2);
            rwData->unk_10 = roData->unk_1E;
            rwData->unk_08 = playerPosRot->pos.y - camera->playerPosDelta.y;
            if (roData->unk_1C & 2) {
                spA2 = CAM_DEG_TO_BINANG(roData->unk_08);
                spA0 = BINANG_SUB(BINANG_ROT180(playerPosRot->rot.y), spA8.yaw) > 0
                           ? BINANG_ROT180(playerPosRot->rot.y) + CAM_DEG_TO_BINANG(roData->unk_0C)
                           : BINANG_ROT180(playerPosRot->rot.y) - CAM_DEG_TO_BINANG(roData->unk_0C);
            } else if (roData->unk_1C & 4) {
                spA2 = CAM_DEG_TO_BINANG(roData->unk_08);
                spA0 = CAM_DEG_TO_BINANG(roData->unk_0C);
            } else if ((roData->unk_1C & 8) && camera->target != NULL) {
                PosRot sp60;

                Actor_GetWorldPosShapeRot(&sp60, camera->target);
                spA2 = CAM_DEG_TO_BINANG(roData->unk_08) - sp60.rot.x;
                spA0 = BINANG_SUB(BINANG_ROT180(sp60.rot.y), spA8.yaw) > 0
                           ? BINANG_ROT180(sp60.rot.y) + CAM_DEG_TO_BINANG(roData->unk_0C)
                           : BINANG_ROT180(sp60.rot.y) - CAM_DEG_TO_BINANG(roData->unk_0C);
                spCC[1] = camera->target;
                sp9C++;
            } else if ((roData->unk_1C & 0x80) && camera->target != NULL) {
                PosRot sp4C;

                Actor_GetWorld(&sp4C, camera->target);
                spA2 = CAM_DEG_TO_BINANG(roData->unk_08);
                sp9E = Camera_XZAngle(&sp4C.pos, &playerPosRot->pos);
                spA0 = (BINANG_SUB(sp9E, spA8.yaw) > 0) ? sp9E + CAM_DEG_TO_BINANG(roData->unk_0C)
                                                        : sp9E - CAM_DEG_TO_BINANG(roData->unk_0C);
                spCC[1] = camera->target;
                sp9C++;
            } else if (roData->unk_1C & 0x40) {
                spA2 = CAM_DEG_TO_BINANG(roData->unk_08);
                spA0 = spA8.yaw;
            } else {
                spA2 = spA8.pitch;
                spA0 = spA8.yaw;
            }

            spB8.pitch = spA2;
            spB8.yaw = spA0;
            spB8.r = roData->unk_04;
            Camera_Vec3fVecSphGeoAdd(&D_8015BD70, &D_8015BD50, &spB8);
            if (!(roData->unk_1C & 1)) {
                angleCnt = ARRAY_COUNT(D_8011D3B0);
                for (i = 0; i < angleCnt; i++) {
                    if (!CollisionCheck_LineOCCheck(camera->play, &camera->play->colChkCtx, &D_8015BD50, &D_8015BD70,
                                                    spCC, sp9C) &&
                        !Camera_BGCheck(camera, &D_8015BD50, &D_8015BD70)) {
                        break;
                    }
                    spB8.yaw = D_8011D3B0[i] + spA0;
                    spB8.pitch = D_8011D3CC[i] + spA2;
                    Camera_Vec3fVecSphGeoAdd(&D_8015BD70, &D_8015BD50, &spB8);
                }
                osSyncPrintf("camera: item: BG&collision check %d time(s)\n", i);
            }
            rwData->unk_04 = BINANG_SUB(spB8.pitch, spA8.pitch) / (f32)rwData->unk_10;
            rwData->unk_00 = BINANG_SUB(spB8.yaw, spA8.yaw) / (f32)rwData->unk_10;
            rwData->unk_0C = spA8.yaw;
            rwData->unk_0E = spA8.pitch;
            camera->animState++;
            rwData->unk_12 = 1;
            break;
        case 10:
            rwData->unk_08 = playerPosRot->pos.y - camera->playerPosDelta.y;
        default:
            break;
    }
    camera->xzOffsetUpdateRate = 0.25f;
    camera->yOffsetUpdateRate = 0.25f;
    camera->atLERPStepScale = 0.75f;
    Camera_LERPCeilVec3f(&D_8015BD50, at, 0.5f, 0.5f, 0.2f);
    if (roData->unk_10 != 0.0f) {
        spB8.r = roData->unk_10;
        spB8.pitch = 0;
        spB8.yaw = playerPosRot->rot.y;
        Camera_Vec3fVecSphGeoAdd(at, at, &spB8);
    }
    camera->atLERPStepScale = 0.0f;
    camera->dist = Camera_LERPCeilF(roData->unk_04, camera->dist, 0.25f, 2.0f);
    spB8.r = camera->dist;
    if (rwData->unk_10 != 0) {
        camera->unk_14C |= 0x20;
        rwData->unk_0C += (s16)rwData->unk_00;
        rwData->unk_0E += (s16)rwData->unk_04;
        rwData->unk_10--;
    } else if (roData->unk_1C & 0x10) {
        camera->unk_14C |= (0x400 | 0x10);
        camera->unk_14C |= (0x4 | 0x2);
        camera->unk_14C &= ~8;
        if (camera->timer > 0) {
            camera->timer--;
        }
    } else {
        camera->unk_14C |= (0x400 | 0x10);
        if (camera->unk_14C & 8 || roData->unk_1C & 0x80) {
            sCameraInterfaceFlags = 0;
            camera->unk_14C |= (0x4 | 0x2);
            camera->unk_14C &= ~8;
            if (camera->prevBgCamIndex < 0) {
                Camera_ChangeSettingFlags(camera, camera->prevSetting, 2);
            } else {
                Camera_ChangeBgCamIndex(camera, camera->prevBgCamIndex);
                camera->prevBgCamIndex = -1;
            }
        }
    }
    spB8.yaw = Camera_LERPCeilS(rwData->unk_0C, spA8.yaw, roData->unk_14, 4);
    spB8.pitch = Camera_LERPCeilS(rwData->unk_0E, spA8.pitch, roData->unk_14, 4);
    Camera_Vec3fVecSphGeoAdd(eyeNext, at, &spB8);
    *eye = *eyeNext;
    Camera_BGCheck(camera, at, eye);
    camera->fov = Camera_LERPCeilF(roData->unk_18, camera->fov, camera->fovUpdateRate, 1.0f);
    camera->roll = Camera_LERPCeilS(0, camera->roll, 0.5f, 0xA);
}

/**
 * Talking in a pre-rendered room
 */
s32 Camera_KeepOn0(Camera* camera) {
    Vec3f* eye = &camera->eye;
    Vec3f* eyeNext = &camera->eyeNext;
    Vec3f* at = &camera->at;
    VecSph eyeTargetPosOffset;
    VecSph eyeAtOffset;
    KeepOn0ReadOnlyData* roData = &camera->paramData.keep0.roData;
    KeepOn0ReadWriteData* rwData = &camera->paramData.keep0.rwData;
    s32 pad;
    BgCamFuncData* bgCamFuncData;
    UNUSED Vec3s bgCamRot;
    s16 fov;

    camera->unk_14C &= ~0x10;
    if (RELOAD_PARAMS(camera) || R_RELOAD_CAM_PARAMS) {
        CameraModeValue* values = sCameraSettings[camera->setting].cameraModes[camera->mode].values;

        roData->fovScale = GET_NEXT_SCALED_RO_DATA(values);
        roData->yawScale = GET_NEXT_SCALED_RO_DATA(values);
        roData->timerInit = GET_NEXT_RO_DATA(values);
        roData->interfaceFlags = GET_NEXT_RO_DATA(values);
    }

    if (R_RELOAD_CAM_PARAMS) {
        Camera_CopyPREGToModeValues(camera);
    }

    bgCamFuncData = (BgCamFuncData*)Camera_GetBgCamFuncData(camera);
    Camera_Vec3sToVec3f(eyeNext, &bgCamFuncData->pos);
    *eye = *eyeNext;

    bgCamRot = bgCamFuncData->rot;

    fov = bgCamFuncData->fov;
    if (fov == -1) {
        fov = 6000;
    }

    if (camera->target == NULL || camera->target->update == NULL) {
        if (camera->target == NULL) {
            osSyncPrintf(
                VT_COL(YELLOW, BLACK) "camera: warning: talk: target is not valid, change normal camera\n" VT_RST);
        }
        camera->target = NULL;
        Camera_ChangeMode(camera, CAM_MODE_NORMAL);
        return true;
    }

    Actor_GetFocus(&camera->targetPosRot, camera->target);

    OLib_Vec3fDiffToVecSphGeo(&eyeAtOffset, eye, at);
    OLib_Vec3fDiffToVecSphGeo(&eyeTargetPosOffset, eye, &camera->targetPosRot.pos);

    sCameraInterfaceFlags = roData->interfaceFlags;

    if (camera->animState == 0) {
        camera->animState++;
        camera->fov = CAM_DATA_SCALED(fov);
        camera->roll = 0;
        camera->atLERPStepScale = 0.0f;
        rwData->animTimer = roData->timerInit;
        rwData->fovTarget = camera->fov - (camera->fov * roData->fovScale);
    }

    if (rwData->animTimer != 0) {
        eyeAtOffset.yaw += (BINANG_SUB(eyeTargetPosOffset.yaw, eyeAtOffset.yaw) / rwData->animTimer) * roData->yawScale;
        Camera_Vec3fVecSphGeoAdd(at, eye, &eyeAtOffset);
        rwData->animTimer--;
    } else {
        camera->unk_14C |= (0x400 | 0x10);
    }
    camera->fov = Camera_LERPCeilF(rwData->fovTarget, camera->fov, 0.5f, 10.0f);
    return true;
}

s32 Camera_Fixed1(Camera* camera) {
    Fixed1ReadOnlyData* roData = &camera->paramData.fixd1.roData;
    Fixed1ReadWriteData* rwData = &camera->paramData.fixd1.rwData;
    s32 pad;
    VecSph eyeOffset;
    VecSph eyeAtOffset;
    s32 pad2;
    Vec3f adjustedPos;
    BgCamFuncData* bgCamFuncData;
    Vec3f* eye = &camera->eye;
    Vec3f* at = &camera->at;
    PosRot* playerPosRot = &camera->playerPosRot;
    f32 playerHeight;

    playerHeight = Player_GetHeight(camera->player);
    if (RELOAD_PARAMS(camera) || R_RELOAD_CAM_PARAMS) {
        CameraModeValue* values = sCameraSettings[camera->setting].cameraModes[camera->mode].values;

        bgCamFuncData = (BgCamFuncData*)Camera_GetBgCamFuncData(camera);
        Camera_Vec3sToVec3f(&rwData->eyePosRotTarget.pos, &bgCamFuncData->pos);
        rwData->eyePosRotTarget.rot = bgCamFuncData->rot;
        rwData->fov = bgCamFuncData->fov;

        roData->unk_00 = GET_NEXT_SCALED_RO_DATA(values) * playerHeight;
        roData->lerpStep = GET_NEXT_SCALED_RO_DATA(values);
        roData->fov = GET_NEXT_RO_DATA(values);
        roData->interfaceFlags = GET_NEXT_RO_DATA(values);
    }

    if (R_RELOAD_CAM_PARAMS) {
        Camera_CopyPREGToModeValues(camera);
    }
    if (rwData->fov == -1) {
        rwData->fov = roData->fov * 100.0f;
    } else if (rwData->fov <= 360) {
        rwData->fov *= 100;
    }

    sCameraInterfaceFlags = roData->interfaceFlags;

    if (camera->animState == 0) {
        camera->animState++;
        func_80043B60(camera);
        if (rwData->fov != -1) {
            roData->fov = CAM_DATA_SCALED(rwData->fov);
        }
    }

    OLib_Vec3fDiffToVecSphGeo(&eyeAtOffset, eye, at);

    Camera_LERPCeilVec3f(&rwData->eyePosRotTarget.pos, eye, 0.1f, 0.1f, 0.2f);
    adjustedPos = playerPosRot->pos;
    adjustedPos.y += playerHeight;
    camera->dist = OLib_Vec3fDist(&adjustedPos, eye);

    eyeOffset.r = camera->dist;
    eyeOffset.pitch = Camera_LERPCeilS(-rwData->eyePosRotTarget.rot.x, eyeAtOffset.pitch, roData->lerpStep, 5);
    eyeOffset.yaw = Camera_LERPCeilS(rwData->eyePosRotTarget.rot.y, eyeAtOffset.yaw, roData->lerpStep, 5);

    Camera_Vec3fVecSphGeoAdd(at, eye, &eyeOffset);

    camera->eyeNext = *eye;

    camera->fov = Camera_LERPCeilF(roData->fov, camera->fov, roData->lerpStep, 0.01f);
    camera->roll = 0;
    camera->atLERPStepScale = 0.0f;

    camera->posOffset.x = camera->at.x - playerPosRot->pos.x;
    camera->posOffset.y = camera->at.y - playerPosRot->pos.y;
    camera->posOffset.z = camera->at.z - playerPosRot->pos.z;

    return true;
}

s32 Camera_Fixed2(Camera* camera) {
    Vec3f* eye = &camera->eye;
    Vec3f* at = &camera->at;
    Vec3f* eyeNext = &camera->eyeNext;
    Vec3f atTarget;
    Vec3f posOffsetTarget;
    PosRot* playerPosRot = &camera->playerPosRot;
    BgCamFuncData* bgCamFuncData;
    Fixed2ReadOnlyData* roData = &camera->paramData.fixd2.roData;
    Fixed2ReadWriteData* rwData = &camera->paramData.fixd2.rwData;
    s32 pad;
    f32 playerHeight;

    playerHeight = Player_GetHeight(camera->player);

    if (RELOAD_PARAMS(camera) || R_RELOAD_CAM_PARAMS) {
        CameraModeValue* values = sCameraSettings[camera->setting].cameraModes[camera->mode].values;
        f32 yNormal = (1.0f + CAM_DATA_SCALED(R_CAM_YOFFSET_NORM)) -
                      (CAM_DATA_SCALED(R_CAM_YOFFSET_NORM) * (68.0f / playerHeight));

        roData->yOffset = (GET_NEXT_SCALED_RO_DATA(values) * playerHeight) * yNormal;
        roData->eyeStepScale = GET_NEXT_SCALED_RO_DATA(values);
        roData->posStepScale = GET_NEXT_SCALED_RO_DATA(values);
        roData->fov = GET_NEXT_RO_DATA(values);
        roData->interfaceFlags = GET_NEXT_RO_DATA(values);
        rwData->fov = roData->fov * 100.0f;

        bgCamFuncData = (BgCamFuncData*)Camera_GetBgCamFuncData(camera);
        if (bgCamFuncData != NULL) {
            Camera_Vec3sToVec3f(&rwData->eye, &bgCamFuncData->pos);
            if (bgCamFuncData->fov != -1) {
                rwData->fov = bgCamFuncData->fov;
            }
        } else {
            rwData->eye = *eye;
        }
        if (rwData->fov <= 360) {
            rwData->fov *= 100;
        }
    }

    if (R_RELOAD_CAM_PARAMS) {
        Camera_CopyPREGToModeValues(camera);
    }

    sCameraInterfaceFlags = roData->interfaceFlags;

    posOffsetTarget.x = 0.0f;
    posOffsetTarget.y = roData->yOffset + playerHeight;
    posOffsetTarget.z = 0.0f;

    Camera_LERPCeilVec3f(&posOffsetTarget, &camera->posOffset, roData->posStepScale, roData->posStepScale, 0.1f);
    atTarget.x = playerPosRot->pos.x + camera->posOffset.x;
    atTarget.y = playerPosRot->pos.y + camera->posOffset.y;
    atTarget.z = playerPosRot->pos.z + camera->posOffset.z;
    if (camera->animState == 0) {
        camera->animState++;
        func_80043B60(camera);
        if (!(roData->interfaceFlags & 1)) {
            *eye = *eyeNext = rwData->eye;
            camera->at = atTarget;
        }
    }

    Camera_LERPCeilVec3f(&atTarget, &camera->at, roData->posStepScale, roData->posStepScale, 10.0f);
    Camera_LERPCeilVec3f(&rwData->eye, eyeNext, roData->eyeStepScale, roData->eyeStepScale, 0.1f);

    *eye = *eyeNext;
    camera->dist = OLib_Vec3fDist(at, eye);
    camera->roll = 0;
    camera->xzSpeed = 0.0f;
    camera->fov = CAM_DATA_SCALED(rwData->fov);
    camera->atLERPStepScale = Camera_ClampLERPScale(camera, 1.0f);
    camera->posOffset.x = camera->at.x - playerPosRot->pos.x;
    camera->posOffset.y = camera->at.y - playerPosRot->pos.y;
    camera->posOffset.z = camera->at.z - playerPosRot->pos.z;
    return true;
}

/**
 * Camera's position is fixed, does not move, or rotate
 */
s32 Camera_Fixed3(Camera* camera) {
    Vec3f* eye = &camera->eye;
    Vec3f* at = &camera->at;
    Vec3f* eyeNext = &camera->eyeNext;
    VecSph atSph;
    BgCamFuncData* bgCamFuncData;
    VecSph eyeAtOffset;
    Fixed3ReadOnlyData* roData = &camera->paramData.fixd3.roData;
    Fixed3ReadWriteData* rwData = &camera->paramData.fixd3.rwData;
    s32 pad;

    bgCamFuncData = (BgCamFuncData*)Camera_GetBgCamFuncData(camera);

    OLib_Vec3fDiffToVecSphGeo(&eyeAtOffset, eye, at);

    if (RELOAD_PARAMS(camera) || R_RELOAD_CAM_PARAMS) {
        CameraModeValue* values = sCameraSettings[camera->setting].cameraModes[camera->mode].values;

        roData->interfaceFlags = GET_NEXT_RO_DATA(values);
        Camera_Vec3sToVec3f(eyeNext, &bgCamFuncData->pos);
        *eye = *eyeNext;
        rwData->rot = bgCamFuncData->rot;
        rwData->fov = bgCamFuncData->fov;
        rwData->jfifId = bgCamFuncData->jfifId;
        if (rwData->fov == -1) {
            rwData->fov = 6000;
        }
        if (rwData->fov <= 360) {
            rwData->fov *= 100;
        }
    }

    if (R_RELOAD_CAM_PARAMS) {
        Camera_CopyPREGToModeValues(camera);
    }

    if (camera->animState == 0) {
        rwData->updDirTimer = 5;
        R_CAM_DATA(CAM_DATA_FOV) = rwData->fov;
        camera->animState++;
    }

    if (bgCamFuncData->jfifId != rwData->jfifId) {
        osSyncPrintf("camera: position change %d \n", rwData->jfifId);
        rwData->jfifId = bgCamFuncData->jfifId;
        rwData->updDirTimer = 5;
    }

    if (rwData->updDirTimer > 0) {
        rwData->updDirTimer--;
        sUpdateCameraDirection = true;
    } else {
        sUpdateCameraDirection = false;
    }

    atSph.r = 150.0f;
    atSph.yaw = rwData->rot.y;
    atSph.pitch = -rwData->rot.x;

    Camera_Vec3fVecSphGeoAdd(at, eye, &atSph);
    sCameraInterfaceFlags = roData->interfaceFlags;
    rwData->fov = R_CAM_DATA(CAM_DATA_FOV);
    camera->roll = 0;
    camera->fov = rwData->fov * 0.01f;
    camera->atLERPStepScale = 0.0f;
    return true;
}

/**
 * camera follow player, eye is in a fixed offset of the previous eye, and a value
 * specified in the scene.
 */
s32 Camera_Fixed4(Camera* camera) {
    Vec3f* eye = &camera->eye;
    Vec3f* at = &camera->at;
    Vec3f* eyeNext = &camera->eyeNext;
    Vec3f playerPosWithCamOffset;
    Vec3f atTarget;
    Vec3f posOffsetTarget;
    VecSph atEyeNextOffset;
    VecSph atTargetEyeNextOffset;
    PosRot* playerPosRot = &camera->playerPosRot;
    BgCamFuncData* bgCamFuncData;
    Vec3f* posOffset = &camera->posOffset;
    Fixed4ReadOnlyData* roData = &camera->paramData.fixd4.roData;
    Fixed4ReadWriteData* rwData = &camera->paramData.fixd4.rwData;
    f32 playerYOffset;

    playerYOffset = Player_GetHeight(camera->player);

    if (RELOAD_PARAMS(camera) || R_RELOAD_CAM_PARAMS) {
        CameraModeValue* values = sCameraSettings[camera->setting].cameraModes[camera->mode].values;
        f32 yNormal = ((1.0f + CAM_DATA_SCALED(OREG(46))) - (CAM_DATA_SCALED(OREG(46)) * (68.0f / playerYOffset)));

        roData->yOffset = GET_NEXT_SCALED_RO_DATA(values) * playerYOffset * yNormal;
        roData->speedToEyePos = GET_NEXT_SCALED_RO_DATA(values);
        roData->followSpeed = GET_NEXT_SCALED_RO_DATA(values);
        roData->fov = GET_NEXT_RO_DATA(values);
        roData->interfaceFlags = GET_NEXT_RO_DATA(values);

        bgCamFuncData = (BgCamFuncData*)Camera_GetBgCamFuncData(camera);
        if (bgCamFuncData != NULL) {
            Camera_Vec3sToVec3f(&rwData->eyeTarget, &bgCamFuncData->pos);
        } else {
            rwData->eyeTarget = *eye;
        }
    }
    if (R_RELOAD_CAM_PARAMS) {
        Camera_CopyPREGToModeValues(camera);
    }
    sCameraInterfaceFlags = roData->interfaceFlags;
    if (camera->animState == 0) {
        camera->animState++;
        if (!(roData->interfaceFlags & 4)) {
            func_80043B60(camera);
        }
        rwData->followSpeed = roData->followSpeed;
    }

    VEC3F_LERPIMPDST(eyeNext, eyeNext, &rwData->eyeTarget, roData->speedToEyePos);
    *eye = *eyeNext;

    posOffsetTarget.x = 0.0f;
    posOffsetTarget.y = roData->yOffset + playerYOffset;
    posOffsetTarget.z = 0.0f;
    Camera_LERPCeilVec3f(&posOffsetTarget, &camera->posOffset, 0.1f, 0.1f, 0.1f);

    playerPosWithCamOffset.x = playerPosRot->pos.x + camera->posOffset.x;
    playerPosWithCamOffset.y = playerPosRot->pos.y + camera->posOffset.y;
    playerPosWithCamOffset.z = playerPosRot->pos.z + camera->posOffset.z;
    VEC3F_LERPIMPDST(&atTarget, at, &playerPosWithCamOffset, 0.5f);

    OLib_Vec3fDiffToVecSphGeo(&atEyeNextOffset, eyeNext, at);
    OLib_Vec3fDiffToVecSphGeo(&atTargetEyeNextOffset, eyeNext, &atTarget);

    atEyeNextOffset.r += (atTargetEyeNextOffset.r - atEyeNextOffset.r) * rwData->followSpeed;
    atEyeNextOffset.pitch = Camera_LERPCeilS(atTargetEyeNextOffset.pitch, atEyeNextOffset.pitch,
                                             rwData->followSpeed * camera->speedRatio, 0xA);
    atEyeNextOffset.yaw =
        Camera_LERPCeilS(atTargetEyeNextOffset.yaw, atEyeNextOffset.yaw, rwData->followSpeed * camera->speedRatio, 0xA);
    Camera_Vec3fVecSphGeoAdd(at, eyeNext, &atEyeNextOffset);
    camera->dist = OLib_Vec3fDist(at, eye);
    camera->roll = 0;
    camera->fov = roData->fov;
    camera->atLERPStepScale = Camera_ClampLERPScale(camera, 1.0f);
    return true;
}

s32 Camera_Fixed0(Camera* camera) {
    return Camera_Noop(camera);
}

s32 Camera_Subj1(Camera* camera) {
    return Camera_Noop(camera);
}

s32 Camera_Subj2(Camera* camera) {
    return Camera_Noop(camera);
}

/**
 * First person view
 */
s32 Camera_Subj3(Camera* camera) {
    Vec3f* eye = &camera->eye;
    Vec3f* at = &camera->at;
    Vec3f* eyeNext = &camera->eyeNext;
    Vec3f sp98;
    Vec3f sp8C;
    VecSph sp84;
    VecSph sp7C;
    VecSph tsph;
    PosRot sp60;
    PosRot* playerPosRot = &camera->playerPosRot;
    f32 sp58;
    f32 temp_f0_3;
    s16 sp52;
    s16 sp50;
    Subj3ReadOnlyData* roData = &camera->paramData.subj3.roData;
    Subj3ReadWriteData* rwData = &camera->paramData.subj3.rwData;
    CameraModeValue* values;
    Vec3f* pad2;
    f32 playerHeight;

    Actor_GetFocus(&sp60, &camera->player->actor);
    playerHeight = Player_GetHeight(camera->player);

    if (camera->play->view.unk_124 == 0) {
        camera->play->view.unk_124 = camera->camId | 0x50;
        return true;
    }

    func_80043ABC(camera);
    Camera_CopyPREGToModeValues(camera);
    values = sCameraSettings[camera->setting].cameraModes[camera->mode].values;
    roData->eyeNextYOffset = GET_NEXT_SCALED_RO_DATA(values) * playerHeight;
    roData->eyeDist = GET_NEXT_RO_DATA(values);
    roData->eyeNextDist = GET_NEXT_RO_DATA(values);
    roData->unk_0C = GET_NEXT_RO_DATA(values);
    roData->atOffset.x = GET_NEXT_RO_DATA(values) * 0.1f;
    roData->atOffset.y = GET_NEXT_RO_DATA(values) * 0.1f;
    roData->atOffset.z = GET_NEXT_RO_DATA(values) * 0.1f;
    roData->fovTarget = GET_NEXT_RO_DATA(values);
    roData->interfaceFlags = GET_NEXT_RO_DATA(values);
    sp84.r = roData->eyeNextDist;
    sp84.yaw = BINANG_ROT180(sp60.rot.y);
    sp84.pitch = sp60.rot.x;
    sp98 = sp60.pos;
    sp98.y += roData->eyeNextYOffset;

    Camera_Vec3fVecSphGeoAdd(&sp8C, &sp98, &sp84);
    OLib_Vec3fDiffToVecSphGeo(&sp7C, at, eye);

    sCameraInterfaceFlags = roData->interfaceFlags;
    if (RELOAD_PARAMS(camera)) {
        rwData->r = sp7C.r;
        rwData->yaw = sp7C.yaw;
        rwData->pitch = sp7C.pitch;
        rwData->animTimer = OREG(23);
        camera->dist = roData->eyeNextDist;
        camera->animState++;
        camera->rUpdateRateInv = 1.0f;
        camera->dist = roData->eyeNextDist;
    }

    tsph.r = rwData->r;
    tsph.yaw = rwData->yaw;
    tsph.pitch = rwData->pitch;
    if (rwData->animTimer != 0) {
        temp_f0_3 = (1.0f / rwData->animTimer);
        pad2 = at;
        at->x = at->x + (sp98.x - pad2->x) * temp_f0_3;
        at->y = at->y + (sp98.y - pad2->y) * temp_f0_3;
        at->z = at->z + (sp98.z - pad2->z) * temp_f0_3;

        temp_f0_3 = (1.0f / OREG(23));
        sp58 = (tsph.r - sp84.r) * temp_f0_3;
        sp52 = BINANG_SUB(tsph.yaw, sp84.yaw) * temp_f0_3;
        sp50 = BINANG_SUB(tsph.pitch, sp84.pitch) * temp_f0_3;

        sp7C.r = Camera_LERPCeilF(sp84.r + (sp58 * rwData->animTimer), sp7C.r, CAM_DATA_SCALED(OREG(28)), 1.0f);
        sp7C.yaw = Camera_LERPCeilS(sp84.yaw + (sp52 * rwData->animTimer), sp7C.yaw, CAM_DATA_SCALED(OREG(28)), 0xA);
        sp7C.pitch =
            Camera_LERPCeilS(sp84.pitch + (sp50 * rwData->animTimer), sp7C.pitch, CAM_DATA_SCALED(OREG(28)), 0xA);
        Camera_Vec3fVecSphGeoAdd(eyeNext, at, &sp7C);

        *eye = *eyeNext;
        rwData->animTimer--;

        if (!camera->play->envCtx.skyboxDisabled) {
            Camera_BGCheck(camera, at, eye);
        } else {
            func_80044340(camera, at, eye);
        }
    } else {
        sp58 = Math_SinS(-sp60.rot.x);
        temp_f0_3 = Math_CosS(-sp60.rot.x);
        sp98.x = roData->atOffset.x;
        sp98.y = (roData->atOffset.y * temp_f0_3) - (roData->atOffset.z * sp58);
        sp98.z = (roData->atOffset.y * sp58) + (roData->atOffset.z * temp_f0_3);
        sp58 = Math_SinS(BINANG_ROT180(sp60.rot.y));
        temp_f0_3 = Math_CosS(BINANG_ROT180(sp60.rot.y));
        roData->atOffset.x = (sp98.z * sp58) + (sp98.x * temp_f0_3);
        roData->atOffset.y = sp98.y;
        roData->atOffset.z = (sp98.z * temp_f0_3) - (sp98.x * sp58);
        at->x = roData->atOffset.x + sp60.pos.x;
        at->y = roData->atOffset.y + sp60.pos.y;
        at->z = roData->atOffset.z + sp60.pos.z;
        sp7C.r = roData->eyeNextDist;
        sp7C.yaw = BINANG_ROT180(sp60.rot.y);
        sp7C.pitch = sp60.rot.x;
        Camera_Vec3fVecSphGeoAdd(eyeNext, at, &sp7C);
        sp7C.r = roData->eyeDist;
        Camera_Vec3fVecSphGeoAdd(eye, at, &sp7C);
    }

    camera->posOffset.x = camera->at.x - playerPosRot->pos.x;
    camera->posOffset.y = camera->at.y - playerPosRot->pos.y;
    camera->posOffset.z = camera->at.z - playerPosRot->pos.z;
    camera->fov = Camera_LERPCeilF(roData->fovTarget, camera->fov, 0.25f, 1.0f);
    camera->roll = 0;
    camera->atLERPStepScale = 0.0f;
    return 1;
}

#define BGCAMDATA_CRAWLSPACE_FRONT_POS(v) ((v)[1])
#define BGCAMDATA_CRAWLSPACE_BACK_POS(v, l) ((v)[l - 2])
#define vCrawlSpaceBackPos temp1
#define vPlayerDistToFront temp2

/**
 * Crawlspaces
 * Moves the camera from third person to first person when entering a crawlspace
 * While in the crawlspace, link remains fixed in a single direction
 * The camera is what swings up and down while crawling forward or backwards
 *
 * Note:
 * Subject 4 uses bgCamFuncData.data differently than other functions:
 * All Vec3s data are points along the crawlspace
 * The second point represents the entrance, and the second to last point represents the exit
 * All other points are unused
 * All instances of crawlspaces have 6 points, except for the Testroom scene which has 9 points
 */
s32 Camera_Subj4(Camera* camera) {
    Vec3f* eye = &camera->eye;
    Vec3f* eyeNext = &camera->eyeNext;
    Vec3f* at = &camera->at;
    u16 crawlspaceNumPoints;
    Vec3s* crawlspacePoints;
    Vec3f temp1;
    Vec3f zoomAtTarget;
    f32 temp2;
    Player* player;
    f32 lineOffset;
    PosRot playerPosRot;
    VecSph atEyeTargetOffset;
    VecSph atEyeOffset;
    s16 xzOffsetTimer;
    s32 pad[3];
    Subj4ReadOnlyData* roData = &camera->paramData.subj4.roData;
    Subj4ReadWriteData* rwData = &camera->paramData.subj4.rwData;

    if (RELOAD_PARAMS(camera) || R_RELOAD_CAM_PARAMS) {
        CameraModeValue* values = sCameraSettings[camera->setting].cameraModes[camera->mode].values;

        roData->interfaceFlags = GET_NEXT_RO_DATA(values);
    }

    if (R_RELOAD_CAM_PARAMS) {
        Camera_CopyPREGToModeValues(camera);
    }

    if (camera->play->view.unk_124 == 0) {
        camera->play->view.unk_124 = (camera->camId | 0x50);
        rwData->xzSpeed = camera->xzSpeed;
        return true;
    }

    Actor_GetWorldPosShapeRot(&playerPosRot, &camera->player->actor);
    OLib_Vec3fDiffToVecSphGeo(&atEyeOffset, at, eye);

    sCameraInterfaceFlags = roData->interfaceFlags;

    // Crawlspace setup (runs for only 1 frame)
    if (camera->animState == 0) {
<<<<<<< HEAD
        crawlspacePoints = (Vec3s*)Camera_GetBgCamDataUnderPlayer(camera, &crawlspaceNumPoints);
        Camera_Vec3sToVec3f(&rwData->crawlspaceLine.point, &BGCAMDATA_CRAWLSPACE_FRONT_POS(crawlspacePoints));
        Camera_Vec3sToVec3f(&vCrawlSpaceBackPos, &BGCAMDATA_CRAWLSPACE_BACK_POS(crawlspacePoints, crawlspaceNumPoints));

        atEyeTargetOffset.r = 10.0f;
        atEyeTargetOffset.pitch = 0x238C; // ~50 degrees
        atEyeTargetOffset.yaw = Camera_XZAngle(&vCrawlSpaceBackPos, &rwData->crawlspaceLine.point);

        vPlayerDistToFront = OLib_Vec3fDist(&camera->playerPosRot.pos, &rwData->crawlspaceLine.point);
        if (OLib_Vec3fDist(&camera->playerPosRot.pos, &vCrawlSpaceBackPos) < vPlayerDistToFront) {
            // Player is entering the crawlspace from the back
            rwData->crawlspaceLine.dir.x = rwData->crawlspaceLine.point.x - vCrawlSpaceBackPos.x;
            rwData->crawlspaceLine.dir.y = rwData->crawlspaceLine.point.y - vCrawlSpaceBackPos.y;
            rwData->crawlspaceLine.dir.z = rwData->crawlspaceLine.point.z - vCrawlSpaceBackPos.z;
            rwData->crawlspaceLine.point = vCrawlSpaceBackPos;
=======
        crawlspacePoints = (Vec3s*)Camera_GetBgCamFuncDataUnderPlayer(camera, &crawlspaceNumPoints);
        Camera_Vec3sToVec3f(&rwData->unk_00.point, &crawlspacePoints[1]);
        Camera_Vec3sToVec3f(&sp98, &crawlspacePoints[crawlspaceNumPoints - 2]);

        sp64.r = 10.0f;
        // 0x238C ~ 50 degrees
        sp64.pitch = 0x238C;
        sp64.yaw = Camera_XZAngle(&sp98, &rwData->unk_00.point);
        sp88 = OLib_Vec3fDist(&playerPosRot->pos, &rwData->unk_00.point);
        if (OLib_Vec3fDist(&playerPosRot->pos, &sp98) < sp88) {
            rwData->unk_00.dir.x = rwData->unk_00.point.x - sp98.x;
            rwData->unk_00.dir.y = rwData->unk_00.point.y - sp98.y;
            rwData->unk_00.dir.z = rwData->unk_00.point.z - sp98.z;
            rwData->unk_00.point = sp98;
>>>>>>> 0518d008
        } else {
            // Player is entering the crawlspace from the front
            rwData->crawlspaceLine.dir.x = vCrawlSpaceBackPos.x - rwData->crawlspaceLine.point.x;
            rwData->crawlspaceLine.dir.y = vCrawlSpaceBackPos.y - rwData->crawlspaceLine.point.y;
            rwData->crawlspaceLine.dir.z = vCrawlSpaceBackPos.z - rwData->crawlspaceLine.point.z;
            atEyeTargetOffset.yaw = BINANG_ROT180(atEyeTargetOffset.yaw);
        }

        rwData->yaw = atEyeTargetOffset.yaw;
        rwData->zoomTimer = 10;
        rwData->lineOffsetAngle = 0;
        rwData->isSfxOff = false;
        rwData->lineOffsetPrev = 0.0f;
        camera->animState++;
    }

#undef vCrawlSpaceBackPos // temp1
#undef vPlayerDistToFront // temp2
#define vEyeTarget temp1
#define vZoomTimer temp2

    // Camera zooms in from third person to first person over 10 frames
    if (rwData->zoomTimer != 0) {
        atEyeTargetOffset.r = 10.0f;
        atEyeTargetOffset.pitch = 0x238C; // ~50 degrees
        atEyeTargetOffset.yaw = rwData->yaw;
        Camera_Vec3fVecSphGeoAdd(&zoomAtTarget, &playerPosRot.pos, &atEyeTargetOffset);

        vZoomTimer = rwData->zoomTimer + 1.0f;
        at->x = F32_LERPIMPINV(at->x, zoomAtTarget.x, vZoomTimer);
        at->y = F32_LERPIMPINV(at->y, zoomAtTarget.y, vZoomTimer);
        at->z = F32_LERPIMPINV(at->z, zoomAtTarget.z, vZoomTimer);

        atEyeOffset.r -= (atEyeOffset.r / vZoomTimer);
        atEyeOffset.yaw = BINANG_LERPIMPINV(atEyeOffset.yaw, BINANG_ROT180(playerPosRot.rot.y), rwData->zoomTimer);
        atEyeOffset.pitch = BINANG_LERPIMPINV(atEyeOffset.pitch, playerPosRot.rot.x, rwData->zoomTimer);
        Camera_Vec3fVecSphGeoAdd(eyeNext, at, &atEyeOffset);
        *eye = *eyeNext;
        rwData->zoomTimer--;
        return false;
    } else if (rwData->xzSpeed < 0.5f) {
        return false;
    }

    Actor_GetWorldPosShapeRot(&playerPosRot, &camera->player->actor);
    Math3D_LineClosestToPoint(&rwData->crawlspaceLine, &playerPosRot.pos, eyeNext);

    // *at is unused before getting overwritten later this function
    at->x = eyeNext->x + rwData->crawlspaceLine.dir.x;
    at->y = eyeNext->y + rwData->crawlspaceLine.dir.y;
    at->z = eyeNext->z + rwData->crawlspaceLine.dir.z;

    *eye = *eyeNext;

    atEyeTargetOffset.yaw = rwData->yaw;
    atEyeTargetOffset.r = 5.0f;
    atEyeTargetOffset.pitch = 0x238C; // ~50 degrees

    Camera_Vec3fVecSphGeoAdd(&vEyeTarget, eyeNext, &atEyeTargetOffset);
    rwData->lineOffsetAngle += 0xBB8;
    lineOffset = Math_CosS(rwData->lineOffsetAngle);

    // VEC3F_LERPIMPDST(eye, eye, &sp98, fabsf(temp_f16))
    eye->x += (vEyeTarget.x - eye->x) * fabsf(lineOffset);
    eye->y += (vEyeTarget.y - eye->y) * fabsf(lineOffset);
    eye->z += (vEyeTarget.z - eye->z) * fabsf(lineOffset);

    // When camera reaches the peak of offset and starts to move down
    // && alternating cycles (sfx plays only every 2nd cycle)
    if ((rwData->lineOffsetPrev < lineOffset) && !rwData->isSfxOff) {
        player = camera->player;
        rwData->isSfxOff = true;
        func_800F4010(&player->actor.projectedPos, player->unk_89E + NA_SE_PL_CRAWL, 4.0f);
    } else if (rwData->lineOffsetPrev > lineOffset) {
        rwData->isSfxOff = false;
    }

    rwData->lineOffsetPrev = lineOffset;

    camera->player->actor.world.pos = *eyeNext;
    camera->player->actor.world.pos.y = camera->playerGroundY;
    camera->player->actor.shape.rot.y = atEyeTargetOffset.yaw;

    lineOffset = ((240.0f * lineOffset) * (rwData->xzSpeed * 0.416667f));
    xzOffsetTimer = lineOffset + rwData->yaw;

    at->x = eye->x + (Math_SinS(xzOffsetTimer) * 10.0f);
    at->y = eye->y;
    at->z = eye->z + (Math_CosS(xzOffsetTimer) * 10.0f);

    camera->roll = Camera_LERPCeilS(0, camera->roll, 0.5f, 0xA);
    return true;
}

#undef vEyeTarget
#undef vZoomTimer

s32 Camera_Subj0(Camera* camera) {
    return Camera_Noop(camera);
}

s32 Camera_Data0(Camera* camera) {
    return Camera_Noop(camera);
}

s32 Camera_Data1(Camera* camera) {
    osSyncPrintf("chau!chau!\n");
    return Camera_Normal1(camera);
}

s32 Camera_Data2(Camera* camera) {
    return Camera_Noop(camera);
}

s32 Camera_Data3(Camera* camera) {
    return Camera_Noop(camera);
}

s32 Camera_Data4(Camera* camera) {
    s32 pad2[2];
    Data4ReadOnlyData* roData = &camera->paramData.data4.roData;
    VecSph eyeAtOffset;
    VecSph atOffset;
    VecSph eyeNextAtOffset;
    f32 yNormal;
    s16 fov;
    Vec3f* eyeNext = &camera->eyeNext;
    BgCamFuncData* bgCamFuncData;
    Vec3f lookAt;
    CameraModeValue* values;
    Data4ReadWriteData* rwData = &camera->paramData.data4.rwData;
    Vec3f* eye = &camera->eye;
    f32 playerHeight;
    Vec3f* at = &camera->at;
    s32 pad;

    playerHeight = Player_GetHeight(camera->player);

    if (RELOAD_PARAMS(camera) || R_RELOAD_CAM_PARAMS) {
        values = sCameraSettings[camera->setting].cameraModes[camera->mode].values;
        yNormal = (1.0f + CAM_DATA_SCALED(R_CAM_YOFFSET_NORM)) -
                  (CAM_DATA_SCALED(R_CAM_YOFFSET_NORM) * (68.0f / playerHeight));
        roData->yOffset = GET_NEXT_SCALED_RO_DATA(values) * playerHeight * yNormal;
        roData->fov = GET_NEXT_RO_DATA(values);
        roData->interfaceFlags = GET_NEXT_RO_DATA(values);

        bgCamFuncData = (BgCamFuncData*)Camera_GetBgCamFuncData(camera);
        Camera_Vec3sToVec3f(&rwData->eyePosRot.pos, &bgCamFuncData->pos);
        rwData->eyePosRot.rot = bgCamFuncData->rot;
        fov = bgCamFuncData->fov;
        rwData->fov = fov;
        if (fov != -1) {
            roData->fov = rwData->fov <= 360 ? rwData->fov : CAM_DATA_SCALED(rwData->fov);
        }

        rwData->flags = bgCamFuncData->flags;
        *eye = rwData->eyePosRot.pos;
    }

    if (R_RELOAD_CAM_PARAMS) {
        Camera_CopyPREGToModeValues(camera);
    }

    sCameraInterfaceFlags = roData->interfaceFlags;

    if (camera->animState == 0) {
        camera->animState++;
        func_80043B60(camera);
    }

    OLib_Vec3fDiffToVecSphGeo(&eyeNextAtOffset, at, eyeNext);
    Camera_CalcAtDefault(camera, &eyeNextAtOffset, roData->yOffset, false);
    OLib_Vec3fDiffToVecSphGeo(&eyeAtOffset, eye, at);

    atOffset.r = eyeAtOffset.r;
    atOffset.yaw = (rwData->flags & 1) ? (CAM_DEG_TO_BINANG(camera->data2) + rwData->eyePosRot.rot.y) : eyeAtOffset.yaw;
    atOffset.pitch =
        (rwData->flags & 2) ? (CAM_DEG_TO_BINANG(camera->data3) + rwData->eyePosRot.rot.x) : eyeAtOffset.pitch;

    Camera_Vec3fVecSphGeoAdd(at, eye, &atOffset);

    lookAt = camera->playerPosRot.pos;
    lookAt.y += playerHeight;

    camera->dist = OLib_Vec3fDist(&lookAt, eye);
    camera->roll = 0;
    camera->xzSpeed = 0.0f;
    camera->fov = roData->fov;
    camera->atLERPStepScale = 0;
    return true;
}

/**
 * Hanging off of a ledge
 */
s32 Camera_Unique1(Camera* camera) {
    Vec3f* eye = &camera->eye;
    Vec3f* at = &camera->at;
    Vec3f* eyeNext = &camera->eyeNext;
    Vec3f playerWaistPos;
    s16 phiTarget;
    VecSph sp8C;
    VecSph unk908PlayerPosOffset;
    VecSph eyeAtOffset;
    VecSph eyeNextAtOffset;
    PosRot* playerPosRot = &camera->playerPosRot;
    PosRot playerhead;
    Unique1ReadOnlyData* roData = &camera->paramData.uniq1.roData;
    Unique1ReadWriteData* rwData = &camera->paramData.uniq1.rwData;
    s32 pad;
    f32 playerHeight;
    s32 pad2;

    playerHeight = Player_GetHeight(camera->player);
    if (RELOAD_PARAMS(camera) || R_RELOAD_CAM_PARAMS) {
        CameraModeValue* values = sCameraSettings[camera->setting].cameraModes[camera->mode].values;
        f32 yNormal = (1.0f + CAM_DATA_SCALED(R_CAM_YOFFSET_NORM)) -
                      (CAM_DATA_SCALED(R_CAM_YOFFSET_NORM) * (68.0f / playerHeight));

        roData->yOffset = GET_NEXT_SCALED_RO_DATA(values) * playerHeight * yNormal;
        roData->distMin = GET_NEXT_SCALED_RO_DATA(values) * playerHeight * yNormal;
        roData->distMax = GET_NEXT_SCALED_RO_DATA(values) * playerHeight * yNormal;
        roData->pitchTarget = CAM_DEG_TO_BINANG(GET_NEXT_RO_DATA(values));
        roData->fovTarget = GET_NEXT_RO_DATA(values);
        roData->atLERPScaleMax = GET_NEXT_SCALED_RO_DATA(values);
        roData->interfaceFlags = GET_NEXT_RO_DATA(values);
    }

    if (R_RELOAD_CAM_PARAMS != 0) {
        Camera_CopyPREGToModeValues(camera);
    }

    sUpdateCameraDirection = 1;

    OLib_Vec3fDiffToVecSphGeo(&eyeAtOffset, at, eye);
    OLib_Vec3fDiffToVecSphGeo(&eyeNextAtOffset, at, eyeNext);

    sCameraInterfaceFlags = roData->interfaceFlags;

    if (camera->animState == 0) {
        camera->posOffset.y = camera->posOffset.y - camera->playerPosDelta.y;
        rwData->yawTarget = eyeNextAtOffset.yaw;
        rwData->unk_00 = 0.0f;
        playerWaistPos = camera->player->bodyPartsPos[PLAYER_BODYPART_WAIST];
        OLib_Vec3fDiffToVecSphGeo(&unk908PlayerPosOffset, &playerPosRot->pos, &playerWaistPos);
        rwData->timer = R_DEFA_CAM_ANIM_TIME;
        rwData->yawTargetAdj = ABS(BINANG_SUB(unk908PlayerPosOffset.yaw, eyeAtOffset.yaw)) < 0x3A98
                                   ? 0
                                   : ((BINANG_SUB(unk908PlayerPosOffset.yaw, eyeAtOffset.yaw) / rwData->timer) / 4) * 3;
        camera->animState++;
    }

    Actor_GetFocus(&playerhead, &camera->player->actor); // unused

    camera->yawUpdateRateInv = Camera_LERPCeilF(100.0f, camera->yawUpdateRateInv, OREG(25) * 0.01f, 0.1f);
    camera->pitchUpdateRateInv = Camera_LERPCeilF(100.0f, camera->pitchUpdateRateInv, OREG(25) * 0.01f, 0.1f);
    camera->xzOffsetUpdateRate = Camera_LERPCeilF(0.005f, camera->xzOffsetUpdateRate, OREG(25) * 0.01f, 0.01f);
    camera->yOffsetUpdateRate = Camera_LERPCeilF(0.01f, camera->yOffsetUpdateRate, OREG(26) * 0.01f, 0.01f);
    camera->fovUpdateRate = Camera_LERPCeilF(OREG(4) * 0.01f, camera->fovUpdateRate, 0.05f, 0.1f);

    Camera_CalcAtDefault(camera, &eyeNextAtOffset, roData->yOffset, 1);
    OLib_Vec3fDiffToVecSphGeo(&sp8C, at, eyeNext);

    camera->dist = Camera_LERPClampDist(camera, sp8C.r, roData->distMin, roData->distMax);

    phiTarget = roData->pitchTarget;
    sp8C.pitch = Camera_LERPCeilS(phiTarget, eyeNextAtOffset.pitch, 1.0f / camera->pitchUpdateRateInv, 0xA);

    if (sp8C.pitch > OREG(5)) {
        sp8C.pitch = OREG(5);
    }
    if (sp8C.pitch < -OREG(5)) {
        sp8C.pitch = -OREG(5);
    }

    if (rwData->timer != 0) {
        rwData->yawTarget += rwData->yawTargetAdj;
        rwData->timer--;
    }

    sp8C.yaw = Camera_LERPFloorS(rwData->yawTarget, eyeNextAtOffset.yaw, 0.5f, 0x2710);
    Camera_Vec3fVecSphGeoAdd(eyeNext, at, &sp8C);
    *eye = *eyeNext;
    Camera_BGCheck(camera, at, eye);
    camera->fov = Camera_LERPCeilF(roData->fovTarget, camera->fov, camera->fovUpdateRate, 1.0f);
    camera->roll = 0;
    camera->atLERPStepScale = Camera_ClampLERPScale(camera, roData->atLERPScaleMax);
    return true;
}

s32 Camera_Unique2(Camera* camera) {
    Vec3f* eye = &camera->eye;
    Vec3f* at = &camera->at;
    Vec3f* eyeNext = &camera->eyeNext;
    Vec3f playerPos;
    VecSph eyeOffset;
    VecSph eyeAtOffset;
    s32 pad;
    f32 lerpRateFactor;
    Unique2ReadOnlyData* roData = &camera->paramData.uniq2.roData;
    Unique2ReadWriteData* rwData = &camera->paramData.uniq2.rwData;
    s32 pad2;
    f32 playerHeight;

    playerHeight = Player_GetHeight(camera->player);

    OLib_Vec3fDiffToVecSphGeo(&eyeAtOffset, at, eye);

    if (RELOAD_PARAMS(camera) || R_RELOAD_CAM_PARAMS) {
        CameraModeValue* values = sCameraSettings[camera->setting].cameraModes[camera->mode].values;
        f32 yNormal = ((1.0f + CAM_DATA_SCALED(R_CAM_YOFFSET_NORM)) -
                       (CAM_DATA_SCALED(R_CAM_YOFFSET_NORM) * (68.0f / playerHeight)));

        roData->yOffset = GET_NEXT_SCALED_RO_DATA(values) * playerHeight * yNormal;
        roData->distTarget = GET_NEXT_RO_DATA(values);
        roData->fovTarget = GET_NEXT_RO_DATA(values);
        roData->interfaceFlags = GET_NEXT_RO_DATA(values);
    }

    if (R_RELOAD_CAM_PARAMS) {
        Camera_CopyPREGToModeValues(camera);
    }

    sCameraInterfaceFlags = roData->interfaceFlags;

    if ((camera->animState == 0) || (rwData->unk_04 != roData->interfaceFlags)) {
        rwData->unk_04 = roData->interfaceFlags;
    }

    if (camera->animState == 0) {
        camera->animState = 1;
        func_80043B60(camera);
        rwData->unk_00 = 200.0f;
        if (roData->interfaceFlags & 0x10) {
            camera->unk_14C &= ~4;
        }
    }

    playerPos = camera->playerPosRot.pos;
    lerpRateFactor = (roData->interfaceFlags & 1 ? 1.0f : camera->speedRatio);
    at->x = F32_LERPIMP(at->x, playerPos.x, lerpRateFactor * 0.6f);
    at->y = F32_LERPIMP(at->y, playerPos.y + playerHeight + roData->yOffset, 0.4f);
    at->z = F32_LERPIMP(at->z, playerPos.z, lerpRateFactor * 0.6f);
    rwData->unk_00 = F32_LERPIMP(rwData->unk_00, 2.0f, 0.05f); // unused.

    if (roData->interfaceFlags & 1) {
        OLib_Vec3fDiffToVecSphGeo(&eyeOffset, at, eyeNext);
        eyeOffset.r = roData->distTarget;
        Camera_Vec3fVecSphGeoAdd(&playerPos, at, &eyeOffset);
        Camera_LERPCeilVec3f(&playerPos, eye, 0.25f, 0.25f, 0.2f);
    } else if (roData->interfaceFlags & 2) {
        if (OLib_Vec3fDistXZ(at, eyeNext) < roData->distTarget) {
            OLib_Vec3fDiffToVecSphGeo(&eyeOffset, at, eyeNext);
            eyeOffset.yaw = Camera_LERPCeilS(eyeOffset.yaw, eyeAtOffset.yaw, 0.1f, 0xA);
            eyeOffset.r = roData->distTarget;
            eyeOffset.pitch = 0;
            Camera_Vec3fVecSphGeoAdd(eye, at, &eyeOffset);
            eye->y = eyeNext->y;
        } else {
            Camera_LERPCeilVec3f(eyeNext, eye, 0.25f, 0.25f, 0.2f);
        }
    }

    Camera_BGCheck(camera, at, eye);
    camera->dist = OLib_Vec3fDist(at, eye);
    camera->roll = 0;
    camera->fov = Camera_LERPCeilF(roData->fovTarget, camera->fov, 0.2f, 0.1f);
    camera->atLERPStepScale = Camera_ClampLERPScale(camera, 1.0f);
    return true;
}

s32 Camera_Unique3(Camera* camera) {
    VecSph sp60;
    f32 playerHeight;
    DoorParams* doorParams = &camera->paramData.doorParams;
    BgCamFuncData* bgCamFuncData;
    Vec3s bgCamRot;
    Unique3ReadWriteData* rwData = &camera->paramData.uniq3.rwData;
    Unique3ReadOnlyData* roData = &camera->paramData.uniq3.roData;
    Vec3f* at = &camera->at;
    PosRot* cameraPlayerPosRot = &camera->playerPosRot;

    playerHeight = Player_GetHeight(camera->player);
    camera->unk_14C &= ~0x10;
    if (RELOAD_PARAMS(camera) || R_RELOAD_CAM_PARAMS) {
        CameraModeValue* values = sCameraSettings[camera->setting].cameraModes[camera->mode].values;
        f32 yNormal = (1.0f + CAM_DATA_SCALED(R_CAM_YOFFSET_NORM)) -
                      (CAM_DATA_SCALED(R_CAM_YOFFSET_NORM) * (68.0f / playerHeight));

        roData->yOffset = GET_NEXT_SCALED_RO_DATA(values) * playerHeight * yNormal;
        roData->fov = GET_NEXT_RO_DATA(values);
        roData->interfaceFlags = GET_NEXT_RO_DATA(values);
    }
    if (R_RELOAD_CAM_PARAMS != 0) {
        Camera_CopyPREGToModeValues(camera);
    }
    sCameraInterfaceFlags = roData->interfaceFlags;
    switch (camera->animState) {
        case 0:
            func_80043B60(camera);
            camera->unk_14C &= ~(0x8 | 0x4);
            rwData->initialFov = camera->fov;
            rwData->initialDist = OLib_Vec3fDist(at, &camera->eye);
            camera->animState++;
            FALLTHROUGH;
        case 1:
            if (doorParams->timer1-- > 0) {
                break;
            }

            bgCamFuncData = (BgCamFuncData*)Camera_GetBgCamFuncData(camera);
            Camera_Vec3sToVec3f(&camera->eyeNext, &bgCamFuncData->pos);
            camera->eye = camera->eyeNext;
            bgCamRot = bgCamFuncData->rot;

            sp60.r = 100.0f;
            sp60.yaw = bgCamRot.y;
            sp60.pitch = -bgCamRot.x;

            Camera_Vec3fVecSphGeoAdd(at, &camera->eye, &sp60);
            camera->animState++;
            FALLTHROUGH;
        case 2:
            if (roData->interfaceFlags & 4) {
                camera->at = cameraPlayerPosRot->pos;
                camera->at.y += playerHeight + roData->yOffset;
            }
            if (doorParams->timer2-- > 0) {
                break;
            }
            camera->animState++;
            FALLTHROUGH;
        case 3:
            camera->unk_14C |= (0x400 | 0x10);
            if ((camera->unk_14C & 8) != 0) {
                camera->animState++;
            } else {
                break;
            }
            FALLTHROUGH;
        case 4:
            if (roData->interfaceFlags & 2) {
                camera->unk_14C |= 4;
                camera->unk_14C &= ~8;
                Camera_ChangeSettingFlags(camera, CAM_SET_PIVOT_IN_FRONT, 2);
                break;
            }
            doorParams->timer3 = 5;
            if (camera->xzSpeed > 0.001f || CHECK_BTN_ALL(D_8015BD7C->state.input[0].press.button, BTN_A) ||
                CHECK_BTN_ALL(D_8015BD7C->state.input[0].press.button, BTN_B) ||
                CHECK_BTN_ALL(D_8015BD7C->state.input[0].press.button, BTN_CLEFT) ||
                CHECK_BTN_ALL(D_8015BD7C->state.input[0].press.button, BTN_CDOWN) ||
                CHECK_BTN_ALL(D_8015BD7C->state.input[0].press.button, BTN_CUP) ||
                CHECK_BTN_ALL(D_8015BD7C->state.input[0].press.button, BTN_CRIGHT) ||
                CHECK_BTN_ALL(D_8015BD7C->state.input[0].press.button, BTN_R) ||
                CHECK_BTN_ALL(D_8015BD7C->state.input[0].press.button, BTN_Z)) {
                camera->animState++;
            } else {
                break;
            }
            FALLTHROUGH;
        case 5:
            camera->fov = Camera_LERPCeilF(rwData->initialFov, camera->fov, 0.4f, 0.1f);
            OLib_Vec3fDiffToVecSphGeo(&sp60, at, &camera->eye);
            sp60.r = Camera_LERPCeilF(100.0f, sp60.r, 0.4f, 0.1f);
            Camera_Vec3fVecSphGeoAdd(&camera->eyeNext, at, &sp60);
            camera->eye = camera->eyeNext;
            if (doorParams->timer3-- > 0) {
                break;
            }
            camera->animState++;
            FALLTHROUGH;
        default:
            camera->unk_14C |= 4;
            camera->unk_14C &= ~8;
            camera->fov = roData->fov;
            Camera_ChangeSettingFlags(camera, camera->prevSetting, 2);
            camera->atLERPStepScale = 0.0f;
            camera->posOffset.x = camera->at.x - cameraPlayerPosRot->pos.x;
            camera->posOffset.y = camera->at.y - cameraPlayerPosRot->pos.y;
            camera->posOffset.z = camera->at.z - cameraPlayerPosRot->pos.z;
            break;
    }

    return true;
}

/**
 * Camera's eye is specified by scene camera data, at point is generated at the intersection
 * of the eye to the player
 */
s32 Camera_Unique0(Camera* camera) {
    f32 yOffset;
    CameraModeValue* values;
    Player* player;
    Vec3f playerPosWithOffset;
    VecSph atPlayerOffset;
    BgCamFuncData* bgCamFuncData;
    Vec3s bgCamRot;
    PosRot* playerPosRot = &camera->playerPosRot;
    DoorParams* doorParams = &camera->paramData.doorParams;
    Unique0ReadOnlyData* roData = &camera->paramData.uniq0.roData;
    Unique0ReadWriteData* rwData = &camera->paramData.uniq0.rwData;
    Vec3f* eye = &camera->eye;
    s16 fov;

    yOffset = Player_GetHeight(camera->player);
    player = camera->player;

    if (RELOAD_PARAMS(camera) || R_RELOAD_CAM_PARAMS) {
        values = sCameraSettings[camera->setting].cameraModes[camera->mode].values;
        roData->interfaceFlags = GET_NEXT_RO_DATA(values);
    }

    if (R_RELOAD_CAM_PARAMS) {
        Camera_CopyPREGToModeValues(camera);
    }

    playerPosWithOffset = playerPosRot->pos;
    playerPosWithOffset.y += yOffset;

    sCameraInterfaceFlags = roData->interfaceFlags;

    if (camera->animState == 0) {
        func_80043B60(camera);
        camera->unk_14C &= ~4;

        bgCamFuncData = (BgCamFuncData*)Camera_GetBgCamFuncData(camera);
        Camera_Vec3sToVec3f(&rwData->eyeAndDirection.point, &bgCamFuncData->pos);

        *eye = camera->eyeNext = rwData->eyeAndDirection.point;
        bgCamRot = bgCamFuncData->rot;
        fov = bgCamFuncData->fov;
        if (fov != -1) {
            camera->fov = fov <= 360 ? fov : CAM_DATA_SCALED(fov);
        }
        rwData->animTimer = bgCamFuncData->timer;
        if (rwData->animTimer == -1) {
            rwData->animTimer = doorParams->timer1 + doorParams->timer2;
        }
        atPlayerOffset.r = OLib_Vec3fDist(&playerPosWithOffset, eye);
        atPlayerOffset.yaw = bgCamRot.y;
        atPlayerOffset.pitch = -bgCamRot.x;
        OLib_VecSphGeoToVec3f(&rwData->eyeAndDirection.dir, &atPlayerOffset);
        Math3D_LineClosestToPoint(&rwData->eyeAndDirection, &playerPosRot->pos, &camera->at);
        rwData->initalPos = playerPosRot->pos;
        camera->animState++;
    }

    if (player->stateFlags1 & PLAYER_STATE1_29) {
        rwData->initalPos = playerPosRot->pos;
    }

    if (roData->interfaceFlags & 1) {
        if (rwData->animTimer > 0) {
            rwData->animTimer--;
            rwData->initalPos = playerPosRot->pos;
        } else if (!(player->stateFlags1 & PLAYER_STATE1_29) &&
                   ((OLib_Vec3fDistXZ(&playerPosRot->pos, &rwData->initalPos) >= 10.0f) ||
                    CHECK_BTN_ALL(D_8015BD7C->state.input[0].press.button, BTN_A) ||
                    CHECK_BTN_ALL(D_8015BD7C->state.input[0].press.button, BTN_B) ||
                    CHECK_BTN_ALL(D_8015BD7C->state.input[0].press.button, BTN_CLEFT) ||
                    CHECK_BTN_ALL(D_8015BD7C->state.input[0].press.button, BTN_CDOWN) ||
                    CHECK_BTN_ALL(D_8015BD7C->state.input[0].press.button, BTN_CUP) ||
                    CHECK_BTN_ALL(D_8015BD7C->state.input[0].press.button, BTN_CRIGHT) ||
                    CHECK_BTN_ALL(D_8015BD7C->state.input[0].press.button, BTN_R) ||
                    CHECK_BTN_ALL(D_8015BD7C->state.input[0].press.button, BTN_Z))) {
            camera->dist = OLib_Vec3fDist(&camera->at, eye);
            camera->posOffset.x = camera->at.x - playerPosRot->pos.x;
            camera->posOffset.y = camera->at.y - playerPosRot->pos.y;
            camera->posOffset.z = camera->at.z - playerPosRot->pos.z;
            camera->atLERPStepScale = 0.0f;
            camera->unk_14C |= 4;
            Camera_ChangeSettingFlags(camera, camera->prevSetting, 2);
        }
    } else {
        if (rwData->animTimer > 0) {
            rwData->animTimer--;
            if (rwData->animTimer == 0) {
                sCameraInterfaceFlags = 0;
            }
        } else {
            rwData->initalPos = playerPosRot->pos;
        }

        if (!(player->stateFlags1 & PLAYER_STATE1_29) &&
            ((0.001f < camera->xzSpeed) || CHECK_BTN_ALL(D_8015BD7C->state.input[0].press.button, BTN_A) ||
             CHECK_BTN_ALL(D_8015BD7C->state.input[0].press.button, BTN_B) ||
             CHECK_BTN_ALL(D_8015BD7C->state.input[0].press.button, BTN_CLEFT) ||
             CHECK_BTN_ALL(D_8015BD7C->state.input[0].press.button, BTN_CDOWN) ||
             CHECK_BTN_ALL(D_8015BD7C->state.input[0].press.button, BTN_CUP) ||
             CHECK_BTN_ALL(D_8015BD7C->state.input[0].press.button, BTN_CRIGHT) ||
             CHECK_BTN_ALL(D_8015BD7C->state.input[0].press.button, BTN_R) ||
             CHECK_BTN_ALL(D_8015BD7C->state.input[0].press.button, BTN_Z))) {
            camera->dist = OLib_Vec3fDist(&camera->at, &camera->eye);
            camera->posOffset.x = camera->at.x - playerPosRot->pos.x;
            camera->posOffset.y = camera->at.y - playerPosRot->pos.y;
            camera->posOffset.z = camera->at.z - playerPosRot->pos.z;
            camera->atLERPStepScale = 0.0f;
            Camera_ChangeSettingFlags(camera, camera->prevSetting, 2);
            camera->unk_14C |= 4;
        }
    }
    return true;
}

s32 Camera_Unique4(Camera* camera) {
    return Camera_Noop(camera);
}

/**
 * Was setup to be used by the camera setting "FOREST_UNUSED"
 */
s32 Camera_Unique5(Camera* camera) {
    return Camera_Noop(camera);
}

/**
 * This function doesn't really update much.
 * Eye/at positions are updated via Camera_SetParam
 */
s32 Camera_Unique6(Camera* camera) {
    Unique6ReadOnlyData* roData = &camera->paramData.uniq6.roData;
    CameraModeValue* values;
    Vec3f sp2C;
    PosRot* playerPosRot = &camera->playerPosRot;
    f32 offset;

    if (RELOAD_PARAMS(camera) || R_RELOAD_CAM_PARAMS) {
        values = sCameraSettings[camera->setting].cameraModes[camera->mode].values;
        roData->interfaceFlags = GET_NEXT_RO_DATA(values);
    }

    if (R_RELOAD_CAM_PARAMS) {
        Camera_CopyPREGToModeValues(camera);
    }

    sCameraInterfaceFlags = roData->interfaceFlags;

    if (camera->animState == 0) {
        camera->animState++;
        func_80043ABC(camera);
    }

    if (camera->player != NULL) {
        offset = Player_GetHeight(camera->player);
        sp2C = playerPosRot->pos;
        sp2C.y += offset;
        camera->dist = OLib_Vec3fDist(&sp2C, &camera->eye);
        camera->posOffset.x = camera->at.x - playerPosRot->pos.x;
        camera->posOffset.y = camera->at.y - playerPosRot->pos.y;
        camera->posOffset.z = camera->at.z - playerPosRot->pos.z;
    } else {
        camera->dist = OLib_Vec3fDist(&camera->at, &camera->eye);
    }

    if (roData->interfaceFlags & 1 && camera->timer > 0) {
        camera->timer--;
    }

    return true;
}

/**
 * Camera is at a fixed point specified by the scene's camera data,
 * camera rotates to follow player
 */
s32 Camera_Unique7(Camera* camera) {
    s32 pad;
    Unique7ReadOnlyData* roData = &camera->paramData.uniq7.roData;
    CameraModeValue* values;
    VecSph playerPosEyeOffset;
    s16 fov;
    BgCamFuncData* bgCamFuncData;
    UNUSED Vec3s bgCamRot;
    Vec3f* at = &camera->at;
    PosRot* playerPosRot = &camera->playerPosRot;
    Vec3f* eye = &camera->eye;
    Vec3f* eyeNext = &camera->eyeNext;
    Unique7ReadWriteData* rwData = &camera->paramData.uniq7.rwData;

    if (RELOAD_PARAMS(camera) || R_RELOAD_CAM_PARAMS) {
        values = sCameraSettings[camera->setting].cameraModes[camera->mode].values;
        roData->fov = GET_NEXT_RO_DATA(values);
        roData->interfaceFlags = (s16)GET_NEXT_RO_DATA(values);
    }
    if (R_RELOAD_CAM_PARAMS) {
        Camera_CopyPREGToModeValues(camera);
    }

    bgCamFuncData = (BgCamFuncData*)Camera_GetBgCamFuncData(camera);

    Camera_Vec3sToVec3f(eyeNext, &bgCamFuncData->pos);
    *eye = *eyeNext;
    bgCamRot = bgCamFuncData->rot;

    OLib_Vec3fDiffToVecSphGeo(&playerPosEyeOffset, eye, &playerPosRot->pos);

    // fov actually goes unused since it's hard set later on.
    fov = bgCamFuncData->fov;
    if (fov == -1) {
        fov = roData->fov * 100.0f;
    }

    if (fov <= 360) {
        fov *= 100;
    }

    sCameraInterfaceFlags = roData->interfaceFlags;

    if (camera->animState == 0) {
        camera->animState++;
        camera->fov = CAM_DATA_SCALED(fov);
        camera->atLERPStepScale = 0.0f;
        camera->roll = 0;
        rwData->unk_00.x = playerPosEyeOffset.yaw;
    }

    camera->fov = 60.0f;

    // 0x7D0 ~ 10.98 degres.
    rwData->unk_00.x = Camera_LERPFloorS(playerPosEyeOffset.yaw, rwData->unk_00.x, 0.4f, 0x7D0);
    playerPosEyeOffset.pitch = -bgCamFuncData->rot.x * Math_CosS(playerPosEyeOffset.yaw - bgCamFuncData->rot.y);
    Camera_Vec3fVecSphGeoAdd(at, eye, &playerPosEyeOffset);
    camera->unk_14C |= 0x400;
    return true;
}

s32 Camera_Unique8(Camera* camera) {
    return Camera_Noop(camera);
}

s32 Camera_Unique9(Camera* camera) {
    Vec3f atTarget;
    Vec3f eyeTarget;
    Unique9ReadOnlyData* roData = &camera->paramData.uniq9.roData;
    Unique9ReadWriteData* rwData = &camera->paramData.uniq9.rwData;
    f32 invKeyFrameTimer;
    VecSph eyeNextAtOffset;
    VecSph scratchSph;
    VecSph playerTargetOffset;
    s16 action;
    s16 atInitFlags;
    s16 eyeInitFlags;
    s16 pad2;
    PosRot targethead;
    PosRot playerhead;
    PosRot playerPosRot;
    Vec3f* eyeNext = &camera->eyeNext;
    Vec3f* at = &camera->at;
    Vec3f* eye = &camera->eye;
    Player* player = camera->player;
    Actor* focusActor;
    f32 spB4;
    PosRot atFocusPosRot;
    Vec3f eyeLookAtPos;
    CameraModeValue* values;
    PosRot eyeFocusPosRot;

    if (RELOAD_PARAMS(camera) || R_RELOAD_CAM_PARAMS) {
        values = sCameraSettings[camera->setting].cameraModes[camera->mode].values;
        roData->interfaceFlags = GET_NEXT_RO_DATA(values);
    }

    if (R_RELOAD_CAM_PARAMS) {
        Camera_CopyPREGToModeValues(camera);
    }

    sCameraInterfaceFlags = roData->interfaceFlags;

    Actor_GetWorld(&playerPosRot, &camera->player->actor);

    if (camera->animState == 0) {
        camera->animState++;
        rwData->curKeyFrameIdx = -1;
        rwData->keyFrameTimer = 1;
        rwData->unk_38 = 0;
        rwData->playerPos.x = playerPosRot.pos.x;
        rwData->playerPos.y = playerPosRot.pos.y;
        rwData->playerPos.z = playerPosRot.pos.z;
        camera->atLERPStepScale = 0.0f;
        func_80043B60(camera);
    }

    if (rwData->unk_38 == 0 && rwData->keyFrameTimer > 0) {
        rwData->keyFrameTimer--;
    }

    if (rwData->keyFrameTimer == 0) {
        rwData->isNewKeyFrame = true;
        rwData->curKeyFrameIdx++;
        if (rwData->curKeyFrameIdx < ONEPOINT_CS_INFO(camera)->keyFrameCnt) {
            rwData->curKeyFrame = &ONEPOINT_CS_INFO(camera)->keyFrames[rwData->curKeyFrameIdx];
            rwData->keyFrameTimer = rwData->curKeyFrame->timerInit;

            if (rwData->curKeyFrame->unk_01 != 0xFF) {
                if ((rwData->curKeyFrame->unk_01 & 0xF0) == 0x80) {
                    D_8011D3AC = rwData->curKeyFrame->unk_01 & 0xF;
                } else if ((rwData->curKeyFrame->unk_01 & 0xF0) == 0xC0) {
                    Camera_UpdateInterface(0xF000 | ((rwData->curKeyFrame->unk_01 & 0xF) << 8));
                } else if (camera->player->stateFlags1 & PLAYER_STATE1_27 &&
                           player->currentBoots != PLAYER_BOOTS_IRON) {
                    func_8002DF38(camera->play, camera->target, 8);
                    osSyncPrintf("camera: demo: player demo set WAIT\n");
                } else {
                    osSyncPrintf("camera: demo: player demo set %d\n", rwData->curKeyFrame->unk_01);
                    func_8002DF38(camera->play, camera->target, rwData->curKeyFrame->unk_01);
                }
            }
        } else {
            // We've gone through all the keyframes.
            if (camera->camId != CAM_ID_MAIN) {
                camera->timer = 0;
            }
            return true;
        }
    } else {
        rwData->isNewKeyFrame = false;
    }

    atInitFlags = rwData->curKeyFrame->initFlags & 0xFF;
    if (atInitFlags == 1) {
        rwData->atTarget = rwData->curKeyFrame->atTargetInit;
    } else if (atInitFlags == 2) {
        if (rwData->isNewKeyFrame) {
            rwData->atTarget.x = camera->play->view.at.x + rwData->curKeyFrame->atTargetInit.x;
            rwData->atTarget.y = camera->play->view.at.y + rwData->curKeyFrame->atTargetInit.y;
            rwData->atTarget.z = camera->play->view.at.z + rwData->curKeyFrame->atTargetInit.z;
        }
    } else if (atInitFlags == 3) {
        if (rwData->isNewKeyFrame) {
            rwData->atTarget.x = camera->at.x + rwData->curKeyFrame->atTargetInit.x;
            rwData->atTarget.y = camera->at.y + rwData->curKeyFrame->atTargetInit.y;
            rwData->atTarget.z = camera->at.z + rwData->curKeyFrame->atTargetInit.z;
        }
    } else if (atInitFlags == 4 || atInitFlags == 0x84) {
        if (camera->target != NULL && camera->target->update != NULL) {
            Actor_GetFocus(&targethead, camera->target);
            Actor_GetFocus(&playerhead, &camera->player->actor);
            playerhead.pos.x = playerPosRot.pos.x;
            playerhead.pos.z = playerPosRot.pos.z;
            OLib_Vec3fDiffToVecSphGeo(&playerTargetOffset, &targethead.pos, &playerhead.pos);
            if (atInitFlags & (s16)0x8080) {
                scratchSph.pitch = CAM_DEG_TO_BINANG(rwData->curKeyFrame->atTargetInit.x);
                scratchSph.yaw = CAM_DEG_TO_BINANG(rwData->curKeyFrame->atTargetInit.y);
                scratchSph.r = rwData->curKeyFrame->atTargetInit.z;
            } else {
                OLib_Vec3fToVecSphGeo(&scratchSph, &rwData->curKeyFrame->atTargetInit);
            }
            scratchSph.yaw += playerTargetOffset.yaw;
            scratchSph.pitch += playerTargetOffset.pitch;
            Camera_Vec3fVecSphGeoAdd(&rwData->atTarget, &targethead.pos, &scratchSph);
        } else {
            if (camera->target == NULL) {
                osSyncPrintf(VT_COL(YELLOW, BLACK) "camera: warning: demo C: actor is not valid\n" VT_RST);
            }

            camera->target = NULL;
            rwData->atTarget = camera->at;
        }
    } else if (atInitFlags & 0x6060) {
        if (!(atInitFlags & 4) || rwData->isNewKeyFrame) {
            if (atInitFlags & 0x2020) {
                focusActor = &camera->player->actor;
            } else if (camera->target != NULL && camera->target->update != NULL) {
                focusActor = camera->target;
            } else {
                camera->target = NULL;
                focusActor = NULL;
            }

            if (focusActor != NULL) {
                if ((atInitFlags & 0xF) == 1) {
                    Actor_GetFocus(&atFocusPosRot, focusActor);
                } else if ((atInitFlags & 0xF) == 2) {
                    Actor_GetWorld(&atFocusPosRot, focusActor);
                } else {
                    Actor_GetWorldPosShapeRot(&atFocusPosRot, focusActor);
                }

                if (atInitFlags & (s16)0x8080) {
                    scratchSph.pitch = CAM_DEG_TO_BINANG(rwData->curKeyFrame->atTargetInit.x);
                    scratchSph.yaw = CAM_DEG_TO_BINANG(rwData->curKeyFrame->atTargetInit.y);
                    scratchSph.r = rwData->curKeyFrame->atTargetInit.z;
                } else {
                    OLib_Vec3fToVecSphGeo(&scratchSph, &rwData->curKeyFrame->atTargetInit);
                }

                scratchSph.yaw += atFocusPosRot.rot.y;
                scratchSph.pitch -= atFocusPosRot.rot.x;
                Camera_Vec3fVecSphGeoAdd(&rwData->atTarget, &atFocusPosRot.pos, &scratchSph);
            } else {
                if (camera->target == NULL) {
                    osSyncPrintf(VT_COL(YELLOW, BLACK) "camera: warning: demo C: actor is not valid\n" VT_RST);
                }
                rwData->atTarget = *at;
            }
        }
    } else {
        rwData->atTarget = *at;
    }

    eyeInitFlags = rwData->curKeyFrame->initFlags & 0xFF00;
    if (eyeInitFlags == 0x100) {
        rwData->eyeTarget = rwData->curKeyFrame->eyeTargetInit;
    } else if (eyeInitFlags == 0x200) {
        if (rwData->isNewKeyFrame) {
            rwData->eyeTarget.x = camera->play->view.eye.x + rwData->curKeyFrame->eyeTargetInit.x;
            rwData->eyeTarget.y = camera->play->view.eye.y + rwData->curKeyFrame->eyeTargetInit.y;
            rwData->eyeTarget.z = camera->play->view.eye.z + rwData->curKeyFrame->eyeTargetInit.z;
        }
    } else if (eyeInitFlags == 0x300) {
        if (rwData->isNewKeyFrame) {
            rwData->eyeTarget.x = camera->eyeNext.x + rwData->curKeyFrame->eyeTargetInit.x;
            rwData->eyeTarget.y = camera->eyeNext.y + rwData->curKeyFrame->eyeTargetInit.y;
            rwData->eyeTarget.z = camera->eyeNext.z + rwData->curKeyFrame->eyeTargetInit.z;
        }
    } else if (eyeInitFlags == 0x400 || eyeInitFlags == (s16)0x8400 || eyeInitFlags == 0x500 ||
               eyeInitFlags == (s16)0x8500) {
        if (camera->target != NULL && camera->target->update != NULL) {
            Actor_GetFocus(&targethead, camera->target);
            Actor_GetFocus(&playerhead, &camera->player->actor);
            playerhead.pos.x = playerPosRot.pos.x;
            playerhead.pos.z = playerPosRot.pos.z;
            OLib_Vec3fDiffToVecSphGeo(&playerTargetOffset, &targethead.pos, &playerhead.pos);
            if (eyeInitFlags == 0x400 || eyeInitFlags == (s16)0x8400) {
                eyeLookAtPos = targethead.pos;
            } else {
                eyeLookAtPos = rwData->atTarget;
            }

            if (eyeInitFlags & (s16)0x8080) {
                scratchSph.pitch = CAM_DEG_TO_BINANG(rwData->curKeyFrame->eyeTargetInit.x);
                scratchSph.yaw = CAM_DEG_TO_BINANG(rwData->curKeyFrame->eyeTargetInit.y);
                scratchSph.r = rwData->curKeyFrame->eyeTargetInit.z;
            } else {
                OLib_Vec3fToVecSphGeo(&scratchSph, &rwData->curKeyFrame->eyeTargetInit);
            }

            scratchSph.yaw += playerTargetOffset.yaw;
            scratchSph.pitch += playerTargetOffset.pitch;
            Camera_Vec3fVecSphGeoAdd(&rwData->eyeTarget, &eyeLookAtPos, &scratchSph);
        } else {
            if (camera->target == NULL) {
                osSyncPrintf(VT_COL(YELLOW, BLACK) "camera: warning: demo C: actor is not valid\n" VT_RST);
            }
            camera->target = NULL;
            rwData->eyeTarget = *eyeNext;
        }
    } else if (eyeInitFlags & 0x6060) {
        if (!(eyeInitFlags & 0x400) || rwData->isNewKeyFrame) {
            if (eyeInitFlags & 0x2020) {
                focusActor = &camera->player->actor;
            } else if (camera->target != NULL && camera->target->update != NULL) {
                focusActor = camera->target;
            } else {
                camera->target = NULL;
                focusActor = NULL;
            }

            if (focusActor != NULL) {
                if ((eyeInitFlags & 0xF00) == 0x100) {
                    // head
                    Actor_GetFocus(&eyeFocusPosRot, focusActor);
                } else if ((eyeInitFlags & 0xF00) == 0x200) {
                    // world
                    Actor_GetWorld(&eyeFocusPosRot, focusActor);
                } else {
                    // world, shapeRot
                    Actor_GetWorldPosShapeRot(&eyeFocusPosRot, focusActor);
                }

                if (eyeInitFlags & (s16)0x8080) {
                    scratchSph.pitch = CAM_DEG_TO_BINANG(rwData->curKeyFrame->eyeTargetInit.x);
                    scratchSph.yaw = CAM_DEG_TO_BINANG(rwData->curKeyFrame->eyeTargetInit.y);
                    scratchSph.r = rwData->curKeyFrame->eyeTargetInit.z;
                } else {
                    OLib_Vec3fToVecSphGeo(&scratchSph, &rwData->curKeyFrame->eyeTargetInit);
                }

                scratchSph.yaw += eyeFocusPosRot.rot.y;
                scratchSph.pitch -= eyeFocusPosRot.rot.x;
                Camera_Vec3fVecSphGeoAdd(&rwData->eyeTarget, &eyeFocusPosRot.pos, &scratchSph);
            } else {
                if (camera->target == NULL) {
                    osSyncPrintf(VT_COL(YELLOW, BLACK) "camera: warning: demo C: actor is not valid\n" VT_RST);
                }
                camera->target = NULL;
                rwData->eyeTarget = *eyeNext;
            }
        }
    } else {
        rwData->eyeTarget = *eyeNext;
    }

    if (rwData->curKeyFrame->initFlags == 2) {
        rwData->fovTarget = camera->play->view.fovy;
        rwData->rollTarget = 0;
    } else if (rwData->curKeyFrame->initFlags == 0) {
        rwData->fovTarget = camera->fov;
        rwData->rollTarget = camera->roll;
    } else {
        rwData->fovTarget = rwData->curKeyFrame->fovTargetInit;
        rwData->rollTarget = CAM_DEG_TO_BINANG(rwData->curKeyFrame->rollTargetInit);
    }

    action = rwData->curKeyFrame->actionFlags & 0x1F;
    switch (action) {
        case 15:
            // static copy to at/eye/fov/roll
            *at = rwData->atTarget;
            *eyeNext = rwData->eyeTarget;
            camera->fov = rwData->fovTarget;
            camera->roll = rwData->rollTarget;
            camera->unk_14C |= 0x400;
            break;
        case 21:
            // same as 15, but with unk_38 ?
            if (rwData->unk_38 == 0) {
                rwData->unk_38 = 1;
            } else if (camera->unk_14C & 8) {
                rwData->unk_38 = 0;
                camera->unk_14C &= ~8;
            }
            *at = rwData->atTarget;
            *eyeNext = rwData->eyeTarget;
            camera->fov = rwData->fovTarget;
            camera->roll = rwData->rollTarget;
            break;
        case 16:
            // same as 21, but don't unset bit 0x8 on unk_14C
            if (rwData->unk_38 == 0) {
                rwData->unk_38 = 1;
            } else if (camera->unk_14C & 8) {
                rwData->unk_38 = 0;
            }

            *at = rwData->atTarget;
            *eyeNext = rwData->eyeTarget;
            camera->fov = rwData->fovTarget;
            camera->roll = rwData->rollTarget;
            break;
        case 1:
            // linear interpolation of eye/at using the spherical coordinates
            OLib_Vec3fDiffToVecSphGeo(&eyeNextAtOffset, at, eyeNext);
            OLib_Vec3fDiffToVecSphGeo(&rwData->atEyeOffsetTarget, &rwData->atTarget, &rwData->eyeTarget);
            invKeyFrameTimer = 1.0f / rwData->keyFrameTimer;
            scratchSph.r = F32_LERPIMP(eyeNextAtOffset.r, rwData->atEyeOffsetTarget.r, invKeyFrameTimer);
            scratchSph.pitch = eyeNextAtOffset.pitch +
                               (BINANG_SUB(rwData->atEyeOffsetTarget.pitch, eyeNextAtOffset.pitch) * invKeyFrameTimer);
            scratchSph.yaw = eyeNextAtOffset.yaw +
                             (BINANG_SUB(rwData->atEyeOffsetTarget.yaw, eyeNextAtOffset.yaw) * invKeyFrameTimer);
            Camera_Vec3fVecSphGeoAdd(&eyeTarget, at, &scratchSph);
            goto setEyeNext;
        case 2:
            // linear interpolation of eye/at using the eyeTarget
            invKeyFrameTimer = 1.0f / rwData->keyFrameTimer;
            eyeTarget.x = F32_LERPIMP(camera->eyeNext.x, rwData->eyeTarget.x, invKeyFrameTimer);
            eyeTarget.y = F32_LERPIMP(camera->eyeNext.y, rwData->eyeTarget.y, invKeyFrameTimer);
            eyeTarget.z = F32_LERPIMP(camera->eyeNext.z, rwData->eyeTarget.z, invKeyFrameTimer);

        setEyeNext:
            camera->eyeNext.x =
                Camera_LERPFloorF(eyeTarget.x, camera->eyeNext.x, rwData->curKeyFrame->lerpStepScale, 1.0f);
            camera->eyeNext.y =
                Camera_LERPFloorF(eyeTarget.y, camera->eyeNext.y, rwData->curKeyFrame->lerpStepScale, 1.0f);
            camera->eyeNext.z =
                Camera_LERPFloorF(eyeTarget.z, camera->eyeNext.z, rwData->curKeyFrame->lerpStepScale, 1.0f);
            FALLTHROUGH;
        case 9:
        case 10:
            // linear interpolation of at/fov/roll
            invKeyFrameTimer = 1.0f / rwData->keyFrameTimer;
            atTarget.x = F32_LERPIMP(camera->at.x, rwData->atTarget.x, invKeyFrameTimer);
            atTarget.y = F32_LERPIMP(camera->at.y, rwData->atTarget.y, invKeyFrameTimer);
            atTarget.z = F32_LERPIMP(camera->at.z, rwData->atTarget.z, invKeyFrameTimer);
            camera->at.x = Camera_LERPFloorF(atTarget.x, camera->at.x, rwData->curKeyFrame->lerpStepScale, 1.0f);
            camera->at.y = Camera_LERPFloorF(atTarget.y, camera->at.y, rwData->curKeyFrame->lerpStepScale, 1.0f);
            camera->at.z = Camera_LERPFloorF(atTarget.z, camera->at.z, rwData->curKeyFrame->lerpStepScale, 1.0f);
            camera->fov = Camera_LERPFloorF(F32_LERPIMP(camera->fov, rwData->fovTarget, invKeyFrameTimer), camera->fov,
                                            rwData->curKeyFrame->lerpStepScale, 0.01f);
            camera->roll = Camera_LERPFloorS(BINANG_LERPIMPINV(camera->roll, rwData->rollTarget, rwData->keyFrameTimer),
                                             camera->roll, rwData->curKeyFrame->lerpStepScale, 0xA);
            break;
        case 4:
            // linear interpolation of eye/at/fov/roll using the step scale, and spherical coordinates
            OLib_Vec3fDiffToVecSphGeo(&eyeNextAtOffset, at, eyeNext);
            OLib_Vec3fDiffToVecSphGeo(&rwData->atEyeOffsetTarget, &rwData->atTarget, &rwData->eyeTarget);
            scratchSph.r = Camera_LERPCeilF(rwData->atEyeOffsetTarget.r, eyeNextAtOffset.r,
                                            rwData->curKeyFrame->lerpStepScale, 0.1f);
            scratchSph.pitch = Camera_LERPCeilS(rwData->atEyeOffsetTarget.pitch, eyeNextAtOffset.pitch,
                                                rwData->curKeyFrame->lerpStepScale, 1);
            scratchSph.yaw = Camera_LERPCeilS(rwData->atEyeOffsetTarget.yaw, eyeNextAtOffset.yaw,
                                              rwData->curKeyFrame->lerpStepScale, 1);
            Camera_Vec3fVecSphGeoAdd(eyeNext, at, &scratchSph);
            goto setAtFOVRoll;
        case 3:
            // linear interplation of eye/at/fov/roll using the step scale using eyeTarget
            camera->eyeNext.x =
                Camera_LERPCeilF(rwData->eyeTarget.x, camera->eyeNext.x, rwData->curKeyFrame->lerpStepScale, 1.0f);
            camera->eyeNext.y =
                Camera_LERPCeilF(rwData->eyeTarget.y, camera->eyeNext.y, rwData->curKeyFrame->lerpStepScale, 1.0f);
            camera->eyeNext.z =
                Camera_LERPCeilF(rwData->eyeTarget.z, camera->eyeNext.z, rwData->curKeyFrame->lerpStepScale, 1.0f);
            FALLTHROUGH;
        case 11:
        case 12:
        setAtFOVRoll:
            // linear interpolation of at/fov/roll using the step scale.
            camera->at.x = Camera_LERPCeilF(rwData->atTarget.x, camera->at.x, rwData->curKeyFrame->lerpStepScale, 1.0f);
            camera->at.y = Camera_LERPCeilF(rwData->atTarget.y, camera->at.y, rwData->curKeyFrame->lerpStepScale, 1.0f);
            camera->at.z = Camera_LERPCeilF(rwData->atTarget.z, camera->at.z, rwData->curKeyFrame->lerpStepScale, 1.0f);
            camera->fov = Camera_LERPCeilF(rwData->fovTarget, camera->fov, rwData->curKeyFrame->lerpStepScale, 1.0f);
            camera->roll = Camera_LERPCeilS(rwData->rollTarget, camera->roll, rwData->curKeyFrame->lerpStepScale, 1);
            break;
        case 13:
            // linear interpolation of at, with rotation around eyeTargetInit.y
            camera->at.x = Camera_LERPCeilF(rwData->atTarget.x, camera->at.x, rwData->curKeyFrame->lerpStepScale, 1.0f);
            camera->at.y += camera->playerPosDelta.y * rwData->curKeyFrame->lerpStepScale;
            camera->at.z = Camera_LERPCeilF(rwData->atTarget.z, camera->at.z, rwData->curKeyFrame->lerpStepScale, 1.0f);
            OLib_Vec3fDiffToVecSphGeo(&scratchSph, at, eyeNext);
            scratchSph.yaw += CAM_DEG_TO_BINANG(rwData->curKeyFrame->eyeTargetInit.y);

            // 3A98 ~ 82.40 degrees
            if (scratchSph.pitch >= 0x3A99) {
                scratchSph.pitch = 0x3A98;
            }

            if (scratchSph.pitch < -0x3A98) {
                scratchSph.pitch = -0x3A98;
            }

            spB4 = scratchSph.r;
            if (1) {}
            scratchSph.r = !(spB4 < rwData->curKeyFrame->eyeTargetInit.z)
                               ? Camera_LERPCeilF(rwData->curKeyFrame->eyeTargetInit.z, spB4,
                                                  rwData->curKeyFrame->lerpStepScale, 1.0f)
                               : scratchSph.r;

            Camera_Vec3fVecSphGeoAdd(eyeNext, at, &scratchSph);
            camera->fov =
                Camera_LERPCeilF(F32_LERPIMPINV(camera->fov, rwData->curKeyFrame->fovTargetInit, rwData->keyFrameTimer),
                                 camera->fov, rwData->curKeyFrame->lerpStepScale, 1.0f);
            camera->roll = Camera_LERPCeilS(rwData->rollTarget, camera->roll, rwData->curKeyFrame->lerpStepScale, 1);
            break;
        case 24:
            // Set current keyframe to the roll target?
            rwData->curKeyFrameIdx = rwData->rollTarget;
            break;
        case 19: {
            // Change the parent camera (or default)'s mode to normal
            s32 camIdx = camera->parentCamId <= CAM_ID_NONE ? CAM_ID_MAIN : camera->parentCamId;

            Camera_ChangeModeFlags(camera->play->cameraPtrs[camIdx], CAM_MODE_NORMAL, 1);
        }
            FALLTHROUGH;
        case 18: {
            // copy the current camera to the parent (or default)'s camera.
            s32 camIdx = camera->parentCamId <= CAM_ID_NONE ? CAM_ID_MAIN : camera->parentCamId;
            Camera* cam = camera->play->cameraPtrs[camIdx];

            *eye = *eyeNext;
            Camera_Copy(cam, camera);
        }
            FALLTHROUGH;
        default:
            if (camera->camId != CAM_ID_MAIN) {
                camera->timer = 0;
            }
            break;
    }

    *eye = *eyeNext;

    if (rwData->curKeyFrame->actionFlags & 0x80) {
        Camera_BGCheck(camera, at, eye);
    }

    if (rwData->curKeyFrame->actionFlags & 0x40) {
        // Set the player's position
        camera->player->actor.world.pos.x = rwData->playerPos.x;
        camera->player->actor.world.pos.z = rwData->playerPos.z;
        if (camera->player->stateFlags1 & PLAYER_STATE1_27 && player->currentBoots != PLAYER_BOOTS_IRON) {
            camera->player->actor.world.pos.y = rwData->playerPos.y;
        }
    } else {
        rwData->playerPos.x = playerPosRot.pos.x;
        rwData->playerPos.y = playerPosRot.pos.y;
        rwData->playerPos.z = playerPosRot.pos.z;
    }

    if (rwData->unk_38 == 0 && camera->timer > 0) {
        camera->timer--;
    }

    if (camera->player != NULL) {
        camera->posOffset.x = camera->at.x - camera->playerPosRot.pos.x;
        camera->posOffset.y = camera->at.y - camera->playerPosRot.pos.y;
        camera->posOffset.z = camera->at.z - camera->playerPosRot.pos.z;
    }

    camera->dist = OLib_Vec3fDist(at, eye);
    return true;
}

void Camera_DebugPrintSplineArray(char* name, s16 length, CutsceneCameraPoint cameraPoints[]) {
    s32 i;

    osSyncPrintf("static SplinedatZ  %s[] = {\n", name);
    for (i = 0; i < length; i++) {
        osSyncPrintf("    /* key frame %2d */ {\n", i);
        osSyncPrintf("    /*     code     */ %d,\n", cameraPoints[i].continueFlag);
        osSyncPrintf("    /*     z        */ %d,\n", cameraPoints[i].cameraRoll);
        osSyncPrintf("    /*     T        */ %d,\n", cameraPoints[i].nextPointFrame);
        osSyncPrintf("    /*     zoom     */ %f,\n", cameraPoints[i].viewAngle);
        osSyncPrintf("    /*     pos      */ { %d, %d, %d }\n", cameraPoints[i].pos.x, cameraPoints[i].pos.y,
                     cameraPoints[i].pos.z);
        osSyncPrintf("    },\n");
    }
    osSyncPrintf("};\n\n");
}

/**
 * Copies `src` to `dst`, used in Camera_Demo1
 * Name from AC map: Camera2_SetPos_Demo
 */
void Camera_Vec3fCopy(Vec3f* src, Vec3f* dst) {
    dst->x = src->x;
    dst->y = src->y;
    dst->z = src->z;
}

/**
 * Calculates new position from `at` to `pos`, outputs to `dst
 * Name from AC map: Camera2_CalcPos_Demo
 */
void Camera_RotateAroundPoint(PosRot* at, Vec3f* pos, Vec3f* dst) {
    VecSph posSph;
    Vec3f posCopy;

    Camera_Vec3fCopy(pos, &posCopy);
    OLib_Vec3fToVecSphGeo(&posSph, &posCopy);
    posSph.yaw += at->rot.y;
    Camera_Vec3fVecSphGeoAdd(dst, &at->pos, &posSph);
}

/**
 * Camera follows points specified at pointers to CutsceneCameraPoints,
 * camera->data0 for camera at positions, and camera->data1 for camera eye positions
 * until all keyFrames have been exhausted.
 */
s32 Camera_Demo1(Camera* camera) {
    s32 pad;
    Demo1ReadOnlyData* roData = &camera->paramData.demo1.roData;
    CameraModeValue* values;
    Vec3f* at = &camera->at;
    CutsceneCameraPoint* csAtPoints = (CutsceneCameraPoint*)camera->data0;
    CutsceneCameraPoint* csEyePoints = (CutsceneCameraPoint*)camera->data1;
    Vec3f* eye = &camera->eye;
    PosRot curPlayerPosRot;
    Vec3f csEyeUpdate;
    Vec3f csAtUpdate;
    f32 newRoll;
    Vec3f* eyeNext = &camera->eyeNext;
    f32* cameraFOV = &camera->fov;
    s16* relativeToPlayer = &camera->data2;
    Demo1ReadWriteData* rwData = &camera->paramData.demo1.rwData;

    if (RELOAD_PARAMS(camera) || R_RELOAD_CAM_PARAMS) {
        values = sCameraSettings[camera->setting].cameraModes[camera->mode].values;
        roData->interfaceFlags = GET_NEXT_RO_DATA(values);
    }

    sCameraInterfaceFlags = roData->interfaceFlags;

    switch (camera->animState) {
        case 0:
            // initalize camera state
            rwData->keyframe = 0;
            rwData->curFrame = 0.0f;
            camera->animState++;
            // "absolute" : "relative"
            osSyncPrintf(VT_SGR("1") "%06u:" VT_RST " camera: spline demo: start %s \n", camera->play->state.frames,
                         *relativeToPlayer == 0 ? "絶対" : "相対");

            if (PREG(93)) {
                Camera_DebugPrintSplineArray("CENTER", 5, csAtPoints);
                Camera_DebugPrintSplineArray("   EYE", 5, csEyePoints);
            }
            FALLTHROUGH;
        case 1:
            // follow CutsceneCameraPoints.  function returns 1 if at the end.
            if (func_800BB2B4(&csEyeUpdate, &newRoll, cameraFOV, csEyePoints, &rwData->keyframe, &rwData->curFrame) ||
                func_800BB2B4(&csAtUpdate, &newRoll, cameraFOV, csAtPoints, &rwData->keyframe, &rwData->curFrame)) {
                camera->animState++;
            }
            if (*relativeToPlayer) {
                // if the camera is set to be relative to the player, move the interpolated points
                // relative to the player's position
                if (camera->player != NULL && camera->player->actor.update != NULL) {
                    Actor_GetWorld(&curPlayerPosRot, &camera->player->actor);
                    Camera_RotateAroundPoint(&curPlayerPosRot, &csEyeUpdate, eyeNext);
                    Camera_RotateAroundPoint(&curPlayerPosRot, &csAtUpdate, at);
                } else {
                    osSyncPrintf(VT_COL(RED, WHITE) "camera: spline demo: owner dead\n" VT_RST);
                }
            } else {
                // simply copy the interpolated values to the eye and at
                Camera_Vec3fCopy(&csEyeUpdate, eyeNext);
                Camera_Vec3fCopy(&csAtUpdate, at);
            }
            *eye = *eyeNext;
            camera->roll = newRoll * 256.0f;
            camera->dist = OLib_Vec3fDist(at, eye);
            break;
    }
    return true;
}

s32 Camera_Demo2(Camera* camera) {
    return Camera_Noop(camera);
}

/**
 * Opening large chests.
 * The camera position will be at a fixed point, and rotate around at different intervals.
 * The direction, and initial position is dependent on when the camera was started.
 */
s32 Camera_Demo3(Camera* camera) {
    Vec3f* eye = &camera->eye;
    Vec3f* at = &camera->at;
    Vec3f* eyeNext = &camera->eyeNext;
    PosRot* camPlayerPosRot = &camera->playerPosRot;
    VecSph eyeAtOffset;
    VecSph eyeOffset;
    VecSph atOffset;
    Vec3f sp74;
    Vec3f sp68;
    Vec3f sp5C;
    f32 temp_f0;
    s32 pad;
    u8 skipUpdateEye = false;
    f32 yOffset = Player_GetHeight(camera->player);
    s16 angle;
    Demo3ReadOnlyData* roData = &camera->paramData.demo3.roData;
    Demo3ReadWriteData* rwData = &camera->paramData.demo3.rwData;
    s32 pad2;

    camera->unk_14C &= ~0x10;

    if (RELOAD_PARAMS(camera) || R_RELOAD_CAM_PARAMS) {
        CameraModeValue* values = sCameraSettings[camera->setting].cameraModes[camera->mode].values;

        roData->fov = GET_NEXT_RO_DATA(values);
        roData->unk_04 = GET_NEXT_RO_DATA(values); // unused.
        roData->interfaceFlags = GET_NEXT_RO_DATA(values);
    }

    if (R_RELOAD_CAM_PARAMS) {
        Camera_CopyPREGToModeValues(camera);
    }

    OLib_Vec3fDiffToVecSphGeo(&eyeAtOffset, at, eye);

    sCameraInterfaceFlags = roData->interfaceFlags;

    switch (camera->animState) {
        case 0:
            camera->unk_14C &= ~(0x8 | 0x4);
            func_80043B60(camera);
            camera->fov = roData->fov;
            camera->roll = rwData->animFrame = 0;
            rwData->initialAt = camPlayerPosRot->pos;
            if (camera->playerGroundY != BGCHECK_Y_MIN) {
                rwData->initialAt.y = camera->playerGroundY;
            }
            angle = camPlayerPosRot->rot.y;
            sp68.x = rwData->initialAt.x + (Math_SinS(angle) * 40.0f);
            sp68.y = rwData->initialAt.y + 40.0f;
            sp68.z = rwData->initialAt.z + (Math_CosS(angle) * 40.0f);
            if (camera->play->state.frames & 1) {
                angle -= 0x3FFF;
                rwData->yawDir = 1;
            } else {
                angle += 0x3FFF;
                rwData->yawDir = -1;
            }
            sp74.x = sp68.x + (D_8011D658[1].r * Math_SinS(angle));
            sp74.y = rwData->initialAt.y + 5.0f;
            sp74.z = sp68.z + (D_8011D658[1].r * Math_CosS(angle));
            if (Camera_BGCheck(camera, &sp68, &sp74)) {
                rwData->yawDir = -rwData->yawDir;
            }
            OLib_Vec3fToVecSphGeo(&atOffset, &D_8011D678[0]);
            atOffset.yaw += camPlayerPosRot->rot.y;
            Camera_Vec3fVecSphGeoAdd(at, &rwData->initialAt, &atOffset);
            eyeOffset.r = D_8011D658[0].r;
            eyeOffset.pitch = D_8011D658[0].pitch;
            eyeOffset.yaw = (D_8011D658[0].yaw * rwData->yawDir) + camPlayerPosRot->rot.y;
            rwData->unk_0C = 1.0f;
            break;
        case 1:
            temp_f0 = (rwData->animFrame - 2) * (1.0f / 146.0f);

            sp5C.x = F32_LERPIMP(D_8011D678[0].x, D_8011D678[1].x, temp_f0);
            sp5C.y = F32_LERPIMP(D_8011D678[0].y, D_8011D678[1].y, temp_f0);
            sp5C.z = F32_LERPIMP(D_8011D678[0].z, D_8011D678[1].z, temp_f0);

            OLib_Vec3fToVecSphGeo(&atOffset, &sp5C);
            atOffset.yaw = (atOffset.yaw * rwData->yawDir) + camPlayerPosRot->rot.y;
            Camera_Vec3fVecSphGeoAdd(at, &rwData->initialAt, &atOffset);

            atOffset.r = F32_LERPIMP(D_8011D658[0].r, D_8011D658[1].r, temp_f0);
            atOffset.pitch = BINANG_LERPIMP(D_8011D658[0].pitch, D_8011D658[1].pitch, temp_f0);
            atOffset.yaw = BINANG_LERPIMP(D_8011D658[0].yaw, D_8011D658[1].yaw, temp_f0);

            eyeOffset.r = atOffset.r;
            eyeOffset.pitch = atOffset.pitch;
            eyeOffset.yaw = (atOffset.yaw * rwData->yawDir) + camPlayerPosRot->rot.y;

            rwData->unk_0C -= (1.0f / 365.0f);
            break;
        case 2:
            temp_f0 = (rwData->animFrame - 0x94) * 0.1f;

            sp5C.x = F32_LERPIMP(D_8011D678[1].x, D_8011D678[2].x, temp_f0);
            sp5C.y = F32_LERPIMP((D_8011D678[1].y - yOffset), D_8011D678[2].y, temp_f0);
            sp5C.y += yOffset;
            sp5C.z = F32_LERPIMP(D_8011D678[1].z, D_8011D678[2].z, temp_f0);

            OLib_Vec3fToVecSphGeo(&atOffset, &sp5C);
            atOffset.yaw = (atOffset.yaw * rwData->yawDir) + camPlayerPosRot->rot.y;
            Camera_Vec3fVecSphGeoAdd(at, &rwData->initialAt, &atOffset);

            atOffset.r = F32_LERPIMP(D_8011D658[1].r, D_8011D658[2].r, temp_f0);
            atOffset.pitch = BINANG_LERPIMP(D_8011D658[1].pitch, D_8011D658[2].pitch, temp_f0);
            atOffset.yaw = BINANG_LERPIMP(D_8011D658[1].yaw, D_8011D658[2].yaw, temp_f0);

            eyeOffset.r = atOffset.r;
            eyeOffset.pitch = atOffset.pitch;
            eyeOffset.yaw = (atOffset.yaw * rwData->yawDir) + camPlayerPosRot->rot.y;
            rwData->unk_0C -= 0.04f;
            break;
        case 3:
            temp_f0 = (rwData->animFrame - 0x9F) * (1.0f / 9.0f);

            sp5C.x = F32_LERPIMP(D_8011D678[2].x, D_8011D678[3].x, temp_f0);
            sp5C.y = F32_LERPIMP(D_8011D678[2].y, D_8011D678[3].y, temp_f0);
            sp5C.y += yOffset;
            sp5C.z = F32_LERPIMP(D_8011D678[2].z, D_8011D678[3].z, temp_f0);

            OLib_Vec3fToVecSphGeo(&atOffset, &sp5C);
            atOffset.yaw = (atOffset.yaw * rwData->yawDir) + camPlayerPosRot->rot.y;
            Camera_Vec3fVecSphGeoAdd(at, &rwData->initialAt, &atOffset);

            atOffset.r = F32_LERPIMP(D_8011D658[2].r, D_8011D658[3].r, temp_f0);
            atOffset.pitch = BINANG_LERPIMP(D_8011D658[2].pitch, D_8011D658[3].pitch, temp_f0);
            atOffset.yaw = BINANG_LERPIMP(D_8011D658[2].yaw, D_8011D658[3].yaw, temp_f0);

            eyeOffset.r = atOffset.r;
            eyeOffset.pitch = atOffset.pitch;
            eyeOffset.yaw = (atOffset.yaw * rwData->yawDir) + camPlayerPosRot->rot.y;
            rwData->unk_0C += (4.0f / 45.0f);
            break;
        case 30:
            camera->unk_14C |= 0x400;
            if (camera->unk_14C & 8) {
                camera->animState = 4;
            }
            FALLTHROUGH;
        case 10:
        case 20:
            skipUpdateEye = true;
            break;
        case 4:
            eyeOffset.r = 80.0f;
            eyeOffset.pitch = 0;
            eyeOffset.yaw = eyeAtOffset.yaw;
            rwData->unk_0C = 0.1f;
            sCameraInterfaceFlags = 0x3400;

            if (!((rwData->animFrame < 0 || camera->xzSpeed > 0.001f ||
                   CHECK_BTN_ALL(D_8015BD7C->state.input[0].press.button, BTN_A) ||
                   CHECK_BTN_ALL(D_8015BD7C->state.input[0].press.button, BTN_B) ||
                   CHECK_BTN_ALL(D_8015BD7C->state.input[0].press.button, BTN_CLEFT) ||
                   CHECK_BTN_ALL(D_8015BD7C->state.input[0].press.button, BTN_CDOWN) ||
                   CHECK_BTN_ALL(D_8015BD7C->state.input[0].press.button, BTN_CUP) ||
                   CHECK_BTN_ALL(D_8015BD7C->state.input[0].press.button, BTN_CRIGHT) ||
                   CHECK_BTN_ALL(D_8015BD7C->state.input[0].press.button, BTN_R) ||
                   CHECK_BTN_ALL(D_8015BD7C->state.input[0].press.button, BTN_Z)) &&
                  camera->unk_14C & 8)) {
                goto skipeyeUpdate;
            }
            FALLTHROUGH;
        default:
            camera->unk_14C |= 0x14;
            camera->unk_14C &= ~8;
            if (camera->prevBgCamIndex < 0) {
                Camera_ChangeSettingFlags(camera, camera->prevSetting, 2);
            } else {
                Camera_ChangeBgCamIndex(camera, camera->prevBgCamIndex);
                camera->prevBgCamIndex = -1;
            }
            sCameraInterfaceFlags = 0;
        skipeyeUpdate:
            skipUpdateEye = true;
            break;
    }

    rwData->animFrame++;

    if (rwData->animFrame == 1) {
        camera->animState = 10;
    } else if (rwData->animFrame == 2) {
        camera->animState = 1;
    } else if (rwData->animFrame == 148) {
        camera->animState = 2;
    } else if (rwData->animFrame == 158) {
        camera->animState = 20;
    } else if (rwData->animFrame == 159) {
        camera->animState = 3;
    } else if (rwData->animFrame == 168) {
        camera->animState = 30;
    } else if (rwData->animFrame == 228) {
        camera->animState = 4;
    }

    if (!skipUpdateEye) {
        eyeOffset.r = Camera_LERPCeilF(eyeOffset.r, eyeAtOffset.r, rwData->unk_0C, 2.0f);
        eyeOffset.pitch = Camera_LERPCeilS(eyeOffset.pitch, eyeAtOffset.pitch, rwData->unk_0C, 0xA);
        eyeOffset.yaw = Camera_LERPCeilS(eyeOffset.yaw, eyeAtOffset.yaw, rwData->unk_0C, 0xA);
        Camera_Vec3fVecSphGeoAdd(eyeNext, at, &eyeOffset);
        *eye = *eyeNext;
    }

    camera->dist = OLib_Vec3fDist(at, eye);
    camera->atLERPStepScale = 0.1f;
    camera->posOffset.x = camera->at.x - camPlayerPosRot->pos.x;
    camera->posOffset.y = camera->at.y - camPlayerPosRot->pos.y;
    camera->posOffset.z = camera->at.z - camPlayerPosRot->pos.z;
    return true;
}

s32 Camera_Demo4(Camera* camera) {
    return Camera_Noop(camera);
}

/**
 * Sets up a cutscene for Camera_Uniq9
 */
s32 Camera_Demo5(Camera* camera) {
    f32 eyeTargetDist;
    f32 sp90;
    VecSph playerTargetGeo;
    VecSph eyePlayerGeo;
    s16 targetScreenPosX;
    s16 targetScreenPosY;
    s32 pad1;
    PosRot playerhead;
    PosRot targethead;
    Player* player;
    s16 sp4A;
    s32 framesDiff;
    s32 temp_v0;
    s16 t;
    s32 pad2;

    Actor_GetFocus(&playerhead, &camera->player->actor);
    player = camera->player;
    sCameraInterfaceFlags = 0x3200;
    if ((camera->target == NULL) || (camera->target->update == NULL)) {
        if (camera->target == NULL) {
            osSyncPrintf(VT_COL(YELLOW, BLACK) "camera: warning: attention: target is not valid, stop!\n" VT_RST);
        }
        camera->target = NULL;
        return true;
    }
    Actor_GetFocus(&camera->targetPosRot, camera->target);
    OLib_Vec3fDiffToVecSphGeo(&playerTargetGeo, &camera->targetPosRot.pos, &camera->playerPosRot.pos);
    D_8011D3AC = camera->target->category;
    Actor_GetScreenPos(camera->play, camera->target, &targetScreenPosX, &targetScreenPosY);
    eyeTargetDist = OLib_Vec3fDist(&camera->targetPosRot.pos, &camera->eye);
    OLib_Vec3fDiffToVecSphGeo(&eyePlayerGeo, &playerhead.pos, &camera->eyeNext);
    sp4A = eyePlayerGeo.yaw - playerTargetGeo.yaw;
    if (camera->target->category == ACTORCAT_PLAYER) {
        // camera is targeting a(the) player actor
        if (eyePlayerGeo.r > 30.0f) {
            D_8011D6AC[1].timerInit = camera->timer - 1;
            D_8011D6AC[1].atTargetInit.z = Rand_ZeroOne() * 10.0f;
            D_8011D6AC[1].eyeTargetInit.x = Rand_ZeroOne() * 10.0f;
            ONEPOINT_CS_INFO(camera)->keyFrames = D_8011D6AC;
            ONEPOINT_CS_INFO(camera)->keyFrameCnt = ARRAY_COUNT(D_8011D6AC);
            if (camera->parentCamId != CAM_ID_MAIN) {
                ONEPOINT_CS_INFO(camera)->keyFrameCnt--;
            } else {
                camera->timer += D_8011D6AC[2].timerInit;
            }
        } else {
            D_8011D724[1].eyeTargetInit.x = Rand_ZeroOne() * 10.0f;
            D_8011D724[1].timerInit = camera->timer - 1;
            ONEPOINT_CS_INFO(camera)->keyFrames = D_8011D724;
            ONEPOINT_CS_INFO(camera)->keyFrameCnt = ARRAY_COUNT(D_8011D724);
            if (camera->parentCamId != CAM_ID_MAIN) {
                ONEPOINT_CS_INFO(camera)->keyFrameCnt--;
            } else {
                camera->timer += D_8011D724[2].timerInit;
            }
        }
    } else if (playerTargetGeo.r < 30.0f) {
        // distance between player and target is less than 30 units.
        ONEPOINT_CS_INFO(camera)->keyFrames = D_8011D79C;
        ONEPOINT_CS_INFO(camera)->keyFrameCnt = ARRAY_COUNT(D_8011D79C);
        if ((targetScreenPosX < 0x15) || (targetScreenPosX >= 0x12C) || (targetScreenPosY < 0x29) ||
            (targetScreenPosY >= 0xC8)) {
            D_8011D79C[0].actionFlags = 0x41;
            D_8011D79C[0].atTargetInit.y = -30.0f;
            D_8011D79C[0].atTargetInit.x = 0.0f;
            D_8011D79C[0].atTargetInit.z = 0.0f;
            D_8011D79C[0].eyeTargetInit.y = 0.0f;
            D_8011D79C[0].eyeTargetInit.x = 10.0f;
            D_8011D79C[0].eyeTargetInit.z = -50.0f;
        }

        D_8011D79C[1].timerInit = camera->timer - 1;

        if (camera->parentCamId != CAM_ID_MAIN) {
            ONEPOINT_CS_INFO(camera)->keyFrameCnt -= 2;
        } else {
            camera->timer += D_8011D79C[2].timerInit + D_8011D79C[3].timerInit;
        }
    } else if (eyeTargetDist < 300.0f && eyePlayerGeo.r < 30.0f) {
        // distance from the camera's current positon and the target is less than 300 units
        // and the distance fromthe camera's current position to the player is less than 30 units
        D_8011D83C[0].timerInit = camera->timer;
        ONEPOINT_CS_INFO(camera)->keyFrames = D_8011D83C;
        ONEPOINT_CS_INFO(camera)->keyFrameCnt = ARRAY_COUNT(D_8011D83C);
        if (camera->parentCamId != CAM_ID_MAIN) {
            ONEPOINT_CS_INFO(camera)->keyFrameCnt--;
        } else {
            camera->timer += D_8011D83C[1].timerInit;
        }
    } else if (eyeTargetDist < 700.0f && ABS(sp4A) < 0x36B0) {
        // The distance between the camera's current position and the target is less than 700 units
        // and the angle between the camera's position and the player, and the player to the target
        // is less than ~76.9 degrees
        if (targetScreenPosX >= 0x15 && targetScreenPosX < 0x12C && targetScreenPosY >= 0x29 &&
            targetScreenPosY < 0xC8 && eyePlayerGeo.r > 30.0f) {
            D_8011D88C[0].timerInit = camera->timer;
            ONEPOINT_CS_INFO(camera)->keyFrames = D_8011D88C;
            ONEPOINT_CS_INFO(camera)->keyFrameCnt = ARRAY_COUNT(D_8011D88C);
            if (camera->parentCamId != CAM_ID_MAIN) {
                ONEPOINT_CS_INFO(camera)->keyFrameCnt--;
            } else {
                camera->timer += D_8011D88C[1].timerInit;
            }
        } else {
            D_8011D8DC[0].atTargetInit.z = eyeTargetDist * 0.6f;
            D_8011D8DC[0].eyeTargetInit.z = eyeTargetDist + 50.0f;
            D_8011D8DC[0].eyeTargetInit.x = Rand_ZeroOne() * 10.0f;
            if (BINANG_SUB(eyePlayerGeo.yaw, playerTargetGeo.yaw) > 0) {
                D_8011D8DC[0].atTargetInit.x = -D_8011D8DC[0].atTargetInit.x;
                D_8011D8DC[0].eyeTargetInit.x = -D_8011D8DC[0].eyeTargetInit.x;
                D_8011D8DC[0].rollTargetInit = -D_8011D8DC[0].rollTargetInit;
            }
            D_8011D8DC[0].timerInit = camera->timer;
            D_8011D8DC[1].timerInit = (s16)(eyeTargetDist * 0.005f) + 8;
            ONEPOINT_CS_INFO(camera)->keyFrames = D_8011D8DC;
            ONEPOINT_CS_INFO(camera)->keyFrameCnt = ARRAY_COUNT(D_8011D8DC);
            if (camera->parentCamId != CAM_ID_MAIN) {
                ONEPOINT_CS_INFO(camera)->keyFrameCnt -= 2;
            } else {
                camera->timer += D_8011D8DC[1].timerInit + D_8011D8DC[2].timerInit;
            }
        }
    } else if (camera->target->category == ACTORCAT_DOOR) {
        // the target is a door.
        D_8011D954[0].timerInit = camera->timer - 5;
        sp4A = 0;
        if (!func_800C0D34(camera->play, camera->target, &sp4A)) {
            osSyncPrintf(VT_COL(YELLOW, BLACK) "camera: attention demo: this door is dummy door!\n" VT_RST);
            if (ABS(playerTargetGeo.yaw - camera->target->shape.rot.y) >= 0x4000) {
                sp4A = camera->target->shape.rot.y;
            } else {
                sp4A = BINANG_ROT180(camera->target->shape.rot.y);
            }
        }

        D_8011D954[0].atTargetInit.y = D_8011D954[0].eyeTargetInit.y = D_8011D954[1].atTargetInit.y =
            camera->target->shape.rot.y == sp4A ? 180.0f : 0.0f;
        sp90 = (BINANG_SUB(playerTargetGeo.yaw, sp4A) < 0 ? 20.0f : -20.0f) * Rand_ZeroOne();
        D_8011D954[0].eyeTargetInit.y = D_8011D954->eyeTargetInit.y + sp90;
        temp_v0 = Rand_ZeroOne() * (sp90 * -0.2f);
        D_8011D954[1].rollTargetInit = temp_v0;
        D_8011D954[0].rollTargetInit = temp_v0;
        Actor_GetFocus(&targethead, camera->target);
        targethead.pos.x += 50.0f * Math_SinS(BINANG_ROT180(sp4A));
        targethead.pos.z += 50.0f * Math_CosS(BINANG_ROT180(sp4A));
        if (Camera_BGCheck(camera, &playerhead.pos, &targethead.pos)) {
            D_8011D954[1].actionFlags = 0xC1;
            D_8011D954[2].actionFlags = 0x8F;
        } else {
            D_8011D954[2].timerInit = (s16)(eyeTargetDist * 0.004f) + 6;
        }
        ONEPOINT_CS_INFO(camera)->keyFrames = D_8011D954;
        ONEPOINT_CS_INFO(camera)->keyFrameCnt = ARRAY_COUNT(D_8011D954);
        if (camera->parentCamId != CAM_ID_MAIN) {
            ONEPOINT_CS_INFO(camera)->keyFrameCnt -= 2;
        } else {
            camera->timer += D_8011D954[2].timerInit + D_8011D954[3].timerInit;
        }
    } else {
        if (playerTargetGeo.r < 200.0f) {
            D_8011D9F4[0].eyeTargetInit.z = playerTargetGeo.r;
            D_8011D9F4[0].atTargetInit.z = playerTargetGeo.r * 0.25f;
        }
        if (playerTargetGeo.r < 400.0f) {
            D_8011D9F4[0].eyeTargetInit.x = Rand_ZeroOne() * 25.0f;
        }
        Player_GetHeight(camera->player);
        D_8011D9F4[0].timerInit = camera->timer;
        Actor_GetFocus(&targethead, camera->target);
        if (Camera_BGCheck(camera, &playerhead.pos, &targethead.pos)) {
            D_8011D9F4[1].timerInit = 4;
            D_8011D9F4[1].actionFlags = 0x8F;
        } else {
            t = eyeTargetDist * 0.005f;
            D_8011D9F4[1].timerInit = t + 8;
        }
        ONEPOINT_CS_INFO(camera)->keyFrames = D_8011D9F4;
        ONEPOINT_CS_INFO(camera)->keyFrameCnt = ARRAY_COUNT(D_8011D9F4);
        if (camera->parentCamId != CAM_ID_MAIN) {
            if (camera->play->state.frames & 1) {
                D_8011D9F4[0].rollTargetInit = -D_8011D9F4[0].rollTargetInit;
                D_8011D9F4[1].rollTargetInit = -D_8011D9F4[1].rollTargetInit;
            }
            ONEPOINT_CS_INFO(camera)->keyFrameCnt -= 2;
        } else {
            camera->timer += D_8011D9F4[1].timerInit + D_8011D9F4[2].timerInit;
            D_8011D9F4[0].rollTargetInit = D_8011D9F4[1].rollTargetInit = 0;
        }
    }

    framesDiff = sDemo5PrevSfxFrame - camera->play->state.frames;
    if ((framesDiff > 50) || (framesDiff < -50)) {
        func_80078884(camera->data1);
    }

    sDemo5PrevSfxFrame = camera->play->state.frames;

    if (camera->player->stateFlags1 & PLAYER_STATE1_27 && (player->currentBoots != PLAYER_BOOTS_IRON)) {
        // swimming, and not iron boots
        player->stateFlags1 |= PLAYER_STATE1_29;
        // env frozen
        player->actor.freezeTimer = camera->timer;
    } else {
        sp4A = playerhead.rot.y - playerTargetGeo.yaw;
        if (camera->target->category == ACTORCAT_PLAYER) {
            framesDiff = camera->play->state.frames - sDemo5PrevAction12Frame;
            if (player->stateFlags1 & PLAYER_STATE1_11) {
                // holding object over head.
                func_8002DF54(camera->play, camera->target, 8);
            } else if (ABS(framesDiff) > 3000) {
                func_8002DF54(camera->play, camera->target, 12);
            } else {
                func_8002DF54(camera->play, camera->target, 69);
            }
        } else {
            func_8002DF54(camera->play, camera->target, 1);
        }
    }

    sDemo5PrevAction12Frame = camera->play->state.frames;
    Camera_ChangeSettingFlags(camera, CAM_SET_CS_C, (4 | 1));
    Camera_Unique9(camera);
    return true;
}

/**
 * Used in Forest Temple when poes are defeated, follows the flames to the torches.
 * Fixed position, rotates to follow the target
 */
s32 Camera_Demo6(Camera* camera) {
    Camera* mainCam;
    Demo6ReadOnlyData* roData = &camera->paramData.demo6.roData;
    Vec3f* eyeNext = &camera->eyeNext;
    CameraModeValue* values;
    VecSph eyeOffset;
    Actor* camFocus;
    PosRot focusPosRot;
    s16 stateTimers[4];
    Demo6ReadWriteData* rwData = &camera->paramData.demo6.rwData;

    mainCam = Play_GetCamera(camera->play, CAM_ID_MAIN);
    camFocus = camera->target;
    stateTimers[1] = 0x37;
    stateTimers[2] = 0x46;
    stateTimers[3] = 0x5A;

    if (RELOAD_PARAMS(camera) || R_RELOAD_CAM_PARAMS) {
        values = sCameraSettings[camera->setting].cameraModes[camera->mode].values;
        roData->interfaceFlags = GET_NEXT_RO_DATA(values);
    }

    if (R_RELOAD_CAM_PARAMS) {
        Camera_CopyPREGToModeValues(camera);
    }

    switch (camera->animState) {
        case 0:
            // initalizes the camera state.
            rwData->animTimer = 0;
            camera->fov = 60.0f;
            Actor_GetWorld(&focusPosRot, camFocus);
            camera->at.x = focusPosRot.pos.x;
            camera->at.y = focusPosRot.pos.y + 20.0f;
            camera->at.z = focusPosRot.pos.z;
            eyeOffset.r = 200.0f;
            // 0x7D0 ~10.99 degrees
            eyeOffset.yaw = Camera_XZAngle(&focusPosRot.pos, &mainCam->playerPosRot.pos) + 0x7D0;
            // -0x3E8 ~5.49 degrees
            eyeOffset.pitch = -0x3E8;
            Camera_Vec3fVecSphGeoAdd(eyeNext, &camera->at, &eyeOffset);
            camera->eye = *eyeNext;
            camera->animState++;
            FALLTHROUGH;
        case 1:
            if (stateTimers[camera->animState] < rwData->animTimer) {
                func_8002DF54(camera->play, &camera->player->actor, 8);
                Actor_GetWorld(&focusPosRot, camFocus);
                rwData->atTarget.x = focusPosRot.pos.x;
                rwData->atTarget.y = focusPosRot.pos.y - 20.0f;
                rwData->atTarget.z = focusPosRot.pos.z;
                camera->animState++;
            } else {
                break;
            }
            FALLTHROUGH;
        case 2:
            Camera_LERPCeilVec3f(&rwData->atTarget, &camera->at, 0.1f, 0.1f, 8.0f);
            if (stateTimers[camera->animState] < rwData->animTimer) {
                camera->animState++;
            } else {
                break;
            }
            FALLTHROUGH;
        case 3:
            camera->fov = Camera_LERPCeilF(50.0f, camera->fov, 0.2f, 0.01f);
            if (stateTimers[camera->animState] < rwData->animTimer) {
                camera->timer = 0;
                return true;
            }
            break;
    }

    rwData->animTimer++;
    Actor_GetWorld(&focusPosRot, camFocus);

    return true;
}

s32 Camera_Demo7(Camera* camera) {
    if (camera->animState == 0) {
        camera->unk_14C &= ~4;
        camera->unk_14C |= 0x1000;
        camera->animState++;
    }
    //! @bug doesn't return
}

s32 Camera_Demo8(Camera* camera) {
    return Camera_Noop(camera);
}

/**
 * Camera follows points specified by demo9.atPoints and demo9.eyePoints, allows finer control
 * over the final eye and at points than Camera_Demo1, by allowing the interpolated at and eye points
 * to be relative to the main camera's player, the current camera's player, or the main camera's target
 */
s32 Camera_Demo9(Camera* camera) {
    s32 pad;
    s32 finishAction;
    s16 onePointTimer;
    OnePointCamData* onePointCamData = &camera->paramData.demo9.onePointCamData;
    Vec3f csEyeUpdate;
    Vec3f csAtUpdate;
    Vec3f newEye;
    Vec3f newAt;
    f32 newRoll;
    CameraModeValue* values;
    Camera* mainCam;
    Vec3f* eye = &camera->eye;
    PosRot* mainCamPlayerPosRot;
    PosRot focusPosRot;
    s32 pad3;
    Vec3f* eyeNext = &camera->eyeNext;
    Demo9ReadOnlyData* roData = &camera->paramData.demo9.roData;
    Vec3f* at = &camera->at;
    f32* camFOV = &camera->fov;
    Demo9ReadWriteData* rwData = &camera->paramData.demo9.rwData;

    mainCam = Play_GetCamera(camera->play, CAM_ID_MAIN);
    mainCamPlayerPosRot = &mainCam->playerPosRot;
    if (RELOAD_PARAMS(camera) || R_RELOAD_CAM_PARAMS) {
        values = sCameraSettings[camera->setting].cameraModes[camera->mode].values;
        roData->interfaceFlags = GET_NEXT_RO_DATA(values);
    }

    if (R_RELOAD_CAM_PARAMS) {
        Camera_CopyPREGToModeValues(camera);
    }

    sCameraInterfaceFlags = roData->interfaceFlags;

    switch (camera->animState) {
        case 0:
            // initalize the camera state
            rwData->keyframe = 0;
            rwData->finishAction = 0;
            rwData->curFrame = 0.0f;
            camera->animState++;
            rwData->doLERPAt = false;
            finishAction = onePointCamData->actionParameters & 0xF000;
            if (finishAction != 0) {
                rwData->finishAction = finishAction;

                // Clear finish parameters
                onePointCamData->actionParameters &= 0xFFF;
            }
            rwData->animTimer = onePointCamData->initTimer;
            FALLTHROUGH;
        case 1:
            // Run the camera state
            if (rwData->animTimer > 0) {
                // if the animation timer is still running, run the demo logic
                // if it is not, then the case will fallthrough to the finish logic.

                // Run the at and eye cs interpoloation functions, if either of them return 1 (that no more points
                // exist) change the animation state to 2 (standby)
                if (func_800BB2B4(&csEyeUpdate, &newRoll, camFOV, onePointCamData->eyePoints, &rwData->keyframe,
                                  &rwData->curFrame) != 0 ||
                    func_800BB2B4(&csAtUpdate, &newRoll, camFOV, onePointCamData->atPoints, &rwData->keyframe,
                                  &rwData->curFrame) != 0) {
                    camera->animState = 2;
                }

                if (onePointCamData->actionParameters == 1) {
                    // rotate around mainCam's player
                    Camera_RotateAroundPoint(mainCamPlayerPosRot, &csEyeUpdate, &newEye);
                    Camera_RotateAroundPoint(mainCamPlayerPosRot, &csAtUpdate, &newAt);
                } else if (onePointCamData->actionParameters == 4) {
                    // rotate around the current camera's player
                    Actor_GetWorld(&focusPosRot, &camera->player->actor);
                    Camera_RotateAroundPoint(&focusPosRot, &csEyeUpdate, &newEye);
                    Camera_RotateAroundPoint(&focusPosRot, &csAtUpdate, &newAt);
                } else if (onePointCamData->actionParameters == 8) {
                    // rotate around the current camera's target
                    if (camera->target != NULL && camera->target->update != NULL) {
                        Actor_GetWorld(&focusPosRot, camera->target);
                        Camera_RotateAroundPoint(&focusPosRot, &csEyeUpdate, &newEye);
                        Camera_RotateAroundPoint(&focusPosRot, &csAtUpdate, &newAt);
                    } else {
                        camera->target = NULL;
                        newEye = *eye;
                        newAt = *at;
                    }
                } else {
                    // simple copy
                    Camera_Vec3fCopy(&csEyeUpdate, &newEye);
                    Camera_Vec3fCopy(&csAtUpdate, &newAt);
                }

                *eyeNext = newEye;
                *eye = *eyeNext;
                if (rwData->doLERPAt) {
                    Camera_LERPCeilVec3f(&newAt, at, 0.5f, 0.5f, 0.1f);
                } else {
                    *at = newAt;
                    rwData->doLERPAt = true;
                }
                camera->roll = newRoll * 256.0f;
                rwData->animTimer--;
                break;
            }
            FALLTHROUGH;
        case 3:
            // the cs is finished, decide the next action
            camera->timer = 0;
            if (rwData->finishAction != 0) {
                if (rwData->finishAction != 0x1000) {
                    if (rwData->finishAction == 0x2000) {
                        // finish action = 0x2000, run OnePointCs 0x3FC (Dramatic Return to Link)
                        onePointTimer = onePointCamData->initTimer < 50 ? 5 : onePointCamData->initTimer / 5;
                        OnePointCutscene_Init(camera->play, 1020, onePointTimer, NULL, camera->parentCamId);
                    }
                } else {
                    // finish action = 0x1000, copy the current camera's values to the
                    // default camera.
                    Camera_Copy(mainCam, camera);
                }
            }
            break;
        case 2:
            // standby while the timer finishes, change the animState to finish when
            // the timer runs out.
            rwData->animTimer--;
            if (rwData->animTimer < 0) {
                camera->animState++;
            }
            break;
        case 4:
            // do nothing.
            break;
    }

    return true;
}

s32 Camera_Demo0(Camera* camera) {
    return Camera_Noop(camera);
}

s32 Camera_Special0(Camera* camera) {
    PosRot* playerPosRot = &camera->playerPosRot;
    Special0ReadOnlyData* roData = &camera->paramData.spec0.roData;

    if (RELOAD_PARAMS(camera) || R_RELOAD_CAM_PARAMS) {
        CameraModeValue* values = sCameraSettings[camera->setting].cameraModes[camera->mode].values;

        roData->lerpAtScale = GET_NEXT_SCALED_RO_DATA(values);
        roData->interfaceFlags = GET_NEXT_RO_DATA(values);
    }

    if (R_RELOAD_CAM_PARAMS) {
        Camera_CopyPREGToModeValues(camera);
    }

    sCameraInterfaceFlags = roData->interfaceFlags;

    if (camera->animState == 0) {
        camera->animState++;
    }

    if ((camera->target == NULL) || (camera->target->update == NULL)) {
        if (camera->target == NULL) {
            osSyncPrintf(VT_COL(YELLOW, BLACK) "camera: warning: circle: target is not valid, stop!\n" VT_RST);
        }
        camera->target = NULL;
        return true;
    }

    Actor_GetFocus(&camera->targetPosRot, camera->target);
    Camera_LERPCeilVec3f(&camera->targetPosRot.pos, &camera->at, roData->lerpAtScale, roData->lerpAtScale, 0.1f);

    camera->posOffset.x = camera->at.x - playerPosRot->pos.x;
    camera->posOffset.y = camera->at.y - playerPosRot->pos.y;
    camera->posOffset.z = camera->at.z - playerPosRot->pos.z;

    camera->dist = OLib_Vec3fDist(&camera->at, &camera->eye);
    camera->xzSpeed = 0.0f;
    if (camera->timer > 0) {
        camera->timer--;
    }
    return true;
}

s32 Camera_Special1(Camera* camera) {
    return Camera_Noop(camera);
}

s32 Camera_Special2(Camera* camera) {
    return Camera_Unique2(camera);
}

s32 Camera_Special3(Camera* camera) {
    return Camera_Noop(camera);
}

s32 Camera_Special4(Camera* camera) {
    PosRot curTargetPosRot;
    s16 sp3A;
    s16* timer = &camera->timer;
    Special4ReadWriteData* rwData = &camera->paramData.spec4.rwData;

    if (camera->animState == 0) {
        sCameraInterfaceFlags = 0x3200;
        camera->fov = 40.0f;
        camera->animState++;
        rwData->initalTimer = camera->timer;
    }

    camera->fov = Camera_LERPCeilF(80.0f, camera->fov, 1.0f / *timer, 0.1f);
    if ((rwData->initalTimer - *timer) < 0xF) {
        (*timer)--;
        return false;
    } else {
        camera->roll = -0x1F4;
        Actor_GetWorld(&curTargetPosRot, camera->target);

        camera->at = curTargetPosRot.pos;
        camera->at.y -= 150.0f;

        // 0x3E8 ~ 5.49 degrees
        sp3A = BINANG_ROT180(curTargetPosRot.rot.y) + 0x3E8;
        camera->eye.x = camera->eyeNext.x = (Math_SinS(sp3A) * 780.0f) + camera->at.x;
        camera->eyeNext.y = camera->at.y;
        camera->eye.z = camera->eyeNext.z = (Math_CosS(sp3A) * 780.0f) + camera->at.z;
        camera->eye.y = curTargetPosRot.pos.y;
        camera->eye.y = Camera_GetFloorY(camera, &camera->eye) + 20.0f;
        (*timer)--;
        return true;
    }
}

/**
 * Flying with hookshot
 */
s32 Camera_Special5(Camera* camera) {
    Vec3f* eye = &camera->eye;
    Vec3f* at = &camera->at;
    Vec3f* eyeNext = &camera->eyeNext;
    PosRot spA8;
    s16 pad;
    s16 spA4;
    CamColChk sp7C;
    VecSph sp74;
    VecSph sp6C;
    VecSph sp64;
    VecSph sp5C;
    PosRot* playerPosRot = &camera->playerPosRot;
    Special5ReadOnlyData* roData = &camera->paramData.spec5.roData;
    Special5ReadWriteData* rwData = &camera->paramData.spec5.rwData;
    f32 temp_f0_2;
    f32 yOffset;

    yOffset = Player_GetHeight(camera->player);
    if (RELOAD_PARAMS(camera) || R_RELOAD_CAM_PARAMS) {
        CameraModeValue* values = sCameraSettings[camera->setting].cameraModes[camera->mode].values;
        f32 yNormal =
            (1.0f + CAM_DATA_SCALED(R_CAM_YOFFSET_NORM)) - (CAM_DATA_SCALED(R_CAM_YOFFSET_NORM) * (68.0f / yOffset));

        roData->yOffset = (GET_NEXT_SCALED_RO_DATA(values) * yOffset) * yNormal;
        roData->eyeDist = GET_NEXT_RO_DATA(values);
        roData->minDistForRot = GET_NEXT_RO_DATA(values);
        roData->timerInit = GET_NEXT_RO_DATA(values);
        roData->pitch = CAM_DEG_TO_BINANG(GET_NEXT_RO_DATA(values));
        roData->fovTarget = GET_NEXT_RO_DATA(values);
        roData->atMaxLERPScale = GET_NEXT_SCALED_RO_DATA(values);
        roData->interfaceFlags = GET_NEXT_RO_DATA(values);
    }

    if (R_RELOAD_CAM_PARAMS) {
        Camera_CopyPREGToModeValues(camera);
    }

    OLib_Vec3fDiffToVecSphGeo(&sp64, at, eye);
    OLib_Vec3fDiffToVecSphGeo(&sp5C, at, eyeNext);
    Actor_GetWorld(&spA8, camera->target);

    sCameraInterfaceFlags = roData->interfaceFlags;

    if (camera->animState == 0) {
        camera->animState++;
        rwData->animTimer = roData->timerInit;
    }

    if (rwData->animTimer > 0) {
        rwData->animTimer--;
    } else if (rwData->animTimer == 0) {
        if (camera->target == NULL || camera->target->update == NULL) {
            camera->target = NULL;
            return true;
        }

        rwData->animTimer--;
        if (roData->minDistForRot < OLib_Vec3fDist(&spA8.pos, &playerPosRot->pos)) {
            sp6C.yaw = playerPosRot->rot.y;
            sp6C.pitch = -playerPosRot->rot.x;
            sp6C.r = 20.0f;
            Camera_Vec3fVecSphGeoAdd(&sp7C.pos, &spA8.pos, &sp6C);
            Camera_BGCheckInfo(camera, at, &sp7C);
            OLib_Vec3fToVecSphGeo(&sp6C, &sp7C.norm);
            spA4 = BINANG_SUB(playerPosRot->rot.y, sp6C.yaw);
            sp74.r = roData->eyeDist;
            temp_f0_2 = Rand_ZeroOne();
            sp74.yaw =
                BINANG_ROT180(playerPosRot->rot.y) + (s16)(spA4 < 0 ? -(s16)(0x1553 + (s16)(temp_f0_2 * 2730.0f))
                                                                    : (s16)(0x1553 + (s16)(temp_f0_2 * 2730.0f)));
            sp74.pitch = roData->pitch;
            Camera_Vec3fVecSphGeoAdd(eyeNext, &spA8.pos, &sp74);
            *eye = *eyeNext;
            Camera_BGCheck(camera, &spA8.pos, eye);
        }
    }

    Camera_CalcAtDefault(camera, &sp5C, roData->yOffset, 0);
    camera->fov =
        Camera_LERPCeilF(roData->fovTarget, camera->fov, camera->atLERPStepScale * CAM_DATA_SCALED(OREG(4)), 1.0f);
    camera->roll = Camera_LERPCeilS(0, camera->roll, 0.5f, 0xA);
    camera->atLERPStepScale = Camera_ClampLERPScale(camera, roData->atMaxLERPScale);
    return true;
}

/**
 * Camera's eye is fixed at points specified at D_8011DA6C / D_8011DA9C
 * depending on the player's position
 */
s32 Camera_Special7(Camera* camera) {
    Special7ReadWriteData* rwData = &camera->paramData.spec7.rwData;
    PosRot* playerPosRot = &camera->playerPosRot;
    Vec3f atTarget;
    f32 yOffset;
    f32 temp_f0;

    yOffset = Player_GetHeight(camera->player);
    if (camera->animState == 0) {
        if (camera->play->sceneNum == SCENE_JYASINZOU) {
            // Spirit Temple
            rwData->index = 3;
        } else if (playerPosRot->pos.x < 1500.0f) {
            rwData->index = 2;
        } else if (playerPosRot->pos.y < 3000.0f) {
            rwData->index = 0;
        } else {
            rwData->index = 1;
        }
        camera->animState++;
        camera->roll = 0;
    }

    if (camera->at.y < D_8011DACC[rwData->index]) {
        atTarget = playerPosRot->pos;
        atTarget.y -= 20.0f;
        Camera_LERPCeilVec3f(&atTarget, &camera->at, 0.4f, 0.4f, 0.10f);
        camera->eye = camera->eyeNext = D_8011DA6C[rwData->index];
        temp_f0 =
            (playerPosRot->pos.y - D_8011DADC[rwData->index]) / (D_8011DACC[rwData->index] - D_8011DADC[rwData->index]);
        camera->roll = D_8011DAEC[rwData->index] * temp_f0;
        camera->fov = (20.0f * temp_f0) + 60.0f;
    } else {
        atTarget = playerPosRot->pos;
        atTarget.y += yOffset;
        Camera_LERPCeilVec3f(&atTarget, &camera->at, 0.4f, 0.4f, 0.1f);
        camera->roll = 0;
        camera->eye = camera->eyeNext = D_8011DA9C[rwData->index];
        camera->fov = 70.0f;
    }

    camera->dist = OLib_Vec3fDist(&camera->at, &camera->eye);
    camera->atLERPStepScale = 0.0f;
    camera->posOffset.x = camera->at.x - playerPosRot->pos.x;
    camera->posOffset.y = camera->at.y - playerPosRot->pos.y;
    camera->posOffset.z = camera->at.z - playerPosRot->pos.z;
    return true;
}

/**
 * Courtyard.
 * Camera's eye is fixed on the z plane, slides on the xy plane with link
 * When the camera's scene data changes the animation to the next "screen"
 * happens for 12 frames.  The camera's eyeNext is the scene's camera data's position
 */
s32 Camera_Special6(Camera* camera) {
    Vec3f* eye = &camera->eye;
    Vec3f* at = &camera->at;
    Vec3f* eyeNext = &camera->eyeNext;
    VecSph atOffset;
    Vec3f bgCamPos;
    Vec3f eyePosCalc;
    Vec3f eyeAnim;
    Vec3f atAnim;
    VecSph eyeAtOffset;
    PosRot* playerPosRot = &camera->playerPosRot;
    BgCamFuncData* bgCamFuncData;
    Vec3s bgCamRot;
    s16 fov;
    f32 sp54;
    f32 timerF;
    f32 timerDivisor;
    Special6ReadOnlyData* roData = &camera->paramData.spec6.roData;
    Special6ReadWriteData* rwData = &camera->paramData.spec6.rwData;
    s32 pad;

    if (RELOAD_PARAMS(camera) || R_RELOAD_CAM_PARAMS) {
        CameraModeValue* values = sCameraSettings[camera->setting].cameraModes[camera->mode].values;

        roData->interfaceFlags = GET_NEXT_RO_DATA(values);
    }

    if (R_RELOAD_CAM_PARAMS) {
        Camera_CopyPREGToModeValues(camera);
    }

    OLib_Vec3fDiffToVecSphGeo(&eyeAtOffset, eye, at);

    bgCamFuncData = (BgCamFuncData*)Camera_GetBgCamFuncData(camera);
    Camera_Vec3sToVec3f(&bgCamPos, &bgCamFuncData->pos);
    bgCamRot = bgCamFuncData->rot;
    fov = bgCamFuncData->fov;
    if (fov == -1) {
        fov = 6000;
    }

    if (fov <= 360) {
        fov *= 100;
    }

    sCameraInterfaceFlags = roData->interfaceFlags;

    if (eyeNext->x != bgCamPos.x || eyeNext->y != bgCamPos.y || eyeNext->z != bgCamPos.z || camera->animState == 0) {
        // A change in the current scene's camera positon has been detected,
        // Change "screens"
        camera->player->actor.freezeTimer = 12;
        sCameraInterfaceFlags = (sCameraInterfaceFlags & 0xF0FF) | 0x300;
        rwData->initalPlayerY = playerPosRot->pos.y;
        rwData->animTimer = 12;
        *eyeNext = bgCamPos;
        if (camera->animState == 0) {
            camera->animState++;
        }
    }

    if (rwData->animTimer > 0) {
        // In transition between "screens"
        timerF = rwData->animTimer;
        eyePosCalc = *eyeNext;
        eyePosCalc.x += (playerPosRot->pos.x - eyePosCalc.x) * 0.5f;
        eyePosCalc.y += (playerPosRot->pos.y - rwData->initalPlayerY) * 0.2f;
        eyeAnim = eyePosCalc;
        eyeAnim.y = Camera_LERPCeilF(eyePosCalc.y, eye->y, 0.5f, 0.01f);

        // set the at point to be 100 units from the eye looking at the
        // direction specified in the scene's camera data.
        atOffset.r = 100.0f;
        atOffset.yaw = bgCamRot.y;
        atOffset.pitch = -bgCamRot.x;
        Camera_Vec3fVecSphGeoAdd(&atAnim, &eyeAnim, &atOffset);
        timerDivisor = 1.0f / timerF;
        eye->x += (eyeAnim.x - eye->x) * timerDivisor;
        eye->y += (eyeAnim.y - eye->y) * timerDivisor;
        eye->z += (eyeAnim.z - eye->z) * timerDivisor;
        at->x += (atAnim.x - at->x) * timerDivisor;
        at->y += (atAnim.y - at->y) * timerDivisor;
        at->z += (atAnim.z - at->z) * timerDivisor;
        camera->fov += (CAM_DATA_SCALED(fov) - camera->fov) / rwData->animTimer;
        rwData->animTimer--;
    } else {
        // Camera following link on the x axis.
        sCameraInterfaceFlags &= 0xF0FF;
        eyePosCalc = *eyeNext;
        eyePosCalc.x += (playerPosRot->pos.x - eyePosCalc.x) * 0.5f;
        eyePosCalc.y += (playerPosRot->pos.y - rwData->initalPlayerY) * 0.2f;
        *eye = eyePosCalc;
        eye->y = Camera_LERPCeilF(eyePosCalc.y, eye->y, 0.5f, 0.01f);

        // set the at point to be 100 units from the eye looking at the
        // direction specified in the scene's camera data.
        atOffset.r = 100.0f;
        atOffset.yaw = bgCamRot.y;
        atOffset.pitch = -bgCamRot.x;
        Camera_Vec3fVecSphGeoAdd(at, eye, &atOffset);
    }
    return true;
}

s32 Camera_Special8(Camera* camera) {
    return Camera_Noop(camera);
}

s32 Camera_Special9(Camera* camera) {
    s32 pad;
    Vec3f* eye = &camera->eye;
    Vec3f* at = &camera->at;
    Vec3f* eyeNext = &camera->eyeNext;
    Vec3f spAC;
    VecSph eyeAdjustment;
    VecSph atEyeOffsetGeo;
    f32 playerYOffset;
    s32 pad3;
    PosRot* playerPosRot = &camera->playerPosRot;
    PosRot adjustedPlayerPosRot;
    f32 yNormal;
    DoorParams* doorParams = &camera->paramData.doorParams;
    Special9ReadOnlyData* roData = &camera->paramData.spec9.roData;
    Special9ReadWriteData* rwData = &camera->paramData.spec9.rwData;
    s32 pad4;
    BgCamFuncData* bgCamFuncData;

    playerYOffset = Player_GetHeight(camera->player);
    camera->unk_14C &= ~0x10;
    yNormal =
        (1.0f + CAM_DATA_SCALED(R_CAM_YOFFSET_NORM)) - (CAM_DATA_SCALED(R_CAM_YOFFSET_NORM) * (68.0f / playerYOffset));

    if (RELOAD_PARAMS(camera) || R_RELOAD_CAM_PARAMS) {
        CameraModeValue* values = sCameraSettings[camera->setting].cameraModes[camera->mode].values;

        roData->yOffset = GET_NEXT_SCALED_RO_DATA(values) * playerYOffset * yNormal;
        roData->unk_04 = GET_NEXT_RO_DATA(values);
        roData->interfaceFlags = GET_NEXT_RO_DATA(values);
    }

    if (R_RELOAD_CAM_PARAMS) {
        Camera_CopyPREGToModeValues(camera);
    }

    if (doorParams->doorActor != NULL) {
        Actor_GetWorldPosShapeRot(&adjustedPlayerPosRot, doorParams->doorActor);
    } else {
        adjustedPlayerPosRot = *playerPosRot;
        adjustedPlayerPosRot.pos.y += playerYOffset + roData->yOffset;
        adjustedPlayerPosRot.rot.x = 0;
    }

    OLib_Vec3fDiffToVecSphGeo(&atEyeOffsetGeo, at, eye);

    sCameraInterfaceFlags = roData->interfaceFlags;

    switch (camera->animState) {
        if (1) {}

        case 0:
            camera->unk_14C &= ~(0x4 | 0x2);
            camera->animState++;
            rwData->targetYaw = ABS(playerPosRot->rot.y - adjustedPlayerPosRot.rot.y) >= 0x4000
                                    ? BINANG_ROT180(adjustedPlayerPosRot.rot.y)
                                    : adjustedPlayerPosRot.rot.y;
            FALLTHROUGH;
        case 1:
            doorParams->timer1--;
            if (doorParams->timer1 <= 0) {
                camera->animState++;
                if (roData->interfaceFlags & 1) {
                    bgCamFuncData = (BgCamFuncData*)Camera_GetBgCamFuncData(camera);
                    Camera_Vec3sToVec3f(eyeNext, &bgCamFuncData->pos);
                    spAC = *eye = *eyeNext;
                } else {
                    s16 yaw;

                    // 0xE38 ~ 20 degrees
                    eyeAdjustment.pitch = 0xE38;
                    // 0xAAA ~ 15 degrees.
                    yaw = 0xAAA * ((camera->play->state.frames & 1) ? 1 : -1);
                    eyeAdjustment.yaw = rwData->targetYaw + yaw;
                    eyeAdjustment.r = 200.0f * yNormal;
                    Camera_Vec3fVecSphGeoAdd(eyeNext, at, &eyeAdjustment);
                    spAC = *eye = *eyeNext;
                    if (Camera_CheckOOB(camera, &spAC, &playerPosRot->pos)) {
                        yaw = -yaw;
                        eyeAdjustment.yaw = rwData->targetYaw + yaw;
                        Camera_Vec3fVecSphGeoAdd(eyeNext, at, &eyeAdjustment);
                        *eye = *eyeNext;
                    }
                }
            } else {
                break;
            }
            FALLTHROUGH;
        case 2:
            spAC = playerPosRot->pos;
            spAC.y += playerYOffset + roData->yOffset;

            Camera_LERPCeilVec3f(&spAC, at, 0.25f, 0.25f, 0.1f);
            doorParams->timer2--;
            if (doorParams->timer2 <= 0) {
                camera->animState++;
                rwData->targetYaw = BINANG_ROT180(rwData->targetYaw);
            } else {
                break;
            }
            FALLTHROUGH;
        case 3:
            spAC = playerPosRot->pos;
            spAC.y += (playerYOffset + roData->yOffset);
            Camera_LERPCeilVec3f(&spAC, at, 0.5f, 0.5f, 0.1f);
            eyeAdjustment.pitch = Camera_LERPCeilS(0xAAA, atEyeOffsetGeo.pitch, 0.3f, 0xA);
            eyeAdjustment.yaw = Camera_LERPCeilS(rwData->targetYaw, atEyeOffsetGeo.yaw, 0.3f, 0xA);
            eyeAdjustment.r = Camera_LERPCeilF(60.0f, atEyeOffsetGeo.r, 0.3f, 1.0f);
            Camera_Vec3fVecSphGeoAdd(eyeNext, at, &eyeAdjustment);
            *eye = *eyeNext;
            doorParams->timer3--;
            if (doorParams->timer3 <= 0) {
                camera->animState++;
            } else {
                break;
            }
            FALLTHROUGH;
        case 4:
            camera->animState++;
            FALLTHROUGH;
        default:
            camera->unk_14C |= (0x400 | 0x10);
            sCameraInterfaceFlags = 0;

            if (camera->xzSpeed > 0.001f || CHECK_BTN_ALL(D_8015BD7C->state.input[0].press.button, BTN_A) ||
                CHECK_BTN_ALL(D_8015BD7C->state.input[0].press.button, BTN_B) ||
                CHECK_BTN_ALL(D_8015BD7C->state.input[0].press.button, BTN_CLEFT) ||
                CHECK_BTN_ALL(D_8015BD7C->state.input[0].press.button, BTN_CDOWN) ||
                CHECK_BTN_ALL(D_8015BD7C->state.input[0].press.button, BTN_CUP) ||
                CHECK_BTN_ALL(D_8015BD7C->state.input[0].press.button, BTN_CRIGHT) ||
                CHECK_BTN_ALL(D_8015BD7C->state.input[0].press.button, BTN_R) ||
                CHECK_BTN_ALL(D_8015BD7C->state.input[0].press.button, BTN_Z) || roData->interfaceFlags & 0x8) {

                Camera_ChangeSettingFlags(camera, camera->prevSetting, 2);
                camera->unk_14C |= (0x4 | 0x2);
            }
            break;
    }
    if (1) {}
    spAC = playerPosRot->pos;
    spAC.y += playerYOffset;
    camera->dist = OLib_Vec3fDist(&spAC, eye);
    camera->posOffset.x = camera->at.x - playerPosRot->pos.x;
    camera->posOffset.y = camera->at.y - playerPosRot->pos.y;
    camera->posOffset.z = camera->at.z - playerPosRot->pos.z;
    return true;
}

Camera* Camera_Create(View* view, CollisionContext* colCtx, PlayState* play) {
    Camera* newCamera = ZeldaArena_MallocDebug(sizeof(*newCamera), "../z_camera.c", 9370);

    if (newCamera != NULL) {
        osSyncPrintf(VT_FGCOL(BLUE) "camera: create --- allocate %d byte" VT_RST "\n", sizeof(*newCamera) * 4);
        Camera_Init(newCamera, view, colCtx, play);
    } else {
        osSyncPrintf(VT_COL(RED, WHITE) "camera: create: not enough memory\n" VT_RST);
    }
    return newCamera;
}

void Camera_Destroy(Camera* camera) {
    if (camera != NULL) {
        osSyncPrintf(VT_FGCOL(BLUE) "camera: destroy ---" VT_RST "\n");
        ZeldaArena_FreeDebug(camera, "../z_camera.c", 9391);
    } else {
        osSyncPrintf(VT_COL(YELLOW, BLACK) "camera: destroy: already cleared\n" VT_RST);
    }
}

void Camera_Init(Camera* camera, View* view, CollisionContext* colCtx, PlayState* play) {
    Camera* camP;
    s32 i;
    s16 curUID;
    s16 j;

    __osMemset(camera, 0, sizeof(Camera));
    if (sInitRegs) {
        for (i = 0; i < sOREGInitCnt; i++) {
            OREG(i) = sOREGInit[i];
        }

        for (i = 0; i < sCamDataRegsInitCount; i++) {
            R_CAM_DATA(i) = sCamDataRegsInit[i];
        }

        DbCamera_Reset(camera, &D_8015BD80);
        sInitRegs = false;
        PREG(88) = -1;
    }
    camera->play = D_8015BD7C = play;
    DbCamera_Init(&D_8015BD80, camera);
    curUID = sNextUID;
    sNextUID++;
    while (curUID != 0) {
        if (curUID == 0) {
            sNextUID++;
        }

        for (j = 0; j < NUM_CAMS; j++) {
            camP = camera->play->cameraPtrs[j];
            if (camP != NULL && curUID == camP->uid) {
                break;
            }
        }

        if (j == 4) {
            break;
        }

        curUID = sNextUID++;
    }

    // ~ 90 degrees
    camera->inputDir.y = 0x3FFF;
    camera->uid = curUID;
    camera->camDir = camera->inputDir;
    camera->rUpdateRateInv = 10.0f;
    camera->yawUpdateRateInv = 10.0f;
    camera->up.x = 0.0f;
    camera->up.y = 1.0f;
    camera->up.z = 0.0f;
    camera->fov = 60.0f;
    camera->pitchUpdateRateInv = R_CAM_DEFA_PHI_UPDRATE;
    camera->xzOffsetUpdateRate = CAM_DATA_SCALED(OREG(2));
    camera->yOffsetUpdateRate = CAM_DATA_SCALED(OREG(3));
    camera->fovUpdateRate = CAM_DATA_SCALED(OREG(4));
    sCameraShrinkWindowVal = 0x20;
    sCameraInterfaceAlpha = 0;
    camera->unk_14C = 0;
    camera->setting = camera->prevSetting = CAM_SET_FREE0;
    camera->bgCamIndex = camera->prevBgCamIndex = -1;
    camera->mode = 0;
    camera->bgId = BGCHECK_SCENE;
    camera->csId = 0x7FFF;
    camera->timer = -1;
    camera->unk_14C |= 0x4000;

    camera->up.y = 1.0f;
    camera->up.z = camera->up.x = 0.0f;
    camera->skyboxOffset.x = camera->skyboxOffset.y = camera->skyboxOffset.z = 0;
    camera->atLERPStepScale = 1;
    sCameraInterfaceFlags = 0xFF00;
    sDbgModeIdx = -1;
    D_8011D3F0 = 3;
    osSyncPrintf(VT_FGCOL(BLUE) "camera: initialize --- " VT_RST " UID %d\n", camera->uid);
}

void func_80057FC4(Camera* camera) {
    if (camera != &camera->play->mainCamera) {
        camera->prevSetting = camera->setting = CAM_SET_FREE0;
        camera->unk_14C &= ~0x4;
    } else if (camera->play->roomCtx.curRoom.meshHeader->base.type != MESH_HEADER_TYPE_1) {
        switch (camera->play->roomCtx.curRoom.behaviorType1) {
            case ROOM_BEHAVIOR_TYPE1_1:
                Camera_ChangeDoorCam(camera, NULL, -99, 0, 0, 18, 10);
                camera->prevSetting = camera->setting = CAM_SET_DUNGEON0;
                break;
            case ROOM_BEHAVIOR_TYPE1_0:
                osSyncPrintf("camera: room type: default set field\n");
                Camera_ChangeDoorCam(camera, NULL, -99, 0, 0, 18, 10);
                camera->prevSetting = camera->setting = CAM_SET_NORMAL0;
                break;
            default:
                osSyncPrintf("camera: room type: default set etc (%d)\n", camera->play->roomCtx.curRoom.behaviorType1);
                Camera_ChangeDoorCam(camera, NULL, -99, 0, 0, 18, 10);
                camera->prevSetting = camera->setting = CAM_SET_NORMAL0;
                camera->unk_14C |= 4;
                break;
        }
    } else {
        osSyncPrintf("camera: room type: prerender\n");
        camera->prevSetting = camera->setting = CAM_SET_FREE0;
        camera->unk_14C &= ~0x4;
    }
}

void Camera_Stub80058140(Camera* camera) {
}

void Camera_InitPlayerSettings(Camera* camera, Player* player) {
    PosRot playerPosShape;
    VecSph eyeNextAtOffset;
    s32 bgId;
    Vec3f floorPos;
    s32 upXZ;
    f32 playerYOffset;
    Vec3f* eye = &camera->eye;
    Vec3f* at = &camera->at;
    Vec3f* eyeNext = &camera->eyeNext;

    Actor_GetWorldPosShapeRot(&playerPosShape, &player->actor);
    playerYOffset = Player_GetHeight(player);
    camera->player = player;
    camera->playerPosRot = playerPosShape;
    camera->dist = eyeNextAtOffset.r = 180.0f;
    camera->inputDir.y = playerPosShape.rot.y;
    eyeNextAtOffset.yaw = BINANG_ROT180(camera->inputDir.y);
    camera->inputDir.x = eyeNextAtOffset.pitch = 0x71C;
    camera->inputDir.z = 0;
    camera->camDir = camera->inputDir;
    camera->xzSpeed = 0.0f;
    camera->playerPosDelta.y = 0.0f;
    camera->at = playerPosShape.pos;
    camera->at.y += playerYOffset;

    camera->posOffset.x = 0;
    camera->posOffset.y = playerYOffset;
    camera->posOffset.z = 0;

    Camera_Vec3fVecSphGeoAdd(eyeNext, at, &eyeNextAtOffset);
    *eye = *eyeNext;
    camera->roll = 0;

    upXZ = 0;
    camera->up.z = upXZ;
    camera->up.y = 1.0f;
    camera->up.x = upXZ;

    if (Camera_GetFloorYNorm(camera, &floorPos, at, &bgId) != BGCHECK_Y_MIN) {
        camera->bgId = bgId;
    }

    camera->bgCamIndexBeforeUnderwater = -1;
    camera->waterCamSetting = -1;
    camera->unk_14C |= 4;

    if (camera == &camera->play->mainCamera) {
        sCameraInterfaceFlags = 0xB200;
    } else {
        sCameraInterfaceFlags = 0;
    }

    func_80057FC4(camera);
    camera->unk_14A = 0;
    camera->paramFlags = 0;
    camera->nextBgCamIndex = -1;
    camera->atLERPStepScale = 1.0f;
    Camera_CopyDataToRegs(camera, camera->mode);
    Camera_QRegInit();
    osSyncPrintf(VT_FGCOL(BLUE) "camera: personalize ---" VT_RST "\n");

    if (camera->camId == CAM_ID_MAIN) {
        Camera_UpdateWater(camera);
    }
}

s16 Camera_ChangeStatus(Camera* camera, s16 status) {
    CameraModeValue* values;
    CameraModeValue* valueP;
    s32 i;

    if (PREG(82)) {
        osSyncPrintf("camera: change camera status: cond %c%c\n", status == CAM_STAT_ACTIVE ? 'o' : 'x',
                     camera->status != CAM_STAT_ACTIVE ? 'o' : 'x');
    }

    if (PREG(82)) {
        osSyncPrintf("camera: res: stat (%d/%d/%d)\n", camera->camId, camera->setting, camera->mode);
    }

    if (status == CAM_STAT_ACTIVE && camera->status != CAM_STAT_ACTIVE) {
        values = sCameraSettings[camera->setting].cameraModes[camera->mode].values;
        for (i = 0; i < sCameraSettings[camera->setting].cameraModes[camera->mode].valueCnt; i++) {
            valueP = &values[i];
            R_CAM_DATA(valueP->dataType) = valueP->val;
            if (PREG(82)) {
                osSyncPrintf("camera: change camera status: PREG(%02d) = %d\n", valueP->dataType, valueP->val);
            }
        }
    }
    camera->status = status;
    return camera->status;
}

void Camera_PrintSettings(Camera* camera) {
    char sp58[8];
    char sp50[8];
    char sp48[8];
    s32 i;

    if ((OREG(0) & 1) && (camera->play->activeCamId == camera->camId) && !gDbgCamEnabled) {
        for (i = 0; i < NUM_CAMS; i++) {
            if (camera->play->cameraPtrs[i] == NULL) {
                sp58[i] = '-';
                sp48[i] = ' ';
            } else {
                switch (camera->play->cameraPtrs[i]->status) {
                    case 0:
                        sp58[i] = 'c';
                        break;
                    case 1:
                        sp58[i] = 'w';
                        break;
                    case 3:
                        sp58[i] = 's';
                        break;
                    case 7:
                        sp58[i] = 'a';
                        break;
                    case 0x100:
                        sp58[i] = 'd';
                        break;
                    default:
                        sp58[i] = '*';
                        break;
                }
            }
            sp48[i] = ' ';
        }
        sp58[i] = '\0';
        sp48[i] = '\0';

        sp48[camera->play->activeCamId] = 'a';
        func_8006376C(3, 0x16, 5, sp58);
        func_8006376C(3, 0x16, 1, sp48);
        func_8006376C(3, 0x17, 5, "S:");
        func_8006376C(5, 0x17, 4, sCameraSettingNames[camera->setting]);
        func_8006376C(3, 0x18, 5, "M:");
        func_8006376C(5, 0x18, 4, sCameraModeNames[camera->mode]);
        func_8006376C(3, 0x19, 5, "F:");
        func_8006376C(5, 0x19, 4,
                      sCameraFunctionNames[sCameraSettings[camera->setting].cameraModes[camera->mode].funcIdx]);

        i = 0;
        if (camera->bgCamIndex < 0) {
            sp50[i++] = '-';
        }

        //! @bug: this code was clearly meaning to print `abs(camera->bgCamIndex)` as a
        //! one-or-two-digit number, instead of `i`.
        // "sp50[i++] = ..." matches here, but is undefined behavior due to conflicting
        // reads/writes between sequence points, triggering warnings. Work around by
        // putting i++ afterwards while on the same line.
        // clang-format off
        if (camera->bgCamIndex / 10 != 0) {
            sp50[i] = i / 10 + '0'; i++;
        }
        sp50[i] = i % 10 + '0'; i++;
        // clang-format on

        sp50[i++] = ' ';
        sp50[i++] = ' ';
        sp50[i++] = ' ';
        sp50[i++] = ' ';
        sp50[i] = '\0';
        func_8006376C(3, 26, 5, "I:");
        func_8006376C(5, 26, 4, sp50);
    }
}

s32 Camera_UpdateWater(Camera* camera) {
    f32 waterY;
    s16 newQuakeId;
    s32 waterLightsIndex;
    s32* waterCamSetting = &camera->waterCamSetting;
    s16 waterBgCamIndex;
    s16* quakeId = (s16*)&camera->waterQuakeId;
    Player* player = camera->player;
    s16 prevBgId;

    if (!(camera->unk_14C & 2) || sCameraSettings[camera->setting].unk_00 & 0x40000000) {
        return 0;
    }

    if (camera->unk_14C & 0x200) {
        if (player->stateFlags2 & PLAYER_STATE2_11) {
            Camera_ChangeSettingFlags(camera, CAM_SET_PIVOT_WATER_SURFACE, 6);
            camera->unk_14C |= (s16)0x8000;
        } else if (camera->unk_14C & (s16)0x8000) {
            Camera_ChangeSettingFlags(camera, *waterCamSetting, 6);
            camera->unk_14C &= ~((s16)0x8000);
        }
    }
    if (!(camera->unk_14C & (s16)0x8000)) {
        if (waterBgCamIndex = Camera_GetWaterBoxBgCamIndex(camera, &waterY), waterBgCamIndex == -2) {
            // No camera data index
            if (!(camera->unk_14C & 0x200)) {
                camera->unk_14C |= 0x200;
                camera->waterYPos = waterY;
                camera->bgCamIndexBeforeUnderwater = camera->bgCamIndex;
                *quakeId = -1;
            }
            if (camera->playerGroundY != camera->playerPosRot.pos.y) {
                prevBgId = camera->bgId;
                camera->bgId = BGCHECK_SCENE;
                Camera_ChangeSettingFlags(camera, CAM_SET_NORMAL3, 2);
                *waterCamSetting = camera->setting;
                camera->bgId = prevBgId;
                camera->bgCamIndex = -2;
            }
        } else if (waterBgCamIndex != -1) {
            // player is in a water box
            if (!(camera->unk_14C & 0x200)) {
                camera->unk_14C |= 0x200;
                camera->waterYPos = waterY;
                camera->bgCamIndexBeforeUnderwater = camera->bgCamIndex;
                *quakeId = -1;
            }
            if (camera->playerGroundY != camera->playerPosRot.pos.y) {
                prevBgId = camera->bgId;
                camera->bgId = BGCHECK_SCENE;
                Camera_ChangeBgCamIndex(camera, waterBgCamIndex);
                *waterCamSetting = camera->setting;
                camera->bgId = prevBgId;
            }
        } else if (camera->unk_14C & 0x200) {
            // player is out of a water box.
            osSyncPrintf("camera: water: off\n");
            camera->unk_14C &= ~0x200;
            prevBgId = camera->bgId;
            camera->bgId = BGCHECK_SCENE;
            if (camera->bgCamIndexBeforeUnderwater < 0) {
                func_80057FC4(camera);
                camera->bgCamIndex = -1;
            } else {
                Camera_ChangeBgCamIndex(camera, camera->bgCamIndexBeforeUnderwater);
            }
            camera->bgId = prevBgId;
        }
    }

    if (waterY = Camera_GetWaterSurface(camera, &camera->eye, &waterLightsIndex), waterY != BGCHECK_Y_MIN) {
        camera->waterYPos = waterY;
        if (!(camera->unk_14C & 0x100)) {
            camera->unk_14C |= 0x100;
            osSyncPrintf("kankyo changed water, sound on\n");
            Environment_EnableUnderwaterLights(camera->play, waterLightsIndex);
            camera->waterDistortionTimer = 80;
        }

        Audio_SetExtraFilter(0x20);

        if (PREG(81)) {
            Quake_RemoveFromIdx(*quakeId);
            *quakeId = -1;
            PREG(81) = 0;
        }

        if ((*quakeId == -1) || (Quake_GetCountdown(*quakeId) == 0xA)) {
            if (*quakeId = newQuakeId = Quake_Add(camera, 5U), newQuakeId != 0) {
                Quake_SetSpeed(*quakeId, 550);
                Quake_SetQuakeValues(*quakeId, 1, 1, 180, 0);
                Quake_SetCountdown(*quakeId, 1000);
            }
        }

        if (camera->waterDistortionTimer > 0) {
            camera->waterDistortionTimer--;
            camera->distortionFlags |= DISTORTION_UNDERWATER_STRONG;
        } else if (camera->play->sceneNum == SCENE_TURIBORI) {
            camera->distortionFlags |= DISTORTION_UNDERWATER_FISHING;
        } else {
            camera->distortionFlags |= DISTORTION_UNDERWATER_WEAK;
        }
    } else {
        if (camera->unk_14C & 0x100) {
            camera->unk_14C &= ~0x100;
            osSyncPrintf("kankyo changed water off, sound off\n");
            Environment_DisableUnderwaterLights(camera->play);
            if (*quakeId != 0) {
                Quake_RemoveFromIdx(*quakeId);
            }
            camera->waterDistortionTimer = 0;
            camera->distortionFlags = 0;
        }
        Audio_SetExtraFilter(0);
    }
    //! @bug: doesn't always return a value, but sometimes does.
}

s32 Camera_UpdateHotRoom(Camera* camera) {
    camera->distortionFlags &= ~DISTORTION_HOT_ROOM;
    if (camera->play->roomCtx.curRoom.behaviorType2 == ROOM_BEHAVIOR_TYPE2_3) {
        camera->distortionFlags |= DISTORTION_HOT_ROOM;
    }

    return 1;
}

s32 Camera_DbgChangeMode(Camera* camera) {
    s32 changeDir = 0;

    if (!gDbgCamEnabled && camera->play->activeCamId == CAM_ID_MAIN) {
        if (CHECK_BTN_ALL(D_8015BD7C->state.input[2].press.button, BTN_CUP)) {
            osSyncPrintf("attention sound URGENCY\n");
            func_80078884(NA_SE_SY_ATTENTION_URGENCY);
        }
        if (CHECK_BTN_ALL(D_8015BD7C->state.input[2].press.button, BTN_CDOWN)) {
            osSyncPrintf("attention sound NORMAL\n");
            func_80078884(NA_SE_SY_ATTENTION_ON);
        }

        if (CHECK_BTN_ALL(D_8015BD7C->state.input[2].press.button, BTN_CRIGHT)) {
            changeDir = 1;
        }
        if (CHECK_BTN_ALL(D_8015BD7C->state.input[2].press.button, BTN_CLEFT)) {
            changeDir = -1;
        }
        if (changeDir != 0) {
            sDbgModeIdx = (sDbgModeIdx + changeDir) % 6;
            if (Camera_ChangeSetting(camera, D_8011DAFC[sDbgModeIdx]) > 0) {
                osSyncPrintf("camera: force change SET to %s!\n", sCameraSettingNames[D_8011DAFC[sDbgModeIdx]]);
            }
        }
    }
    return true;
}

void Camera_UpdateDistortion(Camera* camera) {
    static s16 depthPhase = 0x3F0;
    static s16 screenPlanePhase = 0x156;
    f32 scaleFactor;
    f32 speedFactor;
    f32 depthPhaseStep;
    f32 screenPlanePhaseStep;
    s32 pad[5];
    f32 xScale;
    f32 yScale;
    f32 zScale;
    f32 speed;

    if (camera->distortionFlags != 0) {
        if (camera->distortionFlags & DISTORTION_UNDERWATER_MEDIUM) {
            depthPhaseStep = 0.0f;
            screenPlanePhaseStep = 170.0f;

            xScale = -0.01f;
            yScale = 0.01f;
            zScale = 0.0f;

            speed = 0.6f;
            scaleFactor = camera->waterDistortionTimer / 60.0f;
            speedFactor = 1.0f;
        } else if (camera->distortionFlags & DISTORTION_UNDERWATER_STRONG) {
            depthPhaseStep = 248.0f;
            screenPlanePhaseStep = -90.0f;

            xScale = -0.3f;
            yScale = 0.3f;
            zScale = 0.2f;

            speed = 0.2f;
            scaleFactor = camera->waterDistortionTimer / 80.0f;
            speedFactor = 1.0f;
        } else if (camera->distortionFlags & DISTORTION_UNDERWATER_WEAK) {
            depthPhaseStep = 359.2f;
            screenPlanePhaseStep = -18.5f;

            xScale = 0.09f;
            yScale = 0.09f;
            zScale = 0.01f;

            speed = 0.08f;
            scaleFactor =
                (((camera->waterYPos - camera->eye.y) > 150.0f ? 1.0f : (camera->waterYPos - camera->eye.y) / 150.0f) *
                 0.45f) +
                (camera->speedRatio * 0.45f);
            speedFactor = scaleFactor;
        } else if (camera->distortionFlags & DISTORTION_HOT_ROOM) {
            // Gives the hot-room a small mirage-like appearance
            depthPhaseStep = 0.0f;
            screenPlanePhaseStep = 150.0f;

            xScale = -0.01f;
            yScale = 0.01f;
            zScale = 0.01f;

            speed = 0.6f;
            speedFactor = 1.0f;
            scaleFactor = 1.0f;
        } else {
            // DISTORTION_UNDERWATER_FISHING
            return;
        }

        depthPhase += CAM_DEG_TO_BINANG(depthPhaseStep);
        screenPlanePhase += CAM_DEG_TO_BINANG(screenPlanePhaseStep);

        View_SetDistortionOrientation(&camera->play->view, Math_CosS(depthPhase) * 0.0f, Math_SinS(depthPhase) * 0.0f,
                                      Math_SinS(screenPlanePhase) * 0.0f);
        View_SetDistortionScale(&camera->play->view, Math_SinS(screenPlanePhase) * (xScale * scaleFactor) + 1.0f,
                                Math_CosS(screenPlanePhase) * (yScale * scaleFactor) + 1.0f,
                                Math_CosS(depthPhase) * (zScale * scaleFactor) + 1.0f);
        View_SetDistortionSpeed(&camera->play->view, speed * speedFactor);

        camera->unk_14C |= 0x40;

    } else if (camera->unk_14C & 0x40) {
        View_ClearDistortion(&camera->play->view);
        camera->unk_14C &= ~0x40;
    }
}

Vec3s Camera_Update(Camera* camera) {
    static s32 sOOBTimer = 0;
    Vec3f viewAt;
    Vec3f viewEye;
    Vec3f viewUp;
    f32 viewFov;
    Vec3f spAC;
    s32 bgId;
    f32 playerGroundY;
    f32 playerXZSpeed;
    VecSph eyeAtAngle;
    s16 bgCamIndex;
    PosRot curPlayerPosRot;
    QuakeCamCalc quake;
    Player* player;

    player = camera->play->cameraPtrs[CAM_ID_MAIN]->player;

    if (R_DBG_CAM_UPDATE) {
        osSyncPrintf("camera: in %x\n", camera);
    }

    if (camera->status == CAM_STAT_CUT) {
        if (R_DBG_CAM_UPDATE) {
            osSyncPrintf("camera: cut out %x\n", camera);
        }
        return camera->inputDir;
    }

    sUpdateCameraDirection = false;

    if (camera->player != NULL) {
        Actor_GetWorldPosShapeRot(&curPlayerPosRot, &camera->player->actor);
        camera->xzSpeed = playerXZSpeed = OLib_Vec3fDistXZ(&curPlayerPosRot.pos, &camera->playerPosRot.pos);

        camera->speedRatio =
            OLib_ClampMaxDist(playerXZSpeed / (func_8002DCE4(camera->player) * CAM_DATA_SCALED(OREG(8))), 1.0f);
        camera->playerPosDelta.x = curPlayerPosRot.pos.x - camera->playerPosRot.pos.x;
        camera->playerPosDelta.y = curPlayerPosRot.pos.y - camera->playerPosRot.pos.y;
        camera->playerPosDelta.z = curPlayerPosRot.pos.z - camera->playerPosRot.pos.z;
        spAC = curPlayerPosRot.pos;
        spAC.y += Player_GetHeight(camera->player);

        playerGroundY = BgCheck_EntityRaycastFloor5(camera->play, &camera->play->colCtx, &playerFloorPoly, &bgId,
                                                    &camera->player->actor, &spAC);
        if (playerGroundY != BGCHECK_Y_MIN) {
            // player is above ground.
            sOOBTimer = 0;
            camera->floorNorm.x = COLPOLY_GET_NORMAL(playerFloorPoly->normal.x);
            camera->floorNorm.y = COLPOLY_GET_NORMAL(playerFloorPoly->normal.y);
            camera->floorNorm.z = COLPOLY_GET_NORMAL(playerFloorPoly->normal.z);
            camera->bgId = bgId;
            camera->playerGroundY = playerGroundY;
        } else {
            // player is not above ground.
            sOOBTimer++;
            camera->floorNorm.x = 0.0;
            camera->floorNorm.y = 1.0f;
            camera->floorNorm.z = 0.0;
        }

        camera->playerPosRot = curPlayerPosRot;

        if (sOOBTimer < 200) {
            if (camera->status == CAM_STAT_ACTIVE) {
                Camera_UpdateWater(camera);
                Camera_UpdateHotRoom(camera);
            }

            if (!(camera->unk_14C & 4)) {
                camera->nextBgCamIndex = -1;
            }

            if ((camera->unk_14C & 1) && (camera->unk_14C & 4) && !(camera->unk_14C & 0x400) &&
                (!(camera->unk_14C & 0x200) || (player->currentBoots == PLAYER_BOOTS_IRON)) &&
                (!(camera->unk_14C & (s16)0x8000)) && (playerGroundY != BGCHECK_Y_MIN)) {
                bgCamIndex = Camera_GetBgCamIndex(camera, &bgId, playerFloorPoly);
                if (bgCamIndex != -1) {
                    camera->nextBgId = bgId;
                    if (bgId == BGCHECK_SCENE) {
                        camera->nextBgCamIndex = bgCamIndex;
                    }
                }
            }

            if (camera->nextBgCamIndex != -1 && (fabsf(curPlayerPosRot.pos.y - playerGroundY) < 2.0f) &&
                (!(camera->unk_14C & 0x200) || (player->currentBoots == PLAYER_BOOTS_IRON))) {
                camera->bgId = camera->nextBgId;
                Camera_ChangeBgCamIndex(camera, camera->nextBgCamIndex);
                camera->nextBgCamIndex = -1;
            }
        }
    }
    Camera_PrintSettings(camera);
    Camera_DbgChangeMode(camera);

    if (camera->status == CAM_STAT_WAIT) {
        if (R_DBG_CAM_UPDATE) {
            osSyncPrintf("camera: wait out %x\n", camera);
        }
        return camera->inputDir;
    }

    camera->unk_14A = 0;
    camera->unk_14C &= ~(0x400 | 0x20);
    camera->unk_14C |= 0x10;

    if (R_DBG_CAM_UPDATE) {
        osSyncPrintf("camera: engine (%d %d %d) %04x \n", camera->setting, camera->mode,
                     sCameraSettings[camera->setting].cameraModes[camera->mode].funcIdx, camera->unk_14C);
    }

    if (sOOBTimer < 200) {
        sCameraFunctions[sCameraSettings[camera->setting].cameraModes[camera->mode].funcIdx](camera);
    } else if (camera->player != NULL) {
        OLib_Vec3fDiffToVecSphGeo(&eyeAtAngle, &camera->at, &camera->eye);
        Camera_CalcAtDefault(camera, &eyeAtAngle, 0.0f, 0);
    }

    if (camera->status == CAM_STAT_ACTIVE) {
        if ((gSaveContext.gameMode != 0) && (gSaveContext.gameMode != 3)) {
            sCameraInterfaceFlags = 0;
            Camera_UpdateInterface(sCameraInterfaceFlags);
        } else if ((D_8011D3F0 != 0) && (camera->camId == CAM_ID_MAIN)) {
            D_8011D3F0--;
            sCameraInterfaceFlags = 0x3200;
            Camera_UpdateInterface(sCameraInterfaceFlags);
        } else if (camera->play->transitionMode != TRANS_MODE_OFF) {
            sCameraInterfaceFlags = 0xF200;
            Camera_UpdateInterface(sCameraInterfaceFlags);
        } else if (camera->play->csCtx.state != CS_STATE_IDLE) {
            sCameraInterfaceFlags = 0x3200;
            Camera_UpdateInterface(sCameraInterfaceFlags);
        } else {
            Camera_UpdateInterface(sCameraInterfaceFlags);
        }
    }

    if (R_DBG_CAM_UPDATE) {
        osSyncPrintf("camera: shrink_and_bitem %x(%d)\n", sCameraInterfaceFlags, camera->play->transitionMode);
    }

    if (R_DBG_CAM_UPDATE) {
        osSyncPrintf("camera: engine (%s(%d) %s(%d) %s(%d)) ok!\n", &sCameraSettingNames[camera->setting],
                     camera->setting, &sCameraModeNames[camera->mode], camera->mode,
                     &sCameraFunctionNames[sCameraSettings[camera->setting].cameraModes[camera->mode].funcIdx],
                     sCameraSettings[camera->setting].cameraModes[camera->mode].funcIdx);
    }

    // enable/disable debug cam
    if (CHECK_BTN_ALL(D_8015BD7C->state.input[2].press.button, BTN_START)) {
        gDbgCamEnabled ^= 1;
        if (gDbgCamEnabled) {
            DbgCamera_Enable(&D_8015BD80, camera);
        } else if (camera->play->csCtx.state != CS_STATE_IDLE) {
            func_80064534(camera->play, &camera->play->csCtx);
        }
    }

    // Debug cam update
    if (gDbgCamEnabled) {
        camera->play->view.fovy = D_8015BD80.fov;
        DbCamera_Update(&D_8015BD80, camera);
        View_LookAt(&camera->play->view, &D_8015BD80.eye, &D_8015BD80.at, &D_8015BD80.unk_1C);
        if (R_DBG_CAM_UPDATE) {
            osSyncPrintf("camera: debug out\n");
        }
        return D_8015BD80.sub.unk_104A;
    }

    OREG(0) &= ~8;

    if (camera->status == CAM_STAT_UNK3) {
        return camera->inputDir;
    }

    // setting bgId to the ret of Quake_Calc, and checking that
    // is required, it doesn't make too much sense though.
    if ((bgId = Quake_Calc(camera, &quake), bgId != 0) && (camera->setting != CAM_SET_TURN_AROUND)) {
        viewAt.x = camera->at.x + quake.atOffset.x;
        viewAt.y = camera->at.y + quake.atOffset.y;
        viewAt.z = camera->at.z + quake.atOffset.z;
        viewEye.x = camera->eye.x + quake.eyeOffset.x;
        viewEye.y = camera->eye.y + quake.eyeOffset.y;
        viewEye.z = camera->eye.z + quake.eyeOffset.z;
        OLib_Vec3fDiffToVecSphGeo(&eyeAtAngle, &viewEye, &viewAt);
        Camera_CalcUpFromPitchYawRoll(&viewUp, eyeAtAngle.pitch + quake.rotZ, eyeAtAngle.yaw + quake.unk_1A,
                                      camera->roll);
        viewFov = camera->fov + CAM_BINANG_TO_DEG(quake.zoom);
    } else {
        viewAt = camera->at;
        viewEye = camera->eye;
        OLib_Vec3fDiffToVecSphGeo(&eyeAtAngle, &viewEye, &viewAt);
        Camera_CalcUpFromPitchYawRoll(&viewUp, eyeAtAngle.pitch, eyeAtAngle.yaw, camera->roll);
        viewFov = camera->fov;
    }

    if (camera->paramFlags & 4) {
        camera->paramFlags &= ~4;
        viewUp = camera->up;
    } else {
        camera->up = viewUp;
    }

    camera->skyboxOffset = quake.eyeOffset;

    Camera_UpdateDistortion(camera);

    if ((camera->play->sceneNum == SCENE_SPOT00) && (camera->fov < 59.0f)) {
        View_SetScale(&camera->play->view, 0.79f);
    } else {
        View_SetScale(&camera->play->view, 1.0f);
    }
    camera->play->view.fovy = viewFov;
    View_LookAt(&camera->play->view, &viewEye, &viewAt, &viewUp);
    camera->camDir.x = eyeAtAngle.pitch;
    camera->camDir.y = eyeAtAngle.yaw;
    camera->camDir.z = 0;

    if (sUpdateCameraDirection == 0) {
        camera->inputDir.x = eyeAtAngle.pitch;
        camera->inputDir.y = eyeAtAngle.yaw;
        camera->inputDir.z = 0;
    }

    if (PREG(81)) {
        osSyncPrintf("dir  (%d) %d(%f) %d(%f) 0(0) \n", sUpdateCameraDirection, camera->inputDir.x,
                     CAM_BINANG_TO_DEG(camera->inputDir.x), camera->inputDir.y, CAM_BINANG_TO_DEG(camera->inputDir.y));
        osSyncPrintf("real (%d) %d(%f) %d(%f) 0(0) \n", sUpdateCameraDirection, camera->camDir.x,
                     CAM_BINANG_TO_DEG(camera->camDir.x), camera->camDir.y, CAM_BINANG_TO_DEG(camera->camDir.y));
    }

    if (camera->timer != -1 && CHECK_BTN_ALL(D_8015BD7C->state.input[0].press.button, BTN_DRIGHT)) {
        camera->timer = 0;
    }

    if (R_DBG_CAM_UPDATE) {
        osSyncPrintf("camera: out (%f %f %f) (%f %f %f)\n", camera->at.x, camera->at.y, camera->at.z, camera->eye.x,
                     camera->eye.y, camera->eye.z);
        osSyncPrintf("camera: dir (%f %d(%f) %d(%f)) (%f)\n", eyeAtAngle.r, eyeAtAngle.pitch,
                     CAM_BINANG_TO_DEG(eyeAtAngle.pitch), eyeAtAngle.yaw, CAM_BINANG_TO_DEG(eyeAtAngle.yaw),
                     camera->fov);
        if (camera->player != NULL) {
            osSyncPrintf("camera: foot(%f %f %f) dist (%f)\n", curPlayerPosRot.pos.x, curPlayerPosRot.pos.y,
                         curPlayerPosRot.pos.z, camera->dist);
        }
    }

    return camera->inputDir;
}

/**
 * When the camera's timer is 0, change the camera to its parent
 */
void Camera_Finish(Camera* camera) {
    Camera* mainCam = camera->play->cameraPtrs[CAM_ID_MAIN];
    Player* player = GET_PLAYER(camera->play);

    if (camera->timer == 0) {
        Play_ChangeCameraStatus(camera->play, camera->parentCamId, CAM_STAT_ACTIVE);

        if ((camera->parentCamId == CAM_ID_MAIN) && (camera->csId != 0)) {
            player->actor.freezeTimer = 0;
            player->stateFlags1 &= ~PLAYER_STATE1_29;

            if (player->csMode != 0) {
                func_8002DF54(camera->play, &player->actor, 7);
                osSyncPrintf("camera: player demo end!!\n");
            }

            mainCam->unk_14C |= 8;
        }

        if (CHILD_CAM(camera)->parentCamId == camera->camId) {
            CHILD_CAM(camera)->parentCamId = camera->parentCamId;
        }

        if (PARENT_CAM(camera)->childCamId == camera->camId) {
            PARENT_CAM(camera)->childCamId = camera->childCamId;
        }

        if (PARENT_CAM(camera)->camId == CAM_ID_MAIN) {
            PARENT_CAM(camera)->animState = 0;
        }

        camera->childCamId = camera->parentCamId = CAM_ID_MAIN;
        camera->timer = -1;
        camera->play->envCtx.fillScreen = false;

        Play_ClearCamera(camera->play, camera->camId);
    }
}

s32 func_8005A02C(Camera* camera) {
    camera->unk_14C |= 0xC;
    camera->unk_14C &= ~(0x1000 | 0x8);
    return true;
}

s32 Camera_ChangeModeFlags(Camera* camera, s16 mode, u8 flags) {
    static s32 modeChangeFlags = 0;

    if (QREG(89)) {
        osSyncPrintf("+=+(%d)+=+ recive request -> %s\n", camera->play->state.frames, sCameraModeNames[mode]);
    }

    if (camera->unk_14C & 0x20 && flags == 0) {
        camera->unk_14A |= 0x20;
        return -1;
    }

    if (!((sCameraSettings[camera->setting].unk_00 & 0x3FFFFFFF) & (1 << mode))) {
        if (mode == CAM_MODE_FIRSTPERSON) {
            osSyncPrintf("camera: error sound\n");
            func_80078884(NA_SE_SY_ERROR);
        }

        if (camera->mode != CAM_MODE_NORMAL) {
            osSyncPrintf(VT_COL(YELLOW, BLACK) "camera: change camera mode: force NORMAL: %s %s refused\n" VT_RST,
                         sCameraSettingNames[camera->setting], sCameraModeNames[mode]);
            camera->mode = CAM_MODE_NORMAL;
            Camera_CopyDataToRegs(camera, camera->mode);
            func_8005A02C(camera);
            return 0xC0000000 | mode;
        } else {
            camera->unk_14A |= 0x20;
            camera->unk_14A |= 2;
            return 0;
        }
    } else {
        if (mode == camera->mode && flags == 0) {
            camera->unk_14A |= 0x20;
            camera->unk_14A |= 2;
            return -1;
        }
        camera->unk_14A |= 0x20;
        camera->unk_14A |= 2;
        Camera_CopyDataToRegs(camera, mode);
        modeChangeFlags = 0;
        switch (mode) {
            case CAM_MODE_FIRSTPERSON:
                modeChangeFlags = 0x20;
                break;
            case CAM_MODE_BATTLE:
                modeChangeFlags = 4;
                break;
            case CAM_MODE_FOLLOWTARGET:
                if (camera->target != NULL && camera->target->id != ACTOR_EN_BOOM) {
                    modeChangeFlags = 8;
                }
                break;
            case CAM_MODE_TARGET:
            case CAM_MODE_TALK:
            case CAM_MODE_BOWARROWZ:
            case CAM_MODE_HANGZ:
            case CAM_MODE_PUSHPULL:
                modeChangeFlags = 2;
                break;
        }

        switch (camera->mode) {
            case CAM_MODE_FIRSTPERSON:
                if (modeChangeFlags & 0x20) {
                    camera->animState = 10;
                }
                break;
            case CAM_MODE_TARGET:
                if (modeChangeFlags & 0x10) {
                    camera->animState = 10;
                }
                modeChangeFlags |= 1;
                break;
            case CAM_MODE_CHARGE:
                modeChangeFlags |= 1;
                break;
            case CAM_MODE_FOLLOWTARGET:
                if (modeChangeFlags & 8) {
                    camera->animState = 10;
                }
                modeChangeFlags |= 1;
                break;
            case CAM_MODE_BATTLE:
                if (modeChangeFlags & 4) {
                    camera->animState = 10;
                }
                modeChangeFlags |= 1;
                break;
            case CAM_MODE_BOWARROWZ:
            case CAM_MODE_HANGZ:
            case CAM_MODE_PUSHPULL:
                modeChangeFlags |= 1;
                break;
            case CAM_MODE_NORMAL:
                if (modeChangeFlags & 0x10) {
                    camera->animState = 10;
                }
                break;
        }
        modeChangeFlags &= ~0x10;
        if (camera->status == CAM_STAT_ACTIVE) {
            switch (modeChangeFlags) {
                case 1:
                    func_80078884(0);
                    break;
                case 2:
                    if (camera->play->roomCtx.curRoom.behaviorType1 == ROOM_BEHAVIOR_TYPE1_1) {
                        func_80078884(NA_SE_SY_ATTENTION_URGENCY);
                    } else {
                        func_80078884(NA_SE_SY_ATTENTION_ON);
                    }
                    break;
                case 4:
                    func_80078884(NA_SE_SY_ATTENTION_URGENCY);
                    break;
                case 8:
                    func_80078884(NA_SE_SY_ATTENTION_ON);
                    break;
            }
        }
        func_8005A02C(camera);
        camera->mode = mode;
        return 0x80000000 | mode;
    }
}

s32 Camera_ChangeMode(Camera* camera, s16 mode) {
    return Camera_ChangeModeFlags(camera, mode, 0);
}

s32 Camera_CheckValidMode(Camera* camera, s16 mode) {
    if (QREG(89) != 0) {
        osSyncPrintf("+=+=+=+ recive asking -> %s (%s)\n", sCameraModeNames[mode],
                     sCameraSettingNames[camera->setting]);
    }
    if (!(sCameraSettings[camera->setting].validModes & (1 << mode))) {
        return 0;
    } else if (mode == camera->mode) {
        return -1;
    } else {
        return mode | 0x80000000;
    }
}

s16 Camera_ChangeSettingFlags(Camera* camera, s16 setting, s16 flags) {
    if (camera->unk_14A & 1) {
        if ((u32)((u32)(sCameraSettings[camera->setting].unk_00 & 0xF000000) >> 0x18) >=
            (u32)((u32)(sCameraSettings[setting].unk_00 & 0xF000000) >> 0x18)) {
            camera->unk_14A |= 0x10;
            return -2;
        }
    }
    if (((setting == CAM_SET_MEADOW_BIRDS_EYE) || (setting == CAM_SET_MEADOW_UNUSED)) && LINK_IS_ADULT &&
        (camera->play->sceneNum == SCENE_SPOT05)) {
        camera->unk_14A |= 0x10;
        return -5;
    }

    if (setting == CAM_SET_NONE || setting >= CAM_SET_MAX) {
        osSyncPrintf(VT_COL(RED, WHITE) "camera: error: illegal camera set (%d) !!!!\n" VT_RST, setting);
        return -99;
    }

    if ((setting == camera->setting) && !(flags & 1)) {
        camera->unk_14A |= 0x10;
        if (!(flags & 2)) {
            camera->unk_14A |= 1;
        }
        return -1;
    }

    camera->unk_14A |= 0x10;
    if (!(flags & 2)) {
        camera->unk_14A |= 1;
    }

    camera->unk_14C |= 0xC;
    camera->unk_14C &= ~0x1008;

    if (!(sCameraSettings[camera->setting].unk_00 & 0x40000000)) {
        camera->prevSetting = camera->setting;
    }

    if (flags & 8) {
        if (1) {}
        camera->bgCamIndex = camera->prevBgCamIndex;
        camera->prevBgCamIndex = -1;
    } else if (!(flags & 4)) {
        if (!(sCameraSettings[camera->setting].unk_00 & 0x40000000)) {
            camera->prevBgCamIndex = camera->bgCamIndex;
        }
        camera->bgCamIndex = -1;
    }

    camera->setting = setting;

    if (Camera_ChangeModeFlags(camera, camera->mode, 1) >= 0) {
        Camera_CopyDataToRegs(camera, camera->mode);
    }

    osSyncPrintf(VT_SGR("1") "%06u:" VT_RST " camera: change camera[%d] set %s\n", camera->play->state.frames,
                 camera->camId, sCameraSettingNames[camera->setting]);

    return setting;
}

s32 Camera_ChangeSetting(Camera* camera, s16 setting) {
    return Camera_ChangeSettingFlags(camera, setting, 0);
}

s32 Camera_ChangeBgCamIndex(Camera* camera, s32 bgCamIndex) {
    s16 newCameraSetting;
    s16 settingChangeSuccessful;

    if (bgCamIndex == -1 || bgCamIndex == camera->bgCamIndex) {
        camera->unk_14A |= 0x40;
        return -1;
    }

    if (!(camera->unk_14A & 0x40)) {
        newCameraSetting = Camera_GetBgCamSetting(camera, bgCamIndex);
        camera->unk_14A |= 0x40;
        settingChangeSuccessful = Camera_ChangeSettingFlags(camera, newCameraSetting, 5) >= 0;
        if (settingChangeSuccessful || sCameraSettings[camera->setting].unk_00 & 0x80000000) {
            camera->bgCamIndex = bgCamIndex;
            camera->unk_14A |= 4;
            Camera_CopyDataToRegs(camera, camera->mode);
        } else if (settingChangeSuccessful < -1) {
            //! @bug: This is likely checking the wrong value. The actual return of Camera_ChangeSettingFlags or
            // bgCamIndex would make more sense.
            osSyncPrintf(VT_COL(RED, WHITE) "camera: error: illegal camera ID (%d) !! (%d|%d|%d)\n" VT_RST, bgCamIndex,
                         camera->camId, BGCHECK_SCENE, newCameraSetting);
        }
        return 0x80000000 | bgCamIndex;
    }
}

Vec3s* Camera_GetInputDir(Vec3s* dst, Camera* camera) {
    if (gDbgCamEnabled) {
        *dst = D_8015BD80.sub.unk_104A;
        return dst;
    } else {
        *dst = camera->inputDir;
        return dst;
    }
}

s16 Camera_GetInputDirPitch(Camera* camera) {
    Vec3s dir;

    Camera_GetInputDir(&dir, camera);
    return dir.x;
}

s16 Camera_GetInputDirYaw(Camera* camera) {
    Vec3s dir;

    Camera_GetInputDir(&dir, camera);
    return dir.y;
}

Vec3s* Camera_GetCamDir(Vec3s* dst, Camera* camera) {
    if (gDbgCamEnabled) {
        *dst = D_8015BD80.sub.unk_104A;
        return dst;
    } else {
        *dst = camera->camDir;
        return dst;
    }
}

s16 Camera_GetCamDirPitch(Camera* camera) {
    Vec3s camDir;

    Camera_GetCamDir(&camDir, camera);
    return camDir.x;
}

s16 Camera_GetCamDirYaw(Camera* camera) {
    Vec3s camDir;

    Camera_GetCamDir(&camDir, camera);
    return camDir.y;
}

s32 Camera_AddQuake(Camera* camera, s32 arg1, s16 y, s32 countdown) {
    s16 quakeIdx;

    quakeIdx = Quake_Add(camera, 3);
    if (quakeIdx == 0) {
        return 0;
    }
    Quake_SetSpeed(quakeIdx, 0x61A8);
    Quake_SetQuakeValues(quakeIdx, y, 0, 0, 0);
    Quake_SetCountdown(quakeIdx, countdown);
    return 1;
}

s32 Camera_SetParam(Camera* camera, s32 param, void* value) {
    s32 pad[3];

    if (value != NULL) {
        switch (param) {
            case 1:
                camera->paramFlags &= ~(0x10 | 0x8 | 0x1);
                camera->at = *(Vec3f*)value;
                break;
            case 16:
                camera->paramFlags &= ~(0x10 | 0x8 | 0x1);
                camera->targetPosRot.pos = *(Vec3f*)value;
                break;
            case 8:
                if (camera->setting == CAM_SET_CS_C || camera->setting == CAM_SET_CS_ATTENTION) {
                    break;
                }
                camera->target = (Actor*)value;
                camera->paramFlags &= ~(0x10 | 0x8 | 0x1);
                break;
            case 2:
                camera->eye = camera->eyeNext = *(Vec3f*)value;
                break;
            case 4:
                camera->up = *(Vec3f*)value;
                break;
            case 0x40:
                camera->roll = CAM_DEG_TO_BINANG(*(f32*)value);
                break;
            case 0x20:
                camera->fov = *(f32*)value;
                break;
            default:
                return false;
        }
        camera->paramFlags |= param;
    } else {
        return false;
    }
    return true;
}

s32 Camera_UnsetParam(Camera* camera, s16 param) {
    camera->paramFlags &= ~param;
    return true;
}

s32 func_8005AC48(Camera* camera, s16 arg1) {
    camera->unk_14C = arg1;
    return true;
}

s32 Camera_ResetAnim(Camera* camera) {
    camera->animState = 0;
    return 1;
}

s32 Camera_SetCSParams(Camera* camera, CutsceneCameraPoint* atPoints, CutsceneCameraPoint* eyePoints, Player* player,
                       s16 relativeToPlayer) {
    PosRot playerPosRot;

    camera->data0 = atPoints;
    camera->data1 = eyePoints;
    camera->data2 = relativeToPlayer;

    if (camera->data2 != 0) {
        camera->player = player;
        Actor_GetWorldPosShapeRot(&playerPosRot, &player->actor);
        camera->playerPosRot = playerPosRot;

        camera->nextBgCamIndex = -1;
        camera->xzSpeed = 0.0f;
        camera->speedRatio = 0.0f;
    }

    return 1;
}

s16 func_8005ACFC(Camera* camera, s16 arg1) {
    camera->unk_14C |= arg1;
    return camera->unk_14C;
}

s16 func_8005AD1C(Camera* camera, s16 arg1) {
    camera->unk_14C &= ~arg1;
    return camera->unk_14C;
}

/**
 * A bgCamIndex of -99 will save the door params without changing the camera setting
 * A bgCamIndex of -1 uses the default door camera setting (CAM_SET_DOORC)
 * Otherwise, change the door camera setting by reading the bgCam indexed at bgCamIndex
 */
s32 Camera_ChangeDoorCam(Camera* camera, Actor* doorActor, s16 bgCamIndex, f32 arg3, s16 timer1, s16 timer2,
                         s16 timer3) {
    DoorParams* doorParams = &camera->paramData.doorParams;

    if ((camera->setting == CAM_SET_CS_ATTENTION) || (camera->setting == CAM_SET_DOORC)) {
        return 0;
    }

    doorParams->doorActor = doorActor;
    doorParams->timer1 = timer1;
    doorParams->timer2 = timer2;
    doorParams->timer3 = timer3;
    doorParams->bgCamIndex = bgCamIndex;

    if (bgCamIndex == -99) {
        Camera_CopyDataToRegs(camera, camera->mode);
        return -99;
    }

    if (bgCamIndex == -1) {
        Camera_ChangeSetting(camera, CAM_SET_DOORC);
        osSyncPrintf(".... change default door camera (set %d)\n", CAM_SET_DOORC);
    } else {
        s32 setting = Camera_GetBgCamSetting(camera, bgCamIndex);

        camera->unk_14A |= 0x40;

        if (Camera_ChangeSetting(camera, setting) >= 0) {
            camera->bgCamIndex = bgCamIndex;
            camera->unk_14A |= 4;
        }

        osSyncPrintf("....change door camera ID %d (set %d)\n", camera->bgCamIndex, camera->setting);
    }

    Camera_CopyDataToRegs(camera, camera->mode);
    return -1;
}

s32 Camera_Copy(Camera* dstCamera, Camera* srcCamera) {
    s32 pad;

    dstCamera->posOffset.x = 0.0f;
    dstCamera->posOffset.y = 0.0f;
    dstCamera->posOffset.z = 0.0f;
    dstCamera->atLERPStepScale = 0.1f;
    dstCamera->at = srcCamera->at;

    dstCamera->eye = dstCamera->eyeNext = srcCamera->eye;

    dstCamera->dist = OLib_Vec3fDist(&dstCamera->at, &dstCamera->eye);
    dstCamera->fov = srcCamera->fov;
    dstCamera->roll = srcCamera->roll;
    func_80043B60(dstCamera);

    if (dstCamera->player != NULL) {
        Actor_GetWorld(&dstCamera->playerPosRot, &dstCamera->player->actor);
        dstCamera->posOffset.x = dstCamera->at.x - dstCamera->playerPosRot.pos.x;
        dstCamera->posOffset.y = dstCamera->at.y - dstCamera->playerPosRot.pos.y;
        dstCamera->posOffset.z = dstCamera->at.z - dstCamera->playerPosRot.pos.z;
        dstCamera->dist = OLib_Vec3fDist(&dstCamera->playerPosRot.pos, &dstCamera->eye);
        dstCamera->xzOffsetUpdateRate = 1.0f;
        dstCamera->yOffsetUpdateRate = 1.0f;
    }
    return true;
}

s32 Camera_GetDbgCamEnabled() {
    return gDbgCamEnabled;
}

Vec3f* Camera_GetSkyboxOffset(Vec3f* dst, Camera* camera) {
    *dst = camera->skyboxOffset;
    return dst;
}

void Camera_SetCameraData(Camera* camera, s16 setDataFlags, void* data0, void* data1, s16 data2, s16 data3,
                          UNK_TYPE arg6) {
    if (setDataFlags & 0x1) {
        camera->data0 = data0;
    }

    if (setDataFlags & 0x2) {
        camera->data1 = data1;
    }

    if (setDataFlags & 0x4) {
        camera->data2 = data2;
    }

    if (setDataFlags & 0x8) {
        camera->data3 = data3;
    }

    if (setDataFlags & 0x10) {
        osSyncPrintf(VT_COL(RED, WHITE) "camera: setCameraData: last argument not alive!\n" VT_RST);
    }
}

s32 Camera_QRegInit(void) {
    if (!R_RELOAD_CAM_PARAMS) {
        QREG(2) = 1;
        QREG(10) = -1;
        QREG(11) = 100;
        QREG(12) = 80;
        QREG(20) = 90;
        QREG(21) = 10;
        QREG(22) = 10;
        QREG(23) = 50;
        QREG(24) = 6000;
        QREG(25) = 240;
        QREG(26) = 40;
        QREG(27) = 85;
        QREG(28) = 55;
        QREG(29) = 87;
        QREG(30) = 23;
        QREG(31) = 20;
        QREG(32) = 4;
        QREG(33) = 5;
        QREG(50) = 1;
        QREG(51) = 20;
        QREG(52) = 200;
        QREG(53) = 1;
        QREG(54) = 15;
        QREG(55) = 60;
        QREG(56) = 15;
        QREG(57) = 30;
        QREG(58) = 0;
    }

    QREG(65) = 50;
    return true;
}

s32 func_8005B198(void) {
    return D_8011D3AC;
}

s16 func_8005B1A4(Camera* camera) {
    camera->unk_14C |= 0x8;

    if ((camera->camId == CAM_ID_MAIN) && (camera->play->activeCamId != CAM_ID_MAIN)) {
        GET_ACTIVE_CAM(camera->play)->unk_14C |= 0x8;
        return camera->play->activeCamId;
    }

    return camera->camId;
}<|MERGE_RESOLUTION|>--- conflicted
+++ resolved
@@ -4365,8 +4365,7 @@
 
     // Crawlspace setup (runs for only 1 frame)
     if (camera->animState == 0) {
-<<<<<<< HEAD
-        crawlspacePoints = (Vec3s*)Camera_GetBgCamDataUnderPlayer(camera, &crawlspaceNumPoints);
+        crawlspacePoints = (Vec3s*)Camera_GetBgCamFuncDataUnderPlayer(camera, &crawlspaceNumPoints);
         Camera_Vec3sToVec3f(&rwData->crawlspaceLine.point, &BGCAMDATA_CRAWLSPACE_FRONT_POS(crawlspacePoints));
         Camera_Vec3sToVec3f(&vCrawlSpaceBackPos, &BGCAMDATA_CRAWLSPACE_BACK_POS(crawlspacePoints, crawlspaceNumPoints));
 
@@ -4381,22 +4380,6 @@
             rwData->crawlspaceLine.dir.y = rwData->crawlspaceLine.point.y - vCrawlSpaceBackPos.y;
             rwData->crawlspaceLine.dir.z = rwData->crawlspaceLine.point.z - vCrawlSpaceBackPos.z;
             rwData->crawlspaceLine.point = vCrawlSpaceBackPos;
-=======
-        crawlspacePoints = (Vec3s*)Camera_GetBgCamFuncDataUnderPlayer(camera, &crawlspaceNumPoints);
-        Camera_Vec3sToVec3f(&rwData->unk_00.point, &crawlspacePoints[1]);
-        Camera_Vec3sToVec3f(&sp98, &crawlspacePoints[crawlspaceNumPoints - 2]);
-
-        sp64.r = 10.0f;
-        // 0x238C ~ 50 degrees
-        sp64.pitch = 0x238C;
-        sp64.yaw = Camera_XZAngle(&sp98, &rwData->unk_00.point);
-        sp88 = OLib_Vec3fDist(&playerPosRot->pos, &rwData->unk_00.point);
-        if (OLib_Vec3fDist(&playerPosRot->pos, &sp98) < sp88) {
-            rwData->unk_00.dir.x = rwData->unk_00.point.x - sp98.x;
-            rwData->unk_00.dir.y = rwData->unk_00.point.y - sp98.y;
-            rwData->unk_00.dir.z = rwData->unk_00.point.z - sp98.z;
-            rwData->unk_00.point = sp98;
->>>>>>> 0518d008
         } else {
             // Player is entering the crawlspace from the front
             rwData->crawlspaceLine.dir.x = vCrawlSpaceBackPos.x - rwData->crawlspaceLine.point.x;
