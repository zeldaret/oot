#include "ultra64.h"
#include "global.h"
#include "quake.h"
#include "terminal.h"
#include "overlays/actors/ovl_En_Horse/z_en_horse.h"

s16 Camera_RequestSettingImpl(Camera* camera, s16 requestedSetting, s16 flags);
s32 Camera_RequestModeImpl(Camera* camera, s16 requestedMode, u8 forceModeChange);
s32 Camera_QRegInit(void);
s32 Camera_UpdateWater(Camera* camera);

// Camera will reload its paramData. Usually that means setting the read-only data from what is stored in
// CameraModeValue arrays. Although sometimes some read-write data is reset as well
#define RELOAD_PARAMS(camera) (camera->animState == 0 || camera->animState == 10 || camera->animState == 20)

/**
 * Camera data is stored in both read-only data and OREG as s16, and then converted to the appropriate type during
 * runtime. If a small f32 is being stored as an s16, it is common to store that value 100 times larger than the
 * original value. This is then scaled back down during runtime with the CAM_DATA_SCALED macro.
 */
#define CAM_DATA_SCALED(x) ((x)*0.01f)

// Load the next value from camera read-only data stored in CameraModeValue
#define GET_NEXT_RO_DATA(values) ((values++)->val)
// Load the next value and scale down from camera read-only data stored in CameraModeValue
#define GET_NEXT_SCALED_RO_DATA(values) CAM_DATA_SCALED(GET_NEXT_RO_DATA(values))

#define DISTORTION_HOT_ROOM (1 << 0)
#define DISTORTION_UNDERWATER_WEAK (1 << 1)
#define DISTORTION_UNDERWATER_MEDIUM (1 << 2)
#define DISTORTION_UNDERWATER_STRONG (1 << 3)
#define DISTORTION_UNDERWATER_FISHING (1 << 4)

#define CAM_REQUEST_SETTING_FORCE_CHANGE (1 << 0)
// If set, then any other setting requests on the same frame will skip a priority check
// and overwrite the request
#define CAM_REQUEST_SETTING_IGNORE_PRIORITY (1 << 1)
#define CAM_REQUEST_SETTING_PRESERVE_BG_CAM_INDEX (1 << 2)
#define CAM_REQUEST_SETTING_RESTORE_PREV_BG_CAM_INDEX (1 << 3)

#include "z_camera_data.inc.c"

/*===============================================================*/

/**
 * Interpolates along a curve between 0 and 1 with a period of
 * -a <= p <= a at time `b`
 */
f32 Camera_InterpolateCurve(f32 a, f32 b) {
    f32 ret;
    f32 absB;
    f32 t = 0.4f;
    f32 t2;
    f32 t3;
    f32 t4;

    absB = fabsf(b);
    if (a < absB) {
        ret = 1.0f;
    } else {
        t2 = 1.0f - t;
        if ((a * t2) > absB) {
            t3 = SQ(b) * (1.0f - t);
            t4 = SQ(a * t2);
            ret = t3 / t4;
        } else {
            t3 = SQ(a - absB) * t;
            t4 = SQ(0.4f * a);
            ret = 1.0f - (t3 / t4);
        }
    }
    return ret;
}

/*
 * Performs linear interpolation between `cur` and `target`.  If `cur` is within
 * `minDiff` units, the result is rounded up to `target`
 */
f32 Camera_LERPCeilF(f32 target, f32 cur, f32 stepScale, f32 minDiff) {
    f32 diff = target - cur;
    f32 step;
    f32 ret;

    if (fabsf(diff) >= minDiff) {
        step = diff * stepScale;
        ret = cur + step;
    } else {
        ret = target;
    }

    return ret;
}

/*
 * Performs linear interpolation between `cur` and `target`.  If `cur` is within
 * `minDiff` units, the result is rounded down to `cur`
 */
f32 Camera_LERPFloorF(f32 target, f32 cur, f32 stepScale, f32 minDiff) {
    f32 diff = target - cur;
    f32 step;
    f32 ret;

    if (fabsf(diff) >= minDiff) {
        step = diff * stepScale;
        ret = cur + step;
    } else {
        ret = cur;
    }

    return ret;
}

/*
 * Performs linear interpolation between `cur` and `target`.  If `cur` is within
 * `minDiff` units, the result is rounded up to `target`
 */
s16 Camera_LERPCeilS(s16 target, s16 cur, f32 stepScale, s16 minDiff) {
    s16 diff = target - cur;
    s16 step;
    s32 ret;

    if (ABS(diff) >= minDiff) {
        step = diff * stepScale + 0.5f;
        ret = cur + step;
    } else {
        ret = target;
    }

    return ret;
}

/*
 * Performs linear interpolation between `cur` and `target`.  If `cur` is within
 * `minDiff` units, the result is rounded down to `cur`
 */
s16 Camera_LERPFloorS(s16 target, s16 cur, f32 stepScale, s16 minDiff) {
    s16 diff = target - cur;
    s16 step;
    s32 ret;

    if (ABS(diff) >= minDiff) {
        step = diff * stepScale + 0.5f;
        ret = cur + step;
    } else {
        ret = cur;
    }

    return ret;
}

/*
 * Performs linear interpolation between `cur` and `target`.  If `cur` is within
 * `minDiff` units, the result is rounded up to `target`
 */
void Camera_LERPCeilVec3f(Vec3f* target, Vec3f* cur, f32 yStepScale, f32 xzStepScale, f32 minDiff) {
    cur->x = Camera_LERPCeilF(target->x, cur->x, xzStepScale, minDiff);
    cur->y = Camera_LERPCeilF(target->y, cur->y, yStepScale, minDiff);
    cur->z = Camera_LERPCeilF(target->z, cur->z, xzStepScale, minDiff);
}

void func_80043ABC(Camera* camera) {
    camera->yawUpdateRateInv = 100.0f;
    camera->pitchUpdateRateInv = R_CAM_PITCH_UPDATE_RATE_INV;
    camera->rUpdateRateInv = R_CAM_R_UPDATE_RATE_INV;
    camera->xzOffsetUpdateRate = CAM_DATA_SCALED(R_CAM_XZ_OFFSET_UPDATE_RATE);
    camera->yOffsetUpdateRate = CAM_DATA_SCALED(R_CAM_Y_OFFSET_UPDATE_RATE);
    camera->fovUpdateRate = CAM_DATA_SCALED(R_CAM_FOV_UPDATE_RATE);
}

void func_80043B60(Camera* camera) {
    camera->rUpdateRateInv = OREG(27);
    camera->yawUpdateRateInv = OREG(27);
    camera->pitchUpdateRateInv = OREG(27);
    camera->xzOffsetUpdateRate = 0.001f;
    camera->yOffsetUpdateRate = 0.001f;
    camera->fovUpdateRate = 0.001f;
}

Vec3f* Camera_Vec3sToVec3f(Vec3f* dest, Vec3s* src) {
    Vec3f copy;

    copy.x = src->x;
    copy.y = src->y;
    copy.z = src->z;

    *dest = copy;
    return dest;
}

Vec3f* Camera_AddVecGeoToVec3f(Vec3f* dest, Vec3f* a, VecGeo* geo) {
    Vec3f sum;
    Vec3f b;

    OLib_VecGeoToVec3f(&b, geo);

    sum.x = a->x + b.x;
    sum.y = a->y + b.y;
    sum.z = a->z + b.z;

    *dest = sum;

    return dest;
}

Vec3f* Camera_Vec3fTranslateByUnitVector(Vec3f* dest, Vec3f* src, Vec3f* unitVector, f32 uvScale) {
    Vec3f copy;

    copy.x = src->x + (unitVector->x * uvScale);
    copy.y = src->y + (unitVector->y * uvScale);
    copy.z = src->z + (unitVector->z * uvScale);

    *dest = copy;
    return dest;
}

/**
 * Detects the collision poly between `from` and `to`, places collision info in `to`
 */
s32 Camera_BGCheckInfo(Camera* camera, Vec3f* from, CamColChk* to) {
    CollisionContext* colCtx = &camera->play->colCtx;
    Vec3f toNewPos;
    Vec3f toPoint;
    Vec3f fromToNorm;
    f32 floorPolyY;
    CollisionPoly* floorPoly;
    s32 floorBgId;
    VecGeo fromToOffset;

    OLib_Vec3fDiffToVecGeo(&fromToOffset, from, &to->pos);
    fromToOffset.r += 8.0f;
    Camera_AddVecGeoToVec3f(&toPoint, from, &fromToOffset);

    if (!BgCheck_CameraLineTest1(colCtx, from, &toPoint, &toNewPos, &to->poly, 1, 1, 1, -1, &to->bgId)) {
        // no poly in path.
        OLib_Vec3fDistNormalize(&fromToNorm, from, &to->pos);

        to->norm.x = -fromToNorm.x;
        to->norm.y = -fromToNorm.y;
        to->norm.z = -fromToNorm.z;

        toNewPos = to->pos;
        toNewPos.y += 5.0f;
        floorPolyY = BgCheck_CameraRaycastDown2(colCtx, &floorPoly, &floorBgId, &toNewPos);

        if ((to->pos.y - floorPolyY) > 5.0f) {
            // if the y distance from the check point to the floor is more than 5 units
            // the point is not colliding with any collision.
            to->pos.x += to->norm.x;
            to->pos.y += to->norm.y;
            to->pos.z += to->norm.z;
            return 0;
        }

        to->poly = floorPoly;
        toNewPos.y = floorPolyY + 1.0f;
        to->bgId = floorBgId;
    }

    to->norm.x = COLPOLY_GET_NORMAL(to->poly->normal.x);
    to->norm.y = COLPOLY_GET_NORMAL(to->poly->normal.y);
    to->norm.z = COLPOLY_GET_NORMAL(to->poly->normal.z);
    to->pos.x = to->norm.x + toNewPos.x;
    to->pos.y = to->norm.y + toNewPos.y;
    to->pos.z = to->norm.z + toNewPos.z;

    return floorBgId + 1;
}

/**
 * Detects if there is collision between `from` and `to`
 */
s32 Camera_BGCheck(Camera* camera, Vec3f* from, Vec3f* to) {
    CamColChk toCol;
    s32 bgId;

    toCol.pos = *to;
    bgId = Camera_BGCheckInfo(camera, from, &toCol);
    *to = toCol.pos;
    return bgId;
}

s32 func_80043F94(Camera* camera, Vec3f* from, CamColChk* to) {
    CollisionContext* colCtx = &camera->play->colCtx;
    Vec3f toNewPos;
    Vec3f toPos;
    Vec3f fromToNorm;
    Vec3f playerFloorNormF;
    f32 floorY;
    CollisionPoly* floorPoly;
    s32 bgId;
    VecGeo fromToGeo;

    OLib_Vec3fDiffToVecGeo(&fromToGeo, from, &to->pos);
    fromToGeo.r += 8.0f;
    Camera_AddVecGeoToVec3f(&toPos, from, &fromToGeo);
    if (!BgCheck_CameraLineTest1(colCtx, from, &toPos, &toNewPos, &to->poly, 1, 1, 1, -1, &to->bgId)) {
        OLib_Vec3fDistNormalize(&fromToNorm, from, &to->pos);
        to->norm.x = -fromToNorm.x;
        to->norm.y = -fromToNorm.y;
        to->norm.z = -fromToNorm.z;
        toNewPos = to->pos;
        toNewPos.y += 5.0f;
        floorY = BgCheck_CameraRaycastDown2(colCtx, &floorPoly, &bgId, &toNewPos);
        if ((to->pos.y - floorY) > 5.0f) {
            // to is not on the ground or below it.
            to->pos.x += to->norm.x;
            to->pos.y += to->norm.y;
            to->pos.z += to->norm.z;
            return 0;
        }
        // to is touching the ground, move it up 1 unit.
        to->poly = floorPoly;
        toNewPos.y = floorY + 1.0f;
        to->bgId = bgId;
    }
    to->norm.x = COLPOLY_GET_NORMAL(to->poly->normal.x);
    to->norm.y = COLPOLY_GET_NORMAL(to->poly->normal.y);
    to->norm.z = COLPOLY_GET_NORMAL(to->poly->normal.z);
    if ((to->norm.y > 0.5f) || (to->norm.y < -0.8f)) {
        to->pos.x = to->norm.x + toNewPos.x;
        to->pos.y = to->norm.y + toNewPos.y;
        to->pos.z = to->norm.z + toNewPos.z;
    } else if (playerFloorPoly != NULL) {
        playerFloorNormF.x = COLPOLY_GET_NORMAL(playerFloorPoly->normal.x);
        playerFloorNormF.y = COLPOLY_GET_NORMAL(playerFloorPoly->normal.y);
        playerFloorNormF.z = COLPOLY_GET_NORMAL(playerFloorPoly->normal.z);
        if (Math3D_LineSegVsPlane(playerFloorNormF.x, playerFloorNormF.y, playerFloorNormF.z, playerFloorPoly->dist,
                                  from, &toPos, &toNewPos, 1)) {
            // line is from->to is touching the poly the player is on.
            to->norm = playerFloorNormF;
            to->poly = playerFloorPoly;
            to->bgId = camera->bgId;
            to->pos.x = to->norm.x + toNewPos.x;
            to->pos.y = to->norm.y + toNewPos.y;
            to->pos.z = to->norm.z + toNewPos.z;
        } else {
            OLib_Vec3fDistNormalize(&fromToNorm, from, &to->pos);
            to->norm.x = -fromToNorm.x;
            to->norm.y = -fromToNorm.y;
            to->norm.z = -fromToNorm.z;
            to->pos.x += to->norm.x;
            to->pos.y += to->norm.y;
            to->pos.z += to->norm.z;
            return 0;
        }
    }
    return 1;
}

void func_80044340(Camera* camera, Vec3f* arg1, Vec3f* arg2) {
    CamColChk sp20;
    Vec3s unused;

    sp20.pos = *arg2;
    func_80043F94(camera, arg1, &sp20);
    *arg2 = sp20.pos;
}

/**
 * Checks if `from` to `to` is looking from the outside of a poly towards the front
 */
s32 Camera_CheckOOB(Camera* camera, Vec3f* from, Vec3f* to) {
    s32 pad;
    Vec3f intersect;
    s32 pad2;
    s32 bgId;
    CollisionPoly* poly;
    CollisionContext* colCtx = &camera->play->colCtx;

    poly = NULL;
    if (BgCheck_CameraLineTest1(colCtx, from, to, &intersect, &poly, 1, 1, 1, 0, &bgId) &&
        (CollisionPoly_GetPointDistanceFromPlane(poly, from) < 0.0f)) {
        // if there is a poly between `from` and `to` and the `from` is behind the poly.
        return true;
    }

    return false;
}

/**
 * Gets the floor position underneath `chkPos`, and returns the normal of the floor to `floorNorm`,
 * and bgId to `bgId`.  If no floor is found, then the normal is a flat surface pointing upwards.
 */
f32 Camera_GetFloorYNorm(Camera* camera, Vec3f* floorNorm, Vec3f* chkPos, s32* bgId) {
    s32 pad;
    CollisionPoly* floorPoly;
    f32 floorY = BgCheck_EntityRaycastDown3(&camera->play->colCtx, &floorPoly, bgId, chkPos);

    if (floorY == BGCHECK_Y_MIN) {
        // no floor
        floorNorm->x = 0.0f;
        floorNorm->y = 1.0f;
        floorNorm->z = 0.0f;
    } else {
        floorNorm->x = COLPOLY_GET_NORMAL(floorPoly->normal.x);
        floorNorm->y = COLPOLY_GET_NORMAL(floorPoly->normal.y);
        floorNorm->z = COLPOLY_GET_NORMAL(floorPoly->normal.z);
    }

    return floorY;
}

/**
 * Gets the position of the floor from `pos`
 */
f32 Camera_GetFloorY(Camera* camera, Vec3f* pos) {
    Vec3f posCheck;
    Vec3f floorNorm;
    s32 bgId;

    posCheck = *pos;
    posCheck.y += 80.0f;

    return Camera_GetFloorYNorm(camera, &floorNorm, &posCheck, &bgId);
}

/**
 * Gets the position of the floor from `pos`, and if the floor is considered not solid,
 * it checks the next floor below that up to 3 times.  Returns the normal of the floor into `norm`
 */
f32 Camera_GetFloorYLayer(Camera* camera, Vec3f* norm, Vec3f* pos, s32* bgId) {
    CollisionPoly* floorPoly;
    CollisionContext* colCtx = &camera->play->colCtx;
    f32 floorY;
    s32 i;

    for (i = 3; i > 0; i--) {
        floorY = BgCheck_CameraRaycastDown2(colCtx, &floorPoly, bgId, pos);
        if (floorY == BGCHECK_Y_MIN ||
            (camera->playerGroundY < floorY && !(COLPOLY_GET_NORMAL(floorPoly->normal.y) > 0.5f))) {
            // no floor, or player is below the floor and floor is not considered steep
            norm->x = 0.0f;
            norm->y = 1.0f;
            norm->z = 0.0f;
            floorY = BGCHECK_Y_MIN;
            break;
        } else if (SurfaceType_GetFloorType(colCtx, floorPoly, *bgId) == FLOOR_TYPE_1) {
            // floor is not solid, check below that floor.
            pos->y = floorY - 10.0f;
            continue;
        } else {
            norm->x = COLPOLY_GET_NORMAL(floorPoly->normal.x);
            norm->y = COLPOLY_GET_NORMAL(floorPoly->normal.y);
            norm->z = COLPOLY_GET_NORMAL(floorPoly->normal.z);
            break;
        }
    }
    if (i == 0) {
        osSyncPrintf(VT_COL(YELLOW, BLACK) "camera: foward check: too many layer!\n" VT_RST);
    }
    return floorY;
}

/**
 * Returns the CameraSettingType of the camera at index `bgCamIndex`
 */
s16 Camera_GetBgCamSetting(Camera* camera, s32 bgCamIndex) {
    return BgCheck_GetBgCamSettingImpl(&camera->play->colCtx, bgCamIndex, BGCHECK_SCENE);
}

/**
 * Returns the bgCamFuncData using the current bgCam index
 */
Vec3s* Camera_GetBgCamFuncData(Camera* camera) {
    return BgCheck_GetBgCamFuncDataImpl(&camera->play->colCtx, camera->bgCamIndex, BGCHECK_SCENE);
}

/**
 * Gets the bgCam index for the poly `poly`, returns -1 if
 * there is no camera data for that poly.
 */
s32 Camera_GetBgCamIndex(Camera* camera, s32* bgId, CollisionPoly* poly) {
    s32 bgCamIndex;
    PosRot playerPosRot;
    s32 ret;

    Actor_GetWorldPosShapeRot(&playerPosRot, &camera->player->actor); // unused.
    bgCamIndex = SurfaceType_GetBgCamIndex(&camera->play->colCtx, poly, *bgId);

    if (BgCheck_GetBgCamSettingImpl(&camera->play->colCtx, bgCamIndex, *bgId) == CAM_SET_NONE) {
        ret = -1;
    } else {
        ret = bgCamIndex;
    }
    return ret;
}

/**
 * Returns the bgCamFuncData for the floor under the player.
 * Also returns the number of pieces of data there are in `bgCamCount`.
 * If there is no floor, then return NULL
 */
Vec3s* Camera_GetBgCamFuncDataUnderPlayer(Camera* camera, u16* bgCamCount) {
    CollisionPoly* floorPoly;
    s32 pad;
    s32 bgId;
    PosRot playerPosRot;

    Actor_GetWorldPosShapeRot(&playerPosRot, &camera->player->actor);
    playerPosRot.pos.y += Player_GetHeight(camera->player);

    if (BgCheck_EntityRaycastDown3(&camera->play->colCtx, &floorPoly, &bgId, &playerPosRot.pos) == BGCHECK_Y_MIN) {
        // no floor
        return NULL;
    }

    *bgCamCount = BgCheck_GetBgCamCount(&camera->play->colCtx, floorPoly, bgId);
    return BgCheck_GetBgCamFuncData(&camera->play->colCtx, floorPoly, bgId);
}

/**
 * Gets the Camera information for the water box the player is in.
 * Returns -1 if the player is not in a water box, or does not have a swimming state.
 * Returns -2 if there is no camera index for the water box.
 * Returns the camera data index otherwise.
 */
s32 Camera_GetWaterBoxBgCamIndex(Camera* camera, f32* waterY) {
    PosRot playerPosRot;
    WaterBox* waterBox;
    s32 bgCamIndex;

    Actor_GetWorldPosShapeRot(&playerPosRot, &camera->player->actor);
    *waterY = playerPosRot.pos.y;

    if (!WaterBox_GetSurface1(camera->play, &camera->play->colCtx, playerPosRot.pos.x, playerPosRot.pos.z, waterY,
                              &waterBox)) {
        // player's position is not within the x/z boundaries of a water box.
        *waterY = BGCHECK_Y_MIN;
        return -1;
    }

    if (!(camera->player->stateFlags1 & PLAYER_STATE1_27)) {
        // player is not swimming
        *waterY = BGCHECK_Y_MIN;
        return -1;
    }

    bgCamIndex = WaterBox_GetBgCamIndex(&camera->play->colCtx, waterBox);

    //! @bug bgCamIndex = 0 is a valid index, should be (bgCamIndex < 0)
    if ((bgCamIndex <= 0) || (WaterBox_GetBgCamSetting(&camera->play->colCtx, waterBox) <= CAM_SET_NONE)) {
        // no camera data index, or no CameraSettingType
        return -2;
    }

    return bgCamIndex;
}

/**
 * Checks if `chkPos` is inside a waterbox.
 * If there is no water box below `chkPos` or if `chkPos` is above the water surface, return BGCHECK_Y_MIN.
 * If `chkPos` is inside the waterbox, output light index to `lightIndex`.
 */
f32 Camera_GetWaterSurface(Camera* camera, Vec3f* chkPos, s32* lightIndex) {
    PosRot playerPosRot;
    f32 waterY;
    WaterBox* waterBox;

    Actor_GetWorldPosShapeRot(&playerPosRot, &camera->player->actor);
    waterY = playerPosRot.pos.y;

    if (!WaterBox_GetSurface1(camera->play, &camera->play->colCtx, chkPos->x, chkPos->z, &waterY, &waterBox)) {
        // chkPos is not within the x/z boundaries of a water box.
        return BGCHECK_Y_MIN;
    }

    if (chkPos->y > waterY) {
        // the check position is above the water's y position
        // meaning the position is NOT in the water.
        return BGCHECK_Y_MIN;
    }

    *lightIndex = WaterBox_GetLightIndex(&camera->play->colCtx, waterBox);
    return waterY;
}

/**
 * Calculates the angle between points `from` and `to`
 */
s16 Camera_XZAngle(Vec3f* to, Vec3f* from) {
    return CAM_DEG_TO_BINANG(RAD_TO_DEG(Math_FAtan2F(from->x - to->x, from->z - to->z)));
}

s16 Camera_GetPitchAdjFromFloorHeightDiffs(Camera* camera, s16 viewYaw, s16 initAndReturnZero) {
    static f32 sFloorYNear;
    static f32 sFloorYFar;
    static CamColChk sFarColChk;
    Vec3f playerPos;
    Vec3f nearPos;
    Vec3f floorNorm;
    f32 checkOffsetY;
    s16 pitchNear;
    s16 pitchFar;
    f32 floorYDiffFar;
    f32 viewForwardsUnitX;
    f32 viewForwardsUnitZ;
    s32 bgId;
    f32 nearDist;
    f32 farDist;
    f32 floorYDiffNear;
    f32 playerHeight;

    viewForwardsUnitX = Math_SinS(viewYaw);
    viewForwardsUnitZ = Math_CosS(viewYaw);

    playerHeight = Player_GetHeight(camera->player);
    checkOffsetY = CAM_DATA_SCALED(R_CAM_PITCH_FLOOR_CHECK_OFFSET_Y_FAC) * playerHeight;
    nearDist = CAM_DATA_SCALED(R_CAM_PITCH_FLOOR_CHECK_NEAR_DIST_FAC) * playerHeight;
    farDist = CAM_DATA_SCALED(R_CAM_PITCH_FLOOR_CHECK_FAR_DIST_FAC) * playerHeight;

    playerPos.x = camera->playerPosRot.pos.x;
    playerPos.y = camera->playerGroundY + checkOffsetY;
    playerPos.z = camera->playerPosRot.pos.z;

    nearPos.x = playerPos.x + (nearDist * viewForwardsUnitX);
    nearPos.y = playerPos.y;
    nearPos.z = playerPos.z + (nearDist * viewForwardsUnitZ);

    if (initAndReturnZero || (camera->play->state.frames % 2) == 0) {
        sFarColChk.pos.x = playerPos.x + (farDist * viewForwardsUnitX);
        sFarColChk.pos.y = playerPos.y;
        sFarColChk.pos.z = playerPos.z + (farDist * viewForwardsUnitZ);

        Camera_BGCheckInfo(camera, &playerPos, &sFarColChk);

        if (initAndReturnZero) {
            sFloorYNear = sFloorYFar = camera->playerGroundY;
        }
    } else {
        farDist = OLib_Vec3fDistXZ(&playerPos, &sFarColChk.pos);

        sFarColChk.pos.x += sFarColChk.norm.x * 5.0f;
        sFarColChk.pos.y += sFarColChk.norm.y * 5.0f;
        sFarColChk.pos.z += sFarColChk.norm.z * 5.0f;

        if (nearDist > farDist) {
            nearDist = farDist;
            sFloorYNear = sFloorYFar = Camera_GetFloorYLayer(camera, &floorNorm, &sFarColChk.pos, &bgId);
        } else {
            sFloorYNear = Camera_GetFloorYLayer(camera, &floorNorm, &nearPos, &bgId);
            sFloorYFar = Camera_GetFloorYLayer(camera, &floorNorm, &sFarColChk.pos, &bgId);
        }

        if (sFloorYNear == BGCHECK_Y_MIN) {
            sFloorYNear = camera->playerGroundY;
        }

        if (sFloorYFar == BGCHECK_Y_MIN) {
            sFloorYFar = sFloorYNear;
        }
    }

    floorYDiffNear = CAM_DATA_SCALED(R_CAM_PITCH_FLOOR_CHECK_NEAR_WEIGHT) * (sFloorYNear - camera->playerGroundY);
    floorYDiffFar =
        (1.0f - CAM_DATA_SCALED(R_CAM_PITCH_FLOOR_CHECK_NEAR_WEIGHT)) * (sFloorYFar - camera->playerGroundY);

    pitchNear = CAM_DEG_TO_BINANG(RAD_TO_DEG(Math_FAtan2F(floorYDiffNear, nearDist)));
    pitchFar = CAM_DEG_TO_BINANG(RAD_TO_DEG(Math_FAtan2F(floorYDiffFar, farDist)));

    return pitchNear + pitchFar;
}

/**
 * Calculates a new Up vector from the pitch, yaw, roll
 */
Vec3f* Camera_CalcUpFromPitchYawRoll(Vec3f* viewUp, s16 pitch, s16 yaw, s16 roll) {
    f32 sinP = Math_SinS(pitch);
    f32 cosP = Math_CosS(pitch);
    f32 sinY = Math_SinS(yaw);
    f32 cosY = Math_CosS(yaw);
    f32 sinR = Math_SinS(-roll);
    f32 cosR = Math_CosS(-roll);
    Vec3f up;
    Vec3f baseUp;
    Vec3f u;
    Vec3f rollMtxRow1;
    Vec3f rollMtxRow2;
    Vec3f rollMtxRow3;
    f32 pad;

    // Axis to roll around
    u.x = cosP * sinY;
    u.y = sinP;
    u.z = cosP * cosY;

    // Matrix to apply the roll to the Up vector without roll
    rollMtxRow1.x = ((1.0f - SQ(u.x)) * cosR) + SQ(u.x);
    rollMtxRow1.y = ((u.x * u.y) * (1.0f - cosR)) - (u.z * sinR);
    rollMtxRow1.z = ((u.z * u.x) * (1.0f - cosR)) + (u.y * sinR);

    rollMtxRow2.x = ((u.x * u.y) * (1.0f - cosR)) + (u.z * sinR);
    rollMtxRow2.y = ((1.0f - SQ(u.y)) * cosR) + SQ(u.y);
    rollMtxRow2.z = ((u.y * u.z) * (1.0f - cosR)) - (u.x * sinR);

    rollMtxRow3.x = ((u.z * u.x) * (1.0f - cosR)) - (u.y * sinR);
    rollMtxRow3.y = ((u.y * u.z) * (1.0f - cosR)) + (u.x * sinR);
    rollMtxRow3.z = ((1.0f - SQ(u.z)) * cosR) + SQ(u.z);

    // Up without roll
    baseUp.x = -sinP * sinY;
    baseUp.y = cosP;
    baseUp.z = -sinP * cosY;

    // rollMtx * baseUp
    up.x = DOTXYZ(baseUp, rollMtxRow1);
    up.y = DOTXYZ(baseUp, rollMtxRow2);
    up.z = DOTXYZ(baseUp, rollMtxRow3);

    *viewUp = up;

    return viewUp;
}

f32 Camera_ClampLERPScale(Camera* camera, f32 maxLERPScale) {
    f32 ret;

    if (camera->atLERPStepScale < CAM_DATA_SCALED(R_CAM_AT_LERP_STEP_SCALE_MIN)) {
        ret = CAM_DATA_SCALED(R_CAM_AT_LERP_STEP_SCALE_MIN);
    } else if (camera->atLERPStepScale >= maxLERPScale) {
        ret = maxLERPScale;
    } else {
        ret = CAM_DATA_SCALED(R_CAM_AT_LERP_STEP_SCALE_FAC) * camera->atLERPStepScale;
    }

    return ret;
}

void Camera_CopyDataToRegs(Camera* camera, s16 mode) {
    CameraModeValue* values;
    CameraModeValue* valueP;
    s32 i;

    if (PREG(82)) {
        osSyncPrintf("camera: res: stat (%d/%d/%d)\n", camera->camId, camera->setting, mode);
    }

    values = sCameraSettings[camera->setting].cameraModes[mode].values;

    for (i = 0; i < sCameraSettings[camera->setting].cameraModes[mode].valueCnt; i++) {
        valueP = &values[i];
        PREG(valueP->dataType) = valueP->val;
        if (PREG(82)) {
            osSyncPrintf("camera: res: PREG(%02d) = %d\n", valueP->dataType, valueP->val);
        }
    }
    camera->animState = 0;
}

s32 Camera_CopyPREGToModeValues(Camera* camera) {
    CameraModeValue* values = sCameraSettings[camera->setting].cameraModes[camera->mode].values;
    CameraModeValue* valueP;
    s32 i;

    for (i = 0; i < sCameraSettings[camera->setting].cameraModes[camera->mode].valueCnt; i++) {
        valueP = &values[i];
        valueP->val = R_CAM_DATA(valueP->dataType);
        if (PREG(82)) {
            osSyncPrintf("camera: res: %d = PREG(%02d)\n", valueP->val, valueP->dataType);
        }
    }
    return true;
}

void Camera_UpdateInterface(s16 interfaceField) {
    s16 hudVisibilityMode;

    if ((interfaceField & CAM_LETTERBOX_MASK) != CAM_LETTERBOX_IGNORE) {
        switch (interfaceField & CAM_LETTERBOX_SIZE_MASK) {
            case CAM_LETTERBOX_SMALL:
                sCameraLetterboxSize = 26;
                break;

            case CAM_LETTERBOX_MEDIUM:
                sCameraLetterboxSize = 27;
                break;

            case CAM_LETTERBOX_LARGE:
                sCameraLetterboxSize = 32;
                break;

            default:
                sCameraLetterboxSize = 0;
                break;
        }

        if (interfaceField & CAM_LETTERBOX_INSTANT) {
            Letterbox_SetSize(sCameraLetterboxSize);
        } else {
            Letterbox_SetSizeTarget(sCameraLetterboxSize);
        }
    }

    if ((interfaceField & CAM_HUD_VISIBILITY_MASK) != CAM_HUD_VISIBILITY(CAM_HUD_VISIBILITY_IGNORE)) {
        hudVisibilityMode = (interfaceField & CAM_HUD_VISIBILITY_MASK) >> CAM_HUD_VISIBILITY_SHIFT;
        if (hudVisibilityMode == CAM_HUD_VISIBILITY_ALL) {
            hudVisibilityMode = HUD_VISIBILITY_ALL;
        }
        if (sCameraHudVisibilityMode != hudVisibilityMode) {
            sCameraHudVisibilityMode = hudVisibilityMode;
            Interface_ChangeHudVisibilityMode(sCameraHudVisibilityMode);
        }
    }
}

Vec3f* Camera_BGCheckCorner(Vec3f* dst, Vec3f* linePointA, Vec3f* linePointB, CamColChk* pointAColChk,
                            CamColChk* pointBColChk) {
    Vec3f closestPoint;

    if (!func_800427B4(pointAColChk->poly, pointBColChk->poly, linePointA, linePointB, &closestPoint)) {
        osSyncPrintf(VT_COL(YELLOW, BLACK) "camera: corner check no cross point %x %x\n" VT_RST, pointAColChk,
                     pointBColChk);
        *dst = pointAColChk->pos;
        return dst;
    }

    *dst = closestPoint;
    return dst;
}

/**
 * Checks collision between at and eyeNext, if `checkEye` is set, if there is no collision between
 * eyeNext->at, then eye->at is also checked.
 * Returns:
 * 0 if no collision is found between at->eyeNext
 * 2 if the angle between the polys is between 60 degrees and 120 degrees
 * 3 ?
 * 6 if the angle between the polys is greater than 120 degrees
 */
s32 func_80045508(Camera* camera, VecGeo* diffGeo, CamColChk* eyeChk, CamColChk* atChk, s16 checkEye) {
    Vec3f* at = &camera->at;
    Vec3f* eye = &camera->eye;
    Vec3f* eyeNext = &camera->eyeNext;
    Vec3f eyePos;
    s32 atEyeBgId;
    s32 eyeAtBgId;
    s32 ret;
    f32 cosEyeAt;

    eyeChk->pos = camera->eyeNext;

    ret = 0;

    atEyeBgId = Camera_BGCheckInfo(camera, at, eyeChk);
    if (atEyeBgId != 0) {
        // collision found between at->eye
        atChk->pos = camera->at;

        OLib_Vec3fToVecGeo(&eyeChk->geoNorm, &eyeChk->norm);

        if (eyeChk->geoNorm.pitch >= 0x2EE1) {
            eyeChk->geoNorm.yaw = diffGeo->yaw;
        }

        eyeAtBgId = Camera_BGCheckInfo(camera, eyeNext, atChk);

        if (eyeAtBgId == 0) {
            // no collision from eyeNext->at
            if (checkEye & 1) {

                atChk->pos = *at;
                eyePos = *eye;

                if (Camera_BGCheckInfo(camera, &eyePos, atChk) == 0) {
                    // no collision from eye->at
                    return 3;
                } else if (eyeChk->poly == atChk->poly) {
                    // at->eye and eye->at is the same poly
                    return 3;
                }
            } else {
                return 3;
            }
        } else if (eyeChk->poly == atChk->poly) {
            // at->eyeNext and eyeNext->at is the same poly
            return 3;
        }

        OLib_Vec3fToVecGeo(&atChk->geoNorm, &atChk->norm);

        if (atChk->geoNorm.pitch >= 0x2EE1) {
            atChk->geoNorm.yaw = diffGeo->yaw - 0x7FFF;
        }

        if (atEyeBgId != eyeAtBgId) {
            // different bgIds for at->eye[Next] and eye[Next]->at
            ret = 3;
        } else {
            cosEyeAt = Math3D_Cos(&eyeChk->norm, &atChk->norm);
            if (cosEyeAt < -0.5f) {
                ret = 6;
            } else if (cosEyeAt > 0.5f) {
                ret = 3;
            } else {
                ret = 2;
            }
        }
    }
    return ret;
}

/**
 * Calculates how much to adjust the camera at's y value when on a slope.
 */
f32 Camera_CalcSlopeYAdj(Vec3f* floorNorm, s16 playerYRot, s16 eyeAtYaw, f32 adjAmt) {
    f32 tmp;
    VecGeo floorNormGeo;

    OLib_Vec3fToVecGeo(&floorNormGeo, floorNorm);

    tmp = Math_CosS(floorNormGeo.pitch) * Math_CosS(playerYRot - floorNormGeo.yaw);
    return (fabsf(tmp) * adjAmt) * Math_CosS(playerYRot - eyeAtYaw);
}

/**
 * Calculates new at vector for the camera pointing in `eyeAtDir`
 */
s32 Camera_CalcAtDefault(Camera* camera, VecGeo* eyeAtDir, f32 yOffset, s16 calcSlopeYAdj) {
    Vec3f* at = &camera->at;
    Vec3f playerToAtOffsetTarget;
    Vec3f atTarget;
    s32 pad2;
    PosRot* playerPosRot = &camera->playerPosRot;
    f32 playerHeight = Player_GetHeight(camera->player);

    playerToAtOffsetTarget.x = 0.f;
    playerToAtOffsetTarget.y = playerHeight + yOffset;
    playerToAtOffsetTarget.z = 0.f;

    if (calcSlopeYAdj) {
        playerToAtOffsetTarget.y -= OLib_ClampMaxDist(
            Camera_CalcSlopeYAdj(&camera->floorNorm, playerPosRot->rot.y, eyeAtDir->yaw, R_CAM_SLOPE_Y_ADJ_AMOUNT),
            playerHeight);
    }

    Camera_LERPCeilVec3f(&playerToAtOffsetTarget, &camera->playerToAtOffset, camera->yOffsetUpdateRate,
                         camera->xzOffsetUpdateRate, 0.1f);

    atTarget.x = playerPosRot->pos.x + camera->playerToAtOffset.x;
    atTarget.y = playerPosRot->pos.y + camera->playerToAtOffset.y;
    atTarget.z = playerPosRot->pos.z + camera->playerToAtOffset.z;

    Camera_LERPCeilVec3f(&atTarget, at, camera->atLERPStepScale, camera->atLERPStepScale, 0.2f);

    return true;
}

s32 func_800458D4(Camera* camera, VecGeo* eyeAtDir, f32 yOffset, f32* arg3, s16 calcSlopeYAdj) {
    f32 phi_f2;
    Vec3f playerToAtOffsetTarget;
    Vec3f atTarget;
    f32 eyeAtAngle;
    PosRot* playerPosRot = &camera->playerPosRot;
    f32 deltaY;
    s32 pad[2];

    playerToAtOffsetTarget.y = Player_GetHeight(camera->player) + yOffset;
    playerToAtOffsetTarget.x = 0.0f;
    playerToAtOffsetTarget.z = 0.0f;

    if (calcSlopeYAdj) {
        playerToAtOffsetTarget.y -=
            Camera_CalcSlopeYAdj(&camera->floorNorm, playerPosRot->rot.y, eyeAtDir->yaw, R_CAM_SLOPE_Y_ADJ_AMOUNT);
    }

    deltaY = playerPosRot->pos.y - *arg3;
    eyeAtAngle = Math_FAtan2F(deltaY, OLib_Vec3fDistXZ(&camera->at, &camera->eye));

    if (eyeAtAngle > DEG_TO_RAD(OREG(32))) {
        if (1) {}
        phi_f2 = 1.0f - sinf(eyeAtAngle - DEG_TO_RAD(OREG(32)));
    } else if (eyeAtAngle < DEG_TO_RAD(OREG(33))) {
        phi_f2 = 1.0f - sinf(DEG_TO_RAD(OREG(33)) - eyeAtAngle);
    } else {
        phi_f2 = 1.0f;
    }

    playerToAtOffsetTarget.y -= deltaY * phi_f2;
    Camera_LERPCeilVec3f(&playerToAtOffsetTarget, &camera->playerToAtOffset, CAM_DATA_SCALED(OREG(29)),
                         CAM_DATA_SCALED(OREG(30)), 0.1f);

    atTarget.x = playerPosRot->pos.x + camera->playerToAtOffset.x;
    atTarget.y = playerPosRot->pos.y + camera->playerToAtOffset.y;
    atTarget.z = playerPosRot->pos.z + camera->playerToAtOffset.z;

    Camera_LERPCeilVec3f(&atTarget, &camera->at, camera->atLERPStepScale, camera->atLERPStepScale, 0.2f);

    return 1;
}

s32 func_80045B08(Camera* camera, VecGeo* eyeAtDir, f32 yOffset, s16 arg3) {
    f32 phi_f2;
    Vec3f playerToAtOffsetTarget;
    Vec3f atTarget;
    f32 pad;
    f32 temp_ret;
    PosRot* playerPosRot = &camera->playerPosRot;

    playerToAtOffsetTarget.y = Player_GetHeight(camera->player) + yOffset;
    playerToAtOffsetTarget.x = 0.0f;
    playerToAtOffsetTarget.z = 0.0f;

    temp_ret = Math_SinS(arg3);

    if (temp_ret < 0.0f) {
        phi_f2 = Math_CosS(playerPosRot->rot.y - eyeAtDir->yaw);
    } else {
        phi_f2 = -Math_CosS(playerPosRot->rot.y - eyeAtDir->yaw);
    }

    playerToAtOffsetTarget.y -= temp_ret * phi_f2 * R_CAM_SLOPE_Y_ADJ_AMOUNT;
    Camera_LERPCeilVec3f(&playerToAtOffsetTarget, &camera->playerToAtOffset, camera->yOffsetUpdateRate,
                         camera->xzOffsetUpdateRate, 0.1f);

    atTarget.x = playerPosRot->pos.x + camera->playerToAtOffset.x;
    atTarget.y = playerPosRot->pos.y + camera->playerToAtOffset.y;
    atTarget.z = playerPosRot->pos.z + camera->playerToAtOffset.z;
    Camera_LERPCeilVec3f(&atTarget, &camera->at, camera->atLERPStepScale, camera->atLERPStepScale, 0.2f);

    return 1;
}

/**
 * Adjusts the camera's at position for Camera_Parallel1
 */
s32 Camera_CalcAtForParallel(Camera* camera, VecGeo* arg1, f32 yOffset, f32* arg3, s16 calcSlopeYAdj) {
    Vec3f* at = &camera->at;
    Vec3f playerToAtOffsetTarget;
    Vec3f atTarget;
    Vec3f* eye = &camera->eye;
    PosRot* playerPosRot = &camera->playerPosRot;
    f32 temp_f2;
    f32 phi_f16;
    f32 eyeAtDistXZ;
    f32 phi_f20;
    f32 playerHeight = Player_GetHeight(camera->player);

    playerToAtOffsetTarget.x = 0.0f;
    playerToAtOffsetTarget.y = playerHeight + yOffset;
    playerToAtOffsetTarget.z = 0.0f;

    if (R_CAM_PARALLEL_LOCKON_CALC_SLOPE_Y_ADJ && calcSlopeYAdj) {
        playerToAtOffsetTarget.y -=
            Camera_CalcSlopeYAdj(&camera->floorNorm, playerPosRot->rot.y, arg1->yaw, R_CAM_SLOPE_Y_ADJ_AMOUNT);
    }

    if (camera->playerGroundY == camera->playerPosRot.pos.y || camera->player->actor.gravity > -0.1f ||
        camera->player->stateFlags1 & PLAYER_STATE1_21) {
        *arg3 = Camera_LERPCeilF(playerPosRot->pos.y, *arg3, CAM_DATA_SCALED(OREG(43)), 0.1f);
        phi_f20 = playerPosRot->pos.y - *arg3;
        playerToAtOffsetTarget.y -= phi_f20;
        Camera_LERPCeilVec3f(&playerToAtOffsetTarget, &camera->playerToAtOffset, camera->yOffsetUpdateRate,
                             camera->xzOffsetUpdateRate, 0.1f);
    } else {
        if (!PREG(75)) {
            phi_f20 = playerPosRot->pos.y - *arg3;
            eyeAtDistXZ = OLib_Vec3fDistXZ(at, &camera->eye);
            phi_f16 = eyeAtDistXZ;
            Math_FAtan2F(phi_f20, eyeAtDistXZ);
            temp_f2 = Math_FTanF(DEG_TO_RAD(camera->fov * 0.4f)) * phi_f16;
            if (temp_f2 < phi_f20) {
                *arg3 += phi_f20 - temp_f2;
                phi_f20 = temp_f2;
            } else if (phi_f20 < -temp_f2) {
                *arg3 += phi_f20 + temp_f2;
                phi_f20 = -temp_f2;
            }
            playerToAtOffsetTarget.y -= phi_f20;
        } else {
            phi_f20 = playerPosRot->pos.y - *arg3;
            temp_f2 = Math_FAtan2F(phi_f20, OLib_Vec3fDistXZ(at, eye));
            if (DEG_TO_RAD(OREG(32)) < temp_f2) {
                phi_f16 = 1 - sinf(temp_f2 - DEG_TO_RAD(OREG(32)));
            } else if (temp_f2 < DEG_TO_RAD(OREG(33))) {
                phi_f16 = 1 - sinf(DEG_TO_RAD(OREG(33)) - temp_f2);
            } else {
                phi_f16 = 1;
            }
            playerToAtOffsetTarget.y -= phi_f20 * phi_f16;
        }
        Camera_LERPCeilVec3f(&playerToAtOffsetTarget, &camera->playerToAtOffset, CAM_DATA_SCALED(OREG(29)),
                             CAM_DATA_SCALED(OREG(30)), 0.1f);
        camera->yOffsetUpdateRate = CAM_DATA_SCALED(OREG(29));
        camera->xzOffsetUpdateRate = CAM_DATA_SCALED(OREG(30));
    }
    atTarget.x = playerPosRot->pos.x + camera->playerToAtOffset.x;
    atTarget.y = playerPosRot->pos.y + camera->playerToAtOffset.y;
    atTarget.z = playerPosRot->pos.z + camera->playerToAtOffset.z;
    Camera_LERPCeilVec3f(&atTarget, at, camera->atLERPStepScale, camera->atLERPStepScale, 0.2f);
    return 1;
}

#define CAM_LOCKON_AT_FLAG_CALC_SLOPE_Y_ADJ (1 << 0)
#define CAM_LOCKON_AT_FLAG_OFF_GROUND (1 << 7)

/**
 * Adjusts at position for Camera_Battle1 and Camera_KeepOn1
 */
s32 Camera_CalcAtForLockOn(Camera* camera, VecGeo* eyeAtDir, Vec3f* targetPos, f32 yOffset, f32 distance,
                           f32* yPosOffset, VecGeo* outPlayerToTargetDir, s16 flags) {
    Vec3f* at = &camera->at;
    Vec3f playerToAtOffsetTarget;
    Vec3f tmpPos1;
    Vec3f lookFromOffset;
    Vec3f* floorNorm = &camera->floorNorm;
    VecGeo playerToTargetDir;
    PosRot* playerPosRot = &camera->playerPosRot;
    f32 yPosDelta;
    f32 phi_f16;
    f32 eyeAtDistXZ;
    f32 temp_f0_2;
    f32 playerHeight = Player_GetHeight(camera->player);

    playerToAtOffsetTarget.x = 0.0f;
    playerToAtOffsetTarget.y = playerHeight + yOffset;
    playerToAtOffsetTarget.z = 0.0f;
    if (R_CAM_PARALLEL_LOCKON_CALC_SLOPE_Y_ADJ && (flags & CAM_LOCKON_AT_FLAG_CALC_SLOPE_Y_ADJ)) {
        playerToAtOffsetTarget.y -=
            Camera_CalcSlopeYAdj(floorNorm, playerPosRot->rot.y, eyeAtDir->yaw, R_CAM_SLOPE_Y_ADJ_AMOUNT);
    }

    // tmpPos1 is player's head
    tmpPos1 = playerPosRot->pos;
    tmpPos1.y += playerHeight;
    OLib_Vec3fDiffToVecGeo(outPlayerToTargetDir, &tmpPos1, targetPos);
    playerToTargetDir = *outPlayerToTargetDir;
    if (distance < playerToTargetDir.r) {
        playerToTargetDir.r = playerToTargetDir.r * CAM_DATA_SCALED(OREG(38));
    } else {
        // ratio of player's height off ground to player's height.
        temp_f0_2 = OLib_ClampMaxDist((playerPosRot->pos.y - camera->playerGroundY) / playerHeight, 1.0f);
        playerToTargetDir.r = (playerToTargetDir.r * CAM_DATA_SCALED(OREG(39))) -
                              (((CAM_DATA_SCALED(OREG(39)) - CAM_DATA_SCALED(OREG(38))) * playerToTargetDir.r) *
                               (playerToTargetDir.r / distance));
        playerToTargetDir.r = playerToTargetDir.r - (playerToTargetDir.r * temp_f0_2) * temp_f0_2;
    }

    if (flags & CAM_LOCKON_AT_FLAG_OFF_GROUND) {
        playerToTargetDir.r *= 0.2f;
        camera->xzOffsetUpdateRate = camera->yOffsetUpdateRate = .01f;
    }

    OLib_VecGeoToVec3f(&lookFromOffset, &playerToTargetDir);

    if (PREG(89)) {
        osSyncPrintf("%f (%f %f %f) %f\n", playerToTargetDir.r / distance, lookFromOffset.x, lookFromOffset.y,
                     lookFromOffset.z, camera->atLERPStepScale);
    }

    playerToAtOffsetTarget.x += lookFromOffset.x;
    playerToAtOffsetTarget.y += lookFromOffset.y;
    playerToAtOffsetTarget.z += lookFromOffset.z;

    if (camera->playerGroundY == camera->playerPosRot.pos.y || camera->player->actor.gravity > -0.1f ||
        camera->player->stateFlags1 & PLAYER_STATE1_21) {
        *yPosOffset = Camera_LERPCeilF(playerPosRot->pos.y, *yPosOffset, CAM_DATA_SCALED(OREG(43)), 0.1f);
        yPosDelta = playerPosRot->pos.y - *yPosOffset;
        playerToAtOffsetTarget.y -= yPosDelta;
        Camera_LERPCeilVec3f(&playerToAtOffsetTarget, &camera->playerToAtOffset, camera->yOffsetUpdateRate,
                             camera->xzOffsetUpdateRate, 0.1f);
    } else {
        if (!(flags & CAM_LOCKON_AT_FLAG_OFF_GROUND)) {
            yPosDelta = playerPosRot->pos.y - *yPosOffset;
            eyeAtDistXZ = OLib_Vec3fDistXZ(at, &camera->eye);
            phi_f16 = eyeAtDistXZ;
            Math_FAtan2F(yPosDelta, eyeAtDistXZ);
            temp_f0_2 = Math_FTanF(DEG_TO_RAD(camera->fov * 0.4f)) * phi_f16;
            if (temp_f0_2 < yPosDelta) {
                *yPosOffset = *yPosOffset + (yPosDelta - temp_f0_2);
                yPosDelta = temp_f0_2;
            } else if (yPosDelta < -temp_f0_2) {
                *yPosOffset = *yPosOffset + (yPosDelta + temp_f0_2);
                yPosDelta = -temp_f0_2;
            }
            playerToAtOffsetTarget.y = playerToAtOffsetTarget.y - yPosDelta;
        } else {
            yPosDelta = playerPosRot->pos.y - *yPosOffset;
            temp_f0_2 = Math_FAtan2F(yPosDelta, OLib_Vec3fDistXZ(at, &camera->eye));

            if (temp_f0_2 > DEG_TO_RAD(OREG(32))) {
                phi_f16 = 1.0f - sinf(temp_f0_2 - DEG_TO_RAD(OREG(32)));
            } else if (temp_f0_2 < DEG_TO_RAD(OREG(33))) {
                phi_f16 = 1.0f - sinf(DEG_TO_RAD(OREG(33)) - temp_f0_2);
            } else {
                phi_f16 = 1.0f;
            }
            playerToAtOffsetTarget.y -= (yPosDelta * phi_f16);
        }

        Camera_LERPCeilVec3f(&playerToAtOffsetTarget, &camera->playerToAtOffset, CAM_DATA_SCALED(OREG(29)),
                             CAM_DATA_SCALED(OREG(30)), 0.1f);
        camera->yOffsetUpdateRate = CAM_DATA_SCALED(OREG(29));
        camera->xzOffsetUpdateRate = CAM_DATA_SCALED(OREG(30));
    }

    tmpPos1.x = playerPosRot->pos.x + camera->playerToAtOffset.x;
    tmpPos1.y = playerPosRot->pos.y + camera->playerToAtOffset.y;
    tmpPos1.z = playerPosRot->pos.z + camera->playerToAtOffset.z;
    Camera_LERPCeilVec3f(&tmpPos1, at, camera->atLERPStepScale, camera->atLERPStepScale, 0.2f);
    return 1;
}

s32 Camera_CalcAtForHorse(Camera* camera, VecGeo* eyeAtDir, f32 yOffset, f32* yPosOffset, s16 calcSlopeYAdj) {
    Vec3f* at = &camera->at;
    Vec3f playerToAtOffsetTarget;
    Vec3f atTarget;
    s32 pad;
    s32 pad2;
    f32 playerHeight = Player_GetHeight(camera->player);
    Player* player = camera->player;
    PosRot horsePosRot;

    Actor_GetWorldPosShapeRot(&horsePosRot, player->rideActor);

    if (EN_HORSE_CHECK_JUMPING((EnHorse*)player->rideActor)) {
        horsePosRot.pos.y -= 49.f;
        *yPosOffset = Camera_LERPCeilF(horsePosRot.pos.y, *yPosOffset, 0.1f, 0.2f);
        camera->atLERPStepScale = Camera_LERPCeilF(0.4f, camera->atLERPStepScale, 0.2f, 0.02f);
    } else {
        *yPosOffset = Camera_LERPCeilF(horsePosRot.pos.y, *yPosOffset, 0.5f, 0.2f);
    }

    playerToAtOffsetTarget.x = 0.0f;
    playerToAtOffsetTarget.y = playerHeight + yOffset;
    playerToAtOffsetTarget.z = 0.0f;

    if (calcSlopeYAdj) {
        playerToAtOffsetTarget.y -= Camera_CalcSlopeYAdj(&camera->floorNorm, camera->playerPosRot.rot.y, eyeAtDir->yaw,
                                                         R_CAM_SLOPE_Y_ADJ_AMOUNT);
    }

    Camera_LERPCeilVec3f(&playerToAtOffsetTarget, &camera->playerToAtOffset, camera->yOffsetUpdateRate,
                         camera->xzOffsetUpdateRate, 0.1f);

    atTarget.x = camera->playerToAtOffset.x + horsePosRot.pos.x;
    atTarget.y = camera->playerToAtOffset.y + horsePosRot.pos.y;
    atTarget.z = camera->playerToAtOffset.z + horsePosRot.pos.z;
    Camera_LERPCeilVec3f(&atTarget, at, camera->atLERPStepScale, camera->atLERPStepScale, 0.2f);

    return 1;
}

f32 Camera_LERPClampDist(Camera* camera, f32 dist, f32 min, f32 max) {
    f32 distTarget;
    f32 rUpdateRateInvTarget;

    if (dist < min) {
        distTarget = min;
        rUpdateRateInvTarget = R_CAM_R_UPDATE_RATE_INV;
    } else if (dist > max) {
        distTarget = max;
        rUpdateRateInvTarget = R_CAM_R_UPDATE_RATE_INV;
    } else {
        distTarget = dist;
        rUpdateRateInvTarget = 1.0f;
    }

    camera->rUpdateRateInv = Camera_LERPCeilF(rUpdateRateInvTarget, camera->rUpdateRateInv,
                                              CAM_DATA_SCALED(R_CAM_UPDATE_RATE_STEP_SCALE_XZ), 0.1f);
    return Camera_LERPCeilF(distTarget, camera->dist, 1.0f / camera->rUpdateRateInv, 0.2f);
}

f32 Camera_ClampDist(Camera* camera, f32 dist, f32 minDist, f32 maxDist, s16 timer) {
    f32 distTarget;
    f32 rUpdateRateInvTarget;

    if (dist < minDist) {
        distTarget = minDist;

        rUpdateRateInvTarget = timer != 0 ? R_CAM_R_UPDATE_RATE_INV * 0.5f : R_CAM_R_UPDATE_RATE_INV;
    } else if (maxDist < dist) {
        distTarget = maxDist;

        rUpdateRateInvTarget = timer != 0 ? R_CAM_R_UPDATE_RATE_INV * 0.5f : R_CAM_R_UPDATE_RATE_INV;
    } else {
        distTarget = dist;

        rUpdateRateInvTarget = timer != 0 ? R_CAM_R_UPDATE_RATE_INV : 1.0f;
    }

    camera->rUpdateRateInv = Camera_LERPCeilF(rUpdateRateInvTarget, camera->rUpdateRateInv,
                                              CAM_DATA_SCALED(R_CAM_UPDATE_RATE_STEP_SCALE_XZ), 0.1f);
    return Camera_LERPCeilF(distTarget, camera->dist, 1.0f / camera->rUpdateRateInv, 0.2f);
}

s16 Camera_CalcDefaultPitch(Camera* camera, s16 arg1, s16 arg2, s16 arg3) {
    f32 pad;
    f32 stepScale;
    f32 t;
    s16 phi_v0;
    s16 absCur;
    s16 target;

    absCur = ABS(arg1);
    phi_v0 = arg3 > 0 ? (s16)(Math_CosS(arg3) * arg3) : arg3;
    target = arg2 - phi_v0;

    if (ABS(target) < absCur) {
        stepScale = (1.0f / camera->pitchUpdateRateInv) * 3.0f;
    } else {
        t = absCur * (1.0f / R_CAM_MAX_PITCH);
        pad = Camera_InterpolateCurve(0.8f, 1.0f - t);
        stepScale = (1.0f / camera->pitchUpdateRateInv) * pad;
    }
    return Camera_LERPCeilS(target, arg1, stepScale, 0xA);
}

s16 Camera_CalcDefaultYaw(Camera* camera, s16 cur, s16 target, f32 arg3, f32 accel) {
    f32 velocity;
    s16 angDelta;
    f32 updSpeed;
    f32 speedT;
    f32 velFactor;
    f32 yawUpdRate;

    if (camera->xzSpeed > 0.001f) {
        angDelta = target - (s16)(cur - 0x7FFF);
        speedT = COLPOLY_GET_NORMAL((s16)(angDelta - 0x7FFF));
    } else {
        angDelta = target - (s16)(cur - 0x7FFF);
        speedT = CAM_DATA_SCALED(OREG(48));
    }

    updSpeed = Camera_InterpolateCurve(arg3, speedT);

    velocity = updSpeed + (1.0f - updSpeed) * accel;

    if (velocity < 0.0f) {
        velocity = 0.0f;
    }

    velFactor = Camera_InterpolateCurve(0.5f, camera->speedRatio);
    yawUpdRate = 1.0f / camera->yawUpdateRateInv;
    return cur + (s16)(angDelta * velocity * velFactor * yawUpdRate);
}

void func_80046E20(Camera* camera, VecGeo* eyeAdjustment, f32 minDist, f32 arg3, f32* arg4, SwingAnimation* anim) {
    static CamColChk atEyeColChk;
    static CamColChk eyeAtColChk;
    static CamColChk newEyeColChk;
    Vec3f* eye = &camera->eye;
    s32 temp_v0;
    Vec3f* at = &camera->at;
    Vec3f peekAroundPoint;
    Vec3f* eyeNext = &camera->eyeNext;
    f32 temp_f0;
    VecGeo newEyeAdjustment;
    VecGeo sp40;

    temp_v0 = func_80045508(camera, eyeAdjustment, &atEyeColChk, &eyeAtColChk, !anim->unk_18);

    switch (temp_v0) {
        case 1:
        case 2:
            // angle between polys is between 60 and 120 degrees.
            Camera_BGCheckCorner(&anim->collisionClosePoint, at, eyeNext, &atEyeColChk, &eyeAtColChk);
            peekAroundPoint.x = anim->collisionClosePoint.x + (atEyeColChk.norm.x + eyeAtColChk.norm.x);
            peekAroundPoint.y = anim->collisionClosePoint.y + (atEyeColChk.norm.y + eyeAtColChk.norm.y);
            peekAroundPoint.z = anim->collisionClosePoint.z + (atEyeColChk.norm.z + eyeAtColChk.norm.z);

            temp_f0 = OLib_Vec3fDist(at, &atEyeColChk.pos);
            *arg4 = temp_f0 > minDist ? 1.0f : temp_f0 / minDist;

            anim->swingUpdateRate = CAM_DATA_SCALED(OREG(10));
            anim->unk_18 = 1;
            anim->atEyePoly = eyeAtColChk.poly;
            OLib_Vec3fDiffToVecGeo(&newEyeAdjustment, at, &peekAroundPoint);

            newEyeAdjustment.r = eyeAdjustment->r;
            Camera_AddVecGeoToVec3f(eye, at, &newEyeAdjustment);
            newEyeColChk.pos = *eye;
            if (Camera_BGCheckInfo(camera, at, &newEyeColChk) == 0) {
                // no collision found between at->newEyePos
                newEyeAdjustment.yaw += (s16)(eyeAdjustment->yaw - newEyeAdjustment.yaw) >> 1;
                newEyeAdjustment.pitch += (s16)(eyeAdjustment->pitch - newEyeAdjustment.pitch) >> 1;
                Camera_AddVecGeoToVec3f(eye, at, &newEyeAdjustment);
                if (atEyeColChk.geoNorm.pitch < 0x2AA8) {
                    // ~ 60 degrees
                    anim->unk_16 = newEyeAdjustment.yaw;
                    anim->unk_14 = newEyeAdjustment.pitch;
                } else {
                    anim->unk_16 = eyeAdjustment->yaw;
                    anim->unk_14 = eyeAdjustment->pitch;
                }
                peekAroundPoint.x = anim->collisionClosePoint.x - (atEyeColChk.norm.x + eyeAtColChk.norm.x);
                peekAroundPoint.y = anim->collisionClosePoint.y - (atEyeColChk.norm.y + eyeAtColChk.norm.y);
                peekAroundPoint.z = anim->collisionClosePoint.z - (atEyeColChk.norm.z + eyeAtColChk.norm.z);
                OLib_Vec3fDiffToVecGeo(&newEyeAdjustment, at, &peekAroundPoint);
                newEyeAdjustment.r = eyeAdjustment->r;
                Camera_AddVecGeoToVec3f(eyeNext, at, &newEyeAdjustment);
                break;
            }

            camera->eye = newEyeColChk.pos;
            atEyeColChk = newEyeColChk;
            FALLTHROUGH;
        case 3:
        case 6:
            if (anim->unk_18 != 0) {
                anim->swingUpdateRateTimer = OREG(52);
                anim->unk_18 = 0;
                *eyeNext = *eye;
            }

            temp_f0 = OLib_Vec3fDist(at, &atEyeColChk.pos);
            *arg4 = temp_f0 > minDist ? 1.0f : temp_f0 / minDist;

            anim->swingUpdateRate = *arg4 * arg3;

            Camera_Vec3fTranslateByUnitVector(eye, &atEyeColChk.pos, &atEyeColChk.norm, 1.0f);
            anim->atEyePoly = NULL;
            if (temp_f0 < OREG(21)) {
                sp40.yaw = eyeAdjustment->yaw;
                sp40.pitch = Math_SinS(atEyeColChk.geoNorm.pitch + 0x3FFF) * 16380.0f;
                sp40.r = (OREG(21) - temp_f0) * CAM_DATA_SCALED(OREG(22));
                Camera_AddVecGeoToVec3f(eye, eye, &sp40);
            }
            break;
        default:
            if (anim->unk_18 != 0) {
                anim->swingUpdateRateTimer = OREG(52);
                *eyeNext = *eye;
                anim->unk_18 = 0;
            }
            anim->swingUpdateRate = arg3;
            anim->atEyePoly = NULL;
            eye->x = atEyeColChk.pos.x + atEyeColChk.norm.x;
            eye->y = atEyeColChk.pos.y + atEyeColChk.norm.y;
            eye->z = atEyeColChk.pos.z + atEyeColChk.norm.z;
            break;
    }
}

s32 Camera_Noop(Camera* camera) {
    return true;
}

s32 Camera_Normal1(Camera* camera) {
    Vec3f* eye = &camera->eye;
    Vec3f* at = &camera->at;
    Vec3f* eyeNext = &camera->eyeNext;
    f32 spA0;
    f32 sp9C;
    f32 sp98;
    f32 sp94;
    Vec3f sp88;
    s16 wiggleAdj;
    s16 t;
    VecGeo eyeAdjustment;
    VecGeo atEyeGeo;
    VecGeo atEyeNextGeo;
    PosRot* playerPosRot = &camera->playerPosRot;
    Normal1ReadOnlyData* roData = &camera->paramData.norm1.roData;
    Normal1ReadWriteData* rwData = &camera->paramData.norm1.rwData;
    f32 playerHeight;
    f32 rate = 0.1f;

    playerHeight = Player_GetHeight(camera->player);
    if (RELOAD_PARAMS(camera) || R_RELOAD_CAM_PARAMS) {
        CameraModeValue* values = sCameraSettings[camera->setting].cameraModes[camera->mode].values;
        f32 yNormal =
            (1.0f + CAM_DATA_SCALED(R_CAM_YOFFSET_NORM) - CAM_DATA_SCALED(R_CAM_YOFFSET_NORM) * (68.0f / playerHeight));

        sp94 = yNormal * CAM_DATA_SCALED(playerHeight);

        roData->yOffset = GET_NEXT_RO_DATA(values) * sp94;
        roData->distMin = GET_NEXT_RO_DATA(values) * sp94;
        roData->distMax = GET_NEXT_RO_DATA(values) * sp94;
        roData->pitchTarget = CAM_DEG_TO_BINANG(GET_NEXT_RO_DATA(values));
        roData->unk_0C = GET_NEXT_RO_DATA(values);
        roData->unk_10 = GET_NEXT_RO_DATA(values);
        roData->unk_14 = GET_NEXT_SCALED_RO_DATA(values);
        roData->fovTarget = GET_NEXT_RO_DATA(values);
        roData->atLERPScaleMax = GET_NEXT_SCALED_RO_DATA(values);
        roData->interfaceField = GET_NEXT_RO_DATA(values);
    }

    if (R_RELOAD_CAM_PARAMS) {
        Camera_CopyPREGToModeValues(camera);
    }

    sCameraInterfaceField = roData->interfaceField;

    OLib_Vec3fDiffToVecGeo(&atEyeGeo, at, eye);
    OLib_Vec3fDiffToVecGeo(&atEyeNextGeo, at, eyeNext);

    switch (camera->animState) {
        case 20:
            camera->yawUpdateRateInv = OREG(27);
            camera->pitchUpdateRateInv = OREG(27);
            FALLTHROUGH;
        case 0:
        case 10:
        case 25:
            rwData->swing.atEyePoly = NULL;
            rwData->slopePitchAdj = 0;
            rwData->unk_28 = 0xA;
            rwData->swing.unk_16 = rwData->swing.unk_14 = rwData->swing.unk_18 = 0;
            rwData->swing.swingUpdateRate = roData->unk_0C;
            rwData->yOffset = camera->playerPosRot.pos.y;
            rwData->unk_20 = camera->xzSpeed;
            rwData->swing.swingUpdateRateTimer = 0;
            rwData->swingYawTarget = atEyeGeo.yaw;
            sUpdateCameraDirection = 0;
            rwData->startSwingTimer = OREG(50) + OREG(51);
            break;
        default:
            break;
    }

    camera->animState = 1;
    sUpdateCameraDirection = 1;

    if (rwData->unk_28 != 0) {
        rwData->unk_28--;
    }

    if (camera->xzSpeed > 0.001f) {
        rwData->startSwingTimer = OREG(50) + OREG(51);
    } else if (rwData->startSwingTimer > 0) {
        if (rwData->startSwingTimer > OREG(50)) {
            rwData->swingYawTarget = atEyeGeo.yaw + ((s16)((s16)(camera->playerPosRot.rot.y - 0x7FFF) - atEyeGeo.yaw) /
                                                     rwData->startSwingTimer);
        }
        rwData->startSwingTimer--;
    }

    spA0 = camera->speedRatio * CAM_DATA_SCALED(R_CAM_UPDATE_RATE_STEP_SCALE_XZ);
    sp9C = camera->speedRatio * CAM_DATA_SCALED(R_CAM_UPDATE_RATE_STEP_SCALE_Y);
    sp98 = rwData->swing.unk_18 != 0 ? CAM_DATA_SCALED(R_CAM_UPDATE_RATE_STEP_SCALE_XZ) : spA0;

    sp94 = (camera->xzSpeed - rwData->unk_20) * (0.333333f);
    if (sp94 > 1.0f) {
        sp94 = 1.0f;
    }
    if (sp94 > -1.0f) {
        sp94 = -1.0f;
    }

    rwData->unk_20 = camera->xzSpeed;

    if (rwData->swing.swingUpdateRateTimer != 0) {
        camera->yawUpdateRateInv =
            Camera_LERPCeilF(rwData->swing.swingUpdateRate + (f32)(rwData->swing.swingUpdateRateTimer * 2),
                             camera->yawUpdateRateInv, sp98, rate);
        camera->pitchUpdateRateInv =
            Camera_LERPCeilF((f32)R_CAM_PITCH_UPDATE_RATE_INV + (f32)(rwData->swing.swingUpdateRateTimer * 2),
                             camera->pitchUpdateRateInv, sp9C, rate);
        rwData->swing.swingUpdateRateTimer--;
    } else {
        camera->yawUpdateRateInv = Camera_LERPCeilF(rwData->swing.swingUpdateRate -
                                                        ((OREG(49) * 0.01f) * rwData->swing.swingUpdateRate * sp94),
                                                    camera->yawUpdateRateInv, sp98, rate);
        camera->pitchUpdateRateInv =
            Camera_LERPCeilF(R_CAM_PITCH_UPDATE_RATE_INV, camera->pitchUpdateRateInv, sp9C, rate);
    }

    camera->pitchUpdateRateInv = Camera_LERPCeilF(R_CAM_PITCH_UPDATE_RATE_INV, camera->pitchUpdateRateInv, sp9C, rate);
    camera->xzOffsetUpdateRate =
        Camera_LERPCeilF(CAM_DATA_SCALED(R_CAM_XZ_OFFSET_UPDATE_RATE), camera->xzOffsetUpdateRate, spA0, rate);
    camera->yOffsetUpdateRate =
        Camera_LERPCeilF(CAM_DATA_SCALED(R_CAM_Y_OFFSET_UPDATE_RATE), camera->yOffsetUpdateRate, sp9C, rate);
    camera->fovUpdateRate = Camera_LERPCeilF(CAM_DATA_SCALED(R_CAM_FOV_UPDATE_RATE), camera->yOffsetUpdateRate,
                                             camera->speedRatio * 0.05f, rate);

    if (roData->interfaceField & NORMAL1_FLAG_0) {
        t = Camera_GetPitchAdjFromFloorHeightDiffs(camera, atEyeGeo.yaw - 0x7FFF, false);
        sp9C = ((1.0f / roData->unk_10) * 0.5f) * (1.0f - camera->speedRatio);
        rwData->slopePitchAdj =
            Camera_LERPCeilS(t, rwData->slopePitchAdj, ((1.0f / roData->unk_10) * 0.5f) + sp9C, 0xF);
    } else {
        rwData->slopePitchAdj = 0;
        if (camera->playerGroundY == camera->playerPosRot.pos.y) {
            rwData->yOffset = camera->playerPosRot.pos.y;
        }
    }

    spA0 = ((rwData->swing.unk_18 != 0) && (roData->yOffset > -40.0f))
               ? (sp9C = Math_SinS(rwData->swing.unk_14), ((-40.0f * sp9C) + (roData->yOffset * (1.0f - sp9C))))
               : roData->yOffset;

    if (roData->interfaceField & NORMAL1_FLAG_7) {
        func_800458D4(camera, &atEyeNextGeo, spA0, &rwData->yOffset, roData->interfaceField & NORMAL1_FLAG_0);
    } else if (roData->interfaceField & NORMAL1_FLAG_5) {
        func_80045B08(camera, &atEyeNextGeo, spA0, rwData->slopePitchAdj);
    } else {
        Camera_CalcAtDefault(camera, &atEyeNextGeo, spA0, roData->interfaceField & NORMAL1_FLAG_0);
    }

    OLib_Vec3fDiffToVecGeo(&eyeAdjustment, at, eyeNext);

    camera->dist = eyeAdjustment.r =
        Camera_ClampDist(camera, eyeAdjustment.r, roData->distMin, roData->distMax, rwData->unk_28);

    if (rwData->startSwingTimer <= 0) {
        eyeAdjustment.pitch = atEyeNextGeo.pitch;
        eyeAdjustment.yaw =
            Camera_LERPCeilS(rwData->swingYawTarget, atEyeNextGeo.yaw, 1.0f / camera->yawUpdateRateInv, 0xA);
    } else if (rwData->swing.unk_18 != 0) {
        eyeAdjustment.yaw =
            Camera_LERPCeilS(rwData->swing.unk_16, atEyeNextGeo.yaw, 1.0f / camera->yawUpdateRateInv, 0xA);
        eyeAdjustment.pitch =
            Camera_LERPCeilS(rwData->swing.unk_14, atEyeNextGeo.pitch, 1.0f / camera->yawUpdateRateInv, 0xA);
    } else {
        // rotate yaw to follow player.
        eyeAdjustment.yaw =
            Camera_CalcDefaultYaw(camera, atEyeNextGeo.yaw, camera->playerPosRot.rot.y, roData->unk_14, sp94);
        eyeAdjustment.pitch =
            Camera_CalcDefaultPitch(camera, atEyeNextGeo.pitch, roData->pitchTarget, rwData->slopePitchAdj);
    }

    // set eyeAdjustment pitch from 79.65 degrees to -85 degrees
    if (eyeAdjustment.pitch > 0x38A4) {
        eyeAdjustment.pitch = 0x38A4;
    }
    if (eyeAdjustment.pitch < -0x3C8C) {
        eyeAdjustment.pitch = -0x3C8C;
    }

    Camera_AddVecGeoToVec3f(eyeNext, at, &eyeAdjustment);
    if ((camera->status == CAM_STAT_ACTIVE) && !(roData->interfaceField & NORMAL1_FLAG_4)) {
        rwData->swingYawTarget = camera->playerPosRot.rot.y - 0x7FFF;
        if (rwData->startSwingTimer > 0) {
            func_80046E20(camera, &eyeAdjustment, roData->distMin, roData->unk_0C, &sp98, &rwData->swing);
        } else {
            sp88 = *eyeNext;
            rwData->swing.swingUpdateRate = camera->yawUpdateRateInv = roData->unk_0C * 2.0f;
            if (Camera_BGCheck(camera, at, &sp88)) {
                rwData->swingYawTarget = atEyeNextGeo.yaw;
                rwData->startSwingTimer = -1;
            } else {
                *eye = *eyeNext;
            }
            rwData->swing.unk_18 = 0;
        }

        if (rwData->swing.unk_18 != 0) {
            camera->inputDir.y =
                Camera_LERPCeilS(camera->inputDir.y + (s16)((s16)(rwData->swing.unk_16 - 0x7FFF) - camera->inputDir.y),
                                 camera->inputDir.y, 1.0f - (0.99f * sp98), 0xA);
        }

        if (roData->interfaceField & NORMAL1_FLAG_2) {
            camera->inputDir.x = -atEyeGeo.pitch;
            camera->inputDir.y = atEyeGeo.yaw - 0x7FFF;
            camera->inputDir.z = 0;
        } else {
            OLib_Vec3fDiffToVecGeo(&eyeAdjustment, eye, at);
            camera->inputDir.x = eyeAdjustment.pitch;
            camera->inputDir.y = eyeAdjustment.yaw;
            camera->inputDir.z = 0;
        }

        // crit wiggle
        if (gSaveContext.save.info.playerData.health <= 16 && ((camera->play->state.frames % 256) == 0)) {
            wiggleAdj = Rand_ZeroOne() * 10000.0f;
            camera->inputDir.y = wiggleAdj + camera->inputDir.y;
        }
    } else {
        rwData->swing.swingUpdateRate = roData->unk_0C;
        rwData->swing.unk_18 = 0;
        sUpdateCameraDirection = 0;
        *eye = *eyeNext;
    }

    spA0 = (gSaveContext.save.info.playerData.health <= 16 ? 0.8f : 1.0f);
    camera->fov = Camera_LERPCeilF(roData->fovTarget * spA0, camera->fov, camera->fovUpdateRate, 1.0f);
    camera->roll = Camera_LERPCeilS(0, camera->roll, 0.5f, 0xA);
    camera->atLERPStepScale = Camera_ClampLERPScale(camera, roData->atLERPScaleMax);
    return 1;
}

s32 Camera_Normal2(Camera* camera) {
    Vec3f* eye = &camera->eye;
    Vec3f* at = &camera->at;
    Vec3f* eyeNext = &camera->eyeNext;
    CamColChk bgChk;
    s16 phi_a0;
    s16 phi_a1;
    f32 spA4;
    f32 spA0;
    VecGeo adjGeo;
    VecGeo sp90;
    VecGeo sp88;
    VecGeo atToEyeDir;
    VecGeo atToEyeNextDir;
    PosRot* playerPosRot = &camera->playerPosRot;
    Normal2ReadOnlyData* roData = &camera->paramData.norm2.roData;
    Normal2ReadWriteData* rwData = &camera->paramData.norm2.rwData;
    s32 pad;
    BgCamFuncData* bgCamFuncData;
    f32 playerHeight;
    f32 yNormal;

    playerHeight = Player_GetHeight(camera->player);
    yNormal =
        1.0f + CAM_DATA_SCALED(R_CAM_YOFFSET_NORM) - (CAM_DATA_SCALED(R_CAM_YOFFSET_NORM) * (68.0f / playerHeight));

    if (R_RELOAD_CAM_PARAMS) {
        Camera_CopyPREGToModeValues(camera);
    }

    if (RELOAD_PARAMS(camera) || R_RELOAD_CAM_PARAMS) {
        CameraModeValue* values = sCameraSettings[camera->setting].cameraModes[camera->mode].values;

        roData->unk_00 = GET_NEXT_SCALED_RO_DATA(values) * playerHeight * yNormal;
        roData->unk_04 = GET_NEXT_SCALED_RO_DATA(values) * playerHeight * yNormal;
        roData->unk_08 = GET_NEXT_SCALED_RO_DATA(values) * playerHeight * yNormal;
        roData->unk_1C = CAM_DEG_TO_BINANG(GET_NEXT_RO_DATA(values));
        roData->unk_0C = GET_NEXT_RO_DATA(values);
        roData->unk_10 = GET_NEXT_SCALED_RO_DATA(values);
        roData->unk_14 = GET_NEXT_RO_DATA(values);
        roData->unk_18 = GET_NEXT_SCALED_RO_DATA(values);
        roData->interfaceField = GET_NEXT_RO_DATA(values);
    }

    if (R_RELOAD_CAM_PARAMS) {
        Camera_CopyPREGToModeValues(camera);
    }

    sCameraInterfaceField = roData->interfaceField;

    switch (camera->animState) {
        case 0:
        case 10:
        case 20:
        case 25:
            bgCamFuncData = (BgCamFuncData*)Camera_GetBgCamFuncData(camera);
            Camera_Vec3sToVec3f(&rwData->unk_00, &bgCamFuncData->pos);
            rwData->unk_20 = bgCamFuncData->rot.x;
            rwData->unk_22 = bgCamFuncData->rot.y;
            rwData->unk_24 = playerPosRot->pos.y;
            rwData->unk_1C = bgCamFuncData->fov == -1   ? roData->unk_14
                             : bgCamFuncData->fov > 360 ? CAM_DATA_SCALED(bgCamFuncData->fov)
                                                        : bgCamFuncData->fov;

            rwData->unk_28 = bgCamFuncData->flags == -1 ? 0 : bgCamFuncData->flags;

            rwData->unk_18 = 0.0f;

            if (roData->interfaceField & NORMAL2_FLAG_2) {
                sp88.pitch = rwData->unk_20;
                sp88.yaw = rwData->unk_22 + 0x3FFF;
                sp88.r = 100.0f;
                OLib_VecGeoToVec3f(&rwData->unk_0C, &sp88);
            }

            camera->animState = 1;
            camera->yawUpdateRateInv = 50.0f;
            break;
        default:
            if (camera->playerGroundY == playerPosRot->pos.y) {
                rwData->unk_24 = playerPosRot->pos.y;
            }
            break;
    }

    OLib_Vec3fDiffToVecGeo(&atToEyeDir, at, eye);
    OLib_Vec3fDiffToVecGeo(&atToEyeNextDir, at, eyeNext);

    camera->speedRatio *= 0.5f;
    spA4 = CAM_DATA_SCALED(R_CAM_UPDATE_RATE_STEP_SCALE_XZ) * camera->speedRatio;
    spA0 = CAM_DATA_SCALED(R_CAM_UPDATE_RATE_STEP_SCALE_Y) * camera->speedRatio;

    camera->yawUpdateRateInv = Camera_LERPCeilF(roData->unk_0C, camera->yawUpdateRateInv * camera->speedRatio,
                                                CAM_DATA_SCALED(R_CAM_UPDATE_RATE_STEP_SCALE_XZ), 0.1f);
    camera->pitchUpdateRateInv = Camera_LERPCeilF(R_CAM_PITCH_UPDATE_RATE_INV, camera->pitchUpdateRateInv, spA0, 0.1f);
    camera->xzOffsetUpdateRate =
        Camera_LERPCeilF(CAM_DATA_SCALED(R_CAM_XZ_OFFSET_UPDATE_RATE), camera->xzOffsetUpdateRate, spA4, 0.1f);
    camera->yOffsetUpdateRate =
        Camera_LERPCeilF(CAM_DATA_SCALED(R_CAM_Y_OFFSET_UPDATE_RATE), camera->yOffsetUpdateRate, spA0, 0.1f);
    camera->fovUpdateRate = Camera_LERPCeilF(CAM_DATA_SCALED(R_CAM_FOV_UPDATE_RATE), camera->yOffsetUpdateRate,
                                             camera->speedRatio * 0.05f, 0.1f);

    if (!(roData->interfaceField & NORMAL2_FLAG_7)) {
        Camera_CalcAtDefault(camera, &atToEyeNextDir, roData->unk_00, roData->interfaceField & NORMAL2_FLAG_0);
    } else {
        func_800458D4(camera, &atToEyeNextDir, roData->unk_00, &rwData->unk_24,
                      roData->interfaceField & NORMAL2_FLAG_0);
    }

    if (roData->interfaceField & NORMAL2_FLAG_2) {
        rwData->unk_00.x = playerPosRot->pos.x + rwData->unk_0C.x;
        rwData->unk_00.z = playerPosRot->pos.z + rwData->unk_0C.z;
    }

    rwData->unk_00.y = playerPosRot->pos.y;

    OLib_Vec3fDiffToVecGeo(&sp88, &rwData->unk_00, at);
    OLib_Vec3fDiffToVecGeo(&sp90, at, eyeNext);

    phi_a1 = (rwData->unk_28 & 2 ? rwData->unk_22 : roData->unk_1C);
    phi_a0 = sp90.yaw - sp88.yaw;
    if ((phi_a1 < 0x4000 && ABS(phi_a0) > phi_a1) || (phi_a1 >= 0x4000 && ABS(phi_a0) < phi_a1)) {

        phi_a0 = (phi_a0 < 0 ? -phi_a1 : phi_a1);
        phi_a0 += sp88.yaw;
        adjGeo.yaw =
            Camera_LERPCeilS(phi_a0, atToEyeDir.yaw, (1.0f / camera->yawUpdateRateInv) * camera->speedRatio, 0xA);
        if (rwData->unk_28 & 1) {
            adjGeo.pitch = Camera_CalcDefaultPitch(camera, atToEyeNextDir.pitch, rwData->unk_20, 0);
        } else {
            adjGeo.pitch = atToEyeDir.pitch;
        }
    } else {
        adjGeo = sp90;
    }

    camera->dist = adjGeo.r = Camera_ClampDist(camera, sp90.r, roData->unk_04, roData->unk_08, 0);

    if (!(rwData->unk_28 & 1)) {
        if (adjGeo.pitch >= 0xE39) {
            adjGeo.pitch += ((s16)(0xE38 - adjGeo.pitch) >> 2);
        }

        if (adjGeo.pitch < 0) {
            adjGeo.pitch += ((s16)(-0x38E - adjGeo.pitch) >> 2);
        }
    }

    Camera_AddVecGeoToVec3f(eyeNext, at, &adjGeo);

    if (camera->status == CAM_STAT_ACTIVE) {
        bgChk.pos = *eyeNext;
        if (!camera->play->envCtx.skyboxDisabled || roData->interfaceField & NORMAL2_FLAG_4) {
            Camera_BGCheckInfo(camera, at, &bgChk);
            *eye = bgChk.pos;
        } else {
            func_80043F94(camera, at, &bgChk);
            *eye = bgChk.pos;
            OLib_Vec3fDiffToVecGeo(&adjGeo, eye, at);
            camera->inputDir.x = adjGeo.pitch;
            camera->inputDir.y = adjGeo.yaw;
            camera->inputDir.z = 0;
        }
    }

    camera->fov = Camera_LERPCeilF(rwData->unk_1C, camera->fov, camera->fovUpdateRate, 1.0f);
    camera->roll = Camera_LERPCeilS(0, camera->roll, 0.5f, 0xA);
    camera->atLERPStepScale = Camera_ClampLERPScale(camera, roData->unk_18);
    return 1;
}

// riding epona
s32 Camera_Normal3(Camera* camera) {
    Vec3f* eye = &camera->eye;
    Vec3f* at = &camera->at;
    Vec3f* eyeNext = &camera->eyeNext;
    f32 sp98;
    f32 sp94;
    f32 sp90;
    f32 sp8C;
    VecGeo sp84;
    VecGeo sp7C;
    VecGeo sp74;
    PosRot* playerPosRot = &camera->playerPosRot;
    f32 temp_f0;
    f32 temp_f6;
    s16 phi_a0;
    s16 t2;
    Normal3ReadOnlyData* roData = &camera->paramData.norm3.roData;
    Normal3ReadWriteData* rwData = &camera->paramData.norm3.rwData;
    f32 playerHeight;

    playerHeight = Player_GetHeight(camera->player);
    if (RELOAD_PARAMS(camera) || R_RELOAD_CAM_PARAMS) {
        CameraModeValue* values = sCameraSettings[camera->setting].cameraModes[camera->mode].values;

        roData->yOffset = GET_NEXT_RO_DATA(values) * CAM_DATA_SCALED(playerHeight);
        roData->distMin = GET_NEXT_RO_DATA(values) * CAM_DATA_SCALED(playerHeight);
        roData->distMax = GET_NEXT_RO_DATA(values) * CAM_DATA_SCALED(playerHeight);
        roData->pitchTarget = CAM_DEG_TO_BINANG(GET_NEXT_RO_DATA(values));
        roData->yawUpdateSpeed = GET_NEXT_RO_DATA(values);
        roData->unk_10 = GET_NEXT_RO_DATA(values);
        roData->fovTarget = GET_NEXT_RO_DATA(values);
        roData->maxAtLERPScale = GET_NEXT_SCALED_RO_DATA(values);
        roData->interfaceField = GET_NEXT_RO_DATA(values);
    }

    if (R_RELOAD_CAM_PARAMS) {
        Camera_CopyPREGToModeValues(camera);
    }

    OLib_Vec3fDiffToVecGeo(&sp7C, at, eye);
    OLib_Vec3fDiffToVecGeo(&sp74, at, eyeNext);

    sUpdateCameraDirection = true;
    sCameraInterfaceField = roData->interfaceField;
    switch (camera->animState) {
        case 0:
        case 10:
        case 20:
        case 25:
            rwData->swing.atEyePoly = NULL;
            rwData->curPitch = 0;
            rwData->unk_1C = 0.0f;
            rwData->unk_20 = camera->playerGroundY;
            rwData->swing.unk_16 = rwData->swing.unk_14 = rwData->swing.unk_18 = 0;
            rwData->swing.swingUpdateRate = roData->yawUpdateSpeed;
            rwData->yawUpdAmt =
                (s16)((s16)(playerPosRot->rot.y - 0x7FFF) - sp7C.yaw) * (1.0f / R_CAM_DEFAULT_ANIM_TIME);
            rwData->distTimer = 10;
            rwData->yawTimer = R_CAM_DEFAULT_ANIM_TIME;
            camera->animState = 1;
            rwData->swing.swingUpdateRateTimer = 0;
    }

    if (rwData->distTimer != 0) {
        rwData->distTimer--;
    }

    sp98 = CAM_DATA_SCALED(R_CAM_UPDATE_RATE_STEP_SCALE_XZ) * camera->speedRatio;
    sp94 = CAM_DATA_SCALED(R_CAM_UPDATE_RATE_STEP_SCALE_Y) * camera->speedRatio;

    if (rwData->swing.swingUpdateRateTimer != 0) {
        camera->yawUpdateRateInv = Camera_LERPCeilF(roData->yawUpdateSpeed + (rwData->swing.swingUpdateRateTimer * 2),
                                                    camera->yawUpdateRateInv, sp98, 0.1f);
        camera->pitchUpdateRateInv =
            Camera_LERPCeilF((f32)R_CAM_PITCH_UPDATE_RATE_INV + (rwData->swing.swingUpdateRateTimer * 2),
                             camera->pitchUpdateRateInv, sp94, 0.1f);
        if (1) {}
        rwData->swing.swingUpdateRateTimer--;
    } else {
        camera->yawUpdateRateInv = Camera_LERPCeilF(roData->yawUpdateSpeed, camera->yawUpdateRateInv, sp98, 0.1f);
        camera->pitchUpdateRateInv =
            Camera_LERPCeilF(R_CAM_PITCH_UPDATE_RATE_INV, camera->pitchUpdateRateInv, sp94, 0.1f);
    }

    camera->xzOffsetUpdateRate =
        Camera_LERPCeilF(CAM_DATA_SCALED(R_CAM_XZ_OFFSET_UPDATE_RATE), camera->xzOffsetUpdateRate, sp98, 0.1f);
    camera->yOffsetUpdateRate =
        Camera_LERPCeilF(CAM_DATA_SCALED(R_CAM_Y_OFFSET_UPDATE_RATE), camera->yOffsetUpdateRate, sp94, 0.1f);
    camera->fovUpdateRate = Camera_LERPCeilF(CAM_DATA_SCALED(R_CAM_FOV_UPDATE_RATE), camera->fovUpdateRate, sp94, 0.1f);

    t2 = Camera_GetPitchAdjFromFloorHeightDiffs(camera, sp7C.yaw - 0x7FFF, true);
    sp94 = ((1.0f / roData->unk_10) * 0.5f);
    temp_f0 = (((1.0f / roData->unk_10) * 0.5f) * (1.0f - camera->speedRatio));
    rwData->curPitch = Camera_LERPCeilS(t2, rwData->curPitch, sp94 + temp_f0, 0xF);

    Camera_CalcAtForHorse(camera, &sp74, roData->yOffset, &rwData->unk_20, true);
    sp90 = (roData->distMax + roData->distMin) * 0.5f;
    OLib_Vec3fDiffToVecGeo(&sp84, at, eyeNext);
    camera->dist = sp84.r = Camera_ClampDist(camera, sp84.r, roData->distMin, roData->distMax, rwData->distTimer);
    if (camera->xzSpeed > 0.001f) {
        sp84.r += (sp90 - sp84.r) * 0.002f;
    }
    phi_a0 = roData->pitchTarget - rwData->curPitch;
    sp84.pitch = Camera_LERPCeilS(phi_a0, sp74.pitch, 1.0f / camera->pitchUpdateRateInv, 0xA);

    if (sp84.pitch > R_CAM_MAX_PITCH) {
        sp84.pitch = R_CAM_MAX_PITCH;
    }
    if (sp84.pitch < R_CAM_MIN_PITCH_1) {
        sp84.pitch = R_CAM_MIN_PITCH_1;
    }

    phi_a0 = playerPosRot->rot.y - (s16)(sp74.yaw - 0x7FFF);
    if (ABS(phi_a0) > 0x2AF8) {
        if (phi_a0 > 0) {
            phi_a0 = 0x2AF8;
        } else {
            phi_a0 = -0x2AF8;
        }
    }

    sp90 = 1.0f;
    sp98 = 0.5;
    sp94 = camera->speedRatio;
    sp90 -= sp98;
    sp98 = sp98 + (sp94 * sp90);
    sp98 = (sp98 * phi_a0) / camera->yawUpdateRateInv;

    sp84.yaw = fabsf(sp98) > (150.0f * (1.0f - camera->speedRatio)) ? (s16)(sp74.yaw + sp98) : sp74.yaw;

    if (rwData->yawTimer > 0) {
        sp84.yaw += rwData->yawUpdAmt;
        rwData->yawTimer--;
    }

    Camera_AddVecGeoToVec3f(eyeNext, at, &sp84);

    if (camera->status == CAM_STAT_ACTIVE) {
        func_80046E20(camera, &sp84, roData->distMin, roData->yawUpdateSpeed, &sp8C, &rwData->swing);
    } else {
        *eye = *eyeNext;
    }

    camera->fov = Camera_LERPCeilF(roData->fovTarget, camera->fov, camera->fovUpdateRate, 1.0f);
    camera->roll = Camera_LERPCeilS(0, camera->roll, 0.5f, 0xA);
    camera->atLERPStepScale = Camera_ClampLERPScale(camera, roData->maxAtLERPScale);
    return 1;
}

s32 Camera_Normal4(Camera* camera) {
    return Camera_Noop(camera);
}

s32 Camera_Normal0(Camera* camera) {
    return Camera_Noop(camera);
}

s32 Camera_Parallel1(Camera* camera) {
    Vec3f* eye = &camera->eye;
    Vec3f* at = &camera->at;
    Vec3f* eyeNext = &camera->eyeNext;
    f32 spB8;
    f32 spB4;
    s16 tangle;
    VecGeo spA8;
    VecGeo atToEyeDir;
    VecGeo atToEyeNextDir;
    PosRot* playerPosRot = &camera->playerPosRot;
    CamColChk sp6C;
    s16 sp6A;
    s16 phi_a0;
    Parallel1ReadOnlyData* roData = &camera->paramData.para1.roData;
    Parallel1ReadWriteData* rwData = &camera->paramData.para1.rwData;
    f32 pad2;
    f32 playerHeight;
    s32 pad3;

    playerHeight = Player_GetHeight(camera->player);
    if (RELOAD_PARAMS(camera) || R_RELOAD_CAM_PARAMS) {
        CameraModeValue* values = sCameraSettings[camera->setting].cameraModes[camera->mode].values;
        f32 yNormal =
            1.0f + CAM_DATA_SCALED(R_CAM_YOFFSET_NORM) - (CAM_DATA_SCALED(R_CAM_YOFFSET_NORM) * (68.0f / playerHeight));

        roData->yOffset = GET_NEXT_SCALED_RO_DATA(values) * playerHeight * yNormal;
        roData->distTarget = GET_NEXT_SCALED_RO_DATA(values) * playerHeight * yNormal;
        roData->pitchTarget = CAM_DEG_TO_BINANG(GET_NEXT_RO_DATA(values));
        roData->yawTarget = CAM_DEG_TO_BINANG(GET_NEXT_RO_DATA(values));
        roData->unk_08 = GET_NEXT_RO_DATA(values);
        roData->unk_0C = GET_NEXT_RO_DATA(values);
        roData->fovTarget = GET_NEXT_RO_DATA(values);
        roData->unk_14 = GET_NEXT_SCALED_RO_DATA(values);
        roData->interfaceField = GET_NEXT_RO_DATA(values);
        roData->unk_18 = GET_NEXT_SCALED_RO_DATA(values) * playerHeight * yNormal;
        roData->unk_1C = GET_NEXT_SCALED_RO_DATA(values);
    }

    if (R_RELOAD_CAM_PARAMS) {
        Camera_CopyPREGToModeValues(camera);
    }

    OLib_Vec3fDiffToVecGeo(&atToEyeDir, at, eye);
    OLib_Vec3fDiffToVecGeo(&atToEyeNextDir, at, eyeNext);

    switch (camera->animState) {
        case 0:
        case 10:
        case 20:
        case 25:
            rwData->unk_16 = 0;
            rwData->unk_10 = 0;
            if (roData->interfaceField & PARALLEL1_FLAG_2) {
                rwData->animTimer = 20;
            } else {
                rwData->animTimer = R_CAM_DEFAULT_ANIM_TIME;
            }
            rwData->unk_00.x = 0.0f;
            rwData->yTarget = playerPosRot->pos.y - camera->playerPosDelta.y;
            camera->animState++;
            break;
    }

    if (rwData->animTimer != 0) {
        if (roData->interfaceField & PARALLEL1_FLAG_1) {
            // Rotate roData->yawTarget degrees from behind the player.
            rwData->yawTarget = (s16)(playerPosRot->rot.y - 0x7FFF) + roData->yawTarget;
        } else if (roData->interfaceField & PARALLEL1_FLAG_2) {
            // rotate to roData->yawTarget
            rwData->yawTarget = roData->yawTarget;
        } else {
            // leave the rotation alone.
            rwData->yawTarget = atToEyeNextDir.yaw;
        }
    } else {
        if (roData->interfaceField & PARALLEL1_FLAG_5) {
            rwData->yawTarget = (s16)(playerPosRot->rot.y - 0x7FFF) + roData->yawTarget;
        }
        sCameraInterfaceField = roData->interfaceField;
    }

    rwData->pitchTarget = roData->pitchTarget;

    if (camera->animState == 21) {
        rwData->unk_16 = 1;
        camera->animState = 1;
    } else if (camera->animState == 11) {
        camera->animState = 1;
    }

    spB8 = CAM_DATA_SCALED(R_CAM_UPDATE_RATE_STEP_SCALE_XZ) * camera->speedRatio;
    spB4 = CAM_DATA_SCALED(R_CAM_UPDATE_RATE_STEP_SCALE_Y) * camera->speedRatio;

    camera->rUpdateRateInv = Camera_LERPCeilF(R_CAM_R_UPDATE_RATE_INV, camera->rUpdateRateInv, spB8, 0.1f);
    camera->yawUpdateRateInv = Camera_LERPCeilF(roData->unk_08, camera->yawUpdateRateInv, spB8, 0.1f);
    camera->pitchUpdateRateInv = Camera_LERPCeilF(2.0f, camera->pitchUpdateRateInv, spB4, 0.1f);
    camera->xzOffsetUpdateRate =
        Camera_LERPCeilF(CAM_DATA_SCALED(R_CAM_XZ_OFFSET_UPDATE_RATE), camera->xzOffsetUpdateRate, spB8, 0.1f);
    camera->yOffsetUpdateRate =
        Camera_LERPCeilF(CAM_DATA_SCALED(R_CAM_Y_OFFSET_UPDATE_RATE), camera->yOffsetUpdateRate, spB4, 0.1f);
    camera->fovUpdateRate = Camera_LERPCeilF(CAM_DATA_SCALED(R_CAM_FOV_UPDATE_RATE), camera->fovUpdateRate,
                                             camera->speedRatio * 0.05f, 0.1f);

    if (roData->interfaceField & PARALLEL1_FLAG_0) {
        tangle = Camera_GetPitchAdjFromFloorHeightDiffs(camera, atToEyeDir.yaw - 0x7FFF, true);

        spB8 = ((1.0f / roData->unk_0C) * 0.3f);
        pad2 = (((1.0f / roData->unk_0C) * 0.7f) * (1.0f - camera->speedRatio));
        rwData->unk_10 = Camera_LERPCeilS(tangle, rwData->unk_10, spB8 + pad2, 0xF);
    } else {
        rwData->unk_10 = 0;
    }

    if (camera->playerGroundY == camera->playerPosRot.pos.y || camera->player->actor.gravity > -0.1f ||
        camera->player->stateFlags1 & PLAYER_STATE1_21) {
        rwData->yTarget = playerPosRot->pos.y;
        sp6A = 0;
    } else {
        sp6A = 1;
    }

    if (!(roData->interfaceField & PARALLEL1_FLAG_7) && !sp6A) {
        Camera_CalcAtForParallel(camera, &atToEyeNextDir, roData->yOffset, &rwData->yTarget,
                                 roData->interfaceField & PARALLEL1_FLAG_0);
    } else {
        func_800458D4(camera, &atToEyeNextDir, roData->unk_18, &rwData->yTarget,
                      roData->interfaceField & PARALLEL1_FLAG_0);
    }

    if (rwData->animTimer != 0) {
        camera->stateFlags |= CAM_STATE_LOCK_MODE;
        tangle = (((rwData->animTimer + 1) * rwData->animTimer) >> 1);
        spA8.yaw = atToEyeDir.yaw + (((s16)(rwData->yawTarget - atToEyeDir.yaw) / tangle) * rwData->animTimer);
        spA8.pitch = atToEyeDir.pitch;
        spA8.r = atToEyeDir.r;
        rwData->animTimer--;
    } else {
        rwData->unk_16 = 0;
        camera->dist = Camera_LERPCeilF(roData->distTarget, camera->dist, 1.0f / camera->rUpdateRateInv, 2.0f);
        OLib_Vec3fDiffToVecGeo(&spA8, at, eyeNext);
        spA8.r = camera->dist;

        if (roData->interfaceField & PARALLEL1_FLAG_6) {
            spA8.yaw = Camera_LERPCeilS(rwData->yawTarget, atToEyeNextDir.yaw, 0.6f, 0xA);
        } else {
            spA8.yaw = Camera_LERPCeilS(rwData->yawTarget, atToEyeNextDir.yaw, 0.8f, 0xA);
        }

        if (roData->interfaceField & PARALLEL1_FLAG_0) {
            phi_a0 = rwData->pitchTarget - rwData->unk_10;
        } else {
            phi_a0 = rwData->pitchTarget;
        }

        spA8.pitch = Camera_LERPCeilS(phi_a0, atToEyeNextDir.pitch, 1.0f / camera->pitchUpdateRateInv, 4);

        if (spA8.pitch > R_CAM_MAX_PITCH) {
            spA8.pitch = R_CAM_MAX_PITCH;
        }

        if (spA8.pitch < R_CAM_MIN_PITCH_1) {
            spA8.pitch = R_CAM_MIN_PITCH_1;
        }
    }
    Camera_AddVecGeoToVec3f(eyeNext, at, &spA8);
    if (camera->status == CAM_STAT_ACTIVE) {
        sp6C.pos = *eyeNext;
        if (!camera->play->envCtx.skyboxDisabled || roData->interfaceField & PARALLEL1_FLAG_4) {
            Camera_BGCheckInfo(camera, at, &sp6C);
            *eye = sp6C.pos;
        } else {
            func_80043F94(camera, at, &sp6C);
            *eye = sp6C.pos;
            OLib_Vec3fDiffToVecGeo(&spA8, eye, at);
            camera->inputDir.x = spA8.pitch;
            camera->inputDir.y = spA8.yaw;
            camera->inputDir.z = 0;
        }
    }
    camera->fov = Camera_LERPCeilF(roData->fovTarget, camera->fov, camera->fovUpdateRate, 1.0f);
    camera->roll = Camera_LERPCeilS(0, camera->roll, 0.5, 0xA);
    camera->atLERPStepScale = Camera_ClampLERPScale(camera, sp6A ? roData->unk_1C : roData->unk_14);
    //! @bug doesn't return
}

s32 Camera_Parallel2(Camera* camera) {
    return Camera_Noop(camera);
}

s32 Camera_Parallel3(Camera* camera) {
    CameraModeValue* values = sCameraSettings[camera->setting].cameraModes[camera->mode].values;
    s16 interfaceField = GET_NEXT_RO_DATA(values);

    sCameraInterfaceField = interfaceField;

    if (interfaceField & PARALLEL3_FLAG_0) {
        camera->stateFlags |= CAM_STATE_BLOCK_BG;
    }
    if (interfaceField & PARALLEL3_FLAG_1) {
        camera->stateFlags |= CAM_STATE_CAM_FUNC_FINISH;
    }
    //! @bug doesn't return
}

s32 Camera_Parallel4(Camera* camera) {
    return Camera_Noop(camera);
}

s32 Camera_Parallel0(Camera* camera) {
    return Camera_Noop(camera);
}

/**
 * Generic jump, jumping off ledges
 */
s32 Camera_Jump1(Camera* camera) {
    Vec3f* eye = &camera->eye;
    Vec3f* at = &camera->at;
    Vec3f* eyeNext = &camera->eyeNext;
    s32 pad2;
    f32 spA4;
    Vec3f newEye;
    VecGeo eyeAtOffset;
    VecGeo eyeNextAtOffset;
    VecGeo eyeDiffGeo;
    VecGeo eyeDiffTarget;
    PosRot* playerPosRot = &camera->playerPosRot;
    PosRot playerhead;
    s16 tangle;
    Jump1ReadOnlyData* roData = &camera->paramData.jump1.roData;
    Jump1ReadWriteData* rwData = &camera->paramData.jump1.rwData;
    s32 pad;
    f32 playerHeight;

    playerHeight = Player_GetHeight(camera->player);
    if (RELOAD_PARAMS(camera) || R_RELOAD_CAM_PARAMS) {
        CameraModeValue* values = sCameraSettings[camera->setting].cameraModes[camera->mode].values;
        f32 yNormal =
            1.0f + CAM_DATA_SCALED(R_CAM_YOFFSET_NORM) - (CAM_DATA_SCALED(R_CAM_YOFFSET_NORM) * (68.0f / playerHeight));

        roData->atYOffset = CAM_DATA_SCALED(GET_NEXT_RO_DATA(values)) * playerHeight * yNormal;
        roData->distMin = CAM_DATA_SCALED(GET_NEXT_RO_DATA(values)) * playerHeight * yNormal;
        roData->distMax = CAM_DATA_SCALED(GET_NEXT_RO_DATA(values)) * playerHeight * yNormal;
        roData->yawUpateRateTarget = GET_NEXT_RO_DATA(values);
        roData->maxYawUpdate = CAM_DATA_SCALED(GET_NEXT_RO_DATA(values));
        roData->unk_14 = GET_NEXT_RO_DATA(values);
        roData->atLERPScaleMax = CAM_DATA_SCALED(GET_NEXT_RO_DATA(values));
        roData->interfaceField = GET_NEXT_RO_DATA(values);
    }

    if (R_RELOAD_CAM_PARAMS) {
        Camera_CopyPREGToModeValues(camera);
    }

    // playerhead never gets used.
    Actor_GetFocus(&playerhead, &camera->player->actor);

    OLib_Vec3fDiffToVecGeo(&eyeAtOffset, at, eye);
    OLib_Vec3fDiffToVecGeo(&eyeNextAtOffset, at, eyeNext);

    sCameraInterfaceField = roData->interfaceField;

    if (RELOAD_PARAMS(camera)) {
        rwData->swing.unk_16 = rwData->swing.unk_18 = 0;
        rwData->swing.atEyePoly = NULL;
        rwData->unk_24 = 0;
        rwData->unk_26 = 200;
        rwData->swing.swingUpdateRateTimer = 0;
        rwData->swing.swingUpdateRate = roData->yawUpateRateTarget;
        rwData->unk_1C = playerPosRot->pos.y - camera->playerPosDelta.y;
        rwData->unk_20 = eyeAtOffset.r;
        camera->playerToAtOffset.y -= camera->playerPosDelta.y;
        camera->xzOffsetUpdateRate = (1.0f / 10000.0f);
        camera->animState++;
    }

    if (rwData->swing.swingUpdateRateTimer != 0) {
        camera->yawUpdateRateInv =
            Camera_LERPCeilF(roData->yawUpateRateTarget + rwData->swing.swingUpdateRateTimer, camera->yawUpdateRateInv,
                             CAM_DATA_SCALED(R_CAM_UPDATE_RATE_STEP_SCALE_Y), 0.1f);
        camera->pitchUpdateRateInv =
            Camera_LERPCeilF((f32)R_CAM_PITCH_UPDATE_RATE_INV + rwData->swing.swingUpdateRateTimer,
                             camera->pitchUpdateRateInv, CAM_DATA_SCALED(R_CAM_UPDATE_RATE_STEP_SCALE_Y), 0.1f);
        rwData->swing.swingUpdateRateTimer--;
    } else {
        camera->yawUpdateRateInv = Camera_LERPCeilF(roData->yawUpateRateTarget, camera->yawUpdateRateInv,
                                                    CAM_DATA_SCALED(R_CAM_UPDATE_RATE_STEP_SCALE_Y), 0.1f);
        camera->pitchUpdateRateInv = Camera_LERPCeilF((f32)R_CAM_PITCH_UPDATE_RATE_INV, camera->pitchUpdateRateInv,
                                                      CAM_DATA_SCALED(R_CAM_UPDATE_RATE_STEP_SCALE_Y), 0.1f);
    }

    camera->xzOffsetUpdateRate =
        Camera_LERPCeilF(CAM_DATA_SCALED(R_CAM_XZ_OFFSET_UPDATE_RATE), camera->xzOffsetUpdateRate,
                         CAM_DATA_SCALED(R_CAM_UPDATE_RATE_STEP_SCALE_XZ), 0.1f);
    camera->yOffsetUpdateRate = Camera_LERPCeilF(CAM_DATA_SCALED(R_CAM_Y_OFFSET_UPDATE_RATE), camera->yOffsetUpdateRate,
                                                 CAM_DATA_SCALED(R_CAM_UPDATE_RATE_STEP_SCALE_Y), 0.1f);
    camera->fovUpdateRate =
        Camera_LERPCeilF(CAM_DATA_SCALED(R_CAM_FOV_UPDATE_RATE), camera->yOffsetUpdateRate, 0.05f, 0.1f);

    func_800458D4(camera, &eyeNextAtOffset, roData->atYOffset, &rwData->unk_1C, false);

    eyeDiffGeo = eyeAtOffset;

    OLib_Vec3fDiffToVecGeo(&eyeDiffTarget, at, eye);

    eyeDiffGeo.r = Camera_LERPCeilF(eyeDiffTarget.r, eyeAtOffset.r, CAM_DATA_SCALED(OREG(29)), 1.0f);
    eyeDiffGeo.pitch = Camera_LERPCeilS(eyeDiffTarget.pitch, eyeAtOffset.pitch, CAM_DATA_SCALED(OREG(29)), 0xA);

    if (rwData->swing.unk_18) {
        eyeDiffGeo.yaw =
            Camera_LERPCeilS(rwData->swing.unk_16, eyeNextAtOffset.yaw, 1.0f / camera->yawUpdateRateInv, 0xA);
        eyeDiffGeo.pitch =
            Camera_LERPCeilS(rwData->swing.unk_14, eyeNextAtOffset.pitch, 1.0f / camera->yawUpdateRateInv, 0xA);
    } else {
        eyeDiffGeo.yaw =
            Camera_CalcDefaultYaw(camera, eyeNextAtOffset.yaw, camera->playerPosRot.rot.y, roData->maxYawUpdate, 0.0f);
    }

    // Clamp the eye->at distance to roData->distMin < eyeDiffGeo.r < roData->distMax
    if (eyeDiffGeo.r < roData->distMin) {
        eyeDiffGeo.r = roData->distMin;
    } else if (eyeDiffGeo.r > roData->distMax) {
        eyeDiffGeo.r = roData->distMax;
    }

    // Clamp the phi rotation at R_CAM_MAX_PITCH AND R_CAM_MIN_PITCH_2
    if (eyeDiffGeo.pitch > R_CAM_MAX_PITCH) {
        eyeDiffGeo.pitch = R_CAM_MAX_PITCH;
    } else if (eyeDiffGeo.pitch < R_CAM_MIN_PITCH_2) {
        eyeDiffGeo.pitch = R_CAM_MIN_PITCH_2;
    }

    Camera_AddVecGeoToVec3f(&newEye, at, &eyeDiffGeo);
    eyeNext->x = newEye.x;
    eyeNext->z = newEye.z;
    eyeNext->y += (newEye.y - eyeNext->y) * CAM_DATA_SCALED(R_CAM_JUMP1_EYE_Y_STEP_SCALE);
    if ((camera->status == CAM_STAT_ACTIVE) && !(roData->interfaceField & JUMP1_FLAG_4)) {
        func_80046E20(camera, &eyeDiffGeo, roData->distMin, roData->yawUpateRateTarget, &spA4, &rwData->swing);
        if (roData->interfaceField & JUMP1_FLAG_2) {
            camera->inputDir.x = -eyeAtOffset.pitch;
            camera->inputDir.y = eyeAtOffset.yaw - 0x7FFF;
            camera->inputDir.z = 0;
        } else {
            OLib_Vec3fDiffToVecGeo(&eyeDiffGeo, eye, at);
            camera->inputDir.x = eyeDiffGeo.pitch;
            camera->inputDir.y = eyeDiffGeo.yaw;
            camera->inputDir.z = 0;
        }
        if (rwData->swing.unk_18) {
            camera->inputDir.y =
                Camera_LERPCeilS(camera->inputDir.y + (s16)((s16)(rwData->swing.unk_16 - 0x7FFF) - camera->inputDir.y),
                                 camera->inputDir.y, 1.0f - (0.99f * spA4), 0xA);
        }
    } else {
        rwData->swing.swingUpdateRate = roData->yawUpateRateTarget;
        rwData->swing.unk_18 = 0;
        sUpdateCameraDirection = 0;
        *eye = *eyeNext;
    }

    camera->dist = OLib_Vec3fDist(at, eye);
    camera->roll = Camera_LERPCeilS(0, camera->roll, 0.5f, 0xA);
    camera->atLERPStepScale = Camera_ClampLERPScale(camera, roData->atLERPScaleMax);
    return true;
}

// Climbing ladders/vines
s32 Camera_Jump2(Camera* camera) {
    Vec3f* eye = &camera->eye;
    Vec3f* at = &camera->at;
    Vec3f* eyeNext = &camera->eyeNext;
    Vec3f bgChkPos;
    Vec3f floorNorm;
    VecGeo adjAtToEyeDir;
    VecGeo bgChkPara;
    VecGeo atToEyeNextDir;
    VecGeo atToEyeDir;
    f32 temp_f14;
    f32 temp_f16;
    f32 sp90;
    f32 sp8C;
    s32 bgId;
    CamColChk camBgChk;
    PosRot* playerPosRot = &camera->playerPosRot;
    s16 yawDiff;
    s16 playerYawRot180;
    Jump2ReadOnlyData* roData = &camera->paramData.jump2.roData;
    Jump2ReadWriteData* rwData = &camera->paramData.jump2.rwData;
    CameraModeValue* values;
    f32 playerHeight;
    f32 yNormal;

    playerHeight = Player_GetHeight(camera->player);

    if (RELOAD_PARAMS(camera) || R_RELOAD_CAM_PARAMS) {
        values = sCameraSettings[camera->setting].cameraModes[camera->mode].values;
        yNormal =
            1.0f + CAM_DATA_SCALED(R_CAM_YOFFSET_NORM) - (CAM_DATA_SCALED(R_CAM_YOFFSET_NORM) * (68.0f / playerHeight));
        roData->atYOffset =
            CAM_DATA_SCALED((camera->playerPosDelta.y > 0.0f ? -10.0f : 10.0f) + GET_NEXT_RO_DATA(values)) *
            playerHeight * yNormal;
        roData->minDist = GET_NEXT_SCALED_RO_DATA(values) * playerHeight * yNormal;
        roData->maxDist = GET_NEXT_SCALED_RO_DATA(values) * playerHeight * yNormal;
        roData->minMaxDistFactor = GET_NEXT_SCALED_RO_DATA(values);
        roData->yawUpdRateTarget = GET_NEXT_RO_DATA(values);
        roData->xzUpdRateTarget = GET_NEXT_SCALED_RO_DATA(values);
        roData->fovTarget = GET_NEXT_RO_DATA(values);
        roData->atLERPStepScale = GET_NEXT_SCALED_RO_DATA(values);
        roData->interfaceField = GET_NEXT_RO_DATA(values);
    }

    if (R_RELOAD_CAM_PARAMS) {
        Camera_CopyPREGToModeValues(camera);
    }

    OLib_Vec3fDiffToVecGeo(&atToEyeDir, at, eye);
    OLib_Vec3fDiffToVecGeo(&atToEyeNextDir, at, eyeNext);

    sCameraInterfaceField = roData->interfaceField;

    if (RELOAD_PARAMS(camera)) {
        bgChkPos = playerPosRot->pos;
        rwData->floorY = Camera_GetFloorY(camera, &bgChkPos);
        rwData->yawTarget = atToEyeNextDir.yaw;
        rwData->initYawDiff = 0;
        if (rwData->floorY == BGCHECK_Y_MIN) {
            osSyncPrintf(VT_COL(YELLOW, BLACK) "camera: climb: no floor \n" VT_RST);
            rwData->onFloor = -1;
            rwData->floorY = playerPosRot->pos.y - 1000.0f;
        } else if (playerPosRot->pos.y - rwData->floorY < playerHeight) {
            // player's model is within the height of the floor.
            rwData->onFloor = 1;
        } else {
            rwData->onFloor = -1;
        }

        yawDiff = (s16)(playerPosRot->rot.y - 0x7FFF) - atToEyeNextDir.yaw;
        rwData->initYawDiff = ((yawDiff / R_CAM_DEFAULT_ANIM_TIME) / 4) * 3;
        if (roData->interfaceField & JUMP2_FLAG_1) {
            rwData->yawAdj = 0xA;
        } else {
            rwData->yawAdj = 0x2710;
        }

        playerPosRot->pos.x -= camera->playerPosDelta.x;
        playerPosRot->pos.y -= camera->playerPosDelta.y;
        playerPosRot->pos.z -= camera->playerPosDelta.z;
        rwData->animTimer = R_CAM_DEFAULT_ANIM_TIME;
        camera->animState++;
        camera->atLERPStepScale = roData->atLERPStepScale;
    }

    sp90 = CAM_DATA_SCALED(R_CAM_UPDATE_RATE_STEP_SCALE_XZ) * camera->speedRatio;
    sp8C = CAM_DATA_SCALED(R_CAM_UPDATE_RATE_STEP_SCALE_Y) * camera->speedRatio;
    camera->yawUpdateRateInv = Camera_LERPCeilF(roData->yawUpdRateTarget, camera->yawUpdateRateInv, sp90, 0.1f);
    camera->xzOffsetUpdateRate = Camera_LERPCeilF(roData->xzUpdRateTarget, camera->xzOffsetUpdateRate, sp90, 0.1f);
    camera->yOffsetUpdateRate =
        Camera_LERPCeilF(CAM_DATA_SCALED(R_CAM_Y_OFFSET_UPDATE_RATE), camera->yOffsetUpdateRate, sp8C, 0.1f);

    camera->fovUpdateRate = Camera_LERPCeilF(CAM_DATA_SCALED(R_CAM_FOV_UPDATE_RATE), camera->yOffsetUpdateRate,
                                             camera->speedRatio * 0.05f, 0.1f);
    camera->rUpdateRateInv = OREG(27);

    Camera_CalcAtDefault(camera, &atToEyeNextDir, roData->atYOffset, false);
    OLib_Vec3fDiffToVecGeo(&adjAtToEyeDir, at, eye);

    temp_f16 = roData->minDist;
    sp90 = roData->maxDist + (roData->maxDist * roData->minMaxDistFactor);
    temp_f14 = temp_f16 - (roData->minDist * roData->minMaxDistFactor);

    if (adjAtToEyeDir.r > sp90) {
        adjAtToEyeDir.r = sp90;
    } else if (adjAtToEyeDir.r < temp_f14) {
        adjAtToEyeDir.r = temp_f14;
    }

    yawDiff = (s16)(playerPosRot->rot.y - 0x7FFF) - adjAtToEyeDir.yaw;
    if (rwData->animTimer != 0) {
        rwData->yawTarget = playerPosRot->rot.y - 0x7FFF;
        rwData->animTimer--;
        adjAtToEyeDir.yaw = Camera_LERPCeilS(rwData->yawTarget, atToEyeNextDir.yaw, 0.5f, 0xA);
    } else if (rwData->yawAdj < ABS(yawDiff)) {
        playerYawRot180 = playerPosRot->rot.y - 0x7FFF;
        adjAtToEyeDir.yaw = Camera_LERPFloorS(
            ((yawDiff < 0) ? (s16)(playerYawRot180 + rwData->yawAdj) : (s16)(playerYawRot180 - rwData->yawAdj)),
            atToEyeNextDir.yaw, 0.1f, 0xA);
    } else {
        adjAtToEyeDir.yaw = Camera_LERPCeilS(adjAtToEyeDir.yaw, atToEyeNextDir.yaw, 0.25f, 0xA);
    }

    // Check the floor at the top of the climb
    bgChkPos.x = playerPosRot->pos.x + (Math_SinS(playerPosRot->rot.y) * 25.0f);
    bgChkPos.y = playerPosRot->pos.y + (playerHeight * 2.2f);
    bgChkPos.z = playerPosRot->pos.z + (Math_CosS(playerPosRot->rot.y) * 25.0f);

    sp90 = Camera_GetFloorYNorm(camera, &floorNorm, &bgChkPos, &bgId);
    if ((sp90 != BGCHECK_Y_MIN) && (playerPosRot->pos.y < sp90)) {
        // top of the climb is within 2.2x of the player's height.
        camera->pitchUpdateRateInv =
            Camera_LERPCeilF(20.0f, camera->pitchUpdateRateInv, CAM_DATA_SCALED(R_CAM_UPDATE_RATE_STEP_SCALE_Y), 0.1f);
        camera->rUpdateRateInv =
            Camera_LERPCeilF(20.0f, camera->rUpdateRateInv, CAM_DATA_SCALED(R_CAM_UPDATE_RATE_STEP_SCALE_Y), 0.1f);
        adjAtToEyeDir.pitch = Camera_LERPCeilS(0x1F4, atToEyeNextDir.pitch, 1.0f / camera->pitchUpdateRateInv, 0xA);
    } else if ((playerPosRot->pos.y - rwData->floorY) < playerHeight) {
        // player is within his height of the ground.
        camera->pitchUpdateRateInv =
            Camera_LERPCeilF(20.0f, camera->pitchUpdateRateInv, CAM_DATA_SCALED(R_CAM_UPDATE_RATE_STEP_SCALE_Y), 0.1f);
        camera->rUpdateRateInv =
            Camera_LERPCeilF(20.0f, camera->rUpdateRateInv, CAM_DATA_SCALED(R_CAM_UPDATE_RATE_STEP_SCALE_Y), 0.1f);
        adjAtToEyeDir.pitch = Camera_LERPCeilS(0x1F4, atToEyeNextDir.pitch, 1.0f / camera->pitchUpdateRateInv, 0xA);
    } else {
        camera->pitchUpdateRateInv = 100.0f;
        camera->rUpdateRateInv = 100.0f;
    }

    // max pitch to +/- ~ 60 degrees
    if (adjAtToEyeDir.pitch > 0x2AF8) {
        adjAtToEyeDir.pitch = 0x2AF8;
    }

    if (adjAtToEyeDir.pitch < -0x2AF8) {
        adjAtToEyeDir.pitch = -0x2AF8;
    }

    Camera_AddVecGeoToVec3f(eyeNext, at, &adjAtToEyeDir);
    camBgChk.pos = *eyeNext;
    if (Camera_BGCheckInfo(camera, at, &camBgChk)) {
        // Collision detected between at->eyeNext, Check if collision between
        // at->eyeNext, but parallel to at (pitch = 0).
        bgChkPos = camBgChk.pos;
        bgChkPara.r = adjAtToEyeDir.r;
        bgChkPara.pitch = 0;
        bgChkPara.yaw = adjAtToEyeDir.yaw;
        Camera_AddVecGeoToVec3f(&camBgChk.pos, at, &bgChkPara);
        if (Camera_BGCheckInfo(camera, at, &camBgChk)) {
            // Collision found between parallel at->eyeNext, set eye position to
            // first collision point.
            *eye = bgChkPos;
        } else {
            // no collision found with the parallel at->eye, animate to be parallel
            adjAtToEyeDir.pitch = Camera_LERPCeilS(0, adjAtToEyeDir.pitch, 0.2f, 0xA);
            Camera_AddVecGeoToVec3f(eye, at, &adjAtToEyeDir);
            // useless?
            Camera_BGCheck(camera, at, eye);
        }
    } else {
        // no collision detected.
        *eye = *eyeNext;
    }

    camera->dist = adjAtToEyeDir.r;
    camera->fov = Camera_LERPCeilF(roData->fovTarget, camera->fov, camera->fovUpdateRate, 1.0f);
    camera->roll = Camera_LERPCeilS(0, camera->roll, 0.5f, 0xA);
    return true;
}

// swimming
s32 Camera_Jump3(Camera* camera) {
    Vec3f* eye = &camera->eye;
    Vec3f* at = &camera->at;
    Vec3f* eyeNext = &camera->eyeNext;
    s32 prevMode;
    f32 spC4;
    f32 spC0;
    f32 spBC;
    UNUSED Vec3f spB0;
    VecGeo eyeDiffGeo;
    PosRot* playerPosRot = &camera->playerPosRot;
    Jump3ReadOnlyData* roData = &camera->paramData.jump3.roData;
    VecGeo eyeAtOffset;
    VecGeo eyeNextAtOffset;
    s32 pad;
    s32 pad2;
    CameraModeValue* values;
    f32 t2;
    f32 phi_f0;
    f32 phi_f2;
    f32 playerHeight;
    PosRot playerhead;
    f32 yNormal;
    f32 temp_f18;
    s32 modeSwitch;
    f32 temp_f2_2;
    Jump3ReadWriteData* rwData = &camera->paramData.jump3.rwData;

    playerHeight = Player_GetHeight(camera->player);
    Actor_GetFocus(&playerhead, &camera->player->actor);

    modeSwitch = false;
    if (((camera->waterYPos - eye->y) < OREG(44) || (camera->animState == 0))) {
        if (rwData->mode != CAM_MODE_NORMAL) {
            rwData->mode = CAM_MODE_NORMAL;
            modeSwitch = true;
        }
    } else if (((camera->waterYPos - eye->y) > OREG(45)) && (rwData->mode != CAM_MODE_AIM_BOOMERANG)) {
        rwData->mode = CAM_MODE_AIM_BOOMERANG;
        modeSwitch = true;
    }

    OLib_Vec3fDiffToVecGeo(&eyeAtOffset, at, eye);
    OLib_Vec3fDiffToVecGeo(&eyeNextAtOffset, at, eyeNext);

    if (RELOAD_PARAMS(camera) || modeSwitch || R_RELOAD_CAM_PARAMS) {
        values = sCameraSettings[camera->setting].cameraModes[rwData->mode].values;
        yNormal =
            1.0f + CAM_DATA_SCALED(R_CAM_YOFFSET_NORM) - (CAM_DATA_SCALED(R_CAM_YOFFSET_NORM) * (68.0f / playerHeight));
        t2 = CAM_DATA_SCALED(playerHeight) * yNormal;
        roData->yOffset = GET_NEXT_RO_DATA(values) * t2;
        roData->distMin = GET_NEXT_RO_DATA(values) * t2;
        roData->distMax = GET_NEXT_RO_DATA(values) * t2;
        roData->pitchTarget = CAM_DEG_TO_BINANG(GET_NEXT_RO_DATA(values));
        roData->swingUpdateRate = GET_NEXT_RO_DATA(values);
        roData->unk_10 = GET_NEXT_RO_DATA(values);
        roData->unk_14 = GET_NEXT_SCALED_RO_DATA(values);
        roData->fovTarget = GET_NEXT_RO_DATA(values);
        roData->unk_1C = GET_NEXT_SCALED_RO_DATA(values);
        roData->interfaceField = GET_NEXT_RO_DATA(values);
    }

    if (R_RELOAD_CAM_PARAMS) {
        prevMode = camera->mode;
        camera->mode = rwData->mode;
        Camera_CopyPREGToModeValues(camera);
        camera->mode = prevMode;
    }

    sCameraInterfaceField = roData->interfaceField;

    switch (camera->animState) {
        case 0:
        case 10:
        case 20:
        case 25:
            rwData->swing.atEyePoly = NULL;
            rwData->unk_1C = camera->playerGroundY;
            rwData->swing.unk_16 = rwData->swing.unk_14 = rwData->swing.unk_18 = 0;
            rwData->animTimer = 10;
            rwData->swing.swingUpdateRate = roData->swingUpdateRate;
            camera->animState++;
            rwData->swing.swingUpdateRateTimer = 0;
            break;
        default:
            if (rwData->animTimer != 0) {
                rwData->animTimer--;
            }
            break;
    }

    spB0 = *eye;

    spC4 = CAM_DATA_SCALED(R_CAM_UPDATE_RATE_STEP_SCALE_XZ) * camera->speedRatio;
    spC0 = camera->speedRatio * CAM_DATA_SCALED(R_CAM_UPDATE_RATE_STEP_SCALE_Y);
    spBC = rwData->swing.unk_18 != 0 ? CAM_DATA_SCALED(R_CAM_UPDATE_RATE_STEP_SCALE_XZ) : spC4;

    if (rwData->swing.swingUpdateRateTimer != 0) {
        camera->yawUpdateRateInv =
            Camera_LERPCeilF(rwData->swing.swingUpdateRate + (rwData->swing.swingUpdateRateTimer * 2),
                             camera->yawUpdateRateInv, spC4, 0.1f);
        camera->pitchUpdateRateInv =
            Camera_LERPCeilF((rwData->swing.swingUpdateRateTimer * 2) + 40.0f, camera->pitchUpdateRateInv, spC0, 0.1f);
        rwData->swing.swingUpdateRateTimer--;
    } else {
        camera->yawUpdateRateInv =
            Camera_LERPCeilF(rwData->swing.swingUpdateRate, camera->yawUpdateRateInv, spBC, 0.1f);
        camera->pitchUpdateRateInv = Camera_LERPCeilF(40.0f, camera->pitchUpdateRateInv, spC0, 0.1f);
    }

    camera->xzOffsetUpdateRate =
        Camera_LERPCeilF(CAM_DATA_SCALED(R_CAM_XZ_OFFSET_UPDATE_RATE), camera->xzOffsetUpdateRate, spC4, 0.1f);
    camera->yOffsetUpdateRate =
        Camera_LERPCeilF(CAM_DATA_SCALED(R_CAM_Y_OFFSET_UPDATE_RATE), camera->yOffsetUpdateRate, spC0, 0.1f);
    camera->fovUpdateRate = Camera_LERPCeilF(CAM_DATA_SCALED(R_CAM_FOV_UPDATE_RATE), camera->yOffsetUpdateRate,
                                             camera->speedRatio * 0.05f, 0.1f);

    Camera_CalcAtDefault(camera, &eyeNextAtOffset, roData->yOffset, roData->interfaceField);
    OLib_Vec3fDiffToVecGeo(&eyeDiffGeo, at, eyeNext);

    camera->dist = eyeDiffGeo.r =
        Camera_ClampDist(camera, eyeDiffGeo.r, roData->distMin, roData->distMax, rwData->animTimer);

    if (camera->playerGroundY <= playerPosRot->pos.y) {
        phi_f0 = playerPosRot->pos.y - camera->playerGroundY;
    } else {
        phi_f0 = -(playerPosRot->pos.y - camera->playerGroundY);
    }

    if (!(phi_f0 < 10.0f)) {
        if (camera->waterYPos <= playerhead.pos.y) {
            phi_f2 = playerhead.pos.y - camera->waterYPos;
        } else {
            phi_f2 = -(playerhead.pos.y - camera->waterYPos);
        }
        if (!(phi_f2 < 50.0f)) {
            camera->pitchUpdateRateInv = 100.0f;
        }
    }
    if (rwData->swing.unk_18 != 0) {
        eyeDiffGeo.yaw =
            Camera_LERPCeilS(rwData->swing.unk_16, eyeNextAtOffset.yaw, 1.0f / camera->yawUpdateRateInv, 0xA);
        eyeDiffGeo.pitch =
            Camera_LERPCeilS(rwData->swing.unk_14, eyeNextAtOffset.pitch, 1.0f / camera->yawUpdateRateInv, 0xA);
    } else {
        eyeDiffGeo.yaw = Camera_CalcDefaultYaw(camera, eyeNextAtOffset.yaw, playerPosRot->rot.y, roData->unk_14, 0.0f);
        eyeDiffGeo.pitch = Camera_CalcDefaultPitch(camera, eyeNextAtOffset.pitch, roData->pitchTarget, 0);
    }

    if (eyeDiffGeo.pitch > R_CAM_MAX_PITCH) {
        eyeDiffGeo.pitch = R_CAM_MAX_PITCH;
    }

    if (eyeDiffGeo.pitch < R_CAM_MIN_PITCH_1) {
        eyeDiffGeo.pitch = R_CAM_MIN_PITCH_1;
    }

    Camera_AddVecGeoToVec3f(eyeNext, at, &eyeDiffGeo);
    if ((camera->status == CAM_STAT_ACTIVE) && !(roData->interfaceField & JUMP3_FLAG_4)) {
        func_80046E20(camera, &eyeDiffGeo, roData->distMin, roData->swingUpdateRate, &spBC, &rwData->swing);
        if (roData->interfaceField & JUMP3_FLAG_2) {
            camera->inputDir.x = -eyeAtOffset.pitch;
            camera->inputDir.y = eyeAtOffset.yaw - 0x7FFF;
            camera->inputDir.z = 0;
        } else {
            OLib_Vec3fDiffToVecGeo(&eyeDiffGeo, eye, at);
            camera->inputDir.x = eyeDiffGeo.pitch;
            camera->inputDir.y = eyeDiffGeo.yaw;
            camera->inputDir.z = 0;
        }

        if (rwData->swing.unk_18 != 0) {
            camera->inputDir.y =
                Camera_LERPCeilS(camera->inputDir.y + (s16)((s16)(rwData->swing.unk_16 - 0x7FFF) - camera->inputDir.y),
                                 camera->inputDir.y, 1.0f - (0.99f * spBC), 0xA);
        }
    } else {
        rwData->swing.swingUpdateRate = roData->swingUpdateRate;
        rwData->swing.unk_18 = 0;
        sUpdateCameraDirection = 0;
        *eye = *eyeNext;
    }
    camera->fov = Camera_LERPCeilF(roData->fovTarget, camera->fov, camera->fovUpdateRate, 1.0f);
    camera->roll = Camera_LERPCeilS(0, camera->roll, 0.5f, 0xA);
    camera->atLERPStepScale = Camera_ClampLERPScale(camera, roData->unk_1C);
    return true;
}

s32 Camera_Jump4(Camera* camera) {
    return Camera_Noop(camera);
}

s32 Camera_Jump0(Camera* camera) {
    return Camera_Noop(camera);
}

s32 Camera_Battle1(Camera* camera) {
    Vec3f* eye = &camera->eye;
    Vec3f* at = &camera->at;
    Vec3f* eyeNext = &camera->eyeNext;
    Vec3f sp128;
    Vec3f playerHead;
    Vec3f targetPos;
    f32 var3;
    f32 var2;
    f32 temp_f0_2;
    f32 temp_f12_2;
    f32 spFC;
    f32 spF8;
    f32 swingAngle;
    f32 temp_f2_2;
    f32 temp_f14;
    s32 skipEyeAtCalc;
    f32 distRatio;
    CamColChk spBC;
    VecGeo spB4;
    VecGeo atToTargetDir;
    VecGeo playerToTargetDir;
    VecGeo atToEyeDir;
    VecGeo atToEyeNextDir;
    PosRot* playerPosRot = &camera->playerPosRot;
    s16 tmpAng1;
    s16 tmpAng2;
    Player* player;
    s16 sp86;
    s16 isOffGround;
    f32 distance;
    f32 sp7C;
    f32 sp78;
    f32 fov;
    Battle1ReadOnlyData* roData = &camera->paramData.batt1.roData;
    Battle1ReadWriteData* rwData = &camera->paramData.batt1.rwData;
    s32 pad;
    f32 playerHeight;

    skipEyeAtCalc = false;
    player = camera->player;
    playerHeight = Player_GetHeight(camera->player);
    if (RELOAD_PARAMS(camera) || R_RELOAD_CAM_PARAMS) {
        CameraModeValue* values = sCameraSettings[camera->setting].cameraModes[camera->mode].values;
        f32 yNormal =
            1.0f + CAM_DATA_SCALED(R_CAM_YOFFSET_NORM) - (CAM_DATA_SCALED(R_CAM_YOFFSET_NORM) * (68.0f / playerHeight));

        roData->yOffset = GET_NEXT_SCALED_RO_DATA(values) * playerHeight * yNormal;
        roData->distance = GET_NEXT_RO_DATA(values);
        roData->swingYawInitial = GET_NEXT_RO_DATA(values);
        roData->swingYawFinal = GET_NEXT_RO_DATA(values);
        roData->swingPitchInitial = GET_NEXT_RO_DATA(values);
        roData->swingPitchFinal = GET_NEXT_RO_DATA(values);
        roData->swingPitchAdj = GET_NEXT_SCALED_RO_DATA(values);
        roData->fov = GET_NEXT_RO_DATA(values);
        roData->atLERPScaleOnGround = GET_NEXT_SCALED_RO_DATA(values);
        roData->interfaceField = GET_NEXT_RO_DATA(values);
        roData->yOffsetOffGround = GET_NEXT_SCALED_RO_DATA(values) * playerHeight * yNormal;
        roData->atLERPScaleOffGround = GET_NEXT_SCALED_RO_DATA(values);
        rwData->chargeTimer = 40;
        rwData->unk_10 = CAM_DATA_SCALED(OREG(12));
    }

    if (R_RELOAD_CAM_PARAMS) {
        Camera_CopyPREGToModeValues(camera);
    }

    distance = roData->distance;
    sp7C = roData->swingPitchInitial;
    sp78 = roData->swingPitchFinal;
    fov = roData->fov;

    if (camera->player->stateFlags1 & PLAYER_STATE1_12) {
        // charging sword.
        rwData->unk_10 = Camera_LERPCeilF(CAM_DATA_SCALED(OREG(12)) * 0.5f, rwData->unk_10,
                                          CAM_DATA_SCALED(R_CAM_UPDATE_RATE_STEP_SCALE_XZ), 0.1f);
        camera->xzOffsetUpdateRate =
            Camera_LERPCeilF(0.2f, camera->xzOffsetUpdateRate, CAM_DATA_SCALED(R_CAM_UPDATE_RATE_STEP_SCALE_XZ), 0.1f);
        camera->yOffsetUpdateRate =
            Camera_LERPCeilF(0.2f, camera->yOffsetUpdateRate, CAM_DATA_SCALED(R_CAM_UPDATE_RATE_STEP_SCALE_XZ), 0.1f);
        if (rwData->chargeTimer > -20) {
            rwData->chargeTimer--;
        } else {
            distance = 250.0f;
            sp7C = 50.0f;
            sp78 = 40.0f;
            fov = 60.0f;
        }
    } else if (rwData->chargeTimer < 0) {
        distance = 250.0f;
        sp7C = 50.0f;
        sp78 = 40.0f;
        fov = 60.0f;
        rwData->chargeTimer++;
    } else {
        rwData->chargeTimer = 40;
        rwData->unk_10 = Camera_LERPCeilF(CAM_DATA_SCALED(OREG(12)), rwData->unk_10,
                                          CAM_DATA_SCALED(R_CAM_UPDATE_RATE_STEP_SCALE_XZ), 0.1f);
        camera->xzOffsetUpdateRate =
            Camera_LERPCeilF(CAM_DATA_SCALED(R_CAM_BATTLE1_XYZ_OFFSET_UPDATE_RATE_TARGET), camera->xzOffsetUpdateRate,
                             CAM_DATA_SCALED(R_CAM_UPDATE_RATE_STEP_SCALE_XZ) * camera->speedRatio, 0.1f);
        camera->yOffsetUpdateRate =
            Camera_LERPCeilF(CAM_DATA_SCALED(R_CAM_BATTLE1_XYZ_OFFSET_UPDATE_RATE_TARGET), camera->yOffsetUpdateRate,
                             CAM_DATA_SCALED(R_CAM_UPDATE_RATE_STEP_SCALE_Y) * camera->speedRatio, 0.1f);
    }
    camera->fovUpdateRate = Camera_LERPCeilF(CAM_DATA_SCALED(R_CAM_FOV_UPDATE_RATE), camera->fovUpdateRate,
                                             camera->speedRatio * 0.05f, 0.1f);
    playerHeight += roData->yOffset;
    OLib_Vec3fDiffToVecGeo(&atToEyeDir, at, eye);
    OLib_Vec3fDiffToVecGeo(&atToEyeNextDir, at, eyeNext);
    if (camera->target == NULL || camera->target->update == NULL) {
        if (camera->target == NULL) {
            osSyncPrintf(
                VT_COL(YELLOW, BLACK) "camera: warning: battle: target is not valid, change parallel\n" VT_RST);
        }
        camera->target = NULL;
        Camera_RequestMode(camera, CAM_MODE_Z_PARALLEL);
        return true;
    }

    sCameraInterfaceField = roData->interfaceField;

    if (RELOAD_PARAMS(camera)) {
        rwData->unk_14 = 0;
        rwData->roll = 0.0f;
        rwData->target = camera->target;
        camera->animState++;
        if (rwData->target->id > 0) {
            osSyncPrintf("camera: battle: target actor name " VT_FGCOL(BLUE) "%d" VT_RST "\n", rwData->target->id);
        } else {
            osSyncPrintf("camera: battle: target actor name " VT_COL(RED, WHITE) "%d" VT_RST "\n", rwData->target->id);
            camera->target = NULL;
            Camera_RequestMode(camera, CAM_MODE_Z_PARALLEL);
            return true;
        }
        rwData->animTimer = R_CAM_DEFAULT_ANIM_TIME + OREG(24);
        rwData->initialEyeToAtYaw = atToEyeDir.yaw;
        rwData->initialEyeToAtPitch = atToEyeDir.pitch;
        rwData->initialEyeToAtDist = atToEyeDir.r;
        rwData->yPosOffset = playerPosRot->pos.y - camera->playerPosDelta.y;
    }

    if (camera->status == CAM_STAT_ACTIVE) {
        sUpdateCameraDirection = 1;
        camera->inputDir.x = -atToEyeDir.pitch;
        camera->inputDir.y = atToEyeDir.yaw - 0x7FFF;
        camera->inputDir.z = 0;
    }

    if (camera->playerGroundY == camera->playerPosRot.pos.y || camera->player->actor.gravity > -0.1f ||
        camera->player->stateFlags1 & PLAYER_STATE1_21) {
        isOffGround = false;
        rwData->yPosOffset = playerPosRot->pos.y;
    } else {
        isOffGround = true;
    }

    if (rwData->animTimer == 0) {
        camera->atLERPStepScale =
            Camera_ClampLERPScale(camera, isOffGround ? roData->atLERPScaleOffGround : roData->atLERPScaleOnGround);
    }
    Actor_GetFocus(&camera->targetPosRot, camera->target);
    if (rwData->target != camera->target) {
        osSyncPrintf("camera: battle: change target %d -> " VT_FGCOL(BLUE) "%d" VT_RST "\n", rwData->target->id,
                     camera->target->id);
        camera->animState = 0;
        return true;
    }

    Camera_CalcAtForLockOn(camera, &atToEyeNextDir, &camera->targetPosRot.pos,
                           isOffGround ? roData->yOffsetOffGround : roData->yOffset, distance, &rwData->yPosOffset,
                           &playerToTargetDir,
                           (isOffGround ? (CAM_LOCKON_AT_FLAG_OFF_GROUND | CAM_LOCKON_AT_FLAG_CALC_SLOPE_Y_ADJ)
                                        : CAM_LOCKON_AT_FLAG_CALC_SLOPE_Y_ADJ) |
                               roData->interfaceField);
    tmpAng2 = playerToTargetDir.yaw;
    playerHead = playerPosRot->pos;
    playerHead.y += playerHeight;
    OLib_Vec3fDiffToVecGeo(&playerToTargetDir, &playerHead, &camera->targetPosRot.pos);
    distRatio = playerToTargetDir.r > distance ? 1 : playerToTargetDir.r / distance;
    targetPos = camera->targetPosRot.pos;
    OLib_Vec3fDiffToVecGeo(&atToTargetDir, at, &targetPos);
    atToTargetDir.r = distance - ((atToTargetDir.r <= distance ? atToTargetDir.r : distance) * 0.5f);
    swingAngle = roData->swingYawInitial + ((roData->swingYawFinal - roData->swingYawInitial) * (1.1f - distRatio));
    spF8 = OREG(13) + swingAngle;

    spB4.r = camera->dist = Camera_LERPCeilF(distance, camera->dist, CAM_DATA_SCALED(OREG(11)), 2.0f);
    spB4.yaw = atToEyeNextDir.yaw;
    tmpAng1 = (s16)(atToTargetDir.yaw - (s16)(atToEyeNextDir.yaw - 0x7FFF));
    if (rwData->animTimer != 0) {
        if (rwData->animTimer >= OREG(24)) {
            sp86 = rwData->animTimer - OREG(24);
            OLib_Vec3fDiffToVecGeo(&playerToTargetDir, at, eye);
            playerToTargetDir.yaw = tmpAng2 - 0x7FFF;

            var2 = 1.0f / R_CAM_DEFAULT_ANIM_TIME;
            var3 = (rwData->initialEyeToAtDist - playerToTargetDir.r) * var2;
            tmpAng1 = (s16)(rwData->initialEyeToAtYaw - playerToTargetDir.yaw) * var2;
            tmpAng2 = (s16)(rwData->initialEyeToAtPitch - playerToTargetDir.pitch) * var2;

            spB4.r =
                Camera_LERPCeilF(playerToTargetDir.r + (var3 * sp86), atToEyeDir.r, CAM_DATA_SCALED(OREG(28)), 1.0f);
            spB4.yaw = Camera_LERPCeilS(playerToTargetDir.yaw + (tmpAng1 * sp86), atToEyeDir.yaw,
                                        CAM_DATA_SCALED(OREG(28)), 0xA);
            spB4.pitch = Camera_LERPCeilS(playerToTargetDir.pitch + (tmpAng2 * sp86), atToEyeDir.pitch,
                                          CAM_DATA_SCALED(OREG(28)), 0xA);
        } else {
            skipEyeAtCalc = true;
        }
        rwData->animTimer--;
    } else if (ABS(tmpAng1) > CAM_DEG_TO_BINANG(swingAngle)) {
        spFC = CAM_BINANG_TO_DEG(tmpAng1);
        temp_f2_2 = swingAngle + (spF8 - swingAngle) * (OLib_ClampMaxDist(atToTargetDir.r, spB4.r) / spB4.r);
        temp_f12_2 = ((temp_f2_2 * temp_f2_2) - 2.0f) / (temp_f2_2 - 360.0f);
        var2 = ((temp_f12_2 * spFC) + (2.0f - (360.0f * temp_f12_2)));
        temp_f14 = SQ(spFC) / var2;
        tmpAng2 = tmpAng1 >= 0 ? CAM_DEG_TO_BINANG(temp_f14) : (-CAM_DEG_TO_BINANG(temp_f14));
        spB4.yaw = (s16)((s16)(atToEyeNextDir.yaw - 0x7FFF) + tmpAng2) - 0x7FFF;
    } else {
        spFC = 0.05f;
        spFC = (1 - camera->speedRatio) * spFC;
        tmpAng2 = tmpAng1 >= 0 ? CAM_DEG_TO_BINANG(swingAngle) : -CAM_DEG_TO_BINANG(swingAngle);
        spB4.yaw = atToEyeNextDir.yaw - (s16)((tmpAng2 - tmpAng1) * spFC);
    }

    if (!skipEyeAtCalc) {
        var3 = atToTargetDir.pitch * roData->swingPitchAdj;
        var2 = F32_LERPIMP(sp7C, sp78, distRatio);
        tmpAng1 = CAM_DEG_TO_BINANG(var2) - (s16)(playerToTargetDir.pitch * (0.5f + distRatio * (1.0f - 0.5f)));
        tmpAng1 += (s16)(var3);

        if (tmpAng1 < -0x2AA8) {
            tmpAng1 = -0x2AA8;
        } else if (tmpAng1 > 0x2AA8) {
            tmpAng1 = 0x2AA8;
        }

        spB4.pitch = Camera_LERPCeilS(tmpAng1, atToEyeNextDir.pitch, rwData->unk_10, 0xA);
        Camera_AddVecGeoToVec3f(eyeNext, at, &spB4);
        spBC.pos = *eyeNext;
        if (camera->status == CAM_STAT_ACTIVE) {
            if (!camera->play->envCtx.skyboxDisabled || roData->interfaceField & BATTLE1_FLAG_0) {
                Camera_BGCheckInfo(camera, at, &spBC);
            } else if (roData->interfaceField & BATTLE1_FLAG_1) {
                func_80043F94(camera, at, &spBC);
            } else {
                OLib_Vec3fDistNormalize(&sp128, at, &spBC.pos);
                spBC.pos.x -= sp128.x;
                spBC.pos.y -= sp128.y;
                spBC.pos.z -= sp128.z;
            }
            *eye = spBC.pos;
        } else {
            *eye = *eyeNext;
        }
    }
    rwData->roll += ((R_CAM_BATTLE1_ROLL_TARGET_BASE * camera->speedRatio * (1.0f - distRatio)) - rwData->roll) *
                    CAM_DATA_SCALED(R_CAM_BATTLE1_ROLL_STEP_SCALE);
    camera->roll = CAM_DEG_TO_BINANG(rwData->roll);
    camera->fov = Camera_LERPCeilF((player->meleeWeaponState != 0                      ? 0.8f
                                    : gSaveContext.save.info.playerData.health <= 0x10 ? 0.8f
                                                                                       : 1.0f) *
                                       (fov - ((fov * 0.05f) * distRatio)),
                                   camera->fov, camera->fovUpdateRate, 1.0f);
}

s32 Camera_Battle2(Camera* camera) {
    return Camera_Noop(camera);
}

s32 Camera_Battle3(Camera* camera) {
    return Camera_Noop(camera);
}

/**
 * Charging spin attack
 * Camera zooms out slowly for 50 frames, then tilts up to a specified
 * setting value.
 */
s32 Camera_Battle4(Camera* camera) {
    Vec3f* eye = &camera->eye;
    Vec3f* at = &camera->at;
    Vec3f* eyeNext = &camera->eyeNext;
    VecGeo eyeNextOffset;
    VecGeo eyeAtOffset;
    VecGeo eyeNextAtOffset;
    Battle4ReadOnlyData* roData = &camera->paramData.batt4.roData;
    Battle4ReadWriteData* rwData = &camera->paramData.batt4.rwData;
    s32 pad;
    f32 playerHeight;

    playerHeight = Player_GetHeight(camera->player);
    if (RELOAD_PARAMS(camera) || R_RELOAD_CAM_PARAMS) {
        CameraModeValue* values = sCameraSettings[camera->setting].cameraModes[camera->mode].values;
        f32 yNormal =
            1.0f + CAM_DATA_SCALED(R_CAM_YOFFSET_NORM) - (CAM_DATA_SCALED(R_CAM_YOFFSET_NORM) * (68.0f / playerHeight));

        roData->yOffset = GET_NEXT_SCALED_RO_DATA(values) * playerHeight * yNormal;
        roData->rTarget = GET_NEXT_SCALED_RO_DATA(values) * playerHeight * yNormal;
        roData->pitchTarget = CAM_DEG_TO_BINANG(GET_NEXT_RO_DATA(values));
        roData->lerpUpdateRate = GET_NEXT_SCALED_RO_DATA(values);
        roData->fovTarget = GET_NEXT_RO_DATA(values);
        roData->atLERPTarget = GET_NEXT_SCALED_RO_DATA(values);
        roData->interfaceField = GET_NEXT_RO_DATA(values);
    }

    if (R_RELOAD_CAM_PARAMS) {
        Camera_CopyPREGToModeValues(camera);
    }

    OLib_Vec3fDiffToVecGeo(&eyeAtOffset, at, eye);
    OLib_Vec3fDiffToVecGeo(&eyeNextAtOffset, at, eyeNext);

    sCameraInterfaceField = roData->interfaceField;

    switch (camera->animState) {
        case 0:
        case 10:
        case 20:
            rwData->animTimer = 50;
            camera->animState++;
            break;
    }

    camera->yawUpdateRateInv =
        Camera_LERPCeilF(roData->lerpUpdateRate, camera->yawUpdateRateInv,
                         CAM_DATA_SCALED(R_CAM_UPDATE_RATE_STEP_SCALE_XZ) * camera->speedRatio, 0.1f);
    camera->rUpdateRateInv = 1000.0f;
    camera->pitchUpdateRateInv = 1000.0f;
    camera->xzOffsetUpdateRate =
        Camera_LERPCeilF(0.025f, camera->xzOffsetUpdateRate, CAM_DATA_SCALED(R_CAM_UPDATE_RATE_STEP_SCALE_XZ), 0.1f);
    camera->yOffsetUpdateRate =
        Camera_LERPCeilF(CAM_DATA_SCALED(R_CAM_Y_OFFSET_UPDATE_RATE), camera->yOffsetUpdateRate,
                         CAM_DATA_SCALED(R_CAM_UPDATE_RATE_STEP_SCALE_Y) * camera->speedRatio, 0.1f);
    camera->fovUpdateRate = 0.0001f;
    Camera_CalcAtDefault(camera, &eyeNextAtOffset, roData->yOffset, true);
    if (rwData->animTimer != 0) {
        eyeNextOffset.yaw = eyeAtOffset.yaw;
        eyeNextOffset.pitch = eyeAtOffset.pitch;
        eyeNextOffset.r = eyeAtOffset.r;
        rwData->animTimer--;
    } else {
        eyeNextOffset.yaw = eyeAtOffset.yaw;
        eyeNextOffset.pitch = Camera_LERPCeilS(roData->pitchTarget, eyeAtOffset.pitch, roData->lerpUpdateRate, 2);
        eyeNextOffset.r = Camera_LERPCeilF(roData->rTarget, eyeAtOffset.r, roData->lerpUpdateRate, 0.001f);
    }
    Camera_AddVecGeoToVec3f(eyeNext, at, &eyeNextOffset);
    *eye = *eyeNext;
    camera->dist = eyeNextOffset.r;
    camera->fov = Camera_LERPCeilF(roData->fovTarget, camera->fov, roData->lerpUpdateRate, 1.0f);
    camera->roll = 0;
    camera->atLERPStepScale = Camera_ClampLERPScale(camera, roData->atLERPTarget);
    return true;
}

s32 Camera_Battle0(Camera* camera) {
    return Camera_Noop(camera);
}

// Targeting non-enemy
s32 Camera_KeepOn1(Camera* camera) {
    Vec3f* eye = &camera->eye;
    Vec3f* at = &camera->at;
    Vec3f* eyeNext = &camera->eyeNext;
    Vec3f sp120;
    Vec3f sp114;
    Vec3f sp108;
    f32 sp104;
    f32 temp_f12_2;
    f32 temp_f14;
    f32 t1;
    f32 spF4;
    f32 spF0;
    f32 spEC;
    f32 spE8;
    f32 t2;
    s16 spE2;
    s16 spE0;
    VecGeo spD8;
    VecGeo spD0;
    VecGeo spC8;
    VecGeo spC0;
    VecGeo spB8;
    PosRot* playerPosRot = &camera->playerPosRot;
    CamColChk sp8C;
    s32 sp88;
    f32 sp84;
    s16 sp82;
    s16 isOffGround;
    KeepOn1ReadOnlyData* roData = &camera->paramData.keep1.roData;
    KeepOn1ReadWriteData* rwData = &camera->paramData.keep1.rwData;
    s16 t3;
    f32 playerHeight;

    sp88 = 0;
    playerHeight = Player_GetHeight(camera->player);
    if ((camera->target == NULL) || (camera->target->update == NULL)) {
        if (camera->target == NULL) {
            osSyncPrintf(
                VT_COL(YELLOW, BLACK) "camera: warning: keepon: target is not valid, change parallel\n" VT_RST);
        }
        camera->target = NULL;
        Camera_RequestMode(camera, CAM_MODE_Z_PARALLEL);
        return 1;
    }

    if (RELOAD_PARAMS(camera) || R_RELOAD_CAM_PARAMS) {
        CameraModeValue* values = sCameraSettings[camera->setting].cameraModes[camera->mode].values;
        f32 yNormal =
            1.0f + CAM_DATA_SCALED(R_CAM_YOFFSET_NORM) - (CAM_DATA_SCALED(R_CAM_YOFFSET_NORM) * (68.0f / playerHeight));

        roData->unk_00 = GET_NEXT_SCALED_RO_DATA(values) * playerHeight * yNormal;
        roData->unk_04 = GET_NEXT_RO_DATA(values);
        roData->unk_08 = GET_NEXT_RO_DATA(values);
        roData->unk_0C = GET_NEXT_RO_DATA(values);
        roData->unk_10 = GET_NEXT_RO_DATA(values);
        roData->unk_14 = GET_NEXT_RO_DATA(values);
        roData->unk_18 = GET_NEXT_RO_DATA(values);
        roData->unk_1C = GET_NEXT_SCALED_RO_DATA(values);
        roData->unk_20 = GET_NEXT_RO_DATA(values);
        roData->unk_24 = GET_NEXT_SCALED_RO_DATA(values);
        roData->interfaceField = GET_NEXT_RO_DATA(values);
        roData->unk_28 = GET_NEXT_SCALED_RO_DATA(values) * playerHeight * yNormal;
        roData->unk_2C = GET_NEXT_SCALED_RO_DATA(values);
    }
    if (R_RELOAD_CAM_PARAMS) {
        Camera_CopyPREGToModeValues(camera);
    }

    playerHeight += roData->unk_00;
    OLib_Vec3fDiffToVecGeo(&spC0, at, eye);
    OLib_Vec3fDiffToVecGeo(&spB8, at, eyeNext);
    sCameraInterfaceField = roData->interfaceField;
    if (RELOAD_PARAMS(camera)) {
        camera->animState++;
        rwData->unk_10 = 0;
        rwData->unk_04 = 0.0f;
        rwData->unk_0C = camera->target;
        rwData->unk_16 = R_CAM_DEFAULT_ANIM_TIME + OREG(24);
        rwData->unk_12 = spC0.yaw;
        rwData->unk_14 = spC0.pitch;
        rwData->unk_00 = spC0.r;
        rwData->unk_08 = playerPosRot->pos.y - camera->playerPosDelta.y;
    }
    if (camera->status == CAM_STAT_ACTIVE) {
        sUpdateCameraDirection = 1;
        camera->inputDir.x = -spC0.pitch;
        camera->inputDir.y = spC0.yaw - 0x7FFF;
        camera->inputDir.z = 0;
    }

    sp104 = roData->unk_04;
    sp84 = 1;

    switch (camera->viewFlags & (CAM_VIEW_TARGET | CAM_VIEW_TARGET_POS)) {
        case CAM_VIEW_TARGET:
            if ((camera->player->actor.category == 2) && (camera->player->interactRangeActor == camera->target)) {
                PosRot sp54;

                Actor_GetFocus(&sp54, &camera->player->actor);
                spC8.r = 60.0f;
                spC8.yaw = camera->playerPosRot.rot.y;
                spC8.pitch = 0x2EE0;
                Camera_AddVecGeoToVec3f(&camera->targetPosRot.pos, &sp54.pos, &spC8);
            } else {
                Actor_GetFocus(&camera->targetPosRot, camera->target);
            }
            Actor_GetFocus(&camera->targetPosRot, camera->target);
            if (rwData->unk_0C != camera->target) {
                rwData->unk_0C = camera->target;
                camera->atLERPStepScale = 0.0f;
            }
            camera->xzOffsetUpdateRate =
                Camera_LERPCeilF(1.0f, camera->xzOffsetUpdateRate,
                                 CAM_DATA_SCALED(R_CAM_UPDATE_RATE_STEP_SCALE_XZ) * camera->speedRatio, 0.1f);
            camera->yOffsetUpdateRate =
                Camera_LERPCeilF(1.0f, camera->yOffsetUpdateRate,
                                 CAM_DATA_SCALED(R_CAM_UPDATE_RATE_STEP_SCALE_Y) * camera->speedRatio, 0.1f);
            camera->fovUpdateRate = Camera_LERPCeilF(CAM_DATA_SCALED(R_CAM_FOV_UPDATE_RATE), camera->fovUpdateRate,
                                                     camera->speedRatio * 0.05f, 0.1f);
            goto cont;
        case CAM_VIEW_TARGET_POS:
            rwData->unk_0C = NULL;
        cont:
            if (camera->playerGroundY == camera->playerPosRot.pos.y || camera->player->actor.gravity > -0.1f ||
                camera->player->stateFlags1 & PLAYER_STATE1_21) {
                rwData->unk_08 = playerPosRot->pos.y;
                isOffGround = false;
            } else {
                isOffGround = true;
            }

            Camera_CalcAtForLockOn(camera, &spB8, &camera->targetPosRot.pos,
                                   isOffGround ? roData->unk_28 : roData->unk_00, sp104, &rwData->unk_08, &spC8,
                                   (isOffGround ? CAM_LOCKON_AT_FLAG_OFF_GROUND : 0) | roData->interfaceField);
            sp114 = playerPosRot->pos;
            sp114.y += playerHeight;
            OLib_Vec3fDiffToVecGeo(&spC8, &sp114, &camera->targetPosRot.pos);
            sp84 = spC8.r > sp104 ? 1.0f : spC8.r / sp104;
            break;
        default:
            *at = playerPosRot->pos;
            at->y += playerHeight;
            rwData->unk_0C = NULL;
            break;
    }
    OLib_Vec3fDiffToVecGeo(&spD8, at, eyeNext);
    if (spD8.r < roData->unk_04) {
        sp104 = roData->unk_04;
        spE8 = R_CAM_R_UPDATE_RATE_INV;
    } else if (roData->unk_08 < spD8.r) {
        sp104 = roData->unk_08;
        spE8 = R_CAM_R_UPDATE_RATE_INV;
    } else {
        sp104 = spD8.r;
        spE8 = 1.0f;
    }

    camera->rUpdateRateInv =
        Camera_LERPCeilF(spE8, camera->rUpdateRateInv, CAM_DATA_SCALED(R_CAM_UPDATE_RATE_STEP_SCALE_XZ), 0.1f);
    spD8.r = spE8 = camera->dist = Camera_LERPCeilF(sp104, camera->dist, 1.0f / camera->rUpdateRateInv, 0.2f);
    sp108 = camera->targetPosRot.pos;
    OLib_Vec3fDiffToVecGeo(&spD0, at, &sp108);
    spD0.r = spE8 - ((spD0.r <= spE8 ? spD0.r : spE8) * 0.5f);
    spEC = roData->unk_0C + ((roData->unk_10 - roData->unk_0C) * (1.1f - sp84));
    spF0 = OREG(13) + spEC;
    spD8.r = camera->dist = Camera_LERPCeilF(spE8, camera->dist, CAM_DATA_SCALED(OREG(11)), 2.0f);
    spD8.yaw = spB8.yaw;
    spE2 = spD0.yaw - (s16)(spB8.yaw - 0x7FFF);
    if (rwData->unk_16 != 0) {
        if (rwData->unk_16 >= OREG(24)) {
            sp82 = rwData->unk_16 - OREG(24);
            spE2 = spC8.yaw;
            OLib_Vec3fDiffToVecGeo(&spC8, at, eye);
            spC8.yaw = spE2 - 0x7FFF;

            t2 = 1.0f / R_CAM_DEFAULT_ANIM_TIME;
            spE8 = (rwData->unk_00 - spC8.r) * t2;
            spE2 = (s16)(rwData->unk_12 - spC8.yaw) * t2;
            spE0 = (s16)(rwData->unk_14 - spC8.pitch) * t2;

            spD8.r = Camera_LERPCeilF(spC8.r + (spE8 * sp82), spC0.r, CAM_DATA_SCALED(OREG(28)), 1.0f);
            spD8.yaw = Camera_LERPCeilS(spC8.yaw + (spE2 * sp82), spC0.yaw, CAM_DATA_SCALED(OREG(28)), 0xA);
            spD8.pitch = Camera_LERPCeilS(spC8.pitch + (spE0 * sp82), spC0.pitch, CAM_DATA_SCALED(OREG(28)), 0xA);
        } else {
            sp88 = 1;
        }
        rwData->unk_16--;
    } else if (ABS(spE2) > CAM_DEG_TO_BINANG(spEC)) {
        spF4 = CAM_BINANG_TO_DEG(spE2);
        t2 = spEC + (spF0 - spEC) * (OLib_ClampMaxDist(spD0.r, spD8.r) / spD8.r);
        temp_f12_2 = ((SQ(t2) - 2.0f) / (t2 - 360.0f));
        t1 = (temp_f12_2 * spF4) + (2.0f - (360.0f * temp_f12_2));
        temp_f14 = SQ(spF4) / t1;
        spE0 = spE2 >= 0 ? (CAM_DEG_TO_BINANG(temp_f14)) : (-CAM_DEG_TO_BINANG(temp_f14));
        spD8.yaw = (s16)((s16)(spB8.yaw - 0x7FFF) + spE0) - 0x7FFF;
    } else {
        spF4 = 0.02f;
        spF4 = (1.0f - camera->speedRatio) * spF4;
        spE0 = spE2 >= 0 ? CAM_DEG_TO_BINANG(spEC) : -CAM_DEG_TO_BINANG(spEC);
        spD8.yaw = spB8.yaw - (s16)((spE0 - spE2) * spF4);
    }

    if (sp88 == 0) {
        spE2 = CAM_DEG_TO_BINANG((f32)(roData->unk_14 + ((roData->unk_18 - roData->unk_14) * sp84)));
        spE2 -= (s16)(spC8.pitch * (0.5f + (sp84 * 0.5f)));

        spE8 = spD0.pitch * roData->unk_1C;
        spE2 += (s16)spE8;
        if (spE2 < -0x3200) {
            spE2 = -0x3200;
        } else if (spE2 > 0x3200) {
            spE2 = 0x3200;
        }

        spD8.pitch = Camera_LERPCeilS(spE2, spB8.pitch, CAM_DATA_SCALED(OREG(12)), 0xA);
        Camera_AddVecGeoToVec3f(eyeNext, at, &spD8);
        sp8C.pos = *eyeNext;
        if (camera->status == CAM_STAT_ACTIVE) {
            if (!camera->play->envCtx.skyboxDisabled || roData->interfaceField & KEEPON1_FLAG_0) {
                Camera_BGCheckInfo(camera, at, &sp8C);
            } else if (roData->interfaceField & KEEPON1_FLAG_1) {
                func_80043F94(camera, at, &sp8C);
            } else {
                OLib_Vec3fDistNormalize(&sp120, at, &sp8C.pos);
                sp8C.pos.x -= sp120.x;
                sp8C.pos.y -= sp120.y;
                sp8C.pos.z -= sp120.z;
            }
            *eye = sp8C.pos;
        } else {
            *eye = *eyeNext;
        }
        OLib_Vec3fDistNormalize(&sp120, eye, at);
        Camera_Vec3fTranslateByUnitVector(eye, eye, &sp120, OREG(1));
    }
    camera->fov = Camera_LERPCeilF(roData->unk_20, camera->fov, camera->fovUpdateRate, 1.0f);
    camera->roll = Camera_LERPCeilS(0, camera->roll, 0.5f, 0xA);
    camera->atLERPStepScale = Camera_ClampLERPScale(camera, isOffGround ? roData->unk_2C : roData->unk_24);
    return 1;
}

s32 Camera_KeepOn2(Camera* camera) {
    return Camera_Noop(camera);
}

/**
 * Talking to an NPC
 */
s32 Camera_KeepOn3(Camera* camera) {
    Vec3f* eye = &camera->eye;
    Vec3f* at = &camera->at;
    Vec3f* eyeNext = &camera->eyeNext;
    Vec3f playerHeadPos;
    Vec3f lineChkPointB;
    f32 temp_f0;
    f32 spBC;
    f32 prevTargetPlayerDist;
    f32 swingAngle;
    Actor* colChkActors[2];
    VecGeo targetToPlayerDir;
    VecGeo atToEyeAdj;
    VecGeo atToEyeDir;
    VecGeo atToEyeNextDir;
    s32 i;
    s32 angleCnt;
    s16 sp82;
    s16 sp80;
    PosRot playerPosRot;
    PosRot* camPlayerPosRot = &camera->playerPosRot;
    KeepOn3ReadOnlyData* roData = &camera->paramData.keep3.roData;
    KeepOn3ReadWriteData* rwData = &camera->paramData.keep3.rwData;
    s32 pad;
    f32 playerHeight;

    playerHeight = Player_GetHeight(camera->player);
    if (camera->target == NULL || camera->target->update == NULL) {
        if (camera->target == NULL) {
            osSyncPrintf(VT_COL(YELLOW, BLACK) "camera: warning: talk: target is not valid, change parallel\n" VT_RST);
        }
        camera->target = NULL;
        Camera_RequestMode(camera, CAM_MODE_Z_PARALLEL);
        return 1;
    }
    if (RELOAD_PARAMS(camera)) {
        if (camera->play->view.unk_124 == 0) {
            camera->stateFlags |= CAM_STATE_LOCK_MODE;
            camera->play->view.unk_124 = camera->camId | 0x50;
            return 1;
        }
        camera->stateFlags &= ~CAM_STATE_LOCK_MODE;
    }
    camera->stateFlags &= ~CAM_STATE_CAM_FUNC_FINISH;
    if (RELOAD_PARAMS(camera) || R_RELOAD_CAM_PARAMS) {
        CameraModeValue* values = sCameraSettings[camera->setting].cameraModes[camera->mode].values;
        f32 yNormal =
            1.0f + CAM_DATA_SCALED(R_CAM_YOFFSET_NORM) - (CAM_DATA_SCALED(R_CAM_YOFFSET_NORM) * (68.0f / playerHeight));

        roData->yOffset = GET_NEXT_SCALED_RO_DATA(values) * playerHeight * yNormal;
        roData->minDist = GET_NEXT_RO_DATA(values);
        roData->maxDist = GET_NEXT_RO_DATA(values);
        roData->swingYawInital = GET_NEXT_RO_DATA(values);
        roData->swingYawFinal = GET_NEXT_RO_DATA(values);
        roData->swingPitchInitial = GET_NEXT_RO_DATA(values);
        roData->swingPitchFinal = GET_NEXT_RO_DATA(values);
        roData->swingPitchAdj = GET_NEXT_SCALED_RO_DATA(values);
        roData->fovTarget = GET_NEXT_RO_DATA(values);
        roData->atLERPScaleMax = GET_NEXT_SCALED_RO_DATA(values);
        roData->initTimer = GET_NEXT_RO_DATA(values);
        roData->interfaceField = GET_NEXT_RO_DATA(values);
    }

    if (R_RELOAD_CAM_PARAMS) {
        Camera_CopyPREGToModeValues(camera);
    }

    playerHeight += roData->yOffset;
    OLib_Vec3fDiffToVecGeo(&atToEyeDir, at, eye);
    OLib_Vec3fDiffToVecGeo(&atToEyeNextDir, at, eyeNext);
    Actor_GetFocus(&camera->targetPosRot, camera->target);
    Actor_GetFocus(&playerPosRot, &camera->player->actor);
    playerHeadPos = camPlayerPosRot->pos;
    playerHeadPos.y += playerHeight;
    OLib_Vec3fDiffToVecGeo(&targetToPlayerDir, &playerHeadPos, &camera->targetPosRot.pos);
    sCameraInterfaceField = roData->interfaceField;
    if (RELOAD_PARAMS(camera)) {
        colChkActors[0] = camera->target;
        colChkActors[1] = &camera->player->actor;
        camera->animState++;
        rwData->target = camera->target;
        temp_f0 = (roData->maxDist < targetToPlayerDir.r ? 1.0f : targetToPlayerDir.r / roData->maxDist);
        rwData->animTimer = roData->initTimer;
        spBC = ((1.0f - temp_f0) * targetToPlayerDir.r) / rwData->animTimer;
        swingAngle = F32_LERPIMP(roData->swingPitchInitial, roData->swingPitchFinal, temp_f0);
        atToEyeAdj.pitch = CAM_DEG_TO_BINANG(swingAngle) + ((s16)(-(targetToPlayerDir.pitch * roData->swingPitchAdj)));
        swingAngle = F32_LERPIMP(roData->swingYawInital, roData->swingYawFinal, temp_f0);
        if (roData->interfaceField & KEEPON3_FLAG_4) {
            if ((s16)(targetToPlayerDir.yaw - atToEyeNextDir.yaw) < 0) {
                atToEyeAdj.yaw = targetToPlayerDir.yaw + CAM_DEG_TO_BINANG(swingAngle);
            } else {
                atToEyeAdj.yaw = targetToPlayerDir.yaw - CAM_DEG_TO_BINANG(swingAngle);
            }
        } else if (roData->interfaceField & KEEPON3_FLAG_5) {
            if ((s16)(targetToPlayerDir.yaw - atToEyeNextDir.yaw) < 0) {
                atToEyeAdj.yaw = (s16)(targetToPlayerDir.yaw - 0x7FFF) - CAM_DEG_TO_BINANG(swingAngle);
            } else {
                atToEyeAdj.yaw = (s16)(targetToPlayerDir.yaw - 0x7FFF) + CAM_DEG_TO_BINANG(swingAngle);
            }
        } else if (ABS((s16)(targetToPlayerDir.yaw - atToEyeNextDir.yaw)) < 0x3FFF) {
            if ((s16)(targetToPlayerDir.yaw - atToEyeNextDir.yaw) < 0) {
                atToEyeAdj.yaw = targetToPlayerDir.yaw + CAM_DEG_TO_BINANG(swingAngle);
            } else {
                atToEyeAdj.yaw = targetToPlayerDir.yaw - CAM_DEG_TO_BINANG(swingAngle);
            }
        } else {
            if ((s16)(targetToPlayerDir.yaw - atToEyeNextDir.yaw) < 0) {
                atToEyeAdj.yaw = (s16)(targetToPlayerDir.yaw - 0x7FFF) - CAM_DEG_TO_BINANG(swingAngle);
            } else {
                atToEyeAdj.yaw = (s16)(targetToPlayerDir.yaw - 0x7FFF) + CAM_DEG_TO_BINANG(swingAngle);
            }
        }
        prevTargetPlayerDist = targetToPlayerDir.r;
        temp_f0 = 0.6f;
        targetToPlayerDir.r = (spBC * 0.6f) + (prevTargetPlayerDist * (1.0f - temp_f0));
        sp80 = atToEyeAdj.yaw;
        sp82 = atToEyeAdj.pitch;
        playerHeadPos = camPlayerPosRot->pos;
        playerHeadPos.y += playerHeight;
        Camera_AddVecGeoToVec3f(&rwData->atTarget, &playerHeadPos, &targetToPlayerDir);
        angleCnt = ARRAY_COUNT(D_8011D3B0);
        i = 0;
        targetToPlayerDir.r = prevTargetPlayerDist;
        atToEyeAdj.r = roData->minDist + (targetToPlayerDir.r * (1 - 0.5f)) - atToEyeNextDir.r + atToEyeNextDir.r;
        Camera_AddVecGeoToVec3f(&lineChkPointB, &rwData->atTarget, &atToEyeAdj);
        if (!(roData->interfaceField & KEEPON3_FLAG_7)) {
            while (i < angleCnt) {
                if (!CollisionCheck_LineOCCheck(camera->play, &camera->play->colChkCtx, &rwData->atTarget,
                                                &lineChkPointB, colChkActors, 2) &&
                    !Camera_BGCheck(camera, &rwData->atTarget, &lineChkPointB)) {
                    break;
                }
                atToEyeAdj.yaw = sp80 + D_8011D3B0[i];
                atToEyeAdj.pitch = sp82 + D_8011D3CC[i];
                Camera_AddVecGeoToVec3f(&lineChkPointB, &rwData->atTarget, &atToEyeAdj);
                i++;
            }
        }
        osSyncPrintf("camera: talk: BG&collision check %d time(s)\n", i);
        camera->stateFlags &= ~(CAM_STATE_CHECK_BG | CAM_STATE_EXTERNAL_FINISHED);
        pad = ((rwData->animTimer + 1) * rwData->animTimer) >> 1;
        rwData->eyeToAtTargetYaw = (f32)(s16)(atToEyeAdj.yaw - atToEyeNextDir.yaw) / pad;
        rwData->eyeToAtTargetPitch = (f32)(s16)(atToEyeAdj.pitch - atToEyeNextDir.pitch) / pad;
        rwData->eyeToAtTargetR = (atToEyeAdj.r - atToEyeNextDir.r) / pad;
        return 1;
    }

    if (rwData->animTimer != 0) {
        at->x += (rwData->atTarget.x - at->x) / rwData->animTimer;
        at->y += (rwData->atTarget.y - at->y) / rwData->animTimer;
        at->z += (rwData->atTarget.z - at->z) / rwData->animTimer;
        // needed to match
        if (!prevTargetPlayerDist) {}
        atToEyeAdj.r = ((rwData->eyeToAtTargetR * rwData->animTimer) + atToEyeNextDir.r) + 1.0f;
        atToEyeAdj.yaw = atToEyeNextDir.yaw + (s16)(rwData->eyeToAtTargetYaw * rwData->animTimer);
        atToEyeAdj.pitch = atToEyeNextDir.pitch + (s16)(rwData->eyeToAtTargetPitch * rwData->animTimer);
        Camera_AddVecGeoToVec3f(eyeNext, at, &atToEyeAdj);
        *eye = *eyeNext;
        camera->fov = Camera_LERPCeilF(roData->fovTarget, camera->fov, 0.5, 1.0f);
        camera->roll = Camera_LERPCeilS(0, camera->roll, 0.5, 0xA);
        camera->atLERPStepScale = Camera_ClampLERPScale(camera, roData->atLERPScaleMax);
        Camera_BGCheck(camera, at, eye);
        rwData->animTimer--;
    } else {
        camera->stateFlags |= (CAM_STATE_CAM_FUNC_FINISH | CAM_STATE_BLOCK_BG);
    }

    if (camera->stateFlags & CAM_STATE_EXTERNAL_FINISHED) {
        sCameraInterfaceField = CAM_INTERFACE_FIELD(CAM_LETTERBOX_NONE, CAM_HUD_VISIBILITY_ALL, 0);
        func_80043B60(camera);
        camera->atLERPStepScale = 0.0f;

        if (camera->xzSpeed > 0.001f || CHECK_BTN_ALL(D_8015BD7C->state.input[0].press.button, BTN_A) ||
            CHECK_BTN_ALL(D_8015BD7C->state.input[0].press.button, BTN_B) ||
            CHECK_BTN_ALL(D_8015BD7C->state.input[0].press.button, BTN_CLEFT) ||
            CHECK_BTN_ALL(D_8015BD7C->state.input[0].press.button, BTN_CDOWN) ||
            CHECK_BTN_ALL(D_8015BD7C->state.input[0].press.button, BTN_CUP) ||
            CHECK_BTN_ALL(D_8015BD7C->state.input[0].press.button, BTN_CRIGHT) ||
            CHECK_BTN_ALL(D_8015BD7C->state.input[0].press.button, BTN_R) ||
            CHECK_BTN_ALL(D_8015BD7C->state.input[0].press.button, BTN_Z)) {
            camera->stateFlags |= CAM_STATE_CHECK_BG;
            camera->stateFlags &= ~CAM_STATE_EXTERNAL_FINISHED;
        }
    }
    return 1;
}

s32 Camera_KeepOn4(Camera* camera) {
    static Vec3f D_8015BD50;
    static Vec3f D_8015BD60;
    static Vec3f D_8015BD70;
    Vec3f* eye = &camera->eye;
    Vec3f* at = &camera->at;
    Vec3f* eyeNext = &camera->eyeNext;
    Actor* spCC[2];
    f32 t = -0.5f;
    f32 temp_f0_2;
    CollisionPoly* spC0;
    VecGeo spB8;
    VecGeo spB0;
    VecGeo spA8;
    s16* temp_s0 = &camera->data2;
    s16 spA2;
    s16 spA0;
    s16 sp9E;
    s16 sp9C;
    PosRot* playerPosRot = &camera->playerPosRot;
    KeepOn4ReadOnlyData* roData = &camera->paramData.keep4.roData;
    KeepOn4ReadWriteData* rwData = &camera->paramData.keep4.rwData;
    s32 pad;
    f32 playerHeight;
    Player* player = GET_PLAYER(camera->play);
    s16 angleCnt;
    s32 i;

    if (RELOAD_PARAMS(camera)) {
        if (camera->play->view.unk_124 == 0) {
            camera->stateFlags |= CAM_STATE_LOCK_MODE;
            camera->stateFlags &= ~(CAM_STATE_CHECK_WATER | CAM_STATE_CHECK_BG);
            camera->play->view.unk_124 = camera->camId | 0x50;
            return 1;
        }
        rwData->unk_14 = *temp_s0;
        camera->stateFlags &= ~CAM_STATE_LOCK_MODE;
    }

    if (rwData->unk_14 != *temp_s0) {
        osSyncPrintf(VT_COL(YELLOW, BLACK) "camera: item: item type changed %d -> %d\n" VT_RST, rwData->unk_14,
                     *temp_s0);
        camera->animState = 20;
        camera->stateFlags |= CAM_STATE_LOCK_MODE;
        camera->stateFlags &= ~(CAM_STATE_CHECK_WATER | CAM_STATE_CHECK_BG);
        camera->play->view.unk_124 = camera->camId | 0x50;
        return 1;
    }

    playerHeight = Player_GetHeight(camera->player);
    camera->stateFlags &= ~CAM_STATE_CAM_FUNC_FINISH;
    if (RELOAD_PARAMS(camera) || R_RELOAD_CAM_PARAMS) {
        CameraModeValue* values = sCameraSettings[camera->setting].cameraModes[camera->mode].values;
        f32 yNormal = 1.0f + t - (68.0f / playerHeight * t);

        roData->unk_00 = GET_NEXT_SCALED_RO_DATA(values) * playerHeight * yNormal;
        roData->unk_04 = GET_NEXT_SCALED_RO_DATA(values) * playerHeight * yNormal;
        roData->unk_08 = GET_NEXT_RO_DATA(values);
        roData->unk_0C = GET_NEXT_RO_DATA(values);
        roData->unk_10 = GET_NEXT_RO_DATA(values);
        roData->unk_18 = GET_NEXT_RO_DATA(values);
        roData->interfaceField = GET_NEXT_RO_DATA(values);
        roData->unk_14 = GET_NEXT_SCALED_RO_DATA(values);
        roData->unk_1E = GET_NEXT_RO_DATA(values);
        osSyncPrintf("camera: item: type %d\n", *temp_s0);
        switch (*temp_s0) {
            case 1:
                roData->unk_00 = playerHeight * -0.6f * yNormal;
                roData->unk_04 = playerHeight * 2.0f * yNormal;
                roData->unk_08 = 10.0f;
                break;

            case 2:
            case 3:
                roData->unk_08 = -20.0f;
                roData->unk_18 = 80.0f;
                break;

            case 4:
                roData->unk_00 = playerHeight * -0.2f * yNormal;
                roData->unk_08 = 25.0f;
                break;

            case 8:
                roData->unk_00 = playerHeight * -0.2f * yNormal;
                roData->unk_04 = playerHeight * 0.8f * yNormal;
                roData->unk_08 = 50.0f;
                roData->unk_18 = 70.0f;
                break;

            case 9:
                roData->unk_00 = playerHeight * 0.1f * yNormal;
                roData->unk_04 = playerHeight * 0.5f * yNormal;
                roData->unk_08 = -20.0f;
                roData->unk_0C = 0.0f;
                roData->interfaceField =
                    CAM_INTERFACE_FIELD(CAM_LETTERBOX_MEDIUM, CAM_HUD_VISIBILITY_A_HEARTS_MAGIC_FORCE, KEEPON4_FLAG_6);
                break;

            case 5:
                roData->unk_00 = playerHeight * -0.4f * yNormal;
                roData->unk_08 = -10.0f;
                roData->unk_0C = 45.0f;
                roData->interfaceField =
                    CAM_INTERFACE_FIELD(CAM_LETTERBOX_MEDIUM, CAM_HUD_VISIBILITY_ALL, KEEPON4_FLAG_1);
                break;

            case 10:
                roData->unk_00 = playerHeight * -0.5f * yNormal;
                roData->unk_04 = playerHeight * 1.5f * yNormal;
                roData->unk_08 = -15.0f;
                roData->unk_0C = 175.0f;
                roData->unk_18 = 70.0f;
                roData->interfaceField =
                    CAM_INTERFACE_FIELD(CAM_LETTERBOX_MEDIUM, CAM_HUD_VISIBILITY_NOTHING_ALT, KEEPON4_FLAG_1);
                roData->unk_1E = 0x3C;
                break;

            case 12:
                roData->unk_00 = playerHeight * -0.6f * yNormal;
                roData->unk_04 = playerHeight * 1.6f * yNormal;
                roData->unk_08 = -2.0f;
                roData->unk_0C = 120.0f;
                roData->unk_10 = player->stateFlags1 & PLAYER_STATE1_27 ? 0.0f : 20.0f;
                roData->interfaceField = CAM_INTERFACE_FIELD(CAM_LETTERBOX_LARGE, CAM_HUD_VISIBILITY_NOTHING_ALT,
                                                             KEEPON4_FLAG_4 | KEEPON4_FLAG_1);
                roData->unk_1E = 0x1E;
                roData->unk_18 = 50.0f;
                break;

            case 0x5A:
                roData->unk_00 = playerHeight * -0.3f * yNormal;
                roData->unk_18 = 45.0f;
                roData->interfaceField =
                    CAM_INTERFACE_FIELD(CAM_LETTERBOX_MEDIUM, CAM_HUD_VISIBILITY_IGNORE, KEEPON4_FLAG_1);
                break;

            case 0x5B:
                roData->unk_00 = playerHeight * -0.1f * yNormal;
                roData->unk_04 = playerHeight * 1.5f * yNormal;
                roData->unk_08 = -3.0f;
                roData->unk_0C = 10.0f;
                roData->unk_18 = 55.0f;
                roData->interfaceField =
                    CAM_INTERFACE_FIELD(CAM_LETTERBOX_MEDIUM, CAM_HUD_VISIBILITY_IGNORE, KEEPON4_FLAG_3);
                break;

            case 0x51:
                roData->unk_00 = playerHeight * -0.3f * yNormal;
                roData->unk_04 = playerHeight * 1.5f * yNormal;
                roData->unk_08 = 2.0f;
                roData->unk_0C = 20.0f;
                roData->unk_10 = 20.0f;
                roData->interfaceField =
                    CAM_INTERFACE_FIELD(CAM_LETTERBOX_MEDIUM, CAM_HUD_VISIBILITY_NOTHING_ALT, KEEPON4_FLAG_7);
                roData->unk_1E = 0x1E;
                roData->unk_18 = 45.0f;
                break;

            case 11:
                roData->unk_00 = playerHeight * -0.19f * yNormal;
                roData->unk_04 = playerHeight * 0.7f * yNormal;
                roData->unk_0C = 130.0f;
                roData->unk_10 = 10.0f;
                roData->interfaceField = CAM_INTERFACE_FIELD(
                    CAM_LETTERBOX_MEDIUM, CAM_HUD_VISIBILITY_A_HEARTS_MAGIC_FORCE, KEEPON4_FLAG_5 | KEEPON4_FLAG_1);
                break;

            default:
                break;
        }
    }

    if (R_RELOAD_CAM_PARAMS) {
        Camera_CopyPREGToModeValues(camera);
    }

    sUpdateCameraDirection = 1;
    sCameraInterfaceField = roData->interfaceField;
    OLib_Vec3fDiffToVecGeo(&spB0, at, eye);
    OLib_Vec3fDiffToVecGeo(&spA8, at, eyeNext);
    D_8015BD50 = playerPosRot->pos;
    D_8015BD50.y += playerHeight;
    temp_f0_2 = BgCheck_CameraRaycastDown2(&camera->play->colCtx, &spC0, &i, &D_8015BD50);
    if (temp_f0_2 > (roData->unk_00 + D_8015BD50.y)) {
        D_8015BD50.y = temp_f0_2 + 10.0f;
    } else {
        D_8015BD50.y += roData->unk_00;
    }

    sp9C = 0;
    switch (camera->animState) {
        case 0:
        case 20:
            spCC[sp9C] = &camera->player->actor;
            sp9C++;
            func_80043ABC(camera);
            camera->stateFlags &= ~(CAM_STATE_CHECK_WATER | CAM_STATE_CHECK_BG);
            rwData->unk_10 = roData->unk_1E;
            rwData->unk_08 = playerPosRot->pos.y - camera->playerPosDelta.y;
            if (roData->interfaceField & KEEPON4_FLAG_1) {
                spA2 = CAM_DEG_TO_BINANG(roData->unk_08);
                spA0 = (s16)((s16)(playerPosRot->rot.y - 0x7FFF) - spA8.yaw) > 0
                           ? (s16)(playerPosRot->rot.y - 0x7FFF) + CAM_DEG_TO_BINANG(roData->unk_0C)
                           : (s16)(playerPosRot->rot.y - 0x7FFF) - CAM_DEG_TO_BINANG(roData->unk_0C);
            } else if (roData->interfaceField & KEEPON4_FLAG_2) {
                spA2 = CAM_DEG_TO_BINANG(roData->unk_08);
                spA0 = CAM_DEG_TO_BINANG(roData->unk_0C);
            } else if ((roData->interfaceField & KEEPON4_FLAG_3) && camera->target != NULL) {
                PosRot sp60;

                Actor_GetWorldPosShapeRot(&sp60, camera->target);
                spA2 = CAM_DEG_TO_BINANG(roData->unk_08) - sp60.rot.x;
                spA0 = (s16)((s16)(sp60.rot.y - 0x7FFF) - spA8.yaw) > 0
                           ? (s16)(sp60.rot.y - 0x7FFF) + CAM_DEG_TO_BINANG(roData->unk_0C)
                           : (s16)(sp60.rot.y - 0x7FFF) - CAM_DEG_TO_BINANG(roData->unk_0C);
                spCC[1] = camera->target;
                sp9C++;
            } else if ((roData->interfaceField & KEEPON4_FLAG_7) && camera->target != NULL) {
                PosRot sp4C;

                Actor_GetWorld(&sp4C, camera->target);
                spA2 = CAM_DEG_TO_BINANG(roData->unk_08);
                sp9E = Camera_XZAngle(&sp4C.pos, &playerPosRot->pos);
                spA0 = ((s16)(sp9E - spA8.yaw) > 0) ? sp9E + CAM_DEG_TO_BINANG(roData->unk_0C)
                                                    : sp9E - CAM_DEG_TO_BINANG(roData->unk_0C);
                spCC[1] = camera->target;
                sp9C++;
            } else if (roData->interfaceField & KEEPON4_FLAG_6) {
                spA2 = CAM_DEG_TO_BINANG(roData->unk_08);
                spA0 = spA8.yaw;
            } else {
                spA2 = spA8.pitch;
                spA0 = spA8.yaw;
            }

            spB8.pitch = spA2;
            spB8.yaw = spA0;
            spB8.r = roData->unk_04;
            Camera_AddVecGeoToVec3f(&D_8015BD70, &D_8015BD50, &spB8);
            if (!(roData->interfaceField & KEEPON4_FLAG_0)) {
                angleCnt = ARRAY_COUNT(D_8011D3B0);
                for (i = 0; i < angleCnt; i++) {
                    if (!CollisionCheck_LineOCCheck(camera->play, &camera->play->colChkCtx, &D_8015BD50, &D_8015BD70,
                                                    spCC, sp9C) &&
                        !Camera_BGCheck(camera, &D_8015BD50, &D_8015BD70)) {
                        break;
                    }
                    spB8.yaw = D_8011D3B0[i] + spA0;
                    spB8.pitch = D_8011D3CC[i] + spA2;
                    Camera_AddVecGeoToVec3f(&D_8015BD70, &D_8015BD50, &spB8);
                }
                osSyncPrintf("camera: item: BG&collision check %d time(s)\n", i);
            }
            rwData->unk_04 = (s16)(spB8.pitch - spA8.pitch) / (f32)rwData->unk_10;
            rwData->unk_00 = (s16)(spB8.yaw - spA8.yaw) / (f32)rwData->unk_10;
            rwData->unk_0C = spA8.yaw;
            rwData->unk_0E = spA8.pitch;
            camera->animState++;
            rwData->unk_12 = 1;
            break;
        case 10:
            rwData->unk_08 = playerPosRot->pos.y - camera->playerPosDelta.y;
        default:
            break;
    }
    camera->xzOffsetUpdateRate = 0.25f;
    camera->yOffsetUpdateRate = 0.25f;
    camera->atLERPStepScale = 0.75f;
    Camera_LERPCeilVec3f(&D_8015BD50, at, 0.5f, 0.5f, 0.2f);
    if (roData->unk_10 != 0.0f) {
        spB8.r = roData->unk_10;
        spB8.pitch = 0;
        spB8.yaw = playerPosRot->rot.y;
        Camera_AddVecGeoToVec3f(at, at, &spB8);
    }
    camera->atLERPStepScale = 0.0f;
    camera->dist = Camera_LERPCeilF(roData->unk_04, camera->dist, 0.25f, 2.0f);
    spB8.r = camera->dist;
    if (rwData->unk_10 != 0) {
        camera->stateFlags |= CAM_STATE_LOCK_MODE;
        rwData->unk_0C += (s16)rwData->unk_00;
        rwData->unk_0E += (s16)rwData->unk_04;
        rwData->unk_10--;
    } else if (roData->interfaceField & KEEPON4_FLAG_4) {
        camera->stateFlags |= (CAM_STATE_CAM_FUNC_FINISH | CAM_STATE_BLOCK_BG);
        camera->stateFlags |= (CAM_STATE_CHECK_WATER | CAM_STATE_CHECK_BG);
        camera->stateFlags &= ~CAM_STATE_EXTERNAL_FINISHED;
        if (camera->timer > 0) {
            camera->timer--;
        }
    } else {
        camera->stateFlags |= (CAM_STATE_CAM_FUNC_FINISH | CAM_STATE_BLOCK_BG);
        if ((camera->stateFlags & CAM_STATE_EXTERNAL_FINISHED) || (roData->interfaceField & KEEPON4_FLAG_7)) {
            sCameraInterfaceField = CAM_INTERFACE_FIELD(CAM_LETTERBOX_NONE, CAM_HUD_VISIBILITY_ALL, 0);
            camera->stateFlags |= (CAM_STATE_CHECK_WATER | CAM_STATE_CHECK_BG);
            camera->stateFlags &= ~CAM_STATE_EXTERNAL_FINISHED;
            if (camera->prevBgCamIndex < 0) {
                Camera_RequestSettingImpl(camera, camera->prevSetting, CAM_REQUEST_SETTING_IGNORE_PRIORITY);
            } else {
                Camera_RequestBgCam(camera, camera->prevBgCamIndex);
                camera->prevBgCamIndex = -1;
            }
        }
    }
    spB8.yaw = Camera_LERPCeilS(rwData->unk_0C, spA8.yaw, roData->unk_14, 4);
    spB8.pitch = Camera_LERPCeilS(rwData->unk_0E, spA8.pitch, roData->unk_14, 4);
    Camera_AddVecGeoToVec3f(eyeNext, at, &spB8);
    *eye = *eyeNext;
    Camera_BGCheck(camera, at, eye);
    camera->fov = Camera_LERPCeilF(roData->unk_18, camera->fov, camera->fovUpdateRate, 1.0f);
    camera->roll = Camera_LERPCeilS(0, camera->roll, 0.5f, 0xA);
}

/**
 * Talking in a pre-rendered room
 */
s32 Camera_KeepOn0(Camera* camera) {
    Vec3f* eye = &camera->eye;
    Vec3f* eyeNext = &camera->eyeNext;
    Vec3f* at = &camera->at;
    VecGeo eyeTargetPosOffset;
    VecGeo eyeAtOffset;
    KeepOn0ReadOnlyData* roData = &camera->paramData.keep0.roData;
    KeepOn0ReadWriteData* rwData = &camera->paramData.keep0.rwData;
    s32 pad;
    BgCamFuncData* bgCamFuncData;
    UNUSED Vec3s bgCamRot;
    s16 fov;

    camera->stateFlags &= ~CAM_STATE_CAM_FUNC_FINISH;

    if (RELOAD_PARAMS(camera) || R_RELOAD_CAM_PARAMS) {
        CameraModeValue* values = sCameraSettings[camera->setting].cameraModes[camera->mode].values;

        roData->fovScale = GET_NEXT_SCALED_RO_DATA(values);
        roData->yawScale = GET_NEXT_SCALED_RO_DATA(values);
        roData->timerInit = GET_NEXT_RO_DATA(values);
        roData->interfaceField = GET_NEXT_RO_DATA(values);
    }

    if (R_RELOAD_CAM_PARAMS) {
        Camera_CopyPREGToModeValues(camera);
    }

    bgCamFuncData = (BgCamFuncData*)Camera_GetBgCamFuncData(camera);
    Camera_Vec3sToVec3f(eyeNext, &bgCamFuncData->pos);
    *eye = *eyeNext;

    bgCamRot = bgCamFuncData->rot;

    fov = bgCamFuncData->fov;
    if (fov == -1) {
        fov = 6000;
    }

    if (camera->target == NULL || camera->target->update == NULL) {
        if (camera->target == NULL) {
            osSyncPrintf(
                VT_COL(YELLOW, BLACK) "camera: warning: talk: target is not valid, change normal camera\n" VT_RST);
        }
        camera->target = NULL;
        Camera_RequestMode(camera, CAM_MODE_NORMAL);
        return true;
    }

    Actor_GetFocus(&camera->targetPosRot, camera->target);

    OLib_Vec3fDiffToVecGeo(&eyeAtOffset, eye, at);
    OLib_Vec3fDiffToVecGeo(&eyeTargetPosOffset, eye, &camera->targetPosRot.pos);

    sCameraInterfaceField = roData->interfaceField;

    if (camera->animState == 0) {
        camera->animState++;
        camera->fov = CAM_DATA_SCALED(fov);
        camera->roll = 0;
        camera->atLERPStepScale = 0.0f;
        rwData->animTimer = roData->timerInit;
        rwData->fovTarget = camera->fov - (camera->fov * roData->fovScale);
    }

    if (rwData->animTimer != 0) {
        eyeAtOffset.yaw += ((s16)(eyeTargetPosOffset.yaw - eyeAtOffset.yaw) / rwData->animTimer) * roData->yawScale;
        Camera_AddVecGeoToVec3f(at, eye, &eyeAtOffset);
        rwData->animTimer--;
    } else {
        camera->stateFlags |= (CAM_STATE_CAM_FUNC_FINISH | CAM_STATE_BLOCK_BG);
    }
    camera->fov = Camera_LERPCeilF(rwData->fovTarget, camera->fov, 0.5f, 10.0f);
    return true;
}

s32 Camera_Fixed1(Camera* camera) {
    Fixed1ReadOnlyData* roData = &camera->paramData.fixd1.roData;
    Fixed1ReadWriteData* rwData = &camera->paramData.fixd1.rwData;
    s32 pad;
    VecGeo eyeOffset;
    VecGeo eyeAtOffset;
    s32 pad2;
    Vec3f adjustedPos;
    BgCamFuncData* bgCamFuncData;
    Vec3f* eye = &camera->eye;
    Vec3f* at = &camera->at;
    PosRot* playerPosRot = &camera->playerPosRot;
    f32 playerHeight;

    playerHeight = Player_GetHeight(camera->player);
    if (RELOAD_PARAMS(camera) || R_RELOAD_CAM_PARAMS) {
        CameraModeValue* values = sCameraSettings[camera->setting].cameraModes[camera->mode].values;

        bgCamFuncData = (BgCamFuncData*)Camera_GetBgCamFuncData(camera);
        Camera_Vec3sToVec3f(&rwData->eyePosRotTarget.pos, &bgCamFuncData->pos);
        rwData->eyePosRotTarget.rot = bgCamFuncData->rot;
        rwData->fov = bgCamFuncData->fov;

        roData->unk_00 = GET_NEXT_SCALED_RO_DATA(values) * playerHeight;
        roData->lerpStep = GET_NEXT_SCALED_RO_DATA(values);
        roData->fov = GET_NEXT_RO_DATA(values);
        roData->interfaceField = GET_NEXT_RO_DATA(values);
    }

    if (R_RELOAD_CAM_PARAMS) {
        Camera_CopyPREGToModeValues(camera);
    }
    if (rwData->fov == -1) {
        rwData->fov = roData->fov * 100.0f;
    } else if (rwData->fov <= 360) {
        rwData->fov *= 100;
    }

    sCameraInterfaceField = roData->interfaceField;

    if (camera->animState == 0) {
        camera->animState++;
        func_80043B60(camera);
        if (rwData->fov != -1) {
            roData->fov = CAM_DATA_SCALED(rwData->fov);
        }
    }

    OLib_Vec3fDiffToVecGeo(&eyeAtOffset, eye, at);

    Camera_LERPCeilVec3f(&rwData->eyePosRotTarget.pos, eye, 0.1f, 0.1f, 0.2f);
    adjustedPos = playerPosRot->pos;
    adjustedPos.y += playerHeight;
    camera->dist = OLib_Vec3fDist(&adjustedPos, eye);

    eyeOffset.r = camera->dist;
    eyeOffset.pitch = Camera_LERPCeilS(-rwData->eyePosRotTarget.rot.x, eyeAtOffset.pitch, roData->lerpStep, 5);
    eyeOffset.yaw = Camera_LERPCeilS(rwData->eyePosRotTarget.rot.y, eyeAtOffset.yaw, roData->lerpStep, 5);

    Camera_AddVecGeoToVec3f(at, eye, &eyeOffset);

    camera->eyeNext = *eye;

    camera->fov = Camera_LERPCeilF(roData->fov, camera->fov, roData->lerpStep, 0.01f);
    camera->roll = 0;
    camera->atLERPStepScale = 0.0f;

    camera->playerToAtOffset.x = camera->at.x - playerPosRot->pos.x;
    camera->playerToAtOffset.y = camera->at.y - playerPosRot->pos.y;
    camera->playerToAtOffset.z = camera->at.z - playerPosRot->pos.z;

    return true;
}

s32 Camera_Fixed2(Camera* camera) {
    Vec3f* eye = &camera->eye;
    Vec3f* at = &camera->at;
    Vec3f* eyeNext = &camera->eyeNext;
    Vec3f atTarget;
    Vec3f playerToAtOffsetTarget;
    PosRot* playerPosRot = &camera->playerPosRot;
    BgCamFuncData* bgCamFuncData;
    Fixed2ReadOnlyData* roData = &camera->paramData.fixd2.roData;
    Fixed2ReadWriteData* rwData = &camera->paramData.fixd2.rwData;
    s32 pad;
    f32 playerHeight;

    playerHeight = Player_GetHeight(camera->player);

    if (RELOAD_PARAMS(camera) || R_RELOAD_CAM_PARAMS) {
        CameraModeValue* values = sCameraSettings[camera->setting].cameraModes[camera->mode].values;
        f32 yNormal =
            1.0f + CAM_DATA_SCALED(R_CAM_YOFFSET_NORM) - (CAM_DATA_SCALED(R_CAM_YOFFSET_NORM) * (68.0f / playerHeight));

        roData->yOffset = (GET_NEXT_SCALED_RO_DATA(values) * playerHeight) * yNormal;
        roData->eyeStepScale = GET_NEXT_SCALED_RO_DATA(values);
        roData->posStepScale = GET_NEXT_SCALED_RO_DATA(values);
        roData->fov = GET_NEXT_RO_DATA(values);
        roData->interfaceField = GET_NEXT_RO_DATA(values);
        rwData->fov = roData->fov * 100.0f;

        bgCamFuncData = (BgCamFuncData*)Camera_GetBgCamFuncData(camera);
        if (bgCamFuncData != NULL) {
            Camera_Vec3sToVec3f(&rwData->eye, &bgCamFuncData->pos);
            if (bgCamFuncData->fov != -1) {
                rwData->fov = bgCamFuncData->fov;
            }
        } else {
            rwData->eye = *eye;
        }
        if (rwData->fov <= 360) {
            rwData->fov *= 100;
        }
    }

    if (R_RELOAD_CAM_PARAMS) {
        Camera_CopyPREGToModeValues(camera);
    }

    sCameraInterfaceField = roData->interfaceField;

    playerToAtOffsetTarget.x = 0.0f;
    playerToAtOffsetTarget.y = roData->yOffset + playerHeight;
    playerToAtOffsetTarget.z = 0.0f;

    Camera_LERPCeilVec3f(&playerToAtOffsetTarget, &camera->playerToAtOffset, roData->posStepScale, roData->posStepScale,
                         0.1f);
    atTarget.x = playerPosRot->pos.x + camera->playerToAtOffset.x;
    atTarget.y = playerPosRot->pos.y + camera->playerToAtOffset.y;
    atTarget.z = playerPosRot->pos.z + camera->playerToAtOffset.z;
    if (camera->animState == 0) {
        camera->animState++;
        func_80043B60(camera);
        if (!(roData->interfaceField & FIXED2_FLAG_0)) {
            *eye = *eyeNext = rwData->eye;
            camera->at = atTarget;
        }
    }

    Camera_LERPCeilVec3f(&atTarget, &camera->at, roData->posStepScale, roData->posStepScale, 10.0f);
    Camera_LERPCeilVec3f(&rwData->eye, eyeNext, roData->eyeStepScale, roData->eyeStepScale, 0.1f);

    *eye = *eyeNext;
    camera->dist = OLib_Vec3fDist(at, eye);
    camera->roll = 0;
    camera->xzSpeed = 0.0f;
    camera->fov = CAM_DATA_SCALED(rwData->fov);
    camera->atLERPStepScale = Camera_ClampLERPScale(camera, 1.0f);
    camera->playerToAtOffset.x = camera->at.x - playerPosRot->pos.x;
    camera->playerToAtOffset.y = camera->at.y - playerPosRot->pos.y;
    camera->playerToAtOffset.z = camera->at.z - playerPosRot->pos.z;
    return true;
}

/**
 * Camera's position is fixed, does not move, or rotate
 */
s32 Camera_Fixed3(Camera* camera) {
    Vec3f* eye = &camera->eye;
    Vec3f* at = &camera->at;
    Vec3f* eyeNext = &camera->eyeNext;
    VecGeo atGeo;
    BgCamFuncData* bgCamFuncData;
    VecGeo eyeAtOffset;
    Fixed3ReadOnlyData* roData = &camera->paramData.fixd3.roData;
    Fixed3ReadWriteData* rwData = &camera->paramData.fixd3.rwData;
    s32 pad;

    bgCamFuncData = (BgCamFuncData*)Camera_GetBgCamFuncData(camera);

    OLib_Vec3fDiffToVecGeo(&eyeAtOffset, eye, at);

    if (RELOAD_PARAMS(camera) || R_RELOAD_CAM_PARAMS) {
        CameraModeValue* values = sCameraSettings[camera->setting].cameraModes[camera->mode].values;

        roData->interfaceField = GET_NEXT_RO_DATA(values);
        Camera_Vec3sToVec3f(eyeNext, &bgCamFuncData->pos);
        *eye = *eyeNext;
        rwData->rot = bgCamFuncData->rot;
        rwData->fov = bgCamFuncData->fov;
        rwData->roomImageOverrideBgCamIndex = bgCamFuncData->roomImageOverrideBgCamIndex;
        if (rwData->fov == -1) {
            rwData->fov = 6000;
        }
        if (rwData->fov <= 360) {
            rwData->fov *= 100;
        }
    }

    if (R_RELOAD_CAM_PARAMS) {
        Camera_CopyPREGToModeValues(camera);
    }

    if (camera->animState == 0) {
        rwData->updDirTimer = 5;
        R_CAM_DATA(CAM_DATA_FOV) = rwData->fov;
        camera->animState++;
    }

    if (bgCamFuncData->roomImageOverrideBgCamIndex != rwData->roomImageOverrideBgCamIndex) {
        osSyncPrintf("camera: position change %d \n", rwData->roomImageOverrideBgCamIndex);
        rwData->roomImageOverrideBgCamIndex = bgCamFuncData->roomImageOverrideBgCamIndex;
        rwData->updDirTimer = 5;
    }

    if (rwData->updDirTimer > 0) {
        rwData->updDirTimer--;
        sUpdateCameraDirection = true;
    } else {
        sUpdateCameraDirection = false;
    }

    atGeo.r = 150.0f;
    atGeo.yaw = rwData->rot.y;
    atGeo.pitch = -rwData->rot.x;

    Camera_AddVecGeoToVec3f(at, eye, &atGeo);
    sCameraInterfaceField = roData->interfaceField;
    rwData->fov = R_CAM_DATA(CAM_DATA_FOV);
    camera->roll = 0;
    camera->fov = rwData->fov * 0.01f;
    camera->atLERPStepScale = 0.0f;
    return true;
}

/**
 * camera follow player, eye is in a fixed offset of the previous eye, and a value
 * specified in the scene.
 */
s32 Camera_Fixed4(Camera* camera) {
    Vec3f* eye = &camera->eye;
    Vec3f* at = &camera->at;
    Vec3f* eyeNext = &camera->eyeNext;
    Vec3f playerPosWithCamOffset;
    Vec3f atTarget;
    Vec3f playerToAtOffsetTarget;
    VecGeo atEyeNextOffset;
    VecGeo atTargetEyeNextOffset;
    PosRot* playerPosRot = &camera->playerPosRot;
    BgCamFuncData* bgCamFuncData;
    Vec3f* posOffset = &camera->playerToAtOffset;
    Fixed4ReadOnlyData* roData = &camera->paramData.fixd4.roData;
    Fixed4ReadWriteData* rwData = &camera->paramData.fixd4.rwData;
    f32 playerYOffset;

    playerYOffset = Player_GetHeight(camera->player);

    if (RELOAD_PARAMS(camera) || R_RELOAD_CAM_PARAMS) {
        CameraModeValue* values = sCameraSettings[camera->setting].cameraModes[camera->mode].values;
        f32 yNormal = 1.0f + CAM_DATA_SCALED(R_CAM_YOFFSET_NORM) -
                      (CAM_DATA_SCALED(R_CAM_YOFFSET_NORM) * (68.0f / playerYOffset));

        roData->yOffset = GET_NEXT_SCALED_RO_DATA(values) * playerYOffset * yNormal;
        roData->speedToEyePos = GET_NEXT_SCALED_RO_DATA(values);
        roData->followSpeed = GET_NEXT_SCALED_RO_DATA(values);
        roData->fov = GET_NEXT_RO_DATA(values);
        roData->interfaceField = GET_NEXT_RO_DATA(values);

        bgCamFuncData = (BgCamFuncData*)Camera_GetBgCamFuncData(camera);
        if (bgCamFuncData != NULL) {
            Camera_Vec3sToVec3f(&rwData->eyeTarget, &bgCamFuncData->pos);
        } else {
            rwData->eyeTarget = *eye;
        }
    }
    if (R_RELOAD_CAM_PARAMS) {
        Camera_CopyPREGToModeValues(camera);
    }
    sCameraInterfaceField = roData->interfaceField;
    if (camera->animState == 0) {
        camera->animState++;
        if (!(roData->interfaceField & FIXED4_FLAG_2)) {
            func_80043B60(camera);
        }
        rwData->followSpeed = roData->followSpeed;
    }

    VEC3F_LERPIMPDST(eyeNext, eyeNext, &rwData->eyeTarget, roData->speedToEyePos);
    *eye = *eyeNext;

    playerToAtOffsetTarget.x = 0.0f;
    playerToAtOffsetTarget.y = roData->yOffset + playerYOffset;
    playerToAtOffsetTarget.z = 0.0f;
    Camera_LERPCeilVec3f(&playerToAtOffsetTarget, &camera->playerToAtOffset, 0.1f, 0.1f, 0.1f);

    playerPosWithCamOffset.x = playerPosRot->pos.x + camera->playerToAtOffset.x;
    playerPosWithCamOffset.y = playerPosRot->pos.y + camera->playerToAtOffset.y;
    playerPosWithCamOffset.z = playerPosRot->pos.z + camera->playerToAtOffset.z;
    VEC3F_LERPIMPDST(&atTarget, at, &playerPosWithCamOffset, 0.5f);

    OLib_Vec3fDiffToVecGeo(&atEyeNextOffset, eyeNext, at);
    OLib_Vec3fDiffToVecGeo(&atTargetEyeNextOffset, eyeNext, &atTarget);

    atEyeNextOffset.r += (atTargetEyeNextOffset.r - atEyeNextOffset.r) * rwData->followSpeed;
    atEyeNextOffset.pitch = Camera_LERPCeilS(atTargetEyeNextOffset.pitch, atEyeNextOffset.pitch,
                                             rwData->followSpeed * camera->speedRatio, 0xA);
    atEyeNextOffset.yaw =
        Camera_LERPCeilS(atTargetEyeNextOffset.yaw, atEyeNextOffset.yaw, rwData->followSpeed * camera->speedRatio, 0xA);
    Camera_AddVecGeoToVec3f(at, eyeNext, &atEyeNextOffset);
    camera->dist = OLib_Vec3fDist(at, eye);
    camera->roll = 0;
    camera->fov = roData->fov;
    camera->atLERPStepScale = Camera_ClampLERPScale(camera, 1.0f);
    return true;
}

s32 Camera_Fixed0(Camera* camera) {
    return Camera_Noop(camera);
}

s32 Camera_Subj1(Camera* camera) {
    return Camera_Noop(camera);
}

s32 Camera_Subj2(Camera* camera) {
    return Camera_Noop(camera);
}

/**
 * First person view
 */
s32 Camera_Subj3(Camera* camera) {
    Vec3f* eye = &camera->eye;
    Vec3f* at = &camera->at;
    Vec3f* eyeNext = &camera->eyeNext;
    Vec3f sp98;
    Vec3f sp8C;
    VecGeo sp84;
    VecGeo sp7C;
    VecGeo tGeo;
    PosRot sp60;
    PosRot* playerPosRot = &camera->playerPosRot;
    f32 sp58;
    f32 temp_f0_3;
    s16 sp52;
    s16 sp50;
    Subj3ReadOnlyData* roData = &camera->paramData.subj3.roData;
    Subj3ReadWriteData* rwData = &camera->paramData.subj3.rwData;
    CameraModeValue* values;
    Vec3f* pad2;
    f32 playerHeight;

    Actor_GetFocus(&sp60, &camera->player->actor);
    playerHeight = Player_GetHeight(camera->player);

    if (camera->play->view.unk_124 == 0) {
        camera->play->view.unk_124 = camera->camId | 0x50;
        return true;
    }

    func_80043ABC(camera);
    Camera_CopyPREGToModeValues(camera);
    values = sCameraSettings[camera->setting].cameraModes[camera->mode].values;
    roData->eyeNextYOffset = GET_NEXT_SCALED_RO_DATA(values) * playerHeight;
    roData->eyeDist = GET_NEXT_RO_DATA(values);
    roData->eyeNextDist = GET_NEXT_RO_DATA(values);
    roData->unk_0C = GET_NEXT_RO_DATA(values);
    roData->atOffset.x = GET_NEXT_RO_DATA(values) * 0.1f;
    roData->atOffset.y = GET_NEXT_RO_DATA(values) * 0.1f;
    roData->atOffset.z = GET_NEXT_RO_DATA(values) * 0.1f;
    roData->fovTarget = GET_NEXT_RO_DATA(values);
    roData->interfaceField = GET_NEXT_RO_DATA(values);
    sp84.r = roData->eyeNextDist;
    sp84.yaw = sp60.rot.y - 0x7FFF;
    sp84.pitch = sp60.rot.x;
    sp98 = sp60.pos;
    sp98.y += roData->eyeNextYOffset;

    Camera_AddVecGeoToVec3f(&sp8C, &sp98, &sp84);
    OLib_Vec3fDiffToVecGeo(&sp7C, at, eye);

    sCameraInterfaceField = roData->interfaceField;
    if (RELOAD_PARAMS(camera)) {
        rwData->r = sp7C.r;
        rwData->yaw = sp7C.yaw;
        rwData->pitch = sp7C.pitch;
        rwData->animTimer = R_CAM_DEFAULT_ANIM_TIME;
        camera->dist = roData->eyeNextDist;
        camera->animState++;
        camera->rUpdateRateInv = 1.0f;
        camera->dist = roData->eyeNextDist;
    }

    tGeo.r = rwData->r;
    tGeo.yaw = rwData->yaw;
    tGeo.pitch = rwData->pitch;
    if (rwData->animTimer != 0) {
        temp_f0_3 = (1.0f / rwData->animTimer);
        pad2 = at;
        at->x = at->x + (sp98.x - pad2->x) * temp_f0_3;
        at->y = at->y + (sp98.y - pad2->y) * temp_f0_3;
        at->z = at->z + (sp98.z - pad2->z) * temp_f0_3;

        temp_f0_3 = (1.0f / R_CAM_DEFAULT_ANIM_TIME);
        sp58 = (tGeo.r - sp84.r) * temp_f0_3;
        sp52 = (s16)(tGeo.yaw - sp84.yaw) * temp_f0_3;
        sp50 = (s16)(tGeo.pitch - sp84.pitch) * temp_f0_3;

        sp7C.r = Camera_LERPCeilF(sp84.r + (sp58 * rwData->animTimer), sp7C.r, CAM_DATA_SCALED(OREG(28)), 1.0f);
        sp7C.yaw = Camera_LERPCeilS(sp84.yaw + (sp52 * rwData->animTimer), sp7C.yaw, CAM_DATA_SCALED(OREG(28)), 0xA);
        sp7C.pitch =
            Camera_LERPCeilS(sp84.pitch + (sp50 * rwData->animTimer), sp7C.pitch, CAM_DATA_SCALED(OREG(28)), 0xA);
        Camera_AddVecGeoToVec3f(eyeNext, at, &sp7C);

        *eye = *eyeNext;
        rwData->animTimer--;

        if (!camera->play->envCtx.skyboxDisabled) {
            Camera_BGCheck(camera, at, eye);
        } else {
            func_80044340(camera, at, eye);
        }
    } else {
        sp58 = Math_SinS(-sp60.rot.x);
        temp_f0_3 = Math_CosS(-sp60.rot.x);
        sp98.x = roData->atOffset.x;
        sp98.y = (roData->atOffset.y * temp_f0_3) - (roData->atOffset.z * sp58);
        sp98.z = (roData->atOffset.y * sp58) + (roData->atOffset.z * temp_f0_3);
        sp58 = Math_SinS(sp60.rot.y - 0x7FFF);
        temp_f0_3 = Math_CosS(sp60.rot.y - 0x7FFF);
        roData->atOffset.x = (sp98.z * sp58) + (sp98.x * temp_f0_3);
        roData->atOffset.y = sp98.y;
        roData->atOffset.z = (sp98.z * temp_f0_3) - (sp98.x * sp58);
        at->x = roData->atOffset.x + sp60.pos.x;
        at->y = roData->atOffset.y + sp60.pos.y;
        at->z = roData->atOffset.z + sp60.pos.z;
        sp7C.r = roData->eyeNextDist;
        sp7C.yaw = sp60.rot.y - 0x7FFF;
        sp7C.pitch = sp60.rot.x;
        Camera_AddVecGeoToVec3f(eyeNext, at, &sp7C);
        sp7C.r = roData->eyeDist;
        Camera_AddVecGeoToVec3f(eye, at, &sp7C);
    }

    camera->playerToAtOffset.x = camera->at.x - playerPosRot->pos.x;
    camera->playerToAtOffset.y = camera->at.y - playerPosRot->pos.y;
    camera->playerToAtOffset.z = camera->at.z - playerPosRot->pos.z;
    camera->fov = Camera_LERPCeilF(roData->fovTarget, camera->fov, 0.25f, 1.0f);
    camera->roll = 0;
    camera->atLERPStepScale = 0.0f;
    return 1;
}

/**
 * Crawlspaces
 * Moves the camera from third person to first person when entering a crawlspace
 * While in the crawlspace, link remains fixed in a single direction
 * The camera is what swings up and down while crawling forward or backwards
 *
 * Note:
 * Subject 4 uses bgCamFuncData.data differently than other functions:
 * All Vec3s data are points along the crawlspace
 * The second point represents the entrance, and the second to last point represents the exit
 * All other points are unused
 * All instances of crawlspaces have 6 points, except for the Testroom scene which has 9 points
 */
s32 Camera_Subj4(Camera* camera) {
    Vec3f* eye = &camera->eye;
    Vec3f* eyeNext = &camera->eyeNext;
    Vec3f* at = &camera->at;
    u16 crawlspaceNumPoints;
    Vec3s* crawlspacePoints;
    Vec3f temp1;
    Vec3f zoomAtTarget;
    f32 temp2;
    Player* player;
    f32 eyeLerp;
    PosRot playerPosRot;
    VecGeo targetOffset;
    VecGeo atEyeOffset;
    s16 eyeToAtYaw;
    s32 pad[2];
    f32 temp;
    Subj4ReadOnlyData* roData = &camera->paramData.subj4.roData;
    Subj4ReadWriteData* rwData = &camera->paramData.subj4.rwData;

#define vCrawlSpaceBackPos temp1
#define vEyeTarget temp1
#define vPlayerDistToFront temp2
#define vZoomTimer temp2

    if (RELOAD_PARAMS(camera) || R_RELOAD_CAM_PARAMS) {
        CameraModeValue* values = sCameraSettings[camera->setting].cameraModes[camera->mode].values;

        roData->interfaceField = GET_NEXT_RO_DATA(values);
    }

    if (R_RELOAD_CAM_PARAMS) {
        Camera_CopyPREGToModeValues(camera);
    }

    if (camera->play->view.unk_124 == 0) {
        camera->play->view.unk_124 = camera->camId | 0x50;
        rwData->xzSpeed = camera->xzSpeed;
        return true;
    }

    Actor_GetWorldPosShapeRot(&playerPosRot, &camera->player->actor);
    OLib_Vec3fDiffToVecGeo(&atEyeOffset, at, eye);

    sCameraInterfaceField = roData->interfaceField;

    // Crawlspace setup (runs for only 1 frame)
    if (camera->animState == 0) {
        crawlspacePoints = (Vec3s*)Camera_GetBgCamFuncDataUnderPlayer(camera, &crawlspaceNumPoints);
        // Second entry of crawlspacePoints contains the front position
        Camera_Vec3sToVec3f(&rwData->crawlspaceLine.point, &crawlspacePoints[1]);
        // Second last entry of crawlspacePoints contains the back position
        Camera_Vec3sToVec3f(&vCrawlSpaceBackPos, &crawlspacePoints[crawlspaceNumPoints - 2]);

        targetOffset.r = 10.0f;
        targetOffset.pitch = 0x238C; // ~50 degrees
        targetOffset.yaw = Camera_XZAngle(&vCrawlSpaceBackPos, &rwData->crawlspaceLine.point);

        vPlayerDistToFront = OLib_Vec3fDist(&camera->playerPosRot.pos, &rwData->crawlspaceLine.point);
        if (OLib_Vec3fDist(&camera->playerPosRot.pos, &vCrawlSpaceBackPos) < vPlayerDistToFront) {
            // Player is entering the crawlspace from the back
            rwData->crawlspaceLine.dir.x = rwData->crawlspaceLine.point.x - vCrawlSpaceBackPos.x;
            rwData->crawlspaceLine.dir.y = rwData->crawlspaceLine.point.y - vCrawlSpaceBackPos.y;
            rwData->crawlspaceLine.dir.z = rwData->crawlspaceLine.point.z - vCrawlSpaceBackPos.z;
            rwData->crawlspaceLine.point = vCrawlSpaceBackPos;
        } else {
            // Player is entering the crawlspace from the front
            rwData->crawlspaceLine.dir.x = vCrawlSpaceBackPos.x - rwData->crawlspaceLine.point.x;
            rwData->crawlspaceLine.dir.y = vCrawlSpaceBackPos.y - rwData->crawlspaceLine.point.y;
            rwData->crawlspaceLine.dir.z = vCrawlSpaceBackPos.z - rwData->crawlspaceLine.point.z;
            targetOffset.yaw -= 0x7FFF;
        }

        rwData->forwardYaw = targetOffset.yaw;
        rwData->zoomTimer = 10;
        rwData->eyeLerpPhase = 0;
        rwData->isSfxOff = false;
        rwData->eyeLerp = 0.0f;
        camera->animState++;
    }

    // Camera zooms in from third person to first person over 10 frames
    if (rwData->zoomTimer != 0) {
        targetOffset.r = 10.0f;
        targetOffset.pitch = 0x238C; // ~50 degrees
        targetOffset.yaw = rwData->forwardYaw;
        Camera_AddVecGeoToVec3f(&zoomAtTarget, &playerPosRot.pos, &targetOffset);

        vZoomTimer = rwData->zoomTimer + 1.0f;
        at->x = F32_LERPIMPINV(at->x, zoomAtTarget.x, vZoomTimer);
        at->y = F32_LERPIMPINV(at->y, zoomAtTarget.y, vZoomTimer);
        at->z = F32_LERPIMPINV(at->z, zoomAtTarget.z, vZoomTimer);

        atEyeOffset.r -= (atEyeOffset.r / vZoomTimer);
        atEyeOffset.yaw = BINANG_LERPIMPINV(atEyeOffset.yaw, (s16)(playerPosRot.rot.y - 0x7FFF), rwData->zoomTimer);
        atEyeOffset.pitch = BINANG_LERPIMPINV(atEyeOffset.pitch, playerPosRot.rot.x, rwData->zoomTimer);
        Camera_AddVecGeoToVec3f(eyeNext, at, &atEyeOffset);
        *eye = *eyeNext;
        rwData->zoomTimer--;
        return false;
    }

    if (rwData->xzSpeed < 0.5f) {
        return false;
    }

    Actor_GetWorldPosShapeRot(&playerPosRot, &camera->player->actor);
    Math3D_LineClosestToPoint(&rwData->crawlspaceLine, &playerPosRot.pos, eyeNext);

    // *at is unused before getting overwritten later this function
    at->x = eyeNext->x + rwData->crawlspaceLine.dir.x;
    at->y = eyeNext->y + rwData->crawlspaceLine.dir.y;
    at->z = eyeNext->z + rwData->crawlspaceLine.dir.z;

    *eye = *eyeNext;

    targetOffset.yaw = rwData->forwardYaw;
    targetOffset.r = 5.0f;
    targetOffset.pitch = 0x238C; // ~50 degrees

    Camera_AddVecGeoToVec3f(&vEyeTarget, eyeNext, &targetOffset);

    rwData->eyeLerpPhase += 0xBB8;
    eyeLerp = Math_CosS(rwData->eyeLerpPhase);

    // VEC3F_LERPIMPDST(eye, eye, &vEyeTarget, fabsf(eyeLerp))
    eye->x += (vEyeTarget.x - eye->x) * fabsf(eyeLerp);
    eye->y += (vEyeTarget.y - eye->y) * fabsf(eyeLerp);
    eye->z += (vEyeTarget.z - eye->z) * fabsf(eyeLerp);

    // When camera reaches the peak of offset and starts to move down
    // && alternating cycles (sfx plays only every 2nd cycle)
    if ((eyeLerp > rwData->eyeLerp) && !rwData->isSfxOff) {
        player = camera->player;
        rwData->isSfxOff = true;
        func_800F4010(&player->actor.projectedPos, NA_SE_PL_CRAWL + player->floorSfxOffset, 4.0f);
    } else if (eyeLerp < rwData->eyeLerp) {
        rwData->isSfxOff = false;
    }

    rwData->eyeLerp = eyeLerp;

    camera->player->actor.world.pos = *eyeNext;
    camera->player->actor.world.pos.y = camera->playerGroundY;
    camera->player->actor.shape.rot.y = targetOffset.yaw;

    eyeLerp = (240.0f * eyeLerp) * (rwData->xzSpeed * 0.416667f);
    eyeToAtYaw = rwData->forwardYaw + eyeLerp;

    at->x = eye->x + (Math_SinS(eyeToAtYaw) * 10.0f);
    at->y = eye->y;
    at->z = eye->z + (Math_CosS(eyeToAtYaw) * 10.0f);

    camera->roll = Camera_LERPCeilS(0, camera->roll, 0.5f, 0xA);

    return true;
}

s32 Camera_Subj0(Camera* camera) {
    return Camera_Noop(camera);
}

s32 Camera_Data0(Camera* camera) {
    return Camera_Noop(camera);
}

s32 Camera_Data1(Camera* camera) {
    osSyncPrintf("chau!chau!\n");
    return Camera_Normal1(camera);
}

s32 Camera_Data2(Camera* camera) {
    return Camera_Noop(camera);
}

s32 Camera_Data3(Camera* camera) {
    return Camera_Noop(camera);
}

s32 Camera_Data4(Camera* camera) {
    s32 pad2[2];
    Data4ReadOnlyData* roData = &camera->paramData.data4.roData;
    VecGeo eyeAtOffset;
    VecGeo atOffset;
    VecGeo eyeNextAtOffset;
    f32 yNormal;
    s16 fov;
    Vec3f* eyeNext = &camera->eyeNext;
    BgCamFuncData* bgCamFuncData;
    Vec3f lookAt;
    CameraModeValue* values;
    Data4ReadWriteData* rwData = &camera->paramData.data4.rwData;
    Vec3f* eye = &camera->eye;
    f32 playerHeight;
    Vec3f* at = &camera->at;
    s32 pad;

    playerHeight = Player_GetHeight(camera->player);

    if (RELOAD_PARAMS(camera) || R_RELOAD_CAM_PARAMS) {
        values = sCameraSettings[camera->setting].cameraModes[camera->mode].values;
        yNormal =
            1.0f + CAM_DATA_SCALED(R_CAM_YOFFSET_NORM) - (CAM_DATA_SCALED(R_CAM_YOFFSET_NORM) * (68.0f / playerHeight));
        roData->yOffset = GET_NEXT_SCALED_RO_DATA(values) * playerHeight * yNormal;
        roData->fov = GET_NEXT_RO_DATA(values);
        roData->interfaceField = GET_NEXT_RO_DATA(values);

        bgCamFuncData = (BgCamFuncData*)Camera_GetBgCamFuncData(camera);
        Camera_Vec3sToVec3f(&rwData->eyePosRot.pos, &bgCamFuncData->pos);
        rwData->eyePosRot.rot = bgCamFuncData->rot;
        fov = bgCamFuncData->fov;
        rwData->fov = fov;
        if (fov != -1) {
            roData->fov = rwData->fov <= 360 ? rwData->fov : CAM_DATA_SCALED(rwData->fov);
        }

        rwData->flags = bgCamFuncData->flags;
        *eye = rwData->eyePosRot.pos;
    }

    if (R_RELOAD_CAM_PARAMS) {
        Camera_CopyPREGToModeValues(camera);
    }

    sCameraInterfaceField = roData->interfaceField;

    if (camera->animState == 0) {
        camera->animState++;
        func_80043B60(camera);
    }

    OLib_Vec3fDiffToVecGeo(&eyeNextAtOffset, at, eyeNext);
    Camera_CalcAtDefault(camera, &eyeNextAtOffset, roData->yOffset, false);
    OLib_Vec3fDiffToVecGeo(&eyeAtOffset, eye, at);

    atOffset.r = eyeAtOffset.r;
    atOffset.yaw = (rwData->flags & 1) ? (CAM_DEG_TO_BINANG(camera->data2) + rwData->eyePosRot.rot.y) : eyeAtOffset.yaw;
    atOffset.pitch =
        (rwData->flags & 2) ? (CAM_DEG_TO_BINANG(camera->data3) + rwData->eyePosRot.rot.x) : eyeAtOffset.pitch;

    Camera_AddVecGeoToVec3f(at, eye, &atOffset);

    lookAt = camera->playerPosRot.pos;
    lookAt.y += playerHeight;

    camera->dist = OLib_Vec3fDist(&lookAt, eye);
    camera->roll = 0;
    camera->xzSpeed = 0.0f;
    camera->fov = roData->fov;
    camera->atLERPStepScale = 0;
    return true;
}

/**
 * Hanging off of a ledge
 */
s32 Camera_Unique1(Camera* camera) {
    Vec3f* eye = &camera->eye;
    Vec3f* at = &camera->at;
    Vec3f* eyeNext = &camera->eyeNext;
    Vec3f playerWaistPos;
    s16 phiTarget;
    VecGeo sp8C;
    VecGeo unk908PlayerPosOffset;
    VecGeo eyeAtOffset;
    VecGeo eyeNextAtOffset;
    PosRot* playerPosRot = &camera->playerPosRot;
    PosRot playerhead;
    Unique1ReadOnlyData* roData = &camera->paramData.uniq1.roData;
    Unique1ReadWriteData* rwData = &camera->paramData.uniq1.rwData;
    s32 pad;
    f32 playerHeight;
    s32 pad2;

    playerHeight = Player_GetHeight(camera->player);
    if (RELOAD_PARAMS(camera) || R_RELOAD_CAM_PARAMS) {
        CameraModeValue* values = sCameraSettings[camera->setting].cameraModes[camera->mode].values;
        f32 yNormal =
            1.0f + CAM_DATA_SCALED(R_CAM_YOFFSET_NORM) - (CAM_DATA_SCALED(R_CAM_YOFFSET_NORM) * (68.0f / playerHeight));

        roData->yOffset = GET_NEXT_SCALED_RO_DATA(values) * playerHeight * yNormal;
        roData->distMin = GET_NEXT_SCALED_RO_DATA(values) * playerHeight * yNormal;
        roData->distMax = GET_NEXT_SCALED_RO_DATA(values) * playerHeight * yNormal;
        roData->pitchTarget = CAM_DEG_TO_BINANG(GET_NEXT_RO_DATA(values));
        roData->fovTarget = GET_NEXT_RO_DATA(values);
        roData->atLERPScaleMax = GET_NEXT_SCALED_RO_DATA(values);
        roData->interfaceField = GET_NEXT_RO_DATA(values);
    }

    if (R_RELOAD_CAM_PARAMS != 0) {
        Camera_CopyPREGToModeValues(camera);
    }

    sUpdateCameraDirection = 1;

    OLib_Vec3fDiffToVecGeo(&eyeAtOffset, at, eye);
    OLib_Vec3fDiffToVecGeo(&eyeNextAtOffset, at, eyeNext);

    sCameraInterfaceField = roData->interfaceField;

    if (camera->animState == 0) {
        camera->playerToAtOffset.y -= camera->playerPosDelta.y;
        rwData->yawTarget = eyeNextAtOffset.yaw;
        rwData->unk_00 = 0.0f;
        playerWaistPos = camera->player->bodyPartsPos[PLAYER_BODYPART_WAIST];
        OLib_Vec3fDiffToVecGeo(&unk908PlayerPosOffset, &playerPosRot->pos, &playerWaistPos);
        rwData->timer = R_CAM_DEFAULT_ANIM_TIME;
        rwData->yawTargetAdj = ABS((s16)(unk908PlayerPosOffset.yaw - eyeAtOffset.yaw)) < 0x3A98
                                   ? 0
                                   : (((s16)(unk908PlayerPosOffset.yaw - eyeAtOffset.yaw) / rwData->timer) / 4) * 3;
        camera->animState++;
    }

    Actor_GetFocus(&playerhead, &camera->player->actor); // unused

    camera->yawUpdateRateInv =
        Camera_LERPCeilF(100.0f, camera->yawUpdateRateInv, R_CAM_UPDATE_RATE_STEP_SCALE_XZ * 0.01f, 0.1f);
    camera->pitchUpdateRateInv =
        Camera_LERPCeilF(100.0f, camera->pitchUpdateRateInv, R_CAM_UPDATE_RATE_STEP_SCALE_XZ * 0.01f, 0.1f);
    camera->xzOffsetUpdateRate =
        Camera_LERPCeilF(0.005f, camera->xzOffsetUpdateRate, R_CAM_UPDATE_RATE_STEP_SCALE_XZ * 0.01f, 0.01f);
    camera->yOffsetUpdateRate =
        Camera_LERPCeilF(0.01f, camera->yOffsetUpdateRate, R_CAM_UPDATE_RATE_STEP_SCALE_Y * 0.01f, 0.01f);
    camera->fovUpdateRate = Camera_LERPCeilF(R_CAM_FOV_UPDATE_RATE * 0.01f, camera->fovUpdateRate, 0.05f, 0.1f);

    Camera_CalcAtDefault(camera, &eyeNextAtOffset, roData->yOffset, true);
    OLib_Vec3fDiffToVecGeo(&sp8C, at, eyeNext);

    camera->dist = Camera_LERPClampDist(camera, sp8C.r, roData->distMin, roData->distMax);

    phiTarget = roData->pitchTarget;
    sp8C.pitch = Camera_LERPCeilS(phiTarget, eyeNextAtOffset.pitch, 1.0f / camera->pitchUpdateRateInv, 0xA);

    if (sp8C.pitch > R_CAM_MAX_PITCH) {
        sp8C.pitch = R_CAM_MAX_PITCH;
    }
    if (sp8C.pitch < -R_CAM_MAX_PITCH) {
        sp8C.pitch = -R_CAM_MAX_PITCH;
    }

    if (rwData->timer != 0) {
        rwData->yawTarget += rwData->yawTargetAdj;
        rwData->timer--;
    }

    sp8C.yaw = Camera_LERPFloorS(rwData->yawTarget, eyeNextAtOffset.yaw, 0.5f, 0x2710);
    Camera_AddVecGeoToVec3f(eyeNext, at, &sp8C);
    *eye = *eyeNext;
    Camera_BGCheck(camera, at, eye);
    camera->fov = Camera_LERPCeilF(roData->fovTarget, camera->fov, camera->fovUpdateRate, 1.0f);
    camera->roll = 0;
    camera->atLERPStepScale = Camera_ClampLERPScale(camera, roData->atLERPScaleMax);
    return true;
}

s32 Camera_Unique2(Camera* camera) {
    Vec3f* eye = &camera->eye;
    Vec3f* at = &camera->at;
    Vec3f* eyeNext = &camera->eyeNext;
    Vec3f playerPos;
    VecGeo eyeOffset;
    VecGeo eyeAtOffset;
    s32 pad;
    f32 lerpRateFactor;
    Unique2ReadOnlyData* roData = &camera->paramData.uniq2.roData;
    Unique2ReadWriteData* rwData = &camera->paramData.uniq2.rwData;
    s32 pad2;
    f32 playerHeight;

    playerHeight = Player_GetHeight(camera->player);

    OLib_Vec3fDiffToVecGeo(&eyeAtOffset, at, eye);

    if (RELOAD_PARAMS(camera) || R_RELOAD_CAM_PARAMS) {
        CameraModeValue* values = sCameraSettings[camera->setting].cameraModes[camera->mode].values;
        f32 yNormal =
            1.0f + CAM_DATA_SCALED(R_CAM_YOFFSET_NORM) - (CAM_DATA_SCALED(R_CAM_YOFFSET_NORM) * (68.0f / playerHeight));

        roData->yOffset = GET_NEXT_SCALED_RO_DATA(values) * playerHeight * yNormal;
        roData->distTarget = GET_NEXT_RO_DATA(values);
        roData->fovTarget = GET_NEXT_RO_DATA(values);
        roData->interfaceField = GET_NEXT_RO_DATA(values);
    }

    if (R_RELOAD_CAM_PARAMS) {
        Camera_CopyPREGToModeValues(camera);
    }

    sCameraInterfaceField = roData->interfaceField;

    if ((camera->animState == 0) || (rwData->unk_04 != roData->interfaceField)) {
        rwData->unk_04 = roData->interfaceField;
    }

    if (camera->animState == 0) {
        camera->animState = 1;
        func_80043B60(camera);
        rwData->unk_00 = 200.0f;
        if (roData->interfaceField & UNIQUE2_FLAG_4) {
            camera->stateFlags &= ~CAM_STATE_CHECK_BG;
        }
    }

    playerPos = camera->playerPosRot.pos;
    lerpRateFactor = (roData->interfaceField & UNIQUE2_FLAG_0 ? 1.0f : camera->speedRatio);
    at->x = F32_LERPIMP(at->x, playerPos.x, lerpRateFactor * 0.6f);
    at->y = F32_LERPIMP(at->y, playerPos.y + playerHeight + roData->yOffset, 0.4f);
    at->z = F32_LERPIMP(at->z, playerPos.z, lerpRateFactor * 0.6f);
    rwData->unk_00 = F32_LERPIMP(rwData->unk_00, 2.0f, 0.05f); // unused.

    if (roData->interfaceField & UNIQUE2_FLAG_0) {
        OLib_Vec3fDiffToVecGeo(&eyeOffset, at, eyeNext);
        eyeOffset.r = roData->distTarget;
        Camera_AddVecGeoToVec3f(&playerPos, at, &eyeOffset);
        Camera_LERPCeilVec3f(&playerPos, eye, 0.25f, 0.25f, 0.2f);
    } else if (roData->interfaceField & UNIQUE2_FLAG_1) {
        if (OLib_Vec3fDistXZ(at, eyeNext) < roData->distTarget) {
            OLib_Vec3fDiffToVecGeo(&eyeOffset, at, eyeNext);
            eyeOffset.yaw = Camera_LERPCeilS(eyeOffset.yaw, eyeAtOffset.yaw, 0.1f, 0xA);
            eyeOffset.r = roData->distTarget;
            eyeOffset.pitch = 0;
            Camera_AddVecGeoToVec3f(eye, at, &eyeOffset);
            eye->y = eyeNext->y;
        } else {
            Camera_LERPCeilVec3f(eyeNext, eye, 0.25f, 0.25f, 0.2f);
        }
    }

    Camera_BGCheck(camera, at, eye);
    camera->dist = OLib_Vec3fDist(at, eye);
    camera->roll = 0;
    camera->fov = Camera_LERPCeilF(roData->fovTarget, camera->fov, 0.2f, 0.1f);
    camera->atLERPStepScale = Camera_ClampLERPScale(camera, 1.0f);
    return true;
}

s32 Camera_Unique3(Camera* camera) {
    VecGeo sp60;
    f32 playerHeight;
    DoorParams* doorParams = &camera->paramData.doorParams;
    BgCamFuncData* bgCamFuncData;
    Vec3s bgCamRot;
    Unique3ReadWriteData* rwData = &camera->paramData.uniq3.rwData;
    Unique3ReadOnlyData* roData = &camera->paramData.uniq3.roData;
    Vec3f* at = &camera->at;
    PosRot* cameraPlayerPosRot = &camera->playerPosRot;

    playerHeight = Player_GetHeight(camera->player);
    camera->stateFlags &= ~CAM_STATE_CAM_FUNC_FINISH;

    if (RELOAD_PARAMS(camera) || R_RELOAD_CAM_PARAMS) {
        CameraModeValue* values = sCameraSettings[camera->setting].cameraModes[camera->mode].values;
        f32 yNormal =
            1.0f + CAM_DATA_SCALED(R_CAM_YOFFSET_NORM) - (CAM_DATA_SCALED(R_CAM_YOFFSET_NORM) * (68.0f / playerHeight));

        roData->yOffset = GET_NEXT_SCALED_RO_DATA(values) * playerHeight * yNormal;
        roData->fov = GET_NEXT_RO_DATA(values);
        roData->interfaceField = GET_NEXT_RO_DATA(values);
    }

    if (R_RELOAD_CAM_PARAMS != 0) {
        Camera_CopyPREGToModeValues(camera);
    }

    sCameraInterfaceField = roData->interfaceField;

    switch (camera->animState) {
        case 0:
            func_80043B60(camera);
            camera->stateFlags &= ~(CAM_STATE_CHECK_BG | CAM_STATE_EXTERNAL_FINISHED);
            rwData->initialFov = camera->fov;
            rwData->initialDist = OLib_Vec3fDist(at, &camera->eye);
            camera->animState++;
            FALLTHROUGH;
        case 1:
            if (doorParams->timer1-- > 0) {
                break;
            }

            bgCamFuncData = (BgCamFuncData*)Camera_GetBgCamFuncData(camera);
            Camera_Vec3sToVec3f(&camera->eyeNext, &bgCamFuncData->pos);
            camera->eye = camera->eyeNext;
            bgCamRot = bgCamFuncData->rot;

            sp60.r = 100.0f;
            sp60.yaw = bgCamRot.y;
            sp60.pitch = -bgCamRot.x;

            Camera_AddVecGeoToVec3f(at, &camera->eye, &sp60);
            camera->animState++;
            FALLTHROUGH;
        case 2:
            if (roData->interfaceField & UNIQUE3_FLAG_2) {
                camera->at = cameraPlayerPosRot->pos;
                camera->at.y += playerHeight + roData->yOffset;
            }
            if (doorParams->timer2-- > 0) {
                break;
            }
            camera->animState++;
            FALLTHROUGH;
        case 3:
            camera->stateFlags |= (CAM_STATE_CAM_FUNC_FINISH | CAM_STATE_BLOCK_BG);
            if (camera->stateFlags & CAM_STATE_EXTERNAL_FINISHED) {
                camera->animState++;
            } else {
                break;
            }
            FALLTHROUGH;
        case 4:
            if (roData->interfaceField & UNIQUE3_FLAG_1) {
                camera->stateFlags |= CAM_STATE_CHECK_BG;
                camera->stateFlags &= ~CAM_STATE_EXTERNAL_FINISHED;
                Camera_RequestSettingImpl(camera, CAM_SET_PIVOT_IN_FRONT, CAM_REQUEST_SETTING_IGNORE_PRIORITY);
                break;
            }
            doorParams->timer3 = 5;
            if (camera->xzSpeed > 0.001f || CHECK_BTN_ALL(D_8015BD7C->state.input[0].press.button, BTN_A) ||
                CHECK_BTN_ALL(D_8015BD7C->state.input[0].press.button, BTN_B) ||
                CHECK_BTN_ALL(D_8015BD7C->state.input[0].press.button, BTN_CLEFT) ||
                CHECK_BTN_ALL(D_8015BD7C->state.input[0].press.button, BTN_CDOWN) ||
                CHECK_BTN_ALL(D_8015BD7C->state.input[0].press.button, BTN_CUP) ||
                CHECK_BTN_ALL(D_8015BD7C->state.input[0].press.button, BTN_CRIGHT) ||
                CHECK_BTN_ALL(D_8015BD7C->state.input[0].press.button, BTN_R) ||
                CHECK_BTN_ALL(D_8015BD7C->state.input[0].press.button, BTN_Z)) {
                camera->animState++;
            } else {
                break;
            }
            FALLTHROUGH;
        case 5:
            camera->fov = Camera_LERPCeilF(rwData->initialFov, camera->fov, 0.4f, 0.1f);
            OLib_Vec3fDiffToVecGeo(&sp60, at, &camera->eye);
            sp60.r = Camera_LERPCeilF(100.0f, sp60.r, 0.4f, 0.1f);
            Camera_AddVecGeoToVec3f(&camera->eyeNext, at, &sp60);
            camera->eye = camera->eyeNext;
            if (doorParams->timer3-- > 0) {
                break;
            }
            camera->animState++;
            FALLTHROUGH;
        default:
            camera->stateFlags |= CAM_STATE_CHECK_BG;
            camera->stateFlags &= ~CAM_STATE_EXTERNAL_FINISHED;
            camera->fov = roData->fov;
            Camera_RequestSettingImpl(camera, camera->prevSetting, CAM_REQUEST_SETTING_IGNORE_PRIORITY);
            camera->atLERPStepScale = 0.0f;
            camera->playerToAtOffset.x = camera->at.x - cameraPlayerPosRot->pos.x;
            camera->playerToAtOffset.y = camera->at.y - cameraPlayerPosRot->pos.y;
            camera->playerToAtOffset.z = camera->at.z - cameraPlayerPosRot->pos.z;
            break;
    }

    return true;
}

/**
 * Camera's eye is specified by scene camera data, at point is generated at the intersection
 * of the eye to the player
 */
s32 Camera_Unique0(Camera* camera) {
    f32 yOffset;
    CameraModeValue* values;
    Player* player;
    Vec3f playerPosWithOffset;
    VecGeo atPlayerOffset;
    BgCamFuncData* bgCamFuncData;
    Vec3s bgCamRot;
    PosRot* playerPosRot = &camera->playerPosRot;
    DoorParams* doorParams = &camera->paramData.doorParams;
    Unique0ReadOnlyData* roData = &camera->paramData.uniq0.roData;
    Unique0ReadWriteData* rwData = &camera->paramData.uniq0.rwData;
    Vec3f* eye = &camera->eye;
    s16 fov;

    yOffset = Player_GetHeight(camera->player);
    player = camera->player;

    if (RELOAD_PARAMS(camera) || R_RELOAD_CAM_PARAMS) {
        values = sCameraSettings[camera->setting].cameraModes[camera->mode].values;
        roData->interfaceField = GET_NEXT_RO_DATA(values);
    }

    if (R_RELOAD_CAM_PARAMS) {
        Camera_CopyPREGToModeValues(camera);
    }

    playerPosWithOffset = playerPosRot->pos;
    playerPosWithOffset.y += yOffset;

    sCameraInterfaceField = roData->interfaceField;

    if (camera->animState == 0) {
        func_80043B60(camera);
        camera->stateFlags &= ~CAM_STATE_CHECK_BG;

        bgCamFuncData = (BgCamFuncData*)Camera_GetBgCamFuncData(camera);
        Camera_Vec3sToVec3f(&rwData->eyeAndDirection.point, &bgCamFuncData->pos);

        *eye = camera->eyeNext = rwData->eyeAndDirection.point;
        bgCamRot = bgCamFuncData->rot;
        fov = bgCamFuncData->fov;
        if (fov != -1) {
            camera->fov = fov <= 360 ? fov : CAM_DATA_SCALED(fov);
        }
        rwData->animTimer = bgCamFuncData->timer;
        if (rwData->animTimer == -1) {
            rwData->animTimer = doorParams->timer1 + doorParams->timer2;
        }
        atPlayerOffset.r = OLib_Vec3fDist(&playerPosWithOffset, eye);
        atPlayerOffset.yaw = bgCamRot.y;
        atPlayerOffset.pitch = -bgCamRot.x;
        OLib_VecGeoToVec3f(&rwData->eyeAndDirection.dir, &atPlayerOffset);
        Math3D_LineClosestToPoint(&rwData->eyeAndDirection, &playerPosRot->pos, &camera->at);
        rwData->initalPos = playerPosRot->pos;
        camera->animState++;
    }

    if (player->stateFlags1 & PLAYER_STATE1_29) {
        rwData->initalPos = playerPosRot->pos;
    }

    if (roData->interfaceField & UNIQUE0_FLAG_0) {
        if (rwData->animTimer > 0) {
            rwData->animTimer--;
            rwData->initalPos = playerPosRot->pos;
        } else if (!(player->stateFlags1 & PLAYER_STATE1_29) &&
                   ((OLib_Vec3fDistXZ(&playerPosRot->pos, &rwData->initalPos) >= 10.0f) ||
                    CHECK_BTN_ALL(D_8015BD7C->state.input[0].press.button, BTN_A) ||
                    CHECK_BTN_ALL(D_8015BD7C->state.input[0].press.button, BTN_B) ||
                    CHECK_BTN_ALL(D_8015BD7C->state.input[0].press.button, BTN_CLEFT) ||
                    CHECK_BTN_ALL(D_8015BD7C->state.input[0].press.button, BTN_CDOWN) ||
                    CHECK_BTN_ALL(D_8015BD7C->state.input[0].press.button, BTN_CUP) ||
                    CHECK_BTN_ALL(D_8015BD7C->state.input[0].press.button, BTN_CRIGHT) ||
                    CHECK_BTN_ALL(D_8015BD7C->state.input[0].press.button, BTN_R) ||
                    CHECK_BTN_ALL(D_8015BD7C->state.input[0].press.button, BTN_Z))) {
            camera->dist = OLib_Vec3fDist(&camera->at, eye);
            camera->playerToAtOffset.x = camera->at.x - playerPosRot->pos.x;
            camera->playerToAtOffset.y = camera->at.y - playerPosRot->pos.y;
            camera->playerToAtOffset.z = camera->at.z - playerPosRot->pos.z;
            camera->atLERPStepScale = 0.0f;
            camera->stateFlags |= CAM_STATE_CHECK_BG;
            Camera_RequestSettingImpl(camera, camera->prevSetting, CAM_REQUEST_SETTING_IGNORE_PRIORITY);
        }
    } else {
        if (rwData->animTimer > 0) {
            rwData->animTimer--;
            if (rwData->animTimer == 0) {
                sCameraInterfaceField = CAM_INTERFACE_FIELD(CAM_LETTERBOX_NONE, CAM_HUD_VISIBILITY_ALL, 0);
            }
        } else {
            rwData->initalPos = playerPosRot->pos;
        }

        if (!(player->stateFlags1 & PLAYER_STATE1_29) &&
            ((0.001f < camera->xzSpeed) || CHECK_BTN_ALL(D_8015BD7C->state.input[0].press.button, BTN_A) ||
             CHECK_BTN_ALL(D_8015BD7C->state.input[0].press.button, BTN_B) ||
             CHECK_BTN_ALL(D_8015BD7C->state.input[0].press.button, BTN_CLEFT) ||
             CHECK_BTN_ALL(D_8015BD7C->state.input[0].press.button, BTN_CDOWN) ||
             CHECK_BTN_ALL(D_8015BD7C->state.input[0].press.button, BTN_CUP) ||
             CHECK_BTN_ALL(D_8015BD7C->state.input[0].press.button, BTN_CRIGHT) ||
             CHECK_BTN_ALL(D_8015BD7C->state.input[0].press.button, BTN_R) ||
             CHECK_BTN_ALL(D_8015BD7C->state.input[0].press.button, BTN_Z))) {
            camera->dist = OLib_Vec3fDist(&camera->at, &camera->eye);
            camera->playerToAtOffset.x = camera->at.x - playerPosRot->pos.x;
            camera->playerToAtOffset.y = camera->at.y - playerPosRot->pos.y;
            camera->playerToAtOffset.z = camera->at.z - playerPosRot->pos.z;
            camera->atLERPStepScale = 0.0f;
            Camera_RequestSettingImpl(camera, camera->prevSetting, CAM_REQUEST_SETTING_IGNORE_PRIORITY);
            camera->stateFlags |= CAM_STATE_CHECK_BG;
        }
    }
    return true;
}

s32 Camera_Unique4(Camera* camera) {
    return Camera_Noop(camera);
}

/**
 * Was setup to be used by the camera setting "FOREST_UNUSED"
 */
s32 Camera_Unique5(Camera* camera) {
    return Camera_Noop(camera);
}

/**
 * This function doesn't really update much.
 * Eye/at positions are updated via Camera_SetViewParam
 */
s32 Camera_Unique6(Camera* camera) {
    Unique6ReadOnlyData* roData = &camera->paramData.uniq6.roData;
    CameraModeValue* values;
    Vec3f sp2C;
    PosRot* playerPosRot = &camera->playerPosRot;
    f32 offset;

    if (RELOAD_PARAMS(camera) || R_RELOAD_CAM_PARAMS) {
        values = sCameraSettings[camera->setting].cameraModes[camera->mode].values;
        roData->interfaceField = GET_NEXT_RO_DATA(values);
    }

    if (R_RELOAD_CAM_PARAMS) {
        Camera_CopyPREGToModeValues(camera);
    }

    sCameraInterfaceField = roData->interfaceField;

    if (camera->animState == 0) {
        camera->animState++;
        func_80043ABC(camera);
    }

    if (camera->player != NULL) {
        offset = Player_GetHeight(camera->player);
        sp2C = playerPosRot->pos;
        sp2C.y += offset;
        camera->dist = OLib_Vec3fDist(&sp2C, &camera->eye);
        camera->playerToAtOffset.x = camera->at.x - playerPosRot->pos.x;
        camera->playerToAtOffset.y = camera->at.y - playerPosRot->pos.y;
        camera->playerToAtOffset.z = camera->at.z - playerPosRot->pos.z;
    } else {
        camera->dist = OLib_Vec3fDist(&camera->at, &camera->eye);
    }

    if ((roData->interfaceField & UNIQUE6_FLAG_0) && (camera->timer > 0)) {
        camera->timer--;
    }

    return true;
}

/**
 * Camera is at a fixed point specified by the scene's camera data,
 * camera rotates to follow player
 */
s32 Camera_Unique7(Camera* camera) {
    s32 pad;
    Unique7ReadOnlyData* roData = &camera->paramData.uniq7.roData;
    CameraModeValue* values;
    VecGeo playerPosEyeOffset;
    s16 fov;
    BgCamFuncData* bgCamFuncData;
    UNUSED Vec3s bgCamRot;
    Vec3f* at = &camera->at;
    PosRot* playerPosRot = &camera->playerPosRot;
    Vec3f* eye = &camera->eye;
    Vec3f* eyeNext = &camera->eyeNext;
    Unique7ReadWriteData* rwData = &camera->paramData.uniq7.rwData;

    if (RELOAD_PARAMS(camera) || R_RELOAD_CAM_PARAMS) {
        values = sCameraSettings[camera->setting].cameraModes[camera->mode].values;
        roData->fov = GET_NEXT_RO_DATA(values);
        roData->interfaceField = (s16)GET_NEXT_RO_DATA(values);
    }
    if (R_RELOAD_CAM_PARAMS) {
        Camera_CopyPREGToModeValues(camera);
    }

    bgCamFuncData = (BgCamFuncData*)Camera_GetBgCamFuncData(camera);

    Camera_Vec3sToVec3f(eyeNext, &bgCamFuncData->pos);
    *eye = *eyeNext;
    bgCamRot = bgCamFuncData->rot;

    OLib_Vec3fDiffToVecGeo(&playerPosEyeOffset, eye, &playerPosRot->pos);

    // fov actually goes unused since it's hard set later on.
    fov = bgCamFuncData->fov;
    if (fov == -1) {
        fov = roData->fov * 100.0f;
    }

    if (fov <= 360) {
        fov *= 100;
    }

    sCameraInterfaceField = roData->interfaceField;

    if (camera->animState == 0) {
        camera->animState++;
        camera->fov = CAM_DATA_SCALED(fov);
        camera->atLERPStepScale = 0.0f;
        camera->roll = 0;
        rwData->unk_00.x = playerPosEyeOffset.yaw;
    }

    camera->fov = 60.0f;

    // 0x7D0 ~ 10.98 degres.
    rwData->unk_00.x = Camera_LERPFloorS(playerPosEyeOffset.yaw, rwData->unk_00.x, 0.4f, 0x7D0);
    playerPosEyeOffset.pitch = -bgCamFuncData->rot.x * Math_CosS(playerPosEyeOffset.yaw - bgCamFuncData->rot.y);
    Camera_AddVecGeoToVec3f(at, eye, &playerPosEyeOffset);
    camera->stateFlags |= CAM_STATE_BLOCK_BG;
    return true;
}

s32 Camera_Unique8(Camera* camera) {
    return Camera_Noop(camera);
}

/**
 * OnePoint Cutscene
 */
s32 Camera_Unique9(Camera* camera) {
    Vec3f atTarget;
    Vec3f eyeTarget;
    Unique9ReadOnlyData* roData = &camera->paramData.uniq9.roData;
    Unique9ReadWriteData* rwData = &camera->paramData.uniq9.rwData;
    f32 invKeyFrameTimer;
    VecGeo eyeNextAtOffset;
    VecGeo scratchGeo;
    VecGeo playerTargetOffset;
    s16 action;
    s16 atFlags;
    s16 eyeFlags;
    s16 pad2;
    PosRot targethead;
    PosRot playerhead;
    PosRot playerPosRot;
    Vec3f* eyeNext = &camera->eyeNext;
    Vec3f* at = &camera->at;
    Vec3f* eye = &camera->eye;
    Player* player = camera->player;
    Actor* focusActor;
    f32 spB4;
    PosRot atFocusPosRot;
    Vec3f eyeLookAtPos;
    CameraModeValue* values;
    PosRot eyeFocusPosRot;

    if (RELOAD_PARAMS(camera) || R_RELOAD_CAM_PARAMS) {
        values = sCameraSettings[camera->setting].cameraModes[camera->mode].values;
        roData->interfaceField = GET_NEXT_RO_DATA(values);
    }

    if (R_RELOAD_CAM_PARAMS) {
        Camera_CopyPREGToModeValues(camera);
    }

    sCameraInterfaceField = roData->interfaceField;

    Actor_GetWorld(&playerPosRot, &camera->player->actor);

    if (camera->animState == 0) {
        camera->animState++;
        rwData->curKeyFrameIdx = -1;
        rwData->keyFrameTimer = 1;
        rwData->unk_38 = 0;
        rwData->playerPos.x = playerPosRot.pos.x;
        rwData->playerPos.y = playerPosRot.pos.y;
        rwData->playerPos.z = playerPosRot.pos.z;
        camera->atLERPStepScale = 0.0f;
        func_80043B60(camera);
    }

    if (rwData->unk_38 == 0 && rwData->keyFrameTimer > 0) {
        rwData->keyFrameTimer--;
    }

    if (rwData->keyFrameTimer == 0) {
        rwData->isNewKeyFrame = true;
        rwData->curKeyFrameIdx++;
        if (rwData->curKeyFrameIdx < ONEPOINT_CS_INFO(camera)->keyFrameCount) {
            rwData->curKeyFrame = &ONEPOINT_CS_INFO(camera)->keyFrames[rwData->curKeyFrameIdx];
            rwData->keyFrameTimer = rwData->curKeyFrame->timerInit;

            if (rwData->curKeyFrame->initField != ONEPOINT_CS_INIT_FIELD_NONE) {
                if (ONEPOINT_CS_INIT_FIELD_IS_TYPE_ACTORCAT(rwData->curKeyFrame->initField)) {
                    D_8011D3AC = rwData->curKeyFrame->initField & 0xF;
                } else if (ONEPOINT_CS_INIT_FIELD_IS_TYPE_HUD_VISIBILITY(rwData->curKeyFrame->initField)) {
                    Camera_UpdateInterface(
                        CAM_INTERFACE_FIELD(CAM_LETTERBOX_IGNORE, rwData->curKeyFrame->initField, 0));
                } else { // initField is a PlayerCsAction
                    if ((camera->player->stateFlags1 & PLAYER_STATE1_27) &&
                        (player->currentBoots != PLAYER_BOOTS_IRON)) {
                        func_8002DF38(camera->play, camera->target, PLAYER_CSACTION_8);
                        osSyncPrintf("camera: demo: player demo set WAIT\n");
                    } else {
                        osSyncPrintf("camera: demo: player demo set %d\n", rwData->curKeyFrame->initField);
                        func_8002DF38(camera->play, camera->target, rwData->curKeyFrame->initField);
                    }
                }
            }
        } else {
            // We've gone through all the keyframes.
            if (camera->camId != CAM_ID_MAIN) {
                camera->timer = 0;
            }
            return true;
        }
    } else {
        rwData->isNewKeyFrame = false;
    }

    atFlags = rwData->curKeyFrame->viewFlags & 0xFF;
    if (atFlags == 1) {
        rwData->atTarget = rwData->curKeyFrame->atTargetInit;
    } else if (atFlags == 2) {
        if (rwData->isNewKeyFrame) {
            rwData->atTarget.x = camera->play->view.at.x + rwData->curKeyFrame->atTargetInit.x;
            rwData->atTarget.y = camera->play->view.at.y + rwData->curKeyFrame->atTargetInit.y;
            rwData->atTarget.z = camera->play->view.at.z + rwData->curKeyFrame->atTargetInit.z;
        }
    } else if (atFlags == 3) {
        if (rwData->isNewKeyFrame) {
            rwData->atTarget.x = camera->at.x + rwData->curKeyFrame->atTargetInit.x;
            rwData->atTarget.y = camera->at.y + rwData->curKeyFrame->atTargetInit.y;
            rwData->atTarget.z = camera->at.z + rwData->curKeyFrame->atTargetInit.z;
        }
    } else if (atFlags == 4 || atFlags == 0x84) {
        if (camera->target != NULL && camera->target->update != NULL) {
            Actor_GetFocus(&targethead, camera->target);
            Actor_GetFocus(&playerhead, &camera->player->actor);
            playerhead.pos.x = playerPosRot.pos.x;
            playerhead.pos.z = playerPosRot.pos.z;
            OLib_Vec3fDiffToVecGeo(&playerTargetOffset, &targethead.pos, &playerhead.pos);
            if (atFlags & (s16)0x8080) {
                scratchGeo.pitch = CAM_DEG_TO_BINANG(rwData->curKeyFrame->atTargetInit.x);
                scratchGeo.yaw = CAM_DEG_TO_BINANG(rwData->curKeyFrame->atTargetInit.y);
                scratchGeo.r = rwData->curKeyFrame->atTargetInit.z;
            } else {
                OLib_Vec3fToVecGeo(&scratchGeo, &rwData->curKeyFrame->atTargetInit);
            }
            scratchGeo.yaw += playerTargetOffset.yaw;
            scratchGeo.pitch += playerTargetOffset.pitch;
            Camera_AddVecGeoToVec3f(&rwData->atTarget, &targethead.pos, &scratchGeo);
        } else {
            if (camera->target == NULL) {
                osSyncPrintf(VT_COL(YELLOW, BLACK) "camera: warning: demo C: actor is not valid\n" VT_RST);
            }

            camera->target = NULL;
            rwData->atTarget = camera->at;
        }
    } else if (atFlags & 0x6060) {
        if (!(atFlags & 4) || rwData->isNewKeyFrame) {
            if (atFlags & 0x2020) {
                focusActor = &camera->player->actor;
            } else if (camera->target != NULL && camera->target->update != NULL) {
                focusActor = camera->target;
            } else {
                camera->target = NULL;
                focusActor = NULL;
            }

            if (focusActor != NULL) {
                if ((atFlags & 0xF) == 1) {
                    Actor_GetFocus(&atFocusPosRot, focusActor);
                } else if ((atFlags & 0xF) == 2) {
                    Actor_GetWorld(&atFocusPosRot, focusActor);
                } else {
                    Actor_GetWorldPosShapeRot(&atFocusPosRot, focusActor);
                }

                if (atFlags & (s16)0x8080) {
                    scratchGeo.pitch = CAM_DEG_TO_BINANG(rwData->curKeyFrame->atTargetInit.x);
                    scratchGeo.yaw = CAM_DEG_TO_BINANG(rwData->curKeyFrame->atTargetInit.y);
                    scratchGeo.r = rwData->curKeyFrame->atTargetInit.z;
                } else {
                    OLib_Vec3fToVecGeo(&scratchGeo, &rwData->curKeyFrame->atTargetInit);
                }

                scratchGeo.yaw += atFocusPosRot.rot.y;
                scratchGeo.pitch -= atFocusPosRot.rot.x;
                Camera_AddVecGeoToVec3f(&rwData->atTarget, &atFocusPosRot.pos, &scratchGeo);
            } else {
                if (camera->target == NULL) {
                    osSyncPrintf(VT_COL(YELLOW, BLACK) "camera: warning: demo C: actor is not valid\n" VT_RST);
                }
                rwData->atTarget = *at;
            }
        }
    } else {
        rwData->atTarget = *at;
    }

    eyeFlags = rwData->curKeyFrame->viewFlags & 0xFF00;
    if (eyeFlags == 0x100) {
        rwData->eyeTarget = rwData->curKeyFrame->eyeTargetInit;
    } else if (eyeFlags == 0x200) {
        if (rwData->isNewKeyFrame) {
            rwData->eyeTarget.x = camera->play->view.eye.x + rwData->curKeyFrame->eyeTargetInit.x;
            rwData->eyeTarget.y = camera->play->view.eye.y + rwData->curKeyFrame->eyeTargetInit.y;
            rwData->eyeTarget.z = camera->play->view.eye.z + rwData->curKeyFrame->eyeTargetInit.z;
        }
    } else if (eyeFlags == 0x300) {
        if (rwData->isNewKeyFrame) {
            rwData->eyeTarget.x = camera->eyeNext.x + rwData->curKeyFrame->eyeTargetInit.x;
            rwData->eyeTarget.y = camera->eyeNext.y + rwData->curKeyFrame->eyeTargetInit.y;
            rwData->eyeTarget.z = camera->eyeNext.z + rwData->curKeyFrame->eyeTargetInit.z;
        }
    } else if (eyeFlags == 0x400 || eyeFlags == (s16)0x8400 || eyeFlags == 0x500 || eyeFlags == (s16)0x8500) {
        if (camera->target != NULL && camera->target->update != NULL) {
            Actor_GetFocus(&targethead, camera->target);
            Actor_GetFocus(&playerhead, &camera->player->actor);
            playerhead.pos.x = playerPosRot.pos.x;
            playerhead.pos.z = playerPosRot.pos.z;
            OLib_Vec3fDiffToVecGeo(&playerTargetOffset, &targethead.pos, &playerhead.pos);
            if (eyeFlags == 0x400 || eyeFlags == (s16)0x8400) {
                eyeLookAtPos = targethead.pos;
            } else {
                eyeLookAtPos = rwData->atTarget;
            }

            if (eyeFlags & (s16)0x8080) {
                scratchGeo.pitch = CAM_DEG_TO_BINANG(rwData->curKeyFrame->eyeTargetInit.x);
                scratchGeo.yaw = CAM_DEG_TO_BINANG(rwData->curKeyFrame->eyeTargetInit.y);
                scratchGeo.r = rwData->curKeyFrame->eyeTargetInit.z;
            } else {
                OLib_Vec3fToVecGeo(&scratchGeo, &rwData->curKeyFrame->eyeTargetInit);
            }

            scratchGeo.yaw += playerTargetOffset.yaw;
            scratchGeo.pitch += playerTargetOffset.pitch;
            Camera_AddVecGeoToVec3f(&rwData->eyeTarget, &eyeLookAtPos, &scratchGeo);
        } else {
            if (camera->target == NULL) {
                osSyncPrintf(VT_COL(YELLOW, BLACK) "camera: warning: demo C: actor is not valid\n" VT_RST);
            }
            camera->target = NULL;
            rwData->eyeTarget = *eyeNext;
        }
    } else if (eyeFlags & 0x6060) {
        if (!(eyeFlags & 0x400) || rwData->isNewKeyFrame) {
            if (eyeFlags & 0x2020) {
                focusActor = &camera->player->actor;
            } else if (camera->target != NULL && camera->target->update != NULL) {
                focusActor = camera->target;
            } else {
                camera->target = NULL;
                focusActor = NULL;
            }

            if (focusActor != NULL) {
                if ((eyeFlags & 0xF00) == 0x100) {
                    // head
                    Actor_GetFocus(&eyeFocusPosRot, focusActor);
                } else if ((eyeFlags & 0xF00) == 0x200) {
                    // world
                    Actor_GetWorld(&eyeFocusPosRot, focusActor);
                } else {
                    // world, shapeRot
                    Actor_GetWorldPosShapeRot(&eyeFocusPosRot, focusActor);
                }

                if (eyeFlags & (s16)0x8080) {
                    scratchGeo.pitch = CAM_DEG_TO_BINANG(rwData->curKeyFrame->eyeTargetInit.x);
                    scratchGeo.yaw = CAM_DEG_TO_BINANG(rwData->curKeyFrame->eyeTargetInit.y);
                    scratchGeo.r = rwData->curKeyFrame->eyeTargetInit.z;
                } else {
                    OLib_Vec3fToVecGeo(&scratchGeo, &rwData->curKeyFrame->eyeTargetInit);
                }

                scratchGeo.yaw += eyeFocusPosRot.rot.y;
                scratchGeo.pitch -= eyeFocusPosRot.rot.x;
                Camera_AddVecGeoToVec3f(&rwData->eyeTarget, &eyeFocusPosRot.pos, &scratchGeo);
            } else {
                if (camera->target == NULL) {
                    osSyncPrintf(VT_COL(YELLOW, BLACK) "camera: warning: demo C: actor is not valid\n" VT_RST);
                }
                camera->target = NULL;
                rwData->eyeTarget = *eyeNext;
            }
        }
    } else {
        rwData->eyeTarget = *eyeNext;
    }

    if (rwData->curKeyFrame->viewFlags == 2) {
        rwData->fovTarget = camera->play->view.fovy;
        rwData->rollTarget = 0;
    } else if (rwData->curKeyFrame->viewFlags == 0) {
        rwData->fovTarget = camera->fov;
        rwData->rollTarget = camera->roll;
    } else {
        rwData->fovTarget = rwData->curKeyFrame->fovTargetInit;
        rwData->rollTarget = CAM_DEG_TO_BINANG(rwData->curKeyFrame->rollTargetInit);
    }

    action = ONEPOINT_CS_GET_ACTION(rwData->curKeyFrame);
    switch (action) {
        case ONEPOINT_CS_ACTION_ID_15:
            // static copy to at/eye/fov/roll
            *at = rwData->atTarget;
            *eyeNext = rwData->eyeTarget;
            camera->fov = rwData->fovTarget;
            camera->roll = rwData->rollTarget;
            camera->stateFlags |= CAM_STATE_BLOCK_BG;
            break;

        case ONEPOINT_CS_ACTION_ID_21:
            // same as 15, but with unk_38 ?
            if (rwData->unk_38 == 0) {
                rwData->unk_38 = 1;
            } else if (camera->stateFlags & CAM_STATE_EXTERNAL_FINISHED) {
                rwData->unk_38 = 0;
                camera->stateFlags &= ~CAM_STATE_EXTERNAL_FINISHED;
            }
            *at = rwData->atTarget;
            *eyeNext = rwData->eyeTarget;
            camera->fov = rwData->fovTarget;
            camera->roll = rwData->rollTarget;
            break;

        case ONEPOINT_CS_ACTION_ID_16:
            // same as 21, but don't unset CAM_STATE_EXTERNAL_FINISHED on stateFlags
            if (rwData->unk_38 == 0) {
                rwData->unk_38 = 1;
            } else if (camera->stateFlags & CAM_STATE_EXTERNAL_FINISHED) {
                rwData->unk_38 = 0;
            }

            *at = rwData->atTarget;
            *eyeNext = rwData->eyeTarget;
            camera->fov = rwData->fovTarget;
            camera->roll = rwData->rollTarget;
            break;

        case ONEPOINT_CS_ACTION_ID_1:
            // linear interpolation of eye/at using the geographic coordinates
            OLib_Vec3fDiffToVecGeo(&eyeNextAtOffset, at, eyeNext);
            OLib_Vec3fDiffToVecGeo(&rwData->atEyeOffsetTarget, &rwData->atTarget, &rwData->eyeTarget);
            invKeyFrameTimer = 1.0f / rwData->keyFrameTimer;
            scratchGeo.r = F32_LERPIMP(eyeNextAtOffset.r, rwData->atEyeOffsetTarget.r, invKeyFrameTimer);
            scratchGeo.pitch = eyeNextAtOffset.pitch +
                               ((s16)(rwData->atEyeOffsetTarget.pitch - eyeNextAtOffset.pitch) * invKeyFrameTimer);
            scratchGeo.yaw =
                eyeNextAtOffset.yaw + ((s16)(rwData->atEyeOffsetTarget.yaw - eyeNextAtOffset.yaw) * invKeyFrameTimer);
            Camera_AddVecGeoToVec3f(&eyeTarget, at, &scratchGeo);
            goto setEyeNext;

        case ONEPOINT_CS_ACTION_ID_2:
            // linear interpolation of eye/at using the eyeTarget
            invKeyFrameTimer = 1.0f / rwData->keyFrameTimer;
            eyeTarget.x = F32_LERPIMP(camera->eyeNext.x, rwData->eyeTarget.x, invKeyFrameTimer);
            eyeTarget.y = F32_LERPIMP(camera->eyeNext.y, rwData->eyeTarget.y, invKeyFrameTimer);
            eyeTarget.z = F32_LERPIMP(camera->eyeNext.z, rwData->eyeTarget.z, invKeyFrameTimer);

        setEyeNext:
            camera->eyeNext.x =
                Camera_LERPFloorF(eyeTarget.x, camera->eyeNext.x, rwData->curKeyFrame->lerpStepScale, 1.0f);
            camera->eyeNext.y =
                Camera_LERPFloorF(eyeTarget.y, camera->eyeNext.y, rwData->curKeyFrame->lerpStepScale, 1.0f);
            camera->eyeNext.z =
                Camera_LERPFloorF(eyeTarget.z, camera->eyeNext.z, rwData->curKeyFrame->lerpStepScale, 1.0f);
            FALLTHROUGH;
        case ONEPOINT_CS_ACTION_ID_9:
        case ONEPOINT_CS_ACTION_ID_10:
            // linear interpolation of at/fov/roll
            invKeyFrameTimer = 1.0f / rwData->keyFrameTimer;
            atTarget.x = F32_LERPIMP(camera->at.x, rwData->atTarget.x, invKeyFrameTimer);
            atTarget.y = F32_LERPIMP(camera->at.y, rwData->atTarget.y, invKeyFrameTimer);
            atTarget.z = F32_LERPIMP(camera->at.z, rwData->atTarget.z, invKeyFrameTimer);
            camera->at.x = Camera_LERPFloorF(atTarget.x, camera->at.x, rwData->curKeyFrame->lerpStepScale, 1.0f);
            camera->at.y = Camera_LERPFloorF(atTarget.y, camera->at.y, rwData->curKeyFrame->lerpStepScale, 1.0f);
            camera->at.z = Camera_LERPFloorF(atTarget.z, camera->at.z, rwData->curKeyFrame->lerpStepScale, 1.0f);
            camera->fov = Camera_LERPFloorF(F32_LERPIMP(camera->fov, rwData->fovTarget, invKeyFrameTimer), camera->fov,
                                            rwData->curKeyFrame->lerpStepScale, 0.01f);
            camera->roll = Camera_LERPFloorS(BINANG_LERPIMPINV(camera->roll, rwData->rollTarget, rwData->keyFrameTimer),
                                             camera->roll, rwData->curKeyFrame->lerpStepScale, 0xA);
            break;

        case ONEPOINT_CS_ACTION_ID_4:
            // linear interpolation of eye/at/fov/roll using the step scale, and spherical coordinates
            OLib_Vec3fDiffToVecGeo(&eyeNextAtOffset, at, eyeNext);
            OLib_Vec3fDiffToVecGeo(&rwData->atEyeOffsetTarget, &rwData->atTarget, &rwData->eyeTarget);
            scratchGeo.r = Camera_LERPCeilF(rwData->atEyeOffsetTarget.r, eyeNextAtOffset.r,
                                            rwData->curKeyFrame->lerpStepScale, 0.1f);
            scratchGeo.pitch = Camera_LERPCeilS(rwData->atEyeOffsetTarget.pitch, eyeNextAtOffset.pitch,
                                                rwData->curKeyFrame->lerpStepScale, 1);
            scratchGeo.yaw = Camera_LERPCeilS(rwData->atEyeOffsetTarget.yaw, eyeNextAtOffset.yaw,
                                              rwData->curKeyFrame->lerpStepScale, 1);
            Camera_AddVecGeoToVec3f(eyeNext, at, &scratchGeo);
            goto setAtFovRoll;

        case ONEPOINT_CS_ACTION_ID_3:
            // linear interplation of eye/at/fov/roll using the step scale using eyeTarget
            camera->eyeNext.x =
                Camera_LERPCeilF(rwData->eyeTarget.x, camera->eyeNext.x, rwData->curKeyFrame->lerpStepScale, 1.0f);
            camera->eyeNext.y =
                Camera_LERPCeilF(rwData->eyeTarget.y, camera->eyeNext.y, rwData->curKeyFrame->lerpStepScale, 1.0f);
            camera->eyeNext.z =
                Camera_LERPCeilF(rwData->eyeTarget.z, camera->eyeNext.z, rwData->curKeyFrame->lerpStepScale, 1.0f);
            FALLTHROUGH;
        case ONEPOINT_CS_ACTION_ID_11:
        case ONEPOINT_CS_ACTION_ID_12:
        setAtFovRoll:
            // linear interpolation of at/fov/roll using the step scale.
            camera->at.x = Camera_LERPCeilF(rwData->atTarget.x, camera->at.x, rwData->curKeyFrame->lerpStepScale, 1.0f);
            camera->at.y = Camera_LERPCeilF(rwData->atTarget.y, camera->at.y, rwData->curKeyFrame->lerpStepScale, 1.0f);
            camera->at.z = Camera_LERPCeilF(rwData->atTarget.z, camera->at.z, rwData->curKeyFrame->lerpStepScale, 1.0f);
            camera->fov = Camera_LERPCeilF(rwData->fovTarget, camera->fov, rwData->curKeyFrame->lerpStepScale, 1.0f);
            camera->roll = Camera_LERPCeilS(rwData->rollTarget, camera->roll, rwData->curKeyFrame->lerpStepScale, 1);
            break;

        case ONEPOINT_CS_ACTION_ID_13:
            // linear interpolation of at, with rotation around eyeTargetInit.y
            camera->at.x = Camera_LERPCeilF(rwData->atTarget.x, camera->at.x, rwData->curKeyFrame->lerpStepScale, 1.0f);
            camera->at.y += camera->playerPosDelta.y * rwData->curKeyFrame->lerpStepScale;
            camera->at.z = Camera_LERPCeilF(rwData->atTarget.z, camera->at.z, rwData->curKeyFrame->lerpStepScale, 1.0f);
            OLib_Vec3fDiffToVecGeo(&scratchGeo, at, eyeNext);
            scratchGeo.yaw += CAM_DEG_TO_BINANG(rwData->curKeyFrame->eyeTargetInit.y);

            // 3A98 ~ 82.40 degrees
            if (scratchGeo.pitch >= 0x3A99) {
                scratchGeo.pitch = 0x3A98;
            }

            if (scratchGeo.pitch < -0x3A98) {
                scratchGeo.pitch = -0x3A98;
            }

            spB4 = scratchGeo.r;
            if (1) {}
            scratchGeo.r = !(spB4 < rwData->curKeyFrame->eyeTargetInit.z)
                               ? Camera_LERPCeilF(rwData->curKeyFrame->eyeTargetInit.z, spB4,
                                                  rwData->curKeyFrame->lerpStepScale, 1.0f)
                               : scratchGeo.r;

            Camera_AddVecGeoToVec3f(eyeNext, at, &scratchGeo);
            camera->fov =
                Camera_LERPCeilF(F32_LERPIMPINV(camera->fov, rwData->curKeyFrame->fovTargetInit, rwData->keyFrameTimer),
                                 camera->fov, rwData->curKeyFrame->lerpStepScale, 1.0f);
            camera->roll = Camera_LERPCeilS(rwData->rollTarget, camera->roll, rwData->curKeyFrame->lerpStepScale, 1);
            break;

        case ONEPOINT_CS_ACTION_ID_24:
            // Set current keyframe to the roll target?
            rwData->curKeyFrameIdx = rwData->rollTarget;
            break;

        case ONEPOINT_CS_ACTION_ID_19: {
            // Change the parent camera (or default)'s mode to normal
            s32 camId = camera->parentCamId <= CAM_ID_NONE ? CAM_ID_MAIN : camera->parentCamId;

            Camera_RequestModeImpl(camera->play->cameraPtrs[camId], CAM_MODE_NORMAL, true);
        }
            FALLTHROUGH;
        case ONEPOINT_CS_ACTION_ID_18: {
            // copy the current camera to the parent (or default)'s camera.
            s32 camId = camera->parentCamId <= CAM_ID_NONE ? CAM_ID_MAIN : camera->parentCamId;
            Camera* cam = camera->play->cameraPtrs[camId];

            *eye = *eyeNext;
            Camera_Copy(cam, camera);
        }
            FALLTHROUGH;
        default:
            if (camera->camId != CAM_ID_MAIN) {
                camera->timer = 0;
            }
            break;
    }

    *eye = *eyeNext;

    if (rwData->curKeyFrame->actionFlags & ONEPOINT_CS_ACTION_FLAG_BGCHECK) {
        Camera_BGCheck(camera, at, eye);
    }

    if (rwData->curKeyFrame->actionFlags & ONEPOINT_CS_ACTION_FLAG_40) {
        // Set the player's position
        camera->player->actor.world.pos.x = rwData->playerPos.x;
        camera->player->actor.world.pos.z = rwData->playerPos.z;
        if (camera->player->stateFlags1 & PLAYER_STATE1_27 && player->currentBoots != PLAYER_BOOTS_IRON) {
            camera->player->actor.world.pos.y = rwData->playerPos.y;
        }
    } else {
        rwData->playerPos.x = playerPosRot.pos.x;
        rwData->playerPos.y = playerPosRot.pos.y;
        rwData->playerPos.z = playerPosRot.pos.z;
    }

    if (rwData->unk_38 == 0 && camera->timer > 0) {
        camera->timer--;
    }

    if (camera->player != NULL) {
        camera->playerToAtOffset.x = camera->at.x - camera->playerPosRot.pos.x;
        camera->playerToAtOffset.y = camera->at.y - camera->playerPosRot.pos.y;
        camera->playerToAtOffset.z = camera->at.z - camera->playerPosRot.pos.z;
    }

    camera->dist = OLib_Vec3fDist(at, eye);
    return true;
}

void Camera_DebugPrintSplineArray(char* name, s16 length, CutsceneCameraPoint cameraPoints[]) {
    s32 i;

    osSyncPrintf("static SplinedatZ  %s[] = {\n", name);
    for (i = 0; i < length; i++) {
        osSyncPrintf("    /* key frame %2d */ {\n", i);
        osSyncPrintf("    /*     code     */ %d,\n", cameraPoints[i].continueFlag);
        osSyncPrintf("    /*     z        */ %d,\n", cameraPoints[i].cameraRoll);
        osSyncPrintf("    /*     T        */ %d,\n", cameraPoints[i].nextPointFrame);
        osSyncPrintf("    /*     zoom     */ %f,\n", cameraPoints[i].viewAngle);
        osSyncPrintf("    /*     pos      */ { %d, %d, %d }\n", cameraPoints[i].pos.x, cameraPoints[i].pos.y,
                     cameraPoints[i].pos.z);
        osSyncPrintf("    },\n");
    }
    osSyncPrintf("};\n\n");
}

/**
 * Copies `src` to `dst`, used in Camera_Demo1
 * Name from AC map: Camera2_SetPos_Demo
 */
void Camera_Vec3fCopy(Vec3f* src, Vec3f* dst) {
    dst->x = src->x;
    dst->y = src->y;
    dst->z = src->z;
}

/**
 * Calculates new position from `at` to `pos`, outputs to `dst
 * Name from AC map: Camera2_CalcPos_Demo
 */
void Camera_RotateAroundPoint(PosRot* at, Vec3f* pos, Vec3f* dst) {
    VecGeo posGeo;
    Vec3f posCopy;

    Camera_Vec3fCopy(pos, &posCopy);
    OLib_Vec3fToVecGeo(&posGeo, &posCopy);
    posGeo.yaw += at->rot.y;
    Camera_AddVecGeoToVec3f(dst, &at->pos, &posGeo);
}

/**
 * Camera follows points specified at pointers to CutsceneCameraPoints,
 * camera->data0 for camera at positions, and camera->data1 for camera eye positions
 * until all keyFrames have been exhausted.
 */
s32 Camera_Demo1(Camera* camera) {
    s32 pad;
    Demo1ReadOnlyData* roData = &camera->paramData.demo1.roData;
    CameraModeValue* values;
    Vec3f* at = &camera->at;
    CutsceneCameraPoint* csAtPoints = (CutsceneCameraPoint*)camera->data0;
    CutsceneCameraPoint* csEyePoints = (CutsceneCameraPoint*)camera->data1;
    Vec3f* eye = &camera->eye;
    PosRot curPlayerPosRot;
    Vec3f csEyeUpdate;
    Vec3f csAtUpdate;
    f32 newRoll;
    Vec3f* eyeNext = &camera->eyeNext;
    f32* cameraFOV = &camera->fov;
    s16* relativeToPlayer = &camera->data2;
    Demo1ReadWriteData* rwData = &camera->paramData.demo1.rwData;

    if (RELOAD_PARAMS(camera) || R_RELOAD_CAM_PARAMS) {
        values = sCameraSettings[camera->setting].cameraModes[camera->mode].values;
        roData->interfaceField = GET_NEXT_RO_DATA(values);
    }

    sCameraInterfaceField = roData->interfaceField;

    switch (camera->animState) {
        case 0:
            // initialize camera state
            rwData->keyframe = 0;
            rwData->curFrame = 0.0f;
            camera->animState++;
            // "absolute" : "relative"
            osSyncPrintf(VT_SGR("1") "%06u:" VT_RST " camera: spline demo: start %s \n", camera->play->state.frames,
                         *relativeToPlayer == 0 ? "絶対" : "相対");

            if (PREG(93)) {
                Camera_DebugPrintSplineArray("CENTER", 5, csAtPoints);
                Camera_DebugPrintSplineArray("   EYE", 5, csEyePoints);
            }
            FALLTHROUGH;
        case 1:
            // follow CutsceneCameraPoints.  function returns 1 if at the end.
            if (func_800BB2B4(&csEyeUpdate, &newRoll, cameraFOV, csEyePoints, &rwData->keyframe, &rwData->curFrame) ||
                func_800BB2B4(&csAtUpdate, &newRoll, cameraFOV, csAtPoints, &rwData->keyframe, &rwData->curFrame)) {
                camera->animState++;
            }
            if (*relativeToPlayer) {
                // if the camera is set to be relative to the player, move the interpolated points
                // relative to the player's position
                if (camera->player != NULL && camera->player->actor.update != NULL) {
                    Actor_GetWorld(&curPlayerPosRot, &camera->player->actor);
                    Camera_RotateAroundPoint(&curPlayerPosRot, &csEyeUpdate, eyeNext);
                    Camera_RotateAroundPoint(&curPlayerPosRot, &csAtUpdate, at);
                } else {
                    osSyncPrintf(VT_COL(RED, WHITE) "camera: spline demo: owner dead\n" VT_RST);
                }
            } else {
                // simply copy the interpolated values to the eye and at
                Camera_Vec3fCopy(&csEyeUpdate, eyeNext);
                Camera_Vec3fCopy(&csAtUpdate, at);
            }
            *eye = *eyeNext;
            camera->roll = newRoll * 256.0f;
            camera->dist = OLib_Vec3fDist(at, eye);
            break;
    }
    return true;
}

s32 Camera_Demo2(Camera* camera) {
    return Camera_Noop(camera);
}

/**
 * Opening large chests.
 * The camera position will be at a fixed point, and rotate around at different intervals.
 * The direction, and initial position is dependent on when the camera was started.
 */
s32 Camera_Demo3(Camera* camera) {
    Vec3f* eye = &camera->eye;
    Vec3f* at = &camera->at;
    Vec3f* eyeNext = &camera->eyeNext;
    PosRot* camPlayerPosRot = &camera->playerPosRot;
    VecGeo eyeAtOffset;
    VecGeo eyeOffset;
    VecGeo atOffset;
    Vec3f sp74;
    Vec3f sp68;
    Vec3f sp5C;
    f32 temp_f0;
    s32 pad;
    u8 skipUpdateEye = false;
    f32 yOffset = Player_GetHeight(camera->player);
    s16 angle;
    Demo3ReadOnlyData* roData = &camera->paramData.demo3.roData;
    Demo3ReadWriteData* rwData = &camera->paramData.demo3.rwData;
    s32 pad2;

    camera->stateFlags &= ~CAM_STATE_CAM_FUNC_FINISH;

    if (RELOAD_PARAMS(camera) || R_RELOAD_CAM_PARAMS) {
        CameraModeValue* values = sCameraSettings[camera->setting].cameraModes[camera->mode].values;

        roData->fov = GET_NEXT_RO_DATA(values);
        roData->unk_04 = GET_NEXT_RO_DATA(values); // unused.
        roData->interfaceField = GET_NEXT_RO_DATA(values);
    }

    if (R_RELOAD_CAM_PARAMS) {
        Camera_CopyPREGToModeValues(camera);
    }

    OLib_Vec3fDiffToVecGeo(&eyeAtOffset, at, eye);

    sCameraInterfaceField = roData->interfaceField;

    switch (camera->animState) {
        case 0:
            camera->stateFlags &= ~(CAM_STATE_CHECK_BG | CAM_STATE_EXTERNAL_FINISHED);
            func_80043B60(camera);
            camera->fov = roData->fov;
            camera->roll = rwData->animFrame = 0;
            rwData->initialAt = camPlayerPosRot->pos;
            if (camera->playerGroundY != BGCHECK_Y_MIN) {
                rwData->initialAt.y = camera->playerGroundY;
            }
            angle = camPlayerPosRot->rot.y;
            sp68.x = rwData->initialAt.x + (Math_SinS(angle) * 40.0f);
            sp68.y = rwData->initialAt.y + 40.0f;
            sp68.z = rwData->initialAt.z + (Math_CosS(angle) * 40.0f);
            if (camera->play->state.frames & 1) {
                angle -= 0x3FFF;
                rwData->yawDir = 1;
            } else {
                angle += 0x3FFF;
                rwData->yawDir = -1;
            }
            sp74.x = sp68.x + (D_8011D658[1].r * Math_SinS(angle));
            sp74.y = rwData->initialAt.y + 5.0f;
            sp74.z = sp68.z + (D_8011D658[1].r * Math_CosS(angle));
            if (Camera_BGCheck(camera, &sp68, &sp74)) {
                rwData->yawDir = -rwData->yawDir;
            }
            OLib_Vec3fToVecGeo(&atOffset, &D_8011D678[0]);
            atOffset.yaw += camPlayerPosRot->rot.y;
            Camera_AddVecGeoToVec3f(at, &rwData->initialAt, &atOffset);
            eyeOffset.r = D_8011D658[0].r;
            eyeOffset.pitch = D_8011D658[0].pitch;
            eyeOffset.yaw = (D_8011D658[0].yaw * rwData->yawDir) + camPlayerPosRot->rot.y;
            rwData->unk_0C = 1.0f;
            break;
        case 1:
            temp_f0 = (rwData->animFrame - 2) * (1.0f / 146.0f);

            sp5C.x = F32_LERPIMP(D_8011D678[0].x, D_8011D678[1].x, temp_f0);
            sp5C.y = F32_LERPIMP(D_8011D678[0].y, D_8011D678[1].y, temp_f0);
            sp5C.z = F32_LERPIMP(D_8011D678[0].z, D_8011D678[1].z, temp_f0);

            OLib_Vec3fToVecGeo(&atOffset, &sp5C);
            atOffset.yaw = (atOffset.yaw * rwData->yawDir) + camPlayerPosRot->rot.y;
            Camera_AddVecGeoToVec3f(at, &rwData->initialAt, &atOffset);

            atOffset.r = F32_LERPIMP(D_8011D658[0].r, D_8011D658[1].r, temp_f0);
            atOffset.pitch = BINANG_LERPIMP(D_8011D658[0].pitch, D_8011D658[1].pitch, temp_f0);
            atOffset.yaw = BINANG_LERPIMP(D_8011D658[0].yaw, D_8011D658[1].yaw, temp_f0);

            eyeOffset.r = atOffset.r;
            eyeOffset.pitch = atOffset.pitch;
            eyeOffset.yaw = (atOffset.yaw * rwData->yawDir) + camPlayerPosRot->rot.y;

            rwData->unk_0C -= (1.0f / 365.0f);
            break;
        case 2:
            temp_f0 = (rwData->animFrame - 0x94) * 0.1f;

            sp5C.x = F32_LERPIMP(D_8011D678[1].x, D_8011D678[2].x, temp_f0);
            sp5C.y = F32_LERPIMP((D_8011D678[1].y - yOffset), D_8011D678[2].y, temp_f0);
            sp5C.y += yOffset;
            sp5C.z = F32_LERPIMP(D_8011D678[1].z, D_8011D678[2].z, temp_f0);

            OLib_Vec3fToVecGeo(&atOffset, &sp5C);
            atOffset.yaw = (atOffset.yaw * rwData->yawDir) + camPlayerPosRot->rot.y;
            Camera_AddVecGeoToVec3f(at, &rwData->initialAt, &atOffset);

            atOffset.r = F32_LERPIMP(D_8011D658[1].r, D_8011D658[2].r, temp_f0);
            atOffset.pitch = BINANG_LERPIMP(D_8011D658[1].pitch, D_8011D658[2].pitch, temp_f0);
            atOffset.yaw = BINANG_LERPIMP(D_8011D658[1].yaw, D_8011D658[2].yaw, temp_f0);

            eyeOffset.r = atOffset.r;
            eyeOffset.pitch = atOffset.pitch;
            eyeOffset.yaw = (atOffset.yaw * rwData->yawDir) + camPlayerPosRot->rot.y;
            rwData->unk_0C -= 0.04f;
            break;
        case 3:
            temp_f0 = (rwData->animFrame - 0x9F) * (1.0f / 9.0f);

            sp5C.x = F32_LERPIMP(D_8011D678[2].x, D_8011D678[3].x, temp_f0);
            sp5C.y = F32_LERPIMP(D_8011D678[2].y, D_8011D678[3].y, temp_f0);
            sp5C.y += yOffset;
            sp5C.z = F32_LERPIMP(D_8011D678[2].z, D_8011D678[3].z, temp_f0);

            OLib_Vec3fToVecGeo(&atOffset, &sp5C);
            atOffset.yaw = (atOffset.yaw * rwData->yawDir) + camPlayerPosRot->rot.y;
            Camera_AddVecGeoToVec3f(at, &rwData->initialAt, &atOffset);

            atOffset.r = F32_LERPIMP(D_8011D658[2].r, D_8011D658[3].r, temp_f0);
            atOffset.pitch = BINANG_LERPIMP(D_8011D658[2].pitch, D_8011D658[3].pitch, temp_f0);
            atOffset.yaw = BINANG_LERPIMP(D_8011D658[2].yaw, D_8011D658[3].yaw, temp_f0);

            eyeOffset.r = atOffset.r;
            eyeOffset.pitch = atOffset.pitch;
            eyeOffset.yaw = (atOffset.yaw * rwData->yawDir) + camPlayerPosRot->rot.y;
            rwData->unk_0C += (4.0f / 45.0f);
            break;
        case 30:
            camera->stateFlags |= CAM_STATE_BLOCK_BG;
            if (camera->stateFlags & CAM_STATE_EXTERNAL_FINISHED) {
                camera->animState = 4;
            }
            FALLTHROUGH;
        case 10:
        case 20:
            skipUpdateEye = true;
            break;
        case 4:
            eyeOffset.r = 80.0f;
            eyeOffset.pitch = 0;
            eyeOffset.yaw = eyeAtOffset.yaw;
            rwData->unk_0C = 0.1f;
            sCameraInterfaceField = CAM_INTERFACE_FIELD(CAM_LETTERBOX_LARGE, CAM_HUD_VISIBILITY_A, 0);

            if (!((rwData->animFrame < 0 || camera->xzSpeed > 0.001f ||
                   CHECK_BTN_ALL(D_8015BD7C->state.input[0].press.button, BTN_A) ||
                   CHECK_BTN_ALL(D_8015BD7C->state.input[0].press.button, BTN_B) ||
                   CHECK_BTN_ALL(D_8015BD7C->state.input[0].press.button, BTN_CLEFT) ||
                   CHECK_BTN_ALL(D_8015BD7C->state.input[0].press.button, BTN_CDOWN) ||
                   CHECK_BTN_ALL(D_8015BD7C->state.input[0].press.button, BTN_CUP) ||
                   CHECK_BTN_ALL(D_8015BD7C->state.input[0].press.button, BTN_CRIGHT) ||
                   CHECK_BTN_ALL(D_8015BD7C->state.input[0].press.button, BTN_R) ||
                   CHECK_BTN_ALL(D_8015BD7C->state.input[0].press.button, BTN_Z)) &&
                  (camera->stateFlags & CAM_STATE_EXTERNAL_FINISHED))) {
                goto skipeyeUpdate;
            }
            FALLTHROUGH;
        default:
            camera->stateFlags |= (CAM_STATE_CHECK_BG | CAM_STATE_CAM_FUNC_FINISH);
            camera->stateFlags &= ~CAM_STATE_EXTERNAL_FINISHED;
            if (camera->prevBgCamIndex < 0) {
                Camera_RequestSettingImpl(camera, camera->prevSetting, CAM_REQUEST_SETTING_IGNORE_PRIORITY);
            } else {
                Camera_RequestBgCam(camera, camera->prevBgCamIndex);
                camera->prevBgCamIndex = -1;
            }
            sCameraInterfaceField = CAM_INTERFACE_FIELD(CAM_LETTERBOX_NONE, CAM_HUD_VISIBILITY_ALL, 0);
        skipeyeUpdate:
            skipUpdateEye = true;
            break;
    }

    rwData->animFrame++;

    if (rwData->animFrame == 1) {
        camera->animState = 10;
    } else if (rwData->animFrame == 2) {
        camera->animState = 1;
    } else if (rwData->animFrame == 148) {
        camera->animState = 2;
    } else if (rwData->animFrame == 158) {
        camera->animState = 20;
    } else if (rwData->animFrame == 159) {
        camera->animState = 3;
    } else if (rwData->animFrame == 168) {
        camera->animState = 30;
    } else if (rwData->animFrame == 228) {
        camera->animState = 4;
    }

    if (!skipUpdateEye) {
        eyeOffset.r = Camera_LERPCeilF(eyeOffset.r, eyeAtOffset.r, rwData->unk_0C, 2.0f);
        eyeOffset.pitch = Camera_LERPCeilS(eyeOffset.pitch, eyeAtOffset.pitch, rwData->unk_0C, 0xA);
        eyeOffset.yaw = Camera_LERPCeilS(eyeOffset.yaw, eyeAtOffset.yaw, rwData->unk_0C, 0xA);
        Camera_AddVecGeoToVec3f(eyeNext, at, &eyeOffset);
        *eye = *eyeNext;
    }

    camera->dist = OLib_Vec3fDist(at, eye);
    camera->atLERPStepScale = 0.1f;
    camera->playerToAtOffset.x = camera->at.x - camPlayerPosRot->pos.x;
    camera->playerToAtOffset.y = camera->at.y - camPlayerPosRot->pos.y;
    camera->playerToAtOffset.z = camera->at.z - camPlayerPosRot->pos.z;
    return true;
}

s32 Camera_Demo4(Camera* camera) {
    return Camera_Noop(camera);
}

/**
 * Sets up a OnePoint attention cutscene
 */
s32 Camera_Demo5(Camera* camera) {
    f32 eyeTargetDist;
    f32 sp90;
    VecGeo playerTargetGeo;
    VecGeo eyePlayerGeo;
    s16 targetScreenPosX;
    s16 targetScreenPosY;
    s32 pad1;
    PosRot playerhead;
    PosRot targethead;
    Player* player;
    s16 sp4A;
    s32 framesDiff;
    s32 temp_v0;
    s16 t;
    s32 pad2;

    Actor_GetFocus(&playerhead, &camera->player->actor);
    player = camera->player;
    sCameraInterfaceField = CAM_INTERFACE_FIELD(CAM_LETTERBOX_LARGE, CAM_HUD_VISIBILITY_NOTHING_ALT, 0);

    if ((camera->target == NULL) || (camera->target->update == NULL)) {
        if (camera->target == NULL) {
            osSyncPrintf(VT_COL(YELLOW, BLACK) "camera: warning: attention: target is not valid, stop!\n" VT_RST);
        }
        camera->target = NULL;
        return true;
    }

    Actor_GetFocus(&camera->targetPosRot, camera->target);
    OLib_Vec3fDiffToVecGeo(&playerTargetGeo, &camera->targetPosRot.pos, &camera->playerPosRot.pos);
    D_8011D3AC = camera->target->category;
    Actor_GetScreenPos(camera->play, camera->target, &targetScreenPosX, &targetScreenPosY);
    eyeTargetDist = OLib_Vec3fDist(&camera->targetPosRot.pos, &camera->eye);
    OLib_Vec3fDiffToVecGeo(&eyePlayerGeo, &playerhead.pos, &camera->eyeNext);
    sp4A = eyePlayerGeo.yaw - playerTargetGeo.yaw;

    if (camera->target->category == ACTORCAT_PLAYER) {
        // camera is targeting a(the) player actor
        if (eyePlayerGeo.r > 30.0f) {
            D_8011D6AC[1].timerInit = camera->timer - 1;
            D_8011D6AC[1].atTargetInit.z = Rand_ZeroOne() * 10.0f;
            D_8011D6AC[1].eyeTargetInit.x = Rand_ZeroOne() * 10.0f;
            ONEPOINT_CS_INFO(camera)->keyFrames = D_8011D6AC;
            ONEPOINT_CS_INFO(camera)->keyFrameCount = ARRAY_COUNT(D_8011D6AC);
            if (camera->parentCamId != CAM_ID_MAIN) {
                ONEPOINT_CS_INFO(camera)->keyFrameCount--;
            } else {
                camera->timer += D_8011D6AC[2].timerInit;
            }
        } else {
            D_8011D724[1].eyeTargetInit.x = Rand_ZeroOne() * 10.0f;
            D_8011D724[1].timerInit = camera->timer - 1;
            ONEPOINT_CS_INFO(camera)->keyFrames = D_8011D724;
            ONEPOINT_CS_INFO(camera)->keyFrameCount = ARRAY_COUNT(D_8011D724);
            if (camera->parentCamId != CAM_ID_MAIN) {
                ONEPOINT_CS_INFO(camera)->keyFrameCount--;
            } else {
                camera->timer += D_8011D724[2].timerInit;
            }
        }
    } else if (playerTargetGeo.r < 30.0f) {
        // distance between player and target is less than 30 units.
        ONEPOINT_CS_INFO(camera)->keyFrames = D_8011D79C;
        ONEPOINT_CS_INFO(camera)->keyFrameCount = ARRAY_COUNT(D_8011D79C);
        if ((targetScreenPosX <= 20) || (targetScreenPosX >= SCREEN_WIDTH - 20) || (targetScreenPosY <= 40) ||
            (targetScreenPosY >= SCREEN_HEIGHT - 40)) {
            D_8011D79C[0].actionFlags = ONEPOINT_CS_ACTION(ONEPOINT_CS_ACTION_ID_1, true, false);
            D_8011D79C[0].atTargetInit.y = -30.0f;
            D_8011D79C[0].atTargetInit.x = 0.0f;
            D_8011D79C[0].atTargetInit.z = 0.0f;
            D_8011D79C[0].eyeTargetInit.y = 0.0f;
            D_8011D79C[0].eyeTargetInit.x = 10.0f;
            D_8011D79C[0].eyeTargetInit.z = -50.0f;
        }

        D_8011D79C[1].timerInit = camera->timer - 1;

        if (camera->parentCamId != CAM_ID_MAIN) {
            ONEPOINT_CS_INFO(camera)->keyFrameCount -= 2;
        } else {
            camera->timer += D_8011D79C[2].timerInit + D_8011D79C[3].timerInit;
        }
    } else if (eyeTargetDist < 300.0f && eyePlayerGeo.r < 30.0f) {
        // distance from the camera's current positon and the target is less than 300 units
        // and the distance fromthe camera's current position to the player is less than 30 units
        D_8011D83C[0].timerInit = camera->timer;
        ONEPOINT_CS_INFO(camera)->keyFrames = D_8011D83C;
        ONEPOINT_CS_INFO(camera)->keyFrameCount = ARRAY_COUNT(D_8011D83C);
        if (camera->parentCamId != CAM_ID_MAIN) {
            ONEPOINT_CS_INFO(camera)->keyFrameCount--;
        } else {
            camera->timer += D_8011D83C[1].timerInit;
        }
    } else if (eyeTargetDist < 700.0f && ABS(sp4A) < 0x36B0) {
        // The distance between the camera's current position and the target is less than 700 units
        // and the angle between the camera's position and the player, and the player to the target
        // is less than ~76.9 degrees
        if ((targetScreenPosX > 20) && (targetScreenPosX < SCREEN_WIDTH - 20) && (targetScreenPosY > 40) &&
            (targetScreenPosY < SCREEN_HEIGHT - 40) && (eyePlayerGeo.r > 30.0f)) {
            D_8011D88C[0].timerInit = camera->timer;
            ONEPOINT_CS_INFO(camera)->keyFrames = D_8011D88C;
            ONEPOINT_CS_INFO(camera)->keyFrameCount = ARRAY_COUNT(D_8011D88C);
            if (camera->parentCamId != CAM_ID_MAIN) {
                ONEPOINT_CS_INFO(camera)->keyFrameCount--;
            } else {
                camera->timer += D_8011D88C[1].timerInit;
            }
        } else {
            D_8011D8DC[0].atTargetInit.z = eyeTargetDist * 0.6f;
            D_8011D8DC[0].eyeTargetInit.z = eyeTargetDist + 50.0f;
            D_8011D8DC[0].eyeTargetInit.x = Rand_ZeroOne() * 10.0f;
            if ((s16)(eyePlayerGeo.yaw - playerTargetGeo.yaw) > 0) {
                D_8011D8DC[0].atTargetInit.x = -D_8011D8DC[0].atTargetInit.x;
                D_8011D8DC[0].eyeTargetInit.x = -D_8011D8DC[0].eyeTargetInit.x;
                D_8011D8DC[0].rollTargetInit = -D_8011D8DC[0].rollTargetInit;
            }
            D_8011D8DC[0].timerInit = camera->timer;
            D_8011D8DC[1].timerInit = (s16)(eyeTargetDist * 0.005f) + 8;
            ONEPOINT_CS_INFO(camera)->keyFrames = D_8011D8DC;
            ONEPOINT_CS_INFO(camera)->keyFrameCount = ARRAY_COUNT(D_8011D8DC);
            if (camera->parentCamId != CAM_ID_MAIN) {
                ONEPOINT_CS_INFO(camera)->keyFrameCount -= 2;
            } else {
                camera->timer += D_8011D8DC[1].timerInit + D_8011D8DC[2].timerInit;
            }
        }
    } else if (camera->target->category == ACTORCAT_DOOR) {
        // the target is a door.
        D_8011D954[0].timerInit = camera->timer - 5;
        sp4A = 0;
        if (!func_800C0D34(camera->play, camera->target, &sp4A)) {
            osSyncPrintf(VT_COL(YELLOW, BLACK) "camera: attention demo: this door is dummy door!\n" VT_RST);
            if (ABS(playerTargetGeo.yaw - camera->target->shape.rot.y) >= 0x4000) {
                sp4A = camera->target->shape.rot.y;
            } else {
                sp4A = camera->target->shape.rot.y - 0x7FFF;
            }
        }

        D_8011D954[0].atTargetInit.y = D_8011D954[0].eyeTargetInit.y = D_8011D954[1].atTargetInit.y =
            camera->target->shape.rot.y == sp4A ? 180.0f : 0.0f;
        sp90 = ((s16)(playerTargetGeo.yaw - sp4A) < 0 ? 20.0f : -20.0f) * Rand_ZeroOne();
        D_8011D954[0].eyeTargetInit.y = D_8011D954->eyeTargetInit.y + sp90;
        temp_v0 = Rand_ZeroOne() * (sp90 * -0.2f);
        D_8011D954[1].rollTargetInit = temp_v0;
        D_8011D954[0].rollTargetInit = temp_v0;
        Actor_GetFocus(&targethead, camera->target);
        targethead.pos.x += 50.0f * Math_SinS(sp4A - 0x7FFF);
        targethead.pos.z += 50.0f * Math_CosS(sp4A - 0x7FFF);
        if (Camera_BGCheck(camera, &playerhead.pos, &targethead.pos)) {
            D_8011D954[1].actionFlags = ONEPOINT_CS_ACTION(ONEPOINT_CS_ACTION_ID_1, true, true);
            D_8011D954[2].actionFlags = ONEPOINT_CS_ACTION(ONEPOINT_CS_ACTION_ID_15, false, true);
        } else {
            D_8011D954[2].timerInit = (s16)(eyeTargetDist * 0.004f) + 6;
        }
        ONEPOINT_CS_INFO(camera)->keyFrames = D_8011D954;
        ONEPOINT_CS_INFO(camera)->keyFrameCount = ARRAY_COUNT(D_8011D954);
        if (camera->parentCamId != CAM_ID_MAIN) {
            ONEPOINT_CS_INFO(camera)->keyFrameCount -= 2;
        } else {
            camera->timer += D_8011D954[2].timerInit + D_8011D954[3].timerInit;
        }
    } else {
        if (playerTargetGeo.r < 200.0f) {
            D_8011D9F4[0].eyeTargetInit.z = playerTargetGeo.r;
            D_8011D9F4[0].atTargetInit.z = playerTargetGeo.r * 0.25f;
        }
        if (playerTargetGeo.r < 400.0f) {
            D_8011D9F4[0].eyeTargetInit.x = Rand_ZeroOne() * 25.0f;
        }
        Player_GetHeight(camera->player);
        D_8011D9F4[0].timerInit = camera->timer;
        Actor_GetFocus(&targethead, camera->target);
        if (Camera_BGCheck(camera, &playerhead.pos, &targethead.pos)) {
            D_8011D9F4[1].timerInit = 4;
            D_8011D9F4[1].actionFlags = ONEPOINT_CS_ACTION(ONEPOINT_CS_ACTION_ID_15, false, true);
        } else {
            t = eyeTargetDist * 0.005f;
            D_8011D9F4[1].timerInit = t + 8;
        }
        ONEPOINT_CS_INFO(camera)->keyFrames = D_8011D9F4;
        ONEPOINT_CS_INFO(camera)->keyFrameCount = ARRAY_COUNT(D_8011D9F4);
        if (camera->parentCamId != CAM_ID_MAIN) {
            if (camera->play->state.frames & 1) {
                D_8011D9F4[0].rollTargetInit = -D_8011D9F4[0].rollTargetInit;
                D_8011D9F4[1].rollTargetInit = -D_8011D9F4[1].rollTargetInit;
            }
            ONEPOINT_CS_INFO(camera)->keyFrameCount -= 2;
        } else {
            camera->timer += D_8011D9F4[1].timerInit + D_8011D9F4[2].timerInit;
            D_8011D9F4[0].rollTargetInit = D_8011D9F4[1].rollTargetInit = 0;
        }
    }

    framesDiff = sDemo5PrevSfxFrame - camera->play->state.frames;
    if ((framesDiff > 50) || (framesDiff < -50)) {
        Sfx_PlaySfxCentered((u32)camera->data1);
    }

    sDemo5PrevSfxFrame = camera->play->state.frames;

    if (camera->player->stateFlags1 & PLAYER_STATE1_27 && (player->currentBoots != PLAYER_BOOTS_IRON)) {
        // swimming, and not iron boots
        player->stateFlags1 |= PLAYER_STATE1_29;
        // env frozen
        player->actor.freezeTimer = camera->timer;
    } else {
        sp4A = playerhead.rot.y - playerTargetGeo.yaw;
        if (camera->target->category == ACTORCAT_PLAYER) {
            framesDiff = camera->play->state.frames - sDemo5PrevAction12Frame;
            if (player->stateFlags1 & PLAYER_STATE1_11) {
                // holding object over head.
                func_8002DF54(camera->play, camera->target, PLAYER_CSACTION_8);
            } else if (ABS(framesDiff) > 3000) {
                func_8002DF54(camera->play, camera->target, PLAYER_CSACTION_12);
            } else {
                func_8002DF54(camera->play, camera->target, PLAYER_CSACTION_69);
            }
        } else {
            func_8002DF54(camera->play, camera->target, PLAYER_CSACTION_1);
        }
    }

    sDemo5PrevAction12Frame = camera->play->state.frames;
    Camera_RequestSettingImpl(camera, CAM_SET_CS_C,
                              CAM_REQUEST_SETTING_PRESERVE_BG_CAM_INDEX | CAM_REQUEST_SETTING_FORCE_CHANGE);

    Camera_Unique9(camera);

    return true;
}

/**
 * Used in Forest Temple when poes are defeated, follows the flames to the torches.
 * Fixed position, rotates to follow the target
 */
s32 Camera_Demo6(Camera* camera) {
    Camera* mainCam;
    Demo6ReadOnlyData* roData = &camera->paramData.demo6.roData;
    Vec3f* eyeNext = &camera->eyeNext;
    CameraModeValue* values;
    VecGeo eyeOffset;
    Actor* camFocus;
    PosRot focusPosRot;
    s16 stateTimers[4];
    Demo6ReadWriteData* rwData = &camera->paramData.demo6.rwData;

    mainCam = Play_GetCamera(camera->play, CAM_ID_MAIN);
    camFocus = camera->target;
    stateTimers[1] = 55;
    stateTimers[2] = 70;
    stateTimers[3] = 90;

    if (RELOAD_PARAMS(camera) || R_RELOAD_CAM_PARAMS) {
        values = sCameraSettings[camera->setting].cameraModes[camera->mode].values;
        roData->interfaceField = GET_NEXT_RO_DATA(values);
    }

    if (R_RELOAD_CAM_PARAMS) {
        Camera_CopyPREGToModeValues(camera);
    }

    switch (camera->animState) {
        case 0:
            // initializes the camera state.
            rwData->animTimer = 0;
            camera->fov = 60.0f;
            Actor_GetWorld(&focusPosRot, camFocus);
            camera->at.x = focusPosRot.pos.x;
            camera->at.y = focusPosRot.pos.y + 20.0f;
            camera->at.z = focusPosRot.pos.z;
            eyeOffset.r = 200.0f;
            // 0x7D0 ~10.99 degrees
            eyeOffset.yaw = Camera_XZAngle(&focusPosRot.pos, &mainCam->playerPosRot.pos) + 0x7D0;
            // -0x3E8 ~5.49 degrees
            eyeOffset.pitch = -0x3E8;
            Camera_AddVecGeoToVec3f(eyeNext, &camera->at, &eyeOffset);
            camera->eye = *eyeNext;
            camera->animState++;
            FALLTHROUGH;
        case 1:
            if (stateTimers[camera->animState] < rwData->animTimer) {
                func_8002DF54(camera->play, &camera->player->actor, PLAYER_CSACTION_8);
                Actor_GetWorld(&focusPosRot, camFocus);
                rwData->atTarget.x = focusPosRot.pos.x;
                rwData->atTarget.y = focusPosRot.pos.y - 20.0f;
                rwData->atTarget.z = focusPosRot.pos.z;
                camera->animState++;
            } else {
                break;
            }
            FALLTHROUGH;
        case 2:
            Camera_LERPCeilVec3f(&rwData->atTarget, &camera->at, 0.1f, 0.1f, 8.0f);
            if (stateTimers[camera->animState] < rwData->animTimer) {
                camera->animState++;
            } else {
                break;
            }
            FALLTHROUGH;
        case 3:
            camera->fov = Camera_LERPCeilF(50.0f, camera->fov, 0.2f, 0.01f);
            if (stateTimers[camera->animState] < rwData->animTimer) {
                camera->timer = 0;
                return true;
            }
            break;
    }

    rwData->animTimer++;
    Actor_GetWorld(&focusPosRot, camFocus);

    return true;
}

s32 Camera_Demo7(Camera* camera) {
    if (camera->animState == 0) {
        camera->stateFlags &= ~CAM_STATE_CHECK_BG;
        camera->stateFlags |= CAM_STATE_DEMO7;
        camera->animState++;
    }
    //! @bug doesn't return
}

s32 Camera_Demo8(Camera* camera) {
    return Camera_Noop(camera);
}

/**
 * Camera follows points specified by demo9.atPoints and demo9.eyePoints, allows finer control
 * over the final eye and at points than Camera_Demo1, by allowing the interpolated at and eye points
 * to be relative to the main camera's player, the current camera's player, or the main camera's target
 */
s32 Camera_Demo9(Camera* camera) {
    s32 pad;
    s32 finishAction;
    s16 onePointTimer;
    OnePointCamData* onePointCamData = &camera->paramData.demo9.onePointCamData;
    Vec3f csEyeUpdate;
    Vec3f csAtUpdate;
    Vec3f newEye;
    Vec3f newAt;
    f32 newRoll;
    CameraModeValue* values;
    Camera* mainCam;
    Vec3f* eye = &camera->eye;
    PosRot* mainCamPlayerPosRot;
    PosRot focusPosRot;
    s32 pad3;
    Vec3f* eyeNext = &camera->eyeNext;
    Demo9ReadOnlyData* roData = &camera->paramData.demo9.roData;
    Vec3f* at = &camera->at;
    f32* camFOV = &camera->fov;
    Demo9ReadWriteData* rwData = &camera->paramData.demo9.rwData;

    mainCam = Play_GetCamera(camera->play, CAM_ID_MAIN);
    mainCamPlayerPosRot = &mainCam->playerPosRot;
    if (RELOAD_PARAMS(camera) || R_RELOAD_CAM_PARAMS) {
        values = sCameraSettings[camera->setting].cameraModes[camera->mode].values;
        roData->interfaceField = GET_NEXT_RO_DATA(values);
    }

    if (R_RELOAD_CAM_PARAMS) {
        Camera_CopyPREGToModeValues(camera);
    }

    sCameraInterfaceField = roData->interfaceField;

    switch (camera->animState) {
        case 0:
            // initialize the camera state
            rwData->keyframe = 0;
            rwData->finishAction = 0;
            rwData->curFrame = 0.0f;
            camera->animState++;
            rwData->doLERPAt = false;
            finishAction = onePointCamData->actionParameters & 0xF000;
            if (finishAction != 0) {
                rwData->finishAction = finishAction;

                // Clear finish parameters
                onePointCamData->actionParameters &= 0xFFF;
            }
            rwData->animTimer = onePointCamData->initTimer;
            FALLTHROUGH;
        case 1:
            // Run the camera state
            if (rwData->animTimer > 0) {
                // if the animation timer is still running, run the demo logic
                // if it is not, then the case will fallthrough to the finish logic.

                // Run the at and eye cs interpolation functions, if either of them returns 1 (that no more points
                // exist) change the animation state to 2 (standby)
                if (func_800BB2B4(&csEyeUpdate, &newRoll, camFOV, onePointCamData->eyePoints, &rwData->keyframe,
                                  &rwData->curFrame) != 0 ||
                    func_800BB2B4(&csAtUpdate, &newRoll, camFOV, onePointCamData->atPoints, &rwData->keyframe,
                                  &rwData->curFrame) != 0) {
                    camera->animState = 2;
                }

                if (onePointCamData->actionParameters == 1) {
                    // rotate around mainCam's player
                    Camera_RotateAroundPoint(mainCamPlayerPosRot, &csEyeUpdate, &newEye);
                    Camera_RotateAroundPoint(mainCamPlayerPosRot, &csAtUpdate, &newAt);
                } else if (onePointCamData->actionParameters == 4) {
                    // rotate around the current camera's player
                    Actor_GetWorld(&focusPosRot, &camera->player->actor);
                    Camera_RotateAroundPoint(&focusPosRot, &csEyeUpdate, &newEye);
                    Camera_RotateAroundPoint(&focusPosRot, &csAtUpdate, &newAt);
                } else if (onePointCamData->actionParameters == 8) {
                    // rotate around the current camera's target
                    if (camera->target != NULL && camera->target->update != NULL) {
                        Actor_GetWorld(&focusPosRot, camera->target);
                        Camera_RotateAroundPoint(&focusPosRot, &csEyeUpdate, &newEye);
                        Camera_RotateAroundPoint(&focusPosRot, &csAtUpdate, &newAt);
                    } else {
                        camera->target = NULL;
                        newEye = *eye;
                        newAt = *at;
                    }
                } else {
                    // simple copy
                    Camera_Vec3fCopy(&csEyeUpdate, &newEye);
                    Camera_Vec3fCopy(&csAtUpdate, &newAt);
                }

                *eyeNext = newEye;
                *eye = *eyeNext;
                if (rwData->doLERPAt) {
                    Camera_LERPCeilVec3f(&newAt, at, 0.5f, 0.5f, 0.1f);
                } else {
                    *at = newAt;
                    rwData->doLERPAt = true;
                }
                camera->roll = newRoll * 256.0f;
                rwData->animTimer--;
                break;
            }
            FALLTHROUGH;
        case 3:
            // the cs is finished, decide the next action
            camera->timer = 0;
            if (rwData->finishAction != 0) {
                if (rwData->finishAction != 0x1000) {
                    if (rwData->finishAction == 0x2000) {
                        // finish action = 0x2000, run OnePointCs 0x3FC (Dramatic Return to Link)
                        onePointTimer = onePointCamData->initTimer < 50 ? 5 : onePointCamData->initTimer / 5;
                        OnePointCutscene_Init(camera->play, 1020, onePointTimer, NULL, camera->parentCamId);
                    }
                } else {
                    // finish action = 0x1000, copy the current camera's values to the
                    // default camera.
                    Camera_Copy(mainCam, camera);
                }
            }
            break;
        case 2:
            // standby while the timer finishes, change the animState to finish when
            // the timer runs out.
            rwData->animTimer--;
            if (rwData->animTimer < 0) {
                camera->animState++;
            }
            break;
        case 4:
            // do nothing.
            break;
    }

    return true;
}

s32 Camera_Demo0(Camera* camera) {
    return Camera_Noop(camera);
}

s32 Camera_Special0(Camera* camera) {
    PosRot* playerPosRot = &camera->playerPosRot;
    Special0ReadOnlyData* roData = &camera->paramData.spec0.roData;

    if (RELOAD_PARAMS(camera) || R_RELOAD_CAM_PARAMS) {
        CameraModeValue* values = sCameraSettings[camera->setting].cameraModes[camera->mode].values;

        roData->lerpAtScale = GET_NEXT_SCALED_RO_DATA(values);
        roData->interfaceField = GET_NEXT_RO_DATA(values);
    }

    if (R_RELOAD_CAM_PARAMS) {
        Camera_CopyPREGToModeValues(camera);
    }

    sCameraInterfaceField = roData->interfaceField;

    if (camera->animState == 0) {
        camera->animState++;
    }

    if ((camera->target == NULL) || (camera->target->update == NULL)) {
        if (camera->target == NULL) {
            osSyncPrintf(VT_COL(YELLOW, BLACK) "camera: warning: circle: target is not valid, stop!\n" VT_RST);
        }
        camera->target = NULL;
        return true;
    }

    Actor_GetFocus(&camera->targetPosRot, camera->target);
    Camera_LERPCeilVec3f(&camera->targetPosRot.pos, &camera->at, roData->lerpAtScale, roData->lerpAtScale, 0.1f);

    camera->playerToAtOffset.x = camera->at.x - playerPosRot->pos.x;
    camera->playerToAtOffset.y = camera->at.y - playerPosRot->pos.y;
    camera->playerToAtOffset.z = camera->at.z - playerPosRot->pos.z;

    camera->dist = OLib_Vec3fDist(&camera->at, &camera->eye);
    camera->xzSpeed = 0.0f;
    if (camera->timer > 0) {
        camera->timer--;
    }
    return true;
}

s32 Camera_Special1(Camera* camera) {
    return Camera_Noop(camera);
}

s32 Camera_Special2(Camera* camera) {
    return Camera_Unique2(camera);
}

s32 Camera_Special3(Camera* camera) {
    return Camera_Noop(camera);
}

s32 Camera_Special4(Camera* camera) {
    PosRot curTargetPosRot;
    s16 sp3A;
    s16* timer = &camera->timer;
    Special4ReadWriteData* rwData = &camera->paramData.spec4.rwData;

    if (camera->animState == 0) {
        sCameraInterfaceField = CAM_INTERFACE_FIELD(CAM_LETTERBOX_LARGE, CAM_HUD_VISIBILITY_NOTHING_ALT, 0);
        camera->fov = 40.0f;
        camera->animState++;
        rwData->initalTimer = camera->timer;
    }

    camera->fov = Camera_LERPCeilF(80.0f, camera->fov, 1.0f / *timer, 0.1f);
    if ((rwData->initalTimer - *timer) < 0xF) {
        (*timer)--;
        return false;
    } else {
        camera->roll = -0x1F4;
        Actor_GetWorld(&curTargetPosRot, camera->target);

        camera->at = curTargetPosRot.pos;
        camera->at.y -= 150.0f;

        // 0x3E8 ~ 5.49 degrees
        sp3A = (s16)(curTargetPosRot.rot.y - 0x7FFF) + 0x3E8;
        camera->eye.x = camera->eyeNext.x = (Math_SinS(sp3A) * 780.0f) + camera->at.x;
        camera->eyeNext.y = camera->at.y;
        camera->eye.z = camera->eyeNext.z = (Math_CosS(sp3A) * 780.0f) + camera->at.z;
        camera->eye.y = curTargetPosRot.pos.y;
        camera->eye.y = Camera_GetFloorY(camera, &camera->eye) + 20.0f;
        (*timer)--;
        return true;
    }
}

/**
 * Flying with hookshot
 */
s32 Camera_Special5(Camera* camera) {
    Vec3f* eye = &camera->eye;
    Vec3f* at = &camera->at;
    Vec3f* eyeNext = &camera->eyeNext;
    PosRot spA8;
    s16 pad;
    s16 spA4;
    CamColChk sp7C;
    VecGeo sp74;
    VecGeo sp6C;
    VecGeo sp64;
    VecGeo sp5C;
    PosRot* playerPosRot = &camera->playerPosRot;
    Special5ReadOnlyData* roData = &camera->paramData.spec5.roData;
    Special5ReadWriteData* rwData = &camera->paramData.spec5.rwData;
    f32 temp_f0_2;
    f32 yOffset;

    yOffset = Player_GetHeight(camera->player);
    if (RELOAD_PARAMS(camera) || R_RELOAD_CAM_PARAMS) {
        CameraModeValue* values = sCameraSettings[camera->setting].cameraModes[camera->mode].values;
        f32 yNormal =
            1.0f + CAM_DATA_SCALED(R_CAM_YOFFSET_NORM) - (CAM_DATA_SCALED(R_CAM_YOFFSET_NORM) * (68.0f / yOffset));

        roData->yOffset = (GET_NEXT_SCALED_RO_DATA(values) * yOffset) * yNormal;
        roData->eyeDist = GET_NEXT_RO_DATA(values);
        roData->minDistForRot = GET_NEXT_RO_DATA(values);
        roData->timerInit = GET_NEXT_RO_DATA(values);
        roData->pitch = CAM_DEG_TO_BINANG(GET_NEXT_RO_DATA(values));
        roData->fovTarget = GET_NEXT_RO_DATA(values);
        roData->atMaxLERPScale = GET_NEXT_SCALED_RO_DATA(values);
        roData->interfaceField = GET_NEXT_RO_DATA(values);
    }

    if (R_RELOAD_CAM_PARAMS) {
        Camera_CopyPREGToModeValues(camera);
    }

    OLib_Vec3fDiffToVecGeo(&sp64, at, eye);
    OLib_Vec3fDiffToVecGeo(&sp5C, at, eyeNext);
    Actor_GetWorld(&spA8, camera->target);

    sCameraInterfaceField = roData->interfaceField;

    if (camera->animState == 0) {
        camera->animState++;
        rwData->animTimer = roData->timerInit;
    }

    if (rwData->animTimer > 0) {
        rwData->animTimer--;
    } else if (rwData->animTimer == 0) {
        if (camera->target == NULL || camera->target->update == NULL) {
            camera->target = NULL;
            return true;
        }

        rwData->animTimer--;
        if (roData->minDistForRot < OLib_Vec3fDist(&spA8.pos, &playerPosRot->pos)) {
            sp6C.yaw = playerPosRot->rot.y;
            sp6C.pitch = -playerPosRot->rot.x;
            sp6C.r = 20.0f;
            Camera_AddVecGeoToVec3f(&sp7C.pos, &spA8.pos, &sp6C);
            Camera_BGCheckInfo(camera, at, &sp7C);
            OLib_Vec3fToVecGeo(&sp6C, &sp7C.norm);
            spA4 = playerPosRot->rot.y - sp6C.yaw;
            sp74.r = roData->eyeDist;
            temp_f0_2 = Rand_ZeroOne();
            sp74.yaw =
                (s16)(playerPosRot->rot.y - 0x7FFF) + (s16)(spA4 < 0 ? -(s16)(0x1553 + (s16)(temp_f0_2 * 2730.0f))
                                                                     : (s16)(0x1553 + (s16)(temp_f0_2 * 2730.0f)));
            sp74.pitch = roData->pitch;
            Camera_AddVecGeoToVec3f(eyeNext, &spA8.pos, &sp74);
            *eye = *eyeNext;
            Camera_BGCheck(camera, &spA8.pos, eye);
        }
    }

    Camera_CalcAtDefault(camera, &sp5C, roData->yOffset, false);
    camera->fov = Camera_LERPCeilF(roData->fovTarget, camera->fov,
                                   camera->atLERPStepScale * CAM_DATA_SCALED(R_CAM_FOV_UPDATE_RATE), 1.0f);
    camera->roll = Camera_LERPCeilS(0, camera->roll, 0.5f, 0xA);
    camera->atLERPStepScale = Camera_ClampLERPScale(camera, roData->atMaxLERPScale);
    return true;
}

/**
 * Camera's eye is fixed at points specified at lower or upper points depending on the player's position.
 * Designed around 4 specific elevator platforms, 1 in spirit temple and 3 in fire temple.
 * Used by `CAM_SET_ELEVATOR_PLATFORM`
 */
s32 Camera_Special7(Camera* camera) {
    Special7ReadWriteData* rwData = &camera->paramData.spec7.rwData;
    PosRot* playerPosRot = &camera->playerPosRot;
    Vec3f atTarget;
    f32 yOffset = Player_GetHeight(camera->player);
    f32 fovRollParam;

    if (camera->animState == 0) {
        // Use sceneIds and hardcoded positions in the fire temple to identify the 4 platforms
        if (camera->play->sceneId == SCENE_SPIRIT_TEMPLE) {
            rwData->index = CAM_ELEVATOR_PLATFORM_SPIRIT_TEMPLE_ENTRANCE;
        } else {
            // Hardcoded positions in the fire temple
            if (playerPosRot->pos.x < 1500.0f) {
                rwData->index = CAM_ELEVATOR_PLATFORM_FIRE_TEMPLE_WEST_TOWER;
            } else if (playerPosRot->pos.y < 3000.0f) {
                rwData->index = CAM_ELEVATOR_PLATFORM_FIRE_TEMPLE_LOWER_FLOOR;
            } else {
                rwData->index = CAM_ELEVATOR_PLATFORM_FIRE_TEMPLE_EAST_TOWER;
            }
        }
        camera->animState++;
        camera->roll = 0;
    }

    if (camera->at.y < sCamElevatorPlatformTogglePosY[rwData->index]) {
        // Cam at lower position

        // look at player
        atTarget = playerPosRot->pos;
        atTarget.y -= 20.0f;
        Camera_LERPCeilVec3f(&atTarget, &camera->at, 0.4f, 0.4f, 0.10f);

        // place camera based on hard-coded positions
        camera->eye = camera->eyeNext = sCamElevatorPlatformLowerEyePoints[rwData->index];

        fovRollParam =
            (playerPosRot->pos.y - sCamElevatorPlatformFovRollParam[rwData->index]) /
            (sCamElevatorPlatformTogglePosY[rwData->index] - sCamElevatorPlatformFovRollParam[rwData->index]);
        camera->roll = sCamElevatorPlatformRolls[rwData->index] * fovRollParam;
        camera->fov = 60.0f + (20.0f * fovRollParam);
    } else {
        // Cam at upper position

        // look at player
        atTarget = playerPosRot->pos;
        atTarget.y += yOffset;
        Camera_LERPCeilVec3f(&atTarget, &camera->at, 0.4f, 0.4f, 0.1f);

        camera->roll = 0;
        // place camera based on hard-coded positions
        camera->eye = camera->eyeNext = sCamElevatorPlatformUpperEyePoints[rwData->index];
        camera->fov = 70.0f;
    }

    camera->dist = OLib_Vec3fDist(&camera->at, &camera->eye);
    camera->atLERPStepScale = 0.0f;
    camera->playerToAtOffset.x = camera->at.x - playerPosRot->pos.x;
    camera->playerToAtOffset.y = camera->at.y - playerPosRot->pos.y;
    camera->playerToAtOffset.z = camera->at.z - playerPosRot->pos.z;
    return true;
}

/**
 * Courtyard.
 * Camera's eye is fixed on the z plane, slides on the xy plane with link
 * When the camera's scene data changes the animation to the next "screen"
 * happens for 12 frames.  The camera's eyeNext is the scene's camera data's position
 */
s32 Camera_Special6(Camera* camera) {
    Vec3f* eye = &camera->eye;
    Vec3f* at = &camera->at;
    Vec3f* eyeNext = &camera->eyeNext;
    VecGeo atOffset;
    Vec3f bgCamPos;
    Vec3f eyePosCalc;
    Vec3f eyeAnim;
    Vec3f atAnim;
    VecGeo eyeAtOffset;
    PosRot* playerPosRot = &camera->playerPosRot;
    BgCamFuncData* bgCamFuncData;
    Vec3s bgCamRot;
    s16 fov;
    f32 sp54;
    f32 timerF;
    f32 timerDivisor;
    Special6ReadOnlyData* roData = &camera->paramData.spec6.roData;
    Special6ReadWriteData* rwData = &camera->paramData.spec6.rwData;
    s32 pad;

    if (RELOAD_PARAMS(camera) || R_RELOAD_CAM_PARAMS) {
        CameraModeValue* values = sCameraSettings[camera->setting].cameraModes[camera->mode].values;

        roData->interfaceField = GET_NEXT_RO_DATA(values);
    }

    if (R_RELOAD_CAM_PARAMS) {
        Camera_CopyPREGToModeValues(camera);
    }

    OLib_Vec3fDiffToVecGeo(&eyeAtOffset, eye, at);

    bgCamFuncData = (BgCamFuncData*)Camera_GetBgCamFuncData(camera);
    Camera_Vec3sToVec3f(&bgCamPos, &bgCamFuncData->pos);
    bgCamRot = bgCamFuncData->rot;
    fov = bgCamFuncData->fov;
    if (fov == -1) {
        fov = 6000;
    }

    if (fov <= 360) {
        fov *= 100;
    }

    sCameraInterfaceField = roData->interfaceField;

    if (eyeNext->x != bgCamPos.x || eyeNext->y != bgCamPos.y || eyeNext->z != bgCamPos.z || camera->animState == 0) {
        // A change in the current scene's camera positon has been detected,
        // Change "screens"
        camera->player->actor.freezeTimer = 12;
        // Overwrite hud visibility to CAM_HUD_VISIBILITY_HEARTS_FORCE
        sCameraInterfaceField = (sCameraInterfaceField & (u16)~CAM_HUD_VISIBILITY_MASK) |
                                CAM_HUD_VISIBILITY(CAM_HUD_VISIBILITY_HEARTS_FORCE);
        rwData->initalPlayerY = playerPosRot->pos.y;
        rwData->animTimer = 12;
        *eyeNext = bgCamPos;
        if (camera->animState == 0) {
            camera->animState++;
        }
    }

    if (rwData->animTimer > 0) {
        // In transition between "screens"
        timerF = rwData->animTimer;
        eyePosCalc = *eyeNext;
        eyePosCalc.x += (playerPosRot->pos.x - eyePosCalc.x) * 0.5f;
        eyePosCalc.y += (playerPosRot->pos.y - rwData->initalPlayerY) * 0.2f;
        eyeAnim = eyePosCalc;
        eyeAnim.y = Camera_LERPCeilF(eyePosCalc.y, eye->y, 0.5f, 0.01f);

        // set the at point to be 100 units from the eye looking at the
        // direction specified in the scene's camera data.
        atOffset.r = 100.0f;
        atOffset.yaw = bgCamRot.y;
        atOffset.pitch = -bgCamRot.x;
        Camera_AddVecGeoToVec3f(&atAnim, &eyeAnim, &atOffset);
        timerDivisor = 1.0f / timerF;
        eye->x += (eyeAnim.x - eye->x) * timerDivisor;
        eye->y += (eyeAnim.y - eye->y) * timerDivisor;
        eye->z += (eyeAnim.z - eye->z) * timerDivisor;
        at->x += (atAnim.x - at->x) * timerDivisor;
        at->y += (atAnim.y - at->y) * timerDivisor;
        at->z += (atAnim.z - at->z) * timerDivisor;
        camera->fov += (CAM_DATA_SCALED(fov) - camera->fov) / rwData->animTimer;
        rwData->animTimer--;
    } else {
        // Camera following player on the x axis.
        // Overwrite hud visibility to CAM_HUD_VISIBILITY_ALL
        sCameraInterfaceField =
            (sCameraInterfaceField & (u16)~CAM_HUD_VISIBILITY_MASK) | CAM_HUD_VISIBILITY(CAM_HUD_VISIBILITY_ALL);
        eyePosCalc = *eyeNext;
        eyePosCalc.x += (playerPosRot->pos.x - eyePosCalc.x) * 0.5f;
        eyePosCalc.y += (playerPosRot->pos.y - rwData->initalPlayerY) * 0.2f;
        *eye = eyePosCalc;
        eye->y = Camera_LERPCeilF(eyePosCalc.y, eye->y, 0.5f, 0.01f);

        // set the at point to be 100 units from the eye looking at the
        // direction specified in the scene's camera data.
        atOffset.r = 100.0f;
        atOffset.yaw = bgCamRot.y;
        atOffset.pitch = -bgCamRot.x;
        Camera_AddVecGeoToVec3f(at, eye, &atOffset);
    }
    return true;
}

s32 Camera_Special8(Camera* camera) {
    return Camera_Noop(camera);
}

s32 Camera_Special9(Camera* camera) {
    s32 pad;
    Vec3f* eye = &camera->eye;
    Vec3f* at = &camera->at;
    Vec3f* eyeNext = &camera->eyeNext;
    Vec3f spAC;
    VecGeo eyeAdjustment;
    VecGeo atEyeOffsetGeo;
    f32 playerYOffset;
    s32 pad3;
    PosRot* playerPosRot = &camera->playerPosRot;
    PosRot referencePosRot;
    f32 yNormal;
    DoorParams* doorParams = &camera->paramData.doorParams;
    Special9ReadOnlyData* roData = &camera->paramData.spec9.roData;
    Special9ReadWriteData* rwData = &camera->paramData.spec9.rwData;
    s32 pad4;
    BgCamFuncData* bgCamFuncData;

    playerYOffset = Player_GetHeight(camera->player);
    camera->stateFlags &= ~CAM_STATE_CAM_FUNC_FINISH;
    yNormal =
        1.0f + CAM_DATA_SCALED(R_CAM_YOFFSET_NORM) - (CAM_DATA_SCALED(R_CAM_YOFFSET_NORM) * (68.0f / playerYOffset));

    if (RELOAD_PARAMS(camera) || R_RELOAD_CAM_PARAMS) {
        CameraModeValue* values = sCameraSettings[camera->setting].cameraModes[camera->mode].values;

        roData->yOffset = GET_NEXT_SCALED_RO_DATA(values) * playerYOffset * yNormal;
        roData->unk_04 = GET_NEXT_RO_DATA(values);
        roData->interfaceField = GET_NEXT_RO_DATA(values);
    }

    if (R_RELOAD_CAM_PARAMS) {
        Camera_CopyPREGToModeValues(camera);
    }

    if (doorParams->doorActor != NULL) {
        Actor_GetWorldPosShapeRot(&referencePosRot, doorParams->doorActor);
    } else {
        referencePosRot = *playerPosRot;
        referencePosRot.pos.y += playerYOffset + roData->yOffset;
        referencePosRot.rot.x = 0;
    }

    OLib_Vec3fDiffToVecGeo(&atEyeOffsetGeo, at, eye);

    sCameraInterfaceField = roData->interfaceField;

    switch (camera->animState) {
        if (1) {}

        case 0:
            camera->stateFlags &= ~(CAM_STATE_CHECK_WATER | CAM_STATE_CHECK_BG);
            camera->animState++;

            //! @bug The angle passed to ABS should be cast to s16.
            //! The lack of a cast means that a door which has an angle of around 0x8000 will calculate an incorrect
            //! angle and use an incorrect `targetYaw`.
            //! In-game, this means if the player opens a susceptible door at a slanted angle, the camera will not
            //! appear correctly on the other side after the player has walked through the door.
            rwData->targetYaw = ABS(playerPosRot->rot.y - referencePosRot.rot.y) >= 0x4000
                                    ? referencePosRot.rot.y - 0x7FFF
                                    : referencePosRot.rot.y;
            FALLTHROUGH;
        case 1:
            doorParams->timer1--;
            if (doorParams->timer1 <= 0) {
                camera->animState++;
                if (roData->interfaceField & SPECIAL9_FLAG_0) {
                    bgCamFuncData = (BgCamFuncData*)Camera_GetBgCamFuncData(camera);
                    Camera_Vec3sToVec3f(eyeNext, &bgCamFuncData->pos);
                    spAC = *eye = *eyeNext;
                } else {
                    s16 yaw;

                    // 0xE38 ~ 20 degrees
                    eyeAdjustment.pitch = 0xE38;
                    // 0xAAA ~ 15 degrees.
                    yaw = 0xAAA * ((camera->play->state.frames & 1) ? 1 : -1);
                    eyeAdjustment.yaw = rwData->targetYaw + yaw;
                    eyeAdjustment.r = 200.0f * yNormal;
                    Camera_AddVecGeoToVec3f(eyeNext, at, &eyeAdjustment);
                    spAC = *eye = *eyeNext;
                    if (Camera_CheckOOB(camera, &spAC, &playerPosRot->pos)) {
                        yaw = -yaw;
                        eyeAdjustment.yaw = rwData->targetYaw + yaw;
                        Camera_AddVecGeoToVec3f(eyeNext, at, &eyeAdjustment);
                        *eye = *eyeNext;
                    }
                }
            } else {
                break;
            }
            FALLTHROUGH;
        case 2:
            spAC = playerPosRot->pos;
            spAC.y += playerYOffset + roData->yOffset;

            Camera_LERPCeilVec3f(&spAC, at, 0.25f, 0.25f, 0.1f);
            doorParams->timer2--;
            if (doorParams->timer2 <= 0) {
                camera->animState++;
                rwData->targetYaw = rwData->targetYaw - 0x7FFF;
            } else {
                break;
            }
            FALLTHROUGH;
        case 3:
            spAC = playerPosRot->pos;
            spAC.y += (playerYOffset + roData->yOffset);
            Camera_LERPCeilVec3f(&spAC, at, 0.5f, 0.5f, 0.1f);
            eyeAdjustment.pitch = Camera_LERPCeilS(0xAAA, atEyeOffsetGeo.pitch, 0.3f, 0xA);
            eyeAdjustment.yaw = Camera_LERPCeilS(rwData->targetYaw, atEyeOffsetGeo.yaw, 0.3f, 0xA);
            eyeAdjustment.r = Camera_LERPCeilF(60.0f, atEyeOffsetGeo.r, 0.3f, 1.0f);
            Camera_AddVecGeoToVec3f(eyeNext, at, &eyeAdjustment);
            *eye = *eyeNext;
            doorParams->timer3--;
            if (doorParams->timer3 <= 0) {
                camera->animState++;
            } else {
                break;
            }
            FALLTHROUGH;
        case 4:
            camera->animState++;
            FALLTHROUGH;
        default:
            camera->stateFlags |= (CAM_STATE_CAM_FUNC_FINISH | CAM_STATE_BLOCK_BG);
            sCameraInterfaceField = CAM_INTERFACE_FIELD(CAM_LETTERBOX_NONE, CAM_HUD_VISIBILITY_ALL, 0);

            if (camera->xzSpeed > 0.001f || CHECK_BTN_ALL(D_8015BD7C->state.input[0].press.button, BTN_A) ||
                CHECK_BTN_ALL(D_8015BD7C->state.input[0].press.button, BTN_B) ||
                CHECK_BTN_ALL(D_8015BD7C->state.input[0].press.button, BTN_CLEFT) ||
                CHECK_BTN_ALL(D_8015BD7C->state.input[0].press.button, BTN_CDOWN) ||
                CHECK_BTN_ALL(D_8015BD7C->state.input[0].press.button, BTN_CUP) ||
                CHECK_BTN_ALL(D_8015BD7C->state.input[0].press.button, BTN_CRIGHT) ||
                CHECK_BTN_ALL(D_8015BD7C->state.input[0].press.button, BTN_R) ||
                CHECK_BTN_ALL(D_8015BD7C->state.input[0].press.button, BTN_Z) ||
                (roData->interfaceField & SPECIAL9_FLAG_3)) {

                Camera_RequestSettingImpl(camera, camera->prevSetting, CAM_REQUEST_SETTING_IGNORE_PRIORITY);
                camera->stateFlags |= (CAM_STATE_CHECK_WATER | CAM_STATE_CHECK_BG);
            }
            break;
    }
    if (1) {}
    spAC = playerPosRot->pos;
    spAC.y += playerYOffset;
    camera->dist = OLib_Vec3fDist(&spAC, eye);
    camera->playerToAtOffset.x = camera->at.x - playerPosRot->pos.x;
    camera->playerToAtOffset.y = camera->at.y - playerPosRot->pos.y;
    camera->playerToAtOffset.z = camera->at.z - playerPosRot->pos.z;
    return true;
}

Camera* Camera_Create(View* view, CollisionContext* colCtx, PlayState* play) {
    Camera* newCamera = ZeldaArena_MallocDebug(sizeof(*newCamera), "../z_camera.c", 9370);

    if (newCamera != NULL) {
        osSyncPrintf(VT_FGCOL(BLUE) "camera: create --- allocate %d byte" VT_RST "\n", sizeof(*newCamera) * 4);
        Camera_Init(newCamera, view, colCtx, play);
    } else {
        osSyncPrintf(VT_COL(RED, WHITE) "camera: create: not enough memory\n" VT_RST);
    }
    return newCamera;
}

void Camera_Destroy(Camera* camera) {
    if (camera != NULL) {
        osSyncPrintf(VT_FGCOL(BLUE) "camera: destroy ---" VT_RST "\n");
        ZeldaArena_FreeDebug(camera, "../z_camera.c", 9391);
    } else {
        osSyncPrintf(VT_COL(YELLOW, BLACK) "camera: destroy: already cleared\n" VT_RST);
    }
}

void Camera_Init(Camera* camera, View* view, CollisionContext* colCtx, PlayState* play) {
    Camera* camP;
    s32 i;
    s16 curUID;
    s16 j;

    __osMemset(camera, 0, sizeof(Camera));
    if (sInitRegs) {
        for (i = 0; i < sOREGInitCnt; i++) {
            OREG(i) = sOREGInit[i];
        }

        for (i = 0; i < sCamDataRegsInitCount; i++) {
            R_CAM_DATA(i) = sCamDataRegsInit[i];
        }

        DebugCamera_Reset(camera, &D_8015BD80);
        sInitRegs = false;
        PREG(88) = -1;
    }
    camera->play = D_8015BD7C = play;
    DebugCamera_Init(&D_8015BD80, camera);
    curUID = sNextUID;
    sNextUID++;
    while (curUID != 0) {
        if (curUID == 0) {
            sNextUID++;
        }

        for (j = 0; j < NUM_CAMS; j++) {
            camP = camera->play->cameraPtrs[j];
            if (camP != NULL && curUID == camP->uid) {
                break;
            }
        }

        if (j == 4) {
            break;
        }

        curUID = sNextUID++;
    }

    // ~ 90 degrees
    camera->inputDir.y = 0x3FFF;
    camera->uid = curUID;
    camera->camDir = camera->inputDir;
    camera->rUpdateRateInv = 10.0f;
    camera->yawUpdateRateInv = 10.0f;
    camera->up.x = 0.0f;
    camera->up.y = 1.0f;
    camera->up.z = 0.0f;
    camera->fov = 60.0f;
    camera->pitchUpdateRateInv = R_CAM_PITCH_UPDATE_RATE_INV;
    camera->xzOffsetUpdateRate = CAM_DATA_SCALED(R_CAM_XZ_OFFSET_UPDATE_RATE);
    camera->yOffsetUpdateRate = CAM_DATA_SCALED(R_CAM_Y_OFFSET_UPDATE_RATE);
    camera->fovUpdateRate = CAM_DATA_SCALED(R_CAM_FOV_UPDATE_RATE);
    sCameraLetterboxSize = 32;
    sCameraHudVisibilityMode = HUD_VISIBILITY_NO_CHANGE;
    camera->stateFlags = 0;
    camera->setting = camera->prevSetting = CAM_SET_FREE0;
    camera->bgCamIndex = camera->prevBgCamIndex = -1;
    camera->mode = 0;
    camera->bgId = BGCHECK_SCENE;
    camera->csId = 0x7FFF;
    camera->timer = -1;
    camera->stateFlags |= CAM_STATE_CAM_INIT;

    camera->up.y = 1.0f;
    camera->up.z = camera->up.x = 0.0f;
    camera->quakeOffset.x = camera->quakeOffset.y = camera->quakeOffset.z = 0;
    camera->atLERPStepScale = 1;
    sCameraInterfaceField = CAM_INTERFACE_FIELD(CAM_LETTERBOX_IGNORE, CAM_HUD_VISIBILITY_IGNORE, 0);
    sDbgModeIdx = -1;
    D_8011D3F0 = 3;
    osSyncPrintf(VT_FGCOL(BLUE) "camera: initialize --- " VT_RST " UID %d\n", camera->uid);
}

void func_80057FC4(Camera* camera) {
    if (camera != &camera->play->mainCamera) {
        camera->prevSetting = camera->setting = CAM_SET_FREE0;
        camera->stateFlags &= ~CAM_STATE_CHECK_BG;
    } else if (camera->play->roomCtx.curRoom.roomShape->base.type != ROOM_SHAPE_TYPE_IMAGE) {
        switch (camera->play->roomCtx.curRoom.behaviorType1) {
            case ROOM_BEHAVIOR_TYPE1_1:
                Camera_ChangeDoorCam(camera, NULL, -99, 0, 0, 18, 10);
                camera->prevSetting = camera->setting = CAM_SET_DUNGEON0;
                break;
            case ROOM_BEHAVIOR_TYPE1_0:
                osSyncPrintf("camera: room type: default set field\n");
                Camera_ChangeDoorCam(camera, NULL, -99, 0, 0, 18, 10);
                camera->prevSetting = camera->setting = CAM_SET_NORMAL0;
                break;
            default:
                osSyncPrintf("camera: room type: default set etc (%d)\n", camera->play->roomCtx.curRoom.behaviorType1);
                Camera_ChangeDoorCam(camera, NULL, -99, 0, 0, 18, 10);
                camera->prevSetting = camera->setting = CAM_SET_NORMAL0;
                camera->stateFlags |= CAM_STATE_CHECK_BG;
                break;
        }
    } else {
        osSyncPrintf("camera: room type: prerender\n");
        camera->prevSetting = camera->setting = CAM_SET_FREE0;
        camera->stateFlags &= ~CAM_STATE_CHECK_BG;
    }
}

void Camera_Stub80058140(Camera* camera) {
}

void Camera_InitDataUsingPlayer(Camera* camera, Player* player) {
    PosRot playerPosRot;
    VecGeo eyeNextAtOffset;
    s32 bgId;
    Vec3f floorNorm;
    s32 upXZ;
    f32 playerToAtOffsetY;
    Vec3f* eye = &camera->eye;
    Vec3f* at = &camera->at;
    Vec3f* eyeNext = &camera->eyeNext;

    Actor_GetWorldPosShapeRot(&playerPosRot, &player->actor);
    playerToAtOffsetY = Player_GetHeight(player);
    camera->player = player;
    camera->playerPosRot = playerPosRot;
    camera->dist = eyeNextAtOffset.r = 180.0f;
    camera->inputDir.y = playerPosRot.rot.y;
    eyeNextAtOffset.yaw = camera->inputDir.y - 0x7FFF;
    camera->inputDir.x = eyeNextAtOffset.pitch = 0x71C;
    camera->inputDir.z = 0;
    camera->camDir = camera->inputDir;
    camera->xzSpeed = 0.0f;
    camera->playerPosDelta.y = 0.0f;
    camera->at = playerPosRot.pos;
    camera->at.y += playerToAtOffsetY;

    camera->playerToAtOffset.x = 0;
    camera->playerToAtOffset.y = playerToAtOffsetY;
    camera->playerToAtOffset.z = 0;

    Camera_AddVecGeoToVec3f(eyeNext, at, &eyeNextAtOffset);
    *eye = *eyeNext;
    camera->roll = 0;

    upXZ = 0;
    camera->up.z = upXZ;
    camera->up.y = 1.0f;
    camera->up.x = upXZ;

    if (Camera_GetFloorYNorm(camera, &floorNorm, at, &bgId) != BGCHECK_Y_MIN) {
        camera->bgId = bgId;
    }

    camera->bgCamIndexBeforeUnderwater = -1;
    camera->waterCamSetting = -1;
    camera->stateFlags |= CAM_STATE_CHECK_BG;

    if (camera == &camera->play->mainCamera) {
        sCameraInterfaceField =
            CAM_INTERFACE_FIELD(CAM_LETTERBOX_LARGE | CAM_LETTERBOX_INSTANT, CAM_HUD_VISIBILITY_NOTHING_ALT, 0);
    } else {
        sCameraInterfaceField = CAM_INTERFACE_FIELD(CAM_LETTERBOX_NONE, CAM_HUD_VISIBILITY_ALL, 0);
    }

    func_80057FC4(camera);
    camera->behaviorFlags = 0;
    camera->viewFlags = 0;
    camera->nextBgCamIndex = -1;
    camera->atLERPStepScale = 1.0f;
    Camera_CopyDataToRegs(camera, camera->mode);
    Camera_QRegInit();
    osSyncPrintf(VT_FGCOL(BLUE) "camera: personalize ---" VT_RST "\n");

    if (camera->camId == CAM_ID_MAIN) {
        Camera_UpdateWater(camera);
    }
}

s16 Camera_ChangeStatus(Camera* camera, s16 status) {
    CameraModeValue* values;
    CameraModeValue* valueP;
    s32 i;

    if (PREG(82)) {
        osSyncPrintf("camera: change camera status: cond %c%c\n", status == CAM_STAT_ACTIVE ? 'o' : 'x',
                     camera->status != CAM_STAT_ACTIVE ? 'o' : 'x');
    }

    if (PREG(82)) {
        osSyncPrintf("camera: res: stat (%d/%d/%d)\n", camera->camId, camera->setting, camera->mode);
    }

    if (status == CAM_STAT_ACTIVE && camera->status != CAM_STAT_ACTIVE) {
        values = sCameraSettings[camera->setting].cameraModes[camera->mode].values;
        for (i = 0; i < sCameraSettings[camera->setting].cameraModes[camera->mode].valueCnt; i++) {
            valueP = &values[i];
            R_CAM_DATA(valueP->dataType) = valueP->val;
            if (PREG(82)) {
                osSyncPrintf("camera: change camera status: PREG(%02d) = %d\n", valueP->dataType, valueP->val);
            }
        }
    }
    camera->status = status;
    return camera->status;
}

void Camera_PrintSettings(Camera* camera) {
    char sp58[8];
    char sp50[8];
    char sp48[8];
    s32 i;

    if ((OREG(0) & 1) && (camera->play->activeCamId == camera->camId) && !gDebugCamEnabled) {
        for (i = 0; i < NUM_CAMS; i++) {
            if (camera->play->cameraPtrs[i] == NULL) {
                sp58[i] = '-';
                sp48[i] = ' ';
            } else {
                switch (camera->play->cameraPtrs[i]->status) {
                    case 0:
                        sp58[i] = 'c';
                        break;
                    case 1:
                        sp58[i] = 'w';
                        break;
                    case 3:
                        sp58[i] = 's';
                        break;
                    case 7:
                        sp58[i] = 'a';
                        break;
                    case 0x100:
                        sp58[i] = 'd';
                        break;
                    default:
                        sp58[i] = '*';
                        break;
                }
            }
            sp48[i] = ' ';
        }
        sp58[i] = '\0';
        sp48[i] = '\0';

        sp48[camera->play->activeCamId] = 'a';
        DebugCamera_ScreenTextColored(3, 22, DEBUG_CAM_TEXT_WHITE, sp58);
        DebugCamera_ScreenTextColored(3, 22, DEBUG_CAM_TEXT_PEACH, sp48);
        DebugCamera_ScreenTextColored(3, 23, DEBUG_CAM_TEXT_WHITE, "S:");
        DebugCamera_ScreenTextColored(5, 23, DEBUG_CAM_TEXT_GOLD, sCameraSettingNames[camera->setting]);
        DebugCamera_ScreenTextColored(3, 24, DEBUG_CAM_TEXT_WHITE, "M:");
        DebugCamera_ScreenTextColored(5, 24, DEBUG_CAM_TEXT_GOLD, sCameraModeNames[camera->mode]);
        DebugCamera_ScreenTextColored(3, 25, DEBUG_CAM_TEXT_WHITE, "F:");
        DebugCamera_ScreenTextColored(
            5, 25, DEBUG_CAM_TEXT_GOLD,
            sCameraFunctionNames[sCameraSettings[camera->setting].cameraModes[camera->mode].funcIdx]);

        i = 0;
        if (camera->bgCamIndex < 0) {
            sp50[i++] = '-';
        }

        //! @bug: this code was clearly meaning to print `abs(camera->bgCamIndex)` as a
        //! one-or-two-digit number, instead of `i`.
        // "sp50[i++] = ..." matches here, but is undefined behavior due to conflicting
        // reads/writes between sequence points, triggering warnings. Work around by
        // putting i++ afterwards while on the same line.
        // clang-format off
        if (camera->bgCamIndex / 10 != 0) {
            sp50[i] = i / 10 + '0'; i++;
        }
        sp50[i] = i % 10 + '0'; i++;
        // clang-format on

        sp50[i++] = ' ';
        sp50[i++] = ' ';
        sp50[i++] = ' ';
        sp50[i++] = ' ';
        sp50[i] = '\0';
        DebugCamera_ScreenTextColored(3, 26, DEBUG_CAM_TEXT_WHITE, "I:");
        DebugCamera_ScreenTextColored(5, 26, DEBUG_CAM_TEXT_GOLD, sp50);
    }
}

s32 Camera_UpdateWater(Camera* camera) {
    f32 waterY;
    s16 quakeIndex;
    s32 waterLightsIndex;
    s32* waterCamSetting = &camera->waterCamSetting;
    s16 waterBgCamIndex;
    s16* waterQuakeIndex = (s16*)&camera->waterQuakeIndex;
    Player* player = camera->player;
    s16 prevBgId;

    if (!(camera->stateFlags & CAM_STATE_CHECK_WATER) || sCameraSettings[camera->setting].unk_00 & 0x40000000) {
        return 0;
    }

    // Process player diving in water
    if (camera->stateFlags & CAM_STATE_PLAYER_IN_WATER) {
        if (player->stateFlags2 & PLAYER_STATE2_11) {
            Camera_RequestSettingImpl(camera, CAM_SET_PIVOT_WATER_SURFACE,
                                      CAM_REQUEST_SETTING_PRESERVE_BG_CAM_INDEX | CAM_REQUEST_SETTING_IGNORE_PRIORITY);
            camera->stateFlags |= CAM_STATE_PLAYER_DIVING;
        } else if (camera->stateFlags & CAM_STATE_PLAYER_DIVING) {
            Camera_RequestSettingImpl(camera, *waterCamSetting,
                                      CAM_REQUEST_SETTING_PRESERVE_BG_CAM_INDEX | CAM_REQUEST_SETTING_IGNORE_PRIORITY);
            camera->stateFlags &= ~CAM_STATE_PLAYER_DIVING;
        }
    }

    // Process player swimming in water
    if (!(camera->stateFlags & CAM_STATE_PLAYER_DIVING)) {
        if (waterBgCamIndex = Camera_GetWaterBoxBgCamIndex(camera, &waterY), waterBgCamIndex == -2) {
            // In a water box that has no bgCamIndex
            if (!(camera->stateFlags & CAM_STATE_PLAYER_IN_WATER)) {
                camera->stateFlags |= CAM_STATE_PLAYER_IN_WATER;
                camera->waterYPos = waterY;
                camera->bgCamIndexBeforeUnderwater = camera->bgCamIndex;
                *waterQuakeIndex = -1;
            }
            if (camera->playerGroundY != camera->playerPosRot.pos.y) {
                prevBgId = camera->bgId;
                camera->bgId = BGCHECK_SCENE;
                Camera_RequestSettingImpl(camera, CAM_SET_NORMAL3, CAM_REQUEST_SETTING_IGNORE_PRIORITY);
                *waterCamSetting = camera->setting;
                camera->bgId = prevBgId;
                camera->bgCamIndex = -2;
            }
        } else if (waterBgCamIndex != -1) {
            // In a water box with a bgCamIndex
            if (!(camera->stateFlags & CAM_STATE_PLAYER_IN_WATER)) {
                camera->stateFlags |= CAM_STATE_PLAYER_IN_WATER;
                camera->waterYPos = waterY;
                camera->bgCamIndexBeforeUnderwater = camera->bgCamIndex;
                *waterQuakeIndex = -1;
            }
            if (camera->playerGroundY != camera->playerPosRot.pos.y) {
                prevBgId = camera->bgId;
                camera->bgId = BGCHECK_SCENE;
                Camera_RequestBgCam(camera, waterBgCamIndex);
                *waterCamSetting = camera->setting;
                camera->bgId = prevBgId;
            }
        } else if (camera->stateFlags & CAM_STATE_PLAYER_IN_WATER) {
            // player is leaving a water box.
            osSyncPrintf("camera: water: off\n");
            camera->stateFlags &= ~CAM_STATE_PLAYER_IN_WATER;
            prevBgId = camera->bgId;
            camera->bgId = BGCHECK_SCENE;
            if (camera->bgCamIndexBeforeUnderwater < 0) {
                func_80057FC4(camera);
                camera->bgCamIndex = -1;
            } else {
                Camera_RequestBgCam(camera, camera->bgCamIndexBeforeUnderwater);
            }
            camera->bgId = prevBgId;
        }
    }

    // Process camera in water
    if (waterY = Camera_GetWaterSurface(camera, &camera->eye, &waterLightsIndex), waterY != BGCHECK_Y_MIN) {
        camera->waterYPos = waterY;
        if (!(camera->stateFlags & CAM_STATE_CAMERA_IN_WATER)) {
            camera->stateFlags |= CAM_STATE_CAMERA_IN_WATER;
            osSyncPrintf("kankyo changed water, sound on\n");
            Environment_EnableUnderwaterLights(camera->play, waterLightsIndex);
            camera->waterDistortionTimer = 80;
        }

        Audio_SetExtraFilter(0x20);

        if (PREG(81)) {
            Quake_RemoveRequest(*waterQuakeIndex);
            *waterQuakeIndex = -1;
            PREG(81) = 0;
        }

        if ((*waterQuakeIndex == -1) || (Quake_GetTimeLeft(*waterQuakeIndex) == 10)) {
            quakeIndex = Quake_Request(camera, QUAKE_TYPE_5);

            *waterQuakeIndex = quakeIndex;
            if (quakeIndex != 0) {
                Quake_SetSpeed(*waterQuakeIndex, 550);
                Quake_SetPerturbations(*waterQuakeIndex, 1, 1, 180, 0);
                Quake_SetDuration(*waterQuakeIndex, 1000);
            }
        }

        if (camera->waterDistortionTimer > 0) {
            camera->waterDistortionTimer--;
            camera->distortionFlags |= DISTORTION_UNDERWATER_STRONG;
        } else if (camera->play->sceneId == SCENE_FISHING_POND) {
            camera->distortionFlags |= DISTORTION_UNDERWATER_FISHING;
        } else {
            camera->distortionFlags |= DISTORTION_UNDERWATER_WEAK;
        }
    } else {
        if (camera->stateFlags & CAM_STATE_CAMERA_IN_WATER) {
            camera->stateFlags &= ~CAM_STATE_CAMERA_IN_WATER;
            osSyncPrintf("kankyo changed water off, sound off\n");
            Environment_DisableUnderwaterLights(camera->play);
            if (*waterQuakeIndex != 0) {
                Quake_RemoveRequest(*waterQuakeIndex);
            }
            camera->waterDistortionTimer = 0;
            camera->distortionFlags = 0;
        }
        Audio_SetExtraFilter(0);
    }
    //! @bug: doesn't always return a value, but sometimes does.
}

s32 Camera_UpdateHotRoom(Camera* camera) {
    camera->distortionFlags &= ~DISTORTION_HOT_ROOM;
    if (camera->play->roomCtx.curRoom.behaviorType2 == ROOM_BEHAVIOR_TYPE2_3) {
        camera->distortionFlags |= DISTORTION_HOT_ROOM;
    }

    return 1;
}

s32 Camera_DbgChangeMode(Camera* camera) {
    s32 changeDir = 0;

    if (!gDebugCamEnabled && camera->play->activeCamId == CAM_ID_MAIN) {
        if (CHECK_BTN_ALL(D_8015BD7C->state.input[2].press.button, BTN_CUP)) {
            osSyncPrintf("attention sound URGENCY\n");
            Sfx_PlaySfxCentered(NA_SE_SY_ATTENTION_URGENCY);
        }
        if (CHECK_BTN_ALL(D_8015BD7C->state.input[2].press.button, BTN_CDOWN)) {
            osSyncPrintf("attention sound NORMAL\n");
            Sfx_PlaySfxCentered(NA_SE_SY_ATTENTION_ON);
        }

        if (CHECK_BTN_ALL(D_8015BD7C->state.input[2].press.button, BTN_CRIGHT)) {
            changeDir = 1;
        }
        if (CHECK_BTN_ALL(D_8015BD7C->state.input[2].press.button, BTN_CLEFT)) {
            changeDir = -1;
        }
        if (changeDir != 0) {
            sDbgModeIdx = (sDbgModeIdx + changeDir) % 6;
            if (Camera_RequestSetting(camera, D_8011DAFC[sDbgModeIdx]) > 0) {
                osSyncPrintf("camera: force change SET to %s!\n", sCameraSettingNames[D_8011DAFC[sDbgModeIdx]]);
            }
        }
    }
    return true;
}

void Camera_UpdateDistortion(Camera* camera) {
    static s16 depthPhase = 0x3F0;
    static s16 screenPlanePhase = 0x156;
    f32 scaleFactor;
    f32 speedFactor;
    f32 depthPhaseStep;
    f32 screenPlanePhaseStep;
    s32 pad[5];
    f32 xScale;
    f32 yScale;
    f32 zScale;
    f32 speed;

    if (camera->distortionFlags != 0) {
        if (camera->distortionFlags & DISTORTION_UNDERWATER_MEDIUM) {
            depthPhaseStep = 0.0f;
            screenPlanePhaseStep = 170.0f;

            xScale = -0.01f;
            yScale = 0.01f;
            zScale = 0.0f;

            speed = 0.6f;
            scaleFactor = camera->waterDistortionTimer / 60.0f;
            speedFactor = 1.0f;
        } else if (camera->distortionFlags & DISTORTION_UNDERWATER_STRONG) {
            depthPhaseStep = 248.0f;
            screenPlanePhaseStep = -90.0f;

            xScale = -0.3f;
            yScale = 0.3f;
            zScale = 0.2f;

            speed = 0.2f;
            scaleFactor = camera->waterDistortionTimer / 80.0f;
            speedFactor = 1.0f;
        } else if (camera->distortionFlags & DISTORTION_UNDERWATER_WEAK) {
            depthPhaseStep = 359.2f;
            screenPlanePhaseStep = -18.5f;

            xScale = 0.09f;
            yScale = 0.09f;
            zScale = 0.01f;

            speed = 0.08f;
            scaleFactor =
                (((camera->waterYPos - camera->eye.y) > 150.0f ? 1.0f : (camera->waterYPos - camera->eye.y) / 150.0f) *
                 0.45f) +
                (camera->speedRatio * 0.45f);
            speedFactor = scaleFactor;
        } else if (camera->distortionFlags & DISTORTION_HOT_ROOM) {
            // Gives the hot-room a small mirage-like appearance
            depthPhaseStep = 0.0f;
            screenPlanePhaseStep = 150.0f;

            xScale = -0.01f;
            yScale = 0.01f;
            zScale = 0.01f;

            speed = 0.6f;
            speedFactor = 1.0f;
            scaleFactor = 1.0f;
        } else {
            // DISTORTION_UNDERWATER_FISHING
            return;
        }

        depthPhase += CAM_DEG_TO_BINANG(depthPhaseStep);
        screenPlanePhase += CAM_DEG_TO_BINANG(screenPlanePhaseStep);

        View_SetDistortionOrientation(&camera->play->view, Math_CosS(depthPhase) * 0.0f, Math_SinS(depthPhase) * 0.0f,
                                      Math_SinS(screenPlanePhase) * 0.0f);
        View_SetDistortionScale(&camera->play->view, Math_SinS(screenPlanePhase) * (xScale * scaleFactor) + 1.0f,
                                Math_CosS(screenPlanePhase) * (yScale * scaleFactor) + 1.0f,
                                Math_CosS(depthPhase) * (zScale * scaleFactor) + 1.0f);
        View_SetDistortionSpeed(&camera->play->view, speed * speedFactor);

        camera->stateFlags |= CAM_STATE_DISTORTION;

    } else if (camera->stateFlags & CAM_STATE_DISTORTION) {
        View_ClearDistortion(&camera->play->view);
        camera->stateFlags &= ~CAM_STATE_DISTORTION;
    }
}

Vec3s Camera_Update(Camera* camera) {
    static s32 sOOBTimer = 0;
    Vec3f viewAt;
    Vec3f viewEye;
    Vec3f viewUp;
    f32 viewFov;
    Vec3f pos;
    s32 bgId;
    f32 playerGroundY;
    f32 playerXZSpeed;
    VecGeo eyeAtAngle;
    s16 bgCamIndex;
    s16 numQuakesApplied;
    PosRot curPlayerPosRot;
    ShakeInfo camShake;
    Player* player;

    player = camera->play->cameraPtrs[CAM_ID_MAIN]->player;

    if (R_DEBUG_CAM_UPDATE) {
        osSyncPrintf("camera: in %x\n", camera);
    }

    if (camera->status == CAM_STAT_CUT) {
        if (R_DEBUG_CAM_UPDATE) {
            osSyncPrintf("camera: cut out %x\n", camera);
        }
        return camera->inputDir;
    }

    sUpdateCameraDirection = false;

    if (camera->player != NULL) {
        Actor_GetWorldPosShapeRot(&curPlayerPosRot, &camera->player->actor);
        camera->xzSpeed = playerXZSpeed = OLib_Vec3fDistXZ(&curPlayerPosRot.pos, &camera->playerPosRot.pos);

        camera->speedRatio =
            OLib_ClampMaxDist(playerXZSpeed / (func_8002DCE4(camera->player) * CAM_DATA_SCALED(OREG(8))), 1.0f);
        camera->playerPosDelta.x = curPlayerPosRot.pos.x - camera->playerPosRot.pos.x;
        camera->playerPosDelta.y = curPlayerPosRot.pos.y - camera->playerPosRot.pos.y;
        camera->playerPosDelta.z = curPlayerPosRot.pos.z - camera->playerPosRot.pos.z;
        pos = curPlayerPosRot.pos;
        pos.y += Player_GetHeight(camera->player);

        playerGroundY = BgCheck_EntityRaycastDown5(camera->play, &camera->play->colCtx, &playerFloorPoly, &bgId,
                                                   &camera->player->actor, &pos);
        if (playerGroundY != BGCHECK_Y_MIN) {
            // player is above ground.
            sOOBTimer = 0;
            camera->floorNorm.x = COLPOLY_GET_NORMAL(playerFloorPoly->normal.x);
            camera->floorNorm.y = COLPOLY_GET_NORMAL(playerFloorPoly->normal.y);
            camera->floorNorm.z = COLPOLY_GET_NORMAL(playerFloorPoly->normal.z);
            camera->bgId = bgId;
            camera->playerGroundY = playerGroundY;
        } else {
            // player is not above ground.
            sOOBTimer++;
            camera->floorNorm.x = 0.0;
            camera->floorNorm.y = 1.0f;
            camera->floorNorm.z = 0.0;
        }

        camera->playerPosRot = curPlayerPosRot;

        if (sOOBTimer < 200) {
            if (camera->status == CAM_STAT_ACTIVE) {
                Camera_UpdateWater(camera);
                Camera_UpdateHotRoom(camera);
            }

            if (!(camera->stateFlags & CAM_STATE_CHECK_BG)) {
                camera->nextBgCamIndex = -1;
            }

            if ((camera->stateFlags & CAM_STATE_CHECK_BG_ALT) && (camera->stateFlags & CAM_STATE_CHECK_BG) &&
                !(camera->stateFlags & CAM_STATE_BLOCK_BG) &&
                (!(camera->stateFlags & CAM_STATE_PLAYER_IN_WATER) || (player->currentBoots == PLAYER_BOOTS_IRON)) &&
                !(camera->stateFlags & CAM_STATE_PLAYER_DIVING) && (playerGroundY != BGCHECK_Y_MIN)) {
                bgCamIndex = Camera_GetBgCamIndex(camera, &bgId, playerFloorPoly);
                if (bgCamIndex != -1) {
                    camera->nextBgId = bgId;
                    if (bgId == BGCHECK_SCENE) {
                        camera->nextBgCamIndex = bgCamIndex;
                    }
                }
            }

            if ((camera->nextBgCamIndex != -1) && (fabsf(curPlayerPosRot.pos.y - playerGroundY) < 2.0f) &&
                (!(camera->stateFlags & CAM_STATE_PLAYER_IN_WATER) || (player->currentBoots == PLAYER_BOOTS_IRON))) {
                camera->bgId = camera->nextBgId;
                Camera_RequestBgCam(camera, camera->nextBgCamIndex);
                camera->nextBgCamIndex = -1;
            }
        }
    }
    Camera_PrintSettings(camera);
    Camera_DbgChangeMode(camera);

    if (camera->status == CAM_STAT_WAIT) {
        if (R_DEBUG_CAM_UPDATE) {
            osSyncPrintf("camera: wait out %x\n", camera);
        }
        return camera->inputDir;
    }

    camera->behaviorFlags = 0;
    camera->stateFlags &= ~(CAM_STATE_BLOCK_BG | CAM_STATE_LOCK_MODE);
    camera->stateFlags |= CAM_STATE_CAM_FUNC_FINISH;

    if (R_DEBUG_CAM_UPDATE) {
        osSyncPrintf("camera: engine (%d %d %d) %04x \n", camera->setting, camera->mode,
                     sCameraSettings[camera->setting].cameraModes[camera->mode].funcIdx, camera->stateFlags);
    }

    if (sOOBTimer < 200) {
        sCameraFunctions[sCameraSettings[camera->setting].cameraModes[camera->mode].funcIdx](camera);
    } else if (camera->player != NULL) {
        OLib_Vec3fDiffToVecGeo(&eyeAtAngle, &camera->at, &camera->eye);
        Camera_CalcAtDefault(camera, &eyeAtAngle, 0.0f, false);
    }

    if (camera->status == CAM_STAT_ACTIVE) {
        if ((gSaveContext.gameMode != GAMEMODE_NORMAL) && (gSaveContext.gameMode != GAMEMODE_END_CREDITS)) {
            sCameraInterfaceField = CAM_INTERFACE_FIELD(CAM_LETTERBOX_NONE, CAM_HUD_VISIBILITY_ALL, 0);
            Camera_UpdateInterface(sCameraInterfaceField);
        } else if ((D_8011D3F0 != 0) && (camera->camId == CAM_ID_MAIN)) {
            D_8011D3F0--;
            sCameraInterfaceField = CAM_INTERFACE_FIELD(CAM_LETTERBOX_LARGE, CAM_HUD_VISIBILITY_NOTHING_ALT, 0);
            Camera_UpdateInterface(sCameraInterfaceField);
        } else if (camera->play->transitionMode != TRANS_MODE_OFF) {
            sCameraInterfaceField = CAM_INTERFACE_FIELD(CAM_LETTERBOX_IGNORE, CAM_HUD_VISIBILITY_NOTHING_ALT, 0);
            Camera_UpdateInterface(sCameraInterfaceField);
        } else if (camera->play->csCtx.state != CS_STATE_IDLE) {
            sCameraInterfaceField = CAM_INTERFACE_FIELD(CAM_LETTERBOX_LARGE, CAM_HUD_VISIBILITY_NOTHING_ALT, 0);
            Camera_UpdateInterface(sCameraInterfaceField);
        } else {
            Camera_UpdateInterface(sCameraInterfaceField);
        }
    }

    if (R_DEBUG_CAM_UPDATE) {
        osSyncPrintf("camera: shrink_and_bitem %x(%d)\n", sCameraInterfaceField, camera->play->transitionMode);
    }

    if (R_DEBUG_CAM_UPDATE) {
        osSyncPrintf("camera: engine (%s(%d) %s(%d) %s(%d)) ok!\n", &sCameraSettingNames[camera->setting],
                     camera->setting, &sCameraModeNames[camera->mode], camera->mode,
                     &sCameraFunctionNames[sCameraSettings[camera->setting].cameraModes[camera->mode].funcIdx],
                     sCameraSettings[camera->setting].cameraModes[camera->mode].funcIdx);
    }

    // enable/disable debug cam
    if (CHECK_BTN_ALL(D_8015BD7C->state.input[2].press.button, BTN_START)) {
        gDebugCamEnabled ^= 1;
        if (gDebugCamEnabled) {
            DebugCamera_Enable(&D_8015BD80, camera);
        } else if (camera->play->csCtx.state != CS_STATE_IDLE) {
            Cutscene_StopManual(camera->play, &camera->play->csCtx);
        }
    }

    // Debug cam update
    if (gDebugCamEnabled) {
        camera->play->view.fovy = D_8015BD80.fov;
        DebugCamera_Update(&D_8015BD80, camera);
        View_LookAt(&camera->play->view, &D_8015BD80.eye, &D_8015BD80.at, &D_8015BD80.unk_1C);
        if (R_DEBUG_CAM_UPDATE) {
            osSyncPrintf("camera: debug out\n");
        }
        return D_8015BD80.sub.unk_104A;
    }

    OREG(0) &= ~8;

    if (camera->status == CAM_STAT_UNK3) {
        return camera->inputDir;
    }

    numQuakesApplied = Quake_Update(camera, &camShake);

    bgId = numQuakesApplied; // required to match

    if ((numQuakesApplied != 0) && (camera->setting != CAM_SET_TURN_AROUND)) {
        viewAt.x = camera->at.x + camShake.atOffset.x;
        viewAt.y = camera->at.y + camShake.atOffset.y;
        viewAt.z = camera->at.z + camShake.atOffset.z;

        viewEye.x = camera->eye.x + camShake.eyeOffset.x;
        viewEye.y = camera->eye.y + camShake.eyeOffset.y;
        viewEye.z = camera->eye.z + camShake.eyeOffset.z;

        OLib_Vec3fDiffToVecGeo(&eyeAtAngle, &viewEye, &viewAt);
        Camera_CalcUpFromPitchYawRoll(&viewUp, eyeAtAngle.pitch + camShake.upPitchOffset,
                                      eyeAtAngle.yaw + camShake.upYawOffset, camera->roll);
        viewFov = camera->fov + CAM_BINANG_TO_DEG(camShake.fovOffset);
    } else {
        viewAt = camera->at;
        viewEye = camera->eye;
        OLib_Vec3fDiffToVecGeo(&eyeAtAngle, &viewEye, &viewAt);
        Camera_CalcUpFromPitchYawRoll(&viewUp, eyeAtAngle.pitch, eyeAtAngle.yaw, camera->roll);
        viewFov = camera->fov;
    }

    if (camera->viewFlags & CAM_VIEW_UP) {
        camera->viewFlags &= ~CAM_VIEW_UP;
        viewUp = camera->up;
    } else {
        camera->up = viewUp;
    }

    camera->quakeOffset = camShake.eyeOffset;

    Camera_UpdateDistortion(camera);

    if ((camera->play->sceneId == SCENE_HYRULE_FIELD) && (camera->fov < 59.0f)) {
        View_SetScale(&camera->play->view, 0.79f);
    } else {
        View_SetScale(&camera->play->view, 1.0f);
    }
    camera->play->view.fovy = viewFov;
    View_LookAt(&camera->play->view, &viewEye, &viewAt, &viewUp);
    camera->camDir.x = eyeAtAngle.pitch;
    camera->camDir.y = eyeAtAngle.yaw;
    camera->camDir.z = 0;

    if (sUpdateCameraDirection == 0) {
        camera->inputDir.x = eyeAtAngle.pitch;
        camera->inputDir.y = eyeAtAngle.yaw;
        camera->inputDir.z = 0;
    }

    if (PREG(81)) {
        osSyncPrintf("dir  (%d) %d(%f) %d(%f) 0(0) \n", sUpdateCameraDirection, camera->inputDir.x,
                     CAM_BINANG_TO_DEG(camera->inputDir.x), camera->inputDir.y, CAM_BINANG_TO_DEG(camera->inputDir.y));
        osSyncPrintf("real (%d) %d(%f) %d(%f) 0(0) \n", sUpdateCameraDirection, camera->camDir.x,
                     CAM_BINANG_TO_DEG(camera->camDir.x), camera->camDir.y, CAM_BINANG_TO_DEG(camera->camDir.y));
    }

    if (camera->timer != -1 && CHECK_BTN_ALL(D_8015BD7C->state.input[0].press.button, BTN_DRIGHT)) {
        camera->timer = 0;
    }

    if (R_DEBUG_CAM_UPDATE) {
        osSyncPrintf("camera: out (%f %f %f) (%f %f %f)\n", camera->at.x, camera->at.y, camera->at.z, camera->eye.x,
                     camera->eye.y, camera->eye.z);
        osSyncPrintf("camera: dir (%f %d(%f) %d(%f)) (%f)\n", eyeAtAngle.r, eyeAtAngle.pitch,
                     CAM_BINANG_TO_DEG(eyeAtAngle.pitch), eyeAtAngle.yaw, CAM_BINANG_TO_DEG(eyeAtAngle.yaw),
                     camera->fov);
        if (camera->player != NULL) {
            osSyncPrintf("camera: foot(%f %f %f) dist (%f)\n", curPlayerPosRot.pos.x, curPlayerPosRot.pos.y,
                         curPlayerPosRot.pos.z, camera->dist);
        }
    }

    return camera->inputDir;
}

/**
 * When the camera's timer is 0, change the camera to its parent
 */
void Camera_Finish(Camera* camera) {
    Camera* mainCam = camera->play->cameraPtrs[CAM_ID_MAIN];
    Player* player = GET_PLAYER(camera->play);

    if (camera->timer == 0) {
        Play_ChangeCameraStatus(camera->play, camera->parentCamId, CAM_STAT_ACTIVE);

        if ((camera->parentCamId == CAM_ID_MAIN) && (camera->csId != 0)) {
            player->actor.freezeTimer = 0;
            player->stateFlags1 &= ~PLAYER_STATE1_29;

            if (player->csAction != PLAYER_CSACTION_NONE) {
                func_8002DF54(camera->play, &player->actor, PLAYER_CSACTION_7);
                osSyncPrintf("camera: player demo end!!\n");
            }

            mainCam->stateFlags |= CAM_STATE_EXTERNAL_FINISHED;
        }

        if (CHILD_CAM(camera)->parentCamId == camera->camId) {
            CHILD_CAM(camera)->parentCamId = camera->parentCamId;
        }

        if (PARENT_CAM(camera)->childCamId == camera->camId) {
            PARENT_CAM(camera)->childCamId = camera->childCamId;
        }

        if (PARENT_CAM(camera)->camId == CAM_ID_MAIN) {
            PARENT_CAM(camera)->animState = 0;
        }

        camera->childCamId = camera->parentCamId = CAM_ID_MAIN;
        camera->timer = -1;
        camera->play->envCtx.fillScreen = false;

        Play_ClearCamera(camera->play, camera->camId);
    }
}

s32 Camera_SetNewModeStateFlags(Camera* camera) {
    camera->stateFlags |= (CAM_STATE_CHECK_BG | CAM_STATE_EXTERNAL_FINISHED);
    camera->stateFlags &= ~(CAM_STATE_EXTERNAL_FINISHED | CAM_STATE_DEMO7);
    return true;
}

#define CAM_REQUEST_MODE_FORCE_NO_SFX (1 << 0)
#define CAM_REQUEST_MODE_SFX_ATTENTION (1 << 1)
#define CAM_REQUEST_MODE_Z_TARGET_UNFRIENDLY (1 << 2)
#define CAM_REQUEST_MODE_Z_TARGET_FRIENDLY (1 << 3)
#define CAM_REQUEST_MODE_SKIP_ANIM_NORMAL_PARALLEL (1 << 4) // never set to
#define CAM_REQUEST_MODE_SKIP_ANIM_FIRST_PERSON (1 << 5)

s32 Camera_RequestModeImpl(Camera* camera, s16 requestedMode, u8 forceModeChange) {
    static s32 sModeRequestFlags = 0;

    if (QREG(89)) {
        osSyncPrintf("+=+(%d)+=+ recive request -> %s\n", camera->play->state.frames, sCameraModeNames[requestedMode]);
    }

    if ((camera->stateFlags & CAM_STATE_LOCK_MODE) && !forceModeChange) {
        camera->behaviorFlags |= CAM_BEHAVIOR_MODE_VALID;
        return -1;
    }

    if (!((sCameraSettings[camera->setting].unk_00 & 0x3FFFFFFF) & (1 << requestedMode))) {
        if (requestedMode == CAM_MODE_FIRST_PERSON) {
            osSyncPrintf("camera: error sound\n");
            Sfx_PlaySfxCentered(NA_SE_SY_ERROR);
        }

        if (camera->mode != CAM_MODE_NORMAL) {
            osSyncPrintf(VT_COL(YELLOW, BLACK) "camera: change camera mode: force NORMAL: %s %s refused\n" VT_RST,
                         sCameraSettingNames[camera->setting], sCameraModeNames[requestedMode]);
            camera->mode = CAM_MODE_NORMAL;
            Camera_CopyDataToRegs(camera, camera->mode);
            Camera_SetNewModeStateFlags(camera);
            return 0xC0000000 | requestedMode;
        }

        camera->behaviorFlags |= CAM_BEHAVIOR_MODE_VALID;
        camera->behaviorFlags |= CAM_BEHAVIOR_MODE_SUCCESS;
        return CAM_MODE_NORMAL;
    }

    if ((requestedMode == camera->mode) && !forceModeChange) {
        camera->behaviorFlags |= CAM_BEHAVIOR_MODE_VALID;
        camera->behaviorFlags |= CAM_BEHAVIOR_MODE_SUCCESS;
        return -1;
    }

    camera->behaviorFlags |= CAM_BEHAVIOR_MODE_VALID;
    camera->behaviorFlags |= CAM_BEHAVIOR_MODE_SUCCESS;

    Camera_CopyDataToRegs(camera, requestedMode);

    sModeRequestFlags = 0;

    // requested camMode
    switch (requestedMode) {
        case CAM_MODE_FIRST_PERSON:
            sModeRequestFlags = CAM_REQUEST_MODE_SKIP_ANIM_FIRST_PERSON;
            break;

        case CAM_MODE_Z_TARGET_UNFRIENDLY:
            sModeRequestFlags = CAM_REQUEST_MODE_Z_TARGET_UNFRIENDLY;
            break;

        case CAM_MODE_Z_TARGET_FRIENDLY:
            if ((camera->target != NULL) && (camera->target->id != ACTOR_EN_BOOM)) {
                sModeRequestFlags = CAM_REQUEST_MODE_Z_TARGET_FRIENDLY;
            }
            break;

        case CAM_MODE_Z_PARALLEL:
        case CAM_MODE_TALK:
        case CAM_MODE_Z_AIM:
        case CAM_MODE_Z_LEDGE_HANG:
        case CAM_MODE_PUSH_PULL:
            sModeRequestFlags = CAM_REQUEST_MODE_SFX_ATTENTION;
            break;

        default:
            break;
    }

    // If the requested mode is already the same as the current mode,
    // then many modes will reset their animState to 10.
    switch (camera->mode) {
        case CAM_MODE_FIRST_PERSON:
            if (sModeRequestFlags & CAM_REQUEST_MODE_SKIP_ANIM_FIRST_PERSON) {
                camera->animState = 10;
            }
            break;

        case CAM_MODE_Z_PARALLEL:
            if (sModeRequestFlags & CAM_REQUEST_MODE_SKIP_ANIM_NORMAL_PARALLEL) {
                camera->animState = 10;
            }
            sModeRequestFlags |= CAM_REQUEST_MODE_FORCE_NO_SFX;
            break;

        case CAM_MODE_CHARGE:
            sModeRequestFlags |= CAM_REQUEST_MODE_FORCE_NO_SFX;
            break;

        case CAM_MODE_Z_TARGET_FRIENDLY:
            if (sModeRequestFlags & CAM_REQUEST_MODE_Z_TARGET_FRIENDLY) {
                camera->animState = 10;
            }
            sModeRequestFlags |= CAM_REQUEST_MODE_FORCE_NO_SFX;
            break;

        case CAM_MODE_Z_TARGET_UNFRIENDLY:
            if (sModeRequestFlags & CAM_REQUEST_MODE_Z_TARGET_UNFRIENDLY) {
                camera->animState = 10;
            }
            sModeRequestFlags |= CAM_REQUEST_MODE_FORCE_NO_SFX;
            break;

        case CAM_MODE_Z_AIM:
        case CAM_MODE_Z_LEDGE_HANG:
        case CAM_MODE_PUSH_PULL:
            sModeRequestFlags |= CAM_REQUEST_MODE_FORCE_NO_SFX;
            break;

        case CAM_MODE_NORMAL:
            if (sModeRequestFlags & CAM_REQUEST_MODE_SKIP_ANIM_NORMAL_PARALLEL) {
                camera->animState = 10;
            }
            break;

        default:
            break;
    }

    sModeRequestFlags &= ~CAM_REQUEST_MODE_SKIP_ANIM_NORMAL_PARALLEL;

    // Choose a sound effect to play.
    // Having `CAM_REQUEST_MODE_FORCE_NO_SFX` set often means `default` is taken from two bits being set
    if (camera->status == CAM_STAT_ACTIVE) {
        switch (sModeRequestFlags) {
            case CAM_REQUEST_MODE_FORCE_NO_SFX:
                func_80078884(NA_SE_NONE);
                break;

            case CAM_REQUEST_MODE_SFX_ATTENTION:
                if (camera->play->roomCtx.curRoom.behaviorType1 == ROOM_BEHAVIOR_TYPE1_1) {
                    func_80078884(NA_SE_SY_ATTENTION_URGENCY);
                } else {
                    func_80078884(NA_SE_SY_ATTENTION_ON);
                }
                break;

            case CAM_REQUEST_MODE_Z_TARGET_UNFRIENDLY:
                func_80078884(NA_SE_SY_ATTENTION_URGENCY);
                break;

            case CAM_REQUEST_MODE_Z_TARGET_FRIENDLY:
                func_80078884(NA_SE_SY_ATTENTION_ON);
                break;

            default:
                break;
        }
<<<<<<< HEAD
=======
        modeChangeFlags &= ~0x10;
        if (camera->status == CAM_STAT_ACTIVE) {
            switch (modeChangeFlags) {
                case 1:
                    Sfx_PlaySfxCentered(0);
                    break;
                case 2:
                    if (camera->play->roomCtx.curRoom.behaviorType1 == ROOM_BEHAVIOR_TYPE1_1) {
                        Sfx_PlaySfxCentered(NA_SE_SY_ATTENTION_URGENCY);
                    } else {
                        Sfx_PlaySfxCentered(NA_SE_SY_ATTENTION_ON);
                    }
                    break;
                case 4:
                    Sfx_PlaySfxCentered(NA_SE_SY_ATTENTION_URGENCY);
                    break;
                case 8:
                    Sfx_PlaySfxCentered(NA_SE_SY_ATTENTION_ON);
                    break;
            }
        }
        func_8005A02C(camera);
        camera->mode = mode;
        return 0x80000000 | mode;
>>>>>>> b3486b57
    }

    Camera_SetNewModeStateFlags(camera);
    camera->mode = requestedMode;

    return requestedMode | 0x80000000;
}

s32 Camera_RequestMode(Camera* camera, s16 mode) {
    return Camera_RequestModeImpl(camera, mode, false);
}

s32 Camera_CheckValidMode(Camera* camera, s16 mode) {
    if (QREG(89) != 0) {
        osSyncPrintf("+=+=+=+ recive asking -> %s (%s)\n", sCameraModeNames[mode],
                     sCameraSettingNames[camera->setting]);
    }
    if (!(sCameraSettings[camera->setting].validModes & (1 << mode))) {
        return 0;
    } else if (mode == camera->mode) {
        return -1;
    } else {
        return mode | 0x80000000;
    }
}

s16 Camera_RequestSettingImpl(Camera* camera, s16 requestedSetting, s16 flags) {
    if (camera->behaviorFlags & CAM_BEHAVIOR_SETTING_CHECK_PRIORITY) {
        // If a second setting is requested this frame, determine if the setting overwrites the
        // current setting through priority
        if (((sCameraSettings[camera->setting].unk_00 & 0xF000000) >> 0x18) >=
            ((sCameraSettings[requestedSetting].unk_00 & 0xF000000) >> 0x18)) {
            camera->behaviorFlags |= CAM_BEHAVIOR_SETTING_VALID;
            return -2;
        }
    }

    if (((requestedSetting == CAM_SET_MEADOW_BIRDS_EYE) || (requestedSetting == CAM_SET_MEADOW_UNUSED)) &&
        LINK_IS_ADULT && (camera->play->sceneId == SCENE_SACRED_FOREST_MEADOW)) {
        camera->behaviorFlags |= CAM_BEHAVIOR_SETTING_VALID;
        return -5;
    }

    if ((requestedSetting == CAM_SET_NONE) || (requestedSetting >= CAM_SET_MAX)) {
        osSyncPrintf(VT_COL(RED, WHITE) "camera: error: illegal camera set (%d) !!!!\n" VT_RST, requestedSetting);
        return -99;
    }

    if ((requestedSetting == camera->setting) && !(flags & CAM_REQUEST_SETTING_FORCE_CHANGE)) {
        camera->behaviorFlags |= CAM_BEHAVIOR_SETTING_VALID;
        if (!(flags & CAM_REQUEST_SETTING_IGNORE_PRIORITY)) {
            camera->behaviorFlags |= CAM_BEHAVIOR_SETTING_CHECK_PRIORITY;
        }
        return -1;
    }

    camera->behaviorFlags |= CAM_BEHAVIOR_SETTING_VALID;

    if (!(flags & CAM_REQUEST_SETTING_IGNORE_PRIORITY)) {
        camera->behaviorFlags |= CAM_BEHAVIOR_SETTING_CHECK_PRIORITY;
    }

    camera->stateFlags |= (CAM_STATE_CHECK_BG | CAM_STATE_EXTERNAL_FINISHED);
    camera->stateFlags &= ~(CAM_STATE_EXTERNAL_FINISHED | CAM_STATE_DEMO7);

    if (!(sCameraSettings[camera->setting].unk_00 & 0x40000000)) {
        camera->prevSetting = camera->setting;
    }

    if (flags & CAM_REQUEST_SETTING_RESTORE_PREV_BG_CAM_INDEX) {
        if (1) {}
        camera->bgCamIndex = camera->prevBgCamIndex;
        camera->prevBgCamIndex = -1;
    } else if (!(flags & CAM_REQUEST_SETTING_PRESERVE_BG_CAM_INDEX)) {
        if (!(sCameraSettings[camera->setting].unk_00 & 0x40000000)) {
            camera->prevBgCamIndex = camera->bgCamIndex;
        }
        camera->bgCamIndex = -1;
    }

    camera->setting = requestedSetting;

    if (Camera_RequestModeImpl(camera, camera->mode, true) >= 0) {
        Camera_CopyDataToRegs(camera, camera->mode);
    }

    osSyncPrintf(VT_SGR("1") "%06u:" VT_RST " camera: change camera[%d] set %s\n", camera->play->state.frames,
                 camera->camId, sCameraSettingNames[camera->setting]);

    return requestedSetting;
}

s32 Camera_RequestSetting(Camera* camera, s16 setting) {
    return Camera_RequestSettingImpl(camera, setting, 0);
}

s32 Camera_RequestBgCam(Camera* camera, s32 requestedBgCamIndex) {
    s16 requestedCamSetting;
    s16 settingChangeSuccessful;

    if ((requestedBgCamIndex == -1) || (requestedBgCamIndex == camera->bgCamIndex)) {
        camera->behaviorFlags |= CAM_BEHAVIOR_BG_PROCESSED;
        return -1;
    }

    if (!(camera->behaviorFlags & CAM_BEHAVIOR_BG_PROCESSED)) {
        requestedCamSetting = Camera_GetBgCamSetting(camera, requestedBgCamIndex);
        camera->behaviorFlags |= CAM_BEHAVIOR_BG_PROCESSED;
        settingChangeSuccessful = Camera_RequestSettingImpl(camera, requestedCamSetting,
                                                            CAM_REQUEST_SETTING_PRESERVE_BG_CAM_INDEX |
                                                                CAM_REQUEST_SETTING_FORCE_CHANGE) >= 0;
        if ((settingChangeSuccessful != CAM_SET_NONE) || (sCameraSettings[camera->setting].unk_00 & 0x80000000)) {
            camera->bgCamIndex = requestedBgCamIndex;
            camera->behaviorFlags |= CAM_BEHAVIOR_BG_SUCCESS;
            Camera_CopyDataToRegs(camera, camera->mode);
        } else if (settingChangeSuccessful < -1) {
            //! @bug: `settingChangeSuccessful` is a bool and is likely checking the wrong value. This can never pass.
            // The actual return of Camera_RequestSettingImpl or bgCamIndex would make more sense.
            osSyncPrintf(VT_COL(RED, WHITE) "camera: error: illegal camera ID (%d) !! (%d|%d|%d)\n" VT_RST,
                         requestedBgCamIndex, camera->camId, BGCHECK_SCENE, requestedCamSetting);
        }
        return 0x80000000 | requestedBgCamIndex;
    }

    //! @note: no return here, but return is unused
}

Vec3s* Camera_GetInputDir(Vec3s* dst, Camera* camera) {
    if (gDebugCamEnabled) {
        *dst = D_8015BD80.sub.unk_104A;
        return dst;
    } else {
        *dst = camera->inputDir;
        return dst;
    }
}

s16 Camera_GetInputDirPitch(Camera* camera) {
    Vec3s dir;

    Camera_GetInputDir(&dir, camera);
    return dir.x;
}

s16 Camera_GetInputDirYaw(Camera* camera) {
    Vec3s dir;

    Camera_GetInputDir(&dir, camera);
    return dir.y;
}

Vec3s* Camera_GetCamDir(Vec3s* dst, Camera* camera) {
    if (gDebugCamEnabled) {
        *dst = D_8015BD80.sub.unk_104A;
        return dst;
    } else {
        *dst = camera->camDir;
        return dst;
    }
}

s16 Camera_GetCamDirPitch(Camera* camera) {
    Vec3s camDir;

    Camera_GetCamDir(&camDir, camera);
    return camDir.x;
}

s16 Camera_GetCamDirYaw(Camera* camera) {
    Vec3s camDir;

    Camera_GetCamDir(&camDir, camera);
    return camDir.y;
}

s32 Camera_RequestQuake(Camera* camera, s32 unused, s16 y, s32 duration) {
    s16 quakeIndex;

    quakeIndex = Quake_Request(camera, QUAKE_TYPE_3);
    if (quakeIndex == 0) {
        return false;
    }
    Quake_SetSpeed(quakeIndex, 0x61A8);
    Quake_SetPerturbations(quakeIndex, y, 0, 0, 0);
    Quake_SetDuration(quakeIndex, duration);
    return true;
}

s32 Camera_SetViewParam(Camera* camera, s32 viewFlag, void* param) {
    s32 pad[3];

    if (param != NULL) {
        switch (viewFlag) {
            case CAM_VIEW_AT:
                camera->viewFlags &= ~(CAM_VIEW_AT | CAM_VIEW_TARGET | CAM_VIEW_TARGET_POS);
                camera->at = *(Vec3f*)param;
                break;

            case CAM_VIEW_TARGET_POS:
                camera->viewFlags &= ~(CAM_VIEW_AT | CAM_VIEW_TARGET | CAM_VIEW_TARGET_POS);
                camera->targetPosRot.pos = *(Vec3f*)param;
                break;

            case CAM_VIEW_TARGET:
                if (camera->setting != CAM_SET_CS_C && camera->setting != CAM_SET_CS_ATTENTION) {
                    camera->target = (Actor*)param;
                    camera->viewFlags &= ~(CAM_VIEW_AT | CAM_VIEW_TARGET | CAM_VIEW_TARGET_POS);
                }
                break;

            case CAM_VIEW_EYE:
                camera->eye = camera->eyeNext = *(Vec3f*)param;
                break;

            case CAM_VIEW_UP:
                camera->up = *(Vec3f*)param;
                break;

            case CAM_VIEW_ROLL:
                camera->roll = CAM_DEG_TO_BINANG(*(f32*)param);
                break;

            case CAM_VIEW_FOV:
                camera->fov = *(f32*)param;
                break;

            default:
                return false;
        }
        camera->viewFlags |= viewFlag;
    } else {
        return false;
    }
    return true;
}

s32 Camera_UnsetViewFlag(Camera* camera, s16 viewFlag) {
    camera->viewFlags &= ~viewFlag;
    return true;
}

s32 Camera_OverwriteStateFlags(Camera* camera, s16 stateFlags) {
    camera->stateFlags = stateFlags;
    return true;
}

s32 Camera_ResetAnim(Camera* camera) {
    camera->animState = 0;
    return 1;
}

s32 Camera_SetCSParams(Camera* camera, CutsceneCameraPoint* atPoints, CutsceneCameraPoint* eyePoints, Player* player,
                       s16 relativeToPlayer) {
    PosRot playerPosRot;

    camera->data0 = atPoints;
    camera->data1 = eyePoints;
    camera->data2 = relativeToPlayer;

    if (camera->data2 != 0) {
        camera->player = player;
        Actor_GetWorldPosShapeRot(&playerPosRot, &player->actor);
        camera->playerPosRot = playerPosRot;

        camera->nextBgCamIndex = -1;
        camera->xzSpeed = 0.0f;
        camera->speedRatio = 0.0f;
    }

    return 1;
}

s16 Camera_SetStateFlag(Camera* camera, s16 stateFlag) {
    camera->stateFlags |= stateFlag;
    return camera->stateFlags;
}

s16 Camera_UnsetStateFlag(Camera* camera, s16 stateFlag) {
    camera->stateFlags &= ~stateFlag;
    return camera->stateFlags;
}

/**
 * A bgCamIndex of -99 will save the door params without changing the camera setting
 * A bgCamIndex of -1 uses the default door camera setting (CAM_SET_DOORC)
 * Otherwise, change the door camera setting by reading the bgCam indexed at bgCamIndex
 */
s32 Camera_ChangeDoorCam(Camera* camera, Actor* doorActor, s16 bgCamIndex, f32 arg3, s16 timer1, s16 timer2,
                         s16 timer3) {
    DoorParams* doorParams = &camera->paramData.doorParams;

    if ((camera->setting == CAM_SET_CS_ATTENTION) || (camera->setting == CAM_SET_DOORC)) {
        return 0;
    }

    doorParams->doorActor = doorActor;
    doorParams->timer1 = timer1;
    doorParams->timer2 = timer2;
    doorParams->timer3 = timer3;
    doorParams->bgCamIndex = bgCamIndex;

    if (bgCamIndex == -99) {
        Camera_CopyDataToRegs(camera, camera->mode);
        return -99;
    }

    if (bgCamIndex == -1) {
        Camera_RequestSetting(camera, CAM_SET_DOORC);
        osSyncPrintf(".... change default door camera (set %d)\n", CAM_SET_DOORC);
    } else {
        s32 setting = Camera_GetBgCamSetting(camera, bgCamIndex);

        camera->behaviorFlags |= CAM_BEHAVIOR_BG_PROCESSED;

        if (Camera_RequestSetting(camera, setting) >= 0) {
            camera->bgCamIndex = bgCamIndex;
            camera->behaviorFlags |= CAM_BEHAVIOR_BG_SUCCESS;
        }

        osSyncPrintf("....change door camera ID %d (set %d)\n", camera->bgCamIndex, camera->setting);
    }

    Camera_CopyDataToRegs(camera, camera->mode);
    return -1;
}

s32 Camera_Copy(Camera* dstCamera, Camera* srcCamera) {
    s32 pad;

    dstCamera->playerToAtOffset.x = 0.0f;
    dstCamera->playerToAtOffset.y = 0.0f;
    dstCamera->playerToAtOffset.z = 0.0f;
    dstCamera->atLERPStepScale = 0.1f;
    dstCamera->at = srcCamera->at;

    dstCamera->eye = dstCamera->eyeNext = srcCamera->eye;

    dstCamera->dist = OLib_Vec3fDist(&dstCamera->at, &dstCamera->eye);
    dstCamera->fov = srcCamera->fov;
    dstCamera->roll = srcCamera->roll;
    func_80043B60(dstCamera);

    if (dstCamera->player != NULL) {
        Actor_GetWorld(&dstCamera->playerPosRot, &dstCamera->player->actor);
        dstCamera->playerToAtOffset.x = dstCamera->at.x - dstCamera->playerPosRot.pos.x;
        dstCamera->playerToAtOffset.y = dstCamera->at.y - dstCamera->playerPosRot.pos.y;
        dstCamera->playerToAtOffset.z = dstCamera->at.z - dstCamera->playerPosRot.pos.z;
        dstCamera->dist = OLib_Vec3fDist(&dstCamera->playerPosRot.pos, &dstCamera->eye);
        dstCamera->xzOffsetUpdateRate = 1.0f;
        dstCamera->yOffsetUpdateRate = 1.0f;
    }
    return true;
}

s32 Camera_IsDebugCamEnabled(void) {
    return gDebugCamEnabled;
}

Vec3f* Camera_GetQuakeOffset(Vec3f* quakeOffset, Camera* camera) {
    *quakeOffset = camera->quakeOffset;
    return quakeOffset;
}

void Camera_SetCameraData(Camera* camera, s16 setDataFlags, void* data0, void* data1, s16 data2, s16 data3,
                          UNK_TYPE arg6) {
    if (setDataFlags & 0x1) {
        camera->data0 = data0;
    }

    if (setDataFlags & 0x2) {
        camera->data1 = data1;
    }

    if (setDataFlags & 0x4) {
        camera->data2 = data2;
    }

    if (setDataFlags & 0x8) {
        camera->data3 = data3;
    }

    if (setDataFlags & 0x10) {
        osSyncPrintf(VT_COL(RED, WHITE) "camera: setCameraData: last argument not alive!\n" VT_RST);
    }
}

s32 Camera_QRegInit(void) {
    if (!R_RELOAD_CAM_PARAMS) {
        QREG(2) = 1;
        QREG(10) = -1;
        QREG(11) = 100;
        QREG(12) = 80;
        QREG(20) = 90;
        QREG(21) = 10;
        QREG(22) = 10;
        QREG(23) = 50;
        QREG(24) = 6000;
        QREG(25) = 240;
        QREG(26) = 40;
        QREG(27) = 85;
        QREG(28) = 55;
        QREG(29) = 87;
        QREG(30) = 23;
        QREG(31) = 20;
        QREG(32) = 4;
        QREG(33) = 5;
        QREG(50) = 1;
        QREG(51) = 20;
        QREG(52) = 200;
        QREG(53) = 1;
        QREG(54) = 15;
        QREG(55) = 60;
        QREG(56) = 15;
        QREG(57) = 30;
        QREG(58) = 0;
    }

    QREG(65) = 50;
    return true;
}

s32 func_8005B198(void) {
    return D_8011D3AC;
}

/**
 * Signal to the camera update function through stateFlags that something external has
 * finished and is ready for the next camera setting/function
 * Different camera update functions will respond differently to this flag being set.
 */
s16 Camera_SetFinishedFlag(Camera* camera) {
    camera->stateFlags |= CAM_STATE_EXTERNAL_FINISHED;

    if ((camera->camId == CAM_ID_MAIN) && (camera->play->activeCamId != CAM_ID_MAIN)) {
        GET_ACTIVE_CAM(camera->play)->stateFlags |= CAM_STATE_EXTERNAL_FINISHED;
        return camera->play->activeCamId;
    }

    return camera->camId;
}<|MERGE_RESOLUTION|>--- conflicted
+++ resolved
@@ -8026,55 +8026,28 @@
     if (camera->status == CAM_STAT_ACTIVE) {
         switch (sModeRequestFlags) {
             case CAM_REQUEST_MODE_FORCE_NO_SFX:
-                func_80078884(NA_SE_NONE);
+                Sfx_PlaySfxCentered(NA_SE_NONE);
                 break;
 
             case CAM_REQUEST_MODE_SFX_ATTENTION:
                 if (camera->play->roomCtx.curRoom.behaviorType1 == ROOM_BEHAVIOR_TYPE1_1) {
-                    func_80078884(NA_SE_SY_ATTENTION_URGENCY);
+                    Sfx_PlaySfxCentered(NA_SE_SY_ATTENTION_URGENCY);
                 } else {
-                    func_80078884(NA_SE_SY_ATTENTION_ON);
+                    Sfx_PlaySfxCentered(NA_SE_SY_ATTENTION_ON);
                 }
                 break;
 
             case CAM_REQUEST_MODE_Z_TARGET_UNFRIENDLY:
-                func_80078884(NA_SE_SY_ATTENTION_URGENCY);
+                Sfx_PlaySfxCentered(NA_SE_SY_ATTENTION_URGENCY);
                 break;
 
             case CAM_REQUEST_MODE_Z_TARGET_FRIENDLY:
-                func_80078884(NA_SE_SY_ATTENTION_ON);
+                Sfx_PlaySfxCentered(NA_SE_SY_ATTENTION_ON);
                 break;
 
             default:
                 break;
         }
-<<<<<<< HEAD
-=======
-        modeChangeFlags &= ~0x10;
-        if (camera->status == CAM_STAT_ACTIVE) {
-            switch (modeChangeFlags) {
-                case 1:
-                    Sfx_PlaySfxCentered(0);
-                    break;
-                case 2:
-                    if (camera->play->roomCtx.curRoom.behaviorType1 == ROOM_BEHAVIOR_TYPE1_1) {
-                        Sfx_PlaySfxCentered(NA_SE_SY_ATTENTION_URGENCY);
-                    } else {
-                        Sfx_PlaySfxCentered(NA_SE_SY_ATTENTION_ON);
-                    }
-                    break;
-                case 4:
-                    Sfx_PlaySfxCentered(NA_SE_SY_ATTENTION_URGENCY);
-                    break;
-                case 8:
-                    Sfx_PlaySfxCentered(NA_SE_SY_ATTENTION_ON);
-                    break;
-            }
-        }
-        func_8005A02C(camera);
-        camera->mode = mode;
-        return 0x80000000 | mode;
->>>>>>> b3486b57
     }
 
     Camera_SetNewModeStateFlags(camera);
