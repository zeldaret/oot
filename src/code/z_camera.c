#include "ultra64.h"
#include "global.h"
#include "quake.h"
#include "terminal.h"
#include "overlays/actors/ovl_En_Horse/z_en_horse.h"

s16 Camera_ChangeSettingFlags(Camera* camera, s16 setting, s16 flags);
s32 Camera_ChangeModeFlags(Camera* camera, s16 mode, u8 flags);
s32 Camera_QRegInit(void);
s32 Camera_UpdateWater(Camera* camera);

// Camera will reload its paramData. Usually that means setting the read-only data from what is stored in
// CameraModeValue arrays. Although sometimes some read-write data is reset as well
#define RELOAD_PARAMS(camera) (camera->animState == 0 || camera->animState == 10 || camera->animState == 20)

/**
 * Camera data is stored in both read-only data and OREG as s16, and then converted to the appropriate type during
 * runtime. If a small f32 is being stored as an s16, it is common to store that value 100 times larger than the
 * original value. This is then scaled back down during runtime with the CAM_DATA_SCALED macro.
 */
#define CAM_DATA_SCALED(x) ((x)*0.01f)

// Load the next value from camera read-only data stored in CameraModeValue
#define GET_NEXT_RO_DATA(values) ((values++)->val)
// Load the next value and scale down from camera read-only data stored in CameraModeValue
#define GET_NEXT_SCALED_RO_DATA(values) CAM_DATA_SCALED(GET_NEXT_RO_DATA(values))

#define FLG_ADJSLOPE (1 << 0)
#define FLG_OFFGROUND (1 << 7)

#define DISTORTION_HOT_ROOM (1 << 0)
#define DISTORTION_UNDERWATER_WEAK (1 << 1)
#define DISTORTION_UNDERWATER_MEDIUM (1 << 2)
#define DISTORTION_UNDERWATER_STRONG (1 << 3)
#define DISTORTION_UNDERWATER_FISHING (1 << 4)

#define CAM_CHANGE_SETTING_0 (1 << 0)
#define CAM_CHANGE_SETTING_1 (1 << 1)
#define CAM_CHANGE_SETTING_2 (1 << 2)
#define CAM_CHANGE_SETTING_3 (1 << 3)

#include "z_camera_data.inc.c"

/*===============================================================*/

/**
 * Interpolates along a curve between 0 and 1 with a period of
 * -a <= p <= a at time `b`
 */
f32 Camera_InterpolateCurve(f32 a, f32 b) {
    f32 ret;
    f32 absB;
    f32 t = 0.4f;
    f32 t2;
    f32 t3;
    f32 t4;

    absB = fabsf(b);
    if (a < absB) {
        ret = 1.0f;
    } else {
        t2 = 1.0f - t;
        if ((a * t2) > absB) {
            t3 = SQ(b) * (1.0f - t);
            t4 = SQ(a * t2);
            ret = t3 / t4;
        } else {
            t3 = SQ(a - absB) * t;
            t4 = SQ(0.4f * a);
            ret = 1.0f - (t3 / t4);
        }
    }
    return ret;
}

/*
 * Performs linear interpolation between `cur` and `target`.  If `cur` is within
 * `minDiff` units, the result is rounded up to `target`
 */
f32 Camera_LERPCeilF(f32 target, f32 cur, f32 stepScale, f32 minDiff) {
    f32 diff = target - cur;
    f32 step;
    f32 ret;

    if (fabsf(diff) >= minDiff) {
        step = diff * stepScale;
        ret = cur + step;
    } else {
        ret = target;
    }

    return ret;
}

/*
 * Performs linear interpolation between `cur` and `target`.  If `cur` is within
 * `minDiff` units, the result is rounded down to `cur`
 */
f32 Camera_LERPFloorF(f32 target, f32 cur, f32 stepScale, f32 minDiff) {
    f32 diff = target - cur;
    f32 step;
    f32 ret;

    if (fabsf(diff) >= minDiff) {
        step = diff * stepScale;
        ret = cur + step;
    } else {
        ret = cur;
    }

    return ret;
}

/*
 * Performs linear interpolation between `cur` and `target`.  If `cur` is within
 * `minDiff` units, the result is rounded up to `target`
 */
s16 Camera_LERPCeilS(s16 target, s16 cur, f32 stepScale, s16 minDiff) {
    s16 diff = target - cur;
    s16 step;
    s32 ret;

    if (ABS(diff) >= minDiff) {
        step = diff * stepScale + 0.5f;
        ret = cur + step;
    } else {
        ret = target;
    }

    return ret;
}

/*
 * Performs linear interpolation between `cur` and `target`.  If `cur` is within
 * `minDiff` units, the result is rounded down to `cur`
 */
s16 Camera_LERPFloorS(s16 target, s16 cur, f32 stepScale, s16 minDiff) {
    s16 diff = target - cur;
    s16 step;
    s32 ret;

    if (ABS(diff) >= minDiff) {
        step = diff * stepScale + 0.5f;
        ret = cur + step;
    } else {
        ret = cur;
    }

    return ret;
}

/*
 * Performs linear interpolation between `cur` and `target`.  If `cur` is within
 * `minDiff` units, the result is rounded up to `target`
 */
void Camera_LERPCeilVec3f(Vec3f* target, Vec3f* cur, f32 yStepScale, f32 xzStepScale, f32 minDiff) {
    cur->x = Camera_LERPCeilF(target->x, cur->x, xzStepScale, minDiff);
    cur->y = Camera_LERPCeilF(target->y, cur->y, yStepScale, minDiff);
    cur->z = Camera_LERPCeilF(target->z, cur->z, xzStepScale, minDiff);
}

void func_80043ABC(Camera* camera) {
    camera->yawUpdateRateInv = 100.0f;
    camera->pitchUpdateRateInv = R_CAM_PITCH_UPDATE_RATE_INV;
    camera->rUpdateRateInv = R_CAM_R_UPDATE_RATE_INV;
    camera->xzOffsetUpdateRate = CAM_DATA_SCALED(R_CAM_XZ_OFFSET_UPDATE_RATE);
    camera->yOffsetUpdateRate = CAM_DATA_SCALED(R_CAM_Y_OFFSET_UPDATE_RATE);
    camera->fovUpdateRate = CAM_DATA_SCALED(R_CAM_FOV_UPDATE_RATE);
}

void func_80043B60(Camera* camera) {
    camera->rUpdateRateInv = OREG(27);
    camera->yawUpdateRateInv = OREG(27);
    camera->pitchUpdateRateInv = OREG(27);
    camera->xzOffsetUpdateRate = 0.001f;
    camera->yOffsetUpdateRate = 0.001f;
    camera->fovUpdateRate = 0.001f;
}

Vec3f* Camera_Vec3sToVec3f(Vec3f* dest, Vec3s* src) {
    Vec3f copy;

    copy.x = src->x;
    copy.y = src->y;
    copy.z = src->z;

    *dest = copy;
    return dest;
}

Vec3f* Camera_AddVecGeoToVec3f(Vec3f* dest, Vec3f* a, VecGeo* geo) {
    Vec3f sum;
    Vec3f b;

    OLib_VecGeoToVec3f(&b, geo);

    sum.x = a->x + b.x;
    sum.y = a->y + b.y;
    sum.z = a->z + b.z;

    *dest = sum;

    return dest;
}

Vec3f* Camera_Vec3fTranslateByUnitVector(Vec3f* dest, Vec3f* src, Vec3f* unitVector, f32 uvScale) {
    Vec3f copy;

    copy.x = src->x + (unitVector->x * uvScale);
    copy.y = src->y + (unitVector->y * uvScale);
    copy.z = src->z + (unitVector->z * uvScale);

    *dest = copy;
    return dest;
}

/**
 * Detects the collision poly between `from` and `to`, places collision info in `to`
 */
s32 Camera_BGCheckInfo(Camera* camera, Vec3f* from, CamColChk* to) {
    CollisionContext* colCtx = &camera->play->colCtx;
    Vec3f toNewPos;
    Vec3f toPoint;
    Vec3f fromToNorm;
    f32 floorPolyY;
    CollisionPoly* floorPoly;
    s32 floorBgId;
    VecGeo fromToOffset;

    OLib_Vec3fDiffToVecGeo(&fromToOffset, from, &to->pos);
    fromToOffset.r += 8.0f;
    Camera_AddVecGeoToVec3f(&toPoint, from, &fromToOffset);

    if (!BgCheck_CameraLineTest1(colCtx, from, &toPoint, &toNewPos, &to->poly, 1, 1, 1, -1, &to->bgId)) {
        // no poly in path.
        OLib_Vec3fDistNormalize(&fromToNorm, from, &to->pos);

        to->norm.x = -fromToNorm.x;
        to->norm.y = -fromToNorm.y;
        to->norm.z = -fromToNorm.z;

        toNewPos = to->pos;
        toNewPos.y += 5.0f;
        floorPolyY = BgCheck_CameraRaycastDown2(colCtx, &floorPoly, &floorBgId, &toNewPos);

        if ((to->pos.y - floorPolyY) > 5.0f) {
            // if the y distance from the check point to the floor is more than 5 units
            // the point is not colliding with any collision.
            to->pos.x += to->norm.x;
            to->pos.y += to->norm.y;
            to->pos.z += to->norm.z;
            return 0;
        }

        to->poly = floorPoly;
        toNewPos.y = floorPolyY + 1.0f;
        to->bgId = floorBgId;
    }

    to->norm.x = COLPOLY_GET_NORMAL(to->poly->normal.x);
    to->norm.y = COLPOLY_GET_NORMAL(to->poly->normal.y);
    to->norm.z = COLPOLY_GET_NORMAL(to->poly->normal.z);
    to->pos.x = to->norm.x + toNewPos.x;
    to->pos.y = to->norm.y + toNewPos.y;
    to->pos.z = to->norm.z + toNewPos.z;

    return floorBgId + 1;
}

/**
 * Detects if there is collision between `from` and `to`
 */
s32 Camera_BGCheck(Camera* camera, Vec3f* from, Vec3f* to) {
    CamColChk toCol;
    s32 bgId;

    toCol.pos = *to;
    bgId = Camera_BGCheckInfo(camera, from, &toCol);
    *to = toCol.pos;
    return bgId;
}

s32 func_80043F94(Camera* camera, Vec3f* from, CamColChk* to) {
    CollisionContext* colCtx = &camera->play->colCtx;
    Vec3f toNewPos;
    Vec3f toPos;
    Vec3f fromToNorm;
    Vec3f playerFloorNormF;
    f32 floorY;
    CollisionPoly* floorPoly;
    s32 bgId;
    VecGeo fromToGeo;

    OLib_Vec3fDiffToVecGeo(&fromToGeo, from, &to->pos);
    fromToGeo.r += 8.0f;
    Camera_AddVecGeoToVec3f(&toPos, from, &fromToGeo);
    if (!BgCheck_CameraLineTest1(colCtx, from, &toPos, &toNewPos, &to->poly, 1, 1, 1, -1, &to->bgId)) {
        OLib_Vec3fDistNormalize(&fromToNorm, from, &to->pos);
        to->norm.x = -fromToNorm.x;
        to->norm.y = -fromToNorm.y;
        to->norm.z = -fromToNorm.z;
        toNewPos = to->pos;
        toNewPos.y += 5.0f;
        floorY = BgCheck_CameraRaycastDown2(colCtx, &floorPoly, &bgId, &toNewPos);
        if ((to->pos.y - floorY) > 5.0f) {
            // to is not on the ground or below it.
            to->pos.x += to->norm.x;
            to->pos.y += to->norm.y;
            to->pos.z += to->norm.z;
            return 0;
        }
        // to is touching the ground, move it up 1 unit.
        to->poly = floorPoly;
        toNewPos.y = floorY + 1.0f;
        to->bgId = bgId;
    }
    to->norm.x = COLPOLY_GET_NORMAL(to->poly->normal.x);
    to->norm.y = COLPOLY_GET_NORMAL(to->poly->normal.y);
    to->norm.z = COLPOLY_GET_NORMAL(to->poly->normal.z);
    if ((to->norm.y > 0.5f) || (to->norm.y < -0.8f)) {
        to->pos.x = to->norm.x + toNewPos.x;
        to->pos.y = to->norm.y + toNewPos.y;
        to->pos.z = to->norm.z + toNewPos.z;
    } else if (playerFloorPoly != NULL) {
        playerFloorNormF.x = COLPOLY_GET_NORMAL(playerFloorPoly->normal.x);
        playerFloorNormF.y = COLPOLY_GET_NORMAL(playerFloorPoly->normal.y);
        playerFloorNormF.z = COLPOLY_GET_NORMAL(playerFloorPoly->normal.z);
        if (Math3D_LineSegVsPlane(playerFloorNormF.x, playerFloorNormF.y, playerFloorNormF.z, playerFloorPoly->dist,
                                  from, &toPos, &toNewPos, 1)) {
            // line is from->to is touching the poly the player is on.
            to->norm = playerFloorNormF;
            to->poly = playerFloorPoly;
            to->bgId = camera->bgId;
            to->pos.x = to->norm.x + toNewPos.x;
            to->pos.y = to->norm.y + toNewPos.y;
            to->pos.z = to->norm.z + toNewPos.z;
        } else {
            OLib_Vec3fDistNormalize(&fromToNorm, from, &to->pos);
            to->norm.x = -fromToNorm.x;
            to->norm.y = -fromToNorm.y;
            to->norm.z = -fromToNorm.z;
            to->pos.x += to->norm.x;
            to->pos.y += to->norm.y;
            to->pos.z += to->norm.z;
            return 0;
        }
    }
    return 1;
}

void func_80044340(Camera* camera, Vec3f* arg1, Vec3f* arg2) {
    CamColChk sp20;
    Vec3s unused;

    sp20.pos = *arg2;
    func_80043F94(camera, arg1, &sp20);
    *arg2 = sp20.pos;
}

/**
 * Checks if `from` to `to` is looking from the outside of a poly towards the front
 */
s32 Camera_CheckOOB(Camera* camera, Vec3f* from, Vec3f* to) {
    s32 pad;
    Vec3f intersect;
    s32 pad2;
    s32 bgId;
    CollisionPoly* poly;
    CollisionContext* colCtx = &camera->play->colCtx;

    poly = NULL;
    if (BgCheck_CameraLineTest1(colCtx, from, to, &intersect, &poly, 1, 1, 1, 0, &bgId) &&
        (CollisionPoly_GetPointDistanceFromPlane(poly, from) < 0.0f)) {
        // if there is a poly between `from` and `to` and the `from` is behind the poly.
        return true;
    }

    return false;
}

/**
 * Gets the floor position underneath `chkPos`, and returns the normal of the floor to `floorNorm`,
 * and bgId to `bgId`.  If no floor is found, then the normal is a flat surface pointing upwards.
 */
f32 Camera_GetFloorYNorm(Camera* camera, Vec3f* floorNorm, Vec3f* chkPos, s32* bgId) {
    s32 pad;
    CollisionPoly* floorPoly;
    f32 floorY = BgCheck_EntityRaycastDown3(&camera->play->colCtx, &floorPoly, bgId, chkPos);

    if (floorY == BGCHECK_Y_MIN) {
        // no floor
        floorNorm->x = 0.0f;
        floorNorm->y = 1.0f;
        floorNorm->z = 0.0f;
    } else {
        floorNorm->x = COLPOLY_GET_NORMAL(floorPoly->normal.x);
        floorNorm->y = COLPOLY_GET_NORMAL(floorPoly->normal.y);
        floorNorm->z = COLPOLY_GET_NORMAL(floorPoly->normal.z);
    }

    return floorY;
}

/**
 * Gets the position of the floor from `pos`
 */
f32 Camera_GetFloorY(Camera* camera, Vec3f* pos) {
    Vec3f posCheck;
    Vec3f floorNorm;
    s32 bgId;

    posCheck = *pos;
    posCheck.y += 80.0f;

    return Camera_GetFloorYNorm(camera, &floorNorm, &posCheck, &bgId);
}

/**
 * Gets the position of the floor from `pos`, and if the floor is considered not solid,
 * it checks the next floor below that up to 3 times.  Returns the normal of the floor into `norm`
 */
f32 Camera_GetFloorYLayer(Camera* camera, Vec3f* norm, Vec3f* pos, s32* bgId) {
    CollisionPoly* floorPoly;
    CollisionContext* colCtx = &camera->play->colCtx;
    f32 floorY;
    s32 i;

    for (i = 3; i > 0; i--) {
        floorY = BgCheck_CameraRaycastDown2(colCtx, &floorPoly, bgId, pos);
        if (floorY == BGCHECK_Y_MIN ||
            (camera->playerGroundY < floorY && !(COLPOLY_GET_NORMAL(floorPoly->normal.y) > 0.5f))) {
            // no floor, or player is below the floor and floor is not considered steep
            norm->x = 0.0f;
            norm->y = 1.0f;
            norm->z = 0.0f;
            floorY = BGCHECK_Y_MIN;
            break;
        } else if (SurfaceType_GetFloorType(colCtx, floorPoly, *bgId) == FLOOR_TYPE_1) {
            // floor is not solid, check below that floor.
            pos->y = floorY - 10.0f;
            continue;
        } else {
            norm->x = COLPOLY_GET_NORMAL(floorPoly->normal.x);
            norm->y = COLPOLY_GET_NORMAL(floorPoly->normal.y);
            norm->z = COLPOLY_GET_NORMAL(floorPoly->normal.z);
            break;
        }
    }
    if (i == 0) {
        osSyncPrintf(VT_COL(YELLOW, BLACK) "camera: foward check: too many layer!\n" VT_RST);
    }
    return floorY;
}

/**
 * Returns the CameraSettingType of the camera at index `bgCamIndex`
 */
s16 Camera_GetBgCamSetting(Camera* camera, s32 bgCamIndex) {
    return BgCheck_GetBgCamSettingImpl(&camera->play->colCtx, bgCamIndex, BGCHECK_SCENE);
}

/**
 * Returns the bgCamFuncData using the current bgCam index
 */
Vec3s* Camera_GetBgCamFuncData(Camera* camera) {
    return BgCheck_GetBgCamFuncDataImpl(&camera->play->colCtx, camera->bgCamIndex, BGCHECK_SCENE);
}

/**
 * Gets the bgCam index for the poly `poly`, returns -1 if
 * there is no camera data for that poly.
 */
s32 Camera_GetBgCamIndex(Camera* camera, s32* bgId, CollisionPoly* poly) {
    s32 bgCamIndex;
    PosRot playerPosRot;
    s32 ret;

    Actor_GetWorldPosShapeRot(&playerPosRot, &camera->player->actor); // unused.
    bgCamIndex = SurfaceType_GetBgCamIndex(&camera->play->colCtx, poly, *bgId);

    if (BgCheck_GetBgCamSettingImpl(&camera->play->colCtx, bgCamIndex, *bgId) == CAM_SET_NONE) {
        ret = -1;
    } else {
        ret = bgCamIndex;
    }
    return ret;
}

/**
 * Returns the bgCamFuncData for the floor under the player.
 * Also returns the number of pieces of data there are in `bgCamCount`.
 * If there is no floor, then return NULL
 */
Vec3s* Camera_GetBgCamFuncDataUnderPlayer(Camera* camera, u16* bgCamCount) {
    CollisionPoly* floorPoly;
    s32 pad;
    s32 bgId;
    PosRot playerPosShape;

    Actor_GetWorldPosShapeRot(&playerPosShape, &camera->player->actor);
    playerPosShape.pos.y += Player_GetHeight(camera->player);

    if (BgCheck_EntityRaycastDown3(&camera->play->colCtx, &floorPoly, &bgId, &playerPosShape.pos) == BGCHECK_Y_MIN) {
        // no floor
        return NULL;
    }

    *bgCamCount = BgCheck_GetBgCamCount(&camera->play->colCtx, floorPoly, bgId);
    return BgCheck_GetBgCamFuncData(&camera->play->colCtx, floorPoly, bgId);
}

/**
 * Gets the Camera information for the water box the player is in.
 * Returns -1 if the player is not in a water box, or does not have a swimming state.
 * Returns -2 if there is no camera index for the water box.
 * Returns the camera data index otherwise.
 */
s32 Camera_GetWaterBoxBgCamIndex(Camera* camera, f32* waterY) {
    PosRot playerPosShape;
    WaterBox* waterBox;
    s32 bgCamIndex;

    Actor_GetWorldPosShapeRot(&playerPosShape, &camera->player->actor);
    *waterY = playerPosShape.pos.y;

    if (!WaterBox_GetSurface1(camera->play, &camera->play->colCtx, playerPosShape.pos.x, playerPosShape.pos.z, waterY,
                              &waterBox)) {
        // player's position is not in a water box.
        *waterY = BGCHECK_Y_MIN;
        return -1;
    }

    if (!(camera->player->stateFlags1 & PLAYER_STATE1_27)) {
        // player is not swimming
        *waterY = BGCHECK_Y_MIN;
        return -1;
    }

    bgCamIndex = WaterBox_GetBgCamIndex(&camera->play->colCtx, waterBox);

    //! @bug bgCamIndex = 0 is a valid index, should be (bgCamIndex < 0)
    if ((bgCamIndex <= 0) || (WaterBox_GetBgCamSetting(&camera->play->colCtx, waterBox) <= CAM_SET_NONE)) {
        // no camera data index, or no CameraSettingType
        return -2;
    }

    return bgCamIndex;
}

/**
 * Checks if `chkPos` is inside a waterbox.
 * If there is no water box below `chkPos` or if `chkPos` is above the water surface, return BGCHECK_Y_MIN.
 * If `chkPos` is inside the waterbox, output light index to `lightIndex`.
 */
f32 Camera_GetWaterSurface(Camera* camera, Vec3f* chkPos, s32* lightIndex) {
    PosRot playerPosRot;
    f32 waterY;
    WaterBox* waterBox;

    Actor_GetWorldPosShapeRot(&playerPosRot, &camera->player->actor);
    waterY = playerPosRot.pos.y;

    if (!WaterBox_GetSurface1(camera->play, &camera->play->colCtx, chkPos->x, chkPos->z, &waterY, &waterBox)) {
        // chkPos is not within the x/z boundaries of a water box.
        return BGCHECK_Y_MIN;
    }

    if (waterY < chkPos->y) {
        // the water's y position is below the check position
        // meaning the position is NOT in the water.
        return BGCHECK_Y_MIN;
    }

    *lightIndex = WaterBox_GetLightIndex(&camera->play->colCtx, waterBox);
    return waterY;
}

/**
 * Calculates the angle between points `from` and `to`
 */
s16 Camera_XZAngle(Vec3f* to, Vec3f* from) {
    return CAM_DEG_TO_BINANG(RAD_TO_DEG(Math_FAtan2F(from->x - to->x, from->z - to->z)));
}

s16 Camera_GetPitchAdjFromFloorHeightDiffs(Camera* camera, s16 viewYaw, s16 initAndReturnZero) {
    static f32 sFloorYNear;
    static f32 sFloorYFar;
    static CamColChk sFarColChk;
    Vec3f playerPos;
    Vec3f nearPos;
    Vec3f floorNorm;
    f32 checkOffsetY;
    s16 pitchNear;
    s16 pitchFar;
    f32 floorYDiffFar;
    f32 viewForwardsUnitX;
    f32 viewForwardsUnitZ;
    s32 bgId;
    f32 nearDist;
    f32 farDist;
    f32 floorYDiffNear;
    f32 playerHeight;

    viewForwardsUnitX = Math_SinS(viewYaw);
    viewForwardsUnitZ = Math_CosS(viewYaw);

    playerHeight = Player_GetHeight(camera->player);
    checkOffsetY = CAM_DATA_SCALED(R_CAM_PITCH_FLOOR_CHECK_OFFSET_Y_FAC) * playerHeight;
    nearDist = CAM_DATA_SCALED(R_CAM_PITCH_FLOOR_CHECK_NEAR_DIST_FAC) * playerHeight;
    farDist = CAM_DATA_SCALED(R_CAM_PITCH_FLOOR_CHECK_FAR_DIST_FAC) * playerHeight;

    playerPos.x = camera->playerPosRot.pos.x;
    playerPos.y = camera->playerGroundY + checkOffsetY;
    playerPos.z = camera->playerPosRot.pos.z;

    nearPos.x = playerPos.x + (nearDist * viewForwardsUnitX);
    nearPos.y = playerPos.y;
    nearPos.z = playerPos.z + (nearDist * viewForwardsUnitZ);

    if (initAndReturnZero || (camera->play->state.frames % 2) == 0) {
        sFarColChk.pos.x = playerPos.x + (farDist * viewForwardsUnitX);
        sFarColChk.pos.y = playerPos.y;
        sFarColChk.pos.z = playerPos.z + (farDist * viewForwardsUnitZ);

        Camera_BGCheckInfo(camera, &playerPos, &sFarColChk);

        if (initAndReturnZero) {
            sFloorYNear = sFloorYFar = camera->playerGroundY;
        }
    } else {
        farDist = OLib_Vec3fDistXZ(&playerPos, &sFarColChk.pos);

        sFarColChk.pos.x += sFarColChk.norm.x * 5.0f;
        sFarColChk.pos.y += sFarColChk.norm.y * 5.0f;
        sFarColChk.pos.z += sFarColChk.norm.z * 5.0f;

        if (nearDist > farDist) {
            nearDist = farDist;
            sFloorYNear = sFloorYFar = Camera_GetFloorYLayer(camera, &floorNorm, &sFarColChk.pos, &bgId);
        } else {
            sFloorYNear = Camera_GetFloorYLayer(camera, &floorNorm, &nearPos, &bgId);
            sFloorYFar = Camera_GetFloorYLayer(camera, &floorNorm, &sFarColChk.pos, &bgId);
        }

        if (sFloorYNear == BGCHECK_Y_MIN) {
            sFloorYNear = camera->playerGroundY;
        }

        if (sFloorYFar == BGCHECK_Y_MIN) {
            sFloorYFar = sFloorYNear;
        }
    }

    floorYDiffNear = CAM_DATA_SCALED(R_CAM_PITCH_FLOOR_CHECK_NEAR_WEIGHT) * (sFloorYNear - camera->playerGroundY);
    floorYDiffFar =
        (1.0f - CAM_DATA_SCALED(R_CAM_PITCH_FLOOR_CHECK_NEAR_WEIGHT)) * (sFloorYFar - camera->playerGroundY);

    pitchNear = CAM_DEG_TO_BINANG(RAD_TO_DEG(Math_FAtan2F(floorYDiffNear, nearDist)));
    pitchFar = CAM_DEG_TO_BINANG(RAD_TO_DEG(Math_FAtan2F(floorYDiffFar, farDist)));

    return pitchNear + pitchFar;
}

/**
 * Calculates a new Up vector from the pitch, yaw, roll
 */
Vec3f* Camera_CalcUpFromPitchYawRoll(Vec3f* viewUp, s16 pitch, s16 yaw, s16 roll) {
    f32 sinP = Math_SinS(pitch);
    f32 cosP = Math_CosS(pitch);
    f32 sinY = Math_SinS(yaw);
    f32 cosY = Math_CosS(yaw);
    f32 sinR = Math_SinS(-roll);
    f32 cosR = Math_CosS(-roll);
    Vec3f up;
    Vec3f baseUp;
    Vec3f u;
    Vec3f rollMtxRow1;
    Vec3f rollMtxRow2;
    Vec3f rollMtxRow3;
    f32 pad;

    // Axis to roll around
    u.x = cosP * sinY;
    u.y = sinP;
    u.z = cosP * cosY;

    // Matrix to apply the roll to the Up vector without roll
    rollMtxRow1.x = ((1.0f - SQ(u.x)) * cosR) + SQ(u.x);
    rollMtxRow1.y = ((u.x * u.y) * (1.0f - cosR)) - (u.z * sinR);
    rollMtxRow1.z = ((u.z * u.x) * (1.0f - cosR)) + (u.y * sinR);

    rollMtxRow2.x = ((u.x * u.y) * (1.0f - cosR)) + (u.z * sinR);
    rollMtxRow2.y = ((1.0f - SQ(u.y)) * cosR) + SQ(u.y);
    rollMtxRow2.z = ((u.y * u.z) * (1.0f - cosR)) - (u.x * sinR);

    rollMtxRow3.x = ((u.z * u.x) * (1.0f - cosR)) - (u.y * sinR);
    rollMtxRow3.y = ((u.y * u.z) * (1.0f - cosR)) + (u.x * sinR);
    rollMtxRow3.z = ((1.0f - SQ(u.z)) * cosR) + SQ(u.z);

    // Up without roll
    baseUp.x = -sinP * sinY;
    baseUp.y = cosP;
    baseUp.z = -sinP * cosY;

    // rollMtx * baseUp
    up.x = DOTXYZ(baseUp, rollMtxRow1);
    up.y = DOTXYZ(baseUp, rollMtxRow2);
    up.z = DOTXYZ(baseUp, rollMtxRow3);

    *viewUp = up;

    return viewUp;
}

f32 Camera_ClampLERPScale(Camera* camera, f32 maxLERPScale) {
    f32 ret;

    if (camera->atLERPStepScale < CAM_DATA_SCALED(R_CAM_AT_LERP_STEP_SCALE_MIN)) {
        ret = CAM_DATA_SCALED(R_CAM_AT_LERP_STEP_SCALE_MIN);
    } else if (camera->atLERPStepScale >= maxLERPScale) {
        ret = maxLERPScale;
    } else {
        ret = CAM_DATA_SCALED(R_CAM_AT_LERP_STEP_SCALE_FAC) * camera->atLERPStepScale;
    }

    return ret;
}

void Camera_CopyDataToRegs(Camera* camera, s16 mode) {
    CameraModeValue* values;
    CameraModeValue* valueP;
    s32 i;

    if (PREG(82)) {
        osSyncPrintf("camera: res: stat (%d/%d/%d)\n", camera->camId, camera->setting, mode);
    }

    values = sCameraSettings[camera->setting].cameraModes[mode].values;

    for (i = 0; i < sCameraSettings[camera->setting].cameraModes[mode].valueCnt; i++) {
        valueP = &values[i];
        PREG(valueP->dataType) = valueP->val;
        if (PREG(82)) {
            osSyncPrintf("camera: res: PREG(%02d) = %d\n", valueP->dataType, valueP->val);
        }
    }
    camera->animState = 0;
}

s32 Camera_CopyPREGToModeValues(Camera* camera) {
    CameraModeValue* values = sCameraSettings[camera->setting].cameraModes[camera->mode].values;
    CameraModeValue* valueP;
    s32 i;

    for (i = 0; i < sCameraSettings[camera->setting].cameraModes[camera->mode].valueCnt; i++) {
        valueP = &values[i];
        valueP->val = R_CAM_DATA(valueP->dataType);
        if (PREG(82)) {
            osSyncPrintf("camera: res: %d = PREG(%02d)\n", valueP->val, valueP->dataType);
        }
    }
    return true;
}

void Camera_UpdateInterface(s16 interfaceField) {
    s16 hudVisibilityMode;

    if ((interfaceField & CAM_LETTERBOX_MASK) != CAM_LETTERBOX_IGNORE) {
        switch (interfaceField & CAM_LETTERBOX_SIZE_MASK) {
            case CAM_LETTERBOX_SMALL:
                sCameraLetterboxSize = 26;
                break;

            case CAM_LETTERBOX_MEDIUM:
                sCameraLetterboxSize = 27;
                break;

            case CAM_LETTERBOX_LARGE:
                sCameraLetterboxSize = 32;
                break;

            default:
                sCameraLetterboxSize = 0;
                break;
        }

        if (interfaceField & CAM_LETTERBOX_INSTANT) {
            Letterbox_SetSize(sCameraLetterboxSize);
        } else {
            Letterbox_SetSizeTarget(sCameraLetterboxSize);
        }
    }

    if ((interfaceField & CAM_HUD_VISIBILITY_MASK) != CAM_HUD_VISIBILITY_IGNORE) {
        hudVisibilityMode = (interfaceField & CAM_HUD_VISIBILITY_MASK) >> CAM_HUD_VISIBILITY_SHIFT;
        if (hudVisibilityMode == (CAM_HUD_VISIBILITY_ALL >> CAM_HUD_VISIBILITY_SHIFT)) {
            hudVisibilityMode = HUD_VISIBILITY_ALL;
        }
        if (sCameraHudVisibilityMode != hudVisibilityMode) {
            sCameraHudVisibilityMode = hudVisibilityMode;
            Interface_ChangeHudVisibilityMode(sCameraHudVisibilityMode);
        }
    }
}

Vec3f* Camera_BGCheckCorner(Vec3f* dst, Vec3f* linePointA, Vec3f* linePointB, CamColChk* pointAColChk,
                            CamColChk* pointBColChk) {
    Vec3f closestPoint;

    if (!func_800427B4(pointAColChk->poly, pointBColChk->poly, linePointA, linePointB, &closestPoint)) {
        osSyncPrintf(VT_COL(YELLOW, BLACK) "camera: corner check no cross point %x %x\n" VT_RST, pointAColChk,
                     pointBColChk);
        *dst = pointAColChk->pos;
        return dst;
    }

    *dst = closestPoint;
    return dst;
}

/**
 * Checks collision between at and eyeNext, if `checkEye` is set, if there is no collision between
 * eyeNext->at, then eye->at is also checked.
 * Returns:
 * 0 if no collision is found between at->eyeNext
 * 2 if the angle between the polys is between 60 degrees and 120 degrees
 * 3 ?
 * 6 if the angle between the polys is greater than 120 degrees
 */
s32 func_80045508(Camera* camera, VecGeo* diffGeo, CamColChk* eyeChk, CamColChk* atChk, s16 checkEye) {
    Vec3f* at = &camera->at;
    Vec3f* eye = &camera->eye;
    Vec3f* eyeNext = &camera->eyeNext;
    Vec3f eyePos;
    s32 atEyeBgId;
    s32 eyeAtBgId;
    s32 ret;
    f32 cosEyeAt;

    eyeChk->pos = camera->eyeNext;

    ret = 0;

    atEyeBgId = Camera_BGCheckInfo(camera, at, eyeChk);
    if (atEyeBgId != 0) {
        // collision found between at->eye
        atChk->pos = camera->at;

        OLib_Vec3fToVecGeo(&eyeChk->geoNorm, &eyeChk->norm);

        if (eyeChk->geoNorm.pitch >= 0x2EE1) {
            eyeChk->geoNorm.yaw = diffGeo->yaw;
        }

        eyeAtBgId = Camera_BGCheckInfo(camera, eyeNext, atChk);

        if (eyeAtBgId == 0) {
            // no collision from eyeNext->at
            if (checkEye & 1) {

                atChk->pos = *at;
                eyePos = *eye;

                if (Camera_BGCheckInfo(camera, &eyePos, atChk) == 0) {
                    // no collision from eye->at
                    return 3;
                } else if (eyeChk->poly == atChk->poly) {
                    // at->eye and eye->at is the same poly
                    return 3;
                }
            } else {
                return 3;
            }
        } else if (eyeChk->poly == atChk->poly) {
            // at->eyeNext and eyeNext->at is the same poly
            return 3;
        }

        OLib_Vec3fToVecGeo(&atChk->geoNorm, &atChk->norm);

        if (atChk->geoNorm.pitch >= 0x2EE1) {
            atChk->geoNorm.yaw = diffGeo->yaw - 0x7FFF;
        }

        if (atEyeBgId != eyeAtBgId) {
            // different bgIds for at->eye[Next] and eye[Next]->at
            ret = 3;
        } else {
            cosEyeAt = Math3D_Cos(&eyeChk->norm, &atChk->norm);
            if (cosEyeAt < -0.5f) {
                ret = 6;
            } else if (cosEyeAt > 0.5f) {
                ret = 3;
            } else {
                ret = 2;
            }
        }
    }
    return ret;
}

/**
 * Calculates how much to adjust the camera at's y value when on a slope.
 */
f32 Camera_CalcSlopeYAdj(Vec3f* floorNorm, s16 playerYRot, s16 eyeAtYaw, f32 adjAmt) {
    f32 tmp;
    VecGeo floorNormGeo;

    OLib_Vec3fToVecGeo(&floorNormGeo, floorNorm);

    tmp = Math_CosS(floorNormGeo.pitch) * Math_CosS(playerYRot - floorNormGeo.yaw);
    return (fabsf(tmp) * adjAmt) * Math_CosS(playerYRot - eyeAtYaw);
}

/**
 * Calculates new at vector for the camera pointing in `eyeAtDir`
 */
s32 Camera_CalcAtDefault(Camera* camera, VecGeo* eyeAtDir, f32 extraYOffset, s16 calcSlope) {
    Vec3f* at = &camera->at;
    Vec3f posOffsetTarget;
    Vec3f atTarget;
    s32 pad2;
    PosRot* playerPosRot = &camera->playerPosRot;
    f32 yOffset;

    yOffset = Player_GetHeight(camera->player);

    posOffsetTarget.x = 0.f;
    posOffsetTarget.y = yOffset + extraYOffset;
    posOffsetTarget.z = 0.f;

    if (calcSlope) {
        posOffsetTarget.y -= OLib_ClampMaxDist(
            Camera_CalcSlopeYAdj(&camera->floorNorm, playerPosRot->rot.y, eyeAtDir->yaw, R_CAM_SLOPE_Y_ADJ_AMOUNT),
            yOffset);
    }

    Camera_LERPCeilVec3f(&posOffsetTarget, &camera->posOffset, camera->yOffsetUpdateRate, camera->xzOffsetUpdateRate,
                         0.1f);

    atTarget.x = playerPosRot->pos.x + camera->posOffset.x;
    atTarget.y = playerPosRot->pos.y + camera->posOffset.y;
    atTarget.z = playerPosRot->pos.z + camera->posOffset.z;

    Camera_LERPCeilVec3f(&atTarget, at, camera->atLERPStepScale, camera->atLERPStepScale, 0.2f);

    return true;
}

s32 func_800458D4(Camera* camera, VecGeo* eyeAtDir, f32 arg2, f32* arg3, s16 arg4) {
    f32 phi_f2;
    Vec3f posOffsetTarget;
    Vec3f atTarget;
    f32 eyeAtAngle;
    PosRot* playerPosRot = &camera->playerPosRot;
    f32 deltaY;
    s32 pad[2];

    posOffsetTarget.y = Player_GetHeight(camera->player) + arg2;
    posOffsetTarget.x = 0.0f;
    posOffsetTarget.z = 0.0f;

    if (arg4) {
        posOffsetTarget.y -=
            Camera_CalcSlopeYAdj(&camera->floorNorm, playerPosRot->rot.y, eyeAtDir->yaw, R_CAM_SLOPE_Y_ADJ_AMOUNT);
    }

    deltaY = playerPosRot->pos.y - *arg3;
    eyeAtAngle = Math_FAtan2F(deltaY, OLib_Vec3fDistXZ(&camera->at, &camera->eye));

    if (eyeAtAngle > DEG_TO_RAD(OREG(32))) {
        if (1) {}
        phi_f2 = 1.0f - sinf(eyeAtAngle - DEG_TO_RAD(OREG(32)));
    } else if (eyeAtAngle < DEG_TO_RAD(OREG(33))) {
        phi_f2 = 1.0f - sinf(DEG_TO_RAD(OREG(33)) - eyeAtAngle);
    } else {
        phi_f2 = 1.0f;
    }

    posOffsetTarget.y -= deltaY * phi_f2;
    Camera_LERPCeilVec3f(&posOffsetTarget, &camera->posOffset, CAM_DATA_SCALED(OREG(29)), CAM_DATA_SCALED(OREG(30)),
                         0.1f);

    atTarget.x = playerPosRot->pos.x + camera->posOffset.x;
    atTarget.y = playerPosRot->pos.y + camera->posOffset.y;
    atTarget.z = playerPosRot->pos.z + camera->posOffset.z;

    Camera_LERPCeilVec3f(&atTarget, &camera->at, camera->atLERPStepScale, camera->atLERPStepScale, 0.2f);

    return 1;
}

s32 func_80045B08(Camera* camera, VecGeo* eyeAtDir, f32 yExtra, s16 arg3) {
    f32 phi_f2;
    Vec3f posOffsetTarget;
    Vec3f atTarget;
    f32 pad;
    f32 temp_ret;
    PosRot* playerPosRot = &camera->playerPosRot;

    posOffsetTarget.y = Player_GetHeight(camera->player) + yExtra;
    posOffsetTarget.x = 0.0f;
    posOffsetTarget.z = 0.0f;

    temp_ret = Math_SinS(arg3);

    if (temp_ret < 0.0f) {
        phi_f2 = Math_CosS(playerPosRot->rot.y - eyeAtDir->yaw);
    } else {
        phi_f2 = -Math_CosS(playerPosRot->rot.y - eyeAtDir->yaw);
    }

    posOffsetTarget.y -= temp_ret * phi_f2 * R_CAM_SLOPE_Y_ADJ_AMOUNT;
    Camera_LERPCeilVec3f(&posOffsetTarget, &camera->posOffset, camera->yOffsetUpdateRate, camera->xzOffsetUpdateRate,
                         0.1f);

    atTarget.x = playerPosRot->pos.x + camera->posOffset.x;
    atTarget.y = playerPosRot->pos.y + camera->posOffset.y;
    atTarget.z = playerPosRot->pos.z + camera->posOffset.z;
    Camera_LERPCeilVec3f(&atTarget, &camera->at, camera->atLERPStepScale, camera->atLERPStepScale, 0.2f);

    return 1;
}

/**
 * Adjusts the camera's at position for Camera_Parallel1
 */
s32 Camera_CalcAtForParallel(Camera* camera, VecGeo* arg1, f32 yOffset, f32* arg3, s16 arg4) {
    Vec3f* at = &camera->at;
    Vec3f posOffsetTarget;
    Vec3f atTarget;
    Vec3f* eye = &camera->eye;
    PosRot* playerPosRot = &camera->playerPosRot;
    f32 temp_f2;
    f32 phi_f16;
    f32 eyeAtDistXZ;
    f32 phi_f20;
    f32 temp_f0_4;

    temp_f0_4 = Player_GetHeight(camera->player);
    posOffsetTarget.x = 0.0f;
    posOffsetTarget.y = temp_f0_4 + yOffset;
    posOffsetTarget.z = 0.0f;

    if (PREG(76) && arg4) {
        posOffsetTarget.y -=
            Camera_CalcSlopeYAdj(&camera->floorNorm, playerPosRot->rot.y, arg1->yaw, R_CAM_SLOPE_Y_ADJ_AMOUNT);
    }

    if (camera->playerGroundY == camera->playerPosRot.pos.y || camera->player->actor.gravity > -0.1f ||
        camera->player->stateFlags1 & PLAYER_STATE1_21) {
        *arg3 = Camera_LERPCeilF(playerPosRot->pos.y, *arg3, CAM_DATA_SCALED(OREG(43)), 0.1f);
        phi_f20 = playerPosRot->pos.y - *arg3;
        posOffsetTarget.y -= phi_f20;
        Camera_LERPCeilVec3f(&posOffsetTarget, &camera->posOffset, camera->yOffsetUpdateRate,
                             camera->xzOffsetUpdateRate, 0.1f);
    } else {
        if (!PREG(75)) {
            phi_f20 = playerPosRot->pos.y - *arg3;
            eyeAtDistXZ = OLib_Vec3fDistXZ(at, &camera->eye);
            phi_f16 = eyeAtDistXZ;
            Math_FAtan2F(phi_f20, eyeAtDistXZ);
            temp_f2 = Math_FTanF(DEG_TO_RAD(camera->fov * 0.4f)) * phi_f16;
            if (temp_f2 < phi_f20) {
                *arg3 += phi_f20 - temp_f2;
                phi_f20 = temp_f2;
            } else if (phi_f20 < -temp_f2) {
                *arg3 += phi_f20 + temp_f2;
                phi_f20 = -temp_f2;
            }
            posOffsetTarget.y -= phi_f20;
        } else {
            phi_f20 = playerPosRot->pos.y - *arg3;
            temp_f2 = Math_FAtan2F(phi_f20, OLib_Vec3fDistXZ(at, eye));
            if (DEG_TO_RAD(OREG(32)) < temp_f2) {
                phi_f16 = 1 - sinf(temp_f2 - DEG_TO_RAD(OREG(32)));
            } else if (temp_f2 < DEG_TO_RAD(OREG(33))) {
                phi_f16 = 1 - sinf(DEG_TO_RAD(OREG(33)) - temp_f2);
            } else {
                phi_f16 = 1;
            }
            posOffsetTarget.y -= phi_f20 * phi_f16;
        }
        Camera_LERPCeilVec3f(&posOffsetTarget, &camera->posOffset, CAM_DATA_SCALED(OREG(29)), CAM_DATA_SCALED(OREG(30)),
                             0.1f);
        camera->yOffsetUpdateRate = CAM_DATA_SCALED(OREG(29));
        camera->xzOffsetUpdateRate = CAM_DATA_SCALED(OREG(30));
    }
    atTarget.x = playerPosRot->pos.x + camera->posOffset.x;
    atTarget.y = playerPosRot->pos.y + camera->posOffset.y;
    atTarget.z = playerPosRot->pos.z + camera->posOffset.z;
    Camera_LERPCeilVec3f(&atTarget, at, camera->atLERPStepScale, camera->atLERPStepScale, 0.2f);
    return 1;
}

/**
 * Adjusts at position for Camera_Battle1 and Camera_KeepOn1
 */
s32 Camera_CalcAtForLockOn(Camera* camera, VecGeo* eyeAtDir, Vec3f* targetPos, f32 yOffset, f32 distance,
                           f32* yPosOffset, VecGeo* outPlayerToTargetDir, s16 flags) {
    Vec3f* at = &camera->at;
    Vec3f tmpPos0;
    Vec3f tmpPos1;
    Vec3f lookFromOffset;
    Vec3f* floorNorm = &camera->floorNorm;
    VecGeo playerToTargetDir;
    PosRot* playerPosRot = &camera->playerPosRot;
    f32 yPosDelta;
    f32 phi_f16;
    f32 eyeAtDistXZ;
    f32 temp_f0_2;
    f32 playerHeight;

    playerHeight = Player_GetHeight(camera->player);
    tmpPos0.x = 0.0f;
    tmpPos0.y = playerHeight + yOffset;
    tmpPos0.z = 0.0f;
    if (PREG(76) && (flags & FLG_ADJSLOPE)) {
        tmpPos0.y -= Camera_CalcSlopeYAdj(floorNorm, playerPosRot->rot.y, eyeAtDir->yaw, R_CAM_SLOPE_Y_ADJ_AMOUNT);
    }

    // tmpPos1 is player's head
    tmpPos1 = playerPosRot->pos;
    tmpPos1.y += playerHeight;
    OLib_Vec3fDiffToVecGeo(outPlayerToTargetDir, &tmpPos1, targetPos);
    playerToTargetDir = *outPlayerToTargetDir;
    if (distance < playerToTargetDir.r) {
        playerToTargetDir.r = playerToTargetDir.r * CAM_DATA_SCALED(OREG(38));
    } else {
        // ratio of player's height off ground to player's height.
        temp_f0_2 = OLib_ClampMaxDist((playerPosRot->pos.y - camera->playerGroundY) / playerHeight, 1.0f);
        playerToTargetDir.r = (playerToTargetDir.r * CAM_DATA_SCALED(OREG(39))) -
                              (((CAM_DATA_SCALED(OREG(39)) - CAM_DATA_SCALED(OREG(38))) * playerToTargetDir.r) *
                               (playerToTargetDir.r / distance));
        playerToTargetDir.r = playerToTargetDir.r - (playerToTargetDir.r * temp_f0_2) * temp_f0_2;
    }

    if (flags & FLG_OFFGROUND) {
        playerToTargetDir.r *= 0.2f;
        camera->xzOffsetUpdateRate = camera->yOffsetUpdateRate = .01f;
    }

    OLib_VecGeoToVec3f(&lookFromOffset, &playerToTargetDir);

    if (PREG(89)) {
        osSyncPrintf("%f (%f %f %f) %f\n", playerToTargetDir.r / distance, lookFromOffset.x, lookFromOffset.y,
                     lookFromOffset.z, camera->atLERPStepScale);
    }

    tmpPos0.x = tmpPos0.x + lookFromOffset.x;
    tmpPos0.y = tmpPos0.y + lookFromOffset.y;
    tmpPos0.z = tmpPos0.z + lookFromOffset.z;

    if (camera->playerGroundY == camera->playerPosRot.pos.y || camera->player->actor.gravity > -0.1f ||
        camera->player->stateFlags1 & PLAYER_STATE1_21) {
        *yPosOffset = Camera_LERPCeilF(playerPosRot->pos.y, *yPosOffset, CAM_DATA_SCALED(OREG(43)), 0.1f);
        yPosDelta = playerPosRot->pos.y - *yPosOffset;
        tmpPos0.y -= yPosDelta;
        Camera_LERPCeilVec3f(&tmpPos0, &camera->posOffset, camera->yOffsetUpdateRate, camera->xzOffsetUpdateRate, 0.1f);
    } else {
        if (!(flags & FLG_OFFGROUND)) {
            yPosDelta = playerPosRot->pos.y - *yPosOffset;
            eyeAtDistXZ = OLib_Vec3fDistXZ(at, &camera->eye);
            phi_f16 = eyeAtDistXZ;
            Math_FAtan2F(yPosDelta, eyeAtDistXZ);
            temp_f0_2 = Math_FTanF(DEG_TO_RAD(camera->fov * 0.4f)) * phi_f16;
            if (temp_f0_2 < yPosDelta) {
                *yPosOffset = *yPosOffset + (yPosDelta - temp_f0_2);
                yPosDelta = temp_f0_2;
            } else if (yPosDelta < -temp_f0_2) {
                *yPosOffset = *yPosOffset + (yPosDelta + temp_f0_2);
                yPosDelta = -temp_f0_2;
            }
            tmpPos0.y = tmpPos0.y - yPosDelta;
        } else {
            yPosDelta = playerPosRot->pos.y - *yPosOffset;
            temp_f0_2 = Math_FAtan2F(yPosDelta, OLib_Vec3fDistXZ(at, &camera->eye));

            if (temp_f0_2 > DEG_TO_RAD(OREG(32))) {
                phi_f16 = 1.0f - sinf(temp_f0_2 - DEG_TO_RAD(OREG(32)));
            } else if (temp_f0_2 < DEG_TO_RAD(OREG(33))) {
                phi_f16 = 1.0f - sinf(DEG_TO_RAD(OREG(33)) - temp_f0_2);
            } else {
                phi_f16 = 1.0f;
            }
            tmpPos0.y -= (yPosDelta * phi_f16);
        }

        Camera_LERPCeilVec3f(&tmpPos0, &camera->posOffset, CAM_DATA_SCALED(OREG(29)), CAM_DATA_SCALED(OREG(30)), 0.1f);
        camera->yOffsetUpdateRate = CAM_DATA_SCALED(OREG(29));
        camera->xzOffsetUpdateRate = CAM_DATA_SCALED(OREG(30));
    }

    tmpPos1.x = playerPosRot->pos.x + camera->posOffset.x;
    tmpPos1.y = playerPosRot->pos.y + camera->posOffset.y;
    tmpPos1.z = playerPosRot->pos.z + camera->posOffset.z;
    Camera_LERPCeilVec3f(&tmpPos1, at, camera->atLERPStepScale, camera->atLERPStepScale, 0.2f);
    return 1;
}

s32 Camera_CalcAtForHorse(Camera* camera, VecGeo* eyeAtDir, f32 yOffset, f32* yPosOffset, s16 calcSlope) {
    Vec3f* at = &camera->at;
    Vec3f posOffsetTarget;
    Vec3f atTarget;
    s32 pad;
    s32 pad2;
    f32 playerHeight;
    Player* player;
    PosRot horsePosRot;

    playerHeight = Player_GetHeight(camera->player);
    player = camera->player;
    Actor_GetWorldPosShapeRot(&horsePosRot, player->rideActor);

    if (EN_HORSE_CHECK_JUMPING((EnHorse*)player->rideActor)) {
        horsePosRot.pos.y -= 49.f;
        *yPosOffset = Camera_LERPCeilF(horsePosRot.pos.y, *yPosOffset, 0.1f, 0.2f);
        camera->atLERPStepScale = Camera_LERPCeilF(0.4f, camera->atLERPStepScale, 0.2f, 0.02f);
    } else {
        *yPosOffset = Camera_LERPCeilF(horsePosRot.pos.y, *yPosOffset, 0.5f, 0.2f);
    }

    posOffsetTarget.x = 0.0f;
    posOffsetTarget.y = playerHeight + yOffset;
    posOffsetTarget.z = 0.0f;

    if (calcSlope != 0) {
        posOffsetTarget.y -= Camera_CalcSlopeYAdj(&camera->floorNorm, camera->playerPosRot.rot.y, eyeAtDir->yaw,
                                                  R_CAM_SLOPE_Y_ADJ_AMOUNT);
    }

    Camera_LERPCeilVec3f(&posOffsetTarget, &camera->posOffset, camera->yOffsetUpdateRate, camera->xzOffsetUpdateRate,
                         0.1f);

    atTarget.x = camera->posOffset.x + horsePosRot.pos.x;
    atTarget.y = camera->posOffset.y + horsePosRot.pos.y;
    atTarget.z = camera->posOffset.z + horsePosRot.pos.z;
    Camera_LERPCeilVec3f(&atTarget, at, camera->atLERPStepScale, camera->atLERPStepScale, 0.2f);

    return 1;
}

f32 Camera_LERPClampDist(Camera* camera, f32 dist, f32 min, f32 max) {
    f32 distTarget;
    f32 rUpdateRateInvTarget;

    if (dist < min) {
        distTarget = min;
        rUpdateRateInvTarget = R_CAM_R_UPDATE_RATE_INV;
    } else if (dist > max) {
        distTarget = max;
        rUpdateRateInvTarget = R_CAM_R_UPDATE_RATE_INV;
    } else {
        distTarget = dist;
        rUpdateRateInvTarget = 1.0f;
    }

    camera->rUpdateRateInv = Camera_LERPCeilF(rUpdateRateInvTarget, camera->rUpdateRateInv,
                                              CAM_DATA_SCALED(R_CAM_UPDATE_RATE_STEP_SCALE_XZ), 0.1f);
    return Camera_LERPCeilF(distTarget, camera->dist, 1.0f / camera->rUpdateRateInv, 0.2f);
}

f32 Camera_ClampDist(Camera* camera, f32 dist, f32 minDist, f32 maxDist, s16 timer) {
    f32 distTarget;
    f32 rUpdateRateInvTarget;

    if (dist < minDist) {
        distTarget = minDist;

        rUpdateRateInvTarget = timer != 0 ? R_CAM_R_UPDATE_RATE_INV * 0.5f : R_CAM_R_UPDATE_RATE_INV;
    } else if (maxDist < dist) {
        distTarget = maxDist;

        rUpdateRateInvTarget = timer != 0 ? R_CAM_R_UPDATE_RATE_INV * 0.5f : R_CAM_R_UPDATE_RATE_INV;
    } else {
        distTarget = dist;

        rUpdateRateInvTarget = timer != 0 ? R_CAM_R_UPDATE_RATE_INV : 1.0f;
    }

    camera->rUpdateRateInv = Camera_LERPCeilF(rUpdateRateInvTarget, camera->rUpdateRateInv,
                                              CAM_DATA_SCALED(R_CAM_UPDATE_RATE_STEP_SCALE_XZ), 0.1f);
    return Camera_LERPCeilF(distTarget, camera->dist, 1.0f / camera->rUpdateRateInv, 0.2f);
}

s16 Camera_CalcDefaultPitch(Camera* camera, s16 arg1, s16 arg2, s16 arg3) {
    f32 pad;
    f32 stepScale;
    f32 t;
    s16 phi_v0;
    s16 absCur;
    s16 target;

    absCur = ABS(arg1);
    phi_v0 = arg3 > 0 ? (s16)(Math_CosS(arg3) * arg3) : arg3;
    target = arg2 - phi_v0;

    if (ABS(target) < absCur) {
        stepScale = (1.0f / camera->pitchUpdateRateInv) * 3.0f;
    } else {
        t = absCur * (1.0f / R_CAM_MAX_PITCH);
        pad = Camera_InterpolateCurve(0.8f, 1.0f - t);
        stepScale = (1.0f / camera->pitchUpdateRateInv) * pad;
    }
    return Camera_LERPCeilS(target, arg1, stepScale, 0xA);
}

s16 Camera_CalcDefaultYaw(Camera* camera, s16 cur, s16 target, f32 arg3, f32 accel) {
    f32 velocity;
    s16 angDelta;
    f32 updSpeed;
    f32 speedT;
    f32 velFactor;
    f32 yawUpdRate;

    if (camera->xzSpeed > 0.001f) {
        angDelta = target - (s16)(cur - 0x7FFF);
        speedT = COLPOLY_GET_NORMAL((s16)(angDelta - 0x7FFF));
    } else {
        angDelta = target - (s16)(cur - 0x7FFF);
        speedT = CAM_DATA_SCALED(OREG(48));
    }

    updSpeed = Camera_InterpolateCurve(arg3, speedT);

    velocity = updSpeed + (1.0f - updSpeed) * accel;

    if (velocity < 0.0f) {
        velocity = 0.0f;
    }

    velFactor = Camera_InterpolateCurve(0.5f, camera->speedRatio);
    yawUpdRate = 1.0f / camera->yawUpdateRateInv;
    return cur + (s16)(angDelta * velocity * velFactor * yawUpdRate);
}

void func_80046E20(Camera* camera, VecGeo* eyeAdjustment, f32 minDist, f32 arg3, f32* arg4, SwingAnimation* anim) {
    static CamColChk atEyeColChk;
    static CamColChk eyeAtColChk;
    static CamColChk newEyeColChk;
    Vec3f* eye = &camera->eye;
    s32 temp_v0;
    Vec3f* at = &camera->at;
    Vec3f peekAroundPoint;
    Vec3f* eyeNext = &camera->eyeNext;
    f32 temp_f0;
    VecGeo newEyeAdjustment;
    VecGeo sp40;

    temp_v0 = func_80045508(camera, eyeAdjustment, &atEyeColChk, &eyeAtColChk, !anim->unk_18);

    switch (temp_v0) {
        case 1:
        case 2:
            // angle between polys is between 60 and 120 degrees.
            Camera_BGCheckCorner(&anim->collisionClosePoint, at, eyeNext, &atEyeColChk, &eyeAtColChk);
            peekAroundPoint.x = anim->collisionClosePoint.x + (atEyeColChk.norm.x + eyeAtColChk.norm.x);
            peekAroundPoint.y = anim->collisionClosePoint.y + (atEyeColChk.norm.y + eyeAtColChk.norm.y);
            peekAroundPoint.z = anim->collisionClosePoint.z + (atEyeColChk.norm.z + eyeAtColChk.norm.z);

            temp_f0 = OLib_Vec3fDist(at, &atEyeColChk.pos);
            *arg4 = temp_f0 > minDist ? 1.0f : temp_f0 / minDist;

            anim->swingUpdateRate = CAM_DATA_SCALED(OREG(10));
            anim->unk_18 = 1;
            anim->atEyePoly = eyeAtColChk.poly;
            OLib_Vec3fDiffToVecGeo(&newEyeAdjustment, at, &peekAroundPoint);

            newEyeAdjustment.r = eyeAdjustment->r;
            Camera_AddVecGeoToVec3f(eye, at, &newEyeAdjustment);
            newEyeColChk.pos = *eye;
            if (Camera_BGCheckInfo(camera, at, &newEyeColChk) == 0) {
                // no collision found between at->newEyePos
                newEyeAdjustment.yaw += (s16)(eyeAdjustment->yaw - newEyeAdjustment.yaw) >> 1;
                newEyeAdjustment.pitch += (s16)(eyeAdjustment->pitch - newEyeAdjustment.pitch) >> 1;
                Camera_AddVecGeoToVec3f(eye, at, &newEyeAdjustment);
                if (atEyeColChk.geoNorm.pitch < 0x2AA8) {
                    // ~ 60 degrees
                    anim->unk_16 = newEyeAdjustment.yaw;
                    anim->unk_14 = newEyeAdjustment.pitch;
                } else {
                    anim->unk_16 = eyeAdjustment->yaw;
                    anim->unk_14 = eyeAdjustment->pitch;
                }
                peekAroundPoint.x = anim->collisionClosePoint.x - (atEyeColChk.norm.x + eyeAtColChk.norm.x);
                peekAroundPoint.y = anim->collisionClosePoint.y - (atEyeColChk.norm.y + eyeAtColChk.norm.y);
                peekAroundPoint.z = anim->collisionClosePoint.z - (atEyeColChk.norm.z + eyeAtColChk.norm.z);
                OLib_Vec3fDiffToVecGeo(&newEyeAdjustment, at, &peekAroundPoint);
                newEyeAdjustment.r = eyeAdjustment->r;
                Camera_AddVecGeoToVec3f(eyeNext, at, &newEyeAdjustment);
                break;
            }

            camera->eye = newEyeColChk.pos;
            atEyeColChk = newEyeColChk;
            FALLTHROUGH;
        case 3:
        case 6:
            if (anim->unk_18 != 0) {
                anim->swingUpdateRateTimer = OREG(52);
                anim->unk_18 = 0;
                *eyeNext = *eye;
            }

            temp_f0 = OLib_Vec3fDist(at, &atEyeColChk.pos);
            *arg4 = temp_f0 > minDist ? 1.0f : temp_f0 / minDist;

            anim->swingUpdateRate = *arg4 * arg3;

            Camera_Vec3fTranslateByUnitVector(eye, &atEyeColChk.pos, &atEyeColChk.norm, 1.0f);
            anim->atEyePoly = NULL;
            if (temp_f0 < OREG(21)) {
                sp40.yaw = eyeAdjustment->yaw;
                sp40.pitch = Math_SinS(atEyeColChk.geoNorm.pitch + 0x3FFF) * 16380.0f;
                sp40.r = (OREG(21) - temp_f0) * CAM_DATA_SCALED(OREG(22));
                Camera_AddVecGeoToVec3f(eye, eye, &sp40);
            }
            break;
        default:
            if (anim->unk_18 != 0) {
                anim->swingUpdateRateTimer = OREG(52);
                *eyeNext = *eye;
                anim->unk_18 = 0;
            }
            anim->swingUpdateRate = arg3;
            anim->atEyePoly = NULL;
            eye->x = atEyeColChk.pos.x + atEyeColChk.norm.x;
            eye->y = atEyeColChk.pos.y + atEyeColChk.norm.y;
            eye->z = atEyeColChk.pos.z + atEyeColChk.norm.z;
            break;
    }
}

s32 Camera_Noop(Camera* camera) {
    return true;
}

s32 Camera_Normal1(Camera* camera) {
    Vec3f* eye = &camera->eye;
    Vec3f* at = &camera->at;
    Vec3f* eyeNext = &camera->eyeNext;
    f32 spA0;
    f32 sp9C;
    f32 sp98;
    f32 sp94;
    Vec3f sp88;
    s16 wiggleAdj;
    s16 t;
    VecGeo eyeAdjustment;
    VecGeo atEyeGeo;
    VecGeo atEyeNextGeo;
    PosRot* playerPosRot = &camera->playerPosRot;
    Normal1ReadOnlyData* roData = &camera->paramData.norm1.roData;
    Normal1ReadWriteData* rwData = &camera->paramData.norm1.rwData;
    f32 playerHeight;
    f32 rate = 0.1f;

    playerHeight = Player_GetHeight(camera->player);
    if (RELOAD_PARAMS(camera) || R_RELOAD_CAM_PARAMS) {
        CameraModeValue* values = sCameraSettings[camera->setting].cameraModes[camera->mode].values;
        f32 yNormal =
            (1.0f + CAM_DATA_SCALED(R_CAM_YOFFSET_NORM) - CAM_DATA_SCALED(R_CAM_YOFFSET_NORM) * (68.0f / playerHeight));

        sp94 = yNormal * CAM_DATA_SCALED(playerHeight);

        roData->yOffset = GET_NEXT_RO_DATA(values) * sp94;
        roData->distMin = GET_NEXT_RO_DATA(values) * sp94;
        roData->distMax = GET_NEXT_RO_DATA(values) * sp94;
        roData->pitchTarget = CAM_DEG_TO_BINANG(GET_NEXT_RO_DATA(values));
        roData->unk_0C = GET_NEXT_RO_DATA(values);
        roData->unk_10 = GET_NEXT_RO_DATA(values);
        roData->unk_14 = GET_NEXT_SCALED_RO_DATA(values);
        roData->fovTarget = GET_NEXT_RO_DATA(values);
        roData->atLERPScaleMax = GET_NEXT_SCALED_RO_DATA(values);
        roData->interfaceField = GET_NEXT_RO_DATA(values);
    }

    if (R_RELOAD_CAM_PARAMS) {
        Camera_CopyPREGToModeValues(camera);
    }

    sCameraInterfaceField = roData->interfaceField;

    OLib_Vec3fDiffToVecGeo(&atEyeGeo, at, eye);
    OLib_Vec3fDiffToVecGeo(&atEyeNextGeo, at, eyeNext);

    switch (camera->animState) {
        case 20:
            camera->yawUpdateRateInv = OREG(27);
            camera->pitchUpdateRateInv = OREG(27);
            FALLTHROUGH;
        case 0:
        case 10:
        case 25:
            rwData->swing.atEyePoly = NULL;
            rwData->slopePitchAdj = 0;
            rwData->unk_28 = 0xA;
            rwData->swing.unk_16 = rwData->swing.unk_14 = rwData->swing.unk_18 = 0;
            rwData->swing.swingUpdateRate = roData->unk_0C;
            rwData->yOffset = camera->playerPosRot.pos.y;
            rwData->unk_20 = camera->xzSpeed;
            rwData->swing.swingUpdateRateTimer = 0;
            rwData->swingYawTarget = atEyeGeo.yaw;
            sUpdateCameraDirection = 0;
            rwData->startSwingTimer = OREG(50) + OREG(51);
            break;
        default:
            break;
    }

    camera->animState = 1;
    sUpdateCameraDirection = 1;

    if (rwData->unk_28 != 0) {
        rwData->unk_28--;
    }

    if (camera->xzSpeed > 0.001f) {
        rwData->startSwingTimer = OREG(50) + OREG(51);
    } else if (rwData->startSwingTimer > 0) {
        if (rwData->startSwingTimer > OREG(50)) {
            rwData->swingYawTarget = atEyeGeo.yaw + ((s16)((s16)(camera->playerPosRot.rot.y - 0x7FFF) - atEyeGeo.yaw) /
                                                     rwData->startSwingTimer);
        }
        rwData->startSwingTimer--;
    }

    spA0 = camera->speedRatio * CAM_DATA_SCALED(R_CAM_UPDATE_RATE_STEP_SCALE_XZ);
    sp9C = camera->speedRatio * CAM_DATA_SCALED(R_CAM_UPDATE_RATE_STEP_SCALE_Y);
    sp98 = rwData->swing.unk_18 != 0 ? CAM_DATA_SCALED(R_CAM_UPDATE_RATE_STEP_SCALE_XZ) : spA0;

    sp94 = (camera->xzSpeed - rwData->unk_20) * (0.333333f);
    if (sp94 > 1.0f) {
        sp94 = 1.0f;
    }
    if (sp94 > -1.0f) {
        sp94 = -1.0f;
    }

    rwData->unk_20 = camera->xzSpeed;

    if (rwData->swing.swingUpdateRateTimer != 0) {
        camera->yawUpdateRateInv =
            Camera_LERPCeilF(rwData->swing.swingUpdateRate + (f32)(rwData->swing.swingUpdateRateTimer * 2),
                             camera->yawUpdateRateInv, sp98, rate);
        camera->pitchUpdateRateInv =
            Camera_LERPCeilF((f32)R_CAM_PITCH_UPDATE_RATE_INV + (f32)(rwData->swing.swingUpdateRateTimer * 2),
                             camera->pitchUpdateRateInv, sp9C, rate);
        rwData->swing.swingUpdateRateTimer--;
    } else {
        camera->yawUpdateRateInv = Camera_LERPCeilF(rwData->swing.swingUpdateRate -
                                                        ((OREG(49) * 0.01f) * rwData->swing.swingUpdateRate * sp94),
                                                    camera->yawUpdateRateInv, sp98, rate);
        camera->pitchUpdateRateInv =
            Camera_LERPCeilF(R_CAM_PITCH_UPDATE_RATE_INV, camera->pitchUpdateRateInv, sp9C, rate);
    }

    camera->pitchUpdateRateInv = Camera_LERPCeilF(R_CAM_PITCH_UPDATE_RATE_INV, camera->pitchUpdateRateInv, sp9C, rate);
    camera->xzOffsetUpdateRate =
        Camera_LERPCeilF(CAM_DATA_SCALED(R_CAM_XZ_OFFSET_UPDATE_RATE), camera->xzOffsetUpdateRate, spA0, rate);
    camera->yOffsetUpdateRate =
        Camera_LERPCeilF(CAM_DATA_SCALED(R_CAM_Y_OFFSET_UPDATE_RATE), camera->yOffsetUpdateRate, sp9C, rate);
    camera->fovUpdateRate = Camera_LERPCeilF(CAM_DATA_SCALED(R_CAM_FOV_UPDATE_RATE), camera->yOffsetUpdateRate,
                                             camera->speedRatio * 0.05f, rate);

    if (roData->interfaceField & NORMAL1_FLAG_0) {
        t = Camera_GetPitchAdjFromFloorHeightDiffs(camera, atEyeGeo.yaw - 0x7FFF, false);
        sp9C = ((1.0f / roData->unk_10) * 0.5f) * (1.0f - camera->speedRatio);
        rwData->slopePitchAdj =
            Camera_LERPCeilS(t, rwData->slopePitchAdj, ((1.0f / roData->unk_10) * 0.5f) + sp9C, 0xF);
    } else {
        rwData->slopePitchAdj = 0;
        if (camera->playerGroundY == camera->playerPosRot.pos.y) {
            rwData->yOffset = camera->playerPosRot.pos.y;
        }
    }

    spA0 = ((rwData->swing.unk_18 != 0) && (roData->yOffset > -40.0f))
               ? (sp9C = Math_SinS(rwData->swing.unk_14), ((-40.0f * sp9C) + (roData->yOffset * (1.0f - sp9C))))
               : roData->yOffset;

    if (roData->interfaceField & NORMAL1_FLAG_7) {
        func_800458D4(camera, &atEyeNextGeo, spA0, &rwData->yOffset, roData->interfaceField & NORMAL1_FLAG_0);
    } else if (roData->interfaceField & NORMAL1_FLAG_5) {
        func_80045B08(camera, &atEyeNextGeo, spA0, rwData->slopePitchAdj);
    } else {
        Camera_CalcAtDefault(camera, &atEyeNextGeo, spA0, roData->interfaceField & NORMAL1_FLAG_0);
    }

    OLib_Vec3fDiffToVecGeo(&eyeAdjustment, at, eyeNext);

    camera->dist = eyeAdjustment.r =
        Camera_ClampDist(camera, eyeAdjustment.r, roData->distMin, roData->distMax, rwData->unk_28);

    if (rwData->startSwingTimer <= 0) {
        eyeAdjustment.pitch = atEyeNextGeo.pitch;
        eyeAdjustment.yaw =
            Camera_LERPCeilS(rwData->swingYawTarget, atEyeNextGeo.yaw, 1.0f / camera->yawUpdateRateInv, 0xA);
    } else if (rwData->swing.unk_18 != 0) {
        eyeAdjustment.yaw =
            Camera_LERPCeilS(rwData->swing.unk_16, atEyeNextGeo.yaw, 1.0f / camera->yawUpdateRateInv, 0xA);
        eyeAdjustment.pitch =
            Camera_LERPCeilS(rwData->swing.unk_14, atEyeNextGeo.pitch, 1.0f / camera->yawUpdateRateInv, 0xA);
    } else {
        // rotate yaw to follow player.
        eyeAdjustment.yaw =
            Camera_CalcDefaultYaw(camera, atEyeNextGeo.yaw, camera->playerPosRot.rot.y, roData->unk_14, sp94);
        eyeAdjustment.pitch =
            Camera_CalcDefaultPitch(camera, atEyeNextGeo.pitch, roData->pitchTarget, rwData->slopePitchAdj);
    }

    // set eyeAdjustment pitch from 79.65 degrees to -85 degrees
    if (eyeAdjustment.pitch > 0x38A4) {
        eyeAdjustment.pitch = 0x38A4;
    }
    if (eyeAdjustment.pitch < -0x3C8C) {
        eyeAdjustment.pitch = -0x3C8C;
    }

    Camera_AddVecGeoToVec3f(eyeNext, at, &eyeAdjustment);
    if ((camera->status == CAM_STAT_ACTIVE) && !(roData->interfaceField & NORMAL1_FLAG_4)) {
        rwData->swingYawTarget = camera->playerPosRot.rot.y - 0x7FFF;
        if (rwData->startSwingTimer > 0) {
            func_80046E20(camera, &eyeAdjustment, roData->distMin, roData->unk_0C, &sp98, &rwData->swing);
        } else {
            sp88 = *eyeNext;
            rwData->swing.swingUpdateRate = camera->yawUpdateRateInv = roData->unk_0C * 2.0f;
            if (Camera_BGCheck(camera, at, &sp88)) {
                rwData->swingYawTarget = atEyeNextGeo.yaw;
                rwData->startSwingTimer = -1;
            } else {
                *eye = *eyeNext;
            }
            rwData->swing.unk_18 = 0;
        }

        if (rwData->swing.unk_18 != 0) {
            camera->inputDir.y =
                Camera_LERPCeilS(camera->inputDir.y + (s16)((s16)(rwData->swing.unk_16 - 0x7FFF) - camera->inputDir.y),
                                 camera->inputDir.y, 1.0f - (0.99f * sp98), 0xA);
        }

        if (roData->interfaceField & NORMAL1_FLAG_2) {
            camera->inputDir.x = -atEyeGeo.pitch;
            camera->inputDir.y = atEyeGeo.yaw - 0x7FFF;
            camera->inputDir.z = 0;
        } else {
            OLib_Vec3fDiffToVecGeo(&eyeAdjustment, eye, at);
            camera->inputDir.x = eyeAdjustment.pitch;
            camera->inputDir.y = eyeAdjustment.yaw;
            camera->inputDir.z = 0;
        }

        // crit wiggle
        if (gSaveContext.health <= 16 && ((camera->play->state.frames % 256) == 0)) {
            wiggleAdj = Rand_ZeroOne() * 10000.0f;
            camera->inputDir.y = wiggleAdj + camera->inputDir.y;
        }
    } else {
        rwData->swing.swingUpdateRate = roData->unk_0C;
        rwData->swing.unk_18 = 0;
        sUpdateCameraDirection = 0;
        *eye = *eyeNext;
    }

    spA0 = (gSaveContext.health <= 16 ? 0.8f : 1.0f);
    camera->fov = Camera_LERPCeilF(roData->fovTarget * spA0, camera->fov, camera->fovUpdateRate, 1.0f);
    camera->roll = Camera_LERPCeilS(0, camera->roll, 0.5f, 0xA);
    camera->atLERPStepScale = Camera_ClampLERPScale(camera, roData->atLERPScaleMax);
    return 1;
}

s32 Camera_Normal2(Camera* camera) {
    Vec3f* eye = &camera->eye;
    Vec3f* at = &camera->at;
    Vec3f* eyeNext = &camera->eyeNext;
    CamColChk bgChk;
    s16 phi_a0;
    s16 phi_a1;
    f32 spA4;
    f32 spA0;
    VecGeo adjGeo;
    VecGeo sp90;
    VecGeo sp88;
    VecGeo atToEyeDir;
    VecGeo atToEyeNextDir;
    PosRot* playerPosRot = &camera->playerPosRot;
    Normal2ReadOnlyData* roData = &camera->paramData.norm2.roData;
    Normal2ReadWriteData* rwData = &camera->paramData.norm2.rwData;
    s32 pad;
    BgCamFuncData* bgCamFuncData;
    f32 playerHeight;
    f32 yNormal;

    playerHeight = Player_GetHeight(camera->player);
    yNormal =
        1.0f + CAM_DATA_SCALED(R_CAM_YOFFSET_NORM) - (CAM_DATA_SCALED(R_CAM_YOFFSET_NORM) * (68.0f / playerHeight));

    if (R_RELOAD_CAM_PARAMS) {
        Camera_CopyPREGToModeValues(camera);
    }

    if (RELOAD_PARAMS(camera) || R_RELOAD_CAM_PARAMS) {
        CameraModeValue* values = sCameraSettings[camera->setting].cameraModes[camera->mode].values;

        roData->unk_00 = GET_NEXT_SCALED_RO_DATA(values) * playerHeight * yNormal;
        roData->unk_04 = GET_NEXT_SCALED_RO_DATA(values) * playerHeight * yNormal;
        roData->unk_08 = GET_NEXT_SCALED_RO_DATA(values) * playerHeight * yNormal;
        roData->unk_1C = CAM_DEG_TO_BINANG(GET_NEXT_RO_DATA(values));
        roData->unk_0C = GET_NEXT_RO_DATA(values);
        roData->unk_10 = GET_NEXT_SCALED_RO_DATA(values);
        roData->unk_14 = GET_NEXT_RO_DATA(values);
        roData->unk_18 = GET_NEXT_SCALED_RO_DATA(values);
        roData->interfaceField = GET_NEXT_RO_DATA(values);
    }

    if (R_RELOAD_CAM_PARAMS) {
        Camera_CopyPREGToModeValues(camera);
    }

    sCameraInterfaceField = roData->interfaceField;

    switch (camera->animState) {
        case 0:
        case 10:
        case 20:
        case 25:
            bgCamFuncData = (BgCamFuncData*)Camera_GetBgCamFuncData(camera);
            Camera_Vec3sToVec3f(&rwData->unk_00, &bgCamFuncData->pos);
            rwData->unk_20 = bgCamFuncData->rot.x;
            rwData->unk_22 = bgCamFuncData->rot.y;
            rwData->unk_24 = playerPosRot->pos.y;
            rwData->unk_1C = bgCamFuncData->fov == -1   ? roData->unk_14
                             : bgCamFuncData->fov > 360 ? CAM_DATA_SCALED(bgCamFuncData->fov)
                                                        : bgCamFuncData->fov;

            rwData->unk_28 = bgCamFuncData->flags == -1 ? 0 : bgCamFuncData->flags;

            rwData->unk_18 = 0.0f;

            if (roData->interfaceField & NORMAL2_FLAG_2) {
                sp88.pitch = rwData->unk_20;
                sp88.yaw = rwData->unk_22 + 0x3FFF;
                sp88.r = 100.0f;
                OLib_VecGeoToVec3f(&rwData->unk_0C, &sp88);
            }

            camera->animState = 1;
            camera->yawUpdateRateInv = 50.0f;
            break;
        default:
            if (camera->playerGroundY == playerPosRot->pos.y) {
                rwData->unk_24 = playerPosRot->pos.y;
            }
            break;
    }

    OLib_Vec3fDiffToVecGeo(&atToEyeDir, at, eye);
    OLib_Vec3fDiffToVecGeo(&atToEyeNextDir, at, eyeNext);

    camera->speedRatio *= 0.5f;
    spA4 = CAM_DATA_SCALED(R_CAM_UPDATE_RATE_STEP_SCALE_XZ) * camera->speedRatio;
    spA0 = CAM_DATA_SCALED(R_CAM_UPDATE_RATE_STEP_SCALE_Y) * camera->speedRatio;

    camera->yawUpdateRateInv = Camera_LERPCeilF(roData->unk_0C, camera->yawUpdateRateInv * camera->speedRatio,
                                                CAM_DATA_SCALED(R_CAM_UPDATE_RATE_STEP_SCALE_XZ), 0.1f);
    camera->pitchUpdateRateInv = Camera_LERPCeilF(R_CAM_PITCH_UPDATE_RATE_INV, camera->pitchUpdateRateInv, spA0, 0.1f);
    camera->xzOffsetUpdateRate =
        Camera_LERPCeilF(CAM_DATA_SCALED(R_CAM_XZ_OFFSET_UPDATE_RATE), camera->xzOffsetUpdateRate, spA4, 0.1f);
    camera->yOffsetUpdateRate =
        Camera_LERPCeilF(CAM_DATA_SCALED(R_CAM_Y_OFFSET_UPDATE_RATE), camera->yOffsetUpdateRate, spA0, 0.1f);
    camera->fovUpdateRate = Camera_LERPCeilF(CAM_DATA_SCALED(R_CAM_FOV_UPDATE_RATE), camera->yOffsetUpdateRate,
                                             camera->speedRatio * 0.05f, 0.1f);

    if (!(roData->interfaceField & NORMAL2_FLAG_7)) {
        Camera_CalcAtDefault(camera, &atToEyeNextDir, roData->unk_00, roData->interfaceField & NORMAL2_FLAG_0);
    } else {
        func_800458D4(camera, &atToEyeNextDir, roData->unk_00, &rwData->unk_24,
                      roData->interfaceField & NORMAL2_FLAG_0);
    }

    if (roData->interfaceField & NORMAL2_FLAG_2) {
        rwData->unk_00.x = playerPosRot->pos.x + rwData->unk_0C.x;
        rwData->unk_00.z = playerPosRot->pos.z + rwData->unk_0C.z;
    }

    rwData->unk_00.y = playerPosRot->pos.y;

    OLib_Vec3fDiffToVecGeo(&sp88, &rwData->unk_00, at);
    OLib_Vec3fDiffToVecGeo(&sp90, at, eyeNext);

    phi_a1 = (rwData->unk_28 & 2 ? rwData->unk_22 : roData->unk_1C);
    phi_a0 = sp90.yaw - sp88.yaw;
    if ((phi_a1 < 0x4000 && ABS(phi_a0) > phi_a1) || (phi_a1 >= 0x4000 && ABS(phi_a0) < phi_a1)) {

        phi_a0 = (phi_a0 < 0 ? -phi_a1 : phi_a1);
        phi_a0 += sp88.yaw;
        adjGeo.yaw =
            Camera_LERPCeilS(phi_a0, atToEyeDir.yaw, (1.0f / camera->yawUpdateRateInv) * camera->speedRatio, 0xA);
        if (rwData->unk_28 & 1) {
            adjGeo.pitch = Camera_CalcDefaultPitch(camera, atToEyeNextDir.pitch, rwData->unk_20, 0);
        } else {
            adjGeo.pitch = atToEyeDir.pitch;
        }
    } else {
        adjGeo = sp90;
    }

    camera->dist = adjGeo.r = Camera_ClampDist(camera, sp90.r, roData->unk_04, roData->unk_08, 0);

    if (!(rwData->unk_28 & 1)) {
        if (adjGeo.pitch >= 0xE39) {
            adjGeo.pitch += ((s16)(0xE38 - adjGeo.pitch) >> 2);
        }

        if (adjGeo.pitch < 0) {
            adjGeo.pitch += ((s16)(-0x38E - adjGeo.pitch) >> 2);
        }
    }

    Camera_AddVecGeoToVec3f(eyeNext, at, &adjGeo);

    if (camera->status == CAM_STAT_ACTIVE) {
        bgChk.pos = *eyeNext;
        if (!camera->play->envCtx.skyboxDisabled || roData->interfaceField & NORMAL2_FLAG_4) {
            Camera_BGCheckInfo(camera, at, &bgChk);
            *eye = bgChk.pos;
        } else {
            func_80043F94(camera, at, &bgChk);
            *eye = bgChk.pos;
            OLib_Vec3fDiffToVecGeo(&adjGeo, eye, at);
            camera->inputDir.x = adjGeo.pitch;
            camera->inputDir.y = adjGeo.yaw;
            camera->inputDir.z = 0;
        }
    }

    camera->fov = Camera_LERPCeilF(rwData->unk_1C, camera->fov, camera->fovUpdateRate, 1.0f);
    camera->roll = Camera_LERPCeilS(0, camera->roll, 0.5f, 0xA);
    camera->atLERPStepScale = Camera_ClampLERPScale(camera, roData->unk_18);
    return 1;
}

// riding epona
s32 Camera_Normal3(Camera* camera) {
    Vec3f* eye = &camera->eye;
    Vec3f* at = &camera->at;
    Vec3f* eyeNext = &camera->eyeNext;
    f32 sp98;
    f32 sp94;
    f32 sp90;
    f32 sp8C;
    VecGeo sp84;
    VecGeo sp7C;
    VecGeo sp74;
    PosRot* playerPosRot = &camera->playerPosRot;
    f32 temp_f0;
    f32 temp_f6;
    s16 phi_a0;
    s16 t2;
    Normal3ReadOnlyData* roData = &camera->paramData.norm3.roData;
    Normal3ReadWriteData* rwData = &camera->paramData.norm3.rwData;
    f32 playerHeight;

    playerHeight = Player_GetHeight(camera->player);
    if (RELOAD_PARAMS(camera) || R_RELOAD_CAM_PARAMS) {
        CameraModeValue* values = sCameraSettings[camera->setting].cameraModes[camera->mode].values;

        roData->yOffset = GET_NEXT_RO_DATA(values) * CAM_DATA_SCALED(playerHeight);
        roData->distMin = GET_NEXT_RO_DATA(values) * CAM_DATA_SCALED(playerHeight);
        roData->distMax = GET_NEXT_RO_DATA(values) * CAM_DATA_SCALED(playerHeight);
        roData->pitchTarget = CAM_DEG_TO_BINANG(GET_NEXT_RO_DATA(values));
        roData->yawUpdateSpeed = GET_NEXT_RO_DATA(values);
        roData->unk_10 = GET_NEXT_RO_DATA(values);
        roData->fovTarget = GET_NEXT_RO_DATA(values);
        roData->maxAtLERPScale = GET_NEXT_SCALED_RO_DATA(values);
        roData->interfaceField = GET_NEXT_RO_DATA(values);
    }

    if (R_RELOAD_CAM_PARAMS) {
        Camera_CopyPREGToModeValues(camera);
    }

    OLib_Vec3fDiffToVecGeo(&sp7C, at, eye);
    OLib_Vec3fDiffToVecGeo(&sp74, at, eyeNext);

    sUpdateCameraDirection = true;
    sCameraInterfaceField = roData->interfaceField;
    switch (camera->animState) {
        case 0:
        case 10:
        case 20:
        case 25:
            rwData->swing.atEyePoly = NULL;
            rwData->curPitch = 0;
            rwData->unk_1C = 0.0f;
            rwData->unk_20 = camera->playerGroundY;
            rwData->swing.unk_16 = rwData->swing.unk_14 = rwData->swing.unk_18 = 0;
            rwData->swing.swingUpdateRate = roData->yawUpdateSpeed;
            rwData->yawUpdAmt =
                (s16)((s16)(playerPosRot->rot.y - 0x7FFF) - sp7C.yaw) * (1.0f / R_CAM_DEFAULT_ANIM_TIME);
            rwData->distTimer = 10;
            rwData->yawTimer = R_CAM_DEFAULT_ANIM_TIME;
            camera->animState = 1;
            rwData->swing.swingUpdateRateTimer = 0;
    }

    if (rwData->distTimer != 0) {
        rwData->distTimer--;
    }

    sp98 = CAM_DATA_SCALED(R_CAM_UPDATE_RATE_STEP_SCALE_XZ) * camera->speedRatio;
    sp94 = CAM_DATA_SCALED(R_CAM_UPDATE_RATE_STEP_SCALE_Y) * camera->speedRatio;

    if (rwData->swing.swingUpdateRateTimer != 0) {
        camera->yawUpdateRateInv = Camera_LERPCeilF(roData->yawUpdateSpeed + (rwData->swing.swingUpdateRateTimer * 2),
                                                    camera->yawUpdateRateInv, sp98, 0.1f);
        camera->pitchUpdateRateInv =
            Camera_LERPCeilF((f32)R_CAM_PITCH_UPDATE_RATE_INV + (rwData->swing.swingUpdateRateTimer * 2),
                             camera->pitchUpdateRateInv, sp94, 0.1f);
        if (1) {}
        rwData->swing.swingUpdateRateTimer--;
    } else {
        camera->yawUpdateRateInv = Camera_LERPCeilF(roData->yawUpdateSpeed, camera->yawUpdateRateInv, sp98, 0.1f);
        camera->pitchUpdateRateInv =
            Camera_LERPCeilF(R_CAM_PITCH_UPDATE_RATE_INV, camera->pitchUpdateRateInv, sp94, 0.1f);
    }

    camera->xzOffsetUpdateRate =
        Camera_LERPCeilF(CAM_DATA_SCALED(R_CAM_XZ_OFFSET_UPDATE_RATE), camera->xzOffsetUpdateRate, sp98, 0.1f);
    camera->yOffsetUpdateRate =
        Camera_LERPCeilF(CAM_DATA_SCALED(R_CAM_Y_OFFSET_UPDATE_RATE), camera->yOffsetUpdateRate, sp94, 0.1f);
    camera->fovUpdateRate = Camera_LERPCeilF(CAM_DATA_SCALED(R_CAM_FOV_UPDATE_RATE), camera->fovUpdateRate, sp94, 0.1f);

    t2 = Camera_GetPitchAdjFromFloorHeightDiffs(camera, sp7C.yaw - 0x7FFF, true);
    sp94 = ((1.0f / roData->unk_10) * 0.5f);
    temp_f0 = (((1.0f / roData->unk_10) * 0.5f) * (1.0f - camera->speedRatio));
    rwData->curPitch = Camera_LERPCeilS(t2, rwData->curPitch, sp94 + temp_f0, 0xF);

    Camera_CalcAtForHorse(camera, &sp74, roData->yOffset, &rwData->unk_20, 1);
    sp90 = (roData->distMax + roData->distMin) * 0.5f;
    OLib_Vec3fDiffToVecGeo(&sp84, at, eyeNext);
    camera->dist = sp84.r = Camera_ClampDist(camera, sp84.r, roData->distMin, roData->distMax, rwData->distTimer);
    if (camera->xzSpeed > 0.001f) {
        sp84.r += (sp90 - sp84.r) * 0.002f;
    }
    phi_a0 = roData->pitchTarget - rwData->curPitch;
    sp84.pitch = Camera_LERPCeilS(phi_a0, sp74.pitch, 1.0f / camera->pitchUpdateRateInv, 0xA);

    if (sp84.pitch > R_CAM_MAX_PITCH) {
        sp84.pitch = R_CAM_MAX_PITCH;
    }
    if (sp84.pitch < R_CAM_MIN_PITCH_1) {
        sp84.pitch = R_CAM_MIN_PITCH_1;
    }

    phi_a0 = playerPosRot->rot.y - (s16)(sp74.yaw - 0x7FFF);
    if (ABS(phi_a0) > 0x2AF8) {
        if (phi_a0 > 0) {
            phi_a0 = 0x2AF8;
        } else {
            phi_a0 = -0x2AF8;
        }
    }

    sp90 = 1.0f;
    sp98 = 0.5;
    sp94 = camera->speedRatio;
    sp90 -= sp98;
    sp98 = sp98 + (sp94 * sp90);
    sp98 = (sp98 * phi_a0) / camera->yawUpdateRateInv;

    sp84.yaw = fabsf(sp98) > (150.0f * (1.0f - camera->speedRatio)) ? (s16)(sp74.yaw + sp98) : sp74.yaw;

    if (rwData->yawTimer > 0) {
        sp84.yaw += rwData->yawUpdAmt;
        rwData->yawTimer--;
    }

    Camera_AddVecGeoToVec3f(eyeNext, at, &sp84);

    if (camera->status == CAM_STAT_ACTIVE) {
        func_80046E20(camera, &sp84, roData->distMin, roData->yawUpdateSpeed, &sp8C, &rwData->swing);
    } else {
        *eye = *eyeNext;
    }

    camera->fov = Camera_LERPCeilF(roData->fovTarget, camera->fov, camera->fovUpdateRate, 1.0f);
    camera->roll = Camera_LERPCeilS(0, camera->roll, 0.5f, 0xA);
    camera->atLERPStepScale = Camera_ClampLERPScale(camera, roData->maxAtLERPScale);
    return 1;
}

s32 Camera_Normal4(Camera* camera) {
    return Camera_Noop(camera);
}

s32 Camera_Normal0(Camera* camera) {
    return Camera_Noop(camera);
}

s32 Camera_Parallel1(Camera* camera) {
    Vec3f* eye = &camera->eye;
    Vec3f* at = &camera->at;
    Vec3f* eyeNext = &camera->eyeNext;
    f32 spB8;
    f32 spB4;
    s16 tangle;
    VecGeo spA8;
    VecGeo atToEyeDir;
    VecGeo atToEyeNextDir;
    PosRot* playerPosRot = &camera->playerPosRot;
    CamColChk sp6C;
    s16 sp6A;
    s16 phi_a0;
    Parallel1ReadOnlyData* roData = &camera->paramData.para1.roData;
    Parallel1ReadWriteData* rwData = &camera->paramData.para1.rwData;
    f32 pad2;
    f32 playerHeight;
    s32 pad3;

    playerHeight = Player_GetHeight(camera->player);
    if (RELOAD_PARAMS(camera) || R_RELOAD_CAM_PARAMS) {
        CameraModeValue* values = sCameraSettings[camera->setting].cameraModes[camera->mode].values;
        f32 yNormal =
            1.0f + CAM_DATA_SCALED(R_CAM_YOFFSET_NORM) - (CAM_DATA_SCALED(R_CAM_YOFFSET_NORM) * (68.0f / playerHeight));

        roData->yOffset = GET_NEXT_SCALED_RO_DATA(values) * playerHeight * yNormal;
        roData->distTarget = GET_NEXT_SCALED_RO_DATA(values) * playerHeight * yNormal;
        roData->pitchTarget = CAM_DEG_TO_BINANG(GET_NEXT_RO_DATA(values));
        roData->yawTarget = CAM_DEG_TO_BINANG(GET_NEXT_RO_DATA(values));
        roData->unk_08 = GET_NEXT_RO_DATA(values);
        roData->unk_0C = GET_NEXT_RO_DATA(values);
        roData->fovTarget = GET_NEXT_RO_DATA(values);
        roData->unk_14 = GET_NEXT_SCALED_RO_DATA(values);
        roData->interfaceField = GET_NEXT_RO_DATA(values);
        roData->unk_18 = GET_NEXT_SCALED_RO_DATA(values) * playerHeight * yNormal;
        roData->unk_1C = GET_NEXT_SCALED_RO_DATA(values);
    }

    if (R_RELOAD_CAM_PARAMS) {
        Camera_CopyPREGToModeValues(camera);
    }

    OLib_Vec3fDiffToVecGeo(&atToEyeDir, at, eye);
    OLib_Vec3fDiffToVecGeo(&atToEyeNextDir, at, eyeNext);

    switch (camera->animState) {
        case 0:
        case 10:
        case 20:
        case 25:
            rwData->unk_16 = 0;
            rwData->unk_10 = 0;
            if (roData->interfaceField & PARALLEL1_FLAG_2) {
                rwData->animTimer = 20;
            } else {
                rwData->animTimer = R_CAM_DEFAULT_ANIM_TIME;
            }
            rwData->unk_00.x = 0.0f;
            rwData->yTarget = playerPosRot->pos.y - camera->playerPosDelta.y;
            camera->animState++;
            break;
    }

    if (rwData->animTimer != 0) {
        if (roData->interfaceField & PARALLEL1_FLAG_1) {
            // Rotate roData->yawTarget degrees from behind the player.
            rwData->yawTarget = (s16)(playerPosRot->rot.y - 0x7FFF) + roData->yawTarget;
        } else if (roData->interfaceField & PARALLEL1_FLAG_2) {
            // rotate to roData->yawTarget
            rwData->yawTarget = roData->yawTarget;
        } else {
            // leave the rotation alone.
            rwData->yawTarget = atToEyeNextDir.yaw;
        }
    } else {
        if (roData->interfaceField & PARALLEL1_FLAG_5) {
            rwData->yawTarget = (s16)(playerPosRot->rot.y - 0x7FFF) + roData->yawTarget;
        }
        sCameraInterfaceField = roData->interfaceField;
    }

    rwData->pitchTarget = roData->pitchTarget;

    if (camera->animState == 21) {
        rwData->unk_16 = 1;
        camera->animState = 1;
    } else if (camera->animState == 11) {
        camera->animState = 1;
    }

    spB8 = CAM_DATA_SCALED(R_CAM_UPDATE_RATE_STEP_SCALE_XZ) * camera->speedRatio;
    spB4 = CAM_DATA_SCALED(R_CAM_UPDATE_RATE_STEP_SCALE_Y) * camera->speedRatio;

    camera->rUpdateRateInv = Camera_LERPCeilF(R_CAM_R_UPDATE_RATE_INV, camera->rUpdateRateInv, spB8, 0.1f);
    camera->yawUpdateRateInv = Camera_LERPCeilF(roData->unk_08, camera->yawUpdateRateInv, spB8, 0.1f);
    camera->pitchUpdateRateInv = Camera_LERPCeilF(2.0f, camera->pitchUpdateRateInv, spB4, 0.1f);
    camera->xzOffsetUpdateRate =
        Camera_LERPCeilF(CAM_DATA_SCALED(R_CAM_XZ_OFFSET_UPDATE_RATE), camera->xzOffsetUpdateRate, spB8, 0.1f);
    camera->yOffsetUpdateRate =
        Camera_LERPCeilF(CAM_DATA_SCALED(R_CAM_Y_OFFSET_UPDATE_RATE), camera->yOffsetUpdateRate, spB4, 0.1f);
    camera->fovUpdateRate = Camera_LERPCeilF(CAM_DATA_SCALED(R_CAM_FOV_UPDATE_RATE), camera->fovUpdateRate,
                                             camera->speedRatio * 0.05f, 0.1f);

    if (roData->interfaceField & PARALLEL1_FLAG_0) {
        tangle = Camera_GetPitchAdjFromFloorHeightDiffs(camera, atToEyeDir.yaw - 0x7FFF, true);

        spB8 = ((1.0f / roData->unk_0C) * 0.3f);
        pad2 = (((1.0f / roData->unk_0C) * 0.7f) * (1.0f - camera->speedRatio));
        rwData->unk_10 = Camera_LERPCeilS(tangle, rwData->unk_10, spB8 + pad2, 0xF);
    } else {
        rwData->unk_10 = 0;
    }

    if (camera->playerGroundY == camera->playerPosRot.pos.y || camera->player->actor.gravity > -0.1f ||
        camera->player->stateFlags1 & PLAYER_STATE1_21) {
        rwData->yTarget = playerPosRot->pos.y;
        sp6A = 0;
    } else {
        sp6A = 1;
    }

    if (!(roData->interfaceField & PARALLEL1_FLAG_7) && !sp6A) {
        Camera_CalcAtForParallel(camera, &atToEyeNextDir, roData->yOffset, &rwData->yTarget,
                                 roData->interfaceField & PARALLEL1_FLAG_0);
    } else {
        func_800458D4(camera, &atToEyeNextDir, roData->unk_18, &rwData->yTarget,
                      roData->interfaceField & PARALLEL1_FLAG_0);
    }

    if (rwData->animTimer != 0) {
        camera->stateFlags |= CAM_STATE_5;
        tangle = (((rwData->animTimer + 1) * rwData->animTimer) >> 1);
        spA8.yaw = atToEyeDir.yaw + (((s16)(rwData->yawTarget - atToEyeDir.yaw) / tangle) * rwData->animTimer);
        spA8.pitch = atToEyeDir.pitch;
        spA8.r = atToEyeDir.r;
        rwData->animTimer--;
    } else {
        rwData->unk_16 = 0;
        camera->dist = Camera_LERPCeilF(roData->distTarget, camera->dist, 1.0f / camera->rUpdateRateInv, 2.0f);
        OLib_Vec3fDiffToVecGeo(&spA8, at, eyeNext);
        spA8.r = camera->dist;

        if (roData->interfaceField & PARALLEL1_FLAG_6) {
            spA8.yaw = Camera_LERPCeilS(rwData->yawTarget, atToEyeNextDir.yaw, 0.6f, 0xA);
        } else {
            spA8.yaw = Camera_LERPCeilS(rwData->yawTarget, atToEyeNextDir.yaw, 0.8f, 0xA);
        }

        if (roData->interfaceField & PARALLEL1_FLAG_0) {
            phi_a0 = rwData->pitchTarget - rwData->unk_10;
        } else {
            phi_a0 = rwData->pitchTarget;
        }

        spA8.pitch = Camera_LERPCeilS(phi_a0, atToEyeNextDir.pitch, 1.0f / camera->pitchUpdateRateInv, 4);

        if (spA8.pitch > R_CAM_MAX_PITCH) {
            spA8.pitch = R_CAM_MAX_PITCH;
        }

        if (spA8.pitch < R_CAM_MIN_PITCH_1) {
            spA8.pitch = R_CAM_MIN_PITCH_1;
        }
    }
    Camera_AddVecGeoToVec3f(eyeNext, at, &spA8);
    if (camera->status == CAM_STAT_ACTIVE) {
        sp6C.pos = *eyeNext;
        if (!camera->play->envCtx.skyboxDisabled || roData->interfaceField & PARALLEL1_FLAG_4) {
            Camera_BGCheckInfo(camera, at, &sp6C);
            *eye = sp6C.pos;
        } else {
            func_80043F94(camera, at, &sp6C);
            *eye = sp6C.pos;
            OLib_Vec3fDiffToVecGeo(&spA8, eye, at);
            camera->inputDir.x = spA8.pitch;
            camera->inputDir.y = spA8.yaw;
            camera->inputDir.z = 0;
        }
    }
    camera->fov = Camera_LERPCeilF(roData->fovTarget, camera->fov, camera->fovUpdateRate, 1.0f);
    camera->roll = Camera_LERPCeilS(0, camera->roll, 0.5, 0xA);
    camera->atLERPStepScale = Camera_ClampLERPScale(camera, sp6A ? roData->unk_1C : roData->unk_14);
    //! @bug doesn't return
}

s32 Camera_Parallel2(Camera* camera) {
    return Camera_Noop(camera);
}

s32 Camera_Parallel3(Camera* camera) {
    CameraModeValue* values = sCameraSettings[camera->setting].cameraModes[camera->mode].values;
    s16 interfaceField = GET_NEXT_RO_DATA(values);

    sCameraInterfaceField = interfaceField;

    if (interfaceField & PARALLEL3_FLAG_0) {
        camera->stateFlags |= CAM_STATE_10;
    }
    if (interfaceField & PARALLEL3_FLAG_1) {
        camera->stateFlags |= CAM_STATE_4;
    }
    //! @bug doesn't return
}

s32 Camera_Parallel4(Camera* camera) {
    return Camera_Noop(camera);
}

s32 Camera_Parallel0(Camera* camera) {
    return Camera_Noop(camera);
}

/**
 * Generic jump, jumping off ledges
 */
s32 Camera_Jump1(Camera* camera) {
    Vec3f* eye = &camera->eye;
    Vec3f* at = &camera->at;
    Vec3f* eyeNext = &camera->eyeNext;
    s32 pad2;
    f32 spA4;
    Vec3f newEye;
    VecGeo eyeAtOffset;
    VecGeo eyeNextAtOffset;
    VecGeo eyeDiffGeo;
    VecGeo eyeDiffTarget;
    PosRot* playerPosRot = &camera->playerPosRot;
    PosRot playerhead;
    s16 tangle;
    Jump1ReadOnlyData* roData = &camera->paramData.jump1.roData;
    Jump1ReadWriteData* rwData = &camera->paramData.jump1.rwData;
    s32 pad;
    f32 playerHeight;

    playerHeight = Player_GetHeight(camera->player);
    if (RELOAD_PARAMS(camera) || R_RELOAD_CAM_PARAMS) {
        CameraModeValue* values = sCameraSettings[camera->setting].cameraModes[camera->mode].values;
        f32 yNormal =
            1.0f + CAM_DATA_SCALED(R_CAM_YOFFSET_NORM) - (CAM_DATA_SCALED(R_CAM_YOFFSET_NORM) * (68.0f / playerHeight));

        roData->atYOffset = CAM_DATA_SCALED(GET_NEXT_RO_DATA(values)) * playerHeight * yNormal;
        roData->distMin = CAM_DATA_SCALED(GET_NEXT_RO_DATA(values)) * playerHeight * yNormal;
        roData->distMax = CAM_DATA_SCALED(GET_NEXT_RO_DATA(values)) * playerHeight * yNormal;
        roData->yawUpateRateTarget = GET_NEXT_RO_DATA(values);
        roData->maxYawUpdate = CAM_DATA_SCALED(GET_NEXT_RO_DATA(values));
        roData->unk_14 = GET_NEXT_RO_DATA(values);
        roData->atLERPScaleMax = CAM_DATA_SCALED(GET_NEXT_RO_DATA(values));
        roData->interfaceField = GET_NEXT_RO_DATA(values);
    }

    if (R_RELOAD_CAM_PARAMS) {
        Camera_CopyPREGToModeValues(camera);
    }

    // playerhead never gets used.
    Actor_GetFocus(&playerhead, &camera->player->actor);

    OLib_Vec3fDiffToVecGeo(&eyeAtOffset, at, eye);
    OLib_Vec3fDiffToVecGeo(&eyeNextAtOffset, at, eyeNext);

    sCameraInterfaceField = roData->interfaceField;

    if (RELOAD_PARAMS(camera)) {
        rwData->swing.unk_16 = rwData->swing.unk_18 = 0;
        rwData->swing.atEyePoly = NULL;
        rwData->unk_24 = 0;
        rwData->unk_26 = 200;
        rwData->swing.swingUpdateRateTimer = 0;
        rwData->swing.swingUpdateRate = roData->yawUpateRateTarget;
        rwData->unk_1C = playerPosRot->pos.y - camera->playerPosDelta.y;
        rwData->unk_20 = eyeAtOffset.r;
        camera->posOffset.y -= camera->playerPosDelta.y;
        camera->xzOffsetUpdateRate = (1.0f / 10000.0f);
        camera->animState++;
    }

    if (rwData->swing.swingUpdateRateTimer != 0) {
        camera->yawUpdateRateInv =
            Camera_LERPCeilF(roData->yawUpateRateTarget + rwData->swing.swingUpdateRateTimer, camera->yawUpdateRateInv,
                             CAM_DATA_SCALED(R_CAM_UPDATE_RATE_STEP_SCALE_Y), 0.1f);
        camera->pitchUpdateRateInv =
            Camera_LERPCeilF((f32)R_CAM_PITCH_UPDATE_RATE_INV + rwData->swing.swingUpdateRateTimer,
                             camera->pitchUpdateRateInv, CAM_DATA_SCALED(R_CAM_UPDATE_RATE_STEP_SCALE_Y), 0.1f);
        rwData->swing.swingUpdateRateTimer--;
    } else {
        camera->yawUpdateRateInv = Camera_LERPCeilF(roData->yawUpateRateTarget, camera->yawUpdateRateInv,
                                                    CAM_DATA_SCALED(R_CAM_UPDATE_RATE_STEP_SCALE_Y), 0.1f);
        camera->pitchUpdateRateInv = Camera_LERPCeilF((f32)R_CAM_PITCH_UPDATE_RATE_INV, camera->pitchUpdateRateInv,
                                                      CAM_DATA_SCALED(R_CAM_UPDATE_RATE_STEP_SCALE_Y), 0.1f);
    }

    camera->xzOffsetUpdateRate =
        Camera_LERPCeilF(CAM_DATA_SCALED(R_CAM_XZ_OFFSET_UPDATE_RATE), camera->xzOffsetUpdateRate,
                         CAM_DATA_SCALED(R_CAM_UPDATE_RATE_STEP_SCALE_XZ), 0.1f);
    camera->yOffsetUpdateRate = Camera_LERPCeilF(CAM_DATA_SCALED(R_CAM_Y_OFFSET_UPDATE_RATE), camera->yOffsetUpdateRate,
                                                 CAM_DATA_SCALED(R_CAM_UPDATE_RATE_STEP_SCALE_Y), 0.1f);
    camera->fovUpdateRate =
        Camera_LERPCeilF(CAM_DATA_SCALED(R_CAM_FOV_UPDATE_RATE), camera->yOffsetUpdateRate, 0.05f, 0.1f);

    func_800458D4(camera, &eyeNextAtOffset, roData->atYOffset, &rwData->unk_1C, 0);

    eyeDiffGeo = eyeAtOffset;

    OLib_Vec3fDiffToVecGeo(&eyeDiffTarget, at, eye);

    eyeDiffGeo.r = Camera_LERPCeilF(eyeDiffTarget.r, eyeAtOffset.r, CAM_DATA_SCALED(OREG(29)), 1.0f);
    eyeDiffGeo.pitch = Camera_LERPCeilS(eyeDiffTarget.pitch, eyeAtOffset.pitch, CAM_DATA_SCALED(OREG(29)), 0xA);

    if (rwData->swing.unk_18) {
        eyeDiffGeo.yaw =
            Camera_LERPCeilS(rwData->swing.unk_16, eyeNextAtOffset.yaw, 1.0f / camera->yawUpdateRateInv, 0xA);
        eyeDiffGeo.pitch =
            Camera_LERPCeilS(rwData->swing.unk_14, eyeNextAtOffset.pitch, 1.0f / camera->yawUpdateRateInv, 0xA);
    } else {
        eyeDiffGeo.yaw =
            Camera_CalcDefaultYaw(camera, eyeNextAtOffset.yaw, camera->playerPosRot.rot.y, roData->maxYawUpdate, 0.0f);
    }

    // Clamp the eye->at distance to roData->distMin < eyeDiffGeo.r < roData->distMax
    if (eyeDiffGeo.r < roData->distMin) {
        eyeDiffGeo.r = roData->distMin;
    } else if (eyeDiffGeo.r > roData->distMax) {
        eyeDiffGeo.r = roData->distMax;
    }

    // Clamp the phi rotation at R_CAM_MAX_PITCH AND R_CAM_MIN_PITCH_2
    if (eyeDiffGeo.pitch > R_CAM_MAX_PITCH) {
        eyeDiffGeo.pitch = R_CAM_MAX_PITCH;
    } else if (eyeDiffGeo.pitch < R_CAM_MIN_PITCH_2) {
        eyeDiffGeo.pitch = R_CAM_MIN_PITCH_2;
    }

    Camera_AddVecGeoToVec3f(&newEye, at, &eyeDiffGeo);
    eyeNext->x = newEye.x;
    eyeNext->z = newEye.z;
    eyeNext->y += (newEye.y - eyeNext->y) * CAM_DATA_SCALED(R_CAM_JUMP1_EYE_Y_STEP_SCALE);
    if ((camera->status == CAM_STAT_ACTIVE) && !(roData->interfaceField & JUMP1_FLAG_4)) {
        func_80046E20(camera, &eyeDiffGeo, roData->distMin, roData->yawUpateRateTarget, &spA4, &rwData->swing);
        if (roData->interfaceField & JUMP1_FLAG_2) {
            camera->inputDir.x = -eyeAtOffset.pitch;
            camera->inputDir.y = eyeAtOffset.yaw - 0x7FFF;
            camera->inputDir.z = 0;
        } else {
            OLib_Vec3fDiffToVecGeo(&eyeDiffGeo, eye, at);
            camera->inputDir.x = eyeDiffGeo.pitch;
            camera->inputDir.y = eyeDiffGeo.yaw;
            camera->inputDir.z = 0;
        }
        if (rwData->swing.unk_18) {
            camera->inputDir.y =
                Camera_LERPCeilS(camera->inputDir.y + (s16)((s16)(rwData->swing.unk_16 - 0x7FFF) - camera->inputDir.y),
                                 camera->inputDir.y, 1.0f - (0.99f * spA4), 0xA);
        }
    } else {
        rwData->swing.swingUpdateRate = roData->yawUpateRateTarget;
        rwData->swing.unk_18 = 0;
        sUpdateCameraDirection = 0;
        *eye = *eyeNext;
    }

    camera->dist = OLib_Vec3fDist(at, eye);
    camera->roll = Camera_LERPCeilS(0, camera->roll, 0.5f, 0xA);
    camera->atLERPStepScale = Camera_ClampLERPScale(camera, roData->atLERPScaleMax);
    return true;
}

// Climbing ladders/vines
s32 Camera_Jump2(Camera* camera) {
    Vec3f* eye = &camera->eye;
    Vec3f* at = &camera->at;
    Vec3f* eyeNext = &camera->eyeNext;
    Vec3f bgChkPos;
    Vec3f floorNorm;
    VecGeo adjAtToEyeDir;
    VecGeo bgChkPara;
    VecGeo atToEyeNextDir;
    VecGeo atToEyeDir;
    f32 temp_f14;
    f32 temp_f16;
    f32 sp90;
    f32 sp8C;
    s32 bgId;
    CamColChk camBgChk;
    PosRot* playerPosRot = &camera->playerPosRot;
    s16 yawDiff;
    s16 playerYawRot180;
    Jump2ReadOnlyData* roData = &camera->paramData.jump2.roData;
    Jump2ReadWriteData* rwData = &camera->paramData.jump2.rwData;
    CameraModeValue* values;
    f32 playerHeight;
    f32 yNormal;

    playerHeight = Player_GetHeight(camera->player);

    if (RELOAD_PARAMS(camera) || R_RELOAD_CAM_PARAMS) {
        values = sCameraSettings[camera->setting].cameraModes[camera->mode].values;
        yNormal =
            1.0f + CAM_DATA_SCALED(R_CAM_YOFFSET_NORM) - (CAM_DATA_SCALED(R_CAM_YOFFSET_NORM) * (68.0f / playerHeight));
        roData->atYOffset =
            CAM_DATA_SCALED((camera->playerPosDelta.y > 0.0f ? -10.0f : 10.0f) + GET_NEXT_RO_DATA(values)) *
            playerHeight * yNormal;
        roData->minDist = GET_NEXT_SCALED_RO_DATA(values) * playerHeight * yNormal;
        roData->maxDist = GET_NEXT_SCALED_RO_DATA(values) * playerHeight * yNormal;
        roData->minMaxDistFactor = GET_NEXT_SCALED_RO_DATA(values);
        roData->yawUpdRateTarget = GET_NEXT_RO_DATA(values);
        roData->xzUpdRateTarget = GET_NEXT_SCALED_RO_DATA(values);
        roData->fovTarget = GET_NEXT_RO_DATA(values);
        roData->atLERPStepScale = GET_NEXT_SCALED_RO_DATA(values);
        roData->interfaceField = GET_NEXT_RO_DATA(values);
    }

    if (R_RELOAD_CAM_PARAMS) {
        Camera_CopyPREGToModeValues(camera);
    }

    OLib_Vec3fDiffToVecGeo(&atToEyeDir, at, eye);
    OLib_Vec3fDiffToVecGeo(&atToEyeNextDir, at, eyeNext);

    sCameraInterfaceField = roData->interfaceField;

    if (RELOAD_PARAMS(camera)) {
        bgChkPos = playerPosRot->pos;
        rwData->floorY = Camera_GetFloorY(camera, &bgChkPos);
        rwData->yawTarget = atToEyeNextDir.yaw;
        rwData->initYawDiff = 0;
        if (rwData->floorY == BGCHECK_Y_MIN) {
            osSyncPrintf(VT_COL(YELLOW, BLACK) "camera: climb: no floor \n" VT_RST);
            rwData->onFloor = -1;
            rwData->floorY = playerPosRot->pos.y - 1000.0f;
        } else if (playerPosRot->pos.y - rwData->floorY < playerHeight) {
            // player's model is within the height of the floor.
            rwData->onFloor = 1;
        } else {
            rwData->onFloor = -1;
        }

        yawDiff = (s16)(playerPosRot->rot.y - 0x7FFF) - atToEyeNextDir.yaw;
        rwData->initYawDiff = ((yawDiff / R_CAM_DEFAULT_ANIM_TIME) / 4) * 3;
        if (roData->interfaceField & JUMP2_FLAG_1) {
            rwData->yawAdj = 0xA;
        } else {
            rwData->yawAdj = 0x2710;
        }

        playerPosRot->pos.x -= camera->playerPosDelta.x;
        playerPosRot->pos.y -= camera->playerPosDelta.y;
        playerPosRot->pos.z -= camera->playerPosDelta.z;
        rwData->animTimer = R_CAM_DEFAULT_ANIM_TIME;
        camera->animState++;
        camera->atLERPStepScale = roData->atLERPStepScale;
    }

    sp90 = CAM_DATA_SCALED(R_CAM_UPDATE_RATE_STEP_SCALE_XZ) * camera->speedRatio;
    sp8C = CAM_DATA_SCALED(R_CAM_UPDATE_RATE_STEP_SCALE_Y) * camera->speedRatio;
    camera->yawUpdateRateInv = Camera_LERPCeilF(roData->yawUpdRateTarget, camera->yawUpdateRateInv, sp90, 0.1f);
    camera->xzOffsetUpdateRate = Camera_LERPCeilF(roData->xzUpdRateTarget, camera->xzOffsetUpdateRate, sp90, 0.1f);
    camera->yOffsetUpdateRate =
        Camera_LERPCeilF(CAM_DATA_SCALED(R_CAM_Y_OFFSET_UPDATE_RATE), camera->yOffsetUpdateRate, sp8C, 0.1f);

    camera->fovUpdateRate = Camera_LERPCeilF(CAM_DATA_SCALED(R_CAM_FOV_UPDATE_RATE), camera->yOffsetUpdateRate,
                                             camera->speedRatio * 0.05f, 0.1f);
    camera->rUpdateRateInv = OREG(27);

    Camera_CalcAtDefault(camera, &atToEyeNextDir, roData->atYOffset, 0);
    OLib_Vec3fDiffToVecGeo(&adjAtToEyeDir, at, eye);

    temp_f16 = roData->minDist;
    sp90 = roData->maxDist + (roData->maxDist * roData->minMaxDistFactor);
    temp_f14 = temp_f16 - (roData->minDist * roData->minMaxDistFactor);

    if (adjAtToEyeDir.r > sp90) {
        adjAtToEyeDir.r = sp90;
    } else if (adjAtToEyeDir.r < temp_f14) {
        adjAtToEyeDir.r = temp_f14;
    }

    yawDiff = (s16)(playerPosRot->rot.y - 0x7FFF) - adjAtToEyeDir.yaw;
    if (rwData->animTimer != 0) {
        rwData->yawTarget = playerPosRot->rot.y - 0x7FFF;
        rwData->animTimer--;
        adjAtToEyeDir.yaw = Camera_LERPCeilS(rwData->yawTarget, atToEyeNextDir.yaw, 0.5f, 0xA);
    } else if (rwData->yawAdj < ABS(yawDiff)) {
        playerYawRot180 = playerPosRot->rot.y - 0x7FFF;
        adjAtToEyeDir.yaw = Camera_LERPFloorS(
            ((yawDiff < 0) ? (s16)(playerYawRot180 + rwData->yawAdj) : (s16)(playerYawRot180 - rwData->yawAdj)),
            atToEyeNextDir.yaw, 0.1f, 0xA);
    } else {
        adjAtToEyeDir.yaw = Camera_LERPCeilS(adjAtToEyeDir.yaw, atToEyeNextDir.yaw, 0.25f, 0xA);
    }

    // Check the floor at the top of the climb
    bgChkPos.x = playerPosRot->pos.x + (Math_SinS(playerPosRot->rot.y) * 25.0f);
    bgChkPos.y = playerPosRot->pos.y + (playerHeight * 2.2f);
    bgChkPos.z = playerPosRot->pos.z + (Math_CosS(playerPosRot->rot.y) * 25.0f);

    sp90 = Camera_GetFloorYNorm(camera, &floorNorm, &bgChkPos, &bgId);
    if ((sp90 != BGCHECK_Y_MIN) && (playerPosRot->pos.y < sp90)) {
        // top of the climb is within 2.2x of the player's height.
        camera->pitchUpdateRateInv =
            Camera_LERPCeilF(20.0f, camera->pitchUpdateRateInv, CAM_DATA_SCALED(R_CAM_UPDATE_RATE_STEP_SCALE_Y), 0.1f);
        camera->rUpdateRateInv =
            Camera_LERPCeilF(20.0f, camera->rUpdateRateInv, CAM_DATA_SCALED(R_CAM_UPDATE_RATE_STEP_SCALE_Y), 0.1f);
        adjAtToEyeDir.pitch = Camera_LERPCeilS(0x1F4, atToEyeNextDir.pitch, 1.0f / camera->pitchUpdateRateInv, 0xA);
    } else if ((playerPosRot->pos.y - rwData->floorY) < playerHeight) {
        // player is within his height of the ground.
        camera->pitchUpdateRateInv =
            Camera_LERPCeilF(20.0f, camera->pitchUpdateRateInv, CAM_DATA_SCALED(R_CAM_UPDATE_RATE_STEP_SCALE_Y), 0.1f);
        camera->rUpdateRateInv =
            Camera_LERPCeilF(20.0f, camera->rUpdateRateInv, CAM_DATA_SCALED(R_CAM_UPDATE_RATE_STEP_SCALE_Y), 0.1f);
        adjAtToEyeDir.pitch = Camera_LERPCeilS(0x1F4, atToEyeNextDir.pitch, 1.0f / camera->pitchUpdateRateInv, 0xA);
    } else {
        camera->pitchUpdateRateInv = 100.0f;
        camera->rUpdateRateInv = 100.0f;
    }

    // max pitch to +/- ~ 60 degrees
    if (adjAtToEyeDir.pitch > 0x2AF8) {
        adjAtToEyeDir.pitch = 0x2AF8;
    }

    if (adjAtToEyeDir.pitch < -0x2AF8) {
        adjAtToEyeDir.pitch = -0x2AF8;
    }

    Camera_AddVecGeoToVec3f(eyeNext, at, &adjAtToEyeDir);
    camBgChk.pos = *eyeNext;
    if (Camera_BGCheckInfo(camera, at, &camBgChk)) {
        // Collision detected between at->eyeNext, Check if collision between
        // at->eyeNext, but parallel to at (pitch = 0).
        bgChkPos = camBgChk.pos;
        bgChkPara.r = adjAtToEyeDir.r;
        bgChkPara.pitch = 0;
        bgChkPara.yaw = adjAtToEyeDir.yaw;
        Camera_AddVecGeoToVec3f(&camBgChk.pos, at, &bgChkPara);
        if (Camera_BGCheckInfo(camera, at, &camBgChk)) {
            // Collision found between parallel at->eyeNext, set eye position to
            // first collision point.
            *eye = bgChkPos;
        } else {
            // no collision found with the parallel at->eye, animate to be parallel
            adjAtToEyeDir.pitch = Camera_LERPCeilS(0, adjAtToEyeDir.pitch, 0.2f, 0xA);
            Camera_AddVecGeoToVec3f(eye, at, &adjAtToEyeDir);
            // useless?
            Camera_BGCheck(camera, at, eye);
        }
    } else {
        // no collision detected.
        *eye = *eyeNext;
    }

    camera->dist = adjAtToEyeDir.r;
    camera->fov = Camera_LERPCeilF(roData->fovTarget, camera->fov, camera->fovUpdateRate, 1.0f);
    camera->roll = Camera_LERPCeilS(0, camera->roll, 0.5f, 0xA);
    return true;
}

// swimming
s32 Camera_Jump3(Camera* camera) {
    Vec3f* eye = &camera->eye;
    Vec3f* at = &camera->at;
    Vec3f* eyeNext = &camera->eyeNext;
    s32 prevMode;
    f32 spC4;
    f32 spC0;
    f32 spBC;
    UNUSED Vec3f spB0;
    VecGeo eyeDiffGeo;
    PosRot* playerPosRot = &camera->playerPosRot;
    Jump3ReadOnlyData* roData = &camera->paramData.jump3.roData;
    VecGeo eyeAtOffset;
    VecGeo eyeNextAtOffset;
    s32 pad;
    s32 pad2;
    CameraModeValue* values;
    f32 t2;
    f32 phi_f0;
    f32 phi_f2;
    f32 playerHeight;
    PosRot playerhead;
    f32 yNormal;
    f32 temp_f18;
    s32 modeSwitch;
    f32 temp_f2_2;
    Jump3ReadWriteData* rwData = &camera->paramData.jump3.rwData;

    playerHeight = Player_GetHeight(camera->player);
    Actor_GetFocus(&playerhead, &camera->player->actor);

    modeSwitch = false;
    if (((camera->waterYPos - eye->y) < OREG(44) || (camera->animState == 0))) {
        if (rwData->mode != CAM_MODE_NORMAL) {
            rwData->mode = CAM_MODE_NORMAL;
            modeSwitch = true;
        }
    } else if (((camera->waterYPos - eye->y) > OREG(45)) && (rwData->mode != CAM_MODE_BOOMERANG)) {
        rwData->mode = CAM_MODE_BOOMERANG;
        modeSwitch = true;
    }

    OLib_Vec3fDiffToVecGeo(&eyeAtOffset, at, eye);
    OLib_Vec3fDiffToVecGeo(&eyeNextAtOffset, at, eyeNext);

    if (RELOAD_PARAMS(camera) || modeSwitch || R_RELOAD_CAM_PARAMS) {
        values = sCameraSettings[camera->setting].cameraModes[rwData->mode].values;
        yNormal =
            1.0f + CAM_DATA_SCALED(R_CAM_YOFFSET_NORM) - (CAM_DATA_SCALED(R_CAM_YOFFSET_NORM) * (68.0f / playerHeight));
        t2 = CAM_DATA_SCALED(playerHeight) * yNormal;
        roData->yOffset = GET_NEXT_RO_DATA(values) * t2;
        roData->distMin = GET_NEXT_RO_DATA(values) * t2;
        roData->distMax = GET_NEXT_RO_DATA(values) * t2;
        roData->pitchTarget = CAM_DEG_TO_BINANG(GET_NEXT_RO_DATA(values));
        roData->swingUpdateRate = GET_NEXT_RO_DATA(values);
        roData->unk_10 = GET_NEXT_RO_DATA(values);
        roData->unk_14 = GET_NEXT_SCALED_RO_DATA(values);
        roData->fovTarget = GET_NEXT_RO_DATA(values);
        roData->unk_1C = GET_NEXT_SCALED_RO_DATA(values);
        roData->interfaceField = GET_NEXT_RO_DATA(values);
    }

    if (R_RELOAD_CAM_PARAMS) {
        prevMode = camera->mode;
        camera->mode = rwData->mode;
        Camera_CopyPREGToModeValues(camera);
        camera->mode = prevMode;
    }

    sCameraInterfaceField = roData->interfaceField;

    switch (camera->animState) {
        case 0:
        case 10:
        case 20:
        case 25:
            rwData->swing.atEyePoly = NULL;
            rwData->unk_1C = camera->playerGroundY;
            rwData->swing.unk_16 = rwData->swing.unk_14 = rwData->swing.unk_18 = 0;
            rwData->animTimer = 10;
            rwData->swing.swingUpdateRate = roData->swingUpdateRate;
            camera->animState++;
            rwData->swing.swingUpdateRateTimer = 0;
            break;
        default:
            if (rwData->animTimer != 0) {
                rwData->animTimer--;
            }
            break;
    }

    spB0 = *eye;

    spC4 = CAM_DATA_SCALED(R_CAM_UPDATE_RATE_STEP_SCALE_XZ) * camera->speedRatio;
    spC0 = camera->speedRatio * CAM_DATA_SCALED(R_CAM_UPDATE_RATE_STEP_SCALE_Y);
    spBC = rwData->swing.unk_18 != 0 ? CAM_DATA_SCALED(R_CAM_UPDATE_RATE_STEP_SCALE_XZ) : spC4;

    if (rwData->swing.swingUpdateRateTimer != 0) {
        camera->yawUpdateRateInv =
            Camera_LERPCeilF(rwData->swing.swingUpdateRate + (rwData->swing.swingUpdateRateTimer * 2),
                             camera->yawUpdateRateInv, spC4, 0.1f);
        camera->pitchUpdateRateInv =
            Camera_LERPCeilF((rwData->swing.swingUpdateRateTimer * 2) + 40.0f, camera->pitchUpdateRateInv, spC0, 0.1f);
        rwData->swing.swingUpdateRateTimer--;
    } else {
        camera->yawUpdateRateInv =
            Camera_LERPCeilF(rwData->swing.swingUpdateRate, camera->yawUpdateRateInv, spBC, 0.1f);
        camera->pitchUpdateRateInv = Camera_LERPCeilF(40.0f, camera->pitchUpdateRateInv, spC0, 0.1f);
    }

    camera->xzOffsetUpdateRate =
        Camera_LERPCeilF(CAM_DATA_SCALED(R_CAM_XZ_OFFSET_UPDATE_RATE), camera->xzOffsetUpdateRate, spC4, 0.1f);
    camera->yOffsetUpdateRate =
        Camera_LERPCeilF(CAM_DATA_SCALED(R_CAM_Y_OFFSET_UPDATE_RATE), camera->yOffsetUpdateRate, spC0, 0.1f);
    camera->fovUpdateRate = Camera_LERPCeilF(CAM_DATA_SCALED(R_CAM_FOV_UPDATE_RATE), camera->yOffsetUpdateRate,
                                             camera->speedRatio * 0.05f, 0.1f);

    Camera_CalcAtDefault(camera, &eyeNextAtOffset, roData->yOffset, roData->interfaceField);
    OLib_Vec3fDiffToVecGeo(&eyeDiffGeo, at, eyeNext);

    camera->dist = eyeDiffGeo.r =
        Camera_ClampDist(camera, eyeDiffGeo.r, roData->distMin, roData->distMax, rwData->animTimer);

    if (camera->playerGroundY <= playerPosRot->pos.y) {
        phi_f0 = playerPosRot->pos.y - camera->playerGroundY;
    } else {
        phi_f0 = -(playerPosRot->pos.y - camera->playerGroundY);
    }

    if (!(phi_f0 < 10.0f)) {
        if (camera->waterYPos <= playerhead.pos.y) {
            phi_f2 = playerhead.pos.y - camera->waterYPos;
        } else {
            phi_f2 = -(playerhead.pos.y - camera->waterYPos);
        }
        if (!(phi_f2 < 50.0f)) {
            camera->pitchUpdateRateInv = 100.0f;
        }
    }
    if (rwData->swing.unk_18 != 0) {
        eyeDiffGeo.yaw =
            Camera_LERPCeilS(rwData->swing.unk_16, eyeNextAtOffset.yaw, 1.0f / camera->yawUpdateRateInv, 0xA);
        eyeDiffGeo.pitch =
            Camera_LERPCeilS(rwData->swing.unk_14, eyeNextAtOffset.pitch, 1.0f / camera->yawUpdateRateInv, 0xA);
    } else {
        eyeDiffGeo.yaw = Camera_CalcDefaultYaw(camera, eyeNextAtOffset.yaw, playerPosRot->rot.y, roData->unk_14, 0.0f);
        eyeDiffGeo.pitch = Camera_CalcDefaultPitch(camera, eyeNextAtOffset.pitch, roData->pitchTarget, 0);
    }

    if (eyeDiffGeo.pitch > R_CAM_MAX_PITCH) {
        eyeDiffGeo.pitch = R_CAM_MAX_PITCH;
    }

    if (eyeDiffGeo.pitch < R_CAM_MIN_PITCH_1) {
        eyeDiffGeo.pitch = R_CAM_MIN_PITCH_1;
    }

    Camera_AddVecGeoToVec3f(eyeNext, at, &eyeDiffGeo);
    if ((camera->status == CAM_STAT_ACTIVE) && !(roData->interfaceField & JUMP3_FLAG_4)) {
        func_80046E20(camera, &eyeDiffGeo, roData->distMin, roData->swingUpdateRate, &spBC, &rwData->swing);
        if (roData->interfaceField & JUMP3_FLAG_2) {
            camera->inputDir.x = -eyeAtOffset.pitch;
            camera->inputDir.y = eyeAtOffset.yaw - 0x7FFF;
            camera->inputDir.z = 0;
        } else {
            OLib_Vec3fDiffToVecGeo(&eyeDiffGeo, eye, at);
            camera->inputDir.x = eyeDiffGeo.pitch;
            camera->inputDir.y = eyeDiffGeo.yaw;
            camera->inputDir.z = 0;
        }

        if (rwData->swing.unk_18 != 0) {
            camera->inputDir.y =
                Camera_LERPCeilS(camera->inputDir.y + (s16)((s16)(rwData->swing.unk_16 - 0x7FFF) - camera->inputDir.y),
                                 camera->inputDir.y, 1.0f - (0.99f * spBC), 0xA);
        }
    } else {
        rwData->swing.swingUpdateRate = roData->swingUpdateRate;
        rwData->swing.unk_18 = 0;
        sUpdateCameraDirection = 0;
        *eye = *eyeNext;
    }
    camera->fov = Camera_LERPCeilF(roData->fovTarget, camera->fov, camera->fovUpdateRate, 1.0f);
    camera->roll = Camera_LERPCeilS(0, camera->roll, 0.5f, 0xA);
    camera->atLERPStepScale = Camera_ClampLERPScale(camera, roData->unk_1C);
    return true;
}

s32 Camera_Jump4(Camera* camera) {
    return Camera_Noop(camera);
}

s32 Camera_Jump0(Camera* camera) {
    return Camera_Noop(camera);
}

s32 Camera_Battle1(Camera* camera) {
    Vec3f* eye = &camera->eye;
    Vec3f* at = &camera->at;
    Vec3f* eyeNext = &camera->eyeNext;
    Vec3f sp128;
    Vec3f playerHead;
    Vec3f targetPos;
    f32 var3;
    f32 var2;
    f32 temp_f0_2;
    f32 temp_f12_2;
    f32 spFC;
    f32 spF8;
    f32 swingAngle;
    f32 temp_f2_2;
    f32 temp_f14;
    s32 skipEyeAtCalc;
    f32 distRatio;
    CamColChk spBC;
    VecGeo spB4;
    VecGeo atToTargetDir;
    VecGeo playerToTargetDir;
    VecGeo atToEyeDir;
    VecGeo atToEyeNextDir;
    PosRot* playerPosRot = &camera->playerPosRot;
    s16 tmpAng1;
    s16 tmpAng2;
    Player* player;
    s16 sp86;
    s16 isOffGround;
    f32 distance;
    f32 sp7C;
    f32 sp78;
    f32 fov;
    Battle1ReadOnlyData* roData = &camera->paramData.batt1.roData;
    Battle1ReadWriteData* rwData = &camera->paramData.batt1.rwData;
    s32 pad;
    f32 playerHeight;

    skipEyeAtCalc = false;
    player = camera->player;
    playerHeight = Player_GetHeight(camera->player);
    if (RELOAD_PARAMS(camera) || R_RELOAD_CAM_PARAMS) {
        CameraModeValue* values = sCameraSettings[camera->setting].cameraModes[camera->mode].values;
        f32 yNormal =
            1.0f + CAM_DATA_SCALED(R_CAM_YOFFSET_NORM) - (CAM_DATA_SCALED(R_CAM_YOFFSET_NORM) * (68.0f / playerHeight));

        roData->yOffset = GET_NEXT_SCALED_RO_DATA(values) * playerHeight * yNormal;
        roData->distance = GET_NEXT_RO_DATA(values);
        roData->swingYawInitial = GET_NEXT_RO_DATA(values);
        roData->swingYawFinal = GET_NEXT_RO_DATA(values);
        roData->swingPitchInitial = GET_NEXT_RO_DATA(values);
        roData->swingPitchFinal = GET_NEXT_RO_DATA(values);
        roData->swingPitchAdj = GET_NEXT_SCALED_RO_DATA(values);
        roData->fov = GET_NEXT_RO_DATA(values);
        roData->atLERPScaleOnGround = GET_NEXT_SCALED_RO_DATA(values);
        roData->interfaceField = GET_NEXT_RO_DATA(values);
        roData->yOffsetOffGround = GET_NEXT_SCALED_RO_DATA(values) * playerHeight * yNormal;
        roData->atLERPScaleOffGround = GET_NEXT_SCALED_RO_DATA(values);
        rwData->chargeTimer = 40;
        rwData->unk_10 = CAM_DATA_SCALED(OREG(12));
    }

    if (R_RELOAD_CAM_PARAMS) {
        Camera_CopyPREGToModeValues(camera);
    }

    distance = roData->distance;
    sp7C = roData->swingPitchInitial;
    sp78 = roData->swingPitchFinal;
    fov = roData->fov;

    if (camera->player->stateFlags1 & PLAYER_STATE1_12) {
        // charging sword.
        rwData->unk_10 = Camera_LERPCeilF(CAM_DATA_SCALED(OREG(12)) * 0.5f, rwData->unk_10,
                                          CAM_DATA_SCALED(R_CAM_UPDATE_RATE_STEP_SCALE_XZ), 0.1f);
        camera->xzOffsetUpdateRate =
            Camera_LERPCeilF(0.2f, camera->xzOffsetUpdateRate, CAM_DATA_SCALED(R_CAM_UPDATE_RATE_STEP_SCALE_XZ), 0.1f);
        camera->yOffsetUpdateRate =
            Camera_LERPCeilF(0.2f, camera->yOffsetUpdateRate, CAM_DATA_SCALED(R_CAM_UPDATE_RATE_STEP_SCALE_XZ), 0.1f);
        if (rwData->chargeTimer > -20) {
            rwData->chargeTimer--;
        } else {
            distance = 250.0f;
            sp7C = 50.0f;
            sp78 = 40.0f;
            fov = 60.0f;
        }
    } else if (rwData->chargeTimer < 0) {
        distance = 250.0f;
        sp7C = 50.0f;
        sp78 = 40.0f;
        fov = 60.0f;
        rwData->chargeTimer++;
    } else {
        rwData->chargeTimer = 40;
        rwData->unk_10 = Camera_LERPCeilF(CAM_DATA_SCALED(OREG(12)), rwData->unk_10,
                                          CAM_DATA_SCALED(R_CAM_UPDATE_RATE_STEP_SCALE_XZ), 0.1f);
        camera->xzOffsetUpdateRate =
            Camera_LERPCeilF(CAM_DATA_SCALED(R_CAM_BATTLE1_XYZ_OFFSET_UPDATE_RATE_TARGET), camera->xzOffsetUpdateRate,
                             CAM_DATA_SCALED(R_CAM_UPDATE_RATE_STEP_SCALE_XZ) * camera->speedRatio, 0.1f);
        camera->yOffsetUpdateRate =
            Camera_LERPCeilF(CAM_DATA_SCALED(R_CAM_BATTLE1_XYZ_OFFSET_UPDATE_RATE_TARGET), camera->yOffsetUpdateRate,
                             CAM_DATA_SCALED(R_CAM_UPDATE_RATE_STEP_SCALE_Y) * camera->speedRatio, 0.1f);
    }
    camera->fovUpdateRate = Camera_LERPCeilF(CAM_DATA_SCALED(R_CAM_FOV_UPDATE_RATE), camera->fovUpdateRate,
                                             camera->speedRatio * 0.05f, 0.1f);
    playerHeight += roData->yOffset;
    OLib_Vec3fDiffToVecGeo(&atToEyeDir, at, eye);
    OLib_Vec3fDiffToVecGeo(&atToEyeNextDir, at, eyeNext);
    if (camera->target == NULL || camera->target->update == NULL) {
        if (camera->target == NULL) {
            osSyncPrintf(
                VT_COL(YELLOW, BLACK) "camera: warning: battle: target is not valid, change parallel\n" VT_RST);
        }
        camera->target = NULL;
        Camera_ChangeMode(camera, CAM_MODE_TARGET);
        return true;
    }

    sCameraInterfaceField = roData->interfaceField;

    if (RELOAD_PARAMS(camera)) {
        rwData->unk_14 = 0;
        rwData->roll = 0.0f;
        rwData->target = camera->target;
        camera->animState++;
        if (rwData->target->id > 0) {
            osSyncPrintf("camera: battle: target actor name " VT_FGCOL(BLUE) "%d" VT_RST "\n", rwData->target->id);
        } else {
            osSyncPrintf("camera: battle: target actor name " VT_COL(RED, WHITE) "%d" VT_RST "\n", rwData->target->id);
            camera->target = NULL;
            Camera_ChangeMode(camera, CAM_MODE_TARGET);
            return true;
        }
        rwData->animTimer = R_CAM_DEFAULT_ANIM_TIME + OREG(24);
        rwData->initialEyeToAtYaw = atToEyeDir.yaw;
        rwData->initialEyeToAtPitch = atToEyeDir.pitch;
        rwData->initialEyeToAtDist = atToEyeDir.r;
        rwData->yPosOffset = playerPosRot->pos.y - camera->playerPosDelta.y;
    }

    if (camera->status == CAM_STAT_ACTIVE) {
        sUpdateCameraDirection = 1;
        camera->inputDir.x = -atToEyeDir.pitch;
        camera->inputDir.y = atToEyeDir.yaw - 0x7FFF;
        camera->inputDir.z = 0;
    }

    if (camera->playerGroundY == camera->playerPosRot.pos.y || camera->player->actor.gravity > -0.1f ||
        camera->player->stateFlags1 & PLAYER_STATE1_21) {
        isOffGround = false;
        rwData->yPosOffset = playerPosRot->pos.y;
    } else {
        isOffGround = true;
    }

    if (rwData->animTimer == 0) {
        camera->atLERPStepScale =
            Camera_ClampLERPScale(camera, isOffGround ? roData->atLERPScaleOffGround : roData->atLERPScaleOnGround);
    }
    Actor_GetFocus(&camera->targetPosRot, camera->target);
    if (rwData->target != camera->target) {
        osSyncPrintf("camera: battle: change target %d -> " VT_FGCOL(BLUE) "%d" VT_RST "\n", rwData->target->id,
                     camera->target->id);
        camera->animState = 0;
        return true;
    }

    Camera_CalcAtForLockOn(camera, &atToEyeNextDir, &camera->targetPosRot.pos,
                           isOffGround ? roData->yOffsetOffGround : roData->yOffset, distance, &rwData->yPosOffset,
                           &playerToTargetDir, (isOffGround ? 0x81 : 1) | roData->interfaceField);
    tmpAng2 = playerToTargetDir.yaw;
    playerHead = playerPosRot->pos;
    playerHead.y += playerHeight;
    OLib_Vec3fDiffToVecGeo(&playerToTargetDir, &playerHead, &camera->targetPosRot.pos);
    distRatio = playerToTargetDir.r > distance ? 1 : playerToTargetDir.r / distance;
    targetPos = camera->targetPosRot.pos;
    OLib_Vec3fDiffToVecGeo(&atToTargetDir, at, &targetPos);
    atToTargetDir.r = distance - ((atToTargetDir.r <= distance ? atToTargetDir.r : distance) * 0.5f);
    swingAngle = roData->swingYawInitial + ((roData->swingYawFinal - roData->swingYawInitial) * (1.1f - distRatio));
    spF8 = OREG(13) + swingAngle;

    spB4.r = camera->dist = Camera_LERPCeilF(distance, camera->dist, CAM_DATA_SCALED(OREG(11)), 2.0f);
    spB4.yaw = atToEyeNextDir.yaw;
    tmpAng1 = (s16)(atToTargetDir.yaw - (s16)(atToEyeNextDir.yaw - 0x7FFF));
    if (rwData->animTimer != 0) {
        if (rwData->animTimer >= OREG(24)) {
            sp86 = rwData->animTimer - OREG(24);
            OLib_Vec3fDiffToVecGeo(&playerToTargetDir, at, eye);
            playerToTargetDir.yaw = tmpAng2 - 0x7FFF;

            var2 = 1.0f / R_CAM_DEFAULT_ANIM_TIME;
            var3 = (rwData->initialEyeToAtDist - playerToTargetDir.r) * var2;
            tmpAng1 = (s16)(rwData->initialEyeToAtYaw - playerToTargetDir.yaw) * var2;
            tmpAng2 = (s16)(rwData->initialEyeToAtPitch - playerToTargetDir.pitch) * var2;

            spB4.r =
                Camera_LERPCeilF(playerToTargetDir.r + (var3 * sp86), atToEyeDir.r, CAM_DATA_SCALED(OREG(28)), 1.0f);
            spB4.yaw = Camera_LERPCeilS(playerToTargetDir.yaw + (tmpAng1 * sp86), atToEyeDir.yaw,
                                        CAM_DATA_SCALED(OREG(28)), 0xA);
            spB4.pitch = Camera_LERPCeilS(playerToTargetDir.pitch + (tmpAng2 * sp86), atToEyeDir.pitch,
                                          CAM_DATA_SCALED(OREG(28)), 0xA);
        } else {
            skipEyeAtCalc = true;
        }
        rwData->animTimer--;
    } else if (ABS(tmpAng1) > CAM_DEG_TO_BINANG(swingAngle)) {
        spFC = CAM_BINANG_TO_DEG(tmpAng1);
        temp_f2_2 = swingAngle + (spF8 - swingAngle) * (OLib_ClampMaxDist(atToTargetDir.r, spB4.r) / spB4.r);
        temp_f12_2 = ((temp_f2_2 * temp_f2_2) - 2.0f) / (temp_f2_2 - 360.0f);
        var2 = ((temp_f12_2 * spFC) + (2.0f - (360.0f * temp_f12_2)));
        temp_f14 = SQ(spFC) / var2;
        tmpAng2 = tmpAng1 >= 0 ? CAM_DEG_TO_BINANG(temp_f14) : (-CAM_DEG_TO_BINANG(temp_f14));
        spB4.yaw = (s16)((s16)(atToEyeNextDir.yaw - 0x7FFF) + tmpAng2) - 0x7FFF;
    } else {
        spFC = 0.05f;
        spFC = (1 - camera->speedRatio) * spFC;
        tmpAng2 = tmpAng1 >= 0 ? CAM_DEG_TO_BINANG(swingAngle) : -CAM_DEG_TO_BINANG(swingAngle);
        spB4.yaw = atToEyeNextDir.yaw - (s16)((tmpAng2 - tmpAng1) * spFC);
    }

    if (!skipEyeAtCalc) {
        var3 = atToTargetDir.pitch * roData->swingPitchAdj;
        var2 = F32_LERPIMP(sp7C, sp78, distRatio);
        tmpAng1 = CAM_DEG_TO_BINANG(var2) - (s16)(playerToTargetDir.pitch * (0.5f + distRatio * (1.0f - 0.5f)));
        tmpAng1 += (s16)(var3);

        if (tmpAng1 < -0x2AA8) {
            tmpAng1 = -0x2AA8;
        } else if (tmpAng1 > 0x2AA8) {
            tmpAng1 = 0x2AA8;
        }

        spB4.pitch = Camera_LERPCeilS(tmpAng1, atToEyeNextDir.pitch, rwData->unk_10, 0xA);
        Camera_AddVecGeoToVec3f(eyeNext, at, &spB4);
        spBC.pos = *eyeNext;
        if (camera->status == CAM_STAT_ACTIVE) {
            if (!camera->play->envCtx.skyboxDisabled || roData->interfaceField & BATTLE1_FLAG_0) {
                Camera_BGCheckInfo(camera, at, &spBC);
            } else if (roData->interfaceField & BATTLE1_FLAG_1) {
                func_80043F94(camera, at, &spBC);
            } else {
                OLib_Vec3fDistNormalize(&sp128, at, &spBC.pos);
                spBC.pos.x -= sp128.x;
                spBC.pos.y -= sp128.y;
                spBC.pos.z -= sp128.z;
            }
            *eye = spBC.pos;
        } else {
            *eye = *eyeNext;
        }
    }
    rwData->roll += ((R_CAM_BATTLE1_ROLL_TARGET_BASE * camera->speedRatio * (1.0f - distRatio)) - rwData->roll) *
                    CAM_DATA_SCALED(R_CAM_BATTLE1_ROLL_STEP_SCALE);
    camera->roll = CAM_DEG_TO_BINANG(rwData->roll);
    camera->fov = Camera_LERPCeilF((player->meleeWeaponState != 0 ? 0.8f
                                    : gSaveContext.health <= 0x10 ? 0.8f
                                                                  : 1.0f) *
                                       (fov - ((fov * 0.05f) * distRatio)),
                                   camera->fov, camera->fovUpdateRate, 1.0f);
}

s32 Camera_Battle2(Camera* camera) {
    return Camera_Noop(camera);
}

s32 Camera_Battle3(Camera* camera) {
    return Camera_Noop(camera);
}

/**
 * Charging spin attack
 * Camera zooms out slowly for 50 frames, then tilts up to a specified
 * setting value.
 */
s32 Camera_Battle4(Camera* camera) {
    Vec3f* eye = &camera->eye;
    Vec3f* at = &camera->at;
    Vec3f* eyeNext = &camera->eyeNext;
    VecGeo eyeNextOffset;
    VecGeo eyeAtOffset;
    VecGeo eyeNextAtOffset;
    Battle4ReadOnlyData* roData = &camera->paramData.batt4.roData;
    Battle4ReadWriteData* rwData = &camera->paramData.batt4.rwData;
    s32 pad;
    f32 playerHeight;

    playerHeight = Player_GetHeight(camera->player);
    if (RELOAD_PARAMS(camera) || R_RELOAD_CAM_PARAMS) {
        CameraModeValue* values = sCameraSettings[camera->setting].cameraModes[camera->mode].values;
        f32 yNormal =
            1.0f + CAM_DATA_SCALED(R_CAM_YOFFSET_NORM) - (CAM_DATA_SCALED(R_CAM_YOFFSET_NORM) * (68.0f / playerHeight));

        roData->yOffset = GET_NEXT_SCALED_RO_DATA(values) * playerHeight * yNormal;
        roData->rTarget = GET_NEXT_SCALED_RO_DATA(values) * playerHeight * yNormal;
        roData->pitchTarget = CAM_DEG_TO_BINANG(GET_NEXT_RO_DATA(values));
        roData->lerpUpdateRate = GET_NEXT_SCALED_RO_DATA(values);
        roData->fovTarget = GET_NEXT_RO_DATA(values);
        roData->atLERPTarget = GET_NEXT_SCALED_RO_DATA(values);
        roData->interfaceField = GET_NEXT_RO_DATA(values);
    }

    if (R_RELOAD_CAM_PARAMS) {
        Camera_CopyPREGToModeValues(camera);
    }

    OLib_Vec3fDiffToVecGeo(&eyeAtOffset, at, eye);
    OLib_Vec3fDiffToVecGeo(&eyeNextAtOffset, at, eyeNext);

    sCameraInterfaceField = roData->interfaceField;

    switch (camera->animState) {
        case 0:
        case 10:
        case 20:
            rwData->animTimer = 50;
            camera->animState++;
            break;
    }

    camera->yawUpdateRateInv =
        Camera_LERPCeilF(roData->lerpUpdateRate, camera->yawUpdateRateInv,
                         CAM_DATA_SCALED(R_CAM_UPDATE_RATE_STEP_SCALE_XZ) * camera->speedRatio, 0.1f);
    camera->rUpdateRateInv = 1000.0f;
    camera->pitchUpdateRateInv = 1000.0f;
    camera->xzOffsetUpdateRate =
        Camera_LERPCeilF(0.025f, camera->xzOffsetUpdateRate, CAM_DATA_SCALED(R_CAM_UPDATE_RATE_STEP_SCALE_XZ), 0.1f);
    camera->yOffsetUpdateRate =
        Camera_LERPCeilF(CAM_DATA_SCALED(R_CAM_Y_OFFSET_UPDATE_RATE), camera->yOffsetUpdateRate,
                         CAM_DATA_SCALED(R_CAM_UPDATE_RATE_STEP_SCALE_Y) * camera->speedRatio, 0.1f);
    camera->fovUpdateRate = 0.0001f;
    Camera_CalcAtDefault(camera, &eyeNextAtOffset, roData->yOffset, 1);
    if (rwData->animTimer != 0) {
        eyeNextOffset.yaw = eyeAtOffset.yaw;
        eyeNextOffset.pitch = eyeAtOffset.pitch;
        eyeNextOffset.r = eyeAtOffset.r;
        rwData->animTimer--;
    } else {
        eyeNextOffset.yaw = eyeAtOffset.yaw;
        eyeNextOffset.pitch = Camera_LERPCeilS(roData->pitchTarget, eyeAtOffset.pitch, roData->lerpUpdateRate, 2);
        eyeNextOffset.r = Camera_LERPCeilF(roData->rTarget, eyeAtOffset.r, roData->lerpUpdateRate, 0.001f);
    }
    Camera_AddVecGeoToVec3f(eyeNext, at, &eyeNextOffset);
    *eye = *eyeNext;
    camera->dist = eyeNextOffset.r;
    camera->fov = Camera_LERPCeilF(roData->fovTarget, camera->fov, roData->lerpUpdateRate, 1.0f);
    camera->roll = 0;
    camera->atLERPStepScale = Camera_ClampLERPScale(camera, roData->atLERPTarget);
    return true;
}

s32 Camera_Battle0(Camera* camera) {
    return Camera_Noop(camera);
}

// Targeting non-enemy
s32 Camera_KeepOn1(Camera* camera) {
    Vec3f* eye = &camera->eye;
    Vec3f* at = &camera->at;
    Vec3f* eyeNext = &camera->eyeNext;
    Vec3f sp120;
    Vec3f sp114;
    Vec3f sp108;
    f32 sp104;
    f32 temp_f12_2;
    f32 temp_f14;
    f32 t1;
    f32 spF4;
    f32 spF0;
    f32 spEC;
    f32 spE8;
    f32 t2;
    s16 spE2;
    s16 spE0;
    VecGeo spD8;
    VecGeo spD0;
    VecGeo spC8;
    VecGeo spC0;
    VecGeo spB8;
    PosRot* playerPosRot = &camera->playerPosRot;
    CamColChk sp8C;
    s32 sp88;
    f32 sp84;
    s16 sp82;
    s16 sp80;
    KeepOn1ReadOnlyData* roData = &camera->paramData.keep1.roData;
    KeepOn1ReadWriteData* rwData = &camera->paramData.keep1.rwData;
    s16 t3;
    f32 playerHeight;

    sp88 = 0;
    playerHeight = Player_GetHeight(camera->player);
    if ((camera->target == NULL) || (camera->target->update == NULL)) {
        if (camera->target == NULL) {
            osSyncPrintf(
                VT_COL(YELLOW, BLACK) "camera: warning: keepon: target is not valid, change parallel\n" VT_RST);
        }
        camera->target = NULL;
        Camera_ChangeMode(camera, CAM_MODE_TARGET);
        return 1;
    }

    if (RELOAD_PARAMS(camera) || R_RELOAD_CAM_PARAMS) {
        CameraModeValue* values = sCameraSettings[camera->setting].cameraModes[camera->mode].values;
        f32 yNormal =
            1.0f + CAM_DATA_SCALED(R_CAM_YOFFSET_NORM) - (CAM_DATA_SCALED(R_CAM_YOFFSET_NORM) * (68.0f / playerHeight));

        roData->unk_00 = GET_NEXT_SCALED_RO_DATA(values) * playerHeight * yNormal;
        roData->unk_04 = GET_NEXT_RO_DATA(values);
        roData->unk_08 = GET_NEXT_RO_DATA(values);
        roData->unk_0C = GET_NEXT_RO_DATA(values);
        roData->unk_10 = GET_NEXT_RO_DATA(values);
        roData->unk_14 = GET_NEXT_RO_DATA(values);
        roData->unk_18 = GET_NEXT_RO_DATA(values);
        roData->unk_1C = GET_NEXT_SCALED_RO_DATA(values);
        roData->unk_20 = GET_NEXT_RO_DATA(values);
        roData->unk_24 = GET_NEXT_SCALED_RO_DATA(values);
        roData->interfaceField = GET_NEXT_RO_DATA(values);
        roData->unk_28 = GET_NEXT_SCALED_RO_DATA(values) * playerHeight * yNormal;
        roData->unk_2C = GET_NEXT_SCALED_RO_DATA(values);
    }
    if (R_RELOAD_CAM_PARAMS) {
        Camera_CopyPREGToModeValues(camera);
    }

    playerHeight += roData->unk_00;
    OLib_Vec3fDiffToVecGeo(&spC0, at, eye);
    OLib_Vec3fDiffToVecGeo(&spB8, at, eyeNext);
    sCameraInterfaceField = roData->interfaceField;
    if (RELOAD_PARAMS(camera)) {
        camera->animState++;
        rwData->unk_10 = 0;
        rwData->unk_04 = 0.0f;
        rwData->unk_0C = camera->target;
        rwData->unk_16 = R_CAM_DEFAULT_ANIM_TIME + OREG(24);
        rwData->unk_12 = spC0.yaw;
        rwData->unk_14 = spC0.pitch;
        rwData->unk_00 = spC0.r;
        rwData->unk_08 = playerPosRot->pos.y - camera->playerPosDelta.y;
    }
    if (camera->status == CAM_STAT_ACTIVE) {
        sUpdateCameraDirection = 1;
        camera->inputDir.x = -spC0.pitch;
        camera->inputDir.y = spC0.yaw - 0x7FFF;
        camera->inputDir.z = 0;
    }

    sp104 = roData->unk_04;
    sp84 = 1;

    switch (camera->viewFlags & (CAM_VIEW_TARGET | CAM_VIEW_TARGET_POS)) {
        case CAM_VIEW_TARGET:
            if ((camera->player->actor.category == 2) && (camera->player->interactRangeActor == camera->target)) {
                PosRot sp54;

                Actor_GetFocus(&sp54, &camera->player->actor);
                spC8.r = 60.0f;
                spC8.yaw = camera->playerPosRot.rot.y;
                spC8.pitch = 0x2EE0;
                Camera_AddVecGeoToVec3f(&camera->targetPosRot.pos, &sp54.pos, &spC8);
            } else {
                Actor_GetFocus(&camera->targetPosRot, camera->target);
            }
            Actor_GetFocus(&camera->targetPosRot, camera->target);
            if (rwData->unk_0C != camera->target) {
                rwData->unk_0C = camera->target;
                camera->atLERPStepScale = 0.0f;
            }
            camera->xzOffsetUpdateRate =
                Camera_LERPCeilF(1.0f, camera->xzOffsetUpdateRate,
                                 CAM_DATA_SCALED(R_CAM_UPDATE_RATE_STEP_SCALE_XZ) * camera->speedRatio, 0.1f);
            camera->yOffsetUpdateRate =
                Camera_LERPCeilF(1.0f, camera->yOffsetUpdateRate,
                                 CAM_DATA_SCALED(R_CAM_UPDATE_RATE_STEP_SCALE_Y) * camera->speedRatio, 0.1f);
            camera->fovUpdateRate = Camera_LERPCeilF(CAM_DATA_SCALED(R_CAM_FOV_UPDATE_RATE), camera->fovUpdateRate,
                                                     camera->speedRatio * 0.05f, 0.1f);
            goto cont;
        case CAM_VIEW_TARGET_POS:
            rwData->unk_0C = NULL;
        cont:
            if (camera->playerGroundY == camera->playerPosRot.pos.y || camera->player->actor.gravity > -0.1f ||
                camera->player->stateFlags1 & PLAYER_STATE1_21) {
                rwData->unk_08 = playerPosRot->pos.y;
                sp80 = 0;
            } else {
                sp80 = 1;
            }

            Camera_CalcAtForLockOn(camera, &spB8, &camera->targetPosRot.pos, sp80 ? roData->unk_28 : roData->unk_00,
                                   sp104, &rwData->unk_08, &spC8, (sp80 ? 0x80 : 0) | roData->interfaceField);
            sp114 = playerPosRot->pos;
            sp114.y += playerHeight;
            OLib_Vec3fDiffToVecGeo(&spC8, &sp114, &camera->targetPosRot.pos);
            sp84 = spC8.r > sp104 ? 1.0f : spC8.r / sp104;
            break;
        default:
            *at = playerPosRot->pos;
            at->y += playerHeight;
            rwData->unk_0C = NULL;
            break;
    }
    OLib_Vec3fDiffToVecGeo(&spD8, at, eyeNext);
    if (spD8.r < roData->unk_04) {
        sp104 = roData->unk_04;
        spE8 = R_CAM_R_UPDATE_RATE_INV;
    } else if (roData->unk_08 < spD8.r) {
        sp104 = roData->unk_08;
        spE8 = R_CAM_R_UPDATE_RATE_INV;
    } else {
        sp104 = spD8.r;
        spE8 = 1.0f;
    }

    camera->rUpdateRateInv =
        Camera_LERPCeilF(spE8, camera->rUpdateRateInv, CAM_DATA_SCALED(R_CAM_UPDATE_RATE_STEP_SCALE_XZ), 0.1f);
    spD8.r = spE8 = camera->dist = Camera_LERPCeilF(sp104, camera->dist, 1.0f / camera->rUpdateRateInv, 0.2f);
    sp108 = camera->targetPosRot.pos;
    OLib_Vec3fDiffToVecGeo(&spD0, at, &sp108);
    spD0.r = spE8 - ((spD0.r <= spE8 ? spD0.r : spE8) * 0.5f);
    spEC = roData->unk_0C + ((roData->unk_10 - roData->unk_0C) * (1.1f - sp84));
    spF0 = OREG(13) + spEC;
    spD8.r = camera->dist = Camera_LERPCeilF(spE8, camera->dist, CAM_DATA_SCALED(OREG(11)), 2.0f);
    spD8.yaw = spB8.yaw;
    spE2 = spD0.yaw - (s16)(spB8.yaw - 0x7FFF);
    if (rwData->unk_16 != 0) {
        if (rwData->unk_16 >= OREG(24)) {
            sp82 = rwData->unk_16 - OREG(24);
            spE2 = spC8.yaw;
            OLib_Vec3fDiffToVecGeo(&spC8, at, eye);
            spC8.yaw = spE2 - 0x7FFF;

            t2 = 1.0f / R_CAM_DEFAULT_ANIM_TIME;
            spE8 = (rwData->unk_00 - spC8.r) * t2;
            spE2 = (s16)(rwData->unk_12 - spC8.yaw) * t2;
            spE0 = (s16)(rwData->unk_14 - spC8.pitch) * t2;

            spD8.r = Camera_LERPCeilF(spC8.r + (spE8 * sp82), spC0.r, CAM_DATA_SCALED(OREG(28)), 1.0f);
            spD8.yaw = Camera_LERPCeilS(spC8.yaw + (spE2 * sp82), spC0.yaw, CAM_DATA_SCALED(OREG(28)), 0xA);
            spD8.pitch = Camera_LERPCeilS(spC8.pitch + (spE0 * sp82), spC0.pitch, CAM_DATA_SCALED(OREG(28)), 0xA);
        } else {
            sp88 = 1;
        }
        rwData->unk_16--;
    } else if (ABS(spE2) > CAM_DEG_TO_BINANG(spEC)) {
        spF4 = CAM_BINANG_TO_DEG(spE2);
        t2 = spEC + (spF0 - spEC) * (OLib_ClampMaxDist(spD0.r, spD8.r) / spD8.r);
        temp_f12_2 = ((SQ(t2) - 2.0f) / (t2 - 360.0f));
        t1 = (temp_f12_2 * spF4) + (2.0f - (360.0f * temp_f12_2));
        temp_f14 = SQ(spF4) / t1;
        spE0 = spE2 >= 0 ? (CAM_DEG_TO_BINANG(temp_f14)) : (-CAM_DEG_TO_BINANG(temp_f14));
        spD8.yaw = (s16)((s16)(spB8.yaw - 0x7FFF) + spE0) - 0x7FFF;
    } else {
        spF4 = 0.02f;
        spF4 = (1.0f - camera->speedRatio) * spF4;
        spE0 = spE2 >= 0 ? CAM_DEG_TO_BINANG(spEC) : -CAM_DEG_TO_BINANG(spEC);
        spD8.yaw = spB8.yaw - (s16)((spE0 - spE2) * spF4);
    }

    if (sp88 == 0) {
        spE2 = CAM_DEG_TO_BINANG((f32)(roData->unk_14 + ((roData->unk_18 - roData->unk_14) * sp84)));
        spE2 -= (s16)(spC8.pitch * (0.5f + (sp84 * 0.5f)));

        spE8 = spD0.pitch * roData->unk_1C;
        spE2 += (s16)spE8;
        if (spE2 < -0x3200) {
            spE2 = -0x3200;
        } else if (spE2 > 0x3200) {
            spE2 = 0x3200;
        }

        spD8.pitch = Camera_LERPCeilS(spE2, spB8.pitch, CAM_DATA_SCALED(OREG(12)), 0xA);
        Camera_AddVecGeoToVec3f(eyeNext, at, &spD8);
        sp8C.pos = *eyeNext;
        if (camera->status == CAM_STAT_ACTIVE) {
            if (!camera->play->envCtx.skyboxDisabled || roData->interfaceField & KEEPON1_FLAG_0) {
                Camera_BGCheckInfo(camera, at, &sp8C);
            } else if (roData->interfaceField & KEEPON1_FLAG_1) {
                func_80043F94(camera, at, &sp8C);
            } else {
                OLib_Vec3fDistNormalize(&sp120, at, &sp8C.pos);
                sp8C.pos.x -= sp120.x;
                sp8C.pos.y -= sp120.y;
                sp8C.pos.z -= sp120.z;
            }
            *eye = sp8C.pos;
        } else {
            *eye = *eyeNext;
        }
        OLib_Vec3fDistNormalize(&sp120, eye, at);
        Camera_Vec3fTranslateByUnitVector(eye, eye, &sp120, OREG(1));
    }
    camera->fov = Camera_LERPCeilF(roData->unk_20, camera->fov, camera->fovUpdateRate, 1.0f);
    camera->roll = Camera_LERPCeilS(0, camera->roll, 0.5f, 0xA);
    camera->atLERPStepScale = Camera_ClampLERPScale(camera, sp80 ? roData->unk_2C : roData->unk_24);
    return 1;
}

s32 Camera_KeepOn2(Camera* camera) {
    return Camera_Noop(camera);
}

/**
 * Talking to an NPC
 */
s32 Camera_KeepOn3(Camera* camera) {
    Vec3f* eye = &camera->eye;
    Vec3f* at = &camera->at;
    Vec3f* eyeNext = &camera->eyeNext;
    Vec3f playerHeadPos;
    Vec3f lineChkPointB;
    f32 temp_f0;
    f32 spBC;
    f32 prevTargetPlayerDist;
    f32 swingAngle;
    Actor* colChkActors[2];
    VecGeo targetToPlayerDir;
    VecGeo atToEyeAdj;
    VecGeo atToEyeDir;
    VecGeo atToEyeNextDir;
    s32 i;
    s32 angleCnt;
    s16 sp82;
    s16 sp80;
    PosRot playerPosRot;
    PosRot* camPlayerPosRot = &camera->playerPosRot;
    KeepOn3ReadOnlyData* roData = &camera->paramData.keep3.roData;
    KeepOn3ReadWriteData* rwData = &camera->paramData.keep3.rwData;
    s32 pad;
    f32 playerHeight;

    playerHeight = Player_GetHeight(camera->player);
    if (camera->target == NULL || camera->target->update == NULL) {
        if (camera->target == NULL) {
            osSyncPrintf(VT_COL(YELLOW, BLACK) "camera: warning: talk: target is not valid, change parallel\n" VT_RST);
        }
        camera->target = NULL;
        Camera_ChangeMode(camera, CAM_MODE_TARGET);
        return 1;
    }
    if (RELOAD_PARAMS(camera)) {
        if (camera->play->view.unk_124 == 0) {
            camera->stateFlags |= CAM_STATE_5;
            camera->play->view.unk_124 = camera->camId | 0x50;
            return 1;
        }
        camera->stateFlags &= ~CAM_STATE_5;
    }
    camera->stateFlags &= ~CAM_STATE_4;
    if (RELOAD_PARAMS(camera) || R_RELOAD_CAM_PARAMS) {
        CameraModeValue* values = sCameraSettings[camera->setting].cameraModes[camera->mode].values;
        f32 yNormal =
            1.0f + CAM_DATA_SCALED(R_CAM_YOFFSET_NORM) - (CAM_DATA_SCALED(R_CAM_YOFFSET_NORM) * (68.0f / playerHeight));

        roData->yOffset = GET_NEXT_SCALED_RO_DATA(values) * playerHeight * yNormal;
        roData->minDist = GET_NEXT_RO_DATA(values);
        roData->maxDist = GET_NEXT_RO_DATA(values);
        roData->swingYawInital = GET_NEXT_RO_DATA(values);
        roData->swingYawFinal = GET_NEXT_RO_DATA(values);
        roData->swingPitchInitial = GET_NEXT_RO_DATA(values);
        roData->swingPitchFinal = GET_NEXT_RO_DATA(values);
        roData->swingPitchAdj = GET_NEXT_SCALED_RO_DATA(values);
        roData->fovTarget = GET_NEXT_RO_DATA(values);
        roData->atLERPScaleMax = GET_NEXT_SCALED_RO_DATA(values);
        roData->initTimer = GET_NEXT_RO_DATA(values);
        roData->interfaceField = GET_NEXT_RO_DATA(values);
    }

    if (R_RELOAD_CAM_PARAMS) {
        Camera_CopyPREGToModeValues(camera);
    }

    playerHeight += roData->yOffset;
    OLib_Vec3fDiffToVecGeo(&atToEyeDir, at, eye);
    OLib_Vec3fDiffToVecGeo(&atToEyeNextDir, at, eyeNext);
    Actor_GetFocus(&camera->targetPosRot, camera->target);
    Actor_GetFocus(&playerPosRot, &camera->player->actor);
    playerHeadPos = camPlayerPosRot->pos;
    playerHeadPos.y += playerHeight;
    OLib_Vec3fDiffToVecGeo(&targetToPlayerDir, &playerHeadPos, &camera->targetPosRot.pos);
    sCameraInterfaceField = roData->interfaceField;
    if (RELOAD_PARAMS(camera)) {
        colChkActors[0] = camera->target;
        colChkActors[1] = &camera->player->actor;
        camera->animState++;
        rwData->target = camera->target;
        temp_f0 = (roData->maxDist < targetToPlayerDir.r ? 1.0f : targetToPlayerDir.r / roData->maxDist);
        rwData->animTimer = roData->initTimer;
        spBC = ((1.0f - temp_f0) * targetToPlayerDir.r) / rwData->animTimer;
        swingAngle = F32_LERPIMP(roData->swingPitchInitial, roData->swingPitchFinal, temp_f0);
        atToEyeAdj.pitch = CAM_DEG_TO_BINANG(swingAngle) + ((s16)(-(targetToPlayerDir.pitch * roData->swingPitchAdj)));
        swingAngle = F32_LERPIMP(roData->swingYawInital, roData->swingYawFinal, temp_f0);
        if (roData->interfaceField & KEEPON3_FLAG_4) {
            if ((s16)(targetToPlayerDir.yaw - atToEyeNextDir.yaw) < 0) {
                atToEyeAdj.yaw = targetToPlayerDir.yaw + CAM_DEG_TO_BINANG(swingAngle);
            } else {
                atToEyeAdj.yaw = targetToPlayerDir.yaw - CAM_DEG_TO_BINANG(swingAngle);
            }
        } else if (roData->interfaceField & KEEPON3_FLAG_5) {
            if ((s16)(targetToPlayerDir.yaw - atToEyeNextDir.yaw) < 0) {
                atToEyeAdj.yaw = (s16)(targetToPlayerDir.yaw - 0x7FFF) - CAM_DEG_TO_BINANG(swingAngle);
            } else {
                atToEyeAdj.yaw = (s16)(targetToPlayerDir.yaw - 0x7FFF) + CAM_DEG_TO_BINANG(swingAngle);
            }
        } else if (ABS((s16)(targetToPlayerDir.yaw - atToEyeNextDir.yaw)) < 0x3FFF) {
            if ((s16)(targetToPlayerDir.yaw - atToEyeNextDir.yaw) < 0) {
                atToEyeAdj.yaw = targetToPlayerDir.yaw + CAM_DEG_TO_BINANG(swingAngle);
            } else {
                atToEyeAdj.yaw = targetToPlayerDir.yaw - CAM_DEG_TO_BINANG(swingAngle);
            }
        } else {
            if ((s16)(targetToPlayerDir.yaw - atToEyeNextDir.yaw) < 0) {
                atToEyeAdj.yaw = (s16)(targetToPlayerDir.yaw - 0x7FFF) - CAM_DEG_TO_BINANG(swingAngle);
            } else {
                atToEyeAdj.yaw = (s16)(targetToPlayerDir.yaw - 0x7FFF) + CAM_DEG_TO_BINANG(swingAngle);
            }
        }
        prevTargetPlayerDist = targetToPlayerDir.r;
        temp_f0 = 0.6f;
        targetToPlayerDir.r = (spBC * 0.6f) + (prevTargetPlayerDist * (1.0f - temp_f0));
        sp80 = atToEyeAdj.yaw;
        sp82 = atToEyeAdj.pitch;
        playerHeadPos = camPlayerPosRot->pos;
        playerHeadPos.y += playerHeight;
        Camera_AddVecGeoToVec3f(&rwData->atTarget, &playerHeadPos, &targetToPlayerDir);
        angleCnt = ARRAY_COUNT(D_8011D3B0);
        i = 0;
        targetToPlayerDir.r = prevTargetPlayerDist;
        atToEyeAdj.r = roData->minDist + (targetToPlayerDir.r * (1 - 0.5f)) - atToEyeNextDir.r + atToEyeNextDir.r;
        Camera_AddVecGeoToVec3f(&lineChkPointB, &rwData->atTarget, &atToEyeAdj);
        if (!(roData->interfaceField & KEEPON3_FLAG_7)) {
            while (i < angleCnt) {
                if (!CollisionCheck_LineOCCheck(camera->play, &camera->play->colChkCtx, &rwData->atTarget,
                                                &lineChkPointB, colChkActors, 2) &&
                    !Camera_BGCheck(camera, &rwData->atTarget, &lineChkPointB)) {
                    break;
                }
                atToEyeAdj.yaw = sp80 + D_8011D3B0[i];
                atToEyeAdj.pitch = sp82 + D_8011D3CC[i];
                Camera_AddVecGeoToVec3f(&lineChkPointB, &rwData->atTarget, &atToEyeAdj);
                i++;
            }
        }
        osSyncPrintf("camera: talk: BG&collision check %d time(s)\n", i);
        camera->stateFlags &= ~(CAM_STATE_2 | CAM_STATE_3);
        pad = ((rwData->animTimer + 1) * rwData->animTimer) >> 1;
        rwData->eyeToAtTargetYaw = (f32)(s16)(atToEyeAdj.yaw - atToEyeNextDir.yaw) / pad;
        rwData->eyeToAtTargetPitch = (f32)(s16)(atToEyeAdj.pitch - atToEyeNextDir.pitch) / pad;
        rwData->eyeToAtTargetR = (atToEyeAdj.r - atToEyeNextDir.r) / pad;
        return 1;
    }

    if (rwData->animTimer != 0) {
        at->x += (rwData->atTarget.x - at->x) / rwData->animTimer;
        at->y += (rwData->atTarget.y - at->y) / rwData->animTimer;
        at->z += (rwData->atTarget.z - at->z) / rwData->animTimer;
        // needed to match
        if (!prevTargetPlayerDist) {}
        atToEyeAdj.r = ((rwData->eyeToAtTargetR * rwData->animTimer) + atToEyeNextDir.r) + 1.0f;
        atToEyeAdj.yaw = atToEyeNextDir.yaw + (s16)(rwData->eyeToAtTargetYaw * rwData->animTimer);
        atToEyeAdj.pitch = atToEyeNextDir.pitch + (s16)(rwData->eyeToAtTargetPitch * rwData->animTimer);
        Camera_AddVecGeoToVec3f(eyeNext, at, &atToEyeAdj);
        *eye = *eyeNext;
        camera->fov = Camera_LERPCeilF(roData->fovTarget, camera->fov, 0.5, 1.0f);
        camera->roll = Camera_LERPCeilS(0, camera->roll, 0.5, 0xA);
        camera->atLERPStepScale = Camera_ClampLERPScale(camera, roData->atLERPScaleMax);
        Camera_BGCheck(camera, at, eye);
        rwData->animTimer--;
    } else {
        camera->stateFlags |= (CAM_STATE_4 | CAM_STATE_10);
    }

    if (camera->stateFlags & CAM_STATE_3) {
        sCameraInterfaceField = CAM_INTERFACE_FIELD(CAM_LETTERBOX_NONE, CAM_HUD_VISIBILITY_ALL, 0);
        func_80043B60(camera);
        camera->atLERPStepScale = 0.0f;

        if (camera->xzSpeed > 0.001f || CHECK_BTN_ALL(D_8015BD7C->state.input[0].press.button, BTN_A) ||
            CHECK_BTN_ALL(D_8015BD7C->state.input[0].press.button, BTN_B) ||
            CHECK_BTN_ALL(D_8015BD7C->state.input[0].press.button, BTN_CLEFT) ||
            CHECK_BTN_ALL(D_8015BD7C->state.input[0].press.button, BTN_CDOWN) ||
            CHECK_BTN_ALL(D_8015BD7C->state.input[0].press.button, BTN_CUP) ||
            CHECK_BTN_ALL(D_8015BD7C->state.input[0].press.button, BTN_CRIGHT) ||
            CHECK_BTN_ALL(D_8015BD7C->state.input[0].press.button, BTN_R) ||
            CHECK_BTN_ALL(D_8015BD7C->state.input[0].press.button, BTN_Z)) {
            camera->stateFlags |= CAM_STATE_2;
            camera->stateFlags &= ~CAM_STATE_3;
        }
    }
    return 1;
}

s32 Camera_KeepOn4(Camera* camera) {
    static Vec3f D_8015BD50;
    static Vec3f D_8015BD60;
    static Vec3f D_8015BD70;
    Vec3f* eye = &camera->eye;
    Vec3f* at = &camera->at;
    Vec3f* eyeNext = &camera->eyeNext;
    Actor* spCC[2];
    f32 t = -0.5f;
    f32 temp_f0_2;
    CollisionPoly* spC0;
    VecGeo spB8;
    VecGeo spB0;
    VecGeo spA8;
    s16* temp_s0 = &camera->data2;
    s16 spA2;
    s16 spA0;
    s16 sp9E;
    s16 sp9C;
    PosRot* playerPosRot = &camera->playerPosRot;
    KeepOn4ReadOnlyData* roData = &camera->paramData.keep4.roData;
    KeepOn4ReadWriteData* rwData = &camera->paramData.keep4.rwData;
    s32 pad;
    f32 playerHeight;
    Player* player = GET_PLAYER(camera->play);
    s16 angleCnt;
    s32 i;

    if (RELOAD_PARAMS(camera)) {
        if (camera->play->view.unk_124 == 0) {
            camera->stateFlags |= CAM_STATE_5;
<<<<<<< HEAD
            camera->stateFlags &= ~(CAM_STATE_CHECK_WATER | CAM_STATE_2);
=======
            camera->stateFlags &= ~(CAM_STATE_1 | CAM_STATE_2);
>>>>>>> 8ff58118
            camera->play->view.unk_124 = camera->camId | 0x50;
            return 1;
        }
        rwData->unk_14 = *temp_s0;
        camera->stateFlags &= ~CAM_STATE_5;
    }

    if (rwData->unk_14 != *temp_s0) {
        osSyncPrintf(VT_COL(YELLOW, BLACK) "camera: item: item type changed %d -> %d\n" VT_RST, rwData->unk_14,
                     *temp_s0);
        camera->animState = 20;
        camera->stateFlags |= CAM_STATE_5;
<<<<<<< HEAD
        camera->stateFlags &= ~(CAM_STATE_CHECK_WATER | CAM_STATE_2);
=======
        camera->stateFlags &= ~(CAM_STATE_1 | CAM_STATE_2);
>>>>>>> 8ff58118
        camera->play->view.unk_124 = camera->camId | 0x50;
        return 1;
    }

    playerHeight = Player_GetHeight(camera->player);
    camera->stateFlags &= ~CAM_STATE_4;
    if (RELOAD_PARAMS(camera) || R_RELOAD_CAM_PARAMS) {
        CameraModeValue* values = sCameraSettings[camera->setting].cameraModes[camera->mode].values;
        f32 yNormal = 1.0f + t - (68.0f / playerHeight * t);

        roData->unk_00 = GET_NEXT_SCALED_RO_DATA(values) * playerHeight * yNormal;
        roData->unk_04 = GET_NEXT_SCALED_RO_DATA(values) * playerHeight * yNormal;
        roData->unk_08 = GET_NEXT_RO_DATA(values);
        roData->unk_0C = GET_NEXT_RO_DATA(values);
        roData->unk_10 = GET_NEXT_RO_DATA(values);
        roData->unk_18 = GET_NEXT_RO_DATA(values);
        roData->interfaceField = GET_NEXT_RO_DATA(values);
        roData->unk_14 = GET_NEXT_SCALED_RO_DATA(values);
        roData->unk_1E = GET_NEXT_RO_DATA(values);
        osSyncPrintf("camera: item: type %d\n", *temp_s0);
        switch (*temp_s0) {
            case 1:
                roData->unk_00 = playerHeight * -0.6f * yNormal;
                roData->unk_04 = playerHeight * 2.0f * yNormal;
                roData->unk_08 = 10.0f;
                break;

            case 2:
            case 3:
                roData->unk_08 = -20.0f;
                roData->unk_18 = 80.0f;
                break;

            case 4:
                roData->unk_00 = playerHeight * -0.2f * yNormal;
                roData->unk_08 = 25.0f;
                break;

            case 8:
                roData->unk_00 = playerHeight * -0.2f * yNormal;
                roData->unk_04 = playerHeight * 0.8f * yNormal;
                roData->unk_08 = 50.0f;
                roData->unk_18 = 70.0f;
                break;

            case 9:
                roData->unk_00 = playerHeight * 0.1f * yNormal;
                roData->unk_04 = playerHeight * 0.5f * yNormal;
                roData->unk_08 = -20.0f;
                roData->unk_0C = 0.0f;
                roData->interfaceField =
                    CAM_INTERFACE_FIELD(CAM_LETTERBOX_MEDIUM, CAM_HUD_VISIBILITY_A_HEARTS_MAGIC_FORCE, KEEPON4_FLAG_6);
                break;

            case 5:
                roData->unk_00 = playerHeight * -0.4f * yNormal;
                roData->unk_08 = -10.0f;
                roData->unk_0C = 45.0f;
                roData->interfaceField =
                    CAM_INTERFACE_FIELD(CAM_LETTERBOX_MEDIUM, CAM_HUD_VISIBILITY_ALL, KEEPON4_FLAG_1);
                break;

            case 10:
                roData->unk_00 = playerHeight * -0.5f * yNormal;
                roData->unk_04 = playerHeight * 1.5f * yNormal;
                roData->unk_08 = -15.0f;
                roData->unk_0C = 175.0f;
                roData->unk_18 = 70.0f;
                roData->interfaceField =
                    CAM_INTERFACE_FIELD(CAM_LETTERBOX_MEDIUM, CAM_HUD_VISIBILITY_NOTHING_ALT, KEEPON4_FLAG_1);
                roData->unk_1E = 0x3C;
                break;

            case 12:
                roData->unk_00 = playerHeight * -0.6f * yNormal;
                roData->unk_04 = playerHeight * 1.6f * yNormal;
                roData->unk_08 = -2.0f;
                roData->unk_0C = 120.0f;
                roData->unk_10 = player->stateFlags1 & PLAYER_STATE1_27 ? 0.0f : 20.0f;
                roData->interfaceField = CAM_INTERFACE_FIELD(CAM_LETTERBOX_LARGE, CAM_HUD_VISIBILITY_NOTHING_ALT,
                                                             KEEPON4_FLAG_4 | KEEPON4_FLAG_1);
                roData->unk_1E = 0x1E;
                roData->unk_18 = 50.0f;
                break;

            case 0x5A:
                roData->unk_00 = playerHeight * -0.3f * yNormal;
                roData->unk_18 = 45.0f;
                roData->interfaceField =
                    CAM_INTERFACE_FIELD(CAM_LETTERBOX_MEDIUM, CAM_HUD_VISIBILITY_IGNORE, KEEPON4_FLAG_1);
                break;

            case 0x5B:
                roData->unk_00 = playerHeight * -0.1f * yNormal;
                roData->unk_04 = playerHeight * 1.5f * yNormal;
                roData->unk_08 = -3.0f;
                roData->unk_0C = 10.0f;
                roData->unk_18 = 55.0f;
                roData->interfaceField =
                    CAM_INTERFACE_FIELD(CAM_LETTERBOX_MEDIUM, CAM_HUD_VISIBILITY_IGNORE, KEEPON4_FLAG_3);
                break;

            case 0x51:
                roData->unk_00 = playerHeight * -0.3f * yNormal;
                roData->unk_04 = playerHeight * 1.5f * yNormal;
                roData->unk_08 = 2.0f;
                roData->unk_0C = 20.0f;
                roData->unk_10 = 20.0f;
                roData->interfaceField =
                    CAM_INTERFACE_FIELD(CAM_LETTERBOX_MEDIUM, CAM_HUD_VISIBILITY_NOTHING_ALT, KEEPON4_FLAG_7);
                roData->unk_1E = 0x1E;
                roData->unk_18 = 45.0f;
                break;

            case 11:
                roData->unk_00 = playerHeight * -0.19f * yNormal;
                roData->unk_04 = playerHeight * 0.7f * yNormal;
                roData->unk_0C = 130.0f;
                roData->unk_10 = 10.0f;
                roData->interfaceField = CAM_INTERFACE_FIELD(
                    CAM_LETTERBOX_MEDIUM, CAM_HUD_VISIBILITY_A_HEARTS_MAGIC_FORCE, KEEPON4_FLAG_5 | KEEPON4_FLAG_1);
                break;

            default:
                break;
        }
    }

    if (R_RELOAD_CAM_PARAMS) {
        Camera_CopyPREGToModeValues(camera);
    }

    sUpdateCameraDirection = 1;
    sCameraInterfaceField = roData->interfaceField;
    OLib_Vec3fDiffToVecGeo(&spB0, at, eye);
    OLib_Vec3fDiffToVecGeo(&spA8, at, eyeNext);
    D_8015BD50 = playerPosRot->pos;
    D_8015BD50.y += playerHeight;
    temp_f0_2 = BgCheck_CameraRaycastDown2(&camera->play->colCtx, &spC0, &i, &D_8015BD50);
    if (temp_f0_2 > (roData->unk_00 + D_8015BD50.y)) {
        D_8015BD50.y = temp_f0_2 + 10.0f;
    } else {
        D_8015BD50.y += roData->unk_00;
    }

    sp9C = 0;
    switch (camera->animState) {
        case 0:
        case 20:
            spCC[sp9C] = &camera->player->actor;
            sp9C++;
            func_80043ABC(camera);
<<<<<<< HEAD
            camera->stateFlags &= ~(CAM_STATE_CHECK_WATER | CAM_STATE_2);
=======
            camera->stateFlags &= ~(CAM_STATE_1 | CAM_STATE_2);
>>>>>>> 8ff58118
            rwData->unk_10 = roData->unk_1E;
            rwData->unk_08 = playerPosRot->pos.y - camera->playerPosDelta.y;
            if (roData->interfaceField & KEEPON4_FLAG_1) {
                spA2 = CAM_DEG_TO_BINANG(roData->unk_08);
                spA0 = (s16)((s16)(playerPosRot->rot.y - 0x7FFF) - spA8.yaw) > 0
                           ? (s16)(playerPosRot->rot.y - 0x7FFF) + CAM_DEG_TO_BINANG(roData->unk_0C)
                           : (s16)(playerPosRot->rot.y - 0x7FFF) - CAM_DEG_TO_BINANG(roData->unk_0C);
            } else if (roData->interfaceField & KEEPON4_FLAG_2) {
                spA2 = CAM_DEG_TO_BINANG(roData->unk_08);
                spA0 = CAM_DEG_TO_BINANG(roData->unk_0C);
            } else if ((roData->interfaceField & KEEPON4_FLAG_3) && camera->target != NULL) {
                PosRot sp60;

                Actor_GetWorldPosShapeRot(&sp60, camera->target);
                spA2 = CAM_DEG_TO_BINANG(roData->unk_08) - sp60.rot.x;
                spA0 = (s16)((s16)(sp60.rot.y - 0x7FFF) - spA8.yaw) > 0
                           ? (s16)(sp60.rot.y - 0x7FFF) + CAM_DEG_TO_BINANG(roData->unk_0C)
                           : (s16)(sp60.rot.y - 0x7FFF) - CAM_DEG_TO_BINANG(roData->unk_0C);
                spCC[1] = camera->target;
                sp9C++;
            } else if ((roData->interfaceField & KEEPON4_FLAG_7) && camera->target != NULL) {
                PosRot sp4C;

                Actor_GetWorld(&sp4C, camera->target);
                spA2 = CAM_DEG_TO_BINANG(roData->unk_08);
                sp9E = Camera_XZAngle(&sp4C.pos, &playerPosRot->pos);
                spA0 = ((s16)(sp9E - spA8.yaw) > 0) ? sp9E + CAM_DEG_TO_BINANG(roData->unk_0C)
                                                    : sp9E - CAM_DEG_TO_BINANG(roData->unk_0C);
                spCC[1] = camera->target;
                sp9C++;
            } else if (roData->interfaceField & KEEPON4_FLAG_6) {
                spA2 = CAM_DEG_TO_BINANG(roData->unk_08);
                spA0 = spA8.yaw;
            } else {
                spA2 = spA8.pitch;
                spA0 = spA8.yaw;
            }

            spB8.pitch = spA2;
            spB8.yaw = spA0;
            spB8.r = roData->unk_04;
            Camera_AddVecGeoToVec3f(&D_8015BD70, &D_8015BD50, &spB8);
            if (!(roData->interfaceField & KEEPON4_FLAG_0)) {
                angleCnt = ARRAY_COUNT(D_8011D3B0);
                for (i = 0; i < angleCnt; i++) {
                    if (!CollisionCheck_LineOCCheck(camera->play, &camera->play->colChkCtx, &D_8015BD50, &D_8015BD70,
                                                    spCC, sp9C) &&
                        !Camera_BGCheck(camera, &D_8015BD50, &D_8015BD70)) {
                        break;
                    }
                    spB8.yaw = D_8011D3B0[i] + spA0;
                    spB8.pitch = D_8011D3CC[i] + spA2;
                    Camera_AddVecGeoToVec3f(&D_8015BD70, &D_8015BD50, &spB8);
                }
                osSyncPrintf("camera: item: BG&collision check %d time(s)\n", i);
            }
            rwData->unk_04 = (s16)(spB8.pitch - spA8.pitch) / (f32)rwData->unk_10;
            rwData->unk_00 = (s16)(spB8.yaw - spA8.yaw) / (f32)rwData->unk_10;
            rwData->unk_0C = spA8.yaw;
            rwData->unk_0E = spA8.pitch;
            camera->animState++;
            rwData->unk_12 = 1;
            break;
        case 10:
            rwData->unk_08 = playerPosRot->pos.y - camera->playerPosDelta.y;
        default:
            break;
    }
    camera->xzOffsetUpdateRate = 0.25f;
    camera->yOffsetUpdateRate = 0.25f;
    camera->atLERPStepScale = 0.75f;
    Camera_LERPCeilVec3f(&D_8015BD50, at, 0.5f, 0.5f, 0.2f);
    if (roData->unk_10 != 0.0f) {
        spB8.r = roData->unk_10;
        spB8.pitch = 0;
        spB8.yaw = playerPosRot->rot.y;
        Camera_AddVecGeoToVec3f(at, at, &spB8);
    }
    camera->atLERPStepScale = 0.0f;
    camera->dist = Camera_LERPCeilF(roData->unk_04, camera->dist, 0.25f, 2.0f);
    spB8.r = camera->dist;
    if (rwData->unk_10 != 0) {
        camera->stateFlags |= CAM_STATE_5;
        rwData->unk_0C += (s16)rwData->unk_00;
        rwData->unk_0E += (s16)rwData->unk_04;
        rwData->unk_10--;
    } else if (roData->interfaceField & KEEPON4_FLAG_4) {
        camera->stateFlags |= (CAM_STATE_4 | CAM_STATE_10);
<<<<<<< HEAD
        camera->stateFlags |= (CAM_STATE_CHECK_WATER | CAM_STATE_2);
=======
        camera->stateFlags |= (CAM_STATE_1 | CAM_STATE_2);
>>>>>>> 8ff58118
        camera->stateFlags &= ~CAM_STATE_3;
        if (camera->timer > 0) {
            camera->timer--;
        }
    } else {
        camera->stateFlags |= (CAM_STATE_4 | CAM_STATE_10);
        if ((camera->stateFlags & CAM_STATE_3) || (roData->interfaceField & KEEPON4_FLAG_7)) {
            sCameraInterfaceField = CAM_INTERFACE_FIELD(CAM_LETTERBOX_NONE, CAM_HUD_VISIBILITY_ALL, 0);
<<<<<<< HEAD
            camera->stateFlags |= (CAM_STATE_CHECK_WATER | CAM_STATE_2);
=======
            camera->stateFlags |= (CAM_STATE_1 | CAM_STATE_2);
>>>>>>> 8ff58118
            camera->stateFlags &= ~CAM_STATE_3;
            if (camera->prevBgCamIndex < 0) {
                Camera_ChangeSettingFlags(camera, camera->prevSetting, CAM_CHANGE_SETTING_1);
            } else {
                Camera_ChangeBgCamIndex(camera, camera->prevBgCamIndex);
                camera->prevBgCamIndex = -1;
            }
        }
    }
    spB8.yaw = Camera_LERPCeilS(rwData->unk_0C, spA8.yaw, roData->unk_14, 4);
    spB8.pitch = Camera_LERPCeilS(rwData->unk_0E, spA8.pitch, roData->unk_14, 4);
    Camera_AddVecGeoToVec3f(eyeNext, at, &spB8);
    *eye = *eyeNext;
    Camera_BGCheck(camera, at, eye);
    camera->fov = Camera_LERPCeilF(roData->unk_18, camera->fov, camera->fovUpdateRate, 1.0f);
    camera->roll = Camera_LERPCeilS(0, camera->roll, 0.5f, 0xA);
}

/**
 * Talking in a pre-rendered room
 */
s32 Camera_KeepOn0(Camera* camera) {
    Vec3f* eye = &camera->eye;
    Vec3f* eyeNext = &camera->eyeNext;
    Vec3f* at = &camera->at;
    VecGeo eyeTargetPosOffset;
    VecGeo eyeAtOffset;
    KeepOn0ReadOnlyData* roData = &camera->paramData.keep0.roData;
    KeepOn0ReadWriteData* rwData = &camera->paramData.keep0.rwData;
    s32 pad;
    BgCamFuncData* bgCamFuncData;
    UNUSED Vec3s bgCamRot;
    s16 fov;

    camera->stateFlags &= ~CAM_STATE_4;

    if (RELOAD_PARAMS(camera) || R_RELOAD_CAM_PARAMS) {
        CameraModeValue* values = sCameraSettings[camera->setting].cameraModes[camera->mode].values;

        roData->fovScale = GET_NEXT_SCALED_RO_DATA(values);
        roData->yawScale = GET_NEXT_SCALED_RO_DATA(values);
        roData->timerInit = GET_NEXT_RO_DATA(values);
        roData->interfaceField = GET_NEXT_RO_DATA(values);
    }

    if (R_RELOAD_CAM_PARAMS) {
        Camera_CopyPREGToModeValues(camera);
    }

    bgCamFuncData = (BgCamFuncData*)Camera_GetBgCamFuncData(camera);
    Camera_Vec3sToVec3f(eyeNext, &bgCamFuncData->pos);
    *eye = *eyeNext;

    bgCamRot = bgCamFuncData->rot;

    fov = bgCamFuncData->fov;
    if (fov == -1) {
        fov = 6000;
    }

    if (camera->target == NULL || camera->target->update == NULL) {
        if (camera->target == NULL) {
            osSyncPrintf(
                VT_COL(YELLOW, BLACK) "camera: warning: talk: target is not valid, change normal camera\n" VT_RST);
        }
        camera->target = NULL;
        Camera_ChangeMode(camera, CAM_MODE_NORMAL);
        return true;
    }

    Actor_GetFocus(&camera->targetPosRot, camera->target);

    OLib_Vec3fDiffToVecGeo(&eyeAtOffset, eye, at);
    OLib_Vec3fDiffToVecGeo(&eyeTargetPosOffset, eye, &camera->targetPosRot.pos);

    sCameraInterfaceField = roData->interfaceField;

    if (camera->animState == 0) {
        camera->animState++;
        camera->fov = CAM_DATA_SCALED(fov);
        camera->roll = 0;
        camera->atLERPStepScale = 0.0f;
        rwData->animTimer = roData->timerInit;
        rwData->fovTarget = camera->fov - (camera->fov * roData->fovScale);
    }

    if (rwData->animTimer != 0) {
        eyeAtOffset.yaw += ((s16)(eyeTargetPosOffset.yaw - eyeAtOffset.yaw) / rwData->animTimer) * roData->yawScale;
        Camera_AddVecGeoToVec3f(at, eye, &eyeAtOffset);
        rwData->animTimer--;
    } else {
        camera->stateFlags |= (CAM_STATE_4 | CAM_STATE_10);
    }
    camera->fov = Camera_LERPCeilF(rwData->fovTarget, camera->fov, 0.5f, 10.0f);
    return true;
}

s32 Camera_Fixed1(Camera* camera) {
    Fixed1ReadOnlyData* roData = &camera->paramData.fixd1.roData;
    Fixed1ReadWriteData* rwData = &camera->paramData.fixd1.rwData;
    s32 pad;
    VecGeo eyeOffset;
    VecGeo eyeAtOffset;
    s32 pad2;
    Vec3f adjustedPos;
    BgCamFuncData* bgCamFuncData;
    Vec3f* eye = &camera->eye;
    Vec3f* at = &camera->at;
    PosRot* playerPosRot = &camera->playerPosRot;
    f32 playerHeight;

    playerHeight = Player_GetHeight(camera->player);
    if (RELOAD_PARAMS(camera) || R_RELOAD_CAM_PARAMS) {
        CameraModeValue* values = sCameraSettings[camera->setting].cameraModes[camera->mode].values;

        bgCamFuncData = (BgCamFuncData*)Camera_GetBgCamFuncData(camera);
        Camera_Vec3sToVec3f(&rwData->eyePosRotTarget.pos, &bgCamFuncData->pos);
        rwData->eyePosRotTarget.rot = bgCamFuncData->rot;
        rwData->fov = bgCamFuncData->fov;

        roData->unk_00 = GET_NEXT_SCALED_RO_DATA(values) * playerHeight;
        roData->lerpStep = GET_NEXT_SCALED_RO_DATA(values);
        roData->fov = GET_NEXT_RO_DATA(values);
        roData->interfaceField = GET_NEXT_RO_DATA(values);
    }

    if (R_RELOAD_CAM_PARAMS) {
        Camera_CopyPREGToModeValues(camera);
    }
    if (rwData->fov == -1) {
        rwData->fov = roData->fov * 100.0f;
    } else if (rwData->fov <= 360) {
        rwData->fov *= 100;
    }

    sCameraInterfaceField = roData->interfaceField;

    if (camera->animState == 0) {
        camera->animState++;
        func_80043B60(camera);
        if (rwData->fov != -1) {
            roData->fov = CAM_DATA_SCALED(rwData->fov);
        }
    }

    OLib_Vec3fDiffToVecGeo(&eyeAtOffset, eye, at);

    Camera_LERPCeilVec3f(&rwData->eyePosRotTarget.pos, eye, 0.1f, 0.1f, 0.2f);
    adjustedPos = playerPosRot->pos;
    adjustedPos.y += playerHeight;
    camera->dist = OLib_Vec3fDist(&adjustedPos, eye);

    eyeOffset.r = camera->dist;
    eyeOffset.pitch = Camera_LERPCeilS(-rwData->eyePosRotTarget.rot.x, eyeAtOffset.pitch, roData->lerpStep, 5);
    eyeOffset.yaw = Camera_LERPCeilS(rwData->eyePosRotTarget.rot.y, eyeAtOffset.yaw, roData->lerpStep, 5);

    Camera_AddVecGeoToVec3f(at, eye, &eyeOffset);

    camera->eyeNext = *eye;

    camera->fov = Camera_LERPCeilF(roData->fov, camera->fov, roData->lerpStep, 0.01f);
    camera->roll = 0;
    camera->atLERPStepScale = 0.0f;

    camera->posOffset.x = camera->at.x - playerPosRot->pos.x;
    camera->posOffset.y = camera->at.y - playerPosRot->pos.y;
    camera->posOffset.z = camera->at.z - playerPosRot->pos.z;

    return true;
}

s32 Camera_Fixed2(Camera* camera) {
    Vec3f* eye = &camera->eye;
    Vec3f* at = &camera->at;
    Vec3f* eyeNext = &camera->eyeNext;
    Vec3f atTarget;
    Vec3f posOffsetTarget;
    PosRot* playerPosRot = &camera->playerPosRot;
    BgCamFuncData* bgCamFuncData;
    Fixed2ReadOnlyData* roData = &camera->paramData.fixd2.roData;
    Fixed2ReadWriteData* rwData = &camera->paramData.fixd2.rwData;
    s32 pad;
    f32 playerHeight;

    playerHeight = Player_GetHeight(camera->player);

    if (RELOAD_PARAMS(camera) || R_RELOAD_CAM_PARAMS) {
        CameraModeValue* values = sCameraSettings[camera->setting].cameraModes[camera->mode].values;
        f32 yNormal =
            1.0f + CAM_DATA_SCALED(R_CAM_YOFFSET_NORM) - (CAM_DATA_SCALED(R_CAM_YOFFSET_NORM) * (68.0f / playerHeight));

        roData->yOffset = (GET_NEXT_SCALED_RO_DATA(values) * playerHeight) * yNormal;
        roData->eyeStepScale = GET_NEXT_SCALED_RO_DATA(values);
        roData->posStepScale = GET_NEXT_SCALED_RO_DATA(values);
        roData->fov = GET_NEXT_RO_DATA(values);
        roData->interfaceField = GET_NEXT_RO_DATA(values);
        rwData->fov = roData->fov * 100.0f;

        bgCamFuncData = (BgCamFuncData*)Camera_GetBgCamFuncData(camera);
        if (bgCamFuncData != NULL) {
            Camera_Vec3sToVec3f(&rwData->eye, &bgCamFuncData->pos);
            if (bgCamFuncData->fov != -1) {
                rwData->fov = bgCamFuncData->fov;
            }
        } else {
            rwData->eye = *eye;
        }
        if (rwData->fov <= 360) {
            rwData->fov *= 100;
        }
    }

    if (R_RELOAD_CAM_PARAMS) {
        Camera_CopyPREGToModeValues(camera);
    }

    sCameraInterfaceField = roData->interfaceField;

    posOffsetTarget.x = 0.0f;
    posOffsetTarget.y = roData->yOffset + playerHeight;
    posOffsetTarget.z = 0.0f;

    Camera_LERPCeilVec3f(&posOffsetTarget, &camera->posOffset, roData->posStepScale, roData->posStepScale, 0.1f);
    atTarget.x = playerPosRot->pos.x + camera->posOffset.x;
    atTarget.y = playerPosRot->pos.y + camera->posOffset.y;
    atTarget.z = playerPosRot->pos.z + camera->posOffset.z;
    if (camera->animState == 0) {
        camera->animState++;
        func_80043B60(camera);
        if (!(roData->interfaceField & FIXED2_FLAG_0)) {
            *eye = *eyeNext = rwData->eye;
            camera->at = atTarget;
        }
    }

    Camera_LERPCeilVec3f(&atTarget, &camera->at, roData->posStepScale, roData->posStepScale, 10.0f);
    Camera_LERPCeilVec3f(&rwData->eye, eyeNext, roData->eyeStepScale, roData->eyeStepScale, 0.1f);

    *eye = *eyeNext;
    camera->dist = OLib_Vec3fDist(at, eye);
    camera->roll = 0;
    camera->xzSpeed = 0.0f;
    camera->fov = CAM_DATA_SCALED(rwData->fov);
    camera->atLERPStepScale = Camera_ClampLERPScale(camera, 1.0f);
    camera->posOffset.x = camera->at.x - playerPosRot->pos.x;
    camera->posOffset.y = camera->at.y - playerPosRot->pos.y;
    camera->posOffset.z = camera->at.z - playerPosRot->pos.z;
    return true;
}

/**
 * Camera's position is fixed, does not move, or rotate
 */
s32 Camera_Fixed3(Camera* camera) {
    Vec3f* eye = &camera->eye;
    Vec3f* at = &camera->at;
    Vec3f* eyeNext = &camera->eyeNext;
    VecGeo atGeo;
    BgCamFuncData* bgCamFuncData;
    VecGeo eyeAtOffset;
    Fixed3ReadOnlyData* roData = &camera->paramData.fixd3.roData;
    Fixed3ReadWriteData* rwData = &camera->paramData.fixd3.rwData;
    s32 pad;

    bgCamFuncData = (BgCamFuncData*)Camera_GetBgCamFuncData(camera);

    OLib_Vec3fDiffToVecGeo(&eyeAtOffset, eye, at);

    if (RELOAD_PARAMS(camera) || R_RELOAD_CAM_PARAMS) {
        CameraModeValue* values = sCameraSettings[camera->setting].cameraModes[camera->mode].values;

        roData->interfaceField = GET_NEXT_RO_DATA(values);
        Camera_Vec3sToVec3f(eyeNext, &bgCamFuncData->pos);
        *eye = *eyeNext;
        rwData->rot = bgCamFuncData->rot;
        rwData->fov = bgCamFuncData->fov;
        rwData->roomImageOverrideBgCamIndex = bgCamFuncData->roomImageOverrideBgCamIndex;
        if (rwData->fov == -1) {
            rwData->fov = 6000;
        }
        if (rwData->fov <= 360) {
            rwData->fov *= 100;
        }
    }

    if (R_RELOAD_CAM_PARAMS) {
        Camera_CopyPREGToModeValues(camera);
    }

    if (camera->animState == 0) {
        rwData->updDirTimer = 5;
        R_CAM_DATA(CAM_DATA_FOV) = rwData->fov;
        camera->animState++;
    }

    if (bgCamFuncData->roomImageOverrideBgCamIndex != rwData->roomImageOverrideBgCamIndex) {
        osSyncPrintf("camera: position change %d \n", rwData->roomImageOverrideBgCamIndex);
        rwData->roomImageOverrideBgCamIndex = bgCamFuncData->roomImageOverrideBgCamIndex;
        rwData->updDirTimer = 5;
    }

    if (rwData->updDirTimer > 0) {
        rwData->updDirTimer--;
        sUpdateCameraDirection = true;
    } else {
        sUpdateCameraDirection = false;
    }

    atGeo.r = 150.0f;
    atGeo.yaw = rwData->rot.y;
    atGeo.pitch = -rwData->rot.x;

    Camera_AddVecGeoToVec3f(at, eye, &atGeo);
    sCameraInterfaceField = roData->interfaceField;
    rwData->fov = R_CAM_DATA(CAM_DATA_FOV);
    camera->roll = 0;
    camera->fov = rwData->fov * 0.01f;
    camera->atLERPStepScale = 0.0f;
    return true;
}

/**
 * camera follow player, eye is in a fixed offset of the previous eye, and a value
 * specified in the scene.
 */
s32 Camera_Fixed4(Camera* camera) {
    Vec3f* eye = &camera->eye;
    Vec3f* at = &camera->at;
    Vec3f* eyeNext = &camera->eyeNext;
    Vec3f playerPosWithCamOffset;
    Vec3f atTarget;
    Vec3f posOffsetTarget;
    VecGeo atEyeNextOffset;
    VecGeo atTargetEyeNextOffset;
    PosRot* playerPosRot = &camera->playerPosRot;
    BgCamFuncData* bgCamFuncData;
    Vec3f* posOffset = &camera->posOffset;
    Fixed4ReadOnlyData* roData = &camera->paramData.fixd4.roData;
    Fixed4ReadWriteData* rwData = &camera->paramData.fixd4.rwData;
    f32 playerYOffset;

    playerYOffset = Player_GetHeight(camera->player);

    if (RELOAD_PARAMS(camera) || R_RELOAD_CAM_PARAMS) {
        CameraModeValue* values = sCameraSettings[camera->setting].cameraModes[camera->mode].values;
        f32 yNormal = 1.0f + CAM_DATA_SCALED(R_CAM_YOFFSET_NORM) -
                      (CAM_DATA_SCALED(R_CAM_YOFFSET_NORM) * (68.0f / playerYOffset));

        roData->yOffset = GET_NEXT_SCALED_RO_DATA(values) * playerYOffset * yNormal;
        roData->speedToEyePos = GET_NEXT_SCALED_RO_DATA(values);
        roData->followSpeed = GET_NEXT_SCALED_RO_DATA(values);
        roData->fov = GET_NEXT_RO_DATA(values);
        roData->interfaceField = GET_NEXT_RO_DATA(values);

        bgCamFuncData = (BgCamFuncData*)Camera_GetBgCamFuncData(camera);
        if (bgCamFuncData != NULL) {
            Camera_Vec3sToVec3f(&rwData->eyeTarget, &bgCamFuncData->pos);
        } else {
            rwData->eyeTarget = *eye;
        }
    }
    if (R_RELOAD_CAM_PARAMS) {
        Camera_CopyPREGToModeValues(camera);
    }
    sCameraInterfaceField = roData->interfaceField;
    if (camera->animState == 0) {
        camera->animState++;
        if (!(roData->interfaceField & FIXED4_FLAG_2)) {
            func_80043B60(camera);
        }
        rwData->followSpeed = roData->followSpeed;
    }

    VEC3F_LERPIMPDST(eyeNext, eyeNext, &rwData->eyeTarget, roData->speedToEyePos);
    *eye = *eyeNext;

    posOffsetTarget.x = 0.0f;
    posOffsetTarget.y = roData->yOffset + playerYOffset;
    posOffsetTarget.z = 0.0f;
    Camera_LERPCeilVec3f(&posOffsetTarget, &camera->posOffset, 0.1f, 0.1f, 0.1f);

    playerPosWithCamOffset.x = playerPosRot->pos.x + camera->posOffset.x;
    playerPosWithCamOffset.y = playerPosRot->pos.y + camera->posOffset.y;
    playerPosWithCamOffset.z = playerPosRot->pos.z + camera->posOffset.z;
    VEC3F_LERPIMPDST(&atTarget, at, &playerPosWithCamOffset, 0.5f);

    OLib_Vec3fDiffToVecGeo(&atEyeNextOffset, eyeNext, at);
    OLib_Vec3fDiffToVecGeo(&atTargetEyeNextOffset, eyeNext, &atTarget);

    atEyeNextOffset.r += (atTargetEyeNextOffset.r - atEyeNextOffset.r) * rwData->followSpeed;
    atEyeNextOffset.pitch = Camera_LERPCeilS(atTargetEyeNextOffset.pitch, atEyeNextOffset.pitch,
                                             rwData->followSpeed * camera->speedRatio, 0xA);
    atEyeNextOffset.yaw =
        Camera_LERPCeilS(atTargetEyeNextOffset.yaw, atEyeNextOffset.yaw, rwData->followSpeed * camera->speedRatio, 0xA);
    Camera_AddVecGeoToVec3f(at, eyeNext, &atEyeNextOffset);
    camera->dist = OLib_Vec3fDist(at, eye);
    camera->roll = 0;
    camera->fov = roData->fov;
    camera->atLERPStepScale = Camera_ClampLERPScale(camera, 1.0f);
    return true;
}

s32 Camera_Fixed0(Camera* camera) {
    return Camera_Noop(camera);
}

s32 Camera_Subj1(Camera* camera) {
    return Camera_Noop(camera);
}

s32 Camera_Subj2(Camera* camera) {
    return Camera_Noop(camera);
}

/**
 * First person view
 */
s32 Camera_Subj3(Camera* camera) {
    Vec3f* eye = &camera->eye;
    Vec3f* at = &camera->at;
    Vec3f* eyeNext = &camera->eyeNext;
    Vec3f sp98;
    Vec3f sp8C;
    VecGeo sp84;
    VecGeo sp7C;
    VecGeo tGeo;
    PosRot sp60;
    PosRot* playerPosRot = &camera->playerPosRot;
    f32 sp58;
    f32 temp_f0_3;
    s16 sp52;
    s16 sp50;
    Subj3ReadOnlyData* roData = &camera->paramData.subj3.roData;
    Subj3ReadWriteData* rwData = &camera->paramData.subj3.rwData;
    CameraModeValue* values;
    Vec3f* pad2;
    f32 playerHeight;

    Actor_GetFocus(&sp60, &camera->player->actor);
    playerHeight = Player_GetHeight(camera->player);

    if (camera->play->view.unk_124 == 0) {
        camera->play->view.unk_124 = camera->camId | 0x50;
        return true;
    }

    func_80043ABC(camera);
    Camera_CopyPREGToModeValues(camera);
    values = sCameraSettings[camera->setting].cameraModes[camera->mode].values;
    roData->eyeNextYOffset = GET_NEXT_SCALED_RO_DATA(values) * playerHeight;
    roData->eyeDist = GET_NEXT_RO_DATA(values);
    roData->eyeNextDist = GET_NEXT_RO_DATA(values);
    roData->unk_0C = GET_NEXT_RO_DATA(values);
    roData->atOffset.x = GET_NEXT_RO_DATA(values) * 0.1f;
    roData->atOffset.y = GET_NEXT_RO_DATA(values) * 0.1f;
    roData->atOffset.z = GET_NEXT_RO_DATA(values) * 0.1f;
    roData->fovTarget = GET_NEXT_RO_DATA(values);
    roData->interfaceField = GET_NEXT_RO_DATA(values);
    sp84.r = roData->eyeNextDist;
    sp84.yaw = sp60.rot.y - 0x7FFF;
    sp84.pitch = sp60.rot.x;
    sp98 = sp60.pos;
    sp98.y += roData->eyeNextYOffset;

    Camera_AddVecGeoToVec3f(&sp8C, &sp98, &sp84);
    OLib_Vec3fDiffToVecGeo(&sp7C, at, eye);

    sCameraInterfaceField = roData->interfaceField;
    if (RELOAD_PARAMS(camera)) {
        rwData->r = sp7C.r;
        rwData->yaw = sp7C.yaw;
        rwData->pitch = sp7C.pitch;
        rwData->animTimer = R_CAM_DEFAULT_ANIM_TIME;
        camera->dist = roData->eyeNextDist;
        camera->animState++;
        camera->rUpdateRateInv = 1.0f;
        camera->dist = roData->eyeNextDist;
    }

    tGeo.r = rwData->r;
    tGeo.yaw = rwData->yaw;
    tGeo.pitch = rwData->pitch;
    if (rwData->animTimer != 0) {
        temp_f0_3 = (1.0f / rwData->animTimer);
        pad2 = at;
        at->x = at->x + (sp98.x - pad2->x) * temp_f0_3;
        at->y = at->y + (sp98.y - pad2->y) * temp_f0_3;
        at->z = at->z + (sp98.z - pad2->z) * temp_f0_3;

        temp_f0_3 = (1.0f / R_CAM_DEFAULT_ANIM_TIME);
        sp58 = (tGeo.r - sp84.r) * temp_f0_3;
        sp52 = (s16)(tGeo.yaw - sp84.yaw) * temp_f0_3;
        sp50 = (s16)(tGeo.pitch - sp84.pitch) * temp_f0_3;

        sp7C.r = Camera_LERPCeilF(sp84.r + (sp58 * rwData->animTimer), sp7C.r, CAM_DATA_SCALED(OREG(28)), 1.0f);
        sp7C.yaw = Camera_LERPCeilS(sp84.yaw + (sp52 * rwData->animTimer), sp7C.yaw, CAM_DATA_SCALED(OREG(28)), 0xA);
        sp7C.pitch =
            Camera_LERPCeilS(sp84.pitch + (sp50 * rwData->animTimer), sp7C.pitch, CAM_DATA_SCALED(OREG(28)), 0xA);
        Camera_AddVecGeoToVec3f(eyeNext, at, &sp7C);

        *eye = *eyeNext;
        rwData->animTimer--;

        if (!camera->play->envCtx.skyboxDisabled) {
            Camera_BGCheck(camera, at, eye);
        } else {
            func_80044340(camera, at, eye);
        }
    } else {
        sp58 = Math_SinS(-sp60.rot.x);
        temp_f0_3 = Math_CosS(-sp60.rot.x);
        sp98.x = roData->atOffset.x;
        sp98.y = (roData->atOffset.y * temp_f0_3) - (roData->atOffset.z * sp58);
        sp98.z = (roData->atOffset.y * sp58) + (roData->atOffset.z * temp_f0_3);
        sp58 = Math_SinS(sp60.rot.y - 0x7FFF);
        temp_f0_3 = Math_CosS(sp60.rot.y - 0x7FFF);
        roData->atOffset.x = (sp98.z * sp58) + (sp98.x * temp_f0_3);
        roData->atOffset.y = sp98.y;
        roData->atOffset.z = (sp98.z * temp_f0_3) - (sp98.x * sp58);
        at->x = roData->atOffset.x + sp60.pos.x;
        at->y = roData->atOffset.y + sp60.pos.y;
        at->z = roData->atOffset.z + sp60.pos.z;
        sp7C.r = roData->eyeNextDist;
        sp7C.yaw = sp60.rot.y - 0x7FFF;
        sp7C.pitch = sp60.rot.x;
        Camera_AddVecGeoToVec3f(eyeNext, at, &sp7C);
        sp7C.r = roData->eyeDist;
        Camera_AddVecGeoToVec3f(eye, at, &sp7C);
    }

    camera->posOffset.x = camera->at.x - playerPosRot->pos.x;
    camera->posOffset.y = camera->at.y - playerPosRot->pos.y;
    camera->posOffset.z = camera->at.z - playerPosRot->pos.z;
    camera->fov = Camera_LERPCeilF(roData->fovTarget, camera->fov, 0.25f, 1.0f);
    camera->roll = 0;
    camera->atLERPStepScale = 0.0f;
    return 1;
}

/**
 * Crawlspaces
 * Moves the camera from third person to first person when entering a crawlspace
 * While in the crawlspace, link remains fixed in a single direction
 * The camera is what swings up and down while crawling forward or backwards
 *
 * Note:
 * Subject 4 uses bgCamFuncData.data differently than other functions:
 * All Vec3s data are points along the crawlspace
 * The second point represents the entrance, and the second to last point represents the exit
 * All other points are unused
 * All instances of crawlspaces have 6 points, except for the Testroom scene which has 9 points
 */
s32 Camera_Subj4(Camera* camera) {
    Vec3f* eye = &camera->eye;
    Vec3f* eyeNext = &camera->eyeNext;
    Vec3f* at = &camera->at;
    u16 crawlspaceNumPoints;
    Vec3s* crawlspacePoints;
    Vec3f temp1;
    Vec3f zoomAtTarget;
    f32 temp2;
    Player* player;
    f32 eyeLerp;
    PosRot playerPosRot;
    VecGeo targetOffset;
    VecGeo atEyeOffset;
    s16 eyeToAtYaw;
    s32 pad[2];
    f32 temp;
    Subj4ReadOnlyData* roData = &camera->paramData.subj4.roData;
    Subj4ReadWriteData* rwData = &camera->paramData.subj4.rwData;

#define vCrawlSpaceBackPos temp1
#define vEyeTarget temp1
#define vPlayerDistToFront temp2
#define vZoomTimer temp2

    if (RELOAD_PARAMS(camera) || R_RELOAD_CAM_PARAMS) {
        CameraModeValue* values = sCameraSettings[camera->setting].cameraModes[camera->mode].values;

        roData->interfaceField = GET_NEXT_RO_DATA(values);
    }

    if (R_RELOAD_CAM_PARAMS) {
        Camera_CopyPREGToModeValues(camera);
    }

    if (camera->play->view.unk_124 == 0) {
        camera->play->view.unk_124 = camera->camId | 0x50;
        rwData->xzSpeed = camera->xzSpeed;
        return true;
    }

    Actor_GetWorldPosShapeRot(&playerPosRot, &camera->player->actor);
    OLib_Vec3fDiffToVecGeo(&atEyeOffset, at, eye);

    sCameraInterfaceField = roData->interfaceField;

    // Crawlspace setup (runs for only 1 frame)
    if (camera->animState == 0) {
        crawlspacePoints = (Vec3s*)Camera_GetBgCamFuncDataUnderPlayer(camera, &crawlspaceNumPoints);
        // Second entry of crawlspacePoints contains the front position
        Camera_Vec3sToVec3f(&rwData->crawlspaceLine.point, &crawlspacePoints[1]);
        // Second last entry of crawlspacePoints contains the back position
        Camera_Vec3sToVec3f(&vCrawlSpaceBackPos, &crawlspacePoints[crawlspaceNumPoints - 2]);

        targetOffset.r = 10.0f;
        targetOffset.pitch = 0x238C; // ~50 degrees
        targetOffset.yaw = Camera_XZAngle(&vCrawlSpaceBackPos, &rwData->crawlspaceLine.point);

        vPlayerDistToFront = OLib_Vec3fDist(&camera->playerPosRot.pos, &rwData->crawlspaceLine.point);
        if (OLib_Vec3fDist(&camera->playerPosRot.pos, &vCrawlSpaceBackPos) < vPlayerDistToFront) {
            // Player is entering the crawlspace from the back
            rwData->crawlspaceLine.dir.x = rwData->crawlspaceLine.point.x - vCrawlSpaceBackPos.x;
            rwData->crawlspaceLine.dir.y = rwData->crawlspaceLine.point.y - vCrawlSpaceBackPos.y;
            rwData->crawlspaceLine.dir.z = rwData->crawlspaceLine.point.z - vCrawlSpaceBackPos.z;
            rwData->crawlspaceLine.point = vCrawlSpaceBackPos;
        } else {
            // Player is entering the crawlspace from the front
            rwData->crawlspaceLine.dir.x = vCrawlSpaceBackPos.x - rwData->crawlspaceLine.point.x;
            rwData->crawlspaceLine.dir.y = vCrawlSpaceBackPos.y - rwData->crawlspaceLine.point.y;
            rwData->crawlspaceLine.dir.z = vCrawlSpaceBackPos.z - rwData->crawlspaceLine.point.z;
            targetOffset.yaw -= 0x7FFF;
        }

        rwData->forwardYaw = targetOffset.yaw;
        rwData->zoomTimer = 10;
        rwData->eyeLerpPhase = 0;
        rwData->isSfxOff = false;
        rwData->eyeLerp = 0.0f;
        camera->animState++;
    }

    // Camera zooms in from third person to first person over 10 frames
    if (rwData->zoomTimer != 0) {
        targetOffset.r = 10.0f;
        targetOffset.pitch = 0x238C; // ~50 degrees
        targetOffset.yaw = rwData->forwardYaw;
        Camera_AddVecGeoToVec3f(&zoomAtTarget, &playerPosRot.pos, &targetOffset);

        vZoomTimer = rwData->zoomTimer + 1.0f;
        at->x = F32_LERPIMPINV(at->x, zoomAtTarget.x, vZoomTimer);
        at->y = F32_LERPIMPINV(at->y, zoomAtTarget.y, vZoomTimer);
        at->z = F32_LERPIMPINV(at->z, zoomAtTarget.z, vZoomTimer);

        atEyeOffset.r -= (atEyeOffset.r / vZoomTimer);
        atEyeOffset.yaw = BINANG_LERPIMPINV(atEyeOffset.yaw, (s16)(playerPosRot.rot.y - 0x7FFF), rwData->zoomTimer);
        atEyeOffset.pitch = BINANG_LERPIMPINV(atEyeOffset.pitch, playerPosRot.rot.x, rwData->zoomTimer);
        Camera_AddVecGeoToVec3f(eyeNext, at, &atEyeOffset);
        *eye = *eyeNext;
        rwData->zoomTimer--;
        return false;
    }

    if (rwData->xzSpeed < 0.5f) {
        return false;
    }

    Actor_GetWorldPosShapeRot(&playerPosRot, &camera->player->actor);
    Math3D_LineClosestToPoint(&rwData->crawlspaceLine, &playerPosRot.pos, eyeNext);

    // *at is unused before getting overwritten later this function
    at->x = eyeNext->x + rwData->crawlspaceLine.dir.x;
    at->y = eyeNext->y + rwData->crawlspaceLine.dir.y;
    at->z = eyeNext->z + rwData->crawlspaceLine.dir.z;

    *eye = *eyeNext;

    targetOffset.yaw = rwData->forwardYaw;
    targetOffset.r = 5.0f;
    targetOffset.pitch = 0x238C; // ~50 degrees

    Camera_AddVecGeoToVec3f(&vEyeTarget, eyeNext, &targetOffset);

    rwData->eyeLerpPhase += 0xBB8;
    eyeLerp = Math_CosS(rwData->eyeLerpPhase);

    // VEC3F_LERPIMPDST(eye, eye, &vEyeTarget, fabsf(eyeLerp))
    eye->x += (vEyeTarget.x - eye->x) * fabsf(eyeLerp);
    eye->y += (vEyeTarget.y - eye->y) * fabsf(eyeLerp);
    eye->z += (vEyeTarget.z - eye->z) * fabsf(eyeLerp);

    // When camera reaches the peak of offset and starts to move down
    // && alternating cycles (sfx plays only every 2nd cycle)
    if ((eyeLerp > rwData->eyeLerp) && !rwData->isSfxOff) {
        player = camera->player;
        rwData->isSfxOff = true;
        func_800F4010(&player->actor.projectedPos, NA_SE_PL_CRAWL + player->floorSfxOffset, 4.0f);
    } else if (eyeLerp < rwData->eyeLerp) {
        rwData->isSfxOff = false;
    }

    rwData->eyeLerp = eyeLerp;

    camera->player->actor.world.pos = *eyeNext;
    camera->player->actor.world.pos.y = camera->playerGroundY;
    camera->player->actor.shape.rot.y = targetOffset.yaw;

    eyeLerp = (240.0f * eyeLerp) * (rwData->xzSpeed * 0.416667f);
    eyeToAtYaw = rwData->forwardYaw + eyeLerp;

    at->x = eye->x + (Math_SinS(eyeToAtYaw) * 10.0f);
    at->y = eye->y;
    at->z = eye->z + (Math_CosS(eyeToAtYaw) * 10.0f);

    camera->roll = Camera_LERPCeilS(0, camera->roll, 0.5f, 0xA);

    return true;
}

s32 Camera_Subj0(Camera* camera) {
    return Camera_Noop(camera);
}

s32 Camera_Data0(Camera* camera) {
    return Camera_Noop(camera);
}

s32 Camera_Data1(Camera* camera) {
    osSyncPrintf("chau!chau!\n");
    return Camera_Normal1(camera);
}

s32 Camera_Data2(Camera* camera) {
    return Camera_Noop(camera);
}

s32 Camera_Data3(Camera* camera) {
    return Camera_Noop(camera);
}

s32 Camera_Data4(Camera* camera) {
    s32 pad2[2];
    Data4ReadOnlyData* roData = &camera->paramData.data4.roData;
    VecGeo eyeAtOffset;
    VecGeo atOffset;
    VecGeo eyeNextAtOffset;
    f32 yNormal;
    s16 fov;
    Vec3f* eyeNext = &camera->eyeNext;
    BgCamFuncData* bgCamFuncData;
    Vec3f lookAt;
    CameraModeValue* values;
    Data4ReadWriteData* rwData = &camera->paramData.data4.rwData;
    Vec3f* eye = &camera->eye;
    f32 playerHeight;
    Vec3f* at = &camera->at;
    s32 pad;

    playerHeight = Player_GetHeight(camera->player);

    if (RELOAD_PARAMS(camera) || R_RELOAD_CAM_PARAMS) {
        values = sCameraSettings[camera->setting].cameraModes[camera->mode].values;
        yNormal =
            1.0f + CAM_DATA_SCALED(R_CAM_YOFFSET_NORM) - (CAM_DATA_SCALED(R_CAM_YOFFSET_NORM) * (68.0f / playerHeight));
        roData->yOffset = GET_NEXT_SCALED_RO_DATA(values) * playerHeight * yNormal;
        roData->fov = GET_NEXT_RO_DATA(values);
        roData->interfaceField = GET_NEXT_RO_DATA(values);

        bgCamFuncData = (BgCamFuncData*)Camera_GetBgCamFuncData(camera);
        Camera_Vec3sToVec3f(&rwData->eyePosRot.pos, &bgCamFuncData->pos);
        rwData->eyePosRot.rot = bgCamFuncData->rot;
        fov = bgCamFuncData->fov;
        rwData->fov = fov;
        if (fov != -1) {
            roData->fov = rwData->fov <= 360 ? rwData->fov : CAM_DATA_SCALED(rwData->fov);
        }

        rwData->flags = bgCamFuncData->flags;
        *eye = rwData->eyePosRot.pos;
    }

    if (R_RELOAD_CAM_PARAMS) {
        Camera_CopyPREGToModeValues(camera);
    }

    sCameraInterfaceField = roData->interfaceField;

    if (camera->animState == 0) {
        camera->animState++;
        func_80043B60(camera);
    }

    OLib_Vec3fDiffToVecGeo(&eyeNextAtOffset, at, eyeNext);
    Camera_CalcAtDefault(camera, &eyeNextAtOffset, roData->yOffset, false);
    OLib_Vec3fDiffToVecGeo(&eyeAtOffset, eye, at);

    atOffset.r = eyeAtOffset.r;
    atOffset.yaw = (rwData->flags & 1) ? (CAM_DEG_TO_BINANG(camera->data2) + rwData->eyePosRot.rot.y) : eyeAtOffset.yaw;
    atOffset.pitch =
        (rwData->flags & 2) ? (CAM_DEG_TO_BINANG(camera->data3) + rwData->eyePosRot.rot.x) : eyeAtOffset.pitch;

    Camera_AddVecGeoToVec3f(at, eye, &atOffset);

    lookAt = camera->playerPosRot.pos;
    lookAt.y += playerHeight;

    camera->dist = OLib_Vec3fDist(&lookAt, eye);
    camera->roll = 0;
    camera->xzSpeed = 0.0f;
    camera->fov = roData->fov;
    camera->atLERPStepScale = 0;
    return true;
}

/**
 * Hanging off of a ledge
 */
s32 Camera_Unique1(Camera* camera) {
    Vec3f* eye = &camera->eye;
    Vec3f* at = &camera->at;
    Vec3f* eyeNext = &camera->eyeNext;
    Vec3f playerWaistPos;
    s16 phiTarget;
    VecGeo sp8C;
    VecGeo unk908PlayerPosOffset;
    VecGeo eyeAtOffset;
    VecGeo eyeNextAtOffset;
    PosRot* playerPosRot = &camera->playerPosRot;
    PosRot playerhead;
    Unique1ReadOnlyData* roData = &camera->paramData.uniq1.roData;
    Unique1ReadWriteData* rwData = &camera->paramData.uniq1.rwData;
    s32 pad;
    f32 playerHeight;
    s32 pad2;

    playerHeight = Player_GetHeight(camera->player);
    if (RELOAD_PARAMS(camera) || R_RELOAD_CAM_PARAMS) {
        CameraModeValue* values = sCameraSettings[camera->setting].cameraModes[camera->mode].values;
        f32 yNormal =
            1.0f + CAM_DATA_SCALED(R_CAM_YOFFSET_NORM) - (CAM_DATA_SCALED(R_CAM_YOFFSET_NORM) * (68.0f / playerHeight));

        roData->yOffset = GET_NEXT_SCALED_RO_DATA(values) * playerHeight * yNormal;
        roData->distMin = GET_NEXT_SCALED_RO_DATA(values) * playerHeight * yNormal;
        roData->distMax = GET_NEXT_SCALED_RO_DATA(values) * playerHeight * yNormal;
        roData->pitchTarget = CAM_DEG_TO_BINANG(GET_NEXT_RO_DATA(values));
        roData->fovTarget = GET_NEXT_RO_DATA(values);
        roData->atLERPScaleMax = GET_NEXT_SCALED_RO_DATA(values);
        roData->interfaceField = GET_NEXT_RO_DATA(values);
    }

    if (R_RELOAD_CAM_PARAMS != 0) {
        Camera_CopyPREGToModeValues(camera);
    }

    sUpdateCameraDirection = 1;

    OLib_Vec3fDiffToVecGeo(&eyeAtOffset, at, eye);
    OLib_Vec3fDiffToVecGeo(&eyeNextAtOffset, at, eyeNext);

    sCameraInterfaceField = roData->interfaceField;

    if (camera->animState == 0) {
        camera->posOffset.y = camera->posOffset.y - camera->playerPosDelta.y;
        rwData->yawTarget = eyeNextAtOffset.yaw;
        rwData->unk_00 = 0.0f;
        playerWaistPos = camera->player->bodyPartsPos[PLAYER_BODYPART_WAIST];
        OLib_Vec3fDiffToVecGeo(&unk908PlayerPosOffset, &playerPosRot->pos, &playerWaistPos);
        rwData->timer = R_CAM_DEFAULT_ANIM_TIME;
        rwData->yawTargetAdj = ABS((s16)(unk908PlayerPosOffset.yaw - eyeAtOffset.yaw)) < 0x3A98
                                   ? 0
                                   : (((s16)(unk908PlayerPosOffset.yaw - eyeAtOffset.yaw) / rwData->timer) / 4) * 3;
        camera->animState++;
    }

    Actor_GetFocus(&playerhead, &camera->player->actor); // unused

    camera->yawUpdateRateInv =
        Camera_LERPCeilF(100.0f, camera->yawUpdateRateInv, R_CAM_UPDATE_RATE_STEP_SCALE_XZ * 0.01f, 0.1f);
    camera->pitchUpdateRateInv =
        Camera_LERPCeilF(100.0f, camera->pitchUpdateRateInv, R_CAM_UPDATE_RATE_STEP_SCALE_XZ * 0.01f, 0.1f);
    camera->xzOffsetUpdateRate =
        Camera_LERPCeilF(0.005f, camera->xzOffsetUpdateRate, R_CAM_UPDATE_RATE_STEP_SCALE_XZ * 0.01f, 0.01f);
    camera->yOffsetUpdateRate =
        Camera_LERPCeilF(0.01f, camera->yOffsetUpdateRate, R_CAM_UPDATE_RATE_STEP_SCALE_Y * 0.01f, 0.01f);
    camera->fovUpdateRate = Camera_LERPCeilF(R_CAM_FOV_UPDATE_RATE * 0.01f, camera->fovUpdateRate, 0.05f, 0.1f);

    Camera_CalcAtDefault(camera, &eyeNextAtOffset, roData->yOffset, 1);
    OLib_Vec3fDiffToVecGeo(&sp8C, at, eyeNext);

    camera->dist = Camera_LERPClampDist(camera, sp8C.r, roData->distMin, roData->distMax);

    phiTarget = roData->pitchTarget;
    sp8C.pitch = Camera_LERPCeilS(phiTarget, eyeNextAtOffset.pitch, 1.0f / camera->pitchUpdateRateInv, 0xA);

    if (sp8C.pitch > R_CAM_MAX_PITCH) {
        sp8C.pitch = R_CAM_MAX_PITCH;
    }
    if (sp8C.pitch < -R_CAM_MAX_PITCH) {
        sp8C.pitch = -R_CAM_MAX_PITCH;
    }

    if (rwData->timer != 0) {
        rwData->yawTarget += rwData->yawTargetAdj;
        rwData->timer--;
    }

    sp8C.yaw = Camera_LERPFloorS(rwData->yawTarget, eyeNextAtOffset.yaw, 0.5f, 0x2710);
    Camera_AddVecGeoToVec3f(eyeNext, at, &sp8C);
    *eye = *eyeNext;
    Camera_BGCheck(camera, at, eye);
    camera->fov = Camera_LERPCeilF(roData->fovTarget, camera->fov, camera->fovUpdateRate, 1.0f);
    camera->roll = 0;
    camera->atLERPStepScale = Camera_ClampLERPScale(camera, roData->atLERPScaleMax);
    return true;
}

s32 Camera_Unique2(Camera* camera) {
    Vec3f* eye = &camera->eye;
    Vec3f* at = &camera->at;
    Vec3f* eyeNext = &camera->eyeNext;
    Vec3f playerPos;
    VecGeo eyeOffset;
    VecGeo eyeAtOffset;
    s32 pad;
    f32 lerpRateFactor;
    Unique2ReadOnlyData* roData = &camera->paramData.uniq2.roData;
    Unique2ReadWriteData* rwData = &camera->paramData.uniq2.rwData;
    s32 pad2;
    f32 playerHeight;

    playerHeight = Player_GetHeight(camera->player);

    OLib_Vec3fDiffToVecGeo(&eyeAtOffset, at, eye);

    if (RELOAD_PARAMS(camera) || R_RELOAD_CAM_PARAMS) {
        CameraModeValue* values = sCameraSettings[camera->setting].cameraModes[camera->mode].values;
        f32 yNormal =
            1.0f + CAM_DATA_SCALED(R_CAM_YOFFSET_NORM) - (CAM_DATA_SCALED(R_CAM_YOFFSET_NORM) * (68.0f / playerHeight));

        roData->yOffset = GET_NEXT_SCALED_RO_DATA(values) * playerHeight * yNormal;
        roData->distTarget = GET_NEXT_RO_DATA(values);
        roData->fovTarget = GET_NEXT_RO_DATA(values);
        roData->interfaceField = GET_NEXT_RO_DATA(values);
    }

    if (R_RELOAD_CAM_PARAMS) {
        Camera_CopyPREGToModeValues(camera);
    }

    sCameraInterfaceField = roData->interfaceField;

    if ((camera->animState == 0) || (rwData->unk_04 != roData->interfaceField)) {
        rwData->unk_04 = roData->interfaceField;
    }

    if (camera->animState == 0) {
        camera->animState = 1;
        func_80043B60(camera);
        rwData->unk_00 = 200.0f;
        if (roData->interfaceField & UNIQUE2_FLAG_4) {
            camera->stateFlags &= ~CAM_STATE_2;
        }
    }

    playerPos = camera->playerPosRot.pos;
    lerpRateFactor = (roData->interfaceField & UNIQUE2_FLAG_0 ? 1.0f : camera->speedRatio);
    at->x = F32_LERPIMP(at->x, playerPos.x, lerpRateFactor * 0.6f);
    at->y = F32_LERPIMP(at->y, playerPos.y + playerHeight + roData->yOffset, 0.4f);
    at->z = F32_LERPIMP(at->z, playerPos.z, lerpRateFactor * 0.6f);
    rwData->unk_00 = F32_LERPIMP(rwData->unk_00, 2.0f, 0.05f); // unused.

    if (roData->interfaceField & UNIQUE2_FLAG_0) {
        OLib_Vec3fDiffToVecGeo(&eyeOffset, at, eyeNext);
        eyeOffset.r = roData->distTarget;
        Camera_AddVecGeoToVec3f(&playerPos, at, &eyeOffset);
        Camera_LERPCeilVec3f(&playerPos, eye, 0.25f, 0.25f, 0.2f);
    } else if (roData->interfaceField & UNIQUE2_FLAG_1) {
        if (OLib_Vec3fDistXZ(at, eyeNext) < roData->distTarget) {
            OLib_Vec3fDiffToVecGeo(&eyeOffset, at, eyeNext);
            eyeOffset.yaw = Camera_LERPCeilS(eyeOffset.yaw, eyeAtOffset.yaw, 0.1f, 0xA);
            eyeOffset.r = roData->distTarget;
            eyeOffset.pitch = 0;
            Camera_AddVecGeoToVec3f(eye, at, &eyeOffset);
            eye->y = eyeNext->y;
        } else {
            Camera_LERPCeilVec3f(eyeNext, eye, 0.25f, 0.25f, 0.2f);
        }
    }

    Camera_BGCheck(camera, at, eye);
    camera->dist = OLib_Vec3fDist(at, eye);
    camera->roll = 0;
    camera->fov = Camera_LERPCeilF(roData->fovTarget, camera->fov, 0.2f, 0.1f);
    camera->atLERPStepScale = Camera_ClampLERPScale(camera, 1.0f);
    return true;
}

s32 Camera_Unique3(Camera* camera) {
    VecGeo sp60;
    f32 playerHeight;
    DoorParams* doorParams = &camera->paramData.doorParams;
    BgCamFuncData* bgCamFuncData;
    Vec3s bgCamRot;
    Unique3ReadWriteData* rwData = &camera->paramData.uniq3.rwData;
    Unique3ReadOnlyData* roData = &camera->paramData.uniq3.roData;
    Vec3f* at = &camera->at;
    PosRot* cameraPlayerPosRot = &camera->playerPosRot;

    playerHeight = Player_GetHeight(camera->player);
    camera->stateFlags &= ~CAM_STATE_4;

    if (RELOAD_PARAMS(camera) || R_RELOAD_CAM_PARAMS) {
        CameraModeValue* values = sCameraSettings[camera->setting].cameraModes[camera->mode].values;
        f32 yNormal =
            1.0f + CAM_DATA_SCALED(R_CAM_YOFFSET_NORM) - (CAM_DATA_SCALED(R_CAM_YOFFSET_NORM) * (68.0f / playerHeight));

        roData->yOffset = GET_NEXT_SCALED_RO_DATA(values) * playerHeight * yNormal;
        roData->fov = GET_NEXT_RO_DATA(values);
        roData->interfaceField = GET_NEXT_RO_DATA(values);
    }

    if (R_RELOAD_CAM_PARAMS != 0) {
        Camera_CopyPREGToModeValues(camera);
    }

    sCameraInterfaceField = roData->interfaceField;

    switch (camera->animState) {
        case 0:
            func_80043B60(camera);
            camera->stateFlags &= ~(CAM_STATE_2 | CAM_STATE_3);
            rwData->initialFov = camera->fov;
            rwData->initialDist = OLib_Vec3fDist(at, &camera->eye);
            camera->animState++;
            FALLTHROUGH;
        case 1:
            if (doorParams->timer1-- > 0) {
                break;
            }

            bgCamFuncData = (BgCamFuncData*)Camera_GetBgCamFuncData(camera);
            Camera_Vec3sToVec3f(&camera->eyeNext, &bgCamFuncData->pos);
            camera->eye = camera->eyeNext;
            bgCamRot = bgCamFuncData->rot;

            sp60.r = 100.0f;
            sp60.yaw = bgCamRot.y;
            sp60.pitch = -bgCamRot.x;

            Camera_AddVecGeoToVec3f(at, &camera->eye, &sp60);
            camera->animState++;
            FALLTHROUGH;
        case 2:
            if (roData->interfaceField & UNIQUE3_FLAG_2) {
                camera->at = cameraPlayerPosRot->pos;
                camera->at.y += playerHeight + roData->yOffset;
            }
            if (doorParams->timer2-- > 0) {
                break;
            }
            camera->animState++;
            FALLTHROUGH;
        case 3:
            camera->stateFlags |= (CAM_STATE_4 | CAM_STATE_10);
            if (camera->stateFlags & CAM_STATE_3) {
                camera->animState++;
            } else {
                break;
            }
            FALLTHROUGH;
        case 4:
            if (roData->interfaceField & UNIQUE3_FLAG_1) {
                camera->stateFlags |= CAM_STATE_2;
                camera->stateFlags &= ~CAM_STATE_3;
<<<<<<< HEAD
                Camera_ChangeSettingFlags(camera, CAM_SET_PIVOT_IN_FRONT, CAM_CHANGE_SETTING_1);
=======
                Camera_ChangeSettingFlags(camera, CAM_SET_PIVOT_IN_FRONT, 2);
>>>>>>> 8ff58118
                break;
            }
            doorParams->timer3 = 5;
            if (camera->xzSpeed > 0.001f || CHECK_BTN_ALL(D_8015BD7C->state.input[0].press.button, BTN_A) ||
                CHECK_BTN_ALL(D_8015BD7C->state.input[0].press.button, BTN_B) ||
                CHECK_BTN_ALL(D_8015BD7C->state.input[0].press.button, BTN_CLEFT) ||
                CHECK_BTN_ALL(D_8015BD7C->state.input[0].press.button, BTN_CDOWN) ||
                CHECK_BTN_ALL(D_8015BD7C->state.input[0].press.button, BTN_CUP) ||
                CHECK_BTN_ALL(D_8015BD7C->state.input[0].press.button, BTN_CRIGHT) ||
                CHECK_BTN_ALL(D_8015BD7C->state.input[0].press.button, BTN_R) ||
                CHECK_BTN_ALL(D_8015BD7C->state.input[0].press.button, BTN_Z)) {
                camera->animState++;
            } else {
                break;
            }
            FALLTHROUGH;
        case 5:
            camera->fov = Camera_LERPCeilF(rwData->initialFov, camera->fov, 0.4f, 0.1f);
            OLib_Vec3fDiffToVecGeo(&sp60, at, &camera->eye);
            sp60.r = Camera_LERPCeilF(100.0f, sp60.r, 0.4f, 0.1f);
            Camera_AddVecGeoToVec3f(&camera->eyeNext, at, &sp60);
            camera->eye = camera->eyeNext;
            if (doorParams->timer3-- > 0) {
                break;
            }
            camera->animState++;
            FALLTHROUGH;
        default:
            camera->stateFlags |= CAM_STATE_2;
            camera->stateFlags &= ~CAM_STATE_3;
            camera->fov = roData->fov;
            Camera_ChangeSettingFlags(camera, camera->prevSetting, CAM_CHANGE_SETTING_1);
            camera->atLERPStepScale = 0.0f;
            camera->posOffset.x = camera->at.x - cameraPlayerPosRot->pos.x;
            camera->posOffset.y = camera->at.y - cameraPlayerPosRot->pos.y;
            camera->posOffset.z = camera->at.z - cameraPlayerPosRot->pos.z;
            break;
    }

    return true;
}

/**
 * Camera's eye is specified by scene camera data, at point is generated at the intersection
 * of the eye to the player
 */
s32 Camera_Unique0(Camera* camera) {
    f32 yOffset;
    CameraModeValue* values;
    Player* player;
    Vec3f playerPosWithOffset;
    VecGeo atPlayerOffset;
    BgCamFuncData* bgCamFuncData;
    Vec3s bgCamRot;
    PosRot* playerPosRot = &camera->playerPosRot;
    DoorParams* doorParams = &camera->paramData.doorParams;
    Unique0ReadOnlyData* roData = &camera->paramData.uniq0.roData;
    Unique0ReadWriteData* rwData = &camera->paramData.uniq0.rwData;
    Vec3f* eye = &camera->eye;
    s16 fov;

    yOffset = Player_GetHeight(camera->player);
    player = camera->player;

    if (RELOAD_PARAMS(camera) || R_RELOAD_CAM_PARAMS) {
        values = sCameraSettings[camera->setting].cameraModes[camera->mode].values;
        roData->interfaceField = GET_NEXT_RO_DATA(values);
    }

    if (R_RELOAD_CAM_PARAMS) {
        Camera_CopyPREGToModeValues(camera);
    }

    playerPosWithOffset = playerPosRot->pos;
    playerPosWithOffset.y += yOffset;

    sCameraInterfaceField = roData->interfaceField;

    if (camera->animState == 0) {
        func_80043B60(camera);
        camera->stateFlags &= ~CAM_STATE_2;

        bgCamFuncData = (BgCamFuncData*)Camera_GetBgCamFuncData(camera);
        Camera_Vec3sToVec3f(&rwData->eyeAndDirection.point, &bgCamFuncData->pos);

        *eye = camera->eyeNext = rwData->eyeAndDirection.point;
        bgCamRot = bgCamFuncData->rot;
        fov = bgCamFuncData->fov;
        if (fov != -1) {
            camera->fov = fov <= 360 ? fov : CAM_DATA_SCALED(fov);
        }
        rwData->animTimer = bgCamFuncData->timer;
        if (rwData->animTimer == -1) {
            rwData->animTimer = doorParams->timer1 + doorParams->timer2;
        }
        atPlayerOffset.r = OLib_Vec3fDist(&playerPosWithOffset, eye);
        atPlayerOffset.yaw = bgCamRot.y;
        atPlayerOffset.pitch = -bgCamRot.x;
        OLib_VecGeoToVec3f(&rwData->eyeAndDirection.dir, &atPlayerOffset);
        Math3D_LineClosestToPoint(&rwData->eyeAndDirection, &playerPosRot->pos, &camera->at);
        rwData->initalPos = playerPosRot->pos;
        camera->animState++;
    }

    if (player->stateFlags1 & PLAYER_STATE1_29) {
        rwData->initalPos = playerPosRot->pos;
    }

    if (roData->interfaceField & UNIQUE0_FLAG_0) {
        if (rwData->animTimer > 0) {
            rwData->animTimer--;
            rwData->initalPos = playerPosRot->pos;
        } else if (!(player->stateFlags1 & PLAYER_STATE1_29) &&
                   ((OLib_Vec3fDistXZ(&playerPosRot->pos, &rwData->initalPos) >= 10.0f) ||
                    CHECK_BTN_ALL(D_8015BD7C->state.input[0].press.button, BTN_A) ||
                    CHECK_BTN_ALL(D_8015BD7C->state.input[0].press.button, BTN_B) ||
                    CHECK_BTN_ALL(D_8015BD7C->state.input[0].press.button, BTN_CLEFT) ||
                    CHECK_BTN_ALL(D_8015BD7C->state.input[0].press.button, BTN_CDOWN) ||
                    CHECK_BTN_ALL(D_8015BD7C->state.input[0].press.button, BTN_CUP) ||
                    CHECK_BTN_ALL(D_8015BD7C->state.input[0].press.button, BTN_CRIGHT) ||
                    CHECK_BTN_ALL(D_8015BD7C->state.input[0].press.button, BTN_R) ||
                    CHECK_BTN_ALL(D_8015BD7C->state.input[0].press.button, BTN_Z))) {
            camera->dist = OLib_Vec3fDist(&camera->at, eye);
            camera->posOffset.x = camera->at.x - playerPosRot->pos.x;
            camera->posOffset.y = camera->at.y - playerPosRot->pos.y;
            camera->posOffset.z = camera->at.z - playerPosRot->pos.z;
            camera->atLERPStepScale = 0.0f;
            camera->stateFlags |= CAM_STATE_2;
<<<<<<< HEAD
            Camera_ChangeSettingFlags(camera, camera->prevSetting, CAM_CHANGE_SETTING_1);
=======
            Camera_ChangeSettingFlags(camera, camera->prevSetting, 2);
>>>>>>> 8ff58118
        }
    } else {
        if (rwData->animTimer > 0) {
            rwData->animTimer--;
            if (rwData->animTimer == 0) {
                sCameraInterfaceField = CAM_INTERFACE_FIELD(CAM_LETTERBOX_NONE, CAM_HUD_VISIBILITY_ALL, 0);
            }
        } else {
            rwData->initalPos = playerPosRot->pos;
        }

        if (!(player->stateFlags1 & PLAYER_STATE1_29) &&
            ((0.001f < camera->xzSpeed) || CHECK_BTN_ALL(D_8015BD7C->state.input[0].press.button, BTN_A) ||
             CHECK_BTN_ALL(D_8015BD7C->state.input[0].press.button, BTN_B) ||
             CHECK_BTN_ALL(D_8015BD7C->state.input[0].press.button, BTN_CLEFT) ||
             CHECK_BTN_ALL(D_8015BD7C->state.input[0].press.button, BTN_CDOWN) ||
             CHECK_BTN_ALL(D_8015BD7C->state.input[0].press.button, BTN_CUP) ||
             CHECK_BTN_ALL(D_8015BD7C->state.input[0].press.button, BTN_CRIGHT) ||
             CHECK_BTN_ALL(D_8015BD7C->state.input[0].press.button, BTN_R) ||
             CHECK_BTN_ALL(D_8015BD7C->state.input[0].press.button, BTN_Z))) {
            camera->dist = OLib_Vec3fDist(&camera->at, &camera->eye);
            camera->posOffset.x = camera->at.x - playerPosRot->pos.x;
            camera->posOffset.y = camera->at.y - playerPosRot->pos.y;
            camera->posOffset.z = camera->at.z - playerPosRot->pos.z;
            camera->atLERPStepScale = 0.0f;
<<<<<<< HEAD
            Camera_ChangeSettingFlags(camera, camera->prevSetting, CAM_CHANGE_SETTING_1);
=======
            Camera_ChangeSettingFlags(camera, camera->prevSetting, 2);
>>>>>>> 8ff58118
            camera->stateFlags |= CAM_STATE_2;
        }
    }
    return true;
}

s32 Camera_Unique4(Camera* camera) {
    return Camera_Noop(camera);
}

/**
 * Was setup to be used by the camera setting "FOREST_UNUSED"
 */
s32 Camera_Unique5(Camera* camera) {
    return Camera_Noop(camera);
}

/**
 * This function doesn't really update much.
 * Eye/at positions are updated via Camera_SetViewParam
 */
s32 Camera_Unique6(Camera* camera) {
    Unique6ReadOnlyData* roData = &camera->paramData.uniq6.roData;
    CameraModeValue* values;
    Vec3f sp2C;
    PosRot* playerPosRot = &camera->playerPosRot;
    f32 offset;

    if (RELOAD_PARAMS(camera) || R_RELOAD_CAM_PARAMS) {
        values = sCameraSettings[camera->setting].cameraModes[camera->mode].values;
        roData->interfaceField = GET_NEXT_RO_DATA(values);
    }

    if (R_RELOAD_CAM_PARAMS) {
        Camera_CopyPREGToModeValues(camera);
    }

    sCameraInterfaceField = roData->interfaceField;

    if (camera->animState == 0) {
        camera->animState++;
        func_80043ABC(camera);
    }

    if (camera->player != NULL) {
        offset = Player_GetHeight(camera->player);
        sp2C = playerPosRot->pos;
        sp2C.y += offset;
        camera->dist = OLib_Vec3fDist(&sp2C, &camera->eye);
        camera->posOffset.x = camera->at.x - playerPosRot->pos.x;
        camera->posOffset.y = camera->at.y - playerPosRot->pos.y;
        camera->posOffset.z = camera->at.z - playerPosRot->pos.z;
    } else {
        camera->dist = OLib_Vec3fDist(&camera->at, &camera->eye);
    }

    if ((roData->interfaceField & UNIQUE6_FLAG_0) && (camera->timer > 0)) {
        camera->timer--;
    }

    return true;
}

/**
 * Camera is at a fixed point specified by the scene's camera data,
 * camera rotates to follow player
 */
s32 Camera_Unique7(Camera* camera) {
    s32 pad;
    Unique7ReadOnlyData* roData = &camera->paramData.uniq7.roData;
    CameraModeValue* values;
    VecGeo playerPosEyeOffset;
    s16 fov;
    BgCamFuncData* bgCamFuncData;
    UNUSED Vec3s bgCamRot;
    Vec3f* at = &camera->at;
    PosRot* playerPosRot = &camera->playerPosRot;
    Vec3f* eye = &camera->eye;
    Vec3f* eyeNext = &camera->eyeNext;
    Unique7ReadWriteData* rwData = &camera->paramData.uniq7.rwData;

    if (RELOAD_PARAMS(camera) || R_RELOAD_CAM_PARAMS) {
        values = sCameraSettings[camera->setting].cameraModes[camera->mode].values;
        roData->fov = GET_NEXT_RO_DATA(values);
        roData->interfaceField = (s16)GET_NEXT_RO_DATA(values);
    }
    if (R_RELOAD_CAM_PARAMS) {
        Camera_CopyPREGToModeValues(camera);
    }

    bgCamFuncData = (BgCamFuncData*)Camera_GetBgCamFuncData(camera);

    Camera_Vec3sToVec3f(eyeNext, &bgCamFuncData->pos);
    *eye = *eyeNext;
    bgCamRot = bgCamFuncData->rot;

    OLib_Vec3fDiffToVecGeo(&playerPosEyeOffset, eye, &playerPosRot->pos);

    // fov actually goes unused since it's hard set later on.
    fov = bgCamFuncData->fov;
    if (fov == -1) {
        fov = roData->fov * 100.0f;
    }

    if (fov <= 360) {
        fov *= 100;
    }

    sCameraInterfaceField = roData->interfaceField;

    if (camera->animState == 0) {
        camera->animState++;
        camera->fov = CAM_DATA_SCALED(fov);
        camera->atLERPStepScale = 0.0f;
        camera->roll = 0;
        rwData->unk_00.x = playerPosEyeOffset.yaw;
    }

    camera->fov = 60.0f;

    // 0x7D0 ~ 10.98 degres.
    rwData->unk_00.x = Camera_LERPFloorS(playerPosEyeOffset.yaw, rwData->unk_00.x, 0.4f, 0x7D0);
    playerPosEyeOffset.pitch = -bgCamFuncData->rot.x * Math_CosS(playerPosEyeOffset.yaw - bgCamFuncData->rot.y);
    Camera_AddVecGeoToVec3f(at, eye, &playerPosEyeOffset);
    camera->stateFlags |= CAM_STATE_10;
    return true;
}

s32 Camera_Unique8(Camera* camera) {
    return Camera_Noop(camera);
}

s32 Camera_Unique9(Camera* camera) {
    Vec3f atTarget;
    Vec3f eyeTarget;
    Unique9ReadOnlyData* roData = &camera->paramData.uniq9.roData;
    Unique9ReadWriteData* rwData = &camera->paramData.uniq9.rwData;
    f32 invKeyFrameTimer;
    VecGeo eyeNextAtOffset;
    VecGeo scratchGeo;
    VecGeo playerTargetOffset;
    s16 action;
    s16 atInitFlags;
    s16 eyeInitFlags;
    s16 pad2;
    PosRot targethead;
    PosRot playerhead;
    PosRot playerPosRot;
    Vec3f* eyeNext = &camera->eyeNext;
    Vec3f* at = &camera->at;
    Vec3f* eye = &camera->eye;
    Player* player = camera->player;
    Actor* focusActor;
    f32 spB4;
    PosRot atFocusPosRot;
    Vec3f eyeLookAtPos;
    CameraModeValue* values;
    PosRot eyeFocusPosRot;

    if (RELOAD_PARAMS(camera) || R_RELOAD_CAM_PARAMS) {
        values = sCameraSettings[camera->setting].cameraModes[camera->mode].values;
        roData->interfaceField = GET_NEXT_RO_DATA(values);
    }

    if (R_RELOAD_CAM_PARAMS) {
        Camera_CopyPREGToModeValues(camera);
    }

    sCameraInterfaceField = roData->interfaceField;

    Actor_GetWorld(&playerPosRot, &camera->player->actor);

    if (camera->animState == 0) {
        camera->animState++;
        rwData->curKeyFrameIdx = -1;
        rwData->keyFrameTimer = 1;
        rwData->unk_38 = 0;
        rwData->playerPos.x = playerPosRot.pos.x;
        rwData->playerPos.y = playerPosRot.pos.y;
        rwData->playerPos.z = playerPosRot.pos.z;
        camera->atLERPStepScale = 0.0f;
        func_80043B60(camera);
    }

    if (rwData->unk_38 == 0 && rwData->keyFrameTimer > 0) {
        rwData->keyFrameTimer--;
    }

    if (rwData->keyFrameTimer == 0) {
        rwData->isNewKeyFrame = true;
        rwData->curKeyFrameIdx++;
        if (rwData->curKeyFrameIdx < ONEPOINT_CS_INFO(camera)->keyFrameCnt) {
            rwData->curKeyFrame = &ONEPOINT_CS_INFO(camera)->keyFrames[rwData->curKeyFrameIdx];
            rwData->keyFrameTimer = rwData->curKeyFrame->timerInit;

            if (rwData->curKeyFrame->unk_01 != 0xFF) {
                if ((rwData->curKeyFrame->unk_01 & 0xF0) == 0x80) {
                    D_8011D3AC = rwData->curKeyFrame->unk_01 & 0xF;
                } else if ((rwData->curKeyFrame->unk_01 & 0xF0) == 0xC0) {
                    Camera_UpdateInterface(
                        CAM_INTERFACE_FIELD(CAM_LETTERBOX_IGNORE, CAM_HUD_VISIBILITY(rwData->curKeyFrame->unk_01), 0));
                } else if (camera->player->stateFlags1 & PLAYER_STATE1_27 &&
                           player->currentBoots != PLAYER_BOOTS_IRON) {
                    func_8002DF38(camera->play, camera->target, 8);
                    osSyncPrintf("camera: demo: player demo set WAIT\n");
                } else {
                    osSyncPrintf("camera: demo: player demo set %d\n", rwData->curKeyFrame->unk_01);
                    func_8002DF38(camera->play, camera->target, rwData->curKeyFrame->unk_01);
                }
            }
        } else {
            // We've gone through all the keyframes.
            if (camera->camId != CAM_ID_MAIN) {
                camera->timer = 0;
            }
            return true;
        }
    } else {
        rwData->isNewKeyFrame = false;
    }

    atInitFlags = rwData->curKeyFrame->initFlags & 0xFF;
    if (atInitFlags == 1) {
        rwData->atTarget = rwData->curKeyFrame->atTargetInit;
    } else if (atInitFlags == 2) {
        if (rwData->isNewKeyFrame) {
            rwData->atTarget.x = camera->play->view.at.x + rwData->curKeyFrame->atTargetInit.x;
            rwData->atTarget.y = camera->play->view.at.y + rwData->curKeyFrame->atTargetInit.y;
            rwData->atTarget.z = camera->play->view.at.z + rwData->curKeyFrame->atTargetInit.z;
        }
    } else if (atInitFlags == 3) {
        if (rwData->isNewKeyFrame) {
            rwData->atTarget.x = camera->at.x + rwData->curKeyFrame->atTargetInit.x;
            rwData->atTarget.y = camera->at.y + rwData->curKeyFrame->atTargetInit.y;
            rwData->atTarget.z = camera->at.z + rwData->curKeyFrame->atTargetInit.z;
        }
    } else if (atInitFlags == 4 || atInitFlags == 0x84) {
        if (camera->target != NULL && camera->target->update != NULL) {
            Actor_GetFocus(&targethead, camera->target);
            Actor_GetFocus(&playerhead, &camera->player->actor);
            playerhead.pos.x = playerPosRot.pos.x;
            playerhead.pos.z = playerPosRot.pos.z;
            OLib_Vec3fDiffToVecGeo(&playerTargetOffset, &targethead.pos, &playerhead.pos);
            if (atInitFlags & (s16)0x8080) {
                scratchGeo.pitch = CAM_DEG_TO_BINANG(rwData->curKeyFrame->atTargetInit.x);
                scratchGeo.yaw = CAM_DEG_TO_BINANG(rwData->curKeyFrame->atTargetInit.y);
                scratchGeo.r = rwData->curKeyFrame->atTargetInit.z;
            } else {
                OLib_Vec3fToVecGeo(&scratchGeo, &rwData->curKeyFrame->atTargetInit);
            }
            scratchGeo.yaw += playerTargetOffset.yaw;
            scratchGeo.pitch += playerTargetOffset.pitch;
            Camera_AddVecGeoToVec3f(&rwData->atTarget, &targethead.pos, &scratchGeo);
        } else {
            if (camera->target == NULL) {
                osSyncPrintf(VT_COL(YELLOW, BLACK) "camera: warning: demo C: actor is not valid\n" VT_RST);
            }

            camera->target = NULL;
            rwData->atTarget = camera->at;
        }
    } else if (atInitFlags & 0x6060) {
        if (!(atInitFlags & 4) || rwData->isNewKeyFrame) {
            if (atInitFlags & 0x2020) {
                focusActor = &camera->player->actor;
            } else if (camera->target != NULL && camera->target->update != NULL) {
                focusActor = camera->target;
            } else {
                camera->target = NULL;
                focusActor = NULL;
            }

            if (focusActor != NULL) {
                if ((atInitFlags & 0xF) == 1) {
                    Actor_GetFocus(&atFocusPosRot, focusActor);
                } else if ((atInitFlags & 0xF) == 2) {
                    Actor_GetWorld(&atFocusPosRot, focusActor);
                } else {
                    Actor_GetWorldPosShapeRot(&atFocusPosRot, focusActor);
                }

                if (atInitFlags & (s16)0x8080) {
                    scratchGeo.pitch = CAM_DEG_TO_BINANG(rwData->curKeyFrame->atTargetInit.x);
                    scratchGeo.yaw = CAM_DEG_TO_BINANG(rwData->curKeyFrame->atTargetInit.y);
                    scratchGeo.r = rwData->curKeyFrame->atTargetInit.z;
                } else {
                    OLib_Vec3fToVecGeo(&scratchGeo, &rwData->curKeyFrame->atTargetInit);
                }

                scratchGeo.yaw += atFocusPosRot.rot.y;
                scratchGeo.pitch -= atFocusPosRot.rot.x;
                Camera_AddVecGeoToVec3f(&rwData->atTarget, &atFocusPosRot.pos, &scratchGeo);
            } else {
                if (camera->target == NULL) {
                    osSyncPrintf(VT_COL(YELLOW, BLACK) "camera: warning: demo C: actor is not valid\n" VT_RST);
                }
                rwData->atTarget = *at;
            }
        }
    } else {
        rwData->atTarget = *at;
    }

    eyeInitFlags = rwData->curKeyFrame->initFlags & 0xFF00;
    if (eyeInitFlags == 0x100) {
        rwData->eyeTarget = rwData->curKeyFrame->eyeTargetInit;
    } else if (eyeInitFlags == 0x200) {
        if (rwData->isNewKeyFrame) {
            rwData->eyeTarget.x = camera->play->view.eye.x + rwData->curKeyFrame->eyeTargetInit.x;
            rwData->eyeTarget.y = camera->play->view.eye.y + rwData->curKeyFrame->eyeTargetInit.y;
            rwData->eyeTarget.z = camera->play->view.eye.z + rwData->curKeyFrame->eyeTargetInit.z;
        }
    } else if (eyeInitFlags == 0x300) {
        if (rwData->isNewKeyFrame) {
            rwData->eyeTarget.x = camera->eyeNext.x + rwData->curKeyFrame->eyeTargetInit.x;
            rwData->eyeTarget.y = camera->eyeNext.y + rwData->curKeyFrame->eyeTargetInit.y;
            rwData->eyeTarget.z = camera->eyeNext.z + rwData->curKeyFrame->eyeTargetInit.z;
        }
    } else if (eyeInitFlags == 0x400 || eyeInitFlags == (s16)0x8400 || eyeInitFlags == 0x500 ||
               eyeInitFlags == (s16)0x8500) {
        if (camera->target != NULL && camera->target->update != NULL) {
            Actor_GetFocus(&targethead, camera->target);
            Actor_GetFocus(&playerhead, &camera->player->actor);
            playerhead.pos.x = playerPosRot.pos.x;
            playerhead.pos.z = playerPosRot.pos.z;
            OLib_Vec3fDiffToVecGeo(&playerTargetOffset, &targethead.pos, &playerhead.pos);
            if (eyeInitFlags == 0x400 || eyeInitFlags == (s16)0x8400) {
                eyeLookAtPos = targethead.pos;
            } else {
                eyeLookAtPos = rwData->atTarget;
            }

            if (eyeInitFlags & (s16)0x8080) {
                scratchGeo.pitch = CAM_DEG_TO_BINANG(rwData->curKeyFrame->eyeTargetInit.x);
                scratchGeo.yaw = CAM_DEG_TO_BINANG(rwData->curKeyFrame->eyeTargetInit.y);
                scratchGeo.r = rwData->curKeyFrame->eyeTargetInit.z;
            } else {
                OLib_Vec3fToVecGeo(&scratchGeo, &rwData->curKeyFrame->eyeTargetInit);
            }

            scratchGeo.yaw += playerTargetOffset.yaw;
            scratchGeo.pitch += playerTargetOffset.pitch;
            Camera_AddVecGeoToVec3f(&rwData->eyeTarget, &eyeLookAtPos, &scratchGeo);
        } else {
            if (camera->target == NULL) {
                osSyncPrintf(VT_COL(YELLOW, BLACK) "camera: warning: demo C: actor is not valid\n" VT_RST);
            }
            camera->target = NULL;
            rwData->eyeTarget = *eyeNext;
        }
    } else if (eyeInitFlags & 0x6060) {
        if (!(eyeInitFlags & 0x400) || rwData->isNewKeyFrame) {
            if (eyeInitFlags & 0x2020) {
                focusActor = &camera->player->actor;
            } else if (camera->target != NULL && camera->target->update != NULL) {
                focusActor = camera->target;
            } else {
                camera->target = NULL;
                focusActor = NULL;
            }

            if (focusActor != NULL) {
                if ((eyeInitFlags & 0xF00) == 0x100) {
                    // head
                    Actor_GetFocus(&eyeFocusPosRot, focusActor);
                } else if ((eyeInitFlags & 0xF00) == 0x200) {
                    // world
                    Actor_GetWorld(&eyeFocusPosRot, focusActor);
                } else {
                    // world, shapeRot
                    Actor_GetWorldPosShapeRot(&eyeFocusPosRot, focusActor);
                }

                if (eyeInitFlags & (s16)0x8080) {
                    scratchGeo.pitch = CAM_DEG_TO_BINANG(rwData->curKeyFrame->eyeTargetInit.x);
                    scratchGeo.yaw = CAM_DEG_TO_BINANG(rwData->curKeyFrame->eyeTargetInit.y);
                    scratchGeo.r = rwData->curKeyFrame->eyeTargetInit.z;
                } else {
                    OLib_Vec3fToVecGeo(&scratchGeo, &rwData->curKeyFrame->eyeTargetInit);
                }

                scratchGeo.yaw += eyeFocusPosRot.rot.y;
                scratchGeo.pitch -= eyeFocusPosRot.rot.x;
                Camera_AddVecGeoToVec3f(&rwData->eyeTarget, &eyeFocusPosRot.pos, &scratchGeo);
            } else {
                if (camera->target == NULL) {
                    osSyncPrintf(VT_COL(YELLOW, BLACK) "camera: warning: demo C: actor is not valid\n" VT_RST);
                }
                camera->target = NULL;
                rwData->eyeTarget = *eyeNext;
            }
        }
    } else {
        rwData->eyeTarget = *eyeNext;
    }

    if (rwData->curKeyFrame->initFlags == 2) {
        rwData->fovTarget = camera->play->view.fovy;
        rwData->rollTarget = 0;
    } else if (rwData->curKeyFrame->initFlags == 0) {
        rwData->fovTarget = camera->fov;
        rwData->rollTarget = camera->roll;
    } else {
        rwData->fovTarget = rwData->curKeyFrame->fovTargetInit;
        rwData->rollTarget = CAM_DEG_TO_BINANG(rwData->curKeyFrame->rollTargetInit);
    }

    action = rwData->curKeyFrame->actionFlags & 0x1F;
    switch (action) {
        case 15:
            // static copy to at/eye/fov/roll
            *at = rwData->atTarget;
            *eyeNext = rwData->eyeTarget;
            camera->fov = rwData->fovTarget;
            camera->roll = rwData->rollTarget;
            camera->stateFlags |= CAM_STATE_10;
            break;
        case 21:
            // same as 15, but with unk_38 ?
            if (rwData->unk_38 == 0) {
                rwData->unk_38 = 1;
            } else if (camera->stateFlags & CAM_STATE_3) {
                rwData->unk_38 = 0;
                camera->stateFlags &= ~CAM_STATE_3;
            }
            *at = rwData->atTarget;
            *eyeNext = rwData->eyeTarget;
            camera->fov = rwData->fovTarget;
            camera->roll = rwData->rollTarget;
            break;
        case 16:
            // same as 21, but don't unset CAM_STATE_3 on stateFlags
            if (rwData->unk_38 == 0) {
                rwData->unk_38 = 1;
            } else if (camera->stateFlags & CAM_STATE_3) {
                rwData->unk_38 = 0;
            }

            *at = rwData->atTarget;
            *eyeNext = rwData->eyeTarget;
            camera->fov = rwData->fovTarget;
            camera->roll = rwData->rollTarget;
            break;
        case 1:
            // linear interpolation of eye/at using the geographic coordinates
            OLib_Vec3fDiffToVecGeo(&eyeNextAtOffset, at, eyeNext);
            OLib_Vec3fDiffToVecGeo(&rwData->atEyeOffsetTarget, &rwData->atTarget, &rwData->eyeTarget);
            invKeyFrameTimer = 1.0f / rwData->keyFrameTimer;
            scratchGeo.r = F32_LERPIMP(eyeNextAtOffset.r, rwData->atEyeOffsetTarget.r, invKeyFrameTimer);
            scratchGeo.pitch = eyeNextAtOffset.pitch +
                               ((s16)(rwData->atEyeOffsetTarget.pitch - eyeNextAtOffset.pitch) * invKeyFrameTimer);
            scratchGeo.yaw =
                eyeNextAtOffset.yaw + ((s16)(rwData->atEyeOffsetTarget.yaw - eyeNextAtOffset.yaw) * invKeyFrameTimer);
            Camera_AddVecGeoToVec3f(&eyeTarget, at, &scratchGeo);
            goto setEyeNext;
        case 2:
            // linear interpolation of eye/at using the eyeTarget
            invKeyFrameTimer = 1.0f / rwData->keyFrameTimer;
            eyeTarget.x = F32_LERPIMP(camera->eyeNext.x, rwData->eyeTarget.x, invKeyFrameTimer);
            eyeTarget.y = F32_LERPIMP(camera->eyeNext.y, rwData->eyeTarget.y, invKeyFrameTimer);
            eyeTarget.z = F32_LERPIMP(camera->eyeNext.z, rwData->eyeTarget.z, invKeyFrameTimer);

        setEyeNext:
            camera->eyeNext.x =
                Camera_LERPFloorF(eyeTarget.x, camera->eyeNext.x, rwData->curKeyFrame->lerpStepScale, 1.0f);
            camera->eyeNext.y =
                Camera_LERPFloorF(eyeTarget.y, camera->eyeNext.y, rwData->curKeyFrame->lerpStepScale, 1.0f);
            camera->eyeNext.z =
                Camera_LERPFloorF(eyeTarget.z, camera->eyeNext.z, rwData->curKeyFrame->lerpStepScale, 1.0f);
            FALLTHROUGH;
        case 9:
        case 10:
            // linear interpolation of at/fov/roll
            invKeyFrameTimer = 1.0f / rwData->keyFrameTimer;
            atTarget.x = F32_LERPIMP(camera->at.x, rwData->atTarget.x, invKeyFrameTimer);
            atTarget.y = F32_LERPIMP(camera->at.y, rwData->atTarget.y, invKeyFrameTimer);
            atTarget.z = F32_LERPIMP(camera->at.z, rwData->atTarget.z, invKeyFrameTimer);
            camera->at.x = Camera_LERPFloorF(atTarget.x, camera->at.x, rwData->curKeyFrame->lerpStepScale, 1.0f);
            camera->at.y = Camera_LERPFloorF(atTarget.y, camera->at.y, rwData->curKeyFrame->lerpStepScale, 1.0f);
            camera->at.z = Camera_LERPFloorF(atTarget.z, camera->at.z, rwData->curKeyFrame->lerpStepScale, 1.0f);
            camera->fov = Camera_LERPFloorF(F32_LERPIMP(camera->fov, rwData->fovTarget, invKeyFrameTimer), camera->fov,
                                            rwData->curKeyFrame->lerpStepScale, 0.01f);
            camera->roll = Camera_LERPFloorS(BINANG_LERPIMPINV(camera->roll, rwData->rollTarget, rwData->keyFrameTimer),
                                             camera->roll, rwData->curKeyFrame->lerpStepScale, 0xA);
            break;
        case 4:
            // linear interpolation of eye/at/fov/roll using the step scale, and spherical coordinates
            OLib_Vec3fDiffToVecGeo(&eyeNextAtOffset, at, eyeNext);
            OLib_Vec3fDiffToVecGeo(&rwData->atEyeOffsetTarget, &rwData->atTarget, &rwData->eyeTarget);
            scratchGeo.r = Camera_LERPCeilF(rwData->atEyeOffsetTarget.r, eyeNextAtOffset.r,
                                            rwData->curKeyFrame->lerpStepScale, 0.1f);
            scratchGeo.pitch = Camera_LERPCeilS(rwData->atEyeOffsetTarget.pitch, eyeNextAtOffset.pitch,
                                                rwData->curKeyFrame->lerpStepScale, 1);
            scratchGeo.yaw = Camera_LERPCeilS(rwData->atEyeOffsetTarget.yaw, eyeNextAtOffset.yaw,
                                              rwData->curKeyFrame->lerpStepScale, 1);
            Camera_AddVecGeoToVec3f(eyeNext, at, &scratchGeo);
            goto setAtFOVRoll;
        case 3:
            // linear interplation of eye/at/fov/roll using the step scale using eyeTarget
            camera->eyeNext.x =
                Camera_LERPCeilF(rwData->eyeTarget.x, camera->eyeNext.x, rwData->curKeyFrame->lerpStepScale, 1.0f);
            camera->eyeNext.y =
                Camera_LERPCeilF(rwData->eyeTarget.y, camera->eyeNext.y, rwData->curKeyFrame->lerpStepScale, 1.0f);
            camera->eyeNext.z =
                Camera_LERPCeilF(rwData->eyeTarget.z, camera->eyeNext.z, rwData->curKeyFrame->lerpStepScale, 1.0f);
            FALLTHROUGH;
        case 11:
        case 12:
        setAtFOVRoll:
            // linear interpolation of at/fov/roll using the step scale.
            camera->at.x = Camera_LERPCeilF(rwData->atTarget.x, camera->at.x, rwData->curKeyFrame->lerpStepScale, 1.0f);
            camera->at.y = Camera_LERPCeilF(rwData->atTarget.y, camera->at.y, rwData->curKeyFrame->lerpStepScale, 1.0f);
            camera->at.z = Camera_LERPCeilF(rwData->atTarget.z, camera->at.z, rwData->curKeyFrame->lerpStepScale, 1.0f);
            camera->fov = Camera_LERPCeilF(rwData->fovTarget, camera->fov, rwData->curKeyFrame->lerpStepScale, 1.0f);
            camera->roll = Camera_LERPCeilS(rwData->rollTarget, camera->roll, rwData->curKeyFrame->lerpStepScale, 1);
            break;
        case 13:
            // linear interpolation of at, with rotation around eyeTargetInit.y
            camera->at.x = Camera_LERPCeilF(rwData->atTarget.x, camera->at.x, rwData->curKeyFrame->lerpStepScale, 1.0f);
            camera->at.y += camera->playerPosDelta.y * rwData->curKeyFrame->lerpStepScale;
            camera->at.z = Camera_LERPCeilF(rwData->atTarget.z, camera->at.z, rwData->curKeyFrame->lerpStepScale, 1.0f);
            OLib_Vec3fDiffToVecGeo(&scratchGeo, at, eyeNext);
            scratchGeo.yaw += CAM_DEG_TO_BINANG(rwData->curKeyFrame->eyeTargetInit.y);

            // 3A98 ~ 82.40 degrees
            if (scratchGeo.pitch >= 0x3A99) {
                scratchGeo.pitch = 0x3A98;
            }

            if (scratchGeo.pitch < -0x3A98) {
                scratchGeo.pitch = -0x3A98;
            }

            spB4 = scratchGeo.r;
            if (1) {}
            scratchGeo.r = !(spB4 < rwData->curKeyFrame->eyeTargetInit.z)
                               ? Camera_LERPCeilF(rwData->curKeyFrame->eyeTargetInit.z, spB4,
                                                  rwData->curKeyFrame->lerpStepScale, 1.0f)
                               : scratchGeo.r;

            Camera_AddVecGeoToVec3f(eyeNext, at, &scratchGeo);
            camera->fov =
                Camera_LERPCeilF(F32_LERPIMPINV(camera->fov, rwData->curKeyFrame->fovTargetInit, rwData->keyFrameTimer),
                                 camera->fov, rwData->curKeyFrame->lerpStepScale, 1.0f);
            camera->roll = Camera_LERPCeilS(rwData->rollTarget, camera->roll, rwData->curKeyFrame->lerpStepScale, 1);
            break;
        case 24:
            // Set current keyframe to the roll target?
            rwData->curKeyFrameIdx = rwData->rollTarget;
            break;
        case 19: {
            // Change the parent camera (or default)'s mode to normal
            s32 camIdx = camera->parentCamId <= CAM_ID_NONE ? CAM_ID_MAIN : camera->parentCamId;

            Camera_ChangeModeFlags(camera->play->cameraPtrs[camIdx], CAM_MODE_NORMAL, true);
        }
            FALLTHROUGH;
        case 18: {
            // copy the current camera to the parent (or default)'s camera.
            s32 camIdx = camera->parentCamId <= CAM_ID_NONE ? CAM_ID_MAIN : camera->parentCamId;
            Camera* cam = camera->play->cameraPtrs[camIdx];

            *eye = *eyeNext;
            Camera_Copy(cam, camera);
        }
            FALLTHROUGH;
        default:
            if (camera->camId != CAM_ID_MAIN) {
                camera->timer = 0;
            }
            break;
    }

    *eye = *eyeNext;

    if (rwData->curKeyFrame->actionFlags & 0x80) {
        Camera_BGCheck(camera, at, eye);
    }

    if (rwData->curKeyFrame->actionFlags & 0x40) {
        // Set the player's position
        camera->player->actor.world.pos.x = rwData->playerPos.x;
        camera->player->actor.world.pos.z = rwData->playerPos.z;
        if (camera->player->stateFlags1 & PLAYER_STATE1_27 && player->currentBoots != PLAYER_BOOTS_IRON) {
            camera->player->actor.world.pos.y = rwData->playerPos.y;
        }
    } else {
        rwData->playerPos.x = playerPosRot.pos.x;
        rwData->playerPos.y = playerPosRot.pos.y;
        rwData->playerPos.z = playerPosRot.pos.z;
    }

    if (rwData->unk_38 == 0 && camera->timer > 0) {
        camera->timer--;
    }

    if (camera->player != NULL) {
        camera->posOffset.x = camera->at.x - camera->playerPosRot.pos.x;
        camera->posOffset.y = camera->at.y - camera->playerPosRot.pos.y;
        camera->posOffset.z = camera->at.z - camera->playerPosRot.pos.z;
    }

    camera->dist = OLib_Vec3fDist(at, eye);
    return true;
}

void Camera_DebugPrintSplineArray(char* name, s16 length, CutsceneCameraPoint cameraPoints[]) {
    s32 i;

    osSyncPrintf("static SplinedatZ  %s[] = {\n", name);
    for (i = 0; i < length; i++) {
        osSyncPrintf("    /* key frame %2d */ {\n", i);
        osSyncPrintf("    /*     code     */ %d,\n", cameraPoints[i].continueFlag);
        osSyncPrintf("    /*     z        */ %d,\n", cameraPoints[i].cameraRoll);
        osSyncPrintf("    /*     T        */ %d,\n", cameraPoints[i].nextPointFrame);
        osSyncPrintf("    /*     zoom     */ %f,\n", cameraPoints[i].viewAngle);
        osSyncPrintf("    /*     pos      */ { %d, %d, %d }\n", cameraPoints[i].pos.x, cameraPoints[i].pos.y,
                     cameraPoints[i].pos.z);
        osSyncPrintf("    },\n");
    }
    osSyncPrintf("};\n\n");
}

/**
 * Copies `src` to `dst`, used in Camera_Demo1
 * Name from AC map: Camera2_SetPos_Demo
 */
void Camera_Vec3fCopy(Vec3f* src, Vec3f* dst) {
    dst->x = src->x;
    dst->y = src->y;
    dst->z = src->z;
}

/**
 * Calculates new position from `at` to `pos`, outputs to `dst
 * Name from AC map: Camera2_CalcPos_Demo
 */
void Camera_RotateAroundPoint(PosRot* at, Vec3f* pos, Vec3f* dst) {
    VecGeo posGeo;
    Vec3f posCopy;

    Camera_Vec3fCopy(pos, &posCopy);
    OLib_Vec3fToVecGeo(&posGeo, &posCopy);
    posGeo.yaw += at->rot.y;
    Camera_AddVecGeoToVec3f(dst, &at->pos, &posGeo);
}

/**
 * Camera follows points specified at pointers to CutsceneCameraPoints,
 * camera->data0 for camera at positions, and camera->data1 for camera eye positions
 * until all keyFrames have been exhausted.
 */
s32 Camera_Demo1(Camera* camera) {
    s32 pad;
    Demo1ReadOnlyData* roData = &camera->paramData.demo1.roData;
    CameraModeValue* values;
    Vec3f* at = &camera->at;
    CutsceneCameraPoint* csAtPoints = (CutsceneCameraPoint*)camera->data0;
    CutsceneCameraPoint* csEyePoints = (CutsceneCameraPoint*)camera->data1;
    Vec3f* eye = &camera->eye;
    PosRot curPlayerPosRot;
    Vec3f csEyeUpdate;
    Vec3f csAtUpdate;
    f32 newRoll;
    Vec3f* eyeNext = &camera->eyeNext;
    f32* cameraFOV = &camera->fov;
    s16* relativeToPlayer = &camera->data2;
    Demo1ReadWriteData* rwData = &camera->paramData.demo1.rwData;

    if (RELOAD_PARAMS(camera) || R_RELOAD_CAM_PARAMS) {
        values = sCameraSettings[camera->setting].cameraModes[camera->mode].values;
        roData->interfaceField = GET_NEXT_RO_DATA(values);
    }

    sCameraInterfaceField = roData->interfaceField;

    switch (camera->animState) {
        case 0:
            // initialize camera state
            rwData->keyframe = 0;
            rwData->curFrame = 0.0f;
            camera->animState++;
            // "absolute" : "relative"
            osSyncPrintf(VT_SGR("1") "%06u:" VT_RST " camera: spline demo: start %s \n", camera->play->state.frames,
                         *relativeToPlayer == 0 ? "絶対" : "相対");

            if (PREG(93)) {
                Camera_DebugPrintSplineArray("CENTER", 5, csAtPoints);
                Camera_DebugPrintSplineArray("   EYE", 5, csEyePoints);
            }
            FALLTHROUGH;
        case 1:
            // follow CutsceneCameraPoints.  function returns 1 if at the end.
            if (func_800BB2B4(&csEyeUpdate, &newRoll, cameraFOV, csEyePoints, &rwData->keyframe, &rwData->curFrame) ||
                func_800BB2B4(&csAtUpdate, &newRoll, cameraFOV, csAtPoints, &rwData->keyframe, &rwData->curFrame)) {
                camera->animState++;
            }
            if (*relativeToPlayer) {
                // if the camera is set to be relative to the player, move the interpolated points
                // relative to the player's position
                if (camera->player != NULL && camera->player->actor.update != NULL) {
                    Actor_GetWorld(&curPlayerPosRot, &camera->player->actor);
                    Camera_RotateAroundPoint(&curPlayerPosRot, &csEyeUpdate, eyeNext);
                    Camera_RotateAroundPoint(&curPlayerPosRot, &csAtUpdate, at);
                } else {
                    osSyncPrintf(VT_COL(RED, WHITE) "camera: spline demo: owner dead\n" VT_RST);
                }
            } else {
                // simply copy the interpolated values to the eye and at
                Camera_Vec3fCopy(&csEyeUpdate, eyeNext);
                Camera_Vec3fCopy(&csAtUpdate, at);
            }
            *eye = *eyeNext;
            camera->roll = newRoll * 256.0f;
            camera->dist = OLib_Vec3fDist(at, eye);
            break;
    }
    return true;
}

s32 Camera_Demo2(Camera* camera) {
    return Camera_Noop(camera);
}

/**
 * Opening large chests.
 * The camera position will be at a fixed point, and rotate around at different intervals.
 * The direction, and initial position is dependent on when the camera was started.
 */
s32 Camera_Demo3(Camera* camera) {
    Vec3f* eye = &camera->eye;
    Vec3f* at = &camera->at;
    Vec3f* eyeNext = &camera->eyeNext;
    PosRot* camPlayerPosRot = &camera->playerPosRot;
    VecGeo eyeAtOffset;
    VecGeo eyeOffset;
    VecGeo atOffset;
    Vec3f sp74;
    Vec3f sp68;
    Vec3f sp5C;
    f32 temp_f0;
    s32 pad;
    u8 skipUpdateEye = false;
    f32 yOffset = Player_GetHeight(camera->player);
    s16 angle;
    Demo3ReadOnlyData* roData = &camera->paramData.demo3.roData;
    Demo3ReadWriteData* rwData = &camera->paramData.demo3.rwData;
    s32 pad2;

    camera->stateFlags &= ~CAM_STATE_4;

    if (RELOAD_PARAMS(camera) || R_RELOAD_CAM_PARAMS) {
        CameraModeValue* values = sCameraSettings[camera->setting].cameraModes[camera->mode].values;

        roData->fov = GET_NEXT_RO_DATA(values);
        roData->unk_04 = GET_NEXT_RO_DATA(values); // unused.
        roData->interfaceField = GET_NEXT_RO_DATA(values);
    }

    if (R_RELOAD_CAM_PARAMS) {
        Camera_CopyPREGToModeValues(camera);
    }

    OLib_Vec3fDiffToVecGeo(&eyeAtOffset, at, eye);

    sCameraInterfaceField = roData->interfaceField;

    switch (camera->animState) {
        case 0:
            camera->stateFlags &= ~(CAM_STATE_2 | CAM_STATE_3);
            func_80043B60(camera);
            camera->fov = roData->fov;
            camera->roll = rwData->animFrame = 0;
            rwData->initialAt = camPlayerPosRot->pos;
            if (camera->playerGroundY != BGCHECK_Y_MIN) {
                rwData->initialAt.y = camera->playerGroundY;
            }
            angle = camPlayerPosRot->rot.y;
            sp68.x = rwData->initialAt.x + (Math_SinS(angle) * 40.0f);
            sp68.y = rwData->initialAt.y + 40.0f;
            sp68.z = rwData->initialAt.z + (Math_CosS(angle) * 40.0f);
            if (camera->play->state.frames & 1) {
                angle -= 0x3FFF;
                rwData->yawDir = 1;
            } else {
                angle += 0x3FFF;
                rwData->yawDir = -1;
            }
            sp74.x = sp68.x + (D_8011D658[1].r * Math_SinS(angle));
            sp74.y = rwData->initialAt.y + 5.0f;
            sp74.z = sp68.z + (D_8011D658[1].r * Math_CosS(angle));
            if (Camera_BGCheck(camera, &sp68, &sp74)) {
                rwData->yawDir = -rwData->yawDir;
            }
            OLib_Vec3fToVecGeo(&atOffset, &D_8011D678[0]);
            atOffset.yaw += camPlayerPosRot->rot.y;
            Camera_AddVecGeoToVec3f(at, &rwData->initialAt, &atOffset);
            eyeOffset.r = D_8011D658[0].r;
            eyeOffset.pitch = D_8011D658[0].pitch;
            eyeOffset.yaw = (D_8011D658[0].yaw * rwData->yawDir) + camPlayerPosRot->rot.y;
            rwData->unk_0C = 1.0f;
            break;
        case 1:
            temp_f0 = (rwData->animFrame - 2) * (1.0f / 146.0f);

            sp5C.x = F32_LERPIMP(D_8011D678[0].x, D_8011D678[1].x, temp_f0);
            sp5C.y = F32_LERPIMP(D_8011D678[0].y, D_8011D678[1].y, temp_f0);
            sp5C.z = F32_LERPIMP(D_8011D678[0].z, D_8011D678[1].z, temp_f0);

            OLib_Vec3fToVecGeo(&atOffset, &sp5C);
            atOffset.yaw = (atOffset.yaw * rwData->yawDir) + camPlayerPosRot->rot.y;
            Camera_AddVecGeoToVec3f(at, &rwData->initialAt, &atOffset);

            atOffset.r = F32_LERPIMP(D_8011D658[0].r, D_8011D658[1].r, temp_f0);
            atOffset.pitch = BINANG_LERPIMP(D_8011D658[0].pitch, D_8011D658[1].pitch, temp_f0);
            atOffset.yaw = BINANG_LERPIMP(D_8011D658[0].yaw, D_8011D658[1].yaw, temp_f0);

            eyeOffset.r = atOffset.r;
            eyeOffset.pitch = atOffset.pitch;
            eyeOffset.yaw = (atOffset.yaw * rwData->yawDir) + camPlayerPosRot->rot.y;

            rwData->unk_0C -= (1.0f / 365.0f);
            break;
        case 2:
            temp_f0 = (rwData->animFrame - 0x94) * 0.1f;

            sp5C.x = F32_LERPIMP(D_8011D678[1].x, D_8011D678[2].x, temp_f0);
            sp5C.y = F32_LERPIMP((D_8011D678[1].y - yOffset), D_8011D678[2].y, temp_f0);
            sp5C.y += yOffset;
            sp5C.z = F32_LERPIMP(D_8011D678[1].z, D_8011D678[2].z, temp_f0);

            OLib_Vec3fToVecGeo(&atOffset, &sp5C);
            atOffset.yaw = (atOffset.yaw * rwData->yawDir) + camPlayerPosRot->rot.y;
            Camera_AddVecGeoToVec3f(at, &rwData->initialAt, &atOffset);

            atOffset.r = F32_LERPIMP(D_8011D658[1].r, D_8011D658[2].r, temp_f0);
            atOffset.pitch = BINANG_LERPIMP(D_8011D658[1].pitch, D_8011D658[2].pitch, temp_f0);
            atOffset.yaw = BINANG_LERPIMP(D_8011D658[1].yaw, D_8011D658[2].yaw, temp_f0);

            eyeOffset.r = atOffset.r;
            eyeOffset.pitch = atOffset.pitch;
            eyeOffset.yaw = (atOffset.yaw * rwData->yawDir) + camPlayerPosRot->rot.y;
            rwData->unk_0C -= 0.04f;
            break;
        case 3:
            temp_f0 = (rwData->animFrame - 0x9F) * (1.0f / 9.0f);

            sp5C.x = F32_LERPIMP(D_8011D678[2].x, D_8011D678[3].x, temp_f0);
            sp5C.y = F32_LERPIMP(D_8011D678[2].y, D_8011D678[3].y, temp_f0);
            sp5C.y += yOffset;
            sp5C.z = F32_LERPIMP(D_8011D678[2].z, D_8011D678[3].z, temp_f0);

            OLib_Vec3fToVecGeo(&atOffset, &sp5C);
            atOffset.yaw = (atOffset.yaw * rwData->yawDir) + camPlayerPosRot->rot.y;
            Camera_AddVecGeoToVec3f(at, &rwData->initialAt, &atOffset);

            atOffset.r = F32_LERPIMP(D_8011D658[2].r, D_8011D658[3].r, temp_f0);
            atOffset.pitch = BINANG_LERPIMP(D_8011D658[2].pitch, D_8011D658[3].pitch, temp_f0);
            atOffset.yaw = BINANG_LERPIMP(D_8011D658[2].yaw, D_8011D658[3].yaw, temp_f0);

            eyeOffset.r = atOffset.r;
            eyeOffset.pitch = atOffset.pitch;
            eyeOffset.yaw = (atOffset.yaw * rwData->yawDir) + camPlayerPosRot->rot.y;
            rwData->unk_0C += (4.0f / 45.0f);
            break;
        case 30:
            camera->stateFlags |= CAM_STATE_10;
            if (camera->stateFlags & CAM_STATE_3) {
                camera->animState = 4;
            }
            FALLTHROUGH;
        case 10:
        case 20:
            skipUpdateEye = true;
            break;
        case 4:
            eyeOffset.r = 80.0f;
            eyeOffset.pitch = 0;
            eyeOffset.yaw = eyeAtOffset.yaw;
            rwData->unk_0C = 0.1f;
            sCameraInterfaceField = CAM_INTERFACE_FIELD(CAM_LETTERBOX_LARGE, CAM_HUD_VISIBILITY_A, 0);

            if (!((rwData->animFrame < 0 || camera->xzSpeed > 0.001f ||
                   CHECK_BTN_ALL(D_8015BD7C->state.input[0].press.button, BTN_A) ||
                   CHECK_BTN_ALL(D_8015BD7C->state.input[0].press.button, BTN_B) ||
                   CHECK_BTN_ALL(D_8015BD7C->state.input[0].press.button, BTN_CLEFT) ||
                   CHECK_BTN_ALL(D_8015BD7C->state.input[0].press.button, BTN_CDOWN) ||
                   CHECK_BTN_ALL(D_8015BD7C->state.input[0].press.button, BTN_CUP) ||
                   CHECK_BTN_ALL(D_8015BD7C->state.input[0].press.button, BTN_CRIGHT) ||
                   CHECK_BTN_ALL(D_8015BD7C->state.input[0].press.button, BTN_R) ||
                   CHECK_BTN_ALL(D_8015BD7C->state.input[0].press.button, BTN_Z)) &&
                  (camera->stateFlags & CAM_STATE_3))) {
                goto skipeyeUpdate;
            }
            FALLTHROUGH;
        default:
            camera->stateFlags |= (CAM_STATE_2 | CAM_STATE_4);
            camera->stateFlags &= ~CAM_STATE_3;
            if (camera->prevBgCamIndex < 0) {
                Camera_ChangeSettingFlags(camera, camera->prevSetting, CAM_CHANGE_SETTING_1);
            } else {
                Camera_ChangeBgCamIndex(camera, camera->prevBgCamIndex);
                camera->prevBgCamIndex = -1;
            }
            sCameraInterfaceField = CAM_INTERFACE_FIELD(CAM_LETTERBOX_NONE, CAM_HUD_VISIBILITY_ALL, 0);
        skipeyeUpdate:
            skipUpdateEye = true;
            break;
    }

    rwData->animFrame++;

    if (rwData->animFrame == 1) {
        camera->animState = 10;
    } else if (rwData->animFrame == 2) {
        camera->animState = 1;
    } else if (rwData->animFrame == 148) {
        camera->animState = 2;
    } else if (rwData->animFrame == 158) {
        camera->animState = 20;
    } else if (rwData->animFrame == 159) {
        camera->animState = 3;
    } else if (rwData->animFrame == 168) {
        camera->animState = 30;
    } else if (rwData->animFrame == 228) {
        camera->animState = 4;
    }

    if (!skipUpdateEye) {
        eyeOffset.r = Camera_LERPCeilF(eyeOffset.r, eyeAtOffset.r, rwData->unk_0C, 2.0f);
        eyeOffset.pitch = Camera_LERPCeilS(eyeOffset.pitch, eyeAtOffset.pitch, rwData->unk_0C, 0xA);
        eyeOffset.yaw = Camera_LERPCeilS(eyeOffset.yaw, eyeAtOffset.yaw, rwData->unk_0C, 0xA);
        Camera_AddVecGeoToVec3f(eyeNext, at, &eyeOffset);
        *eye = *eyeNext;
    }

    camera->dist = OLib_Vec3fDist(at, eye);
    camera->atLERPStepScale = 0.1f;
    camera->posOffset.x = camera->at.x - camPlayerPosRot->pos.x;
    camera->posOffset.y = camera->at.y - camPlayerPosRot->pos.y;
    camera->posOffset.z = camera->at.z - camPlayerPosRot->pos.z;
    return true;
}

s32 Camera_Demo4(Camera* camera) {
    return Camera_Noop(camera);
}

/**
 * Sets up a cutscene for Camera_Uniq9
 */
s32 Camera_Demo5(Camera* camera) {
    f32 eyeTargetDist;
    f32 sp90;
    VecGeo playerTargetGeo;
    VecGeo eyePlayerGeo;
    s16 targetScreenPosX;
    s16 targetScreenPosY;
    s32 pad1;
    PosRot playerhead;
    PosRot targethead;
    Player* player;
    s16 sp4A;
    s32 framesDiff;
    s32 temp_v0;
    s16 t;
    s32 pad2;

    Actor_GetFocus(&playerhead, &camera->player->actor);
    player = camera->player;
    sCameraInterfaceField = CAM_INTERFACE_FIELD(CAM_LETTERBOX_LARGE, CAM_HUD_VISIBILITY_NOTHING_ALT, 0);
    if ((camera->target == NULL) || (camera->target->update == NULL)) {
        if (camera->target == NULL) {
            osSyncPrintf(VT_COL(YELLOW, BLACK) "camera: warning: attention: target is not valid, stop!\n" VT_RST);
        }
        camera->target = NULL;
        return true;
    }
    Actor_GetFocus(&camera->targetPosRot, camera->target);
    OLib_Vec3fDiffToVecGeo(&playerTargetGeo, &camera->targetPosRot.pos, &camera->playerPosRot.pos);
    D_8011D3AC = camera->target->category;
    Actor_GetScreenPos(camera->play, camera->target, &targetScreenPosX, &targetScreenPosY);
    eyeTargetDist = OLib_Vec3fDist(&camera->targetPosRot.pos, &camera->eye);
    OLib_Vec3fDiffToVecGeo(&eyePlayerGeo, &playerhead.pos, &camera->eyeNext);
    sp4A = eyePlayerGeo.yaw - playerTargetGeo.yaw;
    if (camera->target->category == ACTORCAT_PLAYER) {
        // camera is targeting a(the) player actor
        if (eyePlayerGeo.r > 30.0f) {
            D_8011D6AC[1].timerInit = camera->timer - 1;
            D_8011D6AC[1].atTargetInit.z = Rand_ZeroOne() * 10.0f;
            D_8011D6AC[1].eyeTargetInit.x = Rand_ZeroOne() * 10.0f;
            ONEPOINT_CS_INFO(camera)->keyFrames = D_8011D6AC;
            ONEPOINT_CS_INFO(camera)->keyFrameCnt = ARRAY_COUNT(D_8011D6AC);
            if (camera->parentCamId != CAM_ID_MAIN) {
                ONEPOINT_CS_INFO(camera)->keyFrameCnt--;
            } else {
                camera->timer += D_8011D6AC[2].timerInit;
            }
        } else {
            D_8011D724[1].eyeTargetInit.x = Rand_ZeroOne() * 10.0f;
            D_8011D724[1].timerInit = camera->timer - 1;
            ONEPOINT_CS_INFO(camera)->keyFrames = D_8011D724;
            ONEPOINT_CS_INFO(camera)->keyFrameCnt = ARRAY_COUNT(D_8011D724);
            if (camera->parentCamId != CAM_ID_MAIN) {
                ONEPOINT_CS_INFO(camera)->keyFrameCnt--;
            } else {
                camera->timer += D_8011D724[2].timerInit;
            }
        }
    } else if (playerTargetGeo.r < 30.0f) {
        // distance between player and target is less than 30 units.
        ONEPOINT_CS_INFO(camera)->keyFrames = D_8011D79C;
        ONEPOINT_CS_INFO(camera)->keyFrameCnt = ARRAY_COUNT(D_8011D79C);
        if ((targetScreenPosX < 0x15) || (targetScreenPosX >= 0x12C) || (targetScreenPosY < 0x29) ||
            (targetScreenPosY >= 0xC8)) {
            D_8011D79C[0].actionFlags = 0x41;
            D_8011D79C[0].atTargetInit.y = -30.0f;
            D_8011D79C[0].atTargetInit.x = 0.0f;
            D_8011D79C[0].atTargetInit.z = 0.0f;
            D_8011D79C[0].eyeTargetInit.y = 0.0f;
            D_8011D79C[0].eyeTargetInit.x = 10.0f;
            D_8011D79C[0].eyeTargetInit.z = -50.0f;
        }

        D_8011D79C[1].timerInit = camera->timer - 1;

        if (camera->parentCamId != CAM_ID_MAIN) {
            ONEPOINT_CS_INFO(camera)->keyFrameCnt -= 2;
        } else {
            camera->timer += D_8011D79C[2].timerInit + D_8011D79C[3].timerInit;
        }
    } else if (eyeTargetDist < 300.0f && eyePlayerGeo.r < 30.0f) {
        // distance from the camera's current positon and the target is less than 300 units
        // and the distance fromthe camera's current position to the player is less than 30 units
        D_8011D83C[0].timerInit = camera->timer;
        ONEPOINT_CS_INFO(camera)->keyFrames = D_8011D83C;
        ONEPOINT_CS_INFO(camera)->keyFrameCnt = ARRAY_COUNT(D_8011D83C);
        if (camera->parentCamId != CAM_ID_MAIN) {
            ONEPOINT_CS_INFO(camera)->keyFrameCnt--;
        } else {
            camera->timer += D_8011D83C[1].timerInit;
        }
    } else if (eyeTargetDist < 700.0f && ABS(sp4A) < 0x36B0) {
        // The distance between the camera's current position and the target is less than 700 units
        // and the angle between the camera's position and the player, and the player to the target
        // is less than ~76.9 degrees
        if (targetScreenPosX >= 0x15 && targetScreenPosX < 0x12C && targetScreenPosY >= 0x29 &&
            targetScreenPosY < 0xC8 && eyePlayerGeo.r > 30.0f) {
            D_8011D88C[0].timerInit = camera->timer;
            ONEPOINT_CS_INFO(camera)->keyFrames = D_8011D88C;
            ONEPOINT_CS_INFO(camera)->keyFrameCnt = ARRAY_COUNT(D_8011D88C);
            if (camera->parentCamId != CAM_ID_MAIN) {
                ONEPOINT_CS_INFO(camera)->keyFrameCnt--;
            } else {
                camera->timer += D_8011D88C[1].timerInit;
            }
        } else {
            D_8011D8DC[0].atTargetInit.z = eyeTargetDist * 0.6f;
            D_8011D8DC[0].eyeTargetInit.z = eyeTargetDist + 50.0f;
            D_8011D8DC[0].eyeTargetInit.x = Rand_ZeroOne() * 10.0f;
            if ((s16)(eyePlayerGeo.yaw - playerTargetGeo.yaw) > 0) {
                D_8011D8DC[0].atTargetInit.x = -D_8011D8DC[0].atTargetInit.x;
                D_8011D8DC[0].eyeTargetInit.x = -D_8011D8DC[0].eyeTargetInit.x;
                D_8011D8DC[0].rollTargetInit = -D_8011D8DC[0].rollTargetInit;
            }
            D_8011D8DC[0].timerInit = camera->timer;
            D_8011D8DC[1].timerInit = (s16)(eyeTargetDist * 0.005f) + 8;
            ONEPOINT_CS_INFO(camera)->keyFrames = D_8011D8DC;
            ONEPOINT_CS_INFO(camera)->keyFrameCnt = ARRAY_COUNT(D_8011D8DC);
            if (camera->parentCamId != CAM_ID_MAIN) {
                ONEPOINT_CS_INFO(camera)->keyFrameCnt -= 2;
            } else {
                camera->timer += D_8011D8DC[1].timerInit + D_8011D8DC[2].timerInit;
            }
        }
    } else if (camera->target->category == ACTORCAT_DOOR) {
        // the target is a door.
        D_8011D954[0].timerInit = camera->timer - 5;
        sp4A = 0;
        if (!func_800C0D34(camera->play, camera->target, &sp4A)) {
            osSyncPrintf(VT_COL(YELLOW, BLACK) "camera: attention demo: this door is dummy door!\n" VT_RST);
            if (ABS(playerTargetGeo.yaw - camera->target->shape.rot.y) >= 0x4000) {
                sp4A = camera->target->shape.rot.y;
            } else {
                sp4A = camera->target->shape.rot.y - 0x7FFF;
            }
        }

        D_8011D954[0].atTargetInit.y = D_8011D954[0].eyeTargetInit.y = D_8011D954[1].atTargetInit.y =
            camera->target->shape.rot.y == sp4A ? 180.0f : 0.0f;
        sp90 = ((s16)(playerTargetGeo.yaw - sp4A) < 0 ? 20.0f : -20.0f) * Rand_ZeroOne();
        D_8011D954[0].eyeTargetInit.y = D_8011D954->eyeTargetInit.y + sp90;
        temp_v0 = Rand_ZeroOne() * (sp90 * -0.2f);
        D_8011D954[1].rollTargetInit = temp_v0;
        D_8011D954[0].rollTargetInit = temp_v0;
        Actor_GetFocus(&targethead, camera->target);
        targethead.pos.x += 50.0f * Math_SinS(sp4A - 0x7FFF);
        targethead.pos.z += 50.0f * Math_CosS(sp4A - 0x7FFF);
        if (Camera_BGCheck(camera, &playerhead.pos, &targethead.pos)) {
            D_8011D954[1].actionFlags = 0xC1;
            D_8011D954[2].actionFlags = 0x8F;
        } else {
            D_8011D954[2].timerInit = (s16)(eyeTargetDist * 0.004f) + 6;
        }
        ONEPOINT_CS_INFO(camera)->keyFrames = D_8011D954;
        ONEPOINT_CS_INFO(camera)->keyFrameCnt = ARRAY_COUNT(D_8011D954);
        if (camera->parentCamId != CAM_ID_MAIN) {
            ONEPOINT_CS_INFO(camera)->keyFrameCnt -= 2;
        } else {
            camera->timer += D_8011D954[2].timerInit + D_8011D954[3].timerInit;
        }
    } else {
        if (playerTargetGeo.r < 200.0f) {
            D_8011D9F4[0].eyeTargetInit.z = playerTargetGeo.r;
            D_8011D9F4[0].atTargetInit.z = playerTargetGeo.r * 0.25f;
        }
        if (playerTargetGeo.r < 400.0f) {
            D_8011D9F4[0].eyeTargetInit.x = Rand_ZeroOne() * 25.0f;
        }
        Player_GetHeight(camera->player);
        D_8011D9F4[0].timerInit = camera->timer;
        Actor_GetFocus(&targethead, camera->target);
        if (Camera_BGCheck(camera, &playerhead.pos, &targethead.pos)) {
            D_8011D9F4[1].timerInit = 4;
            D_8011D9F4[1].actionFlags = 0x8F;
        } else {
            t = eyeTargetDist * 0.005f;
            D_8011D9F4[1].timerInit = t + 8;
        }
        ONEPOINT_CS_INFO(camera)->keyFrames = D_8011D9F4;
        ONEPOINT_CS_INFO(camera)->keyFrameCnt = ARRAY_COUNT(D_8011D9F4);
        if (camera->parentCamId != CAM_ID_MAIN) {
            if (camera->play->state.frames & 1) {
                D_8011D9F4[0].rollTargetInit = -D_8011D9F4[0].rollTargetInit;
                D_8011D9F4[1].rollTargetInit = -D_8011D9F4[1].rollTargetInit;
            }
            ONEPOINT_CS_INFO(camera)->keyFrameCnt -= 2;
        } else {
            camera->timer += D_8011D9F4[1].timerInit + D_8011D9F4[2].timerInit;
            D_8011D9F4[0].rollTargetInit = D_8011D9F4[1].rollTargetInit = 0;
        }
    }

    framesDiff = sDemo5PrevSfxFrame - camera->play->state.frames;
    if ((framesDiff > 50) || (framesDiff < -50)) {
        func_80078884((u32)camera->data1);
    }

    sDemo5PrevSfxFrame = camera->play->state.frames;

    if (camera->player->stateFlags1 & PLAYER_STATE1_27 && (player->currentBoots != PLAYER_BOOTS_IRON)) {
        // swimming, and not iron boots
        player->stateFlags1 |= PLAYER_STATE1_29;
        // env frozen
        player->actor.freezeTimer = camera->timer;
    } else {
        sp4A = playerhead.rot.y - playerTargetGeo.yaw;
        if (camera->target->category == ACTORCAT_PLAYER) {
            framesDiff = camera->play->state.frames - sDemo5PrevAction12Frame;
            if (player->stateFlags1 & PLAYER_STATE1_11) {
                // holding object over head.
                func_8002DF54(camera->play, camera->target, 8);
            } else if (ABS(framesDiff) > 3000) {
                func_8002DF54(camera->play, camera->target, 12);
            } else {
                func_8002DF54(camera->play, camera->target, 69);
            }
        } else {
            func_8002DF54(camera->play, camera->target, 1);
        }
    }

    sDemo5PrevAction12Frame = camera->play->state.frames;
    Camera_ChangeSettingFlags(camera, CAM_SET_CS_C, CAM_CHANGE_SETTING_2 | CAM_CHANGE_SETTING_0);
    Camera_Unique9(camera);
    return true;
}

/**
 * Used in Forest Temple when poes are defeated, follows the flames to the torches.
 * Fixed position, rotates to follow the target
 */
s32 Camera_Demo6(Camera* camera) {
    Camera* mainCam;
    Demo6ReadOnlyData* roData = &camera->paramData.demo6.roData;
    Vec3f* eyeNext = &camera->eyeNext;
    CameraModeValue* values;
    VecGeo eyeOffset;
    Actor* camFocus;
    PosRot focusPosRot;
    s16 stateTimers[4];
    Demo6ReadWriteData* rwData = &camera->paramData.demo6.rwData;

    mainCam = Play_GetCamera(camera->play, CAM_ID_MAIN);
    camFocus = camera->target;
    stateTimers[1] = 55;
    stateTimers[2] = 70;
    stateTimers[3] = 90;

    if (RELOAD_PARAMS(camera) || R_RELOAD_CAM_PARAMS) {
        values = sCameraSettings[camera->setting].cameraModes[camera->mode].values;
        roData->interfaceField = GET_NEXT_RO_DATA(values);
    }

    if (R_RELOAD_CAM_PARAMS) {
        Camera_CopyPREGToModeValues(camera);
    }

    switch (camera->animState) {
        case 0:
            // initializes the camera state.
            rwData->animTimer = 0;
            camera->fov = 60.0f;
            Actor_GetWorld(&focusPosRot, camFocus);
            camera->at.x = focusPosRot.pos.x;
            camera->at.y = focusPosRot.pos.y + 20.0f;
            camera->at.z = focusPosRot.pos.z;
            eyeOffset.r = 200.0f;
            // 0x7D0 ~10.99 degrees
            eyeOffset.yaw = Camera_XZAngle(&focusPosRot.pos, &mainCam->playerPosRot.pos) + 0x7D0;
            // -0x3E8 ~5.49 degrees
            eyeOffset.pitch = -0x3E8;
            Camera_AddVecGeoToVec3f(eyeNext, &camera->at, &eyeOffset);
            camera->eye = *eyeNext;
            camera->animState++;
            FALLTHROUGH;
        case 1:
            if (stateTimers[camera->animState] < rwData->animTimer) {
                func_8002DF54(camera->play, &camera->player->actor, 8);
                Actor_GetWorld(&focusPosRot, camFocus);
                rwData->atTarget.x = focusPosRot.pos.x;
                rwData->atTarget.y = focusPosRot.pos.y - 20.0f;
                rwData->atTarget.z = focusPosRot.pos.z;
                camera->animState++;
            } else {
                break;
            }
            FALLTHROUGH;
        case 2:
            Camera_LERPCeilVec3f(&rwData->atTarget, &camera->at, 0.1f, 0.1f, 8.0f);
            if (stateTimers[camera->animState] < rwData->animTimer) {
                camera->animState++;
            } else {
                break;
            }
            FALLTHROUGH;
        case 3:
            camera->fov = Camera_LERPCeilF(50.0f, camera->fov, 0.2f, 0.01f);
            if (stateTimers[camera->animState] < rwData->animTimer) {
                camera->timer = 0;
                return true;
            }
            break;
    }

    rwData->animTimer++;
    Actor_GetWorld(&focusPosRot, camFocus);

    return true;
}

s32 Camera_Demo7(Camera* camera) {
    if (camera->animState == 0) {
        camera->stateFlags &= ~CAM_STATE_2;
<<<<<<< HEAD
        camera->stateFlags |= CAM_STATE_DEMO7;
=======
        camera->stateFlags |= CAM_STATE_12;
>>>>>>> 8ff58118
        camera->animState++;
    }
    //! @bug doesn't return
}

s32 Camera_Demo8(Camera* camera) {
    return Camera_Noop(camera);
}

/**
 * Camera follows points specified by demo9.atPoints and demo9.eyePoints, allows finer control
 * over the final eye and at points than Camera_Demo1, by allowing the interpolated at and eye points
 * to be relative to the main camera's player, the current camera's player, or the main camera's target
 */
s32 Camera_Demo9(Camera* camera) {
    s32 pad;
    s32 finishAction;
    s16 onePointTimer;
    OnePointCamData* onePointCamData = &camera->paramData.demo9.onePointCamData;
    Vec3f csEyeUpdate;
    Vec3f csAtUpdate;
    Vec3f newEye;
    Vec3f newAt;
    f32 newRoll;
    CameraModeValue* values;
    Camera* mainCam;
    Vec3f* eye = &camera->eye;
    PosRot* mainCamPlayerPosRot;
    PosRot focusPosRot;
    s32 pad3;
    Vec3f* eyeNext = &camera->eyeNext;
    Demo9ReadOnlyData* roData = &camera->paramData.demo9.roData;
    Vec3f* at = &camera->at;
    f32* camFOV = &camera->fov;
    Demo9ReadWriteData* rwData = &camera->paramData.demo9.rwData;

    mainCam = Play_GetCamera(camera->play, CAM_ID_MAIN);
    mainCamPlayerPosRot = &mainCam->playerPosRot;
    if (RELOAD_PARAMS(camera) || R_RELOAD_CAM_PARAMS) {
        values = sCameraSettings[camera->setting].cameraModes[camera->mode].values;
        roData->interfaceField = GET_NEXT_RO_DATA(values);
    }

    if (R_RELOAD_CAM_PARAMS) {
        Camera_CopyPREGToModeValues(camera);
    }

    sCameraInterfaceField = roData->interfaceField;

    switch (camera->animState) {
        case 0:
            // initialize the camera state
            rwData->keyframe = 0;
            rwData->finishAction = 0;
            rwData->curFrame = 0.0f;
            camera->animState++;
            rwData->doLERPAt = false;
            finishAction = onePointCamData->actionParameters & 0xF000;
            if (finishAction != 0) {
                rwData->finishAction = finishAction;

                // Clear finish parameters
                onePointCamData->actionParameters &= 0xFFF;
            }
            rwData->animTimer = onePointCamData->initTimer;
            FALLTHROUGH;
        case 1:
            // Run the camera state
            if (rwData->animTimer > 0) {
                // if the animation timer is still running, run the demo logic
                // if it is not, then the case will fallthrough to the finish logic.

                // Run the at and eye cs interpolation functions, if either of them returns 1 (that no more points
                // exist) change the animation state to 2 (standby)
                if (func_800BB2B4(&csEyeUpdate, &newRoll, camFOV, onePointCamData->eyePoints, &rwData->keyframe,
                                  &rwData->curFrame) != 0 ||
                    func_800BB2B4(&csAtUpdate, &newRoll, camFOV, onePointCamData->atPoints, &rwData->keyframe,
                                  &rwData->curFrame) != 0) {
                    camera->animState = 2;
                }

                if (onePointCamData->actionParameters == 1) {
                    // rotate around mainCam's player
                    Camera_RotateAroundPoint(mainCamPlayerPosRot, &csEyeUpdate, &newEye);
                    Camera_RotateAroundPoint(mainCamPlayerPosRot, &csAtUpdate, &newAt);
                } else if (onePointCamData->actionParameters == 4) {
                    // rotate around the current camera's player
                    Actor_GetWorld(&focusPosRot, &camera->player->actor);
                    Camera_RotateAroundPoint(&focusPosRot, &csEyeUpdate, &newEye);
                    Camera_RotateAroundPoint(&focusPosRot, &csAtUpdate, &newAt);
                } else if (onePointCamData->actionParameters == 8) {
                    // rotate around the current camera's target
                    if (camera->target != NULL && camera->target->update != NULL) {
                        Actor_GetWorld(&focusPosRot, camera->target);
                        Camera_RotateAroundPoint(&focusPosRot, &csEyeUpdate, &newEye);
                        Camera_RotateAroundPoint(&focusPosRot, &csAtUpdate, &newAt);
                    } else {
                        camera->target = NULL;
                        newEye = *eye;
                        newAt = *at;
                    }
                } else {
                    // simple copy
                    Camera_Vec3fCopy(&csEyeUpdate, &newEye);
                    Camera_Vec3fCopy(&csAtUpdate, &newAt);
                }

                *eyeNext = newEye;
                *eye = *eyeNext;
                if (rwData->doLERPAt) {
                    Camera_LERPCeilVec3f(&newAt, at, 0.5f, 0.5f, 0.1f);
                } else {
                    *at = newAt;
                    rwData->doLERPAt = true;
                }
                camera->roll = newRoll * 256.0f;
                rwData->animTimer--;
                break;
            }
            FALLTHROUGH;
        case 3:
            // the cs is finished, decide the next action
            camera->timer = 0;
            if (rwData->finishAction != 0) {
                if (rwData->finishAction != 0x1000) {
                    if (rwData->finishAction == 0x2000) {
                        // finish action = 0x2000, run OnePointCs 0x3FC (Dramatic Return to Link)
                        onePointTimer = onePointCamData->initTimer < 50 ? 5 : onePointCamData->initTimer / 5;
                        OnePointCutscene_Init(camera->play, 1020, onePointTimer, NULL, camera->parentCamId);
                    }
                } else {
                    // finish action = 0x1000, copy the current camera's values to the
                    // default camera.
                    Camera_Copy(mainCam, camera);
                }
            }
            break;
        case 2:
            // standby while the timer finishes, change the animState to finish when
            // the timer runs out.
            rwData->animTimer--;
            if (rwData->animTimer < 0) {
                camera->animState++;
            }
            break;
        case 4:
            // do nothing.
            break;
    }

    return true;
}

s32 Camera_Demo0(Camera* camera) {
    return Camera_Noop(camera);
}

s32 Camera_Special0(Camera* camera) {
    PosRot* playerPosRot = &camera->playerPosRot;
    Special0ReadOnlyData* roData = &camera->paramData.spec0.roData;

    if (RELOAD_PARAMS(camera) || R_RELOAD_CAM_PARAMS) {
        CameraModeValue* values = sCameraSettings[camera->setting].cameraModes[camera->mode].values;

        roData->lerpAtScale = GET_NEXT_SCALED_RO_DATA(values);
        roData->interfaceField = GET_NEXT_RO_DATA(values);
    }

    if (R_RELOAD_CAM_PARAMS) {
        Camera_CopyPREGToModeValues(camera);
    }

    sCameraInterfaceField = roData->interfaceField;

    if (camera->animState == 0) {
        camera->animState++;
    }

    if ((camera->target == NULL) || (camera->target->update == NULL)) {
        if (camera->target == NULL) {
            osSyncPrintf(VT_COL(YELLOW, BLACK) "camera: warning: circle: target is not valid, stop!\n" VT_RST);
        }
        camera->target = NULL;
        return true;
    }

    Actor_GetFocus(&camera->targetPosRot, camera->target);
    Camera_LERPCeilVec3f(&camera->targetPosRot.pos, &camera->at, roData->lerpAtScale, roData->lerpAtScale, 0.1f);

    camera->posOffset.x = camera->at.x - playerPosRot->pos.x;
    camera->posOffset.y = camera->at.y - playerPosRot->pos.y;
    camera->posOffset.z = camera->at.z - playerPosRot->pos.z;

    camera->dist = OLib_Vec3fDist(&camera->at, &camera->eye);
    camera->xzSpeed = 0.0f;
    if (camera->timer > 0) {
        camera->timer--;
    }
    return true;
}

s32 Camera_Special1(Camera* camera) {
    return Camera_Noop(camera);
}

s32 Camera_Special2(Camera* camera) {
    return Camera_Unique2(camera);
}

s32 Camera_Special3(Camera* camera) {
    return Camera_Noop(camera);
}

s32 Camera_Special4(Camera* camera) {
    PosRot curTargetPosRot;
    s16 sp3A;
    s16* timer = &camera->timer;
    Special4ReadWriteData* rwData = &camera->paramData.spec4.rwData;

    if (camera->animState == 0) {
        sCameraInterfaceField = CAM_INTERFACE_FIELD(CAM_LETTERBOX_LARGE, CAM_HUD_VISIBILITY_NOTHING_ALT, 0);
        camera->fov = 40.0f;
        camera->animState++;
        rwData->initalTimer = camera->timer;
    }

    camera->fov = Camera_LERPCeilF(80.0f, camera->fov, 1.0f / *timer, 0.1f);
    if ((rwData->initalTimer - *timer) < 0xF) {
        (*timer)--;
        return false;
    } else {
        camera->roll = -0x1F4;
        Actor_GetWorld(&curTargetPosRot, camera->target);

        camera->at = curTargetPosRot.pos;
        camera->at.y -= 150.0f;

        // 0x3E8 ~ 5.49 degrees
        sp3A = (s16)(curTargetPosRot.rot.y - 0x7FFF) + 0x3E8;
        camera->eye.x = camera->eyeNext.x = (Math_SinS(sp3A) * 780.0f) + camera->at.x;
        camera->eyeNext.y = camera->at.y;
        camera->eye.z = camera->eyeNext.z = (Math_CosS(sp3A) * 780.0f) + camera->at.z;
        camera->eye.y = curTargetPosRot.pos.y;
        camera->eye.y = Camera_GetFloorY(camera, &camera->eye) + 20.0f;
        (*timer)--;
        return true;
    }
}

/**
 * Flying with hookshot
 */
s32 Camera_Special5(Camera* camera) {
    Vec3f* eye = &camera->eye;
    Vec3f* at = &camera->at;
    Vec3f* eyeNext = &camera->eyeNext;
    PosRot spA8;
    s16 pad;
    s16 spA4;
    CamColChk sp7C;
    VecGeo sp74;
    VecGeo sp6C;
    VecGeo sp64;
    VecGeo sp5C;
    PosRot* playerPosRot = &camera->playerPosRot;
    Special5ReadOnlyData* roData = &camera->paramData.spec5.roData;
    Special5ReadWriteData* rwData = &camera->paramData.spec5.rwData;
    f32 temp_f0_2;
    f32 yOffset;

    yOffset = Player_GetHeight(camera->player);
    if (RELOAD_PARAMS(camera) || R_RELOAD_CAM_PARAMS) {
        CameraModeValue* values = sCameraSettings[camera->setting].cameraModes[camera->mode].values;
        f32 yNormal =
            1.0f + CAM_DATA_SCALED(R_CAM_YOFFSET_NORM) - (CAM_DATA_SCALED(R_CAM_YOFFSET_NORM) * (68.0f / yOffset));

        roData->yOffset = (GET_NEXT_SCALED_RO_DATA(values) * yOffset) * yNormal;
        roData->eyeDist = GET_NEXT_RO_DATA(values);
        roData->minDistForRot = GET_NEXT_RO_DATA(values);
        roData->timerInit = GET_NEXT_RO_DATA(values);
        roData->pitch = CAM_DEG_TO_BINANG(GET_NEXT_RO_DATA(values));
        roData->fovTarget = GET_NEXT_RO_DATA(values);
        roData->atMaxLERPScale = GET_NEXT_SCALED_RO_DATA(values);
        roData->interfaceField = GET_NEXT_RO_DATA(values);
    }

    if (R_RELOAD_CAM_PARAMS) {
        Camera_CopyPREGToModeValues(camera);
    }

    OLib_Vec3fDiffToVecGeo(&sp64, at, eye);
    OLib_Vec3fDiffToVecGeo(&sp5C, at, eyeNext);
    Actor_GetWorld(&spA8, camera->target);

    sCameraInterfaceField = roData->interfaceField;

    if (camera->animState == 0) {
        camera->animState++;
        rwData->animTimer = roData->timerInit;
    }

    if (rwData->animTimer > 0) {
        rwData->animTimer--;
    } else if (rwData->animTimer == 0) {
        if (camera->target == NULL || camera->target->update == NULL) {
            camera->target = NULL;
            return true;
        }

        rwData->animTimer--;
        if (roData->minDistForRot < OLib_Vec3fDist(&spA8.pos, &playerPosRot->pos)) {
            sp6C.yaw = playerPosRot->rot.y;
            sp6C.pitch = -playerPosRot->rot.x;
            sp6C.r = 20.0f;
            Camera_AddVecGeoToVec3f(&sp7C.pos, &spA8.pos, &sp6C);
            Camera_BGCheckInfo(camera, at, &sp7C);
            OLib_Vec3fToVecGeo(&sp6C, &sp7C.norm);
            spA4 = playerPosRot->rot.y - sp6C.yaw;
            sp74.r = roData->eyeDist;
            temp_f0_2 = Rand_ZeroOne();
            sp74.yaw =
                (s16)(playerPosRot->rot.y - 0x7FFF) + (s16)(spA4 < 0 ? -(s16)(0x1553 + (s16)(temp_f0_2 * 2730.0f))
                                                                     : (s16)(0x1553 + (s16)(temp_f0_2 * 2730.0f)));
            sp74.pitch = roData->pitch;
            Camera_AddVecGeoToVec3f(eyeNext, &spA8.pos, &sp74);
            *eye = *eyeNext;
            Camera_BGCheck(camera, &spA8.pos, eye);
        }
    }

    Camera_CalcAtDefault(camera, &sp5C, roData->yOffset, 0);
    camera->fov = Camera_LERPCeilF(roData->fovTarget, camera->fov,
                                   camera->atLERPStepScale * CAM_DATA_SCALED(R_CAM_FOV_UPDATE_RATE), 1.0f);
    camera->roll = Camera_LERPCeilS(0, camera->roll, 0.5f, 0xA);
    camera->atLERPStepScale = Camera_ClampLERPScale(camera, roData->atMaxLERPScale);
    return true;
}

/**
 * Camera's eye is fixed at points specified at lower or upper points depending on the player's position.
 * Designed around 4 specific elevator platforms, 1 in spirit temple and 3 in fire temple.
 * Used by `CAM_SET_ELEVATOR_PLATFORM`
 */
s32 Camera_Special7(Camera* camera) {
    Special7ReadWriteData* rwData = &camera->paramData.spec7.rwData;
    PosRot* playerPosRot = &camera->playerPosRot;
    Vec3f atTarget;
    f32 yOffset = Player_GetHeight(camera->player);
    f32 fovRollParam;

    if (camera->animState == 0) {
        // Use sceneIds and hardcoded positions in the fire temple to identify the 4 platforms
        if (camera->play->sceneId == SCENE_SPIRIT_TEMPLE) {
            rwData->index = CAM_ELEVATOR_PLATFORM_SPIRIT_TEMPLE_ENTRANCE;
        } else {
            // Hardcoded positions in the fire temple
            if (playerPosRot->pos.x < 1500.0f) {
                rwData->index = CAM_ELEVATOR_PLATFORM_FIRE_TEMPLE_WEST_TOWER;
            } else if (playerPosRot->pos.y < 3000.0f) {
                rwData->index = CAM_ELEVATOR_PLATFORM_FIRE_TEMPLE_LOWER_FLOOR;
            } else {
                rwData->index = CAM_ELEVATOR_PLATFORM_FIRE_TEMPLE_EAST_TOWER;
            }
        }
        camera->animState++;
        camera->roll = 0;
    }

    if (camera->at.y < sCamElevatorPlatformTogglePosY[rwData->index]) {
        // Cam at lower position

        // look at player
        atTarget = playerPosRot->pos;
        atTarget.y -= 20.0f;
        Camera_LERPCeilVec3f(&atTarget, &camera->at, 0.4f, 0.4f, 0.10f);

        // place camera based on hard-coded positions
        camera->eye = camera->eyeNext = sCamElevatorPlatformLowerEyePoints[rwData->index];

        fovRollParam =
            (playerPosRot->pos.y - sCamElevatorPlatformFovRollParam[rwData->index]) /
            (sCamElevatorPlatformTogglePosY[rwData->index] - sCamElevatorPlatformFovRollParam[rwData->index]);
        camera->roll = sCamElevatorPlatformRolls[rwData->index] * fovRollParam;
        camera->fov = 60.0f + (20.0f * fovRollParam);
    } else {
        // Cam at upper position

        // look at player
        atTarget = playerPosRot->pos;
        atTarget.y += yOffset;
        Camera_LERPCeilVec3f(&atTarget, &camera->at, 0.4f, 0.4f, 0.1f);

        camera->roll = 0;
        // place camera based on hard-coded positions
        camera->eye = camera->eyeNext = sCamElevatorPlatformUpperEyePoints[rwData->index];
        camera->fov = 70.0f;
    }

    camera->dist = OLib_Vec3fDist(&camera->at, &camera->eye);
    camera->atLERPStepScale = 0.0f;
    camera->posOffset.x = camera->at.x - playerPosRot->pos.x;
    camera->posOffset.y = camera->at.y - playerPosRot->pos.y;
    camera->posOffset.z = camera->at.z - playerPosRot->pos.z;
    return true;
}

/**
 * Courtyard.
 * Camera's eye is fixed on the z plane, slides on the xy plane with link
 * When the camera's scene data changes the animation to the next "screen"
 * happens for 12 frames.  The camera's eyeNext is the scene's camera data's position
 */
s32 Camera_Special6(Camera* camera) {
    Vec3f* eye = &camera->eye;
    Vec3f* at = &camera->at;
    Vec3f* eyeNext = &camera->eyeNext;
    VecGeo atOffset;
    Vec3f bgCamPos;
    Vec3f eyePosCalc;
    Vec3f eyeAnim;
    Vec3f atAnim;
    VecGeo eyeAtOffset;
    PosRot* playerPosRot = &camera->playerPosRot;
    BgCamFuncData* bgCamFuncData;
    Vec3s bgCamRot;
    s16 fov;
    f32 sp54;
    f32 timerF;
    f32 timerDivisor;
    Special6ReadOnlyData* roData = &camera->paramData.spec6.roData;
    Special6ReadWriteData* rwData = &camera->paramData.spec6.rwData;
    s32 pad;

    if (RELOAD_PARAMS(camera) || R_RELOAD_CAM_PARAMS) {
        CameraModeValue* values = sCameraSettings[camera->setting].cameraModes[camera->mode].values;

        roData->interfaceField = GET_NEXT_RO_DATA(values);
    }

    if (R_RELOAD_CAM_PARAMS) {
        Camera_CopyPREGToModeValues(camera);
    }

    OLib_Vec3fDiffToVecGeo(&eyeAtOffset, eye, at);

    bgCamFuncData = (BgCamFuncData*)Camera_GetBgCamFuncData(camera);
    Camera_Vec3sToVec3f(&bgCamPos, &bgCamFuncData->pos);
    bgCamRot = bgCamFuncData->rot;
    fov = bgCamFuncData->fov;
    if (fov == -1) {
        fov = 6000;
    }

    if (fov <= 360) {
        fov *= 100;
    }

    sCameraInterfaceField = roData->interfaceField;

    if (eyeNext->x != bgCamPos.x || eyeNext->y != bgCamPos.y || eyeNext->z != bgCamPos.z || camera->animState == 0) {
        // A change in the current scene's camera positon has been detected,
        // Change "screens"
        camera->player->actor.freezeTimer = 12;
        // Overwrite hud visibility to CAM_HUD_VISIBILITY_HEARTS_FORCE
        sCameraInterfaceField =
            (sCameraInterfaceField & (u16)~CAM_HUD_VISIBILITY_MASK) | CAM_HUD_VISIBILITY_HEARTS_FORCE;
        rwData->initalPlayerY = playerPosRot->pos.y;
        rwData->animTimer = 12;
        *eyeNext = bgCamPos;
        if (camera->animState == 0) {
            camera->animState++;
        }
    }

    if (rwData->animTimer > 0) {
        // In transition between "screens"
        timerF = rwData->animTimer;
        eyePosCalc = *eyeNext;
        eyePosCalc.x += (playerPosRot->pos.x - eyePosCalc.x) * 0.5f;
        eyePosCalc.y += (playerPosRot->pos.y - rwData->initalPlayerY) * 0.2f;
        eyeAnim = eyePosCalc;
        eyeAnim.y = Camera_LERPCeilF(eyePosCalc.y, eye->y, 0.5f, 0.01f);

        // set the at point to be 100 units from the eye looking at the
        // direction specified in the scene's camera data.
        atOffset.r = 100.0f;
        atOffset.yaw = bgCamRot.y;
        atOffset.pitch = -bgCamRot.x;
        Camera_AddVecGeoToVec3f(&atAnim, &eyeAnim, &atOffset);
        timerDivisor = 1.0f / timerF;
        eye->x += (eyeAnim.x - eye->x) * timerDivisor;
        eye->y += (eyeAnim.y - eye->y) * timerDivisor;
        eye->z += (eyeAnim.z - eye->z) * timerDivisor;
        at->x += (atAnim.x - at->x) * timerDivisor;
        at->y += (atAnim.y - at->y) * timerDivisor;
        at->z += (atAnim.z - at->z) * timerDivisor;
        camera->fov += (CAM_DATA_SCALED(fov) - camera->fov) / rwData->animTimer;
        rwData->animTimer--;
    } else {
        // Camera following player on the x axis.
        // Overwrite hud visibility to CAM_HUD_VISIBILITY_ALL
        sCameraInterfaceField = (sCameraInterfaceField & (u16)~CAM_HUD_VISIBILITY_MASK) | CAM_HUD_VISIBILITY_ALL;
        eyePosCalc = *eyeNext;
        eyePosCalc.x += (playerPosRot->pos.x - eyePosCalc.x) * 0.5f;
        eyePosCalc.y += (playerPosRot->pos.y - rwData->initalPlayerY) * 0.2f;
        *eye = eyePosCalc;
        eye->y = Camera_LERPCeilF(eyePosCalc.y, eye->y, 0.5f, 0.01f);

        // set the at point to be 100 units from the eye looking at the
        // direction specified in the scene's camera data.
        atOffset.r = 100.0f;
        atOffset.yaw = bgCamRot.y;
        atOffset.pitch = -bgCamRot.x;
        Camera_AddVecGeoToVec3f(at, eye, &atOffset);
    }
    return true;
}

s32 Camera_Special8(Camera* camera) {
    return Camera_Noop(camera);
}

s32 Camera_Special9(Camera* camera) {
    s32 pad;
    Vec3f* eye = &camera->eye;
    Vec3f* at = &camera->at;
    Vec3f* eyeNext = &camera->eyeNext;
    Vec3f spAC;
    VecGeo eyeAdjustment;
    VecGeo atEyeOffsetGeo;
    f32 playerYOffset;
    s32 pad3;
    PosRot* playerPosRot = &camera->playerPosRot;
    PosRot adjustedPlayerPosRot;
    f32 yNormal;
    DoorParams* doorParams = &camera->paramData.doorParams;
    Special9ReadOnlyData* roData = &camera->paramData.spec9.roData;
    Special9ReadWriteData* rwData = &camera->paramData.spec9.rwData;
    s32 pad4;
    BgCamFuncData* bgCamFuncData;

    playerYOffset = Player_GetHeight(camera->player);
    camera->stateFlags &= ~CAM_STATE_4;
    yNormal =
        1.0f + CAM_DATA_SCALED(R_CAM_YOFFSET_NORM) - (CAM_DATA_SCALED(R_CAM_YOFFSET_NORM) * (68.0f / playerYOffset));

    if (RELOAD_PARAMS(camera) || R_RELOAD_CAM_PARAMS) {
        CameraModeValue* values = sCameraSettings[camera->setting].cameraModes[camera->mode].values;

        roData->yOffset = GET_NEXT_SCALED_RO_DATA(values) * playerYOffset * yNormal;
        roData->unk_04 = GET_NEXT_RO_DATA(values);
        roData->interfaceField = GET_NEXT_RO_DATA(values);
    }

    if (R_RELOAD_CAM_PARAMS) {
        Camera_CopyPREGToModeValues(camera);
    }

    if (doorParams->doorActor != NULL) {
        Actor_GetWorldPosShapeRot(&adjustedPlayerPosRot, doorParams->doorActor);
    } else {
        adjustedPlayerPosRot = *playerPosRot;
        adjustedPlayerPosRot.pos.y += playerYOffset + roData->yOffset;
        adjustedPlayerPosRot.rot.x = 0;
    }

    OLib_Vec3fDiffToVecGeo(&atEyeOffsetGeo, at, eye);

    sCameraInterfaceField = roData->interfaceField;

    switch (camera->animState) {
        if (1) {}

        case 0:
<<<<<<< HEAD
            camera->stateFlags &= ~(CAM_STATE_CHECK_WATER | CAM_STATE_2);
=======
            camera->stateFlags &= ~(CAM_STATE_1 | CAM_STATE_2);
>>>>>>> 8ff58118
            camera->animState++;
            rwData->targetYaw = ABS(playerPosRot->rot.y - adjustedPlayerPosRot.rot.y) >= 0x4000
                                    ? adjustedPlayerPosRot.rot.y - 0x7FFF
                                    : adjustedPlayerPosRot.rot.y;
            FALLTHROUGH;
        case 1:
            doorParams->timer1--;
            if (doorParams->timer1 <= 0) {
                camera->animState++;
                if (roData->interfaceField & SPECIAL9_FLAG_0) {
                    bgCamFuncData = (BgCamFuncData*)Camera_GetBgCamFuncData(camera);
                    Camera_Vec3sToVec3f(eyeNext, &bgCamFuncData->pos);
                    spAC = *eye = *eyeNext;
                } else {
                    s16 yaw;

                    // 0xE38 ~ 20 degrees
                    eyeAdjustment.pitch = 0xE38;
                    // 0xAAA ~ 15 degrees.
                    yaw = 0xAAA * ((camera->play->state.frames & 1) ? 1 : -1);
                    eyeAdjustment.yaw = rwData->targetYaw + yaw;
                    eyeAdjustment.r = 200.0f * yNormal;
                    Camera_AddVecGeoToVec3f(eyeNext, at, &eyeAdjustment);
                    spAC = *eye = *eyeNext;
                    if (Camera_CheckOOB(camera, &spAC, &playerPosRot->pos)) {
                        yaw = -yaw;
                        eyeAdjustment.yaw = rwData->targetYaw + yaw;
                        Camera_AddVecGeoToVec3f(eyeNext, at, &eyeAdjustment);
                        *eye = *eyeNext;
                    }
                }
            } else {
                break;
            }
            FALLTHROUGH;
        case 2:
            spAC = playerPosRot->pos;
            spAC.y += playerYOffset + roData->yOffset;

            Camera_LERPCeilVec3f(&spAC, at, 0.25f, 0.25f, 0.1f);
            doorParams->timer2--;
            if (doorParams->timer2 <= 0) {
                camera->animState++;
                rwData->targetYaw = rwData->targetYaw - 0x7FFF;
            } else {
                break;
            }
            FALLTHROUGH;
        case 3:
            spAC = playerPosRot->pos;
            spAC.y += (playerYOffset + roData->yOffset);
            Camera_LERPCeilVec3f(&spAC, at, 0.5f, 0.5f, 0.1f);
            eyeAdjustment.pitch = Camera_LERPCeilS(0xAAA, atEyeOffsetGeo.pitch, 0.3f, 0xA);
            eyeAdjustment.yaw = Camera_LERPCeilS(rwData->targetYaw, atEyeOffsetGeo.yaw, 0.3f, 0xA);
            eyeAdjustment.r = Camera_LERPCeilF(60.0f, atEyeOffsetGeo.r, 0.3f, 1.0f);
            Camera_AddVecGeoToVec3f(eyeNext, at, &eyeAdjustment);
            *eye = *eyeNext;
            doorParams->timer3--;
            if (doorParams->timer3 <= 0) {
                camera->animState++;
            } else {
                break;
            }
            FALLTHROUGH;
        case 4:
            camera->animState++;
            FALLTHROUGH;
        default:
            camera->stateFlags |= (CAM_STATE_4 | CAM_STATE_10);
            sCameraInterfaceField = CAM_INTERFACE_FIELD(CAM_LETTERBOX_NONE, CAM_HUD_VISIBILITY_ALL, 0);

            if (camera->xzSpeed > 0.001f || CHECK_BTN_ALL(D_8015BD7C->state.input[0].press.button, BTN_A) ||
                CHECK_BTN_ALL(D_8015BD7C->state.input[0].press.button, BTN_B) ||
                CHECK_BTN_ALL(D_8015BD7C->state.input[0].press.button, BTN_CLEFT) ||
                CHECK_BTN_ALL(D_8015BD7C->state.input[0].press.button, BTN_CDOWN) ||
                CHECK_BTN_ALL(D_8015BD7C->state.input[0].press.button, BTN_CUP) ||
                CHECK_BTN_ALL(D_8015BD7C->state.input[0].press.button, BTN_CRIGHT) ||
                CHECK_BTN_ALL(D_8015BD7C->state.input[0].press.button, BTN_R) ||
                CHECK_BTN_ALL(D_8015BD7C->state.input[0].press.button, BTN_Z) ||
                (roData->interfaceField & SPECIAL9_FLAG_3)) {

<<<<<<< HEAD
                Camera_ChangeSettingFlags(camera, camera->prevSetting, CAM_CHANGE_SETTING_1);
                camera->stateFlags |= (CAM_STATE_CHECK_WATER | CAM_STATE_2);
=======
                Camera_ChangeSettingFlags(camera, camera->prevSetting, 2);
                camera->stateFlags |= (CAM_STATE_1 | CAM_STATE_2);
>>>>>>> 8ff58118
            }
            break;
    }
    if (1) {}
    spAC = playerPosRot->pos;
    spAC.y += playerYOffset;
    camera->dist = OLib_Vec3fDist(&spAC, eye);
    camera->posOffset.x = camera->at.x - playerPosRot->pos.x;
    camera->posOffset.y = camera->at.y - playerPosRot->pos.y;
    camera->posOffset.z = camera->at.z - playerPosRot->pos.z;
    return true;
}

Camera* Camera_Create(View* view, CollisionContext* colCtx, PlayState* play) {
    Camera* newCamera = ZeldaArena_MallocDebug(sizeof(*newCamera), "../z_camera.c", 9370);

    if (newCamera != NULL) {
        osSyncPrintf(VT_FGCOL(BLUE) "camera: create --- allocate %d byte" VT_RST "\n", sizeof(*newCamera) * 4);
        Camera_Init(newCamera, view, colCtx, play);
    } else {
        osSyncPrintf(VT_COL(RED, WHITE) "camera: create: not enough memory\n" VT_RST);
    }
    return newCamera;
}

void Camera_Destroy(Camera* camera) {
    if (camera != NULL) {
        osSyncPrintf(VT_FGCOL(BLUE) "camera: destroy ---" VT_RST "\n");
        ZeldaArena_FreeDebug(camera, "../z_camera.c", 9391);
    } else {
        osSyncPrintf(VT_COL(YELLOW, BLACK) "camera: destroy: already cleared\n" VT_RST);
    }
}

void Camera_Init(Camera* camera, View* view, CollisionContext* colCtx, PlayState* play) {
    Camera* camP;
    s32 i;
    s16 curUID;
    s16 j;

    __osMemset(camera, 0, sizeof(Camera));
    if (sInitRegs) {
        for (i = 0; i < sOREGInitCnt; i++) {
            OREG(i) = sOREGInit[i];
        }

        for (i = 0; i < sCamDataRegsInitCount; i++) {
            R_CAM_DATA(i) = sCamDataRegsInit[i];
        }

        DbCamera_Reset(camera, &D_8015BD80);
        sInitRegs = false;
        PREG(88) = -1;
    }
    camera->play = D_8015BD7C = play;
    DbCamera_Init(&D_8015BD80, camera);
    curUID = sNextUID;
    sNextUID++;
    while (curUID != 0) {
        if (curUID == 0) {
            sNextUID++;
        }

        for (j = 0; j < NUM_CAMS; j++) {
            camP = camera->play->cameraPtrs[j];
            if (camP != NULL && curUID == camP->uid) {
                break;
            }
        }

        if (j == 4) {
            break;
        }

        curUID = sNextUID++;
    }

    // ~ 90 degrees
    camera->inputDir.y = 0x3FFF;
    camera->uid = curUID;
    camera->camDir = camera->inputDir;
    camera->rUpdateRateInv = 10.0f;
    camera->yawUpdateRateInv = 10.0f;
    camera->up.x = 0.0f;
    camera->up.y = 1.0f;
    camera->up.z = 0.0f;
    camera->fov = 60.0f;
    camera->pitchUpdateRateInv = R_CAM_PITCH_UPDATE_RATE_INV;
    camera->xzOffsetUpdateRate = CAM_DATA_SCALED(R_CAM_XZ_OFFSET_UPDATE_RATE);
    camera->yOffsetUpdateRate = CAM_DATA_SCALED(R_CAM_Y_OFFSET_UPDATE_RATE);
    camera->fovUpdateRate = CAM_DATA_SCALED(R_CAM_FOV_UPDATE_RATE);
    sCameraLetterboxSize = 32;
    sCameraHudVisibilityMode = HUD_VISIBILITY_NO_CHANGE;
    camera->stateFlags = 0;
    camera->setting = camera->prevSetting = CAM_SET_FREE0;
    camera->bgCamIndex = camera->prevBgCamIndex = -1;
    camera->mode = 0;
    camera->bgId = BGCHECK_SCENE;
    camera->csId = 0x7FFF;
    camera->timer = -1;
<<<<<<< HEAD
    camera->stateFlags |= CAM_STATE_INITIALIZED;
=======
    camera->stateFlags |= CAM_STATE_14;
>>>>>>> 8ff58118

    camera->up.y = 1.0f;
    camera->up.z = camera->up.x = 0.0f;
    camera->quakeOffset.x = camera->quakeOffset.y = camera->quakeOffset.z = 0;
    camera->atLERPStepScale = 1;
    sCameraInterfaceField = CAM_INTERFACE_FIELD(CAM_LETTERBOX_IGNORE, CAM_HUD_VISIBILITY_IGNORE, 0);
    sDbgModeIdx = -1;
    D_8011D3F0 = 3;
    osSyncPrintf(VT_FGCOL(BLUE) "camera: initialize --- " VT_RST " UID %d\n", camera->uid);
}

void func_80057FC4(Camera* camera) {
    if (camera != &camera->play->mainCamera) {
        camera->prevSetting = camera->setting = CAM_SET_FREE0;
        camera->stateFlags &= ~CAM_STATE_2;
    } else if (camera->play->roomCtx.curRoom.roomShape->base.type != ROOM_SHAPE_TYPE_IMAGE) {
        switch (camera->play->roomCtx.curRoom.behaviorType1) {
            case ROOM_BEHAVIOR_TYPE1_1:
                Camera_ChangeDoorCam(camera, NULL, -99, 0, 0, 18, 10);
                camera->prevSetting = camera->setting = CAM_SET_DUNGEON0;
                break;
            case ROOM_BEHAVIOR_TYPE1_0:
                osSyncPrintf("camera: room type: default set field\n");
                Camera_ChangeDoorCam(camera, NULL, -99, 0, 0, 18, 10);
                camera->prevSetting = camera->setting = CAM_SET_NORMAL0;
                break;
            default:
                osSyncPrintf("camera: room type: default set etc (%d)\n", camera->play->roomCtx.curRoom.behaviorType1);
                Camera_ChangeDoorCam(camera, NULL, -99, 0, 0, 18, 10);
                camera->prevSetting = camera->setting = CAM_SET_NORMAL0;
                camera->stateFlags |= CAM_STATE_2;
                break;
        }
    } else {
        osSyncPrintf("camera: room type: prerender\n");
        camera->prevSetting = camera->setting = CAM_SET_FREE0;
        camera->stateFlags &= ~CAM_STATE_2;
    }
}

void Camera_Stub80058140(Camera* camera) {
}

void Camera_InitPlayerSettings(Camera* camera, Player* player) {
    PosRot playerPosShape;
    VecGeo eyeNextAtOffset;
    s32 bgId;
    Vec3f floorPos;
    s32 upXZ;
    f32 playerYOffset;
    Vec3f* eye = &camera->eye;
    Vec3f* at = &camera->at;
    Vec3f* eyeNext = &camera->eyeNext;

    Actor_GetWorldPosShapeRot(&playerPosShape, &player->actor);
    playerYOffset = Player_GetHeight(player);
    camera->player = player;
    camera->playerPosRot = playerPosShape;
    camera->dist = eyeNextAtOffset.r = 180.0f;
    camera->inputDir.y = playerPosShape.rot.y;
    eyeNextAtOffset.yaw = camera->inputDir.y - 0x7FFF;
    camera->inputDir.x = eyeNextAtOffset.pitch = 0x71C;
    camera->inputDir.z = 0;
    camera->camDir = camera->inputDir;
    camera->xzSpeed = 0.0f;
    camera->playerPosDelta.y = 0.0f;
    camera->at = playerPosShape.pos;
    camera->at.y += playerYOffset;

    camera->posOffset.x = 0;
    camera->posOffset.y = playerYOffset;
    camera->posOffset.z = 0;

    Camera_AddVecGeoToVec3f(eyeNext, at, &eyeNextAtOffset);
    *eye = *eyeNext;
    camera->roll = 0;

    upXZ = 0;
    camera->up.z = upXZ;
    camera->up.y = 1.0f;
    camera->up.x = upXZ;

    if (Camera_GetFloorYNorm(camera, &floorPos, at, &bgId) != BGCHECK_Y_MIN) {
        camera->bgId = bgId;
    }

    camera->bgCamIndexBeforeUnderwater = -1;
    camera->waterCamSetting = -1;
    camera->stateFlags |= CAM_STATE_2;

    if (camera == &camera->play->mainCamera) {
        sCameraInterfaceField =
            CAM_INTERFACE_FIELD(CAM_LETTERBOX_LARGE | CAM_LETTERBOX_INSTANT, CAM_HUD_VISIBILITY_NOTHING_ALT, 0);
    } else {
        sCameraInterfaceField = CAM_INTERFACE_FIELD(CAM_LETTERBOX_NONE, CAM_HUD_VISIBILITY_ALL, 0);
    }

    func_80057FC4(camera);
    camera->behaviorFlags = 0;
    camera->viewFlags = 0;
    camera->nextBgCamIndex = -1;
    camera->atLERPStepScale = 1.0f;
    Camera_CopyDataToRegs(camera, camera->mode);
    Camera_QRegInit();
    osSyncPrintf(VT_FGCOL(BLUE) "camera: personalize ---" VT_RST "\n");

    if (camera->camId == CAM_ID_MAIN) {
        Camera_UpdateWater(camera);
    }
}

s16 Camera_ChangeStatus(Camera* camera, s16 status) {
    CameraModeValue* values;
    CameraModeValue* valueP;
    s32 i;

    if (PREG(82)) {
        osSyncPrintf("camera: change camera status: cond %c%c\n", status == CAM_STAT_ACTIVE ? 'o' : 'x',
                     camera->status != CAM_STAT_ACTIVE ? 'o' : 'x');
    }

    if (PREG(82)) {
        osSyncPrintf("camera: res: stat (%d/%d/%d)\n", camera->camId, camera->setting, camera->mode);
    }

    if (status == CAM_STAT_ACTIVE && camera->status != CAM_STAT_ACTIVE) {
        values = sCameraSettings[camera->setting].cameraModes[camera->mode].values;
        for (i = 0; i < sCameraSettings[camera->setting].cameraModes[camera->mode].valueCnt; i++) {
            valueP = &values[i];
            R_CAM_DATA(valueP->dataType) = valueP->val;
            if (PREG(82)) {
                osSyncPrintf("camera: change camera status: PREG(%02d) = %d\n", valueP->dataType, valueP->val);
            }
        }
    }
    camera->status = status;
    return camera->status;
}

void Camera_PrintSettings(Camera* camera) {
    char sp58[8];
    char sp50[8];
    char sp48[8];
    s32 i;

    if ((OREG(0) & 1) && (camera->play->activeCamId == camera->camId) && !gDbgCamEnabled) {
        for (i = 0; i < NUM_CAMS; i++) {
            if (camera->play->cameraPtrs[i] == NULL) {
                sp58[i] = '-';
                sp48[i] = ' ';
            } else {
                switch (camera->play->cameraPtrs[i]->status) {
                    case 0:
                        sp58[i] = 'c';
                        break;
                    case 1:
                        sp58[i] = 'w';
                        break;
                    case 3:
                        sp58[i] = 's';
                        break;
                    case 7:
                        sp58[i] = 'a';
                        break;
                    case 0x100:
                        sp58[i] = 'd';
                        break;
                    default:
                        sp58[i] = '*';
                        break;
                }
            }
            sp48[i] = ' ';
        }
        sp58[i] = '\0';
        sp48[i] = '\0';

        sp48[camera->play->activeCamId] = 'a';
        func_8006376C(3, 0x16, 5, sp58);
        func_8006376C(3, 0x16, 1, sp48);
        func_8006376C(3, 0x17, 5, "S:");
        func_8006376C(5, 0x17, 4, sCameraSettingNames[camera->setting]);
        func_8006376C(3, 0x18, 5, "M:");
        func_8006376C(5, 0x18, 4, sCameraModeNames[camera->mode]);
        func_8006376C(3, 0x19, 5, "F:");
        func_8006376C(5, 0x19, 4,
                      sCameraFunctionNames[sCameraSettings[camera->setting].cameraModes[camera->mode].funcIdx]);

        i = 0;
        if (camera->bgCamIndex < 0) {
            sp50[i++] = '-';
        }

        //! @bug: this code was clearly meaning to print `abs(camera->bgCamIndex)` as a
        //! one-or-two-digit number, instead of `i`.
        // "sp50[i++] = ..." matches here, but is undefined behavior due to conflicting
        // reads/writes between sequence points, triggering warnings. Work around by
        // putting i++ afterwards while on the same line.
        // clang-format off
        if (camera->bgCamIndex / 10 != 0) {
            sp50[i] = i / 10 + '0'; i++;
        }
        sp50[i] = i % 10 + '0'; i++;
        // clang-format on

        sp50[i++] = ' ';
        sp50[i++] = ' ';
        sp50[i++] = ' ';
        sp50[i++] = ' ';
        sp50[i] = '\0';
        func_8006376C(3, 26, 5, "I:");
        func_8006376C(5, 26, 4, sp50);
    }
}

s32 Camera_UpdateWater(Camera* camera) {
    f32 waterY;
    s16 quakeIndex;
    s32 waterLightsIndex;
    s32* waterCamSetting = &camera->waterCamSetting;
    s16 waterBgCamIndex;
    s16* waterQuakeIndex = (s16*)&camera->waterQuakeIndex;
    Player* player = camera->player;
    s16 prevBgId;

<<<<<<< HEAD
    if (!(camera->stateFlags & CAM_STATE_CHECK_WATER) || sCameraSettings[camera->setting].unk_00 & 0x40000000) {
=======
    if (!(camera->stateFlags & CAM_STATE_1) || sCameraSettings[camera->setting].unk_00 & 0x40000000) {
>>>>>>> 8ff58118
        return 0;
    }

    if (camera->stateFlags & CAM_STATE_9) {
        if (player->stateFlags2 & PLAYER_STATE2_11) {
<<<<<<< HEAD
            Camera_ChangeSettingFlags(camera, CAM_SET_PIVOT_WATER_SURFACE, CAM_CHANGE_SETTING_2 | CAM_CHANGE_SETTING_1);
=======
            Camera_ChangeSettingFlags(camera, CAM_SET_PIVOT_WATER_SURFACE, 6);
>>>>>>> 8ff58118
            camera->stateFlags |= CAM_STATE_15;
        } else if (camera->stateFlags & CAM_STATE_15) {
            Camera_ChangeSettingFlags(camera, *waterCamSetting, 6);
            camera->stateFlags &= ~CAM_STATE_15;
        }
    }
    if (!(camera->stateFlags & CAM_STATE_15)) {
        if (waterBgCamIndex = Camera_GetWaterBoxBgCamIndex(camera, &waterY), waterBgCamIndex == -2) {
            // No camera data index
            if (!(camera->stateFlags & CAM_STATE_9)) {
                camera->stateFlags |= CAM_STATE_9;
                camera->waterYPos = waterY;
                camera->bgCamIndexBeforeUnderwater = camera->bgCamIndex;
                *waterQuakeIndex = -1;
            }
            if (camera->playerGroundY != camera->playerPosRot.pos.y) {
                prevBgId = camera->bgId;
                camera->bgId = BGCHECK_SCENE;
                Camera_ChangeSettingFlags(camera, CAM_SET_NORMAL3, CAM_CHANGE_SETTING_1);
                *waterCamSetting = camera->setting;
                camera->bgId = prevBgId;
                camera->bgCamIndex = -2;
            }
        } else if (waterBgCamIndex != -1) {
            // player is in a water box
            if (!(camera->stateFlags & CAM_STATE_9)) {
                camera->stateFlags |= CAM_STATE_9;
                camera->waterYPos = waterY;
                camera->bgCamIndexBeforeUnderwater = camera->bgCamIndex;
                *waterQuakeIndex = -1;
            }
            if (camera->playerGroundY != camera->playerPosRot.pos.y) {
                prevBgId = camera->bgId;
                camera->bgId = BGCHECK_SCENE;
                Camera_ChangeBgCamIndex(camera, waterBgCamIndex);
                *waterCamSetting = camera->setting;
                camera->bgId = prevBgId;
            }
        } else if (camera->stateFlags & CAM_STATE_9) {
            // player is out of a water box.
            osSyncPrintf("camera: water: off\n");
            camera->stateFlags &= ~CAM_STATE_9;
            prevBgId = camera->bgId;
            camera->bgId = BGCHECK_SCENE;
            if (camera->bgCamIndexBeforeUnderwater < 0) {
                func_80057FC4(camera);
                camera->bgCamIndex = -1;
            } else {
                Camera_ChangeBgCamIndex(camera, camera->bgCamIndexBeforeUnderwater);
            }
            camera->bgId = prevBgId;
        }
    }

    if (waterY = Camera_GetWaterSurface(camera, &camera->eye, &waterLightsIndex), waterY != BGCHECK_Y_MIN) {
        camera->waterYPos = waterY;
<<<<<<< HEAD
        if (!(camera->stateFlags & CAM_STATE_UNDERWATER)) {
            camera->stateFlags |= CAM_STATE_UNDERWATER;
=======
        if (!(camera->stateFlags & CAM_STATE_8)) {
            camera->stateFlags |= CAM_STATE_8;
>>>>>>> 8ff58118
            osSyncPrintf("kankyo changed water, sound on\n");
            Environment_EnableUnderwaterLights(camera->play, waterLightsIndex);
            camera->waterDistortionTimer = 80;
        }

        Audio_SetExtraFilter(0x20);

        if (PREG(81)) {
            Quake_RemoveRequest(*waterQuakeIndex);
            *waterQuakeIndex = -1;
            PREG(81) = 0;
        }

        if ((*waterQuakeIndex == -1) || (Quake_GetTimeLeft(*waterQuakeIndex) == 10)) {
            quakeIndex = Quake_Request(camera, QUAKE_TYPE_5);

            *waterQuakeIndex = quakeIndex;
            if (quakeIndex != 0) {
                Quake_SetSpeed(*waterQuakeIndex, 550);
                Quake_SetPerturbations(*waterQuakeIndex, 1, 1, 180, 0);
                Quake_SetDuration(*waterQuakeIndex, 1000);
            }
        }

        if (camera->waterDistortionTimer > 0) {
            camera->waterDistortionTimer--;
            camera->distortionFlags |= DISTORTION_UNDERWATER_STRONG;
        } else if (camera->play->sceneId == SCENE_FISHING_POND) {
            camera->distortionFlags |= DISTORTION_UNDERWATER_FISHING;
        } else {
            camera->distortionFlags |= DISTORTION_UNDERWATER_WEAK;
        }
    } else {
<<<<<<< HEAD
        if (camera->stateFlags & CAM_STATE_UNDERWATER) {
            camera->stateFlags &= ~CAM_STATE_UNDERWATER;
=======
        if (camera->stateFlags & CAM_STATE_8) {
            camera->stateFlags &= ~CAM_STATE_8;
>>>>>>> 8ff58118
            osSyncPrintf("kankyo changed water off, sound off\n");
            Environment_DisableUnderwaterLights(camera->play);
            if (*waterQuakeIndex != 0) {
                Quake_RemoveRequest(*waterQuakeIndex);
            }
            camera->waterDistortionTimer = 0;
            camera->distortionFlags = 0;
        }
        Audio_SetExtraFilter(0);
    }
    //! @bug: doesn't always return a value, but sometimes does.
}

s32 Camera_UpdateHotRoom(Camera* camera) {
    camera->distortionFlags &= ~DISTORTION_HOT_ROOM;
    if (camera->play->roomCtx.curRoom.behaviorType2 == ROOM_BEHAVIOR_TYPE2_3) {
        camera->distortionFlags |= DISTORTION_HOT_ROOM;
    }

    return 1;
}

s32 Camera_DbgChangeMode(Camera* camera) {
    s32 changeDir = 0;

    if (!gDbgCamEnabled && camera->play->activeCamId == CAM_ID_MAIN) {
        if (CHECK_BTN_ALL(D_8015BD7C->state.input[2].press.button, BTN_CUP)) {
            osSyncPrintf("attention sound URGENCY\n");
            func_80078884(NA_SE_SY_ATTENTION_URGENCY);
        }
        if (CHECK_BTN_ALL(D_8015BD7C->state.input[2].press.button, BTN_CDOWN)) {
            osSyncPrintf("attention sound NORMAL\n");
            func_80078884(NA_SE_SY_ATTENTION_ON);
        }

        if (CHECK_BTN_ALL(D_8015BD7C->state.input[2].press.button, BTN_CRIGHT)) {
            changeDir = 1;
        }
        if (CHECK_BTN_ALL(D_8015BD7C->state.input[2].press.button, BTN_CLEFT)) {
            changeDir = -1;
        }
        if (changeDir != 0) {
            sDbgModeIdx = (sDbgModeIdx + changeDir) % 6;
            if (Camera_ChangeSetting(camera, D_8011DAFC[sDbgModeIdx]) > 0) {
                osSyncPrintf("camera: force change SET to %s!\n", sCameraSettingNames[D_8011DAFC[sDbgModeIdx]]);
            }
        }
    }
    return true;
}

void Camera_UpdateDistortion(Camera* camera) {
    static s16 depthPhase = 0x3F0;
    static s16 screenPlanePhase = 0x156;
    f32 scaleFactor;
    f32 speedFactor;
    f32 depthPhaseStep;
    f32 screenPlanePhaseStep;
    s32 pad[5];
    f32 xScale;
    f32 yScale;
    f32 zScale;
    f32 speed;

    if (camera->distortionFlags != 0) {
        if (camera->distortionFlags & DISTORTION_UNDERWATER_MEDIUM) {
            depthPhaseStep = 0.0f;
            screenPlanePhaseStep = 170.0f;

            xScale = -0.01f;
            yScale = 0.01f;
            zScale = 0.0f;

            speed = 0.6f;
            scaleFactor = camera->waterDistortionTimer / 60.0f;
            speedFactor = 1.0f;
        } else if (camera->distortionFlags & DISTORTION_UNDERWATER_STRONG) {
            depthPhaseStep = 248.0f;
            screenPlanePhaseStep = -90.0f;

            xScale = -0.3f;
            yScale = 0.3f;
            zScale = 0.2f;

            speed = 0.2f;
            scaleFactor = camera->waterDistortionTimer / 80.0f;
            speedFactor = 1.0f;
        } else if (camera->distortionFlags & DISTORTION_UNDERWATER_WEAK) {
            depthPhaseStep = 359.2f;
            screenPlanePhaseStep = -18.5f;

            xScale = 0.09f;
            yScale = 0.09f;
            zScale = 0.01f;

            speed = 0.08f;
            scaleFactor =
                (((camera->waterYPos - camera->eye.y) > 150.0f ? 1.0f : (camera->waterYPos - camera->eye.y) / 150.0f) *
                 0.45f) +
                (camera->speedRatio * 0.45f);
            speedFactor = scaleFactor;
        } else if (camera->distortionFlags & DISTORTION_HOT_ROOM) {
            // Gives the hot-room a small mirage-like appearance
            depthPhaseStep = 0.0f;
            screenPlanePhaseStep = 150.0f;

            xScale = -0.01f;
            yScale = 0.01f;
            zScale = 0.01f;

            speed = 0.6f;
            speedFactor = 1.0f;
            scaleFactor = 1.0f;
        } else {
            // DISTORTION_UNDERWATER_FISHING
            return;
        }

        depthPhase += CAM_DEG_TO_BINANG(depthPhaseStep);
        screenPlanePhase += CAM_DEG_TO_BINANG(screenPlanePhaseStep);

        View_SetDistortionOrientation(&camera->play->view, Math_CosS(depthPhase) * 0.0f, Math_SinS(depthPhase) * 0.0f,
                                      Math_SinS(screenPlanePhase) * 0.0f);
        View_SetDistortionScale(&camera->play->view, Math_SinS(screenPlanePhase) * (xScale * scaleFactor) + 1.0f,
                                Math_CosS(screenPlanePhase) * (yScale * scaleFactor) + 1.0f,
                                Math_CosS(depthPhase) * (zScale * scaleFactor) + 1.0f);
        View_SetDistortionSpeed(&camera->play->view, speed * speedFactor);

<<<<<<< HEAD
        camera->stateFlags |= CAM_STATE_DISTORTION;

    } else if (camera->stateFlags & CAM_STATE_DISTORTION) {
        View_ClearDistortion(&camera->play->view);
        camera->stateFlags &= ~CAM_STATE_DISTORTION;
=======
        camera->stateFlags |= CAM_STATE_6;

    } else if (camera->stateFlags & CAM_STATE_6) {
        View_ClearDistortion(&camera->play->view);
        camera->stateFlags &= ~CAM_STATE_6;
>>>>>>> 8ff58118
    }
}

Vec3s Camera_Update(Camera* camera) {
    static s32 sOOBTimer = 0;
    Vec3f viewAt;
    Vec3f viewEye;
    Vec3f viewUp;
    f32 viewFov;
    Vec3f pos;
    s32 bgId;
    f32 playerGroundY;
    f32 playerXZSpeed;
    VecGeo eyeAtAngle;
    s16 bgCamIndex;
    s16 numQuakesApplied;
    PosRot curPlayerPosRot;
    ShakeInfo camShake;
    Player* player;

    player = camera->play->cameraPtrs[CAM_ID_MAIN]->player;

    if (R_DBG_CAM_UPDATE) {
        osSyncPrintf("camera: in %x\n", camera);
    }

    if (camera->status == CAM_STAT_CUT) {
        if (R_DBG_CAM_UPDATE) {
            osSyncPrintf("camera: cut out %x\n", camera);
        }
        return camera->inputDir;
    }

    sUpdateCameraDirection = false;

    if (camera->player != NULL) {
        Actor_GetWorldPosShapeRot(&curPlayerPosRot, &camera->player->actor);
        camera->xzSpeed = playerXZSpeed = OLib_Vec3fDistXZ(&curPlayerPosRot.pos, &camera->playerPosRot.pos);

        camera->speedRatio =
            OLib_ClampMaxDist(playerXZSpeed / (func_8002DCE4(camera->player) * CAM_DATA_SCALED(OREG(8))), 1.0f);
        camera->playerPosDelta.x = curPlayerPosRot.pos.x - camera->playerPosRot.pos.x;
        camera->playerPosDelta.y = curPlayerPosRot.pos.y - camera->playerPosRot.pos.y;
        camera->playerPosDelta.z = curPlayerPosRot.pos.z - camera->playerPosRot.pos.z;
        pos = curPlayerPosRot.pos;
        pos.y += Player_GetHeight(camera->player);

        playerGroundY = BgCheck_EntityRaycastDown5(camera->play, &camera->play->colCtx, &playerFloorPoly, &bgId,
                                                   &camera->player->actor, &pos);
        if (playerGroundY != BGCHECK_Y_MIN) {
            // player is above ground.
            sOOBTimer = 0;
            camera->floorNorm.x = COLPOLY_GET_NORMAL(playerFloorPoly->normal.x);
            camera->floorNorm.y = COLPOLY_GET_NORMAL(playerFloorPoly->normal.y);
            camera->floorNorm.z = COLPOLY_GET_NORMAL(playerFloorPoly->normal.z);
            camera->bgId = bgId;
            camera->playerGroundY = playerGroundY;
        } else {
            // player is not above ground.
            sOOBTimer++;
            camera->floorNorm.x = 0.0;
            camera->floorNorm.y = 1.0f;
            camera->floorNorm.z = 0.0;
        }

        camera->playerPosRot = curPlayerPosRot;

        if (sOOBTimer < 200) {
            if (camera->status == CAM_STAT_ACTIVE) {
                Camera_UpdateWater(camera);
                Camera_UpdateHotRoom(camera);
            }

            if (!(camera->stateFlags & CAM_STATE_2)) {
                camera->nextBgCamIndex = -1;
            }

            if ((camera->stateFlags & CAM_STATE_0) && (camera->stateFlags & CAM_STATE_2) &&
                !(camera->stateFlags & CAM_STATE_10) &&
                (!(camera->stateFlags & CAM_STATE_9) || (player->currentBoots == PLAYER_BOOTS_IRON)) &&
                !(camera->stateFlags & CAM_STATE_15) && (playerGroundY != BGCHECK_Y_MIN)) {
                bgCamIndex = Camera_GetBgCamIndex(camera, &bgId, playerFloorPoly);
                if (bgCamIndex != -1) {
                    camera->nextBgId = bgId;
                    if (bgId == BGCHECK_SCENE) {
                        camera->nextBgCamIndex = bgCamIndex;
                    }
                }
            }

            if (camera->nextBgCamIndex != -1 && (fabsf(curPlayerPosRot.pos.y - playerGroundY) < 2.0f) &&
                (!(camera->stateFlags & CAM_STATE_9) || (player->currentBoots == PLAYER_BOOTS_IRON))) {
                camera->bgId = camera->nextBgId;
                Camera_ChangeBgCamIndex(camera, camera->nextBgCamIndex);
                camera->nextBgCamIndex = -1;
            }
        }
    }
    Camera_PrintSettings(camera);
    Camera_DbgChangeMode(camera);

    if (camera->status == CAM_STAT_WAIT) {
        if (R_DBG_CAM_UPDATE) {
            osSyncPrintf("camera: wait out %x\n", camera);
        }
        return camera->inputDir;
    }

    camera->behaviorFlags = 0;
    camera->stateFlags &= ~(CAM_STATE_10 | CAM_STATE_5);
    camera->stateFlags |= CAM_STATE_4;

    if (R_DBG_CAM_UPDATE) {
        osSyncPrintf("camera: engine (%d %d %d) %04x \n", camera->setting, camera->mode,
                     sCameraSettings[camera->setting].cameraModes[camera->mode].funcIdx, camera->stateFlags);
    }

    if (sOOBTimer < 200) {
        sCameraFunctions[sCameraSettings[camera->setting].cameraModes[camera->mode].funcIdx](camera);
    } else if (camera->player != NULL) {
        OLib_Vec3fDiffToVecGeo(&eyeAtAngle, &camera->at, &camera->eye);
        Camera_CalcAtDefault(camera, &eyeAtAngle, 0.0f, 0);
    }

    if (camera->status == CAM_STAT_ACTIVE) {
        if ((gSaveContext.gameMode != GAMEMODE_NORMAL) && (gSaveContext.gameMode != GAMEMODE_END_CREDITS)) {
            sCameraInterfaceField = CAM_INTERFACE_FIELD(CAM_LETTERBOX_NONE, CAM_HUD_VISIBILITY_ALL, 0);
            Camera_UpdateInterface(sCameraInterfaceField);
        } else if ((D_8011D3F0 != 0) && (camera->camId == CAM_ID_MAIN)) {
            D_8011D3F0--;
            sCameraInterfaceField = CAM_INTERFACE_FIELD(CAM_LETTERBOX_LARGE, CAM_HUD_VISIBILITY_NOTHING_ALT, 0);
            Camera_UpdateInterface(sCameraInterfaceField);
        } else if (camera->play->transitionMode != TRANS_MODE_OFF) {
            sCameraInterfaceField = CAM_INTERFACE_FIELD(CAM_LETTERBOX_IGNORE, CAM_HUD_VISIBILITY_NOTHING_ALT, 0);
            Camera_UpdateInterface(sCameraInterfaceField);
        } else if (camera->play->csCtx.state != CS_STATE_IDLE) {
            sCameraInterfaceField = CAM_INTERFACE_FIELD(CAM_LETTERBOX_LARGE, CAM_HUD_VISIBILITY_NOTHING_ALT, 0);
            Camera_UpdateInterface(sCameraInterfaceField);
        } else {
            Camera_UpdateInterface(sCameraInterfaceField);
        }
    }

    if (R_DBG_CAM_UPDATE) {
        osSyncPrintf("camera: shrink_and_bitem %x(%d)\n", sCameraInterfaceField, camera->play->transitionMode);
    }

    if (R_DBG_CAM_UPDATE) {
        osSyncPrintf("camera: engine (%s(%d) %s(%d) %s(%d)) ok!\n", &sCameraSettingNames[camera->setting],
                     camera->setting, &sCameraModeNames[camera->mode], camera->mode,
                     &sCameraFunctionNames[sCameraSettings[camera->setting].cameraModes[camera->mode].funcIdx],
                     sCameraSettings[camera->setting].cameraModes[camera->mode].funcIdx);
    }

    // enable/disable debug cam
    if (CHECK_BTN_ALL(D_8015BD7C->state.input[2].press.button, BTN_START)) {
        gDbgCamEnabled ^= 1;
        if (gDbgCamEnabled) {
            DbgCamera_Enable(&D_8015BD80, camera);
        } else if (camera->play->csCtx.state != CS_STATE_IDLE) {
            func_80064534(camera->play, &camera->play->csCtx);
        }
    }

    // Debug cam update
    if (gDbgCamEnabled) {
        camera->play->view.fovy = D_8015BD80.fov;
        DbCamera_Update(&D_8015BD80, camera);
        View_LookAt(&camera->play->view, &D_8015BD80.eye, &D_8015BD80.at, &D_8015BD80.unk_1C);
        if (R_DBG_CAM_UPDATE) {
            osSyncPrintf("camera: debug out\n");
        }
        return D_8015BD80.sub.unk_104A;
    }

    OREG(0) &= ~8;

    if (camera->status == CAM_STAT_UNK3) {
        return camera->inputDir;
    }

    numQuakesApplied = Quake_Update(camera, &camShake);

    bgId = numQuakesApplied; // required to match

    if ((numQuakesApplied != 0) && (camera->setting != CAM_SET_TURN_AROUND)) {
        viewAt.x = camera->at.x + camShake.atOffset.x;
        viewAt.y = camera->at.y + camShake.atOffset.y;
        viewAt.z = camera->at.z + camShake.atOffset.z;

        viewEye.x = camera->eye.x + camShake.eyeOffset.x;
        viewEye.y = camera->eye.y + camShake.eyeOffset.y;
        viewEye.z = camera->eye.z + camShake.eyeOffset.z;

        OLib_Vec3fDiffToVecGeo(&eyeAtAngle, &viewEye, &viewAt);
        Camera_CalcUpFromPitchYawRoll(&viewUp, eyeAtAngle.pitch + camShake.upPitchOffset,
                                      eyeAtAngle.yaw + camShake.upYawOffset, camera->roll);
        viewFov = camera->fov + CAM_BINANG_TO_DEG(camShake.fovOffset);
    } else {
        viewAt = camera->at;
        viewEye = camera->eye;
        OLib_Vec3fDiffToVecGeo(&eyeAtAngle, &viewEye, &viewAt);
        Camera_CalcUpFromPitchYawRoll(&viewUp, eyeAtAngle.pitch, eyeAtAngle.yaw, camera->roll);
        viewFov = camera->fov;
    }

    if (camera->viewFlags & CAM_VIEW_UP) {
        camera->viewFlags &= ~CAM_VIEW_UP;
        viewUp = camera->up;
    } else {
        camera->up = viewUp;
    }

    camera->quakeOffset = camShake.eyeOffset;

    Camera_UpdateDistortion(camera);

    if ((camera->play->sceneId == SCENE_HYRULE_FIELD) && (camera->fov < 59.0f)) {
        View_SetScale(&camera->play->view, 0.79f);
    } else {
        View_SetScale(&camera->play->view, 1.0f);
    }
    camera->play->view.fovy = viewFov;
    View_LookAt(&camera->play->view, &viewEye, &viewAt, &viewUp);
    camera->camDir.x = eyeAtAngle.pitch;
    camera->camDir.y = eyeAtAngle.yaw;
    camera->camDir.z = 0;

    if (sUpdateCameraDirection == 0) {
        camera->inputDir.x = eyeAtAngle.pitch;
        camera->inputDir.y = eyeAtAngle.yaw;
        camera->inputDir.z = 0;
    }

    if (PREG(81)) {
        osSyncPrintf("dir  (%d) %d(%f) %d(%f) 0(0) \n", sUpdateCameraDirection, camera->inputDir.x,
                     CAM_BINANG_TO_DEG(camera->inputDir.x), camera->inputDir.y, CAM_BINANG_TO_DEG(camera->inputDir.y));
        osSyncPrintf("real (%d) %d(%f) %d(%f) 0(0) \n", sUpdateCameraDirection, camera->camDir.x,
                     CAM_BINANG_TO_DEG(camera->camDir.x), camera->camDir.y, CAM_BINANG_TO_DEG(camera->camDir.y));
    }

    if (camera->timer != -1 && CHECK_BTN_ALL(D_8015BD7C->state.input[0].press.button, BTN_DRIGHT)) {
        camera->timer = 0;
    }

    if (R_DBG_CAM_UPDATE) {
        osSyncPrintf("camera: out (%f %f %f) (%f %f %f)\n", camera->at.x, camera->at.y, camera->at.z, camera->eye.x,
                     camera->eye.y, camera->eye.z);
        osSyncPrintf("camera: dir (%f %d(%f) %d(%f)) (%f)\n", eyeAtAngle.r, eyeAtAngle.pitch,
                     CAM_BINANG_TO_DEG(eyeAtAngle.pitch), eyeAtAngle.yaw, CAM_BINANG_TO_DEG(eyeAtAngle.yaw),
                     camera->fov);
        if (camera->player != NULL) {
            osSyncPrintf("camera: foot(%f %f %f) dist (%f)\n", curPlayerPosRot.pos.x, curPlayerPosRot.pos.y,
                         curPlayerPosRot.pos.z, camera->dist);
        }
    }

    return camera->inputDir;
}

/**
 * When the camera's timer is 0, change the camera to its parent
 */
void Camera_Finish(Camera* camera) {
    Camera* mainCam = camera->play->cameraPtrs[CAM_ID_MAIN];
    Player* player = GET_PLAYER(camera->play);

    if (camera->timer == 0) {
        Play_ChangeCameraStatus(camera->play, camera->parentCamId, CAM_STAT_ACTIVE);

        if ((camera->parentCamId == CAM_ID_MAIN) && (camera->csId != 0)) {
            player->actor.freezeTimer = 0;
            player->stateFlags1 &= ~PLAYER_STATE1_29;

            if (player->csMode != 0) {
                func_8002DF54(camera->play, &player->actor, 7);
                osSyncPrintf("camera: player demo end!!\n");
            }

            mainCam->stateFlags |= CAM_STATE_3;
        }

        if (CHILD_CAM(camera)->parentCamId == camera->camId) {
            CHILD_CAM(camera)->parentCamId = camera->parentCamId;
        }

        if (PARENT_CAM(camera)->childCamId == camera->camId) {
            PARENT_CAM(camera)->childCamId = camera->childCamId;
        }

        if (PARENT_CAM(camera)->camId == CAM_ID_MAIN) {
            PARENT_CAM(camera)->animState = 0;
        }

        camera->childCamId = camera->parentCamId = CAM_ID_MAIN;
        camera->timer = -1;
        camera->play->envCtx.fillScreen = false;

        Play_ClearCamera(camera->play, camera->camId);
    }
}

s32 func_8005A02C(Camera* camera) {
    camera->stateFlags |= (CAM_STATE_2 | CAM_STATE_3);
<<<<<<< HEAD
    camera->stateFlags &= ~(CAM_STATE_3 | CAM_STATE_DEMO7);
=======
    camera->stateFlags &= ~(CAM_STATE_3 | CAM_STATE_12);
>>>>>>> 8ff58118
    return true;
}

#define CAM_CHANGE_MODE_0 (1 << 0)
#define CAM_CHANGE_MODE_1 (1 << 1)
#define CAM_CHANGE_MODE_2 (1 << 2)
#define CAM_CHANGE_MODE_3 (1 << 3)
#define CAM_CHANGE_MODE_4 (1 << 4)
#define CAM_CHANGE_MODE_5 (1 << 5)

s32 Camera_ChangeModeFlags(Camera* camera, s16 mode, u8 flags) {
    static s32 sModeChangeFlags = 0;

    if (QREG(89)) {
        osSyncPrintf("+=+(%d)+=+ recive request -> %s\n", camera->play->state.frames, sCameraModeNames[mode]);
    }

<<<<<<< HEAD
    if ((camera->stateFlags & CAM_STATE_5) && !flags) {
=======
    if ((camera->stateFlags & CAM_STATE_5) && (flags == 0)) {
>>>>>>> 8ff58118
        camera->behaviorFlags |= CAM_BEHAVIOR_MODE_2;
        return -1;
    }

    if (!((sCameraSettings[camera->setting].unk_00 & 0x3FFFFFFF) & (1 << mode))) {
        if (mode == CAM_MODE_FIRSTPERSON) {
            osSyncPrintf("camera: error sound\n");
            func_80078884(NA_SE_SY_ERROR);
        }

        if (camera->mode != CAM_MODE_NORMAL) {
            osSyncPrintf(VT_COL(YELLOW, BLACK) "camera: change camera mode: force NORMAL: %s %s refused\n" VT_RST,
                         sCameraSettingNames[camera->setting], sCameraModeNames[mode]);
            camera->mode = CAM_MODE_NORMAL;
            Camera_CopyDataToRegs(camera, camera->mode);
            func_8005A02C(camera);
            return 0xC0000000 | mode;
<<<<<<< HEAD
=======
        } else {
            camera->behaviorFlags |= CAM_BEHAVIOR_MODE_2;
            camera->behaviorFlags |= CAM_BEHAVIOR_MODE_1;
            return 0;
        }
    } else {
        if (mode == camera->mode && flags == 0) {
            camera->behaviorFlags |= CAM_BEHAVIOR_MODE_2;
            camera->behaviorFlags |= CAM_BEHAVIOR_MODE_1;
            return -1;
        }
        camera->behaviorFlags |= CAM_BEHAVIOR_MODE_2;
        camera->behaviorFlags |= CAM_BEHAVIOR_MODE_1;
        Camera_CopyDataToRegs(camera, mode);
        modeChangeFlags = 0;
        switch (mode) {
            case CAM_MODE_FIRSTPERSON:
                modeChangeFlags = 0x20;
                break;
            case CAM_MODE_BATTLE:
                modeChangeFlags = 4;
                break;
            case CAM_MODE_FOLLOWTARGET:
                if (camera->target != NULL && camera->target->id != ACTOR_EN_BOOM) {
                    modeChangeFlags = 8;
                }
                break;
            case CAM_MODE_TARGET:
            case CAM_MODE_TALK:
            case CAM_MODE_BOWARROWZ:
            case CAM_MODE_HANGZ:
            case CAM_MODE_PUSHPULL:
                modeChangeFlags = 2;
                break;
>>>>>>> 8ff58118
        }

        camera->behaviorFlags |= CAM_BEHAVIOR_MODE_2;
        camera->behaviorFlags |= CAM_BEHAVIOR_MODE_1;
        return 0;
    }

    if ((mode == camera->mode) && !flags) {
        camera->behaviorFlags |= CAM_BEHAVIOR_MODE_2;
        camera->behaviorFlags |= CAM_BEHAVIOR_MODE_1;
        return -1;
    }

    camera->behaviorFlags |= CAM_BEHAVIOR_MODE_2;
    camera->behaviorFlags |= CAM_BEHAVIOR_MODE_1;

    Camera_CopyDataToRegs(camera, mode);

    sModeChangeFlags = 0;

    switch (mode) {
        case CAM_MODE_FIRSTPERSON:
            sModeChangeFlags = CAM_CHANGE_MODE_5;
            break;

        case CAM_MODE_BATTLE:
            sModeChangeFlags = CAM_CHANGE_MODE_2;
            break;

        case CAM_MODE_FOLLOWTARGET:
            if (camera->target != NULL && camera->target->id != ACTOR_EN_BOOM) {
                sModeChangeFlags = CAM_CHANGE_MODE_3;
            }
            break;

        case CAM_MODE_TARGET:
        case CAM_MODE_TALK:
        case CAM_MODE_BOWARROWZ:
        case CAM_MODE_HANGZ:
        case CAM_MODE_PUSHPULL:
            sModeChangeFlags = CAM_CHANGE_MODE_1;
            break;

        default:
            break;
    }

    switch (camera->mode) {
        case CAM_MODE_FIRSTPERSON:
            if (sModeChangeFlags & CAM_CHANGE_MODE_5) {
                camera->animState = 10;
            }
            break;

        case CAM_MODE_TARGET:
            if (sModeChangeFlags & CAM_CHANGE_MODE_4) {
                camera->animState = 10;
            }
            sModeChangeFlags |= CAM_CHANGE_MODE_0;
            break;

        case CAM_MODE_CHARGE:
            sModeChangeFlags |= CAM_CHANGE_MODE_0;
            break;

        case CAM_MODE_FOLLOWTARGET:
            if (sModeChangeFlags & CAM_CHANGE_MODE_3) {
                camera->animState = 10;
            }
            sModeChangeFlags |= CAM_CHANGE_MODE_0;
            break;

        case CAM_MODE_BATTLE:
            if (sModeChangeFlags & CAM_CHANGE_MODE_2) {
                camera->animState = 10;
            }
            sModeChangeFlags |= CAM_CHANGE_MODE_0;
            break;

        case CAM_MODE_BOWARROWZ:
        case CAM_MODE_HANGZ:
        case CAM_MODE_PUSHPULL:
            sModeChangeFlags |= CAM_CHANGE_MODE_0;
            break;

        case CAM_MODE_NORMAL:
            if (sModeChangeFlags & CAM_CHANGE_MODE_4) {
                camera->animState = 10;
            }
            break;

        default:
            break;
    }

    sModeChangeFlags &= ~CAM_CHANGE_MODE_4;

    if (camera->status == CAM_STAT_ACTIVE) {
        switch (sModeChangeFlags) {
            case CAM_CHANGE_MODE_0:
                func_80078884(0);
                break;

            case CAM_CHANGE_MODE_1:
                if (camera->play->roomCtx.curRoom.behaviorType1 == ROOM_BEHAVIOR_TYPE1_1) {
                    func_80078884(NA_SE_SY_ATTENTION_URGENCY);
                } else {
                    func_80078884(NA_SE_SY_ATTENTION_ON);
                }
                break;

            case CAM_CHANGE_MODE_2:
                func_80078884(NA_SE_SY_ATTENTION_URGENCY);
                break;

            case CAM_CHANGE_MODE_3:
                func_80078884(NA_SE_SY_ATTENTION_ON);
                break;

            default:
                break;
        }
    }

    func_8005A02C(camera);
    camera->mode = mode;
    return 0x80000000 | mode;
}

s32 Camera_ChangeMode(Camera* camera, s16 mode) {
    return Camera_ChangeModeFlags(camera, mode, false);
}

s32 Camera_CheckValidMode(Camera* camera, s16 mode) {
    if (QREG(89) != 0) {
        osSyncPrintf("+=+=+=+ recive asking -> %s (%s)\n", sCameraModeNames[mode],
                     sCameraSettingNames[camera->setting]);
    }
    if (!(sCameraSettings[camera->setting].validModes & (1 << mode))) {
        return 0;
    } else if (mode == camera->mode) {
        return -1;
    } else {
        return mode | 0x80000000;
    }
}

s16 Camera_ChangeSettingFlags(Camera* camera, s16 setting, s16 flags) {
    if (camera->behaviorFlags & CAM_BEHAVIOR_SETTING_1) {
<<<<<<< HEAD
        if (((sCameraSettings[camera->setting].unk_00 & 0xF000000) >> 0x18) >=
            ((sCameraSettings[setting].unk_00 & 0xF000000) >> 0x18)) {
            camera->behaviorFlags |= CAM_BEHAVIOR_SETTING_VALID;
=======
        if ((u32)((u32)(sCameraSettings[camera->setting].unk_00 & 0xF000000) >> 0x18) >=
            (u32)((u32)(sCameraSettings[setting].unk_00 & 0xF000000) >> 0x18)) {
            camera->behaviorFlags |= CAM_BEHAVIOR_SETTING_2;
>>>>>>> 8ff58118
            return -2;
        }
    }

    if (((setting == CAM_SET_MEADOW_BIRDS_EYE) || (setting == CAM_SET_MEADOW_UNUSED)) && LINK_IS_ADULT &&
        (camera->play->sceneId == SCENE_SACRED_FOREST_MEADOW)) {
<<<<<<< HEAD
        camera->behaviorFlags |= CAM_BEHAVIOR_SETTING_VALID;
=======
        camera->behaviorFlags |= CAM_BEHAVIOR_SETTING_2;
>>>>>>> 8ff58118
        return -5;
    }

    if ((setting == CAM_SET_NONE) || (setting >= CAM_SET_MAX)) {
        osSyncPrintf(VT_COL(RED, WHITE) "camera: error: illegal camera set (%d) !!!!\n" VT_RST, setting);
        return -99;
    }

<<<<<<< HEAD
    if ((setting == camera->setting) && !(flags & CAM_CHANGE_SETTING_0)) {
        camera->behaviorFlags |= CAM_BEHAVIOR_SETTING_VALID;
        if (!(flags & CAM_CHANGE_SETTING_1)) {
=======
    if ((setting == camera->setting) && !(flags & 1)) {
        camera->behaviorFlags |= CAM_BEHAVIOR_SETTING_2;
        if (!(flags & 2)) {
>>>>>>> 8ff58118
            camera->behaviorFlags |= CAM_BEHAVIOR_SETTING_1;
        }
        return -1;
    }

<<<<<<< HEAD
    camera->behaviorFlags |= CAM_BEHAVIOR_SETTING_VALID;

    if (!(flags & CAM_CHANGE_SETTING_1)) {
=======
    camera->behaviorFlags |= CAM_BEHAVIOR_SETTING_2;
    if (!(flags & 2)) {
>>>>>>> 8ff58118
        camera->behaviorFlags |= CAM_BEHAVIOR_SETTING_1;
    }

    camera->stateFlags |= (CAM_STATE_2 | CAM_STATE_3);
<<<<<<< HEAD
    camera->stateFlags &= ~(CAM_STATE_3 | CAM_STATE_DEMO7);
=======
    camera->stateFlags &= ~(CAM_STATE_3 | CAM_STATE_12);
>>>>>>> 8ff58118

    if (!(sCameraSettings[camera->setting].unk_00 & 0x40000000)) {
        camera->prevSetting = camera->setting;
    }

    if (flags & CAM_CHANGE_SETTING_3) {
        if (1) {}
        camera->bgCamIndex = camera->prevBgCamIndex;
        camera->prevBgCamIndex = -1;
    } else if (!(flags & CAM_CHANGE_SETTING_2)) {
        if (!(sCameraSettings[camera->setting].unk_00 & 0x40000000)) {
            camera->prevBgCamIndex = camera->bgCamIndex;
        }
        camera->bgCamIndex = -1;
    }

    camera->setting = setting;

    if (Camera_ChangeModeFlags(camera, camera->mode, true) >= 0) {
        Camera_CopyDataToRegs(camera, camera->mode);
    }

    osSyncPrintf(VT_SGR("1") "%06u:" VT_RST " camera: change camera[%d] set %s\n", camera->play->state.frames,
                 camera->camId, sCameraSettingNames[camera->setting]);

    return setting;
}

s32 Camera_ChangeSetting(Camera* camera, s16 setting) {
    return Camera_ChangeSettingFlags(camera, setting, 0);
}

s32 Camera_ChangeBgCamIndex(Camera* camera, s32 bgCamIndex) {
    s16 newCameraSetting;
    s16 settingChangeSuccessful;

    if (bgCamIndex == -1 || bgCamIndex == camera->bgCamIndex) {
        camera->behaviorFlags |= CAM_BEHAVIOR_BG_2;
        return -1;
    }

    if (!(camera->behaviorFlags & CAM_BEHAVIOR_BG_2)) {
        newCameraSetting = Camera_GetBgCamSetting(camera, bgCamIndex);
        camera->behaviorFlags |= CAM_BEHAVIOR_BG_2;
<<<<<<< HEAD
        settingChangeSuccessful =
            Camera_ChangeSettingFlags(camera, newCameraSetting, CAM_CHANGE_SETTING_2 | CAM_CHANGE_SETTING_0) >= 0;
=======
        settingChangeSuccessful = Camera_ChangeSettingFlags(camera, newCameraSetting, 5) >= 0;
>>>>>>> 8ff58118
        if (settingChangeSuccessful || sCameraSettings[camera->setting].unk_00 & 0x80000000) {
            camera->bgCamIndex = bgCamIndex;
            camera->behaviorFlags |= CAM_BEHAVIOR_BG_1;
            Camera_CopyDataToRegs(camera, camera->mode);
        } else if (settingChangeSuccessful < -1) {
            //! @bug: This is likely checking the wrong value. The actual return of Camera_ChangeSettingFlags or
            // bgCamIndex would make more sense.
            osSyncPrintf(VT_COL(RED, WHITE) "camera: error: illegal camera ID (%d) !! (%d|%d|%d)\n" VT_RST, bgCamIndex,
                         camera->camId, BGCHECK_SCENE, newCameraSetting);
        }
        return 0x80000000 | bgCamIndex;
    }
}

Vec3s* Camera_GetInputDir(Vec3s* dst, Camera* camera) {
    if (gDbgCamEnabled) {
        *dst = D_8015BD80.sub.unk_104A;
        return dst;
    } else {
        *dst = camera->inputDir;
        return dst;
    }
}

s16 Camera_GetInputDirPitch(Camera* camera) {
    Vec3s dir;

    Camera_GetInputDir(&dir, camera);
    return dir.x;
}

s16 Camera_GetInputDirYaw(Camera* camera) {
    Vec3s dir;

    Camera_GetInputDir(&dir, camera);
    return dir.y;
}

Vec3s* Camera_GetCamDir(Vec3s* dst, Camera* camera) {
    if (gDbgCamEnabled) {
        *dst = D_8015BD80.sub.unk_104A;
        return dst;
    } else {
        *dst = camera->camDir;
        return dst;
    }
}

s16 Camera_GetCamDirPitch(Camera* camera) {
    Vec3s camDir;

    Camera_GetCamDir(&camDir, camera);
    return camDir.x;
}

s16 Camera_GetCamDirYaw(Camera* camera) {
    Vec3s camDir;

    Camera_GetCamDir(&camDir, camera);
    return camDir.y;
}

s32 Camera_RequestQuake(Camera* camera, s32 unused, s16 y, s32 duration) {
    s16 quakeIndex;

    quakeIndex = Quake_Request(camera, QUAKE_TYPE_3);
    if (quakeIndex == 0) {
        return false;
    }
    Quake_SetSpeed(quakeIndex, 0x61A8);
    Quake_SetPerturbations(quakeIndex, y, 0, 0, 0);
    Quake_SetDuration(quakeIndex, duration);
    return true;
}

s32 Camera_SetViewParam(Camera* camera, s32 viewFlag, void* param) {
    s32 pad[3];

    if (param != NULL) {
        switch (viewFlag) {
            case CAM_VIEW_AT:
                camera->viewFlags &= ~(CAM_VIEW_AT | CAM_VIEW_TARGET | CAM_VIEW_TARGET_POS);
                camera->at = *(Vec3f*)param;
                break;

            case CAM_VIEW_TARGET_POS:
                camera->viewFlags &= ~(CAM_VIEW_AT | CAM_VIEW_TARGET | CAM_VIEW_TARGET_POS);
                camera->targetPosRot.pos = *(Vec3f*)param;
                break;

            case CAM_VIEW_TARGET:
                if (camera->setting != CAM_SET_CS_C && camera->setting != CAM_SET_CS_ATTENTION) {
                    camera->target = (Actor*)param;
                    camera->viewFlags &= ~(CAM_VIEW_AT | CAM_VIEW_TARGET | CAM_VIEW_TARGET_POS);
                }
                break;

            case CAM_VIEW_EYE:
                camera->eye = camera->eyeNext = *(Vec3f*)param;
                break;

            case CAM_VIEW_UP:
                camera->up = *(Vec3f*)param;
                break;

            case CAM_VIEW_ROLL:
                camera->roll = CAM_DEG_TO_BINANG(*(f32*)param);
                break;

            case CAM_VIEW_FOV:
                camera->fov = *(f32*)param;
                break;

            default:
                return false;
        }
        camera->viewFlags |= viewFlag;
    } else {
        return false;
    }
    return true;
}

s32 Camera_UnsetViewFlag(Camera* camera, s16 viewFlag) {
    camera->viewFlags &= ~viewFlag;
    return true;
}

s32 Camera_OverwriteStateFlags(Camera* camera, s16 stateFlags) {
    camera->stateFlags = stateFlags;
    return true;
}

s32 Camera_ResetAnim(Camera* camera) {
    camera->animState = 0;
    return 1;
}

s32 Camera_SetCSParams(Camera* camera, CutsceneCameraPoint* atPoints, CutsceneCameraPoint* eyePoints, Player* player,
                       s16 relativeToPlayer) {
    PosRot playerPosRot;

    camera->data0 = atPoints;
    camera->data1 = eyePoints;
    camera->data2 = relativeToPlayer;

    if (camera->data2 != 0) {
        camera->player = player;
        Actor_GetWorldPosShapeRot(&playerPosRot, &player->actor);
        camera->playerPosRot = playerPosRot;

        camera->nextBgCamIndex = -1;
        camera->xzSpeed = 0.0f;
        camera->speedRatio = 0.0f;
    }

    return 1;
}

s16 Camera_SetStateFlag(Camera* camera, s16 stateFlag) {
    camera->stateFlags |= stateFlag;
    return camera->stateFlags;
}

s16 Camera_UnsetStateFlag(Camera* camera, s16 stateFlag) {
    camera->stateFlags &= ~stateFlag;
    return camera->stateFlags;
}

/**
 * A bgCamIndex of -99 will save the door params without changing the camera setting
 * A bgCamIndex of -1 uses the default door camera setting (CAM_SET_DOORC)
 * Otherwise, change the door camera setting by reading the bgCam indexed at bgCamIndex
 */
s32 Camera_ChangeDoorCam(Camera* camera, Actor* doorActor, s16 bgCamIndex, f32 arg3, s16 timer1, s16 timer2,
                         s16 timer3) {
    DoorParams* doorParams = &camera->paramData.doorParams;

    if ((camera->setting == CAM_SET_CS_ATTENTION) || (camera->setting == CAM_SET_DOORC)) {
        return 0;
    }

    doorParams->doorActor = doorActor;
    doorParams->timer1 = timer1;
    doorParams->timer2 = timer2;
    doorParams->timer3 = timer3;
    doorParams->bgCamIndex = bgCamIndex;

    if (bgCamIndex == -99) {
        Camera_CopyDataToRegs(camera, camera->mode);
        return -99;
    }

    if (bgCamIndex == -1) {
        Camera_ChangeSetting(camera, CAM_SET_DOORC);
        osSyncPrintf(".... change default door camera (set %d)\n", CAM_SET_DOORC);
    } else {
        s32 setting = Camera_GetBgCamSetting(camera, bgCamIndex);

        camera->behaviorFlags |= CAM_BEHAVIOR_BG_2;

        if (Camera_ChangeSetting(camera, setting) >= 0) {
            camera->bgCamIndex = bgCamIndex;
            camera->behaviorFlags |= CAM_BEHAVIOR_BG_1;
        }

        osSyncPrintf("....change door camera ID %d (set %d)\n", camera->bgCamIndex, camera->setting);
    }

    Camera_CopyDataToRegs(camera, camera->mode);
    return -1;
}

s32 Camera_Copy(Camera* dstCamera, Camera* srcCamera) {
    s32 pad;

    dstCamera->posOffset.x = 0.0f;
    dstCamera->posOffset.y = 0.0f;
    dstCamera->posOffset.z = 0.0f;
    dstCamera->atLERPStepScale = 0.1f;
    dstCamera->at = srcCamera->at;

    dstCamera->eye = dstCamera->eyeNext = srcCamera->eye;

    dstCamera->dist = OLib_Vec3fDist(&dstCamera->at, &dstCamera->eye);
    dstCamera->fov = srcCamera->fov;
    dstCamera->roll = srcCamera->roll;
    func_80043B60(dstCamera);

    if (dstCamera->player != NULL) {
        Actor_GetWorld(&dstCamera->playerPosRot, &dstCamera->player->actor);
        dstCamera->posOffset.x = dstCamera->at.x - dstCamera->playerPosRot.pos.x;
        dstCamera->posOffset.y = dstCamera->at.y - dstCamera->playerPosRot.pos.y;
        dstCamera->posOffset.z = dstCamera->at.z - dstCamera->playerPosRot.pos.z;
        dstCamera->dist = OLib_Vec3fDist(&dstCamera->playerPosRot.pos, &dstCamera->eye);
        dstCamera->xzOffsetUpdateRate = 1.0f;
        dstCamera->yOffsetUpdateRate = 1.0f;
    }
    return true;
}

s32 Camera_GetDbgCamEnabled(void) {
    return gDbgCamEnabled;
}

Vec3f* Camera_GetQuakeOffset(Vec3f* quakeOffset, Camera* camera) {
    *quakeOffset = camera->quakeOffset;
    return quakeOffset;
}

void Camera_SetCameraData(Camera* camera, s16 setDataFlags, void* data0, void* data1, s16 data2, s16 data3,
                          UNK_TYPE arg6) {
    if (setDataFlags & 0x1) {
        camera->data0 = data0;
    }

    if (setDataFlags & 0x2) {
        camera->data1 = data1;
    }

    if (setDataFlags & 0x4) {
        camera->data2 = data2;
    }

    if (setDataFlags & 0x8) {
        camera->data3 = data3;
    }

    if (setDataFlags & 0x10) {
        osSyncPrintf(VT_COL(RED, WHITE) "camera: setCameraData: last argument not alive!\n" VT_RST);
    }
}

s32 Camera_QRegInit(void) {
    if (!R_RELOAD_CAM_PARAMS) {
        QREG(2) = 1;
        QREG(10) = -1;
        QREG(11) = 100;
        QREG(12) = 80;
        QREG(20) = 90;
        QREG(21) = 10;
        QREG(22) = 10;
        QREG(23) = 50;
        QREG(24) = 6000;
        QREG(25) = 240;
        QREG(26) = 40;
        QREG(27) = 85;
        QREG(28) = 55;
        QREG(29) = 87;
        QREG(30) = 23;
        QREG(31) = 20;
        QREG(32) = 4;
        QREG(33) = 5;
        QREG(50) = 1;
        QREG(51) = 20;
        QREG(52) = 200;
        QREG(53) = 1;
        QREG(54) = 15;
        QREG(55) = 60;
        QREG(56) = 15;
        QREG(57) = 30;
        QREG(58) = 0;
    }

    QREG(65) = 50;
    return true;
}

s32 func_8005B198(void) {
    return D_8011D3AC;
}

s16 func_8005B1A4(Camera* camera) {
    camera->stateFlags |= CAM_STATE_3;

    if ((camera->camId == CAM_ID_MAIN) && (camera->play->activeCamId != CAM_ID_MAIN)) {
        GET_ACTIVE_CAM(camera->play)->stateFlags |= CAM_STATE_3;
        return camera->play->activeCamId;
    }

    return camera->camId;
}<|MERGE_RESOLUTION|>--- conflicted
+++ resolved
@@ -3576,11 +3576,7 @@
     if (RELOAD_PARAMS(camera)) {
         if (camera->play->view.unk_124 == 0) {
             camera->stateFlags |= CAM_STATE_5;
-<<<<<<< HEAD
             camera->stateFlags &= ~(CAM_STATE_CHECK_WATER | CAM_STATE_2);
-=======
-            camera->stateFlags &= ~(CAM_STATE_1 | CAM_STATE_2);
->>>>>>> 8ff58118
             camera->play->view.unk_124 = camera->camId | 0x50;
             return 1;
         }
@@ -3593,11 +3589,7 @@
                      *temp_s0);
         camera->animState = 20;
         camera->stateFlags |= CAM_STATE_5;
-<<<<<<< HEAD
         camera->stateFlags &= ~(CAM_STATE_CHECK_WATER | CAM_STATE_2);
-=======
-        camera->stateFlags &= ~(CAM_STATE_1 | CAM_STATE_2);
->>>>>>> 8ff58118
         camera->play->view.unk_124 = camera->camId | 0x50;
         return 1;
     }
@@ -3750,11 +3742,7 @@
             spCC[sp9C] = &camera->player->actor;
             sp9C++;
             func_80043ABC(camera);
-<<<<<<< HEAD
             camera->stateFlags &= ~(CAM_STATE_CHECK_WATER | CAM_STATE_2);
-=======
-            camera->stateFlags &= ~(CAM_STATE_1 | CAM_STATE_2);
->>>>>>> 8ff58118
             rwData->unk_10 = roData->unk_1E;
             rwData->unk_08 = playerPosRot->pos.y - camera->playerPosDelta.y;
             if (roData->interfaceField & KEEPON4_FLAG_1) {
@@ -3843,11 +3831,7 @@
         rwData->unk_10--;
     } else if (roData->interfaceField & KEEPON4_FLAG_4) {
         camera->stateFlags |= (CAM_STATE_4 | CAM_STATE_10);
-<<<<<<< HEAD
         camera->stateFlags |= (CAM_STATE_CHECK_WATER | CAM_STATE_2);
-=======
-        camera->stateFlags |= (CAM_STATE_1 | CAM_STATE_2);
->>>>>>> 8ff58118
         camera->stateFlags &= ~CAM_STATE_3;
         if (camera->timer > 0) {
             camera->timer--;
@@ -3856,11 +3840,7 @@
         camera->stateFlags |= (CAM_STATE_4 | CAM_STATE_10);
         if ((camera->stateFlags & CAM_STATE_3) || (roData->interfaceField & KEEPON4_FLAG_7)) {
             sCameraInterfaceField = CAM_INTERFACE_FIELD(CAM_LETTERBOX_NONE, CAM_HUD_VISIBILITY_ALL, 0);
-<<<<<<< HEAD
             camera->stateFlags |= (CAM_STATE_CHECK_WATER | CAM_STATE_2);
-=======
-            camera->stateFlags |= (CAM_STATE_1 | CAM_STATE_2);
->>>>>>> 8ff58118
             camera->stateFlags &= ~CAM_STATE_3;
             if (camera->prevBgCamIndex < 0) {
                 Camera_ChangeSettingFlags(camera, camera->prevSetting, CAM_CHANGE_SETTING_1);
@@ -4926,11 +4906,7 @@
             if (roData->interfaceField & UNIQUE3_FLAG_1) {
                 camera->stateFlags |= CAM_STATE_2;
                 camera->stateFlags &= ~CAM_STATE_3;
-<<<<<<< HEAD
                 Camera_ChangeSettingFlags(camera, CAM_SET_PIVOT_IN_FRONT, CAM_CHANGE_SETTING_1);
-=======
-                Camera_ChangeSettingFlags(camera, CAM_SET_PIVOT_IN_FRONT, 2);
->>>>>>> 8ff58118
                 break;
             }
             doorParams->timer3 = 5;
@@ -5059,11 +5035,7 @@
             camera->posOffset.z = camera->at.z - playerPosRot->pos.z;
             camera->atLERPStepScale = 0.0f;
             camera->stateFlags |= CAM_STATE_2;
-<<<<<<< HEAD
             Camera_ChangeSettingFlags(camera, camera->prevSetting, CAM_CHANGE_SETTING_1);
-=======
-            Camera_ChangeSettingFlags(camera, camera->prevSetting, 2);
->>>>>>> 8ff58118
         }
     } else {
         if (rwData->animTimer > 0) {
@@ -5089,11 +5061,7 @@
             camera->posOffset.y = camera->at.y - playerPosRot->pos.y;
             camera->posOffset.z = camera->at.z - playerPosRot->pos.z;
             camera->atLERPStepScale = 0.0f;
-<<<<<<< HEAD
             Camera_ChangeSettingFlags(camera, camera->prevSetting, CAM_CHANGE_SETTING_1);
-=======
-            Camera_ChangeSettingFlags(camera, camera->prevSetting, 2);
->>>>>>> 8ff58118
             camera->stateFlags |= CAM_STATE_2;
         }
     }
@@ -6358,11 +6326,7 @@
 s32 Camera_Demo7(Camera* camera) {
     if (camera->animState == 0) {
         camera->stateFlags &= ~CAM_STATE_2;
-<<<<<<< HEAD
         camera->stateFlags |= CAM_STATE_DEMO7;
-=======
-        camera->stateFlags |= CAM_STATE_12;
->>>>>>> 8ff58118
         camera->animState++;
     }
     //! @bug doesn't return
@@ -6937,11 +6901,7 @@
         if (1) {}
 
         case 0:
-<<<<<<< HEAD
             camera->stateFlags &= ~(CAM_STATE_CHECK_WATER | CAM_STATE_2);
-=======
-            camera->stateFlags &= ~(CAM_STATE_1 | CAM_STATE_2);
->>>>>>> 8ff58118
             camera->animState++;
             rwData->targetYaw = ABS(playerPosRot->rot.y - adjustedPlayerPosRot.rot.y) >= 0x4000
                                     ? adjustedPlayerPosRot.rot.y - 0x7FFF
@@ -7023,13 +6983,8 @@
                 CHECK_BTN_ALL(D_8015BD7C->state.input[0].press.button, BTN_Z) ||
                 (roData->interfaceField & SPECIAL9_FLAG_3)) {
 
-<<<<<<< HEAD
                 Camera_ChangeSettingFlags(camera, camera->prevSetting, CAM_CHANGE_SETTING_1);
                 camera->stateFlags |= (CAM_STATE_CHECK_WATER | CAM_STATE_2);
-=======
-                Camera_ChangeSettingFlags(camera, camera->prevSetting, 2);
-                camera->stateFlags |= (CAM_STATE_1 | CAM_STATE_2);
->>>>>>> 8ff58118
             }
             break;
     }
@@ -7130,11 +7085,7 @@
     camera->bgId = BGCHECK_SCENE;
     camera->csId = 0x7FFF;
     camera->timer = -1;
-<<<<<<< HEAD
     camera->stateFlags |= CAM_STATE_INITIALIZED;
-=======
-    camera->stateFlags |= CAM_STATE_14;
->>>>>>> 8ff58118
 
     camera->up.y = 1.0f;
     camera->up.z = camera->up.x = 0.0f;
@@ -7360,21 +7311,13 @@
     Player* player = camera->player;
     s16 prevBgId;
 
-<<<<<<< HEAD
     if (!(camera->stateFlags & CAM_STATE_CHECK_WATER) || sCameraSettings[camera->setting].unk_00 & 0x40000000) {
-=======
-    if (!(camera->stateFlags & CAM_STATE_1) || sCameraSettings[camera->setting].unk_00 & 0x40000000) {
->>>>>>> 8ff58118
         return 0;
     }
 
     if (camera->stateFlags & CAM_STATE_9) {
         if (player->stateFlags2 & PLAYER_STATE2_11) {
-<<<<<<< HEAD
             Camera_ChangeSettingFlags(camera, CAM_SET_PIVOT_WATER_SURFACE, CAM_CHANGE_SETTING_2 | CAM_CHANGE_SETTING_1);
-=======
-            Camera_ChangeSettingFlags(camera, CAM_SET_PIVOT_WATER_SURFACE, 6);
->>>>>>> 8ff58118
             camera->stateFlags |= CAM_STATE_15;
         } else if (camera->stateFlags & CAM_STATE_15) {
             Camera_ChangeSettingFlags(camera, *waterCamSetting, 6);
@@ -7431,13 +7374,8 @@
 
     if (waterY = Camera_GetWaterSurface(camera, &camera->eye, &waterLightsIndex), waterY != BGCHECK_Y_MIN) {
         camera->waterYPos = waterY;
-<<<<<<< HEAD
         if (!(camera->stateFlags & CAM_STATE_UNDERWATER)) {
             camera->stateFlags |= CAM_STATE_UNDERWATER;
-=======
-        if (!(camera->stateFlags & CAM_STATE_8)) {
-            camera->stateFlags |= CAM_STATE_8;
->>>>>>> 8ff58118
             osSyncPrintf("kankyo changed water, sound on\n");
             Environment_EnableUnderwaterLights(camera->play, waterLightsIndex);
             camera->waterDistortionTimer = 80;
@@ -7471,13 +7409,8 @@
             camera->distortionFlags |= DISTORTION_UNDERWATER_WEAK;
         }
     } else {
-<<<<<<< HEAD
         if (camera->stateFlags & CAM_STATE_UNDERWATER) {
             camera->stateFlags &= ~CAM_STATE_UNDERWATER;
-=======
-        if (camera->stateFlags & CAM_STATE_8) {
-            camera->stateFlags &= ~CAM_STATE_8;
->>>>>>> 8ff58118
             osSyncPrintf("kankyo changed water off, sound off\n");
             Environment_DisableUnderwaterLights(camera->play);
             if (*waterQuakeIndex != 0) {
@@ -7606,19 +7539,11 @@
                                 Math_CosS(depthPhase) * (zScale * scaleFactor) + 1.0f);
         View_SetDistortionSpeed(&camera->play->view, speed * speedFactor);
 
-<<<<<<< HEAD
         camera->stateFlags |= CAM_STATE_DISTORTION;
 
     } else if (camera->stateFlags & CAM_STATE_DISTORTION) {
         View_ClearDistortion(&camera->play->view);
         camera->stateFlags &= ~CAM_STATE_DISTORTION;
-=======
-        camera->stateFlags |= CAM_STATE_6;
-
-    } else if (camera->stateFlags & CAM_STATE_6) {
-        View_ClearDistortion(&camera->play->view);
-        camera->stateFlags &= ~CAM_STATE_6;
->>>>>>> 8ff58118
     }
 }
 
@@ -7923,11 +7848,7 @@
 
 s32 func_8005A02C(Camera* camera) {
     camera->stateFlags |= (CAM_STATE_2 | CAM_STATE_3);
-<<<<<<< HEAD
     camera->stateFlags &= ~(CAM_STATE_3 | CAM_STATE_DEMO7);
-=======
-    camera->stateFlags &= ~(CAM_STATE_3 | CAM_STATE_12);
->>>>>>> 8ff58118
     return true;
 }
 
@@ -7945,11 +7866,7 @@
         osSyncPrintf("+=+(%d)+=+ recive request -> %s\n", camera->play->state.frames, sCameraModeNames[mode]);
     }
 
-<<<<<<< HEAD
     if ((camera->stateFlags & CAM_STATE_5) && !flags) {
-=======
-    if ((camera->stateFlags & CAM_STATE_5) && (flags == 0)) {
->>>>>>> 8ff58118
         camera->behaviorFlags |= CAM_BEHAVIOR_MODE_2;
         return -1;
     }
@@ -7967,43 +7884,6 @@
             Camera_CopyDataToRegs(camera, camera->mode);
             func_8005A02C(camera);
             return 0xC0000000 | mode;
-<<<<<<< HEAD
-=======
-        } else {
-            camera->behaviorFlags |= CAM_BEHAVIOR_MODE_2;
-            camera->behaviorFlags |= CAM_BEHAVIOR_MODE_1;
-            return 0;
-        }
-    } else {
-        if (mode == camera->mode && flags == 0) {
-            camera->behaviorFlags |= CAM_BEHAVIOR_MODE_2;
-            camera->behaviorFlags |= CAM_BEHAVIOR_MODE_1;
-            return -1;
-        }
-        camera->behaviorFlags |= CAM_BEHAVIOR_MODE_2;
-        camera->behaviorFlags |= CAM_BEHAVIOR_MODE_1;
-        Camera_CopyDataToRegs(camera, mode);
-        modeChangeFlags = 0;
-        switch (mode) {
-            case CAM_MODE_FIRSTPERSON:
-                modeChangeFlags = 0x20;
-                break;
-            case CAM_MODE_BATTLE:
-                modeChangeFlags = 4;
-                break;
-            case CAM_MODE_FOLLOWTARGET:
-                if (camera->target != NULL && camera->target->id != ACTOR_EN_BOOM) {
-                    modeChangeFlags = 8;
-                }
-                break;
-            case CAM_MODE_TARGET:
-            case CAM_MODE_TALK:
-            case CAM_MODE_BOWARROWZ:
-            case CAM_MODE_HANGZ:
-            case CAM_MODE_PUSHPULL:
-                modeChangeFlags = 2;
-                break;
->>>>>>> 8ff58118
         }
 
         camera->behaviorFlags |= CAM_BEHAVIOR_MODE_2;
@@ -8130,6 +8010,7 @@
 
     func_8005A02C(camera);
     camera->mode = mode;
+
     return 0x80000000 | mode;
 }
 
@@ -8153,26 +8034,16 @@
 
 s16 Camera_ChangeSettingFlags(Camera* camera, s16 setting, s16 flags) {
     if (camera->behaviorFlags & CAM_BEHAVIOR_SETTING_1) {
-<<<<<<< HEAD
         if (((sCameraSettings[camera->setting].unk_00 & 0xF000000) >> 0x18) >=
             ((sCameraSettings[setting].unk_00 & 0xF000000) >> 0x18)) {
             camera->behaviorFlags |= CAM_BEHAVIOR_SETTING_VALID;
-=======
-        if ((u32)((u32)(sCameraSettings[camera->setting].unk_00 & 0xF000000) >> 0x18) >=
-            (u32)((u32)(sCameraSettings[setting].unk_00 & 0xF000000) >> 0x18)) {
-            camera->behaviorFlags |= CAM_BEHAVIOR_SETTING_2;
->>>>>>> 8ff58118
             return -2;
         }
     }
 
     if (((setting == CAM_SET_MEADOW_BIRDS_EYE) || (setting == CAM_SET_MEADOW_UNUSED)) && LINK_IS_ADULT &&
         (camera->play->sceneId == SCENE_SACRED_FOREST_MEADOW)) {
-<<<<<<< HEAD
         camera->behaviorFlags |= CAM_BEHAVIOR_SETTING_VALID;
-=======
-        camera->behaviorFlags |= CAM_BEHAVIOR_SETTING_2;
->>>>>>> 8ff58118
         return -5;
     }
 
@@ -8181,37 +8052,22 @@
         return -99;
     }
 
-<<<<<<< HEAD
     if ((setting == camera->setting) && !(flags & CAM_CHANGE_SETTING_0)) {
         camera->behaviorFlags |= CAM_BEHAVIOR_SETTING_VALID;
         if (!(flags & CAM_CHANGE_SETTING_1)) {
-=======
-    if ((setting == camera->setting) && !(flags & 1)) {
-        camera->behaviorFlags |= CAM_BEHAVIOR_SETTING_2;
-        if (!(flags & 2)) {
->>>>>>> 8ff58118
             camera->behaviorFlags |= CAM_BEHAVIOR_SETTING_1;
         }
         return -1;
     }
 
-<<<<<<< HEAD
     camera->behaviorFlags |= CAM_BEHAVIOR_SETTING_VALID;
 
     if (!(flags & CAM_CHANGE_SETTING_1)) {
-=======
-    camera->behaviorFlags |= CAM_BEHAVIOR_SETTING_2;
-    if (!(flags & 2)) {
->>>>>>> 8ff58118
         camera->behaviorFlags |= CAM_BEHAVIOR_SETTING_1;
     }
 
     camera->stateFlags |= (CAM_STATE_2 | CAM_STATE_3);
-<<<<<<< HEAD
     camera->stateFlags &= ~(CAM_STATE_3 | CAM_STATE_DEMO7);
-=======
-    camera->stateFlags &= ~(CAM_STATE_3 | CAM_STATE_12);
->>>>>>> 8ff58118
 
     if (!(sCameraSettings[camera->setting].unk_00 & 0x40000000)) {
         camera->prevSetting = camera->setting;
@@ -8256,12 +8112,8 @@
     if (!(camera->behaviorFlags & CAM_BEHAVIOR_BG_2)) {
         newCameraSetting = Camera_GetBgCamSetting(camera, bgCamIndex);
         camera->behaviorFlags |= CAM_BEHAVIOR_BG_2;
-<<<<<<< HEAD
         settingChangeSuccessful =
             Camera_ChangeSettingFlags(camera, newCameraSetting, CAM_CHANGE_SETTING_2 | CAM_CHANGE_SETTING_0) >= 0;
-=======
-        settingChangeSuccessful = Camera_ChangeSettingFlags(camera, newCameraSetting, 5) >= 0;
->>>>>>> 8ff58118
         if (settingChangeSuccessful || sCameraSettings[camera->setting].unk_00 & 0x80000000) {
             camera->bgCamIndex = bgCamIndex;
             camera->behaviorFlags |= CAM_BEHAVIOR_BG_1;
