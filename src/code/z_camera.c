#include "ultra64.h"
#include "global.h"
#include "vt.h"
#include "overlays/actors/ovl_En_Horse/z_en_horse.h"

s16 Camera_ChangeSettingFlags(Camera* camera, s16 setting, s16 flags);
s32 Camera_ChangeModeFlags(Camera* camera, s16 mode, u8 flags);
s32 Camera_QRegInit(void);
s32 Camera_UpdateWater(Camera* camera);

// Camera will reload its paramData. Usually that means setting the read-only data from what is stored in
// CameraModeValue arrays. Although sometimes some read-write data is reset as well
#define RELOAD_PARAMS(camera) (camera->animState == 0 || camera->animState == 10 || camera->animState == 20)

/**
 * Camera data is stored in both read-only data and OREG as s16, and then converted to the appropriate type during
 * runtime. If a small f32 is being stored as an s16, it is common to store that value 100 times larger than the
 * original value. This is then scaled back down during runtime with the CAM_DATA_SCALED macro.
 */
#define CAM_DATA_SCALED(x) ((x)*0.01f)

// Load the next value from camera read-only data stored in CameraModeValue
#define GET_NEXT_RO_DATA(values) ((values++)->val)
// Load the next value and scale down from camera read-only data stored in CameraModeValue
#define GET_NEXT_SCALED_RO_DATA(values) CAM_DATA_SCALED(GET_NEXT_RO_DATA(values))

#define FLG_ADJSLOPE (1 << 0)
#define FLG_OFFGROUND (1 << 7)

#define DISTORTION_HOT_ROOM (1 << 0)
#define DISTORTION_UNDERWATER_WEAK (1 << 1)
#define DISTORTION_UNDERWATER_MEDIUM (1 << 2)
#define DISTORTION_UNDERWATER_STRONG (1 << 3)
#define DISTORTION_UNDERWATER_FISHING (1 << 4)

#include "z_camera_data.c"

/*===============================================================*/

/**
 * Interpolates along a curve between 0 and 1 with a period of
 * -a <= p <= a at time `b`
 */
f32 Camera_InterpolateCurve(f32 a, f32 b) {
    f32 ret;
    f32 absB;
    f32 t = 0.4f;
    f32 t2;
    f32 t3;
    f32 t4;

    absB = fabsf(b);
    if (a < absB) {
        ret = 1.0f;
    } else {
        t2 = 1.0f - t;
        if ((a * t2) > absB) {
            t3 = SQ(b) * (1.0f - t);
            t4 = SQ(a * t2);
            ret = t3 / t4;
        } else {
            t3 = SQ(a - absB) * t;
            t4 = SQ(0.4f * a);
            ret = 1.0f - (t3 / t4);
        }
    }
    return ret;
}

/*
 * Performs linear interpoloation between `cur` and `target`.  If `cur` is within
 * `minDiff` units, The result is rounded up to `target`
 */
f32 Camera_LERPCeilF(f32 target, f32 cur, f32 stepScale, f32 minDiff) {
    f32 diff = target - cur;
    f32 step;
    f32 ret;

    if (fabsf(diff) >= minDiff) {
        step = diff * stepScale;
        ret = cur + step;
    } else {
        ret = target;
    }

    return ret;
}

/*
 * Performs linear interpoloation between `cur` and `target`.  If `cur` is within
 * `minDiff` units, The result is rounded down to `cur`
 */
f32 Camera_LERPFloorF(f32 target, f32 cur, f32 stepScale, f32 minDiff) {
    f32 diff = target - cur;
    f32 step;
    f32 ret;

    if (fabsf(diff) >= minDiff) {
        step = diff * stepScale;
        ret = cur + step;
    } else {
        ret = cur;
    }

    return ret;
}

/*
 * Performs linear interpoloation between `cur` and `target`.  If `cur` is within
 * `minDiff` units, The result is rounded up to `target`
 */
s16 Camera_LERPCeilS(s16 target, s16 cur, f32 stepScale, s16 minDiff) {
    s16 diff = target - cur;
    s16 step;
    s32 ret;

    if (ABS(diff) >= minDiff) {
        step = diff * stepScale + 0.5f;
        ret = cur + step;
    } else {
        ret = target;
    }

    return ret;
}

/*
 * Performs linear interpoloation between `cur` and `target`.  If `cur` is within
 * `minDiff` units, The result is rounded down to `cur`
 */
s16 Camera_LERPFloorS(s16 target, s16 cur, f32 stepScale, s16 minDiff) {
    s16 diff = target - cur;
    s16 step;
    s32 ret;

    if (ABS(diff) >= minDiff) {
        step = diff * stepScale + 0.5f;
        ret = cur + step;
    } else {
        ret = cur;
    }

    return ret;
}

/*
 * Performs linear interpoloation between `cur` and `target`.  If `cur` is within
 * `minDiff` units, The result is rounded up to `target`
 */
void Camera_LERPCeilVec3f(Vec3f* target, Vec3f* cur, f32 yStepScale, f32 xzStepScale, f32 minDiff) {
    cur->x = Camera_LERPCeilF(target->x, cur->x, xzStepScale, minDiff);
    cur->y = Camera_LERPCeilF(target->y, cur->y, yStepScale, minDiff);
    cur->z = Camera_LERPCeilF(target->z, cur->z, xzStepScale, minDiff);
}

void func_80043ABC(Camera* camera) {
    camera->yawUpdateRateInv = 100.0f;
    camera->pitchUpdateRateInv = R_CAM_DEFA_PHI_UPDRATE;
    camera->rUpdateRateInv = OREG(6);
    camera->xzOffsetUpdateRate = CAM_DATA_SCALED(OREG(2));
    camera->yOffsetUpdateRate = CAM_DATA_SCALED(OREG(3));
    camera->fovUpdateRate = CAM_DATA_SCALED(OREG(4));
}

void func_80043B60(Camera* camera) {
    camera->rUpdateRateInv = OREG(27);
    camera->yawUpdateRateInv = OREG(27);
    camera->pitchUpdateRateInv = OREG(27);
    camera->xzOffsetUpdateRate = 0.001f;
    camera->yOffsetUpdateRate = 0.001f;
    camera->fovUpdateRate = 0.001f;
}

Vec3f* Camera_Vec3sToVec3f(Vec3f* dest, Vec3s* src) {
    Vec3f copy;

    copy.x = src->x;
    copy.y = src->y;
    copy.z = src->z;

    *dest = copy;
    return dest;
}

Vec3f* Camera_Vec3fVecSphGeoAdd(Vec3f* dest, Vec3f* a, VecSph* b) {
    Vec3f copy;
    Vec3f vecB;
    OLib_VecSphGeoToVec3f(&vecB, b);

    copy.x = a->x + vecB.x;
    copy.y = a->y + vecB.y;
    copy.z = a->z + vecB.z;

    *dest = copy;
    return dest;
}

Vec3f* Camera_Vec3fTranslateByUnitVector(Vec3f* dest, Vec3f* src, Vec3f* unitVector, f32 uvScale) {
    Vec3f copy;

    copy.x = src->x + (unitVector->x * uvScale);
    copy.y = src->y + (unitVector->y * uvScale);
    copy.z = src->z + (unitVector->z * uvScale);

    *dest = copy;
    return dest;
}

/**
 * Detects the collision poly between `from` and `to`, places collision info in `to`
 */
s32 Camera_BGCheckInfo(Camera* camera, Vec3f* from, CamColChk* to) {
    CollisionContext* colCtx = &camera->play->colCtx;
    Vec3f toNewPos;
    Vec3f toPoint;
    Vec3f fromToNorm;
    f32 floorPolyY;
    CollisionPoly* floorPoly;
    s32 floorBgId;
    VecSph fromToOffset;

    OLib_Vec3fDiffToVecSphGeo(&fromToOffset, from, &to->pos);
    fromToOffset.r += 8.0f;
    Camera_Vec3fVecSphGeoAdd(&toPoint, from, &fromToOffset);

    if (!BgCheck_CameraLineTest1(colCtx, from, &toPoint, &toNewPos, &to->poly, 1, 1, 1, -1, &to->bgId)) {
        // no poly in path.
        OLib_Vec3fDistNormalize(&fromToNorm, from, &to->pos);

        to->norm.x = -fromToNorm.x;
        to->norm.y = -fromToNorm.y;
        to->norm.z = -fromToNorm.z;

        toNewPos = to->pos;
        toNewPos.y += 5.0f;
        floorPolyY = BgCheck_CameraRaycastFloor2(colCtx, &floorPoly, &floorBgId, &toNewPos);

        if ((to->pos.y - floorPolyY) > 5.0f) {
            // if the y distance from the check point to the floor is more than 5 units
            // the point is not colliding with any collision.
            to->pos.x += to->norm.x;
            to->pos.y += to->norm.y;
            to->pos.z += to->norm.z;
            return 0;
        }

        to->poly = floorPoly;
        toNewPos.y = floorPolyY + 1.0f;
        to->bgId = floorBgId;
    }

    to->norm.x = COLPOLY_GET_NORMAL(to->poly->normal.x);
    to->norm.y = COLPOLY_GET_NORMAL(to->poly->normal.y);
    to->norm.z = COLPOLY_GET_NORMAL(to->poly->normal.z);
    to->pos.x = to->norm.x + toNewPos.x;
    to->pos.y = to->norm.y + toNewPos.y;
    to->pos.z = to->norm.z + toNewPos.z;

    return floorBgId + 1;
}

/**
 * Detects if there is collision between `from` and `to`
 */
s32 Camera_BGCheck(Camera* camera, Vec3f* from, Vec3f* to) {
    CamColChk toCol;
    s32 bgId;

    toCol.pos = *to;
    bgId = Camera_BGCheckInfo(camera, from, &toCol);
    *to = toCol.pos;
    return bgId;
}

s32 func_80043F94(Camera* camera, Vec3f* from, CamColChk* to) {
    CollisionContext* colCtx = &camera->play->colCtx;
    Vec3f toNewPos;
    Vec3f toPos;
    Vec3f fromToNorm;
    Vec3f playerFloorNormF;
    f32 floorY;
    CollisionPoly* floorPoly;
    s32 bgId;
    VecSph fromToGeo;

    OLib_Vec3fDiffToVecSphGeo(&fromToGeo, from, &to->pos);
    fromToGeo.r += 8.0f;
    Camera_Vec3fVecSphGeoAdd(&toPos, from, &fromToGeo);
    if (!BgCheck_CameraLineTest1(colCtx, from, &toPos, &toNewPos, &to->poly, 1, 1, 1, -1, &to->bgId)) {
        OLib_Vec3fDistNormalize(&fromToNorm, from, &to->pos);
        to->norm.x = -fromToNorm.x;
        to->norm.y = -fromToNorm.y;
        to->norm.z = -fromToNorm.z;
        toNewPos = to->pos;
        toNewPos.y += 5.0f;
        floorY = BgCheck_CameraRaycastFloor2(colCtx, &floorPoly, &bgId, &toNewPos);
        if ((to->pos.y - floorY) > 5.0f) {
            // to is not on the ground or below it.
            to->pos.x += to->norm.x;
            to->pos.y += to->norm.y;
            to->pos.z += to->norm.z;
            return 0;
        }
        // to is touching the ground, move it up 1 unit.
        to->poly = floorPoly;
        toNewPos.y = floorY + 1.0f;
        to->bgId = bgId;
    }
    to->norm.x = COLPOLY_GET_NORMAL(to->poly->normal.x);
    to->norm.y = COLPOLY_GET_NORMAL(to->poly->normal.y);
    to->norm.z = COLPOLY_GET_NORMAL(to->poly->normal.z);
    if ((to->norm.y > 0.5f) || (to->norm.y < -0.8f)) {
        to->pos.x = to->norm.x + toNewPos.x;
        to->pos.y = to->norm.y + toNewPos.y;
        to->pos.z = to->norm.z + toNewPos.z;
    } else if (playerFloorPoly != NULL) {
        playerFloorNormF.x = COLPOLY_GET_NORMAL(playerFloorPoly->normal.x);
        playerFloorNormF.y = COLPOLY_GET_NORMAL(playerFloorPoly->normal.y);
        playerFloorNormF.z = COLPOLY_GET_NORMAL(playerFloorPoly->normal.z);
        if (Math3D_LineSegVsPlane(playerFloorNormF.x, playerFloorNormF.y, playerFloorNormF.z, playerFloorPoly->dist,
                                  from, &toPos, &toNewPos, 1)) {
            // line is from->to is touching the poly the player is on.
            to->norm = playerFloorNormF;
            to->poly = playerFloorPoly;
            to->bgId = camera->bgId;
            to->pos.x = to->norm.x + toNewPos.x;
            to->pos.y = to->norm.y + toNewPos.y;
            to->pos.z = to->norm.z + toNewPos.z;
        } else {
            OLib_Vec3fDistNormalize(&fromToNorm, from, &to->pos);
            to->norm.x = -fromToNorm.x;
            to->norm.y = -fromToNorm.y;
            to->norm.z = -fromToNorm.z;
            to->pos.x += to->norm.x;
            to->pos.y += to->norm.y;
            to->pos.z += to->norm.z;
            return 0;
        }
    }
    return 1;
}

void func_80044340(Camera* camera, Vec3f* arg1, Vec3f* arg2) {
    CamColChk sp20;
    Vec3s unused;

    sp20.pos = *arg2;
    func_80043F94(camera, arg1, &sp20);
    *arg2 = sp20.pos;
}

/**
 * Checks if `from` to `to` is looking from the outside of a poly towards the front
 */
s32 Camera_CheckOOB(Camera* camera, Vec3f* from, Vec3f* to) {
    s32 pad;
    Vec3f intersect;
    s32 pad2;
    s32 bgId;
    CollisionPoly* poly;
    CollisionContext* colCtx = &camera->play->colCtx;

    poly = NULL;
    if (BgCheck_CameraLineTest1(colCtx, from, to, &intersect, &poly, 1, 1, 1, 0, &bgId) &&
        (CollisionPoly_GetPointDistanceFromPlane(poly, from) < 0.0f)) {
        // if there is a poly between `from` and `to` and the `from` is behind the poly.
        return true;
    }

    return false;
}

/**
 * Gets the floor position underneath `chkPos`, and returns the normal of the floor to `floorNorm`,
 * and bgId to `bgId`.  If no floor is found, then the normal is a flat surface pointing upwards.
 */
f32 Camera_GetFloorYNorm(Camera* camera, Vec3f* floorNorm, Vec3f* chkPos, s32* bgId) {
    s32 pad;
    CollisionPoly* floorPoly;
    f32 floorY = BgCheck_EntityRaycastFloor3(&camera->play->colCtx, &floorPoly, bgId, chkPos);

    if (floorY == BGCHECK_Y_MIN) {
        // no floor
        floorNorm->x = 0.0f;
        floorNorm->y = 1.0f;
        floorNorm->z = 0.0f;
    } else {
        floorNorm->x = COLPOLY_GET_NORMAL(floorPoly->normal.x);
        floorNorm->y = COLPOLY_GET_NORMAL(floorPoly->normal.y);
        floorNorm->z = COLPOLY_GET_NORMAL(floorPoly->normal.z);
    }

    return floorY;
}

/**
 * Gets the position of the floor from `pos`
 */
f32 Camera_GetFloorY(Camera* camera, Vec3f* pos) {
    Vec3f posCheck;
    Vec3f floorNorm;
    s32 bgId;

    posCheck = *pos;
    posCheck.y += 80.0f;

    return Camera_GetFloorYNorm(camera, &floorNorm, &posCheck, &bgId);
}

/**
 * Gets the position of the floor from `pos`, and if the floor is considered not solid,
 * it checks the next floor below that up to 3 times.  Returns the normal of the floor into `norm`
 */
f32 Camera_GetFloorYLayer(Camera* camera, Vec3f* norm, Vec3f* pos, s32* bgId) {
    CollisionPoly* floorPoly;
    CollisionContext* colCtx = &camera->play->colCtx;
    f32 floorY;
    s32 i;

    for (i = 3; i > 0; i--) {
        floorY = BgCheck_CameraRaycastFloor2(colCtx, &floorPoly, bgId, pos);
        if (floorY == BGCHECK_Y_MIN ||
            (camera->playerGroundY < floorY && !(COLPOLY_GET_NORMAL(floorPoly->normal.y) > 0.5f))) {
            // no floor, or player is below the floor and floor is not considered steep
            norm->x = 0.0f;
            norm->y = 1.0f;
            norm->z = 0.0f;
            floorY = BGCHECK_Y_MIN;
            break;
        } else if (SurfaceType_GetFloorType(colCtx, floorPoly, *bgId) == FLOOR_TYPE_1) {
            // floor is not solid, check below that floor.
            pos->y = floorY - 10.0f;
            continue;
        } else {
            norm->x = COLPOLY_GET_NORMAL(floorPoly->normal.x);
            norm->y = COLPOLY_GET_NORMAL(floorPoly->normal.y);
            norm->z = COLPOLY_GET_NORMAL(floorPoly->normal.z);
            break;
        }
    }
    if (i == 0) {
        osSyncPrintf(VT_COL(YELLOW, BLACK) "camera: foward check: too many layer!\n" VT_RST);
    }
    return floorY;
}

/**
 * Returns the CameraSettingType of the camera at index `bgCamIndex`
 */
s16 Camera_GetBgCamSetting(Camera* camera, s32 bgCamIndex) {
    return BgCheck_GetBgCamSettingImpl(&camera->play->colCtx, bgCamIndex, BGCHECK_SCENE);
}

/**
 * Returns the bgCamFuncData using the current bgCam index
 */
Vec3s* Camera_GetBgCamFuncData(Camera* camera) {
    return BgCheck_GetBgCamFuncDataImpl(&camera->play->colCtx, camera->bgCamIndex, BGCHECK_SCENE);
}

/**
 * Gets the bgCam index for the poly `poly`, returns -1 if
 * there is no camera data for that poly.
 */
s32 Camera_GetBgCamIndex(Camera* camera, s32* bgId, CollisionPoly* poly) {
    s32 bgCamIndex;
    PosRot playerPosRot;
    s32 ret;

    Actor_GetWorldPosShapeRot(&playerPosRot, &camera->player->actor); // unused.
    bgCamIndex = SurfaceType_GetBgCamIndex(&camera->play->colCtx, poly, *bgId);

    if (BgCheck_GetBgCamSettingImpl(&camera->play->colCtx, bgCamIndex, *bgId) == CAM_SET_NONE) {
        ret = -1;
    } else {
        ret = bgCamIndex;
    }
    return ret;
}

/**
 * Returns the bgCamFuncData for the floor under the player.
 * Also returns the number of pieces of data there are in `bgCamCount`.
 * If there is no floor, then return NULL
 */
Vec3s* Camera_GetBgCamFuncDataUnderPlayer(Camera* camera, u16* bgCamCount) {
    CollisionPoly* floorPoly;
    s32 pad;
    s32 bgId;
    PosRot playerPosShape;

    Actor_GetWorldPosShapeRot(&playerPosShape, &camera->player->actor);
    playerPosShape.pos.y += Player_GetHeight(camera->player);

    if (BgCheck_EntityRaycastFloor3(&camera->play->colCtx, &floorPoly, &bgId, &playerPosShape.pos) == BGCHECK_Y_MIN) {
        // no floor
        return NULL;
    }

    *bgCamCount = BgCheck_GetBgCamCount(&camera->play->colCtx, floorPoly, bgId);
    return BgCheck_GetBgCamFuncData(&camera->play->colCtx, floorPoly, bgId);
}

/**
 * Gets the Camera information for the water box the player is in.
 * Returns -1 if the player is not in a water box, or does not have a swimming state.
 * Returns -2 if there is no camera index for the water box.
 * Returns the camera data index otherwise.
 */
s32 Camera_GetWaterBoxBgCamIndex(Camera* camera, f32* waterY) {
    PosRot playerPosShape;
    WaterBox* waterBox;
    s32 bgCamIndex;

    Actor_GetWorldPosShapeRot(&playerPosShape, &camera->player->actor);
    *waterY = playerPosShape.pos.y;

    if (!WaterBox_GetSurface1(camera->play, &camera->play->colCtx, playerPosShape.pos.x, playerPosShape.pos.z, waterY,
                              &waterBox)) {
        // player's position is not in a water box.
        *waterY = BGCHECK_Y_MIN;
        return -1;
    }

    if (!(camera->player->stateFlags1 & PLAYER_STATE1_27)) {
        // player is not swimming
        *waterY = BGCHECK_Y_MIN;
        return -1;
    }

    bgCamIndex = WaterBox_GetBgCamIndex(&camera->play->colCtx, waterBox);

    //! @bug bgCamIndex = 0 is a valid index, should be (bgCamIndex < 0)
    if ((bgCamIndex <= 0) || (WaterBox_GetBgCamSetting(&camera->play->colCtx, waterBox) <= CAM_SET_NONE)) {
        // no camera data index, or no CameraSettingType
        return -2;
    }

    return bgCamIndex;
}

/**
 * Checks if `chkPos` is inside a waterbox. If there is no water box below `chkPos`
 * or if `chkPos` is above the water surface, return BGCHECK_Y_MIN, output
 * environment properites to `envProp` if `chkPos` is inside the waterbox.
 */
f32 Camera_GetWaterSurface(Camera* camera, Vec3f* chkPos, s32* envProp) {
    PosRot playerPosRot;
    f32 waterY;
    WaterBox* waterBox;

    Actor_GetWorldPosShapeRot(&playerPosRot, &camera->player->actor);
    waterY = playerPosRot.pos.y;

    if (!WaterBox_GetSurface1(camera->play, &camera->play->colCtx, chkPos->x, chkPos->z, &waterY, &waterBox)) {
        // chkPos is not within the x/z boundaries of a water box.
        return BGCHECK_Y_MIN;
    }

    if (waterY < chkPos->y) {
        // the water's y position is below the check position
        // meaning the position is NOT in the water.
        return BGCHECK_Y_MIN;
    }

    *envProp = WaterBox_GetLightSettingIndex(&camera->play->colCtx, waterBox);
    return waterY;
}

/**
 * Calculates the angle between points `from` and `to`
 */
s16 Camera_XZAngle(Vec3f* to, Vec3f* from) {
    return CAM_DEG_TO_BINANG(RAD_TO_DEG(Math_FAtan2F(from->x - to->x, from->z - to->z)));
}

s16 func_80044ADC(Camera* camera, s16 yaw, s16 arg2) {
    static f32 D_8015CE50;
    static f32 D_8015CE54;
    static CamColChk D_8015CE58;
    Vec3f playerPos;
    Vec3f rotatedPos;
    Vec3f floorNorm;
    f32 temp_f2;
    s16 temp_s0;
    s16 temp_s1;
    f32 phi_f18;
    f32 sinYaw;
    f32 cosYaw;
    s32 bgId;
    f32 sp30;
    f32 sp2C;
    f32 phi_f16;
    f32 playerHeight;

    sinYaw = Math_SinS(yaw);
    cosYaw = Math_CosS(yaw);
    playerHeight = Player_GetHeight(camera->player);
    temp_f2 = CAM_DATA_SCALED(OREG(19)) * playerHeight;
    sp30 = CAM_DATA_SCALED(OREG(17)) * playerHeight;
    sp2C = CAM_DATA_SCALED(OREG(18)) * playerHeight;
    playerPos.x = camera->playerPosRot.pos.x;
    playerPos.y = camera->playerGroundY + temp_f2;
    playerPos.z = camera->playerPosRot.pos.z;
    rotatedPos.x = playerPos.x + (sp30 * sinYaw);
    rotatedPos.y = playerPos.y;
    rotatedPos.z = playerPos.z + (sp30 * cosYaw);
    if (arg2 || (camera->play->state.frames % 2) == 0) {
        D_8015CE58.pos.x = playerPos.x + (sp2C * sinYaw);
        D_8015CE58.pos.y = playerPos.y;
        D_8015CE58.pos.z = playerPos.z + (sp2C * cosYaw);
        Camera_BGCheckInfo(camera, &playerPos, &D_8015CE58);
        if (arg2) {
            D_8015CE50 = D_8015CE54 = camera->playerGroundY;
        }
    } else {
        sp2C = OLib_Vec3fDistXZ(&playerPos, &D_8015CE58.pos);
        D_8015CE58.pos.x += D_8015CE58.norm.x * 5.0f;
        D_8015CE58.pos.y += D_8015CE58.norm.y * 5.0f;
        D_8015CE58.pos.z += D_8015CE58.norm.z * 5.0f;
        if (sp2C < sp30) {
            sp30 = sp2C;
            D_8015CE50 = D_8015CE54 = Camera_GetFloorYLayer(camera, &floorNorm, &D_8015CE58.pos, &bgId);
        } else {
            D_8015CE50 = Camera_GetFloorYLayer(camera, &floorNorm, &rotatedPos, &bgId);
            D_8015CE54 = Camera_GetFloorYLayer(camera, &floorNorm, &D_8015CE58.pos, &bgId);
        }

        if (D_8015CE50 == BGCHECK_Y_MIN) {
            D_8015CE50 = camera->playerGroundY;
        }

        if (D_8015CE54 == BGCHECK_Y_MIN) {
            D_8015CE54 = D_8015CE50;
        }
    }
    phi_f16 = CAM_DATA_SCALED(OREG(20)) * (D_8015CE50 - camera->playerGroundY);
    phi_f18 = (1.0f - CAM_DATA_SCALED(OREG(20))) * (D_8015CE54 - camera->playerGroundY);
    temp_s0 = CAM_DEG_TO_BINANG(RAD_TO_DEG(Math_FAtan2F(phi_f16, sp30)));
    temp_s1 = CAM_DEG_TO_BINANG(RAD_TO_DEG(Math_FAtan2F(phi_f18, sp2C)));
    return temp_s0 + temp_s1;
}

Vec3f* Camera_CalcUpFromPitchYawRoll(Vec3f* dest, s16 pitch, s16 yaw, s16 roll) {
    f32 sinPitch;
    f32 cosPitch;
    f32 sinYaw;
    f32 cosYaw;
    f32 sinNegRoll;
    f32 cosNegRoll;
    Vec3f spA4;
    f32 pad;
    f32 sp54;
    f32 sp4C;
    f32 cosPitchCosYawSinRoll;
    f32 negSinPitch;
    f32 temp_f10_2;
    f32 cosPitchcosYaw;
    f32 temp_f14;
    f32 negSinPitchSinYaw;
    f32 negSinPitchCosYaw;
    f32 cosPitchSinYaw;
    f32 temp_f4_2;
    f32 temp_f6;
    f32 temp_f8;
    f32 temp_f8_2;
    f32 temp_f8_3;

    sinPitch = Math_SinS(pitch);
    cosPitch = Math_CosS(pitch);
    sinYaw = Math_SinS(yaw);
    cosYaw = Math_CosS(yaw);
    negSinPitch = -sinPitch;
    sinNegRoll = Math_SinS(-roll);
    cosNegRoll = Math_CosS(-roll);
    negSinPitchSinYaw = negSinPitch * sinYaw;
    temp_f14 = 1.0f - cosNegRoll;
    cosPitchSinYaw = cosPitch * sinYaw;
    sp54 = SQ(cosPitchSinYaw);
    sp4C = (cosPitchSinYaw * sinPitch) * temp_f14;
    cosPitchcosYaw = cosPitch * cosYaw;
    temp_f4_2 = ((1.0f - sp54) * cosNegRoll) + sp54;
    cosPitchCosYawSinRoll = cosPitchcosYaw * sinNegRoll;
    negSinPitchCosYaw = negSinPitch * cosYaw;
    temp_f6 = (cosPitchcosYaw * cosPitchSinYaw) * temp_f14;
    temp_f10_2 = sinPitch * sinNegRoll;
    spA4.x = ((negSinPitchSinYaw * temp_f4_2) + (cosPitch * (sp4C - cosPitchCosYawSinRoll))) +
             (negSinPitchCosYaw * (temp_f6 + temp_f10_2));
    sp54 = SQ(sinPitch);
    temp_f4_2 = (sinPitch * cosPitchcosYaw) * temp_f14;
    temp_f8_3 = cosPitchSinYaw * sinNegRoll;
    temp_f8 = sp4C + cosPitchCosYawSinRoll;
    spA4.y = ((negSinPitchSinYaw * temp_f8) + (cosPitch * (((1.0f - sp54) * cosNegRoll) + sp54))) +
             (negSinPitchCosYaw * (temp_f4_2 - temp_f8_3));
    temp_f8_2 = temp_f6 - temp_f10_2;
    spA4.z = ((negSinPitchSinYaw * temp_f8_2) + (cosPitch * (temp_f4_2 + temp_f8_3))) +
             (negSinPitchCosYaw * (((1.0f - SQ(cosPitchcosYaw)) * cosNegRoll) + SQ(cosPitchcosYaw)));
    *dest = spA4;
    return dest;
}

f32 Camera_ClampLERPScale(Camera* camera, f32 maxLERPScale) {
    f32 ret;

    if (camera->atLERPStepScale < CAM_DATA_SCALED(R_AT_LERP_MIN)) {
        ret = CAM_DATA_SCALED(R_AT_LERP_MIN);
    } else if (camera->atLERPStepScale >= maxLERPScale) {
        ret = maxLERPScale;
    } else {
        ret = CAM_DATA_SCALED(R_AT_LERP_SCALE) * camera->atLERPStepScale;
    }

    return ret;
}

void Camera_CopyDataToRegs(Camera* camera, s16 mode) {
    CameraModeValue* values;
    CameraModeValue* valueP;
    s32 i;

    if (PREG(82)) {
        osSyncPrintf("camera: res: stat (%d/%d/%d)\n", camera->camId, camera->setting, mode);
    }

    values = sCameraSettings[camera->setting].cameraModes[mode].values;

    for (i = 0; i < sCameraSettings[camera->setting].cameraModes[mode].valueCnt; i++) {
        valueP = &values[i];
        PREG(valueP->dataType) = valueP->val;
        if (PREG(82)) {
            osSyncPrintf("camera: res: PREG(%02d) = %d\n", valueP->dataType, valueP->val);
        }
    }
    camera->animState = 0;
}

s32 Camera_CopyPREGToModeValues(Camera* camera) {
    CameraModeValue* values = sCameraSettings[camera->setting].cameraModes[camera->mode].values;
    CameraModeValue* valueP;
    s32 i;

    for (i = 0; i < sCameraSettings[camera->setting].cameraModes[camera->mode].valueCnt; i++) {
        valueP = &values[i];
        valueP->val = R_CAM_DATA(valueP->dataType);
        if (PREG(82)) {
            osSyncPrintf("camera: res: %d = PREG(%02d)\n", valueP->val, valueP->dataType);
        }
    }
    return true;
}

<<<<<<< HEAD
void Camera_UpdateInterface(s16 interfaceFlags) {
    s16 interfaceAlpha;

    if ((interfaceFlags & CAM_LETTERBOX_MASK) != CAM_LETTERBOX_IGNORE) {
        switch (interfaceFlags & CAM_LETTERBOX_SIZE_MASK) {
            case CAM_LETTERBOX_SMALL:
                sCameraLetterboxSize = 26;
                break;

            case CAM_LETTERBOX_MEDIUM:
                sCameraLetterboxSize = 27;
                break;

            case CAM_LETTERBOX_LARGE:
=======
#define LETTERBOX_MASK (0xF000)
#define LETTERBOX_SIZE_MASK (0x7000)
#define LETTERBOX_INSTANT (0x8000)
#define IFACE_ALPHA_MASK (0x0F00)

void Camera_UpdateInterface(s16 flags) {
    s16 interfaceAlpha;

    if ((flags & LETTERBOX_MASK) != LETTERBOX_MASK) {
        switch (flags & LETTERBOX_SIZE_MASK) {
            case 0x1000:
                sCameraLetterboxSize = 26;
                break;
            case 0x2000:
                sCameraLetterboxSize = 27;
                break;
            case 0x3000:
>>>>>>> fec5cd84
                sCameraLetterboxSize = 32;
                break;

            default:
                sCameraLetterboxSize = 0;
                break;
        }

<<<<<<< HEAD
        if (interfaceFlags & CAM_LETTERBOX_INSTANT) {
            ShrinkWindow_SetCurrentVal(sCameraLetterboxSize);
        } else {
            ShrinkWindow_SetVal(sCameraLetterboxSize);
=======
        if (flags & LETTERBOX_INSTANT) {
            Letterbox_SetSize(sCameraLetterboxSize);
        } else {
            Letterbox_SetSizeTarget(sCameraLetterboxSize);
>>>>>>> fec5cd84
        }
    }

    if ((interfaceFlags & CAM_HUD_VISIBILITY_MASK) != CAM_HUD_VISIBILITY_IGNORE) {
        interfaceAlpha = (interfaceFlags & CAM_HUD_VISIBILITY_MASK) >> CAM_HUD_VISIBILITY_SHIFT;
        if (interfaceAlpha == (CAM_HUD_VISIBILITY_50 >> CAM_HUD_VISIBILITY_SHIFT)) {
            interfaceAlpha = 50;
        }
        if (interfaceAlpha != sCameraInterfaceAlpha) {
            sCameraInterfaceAlpha = interfaceAlpha;
            Interface_ChangeAlpha(sCameraInterfaceAlpha);
        }
    }
}

Vec3f* Camera_BGCheckCorner(Vec3f* dst, Vec3f* linePointA, Vec3f* linePointB, CamColChk* pointAColChk,
                            CamColChk* pointBColChk) {
    Vec3f closestPoint;

    if (!func_800427B4(pointAColChk->poly, pointBColChk->poly, linePointA, linePointB, &closestPoint)) {
        osSyncPrintf(VT_COL(YELLOW, BLACK) "camera: corner check no cross point %x %x\n" VT_RST, pointAColChk,
                     pointBColChk);
        *dst = pointAColChk->pos;
        return dst;
    }

    *dst = closestPoint;
    return dst;
}

/**
 * Checks collision between at and eyeNext, if `checkEye` is set, if there is no collsion between
 * eyeNext->at, then eye->at is also checked.
 * Returns:
 * 0 if no collsion is found between at->eyeNext
 * 2 if the angle between the polys is between 60 degrees and 120 degrees
 * 3 ?
 * 6 if the angle between the polys is greater than 120 degrees
 */
s32 func_80045508(Camera* camera, VecSph* diffSph, CamColChk* eyeChk, CamColChk* atChk, s16 checkEye) {
    Vec3f* at = &camera->at;
    Vec3f* eye = &camera->eye;
    Vec3f* eyeNext = &camera->eyeNext;
    Vec3f eyePos;
    s32 atEyeBgId;
    s32 eyeAtBgId;
    s32 ret;
    f32 cosEyeAt;

    eyeChk->pos = camera->eyeNext;

    ret = 0;

    atEyeBgId = Camera_BGCheckInfo(camera, at, eyeChk);
    if (atEyeBgId != 0) {
        // collision found between at->eye
        atChk->pos = camera->at;

        OLib_Vec3fToVecSphGeo(&eyeChk->sphNorm, &eyeChk->norm);

        if (eyeChk->sphNorm.pitch >= 0x2EE1) {
            eyeChk->sphNorm.yaw = diffSph->yaw;
        }

        eyeAtBgId = Camera_BGCheckInfo(camera, eyeNext, atChk);

        if (eyeAtBgId == 0) {
            // no collision from eyeNext->at
            if (checkEye & 1) {

                atChk->pos = *at;
                eyePos = *eye;

                if (Camera_BGCheckInfo(camera, &eyePos, atChk) == 0) {
                    // no collision from eye->at
                    return 3;
                } else if (eyeChk->poly == atChk->poly) {
                    // at->eye and eye->at is the same poly
                    return 3;
                }
            } else {
                return 3;
            }
        } else if (eyeChk->poly == atChk->poly) {
            // at->eyeNext and eyeNext->at is the same poly
            return 3;
        }

        OLib_Vec3fToVecSphGeo(&atChk->sphNorm, &atChk->norm);

        if (atChk->sphNorm.pitch >= 0x2EE1) {
            atChk->sphNorm.yaw = diffSph->yaw - 0x7FFF;
        }

        if (atEyeBgId != eyeAtBgId) {
            // different bgIds for at->eye[Next] and eye[Next]->at
            ret = 3;
        } else {
            cosEyeAt = Math3D_Cos(&eyeChk->norm, &atChk->norm);
            if (cosEyeAt < -0.5f) {
                ret = 6;
            } else if (cosEyeAt > 0.5f) {
                ret = 3;
            } else {
                ret = 2;
            }
        }
    }
    return ret;
}

/**
 * Calculates how much to adjust the camera at's y value when on a slope.
 */
f32 Camera_CalcSlopeYAdj(Vec3f* floorNorm, s16 playerYRot, s16 eyeAtYaw, f32 adjAmt) {
    f32 tmp;
    VecSph floorNormSph;

    OLib_Vec3fToVecSphGeo(&floorNormSph, floorNorm);

    tmp = Math_CosS(floorNormSph.pitch) * Math_CosS(playerYRot - floorNormSph.yaw);
    return (fabsf(tmp) * adjAmt) * Math_CosS(playerYRot - eyeAtYaw);
}

/**
 * Calculates new at vector for the camera pointing in `eyeAtDir`
 */
s32 Camera_CalcAtDefault(Camera* camera, VecSph* eyeAtDir, f32 extraYOffset, s16 calcSlope) {
    Vec3f* at = &camera->at;
    Vec3f posOffsetTarget;
    Vec3f atTarget;
    s32 pad2;
    PosRot* playerPosRot = &camera->playerPosRot;
    f32 yOffset;

    yOffset = Player_GetHeight(camera->player);

    posOffsetTarget.x = 0.f;
    posOffsetTarget.y = yOffset + extraYOffset;
    posOffsetTarget.z = 0.f;

    if (calcSlope) {
        posOffsetTarget.y -= OLib_ClampMaxDist(
            Camera_CalcSlopeYAdj(&camera->floorNorm, playerPosRot->rot.y, eyeAtDir->yaw, OREG(9)), yOffset);
    }

    Camera_LERPCeilVec3f(&posOffsetTarget, &camera->posOffset, camera->yOffsetUpdateRate, camera->xzOffsetUpdateRate,
                         0.1f);

    atTarget.x = playerPosRot->pos.x + camera->posOffset.x;
    atTarget.y = playerPosRot->pos.y + camera->posOffset.y;
    atTarget.z = playerPosRot->pos.z + camera->posOffset.z;

    Camera_LERPCeilVec3f(&atTarget, at, camera->atLERPStepScale, camera->atLERPStepScale, 0.2f);

    return true;
}

s32 func_800458D4(Camera* camera, VecSph* eyeAtDir, f32 arg2, f32* arg3, s16 arg4) {
    f32 phi_f2;
    Vec3f posOffsetTarget;
    Vec3f atTarget;
    f32 eyeAtAngle;
    PosRot* playerPosRot = &camera->playerPosRot;
    f32 deltaY;
    s32 pad[2];

    posOffsetTarget.y = Player_GetHeight(camera->player) + arg2;
    posOffsetTarget.x = 0.0f;
    posOffsetTarget.z = 0.0f;

    if (arg4) {
        posOffsetTarget.y -= Camera_CalcSlopeYAdj(&camera->floorNorm, playerPosRot->rot.y, eyeAtDir->yaw, OREG(9));
    }

    deltaY = playerPosRot->pos.y - *arg3;
    eyeAtAngle = Math_FAtan2F(deltaY, OLib_Vec3fDistXZ(&camera->at, &camera->eye));

    if (eyeAtAngle > DEG_TO_RAD(OREG(32))) {
        if (1) {}
        phi_f2 = 1.0f - sinf(eyeAtAngle - DEG_TO_RAD(OREG(32)));
    } else if (eyeAtAngle < DEG_TO_RAD(OREG(33))) {
        phi_f2 = 1.0f - sinf(DEG_TO_RAD(OREG(33)) - eyeAtAngle);
    } else {
        phi_f2 = 1.0f;
    }

    posOffsetTarget.y -= deltaY * phi_f2;
    Camera_LERPCeilVec3f(&posOffsetTarget, &camera->posOffset, CAM_DATA_SCALED(OREG(29)), CAM_DATA_SCALED(OREG(30)),
                         0.1f);

    atTarget.x = playerPosRot->pos.x + camera->posOffset.x;
    atTarget.y = playerPosRot->pos.y + camera->posOffset.y;
    atTarget.z = playerPosRot->pos.z + camera->posOffset.z;

    Camera_LERPCeilVec3f(&atTarget, &camera->at, camera->atLERPStepScale, camera->atLERPStepScale, 0.2f);

    return 1;
}

s32 func_80045B08(Camera* camera, VecSph* eyeAtDir, f32 yExtra, s16 arg3) {
    f32 phi_f2;
    Vec3f posOffsetTarget;
    Vec3f atTarget;
    f32 pad;
    f32 temp_ret;
    PosRot* playerPosRot = &camera->playerPosRot;

    posOffsetTarget.y = Player_GetHeight(camera->player) + yExtra;
    posOffsetTarget.x = 0.0f;
    posOffsetTarget.z = 0.0f;

    temp_ret = Math_SinS(arg3);

    if (temp_ret < 0.0f) {
        phi_f2 = Math_CosS(playerPosRot->rot.y - eyeAtDir->yaw);
    } else {
        phi_f2 = -Math_CosS(playerPosRot->rot.y - eyeAtDir->yaw);
    }

    posOffsetTarget.y -= temp_ret * phi_f2 * OREG(9);
    Camera_LERPCeilVec3f(&posOffsetTarget, &camera->posOffset, camera->yOffsetUpdateRate, camera->xzOffsetUpdateRate,
                         0.1f);

    atTarget.x = playerPosRot->pos.x + camera->posOffset.x;
    atTarget.y = playerPosRot->pos.y + camera->posOffset.y;
    atTarget.z = playerPosRot->pos.z + camera->posOffset.z;
    Camera_LERPCeilVec3f(&atTarget, &camera->at, camera->atLERPStepScale, camera->atLERPStepScale, 0.2f);

    return 1;
}

/**
 * Adjusts the camera's at position for Camera_Parallel1
 */
s32 Camera_CalcAtForParallel(Camera* camera, VecSph* arg1, f32 yOffset, f32* arg3, s16 arg4) {
    Vec3f* at = &camera->at;
    Vec3f posOffsetTarget;
    Vec3f atTarget;
    Vec3f* eye = &camera->eye;
    PosRot* playerPosRot = &camera->playerPosRot;
    f32 temp_f2;
    f32 phi_f16;
    f32 eyeAtDistXZ;
    f32 phi_f20;
    f32 temp_f0_4;

    temp_f0_4 = Player_GetHeight(camera->player);
    posOffsetTarget.x = 0.0f;
    posOffsetTarget.y = temp_f0_4 + yOffset;
    posOffsetTarget.z = 0.0f;

    if (PREG(76) && arg4) {
        posOffsetTarget.y -= Camera_CalcSlopeYAdj(&camera->floorNorm, playerPosRot->rot.y, arg1->yaw, OREG(9));
    }

    if (camera->playerGroundY == camera->playerPosRot.pos.y || camera->player->actor.gravity > -0.1f ||
        camera->player->stateFlags1 & PLAYER_STATE1_21) {
        *arg3 = Camera_LERPCeilF(playerPosRot->pos.y, *arg3, CAM_DATA_SCALED(OREG(43)), 0.1f);
        phi_f20 = playerPosRot->pos.y - *arg3;
        posOffsetTarget.y -= phi_f20;
        Camera_LERPCeilVec3f(&posOffsetTarget, &camera->posOffset, camera->yOffsetUpdateRate,
                             camera->xzOffsetUpdateRate, 0.1f);
    } else {
        if (!PREG(75)) {
            phi_f20 = playerPosRot->pos.y - *arg3;
            eyeAtDistXZ = OLib_Vec3fDistXZ(at, &camera->eye);
            phi_f16 = eyeAtDistXZ;
            Math_FAtan2F(phi_f20, eyeAtDistXZ);
            temp_f2 = Math_FTanF(DEG_TO_RAD(camera->fov * 0.4f)) * phi_f16;
            if (temp_f2 < phi_f20) {
                *arg3 += phi_f20 - temp_f2;
                phi_f20 = temp_f2;
            } else if (phi_f20 < -temp_f2) {
                *arg3 += phi_f20 + temp_f2;
                phi_f20 = -temp_f2;
            }
            posOffsetTarget.y -= phi_f20;
        } else {
            phi_f20 = playerPosRot->pos.y - *arg3;
            temp_f2 = Math_FAtan2F(phi_f20, OLib_Vec3fDistXZ(at, eye));
            if (DEG_TO_RAD(OREG(32)) < temp_f2) {
                phi_f16 = 1 - sinf(temp_f2 - DEG_TO_RAD(OREG(32)));
            } else if (temp_f2 < DEG_TO_RAD(OREG(33))) {
                phi_f16 = 1 - sinf(DEG_TO_RAD(OREG(33)) - temp_f2);
            } else {
                phi_f16 = 1;
            }
            posOffsetTarget.y -= phi_f20 * phi_f16;
        }
        Camera_LERPCeilVec3f(&posOffsetTarget, &camera->posOffset, CAM_DATA_SCALED(OREG(29)), CAM_DATA_SCALED(OREG(30)),
                             0.1f);
        camera->yOffsetUpdateRate = CAM_DATA_SCALED(OREG(29));
        camera->xzOffsetUpdateRate = CAM_DATA_SCALED(OREG(30));
    }
    atTarget.x = playerPosRot->pos.x + camera->posOffset.x;
    atTarget.y = playerPosRot->pos.y + camera->posOffset.y;
    atTarget.z = playerPosRot->pos.z + camera->posOffset.z;
    Camera_LERPCeilVec3f(&atTarget, at, camera->atLERPStepScale, camera->atLERPStepScale, 0.2f);
    return 1;
}

/**
 * Adjusts at position for Camera_Battle1 and Camera_KeepOn1
 */
s32 Camera_CalcAtForLockOn(Camera* camera, VecSph* eyeAtDir, Vec3f* targetPos, f32 yOffset, f32 distance,
                           f32* yPosOffset, VecSph* outPlayerToTargetDir, s16 flags) {
    Vec3f* at = &camera->at;
    Vec3f tmpPos0;
    Vec3f tmpPos1;
    Vec3f lookFromOffset;
    Vec3f* floorNorm = &camera->floorNorm;
    VecSph playerToTargetDir;
    PosRot* playerPosRot = &camera->playerPosRot;
    f32 yPosDelta;
    f32 phi_f16;
    f32 eyeAtDistXZ;
    f32 temp_f0_2;
    f32 playerHeight;

    playerHeight = Player_GetHeight(camera->player);
    tmpPos0.x = 0.0f;
    tmpPos0.y = playerHeight + yOffset;
    tmpPos0.z = 0.0f;
    if (PREG(76) && (flags & FLG_ADJSLOPE)) {
        tmpPos0.y -= Camera_CalcSlopeYAdj(floorNorm, playerPosRot->rot.y, eyeAtDir->yaw, OREG(9));
    }

    // tmpPos1 is player's head
    tmpPos1 = playerPosRot->pos;
    tmpPos1.y += playerHeight;
    OLib_Vec3fDiffToVecSphGeo(outPlayerToTargetDir, &tmpPos1, targetPos);
    playerToTargetDir = *outPlayerToTargetDir;
    if (distance < playerToTargetDir.r) {
        playerToTargetDir.r = playerToTargetDir.r * CAM_DATA_SCALED(OREG(38));
    } else {
        // ratio of player's height off ground to player's height.
        temp_f0_2 = OLib_ClampMaxDist((playerPosRot->pos.y - camera->playerGroundY) / playerHeight, 1.0f);
        playerToTargetDir.r = (playerToTargetDir.r * CAM_DATA_SCALED(OREG(39))) -
                              (((CAM_DATA_SCALED(OREG(39)) - CAM_DATA_SCALED(OREG(38))) * playerToTargetDir.r) *
                               (playerToTargetDir.r / distance));
        playerToTargetDir.r = playerToTargetDir.r - (playerToTargetDir.r * temp_f0_2) * temp_f0_2;
    }

    if (flags & FLG_OFFGROUND) {
        playerToTargetDir.r *= 0.2f;
        camera->xzOffsetUpdateRate = camera->yOffsetUpdateRate = .01f;
    }

    OLib_VecSphGeoToVec3f(&lookFromOffset, &playerToTargetDir);

    if (PREG(89)) {
        osSyncPrintf("%f (%f %f %f) %f\n", playerToTargetDir.r / distance, lookFromOffset.x, lookFromOffset.y,
                     lookFromOffset.z, camera->atLERPStepScale);
    }

    tmpPos0.x = tmpPos0.x + lookFromOffset.x;
    tmpPos0.y = tmpPos0.y + lookFromOffset.y;
    tmpPos0.z = tmpPos0.z + lookFromOffset.z;

    if (camera->playerGroundY == camera->playerPosRot.pos.y || camera->player->actor.gravity > -0.1f ||
        camera->player->stateFlags1 & PLAYER_STATE1_21) {
        *yPosOffset = Camera_LERPCeilF(playerPosRot->pos.y, *yPosOffset, CAM_DATA_SCALED(OREG(43)), 0.1f);
        yPosDelta = playerPosRot->pos.y - *yPosOffset;
        tmpPos0.y -= yPosDelta;
        Camera_LERPCeilVec3f(&tmpPos0, &camera->posOffset, camera->yOffsetUpdateRate, camera->xzOffsetUpdateRate, 0.1f);
    } else {
        if (!(flags & FLG_OFFGROUND)) {
            yPosDelta = playerPosRot->pos.y - *yPosOffset;
            eyeAtDistXZ = OLib_Vec3fDistXZ(at, &camera->eye);
            phi_f16 = eyeAtDistXZ;
            Math_FAtan2F(yPosDelta, eyeAtDistXZ);
            temp_f0_2 = Math_FTanF(DEG_TO_RAD(camera->fov * 0.4f)) * phi_f16;
            if (temp_f0_2 < yPosDelta) {
                *yPosOffset = *yPosOffset + (yPosDelta - temp_f0_2);
                yPosDelta = temp_f0_2;
            } else if (yPosDelta < -temp_f0_2) {
                *yPosOffset = *yPosOffset + (yPosDelta + temp_f0_2);
                yPosDelta = -temp_f0_2;
            }
            tmpPos0.y = tmpPos0.y - yPosDelta;
        } else {
            yPosDelta = playerPosRot->pos.y - *yPosOffset;
            temp_f0_2 = Math_FAtan2F(yPosDelta, OLib_Vec3fDistXZ(at, &camera->eye));

            if (temp_f0_2 > DEG_TO_RAD(OREG(32))) {
                phi_f16 = 1.0f - sinf(temp_f0_2 - DEG_TO_RAD(OREG(32)));
            } else if (temp_f0_2 < DEG_TO_RAD(OREG(33))) {
                phi_f16 = 1.0f - sinf(DEG_TO_RAD(OREG(33)) - temp_f0_2);
            } else {
                phi_f16 = 1.0f;
            }
            tmpPos0.y -= (yPosDelta * phi_f16);
        }

        Camera_LERPCeilVec3f(&tmpPos0, &camera->posOffset, CAM_DATA_SCALED(OREG(29)), CAM_DATA_SCALED(OREG(30)), 0.1f);
        camera->yOffsetUpdateRate = CAM_DATA_SCALED(OREG(29));
        camera->xzOffsetUpdateRate = CAM_DATA_SCALED(OREG(30));
    }

    tmpPos1.x = playerPosRot->pos.x + camera->posOffset.x;
    tmpPos1.y = playerPosRot->pos.y + camera->posOffset.y;
    tmpPos1.z = playerPosRot->pos.z + camera->posOffset.z;
    Camera_LERPCeilVec3f(&tmpPos1, at, camera->atLERPStepScale, camera->atLERPStepScale, 0.2f);
    return 1;
}

s32 Camera_CalcAtForHorse(Camera* camera, VecSph* eyeAtDir, f32 yOffset, f32* yPosOffset, s16 calcSlope) {
    Vec3f* at = &camera->at;
    Vec3f posOffsetTarget;
    Vec3f atTarget;
    s32 pad;
    s32 pad2;
    f32 playerHeight;
    Player* player;
    PosRot horsePosRot;

    playerHeight = Player_GetHeight(camera->player);
    player = camera->player;
    Actor_GetWorldPosShapeRot(&horsePosRot, player->rideActor);

    if (EN_HORSE_CHECK_JUMPING((EnHorse*)player->rideActor)) {
        horsePosRot.pos.y -= 49.f;
        *yPosOffset = Camera_LERPCeilF(horsePosRot.pos.y, *yPosOffset, 0.1f, 0.2f);
        camera->atLERPStepScale = Camera_LERPCeilF(0.4f, camera->atLERPStepScale, 0.2f, 0.02f);
    } else {
        *yPosOffset = Camera_LERPCeilF(horsePosRot.pos.y, *yPosOffset, 0.5f, 0.2f);
    }

    posOffsetTarget.x = 0.0f;
    posOffsetTarget.y = playerHeight + yOffset;
    posOffsetTarget.z = 0.0f;

    if (calcSlope != 0) {
        posOffsetTarget.y -=
            Camera_CalcSlopeYAdj(&camera->floorNorm, camera->playerPosRot.rot.y, eyeAtDir->yaw, OREG(9));
    }

    Camera_LERPCeilVec3f(&posOffsetTarget, &camera->posOffset, camera->yOffsetUpdateRate, camera->xzOffsetUpdateRate,
                         0.1f);

    atTarget.x = camera->posOffset.x + horsePosRot.pos.x;
    atTarget.y = camera->posOffset.y + horsePosRot.pos.y;
    atTarget.z = camera->posOffset.z + horsePosRot.pos.z;
    Camera_LERPCeilVec3f(&atTarget, at, camera->atLERPStepScale, camera->atLERPStepScale, 0.2f);

    return 1;
}

f32 Camera_LERPClampDist(Camera* camera, f32 dist, f32 min, f32 max) {
    f32 distTarget;
    f32 rUpdateRateInvTarget;

    if (dist < min) {
        distTarget = min;
        rUpdateRateInvTarget = OREG(6);
    } else if (dist > max) {
        distTarget = max;
        rUpdateRateInvTarget = OREG(6);
    } else {
        distTarget = dist;
        rUpdateRateInvTarget = 1.0f;
    }

    camera->rUpdateRateInv =
        Camera_LERPCeilF(rUpdateRateInvTarget, camera->rUpdateRateInv, CAM_DATA_SCALED(OREG(25)), 0.1f);
    return Camera_LERPCeilF(distTarget, camera->dist, 1.0f / camera->rUpdateRateInv, 0.2f);
}

f32 Camera_ClampDist(Camera* camera, f32 dist, f32 minDist, f32 maxDist, s16 timer) {
    f32 distTarget;
    f32 rUpdateRateInvTarget;

    if (dist < minDist) {
        distTarget = minDist;

        rUpdateRateInvTarget = timer != 0 ? OREG(6) * 0.5f : OREG(6);
    } else if (maxDist < dist) {
        distTarget = maxDist;

        rUpdateRateInvTarget = timer != 0 ? OREG(6) * 0.5f : OREG(6);
    } else {
        distTarget = dist;

        rUpdateRateInvTarget = timer != 0 ? OREG(6) : 1.0f;
    }

    camera->rUpdateRateInv =
        Camera_LERPCeilF(rUpdateRateInvTarget, camera->rUpdateRateInv, CAM_DATA_SCALED(OREG(25)), 0.1f);
    return Camera_LERPCeilF(distTarget, camera->dist, 1.0f / camera->rUpdateRateInv, 0.2f);
}

s16 Camera_CalcDefaultPitch(Camera* camera, s16 arg1, s16 arg2, s16 arg3) {
    f32 pad;
    f32 stepScale;
    f32 t;
    s16 phi_v0;
    s16 absCur;
    s16 target;

    absCur = ABS(arg1);
    phi_v0 = arg3 > 0 ? (s16)(Math_CosS(arg3) * arg3) : arg3;
    target = arg2 - phi_v0;

    if (ABS(target) < absCur) {
        stepScale = (1.0f / camera->pitchUpdateRateInv) * 3.0f;
    } else {
        t = absCur * (1.0f / R_CAM_MAX_PHI);
        pad = Camera_InterpolateCurve(0.8f, 1.0f - t);
        stepScale = (1.0f / camera->pitchUpdateRateInv) * pad;
    }
    return Camera_LERPCeilS(target, arg1, stepScale, 0xA);
}

s16 Camera_CalcDefaultYaw(Camera* camera, s16 cur, s16 target, f32 arg3, f32 accel) {
    f32 velocity;
    s16 angDelta;
    f32 updSpeed;
    f32 speedT;
    f32 velFactor;
    f32 yawUpdRate;

    if (camera->xzSpeed > 0.001f) {
        angDelta = target - (s16)(cur - 0x7FFF);
        speedT = COLPOLY_GET_NORMAL((s16)(angDelta - 0x7FFF));
    } else {
        angDelta = target - (s16)(cur - 0x7FFF);
        speedT = CAM_DATA_SCALED(OREG(48));
    }

    updSpeed = Camera_InterpolateCurve(arg3, speedT);

    velocity = updSpeed + (1.0f - updSpeed) * accel;

    if (velocity < 0.0f) {
        velocity = 0.0f;
    }

    velFactor = Camera_InterpolateCurve(0.5f, camera->speedRatio);
    yawUpdRate = 1.0f / camera->yawUpdateRateInv;
    return cur + (s16)(angDelta * velocity * velFactor * yawUpdRate);
}

void func_80046E20(Camera* camera, VecSph* eyeAdjustment, f32 minDist, f32 arg3, f32* arg4, SwingAnimation* anim) {
    static CamColChk atEyeColChk;
    static CamColChk eyeAtColChk;
    static CamColChk newEyeColChk;
    Vec3f* eye = &camera->eye;
    s32 temp_v0;
    Vec3f* at = &camera->at;
    Vec3f peekAroundPoint;
    Vec3f* eyeNext = &camera->eyeNext;
    f32 temp_f0;
    VecSph newEyeAdjustment;
    VecSph sp40;

    temp_v0 = func_80045508(camera, eyeAdjustment, &atEyeColChk, &eyeAtColChk, !anim->unk_18);

    switch (temp_v0) {
        case 1:
        case 2:
            // angle between polys is between 60 and 120 degrees.
            Camera_BGCheckCorner(&anim->collisionClosePoint, at, eyeNext, &atEyeColChk, &eyeAtColChk);
            peekAroundPoint.x = anim->collisionClosePoint.x + (atEyeColChk.norm.x + eyeAtColChk.norm.x);
            peekAroundPoint.y = anim->collisionClosePoint.y + (atEyeColChk.norm.y + eyeAtColChk.norm.y);
            peekAroundPoint.z = anim->collisionClosePoint.z + (atEyeColChk.norm.z + eyeAtColChk.norm.z);

            temp_f0 = OLib_Vec3fDist(at, &atEyeColChk.pos);
            *arg4 = temp_f0 > minDist ? 1.0f : temp_f0 / minDist;

            anim->swingUpdateRate = CAM_DATA_SCALED(OREG(10));
            anim->unk_18 = 1;
            anim->atEyePoly = eyeAtColChk.poly;
            OLib_Vec3fDiffToVecSphGeo(&newEyeAdjustment, at, &peekAroundPoint);

            newEyeAdjustment.r = eyeAdjustment->r;
            Camera_Vec3fVecSphGeoAdd(eye, at, &newEyeAdjustment);
            newEyeColChk.pos = *eye;
            if (Camera_BGCheckInfo(camera, at, &newEyeColChk) == 0) {
                // no collision found between at->newEyePos
                newEyeAdjustment.yaw += (s16)(eyeAdjustment->yaw - newEyeAdjustment.yaw) >> 1;
                newEyeAdjustment.pitch += (s16)(eyeAdjustment->pitch - newEyeAdjustment.pitch) >> 1;
                Camera_Vec3fVecSphGeoAdd(eye, at, &newEyeAdjustment);
                if (atEyeColChk.sphNorm.pitch < 0x2AA8) {
                    // ~ 60 degrees
                    anim->unk_16 = newEyeAdjustment.yaw;
                    anim->unk_14 = newEyeAdjustment.pitch;
                } else {
                    anim->unk_16 = eyeAdjustment->yaw;
                    anim->unk_14 = eyeAdjustment->pitch;
                }
                peekAroundPoint.x = anim->collisionClosePoint.x - (atEyeColChk.norm.x + eyeAtColChk.norm.x);
                peekAroundPoint.y = anim->collisionClosePoint.y - (atEyeColChk.norm.y + eyeAtColChk.norm.y);
                peekAroundPoint.z = anim->collisionClosePoint.z - (atEyeColChk.norm.z + eyeAtColChk.norm.z);
                OLib_Vec3fDiffToVecSphGeo(&newEyeAdjustment, at, &peekAroundPoint);
                newEyeAdjustment.r = eyeAdjustment->r;
                Camera_Vec3fVecSphGeoAdd(eyeNext, at, &newEyeAdjustment);
                break;
            }

            camera->eye = newEyeColChk.pos;
            atEyeColChk = newEyeColChk;
            FALLTHROUGH;
        case 3:
        case 6:
            if (anim->unk_18 != 0) {
                anim->swingUpdateRateTimer = OREG(52);
                anim->unk_18 = 0;
                *eyeNext = *eye;
            }

            temp_f0 = OLib_Vec3fDist(at, &atEyeColChk.pos);
            *arg4 = temp_f0 > minDist ? 1.0f : temp_f0 / minDist;

            anim->swingUpdateRate = *arg4 * arg3;

            Camera_Vec3fTranslateByUnitVector(eye, &atEyeColChk.pos, &atEyeColChk.norm, 1.0f);
            anim->atEyePoly = NULL;
            if (temp_f0 < OREG(21)) {
                sp40.yaw = eyeAdjustment->yaw;
                sp40.pitch = Math_SinS(atEyeColChk.sphNorm.pitch + 0x3FFF) * 16380.0f;
                sp40.r = (OREG(21) - temp_f0) * CAM_DATA_SCALED(OREG(22));
                Camera_Vec3fVecSphGeoAdd(eye, eye, &sp40);
            }
            break;
        default:
            if (anim->unk_18 != 0) {
                anim->swingUpdateRateTimer = OREG(52);
                *eyeNext = *eye;
                anim->unk_18 = 0;
            }
            anim->swingUpdateRate = arg3;
            anim->atEyePoly = NULL;
            eye->x = atEyeColChk.pos.x + atEyeColChk.norm.x;
            eye->y = atEyeColChk.pos.y + atEyeColChk.norm.y;
            eye->z = atEyeColChk.pos.z + atEyeColChk.norm.z;
            break;
    }
}

s32 Camera_Noop(Camera* camera) {
    return true;
}

s32 Camera_Normal1(Camera* camera) {
    Vec3f* eye = &camera->eye;
    Vec3f* at = &camera->at;
    Vec3f* eyeNext = &camera->eyeNext;
    f32 spA0;
    f32 sp9C;
    f32 sp98;
    f32 sp94;
    Vec3f sp88;
    s16 wiggleAdj;
    s16 t;
    VecSph eyeAdjustment;
    VecSph atEyeGeo;
    VecSph atEyeNextGeo;
    PosRot* playerPosRot = &camera->playerPosRot;
    Normal1ReadOnlyData* roData = &camera->paramData.norm1.roData;
    Normal1ReadWriteData* rwData = &camera->paramData.norm1.rwData;
    f32 playerHeight;
    f32 rate = 0.1f;

    playerHeight = Player_GetHeight(camera->player);
    if (RELOAD_PARAMS(camera) || R_RELOAD_CAM_PARAMS) {
        CameraModeValue* values = sCameraSettings[camera->setting].cameraModes[camera->mode].values;
        f32 yNormal =
            (1.0f + CAM_DATA_SCALED(R_CAM_YOFFSET_NORM) - CAM_DATA_SCALED(R_CAM_YOFFSET_NORM) * (68.0f / playerHeight));

        sp94 = yNormal * CAM_DATA_SCALED(playerHeight);

        roData->yOffset = GET_NEXT_RO_DATA(values) * sp94;
        roData->distMin = GET_NEXT_RO_DATA(values) * sp94;
        roData->distMax = GET_NEXT_RO_DATA(values) * sp94;
        roData->pitchTarget = CAM_DEG_TO_BINANG(GET_NEXT_RO_DATA(values));
        roData->unk_0C = GET_NEXT_RO_DATA(values);
        roData->unk_10 = GET_NEXT_RO_DATA(values);
        roData->unk_14 = GET_NEXT_SCALED_RO_DATA(values);
        roData->fovTarget = GET_NEXT_RO_DATA(values);
        roData->atLERPScaleMax = GET_NEXT_SCALED_RO_DATA(values);
        roData->interfaceFlags = GET_NEXT_RO_DATA(values);
    }

    if (R_RELOAD_CAM_PARAMS) {
        Camera_CopyPREGToModeValues(camera);
    }

    sCameraInterfaceFlags = roData->interfaceFlags;

    OLib_Vec3fDiffToVecSphGeo(&atEyeGeo, at, eye);
    OLib_Vec3fDiffToVecSphGeo(&atEyeNextGeo, at, eyeNext);

    switch (camera->animState) {
        case 20:
            camera->yawUpdateRateInv = OREG(27);
            camera->pitchUpdateRateInv = OREG(27);
            FALLTHROUGH;
        case 0:
        case 10:
        case 25:
            rwData->swing.atEyePoly = NULL;
            rwData->slopePitchAdj = 0;
            rwData->unk_28 = 0xA;
            rwData->swing.unk_16 = rwData->swing.unk_14 = rwData->swing.unk_18 = 0;
            rwData->swing.swingUpdateRate = roData->unk_0C;
            rwData->yOffset = camera->playerPosRot.pos.y;
            rwData->unk_20 = camera->xzSpeed;
            rwData->swing.swingUpdateRateTimer = 0;
            rwData->swingYawTarget = atEyeGeo.yaw;
            sUpdateCameraDirection = 0;
            rwData->startSwingTimer = OREG(50) + OREG(51);
            break;
        default:
            break;
    }

    camera->animState = 1;
    sUpdateCameraDirection = 1;

    if (rwData->unk_28 != 0) {
        rwData->unk_28--;
    }

    if (camera->xzSpeed > 0.001f) {
        rwData->startSwingTimer = OREG(50) + OREG(51);
    } else if (rwData->startSwingTimer > 0) {
        if (rwData->startSwingTimer > OREG(50)) {
            rwData->swingYawTarget = atEyeGeo.yaw + ((s16)((s16)(camera->playerPosRot.rot.y - 0x7FFF) - atEyeGeo.yaw) /
                                                     rwData->startSwingTimer);
        }
        rwData->startSwingTimer--;
    }

    spA0 = camera->speedRatio * CAM_DATA_SCALED(OREG(25));
    sp9C = camera->speedRatio * CAM_DATA_SCALED(OREG(26));
    sp98 = rwData->swing.unk_18 != 0 ? CAM_DATA_SCALED(OREG(25)) : spA0;

    sp94 = (camera->xzSpeed - rwData->unk_20) * (0.333333f);
    if (sp94 > 1.0f) {
        sp94 = 1.0f;
    }
    if (sp94 > -1.0f) {
        sp94 = -1.0f;
    }

    rwData->unk_20 = camera->xzSpeed;

    if (rwData->swing.swingUpdateRateTimer != 0) {
        camera->yawUpdateRateInv =
            Camera_LERPCeilF(rwData->swing.swingUpdateRate + (f32)(rwData->swing.swingUpdateRateTimer * 2),
                             camera->yawUpdateRateInv, sp98, rate);
        camera->pitchUpdateRateInv =
            Camera_LERPCeilF((f32)R_CAM_DEFA_PHI_UPDRATE + (f32)(rwData->swing.swingUpdateRateTimer * 2),
                             camera->pitchUpdateRateInv, sp9C, rate);
        rwData->swing.swingUpdateRateTimer--;
    } else {
        camera->yawUpdateRateInv = Camera_LERPCeilF(rwData->swing.swingUpdateRate -
                                                        ((OREG(49) * 0.01f) * rwData->swing.swingUpdateRate * sp94),
                                                    camera->yawUpdateRateInv, sp98, rate);
        camera->pitchUpdateRateInv = Camera_LERPCeilF(R_CAM_DEFA_PHI_UPDRATE, camera->pitchUpdateRateInv, sp9C, rate);
    }

    camera->pitchUpdateRateInv = Camera_LERPCeilF(R_CAM_DEFA_PHI_UPDRATE, camera->pitchUpdateRateInv, sp9C, rate);
    camera->xzOffsetUpdateRate = Camera_LERPCeilF(CAM_DATA_SCALED(OREG(2)), camera->xzOffsetUpdateRate, spA0, rate);
    camera->yOffsetUpdateRate = Camera_LERPCeilF(CAM_DATA_SCALED(OREG(3)), camera->yOffsetUpdateRate, sp9C, rate);
    camera->fovUpdateRate =
        Camera_LERPCeilF(CAM_DATA_SCALED(OREG(4)), camera->yOffsetUpdateRate, camera->speedRatio * 0.05f, rate);

    if (roData->interfaceFlags & NORMAL1_FLAG_0) {
        t = func_80044ADC(camera, atEyeGeo.yaw - 0x7FFF, 0);
        sp9C = ((1.0f / roData->unk_10) * 0.5f) * (1.0f - camera->speedRatio);
        rwData->slopePitchAdj =
            Camera_LERPCeilS(t, rwData->slopePitchAdj, ((1.0f / roData->unk_10) * 0.5f) + sp9C, 0xF);
    } else {
        rwData->slopePitchAdj = 0;
        if (camera->playerGroundY == camera->playerPosRot.pos.y) {
            rwData->yOffset = camera->playerPosRot.pos.y;
        }
    }

    spA0 = ((rwData->swing.unk_18 != 0) && (roData->yOffset > -40.0f))
               ? (sp9C = Math_SinS(rwData->swing.unk_14), ((-40.0f * sp9C) + (roData->yOffset * (1.0f - sp9C))))
               : roData->yOffset;

    if (roData->interfaceFlags & NORMAL1_FLAG_7) {
        func_800458D4(camera, &atEyeNextGeo, spA0, &rwData->yOffset, roData->interfaceFlags & NORMAL1_FLAG_0);
    } else if (roData->interfaceFlags & NORMAL1_FLAG_5) {
        func_80045B08(camera, &atEyeNextGeo, spA0, rwData->slopePitchAdj);
    } else {
        Camera_CalcAtDefault(camera, &atEyeNextGeo, spA0, roData->interfaceFlags & NORMAL1_FLAG_0);
    }

    OLib_Vec3fDiffToVecSphGeo(&eyeAdjustment, at, eyeNext);

    camera->dist = eyeAdjustment.r =
        Camera_ClampDist(camera, eyeAdjustment.r, roData->distMin, roData->distMax, rwData->unk_28);

    if (rwData->startSwingTimer <= 0) {
        eyeAdjustment.pitch = atEyeNextGeo.pitch;
        eyeAdjustment.yaw =
            Camera_LERPCeilS(rwData->swingYawTarget, atEyeNextGeo.yaw, 1.0f / camera->yawUpdateRateInv, 0xA);
    } else if (rwData->swing.unk_18 != 0) {
        eyeAdjustment.yaw =
            Camera_LERPCeilS(rwData->swing.unk_16, atEyeNextGeo.yaw, 1.0f / camera->yawUpdateRateInv, 0xA);
        eyeAdjustment.pitch =
            Camera_LERPCeilS(rwData->swing.unk_14, atEyeNextGeo.pitch, 1.0f / camera->yawUpdateRateInv, 0xA);
    } else {
        // rotate yaw to follow player.
        eyeAdjustment.yaw =
            Camera_CalcDefaultYaw(camera, atEyeNextGeo.yaw, camera->playerPosRot.rot.y, roData->unk_14, sp94);
        eyeAdjustment.pitch =
            Camera_CalcDefaultPitch(camera, atEyeNextGeo.pitch, roData->pitchTarget, rwData->slopePitchAdj);
    }

    // set eyeAdjustment pitch from 79.65 degrees to -85 degrees
    if (eyeAdjustment.pitch > 0x38A4) {
        eyeAdjustment.pitch = 0x38A4;
    }
    if (eyeAdjustment.pitch < -0x3C8C) {
        eyeAdjustment.pitch = -0x3C8C;
    }

    Camera_Vec3fVecSphGeoAdd(eyeNext, at, &eyeAdjustment);
    if ((camera->status == CAM_STAT_ACTIVE) && !(roData->interfaceFlags & NORMAL1_FLAG_4)) {
        rwData->swingYawTarget = camera->playerPosRot.rot.y - 0x7FFF;
        if (rwData->startSwingTimer > 0) {
            func_80046E20(camera, &eyeAdjustment, roData->distMin, roData->unk_0C, &sp98, &rwData->swing);
        } else {
            sp88 = *eyeNext;
            rwData->swing.swingUpdateRate = camera->yawUpdateRateInv = roData->unk_0C * 2.0f;
            if (Camera_BGCheck(camera, at, &sp88)) {
                rwData->swingYawTarget = atEyeNextGeo.yaw;
                rwData->startSwingTimer = -1;
            } else {
                *eye = *eyeNext;
            }
            rwData->swing.unk_18 = 0;
        }

        if (rwData->swing.unk_18 != 0) {
            camera->inputDir.y =
                Camera_LERPCeilS(camera->inputDir.y + (s16)((s16)(rwData->swing.unk_16 - 0x7FFF) - camera->inputDir.y),
                                 camera->inputDir.y, 1.0f - (0.99f * sp98), 0xA);
        }

        if (roData->interfaceFlags & NORMAL1_FLAG_2) {
            camera->inputDir.x = -atEyeGeo.pitch;
            camera->inputDir.y = atEyeGeo.yaw - 0x7FFF;
            camera->inputDir.z = 0;
        } else {
            OLib_Vec3fDiffToVecSphGeo(&eyeAdjustment, eye, at);
            camera->inputDir.x = eyeAdjustment.pitch;
            camera->inputDir.y = eyeAdjustment.yaw;
            camera->inputDir.z = 0;
        }

        // crit wiggle
        if (gSaveContext.health <= 16 && ((camera->play->state.frames % 256) == 0)) {
            wiggleAdj = Rand_ZeroOne() * 10000.0f;
            camera->inputDir.y = wiggleAdj + camera->inputDir.y;
        }
    } else {
        rwData->swing.swingUpdateRate = roData->unk_0C;
        rwData->swing.unk_18 = 0;
        sUpdateCameraDirection = 0;
        *eye = *eyeNext;
    }

    spA0 = (gSaveContext.health <= 16 ? 0.8f : 1.0f);
    camera->fov = Camera_LERPCeilF(roData->fovTarget * spA0, camera->fov, camera->fovUpdateRate, 1.0f);
    camera->roll = Camera_LERPCeilS(0, camera->roll, 0.5f, 0xA);
    camera->atLERPStepScale = Camera_ClampLERPScale(camera, roData->atLERPScaleMax);
    return 1;
}

s32 Camera_Normal2(Camera* camera) {
    Vec3f* eye = &camera->eye;
    Vec3f* at = &camera->at;
    Vec3f* eyeNext = &camera->eyeNext;
    CamColChk bgChk;
    s16 phi_a0;
    s16 phi_a1;
    f32 spA4;
    f32 spA0;
    VecSph adjSph;
    VecSph sp90;
    VecSph sp88;
    VecSph atToEyeDir;
    VecSph atToEyeNextDir;
    PosRot* playerPosRot = &camera->playerPosRot;
    Normal2ReadOnlyData* roData = &camera->paramData.norm2.roData;
    Normal2ReadWriteData* rwData = &camera->paramData.norm2.rwData;
    s32 pad;
    BgCamFuncData* bgCamFuncData;
    f32 playerHeight;
    f32 yNormal;

    playerHeight = Player_GetHeight(camera->player);
    yNormal =
        (1.0f + CAM_DATA_SCALED(R_CAM_YOFFSET_NORM)) - (CAM_DATA_SCALED(R_CAM_YOFFSET_NORM) * (68.0f / playerHeight));

    if (R_RELOAD_CAM_PARAMS) {
        Camera_CopyPREGToModeValues(camera);
    }

    if (RELOAD_PARAMS(camera) || R_RELOAD_CAM_PARAMS) {
        CameraModeValue* values = sCameraSettings[camera->setting].cameraModes[camera->mode].values;

        roData->unk_00 = GET_NEXT_SCALED_RO_DATA(values) * playerHeight * yNormal;
        roData->unk_04 = GET_NEXT_SCALED_RO_DATA(values) * playerHeight * yNormal;
        roData->unk_08 = GET_NEXT_SCALED_RO_DATA(values) * playerHeight * yNormal;
        roData->unk_1C = CAM_DEG_TO_BINANG(GET_NEXT_RO_DATA(values));
        roData->unk_0C = GET_NEXT_RO_DATA(values);
        roData->unk_10 = GET_NEXT_SCALED_RO_DATA(values);
        roData->unk_14 = GET_NEXT_RO_DATA(values);
        roData->unk_18 = GET_NEXT_SCALED_RO_DATA(values);
        roData->interfaceFlags = GET_NEXT_RO_DATA(values);
    }

    if (R_RELOAD_CAM_PARAMS) {
        Camera_CopyPREGToModeValues(camera);
    }

    sCameraInterfaceFlags = roData->interfaceFlags;

    switch (camera->animState) {
        case 0:
        case 10:
        case 20:
        case 25:
            bgCamFuncData = (BgCamFuncData*)Camera_GetBgCamFuncData(camera);
            Camera_Vec3sToVec3f(&rwData->unk_00, &bgCamFuncData->pos);
            rwData->unk_20 = bgCamFuncData->rot.x;
            rwData->unk_22 = bgCamFuncData->rot.y;
            rwData->unk_24 = playerPosRot->pos.y;
            rwData->unk_1C = bgCamFuncData->fov == -1   ? roData->unk_14
                             : bgCamFuncData->fov > 360 ? CAM_DATA_SCALED(bgCamFuncData->fov)
                                                        : bgCamFuncData->fov;

            rwData->unk_28 = bgCamFuncData->flags == -1 ? 0 : bgCamFuncData->flags;

            rwData->unk_18 = 0.0f;

            if (roData->interfaceFlags & NORMAL2_FLAG_2) {
                sp88.pitch = rwData->unk_20;
                sp88.yaw = rwData->unk_22 + 0x3FFF;
                sp88.r = 100.0f;
                OLib_VecSphGeoToVec3f(&rwData->unk_0C, &sp88);
            }

            camera->animState = 1;
            camera->yawUpdateRateInv = 50.0f;
            break;
        default:
            if (camera->playerGroundY == playerPosRot->pos.y) {
                rwData->unk_24 = playerPosRot->pos.y;
            }
            break;
    }

    OLib_Vec3fDiffToVecSphGeo(&atToEyeDir, at, eye);
    OLib_Vec3fDiffToVecSphGeo(&atToEyeNextDir, at, eyeNext);

    camera->speedRatio *= 0.5f;
    spA4 = CAM_DATA_SCALED(OREG(25)) * camera->speedRatio;
    spA0 = CAM_DATA_SCALED(OREG(26)) * camera->speedRatio;

    camera->yawUpdateRateInv = Camera_LERPCeilF(roData->unk_0C, camera->yawUpdateRateInv * camera->speedRatio,
                                                CAM_DATA_SCALED(OREG(25)), 0.1f);
    camera->pitchUpdateRateInv = Camera_LERPCeilF(OREG(7), camera->pitchUpdateRateInv, spA0, 0.1f);
    camera->xzOffsetUpdateRate = Camera_LERPCeilF(CAM_DATA_SCALED(OREG(2)), camera->xzOffsetUpdateRate, spA4, 0.1f);
    camera->yOffsetUpdateRate = Camera_LERPCeilF(CAM_DATA_SCALED(OREG(3)), camera->yOffsetUpdateRate, spA0, 0.1f);
    camera->fovUpdateRate =
        Camera_LERPCeilF(CAM_DATA_SCALED(OREG(4)), camera->yOffsetUpdateRate, camera->speedRatio * 0.05f, 0.1f);

    if (!(roData->interfaceFlags & NORMAL2_FLAG_7)) {
        Camera_CalcAtDefault(camera, &atToEyeNextDir, roData->unk_00, roData->interfaceFlags & NORMAL2_FLAG_0);
    } else {
        func_800458D4(camera, &atToEyeNextDir, roData->unk_00, &rwData->unk_24,
                      roData->interfaceFlags & NORMAL2_FLAG_0);
    }

    if (roData->interfaceFlags & NORMAL2_FLAG_2) {
        rwData->unk_00.x = playerPosRot->pos.x + rwData->unk_0C.x;
        rwData->unk_00.z = playerPosRot->pos.z + rwData->unk_0C.z;
    }

    rwData->unk_00.y = playerPosRot->pos.y;

    OLib_Vec3fDiffToVecSphGeo(&sp88, &rwData->unk_00, at);
    OLib_Vec3fDiffToVecSphGeo(&sp90, at, eyeNext);

    phi_a1 = (rwData->unk_28 & 2 ? rwData->unk_22 : roData->unk_1C);
    phi_a0 = sp90.yaw - sp88.yaw;
    if ((phi_a1 < 0x4000 && ABS(phi_a0) > phi_a1) || (phi_a1 >= 0x4000 && ABS(phi_a0) < phi_a1)) {

        phi_a0 = (phi_a0 < 0 ? -phi_a1 : phi_a1);
        phi_a0 += sp88.yaw;
        adjSph.yaw =
            Camera_LERPCeilS(phi_a0, atToEyeDir.yaw, (1.0f / camera->yawUpdateRateInv) * camera->speedRatio, 0xA);
        if (rwData->unk_28 & 1) {
            adjSph.pitch = Camera_CalcDefaultPitch(camera, atToEyeNextDir.pitch, rwData->unk_20, 0);
        } else {
            adjSph.pitch = atToEyeDir.pitch;
        }
    } else {
        adjSph = sp90;
    }

    camera->dist = adjSph.r = Camera_ClampDist(camera, sp90.r, roData->unk_04, roData->unk_08, 0);

    if (!(rwData->unk_28 & 1)) {
        if (adjSph.pitch >= 0xE39) {
            adjSph.pitch += ((s16)(0xE38 - adjSph.pitch) >> 2);
        }

        if (adjSph.pitch < 0) {
            adjSph.pitch += ((s16)(-0x38E - adjSph.pitch) >> 2);
        }
    }

    Camera_Vec3fVecSphGeoAdd(eyeNext, at, &adjSph);

    if (camera->status == CAM_STAT_ACTIVE) {
        bgChk.pos = *eyeNext;
        if (!camera->play->envCtx.skyboxDisabled || roData->interfaceFlags & NORMAL2_FLAG_4) {
            Camera_BGCheckInfo(camera, at, &bgChk);
            *eye = bgChk.pos;
        } else {
            func_80043F94(camera, at, &bgChk);
            *eye = bgChk.pos;
            OLib_Vec3fDiffToVecSphGeo(&adjSph, eye, at);
            camera->inputDir.x = adjSph.pitch;
            camera->inputDir.y = adjSph.yaw;
            camera->inputDir.z = 0;
        }
    }

    camera->fov = Camera_LERPCeilF(rwData->unk_1C, camera->fov, camera->fovUpdateRate, 1.0f);
    camera->roll = Camera_LERPCeilS(0, camera->roll, 0.5f, 0xA);
    camera->atLERPStepScale = Camera_ClampLERPScale(camera, roData->unk_18);
    return 1;
}

// riding epona
s32 Camera_Normal3(Camera* camera) {
    Vec3f* eye = &camera->eye;
    Vec3f* at = &camera->at;
    Vec3f* eyeNext = &camera->eyeNext;
    f32 sp98;
    f32 sp94;
    f32 sp90;
    f32 sp8C;
    VecSph sp84;
    VecSph sp7C;
    VecSph sp74;
    PosRot* playerPosRot = &camera->playerPosRot;
    f32 temp_f0;
    f32 temp_f6;
    s16 phi_a0;
    s16 t2;
    Normal3ReadOnlyData* roData = &camera->paramData.norm3.roData;
    Normal3ReadWriteData* rwData = &camera->paramData.norm3.rwData;
    f32 playerHeight;

    playerHeight = Player_GetHeight(camera->player);
    if (RELOAD_PARAMS(camera) || R_RELOAD_CAM_PARAMS) {
        CameraModeValue* values = sCameraSettings[camera->setting].cameraModes[camera->mode].values;

        roData->yOffset = GET_NEXT_RO_DATA(values) * CAM_DATA_SCALED(playerHeight);
        roData->distMin = GET_NEXT_RO_DATA(values) * CAM_DATA_SCALED(playerHeight);
        roData->distMax = GET_NEXT_RO_DATA(values) * CAM_DATA_SCALED(playerHeight);
        roData->pitchTarget = CAM_DEG_TO_BINANG(GET_NEXT_RO_DATA(values));
        roData->yawUpdateSpeed = GET_NEXT_RO_DATA(values);
        roData->unk_10 = GET_NEXT_RO_DATA(values);
        roData->fovTarget = GET_NEXT_RO_DATA(values);
        roData->maxAtLERPScale = GET_NEXT_SCALED_RO_DATA(values);
        roData->interfaceFlags = GET_NEXT_RO_DATA(values);
    }

    if (R_RELOAD_CAM_PARAMS) {
        Camera_CopyPREGToModeValues(camera);
    }

    OLib_Vec3fDiffToVecSphGeo(&sp7C, at, eye);
    OLib_Vec3fDiffToVecSphGeo(&sp74, at, eyeNext);

    sUpdateCameraDirection = true;
    sCameraInterfaceFlags = roData->interfaceFlags;
    switch (camera->animState) {
        case 0:
        case 10:
        case 20:
        case 25:
            rwData->swing.atEyePoly = NULL;
            rwData->curPitch = 0;
            rwData->unk_1C = 0.0f;
            rwData->unk_20 = camera->playerGroundY;
            rwData->swing.unk_16 = rwData->swing.unk_14 = rwData->swing.unk_18 = 0;
            rwData->swing.swingUpdateRate = roData->yawUpdateSpeed;
            rwData->yawUpdAmt = (s16)((s16)(playerPosRot->rot.y - 0x7FFF) - sp7C.yaw) * (1.0f / OREG(23));
            rwData->distTimer = 10;
            rwData->yawTimer = OREG(23);
            camera->animState = 1;
            rwData->swing.swingUpdateRateTimer = 0;
    }

    if (rwData->distTimer != 0) {
        rwData->distTimer--;
    }

    sp98 = CAM_DATA_SCALED(OREG(25)) * camera->speedRatio;
    sp94 = CAM_DATA_SCALED(OREG(26)) * camera->speedRatio;

    if (rwData->swing.swingUpdateRateTimer != 0) {
        camera->yawUpdateRateInv = Camera_LERPCeilF(roData->yawUpdateSpeed + (rwData->swing.swingUpdateRateTimer * 2),
                                                    camera->yawUpdateRateInv, sp98, 0.1f);
        camera->pitchUpdateRateInv = Camera_LERPCeilF((f32)OREG(7) + (rwData->swing.swingUpdateRateTimer * 2),
                                                      camera->pitchUpdateRateInv, sp94, 0.1f);
        if (1) {}
        rwData->swing.swingUpdateRateTimer--;
    } else {
        camera->yawUpdateRateInv = Camera_LERPCeilF(roData->yawUpdateSpeed, camera->yawUpdateRateInv, sp98, 0.1f);
        camera->pitchUpdateRateInv = Camera_LERPCeilF(OREG(7), camera->pitchUpdateRateInv, sp94, 0.1f);
    }

    camera->xzOffsetUpdateRate = Camera_LERPCeilF(CAM_DATA_SCALED(OREG(2)), camera->xzOffsetUpdateRate, sp98, 0.1f);
    camera->yOffsetUpdateRate = Camera_LERPCeilF(CAM_DATA_SCALED(OREG(3)), camera->yOffsetUpdateRate, sp94, 0.1f);
    camera->fovUpdateRate = Camera_LERPCeilF(CAM_DATA_SCALED(OREG(4)), camera->fovUpdateRate, sp94, 0.1f);

    t2 = func_80044ADC(camera, sp7C.yaw - 0x7FFF, 1);
    sp94 = ((1.0f / roData->unk_10) * 0.5f);
    temp_f0 = (((1.0f / roData->unk_10) * 0.5f) * (1.0f - camera->speedRatio));
    rwData->curPitch = Camera_LERPCeilS(t2, rwData->curPitch, sp94 + temp_f0, 0xF);

    Camera_CalcAtForHorse(camera, &sp74, roData->yOffset, &rwData->unk_20, 1);
    sp90 = (roData->distMax + roData->distMin) * 0.5f;
    OLib_Vec3fDiffToVecSphGeo(&sp84, at, eyeNext);
    camera->dist = sp84.r = Camera_ClampDist(camera, sp84.r, roData->distMin, roData->distMax, rwData->distTimer);
    if (camera->xzSpeed > 0.001f) {
        sp84.r += (sp90 - sp84.r) * 0.002f;
    }
    phi_a0 = roData->pitchTarget - rwData->curPitch;
    sp84.pitch = Camera_LERPCeilS(phi_a0, sp74.pitch, 1.0f / camera->pitchUpdateRateInv, 0xA);

    if (OREG(5) < sp84.pitch) {
        sp84.pitch = OREG(5);
    }
    if (sp84.pitch < OREG(34)) {
        sp84.pitch = OREG(34);
    }

    phi_a0 = playerPosRot->rot.y - (s16)(sp74.yaw - 0x7FFF);
    if (ABS(phi_a0) > 0x2AF8) {
        if (phi_a0 > 0) {
            phi_a0 = 0x2AF8;
        } else {
            phi_a0 = -0x2AF8;
        }
    }

    sp90 = 1.0f;
    sp98 = 0.5;
    sp94 = camera->speedRatio;
    sp90 -= sp98;
    sp98 = sp98 + (sp94 * sp90);
    sp98 = (sp98 * phi_a0) / camera->yawUpdateRateInv;

    sp84.yaw = fabsf(sp98) > (150.0f * (1.0f - camera->speedRatio)) ? (s16)(sp74.yaw + sp98) : sp74.yaw;

    if (rwData->yawTimer > 0) {
        sp84.yaw += rwData->yawUpdAmt;
        rwData->yawTimer--;
    }

    Camera_Vec3fVecSphGeoAdd(eyeNext, at, &sp84);

    if (camera->status == CAM_STAT_ACTIVE) {
        func_80046E20(camera, &sp84, roData->distMin, roData->yawUpdateSpeed, &sp8C, &rwData->swing);
    } else {
        *eye = *eyeNext;
    }

    camera->fov = Camera_LERPCeilF(roData->fovTarget, camera->fov, camera->fovUpdateRate, 1.0f);
    camera->roll = Camera_LERPCeilS(0, camera->roll, 0.5f, 0xA);
    camera->atLERPStepScale = Camera_ClampLERPScale(camera, roData->maxAtLERPScale);
    return 1;
}

s32 Camera_Normal4(Camera* camera) {
    return Camera_Noop(camera);
}

s32 Camera_Normal0(Camera* camera) {
    return Camera_Noop(camera);
}

s32 Camera_Parallel1(Camera* camera) {
    Vec3f* eye = &camera->eye;
    Vec3f* at = &camera->at;
    Vec3f* eyeNext = &camera->eyeNext;
    f32 spB8;
    f32 spB4;
    s16 tangle;
    VecSph spA8;
    VecSph atToEyeDir;
    VecSph atToEyeNextDir;
    PosRot* playerPosRot = &camera->playerPosRot;
    CamColChk sp6C;
    s16 sp6A;
    s16 phi_a0;
    Parallel1ReadOnlyData* roData = &camera->paramData.para1.roData;
    Parallel1ReadWriteData* rwData = &camera->paramData.para1.rwData;
    f32 pad2;
    f32 playerHeight;
    s32 pad3;

    playerHeight = Player_GetHeight(camera->player);
    if (RELOAD_PARAMS(camera) || R_RELOAD_CAM_PARAMS) {
        CameraModeValue* values = sCameraSettings[camera->setting].cameraModes[camera->mode].values;
        f32 yNormal = (1.0f + CAM_DATA_SCALED(OREG(46))) - (CAM_DATA_SCALED(OREG(46)) * (68.0f / playerHeight));

        roData->yOffset = GET_NEXT_SCALED_RO_DATA(values) * playerHeight * yNormal;
        roData->distTarget = GET_NEXT_SCALED_RO_DATA(values) * playerHeight * yNormal;
        roData->pitchTarget = CAM_DEG_TO_BINANG(GET_NEXT_RO_DATA(values));
        roData->yawTarget = CAM_DEG_TO_BINANG(GET_NEXT_RO_DATA(values));
        roData->unk_08 = GET_NEXT_RO_DATA(values);
        roData->unk_0C = GET_NEXT_RO_DATA(values);
        roData->fovTarget = GET_NEXT_RO_DATA(values);
        roData->unk_14 = GET_NEXT_SCALED_RO_DATA(values);
        roData->interfaceFlags = GET_NEXT_RO_DATA(values);
        roData->unk_18 = GET_NEXT_SCALED_RO_DATA(values) * playerHeight * yNormal;
        roData->unk_1C = GET_NEXT_SCALED_RO_DATA(values);
    }

    if (R_RELOAD_CAM_PARAMS) {
        Camera_CopyPREGToModeValues(camera);
    }

    OLib_Vec3fDiffToVecSphGeo(&atToEyeDir, at, eye);
    OLib_Vec3fDiffToVecSphGeo(&atToEyeNextDir, at, eyeNext);

    switch (camera->animState) {
        case 0:
        case 10:
        case 20:
        case 25:
            rwData->unk_16 = 0;
            rwData->unk_10 = 0;
            if (roData->interfaceFlags & PARALLEL1_FLAG_2) {
                rwData->animTimer = 20;
            } else {
                rwData->animTimer = OREG(23);
            }
            rwData->unk_00.x = 0.0f;
            rwData->yTarget = playerPosRot->pos.y - camera->playerPosDelta.y;
            camera->animState++;
            break;
    }

    if (rwData->animTimer != 0) {
        if (roData->interfaceFlags & PARALLEL1_FLAG_1) {
            // Rotate roData->yawTarget degrees from behind the player.
            rwData->yawTarget = (s16)(playerPosRot->rot.y - 0x7FFF) + roData->yawTarget;
        } else if (roData->interfaceFlags & PARALLEL1_FLAG_2) {
            // rotate to roData->yawTarget
            rwData->yawTarget = roData->yawTarget;
        } else {
            // leave the rotation alone.
            rwData->yawTarget = atToEyeNextDir.yaw;
        }
    } else {
        if (roData->interfaceFlags & PARALLEL1_FLAG_5) {
            rwData->yawTarget = (s16)(playerPosRot->rot.y - 0x7FFF) + roData->yawTarget;
        }
        sCameraInterfaceFlags = roData->interfaceFlags;
    }

    rwData->pitchTarget = roData->pitchTarget;

    if (camera->animState == 21) {
        rwData->unk_16 = 1;
        camera->animState = 1;
    } else if (camera->animState == 11) {
        camera->animState = 1;
    }

    spB8 = CAM_DATA_SCALED(OREG(25)) * camera->speedRatio;
    spB4 = CAM_DATA_SCALED(OREG(26)) * camera->speedRatio;

    camera->rUpdateRateInv = Camera_LERPCeilF(OREG(6), camera->rUpdateRateInv, spB8, 0.1f);
    camera->yawUpdateRateInv = Camera_LERPCeilF(roData->unk_08, camera->yawUpdateRateInv, spB8, 0.1f);
    camera->pitchUpdateRateInv = Camera_LERPCeilF(2.0f, camera->pitchUpdateRateInv, spB4, 0.1f);
    camera->xzOffsetUpdateRate = Camera_LERPCeilF(CAM_DATA_SCALED(OREG(2)), camera->xzOffsetUpdateRate, spB8, 0.1f);
    camera->yOffsetUpdateRate = Camera_LERPCeilF(CAM_DATA_SCALED(OREG(3)), camera->yOffsetUpdateRate, spB4, 0.1f);
    camera->fovUpdateRate =
        Camera_LERPCeilF(CAM_DATA_SCALED(OREG(4)), camera->fovUpdateRate, camera->speedRatio * 0.05f, 0.1f);

    if (roData->interfaceFlags & PARALLEL1_FLAG_0) {
        tangle = func_80044ADC(camera, atToEyeDir.yaw - 0x7FFF, 1);

        spB8 = ((1.0f / roData->unk_0C) * 0.3f);
        pad2 = (((1.0f / roData->unk_0C) * 0.7f) * (1.0f - camera->speedRatio));
        rwData->unk_10 = Camera_LERPCeilS(tangle, rwData->unk_10, spB8 + pad2, 0xF);
    } else {
        rwData->unk_10 = 0;
    }

    if (camera->playerGroundY == camera->playerPosRot.pos.y || camera->player->actor.gravity > -0.1f ||
        camera->player->stateFlags1 & PLAYER_STATE1_21) {
        rwData->yTarget = playerPosRot->pos.y;
        sp6A = 0;
    } else {
        sp6A = 1;
    }

    if (!(roData->interfaceFlags & PARALLEL1_FLAG_7) && !sp6A) {
        Camera_CalcAtForParallel(camera, &atToEyeNextDir, roData->yOffset, &rwData->yTarget,
                                 roData->interfaceFlags & PARALLEL1_FLAG_0);
    } else {
        func_800458D4(camera, &atToEyeNextDir, roData->unk_18, &rwData->yTarget,
                      roData->interfaceFlags & PARALLEL1_FLAG_0);
    }

    if (rwData->animTimer != 0) {
        camera->stateFlags |= CAM_STATE_5;
        tangle = (((rwData->animTimer + 1) * rwData->animTimer) >> 1);
        spA8.yaw = atToEyeDir.yaw + (((s16)(rwData->yawTarget - atToEyeDir.yaw) / tangle) * rwData->animTimer);
        spA8.pitch = atToEyeDir.pitch;
        spA8.r = atToEyeDir.r;
        rwData->animTimer--;
    } else {
        rwData->unk_16 = 0;
        camera->dist = Camera_LERPCeilF(roData->distTarget, camera->dist, 1.0f / camera->rUpdateRateInv, 2.0f);
        OLib_Vec3fDiffToVecSphGeo(&spA8, at, eyeNext);
        spA8.r = camera->dist;

        if (roData->interfaceFlags & PARALLEL1_FLAG_6) {
            spA8.yaw = Camera_LERPCeilS(rwData->yawTarget, atToEyeNextDir.yaw, 0.6f, 0xA);
        } else {
            spA8.yaw = Camera_LERPCeilS(rwData->yawTarget, atToEyeNextDir.yaw, 0.8f, 0xA);
        }

        if (roData->interfaceFlags & PARALLEL1_FLAG_0) {
            phi_a0 = rwData->pitchTarget - rwData->unk_10;
        } else {
            phi_a0 = rwData->pitchTarget;
        }

        spA8.pitch = Camera_LERPCeilS(phi_a0, atToEyeNextDir.pitch, 1.0f / camera->pitchUpdateRateInv, 4);

        if (spA8.pitch > OREG(5)) {
            spA8.pitch = OREG(5);
        }

        if (spA8.pitch < OREG(34)) {
            spA8.pitch = OREG(34);
        }
    }
    Camera_Vec3fVecSphGeoAdd(eyeNext, at, &spA8);
    if (camera->status == CAM_STAT_ACTIVE) {
        sp6C.pos = *eyeNext;
        if (!camera->play->envCtx.skyboxDisabled || roData->interfaceFlags & PARALLEL1_FLAG_4) {
            Camera_BGCheckInfo(camera, at, &sp6C);
            *eye = sp6C.pos;
        } else {
            func_80043F94(camera, at, &sp6C);
            *eye = sp6C.pos;
            OLib_Vec3fDiffToVecSphGeo(&spA8, eye, at);
            camera->inputDir.x = spA8.pitch;
            camera->inputDir.y = spA8.yaw;
            camera->inputDir.z = 0;
        }
    }
    camera->fov = Camera_LERPCeilF(roData->fovTarget, camera->fov, camera->fovUpdateRate, 1.0f);
    camera->roll = Camera_LERPCeilS(0, camera->roll, 0.5, 0xA);
    camera->atLERPStepScale = Camera_ClampLERPScale(camera, sp6A ? roData->unk_1C : roData->unk_14);
    //! @bug doesn't return
}

s32 Camera_Parallel2(Camera* camera) {
    return Camera_Noop(camera);
}

s32 Camera_Parallel3(Camera* camera) {
    CameraModeValue* values = sCameraSettings[camera->setting].cameraModes[camera->mode].values;
    s16 interfaceFlags = GET_NEXT_RO_DATA(values);

    sCameraInterfaceFlags = interfaceFlags;

    if (interfaceFlags & PARALLEL3_FLAG_0) {
        camera->stateFlags |= CAM_STATE_10;
    }
    if (interfaceFlags & PARALLEL3_FLAG_1) {
        camera->stateFlags |= CAM_STATE_4;
    }
    //! @bug doesn't return
}

s32 Camera_Parallel4(Camera* camera) {
    return Camera_Noop(camera);
}

s32 Camera_Parallel0(Camera* camera) {
    return Camera_Noop(camera);
}

/**
 * Generic jump, jumping off ledges
 */
s32 Camera_Jump1(Camera* camera) {
    Vec3f* eye = &camera->eye;
    Vec3f* at = &camera->at;
    Vec3f* eyeNext = &camera->eyeNext;
    s32 pad2;
    f32 spA4;
    Vec3f newEye;
    VecSph eyeAtOffset;
    VecSph eyeNextAtOffset;
    VecSph eyeDiffSph;
    VecSph eyeDiffTarget;
    PosRot* playerPosRot = &camera->playerPosRot;
    PosRot playerhead;
    s16 tangle;
    Jump1ReadOnlyData* roData = &camera->paramData.jump1.roData;
    Jump1ReadWriteData* rwData = &camera->paramData.jump1.rwData;
    s32 pad;
    f32 playerHeight;

    playerHeight = Player_GetHeight(camera->player);
    if (RELOAD_PARAMS(camera) || R_RELOAD_CAM_PARAMS) {
        CameraModeValue* values = sCameraSettings[camera->setting].cameraModes[camera->mode].values;
        f32 yNormal = (1.0f + CAM_DATA_SCALED(R_CAM_YOFFSET_NORM)) -
                      (CAM_DATA_SCALED(R_CAM_YOFFSET_NORM) * (68.0f / playerHeight));

        roData->atYOffset = CAM_DATA_SCALED(GET_NEXT_RO_DATA(values)) * playerHeight * yNormal;
        roData->distMin = CAM_DATA_SCALED(GET_NEXT_RO_DATA(values)) * playerHeight * yNormal;
        roData->distMax = CAM_DATA_SCALED(GET_NEXT_RO_DATA(values)) * playerHeight * yNormal;
        roData->yawUpateRateTarget = GET_NEXT_RO_DATA(values);
        roData->maxYawUpdate = CAM_DATA_SCALED(GET_NEXT_RO_DATA(values));
        roData->unk_14 = GET_NEXT_RO_DATA(values);
        roData->atLERPScaleMax = CAM_DATA_SCALED(GET_NEXT_RO_DATA(values));
        roData->interfaceFlags = GET_NEXT_RO_DATA(values);
    }

    if (R_RELOAD_CAM_PARAMS) {
        Camera_CopyPREGToModeValues(camera);
    }

    // playerhead never gets used.
    Actor_GetFocus(&playerhead, &camera->player->actor);

    OLib_Vec3fDiffToVecSphGeo(&eyeAtOffset, at, eye);
    OLib_Vec3fDiffToVecSphGeo(&eyeNextAtOffset, at, eyeNext);

    sCameraInterfaceFlags = roData->interfaceFlags;

    if (RELOAD_PARAMS(camera)) {
        rwData->swing.unk_16 = rwData->swing.unk_18 = 0;
        rwData->swing.atEyePoly = NULL;
        rwData->unk_20.pitch = 0;
        rwData->unk_20.yaw = 0xC8;
        rwData->swing.swingUpdateRateTimer = 0;
        rwData->swing.swingUpdateRate = roData->yawUpateRateTarget;
        rwData->unk_1C = playerPosRot->pos.y - camera->playerPosDelta.y;
        rwData->unk_20.r = eyeAtOffset.r;
        camera->posOffset.y -= camera->playerPosDelta.y;
        camera->xzOffsetUpdateRate = (1.0f / 10000.0f);
        camera->animState++;
    }

    if (rwData->swing.swingUpdateRateTimer != 0) {
        camera->yawUpdateRateInv = Camera_LERPCeilF(roData->yawUpateRateTarget + rwData->swing.swingUpdateRateTimer,
                                                    camera->yawUpdateRateInv, CAM_DATA_SCALED(OREG(26)), 0.1f);
        camera->pitchUpdateRateInv = Camera_LERPCeilF((f32)R_CAM_DEFA_PHI_UPDRATE + rwData->swing.swingUpdateRateTimer,
                                                      camera->pitchUpdateRateInv, CAM_DATA_SCALED(OREG(26)), 0.1f);
        rwData->swing.swingUpdateRateTimer--;
    } else {
        camera->yawUpdateRateInv =
            Camera_LERPCeilF(roData->yawUpateRateTarget, camera->yawUpdateRateInv, CAM_DATA_SCALED(OREG(26)), 0.1f);
        camera->pitchUpdateRateInv =
            Camera_LERPCeilF((f32)R_CAM_DEFA_PHI_UPDRATE, camera->pitchUpdateRateInv, CAM_DATA_SCALED(OREG(26)), 0.1f);
    }

    camera->xzOffsetUpdateRate =
        Camera_LERPCeilF(CAM_DATA_SCALED(OREG(2)), camera->xzOffsetUpdateRate, CAM_DATA_SCALED(OREG(25)), 0.1f);
    camera->yOffsetUpdateRate =
        Camera_LERPCeilF(CAM_DATA_SCALED(OREG(3)), camera->yOffsetUpdateRate, CAM_DATA_SCALED(OREG(26)), 0.1f);
    camera->fovUpdateRate = Camera_LERPCeilF(CAM_DATA_SCALED(OREG(4)), camera->yOffsetUpdateRate, 0.05f, 0.1f);

    func_800458D4(camera, &eyeNextAtOffset, roData->atYOffset, &rwData->unk_1C, 0);

    eyeDiffSph = eyeAtOffset;

    OLib_Vec3fDiffToVecSphGeo(&eyeDiffTarget, at, eye);

    eyeDiffSph.r = Camera_LERPCeilF(eyeDiffTarget.r, eyeAtOffset.r, CAM_DATA_SCALED(OREG(29)), 1.0f);
    eyeDiffSph.pitch = Camera_LERPCeilS(eyeDiffTarget.pitch, eyeAtOffset.pitch, CAM_DATA_SCALED(OREG(29)), 0xA);

    if (rwData->swing.unk_18) {
        eyeDiffSph.yaw =
            Camera_LERPCeilS(rwData->swing.unk_16, eyeNextAtOffset.yaw, 1.0f / camera->yawUpdateRateInv, 0xA);
        eyeDiffSph.pitch =
            Camera_LERPCeilS(rwData->swing.unk_14, eyeNextAtOffset.pitch, 1.0f / camera->yawUpdateRateInv, 0xA);
    } else {
        eyeDiffSph.yaw =
            Camera_CalcDefaultYaw(camera, eyeNextAtOffset.yaw, camera->playerPosRot.rot.y, roData->maxYawUpdate, 0.0f);
    }

    // Clamp the eye->at distance to roData->distMin < eyeDiffSph.r < roData->distMax
    if (eyeDiffSph.r < roData->distMin) {
        eyeDiffSph.r = roData->distMin;
    } else if (eyeDiffSph.r > roData->distMax) {
        eyeDiffSph.r = roData->distMax;
    }

    // Clamp the phi rotation at R_CAM_MAX_PHI AND R_CAM_MIN_PHI2
    if (eyeDiffSph.pitch > R_CAM_MAX_PHI) {
        eyeDiffSph.pitch = R_CAM_MAX_PHI;
    } else if (eyeDiffSph.pitch < R_CAM_MIN_PHI2) {
        eyeDiffSph.pitch = R_CAM_MIN_PHI2;
    }

    Camera_Vec3fVecSphGeoAdd(&newEye, at, &eyeDiffSph);
    eyeNext->x = newEye.x;
    eyeNext->z = newEye.z;
    eyeNext->y += (newEye.y - eyeNext->y) * CAM_DATA_SCALED(OREG(31));
    if ((camera->status == CAM_STAT_ACTIVE) && !(roData->interfaceFlags & JUMP1_FLAG_4)) {
        func_80046E20(camera, &eyeDiffSph, roData->distMin, roData->yawUpateRateTarget, &spA4, &rwData->swing);
        if (roData->interfaceFlags & JUMP1_FLAG_2) {
            camera->inputDir.x = -eyeAtOffset.pitch;
            camera->inputDir.y = eyeAtOffset.yaw - 0x7FFF;
            camera->inputDir.z = 0;
        } else {
            OLib_Vec3fDiffToVecSphGeo(&eyeDiffSph, eye, at);
            camera->inputDir.x = eyeDiffSph.pitch;
            camera->inputDir.y = eyeDiffSph.yaw;
            camera->inputDir.z = 0;
        }
        if (rwData->swing.unk_18) {
            camera->inputDir.y =
                Camera_LERPCeilS(camera->inputDir.y + (s16)((s16)(rwData->swing.unk_16 - 0x7FFF) - camera->inputDir.y),
                                 camera->inputDir.y, 1.0f - (0.99f * spA4), 0xA);
        }
    } else {
        rwData->swing.swingUpdateRate = roData->yawUpateRateTarget;
        rwData->swing.unk_18 = 0;
        sUpdateCameraDirection = 0;
        *eye = *eyeNext;
    }

    camera->dist = OLib_Vec3fDist(at, eye);
    camera->roll = Camera_LERPCeilS(0, camera->roll, 0.5f, 0xA);
    camera->atLERPStepScale = Camera_ClampLERPScale(camera, roData->atLERPScaleMax);
    return true;
}

// Climbing ladders/vines
s32 Camera_Jump2(Camera* camera) {
    Vec3f* eye = &camera->eye;
    Vec3f* at = &camera->at;
    Vec3f* eyeNext = &camera->eyeNext;
    Vec3f bgChkPos;
    Vec3f floorNorm;
    VecSph adjAtToEyeDir;
    VecSph bgChkPara;
    VecSph atToEyeNextDir;
    VecSph atToEyeDir;
    f32 temp_f14;
    f32 temp_f16;
    f32 sp90;
    f32 sp8C;
    s32 bgId;
    CamColChk camBgChk;
    PosRot* playerPosRot = &camera->playerPosRot;
    s16 yawDiff;
    s16 playerYawRot180;
    Jump2ReadOnlyData* roData = &camera->paramData.jump2.roData;
    Jump2ReadWriteData* rwData = &camera->paramData.jump2.rwData;
    CameraModeValue* values;
    f32 playerHeight;
    f32 yNormal;

    playerHeight = Player_GetHeight(camera->player);

    if (RELOAD_PARAMS(camera) || R_RELOAD_CAM_PARAMS) {
        values = sCameraSettings[camera->setting].cameraModes[camera->mode].values;
        yNormal = (1.0f + CAM_DATA_SCALED(OREG(46))) - (CAM_DATA_SCALED(OREG(46)) * (68.0f / playerHeight));
        roData->atYOffset =
            CAM_DATA_SCALED((camera->playerPosDelta.y > 0.0f ? -10.0f : 10.0f) + GET_NEXT_RO_DATA(values)) *
            playerHeight * yNormal;
        roData->minDist = GET_NEXT_SCALED_RO_DATA(values) * playerHeight * yNormal;
        roData->maxDist = GET_NEXT_SCALED_RO_DATA(values) * playerHeight * yNormal;
        roData->minMaxDistFactor = GET_NEXT_SCALED_RO_DATA(values);
        roData->yawUpdRateTarget = GET_NEXT_RO_DATA(values);
        roData->xzUpdRateTarget = GET_NEXT_SCALED_RO_DATA(values);
        roData->fovTarget = GET_NEXT_RO_DATA(values);
        roData->atLERPStepScale = GET_NEXT_SCALED_RO_DATA(values);
        roData->interfaceFlags = GET_NEXT_RO_DATA(values);
    }

    if (R_RELOAD_CAM_PARAMS) {
        Camera_CopyPREGToModeValues(camera);
    }

    OLib_Vec3fDiffToVecSphGeo(&atToEyeDir, at, eye);
    OLib_Vec3fDiffToVecSphGeo(&atToEyeNextDir, at, eyeNext);

    sCameraInterfaceFlags = roData->interfaceFlags;

    if (RELOAD_PARAMS(camera)) {
        bgChkPos = playerPosRot->pos;
        rwData->floorY = Camera_GetFloorY(camera, &bgChkPos);
        rwData->yawTarget = atToEyeNextDir.yaw;
        rwData->initYawDiff = 0;
        if (rwData->floorY == BGCHECK_Y_MIN) {
            osSyncPrintf(VT_COL(YELLOW, BLACK) "camera: climb: no floor \n" VT_RST);
            rwData->onFloor = -1;
            rwData->floorY = playerPosRot->pos.y - 1000.0f;
        } else if (playerPosRot->pos.y - rwData->floorY < playerHeight) {
            // player's model is within the height of the floor.
            rwData->onFloor = 1;
        } else {
            rwData->onFloor = -1;
        }

        yawDiff = (s16)(playerPosRot->rot.y - 0x7FFF) - atToEyeNextDir.yaw;
        rwData->initYawDiff = ((yawDiff / OREG(23)) / 4) * 3;
        if (roData->interfaceFlags & JUMP2_FLAG_1) {
            rwData->yawAdj = 0xA;
        } else {
            rwData->yawAdj = 0x2710;
        }

        playerPosRot->pos.x -= camera->playerPosDelta.x;
        playerPosRot->pos.y -= camera->playerPosDelta.y;
        playerPosRot->pos.z -= camera->playerPosDelta.z;
        rwData->animTimer = OREG(23);
        camera->animState++;
        camera->atLERPStepScale = roData->atLERPStepScale;
    }

    sp90 = CAM_DATA_SCALED(OREG(25)) * camera->speedRatio;
    sp8C = CAM_DATA_SCALED(OREG(26)) * camera->speedRatio;
    camera->yawUpdateRateInv = Camera_LERPCeilF(roData->yawUpdRateTarget, camera->yawUpdateRateInv, sp90, 0.1f);
    camera->xzOffsetUpdateRate = Camera_LERPCeilF(roData->xzUpdRateTarget, camera->xzOffsetUpdateRate, sp90, 0.1f);
    camera->yOffsetUpdateRate = Camera_LERPCeilF(CAM_DATA_SCALED(OREG(3)), camera->yOffsetUpdateRate, sp8C, 0.1f);

    camera->fovUpdateRate =
        Camera_LERPCeilF(CAM_DATA_SCALED(OREG(4)), camera->yOffsetUpdateRate, camera->speedRatio * 0.05f, 0.1f);
    camera->rUpdateRateInv = OREG(27);

    Camera_CalcAtDefault(camera, &atToEyeNextDir, roData->atYOffset, 0);
    OLib_Vec3fDiffToVecSphGeo(&adjAtToEyeDir, at, eye);

    temp_f16 = roData->minDist;
    sp90 = roData->maxDist + (roData->maxDist * roData->minMaxDistFactor);
    temp_f14 = temp_f16 - (roData->minDist * roData->minMaxDistFactor);

    if (adjAtToEyeDir.r > sp90) {
        adjAtToEyeDir.r = sp90;
    } else if (adjAtToEyeDir.r < temp_f14) {
        adjAtToEyeDir.r = temp_f14;
    }

    yawDiff = (s16)(playerPosRot->rot.y - 0x7FFF) - adjAtToEyeDir.yaw;
    if (rwData->animTimer != 0) {
        rwData->yawTarget = playerPosRot->rot.y - 0x7FFF;
        rwData->animTimer--;
        adjAtToEyeDir.yaw = Camera_LERPCeilS(rwData->yawTarget, atToEyeNextDir.yaw, 0.5f, 0xA);
    } else if (rwData->yawAdj < ABS(yawDiff)) {
        playerYawRot180 = playerPosRot->rot.y - 0x7FFF;
        adjAtToEyeDir.yaw = Camera_LERPFloorS(
            ((yawDiff < 0) ? (s16)(playerYawRot180 + rwData->yawAdj) : (s16)(playerYawRot180 - rwData->yawAdj)),
            atToEyeNextDir.yaw, 0.1f, 0xA);
    } else {
        adjAtToEyeDir.yaw = Camera_LERPCeilS(adjAtToEyeDir.yaw, atToEyeNextDir.yaw, 0.25f, 0xA);
    }

    // Check the floor at the top of the climb
    bgChkPos.x = playerPosRot->pos.x + (Math_SinS(playerPosRot->rot.y) * 25.0f);
    bgChkPos.y = playerPosRot->pos.y + (playerHeight * 2.2f);
    bgChkPos.z = playerPosRot->pos.z + (Math_CosS(playerPosRot->rot.y) * 25.0f);

    sp90 = Camera_GetFloorYNorm(camera, &floorNorm, &bgChkPos, &bgId);
    if ((sp90 != BGCHECK_Y_MIN) && (playerPosRot->pos.y < sp90)) {
        // top of the climb is within 2.2x of the player's height.
        camera->pitchUpdateRateInv =
            Camera_LERPCeilF(20.0f, camera->pitchUpdateRateInv, CAM_DATA_SCALED(OREG(26)), 0.1f);
        camera->rUpdateRateInv = Camera_LERPCeilF(20.0f, camera->rUpdateRateInv, CAM_DATA_SCALED(OREG(26)), 0.1f);
        adjAtToEyeDir.pitch = Camera_LERPCeilS(0x1F4, atToEyeNextDir.pitch, 1.0f / camera->pitchUpdateRateInv, 0xA);
    } else if ((playerPosRot->pos.y - rwData->floorY) < playerHeight) {
        // player is within his height of the ground.
        camera->pitchUpdateRateInv =
            Camera_LERPCeilF(20.0f, camera->pitchUpdateRateInv, CAM_DATA_SCALED(OREG(26)), 0.1f);
        camera->rUpdateRateInv = Camera_LERPCeilF(20.0f, camera->rUpdateRateInv, CAM_DATA_SCALED(OREG(26)), 0.1f);
        adjAtToEyeDir.pitch = Camera_LERPCeilS(0x1F4, atToEyeNextDir.pitch, 1.0f / camera->pitchUpdateRateInv, 0xA);
    } else {
        camera->pitchUpdateRateInv = 100.0f;
        camera->rUpdateRateInv = 100.0f;
    }

    // max pitch to +/- ~ 60 degrees
    if (adjAtToEyeDir.pitch > 0x2AF8) {
        adjAtToEyeDir.pitch = 0x2AF8;
    }

    if (adjAtToEyeDir.pitch < -0x2AF8) {
        adjAtToEyeDir.pitch = -0x2AF8;
    }

    Camera_Vec3fVecSphGeoAdd(eyeNext, at, &adjAtToEyeDir);
    camBgChk.pos = *eyeNext;
    if (Camera_BGCheckInfo(camera, at, &camBgChk)) {
        // Collision detected between at->eyeNext, Check if collision between
        // at->eyeNext, but parallel to at (pitch = 0).
        bgChkPos = camBgChk.pos;
        bgChkPara.r = adjAtToEyeDir.r;
        bgChkPara.pitch = 0;
        bgChkPara.yaw = adjAtToEyeDir.yaw;
        Camera_Vec3fVecSphGeoAdd(&camBgChk.pos, at, &bgChkPara);
        if (Camera_BGCheckInfo(camera, at, &camBgChk)) {
            // Collision found between parallel at->eyeNext, set eye position to
            // first collsion point.
            *eye = bgChkPos;
        } else {
            // no collision found with the parallel at->eye, animate to be parallel
            adjAtToEyeDir.pitch = Camera_LERPCeilS(0, adjAtToEyeDir.pitch, 0.2f, 0xA);
            Camera_Vec3fVecSphGeoAdd(eye, at, &adjAtToEyeDir);
            // useless?
            Camera_BGCheck(camera, at, eye);
        }
    } else {
        // no collision detected.
        *eye = *eyeNext;
    }

    camera->dist = adjAtToEyeDir.r;
    camera->fov = Camera_LERPCeilF(roData->fovTarget, camera->fov, camera->fovUpdateRate, 1.0f);
    camera->roll = Camera_LERPCeilS(0, camera->roll, 0.5f, 0xA);
    return true;
}

// swimming
s32 Camera_Jump3(Camera* camera) {
    Vec3f* eye = &camera->eye;
    Vec3f* at = &camera->at;
    Vec3f* eyeNext = &camera->eyeNext;
    s32 prevMode;
    f32 spC4;
    f32 spC0;
    f32 spBC;
    UNUSED Vec3f spB0;
    VecSph eyeDiffSph;
    PosRot* playerPosRot = &camera->playerPosRot;
    Jump3ReadOnlyData* roData = &camera->paramData.jump3.roData;
    VecSph eyeAtOffset;
    VecSph eyeNextAtOffset;
    s32 pad;
    s32 pad2;
    CameraModeValue* values;
    f32 t2;
    f32 phi_f0;
    f32 phi_f2;
    f32 playerHeight;
    PosRot playerhead;
    f32 yNormal;
    f32 temp_f18;
    s32 modeSwitch;
    f32 temp_f2_2;
    Jump3ReadWriteData* rwData = &camera->paramData.jump3.rwData;

    playerHeight = Player_GetHeight(camera->player);
    Actor_GetFocus(&playerhead, &camera->player->actor);

    modeSwitch = false;
    if (((camera->waterYPos - eye->y) < OREG(44) || (camera->animState == 0))) {
        if (rwData->mode != CAM_MODE_NORMAL) {
            rwData->mode = CAM_MODE_NORMAL;
            modeSwitch = true;
        }
    } else if (((camera->waterYPos - eye->y) > OREG(45)) && (rwData->mode != CAM_MODE_BOOMERANG)) {
        rwData->mode = CAM_MODE_BOOMERANG;
        modeSwitch = true;
    }

    OLib_Vec3fDiffToVecSphGeo(&eyeAtOffset, at, eye);
    OLib_Vec3fDiffToVecSphGeo(&eyeNextAtOffset, at, eyeNext);

    if (RELOAD_PARAMS(camera) || modeSwitch || R_RELOAD_CAM_PARAMS) {
        values = sCameraSettings[camera->setting].cameraModes[rwData->mode].values;
        yNormal = ((1.0f + CAM_DATA_SCALED(R_CAM_YOFFSET_NORM)) -
                   (CAM_DATA_SCALED(R_CAM_YOFFSET_NORM) * (68.0f / playerHeight)));
        t2 = CAM_DATA_SCALED(playerHeight) * yNormal;
        roData->yOffset = GET_NEXT_RO_DATA(values) * t2;
        roData->distMin = GET_NEXT_RO_DATA(values) * t2;
        roData->distMax = GET_NEXT_RO_DATA(values) * t2;
        roData->pitchTarget = CAM_DEG_TO_BINANG(GET_NEXT_RO_DATA(values));
        roData->swingUpdateRate = GET_NEXT_RO_DATA(values);
        roData->unk_10 = GET_NEXT_RO_DATA(values);
        roData->unk_14 = GET_NEXT_SCALED_RO_DATA(values);
        roData->fovTarget = GET_NEXT_RO_DATA(values);
        roData->unk_1C = GET_NEXT_SCALED_RO_DATA(values);
        roData->interfaceFlags = GET_NEXT_RO_DATA(values);
    }

    if (R_RELOAD_CAM_PARAMS) {
        prevMode = camera->mode;
        camera->mode = rwData->mode;
        Camera_CopyPREGToModeValues(camera);
        camera->mode = prevMode;
    }

    sCameraInterfaceFlags = roData->interfaceFlags;

    switch (camera->animState) {
        case 0:
        case 10:
        case 20:
        case 25:
            rwData->swing.atEyePoly = NULL;
            rwData->unk_1C = camera->playerGroundY;
            rwData->swing.unk_16 = rwData->swing.unk_14 = rwData->swing.unk_18 = 0;
            rwData->animTimer = 10;
            rwData->swing.swingUpdateRate = roData->swingUpdateRate;
            camera->animState++;
            rwData->swing.swingUpdateRateTimer = 0;
            break;
        default:
            if (rwData->animTimer != 0) {
                rwData->animTimer--;
            }
            break;
    }

    spB0 = *eye;

    spC4 = CAM_DATA_SCALED(OREG(25)) * camera->speedRatio;
    spC0 = camera->speedRatio * CAM_DATA_SCALED(OREG(26));
    spBC = rwData->swing.unk_18 != 0 ? CAM_DATA_SCALED(OREG(25)) : spC4;

    if (rwData->swing.swingUpdateRateTimer != 0) {
        camera->yawUpdateRateInv =
            Camera_LERPCeilF(rwData->swing.swingUpdateRate + (rwData->swing.swingUpdateRateTimer * 2),
                             camera->yawUpdateRateInv, spC4, 0.1f);
        camera->pitchUpdateRateInv =
            Camera_LERPCeilF((rwData->swing.swingUpdateRateTimer * 2) + 40.0f, camera->pitchUpdateRateInv, spC0, 0.1f);
        rwData->swing.swingUpdateRateTimer--;
    } else {
        camera->yawUpdateRateInv =
            Camera_LERPCeilF(rwData->swing.swingUpdateRate, camera->yawUpdateRateInv, spBC, 0.1f);
        camera->pitchUpdateRateInv = Camera_LERPCeilF(40.0f, camera->pitchUpdateRateInv, spC0, 0.1f);
    }

    camera->xzOffsetUpdateRate = Camera_LERPCeilF(CAM_DATA_SCALED(OREG(2)), camera->xzOffsetUpdateRate, spC4, 0.1f);
    camera->yOffsetUpdateRate = Camera_LERPCeilF(CAM_DATA_SCALED(OREG(3)), camera->yOffsetUpdateRate, spC0, 0.1f);
    camera->fovUpdateRate =
        Camera_LERPCeilF(CAM_DATA_SCALED(OREG(4)), camera->yOffsetUpdateRate, camera->speedRatio * 0.05f, 0.1f);

    Camera_CalcAtDefault(camera, &eyeNextAtOffset, roData->yOffset, roData->interfaceFlags);
    OLib_Vec3fDiffToVecSphGeo(&eyeDiffSph, at, eyeNext);

    camera->dist = eyeDiffSph.r =
        Camera_ClampDist(camera, eyeDiffSph.r, roData->distMin, roData->distMax, rwData->animTimer);

    if (camera->playerGroundY <= playerPosRot->pos.y) {
        phi_f0 = playerPosRot->pos.y - camera->playerGroundY;
    } else {
        phi_f0 = -(playerPosRot->pos.y - camera->playerGroundY);
    }

    if (!(phi_f0 < 10.0f)) {
        if (camera->waterYPos <= playerhead.pos.y) {
            phi_f2 = playerhead.pos.y - camera->waterYPos;
        } else {
            phi_f2 = -(playerhead.pos.y - camera->waterYPos);
        }
        if (!(phi_f2 < 50.0f)) {
            camera->pitchUpdateRateInv = 100.0f;
        }
    }
    if (rwData->swing.unk_18 != 0) {
        eyeDiffSph.yaw =
            Camera_LERPCeilS(rwData->swing.unk_16, eyeNextAtOffset.yaw, 1.0f / camera->yawUpdateRateInv, 0xA);
        eyeDiffSph.pitch =
            Camera_LERPCeilS(rwData->swing.unk_14, eyeNextAtOffset.pitch, 1.0f / camera->yawUpdateRateInv, 0xA);
    } else {
        eyeDiffSph.yaw = Camera_CalcDefaultYaw(camera, eyeNextAtOffset.yaw, playerPosRot->rot.y, roData->unk_14, 0.0f);
        eyeDiffSph.pitch = Camera_CalcDefaultPitch(camera, eyeNextAtOffset.pitch, roData->pitchTarget, 0);
    }

    if (eyeDiffSph.pitch > OREG(5)) {
        eyeDiffSph.pitch = OREG(5);
    }

    if (eyeDiffSph.pitch < OREG(34)) {
        eyeDiffSph.pitch = OREG(34);
    }

    Camera_Vec3fVecSphGeoAdd(eyeNext, at, &eyeDiffSph);
    if ((camera->status == CAM_STAT_ACTIVE) && !(roData->interfaceFlags & JUMP3_FLAG_4)) {
        func_80046E20(camera, &eyeDiffSph, roData->distMin, roData->swingUpdateRate, &spBC, &rwData->swing);
        if (roData->interfaceFlags & JUMP3_FLAG_2) {
            camera->inputDir.x = -eyeAtOffset.pitch;
            camera->inputDir.y = eyeAtOffset.yaw - 0x7FFF;
            camera->inputDir.z = 0;
        } else {
            OLib_Vec3fDiffToVecSphGeo(&eyeDiffSph, eye, at);
            camera->inputDir.x = eyeDiffSph.pitch;
            camera->inputDir.y = eyeDiffSph.yaw;
            camera->inputDir.z = 0;
        }

        if (rwData->swing.unk_18 != 0) {
            camera->inputDir.y =
                Camera_LERPCeilS(camera->inputDir.y + (s16)((s16)(rwData->swing.unk_16 - 0x7FFF) - camera->inputDir.y),
                                 camera->inputDir.y, 1.0f - (0.99f * spBC), 0xA);
        }
    } else {
        rwData->swing.swingUpdateRate = roData->swingUpdateRate;
        rwData->swing.unk_18 = 0;
        sUpdateCameraDirection = 0;
        *eye = *eyeNext;
    }
    camera->fov = Camera_LERPCeilF(roData->fovTarget, camera->fov, camera->fovUpdateRate, 1.0f);
    camera->roll = Camera_LERPCeilS(0, camera->roll, 0.5f, 0xA);
    camera->atLERPStepScale = Camera_ClampLERPScale(camera, roData->unk_1C);
    return true;
}

s32 Camera_Jump4(Camera* camera) {
    return Camera_Noop(camera);
}

s32 Camera_Jump0(Camera* camera) {
    return Camera_Noop(camera);
}

s32 Camera_Battle1(Camera* camera) {
    Vec3f* eye = &camera->eye;
    Vec3f* at = &camera->at;
    Vec3f* eyeNext = &camera->eyeNext;
    Vec3f sp128;
    Vec3f playerHead;
    Vec3f targetPos;
    f32 var3;
    f32 var2;
    f32 temp_f0_2;
    f32 temp_f12_2;
    f32 spFC;
    f32 spF8;
    f32 swingAngle;
    f32 temp_f2_2;
    f32 temp_f14;
    s32 skipEyeAtCalc;
    f32 distRatio;
    CamColChk spBC;
    VecSph spB4;
    VecSph atToTargetDir;
    VecSph playerToTargetDir;
    VecSph atToEyeDir;
    VecSph atToEyeNextDir;
    PosRot* playerPosRot = &camera->playerPosRot;
    s16 tmpAng1;
    s16 tmpAng2;
    Player* player;
    s16 sp86;
    s16 isOffGround;
    f32 distance;
    f32 sp7C;
    f32 sp78;
    f32 fov;
    Battle1ReadOnlyData* roData = &camera->paramData.batt1.roData;
    Battle1ReadWriteData* rwData = &camera->paramData.batt1.rwData;
    s32 pad;
    f32 playerHeight;

    skipEyeAtCalc = false;
    player = camera->player;
    playerHeight = Player_GetHeight(camera->player);
    if (RELOAD_PARAMS(camera) || R_RELOAD_CAM_PARAMS) {
        CameraModeValue* values = sCameraSettings[camera->setting].cameraModes[camera->mode].values;
        f32 yNormal = (1.0f + CAM_DATA_SCALED(OREG(46))) - (CAM_DATA_SCALED(OREG(46)) * (68.0f / playerHeight));

        roData->yOffset = GET_NEXT_SCALED_RO_DATA(values) * playerHeight * yNormal;
        roData->distance = GET_NEXT_RO_DATA(values);
        roData->swingYawInitial = GET_NEXT_RO_DATA(values);
        roData->swingYawFinal = GET_NEXT_RO_DATA(values);
        roData->swingPitchInitial = GET_NEXT_RO_DATA(values);
        roData->swingPitchFinal = GET_NEXT_RO_DATA(values);
        roData->swingPitchAdj = GET_NEXT_SCALED_RO_DATA(values);
        roData->fov = GET_NEXT_RO_DATA(values);
        roData->atLERPScaleOnGround = GET_NEXT_SCALED_RO_DATA(values);
        roData->interfaceFlags = GET_NEXT_RO_DATA(values);
        roData->yOffsetOffGround = GET_NEXT_SCALED_RO_DATA(values) * playerHeight * yNormal;
        roData->atLERPScaleOffGround = GET_NEXT_SCALED_RO_DATA(values);
        rwData->chargeTimer = 40;
        rwData->unk_10 = CAM_DATA_SCALED(OREG(12));
    }

    if (R_RELOAD_CAM_PARAMS) {
        Camera_CopyPREGToModeValues(camera);
    }

    distance = roData->distance;
    sp7C = roData->swingPitchInitial;
    sp78 = roData->swingPitchFinal;
    fov = roData->fov;

    if (camera->player->stateFlags1 & PLAYER_STATE1_12) {
        // charging sword.
        rwData->unk_10 =
            Camera_LERPCeilF(CAM_DATA_SCALED(OREG(12)) * 0.5f, rwData->unk_10, CAM_DATA_SCALED(OREG(25)), 0.1f);
        camera->xzOffsetUpdateRate =
            Camera_LERPCeilF(0.2f, camera->xzOffsetUpdateRate, CAM_DATA_SCALED(OREG(25)), 0.1f);
        camera->yOffsetUpdateRate = Camera_LERPCeilF(0.2f, camera->yOffsetUpdateRate, CAM_DATA_SCALED(OREG(25)), 0.1f);
        if (rwData->chargeTimer >= -19) {
            rwData->chargeTimer--;
        } else {
            distance = 250.0f;
            sp7C = 50.0f;
            sp78 = 40.0f;
            fov = 60.0f;
        }
    } else if (rwData->chargeTimer < 0) {
        distance = 250.0f;
        sp7C = 50.0f;
        sp78 = 40.0f;
        fov = 60.0f;
        rwData->chargeTimer++;
    } else {
        rwData->chargeTimer = 40;
        rwData->unk_10 = Camera_LERPCeilF(CAM_DATA_SCALED(OREG(12)), rwData->unk_10, CAM_DATA_SCALED(OREG(25)), 0.1f);
        camera->xzOffsetUpdateRate = Camera_LERPCeilF(CAM_DATA_SCALED(OREG(40)), camera->xzOffsetUpdateRate,
                                                      CAM_DATA_SCALED(OREG(25)) * camera->speedRatio, 0.1f);
        camera->yOffsetUpdateRate = Camera_LERPCeilF(CAM_DATA_SCALED(OREG(40)), camera->yOffsetUpdateRate,
                                                     CAM_DATA_SCALED(OREG(26)) * camera->speedRatio, 0.1f);
    }
    camera->fovUpdateRate =
        Camera_LERPCeilF(CAM_DATA_SCALED(OREG(4)), camera->fovUpdateRate, camera->speedRatio * 0.05f, 0.1f);
    playerHeight += roData->yOffset;
    OLib_Vec3fDiffToVecSphGeo(&atToEyeDir, at, eye);
    OLib_Vec3fDiffToVecSphGeo(&atToEyeNextDir, at, eyeNext);
    if (camera->target == NULL || camera->target->update == NULL) {
        if (camera->target == NULL) {
            osSyncPrintf(
                VT_COL(YELLOW, BLACK) "camera: warning: battle: target is not valid, change parallel\n" VT_RST);
        }
        camera->target = NULL;
        Camera_ChangeMode(camera, CAM_MODE_TARGET);
        return true;
    }

    sCameraInterfaceFlags = roData->interfaceFlags;

    if (RELOAD_PARAMS(camera)) {
        rwData->unk_14 = 0;
        rwData->roll = 0.0f;
        rwData->target = camera->target;
        camera->animState++;
        if (rwData->target->id > 0) {
            osSyncPrintf("camera: battle: target actor name " VT_FGCOL(BLUE) "%d" VT_RST "\n", rwData->target->id);
        } else {
            osSyncPrintf("camera: battle: target actor name " VT_COL(RED, WHITE) "%d" VT_RST "\n", rwData->target->id);
            camera->target = NULL;
            Camera_ChangeMode(camera, CAM_MODE_TARGET);
            return true;
        }
        rwData->animTimer = OREG(23) + OREG(24);
        rwData->initialEyeToAtYaw = atToEyeDir.yaw;
        rwData->initialEyeToAtPitch = atToEyeDir.pitch;
        rwData->initialEyeToAtDist = atToEyeDir.r;
        rwData->yPosOffset = playerPosRot->pos.y - camera->playerPosDelta.y;
    }

    if (camera->status == CAM_STAT_ACTIVE) {
        sUpdateCameraDirection = 1;
        camera->inputDir.x = -atToEyeDir.pitch;
        camera->inputDir.y = atToEyeDir.yaw - 0x7FFF;
        camera->inputDir.z = 0;
    }

    if (camera->playerGroundY == camera->playerPosRot.pos.y || camera->player->actor.gravity > -0.1f ||
        camera->player->stateFlags1 & PLAYER_STATE1_21) {
        isOffGround = false;
        rwData->yPosOffset = playerPosRot->pos.y;
    } else {
        isOffGround = true;
    }

    if (rwData->animTimer == 0) {
        camera->atLERPStepScale =
            Camera_ClampLERPScale(camera, isOffGround ? roData->atLERPScaleOffGround : roData->atLERPScaleOnGround);
    }
    Actor_GetFocus(&camera->targetPosRot, camera->target);
    if (rwData->target != camera->target) {
        osSyncPrintf("camera: battle: change target %d -> " VT_FGCOL(BLUE) "%d" VT_RST "\n", rwData->target->id,
                     camera->target->id);
        camera->animState = 0;
        return true;
    }

    Camera_CalcAtForLockOn(camera, &atToEyeNextDir, &camera->targetPosRot.pos,
                           isOffGround ? roData->yOffsetOffGround : roData->yOffset, distance, &rwData->yPosOffset,
                           &playerToTargetDir, (isOffGround ? 0x81 : 1) | roData->interfaceFlags);
    tmpAng2 = playerToTargetDir.yaw;
    playerHead = playerPosRot->pos;
    playerHead.y += playerHeight;
    OLib_Vec3fDiffToVecSphGeo(&playerToTargetDir, &playerHead, &camera->targetPosRot.pos);
    distRatio = playerToTargetDir.r > distance ? 1 : playerToTargetDir.r / distance;
    targetPos = camera->targetPosRot.pos;
    OLib_Vec3fDiffToVecSphGeo(&atToTargetDir, at, &targetPos);
    atToTargetDir.r = distance - ((atToTargetDir.r <= distance ? atToTargetDir.r : distance) * 0.5f);
    swingAngle = roData->swingYawInitial + ((roData->swingYawFinal - roData->swingYawInitial) * (1.1f - distRatio));
    spF8 = OREG(13) + swingAngle;

    spB4.r = camera->dist = Camera_LERPCeilF(distance, camera->dist, CAM_DATA_SCALED(OREG(11)), 2.0f);
    spB4.yaw = atToEyeNextDir.yaw;
    tmpAng1 = (s16)(atToTargetDir.yaw - (s16)(atToEyeNextDir.yaw - 0x7FFF));
    if (rwData->animTimer != 0) {
        if (rwData->animTimer >= OREG(24)) {
            sp86 = rwData->animTimer - OREG(24);
            OLib_Vec3fDiffToVecSphGeo(&playerToTargetDir, at, eye);
            playerToTargetDir.yaw = tmpAng2 - 0x7FFF;

            var2 = 1.0f / OREG(23);
            var3 = (rwData->initialEyeToAtDist - playerToTargetDir.r) * var2;
            tmpAng1 = (s16)(rwData->initialEyeToAtYaw - playerToTargetDir.yaw) * var2;
            tmpAng2 = (s16)(rwData->initialEyeToAtPitch - playerToTargetDir.pitch) * var2;

            spB4.r =
                Camera_LERPCeilF(playerToTargetDir.r + (var3 * sp86), atToEyeDir.r, CAM_DATA_SCALED(OREG(28)), 1.0f);
            spB4.yaw = Camera_LERPCeilS(playerToTargetDir.yaw + (tmpAng1 * sp86), atToEyeDir.yaw,
                                        CAM_DATA_SCALED(OREG(28)), 0xA);
            spB4.pitch = Camera_LERPCeilS(playerToTargetDir.pitch + (tmpAng2 * sp86), atToEyeDir.pitch,
                                          CAM_DATA_SCALED(OREG(28)), 0xA);
        } else {
            skipEyeAtCalc = true;
        }
        rwData->animTimer--;
    } else if (ABS(tmpAng1) > CAM_DEG_TO_BINANG(swingAngle)) {
        spFC = CAM_BINANG_TO_DEG(tmpAng1);
        temp_f2_2 = swingAngle + (spF8 - swingAngle) * (OLib_ClampMaxDist(atToTargetDir.r, spB4.r) / spB4.r);
        temp_f12_2 = ((temp_f2_2 * temp_f2_2) - 2.0f) / (temp_f2_2 - 360.0f);
        var2 = ((temp_f12_2 * spFC) + (2.0f - (360.0f * temp_f12_2)));
        temp_f14 = SQ(spFC) / var2;
        tmpAng2 = tmpAng1 >= 0 ? CAM_DEG_TO_BINANG(temp_f14) : (-CAM_DEG_TO_BINANG(temp_f14));
        spB4.yaw = (s16)((s16)(atToEyeNextDir.yaw - 0x7FFF) + tmpAng2) - 0x7FFF;
    } else {
        spFC = 0.05f;
        spFC = (1 - camera->speedRatio) * spFC;
        tmpAng2 = tmpAng1 >= 0 ? CAM_DEG_TO_BINANG(swingAngle) : -CAM_DEG_TO_BINANG(swingAngle);
        spB4.yaw = atToEyeNextDir.yaw - (s16)((tmpAng2 - tmpAng1) * spFC);
    }

    if (!skipEyeAtCalc) {
        var3 = atToTargetDir.pitch * roData->swingPitchAdj;
        var2 = F32_LERPIMP(sp7C, sp78, distRatio);
        tmpAng1 = CAM_DEG_TO_BINANG(var2) - (s16)(playerToTargetDir.pitch * (0.5f + distRatio * (1.0f - 0.5f)));
        tmpAng1 += (s16)(var3);

        if (tmpAng1 < -0x2AA8) {
            tmpAng1 = -0x2AA8;
        } else if (tmpAng1 > 0x2AA8) {
            tmpAng1 = 0x2AA8;
        }

        spB4.pitch = Camera_LERPCeilS(tmpAng1, atToEyeNextDir.pitch, rwData->unk_10, 0xA);
        Camera_Vec3fVecSphGeoAdd(eyeNext, at, &spB4);
        spBC.pos = *eyeNext;
        if (camera->status == CAM_STAT_ACTIVE) {
            if (!camera->play->envCtx.skyboxDisabled || roData->interfaceFlags & BATTLE1_FLAG_0) {
                Camera_BGCheckInfo(camera, at, &spBC);
            } else if (roData->interfaceFlags & BATTLE1_FLAG_1) {
                func_80043F94(camera, at, &spBC);
            } else {
                OLib_Vec3fDistNormalize(&sp128, at, &spBC.pos);
                spBC.pos.x -= sp128.x;
                spBC.pos.y -= sp128.y;
                spBC.pos.z -= sp128.z;
            }
            *eye = spBC.pos;
        } else {
            *eye = *eyeNext;
        }
    }
    rwData->roll += (((OREG(36) * camera->speedRatio) * (1.0f - distRatio)) - rwData->roll) * CAM_DATA_SCALED(OREG(37));
    camera->roll = CAM_DEG_TO_BINANG(rwData->roll);
    camera->fov = Camera_LERPCeilF((player->meleeWeaponState != 0 ? 0.8f
                                    : gSaveContext.health <= 0x10 ? 0.8f
                                                                  : 1.0f) *
                                       (fov - ((fov * 0.05f) * distRatio)),
                                   camera->fov, camera->fovUpdateRate, 1.0f);
}

s32 Camera_Battle2(Camera* camera) {
    return Camera_Noop(camera);
}

s32 Camera_Battle3(Camera* camera) {
    return Camera_Noop(camera);
}

/**
 * Charging spin attack
 * Camera zooms out slowly for 50 frames, then tilts up to a specified
 * setting value.
 */
s32 Camera_Battle4(Camera* camera) {
    Vec3f* eye = &camera->eye;
    Vec3f* at = &camera->at;
    Vec3f* eyeNext = &camera->eyeNext;
    VecSph eyeNextOffset;
    VecSph eyeAtOffset;
    VecSph eyeNextAtOffset;
    Battle4ReadOnlyData* roData = &camera->paramData.batt4.roData;
    Battle4ReadWriteData* rwData = &camera->paramData.batt4.rwData;
    s32 pad;
    f32 playerHeight;

    playerHeight = Player_GetHeight(camera->player);
    if (RELOAD_PARAMS(camera) || R_RELOAD_CAM_PARAMS) {
        CameraModeValue* values = sCameraSettings[camera->setting].cameraModes[camera->mode].values;
        f32 yNormal = (1.0f + CAM_DATA_SCALED(R_CAM_YOFFSET_NORM)) -
                      (CAM_DATA_SCALED(R_CAM_YOFFSET_NORM) * (68.0f / playerHeight));

        roData->yOffset = GET_NEXT_SCALED_RO_DATA(values) * playerHeight * yNormal;
        roData->rTarget = GET_NEXT_SCALED_RO_DATA(values) * playerHeight * yNormal;
        roData->pitchTarget = CAM_DEG_TO_BINANG(GET_NEXT_RO_DATA(values));
        roData->lerpUpdateRate = GET_NEXT_SCALED_RO_DATA(values);
        roData->fovTarget = GET_NEXT_RO_DATA(values);
        roData->atLERPTarget = GET_NEXT_SCALED_RO_DATA(values);
        roData->interfaceFlags = GET_NEXT_RO_DATA(values);
    }

    if (R_RELOAD_CAM_PARAMS) {
        Camera_CopyPREGToModeValues(camera);
    }

    OLib_Vec3fDiffToVecSphGeo(&eyeAtOffset, at, eye);
    OLib_Vec3fDiffToVecSphGeo(&eyeNextAtOffset, at, eyeNext);

    sCameraInterfaceFlags = roData->interfaceFlags;

    switch (camera->animState) {
        case 0:
        case 10:
        case 20:
            rwData->animTimer = 50;
            camera->animState++;
            break;
    }

    camera->yawUpdateRateInv = Camera_LERPCeilF(roData->lerpUpdateRate, camera->yawUpdateRateInv,
                                                CAM_DATA_SCALED(OREG(25)) * camera->speedRatio, 0.1f);
    camera->rUpdateRateInv = 1000.0f;
    camera->pitchUpdateRateInv = 1000.0f;
    camera->xzOffsetUpdateRate = Camera_LERPCeilF(0.025f, camera->xzOffsetUpdateRate, CAM_DATA_SCALED(OREG(25)), 0.1f);
    camera->yOffsetUpdateRate = Camera_LERPCeilF(CAM_DATA_SCALED(OREG(3)), camera->yOffsetUpdateRate,
                                                 CAM_DATA_SCALED(OREG(26)) * camera->speedRatio, 0.1f);
    camera->fovUpdateRate = 0.0001f;
    Camera_CalcAtDefault(camera, &eyeNextAtOffset, roData->yOffset, 1);
    if (rwData->animTimer != 0) {
        eyeNextOffset.yaw = eyeAtOffset.yaw;
        eyeNextOffset.pitch = eyeAtOffset.pitch;
        eyeNextOffset.r = eyeAtOffset.r;
        rwData->animTimer--;
    } else {
        eyeNextOffset.yaw = eyeAtOffset.yaw;
        eyeNextOffset.pitch = Camera_LERPCeilS(roData->pitchTarget, eyeAtOffset.pitch, roData->lerpUpdateRate, 2);
        eyeNextOffset.r = Camera_LERPCeilF(roData->rTarget, eyeAtOffset.r, roData->lerpUpdateRate, 0.001f);
    }
    Camera_Vec3fVecSphGeoAdd(eyeNext, at, &eyeNextOffset);
    *eye = *eyeNext;
    camera->dist = eyeNextOffset.r;
    camera->fov = Camera_LERPCeilF(roData->fovTarget, camera->fov, roData->lerpUpdateRate, 1.0f);
    camera->roll = 0;
    camera->atLERPStepScale = Camera_ClampLERPScale(camera, roData->atLERPTarget);
    return true;
}

s32 Camera_Battle0(Camera* camera) {
    return Camera_Noop(camera);
}

// Targeting non-enemy
s32 Camera_KeepOn1(Camera* camera) {
    Vec3f* eye = &camera->eye;
    Vec3f* at = &camera->at;
    Vec3f* eyeNext = &camera->eyeNext;
    Vec3f sp120;
    Vec3f sp114;
    Vec3f sp108;
    f32 sp104;
    f32 temp_f12_2;
    f32 temp_f14;
    f32 t1;
    f32 spF4;
    f32 spF0;
    f32 spEC;
    f32 spE8;
    f32 t2;
    s16 spE2;
    s16 spE0;
    VecSph spD8;
    VecSph spD0;
    VecSph spC8;
    VecSph spC0;
    VecSph spB8;
    PosRot* playerPosRot = &camera->playerPosRot;
    CamColChk sp8C;
    s32 sp88;
    f32 sp84;
    s16 sp82;
    s16 sp80;
    KeepOn1ReadOnlyData* roData = &camera->paramData.keep1.roData;
    KeepOn1ReadWriteData* rwData = &camera->paramData.keep1.rwData;
    s16 t3;
    f32 playerHeight;

    sp88 = 0;
    playerHeight = Player_GetHeight(camera->player);
    if ((camera->target == NULL) || (camera->target->update == NULL)) {
        if (camera->target == NULL) {
            osSyncPrintf(
                VT_COL(YELLOW, BLACK) "camera: warning: keepon: target is not valid, change parallel\n" VT_RST);
        }
        camera->target = NULL;
        Camera_ChangeMode(camera, CAM_MODE_TARGET);
        return 1;
    }

    if (RELOAD_PARAMS(camera) || R_RELOAD_CAM_PARAMS) {
        CameraModeValue* values = sCameraSettings[camera->setting].cameraModes[camera->mode].values;
        f32 yNormal = (1.0f + CAM_DATA_SCALED(OREG(46))) - (CAM_DATA_SCALED(OREG(46)) * (68.0f / playerHeight));

        roData->unk_00 = GET_NEXT_SCALED_RO_DATA(values) * playerHeight * yNormal;
        roData->unk_04 = GET_NEXT_RO_DATA(values);
        roData->unk_08 = GET_NEXT_RO_DATA(values);
        roData->unk_0C = GET_NEXT_RO_DATA(values);
        roData->unk_10 = GET_NEXT_RO_DATA(values);
        roData->unk_14 = GET_NEXT_RO_DATA(values);
        roData->unk_18 = GET_NEXT_RO_DATA(values);
        roData->unk_1C = GET_NEXT_SCALED_RO_DATA(values);
        roData->unk_20 = GET_NEXT_RO_DATA(values);
        roData->unk_24 = GET_NEXT_SCALED_RO_DATA(values);
        roData->interfaceFlags = GET_NEXT_RO_DATA(values);
        roData->unk_28 = GET_NEXT_SCALED_RO_DATA(values) * playerHeight * yNormal;
        roData->unk_2C = GET_NEXT_SCALED_RO_DATA(values);
    }
    if (R_RELOAD_CAM_PARAMS) {
        Camera_CopyPREGToModeValues(camera);
    }

    playerHeight += roData->unk_00;
    OLib_Vec3fDiffToVecSphGeo(&spC0, at, eye);
    OLib_Vec3fDiffToVecSphGeo(&spB8, at, eyeNext);
    sCameraInterfaceFlags = roData->interfaceFlags;
    if (RELOAD_PARAMS(camera)) {
        camera->animState++;
        rwData->unk_10 = 0;
        rwData->unk_04 = 0.0f;
        rwData->unk_0C = camera->target;
        rwData->unk_16 = OREG(23) + OREG(24);
        rwData->unk_12 = spC0.yaw;
        rwData->unk_14 = spC0.pitch;
        rwData->unk_00 = spC0.r;
        rwData->unk_08 = playerPosRot->pos.y - camera->playerPosDelta.y;
    }
    if (camera->status == CAM_STAT_ACTIVE) {
        sUpdateCameraDirection = 1;
        camera->inputDir.x = -spC0.pitch;
        camera->inputDir.y = spC0.yaw - 0x7FFF;
        camera->inputDir.z = 0;
    }

    sp104 = roData->unk_04;
    sp84 = 1;

    switch (camera->viewFlags & (CAM_VIEW_TARGET | CAM_VIEW_TARGET_POS)) {
        case CAM_VIEW_TARGET:
            if ((camera->player->actor.category == 2) && (camera->player->interactRangeActor == camera->target)) {
                PosRot sp54;

                Actor_GetFocus(&sp54, &camera->player->actor);
                spC8.r = 60.0f;
                spC8.yaw = camera->playerPosRot.rot.y;
                spC8.pitch = 0x2EE0;
                Camera_Vec3fVecSphGeoAdd(&camera->targetPosRot.pos, &sp54.pos, &spC8);
            } else {
                Actor_GetFocus(&camera->targetPosRot, camera->target);
            }
            Actor_GetFocus(&camera->targetPosRot, camera->target);
            if (rwData->unk_0C != camera->target) {
                rwData->unk_0C = camera->target;
                camera->atLERPStepScale = 0.0f;
            }
            camera->xzOffsetUpdateRate = Camera_LERPCeilF(1.0f, camera->xzOffsetUpdateRate,
                                                          CAM_DATA_SCALED(OREG(25)) * camera->speedRatio, 0.1f);
            camera->yOffsetUpdateRate =
                Camera_LERPCeilF(1.0f, camera->yOffsetUpdateRate, CAM_DATA_SCALED(OREG(26)) * camera->speedRatio, 0.1f);
            camera->fovUpdateRate =
                Camera_LERPCeilF(CAM_DATA_SCALED(OREG(4)), camera->fovUpdateRate, camera->speedRatio * 0.05f, 0.1f);
            goto cont;
        case CAM_VIEW_TARGET_POS:
            rwData->unk_0C = NULL;
        cont:
            if (camera->playerGroundY == camera->playerPosRot.pos.y || camera->player->actor.gravity > -0.1f ||
                camera->player->stateFlags1 & PLAYER_STATE1_21) {
                rwData->unk_08 = playerPosRot->pos.y;
                sp80 = 0;
            } else {
                sp80 = 1;
            }

            Camera_CalcAtForLockOn(camera, &spB8, &camera->targetPosRot.pos, sp80 ? roData->unk_28 : roData->unk_00,
                                   sp104, &rwData->unk_08, &spC8, (sp80 ? 0x80 : 0) | roData->interfaceFlags);
            sp114 = playerPosRot->pos;
            sp114.y += playerHeight;
            OLib_Vec3fDiffToVecSphGeo(&spC8, &sp114, &camera->targetPosRot.pos);
            sp84 = spC8.r > sp104 ? 1.0f : spC8.r / sp104;
            break;
        default:
            *at = playerPosRot->pos;
            at->y += playerHeight;
            rwData->unk_0C = NULL;
            break;
    }
    OLib_Vec3fDiffToVecSphGeo(&spD8, at, eyeNext);
    if (spD8.r < roData->unk_04) {
        sp104 = roData->unk_04;
        spE8 = OREG(6);
    } else if (roData->unk_08 < spD8.r) {
        sp104 = roData->unk_08;
        spE8 = OREG(6);
    } else {
        sp104 = spD8.r;
        spE8 = 1.0f;
    }

    camera->rUpdateRateInv = Camera_LERPCeilF(spE8, camera->rUpdateRateInv, CAM_DATA_SCALED(OREG(25)), 0.1f);
    spD8.r = spE8 = camera->dist = Camera_LERPCeilF(sp104, camera->dist, 1.0f / camera->rUpdateRateInv, 0.2f);
    sp108 = camera->targetPosRot.pos;
    OLib_Vec3fDiffToVecSphGeo(&spD0, at, &sp108);
    spD0.r = spE8 - ((spD0.r <= spE8 ? spD0.r : spE8) * 0.5f);
    spEC = roData->unk_0C + ((roData->unk_10 - roData->unk_0C) * (1.1f - sp84));
    spF0 = OREG(13) + spEC;
    spD8.r = camera->dist = Camera_LERPCeilF(spE8, camera->dist, CAM_DATA_SCALED(OREG(11)), 2.0f);
    spD8.yaw = spB8.yaw;
    spE2 = spD0.yaw - (s16)(spB8.yaw - 0x7FFF);
    if (rwData->unk_16 != 0) {
        if (rwData->unk_16 >= OREG(24)) {
            sp82 = rwData->unk_16 - OREG(24);
            spE2 = spC8.yaw;
            OLib_Vec3fDiffToVecSphGeo(&spC8, at, eye);
            spC8.yaw = spE2 - 0x7FFF;

            t2 = 1.0f / OREG(23);
            spE8 = (rwData->unk_00 - spC8.r) * t2;
            spE2 = (s16)(rwData->unk_12 - spC8.yaw) * t2;
            spE0 = (s16)(rwData->unk_14 - spC8.pitch) * t2;

            spD8.r = Camera_LERPCeilF(spC8.r + (spE8 * sp82), spC0.r, CAM_DATA_SCALED(OREG(28)), 1.0f);
            spD8.yaw = Camera_LERPCeilS(spC8.yaw + (spE2 * sp82), spC0.yaw, CAM_DATA_SCALED(OREG(28)), 0xA);
            spD8.pitch = Camera_LERPCeilS(spC8.pitch + (spE0 * sp82), spC0.pitch, CAM_DATA_SCALED(OREG(28)), 0xA);
        } else {
            sp88 = 1;
        }
        rwData->unk_16--;
    } else if (ABS(spE2) > CAM_DEG_TO_BINANG(spEC)) {
        spF4 = CAM_BINANG_TO_DEG(spE2);
        t2 = spEC + (spF0 - spEC) * (OLib_ClampMaxDist(spD0.r, spD8.r) / spD8.r);
        temp_f12_2 = ((SQ(t2) - 2.0f) / (t2 - 360.0f));
        t1 = (temp_f12_2 * spF4) + (2.0f - (360.0f * temp_f12_2));
        temp_f14 = SQ(spF4) / t1;
        spE0 = spE2 >= 0 ? (CAM_DEG_TO_BINANG(temp_f14)) : (-CAM_DEG_TO_BINANG(temp_f14));
        spD8.yaw = (s16)((s16)(spB8.yaw - 0x7FFF) + spE0) - 0x7FFF;
    } else {
        spF4 = 0.02f;
        spF4 = (1.0f - camera->speedRatio) * spF4;
        spE0 = spE2 >= 0 ? CAM_DEG_TO_BINANG(spEC) : -CAM_DEG_TO_BINANG(spEC);
        spD8.yaw = spB8.yaw - (s16)((spE0 - spE2) * spF4);
    }

    if (sp88 == 0) {
        spE2 = CAM_DEG_TO_BINANG((f32)(roData->unk_14 + ((roData->unk_18 - roData->unk_14) * sp84)));
        spE2 -= (s16)(spC8.pitch * (0.5f + (sp84 * 0.5f)));

        spE8 = spD0.pitch * roData->unk_1C;
        spE2 += (s16)spE8;
        if (spE2 < -0x3200) {
            spE2 = -0x3200;
        } else if (spE2 > 0x3200) {
            spE2 = 0x3200;
        }

        spD8.pitch = Camera_LERPCeilS(spE2, spB8.pitch, CAM_DATA_SCALED(OREG(12)), 0xA);
        Camera_Vec3fVecSphGeoAdd(eyeNext, at, &spD8);
        sp8C.pos = *eyeNext;
        if (camera->status == CAM_STAT_ACTIVE) {
            if (!camera->play->envCtx.skyboxDisabled || roData->interfaceFlags & KEEPON1_FLAG_0) {
                Camera_BGCheckInfo(camera, at, &sp8C);
            } else if (roData->interfaceFlags & KEEPON1_FLAG_1) {
                func_80043F94(camera, at, &sp8C);
            } else {
                OLib_Vec3fDistNormalize(&sp120, at, &sp8C.pos);
                sp8C.pos.x -= sp120.x;
                sp8C.pos.y -= sp120.y;
                sp8C.pos.z -= sp120.z;
            }
            *eye = sp8C.pos;
        } else {
            *eye = *eyeNext;
        }
        OLib_Vec3fDistNormalize(&sp120, eye, at);
        Camera_Vec3fTranslateByUnitVector(eye, eye, &sp120, OREG(1));
    }
    camera->fov = Camera_LERPCeilF(roData->unk_20, camera->fov, camera->fovUpdateRate, 1.0f);
    camera->roll = Camera_LERPCeilS(0, camera->roll, 0.5f, 0xA);
    camera->atLERPStepScale = Camera_ClampLERPScale(camera, sp80 ? roData->unk_2C : roData->unk_24);
    return 1;
}

s32 Camera_KeepOn2(Camera* camera) {
    return Camera_Noop(camera);
}

/**
 * Talking to an NPC
 */
s32 Camera_KeepOn3(Camera* camera) {
    Vec3f* eye = &camera->eye;
    Vec3f* at = &camera->at;
    Vec3f* eyeNext = &camera->eyeNext;
    Vec3f playerHeadPos;
    Vec3f lineChkPointB;
    f32 temp_f0;
    f32 spBC;
    f32 prevTargetPlayerDist;
    f32 swingAngle;
    Actor* colChkActors[2];
    VecSph targetToPlayerDir;
    VecSph atToEyeAdj;
    VecSph atToEyeDir;
    VecSph atToEyeNextDir;
    s32 i;
    s32 angleCnt;
    s16 sp82;
    s16 sp80;
    PosRot playerPosRot;
    PosRot* camPlayerPosRot = &camera->playerPosRot;
    KeepOn3ReadOnlyData* roData = &camera->paramData.keep3.roData;
    KeepOn3ReadWriteData* rwData = &camera->paramData.keep3.rwData;
    s32 pad;
    f32 playerHeight;

    playerHeight = Player_GetHeight(camera->player);
    if (camera->target == NULL || camera->target->update == NULL) {
        if (camera->target == NULL) {
            osSyncPrintf(VT_COL(YELLOW, BLACK) "camera: warning: talk: target is not valid, change parallel\n" VT_RST);
        }
        camera->target = NULL;
        Camera_ChangeMode(camera, CAM_MODE_TARGET);
        return 1;
    }
    if (RELOAD_PARAMS(camera)) {
        if (camera->play->view.unk_124 == 0) {
            camera->stateFlags |= CAM_STATE_5;
            camera->play->view.unk_124 = camera->camId | 0x50;
            return 1;
        }
        camera->stateFlags &= ~CAM_STATE_5;
    }
    camera->stateFlags &= ~CAM_STATE_4;
    if (RELOAD_PARAMS(camera) || R_RELOAD_CAM_PARAMS) {
        CameraModeValue* values = sCameraSettings[camera->setting].cameraModes[camera->mode].values;
        f32 yNormal = (1.0f + CAM_DATA_SCALED(OREG(46))) - (CAM_DATA_SCALED(OREG(46)) * (68.0f / playerHeight));

        roData->yOffset = GET_NEXT_SCALED_RO_DATA(values) * playerHeight * yNormal;
        roData->minDist = GET_NEXT_RO_DATA(values);
        roData->maxDist = GET_NEXT_RO_DATA(values);
        roData->swingYawInital = GET_NEXT_RO_DATA(values);
        roData->swingYawFinal = GET_NEXT_RO_DATA(values);
        roData->swingPitchInitial = GET_NEXT_RO_DATA(values);
        roData->swingPitchFinal = GET_NEXT_RO_DATA(values);
        roData->swingPitchAdj = GET_NEXT_SCALED_RO_DATA(values);
        roData->fovTarget = GET_NEXT_RO_DATA(values);
        roData->atLERPScaleMax = GET_NEXT_SCALED_RO_DATA(values);
        roData->initTimer = GET_NEXT_RO_DATA(values);
        roData->interfaceFlags = GET_NEXT_RO_DATA(values);
    }

    if (R_RELOAD_CAM_PARAMS) {
        Camera_CopyPREGToModeValues(camera);
    }

    playerHeight += roData->yOffset;
    OLib_Vec3fDiffToVecSphGeo(&atToEyeDir, at, eye);
    OLib_Vec3fDiffToVecSphGeo(&atToEyeNextDir, at, eyeNext);
    Actor_GetFocus(&camera->targetPosRot, camera->target);
    Actor_GetFocus(&playerPosRot, &camera->player->actor);
    playerHeadPos = camPlayerPosRot->pos;
    playerHeadPos.y += playerHeight;
    OLib_Vec3fDiffToVecSphGeo(&targetToPlayerDir, &playerHeadPos, &camera->targetPosRot.pos);
    sCameraInterfaceFlags = roData->interfaceFlags;
    if (RELOAD_PARAMS(camera)) {
        colChkActors[0] = camera->target;
        colChkActors[1] = &camera->player->actor;
        camera->animState++;
        rwData->target = camera->target;
        temp_f0 = (roData->maxDist < targetToPlayerDir.r ? 1.0f : targetToPlayerDir.r / roData->maxDist);
        rwData->animTimer = roData->initTimer;
        spBC = ((1.0f - temp_f0) * targetToPlayerDir.r) / rwData->animTimer;
        swingAngle = F32_LERPIMP(roData->swingPitchInitial, roData->swingPitchFinal, temp_f0);
        atToEyeAdj.pitch = CAM_DEG_TO_BINANG(swingAngle) + ((s16)(-(targetToPlayerDir.pitch * roData->swingPitchAdj)));
        swingAngle = F32_LERPIMP(roData->swingYawInital, roData->swingYawFinal, temp_f0);
        if (roData->interfaceFlags & KEEPON3_FLAG_4) {
            if ((s16)(targetToPlayerDir.yaw - atToEyeNextDir.yaw) < 0) {
                atToEyeAdj.yaw = targetToPlayerDir.yaw + CAM_DEG_TO_BINANG(swingAngle);
            } else {
                atToEyeAdj.yaw = targetToPlayerDir.yaw - CAM_DEG_TO_BINANG(swingAngle);
            }
        } else if (roData->interfaceFlags & KEEPON3_FLAG_5) {
            if ((s16)(targetToPlayerDir.yaw - atToEyeNextDir.yaw) < 0) {
                atToEyeAdj.yaw = (s16)(targetToPlayerDir.yaw - 0x7FFF) - CAM_DEG_TO_BINANG(swingAngle);
            } else {
                atToEyeAdj.yaw = (s16)(targetToPlayerDir.yaw - 0x7FFF) + CAM_DEG_TO_BINANG(swingAngle);
            }
        } else if (ABS((s16)(targetToPlayerDir.yaw - atToEyeNextDir.yaw)) < 0x3FFF) {
            if ((s16)(targetToPlayerDir.yaw - atToEyeNextDir.yaw) < 0) {
                atToEyeAdj.yaw = targetToPlayerDir.yaw + CAM_DEG_TO_BINANG(swingAngle);
            } else {
                atToEyeAdj.yaw = targetToPlayerDir.yaw - CAM_DEG_TO_BINANG(swingAngle);
            }
        } else {
            if ((s16)(targetToPlayerDir.yaw - atToEyeNextDir.yaw) < 0) {
                atToEyeAdj.yaw = (s16)(targetToPlayerDir.yaw - 0x7FFF) - CAM_DEG_TO_BINANG(swingAngle);
            } else {
                atToEyeAdj.yaw = (s16)(targetToPlayerDir.yaw - 0x7FFF) + CAM_DEG_TO_BINANG(swingAngle);
            }
        }
        prevTargetPlayerDist = targetToPlayerDir.r;
        temp_f0 = 0.6f;
        targetToPlayerDir.r = (spBC * 0.6f) + (prevTargetPlayerDist * (1.0f - temp_f0));
        sp80 = atToEyeAdj.yaw;
        sp82 = atToEyeAdj.pitch;
        playerHeadPos = camPlayerPosRot->pos;
        playerHeadPos.y += playerHeight;
        Camera_Vec3fVecSphGeoAdd(&rwData->atTarget, &playerHeadPos, &targetToPlayerDir);
        angleCnt = ARRAY_COUNT(D_8011D3B0);
        i = 0;
        targetToPlayerDir.r = prevTargetPlayerDist;
        atToEyeAdj.r = ((roData->minDist + (targetToPlayerDir.r * (1 - 0.5f))) - atToEyeNextDir.r) + atToEyeNextDir.r;
        Camera_Vec3fVecSphGeoAdd(&lineChkPointB, &rwData->atTarget, &atToEyeAdj);
        if (!(roData->interfaceFlags & KEEPON3_FLAG_7)) {
            while (i < angleCnt) {
                if (!CollisionCheck_LineOCCheck(camera->play, &camera->play->colChkCtx, &rwData->atTarget,
                                                &lineChkPointB, colChkActors, 2) &&
                    !Camera_BGCheck(camera, &rwData->atTarget, &lineChkPointB)) {
                    break;
                }
                atToEyeAdj.yaw = sp80 + D_8011D3B0[i];
                atToEyeAdj.pitch = sp82 + D_8011D3CC[i];
                Camera_Vec3fVecSphGeoAdd(&lineChkPointB, &rwData->atTarget, &atToEyeAdj);
                i++;
            }
        }
        osSyncPrintf("camera: talk: BG&collision check %d time(s)\n", i);
        camera->stateFlags &= ~(CAM_STATE_2 | CAM_STATE_3);
        pad = ((rwData->animTimer + 1) * rwData->animTimer) >> 1;
        rwData->eyeToAtTarget.y = (f32)(s16)(atToEyeAdj.yaw - atToEyeNextDir.yaw) / pad;
        rwData->eyeToAtTarget.z = (f32)(s16)(atToEyeAdj.pitch - atToEyeNextDir.pitch) / pad;
        rwData->eyeToAtTarget.x = (atToEyeAdj.r - atToEyeNextDir.r) / pad;
        return 1;
    }

    if (rwData->animTimer != 0) {
        at->x += (rwData->atTarget.x - at->x) / rwData->animTimer;
        at->y += (rwData->atTarget.y - at->y) / rwData->animTimer;
        at->z += (rwData->atTarget.z - at->z) / rwData->animTimer;
        // needed to match
        if (!prevTargetPlayerDist) {}
        atToEyeAdj.r = ((rwData->eyeToAtTarget.x * rwData->animTimer) + atToEyeNextDir.r) + 1.0f;
        atToEyeAdj.yaw = atToEyeNextDir.yaw + (s16)(rwData->eyeToAtTarget.y * rwData->animTimer);
        atToEyeAdj.pitch = atToEyeNextDir.pitch + (s16)(rwData->eyeToAtTarget.z * rwData->animTimer);
        Camera_Vec3fVecSphGeoAdd(eyeNext, at, &atToEyeAdj);
        *eye = *eyeNext;
        camera->fov = Camera_LERPCeilF(roData->fovTarget, camera->fov, 0.5, 1.0f);
        camera->roll = Camera_LERPCeilS(0, camera->roll, 0.5, 0xA);
        camera->atLERPStepScale = Camera_ClampLERPScale(camera, roData->atLERPScaleMax);
        Camera_BGCheck(camera, at, eye);
        rwData->animTimer--;
    } else {
        camera->stateFlags |= (CAM_STATE_4 | CAM_STATE_10);
    }

    if (camera->stateFlags & CAM_STATE_3) {
        sCameraInterfaceFlags = CAM_INTERFACE_FLAGS(CAM_LETTERBOX_NONE, CAM_HUD_VISIBILITY_50, 0);
        func_80043B60(camera);
        camera->atLERPStepScale = 0.0f;

        if (camera->xzSpeed > 0.001f || CHECK_BTN_ALL(D_8015BD7C->state.input[0].press.button, BTN_A) ||
            CHECK_BTN_ALL(D_8015BD7C->state.input[0].press.button, BTN_B) ||
            CHECK_BTN_ALL(D_8015BD7C->state.input[0].press.button, BTN_CLEFT) ||
            CHECK_BTN_ALL(D_8015BD7C->state.input[0].press.button, BTN_CDOWN) ||
            CHECK_BTN_ALL(D_8015BD7C->state.input[0].press.button, BTN_CUP) ||
            CHECK_BTN_ALL(D_8015BD7C->state.input[0].press.button, BTN_CRIGHT) ||
            CHECK_BTN_ALL(D_8015BD7C->state.input[0].press.button, BTN_R) ||
            CHECK_BTN_ALL(D_8015BD7C->state.input[0].press.button, BTN_Z)) {
            camera->stateFlags |= CAM_STATE_2;
            camera->stateFlags &= ~CAM_STATE_3;
        }
    }
    return 1;
}

s32 Camera_KeepOn4(Camera* camera) {
    static Vec3f D_8015BD50;
    static Vec3f D_8015BD60;
    static Vec3f D_8015BD70;
    Vec3f* eye = &camera->eye;
    Vec3f* at = &camera->at;
    Vec3f* eyeNext = &camera->eyeNext;
    Actor* spCC[2];
    f32 t = -0.5f;
    f32 temp_f0_2;
    CollisionPoly* spC0;
    VecSph spB8;
    VecSph spB0;
    VecSph spA8;
    s16* temp_s0 = &camera->data2;
    s16 spA2;
    s16 spA0;
    s16 sp9E;
    s16 sp9C;
    PosRot* playerPosRot = &camera->playerPosRot;
    KeepOn4ReadOnlyData* roData = &camera->paramData.keep4.roData;
    KeepOn4ReadWriteData* rwData = &camera->paramData.keep4.rwData;
    s32 pad;
    f32 playerHeight;
    Player* player = GET_PLAYER(camera->play);
    s16 angleCnt;
    s32 i;

    if (RELOAD_PARAMS(camera)) {
        if (camera->play->view.unk_124 == 0) {
            camera->stateFlags |= CAM_STATE_5;
            camera->stateFlags &= ~(CAM_STATE_1 | CAM_STATE_2);
            camera->play->view.unk_124 = camera->camId | 0x50;
            return 1;
        }
        rwData->unk_14 = *temp_s0;
        camera->stateFlags &= ~CAM_STATE_5;
    }

    if (rwData->unk_14 != *temp_s0) {
        osSyncPrintf(VT_COL(YELLOW, BLACK) "camera: item: item type changed %d -> %d\n" VT_RST, rwData->unk_14,
                     *temp_s0);
        camera->animState = 20;
        camera->stateFlags |= CAM_STATE_5;
        camera->stateFlags &= ~(CAM_STATE_1 | CAM_STATE_2);
        camera->play->view.unk_124 = camera->camId | 0x50;
        return 1;
    }

    playerHeight = Player_GetHeight(camera->player);
    camera->stateFlags &= ~CAM_STATE_4;
    if (RELOAD_PARAMS(camera) || R_RELOAD_CAM_PARAMS) {
        CameraModeValue* values = sCameraSettings[camera->setting].cameraModes[camera->mode].values;
        f32 yNormal = (1.0f + t) - ((68.0f / playerHeight) * t);

        roData->unk_00 = GET_NEXT_SCALED_RO_DATA(values) * playerHeight * yNormal;
        roData->unk_04 = GET_NEXT_SCALED_RO_DATA(values) * playerHeight * yNormal;
        roData->unk_08 = GET_NEXT_RO_DATA(values);
        roData->unk_0C = GET_NEXT_RO_DATA(values);
        roData->unk_10 = GET_NEXT_RO_DATA(values);
        roData->unk_18 = GET_NEXT_RO_DATA(values);
        roData->interfaceFlags = GET_NEXT_RO_DATA(values);
        roData->unk_14 = GET_NEXT_SCALED_RO_DATA(values);
        roData->unk_1E = GET_NEXT_RO_DATA(values);
        osSyncPrintf("camera: item: type %d\n", *temp_s0);
        switch (*temp_s0) {
            case 1:
                roData->unk_00 = playerHeight * -0.6f * yNormal;
                roData->unk_04 = playerHeight * 2.0f * yNormal;
                roData->unk_08 = 10.0f;
                break;

            case 2:
            case 3:
                roData->unk_08 = -20.0f;
                roData->unk_18 = 80.0f;
                break;

            case 4:
                roData->unk_00 = playerHeight * -0.2f * yNormal;
                roData->unk_08 = 25.0f;
                break;

            case 8:
                roData->unk_00 = playerHeight * -0.2f * yNormal;
                roData->unk_04 = playerHeight * 0.8f * yNormal;
                roData->unk_08 = 50.0f;
                roData->unk_18 = 70.0f;
                break;

            case 9:
                roData->unk_00 = playerHeight * 0.1f * yNormal;
                roData->unk_04 = playerHeight * 0.5f * yNormal;
                roData->unk_08 = -20.0f;
                roData->unk_0C = 0.0f;
                roData->interfaceFlags =
                    CAM_INTERFACE_FLAGS(CAM_LETTERBOX_MEDIUM, CAM_HUD_VISIBILITY_5, KEEPON4_FLAG_6);
                break;

            case 5:
                roData->unk_00 = playerHeight * -0.4f * yNormal;
                roData->unk_08 = -10.0f;
                roData->unk_0C = 45.0f;
                roData->interfaceFlags =
                    CAM_INTERFACE_FLAGS(CAM_LETTERBOX_MEDIUM, CAM_HUD_VISIBILITY_50, KEEPON4_FLAG_1);
                break;

            case 10:
                roData->unk_00 = playerHeight * -0.5f * yNormal;
                roData->unk_04 = playerHeight * 1.5f * yNormal;
                roData->unk_08 = -15.0f;
                roData->unk_0C = 175.0f;
                roData->unk_18 = 70.0f;
                roData->interfaceFlags =
                    CAM_INTERFACE_FLAGS(CAM_LETTERBOX_MEDIUM, CAM_HUD_VISIBILITY_2, KEEPON4_FLAG_1);
                roData->unk_1E = 0x3C;
                break;

            case 12:
                roData->unk_00 = playerHeight * -0.6f * yNormal;
                roData->unk_04 = playerHeight * 1.6f * yNormal;
                roData->unk_08 = -2.0f;
                roData->unk_0C = 120.0f;
                roData->unk_10 = player->stateFlags1 & PLAYER_STATE1_27 ? 0.0f : 20.0f;
                roData->interfaceFlags =
                    CAM_INTERFACE_FLAGS(CAM_LETTERBOX_LARGE, CAM_HUD_VISIBILITY_2, KEEPON4_FLAG_4 | KEEPON4_FLAG_1);
                roData->unk_1E = 0x1E;
                roData->unk_18 = 50.0f;
                break;

            case 0x5A:
                roData->unk_00 = playerHeight * -0.3f * yNormal;
                roData->unk_18 = 45.0f;
                roData->interfaceFlags =
                    CAM_INTERFACE_FLAGS(CAM_LETTERBOX_MEDIUM, CAM_HUD_VISIBILITY_IGNORE, KEEPON4_FLAG_1);
                break;

            case 0x5B:
                roData->unk_00 = playerHeight * -0.1f * yNormal;
                roData->unk_04 = playerHeight * 1.5f * yNormal;
                roData->unk_08 = -3.0f;
                roData->unk_0C = 10.0f;
                roData->unk_18 = 55.0f;
                roData->interfaceFlags =
                    CAM_INTERFACE_FLAGS(CAM_LETTERBOX_MEDIUM, CAM_HUD_VISIBILITY_IGNORE, KEEPON4_FLAG_3);
                break;

            case 0x51:
                roData->unk_00 = playerHeight * -0.3f * yNormal;
                roData->unk_04 = playerHeight * 1.5f * yNormal;
                roData->unk_08 = 2.0f;
                roData->unk_0C = 20.0f;
                roData->unk_10 = 20.0f;
                roData->interfaceFlags =
                    CAM_INTERFACE_FLAGS(CAM_LETTERBOX_MEDIUM, CAM_HUD_VISIBILITY_2, KEEPON4_FLAG_7);
                roData->unk_1E = 0x1E;
                roData->unk_18 = 45.0f;
                break;

            case 11:
                roData->unk_00 = playerHeight * -0.19f * yNormal;
                roData->unk_04 = playerHeight * 0.7f * yNormal;
                roData->unk_0C = 130.0f;
                roData->unk_10 = 10.0f;
                roData->interfaceFlags =
                    CAM_INTERFACE_FLAGS(CAM_LETTERBOX_MEDIUM, CAM_HUD_VISIBILITY_5, KEEPON4_FLAG_5 | KEEPON4_FLAG_1);
                break;

            default:
                break;
        }
    }

    if (R_RELOAD_CAM_PARAMS) {
        Camera_CopyPREGToModeValues(camera);
    }

    sUpdateCameraDirection = 1;
    sCameraInterfaceFlags = roData->interfaceFlags;
    OLib_Vec3fDiffToVecSphGeo(&spB0, at, eye);
    OLib_Vec3fDiffToVecSphGeo(&spA8, at, eyeNext);
    D_8015BD50 = playerPosRot->pos;
    D_8015BD50.y += playerHeight;
    temp_f0_2 = BgCheck_CameraRaycastFloor2(&camera->play->colCtx, &spC0, &i, &D_8015BD50);
    if (temp_f0_2 > (roData->unk_00 + D_8015BD50.y)) {
        D_8015BD50.y = temp_f0_2 + 10.0f;
    } else {
        D_8015BD50.y += roData->unk_00;
    }

    sp9C = 0;
    switch (camera->animState) {
        case 0:
        case 20:
            spCC[sp9C] = &camera->player->actor;
            sp9C++;
            func_80043ABC(camera);
            camera->stateFlags &= ~(CAM_STATE_1 | CAM_STATE_2);
            rwData->unk_10 = roData->unk_1E;
            rwData->unk_08 = playerPosRot->pos.y - camera->playerPosDelta.y;
            if (roData->interfaceFlags & KEEPON4_FLAG_1) {
                spA2 = CAM_DEG_TO_BINANG(roData->unk_08);
                spA0 = (s16)((s16)(playerPosRot->rot.y - 0x7FFF) - spA8.yaw) > 0
                           ? (s16)(playerPosRot->rot.y - 0x7FFF) + CAM_DEG_TO_BINANG(roData->unk_0C)
                           : (s16)(playerPosRot->rot.y - 0x7FFF) - CAM_DEG_TO_BINANG(roData->unk_0C);
            } else if (roData->interfaceFlags & KEEPON4_FLAG_2) {
                spA2 = CAM_DEG_TO_BINANG(roData->unk_08);
                spA0 = CAM_DEG_TO_BINANG(roData->unk_0C);
            } else if ((roData->interfaceFlags & KEEPON4_FLAG_3) && camera->target != NULL) {
                PosRot sp60;

                Actor_GetWorldPosShapeRot(&sp60, camera->target);
                spA2 = CAM_DEG_TO_BINANG(roData->unk_08) - sp60.rot.x;
                spA0 = (s16)((s16)(sp60.rot.y - 0x7FFF) - spA8.yaw) > 0
                           ? (s16)(sp60.rot.y - 0x7FFF) + CAM_DEG_TO_BINANG(roData->unk_0C)
                           : (s16)(sp60.rot.y - 0x7FFF) - CAM_DEG_TO_BINANG(roData->unk_0C);
                spCC[1] = camera->target;
                sp9C++;
            } else if ((roData->interfaceFlags & KEEPON4_FLAG_7) && camera->target != NULL) {
                PosRot sp4C;

                Actor_GetWorld(&sp4C, camera->target);
                spA2 = CAM_DEG_TO_BINANG(roData->unk_08);
                sp9E = Camera_XZAngle(&sp4C.pos, &playerPosRot->pos);
                spA0 = ((s16)(sp9E - spA8.yaw) > 0) ? sp9E + CAM_DEG_TO_BINANG(roData->unk_0C)
                                                    : sp9E - CAM_DEG_TO_BINANG(roData->unk_0C);
                spCC[1] = camera->target;
                sp9C++;
            } else if (roData->interfaceFlags & KEEPON4_FLAG_6) {
                spA2 = CAM_DEG_TO_BINANG(roData->unk_08);
                spA0 = spA8.yaw;
            } else {
                spA2 = spA8.pitch;
                spA0 = spA8.yaw;
            }

            spB8.pitch = spA2;
            spB8.yaw = spA0;
            spB8.r = roData->unk_04;
            Camera_Vec3fVecSphGeoAdd(&D_8015BD70, &D_8015BD50, &spB8);
            if (!(roData->interfaceFlags & KEEPON4_FLAG_0)) {
                angleCnt = ARRAY_COUNT(D_8011D3B0);
                for (i = 0; i < angleCnt; i++) {
                    if (!CollisionCheck_LineOCCheck(camera->play, &camera->play->colChkCtx, &D_8015BD50, &D_8015BD70,
                                                    spCC, sp9C) &&
                        !Camera_BGCheck(camera, &D_8015BD50, &D_8015BD70)) {
                        break;
                    }
                    spB8.yaw = D_8011D3B0[i] + spA0;
                    spB8.pitch = D_8011D3CC[i] + spA2;
                    Camera_Vec3fVecSphGeoAdd(&D_8015BD70, &D_8015BD50, &spB8);
                }
                osSyncPrintf("camera: item: BG&collision check %d time(s)\n", i);
            }
            rwData->unk_04 = (s16)(spB8.pitch - spA8.pitch) / (f32)rwData->unk_10;
            rwData->unk_00 = (s16)(spB8.yaw - spA8.yaw) / (f32)rwData->unk_10;
            rwData->unk_0C = spA8.yaw;
            rwData->unk_0E = spA8.pitch;
            camera->animState++;
            rwData->unk_12 = 1;
            break;
        case 10:
            rwData->unk_08 = playerPosRot->pos.y - camera->playerPosDelta.y;
        default:
            break;
    }
    camera->xzOffsetUpdateRate = 0.25f;
    camera->yOffsetUpdateRate = 0.25f;
    camera->atLERPStepScale = 0.75f;
    Camera_LERPCeilVec3f(&D_8015BD50, at, 0.5f, 0.5f, 0.2f);
    if (roData->unk_10 != 0.0f) {
        spB8.r = roData->unk_10;
        spB8.pitch = 0;
        spB8.yaw = playerPosRot->rot.y;
        Camera_Vec3fVecSphGeoAdd(at, at, &spB8);
    }
    camera->atLERPStepScale = 0.0f;
    camera->dist = Camera_LERPCeilF(roData->unk_04, camera->dist, 0.25f, 2.0f);
    spB8.r = camera->dist;
    if (rwData->unk_10 != 0) {
        camera->stateFlags |= CAM_STATE_5;
        rwData->unk_0C += (s16)rwData->unk_00;
        rwData->unk_0E += (s16)rwData->unk_04;
        rwData->unk_10--;
    } else if (roData->interfaceFlags & KEEPON4_FLAG_4) {
        camera->stateFlags |= (CAM_STATE_4 | CAM_STATE_10);
        camera->stateFlags |= (CAM_STATE_1 | CAM_STATE_2);
        camera->stateFlags &= ~CAM_STATE_3;
        if (camera->timer > 0) {
            camera->timer--;
        }
    } else {
        camera->stateFlags |= (CAM_STATE_4 | CAM_STATE_10);
        if ((camera->stateFlags & CAM_STATE_3) || (roData->interfaceFlags & KEEPON4_FLAG_7)) {
            sCameraInterfaceFlags = CAM_INTERFACE_FLAGS(CAM_LETTERBOX_NONE, CAM_HUD_VISIBILITY_50, 0);
            camera->stateFlags |= (CAM_STATE_1 | CAM_STATE_2);
            camera->stateFlags &= ~CAM_STATE_3;
            if (camera->prevBgCamIndex < 0) {
                Camera_ChangeSettingFlags(camera, camera->prevSetting, 2);
            } else {
                Camera_ChangeBgCamIndex(camera, camera->prevBgCamIndex);
                camera->prevBgCamIndex = -1;
            }
        }
    }
    spB8.yaw = Camera_LERPCeilS(rwData->unk_0C, spA8.yaw, roData->unk_14, 4);
    spB8.pitch = Camera_LERPCeilS(rwData->unk_0E, spA8.pitch, roData->unk_14, 4);
    Camera_Vec3fVecSphGeoAdd(eyeNext, at, &spB8);
    *eye = *eyeNext;
    Camera_BGCheck(camera, at, eye);
    camera->fov = Camera_LERPCeilF(roData->unk_18, camera->fov, camera->fovUpdateRate, 1.0f);
    camera->roll = Camera_LERPCeilS(0, camera->roll, 0.5f, 0xA);
}

/**
 * Talking in a pre-rendered room
 */
s32 Camera_KeepOn0(Camera* camera) {
    Vec3f* eye = &camera->eye;
    Vec3f* eyeNext = &camera->eyeNext;
    Vec3f* at = &camera->at;
    VecSph eyeTargetPosOffset;
    VecSph eyeAtOffset;
    KeepOn0ReadOnlyData* roData = &camera->paramData.keep0.roData;
    KeepOn0ReadWriteData* rwData = &camera->paramData.keep0.rwData;
    s32 pad;
    BgCamFuncData* bgCamFuncData;
    UNUSED Vec3s bgCamRot;
    s16 fov;

    camera->stateFlags &= ~CAM_STATE_4;

    if (RELOAD_PARAMS(camera) || R_RELOAD_CAM_PARAMS) {
        CameraModeValue* values = sCameraSettings[camera->setting].cameraModes[camera->mode].values;

        roData->fovScale = GET_NEXT_SCALED_RO_DATA(values);
        roData->yawScale = GET_NEXT_SCALED_RO_DATA(values);
        roData->timerInit = GET_NEXT_RO_DATA(values);
        roData->interfaceFlags = GET_NEXT_RO_DATA(values);
    }

    if (R_RELOAD_CAM_PARAMS) {
        Camera_CopyPREGToModeValues(camera);
    }

    bgCamFuncData = (BgCamFuncData*)Camera_GetBgCamFuncData(camera);
    Camera_Vec3sToVec3f(eyeNext, &bgCamFuncData->pos);
    *eye = *eyeNext;

    bgCamRot = bgCamFuncData->rot;

    fov = bgCamFuncData->fov;
    if (fov == -1) {
        fov = 6000;
    }

    if (camera->target == NULL || camera->target->update == NULL) {
        if (camera->target == NULL) {
            osSyncPrintf(
                VT_COL(YELLOW, BLACK) "camera: warning: talk: target is not valid, change normal camera\n" VT_RST);
        }
        camera->target = NULL;
        Camera_ChangeMode(camera, CAM_MODE_NORMAL);
        return true;
    }

    Actor_GetFocus(&camera->targetPosRot, camera->target);

    OLib_Vec3fDiffToVecSphGeo(&eyeAtOffset, eye, at);
    OLib_Vec3fDiffToVecSphGeo(&eyeTargetPosOffset, eye, &camera->targetPosRot.pos);

    sCameraInterfaceFlags = roData->interfaceFlags;

    if (camera->animState == 0) {
        camera->animState++;
        camera->fov = CAM_DATA_SCALED(fov);
        camera->roll = 0;
        camera->atLERPStepScale = 0.0f;
        rwData->animTimer = roData->timerInit;
        rwData->fovTarget = camera->fov - (camera->fov * roData->fovScale);
    }

    if (rwData->animTimer != 0) {
        eyeAtOffset.yaw += ((s16)(eyeTargetPosOffset.yaw - eyeAtOffset.yaw) / rwData->animTimer) * roData->yawScale;
        Camera_Vec3fVecSphGeoAdd(at, eye, &eyeAtOffset);
        rwData->animTimer--;
    } else {
        camera->stateFlags |= (CAM_STATE_4 | CAM_STATE_10);
    }
    camera->fov = Camera_LERPCeilF(rwData->fovTarget, camera->fov, 0.5f, 10.0f);
    return true;
}

s32 Camera_Fixed1(Camera* camera) {
    Fixed1ReadOnlyData* roData = &camera->paramData.fixd1.roData;
    Fixed1ReadWriteData* rwData = &camera->paramData.fixd1.rwData;
    s32 pad;
    VecSph eyeOffset;
    VecSph eyeAtOffset;
    s32 pad2;
    Vec3f adjustedPos;
    BgCamFuncData* bgCamFuncData;
    Vec3f* eye = &camera->eye;
    Vec3f* at = &camera->at;
    PosRot* playerPosRot = &camera->playerPosRot;
    f32 playerHeight;

    playerHeight = Player_GetHeight(camera->player);
    if (RELOAD_PARAMS(camera) || R_RELOAD_CAM_PARAMS) {
        CameraModeValue* values = sCameraSettings[camera->setting].cameraModes[camera->mode].values;

        bgCamFuncData = (BgCamFuncData*)Camera_GetBgCamFuncData(camera);
        Camera_Vec3sToVec3f(&rwData->eyePosRotTarget.pos, &bgCamFuncData->pos);
        rwData->eyePosRotTarget.rot = bgCamFuncData->rot;
        rwData->fov = bgCamFuncData->fov;

        roData->unk_00 = GET_NEXT_SCALED_RO_DATA(values) * playerHeight;
        roData->lerpStep = GET_NEXT_SCALED_RO_DATA(values);
        roData->fov = GET_NEXT_RO_DATA(values);
        roData->interfaceFlags = GET_NEXT_RO_DATA(values);
    }

    if (R_RELOAD_CAM_PARAMS) {
        Camera_CopyPREGToModeValues(camera);
    }
    if (rwData->fov == -1) {
        rwData->fov = roData->fov * 100.0f;
    } else if (rwData->fov <= 360) {
        rwData->fov *= 100;
    }

    sCameraInterfaceFlags = roData->interfaceFlags;

    if (camera->animState == 0) {
        camera->animState++;
        func_80043B60(camera);
        if (rwData->fov != -1) {
            roData->fov = CAM_DATA_SCALED(rwData->fov);
        }
    }

    OLib_Vec3fDiffToVecSphGeo(&eyeAtOffset, eye, at);

    Camera_LERPCeilVec3f(&rwData->eyePosRotTarget.pos, eye, 0.1f, 0.1f, 0.2f);
    adjustedPos = playerPosRot->pos;
    adjustedPos.y += playerHeight;
    camera->dist = OLib_Vec3fDist(&adjustedPos, eye);

    eyeOffset.r = camera->dist;
    eyeOffset.pitch = Camera_LERPCeilS(-rwData->eyePosRotTarget.rot.x, eyeAtOffset.pitch, roData->lerpStep, 5);
    eyeOffset.yaw = Camera_LERPCeilS(rwData->eyePosRotTarget.rot.y, eyeAtOffset.yaw, roData->lerpStep, 5);

    Camera_Vec3fVecSphGeoAdd(at, eye, &eyeOffset);

    camera->eyeNext = *eye;

    camera->fov = Camera_LERPCeilF(roData->fov, camera->fov, roData->lerpStep, 0.01f);
    camera->roll = 0;
    camera->atLERPStepScale = 0.0f;

    camera->posOffset.x = camera->at.x - playerPosRot->pos.x;
    camera->posOffset.y = camera->at.y - playerPosRot->pos.y;
    camera->posOffset.z = camera->at.z - playerPosRot->pos.z;

    return true;
}

s32 Camera_Fixed2(Camera* camera) {
    Vec3f* eye = &camera->eye;
    Vec3f* at = &camera->at;
    Vec3f* eyeNext = &camera->eyeNext;
    Vec3f atTarget;
    Vec3f posOffsetTarget;
    PosRot* playerPosRot = &camera->playerPosRot;
    BgCamFuncData* bgCamFuncData;
    Fixed2ReadOnlyData* roData = &camera->paramData.fixd2.roData;
    Fixed2ReadWriteData* rwData = &camera->paramData.fixd2.rwData;
    s32 pad;
    f32 playerHeight;

    playerHeight = Player_GetHeight(camera->player);

    if (RELOAD_PARAMS(camera) || R_RELOAD_CAM_PARAMS) {
        CameraModeValue* values = sCameraSettings[camera->setting].cameraModes[camera->mode].values;
        f32 yNormal = (1.0f + CAM_DATA_SCALED(R_CAM_YOFFSET_NORM)) -
                      (CAM_DATA_SCALED(R_CAM_YOFFSET_NORM) * (68.0f / playerHeight));

        roData->yOffset = (GET_NEXT_SCALED_RO_DATA(values) * playerHeight) * yNormal;
        roData->eyeStepScale = GET_NEXT_SCALED_RO_DATA(values);
        roData->posStepScale = GET_NEXT_SCALED_RO_DATA(values);
        roData->fov = GET_NEXT_RO_DATA(values);
        roData->interfaceFlags = GET_NEXT_RO_DATA(values);
        rwData->fov = roData->fov * 100.0f;

        bgCamFuncData = (BgCamFuncData*)Camera_GetBgCamFuncData(camera);
        if (bgCamFuncData != NULL) {
            Camera_Vec3sToVec3f(&rwData->eye, &bgCamFuncData->pos);
            if (bgCamFuncData->fov != -1) {
                rwData->fov = bgCamFuncData->fov;
            }
        } else {
            rwData->eye = *eye;
        }
        if (rwData->fov <= 360) {
            rwData->fov *= 100;
        }
    }

    if (R_RELOAD_CAM_PARAMS) {
        Camera_CopyPREGToModeValues(camera);
    }

    sCameraInterfaceFlags = roData->interfaceFlags;

    posOffsetTarget.x = 0.0f;
    posOffsetTarget.y = roData->yOffset + playerHeight;
    posOffsetTarget.z = 0.0f;

    Camera_LERPCeilVec3f(&posOffsetTarget, &camera->posOffset, roData->posStepScale, roData->posStepScale, 0.1f);
    atTarget.x = playerPosRot->pos.x + camera->posOffset.x;
    atTarget.y = playerPosRot->pos.y + camera->posOffset.y;
    atTarget.z = playerPosRot->pos.z + camera->posOffset.z;
    if (camera->animState == 0) {
        camera->animState++;
        func_80043B60(camera);
        if (!(roData->interfaceFlags & FIXED2_FLAG_0)) {
            *eye = *eyeNext = rwData->eye;
            camera->at = atTarget;
        }
    }

    Camera_LERPCeilVec3f(&atTarget, &camera->at, roData->posStepScale, roData->posStepScale, 10.0f);
    Camera_LERPCeilVec3f(&rwData->eye, eyeNext, roData->eyeStepScale, roData->eyeStepScale, 0.1f);

    *eye = *eyeNext;
    camera->dist = OLib_Vec3fDist(at, eye);
    camera->roll = 0;
    camera->xzSpeed = 0.0f;
    camera->fov = CAM_DATA_SCALED(rwData->fov);
    camera->atLERPStepScale = Camera_ClampLERPScale(camera, 1.0f);
    camera->posOffset.x = camera->at.x - playerPosRot->pos.x;
    camera->posOffset.y = camera->at.y - playerPosRot->pos.y;
    camera->posOffset.z = camera->at.z - playerPosRot->pos.z;
    return true;
}

/**
 * Camera's position is fixed, does not move, or rotate
 */
s32 Camera_Fixed3(Camera* camera) {
    Vec3f* eye = &camera->eye;
    Vec3f* at = &camera->at;
    Vec3f* eyeNext = &camera->eyeNext;
    VecSph atSph;
    BgCamFuncData* bgCamFuncData;
    VecSph eyeAtOffset;
    Fixed3ReadOnlyData* roData = &camera->paramData.fixd3.roData;
    Fixed3ReadWriteData* rwData = &camera->paramData.fixd3.rwData;
    s32 pad;

    bgCamFuncData = (BgCamFuncData*)Camera_GetBgCamFuncData(camera);

    OLib_Vec3fDiffToVecSphGeo(&eyeAtOffset, eye, at);

    if (RELOAD_PARAMS(camera) || R_RELOAD_CAM_PARAMS) {
        CameraModeValue* values = sCameraSettings[camera->setting].cameraModes[camera->mode].values;

        roData->interfaceFlags = GET_NEXT_RO_DATA(values);
        Camera_Vec3sToVec3f(eyeNext, &bgCamFuncData->pos);
        *eye = *eyeNext;
        rwData->rot = bgCamFuncData->rot;
        rwData->fov = bgCamFuncData->fov;
        rwData->jfifId = bgCamFuncData->jfifId;
        if (rwData->fov == -1) {
            rwData->fov = 6000;
        }
        if (rwData->fov <= 360) {
            rwData->fov *= 100;
        }
    }

    if (R_RELOAD_CAM_PARAMS) {
        Camera_CopyPREGToModeValues(camera);
    }

    if (camera->animState == 0) {
        rwData->updDirTimer = 5;
        R_CAM_DATA(CAM_DATA_FOV) = rwData->fov;
        camera->animState++;
    }

    if (bgCamFuncData->jfifId != rwData->jfifId) {
        osSyncPrintf("camera: position change %d \n", rwData->jfifId);
        rwData->jfifId = bgCamFuncData->jfifId;
        rwData->updDirTimer = 5;
    }

    if (rwData->updDirTimer > 0) {
        rwData->updDirTimer--;
        sUpdateCameraDirection = true;
    } else {
        sUpdateCameraDirection = false;
    }

    atSph.r = 150.0f;
    atSph.yaw = rwData->rot.y;
    atSph.pitch = -rwData->rot.x;

    Camera_Vec3fVecSphGeoAdd(at, eye, &atSph);
    sCameraInterfaceFlags = roData->interfaceFlags;
    rwData->fov = R_CAM_DATA(CAM_DATA_FOV);
    camera->roll = 0;
    camera->fov = rwData->fov * 0.01f;
    camera->atLERPStepScale = 0.0f;
    return true;
}

/**
 * camera follow player, eye is in a fixed offset of the previous eye, and a value
 * specified in the scene.
 */
s32 Camera_Fixed4(Camera* camera) {
    Vec3f* eye = &camera->eye;
    Vec3f* at = &camera->at;
    Vec3f* eyeNext = &camera->eyeNext;
    Vec3f playerPosWithCamOffset;
    Vec3f atTarget;
    Vec3f posOffsetTarget;
    VecSph atEyeNextOffset;
    VecSph atTargetEyeNextOffset;
    PosRot* playerPosRot = &camera->playerPosRot;
    BgCamFuncData* bgCamFuncData;
    Vec3f* posOffset = &camera->posOffset;
    Fixed4ReadOnlyData* roData = &camera->paramData.fixd4.roData;
    Fixed4ReadWriteData* rwData = &camera->paramData.fixd4.rwData;
    f32 playerYOffset;

    playerYOffset = Player_GetHeight(camera->player);

    if (RELOAD_PARAMS(camera) || R_RELOAD_CAM_PARAMS) {
        CameraModeValue* values = sCameraSettings[camera->setting].cameraModes[camera->mode].values;
        f32 yNormal = ((1.0f + CAM_DATA_SCALED(OREG(46))) - (CAM_DATA_SCALED(OREG(46)) * (68.0f / playerYOffset)));

        roData->yOffset = GET_NEXT_SCALED_RO_DATA(values) * playerYOffset * yNormal;
        roData->speedToEyePos = GET_NEXT_SCALED_RO_DATA(values);
        roData->followSpeed = GET_NEXT_SCALED_RO_DATA(values);
        roData->fov = GET_NEXT_RO_DATA(values);
        roData->interfaceFlags = GET_NEXT_RO_DATA(values);

        bgCamFuncData = (BgCamFuncData*)Camera_GetBgCamFuncData(camera);
        if (bgCamFuncData != NULL) {
            Camera_Vec3sToVec3f(&rwData->eyeTarget, &bgCamFuncData->pos);
        } else {
            rwData->eyeTarget = *eye;
        }
    }
    if (R_RELOAD_CAM_PARAMS) {
        Camera_CopyPREGToModeValues(camera);
    }
    sCameraInterfaceFlags = roData->interfaceFlags;
    if (camera->animState == 0) {
        camera->animState++;
        if (!(roData->interfaceFlags & FIXED4_FLAG_2)) {
            func_80043B60(camera);
        }
        rwData->followSpeed = roData->followSpeed;
    }

    VEC3F_LERPIMPDST(eyeNext, eyeNext, &rwData->eyeTarget, roData->speedToEyePos);
    *eye = *eyeNext;

    posOffsetTarget.x = 0.0f;
    posOffsetTarget.y = roData->yOffset + playerYOffset;
    posOffsetTarget.z = 0.0f;
    Camera_LERPCeilVec3f(&posOffsetTarget, &camera->posOffset, 0.1f, 0.1f, 0.1f);

    playerPosWithCamOffset.x = playerPosRot->pos.x + camera->posOffset.x;
    playerPosWithCamOffset.y = playerPosRot->pos.y + camera->posOffset.y;
    playerPosWithCamOffset.z = playerPosRot->pos.z + camera->posOffset.z;
    VEC3F_LERPIMPDST(&atTarget, at, &playerPosWithCamOffset, 0.5f);

    OLib_Vec3fDiffToVecSphGeo(&atEyeNextOffset, eyeNext, at);
    OLib_Vec3fDiffToVecSphGeo(&atTargetEyeNextOffset, eyeNext, &atTarget);

    atEyeNextOffset.r += (atTargetEyeNextOffset.r - atEyeNextOffset.r) * rwData->followSpeed;
    atEyeNextOffset.pitch = Camera_LERPCeilS(atTargetEyeNextOffset.pitch, atEyeNextOffset.pitch,
                                             rwData->followSpeed * camera->speedRatio, 0xA);
    atEyeNextOffset.yaw =
        Camera_LERPCeilS(atTargetEyeNextOffset.yaw, atEyeNextOffset.yaw, rwData->followSpeed * camera->speedRatio, 0xA);
    Camera_Vec3fVecSphGeoAdd(at, eyeNext, &atEyeNextOffset);
    camera->dist = OLib_Vec3fDist(at, eye);
    camera->roll = 0;
    camera->fov = roData->fov;
    camera->atLERPStepScale = Camera_ClampLERPScale(camera, 1.0f);
    return true;
}

s32 Camera_Fixed0(Camera* camera) {
    return Camera_Noop(camera);
}

s32 Camera_Subj1(Camera* camera) {
    return Camera_Noop(camera);
}

s32 Camera_Subj2(Camera* camera) {
    return Camera_Noop(camera);
}

/**
 * First person view
 */
s32 Camera_Subj3(Camera* camera) {
    Vec3f* eye = &camera->eye;
    Vec3f* at = &camera->at;
    Vec3f* eyeNext = &camera->eyeNext;
    Vec3f sp98;
    Vec3f sp8C;
    VecSph sp84;
    VecSph sp7C;
    VecSph tsph;
    PosRot sp60;
    PosRot* playerPosRot = &camera->playerPosRot;
    f32 sp58;
    f32 temp_f0_3;
    s16 sp52;
    s16 sp50;
    Subj3ReadOnlyData* roData = &camera->paramData.subj3.roData;
    Subj3ReadWriteData* rwData = &camera->paramData.subj3.rwData;
    CameraModeValue* values;
    Vec3f* pad2;
    f32 playerHeight;

    Actor_GetFocus(&sp60, &camera->player->actor);
    playerHeight = Player_GetHeight(camera->player);

    if (camera->play->view.unk_124 == 0) {
        camera->play->view.unk_124 = camera->camId | 0x50;
        return true;
    }

    func_80043ABC(camera);
    Camera_CopyPREGToModeValues(camera);
    values = sCameraSettings[camera->setting].cameraModes[camera->mode].values;
    roData->eyeNextYOffset = GET_NEXT_SCALED_RO_DATA(values) * playerHeight;
    roData->eyeDist = GET_NEXT_RO_DATA(values);
    roData->eyeNextDist = GET_NEXT_RO_DATA(values);
    roData->unk_0C = GET_NEXT_RO_DATA(values);
    roData->atOffset.x = GET_NEXT_RO_DATA(values) * 0.1f;
    roData->atOffset.y = GET_NEXT_RO_DATA(values) * 0.1f;
    roData->atOffset.z = GET_NEXT_RO_DATA(values) * 0.1f;
    roData->fovTarget = GET_NEXT_RO_DATA(values);
    roData->interfaceFlags = GET_NEXT_RO_DATA(values);
    sp84.r = roData->eyeNextDist;
    sp84.yaw = sp60.rot.y - 0x7FFF;
    sp84.pitch = sp60.rot.x;
    sp98 = sp60.pos;
    sp98.y += roData->eyeNextYOffset;

    Camera_Vec3fVecSphGeoAdd(&sp8C, &sp98, &sp84);
    OLib_Vec3fDiffToVecSphGeo(&sp7C, at, eye);

    sCameraInterfaceFlags = roData->interfaceFlags;
    if (RELOAD_PARAMS(camera)) {
        rwData->r = sp7C.r;
        rwData->yaw = sp7C.yaw;
        rwData->pitch = sp7C.pitch;
        rwData->animTimer = OREG(23);
        camera->dist = roData->eyeNextDist;
        camera->animState++;
        camera->rUpdateRateInv = 1.0f;
        camera->dist = roData->eyeNextDist;
    }

    tsph.r = rwData->r;
    tsph.yaw = rwData->yaw;
    tsph.pitch = rwData->pitch;
    if (rwData->animTimer != 0) {
        temp_f0_3 = (1.0f / rwData->animTimer);
        pad2 = at;
        at->x = at->x + (sp98.x - pad2->x) * temp_f0_3;
        at->y = at->y + (sp98.y - pad2->y) * temp_f0_3;
        at->z = at->z + (sp98.z - pad2->z) * temp_f0_3;

        temp_f0_3 = (1.0f / OREG(23));
        sp58 = (tsph.r - sp84.r) * temp_f0_3;
        sp52 = (s16)(tsph.yaw - sp84.yaw) * temp_f0_3;
        sp50 = (s16)(tsph.pitch - sp84.pitch) * temp_f0_3;

        sp7C.r = Camera_LERPCeilF(sp84.r + (sp58 * rwData->animTimer), sp7C.r, CAM_DATA_SCALED(OREG(28)), 1.0f);
        sp7C.yaw = Camera_LERPCeilS(sp84.yaw + (sp52 * rwData->animTimer), sp7C.yaw, CAM_DATA_SCALED(OREG(28)), 0xA);
        sp7C.pitch =
            Camera_LERPCeilS(sp84.pitch + (sp50 * rwData->animTimer), sp7C.pitch, CAM_DATA_SCALED(OREG(28)), 0xA);
        Camera_Vec3fVecSphGeoAdd(eyeNext, at, &sp7C);

        *eye = *eyeNext;
        rwData->animTimer--;

        if (!camera->play->envCtx.skyboxDisabled) {
            Camera_BGCheck(camera, at, eye);
        } else {
            func_80044340(camera, at, eye);
        }
    } else {
        sp58 = Math_SinS(-sp60.rot.x);
        temp_f0_3 = Math_CosS(-sp60.rot.x);
        sp98.x = roData->atOffset.x;
        sp98.y = (roData->atOffset.y * temp_f0_3) - (roData->atOffset.z * sp58);
        sp98.z = (roData->atOffset.y * sp58) + (roData->atOffset.z * temp_f0_3);
        sp58 = Math_SinS(sp60.rot.y - 0x7FFF);
        temp_f0_3 = Math_CosS(sp60.rot.y - 0x7FFF);
        roData->atOffset.x = (sp98.z * sp58) + (sp98.x * temp_f0_3);
        roData->atOffset.y = sp98.y;
        roData->atOffset.z = (sp98.z * temp_f0_3) - (sp98.x * sp58);
        at->x = roData->atOffset.x + sp60.pos.x;
        at->y = roData->atOffset.y + sp60.pos.y;
        at->z = roData->atOffset.z + sp60.pos.z;
        sp7C.r = roData->eyeNextDist;
        sp7C.yaw = sp60.rot.y - 0x7FFF;
        sp7C.pitch = sp60.rot.x;
        Camera_Vec3fVecSphGeoAdd(eyeNext, at, &sp7C);
        sp7C.r = roData->eyeDist;
        Camera_Vec3fVecSphGeoAdd(eye, at, &sp7C);
    }

    camera->posOffset.x = camera->at.x - playerPosRot->pos.x;
    camera->posOffset.y = camera->at.y - playerPosRot->pos.y;
    camera->posOffset.z = camera->at.z - playerPosRot->pos.z;
    camera->fov = Camera_LERPCeilF(roData->fovTarget, camera->fov, 0.25f, 1.0f);
    camera->roll = 0;
    camera->atLERPStepScale = 0.0f;
    return 1;
}

/**
 * Crawlspaces
 * Moves the camera from third person to first person when entering a crawlspace
 * While in the crawlspace, link remains fixed in a single direction
 * The camera is what swings up and down while crawling forward or backwards
 *
 * Note:
 * Subject 4 uses bgCamFuncData.data differently than other functions:
 * All Vec3s data are points along the crawlspace
 * The second point represents the entrance, and the second to last point represents the exit
 * All other points are unused
 * All instances of crawlspaces have 6 points, except for the Testroom scene which has 9 points
 */
s32 Camera_Subj4(Camera* camera) {
    Vec3f* eye = &camera->eye;
    Vec3f* eyeNext = &camera->eyeNext;
    Vec3f* at = &camera->at;
    u16 crawlspaceNumPoints;
    Vec3s* crawlspacePoints;
    Vec3f sp98;
    Vec3f sp8C;
    f32 sp88;
    s16 pad2;
    f32 temp_f16;
    PosRot sp6C;
    VecSph sp64;
    VecSph sp5C;
    s16 temp_a0;
    f32 tx;
    Player* player;
    PosRot* playerPosRot = &camera->playerPosRot;
    Subj4ReadOnlyData* roData = &camera->paramData.subj4.roData;
    Subj4ReadWriteData* rwData = &camera->paramData.subj4.rwData;

    if (RELOAD_PARAMS(camera) || R_RELOAD_CAM_PARAMS) {
        CameraModeValue* values = sCameraSettings[camera->setting].cameraModes[camera->mode].values;

        roData->interfaceFlags = GET_NEXT_RO_DATA(values);
    }

    if (R_RELOAD_CAM_PARAMS) {
        Camera_CopyPREGToModeValues(camera);
    }

    if (camera->play->view.unk_124 == 0) {
        camera->play->view.unk_124 = (camera->camId | 0x50);
        rwData->unk_24 = camera->xzSpeed;
        return true;
    }

    Actor_GetWorldPosShapeRot(&sp6C, &camera->player->actor);

    OLib_Vec3fDiffToVecSphGeo(&sp5C, at, eye);
    sCameraInterfaceFlags = roData->interfaceFlags;
    if (camera->animState == 0) {
        crawlspacePoints = (Vec3s*)Camera_GetBgCamFuncDataUnderPlayer(camera, &crawlspaceNumPoints);
        Camera_Vec3sToVec3f(&rwData->unk_00.point, &crawlspacePoints[1]);
        Camera_Vec3sToVec3f(&sp98, &crawlspacePoints[crawlspaceNumPoints - 2]);

        sp64.r = 10.0f;
        // 0x238C ~ 50 degrees
        sp64.pitch = 0x238C;
        sp64.yaw = Camera_XZAngle(&sp98, &rwData->unk_00.point);
        sp88 = OLib_Vec3fDist(&playerPosRot->pos, &rwData->unk_00.point);
        if (OLib_Vec3fDist(&playerPosRot->pos, &sp98) < sp88) {
            rwData->unk_00.dir.x = rwData->unk_00.point.x - sp98.x;
            rwData->unk_00.dir.y = rwData->unk_00.point.y - sp98.y;
            rwData->unk_00.dir.z = rwData->unk_00.point.z - sp98.z;
            rwData->unk_00.point = sp98;
        } else {
            rwData->unk_00.dir.x = sp98.x - rwData->unk_00.point.x;
            rwData->unk_00.dir.y = sp98.y - rwData->unk_00.point.y;
            rwData->unk_00.dir.z = sp98.z - rwData->unk_00.point.z;
            sp64.yaw = sp64.yaw - 0x7FFF;
        }
        rwData->unk_30 = sp64.yaw;
        rwData->unk_32 = 0xA;
        rwData->unk_2C = 0;
        rwData->unk_2E = false;
        rwData->unk_28 = 0.0f;
        camera->animState++;
    }

    if (rwData->unk_32 != 0) {
        sp64.r = 10.0f;
        sp64.pitch = 0x238C;
        sp64.yaw = rwData->unk_30;
        Camera_Vec3fVecSphGeoAdd(&sp8C, &sp6C.pos, &sp64);
        sp88 = (rwData->unk_32 + 1.0f);
        at->x += (sp8C.x - at->x) / sp88;
        at->y += (sp8C.y - at->y) / sp88;
        at->z += (sp8C.z - at->z) / sp88;
        sp5C.r -= (sp5C.r / sp88);
        sp5C.yaw = BINANG_LERPIMPINV(sp5C.yaw, (s16)(sp6C.rot.y - 0x7FFF), rwData->unk_32);
        sp5C.pitch = BINANG_LERPIMPINV(sp5C.pitch, sp6C.rot.x, rwData->unk_32);
        Camera_Vec3fVecSphGeoAdd(eyeNext, at, &sp5C);
        *eye = *eyeNext;
        rwData->unk_32--;
        return false;
    } else if (rwData->unk_24 < 0.5f) {
        return false;
    }

    Actor_GetWorldPosShapeRot(&sp6C, &camera->player->actor);
    Math3D_LineClosestToPoint(&rwData->unk_00, &sp6C.pos, eyeNext);
    at->x = eyeNext->x + rwData->unk_00.dir.x;
    at->y = eyeNext->y + rwData->unk_00.dir.y;
    at->z = eyeNext->z + rwData->unk_00.dir.z;
    *eye = *eyeNext;
    sp64.yaw = rwData->unk_30;
    sp64.r = 5.0f;
    sp64.pitch = 0x238C;
    Camera_Vec3fVecSphGeoAdd(&sp98, eyeNext, &sp64);
    rwData->unk_2C += 0xBB8;
    temp_f16 = Math_CosS(rwData->unk_2C);
    eye->x += (sp98.x - eye->x) * fabsf(temp_f16);
    eye->y += (sp98.y - eye->y) * fabsf(temp_f16);
    eye->z += (sp98.z - eye->z) * fabsf(temp_f16);

    if ((rwData->unk_28 < temp_f16) && !rwData->unk_2E) {
        player = camera->player;
        rwData->unk_2E = true;
        func_800F4010(&player->actor.projectedPos, player->unk_89E + 0x8B0, 4.0f);
    } else if (rwData->unk_28 > temp_f16) {
        rwData->unk_2E = false;
    }

    rwData->unk_28 = temp_f16;
    camera->player->actor.world.pos = *eyeNext;
    camera->player->actor.world.pos.y = camera->playerGroundY;
    camera->player->actor.shape.rot.y = sp64.yaw;
    temp_f16 = ((240.0f * temp_f16) * (rwData->unk_24 * 0.416667f));
    temp_a0 = temp_f16 + rwData->unk_30;
    at->x = eye->x + (Math_SinS(temp_a0) * 10.0f);
    at->y = eye->y;
    at->z = eye->z + (Math_CosS(temp_a0) * 10.0f);
    camera->roll = Camera_LERPCeilS(0, camera->roll, 0.5f, 0xA);
    return 1;
}

s32 Camera_Subj0(Camera* camera) {
    return Camera_Noop(camera);
}

s32 Camera_Data0(Camera* camera) {
    return Camera_Noop(camera);
}

s32 Camera_Data1(Camera* camera) {
    osSyncPrintf("chau!chau!\n");
    return Camera_Normal1(camera);
}

s32 Camera_Data2(Camera* camera) {
    return Camera_Noop(camera);
}

s32 Camera_Data3(Camera* camera) {
    return Camera_Noop(camera);
}

s32 Camera_Data4(Camera* camera) {
    s32 pad2[2];
    Data4ReadOnlyData* roData = &camera->paramData.data4.roData;
    VecSph eyeAtOffset;
    VecSph atOffset;
    VecSph eyeNextAtOffset;
    f32 yNormal;
    s16 fov;
    Vec3f* eyeNext = &camera->eyeNext;
    BgCamFuncData* bgCamFuncData;
    Vec3f lookAt;
    CameraModeValue* values;
    Data4ReadWriteData* rwData = &camera->paramData.data4.rwData;
    Vec3f* eye = &camera->eye;
    f32 playerHeight;
    Vec3f* at = &camera->at;
    s32 pad;

    playerHeight = Player_GetHeight(camera->player);

    if (RELOAD_PARAMS(camera) || R_RELOAD_CAM_PARAMS) {
        values = sCameraSettings[camera->setting].cameraModes[camera->mode].values;
        yNormal = (1.0f + CAM_DATA_SCALED(R_CAM_YOFFSET_NORM)) -
                  (CAM_DATA_SCALED(R_CAM_YOFFSET_NORM) * (68.0f / playerHeight));
        roData->yOffset = GET_NEXT_SCALED_RO_DATA(values) * playerHeight * yNormal;
        roData->fov = GET_NEXT_RO_DATA(values);
        roData->interfaceFlags = GET_NEXT_RO_DATA(values);

        bgCamFuncData = (BgCamFuncData*)Camera_GetBgCamFuncData(camera);
        Camera_Vec3sToVec3f(&rwData->eyePosRot.pos, &bgCamFuncData->pos);
        rwData->eyePosRot.rot = bgCamFuncData->rot;
        fov = bgCamFuncData->fov;
        rwData->fov = fov;
        if (fov != -1) {
            roData->fov = rwData->fov <= 360 ? rwData->fov : CAM_DATA_SCALED(rwData->fov);
        }

        rwData->flags = bgCamFuncData->flags;
        *eye = rwData->eyePosRot.pos;
    }

    if (R_RELOAD_CAM_PARAMS) {
        Camera_CopyPREGToModeValues(camera);
    }

    sCameraInterfaceFlags = roData->interfaceFlags;

    if (camera->animState == 0) {
        camera->animState++;
        func_80043B60(camera);
    }

    OLib_Vec3fDiffToVecSphGeo(&eyeNextAtOffset, at, eyeNext);
    Camera_CalcAtDefault(camera, &eyeNextAtOffset, roData->yOffset, false);
    OLib_Vec3fDiffToVecSphGeo(&eyeAtOffset, eye, at);

    atOffset.r = eyeAtOffset.r;
    atOffset.yaw = (rwData->flags & 1) ? (CAM_DEG_TO_BINANG(camera->data2) + rwData->eyePosRot.rot.y) : eyeAtOffset.yaw;
    atOffset.pitch =
        (rwData->flags & 2) ? (CAM_DEG_TO_BINANG(camera->data3) + rwData->eyePosRot.rot.x) : eyeAtOffset.pitch;

    Camera_Vec3fVecSphGeoAdd(at, eye, &atOffset);

    lookAt = camera->playerPosRot.pos;
    lookAt.y += playerHeight;

    camera->dist = OLib_Vec3fDist(&lookAt, eye);
    camera->roll = 0;
    camera->xzSpeed = 0.0f;
    camera->fov = roData->fov;
    camera->atLERPStepScale = 0;
    return true;
}

/**
 * Hanging off of a ledge
 */
s32 Camera_Unique1(Camera* camera) {
    Vec3f* eye = &camera->eye;
    Vec3f* at = &camera->at;
    Vec3f* eyeNext = &camera->eyeNext;
    Vec3f playerWaistPos;
    s16 phiTarget;
    VecSph sp8C;
    VecSph unk908PlayerPosOffset;
    VecSph eyeAtOffset;
    VecSph eyeNextAtOffset;
    PosRot* playerPosRot = &camera->playerPosRot;
    PosRot playerhead;
    Unique1ReadOnlyData* roData = &camera->paramData.uniq1.roData;
    Unique1ReadWriteData* rwData = &camera->paramData.uniq1.rwData;
    s32 pad;
    f32 playerHeight;
    s32 pad2;

    playerHeight = Player_GetHeight(camera->player);
    if (RELOAD_PARAMS(camera) || R_RELOAD_CAM_PARAMS) {
        CameraModeValue* values = sCameraSettings[camera->setting].cameraModes[camera->mode].values;
        f32 yNormal = (1.0f + CAM_DATA_SCALED(R_CAM_YOFFSET_NORM)) -
                      (CAM_DATA_SCALED(R_CAM_YOFFSET_NORM) * (68.0f / playerHeight));

        roData->yOffset = GET_NEXT_SCALED_RO_DATA(values) * playerHeight * yNormal;
        roData->distMin = GET_NEXT_SCALED_RO_DATA(values) * playerHeight * yNormal;
        roData->distMax = GET_NEXT_SCALED_RO_DATA(values) * playerHeight * yNormal;
        roData->pitchTarget = CAM_DEG_TO_BINANG(GET_NEXT_RO_DATA(values));
        roData->fovTarget = GET_NEXT_RO_DATA(values);
        roData->atLERPScaleMax = GET_NEXT_SCALED_RO_DATA(values);
        roData->interfaceFlags = GET_NEXT_RO_DATA(values);
    }

    if (R_RELOAD_CAM_PARAMS != 0) {
        Camera_CopyPREGToModeValues(camera);
    }

    sUpdateCameraDirection = 1;

    OLib_Vec3fDiffToVecSphGeo(&eyeAtOffset, at, eye);
    OLib_Vec3fDiffToVecSphGeo(&eyeNextAtOffset, at, eyeNext);

    sCameraInterfaceFlags = roData->interfaceFlags;

    if (camera->animState == 0) {
        camera->posOffset.y = camera->posOffset.y - camera->playerPosDelta.y;
        rwData->yawTarget = eyeNextAtOffset.yaw;
        rwData->unk_00 = 0.0f;
        playerWaistPos = camera->player->bodyPartsPos[PLAYER_BODYPART_WAIST];
        OLib_Vec3fDiffToVecSphGeo(&unk908PlayerPosOffset, &playerPosRot->pos, &playerWaistPos);
        rwData->timer = R_DEFA_CAM_ANIM_TIME;
        rwData->yawTargetAdj = ABS((s16)(unk908PlayerPosOffset.yaw - eyeAtOffset.yaw)) < 0x3A98
                                   ? 0
                                   : (((s16)(unk908PlayerPosOffset.yaw - eyeAtOffset.yaw) / rwData->timer) / 4) * 3;
        camera->animState++;
    }

    Actor_GetFocus(&playerhead, &camera->player->actor); // unused

    camera->yawUpdateRateInv = Camera_LERPCeilF(100.0f, camera->yawUpdateRateInv, OREG(25) * 0.01f, 0.1f);
    camera->pitchUpdateRateInv = Camera_LERPCeilF(100.0f, camera->pitchUpdateRateInv, OREG(25) * 0.01f, 0.1f);
    camera->xzOffsetUpdateRate = Camera_LERPCeilF(0.005f, camera->xzOffsetUpdateRate, OREG(25) * 0.01f, 0.01f);
    camera->yOffsetUpdateRate = Camera_LERPCeilF(0.01f, camera->yOffsetUpdateRate, OREG(26) * 0.01f, 0.01f);
    camera->fovUpdateRate = Camera_LERPCeilF(OREG(4) * 0.01f, camera->fovUpdateRate, 0.05f, 0.1f);

    Camera_CalcAtDefault(camera, &eyeNextAtOffset, roData->yOffset, 1);
    OLib_Vec3fDiffToVecSphGeo(&sp8C, at, eyeNext);

    camera->dist = Camera_LERPClampDist(camera, sp8C.r, roData->distMin, roData->distMax);

    phiTarget = roData->pitchTarget;
    sp8C.pitch = Camera_LERPCeilS(phiTarget, eyeNextAtOffset.pitch, 1.0f / camera->pitchUpdateRateInv, 0xA);

    if (sp8C.pitch > OREG(5)) {
        sp8C.pitch = OREG(5);
    }
    if (sp8C.pitch < -OREG(5)) {
        sp8C.pitch = -OREG(5);
    }

    if (rwData->timer != 0) {
        rwData->yawTarget += rwData->yawTargetAdj;
        rwData->timer--;
    }

    sp8C.yaw = Camera_LERPFloorS(rwData->yawTarget, eyeNextAtOffset.yaw, 0.5f, 0x2710);
    Camera_Vec3fVecSphGeoAdd(eyeNext, at, &sp8C);
    *eye = *eyeNext;
    Camera_BGCheck(camera, at, eye);
    camera->fov = Camera_LERPCeilF(roData->fovTarget, camera->fov, camera->fovUpdateRate, 1.0f);
    camera->roll = 0;
    camera->atLERPStepScale = Camera_ClampLERPScale(camera, roData->atLERPScaleMax);
    return true;
}

s32 Camera_Unique2(Camera* camera) {
    Vec3f* eye = &camera->eye;
    Vec3f* at = &camera->at;
    Vec3f* eyeNext = &camera->eyeNext;
    Vec3f playerPos;
    VecSph eyeOffset;
    VecSph eyeAtOffset;
    s32 pad;
    f32 lerpRateFactor;
    Unique2ReadOnlyData* roData = &camera->paramData.uniq2.roData;
    Unique2ReadWriteData* rwData = &camera->paramData.uniq2.rwData;
    s32 pad2;
    f32 playerHeight;

    playerHeight = Player_GetHeight(camera->player);

    OLib_Vec3fDiffToVecSphGeo(&eyeAtOffset, at, eye);

    if (RELOAD_PARAMS(camera) || R_RELOAD_CAM_PARAMS) {
        CameraModeValue* values = sCameraSettings[camera->setting].cameraModes[camera->mode].values;
        f32 yNormal = ((1.0f + CAM_DATA_SCALED(R_CAM_YOFFSET_NORM)) -
                       (CAM_DATA_SCALED(R_CAM_YOFFSET_NORM) * (68.0f / playerHeight)));

        roData->yOffset = GET_NEXT_SCALED_RO_DATA(values) * playerHeight * yNormal;
        roData->distTarget = GET_NEXT_RO_DATA(values);
        roData->fovTarget = GET_NEXT_RO_DATA(values);
        roData->interfaceFlags = GET_NEXT_RO_DATA(values);
    }

    if (R_RELOAD_CAM_PARAMS) {
        Camera_CopyPREGToModeValues(camera);
    }

    sCameraInterfaceFlags = roData->interfaceFlags;

    if ((camera->animState == 0) || (rwData->unk_04 != roData->interfaceFlags)) {
        rwData->unk_04 = roData->interfaceFlags;
    }

    if (camera->animState == 0) {
        camera->animState = 1;
        func_80043B60(camera);
        rwData->unk_00 = 200.0f;
        if (roData->interfaceFlags & UNIQUE2_FLAG_4) {
            camera->stateFlags &= ~CAM_STATE_2;
        }
    }

    playerPos = camera->playerPosRot.pos;
    lerpRateFactor = (roData->interfaceFlags & UNIQUE2_FLAG_0 ? 1.0f : camera->speedRatio);
    at->x = F32_LERPIMP(at->x, playerPos.x, lerpRateFactor * 0.6f);
    at->y = F32_LERPIMP(at->y, playerPos.y + playerHeight + roData->yOffset, 0.4f);
    at->z = F32_LERPIMP(at->z, playerPos.z, lerpRateFactor * 0.6f);
    rwData->unk_00 = F32_LERPIMP(rwData->unk_00, 2.0f, 0.05f); // unused.

    if (roData->interfaceFlags & UNIQUE2_FLAG_0) {
        OLib_Vec3fDiffToVecSphGeo(&eyeOffset, at, eyeNext);
        eyeOffset.r = roData->distTarget;
        Camera_Vec3fVecSphGeoAdd(&playerPos, at, &eyeOffset);
        Camera_LERPCeilVec3f(&playerPos, eye, 0.25f, 0.25f, 0.2f);
    } else if (roData->interfaceFlags & UNIQUE2_FLAG_1) {
        if (OLib_Vec3fDistXZ(at, eyeNext) < roData->distTarget) {
            OLib_Vec3fDiffToVecSphGeo(&eyeOffset, at, eyeNext);
            eyeOffset.yaw = Camera_LERPCeilS(eyeOffset.yaw, eyeAtOffset.yaw, 0.1f, 0xA);
            eyeOffset.r = roData->distTarget;
            eyeOffset.pitch = 0;
            Camera_Vec3fVecSphGeoAdd(eye, at, &eyeOffset);
            eye->y = eyeNext->y;
        } else {
            Camera_LERPCeilVec3f(eyeNext, eye, 0.25f, 0.25f, 0.2f);
        }
    }

    Camera_BGCheck(camera, at, eye);
    camera->dist = OLib_Vec3fDist(at, eye);
    camera->roll = 0;
    camera->fov = Camera_LERPCeilF(roData->fovTarget, camera->fov, 0.2f, 0.1f);
    camera->atLERPStepScale = Camera_ClampLERPScale(camera, 1.0f);
    return true;
}

s32 Camera_Unique3(Camera* camera) {
    VecSph sp60;
    f32 playerHeight;
    DoorParams* doorParams = &camera->paramData.doorParams;
    BgCamFuncData* bgCamFuncData;
    Vec3s bgCamRot;
    Unique3ReadWriteData* rwData = &camera->paramData.uniq3.rwData;
    Unique3ReadOnlyData* roData = &camera->paramData.uniq3.roData;
    Vec3f* at = &camera->at;
    PosRot* cameraPlayerPosRot = &camera->playerPosRot;

    playerHeight = Player_GetHeight(camera->player);
    camera->stateFlags &= ~CAM_STATE_4;

    if (RELOAD_PARAMS(camera) || R_RELOAD_CAM_PARAMS) {
        CameraModeValue* values = sCameraSettings[camera->setting].cameraModes[camera->mode].values;
        f32 yNormal = (1.0f + CAM_DATA_SCALED(R_CAM_YOFFSET_NORM)) -
                      (CAM_DATA_SCALED(R_CAM_YOFFSET_NORM) * (68.0f / playerHeight));

        roData->yOffset = GET_NEXT_SCALED_RO_DATA(values) * playerHeight * yNormal;
        roData->fov = GET_NEXT_RO_DATA(values);
        roData->interfaceFlags = GET_NEXT_RO_DATA(values);
    }

    if (R_RELOAD_CAM_PARAMS != 0) {
        Camera_CopyPREGToModeValues(camera);
    }

    sCameraInterfaceFlags = roData->interfaceFlags;

    switch (camera->animState) {
        case 0:
            func_80043B60(camera);
            camera->stateFlags &= ~(CAM_STATE_2 | CAM_STATE_3);
            rwData->initialFov = camera->fov;
            rwData->initialDist = OLib_Vec3fDist(at, &camera->eye);
            camera->animState++;
            FALLTHROUGH;
        case 1:
            if (doorParams->timer1-- > 0) {
                break;
            }

            bgCamFuncData = (BgCamFuncData*)Camera_GetBgCamFuncData(camera);
            Camera_Vec3sToVec3f(&camera->eyeNext, &bgCamFuncData->pos);
            camera->eye = camera->eyeNext;
            bgCamRot = bgCamFuncData->rot;

            sp60.r = 100.0f;
            sp60.yaw = bgCamRot.y;
            sp60.pitch = -bgCamRot.x;

            Camera_Vec3fVecSphGeoAdd(at, &camera->eye, &sp60);
            camera->animState++;
            FALLTHROUGH;
        case 2:
            if (roData->interfaceFlags & UNIQUE3_FLAG_2) {
                camera->at = cameraPlayerPosRot->pos;
                camera->at.y += playerHeight + roData->yOffset;
            }
            if (doorParams->timer2-- > 0) {
                break;
            }
            camera->animState++;
            FALLTHROUGH;
        case 3:
            camera->stateFlags |= (CAM_STATE_4 | CAM_STATE_10);
            if (camera->stateFlags & CAM_STATE_3) {
                camera->animState++;
            } else {
                break;
            }
            FALLTHROUGH;
        case 4:
            if (roData->interfaceFlags & UNIQUE3_FLAG_1) {
                camera->stateFlags |= CAM_STATE_2;
                camera->stateFlags &= ~CAM_STATE_3;
                Camera_ChangeSettingFlags(camera, CAM_SET_PIVOT_IN_FRONT, 2);
                break;
            }
            doorParams->timer3 = 5;
            if (camera->xzSpeed > 0.001f || CHECK_BTN_ALL(D_8015BD7C->state.input[0].press.button, BTN_A) ||
                CHECK_BTN_ALL(D_8015BD7C->state.input[0].press.button, BTN_B) ||
                CHECK_BTN_ALL(D_8015BD7C->state.input[0].press.button, BTN_CLEFT) ||
                CHECK_BTN_ALL(D_8015BD7C->state.input[0].press.button, BTN_CDOWN) ||
                CHECK_BTN_ALL(D_8015BD7C->state.input[0].press.button, BTN_CUP) ||
                CHECK_BTN_ALL(D_8015BD7C->state.input[0].press.button, BTN_CRIGHT) ||
                CHECK_BTN_ALL(D_8015BD7C->state.input[0].press.button, BTN_R) ||
                CHECK_BTN_ALL(D_8015BD7C->state.input[0].press.button, BTN_Z)) {
                camera->animState++;
            } else {
                break;
            }
            FALLTHROUGH;
        case 5:
            camera->fov = Camera_LERPCeilF(rwData->initialFov, camera->fov, 0.4f, 0.1f);
            OLib_Vec3fDiffToVecSphGeo(&sp60, at, &camera->eye);
            sp60.r = Camera_LERPCeilF(100.0f, sp60.r, 0.4f, 0.1f);
            Camera_Vec3fVecSphGeoAdd(&camera->eyeNext, at, &sp60);
            camera->eye = camera->eyeNext;
            if (doorParams->timer3-- > 0) {
                break;
            }
            camera->animState++;
            FALLTHROUGH;
        default:
            camera->stateFlags |= CAM_STATE_2;
            camera->stateFlags &= ~CAM_STATE_3;
            camera->fov = roData->fov;
            Camera_ChangeSettingFlags(camera, camera->prevSetting, 2);
            camera->atLERPStepScale = 0.0f;
            camera->posOffset.x = camera->at.x - cameraPlayerPosRot->pos.x;
            camera->posOffset.y = camera->at.y - cameraPlayerPosRot->pos.y;
            camera->posOffset.z = camera->at.z - cameraPlayerPosRot->pos.z;
            break;
    }

    return true;
}

/**
 * Camera's eye is specified by scene camera data, at point is generated at the intersection
 * of the eye to the player
 */
s32 Camera_Unique0(Camera* camera) {
    f32 yOffset;
    CameraModeValue* values;
    Player* player;
    Vec3f playerPosWithOffset;
    VecSph atPlayerOffset;
    BgCamFuncData* bgCamFuncData;
    Vec3s bgCamRot;
    PosRot* playerPosRot = &camera->playerPosRot;
    DoorParams* doorParams = &camera->paramData.doorParams;
    Unique0ReadOnlyData* roData = &camera->paramData.uniq0.roData;
    Unique0ReadWriteData* rwData = &camera->paramData.uniq0.rwData;
    Vec3f* eye = &camera->eye;
    s16 fov;

    yOffset = Player_GetHeight(camera->player);
    player = camera->player;

    if (RELOAD_PARAMS(camera) || R_RELOAD_CAM_PARAMS) {
        values = sCameraSettings[camera->setting].cameraModes[camera->mode].values;
        roData->interfaceFlags = GET_NEXT_RO_DATA(values);
    }

    if (R_RELOAD_CAM_PARAMS) {
        Camera_CopyPREGToModeValues(camera);
    }

    playerPosWithOffset = playerPosRot->pos;
    playerPosWithOffset.y += yOffset;

    sCameraInterfaceFlags = roData->interfaceFlags;

    if (camera->animState == 0) {
        func_80043B60(camera);
        camera->stateFlags &= ~CAM_STATE_2;

        bgCamFuncData = (BgCamFuncData*)Camera_GetBgCamFuncData(camera);
        Camera_Vec3sToVec3f(&rwData->eyeAndDirection.point, &bgCamFuncData->pos);

        *eye = camera->eyeNext = rwData->eyeAndDirection.point;
        bgCamRot = bgCamFuncData->rot;
        fov = bgCamFuncData->fov;
        if (fov != -1) {
            camera->fov = fov <= 360 ? fov : CAM_DATA_SCALED(fov);
        }
        rwData->animTimer = bgCamFuncData->timer;
        if (rwData->animTimer == -1) {
            rwData->animTimer = doorParams->timer1 + doorParams->timer2;
        }
        atPlayerOffset.r = OLib_Vec3fDist(&playerPosWithOffset, eye);
        atPlayerOffset.yaw = bgCamRot.y;
        atPlayerOffset.pitch = -bgCamRot.x;
        OLib_VecSphGeoToVec3f(&rwData->eyeAndDirection.dir, &atPlayerOffset);
        Math3D_LineClosestToPoint(&rwData->eyeAndDirection, &playerPosRot->pos, &camera->at);
        rwData->initalPos = playerPosRot->pos;
        camera->animState++;
    }

    if (player->stateFlags1 & PLAYER_STATE1_29) {
        rwData->initalPos = playerPosRot->pos;
    }

    if (roData->interfaceFlags & UNIQUE0_FLAG_0) {
        if (rwData->animTimer > 0) {
            rwData->animTimer--;
            rwData->initalPos = playerPosRot->pos;
        } else if (!(player->stateFlags1 & PLAYER_STATE1_29) &&
                   ((OLib_Vec3fDistXZ(&playerPosRot->pos, &rwData->initalPos) >= 10.0f) ||
                    CHECK_BTN_ALL(D_8015BD7C->state.input[0].press.button, BTN_A) ||
                    CHECK_BTN_ALL(D_8015BD7C->state.input[0].press.button, BTN_B) ||
                    CHECK_BTN_ALL(D_8015BD7C->state.input[0].press.button, BTN_CLEFT) ||
                    CHECK_BTN_ALL(D_8015BD7C->state.input[0].press.button, BTN_CDOWN) ||
                    CHECK_BTN_ALL(D_8015BD7C->state.input[0].press.button, BTN_CUP) ||
                    CHECK_BTN_ALL(D_8015BD7C->state.input[0].press.button, BTN_CRIGHT) ||
                    CHECK_BTN_ALL(D_8015BD7C->state.input[0].press.button, BTN_R) ||
                    CHECK_BTN_ALL(D_8015BD7C->state.input[0].press.button, BTN_Z))) {
            camera->dist = OLib_Vec3fDist(&camera->at, eye);
            camera->posOffset.x = camera->at.x - playerPosRot->pos.x;
            camera->posOffset.y = camera->at.y - playerPosRot->pos.y;
            camera->posOffset.z = camera->at.z - playerPosRot->pos.z;
            camera->atLERPStepScale = 0.0f;
            camera->stateFlags |= CAM_STATE_2;
            Camera_ChangeSettingFlags(camera, camera->prevSetting, 2);
        }
    } else {
        if (rwData->animTimer > 0) {
            rwData->animTimer--;
            if (rwData->animTimer == 0) {
                sCameraInterfaceFlags = CAM_INTERFACE_FLAGS(CAM_LETTERBOX_NONE, CAM_HUD_VISIBILITY_50, 0);
            }
        } else {
            rwData->initalPos = playerPosRot->pos;
        }

        if (!(player->stateFlags1 & PLAYER_STATE1_29) &&
            ((0.001f < camera->xzSpeed) || CHECK_BTN_ALL(D_8015BD7C->state.input[0].press.button, BTN_A) ||
             CHECK_BTN_ALL(D_8015BD7C->state.input[0].press.button, BTN_B) ||
             CHECK_BTN_ALL(D_8015BD7C->state.input[0].press.button, BTN_CLEFT) ||
             CHECK_BTN_ALL(D_8015BD7C->state.input[0].press.button, BTN_CDOWN) ||
             CHECK_BTN_ALL(D_8015BD7C->state.input[0].press.button, BTN_CUP) ||
             CHECK_BTN_ALL(D_8015BD7C->state.input[0].press.button, BTN_CRIGHT) ||
             CHECK_BTN_ALL(D_8015BD7C->state.input[0].press.button, BTN_R) ||
             CHECK_BTN_ALL(D_8015BD7C->state.input[0].press.button, BTN_Z))) {
            camera->dist = OLib_Vec3fDist(&camera->at, &camera->eye);
            camera->posOffset.x = camera->at.x - playerPosRot->pos.x;
            camera->posOffset.y = camera->at.y - playerPosRot->pos.y;
            camera->posOffset.z = camera->at.z - playerPosRot->pos.z;
            camera->atLERPStepScale = 0.0f;
            Camera_ChangeSettingFlags(camera, camera->prevSetting, 2);
            camera->stateFlags |= CAM_STATE_2;
        }
    }
    return true;
}

s32 Camera_Unique4(Camera* camera) {
    return Camera_Noop(camera);
}

/**
 * Was setup to be used by the camera setting "FOREST_UNUSED"
 */
s32 Camera_Unique5(Camera* camera) {
    return Camera_Noop(camera);
}

/**
 * This function doesn't really update much.
 * Eye/at positions are updated via Camera_SetViewParam
 */
s32 Camera_Unique6(Camera* camera) {
    Unique6ReadOnlyData* roData = &camera->paramData.uniq6.roData;
    CameraModeValue* values;
    Vec3f sp2C;
    PosRot* playerPosRot = &camera->playerPosRot;
    f32 offset;

    if (RELOAD_PARAMS(camera) || R_RELOAD_CAM_PARAMS) {
        values = sCameraSettings[camera->setting].cameraModes[camera->mode].values;
        roData->interfaceFlags = GET_NEXT_RO_DATA(values);
    }

    if (R_RELOAD_CAM_PARAMS) {
        Camera_CopyPREGToModeValues(camera);
    }

    sCameraInterfaceFlags = roData->interfaceFlags;

    if (camera->animState == 0) {
        camera->animState++;
        func_80043ABC(camera);
    }

    if (camera->player != NULL) {
        offset = Player_GetHeight(camera->player);
        sp2C = playerPosRot->pos;
        sp2C.y += offset;
        camera->dist = OLib_Vec3fDist(&sp2C, &camera->eye);
        camera->posOffset.x = camera->at.x - playerPosRot->pos.x;
        camera->posOffset.y = camera->at.y - playerPosRot->pos.y;
        camera->posOffset.z = camera->at.z - playerPosRot->pos.z;
    } else {
        camera->dist = OLib_Vec3fDist(&camera->at, &camera->eye);
    }

    if ((roData->interfaceFlags & UNIQUE6_FLAG_0) && (camera->timer > 0)) {
        camera->timer--;
    }

    return true;
}

/**
 * Camera is at a fixed point specified by the scene's camera data,
 * camera rotates to follow player
 */
s32 Camera_Unique7(Camera* camera) {
    s32 pad;
    Unique7ReadOnlyData* roData = &camera->paramData.uniq7.roData;
    CameraModeValue* values;
    VecSph playerPosEyeOffset;
    s16 fov;
    BgCamFuncData* bgCamFuncData;
    UNUSED Vec3s bgCamRot;
    Vec3f* at = &camera->at;
    PosRot* playerPosRot = &camera->playerPosRot;
    Vec3f* eye = &camera->eye;
    Vec3f* eyeNext = &camera->eyeNext;
    Unique7ReadWriteData* rwData = &camera->paramData.uniq7.rwData;

    if (RELOAD_PARAMS(camera) || R_RELOAD_CAM_PARAMS) {
        values = sCameraSettings[camera->setting].cameraModes[camera->mode].values;
        roData->fov = GET_NEXT_RO_DATA(values);
        roData->interfaceFlags = (s16)GET_NEXT_RO_DATA(values);
    }
    if (R_RELOAD_CAM_PARAMS) {
        Camera_CopyPREGToModeValues(camera);
    }

    bgCamFuncData = (BgCamFuncData*)Camera_GetBgCamFuncData(camera);

    Camera_Vec3sToVec3f(eyeNext, &bgCamFuncData->pos);
    *eye = *eyeNext;
    bgCamRot = bgCamFuncData->rot;

    OLib_Vec3fDiffToVecSphGeo(&playerPosEyeOffset, eye, &playerPosRot->pos);

    // fov actually goes unused since it's hard set later on.
    fov = bgCamFuncData->fov;
    if (fov == -1) {
        fov = roData->fov * 100.0f;
    }

    if (fov <= 360) {
        fov *= 100;
    }

    sCameraInterfaceFlags = roData->interfaceFlags;

    if (camera->animState == 0) {
        camera->animState++;
        camera->fov = CAM_DATA_SCALED(fov);
        camera->atLERPStepScale = 0.0f;
        camera->roll = 0;
        rwData->unk_00.x = playerPosEyeOffset.yaw;
    }

    camera->fov = 60.0f;

    // 0x7D0 ~ 10.98 degres.
    rwData->unk_00.x = Camera_LERPFloorS(playerPosEyeOffset.yaw, rwData->unk_00.x, 0.4f, 0x7D0);
    playerPosEyeOffset.pitch = -bgCamFuncData->rot.x * Math_CosS(playerPosEyeOffset.yaw - bgCamFuncData->rot.y);
    Camera_Vec3fVecSphGeoAdd(at, eye, &playerPosEyeOffset);
    camera->stateFlags |= CAM_STATE_10;
    return true;
}

s32 Camera_Unique8(Camera* camera) {
    return Camera_Noop(camera);
}

s32 Camera_Unique9(Camera* camera) {
    Vec3f atTarget;
    Vec3f eyeTarget;
    Unique9ReadOnlyData* roData = &camera->paramData.uniq9.roData;
    Unique9ReadWriteData* rwData = &camera->paramData.uniq9.rwData;
    f32 invKeyFrameTimer;
    VecSph eyeNextAtOffset;
    VecSph scratchSph;
    VecSph playerTargetOffset;
    s16 action;
    s16 atInitFlags;
    s16 eyeInitFlags;
    s16 pad2;
    PosRot targethead;
    PosRot playerhead;
    PosRot playerPosRot;
    Vec3f* eyeNext = &camera->eyeNext;
    Vec3f* at = &camera->at;
    Vec3f* eye = &camera->eye;
    Player* player = camera->player;
    Actor* focusActor;
    f32 spB4;
    PosRot atFocusPosRot;
    Vec3f eyeLookAtPos;
    CameraModeValue* values;
    PosRot eyeFocusPosRot;

    if (RELOAD_PARAMS(camera) || R_RELOAD_CAM_PARAMS) {
        values = sCameraSettings[camera->setting].cameraModes[camera->mode].values;
        roData->interfaceFlags = GET_NEXT_RO_DATA(values);
    }

    if (R_RELOAD_CAM_PARAMS) {
        Camera_CopyPREGToModeValues(camera);
    }

    sCameraInterfaceFlags = roData->interfaceFlags;

    Actor_GetWorld(&playerPosRot, &camera->player->actor);

    if (camera->animState == 0) {
        camera->animState++;
        rwData->curKeyFrameIdx = -1;
        rwData->keyFrameTimer = 1;
        rwData->unk_38 = 0;
        rwData->playerPos.x = playerPosRot.pos.x;
        rwData->playerPos.y = playerPosRot.pos.y;
        rwData->playerPos.z = playerPosRot.pos.z;
        camera->atLERPStepScale = 0.0f;
        func_80043B60(camera);
    }

    if (rwData->unk_38 == 0 && rwData->keyFrameTimer > 0) {
        rwData->keyFrameTimer--;
    }

    if (rwData->keyFrameTimer == 0) {
        rwData->isNewKeyFrame = true;
        rwData->curKeyFrameIdx++;
        if (rwData->curKeyFrameIdx < ONEPOINT_CS_INFO(camera)->keyFrameCnt) {
            rwData->curKeyFrame = &ONEPOINT_CS_INFO(camera)->keyFrames[rwData->curKeyFrameIdx];
            rwData->keyFrameTimer = rwData->curKeyFrame->timerInit;

            if (rwData->curKeyFrame->unk_01 != 0xFF) {
                if ((rwData->curKeyFrame->unk_01 & 0xF0) == 0x80) {
                    D_8011D3AC = rwData->curKeyFrame->unk_01 & 0xF;
                } else if ((rwData->curKeyFrame->unk_01 & 0xF0) == 0xC0) {
                    Camera_UpdateInterface(
                        CAM_INTERFACE_FLAGS(CAM_LETTERBOX_IGNORE, CAM_HUD_VISIBILITY(rwData->curKeyFrame->unk_01), 0));
                } else if (camera->player->stateFlags1 & PLAYER_STATE1_27 &&
                           player->currentBoots != PLAYER_BOOTS_IRON) {
                    func_8002DF38(camera->play, camera->target, 8);
                    osSyncPrintf("camera: demo: player demo set WAIT\n");
                } else {
                    osSyncPrintf("camera: demo: player demo set %d\n", rwData->curKeyFrame->unk_01);
                    func_8002DF38(camera->play, camera->target, rwData->curKeyFrame->unk_01);
                }
            }
        } else {
            // We've gone through all the keyframes.
            if (camera->camId != CAM_ID_MAIN) {
                camera->timer = 0;
            }
            return true;
        }
    } else {
        rwData->isNewKeyFrame = false;
    }

    atInitFlags = rwData->curKeyFrame->initFlags & 0xFF;
    if (atInitFlags == 1) {
        rwData->atTarget = rwData->curKeyFrame->atTargetInit;
    } else if (atInitFlags == 2) {
        if (rwData->isNewKeyFrame) {
            rwData->atTarget.x = camera->play->view.at.x + rwData->curKeyFrame->atTargetInit.x;
            rwData->atTarget.y = camera->play->view.at.y + rwData->curKeyFrame->atTargetInit.y;
            rwData->atTarget.z = camera->play->view.at.z + rwData->curKeyFrame->atTargetInit.z;
        }
    } else if (atInitFlags == 3) {
        if (rwData->isNewKeyFrame) {
            rwData->atTarget.x = camera->at.x + rwData->curKeyFrame->atTargetInit.x;
            rwData->atTarget.y = camera->at.y + rwData->curKeyFrame->atTargetInit.y;
            rwData->atTarget.z = camera->at.z + rwData->curKeyFrame->atTargetInit.z;
        }
    } else if (atInitFlags == 4 || atInitFlags == 0x84) {
        if (camera->target != NULL && camera->target->update != NULL) {
            Actor_GetFocus(&targethead, camera->target);
            Actor_GetFocus(&playerhead, &camera->player->actor);
            playerhead.pos.x = playerPosRot.pos.x;
            playerhead.pos.z = playerPosRot.pos.z;
            OLib_Vec3fDiffToVecSphGeo(&playerTargetOffset, &targethead.pos, &playerhead.pos);
            if (atInitFlags & (s16)0x8080) {
                scratchSph.pitch = CAM_DEG_TO_BINANG(rwData->curKeyFrame->atTargetInit.x);
                scratchSph.yaw = CAM_DEG_TO_BINANG(rwData->curKeyFrame->atTargetInit.y);
                scratchSph.r = rwData->curKeyFrame->atTargetInit.z;
            } else {
                OLib_Vec3fToVecSphGeo(&scratchSph, &rwData->curKeyFrame->atTargetInit);
            }
            scratchSph.yaw += playerTargetOffset.yaw;
            scratchSph.pitch += playerTargetOffset.pitch;
            Camera_Vec3fVecSphGeoAdd(&rwData->atTarget, &targethead.pos, &scratchSph);
        } else {
            if (camera->target == NULL) {
                osSyncPrintf(VT_COL(YELLOW, BLACK) "camera: warning: demo C: actor is not valid\n" VT_RST);
            }

            camera->target = NULL;
            rwData->atTarget = camera->at;
        }
    } else if (atInitFlags & 0x6060) {
        if (!(atInitFlags & 4) || rwData->isNewKeyFrame) {
            if (atInitFlags & 0x2020) {
                focusActor = &camera->player->actor;
            } else if (camera->target != NULL && camera->target->update != NULL) {
                focusActor = camera->target;
            } else {
                camera->target = NULL;
                focusActor = NULL;
            }

            if (focusActor != NULL) {
                if ((atInitFlags & 0xF) == 1) {
                    Actor_GetFocus(&atFocusPosRot, focusActor);
                } else if ((atInitFlags & 0xF) == 2) {
                    Actor_GetWorld(&atFocusPosRot, focusActor);
                } else {
                    Actor_GetWorldPosShapeRot(&atFocusPosRot, focusActor);
                }

                if (atInitFlags & (s16)0x8080) {
                    scratchSph.pitch = CAM_DEG_TO_BINANG(rwData->curKeyFrame->atTargetInit.x);
                    scratchSph.yaw = CAM_DEG_TO_BINANG(rwData->curKeyFrame->atTargetInit.y);
                    scratchSph.r = rwData->curKeyFrame->atTargetInit.z;
                } else {
                    OLib_Vec3fToVecSphGeo(&scratchSph, &rwData->curKeyFrame->atTargetInit);
                }

                scratchSph.yaw += atFocusPosRot.rot.y;
                scratchSph.pitch -= atFocusPosRot.rot.x;
                Camera_Vec3fVecSphGeoAdd(&rwData->atTarget, &atFocusPosRot.pos, &scratchSph);
            } else {
                if (camera->target == NULL) {
                    osSyncPrintf(VT_COL(YELLOW, BLACK) "camera: warning: demo C: actor is not valid\n" VT_RST);
                }
                rwData->atTarget = *at;
            }
        }
    } else {
        rwData->atTarget = *at;
    }

    eyeInitFlags = rwData->curKeyFrame->initFlags & 0xFF00;
    if (eyeInitFlags == 0x100) {
        rwData->eyeTarget = rwData->curKeyFrame->eyeTargetInit;
    } else if (eyeInitFlags == 0x200) {
        if (rwData->isNewKeyFrame) {
            rwData->eyeTarget.x = camera->play->view.eye.x + rwData->curKeyFrame->eyeTargetInit.x;
            rwData->eyeTarget.y = camera->play->view.eye.y + rwData->curKeyFrame->eyeTargetInit.y;
            rwData->eyeTarget.z = camera->play->view.eye.z + rwData->curKeyFrame->eyeTargetInit.z;
        }
    } else if (eyeInitFlags == 0x300) {
        if (rwData->isNewKeyFrame) {
            rwData->eyeTarget.x = camera->eyeNext.x + rwData->curKeyFrame->eyeTargetInit.x;
            rwData->eyeTarget.y = camera->eyeNext.y + rwData->curKeyFrame->eyeTargetInit.y;
            rwData->eyeTarget.z = camera->eyeNext.z + rwData->curKeyFrame->eyeTargetInit.z;
        }
    } else if (eyeInitFlags == 0x400 || eyeInitFlags == (s16)0x8400 || eyeInitFlags == 0x500 ||
               eyeInitFlags == (s16)0x8500) {
        if (camera->target != NULL && camera->target->update != NULL) {
            Actor_GetFocus(&targethead, camera->target);
            Actor_GetFocus(&playerhead, &camera->player->actor);
            playerhead.pos.x = playerPosRot.pos.x;
            playerhead.pos.z = playerPosRot.pos.z;
            OLib_Vec3fDiffToVecSphGeo(&playerTargetOffset, &targethead.pos, &playerhead.pos);
            if (eyeInitFlags == 0x400 || eyeInitFlags == (s16)0x8400) {
                eyeLookAtPos = targethead.pos;
            } else {
                eyeLookAtPos = rwData->atTarget;
            }

            if (eyeInitFlags & (s16)0x8080) {
                scratchSph.pitch = CAM_DEG_TO_BINANG(rwData->curKeyFrame->eyeTargetInit.x);
                scratchSph.yaw = CAM_DEG_TO_BINANG(rwData->curKeyFrame->eyeTargetInit.y);
                scratchSph.r = rwData->curKeyFrame->eyeTargetInit.z;
            } else {
                OLib_Vec3fToVecSphGeo(&scratchSph, &rwData->curKeyFrame->eyeTargetInit);
            }

            scratchSph.yaw += playerTargetOffset.yaw;
            scratchSph.pitch += playerTargetOffset.pitch;
            Camera_Vec3fVecSphGeoAdd(&rwData->eyeTarget, &eyeLookAtPos, &scratchSph);
        } else {
            if (camera->target == NULL) {
                osSyncPrintf(VT_COL(YELLOW, BLACK) "camera: warning: demo C: actor is not valid\n" VT_RST);
            }
            camera->target = NULL;
            rwData->eyeTarget = *eyeNext;
        }
    } else if (eyeInitFlags & 0x6060) {
        if (!(eyeInitFlags & 0x400) || rwData->isNewKeyFrame) {
            if (eyeInitFlags & 0x2020) {
                focusActor = &camera->player->actor;
            } else if (camera->target != NULL && camera->target->update != NULL) {
                focusActor = camera->target;
            } else {
                camera->target = NULL;
                focusActor = NULL;
            }

            if (focusActor != NULL) {
                if ((eyeInitFlags & 0xF00) == 0x100) {
                    // head
                    Actor_GetFocus(&eyeFocusPosRot, focusActor);
                } else if ((eyeInitFlags & 0xF00) == 0x200) {
                    // world
                    Actor_GetWorld(&eyeFocusPosRot, focusActor);
                } else {
                    // world, shapeRot
                    Actor_GetWorldPosShapeRot(&eyeFocusPosRot, focusActor);
                }

                if (eyeInitFlags & (s16)0x8080) {
                    scratchSph.pitch = CAM_DEG_TO_BINANG(rwData->curKeyFrame->eyeTargetInit.x);
                    scratchSph.yaw = CAM_DEG_TO_BINANG(rwData->curKeyFrame->eyeTargetInit.y);
                    scratchSph.r = rwData->curKeyFrame->eyeTargetInit.z;
                } else {
                    OLib_Vec3fToVecSphGeo(&scratchSph, &rwData->curKeyFrame->eyeTargetInit);
                }

                scratchSph.yaw += eyeFocusPosRot.rot.y;
                scratchSph.pitch -= eyeFocusPosRot.rot.x;
                Camera_Vec3fVecSphGeoAdd(&rwData->eyeTarget, &eyeFocusPosRot.pos, &scratchSph);
            } else {
                if (camera->target == NULL) {
                    osSyncPrintf(VT_COL(YELLOW, BLACK) "camera: warning: demo C: actor is not valid\n" VT_RST);
                }
                camera->target = NULL;
                rwData->eyeTarget = *eyeNext;
            }
        }
    } else {
        rwData->eyeTarget = *eyeNext;
    }

    if (rwData->curKeyFrame->initFlags == 2) {
        rwData->fovTarget = camera->play->view.fovy;
        rwData->rollTarget = 0;
    } else if (rwData->curKeyFrame->initFlags == 0) {
        rwData->fovTarget = camera->fov;
        rwData->rollTarget = camera->roll;
    } else {
        rwData->fovTarget = rwData->curKeyFrame->fovTargetInit;
        rwData->rollTarget = CAM_DEG_TO_BINANG(rwData->curKeyFrame->rollTargetInit);
    }

    action = rwData->curKeyFrame->actionFlags & 0x1F;
    switch (action) {
        case 15:
            // static copy to at/eye/fov/roll
            *at = rwData->atTarget;
            *eyeNext = rwData->eyeTarget;
            camera->fov = rwData->fovTarget;
            camera->roll = rwData->rollTarget;
            camera->stateFlags |= CAM_STATE_10;
            break;
        case 21:
            // same as 15, but with unk_38 ?
            if (rwData->unk_38 == 0) {
                rwData->unk_38 = 1;
            } else if (camera->stateFlags & CAM_STATE_3) {
                rwData->unk_38 = 0;
                camera->stateFlags &= ~CAM_STATE_3;
            }
            *at = rwData->atTarget;
            *eyeNext = rwData->eyeTarget;
            camera->fov = rwData->fovTarget;
            camera->roll = rwData->rollTarget;
            break;
        case 16:
            // same as 21, but don't unset CAM_STATE_3 on stateFlags
            if (rwData->unk_38 == 0) {
                rwData->unk_38 = 1;
            } else if (camera->stateFlags & CAM_STATE_3) {
                rwData->unk_38 = 0;
            }

            *at = rwData->atTarget;
            *eyeNext = rwData->eyeTarget;
            camera->fov = rwData->fovTarget;
            camera->roll = rwData->rollTarget;
            break;
        case 1:
            // linear interpolation of eye/at using the spherical coordinates
            OLib_Vec3fDiffToVecSphGeo(&eyeNextAtOffset, at, eyeNext);
            OLib_Vec3fDiffToVecSphGeo(&rwData->atEyeOffsetTarget, &rwData->atTarget, &rwData->eyeTarget);
            invKeyFrameTimer = 1.0f / rwData->keyFrameTimer;
            scratchSph.r = F32_LERPIMP(eyeNextAtOffset.r, rwData->atEyeOffsetTarget.r, invKeyFrameTimer);
            scratchSph.pitch = eyeNextAtOffset.pitch +
                               ((s16)(rwData->atEyeOffsetTarget.pitch - eyeNextAtOffset.pitch) * invKeyFrameTimer);
            scratchSph.yaw =
                eyeNextAtOffset.yaw + ((s16)(rwData->atEyeOffsetTarget.yaw - eyeNextAtOffset.yaw) * invKeyFrameTimer);
            Camera_Vec3fVecSphGeoAdd(&eyeTarget, at, &scratchSph);
            goto setEyeNext;
        case 2:
            // linear interpolation of eye/at using the eyeTarget
            invKeyFrameTimer = 1.0f / rwData->keyFrameTimer;
            eyeTarget.x = F32_LERPIMP(camera->eyeNext.x, rwData->eyeTarget.x, invKeyFrameTimer);
            eyeTarget.y = F32_LERPIMP(camera->eyeNext.y, rwData->eyeTarget.y, invKeyFrameTimer);
            eyeTarget.z = F32_LERPIMP(camera->eyeNext.z, rwData->eyeTarget.z, invKeyFrameTimer);

        setEyeNext:
            camera->eyeNext.x =
                Camera_LERPFloorF(eyeTarget.x, camera->eyeNext.x, rwData->curKeyFrame->lerpStepScale, 1.0f);
            camera->eyeNext.y =
                Camera_LERPFloorF(eyeTarget.y, camera->eyeNext.y, rwData->curKeyFrame->lerpStepScale, 1.0f);
            camera->eyeNext.z =
                Camera_LERPFloorF(eyeTarget.z, camera->eyeNext.z, rwData->curKeyFrame->lerpStepScale, 1.0f);
            FALLTHROUGH;
        case 9:
        case 10:
            // linear interpolation of at/fov/roll
            invKeyFrameTimer = 1.0f / rwData->keyFrameTimer;
            atTarget.x = F32_LERPIMP(camera->at.x, rwData->atTarget.x, invKeyFrameTimer);
            atTarget.y = F32_LERPIMP(camera->at.y, rwData->atTarget.y, invKeyFrameTimer);
            atTarget.z = F32_LERPIMP(camera->at.z, rwData->atTarget.z, invKeyFrameTimer);
            camera->at.x = Camera_LERPFloorF(atTarget.x, camera->at.x, rwData->curKeyFrame->lerpStepScale, 1.0f);
            camera->at.y = Camera_LERPFloorF(atTarget.y, camera->at.y, rwData->curKeyFrame->lerpStepScale, 1.0f);
            camera->at.z = Camera_LERPFloorF(atTarget.z, camera->at.z, rwData->curKeyFrame->lerpStepScale, 1.0f);
            camera->fov = Camera_LERPFloorF(F32_LERPIMP(camera->fov, rwData->fovTarget, invKeyFrameTimer), camera->fov,
                                            rwData->curKeyFrame->lerpStepScale, 0.01f);
            camera->roll = Camera_LERPFloorS(BINANG_LERPIMPINV(camera->roll, rwData->rollTarget, rwData->keyFrameTimer),
                                             camera->roll, rwData->curKeyFrame->lerpStepScale, 0xA);
            break;
        case 4:
            // linear interpolation of eye/at/fov/roll using the step scale, and spherical coordinates
            OLib_Vec3fDiffToVecSphGeo(&eyeNextAtOffset, at, eyeNext);
            OLib_Vec3fDiffToVecSphGeo(&rwData->atEyeOffsetTarget, &rwData->atTarget, &rwData->eyeTarget);
            scratchSph.r = Camera_LERPCeilF(rwData->atEyeOffsetTarget.r, eyeNextAtOffset.r,
                                            rwData->curKeyFrame->lerpStepScale, 0.1f);
            scratchSph.pitch = Camera_LERPCeilS(rwData->atEyeOffsetTarget.pitch, eyeNextAtOffset.pitch,
                                                rwData->curKeyFrame->lerpStepScale, 1);
            scratchSph.yaw = Camera_LERPCeilS(rwData->atEyeOffsetTarget.yaw, eyeNextAtOffset.yaw,
                                              rwData->curKeyFrame->lerpStepScale, 1);
            Camera_Vec3fVecSphGeoAdd(eyeNext, at, &scratchSph);
            goto setAtFOVRoll;
        case 3:
            // linear interplation of eye/at/fov/roll using the step scale using eyeTarget
            camera->eyeNext.x =
                Camera_LERPCeilF(rwData->eyeTarget.x, camera->eyeNext.x, rwData->curKeyFrame->lerpStepScale, 1.0f);
            camera->eyeNext.y =
                Camera_LERPCeilF(rwData->eyeTarget.y, camera->eyeNext.y, rwData->curKeyFrame->lerpStepScale, 1.0f);
            camera->eyeNext.z =
                Camera_LERPCeilF(rwData->eyeTarget.z, camera->eyeNext.z, rwData->curKeyFrame->lerpStepScale, 1.0f);
            FALLTHROUGH;
        case 11:
        case 12:
        setAtFOVRoll:
            // linear interpolation of at/fov/roll using the step scale.
            camera->at.x = Camera_LERPCeilF(rwData->atTarget.x, camera->at.x, rwData->curKeyFrame->lerpStepScale, 1.0f);
            camera->at.y = Camera_LERPCeilF(rwData->atTarget.y, camera->at.y, rwData->curKeyFrame->lerpStepScale, 1.0f);
            camera->at.z = Camera_LERPCeilF(rwData->atTarget.z, camera->at.z, rwData->curKeyFrame->lerpStepScale, 1.0f);
            camera->fov = Camera_LERPCeilF(rwData->fovTarget, camera->fov, rwData->curKeyFrame->lerpStepScale, 1.0f);
            camera->roll = Camera_LERPCeilS(rwData->rollTarget, camera->roll, rwData->curKeyFrame->lerpStepScale, 1);
            break;
        case 13:
            // linear interpolation of at, with rotation around eyeTargetInit.y
            camera->at.x = Camera_LERPCeilF(rwData->atTarget.x, camera->at.x, rwData->curKeyFrame->lerpStepScale, 1.0f);
            camera->at.y += camera->playerPosDelta.y * rwData->curKeyFrame->lerpStepScale;
            camera->at.z = Camera_LERPCeilF(rwData->atTarget.z, camera->at.z, rwData->curKeyFrame->lerpStepScale, 1.0f);
            OLib_Vec3fDiffToVecSphGeo(&scratchSph, at, eyeNext);
            scratchSph.yaw += CAM_DEG_TO_BINANG(rwData->curKeyFrame->eyeTargetInit.y);

            // 3A98 ~ 82.40 degrees
            if (scratchSph.pitch >= 0x3A99) {
                scratchSph.pitch = 0x3A98;
            }

            if (scratchSph.pitch < -0x3A98) {
                scratchSph.pitch = -0x3A98;
            }

            spB4 = scratchSph.r;
            if (1) {}
            scratchSph.r = !(spB4 < rwData->curKeyFrame->eyeTargetInit.z)
                               ? Camera_LERPCeilF(rwData->curKeyFrame->eyeTargetInit.z, spB4,
                                                  rwData->curKeyFrame->lerpStepScale, 1.0f)
                               : scratchSph.r;

            Camera_Vec3fVecSphGeoAdd(eyeNext, at, &scratchSph);
            camera->fov =
                Camera_LERPCeilF(F32_LERPIMPINV(camera->fov, rwData->curKeyFrame->fovTargetInit, rwData->keyFrameTimer),
                                 camera->fov, rwData->curKeyFrame->lerpStepScale, 1.0f);
            camera->roll = Camera_LERPCeilS(rwData->rollTarget, camera->roll, rwData->curKeyFrame->lerpStepScale, 1);
            break;
        case 24:
            // Set current keyframe to the roll target?
            rwData->curKeyFrameIdx = rwData->rollTarget;
            break;
        case 19: {
            // Change the parent camera (or default)'s mode to normal
            s32 camIdx = camera->parentCamId <= CAM_ID_NONE ? CAM_ID_MAIN : camera->parentCamId;

            Camera_ChangeModeFlags(camera->play->cameraPtrs[camIdx], CAM_MODE_NORMAL, 1);
        }
            FALLTHROUGH;
        case 18: {
            // copy the current camera to the parent (or default)'s camera.
            s32 camIdx = camera->parentCamId <= CAM_ID_NONE ? CAM_ID_MAIN : camera->parentCamId;
            Camera* cam = camera->play->cameraPtrs[camIdx];

            *eye = *eyeNext;
            Camera_Copy(cam, camera);
        }
            FALLTHROUGH;
        default:
            if (camera->camId != CAM_ID_MAIN) {
                camera->timer = 0;
            }
            break;
    }

    *eye = *eyeNext;

    if (rwData->curKeyFrame->actionFlags & 0x80) {
        Camera_BGCheck(camera, at, eye);
    }

    if (rwData->curKeyFrame->actionFlags & 0x40) {
        // Set the player's position
        camera->player->actor.world.pos.x = rwData->playerPos.x;
        camera->player->actor.world.pos.z = rwData->playerPos.z;
        if (camera->player->stateFlags1 & PLAYER_STATE1_27 && player->currentBoots != PLAYER_BOOTS_IRON) {
            camera->player->actor.world.pos.y = rwData->playerPos.y;
        }
    } else {
        rwData->playerPos.x = playerPosRot.pos.x;
        rwData->playerPos.y = playerPosRot.pos.y;
        rwData->playerPos.z = playerPosRot.pos.z;
    }

    if (rwData->unk_38 == 0 && camera->timer > 0) {
        camera->timer--;
    }

    if (camera->player != NULL) {
        camera->posOffset.x = camera->at.x - camera->playerPosRot.pos.x;
        camera->posOffset.y = camera->at.y - camera->playerPosRot.pos.y;
        camera->posOffset.z = camera->at.z - camera->playerPosRot.pos.z;
    }

    camera->dist = OLib_Vec3fDist(at, eye);
    return true;
}

void Camera_DebugPrintSplineArray(char* name, s16 length, CutsceneCameraPoint cameraPoints[]) {
    s32 i;

    osSyncPrintf("static SplinedatZ  %s[] = {\n", name);
    for (i = 0; i < length; i++) {
        osSyncPrintf("    /* key frame %2d */ {\n", i);
        osSyncPrintf("    /*     code     */ %d,\n", cameraPoints[i].continueFlag);
        osSyncPrintf("    /*     z        */ %d,\n", cameraPoints[i].cameraRoll);
        osSyncPrintf("    /*     T        */ %d,\n", cameraPoints[i].nextPointFrame);
        osSyncPrintf("    /*     zoom     */ %f,\n", cameraPoints[i].viewAngle);
        osSyncPrintf("    /*     pos      */ { %d, %d, %d }\n", cameraPoints[i].pos.x, cameraPoints[i].pos.y,
                     cameraPoints[i].pos.z);
        osSyncPrintf("    },\n");
    }
    osSyncPrintf("};\n\n");
}

/**
 * Copies `src` to `dst`, used in Camera_Demo1
 * Name from AC map: Camera2_SetPos_Demo
 */
void Camera_Vec3fCopy(Vec3f* src, Vec3f* dst) {
    dst->x = src->x;
    dst->y = src->y;
    dst->z = src->z;
}

/**
 * Calculates new position from `at` to `pos`, outputs to `dst
 * Name from AC map: Camera2_CalcPos_Demo
 */
void Camera_RotateAroundPoint(PosRot* at, Vec3f* pos, Vec3f* dst) {
    VecSph posSph;
    Vec3f posCopy;

    Camera_Vec3fCopy(pos, &posCopy);
    OLib_Vec3fToVecSphGeo(&posSph, &posCopy);
    posSph.yaw += at->rot.y;
    Camera_Vec3fVecSphGeoAdd(dst, &at->pos, &posSph);
}

/**
 * Camera follows points specified at pointers to CutsceneCameraPoints,
 * camera->data0 for camera at positions, and camera->data1 for camera eye positions
 * until all keyFrames have been exhausted.
 */
s32 Camera_Demo1(Camera* camera) {
    s32 pad;
    Demo1ReadOnlyData* roData = &camera->paramData.demo1.roData;
    CameraModeValue* values;
    Vec3f* at = &camera->at;
    CutsceneCameraPoint* csAtPoints = (CutsceneCameraPoint*)camera->data0;
    CutsceneCameraPoint* csEyePoints = (CutsceneCameraPoint*)camera->data1;
    Vec3f* eye = &camera->eye;
    PosRot curPlayerPosRot;
    Vec3f csEyeUpdate;
    Vec3f csAtUpdate;
    f32 newRoll;
    Vec3f* eyeNext = &camera->eyeNext;
    f32* cameraFOV = &camera->fov;
    s16* relativeToPlayer = &camera->data2;
    Demo1ReadWriteData* rwData = &camera->paramData.demo1.rwData;

    if (RELOAD_PARAMS(camera) || R_RELOAD_CAM_PARAMS) {
        values = sCameraSettings[camera->setting].cameraModes[camera->mode].values;
        roData->interfaceFlags = GET_NEXT_RO_DATA(values);
    }

    sCameraInterfaceFlags = roData->interfaceFlags;

    switch (camera->animState) {
        case 0:
            // initalize camera state
            rwData->keyframe = 0;
            rwData->curFrame = 0.0f;
            camera->animState++;
            // "absolute" : "relative"
            osSyncPrintf(VT_SGR("1") "%06u:" VT_RST " camera: spline demo: start %s \n", camera->play->state.frames,
                         *relativeToPlayer == 0 ? "絶対" : "相対");

            if (PREG(93)) {
                Camera_DebugPrintSplineArray("CENTER", 5, csAtPoints);
                Camera_DebugPrintSplineArray("   EYE", 5, csEyePoints);
            }
            FALLTHROUGH;
        case 1:
            // follow CutsceneCameraPoints.  function returns 1 if at the end.
            if (func_800BB2B4(&csEyeUpdate, &newRoll, cameraFOV, csEyePoints, &rwData->keyframe, &rwData->curFrame) ||
                func_800BB2B4(&csAtUpdate, &newRoll, cameraFOV, csAtPoints, &rwData->keyframe, &rwData->curFrame)) {
                camera->animState++;
            }
            if (*relativeToPlayer) {
                // if the camera is set to be relative to the player, move the interpolated points
                // relative to the player's position
                if (camera->player != NULL && camera->player->actor.update != NULL) {
                    Actor_GetWorld(&curPlayerPosRot, &camera->player->actor);
                    Camera_RotateAroundPoint(&curPlayerPosRot, &csEyeUpdate, eyeNext);
                    Camera_RotateAroundPoint(&curPlayerPosRot, &csAtUpdate, at);
                } else {
                    osSyncPrintf(VT_COL(RED, WHITE) "camera: spline demo: owner dead\n" VT_RST);
                }
            } else {
                // simply copy the interpolated values to the eye and at
                Camera_Vec3fCopy(&csEyeUpdate, eyeNext);
                Camera_Vec3fCopy(&csAtUpdate, at);
            }
            *eye = *eyeNext;
            camera->roll = newRoll * 256.0f;
            camera->dist = OLib_Vec3fDist(at, eye);
            break;
    }
    return true;
}

s32 Camera_Demo2(Camera* camera) {
    return Camera_Noop(camera);
}

/**
 * Opening large chests.
 * The camera position will be at a fixed point, and rotate around at different intervals.
 * The direction, and initial position is dependent on when the camera was started.
 */
s32 Camera_Demo3(Camera* camera) {
    Vec3f* eye = &camera->eye;
    Vec3f* at = &camera->at;
    Vec3f* eyeNext = &camera->eyeNext;
    PosRot* camPlayerPosRot = &camera->playerPosRot;
    VecSph eyeAtOffset;
    VecSph eyeOffset;
    VecSph atOffset;
    Vec3f sp74;
    Vec3f sp68;
    Vec3f sp5C;
    f32 temp_f0;
    s32 pad;
    u8 skipUpdateEye = false;
    f32 yOffset = Player_GetHeight(camera->player);
    s16 angle;
    Demo3ReadOnlyData* roData = &camera->paramData.demo3.roData;
    Demo3ReadWriteData* rwData = &camera->paramData.demo3.rwData;
    s32 pad2;

    camera->stateFlags &= ~CAM_STATE_4;

    if (RELOAD_PARAMS(camera) || R_RELOAD_CAM_PARAMS) {
        CameraModeValue* values = sCameraSettings[camera->setting].cameraModes[camera->mode].values;

        roData->fov = GET_NEXT_RO_DATA(values);
        roData->unk_04 = GET_NEXT_RO_DATA(values); // unused.
        roData->interfaceFlags = GET_NEXT_RO_DATA(values);
    }

    if (R_RELOAD_CAM_PARAMS) {
        Camera_CopyPREGToModeValues(camera);
    }

    OLib_Vec3fDiffToVecSphGeo(&eyeAtOffset, at, eye);

    sCameraInterfaceFlags = roData->interfaceFlags;

    switch (camera->animState) {
        case 0:
            camera->stateFlags &= ~(CAM_STATE_2 | CAM_STATE_3);
            func_80043B60(camera);
            camera->fov = roData->fov;
            camera->roll = rwData->animFrame = 0;
            rwData->initialAt = camPlayerPosRot->pos;
            if (camera->playerGroundY != BGCHECK_Y_MIN) {
                rwData->initialAt.y = camera->playerGroundY;
            }
            angle = camPlayerPosRot->rot.y;
            sp68.x = rwData->initialAt.x + (Math_SinS(angle) * 40.0f);
            sp68.y = rwData->initialAt.y + 40.0f;
            sp68.z = rwData->initialAt.z + (Math_CosS(angle) * 40.0f);
            if (camera->play->state.frames & 1) {
                angle -= 0x3FFF;
                rwData->yawDir = 1;
            } else {
                angle += 0x3FFF;
                rwData->yawDir = -1;
            }
            sp74.x = sp68.x + (D_8011D658[1].r * Math_SinS(angle));
            sp74.y = rwData->initialAt.y + 5.0f;
            sp74.z = sp68.z + (D_8011D658[1].r * Math_CosS(angle));
            if (Camera_BGCheck(camera, &sp68, &sp74)) {
                rwData->yawDir = -rwData->yawDir;
            }
            OLib_Vec3fToVecSphGeo(&atOffset, &D_8011D678[0]);
            atOffset.yaw += camPlayerPosRot->rot.y;
            Camera_Vec3fVecSphGeoAdd(at, &rwData->initialAt, &atOffset);
            eyeOffset.r = D_8011D658[0].r;
            eyeOffset.pitch = D_8011D658[0].pitch;
            eyeOffset.yaw = (D_8011D658[0].yaw * rwData->yawDir) + camPlayerPosRot->rot.y;
            rwData->unk_0C = 1.0f;
            break;
        case 1:
            temp_f0 = (rwData->animFrame - 2) * (1.0f / 146.0f);

            sp5C.x = F32_LERPIMP(D_8011D678[0].x, D_8011D678[1].x, temp_f0);
            sp5C.y = F32_LERPIMP(D_8011D678[0].y, D_8011D678[1].y, temp_f0);
            sp5C.z = F32_LERPIMP(D_8011D678[0].z, D_8011D678[1].z, temp_f0);

            OLib_Vec3fToVecSphGeo(&atOffset, &sp5C);
            atOffset.yaw = (atOffset.yaw * rwData->yawDir) + camPlayerPosRot->rot.y;
            Camera_Vec3fVecSphGeoAdd(at, &rwData->initialAt, &atOffset);

            atOffset.r = F32_LERPIMP(D_8011D658[0].r, D_8011D658[1].r, temp_f0);
            atOffset.pitch = BINANG_LERPIMP(D_8011D658[0].pitch, D_8011D658[1].pitch, temp_f0);
            atOffset.yaw = BINANG_LERPIMP(D_8011D658[0].yaw, D_8011D658[1].yaw, temp_f0);

            eyeOffset.r = atOffset.r;
            eyeOffset.pitch = atOffset.pitch;
            eyeOffset.yaw = (atOffset.yaw * rwData->yawDir) + camPlayerPosRot->rot.y;

            rwData->unk_0C -= (1.0f / 365.0f);
            break;
        case 2:
            temp_f0 = (rwData->animFrame - 0x94) * 0.1f;

            sp5C.x = F32_LERPIMP(D_8011D678[1].x, D_8011D678[2].x, temp_f0);
            sp5C.y = F32_LERPIMP((D_8011D678[1].y - yOffset), D_8011D678[2].y, temp_f0);
            sp5C.y += yOffset;
            sp5C.z = F32_LERPIMP(D_8011D678[1].z, D_8011D678[2].z, temp_f0);

            OLib_Vec3fToVecSphGeo(&atOffset, &sp5C);
            atOffset.yaw = (atOffset.yaw * rwData->yawDir) + camPlayerPosRot->rot.y;
            Camera_Vec3fVecSphGeoAdd(at, &rwData->initialAt, &atOffset);

            atOffset.r = F32_LERPIMP(D_8011D658[1].r, D_8011D658[2].r, temp_f0);
            atOffset.pitch = BINANG_LERPIMP(D_8011D658[1].pitch, D_8011D658[2].pitch, temp_f0);
            atOffset.yaw = BINANG_LERPIMP(D_8011D658[1].yaw, D_8011D658[2].yaw, temp_f0);

            eyeOffset.r = atOffset.r;
            eyeOffset.pitch = atOffset.pitch;
            eyeOffset.yaw = (atOffset.yaw * rwData->yawDir) + camPlayerPosRot->rot.y;
            rwData->unk_0C -= 0.04f;
            break;
        case 3:
            temp_f0 = (rwData->animFrame - 0x9F) * (1.0f / 9.0f);

            sp5C.x = F32_LERPIMP(D_8011D678[2].x, D_8011D678[3].x, temp_f0);
            sp5C.y = F32_LERPIMP(D_8011D678[2].y, D_8011D678[3].y, temp_f0);
            sp5C.y += yOffset;
            sp5C.z = F32_LERPIMP(D_8011D678[2].z, D_8011D678[3].z, temp_f0);

            OLib_Vec3fToVecSphGeo(&atOffset, &sp5C);
            atOffset.yaw = (atOffset.yaw * rwData->yawDir) + camPlayerPosRot->rot.y;
            Camera_Vec3fVecSphGeoAdd(at, &rwData->initialAt, &atOffset);

            atOffset.r = F32_LERPIMP(D_8011D658[2].r, D_8011D658[3].r, temp_f0);
            atOffset.pitch = BINANG_LERPIMP(D_8011D658[2].pitch, D_8011D658[3].pitch, temp_f0);
            atOffset.yaw = BINANG_LERPIMP(D_8011D658[2].yaw, D_8011D658[3].yaw, temp_f0);

            eyeOffset.r = atOffset.r;
            eyeOffset.pitch = atOffset.pitch;
            eyeOffset.yaw = (atOffset.yaw * rwData->yawDir) + camPlayerPosRot->rot.y;
            rwData->unk_0C += (4.0f / 45.0f);
            break;
        case 30:
            camera->stateFlags |= CAM_STATE_10;
            if (camera->stateFlags & CAM_STATE_3) {
                camera->animState = 4;
            }
            FALLTHROUGH;
        case 10:
        case 20:
            skipUpdateEye = true;
            break;
        case 4:
            eyeOffset.r = 80.0f;
            eyeOffset.pitch = 0;
            eyeOffset.yaw = eyeAtOffset.yaw;
            rwData->unk_0C = 0.1f;
            sCameraInterfaceFlags = CAM_INTERFACE_FLAGS(CAM_LETTERBOX_LARGE, CAM_HUD_VISIBILITY_4, 0);

            if (!((rwData->animFrame < 0 || camera->xzSpeed > 0.001f ||
                   CHECK_BTN_ALL(D_8015BD7C->state.input[0].press.button, BTN_A) ||
                   CHECK_BTN_ALL(D_8015BD7C->state.input[0].press.button, BTN_B) ||
                   CHECK_BTN_ALL(D_8015BD7C->state.input[0].press.button, BTN_CLEFT) ||
                   CHECK_BTN_ALL(D_8015BD7C->state.input[0].press.button, BTN_CDOWN) ||
                   CHECK_BTN_ALL(D_8015BD7C->state.input[0].press.button, BTN_CUP) ||
                   CHECK_BTN_ALL(D_8015BD7C->state.input[0].press.button, BTN_CRIGHT) ||
                   CHECK_BTN_ALL(D_8015BD7C->state.input[0].press.button, BTN_R) ||
                   CHECK_BTN_ALL(D_8015BD7C->state.input[0].press.button, BTN_Z)) &&
                  (camera->stateFlags & CAM_STATE_3))) {
                goto skipeyeUpdate;
            }
            FALLTHROUGH;
        default:
            camera->stateFlags |= (CAM_STATE_2 | CAM_STATE_4);
            camera->stateFlags &= ~CAM_STATE_3;
            if (camera->prevBgCamIndex < 0) {
                Camera_ChangeSettingFlags(camera, camera->prevSetting, 2);
            } else {
                Camera_ChangeBgCamIndex(camera, camera->prevBgCamIndex);
                camera->prevBgCamIndex = -1;
            }
            sCameraInterfaceFlags = CAM_INTERFACE_FLAGS(CAM_LETTERBOX_NONE, CAM_HUD_VISIBILITY_50, 0);
        skipeyeUpdate:
            skipUpdateEye = true;
            break;
    }

    rwData->animFrame++;

    if (rwData->animFrame == 1) {
        camera->animState = 10;
    } else if (rwData->animFrame == 2) {
        camera->animState = 1;
    } else if (rwData->animFrame == 148) {
        camera->animState = 2;
    } else if (rwData->animFrame == 158) {
        camera->animState = 20;
    } else if (rwData->animFrame == 159) {
        camera->animState = 3;
    } else if (rwData->animFrame == 168) {
        camera->animState = 30;
    } else if (rwData->animFrame == 228) {
        camera->animState = 4;
    }

    if (!skipUpdateEye) {
        eyeOffset.r = Camera_LERPCeilF(eyeOffset.r, eyeAtOffset.r, rwData->unk_0C, 2.0f);
        eyeOffset.pitch = Camera_LERPCeilS(eyeOffset.pitch, eyeAtOffset.pitch, rwData->unk_0C, 0xA);
        eyeOffset.yaw = Camera_LERPCeilS(eyeOffset.yaw, eyeAtOffset.yaw, rwData->unk_0C, 0xA);
        Camera_Vec3fVecSphGeoAdd(eyeNext, at, &eyeOffset);
        *eye = *eyeNext;
    }

    camera->dist = OLib_Vec3fDist(at, eye);
    camera->atLERPStepScale = 0.1f;
    camera->posOffset.x = camera->at.x - camPlayerPosRot->pos.x;
    camera->posOffset.y = camera->at.y - camPlayerPosRot->pos.y;
    camera->posOffset.z = camera->at.z - camPlayerPosRot->pos.z;
    return true;
}

s32 Camera_Demo4(Camera* camera) {
    return Camera_Noop(camera);
}

/**
 * Sets up a cutscene for Camera_Uniq9
 */
s32 Camera_Demo5(Camera* camera) {
    f32 eyeTargetDist;
    f32 sp90;
    VecSph playerTargetGeo;
    VecSph eyePlayerGeo;
    s16 targetScreenPosX;
    s16 targetScreenPosY;
    s32 pad1;
    PosRot playerhead;
    PosRot targethead;
    Player* player;
    s16 sp4A;
    s32 framesDiff;
    s32 temp_v0;
    s16 t;
    s32 pad2;

    Actor_GetFocus(&playerhead, &camera->player->actor);
    player = camera->player;
    sCameraInterfaceFlags = CAM_INTERFACE_FLAGS(CAM_LETTERBOX_LARGE, CAM_HUD_VISIBILITY_2, 0);
    if ((camera->target == NULL) || (camera->target->update == NULL)) {
        if (camera->target == NULL) {
            osSyncPrintf(VT_COL(YELLOW, BLACK) "camera: warning: attention: target is not valid, stop!\n" VT_RST);
        }
        camera->target = NULL;
        return true;
    }
    Actor_GetFocus(&camera->targetPosRot, camera->target);
    OLib_Vec3fDiffToVecSphGeo(&playerTargetGeo, &camera->targetPosRot.pos, &camera->playerPosRot.pos);
    D_8011D3AC = camera->target->category;
    Actor_GetScreenPos(camera->play, camera->target, &targetScreenPosX, &targetScreenPosY);
    eyeTargetDist = OLib_Vec3fDist(&camera->targetPosRot.pos, &camera->eye);
    OLib_Vec3fDiffToVecSphGeo(&eyePlayerGeo, &playerhead.pos, &camera->eyeNext);
    sp4A = eyePlayerGeo.yaw - playerTargetGeo.yaw;
    if (camera->target->category == ACTORCAT_PLAYER) {
        // camera is targeting a(the) player actor
        if (eyePlayerGeo.r > 30.0f) {
            D_8011D6AC[1].timerInit = camera->timer - 1;
            D_8011D6AC[1].atTargetInit.z = Rand_ZeroOne() * 10.0f;
            D_8011D6AC[1].eyeTargetInit.x = Rand_ZeroOne() * 10.0f;
            ONEPOINT_CS_INFO(camera)->keyFrames = D_8011D6AC;
            ONEPOINT_CS_INFO(camera)->keyFrameCnt = ARRAY_COUNT(D_8011D6AC);
            if (camera->parentCamId != CAM_ID_MAIN) {
                ONEPOINT_CS_INFO(camera)->keyFrameCnt--;
            } else {
                camera->timer += D_8011D6AC[2].timerInit;
            }
        } else {
            D_8011D724[1].eyeTargetInit.x = Rand_ZeroOne() * 10.0f;
            D_8011D724[1].timerInit = camera->timer - 1;
            ONEPOINT_CS_INFO(camera)->keyFrames = D_8011D724;
            ONEPOINT_CS_INFO(camera)->keyFrameCnt = ARRAY_COUNT(D_8011D724);
            if (camera->parentCamId != CAM_ID_MAIN) {
                ONEPOINT_CS_INFO(camera)->keyFrameCnt--;
            } else {
                camera->timer += D_8011D724[2].timerInit;
            }
        }
    } else if (playerTargetGeo.r < 30.0f) {
        // distance between player and target is less than 30 units.
        ONEPOINT_CS_INFO(camera)->keyFrames = D_8011D79C;
        ONEPOINT_CS_INFO(camera)->keyFrameCnt = ARRAY_COUNT(D_8011D79C);
        if ((targetScreenPosX < 0x15) || (targetScreenPosX >= 0x12C) || (targetScreenPosY < 0x29) ||
            (targetScreenPosY >= 0xC8)) {
            D_8011D79C[0].actionFlags = 0x41;
            D_8011D79C[0].atTargetInit.y = -30.0f;
            D_8011D79C[0].atTargetInit.x = 0.0f;
            D_8011D79C[0].atTargetInit.z = 0.0f;
            D_8011D79C[0].eyeTargetInit.y = 0.0f;
            D_8011D79C[0].eyeTargetInit.x = 10.0f;
            D_8011D79C[0].eyeTargetInit.z = -50.0f;
        }

        D_8011D79C[1].timerInit = camera->timer - 1;

        if (camera->parentCamId != CAM_ID_MAIN) {
            ONEPOINT_CS_INFO(camera)->keyFrameCnt -= 2;
        } else {
            camera->timer += D_8011D79C[2].timerInit + D_8011D79C[3].timerInit;
        }
    } else if (eyeTargetDist < 300.0f && eyePlayerGeo.r < 30.0f) {
        // distance from the camera's current positon and the target is less than 300 units
        // and the distance fromthe camera's current position to the player is less than 30 units
        D_8011D83C[0].timerInit = camera->timer;
        ONEPOINT_CS_INFO(camera)->keyFrames = D_8011D83C;
        ONEPOINT_CS_INFO(camera)->keyFrameCnt = ARRAY_COUNT(D_8011D83C);
        if (camera->parentCamId != CAM_ID_MAIN) {
            ONEPOINT_CS_INFO(camera)->keyFrameCnt--;
        } else {
            camera->timer += D_8011D83C[1].timerInit;
        }
    } else if (eyeTargetDist < 700.0f && ABS(sp4A) < 0x36B0) {
        // The distance between the camera's current position and the target is less than 700 units
        // and the angle between the camera's position and the player, and the player to the target
        // is less than ~76.9 degrees
        if (targetScreenPosX >= 0x15 && targetScreenPosX < 0x12C && targetScreenPosY >= 0x29 &&
            targetScreenPosY < 0xC8 && eyePlayerGeo.r > 30.0f) {
            D_8011D88C[0].timerInit = camera->timer;
            ONEPOINT_CS_INFO(camera)->keyFrames = D_8011D88C;
            ONEPOINT_CS_INFO(camera)->keyFrameCnt = ARRAY_COUNT(D_8011D88C);
            if (camera->parentCamId != CAM_ID_MAIN) {
                ONEPOINT_CS_INFO(camera)->keyFrameCnt--;
            } else {
                camera->timer += D_8011D88C[1].timerInit;
            }
        } else {
            D_8011D8DC[0].atTargetInit.z = eyeTargetDist * 0.6f;
            D_8011D8DC[0].eyeTargetInit.z = eyeTargetDist + 50.0f;
            D_8011D8DC[0].eyeTargetInit.x = Rand_ZeroOne() * 10.0f;
            if ((s16)(eyePlayerGeo.yaw - playerTargetGeo.yaw) > 0) {
                D_8011D8DC[0].atTargetInit.x = -D_8011D8DC[0].atTargetInit.x;
                D_8011D8DC[0].eyeTargetInit.x = -D_8011D8DC[0].eyeTargetInit.x;
                D_8011D8DC[0].rollTargetInit = -D_8011D8DC[0].rollTargetInit;
            }
            D_8011D8DC[0].timerInit = camera->timer;
            D_8011D8DC[1].timerInit = (s16)(eyeTargetDist * 0.005f) + 8;
            ONEPOINT_CS_INFO(camera)->keyFrames = D_8011D8DC;
            ONEPOINT_CS_INFO(camera)->keyFrameCnt = ARRAY_COUNT(D_8011D8DC);
            if (camera->parentCamId != CAM_ID_MAIN) {
                ONEPOINT_CS_INFO(camera)->keyFrameCnt -= 2;
            } else {
                camera->timer += D_8011D8DC[1].timerInit + D_8011D8DC[2].timerInit;
            }
        }
    } else if (camera->target->category == ACTORCAT_DOOR) {
        // the target is a door.
        D_8011D954[0].timerInit = camera->timer - 5;
        sp4A = 0;
        if (!func_800C0D34(camera->play, camera->target, &sp4A)) {
            osSyncPrintf(VT_COL(YELLOW, BLACK) "camera: attention demo: this door is dummy door!\n" VT_RST);
            if (ABS(playerTargetGeo.yaw - camera->target->shape.rot.y) >= 0x4000) {
                sp4A = camera->target->shape.rot.y;
            } else {
                sp4A = camera->target->shape.rot.y - 0x7FFF;
            }
        }

        D_8011D954[0].atTargetInit.y = D_8011D954[0].eyeTargetInit.y = D_8011D954[1].atTargetInit.y =
            camera->target->shape.rot.y == sp4A ? 180.0f : 0.0f;
        sp90 = ((s16)(playerTargetGeo.yaw - sp4A) < 0 ? 20.0f : -20.0f) * Rand_ZeroOne();
        D_8011D954[0].eyeTargetInit.y = D_8011D954->eyeTargetInit.y + sp90;
        temp_v0 = Rand_ZeroOne() * (sp90 * -0.2f);
        D_8011D954[1].rollTargetInit = temp_v0;
        D_8011D954[0].rollTargetInit = temp_v0;
        Actor_GetFocus(&targethead, camera->target);
        targethead.pos.x += 50.0f * Math_SinS(sp4A - 0x7FFF);
        targethead.pos.z += 50.0f * Math_CosS(sp4A - 0x7FFF);
        if (Camera_BGCheck(camera, &playerhead.pos, &targethead.pos)) {
            D_8011D954[1].actionFlags = 0xC1;
            D_8011D954[2].actionFlags = 0x8F;
        } else {
            D_8011D954[2].timerInit = (s16)(eyeTargetDist * 0.004f) + 6;
        }
        ONEPOINT_CS_INFO(camera)->keyFrames = D_8011D954;
        ONEPOINT_CS_INFO(camera)->keyFrameCnt = ARRAY_COUNT(D_8011D954);
        if (camera->parentCamId != CAM_ID_MAIN) {
            ONEPOINT_CS_INFO(camera)->keyFrameCnt -= 2;
        } else {
            camera->timer += D_8011D954[2].timerInit + D_8011D954[3].timerInit;
        }
    } else {
        if (playerTargetGeo.r < 200.0f) {
            D_8011D9F4[0].eyeTargetInit.z = playerTargetGeo.r;
            D_8011D9F4[0].atTargetInit.z = playerTargetGeo.r * 0.25f;
        }
        if (playerTargetGeo.r < 400.0f) {
            D_8011D9F4[0].eyeTargetInit.x = Rand_ZeroOne() * 25.0f;
        }
        Player_GetHeight(camera->player);
        D_8011D9F4[0].timerInit = camera->timer;
        Actor_GetFocus(&targethead, camera->target);
        if (Camera_BGCheck(camera, &playerhead.pos, &targethead.pos)) {
            D_8011D9F4[1].timerInit = 4;
            D_8011D9F4[1].actionFlags = 0x8F;
        } else {
            t = eyeTargetDist * 0.005f;
            D_8011D9F4[1].timerInit = t + 8;
        }
        ONEPOINT_CS_INFO(camera)->keyFrames = D_8011D9F4;
        ONEPOINT_CS_INFO(camera)->keyFrameCnt = ARRAY_COUNT(D_8011D9F4);
        if (camera->parentCamId != CAM_ID_MAIN) {
            if (camera->play->state.frames & 1) {
                D_8011D9F4[0].rollTargetInit = -D_8011D9F4[0].rollTargetInit;
                D_8011D9F4[1].rollTargetInit = -D_8011D9F4[1].rollTargetInit;
            }
            ONEPOINT_CS_INFO(camera)->keyFrameCnt -= 2;
        } else {
            camera->timer += D_8011D9F4[1].timerInit + D_8011D9F4[2].timerInit;
            D_8011D9F4[0].rollTargetInit = D_8011D9F4[1].rollTargetInit = 0;
        }
    }

    framesDiff = sDemo5PrevSfxFrame - camera->play->state.frames;
    if ((framesDiff > 50) || (framesDiff < -50)) {
        func_80078884((u32)camera->data1);
    }

    sDemo5PrevSfxFrame = camera->play->state.frames;

    if (camera->player->stateFlags1 & PLAYER_STATE1_27 && (player->currentBoots != PLAYER_BOOTS_IRON)) {
        // swimming, and not iron boots
        player->stateFlags1 |= PLAYER_STATE1_29;
        // env frozen
        player->actor.freezeTimer = camera->timer;
    } else {
        sp4A = playerhead.rot.y - playerTargetGeo.yaw;
        if (camera->target->category == ACTORCAT_PLAYER) {
            framesDiff = camera->play->state.frames - sDemo5PrevAction12Frame;
            if (player->stateFlags1 & PLAYER_STATE1_11) {
                // holding object over head.
                func_8002DF54(camera->play, camera->target, 8);
            } else if (ABS(framesDiff) > 3000) {
                func_8002DF54(camera->play, camera->target, 12);
            } else {
                func_8002DF54(camera->play, camera->target, 69);
            }
        } else {
            func_8002DF54(camera->play, camera->target, 1);
        }
    }

    sDemo5PrevAction12Frame = camera->play->state.frames;
    Camera_ChangeSettingFlags(camera, CAM_SET_CS_C, (4 | 1));
    Camera_Unique9(camera);
    return true;
}

/**
 * Used in Forest Temple when poes are defeated, follows the flames to the torches.
 * Fixed position, rotates to follow the target
 */
s32 Camera_Demo6(Camera* camera) {
    Camera* mainCam;
    Demo6ReadOnlyData* roData = &camera->paramData.demo6.roData;
    Vec3f* eyeNext = &camera->eyeNext;
    CameraModeValue* values;
    VecSph eyeOffset;
    Actor* camFocus;
    PosRot focusPosRot;
    s16 stateTimers[4];
    Demo6ReadWriteData* rwData = &camera->paramData.demo6.rwData;

    mainCam = Play_GetCamera(camera->play, CAM_ID_MAIN);
    camFocus = camera->target;
    stateTimers[1] = 55;
    stateTimers[2] = 70;
    stateTimers[3] = 90;

    if (RELOAD_PARAMS(camera) || R_RELOAD_CAM_PARAMS) {
        values = sCameraSettings[camera->setting].cameraModes[camera->mode].values;
        roData->interfaceFlags = GET_NEXT_RO_DATA(values);
    }

    if (R_RELOAD_CAM_PARAMS) {
        Camera_CopyPREGToModeValues(camera);
    }

    switch (camera->animState) {
        case 0:
            // initalizes the camera state.
            rwData->animTimer = 0;
            camera->fov = 60.0f;
            Actor_GetWorld(&focusPosRot, camFocus);
            camera->at.x = focusPosRot.pos.x;
            camera->at.y = focusPosRot.pos.y + 20.0f;
            camera->at.z = focusPosRot.pos.z;
            eyeOffset.r = 200.0f;
            // 0x7D0 ~10.99 degrees
            eyeOffset.yaw = Camera_XZAngle(&focusPosRot.pos, &mainCam->playerPosRot.pos) + 0x7D0;
            // -0x3E8 ~5.49 degrees
            eyeOffset.pitch = -0x3E8;
            Camera_Vec3fVecSphGeoAdd(eyeNext, &camera->at, &eyeOffset);
            camera->eye = *eyeNext;
            camera->animState++;
            FALLTHROUGH;
        case 1:
            if (stateTimers[camera->animState] < rwData->animTimer) {
                func_8002DF54(camera->play, &camera->player->actor, 8);
                Actor_GetWorld(&focusPosRot, camFocus);
                rwData->atTarget.x = focusPosRot.pos.x;
                rwData->atTarget.y = focusPosRot.pos.y - 20.0f;
                rwData->atTarget.z = focusPosRot.pos.z;
                camera->animState++;
            } else {
                break;
            }
            FALLTHROUGH;
        case 2:
            Camera_LERPCeilVec3f(&rwData->atTarget, &camera->at, 0.1f, 0.1f, 8.0f);
            if (stateTimers[camera->animState] < rwData->animTimer) {
                camera->animState++;
            } else {
                break;
            }
            FALLTHROUGH;
        case 3:
            camera->fov = Camera_LERPCeilF(50.0f, camera->fov, 0.2f, 0.01f);
            if (stateTimers[camera->animState] < rwData->animTimer) {
                camera->timer = 0;
                return true;
            }
            break;
    }

    rwData->animTimer++;
    Actor_GetWorld(&focusPosRot, camFocus);

    return true;
}

s32 Camera_Demo7(Camera* camera) {
    if (camera->animState == 0) {
        camera->stateFlags &= ~CAM_STATE_2;
        camera->stateFlags |= CAM_STATE_12;
        camera->animState++;
    }
    //! @bug doesn't return
}

s32 Camera_Demo8(Camera* camera) {
    return Camera_Noop(camera);
}

/**
 * Camera follows points specified by demo9.atPoints and demo9.eyePoints, allows finer control
 * over the final eye and at points than Camera_Demo1, by allowing the interpolated at and eye points
 * to be relative to the main camera's player, the current camera's player, or the main camera's target
 */
s32 Camera_Demo9(Camera* camera) {
    s32 pad;
    s32 finishAction;
    s16 onePointTimer;
    OnePointCamData* onePointCamData = &camera->paramData.demo9.onePointCamData;
    Vec3f csEyeUpdate;
    Vec3f csAtUpdate;
    Vec3f newEye;
    Vec3f newAt;
    f32 newRoll;
    CameraModeValue* values;
    Camera* mainCam;
    Vec3f* eye = &camera->eye;
    PosRot* mainCamPlayerPosRot;
    PosRot focusPosRot;
    s32 pad3;
    Vec3f* eyeNext = &camera->eyeNext;
    Demo9ReadOnlyData* roData = &camera->paramData.demo9.roData;
    Vec3f* at = &camera->at;
    f32* camFOV = &camera->fov;
    Demo9ReadWriteData* rwData = &camera->paramData.demo9.rwData;

    mainCam = Play_GetCamera(camera->play, CAM_ID_MAIN);
    mainCamPlayerPosRot = &mainCam->playerPosRot;
    if (RELOAD_PARAMS(camera) || R_RELOAD_CAM_PARAMS) {
        values = sCameraSettings[camera->setting].cameraModes[camera->mode].values;
        roData->interfaceFlags = GET_NEXT_RO_DATA(values);
    }

    if (R_RELOAD_CAM_PARAMS) {
        Camera_CopyPREGToModeValues(camera);
    }

    sCameraInterfaceFlags = roData->interfaceFlags;

    switch (camera->animState) {
        case 0:
            // initalize the camera state
            rwData->keyframe = 0;
            rwData->finishAction = 0;
            rwData->curFrame = 0.0f;
            camera->animState++;
            rwData->doLERPAt = false;
            finishAction = onePointCamData->actionParameters & 0xF000;
            if (finishAction != 0) {
                rwData->finishAction = finishAction;

                // Clear finish parameters
                onePointCamData->actionParameters &= 0xFFF;
            }
            rwData->animTimer = onePointCamData->initTimer;
            FALLTHROUGH;
        case 1:
            // Run the camera state
            if (rwData->animTimer > 0) {
                // if the animation timer is still running, run the demo logic
                // if it is not, then the case will fallthrough to the finish logic.

                // Run the at and eye cs interpoloation functions, if either of them return 1 (that no more points
                // exist) change the animation state to 2 (standby)
                if (func_800BB2B4(&csEyeUpdate, &newRoll, camFOV, onePointCamData->eyePoints, &rwData->keyframe,
                                  &rwData->curFrame) != 0 ||
                    func_800BB2B4(&csAtUpdate, &newRoll, camFOV, onePointCamData->atPoints, &rwData->keyframe,
                                  &rwData->curFrame) != 0) {
                    camera->animState = 2;
                }

                if (onePointCamData->actionParameters == 1) {
                    // rotate around mainCam's player
                    Camera_RotateAroundPoint(mainCamPlayerPosRot, &csEyeUpdate, &newEye);
                    Camera_RotateAroundPoint(mainCamPlayerPosRot, &csAtUpdate, &newAt);
                } else if (onePointCamData->actionParameters == 4) {
                    // rotate around the current camera's player
                    Actor_GetWorld(&focusPosRot, &camera->player->actor);
                    Camera_RotateAroundPoint(&focusPosRot, &csEyeUpdate, &newEye);
                    Camera_RotateAroundPoint(&focusPosRot, &csAtUpdate, &newAt);
                } else if (onePointCamData->actionParameters == 8) {
                    // rotate around the current camera's target
                    if (camera->target != NULL && camera->target->update != NULL) {
                        Actor_GetWorld(&focusPosRot, camera->target);
                        Camera_RotateAroundPoint(&focusPosRot, &csEyeUpdate, &newEye);
                        Camera_RotateAroundPoint(&focusPosRot, &csAtUpdate, &newAt);
                    } else {
                        camera->target = NULL;
                        newEye = *eye;
                        newAt = *at;
                    }
                } else {
                    // simple copy
                    Camera_Vec3fCopy(&csEyeUpdate, &newEye);
                    Camera_Vec3fCopy(&csAtUpdate, &newAt);
                }

                *eyeNext = newEye;
                *eye = *eyeNext;
                if (rwData->doLERPAt) {
                    Camera_LERPCeilVec3f(&newAt, at, 0.5f, 0.5f, 0.1f);
                } else {
                    *at = newAt;
                    rwData->doLERPAt = true;
                }
                camera->roll = newRoll * 256.0f;
                rwData->animTimer--;
                break;
            }
            FALLTHROUGH;
        case 3:
            // the cs is finished, decide the next action
            camera->timer = 0;
            if (rwData->finishAction != 0) {
                if (rwData->finishAction != 0x1000) {
                    if (rwData->finishAction == 0x2000) {
                        // finish action = 0x2000, run OnePointCs 0x3FC (Dramatic Return to Link)
                        onePointTimer = onePointCamData->initTimer < 50 ? 5 : onePointCamData->initTimer / 5;
                        OnePointCutscene_Init(camera->play, 1020, onePointTimer, NULL, camera->parentCamId);
                    }
                } else {
                    // finish action = 0x1000, copy the current camera's values to the
                    // default camera.
                    Camera_Copy(mainCam, camera);
                }
            }
            break;
        case 2:
            // standby while the timer finishes, change the animState to finish when
            // the timer runs out.
            rwData->animTimer--;
            if (rwData->animTimer < 0) {
                camera->animState++;
            }
            break;
        case 4:
            // do nothing.
            break;
    }

    return true;
}

s32 Camera_Demo0(Camera* camera) {
    return Camera_Noop(camera);
}

s32 Camera_Special0(Camera* camera) {
    PosRot* playerPosRot = &camera->playerPosRot;
    Special0ReadOnlyData* roData = &camera->paramData.spec0.roData;

    if (RELOAD_PARAMS(camera) || R_RELOAD_CAM_PARAMS) {
        CameraModeValue* values = sCameraSettings[camera->setting].cameraModes[camera->mode].values;

        roData->lerpAtScale = GET_NEXT_SCALED_RO_DATA(values);
        roData->interfaceFlags = GET_NEXT_RO_DATA(values);
    }

    if (R_RELOAD_CAM_PARAMS) {
        Camera_CopyPREGToModeValues(camera);
    }

    sCameraInterfaceFlags = roData->interfaceFlags;

    if (camera->animState == 0) {
        camera->animState++;
    }

    if ((camera->target == NULL) || (camera->target->update == NULL)) {
        if (camera->target == NULL) {
            osSyncPrintf(VT_COL(YELLOW, BLACK) "camera: warning: circle: target is not valid, stop!\n" VT_RST);
        }
        camera->target = NULL;
        return true;
    }

    Actor_GetFocus(&camera->targetPosRot, camera->target);
    Camera_LERPCeilVec3f(&camera->targetPosRot.pos, &camera->at, roData->lerpAtScale, roData->lerpAtScale, 0.1f);

    camera->posOffset.x = camera->at.x - playerPosRot->pos.x;
    camera->posOffset.y = camera->at.y - playerPosRot->pos.y;
    camera->posOffset.z = camera->at.z - playerPosRot->pos.z;

    camera->dist = OLib_Vec3fDist(&camera->at, &camera->eye);
    camera->xzSpeed = 0.0f;
    if (camera->timer > 0) {
        camera->timer--;
    }
    return true;
}

s32 Camera_Special1(Camera* camera) {
    return Camera_Noop(camera);
}

s32 Camera_Special2(Camera* camera) {
    return Camera_Unique2(camera);
}

s32 Camera_Special3(Camera* camera) {
    return Camera_Noop(camera);
}

s32 Camera_Special4(Camera* camera) {
    PosRot curTargetPosRot;
    s16 sp3A;
    s16* timer = &camera->timer;
    Special4ReadWriteData* rwData = &camera->paramData.spec4.rwData;

    if (camera->animState == 0) {
        sCameraInterfaceFlags = CAM_INTERFACE_FLAGS(CAM_LETTERBOX_LARGE, CAM_HUD_VISIBILITY_2, 0);
        camera->fov = 40.0f;
        camera->animState++;
        rwData->initalTimer = camera->timer;
    }

    camera->fov = Camera_LERPCeilF(80.0f, camera->fov, 1.0f / *timer, 0.1f);
    if ((rwData->initalTimer - *timer) < 0xF) {
        (*timer)--;
        return false;
    } else {
        camera->roll = -0x1F4;
        Actor_GetWorld(&curTargetPosRot, camera->target);

        camera->at = curTargetPosRot.pos;
        camera->at.y -= 150.0f;

        // 0x3E8 ~ 5.49 degrees
        sp3A = (s16)(curTargetPosRot.rot.y - 0x7FFF) + 0x3E8;
        camera->eye.x = camera->eyeNext.x = (Math_SinS(sp3A) * 780.0f) + camera->at.x;
        camera->eyeNext.y = camera->at.y;
        camera->eye.z = camera->eyeNext.z = (Math_CosS(sp3A) * 780.0f) + camera->at.z;
        camera->eye.y = curTargetPosRot.pos.y;
        camera->eye.y = Camera_GetFloorY(camera, &camera->eye) + 20.0f;
        (*timer)--;
        return true;
    }
}

/**
 * Flying with hookshot
 */
s32 Camera_Special5(Camera* camera) {
    Vec3f* eye = &camera->eye;
    Vec3f* at = &camera->at;
    Vec3f* eyeNext = &camera->eyeNext;
    PosRot spA8;
    s16 pad;
    s16 spA4;
    CamColChk sp7C;
    VecSph sp74;
    VecSph sp6C;
    VecSph sp64;
    VecSph sp5C;
    PosRot* playerPosRot = &camera->playerPosRot;
    Special5ReadOnlyData* roData = &camera->paramData.spec5.roData;
    Special5ReadWriteData* rwData = &camera->paramData.spec5.rwData;
    f32 temp_f0_2;
    f32 yOffset;

    yOffset = Player_GetHeight(camera->player);
    if (RELOAD_PARAMS(camera) || R_RELOAD_CAM_PARAMS) {
        CameraModeValue* values = sCameraSettings[camera->setting].cameraModes[camera->mode].values;
        f32 yNormal =
            (1.0f + CAM_DATA_SCALED(R_CAM_YOFFSET_NORM)) - (CAM_DATA_SCALED(R_CAM_YOFFSET_NORM) * (68.0f / yOffset));

        roData->yOffset = (GET_NEXT_SCALED_RO_DATA(values) * yOffset) * yNormal;
        roData->eyeDist = GET_NEXT_RO_DATA(values);
        roData->minDistForRot = GET_NEXT_RO_DATA(values);
        roData->timerInit = GET_NEXT_RO_DATA(values);
        roData->pitch = CAM_DEG_TO_BINANG(GET_NEXT_RO_DATA(values));
        roData->fovTarget = GET_NEXT_RO_DATA(values);
        roData->atMaxLERPScale = GET_NEXT_SCALED_RO_DATA(values);
        roData->interfaceFlags = GET_NEXT_RO_DATA(values);
    }

    if (R_RELOAD_CAM_PARAMS) {
        Camera_CopyPREGToModeValues(camera);
    }

    OLib_Vec3fDiffToVecSphGeo(&sp64, at, eye);
    OLib_Vec3fDiffToVecSphGeo(&sp5C, at, eyeNext);
    Actor_GetWorld(&spA8, camera->target);

    sCameraInterfaceFlags = roData->interfaceFlags;

    if (camera->animState == 0) {
        camera->animState++;
        rwData->animTimer = roData->timerInit;
    }

    if (rwData->animTimer > 0) {
        rwData->animTimer--;
    } else if (rwData->animTimer == 0) {
        if (camera->target == NULL || camera->target->update == NULL) {
            camera->target = NULL;
            return true;
        }

        rwData->animTimer--;
        if (roData->minDistForRot < OLib_Vec3fDist(&spA8.pos, &playerPosRot->pos)) {
            sp6C.yaw = playerPosRot->rot.y;
            sp6C.pitch = -playerPosRot->rot.x;
            sp6C.r = 20.0f;
            Camera_Vec3fVecSphGeoAdd(&sp7C.pos, &spA8.pos, &sp6C);
            Camera_BGCheckInfo(camera, at, &sp7C);
            OLib_Vec3fToVecSphGeo(&sp6C, &sp7C.norm);
            spA4 = playerPosRot->rot.y - sp6C.yaw;
            sp74.r = roData->eyeDist;
            temp_f0_2 = Rand_ZeroOne();
            sp74.yaw =
                (s16)(playerPosRot->rot.y - 0x7FFF) + (s16)(spA4 < 0 ? -(s16)(0x1553 + (s16)(temp_f0_2 * 2730.0f))
                                                                     : (s16)(0x1553 + (s16)(temp_f0_2 * 2730.0f)));
            sp74.pitch = roData->pitch;
            Camera_Vec3fVecSphGeoAdd(eyeNext, &spA8.pos, &sp74);
            *eye = *eyeNext;
            Camera_BGCheck(camera, &spA8.pos, eye);
        }
    }

    Camera_CalcAtDefault(camera, &sp5C, roData->yOffset, 0);
    camera->fov =
        Camera_LERPCeilF(roData->fovTarget, camera->fov, camera->atLERPStepScale * CAM_DATA_SCALED(OREG(4)), 1.0f);
    camera->roll = Camera_LERPCeilS(0, camera->roll, 0.5f, 0xA);
    camera->atLERPStepScale = Camera_ClampLERPScale(camera, roData->atMaxLERPScale);
    return true;
}

/**
 * Camera's eye is fixed at points specified at D_8011DA6C / D_8011DA9C
 * depending on the player's position
 */
s32 Camera_Special7(Camera* camera) {
    Special7ReadWriteData* rwData = &camera->paramData.spec7.rwData;
    PosRot* playerPosRot = &camera->playerPosRot;
    Vec3f atTarget;
    f32 yOffset;
    f32 temp_f0;

    yOffset = Player_GetHeight(camera->player);
    if (camera->animState == 0) {
        if (camera->play->sceneId == SCENE_JYASINZOU) {
            // Spirit Temple
            rwData->index = 3;
        } else if (playerPosRot->pos.x < 1500.0f) {
            rwData->index = 2;
        } else if (playerPosRot->pos.y < 3000.0f) {
            rwData->index = 0;
        } else {
            rwData->index = 1;
        }
        camera->animState++;
        camera->roll = 0;
    }

    if (camera->at.y < D_8011DACC[rwData->index]) {
        atTarget = playerPosRot->pos;
        atTarget.y -= 20.0f;
        Camera_LERPCeilVec3f(&atTarget, &camera->at, 0.4f, 0.4f, 0.10f);
        camera->eye = camera->eyeNext = D_8011DA6C[rwData->index];
        temp_f0 =
            (playerPosRot->pos.y - D_8011DADC[rwData->index]) / (D_8011DACC[rwData->index] - D_8011DADC[rwData->index]);
        camera->roll = D_8011DAEC[rwData->index] * temp_f0;
        camera->fov = (20.0f * temp_f0) + 60.0f;
    } else {
        atTarget = playerPosRot->pos;
        atTarget.y += yOffset;
        Camera_LERPCeilVec3f(&atTarget, &camera->at, 0.4f, 0.4f, 0.1f);
        camera->roll = 0;
        camera->eye = camera->eyeNext = D_8011DA9C[rwData->index];
        camera->fov = 70.0f;
    }

    camera->dist = OLib_Vec3fDist(&camera->at, &camera->eye);
    camera->atLERPStepScale = 0.0f;
    camera->posOffset.x = camera->at.x - playerPosRot->pos.x;
    camera->posOffset.y = camera->at.y - playerPosRot->pos.y;
    camera->posOffset.z = camera->at.z - playerPosRot->pos.z;
    return true;
}

/**
 * Courtyard.
 * Camera's eye is fixed on the z plane, slides on the xy plane with link
 * When the camera's scene data changes the animation to the next "screen"
 * happens for 12 frames.  The camera's eyeNext is the scene's camera data's position
 */
s32 Camera_Special6(Camera* camera) {
    Vec3f* eye = &camera->eye;
    Vec3f* at = &camera->at;
    Vec3f* eyeNext = &camera->eyeNext;
    VecSph atOffset;
    Vec3f bgCamPos;
    Vec3f eyePosCalc;
    Vec3f eyeAnim;
    Vec3f atAnim;
    VecSph eyeAtOffset;
    PosRot* playerPosRot = &camera->playerPosRot;
    BgCamFuncData* bgCamFuncData;
    Vec3s bgCamRot;
    s16 fov;
    f32 sp54;
    f32 timerF;
    f32 timerDivisor;
    Special6ReadOnlyData* roData = &camera->paramData.spec6.roData;
    Special6ReadWriteData* rwData = &camera->paramData.spec6.rwData;
    s32 pad;

    if (RELOAD_PARAMS(camera) || R_RELOAD_CAM_PARAMS) {
        CameraModeValue* values = sCameraSettings[camera->setting].cameraModes[camera->mode].values;

        roData->interfaceFlags = GET_NEXT_RO_DATA(values);
    }

    if (R_RELOAD_CAM_PARAMS) {
        Camera_CopyPREGToModeValues(camera);
    }

    OLib_Vec3fDiffToVecSphGeo(&eyeAtOffset, eye, at);

    bgCamFuncData = (BgCamFuncData*)Camera_GetBgCamFuncData(camera);
    Camera_Vec3sToVec3f(&bgCamPos, &bgCamFuncData->pos);
    bgCamRot = bgCamFuncData->rot;
    fov = bgCamFuncData->fov;
    if (fov == -1) {
        fov = 6000;
    }

    if (fov <= 360) {
        fov *= 100;
    }

    sCameraInterfaceFlags = roData->interfaceFlags;

    if (eyeNext->x != bgCamPos.x || eyeNext->y != bgCamPos.y || eyeNext->z != bgCamPos.z || camera->animState == 0) {
        // A change in the current scene's camera positon has been detected,
        // Change "screens"
        camera->player->actor.freezeTimer = 12;
        // Overwrite interface alpha to 3
        sCameraInterfaceFlags = (sCameraInterfaceFlags & (u16)~CAM_HUD_VISIBILITY_MASK) | CAM_HUD_VISIBILITY_3;
        rwData->initalPlayerY = playerPosRot->pos.y;
        rwData->animTimer = 12;
        *eyeNext = bgCamPos;
        if (camera->animState == 0) {
            camera->animState++;
        }
    }

    if (rwData->animTimer > 0) {
        // In transition between "screens"
        timerF = rwData->animTimer;
        eyePosCalc = *eyeNext;
        eyePosCalc.x += (playerPosRot->pos.x - eyePosCalc.x) * 0.5f;
        eyePosCalc.y += (playerPosRot->pos.y - rwData->initalPlayerY) * 0.2f;
        eyeAnim = eyePosCalc;
        eyeAnim.y = Camera_LERPCeilF(eyePosCalc.y, eye->y, 0.5f, 0.01f);

        // set the at point to be 100 units from the eye looking at the
        // direction specified in the scene's camera data.
        atOffset.r = 100.0f;
        atOffset.yaw = bgCamRot.y;
        atOffset.pitch = -bgCamRot.x;
        Camera_Vec3fVecSphGeoAdd(&atAnim, &eyeAnim, &atOffset);
        timerDivisor = 1.0f / timerF;
        eye->x += (eyeAnim.x - eye->x) * timerDivisor;
        eye->y += (eyeAnim.y - eye->y) * timerDivisor;
        eye->z += (eyeAnim.z - eye->z) * timerDivisor;
        at->x += (atAnim.x - at->x) * timerDivisor;
        at->y += (atAnim.y - at->y) * timerDivisor;
        at->z += (atAnim.z - at->z) * timerDivisor;
        camera->fov += (CAM_DATA_SCALED(fov) - camera->fov) / rwData->animTimer;
        rwData->animTimer--;
    } else {
        // Camera following link on the x axis.
        // Overwrite interface alpha to 50
        sCameraInterfaceFlags = (sCameraInterfaceFlags & (u16)~CAM_HUD_VISIBILITY_MASK) | CAM_HUD_VISIBILITY_50;
        eyePosCalc = *eyeNext;
        eyePosCalc.x += (playerPosRot->pos.x - eyePosCalc.x) * 0.5f;
        eyePosCalc.y += (playerPosRot->pos.y - rwData->initalPlayerY) * 0.2f;
        *eye = eyePosCalc;
        eye->y = Camera_LERPCeilF(eyePosCalc.y, eye->y, 0.5f, 0.01f);

        // set the at point to be 100 units from the eye looking at the
        // direction specified in the scene's camera data.
        atOffset.r = 100.0f;
        atOffset.yaw = bgCamRot.y;
        atOffset.pitch = -bgCamRot.x;
        Camera_Vec3fVecSphGeoAdd(at, eye, &atOffset);
    }
    return true;
}

s32 Camera_Special8(Camera* camera) {
    return Camera_Noop(camera);
}

s32 Camera_Special9(Camera* camera) {
    s32 pad;
    Vec3f* eye = &camera->eye;
    Vec3f* at = &camera->at;
    Vec3f* eyeNext = &camera->eyeNext;
    Vec3f spAC;
    VecSph eyeAdjustment;
    VecSph atEyeOffsetGeo;
    f32 playerYOffset;
    s32 pad3;
    PosRot* playerPosRot = &camera->playerPosRot;
    PosRot adjustedPlayerPosRot;
    f32 yNormal;
    DoorParams* doorParams = &camera->paramData.doorParams;
    Special9ReadOnlyData* roData = &camera->paramData.spec9.roData;
    Special9ReadWriteData* rwData = &camera->paramData.spec9.rwData;
    s32 pad4;
    BgCamFuncData* bgCamFuncData;

    playerYOffset = Player_GetHeight(camera->player);
    camera->stateFlags &= ~CAM_STATE_4;
    yNormal =
        (1.0f + CAM_DATA_SCALED(R_CAM_YOFFSET_NORM)) - (CAM_DATA_SCALED(R_CAM_YOFFSET_NORM) * (68.0f / playerYOffset));

    if (RELOAD_PARAMS(camera) || R_RELOAD_CAM_PARAMS) {
        CameraModeValue* values = sCameraSettings[camera->setting].cameraModes[camera->mode].values;

        roData->yOffset = GET_NEXT_SCALED_RO_DATA(values) * playerYOffset * yNormal;
        roData->unk_04 = GET_NEXT_RO_DATA(values);
        roData->interfaceFlags = GET_NEXT_RO_DATA(values);
    }

    if (R_RELOAD_CAM_PARAMS) {
        Camera_CopyPREGToModeValues(camera);
    }

    if (doorParams->doorActor != NULL) {
        Actor_GetWorldPosShapeRot(&adjustedPlayerPosRot, doorParams->doorActor);
    } else {
        adjustedPlayerPosRot = *playerPosRot;
        adjustedPlayerPosRot.pos.y += playerYOffset + roData->yOffset;
        adjustedPlayerPosRot.rot.x = 0;
    }

    OLib_Vec3fDiffToVecSphGeo(&atEyeOffsetGeo, at, eye);

    sCameraInterfaceFlags = roData->interfaceFlags;

    switch (camera->animState) {
        if (1) {}

        case 0:
            camera->stateFlags &= ~(CAM_STATE_1 | CAM_STATE_2);
            camera->animState++;
            rwData->targetYaw = ABS(playerPosRot->rot.y - adjustedPlayerPosRot.rot.y) >= 0x4000
                                    ? adjustedPlayerPosRot.rot.y - 0x7FFF
                                    : adjustedPlayerPosRot.rot.y;
            FALLTHROUGH;
        case 1:
            doorParams->timer1--;
            if (doorParams->timer1 <= 0) {
                camera->animState++;
                if (roData->interfaceFlags & SPECIAL9_FLAG_0) {
                    bgCamFuncData = (BgCamFuncData*)Camera_GetBgCamFuncData(camera);
                    Camera_Vec3sToVec3f(eyeNext, &bgCamFuncData->pos);
                    spAC = *eye = *eyeNext;
                } else {
                    s16 yaw;

                    // 0xE38 ~ 20 degrees
                    eyeAdjustment.pitch = 0xE38;
                    // 0xAAA ~ 15 degrees.
                    yaw = 0xAAA * ((camera->play->state.frames & 1) ? 1 : -1);
                    eyeAdjustment.yaw = rwData->targetYaw + yaw;
                    eyeAdjustment.r = 200.0f * yNormal;
                    Camera_Vec3fVecSphGeoAdd(eyeNext, at, &eyeAdjustment);
                    spAC = *eye = *eyeNext;
                    if (Camera_CheckOOB(camera, &spAC, &playerPosRot->pos)) {
                        yaw = -yaw;
                        eyeAdjustment.yaw = rwData->targetYaw + yaw;
                        Camera_Vec3fVecSphGeoAdd(eyeNext, at, &eyeAdjustment);
                        *eye = *eyeNext;
                    }
                }
            } else {
                break;
            }
            FALLTHROUGH;
        case 2:
            spAC = playerPosRot->pos;
            spAC.y += playerYOffset + roData->yOffset;

            Camera_LERPCeilVec3f(&spAC, at, 0.25f, 0.25f, 0.1f);
            doorParams->timer2--;
            if (doorParams->timer2 <= 0) {
                camera->animState++;
                rwData->targetYaw = rwData->targetYaw - 0x7FFF;
            } else {
                break;
            }
            FALLTHROUGH;
        case 3:
            spAC = playerPosRot->pos;
            spAC.y += (playerYOffset + roData->yOffset);
            Camera_LERPCeilVec3f(&spAC, at, 0.5f, 0.5f, 0.1f);
            eyeAdjustment.pitch = Camera_LERPCeilS(0xAAA, atEyeOffsetGeo.pitch, 0.3f, 0xA);
            eyeAdjustment.yaw = Camera_LERPCeilS(rwData->targetYaw, atEyeOffsetGeo.yaw, 0.3f, 0xA);
            eyeAdjustment.r = Camera_LERPCeilF(60.0f, atEyeOffsetGeo.r, 0.3f, 1.0f);
            Camera_Vec3fVecSphGeoAdd(eyeNext, at, &eyeAdjustment);
            *eye = *eyeNext;
            doorParams->timer3--;
            if (doorParams->timer3 <= 0) {
                camera->animState++;
            } else {
                break;
            }
            FALLTHROUGH;
        case 4:
            camera->animState++;
            FALLTHROUGH;
        default:
            camera->stateFlags |= (CAM_STATE_4 | CAM_STATE_10);
            sCameraInterfaceFlags = CAM_INTERFACE_FLAGS(CAM_LETTERBOX_NONE, CAM_HUD_VISIBILITY_50, 0);

            if (camera->xzSpeed > 0.001f || CHECK_BTN_ALL(D_8015BD7C->state.input[0].press.button, BTN_A) ||
                CHECK_BTN_ALL(D_8015BD7C->state.input[0].press.button, BTN_B) ||
                CHECK_BTN_ALL(D_8015BD7C->state.input[0].press.button, BTN_CLEFT) ||
                CHECK_BTN_ALL(D_8015BD7C->state.input[0].press.button, BTN_CDOWN) ||
                CHECK_BTN_ALL(D_8015BD7C->state.input[0].press.button, BTN_CUP) ||
                CHECK_BTN_ALL(D_8015BD7C->state.input[0].press.button, BTN_CRIGHT) ||
                CHECK_BTN_ALL(D_8015BD7C->state.input[0].press.button, BTN_R) ||
                CHECK_BTN_ALL(D_8015BD7C->state.input[0].press.button, BTN_Z) ||
                (roData->interfaceFlags & SPECIAL9_FLAG_3)) {

                Camera_ChangeSettingFlags(camera, camera->prevSetting, 2);
                camera->stateFlags |= (CAM_STATE_1 | CAM_STATE_2);
            }
            break;
    }
    if (1) {}
    spAC = playerPosRot->pos;
    spAC.y += playerYOffset;
    camera->dist = OLib_Vec3fDist(&spAC, eye);
    camera->posOffset.x = camera->at.x - playerPosRot->pos.x;
    camera->posOffset.y = camera->at.y - playerPosRot->pos.y;
    camera->posOffset.z = camera->at.z - playerPosRot->pos.z;
    return true;
}

Camera* Camera_Create(View* view, CollisionContext* colCtx, PlayState* play) {
    Camera* newCamera = ZeldaArena_MallocDebug(sizeof(*newCamera), "../z_camera.c", 9370);

    if (newCamera != NULL) {
        osSyncPrintf(VT_FGCOL(BLUE) "camera: create --- allocate %d byte" VT_RST "\n", sizeof(*newCamera) * 4);
        Camera_Init(newCamera, view, colCtx, play);
    } else {
        osSyncPrintf(VT_COL(RED, WHITE) "camera: create: not enough memory\n" VT_RST);
    }
    return newCamera;
}

void Camera_Destroy(Camera* camera) {
    if (camera != NULL) {
        osSyncPrintf(VT_FGCOL(BLUE) "camera: destroy ---" VT_RST "\n");
        ZeldaArena_FreeDebug(camera, "../z_camera.c", 9391);
    } else {
        osSyncPrintf(VT_COL(YELLOW, BLACK) "camera: destroy: already cleared\n" VT_RST);
    }
}

void Camera_Init(Camera* camera, View* view, CollisionContext* colCtx, PlayState* play) {
    Camera* camP;
    s32 i;
    s16 curUID;
    s16 j;

    __osMemset(camera, 0, sizeof(Camera));
    if (sInitRegs) {
        for (i = 0; i < sOREGInitCnt; i++) {
            OREG(i) = sOREGInit[i];
        }

        for (i = 0; i < sCamDataRegsInitCount; i++) {
            R_CAM_DATA(i) = sCamDataRegsInit[i];
        }

        DbCamera_Reset(camera, &D_8015BD80);
        sInitRegs = false;
        PREG(88) = -1;
    }
    camera->play = D_8015BD7C = play;
    DbCamera_Init(&D_8015BD80, camera);
    curUID = sNextUID;
    sNextUID++;
    while (curUID != 0) {
        if (curUID == 0) {
            sNextUID++;
        }

        for (j = 0; j < NUM_CAMS; j++) {
            camP = camera->play->cameraPtrs[j];
            if (camP != NULL && curUID == camP->uid) {
                break;
            }
        }

        if (j == 4) {
            break;
        }

        curUID = sNextUID++;
    }

    // ~ 90 degrees
    camera->inputDir.y = 0x3FFF;
    camera->uid = curUID;
    camera->camDir = camera->inputDir;
    camera->rUpdateRateInv = 10.0f;
    camera->yawUpdateRateInv = 10.0f;
    camera->up.x = 0.0f;
    camera->up.y = 1.0f;
    camera->up.z = 0.0f;
    camera->fov = 60.0f;
    camera->pitchUpdateRateInv = R_CAM_DEFA_PHI_UPDRATE;
    camera->xzOffsetUpdateRate = CAM_DATA_SCALED(OREG(2));
    camera->yOffsetUpdateRate = CAM_DATA_SCALED(OREG(3));
    camera->fovUpdateRate = CAM_DATA_SCALED(OREG(4));
    sCameraLetterboxSize = 32;
    sCameraInterfaceAlpha = 0;
    camera->stateFlags = 0;
    camera->setting = camera->prevSetting = CAM_SET_FREE0;
    camera->bgCamIndex = camera->prevBgCamIndex = -1;
    camera->mode = 0;
    camera->bgId = BGCHECK_SCENE;
    camera->csId = 0x7FFF;
    camera->timer = -1;
    camera->stateFlags |= CAM_STATE_14;

    camera->up.y = 1.0f;
    camera->up.z = camera->up.x = 0.0f;
    camera->skyboxOffset.x = camera->skyboxOffset.y = camera->skyboxOffset.z = 0;
    camera->atLERPStepScale = 1;
    sCameraInterfaceFlags = CAM_INTERFACE_FLAGS(CAM_LETTERBOX_IGNORE, CAM_HUD_VISIBILITY_IGNORE, 0);
    sDbgModeIdx = -1;
    D_8011D3F0 = 3;
    osSyncPrintf(VT_FGCOL(BLUE) "camera: initialize --- " VT_RST " UID %d\n", camera->uid);
}

void func_80057FC4(Camera* camera) {
    if (camera != &camera->play->mainCamera) {
        camera->prevSetting = camera->setting = CAM_SET_FREE0;
        camera->stateFlags &= ~CAM_STATE_2;
    } else if (camera->play->roomCtx.curRoom.meshHeader->base.type != MESH_HEADER_TYPE_1) {
        switch (camera->play->roomCtx.curRoom.behaviorType1) {
            case ROOM_BEHAVIOR_TYPE1_1:
                Camera_ChangeDoorCam(camera, NULL, -99, 0, 0, 18, 10);
                camera->prevSetting = camera->setting = CAM_SET_DUNGEON0;
                break;
            case ROOM_BEHAVIOR_TYPE1_0:
                osSyncPrintf("camera: room type: default set field\n");
                Camera_ChangeDoorCam(camera, NULL, -99, 0, 0, 18, 10);
                camera->prevSetting = camera->setting = CAM_SET_NORMAL0;
                break;
            default:
                osSyncPrintf("camera: room type: default set etc (%d)\n", camera->play->roomCtx.curRoom.behaviorType1);
                Camera_ChangeDoorCam(camera, NULL, -99, 0, 0, 18, 10);
                camera->prevSetting = camera->setting = CAM_SET_NORMAL0;
                camera->stateFlags |= CAM_STATE_2;
                break;
        }
    } else {
        osSyncPrintf("camera: room type: prerender\n");
        camera->prevSetting = camera->setting = CAM_SET_FREE0;
        camera->stateFlags &= ~CAM_STATE_2;
    }
}

void Camera_Stub80058140(Camera* camera) {
}

void Camera_InitPlayerSettings(Camera* camera, Player* player) {
    PosRot playerPosShape;
    VecSph eyeNextAtOffset;
    s32 bgId;
    Vec3f floorPos;
    s32 upXZ;
    f32 playerYOffset;
    Vec3f* eye = &camera->eye;
    Vec3f* at = &camera->at;
    Vec3f* eyeNext = &camera->eyeNext;

    Actor_GetWorldPosShapeRot(&playerPosShape, &player->actor);
    playerYOffset = Player_GetHeight(player);
    camera->player = player;
    camera->playerPosRot = playerPosShape;
    camera->dist = eyeNextAtOffset.r = 180.0f;
    camera->inputDir.y = playerPosShape.rot.y;
    eyeNextAtOffset.yaw = camera->inputDir.y - 0x7FFF;
    camera->inputDir.x = eyeNextAtOffset.pitch = 0x71C;
    camera->inputDir.z = 0;
    camera->camDir = camera->inputDir;
    camera->xzSpeed = 0.0f;
    camera->playerPosDelta.y = 0.0f;
    camera->at = playerPosShape.pos;
    camera->at.y += playerYOffset;

    camera->posOffset.x = 0;
    camera->posOffset.y = playerYOffset;
    camera->posOffset.z = 0;

    Camera_Vec3fVecSphGeoAdd(eyeNext, at, &eyeNextAtOffset);
    *eye = *eyeNext;
    camera->roll = 0;

    upXZ = 0;
    camera->up.z = upXZ;
    camera->up.y = 1.0f;
    camera->up.x = upXZ;

    if (Camera_GetFloorYNorm(camera, &floorPos, at, &bgId) != BGCHECK_Y_MIN) {
        camera->bgId = bgId;
    }

    camera->bgCamIndexBeforeUnderwater = -1;
    camera->waterCamSetting = -1;
    camera->stateFlags |= CAM_STATE_2;

    if (camera == &camera->play->mainCamera) {
        sCameraInterfaceFlags =
            CAM_INTERFACE_FLAGS(CAM_LETTERBOX_LARGE | CAM_LETTERBOX_INSTANT, CAM_HUD_VISIBILITY_2, 0);
    } else {
        sCameraInterfaceFlags = CAM_INTERFACE_FLAGS(CAM_LETTERBOX_NONE, CAM_HUD_VISIBILITY_50, 0);
    }

    func_80057FC4(camera);
    camera->behaviorFlags = 0;
    camera->viewFlags = 0;
    camera->nextBgCamIndex = -1;
    camera->atLERPStepScale = 1.0f;
    Camera_CopyDataToRegs(camera, camera->mode);
    Camera_QRegInit();
    osSyncPrintf(VT_FGCOL(BLUE) "camera: personalize ---" VT_RST "\n");

    if (camera->camId == CAM_ID_MAIN) {
        Camera_UpdateWater(camera);
    }
}

s16 Camera_ChangeStatus(Camera* camera, s16 status) {
    CameraModeValue* values;
    CameraModeValue* valueP;
    s32 i;

    if (PREG(82)) {
        osSyncPrintf("camera: change camera status: cond %c%c\n", status == CAM_STAT_ACTIVE ? 'o' : 'x',
                     camera->status != CAM_STAT_ACTIVE ? 'o' : 'x');
    }

    if (PREG(82)) {
        osSyncPrintf("camera: res: stat (%d/%d/%d)\n", camera->camId, camera->setting, camera->mode);
    }

    if (status == CAM_STAT_ACTIVE && camera->status != CAM_STAT_ACTIVE) {
        values = sCameraSettings[camera->setting].cameraModes[camera->mode].values;
        for (i = 0; i < sCameraSettings[camera->setting].cameraModes[camera->mode].valueCnt; i++) {
            valueP = &values[i];
            R_CAM_DATA(valueP->dataType) = valueP->val;
            if (PREG(82)) {
                osSyncPrintf("camera: change camera status: PREG(%02d) = %d\n", valueP->dataType, valueP->val);
            }
        }
    }
    camera->status = status;
    return camera->status;
}

void Camera_PrintSettings(Camera* camera) {
    char sp58[8];
    char sp50[8];
    char sp48[8];
    s32 i;

    if ((OREG(0) & 1) && (camera->play->activeCamId == camera->camId) && !gDbgCamEnabled) {
        for (i = 0; i < NUM_CAMS; i++) {
            if (camera->play->cameraPtrs[i] == NULL) {
                sp58[i] = '-';
                sp48[i] = ' ';
            } else {
                switch (camera->play->cameraPtrs[i]->status) {
                    case 0:
                        sp58[i] = 'c';
                        break;
                    case 1:
                        sp58[i] = 'w';
                        break;
                    case 3:
                        sp58[i] = 's';
                        break;
                    case 7:
                        sp58[i] = 'a';
                        break;
                    case 0x100:
                        sp58[i] = 'd';
                        break;
                    default:
                        sp58[i] = '*';
                        break;
                }
            }
            sp48[i] = ' ';
        }
        sp58[i] = '\0';
        sp48[i] = '\0';

        sp48[camera->play->activeCamId] = 'a';
        func_8006376C(3, 0x16, 5, sp58);
        func_8006376C(3, 0x16, 1, sp48);
        func_8006376C(3, 0x17, 5, "S:");
        func_8006376C(5, 0x17, 4, sCameraSettingNames[camera->setting]);
        func_8006376C(3, 0x18, 5, "M:");
        func_8006376C(5, 0x18, 4, sCameraModeNames[camera->mode]);
        func_8006376C(3, 0x19, 5, "F:");
        func_8006376C(5, 0x19, 4,
                      sCameraFunctionNames[sCameraSettings[camera->setting].cameraModes[camera->mode].funcIdx]);

        i = 0;
        if (camera->bgCamIndex < 0) {
            sp50[i++] = '-';
        }

        //! @bug: this code was clearly meaning to print `abs(camera->bgCamIndex)` as a
        //! one-or-two-digit number, instead of `i`.
        // "sp50[i++] = ..." matches here, but is undefined behavior due to conflicting
        // reads/writes between sequence points, triggering warnings. Work around by
        // putting i++ afterwards while on the same line.
        // clang-format off
        if (camera->bgCamIndex / 10 != 0) {
            sp50[i] = i / 10 + '0'; i++;
        }
        sp50[i] = i % 10 + '0'; i++;
        // clang-format on

        sp50[i++] = ' ';
        sp50[i++] = ' ';
        sp50[i++] = ' ';
        sp50[i++] = ' ';
        sp50[i] = '\0';
        func_8006376C(3, 26, 5, "I:");
        func_8006376C(5, 26, 4, sp50);
    }
}

s32 Camera_UpdateWater(Camera* camera) {
    f32 waterY;
    s16 newQuakeId;
    s32 waterLightsIndex;
    s32* waterCamSetting = &camera->waterCamSetting;
    s16 waterBgCamIndex;
    s16* quakeId = (s16*)&camera->waterQuakeId;
    Player* player = camera->player;
    s16 prevBgId;

    if (!(camera->stateFlags & CAM_STATE_1) || sCameraSettings[camera->setting].unk_00 & 0x40000000) {
        return 0;
    }

    if (camera->stateFlags & CAM_STATE_9) {
        if (player->stateFlags2 & PLAYER_STATE2_11) {
            Camera_ChangeSettingFlags(camera, CAM_SET_PIVOT_WATER_SURFACE, 6);
            camera->stateFlags |= CAM_STATE_15;
        } else if (camera->stateFlags & CAM_STATE_15) {
            Camera_ChangeSettingFlags(camera, *waterCamSetting, 6);
            camera->stateFlags &= ~CAM_STATE_15;
        }
    }
    if (!(camera->stateFlags & CAM_STATE_15)) {
        if (waterBgCamIndex = Camera_GetWaterBoxBgCamIndex(camera, &waterY), waterBgCamIndex == -2) {
            // No camera data index
            if (!(camera->stateFlags & CAM_STATE_9)) {
                camera->stateFlags |= CAM_STATE_9;
                camera->waterYPos = waterY;
                camera->bgCamIndexBeforeUnderwater = camera->bgCamIndex;
                *quakeId = -1;
            }
            if (camera->playerGroundY != camera->playerPosRot.pos.y) {
                prevBgId = camera->bgId;
                camera->bgId = BGCHECK_SCENE;
                Camera_ChangeSettingFlags(camera, CAM_SET_NORMAL3, 2);
                *waterCamSetting = camera->setting;
                camera->bgId = prevBgId;
                camera->bgCamIndex = -2;
            }
        } else if (waterBgCamIndex != -1) {
            // player is in a water box
            if (!(camera->stateFlags & CAM_STATE_9)) {
                camera->stateFlags |= CAM_STATE_9;
                camera->waterYPos = waterY;
                camera->bgCamIndexBeforeUnderwater = camera->bgCamIndex;
                *quakeId = -1;
            }
            if (camera->playerGroundY != camera->playerPosRot.pos.y) {
                prevBgId = camera->bgId;
                camera->bgId = BGCHECK_SCENE;
                Camera_ChangeBgCamIndex(camera, waterBgCamIndex);
                *waterCamSetting = camera->setting;
                camera->bgId = prevBgId;
            }
        } else if (camera->stateFlags & CAM_STATE_9) {
            // player is out of a water box.
            osSyncPrintf("camera: water: off\n");
            camera->stateFlags &= ~CAM_STATE_9;
            prevBgId = camera->bgId;
            camera->bgId = BGCHECK_SCENE;
            if (camera->bgCamIndexBeforeUnderwater < 0) {
                func_80057FC4(camera);
                camera->bgCamIndex = -1;
            } else {
                Camera_ChangeBgCamIndex(camera, camera->bgCamIndexBeforeUnderwater);
            }
            camera->bgId = prevBgId;
        }
    }

    if (waterY = Camera_GetWaterSurface(camera, &camera->eye, &waterLightsIndex), waterY != BGCHECK_Y_MIN) {
        camera->waterYPos = waterY;
        if (!(camera->stateFlags & CAM_STATE_8)) {
            camera->stateFlags |= CAM_STATE_8;
            osSyncPrintf("kankyo changed water, sound on\n");
            Environment_EnableUnderwaterLights(camera->play, waterLightsIndex);
            camera->waterDistortionTimer = 80;
        }

        Audio_SetExtraFilter(0x20);

        if (PREG(81)) {
            Quake_RemoveFromIdx(*quakeId);
            *quakeId = -1;
            PREG(81) = 0;
        }

        if ((*quakeId == -1) || (Quake_GetCountdown(*quakeId) == 0xA)) {
            if (*quakeId = newQuakeId = Quake_Add(camera, 5U), newQuakeId != 0) {
                Quake_SetSpeed(*quakeId, 550);
                Quake_SetQuakeValues(*quakeId, 1, 1, 180, 0);
                Quake_SetCountdown(*quakeId, 1000);
            }
        }

        if (camera->waterDistortionTimer > 0) {
            camera->waterDistortionTimer--;
            camera->distortionFlags |= DISTORTION_UNDERWATER_STRONG;
        } else if (camera->play->sceneId == SCENE_TURIBORI) {
            camera->distortionFlags |= DISTORTION_UNDERWATER_FISHING;
        } else {
            camera->distortionFlags |= DISTORTION_UNDERWATER_WEAK;
        }
    } else {
        if (camera->stateFlags & CAM_STATE_8) {
            camera->stateFlags &= ~CAM_STATE_8;
            osSyncPrintf("kankyo changed water off, sound off\n");
            Environment_DisableUnderwaterLights(camera->play);
            if (*quakeId != 0) {
                Quake_RemoveFromIdx(*quakeId);
            }
            camera->waterDistortionTimer = 0;
            camera->distortionFlags = 0;
        }
        Audio_SetExtraFilter(0);
    }
    //! @bug: doesn't always return a value, but sometimes does.
}

s32 Camera_UpdateHotRoom(Camera* camera) {
    camera->distortionFlags &= ~DISTORTION_HOT_ROOM;
    if (camera->play->roomCtx.curRoom.behaviorType2 == ROOM_BEHAVIOR_TYPE2_3) {
        camera->distortionFlags |= DISTORTION_HOT_ROOM;
    }

    return 1;
}

s32 Camera_DbgChangeMode(Camera* camera) {
    s32 changeDir = 0;

    if (!gDbgCamEnabled && camera->play->activeCamId == CAM_ID_MAIN) {
        if (CHECK_BTN_ALL(D_8015BD7C->state.input[2].press.button, BTN_CUP)) {
            osSyncPrintf("attention sound URGENCY\n");
            func_80078884(NA_SE_SY_ATTENTION_URGENCY);
        }
        if (CHECK_BTN_ALL(D_8015BD7C->state.input[2].press.button, BTN_CDOWN)) {
            osSyncPrintf("attention sound NORMAL\n");
            func_80078884(NA_SE_SY_ATTENTION_ON);
        }

        if (CHECK_BTN_ALL(D_8015BD7C->state.input[2].press.button, BTN_CRIGHT)) {
            changeDir = 1;
        }
        if (CHECK_BTN_ALL(D_8015BD7C->state.input[2].press.button, BTN_CLEFT)) {
            changeDir = -1;
        }
        if (changeDir != 0) {
            sDbgModeIdx = (sDbgModeIdx + changeDir) % 6;
            if (Camera_ChangeSetting(camera, D_8011DAFC[sDbgModeIdx]) > 0) {
                osSyncPrintf("camera: force change SET to %s!\n", sCameraSettingNames[D_8011DAFC[sDbgModeIdx]]);
            }
        }
    }
    return true;
}

void Camera_UpdateDistortion(Camera* camera) {
    static s16 depthPhase = 0x3F0;
    static s16 screenPlanePhase = 0x156;
    f32 scaleFactor;
    f32 speedFactor;
    f32 depthPhaseStep;
    f32 screenPlanePhaseStep;
    s32 pad[5];
    f32 xScale;
    f32 yScale;
    f32 zScale;
    f32 speed;

    if (camera->distortionFlags != 0) {
        if (camera->distortionFlags & DISTORTION_UNDERWATER_MEDIUM) {
            depthPhaseStep = 0.0f;
            screenPlanePhaseStep = 170.0f;

            xScale = -0.01f;
            yScale = 0.01f;
            zScale = 0.0f;

            speed = 0.6f;
            scaleFactor = camera->waterDistortionTimer / 60.0f;
            speedFactor = 1.0f;
        } else if (camera->distortionFlags & DISTORTION_UNDERWATER_STRONG) {
            depthPhaseStep = 248.0f;
            screenPlanePhaseStep = -90.0f;

            xScale = -0.3f;
            yScale = 0.3f;
            zScale = 0.2f;

            speed = 0.2f;
            scaleFactor = camera->waterDistortionTimer / 80.0f;
            speedFactor = 1.0f;
        } else if (camera->distortionFlags & DISTORTION_UNDERWATER_WEAK) {
            depthPhaseStep = 359.2f;
            screenPlanePhaseStep = -18.5f;

            xScale = 0.09f;
            yScale = 0.09f;
            zScale = 0.01f;

            speed = 0.08f;
            scaleFactor =
                (((camera->waterYPos - camera->eye.y) > 150.0f ? 1.0f : (camera->waterYPos - camera->eye.y) / 150.0f) *
                 0.45f) +
                (camera->speedRatio * 0.45f);
            speedFactor = scaleFactor;
        } else if (camera->distortionFlags & DISTORTION_HOT_ROOM) {
            // Gives the hot-room a small mirage-like appearance
            depthPhaseStep = 0.0f;
            screenPlanePhaseStep = 150.0f;

            xScale = -0.01f;
            yScale = 0.01f;
            zScale = 0.01f;

            speed = 0.6f;
            speedFactor = 1.0f;
            scaleFactor = 1.0f;
        } else {
            // DISTORTION_UNDERWATER_FISHING
            return;
        }

        depthPhase += CAM_DEG_TO_BINANG(depthPhaseStep);
        screenPlanePhase += CAM_DEG_TO_BINANG(screenPlanePhaseStep);

        View_SetDistortionOrientation(&camera->play->view, Math_CosS(depthPhase) * 0.0f, Math_SinS(depthPhase) * 0.0f,
                                      Math_SinS(screenPlanePhase) * 0.0f);
        View_SetDistortionScale(&camera->play->view, Math_SinS(screenPlanePhase) * (xScale * scaleFactor) + 1.0f,
                                Math_CosS(screenPlanePhase) * (yScale * scaleFactor) + 1.0f,
                                Math_CosS(depthPhase) * (zScale * scaleFactor) + 1.0f);
        View_SetDistortionSpeed(&camera->play->view, speed * speedFactor);

        camera->stateFlags |= CAM_STATE_6;

    } else if (camera->stateFlags & CAM_STATE_6) {
        View_ClearDistortion(&camera->play->view);
        camera->stateFlags &= ~CAM_STATE_6;
    }
}

Vec3s Camera_Update(Camera* camera) {
    static s32 sOOBTimer = 0;
    Vec3f viewAt;
    Vec3f viewEye;
    Vec3f viewUp;
    f32 viewFov;
    Vec3f spAC;
    s32 bgId;
    f32 playerGroundY;
    f32 playerXZSpeed;
    VecSph eyeAtAngle;
    s16 bgCamIndex;
    PosRot curPlayerPosRot;
    QuakeCamCalc quake;
    Player* player;

    player = camera->play->cameraPtrs[CAM_ID_MAIN]->player;

    if (R_DBG_CAM_UPDATE) {
        osSyncPrintf("camera: in %x\n", camera);
    }

    if (camera->status == CAM_STAT_CUT) {
        if (R_DBG_CAM_UPDATE) {
            osSyncPrintf("camera: cut out %x\n", camera);
        }
        return camera->inputDir;
    }

    sUpdateCameraDirection = false;

    if (camera->player != NULL) {
        Actor_GetWorldPosShapeRot(&curPlayerPosRot, &camera->player->actor);
        camera->xzSpeed = playerXZSpeed = OLib_Vec3fDistXZ(&curPlayerPosRot.pos, &camera->playerPosRot.pos);

        camera->speedRatio =
            OLib_ClampMaxDist(playerXZSpeed / (func_8002DCE4(camera->player) * CAM_DATA_SCALED(OREG(8))), 1.0f);
        camera->playerPosDelta.x = curPlayerPosRot.pos.x - camera->playerPosRot.pos.x;
        camera->playerPosDelta.y = curPlayerPosRot.pos.y - camera->playerPosRot.pos.y;
        camera->playerPosDelta.z = curPlayerPosRot.pos.z - camera->playerPosRot.pos.z;
        spAC = curPlayerPosRot.pos;
        spAC.y += Player_GetHeight(camera->player);

        playerGroundY = BgCheck_EntityRaycastFloor5(camera->play, &camera->play->colCtx, &playerFloorPoly, &bgId,
                                                    &camera->player->actor, &spAC);
        if (playerGroundY != BGCHECK_Y_MIN) {
            // player is above ground.
            sOOBTimer = 0;
            camera->floorNorm.x = COLPOLY_GET_NORMAL(playerFloorPoly->normal.x);
            camera->floorNorm.y = COLPOLY_GET_NORMAL(playerFloorPoly->normal.y);
            camera->floorNorm.z = COLPOLY_GET_NORMAL(playerFloorPoly->normal.z);
            camera->bgId = bgId;
            camera->playerGroundY = playerGroundY;
        } else {
            // player is not above ground.
            sOOBTimer++;
            camera->floorNorm.x = 0.0;
            camera->floorNorm.y = 1.0f;
            camera->floorNorm.z = 0.0;
        }

        camera->playerPosRot = curPlayerPosRot;

        if (sOOBTimer < 200) {
            if (camera->status == CAM_STAT_ACTIVE) {
                Camera_UpdateWater(camera);
                Camera_UpdateHotRoom(camera);
            }

            if (!(camera->stateFlags & CAM_STATE_2)) {
                camera->nextBgCamIndex = -1;
            }

            if ((camera->stateFlags & CAM_STATE_0) && (camera->stateFlags & CAM_STATE_2) &&
                !(camera->stateFlags & CAM_STATE_10) &&
                (!(camera->stateFlags & CAM_STATE_9) || (player->currentBoots == PLAYER_BOOTS_IRON)) &&
                !(camera->stateFlags & CAM_STATE_15) && (playerGroundY != BGCHECK_Y_MIN)) {
                bgCamIndex = Camera_GetBgCamIndex(camera, &bgId, playerFloorPoly);
                if (bgCamIndex != -1) {
                    camera->nextBgId = bgId;
                    if (bgId == BGCHECK_SCENE) {
                        camera->nextBgCamIndex = bgCamIndex;
                    }
                }
            }

            if (camera->nextBgCamIndex != -1 && (fabsf(curPlayerPosRot.pos.y - playerGroundY) < 2.0f) &&
                (!(camera->stateFlags & CAM_STATE_9) || (player->currentBoots == PLAYER_BOOTS_IRON))) {
                camera->bgId = camera->nextBgId;
                Camera_ChangeBgCamIndex(camera, camera->nextBgCamIndex);
                camera->nextBgCamIndex = -1;
            }
        }
    }
    Camera_PrintSettings(camera);
    Camera_DbgChangeMode(camera);

    if (camera->status == CAM_STAT_WAIT) {
        if (R_DBG_CAM_UPDATE) {
            osSyncPrintf("camera: wait out %x\n", camera);
        }
        return camera->inputDir;
    }

    camera->behaviorFlags = 0;
    camera->stateFlags &= ~(CAM_STATE_10 | CAM_STATE_5);
    camera->stateFlags |= CAM_STATE_4;

    if (R_DBG_CAM_UPDATE) {
        osSyncPrintf("camera: engine (%d %d %d) %04x \n", camera->setting, camera->mode,
                     sCameraSettings[camera->setting].cameraModes[camera->mode].funcIdx, camera->stateFlags);
    }

    if (sOOBTimer < 200) {
        sCameraFunctions[sCameraSettings[camera->setting].cameraModes[camera->mode].funcIdx](camera);
    } else if (camera->player != NULL) {
        OLib_Vec3fDiffToVecSphGeo(&eyeAtAngle, &camera->at, &camera->eye);
        Camera_CalcAtDefault(camera, &eyeAtAngle, 0.0f, 0);
    }

    if (camera->status == CAM_STAT_ACTIVE) {
        if ((gSaveContext.gameMode != GAMEMODE_NORMAL) && (gSaveContext.gameMode != GAMEMODE_END_CREDITS)) {
            sCameraInterfaceFlags = CAM_INTERFACE_FLAGS(CAM_LETTERBOX_NONE, CAM_HUD_VISIBILITY_50, 0);
            Camera_UpdateInterface(sCameraInterfaceFlags);
        } else if ((D_8011D3F0 != 0) && (camera->camId == CAM_ID_MAIN)) {
            D_8011D3F0--;
            sCameraInterfaceFlags = CAM_INTERFACE_FLAGS(CAM_LETTERBOX_LARGE, CAM_HUD_VISIBILITY_2, 0);
            Camera_UpdateInterface(sCameraInterfaceFlags);
        } else if (camera->play->transitionMode != TRANS_MODE_OFF) {
            sCameraInterfaceFlags = CAM_INTERFACE_FLAGS(CAM_LETTERBOX_IGNORE, CAM_HUD_VISIBILITY_2, 0);
            Camera_UpdateInterface(sCameraInterfaceFlags);
        } else if (camera->play->csCtx.state != CS_STATE_IDLE) {
            sCameraInterfaceFlags = CAM_INTERFACE_FLAGS(CAM_LETTERBOX_LARGE, CAM_HUD_VISIBILITY_2, 0);
            Camera_UpdateInterface(sCameraInterfaceFlags);
        } else {
            Camera_UpdateInterface(sCameraInterfaceFlags);
        }
    }

    if (R_DBG_CAM_UPDATE) {
        osSyncPrintf("camera: shrink_and_bitem %x(%d)\n", sCameraInterfaceFlags, camera->play->transitionMode);
    }

    if (R_DBG_CAM_UPDATE) {
        osSyncPrintf("camera: engine (%s(%d) %s(%d) %s(%d)) ok!\n", &sCameraSettingNames[camera->setting],
                     camera->setting, &sCameraModeNames[camera->mode], camera->mode,
                     &sCameraFunctionNames[sCameraSettings[camera->setting].cameraModes[camera->mode].funcIdx],
                     sCameraSettings[camera->setting].cameraModes[camera->mode].funcIdx);
    }

    // enable/disable debug cam
    if (CHECK_BTN_ALL(D_8015BD7C->state.input[2].press.button, BTN_START)) {
        gDbgCamEnabled ^= 1;
        if (gDbgCamEnabled) {
            DbgCamera_Enable(&D_8015BD80, camera);
        } else if (camera->play->csCtx.state != CS_STATE_IDLE) {
            func_80064534(camera->play, &camera->play->csCtx);
        }
    }

    // Debug cam update
    if (gDbgCamEnabled) {
        camera->play->view.fovy = D_8015BD80.fov;
        DbCamera_Update(&D_8015BD80, camera);
        View_LookAt(&camera->play->view, &D_8015BD80.eye, &D_8015BD80.at, &D_8015BD80.unk_1C);
        if (R_DBG_CAM_UPDATE) {
            osSyncPrintf("camera: debug out\n");
        }
        return D_8015BD80.sub.unk_104A;
    }

    OREG(0) &= ~8;

    if (camera->status == CAM_STAT_UNK3) {
        return camera->inputDir;
    }

    // setting bgId to the ret of Quake_Calc, and checking that
    // is required, it doesn't make too much sense though.
    if ((bgId = Quake_Calc(camera, &quake), bgId != 0) && (camera->setting != CAM_SET_TURN_AROUND)) {
        viewAt.x = camera->at.x + quake.atOffset.x;
        viewAt.y = camera->at.y + quake.atOffset.y;
        viewAt.z = camera->at.z + quake.atOffset.z;
        viewEye.x = camera->eye.x + quake.eyeOffset.x;
        viewEye.y = camera->eye.y + quake.eyeOffset.y;
        viewEye.z = camera->eye.z + quake.eyeOffset.z;
        OLib_Vec3fDiffToVecSphGeo(&eyeAtAngle, &viewEye, &viewAt);
        Camera_CalcUpFromPitchYawRoll(&viewUp, eyeAtAngle.pitch + quake.rotZ, eyeAtAngle.yaw + quake.unk_1A,
                                      camera->roll);
        viewFov = camera->fov + CAM_BINANG_TO_DEG(quake.zoom);
    } else {
        viewAt = camera->at;
        viewEye = camera->eye;
        OLib_Vec3fDiffToVecSphGeo(&eyeAtAngle, &viewEye, &viewAt);
        Camera_CalcUpFromPitchYawRoll(&viewUp, eyeAtAngle.pitch, eyeAtAngle.yaw, camera->roll);
        viewFov = camera->fov;
    }

    if (camera->viewFlags & CAM_VIEW_UP) {
        camera->viewFlags &= ~CAM_VIEW_UP;
        viewUp = camera->up;
    } else {
        camera->up = viewUp;
    }

    camera->skyboxOffset = quake.eyeOffset;

    Camera_UpdateDistortion(camera);

    if ((camera->play->sceneId == SCENE_SPOT00) && (camera->fov < 59.0f)) {
        View_SetScale(&camera->play->view, 0.79f);
    } else {
        View_SetScale(&camera->play->view, 1.0f);
    }
    camera->play->view.fovy = viewFov;
    View_LookAt(&camera->play->view, &viewEye, &viewAt, &viewUp);
    camera->camDir.x = eyeAtAngle.pitch;
    camera->camDir.y = eyeAtAngle.yaw;
    camera->camDir.z = 0;

    if (sUpdateCameraDirection == 0) {
        camera->inputDir.x = eyeAtAngle.pitch;
        camera->inputDir.y = eyeAtAngle.yaw;
        camera->inputDir.z = 0;
    }

    if (PREG(81)) {
        osSyncPrintf("dir  (%d) %d(%f) %d(%f) 0(0) \n", sUpdateCameraDirection, camera->inputDir.x,
                     CAM_BINANG_TO_DEG(camera->inputDir.x), camera->inputDir.y, CAM_BINANG_TO_DEG(camera->inputDir.y));
        osSyncPrintf("real (%d) %d(%f) %d(%f) 0(0) \n", sUpdateCameraDirection, camera->camDir.x,
                     CAM_BINANG_TO_DEG(camera->camDir.x), camera->camDir.y, CAM_BINANG_TO_DEG(camera->camDir.y));
    }

    if (camera->timer != -1 && CHECK_BTN_ALL(D_8015BD7C->state.input[0].press.button, BTN_DRIGHT)) {
        camera->timer = 0;
    }

    if (R_DBG_CAM_UPDATE) {
        osSyncPrintf("camera: out (%f %f %f) (%f %f %f)\n", camera->at.x, camera->at.y, camera->at.z, camera->eye.x,
                     camera->eye.y, camera->eye.z);
        osSyncPrintf("camera: dir (%f %d(%f) %d(%f)) (%f)\n", eyeAtAngle.r, eyeAtAngle.pitch,
                     CAM_BINANG_TO_DEG(eyeAtAngle.pitch), eyeAtAngle.yaw, CAM_BINANG_TO_DEG(eyeAtAngle.yaw),
                     camera->fov);
        if (camera->player != NULL) {
            osSyncPrintf("camera: foot(%f %f %f) dist (%f)\n", curPlayerPosRot.pos.x, curPlayerPosRot.pos.y,
                         curPlayerPosRot.pos.z, camera->dist);
        }
    }

    return camera->inputDir;
}

/**
 * When the camera's timer is 0, change the camera to its parent
 */
void Camera_Finish(Camera* camera) {
    Camera* mainCam = camera->play->cameraPtrs[CAM_ID_MAIN];
    Player* player = GET_PLAYER(camera->play);

    if (camera->timer == 0) {
        Play_ChangeCameraStatus(camera->play, camera->parentCamId, CAM_STAT_ACTIVE);

        if ((camera->parentCamId == CAM_ID_MAIN) && (camera->csId != 0)) {
            player->actor.freezeTimer = 0;
            player->stateFlags1 &= ~PLAYER_STATE1_29;

            if (player->csMode != 0) {
                func_8002DF54(camera->play, &player->actor, 7);
                osSyncPrintf("camera: player demo end!!\n");
            }

            mainCam->stateFlags |= CAM_STATE_3;
        }

        if (CHILD_CAM(camera)->parentCamId == camera->camId) {
            CHILD_CAM(camera)->parentCamId = camera->parentCamId;
        }

        if (PARENT_CAM(camera)->childCamId == camera->camId) {
            PARENT_CAM(camera)->childCamId = camera->childCamId;
        }

        if (PARENT_CAM(camera)->camId == CAM_ID_MAIN) {
            PARENT_CAM(camera)->animState = 0;
        }

        camera->childCamId = camera->parentCamId = CAM_ID_MAIN;
        camera->timer = -1;
        camera->play->envCtx.fillScreen = false;

        Play_ClearCamera(camera->play, camera->camId);
    }
}

s32 func_8005A02C(Camera* camera) {
    camera->stateFlags |= (CAM_STATE_2 | CAM_STATE_3);
    camera->stateFlags &= ~(CAM_STATE_3 | CAM_STATE_12);
    return true;
}

s32 Camera_ChangeModeFlags(Camera* camera, s16 mode, u8 flags) {
    static s32 modeChangeFlags = 0;

    if (QREG(89)) {
        osSyncPrintf("+=+(%d)+=+ recive request -> %s\n", camera->play->state.frames, sCameraModeNames[mode]);
    }

    if ((camera->stateFlags & CAM_STATE_5) && (flags == 0)) {
        camera->behaviorFlags |= CAM_BEHAVIOR_MODE_2;
        return -1;
    }

    if (!((sCameraSettings[camera->setting].unk_00 & 0x3FFFFFFF) & (1 << mode))) {
        if (mode == CAM_MODE_FIRSTPERSON) {
            osSyncPrintf("camera: error sound\n");
            func_80078884(NA_SE_SY_ERROR);
        }

        if (camera->mode != CAM_MODE_NORMAL) {
            osSyncPrintf(VT_COL(YELLOW, BLACK) "camera: change camera mode: force NORMAL: %s %s refused\n" VT_RST,
                         sCameraSettingNames[camera->setting], sCameraModeNames[mode]);
            camera->mode = CAM_MODE_NORMAL;
            Camera_CopyDataToRegs(camera, camera->mode);
            func_8005A02C(camera);
            return 0xC0000000 | mode;
        } else {
            camera->behaviorFlags |= CAM_BEHAVIOR_MODE_2;
            camera->behaviorFlags |= CAM_BEHAVIOR_MODE_1;
            return 0;
        }
    } else {
        if (mode == camera->mode && flags == 0) {
            camera->behaviorFlags |= CAM_BEHAVIOR_MODE_2;
            camera->behaviorFlags |= CAM_BEHAVIOR_MODE_1;
            return -1;
        }
        camera->behaviorFlags |= CAM_BEHAVIOR_MODE_2;
        camera->behaviorFlags |= CAM_BEHAVIOR_MODE_1;
        Camera_CopyDataToRegs(camera, mode);
        modeChangeFlags = 0;
        switch (mode) {
            case CAM_MODE_FIRSTPERSON:
                modeChangeFlags = 0x20;
                break;
            case CAM_MODE_BATTLE:
                modeChangeFlags = 4;
                break;
            case CAM_MODE_FOLLOWTARGET:
                if (camera->target != NULL && camera->target->id != ACTOR_EN_BOOM) {
                    modeChangeFlags = 8;
                }
                break;
            case CAM_MODE_TARGET:
            case CAM_MODE_TALK:
            case CAM_MODE_BOWARROWZ:
            case CAM_MODE_HANGZ:
            case CAM_MODE_PUSHPULL:
                modeChangeFlags = 2;
                break;
        }

        switch (camera->mode) {
            case CAM_MODE_FIRSTPERSON:
                if (modeChangeFlags & 0x20) {
                    camera->animState = 10;
                }
                break;
            case CAM_MODE_TARGET:
                if (modeChangeFlags & 0x10) {
                    camera->animState = 10;
                }
                modeChangeFlags |= 1;
                break;
            case CAM_MODE_CHARGE:
                modeChangeFlags |= 1;
                break;
            case CAM_MODE_FOLLOWTARGET:
                if (modeChangeFlags & 8) {
                    camera->animState = 10;
                }
                modeChangeFlags |= 1;
                break;
            case CAM_MODE_BATTLE:
                if (modeChangeFlags & 4) {
                    camera->animState = 10;
                }
                modeChangeFlags |= 1;
                break;
            case CAM_MODE_BOWARROWZ:
            case CAM_MODE_HANGZ:
            case CAM_MODE_PUSHPULL:
                modeChangeFlags |= 1;
                break;
            case CAM_MODE_NORMAL:
                if (modeChangeFlags & 0x10) {
                    camera->animState = 10;
                }
                break;
        }
        modeChangeFlags &= ~0x10;
        if (camera->status == CAM_STAT_ACTIVE) {
            switch (modeChangeFlags) {
                case 1:
                    func_80078884(0);
                    break;
                case 2:
                    if (camera->play->roomCtx.curRoom.behaviorType1 == ROOM_BEHAVIOR_TYPE1_1) {
                        func_80078884(NA_SE_SY_ATTENTION_URGENCY);
                    } else {
                        func_80078884(NA_SE_SY_ATTENTION_ON);
                    }
                    break;
                case 4:
                    func_80078884(NA_SE_SY_ATTENTION_URGENCY);
                    break;
                case 8:
                    func_80078884(NA_SE_SY_ATTENTION_ON);
                    break;
            }
        }
        func_8005A02C(camera);
        camera->mode = mode;
        return 0x80000000 | mode;
    }
}

s32 Camera_ChangeMode(Camera* camera, s16 mode) {
    return Camera_ChangeModeFlags(camera, mode, 0);
}

s32 Camera_CheckValidMode(Camera* camera, s16 mode) {
    if (QREG(89) != 0) {
        osSyncPrintf("+=+=+=+ recive asking -> %s (%s)\n", sCameraModeNames[mode],
                     sCameraSettingNames[camera->setting]);
    }
    if (!(sCameraSettings[camera->setting].validModes & (1 << mode))) {
        return 0;
    } else if (mode == camera->mode) {
        return -1;
    } else {
        return mode | 0x80000000;
    }
}

s16 Camera_ChangeSettingFlags(Camera* camera, s16 setting, s16 flags) {
    if (camera->behaviorFlags & CAM_BEHAVIOR_SETTING_1) {
        if ((u32)((u32)(sCameraSettings[camera->setting].unk_00 & 0xF000000) >> 0x18) >=
            (u32)((u32)(sCameraSettings[setting].unk_00 & 0xF000000) >> 0x18)) {
            camera->behaviorFlags |= CAM_BEHAVIOR_SETTING_2;
            return -2;
        }
    }
    if (((setting == CAM_SET_MEADOW_BIRDS_EYE) || (setting == CAM_SET_MEADOW_UNUSED)) && LINK_IS_ADULT &&
<<<<<<< HEAD
        (camera->play->sceneNum == SCENE_SPOT05)) {
        camera->behaviorFlags |= CAM_BEHAVIOR_SETTING_2;
=======
        (camera->play->sceneId == SCENE_SPOT05)) {
        camera->unk_14A |= 0x10;
>>>>>>> fec5cd84
        return -5;
    }

    if (setting == CAM_SET_NONE || setting >= CAM_SET_MAX) {
        osSyncPrintf(VT_COL(RED, WHITE) "camera: error: illegal camera set (%d) !!!!\n" VT_RST, setting);
        return -99;
    }

    if ((setting == camera->setting) && !(flags & 1)) {
        camera->behaviorFlags |= CAM_BEHAVIOR_SETTING_2;
        if (!(flags & 2)) {
            camera->behaviorFlags |= CAM_BEHAVIOR_SETTING_1;
        }
        return -1;
    }

    camera->behaviorFlags |= CAM_BEHAVIOR_SETTING_2;
    if (!(flags & 2)) {
        camera->behaviorFlags |= CAM_BEHAVIOR_SETTING_1;
    }

    camera->stateFlags |= (CAM_STATE_2 | CAM_STATE_3);
    camera->stateFlags &= ~(CAM_STATE_3 | CAM_STATE_12);

    if (!(sCameraSettings[camera->setting].unk_00 & 0x40000000)) {
        camera->prevSetting = camera->setting;
    }

    if (flags & 8) {
        if (1) {}
        camera->bgCamIndex = camera->prevBgCamIndex;
        camera->prevBgCamIndex = -1;
    } else if (!(flags & 4)) {
        if (!(sCameraSettings[camera->setting].unk_00 & 0x40000000)) {
            camera->prevBgCamIndex = camera->bgCamIndex;
        }
        camera->bgCamIndex = -1;
    }

    camera->setting = setting;

    if (Camera_ChangeModeFlags(camera, camera->mode, 1) >= 0) {
        Camera_CopyDataToRegs(camera, camera->mode);
    }

    osSyncPrintf(VT_SGR("1") "%06u:" VT_RST " camera: change camera[%d] set %s\n", camera->play->state.frames,
                 camera->camId, sCameraSettingNames[camera->setting]);

    return setting;
}

s32 Camera_ChangeSetting(Camera* camera, s16 setting) {
    return Camera_ChangeSettingFlags(camera, setting, 0);
}

s32 Camera_ChangeBgCamIndex(Camera* camera, s32 bgCamIndex) {
    s16 newCameraSetting;
    s16 settingChangeSuccessful;

    if (bgCamIndex == -1 || bgCamIndex == camera->bgCamIndex) {
        camera->behaviorFlags |= CAM_BEHAVIOR_BG_2;
        return -1;
    }

    if (!(camera->behaviorFlags & CAM_BEHAVIOR_BG_2)) {
        newCameraSetting = Camera_GetBgCamSetting(camera, bgCamIndex);
        camera->behaviorFlags |= CAM_BEHAVIOR_BG_2;
        settingChangeSuccessful = Camera_ChangeSettingFlags(camera, newCameraSetting, 5) >= 0;
        if (settingChangeSuccessful || sCameraSettings[camera->setting].unk_00 & 0x80000000) {
            camera->bgCamIndex = bgCamIndex;
            camera->behaviorFlags |= CAM_BEHAVIOR_BG_1;
            Camera_CopyDataToRegs(camera, camera->mode);
        } else if (settingChangeSuccessful < -1) {
            //! @bug: This is likely checking the wrong value. The actual return of Camera_ChangeSettingFlags or
            // bgCamIndex would make more sense.
            osSyncPrintf(VT_COL(RED, WHITE) "camera: error: illegal camera ID (%d) !! (%d|%d|%d)\n" VT_RST, bgCamIndex,
                         camera->camId, BGCHECK_SCENE, newCameraSetting);
        }
        return 0x80000000 | bgCamIndex;
    }
}

Vec3s* Camera_GetInputDir(Vec3s* dst, Camera* camera) {
    if (gDbgCamEnabled) {
        *dst = D_8015BD80.sub.unk_104A;
        return dst;
    } else {
        *dst = camera->inputDir;
        return dst;
    }
}

s16 Camera_GetInputDirPitch(Camera* camera) {
    Vec3s dir;

    Camera_GetInputDir(&dir, camera);
    return dir.x;
}

s16 Camera_GetInputDirYaw(Camera* camera) {
    Vec3s dir;

    Camera_GetInputDir(&dir, camera);
    return dir.y;
}

Vec3s* Camera_GetCamDir(Vec3s* dst, Camera* camera) {
    if (gDbgCamEnabled) {
        *dst = D_8015BD80.sub.unk_104A;
        return dst;
    } else {
        *dst = camera->camDir;
        return dst;
    }
}

s16 Camera_GetCamDirPitch(Camera* camera) {
    Vec3s camDir;

    Camera_GetCamDir(&camDir, camera);
    return camDir.x;
}

s16 Camera_GetCamDirYaw(Camera* camera) {
    Vec3s camDir;

    Camera_GetCamDir(&camDir, camera);
    return camDir.y;
}

s32 Camera_AddQuake(Camera* camera, s32 arg1, s16 y, s32 countdown) {
    s16 quakeIdx;

    quakeIdx = Quake_Add(camera, 3);
    if (quakeIdx == 0) {
        return 0;
    }
    Quake_SetSpeed(quakeIdx, 0x61A8);
    Quake_SetQuakeValues(quakeIdx, y, 0, 0, 0);
    Quake_SetCountdown(quakeIdx, countdown);
    return 1;
}

s32 Camera_SetViewParam(Camera* camera, s32 viewFlag, void* param) {
    s32 pad[3];

    if (param != NULL) {
        switch (viewFlag) {
            case CAM_VIEW_AT:
                camera->viewFlags &= ~(CAM_VIEW_AT | CAM_VIEW_TARGET | CAM_VIEW_TARGET_POS);
                camera->at = *(Vec3f*)param;
                break;

            case CAM_VIEW_TARGET_POS:
                camera->viewFlags &= ~(CAM_VIEW_AT | CAM_VIEW_TARGET | CAM_VIEW_TARGET_POS);
                camera->targetPosRot.pos = *(Vec3f*)param;
                break;

            case CAM_VIEW_TARGET:
                if (camera->setting != CAM_SET_CS_C && camera->setting != CAM_SET_CS_ATTENTION) {
                    camera->target = (Actor*)param;
                    camera->viewFlags &= ~(CAM_VIEW_AT | CAM_VIEW_TARGET | CAM_VIEW_TARGET_POS);
                }
                break;

            case CAM_VIEW_EYE:
                camera->eye = camera->eyeNext = *(Vec3f*)param;
                break;

            case CAM_VIEW_UP:
                camera->up = *(Vec3f*)param;
                break;

            case CAM_VIEW_ROLL:
                camera->roll = CAM_DEG_TO_BINANG(*(f32*)param);
                break;

            case CAM_VIEW_FOV:
                camera->fov = *(f32*)param;
                break;

            default:
                return false;
        }
        camera->viewFlags |= viewFlag;
    } else {
        return false;
    }
    return true;
}

s32 Camera_UnsetViewFlag(Camera* camera, s16 viewFlag) {
    camera->viewFlags &= ~viewFlag;
    return true;
}

s32 Camera_OverwriteStateFlags(Camera* camera, s16 stateFlags) {
    camera->stateFlags = stateFlags;
    return true;
}

s32 Camera_ResetAnim(Camera* camera) {
    camera->animState = 0;
    return 1;
}

s32 Camera_SetCSParams(Camera* camera, CutsceneCameraPoint* atPoints, CutsceneCameraPoint* eyePoints, Player* player,
                       s16 relativeToPlayer) {
    PosRot playerPosRot;

    camera->data0 = atPoints;
    camera->data1 = eyePoints;
    camera->data2 = relativeToPlayer;

    if (camera->data2 != 0) {
        camera->player = player;
        Actor_GetWorldPosShapeRot(&playerPosRot, &player->actor);
        camera->playerPosRot = playerPosRot;

        camera->nextBgCamIndex = -1;
        camera->xzSpeed = 0.0f;
        camera->speedRatio = 0.0f;
    }

    return 1;
}

s16 Camera_SetStateFlag(Camera* camera, s16 stateFlag) {
    camera->stateFlags |= stateFlag;
    return camera->stateFlags;
}

s16 Camera_UnsetStateFlag(Camera* camera, s16 stateFlag) {
    camera->stateFlags &= ~stateFlag;
    return camera->stateFlags;
}

/**
 * A bgCamIndex of -99 will save the door params without changing the camera setting
 * A bgCamIndex of -1 uses the default door camera setting (CAM_SET_DOORC)
 * Otherwise, change the door camera setting by reading the bgCam indexed at bgCamIndex
 */
s32 Camera_ChangeDoorCam(Camera* camera, Actor* doorActor, s16 bgCamIndex, f32 arg3, s16 timer1, s16 timer2,
                         s16 timer3) {
    DoorParams* doorParams = &camera->paramData.doorParams;

    if ((camera->setting == CAM_SET_CS_ATTENTION) || (camera->setting == CAM_SET_DOORC)) {
        return 0;
    }

    doorParams->doorActor = doorActor;
    doorParams->timer1 = timer1;
    doorParams->timer2 = timer2;
    doorParams->timer3 = timer3;
    doorParams->bgCamIndex = bgCamIndex;

    if (bgCamIndex == -99) {
        Camera_CopyDataToRegs(camera, camera->mode);
        return -99;
    }

    if (bgCamIndex == -1) {
        Camera_ChangeSetting(camera, CAM_SET_DOORC);
        osSyncPrintf(".... change default door camera (set %d)\n", CAM_SET_DOORC);
    } else {
        s32 setting = Camera_GetBgCamSetting(camera, bgCamIndex);

        camera->behaviorFlags |= CAM_BEHAVIOR_BG_2;

        if (Camera_ChangeSetting(camera, setting) >= 0) {
            camera->bgCamIndex = bgCamIndex;
            camera->behaviorFlags |= CAM_BEHAVIOR_BG_1;
        }

        osSyncPrintf("....change door camera ID %d (set %d)\n", camera->bgCamIndex, camera->setting);
    }

    Camera_CopyDataToRegs(camera, camera->mode);
    return -1;
}

s32 Camera_Copy(Camera* dstCamera, Camera* srcCamera) {
    s32 pad;

    dstCamera->posOffset.x = 0.0f;
    dstCamera->posOffset.y = 0.0f;
    dstCamera->posOffset.z = 0.0f;
    dstCamera->atLERPStepScale = 0.1f;
    dstCamera->at = srcCamera->at;

    dstCamera->eye = dstCamera->eyeNext = srcCamera->eye;

    dstCamera->dist = OLib_Vec3fDist(&dstCamera->at, &dstCamera->eye);
    dstCamera->fov = srcCamera->fov;
    dstCamera->roll = srcCamera->roll;
    func_80043B60(dstCamera);

    if (dstCamera->player != NULL) {
        Actor_GetWorld(&dstCamera->playerPosRot, &dstCamera->player->actor);
        dstCamera->posOffset.x = dstCamera->at.x - dstCamera->playerPosRot.pos.x;
        dstCamera->posOffset.y = dstCamera->at.y - dstCamera->playerPosRot.pos.y;
        dstCamera->posOffset.z = dstCamera->at.z - dstCamera->playerPosRot.pos.z;
        dstCamera->dist = OLib_Vec3fDist(&dstCamera->playerPosRot.pos, &dstCamera->eye);
        dstCamera->xzOffsetUpdateRate = 1.0f;
        dstCamera->yOffsetUpdateRate = 1.0f;
    }
    return true;
}

s32 Camera_GetDbgCamEnabled(void) {
    return gDbgCamEnabled;
}

Vec3f* Camera_GetSkyboxOffset(Vec3f* dst, Camera* camera) {
    *dst = camera->skyboxOffset;
    return dst;
}

void Camera_SetCameraData(Camera* camera, s16 setDataFlags, void* data0, void* data1, s16 data2, s16 data3,
                          UNK_TYPE arg6) {
    if (setDataFlags & 0x1) {
        camera->data0 = data0;
    }

    if (setDataFlags & 0x2) {
        camera->data1 = data1;
    }

    if (setDataFlags & 0x4) {
        camera->data2 = data2;
    }

    if (setDataFlags & 0x8) {
        camera->data3 = data3;
    }

    if (setDataFlags & 0x10) {
        osSyncPrintf(VT_COL(RED, WHITE) "camera: setCameraData: last argument not alive!\n" VT_RST);
    }
}

s32 Camera_QRegInit(void) {
    if (!R_RELOAD_CAM_PARAMS) {
        QREG(2) = 1;
        QREG(10) = -1;
        QREG(11) = 100;
        QREG(12) = 80;
        QREG(20) = 90;
        QREG(21) = 10;
        QREG(22) = 10;
        QREG(23) = 50;
        QREG(24) = 6000;
        QREG(25) = 240;
        QREG(26) = 40;
        QREG(27) = 85;
        QREG(28) = 55;
        QREG(29) = 87;
        QREG(30) = 23;
        QREG(31) = 20;
        QREG(32) = 4;
        QREG(33) = 5;
        QREG(50) = 1;
        QREG(51) = 20;
        QREG(52) = 200;
        QREG(53) = 1;
        QREG(54) = 15;
        QREG(55) = 60;
        QREG(56) = 15;
        QREG(57) = 30;
        QREG(58) = 0;
    }

    QREG(65) = 50;
    return true;
}

s32 func_8005B198(void) {
    return D_8011D3AC;
}

s16 func_8005B1A4(Camera* camera) {
    camera->stateFlags |= CAM_STATE_3;

    if ((camera->camId == CAM_ID_MAIN) && (camera->play->activeCamId != CAM_ID_MAIN)) {
        GET_ACTIVE_CAM(camera->play)->stateFlags |= CAM_STATE_3;
        return camera->play->activeCamId;
    }

    return camera->camId;
}<|MERGE_RESOLUTION|>--- conflicted
+++ resolved
@@ -749,7 +749,6 @@
     return true;
 }
 
-<<<<<<< HEAD
 void Camera_UpdateInterface(s16 interfaceFlags) {
     s16 interfaceAlpha;
 
@@ -764,25 +763,6 @@
                 break;
 
             case CAM_LETTERBOX_LARGE:
-=======
-#define LETTERBOX_MASK (0xF000)
-#define LETTERBOX_SIZE_MASK (0x7000)
-#define LETTERBOX_INSTANT (0x8000)
-#define IFACE_ALPHA_MASK (0x0F00)
-
-void Camera_UpdateInterface(s16 flags) {
-    s16 interfaceAlpha;
-
-    if ((flags & LETTERBOX_MASK) != LETTERBOX_MASK) {
-        switch (flags & LETTERBOX_SIZE_MASK) {
-            case 0x1000:
-                sCameraLetterboxSize = 26;
-                break;
-            case 0x2000:
-                sCameraLetterboxSize = 27;
-                break;
-            case 0x3000:
->>>>>>> fec5cd84
                 sCameraLetterboxSize = 32;
                 break;
 
@@ -791,17 +771,10 @@
                 break;
         }
 
-<<<<<<< HEAD
         if (interfaceFlags & CAM_LETTERBOX_INSTANT) {
-            ShrinkWindow_SetCurrentVal(sCameraLetterboxSize);
-        } else {
-            ShrinkWindow_SetVal(sCameraLetterboxSize);
-=======
-        if (flags & LETTERBOX_INSTANT) {
             Letterbox_SetSize(sCameraLetterboxSize);
         } else {
             Letterbox_SetSizeTarget(sCameraLetterboxSize);
->>>>>>> fec5cd84
         }
     }
 
@@ -7919,13 +7892,8 @@
         }
     }
     if (((setting == CAM_SET_MEADOW_BIRDS_EYE) || (setting == CAM_SET_MEADOW_UNUSED)) && LINK_IS_ADULT &&
-<<<<<<< HEAD
-        (camera->play->sceneNum == SCENE_SPOT05)) {
+        (camera->play->sceneId == SCENE_SPOT05)) {
         camera->behaviorFlags |= CAM_BEHAVIOR_SETTING_2;
-=======
-        (camera->play->sceneId == SCENE_SPOT05)) {
-        camera->unk_14A |= 0x10;
->>>>>>> fec5cd84
         return -5;
     }
 
