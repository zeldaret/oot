--- conflicted
+++ resolved
@@ -7866,17 +7866,10 @@
             camera->unk_14A |= 4;
             Camera_CopyModeValuesToPREG(camera, camera->mode);
         } else if (settingChangeSuccessful < -1) {
-<<<<<<< HEAD
-            // @bug: This is likely checking the wrong value. The actual return of Camera_ChangeSettingFlags or
+            //! @bug: This is likely checking the wrong value. The actual return of Camera_ChangeSettingFlags or
             // bgCamDataId would make more sense.
             osSyncPrintf(VT_COL(RED, WHITE) "camera: error: illegal camera ID (%d) !! (%d|%d|%d)\n" VT_RST, bgCamDataId,
                          camera->camId, BGCHECK_SCENE, newCameraSetting);
-=======
-            //! @bug: This is likely checking the wrong value. The actual return of Camera_ChangeSettingFlags or
-            // camDataIdx would make more sense.
-            osSyncPrintf(VT_COL(RED, WHITE) "camera: error: illegal camera ID (%d) !! (%d|%d|%d)\n" VT_RST, camDataIdx,
-                         camera->thisIdx, 0x32, newCameraSetting);
->>>>>>> e53081df
         }
         return 0x80000000 | bgCamDataId;
     }
