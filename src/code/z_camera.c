#include <ultra64.h>
#include <global.h>
#include <vt.h>

s16 Camera_ChangeSetting(Camera*, s16, s16);
s32 Camera_ChangeMode(Camera* camera, s16 mode, u8 flags);
s32 Camera_ChangeModeDefaultFlags(Camera* camera, s16 mode);
s32 Camera_ChangeDataIdx(Camera* arg0, s32 arg1);
s32 func_800458D4(Camera* camera, VecSph* arg1, f32 arg2, f32* arg3, s16 arg4);
s16 func_80046CB4(Camera* camera, s16 arg1, s16 arg2, f32 arg3, f32 arg4);
s32 func_80045C74(Camera *camera, VecSph *arg1, f32 arg2, f32 *arg3, s16 arg4);

//#define NON_MATCHING

#include "z_camera_data.c"

/*===============================================================*/


f32 func_800437F0(f32 arg0, f32 arg1) {
    const f32 percent = 0.4f;
    f32 ret = fabsf(arg1);

    if (arg0 < ret) {
        ret = 1;
    } else if (ret < (f32)arg0 * (1 - percent)) { //! float cast needed to match
        ret = (SQ(arg1) * (1 - percent)) / SQ((1 - percent) * arg0);
    } else {
        ret = 1 - (0.4f * SQ(arg0 - ret)) / SQ(0.4f * arg0);
    }

    return ret;
}

/*
 * Performs linear interpoloation between `cur` and `target`.  If `cur` is within
 * `minDiff` units, The result is rounded up to `target`
*/
f32 Camera_LERPCeilF(f32 target, f32 cur, f32 stepScale, f32 minDiff) {
    f32 diff = target - cur;
    f32 step;
    f32 ret;

    if (fabsf(diff) >= minDiff) {
        step = diff * stepScale;
        ret = cur + step;
    } else {
        ret = target;
    }

    return ret;
}

/*
 * Performs linear interpoloation between `cur` and `target`.  If `cur` is within
 * `minDiff` units, The result is rounded down to `cur`
*/
f32 Camera_LERPFloorF(f32 target, f32 cur, f32 stepScale, f32 minDiff) {
    f32 diff = target - cur;
    f32 step;
    f32 ret;

    if (fabsf(diff) >= minDiff) {
        step = diff * stepScale;
        ret = cur + step;
    } else {
        ret = cur;
    }

    return ret;
}

/*
 * Performs linear interpoloation between `cur` and `target`.  If `cur` is within
 * `minDiff` units, The result is rounded up to `target`
*/
s16 Camera_LERPCeilS(s16 target, s16 cur, f32 stepScale, s16 minDiff) {
    s16 diff = target - cur;
    s16 step;
    s32 ret;

    if (ABS(diff) >= minDiff) {
        step = diff * stepScale + 0.5f;
        ret = cur + step;
    } else {
        ret = target;
    }

    return ret;
}

/*
 * Performs linear interpoloation between `cur` and `target`.  If `cur` is within
 * `minDiff` units, The result is rounded down to `cur`
*/
s16 Camera_LERPFloorS(s16 target, s16 cur, f32 stepScale, s16 minDiff) {
    s16 diff = target - cur;
    s16 step;
    s32 ret;

    if (ABS(diff) >= minDiff) {
        step = diff * stepScale + 0.5f;
        ret = cur + step;
    } else {
        ret = cur;
    }

    return ret;
}

/*
 * Performs linear interpoloation between `cur` and `target`.  If `cur` is within
 * `minDiff` units, The result is rounded up to `target`
*/
void Camera_LERPCeilVec3f(Vec3f* target, Vec3f* cur, f32 yStepScale, f32 xzStepScale, f32 minDiff) {
    cur->x = Camera_LERPCeilF(target->x, cur->x, xzStepScale, minDiff);
    cur->y = Camera_LERPCeilF(target->y, cur->y, yStepScale, minDiff);
    cur->z = Camera_LERPCeilF(target->z, cur->z, xzStepScale, minDiff);
}

void func_80043ABC(Camera* camera) {
    camera->yawUpdateRateInv = 100.0f;
    camera->pitchUpdateRateInv = R_CAM_DEFA_PHI_UPDRATE;
    camera->rUpdateRateInv = OREG(6);
    camera->xzOffsetUpdateRate = PCT(OREG(2));
    camera->yOffsetUpdateRate = PCT(OREG(3));
    camera->fovUpdateRate = PCT(OREG(4));
}

void func_80043B60(Camera* camera) {
    camera->rUpdateRateInv = OREG(27);
    camera->yawUpdateRateInv = OREG(27);
    camera->pitchUpdateRateInv = OREG(27);
    camera->xzOffsetUpdateRate = 0.001f;
    camera->yOffsetUpdateRate = 0.001f;
    camera->fovUpdateRate = 0.001f;
}

Vec3f* Camera_Vec3sToVec3f(Vec3f* dest, Vec3s* src) {
    Vec3f copy;

    copy.x = src->x;
    copy.y = src->y;
    copy.z = src->z;

    *dest = copy;
    return dest;
}

Vec3f* Camera_Vec3fVecSphAdd(Vec3f* dest, Vec3f* a, VecSph* b) {
    Vec3f copy, vecB;
    OLib_VecSphRot90ToVec3f(&vecB, b);

    copy.x = a->x + vecB.x;
    copy.y = a->y + vecB.y;
    copy.z = a->z + vecB.z;

    *dest = copy;
    return dest;
}

Vec3f* Camera_Vec3fScaleXYZFactor(Vec3f* dest, Vec3f* src, Vec3f* scale, f32 scaleFactor) {
    Vec3f copy;

    copy.x = src->x + (scale->x * scaleFactor);
    copy.y = src->y + (scale->y * scaleFactor);
    copy.z = src->z + (scale->z * scaleFactor);

    *dest = copy;
    return dest;
}

s32 func_80043D18(Camera* camera, Vec3f* arg1, struct_80043D18* arg2) {
    CollisionContext* colCtx;
    Vec3f sp68, sp5C, sp50;
    f32 temp_ret;
    CollisionPoly* sp48;
    s32 sp44;
    VecSph sp3C;

    colCtx = &camera->globalCtx->colCtx;
    OLib_Vec3fDiffToVecSphRot90(&sp3C, arg1, &arg2->unk_00);
    sp3C.r += 8.0f;
    Camera_Vec3fVecSphAdd(&sp5C, arg1, &sp3C);

    if (func_8003DD6C(colCtx, arg1, &sp5C, &sp68, &arg2->unk_18, 1, 1, 1, -1, &arg2->unk_24) == 0) {
        OLib_Vec3fDistNormalize(&sp50, arg1, &arg2->unk_00);

        arg2->unk_0C.x = -sp50.x;
        arg2->unk_0C.y = -sp50.y;
        arg2->unk_0C.z = -sp50.z;

        sp68 = arg2->unk_00;
        sp68.y += 5.0f;
        temp_ret = func_8003CCA4(colCtx, &sp48, &sp44, &sp68);

        if ((arg2->unk_00.y - temp_ret) > 5.0f) {
            arg2->unk_00.x += arg2->unk_0C.x;
            arg2->unk_00.y += arg2->unk_0C.y;
            arg2->unk_00.z += arg2->unk_0C.z;
            return 0;
        }

        arg2->unk_18 = sp48;
        sp68.y = temp_ret + 1.0f;
        arg2->unk_24 = sp44;
    }
    
    arg2->unk_0C.x = arg2->unk_18->norm.x * (1.f / 32767);
    arg2->unk_0C.y = arg2->unk_18->norm.y * (1.f / 32767);
    arg2->unk_0C.z = arg2->unk_18->norm.z * (1.f / 32767);
    arg2->unk_00.x = arg2->unk_0C.x + sp68.x;
    arg2->unk_00.y = arg2->unk_0C.y + sp68.y;
    arg2->unk_00.z = arg2->unk_0C.z + sp68.z;

    return sp44 + 1;
}

s32 func_80043F34(Camera* camera, Vec3f* arg1, Vec3f* arg2) {
    struct_80043D18 sp20;
    s32 ret;

    sp20.unk_00 = *arg2;
    ret = func_80043D18(camera, arg1, &sp20);
    *arg2 = sp20.unk_00;
    return ret;
}

s32 func_80043F94(Camera *camera, Vec3f *arg1, struct_80043D18 *arg2) {
    CollisionContext* colCtx;
    Vec3f sp78;
    Vec3f sp6C;
    Vec3f sp60;
    Vec3f sp54;
    f32 temp_f0;
    CollisionPoly *sp4C;
    s32 sp48;
    VecSph sp40;
    
    colCtx = &camera->globalCtx->colCtx;
    OLib_Vec3fDiffToVecSphRot90(&sp40, arg1, &arg2->unk_00);
    sp40.r += 8.0f;
    Camera_Vec3fVecSphAdd(&sp6C, arg1, &sp40);
    if (!func_8003DD6C(colCtx, arg1, &sp6C, &sp78, &arg2->unk_18, 1, 1, 1, -1, &arg2->unk_24)) {
        OLib_Vec3fDistNormalize(&sp60, arg1, &arg2->unk_00);
        arg2->unk_0C.x = -sp60.x;
        arg2->unk_0C.y = -sp60.y;
        arg2->unk_0C.z = -sp60.z;
        sp78 = arg2->unk_00;
        sp78.y += 5.0f;
        temp_f0 = func_8003CCA4(colCtx, &sp4C, &sp48, &sp78);
        if ((arg2->unk_00.y - temp_f0) > 5.0f) {
            arg2->unk_00.x += arg2->unk_0C.x;
            arg2->unk_00.y += arg2->unk_0C.y;
            arg2->unk_00.z += arg2->unk_0C.z;
            return 0;
        }
        arg2->unk_18 = sp4C;
        sp78.y = temp_f0 + 1.0f;;
        arg2->unk_24 = sp48;
    }
    arg2->unk_0C.x = arg2->unk_18->norm.x * (1.0f / 32767.0f);
    arg2->unk_0C.y = arg2->unk_18->norm.y * (1.0f / 32767.0f);
    arg2->unk_0C.z = arg2->unk_18->norm.z * (1.0f / 32767.0f);
    if ((0.5f < arg2->unk_0C.y) || (arg2->unk_0C.y < -0.8f)) {
        arg2->unk_00.x = arg2->unk_0C.x + sp78.x;
        arg2->unk_00.y = arg2->unk_0C.y + sp78.y;
        arg2->unk_00.z = arg2->unk_0C.z + sp78.z;
    } else if (playerFloorPoly != NULL) {
        sp54.x = playerFloorPoly->norm.x * (1.0f / 32767.0f);
        sp54.y = playerFloorPoly->norm.y * (1.0f / 32767.0f);
        sp54.z = playerFloorPoly->norm.z * (1.0f / 32767.0f);
        if (func_800CE15C(sp54.x, sp54.y, sp54.z, playerFloorPoly->dist, arg1, &sp6C, &sp78, 1)) {
            arg2->unk_0C = sp54;
            arg2->unk_18 = playerFloorPoly;
            arg2->unk_24 = camera->bgCheckId;
            arg2->unk_00.x = arg2->unk_0C.x + sp78.x;
            arg2->unk_00.y = arg2->unk_0C.y + sp78.y;
            arg2->unk_00.z = arg2->unk_0C.z + sp78.z;
        } else {
            OLib_Vec3fDistNormalize(&sp60, arg1, &arg2->unk_00);
            arg2->unk_0C.x = -sp60.x;
            arg2->unk_0C.y = -sp60.y;
            arg2->unk_0C.z = -sp60.z;
            arg2->unk_00.x += arg2->unk_0C.x;
            arg2->unk_00.y += arg2->unk_0C.y;
            arg2->unk_00.z += arg2->unk_0C.z;
            return 0;
        }
    }
    return 1;
}

void func_80044340(Camera* camera, Vec3f* arg1, Vec3f* arg2) {
    struct_80043D18 sp20;
    Vec3s unused;

    sp20.unk_00 = *arg2;
    func_80043F94(camera, arg1, &sp20);
    *arg2 = sp20.unk_00;
}

s32 func_800443A0(Camera* camera, Vec3f* arg1, Vec3f* arg2) {
    s32 pad;
    Vec3f sp40;
    s32 pad2;
    s32 sp38;
    CollisionPoly* sp34;
    CollisionContext* colCtx;
    colCtx = &camera->globalCtx->colCtx;

    sp34 = NULL;
    if (func_8003DD6C(colCtx, arg1, arg2, &sp40, &sp34, 1, 1, 1, 0, &sp38) && (func_80038B7C(sp34, arg1) < 0.0f)) {
        return true;
    }

    return false;
}

f32 func_80044434(Camera* camera, Vec3f* arg1, Vec3f* arg2, s32* arg3) {
    s32 sp2C; // unused
    CollisionPoly* sp28;
    f32 temp_ret = func_8003C940(&camera->globalCtx->colCtx, &sp28, arg3, arg2);

    if (temp_ret == -32000.0f) {
        arg1->x = 0.0f;
        arg1->z = 0.0f;
        arg1->y = 1.0f;
    } else {
        arg1->x = sp28->norm.x * (1.f / 32767);
        arg1->y = sp28->norm.y * (1.f / 32767);
        arg1->z = sp28->norm.z * (1.f / 32767);
    }

    return temp_ret;
}

f32 func_80044510(Camera* camera, Vec3f* arg1) {
    Vec3f sp2C, sp20;
    s32 sp1C;

    sp2C = *arg1;
    sp2C.y += 80.0f;

    return func_80044434(camera, &sp20, &sp2C, &sp1C);
}

f32 func_80044568(Camera *camera, Vec3f *arg1, Vec3f *arg2, s32 *arg3) {
    CollisionPoly *sp6C;
    CollisionContext *colCtx = &camera->globalCtx->colCtx;
    f32 temp_f0;
    s32 i;

    for(i = 3; i > 0; i--){
        temp_f0 = func_8003CCA4(colCtx, &sp6C, arg3, arg2);
        // ! is needed, inverting the conditional does not match
        if (temp_f0 == -32000.0f || (camera->playerGroundY < temp_f0 && !((sp6C->norm.y * (1.0f / 32767.0f)) > 0.5f))) {
            arg1->x = 0.0f;
            arg1->y = 1.0f;
            arg1->z = 0.0f;
            temp_f0 = -32000.0f;
            break;
        } else if (func_80041D4C(colCtx, sp6C, *arg3) == 1) {
            // poly behavior == 1, what is 1? grass in kokiri forest
            arg2->y = temp_f0 - 10.0f;
            continue;
        } else {
            arg1->x = sp6C->norm.x * (1.0f / 32767.0f);
            arg1->y = sp6C->norm.y * (1.0f / 32767.0f);
            arg1->z = sp6C->norm.z * (1.0f / 32767.0f);
            break;
        }
    }
    if (i == 0) {
        osSyncPrintf(VT_COL(YELLOW, BLACK) "camera: foward check: too many layer!\n" VT_RST);
    }
    return temp_f0;
}

s16 Camera_GetCamDataSetting(Camera* camera, s32 camDataIdx) {
    return func_80041A4C(&camera->globalCtx->colCtx, camDataIdx, 50);
}

CamPosData* func_8004476C(Camera* camera) {
    return func_80041C10(&camera->globalCtx->colCtx, camera->camDataIdx, 50);
}

s32 func_8004479C(Camera* camera, u32* arg1, CollisionPoly* arg2) {
    s32 temp_ret;
    PosRot sp20;
    s32 ret;

    func_8002EF44(&sp20, &camera->player->actor);
    temp_ret = func_80041A28(&camera->globalCtx->colCtx, arg2, *arg1);

    if (func_80041A4C(&camera->globalCtx->colCtx, temp_ret, *arg1) == 0) {
        ret = -1;
    } else {
        ret = temp_ret;
    }
    return ret;
}

Vec3s* func_8004481C(Camera* camera, u16* cameraCnt) {
    CollisionPoly* sp44;
    s32 sp40; // unused
    s32 sp3C;
    PosRot sp28;

    func_8002EF44(&sp28, &camera->player->actor);
    sp28.pos.y += Player_GetCameraYOffset(camera->player);
    if (func_8003C940(&camera->globalCtx->colCtx, &sp44, &sp3C, &sp28.pos) == -32000.0f) {
        return NULL;
    }
    *cameraCnt = func_80041B80(&camera->globalCtx->colCtx, sp44, sp3C);
    return func_80041C98(&camera->globalCtx->colCtx, sp44, sp3C);
}

s32 func_800448CC(Camera* camera, f32* arg1) {
    PosRot sp34;
    s32 sp30;
    s32 temp_ret;

    func_8002EF44(&sp34, &camera->player->actor);
    *arg1 = sp34.pos.y;

    if (func_8004213C(camera->globalCtx, &camera->globalCtx->colCtx, sp34.pos.x, sp34.pos.z, arg1, &sp30) == 0) {
        *arg1 = -32000.0f;
        return -1;
    }
    if (!(camera->player->stateFlags1 & 0x8000000)) {
        *arg1 = -32000.0f;
        return -1;
    }

    temp_ret = func_80042538(&camera->globalCtx->colCtx, sp30);
    if ((temp_ret <= 0) || (func_80042548(&camera->globalCtx->colCtx, sp30) <= 0)) {
        return -2;
    }

    return temp_ret;
}

f32 func_800449AC(Camera* camera, Vec3f* arg1, s32* arg2) {
    PosRot sp2C;
    f32 sp28;
    s32 sp24;

    func_8002EF44(&sp2C, &camera->player->actor);
    sp28 = sp2C.pos.y;

    if (func_8004213C(camera->globalCtx, &camera->globalCtx->colCtx, arg1->x, arg1->z, &sp28, &sp24) == 0) {
        return -32000.f;
    }
    if (sp28 < arg1->y) {
        return -32000.f;
    }

    *arg2 = func_8004259C(&camera->globalCtx->colCtx, sp24);
    return sp28;
}

/**
 * Calculates the angle between points `from` and `to`
*/
s16 Camera_XZAngle(Vec3f* to, Vec3f* from) {
    return DEGF_TO_BINANG(RADF_TO_DEGF(Math_atan2f(from->x - to->x, from->z - to->z)));
}

//#define NON_MATCHING
#ifdef NON_MATCHING
s16 func_80044ADC(Camera *camera, s16 arg1, s16 arg2) {
    static f32 D_8015CE50;
    static f32 D_8015CE54;
    static struct_80043D18 D_8015CE58;

    Vec3f sp64;
    Vec3f sp58;
    Vec3f sp4C;
    f32 sp40;
    f32 sinAngle;
    f32 cosAngle;
    s32 sp34;
    f32 sp30;
    f32 sp2C;
    f32 temp_f0;
    f32 phi_f18;
    f32 phi_f0;
    f32 phi_f16;
    f32 temp_f2;
    s16 t1, t2;
    f32 t3;

    sinAngle = Math_Sins(arg1);
    cosAngle = Math_Coss(arg1);
    temp_f0 = Player_GetCameraYOffset(camera->player);
    temp_f2 = PCT(OREG(19)) * temp_f0;
    sp30 = PCT(OREG(17)) * temp_f0;
    sp2C = PCT(OREG(18)) * temp_f0;
    sp64.x = camera->playerPosRot.pos.x;
    sp64.y = camera->playerGroundY + temp_f2;
    sp64.z = camera->playerPosRot.pos.z;
    sp58.x = (sp30 * sinAngle) + sp64.x;
    sp58.y = sp64.y;
    sp58.z = (sp30 * cosAngle) + sp64.z;
    if (arg2 || !(camera->globalCtx->state.frames & 1)) {
        D_8015CE58.unk_00.x = (sp2C * sinAngle) + sp64.x;
        D_8015CE58.unk_00.y = sp64.y;
        D_8015CE58.unk_00.z = (sp2C * cosAngle) + sp64.z;
        func_80043D18(camera, &sp64, &D_8015CE58);
        if (arg2) {
            D_8015CE54 = camera->playerGroundY;
            D_8015CE50 = camera->playerGroundY;
        }
        phi_f16 = D_8015CE54;
        phi_f18 = D_8015CE50;
    } else {
        sp2C = OLib_Vec3fDistXZ(&sp64, &D_8015CE58);
        D_8015CE58.unk_00.x += D_8015CE58.unk_0C.x * 5.0f;
        D_8015CE58.unk_00.y += D_8015CE58.unk_0C.y * 5.0f;
        D_8015CE58.unk_00.z += D_8015CE58.unk_0C.z * 5.0f;
        if (sp2C < sp30) {
            sp30 = sp2C;
            phi_f18 = func_80044568(camera, &sp4C, &D_8015CE58.unk_00, &sp34);
            phi_f0 = phi_f18;
            phi_f16 = phi_f18;
        } else {
            D_8015CE50 = func_80044568(camera, &sp4C, &sp58, &sp34);
            phi_f0 = func_80044568(camera, &sp4C, &D_8015CE58.unk_00, &sp34);
            phi_f18 = D_8015CE50;
            phi_f16 = phi_f0;
        }

        if (phi_f18 == -32000.0f) {
            phi_f18 = camera->playerGroundY;
        }

        if (phi_f0 == -32000.0f) {
            phi_f16 = phi_f18;
        }
    }

    t3 = PCT(OREG(20)) * (phi_f18 - camera->playerGroundY);
    sp40 = (1.0f - PCT(OREG(20))) * (phi_f16 - camera->playerGroundY);
    D_8015CE54 = phi_f16;
    D_8015CE50 = phi_f18;
    t1 = DEGF_TO_BINANG(RADF_TO_DEGF(Math_atan2f(t3, sp30)));
    t2 = DEGF_TO_BINANG(RADF_TO_DEGF(Math_atan2f(sp40, sp2C)));
    return t1 + t2;
}
#else
s16 func_80044ADC(Camera* camera, s16, s32);
#pragma GLOBAL_ASM("asm/non_matchings/code/z_camera/func_80044ADC.s")
#endif
#undef NON_MATCHING

Vec3f *Camera_CalcUpFromPitchYawRoll(Vec3f *dest, s16 pitch, s16 yaw, s16 roll) {
    f32 sinPitch;
    f32 cosPitch;
    f32 sinYaw;
    f32 cosYaw;
    f32 sinNegRoll;
    f32 cosNegRoll;
    Vec3f spA4;
    f32 pad;
    f32 sp54;
    f32 sp4C;
    f32 sp44;
    f32 sp28;
    f32 temp_f10_2;
    f32 temp_f12;
    f32 temp_f14;
    f32 temp_f16;
    f32 temp_f18;
    f32 temp_f2;
    f32 temp_f4_2;
    f32 temp_f6;
    f32 temp_f8;
    f32 temp_f8_2;
    f32 temp_f8_3;

    sinPitch = Math_Sins(pitch);
    cosPitch = Math_Coss(pitch);
    sinYaw = Math_Sins(yaw);
    cosYaw = Math_Coss(yaw);
    sp28 = -sinPitch;
    sinNegRoll = Math_Sins(-roll);
    cosNegRoll = Math_Coss(-roll);
    temp_f16 = sp28 * sinYaw;
    temp_f14 = 1.0f - cosNegRoll;
    temp_f2 = cosPitch * sinYaw;
    sp54 = SQ(temp_f2);
    sp4C = (temp_f2 * sinPitch) * temp_f14;
    temp_f12 = cosPitch * cosYaw;
    temp_f4_2 = ((1.0f - sp54) * cosNegRoll) + sp54;
    sp44 = temp_f12 * sinNegRoll;
    temp_f18 = sp28 * cosYaw;
    temp_f6 = (temp_f12 * temp_f2) * temp_f14;
    temp_f10_2 = sinPitch * sinNegRoll;
    spA4.x = ((temp_f16 * temp_f4_2) + (cosPitch * (sp4C - sp44))) + (temp_f18 * (temp_f6 + temp_f10_2));
    sp54 = SQ(sinPitch);
    temp_f4_2 = (sinPitch * temp_f12) * temp_f14;
    temp_f8_3 = temp_f2 * sinNegRoll;
    temp_f8 = sp4C + sp44;
    spA4.y = ((temp_f16 * temp_f8) + (cosPitch * (((1.0f - sp54) * cosNegRoll) + sp54))) + (temp_f18 * (temp_f4_2 - temp_f8_3));
    temp_f8_2 = temp_f6 - temp_f10_2;
    spA4.z = ((temp_f16 * temp_f8_2) + (cosPitch * (temp_f4_2 + temp_f8_3))) + (temp_f18 * (((1.0f - SQ(temp_f12)) * cosNegRoll) + SQ(temp_f12)));
    *dest = spA4;
    return dest;
}

f32 Camera_ClampLERPScale(Camera* camera, f32 maxLERPScale) {
    f32 ret;

    if (camera->atLERPStepScale < PCT(R_AT_LERP_MIN)) {
        ret = PCT(R_AT_LERP_MIN);
    } else if (camera->atLERPStepScale >= maxLERPScale) {
        ret = maxLERPScale;
    } else {
        ret = PCT(R_AT_LERP_SCALE) * camera->atLERPStepScale;
    }

    return ret;
}

void Camera_CopyModeValuesToPREG(Camera* camera, s16 mode) {
    CameraModeValue *values;
    CameraModeValue *valueP;
    s32 i;

    if (PREG(82)) {
        osSyncPrintf("camera: res: stat (%d/%d/%d)\n", camera->thisIdx, camera->setting, mode);
    }

    values = sCameraSettings[camera->setting].cameraModes[mode].values;

    for (i = 0;i < sCameraSettings[camera->setting].cameraModes[mode].valueCnt; i++) {
        valueP = &values[i];
        PREG(valueP->param) = valueP->val;
        if (PREG(82)) {
            osSyncPrintf("camera: res: PREG(%02d) = %d\n", valueP->param, valueP->val);
        }
    }
    camera->animState = 0;
}

s32 Camera_CopyPREGToModeValues(Camera* camera) {
    CameraModeValue* values = sCameraSettings[camera->setting].cameraModes[camera->mode].values;
    CameraModeValue* valueP;
    s32 i;

    for (i = 0; i < sCameraSettings[camera->setting].cameraModes[camera->mode].valueCnt; i++) {
        valueP = &values[i];
        valueP->val = PREG(valueP->param);
        if (PREG(82)) {
            osSyncPrintf("camera: res: %d = PREG(%02d)\n", valueP->val, valueP->param);
        }
    }
    return true;
}

void Camera_UpdateInterface(s16 arg0) {
    s16 phi_v1;

    if((arg0 & 0xF000) != 0xF000){
        switch(arg0 & 0x7000){
            case 0x1000:
                D_8011D3A8 = 0x1A;
                break;
            case 0x2000:
                D_8011D3A8 = 0x1B;
                break;
            case 0x3000:
                D_8011D3A8 = 0x20;
                break;
            default:
                D_8011D3A8 = 0;
                break;
        }

        if(arg0 & 0x8000){
            func_800B38A4(D_8011D3A8);
        } else {
            func_800B3840(D_8011D3A8);
        }
    }

    if ((arg0 & 0xF00) != 0xF00) {
        phi_v1 = (arg0 & 0xF00) >> 8;
        if(phi_v1 == 0) {
            phi_v1 = 0x32;
        }
        if (phi_v1 != D_8011D3A4) {
            D_8011D3A4 = phi_v1;
            Interface_ChangeAlpha(D_8011D3A4);
        }
    }
}

Vec3f* func_8004545C(Vec3f* arg0, Vec3f* arg1, Vec3f* arg2, struct_80043D18* arg3, struct_80043D18* arg4) {
    Vec3f sp24;

    if (func_800427B4(arg3->unk_18, arg4->unk_18, arg1, arg2, &sp24) == 0) {
        osSyncPrintf(VT_COL(YELLOW, BLACK) "camera: corner check no cross point %x %x\n" VT_RST, arg3, arg4);
        *arg0 = arg3->unk_00;
        return arg0;
    }

    *arg0 = sp24;
    return arg0;
}

s32 func_80045508(Camera *camera, VecSph *arg1, struct_80043D18 *arg2, struct_80043D18 *arg3, s16 arg4) {
    Vec3f* at = &camera->at;
    Vec3f* eye = &camera->eye;
    Vec3f* eyeNext = &camera->eyeNext;

    Vec3f sp40;
    s32 sp3C;
    s32 sp38;
    s32 ret;
    f32 temp_f0;

    arg2->unk_00 = camera->eyeNext;
    
    ret = 0;
    sp3C = func_80043D18(camera, at, arg2);
    if (sp3C != 0) {
        arg3->unk_00 = camera->at;
        OLib_Vec3fToVecSphRot90(&arg2->unk_1C, &arg2->unk_0C);
        if (arg2->unk_1C.pitch >= 0x2EE1) {
            arg2->unk_1C.yaw = arg1->yaw;
        }
        sp38 = func_80043D18(camera, eyeNext, arg3);
        if (sp38 == 0) {
            if (arg4 & 1) {
            
                arg3->unk_00 = *at;
                sp40 = *eye;
                
                if (func_80043D18(camera, &sp40, arg3) == 0) {
                    return 3;
                } else if (arg2->unk_18 == arg3->unk_18) {
                    return 3;
                }
            } else {
                return 3;
            }
        } else if (arg2->unk_18 == arg3->unk_18) {
            return 3;
        }
        OLib_Vec3fToVecSphRot90(&arg3->unk_1C, &arg3->unk_0C);
        if (arg3->unk_1C.pitch >= 0x2EE1) {
            arg3->unk_1C.yaw = BINANG_ROT180(arg1->yaw);
        }
        if (sp3C != sp38) {
            ret = 3;
        } else {
            temp_f0 = Math3D_DotProduct(&arg2->unk_0C, &arg3->unk_0C);
            if (temp_f0 < -0.5f) {
                ret = 6;
            } else if (temp_f0 > 0.5f) {
                ret = 3;
            } else {
                ret = 2;
            }
        }
    }
    return ret;
}

#ifdef NON_MATCHING
// CLOSE: stack is 4 bytes too big
f32 func_80045714(Vec3f* arg0, s16 arg1, s16 arg2, f32 arg3) {
    VecSph sp1C;
    f32 sp18;

    OLib_Vec3fToVecSphRot90(&sp1C, arg0);
    sp18 = Math_Coss(sp1C.pitch);
    sp18 = fabsf(sp18 * Math_Coss(arg1 - sp1C.yaw));
    return Math_Coss(arg1 - arg2) * (sp18 * arg3);
}
#else
f32 func_80045714(Vec3f* a, s16 b, s16 c, f32 arg3);
#pragma GLOBAL_ASM("asm/non_matchings/code/z_camera/func_80045714.s")
#endif

f32 func_8007C0A8(f32, f32);

s32 func_800457A8(Camera* camera, VecSph* arg1, f32 extraYOffset, s16 arg3) {
    f32 unused;
    Vec3f posOffsetTarget;
    Vec3f atTarget;
    s32 unused2;
    PosRot* playerPosRot = &camera->playerPosRot;
    f32 yOffset;

    yOffset = Player_GetCameraYOffset(camera->player);

    posOffsetTarget.x = 0.f;
    posOffsetTarget.z = 0.f;
    posOffsetTarget.y = yOffset + extraYOffset;

    if (arg3) {
        posOffsetTarget.y -= func_8007C0A8(func_80045714(&camera->unk_108, playerPosRot->rot.y, arg1->yaw, OREG(9)), yOffset);
    }

    Camera_LERPCeilVec3f(&posOffsetTarget, &camera->posOffset, camera->yOffsetUpdateRate, camera->xzOffsetUpdateRate, 0.1f);

    atTarget.x = playerPosRot->pos.x + camera->posOffset.x;
    atTarget.y = playerPosRot->pos.y + camera->posOffset.y;
    atTarget.z = playerPosRot->pos.z + camera->posOffset.z;

    Camera_LERPCeilVec3f(&atTarget, &camera->at, camera->atLERPStepScale, camera->atLERPStepScale, 0.2f);

    return true;
}

#ifdef NON_MATCHING
// CLOSE: regalloc
// I'm not sure why arg3 is a pointer.  It is not passed into any function, and is not written to.
s32 func_800458D4(Camera* camera, VecSph* arg1, f32 arg2, f32* arg3, s16 arg4) {
    f32 phi_f2;
    Vec3f sp60;
    Vec3f sp54;
    f32 temp_ret;
    PosRot* playerPosRot;
    f32 sp48;
    s32 pad[2];

    sp60.y = Player_GetCameraYOffset(camera->player) + arg2;
    sp60.x = 0.0f;
    sp60.z = 0.0f;

    playerPosRot = &camera->playerPosRot;
    if (arg4 != 0) {
        sp60.y -= func_80045714(&camera->unk_108, playerPosRot->rot.y, arg1->yaw, OREG(9));
    }

    sp48 = playerPosRot->pos.y - *arg3;
    temp_ret = Math_atan2f(sp48, OLib_Vec3fDistXZ(&camera->at, &camera->eye));
    
    if (temp_ret > DEGF_TO_RADF(OREG(32))) {
        phi_f2 = 1.0f - sinf(DEGF_TO_RADF(temp_ret - OREG(32)));
    } else if (temp_ret < DEGF_TO_RADF(OREG(33))) {
        phi_f2 = 1.0f - sinf(DEGF_TO_RADF(OREG(33)) - temp_ret);
    } else {
        phi_f2 = 1.0f;
    }

    sp60.y -= sp48 * phi_f2;
    Camera_LERPCeilVec3f(&sp60, &camera->posOffset, OREG(29) * 0.01f, OREG(30) * 0.01f, 0.1f);

    sp54.x = playerPosRot->pos.x + camera->posOffset.x;
    sp54.y = playerPosRot->pos.y + camera->posOffset.y;
    sp54.z = playerPosRot->pos.z + camera->posOffset.z;
    Camera_LERPCeilVec3f(&sp54, &camera->at, camera->atLERPStepScale, camera->atLERPStepScale, 0.2f);

    return 1;
}
#else
#pragma GLOBAL_ASM("asm/non_matchings/code/z_camera/func_800458D4.s")
#endif

s32 func_80045B08(Camera* camera, VecSph* arg1, f32 arg2, s16 arg3) {
    f32 phi_f2;
    Vec3f sp48;
    Vec3f sp3C;
    f32 sp38; // unused
    f32 temp_ret;
    PosRot* temp_s1;

    sp48.y = Player_GetCameraYOffset(camera->player) + arg2;
    sp48.x = 0.0f;
    sp48.z = 0.0f;

    temp_ret = Math_Sins(arg3);
    temp_s1 = &camera->playerPosRot;

    if (temp_ret < 0.0f) {
        phi_f2 = Math_Coss(temp_s1->rot.y - arg1->yaw);
    } else {
        phi_f2 = -Math_Coss(temp_s1->rot.y - arg1->yaw);
    }

    sp48.y -= temp_ret * phi_f2 * OREG(9);
    Camera_LERPCeilVec3f(&sp48, &camera->posOffset, camera->yOffsetUpdateRate, camera->xzOffsetUpdateRate, 0.1f);

    sp3C.x = temp_s1->pos.x + camera->posOffset.x;
    sp3C.y = temp_s1->pos.y + camera->posOffset.y;
    sp3C.z = temp_s1->pos.z + camera->posOffset.z;
    Camera_LERPCeilVec3f(&sp3C, &camera->at, camera->atLERPStepScale, camera->atLERPStepScale, 0.2f);

    return 1;
}

#ifdef NON_MATCHING
// regalloc and some minor reordering. 
s32 func_80045C74(Camera *camera, VecSph *arg1, f32 arg2, f32 *arg3, s16 arg4) {
    f32 temp_f0_4;
    Vec3f sp70;
    Vec3f sp64;
    f32 sp54;
    Vec3f *sp40 = &camera->at;
    PosRot *sp3C = &camera->playerPosRot;
    f32 temp_f14_2;
    f32 temp_f2;
    f32 phi_f20;
    f32 phi_f16;

    sp70.y = Player_GetCameraYOffset(camera->player) + arg2;
    sp70.x = 0.0f;
    sp70.z = 0.0f;
    if (PREG(76) != 0) {
        if (arg4 != 0) {
            sp70.y -= func_80045714(&camera->unk_108, sp3C->rot.y, arg1->yaw, OREG(9));
        }
    }
    if (camera->playerGroundY == camera->playerPosRot.pos.y || camera->player->actor.gravity > -0.1f || camera->player->stateFlags1 & 0x200000) {
        *arg3 = Camera_LERPCeilF(sp3C->pos.y, *arg3, OREG(43) * 0.01f, 0.1f);
        sp70.y-= sp3C->pos.y - *arg3;
        Camera_LERPCeilVec3f(&sp70, &camera->posOffset, camera->yOffsetUpdateRate, camera->xzOffsetUpdateRate, 0.1f);
    } else {
        if (PREG(75) == 0) {
            phi_f20 = sp3C->pos.y - *arg3;
            sp54 = OLib_Vec3fDistXZ(sp40, &camera->eye);
            Math_atan2f(phi_f20, sp54);
            temp_f2 = Math_tanf(DEG_TO_RAD(camera->fov * 0.4f)) * sp54;
            if (temp_f2 < phi_f20) {
                *arg3 += phi_f20 - temp_f2;
                phi_f20 = temp_f2;
            } else if (phi_f20 < -temp_f2) {
                *arg3 += phi_f20 + temp_f2;
                phi_f20 = -temp_f2;
            }
            sp70.y -= phi_f20;
        } else {
            phi_f20 = sp3C->pos.y - *arg3;
            temp_f0_4 = Math_atan2f(phi_f20, OLib_Vec3fDistXZ(sp40, &camera->eye));
            temp_f14_2 = DEG_TO_RAD(OREG(32));
            if (temp_f14_2 < temp_f0_4) {
                phi_f16 = 1.0f - sinf(temp_f0_4 - temp_f14_2);
            } else {
                temp_f14_2 = DEG_TO_RAD(OREG(33));
                if (temp_f0_4 < temp_f14_2) {
                    phi_f16 = 1.0f - sinf(temp_f14_2 - temp_f0_4);
                } else {
                    phi_f16 = 1.0f;
                }
            }
            sp70.y -= phi_f20 * phi_f16;
        }
        Camera_LERPCeilVec3f(&sp70, &camera->posOffset, OREG(29) * 0.01f, OREG(30) * 0.01f, 0.1f);
        camera->yOffsetUpdateRate = OREG(29) * 0.01f;
        camera->xzOffsetUpdateRate = OREG(30) * 0.01f;
    }
    sp64.x = sp3C->pos.x + camera->posOffset.x;
    sp64.y = sp3C->pos.y + camera->posOffset.y;
    sp64.z = sp3C->pos.z + camera->posOffset.z;
    Camera_LERPCeilVec3f(&sp64, sp40, camera->atLERPStepScale, camera->atLERPStepScale, 0.2f);
    return 1;
}
#else
#pragma GLOBAL_ASM("asm/non_matchings/code/z_camera/func_80045C74.s")
#endif

#ifdef NON_MATCHING
s32 func_800460A8(Camera *camera, VecSph *arg1, Vec3f *arg2, f32 arg3, f32 arg4, f32 *arg5, VecSph *arg6, s16 arg7) {
    Vec3f sp98;
    Vec3f sp8C;
    Vec3f sp80;
    VecSph sp74;
    f32 sp68;
    Vec3f *sp54;
    PosRot *sp50;
    f32 temp_f0;
    f32 temp_f0_2;
    f32 temp_f0_6;
    f32 temp_f14_2;
    f32 temp_f2;
    f32 temp_f4;
    f32 phi_f20;
    f32 phi_f16;

    temp_f0 = Player_GetCameraYOffset(camera->player);
    sp98.x = 0.0f;
    sp98.z = 0.0f;
    sp98.y = temp_f0 + arg3;
    if (PREG(76)) {
        if ((arg7 & 1) != 0) {
            sp98.y -= func_80045714(&camera->unk_108, camera->playerPosRot.rot.y, arg1->yaw, OREG(9));
        }
    }
    sp8C = camera->playerPosRot.pos;
    sp50 = &camera->playerPosRot;
    sp8C.y += temp_f0;
    OLib_Vec3fDiffToVecSphRot90(arg6, &sp8C, arg2);
    sp74 = *arg6;
    if (arg4 < sp74.r) {
        sp74.r = OREG(38) * 0.01f * sp74.r;
    } else {
        temp_f0_2 = func_8007C0A8((sp50->pos.y - camera->playerGroundY) / temp_f0, 1.0f);
        temp_f2 = OREG(39) * 0.01f;
        temp_f4 = (sp74.r * temp_f2) - (((temp_f2 - (OREG(38) * 0.01f)) * sp74.r) * (sp74.r / arg4));
        sp74.r = temp_f4 - ((temp_f4 * temp_f0_2) * temp_f0_2);
    }
    if (arg7 & 0x80) {
        sp74.r *= 0.2f;
        camera->xzOffsetUpdateRate = 0.01f;
        camera->yOffsetUpdateRate = 0.01f;
    }
    OLib_VecSphRot90ToVec3f(&sp80, &sp74);
    if (PREG(89)) {
        osSyncPrintf("%f (%f %f %f) %f\n", (sp74.r / arg4), sp80.x, sp80.y, sp80.z, camera->atLERPStepScale);
    }
    sp98.x += sp80.x;
    sp98.y += sp80.y;
    sp98.z += sp80.z;
    if (camera->playerPosRot.pos.y == camera->playerGroundY|| camera->player->actor.gravity > -0.1f || camera->player->stateFlags1 & 0x200000) {
        *arg5 = Camera_LERPCeilF(sp50->pos.y, *arg5, OREG(43) * 0.01f, 0.1f);;
        sp98.y -= sp50->pos.y - *arg5;
        Camera_LERPCeilVec3f(&sp98, &camera->posOffset, camera->yOffsetUpdateRate, camera->xzOffsetUpdateRate, 0.1f);
        sp54 = &camera->at;
    } else {
        if ((arg7 & 0x80) == 0) {
            sp54 = &camera->at;
            phi_f20 = sp50->pos.y - *arg5;
            sp68 = OLib_Vec3fDistXZ(&camera->at, &camera->eye);
            Math_atan2f(phi_f20, sp68);
            temp_f2 = Math_tanf(DEG_TO_RAD(camera->fov * 0.4f)) * sp68;
            if (temp_f2 < phi_f20) {
                *arg5 = (f32) (*arg5 + (phi_f20 - temp_f2));
                phi_f20 = temp_f2;
            } else {
                if (phi_f20 < -temp_f2) {
                    *arg5 = (f32) (*arg5 + (phi_f20 + temp_f2));
                    phi_f20 = -temp_f2;
                }
            }
            sp98.y -= phi_f20;
        } else {
            sp54 = &camera->at;
            phi_f20 = sp50->pos.y - *arg5;
            temp_f0_6 = Math_atan2f(phi_f20, OLib_Vec3fDistXZ(&camera->at, &camera->eye));
            temp_f14_2 = DEG_TO_RAD(OREG(32));
            if (temp_f14_2 < temp_f0_6) {
                phi_f16 = 1.0f - sinf(temp_f0_6 - temp_f14_2);
            } else {
                temp_f14_2 = DEG_TO_RAD(OREG(33));
                if (temp_f0_6 < temp_f14_2) {
                    phi_f16 = 1.0f - sinf(temp_f14_2 - temp_f0_6);
                } else {
                    phi_f16 = 1.0f;
                }
            }
            sp98.y -= phi_f20 * phi_f16;
        }
        Camera_LERPCeilVec3f(&sp98, &camera->posOffset, OREG(29) * 0.01f, OREG(30) * 0.01f, 0.1f);
        camera->yOffsetUpdateRate = OREG(29) * 0.01f;
        camera->xzOffsetUpdateRate = OREG(30) * 0.01f;
    }
    sp8C.x = sp50->pos.x + camera->posOffset.x;
    sp8C.y = sp50->pos.y + camera->posOffset.y;
    sp8C.z = sp50->pos.z + camera->posOffset.z;
    Camera_LERPCeilVec3f(&sp8C, sp54, camera->atLERPStepScale, camera->atLERPStepScale, 0.2f);
    return 1;
}
#else
s32 func_800460A8(Camera *camera, VecSph *arg1, Vec3f *arg2, f32 arg3, f32 arg4, f32 *arg5, VecSph *arg6, s16 arg7);
#pragma GLOBAL_ASM("asm/non_matchings/code/z_camera/func_800460A8.s")
#endif

s32 func_800466F8(Camera* camera, VecSph* arg1, f32 arg2, f32* arg3, s16 arg4) {
    s32 phi_v0;
    Vec3f sp60;
    Vec3f sp54;
    f32 sp50; // unused
    f32 sp4C; // unused
    f32 sp48; // I doubt this is a Vec3f
    Player* sp44;
    PosRot sp30;

    sp48 = Player_GetCameraYOffset(camera->player);
    sp44 = camera->player;
    func_8002EF44(&sp30, sp44->rideActor);

    if ((*(s32*)((s32)(sp44->rideActor) + 0x1F0) & 4) != 0) { // actors aren't this big, is rideActor a different type?
        phi_v0 = 1;
    } else {
        phi_v0 = 0;
    }

    if (phi_v0 != 0) {
        sp30.pos.y -= 49.f;
        *arg3 = Camera_LERPCeilF(sp30.pos.y, *arg3, 0.1f, 0.2f);
        camera->atLERPStepScale = Camera_LERPCeilF(0.4f, camera->atLERPStepScale, 0.2f, 0.02f);
    } else {
        *arg3 = Camera_LERPCeilF(sp30.pos.y, *arg3, 0.5f, 0.2f);
    }

    sp60.x = 0.0f;
    sp60.z = 0.0f;
    sp60.y = sp48 + arg2;

    if (arg4 != 0) {
        sp60.y -= func_80045714(&camera->unk_108, camera->playerPosRot.rot.y, arg1->yaw, OREG(9));
    }

    Camera_LERPCeilVec3f(&sp60, &camera->posOffset, camera->yOffsetUpdateRate, camera->xzOffsetUpdateRate, 0.1f);

    sp54.x = camera->posOffset.x + sp30.pos.x;
    sp54.y = camera->posOffset.y + sp30.pos.y;
    sp54.z = camera->posOffset.z + sp30.pos.z;
    Camera_LERPCeilVec3f(&sp54, &camera->at, camera->atLERPStepScale, camera->atLERPStepScale, 0.2f);

    return 1;
}

f32 Camera_LERPClampDist(Camera* camera, f32 dist, f32 min, f32 max) {
    f32 distTarget;
    f32 rUpdateRateInvTarget;

    if (dist < min) {
        distTarget = min;
        rUpdateRateInvTarget = OREG(6);
    } else if (dist > max) {
        distTarget = max;
        rUpdateRateInvTarget = OREG(6);
    } else {
        distTarget = dist;
        rUpdateRateInvTarget = 1.0f;
    }

    camera->rUpdateRateInv = Camera_LERPCeilF(rUpdateRateInvTarget, camera->rUpdateRateInv, PCT(OREG(25)), 0.1f);
    return Camera_LERPCeilF(distTarget, camera->dist, 1.f / camera->rUpdateRateInv, 0.2f);
}

f32 func_800469C0(Camera* camera, f32 arg1, f32 arg2, f32 arg3, s16 arg4) {
    f32 sp1C;
    f32 phi_f12;

    if (arg1 < arg2) {
        sp1C = arg2;

        if (arg4 != 0) {
            phi_f12 = OREG(6) * 0.5f;
        } else {
            phi_f12 = OREG(6);
        }
    } else if (arg3 < arg1) {
        sp1C = arg3;

        if (arg4 != 0) {
            phi_f12 = OREG(6) * 0.5f;
        } else {
            phi_f12 = OREG(6);
        }
    } else {
        sp1C = arg1;

        if (arg4 != 0) {
            phi_f12 = OREG(6);
        } else {
            phi_f12 = 1.0f;
        }
    }

    camera->rUpdateRateInv = Camera_LERPCeilF(phi_f12, camera->rUpdateRateInv, OREG(25) * 0.01f, 0.1f);
    return Camera_LERPCeilF(sp1C, camera->dist, 1.f / camera->rUpdateRateInv, 0.2f);
}

#ifdef NON_MATCHING
// lots of regalloc and stack issues, but that's it
s16 func_80046B44(Camera* camera, s16 arg1, s16 arg2, s16 arg3) {
    s32 pad[2];
    s16 sp1C;
    s16 phi_v1;
    s16 phi_v0;
    f32 phi_a2;

    phi_v1 = ABS(arg1);
    phi_v0 = arg3 > 0 ? (s16)(Math_Coss(arg3) * arg3) : arg3;
    sp1C = arg2 - phi_v0;
    if (ABS(sp1C) < phi_v1) {
        phi_a2 = (1.0f / camera->pitchUpdateRateInv) * 3.0f;
    } else {
        phi_a2 = (1.0f / camera->pitchUpdateRateInv) * func_800437F0(0.8f, 1.0f - phi_v0 * (1.0f / R_CAM_MAX_PHI));
    }
    return Camera_LERPCeilS(sp1C, arg1, phi_a2, 0xA);
}
#else
#pragma GLOBAL_ASM("asm/non_matchings/code/z_camera/func_80046B44.s")
#endif

#ifdef NON_MATCHING
// stack, regalloc, tiny bit of ordering
s16 func_80046CB4(Camera* camera, s16 arg1, s16 arg2, f32 arg3, f32 arg4) {
    f32 sp34;
    s16 sp1C;
    f32 temp_ret;
    f32 phi_f14;
    s16 temp;

    if (camera->unk_D8 > 0.001f) {
        temp = BINANG_ROT180(arg1);
        sp1C = arg2 - temp;
        phi_f14 = BINANG_ROT180(sp1C) * (1.0f / 32767.0f);
    } else {
        temp = BINANG_ROT180(arg1);
        sp1C = arg2 - temp;
        phi_f14 = OREG(48) * 0.01f;
    }
    temp_ret = func_800437F0(arg3, phi_f14);
    
    sp34 = ((1.0f - temp_ret) * arg4) + temp_ret;
    if (sp34 < 0.0f) {
        sp34 = 0.0f;
    }
    
    // This is probably some binary angle calculation.
    return arg1 + (s16)(sp1C * sp34 * sp1C * (1.0f / camera->yawUpdateRateInv) * func_800437F0(0.5f, camera->unk_E0)) + arg1;
}
#else
#pragma GLOBAL_ASM("asm/non_matchings/code/z_camera/func_80046CB4.s")
#endif

//#define NON_MATCHING
#ifdef NON_MATCHING
void func_80046E20(Camera *camera, VecSph *arg1, f32 arg2, f32 arg3, f32 *arg4, Normal1_Unk24 *arg5) {
    static struct_80043D18 D_8015CE80;
    static struct_80043D18 D_8015CEA8;
    static struct_80043D18 D_8015CED0;

    Vec3f sp58;
    f32 sp50;
    VecSph sp48;
    VecSph sp40;
    Vec3f *sp34;
    Vec3f *sp30;
    Vec3f *temp_s0;
    Vec3f *temp_s0_2;
    f32 *temp_a2;
    f32 *temp_a2_2;
    f32 *temp_a2_3;
    f32 temp_f0;
    f32 temp_f0_2;
    s32 temp_v0;

    temp_v0 = func_80045508(camera, arg1, &D_8015CE80, &D_8015CEA8, arg5->unk_18 == 0);
    switch(temp_v0){
        case 1:
        case 2:
            sp30 = &camera->eyeNext;
            sp34 = &camera->at;
            func_8004545C((Vec3f *) arg5, &camera->at, &camera->eyeNext, &D_8015CE80, &D_8015CEA8);
            sp58.x = arg5->unk_00.x + (D_8015CE80.unk_0C.x + D_8015CEA8.unk_0C.x);
            sp58.y = arg5->unk_00.y + (D_8015CE80.unk_0C.y + D_8015CEA8.unk_0C.y);
            sp58.z = arg5->unk_00.z + (D_8015CE80.unk_0C.z + D_8015CEA8.unk_0C.z);
            temp_f0_2 = OLib_Vec3fDist(sp34, &D_8015CE80.unk_00);
            if (arg2 < temp_f0_2) {
                *arg4 = 1.0f;
            } else {
                *arg4 = temp_f0_2 / arg2;
            }
            arg5->unk_18 = 1;
            arg5->unk_10 = PCT(OREG(10));
            arg5->unk_0C = D_8015CEA8.unk_18;
            OLib_Vec3fDiffToVecSphRot90(&sp48, sp34, &sp58);
            temp_s0_2 = &camera->eye;
            sp48.r = arg1->r;
            Camera_Vec3fVecSphAdd(temp_s0_2, sp34, &sp48);
            D_8015CED0.unk_00 = *temp_s0_2;
            if (func_80043D18(camera, sp34, &D_8015CED0) == 0) {
                sp48.yaw += BINANG_SUB(arg1->yaw, sp48.yaw) >> 1;
                sp48.pitch += BINANG_SUB(arg1->pitch, sp48.pitch) >> 1;
                Camera_Vec3fVecSphAdd(temp_s0_2, sp34, &sp48);
                if (D_8015CE80.unk_1C.pitch < 0x2AA8) {
                    arg5->unk_16 = sp48.yaw;
                    arg5->unk_14 = sp48.pitch;
                } else {
                    arg5->unk_16 = arg1->yaw;
                    arg5->unk_14 = arg1->pitch;
                }
                sp58.x = arg5->unk_00.x - (D_8015CE80.unk_0C.x + D_8015CEA8.unk_0C.x);
                sp58.y = arg5->unk_00.y - (D_8015CE80.unk_0C.y + D_8015CEA8.unk_0C.y);
                sp58.z = arg5->unk_00.z - (D_8015CE80.unk_0C.z + D_8015CEA8.unk_0C.z);
                OLib_Vec3fDiffToVecSphRot90(&sp48, sp34, &sp58);
                sp48.r = arg1->r;
                Camera_Vec3fVecSphAdd(sp30, sp34, &sp48);
                return;
            }

            D_8015CE80 = D_8015CED0;
        case 3:
        case 6:
            if (arg5->unk_18 != 0) {
                arg5->unk_1A = OREG(52);
                arg5->unk_18 = 0;
                camera->eyeNext = camera->eye;
            }
            temp_f0 = OLib_Vec3fDist(&camera->at, &D_8015CE80.unk_00);
            if (arg2 < temp_f0) {
                *arg4 = 1.0f;
            } else {
                *arg4 = temp_f0 / arg2;
            }
            arg5->unk_10 = *arg4 * arg3;
            sp50 = temp_f0;
            Camera_Vec3fScaleXYZFactor(&camera->eye, &D_8015CE80, &D_8015CE80, 1.0f);
            arg5->unk_0C = 0;
            if (temp_f0 < OREG(21)) {
                sp50 = temp_f0;
                sp40.yaw = arg1->yaw;
                sp40.pitch = Math_Sins(D_8015CE80.unk_1C.pitch + 0x3FFF) * 16380.0f;
                sp40.r = PCT(OREG(22)) * (OREG(21) - temp_f0);
                Camera_Vec3fVecSphAdd(temp_s0, temp_s0, &sp40);
                return;
            }
            break;
        default:
            if (arg5->unk_18 != 0) {
                arg5->unk_1A = OREG(52);
                camera->eyeNext = camera->eye;
                arg5->unk_18 = 0;
            }
            arg5->unk_0C = 0;
            arg5->unk_10 = arg3;
            camera->eye.x = D_8015CE80.unk_00.x + D_8015CE80.unk_0C.x;
            camera->eye.y = D_8015CE80.unk_00.y + D_8015CE80.unk_0C.y;
            camera->eye.z = D_8015CE80.unk_00.z + D_8015CE80.unk_0C.z;
            break;
    }
}
#else
void func_80046E20(Camera *arg0, VecSph *arg1, f32 arg2, f32 arg3, f32 *arg4, Vec3f *arg5);
#pragma GLOBAL_ASM("asm/non_matchings/code/z_camera/func_80046E20.s")
#endif

s32 Camera_NOP(Camera* camera) {
    return true;
}
s16 func_80046B44(Camera*, s16, s16, s16);

//#define NON_MATCHING
#ifdef NON_MATCHING
s32 Camera_Normal1(Camera *camera) {
    Normal1* norm1 = &camera->params.norm1;
    CameraModeValue* values;
    f32 temp_f0;
    f32 spA0;
    f32 sp9C;
    f32 sp98;
    f32 sp94;
    Vec3f sp88;
    f32 temp_f0_4;

    VecSph sp7C;
    VecSph sp74;
    VecSph sp6C;
    f32 temp_f0_5;
    f32 temp_f2;
    f32 phi_f16;
    Vec3f *sp40 = &camera->eye;
    Vec3f *sp3C = &camera->at;
    Vec3f *sp38 = &camera->eyeNext;
    Normal1_Unk24* unk24 = &norm1->unk_24;

    temp_f0 = Player_GetCameraYOffset(camera->player);
    if(RELOAD_PARAMS){
        values = sCameraSettings[camera->setting].cameraModes[camera->mode].values;
        temp_f2 = (1.0f + PCT(R_CAM_YINV_OFFSET) - PCT(R_CAM_YINV_OFFSET) * (68.0f / temp_f0));
        temp_f2 *= (PCT(temp_f0));
        norm1->unk_00 = NEXTSETTING * temp_f2;
        norm1->unk_04 = NEXTSETTING * temp_f2;
        norm1->unk_08 = NEXTSETTING * temp_f2;
        norm1->unk_20 = DEGF_TO_BINANG(NEXTSETTING);
        norm1->unk_0C = NEXTSETTING;
        norm1->unk_10 = NEXTSETTING;
        norm1->unk_14 = NEXTPCT;
        norm1->unk_18 = NEXTSETTING;
        norm1->unk_1C = NEXTPCT;
        norm1->unk_22 = NEXTSETTING;
    }

    if (R_RELOAD_CAM_PARAMS) {
        Camera_CopyPREGToModeValues(camera);
    }

    sCameraInterfaceFlags = norm1->unk_22;

    OLib_Vec3fDiffToVecSphRot90(&sp74, sp3C, sp40);
    OLib_Vec3fDiffToVecSphRot90(&sp6C, sp3C, sp38);

    switch(camera->animState){
        case 0x14:
            camera->yawUpdateRateInv = OREG(27);
            camera->pitchUpdateRateInv = OREG(27);
        case 0:
        case 0xA:
        case 0x19:
            unk24->unk_18 = 0;
            unk24->unk_0C = 0;
            unk24->unk_24 = 0;
            unk24->unk_28 = 0xA;
            unk24->unk_14 = unk24->unk_18;
            unk24->unk_16 = unk24->unk_18;
            unk24->unk_10 = norm1->unk_0C;
            unk24->unk_1C = camera->playerPosRot.pos.y;
            unk24->unk_20 = camera->unk_D8;
            unk24->unk_1A = 0;
            unk24->unk_26 = sp74.yaw;
            sUpdateCameraDirection = 0;
            unk24->unk_2A = OREG(50) + OREG(51);
            break;
        default:
            break;
    }

    camera->animState = 1;
    sUpdateCameraDirection = 1;

    if (unk24->unk_28 != 0) {
        unk24->unk_28--;
    }

    if (camera->unk_D8 > 0.001f) {
        unk24->unk_2A = OREG(50) + OREG(51);
    } else if (unk24->unk_2A > 0) {
        if (unk24->unk_2A > OREG(50)) {
            unk24->unk_26 = sp74.yaw + (BINANG_SUB(BINANG_ROT180(camera->playerPosRot.rot.y), sp74.yaw) / unk24->unk_2A);
        }
        unk24->unk_2A--;
    }

    spA0 = PCT(OREG(25)) * camera->unk_E0;
    sp9C = camera->unk_E0 * PCT(OREG(26));
    sp98 = unk24->unk_18 != 0 ? PCT(OREG(25)) : spA0;
    
    sp94 = (camera->unk_D8 - unk24->unk_20) * (1.0f / 3.0f);
    if(sp94 > 1.0f){
        sp94 = 1.0f;
    }
    if(sp94 > -1.0f){
        sp94 = -1.0f;
    }

    unk24->unk_20 = camera->unk_D8;
    
    if (unk24->unk_1A != 0) {
        camera->yawUpdateRateInv = Camera_LERPCeilF(unk24->unk_10 + (f32) (unk24->unk_1A * 2), camera->yawUpdateRateInv, sp98, 0.1f);
        camera->pitchUpdateRateInv = Camera_LERPCeilF((f32) R_CAM_DEFA_PHI_UPDRATE + (f32) (unk24->unk_1A * 2), camera->pitchUpdateRateInv, sp9C, 0.1f);
        unk24->unk_1A--;
    } else {
        camera->yawUpdateRateInv = Camera_LERPCeilF(unk24->unk_10 - ((OREG(49) * 0.01f) * unk24->unk_10 * sp94), camera->yawUpdateRateInv, sp98, 0.1f);
        camera->pitchUpdateRateInv = Camera_LERPCeilF(R_CAM_DEFA_PHI_UPDRATE, camera->pitchUpdateRateInv, sp9C, 0.1f);
    }

    //spA0 = sp94 * camera->unk_E0;

    camera->pitchUpdateRateInv = Camera_LERPCeilF(R_CAM_DEFA_PHI_UPDRATE, camera->pitchUpdateRateInv, sp9C, 0.1f);
    camera->xzOffsetUpdateRate = Camera_LERPCeilF(PCT(OREG(2)), camera->xzOffsetUpdateRate, spA0, 0.1f);
    camera->yOffsetUpdateRate = Camera_LERPCeilF(PCT(OREG(3)), camera->yOffsetUpdateRate, sp9C, 0.1f);
    camera->fovUpdateRate = Camera_LERPCeilF(PCT(OREG(4)), camera->yOffsetUpdateRate, camera->unk_E0 * 0.05f, 0.1f);


    if (norm1->unk_22 & 1) {
        unk24->unk_24 = Camera_LERPCeilS(func_80044ADC(camera, BINANG_ROT180(sp74.yaw), 0), unk24->unk_24, ((1.0f / norm1->unk_10) * 0.5f) + (((1.0f / norm1->unk_10) * 0.5f) * (1.0f - camera->unk_E0)), 0xF);
    } else {
        unk24->unk_24 = 0;
        if (camera->playerGroundY == camera->playerPosRot.pos.y) {
            unk24->unk_1C = camera->playerPosRot.pos.y;
        }
    }

    phi_f16 = ((unk24->unk_18 != 0) && (norm1->unk_00 > -40.0f)) ?
                (temp_f0_5 = Math_Sins(unk24->unk_14), F32_LERP(norm1->unk_00, -40.0f, temp_f0_5)) :
                norm1->unk_00;

    if (norm1->unk_22 & 0x80) {
        func_800458D4(camera, &sp6C, phi_f16, &unk24->unk_1C, norm1->unk_22 & 1);
    } else if (norm1->unk_22 & 0x20) {
        func_80045B08(camera, &sp6C, phi_f16, unk24->unk_24);
    } else {
        func_800457A8(camera, &sp6C, phi_f16, norm1->unk_22 & 1);
    }

    OLib_Vec3fDiffToVecSphRot90(&sp7C, sp3C, sp38);
    
    camera->dist = sp7C.r = func_800469C0(camera, sp7C.r, norm1->unk_04, norm1->unk_08, unk24->unk_28);
    
    if (unk24->unk_2A <= 0) {
        sp7C.pitch = sp6C.pitch;
        sp7C.yaw = Camera_LERPCeilS(unk24->unk_26, sp6C.yaw, 1.0f / camera->yawUpdateRateInv, 0xA);
    } else if (unk24->unk_18 != 0) {
        sp7C.yaw = Camera_LERPCeilS(unk24->unk_16, sp6C.yaw, 1.0f / camera->yawUpdateRateInv, 0xA);
        sp7C.pitch = Camera_LERPCeilS(unk24->unk_14, sp6C.pitch, 1.0f / camera->yawUpdateRateInv, 0xA);
    } else {
        sp7C.yaw = func_80046CB4(camera, sp6C.yaw, camera->playerPosRot.rot.y, norm1->unk_14, sp94);
        sp7C.pitch = func_80046B44(camera, sp6C.pitch, norm1->unk_20, unk24->unk_24);
    }

    if (sp7C.pitch >= 0x38A5) {
        sp7C.pitch = 0x38A4;
    }
    if (sp7C.pitch < -0x3C8C) {
        sp7C.pitch = -0x3C8C;
    }

    Camera_Vec3fVecSphAdd(sp38, sp3C, &sp7C);
    if ((camera->status == 7) &&  (!(norm1->unk_22 & 0x10))) {
        unk24->unk_26 = BINANG_ROT180(camera->playerPosRot.rot.y);
        if (unk24->unk_2A > 0) {
            func_80046E20(camera, &sp7C, norm1->unk_04, norm1->unk_0C, &sp98, &unk24->unk_00);
        } else {
            sp88 = *sp38;
            spA0 = norm1->unk_0C + norm1->unk_0C;
            unk24->unk_10 = camera->yawUpdateRateInv = spA0;
            if (func_80043F34(camera, sp3C, &sp88)) {
                unk24->unk_26 = sp6C.yaw;
                unk24->unk_2A = -1;
            } else {
                *sp40 = *sp38;
            }
            unk24->unk_18 = 0;
        }
        if (unk24->unk_18 != 0) {
            camera->direction.y = Camera_LERPCeilS(camera->direction.y + BINANG_SUB(BINANG_ROT180(unk24->unk_16), camera->direction.y), camera->direction.y, 1.0f - (0.99f * sp98), 0xA);
        }

        if (norm1->unk_22 & 4) {
            camera->direction.x = -sp74.pitch;
            camera->direction.y = BINANG_ROT180(sp74.yaw);
            camera->direction.z = 0;
        } else {
            OLib_Vec3fDiffToVecSphRot90(&sp7C, sp40, sp3C);
            camera->direction.x = sp7C.pitch;
            camera->direction.y = sp7C.yaw;
            camera->direction.z = 0;
        }

        if(1){
            // crit wiggle
            if (gSaveContext.health <= 0x10 && ((camera->globalCtx->state.frames & 0xFF) == 0)) {
                camera->direction.y += (s16)(Math_Rand_ZeroOne() * 10000.0f);
            }
        }
    } else {
        unk24->unk_10 = norm1->unk_0C;
        unk24->unk_18 = 0;
        sUpdateCameraDirection = 0;
        *sp40 = *sp38;
    }

    camera->fov = Camera_LERPCeilF(norm1->unk_18 * (gSaveContext.health <= 0x10 ? 0.8f : 1.0f), camera->fov, camera->fovUpdateRate, 1.0f);
    camera->roll = Camera_LERPCeilS(0, camera->roll, 0.5f, 0xA);
    camera->atLERPStepScale = Camera_ClampLERPScale(camera, norm1->unk_1C);
    return 1;
}
#else
#pragma GLOBAL_ASM("asm/non_matchings/code/z_camera/Camera_Normal1.s")
#endif
#undef NON_MATCHING

#pragma GLOBAL_ASM("asm/non_matchings/code/z_camera/Camera_Normal2.s")

//#define NON_MATCHING
#ifdef NON_MATCHING
// riding epona
s32 Camera_Normal3(Camera *camera) {
    Vec3f *sp48 = &camera->eye;
    Vec3f *sp44 = &camera->at;
    Vec3f *sp40 = &camera->eyeNext;
    f32 sp98;
    f32 sp94;
    f32 sp90;
    f32 sp8C;
    PosRot *sp3C = &camera->playerPosRot;
    VecSph sp84;
    VecSph sp7C;
    VecSph sp74;
    f32 temp_f0;
    f32 temp_f16_2;
    f32 temp_f2;
    s32 phi_a0;
    CameraModeValue *values;
    Normal3_Unk20* unk20 = &camera->params.norm3.unk_20;    
    
    temp_f0 = Player_GetCameraYOffset(camera->player);
    if (RELOAD_PARAMS) {
        values = sCameraSettings[camera->setting].cameraModes[camera->mode].values;
        temp_f2 = PCT(temp_f0);
        camera->params.norm3.unk_00 = NEXTSETTING * temp_f2;
        camera->params.norm3.unk_04 = NEXTSETTING * temp_f2;
        camera->params.norm3.unk_08 = NEXTSETTING * temp_f2;
        camera->params.norm3.unk_1C = DEGF_TO_BINANG(NEXTSETTING);
        camera->params.norm3.unk_0C = NEXTSETTING;
        camera->params.norm3.unk_10 = NEXTSETTING;
        camera->params.norm3.unk_14 = NEXTSETTING;
        camera->params.norm3.unk_18 = NEXTPCT;
        camera->params.norm3.unk_1E = NEXTSETTING;

    }

    if (R_RELOAD_CAM_PARAMS) {
        Camera_CopyPREGToModeValues(camera);
    }
    OLib_Vec3fDiffToVecSphRot90(&sp7C, sp44, sp48);
    OLib_Vec3fDiffToVecSphRot90(&sp74, sp44, sp40);
    sUpdateCameraDirection = 1;
    sCameraInterfaceFlags = camera->params.norm3.unk_1E;
    switch(camera->animState){
        case 0:
        case 0xA:
        case 0x14:
        case 0x19:
            unk20->unk_0C = 0;
            unk20->unk_24 = 0;
            unk20->unk_1C = 0.0f;
            unk20->unk_20 = camera->playerGroundY;
            unk20->unk_16 = unk20->unk_14 = unk20->unk_18 = 0;
            unk20->unk_10 = camera->params.norm3.unk_0C;    
            unk20->unk_26 = (1.0f / OREG(23)) * BINANG_SUB(BINANG_ROT180(sp3C->rot.y), sp7C.yaw);
            unk20->unk_2A = 0xA;
            unk20->unk_28 = OREG(23);
            camera->animState = 1;
            unk20->unk_1A = 0;
            break;
    }

    if (unk20->unk_2A != 0) {
        unk20->unk_2A--;
    }
    
    sp98 = PCT(OREG(25)) * camera->unk_E0;
    sp94 = PCT(OREG(26)) * camera->unk_E0;
    do{
    if (unk20->unk_1A) {
        camera->yawUpdateRateInv = Camera_LERPCeilF(camera->params.norm3.unk_0C + (unk20->unk_1A * 2), camera->yawUpdateRateInv, sp98, 0.1f);
        camera->pitchUpdateRateInv = Camera_LERPCeilF((f32)OREG(7) + (unk20->unk_1A * 2), camera->pitchUpdateRateInv, sp94, 0.1f);
        unk20->unk_1A--;
    } else {
        camera->yawUpdateRateInv = Camera_LERPCeilF(camera->params.norm3.unk_0C, camera->yawUpdateRateInv, sp98, 0.1f);
        camera->pitchUpdateRateInv = Camera_LERPCeilF(OREG(7), camera->pitchUpdateRateInv, sp94, 0.1f);
    }

    camera->xzOffsetUpdateRate = Camera_LERPCeilF(PCT(OREG(2)), camera->xzOffsetUpdateRate, sp98, 0.1f);
    camera->yOffsetUpdateRate = Camera_LERPCeilF(PCT(OREG(3)), camera->yOffsetUpdateRate, sp94, 0.1f);
    camera->fovUpdateRate = Camera_LERPCeilF(PCT(OREG(4)), camera->fovUpdateRate, sp94, 0.1f);
    }while(0);
    {
        s16 t = func_80044ADC(camera, BINANG_ROT180(sp7C.yaw), 1);
        temp_f0 = (1.0f / camera->params.norm3.unk_10) * 0.5f;
        temp_f2 = (1.0f - camera->unk_E0) * temp_f0;
        unk20->unk_24 = Camera_LERPCeilS(t, unk20->unk_24, temp_f0 + temp_f2, 0xF);
    }

    func_800466F8(camera, &sp74, camera->params.norm3.unk_00, &unk20->unk_20, 1);
    sp90 = (camera->params.norm3.unk_08 + camera->params.norm3.unk_04) * 0.5f;
    OLib_Vec3fDiffToVecSphRot90(&sp84, sp44, sp40);
    camera->dist = sp84.r = func_800469C0(camera, sp84.r, camera->params.norm3.unk_04, camera->params.norm3.unk_08, unk20->unk_2A);

    if (camera->unk_D8 > 0.001f) {
        sp84.r = F32_LERPIMP(sp84.r, sp90, 0.002f);
    }

    sp84.pitch = Camera_LERPCeilS(BINANG_SUB(camera->params.norm3.unk_1C, unk20->unk_24), sp74.pitch, 1.0f / camera->pitchUpdateRateInv, 0xA);
    if (sp84.pitch > OREG(5)) {
        sp84.pitch = OREG(5);
    }

    if (sp84.pitch < OREG(34)) {
        sp84.pitch = OREG(34);
    }

    phi_a0 = BINANG_SUB(sp3C->rot.y, BINANG_ROT180(sp74.yaw));
    if(ABS(phi_a0) >= 0x2AF9){
        phi_a0 = phi_a0 > 0 ? 0x2AF8 : -0x2AF8;
    }

    {
        const f32 tx = 1.0f;
        temp_f0 = F32_LERPIMP(0.5f, tx, camera->unk_E0);
        temp_f16_2 = (phi_a0 * temp_f0) / camera->yawUpdateRateInv;
        if ((150.0f * (tx - camera->unk_E0)) < fabsf(temp_f16_2)) {
            if(1){
                sp84.yaw = sp74.yaw + temp_f16_2;
            }
        } else {
            sp84.yaw = sp74.yaw;
        }
    }

    if (unk20->unk_28 > 0) {
        sp84.yaw += unk20->unk_26;
        unk20->unk_28--;
    }

    Camera_Vec3fVecSphAdd(sp40, sp44, &sp84);
    
    if (1 && camera->status == 7) {
        func_80046E20(camera, &sp84, camera->params.norm3.unk_04, camera->params.norm3.unk_0C, &sp8C, &camera->params.norm3.unk_20);
    } else {
        *sp48 = *sp40;
    }

    camera->fov = Camera_LERPCeilF(camera->params.norm3.unk_14, camera->fov, camera->fovUpdateRate, 1.0f);
    camera->roll = Camera_LERPCeilS(0, camera->roll, 0.5f, 0xA);
    camera->atLERPStepScale = Camera_ClampLERPScale(camera, camera->params.norm3.unk_18);
    return true;
}
#else
#pragma GLOBAL_ASM("asm/non_matchings/code/z_camera/Camera_Normal3.s")
#endif

s32 Camera_Normal4(Camera* camera) {
    return Camera_NOP(camera);
}

s32 Camera_Normal0(Camera* camera) {
    return Camera_NOP(camera);
}

#ifdef NON_MATCHING
/**
 * Z-Targeting
*/
s32 Camera_Parallel1(Camera *camera) {
    Vec3f spB4;
    VecSph spA8;
    VecSph spA0;
    VecSph sp98;
    struct_80043D18 sp6C;
    s16 sp6A;
    Vec3f *sp3C;
    Parallel1* para1 = &camera->params.para1;
    Parallel1Anim *sp34 = &para1->anim;
    f32 yOffset;
    f32 temp_f0_2;
    f32 yOffsetInverse;
    f32 temp_f2;
    f32 temp_f2_2;
    s16 temp_a0;
    s16 temp_a0_2;
    s16 temp_t6;
    s16 temp_v0_2;
    s16 phi_v0;
    s16 phi_v0_2;
    s16 phi_a0;
    f32 phi_f0;
    Vec3f* eye = &camera->eye;
    Vec3f* at = &camera->at;
    Vec3f* eyeNext = &camera->eyeNext;
    CameraModeValue* values;

    yOffset = Player_GetCameraYOffset(camera->player);
    if (RELOAD_PARAMS) {
        values = sCameraSettings[camera->setting].cameraModes[camera->mode].values;
        yOffsetInverse = (1.0f + PCT(R_CAM_YINV_OFFSET)) - (PCT(R_CAM_YINV_OFFSET) * (68.0f / yOffset));
        para1->unk_00 = NEXTPCT * yOffset * yOffsetInverse;
        para1->distTarget = NEXTPCT * yOffset * yOffsetInverse;
        para1->pitchTarget = DEGF_TO_BINANG(NEXTSETTING);
        para1->yawTarget = DEGF_TO_BINANG(NEXTSETTING);
        para1->unk_08 = NEXTSETTING;
        para1->unk_0C = NEXTSETTING;
        para1->fovTarget = NEXTSETTING;
        para1->unk_14 = NEXTPCT;
        para1->interfaceFlags = NEXTSETTING;
        para1->unk_18 = NEXTPCT * yOffset * yOffsetInverse;
        para1->unk_1C = NEXTPCT;
    }
    if (R_RELOAD_CAM_PARAMS) {
        Camera_CopyPREGToModeValues(camera);
    }

    OLib_Vec3fDiffToVecSphRot90(&spA0, at, eye);
    OLib_Vec3fDiffToVecSphRot90(&sp98, at, eyeNext);

    switch(camera->animState){
        case 0:
        case 0xA:
        case 0x14:
        case 0x19:
            sp34->unk_16 = 0;
            sp34->unk_10 = 0;
            if (para1->interfaceFlags & 4) {
                sp34->animTimer = 20;
            } else {
                sp34->animTimer = OREG(23);
            }
            sp34->unk_00.x = 0;
            sp34->yTarget = camera->playerPosRot.pos.y - camera->playerPosDelta.y;
            camera->animState++;
    }

    if (sp34->animTimer != 0) {
        if (para1->interfaceFlags & 2) {
            sp34->yawTarget = BINANG_ROT180(camera->playerPosRot.rot.y) + para1->yawTarget;
        } else if (para1->interfaceFlags & 4) {
            sp34->yawTarget = para1->yawTarget;
        } else {
            sp34->yawTarget = sp98.yaw;
        }
    } else {
        if (para1->interfaceFlags & 0x20) {
            sp34->yawTarget = BINANG_ROT180(camera->playerPosRot.rot.y) + para1->yawTarget;
        }
        sCameraInterfaceFlags = para1->interfaceFlags;
    }
    
    sp34->pitchTarget = para1->pitchTarget;
    if(camera->animState == 0x15){
        sp34->unk_16 = 1;
        camera->animState = 1;
    } else if(camera->animState == 0xB){
        camera->animState = 1;
    }
    
    {
        f32 o26 = OREG(26);
        spB4.y = PCT(OREG(25));
        spB4.y *= camera->unk_E0;
        spB4.x = PCT(o26) * camera->unk_E0;

        camera->rUpdateRateInv = Camera_LERPCeilF(OREG(6), camera->rUpdateRateInv, spB4.y, 0.1f);
        camera->yawUpdateRateInv = Camera_LERPCeilF(para1->unk_08, camera->yawUpdateRateInv, spB4.y, 0.1f);
        camera->pitchUpdateRateInv = Camera_LERPCeilF(2.0f, camera->pitchUpdateRateInv, spB4.x, 0.1f);
        camera->xzOffsetUpdateRate = Camera_LERPCeilF(PCT(OREG(2)), camera->xzOffsetUpdateRate, spB4.y, 0.1f);
        camera->yOffsetUpdateRate = Camera_LERPCeilF(PCT(OREG(3)), camera->yOffsetUpdateRate, spB4.x, 0.1f);
        camera->fovUpdateRate = Camera_LERPCeilF(PCT(OREG(4)), camera->fovUpdateRate, camera->unk_E0 * 0.05f, 0.1f);
    }

    sp34->unk_10 = para1->interfaceFlags & 1 ? 
        Camera_LERPCeilS(func_80044ADC(camera, BINANG_ROT180(spA0.yaw), 1), sp34->unk_10, ((1.0f / para1->unk_0C) * 0.3f) + (((1.0f / para1->unk_0C) * 0.7f) * (1.0f - camera->unk_E0)), 0xF) :
        0;
    
    if (camera->playerPosRot.pos.y == camera->playerGroundY || camera->player->actor.gravity > -0.1f || camera->player->stateFlags1 & 0x200000) {
        sp34->yTarget = camera->playerPosRot.pos.y;
        sp6A = 0;
    } else {
        sp6A = 1;
    }

    if (((para1->interfaceFlags & 0x80) == 0) && (sp6A == 0)) {
        func_80045C74(camera, &sp98, para1->unk_00, &sp34->yTarget, para1->interfaceFlags & 1);
    } else {
        func_800458D4(camera, &sp98, para1->unk_18, &sp34->yTarget, para1->interfaceFlags & 1);
    }

    if (sp34->animTimer != 0) {
        
        camera->unk_14C |= 0x20;
        if(1){
            s32 t = (BINANG_SUB(sp34->yawTarget, spA0.yaw) / (s16)(((sp34->animTimer + 1) * sp34->animTimer) >> 1)) * sp34->animTimer;
            spA8.pitch = spA0.pitch;
            spA8.r = spA0.r;
            spA8.yaw = spA0.yaw + t;
        }
        sp34->animTimer--;
    } else {
        s16 pitchTarg;
        sp34->unk_16 = 0;
        camera->dist = Camera_LERPCeilF(para1->distTarget, camera->dist, 1.0f / camera->rUpdateRateInv, 2.0f);
        OLib_Vec3fDiffToVecSphRot90(&spA8, at, eyeNext);
        spA8.r = camera->dist;
        spA8.yaw = para1->interfaceFlags & 0x40 ?
            Camera_LERPCeilS(sp34->yawTarget, sp98.yaw, 0.6f, 0xA) :
            Camera_LERPCeilS(sp34->yawTarget, sp98.yaw, 0.8f, 0xA);

        if(para1->interfaceFlags & 1){
            pitchTarg = BINANG_SUB(sp34->pitchTarget, sp34->unk_10);
        } else {
             pitchTarg = sp34->pitchTarget;
        }

        spA8.pitch = Camera_LERPCeilS(pitchTarg, sp98.pitch, 1.0f / camera->pitchUpdateRateInv, 4);

        if(spA8.pitch > OREG(5)){
            spA8.pitch = OREG(5);
        }
        if(spA8.pitch < OREG(34)){
            spA8.pitch = OREG(34);
        }

    }
    Camera_Vec3fVecSphAdd(eyeNext, at, &spA8);
    if (camera->status == CAM_STATUS_ACTIVE) {
        sp6C.unk_00 = *eyeNext;
        if ((camera->globalCtx->envCtx.skyDisabled == 0) || para1->interfaceFlags & 0x10) {
            func_80043D18(camera, at, &sp6C);
            *eye = sp6C.unk_00;
        } else {
            func_80043F94(camera, at, &sp6C);
            *eye = sp6C.unk_00;
            OLib_Vec3fDiffToVecSphRot90(&spA8, eye, at);
            camera->direction.x = spA8.pitch;
            camera->direction.y = spA8.yaw;
            camera->direction.z = 0;
        }
    }
    camera->fov = Camera_LERPCeilF(para1->fovTarget, camera->fov, camera->fovUpdateRate, 1.0f);
    camera->roll = Camera_LERPCeilS(0, camera->roll, 0.5f, 0xA);
    camera->atLERPStepScale = Camera_ClampLERPScale(camera, sp6A ? para1->unk_1C : para1->unk_14);
}
#else
#pragma GLOBAL_ASM("asm/non_matchings/code/z_camera/Camera_Parallel1.s")
#endif

s32 Camera_Parallel2(Camera* camera) {
    return Camera_NOP(camera);
}

void Camera_Parallel3(Camera* camera) {
    CameraModeValue* reg = &sCameraSettings[camera->setting].cameraModes[camera->mode].values[0];
    s16 val = reg->val;

    sCameraInterfaceFlags = val;

    if (val & 1) {
        camera->unk_14C |= 0x400;
    }
    if (val & 2) {
        camera->unk_14C |= 0x10;
    }
}

s32 Camera_Parallel4(Camera* camera) {
    return Camera_NOP(camera);
}

s32 Camera_Parallel0(Camera* camera) {
    return Camera_NOP(camera);
}

/**
 * Generic jump, jumping off ledges
*/
s32 Camera_Jump1(Camera *camera) {
    s32 pad;
    s32 pad2;
    f32 temp_f2;
    Jump1 *jump1 = &camera->params.jump1;
    f32 spA4;
    Vec3f newEye;
    VecSph eyeAtOffset;
    VecSph eyeNextAtOffset;
    VecSph eyeDiffSph;
    VecSph eyeDiffTarget;
    f32 pad3;
    PosRot playerPosRot2;
    Vec3f *eye = &camera->eye;
    Vec3f *at = &camera->at;
    Vec3f *eyeNext = &camera->eyeNext;
    f32 playerYOffset;
    CameraModeValue* values;
    s32 pad4;
    Jump1_Anim *anim = &jump1->anim;

    playerYOffset = Player_GetCameraYOffset(camera->player);
    if (RELOAD_PARAMS) {
        values = sCameraSettings[camera->setting].cameraModes[camera->mode].values;
        temp_f2 = (1.0f + PCT(R_CAM_YINV_OFFSET)) - (PCT(R_CAM_YINV_OFFSET) * (68.0f / playerYOffset));
        jump1->atYOffset = PCT(NEXTSETTING) * playerYOffset * temp_f2;
        jump1->distMin = PCT(NEXTSETTING) * playerYOffset * temp_f2;
        jump1->distMax = PCT(NEXTSETTING) * playerYOffset * temp_f2;
        jump1->yawUpateRateTarget = NEXTSETTING;
        jump1->maxYawUpdate = PCT(NEXTSETTING);
        jump1->unk_14 = NEXTSETTING;
        jump1->atLERPScaleMax = PCT(NEXTSETTING);
        jump1->interfaceFlags = NEXTSETTING;
    }
    if (R_RELOAD_CAM_PARAMS) {
        Camera_CopyPREGToModeValues(camera);
    }

    // playerPosRot2 never gets used.
    func_8002EEE4(&playerPosRot2, &camera->player->actor);

    OLib_Vec3fDiffToVecSphRot90(&eyeAtOffset, at, eye);
    OLib_Vec3fDiffToVecSphRot90(&eyeNextAtOffset, at, eyeNext);
    
    sCameraInterfaceFlags = jump1->interfaceFlags;

    if (camera->animState == 0 || camera->animState == 0xA || camera->animState == 0x14) {
        anim->yawTarget = anim->updateRot = 0;
        anim->unk_0C = 0;
        anim->unk_20.pitch = 0;
        anim->unk_20.yaw = 0xC8;
        anim->animTimer = 0;
        anim->unk_10 = jump1->yawUpateRateTarget;
        anim->unk_1C = camera->playerPosRot.pos.y - camera->playerPosDelta.y;
        anim->unk_20.r = eyeAtOffset.r;
        camera->posOffset.y -= camera->playerPosDelta.y;
        camera->xzOffsetUpdateRate = (1.0f / 10000.0f);
        camera->animState++;
    }

    if (anim->animTimer != 0) {
        camera->yawUpdateRateInv = Camera_LERPCeilF(jump1->yawUpateRateTarget + anim->animTimer, camera->yawUpdateRateInv, PCT(OREG(26)), 0.1f);
        camera->pitchUpdateRateInv = Camera_LERPCeilF((f32)R_CAM_DEFA_PHI_UPDRATE + anim->animTimer, camera->pitchUpdateRateInv, PCT(OREG(26)), 0.1f);
        anim->animTimer--;
    } else {
        camera->yawUpdateRateInv = Camera_LERPCeilF(jump1->yawUpateRateTarget, camera->yawUpdateRateInv, PCT(OREG(26)), 0.1f);
        camera->pitchUpdateRateInv = Camera_LERPCeilF((f32)R_CAM_DEFA_PHI_UPDRATE, camera->pitchUpdateRateInv, PCT(OREG(26)), 0.1f);
    }

    camera->xzOffsetUpdateRate = Camera_LERPCeilF(PCT(OREG(2)), camera->xzOffsetUpdateRate, PCT(OREG(25)), 0.1f);
    camera->yOffsetUpdateRate = Camera_LERPCeilF(PCT(OREG(3)), camera->yOffsetUpdateRate, PCT(OREG(26)), 0.1f);
    camera->fovUpdateRate = Camera_LERPCeilF(PCT(OREG(4)), camera->yOffsetUpdateRate, 0.05f, 0.1f);
    
    func_800458D4(camera, &eyeNextAtOffset, jump1->atYOffset, &anim->unk_1C, 0);

    eyeDiffSph = eyeAtOffset;
    
    OLib_Vec3fDiffToVecSphRot90(&eyeDiffTarget, at, eye);

    eyeDiffSph.r = Camera_LERPCeilF(eyeDiffTarget.r, eyeAtOffset.r, PCT(OREG(29)), 1.0f);
    eyeDiffSph.pitch = Camera_LERPCeilS(eyeDiffTarget.pitch, eyeAtOffset.pitch, PCT(OREG(29)), 0xA);

    if (anim->updateRot) {
        eyeDiffSph.yaw = Camera_LERPCeilS(anim->yawTarget, eyeNextAtOffset.yaw, 1.0f / camera->yawUpdateRateInv, 0xA);
        eyeDiffSph.pitch = Camera_LERPCeilS(anim->pitchTarget, eyeNextAtOffset.pitch, 1.0f / camera->yawUpdateRateInv, 0xA);
    } else {
        eyeDiffSph.yaw = func_80046CB4(camera, eyeNextAtOffset.yaw, camera->playerPosRot.rot.y, jump1->maxYawUpdate, 0.0f);
    }
    
    // Clamp the eye->at distance to jump1->distMin < eyeDiffSph.r < jump1->distMax
    if(eyeDiffSph.r < jump1->distMin){
        eyeDiffSph.r = jump1->distMin;
    } else if(eyeDiffSph.r > jump1->distMax){
        eyeDiffSph.r = jump1->distMax;
    }

    // Clamp the phi rotation at R_CAM_MAX_PHI AND R_CAM_MIN_PHI2
    if(eyeDiffSph.pitch > R_CAM_MAX_PHI){
        eyeDiffSph.pitch = R_CAM_MAX_PHI;
    } else if(eyeDiffSph.pitch < R_CAM_MIN_PHI2){
        eyeDiffSph.pitch = R_CAM_MIN_PHI2;
    }

    Camera_Vec3fVecSphAdd(&newEye, at, &eyeDiffSph);
    eyeNext->x = newEye.x;
    eyeNext->z = newEye.z;
    eyeNext->y += (newEye.y - eyeNext->y) * PCT(OREG(31));
    if ((camera->status == CAM_STATUS_ACTIVE) && !(jump1->interfaceFlags & 0x10)) {
        func_80046E20(camera, &eyeDiffSph, jump1->distMin, jump1->yawUpateRateTarget, &spA4, &anim->unk_00);
        if (jump1->interfaceFlags & 4) {
            camera->direction.x = -eyeAtOffset.pitch;
            camera->direction.y = BINANG_ROT180(eyeAtOffset.yaw);
            camera->direction.z = 0;
        } else {
            OLib_Vec3fDiffToVecSphRot90(&eyeDiffSph, eye, at);
            camera->direction.x = eyeDiffSph.pitch;
            camera->direction.y = eyeDiffSph.yaw;
            camera->direction.z = 0;
        }
        if (anim->updateRot) {
            camera->direction.y = Camera_LERPCeilS(camera->direction.y + BINANG_SUB(BINANG_ROT180(anim->yawTarget), camera->direction.y), camera->direction.y, 1.0f - (0.99f * spA4), 0xA);
        }
    } else {
        anim->unk_10 = jump1->yawUpateRateTarget;
        anim->updateRot = 0;
        sUpdateCameraDirection = 0;
        *eye = *eyeNext;
    }

    camera->dist = OLib_Vec3fDist(at, eye);
    camera->roll = Camera_LERPCeilS(0, camera->roll, 0.5f, 0xA);
    camera->atLERPStepScale = Camera_ClampLERPScale(camera, jump1->atLERPScaleMax);
    return true;
}

#ifdef NON_MATCHING
// Climbing ladders/vines
s32 Camera_Jump2(Camera *camera) {
    Vec3f spC8;
    Vec3f spBC;
    VecSph spB4;
    VecSph spAC;
    VecSph spA4;
    VecSph sp9C;
    f32 sp90;
    f32 sp8C;
    s32 sp88;
    struct_80043D18 sp60;
    f32 sp48;
    Vec3f *sp38 = &camera->eye;
    Vec3f *sp34 = &camera->at;
    Vec3f *sp30 = &camera->eyeNext;
    PosRot *sp2C = &camera->playerPosRot;
    f32 temp_f0_4;
    f32 temp_f12;
    s16 t;
    Jump2* jump2 = &camera->params.jump2;
    Jump2_Unk24* unk24 = &jump2->unk_24;
    CameraModeValue* values;
    f32 temp_f2_3;
    f32 temp_f16;

    sp48 = Player_GetCameraYOffset(camera->player);
    if (RELOAD_PARAMS) {
        /*        temp_t5 = *(&sCameraSettings + (arg0->unk142 * 8)) + (arg0->unk144 * 8);
        temp_f2 = (f32) gGameInfo->unk1F0 * 0.009999999776482582f;
        temp_f12 = (1.0f + temp_f2) - (temp_f2 * (68.0f / temp_f0));
        if (0.0f < arg0->unkF4) {
            phi_f2 = -10.0f;
        } else {
            phi_f2 = 10.0f;
        }
        temp_t8 = *temp_t5->unk4;
        temp_v0 = temp_t5->unk4 + 0x20;
        arg0->unk0 = (f32) (((((f32) temp_t8 + phi_f2) * 0.009999999776482582f) * temp_f0) * temp_f12);
        arg0->unk4 = (f32) ((((f32) temp_v0->unk-1C * 0.009999999776482582f) * temp_f0) * temp_f12);
        arg0->unk8 = (f32) ((((f32) temp_v0->unk-18 * 0.009999999776482582f) * temp_f0) * temp_f12);
        arg0->unkC = (f32) ((f32) temp_v0->unk-14 * 0.009999999776482582f);
        arg0->unk10 = (f32) temp_v0->unk-10;
        arg0->unk14 = (f32) ((f32) temp_v0->unk-C * 0.009999999776482582f);
        arg0->unk18 = (f32) temp_v0->unk-8;
        arg0->unk1C = (f32) ((f32) temp_v0->unk-4 * 0.009999999776482582f);
        arg0->unk20 = (s16) temp_v0->unk0;
        phi_v1 = gGameInfo->unk314;
    } else {
        */
        values = sCameraSettings[camera->setting].cameraModes[camera->mode].values;
        temp_f12 = (1.0f + PCT(R_CAM_YINV_OFFSET)) - (PCT(R_CAM_YINV_OFFSET) * (68.0f / sp48));
        temp_f0_4 = camera->playerPosDelta.y > 0.0f ? -10.0f : 10.0f;
        jump2->unk_00 = PCT(NEXTSETTING + temp_f0_4) * sp48 * temp_f12;
        jump2->unk_04 = NEXTPCT * sp48 * temp_f12;
        jump2->unk_08 = NEXTPCT * sp48 * temp_f12;
        jump2->unk_0C = NEXTPCT;    
        jump2->unk_10 = NEXTSETTING;
        jump2->unk_14 = NEXTPCT;
        jump2->unk_18 = NEXTSETTING;
        jump2->unk_1C = NEXTPCT;
        jump2->unk_20 = NEXTSETTING;
    }

    if (R_RELOAD_CAM_PARAMS) {
        Camera_CopyPREGToModeValues(camera);
    }

    OLib_Vec3fDiffToVecSphRot90(&sp9C, sp34, sp38);
    OLib_Vec3fDiffToVecSphRot90(&spA4, sp34, sp30);

    sCameraInterfaceFlags = jump2->unk_20;
    if (camera->animState == 0 || camera->animState == 0xA || camera->animState == 0x14) {
        spC8 = sp2C->pos;
        unk24->unk_00 = func_80044510(camera, &spC8);
        unk24->unk_04 = spA4.yaw;
        unk24->unk_06 = 0;
        if (unk24->unk_00 == -32000.0f) {
            osSyncPrintf(VT_COL(YELLOW, BLACK) "camera: climb: no floor \n" VT_RST);
            unk24->unk_0A = -1;
            unk24->unk_00 = sp2C->pos.y - 1000.0f;
        } else{
            unk24->unk_0A = (sp2C->pos.y - unk24->unk_00) < sp48 ? 1 : -1;
        }


        t = BINANG_SUB(BINANG_ROT180(sp2C->rot.y), spA4.yaw);
        unk24->unk_06 = t / OREG(23) / 4 * 3;
        
        unk24->unk_08 = jump2->unk_20 & 2 ? 0xA : 0x2710;

        sp2C->pos.x -= camera->playerPosDelta.x;
        sp2C->pos.y -= camera->playerPosDelta.y;
        sp2C->pos.z -= camera->playerPosDelta.z;

        unk24->unk_0C = OREG(23);
        camera->animState++;
        camera->atLERPStepScale = jump2->unk_1C;
    }

    // I'm guessing this is some kind of macro? 
    {
        sp90 = PCT(OREG(25)) * camera->unk_E0;
        sp8C = PCT(OREG(26)) * camera->unk_E0;
        camera->yawUpdateRateInv = Camera_LERPCeilF(jump2->unk_10, camera->yawUpdateRateInv, sp90, 0.1f);
        camera->xzOffsetUpdateRate = Camera_LERPCeilF(jump2->unk_14, camera->xzOffsetUpdateRate, sp90, 0.1f);

        camera->yOffsetUpdateRate = Camera_LERPCeilF(PCT(OREG(3)), camera->yOffsetUpdateRate, sp8C, 0.1f);
        // 0.1f is loaded before 0.05f * camera->unk_E0 
        camera->fovUpdateRate = Camera_LERPCeilF(PCT(OREG(4)), camera->yOffsetUpdateRate, 0.05f * camera->unk_E0, 0.1f);
        camera->rUpdateRateInv = OREG(27);
        
    }

    func_800457A8(camera, &spA4, jump2->unk_00, 0);
    OLib_Vec3fDiffToVecSphRot90(&spB4, sp34, sp38);
    
    //spB4.r = CLAMP(spB4.r, jump2->unk_08 - (jump2->unk_08 * jump2->unk_0C), jump2->unk_04 + (jump2->unk_04 * jump2->unk_0C));


    temp_f2_3 = jump2->unk_08 + (jump2->unk_08 * jump2->unk_0C);
    temp_f16 = jump2->unk_04 - (jump2->unk_04 * jump2->unk_0C);
    
    if (temp_f2_3 < spB4.r) {
        spB4.r = jump2->unk_08 + (jump2->unk_08 * jump2->unk_0C);
    } else {
        if (spB4.r < temp_f16) {
            spB4.r = jump2->unk_04 - (jump2->unk_04 * jump2->unk_0C);
        }
    }

    {
        s16 tangle = BINANG_ROT180(sp2C->rot.y);
        s16 tangle2 = BINANG_SUB(tangle, spB4.yaw);
        if (unk24->unk_0C != 0) {
            unk24->unk_04 = tangle;
            unk24->unk_0C--;
            spB4.yaw = Camera_LERPCeilS(unk24->unk_04, spA4.yaw, 0.5f, 0xA);
        } else if (unk24->unk_08 < ABS(tangle2)) {
            tangle2 = tangle2 < 0 ? tangle + unk24->unk_08 : tangle - unk24->unk_08;
            spB4.yaw = Camera_LERPFloorS(tangle2, spA4.yaw, 0.1f, 0xA);
        } else {
            spB4.yaw = Camera_LERPCeilS(spB4.yaw, spA4.yaw, 0.25f, 0xA);
        }
    }
    
    spC8.x = sp2C->pos.x + (Math_Sins(sp2C->rot.y) * 25.0f);
    spC8.y = sp2C->pos.y + (sp48 * 2.2f);
    spC8.z = sp2C->pos.z + (Math_Coss(sp2C->rot.y) * 25.0f);
    
    temp_f0_4 = func_80044434(camera, &spBC, &spC8, &sp88);
    if ((temp_f0_4 != -32000.0f) && (sp2C->pos.y < temp_f0_4)) {
        camera->pitchUpdateRateInv = Camera_LERPCeilF(20.0f, camera->pitchUpdateRateInv, PCT(OREG(26)), 0.1f);
        camera->rUpdateRateInv = Camera_LERPCeilF(20.0f, camera->rUpdateRateInv, PCT(OREG(26)), 0.1f);
        spB4.pitch = Camera_LERPCeilS(0x1F4, spA4.pitch, 1.0f / camera->pitchUpdateRateInv, 0xA);
    } else if ((sp2C->pos.y - unk24->unk_00) < sp48) {
        camera->pitchUpdateRateInv = Camera_LERPCeilF(20.0f, camera->pitchUpdateRateInv, PCT(OREG(26)), 0.1f);
        camera->rUpdateRateInv = Camera_LERPCeilF(20.0f, camera->rUpdateRateInv, PCT(OREG(26)), 0.1f);
        spB4.pitch = Camera_LERPCeilS(0x1F4, spA4.pitch, 1.0f / camera->pitchUpdateRateInv, 0xA);
    } else {
        camera->pitchUpdateRateInv = 100.0f;
        camera->rUpdateRateInv = 100.0f;
    }

    
    if (spB4.pitch >= 0x2AF9) {
        spB4.pitch = 0x2AF8;
    }

    if (spB4.pitch < -0x2AF8) {
        spB4.pitch = -0x2AF8;
    }

    Camera_Vec3fVecSphAdd(sp30, sp34, &spB4);
    sp60.unk_00 = *sp30;

    if (func_80043D18(camera, sp34, &sp60)) {
        spC8 = sp60.unk_00;
        
        spAC.r = spB4.r;
        spAC.pitch = 0;
        spAC.yaw = spB4.yaw;
        Camera_Vec3fVecSphAdd(&sp60.unk_00, sp34, &spAC);
        if (func_80043D18(camera, sp34, &sp60)) {
            *sp38 = spC8;
        } else {
            spB4.pitch = Camera_LERPCeilS(0, spB4.pitch, 0.2f, 0xA);
            Camera_Vec3fVecSphAdd(sp38, sp34, &spB4);
            func_80043F34(camera, sp34, sp38);
        }
    } else {
        *sp38 = *sp30;
    }
    camera->dist = spB4.r;
    camera->fov = Camera_LERPCeilF(jump2->unk_18, camera->fov, camera->fovUpdateRate, 1.0f);
    camera->roll = Camera_LERPCeilS(0, camera->roll, 0.5f, 0xA);
    return 1;
}
#else
#pragma GLOBAL_ASM("asm/non_matchings/code/z_camera/Camera_Jump2.s")
#endif

// swimming
s32 Camera_Jump3(Camera *camera) {  
    Vec3f *eye = &camera->eye;
    Vec3f *at = &camera->at;
    Vec3f *eyeNext = &camera->eyeNext;
    s32 spC8;
    f32 spC4;
    f32 spC0;
    f32 spBC;
    Vec3f spB0; // unused
    VecSph eyeDiffSph;
    PosRot* playerPosRot = &camera->playerPosRot;
    Jump3* jump3 = &camera->params.jump3;
    VecSph eyeAtOffset;
    VecSph eyeNextAtOffset;
    s32 pad;
    s32 pad2;
    CameraModeValue* values;
    f32 t2;
    f32 phi_f0;
    f32 phi_f2;
    f32 sp74;
    PosRot playerPosRot2;
    f32 temp_f0_2;
    f32 temp_f18;
    s32 sp54;
    f32 temp_f2_2;
    Jump3_Unk24 *unk24 = &jump3->unk_24;    

    sp74 = Player_GetCameraYOffset(camera->player);
    func_8002EEE4(&playerPosRot2, &camera->player->actor);

    sp54 = 0;
    if (((camera->unk_114 - eye->y) < OREG(44) || (camera->animState == 0))){
        if(unk24->unk_22 != 0){
            unk24->unk_22 = 0;
            sp54 = 1;
        }
    } else if (((camera->unk_114 - eye->y) > OREG(45)) && (unk24->unk_22 != 0xA)) {
        unk24->unk_22 = 0xA;
        sp54 = 1;
    }

    OLib_Vec3fDiffToVecSphRot90(&eyeAtOffset, at, eye);
    OLib_Vec3fDiffToVecSphRot90(&eyeNextAtOffset, at, eyeNext);
    
    if (camera->animState == 0 || camera->animState == 0xA || camera->animState == 0x14 || sp54 || R_RELOAD_CAM_PARAMS) {
        values = sCameraSettings[camera->setting].cameraModes[unk24->unk_22].values;
        temp_f0_2 = ((1.0f + PCT(R_CAM_YINV_OFFSET)) - (PCT(R_CAM_YINV_OFFSET) * (68.0f / sp74)));
        t2 = PCT(sp74) * temp_f0_2;
        jump3->unk_00 = NEXTSETTING * t2;
        jump3->unk_04 = NEXTSETTING * t2;
        jump3->unk_08 = NEXTSETTING * t2;
        jump3->unk_20 = DEGF_TO_BINANG(NEXTSETTING);
        jump3->unk_0C = NEXTSETTING;
        jump3->unk_10 = NEXTSETTING;
        jump3->unk_14 = NEXTPCT;
        jump3->unk_18 = NEXTSETTING;
        jump3->unk_1C = NEXTPCT;
        jump3->unk_22 = NEXTSETTING;
    }

    if (R_RELOAD_CAM_PARAMS) {
        spC8 = camera->mode;
        camera->mode = unk24->unk_22;
        Camera_CopyPREGToModeValues(camera);
        camera->mode = spC8;
    }

    sCameraInterfaceFlags = jump3->unk_22;
    
    switch(camera->animState){
        case 0:
        case 0xA:
        case 0x14:
        case 0x19:
            unk24->unk_0C = 0;
            unk24->unk_1C = camera->playerGroundY;
            unk24->unk_16 = unk24->unk_14 = unk24->unk_18 = 0;
            unk24->unk_20 = 0xA;
            unk24->unk_10 = jump3->unk_0C;
            camera->animState++;
            unk24->unk_1A = 0;
            break;
        default:
            if (unk24->unk_20 != 0) {
                unk24->unk_20--;
            }
            break;
    }

    // unused
    spB0 = *eye;
    
    spC4 = PCT(OREG(25)) * camera->unk_E0;
    spC0 = camera->unk_E0 * PCT(OREG(26));
    spBC = unk24->unk_18 != 0 ? PCT(OREG(25)) : spC4;

    if (unk24->unk_1A != 0) {
        camera->yawUpdateRateInv = Camera_LERPCeilF(unk24->unk_10 + (unk24->unk_1A * 2), camera->yawUpdateRateInv, spC4, 0.1f);
        camera->pitchUpdateRateInv = Camera_LERPCeilF((unk24->unk_1A * 2) + 40.0f, camera->pitchUpdateRateInv, spC0, 0.1f);
        unk24->unk_1A--;
    } else {
        camera->yawUpdateRateInv = Camera_LERPCeilF(unk24->unk_10, camera->yawUpdateRateInv, spBC, 0.1f);
        camera->pitchUpdateRateInv = Camera_LERPCeilF(40.0f, camera->pitchUpdateRateInv, spC0, 0.1f);
    }

    camera->xzOffsetUpdateRate = Camera_LERPCeilF(PCT(OREG(2)), camera->xzOffsetUpdateRate, spC4, 0.1f);
    camera->yOffsetUpdateRate = Camera_LERPCeilF(PCT(OREG(3)), camera->yOffsetUpdateRate, spC0, 0.1f);
    camera->fovUpdateRate = Camera_LERPCeilF(PCT(OREG(4)), camera->yOffsetUpdateRate, camera->unk_E0 * 0.05f, 0.1f);
    
    func_800457A8(camera, &eyeNextAtOffset, jump3->unk_00, jump3->unk_22);
    OLib_Vec3fDiffToVecSphRot90(&eyeDiffSph, at, eyeNext);
    
    camera->dist = eyeDiffSph.r = func_800469C0(camera, eyeDiffSph.r, jump3->unk_04, jump3->unk_08, unk24->unk_20);
    
    if (camera->playerGroundY <= playerPosRot->pos.y) {
        phi_f0 = playerPosRot->pos.y - camera->playerGroundY;
    } else {
        phi_f0 = -(playerPosRot->pos.y - camera->playerGroundY);
    }

    if (!(phi_f0 < 10.0f)) {
        if (camera->unk_114 <= playerPosRot2.pos.y) {
            phi_f2 = playerPosRot2.pos.y - camera->unk_114;
        } else {
            phi_f2 = -(playerPosRot2.pos.y - camera->unk_114);
        }
        if (!(phi_f2 < 50.0f)) {
            camera->pitchUpdateRateInv = 100.0f;
        }
    }
    if (unk24->unk_18 != 0) {
        eyeDiffSph.yaw = Camera_LERPCeilS(unk24->unk_16, eyeNextAtOffset.yaw, 1.0f / camera->yawUpdateRateInv, 0xA);
        eyeDiffSph.pitch = Camera_LERPCeilS(unk24->unk_14, eyeNextAtOffset.pitch, 1.0f / camera->yawUpdateRateInv, 0xA);
    } else {
        eyeDiffSph.yaw = func_80046CB4(camera, eyeNextAtOffset.yaw, playerPosRot->rot.y, jump3->unk_14, 0.0f);
        eyeDiffSph.pitch = func_80046B44(camera, eyeNextAtOffset.pitch, jump3->unk_20, 0);
    }

    if (eyeDiffSph.pitch > OREG(5)) {
        eyeDiffSph.pitch = OREG(5);
    }

    if (eyeDiffSph.pitch < OREG(34)) {
        eyeDiffSph.pitch = OREG(34);
    }

    Camera_Vec3fVecSphAdd(eyeNext, at, &eyeDiffSph);
    if ((camera->status == CAM_STATUS_ACTIVE) && !(jump3->unk_22 & 0x10)) {
        func_80046E20(camera, &eyeDiffSph, jump3->unk_04, jump3->unk_0C, &spBC, &unk24->unk_00);
        if (jump3->unk_22 & 4) {
            camera->direction.x = -eyeAtOffset.pitch;
            camera->direction.y = BINANG_ROT180(eyeAtOffset.yaw);
            camera->direction.z = 0;
        } else {
            OLib_Vec3fDiffToVecSphRot90(&eyeDiffSph, eye, at);
            camera->direction.x = eyeDiffSph.pitch;
            camera->direction.y = eyeDiffSph.yaw;
            camera->direction.z = 0;
        }

        if (unk24->unk_18 != 0) {
            camera->direction.y = Camera_LERPCeilS(camera->direction.y + BINANG_SUB(BINANG_ROT180(unk24->unk_16), camera->direction.y), camera->direction.y, 1.0f - (0.99f * spBC), 0xA);
        }
    } else {
        unk24->unk_10 = jump3->unk_0C;
        unk24->unk_18 = 0;
        sUpdateCameraDirection = 0;
        *eye = *eyeNext;
    }
    camera->fov = Camera_LERPCeilF(jump3->unk_18, camera->fov, camera->fovUpdateRate, 1.0f);
    camera->roll = Camera_LERPCeilS(0, camera->roll, 0.5f, 0xA);
    camera->atLERPStepScale = Camera_ClampLERPScale(camera, jump3->unk_1C);
    return true;
}

s32 Camera_Jump4(Camera* camera) {
    return Camera_NOP(camera);
}

s32 Camera_Jump0(Camera* camera) {
    return Camera_NOP(camera);
}

//#define NON_MATCHING
#ifdef NON_MATCHING
s32 Camera_Battle1(Camera *camera) {
    Vec3f sp128;
    Vec3f sp11C;
    Vec3f sp110;
    f32 spFC;
    f32 spF8;
    f32 spF4;
    s32 spE8;
    f32 spE4;
    struct_80043D18 spBC;
    VecSph spB4;
    VecSph spAC;
    VecSph spA4;
    VecSph sp9C;
    VecSph sp94;
    s16 sp8E;
    s16 sp8C;
    struct Player *sp88;
    s16 sp86;
    s16 sp84;
    f32 sp80;
    f32 sp7C;
    f32 sp78;
    f32 sp74;
    f32 sp64;
    Vec3f *sp4C = &camera->eye;
    Vec3f *sp48 = &camera->at;
    Vec3f *sp44 = &camera->eyeNext;
    PosRot *sp40 = &camera->playerPosRot;
    PosRot *sp38 = &camera->targetPosRot;
    f32 temp_f0_2;
    f32 temp_f0_3;
    f32 temp_f12;
    f32 temp_f12_2;
    f32 temp_f14;
    f32 temp_f16;
    f32 temp_f18;
    f32 temp_f2;
    f32 temp_f2_2;
    s16 temp_t6;
    s32 temp_a0;
    s32 temp_a1;
    s32 temp_f4;
    s32 temp_t0;
    s32 temp_v0_2;
    s32 temp_v0_3;
    s32 temp_v1_3;
    s32 temp_v1_4;
    s16 phi_v1;
    f32 phi_f2;
    f32 phi_f2_3;
    s32 phi_v0_2;
    s32 phi_t0;
    s32 phi_t0_2;
    s16 phi_a0;
    f32 phi_f2_4;
    f32 phi_f0;
    Battle1* batt1 = &camera->params.batt1;
    Battle1Anim* anim = &batt1->anim;
    CameraModeValue* values;

    spE8 = 0;
    sp88 = camera->player;
    sp64 = Player_GetCameraYOffset((Player *) camera->player);
    if (RELOAD_PARAMS) {
        values = sCameraSettings[camera->setting].cameraModes[camera->mode].values;
        temp_f12 = (1.0f + PCT(R_CAM_YINV_OFFSET)) - (PCT(R_CAM_YINV_OFFSET) * (68.0f / sp64));
        camera->params.batt1.unk_00 = (NEXTPCT * sp64) * temp_f12;
        camera->params.batt1.unk_04 = NEXTSETTING;
        camera->params.batt1.unk_08 = NEXTSETTING;
        camera->params.batt1.unk_0C = NEXTSETTING;
        camera->params.batt1.unk_10 = NEXTSETTING;
        camera->params.batt1.unk_14 = NEXTSETTING;
        camera->params.batt1.unk_18 = NEXTPCT;
        camera->params.batt1.unk_1C = NEXTSETTING;
        camera->params.batt1.unk_20 = NEXTPCT;
        camera->params.batt1.interfaceFlags = NEXTSETTING;
        camera->params.batt1.unk_24 = (NEXTPCT * sp64) * temp_f12;
        camera->params.batt1.unk_28 = NEXTPCT;
        anim->unk_10 = NEXTPCT;
        anim->unk_1C = 0x28;
    }

    if (R_RELOAD_CAM_PARAMS != 0) {
        Camera_CopyPREGToModeValues(camera);
    }

    sp80 = camera->params.batt1.unk_04;
    sp7C = camera->params.batt1.unk_10;
    sp78 = camera->params.batt1.unk_14;
    sp74 = camera->params.batt1.unk_1C;

    if ((camera->player->stateFlags1 & 0x1000) != 0) {
        anim->unk_10 = Camera_LERPCeilF(PCT(OREG(12)) * 0.5f, anim->unk_10, PCT(OREG(25)), 0.1f);
        camera->xzOffsetUpdateRate = Camera_LERPCeilF(0.2f, camera->xzOffsetUpdateRate, PCT(OREG(25)), 0.1f);
        camera->yOffsetUpdateRate = Camera_LERPCeilF(0.2f, camera->yOffsetUpdateRate, PCT(OREG(25)), 0.1f);
        if (anim->unk_1C >= -0x13) {
            anim->unk_1C--;
        } else {
            sp80 = 250.0f;
            sp7C = 50.0f;
            sp78 = 40.0f;
            sp74 = 60.0f;
        }
    } else if ((s32) anim->unk_1C < 0) {
        sp80 = 250.0f;
        sp7C = 50.0f;
        sp78 = 40.0f;
        sp74 = 60.0f;
        anim->unk_1C++;
    } else {
        anim->unk_1C = 0x28;
        anim->unk_10 = Camera_LERPCeilF(PCT(OREG(12)), anim->unk_10, PCT(OREG(25)), 0.1f);
        camera->xzOffsetUpdateRate = Camera_LERPCeilF(PCT(OREG(40)), camera->xzOffsetUpdateRate, PCT(OREG(25)) * camera->unk_E0, 0.1f);
        camera->yOffsetUpdateRate = Camera_LERPCeilF(PCT(OREG(40)), camera->yOffsetUpdateRate, PCT(OREG(26)) * camera->unk_E0, 0.1f);
    }
    camera->fovUpdateRate = Camera_LERPCeilF(PCT(OREG(4)), camera->fovUpdateRate, camera->unk_E0 * 0.05f, 0.1f);
    
    
    sp64 += batt1->unk_00;
    OLib_Vec3fDiffToVecSphRot90(&sp9C, sp48, sp4C);
    OLib_Vec3fDiffToVecSphRot90(&sp94, sp48, sp44);
    if (camera->target == NULL || camera->target->update == NULL) {
        if (camera->target == NULL) {
            osSyncPrintf(VT_COL(YELLOW, BLACK) "camera: warning: battle: target is not valid, change parallel" VT_RST);
        }
        camera->target = NULL;
        Camera_ChangeModeDefaultFlags(camera, CAM_MODE_PARALLEL);
        return 1;
    }
    sCameraInterfaceFlags = batt1->interfaceFlags;
    switch(camera->animState){
        case 0: 
        case 0xA:
        case 0x14:
            anim->unk_14 = 0;
            anim->unk_04 = 0.0f;
            anim->target = camera->target;
            camera->animState++;
            if (anim->target->id > 0) {
                osSyncPrintf("camera: battle: target actor name " VT_FGCOL(BLUE) "%d" VT_RST "\n", anim->target->id);
            } else  {
                osSyncPrintf("camera: battle: target actor name " VT_COL(RED, WHITE) "%d" VT_RST"\n", anim->target->id);
                camera->target = NULL;
                Camera_ChangeModeDefaultFlags(camera, CAM_MODE_PARALLEL);
                return 1;
            }
            anim->unk_1A = OREG(23) + OREG(24);
            anim->unk_16 = sp9C.yaw;
            anim->unk_18 = sp9C.pitch;
            anim->unk_00 = sp9C.r;
            anim->unk_08 = camera->playerPosRot.pos.y - camera->playerPosDelta.y;
            break;
    }

    if (camera->status == CAM_STATUS_ACTIVE) {
        sUpdateCameraDirection = 1;
        camera->direction.x = -sp9C.pitch;
        camera->direction.y = BINANG_ROT180(sp9C.yaw);
        camera->direction.z = 0;
    }
    if (camera->playerPosRot.pos.y == camera->playerGroundY || camera->player->actor.gravity > -0.1f || camera->player->stateFlags1 & 0x200000) {
        anim->unk_08 = camera->playerPosRot.pos.y;
        sp84 = 0;
    } else {
        sp84 = 1;
    }

    if (anim->unk_1A == 0) {
        camera->atLERPStepScale = Camera_ClampLERPScale(camera, sp84 != 0 ? batt1->unk_28 : batt1->unk_20);
    }
    
    func_8002EEE4(sp38, camera->target);
    if (camera->target != anim->target) {
        osSyncPrintf("camera: battle: change target %d -> " VT_FGCOL(BLUE) "%d" VT_RST "\n", anim->target->id, camera->target->id);
        camera->animState = 0;
        return 1;
    }
    
    func_800460A8(camera, &sp94, &sp38->pos, sp84 !=0 ? batt1->unk_24 : batt1->unk_00, sp80, &anim->unk_08, &spA4, (sp84 != 0 ? 0x81 : 0x1) | camera->params.batt1.interfaceFlags);
    sp11C = sp40->pos;
    sp8C = spA4.yaw;
    sp11C.y += sp64;
    OLib_Vec3fDiffToVecSphRot90(&spA4, &sp11C, &sp38->pos);
    if (sp80 < spA4.r) {
        spE4 = 1.0f;
    } else {
        spE4 = spA4.r / sp80;
    }
    sp110 = sp38->pos;
    sp8C = spA4.yaw;
    OLib_Vec3fDiffToVecSphRot90(&spAC, sp48, &sp110);
    phi_f2_3 = sp80;
    if (spAC.r <= sp80) {
        phi_f2_3 = spAC.r;
    }
    spAC.r = sp80 - (phi_f2_3 * 0.5f);
    //temp_f18 = camera->params.batt1.unk_08 + ((camera->params.batt1.unk_0C - camera->params.batt1.unk_08) * (1.1f - spE4));
    spF4 = F32_LERPIMP(batt1->unk_08, batt1->unk_0C, (1.1f - spE4));
    spF8 = OREG(13) + spF4;
    sp8C = spA4.yaw;
    spB4.r = camera->dist = Camera_LERPCeilF(sp80, camera->dist, PCT(OREG(11)), 2.0f);
    spB4.yaw = sp94.yaw;
    temp_v0_2 = BINANG_SUB(spAC.yaw, BINANG_ROT180(sp94.yaw));
    temp_a1 = (s32) (temp_v0_2 << 0x10) >> 0x10;
    if (anim->unk_1A != 0) {
        if (anim->unk_1A >= OREG(24)) {
            sp86 = anim->unk_1A - OREG(24);
            sp8C = spA4.yaw;
            OLib_Vec3fDiffToVecSphRot90(&spA4, sp48, sp4C);
            spA4.yaw = BINANG_ROT180(spA4.yaw);
            temp_f0_3 = 1.0f / OREG(23);
            
            sp8E = BINANG_SUB(anim->unk_16, spA4.yaw) * temp_f0_3;
            sp8C = BINANG_SUB(anim->unk_18, spA4.pitch) * temp_f0_3;

            // might need to use sp8e, sp8C here, and not use LERPIMP
            spB4.r = Camera_LERPCeilF(F32_LERPIMP(spA4.r, anim->unk_00, sp86 * temp_f0_3), sp9C.r, PCT(OREG(28)), 1.0f);
            spB4.yaw = Camera_LERPCeilS(BINANG_LERPIMP(spA4.yaw, anim->unk_16, sp86 * temp_f0_3), sp9C.yaw, PCT(OREG(28)), 0xA);
            spB4.pitch = Camera_LERPCeilS(BINANG_LERPIMP(spA4.pitch, anim->unk_18, sp86 * temp_f0_3), sp9C.pitch, PCT(OREG(28)), 0xA);
        } else {
            spE8 = 1;
        }
        anim->unk_1A--;
    } else {
        temp_a0 = (s32) (temp_v0_2 << 0x10) >> 0x10;
        if (temp_a0 >= 0) {
            phi_v0_2 = temp_a0;
        } else {
            phi_v0_2 = -temp_a0;
        }
        temp_v1_3 = DEGF_TO_BINANG(spF4);
        if (temp_v1_3 < ABS(temp_v0_2)) {
            sp8E = temp_v0_2;
            spF4 = spF4;
            spFC = BINANG_TO_DEGF(temp_v0_2);
            temp_f2_2 = F32_LERP(spF4, spF8, func_8007C0A8(spAC.r, spB4.r) / spB4.r);
            temp_f12_2 = (SQ(temp_f2_2) - 2.0f) / (temp_f2_2 - 360.0f);
            temp_f14 = SQ(spFC) / ((temp_f12_2 * spFC) + (2.0f - (360.0f * temp_f12_2)));
            if (sp8E >= 0) {
                phi_t0 = DEGF_TO_BINANG(temp_f14);
            } else {
                phi_t0 = -DEGF_TO_BINANG(temp_f14);
            }
            spB4.yaw = BINANG_ROT180(BINANG_ROT180(sp94.yaw) + (sp8E >= 0 ? DEGF_TO_BINANG(temp_f14) : -DEGF_TO_BINANG(temp_f14)));
        } else {
            spB4.yaw = BINANG_SUB(sp94.yaw, (BINANG_SUB(ABS(temp_v1_3), temp_v0_2)) * ((1.0f - camera->unk_E0) * 0.05f));
        }
    }

    if (spE8 == 0) {
        temp_v0_3 = DEGF_TO_BINANG(BINANG_LERPIMP(sp7C, sp78, spE4)) - (s32) ((f32) spA4.pitch * (0.5f + (spE4 * 0.5f))) + (s32) ((f32) spAC.pitch * camera->params.batt1.unk_18);
        temp_v1_4 = (s32) (temp_v0_3 << 0x10) >> 0x10;
        if (temp_v1_4 < -0x2AA8) {
            phi_a0 = (u16)-0x2AA8;
        } else {
            phi_a0 = (s16) ((s32) (temp_v0_3 << 0x10) >> 0x10);
            if (temp_v1_4 >= 0x2AA9) {
                phi_a0 = (u16)0x2AA8;
            }
        }
        spB4.pitch = Camera_LERPCeilS(phi_a0, sp94.pitch, anim->unk_10, 0xA);
        Camera_Vec3fVecSphAdd(sp44, sp48, &spB4);
        spBC.unk_00 = *sp44;
        if (camera->status == CAM_STATUS_ACTIVE) {
            if ((camera->globalCtx->envCtx.skyDisabled == 0) || ((camera->params.batt1.interfaceFlags & 1) != 0)) {
                func_80043D18(camera, sp48, &spBC);
            } else if (batt1->interfaceFlags & 2) {
                func_80043F94(camera, sp48, &spBC);
            } else {
                OLib_Vec3fDistNormalize(&sp128, sp48, &spBC.unk_00);
                spBC.unk_00.x -= sp128.x;
                spBC.unk_00.y -= sp128.y;
                spBC.unk_00.z -= sp128.z;
            }
            *sp4C = spBC.unk_00;
        } else {
            *sp4C = *sp44;
        }
    }
    anim->unk_04 = (f32) (anim->unk_04 + ((((OREG(36) * camera->unk_E0) * (1.0f - spE4)) - anim->unk_04) * PCT(OREG(37))));
    camera->roll = DEGF_TO_BINANG(anim->unk_04);
    camera->fov = Camera_LERPCeilF((sp88->swordState != 0 || gSaveContext.health <= 0x10 ? 0.8f : 1.0f) * (sp74 - ((sp74 * 0.05f) * spE4)), camera->fov, camera->fovUpdateRate, 1.0f);
    return 1;
}
#else
#pragma GLOBAL_ASM("asm/non_matchings/code/z_camera/Camera_Battle1.s")
#endif
#undef NON_MATCHING

s32 Camera_Battle2(Camera* camera) {
    return Camera_NOP(camera);
}

s32 Camera_Battle3(Camera* camera) {
    Camera_NOP(camera);
}

/**
 * Charging spin attack
 * Camera zooms out slowly for 50 frames, then tilts up to a specified
 * setting value.
*/
s32 Camera_Battle4(Camera *camera) {
    Battle4* batt4 = &camera->params.batt4;
    f32 yOffsetInverse;
    f32 yOffset;
    VecSph eyeNextOffset;
    VecSph eyeAtOffset;
    VecSph eyeNextAtOffset;
    CameraModeValue* values;
    Vec3f *eye = &camera->eye;
    Vec3f *at = &camera->at;
    Vec3f *eyeNext = &camera->eyeNext;
    Battle4Anim* anim = &batt4->anim;
    s32 pad;

    yOffset = Player_GetCameraYOffset(camera->player);
    if (RELOAD_PARAMS) {
        values = sCameraSettings[camera->setting].cameraModes[camera->mode].values;
        yOffsetInverse = (1.0f + PCT(R_CAM_YINV_OFFSET)) - (PCT(R_CAM_YINV_OFFSET) * (68.0f / yOffset));
        batt4->yOffset = (NEXTPCT * yOffset) * yOffsetInverse;
        batt4->rTarget = (NEXTPCT * yOffset) * yOffsetInverse;
        batt4->pitchTarget = DEGF_TO_BINANG(NEXTSETTING);
        batt4->lerpUpdateRate = NEXTPCT;
        batt4->fovTarget = NEXTSETTING;
        batt4->atLERPTarget = NEXTPCT;
        batt4->interfaceFlags = NEXTSETTING;
    }

    if (R_RELOAD_CAM_PARAMS){
        Camera_CopyPREGToModeValues(camera);
    }
    
    OLib_Vec3fDiffToVecSphRot90(&eyeAtOffset, at, eye);
    OLib_Vec3fDiffToVecSphRot90(&eyeNextAtOffset, at, eyeNext);

    sCameraInterfaceFlags = batt4->interfaceFlags;
    
    switch(camera->animState){
        case 0:
        case 0xA:
        case 0x14:
            anim->animTimer = 50;
            camera->animState++;
    }

    camera->yawUpdateRateInv = Camera_LERPCeilF(batt4->lerpUpdateRate, camera->yawUpdateRateInv, PCT(OREG(25)) * camera->unk_E0, 0.1f);
    camera->rUpdateRateInv = 1000.0f;
    camera->pitchUpdateRateInv = 1000.0f;
    camera->xzOffsetUpdateRate = Camera_LERPCeilF(0.025f, camera->xzOffsetUpdateRate, PCT(OREG(25)), 0.1f);
    camera->yOffsetUpdateRate = Camera_LERPCeilF(PCT(OREG(3)), camera->yOffsetUpdateRate, PCT(OREG(26)) * camera->unk_E0, 0.1f);
    camera->fovUpdateRate = 0.0001f;
    func_800457A8(camera, &eyeNextAtOffset, batt4->yOffset, 1);
    if (anim->animTimer != 0) {
        eyeNextOffset.yaw = eyeAtOffset.yaw;
        eyeNextOffset.pitch = eyeAtOffset.pitch;
        eyeNextOffset.r = eyeAtOffset.r;
        anim->animTimer--;
    } else {
        eyeNextOffset.yaw = eyeAtOffset.yaw;
        eyeNextOffset.pitch = Camera_LERPCeilS(batt4->pitchTarget, eyeAtOffset.pitch, batt4->lerpUpdateRate, 2);
        eyeNextOffset.r = Camera_LERPCeilF(batt4->rTarget, eyeAtOffset.r, batt4->lerpUpdateRate, 0.001f);
    }
    Camera_Vec3fVecSphAdd(eyeNext, at, &eyeNextOffset);
    *eye = *eyeNext;
    camera->dist = eyeNextOffset.r;
    camera->fov = Camera_LERPCeilF(batt4->fovTarget, camera->fov, batt4->lerpUpdateRate, 1.0f);
    camera->roll = 0;
    camera->atLERPStepScale = Camera_ClampLERPScale(camera, batt4->atLERPTarget);
    return true;
}

s32 Camera_Battle0(Camera* camera) {
    return Camera_NOP(camera);
}

//#define NON_MATCHING
#ifdef NON_MATCHING
// Targeting non-enemy
s32 Camera_KeepOn1(Camera *camera) {
    Vec3f sp120;
    Vec3f sp114;
    Vec3f sp108;
    f32 sp104;
    f32 spF4;
    f32 spF0;
    f32 spEC;
    f32 spE8;
    s16 spE2;
    s16 spE0;
    VecSph spD8;
    VecSph spD0;
    VecSph spC8;
    VecSph spC0;
    VecSph spB8;
    struct_80043D18 sp8C;
    s32 sp88;
    f32 sp84;
    s16 sp82;
    s16 sp80;
    f32 sp70;
    PosRot sp54;
    Vec3f *sp48 = &camera->eye;
    Vec3f *sp44 = &camera->at;
    Vec3f *sp40 = &camera->eyeNext;
    PosRot *sp3C = &camera->playerPosRot;
    PosRot *sp30 = &camera->targetPosRot;
    f32 temp_f0_5;
    f32 temp_f12;
    f32 temp_f12_2;
    f32 temp_f14;
    f32 temp_f18;
    f32 temp_f2;
    f32 temp_f2_2;
    s32 temp_a0;
    s32 temp_a1;
    s32 temp_v1;
    f32 phi_f2;
    s32 phi_v0;
    f32 phi_f12;
    f32 phi_f2_2;
    s32 phi_v0_2;
    s32 phi_t0;
    s16 phi_a0;
    KeepOn1* keep1 = &camera->params.keep1;
    Keep1_Unk34* unk34 = &keep1->unk_34;
    CameraModeValue* values;

    sp88 = 0;
    sp70 = Player_GetCameraYOffset(camera->player);
    if ((camera->target == NULL) || (camera->target->update == NULL)) {
        if (camera->target == NULL) {
            osSyncPrintf(VT_COL(YELLOW, BLACK) "camera: warning: keepon: target is not valid, change parallel\n" VT_RST);
        }
        camera->target = NULL;
        Camera_ChangeModeDefaultFlags(camera, CAM_MODE_PARALLEL);
        return true;
    }

    if (RELOAD_PARAMS) {
        values = sCameraSettings[camera->setting].cameraModes[camera->mode].values;
        temp_f12 = (1.0f + PCT(R_CAM_YINV_OFFSET)) - (PCT(R_CAM_YINV_OFFSET) * (68.0f / sp70));
        keep1->unk_00 = (NEXTPCT * sp70) * temp_f12;
        keep1->unk_04 = NEXTSETTING;
        keep1->unk_08 = NEXTSETTING;
        keep1->unk_0C = NEXTSETTING;
        keep1->unk_10 = NEXTSETTING;
        keep1->unk_14 = NEXTSETTING;
        keep1->unk_18 = NEXTSETTING;
        keep1->unk_1C = NEXTPCT;
        keep1->unk_20 = NEXTSETTING;
        keep1->unk_24 = NEXTPCT;
        keep1->unk_30 = NEXTSETTING;
        keep1->unk_28 = (NEXTPCT * sp70) * temp_f12;
        keep1->unk_2C = NEXTPCT;
    }

    if (R_RELOAD_CAM_PARAMS) {
        Camera_CopyPREGToModeValues(camera);
    }

    
    sp70 += keep1->unk_00;
    OLib_Vec3fDiffToVecSphRot90(&spC0, sp44, sp48);
    OLib_Vec3fDiffToVecSphRot90(&spB8, sp44, sp40);
    sCameraInterfaceFlags = keep1->unk_30;
    if(camera->animState == 0 || camera->animState == 0xA || camera->animState == 0x14){
        camera->animState++;
        unk34->unk_10 = 0;
        unk34->unk_04 = 0.0f;
        unk34->unk_0C = camera->target;
        unk34->unk_16 = OREG(24) + OREG(23);
        unk34->unk_12 = spC0.yaw;
        unk34->unk_14 = spC0.pitch;
        unk34->unk_00 = spC0.r;
        unk34->unk_08 = (f32) (sp3C->pos.y - camera->playerPosDelta.y);
    }

    
    if (camera->status == 7) {
        sUpdateCameraDirection = 1;
        camera->direction.x = -spC0.pitch;
        camera->direction.y = BINANG_ROT180(spC0.yaw);
        camera->direction.z = 0;
    }

    sp104 = keep1->unk_04;
    sp84 = 1.0f;
    switch(camera->paramFlags & 0x18){
        case 0x8:
            if ((camera->player->actor.type == ACTORTYPE_PLAYER) && (camera->player->interactRangeActor == camera->target)) {
                func_8002EEE4(&sp54, &camera->player->actor);
                spC8.r = 60.0f;
                spC8.pitch = 0x2EE0;
                spC8.yaw = camera->playerPosRot.rot.y;
                Camera_Vec3fVecSphAdd(&sp30->pos, &sp54.pos, &spC8);
            } else {
                func_8002EEE4(sp30, camera->target);
            }

            func_8002EEE4(sp30, camera->target);
            if (camera->target != unk34->unk_0C) {
                unk34->unk_0C = camera->target;
                camera->atLERPStepScale = 0.0f;
            }

            camera->xzOffsetUpdateRate = Camera_LERPCeilF(1.0f, camera->xzOffsetUpdateRate, PCT(OREG(25)) * camera->unk_E0, 0.1f);
            camera->yOffsetUpdateRate = Camera_LERPCeilF(1.0f, camera->yOffsetUpdateRate, PCT(OREG(26)) * camera->unk_E0, 0.1f);
            camera->fovUpdateRate = Camera_LERPCeilF(PCT(OREG(4)), camera->fovUpdateRate, camera->unk_E0 * 0.05f, 0.1f);
        case 0x10:
            // this should not exist for case 8
            //unk34->unk_0C = NULL;

            if (((sp3C->pos.y == camera->playerGroundY) || (-0.1f < camera->player->actor.gravity)) || camera->player->stateFlags1 & 0x200000) {
                unk34->unk_08 = sp3C->pos.y;
                sp80 = 0;
            } else {
                sp80 = 1;
            }
            
            phi_f2 = sp80 ? keep1->unk_28 : keep1->unk_00;
            phi_v0 = sp80 ? 0x80 : 0;
            //s32 func_800460A8(Camera *camera, VecSph *arg1, Vec3f *arg2, f32 arg3, f32 arg4, f32 *arg5, VecSph *arg6, s16 arg7);
            func_800460A8(camera, &spB8, &sp30->pos, phi_f2, sp104, &unk34->unk_08, &spC8, phi_v0 | keep1->unk_30);
            sp114 = sp3C->pos;
            sp114.y += sp70;
            OLib_Vec3fDiffToVecSphRot90(&spC8, &sp114, &sp30->pos);
            sp84 = sp104 < spC8.r ? 1.0f : spC8.r / sp104;
            break;
        default:
            *sp44 = sp3C->pos;
            sp44->y += sp70;
            unk34->unk_0C = NULL;
            break;
    }

    OLib_Vec3fDiffToVecSphRot90(&spD8, sp44, sp40);
    if (spD8.r < keep1->unk_04) {
        sp104 = keep1->unk_04;
        spE8 = OREG(6);
    } else {
        if (keep1->unk_08 < spD8.r) {
            sp104 = keep1->unk_08;
            phi_f12 = OREG(6);
        } else {
            sp104 = spD8.r;
            phi_f12 = 1.0f;
        }
        spE8 = phi_f12;
    }
    camera->rUpdateRateInv = Camera_LERPCeilF(spE8, camera->rUpdateRateInv, PCT(OREG(25)), 0.1f);
    spE8 = spD8.r = camera->dist = Camera_LERPCeilF(sp104, camera->dist, 1.0f / camera->rUpdateRateInv, 0.2f);
    sp108 = sp30->pos;
    OLib_Vec3fDiffToVecSphRot90(&spD0, sp44, &sp108);
    phi_f2_2 = spD0.r <= spE8 ? spD0.r : spE8;
    spD0.r = spE8 - (phi_f2_2 * 0.5f);
    temp_f18 = keep1->unk_0C + ((keep1->unk_10 - keep1->unk_0C) * (1.1f - sp84));
    spF0 = OREG(13) + temp_f18;
    spEC = temp_f18;
    spD8.r = camera->dist = Camera_LERPCeilF(spE8, camera->dist, PCT(OREG(11)), 2.0f);
    spD8.yaw = spB8.yaw;
    temp_a1 = BINANG_SUB(spD0.yaw, BINANG_ROT180(spB8.yaw));
    if (unk34->unk_16 != 0) {
        if (unk34->unk_16 >= OREG(24)) {
            sp82 = unk34->unk_16 - OREG(24);
            spE2 = spC8.yaw;
            OLib_Vec3fDiffToVecSphRot90(&spC8, sp44, sp48);
            spC8.yaw = BINANG_ROT180(spE2);
            temp_f0_5 = 1.0f / OREG(23);
            spE2 = BINANG_SUB(unk34->unk_12, spC8.yaw) * temp_f0_5;
            spE0 = BINANG_SUB(unk34->unk_14, spC8.pitch) * temp_f0_5;
            spD8.r = Camera_LERPCeilF((sp82 * (unk34->unk_00 - spC8.r) * temp_f0_5) + spC8.r, spC0.r, PCT(OREG(28)), 1.0f);
            spD8.yaw = Camera_LERPCeilS(spC8.yaw + (spE2 * sp82), spC0.yaw, PCT(OREG(28)), (u16)0xA);
            spD8.pitch = Camera_LERPCeilS(spC8.pitch + (spE0 * sp82), spC0.pitch, PCT(OREG(28)), (u16)0xA);

        } else {
            sp88 = 1;
        }
        unk34->unk_16--;
    } else {
        phi_v0_2 = ABS(temp_a1);
        temp_v1 = DEGF_TO_BINANG(temp_f18);
        if (DEGF_TO_BINANG(temp_f18) < ABS(temp_a1)) {
            spE2 = temp_a1;
            spEC = temp_f18;
            spF4 = temp_a1 * (360.00015f / 65535.0f);
            temp_f2_2 = ((func_8007C0A8(spD0.r, spD8.r) / spD8.r) * (spF0 - temp_f18)) + temp_f18;
            temp_f12_2 = (SQ(temp_f2_2) - 2.0f) / (temp_f2_2 - 360.0f);
            temp_f14 = SQ(spF4) / ((temp_f12_2 * spF4) + (2.0f - (360.0f * temp_f12_2)));
            if (spE2 >= 0) {
                phi_t0 = DEGF_TO_BINANG(temp_f14);
            } else {
                phi_t0 = -DEGF_TO_BINANG(temp_f14);
            }
            spD8.yaw = BINANG_ROT180(BINANG_ROT180(spB8.yaw) + (phi_t0 >> 0x10));
        } else {
            spD8.yaw = spB8.yaw - (s16)((f32) (ABS(temp_a0) - temp_a0) * ((1.0f - camera->unk_E0) * 0.02f));
        }
    }

    if (sp88 == 0) {
        phi_a0 = BINANG_SUB(DEGF_TO_BINANG(keep1->unk_14 + ((keep1->unk_18 - keep1->unk_14) * sp84)), spC8.pitch * (0.5f + (sp84 * 0.5f))) + (s16)(spD0.pitch * keep1->unk_1C);
        phi_a0 = CLAMP(phi_a0, -0x3200, 0x3200);
        spD8.pitch = Camera_LERPCeilS(phi_a0, spB8.pitch, PCT(OREG(12)), 0xA);
        Camera_Vec3fVecSphAdd(sp40, sp44, &spD8);
        sp8C.unk_00 = *sp40;
        if (camera->status == CAM_STATUS_ACTIVE) {
            if ((camera->globalCtx->envCtx.skyDisabled == 0) || ((keep1->unk_30 & 1) != 0)) {
                func_80043D18(camera, sp44, &sp8C);
            } else {
                if ((keep1->unk_30 & 2) != 0) {
                    func_80043F94(camera, sp44, &sp8C);
                } else {
                    OLib_Vec3fDistNormalize(&sp120, sp44, &sp8C.unk_00);
                    sp8C.unk_00.x -= sp120.x;
                    sp8C.unk_00.y -= sp120.y;
                    sp8C.unk_00.z -= sp120.z;
                }
            }
            *sp48 = sp8C.unk_00;
        } else {
            *sp48 = *sp40;
        }
        OLib_Vec3fDistNormalize(&sp120, sp48, sp44);
        Camera_Vec3fScaleXYZFactor(sp48, sp48, &sp120, OREG(1));
    }

    camera->fov = Camera_LERPCeilF(keep1->unk_20, camera->fov, camera->fovUpdateRate, 1.0f);
    camera->roll = Camera_LERPCeilS(0, camera->roll, 0.5f, 0xA);
    camera->atLERPStepScale = Camera_ClampLERPScale(camera, sp80 ? keep1->unk_2C : keep1->unk_24);
    return 1;
}
#else
#pragma GLOBAL_ASM("asm/non_matchings/code/z_camera/Camera_KeepOn1.s")
#endif
#undef NON_MATCHING

s32 Camera_KeepOn2(Camera* camera) {
    return Camera_NOP(camera);
}

s32 func_800626B0(GlobalContext* globalCtx, CollisionCheckContext* colChkCtx, Vec3f* camera_3C, Vec3f* arg3, Actor** arg4, s32 arg5);

#ifdef NON_MATCHING
s32 Camera_KeepOn3(Camera *camera) {
    KeepOn3* keep3 = &camera->params.keep3;
    f32 spD4;
    Vec3f spD0;
    Vec3f spC4;
    f32 spBC;
    f32 spB8;
    Player *spB0;
    Actor *spAC;
    VecSph spA4;
    VecSph sp9C;
    VecSph sp94;
    VecSph sp8C;
    s32 sp84;
    s16 sp82;
    s16 sp80;
    PosRot sp6C;
    f32 sp58;
    Vec3f *sp48 = &camera->eye;
    PosRot *sp3C = &camera->playerPosRot;
    KeepOn3_Unk2C *unk2C = &keep3->unk_2C;
    PosRot *temp_s1 = &camera->targetPosRot;
    Vec3f *temp_s0 = &camera->at;
    Vec3f *temp_s1_2 = &unk2C->unk_10;
    Vec3f *temp_s2 = &camera->eyeNext;
    f32 *temp_a2;
    f32 *temp_a2_2;
    f32 *temp_a2_3;
    f32 temp_f0;
    f32 temp_f0_2;
    f32 temp_f14;
    f32 temp_f14_2;
    f32 temp_f2;
    s16 temp_t7;
    s32 temp_s0_2;
    s32 temp_v0_2;
    void *temp_t4;
    void *temp_v0;
    s16 phi_v0;
    f32 phi_f12;
    s32 phi_a0;
    s16 phi_t3;
    s32 phi_s0;
    s32 phi_s0_2;
    CameraModeValue* values;
    f32 t;
    s16* i;
    const f32 zero6 = 0.6f;

    sp58 = Player_GetCameraYOffset(camera->player);
    if (camera->target == NULL || camera->target->update == NULL) {
        if (camera->target == NULL) {
            osSyncPrintf(VT_COL(YELLOW, BLACK) "camera: warning: talk: target is not valid, change parallel\n" VT_RST);
        }
        camera->target = NULL;
        Camera_ChangeModeDefaultFlags(camera, CAM_MODE_PARALLEL);
        return 1;
    }

    // Might be a switch
    if (((camera->animState == 0) || (camera->animState == 0xA)) || (camera->animState == 0x14)) {
        if (camera->globalCtx->view.unk_124 == 0) {
            camera->unk_14C |= 0x20;
            camera->globalCtx->view.unk_124 = camera->thisIdx | 0x50;
            return 1;
        }
        camera->unk_14C &= ~0x20;
    }

    camera->unk_14C &= ~0x10;
    if (RELOAD_PARAMS) {
        values = sCameraSettings[camera->setting].cameraModes[camera->mode].values;
        //t = (1.0f + (R_CAM_YINV_OFFSET * 0.01f)) - ((R_CAM_YINV_OFFSET * 0.01f) * (68.0f / yOffset));
        t = (1.0f + (R_CAM_YINV_OFFSET * 0.01f)) - ((R_CAM_YINV_OFFSET * 0.01f) * (68.0f / sp58));
        keep3->unk_00 = (f32) (((((f32) NEXTSETTING) * 0.01f) * sp58) * t);
        keep3->unk_04 = NEXTSETTING;
        keep3->unk_08 = NEXTSETTING;
        keep3->unk_0C = NEXTSETTING;
        keep3->unk_10 = NEXTSETTING;
        keep3->unk_14 = NEXTSETTING;
        keep3->unk_18 = NEXTSETTING;
        keep3->unk_1C = NEXTPCT;
        keep3->unk_20 = NEXTSETTING;
        keep3->unk_24 = NEXTPCT;
        keep3->unk_28 = NEXTSETTING;
        keep3->unk_2A = NEXTSETTING;
    }

    if (R_RELOAD_CAM_PARAMS) {
        Camera_CopyPREGToModeValues(camera);
    }

    sp58 += keep3->unk_00;
    OLib_Vec3fDiffToVecSphRot90(&sp94, temp_s0, &camera->eye);
    OLib_Vec3fDiffToVecSphRot90(&sp8C, temp_s0, temp_s2);
    func_8002EEE4(temp_s1, camera->target);
    func_8002EEE4(&sp6C, &camera->player->actor);
    spD0 = sp3C->pos;
    spD0.y += sp58;
    OLib_Vec3fDiffToVecSphRot90(&spA4, &spD0, (Vec3f *) temp_s1);
    sCameraInterfaceFlags = keep3->unk_2A;
    if (camera->animState == 0 || camera->animState == 0xA || camera->animState == 0x14) {
        spAC = camera->target;
        camera->animState++;
        unk2C->unk_0C = spAC;
        phi_f12 = keep3->unk_08 < spA4.r ? 1.0f : spA4.r / keep3->unk_08;
        unk2C->unk_1C = keep3->unk_28;
        spBC = ((1.0f - phi_f12) * spA4.r) / unk2C->unk_1C;
        sp9C.pitch = DEGF_TO_BINANG(keep3->unk_14 + ((keep3->unk_18 - keep3->unk_14) * phi_f12)) + (s32)-(spA4.pitch * keep3->unk_1C);
        temp_f14 = keep3->unk_0C + ((keep3->unk_10 - keep3->unk_0C) * phi_f12);

        if(keep3->unk_2A & 0x10){
            sp9C.yaw = (BINANG_SUB(spA4.yaw, sp8C.yaw) < 0 ?
                spA4.yaw + DEGF_TO_BINANG(temp_f14) :
                spA4.yaw - DEGF_TO_BINANG(temp_f14));
        } else if(keep3->unk_2A & 0x20){
            sp9C.yaw = (BINANG_SUB(spA4.yaw, sp9C.yaw) < 0 ?
                BINANG_ROT180(spA4.yaw) - DEGF_TO_BINANG(temp_f14) :
                BINANG_ROT180(spA4.yaw) + DEGF_TO_BINANG(temp_f14));
        } else {
            if(ABS(BINANG_SUB(spA4.yaw, sp8C.yaw)) < 0x3FFF) {
                sp9C.yaw = BINANG_SUB(spA4.yaw, sp8C.yaw) < 0 ? 
                    spA4.yaw + DEGF_TO_BINANG(temp_f14) :
                    spA4.yaw - DEGF_TO_BINANG(temp_f14);
            } else {
                sp9C.yaw = BINANG_SUB(spA4.yaw, sp8C.yaw) < 0 ?
                BINANG_ROT180(spA4.yaw) - DEGF_TO_BINANG(temp_f14) :
                BINANG_ROT180(spA4.yaw) + DEGF_TO_BINANG(temp_f14);
            }
        }
        temp_f14_2 = spA4.r;
        sp80 = sp9C.yaw;
        sp82 = sp9C.pitch;
        spA4.r = (spBC * zero6) + (temp_f14_2 * (1.0f - zero6));
        spD0 = sp3C->pos;
        spB8 = temp_f14_2;
        spD4 = spD4 + sp58;
        Camera_Vec3fVecSphAdd(temp_s1_2, &spD0, &spA4);
        sp84 = ARRAY_COUNT(D_8011D3B0);
        phi_s0 = 0;
        spA4.r = temp_f14_2;
        sp9C.r = ((keep3->unk_04 + (temp_f14_2 * 0.5f)) - sp8C.r) + sp8C.r;
        Camera_Vec3fVecSphAdd(&spC4, temp_s1_2, &sp9C);
        if (!(keep3->unk_2A & 0x80)) {
            while(phi_s0 < sp84){
                if (func_800626B0(camera->globalCtx, &camera->globalCtx->colChkCtx, temp_s1_2, &spC4, &spAC, 2) || func_80043F34(camera, temp_s1_2, &spC4)) {
                    sp9C.yaw = D_8011D3B0[phi_s0] + sp80;
                    sp9C.pitch = D_8011D3CC[phi_s0] + sp82;
                    Camera_Vec3fVecSphAdd(&spC4, temp_s1_2, &sp9C);
                } else {
                    break;
                }
                phi_s0++;
            }
        }   
        osSyncPrintf("camera: talk: BG&collision check %d time(s)\n", phi_s0);
        camera->unk_14C &= ~4;
        temp_f0_2 = (f32) ((s32) ((unk2C->unk_1C + 1) * unk2C->unk_1C) >> 1);
        unk2C->unk_00.y = (f32) ((f32) ((s32) ((sp9C.yaw - sp8C.yaw) << 0x10) >> 0x10) / temp_f0_2);
        unk2C->unk_00.z = (f32) ((f32) ((s32) ((sp9C.pitch - sp8C.pitch) << 0x10) >> 0x10) / temp_f0_2);
        unk2C->unk_00.x = (f32) ((sp9C.r - sp8C.r) / temp_f0_2);
        return 1;
    }

    if (unk2C->unk_1C != 0) {
        temp_a2_3 = &sp9C;
        temp_s0->x = (f32) (temp_s0->x + ((unk2C->unk_10.x - temp_s0->x) / (f32) unk2C->unk_1C));
        temp_s0->y = (f32) (temp_s0->y + ((unk2C->unk_10.y - temp_s0->y) / (f32) unk2C->unk_1C));
        temp_s0->z = (f32) (temp_s0->z + ((unk2C->unk_10.z - temp_s0->z) / (f32) unk2C->unk_1C));
        sp9C.r = ((unk2C->unk_00.x * (f32) unk2C->unk_1C) + sp8C.r) + 1.0f;
        sp9C.yaw = sp8C.yaw + (s32) (unk2C->unk_00.y * (f32) unk2C->unk_1C);
        sp9C.pitch = sp8C.pitch + (s32) (unk2C->unk_00.z * (f32) unk2C->unk_1C);
        Camera_Vec3fVecSphAdd(temp_s2, temp_s0, &sp9C);
        *sp48 = *temp_s2;
        camera->fov = Camera_LERPCeilF(keep3->unk_20, camera->fov, 0.5f, 1.0f);
        camera->roll = Camera_LERPCeilS(0, camera->roll, 0.5f, 0xA);
        camera->atLERPStepScale = Camera_ClampLERPScale(camera, keep3->unk_24);
        func_80043F34(camera, temp_s0, sp48);
        unk2C->unk_1C--;
    } else {
        camera->unk_14C |= (0x400 | 0x10);
    }
    if ((camera->unk_14C & 8)) {
        sCameraInterfaceFlags = 0;
        func_80043B60(camera);
        camera->atLERPStepScale = 0.0f;
        if (camera->unk_D8 > 0.001f || CHECK_PAD(D_8015BD7C->state.input[0].press, A_BUTTON) || CHECK_PAD(D_8015BD7C->state.input[0].press, B_BUTTON) || CHECK_PAD(D_8015BD7C->state.input[0].press, L_CBUTTONS) || CHECK_PAD(D_8015BD7C->state.input[0].press, D_CBUTTONS) || CHECK_PAD(D_8015BD7C->state.input[0].press, U_CBUTTONS) || CHECK_PAD(D_8015BD7C->state.input[0].press, R_CBUTTONS) || CHECK_PAD(D_8015BD7C->state.input[0].press, R_TRIG) || CHECK_PAD(D_8015BD7C->state.input[0].press, Z_TRIG)) {
            camera->unk_14C |= 4;
            camera->unk_14C &= ~8;
        }
    }
    return 1;
}
#else
#pragma GLOBAL_ASM("asm/non_matchings/code/z_camera/Camera_KeepOn3.s")
#endif

typedef struct {
    Vec3f unk_00;
    char unk_04[0x14];
    Vec3f unk_20;
} struct_8015BD50;

#ifdef NON_MATCHING
s32 Camera_KeepOn4(Camera *camera) {
    static struct_8015BD50 D_8015BD50;
    
    struct Actor *spD0;
    struct Player *spCC;
    CollisionPoly *spC0;
    VecSph spB8;
    VecSph spB0;
    VecSph spA8;
    s16 spA2;
    s16 spA0;
    s16 sp9C;
    f32 sp88;
    Player *sp84;
    s16 sp82;
    s32 sp7C;
    f32 sp74;
    PosRot sp60;
    PosRot sp4C;
    Vec3f *sp44 = &camera->eye;
    Vec3f *sp40 = &camera->at;
    Vec3f *sp3C = &camera->eyeNext;
    PosRot *sp38 = &camera->playerPosRot;
    f32 *temp_a2;
    f32 temp_f0;
    f32 temp_f0_2;
    f32 temp_f0_3;
    f32 temp_f0_4;
    f32 temp_f12;
    f32 temp_f14;
    f32 temp_f2;
    s16 *temp_s0 = &camera->unk_12C;
    s16 temp_ret;
    s16 temp_t4;
    s16 temp_v0_3;
    s32 temp_s0_2;
    s32 temp_v0_2;
    s32 temp_v1;
    u32 temp_t3_2;
    CameraModeValue *values;
    KeepOn4* keep4 = &camera->params.keep4;
    KeepOn4_Unk20* unk20 = &keep4->unk_20;

    sp84 = camera->globalCtx->actorCtx.actorList[ACTORTYPE_PLAYER].first;
    
    if(camera->animState == 0 || camera->animState == 0xA || camera->animState == 0x14){
        if(camera->globalCtx->view.unk_124 == 0){
            camera->unk_14C |= 0x20;
            camera->unk_14C &= ~(0x4 | 0x2);
            camera->globalCtx->view.unk_124 = camera->thisIdx | 0x50;
            return 1;
        }
        camera->unk_14C &= ~0x20;
        unk20->unk_14 = *temp_s0;
    }
    
    if (unk20->unk_14 != *temp_s0) {
        osSyncPrintf(VT_COL(YELLOW, BLACK) "camera: item: item type changed %d -> %d\n" VT_RST, unk20->unk_14, *temp_s0);
        camera->unk_14C |= 0x20;
        camera->animState = 0x14;
        camera->unk_14C &= ~(0x4 | 0x2);
        camera->globalCtx->view.unk_124 = camera->thisIdx | 0x50;
        return 1;
    }
    sp88 = Player_GetCameraYOffset(camera->player);
    camera->unk_14C &= ~0x10;
    if(RELOAD_PARAMS){
        f32 t = -0.5f;
        f32 t2 = 0.01f;
        values = sCameraSettings[camera->setting].cameraModes[camera->mode].values;
        temp_f12 = (1.0f + t) - ((68.0f / sp88) * t);
        keep4->unk_00 = NEXTSETTING * t2 * sp88 * temp_f12;
        keep4->unk_04 = NEXTSETTING * t2 * sp88 * temp_f12;
        keep4->unk_08 = NEXTSETTING;
        keep4->unk_0C = NEXTSETTING;
        keep4->unk_10 = NEXTSETTING;
        keep4->unk_18 = NEXTSETTING;
        keep4->unk_1C = NEXTSETTING;
        keep4->unk_14 = NEXTSETTING * t2;
        keep4->unk_1E = NEXTSETTING;
        osSyncPrintf("camera: item: type %d\n", *temp_s0);
        switch(*temp_s0){
            case 1:
                keep4->unk_00 = (f32) ((sp88 * -0.6f) * temp_f12);
                keep4->unk_04 = (f32) ((sp88 + sp88) * temp_f12);
                keep4->unk_08 = 10.0f;
                break;
            case 2:
            case 3:
                keep4->unk_08 = -20.0f;
                keep4->unk_18 = 80.0f;
                break;
            case 4:
                keep4->unk_00 = (f32) ((sp88 * -0.2f) * temp_f12);
                keep4->unk_08 = 25.0f;
                break;
            case 8:
                keep4->unk_00 = (f32) ((sp88 * -0.2f) * temp_f12);
                keep4->unk_04 = (f32) ((sp88 * 0.8f) * temp_f12);
                keep4->unk_08 = 50.0f;
                keep4->unk_18 = 70.0f;
                break;
            case 9:
                keep4->unk_00 = (f32) ((sp88 * 0.1f) * temp_f12);
                keep4->unk_04 = (f32) ((sp88 * 0.5f) * temp_f12);
                keep4->unk_08 = -20.0f;
                keep4->unk_0C = 0.0f;
                keep4->unk_1C = (u16)0x2540;
                break;
            case 5:
                keep4->unk_00 = (f32) ((sp88 * -0.4f) * temp_f12);
                keep4->unk_08 = -10.0f;
                keep4->unk_0C = 45.0f;
                keep4->unk_1C = (u16)0x2002;
                break;  
            case 10:
                keep4->unk_00 = (f32) ((sp88 * -0.5f) * temp_f12);
                keep4->unk_04 = (f32) ((sp88 * 1.5f) * temp_f12);
                keep4->unk_08 = -15.0f;
                keep4->unk_0C = 175.0f;
                keep4->unk_18 = 70.0f;
                keep4->unk_1C = (u16)0x2202;
                keep4->unk_1E = (u16)0x3C;
                break;
            case 12:
                keep4->unk_00 = (f32) ((sp88 * -0.6f) * temp_f12);
                keep4->unk_04 = (f32) ((sp88 * 1.6f) * temp_f12);
                keep4->unk_08 = -2.0f;
                keep4->unk_0C = 120.0f;
                keep4->unk_10 = sp84->stateFlags1 & 0x8000000 ? 0.0f : 20.0f;
                keep4->unk_1C = (u16)0x3212;
                keep4->unk_1E = (u16)0x1E;
                keep4->unk_18 = 50.0f;
                break;
            case 0x5A:
                keep4->unk_00 = (f32) ((sp88 * -0.3f) * temp_f12);
                keep4->unk_18 = 45.0f;
                keep4->unk_1C = (u16)0x2F02;
                break;
            case 0x5B:
                keep4->unk_00 = (f32) ((sp88 * -0.1f) * temp_f12);
                keep4->unk_04 = (f32) ((sp88 * 1.5f) * temp_f12);
                keep4->unk_08 = -3.0f;
                keep4->unk_0C = 10.0f;
                keep4->unk_18 = 55.0f;
                keep4->unk_1C = (u16)0x2F08;
                break;
            case 0x51:
                keep4->unk_00 = (f32) ((sp88 * -0.3f) * temp_f12);
                keep4->unk_04 = (f32) ((sp88 * 1.5f) * temp_f12);
                keep4->unk_08 = 2.0f;
                keep4->unk_0C = 20.0f;
                keep4->unk_10 = 20.0f;
                keep4->unk_1C = (u16)0x2280;
                keep4->unk_1E = (u16)0x1E;
                keep4->unk_18 = 45.0f;
                break;
            case 11:
                keep4->unk_00 = (f32) ((sp88 * -0.19f) * temp_f12);
                keep4->unk_04 = (f32) ((sp88 * 0.7f) * temp_f12);
                keep4->unk_0C = 130.0f;
                keep4->unk_10 = 10.0f;
                keep4->unk_1C = (u16)0x2522;
                break;
            default:
                break;
        }
    }
    
    if (R_RELOAD_CAM_PARAMS) {
        Camera_CopyPREGToModeValues(camera);
    }
    
    sUpdateCameraDirection = 1;
    sCameraInterfaceFlags = keep4->unk_1C;
    OLib_Vec3fDiffToVecSphRot90(&spB0, sp40, sp44);
    OLib_Vec3fDiffToVecSphRot90(&spA8, sp40, sp3C);
    D_8015BD50.unk_00 = sp38->pos;
    D_8015BD50.unk_00.y += sp88;
    temp_f0_2 = func_8003CCA4(&camera->globalCtx->colCtx, &spC0, &sp7C, &D_8015BD50.unk_00);
    temp_f2 = keep4->unk_00 + D_8015BD50.unk_00.y;
    if (temp_f2 < temp_f0_2) {
        D_8015BD50.unk_00.y = (f32) (temp_f0_2 + 10.0f);
    } else {
        D_8015BD50.unk_00.y = temp_f2;
    }

    switch(camera->animState){
        case 0:
        case 0x14:
            sp9C = 1;
            spCC = camera->player;
            func_80043ABC(camera);
            camera->unk_14C &= ~(0x4 | 0x2);
            unk20->unk_10 = keep4->unk_1E;
            unk20->unk_08 = sp38->pos.y - camera->playerPosDelta.y;
            if(keep4->unk_1C & 2){
                spA2 = DEGF_TO_BINANG(keep4->unk_08);
                spA0 = BINANG_SUB(BINANG_ROT180(sp38->rot.y), spA8.yaw) > 0 ? 
                    BINANG_ROT180(sp38->rot.y) + DEGF_TO_BINANG(keep4->unk_04) :
                    BINANG_ROT180(sp38->rot.y) - DEGF_TO_BINANG(keep4->unk_0C);
            } else if(keep4->unk_1C & 4){
                spA2 = DEGF_TO_BINANG(keep4->unk_08);
                spA0 = DEGF_TO_BINANG(keep4->unk_0C);
            } else if(keep4->unk_1C & 8 && camera->target != NULL){
                func_8002EF44(&sp60, camera->target);
                spA2 = DEGF_TO_BINANG(keep4->unk_08) - sp60.rot.x;
                spA0 = BINANG_SUB(BINANG_ROT180(sp60.rot.y), spA8.yaw) > 0 ?
                    BINANG_ROT180(sp60.rot.y) + DEGF_TO_BINANG(keep4->unk_0C) :
                    BINANG_ROT180(sp60.rot.y) - DEGF_TO_BINANG(keep4->unk_0C);
                sp9C++;
                spD0 = camera->target;
            } else if(keep4->unk_1C & 0x80 && camera->target != NULL){
                func_8002EF14(&sp4C, camera->target);
                spA2 = DEGF_TO_BINANG(keep4->unk_08);spA2 = (s16) (s32) ((camera->params.keep4.unk_08 * 182.0416717529297f) + 0.5f);
                temp_v0_3 = Camera_XZAngle(&sp4C.pos, &sp38->pos);
                spA0 = BINANG_SUB(temp_v0_3, spA8.yaw) > 0 ?
                    temp_v0_3 + DEGF_TO_BINANG(keep4->unk_0C) :
                    temp_v0_3 - DEGF_TO_BINANG(keep4->unk_0C);
                sp9C++;
                spD0 = camera->target;
            } else if(keep4->unk_1C & 0x40){
                spA2 = DEGF_TO_BINANG(keep4->unk_08);
                spA0 = spA8.yaw;
            } else {
                spA2 = spA8.pitch;
                spA0 = spA8.yaw;
            }
            spB8.pitch = spA2;
            spB8.yaw = spA0;
            spB8.r = keep4->unk_04;
            Camera_Vec3fVecSphAdd(&D_8015BD50.unk_20, &D_8015BD50.unk_00, &spB8);
            sp82 = ARRAY_COUNT(D_8011D3B0);
            if(!(keep4->unk_1C & 1)){
                for(sp7C = 0; sp7C < sp82; sp7C++){
                    if(func_800626B0(camera->globalCtx, &camera->globalCtx->colChkCtx, &D_8015BD50.unk_00, &D_8015BD50.unk_20, &spCC, sp9C) || func_80043F34(camera, &D_8015BD50.unk_00, &D_8015BD50.unk_20)){
                        spB8.yaw = D_8011D3B0[sp7C] + spA0;
                        spB8.pitch = D_8011D3CC[sp7C] + spA2;
                        Camera_Vec3fVecSphAdd(&D_8015BD50.unk_20, &D_8015BD50.unk_00, &spB8);
                    } else {
                        break;
                    }
                }
                osSyncPrintf("camera: item: BG&collision check %d time(s)\n", sp7C);
            }
            unk20->unk_04 = BINANG_SUB(spB8.pitch, spA8.pitch) / (f32)unk20->unk_10;
            unk20->unk_00 = BINANG_SUB(spB8.yaw, spA8.yaw) / (f32)unk20->unk_10;
            unk20->unk_0C = spA8.yaw;
            unk20->unk_0E = spA8.pitch;
            camera->animState++;
            unk20->unk_12 = 1;
            break;
        case 0xA:
            unk20->unk_08 = sp38->pos.y - camera->playerPosDelta.y;
            break;
        default:
            break;
    }
    camera->xzOffsetUpdateRate = 0.25f;
    camera->yOffsetUpdateRate = 0.25f;
    camera->atLERPStepScale = 0.75f;
    Camera_LERPCeilVec3f(&D_8015BD50.unk_00, sp40, 0.5f, 0.5f, 0.2f);
    if (keep4->unk_10 != 0.0f) {
        spB8.r = keep4->unk_10;
        spB8.pitch = 0;
        spB8.yaw = sp38->rot.y;
        Camera_Vec3fVecSphAdd(sp40, sp40, &spB8);
    }
    camera->atLERPStepScale = 0.0f;
    spB8.r = camera->dist = Camera_LERPCeilF(keep4->unk_04, camera->dist, 0.25f, 2.0f);
    if(unk20->unk_10 != 0){
        camera->unk_14C |= 0x20;
        unk20->unk_0C += (s16)unk20->unk_00;
        unk20->unk_0E += (s16)unk20->unk_04;
        unk20->unk_10--;
    } else if(keep4->unk_1C & 0x10){
        camera->unk_14C |= (0x400 | 0x10);
        camera->unk_14C |= (0x4 | 0x2);
        camera->unk_14C &= ~8;
        if(camera->unk_160 > 0){
            camera->unk_160--;
        }
    } else {
        camera->unk_14C |= (0x400 | 0x10);
        if(camera->unk_14C & 8 || keep4->unk_1C & 0x80){
            sCameraInterfaceFlags = 0;
            camera->unk_14C |= (0x4 | 0x2);
            camera->unk_14C &= ~8;
            if(camera->prevCamDataIdx < 0){
                Camera_ChangeSetting(camera, camera->prevSetting, 2);
            } else{
                Camera_ChangeDataIdx(camera, camera->prevCamDataIdx);
                camera->prevCamDataIdx = -1;
            }
        }
    }
    spB8.yaw = Camera_LERPCeilS(unk20->unk_0C, spA8.pitch, keep4->unk_14, 4);
    spB8.pitch = Camera_LERPCeilS(unk20->unk_0E, spA8.yaw, keep4->unk_14, 4);
    Camera_Vec3fVecSphAdd(sp3C, sp40, &spB8);
    *sp44 = *sp3C;
    func_80043F34(camera, sp40, sp44);
    camera->fov = Camera_LERPCeilF(keep4->unk_18, camera->fov, camera->fovUpdateRate, 1.0f);
    temp_ret = Camera_LERPCeilS(0, camera->roll, 0.5f, 0xA);
    camera->roll = temp_ret;
    return (s32) temp_ret;
}
#else
#pragma GLOBAL_ASM("asm/non_matchings/code/z_camera/Camera_KeepOn4.s")
#endif

/**
 * Talking in a pre-rendered room
*/
s32 Camera_KeepOn0(Camera *camera) {
    Vec3f *eye = &camera->eye;
    Vec3f *eyeNext = &camera->eyeNext;
    Vec3f *at = &camera->at;
    VecSph eyeTargetPosOffset;
    VecSph eyeAtOffset;
    KeepOn0 *keep0 = &camera->params.keep0;
    CameraModeValue* values;
    PosRot *targetPosRot = &camera->targetPosRot;
    CamPosData *sceneCamData;
    Vec3s sceneCameraRot;
    s16 fov;
    KeepOn0Anim *anim = &keep0->anim;
   
    camera->unk_14C &= ~0x10;
    if (RELOAD_PARAMS) {
        values = sCameraSettings[camera->setting].cameraModes[camera->mode].values;
        keep0->fovScale = NEXTPCT;
        keep0->yawScale = NEXTPCT;
        keep0->timerInit = NEXTSETTING;
        keep0->interfaceFlags = NEXTSETTING;
    }

    if (R_RELOAD_CAM_PARAMS) {
        Camera_CopyPREGToModeValues(camera);
    }
    sceneCamData = func_8004476C(camera);
    Camera_Vec3sToVec3f(eyeNext, &sceneCamData->pos);
    *eye = *eyeNext;

    sceneCameraRot = sceneCamData->rot; // unused
    
    fov = sceneCamData->fov;
    if (fov == -1) {
        fov = 6000;
    }

    if (camera->target == NULL || camera->target->update == NULL) {
        if (camera->target == NULL) {
            osSyncPrintf(VT_COL(YELLOW, BLACK) "camera: warning: talk: target is not valid, change normal camera\n" VT_RST);
        }
        camera->target = NULL;
        Camera_ChangeModeDefaultFlags(camera, CAM_MODE_NORMAL);
        return true;
    }

    func_8002EEE4(targetPosRot, camera->target);
    
    OLib_Vec3fDiffToVecSphRot90(&eyeAtOffset, eye, at);
    OLib_Vec3fDiffToVecSphRot90(&eyeTargetPosOffset, eye, &targetPosRot->pos);

    sCameraInterfaceFlags = keep0->interfaceFlags;
    
    if (camera->animState == 0) {
        camera->animState++;
        camera->fov = PCT(fov);
        camera->roll = 0;
        camera->atLERPStepScale = 0.0f;
        anim->animTimer = keep0->timerInit;
        anim->fovTarget = camera->fov - (camera->fov * keep0->fovScale);
    }

    if (anim->animTimer != 0) {
        eyeAtOffset.yaw += (BINANG_SUB(eyeTargetPosOffset.yaw, eyeAtOffset.yaw) / anim->animTimer) * keep0->yawScale;
        Camera_Vec3fVecSphAdd(at, eye, &eyeAtOffset);
        anim->animTimer--;
    } else {
        camera->unk_14C |= (0x400 | 0x10);
    }
    camera->fov = Camera_LERPCeilF(anim->fovTarget, camera->fov, 0.5f, 10.0f);
    return true;
}

s32 Camera_Fixed1(Camera *camera) {
    Fixed1 *fixd1 = &camera->params.fixd1;
    Fixed1Anim* anim = &fixd1->anim;
    s32 pad;
    VecSph eyeOffset;
    VecSph eyeAtOffset;
    s32 pad2;
    Vec3f adjustedPos;
    CamPosData *scenePosData;
    Vec3f *eye = &camera->eye;
    Vec3f *at = &camera->at;
    PosRot *playerPosRot = &camera->playerPosRot;
    f32 yOffset;
    CameraModeValue *values;

    yOffset = Player_GetCameraYOffset(camera->player);
    if (RELOAD_PARAMS) {
        values = sCameraSettings[camera->setting].cameraModes[camera->mode].values;
        scenePosData = func_8004476C(camera);
        Camera_Vec3sToVec3f(&anim->eyePosRotTarget.pos, &scenePosData->pos);
        anim->eyePosRotTarget.rot = scenePosData->rot;
        anim->fov = scenePosData->fov;
        fixd1->unk_00 = NEXTPCT * yOffset;
        fixd1->lerpStep = NEXTPCT;
        fixd1->fov = NEXTSETTING;
        fixd1->interfaceFlags = NEXTSETTING;
    }

    if (R_RELOAD_CAM_PARAMS) {
        Camera_CopyPREGToModeValues(camera);
    }
    if (anim->fov == -1) {
        anim->fov = fixd1->fov * 100.0f;
    } else if (anim->fov < 361) {
        anim->fov *= 100;
    }

    sCameraInterfaceFlags = fixd1->interfaceFlags;

    if (camera->animState == 0) {
        camera->animState++;
        func_80043B60(camera);
        if (anim->fov != -1) {
            fixd1->fov = PCT(anim->fov);
        }
    }

    OLib_Vec3fDiffToVecSphRot90(&eyeAtOffset, eye, at);

    Camera_LERPCeilVec3f(&anim->eyePosRotTarget.pos, eye, 0.1f, 0.1f, 0.2f);
    adjustedPos = playerPosRot->pos;
    adjustedPos.y += yOffset;
    camera->dist = OLib_Vec3fDist(&adjustedPos, eye);

    eyeOffset.r = camera->dist;
    eyeOffset.pitch = Camera_LERPCeilS(-anim->eyePosRotTarget.rot.x, eyeAtOffset.pitch, fixd1->lerpStep, 5);
    eyeOffset.yaw = Camera_LERPCeilS(anim->eyePosRotTarget.rot.y, eyeAtOffset.yaw, fixd1->lerpStep, 5);
    
    Camera_Vec3fVecSphAdd(at, eye, &eyeOffset);
    
    camera->eyeNext = *eye;

    camera->fov = Camera_LERPCeilF(fixd1->fov, camera->fov, fixd1->lerpStep, 0.01f);
    camera->roll = 0;
    camera->atLERPStepScale = 0.0f;

    camera->posOffset.x = camera->at.x - playerPosRot->pos.x;
    camera->posOffset.y = camera->at.y - playerPosRot->pos.y;
    camera->posOffset.z = camera->at.z - playerPosRot->pos.z;

    return true;
}

s32 Camera_Fixed2(Camera *camera) {
    s32 pad;
    Fixed2 *fixd2 = &camera->params.fixd2;
    CameraModeValue* values;
    Vec3f atTarget;
    Vec3f posOffsetTarget;
    f32 yOffsetInverse;
    CamPosData *scenePosData;
    Vec3f *eye = &camera->eye;
    Vec3f *at = &camera->at;
    Vec3f *eyeNext = &camera->eyeNext;
    f32 yOffset;
    PosRot *playerPosRot = &camera->playerPosRot;
    Fixed2_InitParams *initParams = &fixd2->initParams;

    yOffset = Player_GetCameraYOffset(camera->player);

    if (RELOAD_PARAMS) {
        values = sCameraSettings[camera->setting].cameraModes[camera->mode].values;
        yOffsetInverse = (1.0f + PCT(R_CAM_YINV_OFFSET)) - (PCT(R_CAM_YINV_OFFSET) * (68.0f / yOffset));
        fixd2->yOffset = (NEXTPCT * yOffset) * yOffsetInverse;
        fixd2->eyeStepScale = NEXTPCT;
        fixd2->posStepScale = NEXTPCT;
        fixd2->fov = NEXTSETTING;
        fixd2->interfaceFlags = NEXTSETTING;
        initParams->fov = fixd2->fov * 100.0f;
        scenePosData = func_8004476C(camera);
        if (scenePosData != NULL) {
            Camera_Vec3sToVec3f(&initParams->eye, &scenePosData->pos);
            if (scenePosData->fov != -1) {
                initParams->fov = scenePosData->fov;
            }
        } else {
            initParams->eye = *eye;
        }
        if (initParams->fov < 0x169) {
            initParams->fov *= 100;
        }
    }

    if (R_RELOAD_CAM_PARAMS) {
        Camera_CopyPREGToModeValues(camera);
    }

    sCameraInterfaceFlags = fixd2->interfaceFlags;

    posOffsetTarget.x = 0.0f;
    posOffsetTarget.y = fixd2->yOffset + yOffset;
    posOffsetTarget.z = 0.0f;

    Camera_LERPCeilVec3f(&posOffsetTarget, &camera->posOffset, fixd2->posStepScale, fixd2->posStepScale, 0.1f);
    atTarget.x = playerPosRot->pos.x + camera->posOffset.x;
    atTarget.y = playerPosRot->pos.y + camera->posOffset.y;
    atTarget.z = playerPosRot->pos.z + camera->posOffset.z;
    if (camera->animState == 0) {
        camera->animState++;
        func_80043B60(camera);
        if (!(fixd2->interfaceFlags & 1)) {
            *eye = *eyeNext = initParams->eye;
            camera->at = atTarget;
        }
    }

    Camera_LERPCeilVec3f(&atTarget, &camera->at, fixd2->posStepScale, fixd2->posStepScale, 10.0f);
    Camera_LERPCeilVec3f(&initParams->eye, eyeNext, fixd2->eyeStepScale, fixd2->eyeStepScale, 0.1f);
    
    *eye = *eyeNext;
    camera->dist = OLib_Vec3fDist(at, eye);
    camera->roll = 0;
    camera->unk_D8 = 0.0f;
    camera->fov = PCT(initParams->fov);
    camera->atLERPStepScale = Camera_ClampLERPScale(camera, 1.0f);
    camera->posOffset.x = camera->at.x - playerPosRot->pos.x;
    camera->posOffset.y = camera->at.y - playerPosRot->pos.y;
    camera->posOffset.z = camera->at.z - playerPosRot->pos.z;
    return true;
}

/**
 * Camera's position is fixed, does not move, or rotate
*/
s32 Camera_Fixed3(Camera *camera) {
    s32 pad;
    Fixed3 *fixd3 = &camera->params.fixd3;
    CameraModeValue *values;
    VecSph atSph;
    CamPosData *sceneCamData;
    VecSph eyeAtOffset;
    Vec3f *eye = &camera->eye;
    Vec3f *at = &camera->at;
    Vec3f *eyeNext = &camera->eyeNext;
    Fixed3Anim *anim = &fixd3->anim;

    sceneCamData = func_8004476C(camera);

    OLib_Vec3fDiffToVecSphRot90(&eyeAtOffset, eye, at);

    if (RELOAD_PARAMS){
        values = sCameraSettings[camera->setting].cameraModes[camera->mode].values;
        fixd3->interfaceFlags = NEXTSETTING;
        CPY_SCENECAM(eyeNext, anim->rot);
        anim->fov = sceneCamData->fov;
        anim->jfifId = sceneCamData->jfifId;
        if (anim->fov == -1) {
            anim->fov = 6000;
        }
        if (anim->fov <= 360) {
            anim->fov *= 100;
        }
    }

    if (R_RELOAD_CAM_PARAMS) {
        Camera_CopyPREGToModeValues(camera);
    }

    if (camera->animState == 0) {
        anim->updDirTimer = 5;
        R_CAM_FIXED3_FOV =  anim->fov;
        camera->animState++;
    }

    if (sceneCamData->jfifId != anim->jfifId) {
        osSyncPrintf("camera: position change %d \n", anim->jfifId);
        anim->jfifId = sceneCamData->jfifId;
        anim->updDirTimer = 5;
    }

    if (anim->updDirTimer > 0) {
        anim->updDirTimer--;
        sUpdateCameraDirection = true;
    } else {
        sUpdateCameraDirection = false;
    }

    atSph.r = 150.0f;
    atSph.yaw = anim->rot.y;
    atSph.pitch = -anim->rot.x;
    
    Camera_Vec3fVecSphAdd(at, eye, &atSph);
    sCameraInterfaceFlags = fixd3->interfaceFlags;
    anim->fov = R_CAM_FIXED3_FOV;
    camera->roll = 0;
    camera->fov = anim->fov * 0.01f;
    camera->atLERPStepScale = 0.0f;
    return true;
}

#ifdef NON_MATCHING
s32 Camera_Fixed4(Camera *camera) {
    Vec3f sp84;
    Vec3f sp78;
    VecSph sp70;
    VecSph sp68;
    f32 yOffset;
    Vec3f *eye = &camera->eye;
    Vec3f *at = &camera->at;
    PosRot* playerPosRot = &camera->playerPosRot;
    CamPosData *temp_v0_2;
    Vec3f *eyeNext = &camera->eyeNext;
    CameraModeValue* values;
    Fixed4* fixd4 = &camera->params.fixd4;
    Fixed4_Unk14* unk14 = &fixd4->unk_14;
    f32 yOffsetInverse;

    yOffset = Player_GetCameraYOffset(camera->player);
    if (RELOAD_PARAMS) {
        values =  sCameraSettings[camera->setting].cameraModes[camera->mode].values;
        yOffsetInverse = (1.0f + PCT(R_CAM_YINV_OFFSET)) - (PCT(R_CAM_YINV_OFFSET) * (68.0f / yOffset));
        fixd4->unk_00 = NEXTPCT * yOffset * yOffsetInverse;
        fixd4->unk_04 = NEXTPCT;
        fixd4->unk_08 = NEXTPCT;
        fixd4->unk_0C = NEXTSETTING;
        fixd4->unk_10 = NEXTSETTING;
        temp_v0_2 = func_8004476C(camera);
        if (temp_v0_2 != NULL) {
            Camera_Vec3sToVec3f(&unk14->unk_00, &temp_v0_2->pos);
        } else {
            unk14->unk_00 = *eye;
        }
    }
    if (R_RELOAD_CAM_PARAMS) {
        Camera_CopyPREGToModeValues(camera);
    }
    sCameraInterfaceFlags = fixd4->unk_10;
    if (camera->animState == 0) {
        camera->animState++;
        if (!(fixd4->unk_10 & 4)) {
            func_80043B60(camera);
        }
        unk14->unk_0C = fixd4->unk_08;
    }

    VEC3F_LERPIMP(eyeNext, &unk14->unk_00, fixd4->unk_04, fixd4->unk_04, 0.0f);
    
    *eye = *eyeNext;
    sp78.x = 0.0f;
    sp78.y =  fixd4->unk_00 + yOffset;
    sp78.z = 0.0f;
    Camera_LERPCeilVec3f(&sp78, &camera->posOffset, 0.1f, 0.1f, 0.1f);
    
    sp84.x = F32_LERPIMP(at->x, playerPosRot->pos.x + camera->posOffset.x, 0.5f);
    sp84.y = F32_LERPIMP(at->y, playerPosRot->pos.y + camera->posOffset.y, 0.5f);
    sp84.z = F32_LERPIMP(at->z, playerPosRot->pos.z + camera->posOffset.z, 0.5f);
    
    OLib_Vec3fDiffToVecSphRot90(&sp70, eyeNext, at);
    OLib_Vec3fDiffToVecSphRot90(&sp68, eyeNext, &sp84);
    
    sp70.r = F32_LERPIMP(sp70.r, sp68.r, unk14->unk_0C);
    sp70.pitch = Camera_LERPCeilS(sp68.pitch, sp70.pitch, unk14->unk_0C * camera->unk_E0, 0xA);
    sp70.yaw = Camera_LERPCeilS(sp68.yaw, sp70.yaw, unk14->unk_0C * camera->unk_E0, 0xA);
    
    Camera_Vec3fVecSphAdd(at, eyeNext, &sp70);
    
    camera->dist = OLib_Vec3fDist(at, eye);
    camera->roll = 0;
    camera->fov = fixd4->unk_0C;
    camera->atLERPStepScale = Camera_ClampLERPScale(camera, 1.0f);
    
    return true;
}
#else
#pragma GLOBAL_ASM("asm/non_matchings/code/z_camera/Camera_Fixed4.s")
#endif

s32 Camera_Fixed0(Camera* camera) {
    return Camera_NOP(camera);
}

s32 Camera_Subj1(Camera* camera) {
    return Camera_NOP(camera);
}

s32 Camera_Subj2(Camera* camera) {
    return Camera_NOP(camera);
}

//#define NON_MATCHING
#ifdef NON_MATCHING
/** 
 * First person view
*/
s32 Camera_Subj3(Camera *camera) {
    Subj3* subj3 = &camera->params.subj3;
    Vec3f sp98;
    Vec3f sp8C;
    VecSph sp84;
    VecSph sp7C;
    PosRot sp60;
    f32 sp58;
    s16 sp52;
    s16 sp50;
    f32 sp3C;
    Vec3f *sp38 = &camera->eye;
    Vec3f *sp30 = &camera->eyeNext;
    Subj3_Anim* anim = &subj3->anim;
    Vec3f *temp_s1 = &camera->at;
    PosRot* playerPosRot = &camera->playerPosRot;
    f32 temp_f0;
    f32 temp_f0_2;
    f32 temp_f0_3;
    f32 temp_f6;
    f32 temp_f8;
    s32 temp_f10;
    CameraModeValue* values;
    f32 t;

    func_8002EEE4(&sp60, camera->player);
    sp3C = Player_GetCameraYOffset(camera->player);
    if (camera->globalCtx->view.unk_124 == 0) {
        camera->globalCtx->view.unk_124 = camera->thisIdx | 0x50;
        return 1;
    }
    func_80043ABC(camera);
    Camera_CopyPREGToModeValues(camera);
    values = sCameraSettings[camera->setting].cameraModes[camera->mode].values;
    subj3->eyeNextYOffset = (f32) ((NEXTPCT) * sp3C);
    subj3->eyeDist = (f32) NEXTSETTING;
    subj3->eyeNextDist = (f32) NEXTSETTING;
    subj3->unk_0C = (f32) NEXTSETTING;
    subj3->atOffset.x = NEXTPCT;
    subj3->atOffset.y = NEXTPCT;
    subj3->atOffset.z = NEXTPCT;
    subj3->fovTarget = NEXTSETTING;
    subj3->interfaceFlags = NEXTSETTING;
    sp84.r = subj3->eyeNextDist;
    sp84.yaw = sp60.rot.y - 0x7FFF;
    sp84.pitch = sp60.rot.x;
    sp98 = sp60.pos;
    sp98.y += subj3->eyeNextYOffset;
    Camera_Vec3fVecSphAdd(&sp8C, &sp98, &sp84);
    OLib_Vec3fDiffToVecSphRot90(&sp7C, temp_s1, sp38);

    sCameraInterfaceFlags = subj3->interfaceFlags;
    
    if (((camera->animState == 0) || (camera->animState == 0xA)) || (camera->animState == 0x14)) {
        anim->r = sp7C.r;
        anim->yaw = sp7C.yaw;
        anim->pitch = sp7C.pitch;
        anim->animTimer = R_DEFA_CAM_ANIM_TIME;
        camera->dist = subj3->eyeNextDist;
        camera->animState++;
        camera->rUpdateRateInv = 1.0f;
        camera->dist = subj3->eyeNextDist;
    }


    if (anim->animTimer != 0) {
        temp_s1->x = F32_LERPIMP(temp_s1->x, sp98.x, 1.0f / anim->animTimer);
        temp_s1->y = F32_LERPIMP(temp_s1->y, sp98.y, 1.0f / anim->animTimer);
        temp_s1->z = F32_LERPIMP(temp_s1->z, sp98.z, 1.0f / anim->animTimer);

        sp50 = BINANG_LERPIMP(sp84.pitch, anim->pitch, (1.0f / R_DEFA_CAM_ANIM_TIME));
        sp52 = BINANG_LERPIMP(sp84.yaw, anim->yaw, (1.0f / R_DEFA_CAM_ANIM_TIME));
        sp7C.r = Camera_LERPCeilF(anim->animTimer * (anim->r - sp84.r) * (1.0f / R_DEFA_CAM_ANIM_TIME) + sp84.r, sp7C.r, PCT(OREG(28)), 1.0f);
        sp7C.yaw = Camera_LERPCeilS(sp84.yaw + (sp52 * anim->animTimer), sp7C.yaw, PCT(OREG(28)), 0xA);
        sp7C.pitch = Camera_LERPCeilS(sp84.pitch + (sp50 * anim->animTimer), sp7C.pitch, PCT(OREG(28)), 0xA);
        Camera_Vec3fVecSphAdd(sp30, temp_s1, &sp7C);
        *sp38 = *sp30;
        anim->animTimer--;
        if (camera->globalCtx->envCtx.skyDisabled == 0) {
            func_80043F34(camera, temp_s1, sp38);
        } else {
            func_80044340(camera, temp_s1, sp38);
        }
    } else {
        sp58 = Math_Sins(-sp60.rot.x);
        temp_f0_3 = Math_Coss(-sp60.rot.x);
        sp98.x = subj3->atOffset.x;
        sp98.y = (subj3->atOffset.y * temp_f0_3) - (subj3->atOffset.z * sp58);
        sp98.z = (subj3->atOffset.y * sp58) + (subj3->atOffset.z * temp_f0_3);
        sp58 = Math_Sins(BINANG_ROT180(sp60.rot.y));
        temp_f0_3 = Math_Coss(BINANG_ROT180(sp60.rot.y));
        subj3->atOffset.x = (sp98.z * sp58) + (sp98.x * temp_f0_3);
        subj3->atOffset.y = sp98.y;
        subj3->atOffset.z = (sp98.z * temp_f0_3) - (subj3->atOffset.x * sp58);
        temp_s1->x = subj3->atOffset.x + sp60.pos.x;
        temp_s1->y = subj3->atOffset.y + sp60.pos.y;
        temp_s1->z = subj3->atOffset.z + sp60.pos.z;
        sp7C.r = subj3->eyeNextDist;
        sp7C.pitch = sp60.rot.x;
        sp7C.yaw = BINANG_ROT180(sp60.rot.y);
        Camera_Vec3fVecSphAdd(sp30, temp_s1, &sp7C);
        sp7C.r = subj3->eyeDist;
        Camera_Vec3fVecSphAdd(sp38, temp_s1, &sp7C);
    }
    camera->posOffset.x = temp_s1->x - playerPosRot->pos.x;
    camera->posOffset.y = temp_s1->y - playerPosRot->pos.y;
    camera->posOffset.z = temp_s1->z - playerPosRot->pos.z;
    camera->fov = Camera_LERPCeilF(subj3->fovTarget, camera->fov, 0.25f, 1.0f);
    camera->roll = 0;
    camera->atLERPStepScale = 0.0f;
    return 1;
}
#else
#pragma GLOBAL_ASM("asm/non_matchings/code/z_camera/Camera_Subj3.s")
#endif
#undef NON_MATCHING

//#define NON_MATCHING
#ifdef NON_MATCHING
s32 Camera_Subj4(Camera *camera) {
    f32 tx2;
    f32 tx;
    f32 temp_f2;
    u16 spAA;
    Vec3s *spA4;
    Vec3f sp98;
    Vec3f sp8C;
    f32 sp88;
    f32 temp_f16;
    s16 pad2;
    PosRot sp6C;
    VecSph sp64;
    VecSph sp5C;
    s16 temp_a0;
    Vec3f *sp34 = &camera->eyeNext;
    PosRot* playerPosRot = &camera->playerPosRot;
    Subj4Anim *temp_s0 = &camera->params.subj4.anim;
    Vec3f *temp_s2 = &camera->at;
    Vec3f *temp_s3 = &camera->eye;
    CameraModeValue* values;
    Player* player;

    if (RELOAD_PARAMS) {
        values = sCameraSettings[camera->setting].cameraModes[camera->mode].values;
        camera->params.subj4.interfaceFlags = NEXTSETTING;
    }

    if (R_RELOAD_CAM_PARAMS) {
        Camera_CopyPREGToModeValues(camera);
    }

    if (camera->globalCtx->view.unk_124 == 0) {
        camera->globalCtx->view.unk_124 = (camera->thisIdx | 0x50);
        camera->params.subj4.anim.unk_24 = camera->unk_D8;
        return true;
    }

    func_8002EF44(&sp6C, &camera->player->actor);
    
    OLib_Vec3fDiffToVecSphRot90(&sp5C, temp_s2, temp_s3);
    sCameraInterfaceFlags = camera->params.subj4.interfaceFlags;
    if (camera->animState == 0) {
        spA4 = func_8004481C(camera, &spAA);
        Camera_Vec3sToVec3f(&temp_s0->unk_00.a, &spA4[1]);
        Camera_Vec3sToVec3f(&sp98, &spA4[spAA - 2]);

        sp64.r = 10.0f;
        // 0x238C ~ 50 degrees
        sp64.pitch = 0x238C;
        sp64.yaw = Camera_XZAngle(&sp98, &temp_s0->unk_00.a);
        sp88 = OLib_Vec3fDist(&playerPosRot->pos, &temp_s0->unk_00.a);
        if (OLib_Vec3fDist(&playerPosRot->pos, &sp98) < sp88) {
            temp_s0->unk_00.b.x = temp_s0->unk_00.a.x - sp98.x;
            temp_s0->unk_00.b.y = temp_s0->unk_00.a.y - sp98.y;
            temp_s0->unk_00.b.z = temp_s0->unk_00.a.z - sp98.z;
            temp_s0->unk_00.a = sp98;
        } else {
            temp_s0->unk_00.b.x = sp98.x - temp_s0->unk_00.a.x;
            temp_s0->unk_00.b.y = sp98.y - temp_s0->unk_00.a.y;
            temp_s0->unk_00.b.z = sp98.z - temp_s0->unk_00.a.z;
            sp64.yaw = BINANG_ROT180(sp64.yaw);
        }
        temp_s0->unk_30 = sp64.yaw;
        temp_s0->unk_32 = 0xA;
        temp_s0->unk_2C = 0;
        temp_s0->unk_2E = false;
        temp_s0->unk_28 = 0.0f;
        camera->animState++;
    }

    if (temp_s0->unk_32 != 0) {
        sp64.pitch = 0x238C;
        sp64.r = 10.0f;
        sp64.yaw = temp_s0->unk_30;
        Camera_Vec3fVecSphAdd(&sp8C, &sp6C.pos, &sp64);
        temp_f2 = temp_s0->unk_32 + 1.0f;
        temp_s2->x = F32_LERPIMPINV(temp_s2->x, sp8C.x, temp_f2);
        temp_s2->y = F32_LERPIMPINV(temp_s2->y, sp8C.y, temp_f2);
        temp_s2->z = F32_LERPIMPINV(temp_s2->z, sp8C.z, temp_f2);
        sp5C.r -= (sp5C.r / temp_f2);
        sp5C.yaw = BINANG_LERPIMPINV(sp5C.yaw, BINANG_ROT180(sp6C.rot.y), temp_s0->unk_32);
        sp5C.pitch = BINANG_LERPIMPINV(sp5C.pitch, sp6C.rot.x, temp_s0->unk_32);
        Camera_Vec3fVecSphAdd(sp34, temp_s2, &sp5C);
        *temp_s3 = *sp34;
        temp_s0->unk_32--;
        return false;
    } else if (temp_s0->unk_24 < 0.5f) {
        return false;
    }

    func_8002EF44(&sp6C, &camera->player->actor);
    Math3D_LineVsPos(&temp_s0->unk_00, &sp6C.pos, sp34);
    temp_s2->x = sp34->x + temp_s0->unk_00.b.x;
    temp_s2->y = sp34->y + temp_s0->unk_00.b.y;
    temp_s2->z = sp34->z + temp_s0->unk_00.b.z;
    *temp_s3 = *sp34;
    sp64.yaw = temp_s0->unk_30;
    sp64.pitch = 0x238C;
    sp64.r = 5.0f;
    Camera_Vec3fVecSphAdd(&sp98, sp34, &sp64);
    temp_s0->unk_2C += 0xBB8;
    temp_f16 = Math_Coss(temp_s0->unk_2C);
    temp_s3->x = F32_LERPIMP(temp_s3->x, sp98.x, fabsf(temp_f16));
    temp_s3->y = F32_LERPIMP(temp_s3->y, sp98.y, fabsf(temp_f16));
    temp_s3->z = F32_LERPIMP(temp_s3->z, sp98.z, fabsf(temp_f16));

    if ((temp_s0->unk_28 < temp_f16) && !temp_s0->unk_2E) {
        player = camera->player;
        temp_s0->unk_2E = true;
        func_800F4010(&player->actor.projectedPos, player->unk_89E + 0x8B0, 4.0f);
    } else if (temp_s0->unk_28 > temp_f16) {
        temp_s0->unk_2E = false;
    }

    temp_s0->unk_28 = temp_f16;
    camera->player->actor.posRot.pos = *sp34;
    camera->player->actor.posRot.pos.y = camera->playerGroundY;
    camera->player->actor.shape.rot.y = sp64.yaw;
    
    tx = temp_s0->unk_24 * (5.0f / 12.0f);
    tx2 = temp_f16 * 240.0f;
    temp_a0 = tx * tx2 + temp_s0->unk_30;
    temp_s2->x = temp_s3->x + (Math_Sins(temp_a0) * 10.0f);
    temp_s2->y = temp_s3->y;
    temp_s2->z = temp_s3->z + (Math_Coss(temp_a0) * 10.0f);
    camera->roll = Camera_LERPCeilS(0, camera->roll, 0.5f, 0xA);
    return 1;
}
#else
#pragma GLOBAL_ASM("asm/non_matchings/code/z_camera/Camera_Subj4.s")
#endif
#undef NON_MATCHING

s32 Camera_Subj0(Camera* camera) {
    return Camera_NOP(camera);
}

s32 Camera_Data0(Camera* camera) {
    return Camera_NOP(camera);
}

s32 Camera_Data1(Camera* camera) {
    osSyncPrintf("chau!chau!\n");
    return Camera_Normal1(camera);
}

s32 Camera_Data2(Camera* camera) {
    return Camera_NOP(camera);
}

s32 Camera_Data3(Camera* camera) {
    return Camera_NOP(camera);
}

s32 Camera_Data4(Camera *camera)
{
    s32 pad2[2];
    Data4* data4 = &camera->params.data4;
    VecSph eyeAtOffset;
    VecSph atOffset;
    VecSph eyeNextAtOffset;
    f32 t;
    s16 fov;
    Vec3f *eyeNext = &camera->eyeNext;
    CamPosData *sceneCamData;
    Vec3f lookAt;
    CameraModeValue *values;
    Data4InitParams *initParams = &data4->initParams;
    Vec3f *eye = &camera->eye;
    f32 yOffset;
    Vec3f *at = &camera->at;
    s32 pad;

    yOffset = Player_GetCameraYOffset(camera->player);

    if (RELOAD_PARAMS)
    {
        values = sCameraSettings[camera->setting].cameraModes[camera->mode].values;
        t = (1.0f + PCT(R_CAM_YINV_OFFSET)) - (PCT(R_CAM_YINV_OFFSET) * (68.0f / yOffset));
        data4->yOffset = (NEXTPCT * yOffset) * t;
        data4->fov = NEXTSETTING;
        data4->interfaceFlags = NEXTSETTING;
        sceneCamData = func_8004476C(camera);
        Camera_Vec3sToVec3f(&initParams->eyePosRot.pos, &sceneCamData->pos);
        initParams->eyePosRot.rot = sceneCamData->rot;
        fov = sceneCamData->fov;
        initParams->fov = fov;
        if (fov != -1)
        {
            data4->fov = initParams->fov < 361 ? initParams->fov : PCT(initParams->fov);
        }

        initParams->jfifId = sceneCamData->jfifId;
        *eye = initParams->eyePosRot.pos;
    }

    if (R_RELOAD_CAM_PARAMS)
    {
        Camera_CopyPREGToModeValues(camera);
    }

    sCameraInterfaceFlags = data4->interfaceFlags;

    if (camera->animState == 0)
    {
        camera->animState++;
        func_80043B60(camera);
    }

    OLib_Vec3fDiffToVecSphRot90(&eyeNextAtOffset, at, eyeNext);
    func_800457A8(camera, &eyeNextAtOffset, data4->yOffset, false);
    OLib_Vec3fDiffToVecSphRot90(&eyeAtOffset, eye, at);
    
    atOffset.r = eyeAtOffset.r;
    atOffset.yaw = (initParams->jfifId & 1) ? (DEGF_TO_BINANG(camera->unk_12C) + initParams->eyePosRot.rot.y) : eyeAtOffset.yaw;
    atOffset.pitch = (initParams->jfifId & 2) ? (DEGF_TO_BINANG(camera->unk_12E) + initParams->eyePosRot.rot.x) : eyeAtOffset.pitch;
    
    Camera_Vec3fVecSphAdd(at, eye, &atOffset);
    
    lookAt = camera->playerPosRot.pos;
    lookAt.y += yOffset;
    
    camera->dist = OLib_Vec3fDist(&lookAt, eye);
    camera->roll = 0;
    camera->unk_D8 = 0.0f;
    camera->fov = data4->fov;
    camera->atLERPStepScale = 0;
    return true;
}

/**
 * Hanging off of a ledge
*/
s32 Camera_Unique1(Camera *camera) {
    Unique1* uniq1 = &camera->params.uniq1;
    CameraModeValue* values;
    s32 pad;
    Vec3f playerUnk908;
    s32 pad2;
    VecSph sp8C;
    VecSph unk908PlayerPosOffset;
    VecSph eyeAtOffset;
    VecSph eyeNextAtOffset;
    f32 yOffset;
    PosRot playerPosRot2;
    Vec3f *eye = &camera->eye;
    Vec3f *at = &camera->at;
    Vec3f *eyeNext = &camera->eyeNext;
    f32 pad3;
    f32 yOffsetInverse;
    Unique1Anim* anim = &uniq1->anim;
    s16 phiTarget;

    yOffset = Player_GetCameraYOffset(camera->player);
    if (RELOAD_PARAMS) {
        values = sCameraSettings[camera->setting].cameraModes[camera->mode].values;
        yOffsetInverse = (1.0f + (R_CAM_YINV_OFFSET * 0.01f)) - ((R_CAM_YINV_OFFSET * 0.01f) * (68.0f / yOffset));
        uniq1->yOffset = NEXTPCT * yOffset * yOffsetInverse;
        uniq1->distClampMin = NEXTPCT * yOffset * yOffsetInverse;
        uniq1->distClampMax = NEXTPCT * yOffset * yOffsetInverse;
        uniq1->pitchTarget = DEGF_TO_BINANG(NEXTSETTING);
        uniq1->fovTarget = NEXTSETTING;
        uniq1->atLERPScaleMax = NEXTPCT;
        uniq1->interfaceFlags = NEXTSETTING;
    }

    if (R_RELOAD_CAM_PARAMS != 0) {
        Camera_CopyPREGToModeValues(camera);
    }

    sUpdateCameraDirection = 1;
    
    OLib_Vec3fDiffToVecSphRot90(&eyeAtOffset, at, eye);
    OLib_Vec3fDiffToVecSphRot90(&eyeNextAtOffset, at, eyeNext);

    sCameraInterfaceFlags = uniq1->interfaceFlags;

    if (camera->animState == 0) {
        camera->posOffset.y = camera->posOffset.y - camera->playerPosDelta.y;
        anim->yawTarget = eyeNextAtOffset.yaw;
        anim->unk_00 = 0.0f;
        playerUnk908 = camera->player->unk_908;
        OLib_Vec3fDiffToVecSphRot90(&unk908PlayerPosOffset, &camera->playerPosRot, &playerUnk908);
        anim->timer = R_DEFA_CAM_ANIM_TIME;
        anim->yawTargetAdj = ABS(BINANG_SUB(unk908PlayerPosOffset.yaw, eyeAtOffset.yaw)) < 0x3A98 ? 0 :
            ((BINANG_SUB(unk908PlayerPosOffset.yaw, eyeAtOffset.yaw) / anim->timer) / 4) * 3;
        camera->animState++;
    }

    func_8002EEE4(&playerPosRot2, &camera->player->actor); // unused

    camera->yawUpdateRateInv = Camera_LERPCeilF(100.0f, camera->yawUpdateRateInv, OREG(25) * 0.01f, 0.1f);
    camera->pitchUpdateRateInv = Camera_LERPCeilF(100.0f, camera->pitchUpdateRateInv, OREG(25) * 0.01f, 0.1f);
    camera->xzOffsetUpdateRate = Camera_LERPCeilF(0.005f, camera->xzOffsetUpdateRate, OREG(25) * 0.01f, 0.01f);
    camera->yOffsetUpdateRate = Camera_LERPCeilF(0.01f, camera->yOffsetUpdateRate, OREG(26) * 0.01f, 0.01f);
    camera->fovUpdateRate = Camera_LERPCeilF(OREG(4) * 0.01f, camera->fovUpdateRate, 0.05f, 0.1f);

    func_800457A8(camera, &eyeNextAtOffset, uniq1->yOffset, 1);
    OLib_Vec3fDiffToVecSphRot90(&sp8C, at, eyeNext);

    camera->dist = Camera_LERPClampDist(camera, sp8C.r, uniq1->distClampMin, uniq1->distClampMax);

    // temp is necessary to match.
    phiTarget = uniq1->pitchTarget;
    sp8C.pitch = Camera_LERPCeilS(phiTarget, eyeNextAtOffset.pitch, 1.0f / camera->pitchUpdateRateInv, 0xA);
    
    if (sp8C.pitch > OREG(5)) {
        sp8C.pitch = OREG(5);
    }
    if (sp8C.pitch < -OREG(5)) {
        sp8C.pitch = -OREG(5);
    }

    if (anim->timer != 0) {
        anim->yawTarget += anim->yawTargetAdj;
        anim->timer--;
    }

    sp8C.yaw = Camera_LERPFloorS(anim->yawTarget, eyeNextAtOffset.yaw, 0.5f, 0x2710);
    Camera_Vec3fVecSphAdd(eyeNext, at, &sp8C);
    *eye = *eyeNext;
    func_80043F34(camera, at, eye);
    camera->fov = Camera_LERPCeilF(uniq1->fovTarget, camera->fov, camera->fovUpdateRate, 1.0f);
    camera->roll = 0;
    camera->atLERPStepScale = Camera_ClampLERPScale(camera, uniq1->atLERPScaleMax);
    return true;
}

s32 Camera_Unique2(Camera *camera) {
    Unique2* uniq2 = &camera->params.uniq2;
    s32 pad;
    f32 lerpRateFactor;
    Vec3f playerPos;
    VecSph eyeOffset;
    VecSph eyeAtOffset;
    Vec3f *eye = &camera->eye;
    Vec3f *at = &camera->at;
    Vec3f *eyeNext = &camera->eyeNext;
    Unique2_Unk10* unk10 = &uniq2->unk_10;
    CameraModeValue* values;
    f32 yOffset;
    s32 pad2;
    f32 yOffsetInverse;
    
    yOffset = Player_GetCameraYOffset(camera->player);
    
    OLib_Vec3fDiffToVecSphRot90(&eyeAtOffset, at, eye);

    if (RELOAD_PARAMS) {
        values = sCameraSettings[camera->setting].cameraModes[camera->mode].values;
        yOffsetInverse = ((1.0f + PCT(R_CAM_YINV_OFFSET)) - (PCT(R_CAM_YINV_OFFSET) * (68.0f / yOffset)));
        uniq2->yOffset = (NEXTPCT * yOffset) * yOffsetInverse;
        uniq2->distTarget = NEXTSETTING;
        uniq2->fovTarget = NEXTSETTING;
        uniq2->interfaceFlags = NEXTSETTING;
    }

    if (R_RELOAD_CAM_PARAMS) {
        Camera_CopyPREGToModeValues(camera);
    }
    
    sCameraInterfaceFlags = uniq2->interfaceFlags;

    if ((camera->animState == 0) || (unk10->unk_04 != uniq2->interfaceFlags)) {
        unk10->unk_04 = uniq2->interfaceFlags;
    }

    if (camera->animState == 0) {
        camera->animState = 1;
        func_80043B60(camera);
        unk10->unk_00 = 200.0f;
        if (uniq2->interfaceFlags & 0x10) {
            camera->unk_14C &= ~4;
        }
    }

    playerPos = camera->playerPosRot.pos;
    lerpRateFactor = (uniq2->interfaceFlags & 1 ? 1.0f : camera->unk_E0);
    at->x = F32_LERPIMP(at->x, playerPos.x, lerpRateFactor * 0.6f);
    at->y = F32_LERPIMP(at->y, playerPos.y + yOffset + uniq2->yOffset, 0.4f);
    at->z = F32_LERPIMP(at->z, playerPos.z, lerpRateFactor * 0.6f);
    unk10->unk_00 = F32_LERPIMP(unk10->unk_00, 2.0f, 0.05f); // unused.

    if (uniq2->interfaceFlags & 1) {
        OLib_Vec3fDiffToVecSphRot90(&eyeOffset, at, eyeNext);
        eyeOffset.r = uniq2->distTarget;
        Camera_Vec3fVecSphAdd(&playerPos, at, &eyeOffset);
        Camera_LERPCeilVec3f(&playerPos, eye, 0.25f, 0.25f, 0.2f);
    } else if (uniq2->interfaceFlags & 2) {
        if (OLib_Vec3fDistXZ(at, eyeNext) < uniq2->distTarget) {
            OLib_Vec3fDiffToVecSphRot90(&eyeOffset, at, eyeNext);
            eyeOffset.yaw = Camera_LERPCeilS(eyeOffset.yaw, eyeAtOffset.yaw, 0.1f, 0xA);
            eyeOffset.r = uniq2->distTarget;
            eyeOffset.pitch = 0;
            Camera_Vec3fVecSphAdd(eye, at, &eyeOffset);
            eye->y = eyeNext->y;
        } else {
            Camera_LERPCeilVec3f(eyeNext, eye, 0.25f, 0.25f, 0.2f);
        }
    }

    func_80043F34(camera, at, eye);
    camera->dist = OLib_Vec3fDist(at, eye);
    camera->roll = 0;
    camera->fov = Camera_LERPCeilF(uniq2->fovTarget, camera->fov, 0.2f, 0.1f);
    camera->atLERPStepScale = Camera_ClampLERPScale(camera, 1.0f);
    return true;
}

s32 Camera_Unique3(Camera *camera) {
    VecSph sp60;
    f32 yOffset;
    Unique3* uniq3 = &camera->params.uniq3;
    CamPosData *temp_v0_2;
    Vec3s sp4C;
    Unique3_Unk18* unk18 = &uniq3->unk_18;
    Unique3_UnkC* unkC = &uniq3->unk_0C;
    Vec3f* at = &camera->at;
    CameraModeValue *values;
    PosRot* cameraPlayerPosRot = &camera->playerPosRot;
    f32 yOffsetInverse;

    yOffset = Player_GetCameraYOffset(camera->player);
    camera->unk_14C &= ~0x10;
    if(RELOAD_PARAMS){
        values = sCameraSettings[camera->setting].cameraModes[camera->mode].values;
        yOffsetInverse = (1.0f + PCT(R_CAM_YINV_OFFSET)) - (PCT(R_CAM_YINV_OFFSET) * (68.0f / yOffset));
        unkC->unk_00 = (NEXTPCT * yOffset) * yOffsetInverse;
        unkC->unk_04 = NEXTSETTING;
        unkC->interfaceFlags = NEXTSETTING;
    }
    if (R_RELOAD_CAM_PARAMS != 0) {
        Camera_CopyPREGToModeValues(camera);
    }
    sCameraInterfaceFlags = unkC->interfaceFlags;
    switch(camera->animState){
        case 0:
            func_80043B60(camera);
            camera->unk_14C &= ~(0x8 | 0x4);
            unk18->unk_00 = camera->fov;
            unk18->unk_04 = OLib_Vec3fDist(at, &camera->eye);
            camera->animState++;
        case 1:
            if(uniq3->unk_06-- > 0){
                break;
            }
            temp_v0_2 = func_8004476C(camera);
            Camera_Vec3sToVec3f(&camera->eyeNext, &temp_v0_2->pos);
            camera->eye = camera->eyeNext;
            sp4C = temp_v0_2->rot;
            sp60.r = 100.0f;
            sp60.yaw = sp4C.y;
            sp60.pitch = -sp4C.x;
            Camera_Vec3fVecSphAdd(at, &camera->eye, &sp60);
            camera->animState++;
            
        case 2:
            if ((unkC->interfaceFlags & 4) != 0) {
                camera->at = cameraPlayerPosRot->pos;
                camera->at.y += yOffset + unkC->unk_00;
            }
            if(uniq3->unk_08-- > 0){
                break;
            }
            camera->animState++;
            
        case 3:
            camera->unk_14C |= (0x400 | 0x10);
            if ((camera->unk_14C & 8) != 0) {
                camera->animState++;
            } else {
                break;
            }
        case 4:
            if ((unkC->interfaceFlags & 2) != 0) {
                camera->unk_14C |= 4;
                camera->unk_14C &= ~8;
                Camera_ChangeSetting(camera, CAM_SET_CIRCLE3, 2);
                break;
            }
            uniq3->unk_0A = 5;
            if(camera->unk_D8 > 0.001f || CHECK_PAD(D_8015BD7C->state.input[0].press, A_BUTTON) ||
                CHECK_PAD(D_8015BD7C->state.input[0].press, B_BUTTON) || CHECK_PAD(D_8015BD7C->state.input[0].press, L_CBUTTONS) ||
                CHECK_PAD(D_8015BD7C->state.input[0].press, D_CBUTTONS) || CHECK_PAD(D_8015BD7C->state.input[0].press, U_CBUTTONS) ||
                CHECK_PAD(D_8015BD7C->state.input[0].press, R_CBUTTONS) || CHECK_PAD(D_8015BD7C->state.input[0].press, R_TRIG) || 
                CHECK_PAD(D_8015BD7C->state.input[0].press, Z_TRIG)){
                camera->animState++;
            } else {
                break;
            }
        case 5:
            camera->fov = Camera_LERPCeilF(uniq3->unk_18.unk_00, camera->fov, 0.4f, 0.1f);
            OLib_Vec3fDiffToVecSphRot90(&sp60, at, &camera->eye);
            sp60.r = Camera_LERPCeilF(100.0f, sp60.r, 0.4f, 0.1f);
            Camera_Vec3fVecSphAdd(&camera->eyeNext, at, &sp60);
            camera->eye = camera->eyeNext;
            if(uniq3->unk_0A-- > 0){
                break;
            }
            camera->animState++;
        default:
            camera->unk_14C |= 4;
            camera->unk_14C &= ~8;
            camera->fov = unkC->unk_04;
            Camera_ChangeSetting(camera, camera->prevSetting, 2);
            camera->atLERPStepScale = 0.0f;
            camera->posOffset.x = camera->at.x - cameraPlayerPosRot->pos.x;
            camera->posOffset.y = camera->at.y - cameraPlayerPosRot->pos.y;
            camera->posOffset.z = camera->at.z - cameraPlayerPosRot->pos.z;
            break;
    }
            
    return true;
}

/**
 * Camera's eye is specified by scene camera data, at point is genered at the intersection
 * of the eye to the player
 */
s32 Camera_Unique0(Camera *camera) {
    f32 yOffset;
    CameraModeValue* values;
    Player *player;
    Vec3f playerPosWithOffset;
    VecSph atPlayerOffset;
    CamPosData *sceneCamData;
    Vec3s sceneCamRot;
    PosRot *playerPosRot = &camera->playerPosRot;
    PersonalizedUnique0* persUniq0 = &camera->params.uniq0;
    Unique0 *uniq0 = &persUniq0->uniq0;
    Unique0Anim* anim = &uniq0->anim;
    Vec3f *eye = &camera->eye;
    s16 fov;

    yOffset = Player_GetCameraYOffset(camera->player);
    player = camera->player;
    
    if (RELOAD_PARAMS) {
        values = sCameraSettings[camera->setting].cameraModes[camera->mode].values;
        uniq0->interfaceFlags = NEXTSETTING;
    }

    if (R_RELOAD_CAM_PARAMS) {
        Camera_CopyPREGToModeValues(camera);
    }
    
    playerPosWithOffset = playerPosRot->pos;
    playerPosWithOffset.y += yOffset;

    sCameraInterfaceFlags = uniq0->interfaceFlags;

    if (camera->animState == 0) {
        func_80043B60(camera);
        camera->unk_14C &= ~4;
        sceneCamData = func_8004476C(camera);
        Camera_Vec3sToVec3f(&anim->sceneCamPosPlayerLine.a, &sceneCamData->pos);

        *eye = camera->eyeNext = anim->sceneCamPosPlayerLine.a;
        sceneCamRot = sceneCamData->rot;
        fov = sceneCamData->fov;
        if (fov != -1) {
            camera->fov = fov < 361 ? fov : PCT(fov);
        }
        anim->animTimer = sceneCamData->jfifId;
        if (anim->animTimer == -1) {
            anim->animTimer = persUniq0->personalizeParams.unk_06 + persUniq0->personalizeParams.unk_08;
        }
        atPlayerOffset.r = OLib_Vec3fDist(&playerPosWithOffset, eye);
        atPlayerOffset.yaw = sceneCamRot.y;
        atPlayerOffset.pitch = -sceneCamRot.x;
        OLib_VecSphRot90ToVec3f(&anim->sceneCamPosPlayerLine.b, &atPlayerOffset);
        Math3D_LineVsPos(&anim->sceneCamPosPlayerLine, &playerPosRot->pos, &camera->at);
        anim->initalPos = playerPosRot->pos;
        camera->animState++;
    }

    if (player->stateFlags1 & 0x20000000) {
        anim->initalPos = playerPosRot->pos;
    }

    if (uniq0->interfaceFlags & 1) {
        if (anim->animTimer > 0) {
            anim->animTimer--;
            anim->initalPos = playerPosRot->pos;
        } else if ((!(player->stateFlags1 & 0x20000000)) && ((OLib_Vec3fDistXZ(&playerPosRot->pos, &anim->initalPos) >= 10.0f) || CHECK_PAD(D_8015BD7C->state.input[0].press, A_BUTTON) || CHECK_PAD(D_8015BD7C->state.input[0].press, B_BUTTON) || CHECK_PAD(D_8015BD7C->state.input[0].press, L_CBUTTONS) || CHECK_PAD(D_8015BD7C->state.input[0].press, D_CBUTTONS) || CHECK_PAD(D_8015BD7C->state.input[0].press, U_CBUTTONS) || CHECK_PAD(D_8015BD7C->state.input[0].press, R_CBUTTONS) || CHECK_PAD(D_8015BD7C->state.input[0].press, R_TRIG) || CHECK_PAD(D_8015BD7C->state.input[0].press, Z_TRIG))){
            camera->dist = OLib_Vec3fDist(&camera->at, eye);
            camera->posOffset.x = camera->at.x - playerPosRot->pos.x;
            camera->posOffset.y = camera->at.y - playerPosRot->pos.y;
            camera->posOffset.z = camera->at.z - playerPosRot->pos.z;
            camera->atLERPStepScale = 0.0f;
            camera->unk_14C |= 4;
            Camera_ChangeSetting(camera, camera->prevSetting, 2);
        }
    } else {
        if (anim->animTimer > 0) {
            anim->animTimer--;
            if (anim->animTimer == 0) {
                sCameraInterfaceFlags = 0;
            }
        } else {
            anim->initalPos = playerPosRot->pos;
        }

        if ((!(player->stateFlags1 & 0x20000000)) && ((0.001f < camera->unk_D8) || CHECK_PAD(D_8015BD7C->state.input[0].press, A_BUTTON) || CHECK_PAD(D_8015BD7C->state.input[0].press, B_BUTTON) || CHECK_PAD(D_8015BD7C->state.input[0].press, L_CBUTTONS) || CHECK_PAD(D_8015BD7C->state.input[0].press, D_CBUTTONS) || CHECK_PAD(D_8015BD7C->state.input[0].press, U_CBUTTONS) || CHECK_PAD(D_8015BD7C->state.input[0].press, R_CBUTTONS) || CHECK_PAD(D_8015BD7C->state.input[0].press, R_TRIG) || CHECK_PAD(D_8015BD7C->state.input[0].press, Z_TRIG))){
            camera->dist = OLib_Vec3fDist(&camera->at, &camera->eye);
            camera->posOffset.x = camera->at.x - playerPosRot->pos.x;
            camera->posOffset.y = camera->at.y - playerPosRot->pos.y;
            camera->posOffset.z = camera->at.z - playerPosRot->pos.z;
            camera->atLERPStepScale = 0.0f;
            Camera_ChangeSetting(camera, camera->prevSetting, 2);
            camera->unk_14C |= 4;
        }
    }
    return true;
}

s32 Camera_Unique4(Camera* camera) {
    return Camera_NOP(camera);
}

s32 Camera_Unique5(Camera* camera) {
    return Camera_NOP(camera);
}

/**
 * This function doesn't really update much.  
 * Eye/at positions are updated via Camera_SetParam
*/
s32 Camera_Unique6(Camera* camera) {
    Unique6* uniq6 = &camera->params.uniq6;
    CameraModeValue* values;
    Vec3f sp2C;
    PosRot* playerPosRot = &camera->playerPosRot;
    f32 offset;

    if (RELOAD_PARAMS) {
        values = sCameraSettings[camera->setting].cameraModes[camera->mode].values;
        uniq6->interfaceFlags = NEXTSETTING;
    }
    
    if (R_RELOAD_CAM_PARAMS) {
        Camera_CopyPREGToModeValues(camera);
    }

    sCameraInterfaceFlags = uniq6->interfaceFlags;

    if (camera->animState == 0) {
        camera->animState++;
        func_80043ABC(camera);
    }

    if (camera->player != NULL) {
        offset = Player_GetCameraYOffset(camera->player);
        sp2C = playerPosRot->pos;
        sp2C.y += offset;
        camera->dist = OLib_Vec3fDist(&sp2C, &camera->eye);
        camera->posOffset.x = camera->at.x - playerPosRot->pos.x;
        camera->posOffset.y = camera->at.y - playerPosRot->pos.y;
        camera->posOffset.z = camera->at.z - playerPosRot->pos.z;
    } else {
        camera->dist = OLib_Vec3fDist(&camera->at, &camera->eye);
    }

    if (uniq6->interfaceFlags & 1 && camera->unk_160 > 0) {
        camera->unk_160--;
    }

    return true;
}

/**
 * Camera is at a fixed point specified by the scene's camera data,
 * camera rotates to follow player
*/
s32 Camera_Unique7(Camera *camera) {
    s32 pad;
    Unique7* uniq7 = &camera->params.uniq7;
    CameraModeValue* values;
    VecSph playerPosEyeOffset;
    s16 fov;
    CamPosData *sceneCamData;
    Vec3s sceneCamRot;
    Vec3f *at = &camera->at;
    PosRot *playerPosRot = &camera->playerPosRot;
    Vec3f *eye = &camera->eye;
    Vec3f *eyeNext = &camera->eyeNext;
    Unique7_Unk8* unk08 = &uniq7->unk_08;

    if (RELOAD_PARAMS) {
        values = sCameraSettings[camera->setting].cameraModes[camera->mode].values;
        uniq7->fov = NEXTSETTING;
        uniq7->interfaceFlags = (s16) NEXTSETTING;
    }
    if (R_RELOAD_CAM_PARAMS) {
        Camera_CopyPREGToModeValues(camera);
    }

    sceneCamData = func_8004476C(camera);
    CPY_SCENECAM(eyeNext, sceneCamRot);

    OLib_Vec3fDiffToVecSphRot90(&playerPosEyeOffset, eye, &playerPosRot->pos);

    // fov actually goes unused since it's hard set later on.
    fov = sceneCamData->fov;
    if (fov == -1) {
        fov = uniq7->fov * 100.0f;
    }

    if (fov < 361) {
        fov *= 100;
    }

    sCameraInterfaceFlags = uniq7->interfaceFlags;
    
    if (camera->animState == 0) {
        camera->animState++;
        camera->fov = PCT(fov);
        camera->atLERPStepScale = 0.0f;
        camera->roll = 0;
        unk08->unk_00.x = playerPosEyeOffset.yaw;
    }

    camera->fov = 60.0f;

    // 0x7D0 ~ 10.98 degres.
    unk08->unk_00.x = Camera_LERPFloorS(playerPosEyeOffset.yaw, unk08->unk_00.x, 0.4f, 0x7D0);
    playerPosEyeOffset.pitch = Math_Coss(playerPosEyeOffset.yaw - sceneCamData->rot.y) * -sceneCamData->rot.x;
    Camera_Vec3fVecSphAdd(at, eye, &playerPosEyeOffset);
    camera->unk_14C |= 0x400;
    return true;
}

s32 Camera_Unique8(Camera* camera) {
    return Camera_NOP(camera);
}

#define NON_MATCHING
#ifdef NON_MATCHING
s32 Camera_Unique9(Camera *camera) {
    f32 sp114;
    f32 sp110;
    Vec3f sp100;
    f32 spF4;
    VecSph spEC;
    VecSph spE4;
    VecSph spDC;
    s16 spD8;
    s16 spD6;
    PosRot spC0;
    f32 spB4;
    PosRot spAC;
    PosRot sp98;
    struct Player *sp88;
    PosRot sp6C;
    Vec3f sp60;
    PosRot sp48;
    Vec3f *sp34;
    Vec3f *sp30;
    Vec3f *sp2C;
    Vec3f *sp28;
    Vec3f *sp24;
    Unique9Anim *temp_s0 = &camera->params.uniq9.uniq9.anim;
    f32 *temp_a2;
    f32 *temp_a2_2;
    f32 *temp_a2_3;
    f32 temp_f2;
    f32 temp_f2_2;
    f32 temp_f2_3;
    s16 temp_a0;
    s32 temp_a3;
    s32 temp_a3_2;
    s32 temp_v0;
    s32 temp_v0_2;
    s32 temp_v0_3;
    u32 temp_t5;
    s16 phi_v0;
    Actor *phi_a2;
    s16 phi_a0;
    Actor *phi_a2_2;
    s16 phi_a0_2;
    CameraModeValue* values;
    Unique9* uniq9 = &camera->params.uniq9.uniq9;

    sp88 = camera->player;
    if(RELOAD_PARAMS){
        values = sCameraSettings[camera->setting].cameraModes[camera->mode].values;
        uniq9->interfaceFlags = NEXTSETTING;
    }

    if (R_RELOAD_CAM_PARAMS) {
        Camera_CopyPREGToModeValues(camera);
    }
    
    sCameraInterfaceFlags = uniq9->interfaceFlags;
    func_8002EF14(&sp98, &camera->player->actor);
    
    if (camera->animState == 0) {
        camera->animState++;
        temp_s0->unk_36 = -1;
        temp_s0->unk_3C = 1;
        temp_s0->unk_38 = 0;
        temp_s0->unk_1C.x = sp98.pos.x;
        temp_s0->unk_1C.y = sp98.pos.y;
        temp_s0->unk_1C.z = sp98.pos.z;
        camera->atLERPStepScale = 0.0f;
        func_80043B60(camera);
    }

    if (temp_s0->unk_38 == 0 && temp_s0->unk_3C > 0) {
        temp_s0->unk_3C--;
    }
    if (temp_s0->unk_3C == 0) {
        temp_s0->unk_3A = 1;
         temp_s0->unk_36++;
        if (temp_s0->unk_36 < camera->params.uniq9.unk_00) {
            temp_s0->unk_00 = &camera->params.uniq9.unk_04[temp_s0->unk_36];
            temp_s0->unk_3C = temp_s0->unk_00->unk_04;
            temp_v0 = temp_s0->unk_00->unk_01 & 0xF0;
            
            if (temp_s0->unk_00->unk_01 != 0xFF) {
                if (temp_v0 == 0x80) {
                    D_8011D3AC = temp_s0->unk_00->unk_01 & 0xF;
                } else if (temp_v0 == 0xC0) {
                    Camera_UpdateInterface(0xF000 | ((temp_s0->unk_00->unk_01 & 0xF) << 8));
                } else {
                    if (camera->player->stateFlags1 & 0x8000000 && sp88->currentBoots != 1) {
                        func_8002DF38(camera->globalCtx, camera->target, 8);
                        osSyncPrintf("camera: demo: player demo set WAIT\n");
                    } else {
                        osSyncPrintf("camera: demo: player demo set %d\n", temp_s0->unk_00->unk_01);
                        func_8002DF38(camera->globalCtx, camera->target, temp_s0->unk_00->unk_01);
                    }
                }
            }
block_27:
            temp_a0 = temp_s0->unk_00->unk_02;
            temp_a3 = (s32) ((temp_a0 & 0xFF) << 0x10) >> 0x10;
            if (temp_a3 == 1) {
                temp_s0->unk_04 = temp_s0->unk_00->unk_10;
                sp30 = &camera->at;
block_75:
                phi_a0 = temp_s0->unk_00->unk_02;
            } else {
                if (temp_a3 == 2) {
                    if (temp_s0->unk_3A != 0) {
                        temp_s0->unk_04.x = camera->globalCtx->view.lookAt.x + temp_s0->unk_00->unk_10.x;
                        temp_s0->unk_04.y = camera->globalCtx->view.lookAt.y + temp_s0->unk_00->unk_10.y;
                        temp_s0->unk_04.z = camera->globalCtx->view.lookAt.z + temp_s0->unk_00->unk_10.z;
                    }
                    sp30 = &camera->at;
                } else {
                    if (temp_a3 == 3) {
                        if (temp_s0->unk_3A != 0) {
                            temp_s0->unk_04.x = camera->at.x + temp_s0->unk_00->unk_10.x;
                            temp_s0->unk_04.y = camera->at.y + temp_s0->unk_00->unk_10.y;
                            temp_s0->unk_04.z = camera->at.z + temp_s0->unk_00->unk_10.z;
                        }
                        sp30 = &camera->at;
                    } else {
                        if (temp_a3 != 4) {
                            if (temp_a3 == 0x84) {
block_40:
                                if (camera->target != NULL) {
                                    if (camera->target->update != NULL) {
                                        spD8 = (s16) temp_a3;
                                        func_8002EEE4(&spC0, camera->target);
                                        func_8002EEE4(&spAC, camera->player);
                                        temp_a2 = &spAC;
                                        spAC.pos.x = sp98.pos.x;
                                        spAC.pos.z = sp98.pos.z;
                                        OLib_Vec3fDiffToVecSphRot90(&spDC, &spC0.pos, &spAC.pos);
                                        if (temp_a3 & 0x8080) {
                                            spE4.pitch = DEGF_TO_BINANG(temp_s0->unk_00->unk_10.x);
                                            spE4.yaw = DEGF_TO_BINANG(temp_s0->unk_00->unk_10.y);
                                            spE4.r = temp_s0->unk_00->unk_10.z;
                                        } else {
                                            OLib_Vec3fToVecSphRot90(&spE4, &temp_s0->unk_00->unk_10);
                                        }
                                        spE4.yaw += spDC.yaw;
                                        spE4.pitch += spDC.yaw;
                                        Camera_Vec3fVecSphAdd(&temp_s0->unk_04, &spC0.pos, &spE4);
                                        sp30 = &camera->at;
                                    } else {
block_46:
                                        if (camera->target == NULL) {
                                            osSyncPrintf(VT_COL(YELLOW, BLACK) "camera: warning: demo C: actor is not valid\n" VT_RST);
                                        }
                                        camera->target = NULL;
                                        sp30 = &camera->at;
                                        temp_s0->unk_04 = camera->at;
                                    }
                                } else {
                                    goto block_46;
                                }
                                goto block_75;
                            } else {
                                if (temp_a3 & 0x6060) {
                                    if (temp_a3 & 4) {
                                        phi_a0 = temp_a0;
                                        if (temp_s0->unk_3A != 0) {
block_53:
                                            temp_v0_2 = temp_a3 & 0xF;
                                            if (temp_a3 & 0x2020) {
                                                phi_a2 = &camera->player->actor;
                                            } else {
                                                if (camera->target != NULL) {
                                                    if (camera->target->update != NULL) {
                                                        phi_a2 = (Actor *) camera->target;
                                                    } else {
block_58:
                                                        camera->target = NULL;
                                                        phi_a2 = NULL;
                                                    }
                                                } else {
                                                    goto block_58;
                                                }
                                            }
                                            if (phi_a2 != NULL) {
                                                if (temp_v0_2 == 1) {
                                                    spD8 = (s16) temp_a3;
                                                    func_8002EEE4(&sp6C, phi_a2);
                                                } else {
                                                    if (temp_v0_2 == 2) {
                                                        spD8 = (s16) temp_a3;
                                                        func_8002EF14(&sp6C, phi_a2);
                                                    } else {
                                                        spD8 = (s16) temp_a3;
                                                        func_8002EF44(&sp6C, phi_a2);
                                                    }
                                                }
                                                if (spD8 & 0x8080) {
                                                    spE4.pitch = DEGF_TO_BINANG(temp_s0->unk_00->unk_10.x);
                                                    spE4.yaw = DEGF_TO_BINANG(temp_s0->unk_00->unk_10.y);
                                                    spE4.r = temp_s0->unk_00->unk_10.z;
                                                } else {
                                                    OLib_Vec3fToVecSphRot90(&spE4, &temp_s0->unk_00->unk_10);
                                                }
                                                spE4.yaw += sp6C.rot.y;
                                                spE4.pitch -= sp6C.rot.x;
                                                Camera_Vec3fVecSphAdd(&temp_s0->unk_04, &sp6C.pos, &spE4);
                                            } else {
                                                if (camera->target == NULL) {
                                                    osSyncPrintf(VT_COL(YELLOW, BLACK) "camera: warning: demo C: actor is not valid\n" VT_RST);
                                                }
                                                temp_s0->unk_04 = camera->at;
                                            }
                                            phi_a0 = temp_s0->unk_00->unk_02;
                                        }
                                    } else {
                                        goto block_53;
                                    }
                                    sp30 = &camera->at;
                                } else {
                                    sp30 = &camera->at;
                                    temp_s0->unk_04 = camera->at;
                                    goto block_75;
                                }
                            }
                        } else {
                            goto block_40;
                        }
                    }
                }
            }
            temp_a3_2 = (s32) ((phi_a0 & 0xFF00) << 0x10) >> 0x10;
            if (temp_a3_2 == 0x100) {
                temp_s0->unk_10 = temp_s0->unk_00->unk_1C;
                sp34 = &camera->eyeNext;
block_129:
                phi_a0_2 = temp_s0->unk_00->unk_02;
            } else {
                if (temp_a3_2 == 0x200) {
                    phi_a0_2 = phi_a0;
                    if (temp_s0->unk_3A != 0) {
                        temp_s0->unk_10.x = camera->globalCtx->view.eye.x + temp_s0->unk_00->unk_1C.x;
                        temp_s0->unk_10.y = camera->globalCtx->view.eye.y + temp_s0->unk_00->unk_1C.y;
                        temp_s0->unk_10.z = camera->globalCtx->view.eye.z + temp_s0->unk_00->unk_1C.z;
                        phi_a0_2 = temp_s0->unk_00->unk_02;
                    }
                    sp34 = &camera->eyeNext;
                } else {
                    if (temp_a3_2 == 0x300) {
                        phi_a0_2 = phi_a0;
                        if (temp_s0->unk_3A != 0) {
                            temp_s0->unk_10.x = camera->eyeNext.x + temp_s0->unk_00->unk_1C.x;
                            temp_s0->unk_10.y = camera->eyeNext.y + temp_s0->unk_00->unk_1C.y;
                            temp_s0->unk_10.z = camera->eyeNext.z + temp_s0->unk_00->unk_1C.z;
                            phi_a0_2 = temp_s0->unk_00->unk_02;
                        }
                        sp34 = &camera->eyeNext;
                    } else {
                        if (temp_a3_2 != 0x400) {
                            if (temp_a3_2 != 0x8400) {
                                if (temp_a3_2 != 0x500) {
                                    if (temp_a3_2 == 0x8500) {
block_90:
                                        if (camera->target != NULL) {
                                            if (camera->target->update != NULL) {
                                                spD6 = (s16) temp_a3_2;
                                                func_8002EEE4(&spC0, camera->target);
                                                func_8002EEE4(&spAC, &camera->player->actor);
                                                temp_a2_2 = &spAC;
                                                spAC.pos.x = sp98.pos.x;
                                                spAC.pos.z = sp98.pos.z;
                                                OLib_Vec3fDiffToVecSphRot90(&spDC, &spC0.pos, &spAC.pos);
                                                if (temp_a3_2 != 0x400) {
                                                    if (temp_a3_2 == 0x8400) {
block_94:
                                                        sp60 = spC0.pos;
                                                    } else {
                                                        sp60 = temp_s0->unk_04;
                                                    }
                                                } else {
                                                    goto block_94;
                                                }
                                                if (temp_a3_2 & 0x8080) {
                                                    spE4.pitch = DEGF_TO_BINANG(temp_s0->unk_00->unk_1C.x);
                                                    spE4.yaw = DEGF_TO_BINANG(temp_s0->unk_00->unk_1C.y);
                                                    spE4.r = temp_s0->unk_00->unk_1C.z;
                                                } else {
                                                    OLib_Vec3fToVecSphRot90(&spE4, &temp_s0->unk_00->unk_1C);
                                                }
                                                spE4.yaw += spDC.yaw;
                                                spE4.pitch += spDC.pitch;
                                                Camera_Vec3fVecSphAdd(&temp_s0->unk_10, &sp60, &spE4);
                                                sp34 = &camera->eyeNext;
                                            } else {
block_100:
                                                if (camera->target == NULL) {
                                                    osSyncPrintf(VT_COL(YELLOW, BLACK) "camera: warning: demo C: actor is not valid\n" VT_RST);
                                                }
                                                camera->target = NULL;
                                                sp34 = &camera->eyeNext;
                                                temp_s0->unk_10 = camera->eyeNext;
                                            }
                                        } else {
                                            goto block_100;
                                        }
                                        goto block_129;
                                    } else {
                                        if ((temp_a3_2 & 0x6060) != 0) {
                                            if ((temp_a3_2 & 0x400) != 0) {
                                                phi_a0_2 = phi_a0;
                                                if (temp_s0->unk_3A != 0) {
block_107:
                                                    temp_v0_3 = temp_a3_2 & 0xF00;
                                                    if (temp_a3_2 & 0x2020) {
                                                        phi_a2_2 = camera->player;
                                                    } else {
                                                        if (camera->target != NULL) {
                                                            if (camera->target->update != NULL) {
                                                                phi_a2_2 = camera->target;
                                                            } else {
block_112:
                                                                camera->target = NULL;
                                                                phi_a2_2 = NULL;
                                                            }
                                                        } else {
                                                            goto block_112;
                                                        }
                                                    }
                                                    if (phi_a2_2 != NULL) {
                                                        if (0x100 == temp_v0_3) {
                                                            spD6 = (s16) temp_a3_2;
                                                            func_8002EEE4(&sp48, phi_a2_2);
                                                        } else {
                                                            if (0x200 == temp_v0_3) {
                                                                spD6 = (s16) temp_a3_2;
                                                                func_8002EF14(&sp48, phi_a2_2);
                                                            } else {
                                                                spD6 = (s16) temp_a3_2;
                                                                func_8002EF44(&sp48, phi_a2_2);
                                                            }
                                                        }
                                                        if (spD6 & 0x8080) {
                                                            spE4.pitch = DEGF_TO_BINANG(temp_s0->unk_00->unk_1C.x);
                                                            spE4.yaw = DEGF_TO_BINANG(temp_s0->unk_00->unk_1C.y);
                                                            spE4.r = temp_s0->unk_00->unk_1C.z;
                                                        } else {
                                                            OLib_Vec3fToVecSphRot90(&spE4, &temp_s0->unk_00->unk_1C);
                                                        }
                                                        spE4.yaw += sp48.rot.y;
                                                        spE4.pitch -= sp48.rot.x;
                                                        Camera_Vec3fVecSphAdd(&temp_s0->unk_10, &sp48.pos, &spE4);
                                                    } else {
                                                        if (camera->target == NULL) {
                                                            osSyncPrintf(VT_COL(YELLOW, BLACK) "camera: warning: demo C: actor is not valid\n" VT_RST);
                                                        }
                                                        camera->target = NULL;
                                                        temp_s0->unk_10 = camera->eyeNext;
                                                    }
                                                    phi_a0_2 = temp_s0->unk_00->unk_02;
                                                }
                                            } else {
                                                goto block_107;
                                            }
                                            sp34 = &camera->eyeNext;
                                        } else {
                                            sp34 = &camera->eyeNext;
                                            temp_s0->unk_10 = camera->eyeNext;
                                            goto block_129;
                                        }
                                    }
                                } else {
                                    goto block_90;
                                }
                            } else {
                                goto block_90;
                            }
                        } else {
                            goto block_90;
                        }
                    }
                }
            }
            if (phi_a0_2 == 2) {
                temp_s0->unk_34 = 0;
                temp_s0->unk_28 = camera->globalCtx->view.fovy;
            } else {
                if (phi_a0_2 == 0) {
                    temp_s0->unk_28 = camera->fov;
                    temp_s0->unk_34 = camera->roll;
                } else {
                    temp_s0->unk_28 = temp_s0->unk_00->unk_08;
                    temp_s0->unk_34 = DEGF_TO_BINANG(temp_s0->unk_00->unk_06);
                }
            }
            
            switch(temp_s0->unk_00->unk_00 & 0x1F){
            case 14:
                *sp30 = temp_s0->unk_04;
                *sp34 = temp_s0->unk_10;
                camera->fov = temp_s0->unk_28;
                camera->unk_14C |= 0x400;
                camera->roll =  temp_s0->unk_34;
                break;
            case 20:
                if (temp_s0->unk_38 == 0) {
                    temp_s0->unk_38 = 1;
                } else {
                    if (camera->unk_14C & 8) {
                        temp_s0->unk_38 = 0;
                        camera->unk_14C &= ~8;
                    }
                }
                *sp30 = temp_s0->unk_04;
                *sp34 = temp_s0->unk_10;
                camera->fov = temp_s0->unk_28;
                camera->roll = temp_s0->unk_34;
                break;
            case 15:
                if (temp_s0->unk_38 == 0) {
                    temp_s0->unk_38 = 1;
                } else {
                    if (camera->unk_14C & 8) {
                        temp_s0->unk_38 = 0;
                    }
                }
                *sp30 = temp_s0->unk_04;
                *sp34 = temp_s0->unk_10;
                camera->fov = temp_s0->unk_28;
                camera->roll = temp_s0->unk_34;
                break;
            case 0:
                sp24 = &temp_s0->unk_10;
                sp28 = &temp_s0->unk_04;
                OLib_Vec3fDiffToVecSphRot90((VecSph *) &spEC, sp30, sp34);
                OLib_Vec3fDiffToVecSphRot90(&temp_s0->unk_2C, sp28, sp24);
                temp_a2_3 = &spE4;
                temp_f2 = 1.0f / temp_s0->unk_3C;
                spE4.r = F32_LERPIMP(spEC.r, temp_s0->unk_2C.r, temp_f2);
                spE4.pitch = BINANG_LERPIMP(spEC.pitch, temp_s0->unk_2C.pitch, temp_f2);
                spE4.yaw = BINANG_LERPIMP(spEC.yaw, temp_s0->unk_2C.yaw, temp_f2);
                Camera_Vec3fVecSphAdd(&sp100, sp30, &spE4);
                goto block_150;
            case 1:
                temp_f2_2 = 1.0f / (f32) temp_s0->unk_3C;
                sp100.x = F32_LERPIMP(camera->eyeNext.x, temp_s0->unk_10.x, temp_f2_2);
                sp100.y = F32_LERPIMP(camera->eyeNext.y, temp_s0->unk_10.y, temp_f2_2);
                sp100.z = F32_LERPIMP(camera->eyeNext.z, temp_s0->unk_10.z, temp_f2_2);
block_150:
                camera->eyeNext.x = Camera_LERPFloorF(sp100.x, camera->eyeNext.x, temp_s0->unk_00->unk_0C, 1.0f);
                camera->eyeNext.y = Camera_LERPFloorF(sp100.y, camera->eyeNext.y, temp_s0->unk_00->unk_0C, 1.0f);
                camera->eyeNext.z = Camera_LERPFloorF(sp100.z, camera->eyeNext.z, temp_s0->unk_00->unk_0C, 1.0f);
            case 8:
            case 9:
                temp_f2_3 = 1.0f / (f32) temp_s0->unk_3C;
                sp110 = F32_LERPIMP(camera->at.y, temp_s0->unk_04.y, temp_f2_3);
                sp114 = F32_LERPIMP(camera->at.z, temp_s0->unk_04.z, temp_f2_3);
                spF4 = temp_f2_3;
                camera->at.x = Camera_LERPFloorF(F32_LERPIMP(camera->at.x, temp_s0->unk_04.x, temp_f2_3), camera->at.x, temp_s0->unk_00->unk_0C, 1.0f);
                camera->at.y = Camera_LERPFloorF(sp110, camera->at.y, temp_s0->unk_00->unk_0C, 1.0f);
                camera->at.z = Camera_LERPFloorF(sp114, camera->at.z, temp_s0->unk_00->unk_0C, 1.0f);
                camera->fov = Camera_LERPFloorF(F32_LERPIMP(camera->fov, temp_s0->unk_28, temp_f2_3), camera->fov, temp_s0->unk_00->unk_0C, 0.01f);
                camera->roll = Camera_LERPFloorS(BINANG_LERPIMPINV(camera->roll, temp_s0->unk_34, temp_s0->unk_3C), camera->roll, temp_s0->unk_00->unk_0C, 0xA);
                break;
            case 3:
                sp24 = &temp_s0->unk_10;
                sp28 = &temp_s0->unk_04;
                OLib_Vec3fDiffToVecSphRot90(&spEC, sp30, sp34);
                OLib_Vec3fDiffToVecSphRot90(&temp_s0->unk_2C, sp28, sp24);
                spE4.r = Camera_LERPCeilF(temp_s0->unk_2C.r, spEC.r, temp_s0->unk_00->unk_0C, 0.1f);
                spE4.pitch = Camera_LERPCeilS(temp_s0->unk_2C.pitch, spEC.pitch, temp_s0->unk_00->unk_0C, 1);
                spE4.yaw = Camera_LERPCeilS(temp_s0->unk_2C.yaw, spEC.yaw, temp_s0->unk_00->unk_0C, 1);
                Camera_Vec3fVecSphAdd(sp34, sp30, &spE4);
            case 2:
                camera->eyeNext.x = Camera_LERPCeilF(temp_s0->unk_10.x, camera->eyeNext.x, temp_s0->unk_00->unk_0C, 1.0f);
                camera->eyeNext.y = Camera_LERPCeilF(temp_s0->unk_10.y, camera->eyeNext.y, temp_s0->unk_00->unk_0C, 1.0f);
                camera->eyeNext.z = Camera_LERPCeilF(temp_s0->unk_10.z, camera->eyeNext.z, temp_s0->unk_00->unk_0C, 1.0f);
            case 10:
            case 11:
                camera->at.x = Camera_LERPCeilF(temp_s0->unk_04.x, camera->at.x, temp_s0->unk_00->unk_0C, 1.0f);
                camera->at.y = Camera_LERPCeilF(temp_s0->unk_04.y, camera->at.y, temp_s0->unk_00->unk_0C, 1.0f);
                camera->at.z = Camera_LERPCeilF(temp_s0->unk_04.z, camera->at.z, temp_s0->unk_00->unk_0C, 1.0f);
                camera->fov = Camera_LERPCeilF(temp_s0->unk_28, camera->fov, temp_s0->unk_00->unk_0C, 1.0f);
                camera->roll = Camera_LERPCeilS(temp_s0->unk_34, camera->roll, temp_s0->unk_00->unk_0C, 1);
                break;
            case 12:
                camera->at.x = Camera_LERPCeilF(temp_s0->unk_04.x, camera->at.x, temp_s0->unk_00->unk_0C, 1.0f);
                camera->at.y += camera->playerPosDelta.y * temp_s0->unk_00->unk_0C;
                camera->at.z = Camera_LERPCeilF(temp_s0->unk_04.z, camera->at.z, temp_s0->unk_00->unk_0C, 1.0f);
                OLib_Vec3fDiffToVecSphRot90((VecSph *) &spE4, sp30, sp34);
                spE4.yaw += DEGF_TO_BINANG(temp_s0->unk_00->unk_1C.y);
                if (spE4.yaw >= 0x3A99) {
                    spE4.yaw = 0x3A98;
                }
                if (spE4.yaw < -0x3A98) {
                    spE4.yaw = -0x3A98;
                }
                if (!(spE4.r < temp_s0->unk_00->unk_1C.z)) {
                    spE4.r = Camera_LERPCeilF(temp_s0->unk_00->unk_1C.z, spE4.r, temp_s0->unk_00->unk_0C, 1.0f);
                }
                Camera_Vec3fVecSphAdd(sp34, sp30, &spE4);
                camera->fov = Camera_LERPCeilF(F32_LERPIMPINV(camera->fov, temp_s0->unk_00->unk_08, temp_s0->unk_3C), camera->fov, temp_s0->unk_00->unk_0C, 1.0f);
                camera->roll = Camera_LERPCeilS(temp_s0->unk_34, camera->roll, temp_s0->unk_00->unk_0C, 1);
                break;
            case 23:
                temp_s0->unk_36 = temp_s0->unk_34;
                break;
            case 18:
                Camera_ChangeMode(camera->globalCtx->cameraPtrs[camera->parentCamIdx < 0 ? 0 : camera->parentCamIdx], 0, 1);
            case 17:
                camera->eye = *sp34;
                Camera_Copy(camera->globalCtx->cameraPtrs[camera->parentCamIdx < 0 ? 0 : camera->parentCamIdx], camera);
            default:
                if (camera->thisIdx != 0) {
                    camera->unk_160 = 0;
                }
            }

            camera->eye = *sp34;
            if (temp_s0->unk_00->unk_00 & 0x80) {
                sp2C = &camera->eye;
                func_80043F34(camera, sp30, &camera->eye);
            }
            if (temp_s0->unk_00->unk_00 & 0x40) {
                camera->player->actor.posRot.pos.x = temp_s0->unk_1C.x;
                camera->player->actor.posRot.pos.z = temp_s0->unk_1C.z;
                if (camera->player->stateFlags1 & 0x8000000) {
                    if (sp88->currentBoots != 1) {
                        camera->player->actor.posRot.pos.y = temp_s0->unk_1C.y;
                    }
                }
            } else {
                temp_s0->unk_1C = sp98.pos;
                
            }
            if (temp_s0->unk_38 == 0 && camera->unk_160 > 0) {
                camera->unk_160--;
            }
            if (camera->player != NULL) {
                camera->posOffset.x = camera->at.x - camera->playerPosRot.pos.x;
                camera->posOffset.y = camera->at.y - camera->playerPosRot.pos.y;
                camera->posOffset.z = camera->at.z - camera->playerPosRot.pos.z;
            }
            camera->dist = OLib_Vec3fDist(sp30, &camera->eye);
        } else {
            if (camera->thisIdx != 0) {
                camera->unk_160 = 0;
            }
        }
    } else {
        temp_s0->unk_3A = 0;
        goto block_27;
    }
    return true;
}
#else
#pragma GLOBAL_ASM("asm/non_matchings/code/z_camera/Camera_Unique9.s")
#endif
#undef NON_MATCHING

void Camera_DebugPrintSplineArray(char* name, s16 length, CutsceneCameraPoint cameraPoints[]) {
    s32 i;

    osSyncPrintf("static SplinedatZ  %s[] = {\n", name);
    for (i = 0; i < length; i++) {
        osSyncPrintf("    /* key frame %2d */ {\n", i);
        osSyncPrintf("    /*     code     */ %d,\n", cameraPoints[i].continueFlag);
        osSyncPrintf("    /*     z        */ %d,\n", cameraPoints[i].cameraRoll);
        osSyncPrintf("    /*     T        */ %d,\n", cameraPoints[i].nextPointFrame);
        osSyncPrintf("    /*     zoom     */ %f,\n", cameraPoints[i].viewAngle);
        osSyncPrintf("    /*     pos      */ { %d, %d, %d }\n", cameraPoints[i].pos.x, cameraPoints[i].pos.y,
                     cameraPoints[i].pos.z);
        osSyncPrintf("    },\n");
    }
    osSyncPrintf("};\n\n");
}

/**
 * Copies `src` to `dst`, used in Camera_Demo1
 * Name from AC map: Camera2_SetPos_Demo
*/
void Camera_Vec3fCopy(Vec3f* src, Vec3f* dst) {
    dst->x = src->x;
    dst->y = src->y;
    dst->z = src->z;
}

/**
 * Calculates new position from `at` to `pos`, outputs to `dst
 * Name from AC map: Camera2_CalcPos_Demo
*/
void Camera_RotateAroundPoint(PosRot* at, Vec3f* pos, Vec3f* dst) {
    VecSph posSph;
    Vec3f posCopy;

    Camera_Vec3fCopy(pos, &posCopy);
    OLib_Vec3fToVecSphRot90(&posSph, &posCopy);
    posSph.yaw += at->rot.y;
    Camera_Vec3fVecSphAdd(dst, &at->pos, &posSph);
}

/**
 * Camera follows points specified at camera + 0x124 and camera + 0x128
 * until all keyFrames have been exhausted.
*/
s32 Camera_Demo1(Camera* camera) {
    s32 pad;
    Demo1* demo1 = &camera->params.demo1;
    CameraModeValue* values;
    Vec3f* at = &camera->at;
    CutsceneCameraPoint* csAtPoints = camera->atPoints;
    CutsceneCameraPoint* csEyePoints = camera->eyePoints;
    Vec3f* eye = &camera->eye;
    PosRot curPlayerPosRot;
    Vec3f csEyeUpdate;
    Vec3f csAtUpdate;
    f32 newRoll;
    Vec3f* eyeNext = &camera->eyeNext;
    f32* cameraFOV = &camera->fov;
    s16* relativeToPlayer = &camera->unk_12C;
    Demo1Anim* anim = &demo1->anim;

    
    if (RELOAD_PARAMS) {
        values = sCameraSettings[camera->setting].cameraModes[camera->mode].values;
        demo1->interfaceFlags = NEXTSETTING;
    }

    sCameraInterfaceFlags = demo1->interfaceFlags;

    switch (camera->animState) {
        case 0:
            // initalize camera state
            anim->keyframe = 0;
            anim->curFrame = 0.0f;
            camera->animState++;
            // absolute / relative
            osSyncPrintf(VT_SGR("1") "%06u:" VT_RST " camera: spline demo: start %s \n",
                camera->globalCtx->state.frames, 
                *relativeToPlayer == 0 ? "絶対" : "相対");

            if (PREG(93)) {
                Camera_DebugPrintSplineArray("CENTER", 5, csAtPoints);
                Camera_DebugPrintSplineArray("   EYE", 5, csEyePoints);
            }
        case 1:
            // follow CutsceneCameraPoints.  function returns 1 if at the end.
            if (func_800BB2B4(&csEyeUpdate, &newRoll, cameraFOV, csEyePoints, &anim->keyframe, &anim->curFrame) ||
                func_800BB2B4(&csAtUpdate, &newRoll, cameraFOV, csAtPoints, &anim->keyframe, &anim->curFrame)) {
                camera->animState++;
            }
            if (*relativeToPlayer) {
                // if the camera is set to be relative to the player, move the interpolated points
                // relative to the player's position
                if (camera->player != NULL && camera->player->actor.update != NULL) {
                    func_8002EF14(&curPlayerPosRot, &camera->player->actor);
                    Camera_RotateAroundPoint(&curPlayerPosRot, &csEyeUpdate, eyeNext);
                    Camera_RotateAroundPoint(&curPlayerPosRot, &csAtUpdate, at);
                } else {
                    osSyncPrintf(VT_COL(RED, WHITE) "camera: spline demo: owner dead\n" VT_RST);
                }
            } else {
                // simply copy the interpolated values to the eye and at
                Camera_Vec3fCopy(&csEyeUpdate, eyeNext);
                Camera_Vec3fCopy(&csAtUpdate, at);
            }
            *eye = *eyeNext;
            camera->roll = newRoll * 256.0f;
            camera->dist = OLib_Vec3fDist(at, eye);
            break;
    }
    return true;
}

s32 Camera_Demo2(Camera* camera) {
    return Camera_NOP(camera);
}

//#define NON_MATCHING
#ifdef NON_MATCHING
/**
 * Opening large chests. 
 * The camera position will be at a fixed point, and rotate around at different intervals.
 * The direction, and initial position is dependent on when the camera was started.
*/
s32 Camera_Demo3(Camera *camera) {
    Demo3* demo3 = &camera->params.demo3;
    s32 pad;
    s16 angle;
    CameraModeValue* values;
    VecSph eyeAtOffset;
    VecSph eyeOffset;
    VecSph atOffset;
    Vec3f sp74;
    Vec3f sp68;
    Vec3f sp5C;
    f32 temp_f0;
    u8 skipUpdateEye = false;
    f32 yOffset = Player_GetCameraYOffset(camera->player);
    PosRot *camPlayerPosRot = &camera->playerPosRot;
    Demo3Anim* anim = &demo3->anim;
    Vec3f* eye = &camera->eye;
    Vec3f* at = &camera->at;
    s16* flags = &camera->unk_14C;

    camera->unk_14C &= ~0x10;

    if(RELOAD_PARAMS){
        values = sCameraSettings[camera->setting].cameraModes[camera->mode].values;
        demo3->fov = NEXTSETTING;
        demo3->unk_04 = NEXTSETTING; // unused.
        demo3->interfaceFlags = NEXTSETTING;
    }
    
    if (R_RELOAD_CAM_PARAMS) {
        Camera_CopyPREGToModeValues(camera);
    }

    OLib_Vec3fDiffToVecSphRot90(&eyeAtOffset, at, eye);

    sCameraInterfaceFlags = demo3->interfaceFlags;
    
    switch(camera->animState){
        case 0:
            camera->unk_14C &= ~(0x8 | 0x4);
            func_80043B60(camera);
            camera->fov = demo3->fov;
            camera->roll = anim->animFrame = 0;
            anim->initialAt = camPlayerPosRot->pos;
            if (-32000.0f != camera->playerGroundY) {
                anim->initialAt.y = camera->playerGroundY;
            }
            angle = camPlayerPosRot->rot.y;
            sp68.x = (Math_Sins(angle) * 40.0f) + anim->initialAt.x;
            sp68.y = anim->initialAt.y + 40.0f;
            sp68.z = (Math_Coss(angle) * 40.0f) + anim->initialAt.z;
            if (camera->globalCtx->state.frames & 1) {
                angle -= 0x3FFF;
                anim->yawDir = 1;
            } else {
                angle += 0x3FFF;
                anim->yawDir = -1;
            }
            sp74.x = (Math_Sins(angle) * D_8011D658[1].r) + sp68.x;
            sp74.y = anim->initialAt.y + 5.0f;
            sp74.z = (Math_Coss(angle) * D_8011D658[1].r) + sp68.z;
            if (func_80043F34(camera, &sp68, &sp74)) {
                anim->yawDir = -anim->yawDir;
            }
            OLib_Vec3fToVecSphRot90(&atOffset, &D_8011D678[0]);
            atOffset.yaw += camPlayerPosRot->rot.y;
            Camera_Vec3fVecSphAdd(at, &anim->initialAt, &atOffset);
            eyeOffset.r = D_8011D658[0].r;
            eyeOffset.pitch = D_8011D658[0].pitch;
            eyeOffset.yaw = (D_8011D658[0].yaw * anim->yawDir) + camPlayerPosRot->rot.y;
            anim->unk_0C = 1.0f;
            break;
        case 1:
            // todo: what is 0.006849315017461777?
            temp_f0 = (anim->animFrame - 2) * 0.006849315017461777f;

            sp5C.x = F32_LERPIMP(D_8011D678[0].x, D_8011D678[1].x, temp_f0);
            sp5C.y = F32_LERPIMP(D_8011D678[0].y, D_8011D678[1].y, temp_f0);
            sp5C.z = F32_LERPIMP(D_8011D678[0].z, D_8011D678[1].z, temp_f0);
            
            OLib_Vec3fToVecSphRot90(&atOffset, &sp5C);
            atOffset.yaw = (atOffset.yaw * anim->yawDir) + camPlayerPosRot->rot.y;
            Camera_Vec3fVecSphAdd(at, &anim->initialAt, &atOffset);

            atOffset.r = F32_LERPIMP(D_8011D658[0].r, D_8011D658[1].r, temp_f0);
            atOffset.pitch = BINANG_LERPIMP(D_8011D658[0].pitch, D_8011D658[1].pitch, temp_f0);
            atOffset.yaw = BINANG_LERPIMP(D_8011D658[0].yaw, D_8011D658[1].yaw, temp_f0);
            
            eyeOffset.r = atOffset.r;
            eyeOffset.pitch = atOffset.pitch;
            eyeOffset.yaw = (atOffset.yaw * anim->yawDir) + camPlayerPosRot->rot.y;
            
            // todo: what is 0.002739726100116969?
            anim->unk_0C -= 0.002739726100116968f;
            break;
        case 2:
            temp_f0 = (anim->animFrame - 0x94) * 0.1f;
            
            sp5C.x = F32_LERPIMP(D_8011D678[1].x, D_8011D678[2].x, temp_f0);
            sp5C.y = F32_LERPIMP((D_8011D678[1].y - yOffset), D_8011D678[2].y, temp_f0);
            sp5C.y += yOffset;
            sp5C.z = F32_LERPIMP(D_8011D678[1].z, D_8011D678[2].z, temp_f0);

            OLib_Vec3fToVecSphRot90(&atOffset, &sp5C);
            atOffset.yaw = (atOffset.yaw * anim->yawDir) + camPlayerPosRot->rot.y;
            Camera_Vec3fVecSphAdd(at, &anim->initialAt, &atOffset);

            atOffset.r = F32_LERPIMP(D_8011D658[1].r, D_8011D658[2].r, temp_f0);
            atOffset.pitch = BINANG_LERPIMP(D_8011D658[1].pitch, D_8011D658[2].pitch, temp_f0);
            atOffset.yaw = BINANG_LERPIMP(D_8011D658[1].yaw, D_8011D658[2].yaw, temp_f0);

            eyeOffset.r = atOffset.r;
            eyeOffset.pitch = atOffset.pitch;
            eyeOffset.yaw = (atOffset.yaw * anim->yawDir) + camPlayerPosRot->rot.y;
            anim->unk_0C -= 0.04f;
            break;
        case 3:
            temp_f0 = (anim->animFrame - 0x9F) * (1.0f / 9.0f);

            sp5C.x = F32_LERPIMP(D_8011D678[2].x, D_8011D678[3].x, temp_f0);
            sp5C.y = F32_LERPIMP(D_8011D678[2].y, D_8011D678[3].y, temp_f0);
            sp5C.y += yOffset;
            sp5C.z = F32_LERPIMP(D_8011D678[2].z, D_8011D678[3].z, temp_f0);
            
            OLib_Vec3fToVecSphRot90(&atOffset, &sp5C);
            atOffset.yaw = (atOffset.yaw * anim->yawDir) + camPlayerPosRot->rot.y;
            Camera_Vec3fVecSphAdd(at, &anim->initialAt, &atOffset);

            atOffset.r = F32_LERPIMP(D_8011D658[2].r, D_8011D658[3].r, temp_f0);
            atOffset.pitch = BINANG_LERPIMP(D_8011D658[2].pitch, D_8011D658[3].pitch, temp_f0);
            atOffset.yaw = BINANG_LERPIMP(D_8011D658[2].yaw, D_8011D658[3].yaw, temp_f0);
            
            eyeOffset.r = atOffset.r;
            eyeOffset.pitch = atOffset.pitch;
            eyeOffset.yaw = (atOffset.yaw * anim->yawDir) + camPlayerPosRot->rot.y;
            anim->unk_0C += (4.0f / 45.0f);
            break;
        case 30:
            camera->unk_14C |= 0x400;
            if (camera->unk_14C & 8) {
                camera->animState = 4;
            }
        case 10:
        case 20:
            skipUpdateEye = true;
            break;
        case 4:
            eyeOffset.r = 80.0f;
            eyeOffset.pitch = 0;
            eyeOffset.yaw = eyeAtOffset.yaw;
            anim->unk_0C = 0.1f;
            sCameraInterfaceFlags = 0x3400;

            if ((anim->animFrame < 0 || camera->unk_D8 < 0.001f || CHECK_PAD(D_8015BD7C->state.input[0].press, A_BUTTON) ||
                        CHECK_PAD(D_8015BD7C->state.input[0].press, B_BUTTON) || CHECK_PAD(D_8015BD7C->state.input[0].press, L_CBUTTONS) ||
                        CHECK_PAD(D_8015BD7C->state.input[0].press, D_CBUTTONS) || CHECK_PAD(D_8015BD7C->state.input[0].press, U_CBUTTONS) ||
                        CHECK_PAD(D_8015BD7C->state.input[0].press, R_CBUTTONS) || CHECK_PAD(D_8015BD7C->state.input[0].press, R_TRIG) || 
                        CHECK_PAD(D_8015BD7C->state.input[0].press, Z_TRIG)) && camera->unk_14C & 8) {
            } else {
                break;
            }


        default:
            pad = camera->prevCamDataIdx;
            camera->unk_14C = camera->unk_14C | 0x10 | 0x4;
            camera->unk_14C = camera->unk_14C & ~8;
            if (pad < 0) {
                Camera_ChangeSetting(camera, camera->prevSetting, 2);
            } else {
                Camera_ChangeDataIdx(camera, pad);
                camera->prevCamDataIdx = -1;
            }
            sCameraInterfaceFlags = 0;
            skipUpdateEye = 1;
            break;
    }

    anim->animFrame++;

    if(anim->animFrame == 1){
        camera->animState = 0xA;
    } else if(anim->animFrame == 2){
        camera->animState = 0x1;
    } else if(anim->animFrame == 0x94){
        camera->animState = 2;
    } else if(anim->animFrame == 0x9E){
        camera->animState = 0x14;
    } else if(anim->animFrame == 0x9F){
        camera->animState = 3;
    } else if(anim->animFrame == 0xA8){
        camera->animState = 0x1E;
    } else if(anim->animFrame == 0xE4){
        camera->animState = 4;
    }

    if (!skipUpdateEye) {
        eyeOffset.r = Camera_LERPCeilF(eyeOffset.r, eyeAtOffset.r, anim->unk_0C, 2.0f);
        eyeOffset.pitch = Camera_LERPCeilS(eyeOffset.pitch, eyeAtOffset.pitch, anim->unk_0C, 0xA);
        eyeOffset.yaw = Camera_LERPCeilS(eyeOffset.yaw, eyeAtOffset.yaw, anim->unk_0C, 0xA);
        Camera_Vec3fVecSphAdd(&camera->eyeNext, at, &eyeOffset);
        *eye = camera->eyeNext;
    }

    camera->dist = OLib_Vec3fDist(at, eye);
    camera->atLERPStepScale = 0.1f;
    camera->posOffset.x = camera->at.x - camPlayerPosRot->pos.x;
    camera->posOffset.y = camera->at.y - camPlayerPosRot->pos.y;
    camera->posOffset.z = camera->at.z - camPlayerPosRot->pos.z;
    return true;
}
#else
#pragma GLOBAL_ASM("asm/non_matchings/code/z_camera/Camera_Demo3.s")
#endif
#undef NON_MATCHING

s32 Camera_Demo4(Camera* camera) {
    return Camera_NOP(camera);
}

#pragma GLOBAL_ASM("asm/non_matchings/code/z_camera/Camera_Demo5.s")

/**
 * Used in Forest Temple when poes are defeated, follows the flames to the torches.
 * Fixed position, rotates to follow the target
*/
s32 Camera_Demo6(Camera *camera) {
    Camera *cam0;
    Demo6Anim* anim = &camera->params.demo6.anim;
    Vec3f* eyeNext = &camera->eyeNext;
    CameraModeValue *values;
    VecSph eyeOffset;
    Actor* camFocus;
    PosRot focusPosRot;
    s16 stateTimers[4];
    Vec3f* at = &camera->at;

    cam0 = Gameplay_GetCamera(camera->globalCtx, 0);
    camFocus = camera->target;
    stateTimers[1] = 0x37;
    stateTimers[2] = 0x46;
    stateTimers[3] = 0x5A;

    if(RELOAD_PARAMS){
        values = sCameraSettings[camera->setting].cameraModes[camera->mode].values;
        camera->params.demo6.interfaceFlags = NEXTSETTING;
    }

    if (R_RELOAD_CAM_PARAMS) {
        Camera_CopyPREGToModeValues(camera);
    }

    switch(camera->animState){
        case 0:
            // initalizes the camera state.
            anim->animTimer = 0;
            camera->fov = 60.0f;
            func_8002EF14(&focusPosRot, camFocus);
            camera->at.x = focusPosRot.pos.x;
            camera->at.y = focusPosRot.pos.y + 20.0f;
            camera->at.z = focusPosRot.pos.z;
            eyeOffset.r = 200.0f;
            // 0x7D0 ~10.99 degrees
            eyeOffset.yaw = Camera_XZAngle(&focusPosRot.pos, &cam0->playerPosRot.pos) + 0x7D0;
            // -0x3E8 ~5.49 degrees
            eyeOffset.pitch = -0x3E8;
            Camera_Vec3fVecSphAdd(eyeNext, at, &eyeOffset);
            camera->eye = *eyeNext;
            camera->animState++;
        case 1:
            if (stateTimers[camera->animState] < anim->animTimer) {
                func_8002DF54(camera->globalCtx, &camera->player->actor, 8);
                func_8002EF14(&focusPosRot, camFocus);
                anim->atTarget.x = focusPosRot.pos.x;
                anim->atTarget.y = focusPosRot.pos.y - 20.0f;
                anim->atTarget.z = focusPosRot.pos.z;
                camera->animState++;
            } else {
                break;
            }
        case 2:
            Camera_LERPCeilVec3f(&anim->atTarget, at, 0.1f, 0.1f, 8.0f);
            if (stateTimers[camera->animState] < anim->animTimer) {
                camera->animState++;
            } else {
                break;
            }
        case 3:
            camera->fov = Camera_LERPCeilF(50.0f, camera->fov, 0.2f, 0.01f);
            if (stateTimers[camera->animState] < anim->animTimer) {
                camera->unk_160 = 0;
                return true;
            }
            break;
    }
    
    anim->animTimer++;
    // useless copy
    func_8002EF14(&focusPosRot, camFocus);

    return true;
}

void Camera_Demo7(Camera* camera) {
    if (camera->animState == 0) {
        camera->unk_14C &= ~4;
        camera->unk_14C |= 0x1000;
        camera->animState++;
    }
}

s32 Camera_Demo8(Camera* camera) {
    return Camera_NOP(camera);
}

/**
 * Camera follows points specified by demo9.atPoints and demo9.eyePoints, allows finer control
 * over the final eye and at points than Camera_Demo1, by allowing the interpolated at and eye points
 * to be relative to the main camera's player, the current camera's player, or the main camera's target
*/
s32 Camera_Demo9(Camera *camera) {
    s32 pad;
    s32 finishAction;
    s16 onePointParam;
    Demo9OnePointDemo* demo9OnePoint = &camera->params.demo9;
    Vec3f csEyeUpdate;
    Vec3f csAtUpdate;
    Vec3f newEye;
    Vec3f newAt;
    f32 newRoll;
    CameraModeValue* values;
    Camera *cam0;
    Vec3f* eye = &camera->eye;
    PosRot *cam0PlayerPosRot;
    PosRot focusPosRot;
    s32 pad3;
    Vec3f* eyeNext = &camera->eyeNext;
    Demo9* demo9 = &demo9OnePoint->demo9;
    Vec3f* at = &camera->at;
    f32* camFOV = &camera->fov;
    Demo9Anim* anim = &demo9->anim;

    cam0 = Gameplay_GetCamera(camera->globalCtx, 0);
    cam0PlayerPosRot = &cam0->playerPosRot;
    if(RELOAD_PARAMS){
        values = sCameraSettings[camera->setting].cameraModes[camera->mode].values;
        demo9->interfaceFlags = NEXTSETTING;
    }

    if (R_RELOAD_CAM_PARAMS) {
        Camera_CopyPREGToModeValues(camera);
    }
    
    sCameraInterfaceFlags = demo9->interfaceFlags;
    
    switch(camera->animState){
        case 0:
            // initalize the camera state
            anim->keyframe = 0;
            anim->finishAction = 0;
            anim->curFrame = 0.0f;
            camera->animState++;
            anim->doLERPAt = false;
            finishAction = demo9OnePoint->onePointDemo.actionParameters & 0xF000;
            if (finishAction != 0) {
                anim->finishAction = finishAction;

                // Clear finish parameters
                demo9OnePoint->onePointDemo.actionParameters &= 0xFFF;
            }
            anim->animTimer = demo9OnePoint->onePointDemo.initTimer;
        case 1:
            // Run the camera state
            if (anim->animTimer > 0) {
                // if the animation timer is still running, run the demo logic
                // if it is not, then the case will fallthrough to the finish logic.

                // Run the at and eye cs interpoloation functions, if either of them return 1 (that no more points exist)
                // change the animation state to 2 (standby)
                if (func_800BB2B4(&csEyeUpdate, &newRoll, camFOV, demo9OnePoint->onePointDemo.eyePoints, &anim->keyframe, &anim->curFrame) != 0 ||
                    func_800BB2B4(&csAtUpdate, &newRoll, camFOV, demo9OnePoint->onePointDemo.atPoints, &anim->keyframe, &anim->curFrame) != 0)
                {
                    camera->animState = 2;
                }

                if (demo9OnePoint->onePointDemo.actionParameters == 1) {
                    // rotate around cam0's player
                    Camera_RotateAroundPoint(cam0PlayerPosRot, &csEyeUpdate, &newEye);
                    Camera_RotateAroundPoint(cam0PlayerPosRot, &csAtUpdate, &newAt);
                } else if (demo9OnePoint->onePointDemo.actionParameters == 4) {
                    // rotate around the current camera's player
                    func_8002EF14(&focusPosRot, &camera->player->actor);
                    Camera_RotateAroundPoint(&focusPosRot, &csEyeUpdate, &newEye);
                    Camera_RotateAroundPoint(&focusPosRot, &csAtUpdate, &newAt);
                } else if (demo9OnePoint->onePointDemo.actionParameters == 8) {
                    // rotate around the current camera's target
                    if (camera->target != NULL && camera->target->update != NULL) {
                        func_8002EF14(&focusPosRot, camera->target);
                        Camera_RotateAroundPoint(&focusPosRot, &csEyeUpdate, &newEye);
                        Camera_RotateAroundPoint(&focusPosRot, &csAtUpdate, &newAt);
                    } else {
                        camera->target = NULL;
                        newEye = *eye;
                        newAt = *at;
                    }
                } else {
                    // simple copy
                    Camera_Vec3fCopy(&csEyeUpdate, &newEye);
                    Camera_Vec3fCopy(&csAtUpdate, &newAt);
                }

                *eyeNext = newEye;
                *eye = *eyeNext;
                if (anim->doLERPAt) {
                    Camera_LERPCeilVec3f(&newAt, at, 0.5f, 0.5f, 0.1f);
                } else {
                    *at = newAt;
                    anim->doLERPAt = true;
                }
                camera->roll = newRoll * 256.0f;
                anim->animTimer--;
                break;
            }
        case 3:
            // the cs is finished, decide the next action
            camera->unk_160 = 0;
            if (anim->finishAction != 0) {
                if (anim->finishAction != 0x1000) {
                    if (anim->finishAction == 0x2000) {
                        // finish action = 0x2000, run OnePointDemo 0x3FC (Dramatic Return to Link)
                        onePointParam = demo9OnePoint->onePointDemo.initTimer < 0x32 ? 5 : demo9OnePoint->onePointDemo.initTimer / 5;
                        func_800800F8(camera->globalCtx, 0x3FC, onePointParam, NULL, camera->parentCamIdx);
                    }
                } else {
                    // finish action = 0x1000, copy the current camera's values to the
                    // default camera.
                    Camera_Copy(cam0, camera);
                }
            }
            break;
        case 2:
            // standby while the timer finishes, change the animState to finish when
            // the timer runs out.
            anim->animTimer--;
            if (anim->animTimer < 0) {
                camera->animState++;
            }
            break;
        case 4:
            // do nothing.
            break;

    }

    return true;
}

s32 Camera_Demo0(Camera* camera) {
    return Camera_NOP(camera);
}

s32 Camera_Special0(Camera* camera) {
    CameraModeValue* values;
    PosRot* playerPosRot = &camera->playerPosRot;
    Special0* spec0 = &camera->params.spec0;

    if (RELOAD_PARAMS) {
        values = sCameraSettings[camera->setting].cameraModes[camera->mode].values;
        spec0->lerpAtScale = NEXTPCT;
        spec0->interfaceFlags = NEXTSETTING;
    }

    if (R_RELOAD_CAM_PARAMS) {
        Camera_CopyPREGToModeValues(camera);
    }

    sCameraInterfaceFlags = spec0->interfaceFlags;

    if (camera->animState == 0) {
        camera->animState++;
    }

    if ((camera->target == NULL) || (camera->target->update == NULL)) {
        if (camera->target == NULL) {
            osSyncPrintf(VT_COL(YELLOW, BLACK) "camera: warning: circle: target is not valid, stop!\n" VT_RST);
        }
        camera->target = NULL;
        return true;
    }

    func_8002EEE4(&camera->targetPosRot, camera->target);
    Camera_LERPCeilVec3f(&camera->targetPosRot.pos, &camera->at, spec0->lerpAtScale, spec0->lerpAtScale, 0.1f);

    camera->posOffset.x = camera->at.x - playerPosRot->pos.x;
    camera->posOffset.y = camera->at.y - playerPosRot->pos.y;
    camera->posOffset.z = camera->at.z - playerPosRot->pos.z;

    camera->dist = OLib_Vec3fDist(&camera->at, &camera->eye);
    camera->unk_D8 = 0.0f;
    if (camera->unk_160 > 0) {
        camera->unk_160--;
    }
    return true;
}

s32 Camera_Special1(Camera* camera) {
    return Camera_NOP(camera);
}

s32 Camera_Special2(Camera* camera) {
    return Camera_Unique2(camera);
}

s32 Camera_Special3(Camera* camera) {
    return Camera_NOP(camera);
}

s32 Camera_Special4(Camera* camera) {
    PosRot curTargetPosRot;
    s16 sp3A;
    s16* unk_160 = &camera->unk_160;
    Special4* spec4 = &camera->params.spec4;

    if (camera->animState == 0) {
        sCameraInterfaceFlags = 0x3200;
        camera->fov = 40.0f;
        camera->animState++;
        spec4->unk_00 = camera->unk_160;
    }

    camera->fov = Camera_LERPCeilF(80.0f, camera->fov, 1.0f / *unk_160, 0.1f);
    if ((spec4->unk_00 - *unk_160) < 0xF) {
        (*unk_160)--;
        return false;
    } else {
        camera->roll = -0x1F4;
        func_8002EF14(&curTargetPosRot, camera->target);
        
        camera->at = curTargetPosRot.pos;
        camera->at.y -= 150.0f;

        // 0x3E8 ~ 5.49 degrees
        sp3A = BINANG_ROT180(curTargetPosRot.rot.y) + 0x3E8;
        camera->eye.x = camera->eyeNext.x = (Math_Sins(sp3A) * 780.0f) + camera->at.x;
        camera->eyeNext.y = camera->at.y;
        camera->eye.z = camera->eyeNext.z = (Math_Coss(sp3A) * 780.0f) + camera->at.z;
        camera->eye.y = curTargetPosRot.pos.y;
        camera->eye.y = func_80044510(camera, &camera->eye) + 20.0f;
        (*unk_160)--;
        return true;
    }
}

/**
 * Flying with hookshot
*/
s32 Camera_Special5(Camera *camera) {
    f32 yOffsetInverse;
    Special5* spec5 = &camera->params.spec5;
    CameraModeValue *values;
    PosRot spA8;
    s16 pad;
    s16 spA4;
    struct_80043D18 sp7C;
    VecSph sp74;
    VecSph sp6C;
    VecSph sp64;
    VecSph sp5C;
    Vec3f *eye = &camera->eye;
    Vec3f *at = &camera->at;
    Vec3f *eyeNext = &camera->eyeNext;
    f32 yOffset;
    PosRot *playerPosRot = &camera->playerPosRot;
    Special5Anim* anim = &spec5->anim;
    f32 temp_f0_2;
    
    yOffset = Player_GetCameraYOffset(camera->player);
    if (RELOAD_PARAMS) {
        values = sCameraSettings[camera->setting].cameraModes[camera->mode].values;
        yOffsetInverse = (1.0f + PCT(R_CAM_YINV_OFFSET)) - (PCT(R_CAM_YINV_OFFSET) * (68.0f / yOffset));
        spec5->yOffset = (NEXTPCT * yOffset) * yOffsetInverse;
        spec5->eyeDist = NEXTSETTING;
        spec5->minDistForRot = NEXTSETTING;
        spec5->timerInit = NEXTSETTING;
        spec5->pitch = DEGF_TO_BINANG(NEXTSETTING);
        spec5->fovTarget = NEXTSETTING;
        spec5->atMaxLERPScale = NEXTPCT;
        spec5->interfaceFlags = NEXTSETTING;
    }

    if (R_RELOAD_CAM_PARAMS) {
        Camera_CopyPREGToModeValues(camera);
    }

    OLib_Vec3fDiffToVecSphRot90(&sp64, at, eye);
    OLib_Vec3fDiffToVecSphRot90(&sp5C, at, eyeNext);
    func_8002EF14(&spA8, camera->target);

    sCameraInterfaceFlags = spec5->interfaceFlags;

    if (camera->animState == 0) {
        camera->animState++;
        anim->animTimer = spec5->timerInit;
    }

    if (anim->animTimer > 0) {
        anim->animTimer--;
    } else if (anim->animTimer == 0) {
        if (camera->target == NULL || camera->target->update == NULL) {
            camera->target = NULL;
            return true;
        }

        anim->animTimer--;
        if (spec5->minDistForRot < OLib_Vec3fDist(&spA8.pos, &playerPosRot->pos)) {
            sp6C.yaw = playerPosRot->rot.y;
            sp6C.pitch = -playerPosRot->rot.x;
            sp6C.r = 20.0f;
            Camera_Vec3fVecSphAdd(&sp7C.unk_00, &spA8.pos, &sp6C);
            func_80043D18(camera, at, &sp7C);
            OLib_Vec3fToVecSphRot90(&sp6C, &sp7C.unk_0C);
            spA4 = BINANG_SUB(playerPosRot->rot.y, sp6C.yaw);
            sp74.r = spec5->eyeDist;
            temp_f0_2 = Math_Rand_ZeroOne();
            sp74.yaw = BINANG_ROT180(playerPosRot->rot.y) +  
                        (s16)(spA4 < 0 ? 
                            -(s16)(0x1553 + (s16)(temp_f0_2 * 2730.0f)) :
                            (s16)(0x1553 + (s16)(temp_f0_2 * 2730.0f)));
            sp74.pitch = spec5->pitch;
            Camera_Vec3fVecSphAdd(eyeNext, &spA8.pos, &sp74);
            *eye = *eyeNext;
            func_80043F34(camera, &spA8.pos, eye);
        }
    }
    
    func_800457A8(camera, &sp5C, spec5->yOffset, 0);
    camera->fov = Camera_LERPCeilF(spec5->fovTarget, camera->fov, camera->atLERPStepScale * PCT(OREG(4)), 1.0f);
    camera->roll = Camera_LERPCeilS(0, camera->roll, 0.5f, 0xA);
    camera->atLERPStepScale = Camera_ClampLERPScale(camera, spec5->atMaxLERPScale);
    return true;
}

/**
 * Camera's eye is fixed at points specified at D_8011DA6C / D_8011DA9C
 * depending on the player's position
*/
s32 Camera_Special7(Camera *camera) {
    Special7* spec7 = &camera->params.spec7;
    PosRot *playerPosRot = &camera->playerPosRot;
    Vec3f atTarget;
    f32 yOffset;
    f32 temp_f0;

    yOffset = Player_GetCameraYOffset(camera->player);
    if (camera->animState == 0) {
        if (camera->globalCtx->sceneNum == SCENE_JYASINZOU) {
            // Spirit Temple
            spec7->idx = 3;
        } else if (playerPosRot->pos.x < 1500.0f) {
            spec7->idx = 2;
        } else if (playerPosRot->pos.y < 3000.0f) {
            spec7->idx = 0;
        } else {
            spec7->idx = 1;
        }
        camera->animState++;
        camera->roll = 0;
    }

    if (camera->at.y < D_8011DACC[spec7->idx]) {
        atTarget = playerPosRot->pos;
        atTarget.y -= 20.0f;
        Camera_LERPCeilVec3f(&atTarget, &camera->at, 0.4f, 0.4f, 0.10f);
        camera->eye = camera->eyeNext = D_8011DA6C[spec7->idx];
        temp_f0 = (playerPosRot->pos.y - D_8011DADC[spec7->idx]) / (D_8011DACC[spec7->idx] - D_8011DADC[spec7->idx]);
        camera->roll = D_8011DAEC[spec7->idx] * temp_f0;
        camera->fov = (20.0f * temp_f0) + 60.0f;
    } else {
        atTarget = playerPosRot->pos;
        atTarget.y += yOffset;
        Camera_LERPCeilVec3f(&atTarget, &camera->at, 0.4f, 0.4f, 0.1f);
        camera->roll = 0;
        camera->eye = camera->eyeNext = D_8011DA9C[spec7->idx];
        camera->fov = 70.0f;
    }

    camera->dist = OLib_Vec3fDist(&camera->at, &camera->eye);
    camera->atLERPStepScale = 0.0f;
    camera->posOffset.x = camera->at.x - playerPosRot->pos.x;
    camera->posOffset.y = camera->at.y - playerPosRot->pos.y;
    camera->posOffset.z = camera->at.z - playerPosRot->pos.z;
    return true;
}

/**
 * Courtyard.
 * Camera's eye is fixed on the z plane, slides on the xy plane with link
 * When the camera's scene data changes the animation to the next "screen"
 * happens for 12 frames.  The camera's eyeNext is the scene's camera data's position
*/
s32 Camera_Special6(Camera *camera) {
    s32 pad;
    Vec3f *at = &camera->at;
    Special6 *spec6 = &camera->params.spec6;
    VecSph atOffset;
    Vec3f sceneCamPos;
    Vec3f eyePosCalc;
    Vec3f eyeAnim;
    Vec3f atAnim;
    VecSph eyeAtOffset;
    CameraModeValue *values;
    CamPosData *sceneCamData;
    Vec3s sceneCamRot;
    s16 fov;
    Vec3f *eye = &camera->eye;
    f32 timerF;
    f32 timerDivisor;
    f32 sp54;

    Vec3f *eyeNext = &camera->eyeNext;
    PosRot* playerPosRot = &camera->playerPosRot;
    Special6Anim* anim = &spec6->anim;

    if (RELOAD_PARAMS) {
        values = sCameraSettings[camera->setting].cameraModes[camera->mode].values;
        spec6->interfaceFlags = NEXTSETTING;
    }

    if (R_RELOAD_CAM_PARAMS) {
        Camera_CopyPREGToModeValues(camera);
    }

    OLib_Vec3fDiffToVecSphRot90(&eyeAtOffset, eye, at);

    sceneCamData = func_8004476C(camera);
    Camera_Vec3sToVec3f(&sceneCamPos, &sceneCamData->pos);
    sceneCamRot = sceneCamData->rot;
    fov = sceneCamData->fov;
    if (fov == -1) {
        fov = 6000;
    }

    if (fov < 361) {
        fov *= 100;
    }

    sCameraInterfaceFlags = spec6->interfaceFlags;

    if (eyeNext->x != sceneCamPos.x || eyeNext->y != sceneCamPos.y || eyeNext->z != sceneCamPos.z || camera->animState == 0) {
        // A change in the current scene's camera positon has been detected,
        // Change "screens"
        camera->player->actor.freeze = 12;
        sCameraInterfaceFlags = (sCameraInterfaceFlags & 0xF0FF) | 0x300;
        anim->initalPlayerY = playerPosRot->pos.y;
        anim->animTimer = 12;
        *eyeNext = sceneCamPos;
        if (camera->animState == 0) {
            camera->animState++;
        }
    }

    if (anim->animTimer > 0) {
        // In transition between "screens"
        timerF = anim->animTimer;
        eyePosCalc = *eyeNext;
        eyePosCalc.x += (playerPosRot->pos.x - eyePosCalc.x) * 0.5f;
        eyePosCalc.y += (playerPosRot->pos.y - anim->initalPlayerY) * 0.2f;
        eyeAnim = eyePosCalc;
        eyeAnim.y = Camera_LERPCeilF(eyePosCalc.y, eye->y, 0.5f, 0.01f);

        // set the at point to be 100 units from the eye looking at the 
        // direction specified in the scene's camera data. 
        atOffset.r = 100.0f;
        atOffset.yaw = sceneCamRot.y;
        atOffset.pitch = -sceneCamRot.x;
        Camera_Vec3fVecSphAdd(&atAnim, &eyeAnim, &atOffset);
        timerDivisor = 1.0f / timerF;
        eye->x += (eyeAnim.x - eye->x) * timerDivisor;
        eye->y += (eyeAnim.y - eye->y) * timerDivisor;
        eye->z += (eyeAnim.z - eye->z) * timerDivisor;
        at->x += (atAnim.x - at->x) * timerDivisor;
        at->y += (atAnim.y - at->y) * timerDivisor;
        at->z += (atAnim.z - at->z) * timerDivisor;
        camera->fov += (PCT(fov) - camera->fov) / anim->animTimer;
        anim->animTimer--;
    } else {
        // Camera following link on the x axis.
        sCameraInterfaceFlags &= 0xF0FF;
        eyePosCalc = *eyeNext;
        eyePosCalc.x += (playerPosRot->pos.x - eyePosCalc.x) * 0.5f;
        eyePosCalc.y += (playerPosRot->pos.y - anim->initalPlayerY) * 0.2f;
        *eye = eyePosCalc;
        eye->y = Camera_LERPCeilF(eyePosCalc.y, eye->y, 0.5f, 0.01f);
        
        // set the at point to be 100 units from the eye looking at the 
        // direction specified in the scene's camera data. 
        atOffset.r = 100.0f;
        atOffset.yaw = sceneCamRot.y;
        atOffset.pitch = -sceneCamRot.x;
        Camera_Vec3fVecSphAdd(at, eye, &atOffset);
    }
    return true;
}

s32 Camera_Special8(Camera* camera) {
    return Camera_NOP(camera);
}

//#define NON_MATCHING
#ifdef NON_MATCHING
s32 Camera_Special9(Camera *camera) {
    DoorCamera* doorc = &camera->params.doorCam;
    Special9 *spec9 = &doorc->spec9;
    Vec3f *sp48 = &camera->eye;
    Vec3f *sp44 = &camera->at;
    Vec3f spAC;
    VecSph spA4;
    VecSph sp9C;
    f32 sp98;
    Vec3f *sp40 = &camera->eyeNext;
    PosRot *sp3C = &camera->playerPosRot;
    PosRot sp7C;
    f32 sp78;
    s16 *sp34 = &doorc->unk_18;
    CameraModeValue* values;
    u32 sp30;
    CamPosData *temp_v0_3;
    Vec3f sp4C;

    sp98 = Player_GetCameraYOffset(camera->player);
    camera->unk_14C &= ~0x10;
    sp78 = (1.0f + PCT(R_CAM_YINV_OFFSET)) - (PCT(R_CAM_YINV_OFFSET) * (68.0f / sp98));

    if(RELOAD_PARAMS){
        values = sCameraSettings[camera->setting].cameraModes[camera->mode].values;
        
        spec9->unk_00 = (f32) ((NEXTPCT * sp98) * sp78);
        spec9->unk_04 = NEXTSETTING;
        spec9->unk_08 = NEXTSETTING;
    }

    if (R_RELOAD_CAM_PARAMS) {
        Camera_CopyPREGToModeValues(camera);
    }

    if (doorc->door != NULL) {
        func_8002EF44(&sp7C, doorc->door);
    } else {
        sp7C = *sp3C;
        sp7C.pos.y += sp98 + spec9->unk_00;
        sp7C.rot.y = 0;
    }
    
    OLib_Vec3fDiffToVecSphRot90(&sp9C, sp44, sp48);
    
    sCameraInterfaceFlags = spec9->unk_08;

    switch(camera->animState){
        case 0:
            camera->animState++;
            camera->unk_14C &= ~(0x4 | 0x2);
            *sp34 = ABS(sp3C->rot.y - sp7C.rot.y) >= 0x4000 ? 
                BINANG_ROT180(sp7C.rot.y) : 
                sp7C.rot.y;
        case 1:
            doorc->unk_06--;
            if (doorc->unk_06 <= 0) {
                camera->animState++;
                if (spec9->unk_08 & 1) {
                    temp_v0_3 = func_8004476C(camera);
                    Camera_Vec3sToVec3f(sp40, &temp_v0_3->pos);
                    sp4C = *sp40;
                    *sp48 = sp4C;
                    spAC = sp4C;
                } else {
                    s32 rotDir;
                    spA4.pitch = 0xE38;
                    rotDir = ((camera->globalCtx->state.frames & 1) ? 1 : -1);
                    // 0xE38 ~ 20 degrees
                    spA4.yaw = *sp34 + (s16)(0xAAA * rotDir);
                    spA4.r = 200.0f * sp78;
                    Camera_Vec3fVecSphAdd(sp40, sp44, &spA4);
                    sp4C = *sp40;
                    *sp48 = sp4C;
                    spAC = sp4C;
                    if (func_800443A0(camera, &spAC, &sp3C->pos) != 0) {
                        spA4.yaw = *sp34 + (s16)-(s16)(0xAAA * rotDir);
                        Camera_Vec3fVecSphAdd(sp40, sp44, &spA4);
                        *sp48 = *sp40;
                    }
                }
            } else {
                break;
            }
        case 2:
            spAC = sp3C->pos;
            spAC.y += sp98 + spec9->unk_00;
            
            Camera_LERPCeilVec3f(&spAC, sp44, 0.25f, 0.25f, 0.1f);
            doorc->unk_08--;
            if (doorc->unk_08 <= 0) {
                camera->animState++;
                *sp34 = BINANG_ROT180(*sp34);
            } else {
                break;
            }
        case 3:
            spAC = sp3C->pos;
            spAC.y += (sp98 + spec9->unk_00);
            Camera_LERPCeilVec3f(&spAC, sp44, 0.5f, 0.5f, 0.1f);
            spA4.pitch = Camera_LERPCeilS(0xAAA, spA4.pitch, 0.3f, 0xA);
            spA4.yaw = Camera_LERPCeilS(*sp34, sp9C.yaw, 0.3f, 0xA);
            spA4.r = Camera_LERPCeilF(60.0f, sp9C.r, 0.3f, 1.0f);
            Camera_Vec3fVecSphAdd(sp40, sp44, &spA4);
            *sp48 = *sp40;
            doorc->unk_0A--;
            if (doorc->unk_0A <= 0) {
                camera->animState++;
            } else {
                break;
            }
        case 4:
            camera->animState++;
            
        default:
            camera->unk_14C |= (0x400 | 0x10);
            sCameraInterfaceFlags = 0;

            if(camera->unk_D8 < 0.001f || CHECK_PAD(D_8015BD7C->state.input[0].press, A_BUTTON) ||
                                CHECK_PAD(D_8015BD7C->state.input[0].press, B_BUTTON) || CHECK_PAD(D_8015BD7C->state.input[0].press, L_CBUTTONS) ||
                                CHECK_PAD(D_8015BD7C->state.input[0].press, D_CBUTTONS) || CHECK_PAD(D_8015BD7C->state.input[0].press, U_CBUTTONS) ||
                                CHECK_PAD(D_8015BD7C->state.input[0].press, R_CBUTTONS) || CHECK_PAD(D_8015BD7C->state.input[0].press, R_TRIG) || 
                                CHECK_PAD(D_8015BD7C->state.input[0].press, Z_TRIG) || spec9->unk_08 & 0x8){

                                    Camera_ChangeSetting(camera, camera->prevSetting, 2);
                                    camera->unk_14C |= (0x4 | 0x2);
            }
            break;
    }

    spAC = sp3C->pos;
    spAC.y += sp98;
    camera->dist = OLib_Vec3fDist(&spAC, sp48);
    camera->posOffset.x = camera->at.x - sp3C->pos.x;
    camera->posOffset.y = camera->at.y - sp3C->pos.y;
    camera->posOffset.z = camera->at.z - sp3C->pos.z;
    return true;
}
#else
#pragma GLOBAL_ASM("asm/non_matchings/code/z_camera/Camera_Special9.s")
#endif
#undef NON_MATCHING

Camera* Camera_Create(View* view, CollisionContext* colCtx, GlobalContext* globalCtx) {
    Camera* newCamera = ZeldaArena_MallocDebug(sizeof(*newCamera), "../z_camera.c", 9370);
    if (newCamera != NULL) {
        osSyncPrintf(VT_FGCOL(BLUE) "camera: create --- allocate %d byte" VT_RST "\n", sizeof(*newCamera) * 4);
        Camera_Init(newCamera, view, colCtx, globalCtx);
    } else {
        osSyncPrintf(VT_COL(RED, WHITE) "camera: create: not enough memory\n" VT_RST);
    }
    return newCamera;
}

void Camera_Destroy(Camera* camera) {
    if (camera != NULL) {
        osSyncPrintf(VT_FGCOL(BLUE) "camera: destroy ---" VT_RST "\n");
        ZeldaArena_FreeDebug(camera, "../z_camera.c", 9391);
    } else {
        osSyncPrintf(VT_COL(YELLOW, BLACK) "camera: destroy: already cleared\n" VT_RST);
    }
}

void Camera_Init(Camera *camera, View *view, CollisionContext *colCtx, GlobalContext *globalCtx) {
    Camera *camP;
    s32 i;
    s16 curUID;
    s16 j;

    func_80106860(camera, 0, sizeof(*camera));
    if (sInitRegs) {
        for(i = 0; i < sOREGInitCnt; i++){
            OREG(i) = sOREGInit[i];
        }

        for(i = 0; i < sPREGInitCnt; i++){
            PREG(i) = sPREGInit[i];
        }

        DbgCamera_FirstInit(camera, &D_8015BD80);
        sInitRegs = false;
        PREG(88) = -1;
    }
    camera->globalCtx = D_8015BD7C = globalCtx;
    DbgCamera_Init(&D_8015BD80, camera);
    curUID = sNextUID;
    sNextUID++;
    while(curUID != 0){
        if (curUID == 0) {
            sNextUID++;
        }

        for(j = 0; j < 4; j++){
            camP = camera->globalCtx->cameraPtrs[j];
            if (camP != NULL && curUID == camP->uid) {
                break;
            }
        }

        if(j == 4){
            break;
        }

        curUID = sNextUID++;
    }

    camera->direction.y = 0x3FFF;
    camera->uid = curUID;
    camera->realDir = camera->direction;
    camera->rUpdateRateInv = 10.0f;
    camera->yawUpdateRateInv = 10.0f;
    camera->up.x = 0.0f;
    camera->up.y = 1.0f;
    camera->up.z = 0.0f;
    camera->fov = 60.0f;
    camera->pitchUpdateRateInv = R_CAM_DEFA_PHI_UPDRATE;
    camera->xzOffsetUpdateRate = PCT(OREG(2));
    camera->yOffsetUpdateRate = PCT(OREG(3));
    camera->fovUpdateRate = PCT(OREG(4));
    D_8011D3A8 = 0x20;
    D_8011D3A4 = 0;
    camera->unk_14C = 0;
    camera->setting = camera->prevSetting = 0x21;
    camera->camDataIdx = camera->prevCamDataIdx = -1;
    camera->mode = 0;
    camera->bgCheckId = 0x32;
    camera->unk_168 = 0x7FFF;
    camera->unk_160 = -1;
    camera->unk_14C |= 0x4000;

    camera->up.y = 1.0f;
    camera->up.z = camera->up.x = 0.0f;
    camera->skyboxOffset.x = camera->skyboxOffset.y = camera->skyboxOffset.z = 0;
    camera->atLERPStepScale = 1;
    sCameraInterfaceFlags = 0xFF00;
    D_8011D398 = -1;
    D_8011D3F0 = 3;
    osSyncPrintf(VT_FGCOL(BLUE) "camera: initialize --- " VT_RST " UID %d\n", camera->uid);
}

s32 func_8005AD40(Camera* camera, Actor* doorActor, s16 arg2, f32 arg3, s16 arg4, s16 arg5, s16 arg6);

void func_80057FC4(Camera* camera) {
    if (camera != &camera->globalCtx->cameras[0]) {
        camera->prevSetting = camera->setting = CAM_SET_FREE0;
        camera->unk_14C &= ~0x4;
    } else if (camera->globalCtx->roomCtx.curRoom.mesh->polygon.type != 1) {
        switch (camera->globalCtx->roomCtx.curRoom.unk_03) {
            case 1:
                func_8005AD40(camera, NULL, -99, 0, 0, 18, 10);
                camera->prevSetting = camera->setting = CAM_SET_DUNGEON0;
                break;
            case 0:
                osSyncPrintf("camera: room type: default set field\n");
                func_8005AD40(camera, NULL, -99, 0, 0, 18, 10);
                camera->prevSetting = camera->setting = CAM_SET_NORMAL0;
                break;
            default:
                osSyncPrintf("camera: room type: default set etc (%d)\n", camera->globalCtx->roomCtx.curRoom.unk_03);
                func_8005AD40(camera, NULL, -99, 0, 0, 18, 10);
                camera->prevSetting = camera->setting = CAM_SET_NORMAL0;
                camera->unk_14C |= 4;
                break;
        }
    } else {
        osSyncPrintf("camera: room type: prerender\n");
        camera->prevSetting = camera->setting = CAM_SET_FREE0;
        camera->unk_14C &= ~0x4;
    }
}

void Camera_Stub80058140(Camera* camera) {
}

#ifdef NON_MATCHING
void func_80058148(Camera* camera, Player* player) {
    s32 pad;
    PosRot sp54;
    VecSph sp4C;
    s32 sp48;
    Vec3f sp3C;
    f32 temp_f0;

    func_8002EF44(&sp54, &player->actor);
    temp_f0 = Player_GetCameraYOffset(player);
    camera->player = player;
    camera->playerPosRot = sp54;
    sp4C.r = 180.0f;
    sp4C.pitch = 0x71C;
    sp4C.yaw = camera->direction.y - 0x7FFF;
    camera->dist = 180.0f;
    camera->direction.x = 0x71C;
    camera->direction.y = sp54.rot.y;
    camera->direction.z = 0;
    camera->realDir = camera->direction;
    camera->unk_D8 = 0.0f;
    camera->playerPosDelta.y = 0.0f;
    camera->at = sp54.pos;
    camera->posOffset.x = 0.0f;
    camera->posOffset.y = temp_f0;
    camera->posOffset.z = 0.0f;
    camera->at.y += temp_f0;
    Camera_Vec3fVecSphAdd(&camera->eyeNext, &camera->at, &sp4C);
    camera->eye = camera->eyeNext;
    camera->roll = 0;
    camera->up.x = 0.0f;
    camera->up.z = 0.0f;
    camera->up.y = 1.0f;

    if (func_80044434(camera, &sp3C, &camera->at, &sp48) != -32000.0f) {
        camera->bgCheckId = sp48;
    }

    camera->unk_118 = -1;
    camera->unk_11C = -1;
    camera->unk_14C |= 4;

    if (camera == &camera->globalCtx->cameras[0]) {
        sCameraInterfaceFlags = 0xB200;
    } else {
        sCameraInterfaceFlags = 0;
    }
    func_80057FC4(camera);
    camera->unk_14A = 0;
    camera->paramFlags = 0;
    camera->nextCamDataIdx = -1;
    camera->atLERPStepScale = 1.0f;
    Camera_CopyModeValuesToPREG(camera, camera->mode);
    Camera_QRegInit();
    osSyncPrintf(VT_FGCOL(BLUE) "camera: personalize ---" VT_RST "\n");
    if (camera->thisIdx == 0) {
        func_800588B4(camera);
    }
}
#else
#pragma GLOBAL_ASM("asm/non_matchings/code/z_camera/func_80058148.s")
#endif

s16 Camera_ChangeStatus(Camera* camera, s16 status) {
    CameraModeValue* values;
    CameraModeValue* valueP;
    s32 i;

    if (PREG(82)) {
        osSyncPrintf("camera: change camera status: cond %c%c\n", status == 7 ? 'o' : 'x', camera->status != 7 ? 'o' : 'x');
    }

    if (PREG(82)) {
        osSyncPrintf("camera: res: stat (%d/%d/%d)\n", camera->thisIdx, camera->setting, camera->mode);
    }

    if (status == CAM_STATUS_ACTIVE && camera->status != CAM_STATUS_ACTIVE) {
        // if we're making the camera active, but it is not already active, update PREG values
        values = sCameraSettings[camera->setting].cameraModes[camera->mode].values;
        for(i = 0; i <sCameraSettings[camera->setting].cameraModes[camera->mode].valueCnt; i++){
            valueP = &values[i];
            PREG(valueP->param) = valueP->val;
            if(PREG(82)){
                osSyncPrintf("camera: change camera status: PREG(%02d) = %d\n", valueP->param, valueP->val);
            }
        }
    }
    camera->status = status;
    return camera->status;
}

#ifdef NON_MATCHING
void Camera_PrintSettings(Camera *camera) {
    char allCamStatus[5];
    char camDataIdx[8];
    char activeCamStatus[5];
    s32 i;
    const char t = ' ';

    if (OREG(0) & 1 && camera->thisIdx == camera->globalCtx->activeCamera && gDbgCamEnabled == 0) {
        for(i = 0; i < ARRAY_COUNT(allCamStatus) - 1; i++){
            if(camera->globalCtx->cameraPtrs[i] == NULL){
                activeCamStatus[i] = t;
                allCamStatus[i] = '-';
                break;
            }

            // code is using beql over beq, and loading 0x20 each time.
            switch(camera->globalCtx->cameraPtrs[i]->status){
                default: 
                    activeCamStatus[i] = ' '; 
                    allCamStatus[i] = '*'; 
                    break;
                case CAM_STATUS_CUT: 
                    allCamStatus[i] = 'c';
                    activeCamStatus[i] = ' ';
                    break; 
                case CAM_STATUS_WAIT:
                    allCamStatus[i] = 'w'; 
                    activeCamStatus[i] = ' '; 
                    break; 
                case CAM_STATUS_UNK3: 
                    allCamStatus[i] = 's'; 
                    activeCamStatus[i] = ' '; 
                    break; 
                case CAM_STATUS_ACTIVE:
                    allCamStatus[i] = 'a'; 
                    activeCamStatus[i] = ' '; 
                    break; 
                case CAM_STATUS_UNKT:
                    allCamStatus[i] = 'd'; 
                    activeCamStatus[i] = ' '; 
                    break; 
            }
            
        }

        activeCamStatus[i + 1] = '\0';
        allCamStatus[i + 1] = '\0';
        
        activeCamStatus[camera->globalCtx->activeCamera] = 'a';
        
        func_8006376C(3, 22, 5, allCamStatus);
        func_8006376C(3, 22, 1, activeCamStatus);
        func_8006376C(3, 23, 5, "S:");
        func_8006376C(5, 23, 4, sCameraSettingNames[camera->setting]);
        func_8006376C(3, 24, 5, "M:");
        func_8006376C(5, 24, 4, sCameraModeNames[camera->mode]);
        func_8006376C(3, 25, 5, "F:");
        func_8006376C(5, 25, 4, sCameraFunctionNames[sCameraSettings[camera->setting].cameraModes[camera->mode].funcIdx]);
        
        // there's some ordering issues here.  This might be some kind of macro?
        i = 0;
        if (camera->camDataIdx < 0) {
            camDataIdx[i++] = '-';
        }

        if ((camera->camDataIdx / 10) != 0) {
            camDataIdx[i++] = (i / 10) + '0';
        }

        camDataIdx[i++] = (i % 10) + '0';
        camDataIdx[i++] = t;
        camDataIdx[i++] = t;
        camDataIdx[i++] = t;
        camDataIdx[i++] = t;
        camDataIdx[i++] = '\0';
        func_8006376C(3, 26, 5, "I:");
        func_8006376C(5, 26, 4, camDataIdx);
    }
}
#else
void Camera_PrintSettings(Camera *camera);
#pragma GLOBAL_ASM("asm/non_matchings/code/z_camera/Camera_PrintSettings.s")
#endif

#pragma GLOBAL_ASM("asm/non_matchings/code/z_camera/func_800588B4.s")

/**
 * Sets the room to be hot camera quake flag
*/
s32 Camera_SetRoomHotFlag(Camera* camera) {
    camera->unk_152 &= ~1;
    if (camera->globalCtx->roomCtx.curRoom.unk_02 == 3) {
        camera->unk_152 |= 1;
    }

    return 1;
}

s32 func_80058D34(Camera* camera) {
    s32 phi_a2 = 0;

    if (gDbgCamEnabled == 0) {
        if (camera->globalCtx->activeCamera == 0) {
            if (CHECK_PAD(D_8015BD7C->state.input[2].press, U_CBUTTONS)) {
                osSyncPrintf("attention sound URGENCY\n");
                func_80078884(NA_SE_SY_ATTENTION_URGENCY);
            }
            if (CHECK_PAD(D_8015BD7C->state.input[2].press, D_CBUTTONS)) {
                osSyncPrintf("attention sound NORMAL\n");
                func_80078884(NA_SE_SY_ATTENTION_ON);
            }

            if (CHECK_PAD(D_8015BD7C->state.input[2].press, R_CBUTTONS)) {
                phi_a2 = 1;
            }
            if (CHECK_PAD(D_8015BD7C->state.input[2].press, L_CBUTTONS)) {
                phi_a2 = -1;
            }
            if (phi_a2 != 0) {
                D_8011D398 = (D_8011D398 + phi_a2) % 6;
                if (Camera_ChangeSettingDefaultFlags(camera, D_8011DAFC[D_8011D398]) > 0) {
                    osSyncPrintf("camera: force change SET to %s!\n", sCameraSettingNames[D_8011DAFC[D_8011D398]]);
                }
            }
        }
    }
    return 1;
}

#ifdef NON_MATCHING
void func_80058E8C(Camera *camera) {
    static s16 D_8011DB08 = 0x3F0;
    static s16 D_8011DB0C = 0x156;
    f32 sp60;
    f32 sp40;
    f32 sp3C;
    f32 sp38;
    f32 sp34;
    f32 sp2C;
    f32 sp28;
    f32 temp_f12;
    f32 temp_f20;
    f32 nv;
    f32 phi_f14;
    f32 phi_f2;
    f32 phi_f0;
    f32 phi_f20;

    if (camera->unk_152 != 0) {
        if (camera->unk_152 & 4) {
            sp3C = 0.01f;
            phi_f2 = 170.0f;
            sp38 = 0.0f;
            sp40 = -0.01f;
            sp34 = 0.6f;
            phi_f20 = camera->unk_150 / 60.0f;
            sp60 = 1.0f;
            phi_f0 = 0.0f;
        } else if(camera->unk_152 & 8){
            sp3C = 0.3f;
            phi_f2 = -90.0f;
            sp38 = 0.2f;
            sp40 = -0.3f;
            sp34 = 0.2f;
            phi_f20 = camera->unk_150 / 80.0f;
            sp60 = 1.0f;
            phi_f0 = 248.0f;
        } else if(camera->unk_152 & 2){
            sp3C = 0.09f;
            phi_f2 = -18.5f;
            sp38 = 0.001f;
            sp40 = 0.09f;
            sp34 = 0.08f;
            temp_f12 = camera->unk_114 - camera->eye.y;
            if (150.0f < temp_f12) {
                phi_f14 = 1.0f;
            } else {
                phi_f14 = temp_f12 / 150.0f;
            }
            nv = camera->unk_E0 * 0.45f;
            temp_f20 = (phi_f14 * 0.45f) + nv;
            phi_f20 = temp_f20;
            sp60 = temp_f20;
            phi_f0 = 359.2f;
        } else if(camera->unk_152 & 1){
            sp3C = 0.01f;
            phi_f2 = 150.0f;
            sp38 = 0.01f;
            sp40 = -0.01f;
            sp34 = 0.6f;
            phi_f20 = 1.0f;
            sp60 = 1.0f;
            phi_f0 = 0.0f;
        } else {
            return;
        }
        D_8011DB0C += DEGF_TO_BINANG(phi_f2);
        D_8011DB08 += DEGF_TO_BINANG(phi_f0);
        Math_Coss(D_8011DB08);
        Math_Sins(D_8011DB08);
        Math_Sins(D_8011DB0C);
        func_800AA76C(&camera->globalCtx->view, 0.0f, 0.0f, 0.0f);

        func_800AA78C(&camera->globalCtx->view, (Math_Sins(D_8011DB0C) * (sp40 * phi_f20)) + 1.0f, (Math_Coss(D_8011DB0C) * (sp3C * phi_f20)) + 1.0f, (Math_Coss(D_8011DB08) * (sp38 * phi_f20)) + 1.0f);
        func_800AA7AC(&camera->globalCtx->view, sp34 * sp60);
        camera->unk_14C |= 0x40;        
    } else if (camera->unk_14C & 0x40) {
        func_800AA814(&camera->globalCtx->view);
        camera->unk_14C &= ~0x40;
    }
}
#else
s16 D_8011DB08 = 0x3F0;
s16 D_8011DB0C = 0x156;
void func_80058E8C(Camera *camera);
#pragma GLOBAL_ASM("asm/non_matchings/code/z_camera/func_80058E8C.s")
#endif

Vec3s *Camera_Update(Vec3s *outVec, Camera *camera) {
    static s32 sOOBTimer = 0;

    Vec3f viewAt;
    Vec3f viewEye;
    Vec3f viewUp;
    f32 viewFov;
    Vec3f spAC;
    u32 bgCheckId;
    f32 playerGroundY;
    f32 playerXZDiff;
    VecSph eyeAtAngle;
    s16 camDataIdx;
    PosRot curPlayerPosRot;
    QuakeCamCalc quake;
    Player *player;

    player = camera->globalCtx->cameraPtrs[0]->player;

    if (R_DBG_CAM_UPDATE) {
        osSyncPrintf("camera: in %x\n", camera);
    }
    
    if (camera->status == CAM_STATUS_CUT) {
        if (R_DBG_CAM_UPDATE) {
            osSyncPrintf("camera: cut out %x\n", camera);
        }
        *outVec = camera->direction;
        return outVec;
    }

    sUpdateCameraDirection = 0;

    if (camera->player != NULL) {
        func_8002EF44(&curPlayerPosRot, &camera->player->actor);
        camera->unk_D8 = playerXZDiff = OLib_Vec3fDistXZ(&curPlayerPosRot.pos, &camera->playerPosRot.pos);
        
        camera->unk_E0 = func_8007C0A8(playerXZDiff / (func_8002DCE4(camera->player) * (OREG(8) * 0.01f)), 1.0f);
        camera->playerPosDelta.x = curPlayerPosRot.pos.x - camera->playerPosRot.pos.x;
        camera->playerPosDelta.y = curPlayerPosRot.pos.y - camera->playerPosRot.pos.y;
        camera->playerPosDelta.z = curPlayerPosRot.pos.z - camera->playerPosRot.pos.z;
        spAC = curPlayerPosRot.pos;
        spAC.y += Player_GetCameraYOffset(camera->player);

        // This has to do with out of bounds Camera
        playerGroundY = func_8003CA0C(camera->globalCtx, &camera->globalCtx->colCtx, &playerFloorPoly, &bgCheckId, &camera->player->actor, &spAC);
        if (playerGroundY != -32000.0f) {
            sOOBTimer = 0;
            camera->unk_108.x = playerFloorPoly->norm.x * (1.0f / 32767.0f);
            camera->unk_108.y = playerFloorPoly->norm.y * (1.0f / 32767.0f);
            camera->unk_108.z = playerFloorPoly->norm.z * (1.0f / 32767.0f);
            camera->bgCheckId = bgCheckId;
            camera->playerGroundY = playerGroundY;
        } else {
            sOOBTimer++;
            if(1){
                camera->unk_108.x = 0.0;
                camera->unk_108.y = 1.0f;
                camera->unk_108.z = 0.0;
            }
        }

        camera->playerPosRot = curPlayerPosRot;
        
        if (sOOBTimer < 200) {
            if (camera->status == CAM_STATUS_ACTIVE) {
                func_800588B4(camera);
                Camera_SetRoomHotFlag(camera);
            }

            if (!(camera->unk_14C & 4)) {
                camera->nextCamDataIdx = -1;
            }

            if ((camera->unk_14C & 1) && (camera->unk_14C & 4) && 
                (!(camera->unk_14C & 0x400)) &&
                (!(camera->unk_14C & 0x200) || (player->currentBoots == 1)) &&
                // cast to u32 is needed to prevent sra over srl
                (!((u32)camera->unk_14C >> 0xF)) && (playerGroundY != -32000.0f)) {
                    camDataIdx = func_8004479C(camera, &bgCheckId, playerFloorPoly);
                    if (camDataIdx != -1) {
                        camera->nextBGCheckId = bgCheckId;
                        if (bgCheckId == 0x32) {
                            camera->nextCamDataIdx = camDataIdx;
                        }
                    }
            }

            if (camera->nextCamDataIdx != -1 && (fabsf(curPlayerPosRot.pos.y - playerGroundY) < 2.0f) &&
                (!(camera->unk_14C & 0x200) || (player->currentBoots == 1))) {
                camera->bgCheckId = camera->nextBGCheckId;
                Camera_ChangeDataIdx(camera, camera->nextCamDataIdx);
                camera->nextCamDataIdx = -1;
            }
        }
    }
    Camera_PrintSettings(camera);
    func_80058D34(camera);

    if (camera->status == CAM_STATUS_WAIT) {
        if (R_DBG_CAM_UPDATE) {
            osSyncPrintf("camera: wait out %x\n", camera);
        }
        *outVec = camera->direction;
        return outVec;
    }

    camera->unk_14A = 0;
    camera->unk_14C &= ~(0x400 | 0x20);
    camera->unk_14C |= 0x10;

    if (R_DBG_CAM_UPDATE) {
        osSyncPrintf("camera: engine (%d %d %d) %04x \n", camera->setting, camera->mode, sCameraSettings[camera->setting].cameraModes[camera->mode].funcIdx, camera->unk_14C);
    }

    if (sOOBTimer < 200) {
        sCameraFunctions[sCameraSettings[camera->setting].cameraModes[camera->mode].funcIdx](camera);
    } else if (camera->player != NULL) {
        OLib_Vec3fDiffToVecSphRot90(&eyeAtAngle, &camera->at, &camera->eye);
        func_800457A8(camera, &eyeAtAngle, 0.0f, 0);
    }

    if (camera->status == CAM_STATUS_ACTIVE) {
        if ((gSaveContext.gameMode != 0) && (gSaveContext.gameMode != 3)) {
            sCameraInterfaceFlags = 0;
            Camera_UpdateInterface(sCameraInterfaceFlags);
        } else if ((D_8011D3F0 != 0) && (camera->thisIdx == 0)) {
            D_8011D3F0--;
            sCameraInterfaceFlags = 0x3200;
            Camera_UpdateInterface(sCameraInterfaceFlags);
        } else if (camera->globalCtx->transitionMode != 0) {
            sCameraInterfaceFlags = 0xF200;
            Camera_UpdateInterface(sCameraInterfaceFlags);
        } else if (camera->globalCtx->csCtx.state != 0) {
            sCameraInterfaceFlags = 0x3200;
            Camera_UpdateInterface(sCameraInterfaceFlags);
        } else {
            Camera_UpdateInterface(sCameraInterfaceFlags);
        }
    }

    if (R_DBG_CAM_UPDATE) {
        osSyncPrintf("camera: shrink_and_bitem %x(%d)\n", sCameraInterfaceFlags, camera->globalCtx->transitionMode);
    }

    if (R_DBG_CAM_UPDATE) {
        osSyncPrintf("camera: engine (%s(%d) %s(%d) %s(%d)) ok!\n", &sCameraSettingNames[camera->setting], camera->setting, &sCameraModeNames[camera->mode], camera->mode, &sCameraFunctionNames[sCameraSettings[camera->setting].cameraModes[camera->mode].funcIdx], sCameraSettings[camera->setting].cameraModes[camera->mode].funcIdx);
    }

    // enable/disable debug cam
    if (CHECK_PAD(D_8015BD7C->state.input[2].press, START_BUTTON)) {
        gDbgCamEnabled ^= 1;
        if (gDbgCamEnabled) {
            DbgCamera_Enable(&D_8015BD80, camera);
        } else if (camera->globalCtx->csCtx.state != 0) {
            func_80064534(camera->globalCtx, &camera->globalCtx->csCtx);
        }
    }

    // Debug cam update
    if (gDbgCamEnabled) {
        camera->globalCtx->view.fovy = D_8015BD80.fov;
        DbgCamera_Update(&D_8015BD80, camera);
        func_800AA358(&camera->globalCtx->view, &D_8015BD80.eye, &D_8015BD80.at, &D_8015BD80.up);
        if (R_DBG_CAM_UPDATE) {
            osSyncPrintf("camera: debug out\n");
        }
        *outVec = D_8015BD80.unk_10C6;
        return outVec;
    }

    OREG(0) &= ~8;

    if (camera->status == 3) {
        *outVec = camera->direction;
        return outVec;
    }
    
    // setting bgCheckId to the ret of Quake_Calc, and checking that 
    // is required, it doesn't make too much sense though.
    if ((bgCheckId = Quake_Calc(camera, &quake), bgCheckId != 0) && (camera->setting != CAM_SET_ITEM2)) {
        viewAt.x = camera->at.x + quake.atOffset.x;
        viewAt.y = camera->at.y + quake.atOffset.y;
        viewAt.z = camera->at.z + quake.atOffset.z;
        viewEye.x = camera->eye.x + quake.eyeOffset.x;
        viewEye.y = camera->eye.y + quake.eyeOffset.y;
        viewEye.z = camera->eye.z + quake.eyeOffset.z;
        OLib_Vec3fDiffToVecSphRot90(&eyeAtAngle, &viewEye, &viewAt);
        Camera_CalcUpFromPitchYawRoll(&viewUp, eyeAtAngle.pitch + quake.rotZ, eyeAtAngle.yaw + quake.unk_1A, camera->roll);
        viewFov = camera->fov + BINANG_TO_DEGF(quake.zoom);
    } else {
        viewAt = camera->at;
        viewEye = camera->eye;
        OLib_Vec3fDiffToVecSphRot90(&eyeAtAngle, &viewEye, &viewAt);
        Camera_CalcUpFromPitchYawRoll(&viewUp, eyeAtAngle.pitch, eyeAtAngle.yaw, camera->roll);
        viewFov = camera->fov;
    }

    if (camera->paramFlags & 4) {
        camera->paramFlags &= ~4;
        viewUp = camera->up;
    } else {
        camera->up = viewUp;
    }

    camera->skyboxOffset = quake.eyeOffset;

    func_80058E8C(camera);
    if ((camera->globalCtx->sceneNum == SCENE_SPOT00) && (camera->fov < 59.0f)) {
        View_SetScale(&camera->globalCtx->view, 0.79f);
    } else {
        View_SetScale(&camera->globalCtx->view, 1.0f);
    }
    camera->globalCtx->view.fovy = viewFov;
    func_800AA358(&camera->globalCtx->view, &viewEye, &viewAt, &viewUp);
    camera->realDir.x = eyeAtAngle.pitch;
    camera->realDir.y = eyeAtAngle.yaw;
    camera->realDir.z = 0;
    if (sUpdateCameraDirection == 0) {
        camera->direction.x = eyeAtAngle.pitch;
        camera->direction.y = eyeAtAngle.yaw;
        camera->direction.z = 0;
    }
    if (PREG(81)) {
        osSyncPrintf("dir  (%d) %d(%f) %d(%f) 0(0) \n", sUpdateCameraDirection, camera->direction.x, BINANG_TO_DEGF(camera->direction.x), camera->direction.y, BINANG_TO_DEGF(camera->direction.y));
        osSyncPrintf("real (%d) %d(%f) %d(%f) 0(0) \n", sUpdateCameraDirection, camera->realDir.x, BINANG_TO_DEGF(camera->realDir.x), camera->realDir.y, BINANG_TO_DEGF(camera->realDir.y));
    }
    if (camera->unk_160 != -1 && CHECK_PAD(D_8015BD7C->state.input[0].press, R_JPAD)) {
        camera->unk_160 = 0;
    }
    if (R_DBG_CAM_UPDATE) {
        osSyncPrintf("camera: out (%f %f %f) (%f %f %f)\n", camera->at.x, camera->at.y, camera->at.z, camera->eye.x, camera->eye.y, camera->eye.z);
        osSyncPrintf("camera: dir (%f %d(%f) %d(%f)) (%f)\n", eyeAtAngle.r, eyeAtAngle.pitch, BINANG_TO_DEGF(eyeAtAngle.pitch), eyeAtAngle.yaw, BINANG_TO_DEGF(eyeAtAngle.yaw), camera->fov);
        if (camera->player != NULL) {
            osSyncPrintf("camera: foot(%f %f %f) dist (%f)\n", curPlayerPosRot.pos.x, curPlayerPosRot.pos.y, curPlayerPosRot.pos.z, camera->dist);
        }
    }

    *outVec = camera->direction;
    return outVec;
}

void func_80059EC8(Camera* camera) {
    Camera* sp24 = camera->globalCtx->cameraPtrs[0];
    Player* player = (Player*)camera->globalCtx->actorCtx.actorList[2].first;

    if (camera->unk_160 == 0) {
        Gameplay_ChangeCameraStatus(camera->globalCtx, camera->parentCamIdx, 7);

<<<<<<< HEAD
        if ((camera->parentCamIdx == 0) && (camera->unk_168 != 0)) {
            player->actor.freeze = 0;
=======
        if ((camera->unk_162 == 0) && (camera->unk_168 != 0)) {
            player->actor.freezeTimer = 0;
>>>>>>> a00015a1
            player->stateFlags1 &= ~0x20000000;

            if (player->action != 0) {
                func_8002DF54(camera->globalCtx, &player->actor, 7);
                osSyncPrintf("camera: player demo end!!\n");
            }

            sp24->unk_14C |= 8;
        }

        if (camera->globalCtx->cameraPtrs[camera->childCamIdx]->parentCamIdx == camera->thisIdx) {
            camera->globalCtx->cameraPtrs[camera->childCamIdx]->parentCamIdx = camera->parentCamIdx;
        }

        if (camera->globalCtx->cameraPtrs[camera->parentCamIdx]->childCamIdx == camera->thisIdx) {
            camera->globalCtx->cameraPtrs[camera->parentCamIdx]->childCamIdx = camera->childCamIdx;
        }

        if (camera->globalCtx->cameraPtrs[camera->parentCamIdx]->thisIdx == 0) {
            camera->globalCtx->cameraPtrs[camera->parentCamIdx]->animState = 0;
        }

        camera->parentCamIdx = 0;
        camera->childCamIdx = camera->parentCamIdx;
        camera->unk_160 = -1;
        camera->globalCtx->envCtx.unk_E1 = 0;

        Gameplay_ClearCamera(camera->globalCtx, camera->thisIdx);
    }
}

s32 func_8005A02C(Camera* camera) {
    camera->unk_14C |= 0xC;
    camera->unk_14C &= ~(0x1000 | 0x8);
    return true;
}

//#define NON_MATCHING
#ifdef NON_MATCHING
s32 Camera_ChangeMode(Camera* camera, s16 mode, u8 flags) {
    static s32 D_8011DB14 = 0;
    s32 phi_v0;
    u32 temp_t8;
    s32 phi_at;

    if (QREG(89)) {
        osSyncPrintf("+=+(%d)+=+ recive request -> %s\n", camera->globalCtx->state.frames, sCameraModeNames[mode]);
    }

    if ((camera->unk_14C & 0x20) && (flags == 0)) {
        camera->unk_14A |= 0x20;
        return -1;
    } else if (!(sCameraSettings[camera->setting].validModes & (1 << mode))) {
        if (mode == CAM_MODE_SUBJECT) {
            osSyncPrintf("camera: error sound\n");
            func_80078884(NA_SE_SY_ERROR);
        }
        if (camera->mode != CAM_MODE_NORMAL) {
            osSyncPrintf(VT_COL(YELLOW, BLACK) "camera: change camera mode: force NORMAL: %s %s refused\n" VT_RST,
                         sCameraSettingNames[camera->setting], sCameraModeNames[mode]);
            camera->mode = CAM_MODE_NORMAL;
            Camera_CopyModeValuesToPREG(camera, camera->mode);
            func_8005A02C(camera);
            return 0xC0000000 | mode;
        } else {
            camera->unk_14A = (s16)(camera->unk_14A | 0x20);
            camera->unk_14A = (s16)(camera->unk_14A | 2);
            return 0;
        }
    } else if ((mode == camera->mode) && (flags == 0)) {
        camera->unk_14A |= 0x20;
        camera->unk_14A |= 2;
        return -1;
    } else {
        camera->unk_14A |= 0x20;
        camera->unk_14A |= 2;
        camera = camera;
        Camera_CopyModeValuesToPREG(camera, mode);
        temp_t8 = mode - 1;
        phi_v0 = 0;
        switch (mode) {
            default:
                break;
            case 6: // switch 1
                phi_v0 = 0x20;
                break;
            case 4: // switch 1
                phi_v0 = 4;
                break;
            case 2: // switch 1
                phi_v0 = 0;
                if (camera->target != NULL) {
                    phi_v0 = 0;
                    if (camera->target->id != ACTOR_EN_BOOM) {
                        phi_v0 = 8;
                    }
                }
                break;
            case 1:  // switch 1
            case 3:  // switch 1
            case 8:  // switch 1
            case 15: // switch 1
            case 19: // switch 1
                phi_v0 = 2;
                break;
        }

        switch (camera->mode) {
            default:
                break;
            case 6: // switch 2
                if ((phi_v0 & 0x20) != 0) {
                    camera->animState = (u16)0xAU;
                }
                break;
            case 1: // switch 2
                if ((phi_v0 & 0x10) != 0) {
                    camera->animState = (u16)0xAU;
                }
                phi_v0 |= 1;
                break;
            case 17: // switch 2
                phi_v0 |= 1;
                break;
            case 2: // switch 2
                if ((phi_v0 & 8) != 0) {
                    camera->animState = (u16)0xAU;
                }
                phi_v0 |= 1;
                break;
            case 4: // switch 2
                if ((phi_v0 & 4) != 0) {
                    camera->animState = (u16)0xAU;
                }
                phi_v0 |= 1;
                break;
            case 8:  // switch 2
            case 15: // switch 2
            case 19: // switch 2
                phi_v0 |= 1;
                break;
            case 0: // switch 2
                if ((phi_v0 & 0x10) != 0) {
                    camera->animState = (u16)0xAU;
                }
                break;
        }
        phi_v0 &= ~0x10;
        D_8011DB14 = phi_v0;
        if (camera->status == 7) {
            switch (phi_v0) {
                case 1:
                    func_80078884(NA_SE_PL_WALK_GROUND - SFX_FLAG);
                    break;
                case 2:
                    if (1 == camera->globalCtx->roomCtx.curRoom.unk_03) {
                        func_80078884(NA_SE_SY_ATTENTION_URGENCY);
                    } else {
                        func_80078884(NA_SE_SY_ATTENTION_ON);
                    }
                    break;
                case 4:
                    func_80078884(NA_SE_SY_ATTENTION_URGENCY);
                    break;
                case 8:
                    func_80078884(NA_SE_SY_ATTENTION_ON);
                    break;
            }
        }
        func_8005A02C(camera);
        camera->mode = mode;
        phi_at = 0x80000000 | mode;
    }
    return phi_at;
}
#else
s32 D_8011DB14 = 0;
#pragma GLOBAL_ASM("asm/non_matchings/code/z_camera/Camera_ChangeMode.s")
#endif
#undef NON_MATCHING

s32 Camera_ChangeModeDefaultFlags(Camera* camera, s16 mode) {
    return Camera_ChangeMode(camera, mode, 0);
}

s32 Camera_CheckValidMode(Camera* camera, s16 mode) {
    if (QREG(89) != 0) {
        osSyncPrintf("+=+=+=+ recive asking -> %s (%s)\n", sCameraModeNames[mode],
                     sCameraSettingNames[camera->setting]);
    }
    if (!(sCameraSettings[camera->setting].validModes & (1 << mode))) {
        return 0;
    } else if (mode == camera->mode) {
        return -1;
    } else {
        return mode | 0x80000000;
    }
}

//#define NON_MATCHING
#ifdef NON_MATCHING
s16 Camera_ChangeSetting(Camera *camera, s16 setting, s16 flags) {
    s32 f5;
    
    if (((camera->unk_14A & 1) != 0) && ((sCameraSettings[camera->setting].unk_00 & 0xF000000) >> 0x18 >= (sCameraSettings[setting].unk_00 & 0xF000000) >> 0x18)) {
        camera->unk_14A |= 0x10;
        return -2;
    }

    switch(setting){
        case 0x35:
        case 0x36:
            if (gSaveContext.linkAge == 0 && camera->globalCtx->sceneNum == SCENE_SPOT05) {
                camera->unk_14A |= 0x10;
                return -5;
            }
            break;
    }
    
    if (setting == 0 || setting >=0x42) {
        osSyncPrintf(VT_COL(RED, WHITE) "camera: error: illegal camera set (%d) !!!!\n" VT_RST, setting);
        return -0x63;
    }
    
    if ((setting == camera->setting) && (!(flags & 1))) {
        camera->unk_14A |= 0x10;
        if (!(flags & 2)) {
            camera->unk_14A |= 1;
        }
        return -1;
    }

    camera->unk_14A |= 0x10;
    
    if (!(2 & flags)) {
        camera->unk_14A |= 1;
    }
    
    camera->unk_14C |= (8 | 4);
    camera->unk_14C &= ~(0x1000 | 0x8);
    
    if(1){
        f5 = 0x40000000;
    }
    
    if (!sCameraSettings[camera->setting].unk_bit1) {
        camera->prevSetting = camera->setting;
    }
    
    if (flags & 8) {
        s16 prevIdx = camera->prevCamDataIdx;
        camera->camDataIdx = prevIdx;
        camera->prevCamDataIdx = -1;
    } else {
        if(!(flags & 4)){
            f5 = sCameraSettings[camera->setting].unk_00 & f5;
            if (!(f5 & 0xFFFFFFFFU)) {
                camera->prevCamDataIdx = camera->camDataIdx & 0xFFFFU;
            }
            camera->camDataIdx = -1;
        }
    }
    

    camera->setting = setting;
    if (Camera_ChangeMode(camera, camera->mode, 1) > -1) {
        Camera_CopyModeValuesToPREG(camera, camera->mode);
    }
    osSyncPrintf(VT_SGR("1") "%06u:" VT_RST " camera: change camera[%d] set %s\n", camera->globalCtx->state.frames, camera->thisIdx, sCameraSettingNames[camera->setting]);
    return setting;
}
#else
#pragma GLOBAL_ASM("asm/non_matchings/code/z_camera/Camera_ChangeSetting.s")
#endif
#undef NON_MATCHING

s32 Camera_ChangeSettingDefaultFlags(Camera* camera, s16 setting) {
    return Camera_ChangeSetting(camera, setting, 0);
}

s32 Camera_ChangeDataIdx(Camera *camera, s32 camDataIdx) {
    s16 newCameraSetting;
    s16 settingChangeSuccessful;

    if (camDataIdx == -1 || camDataIdx == camera->camDataIdx) {
        camera->unk_14A |= 0x40;
        return -1;
    }

    if ((camera->unk_14A & 0x40) == 0) {
        newCameraSetting = Camera_GetCamDataSetting(camera, camDataIdx);
        camera->unk_14A |= 0x40;
        settingChangeSuccessful = Camera_ChangeSetting(camera, newCameraSetting, 5) >= 0;
        if (settingChangeSuccessful || sCameraSettings[camera->setting].unk_00 & 0x80000000) {
            camera->camDataIdx = camDataIdx;
            camera->unk_14A |= 4;
            Camera_CopyModeValuesToPREG(camera, camera->mode);
        } else if (settingChangeSuccessful < -1) {
            // @bug: This condition can never happen since settingChangeSuccesful is only ever 0 or 1.
            osSyncPrintf(VT_COL(RED, WHITE) "camera: error: illegal camera ID (%d) !! (%d|%d|%d)\n" VT_RST, camDataIdx, camera->thisIdx, 0x32, newCameraSetting);
        }
        return 0x80000000 | camDataIdx;
    }
}

Vec3s* Camera_GetDir(Vec3s* dst, Camera* camera) {
    if (gDbgCamEnabled != 0) {
        *dst = D_8015BD80.unk_10C6;
        return dst;
    } else {
        *dst = camera->direction;
        return dst;
    }
}

s16 Camera_GetDirPitch(Camera* camera){
    Vec3s dir;
    Camera_GetDir(&dir, camera);
    return dir.x;
}

s16 Camera_GetDirYaw(Camera* camera) {
    Vec3s dir;

    Camera_GetDir(&dir, camera);
    return dir.y;
}

Vec3s* Camera_GetRealDir(Vec3s* dst, Camera* camera) {
    if (gDbgCamEnabled != 0) {
        *dst = D_8015BD80.unk_10C6;
        return dst;
    } else {
        *dst = camera->realDir;
        return dst;
    }
}

s16 Camera_GetRealDirPitch(Camera* camera) {
    Vec3s realDir;

    Camera_GetRealDir(&realDir, camera);
    return realDir.x;
}

s16 Camera_GetRealDirYaw(Camera* camera) {
    Vec3s realDir;

    Camera_GetRealDir(&realDir, camera);
    return realDir.y;
}

s32 func_8005AA1C(Camera* camera, s32 arg1, s16 y, s32 countdown) {
    s16 quakeIdx;

    quakeIdx = Quake_Add(camera, 3);
    if (quakeIdx == 0) {
        return 0;
    }
    Quake_SetSpeed(quakeIdx, 0x61A8);
    Quake_SetQuakeValues(quakeIdx, y, 0, 0, 0);
    Quake_SetCountdown(quakeIdx, countdown);
    return 1;
}

s32 Camera_SetParam(Camera* camera, s32 param, void* value) {
    s32 pad[3];
    if (value != NULL) {
        switch (param) {
            case 1:
                camera->paramFlags &= ~(0x10 | 0x8 | 0x1);
                camera->at = *(Vec3f*)value;
                break;
            case 16:
                camera->paramFlags &= ~(0x10 | 0x8 | 0x1);
                camera->targetPosRot.pos = *(Vec3f*)value;
                break;
            case 8:
                if (camera->setting == CAM_SET_DEMOC || camera->setting == CAM_SET_DEMO4) {
                    break;
                }
                camera->target = (Actor*)value;
                camera->paramFlags &= ~(0x10 | 0x8 | 0x1);
                break;
            case 2:
                 camera->eye = camera->eyeNext = *(Vec3f*)value;
                break;
            case 4:
                camera->up = *(Vec3f*)value;
                break;
            case 0x40:
                camera->roll = DEGF_TO_BINANG(*(f32*)value);
                break;
            case 32:
                camera->fov = *(f32*)value;
                break;
            default:
                return false;
        }
        camera->paramFlags |= param;
    } else {
        return false;
    }
    return true;
}

s32 Camera_UnsetParam(Camera* camera, s16 param) {
    camera->paramFlags &= ~param;
    return true;
}

s32 func_8005AC48(Camera* camera, s16 arg1) {
    camera->unk_14C = arg1;
    return true;
}

s32 func_8005AC60(Camera* camera) {
    camera->animState = 0;
    return 1;
}

s32 func_8005AC6C(Camera* camera, CutsceneCameraPoint* atPoints, CutsceneCameraPoint* eyePoints, Player* player,
                  s16 relativeToPlayer) {
    PosRot playerPosRot;

    camera->atPoints = atPoints;
    camera->eyePoints = eyePoints;
    camera->unk_12C = relativeToPlayer;

    if (camera->unk_12C != 0) {
        camera->player = player;
        func_8002EF44(&playerPosRot, &player->actor);
        camera->playerPosRot = playerPosRot;

        camera->nextCamDataIdx = -1;
        camera->unk_D8 = 0.0f;
        camera->unk_E0 = 0.0f;
    }

    return 1;
}

s16 func_8005ACFC(Camera* camera, s16 arg1) {
    camera->unk_14C |= arg1;
    return camera->unk_14C;
}

s16 func_8005AD1C(Camera* camera, s16 arg1) {
    camera->unk_14C &= ~arg1;
    return camera->unk_14C;
}

s32 func_8005AD40(Camera* camera, Actor* doorActor, s16 camDataIdx, f32 arg3, s16 arg4, s16 arg5, s16 arg6) {
    PersonalizeParams* params = &camera->params.personalize;

    if ((camera->setting == CAM_SET_DEMO4) || (camera->setting == CAM_SET_DOORC)) {
        return 0;
    }

    params->actor = doorActor;
    params->unk_06 = arg4;
    params->unk_08 = arg5;
    params->unk_0A = arg6;
    params->unk_04 = camDataIdx;

    if (camDataIdx == -99) {
        Camera_CopyModeValuesToPREG(camera, camera->mode);
        return -99;
    }

    if (camDataIdx == -1) {
        Camera_ChangeSettingDefaultFlags(camera, CAM_SET_DOORC);
        osSyncPrintf(".... change default door camera (set %d)\n", CAM_SET_DOORC);
    } else {
        s32 setting = Camera_GetCamDataSetting(camera, camDataIdx);
        camera->unk_14A |= 0x40;

        if (Camera_ChangeSettingDefaultFlags(camera, setting) >= 0) {
            camera->camDataIdx = camDataIdx;
            camera->unk_14A |= 4;
        }

        osSyncPrintf("....change door camera ID %d (set %d)\n", camera->camDataIdx, camera->setting);
    }

    Camera_CopyModeValuesToPREG(camera, camera->mode);
    return -1;
}

s32 Camera_Copy(Camera* dstCamera, Camera* srcCamera) {
    s32 pad;

    dstCamera->posOffset.x = 0.0f;
    dstCamera->posOffset.y = 0.0f;
    dstCamera->posOffset.z = 0.0f;
    dstCamera->atLERPStepScale = 0.1f;
    dstCamera->at = srcCamera->at;

    dstCamera->eye = dstCamera->eyeNext = srcCamera->eye;

    dstCamera->dist = OLib_Vec3fDist(&dstCamera->at, &dstCamera->eye);
    dstCamera->fov = srcCamera->fov;
    dstCamera->roll = srcCamera->roll;
    func_80043B60(dstCamera);

    if (dstCamera->player != NULL) {
        func_8002EF14(&dstCamera->playerPosRot, &dstCamera->player->actor);
        dstCamera->posOffset.x = dstCamera->at.x - dstCamera->playerPosRot.pos.x;
        dstCamera->posOffset.y = dstCamera->at.y - dstCamera->playerPosRot.pos.y;
        dstCamera->posOffset.z = dstCamera->at.z - dstCamera->playerPosRot.pos.z;
        dstCamera->dist = OLib_Vec3fDist(&dstCamera->playerPosRot.pos, &dstCamera->eye);
        dstCamera->xzOffsetUpdateRate = 1.0f;
        dstCamera->yOffsetUpdateRate = 1.0f;
    }
    return true;
}

s32 Camera_GetDbgCamEnabled() {
    return gDbgCamEnabled;
}

Vec3f* Camera_GetSkyboxOffset(Vec3f* dst, Camera* camera) {
    *dst = camera->skyboxOffset;
    return dst;
}

void Camera_SetCameraData(Camera* camera, s16 setDataFlags, CutsceneCameraPoint* atPoints, CutsceneCameraPoint* eyePoints,
                          s16 relativeToPlayer, s16 arg5, UNK_TYPE arg6) {
    if (setDataFlags & 0x1) {
        camera->atPoints = atPoints;
    }

    if (setDataFlags & 0x2) {
        camera->eyePoints = eyePoints;
    }

    if (setDataFlags & 0x4) {
        camera->unk_12C = relativeToPlayer;
    }

    if (setDataFlags & 0x8) {
        camera->unk_12E = arg5;
    }

    if (setDataFlags & 0x10) {
        osSyncPrintf(VT_COL(RED, WHITE) "camera: setCameraData: last argument not alive!\n" VT_RST);
    }
}

s32 Camera_QRegInit() {
    if (!R_RELOAD_CAM_PARAMS) {
        QREG(2) = 1;
        QREG(10) = -1;
        QREG(11) = 100;
        QREG(12) = 80;
        QREG(20) = 90;
        QREG(21) = 10;
        QREG(22) = 10;
        QREG(23) = 50;
        QREG(24) = 6000;
        QREG(25) = 240;
        QREG(26) = 40;
        QREG(27) = 85;
        QREG(28) = 55;
        QREG(29) = 87;
        QREG(30) = 23;
        QREG(31) = 20;
        QREG(32) = 4;
        QREG(33) = 5;
        QREG(50) = 1;
        QREG(51) = 20;
        QREG(52) = 200;
        QREG(53) = 1;
        QREG(54) = 15;
        QREG(55) = 60;
        QREG(56) = 15;
        QREG(57) = 30;
        QREG(58) = 0;
    }

    QREG(65) = 50;
    return true;
}

s32 func_8005B198() {
    return D_8011D3AC;
}

s16 func_8005B1A4(Camera* camera) {
    camera->unk_14C |= 0x8;

    if ((camera->thisIdx == 0) && (camera->globalCtx->activeCamera != 0)) {
        camera->globalCtx->cameraPtrs[camera->globalCtx->activeCamera]->unk_14C |= 0x8;
        return camera->globalCtx->activeCamera;
    }

    return camera->thisIdx;
}<|MERGE_RESOLUTION|>--- conflicted
+++ resolved
@@ -679,9 +679,9 @@
         }
 
         if(arg0 & 0x8000){
-            func_800B38A4(D_8011D3A8);
+            ShrinkWindow_SetCurrentVal(D_8011D3A8);
         } else {
-            func_800B3840(D_8011D3A8);
+            ShrinkWindow_SetVal(D_8011D3A8);
         }
     }
 
@@ -4864,7 +4864,6 @@
     return Camera_NOP(camera);
 }
 
-#define NON_MATCHING
 #ifdef NON_MATCHING
 s32 Camera_Unique9(Camera *camera) {
     f32 sp114;
@@ -6296,7 +6295,7 @@
     if (eyeNext->x != sceneCamPos.x || eyeNext->y != sceneCamPos.y || eyeNext->z != sceneCamPos.z || camera->animState == 0) {
         // A change in the current scene's camera positon has been detected,
         // Change "screens"
-        camera->player->actor.freeze = 12;
+        camera->player->actor.freezeTimer = 12;
         sCameraInterfaceFlags = (sCameraInterfaceFlags & 0xF0FF) | 0x300;
         anim->initalPlayerY = playerPosRot->pos.y;
         anim->animTimer = 12;
@@ -7189,13 +7188,8 @@
     if (camera->unk_160 == 0) {
         Gameplay_ChangeCameraStatus(camera->globalCtx, camera->parentCamIdx, 7);
 
-<<<<<<< HEAD
         if ((camera->parentCamIdx == 0) && (camera->unk_168 != 0)) {
-            player->actor.freeze = 0;
-=======
-        if ((camera->unk_162 == 0) && (camera->unk_168 != 0)) {
             player->actor.freezeTimer = 0;
->>>>>>> a00015a1
             player->stateFlags1 &= ~0x20000000;
 
             if (player->action != 0) {
