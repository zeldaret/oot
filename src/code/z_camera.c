#include "ultra64.h"
#include "global.h"
#include "vt.h"
#include "overlays/actors/ovl_En_Horse/z_en_horse.h"

s16 Camera_ChangeSettingFlags(Camera* camera, s16 setting, s16 flags);
s32 Camera_ChangeModeFlags(Camera* camera, s16 mode, u8 flags);
s32 Camera_QRegInit(void);
s32 Camera_CheckWater(Camera* camera);

#define RELOAD_PARAMS \
    (camera->animState == 0 || camera->animState == 0xA || camera->animState == 0x14 || R_RELOAD_CAM_PARAMS)

#define PCT(x) ((x)*0.01f)
#define NEXTSETTING ((values++)->val)
#define NEXTPCT PCT(NEXTSETTING)

#define FLG_ADJSLOPE (1 << 0)
#define FLG_OFFGROUND (1 << 7)

#include "z_camera_data.c"

/*===============================================================*/

/**
 * Interpolates along the curve shown below
 * returns value y ranging from 0.0f to 1.0f for -xMax <= x <= xMax
 * returns 1.0f otherwise
 *
 * y = 1.0f    ________                   _________
 *                     __               __
 *                       _             _
 * y axis                 _           _
 *                         ___     ___
 *                            _____
 * y = 0.0f           |         |         |
 *                 -xMax        0       xMax
 *
 *                           x axis
 */
f32 Camera_InterpolateCurve(f32 xMax, f32 x) {
    f32 y;
    f32 absX = fabsf(x);
    f32 percent40 = 0.4f;
    f32 percent60;
    f32 xQuadratic;
    f32 xMaxQuadratic; // Normalizing constant

    if (absX > xMax) {
        // fixed value outside xMax range
        y = 1.0f;

    } else {
        // inside xMax range
        percent60 = 1.0f - percent40;

        if (absX < (xMax * percent60)) {
            // quadratic curve in the inner 60% of xMax range: (bending upward section of curve)
            xQuadratic = SQ(x) * (1.0f - percent40);
            xMaxQuadratic = SQ(xMax * percent60);

            y = xQuadratic / xMaxQuadratic;
        } else {
            // quadratic curve in the outer 40% of xMax range: (bending downward section of curve)
            xQuadratic = SQ(xMax - absX) * percent40;
            xMaxQuadratic = SQ(0.4f * xMax);

            y = 1.0f - (xQuadratic / xMaxQuadratic);
        }
    }
    return y;
}

/*
 * Performs linear interpoloation between `cur` and `target`.  If `cur` is within
 * `minDiff` units, The result is rounded up to `target`
 */
f32 Camera_LERPCeilF(f32 target, f32 cur, f32 stepScale, f32 minDiff) {
    f32 diff = target - cur;
    f32 step;
    f32 ret;

    if (fabsf(diff) >= minDiff) {
        step = diff * stepScale;
        ret = cur + step;
    } else {
        ret = target;
    }

    return ret;
}

/*
 * Performs linear interpoloation between `cur` and `target`.  If `cur` is within
 * `minDiff` units, The result is rounded down to `cur`
 */
f32 Camera_LERPFloorF(f32 target, f32 cur, f32 stepScale, f32 minDiff) {
    f32 diff = target - cur;
    f32 step;
    f32 ret;

    if (fabsf(diff) >= minDiff) {
        step = diff * stepScale;
        ret = cur + step;
    } else {
        ret = cur;
    }

    return ret;
}

/*
 * Performs linear interpoloation between `cur` and `target`.  If `cur` is within
 * `minDiff` units, The result is rounded up to `target`
 */
s16 Camera_LERPCeilS(s16 target, s16 cur, f32 stepScale, s16 minDiff) {
    s16 diff = target - cur;
    s16 step;
    s32 ret;

    if (ABS(diff) >= minDiff) {
        step = diff * stepScale + 0.5f;
        ret = cur + step;
    } else {
        ret = target;
    }

    return ret;
}

/*
 * Performs linear interpoloation between `cur` and `target`.  If `cur` is within
 * `minDiff` units, The result is rounded down to `cur`
 */
s16 Camera_LERPFloorS(s16 target, s16 cur, f32 stepScale, s16 minDiff) {
    s16 diff = target - cur;
    s16 step;
    s32 ret;

    if (ABS(diff) >= minDiff) {
        step = diff * stepScale + 0.5f;
        ret = cur + step;
    } else {
        ret = cur;
    }

    return ret;
}

/*
 * Performs linear interpoloation between `cur` and `target`.  If `cur` is within
 * `minDiff` units, The result is rounded up to `target`
 */
void Camera_LERPCeilVec3f(Vec3f* target, Vec3f* cur, f32 yStepScale, f32 xzStepScale, f32 minDiff) {
    cur->x = Camera_LERPCeilF(target->x, cur->x, xzStepScale, minDiff);
    cur->y = Camera_LERPCeilF(target->y, cur->y, yStepScale, minDiff);
    cur->z = Camera_LERPCeilF(target->z, cur->z, xzStepScale, minDiff);
}

void func_80043ABC(Camera* camera) {
    camera->yawUpdateRateInv = 100.0f;
    camera->pitchUpdateRateInv = R_CAM_DEFA_PHI_UPDRATE;
    camera->rUpdateRateInv = OREG(6);
    camera->xzOffsetUpdateRate = PCT(OREG(2));
    camera->yOffsetUpdateRate = PCT(OREG(3));
    camera->fovUpdateRate = PCT(OREG(4));
}

void func_80043B60(Camera* camera) {
    camera->rUpdateRateInv = OREG(27);
    camera->yawUpdateRateInv = OREG(27);
    camera->pitchUpdateRateInv = OREG(27);
    camera->xzOffsetUpdateRate = 0.001f;
    camera->yOffsetUpdateRate = 0.001f;
    camera->fovUpdateRate = 0.001f;
}

Vec3f* Camera_Vec3sToVec3f(Vec3f* dest, Vec3s* src) {
    Vec3f copy;

    copy.x = src->x;
    copy.y = src->y;
    copy.z = src->z;

    *dest = copy;
    return dest;
}

Vec3f* Camera_Vec3fVecSphGeoAdd(Vec3f* dest, Vec3f* a, VecSph* b) {
    Vec3f copy;
    Vec3f vecB;
    OLib_VecSphGeoToVec3f(&vecB, b);

    copy.x = a->x + vecB.x;
    copy.y = a->y + vecB.y;
    copy.z = a->z + vecB.z;

    *dest = copy;
    return dest;
}

Vec3f* Camera_Vec3fTranslateByUnitVector(Vec3f* dest, Vec3f* src, Vec3f* unitVector, f32 uvScale) {
    Vec3f copy;

    copy.x = src->x + (unitVector->x * uvScale);
    copy.y = src->y + (unitVector->y * uvScale);
    copy.z = src->z + (unitVector->z * uvScale);

    *dest = copy;
    return dest;
}

/**
 * Detects the collision poly between `from` and `to`, places collision info in `to`
 */
s32 Camera_BGCheckInfo(Camera* camera, Vec3f* from, CamColChk* to) {
    CollisionContext* colCtx = &camera->globalCtx->colCtx;
    Vec3f toNewPos;
    Vec3f toPoint;
    Vec3f fromToNorm;
    f32 floorPolyY;
    CollisionPoly* floorPoly;
    s32 floorBgId;
    VecSph fromToOffset;

    OLib_Vec3fDiffToVecSphGeo(&fromToOffset, from, &to->pos);
    fromToOffset.r += 8.0f;
    Camera_Vec3fVecSphGeoAdd(&toPoint, from, &fromToOffset);

    if (!BgCheck_CameraLineTest1(colCtx, from, &toPoint, &toNewPos, &to->poly, 1, 1, 1, -1, &to->bgId)) {
        // no poly in path.
        OLib_Vec3fDistNormalize(&fromToNorm, from, &to->pos);

        to->norm.x = -fromToNorm.x;
        to->norm.y = -fromToNorm.y;
        to->norm.z = -fromToNorm.z;

        toNewPos = to->pos;
        toNewPos.y += 5.0f;
        floorPolyY = BgCheck_CameraRaycastFloor2(colCtx, &floorPoly, &floorBgId, &toNewPos);

        if ((to->pos.y - floorPolyY) > 5.0f) {
            // if the y distance from the check point to the floor is more than 5 units
            // the point is not colliding with any collision.
            to->pos.x += to->norm.x;
            to->pos.y += to->norm.y;
            to->pos.z += to->norm.z;
            return 0;
        }

        to->poly = floorPoly;
        toNewPos.y = floorPolyY + 1.0f;
        to->bgId = floorBgId;
    }

    to->norm.x = COLPOLY_GET_NORMAL(to->poly->normal.x);
    to->norm.y = COLPOLY_GET_NORMAL(to->poly->normal.y);
    to->norm.z = COLPOLY_GET_NORMAL(to->poly->normal.z);
    to->pos.x = to->norm.x + toNewPos.x;
    to->pos.y = to->norm.y + toNewPos.y;
    to->pos.z = to->norm.z + toNewPos.z;

    return floorBgId + 1;
}

/**
 * Detects if there is collision between `from` and `to`
 */
s32 Camera_BGCheck(Camera* camera, Vec3f* from, Vec3f* to) {
    CamColChk toCol;
    s32 bgId;

    toCol.pos = *to;
    bgId = Camera_BGCheckInfo(camera, from, &toCol);
    *to = toCol.pos;
    return bgId;
}

s32 func_80043F94(Camera* camera, Vec3f* from, CamColChk* to) {
    CollisionContext* colCtx = &camera->globalCtx->colCtx;
    Vec3f toNewPos;
    Vec3f toPos;
    Vec3f fromToNorm;
    Vec3f playerFloorNormF;
    f32 floorY;
    CollisionPoly* floorPoly;
    s32 bgId;
    VecSph fromToGeo;

    OLib_Vec3fDiffToVecSphGeo(&fromToGeo, from, &to->pos);
    fromToGeo.r += 8.0f;
    Camera_Vec3fVecSphGeoAdd(&toPos, from, &fromToGeo);
    if (!BgCheck_CameraLineTest1(colCtx, from, &toPos, &toNewPos, &to->poly, 1, 1, 1, -1, &to->bgId)) {
        OLib_Vec3fDistNormalize(&fromToNorm, from, &to->pos);
        to->norm.x = -fromToNorm.x;
        to->norm.y = -fromToNorm.y;
        to->norm.z = -fromToNorm.z;
        toNewPos = to->pos;
        toNewPos.y += 5.0f;
        floorY = BgCheck_CameraRaycastFloor2(colCtx, &floorPoly, &bgId, &toNewPos);
        if ((to->pos.y - floorY) > 5.0f) {
            // to is not on the ground or below it.
            to->pos.x += to->norm.x;
            to->pos.y += to->norm.y;
            to->pos.z += to->norm.z;
            return 0;
        }
        // to is touching the ground, move it up 1 unit.
        to->poly = floorPoly;
        toNewPos.y = floorY + 1.0f;
        to->bgId = bgId;
    }
    to->norm.x = COLPOLY_GET_NORMAL(to->poly->normal.x);
    to->norm.y = COLPOLY_GET_NORMAL(to->poly->normal.y);
    to->norm.z = COLPOLY_GET_NORMAL(to->poly->normal.z);
    if ((to->norm.y > 0.5f) || (to->norm.y < -0.8f)) {
        to->pos.x = to->norm.x + toNewPos.x;
        to->pos.y = to->norm.y + toNewPos.y;
        to->pos.z = to->norm.z + toNewPos.z;
    } else if (playerFloorPoly != NULL) {
        playerFloorNormF.x = COLPOLY_GET_NORMAL(playerFloorPoly->normal.x);
        playerFloorNormF.y = COLPOLY_GET_NORMAL(playerFloorPoly->normal.y);
        playerFloorNormF.z = COLPOLY_GET_NORMAL(playerFloorPoly->normal.z);
        if (Math3D_LineSegVsPlane(playerFloorNormF.x, playerFloorNormF.y, playerFloorNormF.z, playerFloorPoly->dist,
                                  from, &toPos, &toNewPos, 1)) {
            // line is from->to is touching the poly the player is on.
            to->norm = playerFloorNormF;
            to->poly = playerFloorPoly;
            to->bgId = camera->bgId;
            to->pos.x = to->norm.x + toNewPos.x;
            to->pos.y = to->norm.y + toNewPos.y;
            to->pos.z = to->norm.z + toNewPos.z;
        } else {
            OLib_Vec3fDistNormalize(&fromToNorm, from, &to->pos);
            to->norm.x = -fromToNorm.x;
            to->norm.y = -fromToNorm.y;
            to->norm.z = -fromToNorm.z;
            to->pos.x += to->norm.x;
            to->pos.y += to->norm.y;
            to->pos.z += to->norm.z;
            return 0;
        }
    }
    return 1;
}

void func_80044340(Camera* camera, Vec3f* arg1, Vec3f* arg2) {
    CamColChk sp20;
    Vec3s unused;

    sp20.pos = *arg2;
    func_80043F94(camera, arg1, &sp20);
    *arg2 = sp20.pos;
}

/**
 * Checks if `from` to `to` is looking from the outside of a poly towards the front
 */
s32 Camera_CheckOOB(Camera* camera, Vec3f* from, Vec3f* to) {
    s32 pad;
    Vec3f intersect;
    s32 pad2;
    s32 bgId;
    CollisionPoly* poly;
    CollisionContext* colCtx = &camera->globalCtx->colCtx;

    poly = NULL;
    if (BgCheck_CameraLineTest1(colCtx, from, to, &intersect, &poly, 1, 1, 1, 0, &bgId) &&
        (CollisionPoly_GetPointDistanceFromPlane(poly, from) < 0.0f)) {
        // if there is a poly between `from` and `to` and the `from` is behind the poly.
        return true;
    }

    return false;
}

/**
 * Gets the floor position underneath `chkPos`, and returns the normal of the floor to `floorNorm`,
 * and bgId to `bgId`.  If no floor is found, then the normal is a flat surface pointing upwards.
 */
f32 Camera_GetFloorYNorm(Camera* camera, Vec3f* floorNorm, Vec3f* chkPos, s32* bgId) {
    s32 pad;
    CollisionPoly* floorPoly;
    f32 floorY = BgCheck_EntityRaycastFloor3(&camera->globalCtx->colCtx, &floorPoly, bgId, chkPos);

    if (floorY == BGCHECK_Y_MIN) {
        // no floor
        floorNorm->x = 0.0f;
        floorNorm->y = 1.0f;
        floorNorm->z = 0.0f;
    } else {
        floorNorm->x = COLPOLY_GET_NORMAL(floorPoly->normal.x);
        floorNorm->y = COLPOLY_GET_NORMAL(floorPoly->normal.y);
        floorNorm->z = COLPOLY_GET_NORMAL(floorPoly->normal.z);
    }

    return floorY;
}

/**
 * Gets the position of the floor from `pos`
 */
f32 Camera_GetFloorY(Camera* camera, Vec3f* pos) {
    Vec3f posCheck;
    Vec3f floorNorm;
    s32 bgId;

    posCheck = *pos;
    posCheck.y += 80.0f;

    return Camera_GetFloorYNorm(camera, &floorNorm, &posCheck, &bgId);
}

/**
 * Gets the position of the floor from `pos`, and if the floor is considered not solid,
 * it checks the next floor below that up to 3 times.  Returns the normal of the floor into `norm`
 */
f32 Camera_GetFloorYLayer(Camera* camera, Vec3f* norm, Vec3f* pos, s32* bgId) {
    CollisionPoly* floorPoly;
    CollisionContext* colCtx = &camera->globalCtx->colCtx;
    f32 floorY;
    s32 i;

    for (i = 3; i > 0; i--) {
        floorY = BgCheck_CameraRaycastFloor2(colCtx, &floorPoly, bgId, pos);
        if (floorY == BGCHECK_Y_MIN ||
            (camera->playerGroundY < floorY && !(COLPOLY_GET_NORMAL(floorPoly->normal.y) > 0.5f))) {
            // no floor, or player is below the floor and floor is not considered steep
            norm->x = 0.0f;
            norm->y = 1.0f;
            norm->z = 0.0f;
            floorY = BGCHECK_Y_MIN;
            break;
        } else if (func_80041D4C(colCtx, floorPoly, *bgId) == 1) {
            // floor is not solid, check below that floor.
            pos->y = floorY - 10.0f;
            continue;
        } else {
            norm->x = COLPOLY_GET_NORMAL(floorPoly->normal.x);
            norm->y = COLPOLY_GET_NORMAL(floorPoly->normal.y);
            norm->z = COLPOLY_GET_NORMAL(floorPoly->normal.z);
            break;
        }
    }
    if (i == 0) {
        osSyncPrintf(VT_COL(YELLOW, BLACK) "camera: foward check: too many layer!\n" VT_RST);
    }
    return floorY;
}

/**
 * Returns the CameraSettingType of the camera at index `bgCamDataId`
 */
s16 Camera_GetSurfaceBgCamDataSetting(Camera* camera, s32 bgCamDataId) {
    return SurfaceType_GetBgCamDataSetting(&camera->globalCtx->colCtx, bgCamDataId, BGCHECK_SCENE);
}

/**
 * Returns the scene camera info for the current camera data index
 */
Vec3s* Camera_GetSurfaceBgCamData(Camera* camera) {
    return SurfaceType_GetBgCamDataVec3s(&camera->globalCtx->colCtx, camera->bgCamDataId, BGCHECK_SCENE);
}

/**
 * Gets the scene's camera index for the poly `poly`, returns -1 if
 * there is no camera data for that poly.
 */
s32 Camera_GetSurfaceBgCamDataId(Camera* camera, s32* bgId, CollisionPoly* poly) {
    s32 bgCamDataId;
    PosRot playerPosRot;
    s32 ret;

    Actor_GetWorldPosShapeRot(&playerPosRot, &camera->player->actor); // unused.
    bgCamDataId = SurfaceType_GetBgCamDataId(&camera->globalCtx->colCtx, poly, *bgId);

    if (SurfaceType_GetBgCamDataSetting(&camera->globalCtx->colCtx, bgCamDataId, *bgId) == CAM_SET_NONE) {
        ret = -1;
    } else {
        ret = bgCamDataId;
    }
    return ret;
}

/**
 * Returns the scene camera info for the floor under the player.
 * If there is no floor then there is no camera data, returns the number of
 * pieces of data there are in `dataCnt`
 */
Vec3s* Camera_GetSurfaceBgCamDataAndNumData(Camera* camera, u16* bgCamDataNumData) {
    CollisionPoly* floorPoly;
    s32 pad;
    s32 bgId;
    PosRot playerPosShape;

    Actor_GetWorldPosShapeRot(&playerPosShape, &camera->player->actor);
    playerPosShape.pos.y += Player_GetHeight(camera->player);
    if (BgCheck_EntityRaycastFloor3(&camera->globalCtx->colCtx, &floorPoly, &bgId, &playerPosShape.pos) ==
        BGCHECK_Y_MIN) {
        // no floor
        return NULL;
    }
    *bgCamDataNumData = SurfaceType_GetBgCamDataNumDataSetup(&camera->globalCtx->colCtx, floorPoly, bgId);
    return SurfaceType_GetBgCamDataVec3sSetup(&camera->globalCtx->colCtx, floorPoly, bgId);
}

/**
 * Gets the Camera information for the water box the player is in.
 * Returns -1 if the player is not in a water box, or does not have a swimming state.
 * Returns -2 if there is no camera index for the water box.
 * Returns the camera data index otherwise.
 */
s32 Camera_GetWaterBoxBgCamDataId(Camera* camera, f32* waterY) {
    PosRot playerPosShape;
    WaterBox* waterBox;
    s32 bgCamDataId;

    Actor_GetWorldPosShapeRot(&playerPosShape, &camera->player->actor);
    *waterY = playerPosShape.pos.y;

    if (!WaterBox_GetSurface1(camera->globalCtx, &camera->globalCtx->colCtx, playerPosShape.pos.x, playerPosShape.pos.z,
                              waterY, &waterBox)) {
        // player's position is not in a water box.
        *waterY = BGCHECK_Y_MIN;
        return -1;
    }

    if (!(camera->player->stateFlags1 & 0x8000000)) {
        // player is not swimming
        *waterY = BGCHECK_Y_MIN;
        return -1;
    }

    bgCamDataId = WaterBox_GetBgCamDataId(&camera->globalCtx->colCtx, waterBox);
    if ((bgCamDataId <= 0) || (WaterBox_GetBgCamDataSetting(&camera->globalCtx->colCtx, waterBox) <= CAM_SET_NONE)) {
        // no camera data idx, or no CameraSettingType
        return -2;
    }

    return bgCamDataId;
}

/**
 * Checks if `chkPos` is inside a waterbox. If there is no water box below `chkPos`
 * or if `chkPos` is above the water surface, return BGCHECK_Y_MIN, output
 * environment properites to `envProp` if `chkPos` is inside the waterbox.
 */
f32 Camera_GetWaterSurface(Camera* camera, Vec3f* chkPos, s32* envProp) {
    PosRot playerPosRot;
    f32 waterY;
    WaterBox* waterBox;

    Actor_GetWorldPosShapeRot(&playerPosRot, &camera->player->actor);
    waterY = playerPosRot.pos.y;

    if (!WaterBox_GetSurface1(camera->globalCtx, &camera->globalCtx->colCtx, chkPos->x, chkPos->z, &waterY,
                              &waterBox)) {
        // chkPos is not within the x/z boundaries of a water box.
        return BGCHECK_Y_MIN;
    }

    if (waterY < chkPos->y) {
        // the water's y position is below the check position
        // meaning the position is NOT in the water.
        return BGCHECK_Y_MIN;
    }

    *envProp = WaterBox_GetLightSettingIndex(&camera->globalCtx->colCtx, waterBox);
    return waterY;
}

/**
 * Calculates the angle between points `from` and `to`
 */
s16 Camera_XZAngle(Vec3f* to, Vec3f* from) {
    return DEGF_TO_BINANG(RADF_TO_DEGF(Math_FAtan2F(from->x - to->x, from->z - to->z)));
}

s16 func_80044ADC(Camera* camera, s16 yaw, s16 arg2) {
    static f32 D_8015CE50;
    static f32 D_8015CE54;
    static CamColChk D_8015CE58;
    Vec3f playerPos;
    Vec3f rotatedPos;
    Vec3f floorNorm;
    f32 temp_f2;
    s16 temp_s0;
    s16 temp_s1;
    f32 phi_f18;
    f32 sinYaw;
    f32 cosYaw;
    s32 bgId;
    f32 sp30;
    f32 sp2C;
    f32 phi_f16;
    f32 playerHeight;

    sinYaw = Math_SinS(yaw);
    cosYaw = Math_CosS(yaw);
    playerHeight = Player_GetHeight(camera->player);
    temp_f2 = PCT(OREG(19)) * playerHeight;
    sp30 = PCT(OREG(17)) * playerHeight;
    sp2C = PCT(OREG(18)) * playerHeight;
    playerPos.x = camera->playerPosRot.pos.x;
    playerPos.y = camera->playerGroundY + temp_f2;
    playerPos.z = camera->playerPosRot.pos.z;
    rotatedPos.x = playerPos.x + (sp30 * sinYaw);
    rotatedPos.y = playerPos.y;
    rotatedPos.z = playerPos.z + (sp30 * cosYaw);
    if (arg2 || (camera->globalCtx->state.frames % 2) == 0) {
        D_8015CE58.pos.x = playerPos.x + (sp2C * sinYaw);
        D_8015CE58.pos.y = playerPos.y;
        D_8015CE58.pos.z = playerPos.z + (sp2C * cosYaw);
        Camera_BGCheckInfo(camera, &playerPos, &D_8015CE58);
        if (arg2) {
            D_8015CE50 = D_8015CE54 = camera->playerGroundY;
        }
    } else {
        sp2C = OLib_Vec3fDistXZ(&playerPos, &D_8015CE58.pos);
        D_8015CE58.pos.x += D_8015CE58.norm.x * 5.0f;
        D_8015CE58.pos.y += D_8015CE58.norm.y * 5.0f;
        D_8015CE58.pos.z += D_8015CE58.norm.z * 5.0f;
        if (sp2C < sp30) {
            sp30 = sp2C;
            D_8015CE50 = D_8015CE54 = Camera_GetFloorYLayer(camera, &floorNorm, &D_8015CE58.pos, &bgId);
        } else {
            D_8015CE50 = Camera_GetFloorYLayer(camera, &floorNorm, &rotatedPos, &bgId);
            D_8015CE54 = Camera_GetFloorYLayer(camera, &floorNorm, &D_8015CE58.pos, &bgId);
        }

        if (D_8015CE50 == BGCHECK_Y_MIN) {
            D_8015CE50 = camera->playerGroundY;
        }

        if (D_8015CE54 == BGCHECK_Y_MIN) {
            D_8015CE54 = D_8015CE50;
        }
    }
    phi_f16 = PCT(OREG(20)) * (D_8015CE50 - camera->playerGroundY);
    phi_f18 = (1.0f - PCT(OREG(20))) * (D_8015CE54 - camera->playerGroundY);
    temp_s0 = DEGF_TO_BINANG(RADF_TO_DEGF(Math_FAtan2F(phi_f16, sp30)));
    temp_s1 = DEGF_TO_BINANG(RADF_TO_DEGF(Math_FAtan2F(phi_f18, sp2C)));
    return temp_s0 + temp_s1;
}

Vec3f* Camera_CalcUpFromPitchYawRoll(Vec3f* dest, s16 pitch, s16 yaw, s16 roll) {
    f32 sinPitch;
    f32 cosPitch;
    f32 sinYaw;
    f32 cosYaw;
    f32 sinNegRoll;
    f32 cosNegRoll;
    Vec3f spA4;
    f32 pad;
    f32 sp54;
    f32 sp4C;
    f32 cosPitchCosYawSinRoll;
    f32 negSinPitch;
    f32 temp_f10_2;
    f32 cosPitchcosYaw;
    f32 temp_f14;
    f32 negSinPitchSinYaw;
    f32 negSinPitchCosYaw;
    f32 cosPitchSinYaw;
    f32 temp_f4_2;
    f32 temp_f6;
    f32 temp_f8;
    f32 temp_f8_2;
    f32 temp_f8_3;

    sinPitch = Math_SinS(pitch);
    cosPitch = Math_CosS(pitch);
    sinYaw = Math_SinS(yaw);
    cosYaw = Math_CosS(yaw);
    negSinPitch = -sinPitch;
    sinNegRoll = Math_SinS(-roll);
    cosNegRoll = Math_CosS(-roll);
    negSinPitchSinYaw = negSinPitch * sinYaw;
    temp_f14 = 1.0f - cosNegRoll;
    cosPitchSinYaw = cosPitch * sinYaw;
    sp54 = SQ(cosPitchSinYaw);
    sp4C = (cosPitchSinYaw * sinPitch) * temp_f14;
    cosPitchcosYaw = cosPitch * cosYaw;
    temp_f4_2 = ((1.0f - sp54) * cosNegRoll) + sp54;
    cosPitchCosYawSinRoll = cosPitchcosYaw * sinNegRoll;
    negSinPitchCosYaw = negSinPitch * cosYaw;
    temp_f6 = (cosPitchcosYaw * cosPitchSinYaw) * temp_f14;
    temp_f10_2 = sinPitch * sinNegRoll;
    spA4.x = ((negSinPitchSinYaw * temp_f4_2) + (cosPitch * (sp4C - cosPitchCosYawSinRoll))) +
             (negSinPitchCosYaw * (temp_f6 + temp_f10_2));
    sp54 = SQ(sinPitch);
    temp_f4_2 = (sinPitch * cosPitchcosYaw) * temp_f14;
    temp_f8_3 = cosPitchSinYaw * sinNegRoll;
    temp_f8 = sp4C + cosPitchCosYawSinRoll;
    spA4.y = ((negSinPitchSinYaw * temp_f8) + (cosPitch * (((1.0f - sp54) * cosNegRoll) + sp54))) +
             (negSinPitchCosYaw * (temp_f4_2 - temp_f8_3));
    temp_f8_2 = temp_f6 - temp_f10_2;
    spA4.z = ((negSinPitchSinYaw * temp_f8_2) + (cosPitch * (temp_f4_2 + temp_f8_3))) +
             (negSinPitchCosYaw * (((1.0f - SQ(cosPitchcosYaw)) * cosNegRoll) + SQ(cosPitchcosYaw)));
    *dest = spA4;
    return dest;
}

f32 Camera_ClampLERPScale(Camera* camera, f32 maxLERPScale) {
    f32 ret;

    if (camera->atLERPStepScale < PCT(R_AT_LERP_MIN)) {
        ret = PCT(R_AT_LERP_MIN);
    } else if (camera->atLERPStepScale >= maxLERPScale) {
        ret = maxLERPScale;
    } else {
        ret = PCT(R_AT_LERP_SCALE) * camera->atLERPStepScale;
    }

    return ret;
}

void Camera_CopyModeValuesToPREG(Camera* camera, s16 mode) {
    CameraModeValue* values;
    CameraModeValue* valueP;
    s32 i;

    if (PREG(82)) {
        osSyncPrintf("camera: res: stat (%d/%d/%d)\n", camera->camId, camera->setting, mode);
    }

    values = sCameraSettings[camera->setting].cameraModes[mode].values;

    for (i = 0; i < sCameraSettings[camera->setting].cameraModes[mode].valueCnt; i++) {
        valueP = &values[i];
        PREG(valueP->param) = valueP->val;
        if (PREG(82)) {
            osSyncPrintf("camera: res: PREG(%02d) = %d\n", valueP->param, valueP->val);
        }
    }
    camera->animState = 0;
}

s32 Camera_CopyPREGToModeValues(Camera* camera) {
    CameraModeValue* values = sCameraSettings[camera->setting].cameraModes[camera->mode].values;
    CameraModeValue* valueP;
    s32 i;

    for (i = 0; i < sCameraSettings[camera->setting].cameraModes[camera->mode].valueCnt; i++) {
        valueP = &values[i];
        valueP->val = PREG(valueP->param);
        if (PREG(82)) {
            osSyncPrintf("camera: res: %d = PREG(%02d)\n", valueP->val, valueP->param);
        }
    }
    return true;
}

#define SHRINKWIN_MASK (0xF000)
#define SHRINKWINVAL_MASK (0x7000)
#define SHRINKWIN_CURVAL (0x8000)
#define IFACE_ALPHA_MASK (0x0F00)

void Camera_UpdateInterface(s16 flags) {
    s16 interfaceAlpha;

    if ((flags & SHRINKWIN_MASK) != SHRINKWIN_MASK) {
        switch (flags & SHRINKWINVAL_MASK) {
            case 0x1000:
                sCameraShrinkWindowVal = 0x1A;
                break;
            case 0x2000:
                sCameraShrinkWindowVal = 0x1B;
                break;
            case 0x3000:
                sCameraShrinkWindowVal = 0x20;
                break;
            default:
                sCameraShrinkWindowVal = 0;
                break;
        }

        if (flags & SHRINKWIN_CURVAL) {
            ShrinkWindow_SetCurrentVal(sCameraShrinkWindowVal);
        } else {
            ShrinkWindow_SetVal(sCameraShrinkWindowVal);
        }
    }

    if ((flags & IFACE_ALPHA_MASK) != IFACE_ALPHA_MASK) {
        interfaceAlpha = (flags & IFACE_ALPHA_MASK) >> 8;
        if (interfaceAlpha == 0) {
            interfaceAlpha = 50;
        }
        if (sCameraInterfaceAlpha != interfaceAlpha) {
            sCameraInterfaceAlpha = interfaceAlpha;
            Interface_ChangeAlpha(sCameraInterfaceAlpha);
        }
    }
}

Vec3f* Camera_BGCheckCorner(Vec3f* dst, Vec3f* linePointA, Vec3f* linePointB, CamColChk* pointAColChk,
                            CamColChk* pointBColChk) {
    Vec3f closestPoint;

    if (!func_800427B4(pointAColChk->poly, pointBColChk->poly, linePointA, linePointB, &closestPoint)) {
        osSyncPrintf(VT_COL(YELLOW, BLACK) "camera: corner check no cross point %x %x\n" VT_RST, pointAColChk,
                     pointBColChk);
        *dst = pointAColChk->pos;
        return dst;
    }

    *dst = closestPoint;
    return dst;
}

/**
 * Checks collision between at and eyeNext, if `checkEye` is set, if there is no collsion between
 * eyeNext->at, then eye->at is also checked.
 * Returns:
 * 0 if no collsion is found between at->eyeNext
 * 2 if the angle between the polys is between 60 degrees and 120 degrees
 * 3 ?
 * 6 if the angle between the polys is greater than 120 degrees
 */
s32 func_80045508(Camera* camera, VecSph* diffSph, CamColChk* eyeChk, CamColChk* atChk, s16 checkEye) {
    Vec3f* at = &camera->at;
    Vec3f* eye = &camera->eye;
    Vec3f* eyeNext = &camera->eyeNext;
    Vec3f eyePos;
    s32 atEyeBgId;
    s32 eyeAtBgId;
    s32 ret;
    f32 cosEyeAt;

    eyeChk->pos = camera->eyeNext;

    ret = 0;

    atEyeBgId = Camera_BGCheckInfo(camera, at, eyeChk);
    if (atEyeBgId != 0) {
        // collision found between at->eye
        atChk->pos = camera->at;

        OLib_Vec3fToVecSphGeo(&eyeChk->sphNorm, &eyeChk->norm);

        if (eyeChk->sphNorm.pitch >= 0x2EE1) {
            eyeChk->sphNorm.yaw = diffSph->yaw;
        }

        eyeAtBgId = Camera_BGCheckInfo(camera, eyeNext, atChk);

        if (eyeAtBgId == 0) {
            // no collision from eyeNext->at
            if (checkEye & 1) {

                atChk->pos = *at;
                eyePos = *eye;

                if (Camera_BGCheckInfo(camera, &eyePos, atChk) == 0) {
                    // no collision from eye->at
                    return 3;
                } else if (eyeChk->poly == atChk->poly) {
                    // at->eye and eye->at is the same poly
                    return 3;
                }
            } else {
                return 3;
            }
        } else if (eyeChk->poly == atChk->poly) {
            // at->eyeNext and eyeNext->at is the same poly
            return 3;
        }

        OLib_Vec3fToVecSphGeo(&atChk->sphNorm, &atChk->norm);

        if (atChk->sphNorm.pitch >= 0x2EE1) {
            atChk->sphNorm.yaw = BINANG_ROT180(diffSph->yaw);
        }

        if (atEyeBgId != eyeAtBgId) {
            // different bgIds for at->eye[Next] and eye[Next]->at
            ret = 3;
        } else {
            cosEyeAt = Math3D_Cos(&eyeChk->norm, &atChk->norm);
            if (cosEyeAt < -0.5f) {
                ret = 6;
            } else if (cosEyeAt > 0.5f) {
                ret = 3;
            } else {
                ret = 2;
            }
        }
    }
    return ret;
}

/**
 * Calculates how much to adjust the camera at's y value when on a slope.
 */
f32 Camera_CalcSlopeYAdj(Vec3f* floorNorm, s16 playerYRot, s16 eyeAtYaw, f32 adjAmt) {
    f32 tmp;
    VecSph floorNormSph;

    OLib_Vec3fToVecSphGeo(&floorNormSph, floorNorm);

    tmp = Math_CosS(floorNormSph.pitch) * Math_CosS(playerYRot - floorNormSph.yaw);
    return (fabsf(tmp) * adjAmt) * Math_CosS(playerYRot - eyeAtYaw);
}

/**
 * Calculates new at vector for the camera pointing in `eyeAtDir`
 */
s32 Camera_CalcAtDefault(Camera* camera, VecSph* eyeAtDir, f32 extraYOffset, s16 calcSlope) {
    Vec3f* at = &camera->at;
    Vec3f posOffsetTarget;
    Vec3f atTarget;
    s32 pad2;
    PosRot* playerPosRot = &camera->playerPosRot;
    f32 yOffset;

    yOffset = Player_GetHeight(camera->player);

    posOffsetTarget.x = 0.f;
    posOffsetTarget.y = yOffset + extraYOffset;
    posOffsetTarget.z = 0.f;

    if (calcSlope) {
        posOffsetTarget.y -= OLib_ClampMaxDist(
            Camera_CalcSlopeYAdj(&camera->floorNorm, playerPosRot->rot.y, eyeAtDir->yaw, OREG(9)), yOffset);
    }

    Camera_LERPCeilVec3f(&posOffsetTarget, &camera->posOffset, camera->yOffsetUpdateRate, camera->xzOffsetUpdateRate,
                         0.1f);

    atTarget.x = playerPosRot->pos.x + camera->posOffset.x;
    atTarget.y = playerPosRot->pos.y + camera->posOffset.y;
    atTarget.z = playerPosRot->pos.z + camera->posOffset.z;

    Camera_LERPCeilVec3f(&atTarget, at, camera->atLERPStepScale, camera->atLERPStepScale, 0.2f);

    return true;
}

s32 func_800458D4(Camera* camera, VecSph* eyeAtDir, f32 arg2, f32* arg3, s16 arg4) {
    f32 phi_f2;
    Vec3f posOffsetTarget;
    Vec3f atTarget;
    f32 eyeAtAngle;
    PosRot* playerPosRot = &camera->playerPosRot;
    f32 deltaY;
    s32 pad[2];

    posOffsetTarget.y = Player_GetHeight(camera->player) + arg2;
    posOffsetTarget.x = 0.0f;
    posOffsetTarget.z = 0.0f;

    if (arg4) {
        posOffsetTarget.y -= Camera_CalcSlopeYAdj(&camera->floorNorm, playerPosRot->rot.y, eyeAtDir->yaw, OREG(9));
    }

    deltaY = playerPosRot->pos.y - *arg3;
    eyeAtAngle = Math_FAtan2F(deltaY, OLib_Vec3fDistXZ(&camera->at, &camera->eye));

    if (eyeAtAngle > DEGF_TO_RADF(OREG(32))) {
        if (1) {}
        phi_f2 = 1.0f - sinf(DEGF_TO_RADF(eyeAtAngle - OREG(32)));
    } else if (eyeAtAngle < DEGF_TO_RADF(OREG(33))) {
        phi_f2 = 1.0f - sinf(DEGF_TO_RADF(OREG(33)) - eyeAtAngle);
    } else {
        phi_f2 = 1.0f;
    }

    posOffsetTarget.y -= deltaY * phi_f2;
    Camera_LERPCeilVec3f(&posOffsetTarget, &camera->posOffset, PCT(OREG(29)), PCT(OREG(30)), 0.1f);

    atTarget.x = playerPosRot->pos.x + camera->posOffset.x;
    atTarget.y = playerPosRot->pos.y + camera->posOffset.y;
    atTarget.z = playerPosRot->pos.z + camera->posOffset.z;

    Camera_LERPCeilVec3f(&atTarget, &camera->at, camera->atLERPStepScale, camera->atLERPStepScale, 0.2f);

    return 1;
}

s32 func_80045B08(Camera* camera, VecSph* eyeAtDir, f32 yExtra, s16 arg3) {
    f32 phi_f2;
    Vec3f posOffsetTarget;
    Vec3f atTarget;
    f32 sp38; // unused
    f32 temp_ret;
    PosRot* playerPosRot = &camera->playerPosRot;

    posOffsetTarget.y = Player_GetHeight(camera->player) + yExtra;
    posOffsetTarget.x = 0.0f;
    posOffsetTarget.z = 0.0f;

    temp_ret = Math_SinS(arg3);

    if (temp_ret < 0.0f) {
        phi_f2 = Math_CosS(playerPosRot->rot.y - eyeAtDir->yaw);
    } else {
        phi_f2 = -Math_CosS(playerPosRot->rot.y - eyeAtDir->yaw);
    }

    posOffsetTarget.y -= temp_ret * phi_f2 * OREG(9);
    Camera_LERPCeilVec3f(&posOffsetTarget, &camera->posOffset, camera->yOffsetUpdateRate, camera->xzOffsetUpdateRate,
                         0.1f);

    atTarget.x = playerPosRot->pos.x + camera->posOffset.x;
    atTarget.y = playerPosRot->pos.y + camera->posOffset.y;
    atTarget.z = playerPosRot->pos.z + camera->posOffset.z;
    Camera_LERPCeilVec3f(&atTarget, &camera->at, camera->atLERPStepScale, camera->atLERPStepScale, 0.2f);

    return 1;
}

/**
 * Adjusts the camera's at position for Camera_Parallel1
 */
s32 Camera_CalcAtForParallel(Camera* camera, VecSph* arg1, f32 arg2, f32* arg3, s16 arg4) {
    Vec3f* at = &camera->at;
    Vec3f posOffsetTarget;
    Vec3f atTarget;
    Vec3f* eye = &camera->eye;
    PosRot* playerPosRot = &camera->playerPosRot;
    f32 temp_f2;
    f32 phi_f16;
    f32 sp54;
    f32 phi_f20;
    f32 temp_f0_4;

    temp_f0_4 = Player_GetHeight(camera->player);
    posOffsetTarget.x = 0.0f;
    posOffsetTarget.y = temp_f0_4 + arg2;
    posOffsetTarget.z = 0.0f;

    if (PREG(76) && arg4) {
        posOffsetTarget.y -= Camera_CalcSlopeYAdj(&camera->floorNorm, playerPosRot->rot.y, arg1->yaw, OREG(9));
    }

    if (camera->playerGroundY == camera->playerPosRot.pos.y || camera->player->actor.gravity > -0.1f ||
        camera->player->stateFlags1 & 0x200000) {
        *arg3 = Camera_LERPCeilF(playerPosRot->pos.y, *arg3, PCT(OREG(43)), 0.1f);
        phi_f20 = playerPosRot->pos.y - *arg3;
        posOffsetTarget.y -= phi_f20;
        Camera_LERPCeilVec3f(&posOffsetTarget, &camera->posOffset, camera->yOffsetUpdateRate,
                             camera->xzOffsetUpdateRate, 0.1f);
    } else {
        if (!PREG(75)) {
            phi_f20 = playerPosRot->pos.y - *arg3;
            sp54 = OLib_Vec3fDistXZ(at, &camera->eye);
            phi_f16 = sp54;
            Math_FAtan2F(phi_f20, sp54);
            temp_f2 = Math_FTanF(DEG_TO_RAD(camera->fov * 0.4f)) * phi_f16;
            if (temp_f2 < phi_f20) {
                *arg3 += phi_f20 - temp_f2;
                phi_f20 = temp_f2;
            } else if (phi_f20 < -temp_f2) {
                *arg3 += phi_f20 + temp_f2;
                phi_f20 = -temp_f2;
            }
            posOffsetTarget.y -= phi_f20;
        } else {
            phi_f20 = playerPosRot->pos.y - *arg3;
            temp_f2 = Math_FAtan2F(phi_f20, OLib_Vec3fDistXZ(at, eye));
            if (DEG_TO_RAD(OREG(32)) < temp_f2) {
                phi_f16 = 1 - sinf(temp_f2 - DEG_TO_RAD(OREG(32)));
            } else if (temp_f2 < DEG_TO_RAD(OREG(33))) {
                phi_f16 = 1 - sinf(DEG_TO_RAD(OREG(33)) - temp_f2);
            } else {
                phi_f16 = 1;
            }
            posOffsetTarget.y -= phi_f20 * phi_f16;
        }
        Camera_LERPCeilVec3f(&posOffsetTarget, &camera->posOffset, PCT(OREG(29)), PCT(OREG(30)), 0.1f);
        camera->yOffsetUpdateRate = PCT(OREG(29));
        camera->xzOffsetUpdateRate = PCT(OREG(30));
    }
    atTarget.x = playerPosRot->pos.x + camera->posOffset.x;
    atTarget.y = playerPosRot->pos.y + camera->posOffset.y;
    atTarget.z = playerPosRot->pos.z + camera->posOffset.z;
    Camera_LERPCeilVec3f(&atTarget, at, camera->atLERPStepScale, camera->atLERPStepScale, 0.2f);
    return 1;
}

/**
 * Adjusts at position for Camera_Battle1 and Camera_KeepOn1
 */
s32 Camera_CalcAtForLockOn(Camera* camera, VecSph* eyeAtDir, Vec3f* targetPos, f32 yOffset, f32 distance,
                           f32* yPosOffset, VecSph* outPlayerToTargetDir, s16 flags) {
    Vec3f* at = &camera->at;
    Vec3f tmpPos0;
    Vec3f tmpPos1;
    Vec3f lookFromOffset;
    Vec3f* floorNorm = &camera->floorNorm;
    VecSph playerToTargetDir;
    PosRot* playerPosRot = &camera->playerPosRot;
    f32 yPosDelta;
    f32 phi_f16;
    f32 eyeAtDist;
    f32 temp_f0_2;
    f32 playerHeight;

    playerHeight = Player_GetHeight(camera->player);
    tmpPos0.x = 0.0f;
    tmpPos0.y = playerHeight + yOffset;
    tmpPos0.z = 0.0f;
    if (PREG(76) && (flags & FLG_ADJSLOPE)) {
        tmpPos0.y -= Camera_CalcSlopeYAdj(floorNorm, playerPosRot->rot.y, eyeAtDir->yaw, OREG(9));
    }

    // tmpPos1 is player's head
    tmpPos1 = playerPosRot->pos;
    tmpPos1.y += playerHeight;
    OLib_Vec3fDiffToVecSphGeo(outPlayerToTargetDir, &tmpPos1, targetPos);
    playerToTargetDir = *outPlayerToTargetDir;
    if (distance < playerToTargetDir.r) {
        playerToTargetDir.r = playerToTargetDir.r * PCT(OREG(38));
    } else {
        // ratio of player's height off ground to player's height.
        temp_f0_2 = OLib_ClampMaxDist((playerPosRot->pos.y - camera->playerGroundY) / playerHeight, 1.0f);
        playerToTargetDir.r =
            (playerToTargetDir.r * PCT(OREG(39))) -
            (((PCT(OREG(39)) - PCT(OREG(38))) * playerToTargetDir.r) * (playerToTargetDir.r / distance));
        playerToTargetDir.r = playerToTargetDir.r - (playerToTargetDir.r * temp_f0_2) * temp_f0_2;
    }

    if (flags & FLG_OFFGROUND) {
        playerToTargetDir.r *= 0.2f;
        camera->xzOffsetUpdateRate = camera->yOffsetUpdateRate = .01f;
    }

    OLib_VecSphGeoToVec3f(&lookFromOffset, &playerToTargetDir);

    if (PREG(89)) {
        osSyncPrintf("%f (%f %f %f) %f\n", playerToTargetDir.r / distance, lookFromOffset.x, lookFromOffset.y,
                     lookFromOffset.z, camera->atLERPStepScale);
    }

    tmpPos0.x = tmpPos0.x + lookFromOffset.x;
    tmpPos0.y = tmpPos0.y + lookFromOffset.y;
    tmpPos0.z = tmpPos0.z + lookFromOffset.z;

    if (camera->playerGroundY == camera->playerPosRot.pos.y || camera->player->actor.gravity > -0.1f ||
        camera->player->stateFlags1 & 0x200000) {
        *yPosOffset = Camera_LERPCeilF(playerPosRot->pos.y, *yPosOffset, PCT(OREG(43)), 0.1f);
        yPosDelta = playerPosRot->pos.y - *yPosOffset;
        tmpPos0.y -= yPosDelta;
        Camera_LERPCeilVec3f(&tmpPos0, &camera->posOffset, camera->yOffsetUpdateRate, camera->xzOffsetUpdateRate, 0.1f);
    } else {
        if (!(flags & FLG_OFFGROUND)) {
            yPosDelta = playerPosRot->pos.y - *yPosOffset;
            eyeAtDist = OLib_Vec3fDistXZ(at, &camera->eye);
            phi_f16 = eyeAtDist;
            Math_FAtan2F(yPosDelta, eyeAtDist);
            temp_f0_2 = Math_FTanF(DEG_TO_RAD(camera->fov * 0.4f)) * phi_f16;
            if (temp_f0_2 < yPosDelta) {
                *yPosOffset = *yPosOffset + (yPosDelta - temp_f0_2);
                yPosDelta = temp_f0_2;
            } else if (yPosDelta < -temp_f0_2) {
                *yPosOffset = *yPosOffset + (yPosDelta + temp_f0_2);
                yPosDelta = -temp_f0_2;
            }
            tmpPos0.y = tmpPos0.y - yPosDelta;
        } else {
            yPosDelta = playerPosRot->pos.y - *yPosOffset;
            temp_f0_2 = Math_FAtan2F(yPosDelta, OLib_Vec3fDistXZ(at, &camera->eye));

            if (temp_f0_2 > DEG_TO_RAD(OREG(32))) {
                phi_f16 = 1.0f - sinf(temp_f0_2 - DEG_TO_RAD(OREG(32)));
            } else if (temp_f0_2 < DEG_TO_RAD(OREG(33))) {
                phi_f16 = 1.0f - sinf(DEG_TO_RAD(OREG(33)) - temp_f0_2);
            } else {
                phi_f16 = 1.0f;
            }
            tmpPos0.y -= (yPosDelta * phi_f16);
        }

        Camera_LERPCeilVec3f(&tmpPos0, &camera->posOffset, PCT(OREG(29)), PCT(OREG(30)), 0.1f);
        camera->yOffsetUpdateRate = PCT(OREG(29));
        camera->xzOffsetUpdateRate = PCT(OREG(30));
    }

    tmpPos1.x = playerPosRot->pos.x + camera->posOffset.x;
    tmpPos1.y = playerPosRot->pos.y + camera->posOffset.y;
    tmpPos1.z = playerPosRot->pos.z + camera->posOffset.z;
    Camera_LERPCeilVec3f(&tmpPos1, at, camera->atLERPStepScale, camera->atLERPStepScale, 0.2f);
    return 1;
}

s32 Camera_CalcAtForHorse(Camera* camera, VecSph* eyeAtDir, f32 yOffset, f32* yPosOffset, s16 calcSlope) {
    Vec3f* at = &camera->at;
    Vec3f posOffsetTarget;
    Vec3f atTarget;
    s32 pad;
    s32 pad2;
    f32 playerHeight;
    Player* player;
    PosRot horsePosRot;

    playerHeight = Player_GetHeight(camera->player);
    player = camera->player;
    Actor_GetWorldPosShapeRot(&horsePosRot, player->rideActor);

    if (EN_HORSE_CHECK_JUMPING((EnHorse*)player->rideActor)) {
        horsePosRot.pos.y -= 49.f;
        *yPosOffset = Camera_LERPCeilF(horsePosRot.pos.y, *yPosOffset, 0.1f, 0.2f);
        camera->atLERPStepScale = Camera_LERPCeilF(0.4f, camera->atLERPStepScale, 0.2f, 0.02f);
    } else {
        *yPosOffset = Camera_LERPCeilF(horsePosRot.pos.y, *yPosOffset, 0.5f, 0.2f);
    }

    posOffsetTarget.x = 0.0f;
    posOffsetTarget.y = playerHeight + yOffset;
    posOffsetTarget.z = 0.0f;

    if (calcSlope != 0) {
        posOffsetTarget.y -=
            Camera_CalcSlopeYAdj(&camera->floorNorm, camera->playerPosRot.rot.y, eyeAtDir->yaw, OREG(9));
    }

    Camera_LERPCeilVec3f(&posOffsetTarget, &camera->posOffset, camera->yOffsetUpdateRate, camera->xzOffsetUpdateRate,
                         0.1f);

    atTarget.x = camera->posOffset.x + horsePosRot.pos.x;
    atTarget.y = camera->posOffset.y + horsePosRot.pos.y;
    atTarget.z = camera->posOffset.z + horsePosRot.pos.z;
    Camera_LERPCeilVec3f(&atTarget, at, camera->atLERPStepScale, camera->atLERPStepScale, 0.2f);

    return 1;
}

f32 Camera_LERPClampDist(Camera* camera, f32 dist, f32 min, f32 max) {
    f32 distTarget;
    f32 rUpdateRateInvTarget;

    if (dist < min) {
        distTarget = min;
        rUpdateRateInvTarget = OREG(6);
    } else if (dist > max) {
        distTarget = max;
        rUpdateRateInvTarget = OREG(6);
    } else {
        distTarget = dist;
        rUpdateRateInvTarget = 1.0f;
    }

    camera->rUpdateRateInv = Camera_LERPCeilF(rUpdateRateInvTarget, camera->rUpdateRateInv, PCT(OREG(25)), 0.1f);
    return Camera_LERPCeilF(distTarget, camera->dist, 1.0f / camera->rUpdateRateInv, 0.2f);
}

f32 Camera_ClampDist(Camera* camera, f32 dist, f32 minDist, f32 maxDist, s16 timer) {
    f32 distTarget;
    f32 rUpdateRateInvTarget;

    if (dist < minDist) {
        distTarget = minDist;

        rUpdateRateInvTarget = timer != 0 ? OREG(6) * 0.5f : OREG(6);
    } else if (maxDist < dist) {
        distTarget = maxDist;

        rUpdateRateInvTarget = timer != 0 ? OREG(6) * 0.5f : OREG(6);
    } else {
        distTarget = dist;

        rUpdateRateInvTarget = timer != 0 ? OREG(6) : 1.0f;
    }

    camera->rUpdateRateInv = Camera_LERPCeilF(rUpdateRateInvTarget, camera->rUpdateRateInv, PCT(OREG(25)), 0.1f);
    return Camera_LERPCeilF(distTarget, camera->dist, 1.0f / camera->rUpdateRateInv, 0.2f);
}

s16 Camera_CalcDefaultPitch(Camera* camera, s16 arg1, s16 arg2, s16 arg3) {
    f32 pad;
    f32 phi_a2;
    f32 t;
    s16 phi_v0;
    s16 phi_v1;
    s16 sp1C;

    phi_v1 = ABS(arg1);
    phi_v0 = arg3 > 0 ? (s16)(Math_CosS(arg3) * arg3) : arg3;
    sp1C = arg2 - phi_v0;

    if (ABS(sp1C) < phi_v1) {
        phi_a2 = (1.0f / camera->pitchUpdateRateInv) * 3.0f;
    } else {
        t = phi_v1 * (1.0f / R_CAM_MAX_PHI);
        pad = Camera_InterpolateCurve(0.8f, 1.0f - t);
        phi_a2 = (1.0f / camera->pitchUpdateRateInv) * pad;
    }
    return Camera_LERPCeilS(sp1C, arg1, phi_a2, 0xA);
}

s16 Camera_CalcDefaultYaw(Camera* camera, s16 cur, s16 target, f32 arg3, f32 accel) {
    f32 velocity;
    s16 angDelta;
    f32 updSpeed;
    f32 speedT;
    f32 velFactor;
    f32 yawUpdRate;

    if (camera->xzSpeed > 0.001f) {
        angDelta = target - BINANG_ROT180(cur);
        speedT = COLPOLY_GET_NORMAL(BINANG_ROT180(angDelta));
    } else {
        angDelta = target - BINANG_ROT180(cur);
        speedT = PCT(OREG(48));
    }

    updSpeed = Camera_InterpolateCurve(arg3, speedT);

    velocity = updSpeed + (1.0f - updSpeed) * accel;

    if (velocity < 0.0f) {
        velocity = 0.0f;
    }

    velFactor = Camera_InterpolateCurve(0.5f, camera->speedRatio);
    yawUpdRate = 1.0f / camera->yawUpdateRateInv;
    return cur + (s16)(angDelta * velocity * velFactor * yawUpdRate);
}

void func_80046E20(Camera* camera, VecSph* eyeAdjustment, f32 minDist, f32 arg3, f32* arg4, SwingAnimation* anim) {
    static CamColChk atEyeColChk;
    static CamColChk eyeAtColChk;
    static CamColChk newEyeColChk;
    Vec3f* eye = &camera->eye;
    s32 temp_v0;
    Vec3f* at = &camera->at;
    Vec3f peekAroundPoint;
    Vec3f* eyeNext = &camera->eyeNext;
    f32 temp_f0;
    VecSph newEyeAdjustment;
    VecSph sp40;

    temp_v0 = func_80045508(camera, eyeAdjustment, &atEyeColChk, &eyeAtColChk, !anim->unk_18);

    switch (temp_v0) {
        case 1:
        case 2:
            // angle between polys is between 60 and 120 degrees.
            Camera_BGCheckCorner(&anim->collisionClosePoint, at, eyeNext, &atEyeColChk, &eyeAtColChk);
            peekAroundPoint.x = anim->collisionClosePoint.x + (atEyeColChk.norm.x + eyeAtColChk.norm.x);
            peekAroundPoint.y = anim->collisionClosePoint.y + (atEyeColChk.norm.y + eyeAtColChk.norm.y);
            peekAroundPoint.z = anim->collisionClosePoint.z + (atEyeColChk.norm.z + eyeAtColChk.norm.z);

            temp_f0 = OLib_Vec3fDist(at, &atEyeColChk.pos);
            *arg4 = temp_f0 > minDist ? 1.0f : temp_f0 / minDist;

            anim->swingUpdateRate = PCT(OREG(10));
            anim->unk_18 = 1;
            anim->atEyePoly = eyeAtColChk.poly;
            OLib_Vec3fDiffToVecSphGeo(&newEyeAdjustment, at, &peekAroundPoint);

            newEyeAdjustment.r = eyeAdjustment->r;
            Camera_Vec3fVecSphGeoAdd(eye, at, &newEyeAdjustment);
            newEyeColChk.pos = *eye;
            if (Camera_BGCheckInfo(camera, at, &newEyeColChk) == 0) {
                // no collision found between at->newEyePos
                newEyeAdjustment.yaw += BINANG_SUB(eyeAdjustment->yaw, newEyeAdjustment.yaw) >> 1;
                newEyeAdjustment.pitch += BINANG_SUB(eyeAdjustment->pitch, newEyeAdjustment.pitch) >> 1;
                Camera_Vec3fVecSphGeoAdd(eye, at, &newEyeAdjustment);
                if (atEyeColChk.sphNorm.pitch < 0x2AA8) {
                    // ~ 60 degrees
                    anim->unk_16 = newEyeAdjustment.yaw;
                    anim->unk_14 = newEyeAdjustment.pitch;
                } else {
                    anim->unk_16 = eyeAdjustment->yaw;
                    anim->unk_14 = eyeAdjustment->pitch;
                }
                peekAroundPoint.x = anim->collisionClosePoint.x - (atEyeColChk.norm.x + eyeAtColChk.norm.x);
                peekAroundPoint.y = anim->collisionClosePoint.y - (atEyeColChk.norm.y + eyeAtColChk.norm.y);
                peekAroundPoint.z = anim->collisionClosePoint.z - (atEyeColChk.norm.z + eyeAtColChk.norm.z);
                OLib_Vec3fDiffToVecSphGeo(&newEyeAdjustment, at, &peekAroundPoint);
                newEyeAdjustment.r = eyeAdjustment->r;
                Camera_Vec3fVecSphGeoAdd(eyeNext, at, &newEyeAdjustment);
                break;
            }

            camera->eye = newEyeColChk.pos;
            atEyeColChk = newEyeColChk;

        case 3:
        case 6:
            if (anim->unk_18 != 0) {
                anim->swingUpdateRateTimer = OREG(52);
                anim->unk_18 = 0;
                *eyeNext = *eye;
            }

            temp_f0 = OLib_Vec3fDist(at, &atEyeColChk.pos);
            *arg4 = temp_f0 > minDist ? 1.0f : temp_f0 / minDist;

            anim->swingUpdateRate = *arg4 * arg3;

            Camera_Vec3fTranslateByUnitVector(eye, &atEyeColChk.pos, &atEyeColChk.norm, 1.0f);
            anim->atEyePoly = NULL;
            if (temp_f0 < OREG(21)) {
                sp40.yaw = eyeAdjustment->yaw;
                sp40.pitch = Math_SinS(atEyeColChk.sphNorm.pitch + 0x3FFF) * 16380.0f;
                sp40.r = (OREG(21) - temp_f0) * PCT(OREG(22));
                Camera_Vec3fVecSphGeoAdd(eye, eye, &sp40);
            }
            break;
        default:
            if (anim->unk_18 != 0) {
                anim->swingUpdateRateTimer = OREG(52);
                *eyeNext = *eye;
                anim->unk_18 = 0;
            }
            anim->swingUpdateRate = arg3;
            anim->atEyePoly = NULL;
            eye->x = atEyeColChk.pos.x + atEyeColChk.norm.x;
            eye->y = atEyeColChk.pos.y + atEyeColChk.norm.y;
            eye->z = atEyeColChk.pos.z + atEyeColChk.norm.z;
            break;
    }
}

s32 Camera_Noop(Camera* camera) {
    return true;
}

s32 Camera_Normal1(Camera* camera) {
    Vec3f* eye = &camera->eye;
    Vec3f* at = &camera->at;
    Vec3f* eyeNext = &camera->eyeNext;
    f32 spA0;
    f32 sp9C;
    f32 sp98;
    f32 sp94;
    Vec3f sp88;
    s16 wiggleAdj;
    s16 t;
    VecSph eyeAdjustment;
    VecSph atEyeGeo;
    VecSph atEyeNextGeo;
    PosRot* playerPosRot = &camera->playerPosRot;
    Normal1* norm1 = (Normal1*)camera->paramData;
    Normal1Anim* anim = &norm1->anim;
    f32 playerHeight;
    f32 rate = 0.1f;

    playerHeight = Player_GetHeight(camera->player);
    if (RELOAD_PARAMS) {
        CameraModeValue* values = sCameraSettings[camera->setting].cameraModes[camera->mode].values;
        f32 yNormal = (1.0f + PCT(R_CAM_YOFFSET_NORM) - PCT(R_CAM_YOFFSET_NORM) * (68.0f / playerHeight));
        sp94 = yNormal * PCT(playerHeight);

        norm1->yOffset = NEXTSETTING * sp94;
        norm1->distMin = NEXTSETTING * sp94;
        norm1->distMax = NEXTSETTING * sp94;
        norm1->pitchTarget = DEGF_TO_BINANG(NEXTSETTING);
        norm1->unk_0C = NEXTSETTING;
        norm1->unk_10 = NEXTSETTING;
        norm1->unk_14 = NEXTPCT;
        norm1->fovTarget = NEXTSETTING;
        norm1->atLERPScaleMax = NEXTPCT;
        norm1->interfaceFlags = NEXTSETTING;
    }

    if (R_RELOAD_CAM_PARAMS) {
        Camera_CopyPREGToModeValues(camera);
    }

    sCameraInterfaceFlags = norm1->interfaceFlags;

    OLib_Vec3fDiffToVecSphGeo(&atEyeGeo, at, eye);
    OLib_Vec3fDiffToVecSphGeo(&atEyeNextGeo, at, eyeNext);

    switch (camera->animState) {
        case 0x14:
            camera->yawUpdateRateInv = OREG(27);
            camera->pitchUpdateRateInv = OREG(27);
        case 0:
        case 0xA:
        case 0x19:
            anim->swing.atEyePoly = NULL;
            anim->slopePitchAdj = 0;
            anim->unk_28 = 0xA;
            anim->swing.unk_16 = anim->swing.unk_14 = anim->swing.unk_18 = 0;
            anim->swing.swingUpdateRate = norm1->unk_0C;
            anim->yOffset = camera->playerPosRot.pos.y;
            anim->unk_20 = camera->xzSpeed;
            anim->swing.swingUpdateRateTimer = 0;
            anim->swingYawTarget = atEyeGeo.yaw;
            sUpdateCameraDirection = 0;
            anim->startSwingTimer = OREG(50) + OREG(51);
            break;
        default:
            break;
    }

    camera->animState = 1;
    sUpdateCameraDirection = 1;

    if (anim->unk_28 != 0) {
        anim->unk_28--;
    }

    if (camera->xzSpeed > 0.001f) {
        anim->startSwingTimer = OREG(50) + OREG(51);
    } else if (anim->startSwingTimer > 0) {
        if (anim->startSwingTimer > OREG(50)) {
            anim->swingYawTarget = atEyeGeo.yaw + (BINANG_SUB(BINANG_ROT180(camera->playerPosRot.rot.y), atEyeGeo.yaw) /
                                                   anim->startSwingTimer);
        }
        anim->startSwingTimer--;
    }

    spA0 = camera->speedRatio * PCT(OREG(25));
    sp9C = camera->speedRatio * PCT(OREG(26));
    sp98 = anim->swing.unk_18 != 0 ? PCT(OREG(25)) : spA0;

    sp94 = (camera->xzSpeed - anim->unk_20) * (0.333333f);
    if (sp94 > 1.0f) {
        sp94 = 1.0f;
    }
    if (sp94 > -1.0f) {
        sp94 = -1.0f;
    }

    anim->unk_20 = camera->xzSpeed;

    if (anim->swing.swingUpdateRateTimer != 0) {
        camera->yawUpdateRateInv =
            Camera_LERPCeilF(anim->swing.swingUpdateRate + (f32)(anim->swing.swingUpdateRateTimer * 2),
                             camera->yawUpdateRateInv, sp98, rate);
        camera->pitchUpdateRateInv =
            Camera_LERPCeilF((f32)R_CAM_DEFA_PHI_UPDRATE + (f32)(anim->swing.swingUpdateRateTimer * 2),
                             camera->pitchUpdateRateInv, sp9C, rate);
        anim->swing.swingUpdateRateTimer--;
    } else {
        camera->yawUpdateRateInv =
            Camera_LERPCeilF(anim->swing.swingUpdateRate - ((OREG(49) * 0.01f) * anim->swing.swingUpdateRate * sp94),
                             camera->yawUpdateRateInv, sp98, rate);
        camera->pitchUpdateRateInv = Camera_LERPCeilF(R_CAM_DEFA_PHI_UPDRATE, camera->pitchUpdateRateInv, sp9C, rate);
    }

    camera->pitchUpdateRateInv = Camera_LERPCeilF(R_CAM_DEFA_PHI_UPDRATE, camera->pitchUpdateRateInv, sp9C, rate);
    camera->xzOffsetUpdateRate = Camera_LERPCeilF(PCT(OREG(2)), camera->xzOffsetUpdateRate, spA0, rate);
    camera->yOffsetUpdateRate = Camera_LERPCeilF(PCT(OREG(3)), camera->yOffsetUpdateRate, sp9C, rate);
    camera->fovUpdateRate = Camera_LERPCeilF(PCT(OREG(4)), camera->yOffsetUpdateRate, camera->speedRatio * 0.05f, rate);

    if (norm1->interfaceFlags & 1) {
        t = func_80044ADC(camera, BINANG_ROT180(atEyeGeo.yaw), 0);
        sp9C = ((1.0f / norm1->unk_10) * 0.5f) * (1.0f - camera->speedRatio);
        anim->slopePitchAdj = Camera_LERPCeilS(t, anim->slopePitchAdj, ((1.0f / norm1->unk_10) * 0.5f) + sp9C, 0xF);
    } else {
        anim->slopePitchAdj = 0;
        if (camera->playerGroundY == camera->playerPosRot.pos.y) {
            anim->yOffset = camera->playerPosRot.pos.y;
        }
    }

    spA0 = ((anim->swing.unk_18 != 0) && (norm1->yOffset > -40.0f))
               ? (sp9C = Math_SinS(anim->swing.unk_14), ((-40.0f * sp9C) + (norm1->yOffset * (1.0f - sp9C))))
               : norm1->yOffset;

    if (norm1->interfaceFlags & 0x80) {
        func_800458D4(camera, &atEyeNextGeo, spA0, &anim->yOffset, norm1->interfaceFlags & 1);
    } else if (norm1->interfaceFlags & 0x20) {
        func_80045B08(camera, &atEyeNextGeo, spA0, anim->slopePitchAdj);
    } else {
        Camera_CalcAtDefault(camera, &atEyeNextGeo, spA0, norm1->interfaceFlags & 1);
    }

    OLib_Vec3fDiffToVecSphGeo(&eyeAdjustment, at, eyeNext);

    camera->dist = eyeAdjustment.r =
        Camera_ClampDist(camera, eyeAdjustment.r, norm1->distMin, norm1->distMax, anim->unk_28);

    if (anim->startSwingTimer <= 0) {
        eyeAdjustment.pitch = atEyeNextGeo.pitch;
        eyeAdjustment.yaw =
            Camera_LERPCeilS(anim->swingYawTarget, atEyeNextGeo.yaw, 1.0f / camera->yawUpdateRateInv, 0xA);
    } else if (anim->swing.unk_18 != 0) {
        eyeAdjustment.yaw =
            Camera_LERPCeilS(anim->swing.unk_16, atEyeNextGeo.yaw, 1.0f / camera->yawUpdateRateInv, 0xA);
        eyeAdjustment.pitch =
            Camera_LERPCeilS(anim->swing.unk_14, atEyeNextGeo.pitch, 1.0f / camera->yawUpdateRateInv, 0xA);
    } else {
        // rotate yaw to follow player.
        eyeAdjustment.yaw =
            Camera_CalcDefaultYaw(camera, atEyeNextGeo.yaw, camera->playerPosRot.rot.y, norm1->unk_14, sp94);
        eyeAdjustment.pitch =
            Camera_CalcDefaultPitch(camera, atEyeNextGeo.pitch, norm1->pitchTarget, anim->slopePitchAdj);
    }

    // set eyeAdjustment pitch from 79.65 degrees to -85 degrees
    if (eyeAdjustment.pitch > 0x38A4) {
        eyeAdjustment.pitch = 0x38A4;
    }
    if (eyeAdjustment.pitch < -0x3C8C) {
        eyeAdjustment.pitch = -0x3C8C;
    }

    Camera_Vec3fVecSphGeoAdd(eyeNext, at, &eyeAdjustment);
    if ((camera->status == CAM_STATUS_ACTIVE) && (!(norm1->interfaceFlags & 0x10))) {
        anim->swingYawTarget = BINANG_ROT180(camera->playerPosRot.rot.y);
        if (anim->startSwingTimer > 0) {
            func_80046E20(camera, &eyeAdjustment, norm1->distMin, norm1->unk_0C, &sp98, &anim->swing);
        } else {
            sp88 = *eyeNext;
            anim->swing.swingUpdateRate = camera->yawUpdateRateInv = norm1->unk_0C * 2.0f;
            if (Camera_BGCheck(camera, at, &sp88)) {
                anim->swingYawTarget = atEyeNextGeo.yaw;
                anim->startSwingTimer = -1;
            } else {
                *eye = *eyeNext;
            }
            anim->swing.unk_18 = 0;
        }

        if (anim->swing.unk_18 != 0) {
            camera->inputDir.y =
                Camera_LERPCeilS(camera->inputDir.y + BINANG_SUB(BINANG_ROT180(anim->swing.unk_16), camera->inputDir.y),
                                 camera->inputDir.y, 1.0f - (0.99f * sp98), 0xA);
        }

        if (norm1->interfaceFlags & 4) {
            camera->inputDir.x = -atEyeGeo.pitch;
            camera->inputDir.y = BINANG_ROT180(atEyeGeo.yaw);
            camera->inputDir.z = 0;
        } else {
            OLib_Vec3fDiffToVecSphGeo(&eyeAdjustment, eye, at);
            camera->inputDir.x = eyeAdjustment.pitch;
            camera->inputDir.y = eyeAdjustment.yaw;
            camera->inputDir.z = 0;
        }

        // crit wiggle
        if (gSaveContext.health <= 16 && ((camera->globalCtx->state.frames % 256) == 0)) {
            wiggleAdj = Rand_ZeroOne() * 10000.0f;
            camera->inputDir.y = wiggleAdj + camera->inputDir.y;
        }
    } else {
        anim->swing.swingUpdateRate = norm1->unk_0C;
        anim->swing.unk_18 = 0;
        sUpdateCameraDirection = 0;
        *eye = *eyeNext;
    }

    spA0 = (gSaveContext.health <= 16 ? 0.8f : 1.0f);
    camera->fov = Camera_LERPCeilF(norm1->fovTarget * spA0, camera->fov, camera->fovUpdateRate, 1.0f);
    camera->roll = Camera_LERPCeilS(0, camera->roll, 0.5f, 0xA);
    camera->atLERPStepScale = Camera_ClampLERPScale(camera, norm1->atLERPScaleMax);
    return 1;
}

s32 Camera_Normal2(Camera* camera) {
    Vec3f* eye = &camera->eye;
    Vec3f* at = &camera->at;
    Vec3f* eyeNext = &camera->eyeNext;
    CamColChk bgChk;
    s16 phi_a0;
    s16 phi_a1;
    f32 spA4;
    f32 spA0;
    VecSph adjSph;
    VecSph sp90;
    VecSph sp88;
    VecSph atToEyeDir;
    VecSph atToEyeNextDir;
    PosRot* playerPosRot = &camera->playerPosRot;
    Normal2* norm2 = (Normal2*)camera->paramData;
    Normal2Anim* anim = &norm2->anim;
    s32 pad;
    SubBgCamData* bgData;
    f32 playerHeight;
    f32 yNormal;

    playerHeight = Player_GetHeight(camera->player);
    yNormal = (1.0f + PCT(R_CAM_YOFFSET_NORM)) - (PCT(R_CAM_YOFFSET_NORM) * (68.0f / playerHeight));

    if (R_RELOAD_CAM_PARAMS) {
        Camera_CopyPREGToModeValues(camera);
    }

    if (RELOAD_PARAMS) {
        CameraModeValue* values = sCameraSettings[camera->setting].cameraModes[camera->mode].values;
        norm2->unk_00 = NEXTPCT * playerHeight * yNormal;
        norm2->unk_04 = NEXTPCT * playerHeight * yNormal;
        norm2->unk_08 = NEXTPCT * playerHeight * yNormal;
        norm2->unk_1C = DEGF_TO_BINANG(NEXTSETTING);
        norm2->unk_0C = NEXTSETTING;
        norm2->unk_10 = NEXTPCT;
        norm2->unk_14 = NEXTSETTING;
        norm2->unk_18 = NEXTPCT;
        norm2->interfaceFlags = NEXTSETTING;
    }

    if (R_RELOAD_CAM_PARAMS) {
        Camera_CopyPREGToModeValues(camera);
    }

    sCameraInterfaceFlags = norm2->interfaceFlags;

    switch (camera->animState) {
        case 0:
        case 0xA:
        case 0x14:
        case 0x19:
            bgData = (SubBgCamData*)Camera_GetSurfaceBgCamData(camera);
            Camera_Vec3sToVec3f(&anim->unk_00, &bgData->pos);
            anim->unk_20 = bgData->rot.x;
            anim->unk_22 = bgData->rot.y;
            anim->unk_24 = playerPosRot->pos.y;
            anim->unk_1C = bgData->fov == -1 ? norm2->unk_14 : bgData->fov > 360 ? PCT(bgData->fov) : bgData->fov;

            anim->unk_28 = bgData->jfifId == -1 ? 0 : bgData->jfifId;

            anim->unk_18 = 0.0f;

            if (norm2->interfaceFlags & 4) {
                sp88.pitch = anim->unk_20;
                sp88.yaw = anim->unk_22 + 0x3FFF;
                sp88.r = 100.0f;
                OLib_VecSphGeoToVec3f(&anim->unk_0C, &sp88);
            }

            camera->animState = 1;
            camera->yawUpdateRateInv = 50.0f;
            break;
        default:
            if (camera->playerGroundY == playerPosRot->pos.y) {
                anim->unk_24 = playerPosRot->pos.y;
            }
            break;
    }

    OLib_Vec3fDiffToVecSphGeo(&atToEyeDir, at, eye);
    OLib_Vec3fDiffToVecSphGeo(&atToEyeNextDir, at, eyeNext);

    camera->speedRatio *= 0.5f;
    spA4 = PCT(OREG(25)) * camera->speedRatio;
    spA0 = PCT(OREG(26)) * camera->speedRatio;

    camera->yawUpdateRateInv =
        Camera_LERPCeilF(norm2->unk_0C, camera->yawUpdateRateInv * camera->speedRatio, PCT(OREG(25)), 0.1f);
    camera->pitchUpdateRateInv = Camera_LERPCeilF(OREG(7), camera->pitchUpdateRateInv, spA0, 0.1f);
    camera->xzOffsetUpdateRate = Camera_LERPCeilF(PCT(OREG(2)), camera->xzOffsetUpdateRate, spA4, 0.1f);
    camera->yOffsetUpdateRate = Camera_LERPCeilF(PCT(OREG(3)), camera->yOffsetUpdateRate, spA0, 0.1f);
    camera->fovUpdateRate = Camera_LERPCeilF(PCT(OREG(4)), camera->yOffsetUpdateRate, camera->speedRatio * 0.05f, 0.1f);

    if (!(norm2->interfaceFlags & 0x80)) {
        Camera_CalcAtDefault(camera, &atToEyeNextDir, norm2->unk_00, norm2->interfaceFlags & 1);
    } else {
        func_800458D4(camera, &atToEyeNextDir, norm2->unk_00, &anim->unk_24, norm2->interfaceFlags & 1);
    }

    if (norm2->interfaceFlags & 4) {
        anim->unk_00.x = playerPosRot->pos.x + anim->unk_0C.x;
        anim->unk_00.z = playerPosRot->pos.z + anim->unk_0C.z;
    }

    anim->unk_00.y = playerPosRot->pos.y;

    OLib_Vec3fDiffToVecSphGeo(&sp88, &anim->unk_00, at);
    OLib_Vec3fDiffToVecSphGeo(&sp90, at, eyeNext);

    phi_a1 = (anim->unk_28 & 2 ? anim->unk_22 : norm2->unk_1C);
    phi_a0 = BINANG_SUB(sp90.yaw, sp88.yaw);
    if ((phi_a1 < 0x4000 && ABS(phi_a0) > phi_a1) || (phi_a1 >= 0x4000 && ABS(phi_a0) < phi_a1)) {

        phi_a0 = (phi_a0 < 0 ? -phi_a1 : phi_a1);
        phi_a0 += sp88.yaw;
        adjSph.yaw =
            Camera_LERPCeilS(phi_a0, atToEyeDir.yaw, (1.0f / camera->yawUpdateRateInv) * camera->speedRatio, 0xA);
        if (anim->unk_28 & 1) {
            adjSph.pitch = Camera_CalcDefaultPitch(camera, atToEyeNextDir.pitch, anim->unk_20, 0);
        } else {
            adjSph.pitch = atToEyeDir.pitch;
        }
    } else {
        adjSph = sp90;
    }

    camera->dist = adjSph.r = Camera_ClampDist(camera, sp90.r, norm2->unk_04, norm2->unk_08, 0);

    if (!(anim->unk_28 & 1)) {
        if (adjSph.pitch >= 0xE39) {
            adjSph.pitch += (BINANG_SUB(0xE38, adjSph.pitch) >> 2);
        }

        if (adjSph.pitch < 0) {
            adjSph.pitch += (BINANG_SUB(-0x38E, adjSph.pitch) >> 2);
        }
    }

    Camera_Vec3fVecSphGeoAdd(eyeNext, at, &adjSph);

    if (camera->status == CAM_STATUS_ACTIVE) {
        bgChk.pos = *eyeNext;
        if (!camera->globalCtx->envCtx.skyboxDisabled || norm2->interfaceFlags & 0x10) {
            Camera_BGCheckInfo(camera, at, &bgChk);
            *eye = bgChk.pos;
        } else {
            func_80043F94(camera, at, &bgChk);
            *eye = bgChk.pos;
            OLib_Vec3fDiffToVecSphGeo(&adjSph, eye, at);
            camera->inputDir.x = adjSph.pitch;
            camera->inputDir.y = adjSph.yaw;
            camera->inputDir.z = 0;
        }
    }

    camera->fov = Camera_LERPCeilF(anim->unk_1C, camera->fov, camera->fovUpdateRate, 1.0f);
    camera->roll = Camera_LERPCeilS(0, camera->roll, 0.5f, 0xA);
    camera->atLERPStepScale = Camera_ClampLERPScale(camera, norm2->unk_18);
    return 1;
}

// riding epona
s32 Camera_Normal3(Camera* camera) {
    Vec3f* eye = &camera->eye;
    Vec3f* at = &camera->at;
    Vec3f* eyeNext = &camera->eyeNext;
    f32 sp98;
    f32 sp94;
    f32 sp90;
    f32 sp8C;
    VecSph sp84;
    VecSph sp7C;
    VecSph sp74;
    PosRot* playerPosRot = &camera->playerPosRot;
    f32 temp_f0;
    f32 temp_f6;
    s16 phi_a0;
    s16 t2;
    Normal3* norm3 = (Normal3*)camera->paramData;
    Normal3Anim* anim = &norm3->anim;
    f32 playerHeight;

    playerHeight = Player_GetHeight(camera->player);
    if (RELOAD_PARAMS) {
        CameraModeValue* values = sCameraSettings[camera->setting].cameraModes[camera->mode].values;
        norm3->yOffset = NEXTSETTING * PCT(playerHeight);
        norm3->distMin = NEXTSETTING * PCT(playerHeight);
        norm3->distMax = NEXTSETTING * PCT(playerHeight);
        norm3->pitchTarget = DEGF_TO_BINANG(NEXTSETTING);
        norm3->yawUpdateSpeed = NEXTSETTING;
        norm3->unk_10 = NEXTSETTING;
        norm3->fovTarget = NEXTSETTING;
        norm3->maxAtLERPScale = NEXTPCT;
        norm3->interfaceFlags = NEXTSETTING;
    }

    if (R_RELOAD_CAM_PARAMS) {
        Camera_CopyPREGToModeValues(camera);
    }

    OLib_Vec3fDiffToVecSphGeo(&sp7C, at, eye);
    OLib_Vec3fDiffToVecSphGeo(&sp74, at, eyeNext);

    sUpdateCameraDirection = true;
    sCameraInterfaceFlags = norm3->interfaceFlags;
    switch (camera->animState) {
        case 0:
        case 0xA:
        case 0x14:
        case 0x19:
            anim->swing.atEyePoly = NULL;
            anim->curPitch = 0;
            anim->unk_1C = 0.0f;
            anim->unk_20 = camera->playerGroundY;
            anim->swing.unk_16 = anim->swing.unk_14 = anim->swing.unk_18 = 0;
            anim->swing.swingUpdateRate = norm3->yawUpdateSpeed;
            anim->yawUpdAmt = BINANG_SUB(BINANG_ROT180(playerPosRot->rot.y), sp7C.yaw) * (1.0f / OREG(23));
            anim->distTimer = 10;
            anim->yawTimer = OREG(23);
            camera->animState = 1;
            anim->swing.swingUpdateRateTimer = 0;
    }

    if (anim->distTimer != 0) {
        anim->distTimer--;
    }

    sp98 = PCT(OREG(25)) * camera->speedRatio;
    sp94 = PCT(OREG(26)) * camera->speedRatio;

    if (anim->swing.swingUpdateRateTimer != 0) {
        camera->yawUpdateRateInv = Camera_LERPCeilF(norm3->yawUpdateSpeed + (anim->swing.swingUpdateRateTimer * 2),
                                                    camera->yawUpdateRateInv, sp98, 0.1f);
        camera->pitchUpdateRateInv = Camera_LERPCeilF((f32)OREG(7) + (anim->swing.swingUpdateRateTimer * 2),
                                                      camera->pitchUpdateRateInv, sp94, 0.1f);
        if (1) {}
        anim->swing.swingUpdateRateTimer--;
    } else {
        camera->yawUpdateRateInv = Camera_LERPCeilF(norm3->yawUpdateSpeed, camera->yawUpdateRateInv, sp98, 0.1f);
        camera->pitchUpdateRateInv = Camera_LERPCeilF(OREG(7), camera->pitchUpdateRateInv, sp94, 0.1f);
    }

    camera->xzOffsetUpdateRate = Camera_LERPCeilF(PCT(OREG(2)), camera->xzOffsetUpdateRate, sp98, 0.1f);
    camera->yOffsetUpdateRate = Camera_LERPCeilF(PCT(OREG(3)), camera->yOffsetUpdateRate, sp94, 0.1f);
    camera->fovUpdateRate = Camera_LERPCeilF(PCT(OREG(4)), camera->fovUpdateRate, sp94, 0.1f);

    t2 = func_80044ADC(camera, BINANG_ROT180(sp7C.yaw), 1);
    sp94 = ((1.0f / norm3->unk_10) * 0.5f);
    temp_f0 = (((1.0f / norm3->unk_10) * 0.5f) * (1.0f - camera->speedRatio));
    anim->curPitch = Camera_LERPCeilS(t2, anim->curPitch, sp94 + temp_f0, 0xF);

    Camera_CalcAtForHorse(camera, &sp74, norm3->yOffset, &anim->unk_20, 1);
    sp90 = (norm3->distMax + norm3->distMin) * 0.5f;
    OLib_Vec3fDiffToVecSphGeo(&sp84, at, eyeNext);
    camera->dist = sp84.r = Camera_ClampDist(camera, sp84.r, norm3->distMin, norm3->distMax, anim->distTimer);
    if (camera->xzSpeed > 0.001f) {
        sp84.r += (sp90 - sp84.r) * 0.002f;
    }
    phi_a0 = BINANG_SUB(norm3->pitchTarget, anim->curPitch);
    sp84.pitch = Camera_LERPCeilS(phi_a0, sp74.pitch, 1.0f / camera->pitchUpdateRateInv, 0xA);

    if (OREG(5) < sp84.pitch) {
        sp84.pitch = OREG(5);
    }
    if (sp84.pitch < OREG(34)) {
        sp84.pitch = OREG(34);
    }

    phi_a0 = BINANG_SUB(playerPosRot->rot.y, BINANG_ROT180(sp74.yaw));
    if (ABS(phi_a0) > 0x2AF8) {
        if (phi_a0 > 0) {
            phi_a0 = 0x2AF8;
        } else {
            phi_a0 = -0x2AF8;
        }
    }

    sp90 = 1.0f;
    sp98 = 0.5;
    sp94 = camera->speedRatio;
    sp90 -= sp98;
    sp98 = sp98 + (sp94 * sp90);
    sp98 = (sp98 * phi_a0) / camera->yawUpdateRateInv;

    sp84.yaw = fabsf(sp98) > (150.0f * (1.0f - camera->speedRatio)) ? (s16)(sp74.yaw + sp98) : sp74.yaw;

    if (anim->yawTimer > 0) {
        sp84.yaw += anim->yawUpdAmt;
        anim->yawTimer--;
    }

    Camera_Vec3fVecSphGeoAdd(eyeNext, at, &sp84);

    if (camera->status == CAM_STATUS_ACTIVE) {
        func_80046E20(camera, &sp84, norm3->distMin, norm3->yawUpdateSpeed, &sp8C, &anim->swing);
    } else {
        *eye = *eyeNext;
    }

    camera->fov = Camera_LERPCeilF(norm3->fovTarget, camera->fov, camera->fovUpdateRate, 1.0f);
    camera->roll = Camera_LERPCeilS(0, camera->roll, 0.5f, 0xA);
    camera->atLERPStepScale = Camera_ClampLERPScale(camera, norm3->maxAtLERPScale);
    return 1;
}

s32 Camera_Normal4(Camera* camera) {
    return Camera_Noop(camera);
}

s32 Camera_Normal0(Camera* camera) {
    return Camera_Noop(camera);
}

s32 Camera_Parallel1(Camera* camera) {
    Vec3f* eye = &camera->eye;
    Vec3f* at = &camera->at;
    Vec3f* eyeNext = &camera->eyeNext;
    f32 spB8;
    f32 spB4;
    s16 tangle;
    VecSph spA8;
    VecSph atToEyeDir;
    VecSph atToEyeNextDir;
    PosRot* playerPosRot = &camera->playerPosRot;
    CamColChk sp6C;
    s16 sp6A;
    s16 phi_a0;
    Parallel1* para1 = (Parallel1*)camera->paramData;
    Parallel1Anim* anim = &para1->anim;
    f32 pad2;
    f32 playerHeight;
    s32 pad3;

    playerHeight = Player_GetHeight(camera->player);
    if (RELOAD_PARAMS) {
        CameraModeValue* values = sCameraSettings[camera->setting].cameraModes[camera->mode].values;
        f32 yNormal = (1.0f + PCT(OREG(46))) - (PCT(OREG(46)) * (68.0f / playerHeight));
        para1->unk_00 = NEXTPCT * playerHeight * yNormal;
        ;
        para1->distTarget = NEXTPCT * playerHeight * yNormal;
        para1->pitchTarget = DEGF_TO_BINANG(NEXTSETTING);
        para1->yawTarget = DEGF_TO_BINANG(NEXTSETTING);
        para1->unk_08 = NEXTSETTING;
        para1->unk_0C = NEXTSETTING;
        para1->fovTarget = NEXTSETTING;
        para1->unk_14 = NEXTPCT;
        para1->interfaceFlags = NEXTSETTING;
        para1->unk_18 = NEXTPCT * playerHeight * yNormal;
        para1->unk_1C = NEXTPCT;
    }

    if (R_RELOAD_CAM_PARAMS) {
        Camera_CopyPREGToModeValues(camera);
    }

    OLib_Vec3fDiffToVecSphGeo(&atToEyeDir, at, eye);
    OLib_Vec3fDiffToVecSphGeo(&atToEyeNextDir, at, eyeNext);

    switch (camera->animState) {
        case 0:
        case 0xA:
        case 0x14:
        case 0x19:
            anim->unk_16 = 0;
            anim->unk_10 = 0;
            if (para1->interfaceFlags & 4) {
                anim->animTimer = 20;
            } else {
                anim->animTimer = OREG(23);
            }
            anim->unk_00.x = 0.0f;
            anim->yTarget = playerPosRot->pos.y - camera->playerPosDelta.y;
            camera->animState++;
    }

    if (anim->animTimer != 0) {
        if (para1->interfaceFlags & 2) {
            // Rotate para1->yawTarget degrees from behind the player.
            anim->yawTarget = BINANG_ROT180(playerPosRot->rot.y) + para1->yawTarget;
        } else if (para1->interfaceFlags & 4) {
            // rotate to para1->yawTarget
            anim->yawTarget = para1->yawTarget;
        } else {
            // leave the rotation alone.
            anim->yawTarget = atToEyeNextDir.yaw;
        }
    } else {
        if (para1->interfaceFlags & 0x20) {
            anim->yawTarget = BINANG_ROT180(playerPosRot->rot.y) + para1->yawTarget;
        }
        sCameraInterfaceFlags = para1->interfaceFlags;
    }

    anim->pitchTarget = para1->pitchTarget;

    if (camera->animState == 0x15) {
        anim->unk_16 = 1;
        camera->animState = 1;
    } else if (camera->animState == 0xB) {
        camera->animState = 1;
    }

    spB8 = PCT(OREG(25)) * camera->speedRatio;
    spB4 = PCT(OREG(26)) * camera->speedRatio;

    camera->rUpdateRateInv = Camera_LERPCeilF(OREG(6), camera->rUpdateRateInv, spB8, 0.1f);
    camera->yawUpdateRateInv = Camera_LERPCeilF(para1->unk_08, camera->yawUpdateRateInv, spB8, 0.1f);
    camera->pitchUpdateRateInv = Camera_LERPCeilF(2.0f, camera->pitchUpdateRateInv, spB4, 0.1f);
    camera->xzOffsetUpdateRate = Camera_LERPCeilF(PCT(OREG(2)), camera->xzOffsetUpdateRate, spB8, 0.1f);
    camera->yOffsetUpdateRate = Camera_LERPCeilF(PCT(OREG(3)), camera->yOffsetUpdateRate, spB4, 0.1f);
    camera->fovUpdateRate = Camera_LERPCeilF(PCT(OREG(4)), camera->fovUpdateRate, camera->speedRatio * 0.05f, 0.1f);

    if (para1->interfaceFlags & 1) {
        tangle = func_80044ADC(camera, BINANG_ROT180(atToEyeDir.yaw), 1);

        spB8 = ((1.0f / para1->unk_0C) * 0.3f);
        pad2 = (((1.0f / para1->unk_0C) * 0.7f) * (1.0f - camera->speedRatio));
        anim->unk_10 = Camera_LERPCeilS(tangle, anim->unk_10, spB8 + pad2, 0xF);
    } else {
        anim->unk_10 = 0;
    }

    if (camera->playerGroundY == camera->playerPosRot.pos.y || camera->player->actor.gravity > -0.1f ||
        camera->player->stateFlags1 & 0x200000) {
        anim->yTarget = playerPosRot->pos.y;
        sp6A = 0;
    } else {
        sp6A = 1;
    }

    if (!(para1->interfaceFlags & 0x80) && !sp6A) {
        Camera_CalcAtForParallel(camera, &atToEyeNextDir, para1->unk_00, &anim->yTarget, para1->interfaceFlags & 1);
    } else {
        func_800458D4(camera, &atToEyeNextDir, para1->unk_18, &anim->yTarget, para1->interfaceFlags & 1);
    }

    if (anim->animTimer != 0) {
        camera->unk_14C |= 0x20;
        tangle = (((anim->animTimer + 1) * anim->animTimer) >> 1);
        spA8.yaw = atToEyeDir.yaw + ((BINANG_SUB(anim->yawTarget, atToEyeDir.yaw) / tangle) * anim->animTimer);
        spA8.pitch = atToEyeDir.pitch;
        spA8.r = atToEyeDir.r;
        anim->animTimer--;
    } else {
        anim->unk_16 = 0;
        camera->dist = Camera_LERPCeilF(para1->distTarget, camera->dist, 1.0f / camera->rUpdateRateInv, 2.0f);
        OLib_Vec3fDiffToVecSphGeo(&spA8, at, eyeNext);
        spA8.r = camera->dist;

        if (para1->interfaceFlags & 0x40) {
            spA8.yaw = Camera_LERPCeilS(anim->yawTarget, atToEyeNextDir.yaw, 0.6f, 0xA);
        } else {
            spA8.yaw = Camera_LERPCeilS(anim->yawTarget, atToEyeNextDir.yaw, 0.8f, 0xA);
        }

        if (para1->interfaceFlags & 1) {
            phi_a0 = BINANG_SUB(anim->pitchTarget, anim->unk_10);
        } else {
            phi_a0 = anim->pitchTarget;
        }

        spA8.pitch = Camera_LERPCeilS(phi_a0, atToEyeNextDir.pitch, 1.0f / camera->pitchUpdateRateInv, 4);

        if (spA8.pitch > OREG(5)) {
            spA8.pitch = OREG(5);
        }

        if (spA8.pitch < OREG(34)) {
            spA8.pitch = OREG(34);
        }
    }
    Camera_Vec3fVecSphGeoAdd(eyeNext, at, &spA8);
    if (camera->status == CAM_STATUS_ACTIVE) {
        sp6C.pos = *eyeNext;
        if (!camera->globalCtx->envCtx.skyboxDisabled || para1->interfaceFlags & 0x10) {
            Camera_BGCheckInfo(camera, at, &sp6C);
            *eye = sp6C.pos;
        } else {
            func_80043F94(camera, at, &sp6C);
            *eye = sp6C.pos;
            OLib_Vec3fDiffToVecSphGeo(&spA8, eye, at);
            camera->inputDir.x = spA8.pitch;
            camera->inputDir.y = spA8.yaw;
            camera->inputDir.z = 0;
        }
    }
    camera->fov = Camera_LERPCeilF(para1->fovTarget, camera->fov, camera->fovUpdateRate, 1.0f);
    camera->roll = Camera_LERPCeilS(0, camera->roll, 0.5, 0xA);
    camera->atLERPStepScale = Camera_ClampLERPScale(camera, sp6A ? para1->unk_1C : para1->unk_14);
    //! @bug No return
}

s32 Camera_Parallel2(Camera* camera) {
    return Camera_Noop(camera);
}

s32 Camera_Parallel3(Camera* camera) {
    CameraModeValue* values = sCameraSettings[camera->setting].cameraModes[camera->mode].values;
    s16 val = NEXTSETTING;

    sCameraInterfaceFlags = val;

    if (val & 1) {
        camera->unk_14C |= 0x400;
    }
    if (val & 2) {
        camera->unk_14C |= 0x10;
    }
    //! @bug doesn't return
}

s32 Camera_Parallel4(Camera* camera) {
    return Camera_Noop(camera);
}

s32 Camera_Parallel0(Camera* camera) {
    return Camera_Noop(camera);
}

/**
 * Generic jump, jumping off ledges
 */
s32 Camera_Jump1(Camera* camera) {
    Vec3f* eye = &camera->eye;
    Vec3f* at = &camera->at;
    Vec3f* eyeNext = &camera->eyeNext;
    s32 pad2;
    f32 spA4;
    Vec3f newEye;
    VecSph eyeAtOffset;
    VecSph eyeNextAtOffset;
    VecSph eyeDiffSph;
    VecSph eyeDiffTarget;
    PosRot* playerPosRot = &camera->playerPosRot;
    PosRot playerhead;
    s16 tangle;
    Jump1* jump1 = (Jump1*)camera->paramData;
    Jump1Anim* anim = &jump1->anim;
    s32 pad;
    f32 playerHeight;

    playerHeight = Player_GetHeight(camera->player);
    if (RELOAD_PARAMS) {
        CameraModeValue* values = sCameraSettings[camera->setting].cameraModes[camera->mode].values;
        f32 yNormal = (1.0f + PCT(R_CAM_YOFFSET_NORM)) - (PCT(R_CAM_YOFFSET_NORM) * (68.0f / playerHeight));
        jump1->atYOffset = PCT(NEXTSETTING) * playerHeight * yNormal;
        jump1->distMin = PCT(NEXTSETTING) * playerHeight * yNormal;
        jump1->distMax = PCT(NEXTSETTING) * playerHeight * yNormal;
        jump1->yawUpateRateTarget = NEXTSETTING;
        jump1->maxYawUpdate = PCT(NEXTSETTING);
        jump1->unk_14 = NEXTSETTING;
        jump1->atLERPScaleMax = PCT(NEXTSETTING);
        jump1->interfaceFlags = NEXTSETTING;
    }

    if (R_RELOAD_CAM_PARAMS) {
        Camera_CopyPREGToModeValues(camera);
    }

    // playerhead never gets used.
    Actor_GetFocus(&playerhead, &camera->player->actor);

    OLib_Vec3fDiffToVecSphGeo(&eyeAtOffset, at, eye);
    OLib_Vec3fDiffToVecSphGeo(&eyeNextAtOffset, at, eyeNext);

    sCameraInterfaceFlags = jump1->interfaceFlags;

    if (camera->animState == 0 || camera->animState == 0xA || camera->animState == 0x14) {
        anim->swing.unk_16 = anim->swing.unk_18 = 0;
        anim->swing.atEyePoly = NULL;
        anim->unk_20.pitch = 0;
        anim->unk_20.yaw = 0xC8;
        anim->swing.swingUpdateRateTimer = 0;
        anim->swing.swingUpdateRate = jump1->yawUpateRateTarget;
        anim->unk_1C = playerPosRot->pos.y - camera->playerPosDelta.y;
        anim->unk_20.r = eyeAtOffset.r;
        camera->posOffset.y -= camera->playerPosDelta.y;
        camera->xzOffsetUpdateRate = (1.0f / 10000.0f);
        camera->animState++;
    }

    if (anim->swing.swingUpdateRateTimer != 0) {
        camera->yawUpdateRateInv = Camera_LERPCeilF(jump1->yawUpateRateTarget + anim->swing.swingUpdateRateTimer,
                                                    camera->yawUpdateRateInv, PCT(OREG(26)), 0.1f);
        camera->pitchUpdateRateInv = Camera_LERPCeilF((f32)R_CAM_DEFA_PHI_UPDRATE + anim->swing.swingUpdateRateTimer,
                                                      camera->pitchUpdateRateInv, PCT(OREG(26)), 0.1f);
        anim->swing.swingUpdateRateTimer--;
    } else {
        camera->yawUpdateRateInv =
            Camera_LERPCeilF(jump1->yawUpateRateTarget, camera->yawUpdateRateInv, PCT(OREG(26)), 0.1f);
        camera->pitchUpdateRateInv =
            Camera_LERPCeilF((f32)R_CAM_DEFA_PHI_UPDRATE, camera->pitchUpdateRateInv, PCT(OREG(26)), 0.1f);
    }

    camera->xzOffsetUpdateRate = Camera_LERPCeilF(PCT(OREG(2)), camera->xzOffsetUpdateRate, PCT(OREG(25)), 0.1f);
    camera->yOffsetUpdateRate = Camera_LERPCeilF(PCT(OREG(3)), camera->yOffsetUpdateRate, PCT(OREG(26)), 0.1f);
    camera->fovUpdateRate = Camera_LERPCeilF(PCT(OREG(4)), camera->yOffsetUpdateRate, 0.05f, 0.1f);

    func_800458D4(camera, &eyeNextAtOffset, jump1->atYOffset, &anim->unk_1C, 0);

    eyeDiffSph = eyeAtOffset;

    OLib_Vec3fDiffToVecSphGeo(&eyeDiffTarget, at, eye);

    eyeDiffSph.r = Camera_LERPCeilF(eyeDiffTarget.r, eyeAtOffset.r, PCT(OREG(29)), 1.0f);
    eyeDiffSph.pitch = Camera_LERPCeilS(eyeDiffTarget.pitch, eyeAtOffset.pitch, PCT(OREG(29)), 0xA);

    if (anim->swing.unk_18) {
        eyeDiffSph.yaw =
            Camera_LERPCeilS(anim->swing.unk_16, eyeNextAtOffset.yaw, 1.0f / camera->yawUpdateRateInv, 0xA);
        eyeDiffSph.pitch =
            Camera_LERPCeilS(anim->swing.unk_14, eyeNextAtOffset.pitch, 1.0f / camera->yawUpdateRateInv, 0xA);
    } else {
        eyeDiffSph.yaw =
            Camera_CalcDefaultYaw(camera, eyeNextAtOffset.yaw, camera->playerPosRot.rot.y, jump1->maxYawUpdate, 0.0f);
    }

    // Clamp the eye->at distance to jump1->distMin < eyeDiffSph.r < jump1->distMax
    if (eyeDiffSph.r < jump1->distMin) {
        eyeDiffSph.r = jump1->distMin;
    } else if (eyeDiffSph.r > jump1->distMax) {
        eyeDiffSph.r = jump1->distMax;
    }

    // Clamp the phi rotation at R_CAM_MAX_PHI AND R_CAM_MIN_PHI2
    if (eyeDiffSph.pitch > R_CAM_MAX_PHI) {
        eyeDiffSph.pitch = R_CAM_MAX_PHI;
    } else if (eyeDiffSph.pitch < R_CAM_MIN_PHI2) {
        eyeDiffSph.pitch = R_CAM_MIN_PHI2;
    }

    Camera_Vec3fVecSphGeoAdd(&newEye, at, &eyeDiffSph);
    eyeNext->x = newEye.x;
    eyeNext->z = newEye.z;
    eyeNext->y += (newEye.y - eyeNext->y) * PCT(OREG(31));
    if ((camera->status == CAM_STATUS_ACTIVE) && !(jump1->interfaceFlags & 0x10)) {
        func_80046E20(camera, &eyeDiffSph, jump1->distMin, jump1->yawUpateRateTarget, &spA4, &anim->swing);
        if (jump1->interfaceFlags & 4) {
            camera->inputDir.x = -eyeAtOffset.pitch;
            camera->inputDir.y = BINANG_ROT180(eyeAtOffset.yaw);
            camera->inputDir.z = 0;
        } else {
            OLib_Vec3fDiffToVecSphGeo(&eyeDiffSph, eye, at);
            camera->inputDir.x = eyeDiffSph.pitch;
            camera->inputDir.y = eyeDiffSph.yaw;
            camera->inputDir.z = 0;
        }
        if (anim->swing.unk_18) {
            camera->inputDir.y =
                Camera_LERPCeilS(camera->inputDir.y + BINANG_SUB(BINANG_ROT180(anim->swing.unk_16), camera->inputDir.y),
                                 camera->inputDir.y, 1.0f - (0.99f * spA4), 0xA);
        }
    } else {
        anim->swing.swingUpdateRate = jump1->yawUpateRateTarget;
        anim->swing.unk_18 = 0;
        sUpdateCameraDirection = 0;
        *eye = *eyeNext;
    }

    camera->dist = OLib_Vec3fDist(at, eye);
    camera->roll = Camera_LERPCeilS(0, camera->roll, 0.5f, 0xA);
    camera->atLERPStepScale = Camera_ClampLERPScale(camera, jump1->atLERPScaleMax);
    return true;
}

// Climbing ladders/vines
s32 Camera_Jump2(Camera* camera) {
    Vec3f* eye = &camera->eye;
    Vec3f* at = &camera->at;
    Vec3f* eyeNext = &camera->eyeNext;
    Vec3f bgChkPos;
    Vec3f floorNorm;
    VecSph adjAtToEyeDir;
    VecSph bgChkPara;
    VecSph atToEyeNextDir;
    VecSph atToEyeDir;
    f32 temp_f14;
    f32 temp_f16;
    f32 sp90;
    f32 sp8C;
    s32 bgId;
    CamColChk camBgChk;
    PosRot* playerPosRot = &camera->playerPosRot;
    s16 yawDiff;
    s16 playerYawRot180;
    Jump2* jump2 = (Jump2*)camera->paramData;
    Jump2Anim* anim = &jump2->anim;
    CameraModeValue* values;
    f32 playerHeight;
    f32 yNormal;

    playerHeight = Player_GetHeight(camera->player);

    if (RELOAD_PARAMS) {
        values = sCameraSettings[camera->setting].cameraModes[camera->mode].values;
        yNormal = (1.0f + PCT(OREG(46))) - (PCT(OREG(46)) * (68.0f / playerHeight));
        jump2->atYOffset =
            PCT((camera->playerPosDelta.y > 0.0f ? -10.0f : 10.0f) + NEXTSETTING) * playerHeight * yNormal;
        jump2->minDist = NEXTPCT * playerHeight * yNormal;
        jump2->maxDist = NEXTPCT * playerHeight * yNormal;
        jump2->minMaxDistFactor = NEXTPCT;
        jump2->yawUpdRateTarget = NEXTSETTING;
        jump2->xzUpdRateTarget = NEXTPCT;
        jump2->fovTarget = NEXTSETTING;
        jump2->atLERPStepScale = NEXTPCT;
        jump2->interfaceFlags = NEXTSETTING;
    }

    if (R_RELOAD_CAM_PARAMS) {
        Camera_CopyPREGToModeValues(camera);
    }

    OLib_Vec3fDiffToVecSphGeo(&atToEyeDir, at, eye);
    OLib_Vec3fDiffToVecSphGeo(&atToEyeNextDir, at, eyeNext);

    sCameraInterfaceFlags = jump2->interfaceFlags;

    if (camera->animState == 0 || camera->animState == 0xA || camera->animState == 0x14) {
        bgChkPos = playerPosRot->pos;
        anim->floorY = Camera_GetFloorY(camera, &bgChkPos);
        anim->yawTarget = atToEyeNextDir.yaw;
        anim->initYawDiff = 0;
        if (anim->floorY == BGCHECK_Y_MIN) {
            osSyncPrintf(VT_COL(YELLOW, BLACK) "camera: climb: no floor \n" VT_RST);
            anim->onFloor = -1;
            anim->floorY = playerPosRot->pos.y - 1000.0f;
        } else if (playerPosRot->pos.y - anim->floorY < playerHeight) {
            // player's model is within the height of the floor.
            anim->onFloor = 1;
        } else {
            anim->onFloor = -1;
        }

        yawDiff = BINANG_SUB(BINANG_ROT180(playerPosRot->rot.y), atToEyeNextDir.yaw);
        anim->initYawDiff = ((yawDiff / OREG(23)) / 4) * 3;
        if (jump2->interfaceFlags & 2) {
            anim->yawAdj = 0xA;
        } else {
            anim->yawAdj = 0x2710;
        }

        playerPosRot->pos.x -= camera->playerPosDelta.x;
        playerPosRot->pos.y -= camera->playerPosDelta.y;
        playerPosRot->pos.z -= camera->playerPosDelta.z;
        anim->animTimer = OREG(23);
        camera->animState++;
        camera->atLERPStepScale = jump2->atLERPStepScale;
    }

    sp90 = PCT(OREG(25)) * camera->speedRatio;
    sp8C = PCT(OREG(26)) * camera->speedRatio;
    camera->yawUpdateRateInv = Camera_LERPCeilF(jump2->yawUpdRateTarget, camera->yawUpdateRateInv, sp90, 0.1f);
    camera->xzOffsetUpdateRate = Camera_LERPCeilF(jump2->xzUpdRateTarget, camera->xzOffsetUpdateRate, sp90, 0.1f);
    camera->yOffsetUpdateRate = Camera_LERPCeilF(PCT(OREG(3)), camera->yOffsetUpdateRate, sp8C, 0.1f);

    camera->fovUpdateRate = Camera_LERPCeilF(PCT(OREG(4)), camera->yOffsetUpdateRate, camera->speedRatio * 0.05f, 0.1f);
    camera->rUpdateRateInv = OREG(27);

    Camera_CalcAtDefault(camera, &atToEyeNextDir, jump2->atYOffset, 0);
    OLib_Vec3fDiffToVecSphGeo(&adjAtToEyeDir, at, eye);

    temp_f16 = jump2->minDist;
    sp90 = jump2->maxDist + (jump2->maxDist * jump2->minMaxDistFactor);
    temp_f14 = temp_f16 - (jump2->minDist * jump2->minMaxDistFactor);

    if (adjAtToEyeDir.r > sp90) {
        adjAtToEyeDir.r = sp90;
    } else if (adjAtToEyeDir.r < temp_f14) {
        adjAtToEyeDir.r = temp_f14;
    }

    yawDiff = BINANG_SUB(BINANG_ROT180(playerPosRot->rot.y), adjAtToEyeDir.yaw);
    if (anim->animTimer != 0) {
        anim->yawTarget = BINANG_ROT180(playerPosRot->rot.y);
        anim->animTimer--;
        adjAtToEyeDir.yaw = Camera_LERPCeilS(anim->yawTarget, atToEyeNextDir.yaw, 0.5f, 0xA);
    } else if (anim->yawAdj < ABS(yawDiff)) {
        playerYawRot180 = BINANG_ROT180(playerPosRot->rot.y);
        adjAtToEyeDir.yaw = Camera_LERPFloorS(
            ((yawDiff < 0) ? (s16)(playerYawRot180 + anim->yawAdj) : (s16)(playerYawRot180 - anim->yawAdj)),
            atToEyeNextDir.yaw, 0.1f, 0xA);
    } else {
        adjAtToEyeDir.yaw = Camera_LERPCeilS(adjAtToEyeDir.yaw, atToEyeNextDir.yaw, 0.25f, 0xA);
    }

    // Check the floor at the top of the climb
    bgChkPos.x = playerPosRot->pos.x + (Math_SinS(playerPosRot->rot.y) * 25.0f);
    bgChkPos.y = playerPosRot->pos.y + (playerHeight * 2.2f);
    bgChkPos.z = playerPosRot->pos.z + (Math_CosS(playerPosRot->rot.y) * 25.0f);

    sp90 = Camera_GetFloorYNorm(camera, &floorNorm, &bgChkPos, &bgId);
    if ((sp90 != BGCHECK_Y_MIN) && (playerPosRot->pos.y < sp90)) {
        // top of the climb is within 2.2x of the player's height.
        camera->pitchUpdateRateInv = Camera_LERPCeilF(20.0f, camera->pitchUpdateRateInv, PCT(OREG(26)), 0.1f);
        camera->rUpdateRateInv = Camera_LERPCeilF(20.0f, camera->rUpdateRateInv, PCT(OREG(26)), 0.1f);
        adjAtToEyeDir.pitch = Camera_LERPCeilS(0x1F4, atToEyeNextDir.pitch, 1.0f / camera->pitchUpdateRateInv, 0xA);
    } else if ((playerPosRot->pos.y - anim->floorY) < playerHeight) {
        // player is within his height of the ground.
        camera->pitchUpdateRateInv = Camera_LERPCeilF(20.0f, camera->pitchUpdateRateInv, PCT(OREG(26)), 0.1f);
        camera->rUpdateRateInv = Camera_LERPCeilF(20.0f, camera->rUpdateRateInv, PCT(OREG(26)), 0.1f);
        adjAtToEyeDir.pitch = Camera_LERPCeilS(0x1F4, atToEyeNextDir.pitch, 1.0f / camera->pitchUpdateRateInv, 0xA);
    } else {
        camera->pitchUpdateRateInv = 100.0f;
        camera->rUpdateRateInv = 100.0f;
    }

    // max pitch to +/- ~ 60 degrees
    if (adjAtToEyeDir.pitch > 0x2AF8) {
        adjAtToEyeDir.pitch = 0x2AF8;
    }

    if (adjAtToEyeDir.pitch < -0x2AF8) {
        adjAtToEyeDir.pitch = -0x2AF8;
    }

    Camera_Vec3fVecSphGeoAdd(eyeNext, at, &adjAtToEyeDir);
    camBgChk.pos = *eyeNext;
    if (Camera_BGCheckInfo(camera, at, &camBgChk)) {
        // Collision detected between at->eyeNext, Check if collision between
        // at->eyeNext, but parallel to at (pitch = 0).
        bgChkPos = camBgChk.pos;
        bgChkPara.r = adjAtToEyeDir.r;
        bgChkPara.pitch = 0;
        bgChkPara.yaw = adjAtToEyeDir.yaw;
        Camera_Vec3fVecSphGeoAdd(&camBgChk.pos, at, &bgChkPara);
        if (Camera_BGCheckInfo(camera, at, &camBgChk)) {
            // Collision found between parallel at->eyeNext, set eye position to
            // first collsion point.
            *eye = bgChkPos;
        } else {
            // no collision found with the parallel at->eye, animate to be parallel
            adjAtToEyeDir.pitch = Camera_LERPCeilS(0, adjAtToEyeDir.pitch, 0.2f, 0xA);
            Camera_Vec3fVecSphGeoAdd(eye, at, &adjAtToEyeDir);
            // useless?
            Camera_BGCheck(camera, at, eye);
        }
    } else {
        // no collision detected.
        *eye = *eyeNext;
    }

    camera->dist = adjAtToEyeDir.r;
    camera->fov = Camera_LERPCeilF(jump2->fovTarget, camera->fov, camera->fovUpdateRate, 1.0f);
    camera->roll = Camera_LERPCeilS(0, camera->roll, 0.5f, 0xA);
    return true;
}

// swimming
s32 Camera_Jump3(Camera* camera) {
    Vec3f* eye = &camera->eye;
    Vec3f* at = &camera->at;
    Vec3f* eyeNext = &camera->eyeNext;
    s32 prevMode;
    f32 spC4;
    f32 spC0;
    f32 spBC;
    Vec3f spB0; // unused
    VecSph eyeDiffSph;
    PosRot* playerPosRot = &camera->playerPosRot;
    Jump3* jump3 = (Jump3*)camera->paramData;
    VecSph eyeAtOffset;
    VecSph eyeNextAtOffset;
    s32 pad;
    s32 pad2;
    CameraModeValue* values;
    f32 t2;
    f32 phi_f0;
    f32 phi_f2;
    f32 playerHeight;
    PosRot playerhead;
    f32 yNormal;
    f32 temp_f18;
    s32 modeSwitch;
    f32 temp_f2_2;
    Jump3Anim* anim = &jump3->anim;

    playerHeight = Player_GetHeight(camera->player);
    Actor_GetFocus(&playerhead, &camera->player->actor);

    modeSwitch = false;
    if (((camera->waterYPos - eye->y) < OREG(44) || (camera->animState == 0))) {
        if (anim->mode != CAM_MODE_NORMAL) {
            anim->mode = CAM_MODE_NORMAL;
            modeSwitch = true;
        }
    } else if (((camera->waterYPos - eye->y) > OREG(45)) && (anim->mode != CAM_MODE_BOOMERANG)) {
        anim->mode = CAM_MODE_BOOMERANG;
        modeSwitch = true;
    }

    OLib_Vec3fDiffToVecSphGeo(&eyeAtOffset, at, eye);
    OLib_Vec3fDiffToVecSphGeo(&eyeNextAtOffset, at, eyeNext);

    if (camera->animState == 0 || camera->animState == 0xA || camera->animState == 0x14 || modeSwitch ||
        R_RELOAD_CAM_PARAMS) {
        values = sCameraSettings[camera->setting].cameraModes[anim->mode].values;
        yNormal = ((1.0f + PCT(R_CAM_YOFFSET_NORM)) - (PCT(R_CAM_YOFFSET_NORM) * (68.0f / playerHeight)));
        t2 = PCT(playerHeight) * yNormal;
        jump3->yOffset = NEXTSETTING * t2;
        jump3->distMin = NEXTSETTING * t2;
        jump3->distMax = NEXTSETTING * t2;
        jump3->pitchTarget = DEGF_TO_BINANG(NEXTSETTING);
        jump3->swingUpdateRate = NEXTSETTING;
        jump3->unk_10 = NEXTSETTING;
        jump3->unk_14 = NEXTPCT;
        jump3->fovTarget = NEXTSETTING;
        jump3->unk_1C = NEXTPCT;
        jump3->interfaceFlags = NEXTSETTING;
    }

    if (R_RELOAD_CAM_PARAMS) {
        prevMode = camera->mode;
        camera->mode = anim->mode;
        Camera_CopyPREGToModeValues(camera);
        camera->mode = prevMode;
    }

    sCameraInterfaceFlags = jump3->interfaceFlags;

    switch (camera->animState) {
        case 0:
        case 0xA:
        case 0x14:
        case 0x19:
            anim->swing.atEyePoly = NULL;
            anim->unk_1C = camera->playerGroundY;
            anim->swing.unk_16 = anim->swing.unk_14 = anim->swing.unk_18 = 0;
            anim->animTimer = 0xA;
            anim->swing.swingUpdateRate = jump3->swingUpdateRate;
            camera->animState++;
            anim->swing.swingUpdateRateTimer = 0;
            break;
        default:
            if (anim->animTimer != 0) {
                anim->animTimer--;
            }
            break;
    }

    spB0 = *eye; // unused
    (void)spB0;  // suppresses set but unused warning

    spC4 = PCT(OREG(25)) * camera->speedRatio;
    spC0 = camera->speedRatio * PCT(OREG(26));
    spBC = anim->swing.unk_18 != 0 ? PCT(OREG(25)) : spC4;

    if (anim->swing.swingUpdateRateTimer != 0) {
        camera->yawUpdateRateInv = Camera_LERPCeilF(
            anim->swing.swingUpdateRate + (anim->swing.swingUpdateRateTimer * 2), camera->yawUpdateRateInv, spC4, 0.1f);
        camera->pitchUpdateRateInv =
            Camera_LERPCeilF((anim->swing.swingUpdateRateTimer * 2) + 40.0f, camera->pitchUpdateRateInv, spC0, 0.1f);
        anim->swing.swingUpdateRateTimer--;
    } else {
        camera->yawUpdateRateInv = Camera_LERPCeilF(anim->swing.swingUpdateRate, camera->yawUpdateRateInv, spBC, 0.1f);
        camera->pitchUpdateRateInv = Camera_LERPCeilF(40.0f, camera->pitchUpdateRateInv, spC0, 0.1f);
    }

    camera->xzOffsetUpdateRate = Camera_LERPCeilF(PCT(OREG(2)), camera->xzOffsetUpdateRate, spC4, 0.1f);
    camera->yOffsetUpdateRate = Camera_LERPCeilF(PCT(OREG(3)), camera->yOffsetUpdateRate, spC0, 0.1f);
    camera->fovUpdateRate = Camera_LERPCeilF(PCT(OREG(4)), camera->yOffsetUpdateRate, camera->speedRatio * 0.05f, 0.1f);

    Camera_CalcAtDefault(camera, &eyeNextAtOffset, jump3->yOffset, jump3->interfaceFlags);
    OLib_Vec3fDiffToVecSphGeo(&eyeDiffSph, at, eyeNext);

    camera->dist = eyeDiffSph.r =
        Camera_ClampDist(camera, eyeDiffSph.r, jump3->distMin, jump3->distMax, anim->animTimer);

    if (camera->playerGroundY <= playerPosRot->pos.y) {
        phi_f0 = playerPosRot->pos.y - camera->playerGroundY;
    } else {
        phi_f0 = -(playerPosRot->pos.y - camera->playerGroundY);
    }

    if (!(phi_f0 < 10.0f)) {
        if (camera->waterYPos <= playerhead.pos.y) {
            phi_f2 = playerhead.pos.y - camera->waterYPos;
        } else {
            phi_f2 = -(playerhead.pos.y - camera->waterYPos);
        }
        if (!(phi_f2 < 50.0f)) {
            camera->pitchUpdateRateInv = 100.0f;
        }
    }
    if (anim->swing.unk_18 != 0) {
        eyeDiffSph.yaw =
            Camera_LERPCeilS(anim->swing.unk_16, eyeNextAtOffset.yaw, 1.0f / camera->yawUpdateRateInv, 0xA);
        eyeDiffSph.pitch =
            Camera_LERPCeilS(anim->swing.unk_14, eyeNextAtOffset.pitch, 1.0f / camera->yawUpdateRateInv, 0xA);
    } else {
        eyeDiffSph.yaw = Camera_CalcDefaultYaw(camera, eyeNextAtOffset.yaw, playerPosRot->rot.y, jump3->unk_14, 0.0f);
        eyeDiffSph.pitch = Camera_CalcDefaultPitch(camera, eyeNextAtOffset.pitch, jump3->pitchTarget, 0);
    }

    if (eyeDiffSph.pitch > OREG(5)) {
        eyeDiffSph.pitch = OREG(5);
    }

    if (eyeDiffSph.pitch < OREG(34)) {
        eyeDiffSph.pitch = OREG(34);
    }

    Camera_Vec3fVecSphGeoAdd(eyeNext, at, &eyeDiffSph);
    if ((camera->status == CAM_STATUS_ACTIVE) && !(jump3->interfaceFlags & 0x10)) {
        func_80046E20(camera, &eyeDiffSph, jump3->distMin, jump3->swingUpdateRate, &spBC, &anim->swing);
        if (jump3->interfaceFlags & 4) {
            camera->inputDir.x = -eyeAtOffset.pitch;
            camera->inputDir.y = BINANG_ROT180(eyeAtOffset.yaw);
            camera->inputDir.z = 0;
        } else {
            OLib_Vec3fDiffToVecSphGeo(&eyeDiffSph, eye, at);
            camera->inputDir.x = eyeDiffSph.pitch;
            camera->inputDir.y = eyeDiffSph.yaw;
            camera->inputDir.z = 0;
        }

        if (anim->swing.unk_18 != 0) {
            camera->inputDir.y =
                Camera_LERPCeilS(camera->inputDir.y + BINANG_SUB(BINANG_ROT180(anim->swing.unk_16), camera->inputDir.y),
                                 camera->inputDir.y, 1.0f - (0.99f * spBC), 0xA);
        }
    } else {
        anim->swing.swingUpdateRate = jump3->swingUpdateRate;
        anim->swing.unk_18 = 0;
        sUpdateCameraDirection = 0;
        *eye = *eyeNext;
    }
    camera->fov = Camera_LERPCeilF(jump3->fovTarget, camera->fov, camera->fovUpdateRate, 1.0f);
    camera->roll = Camera_LERPCeilS(0, camera->roll, 0.5f, 0xA);
    camera->atLERPStepScale = Camera_ClampLERPScale(camera, jump3->unk_1C);
    return true;
}

s32 Camera_Jump4(Camera* camera) {
    return Camera_Noop(camera);
}

s32 Camera_Jump0(Camera* camera) {
    return Camera_Noop(camera);
}

s32 Camera_Battle1(Camera* camera) {
    Vec3f* eye = &camera->eye;
    Vec3f* at = &camera->at;
    Vec3f* eyeNext = &camera->eyeNext;
    Vec3f sp128;
    Vec3f playerHead;
    Vec3f targetPos;
    f32 var3;
    f32 var2;
    f32 temp_f0_2;
    f32 temp_f12_2;
    f32 spFC;
    f32 spF8;
    f32 swingAngle;
    f32 temp_f2_2;
    f32 temp_f14;
    s32 skipEyeAtCalc;
    f32 distRatio;
    CamColChk spBC;
    VecSph spB4;
    VecSph atToTargetDir;
    VecSph playerToTargetDir;
    VecSph atToEyeDir;
    VecSph atToEyeNextDir;
    PosRot* playerPosRot = &camera->playerPosRot;
    s16 tmpAng1;
    s16 tmpAng2;
    Player* player;
    s16 sp86;
    s16 isOffGround;
    f32 distance;
    f32 sp7C;
    f32 sp78;
    f32 fov;
    Battle1* batt1 = (Battle1*)camera->paramData;
    Battle1Anim* anim = &batt1->anim;
    s32 pad;
    f32 playerHeight;

    skipEyeAtCalc = false;
    player = camera->player;
    playerHeight = Player_GetHeight(camera->player);
    if (RELOAD_PARAMS) {
        CameraModeValue* values = sCameraSettings[camera->setting].cameraModes[camera->mode].values;
        f32 yNormal = (1.0f + PCT(OREG(46))) - (PCT(OREG(46)) * (68.0f / playerHeight));
        batt1->yOffset = NEXTPCT * playerHeight * yNormal;
        batt1->distance = NEXTSETTING;
        batt1->swingYawInitial = NEXTSETTING;
        batt1->swingYawFinal = NEXTSETTING;
        batt1->swingPitchInitial = NEXTSETTING;
        batt1->swingPitchFinal = NEXTSETTING;
        batt1->swingPitchAdj = NEXTPCT;
        batt1->fov = NEXTSETTING;
        batt1->atLERPScaleOnGround = NEXTPCT;
        batt1->flags = NEXTSETTING;
        batt1->yOffsetOffGround = NEXTPCT * playerHeight * yNormal;
        batt1->atLERPScaleOffGround = NEXTPCT;
        anim->chargeTimer = 40;
        anim->unk_10 = PCT(OREG(12));
    }

    if (R_RELOAD_CAM_PARAMS) {
        Camera_CopyPREGToModeValues(camera);
    }

    distance = batt1->distance;
    sp7C = batt1->swingPitchInitial;
    sp78 = batt1->swingPitchFinal;
    fov = batt1->fov;

    if (camera->player->stateFlags1 & 0x1000) {
        // charging sword.
        anim->unk_10 = Camera_LERPCeilF(PCT(OREG(12)) * 0.5f, anim->unk_10, PCT(OREG(25)), 0.1f);
        camera->xzOffsetUpdateRate = Camera_LERPCeilF(0.2f, camera->xzOffsetUpdateRate, PCT(OREG(25)), 0.1f);
        camera->yOffsetUpdateRate = Camera_LERPCeilF(0.2f, camera->yOffsetUpdateRate, PCT(OREG(25)), 0.1f);
        if (anim->chargeTimer >= -19) {
            anim->chargeTimer--;
        } else {
            distance = 250.0f;
            sp7C = 50.0f;
            sp78 = 40.0f;
            fov = 60.0f;
        }
    } else if (anim->chargeTimer < 0) {
        distance = 250.0f;
        sp7C = 50.0f;
        sp78 = 40.0f;
        fov = 60.0f;
        anim->chargeTimer++;
    } else {
        anim->chargeTimer = 40;
        anim->unk_10 = Camera_LERPCeilF(PCT(OREG(12)), anim->unk_10, PCT(OREG(25)), 0.1f);
        camera->xzOffsetUpdateRate =
            Camera_LERPCeilF(PCT(OREG(40)), camera->xzOffsetUpdateRate, PCT(OREG(25)) * camera->speedRatio, 0.1f);
        camera->yOffsetUpdateRate =
            Camera_LERPCeilF(PCT(OREG(40)), camera->yOffsetUpdateRate, PCT(OREG(26)) * camera->speedRatio, 0.1f);
    }
    camera->fovUpdateRate = Camera_LERPCeilF(PCT(OREG(4)), camera->fovUpdateRate, camera->speedRatio * 0.05f, 0.1f);
    playerHeight += batt1->yOffset;
    OLib_Vec3fDiffToVecSphGeo(&atToEyeDir, at, eye);
    OLib_Vec3fDiffToVecSphGeo(&atToEyeNextDir, at, eyeNext);
    if (camera->target == NULL || camera->target->update == NULL) {
        if (camera->target == NULL) {
            osSyncPrintf(
                VT_COL(YELLOW, BLACK) "camera: warning: battle: target is not valid, change parallel\n" VT_RST);
        }
        camera->target = NULL;
        Camera_ChangeMode(camera, CAM_MODE_TARGET);
        return true;
    }

    sCameraInterfaceFlags = batt1->flags;

    if (camera->animState == 0 || camera->animState == 0xA || camera->animState == 0x14) {
        anim->unk_14 = 0;
        anim->roll = 0.0f;
        anim->target = camera->target;
        camera->animState++;
        if (anim->target->id > 0) {
            osSyncPrintf("camera: battle: target actor name " VT_FGCOL(BLUE) "%d" VT_RST "\n", anim->target->id);
        } else {
            osSyncPrintf("camera: battle: target actor name " VT_COL(RED, WHITE) "%d" VT_RST "\n", anim->target->id);
            camera->target = NULL;
            Camera_ChangeMode(camera, CAM_MODE_TARGET);
            return true;
        }
        anim->animTimer = OREG(23) + OREG(24);
        anim->initialEyeToAtYaw = atToEyeDir.yaw;
        anim->initialEyeToAtPitch = atToEyeDir.pitch;
        anim->initialEyeToAtDist = atToEyeDir.r;
        anim->yPosOffset = playerPosRot->pos.y - camera->playerPosDelta.y;
    }

    if (camera->status == CAM_STATUS_ACTIVE) {
        sUpdateCameraDirection = 1;
        camera->inputDir.x = -atToEyeDir.pitch;
        camera->inputDir.y = BINANG_ROT180(atToEyeDir.yaw);
        camera->inputDir.z = 0;
    }

    if (camera->playerGroundY == camera->playerPosRot.pos.y || camera->player->actor.gravity > -0.1f ||
        camera->player->stateFlags1 & 0x200000) {
        isOffGround = false;
        anim->yPosOffset = playerPosRot->pos.y;
    } else {
        isOffGround = true;
    }

    if (anim->animTimer == 0) {
        camera->atLERPStepScale =
            Camera_ClampLERPScale(camera, isOffGround ? batt1->atLERPScaleOffGround : batt1->atLERPScaleOnGround);
    }
    Actor_GetFocus(&camera->targetPosRot, camera->target);
    if (anim->target != camera->target) {
        osSyncPrintf("camera: battle: change target %d -> " VT_FGCOL(BLUE) "%d" VT_RST "\n", anim->target->id,
                     camera->target->id);
        camera->animState = 0;
        return true;
    }

    Camera_CalcAtForLockOn(camera, &atToEyeNextDir, &camera->targetPosRot.pos,
                           isOffGround ? batt1->yOffsetOffGround : batt1->yOffset, distance, &anim->yPosOffset,
                           &playerToTargetDir, (isOffGround ? 0x81 : 1) | batt1->flags);
    tmpAng2 = playerToTargetDir.yaw;
    playerHead = playerPosRot->pos;
    playerHead.y += playerHeight;
    OLib_Vec3fDiffToVecSphGeo(&playerToTargetDir, &playerHead, &camera->targetPosRot.pos);
    distRatio = playerToTargetDir.r > distance ? 1 : playerToTargetDir.r / distance;
    targetPos = camera->targetPosRot.pos;
    OLib_Vec3fDiffToVecSphGeo(&atToTargetDir, at, &targetPos);
    atToTargetDir.r = distance - ((atToTargetDir.r <= distance ? atToTargetDir.r : distance) * 0.5f);
    swingAngle = batt1->swingYawInitial + ((batt1->swingYawFinal - batt1->swingYawInitial) * (1.1f - distRatio));
    spF8 = OREG(13) + swingAngle;

    spB4.r = camera->dist = Camera_LERPCeilF(distance, camera->dist, PCT(OREG(11)), 2.0f);
    spB4.yaw = atToEyeNextDir.yaw;
    tmpAng1 = BINANG_SUB(atToTargetDir.yaw, BINANG_ROT180(atToEyeNextDir.yaw));
    if (anim->animTimer != 0) {
        if (anim->animTimer >= OREG(24)) {
            sp86 = anim->animTimer - OREG(24);
            OLib_Vec3fDiffToVecSphGeo(&playerToTargetDir, at, eye);
            playerToTargetDir.yaw = BINANG_ROT180(tmpAng2);

            var2 = 1.0f / OREG(23);
            var3 = (anim->initialEyeToAtDist - playerToTargetDir.r) * var2;
            tmpAng1 = BINANG_SUB(anim->initialEyeToAtYaw, playerToTargetDir.yaw) * var2;
            tmpAng2 = BINANG_SUB(anim->initialEyeToAtPitch, playerToTargetDir.pitch) * var2;

            spB4.r = Camera_LERPCeilF(playerToTargetDir.r + (var3 * sp86), atToEyeDir.r, PCT(OREG(28)), 1.0f);
            spB4.yaw = Camera_LERPCeilS(playerToTargetDir.yaw + (tmpAng1 * sp86), atToEyeDir.yaw, PCT(OREG(28)), 0xA);
            spB4.pitch =
                Camera_LERPCeilS(playerToTargetDir.pitch + (tmpAng2 * sp86), atToEyeDir.pitch, PCT(OREG(28)), 0xA);
        } else {
            skipEyeAtCalc = true;
        }
        anim->animTimer--;
    } else if (ABS(tmpAng1) > DEGF_TO_BINANG(swingAngle)) {
        spFC = BINANG_TO_DEGF(tmpAng1);
        temp_f2_2 = swingAngle + (spF8 - swingAngle) * (OLib_ClampMaxDist(atToTargetDir.r, spB4.r) / spB4.r);
        temp_f12_2 = ((temp_f2_2 * temp_f2_2) - 2.0f) / (temp_f2_2 - 360.0f);
        var2 = ((temp_f12_2 * spFC) + (2.0f - (360.0f * temp_f12_2)));
        temp_f14 = SQ(spFC) / var2;
        tmpAng2 = tmpAng1 >= 0 ? DEGF_TO_BINANG(temp_f14) : (-DEGF_TO_BINANG(temp_f14));
        spB4.yaw = BINANG_ROT180((s16)(BINANG_ROT180(atToEyeNextDir.yaw) + tmpAng2));
    } else {
        spFC = 0.05f;
        spFC = (1 - camera->speedRatio) * spFC;
        tmpAng2 = tmpAng1 >= 0 ? DEGF_TO_BINANG(swingAngle) : -DEGF_TO_BINANG(swingAngle);
        spB4.yaw = atToEyeNextDir.yaw - (s16)((tmpAng2 - tmpAng1) * spFC);
    }

    if (!skipEyeAtCalc) {
        var3 = atToTargetDir.pitch * batt1->swingPitchAdj;
        var2 = F32_LERPIMP(sp7C, sp78, distRatio);
        tmpAng1 = DEGF_TO_BINANG(var2) - (s16)(playerToTargetDir.pitch * (0.5f + distRatio * (1.0f - 0.5f)));
        tmpAng1 += (s16)(var3);

        if (tmpAng1 < -0x2AA8) {
            tmpAng1 = -0x2AA8;
        } else if (tmpAng1 > 0x2AA8) {
            tmpAng1 = 0x2AA8;
        }

        spB4.pitch = Camera_LERPCeilS(tmpAng1, atToEyeNextDir.pitch, anim->unk_10, 0xA);
        Camera_Vec3fVecSphGeoAdd(eyeNext, at, &spB4);
        spBC.pos = *eyeNext;
<<<<<<< HEAD
        if (camera->status == CAM_STATUS_ACTIVE) {
            if (camera->globalCtx->envCtx.skyDisabled == 0 || batt1->flags & 1) {
=======
        if (camera->status == CAM_STAT_ACTIVE) {
            if (!camera->globalCtx->envCtx.skyboxDisabled || batt1->flags & 1) {
>>>>>>> 16471bb6
                Camera_BGCheckInfo(camera, at, &spBC);
            } else if (batt1->flags & 2) {
                func_80043F94(camera, at, &spBC);
            } else {
                OLib_Vec3fDistNormalize(&sp128, at, &spBC.pos);
                spBC.pos.x -= sp128.x;
                spBC.pos.y -= sp128.y;
                spBC.pos.z -= sp128.z;
            }
            *eye = spBC.pos;
        } else {
            *eye = *eyeNext;
        }
    }
    anim->roll += (((OREG(36) * camera->speedRatio) * (1.0f - distRatio)) - anim->roll) * PCT(OREG(37));
    camera->roll = DEGF_TO_BINANG(anim->roll);
    camera->fov = Camera_LERPCeilF((player->swordState != 0 ? 0.8f : gSaveContext.health <= 0x10 ? 0.8f : 1.0f) *
                                       (fov - ((fov * 0.05f) * distRatio)),
                                   camera->fov, camera->fovUpdateRate, 1.0f);
}

s32 Camera_Battle2(Camera* camera) {
    return Camera_Noop(camera);
}

s32 Camera_Battle3(Camera* camera) {
    return Camera_Noop(camera);
}

/**
 * Charging spin attack
 * Camera zooms out slowly for 50 frames, then tilts up to a specified
 * setting value.
 */
s32 Camera_Battle4(Camera* camera) {
    Vec3f* eye = &camera->eye;
    Vec3f* at = &camera->at;
    Vec3f* eyeNext = &camera->eyeNext;
    VecSph eyeNextOffset;
    VecSph eyeAtOffset;
    VecSph eyeNextAtOffset;
    Battle4* batt4 = (Battle4*)camera->paramData;
    Battle4Anim* anim = &batt4->anim;
    s32 pad;
    f32 playerHeight;

    playerHeight = Player_GetHeight(camera->player);
    if (RELOAD_PARAMS) {
        CameraModeValue* values = sCameraSettings[camera->setting].cameraModes[camera->mode].values;
        f32 yNormal = (1.0f + PCT(R_CAM_YOFFSET_NORM)) - (PCT(R_CAM_YOFFSET_NORM) * (68.0f / playerHeight));
        batt4->yOffset = NEXTPCT * playerHeight * yNormal;
        batt4->rTarget = NEXTPCT * playerHeight * yNormal;
        batt4->pitchTarget = DEGF_TO_BINANG(NEXTSETTING);
        batt4->lerpUpdateRate = NEXTPCT;
        batt4->fovTarget = NEXTSETTING;
        batt4->atLERPTarget = NEXTPCT;
        batt4->interfaceFlags = NEXTSETTING;
    }

    if (R_RELOAD_CAM_PARAMS) {
        Camera_CopyPREGToModeValues(camera);
    }

    OLib_Vec3fDiffToVecSphGeo(&eyeAtOffset, at, eye);
    OLib_Vec3fDiffToVecSphGeo(&eyeNextAtOffset, at, eyeNext);

    sCameraInterfaceFlags = batt4->interfaceFlags;

    switch (camera->animState) {
        case 0:
        case 0xA:
        case 0x14:
            anim->animTimer = 50;
            camera->animState++;
    }

    camera->yawUpdateRateInv =
        Camera_LERPCeilF(batt4->lerpUpdateRate, camera->yawUpdateRateInv, PCT(OREG(25)) * camera->speedRatio, 0.1f);
    camera->rUpdateRateInv = 1000.0f;
    camera->pitchUpdateRateInv = 1000.0f;
    camera->xzOffsetUpdateRate = Camera_LERPCeilF(0.025f, camera->xzOffsetUpdateRate, PCT(OREG(25)), 0.1f);
    camera->yOffsetUpdateRate =
        Camera_LERPCeilF(PCT(OREG(3)), camera->yOffsetUpdateRate, PCT(OREG(26)) * camera->speedRatio, 0.1f);
    camera->fovUpdateRate = 0.0001f;
    Camera_CalcAtDefault(camera, &eyeNextAtOffset, batt4->yOffset, 1);
    if (anim->animTimer != 0) {
        eyeNextOffset.yaw = eyeAtOffset.yaw;
        eyeNextOffset.pitch = eyeAtOffset.pitch;
        eyeNextOffset.r = eyeAtOffset.r;
        anim->animTimer--;
    } else {
        eyeNextOffset.yaw = eyeAtOffset.yaw;
        eyeNextOffset.pitch = Camera_LERPCeilS(batt4->pitchTarget, eyeAtOffset.pitch, batt4->lerpUpdateRate, 2);
        eyeNextOffset.r = Camera_LERPCeilF(batt4->rTarget, eyeAtOffset.r, batt4->lerpUpdateRate, 0.001f);
    }
    Camera_Vec3fVecSphGeoAdd(eyeNext, at, &eyeNextOffset);
    *eye = *eyeNext;
    camera->dist = eyeNextOffset.r;
    camera->fov = Camera_LERPCeilF(batt4->fovTarget, camera->fov, batt4->lerpUpdateRate, 1.0f);
    camera->roll = 0;
    camera->atLERPStepScale = Camera_ClampLERPScale(camera, batt4->atLERPTarget);
    return true;
}

s32 Camera_Battle0(Camera* camera) {
    return Camera_Noop(camera);
}

// Targeting non-enemy
s32 Camera_KeepOn1(Camera* camera) {
    Vec3f* eye = &camera->eye;
    Vec3f* at = &camera->at;
    Vec3f* eyeNext = &camera->eyeNext;
    Vec3f sp120;
    Vec3f sp114;
    Vec3f sp108;
    f32 sp104;
    f32 temp_f12_2;
    f32 temp_f14;
    f32 t1;
    f32 spF4;
    f32 spF0;
    f32 spEC;
    f32 spE8;
    f32 t2;
    s16 spE2;
    s16 spE0;
    VecSph spD8;
    VecSph spD0;
    VecSph spC8;
    VecSph spC0;
    VecSph spB8;
    PosRot* playerPosRot = &camera->playerPosRot;
    CamColChk sp8C;
    s32 sp88;
    f32 sp84;
    s16 sp82;
    s16 sp80;
    KeepOn1* keep1 = (KeepOn1*)camera->paramData;
    Keep1Anim* anim = &keep1->anim;
    s16 t3;
    f32 playerHeight;

    sp88 = 0;
    playerHeight = Player_GetHeight(camera->player);
    if ((camera->target == NULL) || (camera->target->update == NULL)) {
        if (camera->target == NULL) {
            osSyncPrintf(
                VT_COL(YELLOW, BLACK) "camera: warning: keepon: target is not valid, change parallel\n" VT_RST);
        }
        camera->target = NULL;
        Camera_ChangeMode(camera, CAM_MODE_TARGET);
        return 1;
    }

    if (RELOAD_PARAMS) {
        CameraModeValue* values = sCameraSettings[camera->setting].cameraModes[camera->mode].values;
        f32 yNormal = (1.0f + PCT(OREG(46))) - (PCT(OREG(46)) * (68.0f / playerHeight));
        keep1->unk_00 = NEXTPCT * playerHeight * yNormal;
        keep1->unk_04 = NEXTSETTING;
        keep1->unk_08 = NEXTSETTING;
        keep1->unk_0C = NEXTSETTING;
        keep1->unk_10 = NEXTSETTING;
        keep1->unk_14 = NEXTSETTING;
        keep1->unk_18 = NEXTSETTING;
        keep1->unk_1C = NEXTPCT;
        keep1->unk_20 = NEXTSETTING;
        keep1->unk_24 = NEXTPCT;
        keep1->interfaceFlags = NEXTSETTING;
        keep1->unk_28 = NEXTPCT * playerHeight * yNormal;
        keep1->unk_2C = NEXTPCT;
    }
    if (R_RELOAD_CAM_PARAMS) {
        Camera_CopyPREGToModeValues(camera);
    }

    playerHeight += keep1->unk_00;
    OLib_Vec3fDiffToVecSphGeo(&spC0, at, eye);
    OLib_Vec3fDiffToVecSphGeo(&spB8, at, eyeNext);
    sCameraInterfaceFlags = keep1->interfaceFlags;
    if (camera->animState == 0 || camera->animState == 0xA || camera->animState == 0x14) {
        camera->animState++;
        anim->unk_10 = 0;
        anim->unk_04 = 0.0f;
        anim->unk_0C = camera->target;
        anim->unk_16 = OREG(23) + OREG(24);
        anim->unk_12 = spC0.yaw;
        anim->unk_14 = spC0.pitch;
        anim->unk_00 = spC0.r;
        anim->unk_08 = playerPosRot->pos.y - camera->playerPosDelta.y;
    }
    if (camera->status == CAM_STATUS_ACTIVE) {
        sUpdateCameraDirection = 1;
        camera->inputDir.x = -spC0.pitch;
        camera->inputDir.y = BINANG_ROT180(spC0.yaw);
        camera->inputDir.z = 0;
    }

    sp104 = keep1->unk_04;
    sp84 = 1;

    switch (camera->paramFlags & 0x18) {
        case 8:
            if ((camera->player->actor.category == 2) && (camera->player->interactRangeActor == camera->target)) {
                PosRot sp54;
                Actor_GetFocus(&sp54, &camera->player->actor);
                spC8.r = 60.0f;
                spC8.yaw = camera->playerPosRot.rot.y;
                spC8.pitch = 0x2EE0;
                Camera_Vec3fVecSphGeoAdd(&camera->targetPosRot.pos, &sp54.pos, &spC8);
            } else {
                Actor_GetFocus(&camera->targetPosRot, camera->target);
            }
            Actor_GetFocus(&camera->targetPosRot, camera->target);
            if (anim->unk_0C != camera->target) {
                anim->unk_0C = camera->target;
                camera->atLERPStepScale = 0.0f;
            }
            camera->xzOffsetUpdateRate =
                Camera_LERPCeilF(1.0f, camera->xzOffsetUpdateRate, PCT(OREG(25)) * camera->speedRatio, 0.1f);
            camera->yOffsetUpdateRate =
                Camera_LERPCeilF(1.0f, camera->yOffsetUpdateRate, PCT(OREG(26)) * camera->speedRatio, 0.1f);
            camera->fovUpdateRate =
                Camera_LERPCeilF(PCT(OREG(4)), camera->fovUpdateRate, camera->speedRatio * 0.05f, 0.1f);
            goto cont;
        case 0x10:
            anim->unk_0C = NULL;
        cont:
            if (camera->playerGroundY == camera->playerPosRot.pos.y || camera->player->actor.gravity > -0.1f ||
                camera->player->stateFlags1 & 0x200000) {
                anim->unk_08 = playerPosRot->pos.y;
                sp80 = 0;
            } else {
                sp80 = 1;
            }

            Camera_CalcAtForLockOn(camera, &spB8, &camera->targetPosRot.pos, sp80 ? keep1->unk_28 : keep1->unk_00,
                                   sp104, &anim->unk_08, &spC8, (sp80 ? 0x80 : 0) | keep1->interfaceFlags);
            sp114 = playerPosRot->pos;
            sp114.y += playerHeight;
            OLib_Vec3fDiffToVecSphGeo(&spC8, &sp114, &camera->targetPosRot.pos);
            sp84 = spC8.r > sp104 ? 1.0f : spC8.r / sp104;
            break;
        default:
            *at = playerPosRot->pos;
            at->y += playerHeight;
            anim->unk_0C = NULL;
            break;
    }
    OLib_Vec3fDiffToVecSphGeo(&spD8, at, eyeNext);
    if (spD8.r < keep1->unk_04) {
        sp104 = keep1->unk_04;
        spE8 = OREG(6);
    } else if (keep1->unk_08 < spD8.r) {
        sp104 = keep1->unk_08;
        spE8 = OREG(6);
    } else {
        sp104 = spD8.r;
        spE8 = 1.0f;
    }

    camera->rUpdateRateInv = Camera_LERPCeilF(spE8, camera->rUpdateRateInv, PCT(OREG(25)), 0.1f);
    spD8.r = spE8 = camera->dist = Camera_LERPCeilF(sp104, camera->dist, 1.0f / camera->rUpdateRateInv, 0.2f);
    sp108 = camera->targetPosRot.pos;
    OLib_Vec3fDiffToVecSphGeo(&spD0, at, &sp108);
    spD0.r = spE8 - ((spD0.r <= spE8 ? spD0.r : spE8) * 0.5f);
    spEC = keep1->unk_0C + ((keep1->unk_10 - keep1->unk_0C) * (1.1f - sp84));
    spF0 = OREG(13) + spEC;
    spD8.r = camera->dist = Camera_LERPCeilF(spE8, camera->dist, PCT(OREG(11)), 2.0f);
    spD8.yaw = spB8.yaw;
    spE2 = BINANG_SUB(spD0.yaw, BINANG_ROT180(spB8.yaw));
    if (anim->unk_16 != 0) {
        if (anim->unk_16 >= OREG(24)) {
            sp82 = anim->unk_16 - OREG(24);
            spE2 = spC8.yaw;
            OLib_Vec3fDiffToVecSphGeo(&spC8, at, eye);
            spC8.yaw = BINANG_ROT180(spE2);

            t2 = 1.0f / OREG(23);
            spE8 = (anim->unk_00 - spC8.r) * t2;
            spE2 = BINANG_SUB(anim->unk_12, spC8.yaw) * t2;
            spE0 = BINANG_SUB(anim->unk_14, spC8.pitch) * t2;

            spD8.r = Camera_LERPCeilF(spC8.r + (spE8 * sp82), spC0.r, PCT(OREG(28)), 1.0f);
            spD8.yaw = Camera_LERPCeilS(spC8.yaw + (spE2 * sp82), spC0.yaw, PCT(OREG(28)), 0xA);
            spD8.pitch = Camera_LERPCeilS(spC8.pitch + (spE0 * sp82), spC0.pitch, PCT(OREG(28)), 0xA);
        } else {
            sp88 = 1;
        }
        anim->unk_16--;
    } else if (ABS(spE2) > DEGF_TO_BINANG(spEC)) {
        spF4 = BINANG_TO_DEGF(spE2);
        t2 = spEC + (spF0 - spEC) * (OLib_ClampMaxDist(spD0.r, spD8.r) / spD8.r);
        temp_f12_2 = ((SQ(t2) - 2.0f) / (t2 - 360.0f));
        t1 = (temp_f12_2 * spF4) + (2.0f - (360.0f * temp_f12_2));
        temp_f14 = SQ(spF4) / t1;
        spE0 = spE2 >= 0 ? (DEGF_TO_BINANG(temp_f14)) : (-DEGF_TO_BINANG(temp_f14));
        spD8.yaw = BINANG_ROT180((s16)(BINANG_ROT180(spB8.yaw) + spE0));
    } else {
        spF4 = 0.02f;
        spF4 = (1.0f - camera->speedRatio) * spF4;
        spE0 = spE2 >= 0 ? DEGF_TO_BINANG(spEC) : -DEGF_TO_BINANG(spEC);
        spD8.yaw = spB8.yaw - (s16)((spE0 - spE2) * spF4);
    }

    if (sp88 == 0) {
        spE2 = DEGF_TO_BINANG((f32)(keep1->unk_14 + ((keep1->unk_18 - keep1->unk_14) * sp84)));
        spE2 -= (s16)(spC8.pitch * (0.5f + (sp84 * 0.5f)));

        spE8 = spD0.pitch * keep1->unk_1C;
        spE2 += (s16)spE8;
        if (spE2 < -0x3200) {
            spE2 = -0x3200;
        } else if (spE2 > 0x3200) {
            spE2 = 0x3200;
        }

        spD8.pitch = Camera_LERPCeilS(spE2, spB8.pitch, PCT(OREG(12)), 0xA);
        Camera_Vec3fVecSphGeoAdd(eyeNext, at, &spD8);
        sp8C.pos = *eyeNext;
<<<<<<< HEAD
        if (camera->status == CAM_STATUS_ACTIVE) {
            if ((camera->globalCtx->envCtx.skyDisabled == 0) || keep1->interfaceFlags & 1) {
=======
        if (camera->status == CAM_STAT_ACTIVE) {
            if (!camera->globalCtx->envCtx.skyboxDisabled || keep1->interfaceFlags & 1) {
>>>>>>> 16471bb6
                Camera_BGCheckInfo(camera, at, &sp8C);
            } else if (keep1->interfaceFlags & 2) {
                func_80043F94(camera, at, &sp8C);
            } else {
                OLib_Vec3fDistNormalize(&sp120, at, &sp8C.pos);
                sp8C.pos.x -= sp120.x;
                sp8C.pos.y -= sp120.y;
                sp8C.pos.z -= sp120.z;
            }
            *eye = sp8C.pos;
        } else {
            *eye = *eyeNext;
        }
        OLib_Vec3fDistNormalize(&sp120, eye, at);
        Camera_Vec3fTranslateByUnitVector(eye, eye, &sp120, OREG(1));
    }
    camera->fov = Camera_LERPCeilF(keep1->unk_20, camera->fov, camera->fovUpdateRate, 1.0f);
    camera->roll = Camera_LERPCeilS(0, camera->roll, 0.5f, 0xA);
    camera->atLERPStepScale = Camera_ClampLERPScale(camera, sp80 ? keep1->unk_2C : keep1->unk_24);
    return 1;
}

s32 Camera_KeepOn2(Camera* camera) {
    return Camera_Noop(camera);
}

/**
 * Talking to an NPC
 */
s32 Camera_KeepOn3(Camera* camera) {
    Vec3f* eye = &camera->eye;
    Vec3f* at = &camera->at;
    Vec3f* eyeNext = &camera->eyeNext;
    Vec3f playerHeadPos;
    Vec3f lineChkPointB;
    f32 temp_f0;
    f32 spBC;
    f32 prevTargetPlayerDist;
    f32 swingAngle;
    Actor* colChkActors[2];
    VecSph targetToPlayerDir;
    VecSph atToEyeAdj;
    VecSph atToEyeDir;
    VecSph atToEyeNextDir;
    s32 i;
    s32 angleCnt;
    s16 sp82;
    s16 sp80;
    PosRot playerPosRot;
    PosRot* camPlayerPosRot = &camera->playerPosRot;
    KeepOn3* keep3 = (KeepOn3*)camera->paramData;
    Keep3Anim* anim = &keep3->anim;
    s32 pad;
    f32 playerHeight;

    playerHeight = Player_GetHeight(camera->player);
    if (camera->target == NULL || camera->target->update == NULL) {
        if (camera->target == NULL) {
            osSyncPrintf(VT_COL(YELLOW, BLACK) "camera: warning: talk: target is not valid, change parallel\n" VT_RST);
        }
        camera->target = NULL;
        Camera_ChangeMode(camera, CAM_MODE_TARGET);
        return 1;
    }
    if (camera->animState == 0 || camera->animState == 0xA || camera->animState == 0x14) {
        if (camera->globalCtx->view.unk_124 == 0) {
            camera->unk_14C |= 0x20;
            camera->globalCtx->view.unk_124 = camera->camId | 0x50;
            return 1;
        }
        camera->unk_14C &= ~0x20;
    }
    camera->unk_14C &= ~0x10;
    if (RELOAD_PARAMS) {
        CameraModeValue* values = sCameraSettings[camera->setting].cameraModes[camera->mode].values;
        f32 yNormal = (1.0f + PCT(OREG(46))) - (PCT(OREG(46)) * (68.0f / playerHeight));
        keep3->yOffset = NEXTPCT * playerHeight * yNormal;
        keep3->minDist = NEXTSETTING;
        keep3->maxDist = NEXTSETTING;
        keep3->swingYawInital = NEXTSETTING;
        keep3->swingYawFinal = NEXTSETTING;
        keep3->swingPitchInitial = NEXTSETTING;
        keep3->swingPitchFinal = NEXTSETTING;
        keep3->swingPitchAdj = NEXTPCT;
        keep3->fovTarget = NEXTSETTING;
        keep3->atLERPScaleMax = NEXTPCT;
        keep3->initTimer = NEXTSETTING;
        keep3->flags = NEXTSETTING;
    }

    if (R_RELOAD_CAM_PARAMS) {
        Camera_CopyPREGToModeValues(camera);
    }

    playerHeight += keep3->yOffset;
    OLib_Vec3fDiffToVecSphGeo(&atToEyeDir, at, eye);
    OLib_Vec3fDiffToVecSphGeo(&atToEyeNextDir, at, eyeNext);
    Actor_GetFocus(&camera->targetPosRot, camera->target);
    Actor_GetFocus(&playerPosRot, &camera->player->actor);
    playerHeadPos = camPlayerPosRot->pos;
    playerHeadPos.y += playerHeight;
    OLib_Vec3fDiffToVecSphGeo(&targetToPlayerDir, &playerHeadPos, &camera->targetPosRot.pos);
    sCameraInterfaceFlags = keep3->flags;
    if (camera->animState == 0 || camera->animState == 0xA || camera->animState == 0x14) {
        colChkActors[0] = camera->target;
        colChkActors[1] = &camera->player->actor;
        camera->animState++;
        anim->target = camera->target;
        temp_f0 = (keep3->maxDist < targetToPlayerDir.r ? 1.0f : targetToPlayerDir.r / keep3->maxDist);
        anim->animTimer = keep3->initTimer;
        spBC = ((1.0f - temp_f0) * targetToPlayerDir.r) / anim->animTimer;
        swingAngle = F32_LERPIMP(keep3->swingPitchInitial, keep3->swingPitchFinal, temp_f0);
        atToEyeAdj.pitch = DEGF_TO_BINANG(swingAngle) + ((s16)(-(targetToPlayerDir.pitch * keep3->swingPitchAdj)));
        swingAngle = F32_LERPIMP(keep3->swingYawInital, keep3->swingYawFinal, temp_f0);
        if (keep3->flags & 0x10) {
            if (BINANG_SUB(targetToPlayerDir.yaw, atToEyeNextDir.yaw) < 0) {
                atToEyeAdj.yaw = targetToPlayerDir.yaw + DEGF_TO_BINANG(swingAngle);
            } else {
                atToEyeAdj.yaw = targetToPlayerDir.yaw - DEGF_TO_BINANG(swingAngle);
            }
        } else if (keep3->flags & 0x20) {
            if (BINANG_SUB(targetToPlayerDir.yaw, atToEyeNextDir.yaw) < 0) {
                atToEyeAdj.yaw = BINANG_ROT180(targetToPlayerDir.yaw) - DEGF_TO_BINANG(swingAngle);
            } else {
                atToEyeAdj.yaw = BINANG_ROT180(targetToPlayerDir.yaw) + DEGF_TO_BINANG(swingAngle);
            }
        } else if (ABS(BINANG_SUB(targetToPlayerDir.yaw, atToEyeNextDir.yaw)) < 0x3FFF) {
            if (BINANG_SUB(targetToPlayerDir.yaw, atToEyeNextDir.yaw) < 0) {
                atToEyeAdj.yaw = targetToPlayerDir.yaw + DEGF_TO_BINANG(swingAngle);
            } else {
                atToEyeAdj.yaw = targetToPlayerDir.yaw - DEGF_TO_BINANG(swingAngle);
            }
        } else {
            if (BINANG_SUB(targetToPlayerDir.yaw, atToEyeNextDir.yaw) < 0) {
                atToEyeAdj.yaw = BINANG_ROT180(targetToPlayerDir.yaw) - DEGF_TO_BINANG(swingAngle);
            } else {
                atToEyeAdj.yaw = BINANG_ROT180(targetToPlayerDir.yaw) + DEGF_TO_BINANG(swingAngle);
            }
        }
        prevTargetPlayerDist = targetToPlayerDir.r;
        temp_f0 = 0.6f;
        targetToPlayerDir.r = (spBC * 0.6f) + (prevTargetPlayerDist * (1.0f - temp_f0));
        sp80 = atToEyeAdj.yaw;
        sp82 = atToEyeAdj.pitch;
        playerHeadPos = camPlayerPosRot->pos;
        playerHeadPos.y += playerHeight;
        Camera_Vec3fVecSphGeoAdd(&anim->atTarget, &playerHeadPos, &targetToPlayerDir);
        angleCnt = ARRAY_COUNT(D_8011D3B0);
        i = 0;
        targetToPlayerDir.r = prevTargetPlayerDist;
        atToEyeAdj.r = ((keep3->minDist + (targetToPlayerDir.r * (1 - 0.5f))) - atToEyeNextDir.r) + atToEyeNextDir.r;
        Camera_Vec3fVecSphGeoAdd(&lineChkPointB, &anim->atTarget, &atToEyeAdj);
        if (!(keep3->flags & 0x80)) {
            while (i < angleCnt) {
                if (!CollisionCheck_LineOCCheck(camera->globalCtx, &camera->globalCtx->colChkCtx, &anim->atTarget,
                                                &lineChkPointB, colChkActors, 2) &&
                    !Camera_BGCheck(camera, &anim->atTarget, &lineChkPointB)) {
                    break;
                }
                atToEyeAdj.yaw = sp80 + D_8011D3B0[i];
                atToEyeAdj.pitch = sp82 + D_8011D3CC[i];
                Camera_Vec3fVecSphGeoAdd(&lineChkPointB, &anim->atTarget, &atToEyeAdj);
                i++;
            }
        }
        osSyncPrintf("camera: talk: BG&collision check %d time(s)\n", i);
        camera->unk_14C &= ~0xC;
        pad = ((anim->animTimer + 1) * anim->animTimer) >> 1;
        anim->eyeToAtTarget.y = (f32)BINANG_SUB(atToEyeAdj.yaw, atToEyeNextDir.yaw) / pad;
        anim->eyeToAtTarget.z = (f32)BINANG_SUB(atToEyeAdj.pitch, atToEyeNextDir.pitch) / pad;
        anim->eyeToAtTarget.x = (atToEyeAdj.r - atToEyeNextDir.r) / pad;
        return 1;
    }

    if (anim->animTimer != 0) {
        at->x += (anim->atTarget.x - at->x) / anim->animTimer;
        at->y += (anim->atTarget.y - at->y) / anim->animTimer;
        at->z += (anim->atTarget.z - at->z) / anim->animTimer;
        // needed to match
        if (!prevTargetPlayerDist) {}
        atToEyeAdj.r = ((anim->eyeToAtTarget.x * anim->animTimer) + atToEyeNextDir.r) + 1.0f;
        atToEyeAdj.yaw = atToEyeNextDir.yaw + (s16)(anim->eyeToAtTarget.y * anim->animTimer);
        atToEyeAdj.pitch = atToEyeNextDir.pitch + (s16)(anim->eyeToAtTarget.z * anim->animTimer);
        Camera_Vec3fVecSphGeoAdd(eyeNext, at, &atToEyeAdj);
        *eye = *eyeNext;
        camera->fov = Camera_LERPCeilF(keep3->fovTarget, camera->fov, 0.5, 1.0f);
        camera->roll = Camera_LERPCeilS(0, camera->roll, 0.5, 0xA);
        camera->atLERPStepScale = Camera_ClampLERPScale(camera, keep3->atLERPScaleMax);
        Camera_BGCheck(camera, at, eye);
        anim->animTimer--;
    } else {
        camera->unk_14C |= 0x410;
    }

    if (camera->unk_14C & 8) {
        sCameraInterfaceFlags = 0;
        func_80043B60(camera);
        camera->atLERPStepScale = 0.0f;

        if (camera->xzSpeed > 0.001f || CHECK_BTN_ALL(D_8015BD7C->state.input[0].press.button, BTN_A) ||
            CHECK_BTN_ALL(D_8015BD7C->state.input[0].press.button, BTN_B) ||
            CHECK_BTN_ALL(D_8015BD7C->state.input[0].press.button, BTN_CLEFT) ||
            CHECK_BTN_ALL(D_8015BD7C->state.input[0].press.button, BTN_CDOWN) ||
            CHECK_BTN_ALL(D_8015BD7C->state.input[0].press.button, BTN_CUP) ||
            CHECK_BTN_ALL(D_8015BD7C->state.input[0].press.button, BTN_CRIGHT) ||
            CHECK_BTN_ALL(D_8015BD7C->state.input[0].press.button, BTN_R) ||
            CHECK_BTN_ALL(D_8015BD7C->state.input[0].press.button, BTN_Z)) {
            camera->unk_14C |= 4;
            camera->unk_14C &= ~8;
        }
    }
    return 1;
}

s32 Camera_KeepOn4(Camera* camera) {
    static Vec3f D_8015BD50;
    static Vec3f D_8015BD60;
    static Vec3f D_8015BD70;
    Vec3f* eye = &camera->eye;
    Vec3f* at = &camera->at;
    Vec3f* eyeNext = &camera->eyeNext;
    Actor* spCC[2];
    f32 t = -0.5f;
    f32 temp_f0_2;
    CollisionPoly* spC0;
    VecSph spB8;
    VecSph spB0;
    VecSph spA8;
    s16* temp_s0 = &camera->data2;
    s16 spA2;
    s16 spA0;
    s16 sp9E;
    s16 sp9C;
    PosRot* playerPosRot = &camera->playerPosRot;
    KeepOn4* keep4 = (KeepOn4*)camera->paramData;
    KeepOn4_Unk20* unk20 = &keep4->unk_20;
    s32 pad;
    f32 playerHeight;
    Player* player = GET_PLAYER(camera->globalCtx);
    s16 angleCnt;
    s32 i;

    if (camera->animState == 0 || camera->animState == 0xA || camera->animState == 0x14) {
        if (camera->globalCtx->view.unk_124 == 0) {
            camera->unk_14C |= 0x20;
            camera->unk_14C &= ~(0x4 | 0x2);
            camera->globalCtx->view.unk_124 = camera->camId | 0x50;
            return 1;
        }
        unk20->unk_14 = *temp_s0;
        camera->unk_14C &= ~0x20;
    }

    if (unk20->unk_14 != *temp_s0) {
        osSyncPrintf(VT_COL(YELLOW, BLACK) "camera: item: item type changed %d -> %d\n" VT_RST, unk20->unk_14,
                     *temp_s0);
        camera->animState = 0x14;
        camera->unk_14C |= 0x20;
        camera->unk_14C &= ~(0x4 | 0x2);
        camera->globalCtx->view.unk_124 = camera->camId | 0x50;
        return 1;
    }

    playerHeight = Player_GetHeight(camera->player);
    camera->unk_14C &= ~0x10;
    if (RELOAD_PARAMS) {
        CameraModeValue* values = sCameraSettings[camera->setting].cameraModes[camera->mode].values;
        f32 yNormal = (1.0f + t) - ((68.0f / playerHeight) * t);
        keep4->unk_00 = NEXTPCT * playerHeight * yNormal;
        keep4->unk_04 = NEXTPCT * playerHeight * yNormal;
        keep4->unk_08 = NEXTSETTING;
        keep4->unk_0C = NEXTSETTING;
        keep4->unk_10 = NEXTSETTING;
        keep4->unk_18 = NEXTSETTING;
        keep4->unk_1C = NEXTSETTING;
        keep4->unk_14 = NEXTPCT;
        keep4->unk_1E = NEXTSETTING;
        osSyncPrintf("camera: item: type %d\n", *temp_s0);
        switch (*temp_s0) {
            case 1:
                keep4->unk_00 = playerHeight * -0.6f * yNormal;
                keep4->unk_04 = playerHeight * 2.0f * yNormal;
                keep4->unk_08 = 10.0f;
                break;
            case 2:
            case 3:
                keep4->unk_08 = -20.0f;
                keep4->unk_18 = 80.0f;
                break;
            case 4:
                keep4->unk_00 = playerHeight * -0.2f * yNormal;
                keep4->unk_08 = 25.0f;
                break;
            case 8:
                keep4->unk_00 = playerHeight * -0.2f * yNormal;
                keep4->unk_04 = playerHeight * 0.8f * yNormal;
                keep4->unk_08 = 50.0f;
                keep4->unk_18 = 70.0f;
                break;
            case 9:
                keep4->unk_00 = playerHeight * 0.1f * yNormal;
                keep4->unk_04 = playerHeight * 0.5f * yNormal;
                keep4->unk_08 = -20.0f;
                keep4->unk_0C = 0.0f;
                keep4->unk_1C = 0x2540;
                break;
            case 5:
                keep4->unk_00 = playerHeight * -0.4f * yNormal;
                keep4->unk_08 = -10.0f;
                keep4->unk_0C = 45.0f;
                keep4->unk_1C = 0x2002;
                break;
            case 10:
                keep4->unk_00 = playerHeight * -0.5f * yNormal;
                keep4->unk_04 = playerHeight * 1.5f * yNormal;
                keep4->unk_08 = -15.0f;
                keep4->unk_0C = 175.0f;
                keep4->unk_18 = 70.0f;
                keep4->unk_1C = 0x2202;
                keep4->unk_1E = 0x3C;
                break;
            case 12:
                keep4->unk_00 = playerHeight * -0.6f * yNormal;
                keep4->unk_04 = playerHeight * 1.6f * yNormal;
                keep4->unk_08 = -2.0f;
                keep4->unk_0C = 120.0f;
                keep4->unk_10 = player->stateFlags1 & 0x8000000 ? 0.0f : 20.0f;
                keep4->unk_1C = 0x3212;
                keep4->unk_1E = 0x1E;
                keep4->unk_18 = 50.0f;
                break;
            case 0x5A:
                keep4->unk_00 = playerHeight * -0.3f * yNormal;
                keep4->unk_18 = 45.0f;
                keep4->unk_1C = 0x2F02;
                break;
            case 0x5B:
                keep4->unk_00 = playerHeight * -0.1f * yNormal;
                keep4->unk_04 = playerHeight * 1.5f * yNormal;
                keep4->unk_08 = -3.0f;
                keep4->unk_0C = 10.0f;
                keep4->unk_18 = 55.0f;
                keep4->unk_1C = 0x2F08;
                break;
            case 0x51:
                keep4->unk_00 = playerHeight * -0.3f * yNormal;
                keep4->unk_04 = playerHeight * 1.5f * yNormal;
                keep4->unk_08 = 2.0f;
                keep4->unk_0C = 20.0f;
                keep4->unk_10 = 20.0f;
                keep4->unk_1C = 0x2280;
                keep4->unk_1E = 0x1E;
                keep4->unk_18 = 45.0f;
                break;
            case 11:
                keep4->unk_00 = playerHeight * -0.19f * yNormal;
                keep4->unk_04 = playerHeight * 0.7f * yNormal;
                keep4->unk_0C = 130.0f;
                keep4->unk_10 = 10.0f;
                keep4->unk_1C = 0x2522;
                break;
            default:
                break;
        }
    }

    if (R_RELOAD_CAM_PARAMS) {
        Camera_CopyPREGToModeValues(camera);
    }

    sUpdateCameraDirection = 1;
    sCameraInterfaceFlags = keep4->unk_1C;
    OLib_Vec3fDiffToVecSphGeo(&spB0, at, eye);
    OLib_Vec3fDiffToVecSphGeo(&spA8, at, eyeNext);
    D_8015BD50 = playerPosRot->pos;
    D_8015BD50.y += playerHeight;
    temp_f0_2 = BgCheck_CameraRaycastFloor2(&camera->globalCtx->colCtx, &spC0, &i, &D_8015BD50);
    if (temp_f0_2 > (keep4->unk_00 + D_8015BD50.y)) {
        D_8015BD50.y = temp_f0_2 + 10.0f;
    } else {
        D_8015BD50.y += keep4->unk_00;
    }

    sp9C = 0;
    switch (camera->animState) {
        case 0:
        case 0x14:
            spCC[sp9C] = &camera->player->actor;
            sp9C++;
            func_80043ABC(camera);
            camera->unk_14C &= ~(0x4 | 0x2);
            unk20->unk_10 = keep4->unk_1E;
            unk20->unk_08 = playerPosRot->pos.y - camera->playerPosDelta.y;
            if (keep4->unk_1C & 2) {
                spA2 = DEGF_TO_BINANG(keep4->unk_08);
                spA0 = BINANG_SUB(BINANG_ROT180(playerPosRot->rot.y), spA8.yaw) > 0
                           ? BINANG_ROT180(playerPosRot->rot.y) + DEGF_TO_BINANG(keep4->unk_0C)
                           : BINANG_ROT180(playerPosRot->rot.y) - DEGF_TO_BINANG(keep4->unk_0C);
            } else if (keep4->unk_1C & 4) {
                spA2 = DEGF_TO_BINANG(keep4->unk_08);
                spA0 = DEGF_TO_BINANG(keep4->unk_0C);
            } else if ((keep4->unk_1C & 8) && camera->target != NULL) {
                PosRot sp60;

                Actor_GetWorldPosShapeRot(&sp60, camera->target);
                spA2 = DEGF_TO_BINANG(keep4->unk_08) - sp60.rot.x;
                spA0 = BINANG_SUB(BINANG_ROT180(sp60.rot.y), spA8.yaw) > 0
                           ? BINANG_ROT180(sp60.rot.y) + DEGF_TO_BINANG(keep4->unk_0C)
                           : BINANG_ROT180(sp60.rot.y) - DEGF_TO_BINANG(keep4->unk_0C);
                spCC[1] = camera->target;
                sp9C++;
            } else if ((keep4->unk_1C & 0x80) && camera->target != NULL) {
                PosRot sp4C;

                Actor_GetWorld(&sp4C, camera->target);
                spA2 = DEGF_TO_BINANG(keep4->unk_08);
                sp9E = Camera_XZAngle(&sp4C.pos, &playerPosRot->pos);
                spA0 = (BINANG_SUB(sp9E, spA8.yaw) > 0) ? sp9E + DEGF_TO_BINANG(keep4->unk_0C)
                                                        : sp9E - DEGF_TO_BINANG(keep4->unk_0C);
                spCC[1] = camera->target;
                sp9C++;
            } else if (keep4->unk_1C & 0x40) {
                spA2 = DEGF_TO_BINANG(keep4->unk_08);
                spA0 = spA8.yaw;
            } else {
                spA2 = spA8.pitch;
                spA0 = spA8.yaw;
            }

            spB8.pitch = spA2;
            spB8.yaw = spA0;
            spB8.r = keep4->unk_04;
            Camera_Vec3fVecSphGeoAdd(&D_8015BD70, &D_8015BD50, &spB8);
            if (!(keep4->unk_1C & 1)) {
                angleCnt = ARRAY_COUNT(D_8011D3B0);
                for (i = 0; i < angleCnt; i++) {
                    if (!CollisionCheck_LineOCCheck(camera->globalCtx, &camera->globalCtx->colChkCtx, &D_8015BD50,
                                                    &D_8015BD70, spCC, sp9C) &&
                        !Camera_BGCheck(camera, &D_8015BD50, &D_8015BD70)) {
                        break;
                    }
                    spB8.yaw = D_8011D3B0[i] + spA0;
                    spB8.pitch = D_8011D3CC[i] + spA2;
                    Camera_Vec3fVecSphGeoAdd(&D_8015BD70, &D_8015BD50, &spB8);
                }
                osSyncPrintf("camera: item: BG&collision check %d time(s)\n", i);
            }
            unk20->unk_04 = BINANG_SUB(spB8.pitch, spA8.pitch) / (f32)unk20->unk_10;
            unk20->unk_00 = BINANG_SUB(spB8.yaw, spA8.yaw) / (f32)unk20->unk_10;
            unk20->unk_0C = spA8.yaw;
            unk20->unk_0E = spA8.pitch;
            camera->animState++;
            unk20->unk_12 = 1;
            break;
        case 0xA:
            unk20->unk_08 = playerPosRot->pos.y - camera->playerPosDelta.y;
        default:
            break;
    }
    camera->xzOffsetUpdateRate = 0.25f;
    camera->yOffsetUpdateRate = 0.25f;
    camera->atLERPStepScale = 0.75f;
    Camera_LERPCeilVec3f(&D_8015BD50, at, 0.5f, 0.5f, 0.2f);
    if (keep4->unk_10 != 0.0f) {
        spB8.r = keep4->unk_10;
        spB8.pitch = 0;
        spB8.yaw = playerPosRot->rot.y;
        Camera_Vec3fVecSphGeoAdd(at, at, &spB8);
    }
    camera->atLERPStepScale = 0.0f;
    camera->dist = Camera_LERPCeilF(keep4->unk_04, camera->dist, 0.25f, 2.0f);
    spB8.r = camera->dist;
    if (unk20->unk_10 != 0) {
        camera->unk_14C |= 0x20;
        unk20->unk_0C += (s16)unk20->unk_00;
        unk20->unk_0E += (s16)unk20->unk_04;
        unk20->unk_10--;
    } else if (keep4->unk_1C & 0x10) {
        camera->unk_14C |= (0x400 | 0x10);
        camera->unk_14C |= (0x4 | 0x2);
        camera->unk_14C &= ~8;
        if (camera->timer > 0) {
            camera->timer--;
        }
    } else {
        camera->unk_14C |= (0x400 | 0x10);
        if (camera->unk_14C & 8 || keep4->unk_1C & 0x80) {
            sCameraInterfaceFlags = 0;
            camera->unk_14C |= (0x4 | 0x2);
            camera->unk_14C &= ~8;
            if (camera->prevBgCamDataId < 0) {
                Camera_ChangeSettingFlags(camera, camera->prevSetting, 2);
            } else {
                Camera_ChangeDataIdx(camera, camera->prevBgCamDataId);
                camera->prevBgCamDataId = -1;
            }
        }
    }
    spB8.yaw = Camera_LERPCeilS(unk20->unk_0C, spA8.yaw, keep4->unk_14, 4);
    spB8.pitch = Camera_LERPCeilS(unk20->unk_0E, spA8.pitch, keep4->unk_14, 4);
    Camera_Vec3fVecSphGeoAdd(eyeNext, at, &spB8);
    *eye = *eyeNext;
    Camera_BGCheck(camera, at, eye);
    camera->fov = Camera_LERPCeilF(keep4->unk_18, camera->fov, camera->fovUpdateRate, 1.0f);
    camera->roll = Camera_LERPCeilS(0, camera->roll, 0.5f, 0xA);
}

/**
 * Talking in a pre-rendered room
 */
s32 Camera_KeepOn0(Camera* camera) {
    Vec3f* eye = &camera->eye;
    Vec3f* eyeNext = &camera->eyeNext;
    Vec3f* at = &camera->at;
    VecSph eyeTargetPosOffset;
    VecSph eyeAtOffset;
    KeepOn0* keep0 = (KeepOn0*)camera->paramData;
    KeepOn0Anim* anim = &keep0->anim;
    s32 pad;
    SubBgCamData* bgCamData;
    Vec3s bgCamRot;
    s16 fov;

    camera->unk_14C &= ~0x10;
    if (RELOAD_PARAMS) {
        CameraModeValue* values = sCameraSettings[camera->setting].cameraModes[camera->mode].values;
        keep0->fovScale = NEXTPCT;
        keep0->yawScale = NEXTPCT;
        keep0->timerInit = NEXTSETTING;
        keep0->interfaceFlags = NEXTSETTING;
    }

    if (R_RELOAD_CAM_PARAMS) {
        Camera_CopyPREGToModeValues(camera);
    }
    bgCamData = (SubBgCamData*)Camera_GetSurfaceBgCamData(camera);
    Camera_Vec3sToVec3f(eyeNext, &bgCamData->pos);
    *eye = *eyeNext;

    bgCamRot = bgCamData->rot; // unused
    (void)bgCamRot;            // suppresses set but unused warning

    fov = bgCamData->fov;
    if (fov == -1) {
        fov = 6000;
    }

    if (camera->target == NULL || camera->target->update == NULL) {
        if (camera->target == NULL) {
            osSyncPrintf(
                VT_COL(YELLOW, BLACK) "camera: warning: talk: target is not valid, change normal camera\n" VT_RST);
        }
        camera->target = NULL;
        Camera_ChangeMode(camera, CAM_MODE_NORMAL);
        return true;
    }

    Actor_GetFocus(&camera->targetPosRot, camera->target);

    OLib_Vec3fDiffToVecSphGeo(&eyeAtOffset, eye, at);
    OLib_Vec3fDiffToVecSphGeo(&eyeTargetPosOffset, eye, &camera->targetPosRot.pos);

    sCameraInterfaceFlags = keep0->interfaceFlags;

    if (camera->animState == 0) {
        camera->animState++;
        camera->fov = PCT(fov);
        camera->roll = 0;
        camera->atLERPStepScale = 0.0f;
        anim->animTimer = keep0->timerInit;
        anim->fovTarget = camera->fov - (camera->fov * keep0->fovScale);
    }

    if (anim->animTimer != 0) {
        eyeAtOffset.yaw += (BINANG_SUB(eyeTargetPosOffset.yaw, eyeAtOffset.yaw) / anim->animTimer) * keep0->yawScale;
        Camera_Vec3fVecSphGeoAdd(at, eye, &eyeAtOffset);
        anim->animTimer--;
    } else {
        camera->unk_14C |= (0x400 | 0x10);
    }
    camera->fov = Camera_LERPCeilF(anim->fovTarget, camera->fov, 0.5f, 10.0f);
    return true;
}

s32 Camera_Fixed1(Camera* camera) {
    Fixed1* fixd1 = (Fixed1*)camera->paramData;
    Fixed1Anim* anim = &fixd1->anim;
    s32 pad;
    VecSph eyeOffset;
    VecSph eyeAtOffset;
    s32 pad2;
    Vec3f adjustedPos;
    SubBgCamData* scenePosData;
    Vec3f* eye = &camera->eye;
    Vec3f* at = &camera->at;
    PosRot* playerPosRot = &camera->playerPosRot;
    f32 playerHeight;

    playerHeight = Player_GetHeight(camera->player);
    if (RELOAD_PARAMS) {
        CameraModeValue* values = sCameraSettings[camera->setting].cameraModes[camera->mode].values;
        scenePosData = (SubBgCamData*)Camera_GetSurfaceBgCamData(camera);
        Camera_Vec3sToVec3f(&anim->eyePosRotTarget.pos, &scenePosData->pos);
        anim->eyePosRotTarget.rot = scenePosData->rot;
        anim->fov = scenePosData->fov;
        fixd1->unk_00 = NEXTPCT * playerHeight;
        fixd1->lerpStep = NEXTPCT;
        fixd1->fov = NEXTSETTING;
        fixd1->interfaceFlags = NEXTSETTING;
    }

    if (R_RELOAD_CAM_PARAMS) {
        Camera_CopyPREGToModeValues(camera);
    }
    if (anim->fov == -1) {
        anim->fov = fixd1->fov * 100.0f;
    } else if (anim->fov <= 360) {
        anim->fov *= 100;
    }

    sCameraInterfaceFlags = fixd1->interfaceFlags;

    if (camera->animState == 0) {
        camera->animState++;
        func_80043B60(camera);
        if (anim->fov != -1) {
            fixd1->fov = PCT(anim->fov);
        }
    }

    OLib_Vec3fDiffToVecSphGeo(&eyeAtOffset, eye, at);

    Camera_LERPCeilVec3f(&anim->eyePosRotTarget.pos, eye, 0.1f, 0.1f, 0.2f);
    adjustedPos = playerPosRot->pos;
    adjustedPos.y += playerHeight;
    camera->dist = OLib_Vec3fDist(&adjustedPos, eye);

    eyeOffset.r = camera->dist;
    eyeOffset.pitch = Camera_LERPCeilS(-anim->eyePosRotTarget.rot.x, eyeAtOffset.pitch, fixd1->lerpStep, 5);
    eyeOffset.yaw = Camera_LERPCeilS(anim->eyePosRotTarget.rot.y, eyeAtOffset.yaw, fixd1->lerpStep, 5);

    Camera_Vec3fVecSphGeoAdd(at, eye, &eyeOffset);

    camera->eyeNext = *eye;

    camera->fov = Camera_LERPCeilF(fixd1->fov, camera->fov, fixd1->lerpStep, 0.01f);
    camera->roll = 0;
    camera->atLERPStepScale = 0.0f;

    camera->posOffset.x = camera->at.x - playerPosRot->pos.x;
    camera->posOffset.y = camera->at.y - playerPosRot->pos.y;
    camera->posOffset.z = camera->at.z - playerPosRot->pos.z;

    return true;
}

s32 Camera_Fixed2(Camera* camera) {
    Vec3f* eye = &camera->eye;
    Vec3f* at = &camera->at;
    Vec3f* eyeNext = &camera->eyeNext;
    Vec3f atTarget;
    Vec3f posOffsetTarget;
    PosRot* playerPosRot = &camera->playerPosRot;
    SubBgCamData* scenePosData;
    Fixed2* fixd2 = (Fixed2*)camera->paramData;
    Fixed2InitParams* initParams = &fixd2->initParams;
    s32 pad;
    f32 playerHeight;

    playerHeight = Player_GetHeight(camera->player);

    if (RELOAD_PARAMS) {
        CameraModeValue* values = sCameraSettings[camera->setting].cameraModes[camera->mode].values;
        f32 yNormal = (1.0f + PCT(R_CAM_YOFFSET_NORM)) - (PCT(R_CAM_YOFFSET_NORM) * (68.0f / playerHeight));
        fixd2->yOffset = (NEXTPCT * playerHeight) * yNormal;
        fixd2->eyeStepScale = NEXTPCT;
        fixd2->posStepScale = NEXTPCT;
        fixd2->fov = NEXTSETTING;
        fixd2->interfaceFlags = NEXTSETTING;
        initParams->fov = fixd2->fov * 100.0f;
        scenePosData = (SubBgCamData*)Camera_GetSurfaceBgCamData(camera);
        if (scenePosData != NULL) {
            Camera_Vec3sToVec3f(&initParams->eye, &scenePosData->pos);
            if (scenePosData->fov != -1) {
                initParams->fov = scenePosData->fov;
            }
        } else {
            initParams->eye = *eye;
        }
        if (initParams->fov <= 360) {
            initParams->fov *= 100;
        }
    }

    if (R_RELOAD_CAM_PARAMS) {
        Camera_CopyPREGToModeValues(camera);
    }

    sCameraInterfaceFlags = fixd2->interfaceFlags;

    posOffsetTarget.x = 0.0f;
    posOffsetTarget.y = fixd2->yOffset + playerHeight;
    posOffsetTarget.z = 0.0f;

    Camera_LERPCeilVec3f(&posOffsetTarget, &camera->posOffset, fixd2->posStepScale, fixd2->posStepScale, 0.1f);
    atTarget.x = playerPosRot->pos.x + camera->posOffset.x;
    atTarget.y = playerPosRot->pos.y + camera->posOffset.y;
    atTarget.z = playerPosRot->pos.z + camera->posOffset.z;
    if (camera->animState == 0) {
        camera->animState++;
        func_80043B60(camera);
        if (!(fixd2->interfaceFlags & 1)) {
            *eye = *eyeNext = initParams->eye;
            camera->at = atTarget;
        }
    }

    Camera_LERPCeilVec3f(&atTarget, &camera->at, fixd2->posStepScale, fixd2->posStepScale, 10.0f);
    Camera_LERPCeilVec3f(&initParams->eye, eyeNext, fixd2->eyeStepScale, fixd2->eyeStepScale, 0.1f);

    *eye = *eyeNext;
    camera->dist = OLib_Vec3fDist(at, eye);
    camera->roll = 0;
    camera->xzSpeed = 0.0f;
    camera->fov = PCT(initParams->fov);
    camera->atLERPStepScale = Camera_ClampLERPScale(camera, 1.0f);
    camera->posOffset.x = camera->at.x - playerPosRot->pos.x;
    camera->posOffset.y = camera->at.y - playerPosRot->pos.y;
    camera->posOffset.z = camera->at.z - playerPosRot->pos.z;
    return true;
}

/**
 * Camera's position is fixed, does not move, or rotate
 */
s32 Camera_Fixed3(Camera* camera) {
    Vec3f* eye = &camera->eye;
    Vec3f* at = &camera->at;
    Vec3f* eyeNext = &camera->eyeNext;
    VecSph atSph;
    SubBgCamData* bgCamData;
    VecSph eyeAtOffset;
    Fixed3* fixd3 = (Fixed3*)camera->paramData;
    Fixed3Anim* anim = &fixd3->anim;
    s32 pad;

    bgCamData = (SubBgCamData*)Camera_GetSurfaceBgCamData(camera);

    OLib_Vec3fDiffToVecSphGeo(&eyeAtOffset, eye, at);

    if (RELOAD_PARAMS) {
        CameraModeValue* values = sCameraSettings[camera->setting].cameraModes[camera->mode].values;
        fixd3->interfaceFlags = NEXTSETTING;
        Camera_Vec3sToVec3f(eyeNext, &bgCamData->pos);
        *eye = *eyeNext;
        anim->rot = bgCamData->rot;
        anim->fov = bgCamData->fov;
        anim->jfifId = bgCamData->jfifId;
        if (anim->fov == -1) {
            anim->fov = 6000;
        }
        if (anim->fov <= 360) {
            anim->fov *= 100;
        }
    }

    if (R_RELOAD_CAM_PARAMS) {
        Camera_CopyPREGToModeValues(camera);
    }

    if (camera->animState == 0) {
        anim->updDirTimer = 5;
        R_CAM_FIXED3_FOV = anim->fov;
        camera->animState++;
    }

    if (bgCamData->jfifId != anim->jfifId) {
        osSyncPrintf("camera: position change %d \n", anim->jfifId);
        anim->jfifId = bgCamData->jfifId;
        anim->updDirTimer = 5;
    }

    if (anim->updDirTimer > 0) {
        anim->updDirTimer--;
        sUpdateCameraDirection = true;
    } else {
        sUpdateCameraDirection = false;
    }

    atSph.r = 150.0f;
    atSph.yaw = anim->rot.y;
    atSph.pitch = -anim->rot.x;

    Camera_Vec3fVecSphGeoAdd(at, eye, &atSph);
    sCameraInterfaceFlags = fixd3->interfaceFlags;
    anim->fov = R_CAM_FIXED3_FOV;
    camera->roll = 0;
    camera->fov = anim->fov * 0.01f;
    camera->atLERPStepScale = 0.0f;
    return true;
}

/**
 * camera follow player, eye is in a fixed offset of the previous eye, and a value
 * specified in the scene.
 */
s32 Camera_Fixed4(Camera* camera) {
    Vec3f* eye = &camera->eye;
    Vec3f* at = &camera->at;
    Vec3f* eyeNext = &camera->eyeNext;
    Vec3f playerPosWithCamOffset;
    Vec3f atTarget;
    Vec3f posOffsetTarget;
    VecSph atEyeNextOffset;
    VecSph atTargetEyeNextOffset;
    PosRot* playerPosRot = &camera->playerPosRot;
    SubBgCamData* camPosData;
    Vec3f* posOffset = &camera->posOffset;
    Fixed4* fixed4 = (Fixed4*)camera->paramData;
    Fixed4Anim* anim = &fixed4->anim;
    f32 playerYOffset;

    playerYOffset = Player_GetHeight(camera->player);
    if (RELOAD_PARAMS) {
        CameraModeValue* values = sCameraSettings[camera->setting].cameraModes[camera->mode].values;
        f32 yNormal = ((1.0f + PCT(OREG(46))) - (PCT(OREG(46)) * (68.0f / playerYOffset)));
        fixed4->yOffset = NEXTPCT * playerYOffset * yNormal;
        fixed4->speedToEyePos = NEXTPCT;
        fixed4->followSpeed = NEXTPCT;
        fixed4->fov = NEXTSETTING;
        fixed4->interfaceFlags = NEXTSETTING;
        camPosData = (SubBgCamData*)Camera_GetSurfaceBgCamData(camera);
        if (camPosData != NULL) {
            Camera_Vec3sToVec3f(&anim->eyeTarget, &camPosData->pos);
        } else {
            anim->eyeTarget = *eye;
        }
    }
    if (R_RELOAD_CAM_PARAMS) {
        Camera_CopyPREGToModeValues(camera);
    }
    sCameraInterfaceFlags = fixed4->interfaceFlags;
    if (camera->animState == 0) {
        camera->animState++;
        if (!(fixed4->interfaceFlags & 4)) {
            func_80043B60(camera);
        }
        anim->followSpeed = fixed4->followSpeed;
    }

    VEC3F_LERPIMPDST(eyeNext, eyeNext, &anim->eyeTarget, fixed4->speedToEyePos);
    *eye = *eyeNext;

    posOffsetTarget.x = 0.0f;
    posOffsetTarget.y = fixed4->yOffset + playerYOffset;
    posOffsetTarget.z = 0.0f;
    Camera_LERPCeilVec3f(&posOffsetTarget, &camera->posOffset, 0.1f, 0.1f, 0.1f);

    playerPosWithCamOffset.x = playerPosRot->pos.x + camera->posOffset.x;
    playerPosWithCamOffset.y = playerPosRot->pos.y + camera->posOffset.y;
    playerPosWithCamOffset.z = playerPosRot->pos.z + camera->posOffset.z;
    VEC3F_LERPIMPDST(&atTarget, at, &playerPosWithCamOffset, 0.5f);

    OLib_Vec3fDiffToVecSphGeo(&atEyeNextOffset, eyeNext, at);
    OLib_Vec3fDiffToVecSphGeo(&atTargetEyeNextOffset, eyeNext, &atTarget);

    atEyeNextOffset.r += (atTargetEyeNextOffset.r - atEyeNextOffset.r) * anim->followSpeed;
    atEyeNextOffset.pitch = Camera_LERPCeilS(atTargetEyeNextOffset.pitch, atEyeNextOffset.pitch,
                                             anim->followSpeed * camera->speedRatio, 0xA);
    atEyeNextOffset.yaw =
        Camera_LERPCeilS(atTargetEyeNextOffset.yaw, atEyeNextOffset.yaw, anim->followSpeed * camera->speedRatio, 0xA);
    Camera_Vec3fVecSphGeoAdd(at, eyeNext, &atEyeNextOffset);
    camera->dist = OLib_Vec3fDist(at, eye);
    camera->roll = 0;
    camera->fov = fixed4->fov;
    camera->atLERPStepScale = Camera_ClampLERPScale(camera, 1.0f);
    return true;
}

s32 Camera_Fixed0(Camera* camera) {
    return Camera_Noop(camera);
}

s32 Camera_Subj1(Camera* camera) {
    return Camera_Noop(camera);
}

s32 Camera_Subj2(Camera* camera) {
    return Camera_Noop(camera);
}

/**
 * First person view
 */
s32 Camera_Subj3(Camera* camera) {
    Vec3f* eye = &camera->eye;
    Vec3f* at = &camera->at;
    Vec3f* eyeNext = &camera->eyeNext;
    Vec3f sp98;
    Vec3f sp8C;
    VecSph sp84;
    VecSph sp7C;
    VecSph tsph;
    PosRot sp60;
    PosRot* playerPosRot = &camera->playerPosRot;
    f32 sp58;
    f32 temp_f0_3;
    s16 sp52;
    s16 sp50;
    Subj3* subj3 = (Subj3*)camera->paramData;
    Subj3Anim* anim = &subj3->anim;
    CameraModeValue* values;
    Vec3f* pad2;
    f32 playerHeight;

    Actor_GetFocus(&sp60, &camera->player->actor);
    playerHeight = Player_GetHeight(camera->player);

    if (camera->globalCtx->view.unk_124 == 0) {
        camera->globalCtx->view.unk_124 = camera->camId | 0x50;
        return true;
    }

    func_80043ABC(camera);
    Camera_CopyPREGToModeValues(camera);
    values = sCameraSettings[camera->setting].cameraModes[camera->mode].values;
    subj3->eyeNextYOffset = NEXTPCT * playerHeight;
    subj3->eyeDist = NEXTSETTING;
    subj3->eyeNextDist = NEXTSETTING;
    subj3->unk_0C = NEXTSETTING;
    subj3->atOffset.x = NEXTSETTING * 0.1f;
    subj3->atOffset.y = NEXTSETTING * 0.1f;
    subj3->atOffset.z = NEXTSETTING * 0.1f;
    subj3->fovTarget = NEXTSETTING;
    subj3->interfaceFlags = NEXTSETTING;
    sp84.r = subj3->eyeNextDist;
    sp84.yaw = BINANG_ROT180(sp60.rot.y);
    sp84.pitch = sp60.rot.x;
    sp98 = sp60.pos;
    sp98.y += subj3->eyeNextYOffset;

    Camera_Vec3fVecSphGeoAdd(&sp8C, &sp98, &sp84);
    OLib_Vec3fDiffToVecSphGeo(&sp7C, at, eye);

    sCameraInterfaceFlags = subj3->interfaceFlags;
    if (camera->animState == 0 || camera->animState == 0xA || camera->animState == 0x14) {
        anim->r = sp7C.r;
        anim->yaw = sp7C.yaw;
        anim->pitch = sp7C.pitch;
        anim->animTimer = OREG(23);
        camera->dist = subj3->eyeNextDist;
        camera->animState++;
        camera->rUpdateRateInv = 1.0f;
        camera->dist = subj3->eyeNextDist;
    }

    tsph.r = anim->r;
    tsph.yaw = anim->yaw;
    tsph.pitch = anim->pitch;
    if (anim->animTimer != 0) {
        temp_f0_3 = (1.0f / anim->animTimer);
        pad2 = at;
        at->x = at->x + (sp98.x - pad2->x) * temp_f0_3;
        at->y = at->y + (sp98.y - pad2->y) * temp_f0_3;
        at->z = at->z + (sp98.z - pad2->z) * temp_f0_3;

        temp_f0_3 = (1.0f / OREG(23));
        sp58 = (tsph.r - sp84.r) * temp_f0_3;
        sp52 = BINANG_SUB(tsph.yaw, sp84.yaw) * temp_f0_3;
        sp50 = BINANG_SUB(tsph.pitch, sp84.pitch) * temp_f0_3;

        sp7C.r = Camera_LERPCeilF(sp84.r + (sp58 * anim->animTimer), sp7C.r, PCT(OREG(28)), 1.0f);
        sp7C.yaw = Camera_LERPCeilS(sp84.yaw + (sp52 * anim->animTimer), sp7C.yaw, PCT(OREG(28)), 0xA);
        sp7C.pitch = Camera_LERPCeilS(sp84.pitch + (sp50 * anim->animTimer), sp7C.pitch, PCT(OREG(28)), 0xA);
        Camera_Vec3fVecSphGeoAdd(eyeNext, at, &sp7C);

        *eye = *eyeNext;
        anim->animTimer--;

        if (!camera->globalCtx->envCtx.skyboxDisabled) {
            Camera_BGCheck(camera, at, eye);
        } else {
            func_80044340(camera, at, eye);
        }
    } else {
        sp58 = Math_SinS(-sp60.rot.x);
        temp_f0_3 = Math_CosS(-sp60.rot.x);
        sp98.x = subj3->atOffset.x;
        sp98.y = (subj3->atOffset.y * temp_f0_3) - (subj3->atOffset.z * sp58);
        sp98.z = (subj3->atOffset.y * sp58) + (subj3->atOffset.z * temp_f0_3);
        sp58 = Math_SinS(BINANG_ROT180(sp60.rot.y));
        temp_f0_3 = Math_CosS(BINANG_ROT180(sp60.rot.y));
        subj3->atOffset.x = (sp98.z * sp58) + (sp98.x * temp_f0_3);
        subj3->atOffset.y = sp98.y;
        subj3->atOffset.z = (sp98.z * temp_f0_3) - (sp98.x * sp58);
        at->x = subj3->atOffset.x + sp60.pos.x;
        at->y = subj3->atOffset.y + sp60.pos.y;
        at->z = subj3->atOffset.z + sp60.pos.z;
        sp7C.r = subj3->eyeNextDist;
        sp7C.yaw = BINANG_ROT180(sp60.rot.y);
        sp7C.pitch = sp60.rot.x;
        Camera_Vec3fVecSphGeoAdd(eyeNext, at, &sp7C);
        sp7C.r = subj3->eyeDist;
        Camera_Vec3fVecSphGeoAdd(eye, at, &sp7C);
    }

    camera->posOffset.x = camera->at.x - playerPosRot->pos.x;
    camera->posOffset.y = camera->at.y - playerPosRot->pos.y;
    camera->posOffset.z = camera->at.z - playerPosRot->pos.z;
    camera->fov = Camera_LERPCeilF(subj3->fovTarget, camera->fov, 0.25f, 1.0f);
    camera->roll = 0;
    camera->atLERPStepScale = 0.0f;
    return 1;
}

/**
 * Subject 4 uses bgCamData.data differently than other functions:
 * It uses the only setting where bgCamData.numData is either 6 or 9 from the scene files (CAM_SET_CRAWLSPACE)
 * bgCamData.data[1] stores the coordinates of the front entrance to the crawlspace
 * bgCamData.data[4] stores the coordinates of the back entrance to the crawlspace
 * bgCamData.data[0], bgCamData.data[2], bgCamData.data[3], bgCamData.data[5], go unused,
 *      but also contain coordinates along the straight line path of the crawlspace
 * Front refers to the side of the crawlspace first accessible via casual gameplay, Back is the other entrance
 */
#define BGCAMDATA_CRAWLSPACE_FRONT_POS(v) ((v)[1])
#define BGCAMDATA_CRAWLSPACE_BACK_POS(v, l) ((v)[l - 2])
#define vCrawlSpaceBackPos temp1
#define vPlayerDistToFront temp2

/**
 * Crawlspaces
 * Moves the camera from third person to first person when entering a crawlspace
 * While in the crawlspace, link remains fixed in a single direction
 * The camera is what swings up and down while crawling forward or backwards
 */
s32 Camera_Subj4(Camera* camera) {
    Vec3f* eye = &camera->eye;
    Vec3f* eyeNext = &camera->eyeNext;
    Vec3f* at = &camera->at;
    u16 bgCamDataNumData;
    Vec3s* bgCamData;
    Vec3f temp1;
    Vec3f zoomAtTarget;
    f32 temp2;
    Player* player;
    f32 lineOffset;
    PosRot playerPosRot;
    VecSph atEyeTargetOffset;
    VecSph atEyeOffset;
    s16 xzOffsetTimer;
    s32 pad[3];
    Subj4* subj4 = (Subj4*)camera->paramData;
    Subj4Anim* anim = &subj4->anim;

    if (RELOAD_PARAMS) {
        CameraModeValue* values = sCameraSettings[camera->setting].cameraModes[camera->mode].values;
        subj4->interfaceFlags = NEXTSETTING;
    }

    if (R_RELOAD_CAM_PARAMS) {
        Camera_CopyPREGToModeValues(camera);
    }

    if (camera->globalCtx->view.unk_124 == 0) {
        camera->globalCtx->view.unk_124 = camera->camId | 0x50;
        anim->xzSpeed = camera->xzSpeed;
        return true;
    }

    Actor_GetWorldPosShapeRot(&playerPosRot, &camera->player->actor);
    OLib_Vec3fDiffToVecSphGeo(&atEyeOffset, at, eye);

    sCameraInterfaceFlags = subj4->interfaceFlags;

    // Crawlspace setup (runs for only 1 frame)
    if (camera->animState == 0) {
        bgCamData = Camera_GetSurfaceBgCamDataAndNumData(camera, &bgCamDataNumData);
        Camera_Vec3sToVec3f(&anim->crawlspaceLine.a, &BGCAMDATA_CRAWLSPACE_FRONT_POS(bgCamData));
        Camera_Vec3sToVec3f(&vCrawlSpaceBackPos, &BGCAMDATA_CRAWLSPACE_BACK_POS(bgCamData, bgCamDataNumData));

        atEyeTargetOffset.r = 10.0f;
        atEyeTargetOffset.pitch = 0x238C; // ~50 degrees
        atEyeTargetOffset.yaw = Camera_XZAngle(&vCrawlSpaceBackPos, &anim->crawlspaceLine.a);

        vPlayerDistToFront = OLib_Vec3fDist(&camera->playerPosRot.pos, &anim->crawlspaceLine.a);
        if (OLib_Vec3fDist(&camera->playerPosRot.pos, &vCrawlSpaceBackPos) < vPlayerDistToFront) {
            // Player is entering the crawlspace from the back
            anim->crawlspaceLine.b.x = anim->crawlspaceLine.a.x - vCrawlSpaceBackPos.x;
            anim->crawlspaceLine.b.y = anim->crawlspaceLine.a.y - vCrawlSpaceBackPos.y;
            anim->crawlspaceLine.b.z = anim->crawlspaceLine.a.z - vCrawlSpaceBackPos.z;
            anim->crawlspaceLine.a = vCrawlSpaceBackPos;
        } else {
            // Player is entering the crawlspace from the front
            anim->crawlspaceLine.b.x = vCrawlSpaceBackPos.x - anim->crawlspaceLine.a.x;
            anim->crawlspaceLine.b.y = vCrawlSpaceBackPos.y - anim->crawlspaceLine.a.y;
            anim->crawlspaceLine.b.z = vCrawlSpaceBackPos.z - anim->crawlspaceLine.a.z;
            atEyeTargetOffset.yaw = BINANG_ROT180(atEyeTargetOffset.yaw);
        }

        anim->yaw = atEyeTargetOffset.yaw;
        anim->zoomTimer = 10;
        anim->lineOffsetAngle = 0;
        anim->isSfxOff = false;
        anim->lineOffsetPrev = 0.0f;
        camera->animState++;
    }

#undef vCrawlSpaceBackPos // temp1
#undef vPlayerDistToFront // temp2
#define vEyeTarget temp1
#define vZoomTimer temp2

    // Camera zooms in from third person to first person over 10 frames
    if (anim->zoomTimer != 0) {
        atEyeTargetOffset.r = 10.0f;
        atEyeTargetOffset.pitch = 0x238C; // ~50 degrees
        atEyeTargetOffset.yaw = anim->yaw;
        Camera_Vec3fVecSphGeoAdd(&zoomAtTarget, &playerPosRot.pos, &atEyeTargetOffset);

        vZoomTimer = anim->zoomTimer + 1.0f;
        at->x = F32_LERPIMPINV(at->x, zoomAtTarget.x, vZoomTimer);
        at->y = F32_LERPIMPINV(at->y, zoomAtTarget.y, vZoomTimer);
        at->z = F32_LERPIMPINV(at->z, zoomAtTarget.z, vZoomTimer);

        atEyeOffset.r -= (atEyeOffset.r / vZoomTimer);
        atEyeOffset.yaw = BINANG_LERPIMPINV(atEyeOffset.yaw, BINANG_ROT180(playerPosRot.rot.y), anim->zoomTimer);
        atEyeOffset.pitch = BINANG_LERPIMPINV(atEyeOffset.pitch, playerPosRot.rot.x, anim->zoomTimer);
        Camera_Vec3fVecSphGeoAdd(eyeNext, at, &atEyeOffset);
        *eye = *eyeNext;
        anim->zoomTimer--;
        return false;
    } else if (anim->xzSpeed < 0.5f) {
        return false;
    }

    Actor_GetWorldPosShapeRot(&playerPosRot, &camera->player->actor);
    Math3D_LineClosestToPoint(&anim->crawlspaceLine, &playerPosRot.pos, eyeNext);

    // *at is unused before getting overwritten later this function
    at->x = eyeNext->x + anim->crawlspaceLine.b.x;
    at->y = eyeNext->y + anim->crawlspaceLine.b.y;
    at->z = eyeNext->z + anim->crawlspaceLine.b.z;

    *eye = *eyeNext;

    atEyeTargetOffset.yaw = anim->yaw;
    atEyeTargetOffset.r = 5.0f;
    atEyeTargetOffset.pitch = 0x238C; // ~50 degrees

    Camera_Vec3fVecSphGeoAdd(&vEyeTarget, eyeNext, &atEyeTargetOffset);
    anim->lineOffsetAngle += 0xBB8;
    lineOffset = Math_CosS(anim->lineOffsetAngle);

    // VEC3F_LERPIMPDST(eye, eye, &sp98, fabsf(temp_f16))
    eye->x += (vEyeTarget.x - eye->x) * fabsf(lineOffset);
    eye->y += (vEyeTarget.y - eye->y) * fabsf(lineOffset);
    eye->z += (vEyeTarget.z - eye->z) * fabsf(lineOffset);

    // When camera reaches the peak of offset and starts to move down
    // && alternating cycles (sfx plays only every 2nd cycle)
    if ((anim->lineOffsetPrev < lineOffset) && !anim->isSfxOff) {
        player = camera->player;
        anim->isSfxOff = true;
        func_800F4010(&player->actor.projectedPos, player->unk_89E + NA_SE_PL_CRAWL, 4.0f);
    } else if (anim->lineOffsetPrev > lineOffset) {
        anim->isSfxOff = false;
    }

    anim->lineOffsetPrev = lineOffset;

    camera->player->actor.world.pos = *eyeNext;
    camera->player->actor.world.pos.y = camera->playerGroundY;
    camera->player->actor.shape.rot.y = atEyeTargetOffset.yaw;

    lineOffset = ((240.0f * lineOffset) * (anim->xzSpeed * 0.416667f));
    xzOffsetTimer = lineOffset + anim->yaw;

    at->x = eye->x + (Math_SinS(xzOffsetTimer) * 10.0f);
    at->y = eye->y;
    at->z = eye->z + (Math_CosS(xzOffsetTimer) * 10.0f);

    camera->roll = Camera_LERPCeilS(0, camera->roll, 0.5f, 0xA);
    return true;
}

#undef vEyeTarget
#undef vZoomTimer

s32 Camera_Subj0(Camera* camera) {
    return Camera_Noop(camera);
}

s32 Camera_Data0(Camera* camera) {
    return Camera_Noop(camera);
}

s32 Camera_Data1(Camera* camera) {
    osSyncPrintf("chau!chau!\n");
    return Camera_Normal1(camera);
}

s32 Camera_Data2(Camera* camera) {
    return Camera_Noop(camera);
}

s32 Camera_Data3(Camera* camera) {
    return Camera_Noop(camera);
}

s32 Camera_Data4(Camera* camera) {
    s32 pad2[2];
    Data4* data4 = (Data4*)camera->paramData;
    VecSph eyeAtOffset;
    VecSph atOffset;
    VecSph eyeNextAtOffset;
    f32 yNormal;
    s16 fov;
    Vec3f* eyeNext = &camera->eyeNext;
    SubBgCamData* bgCamData;
    Vec3f lookAt;
    CameraModeValue* values;
    Data4InitParams* initParams = &data4->initParams;
    Vec3f* eye = &camera->eye;
    f32 playerHeight;
    Vec3f* at = &camera->at;
    s32 pad;

    playerHeight = Player_GetHeight(camera->player);

    if (RELOAD_PARAMS) {
        values = sCameraSettings[camera->setting].cameraModes[camera->mode].values;
        yNormal = (1.0f + PCT(R_CAM_YOFFSET_NORM)) - (PCT(R_CAM_YOFFSET_NORM) * (68.0f / playerHeight));
        data4->yOffset = NEXTPCT * playerHeight * yNormal;
        data4->fov = NEXTSETTING;
        data4->interfaceFlags = NEXTSETTING;
        bgCamData = (SubBgCamData*)Camera_GetSurfaceBgCamData(camera);
        Camera_Vec3sToVec3f(&initParams->eyePosRot.pos, &bgCamData->pos);
        initParams->eyePosRot.rot = bgCamData->rot;
        fov = bgCamData->fov;
        initParams->fov = fov;
        if (fov != -1) {
            data4->fov = initParams->fov <= 360 ? initParams->fov : PCT(initParams->fov);
        }

        initParams->jfifId = bgCamData->jfifId;
        *eye = initParams->eyePosRot.pos;
    }

    if (R_RELOAD_CAM_PARAMS) {
        Camera_CopyPREGToModeValues(camera);
    }

    sCameraInterfaceFlags = data4->interfaceFlags;

    if (camera->animState == 0) {
        camera->animState++;
        func_80043B60(camera);
    }

    OLib_Vec3fDiffToVecSphGeo(&eyeNextAtOffset, at, eyeNext);
    Camera_CalcAtDefault(camera, &eyeNextAtOffset, data4->yOffset, false);
    OLib_Vec3fDiffToVecSphGeo(&eyeAtOffset, eye, at);

    atOffset.r = eyeAtOffset.r;
    atOffset.yaw =
        (initParams->jfifId & 1) ? (DEGF_TO_BINANG(camera->data2) + initParams->eyePosRot.rot.y) : eyeAtOffset.yaw;
    atOffset.pitch =
        (initParams->jfifId & 2) ? (DEGF_TO_BINANG(camera->data3) + initParams->eyePosRot.rot.x) : eyeAtOffset.pitch;

    Camera_Vec3fVecSphGeoAdd(at, eye, &atOffset);

    lookAt = camera->playerPosRot.pos;
    lookAt.y += playerHeight;

    camera->dist = OLib_Vec3fDist(&lookAt, eye);
    camera->roll = 0;
    camera->xzSpeed = 0.0f;
    camera->fov = data4->fov;
    camera->atLERPStepScale = 0;
    return true;
}

/**
 * Hanging off of a ledge
 */
s32 Camera_Unique1(Camera* camera) {
    Vec3f* eye = &camera->eye;
    Vec3f* at = &camera->at;
    Vec3f* eyeNext = &camera->eyeNext;
    Vec3f playerBodyPart0;
    s16 phiTarget;
    VecSph sp8C;
    VecSph unk908PlayerPosOffset;
    VecSph eyeAtOffset;
    VecSph eyeNextAtOffset;
    PosRot* playerPosRot = &camera->playerPosRot;
    PosRot playerhead;
    Unique1* uniq1 = (Unique1*)camera->paramData;
    Unique1Anim* anim = &uniq1->anim;
    s32 pad;
    f32 playerHeight;
    s32 pad2;

    playerHeight = Player_GetHeight(camera->player);
    if (RELOAD_PARAMS) {
        CameraModeValue* values = sCameraSettings[camera->setting].cameraModes[camera->mode].values;
        f32 yNormal = (1.0f + PCT(R_CAM_YOFFSET_NORM)) - (PCT(R_CAM_YOFFSET_NORM) * (68.0f / playerHeight));
        uniq1->yOffset = NEXTPCT * playerHeight * yNormal;
        uniq1->distMin = NEXTPCT * playerHeight * yNormal;
        uniq1->distMax = NEXTPCT * playerHeight * yNormal;
        uniq1->pitchTarget = DEGF_TO_BINANG(NEXTSETTING);
        uniq1->fovTarget = NEXTSETTING;
        uniq1->atLERPScaleMax = NEXTPCT;
        uniq1->interfaceFlags = NEXTSETTING;
    }

    if (R_RELOAD_CAM_PARAMS != 0) {
        Camera_CopyPREGToModeValues(camera);
    }

    sUpdateCameraDirection = 1;

    OLib_Vec3fDiffToVecSphGeo(&eyeAtOffset, at, eye);
    OLib_Vec3fDiffToVecSphGeo(&eyeNextAtOffset, at, eyeNext);

    sCameraInterfaceFlags = uniq1->interfaceFlags;

    if (camera->animState == 0) {
        camera->posOffset.y = camera->posOffset.y - camera->playerPosDelta.y;
        anim->yawTarget = eyeNextAtOffset.yaw;
        anim->unk_00 = 0.0f;
        playerBodyPart0 = camera->player->bodyPartsPos[0];
        OLib_Vec3fDiffToVecSphGeo(&unk908PlayerPosOffset, &playerPosRot->pos, &playerBodyPart0);
        anim->timer = R_DEFA_CAM_ANIM_TIME;
        anim->yawTargetAdj = ABS(BINANG_SUB(unk908PlayerPosOffset.yaw, eyeAtOffset.yaw)) < 0x3A98
                                 ? 0
                                 : ((BINANG_SUB(unk908PlayerPosOffset.yaw, eyeAtOffset.yaw) / anim->timer) / 4) * 3;
        camera->animState++;
    }

    Actor_GetFocus(&playerhead, &camera->player->actor); // unused

    camera->yawUpdateRateInv = Camera_LERPCeilF(100.0f, camera->yawUpdateRateInv, OREG(25) * 0.01f, 0.1f);
    camera->pitchUpdateRateInv = Camera_LERPCeilF(100.0f, camera->pitchUpdateRateInv, OREG(25) * 0.01f, 0.1f);
    camera->xzOffsetUpdateRate = Camera_LERPCeilF(0.005f, camera->xzOffsetUpdateRate, OREG(25) * 0.01f, 0.01f);
    camera->yOffsetUpdateRate = Camera_LERPCeilF(0.01f, camera->yOffsetUpdateRate, OREG(26) * 0.01f, 0.01f);
    camera->fovUpdateRate = Camera_LERPCeilF(OREG(4) * 0.01f, camera->fovUpdateRate, 0.05f, 0.1f);

    Camera_CalcAtDefault(camera, &eyeNextAtOffset, uniq1->yOffset, 1);
    OLib_Vec3fDiffToVecSphGeo(&sp8C, at, eyeNext);

    camera->dist = Camera_LERPClampDist(camera, sp8C.r, uniq1->distMin, uniq1->distMax);

    phiTarget = uniq1->pitchTarget;
    sp8C.pitch = Camera_LERPCeilS(phiTarget, eyeNextAtOffset.pitch, 1.0f / camera->pitchUpdateRateInv, 0xA);

    if (sp8C.pitch > OREG(5)) {
        sp8C.pitch = OREG(5);
    }
    if (sp8C.pitch < -OREG(5)) {
        sp8C.pitch = -OREG(5);
    }

    if (anim->timer != 0) {
        anim->yawTarget += anim->yawTargetAdj;
        anim->timer--;
    }

    sp8C.yaw = Camera_LERPFloorS(anim->yawTarget, eyeNextAtOffset.yaw, 0.5f, 0x2710);
    Camera_Vec3fVecSphGeoAdd(eyeNext, at, &sp8C);
    *eye = *eyeNext;
    Camera_BGCheck(camera, at, eye);
    camera->fov = Camera_LERPCeilF(uniq1->fovTarget, camera->fov, camera->fovUpdateRate, 1.0f);
    camera->roll = 0;
    camera->atLERPStepScale = Camera_ClampLERPScale(camera, uniq1->atLERPScaleMax);
    return true;
}

s32 Camera_Unique2(Camera* camera) {
    Vec3f* eye = &camera->eye;
    Vec3f* at = &camera->at;
    Vec3f* eyeNext = &camera->eyeNext;
    Vec3f playerPos;
    VecSph eyeOffset;
    VecSph eyeAtOffset;
    s32 pad;
    f32 lerpRateFactor;
    Unique2* uniq2 = (Unique2*)camera->paramData;
    Unique2Unk10* unk10 = &uniq2->unk_10;
    s32 pad2;
    f32 playerHeight;

    playerHeight = Player_GetHeight(camera->player);

    OLib_Vec3fDiffToVecSphGeo(&eyeAtOffset, at, eye);

    if (RELOAD_PARAMS) {
        CameraModeValue* values = sCameraSettings[camera->setting].cameraModes[camera->mode].values;
        f32 yNormal = ((1.0f + PCT(R_CAM_YOFFSET_NORM)) - (PCT(R_CAM_YOFFSET_NORM) * (68.0f / playerHeight)));
        uniq2->yOffset = NEXTPCT * playerHeight * yNormal;
        uniq2->distTarget = NEXTSETTING;
        uniq2->fovTarget = NEXTSETTING;
        uniq2->interfaceFlags = NEXTSETTING;
    }

    if (R_RELOAD_CAM_PARAMS) {
        Camera_CopyPREGToModeValues(camera);
    }

    sCameraInterfaceFlags = uniq2->interfaceFlags;

    if ((camera->animState == 0) || (unk10->unk_04 != uniq2->interfaceFlags)) {
        unk10->unk_04 = uniq2->interfaceFlags;
    }

    if (camera->animState == 0) {
        camera->animState = 1;
        func_80043B60(camera);
        unk10->unk_00 = 200.0f;
        if (uniq2->interfaceFlags & 0x10) {
            camera->unk_14C &= ~4;
        }
    }

    playerPos = camera->playerPosRot.pos;
    lerpRateFactor = (uniq2->interfaceFlags & 1 ? 1.0f : camera->speedRatio);
    at->x = F32_LERPIMP(at->x, playerPos.x, lerpRateFactor * 0.6f);
    at->y = F32_LERPIMP(at->y, playerPos.y + playerHeight + uniq2->yOffset, 0.4f);
    at->z = F32_LERPIMP(at->z, playerPos.z, lerpRateFactor * 0.6f);
    unk10->unk_00 = F32_LERPIMP(unk10->unk_00, 2.0f, 0.05f); // unused.

    if (uniq2->interfaceFlags & 1) {
        OLib_Vec3fDiffToVecSphGeo(&eyeOffset, at, eyeNext);
        eyeOffset.r = uniq2->distTarget;
        Camera_Vec3fVecSphGeoAdd(&playerPos, at, &eyeOffset);
        Camera_LERPCeilVec3f(&playerPos, eye, 0.25f, 0.25f, 0.2f);
    } else if (uniq2->interfaceFlags & 2) {
        if (OLib_Vec3fDistXZ(at, eyeNext) < uniq2->distTarget) {
            OLib_Vec3fDiffToVecSphGeo(&eyeOffset, at, eyeNext);
            eyeOffset.yaw = Camera_LERPCeilS(eyeOffset.yaw, eyeAtOffset.yaw, 0.1f, 0xA);
            eyeOffset.r = uniq2->distTarget;
            eyeOffset.pitch = 0;
            Camera_Vec3fVecSphGeoAdd(eye, at, &eyeOffset);
            eye->y = eyeNext->y;
        } else {
            Camera_LERPCeilVec3f(eyeNext, eye, 0.25f, 0.25f, 0.2f);
        }
    }

    Camera_BGCheck(camera, at, eye);
    camera->dist = OLib_Vec3fDist(at, eye);
    camera->roll = 0;
    camera->fov = Camera_LERPCeilF(uniq2->fovTarget, camera->fov, 0.2f, 0.1f);
    camera->atLERPStepScale = Camera_ClampLERPScale(camera, 1.0f);
    return true;
}

s32 Camera_Unique3(Camera* camera) {
    VecSph sp60;
    f32 playerHeight;
    Unique3* uniq3 = (Unique3*)camera->paramData;
    SubBgCamData* temp_v0_2;
    Vec3s sp4C;
    Unique3Anim* anim = &uniq3->anim;
    Unique3Params* params = &uniq3->params;
    Vec3f* at = &camera->at;
    PosRot* cameraPlayerPosRot = &camera->playerPosRot;

    playerHeight = Player_GetHeight(camera->player);
    camera->unk_14C &= ~0x10;
    if (RELOAD_PARAMS) {
        CameraModeValue* values = sCameraSettings[camera->setting].cameraModes[camera->mode].values;
        f32 yNormal = (1.0f + PCT(R_CAM_YOFFSET_NORM)) - (PCT(R_CAM_YOFFSET_NORM) * (68.0f / playerHeight));
        params->yOffset = NEXTPCT * playerHeight * yNormal;
        params->fov = NEXTSETTING;
        params->interfaceFlags = NEXTSETTING;
    }
    if (R_RELOAD_CAM_PARAMS != 0) {
        Camera_CopyPREGToModeValues(camera);
    }
    sCameraInterfaceFlags = params->interfaceFlags;
    switch (camera->animState) {
        case 0:
            func_80043B60(camera);
            camera->unk_14C &= ~(0x8 | 0x4);
            anim->initialFov = camera->fov;
            anim->initialDist = OLib_Vec3fDist(at, &camera->eye);
            camera->animState++;
        case 1:
            if (uniq3->doorParams.timer1-- > 0) {
                break;
            }
            temp_v0_2 = (SubBgCamData*)Camera_GetSurfaceBgCamData(camera);
            Camera_Vec3sToVec3f(&camera->eyeNext, &temp_v0_2->pos);
            camera->eye = camera->eyeNext;
            sp4C = temp_v0_2->rot;
            sp60.r = 100.0f;
            sp60.yaw = sp4C.y;
            sp60.pitch = -sp4C.x;
            Camera_Vec3fVecSphGeoAdd(at, &camera->eye, &sp60);
            camera->animState++;

        case 2:
            if (params->interfaceFlags & 4) {
                camera->at = cameraPlayerPosRot->pos;
                camera->at.y += playerHeight + params->yOffset;
            }
            if (uniq3->doorParams.timer2-- > 0) {
                break;
            }
            camera->animState++;

        case 3:
            camera->unk_14C |= (0x400 | 0x10);
            if ((camera->unk_14C & 8) != 0) {
                camera->animState++;
            } else {
                break;
            }
        case 4:
            if (params->interfaceFlags & 2) {
                camera->unk_14C |= 4;
                camera->unk_14C &= ~8;
                Camera_ChangeSettingFlags(camera, CAM_SET_CIRCLE3, 2);
                break;
            }
            uniq3->doorParams.timer3 = 5;
            if (camera->xzSpeed > 0.001f || CHECK_BTN_ALL(D_8015BD7C->state.input[0].press.button, BTN_A) ||
                CHECK_BTN_ALL(D_8015BD7C->state.input[0].press.button, BTN_B) ||
                CHECK_BTN_ALL(D_8015BD7C->state.input[0].press.button, BTN_CLEFT) ||
                CHECK_BTN_ALL(D_8015BD7C->state.input[0].press.button, BTN_CDOWN) ||
                CHECK_BTN_ALL(D_8015BD7C->state.input[0].press.button, BTN_CUP) ||
                CHECK_BTN_ALL(D_8015BD7C->state.input[0].press.button, BTN_CRIGHT) ||
                CHECK_BTN_ALL(D_8015BD7C->state.input[0].press.button, BTN_R) ||
                CHECK_BTN_ALL(D_8015BD7C->state.input[0].press.button, BTN_Z)) {
                camera->animState++;
            } else {
                break;
            }
        case 5:
            camera->fov = Camera_LERPCeilF(anim->initialFov, camera->fov, 0.4f, 0.1f);
            OLib_Vec3fDiffToVecSphGeo(&sp60, at, &camera->eye);
            sp60.r = Camera_LERPCeilF(100.0f, sp60.r, 0.4f, 0.1f);
            Camera_Vec3fVecSphGeoAdd(&camera->eyeNext, at, &sp60);
            camera->eye = camera->eyeNext;
            if (uniq3->doorParams.timer3-- > 0) {
                break;
            }
            camera->animState++;
        default:
            camera->unk_14C |= 4;
            camera->unk_14C &= ~8;
            camera->fov = params->fov;
            Camera_ChangeSettingFlags(camera, camera->prevSetting, 2);
            camera->atLERPStepScale = 0.0f;
            camera->posOffset.x = camera->at.x - cameraPlayerPosRot->pos.x;
            camera->posOffset.y = camera->at.y - cameraPlayerPosRot->pos.y;
            camera->posOffset.z = camera->at.z - cameraPlayerPosRot->pos.z;
            break;
    }

    return true;
}

/**
 * Camera's eye is specified by scene camera data, at point is generated at the intersection
 * of the eye to the player
 */
s32 Camera_Unique0(Camera* camera) {
    f32 yOffset;
    CameraModeValue* values;
    Player* player;
    Vec3f playerPosWithOffset;
    VecSph atPlayerOffset;
    SubBgCamData* bgCamData;
    Vec3s bgCamRot;
    PosRot* playerPosRot = &camera->playerPosRot;
    Unique0* uniq0 = (Unique0*)camera->paramData;
    Unique0Params* params = &uniq0->uniq0;
    Unique0Anim* anim = &params->anim;
    Vec3f* eye = &camera->eye;
    s16 fov;

    yOffset = Player_GetHeight(camera->player);
    player = camera->player;

    if (RELOAD_PARAMS) {
        values = sCameraSettings[camera->setting].cameraModes[camera->mode].values;
        params->interfaceFlags = NEXTSETTING;
    }

    if (R_RELOAD_CAM_PARAMS) {
        Camera_CopyPREGToModeValues(camera);
    }

    playerPosWithOffset = playerPosRot->pos;
    playerPosWithOffset.y += yOffset;

    sCameraInterfaceFlags = params->interfaceFlags;

    if (camera->animState == 0) {
        func_80043B60(camera);
        camera->unk_14C &= ~4;
        bgCamData = (SubBgCamData*)Camera_GetSurfaceBgCamData(camera);
        Camera_Vec3sToVec3f(&anim->bgCamPosPlayerLine.a, &bgCamData->pos);

        *eye = camera->eyeNext = anim->bgCamPosPlayerLine.a;
        bgCamRot = bgCamData->rot;
        fov = bgCamData->fov;
        if (fov != -1) {
            camera->fov = fov <= 360 ? fov : PCT(fov);
        }
        anim->animTimer = bgCamData->jfifId;
        if (anim->animTimer == -1) {
            anim->animTimer = uniq0->doorParams.timer1 + uniq0->doorParams.timer2;
        }
        atPlayerOffset.r = OLib_Vec3fDist(&playerPosWithOffset, eye);
        atPlayerOffset.yaw = bgCamRot.y;
        atPlayerOffset.pitch = -bgCamRot.x;
        OLib_VecSphGeoToVec3f(&anim->bgCamPosPlayerLine.b, &atPlayerOffset);
        Math3D_LineClosestToPoint(&anim->bgCamPosPlayerLine, &playerPosRot->pos, &camera->at);
        anim->initalPos = playerPosRot->pos;
        camera->animState++;
    }

    if (player->stateFlags1 & 0x20000000) {
        anim->initalPos = playerPosRot->pos;
    }

    if (params->interfaceFlags & 1) {
        if (anim->animTimer > 0) {
            anim->animTimer--;
            anim->initalPos = playerPosRot->pos;
        } else if ((!(player->stateFlags1 & 0x20000000)) &&
                   ((OLib_Vec3fDistXZ(&playerPosRot->pos, &anim->initalPos) >= 10.0f) ||
                    CHECK_BTN_ALL(D_8015BD7C->state.input[0].press.button, BTN_A) ||
                    CHECK_BTN_ALL(D_8015BD7C->state.input[0].press.button, BTN_B) ||
                    CHECK_BTN_ALL(D_8015BD7C->state.input[0].press.button, BTN_CLEFT) ||
                    CHECK_BTN_ALL(D_8015BD7C->state.input[0].press.button, BTN_CDOWN) ||
                    CHECK_BTN_ALL(D_8015BD7C->state.input[0].press.button, BTN_CUP) ||
                    CHECK_BTN_ALL(D_8015BD7C->state.input[0].press.button, BTN_CRIGHT) ||
                    CHECK_BTN_ALL(D_8015BD7C->state.input[0].press.button, BTN_R) ||
                    CHECK_BTN_ALL(D_8015BD7C->state.input[0].press.button, BTN_Z))) {
            camera->dist = OLib_Vec3fDist(&camera->at, eye);
            camera->posOffset.x = camera->at.x - playerPosRot->pos.x;
            camera->posOffset.y = camera->at.y - playerPosRot->pos.y;
            camera->posOffset.z = camera->at.z - playerPosRot->pos.z;
            camera->atLERPStepScale = 0.0f;
            camera->unk_14C |= 4;
            Camera_ChangeSettingFlags(camera, camera->prevSetting, 2);
        }
    } else {
        if (anim->animTimer > 0) {
            anim->animTimer--;
            if (anim->animTimer == 0) {
                sCameraInterfaceFlags = 0;
            }
        } else {
            anim->initalPos = playerPosRot->pos;
        }

        if ((!(player->stateFlags1 & 0x20000000)) &&
            ((0.001f < camera->xzSpeed) || CHECK_BTN_ALL(D_8015BD7C->state.input[0].press.button, BTN_A) ||
             CHECK_BTN_ALL(D_8015BD7C->state.input[0].press.button, BTN_B) ||
             CHECK_BTN_ALL(D_8015BD7C->state.input[0].press.button, BTN_CLEFT) ||
             CHECK_BTN_ALL(D_8015BD7C->state.input[0].press.button, BTN_CDOWN) ||
             CHECK_BTN_ALL(D_8015BD7C->state.input[0].press.button, BTN_CUP) ||
             CHECK_BTN_ALL(D_8015BD7C->state.input[0].press.button, BTN_CRIGHT) ||
             CHECK_BTN_ALL(D_8015BD7C->state.input[0].press.button, BTN_R) ||
             CHECK_BTN_ALL(D_8015BD7C->state.input[0].press.button, BTN_Z))) {
            camera->dist = OLib_Vec3fDist(&camera->at, &camera->eye);
            camera->posOffset.x = camera->at.x - playerPosRot->pos.x;
            camera->posOffset.y = camera->at.y - playerPosRot->pos.y;
            camera->posOffset.z = camera->at.z - playerPosRot->pos.z;
            camera->atLERPStepScale = 0.0f;
            Camera_ChangeSettingFlags(camera, camera->prevSetting, 2);
            camera->unk_14C |= 4;
        }
    }
    return true;
}

s32 Camera_Unique4(Camera* camera) {
    return Camera_Noop(camera);
}

s32 Camera_Unique5(Camera* camera) {
    return Camera_Noop(camera);
}

/**
 * This function doesn't really update much.
 * Eye/at positions are updated via Camera_SetParam
 */
s32 Camera_Unique6(Camera* camera) {
    Unique6* uniq6 = (Unique6*)camera->paramData;
    CameraModeValue* values;
    Vec3f sp2C;
    PosRot* playerPosRot = &camera->playerPosRot;
    f32 offset;

    if (RELOAD_PARAMS) {
        values = sCameraSettings[camera->setting].cameraModes[camera->mode].values;
        uniq6->interfaceFlags = NEXTSETTING;
    }

    if (R_RELOAD_CAM_PARAMS) {
        Camera_CopyPREGToModeValues(camera);
    }

    sCameraInterfaceFlags = uniq6->interfaceFlags;

    if (camera->animState == 0) {
        camera->animState++;
        func_80043ABC(camera);
    }

    if (camera->player != NULL) {
        offset = Player_GetHeight(camera->player);
        sp2C = playerPosRot->pos;
        sp2C.y += offset;
        camera->dist = OLib_Vec3fDist(&sp2C, &camera->eye);
        camera->posOffset.x = camera->at.x - playerPosRot->pos.x;
        camera->posOffset.y = camera->at.y - playerPosRot->pos.y;
        camera->posOffset.z = camera->at.z - playerPosRot->pos.z;
    } else {
        camera->dist = OLib_Vec3fDist(&camera->at, &camera->eye);
    }

    if (uniq6->interfaceFlags & 1 && camera->timer > 0) {
        camera->timer--;
    }

    return true;
}

/**
 * Camera is at a fixed point specified by the scene's camera data,
 * camera rotates to follow player
 */
s32 Camera_Unique7(Camera* camera) {
    s32 pad;
    Unique7* uniq7 = (Unique7*)camera->paramData;
    CameraModeValue* values;
    VecSph playerPosEyeOffset;
    s16 fov;
    SubBgCamData* bgCamData;
    Vec3s bgCamRot;
    Vec3f* at = &camera->at;
    PosRot* playerPosRot = &camera->playerPosRot;
    Vec3f* eye = &camera->eye;
    Vec3f* eyeNext = &camera->eyeNext;
    Unique7Unk8* unk08 = &uniq7->unk_08;

    if (RELOAD_PARAMS) {
        values = sCameraSettings[camera->setting].cameraModes[camera->mode].values;
        uniq7->fov = NEXTSETTING;
        uniq7->interfaceFlags = (s16)NEXTSETTING;
    }
    if (R_RELOAD_CAM_PARAMS) {
        Camera_CopyPREGToModeValues(camera);
    }

    bgCamData = (SubBgCamData*)Camera_GetSurfaceBgCamData(camera);

    Camera_Vec3sToVec3f(eyeNext, &bgCamData->pos);
    *eye = *eyeNext;
    bgCamRot = bgCamData->rot; // unused
    (void)bgCamRot;            // suppresses set but unused warning

    OLib_Vec3fDiffToVecSphGeo(&playerPosEyeOffset, eye, &playerPosRot->pos);

    // fov actually goes unused since it's hard set later on.
    fov = bgCamData->fov;
    if (fov == -1) {
        fov = uniq7->fov * 100.0f;
    }

    if (fov <= 360) {
        fov *= 100;
    }

    sCameraInterfaceFlags = uniq7->interfaceFlags;

    if (camera->animState == 0) {
        camera->animState++;
        camera->fov = PCT(fov);
        camera->atLERPStepScale = 0.0f;
        camera->roll = 0;
        unk08->unk_00.x = playerPosEyeOffset.yaw;
    }

    camera->fov = 60.0f;

    // 0x7D0 ~ 10.98 degres.
    unk08->unk_00.x = Camera_LERPFloorS(playerPosEyeOffset.yaw, unk08->unk_00.x, 0.4f, 0x7D0);
    playerPosEyeOffset.pitch = -bgCamData->rot.x * Math_CosS(playerPosEyeOffset.yaw - bgCamData->rot.y);
    Camera_Vec3fVecSphGeoAdd(at, eye, &playerPosEyeOffset);
    camera->unk_14C |= 0x400;
    return true;
}

s32 Camera_Unique8(Camera* camera) {
    return Camera_Noop(camera);
}

s32 Camera_Unique9(Camera* camera) {
    Vec3f atTarget;
    Vec3f eyeTarget;
    Unique9* uniq9 = &ONEPOINT_CS_INFO(camera)->uniq9;
    Unique9Anim* anim = &uniq9->anim;
    f32 invKeyFrameTimer;
    VecSph eyeNextAtOffset;
    VecSph scratchSph;
    VecSph playerTargetOffset;
    s16 action;
    s16 atInitFlags;
    s16 eyeInitFlags;
    s16 pad2;
    PosRot targethead;
    PosRot playerhead;
    PosRot playerPosRot;
    Vec3f* eyeNext = &camera->eyeNext;
    Vec3f* at = &camera->at;
    Vec3f* eye = &camera->eye;
    Player* player = camera->player;
    Actor* focusActor;
    f32 spB4;
    PosRot atFocusPosRot;
    Vec3f eyeLookAtPos;
    CameraModeValue* values;
    PosRot eyeFocusPosRot;

    if (RELOAD_PARAMS) {
        values = sCameraSettings[camera->setting].cameraModes[camera->mode].values;
        uniq9->interfaceFlags = NEXTSETTING;
    }

    if (R_RELOAD_CAM_PARAMS) {
        Camera_CopyPREGToModeValues(camera);
    }

    sCameraInterfaceFlags = uniq9->interfaceFlags;

    Actor_GetWorld(&playerPosRot, &camera->player->actor);

    if (camera->animState == 0) {
        camera->animState++;
        anim->curKeyFrameIdx = -1;
        anim->keyFrameTimer = 1;
        anim->unk_38 = 0;
        anim->playerPos.x = playerPosRot.pos.x;
        anim->playerPos.y = playerPosRot.pos.y;
        anim->playerPos.z = playerPosRot.pos.z;
        camera->atLERPStepScale = 0.0f;
        func_80043B60(camera);
    }

    if (anim->unk_38 == 0 && anim->keyFrameTimer > 0) {
        anim->keyFrameTimer--;
    }

    if (anim->keyFrameTimer == 0) {
        anim->isNewKeyFrame = true;
        anim->curKeyFrameIdx++;
        if (anim->curKeyFrameIdx < ONEPOINT_CS_INFO(camera)->keyFrameCnt) {
            anim->curKeyFrame = &ONEPOINT_CS_INFO(camera)->keyFrames[anim->curKeyFrameIdx];
            anim->keyFrameTimer = anim->curKeyFrame->timerInit;

            if (anim->curKeyFrame->unk_01 != 0xFF) {
                if ((anim->curKeyFrame->unk_01 & 0xF0) == 0x80) {
                    D_8011D3AC = anim->curKeyFrame->unk_01 & 0xF;
                } else if ((anim->curKeyFrame->unk_01 & 0xF0) == 0xC0) {
                    Camera_UpdateInterface(0xF000 | ((anim->curKeyFrame->unk_01 & 0xF) << 8));
                } else if (camera->player->stateFlags1 & 0x8000000 && player->currentBoots != PLAYER_BOOTS_IRON) {
                    func_8002DF38(camera->globalCtx, camera->target, 8);
                    osSyncPrintf("camera: demo: player demo set WAIT\n");
                } else {
                    osSyncPrintf("camera: demo: player demo set %d\n", anim->curKeyFrame->unk_01);
                    func_8002DF38(camera->globalCtx, camera->target, anim->curKeyFrame->unk_01);
                }
            }
        } else {
            // We've gone through all the keyframes.
            if (camera->camId != CAM_ID_MAIN) {
                camera->timer = 0;
            }
            return true;
        }
    } else {
        anim->isNewKeyFrame = false;
    }

    atInitFlags = anim->curKeyFrame->initFlags & 0xFF;
    if (atInitFlags == 1) {
        anim->atTarget = anim->curKeyFrame->atTargetInit;
    } else if (atInitFlags == 2) {
        if (anim->isNewKeyFrame) {
            anim->atTarget.x = camera->globalCtx->view.lookAt.x + anim->curKeyFrame->atTargetInit.x;
            anim->atTarget.y = camera->globalCtx->view.lookAt.y + anim->curKeyFrame->atTargetInit.y;
            anim->atTarget.z = camera->globalCtx->view.lookAt.z + anim->curKeyFrame->atTargetInit.z;
        }
    } else if (atInitFlags == 3) {
        if (anim->isNewKeyFrame) {
            anim->atTarget.x = camera->at.x + anim->curKeyFrame->atTargetInit.x;
            anim->atTarget.y = camera->at.y + anim->curKeyFrame->atTargetInit.y;
            anim->atTarget.z = camera->at.z + anim->curKeyFrame->atTargetInit.z;
        }
    } else if (atInitFlags == 4 || atInitFlags == 0x84) {
        if (camera->target != NULL && camera->target->update != NULL) {
            Actor_GetFocus(&targethead, camera->target);
            Actor_GetFocus(&playerhead, &camera->player->actor);
            playerhead.pos.x = playerPosRot.pos.x;
            playerhead.pos.z = playerPosRot.pos.z;
            OLib_Vec3fDiffToVecSphGeo(&playerTargetOffset, &targethead.pos, &playerhead.pos);
            if (atInitFlags & (s16)0x8080) {
                scratchSph.pitch = DEGF_TO_BINANG(anim->curKeyFrame->atTargetInit.x);
                scratchSph.yaw = DEGF_TO_BINANG(anim->curKeyFrame->atTargetInit.y);
                scratchSph.r = anim->curKeyFrame->atTargetInit.z;
            } else {
                OLib_Vec3fToVecSphGeo(&scratchSph, &anim->curKeyFrame->atTargetInit);
            }
            scratchSph.yaw += playerTargetOffset.yaw;
            scratchSph.pitch += playerTargetOffset.pitch;
            Camera_Vec3fVecSphGeoAdd(&anim->atTarget, &targethead.pos, &scratchSph);
        } else {
            if (camera->target == NULL) {
                osSyncPrintf(VT_COL(YELLOW, BLACK) "camera: warning: demo C: actor is not valid\n" VT_RST);
            }

            camera->target = NULL;
            anim->atTarget = camera->at;
        }
    } else if (atInitFlags & 0x6060) {
        if (!(atInitFlags & 4) || anim->isNewKeyFrame) {
            if (atInitFlags & 0x2020) {
                focusActor = &camera->player->actor;
            } else if (camera->target != NULL && camera->target->update != NULL) {
                focusActor = camera->target;
            } else {
                camera->target = NULL;
                focusActor = NULL;
            }

            if (focusActor != NULL) {
                if ((atInitFlags & 0xF) == 1) {
                    Actor_GetFocus(&atFocusPosRot, focusActor);
                } else if ((atInitFlags & 0xF) == 2) {
                    Actor_GetWorld(&atFocusPosRot, focusActor);
                } else {
                    Actor_GetWorldPosShapeRot(&atFocusPosRot, focusActor);
                }

                if (atInitFlags & (s16)0x8080) {
                    scratchSph.pitch = DEGF_TO_BINANG(anim->curKeyFrame->atTargetInit.x);
                    scratchSph.yaw = DEGF_TO_BINANG(anim->curKeyFrame->atTargetInit.y);
                    scratchSph.r = anim->curKeyFrame->atTargetInit.z;
                } else {
                    OLib_Vec3fToVecSphGeo(&scratchSph, &anim->curKeyFrame->atTargetInit);
                }

                scratchSph.yaw += atFocusPosRot.rot.y;
                scratchSph.pitch -= atFocusPosRot.rot.x;
                Camera_Vec3fVecSphGeoAdd(&anim->atTarget, &atFocusPosRot.pos, &scratchSph);
            } else {
                if (camera->target == NULL) {
                    osSyncPrintf(VT_COL(YELLOW, BLACK) "camera: warning: demo C: actor is not valid\n" VT_RST);
                }
                anim->atTarget = *at;
            }
        }
    } else {
        anim->atTarget = *at;
    }

    eyeInitFlags = anim->curKeyFrame->initFlags & 0xFF00;
    if (eyeInitFlags == 0x100) {
        anim->eyeTarget = anim->curKeyFrame->eyeTargetInit;
    } else if (eyeInitFlags == 0x200) {
        if (anim->isNewKeyFrame) {
            anim->eyeTarget.x = camera->globalCtx->view.eye.x + anim->curKeyFrame->eyeTargetInit.x;
            anim->eyeTarget.y = camera->globalCtx->view.eye.y + anim->curKeyFrame->eyeTargetInit.y;
            anim->eyeTarget.z = camera->globalCtx->view.eye.z + anim->curKeyFrame->eyeTargetInit.z;
        }
    } else if (eyeInitFlags == 0x300) {
        if (anim->isNewKeyFrame) {
            anim->eyeTarget.x = camera->eyeNext.x + anim->curKeyFrame->eyeTargetInit.x;
            anim->eyeTarget.y = camera->eyeNext.y + anim->curKeyFrame->eyeTargetInit.y;
            anim->eyeTarget.z = camera->eyeNext.z + anim->curKeyFrame->eyeTargetInit.z;
        }
    } else if (eyeInitFlags == 0x400 || eyeInitFlags == (s16)0x8400 || eyeInitFlags == 0x500 ||
               eyeInitFlags == (s16)0x8500) {
        if (camera->target != NULL && camera->target->update != NULL) {
            Actor_GetFocus(&targethead, camera->target);
            Actor_GetFocus(&playerhead, &camera->player->actor);
            playerhead.pos.x = playerPosRot.pos.x;
            playerhead.pos.z = playerPosRot.pos.z;
            OLib_Vec3fDiffToVecSphGeo(&playerTargetOffset, &targethead.pos, &playerhead.pos);
            if (eyeInitFlags == 0x400 || eyeInitFlags == (s16)0x8400) {
                eyeLookAtPos = targethead.pos;
            } else {
                eyeLookAtPos = anim->atTarget;
            }

            if (eyeInitFlags & (s16)0x8080) {
                scratchSph.pitch = DEGF_TO_BINANG(anim->curKeyFrame->eyeTargetInit.x);
                scratchSph.yaw = DEGF_TO_BINANG(anim->curKeyFrame->eyeTargetInit.y);
                scratchSph.r = anim->curKeyFrame->eyeTargetInit.z;
            } else {
                OLib_Vec3fToVecSphGeo(&scratchSph, &anim->curKeyFrame->eyeTargetInit);
            }

            scratchSph.yaw += playerTargetOffset.yaw;
            scratchSph.pitch += playerTargetOffset.pitch;
            Camera_Vec3fVecSphGeoAdd(&anim->eyeTarget, &eyeLookAtPos, &scratchSph);
        } else {
            if (camera->target == NULL) {
                osSyncPrintf(VT_COL(YELLOW, BLACK) "camera: warning: demo C: actor is not valid\n" VT_RST);
            }
            camera->target = NULL;
            anim->eyeTarget = *eyeNext;
        }
    } else if (eyeInitFlags & 0x6060) {
        if (!(eyeInitFlags & 0x400) || anim->isNewKeyFrame) {
            if (eyeInitFlags & 0x2020) {
                focusActor = &camera->player->actor;
            } else if (camera->target != NULL && camera->target->update != NULL) {
                focusActor = camera->target;
            } else {
                camera->target = NULL;
                focusActor = NULL;
            }

            if (focusActor != NULL) {
                if ((eyeInitFlags & 0xF00) == 0x100) {
                    // head
                    Actor_GetFocus(&eyeFocusPosRot, focusActor);
                } else if ((eyeInitFlags & 0xF00) == 0x200) {
                    // world
                    Actor_GetWorld(&eyeFocusPosRot, focusActor);
                } else {
                    // world, shapeRot
                    Actor_GetWorldPosShapeRot(&eyeFocusPosRot, focusActor);
                }

                if (eyeInitFlags & (s16)0x8080) {
                    scratchSph.pitch = DEGF_TO_BINANG(anim->curKeyFrame->eyeTargetInit.x);
                    scratchSph.yaw = DEGF_TO_BINANG(anim->curKeyFrame->eyeTargetInit.y);
                    scratchSph.r = anim->curKeyFrame->eyeTargetInit.z;
                } else {
                    OLib_Vec3fToVecSphGeo(&scratchSph, &anim->curKeyFrame->eyeTargetInit);
                }

                scratchSph.yaw += eyeFocusPosRot.rot.y;
                scratchSph.pitch -= eyeFocusPosRot.rot.x;
                Camera_Vec3fVecSphGeoAdd(&anim->eyeTarget, &eyeFocusPosRot.pos, &scratchSph);
            } else {
                if (camera->target == NULL) {
                    osSyncPrintf(VT_COL(YELLOW, BLACK) "camera: warning: demo C: actor is not valid\n" VT_RST);
                }
                camera->target = NULL;
                anim->eyeTarget = *eyeNext;
            }
        }
    } else {
        anim->eyeTarget = *eyeNext;
    }

    if (anim->curKeyFrame->initFlags == 2) {
        anim->fovTarget = camera->globalCtx->view.fovy;
        anim->rollTarget = 0;
    } else if (anim->curKeyFrame->initFlags == 0) {
        anim->fovTarget = camera->fov;
        anim->rollTarget = camera->roll;
    } else {
        anim->fovTarget = anim->curKeyFrame->fovTargetInit;
        anim->rollTarget = DEGF_TO_BINANG(anim->curKeyFrame->rollTargetInit);
    }

    action = anim->curKeyFrame->actionFlags & 0x1F;
    switch (action) {
        case 15:
            // static copy to at/eye/fov/roll
            *at = anim->atTarget;
            *eyeNext = anim->eyeTarget;
            camera->fov = anim->fovTarget;
            camera->roll = anim->rollTarget;
            camera->unk_14C |= 0x400;
            break;
        case 21:
            // same as 15, but with unk_38 ?
            if (anim->unk_38 == 0) {
                anim->unk_38 = 1;
            } else if (camera->unk_14C & 8) {
                anim->unk_38 = 0;
                camera->unk_14C &= ~8;
            }
            *at = anim->atTarget;
            *eyeNext = anim->eyeTarget;
            camera->fov = anim->fovTarget;
            camera->roll = anim->rollTarget;
            break;
        case 16:
            // same as 16, but don't unset bit 0x8 on unk_14C
            if (anim->unk_38 == 0) {
                anim->unk_38 = 1;
            } else if (camera->unk_14C & 8) {
                anim->unk_38 = 0;
            }

            *at = anim->atTarget;
            *eyeNext = anim->eyeTarget;
            camera->fov = anim->fovTarget;
            camera->roll = anim->rollTarget;
            break;
        case 1:
            // linear interpolation of eye/at using the spherical coordinates
            OLib_Vec3fDiffToVecSphGeo(&eyeNextAtOffset, at, eyeNext);
            OLib_Vec3fDiffToVecSphGeo(&anim->atEyeOffsetTarget, &anim->atTarget, &anim->eyeTarget);
            invKeyFrameTimer = 1.0f / anim->keyFrameTimer;
            scratchSph.r = F32_LERPIMP(eyeNextAtOffset.r, anim->atEyeOffsetTarget.r, invKeyFrameTimer);
            scratchSph.pitch = eyeNextAtOffset.pitch +
                               (BINANG_SUB(anim->atEyeOffsetTarget.pitch, eyeNextAtOffset.pitch) * invKeyFrameTimer);
            scratchSph.yaw =
                eyeNextAtOffset.yaw + (BINANG_SUB(anim->atEyeOffsetTarget.yaw, eyeNextAtOffset.yaw) * invKeyFrameTimer);
            Camera_Vec3fVecSphGeoAdd(&eyeTarget, at, &scratchSph);
            goto setEyeNext;
        case 2:
            // linear interpolation of eye/at using the eyeTarget
            invKeyFrameTimer = 1.0f / anim->keyFrameTimer;
            eyeTarget.x = F32_LERPIMP(camera->eyeNext.x, anim->eyeTarget.x, invKeyFrameTimer);
            eyeTarget.y = F32_LERPIMP(camera->eyeNext.y, anim->eyeTarget.y, invKeyFrameTimer);
            eyeTarget.z = F32_LERPIMP(camera->eyeNext.z, anim->eyeTarget.z, invKeyFrameTimer);

        setEyeNext:
            camera->eyeNext.x =
                Camera_LERPFloorF(eyeTarget.x, camera->eyeNext.x, anim->curKeyFrame->lerpStepScale, 1.0f);
            camera->eyeNext.y =
                Camera_LERPFloorF(eyeTarget.y, camera->eyeNext.y, anim->curKeyFrame->lerpStepScale, 1.0f);
            camera->eyeNext.z =
                Camera_LERPFloorF(eyeTarget.z, camera->eyeNext.z, anim->curKeyFrame->lerpStepScale, 1.0f);
        case 9:
        case 10:
            // linear interpolation of at/fov/roll
            invKeyFrameTimer = 1.0f / anim->keyFrameTimer;
            atTarget.x = F32_LERPIMP(camera->at.x, anim->atTarget.x, invKeyFrameTimer);
            atTarget.y = F32_LERPIMP(camera->at.y, anim->atTarget.y, invKeyFrameTimer);
            atTarget.z = F32_LERPIMP(camera->at.z, anim->atTarget.z, invKeyFrameTimer);
            camera->at.x = Camera_LERPFloorF(atTarget.x, camera->at.x, anim->curKeyFrame->lerpStepScale, 1.0f);
            camera->at.y = Camera_LERPFloorF(atTarget.y, camera->at.y, anim->curKeyFrame->lerpStepScale, 1.0f);
            camera->at.z = Camera_LERPFloorF(atTarget.z, camera->at.z, anim->curKeyFrame->lerpStepScale, 1.0f);
            camera->fov = Camera_LERPFloorF(F32_LERPIMP(camera->fov, anim->fovTarget, invKeyFrameTimer), camera->fov,
                                            anim->curKeyFrame->lerpStepScale, 0.01f);
            camera->roll = Camera_LERPFloorS(BINANG_LERPIMPINV(camera->roll, anim->rollTarget, anim->keyFrameTimer),
                                             camera->roll, anim->curKeyFrame->lerpStepScale, 0xA);
            break;
        case 4:
            // linear interpolation of eye/at/fov/roll using the step scale, and spherical coordinates
            OLib_Vec3fDiffToVecSphGeo(&eyeNextAtOffset, at, eyeNext);
            OLib_Vec3fDiffToVecSphGeo(&anim->atEyeOffsetTarget, &anim->atTarget, &anim->eyeTarget);
            scratchSph.r =
                Camera_LERPCeilF(anim->atEyeOffsetTarget.r, eyeNextAtOffset.r, anim->curKeyFrame->lerpStepScale, 0.1f);
            scratchSph.pitch = Camera_LERPCeilS(anim->atEyeOffsetTarget.pitch, eyeNextAtOffset.pitch,
                                                anim->curKeyFrame->lerpStepScale, 1);
            scratchSph.yaw =
                Camera_LERPCeilS(anim->atEyeOffsetTarget.yaw, eyeNextAtOffset.yaw, anim->curKeyFrame->lerpStepScale, 1);
            Camera_Vec3fVecSphGeoAdd(eyeNext, at, &scratchSph);
            goto setAtFOVRoll;
        case 3:
            // linear interplation of eye/at/fov/roll using the step scale using eyeTarget
            camera->eyeNext.x =
                Camera_LERPCeilF(anim->eyeTarget.x, camera->eyeNext.x, anim->curKeyFrame->lerpStepScale, 1.0f);
            camera->eyeNext.y =
                Camera_LERPCeilF(anim->eyeTarget.y, camera->eyeNext.y, anim->curKeyFrame->lerpStepScale, 1.0f);
            camera->eyeNext.z =
                Camera_LERPCeilF(anim->eyeTarget.z, camera->eyeNext.z, anim->curKeyFrame->lerpStepScale, 1.0f);
        case 11:
        case 12:
        setAtFOVRoll:
            // linear interpolation of at/fov/roll using the step scale.
            camera->at.x = Camera_LERPCeilF(anim->atTarget.x, camera->at.x, anim->curKeyFrame->lerpStepScale, 1.0f);
            camera->at.y = Camera_LERPCeilF(anim->atTarget.y, camera->at.y, anim->curKeyFrame->lerpStepScale, 1.0f);
            camera->at.z = Camera_LERPCeilF(anim->atTarget.z, camera->at.z, anim->curKeyFrame->lerpStepScale, 1.0f);
            camera->fov = Camera_LERPCeilF(anim->fovTarget, camera->fov, anim->curKeyFrame->lerpStepScale, 1.0f);
            camera->roll = Camera_LERPCeilS(anim->rollTarget, camera->roll, anim->curKeyFrame->lerpStepScale, 1);
            break;
        case 13:
            // linear interpolation of at, with rotation around eyeTargetInit.y
            camera->at.x = Camera_LERPCeilF(anim->atTarget.x, camera->at.x, anim->curKeyFrame->lerpStepScale, 1.0f);
            camera->at.y += camera->playerPosDelta.y * anim->curKeyFrame->lerpStepScale;
            camera->at.z = Camera_LERPCeilF(anim->atTarget.z, camera->at.z, anim->curKeyFrame->lerpStepScale, 1.0f);
            OLib_Vec3fDiffToVecSphGeo(&scratchSph, at, eyeNext);
            scratchSph.yaw += DEGF_TO_BINANG(anim->curKeyFrame->eyeTargetInit.y);

            // 3A98 ~ 82.40 degrees
            if (scratchSph.pitch >= 0x3A99) {
                scratchSph.pitch = 0x3A98;
            }

            if (scratchSph.pitch < -0x3A98) {
                scratchSph.pitch = -0x3A98;
            }

            spB4 = scratchSph.r;
            if (1) {}
            scratchSph.r =
                !(spB4 < anim->curKeyFrame->eyeTargetInit.z)
                    ? Camera_LERPCeilF(anim->curKeyFrame->eyeTargetInit.z, spB4, anim->curKeyFrame->lerpStepScale, 1.0f)
                    : scratchSph.r;

            Camera_Vec3fVecSphGeoAdd(eyeNext, at, &scratchSph);
            camera->fov =
                Camera_LERPCeilF(F32_LERPIMPINV(camera->fov, anim->curKeyFrame->fovTargetInit, anim->keyFrameTimer),
                                 camera->fov, anim->curKeyFrame->lerpStepScale, 1.0f);
            camera->roll = Camera_LERPCeilS(anim->rollTarget, camera->roll, anim->curKeyFrame->lerpStepScale, 1);
            break;
        case 24:
            // Set current keyframe to the roll target?
            anim->curKeyFrameIdx = anim->rollTarget;
            break;
        case 19: {
            // Change the parent camera (or default)'s mode to normal
            s32 camIdx = camera->parentCamId <= CAM_ID_NONE ? CAM_ID_MAIN : camera->parentCamId;

            Camera_ChangeModeFlags(camera->globalCtx->cameraPtrs[camIdx], CAM_MODE_NORMAL, 1);
        }
        case 18: {
            // copy the current camera to the parent (or default)'s camera.
            s32 camIdx = camera->parentCamId <= CAM_ID_NONE ? CAM_ID_MAIN : camera->parentCamId;
            Camera* cam = camera->globalCtx->cameraPtrs[camIdx];

            *eye = *eyeNext;
            Camera_Copy(cam, camera);
        }
        default:
            if (camera->camId != CAM_ID_MAIN) {
                camera->timer = 0;
            }
    }

    *eye = *eyeNext;

    if (anim->curKeyFrame->actionFlags & 0x80) {
        Camera_BGCheck(camera, at, eye);
    }

    if (anim->curKeyFrame->actionFlags & 0x40) {
        // Set the player's position
        camera->player->actor.world.pos.x = anim->playerPos.x;
        camera->player->actor.world.pos.z = anim->playerPos.z;
        if (camera->player->stateFlags1 & 0x8000000 && player->currentBoots != PLAYER_BOOTS_IRON) {
            camera->player->actor.world.pos.y = anim->playerPos.y;
        }
    } else {
        anim->playerPos.x = playerPosRot.pos.x;
        anim->playerPos.y = playerPosRot.pos.y;
        anim->playerPos.z = playerPosRot.pos.z;
    }

    if (anim->unk_38 == 0 && camera->timer > 0) {
        camera->timer--;
    }

    if (camera->player != NULL) {
        camera->posOffset.x = camera->at.x - camera->playerPosRot.pos.x;
        camera->posOffset.y = camera->at.y - camera->playerPosRot.pos.y;
        camera->posOffset.z = camera->at.z - camera->playerPosRot.pos.z;
    }

    camera->dist = OLib_Vec3fDist(at, eye);
    return true;
}

void Camera_DebugPrintSplineArray(char* name, s16 length, CutsceneCameraPoint cameraPoints[]) {
    s32 i;

    osSyncPrintf("static SplinedatZ  %s[] = {\n", name);
    for (i = 0; i < length; i++) {
        osSyncPrintf("    /* key frame %2d */ {\n", i);
        osSyncPrintf("    /*     code     */ %d,\n", cameraPoints[i].continueFlag);
        osSyncPrintf("    /*     z        */ %d,\n", cameraPoints[i].cameraRoll);
        osSyncPrintf("    /*     T        */ %d,\n", cameraPoints[i].nextPointFrame);
        osSyncPrintf("    /*     zoom     */ %f,\n", cameraPoints[i].viewAngle);
        osSyncPrintf("    /*     pos      */ { %d, %d, %d }\n", cameraPoints[i].pos.x, cameraPoints[i].pos.y,
                     cameraPoints[i].pos.z);
        osSyncPrintf("    },\n");
    }
    osSyncPrintf("};\n\n");
}

/**
 * Copies `src` to `dst`, used in Camera_Demo1
 * Name from AC map: Camera2_SetPos_Demo
 */
void Camera_Vec3fCopy(Vec3f* src, Vec3f* dst) {
    dst->x = src->x;
    dst->y = src->y;
    dst->z = src->z;
}

/**
 * Calculates new position from `at` to `pos`, outputs to `dst
 * Name from AC map: Camera2_CalcPos_Demo
 */
void Camera_RotateAroundPoint(PosRot* at, Vec3f* pos, Vec3f* dst) {
    VecSph posSph;
    Vec3f posCopy;

    Camera_Vec3fCopy(pos, &posCopy);
    OLib_Vec3fToVecSphGeo(&posSph, &posCopy);
    posSph.yaw += at->rot.y;
    Camera_Vec3fVecSphGeoAdd(dst, &at->pos, &posSph);
}

/**
 * Camera follows points specified at pointers to CutsceneCameraPoints,
 * camera->data0 for camera at positions, and camera->data1 for camera eye positions
 * until all keyFrames have been exhausted.
 */
s32 Camera_Demo1(Camera* camera) {
    s32 pad;
    Demo1* demo1 = (Demo1*)camera->paramData;
    CameraModeValue* values;
    Vec3f* at = &camera->at;
    CutsceneCameraPoint* csAtPoints = (CutsceneCameraPoint*)camera->data0;
    CutsceneCameraPoint* csEyePoints = (CutsceneCameraPoint*)camera->data1;
    Vec3f* eye = &camera->eye;
    PosRot curPlayerPosRot;
    Vec3f csEyeUpdate;
    Vec3f csAtUpdate;
    f32 newRoll;
    Vec3f* eyeNext = &camera->eyeNext;
    f32* cameraFOV = &camera->fov;
    s16* relativeToPlayer = &camera->data2;
    Demo1Anim* anim = &demo1->anim;

    if (RELOAD_PARAMS) {
        values = sCameraSettings[camera->setting].cameraModes[camera->mode].values;
        demo1->interfaceFlags = NEXTSETTING;
    }

    sCameraInterfaceFlags = demo1->interfaceFlags;

    switch (camera->animState) {
        case 0:
            // initalize camera state
            anim->keyframe = 0;
            anim->curFrame = 0.0f;
            camera->animState++;
            // absolute / relative
            osSyncPrintf(VT_SGR("1") "%06u:" VT_RST " camera: spline demo: start %s \n",
                         camera->globalCtx->state.frames, *relativeToPlayer == 0 ? "絶対" : "相対");

            if (PREG(93)) {
                Camera_DebugPrintSplineArray("CENTER", 5, csAtPoints);
                Camera_DebugPrintSplineArray("   EYE", 5, csEyePoints);
            }
        case 1:
            // follow CutsceneCameraPoints.  function returns 1 if at the end.
            if (func_800BB2B4(&csEyeUpdate, &newRoll, cameraFOV, csEyePoints, &anim->keyframe, &anim->curFrame) ||
                func_800BB2B4(&csAtUpdate, &newRoll, cameraFOV, csAtPoints, &anim->keyframe, &anim->curFrame)) {
                camera->animState++;
            }
            if (*relativeToPlayer) {
                // if the camera is set to be relative to the player, move the interpolated points
                // relative to the player's position
                if (camera->player != NULL && camera->player->actor.update != NULL) {
                    Actor_GetWorld(&curPlayerPosRot, &camera->player->actor);
                    Camera_RotateAroundPoint(&curPlayerPosRot, &csEyeUpdate, eyeNext);
                    Camera_RotateAroundPoint(&curPlayerPosRot, &csAtUpdate, at);
                } else {
                    osSyncPrintf(VT_COL(RED, WHITE) "camera: spline demo: owner dead\n" VT_RST);
                }
            } else {
                // simply copy the interpolated values to the eye and at
                Camera_Vec3fCopy(&csEyeUpdate, eyeNext);
                Camera_Vec3fCopy(&csAtUpdate, at);
            }
            *eye = *eyeNext;
            camera->roll = newRoll * 256.0f;
            camera->dist = OLib_Vec3fDist(at, eye);
            break;
    }
    return true;
}

s32 Camera_Demo2(Camera* camera) {
    return Camera_Noop(camera);
}

/**
 * Opening large chests.
 * The camera position will be at a fixed point, and rotate around at different intervals.
 * The direction, and initial position is dependent on when the camera was started.
 */
s32 Camera_Demo3(Camera* camera) {
    Vec3f* eye = &camera->eye;
    Vec3f* at = &camera->at;
    Vec3f* eyeNext = &camera->eyeNext;
    PosRot* camPlayerPosRot = &camera->playerPosRot;
    VecSph eyeAtOffset;
    VecSph eyeOffset;
    VecSph atOffset;
    Vec3f sp74;
    Vec3f sp68;
    Vec3f sp5C;
    f32 temp_f0;
    s32 pad;
    u8 skipUpdateEye = false;
    f32 yOffset = Player_GetHeight(camera->player);
    s16 angle;
    Demo3* demo3 = (Demo3*)camera->paramData;
    Demo3Anim* anim = &demo3->anim;
    s32 pad2;

    camera->unk_14C &= ~0x10;

    if (RELOAD_PARAMS) {
        CameraModeValue* values = sCameraSettings[camera->setting].cameraModes[camera->mode].values;

        demo3->fov = NEXTSETTING;
        demo3->unk_04 = NEXTSETTING; // unused.
        demo3->interfaceFlags = NEXTSETTING;
    }

    if (R_RELOAD_CAM_PARAMS) {
        Camera_CopyPREGToModeValues(camera);
    }

    OLib_Vec3fDiffToVecSphGeo(&eyeAtOffset, at, eye);

    sCameraInterfaceFlags = demo3->interfaceFlags;

    switch (camera->animState) {
        case 0:
            camera->unk_14C &= ~(0x8 | 0x4);
            func_80043B60(camera);
            camera->fov = demo3->fov;
            camera->roll = anim->animFrame = 0;
            anim->initialAt = camPlayerPosRot->pos;
            if (camera->playerGroundY != BGCHECK_Y_MIN) {
                anim->initialAt.y = camera->playerGroundY;
            }
            angle = camPlayerPosRot->rot.y;
            sp68.x = anim->initialAt.x + (Math_SinS(angle) * 40.0f);
            sp68.y = anim->initialAt.y + 40.0f;
            sp68.z = anim->initialAt.z + (Math_CosS(angle) * 40.0f);
            if (camera->globalCtx->state.frames & 1) {
                angle -= 0x3FFF;
                anim->yawDir = 1;
            } else {
                angle += 0x3FFF;
                anim->yawDir = -1;
            }
            sp74.x = sp68.x + (D_8011D658[1].r * Math_SinS(angle));
            sp74.y = anim->initialAt.y + 5.0f;
            sp74.z = sp68.z + (D_8011D658[1].r * Math_CosS(angle));
            if (Camera_BGCheck(camera, &sp68, &sp74)) {
                anim->yawDir = -anim->yawDir;
            }
            OLib_Vec3fToVecSphGeo(&atOffset, &D_8011D678[0]);
            atOffset.yaw += camPlayerPosRot->rot.y;
            Camera_Vec3fVecSphGeoAdd(at, &anim->initialAt, &atOffset);
            eyeOffset.r = D_8011D658[0].r;
            eyeOffset.pitch = D_8011D658[0].pitch;
            eyeOffset.yaw = (D_8011D658[0].yaw * anim->yawDir) + camPlayerPosRot->rot.y;
            anim->unk_0C = 1.0f;
            break;
        case 1:
            temp_f0 = (anim->animFrame - 2) * (1.0f / 146.0f);

            sp5C.x = F32_LERPIMP(D_8011D678[0].x, D_8011D678[1].x, temp_f0);
            sp5C.y = F32_LERPIMP(D_8011D678[0].y, D_8011D678[1].y, temp_f0);
            sp5C.z = F32_LERPIMP(D_8011D678[0].z, D_8011D678[1].z, temp_f0);

            OLib_Vec3fToVecSphGeo(&atOffset, &sp5C);
            atOffset.yaw = (atOffset.yaw * anim->yawDir) + camPlayerPosRot->rot.y;
            Camera_Vec3fVecSphGeoAdd(at, &anim->initialAt, &atOffset);

            atOffset.r = F32_LERPIMP(D_8011D658[0].r, D_8011D658[1].r, temp_f0);
            atOffset.pitch = BINANG_LERPIMP(D_8011D658[0].pitch, D_8011D658[1].pitch, temp_f0);
            atOffset.yaw = BINANG_LERPIMP(D_8011D658[0].yaw, D_8011D658[1].yaw, temp_f0);

            eyeOffset.r = atOffset.r;
            eyeOffset.pitch = atOffset.pitch;
            eyeOffset.yaw = (atOffset.yaw * anim->yawDir) + camPlayerPosRot->rot.y;

            anim->unk_0C -= (1.0f / 365.0f);
            break;
        case 2:
            temp_f0 = (anim->animFrame - 0x94) * 0.1f;

            sp5C.x = F32_LERPIMP(D_8011D678[1].x, D_8011D678[2].x, temp_f0);
            sp5C.y = F32_LERPIMP((D_8011D678[1].y - yOffset), D_8011D678[2].y, temp_f0);
            sp5C.y += yOffset;
            sp5C.z = F32_LERPIMP(D_8011D678[1].z, D_8011D678[2].z, temp_f0);

            OLib_Vec3fToVecSphGeo(&atOffset, &sp5C);
            atOffset.yaw = (atOffset.yaw * anim->yawDir) + camPlayerPosRot->rot.y;
            Camera_Vec3fVecSphGeoAdd(at, &anim->initialAt, &atOffset);

            atOffset.r = F32_LERPIMP(D_8011D658[1].r, D_8011D658[2].r, temp_f0);
            atOffset.pitch = BINANG_LERPIMP(D_8011D658[1].pitch, D_8011D658[2].pitch, temp_f0);
            atOffset.yaw = BINANG_LERPIMP(D_8011D658[1].yaw, D_8011D658[2].yaw, temp_f0);

            eyeOffset.r = atOffset.r;
            eyeOffset.pitch = atOffset.pitch;
            eyeOffset.yaw = (atOffset.yaw * anim->yawDir) + camPlayerPosRot->rot.y;
            anim->unk_0C -= 0.04f;
            break;
        case 3:
            temp_f0 = (anim->animFrame - 0x9F) * (1.0f / 9.0f);

            sp5C.x = F32_LERPIMP(D_8011D678[2].x, D_8011D678[3].x, temp_f0);
            sp5C.y = F32_LERPIMP(D_8011D678[2].y, D_8011D678[3].y, temp_f0);
            sp5C.y += yOffset;
            sp5C.z = F32_LERPIMP(D_8011D678[2].z, D_8011D678[3].z, temp_f0);

            OLib_Vec3fToVecSphGeo(&atOffset, &sp5C);
            atOffset.yaw = (atOffset.yaw * anim->yawDir) + camPlayerPosRot->rot.y;
            Camera_Vec3fVecSphGeoAdd(at, &anim->initialAt, &atOffset);

            atOffset.r = F32_LERPIMP(D_8011D658[2].r, D_8011D658[3].r, temp_f0);
            atOffset.pitch = BINANG_LERPIMP(D_8011D658[2].pitch, D_8011D658[3].pitch, temp_f0);
            atOffset.yaw = BINANG_LERPIMP(D_8011D658[2].yaw, D_8011D658[3].yaw, temp_f0);

            eyeOffset.r = atOffset.r;
            eyeOffset.pitch = atOffset.pitch;
            eyeOffset.yaw = (atOffset.yaw * anim->yawDir) + camPlayerPosRot->rot.y;
            anim->unk_0C += (4.0f / 45.0f);
            break;
        case 30:
            camera->unk_14C |= 0x400;
            if (camera->unk_14C & 8) {
                camera->animState = 4;
            }
        case 10:
        case 20:
            skipUpdateEye = true;
            break;
        case 4:
            eyeOffset.r = 80.0f;
            eyeOffset.pitch = 0;
            eyeOffset.yaw = eyeAtOffset.yaw;
            anim->unk_0C = 0.1f;
            sCameraInterfaceFlags = 0x3400;

            if (!((anim->animFrame < 0 || camera->xzSpeed > 0.001f ||
                   CHECK_BTN_ALL(D_8015BD7C->state.input[0].press.button, BTN_A) ||
                   CHECK_BTN_ALL(D_8015BD7C->state.input[0].press.button, BTN_B) ||
                   CHECK_BTN_ALL(D_8015BD7C->state.input[0].press.button, BTN_CLEFT) ||
                   CHECK_BTN_ALL(D_8015BD7C->state.input[0].press.button, BTN_CDOWN) ||
                   CHECK_BTN_ALL(D_8015BD7C->state.input[0].press.button, BTN_CUP) ||
                   CHECK_BTN_ALL(D_8015BD7C->state.input[0].press.button, BTN_CRIGHT) ||
                   CHECK_BTN_ALL(D_8015BD7C->state.input[0].press.button, BTN_R) ||
                   CHECK_BTN_ALL(D_8015BD7C->state.input[0].press.button, BTN_Z)) &&
                  camera->unk_14C & 8)) {
                goto skipeyeUpdate;
            }

        default:
            camera->unk_14C |= 0x14;
            camera->unk_14C &= ~8;
            if (camera->prevBgCamDataId < 0) {
                Camera_ChangeSettingFlags(camera, camera->prevSetting, 2);
            } else {
                Camera_ChangeDataIdx(camera, camera->prevBgCamDataId);
                camera->prevBgCamDataId = -1;
            }
            sCameraInterfaceFlags = 0;
        skipeyeUpdate:
            skipUpdateEye = true;
            break;
    }

    anim->animFrame++;

    if (anim->animFrame == 1) {
        camera->animState = 0xA;
    } else if (anim->animFrame == 2) {
        camera->animState = 0x1;
    } else if (anim->animFrame == 0x94) {
        camera->animState = 2;
    } else if (anim->animFrame == 0x9E) {
        camera->animState = 0x14;
    } else if (anim->animFrame == 0x9F) {
        camera->animState = 3;
    } else if (anim->animFrame == 0xA8) {
        camera->animState = 0x1E;
    } else if (anim->animFrame == 0xE4) {
        camera->animState = 4;
    }

    if (!skipUpdateEye) {
        eyeOffset.r = Camera_LERPCeilF(eyeOffset.r, eyeAtOffset.r, anim->unk_0C, 2.0f);
        eyeOffset.pitch = Camera_LERPCeilS(eyeOffset.pitch, eyeAtOffset.pitch, anim->unk_0C, 0xA);
        eyeOffset.yaw = Camera_LERPCeilS(eyeOffset.yaw, eyeAtOffset.yaw, anim->unk_0C, 0xA);
        Camera_Vec3fVecSphGeoAdd(eyeNext, at, &eyeOffset);
        *eye = *eyeNext;
    }

    camera->dist = OLib_Vec3fDist(at, eye);
    camera->atLERPStepScale = 0.1f;
    camera->posOffset.x = camera->at.x - camPlayerPosRot->pos.x;
    camera->posOffset.y = camera->at.y - camPlayerPosRot->pos.y;
    camera->posOffset.z = camera->at.z - camPlayerPosRot->pos.z;
    return true;
}

s32 Camera_Demo4(Camera* camera) {
    return Camera_Noop(camera);
}

/**
 * Sets up a cutscene for Camera_Uniq9
 */
s32 Camera_Demo5(Camera* camera) {
    f32 eyeTargetDist;
    f32 sp90;
    VecSph playerTargetGeo;
    VecSph eyePlayerGeo;
    VecSph sp78;
    PosRot playerhead;
    PosRot targethead;
    Player* player;
    s16 sp4A;
    s32 pad;
    s32 temp_v0;
    s16 t;
    s32 pad2;

    Actor_GetFocus(&playerhead, &camera->player->actor);
    player = camera->player;
    sCameraInterfaceFlags = 0x3200;
    if ((camera->target == NULL) || (camera->target->update == NULL)) {
        if (camera->target == NULL) {
            osSyncPrintf(VT_COL(YELLOW, BLACK) "camera: warning: attention: target is not valid, stop!\n" VT_RST);
        }
        camera->target = NULL;
        return true;
    }
    Actor_GetFocus(&camera->targetPosRot, camera->target);
    OLib_Vec3fDiffToVecSphGeo(&playerTargetGeo, &camera->targetPosRot.pos, &camera->playerPosRot.pos);
    D_8011D3AC = camera->target->category;
    func_8002F374(camera->globalCtx, camera->target, &sp78.yaw, &sp78.pitch);
    eyeTargetDist = OLib_Vec3fDist(&camera->targetPosRot.pos, &camera->eye);
    OLib_Vec3fDiffToVecSphGeo(&eyePlayerGeo, &playerhead.pos, &camera->eyeNext);
    sp4A = eyePlayerGeo.yaw - playerTargetGeo.yaw;
    if (camera->target->category == ACTORCAT_PLAYER) {
        // camera is targeting a(the) player actor
        if (eyePlayerGeo.r > 30.0f) {
            D_8011D6AC[1].timerInit = camera->timer - 1;
            D_8011D6AC[1].atTargetInit.z = Rand_ZeroOne() * 10.0f;
            D_8011D6AC[1].eyeTargetInit.x = Rand_ZeroOne() * 10.0f;
            ONEPOINT_CS_INFO(camera)->keyFrames = D_8011D6AC;
            ONEPOINT_CS_INFO(camera)->keyFrameCnt = ARRAY_COUNT(D_8011D6AC);
            if (camera->parentCamId != CAM_ID_MAIN) {
                ONEPOINT_CS_INFO(camera)->keyFrameCnt--;
            } else {
                camera->timer += D_8011D6AC[2].timerInit;
            }
        } else {
            D_8011D724[1].eyeTargetInit.x = Rand_ZeroOne() * 10.0f;
            D_8011D724[1].timerInit = camera->timer - 1;
            ONEPOINT_CS_INFO(camera)->keyFrames = D_8011D724;
            ONEPOINT_CS_INFO(camera)->keyFrameCnt = ARRAY_COUNT(D_8011D724);
            if (camera->parentCamId != CAM_ID_MAIN) {
                ONEPOINT_CS_INFO(camera)->keyFrameCnt--;
            } else {
                camera->timer += D_8011D724[2].timerInit;
            }
        }
    } else if (playerTargetGeo.r < 30.0f) {
        // distance between player and target is less than 30 units.
        ONEPOINT_CS_INFO(camera)->keyFrames = D_8011D79C;
        ONEPOINT_CS_INFO(camera)->keyFrameCnt = ARRAY_COUNT(D_8011D79C);
        if ((sp78.yaw < 0x15) || (sp78.yaw >= 0x12C) || (sp78.pitch < 0x29) || (sp78.pitch >= 0xC8)) {
            D_8011D79C[0].actionFlags = 0x41;
            D_8011D79C[0].atTargetInit.y = -30.0f;
            D_8011D79C[0].atTargetInit.x = 0.0f;
            D_8011D79C[0].atTargetInit.z = 0.0f;
            D_8011D79C[0].eyeTargetInit.y = 0.0f;
            D_8011D79C[0].eyeTargetInit.x = 10.0f;
            D_8011D79C[0].eyeTargetInit.z = -50.0f;
        }

        D_8011D79C[1].timerInit = camera->timer - 1;

        if (camera->parentCamId != CAM_ID_MAIN) {
            ONEPOINT_CS_INFO(camera)->keyFrameCnt -= 2;
        } else {
            camera->timer += D_8011D79C[2].timerInit + D_8011D79C[3].timerInit;
        }
    } else if (eyeTargetDist < 300.0f && eyePlayerGeo.r < 30.0f) {
        // distance from the camera's current positon and the target is less than 300 units
        // and the distance fromthe camera's current position to the player is less than 30 units
        D_8011D83C[0].timerInit = camera->timer;
        ONEPOINT_CS_INFO(camera)->keyFrames = D_8011D83C;
        ONEPOINT_CS_INFO(camera)->keyFrameCnt = ARRAY_COUNT(D_8011D83C);
        if (camera->parentCamId != CAM_ID_MAIN) {
            ONEPOINT_CS_INFO(camera)->keyFrameCnt--;
        } else {
            camera->timer += D_8011D83C[1].timerInit;
        }
    } else if (eyeTargetDist < 700.0f && ABS(sp4A) < 0x36B0) {
        // The distance between the camera's current position and the target is less than 700 units
        // and the angle between the camera's position and the player, and the player to the target
        // is less than ~76.9 degrees
        if (sp78.yaw >= 0x15 && sp78.yaw < 0x12C && sp78.pitch >= 0x29 && sp78.pitch < 0xC8 && eyePlayerGeo.r > 30.0f) {
            D_8011D88C[0].timerInit = camera->timer;
            ONEPOINT_CS_INFO(camera)->keyFrames = D_8011D88C;
            ONEPOINT_CS_INFO(camera)->keyFrameCnt = ARRAY_COUNT(D_8011D88C);
            if (camera->parentCamId != CAM_ID_MAIN) {
                ONEPOINT_CS_INFO(camera)->keyFrameCnt--;
            } else {
                camera->timer += D_8011D88C[1].timerInit;
            }
        } else {
            D_8011D8DC[0].atTargetInit.z = eyeTargetDist * 0.6f;
            D_8011D8DC[0].eyeTargetInit.z = eyeTargetDist + 50.0f;
            D_8011D8DC[0].eyeTargetInit.x = Rand_ZeroOne() * 10.0f;
            if (BINANG_SUB(eyePlayerGeo.yaw, playerTargetGeo.yaw) > 0) {
                D_8011D8DC[0].atTargetInit.x = -D_8011D8DC[0].atTargetInit.x;
                D_8011D8DC[0].eyeTargetInit.x = -D_8011D8DC[0].eyeTargetInit.x;
                D_8011D8DC[0].rollTargetInit = -D_8011D8DC[0].rollTargetInit;
            }
            D_8011D8DC[0].timerInit = camera->timer;
            D_8011D8DC[1].timerInit = (s16)(eyeTargetDist * 0.005f) + 8;
            ONEPOINT_CS_INFO(camera)->keyFrames = D_8011D8DC;
            ONEPOINT_CS_INFO(camera)->keyFrameCnt = ARRAY_COUNT(D_8011D8DC);
            if (camera->parentCamId != CAM_ID_MAIN) {
                ONEPOINT_CS_INFO(camera)->keyFrameCnt -= 2;
            } else {
                camera->timer += D_8011D8DC[1].timerInit + D_8011D8DC[2].timerInit;
            }
        }
    } else if (camera->target->category == ACTORCAT_DOOR) {
        // the target is a door.
        D_8011D954[0].timerInit = camera->timer - 5;
        sp4A = 0;
        if (!func_800C0D34(camera->globalCtx, camera->target, &sp4A)) {
            osSyncPrintf(VT_COL(YELLOW, BLACK) "camera: attention demo: this door is dummy door!\n" VT_RST);
            if (ABS(playerTargetGeo.yaw - camera->target->shape.rot.y) >= 0x4000) {
                sp4A = camera->target->shape.rot.y;
            } else {
                sp4A = BINANG_ROT180(camera->target->shape.rot.y);
            }
        }

        D_8011D954[0].atTargetInit.y = D_8011D954[0].eyeTargetInit.y = D_8011D954[1].atTargetInit.y =
            camera->target->shape.rot.y == sp4A ? 180.0f : 0.0f;
        sp90 = (BINANG_SUB(playerTargetGeo.yaw, sp4A) < 0 ? 20.0f : -20.0f) * Rand_ZeroOne();
        D_8011D954[0].eyeTargetInit.y = D_8011D954->eyeTargetInit.y + sp90;
        temp_v0 = Rand_ZeroOne() * (sp90 * -0.2f);
        D_8011D954[1].rollTargetInit = temp_v0;
        D_8011D954[0].rollTargetInit = temp_v0;
        Actor_GetFocus(&targethead, camera->target);
        targethead.pos.x += 50.0f * Math_SinS(BINANG_ROT180(sp4A));
        targethead.pos.z += 50.0f * Math_CosS(BINANG_ROT180(sp4A));
        if (Camera_BGCheck(camera, &playerhead.pos, &targethead.pos)) {
            D_8011D954[1].actionFlags = 0xC1;
            D_8011D954[2].actionFlags = 0x8F;
        } else {
            D_8011D954[2].timerInit = (s16)(eyeTargetDist * 0.004f) + 6;
        }
        ONEPOINT_CS_INFO(camera)->keyFrames = D_8011D954;
        ONEPOINT_CS_INFO(camera)->keyFrameCnt = ARRAY_COUNT(D_8011D954);
        if (camera->parentCamId != CAM_ID_MAIN) {
            ONEPOINT_CS_INFO(camera)->keyFrameCnt -= 2;
        } else {
            camera->timer += D_8011D954[2].timerInit + D_8011D954[3].timerInit;
        }
    } else {
        if (playerTargetGeo.r < 200.0f) {
            D_8011D9F4[0].eyeTargetInit.z = playerTargetGeo.r;
            D_8011D9F4[0].atTargetInit.z = playerTargetGeo.r * 0.25f;
        }
        if (playerTargetGeo.r < 400.0f) {
            D_8011D9F4[0].eyeTargetInit.x = Rand_ZeroOne() * 25.0f;
        }
        Player_GetHeight(camera->player);
        D_8011D9F4[0].timerInit = camera->timer;
        Actor_GetFocus(&targethead, camera->target);
        if (Camera_BGCheck(camera, &playerhead.pos, &targethead.pos)) {
            D_8011D9F4[1].timerInit = 4;
            D_8011D9F4[1].actionFlags = 0x8F;
        } else {
            t = eyeTargetDist * 0.005f;
            D_8011D9F4[1].timerInit = t + 8;
        }
        ONEPOINT_CS_INFO(camera)->keyFrames = D_8011D9F4;
        ONEPOINT_CS_INFO(camera)->keyFrameCnt = ARRAY_COUNT(D_8011D9F4);
        if (camera->parentCamId != CAM_ID_MAIN) {
            if (camera->globalCtx->state.frames & 1) {
                D_8011D9F4[0].rollTargetInit = -D_8011D9F4[0].rollTargetInit;
                D_8011D9F4[1].rollTargetInit = -D_8011D9F4[1].rollTargetInit;
            }
            ONEPOINT_CS_INFO(camera)->keyFrameCnt -= 2;
        } else {
            camera->timer += D_8011D9F4[1].timerInit + D_8011D9F4[2].timerInit;
            D_8011D9F4[0].rollTargetInit = D_8011D9F4[1].rollTargetInit = 0;
        }
    }

    pad = sDemo5PrevSfxFrame - camera->globalCtx->state.frames;
    if ((pad >= 0x33) || (pad < -0x32)) {
        func_80078884(camera->data1);
    }

    sDemo5PrevSfxFrame = camera->globalCtx->state.frames;

    if (camera->player->stateFlags1 & 0x8000000 && (player->currentBoots != PLAYER_BOOTS_IRON)) {
        // swimming, and not iron boots
        player->stateFlags1 |= 0x20000000;
        // env frozen
        player->actor.freezeTimer = camera->timer;
    } else {
        sp4A = playerhead.rot.y - playerTargetGeo.yaw;
        if (camera->target->category == ACTORCAT_PLAYER) {
            pad = camera->globalCtx->state.frames - sDemo5PrevAction12Frame;
            if (player->stateFlags1 & 0x800) {
                // holding object over head.
                func_8002DF54(camera->globalCtx, camera->target, 8);
            } else if (ABS(pad) > 3000) {
                func_8002DF54(camera->globalCtx, camera->target, 12);
            } else {
                func_8002DF54(camera->globalCtx, camera->target, 69);
            }
        } else {
            func_8002DF54(camera->globalCtx, camera->target, 1);
        }
    }

    sDemo5PrevAction12Frame = camera->globalCtx->state.frames;
    Camera_ChangeSettingFlags(camera, CAM_SET_DEMOC, (4 | 1));
    Camera_Unique9(camera);
    return true;
}

/**
 * Used in Forest Temple when poes are defeated, follows the flames to the torches.
 * Fixed position, rotates to follow the target
 */
s32 Camera_Demo6(Camera* camera) {
    Camera* mainCam;
    Demo6Anim* anim = (Demo6Anim*)&((Demo6*)camera->paramData)->anim;
    Vec3f* eyeNext = &camera->eyeNext;
    CameraModeValue* values;
    VecSph eyeOffset;
    Actor* camFocus;
    PosRot focusPosRot;
    s16 stateTimers[4];
    Vec3f* at = &camera->at;

    mainCam = Gameplay_GetCamera(camera->globalCtx, CAM_ID_MAIN);
    camFocus = camera->target;
    stateTimers[1] = 0x37;
    stateTimers[2] = 0x46;
    stateTimers[3] = 0x5A;

    if (RELOAD_PARAMS) {
        values = sCameraSettings[camera->setting].cameraModes[camera->mode].values;
        ((Demo6*)camera->paramData)->interfaceFlags = NEXTSETTING;
    }

    if (R_RELOAD_CAM_PARAMS) {
        Camera_CopyPREGToModeValues(camera);
    }

    switch (camera->animState) {
        case 0:
            // initalizes the camera state.
            anim->animTimer = 0;
            camera->fov = 60.0f;
            Actor_GetWorld(&focusPosRot, camFocus);
            camera->at.x = focusPosRot.pos.x;
            camera->at.y = focusPosRot.pos.y + 20.0f;
            camera->at.z = focusPosRot.pos.z;

            eyeOffset.r = 200.0f;
            eyeOffset.yaw = Camera_XZAngle(&focusPosRot.pos, &mainCam->playerPosRot.pos) + 0x7D0; // ~10.99 degrees
            eyeOffset.pitch = -0x3E8;                                                             // ~5.49 degrees

            Camera_Vec3fVecSphGeoAdd(eyeNext, at, &eyeOffset);
            camera->eye = *eyeNext;
            camera->animState++;
        case 1:
            if (stateTimers[camera->animState] < anim->animTimer) {
                func_8002DF54(camera->globalCtx, &camera->player->actor, 8);
                Actor_GetWorld(&focusPosRot, camFocus);
                anim->atTarget.x = focusPosRot.pos.x;
                anim->atTarget.y = focusPosRot.pos.y - 20.0f;
                anim->atTarget.z = focusPosRot.pos.z;
                camera->animState++;
            } else {
                break;
            }
        case 2:
            Camera_LERPCeilVec3f(&anim->atTarget, at, 0.1f, 0.1f, 8.0f);
            if (stateTimers[camera->animState] < anim->animTimer) {
                camera->animState++;
            } else {
                break;
            }
        case 3:
            camera->fov = Camera_LERPCeilF(50.0f, camera->fov, 0.2f, 0.01f);
            if (stateTimers[camera->animState] < anim->animTimer) {
                camera->timer = 0;
                return true;
            }
            break;
    }

    anim->animTimer++;
    Actor_GetWorld(&focusPosRot, camFocus);

    return true;
}

s32 Camera_Demo7(Camera* camera) {
    if (camera->animState == 0) {
        camera->unk_14C &= ~4;
        camera->unk_14C |= 0x1000;
        camera->animState++;
    }
    //! @bug doesn't return
}

s32 Camera_Demo8(Camera* camera) {
    return Camera_Noop(camera);
}

/**
 * Camera follows points specified by demo9.atPoints and demo9.eyePoints, allows finer control
 * over the final eye and at points than Camera_Demo1, by allowing the interpolated at and eye points
 * to be relative to the main camera's player, the current camera's player, or the main camera's target
 */
s32 Camera_Demo9(Camera* camera) {
    s32 pad;
    s32 finishAction;
    s16 onePointTimer;
    Demo9OnePointCs* demo9OnePoint = (Demo9OnePointCs*)camera->paramData;
    Vec3f csEyeUpdate;
    Vec3f csAtUpdate;
    Vec3f newEye;
    Vec3f newAt;
    f32 newRoll;
    CameraModeValue* values;
    Camera* mainCam;
    Vec3f* eye = &camera->eye;
    PosRot* mainCamPlayerPosRot;
    PosRot focusPosRot;
    s32 pad3;
    Vec3f* eyeNext = &camera->eyeNext;
    Demo9* demo9 = &demo9OnePoint->demo9;
    Vec3f* at = &camera->at;
    f32* camFOV = &camera->fov;
    Demo9Anim* anim = &demo9->anim;

    mainCam = Gameplay_GetCamera(camera->globalCtx, CAM_ID_MAIN);
    mainCamPlayerPosRot = &mainCam->playerPosRot;
    if (RELOAD_PARAMS) {
        values = sCameraSettings[camera->setting].cameraModes[camera->mode].values;
        demo9->interfaceFlags = NEXTSETTING;
    }

    if (R_RELOAD_CAM_PARAMS) {
        Camera_CopyPREGToModeValues(camera);
    }

    sCameraInterfaceFlags = demo9->interfaceFlags;

    switch (camera->animState) {
        case 0:
            // initalize the camera state
            anim->keyframe = 0;
            anim->finishAction = 0;
            anim->curFrame = 0.0f;
            camera->animState++;
            anim->doLERPAt = false;
            finishAction = demo9OnePoint->onePointCs.actionParameters & 0xF000;
            if (finishAction != 0) {
                anim->finishAction = finishAction;

                // Clear finish parameters
                demo9OnePoint->onePointCs.actionParameters &= 0xFFF;
            }
            anim->animTimer = demo9OnePoint->onePointCs.initTimer;
        case 1:
            // Run the camera state
            if (anim->animTimer > 0) {
                // if the animation timer is still running, run the demo logic
                // if it is not, then the case will fallthrough to the finish logic.

                // Run the at and eye cs interpoloation functions, if either of them return 1 (that no more points
                // exist) change the animation state to 2 (standby)
                if (func_800BB2B4(&csEyeUpdate, &newRoll, camFOV, demo9OnePoint->onePointCs.eyePoints, &anim->keyframe,
                                  &anim->curFrame) != 0 ||
                    func_800BB2B4(&csAtUpdate, &newRoll, camFOV, demo9OnePoint->onePointCs.atPoints, &anim->keyframe,
                                  &anim->curFrame) != 0) {
                    camera->animState = 2;
                }

                if (demo9OnePoint->onePointCs.actionParameters == 1) {
                    // rotate around mainCam's player
                    Camera_RotateAroundPoint(mainCamPlayerPosRot, &csEyeUpdate, &newEye);
                    Camera_RotateAroundPoint(mainCamPlayerPosRot, &csAtUpdate, &newAt);
                } else if (demo9OnePoint->onePointCs.actionParameters == 4) {
                    // rotate around the current camera's player
                    Actor_GetWorld(&focusPosRot, &camera->player->actor);
                    Camera_RotateAroundPoint(&focusPosRot, &csEyeUpdate, &newEye);
                    Camera_RotateAroundPoint(&focusPosRot, &csAtUpdate, &newAt);
                } else if (demo9OnePoint->onePointCs.actionParameters == 8) {
                    // rotate around the current camera's target
                    if (camera->target != NULL && camera->target->update != NULL) {
                        Actor_GetWorld(&focusPosRot, camera->target);
                        Camera_RotateAroundPoint(&focusPosRot, &csEyeUpdate, &newEye);
                        Camera_RotateAroundPoint(&focusPosRot, &csAtUpdate, &newAt);
                    } else {
                        camera->target = NULL;
                        newEye = *eye;
                        newAt = *at;
                    }
                } else {
                    // simple copy
                    Camera_Vec3fCopy(&csEyeUpdate, &newEye);
                    Camera_Vec3fCopy(&csAtUpdate, &newAt);
                }

                *eyeNext = newEye;
                *eye = *eyeNext;
                if (anim->doLERPAt) {
                    Camera_LERPCeilVec3f(&newAt, at, 0.5f, 0.5f, 0.1f);
                } else {
                    *at = newAt;
                    anim->doLERPAt = true;
                }
                camera->roll = newRoll * 256.0f;
                anim->animTimer--;
                break;
            }
        case 3:
            // the cs is finished, decide the next action
            camera->timer = 0;
            if (anim->finishAction != 0) {
                if (anim->finishAction != 0x1000) {
                    if (anim->finishAction == 0x2000) {
                        // finish action = 0x2000, run OnePointCs 0x3FC (Dramatic Return to Link)
                        onePointTimer =
                            demo9OnePoint->onePointCs.initTimer < 50 ? 5 : demo9OnePoint->onePointCs.initTimer / 5;
                        OnePointCutscene_Init(camera->globalCtx, 1020, onePointTimer, NULL, camera->parentCamId);
                    }
                } else {
                    // finish action = 0x1000, copy the current camera's values to the
                    // default camera.
                    Camera_Copy(mainCam, camera);
                }
            }
            break;
        case 2:
            // standby while the timer finishes, change the animState to finish when
            // the timer runs out.
            anim->animTimer--;
            if (anim->animTimer < 0) {
                camera->animState++;
            }
            break;
        case 4:
            // do nothing.
            break;
    }

    return true;
}

s32 Camera_Demo0(Camera* camera) {
    return Camera_Noop(camera);
}

s32 Camera_Special0(Camera* camera) {
    PosRot* playerPosRot = &camera->playerPosRot;
    Special0* spec0 = (Special0*)camera->paramData;

    if (RELOAD_PARAMS) {
        CameraModeValue* values = sCameraSettings[camera->setting].cameraModes[camera->mode].values;
        spec0->lerpAtScale = NEXTPCT;
        spec0->interfaceFlags = NEXTSETTING;
    }

    if (R_RELOAD_CAM_PARAMS) {
        Camera_CopyPREGToModeValues(camera);
    }

    sCameraInterfaceFlags = spec0->interfaceFlags;

    if (camera->animState == 0) {
        camera->animState++;
    }

    if ((camera->target == NULL) || (camera->target->update == NULL)) {
        if (camera->target == NULL) {
            osSyncPrintf(VT_COL(YELLOW, BLACK) "camera: warning: circle: target is not valid, stop!\n" VT_RST);
        }
        camera->target = NULL;
        return true;
    }

    Actor_GetFocus(&camera->targetPosRot, camera->target);
    Camera_LERPCeilVec3f(&camera->targetPosRot.pos, &camera->at, spec0->lerpAtScale, spec0->lerpAtScale, 0.1f);

    camera->posOffset.x = camera->at.x - playerPosRot->pos.x;
    camera->posOffset.y = camera->at.y - playerPosRot->pos.y;
    camera->posOffset.z = camera->at.z - playerPosRot->pos.z;

    camera->dist = OLib_Vec3fDist(&camera->at, &camera->eye);
    camera->xzSpeed = 0.0f;
    if (camera->timer > 0) {
        camera->timer--;
    }
    return true;
}

s32 Camera_Special1(Camera* camera) {
    return Camera_Noop(camera);
}

s32 Camera_Special2(Camera* camera) {
    return Camera_Unique2(camera);
}

s32 Camera_Special3(Camera* camera) {
    return Camera_Noop(camera);
}

s32 Camera_Special4(Camera* camera) {
    PosRot curTargetPosRot;
    s16 sp3A;
    s16* timer = &camera->timer;
    Special4* spec4 = (Special4*)camera->paramData;

    if (camera->animState == 0) {
        sCameraInterfaceFlags = 0x3200;
        camera->fov = 40.0f;
        camera->animState++;
        spec4->initalTimer = camera->timer;
    }

    camera->fov = Camera_LERPCeilF(80.0f, camera->fov, 1.0f / *timer, 0.1f);
    if ((spec4->initalTimer - *timer) < 0xF) {
        (*timer)--;
        return false;
    } else {
        camera->roll = -0x1F4;
        Actor_GetWorld(&curTargetPosRot, camera->target);

        camera->at = curTargetPosRot.pos;
        camera->at.y -= 150.0f;

        // 0x3E8 ~ 5.49 degrees
        sp3A = BINANG_ROT180(curTargetPosRot.rot.y) + 0x3E8;
        camera->eye.x = camera->eyeNext.x = (Math_SinS(sp3A) * 780.0f) + camera->at.x;
        camera->eyeNext.y = camera->at.y;
        camera->eye.z = camera->eyeNext.z = (Math_CosS(sp3A) * 780.0f) + camera->at.z;
        camera->eye.y = curTargetPosRot.pos.y;
        camera->eye.y = Camera_GetFloorY(camera, &camera->eye) + 20.0f;
        (*timer)--;
        return true;
    }
}

/**
 * Flying with hookshot
 */
s32 Camera_Special5(Camera* camera) {
    Vec3f* eye = &camera->eye;
    Vec3f* at = &camera->at;
    Vec3f* eyeNext = &camera->eyeNext;
    PosRot spA8;
    s16 pad;
    s16 spA4;
    CamColChk sp7C;
    VecSph sp74;
    VecSph sp6C;
    VecSph sp64;
    VecSph sp5C;
    PosRot* playerPosRot = &camera->playerPosRot;
    Special5* spec5 = (Special5*)camera->paramData;
    Special5Anim* anim = &spec5->anim;
    f32 temp_f0_2;
    f32 yOffset;

    yOffset = Player_GetHeight(camera->player);
    if (RELOAD_PARAMS) {
        CameraModeValue* values = sCameraSettings[camera->setting].cameraModes[camera->mode].values;
        f32 yNormal = (1.0f + PCT(R_CAM_YOFFSET_NORM)) - (PCT(R_CAM_YOFFSET_NORM) * (68.0f / yOffset));
        spec5->yOffset = (NEXTPCT * yOffset) * yNormal;
        spec5->eyeDist = NEXTSETTING;
        spec5->minDistForRot = NEXTSETTING;
        spec5->timerInit = NEXTSETTING;
        spec5->pitch = DEGF_TO_BINANG(NEXTSETTING);
        spec5->fovTarget = NEXTSETTING;
        spec5->atMaxLERPScale = NEXTPCT;
        spec5->interfaceFlags = NEXTSETTING;
    }

    if (R_RELOAD_CAM_PARAMS) {
        Camera_CopyPREGToModeValues(camera);
    }

    OLib_Vec3fDiffToVecSphGeo(&sp64, at, eye);
    OLib_Vec3fDiffToVecSphGeo(&sp5C, at, eyeNext);
    Actor_GetWorld(&spA8, camera->target);

    sCameraInterfaceFlags = spec5->interfaceFlags;

    if (camera->animState == 0) {
        camera->animState++;
        anim->animTimer = spec5->timerInit;
    }

    if (anim->animTimer > 0) {
        anim->animTimer--;
    } else if (anim->animTimer == 0) {
        if (camera->target == NULL || camera->target->update == NULL) {
            camera->target = NULL;
            return true;
        }

        anim->animTimer--;
        if (spec5->minDistForRot < OLib_Vec3fDist(&spA8.pos, &playerPosRot->pos)) {
            sp6C.yaw = playerPosRot->rot.y;
            sp6C.pitch = -playerPosRot->rot.x;
            sp6C.r = 20.0f;
            Camera_Vec3fVecSphGeoAdd(&sp7C.pos, &spA8.pos, &sp6C);
            Camera_BGCheckInfo(camera, at, &sp7C);
            OLib_Vec3fToVecSphGeo(&sp6C, &sp7C.norm);
            spA4 = BINANG_SUB(playerPosRot->rot.y, sp6C.yaw);
            sp74.r = spec5->eyeDist;
            temp_f0_2 = Rand_ZeroOne();
            sp74.yaw =
                BINANG_ROT180(playerPosRot->rot.y) + (s16)(spA4 < 0 ? -(s16)(0x1553 + (s16)(temp_f0_2 * 2730.0f))
                                                                    : (s16)(0x1553 + (s16)(temp_f0_2 * 2730.0f)));
            sp74.pitch = spec5->pitch;
            Camera_Vec3fVecSphGeoAdd(eyeNext, &spA8.pos, &sp74);
            *eye = *eyeNext;
            Camera_BGCheck(camera, &spA8.pos, eye);
        }
    }

    Camera_CalcAtDefault(camera, &sp5C, spec5->yOffset, 0);
    camera->fov = Camera_LERPCeilF(spec5->fovTarget, camera->fov, camera->atLERPStepScale * PCT(OREG(4)), 1.0f);
    camera->roll = Camera_LERPCeilS(0, camera->roll, 0.5f, 0xA);
    camera->atLERPStepScale = Camera_ClampLERPScale(camera, spec5->atMaxLERPScale);
    return true;
}

/**
 * Camera's eye is fixed at points specified at D_8011DA6C / D_8011DA9C
 * depending on the player's position
 */
s32 Camera_Special7(Camera* camera) {
    Special7* spec7 = (Special7*)camera->paramData;
    PosRot* playerPosRot = &camera->playerPosRot;
    Vec3f atTarget;
    f32 yOffset;
    f32 temp_f0;

    yOffset = Player_GetHeight(camera->player);
    if (camera->animState == 0) {
        if (camera->globalCtx->sceneNum == SCENE_JYASINZOU) {
            // Spirit Temple
            spec7->idx = 3;
        } else if (playerPosRot->pos.x < 1500.0f) {
            spec7->idx = 2;
        } else if (playerPosRot->pos.y < 3000.0f) {
            spec7->idx = 0;
        } else {
            spec7->idx = 1;
        }
        camera->animState++;
        camera->roll = 0;
    }

    if (camera->at.y < D_8011DACC[spec7->idx]) {
        atTarget = playerPosRot->pos;
        atTarget.y -= 20.0f;
        Camera_LERPCeilVec3f(&atTarget, &camera->at, 0.4f, 0.4f, 0.10f);
        camera->eye = camera->eyeNext = D_8011DA6C[spec7->idx];
        temp_f0 = (playerPosRot->pos.y - D_8011DADC[spec7->idx]) / (D_8011DACC[spec7->idx] - D_8011DADC[spec7->idx]);
        camera->roll = D_8011DAEC[spec7->idx] * temp_f0;
        camera->fov = (20.0f * temp_f0) + 60.0f;
    } else {
        atTarget = playerPosRot->pos;
        atTarget.y += yOffset;
        Camera_LERPCeilVec3f(&atTarget, &camera->at, 0.4f, 0.4f, 0.1f);
        camera->roll = 0;
        camera->eye = camera->eyeNext = D_8011DA9C[spec7->idx];
        camera->fov = 70.0f;
    }

    camera->dist = OLib_Vec3fDist(&camera->at, &camera->eye);
    camera->atLERPStepScale = 0.0f;
    camera->posOffset.x = camera->at.x - playerPosRot->pos.x;
    camera->posOffset.y = camera->at.y - playerPosRot->pos.y;
    camera->posOffset.z = camera->at.z - playerPosRot->pos.z;
    return true;
}

/**
 * Courtyard.
 * Camera's eye is fixed on the z plane, slides on the xy plane with link
 * When the camera's scene data changes the animation to the next "screen"
 * happens for 12 frames.  The camera's eyeNext is the scene's camera data's position
 */
s32 Camera_Special6(Camera* camera) {
    Vec3f* eye = &camera->eye;
    Vec3f* at = &camera->at;
    Vec3f* eyeNext = &camera->eyeNext;
    VecSph atOffset;
    Vec3f bgCamPos;
    Vec3f eyePosCalc;
    Vec3f eyeAnim;
    Vec3f atAnim;
    VecSph eyeAtOffset;
    PosRot* playerPosRot = &camera->playerPosRot;
    SubBgCamData* bgCamData;
    Vec3s bgCamRot;
    s16 fov;
    f32 sp54;
    f32 timerF;
    f32 timerDivisor;
    Special6* spec6 = (Special6*)camera->paramData;
    Special6Anim* anim = &spec6->anim;
    s32 pad;

    if (RELOAD_PARAMS) {
        CameraModeValue* values = sCameraSettings[camera->setting].cameraModes[camera->mode].values;
        spec6->interfaceFlags = NEXTSETTING;
    }

    if (R_RELOAD_CAM_PARAMS) {
        Camera_CopyPREGToModeValues(camera);
    }

    OLib_Vec3fDiffToVecSphGeo(&eyeAtOffset, eye, at);

    bgCamData = (SubBgCamData*)Camera_GetSurfaceBgCamData(camera);
    Camera_Vec3sToVec3f(&bgCamPos, &bgCamData->pos);
    bgCamRot = bgCamData->rot;
    fov = bgCamData->fov;
    if (fov == -1) {
        fov = 6000;
    }

    if (fov <= 360) {
        fov *= 100;
    }

    sCameraInterfaceFlags = spec6->interfaceFlags;

    if (eyeNext->x != bgCamPos.x || eyeNext->y != bgCamPos.y || eyeNext->z != bgCamPos.z || camera->animState == 0) {
        // A change in the current scene's camera positon has been detected,
        // Change "screens"
        camera->player->actor.freezeTimer = 12;
        sCameraInterfaceFlags = (sCameraInterfaceFlags & 0xF0FF) | 0x300;
        anim->initalPlayerY = playerPosRot->pos.y;
        anim->animTimer = 12;
        *eyeNext = bgCamPos;
        if (camera->animState == 0) {
            camera->animState++;
        }
    }

    if (anim->animTimer > 0) {
        // In transition between "screens"
        timerF = anim->animTimer;
        eyePosCalc = *eyeNext;
        eyePosCalc.x += (playerPosRot->pos.x - eyePosCalc.x) * 0.5f;
        eyePosCalc.y += (playerPosRot->pos.y - anim->initalPlayerY) * 0.2f;
        eyeAnim = eyePosCalc;
        eyeAnim.y = Camera_LERPCeilF(eyePosCalc.y, eye->y, 0.5f, 0.01f);

        // set the at point to be 100 units from the eye looking at the
        // direction specified in the scene's camera data.
        atOffset.r = 100.0f;
        atOffset.yaw = bgCamRot.y;
        atOffset.pitch = -bgCamRot.x;
        Camera_Vec3fVecSphGeoAdd(&atAnim, &eyeAnim, &atOffset);
        timerDivisor = 1.0f / timerF;
        eye->x += (eyeAnim.x - eye->x) * timerDivisor;
        eye->y += (eyeAnim.y - eye->y) * timerDivisor;
        eye->z += (eyeAnim.z - eye->z) * timerDivisor;
        at->x += (atAnim.x - at->x) * timerDivisor;
        at->y += (atAnim.y - at->y) * timerDivisor;
        at->z += (atAnim.z - at->z) * timerDivisor;
        camera->fov += (PCT(fov) - camera->fov) / anim->animTimer;
        anim->animTimer--;
    } else {
        // Camera following link on the x axis.
        sCameraInterfaceFlags &= 0xF0FF;
        eyePosCalc = *eyeNext;
        eyePosCalc.x += (playerPosRot->pos.x - eyePosCalc.x) * 0.5f;
        eyePosCalc.y += (playerPosRot->pos.y - anim->initalPlayerY) * 0.2f;
        *eye = eyePosCalc;
        eye->y = Camera_LERPCeilF(eyePosCalc.y, eye->y, 0.5f, 0.01f);

        // set the at point to be 100 units from the eye looking at the
        // direction specified in the scene's camera data.
        atOffset.r = 100.0f;
        atOffset.yaw = bgCamRot.y;
        atOffset.pitch = -bgCamRot.x;
        Camera_Vec3fVecSphGeoAdd(at, eye, &atOffset);
    }
    return true;
}

s32 Camera_Special8(Camera* camera) {
    return Camera_Noop(camera);
}

s32 Camera_Special9(Camera* camera) {
    s32 pad;
    Vec3f* eye = &camera->eye;
    Vec3f* at = &camera->at;
    Vec3f* eyeNext = &camera->eyeNext;
    Vec3f spAC;
    VecSph eyeAdjustment;
    VecSph atEyeOffsetGeo;
    f32 playerYOffset;
    s32 pad3;
    PosRot* playerPosRot = &camera->playerPosRot;
    PosRot adjustedPlayerPosRot;
    f32 yNormal;
    Special9* spec9 = (Special9*)camera->paramData;
    Special9Params* params = &spec9->params;
    Special9Anim* anim = &params->anim;
    s32 pad4;
    SubBgCamData* camPosData;

    playerYOffset = Player_GetHeight(camera->player);
    camera->unk_14C &= ~0x10;
    yNormal = (1.0f + PCT(R_CAM_YOFFSET_NORM)) - (PCT(R_CAM_YOFFSET_NORM) * (68.0f / playerYOffset));

    if (RELOAD_PARAMS) {
        CameraModeValue* values = sCameraSettings[camera->setting].cameraModes[camera->mode].values;

        params->yOffset = NEXTPCT * playerYOffset * yNormal;
        params->unk_04 = NEXTSETTING;
        params->interfaceFlags = NEXTSETTING;
    }

    if (R_RELOAD_CAM_PARAMS) {
        Camera_CopyPREGToModeValues(camera);
    }

    if (spec9->doorParams.doorActor != NULL) {
        Actor_GetWorldPosShapeRot(&adjustedPlayerPosRot, spec9->doorParams.doorActor);
    } else {
        adjustedPlayerPosRot = *playerPosRot;
        adjustedPlayerPosRot.pos.y += playerYOffset + params->yOffset;
        adjustedPlayerPosRot.rot.x = 0;
    }

    OLib_Vec3fDiffToVecSphGeo(&atEyeOffsetGeo, at, eye);

    sCameraInterfaceFlags = params->interfaceFlags;

    switch (camera->animState) {
        if (1) {}

        case 0:
            camera->unk_14C &= ~(0x4 | 0x2);
            camera->animState++;
            anim->targetYaw = ABS(playerPosRot->rot.y - adjustedPlayerPosRot.rot.y) >= 0x4000
                                  ? BINANG_ROT180(adjustedPlayerPosRot.rot.y)
                                  : adjustedPlayerPosRot.rot.y;
        case 1:
            spec9->doorParams.timer1--;
            if (spec9->doorParams.timer1 <= 0) {
                camera->animState++;
                if (params->interfaceFlags & 1) {
                    camPosData = (SubBgCamData*)Camera_GetSurfaceBgCamData(camera);
                    Camera_Vec3sToVec3f(eyeNext, &camPosData->pos);
                    spAC = *eye = *eyeNext;
                } else {
                    s16 yaw;
                    // 0xE38 ~ 20 degrees
                    eyeAdjustment.pitch = 0xE38;
                    // 0xAAA ~ 15 degrees.
                    yaw = 0xAAA * ((camera->globalCtx->state.frames & 1) ? 1 : -1);
                    eyeAdjustment.yaw = anim->targetYaw + yaw;
                    eyeAdjustment.r = 200.0f * yNormal;
                    Camera_Vec3fVecSphGeoAdd(eyeNext, at, &eyeAdjustment);
                    spAC = *eye = *eyeNext;
                    if (Camera_CheckOOB(camera, &spAC, &playerPosRot->pos)) {
                        yaw = -yaw;
                        eyeAdjustment.yaw = anim->targetYaw + yaw;
                        Camera_Vec3fVecSphGeoAdd(eyeNext, at, &eyeAdjustment);
                        *eye = *eyeNext;
                    }
                }
            } else {
                break;
            }
        case 2:
            spAC = playerPosRot->pos;
            spAC.y += playerYOffset + params->yOffset;

            Camera_LERPCeilVec3f(&spAC, at, 0.25f, 0.25f, 0.1f);
            spec9->doorParams.timer2--;
            if (spec9->doorParams.timer2 <= 0) {
                camera->animState++;
                anim->targetYaw = BINANG_ROT180(anim->targetYaw);
            } else {
                break;
            }
        case 3:
            spAC = playerPosRot->pos;
            spAC.y += (playerYOffset + params->yOffset);
            Camera_LERPCeilVec3f(&spAC, at, 0.5f, 0.5f, 0.1f);
            eyeAdjustment.pitch = Camera_LERPCeilS(0xAAA, atEyeOffsetGeo.pitch, 0.3f, 0xA);
            eyeAdjustment.yaw = Camera_LERPCeilS(anim->targetYaw, atEyeOffsetGeo.yaw, 0.3f, 0xA);
            eyeAdjustment.r = Camera_LERPCeilF(60.0f, atEyeOffsetGeo.r, 0.3f, 1.0f);
            Camera_Vec3fVecSphGeoAdd(eyeNext, at, &eyeAdjustment);
            *eye = *eyeNext;
            spec9->doorParams.timer3--;
            if (spec9->doorParams.timer3 <= 0) {
                camera->animState++;
            } else {
                break;
            }
        case 4:
            camera->animState++;
        default:
            camera->unk_14C |= (0x400 | 0x10);
            sCameraInterfaceFlags = 0;

            if (camera->xzSpeed > 0.001f || CHECK_BTN_ALL(D_8015BD7C->state.input[0].press.button, BTN_A) ||
                CHECK_BTN_ALL(D_8015BD7C->state.input[0].press.button, BTN_B) ||
                CHECK_BTN_ALL(D_8015BD7C->state.input[0].press.button, BTN_CLEFT) ||
                CHECK_BTN_ALL(D_8015BD7C->state.input[0].press.button, BTN_CDOWN) ||
                CHECK_BTN_ALL(D_8015BD7C->state.input[0].press.button, BTN_CUP) ||
                CHECK_BTN_ALL(D_8015BD7C->state.input[0].press.button, BTN_CRIGHT) ||
                CHECK_BTN_ALL(D_8015BD7C->state.input[0].press.button, BTN_R) ||
                CHECK_BTN_ALL(D_8015BD7C->state.input[0].press.button, BTN_Z) || params->interfaceFlags & 0x8) {

                Camera_ChangeSettingFlags(camera, camera->prevSetting, 2);
                camera->unk_14C |= (0x4 | 0x2);
            }
            break;
    }
    if (1) {}
    spAC = playerPosRot->pos;
    spAC.y += playerYOffset;
    camera->dist = OLib_Vec3fDist(&spAC, eye);
    camera->posOffset.x = camera->at.x - playerPosRot->pos.x;
    camera->posOffset.y = camera->at.y - playerPosRot->pos.y;
    camera->posOffset.z = camera->at.z - playerPosRot->pos.z;
    return true;
}

Camera* Camera_Create(View* view, CollisionContext* colCtx, GlobalContext* globalCtx) {
    Camera* newCamera = ZeldaArena_MallocDebug(sizeof(*newCamera), "../z_camera.c", 9370);

    if (newCamera != NULL) {
        osSyncPrintf(VT_FGCOL(BLUE) "camera: create --- allocate %d byte" VT_RST "\n", sizeof(*newCamera) * 4);
        Camera_Init(newCamera, view, colCtx, globalCtx);
    } else {
        osSyncPrintf(VT_COL(RED, WHITE) "camera: create: not enough memory\n" VT_RST);
    }
    return newCamera;
}

void Camera_Destroy(Camera* camera) {
    if (camera != NULL) {
        osSyncPrintf(VT_FGCOL(BLUE) "camera: destroy ---" VT_RST "\n");
        ZeldaArena_FreeDebug(camera, "../z_camera.c", 9391);
    } else {
        osSyncPrintf(VT_COL(YELLOW, BLACK) "camera: destroy: already cleared\n" VT_RST);
    }
}

void Camera_Init(Camera* camera, View* view, CollisionContext* colCtx, GlobalContext* globalCtx) {
    Camera* camP;
    s32 i;
    s16 curUID;
    s16 j;

    func_80106860(camera, 0, sizeof(*camera));
    if (sInitRegs) {
        for (i = 0; i < sOREGInitCnt; i++) {
            OREG(i) = sOREGInit[i];
        }

        for (i = 0; i < sPREGInitCnt; i++) {
            PREG(i) = sPREGInit[i];
        }

        DbCamera_Reset(camera, &D_8015BD80);
        sInitRegs = false;
        PREG(88) = -1;
    }
    camera->globalCtx = D_8015BD7C = globalCtx;
    DbCamera_Init(&D_8015BD80, camera);
    curUID = sNextUID;
    sNextUID++;
    while (curUID != 0) {
        if (curUID == 0) {
            sNextUID++;
        }

        for (j = 0; j < NUM_CAMS; j++) {
            camP = camera->globalCtx->cameraPtrs[j];
            if (camP != NULL && curUID == camP->uid) {
                break;
            }
        }

        if (j == 4) {
            break;
        }

        curUID = sNextUID++;
    }

    // ~ 90 degrees
    camera->inputDir.y = 0x3FFF;
    camera->uid = curUID;
    camera->camDir = camera->inputDir;
    camera->rUpdateRateInv = 10.0f;
    camera->yawUpdateRateInv = 10.0f;
    camera->up.x = 0.0f;
    camera->up.y = 1.0f;
    camera->up.z = 0.0f;
    camera->fov = 60.0f;
    camera->pitchUpdateRateInv = R_CAM_DEFA_PHI_UPDRATE;
    camera->xzOffsetUpdateRate = PCT(OREG(2));
    camera->yOffsetUpdateRate = PCT(OREG(3));
    camera->fovUpdateRate = PCT(OREG(4));
    sCameraShrinkWindowVal = 0x20;
    sCameraInterfaceAlpha = 0;
    camera->unk_14C = 0;
    camera->setting = camera->prevSetting = CAM_SET_FREE0;
    camera->bgCamDataId = camera->prevBgCamDataId = -1;
    camera->mode = 0;
    camera->bgId = BGCHECK_SCENE;
    camera->csId = 0x7FFF;
    camera->timer = -1;
    camera->unk_14C |= 0x4000;

    camera->up.y = 1.0f;
    camera->up.z = camera->up.x = 0.0f;
    camera->skyboxOffset.x = camera->skyboxOffset.y = camera->skyboxOffset.z = 0;
    camera->atLERPStepScale = 1;
    sCameraInterfaceFlags = 0xFF00;
    sDbgModeIdx = -1;
    D_8011D3F0 = 3;
    osSyncPrintf(VT_FGCOL(BLUE) "camera: initialize --- " VT_RST " UID %d\n", camera->uid);
}

void func_80057FC4(Camera* camera) {
    if (camera != &camera->globalCtx->mainCamera) {
        camera->prevSetting = camera->setting = CAM_SET_FREE0;
        camera->unk_14C &= ~0x4;
    } else if (camera->globalCtx->roomCtx.curRoom.mesh->polygon.type != 1) {
        switch (camera->globalCtx->roomCtx.curRoom.unk_03) {
            case 1:
                Camera_ChangeDoorCam(camera, NULL, -99, 0, 0, 18, 10);
                camera->prevSetting = camera->setting = CAM_SET_DUNGEON0;
                break;
            case 0:
                osSyncPrintf("camera: room type: default set field\n");
                Camera_ChangeDoorCam(camera, NULL, -99, 0, 0, 18, 10);
                camera->prevSetting = camera->setting = CAM_SET_NORMAL0;
                break;
            default:
                osSyncPrintf("camera: room type: default set etc (%d)\n", camera->globalCtx->roomCtx.curRoom.unk_03);
                Camera_ChangeDoorCam(camera, NULL, -99, 0, 0, 18, 10);
                camera->prevSetting = camera->setting = CAM_SET_NORMAL0;
                camera->unk_14C |= 4;
                break;
        }
    } else {
        osSyncPrintf("camera: room type: prerender\n");
        camera->prevSetting = camera->setting = CAM_SET_FREE0;
        camera->unk_14C &= ~0x4;
    }
}

void Camera_Stub80058140(Camera* camera) {
}

void Camera_InitPlayerSettings(Camera* camera, Player* player) {
    PosRot playerPosShape;
    VecSph eyeNextAtOffset;
    s32 bgId;
    Vec3f floorPos;
    s32 upXZ;
    f32 playerYOffset;
    Vec3f* eye = &camera->eye;
    Vec3f* at = &camera->at;
    Vec3f* eyeNext = &camera->eyeNext;

    Actor_GetWorldPosShapeRot(&playerPosShape, &player->actor);
    playerYOffset = Player_GetHeight(player);
    camera->player = player;
    camera->playerPosRot = playerPosShape;
    camera->dist = eyeNextAtOffset.r = 180.0f;
    camera->inputDir.y = playerPosShape.rot.y;
    eyeNextAtOffset.yaw = BINANG_ROT180(camera->inputDir.y);
    camera->inputDir.x = eyeNextAtOffset.pitch = 0x71C;
    camera->inputDir.z = 0;
    camera->camDir = camera->inputDir;
    camera->xzSpeed = 0.0f;
    camera->playerPosDelta.y = 0.0f;
    camera->at = playerPosShape.pos;
    camera->at.y += playerYOffset;

    camera->posOffset.x = 0;
    camera->posOffset.y = playerYOffset;
    camera->posOffset.z = 0;

    Camera_Vec3fVecSphGeoAdd(eyeNext, at, &eyeNextAtOffset);
    *eye = *eyeNext;
    camera->roll = 0;

    upXZ = 0;
    camera->up.z = upXZ;
    camera->up.y = 1.0f;
    camera->up.x = upXZ;

    if (Camera_GetFloorYNorm(camera, &floorPos, at, &bgId) != BGCHECK_Y_MIN) {
        camera->bgId = bgId;
    }

    camera->waterPrevCamIdx = -1;
    camera->waterPrevCamSetting = -1;
    camera->unk_14C |= 4;

    if (camera == &camera->globalCtx->mainCamera) {
        sCameraInterfaceFlags = 0xB200;
    } else {
        sCameraInterfaceFlags = 0;
    }

    func_80057FC4(camera);
    camera->unk_14A = 0;
    camera->paramFlags = 0;
    camera->nextBgCamDataId = -1;
    camera->atLERPStepScale = 1.0f;
    Camera_CopyModeValuesToPREG(camera, camera->mode);
    Camera_QRegInit();
    osSyncPrintf(VT_FGCOL(BLUE) "camera: personalize ---" VT_RST "\n");

    if (camera->camId == CAM_ID_MAIN) {
        Camera_CheckWater(camera);
    }
}

s16 Camera_ChangeStatus(Camera* camera, s16 status) {
    CameraModeValue* values;
    CameraModeValue* valueP;
    s32 i;

    if (PREG(82)) {
        osSyncPrintf("camera: change camera status: cond %c%c\n", status == CAM_STATUS_ACTIVE ? 'o' : 'x',
                     camera->status != CAM_STATUS_ACTIVE ? 'o' : 'x');
    }

    if (PREG(82)) {
        osSyncPrintf("camera: res: stat (%d/%d/%d)\n", camera->camId, camera->setting, camera->mode);
    }

    if (status == CAM_STATUS_ACTIVE && camera->status != CAM_STATUS_ACTIVE) {
        values = sCameraSettings[camera->setting].cameraModes[camera->mode].values;
        for (i = 0; i < sCameraSettings[camera->setting].cameraModes[camera->mode].valueCnt; i++) {
            valueP = &values[i];
            PREG(valueP->param) = valueP->val;
            if (PREG(82)) {
                osSyncPrintf("camera: change camera status: PREG(%02d) = %d\n", valueP->param, valueP->val);
            }
        }
    }
    camera->status = status;
    return camera->status;
}

/**
 * Prints camera information: debugging features.
 * The following information is printed in order:
 *      - Camera status for all 4 cameras -> example: 'wadd' (mainCam WAIT, subCam 1 ACTIVE, subCam 2/3 INACTIVE)
 *      - Active camera from all 4 cameras -> example ' a  ' (this shows subCam 1 is active, others are given a space)
 *      - Camera setting (S: )
 *      - Camera mode (M: )
 *      - Camera function (F: )
 *      - Camera bgCamData index (I: )
 */
void Camera_PrintInfo(Camera* camera) {
    char statusStr[8];
    char bgCamDataIdStr[8];
    char activeCamStr[8];
    s32 i;

    if ((OREG(0) & 1) && (camera->globalCtx->activeCamId == camera->camId) && !gDbgCamEnabled) {
        for (i = 0; i < NUM_CAMS; i++) {
            if (camera->globalCtx->cameraPtrs[i] == NULL) {
                statusStr[i] = '-';
                activeCamStr[i] = ' ';
            } else {
                switch (camera->globalCtx->cameraPtrs[i]->status) {
                    case CAM_STATUS_CUT:
                        statusStr[i] = 'c';
                        break;
                    case CAM_STATUS_WAIT:
                        statusStr[i] = 'w';
                        break;
                    case CAM_STATUS_UNK3:
                        statusStr[i] = 's';
                        break;
                    case CAM_STATUS_ACTIVE:
                        statusStr[i] = 'a';
                        break;
                    case CAM_STATUS_INACTIVE:
                        statusStr[i] = 'd';
                        break;
                    default:
                        statusStr[i] = '*';
                        break;
                }
            }
            activeCamStr[i] = ' ';
        }
        statusStr[i] = '\0';
        activeCamStr[i] = '\0';

        activeCamStr[camera->globalCtx->activeCamId] = 'a';
        func_8006376C(3, 0x16, 5, statusStr);
        func_8006376C(3, 0x16, 1, activeCamStr);
        func_8006376C(3, 0x17, 5, "S:");
        func_8006376C(5, 0x17, 4, sCameraSettingNames[camera->setting]);
        func_8006376C(3, 0x18, 5, "M:");
        func_8006376C(5, 0x18, 4, sCameraModeNames[camera->mode]);
        func_8006376C(3, 0x19, 5, "F:");
        func_8006376C(5, 0x19, 4,
                      sCameraFunctionNames[sCameraSettings[camera->setting].cameraModes[camera->mode].funcIdx]);

        i = 0;
        if (camera->bgCamDataId < 0) {
            bgCamDataIdStr[i++] = '-';
        }

        //! @bug: this code was clearly meaning to print `abs(camera->bgCamDataId)` as a
        //! one-or-two-digit number, instead of `i`.
        // "bgCamDataIdStr[i++] = ..." matches here, but is undefined behavior due to conflicting
        // reads/writes between sequence points, triggering warnings. Work around by
        // putting i++ afterwards while on the same line.
        // clang-format off
        if (camera->bgCamDataId / 10 != 0) {
            bgCamDataIdStr[i] = i / 10 + '0'; i++;
        }
        bgCamDataIdStr[i] = i % 10 + '0'; i++;
        // clang-format on

        bgCamDataIdStr[i++] = ' ';
        bgCamDataIdStr[i++] = ' ';
        bgCamDataIdStr[i++] = ' ';
        bgCamDataIdStr[i++] = ' ';
        bgCamDataIdStr[i] = '\0';
        func_8006376C(3, 26, 5, "I:");
        func_8006376C(5, 26, 4, bgCamDataIdStr);
    }
}

s32 Camera_CheckWater(Camera* camera) {
    f32 waterY;
    s16 newQuakeId;
    s32 waterLightsIndex;
    s32* waterPrevCamSetting = &camera->waterPrevCamSetting;
    s16 waterCamIdx;
    s16* quakeId = (s16*)&camera->waterQuakeId;
    Player* player = camera->player;
    s16 prevBgId;

    if (!(camera->unk_14C & 2) || sCameraSettings[camera->setting].unk_00 & 0x40000000) {
        return 0;
    }

    if (camera->unk_14C & 0x200) {
        if (player->stateFlags2 & 0x800) {
            Camera_ChangeSettingFlags(camera, CAM_SET_CIRCLE5, (4 | 2));
            camera->unk_14C |= (s16)0x8000;
        } else if (camera->unk_14C & (s16)0x8000) {
            Camera_ChangeSettingFlags(camera, *waterPrevCamSetting, (4 | 2));
            camera->unk_14C &= ~((s16)0x8000);
        }
    }
    if (!(camera->unk_14C & (s16)0x8000)) {
        if (waterCamIdx = Camera_GetWaterBoxBgCamDataId(camera, &waterY), waterCamIdx == -2) {
            // No camera data idx
            if (!(camera->unk_14C & 0x200)) {
                camera->unk_14C |= 0x200;
                camera->waterYPos = waterY;
                camera->waterPrevCamIdx = camera->bgCamDataId;
                *quakeId = -1;
            }
            if (camera->playerGroundY != camera->playerPosRot.pos.y) {
                prevBgId = camera->bgId;
                camera->bgId = BGCHECK_SCENE;
                Camera_ChangeSettingFlags(camera, CAM_SET_NORMAL3, 2);
                *waterPrevCamSetting = camera->setting;
                camera->bgId = prevBgId;
                camera->bgCamDataId = -2;
            }
        } else if (waterCamIdx != -1) {
            // player is in a water box
            if (!(camera->unk_14C & 0x200)) {
                camera->unk_14C |= 0x200;
                camera->waterYPos = waterY;
                camera->waterPrevCamIdx = camera->bgCamDataId;
                *quakeId = -1;
            }
            if (camera->playerGroundY != camera->playerPosRot.pos.y) {
                prevBgId = camera->bgId;
                camera->bgId = BGCHECK_SCENE;
                Camera_ChangeDataIdx(camera, waterCamIdx);
                *waterPrevCamSetting = camera->setting;
                camera->bgId = prevBgId;
            }
        } else if (camera->unk_14C & 0x200) {
            // player is out of a water box.
            osSyncPrintf("camera: water: off\n");
            camera->unk_14C &= ~0x200;
            prevBgId = camera->bgId;
            camera->bgId = BGCHECK_SCENE;
            if (camera->waterPrevCamIdx < 0) {
                func_80057FC4(camera);
                camera->bgCamDataId = -1;
            } else {
                Camera_ChangeDataIdx(camera, camera->waterPrevCamIdx);
            }
            camera->bgId = prevBgId;
        }
    }

    if (waterY = Camera_GetWaterSurface(camera, &camera->eye, &waterLightsIndex), waterY != BGCHECK_Y_MIN) {
        camera->waterYPos = waterY;
        if (!(camera->unk_14C & 0x100)) {
            camera->unk_14C |= 0x100;
            osSyncPrintf("kankyo changed water, sound on\n");
            Environment_EnableUnderwaterLights(camera->globalCtx, waterLightsIndex);
            camera->unk_150 = 0x50;
        }

        func_800F6828(0x20);

        if (PREG(81)) {
            Quake_RemoveFromIdx(*quakeId);
            *quakeId = -1;
            PREG(81) = 0;
        }

        if ((*quakeId == -1) || (Quake_GetCountdown(*quakeId) == 0xA)) {
            if (*quakeId = newQuakeId = Quake_Add(camera, 5U), newQuakeId != 0) {
                Quake_SetSpeed(*quakeId, 550);
                Quake_SetQuakeValues(*quakeId, 1, 1, 180, 0);
                Quake_SetCountdown(*quakeId, 1000);
            }
        }

        if (camera->unk_150 > 0) {
            camera->unk_150--;
            camera->unk_152 |= 8;
        } else if (camera->globalCtx->sceneNum == 0x49) {
            camera->unk_152 |= 0x10;
        } else {
            camera->unk_152 |= 2;
        }
    } else {
        if (camera->unk_14C & 0x100) {
            camera->unk_14C &= ~0x100;
            osSyncPrintf("kankyo changed water off, sound off\n");
            Environment_DisableUnderwaterLights(camera->globalCtx);
            if (*quakeId != 0) {
                Quake_RemoveFromIdx(*quakeId);
            }
            camera->unk_150 = 0;
            camera->unk_152 = 0;
        }
        func_800F6828(0);
    }
    //! @bug: doesn't always return a value, but sometimes does.
}

/**
 * Sets the room to be hot camera quake flag
 */
s32 Camera_SetRoomHotFlag(Camera* camera) {
    camera->unk_152 &= ~1;
    if (camera->globalCtx->roomCtx.curRoom.unk_02 == 3) {
        camera->unk_152 |= 1;
    }

    return 1;
}

s32 Camera_DbgChangeMode(Camera* camera) {
    s32 changeDir = 0;

    if (!gDbgCamEnabled && camera->globalCtx->activeCamId == CAM_ID_MAIN) {
        if (CHECK_BTN_ALL(D_8015BD7C->state.input[2].press.button, BTN_CUP)) {
            osSyncPrintf("attention sound URGENCY\n");
            func_80078884(NA_SE_SY_ATTENTION_URGENCY);
        }
        if (CHECK_BTN_ALL(D_8015BD7C->state.input[2].press.button, BTN_CDOWN)) {
            osSyncPrintf("attention sound NORMAL\n");
            func_80078884(NA_SE_SY_ATTENTION_ON);
        }

        if (CHECK_BTN_ALL(D_8015BD7C->state.input[2].press.button, BTN_CRIGHT)) {
            changeDir = 1;
        }
        if (CHECK_BTN_ALL(D_8015BD7C->state.input[2].press.button, BTN_CLEFT)) {
            changeDir = -1;
        }
        if (changeDir != 0) {
            sDbgModeIdx = (sDbgModeIdx + changeDir) % 6;
            if (Camera_ChangeSetting(camera, D_8011DAFC[sDbgModeIdx]) > 0) {
                osSyncPrintf("camera: force change SET to %s!\n", sCameraSettingNames[D_8011DAFC[sDbgModeIdx]]);
            }
        }
    }
    return true;
}

void func_80058E8C(Camera* camera) {
    static s16 D_8011DB08 = 0x3F0;
    static s16 D_8011DB0C = 0x156;
    s32 pad3;
    f32 sp60;
    s32 pad;
    s32 pad1;
    s32 pad4;
    f32 phi_f2;
    s32 pad2;
    f32 phi_f0;
    f32 phi_f20;
    f32 sp40;
    f32 sp3C;
    f32 sp38;
    f32 sp34;

    if (camera->unk_152 != 0) {
        if (camera->unk_152 & 4) {
            phi_f0 = 0.0f;
            phi_f2 = 170.0f;
            sp3C = 0.01f;
            sp40 = -0.01f;
            sp38 = 0.0f;
            sp34 = 0.6f;
            phi_f20 = camera->unk_150 / 60.0f;
            sp60 = 1.0f;
        } else if (camera->unk_152 & 8) {
            phi_f0 = 248.0f;
            phi_f2 = -90.0f;
            sp38 = 0.2f;
            sp34 = 0.2f;
            sp40 = -0.3f;
            sp3C = 0.3f;
            phi_f20 = camera->unk_150 / 80.0f;
            sp60 = 1.0f;
        } else if (camera->unk_152 & 2) {
            phi_f0 = 359.2f;
            phi_f2 = -18.5f;
            sp40 = 0.09f;
            sp38 = 0.01f;
            sp3C = 0.09f;
            sp34 = 0.08f;
            phi_f20 =
                (((camera->waterYPos - camera->eye.y) > 150.0f ? 1.0f : (camera->waterYPos - camera->eye.y) / 150.0f) *
                 0.45f) +
                (camera->speedRatio * 0.45f);
            sp60 = phi_f20;
        } else if (camera->unk_152 & 1) {
            // hot room flag
            phi_f2 = 150.0f;
            phi_f0 = 0.0f;
            sp3C = 0.01f;
            sp38 = 0.01f;
            sp40 = -0.01f;
            sp34 = 0.6f;
            sp60 = 1.0f;
            phi_f20 = 1.0f;

        } else {
            return;
        }
        D_8011DB08 += DEGF_TO_BINANG(phi_f0);
        D_8011DB0C += DEGF_TO_BINANG(phi_f2);
        Math_CosS(D_8011DB08);
        Math_SinS(D_8011DB08);
        Math_SinS(D_8011DB0C);
        func_800AA76C(&camera->globalCtx->view, 0.0f, 0.0f, 0.0f);
        func_800AA78C(&camera->globalCtx->view, Math_SinS(D_8011DB0C) * (sp40 * phi_f20) + 1.0f,
                      Math_CosS(D_8011DB0C) * (sp3C * phi_f20) + 1.0f, Math_CosS(D_8011DB08) * (sp38 * phi_f20) + 1.0f);
        func_800AA7AC(&camera->globalCtx->view, sp34 * sp60);
        camera->unk_14C |= 0x40;
    } else if (camera->unk_14C & 0x40) {
        func_800AA814(&camera->globalCtx->view);
        camera->unk_14C &= ~0x40;
    }
}

Vec3s Camera_Update(Camera* camera) {
    static s32 sOOBTimer = 0;
    Vec3f viewAt;
    Vec3f viewEye;
    Vec3f viewUp;
    f32 viewFov;
    Vec3f spAC;
    s32 bgId;
    f32 playerGroundY;
    f32 playerXZSpeed;
    VecSph eyeAtAngle;
    s16 bgCamDataId;
    PosRot curPlayerPosRot;
    QuakeCamCalc quake;
    Player* player = camera->globalCtx->cameraPtrs[CAM_ID_MAIN]->player;

    if (R_DBG_CAM_UPDATE) {
        osSyncPrintf("camera: in %x\n", camera);
    }

    if (camera->status == CAM_STATUS_CUT) {
        if (R_DBG_CAM_UPDATE) {
            osSyncPrintf("camera: cut out %x\n", camera);
        }
        return camera->inputDir;
    }

    sUpdateCameraDirection = false;

    if (camera->player != NULL) {
        Actor_GetWorldPosShapeRot(&curPlayerPosRot, &camera->player->actor);
        camera->xzSpeed = playerXZSpeed = OLib_Vec3fDistXZ(&curPlayerPosRot.pos, &camera->playerPosRot.pos);

        camera->speedRatio = OLib_ClampMaxDist(playerXZSpeed / (func_8002DCE4(camera->player) * PCT(OREG(8))), 1.0f);
        camera->playerPosDelta.x = curPlayerPosRot.pos.x - camera->playerPosRot.pos.x;
        camera->playerPosDelta.y = curPlayerPosRot.pos.y - camera->playerPosRot.pos.y;
        camera->playerPosDelta.z = curPlayerPosRot.pos.z - camera->playerPosRot.pos.z;
        spAC = curPlayerPosRot.pos;
        spAC.y += Player_GetHeight(camera->player);

        playerGroundY = BgCheck_EntityRaycastFloor5(camera->globalCtx, &camera->globalCtx->colCtx, &playerFloorPoly,
                                                    &bgId, &camera->player->actor, &spAC);
        if (playerGroundY != BGCHECK_Y_MIN) {
            // player is above ground.
            sOOBTimer = 0;
            camera->floorNorm.x = COLPOLY_GET_NORMAL(playerFloorPoly->normal.x);
            camera->floorNorm.y = COLPOLY_GET_NORMAL(playerFloorPoly->normal.y);
            camera->floorNorm.z = COLPOLY_GET_NORMAL(playerFloorPoly->normal.z);
            camera->bgId = bgId;
            camera->playerGroundY = playerGroundY;
        } else {
            // player is not above ground.
            sOOBTimer++;
            camera->floorNorm.x = 0.0;
            camera->floorNorm.y = 1.0f;
            camera->floorNorm.z = 0.0;
        }

        camera->playerPosRot = curPlayerPosRot;

        if (sOOBTimer < 200) {
            if (camera->status == CAM_STATUS_ACTIVE) {
                Camera_CheckWater(camera);
                Camera_SetRoomHotFlag(camera);
            }

            if (!(camera->unk_14C & 4)) {
                camera->nextBgCamDataId = -1;
            }

            if ((camera->unk_14C & 1) && (camera->unk_14C & 4) && (!(camera->unk_14C & 0x400)) &&
                (!(camera->unk_14C & 0x200) || (player->currentBoots == PLAYER_BOOTS_IRON)) &&
                (!(camera->unk_14C & (s16)0x8000)) && (playerGroundY != BGCHECK_Y_MIN)) {
                bgCamDataId = Camera_GetSurfaceBgCamDataId(camera, &bgId, playerFloorPoly);
                if (bgCamDataId != -1) {
                    camera->nextBgId = bgId;
                    if (bgId == BGCHECK_SCENE) {
                        camera->nextBgCamDataId = bgCamDataId;
                    }
                }
            }

            if (camera->nextBgCamDataId != -1 && (fabsf(curPlayerPosRot.pos.y - playerGroundY) < 2.0f) &&
                (!(camera->unk_14C & 0x200) || (player->currentBoots == PLAYER_BOOTS_IRON))) {
                camera->bgId = camera->nextBgId;
                Camera_ChangeDataIdx(camera, camera->nextBgCamDataId);
                camera->nextBgCamDataId = -1;
            }
        }
    }

    Camera_PrintInfo(camera);
    Camera_DbgChangeMode(camera);

    if (camera->status == CAM_STATUS_WAIT) {
        if (R_DBG_CAM_UPDATE) {
            osSyncPrintf("camera: wait out %x\n", camera);
        }
        return camera->inputDir;
    }

    camera->unk_14A = 0;
    camera->unk_14C &= ~(0x400 | 0x20);
    camera->unk_14C |= 0x10;

    if (R_DBG_CAM_UPDATE) {
        osSyncPrintf("camera: engine (%d %d %d) %04x \n", camera->setting, camera->mode,
                     sCameraSettings[camera->setting].cameraModes[camera->mode].funcIdx, camera->unk_14C);
    }

    if (sOOBTimer < 200) {
        sCameraFunctions[sCameraSettings[camera->setting].cameraModes[camera->mode].funcIdx](camera);
    } else if (camera->player != NULL) {
        OLib_Vec3fDiffToVecSphGeo(&eyeAtAngle, &camera->at, &camera->eye);
        Camera_CalcAtDefault(camera, &eyeAtAngle, 0.0f, 0);
    }

    if (camera->status == CAM_STATUS_ACTIVE) {
        if ((gSaveContext.gameMode != 0) && (gSaveContext.gameMode != 3)) {
            sCameraInterfaceFlags = 0;
            Camera_UpdateInterface(sCameraInterfaceFlags);
        } else if ((D_8011D3F0 != 0) && (camera->camId == CAM_ID_MAIN)) {
            D_8011D3F0--;
            sCameraInterfaceFlags = 0x3200;
            Camera_UpdateInterface(sCameraInterfaceFlags);
        } else if (camera->globalCtx->transitionMode != 0) {
            sCameraInterfaceFlags = 0xF200;
            Camera_UpdateInterface(sCameraInterfaceFlags);
        } else if (camera->globalCtx->csCtx.state != CS_STATE_IDLE) {
            sCameraInterfaceFlags = 0x3200;
            Camera_UpdateInterface(sCameraInterfaceFlags);
        } else {
            Camera_UpdateInterface(sCameraInterfaceFlags);
        }
    }

    if (R_DBG_CAM_UPDATE) {
        osSyncPrintf("camera: shrink_and_bitem %x(%d)\n", sCameraInterfaceFlags, camera->globalCtx->transitionMode);
    }

    if (R_DBG_CAM_UPDATE) {
        osSyncPrintf("camera: engine (%s(%d) %s(%d) %s(%d)) ok!\n", &sCameraSettingNames[camera->setting],
                     camera->setting, &sCameraModeNames[camera->mode], camera->mode,
                     &sCameraFunctionNames[sCameraSettings[camera->setting].cameraModes[camera->mode].funcIdx],
                     sCameraSettings[camera->setting].cameraModes[camera->mode].funcIdx);
    }

    // enable/disable debug cam
    if (CHECK_BTN_ALL(D_8015BD7C->state.input[2].press.button, BTN_START)) {
        gDbgCamEnabled ^= 1;
        if (gDbgCamEnabled) {
            DbgCamera_Enable(&D_8015BD80, camera);
        } else if (camera->globalCtx->csCtx.state != CS_STATE_IDLE) {
            func_80064534(camera->globalCtx, &camera->globalCtx->csCtx);
        }
    }

    // Debug cam update
    if (gDbgCamEnabled) {
        camera->globalCtx->view.fovy = D_8015BD80.fov;
        DbCamera_Update(&D_8015BD80, camera);
        func_800AA358(&camera->globalCtx->view, &D_8015BD80.eye, &D_8015BD80.at, &D_8015BD80.unk_1C);
        if (R_DBG_CAM_UPDATE) {
            osSyncPrintf("camera: debug out\n");
        }
        return D_8015BD80.sub.unk_104A;
    }

    OREG(0) &= ~8;

    if (camera->status == CAM_STATUS_UNK3) {
        return camera->inputDir;
    }

    // setting bgId to the ret of Quake_Calc, and checking that
    // is required, it doesn't make too much sense though.
    bgId = Quake_Calc(camera, &quake);
    if ((bgId != 0) && (camera->setting != CAM_SET_ITEM2)) {
        viewAt.x = camera->at.x + quake.atOffset.x;
        viewAt.y = camera->at.y + quake.atOffset.y;
        viewAt.z = camera->at.z + quake.atOffset.z;
        viewEye.x = camera->eye.x + quake.eyeOffset.x;
        viewEye.y = camera->eye.y + quake.eyeOffset.y;
        viewEye.z = camera->eye.z + quake.eyeOffset.z;
        OLib_Vec3fDiffToVecSphGeo(&eyeAtAngle, &viewEye, &viewAt);
        Camera_CalcUpFromPitchYawRoll(&viewUp, eyeAtAngle.pitch + quake.rotZ, eyeAtAngle.yaw + quake.unk_1A,
                                      camera->roll);
        viewFov = camera->fov + BINANG_TO_DEGF(quake.zoom);
    } else {
        viewAt = camera->at;
        viewEye = camera->eye;
        OLib_Vec3fDiffToVecSphGeo(&eyeAtAngle, &viewEye, &viewAt);
        Camera_CalcUpFromPitchYawRoll(&viewUp, eyeAtAngle.pitch, eyeAtAngle.yaw, camera->roll);
        viewFov = camera->fov;
    }

    if (camera->paramFlags & 4) {
        camera->paramFlags &= ~4;
        viewUp = camera->up;
    } else {
        camera->up = viewUp;
    }

    camera->skyboxOffset = quake.eyeOffset;

    func_80058E8C(camera);
    if ((camera->globalCtx->sceneNum == SCENE_SPOT00) && (camera->fov < 59.0f)) {
        View_SetScale(&camera->globalCtx->view, 0.79f);
    } else {
        View_SetScale(&camera->globalCtx->view, 1.0f);
    }
    camera->globalCtx->view.fovy = viewFov;
    func_800AA358(&camera->globalCtx->view, &viewEye, &viewAt, &viewUp);
    camera->camDir.x = eyeAtAngle.pitch;
    camera->camDir.y = eyeAtAngle.yaw;
    camera->camDir.z = 0;

    if (sUpdateCameraDirection == 0) {
        camera->inputDir.x = eyeAtAngle.pitch;
        camera->inputDir.y = eyeAtAngle.yaw;
        camera->inputDir.z = 0;
    }

    if (PREG(81)) {
        osSyncPrintf("dir  (%d) %d(%f) %d(%f) 0(0) \n", sUpdateCameraDirection, camera->inputDir.x,
                     BINANG_TO_DEGF(camera->inputDir.x), camera->inputDir.y, BINANG_TO_DEGF(camera->inputDir.y));
        osSyncPrintf("real (%d) %d(%f) %d(%f) 0(0) \n", sUpdateCameraDirection, camera->camDir.x,
                     BINANG_TO_DEGF(camera->camDir.x), camera->camDir.y, BINANG_TO_DEGF(camera->camDir.y));
    }

    if (camera->timer != -1 && CHECK_BTN_ALL(D_8015BD7C->state.input[0].press.button, BTN_DRIGHT)) {
        camera->timer = 0;
    }

    if (R_DBG_CAM_UPDATE) {
        osSyncPrintf("camera: out (%f %f %f) (%f %f %f)\n", camera->at.x, camera->at.y, camera->at.z, camera->eye.x,
                     camera->eye.y, camera->eye.z);
        osSyncPrintf("camera: dir (%f %d(%f) %d(%f)) (%f)\n", eyeAtAngle.r, eyeAtAngle.pitch,
                     BINANG_TO_DEGF(eyeAtAngle.pitch), eyeAtAngle.yaw, BINANG_TO_DEGF(eyeAtAngle.yaw), camera->fov);
        if (camera->player != NULL) {
            osSyncPrintf("camera: foot(%f %f %f) dist (%f)\n", curPlayerPosRot.pos.x, curPlayerPosRot.pos.y,
                         curPlayerPosRot.pos.z, camera->dist);
        }
    }

    return camera->inputDir;
}

/**
 * When the camera's timer is 0, change the camera to its parent
 */
void Camera_Finish(Camera* camera) {
    Camera* mainCam = camera->globalCtx->cameraPtrs[CAM_ID_MAIN];
    Player* player = GET_PLAYER(camera->globalCtx);

    if (camera->timer == 0) {
        Gameplay_ChangeCameraStatus(camera->globalCtx, camera->parentCamId, CAM_STATUS_ACTIVE);

        if ((camera->parentCamId == CAM_ID_MAIN) && (camera->csId != 0)) {
            player->actor.freezeTimer = 0;
            player->stateFlags1 &= ~0x20000000;

            if (player->csMode != 0) {
                func_8002DF54(camera->globalCtx, &player->actor, 7);
                osSyncPrintf("camera: player demo end!!\n");
            }

            mainCam->unk_14C |= 8;
        }

        if (CHILD_CAM(camera)->parentCamId == camera->camId) {
            CHILD_CAM(camera)->parentCamId = camera->parentCamId;
        }

        if (PARENT_CAM(camera)->childCamId == camera->camId) {
            PARENT_CAM(camera)->childCamId = camera->childCamId;
        }

        if (PARENT_CAM(camera)->camId == CAM_ID_MAIN) {
            PARENT_CAM(camera)->animState = 0;
        }

        camera->childCamId = camera->parentCamId = CAM_ID_MAIN;
        camera->timer = -1;
        camera->globalCtx->envCtx.fillScreen = false;

        Gameplay_ClearCamera(camera->globalCtx, camera->camId);
    }
}

s32 func_8005A02C(Camera* camera) {
    camera->unk_14C |= 0xC;
    camera->unk_14C &= ~(0x1000 | 0x8);
    return true;
}

s32 Camera_ChangeModeFlags(Camera* camera, s16 mode, u8 flags) {
    static s32 modeChangeFlags = 0;

    if (QREG(89)) {
        osSyncPrintf("+=+(%d)+=+ recive request -> %s\n", camera->globalCtx->state.frames, sCameraModeNames[mode]);
    }

    if (camera->unk_14C & 0x20 && flags == 0) {
        camera->unk_14A |= 0x20;
        return -1;
    }

    if (!((sCameraSettings[camera->setting].unk_00 & 0x3FFFFFFF) & (1 << mode))) {
        if (mode == CAM_MODE_FIRSTPERSON) {
            osSyncPrintf("camera: error sound\n");
            func_80078884(NA_SE_SY_ERROR);
        }

        if (camera->mode != CAM_MODE_NORMAL) {
            osSyncPrintf(VT_COL(YELLOW, BLACK) "camera: change camera mode: force NORMAL: %s %s refused\n" VT_RST,
                         sCameraSettingNames[camera->setting], sCameraModeNames[mode]);
            camera->mode = CAM_MODE_NORMAL;
            Camera_CopyModeValuesToPREG(camera, camera->mode);
            func_8005A02C(camera);
            return 0xC0000000 | mode;
        } else {
            camera->unk_14A |= 0x20;
            camera->unk_14A |= 2;
            return 0;
        }
    } else {
        if (mode == camera->mode && flags == 0) {
            camera->unk_14A |= 0x20;
            camera->unk_14A |= 2;
            return -1;
        }
        camera->unk_14A |= 0x20;
        camera->unk_14A |= 2;
        Camera_CopyModeValuesToPREG(camera, mode);
        modeChangeFlags = 0;
        switch (mode) {
            case CAM_MODE_FIRSTPERSON:
                modeChangeFlags = 0x20;
                break;
            case CAM_MODE_BATTLE:
                modeChangeFlags = 4;
                break;
            case CAM_MODE_FOLLOWTARGET:
                if (camera->target != NULL && camera->target->id != ACTOR_EN_BOOM) {
                    modeChangeFlags = 8;
                }
                break;
            case CAM_MODE_TARGET:
            case CAM_MODE_TALK:
            case CAM_MODE_BOWARROWZ:
            case CAM_MODE_HANGZ:
            case CAM_MODE_PUSHPULL:
                modeChangeFlags = 2;
                break;
        }

        switch (camera->mode) {
            case CAM_MODE_FIRSTPERSON:
                if (modeChangeFlags & 0x20) {
                    camera->animState = 0xA;
                }
                break;
            case CAM_MODE_TARGET:
                if (modeChangeFlags & 0x10) {
                    camera->animState = 0xA;
                }
                modeChangeFlags |= 1;
                break;
            case CAM_MODE_CHARGE:
                modeChangeFlags |= 1;
                break;
            case CAM_MODE_FOLLOWTARGET:
                if (modeChangeFlags & 8) {
                    camera->animState = 0xA;
                }
                modeChangeFlags |= 1;
                break;
            case CAM_MODE_BATTLE:
                if (modeChangeFlags & 4) {
                    camera->animState = 0xA;
                }
                modeChangeFlags |= 1;
                break;
            case CAM_MODE_BOWARROWZ:
            case CAM_MODE_HANGZ:
            case CAM_MODE_PUSHPULL:
                modeChangeFlags |= 1;
                break;
            case CAM_MODE_NORMAL:
                if (modeChangeFlags & 0x10) {
                    camera->animState = 0xA;
                }
                break;
        }
        modeChangeFlags &= ~0x10;
        if (camera->status == CAM_STATUS_ACTIVE) {
            switch (modeChangeFlags) {
                case 1:
                    func_80078884(0);
                    break;
                case 2:
                    if (camera->globalCtx->roomCtx.curRoom.unk_03 == 1) {
                        func_80078884(NA_SE_SY_ATTENTION_URGENCY);
                    } else {
                        func_80078884(NA_SE_SY_ATTENTION_ON);
                    }
                    break;
                case 4:
                    func_80078884(NA_SE_SY_ATTENTION_URGENCY);
                    break;
                case 8:
                    func_80078884(NA_SE_SY_ATTENTION_ON);
                    break;
            }
        }
        func_8005A02C(camera);
        camera->mode = mode;
        return 0x80000000 | mode;
    }
}

s32 Camera_ChangeMode(Camera* camera, s16 mode) {
    return Camera_ChangeModeFlags(camera, mode, 0);
}

s32 Camera_CheckValidMode(Camera* camera, s16 mode) {
    if (QREG(89) != 0) {
        osSyncPrintf("+=+=+=+ recive asking -> %s (%s)\n", sCameraModeNames[mode],
                     sCameraSettingNames[camera->setting]);
    }
    if (!(sCameraSettings[camera->setting].validModes & (1 << mode))) {
        return 0;
    } else if (mode == camera->mode) {
        return -1;
    } else {
        return mode | 0x80000000;
    }
}

s16 Camera_ChangeSettingFlags(Camera* camera, s16 setting, s16 flags) {
    if (camera->unk_14A & 1) {
        if ((u32)((u32)(sCameraSettings[camera->setting].unk_00 & 0xF000000) >> 0x18) >=
            (u32)((u32)(sCameraSettings[setting].unk_00 & 0xF000000) >> 0x18)) {
            camera->unk_14A |= 0x10;
            return -2;
        }
    }
    if (((setting == CAM_SET_SPOT05A) || (setting == CAM_SET_SPOT05B)) && LINK_IS_ADULT &&
        (camera->globalCtx->sceneNum == SCENE_SPOT05)) {
        camera->unk_14A |= 0x10;
        return -5;
    }

    if (setting == CAM_SET_NONE || setting >= CAM_SET_MAX) {
        osSyncPrintf(VT_COL(RED, WHITE) "camera: error: illegal camera set (%d) !!!!\n" VT_RST, setting);
        return -99;
    }

    if ((setting == camera->setting) && (!(flags & 1))) {
        camera->unk_14A |= 0x10;
        if (!(flags & 2)) {
            camera->unk_14A |= 1;
        }
        return -1;
    }

    camera->unk_14A |= 0x10;
    if (!(flags & 2)) {
        camera->unk_14A |= 1;
    }

    camera->unk_14C |= 0xC;
    camera->unk_14C &= ~0x1008;

    if (!(sCameraSettings[camera->setting].unk_00 & 0x40000000)) {
        camera->prevSetting = camera->setting;
    }

    if (flags & 8) {
        if (1) {}
        camera->bgCamDataId = camera->prevBgCamDataId;
        camera->prevBgCamDataId = -1;
    } else if (!(flags & 4)) {
        if (!(sCameraSettings[camera->setting].unk_00 & 0x40000000)) {
            camera->prevBgCamDataId = camera->bgCamDataId;
        }
        camera->bgCamDataId = -1;
    }

    camera->setting = setting;

    if (Camera_ChangeModeFlags(camera, camera->mode, 1) >= 0) {
        Camera_CopyModeValuesToPREG(camera, camera->mode);
    }

    osSyncPrintf(VT_SGR("1") "%06u:" VT_RST " camera: change camera[%d] set %s\n", camera->globalCtx->state.frames,
                 camera->camId, sCameraSettingNames[camera->setting]);

    return setting;
}

s32 Camera_ChangeSetting(Camera* camera, s16 setting) {
    return Camera_ChangeSettingFlags(camera, setting, 0);
}

s32 Camera_ChangeDataIdx(Camera* camera, s32 bgCamDataId) {
    s16 newCameraSetting;
    s16 settingChangeSuccessful;

    if (bgCamDataId == -1 || bgCamDataId == camera->bgCamDataId) {
        camera->unk_14A |= 0x40;
        return -1;
    }

    if (!(camera->unk_14A & 0x40)) {
        newCameraSetting = Camera_GetSurfaceBgCamDataSetting(camera, bgCamDataId);
        camera->unk_14A |= 0x40;
        settingChangeSuccessful = Camera_ChangeSettingFlags(camera, newCameraSetting, (4 | 1)) >= 0;
        if (settingChangeSuccessful || sCameraSettings[camera->setting].unk_00 & 0x80000000) {
            camera->bgCamDataId = bgCamDataId;
            camera->unk_14A |= 4;
            Camera_CopyModeValuesToPREG(camera, camera->mode);
        } else if (settingChangeSuccessful < -1) {
            //! @bug: This is likely checking the wrong value. The actual return of Camera_ChangeSettingFlags or
            // bgCamDataId would make more sense.
            osSyncPrintf(VT_COL(RED, WHITE) "camera: error: illegal camera ID (%d) !! (%d|%d|%d)\n" VT_RST, bgCamDataId,
                         camera->camId, BGCHECK_SCENE, newCameraSetting);
        }
        return 0x80000000 | bgCamDataId;
    }
}

Vec3s* Camera_GetInputDir(Vec3s* dst, Camera* camera) {
    if (gDbgCamEnabled) {
        *dst = D_8015BD80.sub.unk_104A;
        return dst;
    } else {
        *dst = camera->inputDir;
        return dst;
    }
}

s16 Camera_GetInputDirPitch(Camera* camera) {
    Vec3s dir;

    Camera_GetInputDir(&dir, camera);
    return dir.x;
}

s16 Camera_GetInputDirYaw(Camera* camera) {
    Vec3s dir;

    Camera_GetInputDir(&dir, camera);
    return dir.y;
}

Vec3s* Camera_GetCamDir(Vec3s* dst, Camera* camera) {
    if (gDbgCamEnabled) {
        *dst = D_8015BD80.sub.unk_104A;
        return dst;
    } else {
        *dst = camera->camDir;
        return dst;
    }
}

s16 Camera_GetCamDirPitch(Camera* camera) {
    Vec3s camDir;

    Camera_GetCamDir(&camDir, camera);
    return camDir.x;
}

s16 Camera_GetCamDirYaw(Camera* camera) {
    Vec3s camDir;

    Camera_GetCamDir(&camDir, camera);
    return camDir.y;
}

s32 Camera_AddQuake(Camera* camera, s32 arg1, s16 y, s32 countdown) {
    s16 quakeIdx;

    quakeIdx = Quake_Add(camera, 3);
    if (quakeIdx == 0) {
        return 0;
    }
    Quake_SetSpeed(quakeIdx, 0x61A8);
    Quake_SetQuakeValues(quakeIdx, y, 0, 0, 0);
    Quake_SetCountdown(quakeIdx, countdown);
    return 1;
}

s32 Camera_SetParam(Camera* camera, s32 param, void* value) {
    s32 pad[3];

    if (value != NULL) {
        switch (param) {
            case 1:
                camera->paramFlags &= ~(0x10 | 0x8 | 0x1);
                camera->at = *(Vec3f*)value;
                break;
            case 16:
                camera->paramFlags &= ~(0x10 | 0x8 | 0x1);
                camera->targetPosRot.pos = *(Vec3f*)value;
                break;
            case 8:
                if (camera->setting == CAM_SET_DEMOC || camera->setting == CAM_SET_DEMO4) {
                    break;
                }
                camera->target = (Actor*)value;
                camera->paramFlags &= ~(0x10 | 0x8 | 0x1);
                break;
            case 2:
                camera->eye = camera->eyeNext = *(Vec3f*)value;
                break;
            case 4:
                camera->up = *(Vec3f*)value;
                break;
            case 0x40:
                camera->roll = DEGF_TO_BINANG(*(f32*)value);
                break;
            case 0x20:
                camera->fov = *(f32*)value;
                break;
            default:
                return false;
        }
        camera->paramFlags |= param;
    } else {
        return false;
    }
    return true;
}

s32 Camera_UnsetParam(Camera* camera, s16 param) {
    camera->paramFlags &= ~param;
    return true;
}

s32 func_8005AC48(Camera* camera, s16 arg1) {
    camera->unk_14C = arg1;
    return true;
}

s32 Camera_ResetAnim(Camera* camera) {
    camera->animState = 0;
    return 1;
}

s32 Camera_SetCSParams(Camera* camera, CutsceneCameraPoint* atPoints, CutsceneCameraPoint* eyePoints, Player* player,
                       s16 relativeToPlayer) {
    PosRot playerPosRot;

    camera->data0 = atPoints;
    camera->data1 = eyePoints;
    camera->data2 = relativeToPlayer;

    if (camera->data2 != 0) {
        camera->player = player;
        Actor_GetWorldPosShapeRot(&playerPosRot, &player->actor);
        camera->playerPosRot = playerPosRot;

        camera->nextBgCamDataId = -1;
        camera->xzSpeed = 0.0f;
        camera->speedRatio = 0.0f;
    }

    return 1;
}

s16 func_8005ACFC(Camera* camera, s16 arg1) {
    camera->unk_14C |= arg1;
    return camera->unk_14C;
}

s16 func_8005AD1C(Camera* camera, s16 arg1) {
    camera->unk_14C &= ~arg1;
    return camera->unk_14C;
}

s32 Camera_ChangeDoorCam(Camera* camera, Actor* doorActor, s16 bgCamDataId, f32 arg3, s16 timer1, s16 timer2,
                         s16 timer3) {
    DoorParams* doorParams = (DoorParams*)camera->paramData;

    if ((camera->setting == CAM_SET_DEMO4) || (camera->setting == CAM_SET_DOORC)) {
        return 0;
    }

    doorParams->doorActor = doorActor;
    doorParams->timer1 = timer1;
    doorParams->timer2 = timer2;
    doorParams->timer3 = timer3;
    doorParams->bgCamDataId = bgCamDataId;

    if (bgCamDataId == -99) {
        Camera_CopyModeValuesToPREG(camera, camera->mode);
        return -99;
    }

    if (bgCamDataId == -1) {
        Camera_ChangeSetting(camera, CAM_SET_DOORC);
        osSyncPrintf(".... change default door camera (set %d)\n", CAM_SET_DOORC);
    } else {
        s32 setting = Camera_GetSurfaceBgCamDataSetting(camera, bgCamDataId);
        camera->unk_14A |= 0x40;

        if (Camera_ChangeSetting(camera, setting) >= 0) {
            camera->bgCamDataId = bgCamDataId;
            camera->unk_14A |= 4;
        }

        osSyncPrintf("....change door camera ID %d (set %d)\n", camera->bgCamDataId, camera->setting);
    }

    Camera_CopyModeValuesToPREG(camera, camera->mode);
    return -1;
}

s32 Camera_Copy(Camera* dstCamera, Camera* srcCamera) {
    s32 pad;

    dstCamera->posOffset.x = 0.0f;
    dstCamera->posOffset.y = 0.0f;
    dstCamera->posOffset.z = 0.0f;
    dstCamera->atLERPStepScale = 0.1f;
    dstCamera->at = srcCamera->at;

    dstCamera->eye = dstCamera->eyeNext = srcCamera->eye;

    dstCamera->dist = OLib_Vec3fDist(&dstCamera->at, &dstCamera->eye);
    dstCamera->fov = srcCamera->fov;
    dstCamera->roll = srcCamera->roll;
    func_80043B60(dstCamera);

    if (dstCamera->player != NULL) {
        Actor_GetWorld(&dstCamera->playerPosRot, &dstCamera->player->actor);
        dstCamera->posOffset.x = dstCamera->at.x - dstCamera->playerPosRot.pos.x;
        dstCamera->posOffset.y = dstCamera->at.y - dstCamera->playerPosRot.pos.y;
        dstCamera->posOffset.z = dstCamera->at.z - dstCamera->playerPosRot.pos.z;
        dstCamera->dist = OLib_Vec3fDist(&dstCamera->playerPosRot.pos, &dstCamera->eye);
        dstCamera->xzOffsetUpdateRate = 1.0f;
        dstCamera->yOffsetUpdateRate = 1.0f;
    }
    return true;
}

s32 Camera_GetDbgCamEnabled() {
    return gDbgCamEnabled;
}

Vec3f* Camera_GetSkyboxOffset(Vec3f* dst, Camera* camera) {
    *dst = camera->skyboxOffset;
    return dst;
}

void Camera_SetCameraData(Camera* camera, s16 setDataFlags, void* data0, void* data1, s16 data2, s16 data3,
                          UNK_TYPE arg6) {
    if (setDataFlags & 0x1) {
        camera->data0 = data0;
    }

    if (setDataFlags & 0x2) {
        camera->data1 = data1;
    }

    if (setDataFlags & 0x4) {
        camera->data2 = data2;
    }

    if (setDataFlags & 0x8) {
        camera->data3 = data3;
    }

    if (setDataFlags & 0x10) {
        osSyncPrintf(VT_COL(RED, WHITE) "camera: setCameraData: last argument not alive!\n" VT_RST);
    }
}

s32 Camera_QRegInit() {
    if (!R_RELOAD_CAM_PARAMS) {
        QREG(2) = 1;
        QREG(10) = -1;
        QREG(11) = 100;
        QREG(12) = 80;
        QREG(20) = 90;
        QREG(21) = 10;
        QREG(22) = 10;
        QREG(23) = 50;
        QREG(24) = 6000;
        QREG(25) = 240;
        QREG(26) = 40;
        QREG(27) = 85;
        QREG(28) = 55;
        QREG(29) = 87;
        QREG(30) = 23;
        QREG(31) = 20;
        QREG(32) = 4;
        QREG(33) = 5;
        QREG(50) = 1;
        QREG(51) = 20;
        QREG(52) = 200;
        QREG(53) = 1;
        QREG(54) = 15;
        QREG(55) = 60;
        QREG(56) = 15;
        QREG(57) = 30;
        QREG(58) = 0;
    }

    QREG(65) = 50;
    return true;
}

s32 func_8005B198() {
    return D_8011D3AC;
}

s16 func_8005B1A4(Camera* camera) {
    camera->unk_14C |= 0x8;

    if ((camera->camId == CAM_ID_MAIN) && (camera->globalCtx->activeCamId != CAM_ID_MAIN)) {
        GET_ACTIVE_CAM(camera->globalCtx)->unk_14C |= 0x8;
        return camera->globalCtx->activeCamId;
    }

    return camera->camId;
}<|MERGE_RESOLUTION|>--- conflicted
+++ resolved
@@ -2914,13 +2914,8 @@
         spB4.pitch = Camera_LERPCeilS(tmpAng1, atToEyeNextDir.pitch, anim->unk_10, 0xA);
         Camera_Vec3fVecSphGeoAdd(eyeNext, at, &spB4);
         spBC.pos = *eyeNext;
-<<<<<<< HEAD
         if (camera->status == CAM_STATUS_ACTIVE) {
-            if (camera->globalCtx->envCtx.skyDisabled == 0 || batt1->flags & 1) {
-=======
-        if (camera->status == CAM_STAT_ACTIVE) {
             if (!camera->globalCtx->envCtx.skyboxDisabled || batt1->flags & 1) {
->>>>>>> 16471bb6
                 Camera_BGCheckInfo(camera, at, &spBC);
             } else if (batt1->flags & 2) {
                 func_80043F94(camera, at, &spBC);
@@ -3241,13 +3236,8 @@
         spD8.pitch = Camera_LERPCeilS(spE2, spB8.pitch, PCT(OREG(12)), 0xA);
         Camera_Vec3fVecSphGeoAdd(eyeNext, at, &spD8);
         sp8C.pos = *eyeNext;
-<<<<<<< HEAD
         if (camera->status == CAM_STATUS_ACTIVE) {
-            if ((camera->globalCtx->envCtx.skyDisabled == 0) || keep1->interfaceFlags & 1) {
-=======
-        if (camera->status == CAM_STAT_ACTIVE) {
             if (!camera->globalCtx->envCtx.skyboxDisabled || keep1->interfaceFlags & 1) {
->>>>>>> 16471bb6
                 Camera_BGCheckInfo(camera, at, &sp8C);
             } else if (keep1->interfaceFlags & 2) {
                 func_80043F94(camera, at, &sp8C);
