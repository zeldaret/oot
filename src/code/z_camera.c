#include "ultra64.h"
#include "quake.h"
#include "terminal.h"
#include "z64cutscene_spline.h"
#include "z64debug.h"
#include "z64olib.h"
#include "z64save.h"
#include "overlays/actors/ovl_En_Horse/z_en_horse.h"

#pragma increment_block_number "gc-eu:192 gc-eu-mq:192 gc-jp:192 gc-jp-ce:192 gc-jp-mq:192 gc-us:192 gc-us-mq:192" \
                               "ique-cn:0 ntsc-1.0:0 ntsc-1.1:192 ntsc-1.2:192 pal-1.0:192 pal-1.1:192"

s16 Camera_RequestSettingImpl(Camera* camera, s16 requestedSetting, s16 flags);
s32 Camera_RequestModeImpl(Camera* camera, s16 requestedMode, u8 forceModeChange);
s32 Camera_UpdateWater(Camera* camera);

#if PLATFORM_N64
#define CAMERA_CHECK_BTN(input, btn) PadUtils_CheckPressed((input), (btn))
#else
#define CAMERA_CHECK_BTN(input, btn) CHECK_BTN_ALL((input)->press.button, (btn))
#endif

#if DEBUG_FEATURES
s32 Camera_QRegInit(void);
#endif

#if DEBUG_FEATURES
#define CAM_DEBUG_RELOAD_PREG(camera)        \
    if (R_RELOAD_CAM_PARAMS) {               \
        Camera_CopyPREGToModeValues(camera); \
    }                                        \
    (void)0
#else
#define CAM_DEBUG_RELOAD_PREG(camera) (void)0
#endif

// Camera will reload its paramData. Usually that means setting the read-only data from what is stored in
// CameraModeValue arrays. Although sometimes some read-write data is reset as well
#define RELOAD_PARAMS(camera) (camera->animState == 0 || camera->animState == 10 || camera->animState == 20)

#if DEBUG_FEATURES
#define CAM_DEBUG_RELOAD_PARAMS R_RELOAD_CAM_PARAMS
#else
#define CAM_DEBUG_RELOAD_PARAMS true
#endif

/**
 * Camera data is stored in both read-only data and OREG as s16, and then converted to the appropriate type during
 * runtime. If a small f32 is being stored as an s16, it is common to store that value 100 times larger than the
 * original value. This is then scaled back down during runtime with the CAM_DATA_SCALED macro.
 */
#define CAM_DATA_SCALED(x) ((x)*0.01f)

// Load the next value from camera read-only data stored in CameraModeValue
#define GET_NEXT_RO_DATA(values) ((values++)->val)
// Load the next value and scale down from camera read-only data stored in CameraModeValue
#define GET_NEXT_SCALED_RO_DATA(values) CAM_DATA_SCALED(GET_NEXT_RO_DATA(values))

#if DEBUG_FEATURES

#define CAM_GLOBAL_0 OREG(0)
#define CAM_GLOBAL_1 OREG(1)
#define CAM_XZ_OFFSET_UPDATE_RATE CAM_DATA_SCALED(R_CAM_XZ_OFFSET_UPDATE_RATE)
#define CAM_Y_OFFSET_UPDATE_RATE CAM_DATA_SCALED(R_CAM_Y_OFFSET_UPDATE_RATE)
#define CAM_FOV_UPDATE_RATE CAM_DATA_SCALED(R_CAM_FOV_UPDATE_RATE)
#define CAM_MAX_PITCH R_CAM_MAX_PITCH
#define CAM_R_UPDATE_RATE_INV R_CAM_R_UPDATE_RATE_INV
#define CAM_PITCH_UPDATE_RATE_INV R_CAM_PITCH_UPDATE_RATE_INV
#define CAM_GLOBAL_8 CAM_DATA_SCALED(OREG(8))
#define CAM_SLOPE_Y_ADJ_AMOUNT R_CAM_SLOPE_Y_ADJ_AMOUNT
#define CAM_GLOBAL_10 CAM_DATA_SCALED(OREG(10))
#define CAM_GLOBAL_11 CAM_DATA_SCALED(OREG(11))
#define CAM_GLOBAL_12 CAM_DATA_SCALED(OREG(12))
#define CAM_GLOBAL_13 OREG(13)
#define CAM_GLOBAL_14 OREG(14)
#define CAM_GLOBAL_15 OREG(15)
#define CAM_GLOBAL_16 OREG(16)
#define CAM_PITCH_FLOOR_CHECK_NEAR_DIST_FAC CAM_DATA_SCALED(R_CAM_PITCH_FLOOR_CHECK_NEAR_DIST_FAC)
#define CAM_PITCH_FLOOR_CHECK_FAR_DIST_FAC CAM_DATA_SCALED(R_CAM_PITCH_FLOOR_CHECK_FAR_DIST_FAC)
#define CAM_PITCH_FLOOR_CHECK_OFFSET_Y_FAC CAM_DATA_SCALED(R_CAM_PITCH_FLOOR_CHECK_OFFSET_Y_FAC)
#define CAM_PITCH_FLOOR_CHECK_NEAR_WEIGHT CAM_DATA_SCALED(R_CAM_PITCH_FLOOR_CHECK_NEAR_WEIGHT)
#define CAM_GLOBAL_21 OREG(21)
#define CAM_GLOBAL_22 CAM_DATA_SCALED(OREG(22))
#define CAM_DEFAULT_ANIM_TIME R_CAM_DEFAULT_ANIM_TIME
#define CAM_GLOBAL_24 OREG(24)
#define CAM_UPDATE_RATE_STEP_SCALE_XZ CAM_DATA_SCALED(R_CAM_UPDATE_RATE_STEP_SCALE_XZ)
#define CAM_UPDATE_RATE_STEP_SCALE_Y CAM_DATA_SCALED(R_CAM_UPDATE_RATE_STEP_SCALE_Y)
#define CAM_GLOBAL_27 OREG(27)
#define CAM_GLOBAL_28 CAM_DATA_SCALED(OREG(28))
#define CAM_GLOBAL_29 CAM_DATA_SCALED(OREG(29))
#define CAM_GLOBAL_30 CAM_DATA_SCALED(OREG(30))
#define CAM_JUMP1_EYE_Y_STEP_SCALE CAM_DATA_SCALED(R_CAM_JUMP1_EYE_Y_STEP_SCALE)
#define CAM_GLOBAL_32 OREG(32)
#define CAM_GLOBAL_33 OREG(33)
#define CAM_MIN_PITCH_1 R_CAM_MIN_PITCH_1
#define CAM_MIN_PITCH_2 R_CAM_MIN_PITCH_2
#define CAM_BATTLE1_ROLL_TARGET_BASE R_CAM_BATTLE1_ROLL_TARGET_BASE
#define CAM_BATTLE1_ROLL_STEP_SCALE CAM_DATA_SCALED(R_CAM_BATTLE1_ROLL_STEP_SCALE)
#define CAM_GLOBAL_38 CAM_DATA_SCALED(OREG(38))
#define CAM_GLOBAL_39 CAM_DATA_SCALED(OREG(39))
#define CAM_BATTLE1_XYZ_OFFSET_UPDATE_RATE_TARGET CAM_DATA_SCALED(R_CAM_BATTLE1_XYZ_OFFSET_UPDATE_RATE_TARGET)
#define CAM_AT_LERP_STEP_SCALE_MIN CAM_DATA_SCALED(R_CAM_AT_LERP_STEP_SCALE_MIN)
#define CAM_AT_LERP_STEP_SCALE_FAC CAM_DATA_SCALED(R_CAM_AT_LERP_STEP_SCALE_FAC)
#define CAM_GLOBAL_43 CAM_DATA_SCALED(OREG(43))
#define CAM_GLOBAL_44 OREG(44)
#define CAM_GLOBAL_45 OREG(45)
#define CAM_YOFFSET_NORM CAM_DATA_SCALED(R_CAM_YOFFSET_NORM)
#define CAM_GLOBAL_47 OREG(47)
#define CAM_GLOBAL_48 CAM_DATA_SCALED(OREG(48))
#define CAM_GLOBAL_49 CAM_DATA_SCALED(OREG(49))
#define CAM_GLOBAL_50 OREG(50)
#define CAM_GLOBAL_51 OREG(51)
#define CAM_GLOBAL_52 OREG(52)

#else

#define CAM_GLOBAL_0 0
#define CAM_GLOBAL_1 1
#define CAM_XZ_OFFSET_UPDATE_RATE .05f
#define CAM_Y_OFFSET_UPDATE_RATE .05f
#define CAM_FOV_UPDATE_RATE .05f
#define CAM_MAX_PITCH 14500
#define CAM_R_UPDATE_RATE_INV 20
#define CAM_PITCH_UPDATE_RATE_INV 16
#define CAM_GLOBAL_8 1.5f
#define CAM_SLOPE_Y_ADJ_AMOUNT 25
#define CAM_GLOBAL_10 1.5f
#define CAM_GLOBAL_11 0.06f
#define CAM_GLOBAL_12 .10f
#define CAM_GLOBAL_13 10
#define CAM_GLOBAL_14 0
#define CAM_GLOBAL_15 0
#define CAM_GLOBAL_16 1
#define CAM_PITCH_FLOOR_CHECK_NEAR_DIST_FAC 1.0f
#define CAM_PITCH_FLOOR_CHECK_FAR_DIST_FAC 2.5f
#define CAM_PITCH_FLOOR_CHECK_OFFSET_Y_FAC 1.2f
#define CAM_PITCH_FLOOR_CHECK_NEAR_WEIGHT 0.8f
#define CAM_GLOBAL_21 30
#define CAM_GLOBAL_22 1.2f
#define CAM_DEFAULT_ANIM_TIME 4
#define CAM_GLOBAL_24 1
#define CAM_UPDATE_RATE_STEP_SCALE_XZ .50f
#define CAM_UPDATE_RATE_STEP_SCALE_Y .20f
#define CAM_GLOBAL_27 1800
#define CAM_GLOBAL_28 0.5f
#define CAM_GLOBAL_29 0.5f
#define CAM_GLOBAL_30 0.5f
#define CAM_JUMP1_EYE_Y_STEP_SCALE 0.2f
#define CAM_GLOBAL_32 20
#define CAM_GLOBAL_33 -10
#define CAM_MIN_PITCH_1 -5460
#define CAM_MIN_PITCH_2 -9100
#define CAM_BATTLE1_ROLL_TARGET_BASE -6
#define CAM_BATTLE1_ROLL_STEP_SCALE 0.08f
#define CAM_GLOBAL_38 0.15f
#define CAM_GLOBAL_39 0.75f
#define CAM_BATTLE1_XYZ_OFFSET_UPDATE_RATE_TARGET 0.6f
#define CAM_AT_LERP_STEP_SCALE_MIN 0.12f
#define CAM_AT_LERP_STEP_SCALE_FAC 1.1f
#define CAM_GLOBAL_43 0.4f
#define CAM_GLOBAL_44 50
#define CAM_GLOBAL_45 250
#define CAM_YOFFSET_NORM -0.1f
#define CAM_GLOBAL_47 30
#define CAM_GLOBAL_48 0.3f
#define CAM_GLOBAL_49 0.7f
#define CAM_GLOBAL_50 20
#define CAM_GLOBAL_51 20
#define CAM_GLOBAL_52 20

#endif

#define DISTORTION_HOT_ROOM (1 << 0)
#define DISTORTION_UNDERWATER_WEAK (1 << 1)
#define DISTORTION_UNDERWATER_MEDIUM (1 << 2)
#define DISTORTION_UNDERWATER_STRONG (1 << 3)
#define DISTORTION_UNDERWATER_FISHING (1 << 4)

#define CAM_REQUEST_SETTING_FORCE_CHANGE (1 << 0)
// If set, then any other setting requests on the same frame will skip a priority check
// and overwrite the request
#define CAM_REQUEST_SETTING_IGNORE_PRIORITY (1 << 1)
#define CAM_REQUEST_SETTING_PRESERVE_BG_CAM_INDEX (1 << 2)
#define CAM_REQUEST_SETTING_RESTORE_PREV_BG_CAM_INDEX (1 << 3)

#include "z_camera_data.inc.c"

/*===============================================================*/

/**
 * Interpolates along a curve between 0 and 1 with a period of
 * -a <= p <= a at time `b`
 */
f32 Camera_InterpolateCurve(f32 a, f32 b) {
    f32 ret;
    f32 absB;
    f32 t = 0.4f;
    f32 t2;
    f32 t3;
    f32 t4;

    absB = fabsf(b);
    if (a < absB) {
        ret = 1.0f;
    } else {
        t2 = 1.0f - t;
        if ((a * t2) > absB) {
            t3 = SQ(b) * (1.0f - t);
            t4 = SQ(a * t2);
            ret = t3 / t4;
        } else {
            t3 = SQ(a - absB) * t;
            t4 = SQ(0.4f * a);
            ret = 1.0f - (t3 / t4);
        }
    }
    return ret;
}

/*
 * Performs linear interpolation between `cur` and `target`.  If `cur` is within
 * `minDiff` units, the result is rounded up to `target`
 */
f32 Camera_LERPCeilF(f32 target, f32 cur, f32 stepScale, f32 minDiff) {
    f32 diff = target - cur;
    f32 step;
    f32 ret;

    if (fabsf(diff) >= minDiff) {
        step = diff * stepScale;
        ret = cur + step;
    } else {
        ret = target;
    }

    return ret;
}

/*
 * Performs linear interpolation between `cur` and `target`.  If `cur` is within
 * `minDiff` units, the result is rounded down to `cur`
 */
f32 Camera_LERPFloorF(f32 target, f32 cur, f32 stepScale, f32 minDiff) {
    f32 diff = target - cur;
    f32 step;
    f32 ret;

    if (fabsf(diff) >= minDiff) {
        step = diff * stepScale;
        ret = cur + step;
    } else {
        ret = cur;
    }

    return ret;
}

/*
 * Performs linear interpolation between `cur` and `target`.  If `cur` is within
 * `minDiff` units, the result is rounded up to `target`
 */
s16 Camera_LERPCeilS(s16 target, s16 cur, f32 stepScale, s16 minDiff) {
    s16 diff = target - cur;
    s16 step;
    s32 ret;

    if (ABS(diff) >= minDiff) {
        step = diff * stepScale + 0.5f;
        ret = cur + step;
    } else {
        ret = target;
    }

    return ret;
}

/*
 * Performs linear interpolation between `cur` and `target`.  If `cur` is within
 * `minDiff` units, the result is rounded down to `cur`
 */
s16 Camera_LERPFloorS(s16 target, s16 cur, f32 stepScale, s16 minDiff) {
    s16 diff = target - cur;
    s16 step;
    s32 ret;

    if (ABS(diff) >= minDiff) {
        step = diff * stepScale + 0.5f;
        ret = cur + step;
    } else {
        ret = cur;
    }

    return ret;
}

/*
 * Performs linear interpolation between `cur` and `target`.  If `cur` is within
 * `minDiff` units, the result is rounded up to `target`
 */
void Camera_LERPCeilVec3f(Vec3f* target, Vec3f* cur, f32 yStepScale, f32 xzStepScale, f32 minDiff) {
    cur->x = Camera_LERPCeilF(target->x, cur->x, xzStepScale, minDiff);
    cur->y = Camera_LERPCeilF(target->y, cur->y, yStepScale, minDiff);
    cur->z = Camera_LERPCeilF(target->z, cur->z, xzStepScale, minDiff);
}

void func_80043ABC(Camera* camera) {
    camera->yawUpdateRateInv = 100.0f;
    camera->pitchUpdateRateInv = CAM_PITCH_UPDATE_RATE_INV;
    camera->rUpdateRateInv = CAM_R_UPDATE_RATE_INV;
    camera->xzOffsetUpdateRate = CAM_XZ_OFFSET_UPDATE_RATE;
    camera->yOffsetUpdateRate = CAM_Y_OFFSET_UPDATE_RATE;
    camera->fovUpdateRate = CAM_FOV_UPDATE_RATE;
}

void func_80043B60(Camera* camera) {
    camera->rUpdateRateInv = CAM_GLOBAL_27;
    camera->yawUpdateRateInv = CAM_GLOBAL_27;
    camera->pitchUpdateRateInv = CAM_GLOBAL_27;
    camera->xzOffsetUpdateRate = 0.001f;
    camera->yOffsetUpdateRate = 0.001f;
    camera->fovUpdateRate = 0.001f;
}

Vec3f Camera_Vec3sToVec3f(Vec3s* src) {
    Vec3f dest;

    dest.x = src->x;
    dest.y = src->y;
    dest.z = src->z;

    return dest;
}

Vec3f Camera_AddVecGeoToVec3f(Vec3f* a, VecGeo* geo) {
    Vec3f sum;
    Vec3f b = OLib_VecGeoToVec3f(geo);

    sum.x = a->x + b.x;
    sum.y = a->y + b.y;
    sum.z = a->z + b.z;

    return sum;
}

Vec3f Camera_Vec3fTranslateByUnitVector(Vec3f* src, Vec3f* unitVector, f32 uvScale) {
    Vec3f dest;

    dest.x = src->x + (unitVector->x * uvScale);
    dest.y = src->y + (unitVector->y * uvScale);
    dest.z = src->z + (unitVector->z * uvScale);

    return dest;
}

/**
 * Detects the collision poly between `from` and `to`, places collision info in `to`
 */
s32 Camera_BGCheckInfo(Camera* camera, Vec3f* from, CamColChk* to) {
    CollisionContext* colCtx = &camera->play->colCtx;
    Vec3f toNewPos;
    Vec3f toPoint;
    Vec3f fromToNorm;
    f32 floorPolyY;
    CollisionPoly* floorPoly;
    s32 floorBgId;
    VecGeo fromToOffset;

    fromToOffset = OLib_Vec3fDiffToVecGeo(from, &to->pos);
    fromToOffset.r += 8.0f;
    toPoint = Camera_AddVecGeoToVec3f(from, &fromToOffset);

    if (!BgCheck_CameraLineTest1(colCtx, from, &toPoint, &toNewPos, &to->poly, 1, 1, 1, -1, &to->bgId)) {
        // no poly in path.
        fromToNorm = OLib_Vec3fDistNormalize(from, &to->pos);

        to->norm.x = -fromToNorm.x;
        to->norm.y = -fromToNorm.y;
        to->norm.z = -fromToNorm.z;

        toNewPos = to->pos;
        toNewPos.y += 5.0f;
        floorPolyY = BgCheck_CameraRaycastDown2(colCtx, &floorPoly, &floorBgId, &toNewPos);

        if ((to->pos.y - floorPolyY) > 5.0f) {
            // if the y distance from the check point to the floor is more than 5 units
            // the point is not colliding with any collision.
            to->pos.x += to->norm.x;
            to->pos.y += to->norm.y;
            to->pos.z += to->norm.z;
            return 0;
        }

        to->poly = floorPoly;
        toNewPos.y = floorPolyY + 1.0f;
        to->bgId = floorBgId;
    }

    to->norm.x = COLPOLY_GET_NORMAL(to->poly->normal.x);
    to->norm.y = COLPOLY_GET_NORMAL(to->poly->normal.y);
    to->norm.z = COLPOLY_GET_NORMAL(to->poly->normal.z);
    to->pos.x = to->norm.x + toNewPos.x;
    to->pos.y = to->norm.y + toNewPos.y;
    to->pos.z = to->norm.z + toNewPos.z;

    //! @bug floorBgId is uninitialized if BgCheck_CameraLineTest1 returned true above
    return floorBgId + 1;
}

/**
 * Detects if there is collision between `from` and `to`
 */
s32 Camera_BGCheck(Camera* camera, Vec3f* from, Vec3f* to) {
    CamColChk toCol;
    s32 bgId;

    toCol.pos = *to;
    bgId = Camera_BGCheckInfo(camera, from, &toCol);
    *to = toCol.pos;
    return bgId;
}

s32 func_80043F94(Camera* camera, Vec3f* from, CamColChk* to) {
    CollisionContext* colCtx = &camera->play->colCtx;
    Vec3f toNewPos;
    Vec3f toPos;
    Vec3f fromToNorm;
    Vec3f playerFloorNormF;
    f32 floorY;
    CollisionPoly* floorPoly;
    s32 bgId;
    VecGeo fromToGeo;

    fromToGeo = OLib_Vec3fDiffToVecGeo(from, &to->pos);
    fromToGeo.r += 8.0f;
    toPos = Camera_AddVecGeoToVec3f(from, &fromToGeo);
    if (!BgCheck_CameraLineTest1(colCtx, from, &toPos, &toNewPos, &to->poly, 1, 1, 1, -1, &to->bgId)) {
        fromToNorm = OLib_Vec3fDistNormalize(from, &to->pos);
        to->norm.x = -fromToNorm.x;
        to->norm.y = -fromToNorm.y;
        to->norm.z = -fromToNorm.z;
        toNewPos = to->pos;
        toNewPos.y += 5.0f;
        floorY = BgCheck_CameraRaycastDown2(colCtx, &floorPoly, &bgId, &toNewPos);
        if ((to->pos.y - floorY) > 5.0f) {
            // to is not on the ground or below it.
            to->pos.x += to->norm.x;
            to->pos.y += to->norm.y;
            to->pos.z += to->norm.z;
            return 0;
        }
        // to is touching the ground, move it up 1 unit.
        to->poly = floorPoly;
        toNewPos.y = floorY + 1.0f;
        to->bgId = bgId;
    }
    to->norm.x = COLPOLY_GET_NORMAL(to->poly->normal.x);
    to->norm.y = COLPOLY_GET_NORMAL(to->poly->normal.y);
    to->norm.z = COLPOLY_GET_NORMAL(to->poly->normal.z);
    if ((to->norm.y > 0.5f) || (to->norm.y < -0.8f)) {
        to->pos.x = to->norm.x + toNewPos.x;
        to->pos.y = to->norm.y + toNewPos.y;
        to->pos.z = to->norm.z + toNewPos.z;
    } else if (playerFloorPoly != NULL) {
        playerFloorNormF.x = COLPOLY_GET_NORMAL(playerFloorPoly->normal.x);
        playerFloorNormF.y = COLPOLY_GET_NORMAL(playerFloorPoly->normal.y);
        playerFloorNormF.z = COLPOLY_GET_NORMAL(playerFloorPoly->normal.z);
        if (Math3D_LineSegVsPlane(playerFloorNormF.x, playerFloorNormF.y, playerFloorNormF.z, playerFloorPoly->dist,
                                  from, &toPos, &toNewPos, 1)) {
            // line is from->to is touching the poly the player is on.
            to->norm = playerFloorNormF;
            to->poly = playerFloorPoly;
            to->bgId = camera->bgId;
            to->pos.x = to->norm.x + toNewPos.x;
            to->pos.y = to->norm.y + toNewPos.y;
            to->pos.z = to->norm.z + toNewPos.z;
        } else {
            fromToNorm = OLib_Vec3fDistNormalize(from, &to->pos);
            to->norm.x = -fromToNorm.x;
            to->norm.y = -fromToNorm.y;
            to->norm.z = -fromToNorm.z;
            to->pos.x += to->norm.x;
            to->pos.y += to->norm.y;
            to->pos.z += to->norm.z;
            return 0;
        }
    }
    return 1;
}

void func_80044340(Camera* camera, Vec3f* arg1, Vec3f* arg2) {
    CamColChk sp20;
    Vec3s unused;

    sp20.pos = *arg2;
    func_80043F94(camera, arg1, &sp20);
    *arg2 = sp20.pos;
}

/**
 * Checks if `from` to `to` is looking from the outside of a poly towards the front
 */
s32 Camera_CheckOOB(Camera* camera, Vec3f* from, Vec3f* to) {
    s32 pad;
    Vec3f intersect;
    s32 pad2;
    s32 bgId;
    CollisionPoly* poly;
    CollisionContext* colCtx = &camera->play->colCtx;

    poly = NULL;
    if (BgCheck_CameraLineTest1(colCtx, from, to, &intersect, &poly, 1, 1, 1, 0, &bgId) &&
        (CollisionPoly_GetPointDistanceFromPlane(poly, from) < 0.0f)) {
        // if there is a poly between `from` and `to` and the `from` is behind the poly.
        return true;
    }

    return false;
}

/**
 * Gets the floor position underneath `chkPos`, and returns the normal of the floor to `floorNorm`,
 * and bgId to `bgId`.  If no floor is found, then the normal is a flat surface pointing upwards.
 */
f32 Camera_GetFloorYNorm(Camera* camera, Vec3f* floorNorm, Vec3f* chkPos, s32* bgId) {
    s32 pad;
    CollisionPoly* floorPoly;
    f32 floorY = BgCheck_EntityRaycastDown3(&camera->play->colCtx, &floorPoly, bgId, chkPos);

    if (floorY == BGCHECK_Y_MIN) {
        // no floor
        floorNorm->x = 0.0f;
        floorNorm->y = 1.0f;
        floorNorm->z = 0.0f;
    } else {
        floorNorm->x = COLPOLY_GET_NORMAL(floorPoly->normal.x);
        floorNorm->y = COLPOLY_GET_NORMAL(floorPoly->normal.y);
        floorNorm->z = COLPOLY_GET_NORMAL(floorPoly->normal.z);
    }

    return floorY;
}

/**
 * Gets the position of the floor from `pos`
 */
f32 Camera_GetFloorY(Camera* camera, Vec3f* pos) {
    Vec3f posCheck;
    Vec3f floorNorm;
    s32 bgId;

    posCheck = *pos;
    posCheck.y += 80.0f;

    return Camera_GetFloorYNorm(camera, &floorNorm, &posCheck, &bgId);
}

/**
 * Gets the position of the floor from `pos`, and if the floor is considered not solid,
 * it checks the next floor below that up to 3 times.  Returns the normal of the floor into `norm`
 */
f32 Camera_GetFloorYLayer(Camera* camera, Vec3f* norm, Vec3f* pos, s32* bgId) {
    CollisionPoly* floorPoly;
    CollisionContext* colCtx = &camera->play->colCtx;
    f32 floorY;
    s32 i;

    for (i = 3; i > 0; i--) {
        floorY = BgCheck_CameraRaycastDown2(colCtx, &floorPoly, bgId, pos);
        if (floorY == BGCHECK_Y_MIN ||
            (camera->playerGroundY < floorY && !(COLPOLY_GET_NORMAL(floorPoly->normal.y) > 0.5f))) {
            // no floor, or player is below the floor and floor is not considered steep
            norm->x = 0.0f;
            norm->y = 1.0f;
            norm->z = 0.0f;
            floorY = BGCHECK_Y_MIN;
            break;
        } else if (SurfaceType_GetFloorType(colCtx, floorPoly, *bgId) == FLOOR_TYPE_1) {
            // floor is not solid, check below that floor.
            pos->y = floorY - 10.0f;
            continue;
        } else {
            norm->x = COLPOLY_GET_NORMAL(floorPoly->normal.x);
            norm->y = COLPOLY_GET_NORMAL(floorPoly->normal.y);
            norm->z = COLPOLY_GET_NORMAL(floorPoly->normal.z);
            break;
        }
    }

#if DEBUG_FEATURES
    if (i == 0) {
        PRINTF(VT_COL(YELLOW, BLACK) "camera: foward check: too many layer!\n" VT_RST);
    }
#endif

    return floorY;
}

/**
 * Returns the CameraSettingType of the camera at index `bgCamIndex`
 */
s16 Camera_GetBgCamSetting(Camera* camera, s32 bgCamIndex) {
    return BgCheck_GetBgCamSettingImpl(&camera->play->colCtx, bgCamIndex, BGCHECK_SCENE);
}

/**
 * Returns the bgCamFuncData using the current bgCam index
 */
Vec3s* Camera_GetBgCamFuncData(Camera* camera) {
    return BgCheck_GetBgCamFuncDataImpl(&camera->play->colCtx, camera->bgCamIndex, BGCHECK_SCENE);
}

/**
 * Gets the bgCam index for the poly `poly`, returns -1 if
 * there is no camera data for that poly.
 */
s32 Camera_GetBgCamIndex(Camera* camera, s32* bgId, CollisionPoly* poly) {
    s32 bgCamIndex;
    UNUSED PosRot playerPosRot;
    s32 ret;

    playerPosRot = Actor_GetWorldPosShapeRot(&camera->player->actor);
    bgCamIndex = SurfaceType_GetBgCamIndex(&camera->play->colCtx, poly, *bgId);

    if (BgCheck_GetBgCamSettingImpl(&camera->play->colCtx, bgCamIndex, *bgId) == CAM_SET_NONE) {
        ret = -1;
    } else {
        ret = bgCamIndex;
    }
    return ret;
}

/**
 * Returns the bgCamFuncData for the floor under the player.
 * Also returns the number of pieces of data there are in `bgCamCount`.
 * If there is no floor, then return NULL
 */
Vec3s* Camera_GetBgCamFuncDataUnderPlayer(Camera* camera, u16* bgCamCount) {
    CollisionPoly* floorPoly;
    s32 pad;
    s32 bgId;
    PosRot playerPosRot;

    playerPosRot = Actor_GetWorldPosShapeRot(&camera->player->actor);
    playerPosRot.pos.y += Player_GetHeight(camera->player);

    if (BgCheck_EntityRaycastDown3(&camera->play->colCtx, &floorPoly, &bgId, &playerPosRot.pos) == BGCHECK_Y_MIN) {
        // no floor
        return NULL;
    }

    *bgCamCount = BgCheck_GetBgCamCount(&camera->play->colCtx, floorPoly, bgId);
    return BgCheck_GetBgCamFuncData(&camera->play->colCtx, floorPoly, bgId);
}

/**
 * Gets the Camera information for the water box the player is in.
 * Returns -1 if the player is not in a water box, or does not have a swimming state.
 * Returns -2 if there is no camera index for the water box.
 * Returns the camera data index otherwise.
 */
s32 Camera_GetWaterBoxBgCamIndex(Camera* camera, f32* waterY) {
    PosRot playerPosRot;
    WaterBox* waterBox;
    s32 bgCamIndex;

    playerPosRot = Actor_GetWorldPosShapeRot(&camera->player->actor);
    *waterY = playerPosRot.pos.y;

    if (!WaterBox_GetSurface1(camera->play, &camera->play->colCtx, playerPosRot.pos.x, playerPosRot.pos.z, waterY,
                              &waterBox)) {
        // player's position is not within the x/z boundaries of a water box.
        *waterY = BGCHECK_Y_MIN;
        return -1;
    }

    if (!(camera->player->stateFlags1 & PLAYER_STATE1_27)) {
        // player is not swimming
        *waterY = BGCHECK_Y_MIN;
        return -1;
    }

    bgCamIndex = WaterBox_GetBgCamIndex(&camera->play->colCtx, waterBox);

    //! @bug bgCamIndex = 0 is a valid index, should be (bgCamIndex < 0)
    if ((bgCamIndex <= 0) || (WaterBox_GetBgCamSetting(&camera->play->colCtx, waterBox) <= CAM_SET_NONE)) {
        // no camera data index, or no CameraSettingType
        return -2;
    }

    return bgCamIndex;
}

/**
 * Checks if `chkPos` is inside a waterbox.
 * If there is no water box below `chkPos` or if `chkPos` is above the water surface, return BGCHECK_Y_MIN.
 * If `chkPos` is inside the waterbox, output light index to `lightIndex`.
 */
f32 Camera_GetWaterSurface(Camera* camera, Vec3f* chkPos, s32* lightIndex) {
    PosRot playerPosRot;
    f32 waterY;
    WaterBox* waterBox;

    playerPosRot = Actor_GetWorldPosShapeRot(&camera->player->actor);
    waterY = playerPosRot.pos.y;

    if (!WaterBox_GetSurface1(camera->play, &camera->play->colCtx, chkPos->x, chkPos->z, &waterY, &waterBox)) {
        // chkPos is not within the x/z boundaries of a water box.
        return BGCHECK_Y_MIN;
    }

    if (chkPos->y > waterY) {
        // the check position is above the water's y position
        // meaning the position is NOT in the water.
        return BGCHECK_Y_MIN;
    }

    *lightIndex = WaterBox_GetLightIndex(&camera->play->colCtx, waterBox);
    return waterY;
}

/**
 * Calculates the angle between points `from` and `to`
 */
s16 Camera_XZAngle(Vec3f* to, Vec3f* from) {
    return CAM_DEG_TO_BINANG(RAD_TO_DEG(Math_FAtan2F(from->x - to->x, from->z - to->z)));
}

s16 Camera_GetPitchAdjFromFloorHeightDiffs(Camera* camera, s16 viewYaw, s16 initAndReturnZero) {
    static f32 sFloorYNear;
    static f32 sFloorYFar;
    static CamColChk sFarColChk;
    Vec3f playerPos;
    Vec3f nearPos;
    Vec3f floorNorm;
    f32 checkOffsetY;
    s16 pitchNear;
    s16 pitchFar;
    f32 floorYDiffFar;
    f32 viewForwardsUnitX;
    f32 viewForwardsUnitZ;
    s32 bgId;
    f32 nearDist;
    f32 farDist;
    f32 floorYDiffNear;
    f32 playerHeight;

    viewForwardsUnitX = Math_SinS(viewYaw);
    viewForwardsUnitZ = Math_CosS(viewYaw);

    playerHeight = Player_GetHeight(camera->player);
    checkOffsetY = playerHeight * CAM_PITCH_FLOOR_CHECK_OFFSET_Y_FAC;
    nearDist = playerHeight * CAM_PITCH_FLOOR_CHECK_NEAR_DIST_FAC;
    farDist = playerHeight * CAM_PITCH_FLOOR_CHECK_FAR_DIST_FAC;

    playerPos.x = camera->playerPosRot.pos.x;
    playerPos.y = camera->playerGroundY + checkOffsetY;
    playerPos.z = camera->playerPosRot.pos.z;

    nearPos.x = playerPos.x + (nearDist * viewForwardsUnitX);
    nearPos.y = playerPos.y;
    nearPos.z = playerPos.z + (nearDist * viewForwardsUnitZ);

    if (initAndReturnZero || (camera->play->state.frames % 2) == 0) {
        sFarColChk.pos.x = playerPos.x + (farDist * viewForwardsUnitX);
        sFarColChk.pos.y = playerPos.y;
        sFarColChk.pos.z = playerPos.z + (farDist * viewForwardsUnitZ);

        Camera_BGCheckInfo(camera, &playerPos, &sFarColChk);

        if (initAndReturnZero) {
            sFloorYNear = sFloorYFar = camera->playerGroundY;
        }
    } else {
        farDist = OLib_Vec3fDistXZ(&playerPos, &sFarColChk.pos);

        sFarColChk.pos.x += sFarColChk.norm.x * 5.0f;
        sFarColChk.pos.y += sFarColChk.norm.y * 5.0f;
        sFarColChk.pos.z += sFarColChk.norm.z * 5.0f;

        if (nearDist > farDist) {
            nearDist = farDist;
            sFloorYNear = sFloorYFar = Camera_GetFloorYLayer(camera, &floorNorm, &sFarColChk.pos, &bgId);
        } else {
            sFloorYNear = Camera_GetFloorYLayer(camera, &floorNorm, &nearPos, &bgId);
            sFloorYFar = Camera_GetFloorYLayer(camera, &floorNorm, &sFarColChk.pos, &bgId);
        }

        if (sFloorYNear == BGCHECK_Y_MIN) {
            sFloorYNear = camera->playerGroundY;
        }

        if (sFloorYFar == BGCHECK_Y_MIN) {
            sFloorYFar = sFloorYNear;
        }
    }

    floorYDiffNear = CAM_PITCH_FLOOR_CHECK_NEAR_WEIGHT * (sFloorYNear - camera->playerGroundY);
    floorYDiffFar = (1.0f - CAM_PITCH_FLOOR_CHECK_NEAR_WEIGHT) * (sFloorYFar - camera->playerGroundY);

    pitchNear = CAM_DEG_TO_BINANG(RAD_TO_DEG(Math_FAtan2F(floorYDiffNear, nearDist)));
    pitchFar = CAM_DEG_TO_BINANG(RAD_TO_DEG(Math_FAtan2F(floorYDiffFar, farDist)));

    return pitchNear + pitchFar;
}

/**
 * Calculates a new Up vector from the pitch, yaw, roll
 */
Vec3f Camera_CalcUpFromPitchYawRoll(s16 pitch, s16 yaw, s16 roll) {
    f32 sinP = Math_SinS(pitch);
    f32 cosP = Math_CosS(pitch);
    f32 sinY = Math_SinS(yaw);
    f32 cosY = Math_CosS(yaw);
    f32 sinR = Math_SinS(-roll);
    f32 cosR = Math_CosS(-roll);
    Vec3f up;
    Vec3f baseUp;
    Vec3f u;
    Vec3f rollMtxRow1;
    Vec3f rollMtxRow2;
    Vec3f rollMtxRow3;
    f32 pad;

    // Axis to roll around
    u.x = cosP * sinY;
    u.y = sinP;
    u.z = cosP * cosY;

    // Matrix to apply the roll to the Up vector without roll
    rollMtxRow1.x = ((1.0f - SQ(u.x)) * cosR) + SQ(u.x);
    rollMtxRow1.y = ((u.x * u.y) * (1.0f - cosR)) - (u.z * sinR);
    rollMtxRow1.z = ((u.z * u.x) * (1.0f - cosR)) + (u.y * sinR);

    rollMtxRow2.x = ((u.x * u.y) * (1.0f - cosR)) + (u.z * sinR);
    rollMtxRow2.y = ((1.0f - SQ(u.y)) * cosR) + SQ(u.y);
    rollMtxRow2.z = ((u.y * u.z) * (1.0f - cosR)) - (u.x * sinR);

    rollMtxRow3.x = ((u.z * u.x) * (1.0f - cosR)) - (u.y * sinR);
    rollMtxRow3.y = ((u.y * u.z) * (1.0f - cosR)) + (u.x * sinR);
    rollMtxRow3.z = ((1.0f - SQ(u.z)) * cosR) + SQ(u.z);

    // Up without roll
    baseUp.x = -sinP * sinY;
    baseUp.y = cosP;
    baseUp.z = -sinP * cosY;

    // rollMtx * baseUp
    up.x = DOTXYZ(baseUp, rollMtxRow1);
    up.y = DOTXYZ(baseUp, rollMtxRow2);
    up.z = DOTXYZ(baseUp, rollMtxRow3);

    return up;
}

f32 Camera_ClampLERPScale(Camera* camera, f32 maxLERPScale) {
    f32 ret;

    if (camera->atLERPStepScale < CAM_AT_LERP_STEP_SCALE_MIN) {
        ret = CAM_AT_LERP_STEP_SCALE_MIN;
    } else if (camera->atLERPStepScale >= maxLERPScale) {
        ret = maxLERPScale;
    } else {
        ret = CAM_AT_LERP_STEP_SCALE_FAC * camera->atLERPStepScale;
    }

    return ret;
}

void Camera_CopyDataToRegs(Camera* camera, s16 mode) {
    CameraModeValue* values;
    CameraModeValue* valueP;
    s32 i;

#if DEBUG_FEATURES
    if (PREG(82)) {
        PRINTF("camera: res: stat (%d/%d/%d)\n", camera->camId, camera->setting, mode);
    }

    values = sCameraSettings[camera->setting].cameraModes[mode].values;

    for (i = 0; i < sCameraSettings[camera->setting].cameraModes[mode].valueCnt; i++) {
        valueP = &values[i];
        PREG(valueP->dataType) = valueP->val;
        if (PREG(82)) {
            PRINTF("camera: res: PREG(%02d) = %d\n", valueP->dataType, valueP->val);
        }
    }
#endif

    camera->animState = 0;
}

#if DEBUG_FEATURES
s32 Camera_CopyPREGToModeValues(Camera* camera) {
    CameraModeValue* values = sCameraSettings[camera->setting].cameraModes[camera->mode].values;
    CameraModeValue* valueP;
    s32 i;

    for (i = 0; i < sCameraSettings[camera->setting].cameraModes[camera->mode].valueCnt; i++) {
        valueP = &values[i];
        valueP->val = R_CAM_DATA(valueP->dataType);
        if (PREG(82)) {
            PRINTF("camera: res: %d = PREG(%02d)\n", valueP->val, valueP->dataType);
        }
    }
    return true;
}
#endif

void Camera_UpdateInterface(s16 interfaceField) {
    s16 hudVisibilityMode;

    if ((interfaceField & CAM_LETTERBOX_MASK) != CAM_LETTERBOX_IGNORE) {
        switch (interfaceField & CAM_LETTERBOX_SIZE_MASK) {
            case CAM_LETTERBOX_SMALL:
                sCameraLetterboxSize = 26;
                break;

            case CAM_LETTERBOX_MEDIUM:
                sCameraLetterboxSize = 27;
                break;

            case CAM_LETTERBOX_LARGE:
                sCameraLetterboxSize = 32;
                break;

            default:
                sCameraLetterboxSize = 0;
                break;
        }

        if (interfaceField & CAM_LETTERBOX_INSTANT) {
            Letterbox_SetSize(sCameraLetterboxSize);
        } else {
            Letterbox_SetSizeTarget(sCameraLetterboxSize);
        }
    }

    if ((interfaceField & CAM_HUD_VISIBILITY_MASK) != CAM_HUD_VISIBILITY(CAM_HUD_VISIBILITY_IGNORE)) {
        hudVisibilityMode = (interfaceField & CAM_HUD_VISIBILITY_MASK) >> CAM_HUD_VISIBILITY_SHIFT;
        if (hudVisibilityMode == CAM_HUD_VISIBILITY_ALL) {
            hudVisibilityMode = HUD_VISIBILITY_ALL;
        }
        if (sCameraHudVisibilityMode != hudVisibilityMode) {
            sCameraHudVisibilityMode = hudVisibilityMode;
            Interface_ChangeHudVisibilityMode(sCameraHudVisibilityMode);
        }
    }
}

Vec3f Camera_BGCheckCorner(Vec3f* linePointA, Vec3f* linePointB, CamColChk* pointAColChk, CamColChk* pointBColChk) {
    Vec3f closestPoint;
    UNUSED_NDEBUG bool result;

    result = func_800427B4(pointAColChk->poly, pointBColChk->poly, linePointA, linePointB, &closestPoint);
#if DEBUG_FEATURES
    if (!result) {
        PRINTF(VT_COL(YELLOW, BLACK) "camera: corner check no cross point %x %x\n" VT_RST, pointAColChk, pointBColChk);
        return pointAColChk->pos;
    }
#endif

    return closestPoint;
}

/**
 * Checks collision between at and eyeNext, if `checkEye` is set, if there is no collision between
 * eyeNext->at, then eye->at is also checked.
 * Returns:
 * 0 if no collision is found between at->eyeNext
 * 2 if the angle between the polys is between 60 degrees and 120 degrees
 * 3 ?
 * 6 if the angle between the polys is greater than 120 degrees
 */
s32 func_80045508(Camera* camera, VecGeo* diffGeo, CamColChk* eyeChk, CamColChk* atChk, s16 checkEye) {
    Vec3f* at = &camera->at;
    Vec3f* eye = &camera->eye;
    Vec3f* eyeNext = &camera->eyeNext;
    Vec3f eyePos;
    s32 atEyeBgId;
    s32 eyeAtBgId;
    s32 ret;
    f32 cosEyeAt;

    eyeChk->pos = camera->eyeNext;

    ret = 0;

    atEyeBgId = Camera_BGCheckInfo(camera, at, eyeChk);
    if (atEyeBgId != 0) {
        // collision found between at->eye
        atChk->pos = camera->at;

        eyeChk->geoNorm = OLib_Vec3fToVecGeo(&eyeChk->norm);

        if (eyeChk->geoNorm.pitch >= 0x2EE1) {
            eyeChk->geoNorm.yaw = diffGeo->yaw;
        }

        eyeAtBgId = Camera_BGCheckInfo(camera, eyeNext, atChk);

        if (eyeAtBgId == 0) {
            // no collision from eyeNext->at
            if (checkEye & 1) {

                atChk->pos = *at;
                eyePos = *eye;

                if (Camera_BGCheckInfo(camera, &eyePos, atChk) == 0) {
                    // no collision from eye->at
                    return 3;
                } else if (eyeChk->poly == atChk->poly) {
                    // at->eye and eye->at is the same poly
                    return 3;
                }
            } else {
                return 3;
            }
        } else if (eyeChk->poly == atChk->poly) {
            // at->eyeNext and eyeNext->at is the same poly
            return 3;
        }

        atChk->geoNorm = OLib_Vec3fToVecGeo(&atChk->norm);

        if (atChk->geoNorm.pitch >= 0x2EE1) {
            atChk->geoNorm.yaw = diffGeo->yaw - 0x7FFF;
        }

        if (atEyeBgId != eyeAtBgId) {
            // different bgIds for at->eye[Next] and eye[Next]->at
            ret = 3;
        } else {
            cosEyeAt = Math3D_Cos(&eyeChk->norm, &atChk->norm);
            if (cosEyeAt < -0.5f) {
                ret = 6;
            } else if (cosEyeAt > 0.5f) {
                ret = 3;
            } else {
                ret = 2;
            }
        }
    }
    return ret;
}

/**
 * Calculates how much to adjust the camera at's y value when on a slope.
 */
f32 Camera_CalcSlopeYAdj(Vec3f* floorNorm, s16 playerYRot, s16 eyeAtYaw, f32 adjAmt) {
    f32 tmp;
    VecGeo floorNormGeo;

    floorNormGeo = OLib_Vec3fToVecGeo(floorNorm);

    tmp = Math_CosS(floorNormGeo.pitch) * Math_CosS(playerYRot - floorNormGeo.yaw);
    return (fabsf(tmp) * adjAmt) * Math_CosS(playerYRot - eyeAtYaw);
}

/**
 * Calculates new at vector for the camera pointing in `eyeAtDir`
 */
s32 Camera_CalcAtDefault(Camera* camera, VecGeo* eyeAtDir, f32 yOffset, s16 calcSlopeYAdj) {
    Vec3f* at = &camera->at;
    Vec3f playerToAtOffsetTarget;
    Vec3f atTarget;
    s32 pad2;
    PosRot* playerPosRot = &camera->playerPosRot;
    f32 playerHeight = Player_GetHeight(camera->player);

    playerToAtOffsetTarget.x = 0.f;
    playerToAtOffsetTarget.y = playerHeight + yOffset;
    playerToAtOffsetTarget.z = 0.f;

    if (calcSlopeYAdj) {
        playerToAtOffsetTarget.y -= OLib_ClampMaxDist(
            Camera_CalcSlopeYAdj(&camera->floorNorm, playerPosRot->rot.y, eyeAtDir->yaw, CAM_SLOPE_Y_ADJ_AMOUNT),
            playerHeight);
    }

    Camera_LERPCeilVec3f(&playerToAtOffsetTarget, &camera->playerToAtOffset, camera->yOffsetUpdateRate,
                         camera->xzOffsetUpdateRate, 0.1f);

    atTarget.x = playerPosRot->pos.x + camera->playerToAtOffset.x;
    atTarget.y = playerPosRot->pos.y + camera->playerToAtOffset.y;
    atTarget.z = playerPosRot->pos.z + camera->playerToAtOffset.z;

    Camera_LERPCeilVec3f(&atTarget, at, camera->atLERPStepScale, camera->atLERPStepScale, 0.2f);

    return true;
}

s32 func_800458D4(Camera* camera, VecGeo* eyeAtDir, f32 yOffset, f32* arg3, s16 calcSlopeYAdj) {
    f32 phi_f2;
    Vec3f playerToAtOffsetTarget;
    Vec3f atTarget;
    f32 eyeAtAngle;
    PosRot* playerPosRot = &camera->playerPosRot;
    f32 deltaY;
    Vec3f* at = &camera->at;
    f32 temp;
    s32 pad;

    playerToAtOffsetTarget.y = Player_GetHeight(camera->player) + yOffset;
    playerToAtOffsetTarget.x = 0.0f;
    playerToAtOffsetTarget.z = 0.0f;

    if (calcSlopeYAdj) {
        playerToAtOffsetTarget.y -=
            Camera_CalcSlopeYAdj(&camera->floorNorm, playerPosRot->rot.y, eyeAtDir->yaw, CAM_SLOPE_Y_ADJ_AMOUNT);
    }

    deltaY = playerPosRot->pos.y - *arg3;
    eyeAtAngle = Math_FAtan2F(deltaY, OLib_Vec3fDistXZ(at, &camera->eye));

    if (eyeAtAngle > DEG_TO_RAD(CAM_GLOBAL_32)) {
        if (1) {}
        phi_f2 = 1.0f - sinf(eyeAtAngle - DEG_TO_RAD(CAM_GLOBAL_32));
    } else if (eyeAtAngle < DEG_TO_RAD(CAM_GLOBAL_33)) {
        phi_f2 = 1.0f - sinf(DEG_TO_RAD(CAM_GLOBAL_33) - eyeAtAngle);
    } else {
        phi_f2 = 1.0f;
    }

    playerToAtOffsetTarget.y -= deltaY * phi_f2;
    Camera_LERPCeilVec3f(&playerToAtOffsetTarget, &camera->playerToAtOffset, CAM_GLOBAL_29, CAM_GLOBAL_30, 0.1f);

    atTarget.x = playerPosRot->pos.x + camera->playerToAtOffset.x;
    atTarget.y = playerPosRot->pos.y + camera->playerToAtOffset.y;
    atTarget.z = playerPosRot->pos.z + camera->playerToAtOffset.z;

    temp = camera->atLERPStepScale;
    Camera_LERPCeilVec3f(&atTarget, at, temp, camera->atLERPStepScale, 0.2f);

    return 1;
}

s32 func_80045B08(Camera* camera, VecGeo* eyeAtDir, f32 yOffset, s16 arg3) {
    f32 phi_f2;
    Vec3f playerToAtOffsetTarget;
    Vec3f atTarget;
    f32 pad;
    f32 temp_ret;
    PosRot* playerPosRot = &camera->playerPosRot;

    playerToAtOffsetTarget.y = Player_GetHeight(camera->player) + yOffset;
    playerToAtOffsetTarget.x = 0.0f;
    playerToAtOffsetTarget.z = 0.0f;

    temp_ret = Math_SinS(arg3);

    if (temp_ret < 0.0f) {
        phi_f2 = Math_CosS(playerPosRot->rot.y - eyeAtDir->yaw);
    } else {
        phi_f2 = -Math_CosS(playerPosRot->rot.y - eyeAtDir->yaw);
    }

    playerToAtOffsetTarget.y -= temp_ret * phi_f2 * CAM_SLOPE_Y_ADJ_AMOUNT;
    Camera_LERPCeilVec3f(&playerToAtOffsetTarget, &camera->playerToAtOffset, camera->yOffsetUpdateRate,
                         camera->xzOffsetUpdateRate, 0.1f);

    atTarget.x = playerPosRot->pos.x + camera->playerToAtOffset.x;
    atTarget.y = playerPosRot->pos.y + camera->playerToAtOffset.y;
    atTarget.z = playerPosRot->pos.z + camera->playerToAtOffset.z;
    Camera_LERPCeilVec3f(&atTarget, &camera->at, camera->atLERPStepScale, camera->atLERPStepScale, 0.2f);

    return 1;
}

/**
 * Adjusts the camera's at position for Camera_Parallel1
 */
s32 Camera_CalcAtForParallel(Camera* camera, VecGeo* arg1, f32 yOffset, f32* arg3, s16 calcSlopeYAdj) {
    Vec3f* at = &camera->at;
    Vec3f playerToAtOffsetTarget;
    Vec3f atTarget;
    Vec3f* eye = &camera->eye;
    PosRot* playerPosRot = &camera->playerPosRot;
    f32 temp_f2;
    f32 phi_f16;
    f32 eyeAtDistXZ;
    f32 phi_f20;
    f32 playerHeight = Player_GetHeight(camera->player);

    playerToAtOffsetTarget.x = 0.0f;
    playerToAtOffsetTarget.y = playerHeight + yOffset;
    playerToAtOffsetTarget.z = 0.0f;

    if (R_CAM_PARALLEL_LOCKON_CALC_SLOPE_Y_ADJ && calcSlopeYAdj) {
        playerToAtOffsetTarget.y -=
            Camera_CalcSlopeYAdj(&camera->floorNorm, playerPosRot->rot.y, arg1->yaw, CAM_SLOPE_Y_ADJ_AMOUNT);
    }

    if (camera->playerGroundY == camera->playerPosRot.pos.y || camera->player->actor.gravity > -0.1f ||
        camera->player->stateFlags1 & PLAYER_STATE1_21) {
        *arg3 = Camera_LERPCeilF(playerPosRot->pos.y, *arg3, CAM_GLOBAL_43, 0.1f);
        phi_f20 = playerPosRot->pos.y - *arg3;
        playerToAtOffsetTarget.y -= phi_f20;
        Camera_LERPCeilVec3f(&playerToAtOffsetTarget, &camera->playerToAtOffset, camera->yOffsetUpdateRate,
                             camera->xzOffsetUpdateRate, 0.1f);
    } else {
        if (!PREG(75)) {
            phi_f20 = playerPosRot->pos.y - *arg3;
            eyeAtDistXZ = OLib_Vec3fDistXZ(at, &camera->eye);
            phi_f16 = eyeAtDistXZ;
            Math_FAtan2F(phi_f20, eyeAtDistXZ);
            temp_f2 = Math_FTanF(DEG_TO_RAD(camera->fov * 0.4f)) * phi_f16;
            if (temp_f2 < phi_f20) {
                *arg3 += phi_f20 - temp_f2;
                phi_f20 = temp_f2;
            } else if (phi_f20 < -temp_f2) {
                *arg3 += phi_f20 + temp_f2;
                phi_f20 = -temp_f2;
            }
            playerToAtOffsetTarget.y -= phi_f20;
        } else {
            phi_f20 = playerPosRot->pos.y - *arg3;
            temp_f2 = Math_FAtan2F(phi_f20, OLib_Vec3fDistXZ(at, eye));
            if (DEG_TO_RAD(CAM_GLOBAL_32) < temp_f2) {
                phi_f16 = 1 - sinf(temp_f2 - DEG_TO_RAD(CAM_GLOBAL_32));
            } else if (temp_f2 < DEG_TO_RAD(CAM_GLOBAL_33)) {
                phi_f16 = 1 - sinf(DEG_TO_RAD(CAM_GLOBAL_33) - temp_f2);
            } else {
                phi_f16 = 1;
            }
            playerToAtOffsetTarget.y -= phi_f20 * phi_f16;
        }
        Camera_LERPCeilVec3f(&playerToAtOffsetTarget, &camera->playerToAtOffset, CAM_GLOBAL_29, CAM_GLOBAL_30, 0.1f);
        camera->yOffsetUpdateRate = CAM_GLOBAL_29;
        camera->xzOffsetUpdateRate = CAM_GLOBAL_30;
    }
    atTarget.x = playerPosRot->pos.x + camera->playerToAtOffset.x;
    atTarget.y = playerPosRot->pos.y + camera->playerToAtOffset.y;
    atTarget.z = playerPosRot->pos.z + camera->playerToAtOffset.z;
    Camera_LERPCeilVec3f(&atTarget, at, camera->atLERPStepScale, camera->atLERPStepScale, 0.2f);
    return 1;
}

#define CAM_LOCKON_AT_FLAG_CALC_SLOPE_Y_ADJ (1 << 0)
#define CAM_LOCKON_AT_FLAG_OFF_GROUND (1 << 7)

/**
 * Adjusts at position for Camera_Battle1 and Camera_KeepOn1
 */
s32 Camera_CalcAtForLockOn(Camera* camera, VecGeo* eyeAtDir, Vec3f* targetPos, f32 yOffset, f32 distance,
                           f32* yPosOffset, VecGeo* outPlayerToTargetDir, s16 flags) {
    Vec3f* at = &camera->at;
    Vec3f playerToAtOffsetTarget;
    Vec3f tmpPos1;
    Vec3f lookFromOffset;
    Vec3f* floorNorm = &camera->floorNorm;
    VecGeo playerToTargetDir;
    PosRot* playerPosRot = &camera->playerPosRot;
    f32 yPosDelta;
    f32 phi_f16;
    f32 eyeAtDistXZ;
    f32 temp_f0_2;
    f32 playerHeight = Player_GetHeight(camera->player);

    playerToAtOffsetTarget.x = 0.0f;
    playerToAtOffsetTarget.y = playerHeight + yOffset;
    playerToAtOffsetTarget.z = 0.0f;
    if (R_CAM_PARALLEL_LOCKON_CALC_SLOPE_Y_ADJ && (flags & CAM_LOCKON_AT_FLAG_CALC_SLOPE_Y_ADJ)) {
        playerToAtOffsetTarget.y -=
            Camera_CalcSlopeYAdj(floorNorm, playerPosRot->rot.y, eyeAtDir->yaw, CAM_SLOPE_Y_ADJ_AMOUNT);
    }

    // tmpPos1 is player's head
    tmpPos1 = playerPosRot->pos;
    tmpPos1.y += playerHeight;
    *outPlayerToTargetDir = OLib_Vec3fDiffToVecGeo(&tmpPos1, targetPos);
    playerToTargetDir = *outPlayerToTargetDir;
    if (distance < playerToTargetDir.r) {
        playerToTargetDir.r = playerToTargetDir.r * CAM_GLOBAL_38;
    } else {
        // ratio of player's height off ground to player's height.
        temp_f0_2 = OLib_ClampMaxDist((playerPosRot->pos.y - camera->playerGroundY) / playerHeight, 1.0f);
        playerToTargetDir.r =
            (playerToTargetDir.r * CAM_GLOBAL_39) -
            ((playerToTargetDir.r * (CAM_GLOBAL_39 - CAM_GLOBAL_38)) * (playerToTargetDir.r / distance));
        playerToTargetDir.r -= (playerToTargetDir.r * temp_f0_2) * temp_f0_2;
    }

    if (flags & CAM_LOCKON_AT_FLAG_OFF_GROUND) {
        playerToTargetDir.r *= 0.2f;
        camera->xzOffsetUpdateRate = camera->yOffsetUpdateRate = .01f;
    }

    lookFromOffset = OLib_VecGeoToVec3f(&playerToTargetDir);

    if (PREG(89)) {
        PRINTF("%f (%f %f %f) %f\n", playerToTargetDir.r / distance, lookFromOffset.x, lookFromOffset.y,
               lookFromOffset.z, camera->atLERPStepScale);
    }

    playerToAtOffsetTarget.x += lookFromOffset.x;
    playerToAtOffsetTarget.y += lookFromOffset.y;
    playerToAtOffsetTarget.z += lookFromOffset.z;

    if (camera->playerGroundY == camera->playerPosRot.pos.y || camera->player->actor.gravity > -0.1f ||
        camera->player->stateFlags1 & PLAYER_STATE1_21) {
        *yPosOffset = Camera_LERPCeilF(playerPosRot->pos.y, *yPosOffset, CAM_GLOBAL_43, 0.1f);
        yPosDelta = playerPosRot->pos.y - *yPosOffset;
        playerToAtOffsetTarget.y -= yPosDelta;
        Camera_LERPCeilVec3f(&playerToAtOffsetTarget, &camera->playerToAtOffset, camera->yOffsetUpdateRate,
                             camera->xzOffsetUpdateRate, 0.1f);
    } else {
        if (!(flags & CAM_LOCKON_AT_FLAG_OFF_GROUND)) {
            yPosDelta = playerPosRot->pos.y - *yPosOffset;
            eyeAtDistXZ = OLib_Vec3fDistXZ(at, &camera->eye);
            phi_f16 = eyeAtDistXZ;
            Math_FAtan2F(yPosDelta, eyeAtDistXZ);
            temp_f0_2 = Math_FTanF(DEG_TO_RAD(camera->fov * 0.4f)) * phi_f16;
            if (temp_f0_2 < yPosDelta) {
                *yPosOffset = *yPosOffset + (yPosDelta - temp_f0_2);
                yPosDelta = temp_f0_2;
            } else if (yPosDelta < -temp_f0_2) {
                *yPosOffset = *yPosOffset + (yPosDelta + temp_f0_2);
                yPosDelta = -temp_f0_2;
            }
            playerToAtOffsetTarget.y -= yPosDelta;
        } else {
            yPosDelta = playerPosRot->pos.y - *yPosOffset;
            temp_f0_2 = Math_FAtan2F(yPosDelta, OLib_Vec3fDistXZ(at, &camera->eye));

            if (temp_f0_2 > DEG_TO_RAD(CAM_GLOBAL_32)) {
                phi_f16 = 1.0f - sinf(temp_f0_2 - DEG_TO_RAD(CAM_GLOBAL_32));
            } else if (temp_f0_2 < DEG_TO_RAD(CAM_GLOBAL_33)) {
                phi_f16 = 1.0f - sinf(DEG_TO_RAD(CAM_GLOBAL_33) - temp_f0_2);
            } else {
                phi_f16 = 1.0f;
            }
            playerToAtOffsetTarget.y -= (yPosDelta * phi_f16);
        }

        Camera_LERPCeilVec3f(&playerToAtOffsetTarget, &camera->playerToAtOffset, CAM_GLOBAL_29, CAM_GLOBAL_30, 0.1f);
        camera->yOffsetUpdateRate = CAM_GLOBAL_29;
        camera->xzOffsetUpdateRate = CAM_GLOBAL_30;
    }

    tmpPos1.x = playerPosRot->pos.x + camera->playerToAtOffset.x;
    tmpPos1.y = playerPosRot->pos.y + camera->playerToAtOffset.y;
    tmpPos1.z = playerPosRot->pos.z + camera->playerToAtOffset.z;
    Camera_LERPCeilVec3f(&tmpPos1, at, camera->atLERPStepScale, camera->atLERPStepScale, 0.2f);
    return 1;
}

s32 Camera_CalcAtForHorse(Camera* camera, VecGeo* eyeAtDir, f32 yOffset, f32* yPosOffset, s16 calcSlopeYAdj) {
    Vec3f* at = &camera->at;
    Vec3f playerToAtOffsetTarget;
    Vec3f atTarget;
    s32 pad;
    s32 pad2;
    f32 playerHeight = Player_GetHeight(camera->player);
    Player* player = camera->player;
    PosRot horsePosRot;

    horsePosRot = Actor_GetWorldPosShapeRot(player->rideActor);

    if (EN_HORSE_CHECK_JUMPING((EnHorse*)player->rideActor)) {
        horsePosRot.pos.y -= 49.f;
        *yPosOffset = Camera_LERPCeilF(horsePosRot.pos.y, *yPosOffset, 0.1f, 0.2f);
        camera->atLERPStepScale = Camera_LERPCeilF(0.4f, camera->atLERPStepScale, 0.2f, 0.02f);
    } else {
        *yPosOffset = Camera_LERPCeilF(horsePosRot.pos.y, *yPosOffset, 0.5f, 0.2f);
    }

    playerToAtOffsetTarget.x = 0.0f;
    playerToAtOffsetTarget.y = playerHeight + yOffset;
    playerToAtOffsetTarget.z = 0.0f;

    if (calcSlopeYAdj) {
        playerToAtOffsetTarget.y -=
            Camera_CalcSlopeYAdj(&camera->floorNorm, camera->playerPosRot.rot.y, eyeAtDir->yaw, CAM_SLOPE_Y_ADJ_AMOUNT);
    }

    Camera_LERPCeilVec3f(&playerToAtOffsetTarget, &camera->playerToAtOffset, camera->yOffsetUpdateRate,
                         camera->xzOffsetUpdateRate, 0.1f);

    atTarget.x = camera->playerToAtOffset.x + horsePosRot.pos.x;
    atTarget.y = camera->playerToAtOffset.y + horsePosRot.pos.y;
    atTarget.z = camera->playerToAtOffset.z + horsePosRot.pos.z;
    Camera_LERPCeilVec3f(&atTarget, at, camera->atLERPStepScale, camera->atLERPStepScale, 0.2f);

    return 1;
}

f32 Camera_LERPClampDist(Camera* camera, f32 dist, f32 min, f32 max) {
    f32 distTarget;
    f32 rUpdateRateInvTarget;

    if (dist < min) {
        distTarget = min;
        rUpdateRateInvTarget = CAM_R_UPDATE_RATE_INV;
    } else if (dist > max) {
        distTarget = max;
        rUpdateRateInvTarget = CAM_R_UPDATE_RATE_INV;
    } else {
        distTarget = dist;
        rUpdateRateInvTarget = 1.0f;
    }

    camera->rUpdateRateInv =
        Camera_LERPCeilF(rUpdateRateInvTarget, camera->rUpdateRateInv, CAM_UPDATE_RATE_STEP_SCALE_XZ, 0.1f);
    return Camera_LERPCeilF(distTarget, camera->dist, 1.0f / camera->rUpdateRateInv, 0.2f);
}

f32 Camera_ClampDist(Camera* camera, f32 dist, f32 minDist, f32 maxDist, s16 timer) {
    f32 distTarget;
    f32 rUpdateRateInvTarget;

    if (dist < minDist) {
        distTarget = minDist;

        rUpdateRateInvTarget = timer != 0 ? CAM_R_UPDATE_RATE_INV * 0.5f : CAM_R_UPDATE_RATE_INV;
    } else if (maxDist < dist) {
        distTarget = maxDist;

        rUpdateRateInvTarget = timer != 0 ? CAM_R_UPDATE_RATE_INV * 0.5f : CAM_R_UPDATE_RATE_INV;
    } else {
        distTarget = dist;

        rUpdateRateInvTarget = timer != 0 ? CAM_R_UPDATE_RATE_INV : 1.0f;
    }

    camera->rUpdateRateInv =
        Camera_LERPCeilF(rUpdateRateInvTarget, camera->rUpdateRateInv, CAM_UPDATE_RATE_STEP_SCALE_XZ, 0.1f);
    return Camera_LERPCeilF(distTarget, camera->dist, 1.0f / camera->rUpdateRateInv, 0.2f);
}

s16 Camera_CalcDefaultPitch(Camera* camera, s16 arg1, s16 arg2, s16 arg3) {
    f32 pad;
    f32 stepScale;
    f32 t;
    s16 phi_v0;
    s16 absCur;
    s16 target;

    absCur = ABS(arg1);
    phi_v0 = arg3 > 0 ? (s16)(Math_CosS(arg3) * arg3) : arg3;
    target = arg2 - phi_v0;

    if (ABS(target) < absCur) {
        stepScale = (1.0f / camera->pitchUpdateRateInv) * 3.0f;
    } else {
        t = absCur * (1.0f / CAM_MAX_PITCH);
        pad = Camera_InterpolateCurve(0.8f, 1.0f - t);
        stepScale = (1.0f / camera->pitchUpdateRateInv) * pad;
    }
    return Camera_LERPCeilS(target, arg1, stepScale, 0xA);
}

s16 Camera_CalcDefaultYaw(Camera* camera, s16 cur, s16 target, f32 arg3, f32 accel) {
    f32 velocity;
    s16 angDelta;
    f32 updSpeed;
    f32 speedT;
    f32 velFactor;
    f32 yawUpdRate;

    if (camera->xzSpeed > 0.001f) {
        angDelta = target - (s16)(cur - 0x7FFF);
        speedT = COLPOLY_GET_NORMAL((s16)(angDelta - 0x7FFF));
    } else {
        angDelta = target - (s16)(cur - 0x7FFF);
        speedT = CAM_GLOBAL_48;
    }

    updSpeed = Camera_InterpolateCurve(arg3, speedT);

    velocity = updSpeed + (1.0f - updSpeed) * accel;

    if (velocity < 0.0f) {
        velocity = 0.0f;
    }

    velFactor = Camera_InterpolateCurve(0.5f, camera->speedRatio);
    yawUpdRate = 1.0f / camera->yawUpdateRateInv;
    return cur + (s16)(angDelta * velocity * velFactor * yawUpdRate);
}

void func_80046E20(Camera* camera, VecGeo* eyeAdjustment, f32 minDist, f32 arg3, f32* arg4, SwingAnimation* anim) {
    static CamColChk atEyeColChk;
    static CamColChk eyeAtColChk;
    static CamColChk newEyeColChk;
    Vec3f* eye = &camera->eye;
    s32 temp_v0;
    Vec3f* at = &camera->at;
    Vec3f peekAroundPoint;
    Vec3f* eyeNext = &camera->eyeNext;
    f32 temp_f0;
    VecGeo newEyeAdjustment;
    VecGeo sp40;

    temp_v0 = func_80045508(camera, eyeAdjustment, &atEyeColChk, &eyeAtColChk, !anim->unk_18);

    switch (temp_v0) {
        case 1:
        case 2:
            // angle between polys is between 60 and 120 degrees.
            anim->collisionClosePoint = Camera_BGCheckCorner(at, eyeNext, &atEyeColChk, &eyeAtColChk);
            peekAroundPoint.x = anim->collisionClosePoint.x + (atEyeColChk.norm.x + eyeAtColChk.norm.x);
            peekAroundPoint.y = anim->collisionClosePoint.y + (atEyeColChk.norm.y + eyeAtColChk.norm.y);
            peekAroundPoint.z = anim->collisionClosePoint.z + (atEyeColChk.norm.z + eyeAtColChk.norm.z);

            temp_f0 = OLib_Vec3fDist(at, &atEyeColChk.pos);
            *arg4 = temp_f0 > minDist ? 1.0f : temp_f0 / minDist;

            anim->swingUpdateRate = CAM_GLOBAL_10;
            anim->unk_18 = 1;
            anim->atEyePoly = eyeAtColChk.poly;
            newEyeAdjustment = OLib_Vec3fDiffToVecGeo(at, &peekAroundPoint);

            newEyeAdjustment.r = eyeAdjustment->r;
            *eye = Camera_AddVecGeoToVec3f(at, &newEyeAdjustment);
            newEyeColChk.pos = *eye;
            if (Camera_BGCheckInfo(camera, at, &newEyeColChk) == 0) {
                // no collision found between at->newEyePos
                newEyeAdjustment.yaw += (s16)(eyeAdjustment->yaw - newEyeAdjustment.yaw) >> 1;
                newEyeAdjustment.pitch += (s16)(eyeAdjustment->pitch - newEyeAdjustment.pitch) >> 1;
                *eye = Camera_AddVecGeoToVec3f(at, &newEyeAdjustment);
                if (atEyeColChk.geoNorm.pitch < 0x2AA8) {
                    // ~ 60 degrees
                    anim->unk_16 = newEyeAdjustment.yaw;
                    anim->unk_14 = newEyeAdjustment.pitch;
                } else {
                    anim->unk_16 = eyeAdjustment->yaw;
                    anim->unk_14 = eyeAdjustment->pitch;
                }
                peekAroundPoint.x = anim->collisionClosePoint.x - (atEyeColChk.norm.x + eyeAtColChk.norm.x);
                peekAroundPoint.y = anim->collisionClosePoint.y - (atEyeColChk.norm.y + eyeAtColChk.norm.y);
                peekAroundPoint.z = anim->collisionClosePoint.z - (atEyeColChk.norm.z + eyeAtColChk.norm.z);
                newEyeAdjustment = OLib_Vec3fDiffToVecGeo(at, &peekAroundPoint);
                newEyeAdjustment.r = eyeAdjustment->r;
                *eyeNext = Camera_AddVecGeoToVec3f(at, &newEyeAdjustment);
                break;
            }

            camera->eye = newEyeColChk.pos;
            atEyeColChk = newEyeColChk;
            FALLTHROUGH;
        case 3:
        case 6:
            if (anim->unk_18 != 0) {
                anim->swingUpdateRateTimer = CAM_GLOBAL_52;
                anim->unk_18 = 0;
                *eyeNext = *eye;
            }

            temp_f0 = OLib_Vec3fDist(at, &atEyeColChk.pos);
            *arg4 = temp_f0 > minDist ? 1.0f : temp_f0 / minDist;

            anim->swingUpdateRate = *arg4 * arg3;

            *eye = Camera_Vec3fTranslateByUnitVector(&atEyeColChk.pos, &atEyeColChk.norm, 1.0f);
            anim->atEyePoly = NULL;
            if (temp_f0 < CAM_GLOBAL_21) {
                sp40.yaw = eyeAdjustment->yaw;
                sp40.pitch = Math_SinS(atEyeColChk.geoNorm.pitch + 0x3FFF) * 16380.0f;
                sp40.r = (CAM_GLOBAL_21 - temp_f0) * CAM_GLOBAL_22;
                *eye = Camera_AddVecGeoToVec3f(eye, &sp40);
            }
            break;
        default:
            if (anim->unk_18 != 0) {
                anim->swingUpdateRateTimer = CAM_GLOBAL_52;
                *eyeNext = *eye;
                anim->unk_18 = 0;
            }
            anim->swingUpdateRate = arg3;
            anim->atEyePoly = NULL;
            eye->x = atEyeColChk.pos.x + atEyeColChk.norm.x;
            eye->y = atEyeColChk.pos.y + atEyeColChk.norm.y;
            eye->z = atEyeColChk.pos.z + atEyeColChk.norm.z;
            break;
    }
}

s32 Camera_Noop(Camera* camera) {
    return true;
}

s32 Camera_Normal1(Camera* camera) {
    Vec3f* eye = &camera->eye;
    Vec3f* at = &camera->at;
    Vec3f* eyeNext = &camera->eyeNext;
    f32 spA0;
    f32 sp9C;
    f32 sp98;
    f32 sp94;
    Vec3f sp88;
    s16 wiggleAdj;
    s16 t;
    VecGeo eyeAdjustment;
    VecGeo atEyeGeo;
    VecGeo atEyeNextGeo;
    PosRot* playerPosRot = &camera->playerPosRot;
    Normal1ReadOnlyData* roData = &camera->paramData.norm1.roData;
    Normal1ReadWriteData* rwData = &camera->paramData.norm1.rwData;
    f32 playerHeight;
    f32 rate = 0.1f;

    playerHeight = Player_GetHeight(camera->player);
    if (RELOAD_PARAMS(camera) || CAM_DEBUG_RELOAD_PARAMS) {
        CameraModeValue* values = sCameraSettings[camera->setting].cameraModes[camera->mode].values;
        f32 yNormal = (1.0f + CAM_YOFFSET_NORM - CAM_YOFFSET_NORM * (68.0f / playerHeight));

        sp94 = yNormal * CAM_DATA_SCALED(playerHeight);

        roData->yOffset = GET_NEXT_RO_DATA(values) * sp94;
        roData->distMin = GET_NEXT_RO_DATA(values) * sp94;
        roData->distMax = GET_NEXT_RO_DATA(values) * sp94;
        roData->pitchTarget = CAM_DEG_TO_BINANG(GET_NEXT_RO_DATA(values));
        roData->unk_0C = GET_NEXT_RO_DATA(values);
        roData->unk_10 = GET_NEXT_RO_DATA(values);
        roData->unk_14 = GET_NEXT_SCALED_RO_DATA(values);
        roData->fovTarget = GET_NEXT_RO_DATA(values);
        roData->atLERPScaleMax = GET_NEXT_SCALED_RO_DATA(values);
        roData->interfaceField = GET_NEXT_RO_DATA(values);
    }

    CAM_DEBUG_RELOAD_PREG(camera);

    sCameraInterfaceField = roData->interfaceField;

    atEyeGeo = OLib_Vec3fDiffToVecGeo(at, eye);
    atEyeNextGeo = OLib_Vec3fDiffToVecGeo(at, eyeNext);

    switch (camera->animState) {
        case 20:
            camera->yawUpdateRateInv = CAM_GLOBAL_27;
            camera->pitchUpdateRateInv = CAM_GLOBAL_27;
            FALLTHROUGH;
        case 0:
        case 10:
        case 25:
            rwData->swing.atEyePoly = NULL;
            rwData->slopePitchAdj = 0;
            rwData->unk_28 = 0xA;
            rwData->swing.unk_16 = rwData->swing.unk_14 = rwData->swing.unk_18 = 0;
            rwData->swing.swingUpdateRate = roData->unk_0C;
            rwData->yOffset = camera->playerPosRot.pos.y;
            rwData->unk_20 = camera->xzSpeed;
            rwData->swing.swingUpdateRateTimer = 0;
            rwData->swingYawTarget = atEyeGeo.yaw;
            sUpdateCameraDirection = 0;
            rwData->startSwingTimer = CAM_GLOBAL_50 + CAM_GLOBAL_51;
            break;
        default:
            break;
    }

    camera->animState = 1;
    sUpdateCameraDirection = 1;

    if (rwData->unk_28 != 0) {
        rwData->unk_28--;
    }

    if (camera->xzSpeed > 0.001f) {
        rwData->startSwingTimer = CAM_GLOBAL_50 + CAM_GLOBAL_51;
    } else if (rwData->startSwingTimer > 0) {
        if (rwData->startSwingTimer > CAM_GLOBAL_50) {
            rwData->swingYawTarget = atEyeGeo.yaw + ((s16)((s16)(camera->playerPosRot.rot.y - 0x7FFF) - atEyeGeo.yaw) /
                                                     rwData->startSwingTimer);
        }
        rwData->startSwingTimer--;
    }

    spA0 = camera->speedRatio * CAM_UPDATE_RATE_STEP_SCALE_XZ;
    sp9C = camera->speedRatio * CAM_UPDATE_RATE_STEP_SCALE_Y;
    sp98 = rwData->swing.unk_18 != 0 ? CAM_UPDATE_RATE_STEP_SCALE_XZ : spA0;

    sp94 = (camera->xzSpeed - rwData->unk_20) * (0.333333f);
    if (sp94 > 1.0f) {
        sp94 = 1.0f;
    }
    if (sp94 > -1.0f) {
        sp94 = -1.0f;
    }

    rwData->unk_20 = camera->xzSpeed;

    if (rwData->swing.swingUpdateRateTimer != 0) {
        camera->yawUpdateRateInv =
            Camera_LERPCeilF(rwData->swing.swingUpdateRate + (f32)(rwData->swing.swingUpdateRateTimer * 2),
                             camera->yawUpdateRateInv, sp98, rate);
        camera->pitchUpdateRateInv =
            Camera_LERPCeilF((f32)CAM_PITCH_UPDATE_RATE_INV + (f32)(rwData->swing.swingUpdateRateTimer * 2),
                             camera->pitchUpdateRateInv, sp9C, rate);
        rwData->swing.swingUpdateRateTimer--;
    } else {
        camera->yawUpdateRateInv =
            Camera_LERPCeilF(rwData->swing.swingUpdateRate - (rwData->swing.swingUpdateRate * CAM_GLOBAL_49 * sp94),
                             camera->yawUpdateRateInv, sp98, rate);
        camera->pitchUpdateRateInv =
            Camera_LERPCeilF(CAM_PITCH_UPDATE_RATE_INV, camera->pitchUpdateRateInv, sp9C, rate);
    }

    camera->pitchUpdateRateInv = Camera_LERPCeilF(CAM_PITCH_UPDATE_RATE_INV, camera->pitchUpdateRateInv, sp9C, rate);
    camera->xzOffsetUpdateRate = Camera_LERPCeilF(CAM_XZ_OFFSET_UPDATE_RATE, camera->xzOffsetUpdateRate, spA0, rate);
    camera->yOffsetUpdateRate = Camera_LERPCeilF(CAM_Y_OFFSET_UPDATE_RATE, camera->yOffsetUpdateRate, sp9C, rate);
    camera->fovUpdateRate =
        Camera_LERPCeilF(CAM_FOV_UPDATE_RATE, camera->yOffsetUpdateRate, camera->speedRatio * 0.05f, rate);

    if (roData->interfaceField & NORMAL1_FLAG_0) {
        t = Camera_GetPitchAdjFromFloorHeightDiffs(camera, atEyeGeo.yaw - 0x7FFF, false);
        sp9C = ((1.0f / roData->unk_10) * 0.5f) * (1.0f - camera->speedRatio);
        rwData->slopePitchAdj =
            Camera_LERPCeilS(t, rwData->slopePitchAdj, ((1.0f / roData->unk_10) * 0.5f) + sp9C, 0xF);
    } else {
        rwData->slopePitchAdj = 0;
        if (camera->playerGroundY == camera->playerPosRot.pos.y) {
            rwData->yOffset = camera->playerPosRot.pos.y;
        }
    }

    spA0 = ((rwData->swing.unk_18 != 0) && (roData->yOffset > -40.0f))
               ? (sp9C = Math_SinS(rwData->swing.unk_14), ((-40.0f * sp9C) + (roData->yOffset * (1.0f - sp9C))))
               : roData->yOffset;

    if (roData->interfaceField & NORMAL1_FLAG_7) {
        func_800458D4(camera, &atEyeNextGeo, spA0, &rwData->yOffset, roData->interfaceField & NORMAL1_FLAG_0);
    } else if (roData->interfaceField & NORMAL1_FLAG_5) {
        func_80045B08(camera, &atEyeNextGeo, spA0, rwData->slopePitchAdj);
    } else {
        Camera_CalcAtDefault(camera, &atEyeNextGeo, spA0, roData->interfaceField & NORMAL1_FLAG_0);
    }

    eyeAdjustment = OLib_Vec3fDiffToVecGeo(at, eyeNext);

    camera->dist = eyeAdjustment.r =
        Camera_ClampDist(camera, eyeAdjustment.r, roData->distMin, roData->distMax, rwData->unk_28);

    if (rwData->startSwingTimer <= 0) {
        eyeAdjustment.pitch = atEyeNextGeo.pitch;
        eyeAdjustment.yaw =
            Camera_LERPCeilS(rwData->swingYawTarget, atEyeNextGeo.yaw, 1.0f / camera->yawUpdateRateInv, 0xA);
    } else if (rwData->swing.unk_18 != 0) {
        eyeAdjustment.yaw =
            Camera_LERPCeilS(rwData->swing.unk_16, atEyeNextGeo.yaw, 1.0f / camera->yawUpdateRateInv, 0xA);
        eyeAdjustment.pitch =
            Camera_LERPCeilS(rwData->swing.unk_14, atEyeNextGeo.pitch, 1.0f / camera->yawUpdateRateInv, 0xA);
    } else {
        // rotate yaw to follow player.
        eyeAdjustment.yaw =
            Camera_CalcDefaultYaw(camera, atEyeNextGeo.yaw, camera->playerPosRot.rot.y, roData->unk_14, sp94);
        eyeAdjustment.pitch =
            Camera_CalcDefaultPitch(camera, atEyeNextGeo.pitch, roData->pitchTarget, rwData->slopePitchAdj);
    }

    // set eyeAdjustment pitch from 79.65 degrees to -85 degrees
    if (eyeAdjustment.pitch > 0x38A4) {
        eyeAdjustment.pitch = 0x38A4;
    }
    if (eyeAdjustment.pitch < -0x3C8C) {
        eyeAdjustment.pitch = -0x3C8C;
    }

    *eyeNext = Camera_AddVecGeoToVec3f(at, &eyeAdjustment);
    if ((camera->status == CAM_STAT_ACTIVE) && !(roData->interfaceField & NORMAL1_FLAG_4)) {
        rwData->swingYawTarget = camera->playerPosRot.rot.y - 0x7FFF;
        if (rwData->startSwingTimer > 0) {
            func_80046E20(camera, &eyeAdjustment, roData->distMin, roData->unk_0C, &sp98, &rwData->swing);
        } else {
            sp88 = *eyeNext;
            rwData->swing.swingUpdateRate = camera->yawUpdateRateInv = roData->unk_0C * 2.0f;
            if (Camera_BGCheck(camera, at, &sp88)) {
                rwData->swingYawTarget = atEyeNextGeo.yaw;
                rwData->startSwingTimer = -1;
            } else {
                *eye = *eyeNext;
            }
            rwData->swing.unk_18 = 0;
        }

        if (rwData->swing.unk_18 != 0) {
            camera->inputDir.y =
                Camera_LERPCeilS(camera->inputDir.y + (s16)((s16)(rwData->swing.unk_16 - 0x7FFF) - camera->inputDir.y),
                                 camera->inputDir.y, 1.0f - (0.99f * sp98), 0xA);
        }

        if (roData->interfaceField & NORMAL1_FLAG_2) {
            camera->inputDir.x = -atEyeGeo.pitch;
            camera->inputDir.y = atEyeGeo.yaw - 0x7FFF;
            camera->inputDir.z = 0;
        } else {
            eyeAdjustment = OLib_Vec3fDiffToVecGeo(eye, at);
            camera->inputDir.x = eyeAdjustment.pitch;
            camera->inputDir.y = eyeAdjustment.yaw;
            camera->inputDir.z = 0;
        }

        // crit wiggle
        if (gSaveContext.save.info.playerData.health <= 16 && ((camera->play->state.frames % 256) == 0)) {
            wiggleAdj = Rand_ZeroOne() * 10000.0f;
            camera->inputDir.y = wiggleAdj + camera->inputDir.y;
        }
    } else {
        rwData->swing.swingUpdateRate = roData->unk_0C;
        rwData->swing.unk_18 = 0;
        sUpdateCameraDirection = 0;
        *eye = *eyeNext;
    }

    spA0 = (gSaveContext.save.info.playerData.health <= 16 ? 0.8f : 1.0f);
    camera->fov = Camera_LERPCeilF(roData->fovTarget * spA0, camera->fov, camera->fovUpdateRate, 1.0f);
    camera->roll = Camera_LERPCeilS(0, camera->roll, 0.5f, 0xA);
    camera->atLERPStepScale = Camera_ClampLERPScale(camera, roData->atLERPScaleMax);
    return 1;
}

s32 Camera_Normal2(Camera* camera) {
    Vec3f* eye = &camera->eye;
    Vec3f* at = &camera->at;
    Vec3f* eyeNext = &camera->eyeNext;
    CamColChk bgChk;
    s16 phi_a0;
    s16 phi_a1;
    f32 spA4;
    f32 spA0;
    VecGeo adjGeo;
    VecGeo sp90;
    VecGeo sp88;
    VecGeo atToEyeDir;
    VecGeo atToEyeNextDir;
    PosRot* playerPosRot = &camera->playerPosRot;
    Normal2ReadOnlyData* roData = &camera->paramData.norm2.roData;
    Normal2ReadWriteData* rwData = &camera->paramData.norm2.rwData;
    s32 pad;
    BgCamFuncData* bgCamFuncData;
    f32 playerHeight;
    f32 yNormal;

    playerHeight = Player_GetHeight(camera->player);
    yNormal = 1.0f + CAM_YOFFSET_NORM - (CAM_YOFFSET_NORM * (68.0f / playerHeight));

    CAM_DEBUG_RELOAD_PREG(camera);

    if (RELOAD_PARAMS(camera) || CAM_DEBUG_RELOAD_PARAMS) {
        CameraModeValue* values = sCameraSettings[camera->setting].cameraModes[camera->mode].values;

        roData->unk_00 = GET_NEXT_SCALED_RO_DATA(values) * playerHeight * yNormal;
        roData->unk_04 = GET_NEXT_SCALED_RO_DATA(values) * playerHeight * yNormal;
        roData->unk_08 = GET_NEXT_SCALED_RO_DATA(values) * playerHeight * yNormal;
        roData->unk_1C = CAM_DEG_TO_BINANG(GET_NEXT_RO_DATA(values));
        roData->unk_0C = GET_NEXT_RO_DATA(values);
        roData->unk_10 = GET_NEXT_SCALED_RO_DATA(values);
        roData->unk_14 = GET_NEXT_RO_DATA(values);
        roData->unk_18 = GET_NEXT_SCALED_RO_DATA(values);
        roData->interfaceField = GET_NEXT_RO_DATA(values);
    }

    CAM_DEBUG_RELOAD_PREG(camera);

    sCameraInterfaceField = roData->interfaceField;

    switch (camera->animState) {
        case 0:
        case 10:
        case 20:
        case 25:
            bgCamFuncData = (BgCamFuncData*)Camera_GetBgCamFuncData(camera);
            rwData->unk_00 = Camera_Vec3sToVec3f(&bgCamFuncData->pos);
            rwData->unk_20 = bgCamFuncData->rot.x;
            rwData->unk_22 = bgCamFuncData->rot.y;
            rwData->unk_24 = playerPosRot->pos.y;
            rwData->unk_1C = bgCamFuncData->fov == -1   ? roData->unk_14
                             : bgCamFuncData->fov > 360 ? CAM_DATA_SCALED(bgCamFuncData->fov)
                                                        : bgCamFuncData->fov;

            rwData->unk_28 = bgCamFuncData->flags == -1 ? 0 : bgCamFuncData->flags;

            rwData->unk_18 = 0.0f;

            if (roData->interfaceField & NORMAL2_FLAG_2) {
                sp88.pitch = rwData->unk_20;
                sp88.yaw = rwData->unk_22 + 0x3FFF;
                sp88.r = 100.0f;
                rwData->unk_0C = OLib_VecGeoToVec3f(&sp88);
            }

            camera->animState = 1;
            camera->yawUpdateRateInv = 50.0f;
            break;
        default:
            if (camera->playerGroundY == playerPosRot->pos.y) {
                rwData->unk_24 = playerPosRot->pos.y;
            }
            break;
    }

    atToEyeDir = OLib_Vec3fDiffToVecGeo(at, eye);
    atToEyeNextDir = OLib_Vec3fDiffToVecGeo(at, eyeNext);

    camera->speedRatio *= 0.5f;
    spA4 = CAM_UPDATE_RATE_STEP_SCALE_XZ * camera->speedRatio;
    spA0 = CAM_UPDATE_RATE_STEP_SCALE_Y * camera->speedRatio;

    camera->yawUpdateRateInv = Camera_LERPCeilF(roData->unk_0C, camera->yawUpdateRateInv * camera->speedRatio,
                                                CAM_UPDATE_RATE_STEP_SCALE_XZ, 0.1f);
    camera->pitchUpdateRateInv = Camera_LERPCeilF(CAM_PITCH_UPDATE_RATE_INV, camera->pitchUpdateRateInv, spA0, 0.1f);
    camera->xzOffsetUpdateRate = Camera_LERPCeilF(CAM_XZ_OFFSET_UPDATE_RATE, camera->xzOffsetUpdateRate, spA4, 0.1f);
    camera->yOffsetUpdateRate = Camera_LERPCeilF(CAM_Y_OFFSET_UPDATE_RATE, camera->yOffsetUpdateRate, spA0, 0.1f);
    camera->fovUpdateRate =
        Camera_LERPCeilF(CAM_FOV_UPDATE_RATE, camera->yOffsetUpdateRate, camera->speedRatio * 0.05f, 0.1f);

    if (!(roData->interfaceField & NORMAL2_FLAG_7)) {
        Camera_CalcAtDefault(camera, &atToEyeNextDir, roData->unk_00, roData->interfaceField & NORMAL2_FLAG_0);
    } else {
        func_800458D4(camera, &atToEyeNextDir, roData->unk_00, &rwData->unk_24,
                      roData->interfaceField & NORMAL2_FLAG_0);
    }

    if (roData->interfaceField & NORMAL2_FLAG_2) {
        rwData->unk_00.x = playerPosRot->pos.x + rwData->unk_0C.x;
        rwData->unk_00.z = playerPosRot->pos.z + rwData->unk_0C.z;
    }

    rwData->unk_00.y = playerPosRot->pos.y;

    sp88 = OLib_Vec3fDiffToVecGeo(&rwData->unk_00, at);
    sp90 = OLib_Vec3fDiffToVecGeo(at, eyeNext);

    phi_a1 = (rwData->unk_28 & 2 ? rwData->unk_22 : roData->unk_1C);
    phi_a0 = sp90.yaw - sp88.yaw;
    if ((phi_a1 < 0x4000 && ABS(phi_a0) > phi_a1) || (phi_a1 >= 0x4000 && ABS(phi_a0) < phi_a1)) {

        phi_a0 = (phi_a0 < 0 ? -phi_a1 : phi_a1);
        phi_a0 += sp88.yaw;
        adjGeo.yaw =
            Camera_LERPCeilS(phi_a0, atToEyeDir.yaw, (1.0f / camera->yawUpdateRateInv) * camera->speedRatio, 0xA);
        if (rwData->unk_28 & 1) {
            adjGeo.pitch = Camera_CalcDefaultPitch(camera, atToEyeNextDir.pitch, rwData->unk_20, 0);
        } else {
            adjGeo.pitch = atToEyeDir.pitch;
        }
    } else {
        adjGeo = sp90;
    }

    camera->dist = adjGeo.r = Camera_ClampDist(camera, sp90.r, roData->unk_04, roData->unk_08, 0);

    if (!(rwData->unk_28 & 1)) {
        if (adjGeo.pitch >= 0xE39) {
            adjGeo.pitch += ((s16)(0xE38 - adjGeo.pitch) >> 2);
        }

        if (adjGeo.pitch < 0) {
            adjGeo.pitch += ((s16)(-0x38E - adjGeo.pitch) >> 2);
        }
    }

    *eyeNext = Camera_AddVecGeoToVec3f(at, &adjGeo);

    if (camera->status == CAM_STAT_ACTIVE) {
        bgChk.pos = *eyeNext;
        if (!camera->play->envCtx.skyboxDisabled || roData->interfaceField & NORMAL2_FLAG_4) {
            Camera_BGCheckInfo(camera, at, &bgChk);
            *eye = bgChk.pos;
        } else {
            func_80043F94(camera, at, &bgChk);
            *eye = bgChk.pos;
            adjGeo = OLib_Vec3fDiffToVecGeo(eye, at);
            camera->inputDir.x = adjGeo.pitch;
            camera->inputDir.y = adjGeo.yaw;
            camera->inputDir.z = 0;
        }
    }

    camera->fov = Camera_LERPCeilF(rwData->unk_1C, camera->fov, camera->fovUpdateRate, 1.0f);
    camera->roll = Camera_LERPCeilS(0, camera->roll, .5f, 0xA);
    camera->atLERPStepScale = Camera_ClampLERPScale(camera, roData->unk_18);
    return 1;
}

// riding epona
s32 Camera_Normal3(Camera* camera) {
    Vec3f* eye = &camera->eye;
    Vec3f* at = &camera->at;
    Vec3f* eyeNext = &camera->eyeNext;
    f32 sp98;
    f32 sp94;
    f32 sp90;
    f32 sp8C;
    VecGeo sp84;
    VecGeo sp7C;
    VecGeo sp74;
    PosRot* playerPosRot = &camera->playerPosRot;
    f32 temp_f0;
    f32 temp_f6;
    s16 phi_a0;
    s16 t2;
    Normal3ReadOnlyData* roData = &camera->paramData.norm3.roData;
    Normal3ReadWriteData* rwData = &camera->paramData.norm3.rwData;
    f32 playerHeight;

    playerHeight = Player_GetHeight(camera->player);
    if (RELOAD_PARAMS(camera) || CAM_DEBUG_RELOAD_PARAMS) {
        CameraModeValue* values = sCameraSettings[camera->setting].cameraModes[camera->mode].values;

        roData->yOffset = GET_NEXT_RO_DATA(values) * CAM_DATA_SCALED(playerHeight);
        roData->distMin = GET_NEXT_RO_DATA(values) * CAM_DATA_SCALED(playerHeight);
        roData->distMax = GET_NEXT_RO_DATA(values) * CAM_DATA_SCALED(playerHeight);
        roData->pitchTarget = CAM_DEG_TO_BINANG(GET_NEXT_RO_DATA(values));
        roData->yawUpdateSpeed = GET_NEXT_RO_DATA(values);
        roData->unk_10 = GET_NEXT_RO_DATA(values);
        roData->fovTarget = GET_NEXT_RO_DATA(values);
        roData->maxAtLERPScale = GET_NEXT_SCALED_RO_DATA(values);
        roData->interfaceField = GET_NEXT_RO_DATA(values);
    }

    CAM_DEBUG_RELOAD_PREG(camera);

    sp7C = OLib_Vec3fDiffToVecGeo(at, eye);
    sp74 = OLib_Vec3fDiffToVecGeo(at, eyeNext);

    sUpdateCameraDirection = true;
    sCameraInterfaceField = roData->interfaceField;
    switch (camera->animState) {
        case 0:
        case 10:
        case 20:
        case 25:
            rwData->swing.atEyePoly = NULL;
            rwData->curPitch = 0;
            rwData->unk_1C = 0.0f;
            rwData->unk_20 = camera->playerGroundY;
            rwData->swing.unk_16 = rwData->swing.unk_14 = rwData->swing.unk_18 = 0;
            rwData->swing.swingUpdateRate = roData->yawUpdateSpeed;
            rwData->yawUpdAmt = (s16)((s16)(playerPosRot->rot.y - 0x7FFF) - sp7C.yaw) * (1.0f / CAM_DEFAULT_ANIM_TIME);
            rwData->distTimer = 10;
            rwData->yawTimer = CAM_DEFAULT_ANIM_TIME;
            camera->animState = 1;
            rwData->swing.swingUpdateRateTimer = 0;
    }

    if (rwData->distTimer != 0) {
        rwData->distTimer--;
    }

    sp98 = CAM_UPDATE_RATE_STEP_SCALE_XZ * camera->speedRatio;
    sp94 = CAM_UPDATE_RATE_STEP_SCALE_Y * camera->speedRatio;

    if (rwData->swing.swingUpdateRateTimer != 0) {
        camera->yawUpdateRateInv = Camera_LERPCeilF(roData->yawUpdateSpeed + (rwData->swing.swingUpdateRateTimer * 2),
                                                    camera->yawUpdateRateInv, sp98, 0.1f);
        camera->pitchUpdateRateInv =
            Camera_LERPCeilF((f32)CAM_PITCH_UPDATE_RATE_INV + (rwData->swing.swingUpdateRateTimer * 2),
                             camera->pitchUpdateRateInv, sp94, 0.1f);
        rwData->swing.swingUpdateRateTimer--;
    } else {
        camera->yawUpdateRateInv = Camera_LERPCeilF(roData->yawUpdateSpeed, camera->yawUpdateRateInv, sp98, 0.1f);
        camera->pitchUpdateRateInv =
            Camera_LERPCeilF(CAM_PITCH_UPDATE_RATE_INV, camera->pitchUpdateRateInv, sp94, 0.1f);
    }

    camera->xzOffsetUpdateRate = Camera_LERPCeilF(CAM_XZ_OFFSET_UPDATE_RATE, camera->xzOffsetUpdateRate, sp98, 0.1f);
    camera->yOffsetUpdateRate = Camera_LERPCeilF(CAM_Y_OFFSET_UPDATE_RATE, camera->yOffsetUpdateRate, sp94, 0.1f);
    camera->fovUpdateRate = Camera_LERPCeilF(CAM_FOV_UPDATE_RATE, camera->fovUpdateRate, sp94, 0.1f);

    t2 = Camera_GetPitchAdjFromFloorHeightDiffs(camera, sp7C.yaw - 0x7FFF, true);
    sp94 = ((1.0f / roData->unk_10) * 0.5f);
    temp_f0 = (((1.0f / roData->unk_10) * 0.5f) * (1.0f - camera->speedRatio));
    rwData->curPitch = Camera_LERPCeilS(t2, rwData->curPitch, sp94 + temp_f0, 0xF);

    Camera_CalcAtForHorse(camera, &sp74, roData->yOffset, &rwData->unk_20, true);
    sp90 = (roData->distMax + roData->distMin) * 0.5f;
    sp84 = OLib_Vec3fDiffToVecGeo(at, eyeNext);
    camera->dist = sp84.r = Camera_ClampDist(camera, sp84.r, roData->distMin, roData->distMax, rwData->distTimer);
    if (camera->xzSpeed > 0.001f) {
        sp84.r += (sp90 - sp84.r) * 0.002f;
    }
    phi_a0 = roData->pitchTarget - rwData->curPitch;
    sp84.pitch = Camera_LERPCeilS(phi_a0, sp74.pitch, 1.0f / camera->pitchUpdateRateInv, 0xA);

    if (sp84.pitch > CAM_MAX_PITCH) {
        sp84.pitch = CAM_MAX_PITCH;
    }
    if (sp84.pitch < CAM_MIN_PITCH_1) {
        sp84.pitch = CAM_MIN_PITCH_1;
    }

    phi_a0 = playerPosRot->rot.y - (s16)(sp74.yaw - 0x7FFF);
    if (ABS(phi_a0) > 0x2AF8) {
        if (phi_a0 > 0) {
            phi_a0 = 0x2AF8;
        } else {
            phi_a0 = -0x2AF8;
        }
    }

    sp90 = 1.0f;
    sp98 = 0.5;
    sp94 = camera->speedRatio;
    sp90 -= sp98;
    sp98 = sp98 + (sp94 * sp90);
    sp98 = (sp98 * phi_a0) / camera->yawUpdateRateInv;

    if (1) {}
    sp84.yaw = fabsf(sp98) > (150.0f * (1.0f - camera->speedRatio)) ? (s16)(sp74.yaw + sp98) : sp74.yaw;

    if (rwData->yawTimer > 0) {
        sp84.yaw += rwData->yawUpdAmt;
        rwData->yawTimer--;
    }

    *eyeNext = Camera_AddVecGeoToVec3f(at, &sp84);

    if (camera->status == CAM_STAT_ACTIVE) {
        func_80046E20(camera, &sp84, roData->distMin, roData->yawUpdateSpeed, &sp8C, &rwData->swing);
    } else {
        *eye = *eyeNext;
    }

    camera->fov = Camera_LERPCeilF(roData->fovTarget, camera->fov, camera->fovUpdateRate, 1.0f);
    camera->roll = Camera_LERPCeilS(0, camera->roll, 0.5f, 0xA);
    camera->atLERPStepScale = Camera_ClampLERPScale(camera, roData->maxAtLERPScale);
    return 1;
}

s32 Camera_Normal4(Camera* camera) {
    return Camera_Noop(camera);
}

s32 Camera_Normal0(Camera* camera) {
    return Camera_Noop(camera);
}

s32 Camera_Parallel1(Camera* camera) {
    Vec3f* eye = &camera->eye;
    Vec3f* at = &camera->at;
    Vec3f* eyeNext = &camera->eyeNext;
    f32 spB8;
    f32 spB4;
    s16 tangle;
    VecGeo spA8;
    VecGeo atToEyeDir;
    VecGeo atToEyeNextDir;
    PosRot* playerPosRot = &camera->playerPosRot;
    CamColChk sp6C;
    s16 sp6A;
    s16 phi_a0;
    Parallel1ReadOnlyData* roData = &camera->paramData.para1.roData;
    Parallel1ReadWriteData* rwData = &camera->paramData.para1.rwData;
    f32 pad2;
    f32 playerHeight;
    s32 pad3;

    playerHeight = Player_GetHeight(camera->player);
    if (RELOAD_PARAMS(camera) || CAM_DEBUG_RELOAD_PARAMS) {
        CameraModeValue* values = sCameraSettings[camera->setting].cameraModes[camera->mode].values;
        f32 yNormal = 1.0f + CAM_YOFFSET_NORM - (CAM_YOFFSET_NORM * (68.0f / playerHeight));

        roData->yOffset = GET_NEXT_SCALED_RO_DATA(values) * playerHeight * yNormal;
        roData->distTarget = GET_NEXT_SCALED_RO_DATA(values) * playerHeight * yNormal;
        roData->pitchTarget = CAM_DEG_TO_BINANG(GET_NEXT_RO_DATA(values));
        roData->yawTarget = CAM_DEG_TO_BINANG(GET_NEXT_RO_DATA(values));
        roData->unk_08 = GET_NEXT_RO_DATA(values);
        roData->unk_0C = GET_NEXT_RO_DATA(values);
        roData->fovTarget = GET_NEXT_RO_DATA(values);
        roData->unk_14 = GET_NEXT_SCALED_RO_DATA(values);
        roData->interfaceField = GET_NEXT_RO_DATA(values);
        roData->unk_18 = GET_NEXT_SCALED_RO_DATA(values) * playerHeight * yNormal;
        roData->unk_1C = GET_NEXT_SCALED_RO_DATA(values);
    }

    CAM_DEBUG_RELOAD_PREG(camera);

    atToEyeDir = OLib_Vec3fDiffToVecGeo(at, eye);
    atToEyeNextDir = OLib_Vec3fDiffToVecGeo(at, eyeNext);

    switch (camera->animState) {
        case 0:
        case 10:
        case 20:
        case 25:
            rwData->unk_16 = 0;
            rwData->unk_10 = 0;
            if (roData->interfaceField & PARALLEL1_FLAG_2) {
                rwData->animTimer = 20;
            } else {
                rwData->animTimer = CAM_DEFAULT_ANIM_TIME;
            }
            rwData->unk_00.x = 0.0f;
            rwData->yTarget = playerPosRot->pos.y - camera->playerPosDelta.y;
            camera->animState++;
            break;
    }

    if (rwData->animTimer != 0) {
        if (roData->interfaceField & PARALLEL1_FLAG_1) {
            // Rotate roData->yawTarget degrees from behind the player.
            rwData->yawTarget = (s16)(playerPosRot->rot.y - 0x7FFF) + roData->yawTarget;
        } else if (roData->interfaceField & PARALLEL1_FLAG_2) {
            // rotate to roData->yawTarget
            rwData->yawTarget = roData->yawTarget;
        } else {
            // leave the rotation alone.
            rwData->yawTarget = atToEyeNextDir.yaw;
        }
    } else {
        if (roData->interfaceField & PARALLEL1_FLAG_5) {
            rwData->yawTarget = (s16)(playerPosRot->rot.y - 0x7FFF) + roData->yawTarget;
        }
        sCameraInterfaceField = roData->interfaceField;
    }

    rwData->pitchTarget = roData->pitchTarget;

    if (camera->animState == 21) {
        rwData->unk_16 = 1;
        camera->animState = 1;
    } else if (camera->animState == 11) {
        camera->animState = 1;
    }

    spB8 = CAM_UPDATE_RATE_STEP_SCALE_XZ * camera->speedRatio;
    spB4 = CAM_UPDATE_RATE_STEP_SCALE_Y * camera->speedRatio;

    camera->rUpdateRateInv = Camera_LERPCeilF(CAM_R_UPDATE_RATE_INV, camera->rUpdateRateInv, spB8, 0.1f);
    camera->yawUpdateRateInv = Camera_LERPCeilF(roData->unk_08, camera->yawUpdateRateInv, spB8, 0.1f);
    camera->pitchUpdateRateInv = Camera_LERPCeilF(2.0f, camera->pitchUpdateRateInv, spB4, 0.1f);
    camera->xzOffsetUpdateRate = Camera_LERPCeilF(CAM_XZ_OFFSET_UPDATE_RATE, camera->xzOffsetUpdateRate, spB8, 0.1f);
    camera->yOffsetUpdateRate = Camera_LERPCeilF(CAM_Y_OFFSET_UPDATE_RATE, camera->yOffsetUpdateRate, spB4, 0.1f);
    camera->fovUpdateRate =
        Camera_LERPCeilF(CAM_FOV_UPDATE_RATE, camera->fovUpdateRate, camera->speedRatio * 0.05f, 0.1f);

    if (roData->interfaceField & PARALLEL1_FLAG_0) {
        tangle = Camera_GetPitchAdjFromFloorHeightDiffs(camera, atToEyeDir.yaw - 0x7FFF, true);

        spB8 = ((1.0f / roData->unk_0C) * 0.3f);
        pad2 = (((1.0f / roData->unk_0C) * 0.7f) * (1.0f - camera->speedRatio));
        rwData->unk_10 = Camera_LERPCeilS(tangle, rwData->unk_10, spB8 + pad2, 0xF);
    } else {
        rwData->unk_10 = 0;
    }

    if (camera->playerGroundY == camera->playerPosRot.pos.y || camera->player->actor.gravity > -0.1f ||
        camera->player->stateFlags1 & PLAYER_STATE1_21) {
        rwData->yTarget = playerPosRot->pos.y;
        sp6A = 0;
    } else {
        sp6A = 1;
    }

    if (!(roData->interfaceField & PARALLEL1_FLAG_7) && !sp6A) {
        Camera_CalcAtForParallel(camera, &atToEyeNextDir, roData->yOffset, &rwData->yTarget,
                                 roData->interfaceField & PARALLEL1_FLAG_0);
    } else {
        func_800458D4(camera, &atToEyeNextDir, roData->unk_18, &rwData->yTarget,
                      roData->interfaceField & PARALLEL1_FLAG_0);
    }

    if (rwData->animTimer != 0) {
        camera->stateFlags |= CAM_STATE_LOCK_MODE;
        tangle = (((rwData->animTimer + 1) * rwData->animTimer) >> 1);
        spA8.yaw = atToEyeDir.yaw + (((s16)(rwData->yawTarget - atToEyeDir.yaw) / tangle) * rwData->animTimer);
        spA8.pitch = atToEyeDir.pitch;
        spA8.r = atToEyeDir.r;
        rwData->animTimer--;
    } else {
        rwData->unk_16 = 0;
        camera->dist = Camera_LERPCeilF(roData->distTarget, camera->dist, 1.0f / camera->rUpdateRateInv, 2.0f);
        spA8 = OLib_Vec3fDiffToVecGeo(at, eyeNext);
        spA8.r = camera->dist;

        if (roData->interfaceField & PARALLEL1_FLAG_6) {
            spA8.yaw = Camera_LERPCeilS(rwData->yawTarget, atToEyeNextDir.yaw, 0.6f, 0xA);
        } else {
            spA8.yaw = Camera_LERPCeilS(rwData->yawTarget, atToEyeNextDir.yaw, 0.8f, 0xA);
        }

        if (roData->interfaceField & PARALLEL1_FLAG_0) {
            phi_a0 = rwData->pitchTarget - rwData->unk_10;
        } else {
            phi_a0 = rwData->pitchTarget;
        }

        spA8.pitch = Camera_LERPCeilS(phi_a0, atToEyeNextDir.pitch, 1.0f / camera->pitchUpdateRateInv, 4);

        if (spA8.pitch > CAM_MAX_PITCH) {
            spA8.pitch = CAM_MAX_PITCH;
        }

        if (spA8.pitch < CAM_MIN_PITCH_1) {
            spA8.pitch = CAM_MIN_PITCH_1;
        }
    }
    *eyeNext = Camera_AddVecGeoToVec3f(at, &spA8);
    if (camera->status == CAM_STAT_ACTIVE) {
        sp6C.pos = *eyeNext;
        if (!camera->play->envCtx.skyboxDisabled || roData->interfaceField & PARALLEL1_FLAG_4) {
            Camera_BGCheckInfo(camera, at, &sp6C);
            *eye = sp6C.pos;
        } else {
            func_80043F94(camera, at, &sp6C);
            *eye = sp6C.pos;
            spA8 = OLib_Vec3fDiffToVecGeo(eye, at);
            camera->inputDir.x = spA8.pitch;
            camera->inputDir.y = spA8.yaw;
            camera->inputDir.z = 0;
        }
    }
    camera->fov = Camera_LERPCeilF(roData->fovTarget, camera->fov, camera->fovUpdateRate, 1.0f);
    camera->roll = Camera_LERPCeilS(0, camera->roll, 0.5, 0xA);
    camera->atLERPStepScale = Camera_ClampLERPScale(camera, sp6A ? roData->unk_1C : roData->unk_14);
    //! @bug Missing return, but the return value is not used.
}

s32 Camera_Parallel2(Camera* camera) {
    return Camera_Noop(camera);
}

s32 Camera_Parallel3(Camera* camera) {
    CameraModeValue* values = sCameraSettings[camera->setting].cameraModes[camera->mode].values;
    s16 interfaceField = GET_NEXT_RO_DATA(values);

    sCameraInterfaceField = interfaceField;

    if (interfaceField & PARALLEL3_FLAG_0) {
        camera->stateFlags |= CAM_STATE_BLOCK_BG;
    }
    if (interfaceField & PARALLEL3_FLAG_1) {
        camera->stateFlags |= CAM_STATE_CAM_FUNC_FINISH;
    }
    //! @bug Missing return, but the return value is not used.
}

s32 Camera_Parallel4(Camera* camera) {
    return Camera_Noop(camera);
}

s32 Camera_Parallel0(Camera* camera) {
    return Camera_Noop(camera);
}

/**
 * Generic jump, jumping off ledges
 */
s32 Camera_Jump1(Camera* camera) {
    Vec3f* eye = &camera->eye;
    Vec3f* at = &camera->at;
    Vec3f* eyeNext = &camera->eyeNext;
    s32 pad2;
    f32 spA4;
    Vec3f newEye;
    VecGeo eyeAtOffset;
    VecGeo eyeNextAtOffset;
    VecGeo eyeDiffGeo;
    VecGeo eyeDiffTarget;
    PosRot* playerPosRot = &camera->playerPosRot;
    UNUSED PosRot playerhead;
    s16 tangle;
    Jump1ReadOnlyData* roData = &camera->paramData.jump1.roData;
    Jump1ReadWriteData* rwData = &camera->paramData.jump1.rwData;
    s32 pad;
    f32 playerHeight;

    playerHeight = Player_GetHeight(camera->player);
    if (RELOAD_PARAMS(camera) || CAM_DEBUG_RELOAD_PARAMS) {
        CameraModeValue* values = sCameraSettings[camera->setting].cameraModes[camera->mode].values;
        f32 yNormal = 1.0f + CAM_YOFFSET_NORM - (CAM_YOFFSET_NORM * (68.0f / playerHeight));

        roData->atYOffset = CAM_DATA_SCALED(GET_NEXT_RO_DATA(values)) * playerHeight * yNormal;
        roData->distMin = CAM_DATA_SCALED(GET_NEXT_RO_DATA(values)) * playerHeight * yNormal;
        roData->distMax = CAM_DATA_SCALED(GET_NEXT_RO_DATA(values)) * playerHeight * yNormal;
        roData->yawUpateRateTarget = GET_NEXT_RO_DATA(values);
        roData->maxYawUpdate = CAM_DATA_SCALED(GET_NEXT_RO_DATA(values));
        roData->unk_14 = GET_NEXT_RO_DATA(values);
        roData->atLERPScaleMax = CAM_DATA_SCALED(GET_NEXT_RO_DATA(values));
        roData->interfaceField = GET_NEXT_RO_DATA(values);
    }

    CAM_DEBUG_RELOAD_PREG(camera);

    playerhead = Actor_GetFocus(&camera->player->actor);

    eyeAtOffset = OLib_Vec3fDiffToVecGeo(at, eye);
    eyeNextAtOffset = OLib_Vec3fDiffToVecGeo(at, eyeNext);

    sCameraInterfaceField = roData->interfaceField;

    if (RELOAD_PARAMS(camera)) {
        rwData->swing.unk_16 = rwData->swing.unk_18 = 0;
        rwData->swing.atEyePoly = NULL;
        rwData->unk_24 = 0;
        rwData->unk_26 = 200;
        rwData->swing.swingUpdateRateTimer = 0;
        rwData->swing.swingUpdateRate = roData->yawUpateRateTarget;
        rwData->unk_1C = playerPosRot->pos.y - camera->playerPosDelta.y;
        rwData->unk_20 = eyeAtOffset.r;
        camera->playerToAtOffset.y -= camera->playerPosDelta.y;
        camera->xzOffsetUpdateRate = (1.0f / 10000.0f);
        camera->animState++;
    }

    if (rwData->swing.swingUpdateRateTimer != 0) {
        camera->yawUpdateRateInv = Camera_LERPCeilF(roData->yawUpateRateTarget + rwData->swing.swingUpdateRateTimer,
                                                    camera->yawUpdateRateInv, CAM_UPDATE_RATE_STEP_SCALE_Y, 0.1f);
        camera->pitchUpdateRateInv =
            Camera_LERPCeilF((f32)CAM_PITCH_UPDATE_RATE_INV + rwData->swing.swingUpdateRateTimer,
                             camera->pitchUpdateRateInv, CAM_UPDATE_RATE_STEP_SCALE_Y, 0.1f);
        rwData->swing.swingUpdateRateTimer--;
    } else {
        camera->yawUpdateRateInv =
            Camera_LERPCeilF(roData->yawUpateRateTarget, camera->yawUpdateRateInv, CAM_UPDATE_RATE_STEP_SCALE_Y, 0.1f);
        camera->pitchUpdateRateInv = Camera_LERPCeilF((f32)CAM_PITCH_UPDATE_RATE_INV, camera->pitchUpdateRateInv,
                                                      CAM_UPDATE_RATE_STEP_SCALE_Y, 0.1f);
    }

    camera->xzOffsetUpdateRate =
        Camera_LERPCeilF(CAM_XZ_OFFSET_UPDATE_RATE, camera->xzOffsetUpdateRate, CAM_UPDATE_RATE_STEP_SCALE_XZ, 0.1f);
    camera->yOffsetUpdateRate =
        Camera_LERPCeilF(CAM_Y_OFFSET_UPDATE_RATE, camera->yOffsetUpdateRate, CAM_UPDATE_RATE_STEP_SCALE_Y, 0.1f);
    camera->fovUpdateRate = Camera_LERPCeilF(CAM_FOV_UPDATE_RATE, camera->yOffsetUpdateRate, 0.05f, 0.1f);

    func_800458D4(camera, &eyeNextAtOffset, roData->atYOffset, &rwData->unk_1C, false);

    eyeDiffGeo = eyeAtOffset;

    eyeDiffTarget = OLib_Vec3fDiffToVecGeo(at, eye);

    eyeDiffGeo.r = Camera_LERPCeilF(eyeDiffTarget.r, eyeAtOffset.r, CAM_GLOBAL_29, 1.0f);
    eyeDiffGeo.pitch = Camera_LERPCeilS(eyeDiffTarget.pitch, eyeAtOffset.pitch, CAM_GLOBAL_29, 0xA);

    if (rwData->swing.unk_18) {
        eyeDiffGeo.yaw =
            Camera_LERPCeilS(rwData->swing.unk_16, eyeNextAtOffset.yaw, 1.0f / camera->yawUpdateRateInv, 0xA);
        eyeDiffGeo.pitch =
            Camera_LERPCeilS(rwData->swing.unk_14, eyeNextAtOffset.pitch, 1.0f / camera->yawUpdateRateInv, 0xA);
    } else {
        eyeDiffGeo.yaw =
            Camera_CalcDefaultYaw(camera, eyeNextAtOffset.yaw, camera->playerPosRot.rot.y, roData->maxYawUpdate, 0.0f);
    }

    // Clamp the eye->at distance to roData->distMin < eyeDiffGeo.r < roData->distMax
    if (eyeDiffGeo.r < roData->distMin) {
        eyeDiffGeo.r = roData->distMin;
    } else if (eyeDiffGeo.r > roData->distMax) {
        eyeDiffGeo.r = roData->distMax;
    }

    // Clamp the phi rotation at CAM_MAX_PITCH AND CAM_MIN_PITCH_2
    if (eyeDiffGeo.pitch > CAM_MAX_PITCH) {
        eyeDiffGeo.pitch = CAM_MAX_PITCH;
    } else if (eyeDiffGeo.pitch < CAM_MIN_PITCH_2) {
        eyeDiffGeo.pitch = CAM_MIN_PITCH_2;
    }

    newEye = Camera_AddVecGeoToVec3f(at, &eyeDiffGeo);
    eyeNext->x = newEye.x;
    eyeNext->z = newEye.z;
    eyeNext->y += (newEye.y - eyeNext->y) * CAM_JUMP1_EYE_Y_STEP_SCALE;
    if ((camera->status == CAM_STAT_ACTIVE) && !(roData->interfaceField & JUMP1_FLAG_4)) {
        func_80046E20(camera, &eyeDiffGeo, roData->distMin, roData->yawUpateRateTarget, &spA4, &rwData->swing);
        if (roData->interfaceField & JUMP1_FLAG_2) {
            camera->inputDir.x = -eyeAtOffset.pitch;
            camera->inputDir.y = eyeAtOffset.yaw - 0x7FFF;
            camera->inputDir.z = 0;
        } else {
            eyeDiffGeo = OLib_Vec3fDiffToVecGeo(eye, at);
            camera->inputDir.x = eyeDiffGeo.pitch;
            camera->inputDir.y = eyeDiffGeo.yaw;
            camera->inputDir.z = 0;
        }
        if (rwData->swing.unk_18) {
            camera->inputDir.y =
                Camera_LERPCeilS(camera->inputDir.y + (s16)((s16)(rwData->swing.unk_16 - 0x7FFF) - camera->inputDir.y),
                                 camera->inputDir.y, 1.0f - (0.99f * spA4), 0xA);
        }
    } else {
        rwData->swing.swingUpdateRate = roData->yawUpateRateTarget;
        rwData->swing.unk_18 = 0;
        sUpdateCameraDirection = 0;
        *eye = *eyeNext;
    }

    camera->dist = OLib_Vec3fDist(at, eye);
    camera->roll = Camera_LERPCeilS(0, camera->roll, 0.5f, 0xA);
    camera->atLERPStepScale = Camera_ClampLERPScale(camera, roData->atLERPScaleMax);
    return true;
}

// Climbing ladders/vines
s32 Camera_Jump2(Camera* camera) {
    Vec3f* eye = &camera->eye;
    Vec3f* at = &camera->at;
    Vec3f* eyeNext = &camera->eyeNext;
    Vec3f bgChkPos;
    Vec3f floorNorm;
    VecGeo adjAtToEyeDir;
    VecGeo bgChkPara;
    VecGeo atToEyeNextDir;
    UNUSED VecGeo atToEyeDir;
    f32 temp_f14;
    f32 temp_f16;
    f32 sp90;
    f32 sp8C;
    s32 bgId;
    CamColChk camBgChk;
    PosRot* playerPosRot = &camera->playerPosRot;
    s16 yawDiff;
    s16 playerYawRot180;
    Jump2ReadOnlyData* roData = &camera->paramData.jump2.roData;
    Jump2ReadWriteData* rwData = &camera->paramData.jump2.rwData;
    s32 pad;
    f32 playerHeight;

    playerHeight = Player_GetHeight(camera->player);

    if (RELOAD_PARAMS(camera) || CAM_DEBUG_RELOAD_PARAMS) {
        CameraModeValue* values = sCameraSettings[camera->setting].cameraModes[camera->mode].values;
        f32 yNormal = 1.0f + CAM_YOFFSET_NORM - (CAM_YOFFSET_NORM * (68.0f / playerHeight));

        sp90 = (camera->playerPosDelta.y > 0.0f) ? -10.0f : 10.0f;
        roData->atYOffset = CAM_DATA_SCALED(sp90 + GET_NEXT_RO_DATA(values)) * playerHeight * yNormal;
        roData->minDist = GET_NEXT_SCALED_RO_DATA(values) * playerHeight * yNormal;
        roData->maxDist = GET_NEXT_SCALED_RO_DATA(values) * playerHeight * yNormal;
        roData->minMaxDistFactor = GET_NEXT_SCALED_RO_DATA(values);
        roData->yawUpdRateTarget = GET_NEXT_RO_DATA(values);
        roData->xzUpdRateTarget = GET_NEXT_SCALED_RO_DATA(values);
        roData->fovTarget = GET_NEXT_RO_DATA(values);
        roData->atLERPStepScale = GET_NEXT_SCALED_RO_DATA(values);
        roData->interfaceField = GET_NEXT_RO_DATA(values);
    }

    CAM_DEBUG_RELOAD_PREG(camera);

    atToEyeDir = OLib_Vec3fDiffToVecGeo(at, eye);
    atToEyeNextDir = OLib_Vec3fDiffToVecGeo(at, eyeNext);

    sCameraInterfaceField = roData->interfaceField;

    if (RELOAD_PARAMS(camera)) {
        bgChkPos = playerPosRot->pos;
        rwData->floorY = Camera_GetFloorY(camera, &bgChkPos);
        rwData->yawTarget = atToEyeNextDir.yaw;
        rwData->initYawDiff = 0;
        if (rwData->floorY == BGCHECK_Y_MIN) {
            PRINTF(VT_COL(YELLOW, BLACK) "camera: climb: no floor \n" VT_RST);
            rwData->onFloor = -1;
            rwData->floorY = playerPosRot->pos.y - 1000.0f;
        } else if (playerPosRot->pos.y - rwData->floorY < playerHeight) {
            // player's model is within the height of the floor.
            rwData->onFloor = 1;
        } else {
            rwData->onFloor = -1;
        }

        yawDiff = (s16)(playerPosRot->rot.y - 0x7FFF) - atToEyeNextDir.yaw;
        rwData->initYawDiff = ((yawDiff / CAM_DEFAULT_ANIM_TIME) / 4) * 3;
        if (roData->interfaceField & JUMP2_FLAG_1) {
            rwData->yawAdj = 0xA;
        } else {
            rwData->yawAdj = 0x2710;
        }

        playerPosRot->pos.x -= camera->playerPosDelta.x;
        playerPosRot->pos.y -= camera->playerPosDelta.y;
        playerPosRot->pos.z -= camera->playerPosDelta.z;
        rwData->animTimer = CAM_DEFAULT_ANIM_TIME;
        camera->animState++;
        camera->atLERPStepScale = roData->atLERPStepScale;
    }

    sp90 = CAM_UPDATE_RATE_STEP_SCALE_XZ * camera->speedRatio;
    sp8C = CAM_UPDATE_RATE_STEP_SCALE_Y * camera->speedRatio;
    camera->yawUpdateRateInv = Camera_LERPCeilF(roData->yawUpdRateTarget, camera->yawUpdateRateInv, sp90, 0.1f);
    camera->xzOffsetUpdateRate = Camera_LERPCeilF(roData->xzUpdRateTarget, camera->xzOffsetUpdateRate, sp90, 0.1f);
    camera->yOffsetUpdateRate = Camera_LERPCeilF(CAM_Y_OFFSET_UPDATE_RATE, camera->yOffsetUpdateRate, sp8C, 0.1f);

    camera->fovUpdateRate =
        Camera_LERPCeilF(CAM_FOV_UPDATE_RATE, camera->yOffsetUpdateRate, camera->speedRatio * 0.05f, 0.1f);
    camera->rUpdateRateInv = CAM_GLOBAL_27;

    Camera_CalcAtDefault(camera, &atToEyeNextDir, roData->atYOffset, false);
    adjAtToEyeDir = OLib_Vec3fDiffToVecGeo(at, eye);

    temp_f16 = roData->minDist;
    sp90 = roData->maxDist + (roData->maxDist * roData->minMaxDistFactor);
    temp_f14 = temp_f16 - (roData->minDist * roData->minMaxDistFactor);

    if (adjAtToEyeDir.r > sp90) {
        adjAtToEyeDir.r = sp90;
    } else if (adjAtToEyeDir.r < temp_f14) {
        adjAtToEyeDir.r = temp_f14;
    }

    yawDiff = (s16)(playerPosRot->rot.y - 0x7FFF) - adjAtToEyeDir.yaw;
    if (rwData->animTimer != 0) {
        rwData->yawTarget = playerPosRot->rot.y - 0x7FFF;
        rwData->animTimer--;
        adjAtToEyeDir.yaw = Camera_LERPCeilS(rwData->yawTarget, atToEyeNextDir.yaw, 0.5f, 0xA);
    } else if (rwData->yawAdj < ABS(yawDiff)) {
        playerYawRot180 = playerPosRot->rot.y - 0x7FFF;
        adjAtToEyeDir.yaw = Camera_LERPFloorS(
            ((yawDiff < 0) ? (s16)(playerYawRot180 + rwData->yawAdj) : (s16)(playerYawRot180 - rwData->yawAdj)),
            atToEyeNextDir.yaw, 0.1f, 0xA);
    } else {
        adjAtToEyeDir.yaw = Camera_LERPCeilS(adjAtToEyeDir.yaw, atToEyeNextDir.yaw, 0.25f, 0xA);
    }

    // Check the floor at the top of the climb
    bgChkPos.x = playerPosRot->pos.x + (Math_SinS(playerPosRot->rot.y) * 25.0f);
    bgChkPos.y = playerPosRot->pos.y + (playerHeight * 2.2f);
    bgChkPos.z = playerPosRot->pos.z + (Math_CosS(playerPosRot->rot.y) * 25.0f);

    sp90 = Camera_GetFloorYNorm(camera, &floorNorm, &bgChkPos, &bgId);
    if ((sp90 != BGCHECK_Y_MIN) && (playerPosRot->pos.y < sp90)) {
        // top of the climb is within 2.2x of the player's height.
        camera->pitchUpdateRateInv =
            Camera_LERPCeilF(20.0f, camera->pitchUpdateRateInv, CAM_UPDATE_RATE_STEP_SCALE_Y, 0.1f);
        camera->rUpdateRateInv = Camera_LERPCeilF(20.0f, camera->rUpdateRateInv, CAM_UPDATE_RATE_STEP_SCALE_Y, 0.1f);
        adjAtToEyeDir.pitch = Camera_LERPCeilS(0x1F4, atToEyeNextDir.pitch, 1.0f / camera->pitchUpdateRateInv, 0xA);
    } else if ((playerPosRot->pos.y - rwData->floorY) < playerHeight) {
        // player is within his height of the ground.
        camera->pitchUpdateRateInv =
            Camera_LERPCeilF(20.0f, camera->pitchUpdateRateInv, CAM_UPDATE_RATE_STEP_SCALE_Y, 0.1f);
        camera->rUpdateRateInv = Camera_LERPCeilF(20.0f, camera->rUpdateRateInv, CAM_UPDATE_RATE_STEP_SCALE_Y, 0.1f);
        adjAtToEyeDir.pitch = Camera_LERPCeilS(0x1F4, atToEyeNextDir.pitch, 1.0f / camera->pitchUpdateRateInv, 0xA);
    } else {
        camera->pitchUpdateRateInv = 100.0f;
        camera->rUpdateRateInv = 100.0f;
    }

    // max pitch to +/- ~ 60 degrees
    if (adjAtToEyeDir.pitch > 0x2AF8) {
        adjAtToEyeDir.pitch = 0x2AF8;
    }

    if (adjAtToEyeDir.pitch < -0x2AF8) {
        adjAtToEyeDir.pitch = -0x2AF8;
    }

    *eyeNext = Camera_AddVecGeoToVec3f(at, &adjAtToEyeDir);
    camBgChk.pos = *eyeNext;
    if (Camera_BGCheckInfo(camera, at, &camBgChk)) {
        // Collision detected between at->eyeNext, Check if collision between
        // at->eyeNext, but parallel to at (pitch = 0).
        bgChkPos = camBgChk.pos;
        bgChkPara.r = adjAtToEyeDir.r;
        bgChkPara.pitch = 0;
        bgChkPara.yaw = adjAtToEyeDir.yaw;
        camBgChk.pos = Camera_AddVecGeoToVec3f(at, &bgChkPara);
        if (Camera_BGCheckInfo(camera, at, &camBgChk)) {
            // Collision found between parallel at->eyeNext, set eye position to
            // first collision point.
            *eye = bgChkPos;
        } else {
            // no collision found with the parallel at->eye, animate to be parallel
            adjAtToEyeDir.pitch = Camera_LERPCeilS(0, adjAtToEyeDir.pitch, 0.2f, 0xA);
            *eye = Camera_AddVecGeoToVec3f(at, &adjAtToEyeDir);
            // useless?
            Camera_BGCheck(camera, at, eye);
        }
    } else {
        // no collision detected.
        *eye = *eyeNext;
    }

    camera->dist = adjAtToEyeDir.r;
    camera->fov = Camera_LERPCeilF(roData->fovTarget, camera->fov, camera->fovUpdateRate, 1.0f);
    camera->roll = Camera_LERPCeilS(0, camera->roll, 0.5f, 0xA);
    return true;
}

// swimming
s32 Camera_Jump3(Camera* camera) {
    Vec3f* eye = &camera->eye;
    Vec3f* at = &camera->at;
    Vec3f* eyeNext = &camera->eyeNext;
    s32 prevMode;
    f32 spC4;
    f32 spC0;
    f32 spBC;
    UNUSED Vec3f spB0;
    VecGeo eyeDiffGeo;
    PosRot* playerPosRot = &camera->playerPosRot;
    Jump3ReadOnlyData* roData = &camera->paramData.jump3.roData;
    VecGeo eyeAtOffset;
    VecGeo eyeNextAtOffset;
    s32 pad;
    s32 pad2;
    CameraModeValue* values;
    f32 t2;
    f32 phi_f0;
    f32 phi_f2;
    f32 playerHeight;
    PosRot playerhead;
    f32 yNormal;
    f32 temp_f18;
    s32 modeSwitch;
    f32 temp_f2_2;
    Jump3ReadWriteData* rwData = &camera->paramData.jump3.rwData;

    playerHeight = Player_GetHeight(camera->player);
    playerhead = Actor_GetFocus(&camera->player->actor);

    modeSwitch = false;
    if (((camera->waterYPos - eye->y) < CAM_GLOBAL_44 || (camera->animState == 0))) {
        if (rwData->mode != CAM_MODE_NORMAL) {
            rwData->mode = CAM_MODE_NORMAL;
            modeSwitch = true;
        }
    } else if (((camera->waterYPos - eye->y) > CAM_GLOBAL_45) && (rwData->mode != CAM_MODE_AIM_BOOMERANG)) {
        rwData->mode = CAM_MODE_AIM_BOOMERANG;
        modeSwitch = true;
    }

    eyeAtOffset = OLib_Vec3fDiffToVecGeo(at, eye);
    eyeNextAtOffset = OLib_Vec3fDiffToVecGeo(at, eyeNext);

    if (RELOAD_PARAMS(camera) || modeSwitch || CAM_DEBUG_RELOAD_PARAMS) {
        values = sCameraSettings[camera->setting].cameraModes[rwData->mode].values;
        yNormal = 1.0f + CAM_YOFFSET_NORM - (CAM_YOFFSET_NORM * (68.0f / playerHeight));
        t2 = CAM_DATA_SCALED(playerHeight) * yNormal;
        roData->yOffset = GET_NEXT_RO_DATA(values) * t2;
        roData->distMin = GET_NEXT_RO_DATA(values) * t2;
        roData->distMax = GET_NEXT_RO_DATA(values) * t2;
        roData->pitchTarget = CAM_DEG_TO_BINANG(GET_NEXT_RO_DATA(values));
        roData->swingUpdateRate = GET_NEXT_RO_DATA(values);
        roData->unk_10 = GET_NEXT_RO_DATA(values);
        roData->unk_14 = GET_NEXT_SCALED_RO_DATA(values);
        roData->fovTarget = GET_NEXT_RO_DATA(values);
        roData->unk_1C = GET_NEXT_SCALED_RO_DATA(values);
        roData->interfaceField = GET_NEXT_RO_DATA(values);
    }

#if DEBUG_FEATURES
    if (R_RELOAD_CAM_PARAMS) {
        prevMode = camera->mode;
        camera->mode = rwData->mode;
        Camera_CopyPREGToModeValues(camera);
        camera->mode = prevMode;
    }
#endif

    sCameraInterfaceField = roData->interfaceField;

    switch (camera->animState) {
        case 0:
        case 10:
        case 20:
        case 25:
            rwData->swing.atEyePoly = NULL;
            rwData->unk_1C = camera->playerGroundY;
            rwData->swing.unk_16 = rwData->swing.unk_14 = rwData->swing.unk_18 = 0;
            rwData->animTimer = 10;
            rwData->swing.swingUpdateRate = roData->swingUpdateRate;
            camera->animState++;
            rwData->swing.swingUpdateRateTimer = 0;
            break;
        default:
            if (rwData->animTimer != 0) {
                rwData->animTimer--;
            }
            break;
    }

    spB0 = *eye;

    spC4 = CAM_UPDATE_RATE_STEP_SCALE_XZ * camera->speedRatio;
    spC0 = camera->speedRatio * CAM_UPDATE_RATE_STEP_SCALE_Y;
    spBC = rwData->swing.unk_18 != 0 ? CAM_UPDATE_RATE_STEP_SCALE_XZ : spC4;

    if (rwData->swing.swingUpdateRateTimer != 0) {
        camera->yawUpdateRateInv =
            Camera_LERPCeilF(rwData->swing.swingUpdateRate + (rwData->swing.swingUpdateRateTimer * 2),
                             camera->yawUpdateRateInv, spC4, 0.1f);
        camera->pitchUpdateRateInv =
            Camera_LERPCeilF((rwData->swing.swingUpdateRateTimer * 2) + 40.0f, camera->pitchUpdateRateInv, spC0, 0.1f);
        rwData->swing.swingUpdateRateTimer--;
    } else {
        camera->yawUpdateRateInv =
            Camera_LERPCeilF(rwData->swing.swingUpdateRate, camera->yawUpdateRateInv, spBC, 0.1f);
        camera->pitchUpdateRateInv = Camera_LERPCeilF(40.0f, camera->pitchUpdateRateInv, spC0, 0.1f);
    }

    camera->xzOffsetUpdateRate = Camera_LERPCeilF(CAM_XZ_OFFSET_UPDATE_RATE, camera->xzOffsetUpdateRate, spC4, 0.1f);
    camera->yOffsetUpdateRate = Camera_LERPCeilF(CAM_Y_OFFSET_UPDATE_RATE, camera->yOffsetUpdateRate, spC0, 0.1f);
    camera->fovUpdateRate =
        Camera_LERPCeilF(CAM_FOV_UPDATE_RATE, camera->yOffsetUpdateRate, camera->speedRatio * 0.05f, 0.1f);

    Camera_CalcAtDefault(camera, &eyeNextAtOffset, roData->yOffset, roData->interfaceField);
    eyeDiffGeo = OLib_Vec3fDiffToVecGeo(at, eyeNext);

    camera->dist = eyeDiffGeo.r =
        Camera_ClampDist(camera, eyeDiffGeo.r, roData->distMin, roData->distMax, rwData->animTimer);

    if (camera->playerGroundY <= playerPosRot->pos.y) {
        phi_f0 = playerPosRot->pos.y - camera->playerGroundY;
    } else {
        phi_f0 = -(playerPosRot->pos.y - camera->playerGroundY);
    }

    if (!(phi_f0 < 10.0f)) {
        if (camera->waterYPos <= playerhead.pos.y) {
            phi_f2 = playerhead.pos.y - camera->waterYPos;
        } else {
            phi_f2 = -(playerhead.pos.y - camera->waterYPos);
        }
        if (!(phi_f2 < 50.0f)) {
            camera->pitchUpdateRateInv = 100.0f;
        }
    }
    if (rwData->swing.unk_18 != 0) {
        eyeDiffGeo.yaw =
            Camera_LERPCeilS(rwData->swing.unk_16, eyeNextAtOffset.yaw, 1.0f / camera->yawUpdateRateInv, 0xA);
        eyeDiffGeo.pitch =
            Camera_LERPCeilS(rwData->swing.unk_14, eyeNextAtOffset.pitch, 1.0f / camera->yawUpdateRateInv, 0xA);
    } else {
        eyeDiffGeo.yaw = Camera_CalcDefaultYaw(camera, eyeNextAtOffset.yaw, playerPosRot->rot.y, roData->unk_14, 0.0f);
        eyeDiffGeo.pitch = Camera_CalcDefaultPitch(camera, eyeNextAtOffset.pitch, roData->pitchTarget, 0);
    }

    if (eyeDiffGeo.pitch > CAM_MAX_PITCH) {
        eyeDiffGeo.pitch = CAM_MAX_PITCH;
    }

    if (eyeDiffGeo.pitch < CAM_MIN_PITCH_1) {
        eyeDiffGeo.pitch = CAM_MIN_PITCH_1;
    }

    *eyeNext = Camera_AddVecGeoToVec3f(at, &eyeDiffGeo);
    if ((camera->status == CAM_STAT_ACTIVE) && !(roData->interfaceField & JUMP3_FLAG_4)) {
        func_80046E20(camera, &eyeDiffGeo, roData->distMin, roData->swingUpdateRate, &spBC, &rwData->swing);
        if (roData->interfaceField & JUMP3_FLAG_2) {
            camera->inputDir.x = -eyeAtOffset.pitch;
            camera->inputDir.y = eyeAtOffset.yaw - 0x7FFF;
            camera->inputDir.z = 0;
        } else {
            eyeDiffGeo = OLib_Vec3fDiffToVecGeo(eye, at);
            camera->inputDir.x = eyeDiffGeo.pitch;
            camera->inputDir.y = eyeDiffGeo.yaw;
            camera->inputDir.z = 0;
        }

        if (rwData->swing.unk_18 != 0) {
            camera->inputDir.y =
                Camera_LERPCeilS(camera->inputDir.y + (s16)((s16)(rwData->swing.unk_16 - 0x7FFF) - camera->inputDir.y),
                                 camera->inputDir.y, 1.0f - (0.99f * spBC), 0xA);
        }
    } else {
        rwData->swing.swingUpdateRate = roData->swingUpdateRate;
        rwData->swing.unk_18 = 0;
        sUpdateCameraDirection = 0;
        *eye = *eyeNext;
    }
    camera->fov = Camera_LERPCeilF(roData->fovTarget, camera->fov, camera->fovUpdateRate, 1.0f);
    camera->roll = Camera_LERPCeilS(0, camera->roll, 0.5f, 0xA);
    camera->atLERPStepScale = Camera_ClampLERPScale(camera, roData->unk_1C);
    return true;
}

s32 Camera_Jump4(Camera* camera) {
    return Camera_Noop(camera);
}

s32 Camera_Jump0(Camera* camera) {
    return Camera_Noop(camera);
}

s32 Camera_Battle1(Camera* camera) {
    Vec3f* eye = &camera->eye;
    Vec3f* at = &camera->at;
    Vec3f* eyeNext = &camera->eyeNext;
    Vec3f sp128;
    Vec3f playerHead;
    Vec3f targetPos;
    f32 var3;
    f32 var2;
    f32 temp_f0_2;
    f32 temp_f12_2;
    f32 spFC;
    f32 spF8;
    f32 swingAngle;
    f32 temp_f2_2;
    f32 temp_f14;
    s32 skipEyeAtCalc;
    f32 distRatio;
    CamColChk spBC;
    VecGeo spB4;
    VecGeo atToTargetDir;
    VecGeo playerToTargetDir;
    VecGeo atToEyeDir;
    VecGeo atToEyeNextDir;
    PosRot* playerPosRot = &camera->playerPosRot;
    s16 tmpAng1;
    s16 tmpAng2;
    Player* player;
    s16 sp86;
    s16 isOffGround;
    f32 distance;
    f32 sp7C;
    f32 sp78;
    f32 fov;
    Battle1ReadOnlyData* roData = &camera->paramData.batt1.roData;
    Battle1ReadWriteData* rwData = &camera->paramData.batt1.rwData;
    s32 pad;
    f32 playerHeight;

    skipEyeAtCalc = false;
    player = camera->player;
    playerHeight = Player_GetHeight(camera->player);
    if (RELOAD_PARAMS(camera) || CAM_DEBUG_RELOAD_PARAMS) {
        CameraModeValue* values = sCameraSettings[camera->setting].cameraModes[camera->mode].values;
        f32 yNormal = 1.0f + CAM_YOFFSET_NORM - (CAM_YOFFSET_NORM * (68.0f / playerHeight));

        roData->yOffset = GET_NEXT_SCALED_RO_DATA(values) * playerHeight * yNormal;
        roData->distance = GET_NEXT_RO_DATA(values);
        roData->swingYawInitial = GET_NEXT_RO_DATA(values);
        roData->swingYawFinal = GET_NEXT_RO_DATA(values);
        roData->swingPitchInitial = GET_NEXT_RO_DATA(values);
        roData->swingPitchFinal = GET_NEXT_RO_DATA(values);
        roData->swingPitchAdj = GET_NEXT_SCALED_RO_DATA(values);
        roData->fov = GET_NEXT_RO_DATA(values);
        roData->atLERPScaleOnGround = GET_NEXT_SCALED_RO_DATA(values);
        roData->interfaceField = GET_NEXT_RO_DATA(values);
        roData->yOffsetOffGround = GET_NEXT_SCALED_RO_DATA(values) * playerHeight * yNormal;
        roData->atLERPScaleOffGround = GET_NEXT_SCALED_RO_DATA(values);
        rwData->chargeTimer = 40;
        rwData->unk_10 = CAM_GLOBAL_12;
    }

    CAM_DEBUG_RELOAD_PREG(camera);

    distance = roData->distance;
    sp7C = roData->swingPitchInitial;
    sp78 = roData->swingPitchFinal;
    fov = roData->fov;

    if (camera->player->stateFlags1 & PLAYER_STATE1_CHARGING_SPIN_ATTACK) {
        // charging sword.
        rwData->unk_10 =
            Camera_LERPCeilF(CAM_GLOBAL_12 * (1.0f - 0.5f), rwData->unk_10, CAM_UPDATE_RATE_STEP_SCALE_XZ, 0.1f);
        camera->xzOffsetUpdateRate =
            Camera_LERPCeilF(0.2f, camera->xzOffsetUpdateRate, CAM_UPDATE_RATE_STEP_SCALE_XZ, 0.1f);
        camera->yOffsetUpdateRate =
            Camera_LERPCeilF(0.2f, camera->yOffsetUpdateRate, CAM_UPDATE_RATE_STEP_SCALE_XZ, 0.1f);
        if (rwData->chargeTimer > -20) {
            rwData->chargeTimer--;
        } else {
            distance = 250.0f;
            sp7C = 50.0f;
            sp78 = 40.0f;
            fov = 60.0f;
        }
    } else if (rwData->chargeTimer < 0) {
        distance = 250.0f;
        sp7C = 50.0f;
        sp78 = 40.0f;
        fov = 60.0f;
        rwData->chargeTimer++;
    } else {
        rwData->chargeTimer = 40;
        rwData->unk_10 = Camera_LERPCeilF(CAM_GLOBAL_12, rwData->unk_10, CAM_UPDATE_RATE_STEP_SCALE_XZ, 0.1f);
        camera->xzOffsetUpdateRate =
            Camera_LERPCeilF(CAM_BATTLE1_XYZ_OFFSET_UPDATE_RATE_TARGET, camera->xzOffsetUpdateRate,
                             CAM_UPDATE_RATE_STEP_SCALE_XZ * camera->speedRatio, 0.1f);
        camera->yOffsetUpdateRate =
            Camera_LERPCeilF(CAM_BATTLE1_XYZ_OFFSET_UPDATE_RATE_TARGET, camera->yOffsetUpdateRate,
                             CAM_UPDATE_RATE_STEP_SCALE_Y * camera->speedRatio, 0.1f);
    }
    camera->fovUpdateRate =
        Camera_LERPCeilF(CAM_FOV_UPDATE_RATE, camera->fovUpdateRate, camera->speedRatio * 0.05f, 0.1f);
    playerHeight += roData->yOffset;
    atToEyeDir = OLib_Vec3fDiffToVecGeo(at, eye);
    atToEyeNextDir = OLib_Vec3fDiffToVecGeo(at, eyeNext);
    if (camera->target == NULL || camera->target->update == NULL) {
        if (camera->target == NULL) {
            PRINTF(VT_COL(YELLOW, BLACK) "camera: warning: battle: target is not valid, change parallel\n" VT_RST);
        }
        camera->target = NULL;
        Camera_RequestMode(camera, CAM_MODE_Z_PARALLEL);
        return true;
    }

    sCameraInterfaceField = roData->interfaceField;

    if (RELOAD_PARAMS(camera)) {
        rwData->unk_14 = 0;
        rwData->roll = 0.0f;
        rwData->target = camera->target;
        camera->animState++;

#if DEBUG_FEATURES
        if (rwData->target->id > 0) {
            PRINTF("camera: battle: target actor name " VT_FGCOL(BLUE) "%d" VT_RST "\n", rwData->target->id);
        } else {
            PRINTF("camera: battle: target actor name " VT_COL(RED, WHITE) "%d" VT_RST "\n", rwData->target->id);
            camera->target = NULL;
            Camera_RequestMode(camera, CAM_MODE_Z_PARALLEL);
            return true;
        }
#endif

        rwData->animTimer = CAM_DEFAULT_ANIM_TIME + CAM_GLOBAL_24;
        rwData->initialEyeToAtYaw = atToEyeDir.yaw;
        rwData->initialEyeToAtPitch = atToEyeDir.pitch;
        rwData->initialEyeToAtDist = atToEyeDir.r;
        rwData->yPosOffset = playerPosRot->pos.y - camera->playerPosDelta.y;
    }

    if (camera->status == CAM_STAT_ACTIVE) {
        sUpdateCameraDirection = 1;
        camera->inputDir.x = -atToEyeDir.pitch;
        camera->inputDir.y = atToEyeDir.yaw - 0x7FFF;
        camera->inputDir.z = 0;
    }

    if (camera->playerGroundY == camera->playerPosRot.pos.y || camera->player->actor.gravity > -0.1f ||
        camera->player->stateFlags1 & PLAYER_STATE1_21) {
        isOffGround = false;
        rwData->yPosOffset = playerPosRot->pos.y;
    } else {
        isOffGround = true;
    }

    if (rwData->animTimer == 0) {
        camera->atLERPStepScale =
            Camera_ClampLERPScale(camera, isOffGround ? roData->atLERPScaleOffGround : roData->atLERPScaleOnGround);
    }
    camera->targetPosRot = Actor_GetFocus(camera->target);
    if (rwData->target != camera->target) {
        PRINTF("camera: battle: change target %d -> " VT_FGCOL(BLUE) "%d" VT_RST "\n", rwData->target->id,
               camera->target->id);
        camera->animState = 0;
        return true;
    }

    Camera_CalcAtForLockOn(camera, &atToEyeNextDir, &camera->targetPosRot.pos,
                           isOffGround ? roData->yOffsetOffGround : roData->yOffset, distance, &rwData->yPosOffset,
                           &playerToTargetDir,
                           (isOffGround ? (CAM_LOCKON_AT_FLAG_OFF_GROUND | CAM_LOCKON_AT_FLAG_CALC_SLOPE_Y_ADJ)
                                        : CAM_LOCKON_AT_FLAG_CALC_SLOPE_Y_ADJ) |
                               roData->interfaceField);
    tmpAng2 = playerToTargetDir.yaw;
    playerHead = playerPosRot->pos;
    playerHead.y += playerHeight;
    playerToTargetDir = OLib_Vec3fDiffToVecGeo(&playerHead, &camera->targetPosRot.pos);
    distRatio = playerToTargetDir.r > distance ? 1.0f : playerToTargetDir.r / distance;
    targetPos = camera->targetPosRot.pos;
    atToTargetDir = OLib_Vec3fDiffToVecGeo(at, &targetPos);
    atToTargetDir.r = distance - ((atToTargetDir.r <= distance ? atToTargetDir.r : distance) * 0.5f);
    swingAngle = roData->swingYawInitial + ((roData->swingYawFinal - roData->swingYawInitial) * (1.1f - distRatio));
    spF8 = swingAngle + CAM_GLOBAL_13;

    spB4.r = camera->dist = Camera_LERPCeilF(distance, camera->dist, CAM_GLOBAL_11, 2.0f);
    spB4.yaw = atToEyeNextDir.yaw;
    tmpAng1 = (s16)(atToTargetDir.yaw - (s16)(atToEyeNextDir.yaw - 0x7FFF));
    if (rwData->animTimer != 0) {
        if (rwData->animTimer >= CAM_GLOBAL_24) {
            sp86 = rwData->animTimer - CAM_GLOBAL_24;
            playerToTargetDir = OLib_Vec3fDiffToVecGeo(at, eye);
            playerToTargetDir.yaw = tmpAng2 - 0x7FFF;

            var2 = 1.0f / CAM_DEFAULT_ANIM_TIME;
            var3 = (rwData->initialEyeToAtDist - playerToTargetDir.r) * var2;
            tmpAng1 = (s16)(rwData->initialEyeToAtYaw - playerToTargetDir.yaw) * var2;
            tmpAng2 = (s16)(rwData->initialEyeToAtPitch - playerToTargetDir.pitch) * var2;

            spB4.r = Camera_LERPCeilF(playerToTargetDir.r + (var3 * sp86), atToEyeDir.r, CAM_GLOBAL_28, 1.0f);
            spB4.yaw = Camera_LERPCeilS(playerToTargetDir.yaw + (tmpAng1 * sp86), atToEyeDir.yaw, CAM_GLOBAL_28, 0xA);
            spB4.pitch =
                Camera_LERPCeilS(playerToTargetDir.pitch + (tmpAng2 * sp86), atToEyeDir.pitch, CAM_GLOBAL_28, 0xA);
        } else {
            skipEyeAtCalc = true;
        }
        rwData->animTimer--;
    } else if (ABS(tmpAng1) > CAM_DEG_TO_BINANG(swingAngle)) {
        spFC = CAM_BINANG_TO_DEG(tmpAng1);
        temp_f2_2 = swingAngle + (spF8 - swingAngle) * (OLib_ClampMaxDist(atToTargetDir.r, spB4.r) / spB4.r);
        temp_f12_2 = ((temp_f2_2 * temp_f2_2) - 2.0f) / (temp_f2_2 - 360.0f);
        var2 = ((temp_f12_2 * spFC) + (2.0f - (360.0f * temp_f12_2)));
        temp_f14 = SQ(spFC) / var2;
        tmpAng2 = tmpAng1 >= 0 ? CAM_DEG_TO_BINANG(temp_f14) : (-CAM_DEG_TO_BINANG(temp_f14));
        spB4.yaw = (s16)((s16)(atToEyeNextDir.yaw - 0x7FFF) + tmpAng2) - 0x7FFF;
    } else {
        spFC = 0.05f;
        spFC = (1.0f - camera->speedRatio) * spFC;
        tmpAng2 = tmpAng1 >= 0 ? CAM_DEG_TO_BINANG(swingAngle) : -CAM_DEG_TO_BINANG(swingAngle);
        spB4.yaw = atToEyeNextDir.yaw - (s16)((tmpAng2 - tmpAng1) * spFC);
    }

    if (!skipEyeAtCalc) {
        var3 = atToTargetDir.pitch * roData->swingPitchAdj;
        var2 = F32_LERPIMP(sp7C, sp78, distRatio);
        tmpAng1 =
            CAM_DEG_TO_BINANG(var2) - (s16)(playerToTargetDir.pitch * ((1.0f - 0.5f) + distRatio * (1.0f - 0.5f)));
        tmpAng1 += (s16)(var3);

        if (tmpAng1 < -0x2AA8) {
            tmpAng1 = -0x2AA8;
        } else if (tmpAng1 > 0x2AA8) {
            tmpAng1 = 0x2AA8;
        }

        spB4.pitch = Camera_LERPCeilS(tmpAng1, atToEyeNextDir.pitch, rwData->unk_10, 0xA);
        *eyeNext = Camera_AddVecGeoToVec3f(at, &spB4);
        spBC.pos = *eyeNext;
        if (camera->status == CAM_STAT_ACTIVE) {
            if (!camera->play->envCtx.skyboxDisabled || roData->interfaceField & BATTLE1_FLAG_0) {
                Camera_BGCheckInfo(camera, at, &spBC);
            } else if (roData->interfaceField & BATTLE1_FLAG_1) {
                func_80043F94(camera, at, &spBC);
            } else {
                sp128 = OLib_Vec3fDistNormalize(at, &spBC.pos);
                spBC.pos.x -= sp128.x;
                spBC.pos.y -= sp128.y;
                spBC.pos.z -= sp128.z;
            }
            *eye = spBC.pos;
        } else {
            *eye = *eyeNext;
        }
    }
    rwData->roll += ((CAM_BATTLE1_ROLL_TARGET_BASE * camera->speedRatio * (1.0f - distRatio)) - rwData->roll) *
                    CAM_BATTLE1_ROLL_STEP_SCALE;
    camera->roll = CAM_DEG_TO_BINANG(rwData->roll);
    camera->fov = Camera_LERPCeilF((player->meleeWeaponState != 0                      ? 0.8f
                                    : gSaveContext.save.info.playerData.health <= 0x10 ? 0.8f
                                                                                       : 1.0f) *
                                       (fov - ((fov * 0.05f) * distRatio)),
                                   camera->fov, camera->fovUpdateRate, 1.0f);
    //! @bug Missing return, but the return value is not used.
}

s32 Camera_Battle2(Camera* camera) {
    return Camera_Noop(camera);
}

s32 Camera_Battle3(Camera* camera) {
    return Camera_Noop(camera);
}

/**
 * Charging spin attack
 * Camera zooms out slowly for 50 frames, then tilts up to a specified
 * setting value.
 */
s32 Camera_Battle4(Camera* camera) {
    Vec3f* eye = &camera->eye;
    Vec3f* at = &camera->at;
    Vec3f* eyeNext = &camera->eyeNext;
    VecGeo eyeNextOffset;
    VecGeo eyeAtOffset;
    VecGeo eyeNextAtOffset;
    Battle4ReadOnlyData* roData = &camera->paramData.batt4.roData;
    Battle4ReadWriteData* rwData = &camera->paramData.batt4.rwData;
    s32 pad;
    f32 playerHeight;

    playerHeight = Player_GetHeight(camera->player);
    if (RELOAD_PARAMS(camera) || CAM_DEBUG_RELOAD_PARAMS) {
        CameraModeValue* values = sCameraSettings[camera->setting].cameraModes[camera->mode].values;
        f32 yNormal = 1.0f + CAM_YOFFSET_NORM - (CAM_YOFFSET_NORM * (68.0f / playerHeight));

        roData->yOffset = GET_NEXT_SCALED_RO_DATA(values) * playerHeight * yNormal;
        roData->rTarget = GET_NEXT_SCALED_RO_DATA(values) * playerHeight * yNormal;
        roData->pitchTarget = CAM_DEG_TO_BINANG(GET_NEXT_RO_DATA(values));
        roData->lerpUpdateRate = GET_NEXT_SCALED_RO_DATA(values);
        roData->fovTarget = GET_NEXT_RO_DATA(values);
        roData->atLERPTarget = GET_NEXT_SCALED_RO_DATA(values);
        roData->interfaceField = GET_NEXT_RO_DATA(values);
    }

    CAM_DEBUG_RELOAD_PREG(camera);

    eyeAtOffset = OLib_Vec3fDiffToVecGeo(at, eye);
    eyeNextAtOffset = OLib_Vec3fDiffToVecGeo(at, eyeNext);

    sCameraInterfaceField = roData->interfaceField;

    switch (camera->animState) {
        case 0:
        case 10:
        case 20:
            rwData->animTimer = 50;
            camera->animState++;
            break;
    }

    camera->yawUpdateRateInv = Camera_LERPCeilF(roData->lerpUpdateRate, camera->yawUpdateRateInv,
                                                CAM_UPDATE_RATE_STEP_SCALE_XZ * camera->speedRatio, 0.1f);
    camera->rUpdateRateInv = 1000.0f;
    camera->pitchUpdateRateInv = 1000.0f;
    camera->xzOffsetUpdateRate =
        Camera_LERPCeilF(0.025f, camera->xzOffsetUpdateRate, CAM_UPDATE_RATE_STEP_SCALE_XZ, 0.1f);
    camera->yOffsetUpdateRate = Camera_LERPCeilF(CAM_Y_OFFSET_UPDATE_RATE, camera->yOffsetUpdateRate,
                                                 CAM_UPDATE_RATE_STEP_SCALE_Y * camera->speedRatio, 0.1f);
    camera->fovUpdateRate = 0.0001f;
    Camera_CalcAtDefault(camera, &eyeNextAtOffset, roData->yOffset, true);
    if (rwData->animTimer != 0) {
        eyeNextOffset.yaw = eyeAtOffset.yaw;
        eyeNextOffset.pitch = eyeAtOffset.pitch;
        eyeNextOffset.r = eyeAtOffset.r;
        rwData->animTimer--;
    } else {
        eyeNextOffset.yaw = eyeAtOffset.yaw;
        eyeNextOffset.pitch = Camera_LERPCeilS(roData->pitchTarget, eyeAtOffset.pitch, roData->lerpUpdateRate, 2);
        eyeNextOffset.r = Camera_LERPCeilF(roData->rTarget, eyeAtOffset.r, roData->lerpUpdateRate, 0.001f);
    }
    *eyeNext = Camera_AddVecGeoToVec3f(at, &eyeNextOffset);
    *eye = *eyeNext;
    camera->dist = eyeNextOffset.r;
    camera->fov = Camera_LERPCeilF(roData->fovTarget, camera->fov, roData->lerpUpdateRate, 1.0f);
    camera->roll = 0;
    camera->atLERPStepScale = Camera_ClampLERPScale(camera, roData->atLERPTarget);
    return true;
}

s32 Camera_Battle0(Camera* camera) {
    return Camera_Noop(camera);
}

// Targeting non-enemy
s32 Camera_KeepOn1(Camera* camera) {
    Vec3f* eye = &camera->eye;
    Vec3f* at = &camera->at;
    Vec3f* eyeNext = &camera->eyeNext;
    Vec3f sp120;
    Vec3f sp114;
    Vec3f sp108;
    f32 sp104;
    f32 temp_f12_2;
    f32 temp_f14;
    f32 t1;
    f32 spF4;
    f32 spF0;
    f32 spEC;
    f32 spE8;
    f32 t2;
    s16 spE2;
    s16 spE0;
    VecGeo spD8;
    VecGeo spD0;
    VecGeo spC8;
    VecGeo spC0;
    VecGeo spB8;
    PosRot* playerPosRot = &camera->playerPosRot;
    CamColChk sp8C;
    s32 sp88;
    f32 sp84;
    s16 sp82;
    s16 isOffGround;
    KeepOn1ReadOnlyData* roData = &camera->paramData.keep1.roData;
    KeepOn1ReadWriteData* rwData = &camera->paramData.keep1.rwData;
    s16 t3;
    f32 playerHeight;

    sp88 = 0;
    playerHeight = Player_GetHeight(camera->player);
    if ((camera->target == NULL) || (camera->target->update == NULL)) {
        if (camera->target == NULL) {
            PRINTF(VT_COL(YELLOW, BLACK) "camera: warning: keepon: target is not valid, change parallel\n" VT_RST);
        }
        camera->target = NULL;
        Camera_RequestMode(camera, CAM_MODE_Z_PARALLEL);
        return 1;
    }

    if (RELOAD_PARAMS(camera) || CAM_DEBUG_RELOAD_PARAMS) {
        CameraModeValue* values = sCameraSettings[camera->setting].cameraModes[camera->mode].values;
        f32 yNormal = 1.0f + CAM_YOFFSET_NORM - (CAM_YOFFSET_NORM * (68.0f / playerHeight));

        roData->unk_00 = GET_NEXT_SCALED_RO_DATA(values) * playerHeight * yNormal;
        roData->unk_04 = GET_NEXT_RO_DATA(values);
        roData->unk_08 = GET_NEXT_RO_DATA(values);
        roData->unk_0C = GET_NEXT_RO_DATA(values);
        roData->unk_10 = GET_NEXT_RO_DATA(values);
        roData->unk_14 = GET_NEXT_RO_DATA(values);
        roData->unk_18 = GET_NEXT_RO_DATA(values);
        roData->unk_1C = GET_NEXT_SCALED_RO_DATA(values);
        roData->unk_20 = GET_NEXT_RO_DATA(values);
        roData->unk_24 = GET_NEXT_SCALED_RO_DATA(values);
        roData->interfaceField = GET_NEXT_RO_DATA(values);
        roData->unk_28 = GET_NEXT_SCALED_RO_DATA(values) * playerHeight * yNormal;
        roData->unk_2C = GET_NEXT_SCALED_RO_DATA(values);
    }
    CAM_DEBUG_RELOAD_PREG(camera);

    playerHeight += roData->unk_00;
    spC0 = OLib_Vec3fDiffToVecGeo(at, eye);
    spB8 = OLib_Vec3fDiffToVecGeo(at, eyeNext);
    sCameraInterfaceField = roData->interfaceField;
    if (RELOAD_PARAMS(camera)) {
        camera->animState++;
        rwData->unk_10 = 0;
        rwData->unk_04 = 0.0f;
        rwData->unk_0C = camera->target;
        rwData->unk_16 = CAM_DEFAULT_ANIM_TIME + CAM_GLOBAL_24;
        rwData->unk_12 = spC0.yaw;
        rwData->unk_14 = spC0.pitch;
        rwData->unk_00 = spC0.r;
        rwData->unk_08 = playerPosRot->pos.y - camera->playerPosDelta.y;
    }
    if (camera->status == CAM_STAT_ACTIVE) {
        sUpdateCameraDirection = 1;
        camera->inputDir.x = -spC0.pitch;
        camera->inputDir.y = spC0.yaw - 0x7FFF;
        camera->inputDir.z = 0;
    }

    sp104 = roData->unk_04;
    sp84 = 1;

    switch (camera->viewFlags & (CAM_VIEW_TARGET | CAM_VIEW_TARGET_POS)) {
        case CAM_VIEW_TARGET:
            if ((camera->player->actor.category == 2) && (camera->player->interactRangeActor == camera->target)) {
                PosRot sp54;

                sp54 = Actor_GetFocus(&camera->player->actor);
                spC8.r = 60.0f;
                spC8.yaw = camera->playerPosRot.rot.y;
                spC8.pitch = 0x2EE0;
                camera->targetPosRot.pos = Camera_AddVecGeoToVec3f(&sp54.pos, &spC8);
            } else {
                camera->targetPosRot = Actor_GetFocus(camera->target);
            }
            camera->targetPosRot = Actor_GetFocus(camera->target);
            if (rwData->unk_0C != camera->target) {
                rwData->unk_0C = camera->target;
                camera->atLERPStepScale = 0.0f;
            }
            camera->xzOffsetUpdateRate = Camera_LERPCeilF(1.0f, camera->xzOffsetUpdateRate,
                                                          CAM_UPDATE_RATE_STEP_SCALE_XZ * camera->speedRatio, 0.1f);
            camera->yOffsetUpdateRate = Camera_LERPCeilF(1.0f, camera->yOffsetUpdateRate,
                                                         CAM_UPDATE_RATE_STEP_SCALE_Y * camera->speedRatio, 0.1f);
            camera->fovUpdateRate =
                Camera_LERPCeilF(CAM_FOV_UPDATE_RATE, camera->fovUpdateRate, camera->speedRatio * 0.05f, 0.1f);
            goto cont;
        case CAM_VIEW_TARGET_POS:
            rwData->unk_0C = NULL;
        cont:
            if (camera->playerGroundY == camera->playerPosRot.pos.y || camera->player->actor.gravity > -0.1f ||
                camera->player->stateFlags1 & PLAYER_STATE1_21) {
                rwData->unk_08 = playerPosRot->pos.y;
                isOffGround = false;
            } else {
                isOffGround = true;
            }

            Camera_CalcAtForLockOn(camera, &spB8, &camera->targetPosRot.pos,
                                   isOffGround ? roData->unk_28 : roData->unk_00, sp104, &rwData->unk_08, &spC8,
                                   (isOffGround ? CAM_LOCKON_AT_FLAG_OFF_GROUND : 0) | roData->interfaceField);
            sp114 = playerPosRot->pos;
            sp114.y += playerHeight;
            spC8 = OLib_Vec3fDiffToVecGeo(&sp114, &camera->targetPosRot.pos);
            sp84 = spC8.r > sp104 ? 1.0f : spC8.r / sp104;
            break;
        default:
            *at = playerPosRot->pos;
            at->y += playerHeight;
            rwData->unk_0C = NULL;
            break;
    }
    spD8 = OLib_Vec3fDiffToVecGeo(at, eyeNext);
    if (spD8.r < roData->unk_04) {
        sp104 = roData->unk_04;
        spE8 = CAM_R_UPDATE_RATE_INV;
    } else if (roData->unk_08 < spD8.r) {
        sp104 = roData->unk_08;
        spE8 = CAM_R_UPDATE_RATE_INV;
    } else {
        sp104 = spD8.r;
        spE8 = 1.0f;
    }

    camera->rUpdateRateInv = Camera_LERPCeilF(spE8, camera->rUpdateRateInv, CAM_UPDATE_RATE_STEP_SCALE_XZ, 0.1f);
    spD8.r = spE8 = camera->dist = Camera_LERPCeilF(sp104, camera->dist, 1.0f / camera->rUpdateRateInv, 0.2f);
    sp108 = camera->targetPosRot.pos;
    spD0 = OLib_Vec3fDiffToVecGeo(at, &sp108);
    spD0.r = spE8 - ((spD0.r <= spE8 ? spD0.r : spE8) * 0.5f);
    spEC = roData->unk_0C + ((roData->unk_10 - roData->unk_0C) * (1.1f - sp84));
    spF0 = spEC + CAM_GLOBAL_13;
    spD8.r = camera->dist = Camera_LERPCeilF(spE8, camera->dist, CAM_GLOBAL_11, 2.0f);
    spD8.yaw = spB8.yaw;
    spE2 = spD0.yaw - (s16)(spB8.yaw - 0x7FFF);
    if (rwData->unk_16 != 0) {
        if (rwData->unk_16 >= CAM_GLOBAL_24) {
            sp82 = rwData->unk_16 - CAM_GLOBAL_24;
            spE2 = spC8.yaw;
            spC8 = OLib_Vec3fDiffToVecGeo(at, eye);
            spC8.yaw = spE2 - 0x7FFF;

            t2 = 1.0f / CAM_DEFAULT_ANIM_TIME;
            spE8 = (rwData->unk_00 - spC8.r) * t2;
            spE2 = (s16)(rwData->unk_12 - spC8.yaw) * t2;
            spE0 = (s16)(rwData->unk_14 - spC8.pitch) * t2;

            spD8.r = Camera_LERPCeilF(spC8.r + (spE8 * sp82), spC0.r, CAM_GLOBAL_28, 1.0f);
            spD8.yaw = Camera_LERPCeilS(spC8.yaw + (spE2 * sp82), spC0.yaw, CAM_GLOBAL_28, 0xA);
            spD8.pitch = Camera_LERPCeilS(spC8.pitch + (spE0 * sp82), spC0.pitch, CAM_GLOBAL_28, 0xA);
        } else {
            sp88 = 1;
        }
        rwData->unk_16--;
    } else if (ABS(spE2) > CAM_DEG_TO_BINANG(spEC)) {
        spF4 = CAM_BINANG_TO_DEG(spE2);
        t2 = spEC + (spF0 - spEC) * (OLib_ClampMaxDist(spD0.r, spD8.r) / spD8.r);
        temp_f12_2 = ((SQ(t2) - 2.0f) / (t2 - 360.0f));
        t1 = (temp_f12_2 * spF4) + (2.0f - (360.0f * temp_f12_2));
        temp_f14 = SQ(spF4) / t1;
        spE0 = spE2 >= 0 ? (CAM_DEG_TO_BINANG(temp_f14)) : (-CAM_DEG_TO_BINANG(temp_f14));
        spD8.yaw = (s16)((s16)(spB8.yaw - 0x7FFF) + spE0) - 0x7FFF;
    } else {
        spF4 = 0.02f;
        spF4 = (1.0f - camera->speedRatio) * spF4;
        spE0 = spE2 >= 0 ? CAM_DEG_TO_BINANG(spEC) : -CAM_DEG_TO_BINANG(spEC);
        spD8.yaw = spB8.yaw - (s16)((spE0 - spE2) * spF4);
    }

    if (sp88 == 0) {
        spE2 = CAM_DEG_TO_BINANG((f32)(roData->unk_14 + ((roData->unk_18 - roData->unk_14) * sp84)));
        spE2 -= (s16)(spC8.pitch * (0.5f + (sp84 * 0.5f)));

        spE8 = spD0.pitch * roData->unk_1C;
        spE2 += (s16)spE8;
        if (spE2 < -0x3200) {
            spE2 = -0x3200;
        } else if (spE2 > 0x3200) {
            spE2 = 0x3200;
        }

        spD8.pitch = Camera_LERPCeilS(spE2, spB8.pitch, CAM_GLOBAL_12, 0xA);
        *eyeNext = Camera_AddVecGeoToVec3f(at, &spD8);
        sp8C.pos = *eyeNext;
        if (camera->status == CAM_STAT_ACTIVE) {
            if (!camera->play->envCtx.skyboxDisabled || roData->interfaceField & KEEPON1_FLAG_0) {
                Camera_BGCheckInfo(camera, at, &sp8C);
            } else if (roData->interfaceField & KEEPON1_FLAG_1) {
                func_80043F94(camera, at, &sp8C);
            } else {
                sp120 = OLib_Vec3fDistNormalize(at, &sp8C.pos);
                sp8C.pos.x -= sp120.x;
                sp8C.pos.y -= sp120.y;
                sp8C.pos.z -= sp120.z;
            }
            *eye = sp8C.pos;
        } else {
            *eye = *eyeNext;
        }
        sp120 = OLib_Vec3fDistNormalize(eye, at);
        *eye = Camera_Vec3fTranslateByUnitVector(eye, &sp120, CAM_GLOBAL_1);
    }
    camera->fov = Camera_LERPCeilF(roData->unk_20, camera->fov, camera->fovUpdateRate, 1.0f);
    camera->roll = Camera_LERPCeilS(0, camera->roll, 0.5f, 0xA);
    camera->atLERPStepScale = Camera_ClampLERPScale(camera, isOffGround ? roData->unk_2C : roData->unk_24);
    return 1;
}

s32 Camera_KeepOn2(Camera* camera) {
    return Camera_Noop(camera);
}

/**
 * Talking to an NPC
 */
s32 Camera_KeepOn3(Camera* camera) {
    Vec3f* eye = &camera->eye;
    Vec3f* at = &camera->at;
    Vec3f* eyeNext = &camera->eyeNext;
    Vec3f playerHeadPos;
    Vec3f lineChkPointB;
    f32 temp_f0;
    f32 spBC;
    f32 prevTargetPlayerDist;
    f32 swingAngle;
    Actor* colChkActors[2];
    VecGeo targetToPlayerDir;
    VecGeo atToEyeAdj;
    UNUSED VecGeo atToEyeDir;
    VecGeo atToEyeNextDir;
    s32 i;
    s32 angleCnt;
    s16 sp82;
    s16 sp80;
    UNUSED PosRot playerPosRot;
    PosRot* camPlayerPosRot = &camera->playerPosRot;
    KeepOn3ReadOnlyData* roData = &camera->paramData.keep3.roData;
    KeepOn3ReadWriteData* rwData = &camera->paramData.keep3.rwData;
    s32 pad;
    f32 playerHeight;

    playerHeight = Player_GetHeight(camera->player);
    if (camera->target == NULL || camera->target->update == NULL) {
        if (camera->target == NULL) {
            PRINTF(VT_COL(YELLOW, BLACK) "camera: warning: talk: target is not valid, change parallel\n" VT_RST);
        }
        camera->target = NULL;
        Camera_RequestMode(camera, CAM_MODE_Z_PARALLEL);
        return 1;
    }
    if (RELOAD_PARAMS(camera)) {
        if (camera->play->view.unk_124 == 0) {
            camera->stateFlags |= CAM_STATE_LOCK_MODE;
            camera->play->view.unk_124 = camera->camId | 0x50;
            return 1;
        }
        camera->stateFlags &= ~CAM_STATE_LOCK_MODE;
    }
    camera->stateFlags &= ~CAM_STATE_CAM_FUNC_FINISH;
    if (RELOAD_PARAMS(camera) || CAM_DEBUG_RELOAD_PARAMS) {
        CameraModeValue* values = sCameraSettings[camera->setting].cameraModes[camera->mode].values;
        f32 yNormal = 1.0f + CAM_YOFFSET_NORM - (CAM_YOFFSET_NORM * (68.0f / playerHeight));

        roData->yOffset = GET_NEXT_SCALED_RO_DATA(values) * playerHeight * yNormal;
        roData->minDist = GET_NEXT_RO_DATA(values);
        roData->maxDist = GET_NEXT_RO_DATA(values);
        roData->swingYawInitial = GET_NEXT_RO_DATA(values);
        roData->swingYawFinal = GET_NEXT_RO_DATA(values);
        roData->swingPitchInitial = GET_NEXT_RO_DATA(values);
        roData->swingPitchFinal = GET_NEXT_RO_DATA(values);
        roData->swingPitchAdj = GET_NEXT_SCALED_RO_DATA(values);
        roData->fovTarget = GET_NEXT_RO_DATA(values);
        roData->atLERPScaleMax = GET_NEXT_SCALED_RO_DATA(values);
        roData->initTimer = GET_NEXT_RO_DATA(values);
        roData->interfaceField = GET_NEXT_RO_DATA(values);
    }

    CAM_DEBUG_RELOAD_PREG(camera);

    playerHeight += roData->yOffset;
    atToEyeDir = OLib_Vec3fDiffToVecGeo(at, eye);
    atToEyeNextDir = OLib_Vec3fDiffToVecGeo(at, eyeNext);
    camera->targetPosRot = Actor_GetFocus(camera->target);
    playerPosRot = Actor_GetFocus(&camera->player->actor);
    playerHeadPos = camPlayerPosRot->pos;
    playerHeadPos.y += playerHeight;
    targetToPlayerDir = OLib_Vec3fDiffToVecGeo(&playerHeadPos, &camera->targetPosRot.pos);
    sCameraInterfaceField = roData->interfaceField;
    if (RELOAD_PARAMS(camera)) {
        colChkActors[0] = camera->target;
        colChkActors[1] = &camera->player->actor;
        camera->animState++;
        rwData->target = camera->target;
        temp_f0 = (roData->maxDist < targetToPlayerDir.r ? 1.0f : targetToPlayerDir.r / roData->maxDist);
        rwData->animTimer = roData->initTimer;
        spBC = ((1.0f - temp_f0) * targetToPlayerDir.r) / rwData->animTimer;
        swingAngle = F32_LERPIMP(roData->swingPitchInitial, roData->swingPitchFinal, temp_f0);
        atToEyeAdj.pitch = CAM_DEG_TO_BINANG(swingAngle) + ((s16)(-(targetToPlayerDir.pitch * roData->swingPitchAdj)));
        swingAngle = F32_LERPIMP(roData->swingYawInitial, roData->swingYawFinal, temp_f0);
        if (roData->interfaceField & KEEPON3_FLAG_4) {
            if ((s16)(targetToPlayerDir.yaw - atToEyeNextDir.yaw) < 0) {
                atToEyeAdj.yaw = targetToPlayerDir.yaw + CAM_DEG_TO_BINANG(swingAngle);
            } else {
                atToEyeAdj.yaw = targetToPlayerDir.yaw - CAM_DEG_TO_BINANG(swingAngle);
            }
        } else if (roData->interfaceField & KEEPON3_FLAG_5) {
            if ((s16)(targetToPlayerDir.yaw - atToEyeNextDir.yaw) < 0) {
                atToEyeAdj.yaw = (s16)(targetToPlayerDir.yaw - 0x7FFF) - CAM_DEG_TO_BINANG(swingAngle);
            } else {
                atToEyeAdj.yaw = (s16)(targetToPlayerDir.yaw - 0x7FFF) + CAM_DEG_TO_BINANG(swingAngle);
            }
        } else if (ABS((s16)(targetToPlayerDir.yaw - atToEyeNextDir.yaw)) < 0x3FFF) {
            if ((s16)(targetToPlayerDir.yaw - atToEyeNextDir.yaw) < 0) {
                atToEyeAdj.yaw = targetToPlayerDir.yaw + CAM_DEG_TO_BINANG(swingAngle);
            } else {
                atToEyeAdj.yaw = targetToPlayerDir.yaw - CAM_DEG_TO_BINANG(swingAngle);
            }
        } else {
            if ((s16)(targetToPlayerDir.yaw - atToEyeNextDir.yaw) < 0) {
                atToEyeAdj.yaw = (s16)(targetToPlayerDir.yaw - 0x7FFF) - CAM_DEG_TO_BINANG(swingAngle);
            } else {
                atToEyeAdj.yaw = (s16)(targetToPlayerDir.yaw - 0x7FFF) + CAM_DEG_TO_BINANG(swingAngle);
            }
        }
        prevTargetPlayerDist = targetToPlayerDir.r;
        temp_f0 = 0.6f;
        targetToPlayerDir.r = (spBC * 0.6f) + (prevTargetPlayerDist * (1.0f - temp_f0));
        sp80 = atToEyeAdj.yaw;
        sp82 = atToEyeAdj.pitch;
        playerHeadPos = camPlayerPosRot->pos;
        playerHeadPos.y += playerHeight;
        rwData->atTarget = Camera_AddVecGeoToVec3f(&playerHeadPos, &targetToPlayerDir);
        angleCnt = ARRAY_COUNT(D_8011D3B0);
        i = 0;
        targetToPlayerDir.r = prevTargetPlayerDist;
        atToEyeAdj.r = roData->minDist + (targetToPlayerDir.r * (1 - 0.5f)) - atToEyeNextDir.r + atToEyeNextDir.r;
        lineChkPointB = Camera_AddVecGeoToVec3f(&rwData->atTarget, &atToEyeAdj);
        if (!(roData->interfaceField & KEEPON3_FLAG_7)) {
            while (i < angleCnt) {
                if (!CollisionCheck_LineOCCheck(camera->play, &camera->play->colChkCtx, &rwData->atTarget,
                                                &lineChkPointB, colChkActors, 2) &&
                    !Camera_BGCheck(camera, &rwData->atTarget, &lineChkPointB)) {
                    break;
                }
                atToEyeAdj.yaw = sp80 + D_8011D3B0[i];
                atToEyeAdj.pitch = sp82 + D_8011D3CC[i];
                lineChkPointB = Camera_AddVecGeoToVec3f(&rwData->atTarget, &atToEyeAdj);
                i++;
            }
        }
        PRINTF("camera: talk: BG&collision check %d time(s)\n", i);
        camera->stateFlags &= ~(CAM_STATE_CHECK_BG | CAM_STATE_EXTERNAL_FINISHED);
        pad = ((rwData->animTimer + 1) * rwData->animTimer) >> 1;
        rwData->eyeToAtTargetYaw = (f32)(s16)(atToEyeAdj.yaw - atToEyeNextDir.yaw) / pad;
        rwData->eyeToAtTargetPitch = (f32)(s16)(atToEyeAdj.pitch - atToEyeNextDir.pitch) / pad;
        rwData->eyeToAtTargetR = (atToEyeAdj.r - atToEyeNextDir.r) / pad;
        return 1;
    }

    if (rwData->animTimer != 0) {
        at->x += (rwData->atTarget.x - at->x) / rwData->animTimer;
        at->y += (rwData->atTarget.y - at->y) / rwData->animTimer;
        at->z += (rwData->atTarget.z - at->z) / rwData->animTimer;
        // needed to match
        if (!prevTargetPlayerDist) {}
        atToEyeAdj.r = ((rwData->eyeToAtTargetR * rwData->animTimer) + atToEyeNextDir.r) + 1.0f;
        atToEyeAdj.yaw = atToEyeNextDir.yaw + (s16)(rwData->eyeToAtTargetYaw * rwData->animTimer);
        atToEyeAdj.pitch = atToEyeNextDir.pitch + (s16)(rwData->eyeToAtTargetPitch * rwData->animTimer);
        *eyeNext = Camera_AddVecGeoToVec3f(at, &atToEyeAdj);
        *eye = *eyeNext;
        camera->fov = Camera_LERPCeilF(roData->fovTarget, camera->fov, 0.5, 1.0f);
        camera->roll = Camera_LERPCeilS(0, camera->roll, 0.5, 0xA);
        camera->atLERPStepScale = Camera_ClampLERPScale(camera, roData->atLERPScaleMax);
        Camera_BGCheck(camera, at, eye);
        rwData->animTimer--;
    } else {
        camera->stateFlags |= (CAM_STATE_CAM_FUNC_FINISH | CAM_STATE_BLOCK_BG);
    }

    if (camera->stateFlags & CAM_STATE_EXTERNAL_FINISHED) {
        sCameraInterfaceField = CAM_INTERFACE_FIELD(CAM_LETTERBOX_NONE, CAM_HUD_VISIBILITY_ALL, 0);
        func_80043B60(camera);
        camera->atLERPStepScale = 0.0f;

        if (camera->xzSpeed > 0.001f || CAMERA_CHECK_BTN(&D_8015BD7C->state.input[0], BTN_A) ||
            CAMERA_CHECK_BTN(&D_8015BD7C->state.input[0], BTN_B) ||
            CAMERA_CHECK_BTN(&D_8015BD7C->state.input[0], BTN_CLEFT) ||
            CAMERA_CHECK_BTN(&D_8015BD7C->state.input[0], BTN_CDOWN) ||
            CAMERA_CHECK_BTN(&D_8015BD7C->state.input[0], BTN_CUP) ||
            CAMERA_CHECK_BTN(&D_8015BD7C->state.input[0], BTN_CRIGHT) ||
            CAMERA_CHECK_BTN(&D_8015BD7C->state.input[0], BTN_R) ||
            CAMERA_CHECK_BTN(&D_8015BD7C->state.input[0], BTN_Z)) {
            camera->stateFlags |= CAM_STATE_CHECK_BG;
            camera->stateFlags &= ~CAM_STATE_EXTERNAL_FINISHED;
        }
    }
    return 1;
}

#pragma increment_block_number "gc-eu:128 gc-eu-mq:128 gc-jp:128 gc-jp-ce:128 gc-jp-mq:128 gc-us:128 gc-us-mq:128" \
<<<<<<< HEAD
                               "ique-cn:128 ntsc-1.0:93 ntsc-1.1:118 ntsc-1.2:118 pal-1.0:116 pal-1.1:116"
=======
                               "ique-cn:128 ntsc-1.0:109 ntsc-1.1:109 ntsc-1.2:109 pal-1.0:107 pal-1.1:107"
>>>>>>> 5ddb3e68

s32 Camera_KeepOn4(Camera* camera) {
    static Vec3f D_8015BD50;
    static Vec3f D_8015BD60;
    static Vec3f D_8015BD70;
    Vec3f* eye = &camera->eye;
    Vec3f* at = &camera->at;
    Vec3f* eyeNext = &camera->eyeNext;
    Actor* spCC[2];
    f32 t = -0.5f;
    f32 temp_f0_2;
    CollisionPoly* spC0;
    VecGeo spB8;
    UNUSED VecGeo spB0;
    VecGeo spA8;
    s16* temp_s0 = &camera->data2;
    s16 spA2;
    s16 spA0;
    s16 sp9E;
    s16 sp9C;
    PosRot* playerPosRot = &camera->playerPosRot;
    KeepOn4ReadOnlyData* roData = &camera->paramData.keep4.roData;
    KeepOn4ReadWriteData* rwData = &camera->paramData.keep4.rwData;
    s32 pad;
    f32 playerHeight;
    Player* player = GET_PLAYER(camera->play);
    s16 angleCnt;
    s32 i;

    if (RELOAD_PARAMS(camera)) {
        if (camera->play->view.unk_124 == 0) {
            camera->stateFlags |= CAM_STATE_LOCK_MODE;
            camera->stateFlags &= ~(CAM_STATE_CHECK_WATER | CAM_STATE_CHECK_BG);
            camera->play->view.unk_124 = camera->camId | 0x50;
            return 1;
        }
        rwData->unk_14 = *temp_s0;
        camera->stateFlags &= ~CAM_STATE_LOCK_MODE;
    }

    if (rwData->unk_14 != *temp_s0) {
        PRINTF(VT_COL(YELLOW, BLACK) "camera: item: item type changed %d -> %d\n" VT_RST, rwData->unk_14, *temp_s0);
        camera->animState = 20;
        camera->stateFlags |= CAM_STATE_LOCK_MODE;
        camera->stateFlags &= ~(CAM_STATE_CHECK_WATER | CAM_STATE_CHECK_BG);
        camera->play->view.unk_124 = camera->camId | 0x50;
        return 1;
    }

    playerHeight = Player_GetHeight(camera->player);
    camera->stateFlags &= ~CAM_STATE_CAM_FUNC_FINISH;
    if (RELOAD_PARAMS(camera) || CAM_DEBUG_RELOAD_PARAMS) {
        CameraModeValue* values = sCameraSettings[camera->setting].cameraModes[camera->mode].values;
        f32 yNormal = 1.0f + t - (68.0f / playerHeight * t);

        roData->unk_00 = GET_NEXT_SCALED_RO_DATA(values) * playerHeight * yNormal;
        roData->unk_04 = GET_NEXT_SCALED_RO_DATA(values) * playerHeight * yNormal;
        roData->unk_08 = GET_NEXT_RO_DATA(values);
        roData->unk_0C = GET_NEXT_RO_DATA(values);
        roData->unk_10 = GET_NEXT_RO_DATA(values);
        roData->unk_18 = GET_NEXT_RO_DATA(values);
        roData->interfaceField = GET_NEXT_RO_DATA(values);
        roData->unk_14 = GET_NEXT_SCALED_RO_DATA(values);
        roData->unk_1E = GET_NEXT_RO_DATA(values);
        PRINTF("camera: item: type %d\n", *temp_s0);
        switch (*temp_s0) {
            case 1:
                roData->unk_00 = playerHeight * -0.6f * yNormal;
                roData->unk_04 = playerHeight * 2.0f * yNormal;
                roData->unk_08 = 10.0f;
                break;

            case 2:
            case 3:
                roData->unk_08 = -20.0f;
                roData->unk_18 = 80.0f;
                break;

            case 4:
                roData->unk_00 = playerHeight * -0.2f * yNormal;
                roData->unk_08 = 25.0f;
                break;

            case 8:
                roData->unk_00 = playerHeight * -0.2f * yNormal;
                roData->unk_04 = playerHeight * 0.8f * yNormal;
                roData->unk_08 = 50.0f;
                roData->unk_18 = 70.0f;
                break;

            case 9:
                roData->unk_00 = playerHeight * 0.1f * yNormal;
                roData->unk_04 = playerHeight * 0.5f * yNormal;
                roData->unk_08 = -20.0f;
                roData->unk_0C = 0.0f;
                roData->interfaceField =
                    CAM_INTERFACE_FIELD(CAM_LETTERBOX_MEDIUM, CAM_HUD_VISIBILITY_A_HEARTS_MAGIC_FORCE, KEEPON4_FLAG_6);
                break;

            case 5:
                roData->unk_00 = playerHeight * -0.4f * yNormal;
                roData->unk_08 = -10.0f;
                roData->unk_0C = 45.0f;
                roData->interfaceField =
                    CAM_INTERFACE_FIELD(CAM_LETTERBOX_MEDIUM, CAM_HUD_VISIBILITY_ALL, KEEPON4_FLAG_1);
                break;

            case 10:
                roData->unk_00 = playerHeight * -0.5f * yNormal;
                roData->unk_04 = playerHeight * 1.5f * yNormal;
                roData->unk_08 = -15.0f;
                roData->unk_0C = 175.0f;
                roData->unk_18 = 70.0f;
                roData->interfaceField =
                    CAM_INTERFACE_FIELD(CAM_LETTERBOX_MEDIUM, CAM_HUD_VISIBILITY_NOTHING_ALT, KEEPON4_FLAG_1);
                roData->unk_1E = 0x3C;
                break;

            case 12:
                roData->unk_00 = playerHeight * -0.6f * yNormal;
                roData->unk_04 = playerHeight * 1.6f * yNormal;
                roData->unk_08 = -2.0f;
                roData->unk_0C = 120.0f;
                roData->unk_10 = player->stateFlags1 & PLAYER_STATE1_27 ? 0.0f : 20.0f;
                roData->interfaceField = CAM_INTERFACE_FIELD(CAM_LETTERBOX_LARGE, CAM_HUD_VISIBILITY_NOTHING_ALT,
                                                             KEEPON4_FLAG_4 | KEEPON4_FLAG_1);
                roData->unk_1E = 0x1E;
                roData->unk_18 = 50.0f;
                break;

            case 0x5A:
                roData->unk_00 = playerHeight * -0.3f * yNormal;
                roData->unk_18 = 45.0f;
                roData->interfaceField =
                    CAM_INTERFACE_FIELD(CAM_LETTERBOX_MEDIUM, CAM_HUD_VISIBILITY_IGNORE, KEEPON4_FLAG_1);
                break;

            case 0x5B:
                roData->unk_00 = playerHeight * -0.1f * yNormal;
                roData->unk_04 = playerHeight * 1.5f * yNormal;
                roData->unk_08 = -3.0f;
                roData->unk_0C = 10.0f;
                roData->unk_18 = 55.0f;
                roData->interfaceField =
                    CAM_INTERFACE_FIELD(CAM_LETTERBOX_MEDIUM, CAM_HUD_VISIBILITY_IGNORE, KEEPON4_FLAG_3);
                break;

            case 0x51:
                roData->unk_00 = playerHeight * -0.3f * yNormal;
                roData->unk_04 = playerHeight * 1.5f * yNormal;
                roData->unk_08 = 2.0f;
                roData->unk_18 = 45.0f;
                roData->unk_0C = 20.0f;
                roData->unk_10 = 20.0f;
                roData->interfaceField =
                    CAM_INTERFACE_FIELD(CAM_LETTERBOX_MEDIUM, CAM_HUD_VISIBILITY_NOTHING_ALT, KEEPON4_FLAG_7);
                roData->unk_1E = 0x1E;
                break;

            case 11:
                roData->unk_00 = playerHeight * -0.19f * yNormal;
                roData->unk_04 = playerHeight * 0.7f * yNormal;
                roData->unk_0C = 130.0f;
                roData->unk_10 = 10.0f;
                roData->interfaceField = CAM_INTERFACE_FIELD(
                    CAM_LETTERBOX_MEDIUM, CAM_HUD_VISIBILITY_A_HEARTS_MAGIC_FORCE, KEEPON4_FLAG_5 | KEEPON4_FLAG_1);
                break;

            default:
                break;
        }
    }

    CAM_DEBUG_RELOAD_PREG(camera);

    sUpdateCameraDirection = 1;
    sCameraInterfaceField = roData->interfaceField;
    spB0 = OLib_Vec3fDiffToVecGeo(at, eye);
    spA8 = OLib_Vec3fDiffToVecGeo(at, eyeNext);
    D_8015BD50 = playerPosRot->pos;
    D_8015BD50.y += playerHeight;
    temp_f0_2 = BgCheck_CameraRaycastDown2(&camera->play->colCtx, &spC0, &i, &D_8015BD50);
    if (temp_f0_2 > (roData->unk_00 + D_8015BD50.y)) {
        D_8015BD50.y = temp_f0_2 + 10.0f;
    } else {
        D_8015BD50.y += roData->unk_00;
    }

    sp9C = 0;
    switch (camera->animState) {
        case 0:
        case 20:
            spCC[sp9C] = &camera->player->actor;
            sp9C++;
            func_80043ABC(camera);
            camera->stateFlags &= ~(CAM_STATE_CHECK_WATER | CAM_STATE_CHECK_BG);
            rwData->unk_10 = roData->unk_1E;
            rwData->unk_08 = playerPosRot->pos.y - camera->playerPosDelta.y;
            if (roData->interfaceField & KEEPON4_FLAG_1) {
                spA2 = CAM_DEG_TO_BINANG(roData->unk_08);
                spA0 = (s16)((s16)(playerPosRot->rot.y - 0x7FFF) - spA8.yaw) > 0
                           ? (s16)(playerPosRot->rot.y - 0x7FFF) + CAM_DEG_TO_BINANG(roData->unk_0C)
                           : (s16)(playerPosRot->rot.y - 0x7FFF) - CAM_DEG_TO_BINANG(roData->unk_0C);
            } else if (roData->interfaceField & KEEPON4_FLAG_2) {
                spA2 = CAM_DEG_TO_BINANG(roData->unk_08);
                spA0 = CAM_DEG_TO_BINANG(roData->unk_0C);
            } else if ((roData->interfaceField & KEEPON4_FLAG_3) && camera->target != NULL) {
                PosRot sp60;

                sp60 = Actor_GetWorldPosShapeRot(camera->target);
                spA2 = CAM_DEG_TO_BINANG(roData->unk_08) - sp60.rot.x;
                spA0 = (s16)((s16)(sp60.rot.y - 0x7FFF) - spA8.yaw) > 0
                           ? (s16)(sp60.rot.y - 0x7FFF) + CAM_DEG_TO_BINANG(roData->unk_0C)
                           : (s16)(sp60.rot.y - 0x7FFF) - CAM_DEG_TO_BINANG(roData->unk_0C);
                spCC[1] = camera->target;
                sp9C++;
            } else if ((roData->interfaceField & KEEPON4_FLAG_7) && camera->target != NULL) {
                PosRot sp4C;

                sp4C = Actor_GetWorld(camera->target);
                spA2 = CAM_DEG_TO_BINANG(roData->unk_08);
                sp9E = Camera_XZAngle(&sp4C.pos, &playerPosRot->pos);
                spA0 = ((s16)(sp9E - spA8.yaw) > 0) ? sp9E + CAM_DEG_TO_BINANG(roData->unk_0C)
                                                    : sp9E - CAM_DEG_TO_BINANG(roData->unk_0C);
                spCC[1] = camera->target;
                sp9C++;
            } else if (roData->interfaceField & KEEPON4_FLAG_6) {
                spA2 = CAM_DEG_TO_BINANG(roData->unk_08);
                spA0 = spA8.yaw;
            } else {
                spA2 = spA8.pitch;
                spA0 = spA8.yaw;
            }

            spB8.pitch = spA2;
            spB8.yaw = spA0;
            spB8.r = roData->unk_04;
            D_8015BD70 = Camera_AddVecGeoToVec3f(&D_8015BD50, &spB8);
            if (!(roData->interfaceField & KEEPON4_FLAG_0)) {
                angleCnt = ARRAY_COUNT(D_8011D3B0);
                for (i = 0; i < angleCnt; i++) {
                    if (!CollisionCheck_LineOCCheck(camera->play, &camera->play->colChkCtx, &D_8015BD50, &D_8015BD70,
                                                    spCC, sp9C) &&
                        !Camera_BGCheck(camera, &D_8015BD50, &D_8015BD70)) {
                        break;
                    }
                    spB8.yaw = D_8011D3B0[i] + spA0;
                    spB8.pitch = D_8011D3CC[i] + spA2;
                    D_8015BD70 = Camera_AddVecGeoToVec3f(&D_8015BD50, &spB8);
                }
#if DEBUG_FEATURES
                PRINTF("camera: item: BG&collision check %d time(s)\n", i);
#endif
            }
            rwData->unk_04 = (s16)(spB8.pitch - spA8.pitch) / (f32)rwData->unk_10;
            rwData->unk_00 = (s16)(spB8.yaw - spA8.yaw) / (f32)rwData->unk_10;
            rwData->unk_0C = spA8.yaw;
            rwData->unk_0E = spA8.pitch;
            camera->animState++;
            rwData->unk_12 = 1;
            break;
        case 10:
            rwData->unk_08 = playerPosRot->pos.y - camera->playerPosDelta.y;
        default:
            break;
    }
    camera->xzOffsetUpdateRate = 0.25f;
    camera->yOffsetUpdateRate = 0.25f;
    camera->atLERPStepScale = 0.75f;
    Camera_LERPCeilVec3f(&D_8015BD50, at, 0.5f, 0.5f, 0.2f);
    if (roData->unk_10 != 0.0f) {
        spB8.r = roData->unk_10;
        spB8.pitch = 0;
        spB8.yaw = playerPosRot->rot.y;
        *at = Camera_AddVecGeoToVec3f(at, &spB8);
    }
    camera->atLERPStepScale = 0.0f;
    camera->dist = Camera_LERPCeilF(roData->unk_04, camera->dist, 0.25f, 2.0f);
    spB8.r = camera->dist;
    if (rwData->unk_10 != 0) {
        camera->stateFlags |= CAM_STATE_LOCK_MODE;
        rwData->unk_0C += (s16)rwData->unk_00;
        rwData->unk_0E += (s16)rwData->unk_04;
        rwData->unk_10--;
    } else if (roData->interfaceField & KEEPON4_FLAG_4) {
        camera->stateFlags |= (CAM_STATE_CAM_FUNC_FINISH | CAM_STATE_BLOCK_BG);
        camera->stateFlags |= (CAM_STATE_CHECK_WATER | CAM_STATE_CHECK_BG);
        camera->stateFlags &= ~CAM_STATE_EXTERNAL_FINISHED;
        if (camera->timer > 0) {
            camera->timer--;
        }
    } else {
        camera->stateFlags |= (CAM_STATE_CAM_FUNC_FINISH | CAM_STATE_BLOCK_BG);
        if ((camera->stateFlags & CAM_STATE_EXTERNAL_FINISHED) || (roData->interfaceField & KEEPON4_FLAG_7)) {
            sCameraInterfaceField = CAM_INTERFACE_FIELD(CAM_LETTERBOX_NONE, CAM_HUD_VISIBILITY_ALL, 0);
            camera->stateFlags |= (CAM_STATE_CHECK_WATER | CAM_STATE_CHECK_BG);
            camera->stateFlags &= ~CAM_STATE_EXTERNAL_FINISHED;
            if (camera->prevBgCamIndex < 0) {
                Camera_RequestSettingImpl(camera, camera->prevSetting, CAM_REQUEST_SETTING_IGNORE_PRIORITY);
            } else {
                Camera_RequestBgCam(camera, camera->prevBgCamIndex);
                camera->prevBgCamIndex = -1;
            }
        }
    }
    spB8.yaw = Camera_LERPCeilS(rwData->unk_0C, spA8.yaw, roData->unk_14, 4);
    spB8.pitch = Camera_LERPCeilS(rwData->unk_0E, spA8.pitch, roData->unk_14, 4);
    *eyeNext = Camera_AddVecGeoToVec3f(at, &spB8);
    *eye = *eyeNext;
    Camera_BGCheck(camera, at, eye);
    camera->fov = Camera_LERPCeilF(roData->unk_18, camera->fov, camera->fovUpdateRate, 1.0f);
    camera->roll = Camera_LERPCeilS(0, camera->roll, 0.5f, 0xA);
    //! @bug Missing return, but the return value is not used.
}

/**
 * Talking in a pre-rendered room
 */
s32 Camera_KeepOn0(Camera* camera) {
    Vec3f* eye = &camera->eye;
    Vec3f* eyeNext = &camera->eyeNext;
    Vec3f* at = &camera->at;
    VecGeo eyeTargetPosOffset;
    VecGeo eyeAtOffset;
    KeepOn0ReadOnlyData* roData = &camera->paramData.keep0.roData;
    KeepOn0ReadWriteData* rwData = &camera->paramData.keep0.rwData;
    s32 pad;
    BgCamFuncData* bgCamFuncData;
    UNUSED Vec3s bgCamRot;
    s16 fov;

    camera->stateFlags &= ~CAM_STATE_CAM_FUNC_FINISH;

    if (RELOAD_PARAMS(camera) || CAM_DEBUG_RELOAD_PARAMS) {
        CameraModeValue* values = sCameraSettings[camera->setting].cameraModes[camera->mode].values;

        roData->fovScale = GET_NEXT_SCALED_RO_DATA(values);
        roData->yawScale = GET_NEXT_SCALED_RO_DATA(values);
        roData->timerInit = GET_NEXT_RO_DATA(values);
        roData->interfaceField = GET_NEXT_RO_DATA(values);
    }

    CAM_DEBUG_RELOAD_PREG(camera);

    bgCamFuncData = (BgCamFuncData*)Camera_GetBgCamFuncData(camera);
    *eyeNext = Camera_Vec3sToVec3f(&bgCamFuncData->pos);
    *eye = *eyeNext;

    bgCamRot = bgCamFuncData->rot;

    fov = bgCamFuncData->fov;
    if (fov == -1) {
        fov = 6000;
    }

    if (camera->target == NULL || camera->target->update == NULL) {
        if (camera->target == NULL) {
            PRINTF(VT_COL(YELLOW, BLACK) "camera: warning: talk: target is not valid, change normal camera\n" VT_RST);
        }
        camera->target = NULL;
        Camera_RequestMode(camera, CAM_MODE_NORMAL);
        return true;
    }

    camera->targetPosRot = Actor_GetFocus(camera->target);

    eyeAtOffset = OLib_Vec3fDiffToVecGeo(eye, at);
    eyeTargetPosOffset = OLib_Vec3fDiffToVecGeo(eye, &camera->targetPosRot.pos);

    sCameraInterfaceField = roData->interfaceField;

    if (camera->animState == 0) {
        camera->animState++;
        camera->fov = CAM_DATA_SCALED(fov);
        camera->roll = 0;
        camera->atLERPStepScale = 0.0f;
        rwData->animTimer = roData->timerInit;
        rwData->fovTarget = camera->fov - (camera->fov * roData->fovScale);
    }

    if (rwData->animTimer != 0) {
        eyeAtOffset.yaw += ((s16)(eyeTargetPosOffset.yaw - eyeAtOffset.yaw) / rwData->animTimer) * roData->yawScale;
        *at = Camera_AddVecGeoToVec3f(eye, &eyeAtOffset);
        rwData->animTimer--;
    } else {
        camera->stateFlags |= (CAM_STATE_CAM_FUNC_FINISH | CAM_STATE_BLOCK_BG);
    }
    camera->fov = Camera_LERPCeilF(rwData->fovTarget, camera->fov, 0.5f, 10.0f);
    return true;
}

s32 Camera_Fixed1(Camera* camera) {
    Fixed1ReadOnlyData* roData = &camera->paramData.fixd1.roData;
    Fixed1ReadWriteData* rwData = &camera->paramData.fixd1.rwData;
    s32 pad;
    VecGeo eyeOffset;
    VecGeo eyeAtOffset;
    s32 pad2;
    Vec3f adjustedPos;
    BgCamFuncData* bgCamFuncData;
    Vec3f* eye = &camera->eye;
    Vec3f* at = &camera->at;
    PosRot* playerPosRot = &camera->playerPosRot;
    f32 playerHeight;

    playerHeight = Player_GetHeight(camera->player);
    if (RELOAD_PARAMS(camera) || CAM_DEBUG_RELOAD_PARAMS) {
        CameraModeValue* values = sCameraSettings[camera->setting].cameraModes[camera->mode].values;

        bgCamFuncData = (BgCamFuncData*)Camera_GetBgCamFuncData(camera);
        rwData->eyePosRotTarget.pos = Camera_Vec3sToVec3f(&bgCamFuncData->pos);
        rwData->eyePosRotTarget.rot = bgCamFuncData->rot;
        rwData->fov = bgCamFuncData->fov;

        roData->unk_00 = GET_NEXT_SCALED_RO_DATA(values) * playerHeight;
        roData->lerpStep = GET_NEXT_SCALED_RO_DATA(values);
        roData->fov = GET_NEXT_RO_DATA(values);
        roData->interfaceField = GET_NEXT_RO_DATA(values);
    }

    CAM_DEBUG_RELOAD_PREG(camera);
    if (rwData->fov == -1) {
        rwData->fov = roData->fov * 100.0f;
    } else if (rwData->fov <= 360) {
        rwData->fov *= 100;
    }

    sCameraInterfaceField = roData->interfaceField;

    if (camera->animState == 0) {
        camera->animState++;
        func_80043B60(camera);
        if (rwData->fov != -1) {
            roData->fov = CAM_DATA_SCALED(rwData->fov);
        }
    }

    eyeAtOffset = OLib_Vec3fDiffToVecGeo(eye, at);

    Camera_LERPCeilVec3f(&rwData->eyePosRotTarget.pos, eye, 0.1f, 0.1f, 0.2f);
    adjustedPos = playerPosRot->pos;
    adjustedPos.y += playerHeight;
    camera->dist = OLib_Vec3fDist(&adjustedPos, eye);

    eyeOffset.r = camera->dist;
    eyeOffset.pitch = Camera_LERPCeilS(-rwData->eyePosRotTarget.rot.x, eyeAtOffset.pitch, roData->lerpStep, 5);
    eyeOffset.yaw = Camera_LERPCeilS(rwData->eyePosRotTarget.rot.y, eyeAtOffset.yaw, roData->lerpStep, 5);

    *at = Camera_AddVecGeoToVec3f(eye, &eyeOffset);

    camera->eyeNext = *eye;

    camera->fov = Camera_LERPCeilF(roData->fov, camera->fov, roData->lerpStep, 0.01f);
    camera->roll = 0;
    camera->atLERPStepScale = 0.0f;

    camera->playerToAtOffset.x = camera->at.x - playerPosRot->pos.x;
    camera->playerToAtOffset.y = camera->at.y - playerPosRot->pos.y;
    camera->playerToAtOffset.z = camera->at.z - playerPosRot->pos.z;

    return true;
}

s32 Camera_Fixed2(Camera* camera) {
    Vec3f* eye = &camera->eye;
    Vec3f* at = &camera->at;
    Vec3f* eyeNext = &camera->eyeNext;
    Vec3f atTarget;
    Vec3f playerToAtOffsetTarget;
    PosRot* playerPosRot = &camera->playerPosRot;
    BgCamFuncData* bgCamFuncData;
    Fixed2ReadOnlyData* roData = &camera->paramData.fixd2.roData;
    Fixed2ReadWriteData* rwData = &camera->paramData.fixd2.rwData;
    s32 pad;
    f32 playerHeight;

    playerHeight = Player_GetHeight(camera->player);

    if (RELOAD_PARAMS(camera) || CAM_DEBUG_RELOAD_PARAMS) {
        CameraModeValue* values = sCameraSettings[camera->setting].cameraModes[camera->mode].values;
        f32 yNormal = 1.0f + CAM_YOFFSET_NORM - (CAM_YOFFSET_NORM * (68.0f / playerHeight));

        roData->yOffset = (GET_NEXT_SCALED_RO_DATA(values) * playerHeight) * yNormal;
        roData->eyeStepScale = GET_NEXT_SCALED_RO_DATA(values);
        roData->posStepScale = GET_NEXT_SCALED_RO_DATA(values);
        roData->fov = GET_NEXT_RO_DATA(values);
        roData->interfaceField = GET_NEXT_RO_DATA(values);
        rwData->fov = roData->fov * 100.0f;

        bgCamFuncData = (BgCamFuncData*)Camera_GetBgCamFuncData(camera);
        if (bgCamFuncData != NULL) {
            rwData->eye = Camera_Vec3sToVec3f(&bgCamFuncData->pos);
            if (bgCamFuncData->fov != -1) {
                rwData->fov = bgCamFuncData->fov;
            }
        } else {
            rwData->eye = *eye;
        }
        if (rwData->fov <= 360) {
            rwData->fov *= 100;
        }
    }

    CAM_DEBUG_RELOAD_PREG(camera);

    sCameraInterfaceField = roData->interfaceField;

    playerToAtOffsetTarget.x = 0.0f;
    playerToAtOffsetTarget.y = roData->yOffset + playerHeight;
    playerToAtOffsetTarget.z = 0.0f;

    Camera_LERPCeilVec3f(&playerToAtOffsetTarget, &camera->playerToAtOffset, roData->posStepScale, roData->posStepScale,
                         0.1f);
    atTarget.x = playerPosRot->pos.x + camera->playerToAtOffset.x;
    atTarget.y = playerPosRot->pos.y + camera->playerToAtOffset.y;
    atTarget.z = playerPosRot->pos.z + camera->playerToAtOffset.z;
    if (camera->animState == 0) {
        camera->animState++;
        func_80043B60(camera);
        if (!(roData->interfaceField & FIXED2_FLAG_0)) {
            *eye = *eyeNext = rwData->eye;
            camera->at = atTarget;
        }
    }

    Camera_LERPCeilVec3f(&atTarget, &camera->at, roData->posStepScale, roData->posStepScale, 10.0f);
    Camera_LERPCeilVec3f(&rwData->eye, eyeNext, roData->eyeStepScale, roData->eyeStepScale, 0.1f);

    *eye = *eyeNext;
    camera->dist = OLib_Vec3fDist(at, eye);
    camera->roll = 0;
    camera->xzSpeed = 0.0f;
    camera->fov = CAM_DATA_SCALED(rwData->fov);
    camera->atLERPStepScale = Camera_ClampLERPScale(camera, 1.0f);
    camera->playerToAtOffset.x = camera->at.x - playerPosRot->pos.x;
    camera->playerToAtOffset.y = camera->at.y - playerPosRot->pos.y;
    camera->playerToAtOffset.z = camera->at.z - playerPosRot->pos.z;
    return true;
}

/**
 * Camera's position is fixed, does not move, or rotate
 */
s32 Camera_Fixed3(Camera* camera) {
    Vec3f* eye = &camera->eye;
    Vec3f* at = &camera->at;
    Vec3f* eyeNext = &camera->eyeNext;
    VecGeo atGeo;
    BgCamFuncData* bgCamFuncData;
    UNUSED VecGeo eyeAtOffset;
    Fixed3ReadOnlyData* roData = &camera->paramData.fixd3.roData;
    Fixed3ReadWriteData* rwData = &camera->paramData.fixd3.rwData;
    s32 pad;

    bgCamFuncData = (BgCamFuncData*)Camera_GetBgCamFuncData(camera);

    eyeAtOffset = OLib_Vec3fDiffToVecGeo(eye, at);

    if (RELOAD_PARAMS(camera) || CAM_DEBUG_RELOAD_PARAMS) {
        CameraModeValue* values = sCameraSettings[camera->setting].cameraModes[camera->mode].values;

        roData->interfaceField = GET_NEXT_RO_DATA(values);
        *eyeNext = Camera_Vec3sToVec3f(&bgCamFuncData->pos);
        *eye = *eyeNext;
        rwData->rot = bgCamFuncData->rot;
        rwData->fov = bgCamFuncData->fov;
        rwData->roomImageOverrideBgCamIndex = bgCamFuncData->roomImageOverrideBgCamIndex;
        if (rwData->fov == -1) {
            rwData->fov = 6000;
        }
        if (rwData->fov <= 360) {
            rwData->fov *= 100;
        }
    }

    CAM_DEBUG_RELOAD_PREG(camera);

    if (camera->animState == 0) {
        rwData->updDirTimer = 5;
        R_CAM_DATA(CAM_DATA_FOV) = rwData->fov;
        camera->animState++;
    }

    if (bgCamFuncData->roomImageOverrideBgCamIndex != rwData->roomImageOverrideBgCamIndex) {
        PRINTF("camera: position change %d \n", rwData->roomImageOverrideBgCamIndex);
        rwData->roomImageOverrideBgCamIndex = bgCamFuncData->roomImageOverrideBgCamIndex;
        rwData->updDirTimer = 5;
    }

    if (rwData->updDirTimer > 0) {
        rwData->updDirTimer--;
        sUpdateCameraDirection = true;
    } else {
        sUpdateCameraDirection = false;
    }

    atGeo.r = 150.0f;
    atGeo.yaw = rwData->rot.y;
    atGeo.pitch = -rwData->rot.x;

    *at = Camera_AddVecGeoToVec3f(eye, &atGeo);
    sCameraInterfaceField = roData->interfaceField;
    rwData->fov = R_CAM_DATA(CAM_DATA_FOV);
    camera->roll = 0;
    camera->fov = rwData->fov * 0.01f;
    camera->atLERPStepScale = 0.0f;
    return true;
}

/**
 * camera follow player, eye is in a fixed offset of the previous eye, and a value
 * specified in the scene.
 */
s32 Camera_Fixed4(Camera* camera) {
    Vec3f* eye = &camera->eye;
    Vec3f* at = &camera->at;
    Vec3f* eyeNext = &camera->eyeNext;
    Vec3f playerPosWithCamOffset;
    Vec3f atTarget;
    Vec3f playerToAtOffsetTarget;
    VecGeo atEyeNextOffset;
    VecGeo atTargetEyeNextOffset;
    PosRot* playerPosRot = &camera->playerPosRot;
    BgCamFuncData* bgCamFuncData;
    Vec3f* posOffset = &camera->playerToAtOffset;
    Fixed4ReadOnlyData* roData = &camera->paramData.fixd4.roData;
    Fixed4ReadWriteData* rwData = &camera->paramData.fixd4.rwData;
    f32 playerYOffset;

    playerYOffset = Player_GetHeight(camera->player);

    if (RELOAD_PARAMS(camera) || CAM_DEBUG_RELOAD_PARAMS) {
        CameraModeValue* values = sCameraSettings[camera->setting].cameraModes[camera->mode].values;
        f32 yNormal = 1.0f + CAM_YOFFSET_NORM - (CAM_YOFFSET_NORM * (68.0f / playerYOffset));

        roData->yOffset = GET_NEXT_SCALED_RO_DATA(values) * playerYOffset * yNormal;
        roData->speedToEyePos = GET_NEXT_SCALED_RO_DATA(values);
        roData->followSpeed = GET_NEXT_SCALED_RO_DATA(values);
        roData->fov = GET_NEXT_RO_DATA(values);
        roData->interfaceField = GET_NEXT_RO_DATA(values);

        bgCamFuncData = (BgCamFuncData*)Camera_GetBgCamFuncData(camera);
        if (bgCamFuncData != NULL) {
            rwData->eyeTarget = Camera_Vec3sToVec3f(&bgCamFuncData->pos);
        } else {
            rwData->eyeTarget = *eye;
        }
    }
    CAM_DEBUG_RELOAD_PREG(camera);
    sCameraInterfaceField = roData->interfaceField;
    if (camera->animState == 0) {
        camera->animState++;
        if (!(roData->interfaceField & FIXED4_FLAG_2)) {
            func_80043B60(camera);
        }
        rwData->followSpeed = roData->followSpeed;
    }

    VEC3F_LERPIMPDST(eyeNext, eyeNext, &rwData->eyeTarget, roData->speedToEyePos);
    *eye = *eyeNext;

    playerToAtOffsetTarget.x = 0.0f;
    playerToAtOffsetTarget.y = roData->yOffset + playerYOffset;
    playerToAtOffsetTarget.z = 0.0f;
    Camera_LERPCeilVec3f(&playerToAtOffsetTarget, &camera->playerToAtOffset, 0.1f, 0.1f, 0.1f);

    playerPosWithCamOffset.x = playerPosRot->pos.x + camera->playerToAtOffset.x;
    playerPosWithCamOffset.y = playerPosRot->pos.y + camera->playerToAtOffset.y;
    playerPosWithCamOffset.z = playerPosRot->pos.z + camera->playerToAtOffset.z;
    VEC3F_LERPIMPDST(&atTarget, at, &playerPosWithCamOffset, 0.5f);

    atEyeNextOffset = OLib_Vec3fDiffToVecGeo(eyeNext, at);
    atTargetEyeNextOffset = OLib_Vec3fDiffToVecGeo(eyeNext, &atTarget);

    atEyeNextOffset.r += (atTargetEyeNextOffset.r - atEyeNextOffset.r) * rwData->followSpeed;
    atEyeNextOffset.pitch = Camera_LERPCeilS(atTargetEyeNextOffset.pitch, atEyeNextOffset.pitch,
                                             rwData->followSpeed * camera->speedRatio, 0xA);
    atEyeNextOffset.yaw =
        Camera_LERPCeilS(atTargetEyeNextOffset.yaw, atEyeNextOffset.yaw, rwData->followSpeed * camera->speedRatio, 0xA);
    *at = Camera_AddVecGeoToVec3f(eyeNext, &atEyeNextOffset);
    camera->dist = OLib_Vec3fDist(at, eye);
    camera->roll = 0;
    camera->fov = roData->fov;
    camera->atLERPStepScale = Camera_ClampLERPScale(camera, 1.0f);
    return true;
}

s32 Camera_Fixed0(Camera* camera) {
    return Camera_Noop(camera);
}

s32 Camera_Subj1(Camera* camera) {
    return Camera_Noop(camera);
}

s32 Camera_Subj2(Camera* camera) {
    return Camera_Noop(camera);
}

/**
 * First person view
 */
s32 Camera_Subj3(Camera* camera) {
    Vec3f* eye = &camera->eye;
    Vec3f* at = &camera->at;
    Vec3f* eyeNext = &camera->eyeNext;
    Vec3f sp98;
    UNUSED Vec3f sp8C;
    VecGeo sp84;
    VecGeo sp7C;
    VecGeo tGeo;
    PosRot sp60;
    PosRot* playerPosRot = &camera->playerPosRot;
    f32 sp58;
    f32 temp_f0_3;
    s16 sp52;
    s16 sp50;
    Subj3ReadOnlyData* roData = &camera->paramData.subj3.roData;
    Subj3ReadWriteData* rwData = &camera->paramData.subj3.rwData;
    CameraModeValue* values;
    Vec3f* pad2;
    f32 playerHeight;

    sp60 = Actor_GetFocus(&camera->player->actor);
    playerHeight = Player_GetHeight(camera->player);

    if (camera->play->view.unk_124 == 0) {
        camera->play->view.unk_124 = camera->camId | 0x50;
        return true;
    }

    func_80043ABC(camera);

#if DEBUG_FEATURES
    Camera_CopyPREGToModeValues(camera);
#endif

    values = sCameraSettings[camera->setting].cameraModes[camera->mode].values;
    roData->eyeNextYOffset = GET_NEXT_SCALED_RO_DATA(values) * playerHeight;
    roData->eyeDist = GET_NEXT_RO_DATA(values);
    roData->eyeNextDist = GET_NEXT_RO_DATA(values);
    roData->unk_0C = GET_NEXT_RO_DATA(values);
    roData->atOffset.x = GET_NEXT_RO_DATA(values) * 0.1f;
    roData->atOffset.y = GET_NEXT_RO_DATA(values) * 0.1f;
    roData->atOffset.z = GET_NEXT_RO_DATA(values) * 0.1f;
    roData->fovTarget = GET_NEXT_RO_DATA(values);
    roData->interfaceField = GET_NEXT_RO_DATA(values);
    sp84.r = roData->eyeNextDist;
    sp84.yaw = sp60.rot.y - 0x7FFF;
    sp84.pitch = sp60.rot.x;
    sp98 = sp60.pos;
    sp98.y += roData->eyeNextYOffset;

    sp8C = Camera_AddVecGeoToVec3f(&sp98, &sp84);
    sp7C = OLib_Vec3fDiffToVecGeo(at, eye);

    sCameraInterfaceField = roData->interfaceField;
    if (RELOAD_PARAMS(camera)) {
        rwData->r = sp7C.r;
        rwData->yaw = sp7C.yaw;
        rwData->pitch = sp7C.pitch;
        rwData->animTimer = CAM_DEFAULT_ANIM_TIME;
        camera->dist = roData->eyeNextDist;
        camera->animState++;
        camera->rUpdateRateInv = 1.0f;
        camera->dist = roData->eyeNextDist;
    }

    tGeo.r = rwData->r;
    tGeo.yaw = rwData->yaw;
    tGeo.pitch = rwData->pitch;
    if (rwData->animTimer != 0) {
        temp_f0_3 = (1.0f / rwData->animTimer);
        at->x = F32_LERPIMP(at->x, sp98.x, temp_f0_3);
        at->y = F32_LERPIMP(at->y, sp98.y, temp_f0_3);
        at->z = F32_LERPIMP(at->z, sp98.z, temp_f0_3);

        temp_f0_3 = (1.0f / CAM_DEFAULT_ANIM_TIME);
        sp58 = (tGeo.r - sp84.r) * temp_f0_3;
        sp52 = (s16)(tGeo.yaw - sp84.yaw) * temp_f0_3;
        sp50 = (s16)(tGeo.pitch - sp84.pitch) * temp_f0_3;

        sp7C.r = Camera_LERPCeilF(sp84.r + (sp58 * rwData->animTimer), sp7C.r, CAM_GLOBAL_28, 1.0f);
        sp7C.yaw = Camera_LERPCeilS(sp84.yaw + (sp52 * rwData->animTimer), sp7C.yaw, CAM_GLOBAL_28, 0xA);
        sp7C.pitch = Camera_LERPCeilS(sp84.pitch + (sp50 * rwData->animTimer), sp7C.pitch, CAM_GLOBAL_28, 0xA);
        *eyeNext = Camera_AddVecGeoToVec3f(at, &sp7C);

        *eye = *eyeNext;
        rwData->animTimer--;

        if (!camera->play->envCtx.skyboxDisabled) {
            Camera_BGCheck(camera, at, eye);
        } else {
            func_80044340(camera, at, eye);
        }
    } else {
        sp58 = Math_SinS(-sp60.rot.x);
        temp_f0_3 = Math_CosS(-sp60.rot.x);
        sp98.x = roData->atOffset.x;
        sp98.y = (roData->atOffset.y * temp_f0_3) - (roData->atOffset.z * sp58);
        sp98.z = (roData->atOffset.y * sp58) + (roData->atOffset.z * temp_f0_3);
        sp58 = Math_SinS(sp60.rot.y - 0x7FFF);
        temp_f0_3 = Math_CosS(sp60.rot.y - 0x7FFF);
        roData->atOffset.x = (sp98.z * sp58) + (sp98.x * temp_f0_3);
        roData->atOffset.y = sp98.y;
        roData->atOffset.z = (sp98.z * temp_f0_3) - (sp98.x * sp58);
        at->x = roData->atOffset.x + sp60.pos.x;
        at->y = roData->atOffset.y + sp60.pos.y;
        at->z = roData->atOffset.z + sp60.pos.z;
        sp7C.r = roData->eyeNextDist;
        sp7C.yaw = sp60.rot.y - 0x7FFF;
        sp7C.pitch = sp60.rot.x;
        *eyeNext = Camera_AddVecGeoToVec3f(at, &sp7C);
        sp7C.r = roData->eyeDist;
        *eye = Camera_AddVecGeoToVec3f(at, &sp7C);
    }

    camera->playerToAtOffset.x = camera->at.x - playerPosRot->pos.x;
    camera->playerToAtOffset.y = camera->at.y - playerPosRot->pos.y;
    camera->playerToAtOffset.z = camera->at.z - playerPosRot->pos.z;
    camera->fov = Camera_LERPCeilF(roData->fovTarget, camera->fov, 0.25f, 1.0f);
    camera->roll = 0;
    camera->atLERPStepScale = 0.0f;
    return 1;
}

/**
 * Crawlspaces
 * Moves the camera from third person to first person when entering a crawlspace
 * While in the crawlspace, link remains fixed in a single direction
 * The camera is what swings up and down while crawling forward or backwards
 *
 * Note:
 * Subject 4 uses bgCamFuncData.data differently than other functions:
 * All Vec3s data are points along the crawlspace
 * The second point represents the entrance, and the second to last point represents the exit
 * All other points are unused
 * All instances of crawlspaces have 6 points, except for the Testroom scene which has 9 points
 */
s32 Camera_Subj4(Camera* camera) {
    Vec3f* eye = &camera->eye;
    Vec3f* eyeNext = &camera->eyeNext;
    Vec3f* at = &camera->at;
    u16 crawlspaceNumPoints;
    Vec3s* crawlspacePoints;
    Vec3f temp1;
    Vec3f zoomAtTarget;
    f32 temp2;
    s32 pad1;
    f32 eyeLerp;
    PosRot playerPosRot;
    VecGeo targetOffset;
    VecGeo atEyeOffset;
    s16 eyeToAtYaw;
    s32 pad2;
    f32 temp;
    Subj4ReadOnlyData* roData = &camera->paramData.subj4.roData;
    Subj4ReadWriteData* rwData = &camera->paramData.subj4.rwData;

#define vCrawlSpaceBackPos temp1
#define vEyeTarget temp1
#define vPlayerDistToFront temp2
#define vZoomTimer temp2

    if (RELOAD_PARAMS(camera) || CAM_DEBUG_RELOAD_PARAMS) {
        CameraModeValue* values = sCameraSettings[camera->setting].cameraModes[camera->mode].values;

        roData->interfaceField = GET_NEXT_RO_DATA(values);
    }

    CAM_DEBUG_RELOAD_PREG(camera);

    if (camera->play->view.unk_124 == 0) {
        camera->play->view.unk_124 = camera->camId | 0x50;
        rwData->xzSpeed = camera->xzSpeed;
        return true;
    }

    playerPosRot = Actor_GetWorldPosShapeRot(&camera->player->actor);
    atEyeOffset = OLib_Vec3fDiffToVecGeo(at, eye);

    sCameraInterfaceField = roData->interfaceField;

    // Crawlspace setup (runs for only 1 frame)
    if (camera->animState == 0) {
        crawlspacePoints = (Vec3s*)Camera_GetBgCamFuncDataUnderPlayer(camera, &crawlspaceNumPoints);
        // Second entry of crawlspacePoints contains the front position
        rwData->crawlspaceLine.point = Camera_Vec3sToVec3f(&crawlspacePoints[1]);
        // Second last entry of crawlspacePoints contains the back position
        vCrawlSpaceBackPos = Camera_Vec3sToVec3f(&crawlspacePoints[crawlspaceNumPoints - 2]);

        targetOffset.r = 10.0f;
        targetOffset.pitch = 0x238C; // ~50 degrees
        targetOffset.yaw = Camera_XZAngle(&vCrawlSpaceBackPos, &rwData->crawlspaceLine.point);

        vPlayerDistToFront = OLib_Vec3fDist(&camera->playerPosRot.pos, &rwData->crawlspaceLine.point);
        if (OLib_Vec3fDist(&camera->playerPosRot.pos, &vCrawlSpaceBackPos) < vPlayerDistToFront) {
            // Player is entering the crawlspace from the back
            rwData->crawlspaceLine.dir.x = rwData->crawlspaceLine.point.x - vCrawlSpaceBackPos.x;
            rwData->crawlspaceLine.dir.y = rwData->crawlspaceLine.point.y - vCrawlSpaceBackPos.y;
            rwData->crawlspaceLine.dir.z = rwData->crawlspaceLine.point.z - vCrawlSpaceBackPos.z;
            rwData->crawlspaceLine.point = vCrawlSpaceBackPos;
        } else {
            // Player is entering the crawlspace from the front
            rwData->crawlspaceLine.dir.x = vCrawlSpaceBackPos.x - rwData->crawlspaceLine.point.x;
            rwData->crawlspaceLine.dir.y = vCrawlSpaceBackPos.y - rwData->crawlspaceLine.point.y;
            rwData->crawlspaceLine.dir.z = vCrawlSpaceBackPos.z - rwData->crawlspaceLine.point.z;
            targetOffset.yaw -= 0x7FFF;
        }

        rwData->forwardYaw = targetOffset.yaw;
        rwData->zoomTimer = 10;
        rwData->eyeLerpPhase = 0;
        rwData->isSfxOff = false;
        rwData->eyeLerp = 0.0f;
        camera->animState++;
    }

    // Camera zooms in from third person to first person over 10 frames
    if (rwData->zoomTimer != 0) {
        targetOffset.r = 10.0f;
        targetOffset.pitch = 0x238C; // ~50 degrees
        targetOffset.yaw = rwData->forwardYaw;
        zoomAtTarget = Camera_AddVecGeoToVec3f(&playerPosRot.pos, &targetOffset);

        vZoomTimer = rwData->zoomTimer + 1.0f;
        at->x = F32_LERPIMPINV(at->x, zoomAtTarget.x, vZoomTimer);
        at->y = F32_LERPIMPINV(at->y, zoomAtTarget.y, vZoomTimer);
        at->z = F32_LERPIMPINV(at->z, zoomAtTarget.z, vZoomTimer);

        atEyeOffset.r -= (atEyeOffset.r / vZoomTimer);
        atEyeOffset.yaw = BINANG_LERPIMPINV(atEyeOffset.yaw, (s16)(playerPosRot.rot.y - 0x7FFF), rwData->zoomTimer);
        atEyeOffset.pitch = BINANG_LERPIMPINV(atEyeOffset.pitch, playerPosRot.rot.x, rwData->zoomTimer);
        *eyeNext = Camera_AddVecGeoToVec3f(at, &atEyeOffset);
        *eye = *eyeNext;
        rwData->zoomTimer--;
        return false;
    }

    if (rwData->xzSpeed < 0.5f) {
        return false;
    }

    playerPosRot = Actor_GetWorldPosShapeRot(&camera->player->actor);
    Math3D_LineClosestToPoint(&rwData->crawlspaceLine, &playerPosRot.pos, eyeNext);

    // *at is unused before getting overwritten later this function
    at->x = eyeNext->x + rwData->crawlspaceLine.dir.x;
    at->y = eyeNext->y + rwData->crawlspaceLine.dir.y;
    at->z = eyeNext->z + rwData->crawlspaceLine.dir.z;

    *eye = *eyeNext;

    targetOffset.yaw = rwData->forwardYaw;
    targetOffset.r = 5.0f;
    targetOffset.pitch = 0x238C; // ~50 degrees

    vEyeTarget = Camera_AddVecGeoToVec3f(eyeNext, &targetOffset);

    rwData->eyeLerpPhase += 0xBB8;
    eyeLerp = Math_CosS(rwData->eyeLerpPhase);

    // VEC3F_LERPIMPDST(eye, eye, &vEyeTarget, fabsf(eyeLerp))
    eye->x += (vEyeTarget.x - eye->x) * fabsf(eyeLerp);
    eye->y += (vEyeTarget.y - eye->y) * fabsf(eyeLerp);
    eye->z += (vEyeTarget.z - eye->z) * fabsf(eyeLerp);

    // When camera reaches the peak of offset and starts to move down
    // && alternating cycles (sfx plays only every 2nd cycle)
    if ((eyeLerp > rwData->eyeLerp) && !rwData->isSfxOff) {
        Player* player = camera->player;

        rwData->isSfxOff = true;
        func_800F4010(&player->actor.projectedPos, NA_SE_PL_CRAWL + player->floorSfxOffset, 4.0f);
    } else if (eyeLerp < rwData->eyeLerp) {
        rwData->isSfxOff = false;
    }

    rwData->eyeLerp = eyeLerp;

    camera->player->actor.world.pos = *eyeNext;
    camera->player->actor.world.pos.y = camera->playerGroundY;
    camera->player->actor.shape.rot.y = targetOffset.yaw;

    eyeLerp = (240.0f * eyeLerp) * (rwData->xzSpeed * 0.416667f);
    eyeToAtYaw = rwData->forwardYaw + eyeLerp;

    at->x = eye->x + (Math_SinS(eyeToAtYaw) * 10.0f);
    at->y = eye->y;
    at->z = eye->z + (Math_CosS(eyeToAtYaw) * 10.0f);

    camera->roll = Camera_LERPCeilS(0, camera->roll, 0.5f, 0xA);

    return true;
}

s32 Camera_Subj0(Camera* camera) {
    return Camera_Noop(camera);
}

s32 Camera_Data0(Camera* camera) {
    return Camera_Noop(camera);
}

s32 Camera_Data1(Camera* camera) {
    PRINTF("chau!chau!\n");
    return Camera_Normal1(camera);
}

s32 Camera_Data2(Camera* camera) {
    return Camera_Noop(camera);
}

s32 Camera_Data3(Camera* camera) {
    return Camera_Noop(camera);
}

s32 Camera_Data4(Camera* camera) {
    s32 pad2[2];
    Data4ReadOnlyData* roData = &camera->paramData.data4.roData;
    VecGeo eyeAtOffset;
    VecGeo atOffset;
    VecGeo eyeNextAtOffset;
    f32 yNormal;
    s16 fov;
    Vec3f* eyeNext = &camera->eyeNext;
    BgCamFuncData* bgCamFuncData;
    Vec3f lookAt;
    s32 pad;
    Data4ReadWriteData* rwData = &camera->paramData.data4.rwData;
    Vec3f* eye = &camera->eye;
    f32 playerHeight;
    Vec3f* at = &camera->at;

    playerHeight = Player_GetHeight(camera->player);

    if (RELOAD_PARAMS(camera) || CAM_DEBUG_RELOAD_PARAMS) {
        CameraModeValue* values = sCameraSettings[camera->setting].cameraModes[camera->mode].values;

        yNormal = 1.0f + CAM_YOFFSET_NORM - (CAM_YOFFSET_NORM * (68.0f / playerHeight));
        roData->yOffset = GET_NEXT_SCALED_RO_DATA(values) * playerHeight * yNormal;
        roData->fov = GET_NEXT_RO_DATA(values);
        roData->interfaceField = GET_NEXT_RO_DATA(values);

        bgCamFuncData = (BgCamFuncData*)Camera_GetBgCamFuncData(camera);
        rwData->eyePosRot.pos = Camera_Vec3sToVec3f(&bgCamFuncData->pos);
        rwData->eyePosRot.rot = bgCamFuncData->rot;
        fov = bgCamFuncData->fov;
        rwData->fov = fov;
        if (fov != -1) {
            roData->fov = rwData->fov <= 360 ? rwData->fov : CAM_DATA_SCALED(rwData->fov);
        }

        rwData->flags = bgCamFuncData->flags;
        *eye = rwData->eyePosRot.pos;
    }

    CAM_DEBUG_RELOAD_PREG(camera);

    sCameraInterfaceField = roData->interfaceField;

    if (camera->animState == 0) {
        camera->animState++;
        func_80043B60(camera);
    }

    eyeNextAtOffset = OLib_Vec3fDiffToVecGeo(at, eyeNext);
    Camera_CalcAtDefault(camera, &eyeNextAtOffset, roData->yOffset, false);
    eyeAtOffset = OLib_Vec3fDiffToVecGeo(eye, at);

    atOffset.r = eyeAtOffset.r;
    atOffset.yaw = (rwData->flags & 1) ? (CAM_DEG_TO_BINANG(camera->data2) + rwData->eyePosRot.rot.y) : eyeAtOffset.yaw;
    atOffset.pitch =
        (rwData->flags & 2) ? (CAM_DEG_TO_BINANG(camera->data3) + rwData->eyePosRot.rot.x) : eyeAtOffset.pitch;

    *at = Camera_AddVecGeoToVec3f(eye, &atOffset);

    lookAt = camera->playerPosRot.pos;
    lookAt.y += playerHeight;

    camera->dist = OLib_Vec3fDist(&lookAt, eye);
    camera->roll = 0;
    camera->xzSpeed = 0.0f;
    camera->fov = roData->fov;
    camera->atLERPStepScale = 0;
    return true;
}

/**
 * Hanging off of a ledge
 */
s32 Camera_Unique1(Camera* camera) {
    Vec3f* eye = &camera->eye;
    Vec3f* at = &camera->at;
    Vec3f* eyeNext = &camera->eyeNext;
    Vec3f playerWaistPos;
    s16 phiTarget;
    VecGeo sp8C;
    VecGeo unk908PlayerPosOffset;
    VecGeo eyeAtOffset;
    VecGeo eyeNextAtOffset;
    PosRot* playerPosRot = &camera->playerPosRot;
    UNUSED PosRot playerhead;
    Unique1ReadOnlyData* roData = &camera->paramData.uniq1.roData;
    Unique1ReadWriteData* rwData = &camera->paramData.uniq1.rwData;
    s32 pad;
    f32 playerHeight;
    s32 pad2;

    playerHeight = Player_GetHeight(camera->player);
    if (RELOAD_PARAMS(camera) || CAM_DEBUG_RELOAD_PARAMS) {
        CameraModeValue* values = sCameraSettings[camera->setting].cameraModes[camera->mode].values;
        f32 yNormal = 1.0f + CAM_YOFFSET_NORM - (CAM_YOFFSET_NORM * (68.0f / playerHeight));

        roData->yOffset = GET_NEXT_SCALED_RO_DATA(values) * playerHeight * yNormal;
        roData->distMin = GET_NEXT_SCALED_RO_DATA(values) * playerHeight * yNormal;
        roData->distMax = GET_NEXT_SCALED_RO_DATA(values) * playerHeight * yNormal;
        roData->pitchTarget = CAM_DEG_TO_BINANG(GET_NEXT_RO_DATA(values));
        roData->fovTarget = GET_NEXT_RO_DATA(values);
        roData->atLERPScaleMax = GET_NEXT_SCALED_RO_DATA(values);
        roData->interfaceField = GET_NEXT_RO_DATA(values);
    }

    CAM_DEBUG_RELOAD_PREG(camera);

    sUpdateCameraDirection = 1;

    eyeAtOffset = OLib_Vec3fDiffToVecGeo(at, eye);
    eyeNextAtOffset = OLib_Vec3fDiffToVecGeo(at, eyeNext);

    sCameraInterfaceField = roData->interfaceField;

    if (camera->animState == 0) {
        camera->playerToAtOffset.y -= camera->playerPosDelta.y;
        rwData->yawTarget = eyeNextAtOffset.yaw;
        rwData->unk_00 = 0.0f;
        playerWaistPos = camera->player->bodyPartsPos[PLAYER_BODYPART_WAIST];
        unk908PlayerPosOffset = OLib_Vec3fDiffToVecGeo(&playerPosRot->pos, &playerWaistPos);
        rwData->timer = CAM_DEFAULT_ANIM_TIME;
        rwData->yawTargetAdj = ABS((s16)(unk908PlayerPosOffset.yaw - eyeAtOffset.yaw)) < 0x3A98
                                   ? 0
                                   : (((s16)(unk908PlayerPosOffset.yaw - eyeAtOffset.yaw) / rwData->timer) / 4) * 3;
        camera->animState++;
    }

    playerhead = Actor_GetFocus(&camera->player->actor);

    camera->yawUpdateRateInv = Camera_LERPCeilF(100.0f, camera->yawUpdateRateInv, CAM_UPDATE_RATE_STEP_SCALE_XZ, 0.1f);
    camera->pitchUpdateRateInv =
        Camera_LERPCeilF(100.0f, camera->pitchUpdateRateInv, CAM_UPDATE_RATE_STEP_SCALE_XZ, 0.1f);
    camera->xzOffsetUpdateRate =
        Camera_LERPCeilF(0.005f, camera->xzOffsetUpdateRate, CAM_UPDATE_RATE_STEP_SCALE_XZ, 0.01f);
    camera->yOffsetUpdateRate = Camera_LERPCeilF(0.01f, camera->yOffsetUpdateRate, CAM_UPDATE_RATE_STEP_SCALE_Y, 0.01f);
    camera->fovUpdateRate = Camera_LERPCeilF(CAM_FOV_UPDATE_RATE, camera->fovUpdateRate, 0.05f, 0.1f);

    Camera_CalcAtDefault(camera, &eyeNextAtOffset, roData->yOffset, true);
    sp8C = OLib_Vec3fDiffToVecGeo(at, eyeNext);

    camera->dist = Camera_LERPClampDist(camera, sp8C.r, roData->distMin, roData->distMax);

    phiTarget = roData->pitchTarget;
    sp8C.pitch = Camera_LERPCeilS(phiTarget, eyeNextAtOffset.pitch, 1.0f / camera->pitchUpdateRateInv, 0xA);

    if (sp8C.pitch > CAM_MAX_PITCH) {
        sp8C.pitch = CAM_MAX_PITCH;
    }
    if (sp8C.pitch < -CAM_MAX_PITCH) {
        sp8C.pitch = -CAM_MAX_PITCH;
    }

    if (rwData->timer != 0) {
        rwData->yawTarget += rwData->yawTargetAdj;
        rwData->timer--;
    }

    sp8C.yaw = Camera_LERPFloorS(rwData->yawTarget, eyeNextAtOffset.yaw, 0.5f, 0x2710);
    *eyeNext = Camera_AddVecGeoToVec3f(at, &sp8C);
    *eye = *eyeNext;
    Camera_BGCheck(camera, at, eye);
    camera->fov = Camera_LERPCeilF(roData->fovTarget, camera->fov, camera->fovUpdateRate, 1.0f);
    camera->roll = 0;
    camera->atLERPStepScale = Camera_ClampLERPScale(camera, roData->atLERPScaleMax);
    return true;
}

s32 Camera_Unique2(Camera* camera) {
    Vec3f* eye = &camera->eye;
    Vec3f* at = &camera->at;
    Vec3f* eyeNext = &camera->eyeNext;
    Vec3f playerPos;
    VecGeo eyeOffset;
    VecGeo eyeAtOffset;
    s32 pad;
    f32 lerpRateFactor;
    Unique2ReadOnlyData* roData = &camera->paramData.uniq2.roData;
    Unique2ReadWriteData* rwData = &camera->paramData.uniq2.rwData;
    s32 pad2;
    f32 playerHeight;

    playerHeight = Player_GetHeight(camera->player);

    eyeAtOffset = OLib_Vec3fDiffToVecGeo(at, eye);

    if (RELOAD_PARAMS(camera) || CAM_DEBUG_RELOAD_PARAMS) {
        CameraModeValue* values = sCameraSettings[camera->setting].cameraModes[camera->mode].values;
        f32 yNormal = 1.0f + CAM_YOFFSET_NORM - (CAM_YOFFSET_NORM * (68.0f / playerHeight));

        roData->yOffset = GET_NEXT_SCALED_RO_DATA(values) * playerHeight * yNormal;
        roData->distTarget = GET_NEXT_RO_DATA(values);
        roData->fovTarget = GET_NEXT_RO_DATA(values);
        roData->interfaceField = GET_NEXT_RO_DATA(values);
    }

    CAM_DEBUG_RELOAD_PREG(camera);

    sCameraInterfaceField = roData->interfaceField;

    if ((camera->animState == 0) || (rwData->unk_04 != roData->interfaceField)) {
        rwData->unk_04 = roData->interfaceField;
    }

    if (camera->animState == 0) {
        camera->animState = 1;
        func_80043B60(camera);
        rwData->unk_00 = 200.0f;
        if (roData->interfaceField & UNIQUE2_FLAG_4) {
            camera->stateFlags &= ~CAM_STATE_CHECK_BG;
        }
    }

    playerPos = camera->playerPosRot.pos;
    lerpRateFactor = (roData->interfaceField & UNIQUE2_FLAG_0 ? 1.0f : camera->speedRatio);
    at->x = F32_LERPIMP(at->x, playerPos.x, lerpRateFactor * 0.6f);
    at->y = F32_LERPIMP(at->y, playerPos.y + playerHeight + roData->yOffset, 0.4f);
    at->z = F32_LERPIMP(at->z, playerPos.z, lerpRateFactor * 0.6f);
    rwData->unk_00 = F32_LERPIMP(rwData->unk_00, 2.0f, 0.05f); // unused.

    if (roData->interfaceField & UNIQUE2_FLAG_0) {
        eyeOffset = OLib_Vec3fDiffToVecGeo(at, eyeNext);
        eyeOffset.r = roData->distTarget;
        playerPos = Camera_AddVecGeoToVec3f(at, &eyeOffset);
        Camera_LERPCeilVec3f(&playerPos, eye, 0.25f, 0.25f, 0.2f);
    } else if (roData->interfaceField & UNIQUE2_FLAG_1) {
        if (OLib_Vec3fDistXZ(at, eyeNext) < roData->distTarget) {
            eyeOffset = OLib_Vec3fDiffToVecGeo(at, eyeNext);
            eyeOffset.yaw = Camera_LERPCeilS(eyeOffset.yaw, eyeAtOffset.yaw, 0.1f, 0xA);
            eyeOffset.r = roData->distTarget;
            eyeOffset.pitch = 0;
            *eye = Camera_AddVecGeoToVec3f(at, &eyeOffset);
            eye->y = eyeNext->y;
        } else {
            Camera_LERPCeilVec3f(eyeNext, eye, 0.25f, 0.25f, 0.2f);
        }
    }

    Camera_BGCheck(camera, at, eye);
    camera->dist = OLib_Vec3fDist(at, eye);
    camera->roll = 0;
    camera->fov = Camera_LERPCeilF(roData->fovTarget, camera->fov, 0.2f, 0.1f);
    camera->atLERPStepScale = Camera_ClampLERPScale(camera, 1.0f);
    return true;
}

s32 Camera_Unique3(Camera* camera) {
    VecGeo sp60;
    f32 playerHeight;
    DoorParams* doorParams = &camera->paramData.doorParams;
    BgCamFuncData* bgCamFuncData;
    Vec3s bgCamRot;
    Unique3ReadWriteData* rwData = &camera->paramData.uniq3.rwData;
    Unique3ReadOnlyData* roData = &camera->paramData.uniq3.roData;
    Vec3f* at = &camera->at;
    PosRot* cameraPlayerPosRot = &camera->playerPosRot;

    playerHeight = Player_GetHeight(camera->player);
    camera->stateFlags &= ~CAM_STATE_CAM_FUNC_FINISH;

    if (RELOAD_PARAMS(camera) || CAM_DEBUG_RELOAD_PARAMS) {
        CameraModeValue* values = sCameraSettings[camera->setting].cameraModes[camera->mode].values;
        f32 yNormal = 1.0f + CAM_YOFFSET_NORM - (CAM_YOFFSET_NORM * (68.0f / playerHeight));

        roData->yOffset = GET_NEXT_SCALED_RO_DATA(values) * playerHeight * yNormal;
        roData->fov = GET_NEXT_RO_DATA(values);
        roData->interfaceField = GET_NEXT_RO_DATA(values);
    }

    CAM_DEBUG_RELOAD_PREG(camera);

    sCameraInterfaceField = roData->interfaceField;

    switch (camera->animState) {
        case 0:
            func_80043B60(camera);
            camera->stateFlags &= ~(CAM_STATE_CHECK_BG | CAM_STATE_EXTERNAL_FINISHED);
            rwData->initialFov = camera->fov;
            rwData->initialDist = OLib_Vec3fDist(at, &camera->eye);
            camera->animState++;
            FALLTHROUGH;
        case 1:
            if (doorParams->timer1-- > 0) {
                break;
            }

            bgCamFuncData = (BgCamFuncData*)Camera_GetBgCamFuncData(camera);
            camera->eyeNext = Camera_Vec3sToVec3f(&bgCamFuncData->pos);
            camera->eye = camera->eyeNext;
            bgCamRot = bgCamFuncData->rot;

            sp60.r = 100.0f;
            sp60.yaw = bgCamRot.y;
            sp60.pitch = -bgCamRot.x;

            *at = Camera_AddVecGeoToVec3f(&camera->eye, &sp60);
            camera->animState++;
            FALLTHROUGH;
        case 2:
            if (roData->interfaceField & UNIQUE3_FLAG_2) {
                camera->at = cameraPlayerPosRot->pos;
                camera->at.y += playerHeight + roData->yOffset;
            }
            if (doorParams->timer2-- > 0) {
                break;
            }
            camera->animState++;
            FALLTHROUGH;
        case 3:
            camera->stateFlags |= (CAM_STATE_CAM_FUNC_FINISH | CAM_STATE_BLOCK_BG);
            if (camera->stateFlags & CAM_STATE_EXTERNAL_FINISHED) {
                camera->animState++;
            } else {
                break;
            }
            FALLTHROUGH;
        case 4:
            if (roData->interfaceField & UNIQUE3_FLAG_1) {
                camera->stateFlags |= CAM_STATE_CHECK_BG;
                camera->stateFlags &= ~CAM_STATE_EXTERNAL_FINISHED;
                Camera_RequestSettingImpl(camera, CAM_SET_PIVOT_IN_FRONT, CAM_REQUEST_SETTING_IGNORE_PRIORITY);
                break;
            }
            doorParams->timer3 = 5;
            if (camera->xzSpeed > 0.001f || CAMERA_CHECK_BTN(&D_8015BD7C->state.input[0], BTN_A) ||
                CAMERA_CHECK_BTN(&D_8015BD7C->state.input[0], BTN_B) ||
                CAMERA_CHECK_BTN(&D_8015BD7C->state.input[0], BTN_CLEFT) ||
                CAMERA_CHECK_BTN(&D_8015BD7C->state.input[0], BTN_CDOWN) ||
                CAMERA_CHECK_BTN(&D_8015BD7C->state.input[0], BTN_CUP) ||
                CAMERA_CHECK_BTN(&D_8015BD7C->state.input[0], BTN_CRIGHT) ||
                CAMERA_CHECK_BTN(&D_8015BD7C->state.input[0], BTN_R) ||
                CAMERA_CHECK_BTN(&D_8015BD7C->state.input[0], BTN_Z)) {
                camera->animState++;
            } else {
                break;
            }
            FALLTHROUGH;
        case 5:
            camera->fov = Camera_LERPCeilF(rwData->initialFov, camera->fov, 0.4f, 0.1f);
            sp60 = OLib_Vec3fDiffToVecGeo(at, &camera->eye);
            sp60.r = Camera_LERPCeilF(100.0f, sp60.r, 0.4f, 0.1f);
            camera->eyeNext = Camera_AddVecGeoToVec3f(at, &sp60);
            camera->eye = camera->eyeNext;
            if (doorParams->timer3-- > 0) {
                break;
            }
            camera->animState++;
            FALLTHROUGH;
        default:
            camera->stateFlags |= CAM_STATE_CHECK_BG;
            camera->stateFlags &= ~CAM_STATE_EXTERNAL_FINISHED;
            camera->fov = roData->fov;
            Camera_RequestSettingImpl(camera, camera->prevSetting, CAM_REQUEST_SETTING_IGNORE_PRIORITY);
            camera->atLERPStepScale = 0.0f;
            camera->playerToAtOffset.x = camera->at.x - cameraPlayerPosRot->pos.x;
            camera->playerToAtOffset.y = camera->at.y - cameraPlayerPosRot->pos.y;
            camera->playerToAtOffset.z = camera->at.z - cameraPlayerPosRot->pos.z;
            break;
    }

    return true;
}

/**
 * Camera's eye is specified by scene camera data, at point is generated at the intersection
 * of the eye to the player
 */
s32 Camera_Unique0(Camera* camera) {
    f32 yOffset;
    s16 fov;
    Player* player;
    Vec3f playerPosWithOffset;
    VecGeo atPlayerOffset;
    BgCamFuncData* bgCamFuncData;
    Vec3s bgCamRot;
    PosRot* playerPosRot = &camera->playerPosRot;
    DoorParams* doorParams = &camera->paramData.doorParams;
    Unique0ReadOnlyData* roData = &camera->paramData.uniq0.roData;
    Unique0ReadWriteData* rwData = &camera->paramData.uniq0.rwData;
    Vec3f* eye = &camera->eye;

    yOffset = Player_GetHeight(camera->player);
    player = camera->player;

    if (RELOAD_PARAMS(camera) || CAM_DEBUG_RELOAD_PARAMS) {
        CameraModeValue* values = sCameraSettings[camera->setting].cameraModes[camera->mode].values;

        roData->interfaceField = GET_NEXT_RO_DATA(values);
    }

    CAM_DEBUG_RELOAD_PREG(camera);

    playerPosWithOffset = playerPosRot->pos;
    playerPosWithOffset.y += yOffset;

    sCameraInterfaceField = roData->interfaceField;

    if (camera->animState == 0) {
        func_80043B60(camera);
        camera->stateFlags &= ~CAM_STATE_CHECK_BG;

        bgCamFuncData = (BgCamFuncData*)Camera_GetBgCamFuncData(camera);
        rwData->eyeAndDirection.point = Camera_Vec3sToVec3f(&bgCamFuncData->pos);

        *eye = camera->eyeNext = rwData->eyeAndDirection.point;
        bgCamRot = bgCamFuncData->rot;
        fov = bgCamFuncData->fov;
        if (fov != -1) {
            camera->fov = fov <= 360 ? fov : CAM_DATA_SCALED(fov);
        }
        rwData->animTimer = bgCamFuncData->timer;
        if (rwData->animTimer == -1) {
            rwData->animTimer = doorParams->timer1 + doorParams->timer2;
        }
        atPlayerOffset.r = OLib_Vec3fDist(&playerPosWithOffset, eye);
        atPlayerOffset.yaw = bgCamRot.y;
        atPlayerOffset.pitch = -bgCamRot.x;
        rwData->eyeAndDirection.dir = OLib_VecGeoToVec3f(&atPlayerOffset);
        Math3D_LineClosestToPoint(&rwData->eyeAndDirection, &playerPosRot->pos, &camera->at);
        rwData->initialPos = playerPosRot->pos;
        camera->animState++;
    }

    if (player->stateFlags1 & PLAYER_STATE1_29) {
        rwData->initialPos = playerPosRot->pos;
    }

    if (roData->interfaceField & UNIQUE0_FLAG_0) {
        if (rwData->animTimer > 0) {
            rwData->animTimer--;
            rwData->initialPos = playerPosRot->pos;
        } else if (!(player->stateFlags1 & PLAYER_STATE1_29) &&
                   ((OLib_Vec3fDistXZ(&playerPosRot->pos, &rwData->initialPos) >= 10.0f) ||
                    CAMERA_CHECK_BTN(&D_8015BD7C->state.input[0], BTN_A) ||
                    CAMERA_CHECK_BTN(&D_8015BD7C->state.input[0], BTN_B) ||
                    CAMERA_CHECK_BTN(&D_8015BD7C->state.input[0], BTN_CLEFT) ||
                    CAMERA_CHECK_BTN(&D_8015BD7C->state.input[0], BTN_CDOWN) ||
                    CAMERA_CHECK_BTN(&D_8015BD7C->state.input[0], BTN_CUP) ||
                    CAMERA_CHECK_BTN(&D_8015BD7C->state.input[0], BTN_CRIGHT) ||
                    CAMERA_CHECK_BTN(&D_8015BD7C->state.input[0], BTN_R) ||
                    CAMERA_CHECK_BTN(&D_8015BD7C->state.input[0], BTN_Z))) {
            camera->dist = OLib_Vec3fDist(&camera->at, eye);
            camera->playerToAtOffset.x = camera->at.x - playerPosRot->pos.x;
            camera->playerToAtOffset.y = camera->at.y - playerPosRot->pos.y;
            camera->playerToAtOffset.z = camera->at.z - playerPosRot->pos.z;
            camera->atLERPStepScale = 0.0f;
            camera->stateFlags |= CAM_STATE_CHECK_BG;
            Camera_RequestSettingImpl(camera, camera->prevSetting, CAM_REQUEST_SETTING_IGNORE_PRIORITY);
        }
    } else {
        if (rwData->animTimer > 0) {
            rwData->animTimer--;
            if (rwData->animTimer == 0) {
                sCameraInterfaceField = CAM_INTERFACE_FIELD(CAM_LETTERBOX_NONE, CAM_HUD_VISIBILITY_ALL, 0);
            }
        } else {
            rwData->initialPos = playerPosRot->pos;
        }

        if (!(player->stateFlags1 & PLAYER_STATE1_29) &&
            ((0.001f < camera->xzSpeed) || CAMERA_CHECK_BTN(&D_8015BD7C->state.input[0], BTN_A) ||
             CAMERA_CHECK_BTN(&D_8015BD7C->state.input[0], BTN_B) ||
             CAMERA_CHECK_BTN(&D_8015BD7C->state.input[0], BTN_CLEFT) ||
             CAMERA_CHECK_BTN(&D_8015BD7C->state.input[0], BTN_CDOWN) ||
             CAMERA_CHECK_BTN(&D_8015BD7C->state.input[0], BTN_CUP) ||
             CAMERA_CHECK_BTN(&D_8015BD7C->state.input[0], BTN_CRIGHT) ||
             CAMERA_CHECK_BTN(&D_8015BD7C->state.input[0], BTN_R) ||
             CAMERA_CHECK_BTN(&D_8015BD7C->state.input[0], BTN_Z))) {
            camera->dist = OLib_Vec3fDist(&camera->at, &camera->eye);
            camera->playerToAtOffset.x = camera->at.x - playerPosRot->pos.x;
            camera->playerToAtOffset.y = camera->at.y - playerPosRot->pos.y;
            camera->playerToAtOffset.z = camera->at.z - playerPosRot->pos.z;
            camera->atLERPStepScale = 0.0f;
            Camera_RequestSettingImpl(camera, camera->prevSetting, CAM_REQUEST_SETTING_IGNORE_PRIORITY);
            camera->stateFlags |= CAM_STATE_CHECK_BG;
        }
    }
    return true;
}

s32 Camera_Unique4(Camera* camera) {
    return Camera_Noop(camera);
}

/**
 * Was setup to be used by the camera setting "FOREST_UNUSED"
 */
s32 Camera_Unique5(Camera* camera) {
    return Camera_Noop(camera);
}

/**
 * This function doesn't really update much.
 * Eye/at positions are updated via Camera_SetViewParam
 */
s32 Camera_Unique6(Camera* camera) {
    Unique6ReadOnlyData* roData = &camera->paramData.uniq6.roData;
    f32 offset;
    Vec3f sp2C;
    PosRot* playerPosRot = &camera->playerPosRot;

    if (RELOAD_PARAMS(camera) || CAM_DEBUG_RELOAD_PARAMS) {
        CameraModeValue* values = sCameraSettings[camera->setting].cameraModes[camera->mode].values;

        roData->interfaceField = GET_NEXT_RO_DATA(values);
    }

    CAM_DEBUG_RELOAD_PREG(camera);

    sCameraInterfaceField = roData->interfaceField;

    if (camera->animState == 0) {
        camera->animState++;
        func_80043ABC(camera);
    }

    if (camera->player != NULL) {
        offset = Player_GetHeight(camera->player);
        sp2C = playerPosRot->pos;
        sp2C.y += offset;
        camera->dist = OLib_Vec3fDist(&sp2C, &camera->eye);
        camera->playerToAtOffset.x = camera->at.x - playerPosRot->pos.x;
        camera->playerToAtOffset.y = camera->at.y - playerPosRot->pos.y;
        camera->playerToAtOffset.z = camera->at.z - playerPosRot->pos.z;
    } else {
        camera->dist = OLib_Vec3fDist(&camera->at, &camera->eye);
    }

    if ((roData->interfaceField & UNIQUE6_FLAG_0) && (camera->timer > 0)) {
        camera->timer--;
    }

    return true;
}

/**
 * Camera is at a fixed point specified by the scene's camera data,
 * camera rotates to follow player
 */
s32 Camera_Unique7(Camera* camera) {
    s32 pad;
    Unique7ReadOnlyData* roData = &camera->paramData.uniq7.roData;
    PosRot* playerPosRot = &camera->playerPosRot;
    VecGeo playerPosEyeOffset;
    s16 fov;
    BgCamFuncData* bgCamFuncData;
    UNUSED Vec3s bgCamRot;
    Vec3f* at = &camera->at;
    Vec3f* eye = &camera->eye;
    Vec3f* eyeNext = &camera->eyeNext;
    Unique7ReadWriteData* rwData = &camera->paramData.uniq7.rwData;

    if (RELOAD_PARAMS(camera) || CAM_DEBUG_RELOAD_PARAMS) {
        CameraModeValue* values = sCameraSettings[camera->setting].cameraModes[camera->mode].values;

        roData->fov = GET_NEXT_RO_DATA(values);
        roData->interfaceField = (s16)GET_NEXT_RO_DATA(values);
    }
    CAM_DEBUG_RELOAD_PREG(camera);

    bgCamFuncData = (BgCamFuncData*)Camera_GetBgCamFuncData(camera);

    *eyeNext = Camera_Vec3sToVec3f(&bgCamFuncData->pos);
    *eye = *eyeNext;
    bgCamRot = bgCamFuncData->rot;

    playerPosEyeOffset = OLib_Vec3fDiffToVecGeo(eye, &playerPosRot->pos);

    // fov actually goes unused since it's hard set later on.
    fov = bgCamFuncData->fov;
    if (fov == -1) {
        fov = roData->fov * 100.0f;
    }

    if (fov <= 360) {
        fov *= 100;
    }

    sCameraInterfaceField = roData->interfaceField;

    if (camera->animState == 0) {
        camera->animState++;
        camera->fov = CAM_DATA_SCALED(fov);
        camera->atLERPStepScale = 0.0f;
        camera->roll = 0;
        rwData->unk_00.x = playerPosEyeOffset.yaw;
    }

    camera->fov = 60.0f;

    // 0x7D0 ~ 10.98 degres.
    rwData->unk_00.x = Camera_LERPFloorS(playerPosEyeOffset.yaw, rwData->unk_00.x, 0.4f, 0x7D0);
    playerPosEyeOffset.pitch = -bgCamFuncData->rot.x * Math_CosS(playerPosEyeOffset.yaw - bgCamFuncData->rot.y);
    *at = Camera_AddVecGeoToVec3f(eye, &playerPosEyeOffset);
    camera->stateFlags |= CAM_STATE_BLOCK_BG;
    return true;
}

s32 Camera_Unique8(Camera* camera) {
    return Camera_Noop(camera);
}

/**
 * OnePoint Cutscene
 */
s32 Camera_Unique9(Camera* camera) {
    Vec3f atTarget;
    Vec3f eyeTarget;
    Unique9ReadOnlyData* roData = &camera->paramData.uniq9.roData;
    Unique9ReadWriteData* rwData = &camera->paramData.uniq9.rwData;
    f32 invKeyFrameTimer;
    VecGeo eyeNextAtOffset;
    VecGeo scratchGeo;
    VecGeo playerTargetOffset;
    s16 action;
    s16 atFlags;
    s16 eyeFlags;
    s16 pad2;
    PosRot targethead;
    PosRot playerhead;
    PosRot playerPosRot;
    Vec3f* eyeNext = &camera->eyeNext;
    Vec3f* at = &camera->at;
    Vec3f* eye = &camera->eye;
    Player* player = camera->player;
    Actor* focusActor;
    f32 spB4;
    PosRot atFocusPosRot;
    Vec3f eyeLookAtPos;

    if (RELOAD_PARAMS(camera) || CAM_DEBUG_RELOAD_PARAMS) {
        CameraModeValue* values = sCameraSettings[camera->setting].cameraModes[camera->mode].values;

        roData->interfaceField = GET_NEXT_RO_DATA(values);
    }

    CAM_DEBUG_RELOAD_PREG(camera);

    sCameraInterfaceField = roData->interfaceField;

    playerPosRot = Actor_GetWorld(&camera->player->actor);

    if (camera->animState == 0) {
        camera->animState++;
        rwData->curKeyFrameIdx = -1;
        rwData->keyFrameTimer = 1;
        rwData->unk_38 = 0;
        rwData->playerPos.x = playerPosRot.pos.x;
        rwData->playerPos.y = playerPosRot.pos.y;
        rwData->playerPos.z = playerPosRot.pos.z;
        camera->atLERPStepScale = 0.0f;
        func_80043B60(camera);
    }

    if (rwData->unk_38 == 0 && rwData->keyFrameTimer > 0) {
        rwData->keyFrameTimer--;
    }

    if (rwData->keyFrameTimer == 0) {
        rwData->isNewKeyFrame = true;
        rwData->curKeyFrameIdx++;
        if (rwData->curKeyFrameIdx < ONEPOINT_CS_INFO(camera)->keyFrameCount) {
            rwData->curKeyFrame = &ONEPOINT_CS_INFO(camera)->keyFrames[rwData->curKeyFrameIdx];
            rwData->keyFrameTimer = rwData->curKeyFrame->timerInit;

            if (rwData->curKeyFrame->initField != ONEPOINT_CS_INIT_FIELD_NONE) {
                if (ONEPOINT_CS_INIT_FIELD_IS_TYPE_ACTORCAT(rwData->curKeyFrame->initField)) {
                    D_8011D3AC = rwData->curKeyFrame->initField & 0xF;
                } else if (ONEPOINT_CS_INIT_FIELD_IS_TYPE_HUD_VISIBILITY(rwData->curKeyFrame->initField)) {
                    Camera_UpdateInterface(
                        CAM_INTERFACE_FIELD(CAM_LETTERBOX_IGNORE, rwData->curKeyFrame->initField, 0));
                } else { // initField is a PlayerCsAction
                    if ((camera->player->stateFlags1 & PLAYER_STATE1_27) &&
                        (player->currentBoots != PLAYER_BOOTS_IRON)) {
                        Player_SetCsAction(camera->play, camera->target, PLAYER_CSACTION_8);
                        PRINTF("camera: demo: player demo set WAIT\n");
                    } else {
                        PRINTF("camera: demo: player demo set %d\n", rwData->curKeyFrame->initField);
                        Player_SetCsAction(camera->play, camera->target, rwData->curKeyFrame->initField & 0xFF);
                    }
                }
            }
        } else {
            // We've gone through all the keyframes.
            if (camera->camId != CAM_ID_MAIN) {
                camera->timer = 0;
            }
            return true;
        }
    } else {
        rwData->isNewKeyFrame = false;
    }

    atFlags = rwData->curKeyFrame->viewFlags & 0xFF;
    if (atFlags == 1) {
        rwData->atTarget = rwData->curKeyFrame->atTargetInit;
    } else if (atFlags == 2) {
        if (rwData->isNewKeyFrame) {
            rwData->atTarget.x = camera->play->view.at.x + rwData->curKeyFrame->atTargetInit.x;
            rwData->atTarget.y = camera->play->view.at.y + rwData->curKeyFrame->atTargetInit.y;
            rwData->atTarget.z = camera->play->view.at.z + rwData->curKeyFrame->atTargetInit.z;
        }
    } else if (atFlags == 3) {
        if (rwData->isNewKeyFrame) {
            rwData->atTarget.x = camera->at.x + rwData->curKeyFrame->atTargetInit.x;
            rwData->atTarget.y = camera->at.y + rwData->curKeyFrame->atTargetInit.y;
            rwData->atTarget.z = camera->at.z + rwData->curKeyFrame->atTargetInit.z;
        }
    } else if (atFlags == 4 || atFlags == 0x84) {
        if (camera->target != NULL && camera->target->update != NULL) {
            targethead = Actor_GetFocus(camera->target);
            playerhead = Actor_GetFocus(&camera->player->actor);
            playerhead.pos.x = playerPosRot.pos.x;
            playerhead.pos.z = playerPosRot.pos.z;
            playerTargetOffset = OLib_Vec3fDiffToVecGeo(&targethead.pos, &playerhead.pos);
            if (atFlags & (s16)0x8080) {
                scratchGeo.pitch = CAM_DEG_TO_BINANG(rwData->curKeyFrame->atTargetInit.x);
                scratchGeo.yaw = CAM_DEG_TO_BINANG(rwData->curKeyFrame->atTargetInit.y);
                scratchGeo.r = rwData->curKeyFrame->atTargetInit.z;
            } else {
                scratchGeo = OLib_Vec3fToVecGeo(&rwData->curKeyFrame->atTargetInit);
            }
            scratchGeo.yaw += playerTargetOffset.yaw;
            scratchGeo.pitch += playerTargetOffset.pitch;
            rwData->atTarget = Camera_AddVecGeoToVec3f(&targethead.pos, &scratchGeo);
        } else {
            if (camera->target == NULL) {
                PRINTF(VT_COL(YELLOW, BLACK) "camera: warning: demo C: actor is not valid\n" VT_RST);
            }

            camera->target = NULL;
            rwData->atTarget = camera->at;
        }
    } else if (atFlags & 0x6060) {
        if (!(atFlags & 4) || rwData->isNewKeyFrame) {
            if (atFlags & 0x2020) {
                focusActor = &camera->player->actor;
            } else if (camera->target != NULL && camera->target->update != NULL) {
                focusActor = camera->target;
            } else {
                camera->target = NULL;
                focusActor = NULL;
            }

            if (focusActor != NULL) {
                if ((atFlags & 0xF) == 1) {
                    atFocusPosRot = Actor_GetFocus(focusActor);
                } else if ((atFlags & 0xF) == 2) {
                    atFocusPosRot = Actor_GetWorld(focusActor);
                } else {
                    atFocusPosRot = Actor_GetWorldPosShapeRot(focusActor);
                }

                if (atFlags & (s16)0x8080) {
                    scratchGeo.pitch = CAM_DEG_TO_BINANG(rwData->curKeyFrame->atTargetInit.x);
                    scratchGeo.yaw = CAM_DEG_TO_BINANG(rwData->curKeyFrame->atTargetInit.y);
                    scratchGeo.r = rwData->curKeyFrame->atTargetInit.z;
                } else {
                    scratchGeo = OLib_Vec3fToVecGeo(&rwData->curKeyFrame->atTargetInit);
                }

                scratchGeo.yaw += atFocusPosRot.rot.y;
                scratchGeo.pitch -= atFocusPosRot.rot.x;
                rwData->atTarget = Camera_AddVecGeoToVec3f(&atFocusPosRot.pos, &scratchGeo);
            } else {
                if (camera->target == NULL) {
                    PRINTF(VT_COL(YELLOW, BLACK) "camera: warning: demo C: actor is not valid\n" VT_RST);
                }
                rwData->atTarget = *at;
            }
        }
    } else {
        rwData->atTarget = *at;
    }

    eyeFlags = rwData->curKeyFrame->viewFlags & 0xFF00;
    if (eyeFlags == 0x100) {
        rwData->eyeTarget = rwData->curKeyFrame->eyeTargetInit;
    } else if (eyeFlags == 0x200) {
        if (rwData->isNewKeyFrame) {
            rwData->eyeTarget.x = camera->play->view.eye.x + rwData->curKeyFrame->eyeTargetInit.x;
            rwData->eyeTarget.y = camera->play->view.eye.y + rwData->curKeyFrame->eyeTargetInit.y;
            rwData->eyeTarget.z = camera->play->view.eye.z + rwData->curKeyFrame->eyeTargetInit.z;
        }
    } else if (eyeFlags == 0x300) {
        if (rwData->isNewKeyFrame) {
            rwData->eyeTarget.x = camera->eyeNext.x + rwData->curKeyFrame->eyeTargetInit.x;
            rwData->eyeTarget.y = camera->eyeNext.y + rwData->curKeyFrame->eyeTargetInit.y;
            rwData->eyeTarget.z = camera->eyeNext.z + rwData->curKeyFrame->eyeTargetInit.z;
        }
    } else if (eyeFlags == 0x400 || eyeFlags == (s16)0x8400 || eyeFlags == 0x500 || eyeFlags == (s16)0x8500) {
        if (camera->target != NULL && camera->target->update != NULL) {
            targethead = Actor_GetFocus(camera->target);
            playerhead = Actor_GetFocus(&camera->player->actor);
            playerhead.pos.x = playerPosRot.pos.x;
            playerhead.pos.z = playerPosRot.pos.z;
            playerTargetOffset = OLib_Vec3fDiffToVecGeo(&targethead.pos, &playerhead.pos);
            if (eyeFlags == 0x400 || eyeFlags == (s16)0x8400) {
                eyeLookAtPos = targethead.pos;
            } else {
                eyeLookAtPos = rwData->atTarget;
            }

            if (eyeFlags & (s16)0x8080) {
                scratchGeo.pitch = CAM_DEG_TO_BINANG(rwData->curKeyFrame->eyeTargetInit.x);
                scratchGeo.yaw = CAM_DEG_TO_BINANG(rwData->curKeyFrame->eyeTargetInit.y);
                scratchGeo.r = rwData->curKeyFrame->eyeTargetInit.z;
            } else {
                scratchGeo = OLib_Vec3fToVecGeo(&rwData->curKeyFrame->eyeTargetInit);
            }

            scratchGeo.yaw += playerTargetOffset.yaw;
            scratchGeo.pitch += playerTargetOffset.pitch;
            rwData->eyeTarget = Camera_AddVecGeoToVec3f(&eyeLookAtPos, &scratchGeo);
        } else {
            if (camera->target == NULL) {
                PRINTF(VT_COL(YELLOW, BLACK) "camera: warning: demo C: actor is not valid\n" VT_RST);
            }
            camera->target = NULL;
            rwData->eyeTarget = *eyeNext;
        }
    } else if (eyeFlags & 0x6060) {
        if (!(eyeFlags & 0x400) || rwData->isNewKeyFrame) {
            if (eyeFlags & 0x2020) {
                focusActor = &camera->player->actor;
            } else if (camera->target != NULL && camera->target->update != NULL) {
                focusActor = camera->target;
            } else {
                camera->target = NULL;
                focusActor = NULL;
            }

            if (focusActor != NULL) {
                PosRot eyeFocusPosRot;

                if ((eyeFlags & 0xF00) == 0x100) {
                    // head
                    eyeFocusPosRot = Actor_GetFocus(focusActor);
                } else if ((eyeFlags & 0xF00) == 0x200) {
                    // world
                    eyeFocusPosRot = Actor_GetWorld(focusActor);
                } else {
                    // world, shapeRot
                    eyeFocusPosRot = Actor_GetWorldPosShapeRot(focusActor);
                }

                if (eyeFlags & (s16)0x8080) {
                    scratchGeo.pitch = CAM_DEG_TO_BINANG(rwData->curKeyFrame->eyeTargetInit.x);
                    scratchGeo.yaw = CAM_DEG_TO_BINANG(rwData->curKeyFrame->eyeTargetInit.y);
                    scratchGeo.r = rwData->curKeyFrame->eyeTargetInit.z;
                } else {
                    scratchGeo = OLib_Vec3fToVecGeo(&rwData->curKeyFrame->eyeTargetInit);
                }

                scratchGeo.yaw += eyeFocusPosRot.rot.y;
                scratchGeo.pitch -= eyeFocusPosRot.rot.x;
                rwData->eyeTarget = Camera_AddVecGeoToVec3f(&eyeFocusPosRot.pos, &scratchGeo);
            } else {
                if (camera->target == NULL) {
                    PRINTF(VT_COL(YELLOW, BLACK) "camera: warning: demo C: actor is not valid\n" VT_RST);
                }
                camera->target = NULL;
                rwData->eyeTarget = *eyeNext;
            }
        }
    } else {
        rwData->eyeTarget = *eyeNext;
    }

    if (rwData->curKeyFrame->viewFlags == 2) {
        rwData->fovTarget = camera->play->view.fovy;
        rwData->rollTarget = 0;
    } else if (rwData->curKeyFrame->viewFlags == 0) {
        rwData->fovTarget = camera->fov;
        rwData->rollTarget = camera->roll;
    } else {
        rwData->fovTarget = rwData->curKeyFrame->fovTargetInit;
        rwData->rollTarget = CAM_DEG_TO_BINANG(rwData->curKeyFrame->rollTargetInit);
    }

    action = ONEPOINT_CS_GET_ACTION(rwData->curKeyFrame);
    switch (action) {
        case ONEPOINT_CS_ACTION_ID_15:
            // static copy to at/eye/fov/roll
            *at = rwData->atTarget;
            *eyeNext = rwData->eyeTarget;
            camera->fov = rwData->fovTarget;
            camera->roll = rwData->rollTarget;
            camera->stateFlags |= CAM_STATE_BLOCK_BG;
            break;

        case ONEPOINT_CS_ACTION_ID_21:
            // same as 15, but with unk_38 ?
            if (rwData->unk_38 == 0) {
                rwData->unk_38 = 1;
            } else if (camera->stateFlags & CAM_STATE_EXTERNAL_FINISHED) {
                rwData->unk_38 = 0;
                camera->stateFlags &= ~CAM_STATE_EXTERNAL_FINISHED;
            }
            *at = rwData->atTarget;
            *eyeNext = rwData->eyeTarget;
            camera->fov = rwData->fovTarget;
            camera->roll = rwData->rollTarget;
            break;

        case ONEPOINT_CS_ACTION_ID_16:
            // same as 21, but don't unset CAM_STATE_EXTERNAL_FINISHED on stateFlags
            if (rwData->unk_38 == 0) {
                rwData->unk_38 = 1;
            } else if (camera->stateFlags & CAM_STATE_EXTERNAL_FINISHED) {
                rwData->unk_38 = 0;
            }

            *at = rwData->atTarget;
            *eyeNext = rwData->eyeTarget;
            camera->fov = rwData->fovTarget;
            camera->roll = rwData->rollTarget;
            break;

        case ONEPOINT_CS_ACTION_ID_1:
            // linear interpolation of eye/at using the geographic coordinates
            eyeNextAtOffset = OLib_Vec3fDiffToVecGeo(at, eyeNext);
            rwData->atEyeOffsetTarget = OLib_Vec3fDiffToVecGeo(&rwData->atTarget, &rwData->eyeTarget);
            invKeyFrameTimer = 1.0f / rwData->keyFrameTimer;
            scratchGeo.r = F32_LERPIMP(eyeNextAtOffset.r, rwData->atEyeOffsetTarget.r, invKeyFrameTimer);
            scratchGeo.pitch = eyeNextAtOffset.pitch +
                               ((s16)(rwData->atEyeOffsetTarget.pitch - eyeNextAtOffset.pitch) * invKeyFrameTimer);
            scratchGeo.yaw =
                eyeNextAtOffset.yaw + ((s16)(rwData->atEyeOffsetTarget.yaw - eyeNextAtOffset.yaw) * invKeyFrameTimer);
            eyeTarget = Camera_AddVecGeoToVec3f(at, &scratchGeo);
            goto setEyeNext;

        case ONEPOINT_CS_ACTION_ID_2:
            // linear interpolation of eye/at using the eyeTarget
            invKeyFrameTimer = 1.0f / rwData->keyFrameTimer;
            eyeTarget.x = F32_LERPIMP(camera->eyeNext.x, rwData->eyeTarget.x, invKeyFrameTimer);
            eyeTarget.y = F32_LERPIMP(camera->eyeNext.y, rwData->eyeTarget.y, invKeyFrameTimer);
            eyeTarget.z = F32_LERPIMP(camera->eyeNext.z, rwData->eyeTarget.z, invKeyFrameTimer);

        setEyeNext:
            camera->eyeNext.x =
                Camera_LERPFloorF(eyeTarget.x, camera->eyeNext.x, rwData->curKeyFrame->lerpStepScale, 1.0f);
            camera->eyeNext.y =
                Camera_LERPFloorF(eyeTarget.y, camera->eyeNext.y, rwData->curKeyFrame->lerpStepScale, 1.0f);
            camera->eyeNext.z =
                Camera_LERPFloorF(eyeTarget.z, camera->eyeNext.z, rwData->curKeyFrame->lerpStepScale, 1.0f);
            FALLTHROUGH;
        case ONEPOINT_CS_ACTION_ID_9:
        case ONEPOINT_CS_ACTION_ID_10:
            // linear interpolation of at/fov/roll
            invKeyFrameTimer = 1.0f / rwData->keyFrameTimer;
            atTarget.x = F32_LERPIMP(camera->at.x, rwData->atTarget.x, invKeyFrameTimer);
            atTarget.y = F32_LERPIMP(camera->at.y, rwData->atTarget.y, invKeyFrameTimer);
            atTarget.z = F32_LERPIMP(camera->at.z, rwData->atTarget.z, invKeyFrameTimer);
            camera->at.x = Camera_LERPFloorF(atTarget.x, camera->at.x, rwData->curKeyFrame->lerpStepScale, 1.0f);
            camera->at.y = Camera_LERPFloorF(atTarget.y, camera->at.y, rwData->curKeyFrame->lerpStepScale, 1.0f);
            camera->at.z = Camera_LERPFloorF(atTarget.z, camera->at.z, rwData->curKeyFrame->lerpStepScale, 1.0f);
            camera->fov = Camera_LERPFloorF(F32_LERPIMP(camera->fov, rwData->fovTarget, invKeyFrameTimer), camera->fov,
                                            rwData->curKeyFrame->lerpStepScale, 0.01f);
            camera->roll = Camera_LERPFloorS(BINANG_LERPIMPINV(camera->roll, rwData->rollTarget, rwData->keyFrameTimer),
                                             camera->roll, rwData->curKeyFrame->lerpStepScale, 0xA);
            break;

        case ONEPOINT_CS_ACTION_ID_4:
            // linear interpolation of eye/at/fov/roll using the step scale, and spherical coordinates
            eyeNextAtOffset = OLib_Vec3fDiffToVecGeo(at, eyeNext);
            rwData->atEyeOffsetTarget = OLib_Vec3fDiffToVecGeo(&rwData->atTarget, &rwData->eyeTarget);
            scratchGeo.r = Camera_LERPCeilF(rwData->atEyeOffsetTarget.r, eyeNextAtOffset.r,
                                            rwData->curKeyFrame->lerpStepScale, 0.1f);
            scratchGeo.pitch = Camera_LERPCeilS(rwData->atEyeOffsetTarget.pitch, eyeNextAtOffset.pitch,
                                                rwData->curKeyFrame->lerpStepScale, 1);
            scratchGeo.yaw = Camera_LERPCeilS(rwData->atEyeOffsetTarget.yaw, eyeNextAtOffset.yaw,
                                              rwData->curKeyFrame->lerpStepScale, 1);
            *eyeNext = Camera_AddVecGeoToVec3f(at, &scratchGeo);
            goto setAtFovRoll;

        case ONEPOINT_CS_ACTION_ID_3:
            // linear interplation of eye/at/fov/roll using the step scale using eyeTarget
            camera->eyeNext.x =
                Camera_LERPCeilF(rwData->eyeTarget.x, camera->eyeNext.x, rwData->curKeyFrame->lerpStepScale, 1.0f);
            camera->eyeNext.y =
                Camera_LERPCeilF(rwData->eyeTarget.y, camera->eyeNext.y, rwData->curKeyFrame->lerpStepScale, 1.0f);
            camera->eyeNext.z =
                Camera_LERPCeilF(rwData->eyeTarget.z, camera->eyeNext.z, rwData->curKeyFrame->lerpStepScale, 1.0f);
            FALLTHROUGH;
        case ONEPOINT_CS_ACTION_ID_11:
        case ONEPOINT_CS_ACTION_ID_12:
        setAtFovRoll:
            // linear interpolation of at/fov/roll using the step scale.
            camera->at.x = Camera_LERPCeilF(rwData->atTarget.x, camera->at.x, rwData->curKeyFrame->lerpStepScale, 1.0f);
            camera->at.y = Camera_LERPCeilF(rwData->atTarget.y, camera->at.y, rwData->curKeyFrame->lerpStepScale, 1.0f);
            camera->at.z = Camera_LERPCeilF(rwData->atTarget.z, camera->at.z, rwData->curKeyFrame->lerpStepScale, 1.0f);
            camera->fov = Camera_LERPCeilF(rwData->fovTarget, camera->fov, rwData->curKeyFrame->lerpStepScale, 1.0f);
            camera->roll = Camera_LERPCeilS(rwData->rollTarget, camera->roll, rwData->curKeyFrame->lerpStepScale, 1);
            break;

        case ONEPOINT_CS_ACTION_ID_13:
            // linear interpolation of at, with rotation around eyeTargetInit.y
            camera->at.x = Camera_LERPCeilF(rwData->atTarget.x, camera->at.x, rwData->curKeyFrame->lerpStepScale, 1.0f);
            camera->at.y += camera->playerPosDelta.y * rwData->curKeyFrame->lerpStepScale;
            camera->at.z = Camera_LERPCeilF(rwData->atTarget.z, camera->at.z, rwData->curKeyFrame->lerpStepScale, 1.0f);
            scratchGeo = OLib_Vec3fDiffToVecGeo(at, eyeNext);
            scratchGeo.yaw += CAM_DEG_TO_BINANG(rwData->curKeyFrame->eyeTargetInit.y);

            // 3A98 ~ 82.40 degrees
            if (scratchGeo.pitch >= 0x3A99) {
                scratchGeo.pitch = 0x3A98;
            }

            if (scratchGeo.pitch < -0x3A98) {
                scratchGeo.pitch = -0x3A98;
            }

            spB4 = scratchGeo.r;
            if (1) {}
            scratchGeo.r = !(spB4 < rwData->curKeyFrame->eyeTargetInit.z)
                               ? Camera_LERPCeilF(rwData->curKeyFrame->eyeTargetInit.z, spB4,
                                                  rwData->curKeyFrame->lerpStepScale, 1.0f)
                               : scratchGeo.r;

            *eyeNext = Camera_AddVecGeoToVec3f(at, &scratchGeo);
            camera->fov =
                Camera_LERPCeilF(F32_LERPIMPINV(camera->fov, rwData->curKeyFrame->fovTargetInit, rwData->keyFrameTimer),
                                 camera->fov, rwData->curKeyFrame->lerpStepScale, 1.0f);
            camera->roll = Camera_LERPCeilS(rwData->rollTarget, camera->roll, rwData->curKeyFrame->lerpStepScale, 1);
            break;

        case ONEPOINT_CS_ACTION_ID_24:
            // Set current keyframe to the roll target?
            rwData->curKeyFrameIdx = rwData->rollTarget;
            break;

        case ONEPOINT_CS_ACTION_ID_19: {
            // Change the parent camera (or default)'s mode to normal
            s32 camId = camera->parentCamId <= CAM_ID_NONE ? CAM_ID_MAIN : camera->parentCamId;

            Camera_RequestModeImpl(camera->play->cameraPtrs[camId], CAM_MODE_NORMAL, true);
        }
            FALLTHROUGH;
        case ONEPOINT_CS_ACTION_ID_18: {
            // copy the current camera to the parent (or default)'s camera.
            s32 camId = camera->parentCamId <= CAM_ID_NONE ? CAM_ID_MAIN : camera->parentCamId;
            Camera* cam = camera->play->cameraPtrs[camId];

            *eye = *eyeNext;
            Camera_Copy(cam, camera);
        }
            FALLTHROUGH;
        default:
            if (camera->camId != CAM_ID_MAIN) {
                camera->timer = 0;
            }
            break;
    }

    *eye = *eyeNext;

    if (rwData->curKeyFrame->actionFlags & ONEPOINT_CS_ACTION_FLAG_BGCHECK) {
        Camera_BGCheck(camera, at, eye);
    }

    if (rwData->curKeyFrame->actionFlags & ONEPOINT_CS_ACTION_FLAG_40) {
        // Set the player's position
        camera->player->actor.world.pos.x = rwData->playerPos.x;
        camera->player->actor.world.pos.z = rwData->playerPos.z;
        if (camera->player->stateFlags1 & PLAYER_STATE1_27 && player->currentBoots != PLAYER_BOOTS_IRON) {
            camera->player->actor.world.pos.y = rwData->playerPos.y;
        }
    } else {
        rwData->playerPos.x = playerPosRot.pos.x;
        rwData->playerPos.y = playerPosRot.pos.y;
        rwData->playerPos.z = playerPosRot.pos.z;
    }

    if (rwData->unk_38 == 0 && camera->timer > 0) {
        camera->timer--;
    }

    if (camera->player != NULL) {
        camera->playerToAtOffset.x = camera->at.x - camera->playerPosRot.pos.x;
        camera->playerToAtOffset.y = camera->at.y - camera->playerPosRot.pos.y;
        camera->playerToAtOffset.z = camera->at.z - camera->playerPosRot.pos.z;
    }

    camera->dist = OLib_Vec3fDist(at, eye);
    return true;
}

#if DEBUG_FEATURES
void Camera_DebugPrintSplineArray(char* name, s16 length, CutsceneCameraPoint cameraPoints[]) {
    s32 i;

    PRINTF("static SplinedatZ  %s[] = {\n", name);
    for (i = 0; i < length; i++) {
        PRINTF("    /* key frame %2d */ {\n", i);
        PRINTF("    /*     code     */ %d,\n", cameraPoints[i].continueFlag);
        PRINTF("    /*     z        */ %d,\n", cameraPoints[i].cameraRoll);
        PRINTF("    /*     T        */ %d,\n", cameraPoints[i].nextPointFrame);
        PRINTF("    /*     zoom     */ %f,\n", cameraPoints[i].viewAngle);
        PRINTF("    /*     pos      */ { %d, %d, %d }\n", cameraPoints[i].pos.x, cameraPoints[i].pos.y,
               cameraPoints[i].pos.z);
        PRINTF("    },\n");
    }
    PRINTF("};\n\n");
}
#endif

/**
 * Copies `src` to `dst`, used in Camera_Demo1
 * Name from AC map: Camera2_SetPos_Demo
 */
void Camera_Vec3fCopy(Vec3f* src, Vec3f* dst) {
    dst->x = src->x;
    dst->y = src->y;
    dst->z = src->z;
}

/**
 * Calculates new position from `at` to `pos`, outputs to `dst
 * Name from AC map: Camera2_CalcPos_Demo
 */
void Camera_RotateAroundPoint(PosRot* at, Vec3f* pos, Vec3f* dst) {
    VecGeo posGeo;
    Vec3f posCopy;

    Camera_Vec3fCopy(pos, &posCopy);
    posGeo = OLib_Vec3fToVecGeo(&posCopy);
    posGeo.yaw += at->rot.y;
    *dst = Camera_AddVecGeoToVec3f(&at->pos, &posGeo);
}

/**
 * Camera follows points specified at pointers to CutsceneCameraPoints,
 * camera->data0 for camera at positions, and camera->data1 for camera eye positions
 * until all keyFrames have been exhausted.
 */
s32 Camera_Demo1(Camera* camera) {
    s32 pad;
    Demo1ReadOnlyData* roData = &camera->paramData.demo1.roData;
    f32* cameraFOV = &camera->fov;
    Vec3f* at = &camera->at;
    CutsceneCameraPoint* csAtPoints = (CutsceneCameraPoint*)camera->data0;
    CutsceneCameraPoint* csEyePoints = (CutsceneCameraPoint*)camera->data1;
    Vec3f* eye = &camera->eye;
    PosRot curPlayerPosRot;
    Vec3f csEyeUpdate;
    Vec3f csAtUpdate;
    f32 newRoll;
    Vec3f* eyeNext = &camera->eyeNext;
    s16* relativeToPlayer = &camera->data2;
    Demo1ReadWriteData* rwData = &camera->paramData.demo1.rwData;

    if (RELOAD_PARAMS(camera) || CAM_DEBUG_RELOAD_PARAMS) {
        CameraModeValue* values = sCameraSettings[camera->setting].cameraModes[camera->mode].values;

        roData->interfaceField = GET_NEXT_RO_DATA(values);
    }

    sCameraInterfaceField = roData->interfaceField;

    switch (camera->animState) {
        case 0:
            // initialize camera state
            rwData->keyframe = 0;
            rwData->curFrame = 0.0f;
            camera->animState++;
            PRINTF(VT_SGR("1") "%06u:" VT_RST " camera: spline demo: start %s \n", camera->play->state.frames,
                   *relativeToPlayer == 0 ? T("絶対", "absolute") : T("相対", "relative"));

#if DEBUG_FEATURES
            if (PREG(93)) {
                Camera_DebugPrintSplineArray("CENTER", 5, csAtPoints);
                Camera_DebugPrintSplineArray("   EYE", 5, csEyePoints);
            }
#endif
            FALLTHROUGH;
        case 1:
            // follow CutsceneCameraPoints.  function returns 1 if at the end.
            if (func_800BB2B4(&csEyeUpdate, &newRoll, cameraFOV, csEyePoints, &rwData->keyframe, &rwData->curFrame) ||
                func_800BB2B4(&csAtUpdate, &newRoll, cameraFOV, csAtPoints, &rwData->keyframe, &rwData->curFrame)) {
                camera->animState++;
            }
            if (*relativeToPlayer) {
                // if the camera is set to be relative to the player, move the interpolated points
                // relative to the player's position
                if (camera->player != NULL && camera->player->actor.update != NULL) {
                    curPlayerPosRot = Actor_GetWorld(&camera->player->actor);
                    Camera_RotateAroundPoint(&curPlayerPosRot, &csEyeUpdate, eyeNext);
                    Camera_RotateAroundPoint(&curPlayerPosRot, &csAtUpdate, at);
                }
#if DEBUG_FEATURES
                else {
                    PRINTF(VT_COL(RED, WHITE) "camera: spline demo: owner dead\n" VT_RST);
                }
#endif
            } else {
                // simply copy the interpolated values to the eye and at
                Camera_Vec3fCopy(&csEyeUpdate, eyeNext);
                Camera_Vec3fCopy(&csAtUpdate, at);
            }
            *eye = *eyeNext;
            camera->roll = newRoll * 256.0f;
            camera->dist = OLib_Vec3fDist(at, eye);
            break;
    }
    return true;
}

s32 Camera_Demo2(Camera* camera) {
    return Camera_Noop(camera);
}

/**
 * Opening large chests.
 * The camera position will be at a fixed point, and rotate around at different intervals.
 * The direction, and initial position is dependent on when the camera was started.
 */
s32 Camera_Demo3(Camera* camera) {
    Vec3f* eye = &camera->eye;
    Vec3f* at = &camera->at;
    Vec3f* eyeNext = &camera->eyeNext;
    PosRot* camPlayerPosRot = &camera->playerPosRot;
    VecGeo eyeAtOffset;
    VecGeo eyeOffset;
    VecGeo atOffset;
    Vec3f sp74;
    Vec3f sp68;
    Vec3f sp5C;
    f32 temp_f0;
    s32 pad;
    u8 skipUpdateEye = false;
    f32 yOffset = Player_GetHeight(camera->player);
    s16 angle;
    Demo3ReadOnlyData* roData = &camera->paramData.demo3.roData;
    Demo3ReadWriteData* rwData = &camera->paramData.demo3.rwData;
    s32 pad2;

    camera->stateFlags &= ~CAM_STATE_CAM_FUNC_FINISH;

    if (RELOAD_PARAMS(camera) || CAM_DEBUG_RELOAD_PARAMS) {
        CameraModeValue* values = sCameraSettings[camera->setting].cameraModes[camera->mode].values;

        roData->fov = GET_NEXT_RO_DATA(values);
        roData->unk_04 = GET_NEXT_RO_DATA(values); // unused.
        roData->interfaceField = GET_NEXT_RO_DATA(values);
    }

    CAM_DEBUG_RELOAD_PREG(camera);

    eyeAtOffset = OLib_Vec3fDiffToVecGeo(at, eye);

    sCameraInterfaceField = roData->interfaceField;

    switch (camera->animState) {
        case 0:
            camera->stateFlags &= ~(CAM_STATE_CHECK_BG | CAM_STATE_EXTERNAL_FINISHED);
            func_80043B60(camera);
            camera->fov = roData->fov;
            camera->roll = rwData->animFrame = 0;
            rwData->initialAt = camPlayerPosRot->pos;
            if (camera->playerGroundY != BGCHECK_Y_MIN) {
                rwData->initialAt.y = camera->playerGroundY;
            }
            angle = camPlayerPosRot->rot.y;
            sp68.x = rwData->initialAt.x + (Math_SinS(angle) * 40.0f);
            sp68.y = rwData->initialAt.y + 40.0f;
            sp68.z = rwData->initialAt.z + (Math_CosS(angle) * 40.0f);
            if (camera->play->state.frames & 1) {
                angle -= 0x3FFF;
                rwData->yawDir = 1;
            } else {
                angle += 0x3FFF;
                rwData->yawDir = -1;
            }
            sp74.x = sp68.x + (D_8011D658[1].r * Math_SinS(angle));
            sp74.y = rwData->initialAt.y + 5.0f;
            sp74.z = sp68.z + (D_8011D658[1].r * Math_CosS(angle));
            if (Camera_BGCheck(camera, &sp68, &sp74)) {
                rwData->yawDir = -rwData->yawDir;
            }
            atOffset = OLib_Vec3fToVecGeo(&D_8011D678[0]);
            atOffset.yaw += camPlayerPosRot->rot.y;
            *at = Camera_AddVecGeoToVec3f(&rwData->initialAt, &atOffset);
            eyeOffset.r = D_8011D658[0].r;
            eyeOffset.pitch = D_8011D658[0].pitch;
            eyeOffset.yaw = (D_8011D658[0].yaw * rwData->yawDir) + camPlayerPosRot->rot.y;
            rwData->unk_0C = 1.0f;
            break;
        case 1:
            temp_f0 = (rwData->animFrame - 2) * (1.0f / 146.0f);

            sp5C.x = F32_LERPIMP(D_8011D678[0].x, D_8011D678[1].x, temp_f0);
            sp5C.y = F32_LERPIMP(D_8011D678[0].y, D_8011D678[1].y, temp_f0);
            sp5C.z = F32_LERPIMP(D_8011D678[0].z, D_8011D678[1].z, temp_f0);

            atOffset = OLib_Vec3fToVecGeo(&sp5C);
            atOffset.yaw = (atOffset.yaw * rwData->yawDir) + camPlayerPosRot->rot.y;
            *at = Camera_AddVecGeoToVec3f(&rwData->initialAt, &atOffset);

            atOffset.r = F32_LERPIMP(D_8011D658[0].r, D_8011D658[1].r, temp_f0);
            atOffset.pitch = BINANG_LERPIMP(D_8011D658[0].pitch, D_8011D658[1].pitch, temp_f0);
            atOffset.yaw = BINANG_LERPIMP(D_8011D658[0].yaw, D_8011D658[1].yaw, temp_f0);

            eyeOffset.r = atOffset.r;
            eyeOffset.pitch = atOffset.pitch;
            eyeOffset.yaw = (atOffset.yaw * rwData->yawDir) + camPlayerPosRot->rot.y;

            rwData->unk_0C -= (1.0f / 365.0f);
            break;
        case 2:
            temp_f0 = (rwData->animFrame - 0x94) * 0.1f;

            sp5C.x = F32_LERPIMP(D_8011D678[1].x, D_8011D678[2].x, temp_f0);
            sp5C.y = F32_LERPIMP((D_8011D678[1].y - yOffset), D_8011D678[2].y, temp_f0);
            sp5C.y += yOffset;
            sp5C.z = F32_LERPIMP(D_8011D678[1].z, D_8011D678[2].z, temp_f0);

            atOffset = OLib_Vec3fToVecGeo(&sp5C);
            atOffset.yaw = (atOffset.yaw * rwData->yawDir) + camPlayerPosRot->rot.y;
            *at = Camera_AddVecGeoToVec3f(&rwData->initialAt, &atOffset);

            atOffset.r = F32_LERPIMP(D_8011D658[1].r, D_8011D658[2].r, temp_f0);
            atOffset.pitch = BINANG_LERPIMP(D_8011D658[1].pitch, D_8011D658[2].pitch, temp_f0);
            atOffset.yaw = BINANG_LERPIMP(D_8011D658[1].yaw, D_8011D658[2].yaw, temp_f0);

            eyeOffset.r = atOffset.r;
            eyeOffset.pitch = atOffset.pitch;
            eyeOffset.yaw = (atOffset.yaw * rwData->yawDir) + camPlayerPosRot->rot.y;
            rwData->unk_0C -= 0.04f;
            break;
        case 3:
            temp_f0 = (rwData->animFrame - 0x9F) * (1.0f / 9.0f);

            sp5C.x = F32_LERPIMP(D_8011D678[2].x, D_8011D678[3].x, temp_f0);
            sp5C.y = F32_LERPIMP(D_8011D678[2].y, D_8011D678[3].y, temp_f0);
            sp5C.y += yOffset;
            sp5C.z = F32_LERPIMP(D_8011D678[2].z, D_8011D678[3].z, temp_f0);

            atOffset = OLib_Vec3fToVecGeo(&sp5C);
            atOffset.yaw = (atOffset.yaw * rwData->yawDir) + camPlayerPosRot->rot.y;
            *at = Camera_AddVecGeoToVec3f(&rwData->initialAt, &atOffset);

            atOffset.r = F32_LERPIMP(D_8011D658[2].r, D_8011D658[3].r, temp_f0);
            atOffset.pitch = BINANG_LERPIMP(D_8011D658[2].pitch, D_8011D658[3].pitch, temp_f0);
            atOffset.yaw = BINANG_LERPIMP(D_8011D658[2].yaw, D_8011D658[3].yaw, temp_f0);

            eyeOffset.r = atOffset.r;
            eyeOffset.pitch = atOffset.pitch;
            eyeOffset.yaw = (atOffset.yaw * rwData->yawDir) + camPlayerPosRot->rot.y;
            rwData->unk_0C += (4.0f / 45.0f);
            break;
        case 30:
            camera->stateFlags |= CAM_STATE_BLOCK_BG;
            if (camera->stateFlags & CAM_STATE_EXTERNAL_FINISHED) {
                camera->animState = 4;
            }
            FALLTHROUGH;
        case 10:
        case 20:
            skipUpdateEye = true;
            break;
        case 4:
            eyeOffset.r = 80.0f;
            eyeOffset.pitch = 0;
            eyeOffset.yaw = eyeAtOffset.yaw;
            rwData->unk_0C = 0.1f;
            sCameraInterfaceField = CAM_INTERFACE_FIELD(CAM_LETTERBOX_LARGE, CAM_HUD_VISIBILITY_A, 0);

            if ((rwData->animFrame < 0 || camera->xzSpeed > 0.001f ||
                 CAMERA_CHECK_BTN(&D_8015BD7C->state.input[0], BTN_A) ||
                 CAMERA_CHECK_BTN(&D_8015BD7C->state.input[0], BTN_B) ||
                 CAMERA_CHECK_BTN(&D_8015BD7C->state.input[0], BTN_CLEFT) ||
                 CAMERA_CHECK_BTN(&D_8015BD7C->state.input[0], BTN_CDOWN) ||
                 CAMERA_CHECK_BTN(&D_8015BD7C->state.input[0], BTN_CUP) ||
                 CAMERA_CHECK_BTN(&D_8015BD7C->state.input[0], BTN_CRIGHT) ||
                 CAMERA_CHECK_BTN(&D_8015BD7C->state.input[0], BTN_R) ||
                 CAMERA_CHECK_BTN(&D_8015BD7C->state.input[0], BTN_Z)) &&
                (camera->stateFlags & CAM_STATE_EXTERNAL_FINISHED)) {
                    // clang-format off
        // Note: default for switch inside if statement
        default:
                    // clang-format on
                    camera->stateFlags |= (CAM_STATE_CHECK_BG | CAM_STATE_CAM_FUNC_FINISH);
                    camera->stateFlags &= ~CAM_STATE_EXTERNAL_FINISHED;
                    if (camera->prevBgCamIndex < 0) {
                        Camera_RequestSettingImpl(camera, camera->prevSetting, CAM_REQUEST_SETTING_IGNORE_PRIORITY);
                    } else {
                        Camera_RequestBgCam(camera, camera->prevBgCamIndex);
                        camera->prevBgCamIndex = -1;
                    }
                    sCameraInterfaceField = CAM_INTERFACE_FIELD(CAM_LETTERBOX_NONE, CAM_HUD_VISIBILITY_ALL, 0);
            }
            skipUpdateEye = true;
            break;
    }

    rwData->animFrame++;

    if (rwData->animFrame == 1) {
        camera->animState = 10;
    } else if (rwData->animFrame == 2) {
        camera->animState = 1;
    } else if (rwData->animFrame == 148) {
        camera->animState = 2;
    } else if (rwData->animFrame == 158) {
        camera->animState = 20;
    } else if (rwData->animFrame == 159) {
        camera->animState = 3;
    } else if (rwData->animFrame == 168) {
        camera->animState = 30;
    } else if (rwData->animFrame == 228) {
        camera->animState = 4;
    }

    if (!skipUpdateEye) {
        eyeOffset.r = Camera_LERPCeilF(eyeOffset.r, eyeAtOffset.r, rwData->unk_0C, 2.0f);
        eyeOffset.pitch = Camera_LERPCeilS(eyeOffset.pitch, eyeAtOffset.pitch, rwData->unk_0C, 0xA);
        eyeOffset.yaw = Camera_LERPCeilS(eyeOffset.yaw, eyeAtOffset.yaw, rwData->unk_0C, 0xA);
        *eyeNext = Camera_AddVecGeoToVec3f(at, &eyeOffset);
        *eye = *eyeNext;
    }

    camera->dist = OLib_Vec3fDist(at, eye);
    camera->atLERPStepScale = 0.1f;
    camera->playerToAtOffset.x = camera->at.x - camPlayerPosRot->pos.x;
    camera->playerToAtOffset.y = camera->at.y - camPlayerPosRot->pos.y;
    camera->playerToAtOffset.z = camera->at.z - camPlayerPosRot->pos.z;
    return true;
}

s32 Camera_Demo4(Camera* camera) {
    return Camera_Noop(camera);
}

/**
 * Sets up a OnePoint attention cutscene
 */
s32 Camera_Demo5(Camera* camera) {
    static s32 sDemo5PrevSfxFrame = -200;
    f32 eyeTargetDist;
    f32 sp90;
    VecGeo playerTargetGeo;
    VecGeo eyePlayerGeo;
    s16 targetScreenPosX;
    s16 targetScreenPosY;
    s32 pad1;
    PosRot playerhead;
    PosRot targethead;
    Player* player;
    s16 sp4A;
    s32 framesDiff;
    s32 temp_v0;
    s16 t;
    s32 pad2;

    playerhead = Actor_GetFocus(&camera->player->actor);
    player = camera->player;
    sCameraInterfaceField = CAM_INTERFACE_FIELD(CAM_LETTERBOX_LARGE, CAM_HUD_VISIBILITY_NOTHING_ALT, 0);

    if ((camera->target == NULL) || (camera->target->update == NULL)) {
        if (camera->target == NULL) {
            PRINTF(VT_COL(YELLOW, BLACK) "camera: warning: attention: target is not valid, stop!\n" VT_RST);
        }
        camera->target = NULL;
        return true;
    }

    camera->targetPosRot = Actor_GetFocus(camera->target);
    playerTargetGeo = OLib_Vec3fDiffToVecGeo(&camera->targetPosRot.pos, &camera->playerPosRot.pos);
    D_8011D3AC = camera->target->category;
    Actor_GetScreenPos(camera->play, camera->target, &targetScreenPosX, &targetScreenPosY);
    eyeTargetDist = OLib_Vec3fDist(&camera->targetPosRot.pos, &camera->eye);
    eyePlayerGeo = OLib_Vec3fDiffToVecGeo(&playerhead.pos, &camera->eyeNext);
    sp4A = eyePlayerGeo.yaw - playerTargetGeo.yaw;

    if (camera->target->category == ACTORCAT_PLAYER) {
        // camera is targeting a(the) player actor
        if (eyePlayerGeo.r > 30.0f) {
            // target is player, far from eye
            static OnePointCsFull D_8011D6AC[] = {
                {
                    // viewFlags & 0x00FF (at): 2, atTarget is view lookAt + atInit
                    // viewFlags & 0xFF00 (eye): none
                    // action: 15, copy at, eye, roll, fov to camera
                    // result: eye remains in the same location, at is View's lookAt
                    ONEPOINT_CS_ACTION(ONEPOINT_CS_ACTION_ID_15, false, true),
                    ONEPOINT_CS_INIT_FIELD_NONE,
                    0x0002,
                    1,
                    0,
                    60.0f,
                    1.0f,
                    { 0.0f, 0.0f, 0.0f },
                    { 0.0f, 0.0f, 0.0f },
                },
                {
                    // viewFlags & 0x00FF (at): 3, atTarget is camera's current at + atInit
                    // viewFlags & 0xFF00 (eye): 3, eyeTarget is the camera's current eye + eyeInit
                    // action: interpolate eye and at.
                    // result: eye and at's y interpolate to become +20 from their current location.
                    ONEPOINT_CS_ACTION(ONEPOINT_CS_ACTION_ID_1, false, true),
                    ONEPOINT_CS_INIT_FIELD_NONE,
                    0x0303,
                    19,
                    0,
                    45.0f,
                    1.0f,
                    { 0.0f, 20.0f, 0.0f },
                    { 0.0f, 20.0f, 0.0f },
                },
                {
                    // viewFlags & 0x00FF (at): 0 none
                    // viewFlags & 0xFF00 (eye): 0 none
                    // action: 18, copy this camera to default camera.
                    ONEPOINT_CS_ACTION(ONEPOINT_CS_ACTION_ID_18, false, false),
                    ONEPOINT_CS_INIT_FIELD_NONE,
                    0x0000,
                    1,
                    0,
                    60.0f,
                    1.0f,
                    { -1.0f, -1.0f, -1.0f },
                    { -1.0f, -1.0f, -1.0f },
                },
            };

            D_8011D6AC[1].timerInit = camera->timer - 1;
            D_8011D6AC[1].atTargetInit.z = Rand_ZeroOne() * 10.0f;
            D_8011D6AC[1].eyeTargetInit.x = Rand_ZeroOne() * 10.0f;
            ONEPOINT_CS_INFO(camera)->keyFrames = D_8011D6AC;
            ONEPOINT_CS_INFO(camera)->keyFrameCount = ARRAY_COUNT(D_8011D6AC);
            if (camera->parentCamId != CAM_ID_MAIN) {
                ONEPOINT_CS_INFO(camera)->keyFrameCount--;
            } else {
                camera->timer += D_8011D6AC[2].timerInit;
            }
        } else {
            // target is player close to current eye
            static OnePointCsFull D_8011D724[] = {
                {
                    ONEPOINT_CS_ACTION(ONEPOINT_CS_ACTION_ID_15, false, true),
                    ONEPOINT_CS_INIT_FIELD_NONE,
                    0x2424,
                    1,
                    0,
                    60.0f,
                    1.0f,
                    { 0.0f, 0.0f, 0.0f },
                    { 0.0f, 10.0f, -20.0f },
                },
                {
                    ONEPOINT_CS_ACTION(ONEPOINT_CS_ACTION_ID_1, false, true),
                    ONEPOINT_CS_INIT_FIELD_NONE,
                    0x2121,
                    19,
                    0,
                    50.0f,
                    1.0f,
                    { 0.0f, -10.0f, 0.0f },
                    { 0.0f, 0.0f, 60.0f },
                },
                {
                    ONEPOINT_CS_ACTION(ONEPOINT_CS_ACTION_ID_18, false, false),
                    ONEPOINT_CS_INIT_FIELD_NONE,
                    0x0000,
                    1,
                    0,
                    60.0f,
                    1.0f,
                    { -1.0f, -1.0f, -1.0f },
                    { -1.0f, -1.0f, -1.0f },
                },
            };

            D_8011D724[1].eyeTargetInit.x = Rand_ZeroOne() * 10.0f;
            D_8011D724[1].timerInit = camera->timer - 1;
            ONEPOINT_CS_INFO(camera)->keyFrames = D_8011D724;
            ONEPOINT_CS_INFO(camera)->keyFrameCount = ARRAY_COUNT(D_8011D724);
            if (camera->parentCamId != CAM_ID_MAIN) {
                ONEPOINT_CS_INFO(camera)->keyFrameCount--;
            } else {
                camera->timer += D_8011D724[2].timerInit;
            }
        }
    } else if (playerTargetGeo.r < 30.0f) {
        // distance between player and target is less than 30 units.
        static OnePointCsFull D_8011D79C[] = {
            {
                ONEPOINT_CS_ACTION(ONEPOINT_CS_ACTION_ID_15, true, true),
                ONEPOINT_CS_INIT_FIELD_NONE,
                0x0002,
                1,
                0,
                60.0f,
                1.0f,
                { 0.0f, 0.0f, 0.0f },
                { 0.0f, 0.0f, 0.0f },
            },
            {
                ONEPOINT_CS_ACTION(ONEPOINT_CS_ACTION_ID_1, true, true),
                ONEPOINT_CS_INIT_FIELD_NONE,
                0x0303,
                19,
                0,
                45.0f,
                1.0f,
                { 0.0f, -20.0f, 0.0f },
                { 0.0f, -10.0f, 5.0f },
            },
            {
                ONEPOINT_CS_ACTION(ONEPOINT_CS_ACTION_ID_1, true, true),
                ONEPOINT_CS_INIT_FIELD_NONE,
                0x0303,
                9,
                0,
                60.0f,
                1.0f,
                { 0.0f, 10.0f, 0.0f },
                { 0.0f, 10.0f, 0.0f },
            },
            {
                ONEPOINT_CS_ACTION(ONEPOINT_CS_ACTION_ID_18, false, false),
                ONEPOINT_CS_INIT_FIELD_NONE,
                0x0000,
                1,
                0,
                60.0f,
                1.0f,
                { -1.0f, -1.0f, -1.0f },
                { -1.0f, -1.0f, -1.0f },
            },
        };

        ONEPOINT_CS_INFO(camera)->keyFrames = D_8011D79C;
        ONEPOINT_CS_INFO(camera)->keyFrameCount = ARRAY_COUNT(D_8011D79C);
        if ((targetScreenPosX <= 20) || (targetScreenPosX >= SCREEN_WIDTH - 20) || (targetScreenPosY <= 40) ||
            (targetScreenPosY >= SCREEN_HEIGHT - 40)) {
            D_8011D79C[0].actionFlags = ONEPOINT_CS_ACTION(ONEPOINT_CS_ACTION_ID_1, true, false);
            D_8011D79C[0].atTargetInit.y = -30.0f;
            D_8011D79C[0].atTargetInit.x = 0.0f;
            D_8011D79C[0].atTargetInit.z = 0.0f;
            D_8011D79C[0].eyeTargetInit.y = 0.0f;
            D_8011D79C[0].eyeTargetInit.x = 10.0f;
            D_8011D79C[0].eyeTargetInit.z = -50.0f;
        }

        D_8011D79C[1].timerInit = camera->timer - 1;

        if (camera->parentCamId != CAM_ID_MAIN) {
            ONEPOINT_CS_INFO(camera)->keyFrameCount -= 2;
        } else {
            camera->timer += D_8011D79C[2].timerInit + D_8011D79C[3].timerInit;
        }
    } else if (eyeTargetDist < 300.0f && eyePlayerGeo.r < 30.0f) {
        // distance from the camera's current positon and the target is less than 300 units
        // and the distance fromthe camera's current position to the player is less than 30 units
        static OnePointCsFull D_8011D83C[] = {
            {
                ONEPOINT_CS_ACTION(ONEPOINT_CS_ACTION_ID_3, false, true),
                ONEPOINT_CS_INIT_FIELD_NONE,
                0x2141,
                20,
                0,
                45.0f,
                0.2f,
                { 0.0f, 0.0f, 10.0f },
                { 0.0f, 0.0f, 10.0f },
            },
            {
                ONEPOINT_CS_ACTION(ONEPOINT_CS_ACTION_ID_18, false, false),
                ONEPOINT_CS_INIT_FIELD_NONE,
                0x0000,
                1,
                0,
                60.0f,
                1.0f,
                { -1.0f, -1.0f, -1.0f },
                { -1.0f, -1.0f, -1.0f },
            },
        };

        D_8011D83C[0].timerInit = camera->timer;
        ONEPOINT_CS_INFO(camera)->keyFrames = D_8011D83C;
        ONEPOINT_CS_INFO(camera)->keyFrameCount = ARRAY_COUNT(D_8011D83C);
        if (camera->parentCamId != CAM_ID_MAIN) {
            ONEPOINT_CS_INFO(camera)->keyFrameCount--;
        } else {
            camera->timer += D_8011D83C[1].timerInit;
        }
    } else if (eyeTargetDist < 700.0f && ABS(sp4A) < 0x36B0) {
        // The distance between the camera's current position and the target is less than 700 units
        // and the angle between the camera's position and the player, and the player to the target
        // is less than ~76.9 degrees
        if ((targetScreenPosX > 20) && (targetScreenPosX < SCREEN_WIDTH - 20) && (targetScreenPosY > 40) &&
            (targetScreenPosY < SCREEN_HEIGHT - 40) && (eyePlayerGeo.r > 30.0f)) {
            // The x/y coordinates of the target on screen is between (21, 41) and (300, 200),
            // and the player is farther than 30 units of the eye
            static OnePointCsFull D_8011D88C[] = {
                {
                    ONEPOINT_CS_ACTION(ONEPOINT_CS_ACTION_ID_1, false, true),
                    ONEPOINT_CS_INIT_FIELD_NONE,
                    0x0303,
                    20,
                    0,
                    45.0f,
                    1.0f,
                    { 0.0f, 0.0f, 0.0f },
                    { 0.0f, 0.0f, 0.0f },
                },
                {
                    ONEPOINT_CS_ACTION(ONEPOINT_CS_ACTION_ID_18, false, false),
                    ONEPOINT_CS_INIT_FIELD_NONE,
                    0x0000,
                    1,
                    0,
                    60.0f,
                    1.0f,
                    { -1.0f, -1.0f, -1.0f },
                    { -1.0f, -1.0f, -1.0f },
                },
            };

            D_8011D88C[0].timerInit = camera->timer;
            ONEPOINT_CS_INFO(camera)->keyFrames = D_8011D88C;
            ONEPOINT_CS_INFO(camera)->keyFrameCount = ARRAY_COUNT(D_8011D88C);
            if (camera->parentCamId != CAM_ID_MAIN) {
                ONEPOINT_CS_INFO(camera)->keyFrameCount--;
            } else {
                camera->timer += D_8011D88C[1].timerInit;
            }
        } else {
            // same as above, but the target is NOT within the screen area.
            static OnePointCsFull D_8011D8DC[] = {
                {
                    ONEPOINT_CS_ACTION(ONEPOINT_CS_ACTION_ID_15, false, true),
                    ONEPOINT_CS_INIT_FIELD_NONE,
                    0x0404,
                    20,
                    1,
                    50.0f,
                    1.0f,
                    { 0.0f, 5.0f, 10.0f },
                    { 0.0f, 10.0f, -80.0f },
                },
                {
                    ONEPOINT_CS_ACTION(ONEPOINT_CS_ACTION_ID_2, false, true),
                    ONEPOINT_CS_INIT_FIELD_NONE,
                    0x2121,
                    5,
                    0,
                    60.0f,
                    1.0f,
                    { 0.0f, 5.0f, 0.0f },
                    { 5.0f, 5.0f, -200.0f },
                },
                {
                    ONEPOINT_CS_ACTION(ONEPOINT_CS_ACTION_ID_18, false, false),
                    ONEPOINT_CS_INIT_FIELD_NONE,
                    0x0000,
                    1,
                    0,
                    60.0f,
                    1.0f,
                    { -1.0f, -1.0f, -1.0f },
                    { -1.0f, -1.0f, -1.0f },
                },
            };

            D_8011D8DC[0].atTargetInit.z = eyeTargetDist * 0.6f;
            D_8011D8DC[0].eyeTargetInit.z = eyeTargetDist + 50.0f;
            D_8011D8DC[0].eyeTargetInit.x = Rand_ZeroOne() * 10.0f;
            if ((s16)(eyePlayerGeo.yaw - playerTargetGeo.yaw) > 0) {
                D_8011D8DC[0].atTargetInit.x = -D_8011D8DC[0].atTargetInit.x;
                D_8011D8DC[0].eyeTargetInit.x = -D_8011D8DC[0].eyeTargetInit.x;
                D_8011D8DC[0].rollTargetInit = -D_8011D8DC[0].rollTargetInit;
            }
            D_8011D8DC[0].timerInit = camera->timer;
            D_8011D8DC[1].timerInit = (s16)(eyeTargetDist * 0.005f) + 8;
            ONEPOINT_CS_INFO(camera)->keyFrames = D_8011D8DC;
            ONEPOINT_CS_INFO(camera)->keyFrameCount = ARRAY_COUNT(D_8011D8DC);
            if (camera->parentCamId != CAM_ID_MAIN) {
                ONEPOINT_CS_INFO(camera)->keyFrameCount -= 2;
            } else {
                camera->timer += D_8011D8DC[1].timerInit + D_8011D8DC[2].timerInit;
            }
        }
    } else if (camera->target->category == ACTORCAT_DOOR) {
        // the target is a door.
        static OnePointCsFull D_8011D954[] = {
            {
                ONEPOINT_CS_ACTION(ONEPOINT_CS_ACTION_ID_15, false, false),
                ONEPOINT_CS_INIT_FIELD_NONE,
                0xC1C1,
                20,
                0,
                60.0f,
                1.0f,
                { 0.0f, 0.0f, 50.0f },
                { 0.0f, 0.0f, 250.0f },
            },
            {
                ONEPOINT_CS_ACTION(ONEPOINT_CS_ACTION_ID_3, false, true),
                ONEPOINT_CS_INIT_FIELD_NONE,
                0x05B1,
                5,
                0,
                60.0f,
                0.1f,
                { 0.0f, 10.0f, 50.0f },
                { 0.0f, 10.0f, 100.0f },
            },
            {
                ONEPOINT_CS_ACTION(ONEPOINT_CS_ACTION_ID_2, false, true),
                ONEPOINT_CS_INIT_FIELD_NONE,
                0x2121,
                5,
                2,
                60.0f,
                1.0f,
                { 0.0f, 10.0f, 0.0f },
                { 0.0f, 20.0f, -150.0f },
            },
            {
                ONEPOINT_CS_ACTION(ONEPOINT_CS_ACTION_ID_18, false, false),
                ONEPOINT_CS_INIT_FIELD_NONE,
                0x0000,
                1,
                0,
                60.0f,
                1.0f,
                { -1.0f, -1.0f, -1.0f },
                { -1.0f, -1.0f, -1.0f },
            },
        };

        D_8011D954[0].timerInit = camera->timer - 5;
        sp4A = 0;
        if (!func_800C0D34(camera->play, camera->target, &sp4A)) {
            PRINTF(VT_COL(YELLOW, BLACK) "camera: attention demo: this door is dummy door!\n" VT_RST);
            if (ABS(playerTargetGeo.yaw - camera->target->shape.rot.y) >= 0x4000) {
                sp4A = camera->target->shape.rot.y;
            } else {
                sp4A = camera->target->shape.rot.y - 0x7FFF;
            }
        }

        D_8011D954[0].atTargetInit.y = D_8011D954[0].eyeTargetInit.y = D_8011D954[1].atTargetInit.y =
            camera->target->shape.rot.y == sp4A ? 180.0f : 0.0f;
        sp90 = ((s16)(playerTargetGeo.yaw - sp4A) < 0 ? 20.0f : -20.0f) * Rand_ZeroOne();
        D_8011D954[0].eyeTargetInit.y = D_8011D954->eyeTargetInit.y + sp90;
        temp_v0 = Rand_ZeroOne() * (sp90 * -0.2f);
        D_8011D954[1].rollTargetInit = temp_v0;
        D_8011D954[0].rollTargetInit = temp_v0;
        targethead = Actor_GetFocus(camera->target);
        targethead.pos.x += 50.0f * Math_SinS(sp4A - 0x7FFF);
        targethead.pos.z += 50.0f * Math_CosS(sp4A - 0x7FFF);
        if (Camera_BGCheck(camera, &playerhead.pos, &targethead.pos)) {
            D_8011D954[1].actionFlags = ONEPOINT_CS_ACTION(ONEPOINT_CS_ACTION_ID_1, true, true);
            D_8011D954[2].actionFlags = ONEPOINT_CS_ACTION(ONEPOINT_CS_ACTION_ID_15, false, true);
        } else {
            D_8011D954[2].timerInit = (s16)(eyeTargetDist * 0.004f) + 6;
        }
        ONEPOINT_CS_INFO(camera)->keyFrames = D_8011D954;
        ONEPOINT_CS_INFO(camera)->keyFrameCount = ARRAY_COUNT(D_8011D954);
        if (camera->parentCamId != CAM_ID_MAIN) {
            ONEPOINT_CS_INFO(camera)->keyFrameCount -= 2;
        } else {
            camera->timer += D_8011D954[2].timerInit + D_8011D954[3].timerInit;
        }
    } else {
        // otherwise
        static OnePointCsFull D_8011D9F4[] = {
            {
                ONEPOINT_CS_ACTION(ONEPOINT_CS_ACTION_ID_15, false, true),
                ONEPOINT_CS_INIT_FIELD_NONE,
                0x0504,
                20,
                2,
                60.0f,
                1.0f,
                { 0.0f, 5.0f, 50.0f },
                { 0.0f, 20.0f, 300.0f },
            },
            {
                ONEPOINT_CS_ACTION(ONEPOINT_CS_ACTION_ID_2, false, true),
                ONEPOINT_CS_INIT_FIELD_NONE,
                0x2121,
                5,
                2,
                60.0f,
                1.0f,
                { 0.0f, 10.0f, 0.0f },
                { 0.0f, 20.0f, -150.0f },
            },
            {
                ONEPOINT_CS_ACTION(ONEPOINT_CS_ACTION_ID_18, false, false),
                ONEPOINT_CS_INIT_FIELD_NONE,
                0x0000,
                1,
                0,
                60.0f,
                1.0f,
                { -1.0f, -1.0f, -1.0f },
                { -1.0f, -1.0f, -1.0f },
            },
        };

        if (playerTargetGeo.r < 200.0f) {
            D_8011D9F4[0].eyeTargetInit.z = playerTargetGeo.r;
            D_8011D9F4[0].atTargetInit.z = playerTargetGeo.r * 0.25f;
        }
        if (playerTargetGeo.r < 400.0f) {
            D_8011D9F4[0].eyeTargetInit.x = Rand_ZeroOne() * 25.0f;
        }
        Player_GetHeight(camera->player);
        D_8011D9F4[0].timerInit = camera->timer;
        targethead = Actor_GetFocus(camera->target);
        if (Camera_BGCheck(camera, &playerhead.pos, &targethead.pos)) {
            D_8011D9F4[1].timerInit = 4;
            D_8011D9F4[1].actionFlags = ONEPOINT_CS_ACTION(ONEPOINT_CS_ACTION_ID_15, false, true);
        } else {
            t = eyeTargetDist * 0.005f;
            D_8011D9F4[1].timerInit = t + 8;
        }
        ONEPOINT_CS_INFO(camera)->keyFrames = D_8011D9F4;
        ONEPOINT_CS_INFO(camera)->keyFrameCount = ARRAY_COUNT(D_8011D9F4);
        if (camera->parentCamId != CAM_ID_MAIN) {
            if (camera->play->state.frames & 1) {
                D_8011D9F4[0].rollTargetInit = -D_8011D9F4[0].rollTargetInit;
                D_8011D9F4[1].rollTargetInit = -D_8011D9F4[1].rollTargetInit;
            }
            ONEPOINT_CS_INFO(camera)->keyFrameCount -= 2;
        } else {
            camera->timer += D_8011D9F4[1].timerInit + D_8011D9F4[2].timerInit;
            D_8011D9F4[0].rollTargetInit = D_8011D9F4[1].rollTargetInit = 0;
        }
    }

    framesDiff = sDemo5PrevSfxFrame - camera->play->state.frames;
    if ((framesDiff > 50) || (framesDiff < -50)) {
        Sfx_PlaySfxCentered((u32)camera->data1);
    }

    sDemo5PrevSfxFrame = camera->play->state.frames;

    if (camera->player->stateFlags1 & PLAYER_STATE1_27 && (player->currentBoots != PLAYER_BOOTS_IRON)) {
        // swimming, and not iron boots
        player->stateFlags1 |= PLAYER_STATE1_29;
        // env frozen
        player->actor.freezeTimer = camera->timer;
    } else {
        sp4A = playerhead.rot.y - playerTargetGeo.yaw;
        if (camera->target->category == ACTORCAT_PLAYER) {
            framesDiff = camera->play->state.frames - sDemo5PrevAction12Frame;
            if (player->stateFlags1 & PLAYER_STATE1_CARRYING_ACTOR) {
                // holding object over head.
                Player_SetCsActionWithHaltedActors(camera->play, camera->target, PLAYER_CSACTION_8);
            } else if (ABS(framesDiff) > 3000) {
                Player_SetCsActionWithHaltedActors(camera->play, camera->target, PLAYER_CSACTION_12);
            } else {
                Player_SetCsActionWithHaltedActors(camera->play, camera->target, PLAYER_CSACTION_69);
            }
        } else {
            Player_SetCsActionWithHaltedActors(camera->play, camera->target, PLAYER_CSACTION_1);
        }
    }

    sDemo5PrevAction12Frame = camera->play->state.frames;
    Camera_RequestSettingImpl(camera, CAM_SET_CS_C,
                              CAM_REQUEST_SETTING_PRESERVE_BG_CAM_INDEX | CAM_REQUEST_SETTING_FORCE_CHANGE);

    Camera_Unique9(camera);

    return true;
}

/**
 * Used in Forest Temple when poes are defeated, follows the flames to the torches.
 * Fixed position, rotates to follow the target
 */
s32 Camera_Demo6(Camera* camera) {
    Camera* mainCam;
    Demo6ReadOnlyData* roData = &camera->paramData.demo6.roData;
    Vec3f* eyeNext = &camera->eyeNext;
    Demo6ReadWriteData* rwData = &camera->paramData.demo6.rwData;
    VecGeo eyeOffset;
    Actor* camFocus;
    PosRot focusPosRot;
    s16 stateTimers[4];

    mainCam = Play_GetCamera(camera->play, CAM_ID_MAIN);
    camFocus = camera->target;
    stateTimers[1] = 55;
    stateTimers[2] = 70;
    stateTimers[3] = 90;

    if (RELOAD_PARAMS(camera) || CAM_DEBUG_RELOAD_PARAMS) {
        CameraModeValue* values = sCameraSettings[camera->setting].cameraModes[camera->mode].values;

        roData->interfaceField = GET_NEXT_RO_DATA(values);
    }

    CAM_DEBUG_RELOAD_PREG(camera);

    switch (camera->animState) {
        case 0:
            // initializes the camera state.
            rwData->animTimer = 0;
            camera->fov = 60.0f;
            focusPosRot = Actor_GetWorld(camFocus);
            camera->at.x = focusPosRot.pos.x;
            camera->at.y = focusPosRot.pos.y + 20.0f;
            camera->at.z = focusPosRot.pos.z;
            eyeOffset.r = 200.0f;
            // 0x7D0 ~10.99 degrees
            eyeOffset.yaw = Camera_XZAngle(&focusPosRot.pos, &mainCam->playerPosRot.pos) + 0x7D0;
            // -0x3E8 ~5.49 degrees
            eyeOffset.pitch = -0x3E8;
            *eyeNext = Camera_AddVecGeoToVec3f(&camera->at, &eyeOffset);
            camera->eye = *eyeNext;
            camera->animState++;
            FALLTHROUGH;
        case 1:
            if (stateTimers[camera->animState] < rwData->animTimer) {
                Player_SetCsActionWithHaltedActors(camera->play, &camera->player->actor, PLAYER_CSACTION_8);
                focusPosRot = Actor_GetWorld(camFocus);
                rwData->atTarget.x = focusPosRot.pos.x;
                rwData->atTarget.y = focusPosRot.pos.y - 20.0f;
                rwData->atTarget.z = focusPosRot.pos.z;
                camera->animState++;
            } else {
                break;
            }
            FALLTHROUGH;
        case 2:
            Camera_LERPCeilVec3f(&rwData->atTarget, &camera->at, 0.1f, 0.1f, 8.0f);
            if (stateTimers[camera->animState] < rwData->animTimer) {
                camera->animState++;
            } else {
                break;
            }
            FALLTHROUGH;
        case 3:
            camera->fov = Camera_LERPCeilF(50.0f, camera->fov, 0.2f, 0.01f);
            if (stateTimers[camera->animState] < rwData->animTimer) {
                camera->timer = 0;
                return true;
            }
            break;
    }

    rwData->animTimer++;
    focusPosRot = Actor_GetWorld(camFocus);

    return true;
}

s32 Camera_Demo7(Camera* camera) {
    if (camera->animState == 0) {
        camera->stateFlags &= ~CAM_STATE_CHECK_BG;
        camera->stateFlags |= CAM_STATE_DEMO7;
        camera->animState++;
    }
    //! @bug Missing return, but the return value is not used.
}

s32 Camera_Demo8(Camera* camera) {
    return Camera_Noop(camera);
}

/**
 * Camera follows points specified by demo9.atPoints and demo9.eyePoints, allows finer control
 * over the final eye and at points than Camera_Demo1, by allowing the interpolated at and eye points
 * to be relative to the main camera's player, the current camera's player, or the main camera's target
 */
s32 Camera_Demo9(Camera* camera) {
    s32 pad;
    s32 finishAction;
    s16 onePointTimer;
    OnePointCamData* onePointCamData = &camera->paramData.demo9.onePointCamData;
    Vec3f csEyeUpdate;
    Vec3f csAtUpdate;
    Vec3f newEye;
    Vec3f newAt;
    f32 newRoll;
    s32 pad3;
    Camera* mainCam;
    Vec3f* eye = &camera->eye;
    PosRot* mainCamPlayerPosRot;
    PosRot focusPosRot;
    Vec3f* eyeNext = &camera->eyeNext;
    Demo9ReadOnlyData* roData = &camera->paramData.demo9.roData;
    Vec3f* at = &camera->at;
    f32* camFOV = &camera->fov;
    Demo9ReadWriteData* rwData = &camera->paramData.demo9.rwData;

    mainCam = Play_GetCamera(camera->play, CAM_ID_MAIN);
    mainCamPlayerPosRot = &mainCam->playerPosRot;
    if (RELOAD_PARAMS(camera) || CAM_DEBUG_RELOAD_PARAMS) {
        CameraModeValue* values = sCameraSettings[camera->setting].cameraModes[camera->mode].values;

        roData->interfaceField = GET_NEXT_RO_DATA(values);
    }

    CAM_DEBUG_RELOAD_PREG(camera);

    sCameraInterfaceField = roData->interfaceField;

    switch (camera->animState) {
        case 0:
            // initialize the camera state
            rwData->keyframe = 0;
            rwData->finishAction = 0;
            rwData->curFrame = 0.0f;
            camera->animState++;
            rwData->doLERPAt = false;
            finishAction = onePointCamData->actionParameters & 0xF000;
            if (finishAction != 0) {
                rwData->finishAction = finishAction;

                // Clear finish parameters
                onePointCamData->actionParameters &= 0xFFF;
            }
            rwData->animTimer = onePointCamData->initTimer;
            FALLTHROUGH;
        case 1:
            // Run the camera state
            if (rwData->animTimer > 0) {
                // if the animation timer is still running, run the demo logic
                // if it is not, then the case will fallthrough to the finish logic.

                // Run the at and eye cs interpolation functions, if either of them returns 1 (that no more points
                // exist) change the animation state to 2 (standby)
                if (func_800BB2B4(&csEyeUpdate, &newRoll, camFOV, onePointCamData->eyePoints, &rwData->keyframe,
                                  &rwData->curFrame) != 0 ||
                    func_800BB2B4(&csAtUpdate, &newRoll, camFOV, onePointCamData->atPoints, &rwData->keyframe,
                                  &rwData->curFrame) != 0) {
                    camera->animState = 2;
                }

                if (onePointCamData->actionParameters == 1) {
                    // rotate around mainCam's player
                    Camera_RotateAroundPoint(mainCamPlayerPosRot, &csEyeUpdate, &newEye);
                    Camera_RotateAroundPoint(mainCamPlayerPosRot, &csAtUpdate, &newAt);
                } else if (onePointCamData->actionParameters == 4) {
                    // rotate around the current camera's player
                    focusPosRot = Actor_GetWorld(&camera->player->actor);
                    Camera_RotateAroundPoint(&focusPosRot, &csEyeUpdate, &newEye);
                    Camera_RotateAroundPoint(&focusPosRot, &csAtUpdate, &newAt);
                } else if (onePointCamData->actionParameters == 8) {
                    // rotate around the current camera's target
                    if (camera->target != NULL && camera->target->update != NULL) {
                        focusPosRot = Actor_GetWorld(camera->target);
                        Camera_RotateAroundPoint(&focusPosRot, &csEyeUpdate, &newEye);
                        Camera_RotateAroundPoint(&focusPosRot, &csAtUpdate, &newAt);
                    } else {
                        camera->target = NULL;
                        newEye = *eye;
                        newAt = *at;
                    }
                } else {
                    // simple copy
                    Camera_Vec3fCopy(&csEyeUpdate, &newEye);
                    Camera_Vec3fCopy(&csAtUpdate, &newAt);
                }

                *eyeNext = newEye;
                *eye = *eyeNext;
                if (rwData->doLERPAt) {
                    Camera_LERPCeilVec3f(&newAt, at, 0.5f, 0.5f, 0.1f);
                } else {
                    *at = newAt;
                    rwData->doLERPAt = true;
                }
                camera->roll = newRoll * 256.0f;
                rwData->animTimer--;
                break;
            }
            FALLTHROUGH;
        case 3:
            // the cs is finished, decide the next action
            camera->timer = 0;
            if (rwData->finishAction != 0) {
                if (rwData->finishAction != 0x1000) {
                    if (rwData->finishAction == 0x2000) {
                        // finish action = 0x2000, run OnePointCs 0x3FC (Dramatic Return to Link)
                        onePointTimer = onePointCamData->initTimer < 50 ? 5 : onePointCamData->initTimer / 5;
                        OnePointCutscene_Init(camera->play, 1020, onePointTimer, NULL, camera->parentCamId);
                    }
                } else {
                    // finish action = 0x1000, copy the current camera's values to the
                    // default camera.
                    Camera_Copy(mainCam, camera);
                }
            }
            break;
        case 2:
            // standby while the timer finishes, change the animState to finish when
            // the timer runs out.
            rwData->animTimer--;
            if (rwData->animTimer < 0) {
                camera->animState++;
            }
            break;
        case 4:
            // do nothing.
            break;
    }

    return true;
}

s32 Camera_Demo0(Camera* camera) {
    return Camera_Noop(camera);
}

s32 Camera_Special0(Camera* camera) {
    PosRot* playerPosRot = &camera->playerPosRot;
    Special0ReadOnlyData* roData = &camera->paramData.spec0.roData;

    if (RELOAD_PARAMS(camera) || CAM_DEBUG_RELOAD_PARAMS) {
        CameraModeValue* values = sCameraSettings[camera->setting].cameraModes[camera->mode].values;

        roData->lerpAtScale = GET_NEXT_SCALED_RO_DATA(values);
        roData->interfaceField = GET_NEXT_RO_DATA(values);
    }

    CAM_DEBUG_RELOAD_PREG(camera);

    sCameraInterfaceField = roData->interfaceField;

    if (camera->animState == 0) {
        camera->animState++;
    }

    if ((camera->target == NULL) || (camera->target->update == NULL)) {
        if (camera->target == NULL) {
            PRINTF(VT_COL(YELLOW, BLACK) "camera: warning: circle: target is not valid, stop!\n" VT_RST);
        }
        camera->target = NULL;
        return true;
    }

    camera->targetPosRot = Actor_GetFocus(camera->target);
    Camera_LERPCeilVec3f(&camera->targetPosRot.pos, &camera->at, roData->lerpAtScale, roData->lerpAtScale, 0.1f);

    camera->playerToAtOffset.x = camera->at.x - playerPosRot->pos.x;
    camera->playerToAtOffset.y = camera->at.y - playerPosRot->pos.y;
    camera->playerToAtOffset.z = camera->at.z - playerPosRot->pos.z;

    camera->dist = OLib_Vec3fDist(&camera->at, &camera->eye);
    camera->xzSpeed = 0.0f;
    if (camera->timer > 0) {
        camera->timer--;
    }
    return true;
}

s32 Camera_Special1(Camera* camera) {
    return Camera_Noop(camera);
}

s32 Camera_Special2(Camera* camera) {
    return Camera_Unique2(camera);
}

s32 Camera_Special3(Camera* camera) {
    return Camera_Noop(camera);
}

s32 Camera_Special4(Camera* camera) {
    PosRot curTargetPosRot;
    s16 sp3A;
    s16* timer = &camera->timer;
    Special4ReadWriteData* rwData = &camera->paramData.spec4.rwData;

    if (camera->animState == 0) {
        sCameraInterfaceField = CAM_INTERFACE_FIELD(CAM_LETTERBOX_LARGE, CAM_HUD_VISIBILITY_NOTHING_ALT, 0);
        camera->fov = 40.0f;
        camera->animState++;
        rwData->initialTimer = camera->timer;
    }

    camera->fov = Camera_LERPCeilF(80.0f, camera->fov, 1.0f / *timer, 0.1f);
    if ((rwData->initialTimer - *timer) < 0xF) {
        (*timer)--;
        return false;
    } else {
        camera->roll = -0x1F4;
        curTargetPosRot = Actor_GetWorld(camera->target);

        camera->at = curTargetPosRot.pos;
        camera->at.y -= 150.0f;

        // 0x3E8 ~ 5.49 degrees
        sp3A = (s16)(curTargetPosRot.rot.y - 0x7FFF) + 0x3E8;
        camera->eye.x = camera->eyeNext.x = (Math_SinS(sp3A) * 780.0f) + camera->at.x;
        camera->eyeNext.y = camera->at.y;
        camera->eye.z = camera->eyeNext.z = (Math_CosS(sp3A) * 780.0f) + camera->at.z;
        camera->eye.y = curTargetPosRot.pos.y;
        camera->eye.y = Camera_GetFloorY(camera, &camera->eye) + 20.0f;
        (*timer)--;
        return true;
    }
}

/**
 * Flying with hookshot
 */
s32 Camera_Special5(Camera* camera) {
    Vec3f* eye = &camera->eye;
    Vec3f* at = &camera->at;
    Vec3f* eyeNext = &camera->eyeNext;
    PosRot spA8;
    s16 pad;
    s16 spA4;
    CamColChk sp7C;
    VecGeo sp74;
    VecGeo sp6C;
    UNUSED VecGeo sp64;
    VecGeo sp5C;
    PosRot* playerPosRot = &camera->playerPosRot;
    Special5ReadOnlyData* roData = &camera->paramData.spec5.roData;
    Special5ReadWriteData* rwData = &camera->paramData.spec5.rwData;
    f32 temp_f0_2;
    f32 yOffset;

    yOffset = Player_GetHeight(camera->player);
    if (RELOAD_PARAMS(camera) || CAM_DEBUG_RELOAD_PARAMS) {
        CameraModeValue* values = sCameraSettings[camera->setting].cameraModes[camera->mode].values;
        f32 yNormal = 1.0f + CAM_YOFFSET_NORM - (CAM_YOFFSET_NORM * (68.0f / yOffset));

        roData->yOffset = (GET_NEXT_SCALED_RO_DATA(values) * yOffset) * yNormal;
        roData->eyeDist = GET_NEXT_RO_DATA(values);
        roData->minDistForRot = GET_NEXT_RO_DATA(values);
        roData->timerInit = GET_NEXT_RO_DATA(values);
        roData->pitch = CAM_DEG_TO_BINANG(GET_NEXT_RO_DATA(values));
        roData->fovTarget = GET_NEXT_RO_DATA(values);
        roData->atMaxLERPScale = GET_NEXT_SCALED_RO_DATA(values);
        roData->interfaceField = GET_NEXT_RO_DATA(values);
    }

    CAM_DEBUG_RELOAD_PREG(camera);

    sp64 = OLib_Vec3fDiffToVecGeo(at, eye);
    sp5C = OLib_Vec3fDiffToVecGeo(at, eyeNext);
    spA8 = Actor_GetWorld(camera->target);

    sCameraInterfaceField = roData->interfaceField;

    if (camera->animState == 0) {
        camera->animState++;
        rwData->animTimer = roData->timerInit;
    }

    if (rwData->animTimer > 0) {
        rwData->animTimer--;
    } else if (rwData->animTimer == 0) {
        if (camera->target == NULL || camera->target->update == NULL) {
            camera->target = NULL;
            return true;
        }

        rwData->animTimer--;
        if (roData->minDistForRot < OLib_Vec3fDist(&spA8.pos, &playerPosRot->pos)) {
            sp6C.yaw = playerPosRot->rot.y;
            sp6C.pitch = -playerPosRot->rot.x;
            sp6C.r = 20.0f;
            sp7C.pos = Camera_AddVecGeoToVec3f(&spA8.pos, &sp6C);
            Camera_BGCheckInfo(camera, at, &sp7C);
            sp6C = OLib_Vec3fToVecGeo(&sp7C.norm);
            spA4 = playerPosRot->rot.y - sp6C.yaw;
            sp74.r = roData->eyeDist;
            temp_f0_2 = Rand_ZeroOne();
            sp74.yaw =
                (s16)(playerPosRot->rot.y - 0x7FFF) + (s16)(spA4 < 0 ? -(s16)(0x1553 + (s16)(temp_f0_2 * 2730.0f))
                                                                     : (s16)(0x1553 + (s16)(temp_f0_2 * 2730.0f)));
            sp74.pitch = roData->pitch;
            *eyeNext = Camera_AddVecGeoToVec3f(&spA8.pos, &sp74);
            *eye = *eyeNext;
            Camera_BGCheck(camera, &spA8.pos, eye);
        }
    }

    Camera_CalcAtDefault(camera, &sp5C, roData->yOffset, false);
    camera->fov = Camera_LERPCeilF(roData->fovTarget, camera->fov, camera->atLERPStepScale * CAM_FOV_UPDATE_RATE, 1.0f);
    camera->roll = Camera_LERPCeilS(0, camera->roll, 0.5f, 0xA);
    camera->atLERPStepScale = Camera_ClampLERPScale(camera, roData->atMaxLERPScale);
    return true;
}

typedef enum CamElevatorPlatform {
    /* 0 */ CAM_ELEVATOR_PLATFORM_FIRE_TEMPLE_LOWER_FLOOR, // ACTOR_BG_HIDAN_ROCK
    /* 1 */ CAM_ELEVATOR_PLATFORM_FIRE_TEMPLE_EAST_TOWER,  // ACTOR_BG_HIDAN_FSLIFT
    /* 2 */ CAM_ELEVATOR_PLATFORM_FIRE_TEMPLE_WEST_TOWER,  // ACTOR_BG_HIDAN_SYOKU
    /* 3 */ CAM_ELEVATOR_PLATFORM_SPIRIT_TEMPLE_ENTRANCE   // ACTOR_BG_JYA_1FLIFT
} CamElevatorPlatform;

Vec3f sCamElevatorPlatformLowerEyePoints[] = {
    { 3050.0f, 700.0f, 0.0f },     // CAM_ELEVATOR_PLATFORM_FIRE_TEMPLE_LOWER_FLOOR
    { 1755.0f, 3415.0f, -380.0f }, // CAM_ELEVATOR_PLATFORM_FIRE_TEMPLE_EAST_TOWER
    { -3120.0f, 3160.0f, 245.0f }, // CAM_ELEVATOR_PLATFORM_FIRE_TEMPLE_WEST_TOWER
    { 0.0f, -10.0f, 240.0f },      // CAM_ELEVATOR_PLATFORM_SPIRIT_TEMPLE_ENTRANCE
};

Vec3f sCamElevatorPlatformUpperEyePoints[] = {
    { 3160.0f, 2150.0f, 0.0f },    // CAM_ELEVATOR_PLATFORM_FIRE_TEMPLE_LOWER_FLOOR
    { 1515.0f, 4130.0f, -835.0f }, // CAM_ELEVATOR_PLATFORM_FIRE_TEMPLE_EAST_TOWER
    { -3040.0f, 4135.0f, 230.0f }, // CAM_ELEVATOR_PLATFORM_FIRE_TEMPLE_WEST_TOWER
    { -50.0f, 600.0f, -75.0f },    // CAM_ELEVATOR_PLATFORM_SPIRIT_TEMPLE_ENTRANCE
};

// Trigger player y position to swap eye points
f32 sCamElevatorPlatformTogglePosY[] = {
    1570.0f, // CAM_ELEVATOR_PLATFORM_FIRE_TEMPLE_LOWER_FLOOR
    3680.0f, // CAM_ELEVATOR_PLATFORM_FIRE_TEMPLE_EAST_TOWER
    3700.0f, // CAM_ELEVATOR_PLATFORM_FIRE_TEMPLE_WEST_TOWER
    395.0f,  // CAM_ELEVATOR_PLATFORM_SPIRIT_TEMPLE_ENTRANCE
};

f32 sCamElevatorPlatformFovRollParam[] = {
    320.0f, // CAM_ELEVATOR_PLATFORM_FIRE_TEMPLE_LOWER_FLOOR
    320.0f, // CAM_ELEVATOR_PLATFORM_FIRE_TEMPLE_EAST_TOWER
    320.0f, // CAM_ELEVATOR_PLATFORM_FIRE_TEMPLE_WEST_TOWER
    0.0f,   // CAM_ELEVATOR_PLATFORM_SPIRIT_TEMPLE_ENTRANCE
};

s16 sCamElevatorPlatformRolls[] = {
    -2000, // CAM_ELEVATOR_PLATFORM_FIRE_TEMPLE_LOWER_FLOOR
    -1000, // CAM_ELEVATOR_PLATFORM_FIRE_TEMPLE_EAST_TOWER
    0,     // CAM_ELEVATOR_PLATFORM_FIRE_TEMPLE_WEST_TOWER
    0      // CAM_ELEVATOR_PLATFORM_SPIRIT_TEMPLE_ENTRANCE
};

// unused
s32 D_8011DAF4 = 0;
s32 D_8011DAF8 = 0;

/**
 * Camera's eye is fixed at points specified at lower or upper points depending on the player's position.
 * Designed around 4 specific elevator platforms, 1 in spirit temple and 3 in fire temple.
 * Used by `CAM_SET_ELEVATOR_PLATFORM`
 */
s32 Camera_Special7(Camera* camera) {
    Special7ReadWriteData* rwData = &camera->paramData.spec7.rwData;
    PosRot* playerPosRot = &camera->playerPosRot;
    Vec3f atTarget;
    f32 yOffset = Player_GetHeight(camera->player);
    f32 fovRollParam;

    if (camera->animState == 0) {
        // Use sceneIds and hardcoded positions in the fire temple to identify the 4 platforms
        if (camera->play->sceneId == SCENE_SPIRIT_TEMPLE) {
            rwData->index = CAM_ELEVATOR_PLATFORM_SPIRIT_TEMPLE_ENTRANCE;
        } else {
            // Hardcoded positions in the fire temple
            if (playerPosRot->pos.x < 1500.0f) {
                rwData->index = CAM_ELEVATOR_PLATFORM_FIRE_TEMPLE_WEST_TOWER;
            } else if (playerPosRot->pos.y < 3000.0f) {
                rwData->index = CAM_ELEVATOR_PLATFORM_FIRE_TEMPLE_LOWER_FLOOR;
            } else {
                rwData->index = CAM_ELEVATOR_PLATFORM_FIRE_TEMPLE_EAST_TOWER;
            }
        }
        camera->animState++;
        camera->roll = 0;
    }

    if (camera->at.y < sCamElevatorPlatformTogglePosY[rwData->index]) {
        // Cam at lower position

        // look at player
        atTarget = playerPosRot->pos;
        atTarget.y -= 20.0f;
        Camera_LERPCeilVec3f(&atTarget, &camera->at, 0.4f, 0.4f, 0.10f);

        // place camera based on hard-coded positions
        camera->eye = camera->eyeNext = sCamElevatorPlatformLowerEyePoints[rwData->index];

        fovRollParam =
            (playerPosRot->pos.y - sCamElevatorPlatformFovRollParam[rwData->index]) /
            (sCamElevatorPlatformTogglePosY[rwData->index] - sCamElevatorPlatformFovRollParam[rwData->index]);
        camera->roll = sCamElevatorPlatformRolls[rwData->index] * fovRollParam;
        camera->fov = 60.0f + (20.0f * fovRollParam);
    } else {
        // Cam at upper position

        // look at player
        atTarget = playerPosRot->pos;
        atTarget.y += yOffset;
        Camera_LERPCeilVec3f(&atTarget, &camera->at, 0.4f, 0.4f, 0.1f);

        camera->roll = 0;
        // place camera based on hard-coded positions
        camera->eye = camera->eyeNext = sCamElevatorPlatformUpperEyePoints[rwData->index];
        camera->fov = 70.0f;
    }

    camera->dist = OLib_Vec3fDist(&camera->at, &camera->eye);
    camera->atLERPStepScale = 0.0f;
    camera->playerToAtOffset.x = camera->at.x - playerPosRot->pos.x;
    camera->playerToAtOffset.y = camera->at.y - playerPosRot->pos.y;
    camera->playerToAtOffset.z = camera->at.z - playerPosRot->pos.z;
    return true;
}

/**
 * Courtyard.
 * Camera's eye is fixed on the z plane, slides on the xy plane with link
 * When the camera's scene data changes the animation to the next "screen"
 * happens for 12 frames.  The camera's eyeNext is the scene's camera data's position
 */
s32 Camera_Special6(Camera* camera) {
    Vec3f* eye = &camera->eye;
    Vec3f* at = &camera->at;
    Vec3f* eyeNext = &camera->eyeNext;
    VecGeo atOffset;
    Vec3f bgCamPos;
    Vec3f eyePosCalc;
    Vec3f eyeAnim;
    Vec3f atAnim;
    UNUSED VecGeo eyeAtOffset;
    PosRot* playerPosRot = &camera->playerPosRot;
    BgCamFuncData* bgCamFuncData;
    Vec3s bgCamRot;
    s16 fov;
    f32 sp54;
    f32 timerF;
    f32 timerDivisor;
    Special6ReadOnlyData* roData = &camera->paramData.spec6.roData;
    Special6ReadWriteData* rwData = &camera->paramData.spec6.rwData;
    s32 pad;

    if (RELOAD_PARAMS(camera) || CAM_DEBUG_RELOAD_PARAMS) {
        CameraModeValue* values = sCameraSettings[camera->setting].cameraModes[camera->mode].values;

        roData->interfaceField = GET_NEXT_RO_DATA(values);
    }

    CAM_DEBUG_RELOAD_PREG(camera);

    eyeAtOffset = OLib_Vec3fDiffToVecGeo(eye, at);

    bgCamFuncData = (BgCamFuncData*)Camera_GetBgCamFuncData(camera);
    bgCamPos = Camera_Vec3sToVec3f(&bgCamFuncData->pos);
    bgCamRot = bgCamFuncData->rot;
    fov = bgCamFuncData->fov;
    if (fov == -1) {
        fov = 6000;
    }

    if (fov <= 360) {
        fov *= 100;
    }

    sCameraInterfaceField = roData->interfaceField;

    if (eyeNext->x != bgCamPos.x || eyeNext->y != bgCamPos.y || eyeNext->z != bgCamPos.z || camera->animState == 0) {
        // A change in the current scene's camera positon has been detected,
        // Change "screens"
        camera->player->actor.freezeTimer = 12;
        // Overwrite hud visibility to CAM_HUD_VISIBILITY_HEARTS_FORCE
        sCameraInterfaceField = (sCameraInterfaceField & (u16)~CAM_HUD_VISIBILITY_MASK) |
                                CAM_HUD_VISIBILITY(CAM_HUD_VISIBILITY_HEARTS_FORCE);
        rwData->initialPlayerY = playerPosRot->pos.y;
        rwData->animTimer = 12;
        *eyeNext = bgCamPos;
        if (camera->animState == 0) {
            camera->animState++;
        }
    }

    if (rwData->animTimer > 0) {
        // In transition between "screens"
        timerF = rwData->animTimer;
        eyePosCalc = *eyeNext;
        eyePosCalc.x += (playerPosRot->pos.x - eyePosCalc.x) * 0.5f;
        eyePosCalc.y += (playerPosRot->pos.y - rwData->initialPlayerY) * 0.2f;
        eyeAnim = eyePosCalc;
        eyeAnim.y = Camera_LERPCeilF(eyePosCalc.y, eye->y, 0.5f, 0.01f);

        // set the at point to be 100 units from the eye looking at the
        // direction specified in the scene's camera data.
        atOffset.r = 100.0f;
        atOffset.yaw = bgCamRot.y;
        atOffset.pitch = -bgCamRot.x;
        atAnim = Camera_AddVecGeoToVec3f(&eyeAnim, &atOffset);
        timerDivisor = 1.0f / timerF;
        eye->x += (eyeAnim.x - eye->x) * timerDivisor;
        eye->y += (eyeAnim.y - eye->y) * timerDivisor;
        eye->z += (eyeAnim.z - eye->z) * timerDivisor;
        at->x += (atAnim.x - at->x) * timerDivisor;
        at->y += (atAnim.y - at->y) * timerDivisor;
        at->z += (atAnim.z - at->z) * timerDivisor;
        camera->fov += (CAM_DATA_SCALED(fov) - camera->fov) / rwData->animTimer;
        rwData->animTimer--;
    } else {
        // Camera following player on the x axis.
        // Overwrite hud visibility to CAM_HUD_VISIBILITY_ALL
        sCameraInterfaceField =
            (sCameraInterfaceField & (u16)~CAM_HUD_VISIBILITY_MASK) | CAM_HUD_VISIBILITY(CAM_HUD_VISIBILITY_ALL);
        eyePosCalc = *eyeNext;
        eyePosCalc.x += (playerPosRot->pos.x - eyePosCalc.x) * 0.5f;
        eyePosCalc.y += (playerPosRot->pos.y - rwData->initialPlayerY) * 0.2f;
        *eye = eyePosCalc;
        eye->y = Camera_LERPCeilF(eyePosCalc.y, eye->y, 0.5f, 0.01f);

        // set the at point to be 100 units from the eye looking at the
        // direction specified in the scene's camera data.
        atOffset.r = 100.0f;
        atOffset.yaw = bgCamRot.y;
        atOffset.pitch = -bgCamRot.x;
        *at = Camera_AddVecGeoToVec3f(eye, &atOffset);
    }
    return true;
}

s32 Camera_Special8(Camera* camera) {
    return Camera_Noop(camera);
}

s32 Camera_Special9(Camera* camera) {
    s32 pad;
    Vec3f* eye = &camera->eye;
    Vec3f* at = &camera->at;
    Vec3f* eyeNext = &camera->eyeNext;
    Vec3f spAC;
    VecGeo eyeAdjustment;
    VecGeo atEyeOffsetGeo;
    f32 playerYOffset;
    s32 pad3;
    PosRot* playerPosRot = &camera->playerPosRot;
    PosRot referencePosRot;
    f32 yNormal;
    DoorParams* doorParams = &camera->paramData.doorParams;
    Special9ReadOnlyData* roData = &camera->paramData.spec9.roData;
    Special9ReadWriteData* rwData = &camera->paramData.spec9.rwData;
    s32 pad4;
    BgCamFuncData* bgCamFuncData;

    playerYOffset = Player_GetHeight(camera->player);
    camera->stateFlags &= ~CAM_STATE_CAM_FUNC_FINISH;
    yNormal = 1.0f + CAM_YOFFSET_NORM - (CAM_YOFFSET_NORM * (68.0f / playerYOffset));

    if (RELOAD_PARAMS(camera) || CAM_DEBUG_RELOAD_PARAMS) {
        CameraModeValue* values = sCameraSettings[camera->setting].cameraModes[camera->mode].values;

        roData->yOffset = GET_NEXT_SCALED_RO_DATA(values) * playerYOffset * yNormal;
        roData->unk_04 = GET_NEXT_RO_DATA(values);
        roData->interfaceField = GET_NEXT_RO_DATA(values);
    }

    CAM_DEBUG_RELOAD_PREG(camera);

    if (doorParams->doorActor != NULL) {
        referencePosRot = Actor_GetWorldPosShapeRot(doorParams->doorActor);
    } else {
        referencePosRot = *playerPosRot;
        referencePosRot.pos.y += playerYOffset + roData->yOffset;
        referencePosRot.rot.x = 0;
    }

    atEyeOffsetGeo = OLib_Vec3fDiffToVecGeo(at, eye);

    sCameraInterfaceField = roData->interfaceField;

    switch (camera->animState) {
        if (1) {}

        case 0:
            camera->stateFlags &= ~(CAM_STATE_CHECK_WATER | CAM_STATE_CHECK_BG);
            camera->animState++;

            //! @bug The angle passed to ABS should be cast to s16.
            //! The lack of a cast means that a door which has an angle of around 0x8000 will calculate an incorrect
            //! angle and use an incorrect `targetYaw`.
            //! In-game, this means if the player opens a susceptible door at a slanted angle, the camera will not
            //! appear correctly on the other side after the player has walked through the door.
            rwData->targetYaw = ABS(playerPosRot->rot.y - referencePosRot.rot.y) >= 0x4000
                                    ? referencePosRot.rot.y - 0x7FFF
                                    : referencePosRot.rot.y;
            FALLTHROUGH;
        case 1:
            doorParams->timer1--;
            if (doorParams->timer1 <= 0) {
                camera->animState++;
                if (roData->interfaceField & SPECIAL9_FLAG_0) {
                    bgCamFuncData = (BgCamFuncData*)Camera_GetBgCamFuncData(camera);
                    *eyeNext = Camera_Vec3sToVec3f(&bgCamFuncData->pos);
                    spAC = *eye = *eyeNext;
                } else {
                    s16 yaw;

                    // 0xE38 ~ 20 degrees
                    eyeAdjustment.pitch = 0xE38;
                    // 0xAAA ~ 15 degrees.
                    yaw = 0xAAA * ((camera->play->state.frames & 1) ? 1 : -1);
                    eyeAdjustment.yaw = rwData->targetYaw + yaw;
                    eyeAdjustment.r = 200.0f * yNormal;
                    *eyeNext = Camera_AddVecGeoToVec3f(at, &eyeAdjustment);
                    spAC = *eye = *eyeNext;
                    if (Camera_CheckOOB(camera, &spAC, &playerPosRot->pos)) {
                        yaw = -yaw;
                        eyeAdjustment.yaw = rwData->targetYaw + yaw;
                        *eyeNext = Camera_AddVecGeoToVec3f(at, &eyeAdjustment);
                        *eye = *eyeNext;
                    }
                }
            } else {
                break;
            }
            FALLTHROUGH;
        case 2:
            spAC = playerPosRot->pos;
            spAC.y += playerYOffset + roData->yOffset;

            Camera_LERPCeilVec3f(&spAC, at, 0.25f, 0.25f, 0.1f);
            doorParams->timer2--;
            if (doorParams->timer2 <= 0) {
                camera->animState++;
                rwData->targetYaw -= 0x7FFF;
            } else {
                break;
            }
            FALLTHROUGH;
        case 3:
            spAC = playerPosRot->pos;
            spAC.y += (playerYOffset + roData->yOffset);
            Camera_LERPCeilVec3f(&spAC, at, 0.5f, 0.5f, 0.1f);
            eyeAdjustment.pitch = Camera_LERPCeilS(0xAAA, atEyeOffsetGeo.pitch, 0.3f, 0xA);
            eyeAdjustment.yaw = Camera_LERPCeilS(rwData->targetYaw, atEyeOffsetGeo.yaw, 0.3f, 0xA);
            eyeAdjustment.r = Camera_LERPCeilF(60.0f, atEyeOffsetGeo.r, 0.3f, 1.0f);
            *eyeNext = Camera_AddVecGeoToVec3f(at, &eyeAdjustment);
            *eye = *eyeNext;
            doorParams->timer3--;
            if (doorParams->timer3 <= 0) {
                camera->animState++;
            } else {
                break;
            }
            FALLTHROUGH;
        case 4:
            camera->animState++;
            FALLTHROUGH;
        default:
            camera->stateFlags |= (CAM_STATE_CAM_FUNC_FINISH | CAM_STATE_BLOCK_BG);
            sCameraInterfaceField = CAM_INTERFACE_FIELD(CAM_LETTERBOX_NONE, CAM_HUD_VISIBILITY_ALL, 0);

            if (camera->xzSpeed > 0.001f || CAMERA_CHECK_BTN(&D_8015BD7C->state.input[0], BTN_A) ||
                CAMERA_CHECK_BTN(&D_8015BD7C->state.input[0], BTN_B) ||
                CAMERA_CHECK_BTN(&D_8015BD7C->state.input[0], BTN_CLEFT) ||
                CAMERA_CHECK_BTN(&D_8015BD7C->state.input[0], BTN_CDOWN) ||
                CAMERA_CHECK_BTN(&D_8015BD7C->state.input[0], BTN_CUP) ||
                CAMERA_CHECK_BTN(&D_8015BD7C->state.input[0], BTN_CRIGHT) ||
                CAMERA_CHECK_BTN(&D_8015BD7C->state.input[0], BTN_R) ||
                CAMERA_CHECK_BTN(&D_8015BD7C->state.input[0], BTN_Z) || (roData->interfaceField & SPECIAL9_FLAG_3)) {

                Camera_RequestSettingImpl(camera, camera->prevSetting, CAM_REQUEST_SETTING_IGNORE_PRIORITY);
                camera->stateFlags |= (CAM_STATE_CHECK_WATER | CAM_STATE_CHECK_BG);
            }
            break;
    }
    if (1) {}
    spAC = playerPosRot->pos;
    spAC.y += playerYOffset;
    camera->dist = OLib_Vec3fDist(&spAC, eye);
    camera->playerToAtOffset.x = camera->at.x - playerPosRot->pos.x;
    camera->playerToAtOffset.y = camera->at.y - playerPosRot->pos.y;
    camera->playerToAtOffset.z = camera->at.z - playerPosRot->pos.z;
    return true;
}

Camera* Camera_Create(View* view, CollisionContext* colCtx, PlayState* play) {
    Camera* newCamera = ZELDA_ARENA_MALLOC(sizeof(*newCamera), "../z_camera.c", 9370);

    if (newCamera != NULL) {
        PRINTF(VT_FGCOL(BLUE) "camera: create --- allocate %d byte" VT_RST "\n", sizeof(*newCamera) * 4);
        Camera_Init(newCamera, view, colCtx, play);
    } else {
        PRINTF(VT_COL(RED, WHITE) "camera: create: not enough memory\n" VT_RST);
    }
    return newCamera;
}

void Camera_Destroy(Camera* camera) {
    if (camera != NULL) {
        PRINTF(VT_FGCOL(BLUE) "camera: destroy ---" VT_RST "\n");
        ZELDA_ARENA_FREE(camera, "../z_camera.c", 9391);
    } else {
        PRINTF(VT_COL(YELLOW, BLACK) "camera: destroy: already cleared\n" VT_RST);
    }
}

void Camera_Init(Camera* camera, View* view, CollisionContext* colCtx, PlayState* play) {
    Camera* camP;
    s16 curUID;
    s16 j;

    memset(camera, 0, sizeof(Camera));
    if (sInitRegs) {
        s32 i;

#if DEBUG_FEATURES
        for (i = 0; i < sOREGInitCnt; i++) {
            OREG(i) = sOREGInit[i];
        }

        for (i = 0; i < sCamDataRegsInitCount; i++) {
            R_CAM_DATA(i) = sCamDataRegsInit[i];
        }

        DebugCamera_Reset(camera, &D_8015BD80);
#endif
        sInitRegs = false;
        PREG(88) = -1;
    }
    camera->play = D_8015BD7C = play;
#if DEBUG_FEATURES
    DebugCamera_Init(&D_8015BD80, camera);
#endif
    curUID = sNextUID;
    sNextUID++;
    while (curUID != 0) {
        if (curUID == 0) {
            sNextUID++;
        }

        for (j = 0; j < NUM_CAMS; j++) {
            camP = camera->play->cameraPtrs[j];
            if (camP != NULL && curUID == camP->uid) {
                break;
            }
        }

        if (j == 4) {
            break;
        }

        curUID = sNextUID++;
    }

    // ~ 90 degrees
    camera->inputDir.y = 0x3FFF;
    camera->uid = curUID;
    camera->camDir = camera->inputDir;
    camera->rUpdateRateInv = 10.0f;
    camera->yawUpdateRateInv = 10.0f;
    camera->up.y = 1.0f;
    camera->up.z = camera->up.x = 0.0f;
    camera->fov = 60.0f;
    camera->pitchUpdateRateInv = CAM_PITCH_UPDATE_RATE_INV;
    camera->xzOffsetUpdateRate = CAM_XZ_OFFSET_UPDATE_RATE;
    camera->yOffsetUpdateRate = CAM_Y_OFFSET_UPDATE_RATE;
    camera->fovUpdateRate = CAM_FOV_UPDATE_RATE;
    sCameraLetterboxSize = 32;
    sCameraHudVisibilityMode = HUD_VISIBILITY_NO_CHANGE;
    camera->stateFlags = 0;
    camera->setting = camera->prevSetting = CAM_SET_FREE0;
    camera->bgCamIndex = camera->prevBgCamIndex = -1;
    camera->mode = 0;
    camera->bgId = BGCHECK_SCENE;
    camera->csId = 0x7FFF;
    camera->timer = -1;
    camera->stateFlags |= CAM_STATE_CAM_INIT;

    camera->up.y = 1.0f;
    camera->up.z = camera->up.x = 0.0f;
    camera->quakeOffset.x = 0;
    camera->quakeOffset.y = 0;
    camera->quakeOffset.z = 0;
    camera->atLERPStepScale = 1;
    sCameraInterfaceField = CAM_INTERFACE_FIELD(CAM_LETTERBOX_IGNORE, CAM_HUD_VISIBILITY_IGNORE, 0);
#if DEBUG_FEATURES
    sDbgModeIdx = -1;
#endif
    sSceneInitLetterboxTimer = 3; // show letterbox for 3 frames at the start of a new scene
    PRINTF(VT_FGCOL(BLUE) "camera: initialize --- " VT_RST " UID %d\n", camera->uid);
}

void func_80057FC4(Camera* camera) {
    if (camera != &camera->play->mainCamera) {
        camera->prevSetting = camera->setting = CAM_SET_FREE0;
        camera->stateFlags &= ~CAM_STATE_CHECK_BG;
    } else if (camera->play->roomCtx.curRoom.roomShape->base.type != ROOM_SHAPE_TYPE_IMAGE) {
        switch (camera->play->roomCtx.curRoom.type) {
            case ROOM_TYPE_DUNGEON:
                Camera_ChangeDoorCam(camera, NULL, -99, 0, 0, 18, 10);
                camera->prevSetting = camera->setting = CAM_SET_DUNGEON0;
                break;
            case ROOM_TYPE_NORMAL:
                PRINTF("camera: room type: default set field\n");
                Camera_ChangeDoorCam(camera, NULL, -99, 0, 0, 18, 10);
                camera->prevSetting = camera->setting = CAM_SET_NORMAL0;
                break;
            default:
                PRINTF("camera: room type: default set etc (%d)\n", camera->play->roomCtx.curRoom.type);
                Camera_ChangeDoorCam(camera, NULL, -99, 0, 0, 18, 10);
                camera->prevSetting = camera->setting = CAM_SET_NORMAL0;
                camera->stateFlags |= CAM_STATE_CHECK_BG;
                break;
        }
    } else {
        PRINTF("camera: room type: prerender\n");
        camera->prevSetting = camera->setting = CAM_SET_FREE0;
        camera->stateFlags &= ~CAM_STATE_CHECK_BG;
    }
}

void Camera_Stub80058140(Camera* camera) {
}

void Camera_InitDataUsingPlayer(Camera* camera, Player* player) {
    PosRot playerPosRot;
    VecGeo eyeNextAtOffset;
    s32 bgId;
    Vec3f floorNorm;
    s32 upXZ;
    f32 playerToAtOffsetY;
    Vec3f* at = &camera->at;

    playerPosRot = Actor_GetWorldPosShapeRot(&player->actor);
    playerToAtOffsetY = Player_GetHeight(player);
    camera->player = player;
    camera->playerPosRot = playerPosRot;
    camera->dist = eyeNextAtOffset.r = 180.0f;
    camera->inputDir.y = playerPosRot.rot.y;
    eyeNextAtOffset.yaw = camera->inputDir.y - 0x7FFF;
    camera->inputDir.x = eyeNextAtOffset.pitch = 0x71C;
    camera->inputDir.z = 0;
    camera->camDir = camera->inputDir;
    camera->xzSpeed = 0.0f;
    camera->playerPosDelta.y = 0.0f;
    camera->at = playerPosRot.pos;
    camera->at.y += playerToAtOffsetY;

    camera->playerToAtOffset.x = 0;
    camera->playerToAtOffset.y = playerToAtOffsetY;
    camera->playerToAtOffset.z = 0;

    camera->eyeNext = Camera_AddVecGeoToVec3f(at, &eyeNextAtOffset);
    camera->eye = camera->eyeNext;
    camera->roll = 0;

    upXZ = 0;
    camera->up.z = upXZ;
    camera->up.y = 1.0f;
    camera->up.x = upXZ;

    if (Camera_GetFloorYNorm(camera, &floorNorm, at, &bgId) != BGCHECK_Y_MIN) {
        camera->bgId = bgId;
    }

    {
        s32 pad[2];

        camera->bgCamIndexBeforeUnderwater = -1;
        camera->waterCamSetting = -1;
    }

    camera->stateFlags |= CAM_STATE_CHECK_BG;

    if (camera == &camera->play->mainCamera) {
        sCameraInterfaceField =
            CAM_INTERFACE_FIELD(CAM_LETTERBOX_LARGE | CAM_LETTERBOX_INSTANT, CAM_HUD_VISIBILITY_NOTHING_ALT, 0);
    } else {
        sCameraInterfaceField = CAM_INTERFACE_FIELD(CAM_LETTERBOX_NONE, CAM_HUD_VISIBILITY_ALL, 0);
    }

    func_80057FC4(camera);
    camera->behaviorFlags = 0;
    camera->viewFlags = 0;
    camera->nextBgCamIndex = -1;
    camera->atLERPStepScale = 1.0f;
    Camera_CopyDataToRegs(camera, camera->mode);
#if DEBUG_FEATURES
    Camera_QRegInit();
#endif
    PRINTF(VT_FGCOL(BLUE) "camera: personalize ---" VT_RST "\n");

    if (camera->camId == CAM_ID_MAIN) {
        Camera_UpdateWater(camera);
    }
}

s16 Camera_ChangeStatus(Camera* camera, s16 status) {
    CameraModeValue* values;
    CameraModeValue* valueP;
    s32 i;

#if DEBUG_FEATURES
    if (PREG(82)) {
        PRINTF("camera: change camera status: cond %c%c\n", status == CAM_STAT_ACTIVE ? 'o' : 'x',
               camera->status != CAM_STAT_ACTIVE ? 'o' : 'x');
    }

    if (PREG(82)) {
        PRINTF("camera: res: stat (%d/%d/%d)\n", camera->camId, camera->setting, camera->mode);
    }

    if (status == CAM_STAT_ACTIVE && camera->status != CAM_STAT_ACTIVE) {
        values = sCameraSettings[camera->setting].cameraModes[camera->mode].values;
        for (i = 0; i < sCameraSettings[camera->setting].cameraModes[camera->mode].valueCnt; i++) {
            valueP = &values[i];
            R_CAM_DATA(valueP->dataType) = valueP->val;
            if (PREG(82)) {
                PRINTF("camera: change camera status: PREG(%02d) = %d\n", valueP->dataType, valueP->val);
            }
        }
    }
#endif

    camera->status = status;
    return camera->status;
}

#if DEBUG_FEATURES
void Camera_PrintSettings(Camera* camera) {
    char sp58[8];
    char sp50[8];
    char sp48[8];
    s32 i;

    if ((OREG(0) & 1) && (camera->play->activeCamId == camera->camId) && !gDebugCamEnabled) {
        for (i = 0; i < NUM_CAMS; i++) {
            if (camera->play->cameraPtrs[i] == NULL) {
                sp58[i] = '-';
                sp48[i] = ' ';
            } else {
                switch (camera->play->cameraPtrs[i]->status) {
                    case 0:
                        sp58[i] = 'c';
                        break;
                    case 1:
                        sp58[i] = 'w';
                        break;
                    case 3:
                        sp58[i] = 's';
                        break;
                    case 7:
                        sp58[i] = 'a';
                        break;
                    case 0x100:
                        sp58[i] = 'd';
                        break;
                    default:
                        sp58[i] = '*';
                        break;
                }
            }
            sp48[i] = ' ';
        }
        sp58[i] = '\0';
        sp48[i] = '\0';

        sp48[camera->play->activeCamId] = 'a';
        DebugCamera_ScreenTextColored(3, 22, DEBUG_CAM_TEXT_WHITE, sp58);
        DebugCamera_ScreenTextColored(3, 22, DEBUG_CAM_TEXT_PEACH, sp48);
        DebugCamera_ScreenTextColored(3, 23, DEBUG_CAM_TEXT_WHITE, "S:");
        DebugCamera_ScreenTextColored(5, 23, DEBUG_CAM_TEXT_GOLD, sCameraSettingNames[camera->setting]);
        DebugCamera_ScreenTextColored(3, 24, DEBUG_CAM_TEXT_WHITE, "M:");
        DebugCamera_ScreenTextColored(5, 24, DEBUG_CAM_TEXT_GOLD, sCameraModeNames[camera->mode]);
        DebugCamera_ScreenTextColored(3, 25, DEBUG_CAM_TEXT_WHITE, "F:");
        DebugCamera_ScreenTextColored(
            5, 25, DEBUG_CAM_TEXT_GOLD,
            sCameraFunctionNames[sCameraSettings[camera->setting].cameraModes[camera->mode].funcIdx]);

        i = 0;
        if (camera->bgCamIndex < 0) {
            sp50[i++] = '-';
        }

        //! @bug: this code was clearly meaning to print `abs(camera->bgCamIndex)` as a
        //! one-or-two-digit number, instead of `i`.
        // "sp50[i++] = ..." matches here, but is undefined behavior due to conflicting
        // reads/writes between sequence points, triggering warnings. Work around by
        // putting i++ afterwards while on the same line.
        // clang-format off
        if (camera->bgCamIndex / 10 != 0) {
            sp50[i] = i / 10 + '0'; i++;
        }
        sp50[i] = i % 10 + '0'; i++;
        // clang-format on

        sp50[i++] = ' ';
        sp50[i++] = ' ';
        sp50[i++] = ' ';
        sp50[i++] = ' ';
        sp50[i] = '\0';
        DebugCamera_ScreenTextColored(3, 26, DEBUG_CAM_TEXT_WHITE, "I:");
        DebugCamera_ScreenTextColored(5, 26, DEBUG_CAM_TEXT_GOLD, sp50);
    }
}
#endif

s32 Camera_UpdateWater(Camera* camera) {
    f32 waterY;
    s16 quakeIndex;
    s32 waterLightsIndex;
    s32* waterCamSetting = &camera->waterCamSetting;
    s16 waterBgCamIndex;
    s16* waterQuakeIndex = (s16*)&camera->waterQuakeIndex;
    Player* player = camera->player;
    s16 prevBgId;

    if (!(camera->stateFlags & CAM_STATE_CHECK_WATER) || sCameraSettings[camera->setting].unk_00 & 0x40000000) {
        return 0;
    }

    // Process player diving in water
    if (camera->stateFlags & CAM_STATE_PLAYER_IN_WATER) {
        if (player->stateFlags2 & PLAYER_STATE2_11) {
            Camera_RequestSettingImpl(camera, CAM_SET_PIVOT_WATER_SURFACE,
                                      CAM_REQUEST_SETTING_PRESERVE_BG_CAM_INDEX | CAM_REQUEST_SETTING_IGNORE_PRIORITY);
            camera->stateFlags |= CAM_STATE_PLAYER_DIVING;
        } else if (camera->stateFlags & CAM_STATE_PLAYER_DIVING) {
            Camera_RequestSettingImpl(camera, *waterCamSetting,
                                      CAM_REQUEST_SETTING_PRESERVE_BG_CAM_INDEX | CAM_REQUEST_SETTING_IGNORE_PRIORITY);
            camera->stateFlags &= ~CAM_STATE_PLAYER_DIVING;
        }
    }

    // Process player swimming in water
    if (!(camera->stateFlags & CAM_STATE_PLAYER_DIVING)) {
        if (waterBgCamIndex = Camera_GetWaterBoxBgCamIndex(camera, &waterY), waterBgCamIndex == -2) {
            // In a water box that has no bgCamIndex
            if (!(camera->stateFlags & CAM_STATE_PLAYER_IN_WATER)) {
                camera->stateFlags |= CAM_STATE_PLAYER_IN_WATER;
                camera->waterYPos = waterY;
                camera->bgCamIndexBeforeUnderwater = camera->bgCamIndex;
                *waterQuakeIndex = -1;
            }
            if (camera->playerGroundY != camera->playerPosRot.pos.y) {
                prevBgId = camera->bgId;
                camera->bgId = BGCHECK_SCENE;
                Camera_RequestSettingImpl(camera, CAM_SET_NORMAL3, CAM_REQUEST_SETTING_IGNORE_PRIORITY);
                *waterCamSetting = camera->setting;
                camera->bgId = prevBgId;
                camera->bgCamIndex = -2;
            }
        } else if (waterBgCamIndex != -1) {
            // In a water box with a bgCamIndex
            if (!(camera->stateFlags & CAM_STATE_PLAYER_IN_WATER)) {
                camera->stateFlags |= CAM_STATE_PLAYER_IN_WATER;
                camera->waterYPos = waterY;
                camera->bgCamIndexBeforeUnderwater = camera->bgCamIndex;
                *waterQuakeIndex = -1;
            }
            if (camera->playerGroundY != camera->playerPosRot.pos.y) {
                prevBgId = camera->bgId;
                camera->bgId = BGCHECK_SCENE;
                Camera_RequestBgCam(camera, waterBgCamIndex);
                *waterCamSetting = camera->setting;
                camera->bgId = prevBgId;
            }
        } else if (camera->stateFlags & CAM_STATE_PLAYER_IN_WATER) {
            // player is leaving a water box.
            PRINTF("camera: water: off\n");
            camera->stateFlags &= ~CAM_STATE_PLAYER_IN_WATER;
            prevBgId = camera->bgId;
            camera->bgId = BGCHECK_SCENE;
            if (camera->bgCamIndexBeforeUnderwater < 0) {
                func_80057FC4(camera);
                camera->bgCamIndex = -1;
            } else {
                Camera_RequestBgCam(camera, camera->bgCamIndexBeforeUnderwater);
            }
            camera->bgId = prevBgId;
        }
    }

    // Process camera in water
    if (waterY = Camera_GetWaterSurface(camera, &camera->eye, &waterLightsIndex), waterY != BGCHECK_Y_MIN) {
        camera->waterYPos = waterY;
        if (!(camera->stateFlags & CAM_STATE_CAMERA_IN_WATER)) {
            camera->stateFlags |= CAM_STATE_CAMERA_IN_WATER;
            PRINTF("kankyo changed water, sound on\n");
            Environment_EnableUnderwaterLights(camera->play, waterLightsIndex);
            camera->waterDistortionTimer = 80;
        }

        Audio_SetExtraFilter(0x20);

        if (PREG(81)) {
            Quake_RemoveRequest(*waterQuakeIndex);
            *waterQuakeIndex = -1;
            PREG(81) = 0;
        }

        if ((*waterQuakeIndex == -1) || (Quake_GetTimeLeft(*waterQuakeIndex) == 10)) {
            quakeIndex = Quake_Request(camera, QUAKE_TYPE_5);

            *waterQuakeIndex = quakeIndex;
            if (quakeIndex != 0) {
                Quake_SetSpeed(*waterQuakeIndex, 550);
                Quake_SetPerturbations(*waterQuakeIndex, 1, 1, 180, 0);
                Quake_SetDuration(*waterQuakeIndex, 1000);
            }
        }

        if (camera->waterDistortionTimer > 0) {
            camera->waterDistortionTimer--;
            camera->distortionFlags |= DISTORTION_UNDERWATER_STRONG;
        } else if (camera->play->sceneId == SCENE_FISHING_POND) {
            camera->distortionFlags |= DISTORTION_UNDERWATER_FISHING;
        } else {
            camera->distortionFlags |= DISTORTION_UNDERWATER_WEAK;
        }
    } else {
        if (camera->stateFlags & CAM_STATE_CAMERA_IN_WATER) {
            camera->stateFlags &= ~CAM_STATE_CAMERA_IN_WATER;
            PRINTF("kankyo changed water off, sound off\n");
            Environment_DisableUnderwaterLights(camera->play);
            if (*waterQuakeIndex != 0) {
                Quake_RemoveRequest(*waterQuakeIndex);
            }
            camera->waterDistortionTimer = 0;
            camera->distortionFlags = 0;
        }
        Audio_SetExtraFilter(0);
    }
    //! @bug Missing return, but the return value is not used.
}

s32 Camera_UpdateHotRoom(Camera* camera) {
    camera->distortionFlags &= ~DISTORTION_HOT_ROOM;
    if (camera->play->roomCtx.curRoom.environmentType == ROOM_ENV_HOT) {
        camera->distortionFlags |= DISTORTION_HOT_ROOM;
    }

    return 1;
}

#if DEBUG_FEATURES
s32 Camera_DbgChangeMode(Camera* camera) {
    static s16 D_8011DAFC[] = {
        CAM_SET_NORMAL0, CAM_SET_NORMAL1, CAM_SET_NORMAL2, CAM_SET_DUNGEON0, CAM_SET_DUNGEON1, CAM_SET_DUNGEON2,
    };
    s32 changeDir = 0;

    if (!gDebugCamEnabled && camera->play->activeCamId == CAM_ID_MAIN) {
        if (CAMERA_CHECK_BTN(&D_8015BD7C->state.input[2], BTN_CUP)) {
            PRINTF("attention sound URGENCY\n");
            Sfx_PlaySfxCentered(NA_SE_SY_ATTENTION_URGENCY);
        }
        if (CAMERA_CHECK_BTN(&D_8015BD7C->state.input[2], BTN_CDOWN)) {
            PRINTF("attention sound NORMAL\n");
            Sfx_PlaySfxCentered(NA_SE_SY_ATTENTION_ON);
        }

        if (CAMERA_CHECK_BTN(&D_8015BD7C->state.input[2], BTN_CRIGHT)) {
            changeDir = 1;
        }
        if (CAMERA_CHECK_BTN(&D_8015BD7C->state.input[2], BTN_CLEFT)) {
            changeDir = -1;
        }
        if (changeDir != 0) {
            sDbgModeIdx = (sDbgModeIdx + changeDir) % 6;
            if (Camera_RequestSetting(camera, D_8011DAFC[sDbgModeIdx]) > 0) {
                PRINTF("camera: force change SET to %s!\n", sCameraSettingNames[D_8011DAFC[sDbgModeIdx]]);
            }
        }
    }
    return true;
}
#endif

void Camera_UpdateDistortion(Camera* camera) {
    static s16 depthPhase = 0x3F0;
    static s16 screenPlanePhase = 0x156;
    f32 scaleFactor;
    f32 speedFactor;
    f32 depthPhaseStep;
    f32 screenPlanePhaseStep;
    s32 pad[5];
    f32 xScale;
    f32 yScale;
    f32 zScale;
    f32 speed;

    if (camera->distortionFlags != 0) {
        if (camera->distortionFlags & DISTORTION_UNDERWATER_MEDIUM) {
            depthPhaseStep = 0.0f;
            screenPlanePhaseStep = 170.0f;

            xScale = -0.01f;
            yScale = 0.01f;
            zScale = 0.0f;

            speed = 0.6f;
            scaleFactor = camera->waterDistortionTimer / 60.0f;
            speedFactor = 1.0f;
        } else if (camera->distortionFlags & DISTORTION_UNDERWATER_STRONG) {
            depthPhaseStep = 248.0f;
            screenPlanePhaseStep = -90.0f;

            xScale = -0.3f;
            yScale = 0.3f;
            zScale = 0.2f;

            speed = 0.2f;
            scaleFactor = camera->waterDistortionTimer / 80.0f;
            speedFactor = 1.0f;
        } else if (camera->distortionFlags & DISTORTION_UNDERWATER_WEAK) {
            depthPhaseStep = 359.2f;
            screenPlanePhaseStep = -18.5f;

            xScale = 0.09f;
            yScale = 0.09f;
            zScale = 0.01f;

            speed = 0.08f;
            scaleFactor =
                (((camera->waterYPos - camera->eye.y) > 150.0f ? 1.0f : (camera->waterYPos - camera->eye.y) / 150.0f) *
                 0.45f) +
                (camera->speedRatio * 0.45f);
            speedFactor = scaleFactor;
        } else if (camera->distortionFlags & DISTORTION_HOT_ROOM) {
            // Gives the hot-room a small mirage-like appearance
            depthPhaseStep = 0.0f;
            screenPlanePhaseStep = 150.0f;

            xScale = -0.01f;
            yScale = 0.01f;
            zScale = 0.01f;

            speed = 0.6f;
            speedFactor = 1.0f;
            scaleFactor = 1.0f;
        } else {
            // DISTORTION_UNDERWATER_FISHING
            return;
        }

        depthPhase += CAM_DEG_TO_BINANG(depthPhaseStep);
        screenPlanePhase += CAM_DEG_TO_BINANG(screenPlanePhaseStep);

        View_SetDistortionOrientation(&camera->play->view, Math_CosS(depthPhase) * 0.0f, Math_SinS(depthPhase) * 0.0f,
                                      Math_SinS(screenPlanePhase) * 0.0f);
        View_SetDistortionScale(&camera->play->view, Math_SinS(screenPlanePhase) * (xScale * scaleFactor) + 1.0f,
                                Math_CosS(screenPlanePhase) * (yScale * scaleFactor) + 1.0f,
                                Math_CosS(depthPhase) * (zScale * scaleFactor) + 1.0f);
        View_SetDistortionSpeed(&camera->play->view, speed * speedFactor);

        camera->stateFlags |= CAM_STATE_DISTORTION;

    } else if (camera->stateFlags & CAM_STATE_DISTORTION) {
        View_ClearDistortion(&camera->play->view);
        camera->stateFlags &= ~CAM_STATE_DISTORTION;
    }
}

#if DEBUG_FEATURES
#define ENABLE_DEBUG_CAM_UPDATE R_DEBUG_CAM_UPDATE
#else
#define ENABLE_DEBUG_CAM_UPDATE false
#endif

Vec3s Camera_Update(Camera* camera) {
    static s32 sOOBTimer = 0;
    Vec3f viewAt;
    Vec3f viewEye;
    Vec3f viewUp;
    f32 viewFov;
    Vec3f pos;
    s32 bgId;
    f32 playerGroundY;
    f32 playerXZSpeed;
    VecGeo eyeAtAngle;
    s16 bgCamIndex;
    s16 numQuakesApplied;
    PosRot curPlayerPosRot;
    ShakeInfo camShake;
    Player* player;

    player = camera->play->cameraPtrs[CAM_ID_MAIN]->player;

    if (ENABLE_DEBUG_CAM_UPDATE) {
        PRINTF("camera: in %x\n", camera);
    }

    if (camera->status == CAM_STAT_CUT) {
        if (ENABLE_DEBUG_CAM_UPDATE) {
            PRINTF("camera: cut out %x\n", camera);
        }
        return camera->inputDir;
    }

    sUpdateCameraDirection = false;

    if (camera->player != NULL) {
        curPlayerPosRot = Actor_GetWorldPosShapeRot(&camera->player->actor);
        camera->xzSpeed = playerXZSpeed = OLib_Vec3fDistXZ(&curPlayerPosRot.pos, &camera->playerPosRot.pos);

        camera->speedRatio = OLib_ClampMaxDist(playerXZSpeed / (func_8002DCE4(camera->player) * CAM_GLOBAL_8), 1.0f);
        camera->playerPosDelta.x = curPlayerPosRot.pos.x - camera->playerPosRot.pos.x;
        camera->playerPosDelta.y = curPlayerPosRot.pos.y - camera->playerPosRot.pos.y;
        camera->playerPosDelta.z = curPlayerPosRot.pos.z - camera->playerPosRot.pos.z;
        pos = curPlayerPosRot.pos;
        pos.y += Player_GetHeight(camera->player);

        playerGroundY = BgCheck_EntityRaycastDown5(camera->play, &camera->play->colCtx, &playerFloorPoly, &bgId,
                                                   &camera->player->actor, &pos);
        if (playerGroundY != BGCHECK_Y_MIN) {
            // player is above ground.
            camera->floorNorm.x = COLPOLY_GET_NORMAL(playerFloorPoly->normal.x);
            camera->floorNorm.y = COLPOLY_GET_NORMAL(playerFloorPoly->normal.y);
            camera->floorNorm.z = COLPOLY_GET_NORMAL(playerFloorPoly->normal.z);
            camera->bgId = bgId;
            camera->playerGroundY = playerGroundY;
            sOOBTimer = 0;
        } else {
            // player is not above ground.
            camera->floorNorm.x = 0.0;
            camera->floorNorm.y = 1.0f;
            camera->floorNorm.z = 0.0;
            sOOBTimer++;
        }

        camera->playerPosRot = curPlayerPosRot;

        if (sOOBTimer < 200) {
            if (camera->status == CAM_STAT_ACTIVE) {
                Camera_UpdateWater(camera);
                Camera_UpdateHotRoom(camera);
            }

            if (!(camera->stateFlags & CAM_STATE_CHECK_BG)) {
                camera->nextBgCamIndex = -1;
            }

            if ((camera->stateFlags & CAM_STATE_CHECK_BG_ALT) && (camera->stateFlags & CAM_STATE_CHECK_BG) &&
                !(camera->stateFlags & CAM_STATE_BLOCK_BG) &&
                (!(camera->stateFlags & CAM_STATE_PLAYER_IN_WATER) || (player->currentBoots == PLAYER_BOOTS_IRON)) &&
                !(camera->stateFlags & CAM_STATE_PLAYER_DIVING) && (playerGroundY != BGCHECK_Y_MIN)) {
                bgCamIndex = Camera_GetBgCamIndex(camera, &bgId, playerFloorPoly);
                if (bgCamIndex != -1) {
                    camera->nextBgId = bgId;
                    if (bgId == BGCHECK_SCENE) {
                        camera->nextBgCamIndex = bgCamIndex;
                    }
                }
            }

            if ((camera->nextBgCamIndex != -1) && (fabsf(curPlayerPosRot.pos.y - playerGroundY) < 2.0f) &&
                (!(camera->stateFlags & CAM_STATE_PLAYER_IN_WATER) || (player->currentBoots == PLAYER_BOOTS_IRON))) {
                camera->bgId = camera->nextBgId;
                Camera_RequestBgCam(camera, camera->nextBgCamIndex);
                camera->nextBgCamIndex = -1;
            }
        }
    }

#if DEBUG_FEATURES
    Camera_PrintSettings(camera);
    Camera_DbgChangeMode(camera);
#endif

    if (camera->status == CAM_STAT_WAIT) {
        if (ENABLE_DEBUG_CAM_UPDATE) {
            PRINTF("camera: wait out %x\n", camera);
        }
        return camera->inputDir;
    }

    camera->behaviorFlags = 0;
    camera->stateFlags &= ~(CAM_STATE_BLOCK_BG | CAM_STATE_LOCK_MODE);
    camera->stateFlags |= CAM_STATE_CAM_FUNC_FINISH;

    if (ENABLE_DEBUG_CAM_UPDATE) {
        PRINTF("camera: engine (%d %d %d) %04x \n", camera->setting, camera->mode,
               sCameraSettings[camera->setting].cameraModes[camera->mode].funcIdx, camera->stateFlags);
    }

    if (sOOBTimer < 200) {
        sCameraFunctions[sCameraSettings[camera->setting].cameraModes[camera->mode].funcIdx](camera);
    } else if (camera->player != NULL) {
        eyeAtAngle = OLib_Vec3fDiffToVecGeo(&camera->at, &camera->eye);
        Camera_CalcAtDefault(camera, &eyeAtAngle, 0.0f, false);
    }

    if (camera->status == CAM_STAT_ACTIVE) {
        if ((gSaveContext.gameMode != GAMEMODE_NORMAL) && (gSaveContext.gameMode != GAMEMODE_END_CREDITS)) {
            sCameraInterfaceField = CAM_INTERFACE_FIELD(CAM_LETTERBOX_NONE, CAM_HUD_VISIBILITY_ALL, 0);
            Camera_UpdateInterface(sCameraInterfaceField);
        } else if ((sSceneInitLetterboxTimer != 0) && (camera->camId == CAM_ID_MAIN)) {
            sSceneInitLetterboxTimer--;
            sCameraInterfaceField = CAM_INTERFACE_FIELD(CAM_LETTERBOX_LARGE, CAM_HUD_VISIBILITY_NOTHING_ALT, 0);
            Camera_UpdateInterface(sCameraInterfaceField);
        } else if (camera->play->transitionMode != TRANS_MODE_OFF) {
            sCameraInterfaceField = CAM_INTERFACE_FIELD(CAM_LETTERBOX_IGNORE, CAM_HUD_VISIBILITY_NOTHING_ALT, 0);
            Camera_UpdateInterface(sCameraInterfaceField);
        } else if (camera->play->csCtx.state != CS_STATE_IDLE) {
            // clang-format off
            sCameraInterfaceField = CAM_INTERFACE_FIELD(CAM_LETTERBOX_LARGE, CAM_HUD_VISIBILITY_NOTHING_ALT, 0); \
            Camera_UpdateInterface(sCameraInterfaceField);
            // clang-format on
        } else {
            Camera_UpdateInterface(sCameraInterfaceField);
        }
    }

    if (ENABLE_DEBUG_CAM_UPDATE) {
        PRINTF("camera: shrink_and_bitem %x(%d)\n", sCameraInterfaceField, camera->play->transitionMode);
    }

    if (ENABLE_DEBUG_CAM_UPDATE) {
        PRINTF("camera: engine (%s(%d) %s(%d) %s(%d)) ok!\n", &sCameraSettingNames[camera->setting], camera->setting,
               &sCameraModeNames[camera->mode], camera->mode,
               &sCameraFunctionNames[sCameraSettings[camera->setting].cameraModes[camera->mode].funcIdx],
               sCameraSettings[camera->setting].cameraModes[camera->mode].funcIdx);
    }

#if DEBUG_FEATURES
    // enable/disable debug cam
    if (CAMERA_CHECK_BTN(&D_8015BD7C->state.input[2], BTN_START)) {
        gDebugCamEnabled ^= 1;
        if (gDebugCamEnabled) {
            DebugCamera_Enable(&D_8015BD80, camera);
        } else if (camera->play->csCtx.state != CS_STATE_IDLE) {
            Cutscene_StopManual(camera->play, &camera->play->csCtx);
        }
    }

    // Debug cam update
    if (gDebugCamEnabled) {
        camera->play->view.fovy = D_8015BD80.fov;
        DebugCamera_Update(&D_8015BD80, camera);
        View_LookAt(&camera->play->view, &D_8015BD80.eye, &D_8015BD80.at, &D_8015BD80.unk_1C);
        if (ENABLE_DEBUG_CAM_UPDATE) {
            PRINTF("camera: debug out\n");
        }
        return D_8015BD80.sub.unk_104A;
    }

    OREG(0) &= ~8;
#endif

    if (camera->status == CAM_STAT_UNK3) {
        return camera->inputDir;
    }

    numQuakesApplied = Quake_Update(camera, &camShake);

    bgId = numQuakesApplied; // required to match

    if ((numQuakesApplied != 0) && (camera->setting != CAM_SET_TURN_AROUND)) {
        viewAt.x = camera->at.x + camShake.atOffset.x;
        viewAt.y = camera->at.y + camShake.atOffset.y;
        viewAt.z = camera->at.z + camShake.atOffset.z;

        viewEye.x = camera->eye.x + camShake.eyeOffset.x;
        viewEye.y = camera->eye.y + camShake.eyeOffset.y;
        viewEye.z = camera->eye.z + camShake.eyeOffset.z;

        eyeAtAngle = OLib_Vec3fDiffToVecGeo(&viewEye, &viewAt);
        viewUp = Camera_CalcUpFromPitchYawRoll(eyeAtAngle.pitch + camShake.upPitchOffset,
                                               eyeAtAngle.yaw + camShake.upYawOffset, camera->roll);
        viewFov = camera->fov + CAM_BINANG_TO_DEG(camShake.fovOffset);
    } else {
        viewAt = camera->at;
        viewEye = camera->eye;
        eyeAtAngle = OLib_Vec3fDiffToVecGeo(&viewEye, &viewAt);
        viewUp = Camera_CalcUpFromPitchYawRoll(eyeAtAngle.pitch, eyeAtAngle.yaw, camera->roll);
        viewFov = camera->fov;
    }

    if (camera->viewFlags & CAM_VIEW_UP) {
        camera->viewFlags &= ~CAM_VIEW_UP;
        viewUp = camera->up;
    } else {
        camera->up = viewUp;
    }

    camera->quakeOffset = camShake.eyeOffset;

    Camera_UpdateDistortion(camera);

    if ((camera->play->sceneId == SCENE_HYRULE_FIELD) && (camera->fov < 59.0f)) {
        View_SetScale(&camera->play->view, 0.79f);
    } else {
        View_SetScale(&camera->play->view, 1.0f);
    }
    camera->play->view.fovy = viewFov;
    View_LookAt(&camera->play->view, &viewEye, &viewAt, &viewUp);
    camera->camDir.x = eyeAtAngle.pitch;
    camera->camDir.y = eyeAtAngle.yaw;
    camera->camDir.z = 0;

    if (sUpdateCameraDirection == 0) {
        camera->inputDir.x = eyeAtAngle.pitch;
        camera->inputDir.y = eyeAtAngle.yaw;
        camera->inputDir.z = 0;
    }

    if (PREG(81)) {
        PRINTF("dir  (%d) %d(%f) %d(%f) 0(0) \n", sUpdateCameraDirection, camera->inputDir.x,
               CAM_BINANG_TO_DEG(camera->inputDir.x), camera->inputDir.y, CAM_BINANG_TO_DEG(camera->inputDir.y));
        PRINTF("real (%d) %d(%f) %d(%f) 0(0) \n", sUpdateCameraDirection, camera->camDir.x,
               CAM_BINANG_TO_DEG(camera->camDir.x), camera->camDir.y, CAM_BINANG_TO_DEG(camera->camDir.y));
    }

#if DEBUG_FEATURES
    if (camera->timer != -1 && CAMERA_CHECK_BTN(&D_8015BD7C->state.input[0], BTN_DRIGHT)) {
        camera->timer = 0;
    }
#endif

    if (ENABLE_DEBUG_CAM_UPDATE) {
        PRINTF("camera: out (%f %f %f) (%f %f %f)\n", camera->at.x, camera->at.y, camera->at.z, camera->eye.x,
               camera->eye.y, camera->eye.z);
        PRINTF("camera: dir (%f %d(%f) %d(%f)) (%f)\n", eyeAtAngle.r, eyeAtAngle.pitch,
               CAM_BINANG_TO_DEG(eyeAtAngle.pitch), eyeAtAngle.yaw, CAM_BINANG_TO_DEG(eyeAtAngle.yaw), camera->fov);
        if (camera->player != NULL) {
            PRINTF("camera: foot(%f %f %f) dist (%f)\n", curPlayerPosRot.pos.x, curPlayerPosRot.pos.y,
                   curPlayerPosRot.pos.z, camera->dist);
        }
    }

    return camera->inputDir;
}

/**
 * When the camera's timer is 0, change the camera to its parent
 */
void Camera_Finish(Camera* camera) {
    Camera* mainCam = camera->play->cameraPtrs[CAM_ID_MAIN];
    Player* player = GET_PLAYER(camera->play);

    if (camera->timer == 0) {
        Play_ChangeCameraStatus(camera->play, camera->parentCamId, CAM_STAT_ACTIVE);

        if ((camera->parentCamId == CAM_ID_MAIN) && (camera->csId != 0)) {
            player->actor.freezeTimer = 0;
            player->stateFlags1 &= ~PLAYER_STATE1_29;

            if (player->csAction != PLAYER_CSACTION_NONE) {
                Player_SetCsActionWithHaltedActors(camera->play, &player->actor, PLAYER_CSACTION_7);
                PRINTF("camera: player demo end!!\n");
            }

            mainCam->stateFlags |= CAM_STATE_EXTERNAL_FINISHED;
        }

        if (CHILD_CAM(camera)->parentCamId == camera->camId) {
            CHILD_CAM(camera)->parentCamId = camera->parentCamId;
        }

        if (PARENT_CAM(camera)->childCamId == camera->camId) {
            PARENT_CAM(camera)->childCamId = camera->childCamId;
        }

        if (PARENT_CAM(camera)->camId == CAM_ID_MAIN) {
            PARENT_CAM(camera)->animState = 0;
        }

        camera->childCamId = camera->parentCamId = CAM_ID_MAIN;
        camera->timer = -1;
        camera->play->envCtx.fillScreen = false;

        Play_ClearCamera(camera->play, camera->camId);
    }
}

s32 Camera_SetNewModeStateFlags(Camera* camera) {
    camera->stateFlags |= (CAM_STATE_CHECK_BG | CAM_STATE_EXTERNAL_FINISHED);
    camera->stateFlags &= ~(CAM_STATE_EXTERNAL_FINISHED | CAM_STATE_DEMO7);
    return true;
}

#define CAM_REQUEST_MODE_FORCE_NO_SFX (1 << 0)
#define CAM_REQUEST_MODE_SFX_ATTENTION (1 << 1)
#define CAM_REQUEST_MODE_Z_TARGET_UNFRIENDLY (1 << 2)
#define CAM_REQUEST_MODE_Z_TARGET_FRIENDLY (1 << 3)
#define CAM_REQUEST_MODE_SKIP_ANIM_NORMAL_PARALLEL (1 << 4) // never set to
#define CAM_REQUEST_MODE_SKIP_ANIM_FIRST_PERSON (1 << 5)

s32 Camera_RequestModeImpl(Camera* camera, s16 requestedMode, u8 forceModeChange) {
    static s32 sModeRequestFlags = 0;

    if (QREG(89)) {
        PRINTF("+=+(%d)+=+ recive request -> %s\n", camera->play->state.frames, sCameraModeNames[requestedMode]);
    }

    if ((camera->stateFlags & CAM_STATE_LOCK_MODE) && !forceModeChange) {
        camera->behaviorFlags |= CAM_BEHAVIOR_MODE_VALID;
        return -1;
    }

    if (!((sCameraSettings[camera->setting].unk_00 & 0x3FFFFFFF) & (1 << requestedMode))) {
        if (requestedMode == CAM_MODE_FIRST_PERSON) {
            PRINTF("camera: error sound\n");
            Sfx_PlaySfxCentered(NA_SE_SY_ERROR);
        }

        if (camera->mode != CAM_MODE_NORMAL) {
            PRINTF(VT_COL(YELLOW, BLACK) "camera: change camera mode: force NORMAL: %s %s refused\n" VT_RST,
                   sCameraSettingNames[camera->setting], sCameraModeNames[requestedMode]);
            camera->mode = CAM_MODE_NORMAL;
            Camera_CopyDataToRegs(camera, camera->mode);
            Camera_SetNewModeStateFlags(camera);
            return 0xC0000000 | requestedMode;
        }

        camera->behaviorFlags |= CAM_BEHAVIOR_MODE_VALID;
        camera->behaviorFlags |= CAM_BEHAVIOR_MODE_SUCCESS;
        return CAM_MODE_NORMAL;
    }

    if ((requestedMode == camera->mode) && !forceModeChange) {
        camera->behaviorFlags |= CAM_BEHAVIOR_MODE_VALID;
        camera->behaviorFlags |= CAM_BEHAVIOR_MODE_SUCCESS;
        return -1;
    }

    camera->behaviorFlags |= CAM_BEHAVIOR_MODE_VALID;
    camera->behaviorFlags |= CAM_BEHAVIOR_MODE_SUCCESS;

    Camera_CopyDataToRegs(camera, requestedMode);

    sModeRequestFlags = 0;

    // requested camMode
    switch (requestedMode) {
        case CAM_MODE_FIRST_PERSON:
            sModeRequestFlags = CAM_REQUEST_MODE_SKIP_ANIM_FIRST_PERSON;
            break;

        case CAM_MODE_Z_TARGET_UNFRIENDLY:
            sModeRequestFlags = CAM_REQUEST_MODE_Z_TARGET_UNFRIENDLY;
            break;

        case CAM_MODE_Z_TARGET_FRIENDLY:
            if ((camera->target != NULL) && (camera->target->id != ACTOR_EN_BOOM)) {
                sModeRequestFlags = CAM_REQUEST_MODE_Z_TARGET_FRIENDLY;
            }
            break;

        case CAM_MODE_Z_PARALLEL:
        case CAM_MODE_TALK:
        case CAM_MODE_Z_AIM:
        case CAM_MODE_Z_LEDGE_HANG:
        case CAM_MODE_PUSH_PULL:
            sModeRequestFlags = CAM_REQUEST_MODE_SFX_ATTENTION;
            break;

        default:
            break;
    }

    // If the requested mode is already the same as the current mode,
    // then many modes will reset their animState to 10.
    switch (camera->mode) {
        case CAM_MODE_FIRST_PERSON:
            if (sModeRequestFlags & CAM_REQUEST_MODE_SKIP_ANIM_FIRST_PERSON) {
                camera->animState = 10;
            }
            break;

        case CAM_MODE_Z_PARALLEL:
            if (sModeRequestFlags & CAM_REQUEST_MODE_SKIP_ANIM_NORMAL_PARALLEL) {
                camera->animState = 10;
            }
            sModeRequestFlags |= CAM_REQUEST_MODE_FORCE_NO_SFX;
            break;

        case CAM_MODE_CHARGE:
            sModeRequestFlags |= CAM_REQUEST_MODE_FORCE_NO_SFX;
            break;

        case CAM_MODE_Z_TARGET_FRIENDLY:
            if (sModeRequestFlags & CAM_REQUEST_MODE_Z_TARGET_FRIENDLY) {
                camera->animState = 10;
            }
            sModeRequestFlags |= CAM_REQUEST_MODE_FORCE_NO_SFX;
            break;

        case CAM_MODE_Z_TARGET_UNFRIENDLY:
            if (sModeRequestFlags & CAM_REQUEST_MODE_Z_TARGET_UNFRIENDLY) {
                camera->animState = 10;
            }
            sModeRequestFlags |= CAM_REQUEST_MODE_FORCE_NO_SFX;
            break;

        case CAM_MODE_Z_AIM:
        case CAM_MODE_Z_LEDGE_HANG:
        case CAM_MODE_PUSH_PULL:
            sModeRequestFlags |= CAM_REQUEST_MODE_FORCE_NO_SFX;
            break;

        case CAM_MODE_NORMAL:
            if (sModeRequestFlags & CAM_REQUEST_MODE_SKIP_ANIM_NORMAL_PARALLEL) {
                camera->animState = 10;
            }
            break;

        default:
            break;
    }

    sModeRequestFlags &= ~CAM_REQUEST_MODE_SKIP_ANIM_NORMAL_PARALLEL;

    // Choose a sound effect to play.
    // Having `CAM_REQUEST_MODE_FORCE_NO_SFX` set often means `default` is taken from two bits being set
    if (camera->status == CAM_STAT_ACTIVE) {
        switch (sModeRequestFlags) {
            case CAM_REQUEST_MODE_FORCE_NO_SFX:
                Sfx_PlaySfxCentered(NA_SE_NONE);
                break;

            case CAM_REQUEST_MODE_SFX_ATTENTION:
                if (camera->play->roomCtx.curRoom.type == ROOM_TYPE_DUNGEON) {
                    Sfx_PlaySfxCentered(NA_SE_SY_ATTENTION_URGENCY);
                } else {
                    Sfx_PlaySfxCentered(NA_SE_SY_ATTENTION_ON);
                }
                break;

            case CAM_REQUEST_MODE_Z_TARGET_UNFRIENDLY:
                Sfx_PlaySfxCentered(NA_SE_SY_ATTENTION_URGENCY);
                break;

            case CAM_REQUEST_MODE_Z_TARGET_FRIENDLY:
                Sfx_PlaySfxCentered(NA_SE_SY_ATTENTION_ON);
                break;

            default:
                break;
        }
    }

    Camera_SetNewModeStateFlags(camera);
    camera->mode = requestedMode;

    return requestedMode | 0x80000000;
}

s32 Camera_RequestMode(Camera* camera, s16 mode) {
    return Camera_RequestModeImpl(camera, mode, false);
}

s32 Camera_CheckValidMode(Camera* camera, s16 mode) {
    if (QREG(89) != 0) {
        PRINTF("+=+=+=+ recive asking -> %s (%s)\n", sCameraModeNames[mode], sCameraSettingNames[camera->setting]);
    }
    if (!(sCameraSettings[camera->setting].validModes & (1 << mode))) {
        return 0;
    } else if (mode == camera->mode) {
        return -1;
    } else {
        return mode | 0x80000000;
    }
}

s16 Camera_RequestSettingImpl(Camera* camera, s16 requestedSetting, s16 flags) {
    if (camera->behaviorFlags & CAM_BEHAVIOR_SETTING_CHECK_PRIORITY) {
        // If a second setting is requested this frame, determine if the setting overwrites the
        // current setting through priority
        if (((sCameraSettings[camera->setting].unk_00 & 0xF000000) >> 0x18) >=
            ((sCameraSettings[requestedSetting].unk_00 & 0xF000000) >> 0x18)) {
            camera->behaviorFlags |= CAM_BEHAVIOR_SETTING_VALID;
            return -2;
        }
    }

    if (((requestedSetting == CAM_SET_MEADOW_BIRDS_EYE) || (requestedSetting == CAM_SET_MEADOW_UNUSED)) &&
        LINK_IS_ADULT && (camera->play->sceneId == SCENE_SACRED_FOREST_MEADOW)) {
        camera->behaviorFlags |= CAM_BEHAVIOR_SETTING_VALID;
        return -5;
    }

    if ((requestedSetting == CAM_SET_NONE) || (requestedSetting >= CAM_SET_MAX)) {
        PRINTF(VT_COL(RED, WHITE) "camera: error: illegal camera set (%d) !!!!\n" VT_RST, requestedSetting);
        return -99;
    }

    if ((requestedSetting == camera->setting) && !(flags & CAM_REQUEST_SETTING_FORCE_CHANGE)) {
        camera->behaviorFlags |= CAM_BEHAVIOR_SETTING_VALID;
        if (!(flags & CAM_REQUEST_SETTING_IGNORE_PRIORITY)) {
            camera->behaviorFlags |= CAM_BEHAVIOR_SETTING_CHECK_PRIORITY;
        }
        return -1;
    }

    camera->behaviorFlags |= CAM_BEHAVIOR_SETTING_VALID;

    if (!(flags & CAM_REQUEST_SETTING_IGNORE_PRIORITY)) {
        camera->behaviorFlags |= CAM_BEHAVIOR_SETTING_CHECK_PRIORITY;
    }

    camera->stateFlags |= (CAM_STATE_CHECK_BG | CAM_STATE_EXTERNAL_FINISHED);
    camera->stateFlags &= ~(CAM_STATE_EXTERNAL_FINISHED | CAM_STATE_DEMO7);

    if (!(sCameraSettings[camera->setting].unk_00 & 0x40000000)) {
        camera->prevSetting = camera->setting;
    }

    if (flags & CAM_REQUEST_SETTING_RESTORE_PREV_BG_CAM_INDEX) {
        if (1) {}
        camera->bgCamIndex = camera->prevBgCamIndex;
        camera->prevBgCamIndex = -1;
    } else if (!(flags & CAM_REQUEST_SETTING_PRESERVE_BG_CAM_INDEX)) {
        if (!(sCameraSettings[camera->setting].unk_00 & 0x40000000)) {
            camera->prevBgCamIndex = camera->bgCamIndex;
        }
        camera->bgCamIndex = -1;
    }

    camera->setting = requestedSetting;

    if (Camera_RequestModeImpl(camera, camera->mode, true) >= 0) {
        Camera_CopyDataToRegs(camera, camera->mode);
    }

    PRINTF(VT_SGR("1") "%06u:" VT_RST " camera: change camera[%d] set %s\n", camera->play->state.frames, camera->camId,
           sCameraSettingNames[camera->setting]);

    return requestedSetting;
}

s32 Camera_RequestSetting(Camera* camera, s16 setting) {
    return Camera_RequestSettingImpl(camera, setting, 0);
}

s32 Camera_RequestBgCam(Camera* camera, s32 requestedBgCamIndex) {
    s16 requestedCamSetting;
    s16 settingChangeSuccessful;

    if ((requestedBgCamIndex == -1) || (requestedBgCamIndex == camera->bgCamIndex)) {
        camera->behaviorFlags |= CAM_BEHAVIOR_BG_PROCESSED;
        return -1;
    }

    if (!(camera->behaviorFlags & CAM_BEHAVIOR_BG_PROCESSED)) {
        requestedCamSetting = Camera_GetBgCamSetting(camera, requestedBgCamIndex);
        camera->behaviorFlags |= CAM_BEHAVIOR_BG_PROCESSED;
#if DEBUG_FEATURES
        settingChangeSuccessful = Camera_RequestSettingImpl(camera, requestedCamSetting,
                                                            CAM_REQUEST_SETTING_PRESERVE_BG_CAM_INDEX |
                                                                CAM_REQUEST_SETTING_FORCE_CHANGE) >= 0;
        if ((settingChangeSuccessful != CAM_SET_NONE) || (sCameraSettings[camera->setting].unk_00 & 0x80000000)) {
            camera->bgCamIndex = requestedBgCamIndex;
            camera->behaviorFlags |= CAM_BEHAVIOR_BG_SUCCESS;
            Camera_CopyDataToRegs(camera, camera->mode);
        } else if (settingChangeSuccessful < -1) {
            //! @bug: `settingChangeSuccessful` is a bool and is likely checking the wrong value. This can never pass.
            // The actual return of Camera_RequestSettingImpl or bgCamIndex would make more sense.
            PRINTF(VT_COL(RED, WHITE) "camera: error: illegal camera ID (%d) !! (%d|%d|%d)\n" VT_RST,
                   requestedBgCamIndex, camera->camId, BGCHECK_SCENE, requestedCamSetting);
        }
#else
        if ((Camera_RequestSettingImpl(camera, requestedCamSetting,
                                       CAM_REQUEST_SETTING_PRESERVE_BG_CAM_INDEX | CAM_REQUEST_SETTING_FORCE_CHANGE) >=
             0) ||
            (sCameraSettings[camera->setting].unk_00 & 0x80000000)) {
            camera->bgCamIndex = requestedBgCamIndex;
            camera->behaviorFlags |= CAM_BEHAVIOR_BG_SUCCESS;
            Camera_CopyDataToRegs(camera, camera->mode);
        }
#endif
        return 0x80000000 | requestedBgCamIndex;
    }
    //! @bug Missing return, but the return value is not used.
}

Vec3s Camera_GetInputDir(Camera* camera) {
#if DEBUG_FEATURES
    if (gDebugCamEnabled) {
        return D_8015BD80.sub.unk_104A;
    }
#endif

    return camera->inputDir;
}

s16 Camera_GetInputDirPitch(Camera* camera) {
    Vec3s dir = Camera_GetInputDir(camera);

    return dir.x;
}

s16 Camera_GetInputDirYaw(Camera* camera) {
    Vec3s dir = Camera_GetInputDir(camera);

    return dir.y;
}

Vec3s Camera_GetCamDir(Camera* camera) {
#if DEBUG_FEATURES
    if (gDebugCamEnabled) {
        return D_8015BD80.sub.unk_104A;
    }
#endif

    return camera->camDir;
}

s16 Camera_GetCamDirPitch(Camera* camera) {
    Vec3s camDir = Camera_GetCamDir(camera);

    return camDir.x;
}

s16 Camera_GetCamDirYaw(Camera* camera) {
    Vec3s camDir = Camera_GetCamDir(camera);

    return camDir.y;
}

s32 Camera_RequestQuake(Camera* camera, s32 unused, s16 y, s32 duration) {
    s16 quakeIndex;

    quakeIndex = Quake_Request(camera, QUAKE_TYPE_3);
    if (quakeIndex == 0) {
        return false;
    }
    Quake_SetSpeed(quakeIndex, 0x61A8);
    Quake_SetPerturbations(quakeIndex, y, 0, 0, 0);
    Quake_SetDuration(quakeIndex, duration);
    return true;
}

s32 Camera_SetViewParam(Camera* camera, s32 viewFlag, void* param) {
    s32 pad[3];

    if (param != NULL) {
        switch (viewFlag) {
            case CAM_VIEW_AT:
                camera->viewFlags &= ~(CAM_VIEW_AT | CAM_VIEW_TARGET | CAM_VIEW_TARGET_POS);
                camera->at = *(Vec3f*)param;
                break;

            case CAM_VIEW_TARGET_POS:
                camera->viewFlags &= ~(CAM_VIEW_AT | CAM_VIEW_TARGET | CAM_VIEW_TARGET_POS);
                camera->targetPosRot.pos = *(Vec3f*)param;
                break;

            case CAM_VIEW_TARGET:
                if (camera->setting != CAM_SET_CS_C && camera->setting != CAM_SET_CS_ATTENTION) {
                    camera->target = (Actor*)param;
                    camera->viewFlags &= ~(CAM_VIEW_AT | CAM_VIEW_TARGET | CAM_VIEW_TARGET_POS);
                }
                break;

            case CAM_VIEW_EYE:
                camera->eye = camera->eyeNext = *(Vec3f*)param;
                break;

            case CAM_VIEW_UP:
                camera->up = *(Vec3f*)param;
                break;

            case CAM_VIEW_ROLL:
                camera->roll = CAM_DEG_TO_BINANG(*(f32*)param);
                break;

            case CAM_VIEW_FOV:
                camera->fov = *(f32*)param;
                break;

            default:
                return false;
        }
        camera->viewFlags |= viewFlag;
    } else {
        return false;
    }
    return true;
}

s32 Camera_UnsetViewFlag(Camera* camera, s16 viewFlag) {
    camera->viewFlags &= ~viewFlag;
    return true;
}

s32 Camera_OverwriteStateFlags(Camera* camera, s16 stateFlags) {
    camera->stateFlags = stateFlags;
    return true;
}

s32 Camera_ResetAnim(Camera* camera) {
    camera->animState = 0;
    return 1;
}

s32 Camera_SetCSParams(Camera* camera, CutsceneCameraPoint* atPoints, CutsceneCameraPoint* eyePoints, Player* player,
                       s16 relativeToPlayer) {
    PosRot playerPosRot;

    camera->data0 = atPoints;
    camera->data1 = eyePoints;
    camera->data2 = relativeToPlayer;

    if (camera->data2 != 0) {
        camera->player = player;
        playerPosRot = Actor_GetWorldPosShapeRot(&player->actor);
        camera->playerPosRot = playerPosRot;

        camera->nextBgCamIndex = -1;
        camera->xzSpeed = 0.0f;
        camera->speedRatio = 0.0f;
    }

    return 1;
}

s16 Camera_SetStateFlag(Camera* camera, s16 stateFlag) {
    camera->stateFlags |= stateFlag;
    return camera->stateFlags;
}

s16 Camera_UnsetStateFlag(Camera* camera, s16 stateFlag) {
    camera->stateFlags &= ~stateFlag;
    return camera->stateFlags;
}

/**
 * A bgCamIndex of -99 will save the door params without changing the camera setting
 * A bgCamIndex of -1 uses the default door camera setting (CAM_SET_DOORC)
 * Otherwise, change the door camera setting by reading the bgCam indexed at bgCamIndex
 */
s32 Camera_ChangeDoorCam(Camera* camera, Actor* doorActor, s16 bgCamIndex, f32 arg3, s16 timer1, s16 timer2,
                         s16 timer3) {
    DoorParams* doorParams = &camera->paramData.doorParams;

    if ((camera->setting == CAM_SET_CS_ATTENTION) || (camera->setting == CAM_SET_DOORC)) {
        return 0;
    }

    doorParams->doorActor = doorActor;
    doorParams->timer1 = timer1;
    doorParams->timer2 = timer2;
    doorParams->timer3 = timer3;
    doorParams->bgCamIndex = bgCamIndex;

    if (bgCamIndex == -99) {
        Camera_CopyDataToRegs(camera, camera->mode);
        return -99;
    }

    if (bgCamIndex == -1) {
        Camera_RequestSetting(camera, CAM_SET_DOORC);
        PRINTF(".... change default door camera (set %d)\n", CAM_SET_DOORC);
    } else {
        s32 setting = Camera_GetBgCamSetting(camera, bgCamIndex);

        camera->behaviorFlags |= CAM_BEHAVIOR_BG_PROCESSED;

        if (Camera_RequestSetting(camera, setting) >= 0) {
            camera->bgCamIndex = bgCamIndex;
            camera->behaviorFlags |= CAM_BEHAVIOR_BG_SUCCESS;
        }

        PRINTF("....change door camera ID %d (set %d)\n", camera->bgCamIndex, camera->setting);
    }

    Camera_CopyDataToRegs(camera, camera->mode);
    return -1;
}

s32 Camera_Copy(Camera* dstCamera, Camera* srcCamera) {
    dstCamera->playerToAtOffset.x = dstCamera->playerToAtOffset.y = dstCamera->playerToAtOffset.z = 0.0f;
    dstCamera->atLERPStepScale = 0.1f;
    dstCamera->at = srcCamera->at;

    dstCamera->eye = dstCamera->eyeNext = srcCamera->eye;

    dstCamera->dist = OLib_Vec3fDist(&dstCamera->at, &dstCamera->eye);
    dstCamera->fov = srcCamera->fov;
    dstCamera->roll = srcCamera->roll;
    func_80043B60(dstCamera);

    if (dstCamera->player != NULL) {
        dstCamera->playerPosRot = Actor_GetWorld(&dstCamera->player->actor);
        dstCamera->playerToAtOffset.x = dstCamera->at.x - dstCamera->playerPosRot.pos.x;
        dstCamera->playerToAtOffset.y = dstCamera->at.y - dstCamera->playerPosRot.pos.y;
        dstCamera->playerToAtOffset.z = dstCamera->at.z - dstCamera->playerPosRot.pos.z;
        dstCamera->dist = OLib_Vec3fDist(&dstCamera->playerPosRot.pos, &dstCamera->eye);
        dstCamera->xzOffsetUpdateRate = 1.0f;
        dstCamera->yOffsetUpdateRate = 1.0f;
    }
    return true;
}

s32 Camera_IsDebugCamEnabled(void) {
#if DEBUG_FEATURES
    return gDebugCamEnabled;
#else
    return false;
#endif
}

Vec3f Camera_GetQuakeOffset(Camera* camera) {
    return camera->quakeOffset;
}

void Camera_SetCameraData(Camera* camera, s16 setDataFlags, void* data0, void* data1, s16 data2, s16 data3,
                          UNK_TYPE arg6) {
    if (setDataFlags & 0x1) {
        camera->data0 = data0;
    }

    if (setDataFlags & 0x2) {
        camera->data1 = data1;
    }

    if (setDataFlags & 0x4) {
        camera->data2 = data2;
    }

    if (setDataFlags & 0x8) {
        camera->data3 = data3;
    }

    if (setDataFlags & 0x10) {
        PRINTF(VT_COL(RED, WHITE) "camera: setCameraData: last argument not alive!\n" VT_RST);
    }
}

#if DEBUG_FEATURES
s32 Camera_QRegInit(void) {
    if (!R_RELOAD_CAM_PARAMS) {
        QREG(2) = 1;
        QREG(10) = -1;
        QREG(11) = 100;
        QREG(12) = 80;
        QREG(20) = 90;
        QREG(21) = 10;
        QREG(22) = 10;
        QREG(23) = 50;
        QREG(24) = 6000;
        QREG(25) = 240;
        QREG(26) = 40;
        QREG(27) = 85;
        QREG(28) = 55;
        QREG(29) = 87;
        QREG(30) = 23;
        QREG(31) = 20;
        QREG(32) = 4;
        QREG(33) = 5;
        QREG(50) = 1;
        QREG(51) = 20;
        QREG(52) = 200;
        QREG(53) = 1;
        QREG(54) = 15;
        QREG(55) = 60;
        QREG(56) = 15;
        QREG(57) = 30;
        QREG(58) = 0;
    }

    QREG(65) = 50;
    return true;
}
#endif

s32 func_8005B198(void) {
    return D_8011D3AC;
}

/**
 * Signal to the camera update function through stateFlags that something external has
 * finished and is ready for the next camera setting/function
 * Different camera update functions will respond differently to this flag being set.
 */
s16 Camera_SetFinishedFlag(Camera* camera) {
    camera->stateFlags |= CAM_STATE_EXTERNAL_FINISHED;

    if ((camera->camId == CAM_ID_MAIN) && (camera->play->activeCamId != CAM_ID_MAIN)) {
        GET_ACTIVE_CAM(camera->play)->stateFlags |= CAM_STATE_EXTERNAL_FINISHED;
        return camera->play->activeCamId;
    }

    return camera->camId;
}<|MERGE_RESOLUTION|>--- conflicted
+++ resolved
@@ -7,7 +7,7 @@
 #include "z64save.h"
 #include "overlays/actors/ovl_En_Horse/z_en_horse.h"
 
-#pragma increment_block_number "gc-eu:192 gc-eu-mq:192 gc-jp:192 gc-jp-ce:192 gc-jp-mq:192 gc-us:192 gc-us-mq:192" \
+#pragma increment_block_number "gc-eu:0 gc-eu-mq:192 gc-jp:192 gc-jp-ce:192 gc-jp-mq:192 gc-us:192 gc-us-mq:192" \
                                "ique-cn:0 ntsc-1.0:0 ntsc-1.1:192 ntsc-1.2:192 pal-1.0:192 pal-1.1:192"
 
 s16 Camera_RequestSettingImpl(Camera* camera, s16 requestedSetting, s16 flags);
@@ -3642,11 +3642,7 @@
 }
 
 #pragma increment_block_number "gc-eu:128 gc-eu-mq:128 gc-jp:128 gc-jp-ce:128 gc-jp-mq:128 gc-us:128 gc-us-mq:128" \
-<<<<<<< HEAD
-                               "ique-cn:128 ntsc-1.0:93 ntsc-1.1:118 ntsc-1.2:118 pal-1.0:116 pal-1.1:116"
-=======
-                               "ique-cn:128 ntsc-1.0:109 ntsc-1.1:109 ntsc-1.2:109 pal-1.0:107 pal-1.1:107"
->>>>>>> 5ddb3e68
+                               "ique-cn:128 ntsc-1.0:117 ntsc-1.1:118 ntsc-1.2:118 pal-1.0:116 pal-1.1:116"
 
 s32 Camera_KeepOn4(Camera* camera) {
     static Vec3f D_8015BD50;
