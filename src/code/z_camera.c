--- conflicted
+++ resolved
@@ -7084,42 +7084,27 @@
                       sCameraFunctionNames[sCameraSettings[camera->setting].cameraModes[camera->mode].funcIdx]);
 
         i = 0;
-<<<<<<< HEAD
         if (camera->bgCamDataId < 0) {
             bgCamDataIdStr[i++] = '-';
         }
+
+        //! @bug: this code was clearly meaning to print `abs(camera->bgCamDataId)` as a
+        //! one-or-two-digit number, instead of `i`.
+        // "bgCamDataIdStr[i++] = ..." matches here, but is undefined behavior due to conflicting
+        // reads/writes between sequence points, triggering warnings. Work around by
+        // putting i++ afterwards while on the same line.
+        // clang-format off
         if (camera->bgCamDataId / 10 != 0) {
-            bgCamDataIdStr[i++] = i / 10 + '0';
-        }
-        bgCamDataIdStr[i++] = i % 10 + '0';
+            bgCamDataIdStr[i] = i / 10 + '0'; i++;
+        }
+        bgCamDataIdStr[i] = i % 10 + '0'; i++;
+        // clang-format on
+
         bgCamDataIdStr[i++] = ' ';
         bgCamDataIdStr[i++] = ' ';
         bgCamDataIdStr[i++] = ' ';
         bgCamDataIdStr[i++] = ' ';
         bgCamDataIdStr[i] = '\0';
-=======
-        if (camera->camDataIdx < 0) {
-            sp50[i++] = '-';
-        }
-
-        //! @bug: this code was clearly meaning to print `abs(camera->camDataIdx)` as a
-        //! one-or-two-digit number, instead of `i`.
-        // "sp50[i++] = ..." matches here, but is undefined behavior due to conflicting
-        // reads/writes between sequence points, triggering warnings. Work around by
-        // putting i++ afterwards while on the same line.
-        // clang-format off
-        if (camera->camDataIdx / 10 != 0) {
-            sp50[i] = i / 10 + '0'; i++;
-        }
-        sp50[i] = i % 10 + '0'; i++;
-        // clang-format on
-
-        sp50[i++] = ' ';
-        sp50[i++] = ' ';
-        sp50[i++] = ' ';
-        sp50[i++] = ' ';
-        sp50[i] = '\0';
->>>>>>> b12dd3d9
         func_8006376C(3, 26, 5, "I:");
         func_8006376C(5, 26, 4, bgCamDataIdStr);
     }
