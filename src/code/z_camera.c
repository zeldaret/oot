#include "ultra64.h"
#include "global.h"
#include "quake.h"
#include "terminal.h"
#include "overlays/actors/ovl_En_Horse/z_en_horse.h"

s16 Camera_ChangeSettingFlags(Camera* camera, s16 setting, s16 flags);
s32 Camera_ChangeModeFlags(Camera* camera, s16 mode, u8 flags);
s32 Camera_QRegInit(void);
s32 Camera_UpdateWater(Camera* camera);

// Camera will reload its paramData. Usually that means setting the read-only data from what is stored in
// CameraModeValue arrays. Although sometimes some read-write data is reset as well
#define RELOAD_PARAMS(camera) (camera->animState == 0 || camera->animState == 10 || camera->animState == 20)

/**
 * Camera data is stored in both read-only data and OREG as s16, and then converted to the appropriate type during
 * runtime. If a small f32 is being stored as an s16, it is common to store that value 100 times larger than the
 * original value. This is then scaled back down during runtime with the CAM_DATA_SCALED macro.
 */
#define CAM_DATA_SCALED(x) ((x)*0.01f)

// Load the next value from camera read-only data stored in CameraModeValue
#define GET_NEXT_RO_DATA(values) ((values++)->val)
// Load the next value and scale down from camera read-only data stored in CameraModeValue
#define GET_NEXT_SCALED_RO_DATA(values) CAM_DATA_SCALED(GET_NEXT_RO_DATA(values))

#define FLG_ADJSLOPE (1 << 0)
#define FLG_OFFGROUND (1 << 7)

#define DISTORTION_HOT_ROOM (1 << 0)
#define DISTORTION_UNDERWATER_WEAK (1 << 1)
#define DISTORTION_UNDERWATER_MEDIUM (1 << 2)
#define DISTORTION_UNDERWATER_STRONG (1 << 3)
#define DISTORTION_UNDERWATER_FISHING (1 << 4)

<<<<<<< HEAD
#define CAM_CHANGE_SETTING_0 (1 << 0)
#define CAM_CHANGE_SETTING_1 (1 << 1)
#define CAM_CHANGE_SETTING_2 (1 << 2)
#define CAM_CHANGE_SETTING_3 (1 << 3)

#include "z_camera_data.c"
=======
#include "z_camera_data.inc.c"
>>>>>>> 6ef89e8d

/*===============================================================*/

/**
 * Interpolates along a curve between 0 and 1 with a period of
 * -a <= p <= a at time `b`
 */
f32 Camera_InterpolateCurve(f32 a, f32 b) {
    f32 ret;
    f32 absB;
    f32 t = 0.4f;
    f32 t2;
    f32 t3;
    f32 t4;

    absB = fabsf(b);
    if (a < absB) {
        ret = 1.0f;
    } else {
        t2 = 1.0f - t;
        if ((a * t2) > absB) {
            t3 = SQ(b) * (1.0f - t);
            t4 = SQ(a * t2);
            ret = t3 / t4;
        } else {
            t3 = SQ(a - absB) * t;
            t4 = SQ(0.4f * a);
            ret = 1.0f - (t3 / t4);
        }
    }
    return ret;
}

/*
 * Performs linear interpolation between `cur` and `target`.  If `cur` is within
 * `minDiff` units, the result is rounded up to `target`
 */
f32 Camera_LERPCeilF(f32 target, f32 cur, f32 stepScale, f32 minDiff) {
    f32 diff = target - cur;
    f32 step;
    f32 ret;

    if (fabsf(diff) >= minDiff) {
        step = diff * stepScale;
        ret = cur + step;
    } else {
        ret = target;
    }

    return ret;
}

/*
 * Performs linear interpolation between `cur` and `target`.  If `cur` is within
 * `minDiff` units, the result is rounded down to `cur`
 */
f32 Camera_LERPFloorF(f32 target, f32 cur, f32 stepScale, f32 minDiff) {
    f32 diff = target - cur;
    f32 step;
    f32 ret;

    if (fabsf(diff) >= minDiff) {
        step = diff * stepScale;
        ret = cur + step;
    } else {
        ret = cur;
    }

    return ret;
}

/*
 * Performs linear interpolation between `cur` and `target`.  If `cur` is within
 * `minDiff` units, the result is rounded up to `target`
 */
s16 Camera_LERPCeilS(s16 target, s16 cur, f32 stepScale, s16 minDiff) {
    s16 diff = target - cur;
    s16 step;
    s32 ret;

    if (ABS(diff) >= minDiff) {
        step = diff * stepScale + 0.5f;
        ret = cur + step;
    } else {
        ret = target;
    }

    return ret;
}

/*
 * Performs linear interpolation between `cur` and `target`.  If `cur` is within
 * `minDiff` units, the result is rounded down to `cur`
 */
s16 Camera_LERPFloorS(s16 target, s16 cur, f32 stepScale, s16 minDiff) {
    s16 diff = target - cur;
    s16 step;
    s32 ret;

    if (ABS(diff) >= minDiff) {
        step = diff * stepScale + 0.5f;
        ret = cur + step;
    } else {
        ret = cur;
    }

    return ret;
}

/*
 * Performs linear interpolation between `cur` and `target`.  If `cur` is within
 * `minDiff` units, the result is rounded up to `target`
 */
void Camera_LERPCeilVec3f(Vec3f* target, Vec3f* cur, f32 yStepScale, f32 xzStepScale, f32 minDiff) {
    cur->x = Camera_LERPCeilF(target->x, cur->x, xzStepScale, minDiff);
    cur->y = Camera_LERPCeilF(target->y, cur->y, yStepScale, minDiff);
    cur->z = Camera_LERPCeilF(target->z, cur->z, xzStepScale, minDiff);
}

void func_80043ABC(Camera* camera) {
    camera->yawUpdateRateInv = 100.0f;
    camera->pitchUpdateRateInv = R_CAM_PITCH_UPDATE_RATE_INV;
    camera->rUpdateRateInv = R_CAM_R_UPDATE_RATE_INV;
    camera->xzOffsetUpdateRate = CAM_DATA_SCALED(R_CAM_XZ_OFFSET_UPDATE_RATE);
    camera->yOffsetUpdateRate = CAM_DATA_SCALED(R_CAM_Y_OFFSET_UPDATE_RATE);
    camera->fovUpdateRate = CAM_DATA_SCALED(R_CAM_FOV_UPDATE_RATE);
}

void func_80043B60(Camera* camera) {
    camera->rUpdateRateInv = OREG(27);
    camera->yawUpdateRateInv = OREG(27);
    camera->pitchUpdateRateInv = OREG(27);
    camera->xzOffsetUpdateRate = 0.001f;
    camera->yOffsetUpdateRate = 0.001f;
    camera->fovUpdateRate = 0.001f;
}

Vec3f* Camera_Vec3sToVec3f(Vec3f* dest, Vec3s* src) {
    Vec3f copy;

    copy.x = src->x;
    copy.y = src->y;
    copy.z = src->z;

    *dest = copy;
    return dest;
}

Vec3f* Camera_AddVecGeoToVec3f(Vec3f* dest, Vec3f* a, VecGeo* geo) {
    Vec3f sum;
    Vec3f b;

    OLib_VecGeoToVec3f(&b, geo);

    sum.x = a->x + b.x;
    sum.y = a->y + b.y;
    sum.z = a->z + b.z;

    *dest = sum;

    return dest;
}

Vec3f* Camera_Vec3fTranslateByUnitVector(Vec3f* dest, Vec3f* src, Vec3f* unitVector, f32 uvScale) {
    Vec3f copy;

    copy.x = src->x + (unitVector->x * uvScale);
    copy.y = src->y + (unitVector->y * uvScale);
    copy.z = src->z + (unitVector->z * uvScale);

    *dest = copy;
    return dest;
}

/**
 * Detects the collision poly between `from` and `to`, places collision info in `to`
 */
s32 Camera_BGCheckInfo(Camera* camera, Vec3f* from, CamColChk* to) {
    CollisionContext* colCtx = &camera->play->colCtx;
    Vec3f toNewPos;
    Vec3f toPoint;
    Vec3f fromToNorm;
    f32 floorPolyY;
    CollisionPoly* floorPoly;
    s32 floorBgId;
    VecGeo fromToOffset;

    OLib_Vec3fDiffToVecGeo(&fromToOffset, from, &to->pos);
    fromToOffset.r += 8.0f;
    Camera_AddVecGeoToVec3f(&toPoint, from, &fromToOffset);

    if (!BgCheck_CameraLineTest1(colCtx, from, &toPoint, &toNewPos, &to->poly, 1, 1, 1, -1, &to->bgId)) {
        // no poly in path.
        OLib_Vec3fDistNormalize(&fromToNorm, from, &to->pos);

        to->norm.x = -fromToNorm.x;
        to->norm.y = -fromToNorm.y;
        to->norm.z = -fromToNorm.z;

        toNewPos = to->pos;
        toNewPos.y += 5.0f;
        floorPolyY = BgCheck_CameraRaycastDown2(colCtx, &floorPoly, &floorBgId, &toNewPos);

        if ((to->pos.y - floorPolyY) > 5.0f) {
            // if the y distance from the check point to the floor is more than 5 units
            // the point is not colliding with any collision.
            to->pos.x += to->norm.x;
            to->pos.y += to->norm.y;
            to->pos.z += to->norm.z;
            return 0;
        }

        to->poly = floorPoly;
        toNewPos.y = floorPolyY + 1.0f;
        to->bgId = floorBgId;
    }

    to->norm.x = COLPOLY_GET_NORMAL(to->poly->normal.x);
    to->norm.y = COLPOLY_GET_NORMAL(to->poly->normal.y);
    to->norm.z = COLPOLY_GET_NORMAL(to->poly->normal.z);
    to->pos.x = to->norm.x + toNewPos.x;
    to->pos.y = to->norm.y + toNewPos.y;
    to->pos.z = to->norm.z + toNewPos.z;

    return floorBgId + 1;
}

/**
 * Detects if there is collision between `from` and `to`
 */
s32 Camera_BGCheck(Camera* camera, Vec3f* from, Vec3f* to) {
    CamColChk toCol;
    s32 bgId;

    toCol.pos = *to;
    bgId = Camera_BGCheckInfo(camera, from, &toCol);
    *to = toCol.pos;
    return bgId;
}

s32 func_80043F94(Camera* camera, Vec3f* from, CamColChk* to) {
    CollisionContext* colCtx = &camera->play->colCtx;
    Vec3f toNewPos;
    Vec3f toPos;
    Vec3f fromToNorm;
    Vec3f playerFloorNormF;
    f32 floorY;
    CollisionPoly* floorPoly;
    s32 bgId;
    VecGeo fromToGeo;

    OLib_Vec3fDiffToVecGeo(&fromToGeo, from, &to->pos);
    fromToGeo.r += 8.0f;
    Camera_AddVecGeoToVec3f(&toPos, from, &fromToGeo);
    if (!BgCheck_CameraLineTest1(colCtx, from, &toPos, &toNewPos, &to->poly, 1, 1, 1, -1, &to->bgId)) {
        OLib_Vec3fDistNormalize(&fromToNorm, from, &to->pos);
        to->norm.x = -fromToNorm.x;
        to->norm.y = -fromToNorm.y;
        to->norm.z = -fromToNorm.z;
        toNewPos = to->pos;
        toNewPos.y += 5.0f;
        floorY = BgCheck_CameraRaycastDown2(colCtx, &floorPoly, &bgId, &toNewPos);
        if ((to->pos.y - floorY) > 5.0f) {
            // to is not on the ground or below it.
            to->pos.x += to->norm.x;
            to->pos.y += to->norm.y;
            to->pos.z += to->norm.z;
            return 0;
        }
        // to is touching the ground, move it up 1 unit.
        to->poly = floorPoly;
        toNewPos.y = floorY + 1.0f;
        to->bgId = bgId;
    }
    to->norm.x = COLPOLY_GET_NORMAL(to->poly->normal.x);
    to->norm.y = COLPOLY_GET_NORMAL(to->poly->normal.y);
    to->norm.z = COLPOLY_GET_NORMAL(to->poly->normal.z);
    if ((to->norm.y > 0.5f) || (to->norm.y < -0.8f)) {
        to->pos.x = to->norm.x + toNewPos.x;
        to->pos.y = to->norm.y + toNewPos.y;
        to->pos.z = to->norm.z + toNewPos.z;
    } else if (playerFloorPoly != NULL) {
        playerFloorNormF.x = COLPOLY_GET_NORMAL(playerFloorPoly->normal.x);
        playerFloorNormF.y = COLPOLY_GET_NORMAL(playerFloorPoly->normal.y);
        playerFloorNormF.z = COLPOLY_GET_NORMAL(playerFloorPoly->normal.z);
        if (Math3D_LineSegVsPlane(playerFloorNormF.x, playerFloorNormF.y, playerFloorNormF.z, playerFloorPoly->dist,
                                  from, &toPos, &toNewPos, 1)) {
            // line is from->to is touching the poly the player is on.
            to->norm = playerFloorNormF;
            to->poly = playerFloorPoly;
            to->bgId = camera->bgId;
            to->pos.x = to->norm.x + toNewPos.x;
            to->pos.y = to->norm.y + toNewPos.y;
            to->pos.z = to->norm.z + toNewPos.z;
        } else {
            OLib_Vec3fDistNormalize(&fromToNorm, from, &to->pos);
            to->norm.x = -fromToNorm.x;
            to->norm.y = -fromToNorm.y;
            to->norm.z = -fromToNorm.z;
            to->pos.x += to->norm.x;
            to->pos.y += to->norm.y;
            to->pos.z += to->norm.z;
            return 0;
        }
    }
    return 1;
}

void func_80044340(Camera* camera, Vec3f* arg1, Vec3f* arg2) {
    CamColChk sp20;
    Vec3s unused;

    sp20.pos = *arg2;
    func_80043F94(camera, arg1, &sp20);
    *arg2 = sp20.pos;
}

/**
 * Checks if `from` to `to` is looking from the outside of a poly towards the front
 */
s32 Camera_CheckOOB(Camera* camera, Vec3f* from, Vec3f* to) {
    s32 pad;
    Vec3f intersect;
    s32 pad2;
    s32 bgId;
    CollisionPoly* poly;
    CollisionContext* colCtx = &camera->play->colCtx;

    poly = NULL;
    if (BgCheck_CameraLineTest1(colCtx, from, to, &intersect, &poly, 1, 1, 1, 0, &bgId) &&
        (CollisionPoly_GetPointDistanceFromPlane(poly, from) < 0.0f)) {
        // if there is a poly between `from` and `to` and the `from` is behind the poly.
        return true;
    }

    return false;
}

/**
 * Gets the floor position underneath `chkPos`, and returns the normal of the floor to `floorNorm`,
 * and bgId to `bgId`.  If no floor is found, then the normal is a flat surface pointing upwards.
 */
f32 Camera_GetFloorYNorm(Camera* camera, Vec3f* floorNorm, Vec3f* chkPos, s32* bgId) {
    s32 pad;
    CollisionPoly* floorPoly;
    f32 floorY = BgCheck_EntityRaycastDown3(&camera->play->colCtx, &floorPoly, bgId, chkPos);

    if (floorY == BGCHECK_Y_MIN) {
        // no floor
        floorNorm->x = 0.0f;
        floorNorm->y = 1.0f;
        floorNorm->z = 0.0f;
    } else {
        floorNorm->x = COLPOLY_GET_NORMAL(floorPoly->normal.x);
        floorNorm->y = COLPOLY_GET_NORMAL(floorPoly->normal.y);
        floorNorm->z = COLPOLY_GET_NORMAL(floorPoly->normal.z);
    }

    return floorY;
}

/**
 * Gets the position of the floor from `pos`
 */
f32 Camera_GetFloorY(Camera* camera, Vec3f* pos) {
    Vec3f posCheck;
    Vec3f floorNorm;
    s32 bgId;

    posCheck = *pos;
    posCheck.y += 80.0f;

    return Camera_GetFloorYNorm(camera, &floorNorm, &posCheck, &bgId);
}

/**
 * Gets the position of the floor from `pos`, and if the floor is considered not solid,
 * it checks the next floor below that up to 3 times.  Returns the normal of the floor into `norm`
 */
f32 Camera_GetFloorYLayer(Camera* camera, Vec3f* norm, Vec3f* pos, s32* bgId) {
    CollisionPoly* floorPoly;
    CollisionContext* colCtx = &camera->play->colCtx;
    f32 floorY;
    s32 i;

    for (i = 3; i > 0; i--) {
        floorY = BgCheck_CameraRaycastDown2(colCtx, &floorPoly, bgId, pos);
        if (floorY == BGCHECK_Y_MIN ||
            (camera->playerGroundY < floorY && !(COLPOLY_GET_NORMAL(floorPoly->normal.y) > 0.5f))) {
            // no floor, or player is below the floor and floor is not considered steep
            norm->x = 0.0f;
            norm->y = 1.0f;
            norm->z = 0.0f;
            floorY = BGCHECK_Y_MIN;
            break;
        } else if (SurfaceType_GetFloorType(colCtx, floorPoly, *bgId) == FLOOR_TYPE_1) {
            // floor is not solid, check below that floor.
            pos->y = floorY - 10.0f;
            continue;
        } else {
            norm->x = COLPOLY_GET_NORMAL(floorPoly->normal.x);
            norm->y = COLPOLY_GET_NORMAL(floorPoly->normal.y);
            norm->z = COLPOLY_GET_NORMAL(floorPoly->normal.z);
            break;
        }
    }
    if (i == 0) {
        osSyncPrintf(VT_COL(YELLOW, BLACK) "camera: foward check: too many layer!\n" VT_RST);
    }
    return floorY;
}

/**
 * Returns the CameraSettingType of the camera at index `bgCamIndex`
 */
s16 Camera_GetBgCamSetting(Camera* camera, s32 bgCamIndex) {
    return BgCheck_GetBgCamSettingImpl(&camera->play->colCtx, bgCamIndex, BGCHECK_SCENE);
}

/**
 * Returns the bgCamFuncData using the current bgCam index
 */
Vec3s* Camera_GetBgCamFuncData(Camera* camera) {
    return BgCheck_GetBgCamFuncDataImpl(&camera->play->colCtx, camera->bgCamIndex, BGCHECK_SCENE);
}

/**
 * Gets the bgCam index for the poly `poly`, returns -1 if
 * there is no camera data for that poly.
 */
s32 Camera_GetBgCamIndex(Camera* camera, s32* bgId, CollisionPoly* poly) {
    s32 bgCamIndex;
    PosRot playerPosRot;
    s32 ret;

    Actor_GetWorldPosShapeRot(&playerPosRot, &camera->player->actor); // unused.
    bgCamIndex = SurfaceType_GetBgCamIndex(&camera->play->colCtx, poly, *bgId);

    if (BgCheck_GetBgCamSettingImpl(&camera->play->colCtx, bgCamIndex, *bgId) == CAM_SET_NONE) {
        ret = -1;
    } else {
        ret = bgCamIndex;
    }
    return ret;
}

/**
 * Returns the bgCamFuncData for the floor under the player.
 * Also returns the number of pieces of data there are in `bgCamCount`.
 * If there is no floor, then return NULL
 */
Vec3s* Camera_GetBgCamFuncDataUnderPlayer(Camera* camera, u16* bgCamCount) {
    CollisionPoly* floorPoly;
    s32 pad;
    s32 bgId;
    PosRot playerPosShape;

    Actor_GetWorldPosShapeRot(&playerPosShape, &camera->player->actor);
    playerPosShape.pos.y += Player_GetHeight(camera->player);

    if (BgCheck_EntityRaycastDown3(&camera->play->colCtx, &floorPoly, &bgId, &playerPosShape.pos) == BGCHECK_Y_MIN) {
        // no floor
        return NULL;
    }

    *bgCamCount = BgCheck_GetBgCamCount(&camera->play->colCtx, floorPoly, bgId);
    return BgCheck_GetBgCamFuncData(&camera->play->colCtx, floorPoly, bgId);
}

/**
 * Gets the Camera information for the water box the player is in.
 * Returns -1 if the player is not in a water box, or does not have a swimming state.
 * Returns -2 if there is no camera index for the water box.
 * Returns the camera data index otherwise.
 */
s32 Camera_GetWaterBoxBgCamIndex(Camera* camera, f32* waterY) {
    PosRot playerPosShape;
    WaterBox* waterBox;
    s32 bgCamIndex;

    Actor_GetWorldPosShapeRot(&playerPosShape, &camera->player->actor);
    *waterY = playerPosShape.pos.y;

    if (!WaterBox_GetSurface1(camera->play, &camera->play->colCtx, playerPosShape.pos.x, playerPosShape.pos.z, waterY,
                              &waterBox)) {
        // player's position is not in a water box.
        *waterY = BGCHECK_Y_MIN;
        return -1;
    }

    if (!(camera->player->stateFlags1 & PLAYER_STATE1_27)) {
        // player is not swimming
        *waterY = BGCHECK_Y_MIN;
        return -1;
    }

    bgCamIndex = WaterBox_GetBgCamIndex(&camera->play->colCtx, waterBox);

    //! @bug bgCamIndex = 0 is a valid index, should be (bgCamIndex < 0)
    if ((bgCamIndex <= 0) || (WaterBox_GetBgCamSetting(&camera->play->colCtx, waterBox) <= CAM_SET_NONE)) {
        // no camera data index, or no CameraSettingType
        return -2;
    }

    return bgCamIndex;
}

/**
 * Checks if `chkPos` is inside a waterbox.
 * If there is no water box below `chkPos` or if `chkPos` is above the water surface, return BGCHECK_Y_MIN.
 * If `chkPos` is inside the waterbox, output light index to `lightIndex`.
 */
f32 Camera_GetWaterSurface(Camera* camera, Vec3f* chkPos, s32* lightIndex) {
    PosRot playerPosRot;
    f32 waterY;
    WaterBox* waterBox;

    Actor_GetWorldPosShapeRot(&playerPosRot, &camera->player->actor);
    waterY = playerPosRot.pos.y;

    if (!WaterBox_GetSurface1(camera->play, &camera->play->colCtx, chkPos->x, chkPos->z, &waterY, &waterBox)) {
        // chkPos is not within the x/z boundaries of a water box.
        return BGCHECK_Y_MIN;
    }

    if (waterY < chkPos->y) {
        // the water's y position is below the check position
        // meaning the position is NOT in the water.
        return BGCHECK_Y_MIN;
    }

    *lightIndex = WaterBox_GetLightIndex(&camera->play->colCtx, waterBox);
    return waterY;
}

/**
 * Calculates the angle between points `from` and `to`
 */
s16 Camera_XZAngle(Vec3f* to, Vec3f* from) {
    return CAM_DEG_TO_BINANG(RAD_TO_DEG(Math_FAtan2F(from->x - to->x, from->z - to->z)));
}

s16 Camera_GetPitchAdjFromFloorHeightDiffs(Camera* camera, s16 viewYaw, s16 initAndReturnZero) {
    static f32 sFloorYNear;
    static f32 sFloorYFar;
    static CamColChk sFarColChk;
    Vec3f playerPos;
    Vec3f nearPos;
    Vec3f floorNorm;
    f32 checkOffsetY;
    s16 pitchNear;
    s16 pitchFar;
    f32 floorYDiffFar;
    f32 viewForwardsUnitX;
    f32 viewForwardsUnitZ;
    s32 bgId;
    f32 nearDist;
    f32 farDist;
    f32 floorYDiffNear;
    f32 playerHeight;

    viewForwardsUnitX = Math_SinS(viewYaw);
    viewForwardsUnitZ = Math_CosS(viewYaw);

    playerHeight = Player_GetHeight(camera->player);
    checkOffsetY = CAM_DATA_SCALED(R_CAM_PITCH_FLOOR_CHECK_OFFSET_Y_FAC) * playerHeight;
    nearDist = CAM_DATA_SCALED(R_CAM_PITCH_FLOOR_CHECK_NEAR_DIST_FAC) * playerHeight;
    farDist = CAM_DATA_SCALED(R_CAM_PITCH_FLOOR_CHECK_FAR_DIST_FAC) * playerHeight;

    playerPos.x = camera->playerPosRot.pos.x;
    playerPos.y = camera->playerGroundY + checkOffsetY;
    playerPos.z = camera->playerPosRot.pos.z;

    nearPos.x = playerPos.x + (nearDist * viewForwardsUnitX);
    nearPos.y = playerPos.y;
    nearPos.z = playerPos.z + (nearDist * viewForwardsUnitZ);

    if (initAndReturnZero || (camera->play->state.frames % 2) == 0) {
        sFarColChk.pos.x = playerPos.x + (farDist * viewForwardsUnitX);
        sFarColChk.pos.y = playerPos.y;
        sFarColChk.pos.z = playerPos.z + (farDist * viewForwardsUnitZ);

        Camera_BGCheckInfo(camera, &playerPos, &sFarColChk);

        if (initAndReturnZero) {
            sFloorYNear = sFloorYFar = camera->playerGroundY;
        }
    } else {
        farDist = OLib_Vec3fDistXZ(&playerPos, &sFarColChk.pos);

        sFarColChk.pos.x += sFarColChk.norm.x * 5.0f;
        sFarColChk.pos.y += sFarColChk.norm.y * 5.0f;
        sFarColChk.pos.z += sFarColChk.norm.z * 5.0f;

        if (nearDist > farDist) {
            nearDist = farDist;
            sFloorYNear = sFloorYFar = Camera_GetFloorYLayer(camera, &floorNorm, &sFarColChk.pos, &bgId);
        } else {
            sFloorYNear = Camera_GetFloorYLayer(camera, &floorNorm, &nearPos, &bgId);
            sFloorYFar = Camera_GetFloorYLayer(camera, &floorNorm, &sFarColChk.pos, &bgId);
        }

        if (sFloorYNear == BGCHECK_Y_MIN) {
            sFloorYNear = camera->playerGroundY;
        }

        if (sFloorYFar == BGCHECK_Y_MIN) {
            sFloorYFar = sFloorYNear;
        }
    }

    floorYDiffNear = CAM_DATA_SCALED(R_CAM_PITCH_FLOOR_CHECK_NEAR_WEIGHT) * (sFloorYNear - camera->playerGroundY);
    floorYDiffFar =
        (1.0f - CAM_DATA_SCALED(R_CAM_PITCH_FLOOR_CHECK_NEAR_WEIGHT)) * (sFloorYFar - camera->playerGroundY);

    pitchNear = CAM_DEG_TO_BINANG(RAD_TO_DEG(Math_FAtan2F(floorYDiffNear, nearDist)));
    pitchFar = CAM_DEG_TO_BINANG(RAD_TO_DEG(Math_FAtan2F(floorYDiffFar, farDist)));

    return pitchNear + pitchFar;
}

/**
 * Calculates a new Up vector from the pitch, yaw, roll
 */
Vec3f* Camera_CalcUpFromPitchYawRoll(Vec3f* viewUp, s16 pitch, s16 yaw, s16 roll) {
    f32 sinP = Math_SinS(pitch);
    f32 cosP = Math_CosS(pitch);
    f32 sinY = Math_SinS(yaw);
    f32 cosY = Math_CosS(yaw);
    f32 sinR = Math_SinS(-roll);
    f32 cosR = Math_CosS(-roll);
    Vec3f up;
    Vec3f baseUp;
    Vec3f u;
    Vec3f rollMtxRow1;
    Vec3f rollMtxRow2;
    Vec3f rollMtxRow3;
    f32 pad;

    // Axis to roll around
    u.x = cosP * sinY;
    u.y = sinP;
    u.z = cosP * cosY;

    // Matrix to apply the roll to the Up vector without roll
    rollMtxRow1.x = ((1.0f - SQ(u.x)) * cosR) + SQ(u.x);
    rollMtxRow1.y = ((u.x * u.y) * (1.0f - cosR)) - (u.z * sinR);
    rollMtxRow1.z = ((u.z * u.x) * (1.0f - cosR)) + (u.y * sinR);

    rollMtxRow2.x = ((u.x * u.y) * (1.0f - cosR)) + (u.z * sinR);
    rollMtxRow2.y = ((1.0f - SQ(u.y)) * cosR) + SQ(u.y);
    rollMtxRow2.z = ((u.y * u.z) * (1.0f - cosR)) - (u.x * sinR);

    rollMtxRow3.x = ((u.z * u.x) * (1.0f - cosR)) - (u.y * sinR);
    rollMtxRow3.y = ((u.y * u.z) * (1.0f - cosR)) + (u.x * sinR);
    rollMtxRow3.z = ((1.0f - SQ(u.z)) * cosR) + SQ(u.z);

    // Up without roll
    baseUp.x = -sinP * sinY;
    baseUp.y = cosP;
    baseUp.z = -sinP * cosY;

    // rollMtx * baseUp
    up.x = DOTXYZ(baseUp, rollMtxRow1);
    up.y = DOTXYZ(baseUp, rollMtxRow2);
    up.z = DOTXYZ(baseUp, rollMtxRow3);

    *viewUp = up;

    return viewUp;
}

f32 Camera_ClampLERPScale(Camera* camera, f32 maxLERPScale) {
    f32 ret;

    if (camera->atLERPStepScale < CAM_DATA_SCALED(R_CAM_AT_LERP_STEP_SCALE_MIN)) {
        ret = CAM_DATA_SCALED(R_CAM_AT_LERP_STEP_SCALE_MIN);
    } else if (camera->atLERPStepScale >= maxLERPScale) {
        ret = maxLERPScale;
    } else {
        ret = CAM_DATA_SCALED(R_CAM_AT_LERP_STEP_SCALE_FAC) * camera->atLERPStepScale;
    }

    return ret;
}

void Camera_CopyDataToRegs(Camera* camera, s16 mode) {
    CameraModeValue* values;
    CameraModeValue* valueP;
    s32 i;

    if (PREG(82)) {
        osSyncPrintf("camera: res: stat (%d/%d/%d)\n", camera->camId, camera->setting, mode);
    }

    values = sCameraSettings[camera->setting].cameraModes[mode].values;

    for (i = 0; i < sCameraSettings[camera->setting].cameraModes[mode].valueCnt; i++) {
        valueP = &values[i];
        PREG(valueP->dataType) = valueP->val;
        if (PREG(82)) {
            osSyncPrintf("camera: res: PREG(%02d) = %d\n", valueP->dataType, valueP->val);
        }
    }
    camera->animState = 0;
}

s32 Camera_CopyPREGToModeValues(Camera* camera) {
    CameraModeValue* values = sCameraSettings[camera->setting].cameraModes[camera->mode].values;
    CameraModeValue* valueP;
    s32 i;

    for (i = 0; i < sCameraSettings[camera->setting].cameraModes[camera->mode].valueCnt; i++) {
        valueP = &values[i];
        valueP->val = R_CAM_DATA(valueP->dataType);
        if (PREG(82)) {
            osSyncPrintf("camera: res: %d = PREG(%02d)\n", valueP->val, valueP->dataType);
        }
    }
    return true;
}

void Camera_UpdateInterface(s16 interfaceField) {
    s16 hudVisibilityMode;

    if ((interfaceField & CAM_LETTERBOX_MASK) != CAM_LETTERBOX_IGNORE) {
        switch (interfaceField & CAM_LETTERBOX_SIZE_MASK) {
            case CAM_LETTERBOX_SMALL:
                sCameraLetterboxSize = 26;
                break;

            case CAM_LETTERBOX_MEDIUM:
                sCameraLetterboxSize = 27;
                break;

            case CAM_LETTERBOX_LARGE:
                sCameraLetterboxSize = 32;
                break;

            default:
                sCameraLetterboxSize = 0;
                break;
        }

        if (interfaceField & CAM_LETTERBOX_INSTANT) {
            Letterbox_SetSize(sCameraLetterboxSize);
        } else {
            Letterbox_SetSizeTarget(sCameraLetterboxSize);
        }
    }

    if ((interfaceField & CAM_HUD_VISIBILITY_MASK) != CAM_HUD_VISIBILITY_IGNORE) {
        hudVisibilityMode = (interfaceField & CAM_HUD_VISIBILITY_MASK) >> CAM_HUD_VISIBILITY_SHIFT;
        if (hudVisibilityMode == (CAM_HUD_VISIBILITY_ALL >> CAM_HUD_VISIBILITY_SHIFT)) {
            hudVisibilityMode = HUD_VISIBILITY_ALL;
        }
        if (sCameraHudVisibilityMode != hudVisibilityMode) {
            sCameraHudVisibilityMode = hudVisibilityMode;
            Interface_ChangeHudVisibilityMode(sCameraHudVisibilityMode);
        }
    }
}

Vec3f* Camera_BGCheckCorner(Vec3f* dst, Vec3f* linePointA, Vec3f* linePointB, CamColChk* pointAColChk,
                            CamColChk* pointBColChk) {
    Vec3f closestPoint;

    if (!func_800427B4(pointAColChk->poly, pointBColChk->poly, linePointA, linePointB, &closestPoint)) {
        osSyncPrintf(VT_COL(YELLOW, BLACK) "camera: corner check no cross point %x %x\n" VT_RST, pointAColChk,
                     pointBColChk);
        *dst = pointAColChk->pos;
        return dst;
    }

    *dst = closestPoint;
    return dst;
}

/**
 * Checks collision between at and eyeNext, if `checkEye` is set, if there is no collision between
 * eyeNext->at, then eye->at is also checked.
 * Returns:
 * 0 if no collision is found between at->eyeNext
 * 2 if the angle between the polys is between 60 degrees and 120 degrees
 * 3 ?
 * 6 if the angle between the polys is greater than 120 degrees
 */
s32 func_80045508(Camera* camera, VecGeo* diffGeo, CamColChk* eyeChk, CamColChk* atChk, s16 checkEye) {
    Vec3f* at = &camera->at;
    Vec3f* eye = &camera->eye;
    Vec3f* eyeNext = &camera->eyeNext;
    Vec3f eyePos;
    s32 atEyeBgId;
    s32 eyeAtBgId;
    s32 ret;
    f32 cosEyeAt;

    eyeChk->pos = camera->eyeNext;

    ret = 0;

    atEyeBgId = Camera_BGCheckInfo(camera, at, eyeChk);
    if (atEyeBgId != 0) {
        // collision found between at->eye
        atChk->pos = camera->at;

        OLib_Vec3fToVecGeo(&eyeChk->geoNorm, &eyeChk->norm);

        if (eyeChk->geoNorm.pitch >= 0x2EE1) {
            eyeChk->geoNorm.yaw = diffGeo->yaw;
        }

        eyeAtBgId = Camera_BGCheckInfo(camera, eyeNext, atChk);

        if (eyeAtBgId == 0) {
            // no collision from eyeNext->at
            if (checkEye & 1) {

                atChk->pos = *at;
                eyePos = *eye;

                if (Camera_BGCheckInfo(camera, &eyePos, atChk) == 0) {
                    // no collision from eye->at
                    return 3;
                } else if (eyeChk->poly == atChk->poly) {
                    // at->eye and eye->at is the same poly
                    return 3;
                }
            } else {
                return 3;
            }
        } else if (eyeChk->poly == atChk->poly) {
            // at->eyeNext and eyeNext->at is the same poly
            return 3;
        }

        OLib_Vec3fToVecGeo(&atChk->geoNorm, &atChk->norm);

        if (atChk->geoNorm.pitch >= 0x2EE1) {
            atChk->geoNorm.yaw = diffGeo->yaw - 0x7FFF;
        }

        if (atEyeBgId != eyeAtBgId) {
            // different bgIds for at->eye[Next] and eye[Next]->at
            ret = 3;
        } else {
            cosEyeAt = Math3D_Cos(&eyeChk->norm, &atChk->norm);
            if (cosEyeAt < -0.5f) {
                ret = 6;
            } else if (cosEyeAt > 0.5f) {
                ret = 3;
            } else {
                ret = 2;
            }
        }
    }
    return ret;
}

/**
 * Calculates how much to adjust the camera at's y value when on a slope.
 */
f32 Camera_CalcSlopeYAdj(Vec3f* floorNorm, s16 playerYRot, s16 eyeAtYaw, f32 adjAmt) {
    f32 tmp;
    VecGeo floorNormGeo;

    OLib_Vec3fToVecGeo(&floorNormGeo, floorNorm);

    tmp = Math_CosS(floorNormGeo.pitch) * Math_CosS(playerYRot - floorNormGeo.yaw);
    return (fabsf(tmp) * adjAmt) * Math_CosS(playerYRot - eyeAtYaw);
}

/**
 * Calculates new at vector for the camera pointing in `eyeAtDir`
 */
s32 Camera_CalcAtDefault(Camera* camera, VecGeo* eyeAtDir, f32 extraYOffset, s16 calcSlope) {
    Vec3f* at = &camera->at;
    Vec3f posOffsetTarget;
    Vec3f atTarget;
    s32 pad2;
    PosRot* playerPosRot = &camera->playerPosRot;
    f32 yOffset;

    yOffset = Player_GetHeight(camera->player);

    posOffsetTarget.x = 0.f;
    posOffsetTarget.y = yOffset + extraYOffset;
    posOffsetTarget.z = 0.f;

    if (calcSlope) {
        posOffsetTarget.y -= OLib_ClampMaxDist(
            Camera_CalcSlopeYAdj(&camera->floorNorm, playerPosRot->rot.y, eyeAtDir->yaw, R_CAM_SLOPE_Y_ADJ_AMOUNT),
            yOffset);
    }

    Camera_LERPCeilVec3f(&posOffsetTarget, &camera->posOffset, camera->yOffsetUpdateRate, camera->xzOffsetUpdateRate,
                         0.1f);

    atTarget.x = playerPosRot->pos.x + camera->posOffset.x;
    atTarget.y = playerPosRot->pos.y + camera->posOffset.y;
    atTarget.z = playerPosRot->pos.z + camera->posOffset.z;

    Camera_LERPCeilVec3f(&atTarget, at, camera->atLERPStepScale, camera->atLERPStepScale, 0.2f);

    return true;
}

s32 func_800458D4(Camera* camera, VecGeo* eyeAtDir, f32 arg2, f32* arg3, s16 arg4) {
    f32 phi_f2;
    Vec3f posOffsetTarget;
    Vec3f atTarget;
    f32 eyeAtAngle;
    PosRot* playerPosRot = &camera->playerPosRot;
    f32 deltaY;
    s32 pad[2];

    posOffsetTarget.y = Player_GetHeight(camera->player) + arg2;
    posOffsetTarget.x = 0.0f;
    posOffsetTarget.z = 0.0f;

    if (arg4) {
        posOffsetTarget.y -=
            Camera_CalcSlopeYAdj(&camera->floorNorm, playerPosRot->rot.y, eyeAtDir->yaw, R_CAM_SLOPE_Y_ADJ_AMOUNT);
    }

    deltaY = playerPosRot->pos.y - *arg3;
    eyeAtAngle = Math_FAtan2F(deltaY, OLib_Vec3fDistXZ(&camera->at, &camera->eye));

    if (eyeAtAngle > DEG_TO_RAD(OREG(32))) {
        if (1) {}
        phi_f2 = 1.0f - sinf(eyeAtAngle - DEG_TO_RAD(OREG(32)));
    } else if (eyeAtAngle < DEG_TO_RAD(OREG(33))) {
        phi_f2 = 1.0f - sinf(DEG_TO_RAD(OREG(33)) - eyeAtAngle);
    } else {
        phi_f2 = 1.0f;
    }

    posOffsetTarget.y -= deltaY * phi_f2;
    Camera_LERPCeilVec3f(&posOffsetTarget, &camera->posOffset, CAM_DATA_SCALED(OREG(29)), CAM_DATA_SCALED(OREG(30)),
                         0.1f);

    atTarget.x = playerPosRot->pos.x + camera->posOffset.x;
    atTarget.y = playerPosRot->pos.y + camera->posOffset.y;
    atTarget.z = playerPosRot->pos.z + camera->posOffset.z;

    Camera_LERPCeilVec3f(&atTarget, &camera->at, camera->atLERPStepScale, camera->atLERPStepScale, 0.2f);

    return 1;
}

s32 func_80045B08(Camera* camera, VecGeo* eyeAtDir, f32 yExtra, s16 arg3) {
    f32 phi_f2;
    Vec3f posOffsetTarget;
    Vec3f atTarget;
    f32 pad;
    f32 temp_ret;
    PosRot* playerPosRot = &camera->playerPosRot;

    posOffsetTarget.y = Player_GetHeight(camera->player) + yExtra;
    posOffsetTarget.x = 0.0f;
    posOffsetTarget.z = 0.0f;

    temp_ret = Math_SinS(arg3);

    if (temp_ret < 0.0f) {
        phi_f2 = Math_CosS(playerPosRot->rot.y - eyeAtDir->yaw);
    } else {
        phi_f2 = -Math_CosS(playerPosRot->rot.y - eyeAtDir->yaw);
    }

    posOffsetTarget.y -= temp_ret * phi_f2 * R_CAM_SLOPE_Y_ADJ_AMOUNT;
    Camera_LERPCeilVec3f(&posOffsetTarget, &camera->posOffset, camera->yOffsetUpdateRate, camera->xzOffsetUpdateRate,
                         0.1f);

    atTarget.x = playerPosRot->pos.x + camera->posOffset.x;
    atTarget.y = playerPosRot->pos.y + camera->posOffset.y;
    atTarget.z = playerPosRot->pos.z + camera->posOffset.z;
    Camera_LERPCeilVec3f(&atTarget, &camera->at, camera->atLERPStepScale, camera->atLERPStepScale, 0.2f);

    return 1;
}

/**
 * Adjusts the camera's at position for Camera_Parallel1
 */
s32 Camera_CalcAtForParallel(Camera* camera, VecGeo* arg1, f32 yOffset, f32* arg3, s16 arg4) {
    Vec3f* at = &camera->at;
    Vec3f posOffsetTarget;
    Vec3f atTarget;
    Vec3f* eye = &camera->eye;
    PosRot* playerPosRot = &camera->playerPosRot;
    f32 temp_f2;
    f32 phi_f16;
    f32 eyeAtDistXZ;
    f32 phi_f20;
    f32 temp_f0_4;

    temp_f0_4 = Player_GetHeight(camera->player);
    posOffsetTarget.x = 0.0f;
    posOffsetTarget.y = temp_f0_4 + yOffset;
    posOffsetTarget.z = 0.0f;

    if (PREG(76) && arg4) {
        posOffsetTarget.y -=
            Camera_CalcSlopeYAdj(&camera->floorNorm, playerPosRot->rot.y, arg1->yaw, R_CAM_SLOPE_Y_ADJ_AMOUNT);
    }

    if (camera->playerGroundY == camera->playerPosRot.pos.y || camera->player->actor.gravity > -0.1f ||
        camera->player->stateFlags1 & PLAYER_STATE1_21) {
        *arg3 = Camera_LERPCeilF(playerPosRot->pos.y, *arg3, CAM_DATA_SCALED(OREG(43)), 0.1f);
        phi_f20 = playerPosRot->pos.y - *arg3;
        posOffsetTarget.y -= phi_f20;
        Camera_LERPCeilVec3f(&posOffsetTarget, &camera->posOffset, camera->yOffsetUpdateRate,
                             camera->xzOffsetUpdateRate, 0.1f);
    } else {
        if (!PREG(75)) {
            phi_f20 = playerPosRot->pos.y - *arg3;
            eyeAtDistXZ = OLib_Vec3fDistXZ(at, &camera->eye);
            phi_f16 = eyeAtDistXZ;
            Math_FAtan2F(phi_f20, eyeAtDistXZ);
            temp_f2 = Math_FTanF(DEG_TO_RAD(camera->fov * 0.4f)) * phi_f16;
            if (temp_f2 < phi_f20) {
                *arg3 += phi_f20 - temp_f2;
                phi_f20 = temp_f2;
            } else if (phi_f20 < -temp_f2) {
                *arg3 += phi_f20 + temp_f2;
                phi_f20 = -temp_f2;
            }
            posOffsetTarget.y -= phi_f20;
        } else {
            phi_f20 = playerPosRot->pos.y - *arg3;
            temp_f2 = Math_FAtan2F(phi_f20, OLib_Vec3fDistXZ(at, eye));
            if (DEG_TO_RAD(OREG(32)) < temp_f2) {
                phi_f16 = 1 - sinf(temp_f2 - DEG_TO_RAD(OREG(32)));
            } else if (temp_f2 < DEG_TO_RAD(OREG(33))) {
                phi_f16 = 1 - sinf(DEG_TO_RAD(OREG(33)) - temp_f2);
            } else {
                phi_f16 = 1;
            }
            posOffsetTarget.y -= phi_f20 * phi_f16;
        }
        Camera_LERPCeilVec3f(&posOffsetTarget, &camera->posOffset, CAM_DATA_SCALED(OREG(29)), CAM_DATA_SCALED(OREG(30)),
                             0.1f);
        camera->yOffsetUpdateRate = CAM_DATA_SCALED(OREG(29));
        camera->xzOffsetUpdateRate = CAM_DATA_SCALED(OREG(30));
    }
    atTarget.x = playerPosRot->pos.x + camera->posOffset.x;
    atTarget.y = playerPosRot->pos.y + camera->posOffset.y;
    atTarget.z = playerPosRot->pos.z + camera->posOffset.z;
    Camera_LERPCeilVec3f(&atTarget, at, camera->atLERPStepScale, camera->atLERPStepScale, 0.2f);
    return 1;
}

/**
 * Adjusts at position for Camera_Battle1 and Camera_KeepOn1
 */
s32 Camera_CalcAtForLockOn(Camera* camera, VecGeo* eyeAtDir, Vec3f* targetPos, f32 yOffset, f32 distance,
                           f32* yPosOffset, VecGeo* outPlayerToTargetDir, s16 flags) {
    Vec3f* at = &camera->at;
    Vec3f tmpPos0;
    Vec3f tmpPos1;
    Vec3f lookFromOffset;
    Vec3f* floorNorm = &camera->floorNorm;
    VecGeo playerToTargetDir;
    PosRot* playerPosRot = &camera->playerPosRot;
    f32 yPosDelta;
    f32 phi_f16;
    f32 eyeAtDistXZ;
    f32 temp_f0_2;
    f32 playerHeight;

    playerHeight = Player_GetHeight(camera->player);
    tmpPos0.x = 0.0f;
    tmpPos0.y = playerHeight + yOffset;
    tmpPos0.z = 0.0f;
    if (PREG(76) && (flags & FLG_ADJSLOPE)) {
        tmpPos0.y -= Camera_CalcSlopeYAdj(floorNorm, playerPosRot->rot.y, eyeAtDir->yaw, R_CAM_SLOPE_Y_ADJ_AMOUNT);
    }

    // tmpPos1 is player's head
    tmpPos1 = playerPosRot->pos;
    tmpPos1.y += playerHeight;
    OLib_Vec3fDiffToVecGeo(outPlayerToTargetDir, &tmpPos1, targetPos);
    playerToTargetDir = *outPlayerToTargetDir;
    if (distance < playerToTargetDir.r) {
        playerToTargetDir.r = playerToTargetDir.r * CAM_DATA_SCALED(OREG(38));
    } else {
        // ratio of player's height off ground to player's height.
        temp_f0_2 = OLib_ClampMaxDist((playerPosRot->pos.y - camera->playerGroundY) / playerHeight, 1.0f);
        playerToTargetDir.r = (playerToTargetDir.r * CAM_DATA_SCALED(OREG(39))) -
                              (((CAM_DATA_SCALED(OREG(39)) - CAM_DATA_SCALED(OREG(38))) * playerToTargetDir.r) *
                               (playerToTargetDir.r / distance));
        playerToTargetDir.r = playerToTargetDir.r - (playerToTargetDir.r * temp_f0_2) * temp_f0_2;
    }

    if (flags & FLG_OFFGROUND) {
        playerToTargetDir.r *= 0.2f;
        camera->xzOffsetUpdateRate = camera->yOffsetUpdateRate = .01f;
    }

    OLib_VecGeoToVec3f(&lookFromOffset, &playerToTargetDir);

    if (PREG(89)) {
        osSyncPrintf("%f (%f %f %f) %f\n", playerToTargetDir.r / distance, lookFromOffset.x, lookFromOffset.y,
                     lookFromOffset.z, camera->atLERPStepScale);
    }

    tmpPos0.x = tmpPos0.x + lookFromOffset.x;
    tmpPos0.y = tmpPos0.y + lookFromOffset.y;
    tmpPos0.z = tmpPos0.z + lookFromOffset.z;

    if (camera->playerGroundY == camera->playerPosRot.pos.y || camera->player->actor.gravity > -0.1f ||
        camera->player->stateFlags1 & PLAYER_STATE1_21) {
        *yPosOffset = Camera_LERPCeilF(playerPosRot->pos.y, *yPosOffset, CAM_DATA_SCALED(OREG(43)), 0.1f);
        yPosDelta = playerPosRot->pos.y - *yPosOffset;
        tmpPos0.y -= yPosDelta;
        Camera_LERPCeilVec3f(&tmpPos0, &camera->posOffset, camera->yOffsetUpdateRate, camera->xzOffsetUpdateRate, 0.1f);
    } else {
        if (!(flags & FLG_OFFGROUND)) {
            yPosDelta = playerPosRot->pos.y - *yPosOffset;
            eyeAtDistXZ = OLib_Vec3fDistXZ(at, &camera->eye);
            phi_f16 = eyeAtDistXZ;
            Math_FAtan2F(yPosDelta, eyeAtDistXZ);
            temp_f0_2 = Math_FTanF(DEG_TO_RAD(camera->fov * 0.4f)) * phi_f16;
            if (temp_f0_2 < yPosDelta) {
                *yPosOffset = *yPosOffset + (yPosDelta - temp_f0_2);
                yPosDelta = temp_f0_2;
            } else if (yPosDelta < -temp_f0_2) {
                *yPosOffset = *yPosOffset + (yPosDelta + temp_f0_2);
                yPosDelta = -temp_f0_2;
            }
            tmpPos0.y = tmpPos0.y - yPosDelta;
        } else {
            yPosDelta = playerPosRot->pos.y - *yPosOffset;
            temp_f0_2 = Math_FAtan2F(yPosDelta, OLib_Vec3fDistXZ(at, &camera->eye));

            if (temp_f0_2 > DEG_TO_RAD(OREG(32))) {
                phi_f16 = 1.0f - sinf(temp_f0_2 - DEG_TO_RAD(OREG(32)));
            } else if (temp_f0_2 < DEG_TO_RAD(OREG(33))) {
                phi_f16 = 1.0f - sinf(DEG_TO_RAD(OREG(33)) - temp_f0_2);
            } else {
                phi_f16 = 1.0f;
            }
            tmpPos0.y -= (yPosDelta * phi_f16);
        }

        Camera_LERPCeilVec3f(&tmpPos0, &camera->posOffset, CAM_DATA_SCALED(OREG(29)), CAM_DATA_SCALED(OREG(30)), 0.1f);
        camera->yOffsetUpdateRate = CAM_DATA_SCALED(OREG(29));
        camera->xzOffsetUpdateRate = CAM_DATA_SCALED(OREG(30));
    }

    tmpPos1.x = playerPosRot->pos.x + camera->posOffset.x;
    tmpPos1.y = playerPosRot->pos.y + camera->posOffset.y;
    tmpPos1.z = playerPosRot->pos.z + camera->posOffset.z;
    Camera_LERPCeilVec3f(&tmpPos1, at, camera->atLERPStepScale, camera->atLERPStepScale, 0.2f);
    return 1;
}

s32 Camera_CalcAtForHorse(Camera* camera, VecGeo* eyeAtDir, f32 yOffset, f32* yPosOffset, s16 calcSlope) {
    Vec3f* at = &camera->at;
    Vec3f posOffsetTarget;
    Vec3f atTarget;
    s32 pad;
    s32 pad2;
    f32 playerHeight;
    Player* player;
    PosRot horsePosRot;

    playerHeight = Player_GetHeight(camera->player);
    player = camera->player;
    Actor_GetWorldPosShapeRot(&horsePosRot, player->rideActor);

    if (EN_HORSE_CHECK_JUMPING((EnHorse*)player->rideActor)) {
        horsePosRot.pos.y -= 49.f;
        *yPosOffset = Camera_LERPCeilF(horsePosRot.pos.y, *yPosOffset, 0.1f, 0.2f);
        camera->atLERPStepScale = Camera_LERPCeilF(0.4f, camera->atLERPStepScale, 0.2f, 0.02f);
    } else {
        *yPosOffset = Camera_LERPCeilF(horsePosRot.pos.y, *yPosOffset, 0.5f, 0.2f);
    }

    posOffsetTarget.x = 0.0f;
    posOffsetTarget.y = playerHeight + yOffset;
    posOffsetTarget.z = 0.0f;

    if (calcSlope != 0) {
        posOffsetTarget.y -= Camera_CalcSlopeYAdj(&camera->floorNorm, camera->playerPosRot.rot.y, eyeAtDir->yaw,
                                                  R_CAM_SLOPE_Y_ADJ_AMOUNT);
    }

    Camera_LERPCeilVec3f(&posOffsetTarget, &camera->posOffset, camera->yOffsetUpdateRate, camera->xzOffsetUpdateRate,
                         0.1f);

    atTarget.x = camera->posOffset.x + horsePosRot.pos.x;
    atTarget.y = camera->posOffset.y + horsePosRot.pos.y;
    atTarget.z = camera->posOffset.z + horsePosRot.pos.z;
    Camera_LERPCeilVec3f(&atTarget, at, camera->atLERPStepScale, camera->atLERPStepScale, 0.2f);

    return 1;
}

f32 Camera_LERPClampDist(Camera* camera, f32 dist, f32 min, f32 max) {
    f32 distTarget;
    f32 rUpdateRateInvTarget;

    if (dist < min) {
        distTarget = min;
        rUpdateRateInvTarget = R_CAM_R_UPDATE_RATE_INV;
    } else if (dist > max) {
        distTarget = max;
        rUpdateRateInvTarget = R_CAM_R_UPDATE_RATE_INV;
    } else {
        distTarget = dist;
        rUpdateRateInvTarget = 1.0f;
    }

    camera->rUpdateRateInv = Camera_LERPCeilF(rUpdateRateInvTarget, camera->rUpdateRateInv,
                                              CAM_DATA_SCALED(R_CAM_UPDATE_RATE_STEP_SCALE_XZ), 0.1f);
    return Camera_LERPCeilF(distTarget, camera->dist, 1.0f / camera->rUpdateRateInv, 0.2f);
}

f32 Camera_ClampDist(Camera* camera, f32 dist, f32 minDist, f32 maxDist, s16 timer) {
    f32 distTarget;
    f32 rUpdateRateInvTarget;

    if (dist < minDist) {
        distTarget = minDist;

        rUpdateRateInvTarget = timer != 0 ? R_CAM_R_UPDATE_RATE_INV * 0.5f : R_CAM_R_UPDATE_RATE_INV;
    } else if (maxDist < dist) {
        distTarget = maxDist;

        rUpdateRateInvTarget = timer != 0 ? R_CAM_R_UPDATE_RATE_INV * 0.5f : R_CAM_R_UPDATE_RATE_INV;
    } else {
        distTarget = dist;

        rUpdateRateInvTarget = timer != 0 ? R_CAM_R_UPDATE_RATE_INV : 1.0f;
    }

    camera->rUpdateRateInv = Camera_LERPCeilF(rUpdateRateInvTarget, camera->rUpdateRateInv,
                                              CAM_DATA_SCALED(R_CAM_UPDATE_RATE_STEP_SCALE_XZ), 0.1f);
    return Camera_LERPCeilF(distTarget, camera->dist, 1.0f / camera->rUpdateRateInv, 0.2f);
}

s16 Camera_CalcDefaultPitch(Camera* camera, s16 arg1, s16 arg2, s16 arg3) {
    f32 pad;
    f32 stepScale;
    f32 t;
    s16 phi_v0;
    s16 absCur;
    s16 target;

    absCur = ABS(arg1);
    phi_v0 = arg3 > 0 ? (s16)(Math_CosS(arg3) * arg3) : arg3;
    target = arg2 - phi_v0;

    if (ABS(target) < absCur) {
        stepScale = (1.0f / camera->pitchUpdateRateInv) * 3.0f;
    } else {
        t = absCur * (1.0f / R_CAM_MAX_PITCH);
        pad = Camera_InterpolateCurve(0.8f, 1.0f - t);
        stepScale = (1.0f / camera->pitchUpdateRateInv) * pad;
    }
    return Camera_LERPCeilS(target, arg1, stepScale, 0xA);
}

s16 Camera_CalcDefaultYaw(Camera* camera, s16 cur, s16 target, f32 arg3, f32 accel) {
    f32 velocity;
    s16 angDelta;
    f32 updSpeed;
    f32 speedT;
    f32 velFactor;
    f32 yawUpdRate;

    if (camera->xzSpeed > 0.001f) {
        angDelta = target - (s16)(cur - 0x7FFF);
        speedT = COLPOLY_GET_NORMAL((s16)(angDelta - 0x7FFF));
    } else {
        angDelta = target - (s16)(cur - 0x7FFF);
        speedT = CAM_DATA_SCALED(OREG(48));
    }

    updSpeed = Camera_InterpolateCurve(arg3, speedT);

    velocity = updSpeed + (1.0f - updSpeed) * accel;

    if (velocity < 0.0f) {
        velocity = 0.0f;
    }

    velFactor = Camera_InterpolateCurve(0.5f, camera->speedRatio);
    yawUpdRate = 1.0f / camera->yawUpdateRateInv;
    return cur + (s16)(angDelta * velocity * velFactor * yawUpdRate);
}

void func_80046E20(Camera* camera, VecGeo* eyeAdjustment, f32 minDist, f32 arg3, f32* arg4, SwingAnimation* anim) {
    static CamColChk atEyeColChk;
    static CamColChk eyeAtColChk;
    static CamColChk newEyeColChk;
    Vec3f* eye = &camera->eye;
    s32 temp_v0;
    Vec3f* at = &camera->at;
    Vec3f peekAroundPoint;
    Vec3f* eyeNext = &camera->eyeNext;
    f32 temp_f0;
    VecGeo newEyeAdjustment;
    VecGeo sp40;

    temp_v0 = func_80045508(camera, eyeAdjustment, &atEyeColChk, &eyeAtColChk, !anim->unk_18);

    switch (temp_v0) {
        case 1:
        case 2:
            // angle between polys is between 60 and 120 degrees.
            Camera_BGCheckCorner(&anim->collisionClosePoint, at, eyeNext, &atEyeColChk, &eyeAtColChk);
            peekAroundPoint.x = anim->collisionClosePoint.x + (atEyeColChk.norm.x + eyeAtColChk.norm.x);
            peekAroundPoint.y = anim->collisionClosePoint.y + (atEyeColChk.norm.y + eyeAtColChk.norm.y);
            peekAroundPoint.z = anim->collisionClosePoint.z + (atEyeColChk.norm.z + eyeAtColChk.norm.z);

            temp_f0 = OLib_Vec3fDist(at, &atEyeColChk.pos);
            *arg4 = temp_f0 > minDist ? 1.0f : temp_f0 / minDist;

            anim->swingUpdateRate = CAM_DATA_SCALED(OREG(10));
            anim->unk_18 = 1;
            anim->atEyePoly = eyeAtColChk.poly;
            OLib_Vec3fDiffToVecGeo(&newEyeAdjustment, at, &peekAroundPoint);

            newEyeAdjustment.r = eyeAdjustment->r;
            Camera_AddVecGeoToVec3f(eye, at, &newEyeAdjustment);
            newEyeColChk.pos = *eye;
            if (Camera_BGCheckInfo(camera, at, &newEyeColChk) == 0) {
                // no collision found between at->newEyePos
                newEyeAdjustment.yaw += (s16)(eyeAdjustment->yaw - newEyeAdjustment.yaw) >> 1;
                newEyeAdjustment.pitch += (s16)(eyeAdjustment->pitch - newEyeAdjustment.pitch) >> 1;
                Camera_AddVecGeoToVec3f(eye, at, &newEyeAdjustment);
                if (atEyeColChk.geoNorm.pitch < 0x2AA8) {
                    // ~ 60 degrees
                    anim->unk_16 = newEyeAdjustment.yaw;
                    anim->unk_14 = newEyeAdjustment.pitch;
                } else {
                    anim->unk_16 = eyeAdjustment->yaw;
                    anim->unk_14 = eyeAdjustment->pitch;
                }
                peekAroundPoint.x = anim->collisionClosePoint.x - (atEyeColChk.norm.x + eyeAtColChk.norm.x);
                peekAroundPoint.y = anim->collisionClosePoint.y - (atEyeColChk.norm.y + eyeAtColChk.norm.y);
                peekAroundPoint.z = anim->collisionClosePoint.z - (atEyeColChk.norm.z + eyeAtColChk.norm.z);
                OLib_Vec3fDiffToVecGeo(&newEyeAdjustment, at, &peekAroundPoint);
                newEyeAdjustment.r = eyeAdjustment->r;
                Camera_AddVecGeoToVec3f(eyeNext, at, &newEyeAdjustment);
                break;
            }

            camera->eye = newEyeColChk.pos;
            atEyeColChk = newEyeColChk;
            FALLTHROUGH;
        case 3:
        case 6:
            if (anim->unk_18 != 0) {
                anim->swingUpdateRateTimer = OREG(52);
                anim->unk_18 = 0;
                *eyeNext = *eye;
            }

            temp_f0 = OLib_Vec3fDist(at, &atEyeColChk.pos);
            *arg4 = temp_f0 > minDist ? 1.0f : temp_f0 / minDist;

            anim->swingUpdateRate = *arg4 * arg3;

            Camera_Vec3fTranslateByUnitVector(eye, &atEyeColChk.pos, &atEyeColChk.norm, 1.0f);
            anim->atEyePoly = NULL;
            if (temp_f0 < OREG(21)) {
                sp40.yaw = eyeAdjustment->yaw;
                sp40.pitch = Math_SinS(atEyeColChk.geoNorm.pitch + 0x3FFF) * 16380.0f;
                sp40.r = (OREG(21) - temp_f0) * CAM_DATA_SCALED(OREG(22));
                Camera_AddVecGeoToVec3f(eye, eye, &sp40);
            }
            break;
        default:
            if (anim->unk_18 != 0) {
                anim->swingUpdateRateTimer = OREG(52);
                *eyeNext = *eye;
                anim->unk_18 = 0;
            }
            anim->swingUpdateRate = arg3;
            anim->atEyePoly = NULL;
            eye->x = atEyeColChk.pos.x + atEyeColChk.norm.x;
            eye->y = atEyeColChk.pos.y + atEyeColChk.norm.y;
            eye->z = atEyeColChk.pos.z + atEyeColChk.norm.z;
            break;
    }
}

s32 Camera_Noop(Camera* camera) {
    return true;
}

s32 Camera_Normal1(Camera* camera) {
    Vec3f* eye = &camera->eye;
    Vec3f* at = &camera->at;
    Vec3f* eyeNext = &camera->eyeNext;
    f32 spA0;
    f32 sp9C;
    f32 sp98;
    f32 sp94;
    Vec3f sp88;
    s16 wiggleAdj;
    s16 t;
    VecGeo eyeAdjustment;
    VecGeo atEyeGeo;
    VecGeo atEyeNextGeo;
    PosRot* playerPosRot = &camera->playerPosRot;
    Normal1ReadOnlyData* roData = &camera->paramData.norm1.roData;
    Normal1ReadWriteData* rwData = &camera->paramData.norm1.rwData;
    f32 playerHeight;
    f32 rate = 0.1f;

    playerHeight = Player_GetHeight(camera->player);
    if (RELOAD_PARAMS(camera) || R_RELOAD_CAM_PARAMS) {
        CameraModeValue* values = sCameraSettings[camera->setting].cameraModes[camera->mode].values;
        f32 yNormal =
            (1.0f + CAM_DATA_SCALED(R_CAM_YOFFSET_NORM) - CAM_DATA_SCALED(R_CAM_YOFFSET_NORM) * (68.0f / playerHeight));

        sp94 = yNormal * CAM_DATA_SCALED(playerHeight);

        roData->yOffset = GET_NEXT_RO_DATA(values) * sp94;
        roData->distMin = GET_NEXT_RO_DATA(values) * sp94;
        roData->distMax = GET_NEXT_RO_DATA(values) * sp94;
        roData->pitchTarget = CAM_DEG_TO_BINANG(GET_NEXT_RO_DATA(values));
        roData->unk_0C = GET_NEXT_RO_DATA(values);
        roData->unk_10 = GET_NEXT_RO_DATA(values);
        roData->unk_14 = GET_NEXT_SCALED_RO_DATA(values);
        roData->fovTarget = GET_NEXT_RO_DATA(values);
        roData->atLERPScaleMax = GET_NEXT_SCALED_RO_DATA(values);
        roData->interfaceField = GET_NEXT_RO_DATA(values);
    }

    if (R_RELOAD_CAM_PARAMS) {
        Camera_CopyPREGToModeValues(camera);
    }

    sCameraInterfaceField = roData->interfaceField;

    OLib_Vec3fDiffToVecGeo(&atEyeGeo, at, eye);
    OLib_Vec3fDiffToVecGeo(&atEyeNextGeo, at, eyeNext);

    switch (camera->animState) {
        case 20:
            camera->yawUpdateRateInv = OREG(27);
            camera->pitchUpdateRateInv = OREG(27);
            FALLTHROUGH;
        case 0:
        case 10:
        case 25:
            rwData->swing.atEyePoly = NULL;
            rwData->slopePitchAdj = 0;
            rwData->unk_28 = 0xA;
            rwData->swing.unk_16 = rwData->swing.unk_14 = rwData->swing.unk_18 = 0;
            rwData->swing.swingUpdateRate = roData->unk_0C;
            rwData->yOffset = camera->playerPosRot.pos.y;
            rwData->unk_20 = camera->xzSpeed;
            rwData->swing.swingUpdateRateTimer = 0;
            rwData->swingYawTarget = atEyeGeo.yaw;
            sUpdateCameraDirection = 0;
            rwData->startSwingTimer = OREG(50) + OREG(51);
            break;
        default:
            break;
    }

    camera->animState = 1;
    sUpdateCameraDirection = 1;

    if (rwData->unk_28 != 0) {
        rwData->unk_28--;
    }

    if (camera->xzSpeed > 0.001f) {
        rwData->startSwingTimer = OREG(50) + OREG(51);
    } else if (rwData->startSwingTimer > 0) {
        if (rwData->startSwingTimer > OREG(50)) {
            rwData->swingYawTarget = atEyeGeo.yaw + ((s16)((s16)(camera->playerPosRot.rot.y - 0x7FFF) - atEyeGeo.yaw) /
                                                     rwData->startSwingTimer);
        }
        rwData->startSwingTimer--;
    }

    spA0 = camera->speedRatio * CAM_DATA_SCALED(R_CAM_UPDATE_RATE_STEP_SCALE_XZ);
    sp9C = camera->speedRatio * CAM_DATA_SCALED(R_CAM_UPDATE_RATE_STEP_SCALE_Y);
    sp98 = rwData->swing.unk_18 != 0 ? CAM_DATA_SCALED(R_CAM_UPDATE_RATE_STEP_SCALE_XZ) : spA0;

    sp94 = (camera->xzSpeed - rwData->unk_20) * (0.333333f);
    if (sp94 > 1.0f) {
        sp94 = 1.0f;
    }
    if (sp94 > -1.0f) {
        sp94 = -1.0f;
    }

    rwData->unk_20 = camera->xzSpeed;

    if (rwData->swing.swingUpdateRateTimer != 0) {
        camera->yawUpdateRateInv =
            Camera_LERPCeilF(rwData->swing.swingUpdateRate + (f32)(rwData->swing.swingUpdateRateTimer * 2),
                             camera->yawUpdateRateInv, sp98, rate);
        camera->pitchUpdateRateInv =
            Camera_LERPCeilF((f32)R_CAM_PITCH_UPDATE_RATE_INV + (f32)(rwData->swing.swingUpdateRateTimer * 2),
                             camera->pitchUpdateRateInv, sp9C, rate);
        rwData->swing.swingUpdateRateTimer--;
    } else {
        camera->yawUpdateRateInv = Camera_LERPCeilF(rwData->swing.swingUpdateRate -
                                                        ((OREG(49) * 0.01f) * rwData->swing.swingUpdateRate * sp94),
                                                    camera->yawUpdateRateInv, sp98, rate);
        camera->pitchUpdateRateInv =
            Camera_LERPCeilF(R_CAM_PITCH_UPDATE_RATE_INV, camera->pitchUpdateRateInv, sp9C, rate);
    }

    camera->pitchUpdateRateInv = Camera_LERPCeilF(R_CAM_PITCH_UPDATE_RATE_INV, camera->pitchUpdateRateInv, sp9C, rate);
    camera->xzOffsetUpdateRate =
        Camera_LERPCeilF(CAM_DATA_SCALED(R_CAM_XZ_OFFSET_UPDATE_RATE), camera->xzOffsetUpdateRate, spA0, rate);
    camera->yOffsetUpdateRate =
        Camera_LERPCeilF(CAM_DATA_SCALED(R_CAM_Y_OFFSET_UPDATE_RATE), camera->yOffsetUpdateRate, sp9C, rate);
    camera->fovUpdateRate = Camera_LERPCeilF(CAM_DATA_SCALED(R_CAM_FOV_UPDATE_RATE), camera->yOffsetUpdateRate,
                                             camera->speedRatio * 0.05f, rate);

    if (roData->interfaceField & NORMAL1_FLAG_0) {
        t = Camera_GetPitchAdjFromFloorHeightDiffs(camera, atEyeGeo.yaw - 0x7FFF, false);
        sp9C = ((1.0f / roData->unk_10) * 0.5f) * (1.0f - camera->speedRatio);
        rwData->slopePitchAdj =
            Camera_LERPCeilS(t, rwData->slopePitchAdj, ((1.0f / roData->unk_10) * 0.5f) + sp9C, 0xF);
    } else {
        rwData->slopePitchAdj = 0;
        if (camera->playerGroundY == camera->playerPosRot.pos.y) {
            rwData->yOffset = camera->playerPosRot.pos.y;
        }
    }

    spA0 = ((rwData->swing.unk_18 != 0) && (roData->yOffset > -40.0f))
               ? (sp9C = Math_SinS(rwData->swing.unk_14), ((-40.0f * sp9C) + (roData->yOffset * (1.0f - sp9C))))
               : roData->yOffset;

    if (roData->interfaceField & NORMAL1_FLAG_7) {
        func_800458D4(camera, &atEyeNextGeo, spA0, &rwData->yOffset, roData->interfaceField & NORMAL1_FLAG_0);
    } else if (roData->interfaceField & NORMAL1_FLAG_5) {
        func_80045B08(camera, &atEyeNextGeo, spA0, rwData->slopePitchAdj);
    } else {
        Camera_CalcAtDefault(camera, &atEyeNextGeo, spA0, roData->interfaceField & NORMAL1_FLAG_0);
    }

    OLib_Vec3fDiffToVecGeo(&eyeAdjustment, at, eyeNext);

    camera->dist = eyeAdjustment.r =
        Camera_ClampDist(camera, eyeAdjustment.r, roData->distMin, roData->distMax, rwData->unk_28);

    if (rwData->startSwingTimer <= 0) {
        eyeAdjustment.pitch = atEyeNextGeo.pitch;
        eyeAdjustment.yaw =
            Camera_LERPCeilS(rwData->swingYawTarget, atEyeNextGeo.yaw, 1.0f / camera->yawUpdateRateInv, 0xA);
    } else if (rwData->swing.unk_18 != 0) {
        eyeAdjustment.yaw =
            Camera_LERPCeilS(rwData->swing.unk_16, atEyeNextGeo.yaw, 1.0f / camera->yawUpdateRateInv, 0xA);
        eyeAdjustment.pitch =
            Camera_LERPCeilS(rwData->swing.unk_14, atEyeNextGeo.pitch, 1.0f / camera->yawUpdateRateInv, 0xA);
    } else {
        // rotate yaw to follow player.
        eyeAdjustment.yaw =
            Camera_CalcDefaultYaw(camera, atEyeNextGeo.yaw, camera->playerPosRot.rot.y, roData->unk_14, sp94);
        eyeAdjustment.pitch =
            Camera_CalcDefaultPitch(camera, atEyeNextGeo.pitch, roData->pitchTarget, rwData->slopePitchAdj);
    }

    // set eyeAdjustment pitch from 79.65 degrees to -85 degrees
    if (eyeAdjustment.pitch > 0x38A4) {
        eyeAdjustment.pitch = 0x38A4;
    }
    if (eyeAdjustment.pitch < -0x3C8C) {
        eyeAdjustment.pitch = -0x3C8C;
    }

    Camera_AddVecGeoToVec3f(eyeNext, at, &eyeAdjustment);
    if ((camera->status == CAM_STAT_ACTIVE) && !(roData->interfaceField & NORMAL1_FLAG_4)) {
        rwData->swingYawTarget = camera->playerPosRot.rot.y - 0x7FFF;
        if (rwData->startSwingTimer > 0) {
            func_80046E20(camera, &eyeAdjustment, roData->distMin, roData->unk_0C, &sp98, &rwData->swing);
        } else {
            sp88 = *eyeNext;
            rwData->swing.swingUpdateRate = camera->yawUpdateRateInv = roData->unk_0C * 2.0f;
            if (Camera_BGCheck(camera, at, &sp88)) {
                rwData->swingYawTarget = atEyeNextGeo.yaw;
                rwData->startSwingTimer = -1;
            } else {
                *eye = *eyeNext;
            }
            rwData->swing.unk_18 = 0;
        }

        if (rwData->swing.unk_18 != 0) {
            camera->inputDir.y =
                Camera_LERPCeilS(camera->inputDir.y + (s16)((s16)(rwData->swing.unk_16 - 0x7FFF) - camera->inputDir.y),
                                 camera->inputDir.y, 1.0f - (0.99f * sp98), 0xA);
        }

        if (roData->interfaceField & NORMAL1_FLAG_2) {
            camera->inputDir.x = -atEyeGeo.pitch;
            camera->inputDir.y = atEyeGeo.yaw - 0x7FFF;
            camera->inputDir.z = 0;
        } else {
            OLib_Vec3fDiffToVecGeo(&eyeAdjustment, eye, at);
            camera->inputDir.x = eyeAdjustment.pitch;
            camera->inputDir.y = eyeAdjustment.yaw;
            camera->inputDir.z = 0;
        }

        // crit wiggle
        if (gSaveContext.health <= 16 && ((camera->play->state.frames % 256) == 0)) {
            wiggleAdj = Rand_ZeroOne() * 10000.0f;
            camera->inputDir.y = wiggleAdj + camera->inputDir.y;
        }
    } else {
        rwData->swing.swingUpdateRate = roData->unk_0C;
        rwData->swing.unk_18 = 0;
        sUpdateCameraDirection = 0;
        *eye = *eyeNext;
    }

    spA0 = (gSaveContext.health <= 16 ? 0.8f : 1.0f);
    camera->fov = Camera_LERPCeilF(roData->fovTarget * spA0, camera->fov, camera->fovUpdateRate, 1.0f);
    camera->roll = Camera_LERPCeilS(0, camera->roll, 0.5f, 0xA);
    camera->atLERPStepScale = Camera_ClampLERPScale(camera, roData->atLERPScaleMax);
    return 1;
}

s32 Camera_Normal2(Camera* camera) {
    Vec3f* eye = &camera->eye;
    Vec3f* at = &camera->at;
    Vec3f* eyeNext = &camera->eyeNext;
    CamColChk bgChk;
    s16 phi_a0;
    s16 phi_a1;
    f32 spA4;
    f32 spA0;
    VecGeo adjGeo;
    VecGeo sp90;
    VecGeo sp88;
    VecGeo atToEyeDir;
    VecGeo atToEyeNextDir;
    PosRot* playerPosRot = &camera->playerPosRot;
    Normal2ReadOnlyData* roData = &camera->paramData.norm2.roData;
    Normal2ReadWriteData* rwData = &camera->paramData.norm2.rwData;
    s32 pad;
    BgCamFuncData* bgCamFuncData;
    f32 playerHeight;
    f32 yNormal;

    playerHeight = Player_GetHeight(camera->player);
    yNormal =
        1.0f + CAM_DATA_SCALED(R_CAM_YOFFSET_NORM) - (CAM_DATA_SCALED(R_CAM_YOFFSET_NORM) * (68.0f / playerHeight));

    if (R_RELOAD_CAM_PARAMS) {
        Camera_CopyPREGToModeValues(camera);
    }

    if (RELOAD_PARAMS(camera) || R_RELOAD_CAM_PARAMS) {
        CameraModeValue* values = sCameraSettings[camera->setting].cameraModes[camera->mode].values;

        roData->unk_00 = GET_NEXT_SCALED_RO_DATA(values) * playerHeight * yNormal;
        roData->unk_04 = GET_NEXT_SCALED_RO_DATA(values) * playerHeight * yNormal;
        roData->unk_08 = GET_NEXT_SCALED_RO_DATA(values) * playerHeight * yNormal;
        roData->unk_1C = CAM_DEG_TO_BINANG(GET_NEXT_RO_DATA(values));
        roData->unk_0C = GET_NEXT_RO_DATA(values);
        roData->unk_10 = GET_NEXT_SCALED_RO_DATA(values);
        roData->unk_14 = GET_NEXT_RO_DATA(values);
        roData->unk_18 = GET_NEXT_SCALED_RO_DATA(values);
        roData->interfaceField = GET_NEXT_RO_DATA(values);
    }

    if (R_RELOAD_CAM_PARAMS) {
        Camera_CopyPREGToModeValues(camera);
    }

    sCameraInterfaceField = roData->interfaceField;

    switch (camera->animState) {
        case 0:
        case 10:
        case 20:
        case 25:
            bgCamFuncData = (BgCamFuncData*)Camera_GetBgCamFuncData(camera);
            Camera_Vec3sToVec3f(&rwData->unk_00, &bgCamFuncData->pos);
            rwData->unk_20 = bgCamFuncData->rot.x;
            rwData->unk_22 = bgCamFuncData->rot.y;
            rwData->unk_24 = playerPosRot->pos.y;
            rwData->unk_1C = bgCamFuncData->fov == -1   ? roData->unk_14
                             : bgCamFuncData->fov > 360 ? CAM_DATA_SCALED(bgCamFuncData->fov)
                                                        : bgCamFuncData->fov;

            rwData->unk_28 = bgCamFuncData->flags == -1 ? 0 : bgCamFuncData->flags;

            rwData->unk_18 = 0.0f;

            if (roData->interfaceField & NORMAL2_FLAG_2) {
                sp88.pitch = rwData->unk_20;
                sp88.yaw = rwData->unk_22 + 0x3FFF;
                sp88.r = 100.0f;
                OLib_VecGeoToVec3f(&rwData->unk_0C, &sp88);
            }

            camera->animState = 1;
            camera->yawUpdateRateInv = 50.0f;
            break;
        default:
            if (camera->playerGroundY == playerPosRot->pos.y) {
                rwData->unk_24 = playerPosRot->pos.y;
            }
            break;
    }

    OLib_Vec3fDiffToVecGeo(&atToEyeDir, at, eye);
    OLib_Vec3fDiffToVecGeo(&atToEyeNextDir, at, eyeNext);

    camera->speedRatio *= 0.5f;
    spA4 = CAM_DATA_SCALED(R_CAM_UPDATE_RATE_STEP_SCALE_XZ) * camera->speedRatio;
    spA0 = CAM_DATA_SCALED(R_CAM_UPDATE_RATE_STEP_SCALE_Y) * camera->speedRatio;

    camera->yawUpdateRateInv = Camera_LERPCeilF(roData->unk_0C, camera->yawUpdateRateInv * camera->speedRatio,
                                                CAM_DATA_SCALED(R_CAM_UPDATE_RATE_STEP_SCALE_XZ), 0.1f);
    camera->pitchUpdateRateInv = Camera_LERPCeilF(R_CAM_PITCH_UPDATE_RATE_INV, camera->pitchUpdateRateInv, spA0, 0.1f);
    camera->xzOffsetUpdateRate =
        Camera_LERPCeilF(CAM_DATA_SCALED(R_CAM_XZ_OFFSET_UPDATE_RATE), camera->xzOffsetUpdateRate, spA4, 0.1f);
    camera->yOffsetUpdateRate =
        Camera_LERPCeilF(CAM_DATA_SCALED(R_CAM_Y_OFFSET_UPDATE_RATE), camera->yOffsetUpdateRate, spA0, 0.1f);
    camera->fovUpdateRate = Camera_LERPCeilF(CAM_DATA_SCALED(R_CAM_FOV_UPDATE_RATE), camera->yOffsetUpdateRate,
                                             camera->speedRatio * 0.05f, 0.1f);

    if (!(roData->interfaceField & NORMAL2_FLAG_7)) {
        Camera_CalcAtDefault(camera, &atToEyeNextDir, roData->unk_00, roData->interfaceField & NORMAL2_FLAG_0);
    } else {
        func_800458D4(camera, &atToEyeNextDir, roData->unk_00, &rwData->unk_24,
                      roData->interfaceField & NORMAL2_FLAG_0);
    }

    if (roData->interfaceField & NORMAL2_FLAG_2) {
        rwData->unk_00.x = playerPosRot->pos.x + rwData->unk_0C.x;
        rwData->unk_00.z = playerPosRot->pos.z + rwData->unk_0C.z;
    }

    rwData->unk_00.y = playerPosRot->pos.y;

    OLib_Vec3fDiffToVecGeo(&sp88, &rwData->unk_00, at);
    OLib_Vec3fDiffToVecGeo(&sp90, at, eyeNext);

    phi_a1 = (rwData->unk_28 & 2 ? rwData->unk_22 : roData->unk_1C);
    phi_a0 = sp90.yaw - sp88.yaw;
    if ((phi_a1 < 0x4000 && ABS(phi_a0) > phi_a1) || (phi_a1 >= 0x4000 && ABS(phi_a0) < phi_a1)) {

        phi_a0 = (phi_a0 < 0 ? -phi_a1 : phi_a1);
        phi_a0 += sp88.yaw;
        adjGeo.yaw =
            Camera_LERPCeilS(phi_a0, atToEyeDir.yaw, (1.0f / camera->yawUpdateRateInv) * camera->speedRatio, 0xA);
        if (rwData->unk_28 & 1) {
            adjGeo.pitch = Camera_CalcDefaultPitch(camera, atToEyeNextDir.pitch, rwData->unk_20, 0);
        } else {
            adjGeo.pitch = atToEyeDir.pitch;
        }
    } else {
        adjGeo = sp90;
    }

    camera->dist = adjGeo.r = Camera_ClampDist(camera, sp90.r, roData->unk_04, roData->unk_08, 0);

    if (!(rwData->unk_28 & 1)) {
        if (adjGeo.pitch >= 0xE39) {
            adjGeo.pitch += ((s16)(0xE38 - adjGeo.pitch) >> 2);
        }

        if (adjGeo.pitch < 0) {
            adjGeo.pitch += ((s16)(-0x38E - adjGeo.pitch) >> 2);
        }
    }

    Camera_AddVecGeoToVec3f(eyeNext, at, &adjGeo);

    if (camera->status == CAM_STAT_ACTIVE) {
        bgChk.pos = *eyeNext;
        if (!camera->play->envCtx.skyboxDisabled || roData->interfaceField & NORMAL2_FLAG_4) {
            Camera_BGCheckInfo(camera, at, &bgChk);
            *eye = bgChk.pos;
        } else {
            func_80043F94(camera, at, &bgChk);
            *eye = bgChk.pos;
            OLib_Vec3fDiffToVecGeo(&adjGeo, eye, at);
            camera->inputDir.x = adjGeo.pitch;
            camera->inputDir.y = adjGeo.yaw;
            camera->inputDir.z = 0;
        }
    }

    camera->fov = Camera_LERPCeilF(rwData->unk_1C, camera->fov, camera->fovUpdateRate, 1.0f);
    camera->roll = Camera_LERPCeilS(0, camera->roll, 0.5f, 0xA);
    camera->atLERPStepScale = Camera_ClampLERPScale(camera, roData->unk_18);
    return 1;
}

// riding epona
s32 Camera_Normal3(Camera* camera) {
    Vec3f* eye = &camera->eye;
    Vec3f* at = &camera->at;
    Vec3f* eyeNext = &camera->eyeNext;
    f32 sp98;
    f32 sp94;
    f32 sp90;
    f32 sp8C;
    VecGeo sp84;
    VecGeo sp7C;
    VecGeo sp74;
    PosRot* playerPosRot = &camera->playerPosRot;
    f32 temp_f0;
    f32 temp_f6;
    s16 phi_a0;
    s16 t2;
    Normal3ReadOnlyData* roData = &camera->paramData.norm3.roData;
    Normal3ReadWriteData* rwData = &camera->paramData.norm3.rwData;
    f32 playerHeight;

    playerHeight = Player_GetHeight(camera->player);
    if (RELOAD_PARAMS(camera) || R_RELOAD_CAM_PARAMS) {
        CameraModeValue* values = sCameraSettings[camera->setting].cameraModes[camera->mode].values;

        roData->yOffset = GET_NEXT_RO_DATA(values) * CAM_DATA_SCALED(playerHeight);
        roData->distMin = GET_NEXT_RO_DATA(values) * CAM_DATA_SCALED(playerHeight);
        roData->distMax = GET_NEXT_RO_DATA(values) * CAM_DATA_SCALED(playerHeight);
        roData->pitchTarget = CAM_DEG_TO_BINANG(GET_NEXT_RO_DATA(values));
        roData->yawUpdateSpeed = GET_NEXT_RO_DATA(values);
        roData->unk_10 = GET_NEXT_RO_DATA(values);
        roData->fovTarget = GET_NEXT_RO_DATA(values);
        roData->maxAtLERPScale = GET_NEXT_SCALED_RO_DATA(values);
        roData->interfaceField = GET_NEXT_RO_DATA(values);
    }

    if (R_RELOAD_CAM_PARAMS) {
        Camera_CopyPREGToModeValues(camera);
    }

    OLib_Vec3fDiffToVecGeo(&sp7C, at, eye);
    OLib_Vec3fDiffToVecGeo(&sp74, at, eyeNext);

    sUpdateCameraDirection = true;
    sCameraInterfaceField = roData->interfaceField;
    switch (camera->animState) {
        case 0:
        case 10:
        case 20:
        case 25:
            rwData->swing.atEyePoly = NULL;
            rwData->curPitch = 0;
            rwData->unk_1C = 0.0f;
            rwData->unk_20 = camera->playerGroundY;
            rwData->swing.unk_16 = rwData->swing.unk_14 = rwData->swing.unk_18 = 0;
            rwData->swing.swingUpdateRate = roData->yawUpdateSpeed;
            rwData->yawUpdAmt =
                (s16)((s16)(playerPosRot->rot.y - 0x7FFF) - sp7C.yaw) * (1.0f / R_CAM_DEFAULT_ANIM_TIME);
            rwData->distTimer = 10;
            rwData->yawTimer = R_CAM_DEFAULT_ANIM_TIME;
            camera->animState = 1;
            rwData->swing.swingUpdateRateTimer = 0;
    }

    if (rwData->distTimer != 0) {
        rwData->distTimer--;
    }

    sp98 = CAM_DATA_SCALED(R_CAM_UPDATE_RATE_STEP_SCALE_XZ) * camera->speedRatio;
    sp94 = CAM_DATA_SCALED(R_CAM_UPDATE_RATE_STEP_SCALE_Y) * camera->speedRatio;

    if (rwData->swing.swingUpdateRateTimer != 0) {
        camera->yawUpdateRateInv = Camera_LERPCeilF(roData->yawUpdateSpeed + (rwData->swing.swingUpdateRateTimer * 2),
                                                    camera->yawUpdateRateInv, sp98, 0.1f);
        camera->pitchUpdateRateInv =
            Camera_LERPCeilF((f32)R_CAM_PITCH_UPDATE_RATE_INV + (rwData->swing.swingUpdateRateTimer * 2),
                             camera->pitchUpdateRateInv, sp94, 0.1f);
        if (1) {}
        rwData->swing.swingUpdateRateTimer--;
    } else {
        camera->yawUpdateRateInv = Camera_LERPCeilF(roData->yawUpdateSpeed, camera->yawUpdateRateInv, sp98, 0.1f);
        camera->pitchUpdateRateInv =
            Camera_LERPCeilF(R_CAM_PITCH_UPDATE_RATE_INV, camera->pitchUpdateRateInv, sp94, 0.1f);
    }

    camera->xzOffsetUpdateRate =
        Camera_LERPCeilF(CAM_DATA_SCALED(R_CAM_XZ_OFFSET_UPDATE_RATE), camera->xzOffsetUpdateRate, sp98, 0.1f);
    camera->yOffsetUpdateRate =
        Camera_LERPCeilF(CAM_DATA_SCALED(R_CAM_Y_OFFSET_UPDATE_RATE), camera->yOffsetUpdateRate, sp94, 0.1f);
    camera->fovUpdateRate = Camera_LERPCeilF(CAM_DATA_SCALED(R_CAM_FOV_UPDATE_RATE), camera->fovUpdateRate, sp94, 0.1f);

    t2 = Camera_GetPitchAdjFromFloorHeightDiffs(camera, sp7C.yaw - 0x7FFF, true);
    sp94 = ((1.0f / roData->unk_10) * 0.5f);
    temp_f0 = (((1.0f / roData->unk_10) * 0.5f) * (1.0f - camera->speedRatio));
    rwData->curPitch = Camera_LERPCeilS(t2, rwData->curPitch, sp94 + temp_f0, 0xF);

    Camera_CalcAtForHorse(camera, &sp74, roData->yOffset, &rwData->unk_20, 1);
    sp90 = (roData->distMax + roData->distMin) * 0.5f;
    OLib_Vec3fDiffToVecGeo(&sp84, at, eyeNext);
    camera->dist = sp84.r = Camera_ClampDist(camera, sp84.r, roData->distMin, roData->distMax, rwData->distTimer);
    if (camera->xzSpeed > 0.001f) {
        sp84.r += (sp90 - sp84.r) * 0.002f;
    }
    phi_a0 = roData->pitchTarget - rwData->curPitch;
    sp84.pitch = Camera_LERPCeilS(phi_a0, sp74.pitch, 1.0f / camera->pitchUpdateRateInv, 0xA);

    if (sp84.pitch > R_CAM_MAX_PITCH) {
        sp84.pitch = R_CAM_MAX_PITCH;
    }
    if (sp84.pitch < R_CAM_MIN_PITCH_1) {
        sp84.pitch = R_CAM_MIN_PITCH_1;
    }

    phi_a0 = playerPosRot->rot.y - (s16)(sp74.yaw - 0x7FFF);
    if (ABS(phi_a0) > 0x2AF8) {
        if (phi_a0 > 0) {
            phi_a0 = 0x2AF8;
        } else {
            phi_a0 = -0x2AF8;
        }
    }

    sp90 = 1.0f;
    sp98 = 0.5;
    sp94 = camera->speedRatio;
    sp90 -= sp98;
    sp98 = sp98 + (sp94 * sp90);
    sp98 = (sp98 * phi_a0) / camera->yawUpdateRateInv;

    sp84.yaw = fabsf(sp98) > (150.0f * (1.0f - camera->speedRatio)) ? (s16)(sp74.yaw + sp98) : sp74.yaw;

    if (rwData->yawTimer > 0) {
        sp84.yaw += rwData->yawUpdAmt;
        rwData->yawTimer--;
    }

    Camera_AddVecGeoToVec3f(eyeNext, at, &sp84);

    if (camera->status == CAM_STAT_ACTIVE) {
        func_80046E20(camera, &sp84, roData->distMin, roData->yawUpdateSpeed, &sp8C, &rwData->swing);
    } else {
        *eye = *eyeNext;
    }

    camera->fov = Camera_LERPCeilF(roData->fovTarget, camera->fov, camera->fovUpdateRate, 1.0f);
    camera->roll = Camera_LERPCeilS(0, camera->roll, 0.5f, 0xA);
    camera->atLERPStepScale = Camera_ClampLERPScale(camera, roData->maxAtLERPScale);
    return 1;
}

s32 Camera_Normal4(Camera* camera) {
    return Camera_Noop(camera);
}

s32 Camera_Normal0(Camera* camera) {
    return Camera_Noop(camera);
}

s32 Camera_Parallel1(Camera* camera) {
    Vec3f* eye = &camera->eye;
    Vec3f* at = &camera->at;
    Vec3f* eyeNext = &camera->eyeNext;
    f32 spB8;
    f32 spB4;
    s16 tangle;
    VecGeo spA8;
    VecGeo atToEyeDir;
    VecGeo atToEyeNextDir;
    PosRot* playerPosRot = &camera->playerPosRot;
    CamColChk sp6C;
    s16 sp6A;
    s16 phi_a0;
    Parallel1ReadOnlyData* roData = &camera->paramData.para1.roData;
    Parallel1ReadWriteData* rwData = &camera->paramData.para1.rwData;
    f32 pad2;
    f32 playerHeight;
    s32 pad3;

    playerHeight = Player_GetHeight(camera->player);
    if (RELOAD_PARAMS(camera) || R_RELOAD_CAM_PARAMS) {
        CameraModeValue* values = sCameraSettings[camera->setting].cameraModes[camera->mode].values;
        f32 yNormal =
            1.0f + CAM_DATA_SCALED(R_CAM_YOFFSET_NORM) - (CAM_DATA_SCALED(R_CAM_YOFFSET_NORM) * (68.0f / playerHeight));

        roData->yOffset = GET_NEXT_SCALED_RO_DATA(values) * playerHeight * yNormal;
        roData->distTarget = GET_NEXT_SCALED_RO_DATA(values) * playerHeight * yNormal;
        roData->pitchTarget = CAM_DEG_TO_BINANG(GET_NEXT_RO_DATA(values));
        roData->yawTarget = CAM_DEG_TO_BINANG(GET_NEXT_RO_DATA(values));
        roData->unk_08 = GET_NEXT_RO_DATA(values);
        roData->unk_0C = GET_NEXT_RO_DATA(values);
        roData->fovTarget = GET_NEXT_RO_DATA(values);
        roData->unk_14 = GET_NEXT_SCALED_RO_DATA(values);
        roData->interfaceField = GET_NEXT_RO_DATA(values);
        roData->unk_18 = GET_NEXT_SCALED_RO_DATA(values) * playerHeight * yNormal;
        roData->unk_1C = GET_NEXT_SCALED_RO_DATA(values);
    }

    if (R_RELOAD_CAM_PARAMS) {
        Camera_CopyPREGToModeValues(camera);
    }

    OLib_Vec3fDiffToVecGeo(&atToEyeDir, at, eye);
    OLib_Vec3fDiffToVecGeo(&atToEyeNextDir, at, eyeNext);

    switch (camera->animState) {
        case 0:
        case 10:
        case 20:
        case 25:
            rwData->unk_16 = 0;
            rwData->unk_10 = 0;
            if (roData->interfaceField & PARALLEL1_FLAG_2) {
                rwData->animTimer = 20;
            } else {
                rwData->animTimer = R_CAM_DEFAULT_ANIM_TIME;
            }
            rwData->unk_00.x = 0.0f;
            rwData->yTarget = playerPosRot->pos.y - camera->playerPosDelta.y;
            camera->animState++;
            break;
    }

    if (rwData->animTimer != 0) {
        if (roData->interfaceField & PARALLEL1_FLAG_1) {
            // Rotate roData->yawTarget degrees from behind the player.
            rwData->yawTarget = (s16)(playerPosRot->rot.y - 0x7FFF) + roData->yawTarget;
        } else if (roData->interfaceField & PARALLEL1_FLAG_2) {
            // rotate to roData->yawTarget
            rwData->yawTarget = roData->yawTarget;
        } else {
            // leave the rotation alone.
            rwData->yawTarget = atToEyeNextDir.yaw;
        }
    } else {
        if (roData->interfaceField & PARALLEL1_FLAG_5) {
            rwData->yawTarget = (s16)(playerPosRot->rot.y - 0x7FFF) + roData->yawTarget;
        }
        sCameraInterfaceField = roData->interfaceField;
    }

    rwData->pitchTarget = roData->pitchTarget;

    if (camera->animState == 21) {
        rwData->unk_16 = 1;
        camera->animState = 1;
    } else if (camera->animState == 11) {
        camera->animState = 1;
    }

    spB8 = CAM_DATA_SCALED(R_CAM_UPDATE_RATE_STEP_SCALE_XZ) * camera->speedRatio;
    spB4 = CAM_DATA_SCALED(R_CAM_UPDATE_RATE_STEP_SCALE_Y) * camera->speedRatio;

    camera->rUpdateRateInv = Camera_LERPCeilF(R_CAM_R_UPDATE_RATE_INV, camera->rUpdateRateInv, spB8, 0.1f);
    camera->yawUpdateRateInv = Camera_LERPCeilF(roData->unk_08, camera->yawUpdateRateInv, spB8, 0.1f);
    camera->pitchUpdateRateInv = Camera_LERPCeilF(2.0f, camera->pitchUpdateRateInv, spB4, 0.1f);
    camera->xzOffsetUpdateRate =
        Camera_LERPCeilF(CAM_DATA_SCALED(R_CAM_XZ_OFFSET_UPDATE_RATE), camera->xzOffsetUpdateRate, spB8, 0.1f);
    camera->yOffsetUpdateRate =
        Camera_LERPCeilF(CAM_DATA_SCALED(R_CAM_Y_OFFSET_UPDATE_RATE), camera->yOffsetUpdateRate, spB4, 0.1f);
    camera->fovUpdateRate = Camera_LERPCeilF(CAM_DATA_SCALED(R_CAM_FOV_UPDATE_RATE), camera->fovUpdateRate,
                                             camera->speedRatio * 0.05f, 0.1f);

    if (roData->interfaceField & PARALLEL1_FLAG_0) {
        tangle = Camera_GetPitchAdjFromFloorHeightDiffs(camera, atToEyeDir.yaw - 0x7FFF, true);

        spB8 = ((1.0f / roData->unk_0C) * 0.3f);
        pad2 = (((1.0f / roData->unk_0C) * 0.7f) * (1.0f - camera->speedRatio));
        rwData->unk_10 = Camera_LERPCeilS(tangle, rwData->unk_10, spB8 + pad2, 0xF);
    } else {
        rwData->unk_10 = 0;
    }

    if (camera->playerGroundY == camera->playerPosRot.pos.y || camera->player->actor.gravity > -0.1f ||
        camera->player->stateFlags1 & PLAYER_STATE1_21) {
        rwData->yTarget = playerPosRot->pos.y;
        sp6A = 0;
    } else {
        sp6A = 1;
    }

    if (!(roData->interfaceField & PARALLEL1_FLAG_7) && !sp6A) {
        Camera_CalcAtForParallel(camera, &atToEyeNextDir, roData->yOffset, &rwData->yTarget,
                                 roData->interfaceField & PARALLEL1_FLAG_0);
    } else {
        func_800458D4(camera, &atToEyeNextDir, roData->unk_18, &rwData->yTarget,
                      roData->interfaceField & PARALLEL1_FLAG_0);
    }

    if (rwData->animTimer != 0) {
        camera->stateFlags |= CAM_STATE_5;
        tangle = (((rwData->animTimer + 1) * rwData->animTimer) >> 1);
        spA8.yaw = atToEyeDir.yaw + (((s16)(rwData->yawTarget - atToEyeDir.yaw) / tangle) * rwData->animTimer);
        spA8.pitch = atToEyeDir.pitch;
        spA8.r = atToEyeDir.r;
        rwData->animTimer--;
    } else {
        rwData->unk_16 = 0;
        camera->dist = Camera_LERPCeilF(roData->distTarget, camera->dist, 1.0f / camera->rUpdateRateInv, 2.0f);
        OLib_Vec3fDiffToVecGeo(&spA8, at, eyeNext);
        spA8.r = camera->dist;

        if (roData->interfaceField & PARALLEL1_FLAG_6) {
            spA8.yaw = Camera_LERPCeilS(rwData->yawTarget, atToEyeNextDir.yaw, 0.6f, 0xA);
        } else {
            spA8.yaw = Camera_LERPCeilS(rwData->yawTarget, atToEyeNextDir.yaw, 0.8f, 0xA);
        }

        if (roData->interfaceField & PARALLEL1_FLAG_0) {
            phi_a0 = rwData->pitchTarget - rwData->unk_10;
        } else {
            phi_a0 = rwData->pitchTarget;
        }

        spA8.pitch = Camera_LERPCeilS(phi_a0, atToEyeNextDir.pitch, 1.0f / camera->pitchUpdateRateInv, 4);

        if (spA8.pitch > R_CAM_MAX_PITCH) {
            spA8.pitch = R_CAM_MAX_PITCH;
        }

        if (spA8.pitch < R_CAM_MIN_PITCH_1) {
            spA8.pitch = R_CAM_MIN_PITCH_1;
        }
    }
    Camera_AddVecGeoToVec3f(eyeNext, at, &spA8);
    if (camera->status == CAM_STAT_ACTIVE) {
        sp6C.pos = *eyeNext;
        if (!camera->play->envCtx.skyboxDisabled || roData->interfaceField & PARALLEL1_FLAG_4) {
            Camera_BGCheckInfo(camera, at, &sp6C);
            *eye = sp6C.pos;
        } else {
            func_80043F94(camera, at, &sp6C);
            *eye = sp6C.pos;
            OLib_Vec3fDiffToVecGeo(&spA8, eye, at);
            camera->inputDir.x = spA8.pitch;
            camera->inputDir.y = spA8.yaw;
            camera->inputDir.z = 0;
        }
    }
    camera->fov = Camera_LERPCeilF(roData->fovTarget, camera->fov, camera->fovUpdateRate, 1.0f);
    camera->roll = Camera_LERPCeilS(0, camera->roll, 0.5, 0xA);
    camera->atLERPStepScale = Camera_ClampLERPScale(camera, sp6A ? roData->unk_1C : roData->unk_14);
    //! @bug doesn't return
}

s32 Camera_Parallel2(Camera* camera) {
    return Camera_Noop(camera);
}

s32 Camera_Parallel3(Camera* camera) {
    CameraModeValue* values = sCameraSettings[camera->setting].cameraModes[camera->mode].values;
    s16 interfaceField = GET_NEXT_RO_DATA(values);

    sCameraInterfaceField = interfaceField;

    if (interfaceField & PARALLEL3_FLAG_0) {
        camera->stateFlags |= CAM_STATE_10;
    }
    if (interfaceField & PARALLEL3_FLAG_1) {
        camera->stateFlags |= CAM_STATE_4;
    }
    //! @bug doesn't return
}

s32 Camera_Parallel4(Camera* camera) {
    return Camera_Noop(camera);
}

s32 Camera_Parallel0(Camera* camera) {
    return Camera_Noop(camera);
}

/**
 * Generic jump, jumping off ledges
 */
s32 Camera_Jump1(Camera* camera) {
    Vec3f* eye = &camera->eye;
    Vec3f* at = &camera->at;
    Vec3f* eyeNext = &camera->eyeNext;
    s32 pad2;
    f32 spA4;
    Vec3f newEye;
    VecGeo eyeAtOffset;
    VecGeo eyeNextAtOffset;
    VecGeo eyeDiffGeo;
    VecGeo eyeDiffTarget;
    PosRot* playerPosRot = &camera->playerPosRot;
    PosRot playerhead;
    s16 tangle;
    Jump1ReadOnlyData* roData = &camera->paramData.jump1.roData;
    Jump1ReadWriteData* rwData = &camera->paramData.jump1.rwData;
    s32 pad;
    f32 playerHeight;

    playerHeight = Player_GetHeight(camera->player);
    if (RELOAD_PARAMS(camera) || R_RELOAD_CAM_PARAMS) {
        CameraModeValue* values = sCameraSettings[camera->setting].cameraModes[camera->mode].values;
        f32 yNormal =
            1.0f + CAM_DATA_SCALED(R_CAM_YOFFSET_NORM) - (CAM_DATA_SCALED(R_CAM_YOFFSET_NORM) * (68.0f / playerHeight));

        roData->atYOffset = CAM_DATA_SCALED(GET_NEXT_RO_DATA(values)) * playerHeight * yNormal;
        roData->distMin = CAM_DATA_SCALED(GET_NEXT_RO_DATA(values)) * playerHeight * yNormal;
        roData->distMax = CAM_DATA_SCALED(GET_NEXT_RO_DATA(values)) * playerHeight * yNormal;
        roData->yawUpateRateTarget = GET_NEXT_RO_DATA(values);
        roData->maxYawUpdate = CAM_DATA_SCALED(GET_NEXT_RO_DATA(values));
        roData->unk_14 = GET_NEXT_RO_DATA(values);
        roData->atLERPScaleMax = CAM_DATA_SCALED(GET_NEXT_RO_DATA(values));
        roData->interfaceField = GET_NEXT_RO_DATA(values);
    }

    if (R_RELOAD_CAM_PARAMS) {
        Camera_CopyPREGToModeValues(camera);
    }

    // playerhead never gets used.
    Actor_GetFocus(&playerhead, &camera->player->actor);

    OLib_Vec3fDiffToVecGeo(&eyeAtOffset, at, eye);
    OLib_Vec3fDiffToVecGeo(&eyeNextAtOffset, at, eyeNext);

    sCameraInterfaceField = roData->interfaceField;

    if (RELOAD_PARAMS(camera)) {
        rwData->swing.unk_16 = rwData->swing.unk_18 = 0;
        rwData->swing.atEyePoly = NULL;
        rwData->unk_24 = 0;
        rwData->unk_26 = 200;
        rwData->swing.swingUpdateRateTimer = 0;
        rwData->swing.swingUpdateRate = roData->yawUpateRateTarget;
        rwData->unk_1C = playerPosRot->pos.y - camera->playerPosDelta.y;
        rwData->unk_20 = eyeAtOffset.r;
        camera->posOffset.y -= camera->playerPosDelta.y;
        camera->xzOffsetUpdateRate = (1.0f / 10000.0f);
        camera->animState++;
    }

    if (rwData->swing.swingUpdateRateTimer != 0) {
        camera->yawUpdateRateInv =
            Camera_LERPCeilF(roData->yawUpateRateTarget + rwData->swing.swingUpdateRateTimer, camera->yawUpdateRateInv,
                             CAM_DATA_SCALED(R_CAM_UPDATE_RATE_STEP_SCALE_Y), 0.1f);
        camera->pitchUpdateRateInv =
            Camera_LERPCeilF((f32)R_CAM_PITCH_UPDATE_RATE_INV + rwData->swing.swingUpdateRateTimer,
                             camera->pitchUpdateRateInv, CAM_DATA_SCALED(R_CAM_UPDATE_RATE_STEP_SCALE_Y), 0.1f);
        rwData->swing.swingUpdateRateTimer--;
    } else {
        camera->yawUpdateRateInv = Camera_LERPCeilF(roData->yawUpateRateTarget, camera->yawUpdateRateInv,
                                                    CAM_DATA_SCALED(R_CAM_UPDATE_RATE_STEP_SCALE_Y), 0.1f);
        camera->pitchUpdateRateInv = Camera_LERPCeilF((f32)R_CAM_PITCH_UPDATE_RATE_INV, camera->pitchUpdateRateInv,
                                                      CAM_DATA_SCALED(R_CAM_UPDATE_RATE_STEP_SCALE_Y), 0.1f);
    }

    camera->xzOffsetUpdateRate =
        Camera_LERPCeilF(CAM_DATA_SCALED(R_CAM_XZ_OFFSET_UPDATE_RATE), camera->xzOffsetUpdateRate,
                         CAM_DATA_SCALED(R_CAM_UPDATE_RATE_STEP_SCALE_XZ), 0.1f);
    camera->yOffsetUpdateRate = Camera_LERPCeilF(CAM_DATA_SCALED(R_CAM_Y_OFFSET_UPDATE_RATE), camera->yOffsetUpdateRate,
                                                 CAM_DATA_SCALED(R_CAM_UPDATE_RATE_STEP_SCALE_Y), 0.1f);
    camera->fovUpdateRate =
        Camera_LERPCeilF(CAM_DATA_SCALED(R_CAM_FOV_UPDATE_RATE), camera->yOffsetUpdateRate, 0.05f, 0.1f);

    func_800458D4(camera, &eyeNextAtOffset, roData->atYOffset, &rwData->unk_1C, 0);

    eyeDiffGeo = eyeAtOffset;

    OLib_Vec3fDiffToVecGeo(&eyeDiffTarget, at, eye);

    eyeDiffGeo.r = Camera_LERPCeilF(eyeDiffTarget.r, eyeAtOffset.r, CAM_DATA_SCALED(OREG(29)), 1.0f);
    eyeDiffGeo.pitch = Camera_LERPCeilS(eyeDiffTarget.pitch, eyeAtOffset.pitch, CAM_DATA_SCALED(OREG(29)), 0xA);

    if (rwData->swing.unk_18) {
        eyeDiffGeo.yaw =
            Camera_LERPCeilS(rwData->swing.unk_16, eyeNextAtOffset.yaw, 1.0f / camera->yawUpdateRateInv, 0xA);
        eyeDiffGeo.pitch =
            Camera_LERPCeilS(rwData->swing.unk_14, eyeNextAtOffset.pitch, 1.0f / camera->yawUpdateRateInv, 0xA);
    } else {
        eyeDiffGeo.yaw =
            Camera_CalcDefaultYaw(camera, eyeNextAtOffset.yaw, camera->playerPosRot.rot.y, roData->maxYawUpdate, 0.0f);
    }

    // Clamp the eye->at distance to roData->distMin < eyeDiffGeo.r < roData->distMax
    if (eyeDiffGeo.r < roData->distMin) {
        eyeDiffGeo.r = roData->distMin;
    } else if (eyeDiffGeo.r > roData->distMax) {
        eyeDiffGeo.r = roData->distMax;
    }

    // Clamp the phi rotation at R_CAM_MAX_PITCH AND R_CAM_MIN_PITCH_2
    if (eyeDiffGeo.pitch > R_CAM_MAX_PITCH) {
        eyeDiffGeo.pitch = R_CAM_MAX_PITCH;
    } else if (eyeDiffGeo.pitch < R_CAM_MIN_PITCH_2) {
        eyeDiffGeo.pitch = R_CAM_MIN_PITCH_2;
    }

    Camera_AddVecGeoToVec3f(&newEye, at, &eyeDiffGeo);
    eyeNext->x = newEye.x;
    eyeNext->z = newEye.z;
    eyeNext->y += (newEye.y - eyeNext->y) * CAM_DATA_SCALED(R_CAM_JUMP1_EYE_Y_STEP_SCALE);
    if ((camera->status == CAM_STAT_ACTIVE) && !(roData->interfaceField & JUMP1_FLAG_4)) {
        func_80046E20(camera, &eyeDiffGeo, roData->distMin, roData->yawUpateRateTarget, &spA4, &rwData->swing);
        if (roData->interfaceField & JUMP1_FLAG_2) {
            camera->inputDir.x = -eyeAtOffset.pitch;
            camera->inputDir.y = eyeAtOffset.yaw - 0x7FFF;
            camera->inputDir.z = 0;
        } else {
            OLib_Vec3fDiffToVecGeo(&eyeDiffGeo, eye, at);
            camera->inputDir.x = eyeDiffGeo.pitch;
            camera->inputDir.y = eyeDiffGeo.yaw;
            camera->inputDir.z = 0;
        }
        if (rwData->swing.unk_18) {
            camera->inputDir.y =
                Camera_LERPCeilS(camera->inputDir.y + (s16)((s16)(rwData->swing.unk_16 - 0x7FFF) - camera->inputDir.y),
                                 camera->inputDir.y, 1.0f - (0.99f * spA4), 0xA);
        }
    } else {
        rwData->swing.swingUpdateRate = roData->yawUpateRateTarget;
        rwData->swing.unk_18 = 0;
        sUpdateCameraDirection = 0;
        *eye = *eyeNext;
    }

    camera->dist = OLib_Vec3fDist(at, eye);
    camera->roll = Camera_LERPCeilS(0, camera->roll, 0.5f, 0xA);
    camera->atLERPStepScale = Camera_ClampLERPScale(camera, roData->atLERPScaleMax);
    return true;
}

// Climbing ladders/vines
s32 Camera_Jump2(Camera* camera) {
    Vec3f* eye = &camera->eye;
    Vec3f* at = &camera->at;
    Vec3f* eyeNext = &camera->eyeNext;
    Vec3f bgChkPos;
    Vec3f floorNorm;
    VecGeo adjAtToEyeDir;
    VecGeo bgChkPara;
    VecGeo atToEyeNextDir;
    VecGeo atToEyeDir;
    f32 temp_f14;
    f32 temp_f16;
    f32 sp90;
    f32 sp8C;
    s32 bgId;
    CamColChk camBgChk;
    PosRot* playerPosRot = &camera->playerPosRot;
    s16 yawDiff;
    s16 playerYawRot180;
    Jump2ReadOnlyData* roData = &camera->paramData.jump2.roData;
    Jump2ReadWriteData* rwData = &camera->paramData.jump2.rwData;
    CameraModeValue* values;
    f32 playerHeight;
    f32 yNormal;

    playerHeight = Player_GetHeight(camera->player);

    if (RELOAD_PARAMS(camera) || R_RELOAD_CAM_PARAMS) {
        values = sCameraSettings[camera->setting].cameraModes[camera->mode].values;
        yNormal =
            1.0f + CAM_DATA_SCALED(R_CAM_YOFFSET_NORM) - (CAM_DATA_SCALED(R_CAM_YOFFSET_NORM) * (68.0f / playerHeight));
        roData->atYOffset =
            CAM_DATA_SCALED((camera->playerPosDelta.y > 0.0f ? -10.0f : 10.0f) + GET_NEXT_RO_DATA(values)) *
            playerHeight * yNormal;
        roData->minDist = GET_NEXT_SCALED_RO_DATA(values) * playerHeight * yNormal;
        roData->maxDist = GET_NEXT_SCALED_RO_DATA(values) * playerHeight * yNormal;
        roData->minMaxDistFactor = GET_NEXT_SCALED_RO_DATA(values);
        roData->yawUpdRateTarget = GET_NEXT_RO_DATA(values);
        roData->xzUpdRateTarget = GET_NEXT_SCALED_RO_DATA(values);
        roData->fovTarget = GET_NEXT_RO_DATA(values);
        roData->atLERPStepScale = GET_NEXT_SCALED_RO_DATA(values);
        roData->interfaceField = GET_NEXT_RO_DATA(values);
    }

    if (R_RELOAD_CAM_PARAMS) {
        Camera_CopyPREGToModeValues(camera);
    }

    OLib_Vec3fDiffToVecGeo(&atToEyeDir, at, eye);
    OLib_Vec3fDiffToVecGeo(&atToEyeNextDir, at, eyeNext);

    sCameraInterfaceField = roData->interfaceField;

    if (RELOAD_PARAMS(camera)) {
        bgChkPos = playerPosRot->pos;
        rwData->floorY = Camera_GetFloorY(camera, &bgChkPos);
        rwData->yawTarget = atToEyeNextDir.yaw;
        rwData->initYawDiff = 0;
        if (rwData->floorY == BGCHECK_Y_MIN) {
            osSyncPrintf(VT_COL(YELLOW, BLACK) "camera: climb: no floor \n" VT_RST);
            rwData->onFloor = -1;
            rwData->floorY = playerPosRot->pos.y - 1000.0f;
        } else if (playerPosRot->pos.y - rwData->floorY < playerHeight) {
            // player's model is within the height of the floor.
            rwData->onFloor = 1;
        } else {
            rwData->onFloor = -1;
        }

        yawDiff = (s16)(playerPosRot->rot.y - 0x7FFF) - atToEyeNextDir.yaw;
        rwData->initYawDiff = ((yawDiff / R_CAM_DEFAULT_ANIM_TIME) / 4) * 3;
        if (roData->interfaceField & JUMP2_FLAG_1) {
            rwData->yawAdj = 0xA;
        } else {
            rwData->yawAdj = 0x2710;
        }

        playerPosRot->pos.x -= camera->playerPosDelta.x;
        playerPosRot->pos.y -= camera->playerPosDelta.y;
        playerPosRot->pos.z -= camera->playerPosDelta.z;
        rwData->animTimer = R_CAM_DEFAULT_ANIM_TIME;
        camera->animState++;
        camera->atLERPStepScale = roData->atLERPStepScale;
    }

    sp90 = CAM_DATA_SCALED(R_CAM_UPDATE_RATE_STEP_SCALE_XZ) * camera->speedRatio;
    sp8C = CAM_DATA_SCALED(R_CAM_UPDATE_RATE_STEP_SCALE_Y) * camera->speedRatio;
    camera->yawUpdateRateInv = Camera_LERPCeilF(roData->yawUpdRateTarget, camera->yawUpdateRateInv, sp90, 0.1f);
    camera->xzOffsetUpdateRate = Camera_LERPCeilF(roData->xzUpdRateTarget, camera->xzOffsetUpdateRate, sp90, 0.1f);
    camera->yOffsetUpdateRate =
        Camera_LERPCeilF(CAM_DATA_SCALED(R_CAM_Y_OFFSET_UPDATE_RATE), camera->yOffsetUpdateRate, sp8C, 0.1f);

    camera->fovUpdateRate = Camera_LERPCeilF(CAM_DATA_SCALED(R_CAM_FOV_UPDATE_RATE), camera->yOffsetUpdateRate,
                                             camera->speedRatio * 0.05f, 0.1f);
    camera->rUpdateRateInv = OREG(27);

    Camera_CalcAtDefault(camera, &atToEyeNextDir, roData->atYOffset, 0);
    OLib_Vec3fDiffToVecGeo(&adjAtToEyeDir, at, eye);

    temp_f16 = roData->minDist;
    sp90 = roData->maxDist + (roData->maxDist * roData->minMaxDistFactor);
    temp_f14 = temp_f16 - (roData->minDist * roData->minMaxDistFactor);

    if (adjAtToEyeDir.r > sp90) {
        adjAtToEyeDir.r = sp90;
    } else if (adjAtToEyeDir.r < temp_f14) {
        adjAtToEyeDir.r = temp_f14;
    }

    yawDiff = (s16)(playerPosRot->rot.y - 0x7FFF) - adjAtToEyeDir.yaw;
    if (rwData->animTimer != 0) {
        rwData->yawTarget = playerPosRot->rot.y - 0x7FFF;
        rwData->animTimer--;
        adjAtToEyeDir.yaw = Camera_LERPCeilS(rwData->yawTarget, atToEyeNextDir.yaw, 0.5f, 0xA);
    } else if (rwData->yawAdj < ABS(yawDiff)) {
        playerYawRot180 = playerPosRot->rot.y - 0x7FFF;
        adjAtToEyeDir.yaw = Camera_LERPFloorS(
            ((yawDiff < 0) ? (s16)(playerYawRot180 + rwData->yawAdj) : (s16)(playerYawRot180 - rwData->yawAdj)),
            atToEyeNextDir.yaw, 0.1f, 0xA);
    } else {
        adjAtToEyeDir.yaw = Camera_LERPCeilS(adjAtToEyeDir.yaw, atToEyeNextDir.yaw, 0.25f, 0xA);
    }

    // Check the floor at the top of the climb
    bgChkPos.x = playerPosRot->pos.x + (Math_SinS(playerPosRot->rot.y) * 25.0f);
    bgChkPos.y = playerPosRot->pos.y + (playerHeight * 2.2f);
    bgChkPos.z = playerPosRot->pos.z + (Math_CosS(playerPosRot->rot.y) * 25.0f);

    sp90 = Camera_GetFloorYNorm(camera, &floorNorm, &bgChkPos, &bgId);
    if ((sp90 != BGCHECK_Y_MIN) && (playerPosRot->pos.y < sp90)) {
        // top of the climb is within 2.2x of the player's height.
        camera->pitchUpdateRateInv =
            Camera_LERPCeilF(20.0f, camera->pitchUpdateRateInv, CAM_DATA_SCALED(R_CAM_UPDATE_RATE_STEP_SCALE_Y), 0.1f);
        camera->rUpdateRateInv =
            Camera_LERPCeilF(20.0f, camera->rUpdateRateInv, CAM_DATA_SCALED(R_CAM_UPDATE_RATE_STEP_SCALE_Y), 0.1f);
        adjAtToEyeDir.pitch = Camera_LERPCeilS(0x1F4, atToEyeNextDir.pitch, 1.0f / camera->pitchUpdateRateInv, 0xA);
    } else if ((playerPosRot->pos.y - rwData->floorY) < playerHeight) {
        // player is within his height of the ground.
        camera->pitchUpdateRateInv =
            Camera_LERPCeilF(20.0f, camera->pitchUpdateRateInv, CAM_DATA_SCALED(R_CAM_UPDATE_RATE_STEP_SCALE_Y), 0.1f);
        camera->rUpdateRateInv =
            Camera_LERPCeilF(20.0f, camera->rUpdateRateInv, CAM_DATA_SCALED(R_CAM_UPDATE_RATE_STEP_SCALE_Y), 0.1f);
        adjAtToEyeDir.pitch = Camera_LERPCeilS(0x1F4, atToEyeNextDir.pitch, 1.0f / camera->pitchUpdateRateInv, 0xA);
    } else {
        camera->pitchUpdateRateInv = 100.0f;
        camera->rUpdateRateInv = 100.0f;
    }

    // max pitch to +/- ~ 60 degrees
    if (adjAtToEyeDir.pitch > 0x2AF8) {
        adjAtToEyeDir.pitch = 0x2AF8;
    }

    if (adjAtToEyeDir.pitch < -0x2AF8) {
        adjAtToEyeDir.pitch = -0x2AF8;
    }

    Camera_AddVecGeoToVec3f(eyeNext, at, &adjAtToEyeDir);
    camBgChk.pos = *eyeNext;
    if (Camera_BGCheckInfo(camera, at, &camBgChk)) {
        // Collision detected between at->eyeNext, Check if collision between
        // at->eyeNext, but parallel to at (pitch = 0).
        bgChkPos = camBgChk.pos;
        bgChkPara.r = adjAtToEyeDir.r;
        bgChkPara.pitch = 0;
        bgChkPara.yaw = adjAtToEyeDir.yaw;
        Camera_AddVecGeoToVec3f(&camBgChk.pos, at, &bgChkPara);
        if (Camera_BGCheckInfo(camera, at, &camBgChk)) {
            // Collision found between parallel at->eyeNext, set eye position to
            // first collision point.
            *eye = bgChkPos;
        } else {
            // no collision found with the parallel at->eye, animate to be parallel
            adjAtToEyeDir.pitch = Camera_LERPCeilS(0, adjAtToEyeDir.pitch, 0.2f, 0xA);
            Camera_AddVecGeoToVec3f(eye, at, &adjAtToEyeDir);
            // useless?
            Camera_BGCheck(camera, at, eye);
        }
    } else {
        // no collision detected.
        *eye = *eyeNext;
    }

    camera->dist = adjAtToEyeDir.r;
    camera->fov = Camera_LERPCeilF(roData->fovTarget, camera->fov, camera->fovUpdateRate, 1.0f);
    camera->roll = Camera_LERPCeilS(0, camera->roll, 0.5f, 0xA);
    return true;
}

// swimming
s32 Camera_Jump3(Camera* camera) {
    Vec3f* eye = &camera->eye;
    Vec3f* at = &camera->at;
    Vec3f* eyeNext = &camera->eyeNext;
    s32 prevMode;
    f32 spC4;
    f32 spC0;
    f32 spBC;
    UNUSED Vec3f spB0;
    VecGeo eyeDiffGeo;
    PosRot* playerPosRot = &camera->playerPosRot;
    Jump3ReadOnlyData* roData = &camera->paramData.jump3.roData;
    VecGeo eyeAtOffset;
    VecGeo eyeNextAtOffset;
    s32 pad;
    s32 pad2;
    CameraModeValue* values;
    f32 t2;
    f32 phi_f0;
    f32 phi_f2;
    f32 playerHeight;
    PosRot playerhead;
    f32 yNormal;
    f32 temp_f18;
    s32 modeSwitch;
    f32 temp_f2_2;
    Jump3ReadWriteData* rwData = &camera->paramData.jump3.rwData;

    playerHeight = Player_GetHeight(camera->player);
    Actor_GetFocus(&playerhead, &camera->player->actor);

    modeSwitch = false;
    if (((camera->waterYPos - eye->y) < OREG(44) || (camera->animState == 0))) {
        if (rwData->mode != CAM_MODE_NORMAL) {
            rwData->mode = CAM_MODE_NORMAL;
            modeSwitch = true;
        }
    } else if (((camera->waterYPos - eye->y) > OREG(45)) && (rwData->mode != CAM_MODE_BOOMERANG)) {
        rwData->mode = CAM_MODE_BOOMERANG;
        modeSwitch = true;
    }

    OLib_Vec3fDiffToVecGeo(&eyeAtOffset, at, eye);
    OLib_Vec3fDiffToVecGeo(&eyeNextAtOffset, at, eyeNext);

    if (RELOAD_PARAMS(camera) || modeSwitch || R_RELOAD_CAM_PARAMS) {
        values = sCameraSettings[camera->setting].cameraModes[rwData->mode].values;
        yNormal =
            1.0f + CAM_DATA_SCALED(R_CAM_YOFFSET_NORM) - (CAM_DATA_SCALED(R_CAM_YOFFSET_NORM) * (68.0f / playerHeight));
        t2 = CAM_DATA_SCALED(playerHeight) * yNormal;
        roData->yOffset = GET_NEXT_RO_DATA(values) * t2;
        roData->distMin = GET_NEXT_RO_DATA(values) * t2;
        roData->distMax = GET_NEXT_RO_DATA(values) * t2;
        roData->pitchTarget = CAM_DEG_TO_BINANG(GET_NEXT_RO_DATA(values));
        roData->swingUpdateRate = GET_NEXT_RO_DATA(values);
        roData->unk_10 = GET_NEXT_RO_DATA(values);
        roData->unk_14 = GET_NEXT_SCALED_RO_DATA(values);
        roData->fovTarget = GET_NEXT_RO_DATA(values);
        roData->unk_1C = GET_NEXT_SCALED_RO_DATA(values);
        roData->interfaceField = GET_NEXT_RO_DATA(values);
    }

    if (R_RELOAD_CAM_PARAMS) {
        prevMode = camera->mode;
        camera->mode = rwData->mode;
        Camera_CopyPREGToModeValues(camera);
        camera->mode = prevMode;
    }

    sCameraInterfaceField = roData->interfaceField;

    switch (camera->animState) {
        case 0:
        case 10:
        case 20:
        case 25:
            rwData->swing.atEyePoly = NULL;
            rwData->unk_1C = camera->playerGroundY;
            rwData->swing.unk_16 = rwData->swing.unk_14 = rwData->swing.unk_18 = 0;
            rwData->animTimer = 10;
            rwData->swing.swingUpdateRate = roData->swingUpdateRate;
            camera->animState++;
            rwData->swing.swingUpdateRateTimer = 0;
            break;
        default:
            if (rwData->animTimer != 0) {
                rwData->animTimer--;
            }
            break;
    }

    spB0 = *eye;

    spC4 = CAM_DATA_SCALED(R_CAM_UPDATE_RATE_STEP_SCALE_XZ) * camera->speedRatio;
    spC0 = camera->speedRatio * CAM_DATA_SCALED(R_CAM_UPDATE_RATE_STEP_SCALE_Y);
    spBC = rwData->swing.unk_18 != 0 ? CAM_DATA_SCALED(R_CAM_UPDATE_RATE_STEP_SCALE_XZ) : spC4;

    if (rwData->swing.swingUpdateRateTimer != 0) {
        camera->yawUpdateRateInv =
            Camera_LERPCeilF(rwData->swing.swingUpdateRate + (rwData->swing.swingUpdateRateTimer * 2),
                             camera->yawUpdateRateInv, spC4, 0.1f);
        camera->pitchUpdateRateInv =
            Camera_LERPCeilF((rwData->swing.swingUpdateRateTimer * 2) + 40.0f, camera->pitchUpdateRateInv, spC0, 0.1f);
        rwData->swing.swingUpdateRateTimer--;
    } else {
        camera->yawUpdateRateInv =
            Camera_LERPCeilF(rwData->swing.swingUpdateRate, camera->yawUpdateRateInv, spBC, 0.1f);
        camera->pitchUpdateRateInv = Camera_LERPCeilF(40.0f, camera->pitchUpdateRateInv, spC0, 0.1f);
    }

    camera->xzOffsetUpdateRate =
        Camera_LERPCeilF(CAM_DATA_SCALED(R_CAM_XZ_OFFSET_UPDATE_RATE), camera->xzOffsetUpdateRate, spC4, 0.1f);
    camera->yOffsetUpdateRate =
        Camera_LERPCeilF(CAM_DATA_SCALED(R_CAM_Y_OFFSET_UPDATE_RATE), camera->yOffsetUpdateRate, spC0, 0.1f);
    camera->fovUpdateRate = Camera_LERPCeilF(CAM_DATA_SCALED(R_CAM_FOV_UPDATE_RATE), camera->yOffsetUpdateRate,
                                             camera->speedRatio * 0.05f, 0.1f);

    Camera_CalcAtDefault(camera, &eyeNextAtOffset, roData->yOffset, roData->interfaceField);
    OLib_Vec3fDiffToVecGeo(&eyeDiffGeo, at, eyeNext);

    camera->dist = eyeDiffGeo.r =
        Camera_ClampDist(camera, eyeDiffGeo.r, roData->distMin, roData->distMax, rwData->animTimer);

    if (camera->playerGroundY <= playerPosRot->pos.y) {
        phi_f0 = playerPosRot->pos.y - camera->playerGroundY;
    } else {
        phi_f0 = -(playerPosRot->pos.y - camera->playerGroundY);
    }

    if (!(phi_f0 < 10.0f)) {
        if (camera->waterYPos <= playerhead.pos.y) {
            phi_f2 = playerhead.pos.y - camera->waterYPos;
        } else {
            phi_f2 = -(playerhead.pos.y - camera->waterYPos);
        }
        if (!(phi_f2 < 50.0f)) {
            camera->pitchUpdateRateInv = 100.0f;
        }
    }
    if (rwData->swing.unk_18 != 0) {
        eyeDiffGeo.yaw =
            Camera_LERPCeilS(rwData->swing.unk_16, eyeNextAtOffset.yaw, 1.0f / camera->yawUpdateRateInv, 0xA);
        eyeDiffGeo.pitch =
            Camera_LERPCeilS(rwData->swing.unk_14, eyeNextAtOffset.pitch, 1.0f / camera->yawUpdateRateInv, 0xA);
    } else {
        eyeDiffGeo.yaw = Camera_CalcDefaultYaw(camera, eyeNextAtOffset.yaw, playerPosRot->rot.y, roData->unk_14, 0.0f);
        eyeDiffGeo.pitch = Camera_CalcDefaultPitch(camera, eyeNextAtOffset.pitch, roData->pitchTarget, 0);
    }

    if (eyeDiffGeo.pitch > R_CAM_MAX_PITCH) {
        eyeDiffGeo.pitch = R_CAM_MAX_PITCH;
    }

    if (eyeDiffGeo.pitch < R_CAM_MIN_PITCH_1) {
        eyeDiffGeo.pitch = R_CAM_MIN_PITCH_1;
    }

    Camera_AddVecGeoToVec3f(eyeNext, at, &eyeDiffGeo);
    if ((camera->status == CAM_STAT_ACTIVE) && !(roData->interfaceField & JUMP3_FLAG_4)) {
        func_80046E20(camera, &eyeDiffGeo, roData->distMin, roData->swingUpdateRate, &spBC, &rwData->swing);
        if (roData->interfaceField & JUMP3_FLAG_2) {
            camera->inputDir.x = -eyeAtOffset.pitch;
            camera->inputDir.y = eyeAtOffset.yaw - 0x7FFF;
            camera->inputDir.z = 0;
        } else {
            OLib_Vec3fDiffToVecGeo(&eyeDiffGeo, eye, at);
            camera->inputDir.x = eyeDiffGeo.pitch;
            camera->inputDir.y = eyeDiffGeo.yaw;
            camera->inputDir.z = 0;
        }

        if (rwData->swing.unk_18 != 0) {
            camera->inputDir.y =
                Camera_LERPCeilS(camera->inputDir.y + (s16)((s16)(rwData->swing.unk_16 - 0x7FFF) - camera->inputDir.y),
                                 camera->inputDir.y, 1.0f - (0.99f * spBC), 0xA);
        }
    } else {
        rwData->swing.swingUpdateRate = roData->swingUpdateRate;
        rwData->swing.unk_18 = 0;
        sUpdateCameraDirection = 0;
        *eye = *eyeNext;
    }
    camera->fov = Camera_LERPCeilF(roData->fovTarget, camera->fov, camera->fovUpdateRate, 1.0f);
    camera->roll = Camera_LERPCeilS(0, camera->roll, 0.5f, 0xA);
    camera->atLERPStepScale = Camera_ClampLERPScale(camera, roData->unk_1C);
    return true;
}

s32 Camera_Jump4(Camera* camera) {
    return Camera_Noop(camera);
}

s32 Camera_Jump0(Camera* camera) {
    return Camera_Noop(camera);
}

s32 Camera_Battle1(Camera* camera) {
    Vec3f* eye = &camera->eye;
    Vec3f* at = &camera->at;
    Vec3f* eyeNext = &camera->eyeNext;
    Vec3f sp128;
    Vec3f playerHead;
    Vec3f targetPos;
    f32 var3;
    f32 var2;
    f32 temp_f0_2;
    f32 temp_f12_2;
    f32 spFC;
    f32 spF8;
    f32 swingAngle;
    f32 temp_f2_2;
    f32 temp_f14;
    s32 skipEyeAtCalc;
    f32 distRatio;
    CamColChk spBC;
    VecGeo spB4;
    VecGeo atToTargetDir;
    VecGeo playerToTargetDir;
    VecGeo atToEyeDir;
    VecGeo atToEyeNextDir;
    PosRot* playerPosRot = &camera->playerPosRot;
    s16 tmpAng1;
    s16 tmpAng2;
    Player* player;
    s16 sp86;
    s16 isOffGround;
    f32 distance;
    f32 sp7C;
    f32 sp78;
    f32 fov;
    Battle1ReadOnlyData* roData = &camera->paramData.batt1.roData;
    Battle1ReadWriteData* rwData = &camera->paramData.batt1.rwData;
    s32 pad;
    f32 playerHeight;

    skipEyeAtCalc = false;
    player = camera->player;
    playerHeight = Player_GetHeight(camera->player);
    if (RELOAD_PARAMS(camera) || R_RELOAD_CAM_PARAMS) {
        CameraModeValue* values = sCameraSettings[camera->setting].cameraModes[camera->mode].values;
        f32 yNormal =
            1.0f + CAM_DATA_SCALED(R_CAM_YOFFSET_NORM) - (CAM_DATA_SCALED(R_CAM_YOFFSET_NORM) * (68.0f / playerHeight));

        roData->yOffset = GET_NEXT_SCALED_RO_DATA(values) * playerHeight * yNormal;
        roData->distance = GET_NEXT_RO_DATA(values);
        roData->swingYawInitial = GET_NEXT_RO_DATA(values);
        roData->swingYawFinal = GET_NEXT_RO_DATA(values);
        roData->swingPitchInitial = GET_NEXT_RO_DATA(values);
        roData->swingPitchFinal = GET_NEXT_RO_DATA(values);
        roData->swingPitchAdj = GET_NEXT_SCALED_RO_DATA(values);
        roData->fov = GET_NEXT_RO_DATA(values);
        roData->atLERPScaleOnGround = GET_NEXT_SCALED_RO_DATA(values);
        roData->interfaceField = GET_NEXT_RO_DATA(values);
        roData->yOffsetOffGround = GET_NEXT_SCALED_RO_DATA(values) * playerHeight * yNormal;
        roData->atLERPScaleOffGround = GET_NEXT_SCALED_RO_DATA(values);
        rwData->chargeTimer = 40;
        rwData->unk_10 = CAM_DATA_SCALED(OREG(12));
    }

    if (R_RELOAD_CAM_PARAMS) {
        Camera_CopyPREGToModeValues(camera);
    }

    distance = roData->distance;
    sp7C = roData->swingPitchInitial;
    sp78 = roData->swingPitchFinal;
    fov = roData->fov;

    if (camera->player->stateFlags1 & PLAYER_STATE1_12) {
        // charging sword.
        rwData->unk_10 = Camera_LERPCeilF(CAM_DATA_SCALED(OREG(12)) * 0.5f, rwData->unk_10,
                                          CAM_DATA_SCALED(R_CAM_UPDATE_RATE_STEP_SCALE_XZ), 0.1f);
        camera->xzOffsetUpdateRate =
            Camera_LERPCeilF(0.2f, camera->xzOffsetUpdateRate, CAM_DATA_SCALED(R_CAM_UPDATE_RATE_STEP_SCALE_XZ), 0.1f);
        camera->yOffsetUpdateRate =
            Camera_LERPCeilF(0.2f, camera->yOffsetUpdateRate, CAM_DATA_SCALED(R_CAM_UPDATE_RATE_STEP_SCALE_XZ), 0.1f);
        if (rwData->chargeTimer > -20) {
            rwData->chargeTimer--;
        } else {
            distance = 250.0f;
            sp7C = 50.0f;
            sp78 = 40.0f;
            fov = 60.0f;
        }
    } else if (rwData->chargeTimer < 0) {
        distance = 250.0f;
        sp7C = 50.0f;
        sp78 = 40.0f;
        fov = 60.0f;
        rwData->chargeTimer++;
    } else {
        rwData->chargeTimer = 40;
        rwData->unk_10 = Camera_LERPCeilF(CAM_DATA_SCALED(OREG(12)), rwData->unk_10,
                                          CAM_DATA_SCALED(R_CAM_UPDATE_RATE_STEP_SCALE_XZ), 0.1f);
        camera->xzOffsetUpdateRate =
            Camera_LERPCeilF(CAM_DATA_SCALED(R_CAM_BATTLE1_XYZ_OFFSET_UPDATE_RATE_TARGET), camera->xzOffsetUpdateRate,
                             CAM_DATA_SCALED(R_CAM_UPDATE_RATE_STEP_SCALE_XZ) * camera->speedRatio, 0.1f);
        camera->yOffsetUpdateRate =
            Camera_LERPCeilF(CAM_DATA_SCALED(R_CAM_BATTLE1_XYZ_OFFSET_UPDATE_RATE_TARGET), camera->yOffsetUpdateRate,
                             CAM_DATA_SCALED(R_CAM_UPDATE_RATE_STEP_SCALE_Y) * camera->speedRatio, 0.1f);
    }
    camera->fovUpdateRate = Camera_LERPCeilF(CAM_DATA_SCALED(R_CAM_FOV_UPDATE_RATE), camera->fovUpdateRate,
                                             camera->speedRatio * 0.05f, 0.1f);
    playerHeight += roData->yOffset;
    OLib_Vec3fDiffToVecGeo(&atToEyeDir, at, eye);
    OLib_Vec3fDiffToVecGeo(&atToEyeNextDir, at, eyeNext);
    if (camera->target == NULL || camera->target->update == NULL) {
        if (camera->target == NULL) {
            osSyncPrintf(
                VT_COL(YELLOW, BLACK) "camera: warning: battle: target is not valid, change parallel\n" VT_RST);
        }
        camera->target = NULL;
        Camera_ChangeMode(camera, CAM_MODE_TARGET);
        return true;
    }

    sCameraInterfaceField = roData->interfaceField;

    if (RELOAD_PARAMS(camera)) {
        rwData->unk_14 = 0;
        rwData->roll = 0.0f;
        rwData->target = camera->target;
        camera->animState++;
        if (rwData->target->id > 0) {
            osSyncPrintf("camera: battle: target actor name " VT_FGCOL(BLUE) "%d" VT_RST "\n", rwData->target->id);
        } else {
            osSyncPrintf("camera: battle: target actor name " VT_COL(RED, WHITE) "%d" VT_RST "\n", rwData->target->id);
            camera->target = NULL;
            Camera_ChangeMode(camera, CAM_MODE_TARGET);
            return true;
        }
        rwData->animTimer = R_CAM_DEFAULT_ANIM_TIME + OREG(24);
        rwData->initialEyeToAtYaw = atToEyeDir.yaw;
        rwData->initialEyeToAtPitch = atToEyeDir.pitch;
        rwData->initialEyeToAtDist = atToEyeDir.r;
        rwData->yPosOffset = playerPosRot->pos.y - camera->playerPosDelta.y;
    }

    if (camera->status == CAM_STAT_ACTIVE) {
        sUpdateCameraDirection = 1;
        camera->inputDir.x = -atToEyeDir.pitch;
        camera->inputDir.y = atToEyeDir.yaw - 0x7FFF;
        camera->inputDir.z = 0;
    }

    if (camera->playerGroundY == camera->playerPosRot.pos.y || camera->player->actor.gravity > -0.1f ||
        camera->player->stateFlags1 & PLAYER_STATE1_21) {
        isOffGround = false;
        rwData->yPosOffset = playerPosRot->pos.y;
    } else {
        isOffGround = true;
    }

    if (rwData->animTimer == 0) {
        camera->atLERPStepScale =
            Camera_ClampLERPScale(camera, isOffGround ? roData->atLERPScaleOffGround : roData->atLERPScaleOnGround);
    }
    Actor_GetFocus(&camera->targetPosRot, camera->target);
    if (rwData->target != camera->target) {
        osSyncPrintf("camera: battle: change target %d -> " VT_FGCOL(BLUE) "%d" VT_RST "\n", rwData->target->id,
                     camera->target->id);
        camera->animState = 0;
        return true;
    }

    Camera_CalcAtForLockOn(camera, &atToEyeNextDir, &camera->targetPosRot.pos,
                           isOffGround ? roData->yOffsetOffGround : roData->yOffset, distance, &rwData->yPosOffset,
                           &playerToTargetDir, (isOffGround ? 0x81 : 1) | roData->interfaceField);
    tmpAng2 = playerToTargetDir.yaw;
    playerHead = playerPosRot->pos;
    playerHead.y += playerHeight;
    OLib_Vec3fDiffToVecGeo(&playerToTargetDir, &playerHead, &camera->targetPosRot.pos);
    distRatio = playerToTargetDir.r > distance ? 1 : playerToTargetDir.r / distance;
    targetPos = camera->targetPosRot.pos;
    OLib_Vec3fDiffToVecGeo(&atToTargetDir, at, &targetPos);
    atToTargetDir.r = distance - ((atToTargetDir.r <= distance ? atToTargetDir.r : distance) * 0.5f);
    swingAngle = roData->swingYawInitial + ((roData->swingYawFinal - roData->swingYawInitial) * (1.1f - distRatio));
    spF8 = OREG(13) + swingAngle;

    spB4.r = camera->dist = Camera_LERPCeilF(distance, camera->dist, CAM_DATA_SCALED(OREG(11)), 2.0f);
    spB4.yaw = atToEyeNextDir.yaw;
    tmpAng1 = (s16)(atToTargetDir.yaw - (s16)(atToEyeNextDir.yaw - 0x7FFF));
    if (rwData->animTimer != 0) {
        if (rwData->animTimer >= OREG(24)) {
            sp86 = rwData->animTimer - OREG(24);
            OLib_Vec3fDiffToVecGeo(&playerToTargetDir, at, eye);
            playerToTargetDir.yaw = tmpAng2 - 0x7FFF;

            var2 = 1.0f / R_CAM_DEFAULT_ANIM_TIME;
            var3 = (rwData->initialEyeToAtDist - playerToTargetDir.r) * var2;
            tmpAng1 = (s16)(rwData->initialEyeToAtYaw - playerToTargetDir.yaw) * var2;
            tmpAng2 = (s16)(rwData->initialEyeToAtPitch - playerToTargetDir.pitch) * var2;

            spB4.r =
                Camera_LERPCeilF(playerToTargetDir.r + (var3 * sp86), atToEyeDir.r, CAM_DATA_SCALED(OREG(28)), 1.0f);
            spB4.yaw = Camera_LERPCeilS(playerToTargetDir.yaw + (tmpAng1 * sp86), atToEyeDir.yaw,
                                        CAM_DATA_SCALED(OREG(28)), 0xA);
            spB4.pitch = Camera_LERPCeilS(playerToTargetDir.pitch + (tmpAng2 * sp86), atToEyeDir.pitch,
                                          CAM_DATA_SCALED(OREG(28)), 0xA);
        } else {
            skipEyeAtCalc = true;
        }
        rwData->animTimer--;
    } else if (ABS(tmpAng1) > CAM_DEG_TO_BINANG(swingAngle)) {
        spFC = CAM_BINANG_TO_DEG(tmpAng1);
        temp_f2_2 = swingAngle + (spF8 - swingAngle) * (OLib_ClampMaxDist(atToTargetDir.r, spB4.r) / spB4.r);
        temp_f12_2 = ((temp_f2_2 * temp_f2_2) - 2.0f) / (temp_f2_2 - 360.0f);
        var2 = ((temp_f12_2 * spFC) + (2.0f - (360.0f * temp_f12_2)));
        temp_f14 = SQ(spFC) / var2;
        tmpAng2 = tmpAng1 >= 0 ? CAM_DEG_TO_BINANG(temp_f14) : (-CAM_DEG_TO_BINANG(temp_f14));
        spB4.yaw = (s16)((s16)(atToEyeNextDir.yaw - 0x7FFF) + tmpAng2) - 0x7FFF;
    } else {
        spFC = 0.05f;
        spFC = (1 - camera->speedRatio) * spFC;
        tmpAng2 = tmpAng1 >= 0 ? CAM_DEG_TO_BINANG(swingAngle) : -CAM_DEG_TO_BINANG(swingAngle);
        spB4.yaw = atToEyeNextDir.yaw - (s16)((tmpAng2 - tmpAng1) * spFC);
    }

    if (!skipEyeAtCalc) {
        var3 = atToTargetDir.pitch * roData->swingPitchAdj;
        var2 = F32_LERPIMP(sp7C, sp78, distRatio);
        tmpAng1 = CAM_DEG_TO_BINANG(var2) - (s16)(playerToTargetDir.pitch * (0.5f + distRatio * (1.0f - 0.5f)));
        tmpAng1 += (s16)(var3);

        if (tmpAng1 < -0x2AA8) {
            tmpAng1 = -0x2AA8;
        } else if (tmpAng1 > 0x2AA8) {
            tmpAng1 = 0x2AA8;
        }

        spB4.pitch = Camera_LERPCeilS(tmpAng1, atToEyeNextDir.pitch, rwData->unk_10, 0xA);
        Camera_AddVecGeoToVec3f(eyeNext, at, &spB4);
        spBC.pos = *eyeNext;
        if (camera->status == CAM_STAT_ACTIVE) {
            if (!camera->play->envCtx.skyboxDisabled || roData->interfaceField & BATTLE1_FLAG_0) {
                Camera_BGCheckInfo(camera, at, &spBC);
            } else if (roData->interfaceField & BATTLE1_FLAG_1) {
                func_80043F94(camera, at, &spBC);
            } else {
                OLib_Vec3fDistNormalize(&sp128, at, &spBC.pos);
                spBC.pos.x -= sp128.x;
                spBC.pos.y -= sp128.y;
                spBC.pos.z -= sp128.z;
            }
            *eye = spBC.pos;
        } else {
            *eye = *eyeNext;
        }
    }
    rwData->roll += ((R_CAM_BATTLE1_ROLL_TARGET_BASE * camera->speedRatio * (1.0f - distRatio)) - rwData->roll) *
                    CAM_DATA_SCALED(R_CAM_BATTLE1_ROLL_STEP_SCALE);
    camera->roll = CAM_DEG_TO_BINANG(rwData->roll);
    camera->fov = Camera_LERPCeilF((player->meleeWeaponState != 0 ? 0.8f
                                    : gSaveContext.health <= 0x10 ? 0.8f
                                                                  : 1.0f) *
                                       (fov - ((fov * 0.05f) * distRatio)),
                                   camera->fov, camera->fovUpdateRate, 1.0f);
}

s32 Camera_Battle2(Camera* camera) {
    return Camera_Noop(camera);
}

s32 Camera_Battle3(Camera* camera) {
    return Camera_Noop(camera);
}

/**
 * Charging spin attack
 * Camera zooms out slowly for 50 frames, then tilts up to a specified
 * setting value.
 */
s32 Camera_Battle4(Camera* camera) {
    Vec3f* eye = &camera->eye;
    Vec3f* at = &camera->at;
    Vec3f* eyeNext = &camera->eyeNext;
    VecGeo eyeNextOffset;
    VecGeo eyeAtOffset;
    VecGeo eyeNextAtOffset;
    Battle4ReadOnlyData* roData = &camera->paramData.batt4.roData;
    Battle4ReadWriteData* rwData = &camera->paramData.batt4.rwData;
    s32 pad;
    f32 playerHeight;

    playerHeight = Player_GetHeight(camera->player);
    if (RELOAD_PARAMS(camera) || R_RELOAD_CAM_PARAMS) {
        CameraModeValue* values = sCameraSettings[camera->setting].cameraModes[camera->mode].values;
        f32 yNormal =
            1.0f + CAM_DATA_SCALED(R_CAM_YOFFSET_NORM) - (CAM_DATA_SCALED(R_CAM_YOFFSET_NORM) * (68.0f / playerHeight));

        roData->yOffset = GET_NEXT_SCALED_RO_DATA(values) * playerHeight * yNormal;
        roData->rTarget = GET_NEXT_SCALED_RO_DATA(values) * playerHeight * yNormal;
        roData->pitchTarget = CAM_DEG_TO_BINANG(GET_NEXT_RO_DATA(values));
        roData->lerpUpdateRate = GET_NEXT_SCALED_RO_DATA(values);
        roData->fovTarget = GET_NEXT_RO_DATA(values);
        roData->atLERPTarget = GET_NEXT_SCALED_RO_DATA(values);
        roData->interfaceField = GET_NEXT_RO_DATA(values);
    }

    if (R_RELOAD_CAM_PARAMS) {
        Camera_CopyPREGToModeValues(camera);
    }

    OLib_Vec3fDiffToVecGeo(&eyeAtOffset, at, eye);
    OLib_Vec3fDiffToVecGeo(&eyeNextAtOffset, at, eyeNext);

    sCameraInterfaceField = roData->interfaceField;

    switch (camera->animState) {
        case 0:
        case 10:
        case 20:
            rwData->animTimer = 50;
            camera->animState++;
            break;
    }

    camera->yawUpdateRateInv =
        Camera_LERPCeilF(roData->lerpUpdateRate, camera->yawUpdateRateInv,
                         CAM_DATA_SCALED(R_CAM_UPDATE_RATE_STEP_SCALE_XZ) * camera->speedRatio, 0.1f);
    camera->rUpdateRateInv = 1000.0f;
    camera->pitchUpdateRateInv = 1000.0f;
    camera->xzOffsetUpdateRate =
        Camera_LERPCeilF(0.025f, camera->xzOffsetUpdateRate, CAM_DATA_SCALED(R_CAM_UPDATE_RATE_STEP_SCALE_XZ), 0.1f);
    camera->yOffsetUpdateRate =
        Camera_LERPCeilF(CAM_DATA_SCALED(R_CAM_Y_OFFSET_UPDATE_RATE), camera->yOffsetUpdateRate,
                         CAM_DATA_SCALED(R_CAM_UPDATE_RATE_STEP_SCALE_Y) * camera->speedRatio, 0.1f);
    camera->fovUpdateRate = 0.0001f;
    Camera_CalcAtDefault(camera, &eyeNextAtOffset, roData->yOffset, 1);
    if (rwData->animTimer != 0) {
        eyeNextOffset.yaw = eyeAtOffset.yaw;
        eyeNextOffset.pitch = eyeAtOffset.pitch;
        eyeNextOffset.r = eyeAtOffset.r;
        rwData->animTimer--;
    } else {
        eyeNextOffset.yaw = eyeAtOffset.yaw;
        eyeNextOffset.pitch = Camera_LERPCeilS(roData->pitchTarget, eyeAtOffset.pitch, roData->lerpUpdateRate, 2);
        eyeNextOffset.r = Camera_LERPCeilF(roData->rTarget, eyeAtOffset.r, roData->lerpUpdateRate, 0.001f);
    }
    Camera_AddVecGeoToVec3f(eyeNext, at, &eyeNextOffset);
    *eye = *eyeNext;
    camera->dist = eyeNextOffset.r;
    camera->fov = Camera_LERPCeilF(roData->fovTarget, camera->fov, roData->lerpUpdateRate, 1.0f);
    camera->roll = 0;
    camera->atLERPStepScale = Camera_ClampLERPScale(camera, roData->atLERPTarget);
    return true;
}

s32 Camera_Battle0(Camera* camera) {
    return Camera_Noop(camera);
}

// Targeting non-enemy
s32 Camera_KeepOn1(Camera* camera) {
    Vec3f* eye = &camera->eye;
    Vec3f* at = &camera->at;
    Vec3f* eyeNext = &camera->eyeNext;
    Vec3f sp120;
    Vec3f sp114;
    Vec3f sp108;
    f32 sp104;
    f32 temp_f12_2;
    f32 temp_f14;
    f32 t1;
    f32 spF4;
    f32 spF0;
    f32 spEC;
    f32 spE8;
    f32 t2;
    s16 spE2;
    s16 spE0;
    VecGeo spD8;
    VecGeo spD0;
    VecGeo spC8;
    VecGeo spC0;
    VecGeo spB8;
    PosRot* playerPosRot = &camera->playerPosRot;
    CamColChk sp8C;
    s32 sp88;
    f32 sp84;
    s16 sp82;
    s16 sp80;
    KeepOn1ReadOnlyData* roData = &camera->paramData.keep1.roData;
    KeepOn1ReadWriteData* rwData = &camera->paramData.keep1.rwData;
    s16 t3;
    f32 playerHeight;

    sp88 = 0;
    playerHeight = Player_GetHeight(camera->player);
    if ((camera->target == NULL) || (camera->target->update == NULL)) {
        if (camera->target == NULL) {
            osSyncPrintf(
                VT_COL(YELLOW, BLACK) "camera: warning: keepon: target is not valid, change parallel\n" VT_RST);
        }
        camera->target = NULL;
        Camera_ChangeMode(camera, CAM_MODE_TARGET);
        return 1;
    }

    if (RELOAD_PARAMS(camera) || R_RELOAD_CAM_PARAMS) {
        CameraModeValue* values = sCameraSettings[camera->setting].cameraModes[camera->mode].values;
        f32 yNormal =
            1.0f + CAM_DATA_SCALED(R_CAM_YOFFSET_NORM) - (CAM_DATA_SCALED(R_CAM_YOFFSET_NORM) * (68.0f / playerHeight));

        roData->unk_00 = GET_NEXT_SCALED_RO_DATA(values) * playerHeight * yNormal;
        roData->unk_04 = GET_NEXT_RO_DATA(values);
        roData->unk_08 = GET_NEXT_RO_DATA(values);
        roData->unk_0C = GET_NEXT_RO_DATA(values);
        roData->unk_10 = GET_NEXT_RO_DATA(values);
        roData->unk_14 = GET_NEXT_RO_DATA(values);
        roData->unk_18 = GET_NEXT_RO_DATA(values);
        roData->unk_1C = GET_NEXT_SCALED_RO_DATA(values);
        roData->unk_20 = GET_NEXT_RO_DATA(values);
        roData->unk_24 = GET_NEXT_SCALED_RO_DATA(values);
        roData->interfaceField = GET_NEXT_RO_DATA(values);
        roData->unk_28 = GET_NEXT_SCALED_RO_DATA(values) * playerHeight * yNormal;
        roData->unk_2C = GET_NEXT_SCALED_RO_DATA(values);
    }
    if (R_RELOAD_CAM_PARAMS) {
        Camera_CopyPREGToModeValues(camera);
    }

    playerHeight += roData->unk_00;
    OLib_Vec3fDiffToVecGeo(&spC0, at, eye);
    OLib_Vec3fDiffToVecGeo(&spB8, at, eyeNext);
    sCameraInterfaceField = roData->interfaceField;
    if (RELOAD_PARAMS(camera)) {
        camera->animState++;
        rwData->unk_10 = 0;
        rwData->unk_04 = 0.0f;
        rwData->unk_0C = camera->target;
        rwData->unk_16 = R_CAM_DEFAULT_ANIM_TIME + OREG(24);
        rwData->unk_12 = spC0.yaw;
        rwData->unk_14 = spC0.pitch;
        rwData->unk_00 = spC0.r;
        rwData->unk_08 = playerPosRot->pos.y - camera->playerPosDelta.y;
    }
    if (camera->status == CAM_STAT_ACTIVE) {
        sUpdateCameraDirection = 1;
        camera->inputDir.x = -spC0.pitch;
        camera->inputDir.y = spC0.yaw - 0x7FFF;
        camera->inputDir.z = 0;
    }

    sp104 = roData->unk_04;
    sp84 = 1;

    switch (camera->viewFlags & (CAM_VIEW_TARGET | CAM_VIEW_TARGET_POS)) {
        case CAM_VIEW_TARGET:
            if ((camera->player->actor.category == 2) && (camera->player->interactRangeActor == camera->target)) {
                PosRot sp54;

                Actor_GetFocus(&sp54, &camera->player->actor);
                spC8.r = 60.0f;
                spC8.yaw = camera->playerPosRot.rot.y;
                spC8.pitch = 0x2EE0;
                Camera_AddVecGeoToVec3f(&camera->targetPosRot.pos, &sp54.pos, &spC8);
            } else {
                Actor_GetFocus(&camera->targetPosRot, camera->target);
            }
            Actor_GetFocus(&camera->targetPosRot, camera->target);
            if (rwData->unk_0C != camera->target) {
                rwData->unk_0C = camera->target;
                camera->atLERPStepScale = 0.0f;
            }
            camera->xzOffsetUpdateRate =
                Camera_LERPCeilF(1.0f, camera->xzOffsetUpdateRate,
                                 CAM_DATA_SCALED(R_CAM_UPDATE_RATE_STEP_SCALE_XZ) * camera->speedRatio, 0.1f);
            camera->yOffsetUpdateRate =
                Camera_LERPCeilF(1.0f, camera->yOffsetUpdateRate,
                                 CAM_DATA_SCALED(R_CAM_UPDATE_RATE_STEP_SCALE_Y) * camera->speedRatio, 0.1f);
            camera->fovUpdateRate = Camera_LERPCeilF(CAM_DATA_SCALED(R_CAM_FOV_UPDATE_RATE), camera->fovUpdateRate,
                                                     camera->speedRatio * 0.05f, 0.1f);
            goto cont;
        case CAM_VIEW_TARGET_POS:
            rwData->unk_0C = NULL;
        cont:
            if (camera->playerGroundY == camera->playerPosRot.pos.y || camera->player->actor.gravity > -0.1f ||
                camera->player->stateFlags1 & PLAYER_STATE1_21) {
                rwData->unk_08 = playerPosRot->pos.y;
                sp80 = 0;
            } else {
                sp80 = 1;
            }

            Camera_CalcAtForLockOn(camera, &spB8, &camera->targetPosRot.pos, sp80 ? roData->unk_28 : roData->unk_00,
                                   sp104, &rwData->unk_08, &spC8, (sp80 ? 0x80 : 0) | roData->interfaceField);
            sp114 = playerPosRot->pos;
            sp114.y += playerHeight;
            OLib_Vec3fDiffToVecGeo(&spC8, &sp114, &camera->targetPosRot.pos);
            sp84 = spC8.r > sp104 ? 1.0f : spC8.r / sp104;
            break;
        default:
            *at = playerPosRot->pos;
            at->y += playerHeight;
            rwData->unk_0C = NULL;
            break;
    }
    OLib_Vec3fDiffToVecGeo(&spD8, at, eyeNext);
    if (spD8.r < roData->unk_04) {
        sp104 = roData->unk_04;
        spE8 = R_CAM_R_UPDATE_RATE_INV;
    } else if (roData->unk_08 < spD8.r) {
        sp104 = roData->unk_08;
        spE8 = R_CAM_R_UPDATE_RATE_INV;
    } else {
        sp104 = spD8.r;
        spE8 = 1.0f;
    }

    camera->rUpdateRateInv =
        Camera_LERPCeilF(spE8, camera->rUpdateRateInv, CAM_DATA_SCALED(R_CAM_UPDATE_RATE_STEP_SCALE_XZ), 0.1f);
    spD8.r = spE8 = camera->dist = Camera_LERPCeilF(sp104, camera->dist, 1.0f / camera->rUpdateRateInv, 0.2f);
    sp108 = camera->targetPosRot.pos;
    OLib_Vec3fDiffToVecGeo(&spD0, at, &sp108);
    spD0.r = spE8 - ((spD0.r <= spE8 ? spD0.r : spE8) * 0.5f);
    spEC = roData->unk_0C + ((roData->unk_10 - roData->unk_0C) * (1.1f - sp84));
    spF0 = OREG(13) + spEC;
    spD8.r = camera->dist = Camera_LERPCeilF(spE8, camera->dist, CAM_DATA_SCALED(OREG(11)), 2.0f);
    spD8.yaw = spB8.yaw;
    spE2 = spD0.yaw - (s16)(spB8.yaw - 0x7FFF);
    if (rwData->unk_16 != 0) {
        if (rwData->unk_16 >= OREG(24)) {
            sp82 = rwData->unk_16 - OREG(24);
            spE2 = spC8.yaw;
            OLib_Vec3fDiffToVecGeo(&spC8, at, eye);
            spC8.yaw = spE2 - 0x7FFF;

            t2 = 1.0f / R_CAM_DEFAULT_ANIM_TIME;
            spE8 = (rwData->unk_00 - spC8.r) * t2;
            spE2 = (s16)(rwData->unk_12 - spC8.yaw) * t2;
            spE0 = (s16)(rwData->unk_14 - spC8.pitch) * t2;

            spD8.r = Camera_LERPCeilF(spC8.r + (spE8 * sp82), spC0.r, CAM_DATA_SCALED(OREG(28)), 1.0f);
            spD8.yaw = Camera_LERPCeilS(spC8.yaw + (spE2 * sp82), spC0.yaw, CAM_DATA_SCALED(OREG(28)), 0xA);
            spD8.pitch = Camera_LERPCeilS(spC8.pitch + (spE0 * sp82), spC0.pitch, CAM_DATA_SCALED(OREG(28)), 0xA);
        } else {
            sp88 = 1;
        }
        rwData->unk_16--;
    } else if (ABS(spE2) > CAM_DEG_TO_BINANG(spEC)) {
        spF4 = CAM_BINANG_TO_DEG(spE2);
        t2 = spEC + (spF0 - spEC) * (OLib_ClampMaxDist(spD0.r, spD8.r) / spD8.r);
        temp_f12_2 = ((SQ(t2) - 2.0f) / (t2 - 360.0f));
        t1 = (temp_f12_2 * spF4) + (2.0f - (360.0f * temp_f12_2));
        temp_f14 = SQ(spF4) / t1;
        spE0 = spE2 >= 0 ? (CAM_DEG_TO_BINANG(temp_f14)) : (-CAM_DEG_TO_BINANG(temp_f14));
        spD8.yaw = (s16)((s16)(spB8.yaw - 0x7FFF) + spE0) - 0x7FFF;
    } else {
        spF4 = 0.02f;
        spF4 = (1.0f - camera->speedRatio) * spF4;
        spE0 = spE2 >= 0 ? CAM_DEG_TO_BINANG(spEC) : -CAM_DEG_TO_BINANG(spEC);
        spD8.yaw = spB8.yaw - (s16)((spE0 - spE2) * spF4);
    }

    if (sp88 == 0) {
        spE2 = CAM_DEG_TO_BINANG((f32)(roData->unk_14 + ((roData->unk_18 - roData->unk_14) * sp84)));
        spE2 -= (s16)(spC8.pitch * (0.5f + (sp84 * 0.5f)));

        spE8 = spD0.pitch * roData->unk_1C;
        spE2 += (s16)spE8;
        if (spE2 < -0x3200) {
            spE2 = -0x3200;
        } else if (spE2 > 0x3200) {
            spE2 = 0x3200;
        }

        spD8.pitch = Camera_LERPCeilS(spE2, spB8.pitch, CAM_DATA_SCALED(OREG(12)), 0xA);
        Camera_AddVecGeoToVec3f(eyeNext, at, &spD8);
        sp8C.pos = *eyeNext;
        if (camera->status == CAM_STAT_ACTIVE) {
            if (!camera->play->envCtx.skyboxDisabled || roData->interfaceField & KEEPON1_FLAG_0) {
                Camera_BGCheckInfo(camera, at, &sp8C);
            } else if (roData->interfaceField & KEEPON1_FLAG_1) {
                func_80043F94(camera, at, &sp8C);
            } else {
                OLib_Vec3fDistNormalize(&sp120, at, &sp8C.pos);
                sp8C.pos.x -= sp120.x;
                sp8C.pos.y -= sp120.y;
                sp8C.pos.z -= sp120.z;
            }
            *eye = sp8C.pos;
        } else {
            *eye = *eyeNext;
        }
        OLib_Vec3fDistNormalize(&sp120, eye, at);
        Camera_Vec3fTranslateByUnitVector(eye, eye, &sp120, OREG(1));
    }
    camera->fov = Camera_LERPCeilF(roData->unk_20, camera->fov, camera->fovUpdateRate, 1.0f);
    camera->roll = Camera_LERPCeilS(0, camera->roll, 0.5f, 0xA);
    camera->atLERPStepScale = Camera_ClampLERPScale(camera, sp80 ? roData->unk_2C : roData->unk_24);
    return 1;
}

s32 Camera_KeepOn2(Camera* camera) {
    return Camera_Noop(camera);
}

/**
 * Talking to an NPC
 */
s32 Camera_KeepOn3(Camera* camera) {
    Vec3f* eye = &camera->eye;
    Vec3f* at = &camera->at;
    Vec3f* eyeNext = &camera->eyeNext;
    Vec3f playerHeadPos;
    Vec3f lineChkPointB;
    f32 temp_f0;
    f32 spBC;
    f32 prevTargetPlayerDist;
    f32 swingAngle;
    Actor* colChkActors[2];
    VecGeo targetToPlayerDir;
    VecGeo atToEyeAdj;
    VecGeo atToEyeDir;
    VecGeo atToEyeNextDir;
    s32 i;
    s32 angleCnt;
    s16 sp82;
    s16 sp80;
    PosRot playerPosRot;
    PosRot* camPlayerPosRot = &camera->playerPosRot;
    KeepOn3ReadOnlyData* roData = &camera->paramData.keep3.roData;
    KeepOn3ReadWriteData* rwData = &camera->paramData.keep3.rwData;
    s32 pad;
    f32 playerHeight;

    playerHeight = Player_GetHeight(camera->player);
    if (camera->target == NULL || camera->target->update == NULL) {
        if (camera->target == NULL) {
            osSyncPrintf(VT_COL(YELLOW, BLACK) "camera: warning: talk: target is not valid, change parallel\n" VT_RST);
        }
        camera->target = NULL;
        Camera_ChangeMode(camera, CAM_MODE_TARGET);
        return 1;
    }
    if (RELOAD_PARAMS(camera)) {
        if (camera->play->view.unk_124 == 0) {
            camera->stateFlags |= CAM_STATE_5;
            camera->play->view.unk_124 = camera->camId | 0x50;
            return 1;
        }
        camera->stateFlags &= ~CAM_STATE_5;
    }
    camera->stateFlags &= ~CAM_STATE_4;
    if (RELOAD_PARAMS(camera) || R_RELOAD_CAM_PARAMS) {
        CameraModeValue* values = sCameraSettings[camera->setting].cameraModes[camera->mode].values;
        f32 yNormal =
            1.0f + CAM_DATA_SCALED(R_CAM_YOFFSET_NORM) - (CAM_DATA_SCALED(R_CAM_YOFFSET_NORM) * (68.0f / playerHeight));

        roData->yOffset = GET_NEXT_SCALED_RO_DATA(values) * playerHeight * yNormal;
        roData->minDist = GET_NEXT_RO_DATA(values);
        roData->maxDist = GET_NEXT_RO_DATA(values);
        roData->swingYawInital = GET_NEXT_RO_DATA(values);
        roData->swingYawFinal = GET_NEXT_RO_DATA(values);
        roData->swingPitchInitial = GET_NEXT_RO_DATA(values);
        roData->swingPitchFinal = GET_NEXT_RO_DATA(values);
        roData->swingPitchAdj = GET_NEXT_SCALED_RO_DATA(values);
        roData->fovTarget = GET_NEXT_RO_DATA(values);
        roData->atLERPScaleMax = GET_NEXT_SCALED_RO_DATA(values);
        roData->initTimer = GET_NEXT_RO_DATA(values);
        roData->interfaceField = GET_NEXT_RO_DATA(values);
    }

    if (R_RELOAD_CAM_PARAMS) {
        Camera_CopyPREGToModeValues(camera);
    }

    playerHeight += roData->yOffset;
    OLib_Vec3fDiffToVecGeo(&atToEyeDir, at, eye);
    OLib_Vec3fDiffToVecGeo(&atToEyeNextDir, at, eyeNext);
    Actor_GetFocus(&camera->targetPosRot, camera->target);
    Actor_GetFocus(&playerPosRot, &camera->player->actor);
    playerHeadPos = camPlayerPosRot->pos;
    playerHeadPos.y += playerHeight;
    OLib_Vec3fDiffToVecGeo(&targetToPlayerDir, &playerHeadPos, &camera->targetPosRot.pos);
    sCameraInterfaceField = roData->interfaceField;
    if (RELOAD_PARAMS(camera)) {
        colChkActors[0] = camera->target;
        colChkActors[1] = &camera->player->actor;
        camera->animState++;
        rwData->target = camera->target;
        temp_f0 = (roData->maxDist < targetToPlayerDir.r ? 1.0f : targetToPlayerDir.r / roData->maxDist);
        rwData->animTimer = roData->initTimer;
        spBC = ((1.0f - temp_f0) * targetToPlayerDir.r) / rwData->animTimer;
        swingAngle = F32_LERPIMP(roData->swingPitchInitial, roData->swingPitchFinal, temp_f0);
        atToEyeAdj.pitch = CAM_DEG_TO_BINANG(swingAngle) + ((s16)(-(targetToPlayerDir.pitch * roData->swingPitchAdj)));
        swingAngle = F32_LERPIMP(roData->swingYawInital, roData->swingYawFinal, temp_f0);
        if (roData->interfaceField & KEEPON3_FLAG_4) {
            if ((s16)(targetToPlayerDir.yaw - atToEyeNextDir.yaw) < 0) {
                atToEyeAdj.yaw = targetToPlayerDir.yaw + CAM_DEG_TO_BINANG(swingAngle);
            } else {
                atToEyeAdj.yaw = targetToPlayerDir.yaw - CAM_DEG_TO_BINANG(swingAngle);
            }
        } else if (roData->interfaceField & KEEPON3_FLAG_5) {
            if ((s16)(targetToPlayerDir.yaw - atToEyeNextDir.yaw) < 0) {
                atToEyeAdj.yaw = (s16)(targetToPlayerDir.yaw - 0x7FFF) - CAM_DEG_TO_BINANG(swingAngle);
            } else {
                atToEyeAdj.yaw = (s16)(targetToPlayerDir.yaw - 0x7FFF) + CAM_DEG_TO_BINANG(swingAngle);
            }
        } else if (ABS((s16)(targetToPlayerDir.yaw - atToEyeNextDir.yaw)) < 0x3FFF) {
            if ((s16)(targetToPlayerDir.yaw - atToEyeNextDir.yaw) < 0) {
                atToEyeAdj.yaw = targetToPlayerDir.yaw + CAM_DEG_TO_BINANG(swingAngle);
            } else {
                atToEyeAdj.yaw = targetToPlayerDir.yaw - CAM_DEG_TO_BINANG(swingAngle);
            }
        } else {
            if ((s16)(targetToPlayerDir.yaw - atToEyeNextDir.yaw) < 0) {
                atToEyeAdj.yaw = (s16)(targetToPlayerDir.yaw - 0x7FFF) - CAM_DEG_TO_BINANG(swingAngle);
            } else {
                atToEyeAdj.yaw = (s16)(targetToPlayerDir.yaw - 0x7FFF) + CAM_DEG_TO_BINANG(swingAngle);
            }
        }
        prevTargetPlayerDist = targetToPlayerDir.r;
        temp_f0 = 0.6f;
        targetToPlayerDir.r = (spBC * 0.6f) + (prevTargetPlayerDist * (1.0f - temp_f0));
        sp80 = atToEyeAdj.yaw;
        sp82 = atToEyeAdj.pitch;
        playerHeadPos = camPlayerPosRot->pos;
        playerHeadPos.y += playerHeight;
        Camera_AddVecGeoToVec3f(&rwData->atTarget, &playerHeadPos, &targetToPlayerDir);
        angleCnt = ARRAY_COUNT(D_8011D3B0);
        i = 0;
        targetToPlayerDir.r = prevTargetPlayerDist;
        atToEyeAdj.r = roData->minDist + (targetToPlayerDir.r * (1 - 0.5f)) - atToEyeNextDir.r + atToEyeNextDir.r;
        Camera_AddVecGeoToVec3f(&lineChkPointB, &rwData->atTarget, &atToEyeAdj);
        if (!(roData->interfaceField & KEEPON3_FLAG_7)) {
            while (i < angleCnt) {
                if (!CollisionCheck_LineOCCheck(camera->play, &camera->play->colChkCtx, &rwData->atTarget,
                                                &lineChkPointB, colChkActors, 2) &&
                    !Camera_BGCheck(camera, &rwData->atTarget, &lineChkPointB)) {
                    break;
                }
                atToEyeAdj.yaw = sp80 + D_8011D3B0[i];
                atToEyeAdj.pitch = sp82 + D_8011D3CC[i];
                Camera_AddVecGeoToVec3f(&lineChkPointB, &rwData->atTarget, &atToEyeAdj);
                i++;
            }
        }
        osSyncPrintf("camera: talk: BG&collision check %d time(s)\n", i);
        camera->stateFlags &= ~(CAM_STATE_2 | CAM_STATE_3);
        pad = ((rwData->animTimer + 1) * rwData->animTimer) >> 1;
        rwData->eyeToAtTargetYaw = (f32)(s16)(atToEyeAdj.yaw - atToEyeNextDir.yaw) / pad;
        rwData->eyeToAtTargetPitch = (f32)(s16)(atToEyeAdj.pitch - atToEyeNextDir.pitch) / pad;
        rwData->eyeToAtTargetR = (atToEyeAdj.r - atToEyeNextDir.r) / pad;
        return 1;
    }

    if (rwData->animTimer != 0) {
        at->x += (rwData->atTarget.x - at->x) / rwData->animTimer;
        at->y += (rwData->atTarget.y - at->y) / rwData->animTimer;
        at->z += (rwData->atTarget.z - at->z) / rwData->animTimer;
        // needed to match
        if (!prevTargetPlayerDist) {}
        atToEyeAdj.r = ((rwData->eyeToAtTargetR * rwData->animTimer) + atToEyeNextDir.r) + 1.0f;
        atToEyeAdj.yaw = atToEyeNextDir.yaw + (s16)(rwData->eyeToAtTargetYaw * rwData->animTimer);
        atToEyeAdj.pitch = atToEyeNextDir.pitch + (s16)(rwData->eyeToAtTargetPitch * rwData->animTimer);
        Camera_AddVecGeoToVec3f(eyeNext, at, &atToEyeAdj);
        *eye = *eyeNext;
        camera->fov = Camera_LERPCeilF(roData->fovTarget, camera->fov, 0.5, 1.0f);
        camera->roll = Camera_LERPCeilS(0, camera->roll, 0.5, 0xA);
        camera->atLERPStepScale = Camera_ClampLERPScale(camera, roData->atLERPScaleMax);
        Camera_BGCheck(camera, at, eye);
        rwData->animTimer--;
    } else {
        camera->stateFlags |= (CAM_STATE_4 | CAM_STATE_10);
    }

    if (camera->stateFlags & CAM_STATE_3) {
        sCameraInterfaceField = CAM_INTERFACE_FIELD(CAM_LETTERBOX_NONE, CAM_HUD_VISIBILITY_ALL, 0);
        func_80043B60(camera);
        camera->atLERPStepScale = 0.0f;

        if (camera->xzSpeed > 0.001f || CHECK_BTN_ALL(D_8015BD7C->state.input[0].press.button, BTN_A) ||
            CHECK_BTN_ALL(D_8015BD7C->state.input[0].press.button, BTN_B) ||
            CHECK_BTN_ALL(D_8015BD7C->state.input[0].press.button, BTN_CLEFT) ||
            CHECK_BTN_ALL(D_8015BD7C->state.input[0].press.button, BTN_CDOWN) ||
            CHECK_BTN_ALL(D_8015BD7C->state.input[0].press.button, BTN_CUP) ||
            CHECK_BTN_ALL(D_8015BD7C->state.input[0].press.button, BTN_CRIGHT) ||
            CHECK_BTN_ALL(D_8015BD7C->state.input[0].press.button, BTN_R) ||
            CHECK_BTN_ALL(D_8015BD7C->state.input[0].press.button, BTN_Z)) {
            camera->stateFlags |= CAM_STATE_2;
            camera->stateFlags &= ~CAM_STATE_3;
        }
    }
    return 1;
}

s32 Camera_KeepOn4(Camera* camera) {
    static Vec3f D_8015BD50;
    static Vec3f D_8015BD60;
    static Vec3f D_8015BD70;
    Vec3f* eye = &camera->eye;
    Vec3f* at = &camera->at;
    Vec3f* eyeNext = &camera->eyeNext;
    Actor* spCC[2];
    f32 t = -0.5f;
    f32 temp_f0_2;
    CollisionPoly* spC0;
    VecGeo spB8;
    VecGeo spB0;
    VecGeo spA8;
    s16* temp_s0 = &camera->data2;
    s16 spA2;
    s16 spA0;
    s16 sp9E;
    s16 sp9C;
    PosRot* playerPosRot = &camera->playerPosRot;
    KeepOn4ReadOnlyData* roData = &camera->paramData.keep4.roData;
    KeepOn4ReadWriteData* rwData = &camera->paramData.keep4.rwData;
    s32 pad;
    f32 playerHeight;
    Player* player = GET_PLAYER(camera->play);
    s16 angleCnt;
    s32 i;

    if (RELOAD_PARAMS(camera)) {
        if (camera->play->view.unk_124 == 0) {
            camera->stateFlags |= CAM_STATE_5;
            camera->stateFlags &= ~(CAM_STATE_CHECK_WATER | CAM_STATE_2);
            camera->play->view.unk_124 = camera->camId | 0x50;
            return 1;
        }
        rwData->unk_14 = *temp_s0;
        camera->stateFlags &= ~CAM_STATE_5;
    }

    if (rwData->unk_14 != *temp_s0) {
        osSyncPrintf(VT_COL(YELLOW, BLACK) "camera: item: item type changed %d -> %d\n" VT_RST, rwData->unk_14,
                     *temp_s0);
        camera->animState = 20;
        camera->stateFlags |= CAM_STATE_5;
        camera->stateFlags &= ~(CAM_STATE_CHECK_WATER | CAM_STATE_2);
        camera->play->view.unk_124 = camera->camId | 0x50;
        return 1;
    }

    playerHeight = Player_GetHeight(camera->player);
    camera->stateFlags &= ~CAM_STATE_4;
    if (RELOAD_PARAMS(camera) || R_RELOAD_CAM_PARAMS) {
        CameraModeValue* values = sCameraSettings[camera->setting].cameraModes[camera->mode].values;
        f32 yNormal = 1.0f + t - (68.0f / playerHeight * t);

        roData->unk_00 = GET_NEXT_SCALED_RO_DATA(values) * playerHeight * yNormal;
        roData->unk_04 = GET_NEXT_SCALED_RO_DATA(values) * playerHeight * yNormal;
        roData->unk_08 = GET_NEXT_RO_DATA(values);
        roData->unk_0C = GET_NEXT_RO_DATA(values);
        roData->unk_10 = GET_NEXT_RO_DATA(values);
        roData->unk_18 = GET_NEXT_RO_DATA(values);
        roData->interfaceField = GET_NEXT_RO_DATA(values);
        roData->unk_14 = GET_NEXT_SCALED_RO_DATA(values);
        roData->unk_1E = GET_NEXT_RO_DATA(values);
        osSyncPrintf("camera: item: type %d\n", *temp_s0);
        switch (*temp_s0) {
            case 1:
                roData->unk_00 = playerHeight * -0.6f * yNormal;
                roData->unk_04 = playerHeight * 2.0f * yNormal;
                roData->unk_08 = 10.0f;
                break;

            case 2:
            case 3:
                roData->unk_08 = -20.0f;
                roData->unk_18 = 80.0f;
                break;

            case 4:
                roData->unk_00 = playerHeight * -0.2f * yNormal;
                roData->unk_08 = 25.0f;
                break;

            case 8:
                roData->unk_00 = playerHeight * -0.2f * yNormal;
                roData->unk_04 = playerHeight * 0.8f * yNormal;
                roData->unk_08 = 50.0f;
                roData->unk_18 = 70.0f;
                break;

            case 9:
                roData->unk_00 = playerHeight * 0.1f * yNormal;
                roData->unk_04 = playerHeight * 0.5f * yNormal;
                roData->unk_08 = -20.0f;
                roData->unk_0C = 0.0f;
                roData->interfaceField =
                    CAM_INTERFACE_FIELD(CAM_LETTERBOX_MEDIUM, CAM_HUD_VISIBILITY_A_HEARTS_MAGIC_FORCE, KEEPON4_FLAG_6);
                break;

            case 5:
                roData->unk_00 = playerHeight * -0.4f * yNormal;
                roData->unk_08 = -10.0f;
                roData->unk_0C = 45.0f;
                roData->interfaceField =
                    CAM_INTERFACE_FIELD(CAM_LETTERBOX_MEDIUM, CAM_HUD_VISIBILITY_ALL, KEEPON4_FLAG_1);
                break;

            case 10:
                roData->unk_00 = playerHeight * -0.5f * yNormal;
                roData->unk_04 = playerHeight * 1.5f * yNormal;
                roData->unk_08 = -15.0f;
                roData->unk_0C = 175.0f;
                roData->unk_18 = 70.0f;
                roData->interfaceField =
                    CAM_INTERFACE_FIELD(CAM_LETTERBOX_MEDIUM, CAM_HUD_VISIBILITY_NOTHING_ALT, KEEPON4_FLAG_1);
                roData->unk_1E = 0x3C;
                break;

            case 12:
                roData->unk_00 = playerHeight * -0.6f * yNormal;
                roData->unk_04 = playerHeight * 1.6f * yNormal;
                roData->unk_08 = -2.0f;
                roData->unk_0C = 120.0f;
                roData->unk_10 = player->stateFlags1 & PLAYER_STATE1_27 ? 0.0f : 20.0f;
                roData->interfaceField = CAM_INTERFACE_FIELD(CAM_LETTERBOX_LARGE, CAM_HUD_VISIBILITY_NOTHING_ALT,
                                                             KEEPON4_FLAG_4 | KEEPON4_FLAG_1);
                roData->unk_1E = 0x1E;
                roData->unk_18 = 50.0f;
                break;

            case 0x5A:
                roData->unk_00 = playerHeight * -0.3f * yNormal;
                roData->unk_18 = 45.0f;
                roData->interfaceField =
                    CAM_INTERFACE_FIELD(CAM_LETTERBOX_MEDIUM, CAM_HUD_VISIBILITY_IGNORE, KEEPON4_FLAG_1);
                break;

            case 0x5B:
                roData->unk_00 = playerHeight * -0.1f * yNormal;
                roData->unk_04 = playerHeight * 1.5f * yNormal;
                roData->unk_08 = -3.0f;
                roData->unk_0C = 10.0f;
                roData->unk_18 = 55.0f;
                roData->interfaceField =
                    CAM_INTERFACE_FIELD(CAM_LETTERBOX_MEDIUM, CAM_HUD_VISIBILITY_IGNORE, KEEPON4_FLAG_3);
                break;

            case 0x51:
                roData->unk_00 = playerHeight * -0.3f * yNormal;
                roData->unk_04 = playerHeight * 1.5f * yNormal;
                roData->unk_08 = 2.0f;
                roData->unk_0C = 20.0f;
                roData->unk_10 = 20.0f;
                roData->interfaceField =
                    CAM_INTERFACE_FIELD(CAM_LETTERBOX_MEDIUM, CAM_HUD_VISIBILITY_NOTHING_ALT, KEEPON4_FLAG_7);
                roData->unk_1E = 0x1E;
                roData->unk_18 = 45.0f;
                break;

            case 11:
                roData->unk_00 = playerHeight * -0.19f * yNormal;
                roData->unk_04 = playerHeight * 0.7f * yNormal;
                roData->unk_0C = 130.0f;
                roData->unk_10 = 10.0f;
                roData->interfaceField = CAM_INTERFACE_FIELD(
                    CAM_LETTERBOX_MEDIUM, CAM_HUD_VISIBILITY_A_HEARTS_MAGIC_FORCE, KEEPON4_FLAG_5 | KEEPON4_FLAG_1);
                break;

            default:
                break;
        }
    }

    if (R_RELOAD_CAM_PARAMS) {
        Camera_CopyPREGToModeValues(camera);
    }

    sUpdateCameraDirection = 1;
    sCameraInterfaceField = roData->interfaceField;
    OLib_Vec3fDiffToVecGeo(&spB0, at, eye);
    OLib_Vec3fDiffToVecGeo(&spA8, at, eyeNext);
    D_8015BD50 = playerPosRot->pos;
    D_8015BD50.y += playerHeight;
    temp_f0_2 = BgCheck_CameraRaycastDown2(&camera->play->colCtx, &spC0, &i, &D_8015BD50);
    if (temp_f0_2 > (roData->unk_00 + D_8015BD50.y)) {
        D_8015BD50.y = temp_f0_2 + 10.0f;
    } else {
        D_8015BD50.y += roData->unk_00;
    }

    sp9C = 0;
    switch (camera->animState) {
        case 0:
        case 20:
            spCC[sp9C] = &camera->player->actor;
            sp9C++;
            func_80043ABC(camera);
            camera->stateFlags &= ~(CAM_STATE_CHECK_WATER | CAM_STATE_2);
            rwData->unk_10 = roData->unk_1E;
            rwData->unk_08 = playerPosRot->pos.y - camera->playerPosDelta.y;
            if (roData->interfaceField & KEEPON4_FLAG_1) {
                spA2 = CAM_DEG_TO_BINANG(roData->unk_08);
                spA0 = (s16)((s16)(playerPosRot->rot.y - 0x7FFF) - spA8.yaw) > 0
                           ? (s16)(playerPosRot->rot.y - 0x7FFF) + CAM_DEG_TO_BINANG(roData->unk_0C)
                           : (s16)(playerPosRot->rot.y - 0x7FFF) - CAM_DEG_TO_BINANG(roData->unk_0C);
            } else if (roData->interfaceField & KEEPON4_FLAG_2) {
                spA2 = CAM_DEG_TO_BINANG(roData->unk_08);
                spA0 = CAM_DEG_TO_BINANG(roData->unk_0C);
            } else if ((roData->interfaceField & KEEPON4_FLAG_3) && camera->target != NULL) {
                PosRot sp60;

                Actor_GetWorldPosShapeRot(&sp60, camera->target);
                spA2 = CAM_DEG_TO_BINANG(roData->unk_08) - sp60.rot.x;
                spA0 = (s16)((s16)(sp60.rot.y - 0x7FFF) - spA8.yaw) > 0
                           ? (s16)(sp60.rot.y - 0x7FFF) + CAM_DEG_TO_BINANG(roData->unk_0C)
                           : (s16)(sp60.rot.y - 0x7FFF) - CAM_DEG_TO_BINANG(roData->unk_0C);
                spCC[1] = camera->target;
                sp9C++;
            } else if ((roData->interfaceField & KEEPON4_FLAG_7) && camera->target != NULL) {
                PosRot sp4C;

                Actor_GetWorld(&sp4C, camera->target);
                spA2 = CAM_DEG_TO_BINANG(roData->unk_08);
                sp9E = Camera_XZAngle(&sp4C.pos, &playerPosRot->pos);
                spA0 = ((s16)(sp9E - spA8.yaw) > 0) ? sp9E + CAM_DEG_TO_BINANG(roData->unk_0C)
                                                    : sp9E - CAM_DEG_TO_BINANG(roData->unk_0C);
                spCC[1] = camera->target;
                sp9C++;
            } else if (roData->interfaceField & KEEPON4_FLAG_6) {
                spA2 = CAM_DEG_TO_BINANG(roData->unk_08);
                spA0 = spA8.yaw;
            } else {
                spA2 = spA8.pitch;
                spA0 = spA8.yaw;
            }

            spB8.pitch = spA2;
            spB8.yaw = spA0;
            spB8.r = roData->unk_04;
            Camera_AddVecGeoToVec3f(&D_8015BD70, &D_8015BD50, &spB8);
            if (!(roData->interfaceField & KEEPON4_FLAG_0)) {
                angleCnt = ARRAY_COUNT(D_8011D3B0);
                for (i = 0; i < angleCnt; i++) {
                    if (!CollisionCheck_LineOCCheck(camera->play, &camera->play->colChkCtx, &D_8015BD50, &D_8015BD70,
                                                    spCC, sp9C) &&
                        !Camera_BGCheck(camera, &D_8015BD50, &D_8015BD70)) {
                        break;
                    }
                    spB8.yaw = D_8011D3B0[i] + spA0;
                    spB8.pitch = D_8011D3CC[i] + spA2;
                    Camera_AddVecGeoToVec3f(&D_8015BD70, &D_8015BD50, &spB8);
                }
                osSyncPrintf("camera: item: BG&collision check %d time(s)\n", i);
            }
            rwData->unk_04 = (s16)(spB8.pitch - spA8.pitch) / (f32)rwData->unk_10;
            rwData->unk_00 = (s16)(spB8.yaw - spA8.yaw) / (f32)rwData->unk_10;
            rwData->unk_0C = spA8.yaw;
            rwData->unk_0E = spA8.pitch;
            camera->animState++;
            rwData->unk_12 = 1;
            break;
        case 10:
            rwData->unk_08 = playerPosRot->pos.y - camera->playerPosDelta.y;
        default:
            break;
    }
    camera->xzOffsetUpdateRate = 0.25f;
    camera->yOffsetUpdateRate = 0.25f;
    camera->atLERPStepScale = 0.75f;
    Camera_LERPCeilVec3f(&D_8015BD50, at, 0.5f, 0.5f, 0.2f);
    if (roData->unk_10 != 0.0f) {
        spB8.r = roData->unk_10;
        spB8.pitch = 0;
        spB8.yaw = playerPosRot->rot.y;
        Camera_AddVecGeoToVec3f(at, at, &spB8);
    }
    camera->atLERPStepScale = 0.0f;
    camera->dist = Camera_LERPCeilF(roData->unk_04, camera->dist, 0.25f, 2.0f);
    spB8.r = camera->dist;
    if (rwData->unk_10 != 0) {
        camera->stateFlags |= CAM_STATE_5;
        rwData->unk_0C += (s16)rwData->unk_00;
        rwData->unk_0E += (s16)rwData->unk_04;
        rwData->unk_10--;
    } else if (roData->interfaceField & KEEPON4_FLAG_4) {
        camera->stateFlags |= (CAM_STATE_4 | CAM_STATE_10);
        camera->stateFlags |= (CAM_STATE_CHECK_WATER | CAM_STATE_2);
        camera->stateFlags &= ~CAM_STATE_3;
        if (camera->timer > 0) {
            camera->timer--;
        }
    } else {
        camera->stateFlags |= (CAM_STATE_4 | CAM_STATE_10);
<<<<<<< HEAD
        if ((camera->stateFlags & CAM_STATE_3) || (roData->interfaceFlags & KEEPON4_FLAG_7)) {
            sCameraInterfaceFlags = CAM_INTERFACE_FLAGS(CAM_SHRINKWINVAL_NONE, CAM_HUD_ALPHA_50, 0);
            camera->stateFlags |= (CAM_STATE_CHECK_WATER | CAM_STATE_2);
=======
        if ((camera->stateFlags & CAM_STATE_3) || (roData->interfaceField & KEEPON4_FLAG_7)) {
            sCameraInterfaceField = CAM_INTERFACE_FIELD(CAM_LETTERBOX_NONE, CAM_HUD_VISIBILITY_ALL, 0);
            camera->stateFlags |= (CAM_STATE_1 | CAM_STATE_2);
>>>>>>> 6ef89e8d
            camera->stateFlags &= ~CAM_STATE_3;
            if (camera->prevBgCamIndex < 0) {
                Camera_ChangeSettingFlags(camera, camera->prevSetting, CAM_CHANGE_SETTING_1);
            } else {
                Camera_ChangeBgCamIndex(camera, camera->prevBgCamIndex);
                camera->prevBgCamIndex = -1;
            }
        }
    }
    spB8.yaw = Camera_LERPCeilS(rwData->unk_0C, spA8.yaw, roData->unk_14, 4);
    spB8.pitch = Camera_LERPCeilS(rwData->unk_0E, spA8.pitch, roData->unk_14, 4);
    Camera_AddVecGeoToVec3f(eyeNext, at, &spB8);
    *eye = *eyeNext;
    Camera_BGCheck(camera, at, eye);
    camera->fov = Camera_LERPCeilF(roData->unk_18, camera->fov, camera->fovUpdateRate, 1.0f);
    camera->roll = Camera_LERPCeilS(0, camera->roll, 0.5f, 0xA);
}

/**
 * Talking in a pre-rendered room
 */
s32 Camera_KeepOn0(Camera* camera) {
    Vec3f* eye = &camera->eye;
    Vec3f* eyeNext = &camera->eyeNext;
    Vec3f* at = &camera->at;
    VecGeo eyeTargetPosOffset;
    VecGeo eyeAtOffset;
    KeepOn0ReadOnlyData* roData = &camera->paramData.keep0.roData;
    KeepOn0ReadWriteData* rwData = &camera->paramData.keep0.rwData;
    s32 pad;
    BgCamFuncData* bgCamFuncData;
    UNUSED Vec3s bgCamRot;
    s16 fov;

    camera->stateFlags &= ~CAM_STATE_4;

    if (RELOAD_PARAMS(camera) || R_RELOAD_CAM_PARAMS) {
        CameraModeValue* values = sCameraSettings[camera->setting].cameraModes[camera->mode].values;

        roData->fovScale = GET_NEXT_SCALED_RO_DATA(values);
        roData->yawScale = GET_NEXT_SCALED_RO_DATA(values);
        roData->timerInit = GET_NEXT_RO_DATA(values);
        roData->interfaceField = GET_NEXT_RO_DATA(values);
    }

    if (R_RELOAD_CAM_PARAMS) {
        Camera_CopyPREGToModeValues(camera);
    }

    bgCamFuncData = (BgCamFuncData*)Camera_GetBgCamFuncData(camera);
    Camera_Vec3sToVec3f(eyeNext, &bgCamFuncData->pos);
    *eye = *eyeNext;

    bgCamRot = bgCamFuncData->rot;

    fov = bgCamFuncData->fov;
    if (fov == -1) {
        fov = 6000;
    }

    if (camera->target == NULL || camera->target->update == NULL) {
        if (camera->target == NULL) {
            osSyncPrintf(
                VT_COL(YELLOW, BLACK) "camera: warning: talk: target is not valid, change normal camera\n" VT_RST);
        }
        camera->target = NULL;
        Camera_ChangeMode(camera, CAM_MODE_NORMAL);
        return true;
    }

    Actor_GetFocus(&camera->targetPosRot, camera->target);

    OLib_Vec3fDiffToVecGeo(&eyeAtOffset, eye, at);
    OLib_Vec3fDiffToVecGeo(&eyeTargetPosOffset, eye, &camera->targetPosRot.pos);

    sCameraInterfaceField = roData->interfaceField;

    if (camera->animState == 0) {
        camera->animState++;
        camera->fov = CAM_DATA_SCALED(fov);
        camera->roll = 0;
        camera->atLERPStepScale = 0.0f;
        rwData->animTimer = roData->timerInit;
        rwData->fovTarget = camera->fov - (camera->fov * roData->fovScale);
    }

    if (rwData->animTimer != 0) {
        eyeAtOffset.yaw += ((s16)(eyeTargetPosOffset.yaw - eyeAtOffset.yaw) / rwData->animTimer) * roData->yawScale;
        Camera_AddVecGeoToVec3f(at, eye, &eyeAtOffset);
        rwData->animTimer--;
    } else {
        camera->stateFlags |= (CAM_STATE_4 | CAM_STATE_10);
    }
    camera->fov = Camera_LERPCeilF(rwData->fovTarget, camera->fov, 0.5f, 10.0f);
    return true;
}

s32 Camera_Fixed1(Camera* camera) {
    Fixed1ReadOnlyData* roData = &camera->paramData.fixd1.roData;
    Fixed1ReadWriteData* rwData = &camera->paramData.fixd1.rwData;
    s32 pad;
    VecGeo eyeOffset;
    VecGeo eyeAtOffset;
    s32 pad2;
    Vec3f adjustedPos;
    BgCamFuncData* bgCamFuncData;
    Vec3f* eye = &camera->eye;
    Vec3f* at = &camera->at;
    PosRot* playerPosRot = &camera->playerPosRot;
    f32 playerHeight;

    playerHeight = Player_GetHeight(camera->player);
    if (RELOAD_PARAMS(camera) || R_RELOAD_CAM_PARAMS) {
        CameraModeValue* values = sCameraSettings[camera->setting].cameraModes[camera->mode].values;

        bgCamFuncData = (BgCamFuncData*)Camera_GetBgCamFuncData(camera);
        Camera_Vec3sToVec3f(&rwData->eyePosRotTarget.pos, &bgCamFuncData->pos);
        rwData->eyePosRotTarget.rot = bgCamFuncData->rot;
        rwData->fov = bgCamFuncData->fov;

        roData->unk_00 = GET_NEXT_SCALED_RO_DATA(values) * playerHeight;
        roData->lerpStep = GET_NEXT_SCALED_RO_DATA(values);
        roData->fov = GET_NEXT_RO_DATA(values);
        roData->interfaceField = GET_NEXT_RO_DATA(values);
    }

    if (R_RELOAD_CAM_PARAMS) {
        Camera_CopyPREGToModeValues(camera);
    }
    if (rwData->fov == -1) {
        rwData->fov = roData->fov * 100.0f;
    } else if (rwData->fov <= 360) {
        rwData->fov *= 100;
    }

    sCameraInterfaceField = roData->interfaceField;

    if (camera->animState == 0) {
        camera->animState++;
        func_80043B60(camera);
        if (rwData->fov != -1) {
            roData->fov = CAM_DATA_SCALED(rwData->fov);
        }
    }

    OLib_Vec3fDiffToVecGeo(&eyeAtOffset, eye, at);

    Camera_LERPCeilVec3f(&rwData->eyePosRotTarget.pos, eye, 0.1f, 0.1f, 0.2f);
    adjustedPos = playerPosRot->pos;
    adjustedPos.y += playerHeight;
    camera->dist = OLib_Vec3fDist(&adjustedPos, eye);

    eyeOffset.r = camera->dist;
    eyeOffset.pitch = Camera_LERPCeilS(-rwData->eyePosRotTarget.rot.x, eyeAtOffset.pitch, roData->lerpStep, 5);
    eyeOffset.yaw = Camera_LERPCeilS(rwData->eyePosRotTarget.rot.y, eyeAtOffset.yaw, roData->lerpStep, 5);

    Camera_AddVecGeoToVec3f(at, eye, &eyeOffset);

    camera->eyeNext = *eye;

    camera->fov = Camera_LERPCeilF(roData->fov, camera->fov, roData->lerpStep, 0.01f);
    camera->roll = 0;
    camera->atLERPStepScale = 0.0f;

    camera->posOffset.x = camera->at.x - playerPosRot->pos.x;
    camera->posOffset.y = camera->at.y - playerPosRot->pos.y;
    camera->posOffset.z = camera->at.z - playerPosRot->pos.z;

    return true;
}

s32 Camera_Fixed2(Camera* camera) {
    Vec3f* eye = &camera->eye;
    Vec3f* at = &camera->at;
    Vec3f* eyeNext = &camera->eyeNext;
    Vec3f atTarget;
    Vec3f posOffsetTarget;
    PosRot* playerPosRot = &camera->playerPosRot;
    BgCamFuncData* bgCamFuncData;
    Fixed2ReadOnlyData* roData = &camera->paramData.fixd2.roData;
    Fixed2ReadWriteData* rwData = &camera->paramData.fixd2.rwData;
    s32 pad;
    f32 playerHeight;

    playerHeight = Player_GetHeight(camera->player);

    if (RELOAD_PARAMS(camera) || R_RELOAD_CAM_PARAMS) {
        CameraModeValue* values = sCameraSettings[camera->setting].cameraModes[camera->mode].values;
        f32 yNormal =
            1.0f + CAM_DATA_SCALED(R_CAM_YOFFSET_NORM) - (CAM_DATA_SCALED(R_CAM_YOFFSET_NORM) * (68.0f / playerHeight));

        roData->yOffset = (GET_NEXT_SCALED_RO_DATA(values) * playerHeight) * yNormal;
        roData->eyeStepScale = GET_NEXT_SCALED_RO_DATA(values);
        roData->posStepScale = GET_NEXT_SCALED_RO_DATA(values);
        roData->fov = GET_NEXT_RO_DATA(values);
        roData->interfaceField = GET_NEXT_RO_DATA(values);
        rwData->fov = roData->fov * 100.0f;

        bgCamFuncData = (BgCamFuncData*)Camera_GetBgCamFuncData(camera);
        if (bgCamFuncData != NULL) {
            Camera_Vec3sToVec3f(&rwData->eye, &bgCamFuncData->pos);
            if (bgCamFuncData->fov != -1) {
                rwData->fov = bgCamFuncData->fov;
            }
        } else {
            rwData->eye = *eye;
        }
        if (rwData->fov <= 360) {
            rwData->fov *= 100;
        }
    }

    if (R_RELOAD_CAM_PARAMS) {
        Camera_CopyPREGToModeValues(camera);
    }

    sCameraInterfaceField = roData->interfaceField;

    posOffsetTarget.x = 0.0f;
    posOffsetTarget.y = roData->yOffset + playerHeight;
    posOffsetTarget.z = 0.0f;

    Camera_LERPCeilVec3f(&posOffsetTarget, &camera->posOffset, roData->posStepScale, roData->posStepScale, 0.1f);
    atTarget.x = playerPosRot->pos.x + camera->posOffset.x;
    atTarget.y = playerPosRot->pos.y + camera->posOffset.y;
    atTarget.z = playerPosRot->pos.z + camera->posOffset.z;
    if (camera->animState == 0) {
        camera->animState++;
        func_80043B60(camera);
        if (!(roData->interfaceField & FIXED2_FLAG_0)) {
            *eye = *eyeNext = rwData->eye;
            camera->at = atTarget;
        }
    }

    Camera_LERPCeilVec3f(&atTarget, &camera->at, roData->posStepScale, roData->posStepScale, 10.0f);
    Camera_LERPCeilVec3f(&rwData->eye, eyeNext, roData->eyeStepScale, roData->eyeStepScale, 0.1f);

    *eye = *eyeNext;
    camera->dist = OLib_Vec3fDist(at, eye);
    camera->roll = 0;
    camera->xzSpeed = 0.0f;
    camera->fov = CAM_DATA_SCALED(rwData->fov);
    camera->atLERPStepScale = Camera_ClampLERPScale(camera, 1.0f);
    camera->posOffset.x = camera->at.x - playerPosRot->pos.x;
    camera->posOffset.y = camera->at.y - playerPosRot->pos.y;
    camera->posOffset.z = camera->at.z - playerPosRot->pos.z;
    return true;
}

/**
 * Camera's position is fixed, does not move, or rotate
 */
s32 Camera_Fixed3(Camera* camera) {
    Vec3f* eye = &camera->eye;
    Vec3f* at = &camera->at;
    Vec3f* eyeNext = &camera->eyeNext;
    VecGeo atGeo;
    BgCamFuncData* bgCamFuncData;
    VecGeo eyeAtOffset;
    Fixed3ReadOnlyData* roData = &camera->paramData.fixd3.roData;
    Fixed3ReadWriteData* rwData = &camera->paramData.fixd3.rwData;
    s32 pad;

    bgCamFuncData = (BgCamFuncData*)Camera_GetBgCamFuncData(camera);

    OLib_Vec3fDiffToVecGeo(&eyeAtOffset, eye, at);

    if (RELOAD_PARAMS(camera) || R_RELOAD_CAM_PARAMS) {
        CameraModeValue* values = sCameraSettings[camera->setting].cameraModes[camera->mode].values;

        roData->interfaceField = GET_NEXT_RO_DATA(values);
        Camera_Vec3sToVec3f(eyeNext, &bgCamFuncData->pos);
        *eye = *eyeNext;
        rwData->rot = bgCamFuncData->rot;
        rwData->fov = bgCamFuncData->fov;
        rwData->roomImageOverrideBgCamIndex = bgCamFuncData->roomImageOverrideBgCamIndex;
        if (rwData->fov == -1) {
            rwData->fov = 6000;
        }
        if (rwData->fov <= 360) {
            rwData->fov *= 100;
        }
    }

    if (R_RELOAD_CAM_PARAMS) {
        Camera_CopyPREGToModeValues(camera);
    }

    if (camera->animState == 0) {
        rwData->updDirTimer = 5;
        R_CAM_DATA(CAM_DATA_FOV) = rwData->fov;
        camera->animState++;
    }

    if (bgCamFuncData->roomImageOverrideBgCamIndex != rwData->roomImageOverrideBgCamIndex) {
        osSyncPrintf("camera: position change %d \n", rwData->roomImageOverrideBgCamIndex);
        rwData->roomImageOverrideBgCamIndex = bgCamFuncData->roomImageOverrideBgCamIndex;
        rwData->updDirTimer = 5;
    }

    if (rwData->updDirTimer > 0) {
        rwData->updDirTimer--;
        sUpdateCameraDirection = true;
    } else {
        sUpdateCameraDirection = false;
    }

    atGeo.r = 150.0f;
    atGeo.yaw = rwData->rot.y;
    atGeo.pitch = -rwData->rot.x;

    Camera_AddVecGeoToVec3f(at, eye, &atGeo);
    sCameraInterfaceField = roData->interfaceField;
    rwData->fov = R_CAM_DATA(CAM_DATA_FOV);
    camera->roll = 0;
    camera->fov = rwData->fov * 0.01f;
    camera->atLERPStepScale = 0.0f;
    return true;
}

/**
 * camera follow player, eye is in a fixed offset of the previous eye, and a value
 * specified in the scene.
 */
s32 Camera_Fixed4(Camera* camera) {
    Vec3f* eye = &camera->eye;
    Vec3f* at = &camera->at;
    Vec3f* eyeNext = &camera->eyeNext;
    Vec3f playerPosWithCamOffset;
    Vec3f atTarget;
    Vec3f posOffsetTarget;
    VecGeo atEyeNextOffset;
    VecGeo atTargetEyeNextOffset;
    PosRot* playerPosRot = &camera->playerPosRot;
    BgCamFuncData* bgCamFuncData;
    Vec3f* posOffset = &camera->posOffset;
    Fixed4ReadOnlyData* roData = &camera->paramData.fixd4.roData;
    Fixed4ReadWriteData* rwData = &camera->paramData.fixd4.rwData;
    f32 playerYOffset;

    playerYOffset = Player_GetHeight(camera->player);

    if (RELOAD_PARAMS(camera) || R_RELOAD_CAM_PARAMS) {
        CameraModeValue* values = sCameraSettings[camera->setting].cameraModes[camera->mode].values;
        f32 yNormal = 1.0f + CAM_DATA_SCALED(R_CAM_YOFFSET_NORM) -
                      (CAM_DATA_SCALED(R_CAM_YOFFSET_NORM) * (68.0f / playerYOffset));

        roData->yOffset = GET_NEXT_SCALED_RO_DATA(values) * playerYOffset * yNormal;
        roData->speedToEyePos = GET_NEXT_SCALED_RO_DATA(values);
        roData->followSpeed = GET_NEXT_SCALED_RO_DATA(values);
        roData->fov = GET_NEXT_RO_DATA(values);
        roData->interfaceField = GET_NEXT_RO_DATA(values);

        bgCamFuncData = (BgCamFuncData*)Camera_GetBgCamFuncData(camera);
        if (bgCamFuncData != NULL) {
            Camera_Vec3sToVec3f(&rwData->eyeTarget, &bgCamFuncData->pos);
        } else {
            rwData->eyeTarget = *eye;
        }
    }
    if (R_RELOAD_CAM_PARAMS) {
        Camera_CopyPREGToModeValues(camera);
    }
    sCameraInterfaceField = roData->interfaceField;
    if (camera->animState == 0) {
        camera->animState++;
        if (!(roData->interfaceField & FIXED4_FLAG_2)) {
            func_80043B60(camera);
        }
        rwData->followSpeed = roData->followSpeed;
    }

    VEC3F_LERPIMPDST(eyeNext, eyeNext, &rwData->eyeTarget, roData->speedToEyePos);
    *eye = *eyeNext;

    posOffsetTarget.x = 0.0f;
    posOffsetTarget.y = roData->yOffset + playerYOffset;
    posOffsetTarget.z = 0.0f;
    Camera_LERPCeilVec3f(&posOffsetTarget, &camera->posOffset, 0.1f, 0.1f, 0.1f);

    playerPosWithCamOffset.x = playerPosRot->pos.x + camera->posOffset.x;
    playerPosWithCamOffset.y = playerPosRot->pos.y + camera->posOffset.y;
    playerPosWithCamOffset.z = playerPosRot->pos.z + camera->posOffset.z;
    VEC3F_LERPIMPDST(&atTarget, at, &playerPosWithCamOffset, 0.5f);

    OLib_Vec3fDiffToVecGeo(&atEyeNextOffset, eyeNext, at);
    OLib_Vec3fDiffToVecGeo(&atTargetEyeNextOffset, eyeNext, &atTarget);

    atEyeNextOffset.r += (atTargetEyeNextOffset.r - atEyeNextOffset.r) * rwData->followSpeed;
    atEyeNextOffset.pitch = Camera_LERPCeilS(atTargetEyeNextOffset.pitch, atEyeNextOffset.pitch,
                                             rwData->followSpeed * camera->speedRatio, 0xA);
    atEyeNextOffset.yaw =
        Camera_LERPCeilS(atTargetEyeNextOffset.yaw, atEyeNextOffset.yaw, rwData->followSpeed * camera->speedRatio, 0xA);
    Camera_AddVecGeoToVec3f(at, eyeNext, &atEyeNextOffset);
    camera->dist = OLib_Vec3fDist(at, eye);
    camera->roll = 0;
    camera->fov = roData->fov;
    camera->atLERPStepScale = Camera_ClampLERPScale(camera, 1.0f);
    return true;
}

s32 Camera_Fixed0(Camera* camera) {
    return Camera_Noop(camera);
}

s32 Camera_Subj1(Camera* camera) {
    return Camera_Noop(camera);
}

s32 Camera_Subj2(Camera* camera) {
    return Camera_Noop(camera);
}

/**
 * First person view
 */
s32 Camera_Subj3(Camera* camera) {
    Vec3f* eye = &camera->eye;
    Vec3f* at = &camera->at;
    Vec3f* eyeNext = &camera->eyeNext;
    Vec3f sp98;
    Vec3f sp8C;
    VecGeo sp84;
    VecGeo sp7C;
    VecGeo tGeo;
    PosRot sp60;
    PosRot* playerPosRot = &camera->playerPosRot;
    f32 sp58;
    f32 temp_f0_3;
    s16 sp52;
    s16 sp50;
    Subj3ReadOnlyData* roData = &camera->paramData.subj3.roData;
    Subj3ReadWriteData* rwData = &camera->paramData.subj3.rwData;
    CameraModeValue* values;
    Vec3f* pad2;
    f32 playerHeight;

    Actor_GetFocus(&sp60, &camera->player->actor);
    playerHeight = Player_GetHeight(camera->player);

    if (camera->play->view.unk_124 == 0) {
        camera->play->view.unk_124 = camera->camId | 0x50;
        return true;
    }

    func_80043ABC(camera);
    Camera_CopyPREGToModeValues(camera);
    values = sCameraSettings[camera->setting].cameraModes[camera->mode].values;
    roData->eyeNextYOffset = GET_NEXT_SCALED_RO_DATA(values) * playerHeight;
    roData->eyeDist = GET_NEXT_RO_DATA(values);
    roData->eyeNextDist = GET_NEXT_RO_DATA(values);
    roData->unk_0C = GET_NEXT_RO_DATA(values);
    roData->atOffset.x = GET_NEXT_RO_DATA(values) * 0.1f;
    roData->atOffset.y = GET_NEXT_RO_DATA(values) * 0.1f;
    roData->atOffset.z = GET_NEXT_RO_DATA(values) * 0.1f;
    roData->fovTarget = GET_NEXT_RO_DATA(values);
    roData->interfaceField = GET_NEXT_RO_DATA(values);
    sp84.r = roData->eyeNextDist;
    sp84.yaw = sp60.rot.y - 0x7FFF;
    sp84.pitch = sp60.rot.x;
    sp98 = sp60.pos;
    sp98.y += roData->eyeNextYOffset;

    Camera_AddVecGeoToVec3f(&sp8C, &sp98, &sp84);
    OLib_Vec3fDiffToVecGeo(&sp7C, at, eye);

    sCameraInterfaceField = roData->interfaceField;
    if (RELOAD_PARAMS(camera)) {
        rwData->r = sp7C.r;
        rwData->yaw = sp7C.yaw;
        rwData->pitch = sp7C.pitch;
        rwData->animTimer = R_CAM_DEFAULT_ANIM_TIME;
        camera->dist = roData->eyeNextDist;
        camera->animState++;
        camera->rUpdateRateInv = 1.0f;
        camera->dist = roData->eyeNextDist;
    }

    tGeo.r = rwData->r;
    tGeo.yaw = rwData->yaw;
    tGeo.pitch = rwData->pitch;
    if (rwData->animTimer != 0) {
        temp_f0_3 = (1.0f / rwData->animTimer);
        pad2 = at;
        at->x = at->x + (sp98.x - pad2->x) * temp_f0_3;
        at->y = at->y + (sp98.y - pad2->y) * temp_f0_3;
        at->z = at->z + (sp98.z - pad2->z) * temp_f0_3;

        temp_f0_3 = (1.0f / R_CAM_DEFAULT_ANIM_TIME);
        sp58 = (tGeo.r - sp84.r) * temp_f0_3;
        sp52 = (s16)(tGeo.yaw - sp84.yaw) * temp_f0_3;
        sp50 = (s16)(tGeo.pitch - sp84.pitch) * temp_f0_3;

        sp7C.r = Camera_LERPCeilF(sp84.r + (sp58 * rwData->animTimer), sp7C.r, CAM_DATA_SCALED(OREG(28)), 1.0f);
        sp7C.yaw = Camera_LERPCeilS(sp84.yaw + (sp52 * rwData->animTimer), sp7C.yaw, CAM_DATA_SCALED(OREG(28)), 0xA);
        sp7C.pitch =
            Camera_LERPCeilS(sp84.pitch + (sp50 * rwData->animTimer), sp7C.pitch, CAM_DATA_SCALED(OREG(28)), 0xA);
        Camera_AddVecGeoToVec3f(eyeNext, at, &sp7C);

        *eye = *eyeNext;
        rwData->animTimer--;

        if (!camera->play->envCtx.skyboxDisabled) {
            Camera_BGCheck(camera, at, eye);
        } else {
            func_80044340(camera, at, eye);
        }
    } else {
        sp58 = Math_SinS(-sp60.rot.x);
        temp_f0_3 = Math_CosS(-sp60.rot.x);
        sp98.x = roData->atOffset.x;
        sp98.y = (roData->atOffset.y * temp_f0_3) - (roData->atOffset.z * sp58);
        sp98.z = (roData->atOffset.y * sp58) + (roData->atOffset.z * temp_f0_3);
        sp58 = Math_SinS(sp60.rot.y - 0x7FFF);
        temp_f0_3 = Math_CosS(sp60.rot.y - 0x7FFF);
        roData->atOffset.x = (sp98.z * sp58) + (sp98.x * temp_f0_3);
        roData->atOffset.y = sp98.y;
        roData->atOffset.z = (sp98.z * temp_f0_3) - (sp98.x * sp58);
        at->x = roData->atOffset.x + sp60.pos.x;
        at->y = roData->atOffset.y + sp60.pos.y;
        at->z = roData->atOffset.z + sp60.pos.z;
        sp7C.r = roData->eyeNextDist;
        sp7C.yaw = sp60.rot.y - 0x7FFF;
        sp7C.pitch = sp60.rot.x;
        Camera_AddVecGeoToVec3f(eyeNext, at, &sp7C);
        sp7C.r = roData->eyeDist;
        Camera_AddVecGeoToVec3f(eye, at, &sp7C);
    }

    camera->posOffset.x = camera->at.x - playerPosRot->pos.x;
    camera->posOffset.y = camera->at.y - playerPosRot->pos.y;
    camera->posOffset.z = camera->at.z - playerPosRot->pos.z;
    camera->fov = Camera_LERPCeilF(roData->fovTarget, camera->fov, 0.25f, 1.0f);
    camera->roll = 0;
    camera->atLERPStepScale = 0.0f;
    return 1;
}

/**
 * Crawlspaces
 * Moves the camera from third person to first person when entering a crawlspace
 * While in the crawlspace, link remains fixed in a single direction
 * The camera is what swings up and down while crawling forward or backwards
 *
 * Note:
 * Subject 4 uses bgCamFuncData.data differently than other functions:
 * All Vec3s data are points along the crawlspace
 * The second point represents the entrance, and the second to last point represents the exit
 * All other points are unused
 * All instances of crawlspaces have 6 points, except for the Testroom scene which has 9 points
 */
s32 Camera_Subj4(Camera* camera) {
    Vec3f* eye = &camera->eye;
    Vec3f* eyeNext = &camera->eyeNext;
    Vec3f* at = &camera->at;
    u16 crawlspaceNumPoints;
    Vec3s* crawlspacePoints;
    Vec3f temp1;
    Vec3f zoomAtTarget;
    f32 temp2;
    Player* player;
    f32 eyeLerp;
    PosRot playerPosRot;
    VecGeo targetOffset;
    VecGeo atEyeOffset;
    s16 eyeToAtYaw;
    s32 pad[2];
    f32 temp;
    Subj4ReadOnlyData* roData = &camera->paramData.subj4.roData;
    Subj4ReadWriteData* rwData = &camera->paramData.subj4.rwData;

#define vCrawlSpaceBackPos temp1
#define vEyeTarget temp1
#define vPlayerDistToFront temp2
#define vZoomTimer temp2

    if (RELOAD_PARAMS(camera) || R_RELOAD_CAM_PARAMS) {
        CameraModeValue* values = sCameraSettings[camera->setting].cameraModes[camera->mode].values;

        roData->interfaceField = GET_NEXT_RO_DATA(values);
    }

    if (R_RELOAD_CAM_PARAMS) {
        Camera_CopyPREGToModeValues(camera);
    }

    if (camera->play->view.unk_124 == 0) {
        camera->play->view.unk_124 = camera->camId | 0x50;
        rwData->xzSpeed = camera->xzSpeed;
        return true;
    }

    Actor_GetWorldPosShapeRot(&playerPosRot, &camera->player->actor);
    OLib_Vec3fDiffToVecGeo(&atEyeOffset, at, eye);

    sCameraInterfaceField = roData->interfaceField;

    // Crawlspace setup (runs for only 1 frame)
    if (camera->animState == 0) {
        crawlspacePoints = (Vec3s*)Camera_GetBgCamFuncDataUnderPlayer(camera, &crawlspaceNumPoints);
        // Second entry of crawlspacePoints contains the front position
        Camera_Vec3sToVec3f(&rwData->crawlspaceLine.point, &crawlspacePoints[1]);
        // Second last entry of crawlspacePoints contains the back position
        Camera_Vec3sToVec3f(&vCrawlSpaceBackPos, &crawlspacePoints[crawlspaceNumPoints - 2]);

        targetOffset.r = 10.0f;
        targetOffset.pitch = 0x238C; // ~50 degrees
        targetOffset.yaw = Camera_XZAngle(&vCrawlSpaceBackPos, &rwData->crawlspaceLine.point);

        vPlayerDistToFront = OLib_Vec3fDist(&camera->playerPosRot.pos, &rwData->crawlspaceLine.point);
        if (OLib_Vec3fDist(&camera->playerPosRot.pos, &vCrawlSpaceBackPos) < vPlayerDistToFront) {
            // Player is entering the crawlspace from the back
            rwData->crawlspaceLine.dir.x = rwData->crawlspaceLine.point.x - vCrawlSpaceBackPos.x;
            rwData->crawlspaceLine.dir.y = rwData->crawlspaceLine.point.y - vCrawlSpaceBackPos.y;
            rwData->crawlspaceLine.dir.z = rwData->crawlspaceLine.point.z - vCrawlSpaceBackPos.z;
            rwData->crawlspaceLine.point = vCrawlSpaceBackPos;
        } else {
            // Player is entering the crawlspace from the front
            rwData->crawlspaceLine.dir.x = vCrawlSpaceBackPos.x - rwData->crawlspaceLine.point.x;
            rwData->crawlspaceLine.dir.y = vCrawlSpaceBackPos.y - rwData->crawlspaceLine.point.y;
            rwData->crawlspaceLine.dir.z = vCrawlSpaceBackPos.z - rwData->crawlspaceLine.point.z;
            targetOffset.yaw -= 0x7FFF;
        }

        rwData->forwardYaw = targetOffset.yaw;
        rwData->zoomTimer = 10;
        rwData->eyeLerpPhase = 0;
        rwData->isSfxOff = false;
        rwData->eyeLerp = 0.0f;
        camera->animState++;
    }

    // Camera zooms in from third person to first person over 10 frames
    if (rwData->zoomTimer != 0) {
        targetOffset.r = 10.0f;
        targetOffset.pitch = 0x238C; // ~50 degrees
        targetOffset.yaw = rwData->forwardYaw;
        Camera_AddVecGeoToVec3f(&zoomAtTarget, &playerPosRot.pos, &targetOffset);

        vZoomTimer = rwData->zoomTimer + 1.0f;
        at->x = F32_LERPIMPINV(at->x, zoomAtTarget.x, vZoomTimer);
        at->y = F32_LERPIMPINV(at->y, zoomAtTarget.y, vZoomTimer);
        at->z = F32_LERPIMPINV(at->z, zoomAtTarget.z, vZoomTimer);

        atEyeOffset.r -= (atEyeOffset.r / vZoomTimer);
        atEyeOffset.yaw = BINANG_LERPIMPINV(atEyeOffset.yaw, (s16)(playerPosRot.rot.y - 0x7FFF), rwData->zoomTimer);
        atEyeOffset.pitch = BINANG_LERPIMPINV(atEyeOffset.pitch, playerPosRot.rot.x, rwData->zoomTimer);
        Camera_AddVecGeoToVec3f(eyeNext, at, &atEyeOffset);
        *eye = *eyeNext;
        rwData->zoomTimer--;
        return false;
    }

    if (rwData->xzSpeed < 0.5f) {
        return false;
    }

    Actor_GetWorldPosShapeRot(&playerPosRot, &camera->player->actor);
    Math3D_LineClosestToPoint(&rwData->crawlspaceLine, &playerPosRot.pos, eyeNext);

    // *at is unused before getting overwritten later this function
    at->x = eyeNext->x + rwData->crawlspaceLine.dir.x;
    at->y = eyeNext->y + rwData->crawlspaceLine.dir.y;
    at->z = eyeNext->z + rwData->crawlspaceLine.dir.z;

    *eye = *eyeNext;

    targetOffset.yaw = rwData->forwardYaw;
    targetOffset.r = 5.0f;
    targetOffset.pitch = 0x238C; // ~50 degrees

    Camera_AddVecGeoToVec3f(&vEyeTarget, eyeNext, &targetOffset);

    rwData->eyeLerpPhase += 0xBB8;
    eyeLerp = Math_CosS(rwData->eyeLerpPhase);

    // VEC3F_LERPIMPDST(eye, eye, &vEyeTarget, fabsf(eyeLerp))
    eye->x += (vEyeTarget.x - eye->x) * fabsf(eyeLerp);
    eye->y += (vEyeTarget.y - eye->y) * fabsf(eyeLerp);
    eye->z += (vEyeTarget.z - eye->z) * fabsf(eyeLerp);

    // When camera reaches the peak of offset and starts to move down
    // && alternating cycles (sfx plays only every 2nd cycle)
    if ((eyeLerp > rwData->eyeLerp) && !rwData->isSfxOff) {
        player = camera->player;
        rwData->isSfxOff = true;
        func_800F4010(&player->actor.projectedPos, NA_SE_PL_CRAWL + player->floorSfxOffset, 4.0f);
    } else if (eyeLerp < rwData->eyeLerp) {
        rwData->isSfxOff = false;
    }

    rwData->eyeLerp = eyeLerp;

    camera->player->actor.world.pos = *eyeNext;
    camera->player->actor.world.pos.y = camera->playerGroundY;
    camera->player->actor.shape.rot.y = targetOffset.yaw;

    eyeLerp = (240.0f * eyeLerp) * (rwData->xzSpeed * 0.416667f);
    eyeToAtYaw = rwData->forwardYaw + eyeLerp;

    at->x = eye->x + (Math_SinS(eyeToAtYaw) * 10.0f);
    at->y = eye->y;
    at->z = eye->z + (Math_CosS(eyeToAtYaw) * 10.0f);

    camera->roll = Camera_LERPCeilS(0, camera->roll, 0.5f, 0xA);

    return true;
}

s32 Camera_Subj0(Camera* camera) {
    return Camera_Noop(camera);
}

s32 Camera_Data0(Camera* camera) {
    return Camera_Noop(camera);
}

s32 Camera_Data1(Camera* camera) {
    osSyncPrintf("chau!chau!\n");
    return Camera_Normal1(camera);
}

s32 Camera_Data2(Camera* camera) {
    return Camera_Noop(camera);
}

s32 Camera_Data3(Camera* camera) {
    return Camera_Noop(camera);
}

s32 Camera_Data4(Camera* camera) {
    s32 pad2[2];
    Data4ReadOnlyData* roData = &camera->paramData.data4.roData;
    VecGeo eyeAtOffset;
    VecGeo atOffset;
    VecGeo eyeNextAtOffset;
    f32 yNormal;
    s16 fov;
    Vec3f* eyeNext = &camera->eyeNext;
    BgCamFuncData* bgCamFuncData;
    Vec3f lookAt;
    CameraModeValue* values;
    Data4ReadWriteData* rwData = &camera->paramData.data4.rwData;
    Vec3f* eye = &camera->eye;
    f32 playerHeight;
    Vec3f* at = &camera->at;
    s32 pad;

    playerHeight = Player_GetHeight(camera->player);

    if (RELOAD_PARAMS(camera) || R_RELOAD_CAM_PARAMS) {
        values = sCameraSettings[camera->setting].cameraModes[camera->mode].values;
        yNormal =
            1.0f + CAM_DATA_SCALED(R_CAM_YOFFSET_NORM) - (CAM_DATA_SCALED(R_CAM_YOFFSET_NORM) * (68.0f / playerHeight));
        roData->yOffset = GET_NEXT_SCALED_RO_DATA(values) * playerHeight * yNormal;
        roData->fov = GET_NEXT_RO_DATA(values);
        roData->interfaceField = GET_NEXT_RO_DATA(values);

        bgCamFuncData = (BgCamFuncData*)Camera_GetBgCamFuncData(camera);
        Camera_Vec3sToVec3f(&rwData->eyePosRot.pos, &bgCamFuncData->pos);
        rwData->eyePosRot.rot = bgCamFuncData->rot;
        fov = bgCamFuncData->fov;
        rwData->fov = fov;
        if (fov != -1) {
            roData->fov = rwData->fov <= 360 ? rwData->fov : CAM_DATA_SCALED(rwData->fov);
        }

        rwData->flags = bgCamFuncData->flags;
        *eye = rwData->eyePosRot.pos;
    }

    if (R_RELOAD_CAM_PARAMS) {
        Camera_CopyPREGToModeValues(camera);
    }

    sCameraInterfaceField = roData->interfaceField;

    if (camera->animState == 0) {
        camera->animState++;
        func_80043B60(camera);
    }

    OLib_Vec3fDiffToVecGeo(&eyeNextAtOffset, at, eyeNext);
    Camera_CalcAtDefault(camera, &eyeNextAtOffset, roData->yOffset, false);
    OLib_Vec3fDiffToVecGeo(&eyeAtOffset, eye, at);

    atOffset.r = eyeAtOffset.r;
    atOffset.yaw = (rwData->flags & 1) ? (CAM_DEG_TO_BINANG(camera->data2) + rwData->eyePosRot.rot.y) : eyeAtOffset.yaw;
    atOffset.pitch =
        (rwData->flags & 2) ? (CAM_DEG_TO_BINANG(camera->data3) + rwData->eyePosRot.rot.x) : eyeAtOffset.pitch;

    Camera_AddVecGeoToVec3f(at, eye, &atOffset);

    lookAt = camera->playerPosRot.pos;
    lookAt.y += playerHeight;

    camera->dist = OLib_Vec3fDist(&lookAt, eye);
    camera->roll = 0;
    camera->xzSpeed = 0.0f;
    camera->fov = roData->fov;
    camera->atLERPStepScale = 0;
    return true;
}

/**
 * Hanging off of a ledge
 */
s32 Camera_Unique1(Camera* camera) {
    Vec3f* eye = &camera->eye;
    Vec3f* at = &camera->at;
    Vec3f* eyeNext = &camera->eyeNext;
    Vec3f playerWaistPos;
    s16 phiTarget;
    VecGeo sp8C;
    VecGeo unk908PlayerPosOffset;
    VecGeo eyeAtOffset;
    VecGeo eyeNextAtOffset;
    PosRot* playerPosRot = &camera->playerPosRot;
    PosRot playerhead;
    Unique1ReadOnlyData* roData = &camera->paramData.uniq1.roData;
    Unique1ReadWriteData* rwData = &camera->paramData.uniq1.rwData;
    s32 pad;
    f32 playerHeight;
    s32 pad2;

    playerHeight = Player_GetHeight(camera->player);
    if (RELOAD_PARAMS(camera) || R_RELOAD_CAM_PARAMS) {
        CameraModeValue* values = sCameraSettings[camera->setting].cameraModes[camera->mode].values;
        f32 yNormal =
            1.0f + CAM_DATA_SCALED(R_CAM_YOFFSET_NORM) - (CAM_DATA_SCALED(R_CAM_YOFFSET_NORM) * (68.0f / playerHeight));

        roData->yOffset = GET_NEXT_SCALED_RO_DATA(values) * playerHeight * yNormal;
        roData->distMin = GET_NEXT_SCALED_RO_DATA(values) * playerHeight * yNormal;
        roData->distMax = GET_NEXT_SCALED_RO_DATA(values) * playerHeight * yNormal;
        roData->pitchTarget = CAM_DEG_TO_BINANG(GET_NEXT_RO_DATA(values));
        roData->fovTarget = GET_NEXT_RO_DATA(values);
        roData->atLERPScaleMax = GET_NEXT_SCALED_RO_DATA(values);
        roData->interfaceField = GET_NEXT_RO_DATA(values);
    }

    if (R_RELOAD_CAM_PARAMS != 0) {
        Camera_CopyPREGToModeValues(camera);
    }

    sUpdateCameraDirection = 1;

    OLib_Vec3fDiffToVecGeo(&eyeAtOffset, at, eye);
    OLib_Vec3fDiffToVecGeo(&eyeNextAtOffset, at, eyeNext);

    sCameraInterfaceField = roData->interfaceField;

    if (camera->animState == 0) {
        camera->posOffset.y = camera->posOffset.y - camera->playerPosDelta.y;
        rwData->yawTarget = eyeNextAtOffset.yaw;
        rwData->unk_00 = 0.0f;
        playerWaistPos = camera->player->bodyPartsPos[PLAYER_BODYPART_WAIST];
        OLib_Vec3fDiffToVecGeo(&unk908PlayerPosOffset, &playerPosRot->pos, &playerWaistPos);
        rwData->timer = R_CAM_DEFAULT_ANIM_TIME;
        rwData->yawTargetAdj = ABS((s16)(unk908PlayerPosOffset.yaw - eyeAtOffset.yaw)) < 0x3A98
                                   ? 0
                                   : (((s16)(unk908PlayerPosOffset.yaw - eyeAtOffset.yaw) / rwData->timer) / 4) * 3;
        camera->animState++;
    }

    Actor_GetFocus(&playerhead, &camera->player->actor); // unused

    camera->yawUpdateRateInv =
        Camera_LERPCeilF(100.0f, camera->yawUpdateRateInv, R_CAM_UPDATE_RATE_STEP_SCALE_XZ * 0.01f, 0.1f);
    camera->pitchUpdateRateInv =
        Camera_LERPCeilF(100.0f, camera->pitchUpdateRateInv, R_CAM_UPDATE_RATE_STEP_SCALE_XZ * 0.01f, 0.1f);
    camera->xzOffsetUpdateRate =
        Camera_LERPCeilF(0.005f, camera->xzOffsetUpdateRate, R_CAM_UPDATE_RATE_STEP_SCALE_XZ * 0.01f, 0.01f);
    camera->yOffsetUpdateRate =
        Camera_LERPCeilF(0.01f, camera->yOffsetUpdateRate, R_CAM_UPDATE_RATE_STEP_SCALE_Y * 0.01f, 0.01f);
    camera->fovUpdateRate = Camera_LERPCeilF(R_CAM_FOV_UPDATE_RATE * 0.01f, camera->fovUpdateRate, 0.05f, 0.1f);

    Camera_CalcAtDefault(camera, &eyeNextAtOffset, roData->yOffset, 1);
    OLib_Vec3fDiffToVecGeo(&sp8C, at, eyeNext);

    camera->dist = Camera_LERPClampDist(camera, sp8C.r, roData->distMin, roData->distMax);

    phiTarget = roData->pitchTarget;
    sp8C.pitch = Camera_LERPCeilS(phiTarget, eyeNextAtOffset.pitch, 1.0f / camera->pitchUpdateRateInv, 0xA);

    if (sp8C.pitch > R_CAM_MAX_PITCH) {
        sp8C.pitch = R_CAM_MAX_PITCH;
    }
    if (sp8C.pitch < -R_CAM_MAX_PITCH) {
        sp8C.pitch = -R_CAM_MAX_PITCH;
    }

    if (rwData->timer != 0) {
        rwData->yawTarget += rwData->yawTargetAdj;
        rwData->timer--;
    }

    sp8C.yaw = Camera_LERPFloorS(rwData->yawTarget, eyeNextAtOffset.yaw, 0.5f, 0x2710);
    Camera_AddVecGeoToVec3f(eyeNext, at, &sp8C);
    *eye = *eyeNext;
    Camera_BGCheck(camera, at, eye);
    camera->fov = Camera_LERPCeilF(roData->fovTarget, camera->fov, camera->fovUpdateRate, 1.0f);
    camera->roll = 0;
    camera->atLERPStepScale = Camera_ClampLERPScale(camera, roData->atLERPScaleMax);
    return true;
}

s32 Camera_Unique2(Camera* camera) {
    Vec3f* eye = &camera->eye;
    Vec3f* at = &camera->at;
    Vec3f* eyeNext = &camera->eyeNext;
    Vec3f playerPos;
    VecGeo eyeOffset;
    VecGeo eyeAtOffset;
    s32 pad;
    f32 lerpRateFactor;
    Unique2ReadOnlyData* roData = &camera->paramData.uniq2.roData;
    Unique2ReadWriteData* rwData = &camera->paramData.uniq2.rwData;
    s32 pad2;
    f32 playerHeight;

    playerHeight = Player_GetHeight(camera->player);

    OLib_Vec3fDiffToVecGeo(&eyeAtOffset, at, eye);

    if (RELOAD_PARAMS(camera) || R_RELOAD_CAM_PARAMS) {
        CameraModeValue* values = sCameraSettings[camera->setting].cameraModes[camera->mode].values;
        f32 yNormal =
            1.0f + CAM_DATA_SCALED(R_CAM_YOFFSET_NORM) - (CAM_DATA_SCALED(R_CAM_YOFFSET_NORM) * (68.0f / playerHeight));

        roData->yOffset = GET_NEXT_SCALED_RO_DATA(values) * playerHeight * yNormal;
        roData->distTarget = GET_NEXT_RO_DATA(values);
        roData->fovTarget = GET_NEXT_RO_DATA(values);
        roData->interfaceField = GET_NEXT_RO_DATA(values);
    }

    if (R_RELOAD_CAM_PARAMS) {
        Camera_CopyPREGToModeValues(camera);
    }

    sCameraInterfaceField = roData->interfaceField;

    if ((camera->animState == 0) || (rwData->unk_04 != roData->interfaceField)) {
        rwData->unk_04 = roData->interfaceField;
    }

    if (camera->animState == 0) {
        camera->animState = 1;
        func_80043B60(camera);
        rwData->unk_00 = 200.0f;
        if (roData->interfaceField & UNIQUE2_FLAG_4) {
            camera->stateFlags &= ~CAM_STATE_2;
        }
    }

    playerPos = camera->playerPosRot.pos;
    lerpRateFactor = (roData->interfaceField & UNIQUE2_FLAG_0 ? 1.0f : camera->speedRatio);
    at->x = F32_LERPIMP(at->x, playerPos.x, lerpRateFactor * 0.6f);
    at->y = F32_LERPIMP(at->y, playerPos.y + playerHeight + roData->yOffset, 0.4f);
    at->z = F32_LERPIMP(at->z, playerPos.z, lerpRateFactor * 0.6f);
    rwData->unk_00 = F32_LERPIMP(rwData->unk_00, 2.0f, 0.05f); // unused.

    if (roData->interfaceField & UNIQUE2_FLAG_0) {
        OLib_Vec3fDiffToVecGeo(&eyeOffset, at, eyeNext);
        eyeOffset.r = roData->distTarget;
        Camera_AddVecGeoToVec3f(&playerPos, at, &eyeOffset);
        Camera_LERPCeilVec3f(&playerPos, eye, 0.25f, 0.25f, 0.2f);
    } else if (roData->interfaceField & UNIQUE2_FLAG_1) {
        if (OLib_Vec3fDistXZ(at, eyeNext) < roData->distTarget) {
            OLib_Vec3fDiffToVecGeo(&eyeOffset, at, eyeNext);
            eyeOffset.yaw = Camera_LERPCeilS(eyeOffset.yaw, eyeAtOffset.yaw, 0.1f, 0xA);
            eyeOffset.r = roData->distTarget;
            eyeOffset.pitch = 0;
            Camera_AddVecGeoToVec3f(eye, at, &eyeOffset);
            eye->y = eyeNext->y;
        } else {
            Camera_LERPCeilVec3f(eyeNext, eye, 0.25f, 0.25f, 0.2f);
        }
    }

    Camera_BGCheck(camera, at, eye);
    camera->dist = OLib_Vec3fDist(at, eye);
    camera->roll = 0;
    camera->fov = Camera_LERPCeilF(roData->fovTarget, camera->fov, 0.2f, 0.1f);
    camera->atLERPStepScale = Camera_ClampLERPScale(camera, 1.0f);
    return true;
}

s32 Camera_Unique3(Camera* camera) {
    VecGeo sp60;
    f32 playerHeight;
    DoorParams* doorParams = &camera->paramData.doorParams;
    BgCamFuncData* bgCamFuncData;
    Vec3s bgCamRot;
    Unique3ReadWriteData* rwData = &camera->paramData.uniq3.rwData;
    Unique3ReadOnlyData* roData = &camera->paramData.uniq3.roData;
    Vec3f* at = &camera->at;
    PosRot* cameraPlayerPosRot = &camera->playerPosRot;

    playerHeight = Player_GetHeight(camera->player);
    camera->stateFlags &= ~CAM_STATE_4;

    if (RELOAD_PARAMS(camera) || R_RELOAD_CAM_PARAMS) {
        CameraModeValue* values = sCameraSettings[camera->setting].cameraModes[camera->mode].values;
        f32 yNormal =
            1.0f + CAM_DATA_SCALED(R_CAM_YOFFSET_NORM) - (CAM_DATA_SCALED(R_CAM_YOFFSET_NORM) * (68.0f / playerHeight));

        roData->yOffset = GET_NEXT_SCALED_RO_DATA(values) * playerHeight * yNormal;
        roData->fov = GET_NEXT_RO_DATA(values);
        roData->interfaceField = GET_NEXT_RO_DATA(values);
    }

    if (R_RELOAD_CAM_PARAMS != 0) {
        Camera_CopyPREGToModeValues(camera);
    }

    sCameraInterfaceField = roData->interfaceField;

    switch (camera->animState) {
        case 0:
            func_80043B60(camera);
            camera->stateFlags &= ~(CAM_STATE_2 | CAM_STATE_3);
            rwData->initialFov = camera->fov;
            rwData->initialDist = OLib_Vec3fDist(at, &camera->eye);
            camera->animState++;
            FALLTHROUGH;
        case 1:
            if (doorParams->timer1-- > 0) {
                break;
            }

            bgCamFuncData = (BgCamFuncData*)Camera_GetBgCamFuncData(camera);
            Camera_Vec3sToVec3f(&camera->eyeNext, &bgCamFuncData->pos);
            camera->eye = camera->eyeNext;
            bgCamRot = bgCamFuncData->rot;

            sp60.r = 100.0f;
            sp60.yaw = bgCamRot.y;
            sp60.pitch = -bgCamRot.x;

            Camera_AddVecGeoToVec3f(at, &camera->eye, &sp60);
            camera->animState++;
            FALLTHROUGH;
        case 2:
            if (roData->interfaceField & UNIQUE3_FLAG_2) {
                camera->at = cameraPlayerPosRot->pos;
                camera->at.y += playerHeight + roData->yOffset;
            }
            if (doorParams->timer2-- > 0) {
                break;
            }
            camera->animState++;
            FALLTHROUGH;
        case 3:
            camera->stateFlags |= (CAM_STATE_4 | CAM_STATE_10);
            if (camera->stateFlags & CAM_STATE_3) {
                camera->animState++;
            } else {
                break;
            }
            FALLTHROUGH;
        case 4:
            if (roData->interfaceField & UNIQUE3_FLAG_1) {
                camera->stateFlags |= CAM_STATE_2;
                camera->stateFlags &= ~CAM_STATE_3;
                Camera_ChangeSettingFlags(camera, CAM_SET_PIVOT_IN_FRONT, CAM_CHANGE_SETTING_1);
                break;
            }
            doorParams->timer3 = 5;
            if (camera->xzSpeed > 0.001f || CHECK_BTN_ALL(D_8015BD7C->state.input[0].press.button, BTN_A) ||
                CHECK_BTN_ALL(D_8015BD7C->state.input[0].press.button, BTN_B) ||
                CHECK_BTN_ALL(D_8015BD7C->state.input[0].press.button, BTN_CLEFT) ||
                CHECK_BTN_ALL(D_8015BD7C->state.input[0].press.button, BTN_CDOWN) ||
                CHECK_BTN_ALL(D_8015BD7C->state.input[0].press.button, BTN_CUP) ||
                CHECK_BTN_ALL(D_8015BD7C->state.input[0].press.button, BTN_CRIGHT) ||
                CHECK_BTN_ALL(D_8015BD7C->state.input[0].press.button, BTN_R) ||
                CHECK_BTN_ALL(D_8015BD7C->state.input[0].press.button, BTN_Z)) {
                camera->animState++;
            } else {
                break;
            }
            FALLTHROUGH;
        case 5:
            camera->fov = Camera_LERPCeilF(rwData->initialFov, camera->fov, 0.4f, 0.1f);
            OLib_Vec3fDiffToVecGeo(&sp60, at, &camera->eye);
            sp60.r = Camera_LERPCeilF(100.0f, sp60.r, 0.4f, 0.1f);
            Camera_AddVecGeoToVec3f(&camera->eyeNext, at, &sp60);
            camera->eye = camera->eyeNext;
            if (doorParams->timer3-- > 0) {
                break;
            }
            camera->animState++;
            FALLTHROUGH;
        default:
            camera->stateFlags |= CAM_STATE_2;
            camera->stateFlags &= ~CAM_STATE_3;
            camera->fov = roData->fov;
            Camera_ChangeSettingFlags(camera, camera->prevSetting, CAM_CHANGE_SETTING_1);
            camera->atLERPStepScale = 0.0f;
            camera->posOffset.x = camera->at.x - cameraPlayerPosRot->pos.x;
            camera->posOffset.y = camera->at.y - cameraPlayerPosRot->pos.y;
            camera->posOffset.z = camera->at.z - cameraPlayerPosRot->pos.z;
            break;
    }

    return true;
}

/**
 * Camera's eye is specified by scene camera data, at point is generated at the intersection
 * of the eye to the player
 */
s32 Camera_Unique0(Camera* camera) {
    f32 yOffset;
    CameraModeValue* values;
    Player* player;
    Vec3f playerPosWithOffset;
    VecGeo atPlayerOffset;
    BgCamFuncData* bgCamFuncData;
    Vec3s bgCamRot;
    PosRot* playerPosRot = &camera->playerPosRot;
    DoorParams* doorParams = &camera->paramData.doorParams;
    Unique0ReadOnlyData* roData = &camera->paramData.uniq0.roData;
    Unique0ReadWriteData* rwData = &camera->paramData.uniq0.rwData;
    Vec3f* eye = &camera->eye;
    s16 fov;

    yOffset = Player_GetHeight(camera->player);
    player = camera->player;

    if (RELOAD_PARAMS(camera) || R_RELOAD_CAM_PARAMS) {
        values = sCameraSettings[camera->setting].cameraModes[camera->mode].values;
        roData->interfaceField = GET_NEXT_RO_DATA(values);
    }

    if (R_RELOAD_CAM_PARAMS) {
        Camera_CopyPREGToModeValues(camera);
    }

    playerPosWithOffset = playerPosRot->pos;
    playerPosWithOffset.y += yOffset;

    sCameraInterfaceField = roData->interfaceField;

    if (camera->animState == 0) {
        func_80043B60(camera);
        camera->stateFlags &= ~CAM_STATE_2;

        bgCamFuncData = (BgCamFuncData*)Camera_GetBgCamFuncData(camera);
        Camera_Vec3sToVec3f(&rwData->eyeAndDirection.point, &bgCamFuncData->pos);

        *eye = camera->eyeNext = rwData->eyeAndDirection.point;
        bgCamRot = bgCamFuncData->rot;
        fov = bgCamFuncData->fov;
        if (fov != -1) {
            camera->fov = fov <= 360 ? fov : CAM_DATA_SCALED(fov);
        }
        rwData->animTimer = bgCamFuncData->timer;
        if (rwData->animTimer == -1) {
            rwData->animTimer = doorParams->timer1 + doorParams->timer2;
        }
        atPlayerOffset.r = OLib_Vec3fDist(&playerPosWithOffset, eye);
        atPlayerOffset.yaw = bgCamRot.y;
        atPlayerOffset.pitch = -bgCamRot.x;
        OLib_VecGeoToVec3f(&rwData->eyeAndDirection.dir, &atPlayerOffset);
        Math3D_LineClosestToPoint(&rwData->eyeAndDirection, &playerPosRot->pos, &camera->at);
        rwData->initalPos = playerPosRot->pos;
        camera->animState++;
    }

    if (player->stateFlags1 & PLAYER_STATE1_29) {
        rwData->initalPos = playerPosRot->pos;
    }

    if (roData->interfaceField & UNIQUE0_FLAG_0) {
        if (rwData->animTimer > 0) {
            rwData->animTimer--;
            rwData->initalPos = playerPosRot->pos;
        } else if (!(player->stateFlags1 & PLAYER_STATE1_29) &&
                   ((OLib_Vec3fDistXZ(&playerPosRot->pos, &rwData->initalPos) >= 10.0f) ||
                    CHECK_BTN_ALL(D_8015BD7C->state.input[0].press.button, BTN_A) ||
                    CHECK_BTN_ALL(D_8015BD7C->state.input[0].press.button, BTN_B) ||
                    CHECK_BTN_ALL(D_8015BD7C->state.input[0].press.button, BTN_CLEFT) ||
                    CHECK_BTN_ALL(D_8015BD7C->state.input[0].press.button, BTN_CDOWN) ||
                    CHECK_BTN_ALL(D_8015BD7C->state.input[0].press.button, BTN_CUP) ||
                    CHECK_BTN_ALL(D_8015BD7C->state.input[0].press.button, BTN_CRIGHT) ||
                    CHECK_BTN_ALL(D_8015BD7C->state.input[0].press.button, BTN_R) ||
                    CHECK_BTN_ALL(D_8015BD7C->state.input[0].press.button, BTN_Z))) {
            camera->dist = OLib_Vec3fDist(&camera->at, eye);
            camera->posOffset.x = camera->at.x - playerPosRot->pos.x;
            camera->posOffset.y = camera->at.y - playerPosRot->pos.y;
            camera->posOffset.z = camera->at.z - playerPosRot->pos.z;
            camera->atLERPStepScale = 0.0f;
            camera->stateFlags |= CAM_STATE_2;
            Camera_ChangeSettingFlags(camera, camera->prevSetting, CAM_CHANGE_SETTING_1);
        }
    } else {
        if (rwData->animTimer > 0) {
            rwData->animTimer--;
            if (rwData->animTimer == 0) {
                sCameraInterfaceField = CAM_INTERFACE_FIELD(CAM_LETTERBOX_NONE, CAM_HUD_VISIBILITY_ALL, 0);
            }
        } else {
            rwData->initalPos = playerPosRot->pos;
        }

        if (!(player->stateFlags1 & PLAYER_STATE1_29) &&
            ((0.001f < camera->xzSpeed) || CHECK_BTN_ALL(D_8015BD7C->state.input[0].press.button, BTN_A) ||
             CHECK_BTN_ALL(D_8015BD7C->state.input[0].press.button, BTN_B) ||
             CHECK_BTN_ALL(D_8015BD7C->state.input[0].press.button, BTN_CLEFT) ||
             CHECK_BTN_ALL(D_8015BD7C->state.input[0].press.button, BTN_CDOWN) ||
             CHECK_BTN_ALL(D_8015BD7C->state.input[0].press.button, BTN_CUP) ||
             CHECK_BTN_ALL(D_8015BD7C->state.input[0].press.button, BTN_CRIGHT) ||
             CHECK_BTN_ALL(D_8015BD7C->state.input[0].press.button, BTN_R) ||
             CHECK_BTN_ALL(D_8015BD7C->state.input[0].press.button, BTN_Z))) {
            camera->dist = OLib_Vec3fDist(&camera->at, &camera->eye);
            camera->posOffset.x = camera->at.x - playerPosRot->pos.x;
            camera->posOffset.y = camera->at.y - playerPosRot->pos.y;
            camera->posOffset.z = camera->at.z - playerPosRot->pos.z;
            camera->atLERPStepScale = 0.0f;
            Camera_ChangeSettingFlags(camera, camera->prevSetting, CAM_CHANGE_SETTING_1);
            camera->stateFlags |= CAM_STATE_2;
        }
    }
    return true;
}

s32 Camera_Unique4(Camera* camera) {
    return Camera_Noop(camera);
}

/**
 * Was setup to be used by the camera setting "FOREST_UNUSED"
 */
s32 Camera_Unique5(Camera* camera) {
    return Camera_Noop(camera);
}

/**
 * This function doesn't really update much.
 * Eye/at positions are updated via Camera_SetViewParam
 */
s32 Camera_Unique6(Camera* camera) {
    Unique6ReadOnlyData* roData = &camera->paramData.uniq6.roData;
    CameraModeValue* values;
    Vec3f sp2C;
    PosRot* playerPosRot = &camera->playerPosRot;
    f32 offset;

    if (RELOAD_PARAMS(camera) || R_RELOAD_CAM_PARAMS) {
        values = sCameraSettings[camera->setting].cameraModes[camera->mode].values;
        roData->interfaceField = GET_NEXT_RO_DATA(values);
    }

    if (R_RELOAD_CAM_PARAMS) {
        Camera_CopyPREGToModeValues(camera);
    }

    sCameraInterfaceField = roData->interfaceField;

    if (camera->animState == 0) {
        camera->animState++;
        func_80043ABC(camera);
    }

    if (camera->player != NULL) {
        offset = Player_GetHeight(camera->player);
        sp2C = playerPosRot->pos;
        sp2C.y += offset;
        camera->dist = OLib_Vec3fDist(&sp2C, &camera->eye);
        camera->posOffset.x = camera->at.x - playerPosRot->pos.x;
        camera->posOffset.y = camera->at.y - playerPosRot->pos.y;
        camera->posOffset.z = camera->at.z - playerPosRot->pos.z;
    } else {
        camera->dist = OLib_Vec3fDist(&camera->at, &camera->eye);
    }

    if ((roData->interfaceField & UNIQUE6_FLAG_0) && (camera->timer > 0)) {
        camera->timer--;
    }

    return true;
}

/**
 * Camera is at a fixed point specified by the scene's camera data,
 * camera rotates to follow player
 */
s32 Camera_Unique7(Camera* camera) {
    s32 pad;
    Unique7ReadOnlyData* roData = &camera->paramData.uniq7.roData;
    CameraModeValue* values;
    VecGeo playerPosEyeOffset;
    s16 fov;
    BgCamFuncData* bgCamFuncData;
    UNUSED Vec3s bgCamRot;
    Vec3f* at = &camera->at;
    PosRot* playerPosRot = &camera->playerPosRot;
    Vec3f* eye = &camera->eye;
    Vec3f* eyeNext = &camera->eyeNext;
    Unique7ReadWriteData* rwData = &camera->paramData.uniq7.rwData;

    if (RELOAD_PARAMS(camera) || R_RELOAD_CAM_PARAMS) {
        values = sCameraSettings[camera->setting].cameraModes[camera->mode].values;
        roData->fov = GET_NEXT_RO_DATA(values);
        roData->interfaceField = (s16)GET_NEXT_RO_DATA(values);
    }
    if (R_RELOAD_CAM_PARAMS) {
        Camera_CopyPREGToModeValues(camera);
    }

    bgCamFuncData = (BgCamFuncData*)Camera_GetBgCamFuncData(camera);

    Camera_Vec3sToVec3f(eyeNext, &bgCamFuncData->pos);
    *eye = *eyeNext;
    bgCamRot = bgCamFuncData->rot;

    OLib_Vec3fDiffToVecGeo(&playerPosEyeOffset, eye, &playerPosRot->pos);

    // fov actually goes unused since it's hard set later on.
    fov = bgCamFuncData->fov;
    if (fov == -1) {
        fov = roData->fov * 100.0f;
    }

    if (fov <= 360) {
        fov *= 100;
    }

    sCameraInterfaceField = roData->interfaceField;

    if (camera->animState == 0) {
        camera->animState++;
        camera->fov = CAM_DATA_SCALED(fov);
        camera->atLERPStepScale = 0.0f;
        camera->roll = 0;
        rwData->unk_00.x = playerPosEyeOffset.yaw;
    }

    camera->fov = 60.0f;

    // 0x7D0 ~ 10.98 degres.
    rwData->unk_00.x = Camera_LERPFloorS(playerPosEyeOffset.yaw, rwData->unk_00.x, 0.4f, 0x7D0);
    playerPosEyeOffset.pitch = -bgCamFuncData->rot.x * Math_CosS(playerPosEyeOffset.yaw - bgCamFuncData->rot.y);
    Camera_AddVecGeoToVec3f(at, eye, &playerPosEyeOffset);
    camera->stateFlags |= CAM_STATE_10;
    return true;
}

s32 Camera_Unique8(Camera* camera) {
    return Camera_Noop(camera);
}

s32 Camera_Unique9(Camera* camera) {
    Vec3f atTarget;
    Vec3f eyeTarget;
    Unique9ReadOnlyData* roData = &camera->paramData.uniq9.roData;
    Unique9ReadWriteData* rwData = &camera->paramData.uniq9.rwData;
    f32 invKeyFrameTimer;
    VecGeo eyeNextAtOffset;
    VecGeo scratchGeo;
    VecGeo playerTargetOffset;
    s16 action;
    s16 atInitFlags;
    s16 eyeInitFlags;
    s16 pad2;
    PosRot targethead;
    PosRot playerhead;
    PosRot playerPosRot;
    Vec3f* eyeNext = &camera->eyeNext;
    Vec3f* at = &camera->at;
    Vec3f* eye = &camera->eye;
    Player* player = camera->player;
    Actor* focusActor;
    f32 spB4;
    PosRot atFocusPosRot;
    Vec3f eyeLookAtPos;
    CameraModeValue* values;
    PosRot eyeFocusPosRot;

    if (RELOAD_PARAMS(camera) || R_RELOAD_CAM_PARAMS) {
        values = sCameraSettings[camera->setting].cameraModes[camera->mode].values;
        roData->interfaceField = GET_NEXT_RO_DATA(values);
    }

    if (R_RELOAD_CAM_PARAMS) {
        Camera_CopyPREGToModeValues(camera);
    }

    sCameraInterfaceField = roData->interfaceField;

    Actor_GetWorld(&playerPosRot, &camera->player->actor);

    if (camera->animState == 0) {
        camera->animState++;
        rwData->curKeyFrameIdx = -1;
        rwData->keyFrameTimer = 1;
        rwData->unk_38 = 0;
        rwData->playerPos.x = playerPosRot.pos.x;
        rwData->playerPos.y = playerPosRot.pos.y;
        rwData->playerPos.z = playerPosRot.pos.z;
        camera->atLERPStepScale = 0.0f;
        func_80043B60(camera);
    }

    if (rwData->unk_38 == 0 && rwData->keyFrameTimer > 0) {
        rwData->keyFrameTimer--;
    }

    if (rwData->keyFrameTimer == 0) {
        rwData->isNewKeyFrame = true;
        rwData->curKeyFrameIdx++;
        if (rwData->curKeyFrameIdx < ONEPOINT_CS_INFO(camera)->keyFrameCnt) {
            rwData->curKeyFrame = &ONEPOINT_CS_INFO(camera)->keyFrames[rwData->curKeyFrameIdx];
            rwData->keyFrameTimer = rwData->curKeyFrame->timerInit;

            if (rwData->curKeyFrame->unk_01 != 0xFF) {
                if ((rwData->curKeyFrame->unk_01 & 0xF0) == 0x80) {
                    D_8011D3AC = rwData->curKeyFrame->unk_01 & 0xF;
                } else if ((rwData->curKeyFrame->unk_01 & 0xF0) == 0xC0) {
                    Camera_UpdateInterface(
                        CAM_INTERFACE_FIELD(CAM_LETTERBOX_IGNORE, CAM_HUD_VISIBILITY(rwData->curKeyFrame->unk_01), 0));
                } else if (camera->player->stateFlags1 & PLAYER_STATE1_27 &&
                           player->currentBoots != PLAYER_BOOTS_IRON) {
                    func_8002DF38(camera->play, camera->target, 8);
                    osSyncPrintf("camera: demo: player demo set WAIT\n");
                } else {
                    osSyncPrintf("camera: demo: player demo set %d\n", rwData->curKeyFrame->unk_01);
                    func_8002DF38(camera->play, camera->target, rwData->curKeyFrame->unk_01);
                }
            }
        } else {
            // We've gone through all the keyframes.
            if (camera->camId != CAM_ID_MAIN) {
                camera->timer = 0;
            }
            return true;
        }
    } else {
        rwData->isNewKeyFrame = false;
    }

    atInitFlags = rwData->curKeyFrame->initFlags & 0xFF;
    if (atInitFlags == 1) {
        rwData->atTarget = rwData->curKeyFrame->atTargetInit;
    } else if (atInitFlags == 2) {
        if (rwData->isNewKeyFrame) {
            rwData->atTarget.x = camera->play->view.at.x + rwData->curKeyFrame->atTargetInit.x;
            rwData->atTarget.y = camera->play->view.at.y + rwData->curKeyFrame->atTargetInit.y;
            rwData->atTarget.z = camera->play->view.at.z + rwData->curKeyFrame->atTargetInit.z;
        }
    } else if (atInitFlags == 3) {
        if (rwData->isNewKeyFrame) {
            rwData->atTarget.x = camera->at.x + rwData->curKeyFrame->atTargetInit.x;
            rwData->atTarget.y = camera->at.y + rwData->curKeyFrame->atTargetInit.y;
            rwData->atTarget.z = camera->at.z + rwData->curKeyFrame->atTargetInit.z;
        }
    } else if (atInitFlags == 4 || atInitFlags == 0x84) {
        if (camera->target != NULL && camera->target->update != NULL) {
            Actor_GetFocus(&targethead, camera->target);
            Actor_GetFocus(&playerhead, &camera->player->actor);
            playerhead.pos.x = playerPosRot.pos.x;
            playerhead.pos.z = playerPosRot.pos.z;
            OLib_Vec3fDiffToVecGeo(&playerTargetOffset, &targethead.pos, &playerhead.pos);
            if (atInitFlags & (s16)0x8080) {
                scratchGeo.pitch = CAM_DEG_TO_BINANG(rwData->curKeyFrame->atTargetInit.x);
                scratchGeo.yaw = CAM_DEG_TO_BINANG(rwData->curKeyFrame->atTargetInit.y);
                scratchGeo.r = rwData->curKeyFrame->atTargetInit.z;
            } else {
                OLib_Vec3fToVecGeo(&scratchGeo, &rwData->curKeyFrame->atTargetInit);
            }
            scratchGeo.yaw += playerTargetOffset.yaw;
            scratchGeo.pitch += playerTargetOffset.pitch;
            Camera_AddVecGeoToVec3f(&rwData->atTarget, &targethead.pos, &scratchGeo);
        } else {
            if (camera->target == NULL) {
                osSyncPrintf(VT_COL(YELLOW, BLACK) "camera: warning: demo C: actor is not valid\n" VT_RST);
            }

            camera->target = NULL;
            rwData->atTarget = camera->at;
        }
    } else if (atInitFlags & 0x6060) {
        if (!(atInitFlags & 4) || rwData->isNewKeyFrame) {
            if (atInitFlags & 0x2020) {
                focusActor = &camera->player->actor;
            } else if (camera->target != NULL && camera->target->update != NULL) {
                focusActor = camera->target;
            } else {
                camera->target = NULL;
                focusActor = NULL;
            }

            if (focusActor != NULL) {
                if ((atInitFlags & 0xF) == 1) {
                    Actor_GetFocus(&atFocusPosRot, focusActor);
                } else if ((atInitFlags & 0xF) == 2) {
                    Actor_GetWorld(&atFocusPosRot, focusActor);
                } else {
                    Actor_GetWorldPosShapeRot(&atFocusPosRot, focusActor);
                }

                if (atInitFlags & (s16)0x8080) {
                    scratchGeo.pitch = CAM_DEG_TO_BINANG(rwData->curKeyFrame->atTargetInit.x);
                    scratchGeo.yaw = CAM_DEG_TO_BINANG(rwData->curKeyFrame->atTargetInit.y);
                    scratchGeo.r = rwData->curKeyFrame->atTargetInit.z;
                } else {
                    OLib_Vec3fToVecGeo(&scratchGeo, &rwData->curKeyFrame->atTargetInit);
                }

                scratchGeo.yaw += atFocusPosRot.rot.y;
                scratchGeo.pitch -= atFocusPosRot.rot.x;
                Camera_AddVecGeoToVec3f(&rwData->atTarget, &atFocusPosRot.pos, &scratchGeo);
            } else {
                if (camera->target == NULL) {
                    osSyncPrintf(VT_COL(YELLOW, BLACK) "camera: warning: demo C: actor is not valid\n" VT_RST);
                }
                rwData->atTarget = *at;
            }
        }
    } else {
        rwData->atTarget = *at;
    }

    eyeInitFlags = rwData->curKeyFrame->initFlags & 0xFF00;
    if (eyeInitFlags == 0x100) {
        rwData->eyeTarget = rwData->curKeyFrame->eyeTargetInit;
    } else if (eyeInitFlags == 0x200) {
        if (rwData->isNewKeyFrame) {
            rwData->eyeTarget.x = camera->play->view.eye.x + rwData->curKeyFrame->eyeTargetInit.x;
            rwData->eyeTarget.y = camera->play->view.eye.y + rwData->curKeyFrame->eyeTargetInit.y;
            rwData->eyeTarget.z = camera->play->view.eye.z + rwData->curKeyFrame->eyeTargetInit.z;
        }
    } else if (eyeInitFlags == 0x300) {
        if (rwData->isNewKeyFrame) {
            rwData->eyeTarget.x = camera->eyeNext.x + rwData->curKeyFrame->eyeTargetInit.x;
            rwData->eyeTarget.y = camera->eyeNext.y + rwData->curKeyFrame->eyeTargetInit.y;
            rwData->eyeTarget.z = camera->eyeNext.z + rwData->curKeyFrame->eyeTargetInit.z;
        }
    } else if (eyeInitFlags == 0x400 || eyeInitFlags == (s16)0x8400 || eyeInitFlags == 0x500 ||
               eyeInitFlags == (s16)0x8500) {
        if (camera->target != NULL && camera->target->update != NULL) {
            Actor_GetFocus(&targethead, camera->target);
            Actor_GetFocus(&playerhead, &camera->player->actor);
            playerhead.pos.x = playerPosRot.pos.x;
            playerhead.pos.z = playerPosRot.pos.z;
            OLib_Vec3fDiffToVecGeo(&playerTargetOffset, &targethead.pos, &playerhead.pos);
            if (eyeInitFlags == 0x400 || eyeInitFlags == (s16)0x8400) {
                eyeLookAtPos = targethead.pos;
            } else {
                eyeLookAtPos = rwData->atTarget;
            }

            if (eyeInitFlags & (s16)0x8080) {
                scratchGeo.pitch = CAM_DEG_TO_BINANG(rwData->curKeyFrame->eyeTargetInit.x);
                scratchGeo.yaw = CAM_DEG_TO_BINANG(rwData->curKeyFrame->eyeTargetInit.y);
                scratchGeo.r = rwData->curKeyFrame->eyeTargetInit.z;
            } else {
                OLib_Vec3fToVecGeo(&scratchGeo, &rwData->curKeyFrame->eyeTargetInit);
            }

            scratchGeo.yaw += playerTargetOffset.yaw;
            scratchGeo.pitch += playerTargetOffset.pitch;
            Camera_AddVecGeoToVec3f(&rwData->eyeTarget, &eyeLookAtPos, &scratchGeo);
        } else {
            if (camera->target == NULL) {
                osSyncPrintf(VT_COL(YELLOW, BLACK) "camera: warning: demo C: actor is not valid\n" VT_RST);
            }
            camera->target = NULL;
            rwData->eyeTarget = *eyeNext;
        }
    } else if (eyeInitFlags & 0x6060) {
        if (!(eyeInitFlags & 0x400) || rwData->isNewKeyFrame) {
            if (eyeInitFlags & 0x2020) {
                focusActor = &camera->player->actor;
            } else if (camera->target != NULL && camera->target->update != NULL) {
                focusActor = camera->target;
            } else {
                camera->target = NULL;
                focusActor = NULL;
            }

            if (focusActor != NULL) {
                if ((eyeInitFlags & 0xF00) == 0x100) {
                    // head
                    Actor_GetFocus(&eyeFocusPosRot, focusActor);
                } else if ((eyeInitFlags & 0xF00) == 0x200) {
                    // world
                    Actor_GetWorld(&eyeFocusPosRot, focusActor);
                } else {
                    // world, shapeRot
                    Actor_GetWorldPosShapeRot(&eyeFocusPosRot, focusActor);
                }

                if (eyeInitFlags & (s16)0x8080) {
                    scratchGeo.pitch = CAM_DEG_TO_BINANG(rwData->curKeyFrame->eyeTargetInit.x);
                    scratchGeo.yaw = CAM_DEG_TO_BINANG(rwData->curKeyFrame->eyeTargetInit.y);
                    scratchGeo.r = rwData->curKeyFrame->eyeTargetInit.z;
                } else {
                    OLib_Vec3fToVecGeo(&scratchGeo, &rwData->curKeyFrame->eyeTargetInit);
                }

                scratchGeo.yaw += eyeFocusPosRot.rot.y;
                scratchGeo.pitch -= eyeFocusPosRot.rot.x;
                Camera_AddVecGeoToVec3f(&rwData->eyeTarget, &eyeFocusPosRot.pos, &scratchGeo);
            } else {
                if (camera->target == NULL) {
                    osSyncPrintf(VT_COL(YELLOW, BLACK) "camera: warning: demo C: actor is not valid\n" VT_RST);
                }
                camera->target = NULL;
                rwData->eyeTarget = *eyeNext;
            }
        }
    } else {
        rwData->eyeTarget = *eyeNext;
    }

    if (rwData->curKeyFrame->initFlags == 2) {
        rwData->fovTarget = camera->play->view.fovy;
        rwData->rollTarget = 0;
    } else if (rwData->curKeyFrame->initFlags == 0) {
        rwData->fovTarget = camera->fov;
        rwData->rollTarget = camera->roll;
    } else {
        rwData->fovTarget = rwData->curKeyFrame->fovTargetInit;
        rwData->rollTarget = CAM_DEG_TO_BINANG(rwData->curKeyFrame->rollTargetInit);
    }

    action = rwData->curKeyFrame->actionFlags & 0x1F;
    switch (action) {
        case 15:
            // static copy to at/eye/fov/roll
            *at = rwData->atTarget;
            *eyeNext = rwData->eyeTarget;
            camera->fov = rwData->fovTarget;
            camera->roll = rwData->rollTarget;
            camera->stateFlags |= CAM_STATE_10;
            break;
        case 21:
            // same as 15, but with unk_38 ?
            if (rwData->unk_38 == 0) {
                rwData->unk_38 = 1;
            } else if (camera->stateFlags & CAM_STATE_3) {
                rwData->unk_38 = 0;
                camera->stateFlags &= ~CAM_STATE_3;
            }
            *at = rwData->atTarget;
            *eyeNext = rwData->eyeTarget;
            camera->fov = rwData->fovTarget;
            camera->roll = rwData->rollTarget;
            break;
        case 16:
            // same as 21, but don't unset CAM_STATE_3 on stateFlags
            if (rwData->unk_38 == 0) {
                rwData->unk_38 = 1;
            } else if (camera->stateFlags & CAM_STATE_3) {
                rwData->unk_38 = 0;
            }

            *at = rwData->atTarget;
            *eyeNext = rwData->eyeTarget;
            camera->fov = rwData->fovTarget;
            camera->roll = rwData->rollTarget;
            break;
        case 1:
            // linear interpolation of eye/at using the geographic coordinates
            OLib_Vec3fDiffToVecGeo(&eyeNextAtOffset, at, eyeNext);
            OLib_Vec3fDiffToVecGeo(&rwData->atEyeOffsetTarget, &rwData->atTarget, &rwData->eyeTarget);
            invKeyFrameTimer = 1.0f / rwData->keyFrameTimer;
            scratchGeo.r = F32_LERPIMP(eyeNextAtOffset.r, rwData->atEyeOffsetTarget.r, invKeyFrameTimer);
            scratchGeo.pitch = eyeNextAtOffset.pitch +
                               ((s16)(rwData->atEyeOffsetTarget.pitch - eyeNextAtOffset.pitch) * invKeyFrameTimer);
            scratchGeo.yaw =
                eyeNextAtOffset.yaw + ((s16)(rwData->atEyeOffsetTarget.yaw - eyeNextAtOffset.yaw) * invKeyFrameTimer);
            Camera_AddVecGeoToVec3f(&eyeTarget, at, &scratchGeo);
            goto setEyeNext;
        case 2:
            // linear interpolation of eye/at using the eyeTarget
            invKeyFrameTimer = 1.0f / rwData->keyFrameTimer;
            eyeTarget.x = F32_LERPIMP(camera->eyeNext.x, rwData->eyeTarget.x, invKeyFrameTimer);
            eyeTarget.y = F32_LERPIMP(camera->eyeNext.y, rwData->eyeTarget.y, invKeyFrameTimer);
            eyeTarget.z = F32_LERPIMP(camera->eyeNext.z, rwData->eyeTarget.z, invKeyFrameTimer);

        setEyeNext:
            camera->eyeNext.x =
                Camera_LERPFloorF(eyeTarget.x, camera->eyeNext.x, rwData->curKeyFrame->lerpStepScale, 1.0f);
            camera->eyeNext.y =
                Camera_LERPFloorF(eyeTarget.y, camera->eyeNext.y, rwData->curKeyFrame->lerpStepScale, 1.0f);
            camera->eyeNext.z =
                Camera_LERPFloorF(eyeTarget.z, camera->eyeNext.z, rwData->curKeyFrame->lerpStepScale, 1.0f);
            FALLTHROUGH;
        case 9:
        case 10:
            // linear interpolation of at/fov/roll
            invKeyFrameTimer = 1.0f / rwData->keyFrameTimer;
            atTarget.x = F32_LERPIMP(camera->at.x, rwData->atTarget.x, invKeyFrameTimer);
            atTarget.y = F32_LERPIMP(camera->at.y, rwData->atTarget.y, invKeyFrameTimer);
            atTarget.z = F32_LERPIMP(camera->at.z, rwData->atTarget.z, invKeyFrameTimer);
            camera->at.x = Camera_LERPFloorF(atTarget.x, camera->at.x, rwData->curKeyFrame->lerpStepScale, 1.0f);
            camera->at.y = Camera_LERPFloorF(atTarget.y, camera->at.y, rwData->curKeyFrame->lerpStepScale, 1.0f);
            camera->at.z = Camera_LERPFloorF(atTarget.z, camera->at.z, rwData->curKeyFrame->lerpStepScale, 1.0f);
            camera->fov = Camera_LERPFloorF(F32_LERPIMP(camera->fov, rwData->fovTarget, invKeyFrameTimer), camera->fov,
                                            rwData->curKeyFrame->lerpStepScale, 0.01f);
            camera->roll = Camera_LERPFloorS(BINANG_LERPIMPINV(camera->roll, rwData->rollTarget, rwData->keyFrameTimer),
                                             camera->roll, rwData->curKeyFrame->lerpStepScale, 0xA);
            break;
        case 4:
            // linear interpolation of eye/at/fov/roll using the step scale, and spherical coordinates
            OLib_Vec3fDiffToVecGeo(&eyeNextAtOffset, at, eyeNext);
            OLib_Vec3fDiffToVecGeo(&rwData->atEyeOffsetTarget, &rwData->atTarget, &rwData->eyeTarget);
            scratchGeo.r = Camera_LERPCeilF(rwData->atEyeOffsetTarget.r, eyeNextAtOffset.r,
                                            rwData->curKeyFrame->lerpStepScale, 0.1f);
            scratchGeo.pitch = Camera_LERPCeilS(rwData->atEyeOffsetTarget.pitch, eyeNextAtOffset.pitch,
                                                rwData->curKeyFrame->lerpStepScale, 1);
            scratchGeo.yaw = Camera_LERPCeilS(rwData->atEyeOffsetTarget.yaw, eyeNextAtOffset.yaw,
                                              rwData->curKeyFrame->lerpStepScale, 1);
            Camera_AddVecGeoToVec3f(eyeNext, at, &scratchGeo);
            goto setAtFOVRoll;
        case 3:
            // linear interplation of eye/at/fov/roll using the step scale using eyeTarget
            camera->eyeNext.x =
                Camera_LERPCeilF(rwData->eyeTarget.x, camera->eyeNext.x, rwData->curKeyFrame->lerpStepScale, 1.0f);
            camera->eyeNext.y =
                Camera_LERPCeilF(rwData->eyeTarget.y, camera->eyeNext.y, rwData->curKeyFrame->lerpStepScale, 1.0f);
            camera->eyeNext.z =
                Camera_LERPCeilF(rwData->eyeTarget.z, camera->eyeNext.z, rwData->curKeyFrame->lerpStepScale, 1.0f);
            FALLTHROUGH;
        case 11:
        case 12:
        setAtFOVRoll:
            // linear interpolation of at/fov/roll using the step scale.
            camera->at.x = Camera_LERPCeilF(rwData->atTarget.x, camera->at.x, rwData->curKeyFrame->lerpStepScale, 1.0f);
            camera->at.y = Camera_LERPCeilF(rwData->atTarget.y, camera->at.y, rwData->curKeyFrame->lerpStepScale, 1.0f);
            camera->at.z = Camera_LERPCeilF(rwData->atTarget.z, camera->at.z, rwData->curKeyFrame->lerpStepScale, 1.0f);
            camera->fov = Camera_LERPCeilF(rwData->fovTarget, camera->fov, rwData->curKeyFrame->lerpStepScale, 1.0f);
            camera->roll = Camera_LERPCeilS(rwData->rollTarget, camera->roll, rwData->curKeyFrame->lerpStepScale, 1);
            break;
        case 13:
            // linear interpolation of at, with rotation around eyeTargetInit.y
            camera->at.x = Camera_LERPCeilF(rwData->atTarget.x, camera->at.x, rwData->curKeyFrame->lerpStepScale, 1.0f);
            camera->at.y += camera->playerPosDelta.y * rwData->curKeyFrame->lerpStepScale;
            camera->at.z = Camera_LERPCeilF(rwData->atTarget.z, camera->at.z, rwData->curKeyFrame->lerpStepScale, 1.0f);
            OLib_Vec3fDiffToVecGeo(&scratchGeo, at, eyeNext);
            scratchGeo.yaw += CAM_DEG_TO_BINANG(rwData->curKeyFrame->eyeTargetInit.y);

            // 3A98 ~ 82.40 degrees
            if (scratchGeo.pitch >= 0x3A99) {
                scratchGeo.pitch = 0x3A98;
            }

            if (scratchGeo.pitch < -0x3A98) {
                scratchGeo.pitch = -0x3A98;
            }

            spB4 = scratchGeo.r;
            if (1) {}
            scratchGeo.r = !(spB4 < rwData->curKeyFrame->eyeTargetInit.z)
                               ? Camera_LERPCeilF(rwData->curKeyFrame->eyeTargetInit.z, spB4,
                                                  rwData->curKeyFrame->lerpStepScale, 1.0f)
                               : scratchGeo.r;

            Camera_AddVecGeoToVec3f(eyeNext, at, &scratchGeo);
            camera->fov =
                Camera_LERPCeilF(F32_LERPIMPINV(camera->fov, rwData->curKeyFrame->fovTargetInit, rwData->keyFrameTimer),
                                 camera->fov, rwData->curKeyFrame->lerpStepScale, 1.0f);
            camera->roll = Camera_LERPCeilS(rwData->rollTarget, camera->roll, rwData->curKeyFrame->lerpStepScale, 1);
            break;
        case 24:
            // Set current keyframe to the roll target?
            rwData->curKeyFrameIdx = rwData->rollTarget;
            break;
        case 19: {
            // Change the parent camera (or default)'s mode to normal
            s32 camIdx = camera->parentCamId <= CAM_ID_NONE ? CAM_ID_MAIN : camera->parentCamId;

            Camera_ChangeModeFlags(camera->play->cameraPtrs[camIdx], CAM_MODE_NORMAL, true);
        }
            FALLTHROUGH;
        case 18: {
            // copy the current camera to the parent (or default)'s camera.
            s32 camIdx = camera->parentCamId <= CAM_ID_NONE ? CAM_ID_MAIN : camera->parentCamId;
            Camera* cam = camera->play->cameraPtrs[camIdx];

            *eye = *eyeNext;
            Camera_Copy(cam, camera);
        }
            FALLTHROUGH;
        default:
            if (camera->camId != CAM_ID_MAIN) {
                camera->timer = 0;
            }
            break;
    }

    *eye = *eyeNext;

    if (rwData->curKeyFrame->actionFlags & 0x80) {
        Camera_BGCheck(camera, at, eye);
    }

    if (rwData->curKeyFrame->actionFlags & 0x40) {
        // Set the player's position
        camera->player->actor.world.pos.x = rwData->playerPos.x;
        camera->player->actor.world.pos.z = rwData->playerPos.z;
        if (camera->player->stateFlags1 & PLAYER_STATE1_27 && player->currentBoots != PLAYER_BOOTS_IRON) {
            camera->player->actor.world.pos.y = rwData->playerPos.y;
        }
    } else {
        rwData->playerPos.x = playerPosRot.pos.x;
        rwData->playerPos.y = playerPosRot.pos.y;
        rwData->playerPos.z = playerPosRot.pos.z;
    }

    if (rwData->unk_38 == 0 && camera->timer > 0) {
        camera->timer--;
    }

    if (camera->player != NULL) {
        camera->posOffset.x = camera->at.x - camera->playerPosRot.pos.x;
        camera->posOffset.y = camera->at.y - camera->playerPosRot.pos.y;
        camera->posOffset.z = camera->at.z - camera->playerPosRot.pos.z;
    }

    camera->dist = OLib_Vec3fDist(at, eye);
    return true;
}

void Camera_DebugPrintSplineArray(char* name, s16 length, CutsceneCameraPoint cameraPoints[]) {
    s32 i;

    osSyncPrintf("static SplinedatZ  %s[] = {\n", name);
    for (i = 0; i < length; i++) {
        osSyncPrintf("    /* key frame %2d */ {\n", i);
        osSyncPrintf("    /*     code     */ %d,\n", cameraPoints[i].continueFlag);
        osSyncPrintf("    /*     z        */ %d,\n", cameraPoints[i].cameraRoll);
        osSyncPrintf("    /*     T        */ %d,\n", cameraPoints[i].nextPointFrame);
        osSyncPrintf("    /*     zoom     */ %f,\n", cameraPoints[i].viewAngle);
        osSyncPrintf("    /*     pos      */ { %d, %d, %d }\n", cameraPoints[i].pos.x, cameraPoints[i].pos.y,
                     cameraPoints[i].pos.z);
        osSyncPrintf("    },\n");
    }
    osSyncPrintf("};\n\n");
}

/**
 * Copies `src` to `dst`, used in Camera_Demo1
 * Name from AC map: Camera2_SetPos_Demo
 */
void Camera_Vec3fCopy(Vec3f* src, Vec3f* dst) {
    dst->x = src->x;
    dst->y = src->y;
    dst->z = src->z;
}

/**
 * Calculates new position from `at` to `pos`, outputs to `dst
 * Name from AC map: Camera2_CalcPos_Demo
 */
void Camera_RotateAroundPoint(PosRot* at, Vec3f* pos, Vec3f* dst) {
    VecGeo posGeo;
    Vec3f posCopy;

    Camera_Vec3fCopy(pos, &posCopy);
    OLib_Vec3fToVecGeo(&posGeo, &posCopy);
    posGeo.yaw += at->rot.y;
    Camera_AddVecGeoToVec3f(dst, &at->pos, &posGeo);
}

/**
 * Camera follows points specified at pointers to CutsceneCameraPoints,
 * camera->data0 for camera at positions, and camera->data1 for camera eye positions
 * until all keyFrames have been exhausted.
 */
s32 Camera_Demo1(Camera* camera) {
    s32 pad;
    Demo1ReadOnlyData* roData = &camera->paramData.demo1.roData;
    CameraModeValue* values;
    Vec3f* at = &camera->at;
    CutsceneCameraPoint* csAtPoints = (CutsceneCameraPoint*)camera->data0;
    CutsceneCameraPoint* csEyePoints = (CutsceneCameraPoint*)camera->data1;
    Vec3f* eye = &camera->eye;
    PosRot curPlayerPosRot;
    Vec3f csEyeUpdate;
    Vec3f csAtUpdate;
    f32 newRoll;
    Vec3f* eyeNext = &camera->eyeNext;
    f32* cameraFOV = &camera->fov;
    s16* relativeToPlayer = &camera->data2;
    Demo1ReadWriteData* rwData = &camera->paramData.demo1.rwData;

    if (RELOAD_PARAMS(camera) || R_RELOAD_CAM_PARAMS) {
        values = sCameraSettings[camera->setting].cameraModes[camera->mode].values;
        roData->interfaceField = GET_NEXT_RO_DATA(values);
    }

    sCameraInterfaceField = roData->interfaceField;

    switch (camera->animState) {
        case 0:
            // initialize camera state
            rwData->keyframe = 0;
            rwData->curFrame = 0.0f;
            camera->animState++;
            // "absolute" : "relative"
            osSyncPrintf(VT_SGR("1") "%06u:" VT_RST " camera: spline demo: start %s \n", camera->play->state.frames,
                         *relativeToPlayer == 0 ? "絶対" : "相対");

            if (PREG(93)) {
                Camera_DebugPrintSplineArray("CENTER", 5, csAtPoints);
                Camera_DebugPrintSplineArray("   EYE", 5, csEyePoints);
            }
            FALLTHROUGH;
        case 1:
            // follow CutsceneCameraPoints.  function returns 1 if at the end.
            if (func_800BB2B4(&csEyeUpdate, &newRoll, cameraFOV, csEyePoints, &rwData->keyframe, &rwData->curFrame) ||
                func_800BB2B4(&csAtUpdate, &newRoll, cameraFOV, csAtPoints, &rwData->keyframe, &rwData->curFrame)) {
                camera->animState++;
            }
            if (*relativeToPlayer) {
                // if the camera is set to be relative to the player, move the interpolated points
                // relative to the player's position
                if (camera->player != NULL && camera->player->actor.update != NULL) {
                    Actor_GetWorld(&curPlayerPosRot, &camera->player->actor);
                    Camera_RotateAroundPoint(&curPlayerPosRot, &csEyeUpdate, eyeNext);
                    Camera_RotateAroundPoint(&curPlayerPosRot, &csAtUpdate, at);
                } else {
                    osSyncPrintf(VT_COL(RED, WHITE) "camera: spline demo: owner dead\n" VT_RST);
                }
            } else {
                // simply copy the interpolated values to the eye and at
                Camera_Vec3fCopy(&csEyeUpdate, eyeNext);
                Camera_Vec3fCopy(&csAtUpdate, at);
            }
            *eye = *eyeNext;
            camera->roll = newRoll * 256.0f;
            camera->dist = OLib_Vec3fDist(at, eye);
            break;
    }
    return true;
}

s32 Camera_Demo2(Camera* camera) {
    return Camera_Noop(camera);
}

/**
 * Opening large chests.
 * The camera position will be at a fixed point, and rotate around at different intervals.
 * The direction, and initial position is dependent on when the camera was started.
 */
s32 Camera_Demo3(Camera* camera) {
    Vec3f* eye = &camera->eye;
    Vec3f* at = &camera->at;
    Vec3f* eyeNext = &camera->eyeNext;
    PosRot* camPlayerPosRot = &camera->playerPosRot;
    VecGeo eyeAtOffset;
    VecGeo eyeOffset;
    VecGeo atOffset;
    Vec3f sp74;
    Vec3f sp68;
    Vec3f sp5C;
    f32 temp_f0;
    s32 pad;
    u8 skipUpdateEye = false;
    f32 yOffset = Player_GetHeight(camera->player);
    s16 angle;
    Demo3ReadOnlyData* roData = &camera->paramData.demo3.roData;
    Demo3ReadWriteData* rwData = &camera->paramData.demo3.rwData;
    s32 pad2;

    camera->stateFlags &= ~CAM_STATE_4;

    if (RELOAD_PARAMS(camera) || R_RELOAD_CAM_PARAMS) {
        CameraModeValue* values = sCameraSettings[camera->setting].cameraModes[camera->mode].values;

        roData->fov = GET_NEXT_RO_DATA(values);
        roData->unk_04 = GET_NEXT_RO_DATA(values); // unused.
        roData->interfaceField = GET_NEXT_RO_DATA(values);
    }

    if (R_RELOAD_CAM_PARAMS) {
        Camera_CopyPREGToModeValues(camera);
    }

    OLib_Vec3fDiffToVecGeo(&eyeAtOffset, at, eye);

    sCameraInterfaceField = roData->interfaceField;

    switch (camera->animState) {
        case 0:
            camera->stateFlags &= ~(CAM_STATE_2 | CAM_STATE_3);
            func_80043B60(camera);
            camera->fov = roData->fov;
            camera->roll = rwData->animFrame = 0;
            rwData->initialAt = camPlayerPosRot->pos;
            if (camera->playerGroundY != BGCHECK_Y_MIN) {
                rwData->initialAt.y = camera->playerGroundY;
            }
            angle = camPlayerPosRot->rot.y;
            sp68.x = rwData->initialAt.x + (Math_SinS(angle) * 40.0f);
            sp68.y = rwData->initialAt.y + 40.0f;
            sp68.z = rwData->initialAt.z + (Math_CosS(angle) * 40.0f);
            if (camera->play->state.frames & 1) {
                angle -= 0x3FFF;
                rwData->yawDir = 1;
            } else {
                angle += 0x3FFF;
                rwData->yawDir = -1;
            }
            sp74.x = sp68.x + (D_8011D658[1].r * Math_SinS(angle));
            sp74.y = rwData->initialAt.y + 5.0f;
            sp74.z = sp68.z + (D_8011D658[1].r * Math_CosS(angle));
            if (Camera_BGCheck(camera, &sp68, &sp74)) {
                rwData->yawDir = -rwData->yawDir;
            }
            OLib_Vec3fToVecGeo(&atOffset, &D_8011D678[0]);
            atOffset.yaw += camPlayerPosRot->rot.y;
            Camera_AddVecGeoToVec3f(at, &rwData->initialAt, &atOffset);
            eyeOffset.r = D_8011D658[0].r;
            eyeOffset.pitch = D_8011D658[0].pitch;
            eyeOffset.yaw = (D_8011D658[0].yaw * rwData->yawDir) + camPlayerPosRot->rot.y;
            rwData->unk_0C = 1.0f;
            break;
        case 1:
            temp_f0 = (rwData->animFrame - 2) * (1.0f / 146.0f);

            sp5C.x = F32_LERPIMP(D_8011D678[0].x, D_8011D678[1].x, temp_f0);
            sp5C.y = F32_LERPIMP(D_8011D678[0].y, D_8011D678[1].y, temp_f0);
            sp5C.z = F32_LERPIMP(D_8011D678[0].z, D_8011D678[1].z, temp_f0);

            OLib_Vec3fToVecGeo(&atOffset, &sp5C);
            atOffset.yaw = (atOffset.yaw * rwData->yawDir) + camPlayerPosRot->rot.y;
            Camera_AddVecGeoToVec3f(at, &rwData->initialAt, &atOffset);

            atOffset.r = F32_LERPIMP(D_8011D658[0].r, D_8011D658[1].r, temp_f0);
            atOffset.pitch = BINANG_LERPIMP(D_8011D658[0].pitch, D_8011D658[1].pitch, temp_f0);
            atOffset.yaw = BINANG_LERPIMP(D_8011D658[0].yaw, D_8011D658[1].yaw, temp_f0);

            eyeOffset.r = atOffset.r;
            eyeOffset.pitch = atOffset.pitch;
            eyeOffset.yaw = (atOffset.yaw * rwData->yawDir) + camPlayerPosRot->rot.y;

            rwData->unk_0C -= (1.0f / 365.0f);
            break;
        case 2:
            temp_f0 = (rwData->animFrame - 0x94) * 0.1f;

            sp5C.x = F32_LERPIMP(D_8011D678[1].x, D_8011D678[2].x, temp_f0);
            sp5C.y = F32_LERPIMP((D_8011D678[1].y - yOffset), D_8011D678[2].y, temp_f0);
            sp5C.y += yOffset;
            sp5C.z = F32_LERPIMP(D_8011D678[1].z, D_8011D678[2].z, temp_f0);

            OLib_Vec3fToVecGeo(&atOffset, &sp5C);
            atOffset.yaw = (atOffset.yaw * rwData->yawDir) + camPlayerPosRot->rot.y;
            Camera_AddVecGeoToVec3f(at, &rwData->initialAt, &atOffset);

            atOffset.r = F32_LERPIMP(D_8011D658[1].r, D_8011D658[2].r, temp_f0);
            atOffset.pitch = BINANG_LERPIMP(D_8011D658[1].pitch, D_8011D658[2].pitch, temp_f0);
            atOffset.yaw = BINANG_LERPIMP(D_8011D658[1].yaw, D_8011D658[2].yaw, temp_f0);

            eyeOffset.r = atOffset.r;
            eyeOffset.pitch = atOffset.pitch;
            eyeOffset.yaw = (atOffset.yaw * rwData->yawDir) + camPlayerPosRot->rot.y;
            rwData->unk_0C -= 0.04f;
            break;
        case 3:
            temp_f0 = (rwData->animFrame - 0x9F) * (1.0f / 9.0f);

            sp5C.x = F32_LERPIMP(D_8011D678[2].x, D_8011D678[3].x, temp_f0);
            sp5C.y = F32_LERPIMP(D_8011D678[2].y, D_8011D678[3].y, temp_f0);
            sp5C.y += yOffset;
            sp5C.z = F32_LERPIMP(D_8011D678[2].z, D_8011D678[3].z, temp_f0);

            OLib_Vec3fToVecGeo(&atOffset, &sp5C);
            atOffset.yaw = (atOffset.yaw * rwData->yawDir) + camPlayerPosRot->rot.y;
            Camera_AddVecGeoToVec3f(at, &rwData->initialAt, &atOffset);

            atOffset.r = F32_LERPIMP(D_8011D658[2].r, D_8011D658[3].r, temp_f0);
            atOffset.pitch = BINANG_LERPIMP(D_8011D658[2].pitch, D_8011D658[3].pitch, temp_f0);
            atOffset.yaw = BINANG_LERPIMP(D_8011D658[2].yaw, D_8011D658[3].yaw, temp_f0);

            eyeOffset.r = atOffset.r;
            eyeOffset.pitch = atOffset.pitch;
            eyeOffset.yaw = (atOffset.yaw * rwData->yawDir) + camPlayerPosRot->rot.y;
            rwData->unk_0C += (4.0f / 45.0f);
            break;
        case 30:
            camera->stateFlags |= CAM_STATE_10;
            if (camera->stateFlags & CAM_STATE_3) {
                camera->animState = 4;
            }
            FALLTHROUGH;
        case 10:
        case 20:
            skipUpdateEye = true;
            break;
        case 4:
            eyeOffset.r = 80.0f;
            eyeOffset.pitch = 0;
            eyeOffset.yaw = eyeAtOffset.yaw;
            rwData->unk_0C = 0.1f;
            sCameraInterfaceField = CAM_INTERFACE_FIELD(CAM_LETTERBOX_LARGE, CAM_HUD_VISIBILITY_A, 0);

            if (!((rwData->animFrame < 0 || camera->xzSpeed > 0.001f ||
                   CHECK_BTN_ALL(D_8015BD7C->state.input[0].press.button, BTN_A) ||
                   CHECK_BTN_ALL(D_8015BD7C->state.input[0].press.button, BTN_B) ||
                   CHECK_BTN_ALL(D_8015BD7C->state.input[0].press.button, BTN_CLEFT) ||
                   CHECK_BTN_ALL(D_8015BD7C->state.input[0].press.button, BTN_CDOWN) ||
                   CHECK_BTN_ALL(D_8015BD7C->state.input[0].press.button, BTN_CUP) ||
                   CHECK_BTN_ALL(D_8015BD7C->state.input[0].press.button, BTN_CRIGHT) ||
                   CHECK_BTN_ALL(D_8015BD7C->state.input[0].press.button, BTN_R) ||
                   CHECK_BTN_ALL(D_8015BD7C->state.input[0].press.button, BTN_Z)) &&
                  (camera->stateFlags & CAM_STATE_3))) {
                goto skipeyeUpdate;
            }
            FALLTHROUGH;
        default:
            camera->stateFlags |= (CAM_STATE_2 | CAM_STATE_4);
            camera->stateFlags &= ~CAM_STATE_3;
            if (camera->prevBgCamIndex < 0) {
                Camera_ChangeSettingFlags(camera, camera->prevSetting, CAM_CHANGE_SETTING_1);
            } else {
                Camera_ChangeBgCamIndex(camera, camera->prevBgCamIndex);
                camera->prevBgCamIndex = -1;
            }
            sCameraInterfaceField = CAM_INTERFACE_FIELD(CAM_LETTERBOX_NONE, CAM_HUD_VISIBILITY_ALL, 0);
        skipeyeUpdate:
            skipUpdateEye = true;
            break;
    }

    rwData->animFrame++;

    if (rwData->animFrame == 1) {
        camera->animState = 10;
    } else if (rwData->animFrame == 2) {
        camera->animState = 1;
    } else if (rwData->animFrame == 148) {
        camera->animState = 2;
    } else if (rwData->animFrame == 158) {
        camera->animState = 20;
    } else if (rwData->animFrame == 159) {
        camera->animState = 3;
    } else if (rwData->animFrame == 168) {
        camera->animState = 30;
    } else if (rwData->animFrame == 228) {
        camera->animState = 4;
    }

    if (!skipUpdateEye) {
        eyeOffset.r = Camera_LERPCeilF(eyeOffset.r, eyeAtOffset.r, rwData->unk_0C, 2.0f);
        eyeOffset.pitch = Camera_LERPCeilS(eyeOffset.pitch, eyeAtOffset.pitch, rwData->unk_0C, 0xA);
        eyeOffset.yaw = Camera_LERPCeilS(eyeOffset.yaw, eyeAtOffset.yaw, rwData->unk_0C, 0xA);
        Camera_AddVecGeoToVec3f(eyeNext, at, &eyeOffset);
        *eye = *eyeNext;
    }

    camera->dist = OLib_Vec3fDist(at, eye);
    camera->atLERPStepScale = 0.1f;
    camera->posOffset.x = camera->at.x - camPlayerPosRot->pos.x;
    camera->posOffset.y = camera->at.y - camPlayerPosRot->pos.y;
    camera->posOffset.z = camera->at.z - camPlayerPosRot->pos.z;
    return true;
}

s32 Camera_Demo4(Camera* camera) {
    return Camera_Noop(camera);
}

/**
 * Sets up a cutscene for Camera_Uniq9
 */
s32 Camera_Demo5(Camera* camera) {
    f32 eyeTargetDist;
    f32 sp90;
    VecGeo playerTargetGeo;
    VecGeo eyePlayerGeo;
    s16 targetScreenPosX;
    s16 targetScreenPosY;
    s32 pad1;
    PosRot playerhead;
    PosRot targethead;
    Player* player;
    s16 sp4A;
    s32 framesDiff;
    s32 temp_v0;
    s16 t;
    s32 pad2;

    Actor_GetFocus(&playerhead, &camera->player->actor);
    player = camera->player;
    sCameraInterfaceField = CAM_INTERFACE_FIELD(CAM_LETTERBOX_LARGE, CAM_HUD_VISIBILITY_NOTHING_ALT, 0);
    if ((camera->target == NULL) || (camera->target->update == NULL)) {
        if (camera->target == NULL) {
            osSyncPrintf(VT_COL(YELLOW, BLACK) "camera: warning: attention: target is not valid, stop!\n" VT_RST);
        }
        camera->target = NULL;
        return true;
    }
    Actor_GetFocus(&camera->targetPosRot, camera->target);
    OLib_Vec3fDiffToVecGeo(&playerTargetGeo, &camera->targetPosRot.pos, &camera->playerPosRot.pos);
    D_8011D3AC = camera->target->category;
    Actor_GetScreenPos(camera->play, camera->target, &targetScreenPosX, &targetScreenPosY);
    eyeTargetDist = OLib_Vec3fDist(&camera->targetPosRot.pos, &camera->eye);
    OLib_Vec3fDiffToVecGeo(&eyePlayerGeo, &playerhead.pos, &camera->eyeNext);
    sp4A = eyePlayerGeo.yaw - playerTargetGeo.yaw;
    if (camera->target->category == ACTORCAT_PLAYER) {
        // camera is targeting a(the) player actor
        if (eyePlayerGeo.r > 30.0f) {
            D_8011D6AC[1].timerInit = camera->timer - 1;
            D_8011D6AC[1].atTargetInit.z = Rand_ZeroOne() * 10.0f;
            D_8011D6AC[1].eyeTargetInit.x = Rand_ZeroOne() * 10.0f;
            ONEPOINT_CS_INFO(camera)->keyFrames = D_8011D6AC;
            ONEPOINT_CS_INFO(camera)->keyFrameCnt = ARRAY_COUNT(D_8011D6AC);
            if (camera->parentCamId != CAM_ID_MAIN) {
                ONEPOINT_CS_INFO(camera)->keyFrameCnt--;
            } else {
                camera->timer += D_8011D6AC[2].timerInit;
            }
        } else {
            D_8011D724[1].eyeTargetInit.x = Rand_ZeroOne() * 10.0f;
            D_8011D724[1].timerInit = camera->timer - 1;
            ONEPOINT_CS_INFO(camera)->keyFrames = D_8011D724;
            ONEPOINT_CS_INFO(camera)->keyFrameCnt = ARRAY_COUNT(D_8011D724);
            if (camera->parentCamId != CAM_ID_MAIN) {
                ONEPOINT_CS_INFO(camera)->keyFrameCnt--;
            } else {
                camera->timer += D_8011D724[2].timerInit;
            }
        }
    } else if (playerTargetGeo.r < 30.0f) {
        // distance between player and target is less than 30 units.
        ONEPOINT_CS_INFO(camera)->keyFrames = D_8011D79C;
        ONEPOINT_CS_INFO(camera)->keyFrameCnt = ARRAY_COUNT(D_8011D79C);
        if ((targetScreenPosX < 0x15) || (targetScreenPosX >= 0x12C) || (targetScreenPosY < 0x29) ||
            (targetScreenPosY >= 0xC8)) {
            D_8011D79C[0].actionFlags = 0x41;
            D_8011D79C[0].atTargetInit.y = -30.0f;
            D_8011D79C[0].atTargetInit.x = 0.0f;
            D_8011D79C[0].atTargetInit.z = 0.0f;
            D_8011D79C[0].eyeTargetInit.y = 0.0f;
            D_8011D79C[0].eyeTargetInit.x = 10.0f;
            D_8011D79C[0].eyeTargetInit.z = -50.0f;
        }

        D_8011D79C[1].timerInit = camera->timer - 1;

        if (camera->parentCamId != CAM_ID_MAIN) {
            ONEPOINT_CS_INFO(camera)->keyFrameCnt -= 2;
        } else {
            camera->timer += D_8011D79C[2].timerInit + D_8011D79C[3].timerInit;
        }
    } else if (eyeTargetDist < 300.0f && eyePlayerGeo.r < 30.0f) {
        // distance from the camera's current positon and the target is less than 300 units
        // and the distance fromthe camera's current position to the player is less than 30 units
        D_8011D83C[0].timerInit = camera->timer;
        ONEPOINT_CS_INFO(camera)->keyFrames = D_8011D83C;
        ONEPOINT_CS_INFO(camera)->keyFrameCnt = ARRAY_COUNT(D_8011D83C);
        if (camera->parentCamId != CAM_ID_MAIN) {
            ONEPOINT_CS_INFO(camera)->keyFrameCnt--;
        } else {
            camera->timer += D_8011D83C[1].timerInit;
        }
    } else if (eyeTargetDist < 700.0f && ABS(sp4A) < 0x36B0) {
        // The distance between the camera's current position and the target is less than 700 units
        // and the angle between the camera's position and the player, and the player to the target
        // is less than ~76.9 degrees
        if (targetScreenPosX >= 0x15 && targetScreenPosX < 0x12C && targetScreenPosY >= 0x29 &&
            targetScreenPosY < 0xC8 && eyePlayerGeo.r > 30.0f) {
            D_8011D88C[0].timerInit = camera->timer;
            ONEPOINT_CS_INFO(camera)->keyFrames = D_8011D88C;
            ONEPOINT_CS_INFO(camera)->keyFrameCnt = ARRAY_COUNT(D_8011D88C);
            if (camera->parentCamId != CAM_ID_MAIN) {
                ONEPOINT_CS_INFO(camera)->keyFrameCnt--;
            } else {
                camera->timer += D_8011D88C[1].timerInit;
            }
        } else {
            D_8011D8DC[0].atTargetInit.z = eyeTargetDist * 0.6f;
            D_8011D8DC[0].eyeTargetInit.z = eyeTargetDist + 50.0f;
            D_8011D8DC[0].eyeTargetInit.x = Rand_ZeroOne() * 10.0f;
            if ((s16)(eyePlayerGeo.yaw - playerTargetGeo.yaw) > 0) {
                D_8011D8DC[0].atTargetInit.x = -D_8011D8DC[0].atTargetInit.x;
                D_8011D8DC[0].eyeTargetInit.x = -D_8011D8DC[0].eyeTargetInit.x;
                D_8011D8DC[0].rollTargetInit = -D_8011D8DC[0].rollTargetInit;
            }
            D_8011D8DC[0].timerInit = camera->timer;
            D_8011D8DC[1].timerInit = (s16)(eyeTargetDist * 0.005f) + 8;
            ONEPOINT_CS_INFO(camera)->keyFrames = D_8011D8DC;
            ONEPOINT_CS_INFO(camera)->keyFrameCnt = ARRAY_COUNT(D_8011D8DC);
            if (camera->parentCamId != CAM_ID_MAIN) {
                ONEPOINT_CS_INFO(camera)->keyFrameCnt -= 2;
            } else {
                camera->timer += D_8011D8DC[1].timerInit + D_8011D8DC[2].timerInit;
            }
        }
    } else if (camera->target->category == ACTORCAT_DOOR) {
        // the target is a door.
        D_8011D954[0].timerInit = camera->timer - 5;
        sp4A = 0;
        if (!func_800C0D34(camera->play, camera->target, &sp4A)) {
            osSyncPrintf(VT_COL(YELLOW, BLACK) "camera: attention demo: this door is dummy door!\n" VT_RST);
            if (ABS(playerTargetGeo.yaw - camera->target->shape.rot.y) >= 0x4000) {
                sp4A = camera->target->shape.rot.y;
            } else {
                sp4A = camera->target->shape.rot.y - 0x7FFF;
            }
        }

        D_8011D954[0].atTargetInit.y = D_8011D954[0].eyeTargetInit.y = D_8011D954[1].atTargetInit.y =
            camera->target->shape.rot.y == sp4A ? 180.0f : 0.0f;
        sp90 = ((s16)(playerTargetGeo.yaw - sp4A) < 0 ? 20.0f : -20.0f) * Rand_ZeroOne();
        D_8011D954[0].eyeTargetInit.y = D_8011D954->eyeTargetInit.y + sp90;
        temp_v0 = Rand_ZeroOne() * (sp90 * -0.2f);
        D_8011D954[1].rollTargetInit = temp_v0;
        D_8011D954[0].rollTargetInit = temp_v0;
        Actor_GetFocus(&targethead, camera->target);
        targethead.pos.x += 50.0f * Math_SinS(sp4A - 0x7FFF);
        targethead.pos.z += 50.0f * Math_CosS(sp4A - 0x7FFF);
        if (Camera_BGCheck(camera, &playerhead.pos, &targethead.pos)) {
            D_8011D954[1].actionFlags = 0xC1;
            D_8011D954[2].actionFlags = 0x8F;
        } else {
            D_8011D954[2].timerInit = (s16)(eyeTargetDist * 0.004f) + 6;
        }
        ONEPOINT_CS_INFO(camera)->keyFrames = D_8011D954;
        ONEPOINT_CS_INFO(camera)->keyFrameCnt = ARRAY_COUNT(D_8011D954);
        if (camera->parentCamId != CAM_ID_MAIN) {
            ONEPOINT_CS_INFO(camera)->keyFrameCnt -= 2;
        } else {
            camera->timer += D_8011D954[2].timerInit + D_8011D954[3].timerInit;
        }
    } else {
        if (playerTargetGeo.r < 200.0f) {
            D_8011D9F4[0].eyeTargetInit.z = playerTargetGeo.r;
            D_8011D9F4[0].atTargetInit.z = playerTargetGeo.r * 0.25f;
        }
        if (playerTargetGeo.r < 400.0f) {
            D_8011D9F4[0].eyeTargetInit.x = Rand_ZeroOne() * 25.0f;
        }
        Player_GetHeight(camera->player);
        D_8011D9F4[0].timerInit = camera->timer;
        Actor_GetFocus(&targethead, camera->target);
        if (Camera_BGCheck(camera, &playerhead.pos, &targethead.pos)) {
            D_8011D9F4[1].timerInit = 4;
            D_8011D9F4[1].actionFlags = 0x8F;
        } else {
            t = eyeTargetDist * 0.005f;
            D_8011D9F4[1].timerInit = t + 8;
        }
        ONEPOINT_CS_INFO(camera)->keyFrames = D_8011D9F4;
        ONEPOINT_CS_INFO(camera)->keyFrameCnt = ARRAY_COUNT(D_8011D9F4);
        if (camera->parentCamId != CAM_ID_MAIN) {
            if (camera->play->state.frames & 1) {
                D_8011D9F4[0].rollTargetInit = -D_8011D9F4[0].rollTargetInit;
                D_8011D9F4[1].rollTargetInit = -D_8011D9F4[1].rollTargetInit;
            }
            ONEPOINT_CS_INFO(camera)->keyFrameCnt -= 2;
        } else {
            camera->timer += D_8011D9F4[1].timerInit + D_8011D9F4[2].timerInit;
            D_8011D9F4[0].rollTargetInit = D_8011D9F4[1].rollTargetInit = 0;
        }
    }

    framesDiff = sDemo5PrevSfxFrame - camera->play->state.frames;
    if ((framesDiff > 50) || (framesDiff < -50)) {
        func_80078884((u32)camera->data1);
    }

    sDemo5PrevSfxFrame = camera->play->state.frames;

    if (camera->player->stateFlags1 & PLAYER_STATE1_27 && (player->currentBoots != PLAYER_BOOTS_IRON)) {
        // swimming, and not iron boots
        player->stateFlags1 |= PLAYER_STATE1_29;
        // env frozen
        player->actor.freezeTimer = camera->timer;
    } else {
        sp4A = playerhead.rot.y - playerTargetGeo.yaw;
        if (camera->target->category == ACTORCAT_PLAYER) {
            framesDiff = camera->play->state.frames - sDemo5PrevAction12Frame;
            if (player->stateFlags1 & PLAYER_STATE1_11) {
                // holding object over head.
                func_8002DF54(camera->play, camera->target, 8);
            } else if (ABS(framesDiff) > 3000) {
                func_8002DF54(camera->play, camera->target, 12);
            } else {
                func_8002DF54(camera->play, camera->target, 69);
            }
        } else {
            func_8002DF54(camera->play, camera->target, 1);
        }
    }

    sDemo5PrevAction12Frame = camera->play->state.frames;
    Camera_ChangeSettingFlags(camera, CAM_SET_CS_C, CAM_CHANGE_SETTING_2 | CAM_CHANGE_SETTING_0);
    Camera_Unique9(camera);
    return true;
}

/**
 * Used in Forest Temple when poes are defeated, follows the flames to the torches.
 * Fixed position, rotates to follow the target
 */
s32 Camera_Demo6(Camera* camera) {
    Camera* mainCam;
    Demo6ReadOnlyData* roData = &camera->paramData.demo6.roData;
    Vec3f* eyeNext = &camera->eyeNext;
    CameraModeValue* values;
    VecGeo eyeOffset;
    Actor* camFocus;
    PosRot focusPosRot;
    s16 stateTimers[4];
    Demo6ReadWriteData* rwData = &camera->paramData.demo6.rwData;

    mainCam = Play_GetCamera(camera->play, CAM_ID_MAIN);
    camFocus = camera->target;
    stateTimers[1] = 55;
    stateTimers[2] = 70;
    stateTimers[3] = 90;

    if (RELOAD_PARAMS(camera) || R_RELOAD_CAM_PARAMS) {
        values = sCameraSettings[camera->setting].cameraModes[camera->mode].values;
        roData->interfaceField = GET_NEXT_RO_DATA(values);
    }

    if (R_RELOAD_CAM_PARAMS) {
        Camera_CopyPREGToModeValues(camera);
    }

    switch (camera->animState) {
        case 0:
            // initializes the camera state.
            rwData->animTimer = 0;
            camera->fov = 60.0f;
            Actor_GetWorld(&focusPosRot, camFocus);
            camera->at.x = focusPosRot.pos.x;
            camera->at.y = focusPosRot.pos.y + 20.0f;
            camera->at.z = focusPosRot.pos.z;
            eyeOffset.r = 200.0f;
            // 0x7D0 ~10.99 degrees
            eyeOffset.yaw = Camera_XZAngle(&focusPosRot.pos, &mainCam->playerPosRot.pos) + 0x7D0;
            // -0x3E8 ~5.49 degrees
            eyeOffset.pitch = -0x3E8;
            Camera_AddVecGeoToVec3f(eyeNext, &camera->at, &eyeOffset);
            camera->eye = *eyeNext;
            camera->animState++;
            FALLTHROUGH;
        case 1:
            if (stateTimers[camera->animState] < rwData->animTimer) {
                func_8002DF54(camera->play, &camera->player->actor, 8);
                Actor_GetWorld(&focusPosRot, camFocus);
                rwData->atTarget.x = focusPosRot.pos.x;
                rwData->atTarget.y = focusPosRot.pos.y - 20.0f;
                rwData->atTarget.z = focusPosRot.pos.z;
                camera->animState++;
            } else {
                break;
            }
            FALLTHROUGH;
        case 2:
            Camera_LERPCeilVec3f(&rwData->atTarget, &camera->at, 0.1f, 0.1f, 8.0f);
            if (stateTimers[camera->animState] < rwData->animTimer) {
                camera->animState++;
            } else {
                break;
            }
            FALLTHROUGH;
        case 3:
            camera->fov = Camera_LERPCeilF(50.0f, camera->fov, 0.2f, 0.01f);
            if (stateTimers[camera->animState] < rwData->animTimer) {
                camera->timer = 0;
                return true;
            }
            break;
    }

    rwData->animTimer++;
    Actor_GetWorld(&focusPosRot, camFocus);

    return true;
}

s32 Camera_Demo7(Camera* camera) {
    if (camera->animState == 0) {
        camera->stateFlags &= ~CAM_STATE_2;
        camera->stateFlags |= CAM_STATE_DEMO7;
        camera->animState++;
    }
    //! @bug doesn't return
}

s32 Camera_Demo8(Camera* camera) {
    return Camera_Noop(camera);
}

/**
 * Camera follows points specified by demo9.atPoints and demo9.eyePoints, allows finer control
 * over the final eye and at points than Camera_Demo1, by allowing the interpolated at and eye points
 * to be relative to the main camera's player, the current camera's player, or the main camera's target
 */
s32 Camera_Demo9(Camera* camera) {
    s32 pad;
    s32 finishAction;
    s16 onePointTimer;
    OnePointCamData* onePointCamData = &camera->paramData.demo9.onePointCamData;
    Vec3f csEyeUpdate;
    Vec3f csAtUpdate;
    Vec3f newEye;
    Vec3f newAt;
    f32 newRoll;
    CameraModeValue* values;
    Camera* mainCam;
    Vec3f* eye = &camera->eye;
    PosRot* mainCamPlayerPosRot;
    PosRot focusPosRot;
    s32 pad3;
    Vec3f* eyeNext = &camera->eyeNext;
    Demo9ReadOnlyData* roData = &camera->paramData.demo9.roData;
    Vec3f* at = &camera->at;
    f32* camFOV = &camera->fov;
    Demo9ReadWriteData* rwData = &camera->paramData.demo9.rwData;

    mainCam = Play_GetCamera(camera->play, CAM_ID_MAIN);
    mainCamPlayerPosRot = &mainCam->playerPosRot;
    if (RELOAD_PARAMS(camera) || R_RELOAD_CAM_PARAMS) {
        values = sCameraSettings[camera->setting].cameraModes[camera->mode].values;
        roData->interfaceField = GET_NEXT_RO_DATA(values);
    }

    if (R_RELOAD_CAM_PARAMS) {
        Camera_CopyPREGToModeValues(camera);
    }

    sCameraInterfaceField = roData->interfaceField;

    switch (camera->animState) {
        case 0:
            // initialize the camera state
            rwData->keyframe = 0;
            rwData->finishAction = 0;
            rwData->curFrame = 0.0f;
            camera->animState++;
            rwData->doLERPAt = false;
            finishAction = onePointCamData->actionParameters & 0xF000;
            if (finishAction != 0) {
                rwData->finishAction = finishAction;

                // Clear finish parameters
                onePointCamData->actionParameters &= 0xFFF;
            }
            rwData->animTimer = onePointCamData->initTimer;
            FALLTHROUGH;
        case 1:
            // Run the camera state
            if (rwData->animTimer > 0) {
                // if the animation timer is still running, run the demo logic
                // if it is not, then the case will fallthrough to the finish logic.

                // Run the at and eye cs interpolation functions, if either of them returns 1 (that no more points
                // exist) change the animation state to 2 (standby)
                if (func_800BB2B4(&csEyeUpdate, &newRoll, camFOV, onePointCamData->eyePoints, &rwData->keyframe,
                                  &rwData->curFrame) != 0 ||
                    func_800BB2B4(&csAtUpdate, &newRoll, camFOV, onePointCamData->atPoints, &rwData->keyframe,
                                  &rwData->curFrame) != 0) {
                    camera->animState = 2;
                }

                if (onePointCamData->actionParameters == 1) {
                    // rotate around mainCam's player
                    Camera_RotateAroundPoint(mainCamPlayerPosRot, &csEyeUpdate, &newEye);
                    Camera_RotateAroundPoint(mainCamPlayerPosRot, &csAtUpdate, &newAt);
                } else if (onePointCamData->actionParameters == 4) {
                    // rotate around the current camera's player
                    Actor_GetWorld(&focusPosRot, &camera->player->actor);
                    Camera_RotateAroundPoint(&focusPosRot, &csEyeUpdate, &newEye);
                    Camera_RotateAroundPoint(&focusPosRot, &csAtUpdate, &newAt);
                } else if (onePointCamData->actionParameters == 8) {
                    // rotate around the current camera's target
                    if (camera->target != NULL && camera->target->update != NULL) {
                        Actor_GetWorld(&focusPosRot, camera->target);
                        Camera_RotateAroundPoint(&focusPosRot, &csEyeUpdate, &newEye);
                        Camera_RotateAroundPoint(&focusPosRot, &csAtUpdate, &newAt);
                    } else {
                        camera->target = NULL;
                        newEye = *eye;
                        newAt = *at;
                    }
                } else {
                    // simple copy
                    Camera_Vec3fCopy(&csEyeUpdate, &newEye);
                    Camera_Vec3fCopy(&csAtUpdate, &newAt);
                }

                *eyeNext = newEye;
                *eye = *eyeNext;
                if (rwData->doLERPAt) {
                    Camera_LERPCeilVec3f(&newAt, at, 0.5f, 0.5f, 0.1f);
                } else {
                    *at = newAt;
                    rwData->doLERPAt = true;
                }
                camera->roll = newRoll * 256.0f;
                rwData->animTimer--;
                break;
            }
            FALLTHROUGH;
        case 3:
            // the cs is finished, decide the next action
            camera->timer = 0;
            if (rwData->finishAction != 0) {
                if (rwData->finishAction != 0x1000) {
                    if (rwData->finishAction == 0x2000) {
                        // finish action = 0x2000, run OnePointCs 0x3FC (Dramatic Return to Link)
                        onePointTimer = onePointCamData->initTimer < 50 ? 5 : onePointCamData->initTimer / 5;
                        OnePointCutscene_Init(camera->play, 1020, onePointTimer, NULL, camera->parentCamId);
                    }
                } else {
                    // finish action = 0x1000, copy the current camera's values to the
                    // default camera.
                    Camera_Copy(mainCam, camera);
                }
            }
            break;
        case 2:
            // standby while the timer finishes, change the animState to finish when
            // the timer runs out.
            rwData->animTimer--;
            if (rwData->animTimer < 0) {
                camera->animState++;
            }
            break;
        case 4:
            // do nothing.
            break;
    }

    return true;
}

s32 Camera_Demo0(Camera* camera) {
    return Camera_Noop(camera);
}

s32 Camera_Special0(Camera* camera) {
    PosRot* playerPosRot = &camera->playerPosRot;
    Special0ReadOnlyData* roData = &camera->paramData.spec0.roData;

    if (RELOAD_PARAMS(camera) || R_RELOAD_CAM_PARAMS) {
        CameraModeValue* values = sCameraSettings[camera->setting].cameraModes[camera->mode].values;

        roData->lerpAtScale = GET_NEXT_SCALED_RO_DATA(values);
        roData->interfaceField = GET_NEXT_RO_DATA(values);
    }

    if (R_RELOAD_CAM_PARAMS) {
        Camera_CopyPREGToModeValues(camera);
    }

    sCameraInterfaceField = roData->interfaceField;

    if (camera->animState == 0) {
        camera->animState++;
    }

    if ((camera->target == NULL) || (camera->target->update == NULL)) {
        if (camera->target == NULL) {
            osSyncPrintf(VT_COL(YELLOW, BLACK) "camera: warning: circle: target is not valid, stop!\n" VT_RST);
        }
        camera->target = NULL;
        return true;
    }

    Actor_GetFocus(&camera->targetPosRot, camera->target);
    Camera_LERPCeilVec3f(&camera->targetPosRot.pos, &camera->at, roData->lerpAtScale, roData->lerpAtScale, 0.1f);

    camera->posOffset.x = camera->at.x - playerPosRot->pos.x;
    camera->posOffset.y = camera->at.y - playerPosRot->pos.y;
    camera->posOffset.z = camera->at.z - playerPosRot->pos.z;

    camera->dist = OLib_Vec3fDist(&camera->at, &camera->eye);
    camera->xzSpeed = 0.0f;
    if (camera->timer > 0) {
        camera->timer--;
    }
    return true;
}

s32 Camera_Special1(Camera* camera) {
    return Camera_Noop(camera);
}

s32 Camera_Special2(Camera* camera) {
    return Camera_Unique2(camera);
}

s32 Camera_Special3(Camera* camera) {
    return Camera_Noop(camera);
}

s32 Camera_Special4(Camera* camera) {
    PosRot curTargetPosRot;
    s16 sp3A;
    s16* timer = &camera->timer;
    Special4ReadWriteData* rwData = &camera->paramData.spec4.rwData;

    if (camera->animState == 0) {
        sCameraInterfaceField = CAM_INTERFACE_FIELD(CAM_LETTERBOX_LARGE, CAM_HUD_VISIBILITY_NOTHING_ALT, 0);
        camera->fov = 40.0f;
        camera->animState++;
        rwData->initalTimer = camera->timer;
    }

    camera->fov = Camera_LERPCeilF(80.0f, camera->fov, 1.0f / *timer, 0.1f);
    if ((rwData->initalTimer - *timer) < 0xF) {
        (*timer)--;
        return false;
    } else {
        camera->roll = -0x1F4;
        Actor_GetWorld(&curTargetPosRot, camera->target);

        camera->at = curTargetPosRot.pos;
        camera->at.y -= 150.0f;

        // 0x3E8 ~ 5.49 degrees
        sp3A = (s16)(curTargetPosRot.rot.y - 0x7FFF) + 0x3E8;
        camera->eye.x = camera->eyeNext.x = (Math_SinS(sp3A) * 780.0f) + camera->at.x;
        camera->eyeNext.y = camera->at.y;
        camera->eye.z = camera->eyeNext.z = (Math_CosS(sp3A) * 780.0f) + camera->at.z;
        camera->eye.y = curTargetPosRot.pos.y;
        camera->eye.y = Camera_GetFloorY(camera, &camera->eye) + 20.0f;
        (*timer)--;
        return true;
    }
}

/**
 * Flying with hookshot
 */
s32 Camera_Special5(Camera* camera) {
    Vec3f* eye = &camera->eye;
    Vec3f* at = &camera->at;
    Vec3f* eyeNext = &camera->eyeNext;
    PosRot spA8;
    s16 pad;
    s16 spA4;
    CamColChk sp7C;
    VecGeo sp74;
    VecGeo sp6C;
    VecGeo sp64;
    VecGeo sp5C;
    PosRot* playerPosRot = &camera->playerPosRot;
    Special5ReadOnlyData* roData = &camera->paramData.spec5.roData;
    Special5ReadWriteData* rwData = &camera->paramData.spec5.rwData;
    f32 temp_f0_2;
    f32 yOffset;

    yOffset = Player_GetHeight(camera->player);
    if (RELOAD_PARAMS(camera) || R_RELOAD_CAM_PARAMS) {
        CameraModeValue* values = sCameraSettings[camera->setting].cameraModes[camera->mode].values;
        f32 yNormal =
            1.0f + CAM_DATA_SCALED(R_CAM_YOFFSET_NORM) - (CAM_DATA_SCALED(R_CAM_YOFFSET_NORM) * (68.0f / yOffset));

        roData->yOffset = (GET_NEXT_SCALED_RO_DATA(values) * yOffset) * yNormal;
        roData->eyeDist = GET_NEXT_RO_DATA(values);
        roData->minDistForRot = GET_NEXT_RO_DATA(values);
        roData->timerInit = GET_NEXT_RO_DATA(values);
        roData->pitch = CAM_DEG_TO_BINANG(GET_NEXT_RO_DATA(values));
        roData->fovTarget = GET_NEXT_RO_DATA(values);
        roData->atMaxLERPScale = GET_NEXT_SCALED_RO_DATA(values);
        roData->interfaceField = GET_NEXT_RO_DATA(values);
    }

    if (R_RELOAD_CAM_PARAMS) {
        Camera_CopyPREGToModeValues(camera);
    }

    OLib_Vec3fDiffToVecGeo(&sp64, at, eye);
    OLib_Vec3fDiffToVecGeo(&sp5C, at, eyeNext);
    Actor_GetWorld(&spA8, camera->target);

    sCameraInterfaceField = roData->interfaceField;

    if (camera->animState == 0) {
        camera->animState++;
        rwData->animTimer = roData->timerInit;
    }

    if (rwData->animTimer > 0) {
        rwData->animTimer--;
    } else if (rwData->animTimer == 0) {
        if (camera->target == NULL || camera->target->update == NULL) {
            camera->target = NULL;
            return true;
        }

        rwData->animTimer--;
        if (roData->minDistForRot < OLib_Vec3fDist(&spA8.pos, &playerPosRot->pos)) {
            sp6C.yaw = playerPosRot->rot.y;
            sp6C.pitch = -playerPosRot->rot.x;
            sp6C.r = 20.0f;
            Camera_AddVecGeoToVec3f(&sp7C.pos, &spA8.pos, &sp6C);
            Camera_BGCheckInfo(camera, at, &sp7C);
            OLib_Vec3fToVecGeo(&sp6C, &sp7C.norm);
            spA4 = playerPosRot->rot.y - sp6C.yaw;
            sp74.r = roData->eyeDist;
            temp_f0_2 = Rand_ZeroOne();
            sp74.yaw =
                (s16)(playerPosRot->rot.y - 0x7FFF) + (s16)(spA4 < 0 ? -(s16)(0x1553 + (s16)(temp_f0_2 * 2730.0f))
                                                                     : (s16)(0x1553 + (s16)(temp_f0_2 * 2730.0f)));
            sp74.pitch = roData->pitch;
            Camera_AddVecGeoToVec3f(eyeNext, &spA8.pos, &sp74);
            *eye = *eyeNext;
            Camera_BGCheck(camera, &spA8.pos, eye);
        }
    }

    Camera_CalcAtDefault(camera, &sp5C, roData->yOffset, 0);
    camera->fov = Camera_LERPCeilF(roData->fovTarget, camera->fov,
                                   camera->atLERPStepScale * CAM_DATA_SCALED(R_CAM_FOV_UPDATE_RATE), 1.0f);
    camera->roll = Camera_LERPCeilS(0, camera->roll, 0.5f, 0xA);
    camera->atLERPStepScale = Camera_ClampLERPScale(camera, roData->atMaxLERPScale);
    return true;
}

/**
 * Camera's eye is fixed at points specified at lower or upper points depending on the player's position.
 * Designed around 4 specific elevator platforms, 1 in spirit temple and 3 in fire temple.
 * Used by `CAM_SET_ELEVATOR_PLATFORM`
 */
s32 Camera_Special7(Camera* camera) {
    Special7ReadWriteData* rwData = &camera->paramData.spec7.rwData;
    PosRot* playerPosRot = &camera->playerPosRot;
    Vec3f atTarget;
    f32 yOffset = Player_GetHeight(camera->player);
    f32 fovRollParam;

    if (camera->animState == 0) {
        // Use sceneIds and hardcoded positions in the fire temple to identify the 4 platforms
        if (camera->play->sceneId == SCENE_SPIRIT_TEMPLE) {
            rwData->index = CAM_ELEVATOR_PLATFORM_SPIRIT_TEMPLE_ENTRANCE;
        } else {
            // Hardcoded positions in the fire temple
            if (playerPosRot->pos.x < 1500.0f) {
                rwData->index = CAM_ELEVATOR_PLATFORM_FIRE_TEMPLE_WEST_TOWER;
            } else if (playerPosRot->pos.y < 3000.0f) {
                rwData->index = CAM_ELEVATOR_PLATFORM_FIRE_TEMPLE_LOWER_FLOOR;
            } else {
                rwData->index = CAM_ELEVATOR_PLATFORM_FIRE_TEMPLE_EAST_TOWER;
            }
        }
        camera->animState++;
        camera->roll = 0;
    }

    if (camera->at.y < sCamElevatorPlatformTogglePosY[rwData->index]) {
        // Cam at lower position

        // look at player
        atTarget = playerPosRot->pos;
        atTarget.y -= 20.0f;
        Camera_LERPCeilVec3f(&atTarget, &camera->at, 0.4f, 0.4f, 0.10f);

        // place camera based on hard-coded positions
        camera->eye = camera->eyeNext = sCamElevatorPlatformLowerEyePoints[rwData->index];

        fovRollParam =
            (playerPosRot->pos.y - sCamElevatorPlatformFovRollParam[rwData->index]) /
            (sCamElevatorPlatformTogglePosY[rwData->index] - sCamElevatorPlatformFovRollParam[rwData->index]);
        camera->roll = sCamElevatorPlatformRolls[rwData->index] * fovRollParam;
        camera->fov = 60.0f + (20.0f * fovRollParam);
    } else {
        // Cam at upper position

        // look at player
        atTarget = playerPosRot->pos;
        atTarget.y += yOffset;
        Camera_LERPCeilVec3f(&atTarget, &camera->at, 0.4f, 0.4f, 0.1f);

        camera->roll = 0;
        // place camera based on hard-coded positions
        camera->eye = camera->eyeNext = sCamElevatorPlatformUpperEyePoints[rwData->index];
        camera->fov = 70.0f;
    }

    camera->dist = OLib_Vec3fDist(&camera->at, &camera->eye);
    camera->atLERPStepScale = 0.0f;
    camera->posOffset.x = camera->at.x - playerPosRot->pos.x;
    camera->posOffset.y = camera->at.y - playerPosRot->pos.y;
    camera->posOffset.z = camera->at.z - playerPosRot->pos.z;
    return true;
}

/**
 * Courtyard.
 * Camera's eye is fixed on the z plane, slides on the xy plane with link
 * When the camera's scene data changes the animation to the next "screen"
 * happens for 12 frames.  The camera's eyeNext is the scene's camera data's position
 */
s32 Camera_Special6(Camera* camera) {
    Vec3f* eye = &camera->eye;
    Vec3f* at = &camera->at;
    Vec3f* eyeNext = &camera->eyeNext;
    VecGeo atOffset;
    Vec3f bgCamPos;
    Vec3f eyePosCalc;
    Vec3f eyeAnim;
    Vec3f atAnim;
    VecGeo eyeAtOffset;
    PosRot* playerPosRot = &camera->playerPosRot;
    BgCamFuncData* bgCamFuncData;
    Vec3s bgCamRot;
    s16 fov;
    f32 sp54;
    f32 timerF;
    f32 timerDivisor;
    Special6ReadOnlyData* roData = &camera->paramData.spec6.roData;
    Special6ReadWriteData* rwData = &camera->paramData.spec6.rwData;
    s32 pad;

    if (RELOAD_PARAMS(camera) || R_RELOAD_CAM_PARAMS) {
        CameraModeValue* values = sCameraSettings[camera->setting].cameraModes[camera->mode].values;

        roData->interfaceField = GET_NEXT_RO_DATA(values);
    }

    if (R_RELOAD_CAM_PARAMS) {
        Camera_CopyPREGToModeValues(camera);
    }

    OLib_Vec3fDiffToVecGeo(&eyeAtOffset, eye, at);

    bgCamFuncData = (BgCamFuncData*)Camera_GetBgCamFuncData(camera);
    Camera_Vec3sToVec3f(&bgCamPos, &bgCamFuncData->pos);
    bgCamRot = bgCamFuncData->rot;
    fov = bgCamFuncData->fov;
    if (fov == -1) {
        fov = 6000;
    }

    if (fov <= 360) {
        fov *= 100;
    }

    sCameraInterfaceField = roData->interfaceField;

    if (eyeNext->x != bgCamPos.x || eyeNext->y != bgCamPos.y || eyeNext->z != bgCamPos.z || camera->animState == 0) {
        // A change in the current scene's camera positon has been detected,
        // Change "screens"
        camera->player->actor.freezeTimer = 12;
        // Overwrite hud visibility to CAM_HUD_VISIBILITY_HEARTS_FORCE
        sCameraInterfaceField =
            (sCameraInterfaceField & (u16)~CAM_HUD_VISIBILITY_MASK) | CAM_HUD_VISIBILITY_HEARTS_FORCE;
        rwData->initalPlayerY = playerPosRot->pos.y;
        rwData->animTimer = 12;
        *eyeNext = bgCamPos;
        if (camera->animState == 0) {
            camera->animState++;
        }
    }

    if (rwData->animTimer > 0) {
        // In transition between "screens"
        timerF = rwData->animTimer;
        eyePosCalc = *eyeNext;
        eyePosCalc.x += (playerPosRot->pos.x - eyePosCalc.x) * 0.5f;
        eyePosCalc.y += (playerPosRot->pos.y - rwData->initalPlayerY) * 0.2f;
        eyeAnim = eyePosCalc;
        eyeAnim.y = Camera_LERPCeilF(eyePosCalc.y, eye->y, 0.5f, 0.01f);

        // set the at point to be 100 units from the eye looking at the
        // direction specified in the scene's camera data.
        atOffset.r = 100.0f;
        atOffset.yaw = bgCamRot.y;
        atOffset.pitch = -bgCamRot.x;
        Camera_AddVecGeoToVec3f(&atAnim, &eyeAnim, &atOffset);
        timerDivisor = 1.0f / timerF;
        eye->x += (eyeAnim.x - eye->x) * timerDivisor;
        eye->y += (eyeAnim.y - eye->y) * timerDivisor;
        eye->z += (eyeAnim.z - eye->z) * timerDivisor;
        at->x += (atAnim.x - at->x) * timerDivisor;
        at->y += (atAnim.y - at->y) * timerDivisor;
        at->z += (atAnim.z - at->z) * timerDivisor;
        camera->fov += (CAM_DATA_SCALED(fov) - camera->fov) / rwData->animTimer;
        rwData->animTimer--;
    } else {
        // Camera following player on the x axis.
        // Overwrite hud visibility to CAM_HUD_VISIBILITY_ALL
        sCameraInterfaceField = (sCameraInterfaceField & (u16)~CAM_HUD_VISIBILITY_MASK) | CAM_HUD_VISIBILITY_ALL;
        eyePosCalc = *eyeNext;
        eyePosCalc.x += (playerPosRot->pos.x - eyePosCalc.x) * 0.5f;
        eyePosCalc.y += (playerPosRot->pos.y - rwData->initalPlayerY) * 0.2f;
        *eye = eyePosCalc;
        eye->y = Camera_LERPCeilF(eyePosCalc.y, eye->y, 0.5f, 0.01f);

        // set the at point to be 100 units from the eye looking at the
        // direction specified in the scene's camera data.
        atOffset.r = 100.0f;
        atOffset.yaw = bgCamRot.y;
        atOffset.pitch = -bgCamRot.x;
        Camera_AddVecGeoToVec3f(at, eye, &atOffset);
    }
    return true;
}

s32 Camera_Special8(Camera* camera) {
    return Camera_Noop(camera);
}

s32 Camera_Special9(Camera* camera) {
    s32 pad;
    Vec3f* eye = &camera->eye;
    Vec3f* at = &camera->at;
    Vec3f* eyeNext = &camera->eyeNext;
    Vec3f spAC;
    VecGeo eyeAdjustment;
    VecGeo atEyeOffsetGeo;
    f32 playerYOffset;
    s32 pad3;
    PosRot* playerPosRot = &camera->playerPosRot;
    PosRot adjustedPlayerPosRot;
    f32 yNormal;
    DoorParams* doorParams = &camera->paramData.doorParams;
    Special9ReadOnlyData* roData = &camera->paramData.spec9.roData;
    Special9ReadWriteData* rwData = &camera->paramData.spec9.rwData;
    s32 pad4;
    BgCamFuncData* bgCamFuncData;

    playerYOffset = Player_GetHeight(camera->player);
    camera->stateFlags &= ~CAM_STATE_4;
    yNormal =
        1.0f + CAM_DATA_SCALED(R_CAM_YOFFSET_NORM) - (CAM_DATA_SCALED(R_CAM_YOFFSET_NORM) * (68.0f / playerYOffset));

    if (RELOAD_PARAMS(camera) || R_RELOAD_CAM_PARAMS) {
        CameraModeValue* values = sCameraSettings[camera->setting].cameraModes[camera->mode].values;

        roData->yOffset = GET_NEXT_SCALED_RO_DATA(values) * playerYOffset * yNormal;
        roData->unk_04 = GET_NEXT_RO_DATA(values);
        roData->interfaceField = GET_NEXT_RO_DATA(values);
    }

    if (R_RELOAD_CAM_PARAMS) {
        Camera_CopyPREGToModeValues(camera);
    }

    if (doorParams->doorActor != NULL) {
        Actor_GetWorldPosShapeRot(&adjustedPlayerPosRot, doorParams->doorActor);
    } else {
        adjustedPlayerPosRot = *playerPosRot;
        adjustedPlayerPosRot.pos.y += playerYOffset + roData->yOffset;
        adjustedPlayerPosRot.rot.x = 0;
    }

    OLib_Vec3fDiffToVecGeo(&atEyeOffsetGeo, at, eye);

    sCameraInterfaceField = roData->interfaceField;

    switch (camera->animState) {
        if (1) {}

        case 0:
            camera->stateFlags &= ~(CAM_STATE_CHECK_WATER | CAM_STATE_2);
            camera->animState++;
            rwData->targetYaw = ABS(playerPosRot->rot.y - adjustedPlayerPosRot.rot.y) >= 0x4000
                                    ? adjustedPlayerPosRot.rot.y - 0x7FFF
                                    : adjustedPlayerPosRot.rot.y;
            FALLTHROUGH;
        case 1:
            doorParams->timer1--;
            if (doorParams->timer1 <= 0) {
                camera->animState++;
                if (roData->interfaceField & SPECIAL9_FLAG_0) {
                    bgCamFuncData = (BgCamFuncData*)Camera_GetBgCamFuncData(camera);
                    Camera_Vec3sToVec3f(eyeNext, &bgCamFuncData->pos);
                    spAC = *eye = *eyeNext;
                } else {
                    s16 yaw;

                    // 0xE38 ~ 20 degrees
                    eyeAdjustment.pitch = 0xE38;
                    // 0xAAA ~ 15 degrees.
                    yaw = 0xAAA * ((camera->play->state.frames & 1) ? 1 : -1);
                    eyeAdjustment.yaw = rwData->targetYaw + yaw;
                    eyeAdjustment.r = 200.0f * yNormal;
                    Camera_AddVecGeoToVec3f(eyeNext, at, &eyeAdjustment);
                    spAC = *eye = *eyeNext;
                    if (Camera_CheckOOB(camera, &spAC, &playerPosRot->pos)) {
                        yaw = -yaw;
                        eyeAdjustment.yaw = rwData->targetYaw + yaw;
                        Camera_AddVecGeoToVec3f(eyeNext, at, &eyeAdjustment);
                        *eye = *eyeNext;
                    }
                }
            } else {
                break;
            }
            FALLTHROUGH;
        case 2:
            spAC = playerPosRot->pos;
            spAC.y += playerYOffset + roData->yOffset;

            Camera_LERPCeilVec3f(&spAC, at, 0.25f, 0.25f, 0.1f);
            doorParams->timer2--;
            if (doorParams->timer2 <= 0) {
                camera->animState++;
                rwData->targetYaw = rwData->targetYaw - 0x7FFF;
            } else {
                break;
            }
            FALLTHROUGH;
        case 3:
            spAC = playerPosRot->pos;
            spAC.y += (playerYOffset + roData->yOffset);
            Camera_LERPCeilVec3f(&spAC, at, 0.5f, 0.5f, 0.1f);
            eyeAdjustment.pitch = Camera_LERPCeilS(0xAAA, atEyeOffsetGeo.pitch, 0.3f, 0xA);
            eyeAdjustment.yaw = Camera_LERPCeilS(rwData->targetYaw, atEyeOffsetGeo.yaw, 0.3f, 0xA);
            eyeAdjustment.r = Camera_LERPCeilF(60.0f, atEyeOffsetGeo.r, 0.3f, 1.0f);
            Camera_AddVecGeoToVec3f(eyeNext, at, &eyeAdjustment);
            *eye = *eyeNext;
            doorParams->timer3--;
            if (doorParams->timer3 <= 0) {
                camera->animState++;
            } else {
                break;
            }
            FALLTHROUGH;
        case 4:
            camera->animState++;
            FALLTHROUGH;
        default:
            camera->stateFlags |= (CAM_STATE_4 | CAM_STATE_10);
            sCameraInterfaceField = CAM_INTERFACE_FIELD(CAM_LETTERBOX_NONE, CAM_HUD_VISIBILITY_ALL, 0);

            if (camera->xzSpeed > 0.001f || CHECK_BTN_ALL(D_8015BD7C->state.input[0].press.button, BTN_A) ||
                CHECK_BTN_ALL(D_8015BD7C->state.input[0].press.button, BTN_B) ||
                CHECK_BTN_ALL(D_8015BD7C->state.input[0].press.button, BTN_CLEFT) ||
                CHECK_BTN_ALL(D_8015BD7C->state.input[0].press.button, BTN_CDOWN) ||
                CHECK_BTN_ALL(D_8015BD7C->state.input[0].press.button, BTN_CUP) ||
                CHECK_BTN_ALL(D_8015BD7C->state.input[0].press.button, BTN_CRIGHT) ||
                CHECK_BTN_ALL(D_8015BD7C->state.input[0].press.button, BTN_R) ||
                CHECK_BTN_ALL(D_8015BD7C->state.input[0].press.button, BTN_Z) ||
                (roData->interfaceField & SPECIAL9_FLAG_3)) {

                Camera_ChangeSettingFlags(camera, camera->prevSetting, CAM_CHANGE_SETTING_1);
                camera->stateFlags |= (CAM_STATE_CHECK_WATER | CAM_STATE_2);
            }
            break;
    }
    if (1) {}
    spAC = playerPosRot->pos;
    spAC.y += playerYOffset;
    camera->dist = OLib_Vec3fDist(&spAC, eye);
    camera->posOffset.x = camera->at.x - playerPosRot->pos.x;
    camera->posOffset.y = camera->at.y - playerPosRot->pos.y;
    camera->posOffset.z = camera->at.z - playerPosRot->pos.z;
    return true;
}

Camera* Camera_Create(View* view, CollisionContext* colCtx, PlayState* play) {
    Camera* newCamera = ZeldaArena_MallocDebug(sizeof(*newCamera), "../z_camera.c", 9370);

    if (newCamera != NULL) {
        osSyncPrintf(VT_FGCOL(BLUE) "camera: create --- allocate %d byte" VT_RST "\n", sizeof(*newCamera) * 4);
        Camera_Init(newCamera, view, colCtx, play);
    } else {
        osSyncPrintf(VT_COL(RED, WHITE) "camera: create: not enough memory\n" VT_RST);
    }
    return newCamera;
}

void Camera_Destroy(Camera* camera) {
    if (camera != NULL) {
        osSyncPrintf(VT_FGCOL(BLUE) "camera: destroy ---" VT_RST "\n");
        ZeldaArena_FreeDebug(camera, "../z_camera.c", 9391);
    } else {
        osSyncPrintf(VT_COL(YELLOW, BLACK) "camera: destroy: already cleared\n" VT_RST);
    }
}

void Camera_Init(Camera* camera, View* view, CollisionContext* colCtx, PlayState* play) {
    Camera* camP;
    s32 i;
    s16 curUID;
    s16 j;

    __osMemset(camera, 0, sizeof(Camera));
    if (sInitRegs) {
        for (i = 0; i < sOREGInitCnt; i++) {
            OREG(i) = sOREGInit[i];
        }

        for (i = 0; i < sCamDataRegsInitCount; i++) {
            R_CAM_DATA(i) = sCamDataRegsInit[i];
        }

        DbCamera_Reset(camera, &D_8015BD80);
        sInitRegs = false;
        PREG(88) = -1;
    }
    camera->play = D_8015BD7C = play;
    DbCamera_Init(&D_8015BD80, camera);
    curUID = sNextUID;
    sNextUID++;
    while (curUID != 0) {
        if (curUID == 0) {
            sNextUID++;
        }

        for (j = 0; j < NUM_CAMS; j++) {
            camP = camera->play->cameraPtrs[j];
            if (camP != NULL && curUID == camP->uid) {
                break;
            }
        }

        if (j == 4) {
            break;
        }

        curUID = sNextUID++;
    }

    // ~ 90 degrees
    camera->inputDir.y = 0x3FFF;
    camera->uid = curUID;
    camera->camDir = camera->inputDir;
    camera->rUpdateRateInv = 10.0f;
    camera->yawUpdateRateInv = 10.0f;
    camera->up.x = 0.0f;
    camera->up.y = 1.0f;
    camera->up.z = 0.0f;
    camera->fov = 60.0f;
    camera->pitchUpdateRateInv = R_CAM_PITCH_UPDATE_RATE_INV;
    camera->xzOffsetUpdateRate = CAM_DATA_SCALED(R_CAM_XZ_OFFSET_UPDATE_RATE);
    camera->yOffsetUpdateRate = CAM_DATA_SCALED(R_CAM_Y_OFFSET_UPDATE_RATE);
    camera->fovUpdateRate = CAM_DATA_SCALED(R_CAM_FOV_UPDATE_RATE);
    sCameraLetterboxSize = 32;
    sCameraHudVisibilityMode = HUD_VISIBILITY_NO_CHANGE;
    camera->stateFlags = 0;
    camera->setting = camera->prevSetting = CAM_SET_FREE0;
    camera->bgCamIndex = camera->prevBgCamIndex = -1;
    camera->mode = 0;
    camera->bgId = BGCHECK_SCENE;
    camera->csId = 0x7FFF;
    camera->timer = -1;
    camera->stateFlags |= CAM_STATE_INITIALIZED;

    camera->up.y = 1.0f;
    camera->up.z = camera->up.x = 0.0f;
    camera->quakeOffset.x = camera->quakeOffset.y = camera->quakeOffset.z = 0;
    camera->atLERPStepScale = 1;
    sCameraInterfaceField = CAM_INTERFACE_FIELD(CAM_LETTERBOX_IGNORE, CAM_HUD_VISIBILITY_IGNORE, 0);
    sDbgModeIdx = -1;
    D_8011D3F0 = 3;
    osSyncPrintf(VT_FGCOL(BLUE) "camera: initialize --- " VT_RST " UID %d\n", camera->uid);
}

void func_80057FC4(Camera* camera) {
    if (camera != &camera->play->mainCamera) {
        camera->prevSetting = camera->setting = CAM_SET_FREE0;
        camera->stateFlags &= ~CAM_STATE_2;
    } else if (camera->play->roomCtx.curRoom.roomShape->base.type != ROOM_SHAPE_TYPE_IMAGE) {
        switch (camera->play->roomCtx.curRoom.behaviorType1) {
            case ROOM_BEHAVIOR_TYPE1_1:
                Camera_ChangeDoorCam(camera, NULL, -99, 0, 0, 18, 10);
                camera->prevSetting = camera->setting = CAM_SET_DUNGEON0;
                break;
            case ROOM_BEHAVIOR_TYPE1_0:
                osSyncPrintf("camera: room type: default set field\n");
                Camera_ChangeDoorCam(camera, NULL, -99, 0, 0, 18, 10);
                camera->prevSetting = camera->setting = CAM_SET_NORMAL0;
                break;
            default:
                osSyncPrintf("camera: room type: default set etc (%d)\n", camera->play->roomCtx.curRoom.behaviorType1);
                Camera_ChangeDoorCam(camera, NULL, -99, 0, 0, 18, 10);
                camera->prevSetting = camera->setting = CAM_SET_NORMAL0;
                camera->stateFlags |= CAM_STATE_2;
                break;
        }
    } else {
        osSyncPrintf("camera: room type: prerender\n");
        camera->prevSetting = camera->setting = CAM_SET_FREE0;
        camera->stateFlags &= ~CAM_STATE_2;
    }
}

void Camera_Stub80058140(Camera* camera) {
}

void Camera_InitPlayerSettings(Camera* camera, Player* player) {
    PosRot playerPosShape;
    VecGeo eyeNextAtOffset;
    s32 bgId;
    Vec3f floorPos;
    s32 upXZ;
    f32 playerYOffset;
    Vec3f* eye = &camera->eye;
    Vec3f* at = &camera->at;
    Vec3f* eyeNext = &camera->eyeNext;

    Actor_GetWorldPosShapeRot(&playerPosShape, &player->actor);
    playerYOffset = Player_GetHeight(player);
    camera->player = player;
    camera->playerPosRot = playerPosShape;
    camera->dist = eyeNextAtOffset.r = 180.0f;
    camera->inputDir.y = playerPosShape.rot.y;
    eyeNextAtOffset.yaw = camera->inputDir.y - 0x7FFF;
    camera->inputDir.x = eyeNextAtOffset.pitch = 0x71C;
    camera->inputDir.z = 0;
    camera->camDir = camera->inputDir;
    camera->xzSpeed = 0.0f;
    camera->playerPosDelta.y = 0.0f;
    camera->at = playerPosShape.pos;
    camera->at.y += playerYOffset;

    camera->posOffset.x = 0;
    camera->posOffset.y = playerYOffset;
    camera->posOffset.z = 0;

    Camera_AddVecGeoToVec3f(eyeNext, at, &eyeNextAtOffset);
    *eye = *eyeNext;
    camera->roll = 0;

    upXZ = 0;
    camera->up.z = upXZ;
    camera->up.y = 1.0f;
    camera->up.x = upXZ;

    if (Camera_GetFloorYNorm(camera, &floorPos, at, &bgId) != BGCHECK_Y_MIN) {
        camera->bgId = bgId;
    }

    camera->bgCamIndexBeforeUnderwater = -1;
    camera->waterCamSetting = -1;
    camera->stateFlags |= CAM_STATE_2;

    if (camera == &camera->play->mainCamera) {
        sCameraInterfaceField =
            CAM_INTERFACE_FIELD(CAM_LETTERBOX_LARGE | CAM_LETTERBOX_INSTANT, CAM_HUD_VISIBILITY_NOTHING_ALT, 0);
    } else {
        sCameraInterfaceField = CAM_INTERFACE_FIELD(CAM_LETTERBOX_NONE, CAM_HUD_VISIBILITY_ALL, 0);
    }

    func_80057FC4(camera);
    camera->behaviorFlags = 0;
    camera->viewFlags = 0;
    camera->nextBgCamIndex = -1;
    camera->atLERPStepScale = 1.0f;
    Camera_CopyDataToRegs(camera, camera->mode);
    Camera_QRegInit();
    osSyncPrintf(VT_FGCOL(BLUE) "camera: personalize ---" VT_RST "\n");

    if (camera->camId == CAM_ID_MAIN) {
        Camera_UpdateWater(camera);
    }
}

s16 Camera_ChangeStatus(Camera* camera, s16 status) {
    CameraModeValue* values;
    CameraModeValue* valueP;
    s32 i;

    if (PREG(82)) {
        osSyncPrintf("camera: change camera status: cond %c%c\n", status == CAM_STAT_ACTIVE ? 'o' : 'x',
                     camera->status != CAM_STAT_ACTIVE ? 'o' : 'x');
    }

    if (PREG(82)) {
        osSyncPrintf("camera: res: stat (%d/%d/%d)\n", camera->camId, camera->setting, camera->mode);
    }

    if (status == CAM_STAT_ACTIVE && camera->status != CAM_STAT_ACTIVE) {
        values = sCameraSettings[camera->setting].cameraModes[camera->mode].values;
        for (i = 0; i < sCameraSettings[camera->setting].cameraModes[camera->mode].valueCnt; i++) {
            valueP = &values[i];
            R_CAM_DATA(valueP->dataType) = valueP->val;
            if (PREG(82)) {
                osSyncPrintf("camera: change camera status: PREG(%02d) = %d\n", valueP->dataType, valueP->val);
            }
        }
    }
    camera->status = status;
    return camera->status;
}

void Camera_PrintSettings(Camera* camera) {
    char sp58[8];
    char sp50[8];
    char sp48[8];
    s32 i;

    if ((OREG(0) & 1) && (camera->play->activeCamId == camera->camId) && !gDbgCamEnabled) {
        for (i = 0; i < NUM_CAMS; i++) {
            if (camera->play->cameraPtrs[i] == NULL) {
                sp58[i] = '-';
                sp48[i] = ' ';
            } else {
                switch (camera->play->cameraPtrs[i]->status) {
                    case 0:
                        sp58[i] = 'c';
                        break;
                    case 1:
                        sp58[i] = 'w';
                        break;
                    case 3:
                        sp58[i] = 's';
                        break;
                    case 7:
                        sp58[i] = 'a';
                        break;
                    case 0x100:
                        sp58[i] = 'd';
                        break;
                    default:
                        sp58[i] = '*';
                        break;
                }
            }
            sp48[i] = ' ';
        }
        sp58[i] = '\0';
        sp48[i] = '\0';

        sp48[camera->play->activeCamId] = 'a';
        func_8006376C(3, 0x16, 5, sp58);
        func_8006376C(3, 0x16, 1, sp48);
        func_8006376C(3, 0x17, 5, "S:");
        func_8006376C(5, 0x17, 4, sCameraSettingNames[camera->setting]);
        func_8006376C(3, 0x18, 5, "M:");
        func_8006376C(5, 0x18, 4, sCameraModeNames[camera->mode]);
        func_8006376C(3, 0x19, 5, "F:");
        func_8006376C(5, 0x19, 4,
                      sCameraFunctionNames[sCameraSettings[camera->setting].cameraModes[camera->mode].funcIdx]);

        i = 0;
        if (camera->bgCamIndex < 0) {
            sp50[i++] = '-';
        }

        //! @bug: this code was clearly meaning to print `abs(camera->bgCamIndex)` as a
        //! one-or-two-digit number, instead of `i`.
        // "sp50[i++] = ..." matches here, but is undefined behavior due to conflicting
        // reads/writes between sequence points, triggering warnings. Work around by
        // putting i++ afterwards while on the same line.
        // clang-format off
        if (camera->bgCamIndex / 10 != 0) {
            sp50[i] = i / 10 + '0'; i++;
        }
        sp50[i] = i % 10 + '0'; i++;
        // clang-format on

        sp50[i++] = ' ';
        sp50[i++] = ' ';
        sp50[i++] = ' ';
        sp50[i++] = ' ';
        sp50[i] = '\0';
        func_8006376C(3, 26, 5, "I:");
        func_8006376C(5, 26, 4, sp50);
    }
}

s32 Camera_UpdateWater(Camera* camera) {
    f32 waterY;
    s16 quakeIndex;
    s32 waterLightsIndex;
    s32* waterCamSetting = &camera->waterCamSetting;
    s16 waterBgCamIndex;
    s16* waterQuakeIndex = (s16*)&camera->waterQuakeIndex;
    Player* player = camera->player;
    s16 prevBgId;

    if (!(camera->stateFlags & CAM_STATE_CHECK_WATER) || sCameraSettings[camera->setting].unk_00 & 0x40000000) {
        return 0;
    }

    if (camera->stateFlags & CAM_STATE_9) {
        if (player->stateFlags2 & PLAYER_STATE2_11) {
            Camera_ChangeSettingFlags(camera, CAM_SET_PIVOT_WATER_SURFACE, CAM_CHANGE_SETTING_2 | CAM_CHANGE_SETTING_1);
            camera->stateFlags |= CAM_STATE_15;
        } else if (camera->stateFlags & CAM_STATE_15) {
            Camera_ChangeSettingFlags(camera, *waterCamSetting, 6);
            camera->stateFlags &= ~CAM_STATE_15;
        }
    }
    if (!(camera->stateFlags & CAM_STATE_15)) {
        if (waterBgCamIndex = Camera_GetWaterBoxBgCamIndex(camera, &waterY), waterBgCamIndex == -2) {
            // No camera data index
            if (!(camera->stateFlags & CAM_STATE_9)) {
                camera->stateFlags |= CAM_STATE_9;
                camera->waterYPos = waterY;
                camera->bgCamIndexBeforeUnderwater = camera->bgCamIndex;
                *waterQuakeIndex = -1;
            }
            if (camera->playerGroundY != camera->playerPosRot.pos.y) {
                prevBgId = camera->bgId;
                camera->bgId = BGCHECK_SCENE;
                Camera_ChangeSettingFlags(camera, CAM_SET_NORMAL3, CAM_CHANGE_SETTING_1);
                *waterCamSetting = camera->setting;
                camera->bgId = prevBgId;
                camera->bgCamIndex = -2;
            }
        } else if (waterBgCamIndex != -1) {
            // player is in a water box
            if (!(camera->stateFlags & CAM_STATE_9)) {
                camera->stateFlags |= CAM_STATE_9;
                camera->waterYPos = waterY;
                camera->bgCamIndexBeforeUnderwater = camera->bgCamIndex;
                *waterQuakeIndex = -1;
            }
            if (camera->playerGroundY != camera->playerPosRot.pos.y) {
                prevBgId = camera->bgId;
                camera->bgId = BGCHECK_SCENE;
                Camera_ChangeBgCamIndex(camera, waterBgCamIndex);
                *waterCamSetting = camera->setting;
                camera->bgId = prevBgId;
            }
        } else if (camera->stateFlags & CAM_STATE_9) {
            // player is out of a water box.
            osSyncPrintf("camera: water: off\n");
            camera->stateFlags &= ~CAM_STATE_9;
            prevBgId = camera->bgId;
            camera->bgId = BGCHECK_SCENE;
            if (camera->bgCamIndexBeforeUnderwater < 0) {
                func_80057FC4(camera);
                camera->bgCamIndex = -1;
            } else {
                Camera_ChangeBgCamIndex(camera, camera->bgCamIndexBeforeUnderwater);
            }
            camera->bgId = prevBgId;
        }
    }

    if (waterY = Camera_GetWaterSurface(camera, &camera->eye, &waterLightsIndex), waterY != BGCHECK_Y_MIN) {
        camera->waterYPos = waterY;
        if (!(camera->stateFlags & CAM_STATE_UNDERWATER)) {
            camera->stateFlags |= CAM_STATE_UNDERWATER;
            osSyncPrintf("kankyo changed water, sound on\n");
            Environment_EnableUnderwaterLights(camera->play, waterLightsIndex);
            camera->waterDistortionTimer = 80;
        }

        Audio_SetExtraFilter(0x20);

        if (PREG(81)) {
            Quake_RemoveRequest(*waterQuakeIndex);
            *waterQuakeIndex = -1;
            PREG(81) = 0;
        }

        if ((*waterQuakeIndex == -1) || (Quake_GetTimeLeft(*waterQuakeIndex) == 10)) {
            quakeIndex = Quake_Request(camera, QUAKE_TYPE_5);

            *waterQuakeIndex = quakeIndex;
            if (quakeIndex != 0) {
                Quake_SetSpeed(*waterQuakeIndex, 550);
                Quake_SetPerturbations(*waterQuakeIndex, 1, 1, 180, 0);
                Quake_SetDuration(*waterQuakeIndex, 1000);
            }
        }

        if (camera->waterDistortionTimer > 0) {
            camera->waterDistortionTimer--;
            camera->distortionFlags |= DISTORTION_UNDERWATER_STRONG;
        } else if (camera->play->sceneId == SCENE_FISHING_POND) {
            camera->distortionFlags |= DISTORTION_UNDERWATER_FISHING;
        } else {
            camera->distortionFlags |= DISTORTION_UNDERWATER_WEAK;
        }
    } else {
        if (camera->stateFlags & CAM_STATE_UNDERWATER) {
            camera->stateFlags &= ~CAM_STATE_UNDERWATER;
            osSyncPrintf("kankyo changed water off, sound off\n");
            Environment_DisableUnderwaterLights(camera->play);
            if (*waterQuakeIndex != 0) {
                Quake_RemoveRequest(*waterQuakeIndex);
            }
            camera->waterDistortionTimer = 0;
            camera->distortionFlags = 0;
        }
        Audio_SetExtraFilter(0);
    }
    //! @bug: doesn't always return a value, but sometimes does.
}

s32 Camera_UpdateHotRoom(Camera* camera) {
    camera->distortionFlags &= ~DISTORTION_HOT_ROOM;
    if (camera->play->roomCtx.curRoom.behaviorType2 == ROOM_BEHAVIOR_TYPE2_3) {
        camera->distortionFlags |= DISTORTION_HOT_ROOM;
    }

    return 1;
}

s32 Camera_DbgChangeMode(Camera* camera) {
    s32 changeDir = 0;

    if (!gDbgCamEnabled && camera->play->activeCamId == CAM_ID_MAIN) {
        if (CHECK_BTN_ALL(D_8015BD7C->state.input[2].press.button, BTN_CUP)) {
            osSyncPrintf("attention sound URGENCY\n");
            func_80078884(NA_SE_SY_ATTENTION_URGENCY);
        }
        if (CHECK_BTN_ALL(D_8015BD7C->state.input[2].press.button, BTN_CDOWN)) {
            osSyncPrintf("attention sound NORMAL\n");
            func_80078884(NA_SE_SY_ATTENTION_ON);
        }

        if (CHECK_BTN_ALL(D_8015BD7C->state.input[2].press.button, BTN_CRIGHT)) {
            changeDir = 1;
        }
        if (CHECK_BTN_ALL(D_8015BD7C->state.input[2].press.button, BTN_CLEFT)) {
            changeDir = -1;
        }
        if (changeDir != 0) {
            sDbgModeIdx = (sDbgModeIdx + changeDir) % 6;
            if (Camera_ChangeSetting(camera, D_8011DAFC[sDbgModeIdx]) > 0) {
                osSyncPrintf("camera: force change SET to %s!\n", sCameraSettingNames[D_8011DAFC[sDbgModeIdx]]);
            }
        }
    }
    return true;
}

void Camera_UpdateDistortion(Camera* camera) {
    static s16 depthPhase = 0x3F0;
    static s16 screenPlanePhase = 0x156;
    f32 scaleFactor;
    f32 speedFactor;
    f32 depthPhaseStep;
    f32 screenPlanePhaseStep;
    s32 pad[5];
    f32 xScale;
    f32 yScale;
    f32 zScale;
    f32 speed;

    if (camera->distortionFlags != 0) {
        if (camera->distortionFlags & DISTORTION_UNDERWATER_MEDIUM) {
            depthPhaseStep = 0.0f;
            screenPlanePhaseStep = 170.0f;

            xScale = -0.01f;
            yScale = 0.01f;
            zScale = 0.0f;

            speed = 0.6f;
            scaleFactor = camera->waterDistortionTimer / 60.0f;
            speedFactor = 1.0f;
        } else if (camera->distortionFlags & DISTORTION_UNDERWATER_STRONG) {
            depthPhaseStep = 248.0f;
            screenPlanePhaseStep = -90.0f;

            xScale = -0.3f;
            yScale = 0.3f;
            zScale = 0.2f;

            speed = 0.2f;
            scaleFactor = camera->waterDistortionTimer / 80.0f;
            speedFactor = 1.0f;
        } else if (camera->distortionFlags & DISTORTION_UNDERWATER_WEAK) {
            depthPhaseStep = 359.2f;
            screenPlanePhaseStep = -18.5f;

            xScale = 0.09f;
            yScale = 0.09f;
            zScale = 0.01f;

            speed = 0.08f;
            scaleFactor =
                (((camera->waterYPos - camera->eye.y) > 150.0f ? 1.0f : (camera->waterYPos - camera->eye.y) / 150.0f) *
                 0.45f) +
                (camera->speedRatio * 0.45f);
            speedFactor = scaleFactor;
        } else if (camera->distortionFlags & DISTORTION_HOT_ROOM) {
            // Gives the hot-room a small mirage-like appearance
            depthPhaseStep = 0.0f;
            screenPlanePhaseStep = 150.0f;

            xScale = -0.01f;
            yScale = 0.01f;
            zScale = 0.01f;

            speed = 0.6f;
            speedFactor = 1.0f;
            scaleFactor = 1.0f;
        } else {
            // DISTORTION_UNDERWATER_FISHING
            return;
        }

        depthPhase += CAM_DEG_TO_BINANG(depthPhaseStep);
        screenPlanePhase += CAM_DEG_TO_BINANG(screenPlanePhaseStep);

        View_SetDistortionOrientation(&camera->play->view, Math_CosS(depthPhase) * 0.0f, Math_SinS(depthPhase) * 0.0f,
                                      Math_SinS(screenPlanePhase) * 0.0f);
        View_SetDistortionScale(&camera->play->view, Math_SinS(screenPlanePhase) * (xScale * scaleFactor) + 1.0f,
                                Math_CosS(screenPlanePhase) * (yScale * scaleFactor) + 1.0f,
                                Math_CosS(depthPhase) * (zScale * scaleFactor) + 1.0f);
        View_SetDistortionSpeed(&camera->play->view, speed * speedFactor);

        camera->stateFlags |= CAM_STATE_DISTORTION;

    } else if (camera->stateFlags & CAM_STATE_DISTORTION) {
        View_ClearDistortion(&camera->play->view);
        camera->stateFlags &= ~CAM_STATE_DISTORTION;
    }
}

Vec3s Camera_Update(Camera* camera) {
    static s32 sOOBTimer = 0;
    Vec3f viewAt;
    Vec3f viewEye;
    Vec3f viewUp;
    f32 viewFov;
    Vec3f pos;
    s32 bgId;
    f32 playerGroundY;
    f32 playerXZSpeed;
    VecGeo eyeAtAngle;
    s16 bgCamIndex;
    s16 numQuakesApplied;
    PosRot curPlayerPosRot;
    ShakeInfo camShake;
    Player* player;

    player = camera->play->cameraPtrs[CAM_ID_MAIN]->player;

    if (R_DBG_CAM_UPDATE) {
        osSyncPrintf("camera: in %x\n", camera);
    }

    if (camera->status == CAM_STAT_CUT) {
        if (R_DBG_CAM_UPDATE) {
            osSyncPrintf("camera: cut out %x\n", camera);
        }
        return camera->inputDir;
    }

    sUpdateCameraDirection = false;

    if (camera->player != NULL) {
        Actor_GetWorldPosShapeRot(&curPlayerPosRot, &camera->player->actor);
        camera->xzSpeed = playerXZSpeed = OLib_Vec3fDistXZ(&curPlayerPosRot.pos, &camera->playerPosRot.pos);

        camera->speedRatio =
            OLib_ClampMaxDist(playerXZSpeed / (func_8002DCE4(camera->player) * CAM_DATA_SCALED(OREG(8))), 1.0f);
        camera->playerPosDelta.x = curPlayerPosRot.pos.x - camera->playerPosRot.pos.x;
        camera->playerPosDelta.y = curPlayerPosRot.pos.y - camera->playerPosRot.pos.y;
        camera->playerPosDelta.z = curPlayerPosRot.pos.z - camera->playerPosRot.pos.z;
        pos = curPlayerPosRot.pos;
        pos.y += Player_GetHeight(camera->player);

        playerGroundY = BgCheck_EntityRaycastDown5(camera->play, &camera->play->colCtx, &playerFloorPoly, &bgId,
                                                   &camera->player->actor, &pos);
        if (playerGroundY != BGCHECK_Y_MIN) {
            // player is above ground.
            sOOBTimer = 0;
            camera->floorNorm.x = COLPOLY_GET_NORMAL(playerFloorPoly->normal.x);
            camera->floorNorm.y = COLPOLY_GET_NORMAL(playerFloorPoly->normal.y);
            camera->floorNorm.z = COLPOLY_GET_NORMAL(playerFloorPoly->normal.z);
            camera->bgId = bgId;
            camera->playerGroundY = playerGroundY;
        } else {
            // player is not above ground.
            sOOBTimer++;
            camera->floorNorm.x = 0.0;
            camera->floorNorm.y = 1.0f;
            camera->floorNorm.z = 0.0;
        }

        camera->playerPosRot = curPlayerPosRot;

        if (sOOBTimer < 200) {
            if (camera->status == CAM_STAT_ACTIVE) {
                Camera_UpdateWater(camera);
                Camera_UpdateHotRoom(camera);
            }

            if (!(camera->stateFlags & CAM_STATE_2)) {
                camera->nextBgCamIndex = -1;
            }

            if ((camera->stateFlags & CAM_STATE_0) && (camera->stateFlags & CAM_STATE_2) &&
                !(camera->stateFlags & CAM_STATE_10) &&
                (!(camera->stateFlags & CAM_STATE_9) || (player->currentBoots == PLAYER_BOOTS_IRON)) &&
                !(camera->stateFlags & CAM_STATE_15) && (playerGroundY != BGCHECK_Y_MIN)) {
                bgCamIndex = Camera_GetBgCamIndex(camera, &bgId, playerFloorPoly);
                if (bgCamIndex != -1) {
                    camera->nextBgId = bgId;
                    if (bgId == BGCHECK_SCENE) {
                        camera->nextBgCamIndex = bgCamIndex;
                    }
                }
            }

            if (camera->nextBgCamIndex != -1 && (fabsf(curPlayerPosRot.pos.y - playerGroundY) < 2.0f) &&
                (!(camera->stateFlags & CAM_STATE_9) || (player->currentBoots == PLAYER_BOOTS_IRON))) {
                camera->bgId = camera->nextBgId;
                Camera_ChangeBgCamIndex(camera, camera->nextBgCamIndex);
                camera->nextBgCamIndex = -1;
            }
        }
    }
    Camera_PrintSettings(camera);
    Camera_DbgChangeMode(camera);

    if (camera->status == CAM_STAT_WAIT) {
        if (R_DBG_CAM_UPDATE) {
            osSyncPrintf("camera: wait out %x\n", camera);
        }
        return camera->inputDir;
    }

    camera->behaviorFlags = 0;
    camera->stateFlags &= ~(CAM_STATE_10 | CAM_STATE_5);
    camera->stateFlags |= CAM_STATE_4;

    if (R_DBG_CAM_UPDATE) {
        osSyncPrintf("camera: engine (%d %d %d) %04x \n", camera->setting, camera->mode,
                     sCameraSettings[camera->setting].cameraModes[camera->mode].funcIdx, camera->stateFlags);
    }

    if (sOOBTimer < 200) {
        sCameraFunctions[sCameraSettings[camera->setting].cameraModes[camera->mode].funcIdx](camera);
    } else if (camera->player != NULL) {
        OLib_Vec3fDiffToVecGeo(&eyeAtAngle, &camera->at, &camera->eye);
        Camera_CalcAtDefault(camera, &eyeAtAngle, 0.0f, 0);
    }

    if (camera->status == CAM_STAT_ACTIVE) {
        if ((gSaveContext.gameMode != GAMEMODE_NORMAL) && (gSaveContext.gameMode != GAMEMODE_END_CREDITS)) {
            sCameraInterfaceField = CAM_INTERFACE_FIELD(CAM_LETTERBOX_NONE, CAM_HUD_VISIBILITY_ALL, 0);
            Camera_UpdateInterface(sCameraInterfaceField);
        } else if ((D_8011D3F0 != 0) && (camera->camId == CAM_ID_MAIN)) {
            D_8011D3F0--;
            sCameraInterfaceField = CAM_INTERFACE_FIELD(CAM_LETTERBOX_LARGE, CAM_HUD_VISIBILITY_NOTHING_ALT, 0);
            Camera_UpdateInterface(sCameraInterfaceField);
        } else if (camera->play->transitionMode != TRANS_MODE_OFF) {
            sCameraInterfaceField = CAM_INTERFACE_FIELD(CAM_LETTERBOX_IGNORE, CAM_HUD_VISIBILITY_NOTHING_ALT, 0);
            Camera_UpdateInterface(sCameraInterfaceField);
        } else if (camera->play->csCtx.state != CS_STATE_IDLE) {
            sCameraInterfaceField = CAM_INTERFACE_FIELD(CAM_LETTERBOX_LARGE, CAM_HUD_VISIBILITY_NOTHING_ALT, 0);
            Camera_UpdateInterface(sCameraInterfaceField);
        } else {
            Camera_UpdateInterface(sCameraInterfaceField);
        }
    }

    if (R_DBG_CAM_UPDATE) {
        osSyncPrintf("camera: shrink_and_bitem %x(%d)\n", sCameraInterfaceField, camera->play->transitionMode);
    }

    if (R_DBG_CAM_UPDATE) {
        osSyncPrintf("camera: engine (%s(%d) %s(%d) %s(%d)) ok!\n", &sCameraSettingNames[camera->setting],
                     camera->setting, &sCameraModeNames[camera->mode], camera->mode,
                     &sCameraFunctionNames[sCameraSettings[camera->setting].cameraModes[camera->mode].funcIdx],
                     sCameraSettings[camera->setting].cameraModes[camera->mode].funcIdx);
    }

    // enable/disable debug cam
    if (CHECK_BTN_ALL(D_8015BD7C->state.input[2].press.button, BTN_START)) {
        gDbgCamEnabled ^= 1;
        if (gDbgCamEnabled) {
            DbgCamera_Enable(&D_8015BD80, camera);
        } else if (camera->play->csCtx.state != CS_STATE_IDLE) {
            func_80064534(camera->play, &camera->play->csCtx);
        }
    }

    // Debug cam update
    if (gDbgCamEnabled) {
        camera->play->view.fovy = D_8015BD80.fov;
        DbCamera_Update(&D_8015BD80, camera);
        View_LookAt(&camera->play->view, &D_8015BD80.eye, &D_8015BD80.at, &D_8015BD80.unk_1C);
        if (R_DBG_CAM_UPDATE) {
            osSyncPrintf("camera: debug out\n");
        }
        return D_8015BD80.sub.unk_104A;
    }

    OREG(0) &= ~8;

    if (camera->status == CAM_STAT_UNK3) {
        return camera->inputDir;
    }

    numQuakesApplied = Quake_Update(camera, &camShake);

    bgId = numQuakesApplied; // required to match

    if ((numQuakesApplied != 0) && (camera->setting != CAM_SET_TURN_AROUND)) {
        viewAt.x = camera->at.x + camShake.atOffset.x;
        viewAt.y = camera->at.y + camShake.atOffset.y;
        viewAt.z = camera->at.z + camShake.atOffset.z;

        viewEye.x = camera->eye.x + camShake.eyeOffset.x;
        viewEye.y = camera->eye.y + camShake.eyeOffset.y;
        viewEye.z = camera->eye.z + camShake.eyeOffset.z;

        OLib_Vec3fDiffToVecGeo(&eyeAtAngle, &viewEye, &viewAt);
        Camera_CalcUpFromPitchYawRoll(&viewUp, eyeAtAngle.pitch + camShake.upPitchOffset,
                                      eyeAtAngle.yaw + camShake.upYawOffset, camera->roll);
        viewFov = camera->fov + CAM_BINANG_TO_DEG(camShake.fovOffset);
    } else {
        viewAt = camera->at;
        viewEye = camera->eye;
        OLib_Vec3fDiffToVecGeo(&eyeAtAngle, &viewEye, &viewAt);
        Camera_CalcUpFromPitchYawRoll(&viewUp, eyeAtAngle.pitch, eyeAtAngle.yaw, camera->roll);
        viewFov = camera->fov;
    }

    if (camera->viewFlags & CAM_VIEW_UP) {
        camera->viewFlags &= ~CAM_VIEW_UP;
        viewUp = camera->up;
    } else {
        camera->up = viewUp;
    }

    camera->quakeOffset = camShake.eyeOffset;

    Camera_UpdateDistortion(camera);

    if ((camera->play->sceneId == SCENE_HYRULE_FIELD) && (camera->fov < 59.0f)) {
        View_SetScale(&camera->play->view, 0.79f);
    } else {
        View_SetScale(&camera->play->view, 1.0f);
    }
    camera->play->view.fovy = viewFov;
    View_LookAt(&camera->play->view, &viewEye, &viewAt, &viewUp);
    camera->camDir.x = eyeAtAngle.pitch;
    camera->camDir.y = eyeAtAngle.yaw;
    camera->camDir.z = 0;

    if (sUpdateCameraDirection == 0) {
        camera->inputDir.x = eyeAtAngle.pitch;
        camera->inputDir.y = eyeAtAngle.yaw;
        camera->inputDir.z = 0;
    }

    if (PREG(81)) {
        osSyncPrintf("dir  (%d) %d(%f) %d(%f) 0(0) \n", sUpdateCameraDirection, camera->inputDir.x,
                     CAM_BINANG_TO_DEG(camera->inputDir.x), camera->inputDir.y, CAM_BINANG_TO_DEG(camera->inputDir.y));
        osSyncPrintf("real (%d) %d(%f) %d(%f) 0(0) \n", sUpdateCameraDirection, camera->camDir.x,
                     CAM_BINANG_TO_DEG(camera->camDir.x), camera->camDir.y, CAM_BINANG_TO_DEG(camera->camDir.y));
    }

    if (camera->timer != -1 && CHECK_BTN_ALL(D_8015BD7C->state.input[0].press.button, BTN_DRIGHT)) {
        camera->timer = 0;
    }

    if (R_DBG_CAM_UPDATE) {
        osSyncPrintf("camera: out (%f %f %f) (%f %f %f)\n", camera->at.x, camera->at.y, camera->at.z, camera->eye.x,
                     camera->eye.y, camera->eye.z);
        osSyncPrintf("camera: dir (%f %d(%f) %d(%f)) (%f)\n", eyeAtAngle.r, eyeAtAngle.pitch,
                     CAM_BINANG_TO_DEG(eyeAtAngle.pitch), eyeAtAngle.yaw, CAM_BINANG_TO_DEG(eyeAtAngle.yaw),
                     camera->fov);
        if (camera->player != NULL) {
            osSyncPrintf("camera: foot(%f %f %f) dist (%f)\n", curPlayerPosRot.pos.x, curPlayerPosRot.pos.y,
                         curPlayerPosRot.pos.z, camera->dist);
        }
    }

    return camera->inputDir;
}

/**
 * When the camera's timer is 0, change the camera to its parent
 */
void Camera_Finish(Camera* camera) {
    Camera* mainCam = camera->play->cameraPtrs[CAM_ID_MAIN];
    Player* player = GET_PLAYER(camera->play);

    if (camera->timer == 0) {
        Play_ChangeCameraStatus(camera->play, camera->parentCamId, CAM_STAT_ACTIVE);

        if ((camera->parentCamId == CAM_ID_MAIN) && (camera->csId != 0)) {
            player->actor.freezeTimer = 0;
            player->stateFlags1 &= ~PLAYER_STATE1_29;

            if (player->csMode != 0) {
                func_8002DF54(camera->play, &player->actor, 7);
                osSyncPrintf("camera: player demo end!!\n");
            }

            mainCam->stateFlags |= CAM_STATE_3;
        }

        if (CHILD_CAM(camera)->parentCamId == camera->camId) {
            CHILD_CAM(camera)->parentCamId = camera->parentCamId;
        }

        if (PARENT_CAM(camera)->childCamId == camera->camId) {
            PARENT_CAM(camera)->childCamId = camera->childCamId;
        }

        if (PARENT_CAM(camera)->camId == CAM_ID_MAIN) {
            PARENT_CAM(camera)->animState = 0;
        }

        camera->childCamId = camera->parentCamId = CAM_ID_MAIN;
        camera->timer = -1;
        camera->play->envCtx.fillScreen = false;

        Play_ClearCamera(camera->play, camera->camId);
    }
}

s32 func_8005A02C(Camera* camera) {
    camera->stateFlags |= (CAM_STATE_2 | CAM_STATE_3);
    camera->stateFlags &= ~(CAM_STATE_3 | CAM_STATE_DEMO7);
    return true;
}

#define CAM_CHANGE_MODE_0 (1 << 0)
#define CAM_CHANGE_MODE_1 (1 << 1)
#define CAM_CHANGE_MODE_2 (1 << 2)
#define CAM_CHANGE_MODE_3 (1 << 3)
#define CAM_CHANGE_MODE_4 (1 << 4)
#define CAM_CHANGE_MODE_5 (1 << 5)

s32 Camera_ChangeModeFlags(Camera* camera, s16 mode, u8 flags) {
    static s32 modeChangeFlags = 0;

    if (QREG(89)) {
        osSyncPrintf("+=+(%d)+=+ recive request -> %s\n", camera->play->state.frames, sCameraModeNames[mode]);
    }

    if ((camera->stateFlags & CAM_STATE_5) && !flags) {
        camera->behaviorFlags |= CAM_BEHAVIOR_MODE_2;
        return -1;
    }

    if (!((sCameraSettings[camera->setting].unk_00 & 0x3FFFFFFF) & (1 << mode))) {
        if (mode == CAM_MODE_FIRSTPERSON) {
            osSyncPrintf("camera: error sound\n");
            func_80078884(NA_SE_SY_ERROR);
        }

        if (camera->mode != CAM_MODE_NORMAL) {
            osSyncPrintf(VT_COL(YELLOW, BLACK) "camera: change camera mode: force NORMAL: %s %s refused\n" VT_RST,
                         sCameraSettingNames[camera->setting], sCameraModeNames[mode]);
            camera->mode = CAM_MODE_NORMAL;
            Camera_CopyDataToRegs(camera, camera->mode);
            func_8005A02C(camera);
            return 0xC0000000 | mode;
        } else {
            camera->behaviorFlags |= CAM_BEHAVIOR_MODE_2;
            camera->behaviorFlags |= CAM_BEHAVIOR_MODE_1;
            return 0;
        }
    }

    if (mode == camera->mode && !flags) {
        camera->behaviorFlags |= CAM_BEHAVIOR_MODE_2;
        camera->behaviorFlags |= CAM_BEHAVIOR_MODE_1;
        return -1;
    }

    camera->behaviorFlags |= CAM_BEHAVIOR_MODE_2;
    camera->behaviorFlags |= CAM_BEHAVIOR_MODE_1;

    Camera_CopyDataToRegs(camera, mode);

    modeChangeFlags = 0;

    switch (mode) {
        case CAM_MODE_FIRSTPERSON:
            modeChangeFlags = CAM_CHANGE_MODE_5;
            break;

        case CAM_MODE_BATTLE:
            modeChangeFlags = CAM_CHANGE_MODE_2;
            break;

        case CAM_MODE_FOLLOWTARGET:
            if (camera->target != NULL && camera->target->id != ACTOR_EN_BOOM) {
                modeChangeFlags = CAM_CHANGE_MODE_3;
            }
            break;

        case CAM_MODE_TARGET:
        case CAM_MODE_TALK:
        case CAM_MODE_BOWARROWZ:
        case CAM_MODE_HANGZ:
        case CAM_MODE_PUSHPULL:
            modeChangeFlags = CAM_CHANGE_MODE_1;
            break;
    }

    switch (camera->mode) {
        case CAM_MODE_FIRSTPERSON:
            if (modeChangeFlags & CAM_CHANGE_MODE_5) {
                camera->animState = 10;
            }
            break;

        case CAM_MODE_TARGET:
            if (modeChangeFlags & CAM_CHANGE_MODE_4) {
                camera->animState = 10;
            }
            modeChangeFlags |= CAM_CHANGE_MODE_0;
            break;

        case CAM_MODE_CHARGE:
            modeChangeFlags |= CAM_CHANGE_MODE_0;
            break;

        case CAM_MODE_FOLLOWTARGET:
            if (modeChangeFlags & CAM_CHANGE_MODE_3) {
                camera->animState = 10;
            }
            modeChangeFlags |= CAM_CHANGE_MODE_0;
            break;

        case CAM_MODE_BATTLE:
            if (modeChangeFlags & CAM_CHANGE_MODE_2) {
                camera->animState = 10;
            }
            modeChangeFlags |= CAM_CHANGE_MODE_0;
            break;

        case CAM_MODE_BOWARROWZ:
        case CAM_MODE_HANGZ:
        case CAM_MODE_PUSHPULL:
            modeChangeFlags |= CAM_CHANGE_MODE_0;
            break;

        case CAM_MODE_NORMAL:
            if (modeChangeFlags & CAM_CHANGE_MODE_4) {
                camera->animState = 10;
            }
            break;
    }

    modeChangeFlags &= ~CAM_CHANGE_MODE_4;

    if (camera->status == CAM_STAT_ACTIVE) {
        switch (modeChangeFlags) {
            case CAM_CHANGE_MODE_0:
                func_80078884(0);
                break;

            case CAM_CHANGE_MODE_1:
                if (camera->play->roomCtx.curRoom.behaviorType1 == ROOM_BEHAVIOR_TYPE1_1) {
                    func_80078884(NA_SE_SY_ATTENTION_URGENCY);
                } else {
                    func_80078884(NA_SE_SY_ATTENTION_ON);
                }
                break;

            case CAM_CHANGE_MODE_2:
                func_80078884(NA_SE_SY_ATTENTION_URGENCY);
                break;

            case CAM_CHANGE_MODE_3:
                func_80078884(NA_SE_SY_ATTENTION_ON);
                break;
        }
    }

    func_8005A02C(camera);
    camera->mode = mode;
    return 0x80000000 | mode;
}

s32 Camera_ChangeMode(Camera* camera, s16 mode) {
    return Camera_ChangeModeFlags(camera, mode, false);
}

s32 Camera_CheckValidMode(Camera* camera, s16 mode) {
    if (QREG(89) != 0) {
        osSyncPrintf("+=+=+=+ recive asking -> %s (%s)\n", sCameraModeNames[mode],
                     sCameraSettingNames[camera->setting]);
    }
    if (!(sCameraSettings[camera->setting].validModes & (1 << mode))) {
        return 0;
    } else if (mode == camera->mode) {
        return -1;
    } else {
        return mode | 0x80000000;
    }
}

s16 Camera_ChangeSettingFlags(Camera* camera, s16 setting, s16 flags) {
    if (camera->behaviorFlags & CAM_BEHAVIOR_SETTING_1) {
        if (((sCameraSettings[camera->setting].unk_00 & 0xF000000) >> 0x18) >=
            ((sCameraSettings[setting].unk_00 & 0xF000000) >> 0x18)) {
            camera->behaviorFlags |= CAM_BEHAVIOR_SETTING_VALID;
            return -2;
        }
    }

    if (((setting == CAM_SET_MEADOW_BIRDS_EYE) || (setting == CAM_SET_MEADOW_UNUSED)) && LINK_IS_ADULT &&
<<<<<<< HEAD
        (camera->play->sceneNum == SCENE_SPOT05)) {
        camera->behaviorFlags |= CAM_BEHAVIOR_SETTING_VALID;
=======
        (camera->play->sceneId == SCENE_SACRED_FOREST_MEADOW)) {
        camera->behaviorFlags |= CAM_BEHAVIOR_SETTING_2;
>>>>>>> 6ef89e8d
        return -5;
    }

    if (setting == CAM_SET_NONE || setting >= CAM_SET_MAX) {
        osSyncPrintf(VT_COL(RED, WHITE) "camera: error: illegal camera set (%d) !!!!\n" VT_RST, setting);
        return -99;
    }

    if ((setting == camera->setting) && !(flags & CAM_CHANGE_SETTING_0)) {
        camera->behaviorFlags |= CAM_BEHAVIOR_SETTING_VALID;
        if (!(flags & CAM_CHANGE_SETTING_1)) {
            camera->behaviorFlags |= CAM_BEHAVIOR_SETTING_1;
        }
        return -1;
    }

    camera->behaviorFlags |= CAM_BEHAVIOR_SETTING_VALID;

    if (!(flags & CAM_CHANGE_SETTING_1)) {
        camera->behaviorFlags |= CAM_BEHAVIOR_SETTING_1;
    }

    camera->stateFlags |= (CAM_STATE_2 | CAM_STATE_3);
    camera->stateFlags &= ~(CAM_STATE_3 | CAM_STATE_DEMO7);

    if (!(sCameraSettings[camera->setting].unk_00 & 0x40000000)) {
        camera->prevSetting = camera->setting;
    }

    if (flags & CAM_CHANGE_SETTING_3) {
        if (1) {}
        camera->bgCamIndex = camera->prevBgCamIndex;
        camera->prevBgCamIndex = -1;
    } else if (!(flags & CAM_CHANGE_SETTING_2)) {
        if (!(sCameraSettings[camera->setting].unk_00 & 0x40000000)) {
            camera->prevBgCamIndex = camera->bgCamIndex;
        }
        camera->bgCamIndex = -1;
    }

    camera->setting = setting;

    if (Camera_ChangeModeFlags(camera, camera->mode, true) >= 0) {
        Camera_CopyDataToRegs(camera, camera->mode);
    }

    osSyncPrintf(VT_SGR("1") "%06u:" VT_RST " camera: change camera[%d] set %s\n", camera->play->state.frames,
                 camera->camId, sCameraSettingNames[camera->setting]);

    return setting;
}

s32 Camera_ChangeSetting(Camera* camera, s16 setting) {
    return Camera_ChangeSettingFlags(camera, setting, 0);
}

s32 Camera_ChangeBgCamIndex(Camera* camera, s32 bgCamIndex) {
    s16 newCameraSetting;
    s16 settingChangeSuccessful;

    if (bgCamIndex == -1 || bgCamIndex == camera->bgCamIndex) {
        camera->behaviorFlags |= CAM_BEHAVIOR_BG_2;
        return -1;
    }

    if (!(camera->behaviorFlags & CAM_BEHAVIOR_BG_2)) {
        newCameraSetting = Camera_GetBgCamSetting(camera, bgCamIndex);
        camera->behaviorFlags |= CAM_BEHAVIOR_BG_2;
        settingChangeSuccessful =
            Camera_ChangeSettingFlags(camera, newCameraSetting, CAM_CHANGE_SETTING_2 | CAM_CHANGE_SETTING_0) >= 0;
        if (settingChangeSuccessful || sCameraSettings[camera->setting].unk_00 & 0x80000000) {
            camera->bgCamIndex = bgCamIndex;
            camera->behaviorFlags |= CAM_BEHAVIOR_BG_1;
            Camera_CopyDataToRegs(camera, camera->mode);
        } else if (settingChangeSuccessful < -1) {
            //! @bug: This is likely checking the wrong value. The actual return of Camera_ChangeSettingFlags or
            // bgCamIndex would make more sense.
            osSyncPrintf(VT_COL(RED, WHITE) "camera: error: illegal camera ID (%d) !! (%d|%d|%d)\n" VT_RST, bgCamIndex,
                         camera->camId, BGCHECK_SCENE, newCameraSetting);
        }
        return 0x80000000 | bgCamIndex;
    }
}

Vec3s* Camera_GetInputDir(Vec3s* dst, Camera* camera) {
    if (gDbgCamEnabled) {
        *dst = D_8015BD80.sub.unk_104A;
        return dst;
    } else {
        *dst = camera->inputDir;
        return dst;
    }
}

s16 Camera_GetInputDirPitch(Camera* camera) {
    Vec3s dir;

    Camera_GetInputDir(&dir, camera);
    return dir.x;
}

s16 Camera_GetInputDirYaw(Camera* camera) {
    Vec3s dir;

    Camera_GetInputDir(&dir, camera);
    return dir.y;
}

Vec3s* Camera_GetCamDir(Vec3s* dst, Camera* camera) {
    if (gDbgCamEnabled) {
        *dst = D_8015BD80.sub.unk_104A;
        return dst;
    } else {
        *dst = camera->camDir;
        return dst;
    }
}

s16 Camera_GetCamDirPitch(Camera* camera) {
    Vec3s camDir;

    Camera_GetCamDir(&camDir, camera);
    return camDir.x;
}

s16 Camera_GetCamDirYaw(Camera* camera) {
    Vec3s camDir;

    Camera_GetCamDir(&camDir, camera);
    return camDir.y;
}

s32 Camera_RequestQuake(Camera* camera, s32 unused, s16 y, s32 duration) {
    s16 quakeIndex;

    quakeIndex = Quake_Request(camera, QUAKE_TYPE_3);
    if (quakeIndex == 0) {
        return false;
    }
    Quake_SetSpeed(quakeIndex, 0x61A8);
    Quake_SetPerturbations(quakeIndex, y, 0, 0, 0);
    Quake_SetDuration(quakeIndex, duration);
    return true;
}

s32 Camera_SetViewParam(Camera* camera, s32 viewFlag, void* param) {
    s32 pad[3];

    if (param != NULL) {
        switch (viewFlag) {
            case CAM_VIEW_AT:
                camera->viewFlags &= ~(CAM_VIEW_AT | CAM_VIEW_TARGET | CAM_VIEW_TARGET_POS);
                camera->at = *(Vec3f*)param;
                break;

            case CAM_VIEW_TARGET_POS:
                camera->viewFlags &= ~(CAM_VIEW_AT | CAM_VIEW_TARGET | CAM_VIEW_TARGET_POS);
                camera->targetPosRot.pos = *(Vec3f*)param;
                break;

            case CAM_VIEW_TARGET:
                if (camera->setting != CAM_SET_CS_C && camera->setting != CAM_SET_CS_ATTENTION) {
                    camera->target = (Actor*)param;
                    camera->viewFlags &= ~(CAM_VIEW_AT | CAM_VIEW_TARGET | CAM_VIEW_TARGET_POS);
                }
                break;

            case CAM_VIEW_EYE:
                camera->eye = camera->eyeNext = *(Vec3f*)param;
                break;

            case CAM_VIEW_UP:
                camera->up = *(Vec3f*)param;
                break;

            case CAM_VIEW_ROLL:
                camera->roll = CAM_DEG_TO_BINANG(*(f32*)param);
                break;

            case CAM_VIEW_FOV:
                camera->fov = *(f32*)param;
                break;

            default:
                return false;
        }
        camera->viewFlags |= viewFlag;
    } else {
        return false;
    }
    return true;
}

s32 Camera_UnsetViewFlag(Camera* camera, s16 viewFlag) {
    camera->viewFlags &= ~viewFlag;
    return true;
}

s32 Camera_OverwriteStateFlags(Camera* camera, s16 stateFlags) {
    camera->stateFlags = stateFlags;
    return true;
}

s32 Camera_ResetAnim(Camera* camera) {
    camera->animState = 0;
    return 1;
}

s32 Camera_SetCSParams(Camera* camera, CutsceneCameraPoint* atPoints, CutsceneCameraPoint* eyePoints, Player* player,
                       s16 relativeToPlayer) {
    PosRot playerPosRot;

    camera->data0 = atPoints;
    camera->data1 = eyePoints;
    camera->data2 = relativeToPlayer;

    if (camera->data2 != 0) {
        camera->player = player;
        Actor_GetWorldPosShapeRot(&playerPosRot, &player->actor);
        camera->playerPosRot = playerPosRot;

        camera->nextBgCamIndex = -1;
        camera->xzSpeed = 0.0f;
        camera->speedRatio = 0.0f;
    }

    return 1;
}

s16 Camera_SetStateFlag(Camera* camera, s16 stateFlag) {
    camera->stateFlags |= stateFlag;
    return camera->stateFlags;
}

s16 Camera_UnsetStateFlag(Camera* camera, s16 stateFlag) {
    camera->stateFlags &= ~stateFlag;
    return camera->stateFlags;
}

/**
 * A bgCamIndex of -99 will save the door params without changing the camera setting
 * A bgCamIndex of -1 uses the default door camera setting (CAM_SET_DOORC)
 * Otherwise, change the door camera setting by reading the bgCam indexed at bgCamIndex
 */
s32 Camera_ChangeDoorCam(Camera* camera, Actor* doorActor, s16 bgCamIndex, f32 arg3, s16 timer1, s16 timer2,
                         s16 timer3) {
    DoorParams* doorParams = &camera->paramData.doorParams;

    if ((camera->setting == CAM_SET_CS_ATTENTION) || (camera->setting == CAM_SET_DOORC)) {
        return 0;
    }

    doorParams->doorActor = doorActor;
    doorParams->timer1 = timer1;
    doorParams->timer2 = timer2;
    doorParams->timer3 = timer3;
    doorParams->bgCamIndex = bgCamIndex;

    if (bgCamIndex == -99) {
        Camera_CopyDataToRegs(camera, camera->mode);
        return -99;
    }

    if (bgCamIndex == -1) {
        Camera_ChangeSetting(camera, CAM_SET_DOORC);
        osSyncPrintf(".... change default door camera (set %d)\n", CAM_SET_DOORC);
    } else {
        s32 setting = Camera_GetBgCamSetting(camera, bgCamIndex);

        camera->behaviorFlags |= CAM_BEHAVIOR_BG_2;

        if (Camera_ChangeSetting(camera, setting) >= 0) {
            camera->bgCamIndex = bgCamIndex;
            camera->behaviorFlags |= CAM_BEHAVIOR_BG_1;
        }

        osSyncPrintf("....change door camera ID %d (set %d)\n", camera->bgCamIndex, camera->setting);
    }

    Camera_CopyDataToRegs(camera, camera->mode);
    return -1;
}

s32 Camera_Copy(Camera* dstCamera, Camera* srcCamera) {
    s32 pad;

    dstCamera->posOffset.x = 0.0f;
    dstCamera->posOffset.y = 0.0f;
    dstCamera->posOffset.z = 0.0f;
    dstCamera->atLERPStepScale = 0.1f;
    dstCamera->at = srcCamera->at;

    dstCamera->eye = dstCamera->eyeNext = srcCamera->eye;

    dstCamera->dist = OLib_Vec3fDist(&dstCamera->at, &dstCamera->eye);
    dstCamera->fov = srcCamera->fov;
    dstCamera->roll = srcCamera->roll;
    func_80043B60(dstCamera);

    if (dstCamera->player != NULL) {
        Actor_GetWorld(&dstCamera->playerPosRot, &dstCamera->player->actor);
        dstCamera->posOffset.x = dstCamera->at.x - dstCamera->playerPosRot.pos.x;
        dstCamera->posOffset.y = dstCamera->at.y - dstCamera->playerPosRot.pos.y;
        dstCamera->posOffset.z = dstCamera->at.z - dstCamera->playerPosRot.pos.z;
        dstCamera->dist = OLib_Vec3fDist(&dstCamera->playerPosRot.pos, &dstCamera->eye);
        dstCamera->xzOffsetUpdateRate = 1.0f;
        dstCamera->yOffsetUpdateRate = 1.0f;
    }
    return true;
}

s32 Camera_GetDbgCamEnabled(void) {
    return gDbgCamEnabled;
}

Vec3f* Camera_GetQuakeOffset(Vec3f* quakeOffset, Camera* camera) {
    *quakeOffset = camera->quakeOffset;
    return quakeOffset;
}

void Camera_SetCameraData(Camera* camera, s16 setDataFlags, void* data0, void* data1, s16 data2, s16 data3,
                          UNK_TYPE arg6) {
    if (setDataFlags & 0x1) {
        camera->data0 = data0;
    }

    if (setDataFlags & 0x2) {
        camera->data1 = data1;
    }

    if (setDataFlags & 0x4) {
        camera->data2 = data2;
    }

    if (setDataFlags & 0x8) {
        camera->data3 = data3;
    }

    if (setDataFlags & 0x10) {
        osSyncPrintf(VT_COL(RED, WHITE) "camera: setCameraData: last argument not alive!\n" VT_RST);
    }
}

s32 Camera_QRegInit(void) {
    if (!R_RELOAD_CAM_PARAMS) {
        QREG(2) = 1;
        QREG(10) = -1;
        QREG(11) = 100;
        QREG(12) = 80;
        QREG(20) = 90;
        QREG(21) = 10;
        QREG(22) = 10;
        QREG(23) = 50;
        QREG(24) = 6000;
        QREG(25) = 240;
        QREG(26) = 40;
        QREG(27) = 85;
        QREG(28) = 55;
        QREG(29) = 87;
        QREG(30) = 23;
        QREG(31) = 20;
        QREG(32) = 4;
        QREG(33) = 5;
        QREG(50) = 1;
        QREG(51) = 20;
        QREG(52) = 200;
        QREG(53) = 1;
        QREG(54) = 15;
        QREG(55) = 60;
        QREG(56) = 15;
        QREG(57) = 30;
        QREG(58) = 0;
    }

    QREG(65) = 50;
    return true;
}

s32 func_8005B198(void) {
    return D_8011D3AC;
}

s16 func_8005B1A4(Camera* camera) {
    camera->stateFlags |= CAM_STATE_3;

    if ((camera->camId == CAM_ID_MAIN) && (camera->play->activeCamId != CAM_ID_MAIN)) {
        GET_ACTIVE_CAM(camera->play)->stateFlags |= CAM_STATE_3;
        return camera->play->activeCamId;
    }

    return camera->camId;
}<|MERGE_RESOLUTION|>--- conflicted
+++ resolved
@@ -34,16 +34,12 @@
 #define DISTORTION_UNDERWATER_STRONG (1 << 3)
 #define DISTORTION_UNDERWATER_FISHING (1 << 4)
 
-<<<<<<< HEAD
 #define CAM_CHANGE_SETTING_0 (1 << 0)
 #define CAM_CHANGE_SETTING_1 (1 << 1)
 #define CAM_CHANGE_SETTING_2 (1 << 2)
 #define CAM_CHANGE_SETTING_3 (1 << 3)
 
-#include "z_camera_data.c"
-=======
 #include "z_camera_data.inc.c"
->>>>>>> 6ef89e8d
 
 /*===============================================================*/
 
@@ -3842,15 +3838,9 @@
         }
     } else {
         camera->stateFlags |= (CAM_STATE_4 | CAM_STATE_10);
-<<<<<<< HEAD
-        if ((camera->stateFlags & CAM_STATE_3) || (roData->interfaceFlags & KEEPON4_FLAG_7)) {
-            sCameraInterfaceFlags = CAM_INTERFACE_FLAGS(CAM_SHRINKWINVAL_NONE, CAM_HUD_ALPHA_50, 0);
-            camera->stateFlags |= (CAM_STATE_CHECK_WATER | CAM_STATE_2);
-=======
         if ((camera->stateFlags & CAM_STATE_3) || (roData->interfaceField & KEEPON4_FLAG_7)) {
             sCameraInterfaceField = CAM_INTERFACE_FIELD(CAM_LETTERBOX_NONE, CAM_HUD_VISIBILITY_ALL, 0);
-            camera->stateFlags |= (CAM_STATE_1 | CAM_STATE_2);
->>>>>>> 6ef89e8d
+            camera->stateFlags |= (CAM_STATE_CHECK_WATER | CAM_STATE_2);
             camera->stateFlags &= ~CAM_STATE_3;
             if (camera->prevBgCamIndex < 0) {
                 Camera_ChangeSettingFlags(camera, camera->prevSetting, CAM_CHANGE_SETTING_1);
@@ -8042,13 +8032,8 @@
     }
 
     if (((setting == CAM_SET_MEADOW_BIRDS_EYE) || (setting == CAM_SET_MEADOW_UNUSED)) && LINK_IS_ADULT &&
-<<<<<<< HEAD
-        (camera->play->sceneNum == SCENE_SPOT05)) {
+        (camera->play->sceneId == SCENE_SACRED_FOREST_MEADOW)) {
         camera->behaviorFlags |= CAM_BEHAVIOR_SETTING_VALID;
-=======
-        (camera->play->sceneId == SCENE_SACRED_FOREST_MEADOW)) {
-        camera->behaviorFlags |= CAM_BEHAVIOR_SETTING_2;
->>>>>>> 6ef89e8d
         return -5;
     }
 
