#include "ultra64.h"
#include "global.h"
#include "vt.h"
#include "overlays/actors/ovl_En_Horse/z_en_horse.h"

s16 Camera_ChangeSettingFlags(Camera* camera, s16 setting, s16 flags);
s32 Camera_ChangeModeFlags(Camera* camera, s16 mode, u8 flags);
s32 Camera_QRegInit(void);
s32 Camera_UpdateWater(Camera* camera);

// Camera will reload its paramData. Usually that means setting the read-only data from what is stored in
// CameraModeValue arrays. Although sometimes some read-write data is reset as well
#define RELOAD_PARAMS(camera) (camera->animState == 0 || camera->animState == 10 || camera->animState == 20)

/**
 * Camera data is stored in both read-only data and OREG as s16, and then converted to the appropriate type during
 * runtime. If a small f32 is being stored as an s16, it is common to store that value 100 times larger than the
 * original value. This is then scaled back down during runtime with the CAM_DATA_SCALED macro.
 */
#define CAM_DATA_SCALED(x) ((x)*0.01f)

// Load the next value from camera read-only data stored in CameraModeValue
#define GET_NEXT_RO_DATA(values) ((values++)->val)
// Load the next value and scale down from camera read-only data stored in CameraModeValue
#define GET_NEXT_SCALED_RO_DATA(values) CAM_DATA_SCALED(GET_NEXT_RO_DATA(values))

#define BGCAM_POS(v) ((v)[0])
#define BGCAM_ROT(v) ((v)[1])
#define BGCAM_FOV(v) ((v)[2].x)
#define BGCAM_JFIFID(v) ((v)[2].y)

#define FLG_ADJSLOPE (1 << 0)
#define FLG_OFFGROUND (1 << 7)

#define DISTORTION_HOT_ROOM (1 << 0)
#define DISTORTION_UNDERWATER_WEAK (1 << 1)
#define DISTORTION_UNDERWATER_MEDIUM (1 << 2)
#define DISTORTION_UNDERWATER_STRONG (1 << 3)
#define DISTORTION_UNDERWATER_FISHING (1 << 4)

#include "z_camera_data.c"

/*===============================================================*/

/**
 * Interpolates along a curve between 0 and 1 with a period of
 * -a <= p <= a at time `b`
 */
f32 Camera_InterpolateCurve(f32 a, f32 b) {
    f32 ret;
    f32 absB;
    f32 t = 0.4f;
    f32 t2;
    f32 t3;
    f32 t4;

    absB = fabsf(b);
    if (a < absB) {
        ret = 1.0f;
    } else {
        t2 = 1.0f - t;
        if ((a * t2) > absB) {
            t3 = SQ(b) * (1.0f - t);
            t4 = SQ(a * t2);
            ret = t3 / t4;
        } else {
            t3 = SQ(a - absB) * t;
            t4 = SQ(0.4f * a);
            ret = 1.0f - (t3 / t4);
        }
    }
    return ret;
}

/*
 * Performs linear interpoloation between `cur` and `target`.  If `cur` is within
 * `minDiff` units, The result is rounded up to `target`
 */
f32 Camera_LERPCeilF(f32 target, f32 cur, f32 stepScale, f32 minDiff) {
    f32 diff = target - cur;
    f32 step;
    f32 ret;

    if (fabsf(diff) >= minDiff) {
        step = diff * stepScale;
        ret = cur + step;
    } else {
        ret = target;
    }

    return ret;
}

/*
 * Performs linear interpoloation between `cur` and `target`.  If `cur` is within
 * `minDiff` units, The result is rounded down to `cur`
 */
f32 Camera_LERPFloorF(f32 target, f32 cur, f32 stepScale, f32 minDiff) {
    f32 diff = target - cur;
    f32 step;
    f32 ret;

    if (fabsf(diff) >= minDiff) {
        step = diff * stepScale;
        ret = cur + step;
    } else {
        ret = cur;
    }

    return ret;
}

/*
 * Performs linear interpoloation between `cur` and `target`.  If `cur` is within
 * `minDiff` units, The result is rounded up to `target`
 */
s16 Camera_LERPCeilS(s16 target, s16 cur, f32 stepScale, s16 minDiff) {
    s16 diff = target - cur;
    s16 step;
    s32 ret;

    if (ABS(diff) >= minDiff) {
        step = diff * stepScale + 0.5f;
        ret = cur + step;
    } else {
        ret = target;
    }

    return ret;
}

/*
 * Performs linear interpoloation between `cur` and `target`.  If `cur` is within
 * `minDiff` units, The result is rounded down to `cur`
 */
s16 Camera_LERPFloorS(s16 target, s16 cur, f32 stepScale, s16 minDiff) {
    s16 diff = target - cur;
    s16 step;
    s32 ret;

    if (ABS(diff) >= minDiff) {
        step = diff * stepScale + 0.5f;
        ret = cur + step;
    } else {
        ret = cur;
    }

    return ret;
}

/*
 * Performs linear interpoloation between `cur` and `target`.  If `cur` is within
 * `minDiff` units, The result is rounded up to `target`
 */
void Camera_LERPCeilVec3f(Vec3f* target, Vec3f* cur, f32 yStepScale, f32 xzStepScale, f32 minDiff) {
    cur->x = Camera_LERPCeilF(target->x, cur->x, xzStepScale, minDiff);
    cur->y = Camera_LERPCeilF(target->y, cur->y, yStepScale, minDiff);
    cur->z = Camera_LERPCeilF(target->z, cur->z, xzStepScale, minDiff);
}

void func_80043ABC(Camera* camera) {
    camera->yawUpdateRateInv = 100.0f;
    camera->pitchUpdateRateInv = R_CAM_DEFA_PHI_UPDRATE;
    camera->rUpdateRateInv = OREG(6);
    camera->xzOffsetUpdateRate = CAM_DATA_SCALED(OREG(2));
    camera->yOffsetUpdateRate = CAM_DATA_SCALED(OREG(3));
    camera->fovUpdateRate = CAM_DATA_SCALED(OREG(4));
}

void func_80043B60(Camera* camera) {
    camera->rUpdateRateInv = OREG(27);
    camera->yawUpdateRateInv = OREG(27);
    camera->pitchUpdateRateInv = OREG(27);
    camera->xzOffsetUpdateRate = 0.001f;
    camera->yOffsetUpdateRate = 0.001f;
    camera->fovUpdateRate = 0.001f;
}

Vec3f* Camera_Vec3sToVec3f(Vec3f* dest, Vec3s* src) {
    Vec3f copy;

    copy.x = src->x;
    copy.y = src->y;
    copy.z = src->z;

    *dest = copy;
    return dest;
}

Vec3f* Camera_Vec3fVecSphGeoAdd(Vec3f* dest, Vec3f* a, VecSph* b) {
    Vec3f copy;
    Vec3f vecB;
    OLib_VecSphGeoToVec3f(&vecB, b);

    copy.x = a->x + vecB.x;
    copy.y = a->y + vecB.y;
    copy.z = a->z + vecB.z;

    *dest = copy;
    return dest;
}

Vec3f* Camera_Vec3fTranslateByUnitVector(Vec3f* dest, Vec3f* src, Vec3f* unitVector, f32 uvScale) {
    Vec3f copy;

    copy.x = src->x + (unitVector->x * uvScale);
    copy.y = src->y + (unitVector->y * uvScale);
    copy.z = src->z + (unitVector->z * uvScale);

    *dest = copy;
    return dest;
}

/**
 * Detects the collision poly between `from` and `to`, places collision info in `to`
 */
s32 Camera_BGCheckInfo(Camera* camera, Vec3f* from, CamColChk* to) {
    CollisionContext* colCtx = &camera->play->colCtx;
    Vec3f toNewPos;
    Vec3f toPoint;
    Vec3f fromToNorm;
    f32 floorPolyY;
    CollisionPoly* floorPoly;
    s32 floorBgId;
    VecSph fromToOffset;

    OLib_Vec3fDiffToVecSphGeo(&fromToOffset, from, &to->pos);
    fromToOffset.r += 8.0f;
    Camera_Vec3fVecSphGeoAdd(&toPoint, from, &fromToOffset);

    if (!BgCheck_CameraLineTest1(colCtx, from, &toPoint, &toNewPos, &to->poly, 1, 1, 1, -1, &to->bgId)) {
        // no poly in path.
        OLib_Vec3fDistNormalize(&fromToNorm, from, &to->pos);

        to->norm.x = -fromToNorm.x;
        to->norm.y = -fromToNorm.y;
        to->norm.z = -fromToNorm.z;

        toNewPos = to->pos;
        toNewPos.y += 5.0f;
        floorPolyY = BgCheck_CameraRaycastFloor2(colCtx, &floorPoly, &floorBgId, &toNewPos);

        if ((to->pos.y - floorPolyY) > 5.0f) {
            // if the y distance from the check point to the floor is more than 5 units
            // the point is not colliding with any collision.
            to->pos.x += to->norm.x;
            to->pos.y += to->norm.y;
            to->pos.z += to->norm.z;
            return 0;
        }

        to->poly = floorPoly;
        toNewPos.y = floorPolyY + 1.0f;
        to->bgId = floorBgId;
    }

    to->norm.x = COLPOLY_GET_NORMAL(to->poly->normal.x);
    to->norm.y = COLPOLY_GET_NORMAL(to->poly->normal.y);
    to->norm.z = COLPOLY_GET_NORMAL(to->poly->normal.z);
    to->pos.x = to->norm.x + toNewPos.x;
    to->pos.y = to->norm.y + toNewPos.y;
    to->pos.z = to->norm.z + toNewPos.z;

    return floorBgId + 1;
}

/**
 * Detects if there is collision between `from` and `to`
 */
s32 Camera_BGCheck(Camera* camera, Vec3f* from, Vec3f* to) {
    CamColChk toCol;
    s32 bgId;

    toCol.pos = *to;
    bgId = Camera_BGCheckInfo(camera, from, &toCol);
    *to = toCol.pos;
    return bgId;
}

s32 func_80043F94(Camera* camera, Vec3f* from, CamColChk* to) {
    CollisionContext* colCtx = &camera->play->colCtx;
    Vec3f toNewPos;
    Vec3f toPos;
    Vec3f fromToNorm;
    Vec3f playerFloorNormF;
    f32 floorY;
    CollisionPoly* floorPoly;
    s32 bgId;
    VecSph fromToGeo;

    OLib_Vec3fDiffToVecSphGeo(&fromToGeo, from, &to->pos);
    fromToGeo.r += 8.0f;
    Camera_Vec3fVecSphGeoAdd(&toPos, from, &fromToGeo);
    if (!BgCheck_CameraLineTest1(colCtx, from, &toPos, &toNewPos, &to->poly, 1, 1, 1, -1, &to->bgId)) {
        OLib_Vec3fDistNormalize(&fromToNorm, from, &to->pos);
        to->norm.x = -fromToNorm.x;
        to->norm.y = -fromToNorm.y;
        to->norm.z = -fromToNorm.z;
        toNewPos = to->pos;
        toNewPos.y += 5.0f;
        floorY = BgCheck_CameraRaycastFloor2(colCtx, &floorPoly, &bgId, &toNewPos);
        if ((to->pos.y - floorY) > 5.0f) {
            // to is not on the ground or below it.
            to->pos.x += to->norm.x;
            to->pos.y += to->norm.y;
            to->pos.z += to->norm.z;
            return 0;
        }
        // to is touching the ground, move it up 1 unit.
        to->poly = floorPoly;
        toNewPos.y = floorY + 1.0f;
        to->bgId = bgId;
    }
    to->norm.x = COLPOLY_GET_NORMAL(to->poly->normal.x);
    to->norm.y = COLPOLY_GET_NORMAL(to->poly->normal.y);
    to->norm.z = COLPOLY_GET_NORMAL(to->poly->normal.z);
    if ((to->norm.y > 0.5f) || (to->norm.y < -0.8f)) {
        to->pos.x = to->norm.x + toNewPos.x;
        to->pos.y = to->norm.y + toNewPos.y;
        to->pos.z = to->norm.z + toNewPos.z;
    } else if (playerFloorPoly != NULL) {
        playerFloorNormF.x = COLPOLY_GET_NORMAL(playerFloorPoly->normal.x);
        playerFloorNormF.y = COLPOLY_GET_NORMAL(playerFloorPoly->normal.y);
        playerFloorNormF.z = COLPOLY_GET_NORMAL(playerFloorPoly->normal.z);
        if (Math3D_LineSegVsPlane(playerFloorNormF.x, playerFloorNormF.y, playerFloorNormF.z, playerFloorPoly->dist,
                                  from, &toPos, &toNewPos, 1)) {
            // line is from->to is touching the poly the player is on.
            to->norm = playerFloorNormF;
            to->poly = playerFloorPoly;
            to->bgId = camera->bgCheckId;
            to->pos.x = to->norm.x + toNewPos.x;
            to->pos.y = to->norm.y + toNewPos.y;
            to->pos.z = to->norm.z + toNewPos.z;
        } else {
            OLib_Vec3fDistNormalize(&fromToNorm, from, &to->pos);
            to->norm.x = -fromToNorm.x;
            to->norm.y = -fromToNorm.y;
            to->norm.z = -fromToNorm.z;
            to->pos.x += to->norm.x;
            to->pos.y += to->norm.y;
            to->pos.z += to->norm.z;
            return 0;
        }
    }
    return 1;
}

void func_80044340(Camera* camera, Vec3f* arg1, Vec3f* arg2) {
    CamColChk sp20;
    Vec3s unused;

    sp20.pos = *arg2;
    func_80043F94(camera, arg1, &sp20);
    *arg2 = sp20.pos;
}

/**
 * Checks if `from` to `to` is looking from the outside of a poly towards the front
 */
s32 Camera_CheckOOB(Camera* camera, Vec3f* from, Vec3f* to) {
    s32 pad;
    Vec3f intersect;
    s32 pad2;
    s32 bgId;
    CollisionPoly* poly;
    CollisionContext* colCtx = &camera->play->colCtx;

    poly = NULL;
    if (BgCheck_CameraLineTest1(colCtx, from, to, &intersect, &poly, 1, 1, 1, 0, &bgId) &&
        (CollisionPoly_GetPointDistanceFromPlane(poly, from) < 0.0f)) {
        // if there is a poly between `from` and `to` and the `from` is behind the poly.
        return true;
    }

    return false;
}

/**
 * Gets the floor position underneath `chkPos`, and returns the normal of the floor to `floorNorm`,
 * and bgId to `bgId`.  If no floor is found, then the normal is a flat surface pointing upwards.
 */
f32 Camera_GetFloorYNorm(Camera* camera, Vec3f* floorNorm, Vec3f* chkPos, s32* bgId) {
    s32 pad;
    CollisionPoly* floorPoly;
    f32 floorY = BgCheck_EntityRaycastFloor3(&camera->play->colCtx, &floorPoly, bgId, chkPos);

    if (floorY == BGCHECK_Y_MIN) {
        // no floor
        floorNorm->x = 0.0f;
        floorNorm->y = 1.0f;
        floorNorm->z = 0.0f;
    } else {
        floorNorm->x = COLPOLY_GET_NORMAL(floorPoly->normal.x);
        floorNorm->y = COLPOLY_GET_NORMAL(floorPoly->normal.y);
        floorNorm->z = COLPOLY_GET_NORMAL(floorPoly->normal.z);
    }

    return floorY;
}

/**
 * Gets the position of the floor from `pos`
 */
f32 Camera_GetFloorY(Camera* camera, Vec3f* pos) {
    Vec3f posCheck;
    Vec3f floorNorm;
    s32 bgId;

    posCheck = *pos;
    posCheck.y += 80.0f;

    return Camera_GetFloorYNorm(camera, &floorNorm, &posCheck, &bgId);
}

/**
 * Gets the position of the floor from `pos`, and if the floor is considered not solid,
 * it checks the next floor below that up to 3 times.  Returns the normal of the floor into `norm`
 */
f32 Camera_GetFloorYLayer(Camera* camera, Vec3f* norm, Vec3f* pos, s32* bgId) {
    CollisionPoly* floorPoly;
    CollisionContext* colCtx = &camera->play->colCtx;
    f32 floorY;
    s32 i;

    for (i = 3; i > 0; i--) {
        floorY = BgCheck_CameraRaycastFloor2(colCtx, &floorPoly, bgId, pos);
        if (floorY == BGCHECK_Y_MIN ||
            (camera->playerGroundY < floorY && !(COLPOLY_GET_NORMAL(floorPoly->normal.y) > 0.5f))) {
            // no floor, or player is below the floor and floor is not considered steep
            norm->x = 0.0f;
            norm->y = 1.0f;
            norm->z = 0.0f;
            floorY = BGCHECK_Y_MIN;
            break;
        } else if (func_80041D4C(colCtx, floorPoly, *bgId) == 1) {
            // floor is not solid, check below that floor.
            pos->y = floorY - 10.0f;
            continue;
        } else {
            norm->x = COLPOLY_GET_NORMAL(floorPoly->normal.x);
            norm->y = COLPOLY_GET_NORMAL(floorPoly->normal.y);
            norm->z = COLPOLY_GET_NORMAL(floorPoly->normal.z);
            break;
        }
    }
    if (i == 0) {
        osSyncPrintf(VT_COL(YELLOW, BLACK) "camera: foward check: too many layer!\n" VT_RST);
    }
    return floorY;
}

/**
 * Returns the CameraSettingType of the camera at index `camDataIdx`
 */
s16 Camera_GetCamDataSetting(Camera* camera, s32 camDataIdx) {
    return func_80041A4C(&camera->play->colCtx, camDataIdx, BGCHECK_SCENE);
}

/**
 * Returns the scene camera info for the current camera data index
 */
Vec3s* Camera_GetCamBGData(Camera* camera) {
    return func_80041C10(&camera->play->colCtx, camera->camDataIdx, BGCHECK_SCENE);
}

/**
 * Gets the scene's camera index for the poly `poly`, returns -1 if
 * there is no camera data for that poly.
 */
s32 Camera_GetDataIdxForPoly(Camera* camera, s32* bgId, CollisionPoly* poly) {
    s32 camDataIdx;
    PosRot playerPosRot;
    s32 ret;

    Actor_GetWorldPosShapeRot(&playerPosRot, &camera->player->actor); // unused.
    camDataIdx = SurfaceType_GetCamDataIndex(&camera->play->colCtx, poly, *bgId);

    if (func_80041A4C(&camera->play->colCtx, camDataIdx, *bgId) == CAM_SET_NONE) {
        ret = -1;
    } else {
        ret = camDataIdx;
    }
    return ret;
}

/**
 * Returns the scene camera info for the floor under the player.
 * If there is no floor then there is no camera data, returns the number of
 * pieces of data there are in `numVec3sData`
 */
Vec3s* Camera_GetCamBgDataUnderPlayer(Camera* camera, u16* numVec3sData) {
    CollisionPoly* floorPoly;
    s32 pad;
    s32 bgId;
    PosRot playerPosShape;

    Actor_GetWorldPosShapeRot(&playerPosShape, &camera->player->actor);
    playerPosShape.pos.y += Player_GetHeight(camera->player);
    if (BgCheck_EntityRaycastFloor3(&camera->play->colCtx, &floorPoly, &bgId, &playerPosShape.pos) == BGCHECK_Y_MIN) {
        // no floor
        return NULL;
    }
<<<<<<< HEAD
    *numVec3sData = SurfaceType_GetCameraNumVec3sData(&camera->globalCtx->colCtx, floorPoly, bgId);
    return SurfaceType_GetCameraVec3sData(&camera->globalCtx->colCtx, floorPoly, bgId);
=======
    *dataCnt = SurfaceType_GetNumCameras(&camera->play->colCtx, floorPoly, bgId);
    return SurfaceType_GetCamPosData(&camera->play->colCtx, floorPoly, bgId);
>>>>>>> 6a9468ab
}

/**
 * Gets the Camera information for the water box the player is in.
 * Returns -1 if the player is not in a water box, or does not have a swimming state.
 * Returns -2 if there is no camera index for the water box.
 * Returns the camera data index otherwise.
 */
s32 Camera_GetWaterBoxDataIdx(Camera* camera, f32* waterY) {
    PosRot playerPosShape;
    WaterBox* waterBox;
    s32 ret;

    Actor_GetWorldPosShapeRot(&playerPosShape, &camera->player->actor);
    *waterY = playerPosShape.pos.y;

    if (!WaterBox_GetSurface1(camera->play, &camera->play->colCtx, playerPosShape.pos.x, playerPosShape.pos.z, waterY,
                              &waterBox)) {
        // player's position is not in a water box.
        *waterY = BGCHECK_Y_MIN;
        return -1;
    }

    if (!(camera->player->stateFlags1 & PLAYER_STATE1_27)) {
        // player is not swimming
        *waterY = BGCHECK_Y_MIN;
        return -1;
    }

<<<<<<< HEAD
    ret = WaterBox_GetCamDataIndex(&camera->globalCtx->colCtx, waterBox);
    if ((ret <= 0) || (WaterBox_GetCameraSetting(&camera->globalCtx->colCtx, waterBox) <= 0)) {
=======
    ret = WaterBox_GetCamDataIndex(&camera->play->colCtx, waterBox);
    if ((ret <= 0) || (WaterBox_GetCameraSType(&camera->play->colCtx, waterBox) <= 0)) {
>>>>>>> 6a9468ab
        // no camera data index, or no CameraSettingType
        return -2;
    }

    return ret;
}

/**
 * Checks if `chkPos` is inside a waterbox. If there is no water box below `chkPos`
 * or if `chkPos` is above the water surface, return BGCHECK_Y_MIN, output
 * environment properites to `envProp` if `chkPos` is inside the waterbox.
 */
f32 Camera_GetWaterSurface(Camera* camera, Vec3f* chkPos, s32* envProp) {
    PosRot playerPosRot;
    f32 waterY;
    WaterBox* waterBox;

    Actor_GetWorldPosShapeRot(&playerPosRot, &camera->player->actor);
    waterY = playerPosRot.pos.y;

    if (!WaterBox_GetSurface1(camera->play, &camera->play->colCtx, chkPos->x, chkPos->z, &waterY, &waterBox)) {
        // chkPos is not within the x/z boundaries of a water box.
        return BGCHECK_Y_MIN;
    }

    if (waterY < chkPos->y) {
        // the water's y position is below the check position
        // meaning the position is NOT in the water.
        return BGCHECK_Y_MIN;
    }

    *envProp = WaterBox_GetLightSettingIndex(&camera->play->colCtx, waterBox);
    return waterY;
}

/**
 * Calculates the angle between points `from` and `to`
 */
s16 Camera_XZAngle(Vec3f* to, Vec3f* from) {
    return CAM_DEG_TO_BINANG(RAD_TO_DEG(Math_FAtan2F(from->x - to->x, from->z - to->z)));
}

s16 func_80044ADC(Camera* camera, s16 yaw, s16 arg2) {
    static f32 D_8015CE50;
    static f32 D_8015CE54;
    static CamColChk D_8015CE58;
    Vec3f playerPos;
    Vec3f rotatedPos;
    Vec3f floorNorm;
    f32 temp_f2;
    s16 temp_s0;
    s16 temp_s1;
    f32 phi_f18;
    f32 sinYaw;
    f32 cosYaw;
    s32 bgId;
    f32 sp30;
    f32 sp2C;
    f32 phi_f16;
    f32 playerHeight;

    sinYaw = Math_SinS(yaw);
    cosYaw = Math_CosS(yaw);
    playerHeight = Player_GetHeight(camera->player);
    temp_f2 = CAM_DATA_SCALED(OREG(19)) * playerHeight;
    sp30 = CAM_DATA_SCALED(OREG(17)) * playerHeight;
    sp2C = CAM_DATA_SCALED(OREG(18)) * playerHeight;
    playerPos.x = camera->playerPosRot.pos.x;
    playerPos.y = camera->playerGroundY + temp_f2;
    playerPos.z = camera->playerPosRot.pos.z;
    rotatedPos.x = playerPos.x + (sp30 * sinYaw);
    rotatedPos.y = playerPos.y;
    rotatedPos.z = playerPos.z + (sp30 * cosYaw);
    if (arg2 || (camera->play->state.frames % 2) == 0) {
        D_8015CE58.pos.x = playerPos.x + (sp2C * sinYaw);
        D_8015CE58.pos.y = playerPos.y;
        D_8015CE58.pos.z = playerPos.z + (sp2C * cosYaw);
        Camera_BGCheckInfo(camera, &playerPos, &D_8015CE58);
        if (arg2) {
            D_8015CE50 = D_8015CE54 = camera->playerGroundY;
        }
    } else {
        sp2C = OLib_Vec3fDistXZ(&playerPos, &D_8015CE58.pos);
        D_8015CE58.pos.x += D_8015CE58.norm.x * 5.0f;
        D_8015CE58.pos.y += D_8015CE58.norm.y * 5.0f;
        D_8015CE58.pos.z += D_8015CE58.norm.z * 5.0f;
        if (sp2C < sp30) {
            sp30 = sp2C;
            D_8015CE50 = D_8015CE54 = Camera_GetFloorYLayer(camera, &floorNorm, &D_8015CE58.pos, &bgId);
        } else {
            D_8015CE50 = Camera_GetFloorYLayer(camera, &floorNorm, &rotatedPos, &bgId);
            D_8015CE54 = Camera_GetFloorYLayer(camera, &floorNorm, &D_8015CE58.pos, &bgId);
        }

        if (D_8015CE50 == BGCHECK_Y_MIN) {
            D_8015CE50 = camera->playerGroundY;
        }

        if (D_8015CE54 == BGCHECK_Y_MIN) {
            D_8015CE54 = D_8015CE50;
        }
    }
    phi_f16 = CAM_DATA_SCALED(OREG(20)) * (D_8015CE50 - camera->playerGroundY);
    phi_f18 = (1.0f - CAM_DATA_SCALED(OREG(20))) * (D_8015CE54 - camera->playerGroundY);
    temp_s0 = CAM_DEG_TO_BINANG(RAD_TO_DEG(Math_FAtan2F(phi_f16, sp30)));
    temp_s1 = CAM_DEG_TO_BINANG(RAD_TO_DEG(Math_FAtan2F(phi_f18, sp2C)));
    return temp_s0 + temp_s1;
}

Vec3f* Camera_CalcUpFromPitchYawRoll(Vec3f* dest, s16 pitch, s16 yaw, s16 roll) {
    f32 sinPitch;
    f32 cosPitch;
    f32 sinYaw;
    f32 cosYaw;
    f32 sinNegRoll;
    f32 cosNegRoll;
    Vec3f spA4;
    f32 pad;
    f32 sp54;
    f32 sp4C;
    f32 cosPitchCosYawSinRoll;
    f32 negSinPitch;
    f32 temp_f10_2;
    f32 cosPitchcosYaw;
    f32 temp_f14;
    f32 negSinPitchSinYaw;
    f32 negSinPitchCosYaw;
    f32 cosPitchSinYaw;
    f32 temp_f4_2;
    f32 temp_f6;
    f32 temp_f8;
    f32 temp_f8_2;
    f32 temp_f8_3;

    sinPitch = Math_SinS(pitch);
    cosPitch = Math_CosS(pitch);
    sinYaw = Math_SinS(yaw);
    cosYaw = Math_CosS(yaw);
    negSinPitch = -sinPitch;
    sinNegRoll = Math_SinS(-roll);
    cosNegRoll = Math_CosS(-roll);
    negSinPitchSinYaw = negSinPitch * sinYaw;
    temp_f14 = 1.0f - cosNegRoll;
    cosPitchSinYaw = cosPitch * sinYaw;
    sp54 = SQ(cosPitchSinYaw);
    sp4C = (cosPitchSinYaw * sinPitch) * temp_f14;
    cosPitchcosYaw = cosPitch * cosYaw;
    temp_f4_2 = ((1.0f - sp54) * cosNegRoll) + sp54;
    cosPitchCosYawSinRoll = cosPitchcosYaw * sinNegRoll;
    negSinPitchCosYaw = negSinPitch * cosYaw;
    temp_f6 = (cosPitchcosYaw * cosPitchSinYaw) * temp_f14;
    temp_f10_2 = sinPitch * sinNegRoll;
    spA4.x = ((negSinPitchSinYaw * temp_f4_2) + (cosPitch * (sp4C - cosPitchCosYawSinRoll))) +
             (negSinPitchCosYaw * (temp_f6 + temp_f10_2));
    sp54 = SQ(sinPitch);
    temp_f4_2 = (sinPitch * cosPitchcosYaw) * temp_f14;
    temp_f8_3 = cosPitchSinYaw * sinNegRoll;
    temp_f8 = sp4C + cosPitchCosYawSinRoll;
    spA4.y = ((negSinPitchSinYaw * temp_f8) + (cosPitch * (((1.0f - sp54) * cosNegRoll) + sp54))) +
             (negSinPitchCosYaw * (temp_f4_2 - temp_f8_3));
    temp_f8_2 = temp_f6 - temp_f10_2;
    spA4.z = ((negSinPitchSinYaw * temp_f8_2) + (cosPitch * (temp_f4_2 + temp_f8_3))) +
             (negSinPitchCosYaw * (((1.0f - SQ(cosPitchcosYaw)) * cosNegRoll) + SQ(cosPitchcosYaw)));
    *dest = spA4;
    return dest;
}

f32 Camera_ClampLERPScale(Camera* camera, f32 maxLERPScale) {
    f32 ret;

    if (camera->atLERPStepScale < CAM_DATA_SCALED(R_AT_LERP_MIN)) {
        ret = CAM_DATA_SCALED(R_AT_LERP_MIN);
    } else if (camera->atLERPStepScale >= maxLERPScale) {
        ret = maxLERPScale;
    } else {
        ret = CAM_DATA_SCALED(R_AT_LERP_SCALE) * camera->atLERPStepScale;
    }

    return ret;
}

void Camera_CopyDataToRegs(Camera* camera, s16 mode) {
    CameraModeValue* values;
    CameraModeValue* valueP;
    s32 i;

    if (PREG(82)) {
        osSyncPrintf("camera: res: stat (%d/%d/%d)\n", camera->camId, camera->setting, mode);
    }

    values = sCameraSettings[camera->setting].cameraModes[mode].values;

    for (i = 0; i < sCameraSettings[camera->setting].cameraModes[mode].valueCnt; i++) {
        valueP = &values[i];
        PREG(valueP->dataType) = valueP->val;
        if (PREG(82)) {
            osSyncPrintf("camera: res: PREG(%02d) = %d\n", valueP->dataType, valueP->val);
        }
    }
    camera->animState = 0;
}

s32 Camera_CopyPREGToModeValues(Camera* camera) {
    CameraModeValue* values = sCameraSettings[camera->setting].cameraModes[camera->mode].values;
    CameraModeValue* valueP;
    s32 i;

    for (i = 0; i < sCameraSettings[camera->setting].cameraModes[camera->mode].valueCnt; i++) {
        valueP = &values[i];
        valueP->val = R_CAM_DATA(valueP->dataType);
        if (PREG(82)) {
            osSyncPrintf("camera: res: %d = PREG(%02d)\n", valueP->val, valueP->dataType);
        }
    }
    return true;
}

#define SHRINKWIN_MASK (0xF000)
#define SHRINKWINVAL_MASK (0x7000)
#define SHRINKWIN_CURVAL (0x8000)
#define IFACE_ALPHA_MASK (0x0F00)

void Camera_UpdateInterface(s16 flags) {
    s16 interfaceAlpha;

    if ((flags & SHRINKWIN_MASK) != SHRINKWIN_MASK) {
        switch (flags & SHRINKWINVAL_MASK) {
            case 0x1000:
                sCameraShrinkWindowVal = 0x1A;
                break;
            case 0x2000:
                sCameraShrinkWindowVal = 0x1B;
                break;
            case 0x3000:
                sCameraShrinkWindowVal = 0x20;
                break;
            default:
                sCameraShrinkWindowVal = 0;
                break;
        }

        if (flags & SHRINKWIN_CURVAL) {
            ShrinkWindow_SetCurrentVal(sCameraShrinkWindowVal);
        } else {
            ShrinkWindow_SetVal(sCameraShrinkWindowVal);
        }
    }

    if ((flags & IFACE_ALPHA_MASK) != IFACE_ALPHA_MASK) {
        interfaceAlpha = (flags & IFACE_ALPHA_MASK) >> 8;
        if (interfaceAlpha == 0) {
            interfaceAlpha = 0x32;
        }
        if (interfaceAlpha != sCameraInterfaceAlpha) {
            sCameraInterfaceAlpha = interfaceAlpha;
            Interface_ChangeAlpha(sCameraInterfaceAlpha);
        }
    }
}

Vec3f* Camera_BGCheckCorner(Vec3f* dst, Vec3f* linePointA, Vec3f* linePointB, CamColChk* pointAColChk,
                            CamColChk* pointBColChk) {
    Vec3f closestPoint;

    if (!func_800427B4(pointAColChk->poly, pointBColChk->poly, linePointA, linePointB, &closestPoint)) {
        osSyncPrintf(VT_COL(YELLOW, BLACK) "camera: corner check no cross point %x %x\n" VT_RST, pointAColChk,
                     pointBColChk);
        *dst = pointAColChk->pos;
        return dst;
    }

    *dst = closestPoint;
    return dst;
}

/**
 * Checks collision between at and eyeNext, if `checkEye` is set, if there is no collsion between
 * eyeNext->at, then eye->at is also checked.
 * Returns:
 * 0 if no collsion is found between at->eyeNext
 * 2 if the angle between the polys is between 60 degrees and 120 degrees
 * 3 ?
 * 6 if the angle between the polys is greater than 120 degrees
 */
s32 func_80045508(Camera* camera, VecSph* diffSph, CamColChk* eyeChk, CamColChk* atChk, s16 checkEye) {
    Vec3f* at = &camera->at;
    Vec3f* eye = &camera->eye;
    Vec3f* eyeNext = &camera->eyeNext;
    Vec3f eyePos;
    s32 atEyeBgId;
    s32 eyeAtBgId;
    s32 ret;
    f32 cosEyeAt;

    eyeChk->pos = camera->eyeNext;

    ret = 0;

    atEyeBgId = Camera_BGCheckInfo(camera, at, eyeChk);
    if (atEyeBgId != 0) {
        // collision found between at->eye
        atChk->pos = camera->at;

        OLib_Vec3fToVecSphGeo(&eyeChk->sphNorm, &eyeChk->norm);

        if (eyeChk->sphNorm.pitch >= 0x2EE1) {
            eyeChk->sphNorm.yaw = diffSph->yaw;
        }

        eyeAtBgId = Camera_BGCheckInfo(camera, eyeNext, atChk);

        if (eyeAtBgId == 0) {
            // no collision from eyeNext->at
            if (checkEye & 1) {

                atChk->pos = *at;
                eyePos = *eye;

                if (Camera_BGCheckInfo(camera, &eyePos, atChk) == 0) {
                    // no collision from eye->at
                    return 3;
                } else if (eyeChk->poly == atChk->poly) {
                    // at->eye and eye->at is the same poly
                    return 3;
                }
            } else {
                return 3;
            }
        } else if (eyeChk->poly == atChk->poly) {
            // at->eyeNext and eyeNext->at is the same poly
            return 3;
        }

        OLib_Vec3fToVecSphGeo(&atChk->sphNorm, &atChk->norm);

        if (atChk->sphNorm.pitch >= 0x2EE1) {
            atChk->sphNorm.yaw = BINANG_ROT180(diffSph->yaw);
        }

        if (atEyeBgId != eyeAtBgId) {
            // different bgIds for at->eye[Next] and eye[Next]->at
            ret = 3;
        } else {
            cosEyeAt = Math3D_Cos(&eyeChk->norm, &atChk->norm);
            if (cosEyeAt < -0.5f) {
                ret = 6;
            } else if (cosEyeAt > 0.5f) {
                ret = 3;
            } else {
                ret = 2;
            }
        }
    }
    return ret;
}

/**
 * Calculates how much to adjust the camera at's y value when on a slope.
 */
f32 Camera_CalcSlopeYAdj(Vec3f* floorNorm, s16 playerYRot, s16 eyeAtYaw, f32 adjAmt) {
    f32 tmp;
    VecSph floorNormSph;

    OLib_Vec3fToVecSphGeo(&floorNormSph, floorNorm);

    tmp = Math_CosS(floorNormSph.pitch) * Math_CosS(playerYRot - floorNormSph.yaw);
    return (fabsf(tmp) * adjAmt) * Math_CosS(playerYRot - eyeAtYaw);
}

/**
 * Calculates new at vector for the camera pointing in `eyeAtDir`
 */
s32 Camera_CalcAtDefault(Camera* camera, VecSph* eyeAtDir, f32 extraYOffset, s16 calcSlope) {
    Vec3f* at = &camera->at;
    Vec3f posOffsetTarget;
    Vec3f atTarget;
    s32 pad2;
    PosRot* playerPosRot = &camera->playerPosRot;
    f32 yOffset;

    yOffset = Player_GetHeight(camera->player);

    posOffsetTarget.x = 0.f;
    posOffsetTarget.y = yOffset + extraYOffset;
    posOffsetTarget.z = 0.f;

    if (calcSlope) {
        posOffsetTarget.y -= OLib_ClampMaxDist(
            Camera_CalcSlopeYAdj(&camera->floorNorm, playerPosRot->rot.y, eyeAtDir->yaw, OREG(9)), yOffset);
    }

    Camera_LERPCeilVec3f(&posOffsetTarget, &camera->posOffset, camera->yOffsetUpdateRate, camera->xzOffsetUpdateRate,
                         0.1f);

    atTarget.x = playerPosRot->pos.x + camera->posOffset.x;
    atTarget.y = playerPosRot->pos.y + camera->posOffset.y;
    atTarget.z = playerPosRot->pos.z + camera->posOffset.z;

    Camera_LERPCeilVec3f(&atTarget, at, camera->atLERPStepScale, camera->atLERPStepScale, 0.2f);

    return true;
}

s32 func_800458D4(Camera* camera, VecSph* eyeAtDir, f32 arg2, f32* arg3, s16 arg4) {
    f32 phi_f2;
    Vec3f posOffsetTarget;
    Vec3f atTarget;
    f32 eyeAtAngle;
    PosRot* playerPosRot = &camera->playerPosRot;
    f32 deltaY;
    s32 pad[2];

    posOffsetTarget.y = Player_GetHeight(camera->player) + arg2;
    posOffsetTarget.x = 0.0f;
    posOffsetTarget.z = 0.0f;

    if (arg4) {
        posOffsetTarget.y -= Camera_CalcSlopeYAdj(&camera->floorNorm, playerPosRot->rot.y, eyeAtDir->yaw, OREG(9));
    }

    deltaY = playerPosRot->pos.y - *arg3;
    eyeAtAngle = Math_FAtan2F(deltaY, OLib_Vec3fDistXZ(&camera->at, &camera->eye));

    if (eyeAtAngle > DEG_TO_RAD(OREG(32))) {
        if (1) {}
        phi_f2 = 1.0f - sinf(eyeAtAngle - DEG_TO_RAD(OREG(32)));
    } else if (eyeAtAngle < DEG_TO_RAD(OREG(33))) {
        phi_f2 = 1.0f - sinf(DEG_TO_RAD(OREG(33)) - eyeAtAngle);
    } else {
        phi_f2 = 1.0f;
    }

    posOffsetTarget.y -= deltaY * phi_f2;
    Camera_LERPCeilVec3f(&posOffsetTarget, &camera->posOffset, CAM_DATA_SCALED(OREG(29)), CAM_DATA_SCALED(OREG(30)),
                         0.1f);

    atTarget.x = playerPosRot->pos.x + camera->posOffset.x;
    atTarget.y = playerPosRot->pos.y + camera->posOffset.y;
    atTarget.z = playerPosRot->pos.z + camera->posOffset.z;

    Camera_LERPCeilVec3f(&atTarget, &camera->at, camera->atLERPStepScale, camera->atLERPStepScale, 0.2f);

    return 1;
}

s32 func_80045B08(Camera* camera, VecSph* eyeAtDir, f32 yExtra, s16 arg3) {
    f32 phi_f2;
    Vec3f posOffsetTarget;
    Vec3f atTarget;
    f32 pad;
    f32 temp_ret;
    PosRot* playerPosRot = &camera->playerPosRot;

    posOffsetTarget.y = Player_GetHeight(camera->player) + yExtra;
    posOffsetTarget.x = 0.0f;
    posOffsetTarget.z = 0.0f;

    temp_ret = Math_SinS(arg3);

    if (temp_ret < 0.0f) {
        phi_f2 = Math_CosS(playerPosRot->rot.y - eyeAtDir->yaw);
    } else {
        phi_f2 = -Math_CosS(playerPosRot->rot.y - eyeAtDir->yaw);
    }

    posOffsetTarget.y -= temp_ret * phi_f2 * OREG(9);
    Camera_LERPCeilVec3f(&posOffsetTarget, &camera->posOffset, camera->yOffsetUpdateRate, camera->xzOffsetUpdateRate,
                         0.1f);

    atTarget.x = playerPosRot->pos.x + camera->posOffset.x;
    atTarget.y = playerPosRot->pos.y + camera->posOffset.y;
    atTarget.z = playerPosRot->pos.z + camera->posOffset.z;
    Camera_LERPCeilVec3f(&atTarget, &camera->at, camera->atLERPStepScale, camera->atLERPStepScale, 0.2f);

    return 1;
}

/**
 * Adjusts the camera's at position for Camera_Parallel1
 */
s32 Camera_CalcAtForParallel(Camera* camera, VecSph* arg1, f32 yOffset, f32* arg3, s16 arg4) {
    Vec3f* at = &camera->at;
    Vec3f posOffsetTarget;
    Vec3f atTarget;
    Vec3f* eye = &camera->eye;
    PosRot* playerPosRot = &camera->playerPosRot;
    f32 temp_f2;
    f32 phi_f16;
    f32 eyeAtDistXZ;
    f32 phi_f20;
    f32 temp_f0_4;

    temp_f0_4 = Player_GetHeight(camera->player);
    posOffsetTarget.x = 0.0f;
    posOffsetTarget.y = temp_f0_4 + yOffset;
    posOffsetTarget.z = 0.0f;

    if (PREG(76) && arg4) {
        posOffsetTarget.y -= Camera_CalcSlopeYAdj(&camera->floorNorm, playerPosRot->rot.y, arg1->yaw, OREG(9));
    }

    if (camera->playerGroundY == camera->playerPosRot.pos.y || camera->player->actor.gravity > -0.1f ||
        camera->player->stateFlags1 & PLAYER_STATE1_21) {
        *arg3 = Camera_LERPCeilF(playerPosRot->pos.y, *arg3, CAM_DATA_SCALED(OREG(43)), 0.1f);
        phi_f20 = playerPosRot->pos.y - *arg3;
        posOffsetTarget.y -= phi_f20;
        Camera_LERPCeilVec3f(&posOffsetTarget, &camera->posOffset, camera->yOffsetUpdateRate,
                             camera->xzOffsetUpdateRate, 0.1f);
    } else {
        if (!PREG(75)) {
            phi_f20 = playerPosRot->pos.y - *arg3;
            eyeAtDistXZ = OLib_Vec3fDistXZ(at, &camera->eye);
            phi_f16 = eyeAtDistXZ;
            Math_FAtan2F(phi_f20, eyeAtDistXZ);
            temp_f2 = Math_FTanF(DEG_TO_RAD(camera->fov * 0.4f)) * phi_f16;
            if (temp_f2 < phi_f20) {
                *arg3 += phi_f20 - temp_f2;
                phi_f20 = temp_f2;
            } else if (phi_f20 < -temp_f2) {
                *arg3 += phi_f20 + temp_f2;
                phi_f20 = -temp_f2;
            }
            posOffsetTarget.y -= phi_f20;
        } else {
            phi_f20 = playerPosRot->pos.y - *arg3;
            temp_f2 = Math_FAtan2F(phi_f20, OLib_Vec3fDistXZ(at, eye));
            if (DEG_TO_RAD(OREG(32)) < temp_f2) {
                phi_f16 = 1 - sinf(temp_f2 - DEG_TO_RAD(OREG(32)));
            } else if (temp_f2 < DEG_TO_RAD(OREG(33))) {
                phi_f16 = 1 - sinf(DEG_TO_RAD(OREG(33)) - temp_f2);
            } else {
                phi_f16 = 1;
            }
            posOffsetTarget.y -= phi_f20 * phi_f16;
        }
        Camera_LERPCeilVec3f(&posOffsetTarget, &camera->posOffset, CAM_DATA_SCALED(OREG(29)), CAM_DATA_SCALED(OREG(30)),
                             0.1f);
        camera->yOffsetUpdateRate = CAM_DATA_SCALED(OREG(29));
        camera->xzOffsetUpdateRate = CAM_DATA_SCALED(OREG(30));
    }
    atTarget.x = playerPosRot->pos.x + camera->posOffset.x;
    atTarget.y = playerPosRot->pos.y + camera->posOffset.y;
    atTarget.z = playerPosRot->pos.z + camera->posOffset.z;
    Camera_LERPCeilVec3f(&atTarget, at, camera->atLERPStepScale, camera->atLERPStepScale, 0.2f);
    return 1;
}

/**
 * Adjusts at position for Camera_Battle1 and Camera_KeepOn1
 */
s32 Camera_CalcAtForLockOn(Camera* camera, VecSph* eyeAtDir, Vec3f* targetPos, f32 yOffset, f32 distance,
                           f32* yPosOffset, VecSph* outPlayerToTargetDir, s16 flags) {
    Vec3f* at = &camera->at;
    Vec3f tmpPos0;
    Vec3f tmpPos1;
    Vec3f lookFromOffset;
    Vec3f* floorNorm = &camera->floorNorm;
    VecSph playerToTargetDir;
    PosRot* playerPosRot = &camera->playerPosRot;
    f32 yPosDelta;
    f32 phi_f16;
    f32 eyeAtDistXZ;
    f32 temp_f0_2;
    f32 playerHeight;

    playerHeight = Player_GetHeight(camera->player);
    tmpPos0.x = 0.0f;
    tmpPos0.y = playerHeight + yOffset;
    tmpPos0.z = 0.0f;
    if (PREG(76) && (flags & FLG_ADJSLOPE)) {
        tmpPos0.y -= Camera_CalcSlopeYAdj(floorNorm, playerPosRot->rot.y, eyeAtDir->yaw, OREG(9));
    }

    // tmpPos1 is player's head
    tmpPos1 = playerPosRot->pos;
    tmpPos1.y += playerHeight;
    OLib_Vec3fDiffToVecSphGeo(outPlayerToTargetDir, &tmpPos1, targetPos);
    playerToTargetDir = *outPlayerToTargetDir;
    if (distance < playerToTargetDir.r) {
        playerToTargetDir.r = playerToTargetDir.r * CAM_DATA_SCALED(OREG(38));
    } else {
        // ratio of player's height off ground to player's height.
        temp_f0_2 = OLib_ClampMaxDist((playerPosRot->pos.y - camera->playerGroundY) / playerHeight, 1.0f);
        playerToTargetDir.r = (playerToTargetDir.r * CAM_DATA_SCALED(OREG(39))) -
                              (((CAM_DATA_SCALED(OREG(39)) - CAM_DATA_SCALED(OREG(38))) * playerToTargetDir.r) *
                               (playerToTargetDir.r / distance));
        playerToTargetDir.r = playerToTargetDir.r - (playerToTargetDir.r * temp_f0_2) * temp_f0_2;
    }

    if (flags & FLG_OFFGROUND) {
        playerToTargetDir.r *= 0.2f;
        camera->xzOffsetUpdateRate = camera->yOffsetUpdateRate = .01f;
    }

    OLib_VecSphGeoToVec3f(&lookFromOffset, &playerToTargetDir);

    if (PREG(89)) {
        osSyncPrintf("%f (%f %f %f) %f\n", playerToTargetDir.r / distance, lookFromOffset.x, lookFromOffset.y,
                     lookFromOffset.z, camera->atLERPStepScale);
    }

    tmpPos0.x = tmpPos0.x + lookFromOffset.x;
    tmpPos0.y = tmpPos0.y + lookFromOffset.y;
    tmpPos0.z = tmpPos0.z + lookFromOffset.z;

    if (camera->playerGroundY == camera->playerPosRot.pos.y || camera->player->actor.gravity > -0.1f ||
        camera->player->stateFlags1 & PLAYER_STATE1_21) {
        *yPosOffset = Camera_LERPCeilF(playerPosRot->pos.y, *yPosOffset, CAM_DATA_SCALED(OREG(43)), 0.1f);
        yPosDelta = playerPosRot->pos.y - *yPosOffset;
        tmpPos0.y -= yPosDelta;
        Camera_LERPCeilVec3f(&tmpPos0, &camera->posOffset, camera->yOffsetUpdateRate, camera->xzOffsetUpdateRate, 0.1f);
    } else {
        if (!(flags & FLG_OFFGROUND)) {
            yPosDelta = playerPosRot->pos.y - *yPosOffset;
            eyeAtDistXZ = OLib_Vec3fDistXZ(at, &camera->eye);
            phi_f16 = eyeAtDistXZ;
            Math_FAtan2F(yPosDelta, eyeAtDistXZ);
            temp_f0_2 = Math_FTanF(DEG_TO_RAD(camera->fov * 0.4f)) * phi_f16;
            if (temp_f0_2 < yPosDelta) {
                *yPosOffset = *yPosOffset + (yPosDelta - temp_f0_2);
                yPosDelta = temp_f0_2;
            } else if (yPosDelta < -temp_f0_2) {
                *yPosOffset = *yPosOffset + (yPosDelta + temp_f0_2);
                yPosDelta = -temp_f0_2;
            }
            tmpPos0.y = tmpPos0.y - yPosDelta;
        } else {
            yPosDelta = playerPosRot->pos.y - *yPosOffset;
            temp_f0_2 = Math_FAtan2F(yPosDelta, OLib_Vec3fDistXZ(at, &camera->eye));

            if (temp_f0_2 > DEG_TO_RAD(OREG(32))) {
                phi_f16 = 1.0f - sinf(temp_f0_2 - DEG_TO_RAD(OREG(32)));
            } else if (temp_f0_2 < DEG_TO_RAD(OREG(33))) {
                phi_f16 = 1.0f - sinf(DEG_TO_RAD(OREG(33)) - temp_f0_2);
            } else {
                phi_f16 = 1.0f;
            }
            tmpPos0.y -= (yPosDelta * phi_f16);
        }

        Camera_LERPCeilVec3f(&tmpPos0, &camera->posOffset, CAM_DATA_SCALED(OREG(29)), CAM_DATA_SCALED(OREG(30)), 0.1f);
        camera->yOffsetUpdateRate = CAM_DATA_SCALED(OREG(29));
        camera->xzOffsetUpdateRate = CAM_DATA_SCALED(OREG(30));
    }

    tmpPos1.x = playerPosRot->pos.x + camera->posOffset.x;
    tmpPos1.y = playerPosRot->pos.y + camera->posOffset.y;
    tmpPos1.z = playerPosRot->pos.z + camera->posOffset.z;
    Camera_LERPCeilVec3f(&tmpPos1, at, camera->atLERPStepScale, camera->atLERPStepScale, 0.2f);
    return 1;
}

s32 Camera_CalcAtForHorse(Camera* camera, VecSph* eyeAtDir, f32 yOffset, f32* yPosOffset, s16 calcSlope) {
    Vec3f* at = &camera->at;
    Vec3f posOffsetTarget;
    Vec3f atTarget;
    s32 pad;
    s32 pad2;
    f32 playerHeight;
    Player* player;
    PosRot horsePosRot;

    playerHeight = Player_GetHeight(camera->player);
    player = camera->player;
    Actor_GetWorldPosShapeRot(&horsePosRot, player->rideActor);

    if (EN_HORSE_CHECK_JUMPING((EnHorse*)player->rideActor)) {
        horsePosRot.pos.y -= 49.f;
        *yPosOffset = Camera_LERPCeilF(horsePosRot.pos.y, *yPosOffset, 0.1f, 0.2f);
        camera->atLERPStepScale = Camera_LERPCeilF(0.4f, camera->atLERPStepScale, 0.2f, 0.02f);
    } else {
        *yPosOffset = Camera_LERPCeilF(horsePosRot.pos.y, *yPosOffset, 0.5f, 0.2f);
    }

    posOffsetTarget.x = 0.0f;
    posOffsetTarget.y = playerHeight + yOffset;
    posOffsetTarget.z = 0.0f;

    if (calcSlope != 0) {
        posOffsetTarget.y -=
            Camera_CalcSlopeYAdj(&camera->floorNorm, camera->playerPosRot.rot.y, eyeAtDir->yaw, OREG(9));
    }

    Camera_LERPCeilVec3f(&posOffsetTarget, &camera->posOffset, camera->yOffsetUpdateRate, camera->xzOffsetUpdateRate,
                         0.1f);

    atTarget.x = camera->posOffset.x + horsePosRot.pos.x;
    atTarget.y = camera->posOffset.y + horsePosRot.pos.y;
    atTarget.z = camera->posOffset.z + horsePosRot.pos.z;
    Camera_LERPCeilVec3f(&atTarget, at, camera->atLERPStepScale, camera->atLERPStepScale, 0.2f);

    return 1;
}

f32 Camera_LERPClampDist(Camera* camera, f32 dist, f32 min, f32 max) {
    f32 distTarget;
    f32 rUpdateRateInvTarget;

    if (dist < min) {
        distTarget = min;
        rUpdateRateInvTarget = OREG(6);
    } else if (dist > max) {
        distTarget = max;
        rUpdateRateInvTarget = OREG(6);
    } else {
        distTarget = dist;
        rUpdateRateInvTarget = 1.0f;
    }

    camera->rUpdateRateInv =
        Camera_LERPCeilF(rUpdateRateInvTarget, camera->rUpdateRateInv, CAM_DATA_SCALED(OREG(25)), 0.1f);
    return Camera_LERPCeilF(distTarget, camera->dist, 1.0f / camera->rUpdateRateInv, 0.2f);
}

f32 Camera_ClampDist(Camera* camera, f32 dist, f32 minDist, f32 maxDist, s16 timer) {
    f32 distTarget;
    f32 rUpdateRateInvTarget;

    if (dist < minDist) {
        distTarget = minDist;

        rUpdateRateInvTarget = timer != 0 ? OREG(6) * 0.5f : OREG(6);
    } else if (maxDist < dist) {
        distTarget = maxDist;

        rUpdateRateInvTarget = timer != 0 ? OREG(6) * 0.5f : OREG(6);
    } else {
        distTarget = dist;

        rUpdateRateInvTarget = timer != 0 ? OREG(6) : 1.0f;
    }

    camera->rUpdateRateInv =
        Camera_LERPCeilF(rUpdateRateInvTarget, camera->rUpdateRateInv, CAM_DATA_SCALED(OREG(25)), 0.1f);
    return Camera_LERPCeilF(distTarget, camera->dist, 1.0f / camera->rUpdateRateInv, 0.2f);
}

s16 Camera_CalcDefaultPitch(Camera* camera, s16 arg1, s16 arg2, s16 arg3) {
    f32 pad;
    f32 stepScale;
    f32 t;
    s16 phi_v0;
    s16 absCur;
    s16 target;

    absCur = ABS(arg1);
    phi_v0 = arg3 > 0 ? (s16)(Math_CosS(arg3) * arg3) : arg3;
    target = arg2 - phi_v0;

    if (ABS(target) < absCur) {
        stepScale = (1.0f / camera->pitchUpdateRateInv) * 3.0f;
    } else {
        t = absCur * (1.0f / R_CAM_MAX_PHI);
        pad = Camera_InterpolateCurve(0.8f, 1.0f - t);
        stepScale = (1.0f / camera->pitchUpdateRateInv) * pad;
    }
    return Camera_LERPCeilS(target, arg1, stepScale, 0xA);
}

s16 Camera_CalcDefaultYaw(Camera* camera, s16 cur, s16 target, f32 arg3, f32 accel) {
    f32 velocity;
    s16 angDelta;
    f32 updSpeed;
    f32 speedT;
    f32 velFactor;
    f32 yawUpdRate;

    if (camera->xzSpeed > 0.001f) {
        angDelta = target - BINANG_ROT180(cur);
        speedT = COLPOLY_GET_NORMAL(BINANG_ROT180(angDelta));
    } else {
        angDelta = target - BINANG_ROT180(cur);
        speedT = CAM_DATA_SCALED(OREG(48));
    }

    updSpeed = Camera_InterpolateCurve(arg3, speedT);

    velocity = updSpeed + (1.0f - updSpeed) * accel;

    if (velocity < 0.0f) {
        velocity = 0.0f;
    }

    velFactor = Camera_InterpolateCurve(0.5f, camera->speedRatio);
    yawUpdRate = 1.0f / camera->yawUpdateRateInv;
    return cur + (s16)(angDelta * velocity * velFactor * yawUpdRate);
}

void func_80046E20(Camera* camera, VecSph* eyeAdjustment, f32 minDist, f32 arg3, f32* arg4, SwingAnimation* anim) {
    static CamColChk atEyeColChk;
    static CamColChk eyeAtColChk;
    static CamColChk newEyeColChk;
    Vec3f* eye = &camera->eye;
    s32 temp_v0;
    Vec3f* at = &camera->at;
    Vec3f peekAroundPoint;
    Vec3f* eyeNext = &camera->eyeNext;
    f32 temp_f0;
    VecSph newEyeAdjustment;
    VecSph sp40;

    temp_v0 = func_80045508(camera, eyeAdjustment, &atEyeColChk, &eyeAtColChk, !anim->unk_18);

    switch (temp_v0) {
        case 1:
        case 2:
            // angle between polys is between 60 and 120 degrees.
            Camera_BGCheckCorner(&anim->collisionClosePoint, at, eyeNext, &atEyeColChk, &eyeAtColChk);
            peekAroundPoint.x = anim->collisionClosePoint.x + (atEyeColChk.norm.x + eyeAtColChk.norm.x);
            peekAroundPoint.y = anim->collisionClosePoint.y + (atEyeColChk.norm.y + eyeAtColChk.norm.y);
            peekAroundPoint.z = anim->collisionClosePoint.z + (atEyeColChk.norm.z + eyeAtColChk.norm.z);

            temp_f0 = OLib_Vec3fDist(at, &atEyeColChk.pos);
            *arg4 = temp_f0 > minDist ? 1.0f : temp_f0 / minDist;

            anim->swingUpdateRate = CAM_DATA_SCALED(OREG(10));
            anim->unk_18 = 1;
            anim->atEyePoly = eyeAtColChk.poly;
            OLib_Vec3fDiffToVecSphGeo(&newEyeAdjustment, at, &peekAroundPoint);

            newEyeAdjustment.r = eyeAdjustment->r;
            Camera_Vec3fVecSphGeoAdd(eye, at, &newEyeAdjustment);
            newEyeColChk.pos = *eye;
            if (Camera_BGCheckInfo(camera, at, &newEyeColChk) == 0) {
                // no collision found between at->newEyePos
                newEyeAdjustment.yaw += BINANG_SUB(eyeAdjustment->yaw, newEyeAdjustment.yaw) >> 1;
                newEyeAdjustment.pitch += BINANG_SUB(eyeAdjustment->pitch, newEyeAdjustment.pitch) >> 1;
                Camera_Vec3fVecSphGeoAdd(eye, at, &newEyeAdjustment);
                if (atEyeColChk.sphNorm.pitch < 0x2AA8) {
                    // ~ 60 degrees
                    anim->unk_16 = newEyeAdjustment.yaw;
                    anim->unk_14 = newEyeAdjustment.pitch;
                } else {
                    anim->unk_16 = eyeAdjustment->yaw;
                    anim->unk_14 = eyeAdjustment->pitch;
                }
                peekAroundPoint.x = anim->collisionClosePoint.x - (atEyeColChk.norm.x + eyeAtColChk.norm.x);
                peekAroundPoint.y = anim->collisionClosePoint.y - (atEyeColChk.norm.y + eyeAtColChk.norm.y);
                peekAroundPoint.z = anim->collisionClosePoint.z - (atEyeColChk.norm.z + eyeAtColChk.norm.z);
                OLib_Vec3fDiffToVecSphGeo(&newEyeAdjustment, at, &peekAroundPoint);
                newEyeAdjustment.r = eyeAdjustment->r;
                Camera_Vec3fVecSphGeoAdd(eyeNext, at, &newEyeAdjustment);
                break;
            }

            camera->eye = newEyeColChk.pos;
            atEyeColChk = newEyeColChk;

        case 3:
        case 6:
            if (anim->unk_18 != 0) {
                anim->swingUpdateRateTimer = OREG(52);
                anim->unk_18 = 0;
                *eyeNext = *eye;
            }

            temp_f0 = OLib_Vec3fDist(at, &atEyeColChk.pos);
            *arg4 = temp_f0 > minDist ? 1.0f : temp_f0 / minDist;

            anim->swingUpdateRate = *arg4 * arg3;

            Camera_Vec3fTranslateByUnitVector(eye, &atEyeColChk.pos, &atEyeColChk.norm, 1.0f);
            anim->atEyePoly = NULL;
            if (temp_f0 < OREG(21)) {
                sp40.yaw = eyeAdjustment->yaw;
                sp40.pitch = Math_SinS(atEyeColChk.sphNorm.pitch + 0x3FFF) * 16380.0f;
                sp40.r = (OREG(21) - temp_f0) * CAM_DATA_SCALED(OREG(22));
                Camera_Vec3fVecSphGeoAdd(eye, eye, &sp40);
            }
            break;
        default:
            if (anim->unk_18 != 0) {
                anim->swingUpdateRateTimer = OREG(52);
                *eyeNext = *eye;
                anim->unk_18 = 0;
            }
            anim->swingUpdateRate = arg3;
            anim->atEyePoly = NULL;
            eye->x = atEyeColChk.pos.x + atEyeColChk.norm.x;
            eye->y = atEyeColChk.pos.y + atEyeColChk.norm.y;
            eye->z = atEyeColChk.pos.z + atEyeColChk.norm.z;
            break;
    }
}

s32 Camera_Noop(Camera* camera) {
    return true;
}

s32 Camera_Normal1(Camera* camera) {
    Vec3f* eye = &camera->eye;
    Vec3f* at = &camera->at;
    Vec3f* eyeNext = &camera->eyeNext;
    f32 spA0;
    f32 sp9C;
    f32 sp98;
    f32 sp94;
    Vec3f sp88;
    s16 wiggleAdj;
    s16 t;
    VecSph eyeAdjustment;
    VecSph atEyeGeo;
    VecSph atEyeNextGeo;
    PosRot* playerPosRot = &camera->playerPosRot;
    Normal1ReadOnlyData* roData = &camera->paramData.norm1.roData;
    Normal1ReadWriteData* rwData = &camera->paramData.norm1.rwData;
    f32 playerHeight;
    f32 rate = 0.1f;

    playerHeight = Player_GetHeight(camera->player);
    if (RELOAD_PARAMS(camera) || R_RELOAD_CAM_PARAMS) {
        CameraModeValue* values = sCameraSettings[camera->setting].cameraModes[camera->mode].values;
        f32 yNormal =
            (1.0f + CAM_DATA_SCALED(R_CAM_YOFFSET_NORM) - CAM_DATA_SCALED(R_CAM_YOFFSET_NORM) * (68.0f / playerHeight));

        sp94 = yNormal * CAM_DATA_SCALED(playerHeight);

        roData->yOffset = GET_NEXT_RO_DATA(values) * sp94;
        roData->distMin = GET_NEXT_RO_DATA(values) * sp94;
        roData->distMax = GET_NEXT_RO_DATA(values) * sp94;
        roData->pitchTarget = CAM_DEG_TO_BINANG(GET_NEXT_RO_DATA(values));
        roData->unk_0C = GET_NEXT_RO_DATA(values);
        roData->unk_10 = GET_NEXT_RO_DATA(values);
        roData->unk_14 = GET_NEXT_SCALED_RO_DATA(values);
        roData->fovTarget = GET_NEXT_RO_DATA(values);
        roData->atLERPScaleMax = GET_NEXT_SCALED_RO_DATA(values);
        roData->interfaceFlags = GET_NEXT_RO_DATA(values);
    }

    if (R_RELOAD_CAM_PARAMS) {
        Camera_CopyPREGToModeValues(camera);
    }

    sCameraInterfaceFlags = roData->interfaceFlags;

    OLib_Vec3fDiffToVecSphGeo(&atEyeGeo, at, eye);
    OLib_Vec3fDiffToVecSphGeo(&atEyeNextGeo, at, eyeNext);

    switch (camera->animState) {
        case 20:
            camera->yawUpdateRateInv = OREG(27);
            camera->pitchUpdateRateInv = OREG(27);
        case 0:
        case 10:
        case 25:
            rwData->swing.atEyePoly = NULL;
            rwData->slopePitchAdj = 0;
            rwData->unk_28 = 0xA;
            rwData->swing.unk_16 = rwData->swing.unk_14 = rwData->swing.unk_18 = 0;
            rwData->swing.swingUpdateRate = roData->unk_0C;
            rwData->yOffset = camera->playerPosRot.pos.y;
            rwData->unk_20 = camera->xzSpeed;
            rwData->swing.swingUpdateRateTimer = 0;
            rwData->swingYawTarget = atEyeGeo.yaw;
            sUpdateCameraDirection = 0;
            rwData->startSwingTimer = OREG(50) + OREG(51);
            break;
        default:
            break;
    }

    camera->animState = 1;
    sUpdateCameraDirection = 1;

    if (rwData->unk_28 != 0) {
        rwData->unk_28--;
    }

    if (camera->xzSpeed > 0.001f) {
        rwData->startSwingTimer = OREG(50) + OREG(51);
    } else if (rwData->startSwingTimer > 0) {
        if (rwData->startSwingTimer > OREG(50)) {
            rwData->swingYawTarget =
                atEyeGeo.yaw +
                (BINANG_SUB(BINANG_ROT180(camera->playerPosRot.rot.y), atEyeGeo.yaw) / rwData->startSwingTimer);
        }
        rwData->startSwingTimer--;
    }

    spA0 = camera->speedRatio * CAM_DATA_SCALED(OREG(25));
    sp9C = camera->speedRatio * CAM_DATA_SCALED(OREG(26));
    sp98 = rwData->swing.unk_18 != 0 ? CAM_DATA_SCALED(OREG(25)) : spA0;

    sp94 = (camera->xzSpeed - rwData->unk_20) * (0.333333f);
    if (sp94 > 1.0f) {
        sp94 = 1.0f;
    }
    if (sp94 > -1.0f) {
        sp94 = -1.0f;
    }

    rwData->unk_20 = camera->xzSpeed;

    if (rwData->swing.swingUpdateRateTimer != 0) {
        camera->yawUpdateRateInv =
            Camera_LERPCeilF(rwData->swing.swingUpdateRate + (f32)(rwData->swing.swingUpdateRateTimer * 2),
                             camera->yawUpdateRateInv, sp98, rate);
        camera->pitchUpdateRateInv =
            Camera_LERPCeilF((f32)R_CAM_DEFA_PHI_UPDRATE + (f32)(rwData->swing.swingUpdateRateTimer * 2),
                             camera->pitchUpdateRateInv, sp9C, rate);
        rwData->swing.swingUpdateRateTimer--;
    } else {
        camera->yawUpdateRateInv = Camera_LERPCeilF(rwData->swing.swingUpdateRate -
                                                        ((OREG(49) * 0.01f) * rwData->swing.swingUpdateRate * sp94),
                                                    camera->yawUpdateRateInv, sp98, rate);
        camera->pitchUpdateRateInv = Camera_LERPCeilF(R_CAM_DEFA_PHI_UPDRATE, camera->pitchUpdateRateInv, sp9C, rate);
    }

    camera->pitchUpdateRateInv = Camera_LERPCeilF(R_CAM_DEFA_PHI_UPDRATE, camera->pitchUpdateRateInv, sp9C, rate);
    camera->xzOffsetUpdateRate = Camera_LERPCeilF(CAM_DATA_SCALED(OREG(2)), camera->xzOffsetUpdateRate, spA0, rate);
    camera->yOffsetUpdateRate = Camera_LERPCeilF(CAM_DATA_SCALED(OREG(3)), camera->yOffsetUpdateRate, sp9C, rate);
    camera->fovUpdateRate =
        Camera_LERPCeilF(CAM_DATA_SCALED(OREG(4)), camera->yOffsetUpdateRate, camera->speedRatio * 0.05f, rate);

    if (roData->interfaceFlags & 1) {
        t = func_80044ADC(camera, BINANG_ROT180(atEyeGeo.yaw), 0);
        sp9C = ((1.0f / roData->unk_10) * 0.5f) * (1.0f - camera->speedRatio);
        rwData->slopePitchAdj =
            Camera_LERPCeilS(t, rwData->slopePitchAdj, ((1.0f / roData->unk_10) * 0.5f) + sp9C, 0xF);
    } else {
        rwData->slopePitchAdj = 0;
        if (camera->playerGroundY == camera->playerPosRot.pos.y) {
            rwData->yOffset = camera->playerPosRot.pos.y;
        }
    }

    spA0 = ((rwData->swing.unk_18 != 0) && (roData->yOffset > -40.0f))
               ? (sp9C = Math_SinS(rwData->swing.unk_14), ((-40.0f * sp9C) + (roData->yOffset * (1.0f - sp9C))))
               : roData->yOffset;

    if (roData->interfaceFlags & 0x80) {
        func_800458D4(camera, &atEyeNextGeo, spA0, &rwData->yOffset, roData->interfaceFlags & 1);
    } else if (roData->interfaceFlags & 0x20) {
        func_80045B08(camera, &atEyeNextGeo, spA0, rwData->slopePitchAdj);
    } else {
        Camera_CalcAtDefault(camera, &atEyeNextGeo, spA0, roData->interfaceFlags & 1);
    }

    OLib_Vec3fDiffToVecSphGeo(&eyeAdjustment, at, eyeNext);

    camera->dist = eyeAdjustment.r =
        Camera_ClampDist(camera, eyeAdjustment.r, roData->distMin, roData->distMax, rwData->unk_28);

    if (rwData->startSwingTimer <= 0) {
        eyeAdjustment.pitch = atEyeNextGeo.pitch;
        eyeAdjustment.yaw =
            Camera_LERPCeilS(rwData->swingYawTarget, atEyeNextGeo.yaw, 1.0f / camera->yawUpdateRateInv, 0xA);
    } else if (rwData->swing.unk_18 != 0) {
        eyeAdjustment.yaw =
            Camera_LERPCeilS(rwData->swing.unk_16, atEyeNextGeo.yaw, 1.0f / camera->yawUpdateRateInv, 0xA);
        eyeAdjustment.pitch =
            Camera_LERPCeilS(rwData->swing.unk_14, atEyeNextGeo.pitch, 1.0f / camera->yawUpdateRateInv, 0xA);
    } else {
        // rotate yaw to follow player.
        eyeAdjustment.yaw =
            Camera_CalcDefaultYaw(camera, atEyeNextGeo.yaw, camera->playerPosRot.rot.y, roData->unk_14, sp94);
        eyeAdjustment.pitch =
            Camera_CalcDefaultPitch(camera, atEyeNextGeo.pitch, roData->pitchTarget, rwData->slopePitchAdj);
    }

    // set eyeAdjustment pitch from 79.65 degrees to -85 degrees
    if (eyeAdjustment.pitch > 0x38A4) {
        eyeAdjustment.pitch = 0x38A4;
    }
    if (eyeAdjustment.pitch < -0x3C8C) {
        eyeAdjustment.pitch = -0x3C8C;
    }

    Camera_Vec3fVecSphGeoAdd(eyeNext, at, &eyeAdjustment);
    if ((camera->status == CAM_STAT_ACTIVE) && !(roData->interfaceFlags & 0x10)) {
        rwData->swingYawTarget = BINANG_ROT180(camera->playerPosRot.rot.y);
        if (rwData->startSwingTimer > 0) {
            func_80046E20(camera, &eyeAdjustment, roData->distMin, roData->unk_0C, &sp98, &rwData->swing);
        } else {
            sp88 = *eyeNext;
            rwData->swing.swingUpdateRate = camera->yawUpdateRateInv = roData->unk_0C * 2.0f;
            if (Camera_BGCheck(camera, at, &sp88)) {
                rwData->swingYawTarget = atEyeNextGeo.yaw;
                rwData->startSwingTimer = -1;
            } else {
                *eye = *eyeNext;
            }
            rwData->swing.unk_18 = 0;
        }

        if (rwData->swing.unk_18 != 0) {
            camera->inputDir.y = Camera_LERPCeilS(
                camera->inputDir.y + BINANG_SUB(BINANG_ROT180(rwData->swing.unk_16), camera->inputDir.y),
                camera->inputDir.y, 1.0f - (0.99f * sp98), 0xA);
        }

        if (roData->interfaceFlags & 4) {
            camera->inputDir.x = -atEyeGeo.pitch;
            camera->inputDir.y = BINANG_ROT180(atEyeGeo.yaw);
            camera->inputDir.z = 0;
        } else {
            OLib_Vec3fDiffToVecSphGeo(&eyeAdjustment, eye, at);
            camera->inputDir.x = eyeAdjustment.pitch;
            camera->inputDir.y = eyeAdjustment.yaw;
            camera->inputDir.z = 0;
        }

        // crit wiggle
        if (gSaveContext.health <= 16 && ((camera->play->state.frames % 256) == 0)) {
            wiggleAdj = Rand_ZeroOne() * 10000.0f;
            camera->inputDir.y = wiggleAdj + camera->inputDir.y;
        }
    } else {
        rwData->swing.swingUpdateRate = roData->unk_0C;
        rwData->swing.unk_18 = 0;
        sUpdateCameraDirection = 0;
        *eye = *eyeNext;
    }

    spA0 = (gSaveContext.health <= 16 ? 0.8f : 1.0f);
    camera->fov = Camera_LERPCeilF(roData->fovTarget * spA0, camera->fov, camera->fovUpdateRate, 1.0f);
    camera->roll = Camera_LERPCeilS(0, camera->roll, 0.5f, 0xA);
    camera->atLERPStepScale = Camera_ClampLERPScale(camera, roData->atLERPScaleMax);
    return 1;
}

s32 Camera_Normal2(Camera* camera) {
    Vec3f* eye = &camera->eye;
    Vec3f* at = &camera->at;
    Vec3f* eyeNext = &camera->eyeNext;
    CamColChk bgChk;
    s16 phi_a0;
    s16 phi_a1;
    f32 spA4;
    f32 spA0;
    VecSph adjSph;
    VecSph sp90;
    VecSph sp88;
    VecSph atToEyeDir;
    VecSph atToEyeNextDir;
    PosRot* playerPosRot = &camera->playerPosRot;
    Normal2ReadOnlyData* roData = &camera->paramData.norm2.roData;
    Normal2ReadWriteData* rwData = &camera->paramData.norm2.rwData;
    s32 pad;
    Vec3s* bgData;
    f32 playerHeight;
    f32 yNormal;

    playerHeight = Player_GetHeight(camera->player);
    yNormal =
        (1.0f + CAM_DATA_SCALED(R_CAM_YOFFSET_NORM)) - (CAM_DATA_SCALED(R_CAM_YOFFSET_NORM) * (68.0f / playerHeight));

    if (R_RELOAD_CAM_PARAMS) {
        Camera_CopyPREGToModeValues(camera);
    }

    if (RELOAD_PARAMS(camera) || R_RELOAD_CAM_PARAMS) {
        CameraModeValue* values = sCameraSettings[camera->setting].cameraModes[camera->mode].values;

        roData->unk_00 = GET_NEXT_SCALED_RO_DATA(values) * playerHeight * yNormal;
        roData->unk_04 = GET_NEXT_SCALED_RO_DATA(values) * playerHeight * yNormal;
        roData->unk_08 = GET_NEXT_SCALED_RO_DATA(values) * playerHeight * yNormal;
        roData->unk_1C = CAM_DEG_TO_BINANG(GET_NEXT_RO_DATA(values));
        roData->unk_0C = GET_NEXT_RO_DATA(values);
        roData->unk_10 = GET_NEXT_SCALED_RO_DATA(values);
        roData->unk_14 = GET_NEXT_RO_DATA(values);
        roData->unk_18 = GET_NEXT_SCALED_RO_DATA(values);
        roData->interfaceFlags = GET_NEXT_RO_DATA(values);
    }

    if (R_RELOAD_CAM_PARAMS) {
        Camera_CopyPREGToModeValues(camera);
    }

    sCameraInterfaceFlags = roData->interfaceFlags;

    switch (camera->animState) {
        case 0:
        case 10:
        case 20:
        case 25:
            bgData = Camera_GetCamBGData(camera);
            Camera_Vec3sToVec3f(&rwData->unk_00, &BGCAM_POS(bgData));
            rwData->unk_20 = BGCAM_ROT(bgData).x;
            rwData->unk_22 = BGCAM_ROT(bgData).y;
            rwData->unk_24 = playerPosRot->pos.y;
            rwData->unk_1C = BGCAM_FOV(bgData) == -1      ? roData->unk_14
                             : BGCAM_FOV(bgData) >= 0x169 ? CAM_DATA_SCALED(BGCAM_FOV(bgData))
                                                          : BGCAM_FOV(bgData);

            rwData->unk_28 = BGCAM_JFIFID(bgData) == -1 ? 0 : BGCAM_JFIFID(bgData);

            rwData->unk_18 = 0.0f;

            if (roData->interfaceFlags & 4) {
                sp88.pitch = rwData->unk_20;
                sp88.yaw = rwData->unk_22 + 0x3FFF;
                sp88.r = 100.0f;
                OLib_VecSphGeoToVec3f(&rwData->unk_0C, &sp88);
            }

            camera->animState = 1;
            camera->yawUpdateRateInv = 50.0f;
            break;
        default:
            if (camera->playerGroundY == playerPosRot->pos.y) {
                rwData->unk_24 = playerPosRot->pos.y;
            }
            break;
    }

    OLib_Vec3fDiffToVecSphGeo(&atToEyeDir, at, eye);
    OLib_Vec3fDiffToVecSphGeo(&atToEyeNextDir, at, eyeNext);

    camera->speedRatio *= 0.5f;
    spA4 = CAM_DATA_SCALED(OREG(25)) * camera->speedRatio;
    spA0 = CAM_DATA_SCALED(OREG(26)) * camera->speedRatio;

    camera->yawUpdateRateInv = Camera_LERPCeilF(roData->unk_0C, camera->yawUpdateRateInv * camera->speedRatio,
                                                CAM_DATA_SCALED(OREG(25)), 0.1f);
    camera->pitchUpdateRateInv = Camera_LERPCeilF(OREG(7), camera->pitchUpdateRateInv, spA0, 0.1f);
    camera->xzOffsetUpdateRate = Camera_LERPCeilF(CAM_DATA_SCALED(OREG(2)), camera->xzOffsetUpdateRate, spA4, 0.1f);
    camera->yOffsetUpdateRate = Camera_LERPCeilF(CAM_DATA_SCALED(OREG(3)), camera->yOffsetUpdateRate, spA0, 0.1f);
    camera->fovUpdateRate =
        Camera_LERPCeilF(CAM_DATA_SCALED(OREG(4)), camera->yOffsetUpdateRate, camera->speedRatio * 0.05f, 0.1f);

    if (!(roData->interfaceFlags & 0x80)) {
        Camera_CalcAtDefault(camera, &atToEyeNextDir, roData->unk_00, roData->interfaceFlags & 1);
    } else {
        func_800458D4(camera, &atToEyeNextDir, roData->unk_00, &rwData->unk_24, roData->interfaceFlags & 1);
    }

    if (roData->interfaceFlags & 4) {
        rwData->unk_00.x = playerPosRot->pos.x + rwData->unk_0C.x;
        rwData->unk_00.z = playerPosRot->pos.z + rwData->unk_0C.z;
    }

    rwData->unk_00.y = playerPosRot->pos.y;

    OLib_Vec3fDiffToVecSphGeo(&sp88, &rwData->unk_00, at);
    OLib_Vec3fDiffToVecSphGeo(&sp90, at, eyeNext);

    phi_a1 = (rwData->unk_28 & 2 ? rwData->unk_22 : roData->unk_1C);
    phi_a0 = BINANG_SUB(sp90.yaw, sp88.yaw);
    if ((phi_a1 < 0x4000 && ABS(phi_a0) > phi_a1) || (phi_a1 >= 0x4000 && ABS(phi_a0) < phi_a1)) {

        phi_a0 = (phi_a0 < 0 ? -phi_a1 : phi_a1);
        phi_a0 += sp88.yaw;
        adjSph.yaw =
            Camera_LERPCeilS(phi_a0, atToEyeDir.yaw, (1.0f / camera->yawUpdateRateInv) * camera->speedRatio, 0xA);
        if (rwData->unk_28 & 1) {
            adjSph.pitch = Camera_CalcDefaultPitch(camera, atToEyeNextDir.pitch, rwData->unk_20, 0);
        } else {
            adjSph.pitch = atToEyeDir.pitch;
        }
    } else {
        adjSph = sp90;
    }

    camera->dist = adjSph.r = Camera_ClampDist(camera, sp90.r, roData->unk_04, roData->unk_08, 0);

    if (!(rwData->unk_28 & 1)) {
        if (adjSph.pitch >= 0xE39) {
            adjSph.pitch += (BINANG_SUB(0xE38, adjSph.pitch) >> 2);
        }

        if (adjSph.pitch < 0) {
            adjSph.pitch += (BINANG_SUB(-0x38E, adjSph.pitch) >> 2);
        }
    }

    Camera_Vec3fVecSphGeoAdd(eyeNext, at, &adjSph);

    if (camera->status == CAM_STAT_ACTIVE) {
        bgChk.pos = *eyeNext;
        if (!camera->play->envCtx.skyboxDisabled || roData->interfaceFlags & 0x10) {
            Camera_BGCheckInfo(camera, at, &bgChk);
            *eye = bgChk.pos;
        } else {
            func_80043F94(camera, at, &bgChk);
            *eye = bgChk.pos;
            OLib_Vec3fDiffToVecSphGeo(&adjSph, eye, at);
            camera->inputDir.x = adjSph.pitch;
            camera->inputDir.y = adjSph.yaw;
            camera->inputDir.z = 0;
        }
    }

    camera->fov = Camera_LERPCeilF(rwData->unk_1C, camera->fov, camera->fovUpdateRate, 1.0f);
    camera->roll = Camera_LERPCeilS(0, camera->roll, 0.5f, 0xA);
    camera->atLERPStepScale = Camera_ClampLERPScale(camera, roData->unk_18);
    return 1;
}

// riding epona
s32 Camera_Normal3(Camera* camera) {
    Vec3f* eye = &camera->eye;
    Vec3f* at = &camera->at;
    Vec3f* eyeNext = &camera->eyeNext;
    f32 sp98;
    f32 sp94;
    f32 sp90;
    f32 sp8C;
    VecSph sp84;
    VecSph sp7C;
    VecSph sp74;
    PosRot* playerPosRot = &camera->playerPosRot;
    f32 temp_f0;
    f32 temp_f6;
    s16 phi_a0;
    s16 t2;
    Normal3ReadOnlyData* roData = &camera->paramData.norm3.roData;
    Normal3ReadWriteData* rwData = &camera->paramData.norm3.rwData;
    f32 playerHeight;

    playerHeight = Player_GetHeight(camera->player);
    if (RELOAD_PARAMS(camera) || R_RELOAD_CAM_PARAMS) {
        CameraModeValue* values = sCameraSettings[camera->setting].cameraModes[camera->mode].values;

        roData->yOffset = GET_NEXT_RO_DATA(values) * CAM_DATA_SCALED(playerHeight);
        roData->distMin = GET_NEXT_RO_DATA(values) * CAM_DATA_SCALED(playerHeight);
        roData->distMax = GET_NEXT_RO_DATA(values) * CAM_DATA_SCALED(playerHeight);
        roData->pitchTarget = CAM_DEG_TO_BINANG(GET_NEXT_RO_DATA(values));
        roData->yawUpdateSpeed = GET_NEXT_RO_DATA(values);
        roData->unk_10 = GET_NEXT_RO_DATA(values);
        roData->fovTarget = GET_NEXT_RO_DATA(values);
        roData->maxAtLERPScale = GET_NEXT_SCALED_RO_DATA(values);
        roData->interfaceFlags = GET_NEXT_RO_DATA(values);
    }

    if (R_RELOAD_CAM_PARAMS) {
        Camera_CopyPREGToModeValues(camera);
    }

    OLib_Vec3fDiffToVecSphGeo(&sp7C, at, eye);
    OLib_Vec3fDiffToVecSphGeo(&sp74, at, eyeNext);

    sUpdateCameraDirection = true;
    sCameraInterfaceFlags = roData->interfaceFlags;
    switch (camera->animState) {
        case 0:
        case 10:
        case 20:
        case 25:
            rwData->swing.atEyePoly = NULL;
            rwData->curPitch = 0;
            rwData->unk_1C = 0.0f;
            rwData->unk_20 = camera->playerGroundY;
            rwData->swing.unk_16 = rwData->swing.unk_14 = rwData->swing.unk_18 = 0;
            rwData->swing.swingUpdateRate = roData->yawUpdateSpeed;
            rwData->yawUpdAmt = BINANG_SUB(BINANG_ROT180(playerPosRot->rot.y), sp7C.yaw) * (1.0f / OREG(23));
            rwData->distTimer = 10;
            rwData->yawTimer = OREG(23);
            camera->animState = 1;
            rwData->swing.swingUpdateRateTimer = 0;
    }

    if (rwData->distTimer != 0) {
        rwData->distTimer--;
    }

    sp98 = CAM_DATA_SCALED(OREG(25)) * camera->speedRatio;
    sp94 = CAM_DATA_SCALED(OREG(26)) * camera->speedRatio;

    if (rwData->swing.swingUpdateRateTimer != 0) {
        camera->yawUpdateRateInv = Camera_LERPCeilF(roData->yawUpdateSpeed + (rwData->swing.swingUpdateRateTimer * 2),
                                                    camera->yawUpdateRateInv, sp98, 0.1f);
        camera->pitchUpdateRateInv = Camera_LERPCeilF((f32)OREG(7) + (rwData->swing.swingUpdateRateTimer * 2),
                                                      camera->pitchUpdateRateInv, sp94, 0.1f);
        if (1) {}
        rwData->swing.swingUpdateRateTimer--;
    } else {
        camera->yawUpdateRateInv = Camera_LERPCeilF(roData->yawUpdateSpeed, camera->yawUpdateRateInv, sp98, 0.1f);
        camera->pitchUpdateRateInv = Camera_LERPCeilF(OREG(7), camera->pitchUpdateRateInv, sp94, 0.1f);
    }

    camera->xzOffsetUpdateRate = Camera_LERPCeilF(CAM_DATA_SCALED(OREG(2)), camera->xzOffsetUpdateRate, sp98, 0.1f);
    camera->yOffsetUpdateRate = Camera_LERPCeilF(CAM_DATA_SCALED(OREG(3)), camera->yOffsetUpdateRate, sp94, 0.1f);
    camera->fovUpdateRate = Camera_LERPCeilF(CAM_DATA_SCALED(OREG(4)), camera->fovUpdateRate, sp94, 0.1f);

    t2 = func_80044ADC(camera, BINANG_ROT180(sp7C.yaw), 1);
    sp94 = ((1.0f / roData->unk_10) * 0.5f);
    temp_f0 = (((1.0f / roData->unk_10) * 0.5f) * (1.0f - camera->speedRatio));
    rwData->curPitch = Camera_LERPCeilS(t2, rwData->curPitch, sp94 + temp_f0, 0xF);

    Camera_CalcAtForHorse(camera, &sp74, roData->yOffset, &rwData->unk_20, 1);
    sp90 = (roData->distMax + roData->distMin) * 0.5f;
    OLib_Vec3fDiffToVecSphGeo(&sp84, at, eyeNext);
    camera->dist = sp84.r = Camera_ClampDist(camera, sp84.r, roData->distMin, roData->distMax, rwData->distTimer);
    if (camera->xzSpeed > 0.001f) {
        sp84.r += (sp90 - sp84.r) * 0.002f;
    }
    phi_a0 = BINANG_SUB(roData->pitchTarget, rwData->curPitch);
    sp84.pitch = Camera_LERPCeilS(phi_a0, sp74.pitch, 1.0f / camera->pitchUpdateRateInv, 0xA);

    if (OREG(5) < sp84.pitch) {
        sp84.pitch = OREG(5);
    }
    if (sp84.pitch < OREG(34)) {
        sp84.pitch = OREG(34);
    }

    phi_a0 = BINANG_SUB(playerPosRot->rot.y, BINANG_ROT180(sp74.yaw));
    if (ABS(phi_a0) > 0x2AF8) {
        if (phi_a0 > 0) {
            phi_a0 = 0x2AF8;
        } else {
            phi_a0 = -0x2AF8;
        }
    }

    sp90 = 1.0f;
    sp98 = 0.5;
    sp94 = camera->speedRatio;
    sp90 -= sp98;
    sp98 = sp98 + (sp94 * sp90);
    sp98 = (sp98 * phi_a0) / camera->yawUpdateRateInv;

    sp84.yaw = fabsf(sp98) > (150.0f * (1.0f - camera->speedRatio)) ? (s16)(sp74.yaw + sp98) : sp74.yaw;

    if (rwData->yawTimer > 0) {
        sp84.yaw += rwData->yawUpdAmt;
        rwData->yawTimer--;
    }

    Camera_Vec3fVecSphGeoAdd(eyeNext, at, &sp84);

    if (camera->status == CAM_STAT_ACTIVE) {
        func_80046E20(camera, &sp84, roData->distMin, roData->yawUpdateSpeed, &sp8C, &rwData->swing);
    } else {
        *eye = *eyeNext;
    }

    camera->fov = Camera_LERPCeilF(roData->fovTarget, camera->fov, camera->fovUpdateRate, 1.0f);
    camera->roll = Camera_LERPCeilS(0, camera->roll, 0.5f, 0xA);
    camera->atLERPStepScale = Camera_ClampLERPScale(camera, roData->maxAtLERPScale);
    return 1;
}

s32 Camera_Normal4(Camera* camera) {
    return Camera_Noop(camera);
}

s32 Camera_Normal0(Camera* camera) {
    return Camera_Noop(camera);
}

s32 Camera_Parallel1(Camera* camera) {
    Vec3f* eye = &camera->eye;
    Vec3f* at = &camera->at;
    Vec3f* eyeNext = &camera->eyeNext;
    f32 spB8;
    f32 spB4;
    s16 tangle;
    VecSph spA8;
    VecSph atToEyeDir;
    VecSph atToEyeNextDir;
    PosRot* playerPosRot = &camera->playerPosRot;
    CamColChk sp6C;
    s16 sp6A;
    s16 phi_a0;
    Parallel1ReadOnlyData* roData = &camera->paramData.para1.roData;
    Parallel1ReadWriteData* rwData = &camera->paramData.para1.rwData;
    f32 pad2;
    f32 playerHeight;
    s32 pad3;

    playerHeight = Player_GetHeight(camera->player);
    if (RELOAD_PARAMS(camera) || R_RELOAD_CAM_PARAMS) {
        CameraModeValue* values = sCameraSettings[camera->setting].cameraModes[camera->mode].values;
        f32 yNormal = (1.0f + CAM_DATA_SCALED(OREG(46))) - (CAM_DATA_SCALED(OREG(46)) * (68.0f / playerHeight));

        roData->yOffset = GET_NEXT_SCALED_RO_DATA(values) * playerHeight * yNormal;
        roData->distTarget = GET_NEXT_SCALED_RO_DATA(values) * playerHeight * yNormal;
        roData->pitchTarget = CAM_DEG_TO_BINANG(GET_NEXT_RO_DATA(values));
        roData->yawTarget = CAM_DEG_TO_BINANG(GET_NEXT_RO_DATA(values));
        roData->unk_08 = GET_NEXT_RO_DATA(values);
        roData->unk_0C = GET_NEXT_RO_DATA(values);
        roData->fovTarget = GET_NEXT_RO_DATA(values);
        roData->unk_14 = GET_NEXT_SCALED_RO_DATA(values);
        roData->interfaceFlags = GET_NEXT_RO_DATA(values);
        roData->unk_18 = GET_NEXT_SCALED_RO_DATA(values) * playerHeight * yNormal;
        roData->unk_1C = GET_NEXT_SCALED_RO_DATA(values);
    }

    if (R_RELOAD_CAM_PARAMS) {
        Camera_CopyPREGToModeValues(camera);
    }

    OLib_Vec3fDiffToVecSphGeo(&atToEyeDir, at, eye);
    OLib_Vec3fDiffToVecSphGeo(&atToEyeNextDir, at, eyeNext);

    switch (camera->animState) {
        case 0:
        case 10:
        case 20:
        case 25:
            rwData->unk_16 = 0;
            rwData->unk_10 = 0;
            if (roData->interfaceFlags & 4) {
                rwData->animTimer = 20;
            } else {
                rwData->animTimer = OREG(23);
            }
            rwData->unk_00.x = 0.0f;
            rwData->yTarget = playerPosRot->pos.y - camera->playerPosDelta.y;
            camera->animState++;
    }

    if (rwData->animTimer != 0) {
        if (roData->interfaceFlags & 2) {
            // Rotate roData->yawTarget degrees from behind the player.
            rwData->yawTarget = BINANG_ROT180(playerPosRot->rot.y) + roData->yawTarget;
        } else if (roData->interfaceFlags & 4) {
            // rotate to roData->yawTarget
            rwData->yawTarget = roData->yawTarget;
        } else {
            // leave the rotation alone.
            rwData->yawTarget = atToEyeNextDir.yaw;
        }
    } else {
        if (roData->interfaceFlags & 0x20) {
            rwData->yawTarget = BINANG_ROT180(playerPosRot->rot.y) + roData->yawTarget;
        }
        sCameraInterfaceFlags = roData->interfaceFlags;
    }

    rwData->pitchTarget = roData->pitchTarget;

    if (camera->animState == 21) {
        rwData->unk_16 = 1;
        camera->animState = 1;
    } else if (camera->animState == 11) {
        camera->animState = 1;
    }

    spB8 = CAM_DATA_SCALED(OREG(25)) * camera->speedRatio;
    spB4 = CAM_DATA_SCALED(OREG(26)) * camera->speedRatio;

    camera->rUpdateRateInv = Camera_LERPCeilF(OREG(6), camera->rUpdateRateInv, spB8, 0.1f);
    camera->yawUpdateRateInv = Camera_LERPCeilF(roData->unk_08, camera->yawUpdateRateInv, spB8, 0.1f);
    camera->pitchUpdateRateInv = Camera_LERPCeilF(2.0f, camera->pitchUpdateRateInv, spB4, 0.1f);
    camera->xzOffsetUpdateRate = Camera_LERPCeilF(CAM_DATA_SCALED(OREG(2)), camera->xzOffsetUpdateRate, spB8, 0.1f);
    camera->yOffsetUpdateRate = Camera_LERPCeilF(CAM_DATA_SCALED(OREG(3)), camera->yOffsetUpdateRate, spB4, 0.1f);
    camera->fovUpdateRate =
        Camera_LERPCeilF(CAM_DATA_SCALED(OREG(4)), camera->fovUpdateRate, camera->speedRatio * 0.05f, 0.1f);

    if (roData->interfaceFlags & 1) {
        tangle = func_80044ADC(camera, BINANG_ROT180(atToEyeDir.yaw), 1);

        spB8 = ((1.0f / roData->unk_0C) * 0.3f);
        pad2 = (((1.0f / roData->unk_0C) * 0.7f) * (1.0f - camera->speedRatio));
        rwData->unk_10 = Camera_LERPCeilS(tangle, rwData->unk_10, spB8 + pad2, 0xF);
    } else {
        rwData->unk_10 = 0;
    }

    if (camera->playerGroundY == camera->playerPosRot.pos.y || camera->player->actor.gravity > -0.1f ||
        camera->player->stateFlags1 & PLAYER_STATE1_21) {
        rwData->yTarget = playerPosRot->pos.y;
        sp6A = 0;
    } else {
        sp6A = 1;
    }

    if (!(roData->interfaceFlags & 0x80) && !sp6A) {
        Camera_CalcAtForParallel(camera, &atToEyeNextDir, roData->yOffset, &rwData->yTarget,
                                 roData->interfaceFlags & 1);
    } else {
        func_800458D4(camera, &atToEyeNextDir, roData->unk_18, &rwData->yTarget, roData->interfaceFlags & 1);
    }

    if (rwData->animTimer != 0) {
        camera->unk_14C |= 0x20;
        tangle = (((rwData->animTimer + 1) * rwData->animTimer) >> 1);
        spA8.yaw = atToEyeDir.yaw + ((BINANG_SUB(rwData->yawTarget, atToEyeDir.yaw) / tangle) * rwData->animTimer);
        spA8.pitch = atToEyeDir.pitch;
        spA8.r = atToEyeDir.r;
        rwData->animTimer--;
    } else {
        rwData->unk_16 = 0;
        camera->dist = Camera_LERPCeilF(roData->distTarget, camera->dist, 1.0f / camera->rUpdateRateInv, 2.0f);
        OLib_Vec3fDiffToVecSphGeo(&spA8, at, eyeNext);
        spA8.r = camera->dist;

        if (roData->interfaceFlags & 0x40) {
            spA8.yaw = Camera_LERPCeilS(rwData->yawTarget, atToEyeNextDir.yaw, 0.6f, 0xA);
        } else {
            spA8.yaw = Camera_LERPCeilS(rwData->yawTarget, atToEyeNextDir.yaw, 0.8f, 0xA);
        }

        if (roData->interfaceFlags & 1) {
            phi_a0 = BINANG_SUB(rwData->pitchTarget, rwData->unk_10);
        } else {
            phi_a0 = rwData->pitchTarget;
        }

        spA8.pitch = Camera_LERPCeilS(phi_a0, atToEyeNextDir.pitch, 1.0f / camera->pitchUpdateRateInv, 4);

        if (spA8.pitch > OREG(5)) {
            spA8.pitch = OREG(5);
        }

        if (spA8.pitch < OREG(34)) {
            spA8.pitch = OREG(34);
        }
    }
    Camera_Vec3fVecSphGeoAdd(eyeNext, at, &spA8);
    if (camera->status == CAM_STAT_ACTIVE) {
        sp6C.pos = *eyeNext;
        if (!camera->play->envCtx.skyboxDisabled || roData->interfaceFlags & 0x10) {
            Camera_BGCheckInfo(camera, at, &sp6C);
            *eye = sp6C.pos;
        } else {
            func_80043F94(camera, at, &sp6C);
            *eye = sp6C.pos;
            OLib_Vec3fDiffToVecSphGeo(&spA8, eye, at);
            camera->inputDir.x = spA8.pitch;
            camera->inputDir.y = spA8.yaw;
            camera->inputDir.z = 0;
        }
    }
    camera->fov = Camera_LERPCeilF(roData->fovTarget, camera->fov, camera->fovUpdateRate, 1.0f);
    camera->roll = Camera_LERPCeilS(0, camera->roll, 0.5, 0xA);
    camera->atLERPStepScale = Camera_ClampLERPScale(camera, sp6A ? roData->unk_1C : roData->unk_14);
    //! @bug No return
}

s32 Camera_Parallel2(Camera* camera) {
    return Camera_Noop(camera);
}

s32 Camera_Parallel3(Camera* camera) {
    CameraModeValue* values = sCameraSettings[camera->setting].cameraModes[camera->mode].values;
    s16 val = GET_NEXT_RO_DATA(values);

    sCameraInterfaceFlags = val;

    if (val & 1) {
        camera->unk_14C |= 0x400;
    }
    if (val & 2) {
        camera->unk_14C |= 0x10;
    }
    //! @bug doesn't return
}

s32 Camera_Parallel4(Camera* camera) {
    return Camera_Noop(camera);
}

s32 Camera_Parallel0(Camera* camera) {
    return Camera_Noop(camera);
}

/**
 * Generic jump, jumping off ledges
 */
s32 Camera_Jump1(Camera* camera) {
    Vec3f* eye = &camera->eye;
    Vec3f* at = &camera->at;
    Vec3f* eyeNext = &camera->eyeNext;
    s32 pad2;
    f32 spA4;
    Vec3f newEye;
    VecSph eyeAtOffset;
    VecSph eyeNextAtOffset;
    VecSph eyeDiffSph;
    VecSph eyeDiffTarget;
    PosRot* playerPosRot = &camera->playerPosRot;
    PosRot playerhead;
    s16 tangle;
    Jump1ReadOnlyData* roData = &camera->paramData.jump1.roData;
    Jump1ReadWriteData* rwData = &camera->paramData.jump1.rwData;
    s32 pad;
    f32 playerHeight;

    playerHeight = Player_GetHeight(camera->player);
    if (RELOAD_PARAMS(camera) || R_RELOAD_CAM_PARAMS) {
        CameraModeValue* values = sCameraSettings[camera->setting].cameraModes[camera->mode].values;
        f32 yNormal = (1.0f + CAM_DATA_SCALED(R_CAM_YOFFSET_NORM)) -
                      (CAM_DATA_SCALED(R_CAM_YOFFSET_NORM) * (68.0f / playerHeight));

        roData->atYOffset = CAM_DATA_SCALED(GET_NEXT_RO_DATA(values)) * playerHeight * yNormal;
        roData->distMin = CAM_DATA_SCALED(GET_NEXT_RO_DATA(values)) * playerHeight * yNormal;
        roData->distMax = CAM_DATA_SCALED(GET_NEXT_RO_DATA(values)) * playerHeight * yNormal;
        roData->yawUpateRateTarget = GET_NEXT_RO_DATA(values);
        roData->maxYawUpdate = CAM_DATA_SCALED(GET_NEXT_RO_DATA(values));
        roData->unk_14 = GET_NEXT_RO_DATA(values);
        roData->atLERPScaleMax = CAM_DATA_SCALED(GET_NEXT_RO_DATA(values));
        roData->interfaceFlags = GET_NEXT_RO_DATA(values);
    }

    if (R_RELOAD_CAM_PARAMS) {
        Camera_CopyPREGToModeValues(camera);
    }

    // playerhead never gets used.
    Actor_GetFocus(&playerhead, &camera->player->actor);

    OLib_Vec3fDiffToVecSphGeo(&eyeAtOffset, at, eye);
    OLib_Vec3fDiffToVecSphGeo(&eyeNextAtOffset, at, eyeNext);

    sCameraInterfaceFlags = roData->interfaceFlags;

    if (RELOAD_PARAMS(camera)) {
        rwData->swing.unk_16 = rwData->swing.unk_18 = 0;
        rwData->swing.atEyePoly = NULL;
        rwData->unk_20.pitch = 0;
        rwData->unk_20.yaw = 0xC8;
        rwData->swing.swingUpdateRateTimer = 0;
        rwData->swing.swingUpdateRate = roData->yawUpateRateTarget;
        rwData->unk_1C = playerPosRot->pos.y - camera->playerPosDelta.y;
        rwData->unk_20.r = eyeAtOffset.r;
        camera->posOffset.y -= camera->playerPosDelta.y;
        camera->xzOffsetUpdateRate = (1.0f / 10000.0f);
        camera->animState++;
    }

    if (rwData->swing.swingUpdateRateTimer != 0) {
        camera->yawUpdateRateInv = Camera_LERPCeilF(roData->yawUpateRateTarget + rwData->swing.swingUpdateRateTimer,
                                                    camera->yawUpdateRateInv, CAM_DATA_SCALED(OREG(26)), 0.1f);
        camera->pitchUpdateRateInv = Camera_LERPCeilF((f32)R_CAM_DEFA_PHI_UPDRATE + rwData->swing.swingUpdateRateTimer,
                                                      camera->pitchUpdateRateInv, CAM_DATA_SCALED(OREG(26)), 0.1f);
        rwData->swing.swingUpdateRateTimer--;
    } else {
        camera->yawUpdateRateInv =
            Camera_LERPCeilF(roData->yawUpateRateTarget, camera->yawUpdateRateInv, CAM_DATA_SCALED(OREG(26)), 0.1f);
        camera->pitchUpdateRateInv =
            Camera_LERPCeilF((f32)R_CAM_DEFA_PHI_UPDRATE, camera->pitchUpdateRateInv, CAM_DATA_SCALED(OREG(26)), 0.1f);
    }

    camera->xzOffsetUpdateRate =
        Camera_LERPCeilF(CAM_DATA_SCALED(OREG(2)), camera->xzOffsetUpdateRate, CAM_DATA_SCALED(OREG(25)), 0.1f);
    camera->yOffsetUpdateRate =
        Camera_LERPCeilF(CAM_DATA_SCALED(OREG(3)), camera->yOffsetUpdateRate, CAM_DATA_SCALED(OREG(26)), 0.1f);
    camera->fovUpdateRate = Camera_LERPCeilF(CAM_DATA_SCALED(OREG(4)), camera->yOffsetUpdateRate, 0.05f, 0.1f);

    func_800458D4(camera, &eyeNextAtOffset, roData->atYOffset, &rwData->unk_1C, 0);

    eyeDiffSph = eyeAtOffset;

    OLib_Vec3fDiffToVecSphGeo(&eyeDiffTarget, at, eye);

    eyeDiffSph.r = Camera_LERPCeilF(eyeDiffTarget.r, eyeAtOffset.r, CAM_DATA_SCALED(OREG(29)), 1.0f);
    eyeDiffSph.pitch = Camera_LERPCeilS(eyeDiffTarget.pitch, eyeAtOffset.pitch, CAM_DATA_SCALED(OREG(29)), 0xA);

    if (rwData->swing.unk_18) {
        eyeDiffSph.yaw =
            Camera_LERPCeilS(rwData->swing.unk_16, eyeNextAtOffset.yaw, 1.0f / camera->yawUpdateRateInv, 0xA);
        eyeDiffSph.pitch =
            Camera_LERPCeilS(rwData->swing.unk_14, eyeNextAtOffset.pitch, 1.0f / camera->yawUpdateRateInv, 0xA);
    } else {
        eyeDiffSph.yaw =
            Camera_CalcDefaultYaw(camera, eyeNextAtOffset.yaw, camera->playerPosRot.rot.y, roData->maxYawUpdate, 0.0f);
    }

    // Clamp the eye->at distance to roData->distMin < eyeDiffSph.r < roData->distMax
    if (eyeDiffSph.r < roData->distMin) {
        eyeDiffSph.r = roData->distMin;
    } else if (eyeDiffSph.r > roData->distMax) {
        eyeDiffSph.r = roData->distMax;
    }

    // Clamp the phi rotation at R_CAM_MAX_PHI AND R_CAM_MIN_PHI2
    if (eyeDiffSph.pitch > R_CAM_MAX_PHI) {
        eyeDiffSph.pitch = R_CAM_MAX_PHI;
    } else if (eyeDiffSph.pitch < R_CAM_MIN_PHI2) {
        eyeDiffSph.pitch = R_CAM_MIN_PHI2;
    }

    Camera_Vec3fVecSphGeoAdd(&newEye, at, &eyeDiffSph);
    eyeNext->x = newEye.x;
    eyeNext->z = newEye.z;
    eyeNext->y += (newEye.y - eyeNext->y) * CAM_DATA_SCALED(OREG(31));
    if ((camera->status == CAM_STAT_ACTIVE) && !(roData->interfaceFlags & 0x10)) {
        func_80046E20(camera, &eyeDiffSph, roData->distMin, roData->yawUpateRateTarget, &spA4, &rwData->swing);
        if (roData->interfaceFlags & 4) {
            camera->inputDir.x = -eyeAtOffset.pitch;
            camera->inputDir.y = BINANG_ROT180(eyeAtOffset.yaw);
            camera->inputDir.z = 0;
        } else {
            OLib_Vec3fDiffToVecSphGeo(&eyeDiffSph, eye, at);
            camera->inputDir.x = eyeDiffSph.pitch;
            camera->inputDir.y = eyeDiffSph.yaw;
            camera->inputDir.z = 0;
        }
        if (rwData->swing.unk_18) {
            camera->inputDir.y = Camera_LERPCeilS(
                camera->inputDir.y + BINANG_SUB(BINANG_ROT180(rwData->swing.unk_16), camera->inputDir.y),
                camera->inputDir.y, 1.0f - (0.99f * spA4), 0xA);
        }
    } else {
        rwData->swing.swingUpdateRate = roData->yawUpateRateTarget;
        rwData->swing.unk_18 = 0;
        sUpdateCameraDirection = 0;
        *eye = *eyeNext;
    }

    camera->dist = OLib_Vec3fDist(at, eye);
    camera->roll = Camera_LERPCeilS(0, camera->roll, 0.5f, 0xA);
    camera->atLERPStepScale = Camera_ClampLERPScale(camera, roData->atLERPScaleMax);
    return true;
}

// Climbing ladders/vines
s32 Camera_Jump2(Camera* camera) {
    Vec3f* eye = &camera->eye;
    Vec3f* at = &camera->at;
    Vec3f* eyeNext = &camera->eyeNext;
    Vec3f bgChkPos;
    Vec3f floorNorm;
    VecSph adjAtToEyeDir;
    VecSph bgChkPara;
    VecSph atToEyeNextDir;
    VecSph atToEyeDir;
    f32 temp_f14;
    f32 temp_f16;
    f32 sp90;
    f32 sp8C;
    s32 bgId;
    CamColChk camBgChk;
    PosRot* playerPosRot = &camera->playerPosRot;
    s16 yawDiff;
    s16 playerYawRot180;
    Jump2ReadOnlyData* roData = &camera->paramData.jump2.roData;
    Jump2ReadWriteData* rwData = &camera->paramData.jump2.rwData;
    CameraModeValue* values;
    f32 playerHeight;
    f32 yNormal;

    playerHeight = Player_GetHeight(camera->player);

    if (RELOAD_PARAMS(camera) || R_RELOAD_CAM_PARAMS) {
        values = sCameraSettings[camera->setting].cameraModes[camera->mode].values;
        yNormal = (1.0f + CAM_DATA_SCALED(OREG(46))) - (CAM_DATA_SCALED(OREG(46)) * (68.0f / playerHeight));
        roData->atYOffset =
            CAM_DATA_SCALED((camera->playerPosDelta.y > 0.0f ? -10.0f : 10.0f) + GET_NEXT_RO_DATA(values)) *
            playerHeight * yNormal;
        roData->minDist = GET_NEXT_SCALED_RO_DATA(values) * playerHeight * yNormal;
        roData->maxDist = GET_NEXT_SCALED_RO_DATA(values) * playerHeight * yNormal;
        roData->minMaxDistFactor = GET_NEXT_SCALED_RO_DATA(values);
        roData->yawUpdRateTarget = GET_NEXT_RO_DATA(values);
        roData->xzUpdRateTarget = GET_NEXT_SCALED_RO_DATA(values);
        roData->fovTarget = GET_NEXT_RO_DATA(values);
        roData->atLERPStepScale = GET_NEXT_SCALED_RO_DATA(values);
        roData->interfaceFlags = GET_NEXT_RO_DATA(values);
    }

    if (R_RELOAD_CAM_PARAMS) {
        Camera_CopyPREGToModeValues(camera);
    }

    OLib_Vec3fDiffToVecSphGeo(&atToEyeDir, at, eye);
    OLib_Vec3fDiffToVecSphGeo(&atToEyeNextDir, at, eyeNext);

    sCameraInterfaceFlags = roData->interfaceFlags;

    if (RELOAD_PARAMS(camera)) {
        bgChkPos = playerPosRot->pos;
        rwData->floorY = Camera_GetFloorY(camera, &bgChkPos);
        rwData->yawTarget = atToEyeNextDir.yaw;
        rwData->initYawDiff = 0;
        if (rwData->floorY == BGCHECK_Y_MIN) {
            osSyncPrintf(VT_COL(YELLOW, BLACK) "camera: climb: no floor \n" VT_RST);
            rwData->onFloor = -1;
            rwData->floorY = playerPosRot->pos.y - 1000.0f;
        } else if (playerPosRot->pos.y - rwData->floorY < playerHeight) {
            // player's model is within the height of the floor.
            rwData->onFloor = 1;
        } else {
            rwData->onFloor = -1;
        }

        yawDiff = BINANG_SUB(BINANG_ROT180(playerPosRot->rot.y), atToEyeNextDir.yaw);
        rwData->initYawDiff = ((yawDiff / OREG(23)) / 4) * 3;
        if (roData->interfaceFlags & 2) {
            rwData->yawAdj = 0xA;
        } else {
            rwData->yawAdj = 0x2710;
        }

        playerPosRot->pos.x -= camera->playerPosDelta.x;
        playerPosRot->pos.y -= camera->playerPosDelta.y;
        playerPosRot->pos.z -= camera->playerPosDelta.z;
        rwData->animTimer = OREG(23);
        camera->animState++;
        camera->atLERPStepScale = roData->atLERPStepScale;
    }

    sp90 = CAM_DATA_SCALED(OREG(25)) * camera->speedRatio;
    sp8C = CAM_DATA_SCALED(OREG(26)) * camera->speedRatio;
    camera->yawUpdateRateInv = Camera_LERPCeilF(roData->yawUpdRateTarget, camera->yawUpdateRateInv, sp90, 0.1f);
    camera->xzOffsetUpdateRate = Camera_LERPCeilF(roData->xzUpdRateTarget, camera->xzOffsetUpdateRate, sp90, 0.1f);
    camera->yOffsetUpdateRate = Camera_LERPCeilF(CAM_DATA_SCALED(OREG(3)), camera->yOffsetUpdateRate, sp8C, 0.1f);

    camera->fovUpdateRate =
        Camera_LERPCeilF(CAM_DATA_SCALED(OREG(4)), camera->yOffsetUpdateRate, camera->speedRatio * 0.05f, 0.1f);
    camera->rUpdateRateInv = OREG(27);

    Camera_CalcAtDefault(camera, &atToEyeNextDir, roData->atYOffset, 0);
    OLib_Vec3fDiffToVecSphGeo(&adjAtToEyeDir, at, eye);

    temp_f16 = roData->minDist;
    sp90 = roData->maxDist + (roData->maxDist * roData->minMaxDistFactor);
    temp_f14 = temp_f16 - (roData->minDist * roData->minMaxDistFactor);

    if (adjAtToEyeDir.r > sp90) {
        adjAtToEyeDir.r = sp90;
    } else if (adjAtToEyeDir.r < temp_f14) {
        adjAtToEyeDir.r = temp_f14;
    }

    yawDiff = BINANG_SUB(BINANG_ROT180(playerPosRot->rot.y), adjAtToEyeDir.yaw);
    if (rwData->animTimer != 0) {
        rwData->yawTarget = BINANG_ROT180(playerPosRot->rot.y);
        rwData->animTimer--;
        adjAtToEyeDir.yaw = Camera_LERPCeilS(rwData->yawTarget, atToEyeNextDir.yaw, 0.5f, 0xA);
    } else if (rwData->yawAdj < ABS(yawDiff)) {
        playerYawRot180 = BINANG_ROT180(playerPosRot->rot.y);
        adjAtToEyeDir.yaw = Camera_LERPFloorS(
            ((yawDiff < 0) ? (s16)(playerYawRot180 + rwData->yawAdj) : (s16)(playerYawRot180 - rwData->yawAdj)),
            atToEyeNextDir.yaw, 0.1f, 0xA);
    } else {
        adjAtToEyeDir.yaw = Camera_LERPCeilS(adjAtToEyeDir.yaw, atToEyeNextDir.yaw, 0.25f, 0xA);
    }

    // Check the floor at the top of the climb
    bgChkPos.x = playerPosRot->pos.x + (Math_SinS(playerPosRot->rot.y) * 25.0f);
    bgChkPos.y = playerPosRot->pos.y + (playerHeight * 2.2f);
    bgChkPos.z = playerPosRot->pos.z + (Math_CosS(playerPosRot->rot.y) * 25.0f);

    sp90 = Camera_GetFloorYNorm(camera, &floorNorm, &bgChkPos, &bgId);
    if ((sp90 != BGCHECK_Y_MIN) && (playerPosRot->pos.y < sp90)) {
        // top of the climb is within 2.2x of the player's height.
        camera->pitchUpdateRateInv =
            Camera_LERPCeilF(20.0f, camera->pitchUpdateRateInv, CAM_DATA_SCALED(OREG(26)), 0.1f);
        camera->rUpdateRateInv = Camera_LERPCeilF(20.0f, camera->rUpdateRateInv, CAM_DATA_SCALED(OREG(26)), 0.1f);
        adjAtToEyeDir.pitch = Camera_LERPCeilS(0x1F4, atToEyeNextDir.pitch, 1.0f / camera->pitchUpdateRateInv, 0xA);
    } else if ((playerPosRot->pos.y - rwData->floorY) < playerHeight) {
        // player is within his height of the ground.
        camera->pitchUpdateRateInv =
            Camera_LERPCeilF(20.0f, camera->pitchUpdateRateInv, CAM_DATA_SCALED(OREG(26)), 0.1f);
        camera->rUpdateRateInv = Camera_LERPCeilF(20.0f, camera->rUpdateRateInv, CAM_DATA_SCALED(OREG(26)), 0.1f);
        adjAtToEyeDir.pitch = Camera_LERPCeilS(0x1F4, atToEyeNextDir.pitch, 1.0f / camera->pitchUpdateRateInv, 0xA);
    } else {
        camera->pitchUpdateRateInv = 100.0f;
        camera->rUpdateRateInv = 100.0f;
    }

    // max pitch to +/- ~ 60 degrees
    if (adjAtToEyeDir.pitch > 0x2AF8) {
        adjAtToEyeDir.pitch = 0x2AF8;
    }

    if (adjAtToEyeDir.pitch < -0x2AF8) {
        adjAtToEyeDir.pitch = -0x2AF8;
    }

    Camera_Vec3fVecSphGeoAdd(eyeNext, at, &adjAtToEyeDir);
    camBgChk.pos = *eyeNext;
    if (Camera_BGCheckInfo(camera, at, &camBgChk)) {
        // Collision detected between at->eyeNext, Check if collision between
        // at->eyeNext, but parallel to at (pitch = 0).
        bgChkPos = camBgChk.pos;
        bgChkPara.r = adjAtToEyeDir.r;
        bgChkPara.pitch = 0;
        bgChkPara.yaw = adjAtToEyeDir.yaw;
        Camera_Vec3fVecSphGeoAdd(&camBgChk.pos, at, &bgChkPara);
        if (Camera_BGCheckInfo(camera, at, &camBgChk)) {
            // Collision found between parallel at->eyeNext, set eye position to
            // first collsion point.
            *eye = bgChkPos;
        } else {
            // no collision found with the parallel at->eye, animate to be parallel
            adjAtToEyeDir.pitch = Camera_LERPCeilS(0, adjAtToEyeDir.pitch, 0.2f, 0xA);
            Camera_Vec3fVecSphGeoAdd(eye, at, &adjAtToEyeDir);
            // useless?
            Camera_BGCheck(camera, at, eye);
        }
    } else {
        // no collision detected.
        *eye = *eyeNext;
    }

    camera->dist = adjAtToEyeDir.r;
    camera->fov = Camera_LERPCeilF(roData->fovTarget, camera->fov, camera->fovUpdateRate, 1.0f);
    camera->roll = Camera_LERPCeilS(0, camera->roll, 0.5f, 0xA);
    return true;
}

// swimming
s32 Camera_Jump3(Camera* camera) {
    Vec3f* eye = &camera->eye;
    Vec3f* at = &camera->at;
    Vec3f* eyeNext = &camera->eyeNext;
    s32 prevMode;
    f32 spC4;
    f32 spC0;
    f32 spBC;
    Vec3f spB0; // unused
    VecSph eyeDiffSph;
    PosRot* playerPosRot = &camera->playerPosRot;
    Jump3ReadOnlyData* roData = &camera->paramData.jump3.roData;
    VecSph eyeAtOffset;
    VecSph eyeNextAtOffset;
    s32 pad;
    s32 pad2;
    CameraModeValue* values;
    f32 t2;
    f32 phi_f0;
    f32 phi_f2;
    f32 playerHeight;
    PosRot playerhead;
    f32 yNormal;
    f32 temp_f18;
    s32 modeSwitch;
    f32 temp_f2_2;
    Jump3ReadWriteData* rwData = &camera->paramData.jump3.rwData;

    playerHeight = Player_GetHeight(camera->player);
    Actor_GetFocus(&playerhead, &camera->player->actor);

    modeSwitch = false;
    if (((camera->waterYPos - eye->y) < OREG(44) || (camera->animState == 0))) {
        if (rwData->mode != CAM_MODE_NORMAL) {
            rwData->mode = CAM_MODE_NORMAL;
            modeSwitch = true;
        }
    } else if (((camera->waterYPos - eye->y) > OREG(45)) && (rwData->mode != CAM_MODE_BOOMERANG)) {
        rwData->mode = CAM_MODE_BOOMERANG;
        modeSwitch = true;
    }

    OLib_Vec3fDiffToVecSphGeo(&eyeAtOffset, at, eye);
    OLib_Vec3fDiffToVecSphGeo(&eyeNextAtOffset, at, eyeNext);

    if (RELOAD_PARAMS(camera) || modeSwitch || R_RELOAD_CAM_PARAMS) {
        values = sCameraSettings[camera->setting].cameraModes[rwData->mode].values;
        yNormal = ((1.0f + CAM_DATA_SCALED(R_CAM_YOFFSET_NORM)) -
                   (CAM_DATA_SCALED(R_CAM_YOFFSET_NORM) * (68.0f / playerHeight)));
        t2 = CAM_DATA_SCALED(playerHeight) * yNormal;
        roData->yOffset = GET_NEXT_RO_DATA(values) * t2;
        roData->distMin = GET_NEXT_RO_DATA(values) * t2;
        roData->distMax = GET_NEXT_RO_DATA(values) * t2;
        roData->pitchTarget = CAM_DEG_TO_BINANG(GET_NEXT_RO_DATA(values));
        roData->swingUpdateRate = GET_NEXT_RO_DATA(values);
        roData->unk_10 = GET_NEXT_RO_DATA(values);
        roData->unk_14 = GET_NEXT_SCALED_RO_DATA(values);
        roData->fovTarget = GET_NEXT_RO_DATA(values);
        roData->unk_1C = GET_NEXT_SCALED_RO_DATA(values);
        roData->interfaceFlags = GET_NEXT_RO_DATA(values);
    }

    if (R_RELOAD_CAM_PARAMS) {
        prevMode = camera->mode;
        camera->mode = rwData->mode;
        Camera_CopyPREGToModeValues(camera);
        camera->mode = prevMode;
    }

    sCameraInterfaceFlags = roData->interfaceFlags;

    switch (camera->animState) {
        case 0:
        case 10:
        case 20:
        case 25:
            rwData->swing.atEyePoly = NULL;
            rwData->unk_1C = camera->playerGroundY;
            rwData->swing.unk_16 = rwData->swing.unk_14 = rwData->swing.unk_18 = 0;
            rwData->animTimer = 10;
            rwData->swing.swingUpdateRate = roData->swingUpdateRate;
            camera->animState++;
            rwData->swing.swingUpdateRateTimer = 0;
            break;
        default:
            if (rwData->animTimer != 0) {
                rwData->animTimer--;
            }
            break;
    }

    spB0 = *eye; // unused
    (void)spB0;  // suppresses set but unused warning

    spC4 = CAM_DATA_SCALED(OREG(25)) * camera->speedRatio;
    spC0 = camera->speedRatio * CAM_DATA_SCALED(OREG(26));
    spBC = rwData->swing.unk_18 != 0 ? CAM_DATA_SCALED(OREG(25)) : spC4;

    if (rwData->swing.swingUpdateRateTimer != 0) {
        camera->yawUpdateRateInv =
            Camera_LERPCeilF(rwData->swing.swingUpdateRate + (rwData->swing.swingUpdateRateTimer * 2),
                             camera->yawUpdateRateInv, spC4, 0.1f);
        camera->pitchUpdateRateInv =
            Camera_LERPCeilF((rwData->swing.swingUpdateRateTimer * 2) + 40.0f, camera->pitchUpdateRateInv, spC0, 0.1f);
        rwData->swing.swingUpdateRateTimer--;
    } else {
        camera->yawUpdateRateInv =
            Camera_LERPCeilF(rwData->swing.swingUpdateRate, camera->yawUpdateRateInv, spBC, 0.1f);
        camera->pitchUpdateRateInv = Camera_LERPCeilF(40.0f, camera->pitchUpdateRateInv, spC0, 0.1f);
    }

    camera->xzOffsetUpdateRate = Camera_LERPCeilF(CAM_DATA_SCALED(OREG(2)), camera->xzOffsetUpdateRate, spC4, 0.1f);
    camera->yOffsetUpdateRate = Camera_LERPCeilF(CAM_DATA_SCALED(OREG(3)), camera->yOffsetUpdateRate, spC0, 0.1f);
    camera->fovUpdateRate =
        Camera_LERPCeilF(CAM_DATA_SCALED(OREG(4)), camera->yOffsetUpdateRate, camera->speedRatio * 0.05f, 0.1f);

    Camera_CalcAtDefault(camera, &eyeNextAtOffset, roData->yOffset, roData->interfaceFlags);
    OLib_Vec3fDiffToVecSphGeo(&eyeDiffSph, at, eyeNext);

    camera->dist = eyeDiffSph.r =
        Camera_ClampDist(camera, eyeDiffSph.r, roData->distMin, roData->distMax, rwData->animTimer);

    if (camera->playerGroundY <= playerPosRot->pos.y) {
        phi_f0 = playerPosRot->pos.y - camera->playerGroundY;
    } else {
        phi_f0 = -(playerPosRot->pos.y - camera->playerGroundY);
    }

    if (!(phi_f0 < 10.0f)) {
        if (camera->waterYPos <= playerhead.pos.y) {
            phi_f2 = playerhead.pos.y - camera->waterYPos;
        } else {
            phi_f2 = -(playerhead.pos.y - camera->waterYPos);
        }
        if (!(phi_f2 < 50.0f)) {
            camera->pitchUpdateRateInv = 100.0f;
        }
    }
    if (rwData->swing.unk_18 != 0) {
        eyeDiffSph.yaw =
            Camera_LERPCeilS(rwData->swing.unk_16, eyeNextAtOffset.yaw, 1.0f / camera->yawUpdateRateInv, 0xA);
        eyeDiffSph.pitch =
            Camera_LERPCeilS(rwData->swing.unk_14, eyeNextAtOffset.pitch, 1.0f / camera->yawUpdateRateInv, 0xA);
    } else {
        eyeDiffSph.yaw = Camera_CalcDefaultYaw(camera, eyeNextAtOffset.yaw, playerPosRot->rot.y, roData->unk_14, 0.0f);
        eyeDiffSph.pitch = Camera_CalcDefaultPitch(camera, eyeNextAtOffset.pitch, roData->pitchTarget, 0);
    }

    if (eyeDiffSph.pitch > OREG(5)) {
        eyeDiffSph.pitch = OREG(5);
    }

    if (eyeDiffSph.pitch < OREG(34)) {
        eyeDiffSph.pitch = OREG(34);
    }

    Camera_Vec3fVecSphGeoAdd(eyeNext, at, &eyeDiffSph);
    if ((camera->status == CAM_STAT_ACTIVE) && !(roData->interfaceFlags & 0x10)) {
        func_80046E20(camera, &eyeDiffSph, roData->distMin, roData->swingUpdateRate, &spBC, &rwData->swing);
        if (roData->interfaceFlags & 4) {
            camera->inputDir.x = -eyeAtOffset.pitch;
            camera->inputDir.y = BINANG_ROT180(eyeAtOffset.yaw);
            camera->inputDir.z = 0;
        } else {
            OLib_Vec3fDiffToVecSphGeo(&eyeDiffSph, eye, at);
            camera->inputDir.x = eyeDiffSph.pitch;
            camera->inputDir.y = eyeDiffSph.yaw;
            camera->inputDir.z = 0;
        }

        if (rwData->swing.unk_18 != 0) {
            camera->inputDir.y = Camera_LERPCeilS(
                camera->inputDir.y + BINANG_SUB(BINANG_ROT180(rwData->swing.unk_16), camera->inputDir.y),
                camera->inputDir.y, 1.0f - (0.99f * spBC), 0xA);
        }
    } else {
        rwData->swing.swingUpdateRate = roData->swingUpdateRate;
        rwData->swing.unk_18 = 0;
        sUpdateCameraDirection = 0;
        *eye = *eyeNext;
    }
    camera->fov = Camera_LERPCeilF(roData->fovTarget, camera->fov, camera->fovUpdateRate, 1.0f);
    camera->roll = Camera_LERPCeilS(0, camera->roll, 0.5f, 0xA);
    camera->atLERPStepScale = Camera_ClampLERPScale(camera, roData->unk_1C);
    return true;
}

s32 Camera_Jump4(Camera* camera) {
    return Camera_Noop(camera);
}

s32 Camera_Jump0(Camera* camera) {
    return Camera_Noop(camera);
}

s32 Camera_Battle1(Camera* camera) {
    Vec3f* eye = &camera->eye;
    Vec3f* at = &camera->at;
    Vec3f* eyeNext = &camera->eyeNext;
    Vec3f sp128;
    Vec3f playerHead;
    Vec3f targetPos;
    f32 var3;
    f32 var2;
    f32 temp_f0_2;
    f32 temp_f12_2;
    f32 spFC;
    f32 spF8;
    f32 swingAngle;
    f32 temp_f2_2;
    f32 temp_f14;
    s32 skipEyeAtCalc;
    f32 distRatio;
    CamColChk spBC;
    VecSph spB4;
    VecSph atToTargetDir;
    VecSph playerToTargetDir;
    VecSph atToEyeDir;
    VecSph atToEyeNextDir;
    PosRot* playerPosRot = &camera->playerPosRot;
    s16 tmpAng1;
    s16 tmpAng2;
    Player* player;
    s16 sp86;
    s16 isOffGround;
    f32 distance;
    f32 sp7C;
    f32 sp78;
    f32 fov;
    Battle1ReadOnlyData* roData = &camera->paramData.batt1.roData;
    Battle1ReadWriteData* rwData = &camera->paramData.batt1.rwData;
    s32 pad;
    f32 playerHeight;

    skipEyeAtCalc = false;
    player = camera->player;
    playerHeight = Player_GetHeight(camera->player);
    if (RELOAD_PARAMS(camera) || R_RELOAD_CAM_PARAMS) {
        CameraModeValue* values = sCameraSettings[camera->setting].cameraModes[camera->mode].values;
        f32 yNormal = (1.0f + CAM_DATA_SCALED(OREG(46))) - (CAM_DATA_SCALED(OREG(46)) * (68.0f / playerHeight));

        roData->yOffset = GET_NEXT_SCALED_RO_DATA(values) * playerHeight * yNormal;
        roData->distance = GET_NEXT_RO_DATA(values);
        roData->swingYawInitial = GET_NEXT_RO_DATA(values);
        roData->swingYawFinal = GET_NEXT_RO_DATA(values);
        roData->swingPitchInitial = GET_NEXT_RO_DATA(values);
        roData->swingPitchFinal = GET_NEXT_RO_DATA(values);
        roData->swingPitchAdj = GET_NEXT_SCALED_RO_DATA(values);
        roData->fov = GET_NEXT_RO_DATA(values);
        roData->atLERPScaleOnGround = GET_NEXT_SCALED_RO_DATA(values);
        roData->flags = GET_NEXT_RO_DATA(values);
        roData->yOffsetOffGround = GET_NEXT_SCALED_RO_DATA(values) * playerHeight * yNormal;
        roData->atLERPScaleOffGround = GET_NEXT_SCALED_RO_DATA(values);
        rwData->chargeTimer = 40;
        rwData->unk_10 = CAM_DATA_SCALED(OREG(12));
    }

    if (R_RELOAD_CAM_PARAMS) {
        Camera_CopyPREGToModeValues(camera);
    }

    distance = roData->distance;
    sp7C = roData->swingPitchInitial;
    sp78 = roData->swingPitchFinal;
    fov = roData->fov;

    if (camera->player->stateFlags1 & PLAYER_STATE1_12) {
        // charging sword.
        rwData->unk_10 =
            Camera_LERPCeilF(CAM_DATA_SCALED(OREG(12)) * 0.5f, rwData->unk_10, CAM_DATA_SCALED(OREG(25)), 0.1f);
        camera->xzOffsetUpdateRate =
            Camera_LERPCeilF(0.2f, camera->xzOffsetUpdateRate, CAM_DATA_SCALED(OREG(25)), 0.1f);
        camera->yOffsetUpdateRate = Camera_LERPCeilF(0.2f, camera->yOffsetUpdateRate, CAM_DATA_SCALED(OREG(25)), 0.1f);
        if (rwData->chargeTimer >= -19) {
            rwData->chargeTimer--;
        } else {
            distance = 250.0f;
            sp7C = 50.0f;
            sp78 = 40.0f;
            fov = 60.0f;
        }
    } else if (rwData->chargeTimer < 0) {
        distance = 250.0f;
        sp7C = 50.0f;
        sp78 = 40.0f;
        fov = 60.0f;
        rwData->chargeTimer++;
    } else {
        rwData->chargeTimer = 40;
        rwData->unk_10 = Camera_LERPCeilF(CAM_DATA_SCALED(OREG(12)), rwData->unk_10, CAM_DATA_SCALED(OREG(25)), 0.1f);
        camera->xzOffsetUpdateRate = Camera_LERPCeilF(CAM_DATA_SCALED(OREG(40)), camera->xzOffsetUpdateRate,
                                                      CAM_DATA_SCALED(OREG(25)) * camera->speedRatio, 0.1f);
        camera->yOffsetUpdateRate = Camera_LERPCeilF(CAM_DATA_SCALED(OREG(40)), camera->yOffsetUpdateRate,
                                                     CAM_DATA_SCALED(OREG(26)) * camera->speedRatio, 0.1f);
    }
    camera->fovUpdateRate =
        Camera_LERPCeilF(CAM_DATA_SCALED(OREG(4)), camera->fovUpdateRate, camera->speedRatio * 0.05f, 0.1f);
    playerHeight += roData->yOffset;
    OLib_Vec3fDiffToVecSphGeo(&atToEyeDir, at, eye);
    OLib_Vec3fDiffToVecSphGeo(&atToEyeNextDir, at, eyeNext);
    if (camera->target == NULL || camera->target->update == NULL) {
        if (camera->target == NULL) {
            osSyncPrintf(
                VT_COL(YELLOW, BLACK) "camera: warning: battle: target is not valid, change parallel\n" VT_RST);
        }
        camera->target = NULL;
        Camera_ChangeMode(camera, CAM_MODE_TARGET);
        return true;
    }

    sCameraInterfaceFlags = roData->flags;

    if (RELOAD_PARAMS(camera)) {
        rwData->unk_14 = 0;
        rwData->roll = 0.0f;
        rwData->target = camera->target;
        camera->animState++;
        if (rwData->target->id > 0) {
            osSyncPrintf("camera: battle: target actor name " VT_FGCOL(BLUE) "%d" VT_RST "\n", rwData->target->id);
        } else {
            osSyncPrintf("camera: battle: target actor name " VT_COL(RED, WHITE) "%d" VT_RST "\n", rwData->target->id);
            camera->target = NULL;
            Camera_ChangeMode(camera, CAM_MODE_TARGET);
            return true;
        }
        rwData->animTimer = OREG(23) + OREG(24);
        rwData->initialEyeToAtYaw = atToEyeDir.yaw;
        rwData->initialEyeToAtPitch = atToEyeDir.pitch;
        rwData->initialEyeToAtDist = atToEyeDir.r;
        rwData->yPosOffset = playerPosRot->pos.y - camera->playerPosDelta.y;
    }

    if (camera->status == CAM_STAT_ACTIVE) {
        sUpdateCameraDirection = 1;
        camera->inputDir.x = -atToEyeDir.pitch;
        camera->inputDir.y = BINANG_ROT180(atToEyeDir.yaw);
        camera->inputDir.z = 0;
    }

    if (camera->playerGroundY == camera->playerPosRot.pos.y || camera->player->actor.gravity > -0.1f ||
        camera->player->stateFlags1 & PLAYER_STATE1_21) {
        isOffGround = false;
        rwData->yPosOffset = playerPosRot->pos.y;
    } else {
        isOffGround = true;
    }

    if (rwData->animTimer == 0) {
        camera->atLERPStepScale =
            Camera_ClampLERPScale(camera, isOffGround ? roData->atLERPScaleOffGround : roData->atLERPScaleOnGround);
    }
    Actor_GetFocus(&camera->targetPosRot, camera->target);
    if (rwData->target != camera->target) {
        osSyncPrintf("camera: battle: change target %d -> " VT_FGCOL(BLUE) "%d" VT_RST "\n", rwData->target->id,
                     camera->target->id);
        camera->animState = 0;
        return true;
    }

    Camera_CalcAtForLockOn(camera, &atToEyeNextDir, &camera->targetPosRot.pos,
                           isOffGround ? roData->yOffsetOffGround : roData->yOffset, distance, &rwData->yPosOffset,
                           &playerToTargetDir, (isOffGround ? 0x81 : 1) | roData->flags);
    tmpAng2 = playerToTargetDir.yaw;
    playerHead = playerPosRot->pos;
    playerHead.y += playerHeight;
    OLib_Vec3fDiffToVecSphGeo(&playerToTargetDir, &playerHead, &camera->targetPosRot.pos);
    distRatio = playerToTargetDir.r > distance ? 1 : playerToTargetDir.r / distance;
    targetPos = camera->targetPosRot.pos;
    OLib_Vec3fDiffToVecSphGeo(&atToTargetDir, at, &targetPos);
    atToTargetDir.r = distance - ((atToTargetDir.r <= distance ? atToTargetDir.r : distance) * 0.5f);
    swingAngle = roData->swingYawInitial + ((roData->swingYawFinal - roData->swingYawInitial) * (1.1f - distRatio));
    spF8 = OREG(13) + swingAngle;

    spB4.r = camera->dist = Camera_LERPCeilF(distance, camera->dist, CAM_DATA_SCALED(OREG(11)), 2.0f);
    spB4.yaw = atToEyeNextDir.yaw;
    tmpAng1 = BINANG_SUB(atToTargetDir.yaw, BINANG_ROT180(atToEyeNextDir.yaw));
    if (rwData->animTimer != 0) {
        if (rwData->animTimer >= OREG(24)) {
            sp86 = rwData->animTimer - OREG(24);
            OLib_Vec3fDiffToVecSphGeo(&playerToTargetDir, at, eye);
            playerToTargetDir.yaw = BINANG_ROT180(tmpAng2);

            var2 = 1.0f / OREG(23);
            var3 = (rwData->initialEyeToAtDist - playerToTargetDir.r) * var2;
            tmpAng1 = BINANG_SUB(rwData->initialEyeToAtYaw, playerToTargetDir.yaw) * var2;
            tmpAng2 = BINANG_SUB(rwData->initialEyeToAtPitch, playerToTargetDir.pitch) * var2;

            spB4.r =
                Camera_LERPCeilF(playerToTargetDir.r + (var3 * sp86), atToEyeDir.r, CAM_DATA_SCALED(OREG(28)), 1.0f);
            spB4.yaw = Camera_LERPCeilS(playerToTargetDir.yaw + (tmpAng1 * sp86), atToEyeDir.yaw,
                                        CAM_DATA_SCALED(OREG(28)), 0xA);
            spB4.pitch = Camera_LERPCeilS(playerToTargetDir.pitch + (tmpAng2 * sp86), atToEyeDir.pitch,
                                          CAM_DATA_SCALED(OREG(28)), 0xA);
        } else {
            skipEyeAtCalc = true;
        }
        rwData->animTimer--;
    } else if (ABS(tmpAng1) > CAM_DEG_TO_BINANG(swingAngle)) {
        spFC = CAM_BINANG_TO_DEG(tmpAng1);
        temp_f2_2 = swingAngle + (spF8 - swingAngle) * (OLib_ClampMaxDist(atToTargetDir.r, spB4.r) / spB4.r);
        temp_f12_2 = ((temp_f2_2 * temp_f2_2) - 2.0f) / (temp_f2_2 - 360.0f);
        var2 = ((temp_f12_2 * spFC) + (2.0f - (360.0f * temp_f12_2)));
        temp_f14 = SQ(spFC) / var2;
        tmpAng2 = tmpAng1 >= 0 ? CAM_DEG_TO_BINANG(temp_f14) : (-CAM_DEG_TO_BINANG(temp_f14));
        spB4.yaw = BINANG_ROT180((s16)(BINANG_ROT180(atToEyeNextDir.yaw) + tmpAng2));
    } else {
        spFC = 0.05f;
        spFC = (1 - camera->speedRatio) * spFC;
        tmpAng2 = tmpAng1 >= 0 ? CAM_DEG_TO_BINANG(swingAngle) : -CAM_DEG_TO_BINANG(swingAngle);
        spB4.yaw = atToEyeNextDir.yaw - (s16)((tmpAng2 - tmpAng1) * spFC);
    }

    if (!skipEyeAtCalc) {
        var3 = atToTargetDir.pitch * roData->swingPitchAdj;
        var2 = F32_LERPIMP(sp7C, sp78, distRatio);
        tmpAng1 = CAM_DEG_TO_BINANG(var2) - (s16)(playerToTargetDir.pitch * (0.5f + distRatio * (1.0f - 0.5f)));
        tmpAng1 += (s16)(var3);

        if (tmpAng1 < -0x2AA8) {
            tmpAng1 = -0x2AA8;
        } else if (tmpAng1 > 0x2AA8) {
            tmpAng1 = 0x2AA8;
        }

        spB4.pitch = Camera_LERPCeilS(tmpAng1, atToEyeNextDir.pitch, rwData->unk_10, 0xA);
        Camera_Vec3fVecSphGeoAdd(eyeNext, at, &spB4);
        spBC.pos = *eyeNext;
        if (camera->status == CAM_STAT_ACTIVE) {
            if (!camera->play->envCtx.skyboxDisabled || roData->flags & 1) {
                Camera_BGCheckInfo(camera, at, &spBC);
            } else if (roData->flags & 2) {
                func_80043F94(camera, at, &spBC);
            } else {
                OLib_Vec3fDistNormalize(&sp128, at, &spBC.pos);
                spBC.pos.x -= sp128.x;
                spBC.pos.y -= sp128.y;
                spBC.pos.z -= sp128.z;
            }
            *eye = spBC.pos;
        } else {
            *eye = *eyeNext;
        }
    }
    rwData->roll += (((OREG(36) * camera->speedRatio) * (1.0f - distRatio)) - rwData->roll) * CAM_DATA_SCALED(OREG(37));
    camera->roll = CAM_DEG_TO_BINANG(rwData->roll);
    camera->fov = Camera_LERPCeilF((player->meleeWeaponState != 0 ? 0.8f
                                    : gSaveContext.health <= 0x10 ? 0.8f
                                                                  : 1.0f) *
                                       (fov - ((fov * 0.05f) * distRatio)),
                                   camera->fov, camera->fovUpdateRate, 1.0f);
}

s32 Camera_Battle2(Camera* camera) {
    return Camera_Noop(camera);
}

s32 Camera_Battle3(Camera* camera) {
    return Camera_Noop(camera);
}

/**
 * Charging spin attack
 * Camera zooms out slowly for 50 frames, then tilts up to a specified
 * setting value.
 */
s32 Camera_Battle4(Camera* camera) {
    Vec3f* eye = &camera->eye;
    Vec3f* at = &camera->at;
    Vec3f* eyeNext = &camera->eyeNext;
    VecSph eyeNextOffset;
    VecSph eyeAtOffset;
    VecSph eyeNextAtOffset;
    Battle4ReadOnlyData* roData = &camera->paramData.batt4.roData;
    Battle4ReadWriteData* rwData = &camera->paramData.batt4.rwData;
    s32 pad;
    f32 playerHeight;

    playerHeight = Player_GetHeight(camera->player);
    if (RELOAD_PARAMS(camera) || R_RELOAD_CAM_PARAMS) {
        CameraModeValue* values = sCameraSettings[camera->setting].cameraModes[camera->mode].values;
        f32 yNormal = (1.0f + CAM_DATA_SCALED(R_CAM_YOFFSET_NORM)) -
                      (CAM_DATA_SCALED(R_CAM_YOFFSET_NORM) * (68.0f / playerHeight));

        roData->yOffset = GET_NEXT_SCALED_RO_DATA(values) * playerHeight * yNormal;
        roData->rTarget = GET_NEXT_SCALED_RO_DATA(values) * playerHeight * yNormal;
        roData->pitchTarget = CAM_DEG_TO_BINANG(GET_NEXT_RO_DATA(values));
        roData->lerpUpdateRate = GET_NEXT_SCALED_RO_DATA(values);
        roData->fovTarget = GET_NEXT_RO_DATA(values);
        roData->atLERPTarget = GET_NEXT_SCALED_RO_DATA(values);
        roData->interfaceFlags = GET_NEXT_RO_DATA(values);
    }

    if (R_RELOAD_CAM_PARAMS) {
        Camera_CopyPREGToModeValues(camera);
    }

    OLib_Vec3fDiffToVecSphGeo(&eyeAtOffset, at, eye);
    OLib_Vec3fDiffToVecSphGeo(&eyeNextAtOffset, at, eyeNext);

    sCameraInterfaceFlags = roData->interfaceFlags;

    switch (camera->animState) {
        case 0:
        case 10:
        case 20:
            rwData->animTimer = 50;
            camera->animState++;
    }

    camera->yawUpdateRateInv = Camera_LERPCeilF(roData->lerpUpdateRate, camera->yawUpdateRateInv,
                                                CAM_DATA_SCALED(OREG(25)) * camera->speedRatio, 0.1f);
    camera->rUpdateRateInv = 1000.0f;
    camera->pitchUpdateRateInv = 1000.0f;
    camera->xzOffsetUpdateRate = Camera_LERPCeilF(0.025f, camera->xzOffsetUpdateRate, CAM_DATA_SCALED(OREG(25)), 0.1f);
    camera->yOffsetUpdateRate = Camera_LERPCeilF(CAM_DATA_SCALED(OREG(3)), camera->yOffsetUpdateRate,
                                                 CAM_DATA_SCALED(OREG(26)) * camera->speedRatio, 0.1f);
    camera->fovUpdateRate = 0.0001f;
    Camera_CalcAtDefault(camera, &eyeNextAtOffset, roData->yOffset, 1);
    if (rwData->animTimer != 0) {
        eyeNextOffset.yaw = eyeAtOffset.yaw;
        eyeNextOffset.pitch = eyeAtOffset.pitch;
        eyeNextOffset.r = eyeAtOffset.r;
        rwData->animTimer--;
    } else {
        eyeNextOffset.yaw = eyeAtOffset.yaw;
        eyeNextOffset.pitch = Camera_LERPCeilS(roData->pitchTarget, eyeAtOffset.pitch, roData->lerpUpdateRate, 2);
        eyeNextOffset.r = Camera_LERPCeilF(roData->rTarget, eyeAtOffset.r, roData->lerpUpdateRate, 0.001f);
    }
    Camera_Vec3fVecSphGeoAdd(eyeNext, at, &eyeNextOffset);
    *eye = *eyeNext;
    camera->dist = eyeNextOffset.r;
    camera->fov = Camera_LERPCeilF(roData->fovTarget, camera->fov, roData->lerpUpdateRate, 1.0f);
    camera->roll = 0;
    camera->atLERPStepScale = Camera_ClampLERPScale(camera, roData->atLERPTarget);
    return true;
}

s32 Camera_Battle0(Camera* camera) {
    return Camera_Noop(camera);
}

// Targeting non-enemy
s32 Camera_KeepOn1(Camera* camera) {
    Vec3f* eye = &camera->eye;
    Vec3f* at = &camera->at;
    Vec3f* eyeNext = &camera->eyeNext;
    Vec3f sp120;
    Vec3f sp114;
    Vec3f sp108;
    f32 sp104;
    f32 temp_f12_2;
    f32 temp_f14;
    f32 t1;
    f32 spF4;
    f32 spF0;
    f32 spEC;
    f32 spE8;
    f32 t2;
    s16 spE2;
    s16 spE0;
    VecSph spD8;
    VecSph spD0;
    VecSph spC8;
    VecSph spC0;
    VecSph spB8;
    PosRot* playerPosRot = &camera->playerPosRot;
    CamColChk sp8C;
    s32 sp88;
    f32 sp84;
    s16 sp82;
    s16 sp80;
    KeepOn1ReadOnlyData* roData = &camera->paramData.keep1.roData;
    KeepOn1ReadWriteData* rwData = &camera->paramData.keep1.rwData;
    s16 t3;
    f32 playerHeight;

    sp88 = 0;
    playerHeight = Player_GetHeight(camera->player);
    if ((camera->target == NULL) || (camera->target->update == NULL)) {
        if (camera->target == NULL) {
            osSyncPrintf(
                VT_COL(YELLOW, BLACK) "camera: warning: keepon: target is not valid, change parallel\n" VT_RST);
        }
        camera->target = NULL;
        Camera_ChangeMode(camera, CAM_MODE_TARGET);
        return 1;
    }

    if (RELOAD_PARAMS(camera) || R_RELOAD_CAM_PARAMS) {
        CameraModeValue* values = sCameraSettings[camera->setting].cameraModes[camera->mode].values;
        f32 yNormal = (1.0f + CAM_DATA_SCALED(OREG(46))) - (CAM_DATA_SCALED(OREG(46)) * (68.0f / playerHeight));

        roData->unk_00 = GET_NEXT_SCALED_RO_DATA(values) * playerHeight * yNormal;
        roData->unk_04 = GET_NEXT_RO_DATA(values);
        roData->unk_08 = GET_NEXT_RO_DATA(values);
        roData->unk_0C = GET_NEXT_RO_DATA(values);
        roData->unk_10 = GET_NEXT_RO_DATA(values);
        roData->unk_14 = GET_NEXT_RO_DATA(values);
        roData->unk_18 = GET_NEXT_RO_DATA(values);
        roData->unk_1C = GET_NEXT_SCALED_RO_DATA(values);
        roData->unk_20 = GET_NEXT_RO_DATA(values);
        roData->unk_24 = GET_NEXT_SCALED_RO_DATA(values);
        roData->interfaceFlags = GET_NEXT_RO_DATA(values);
        roData->unk_28 = GET_NEXT_SCALED_RO_DATA(values) * playerHeight * yNormal;
        roData->unk_2C = GET_NEXT_SCALED_RO_DATA(values);
    }
    if (R_RELOAD_CAM_PARAMS) {
        Camera_CopyPREGToModeValues(camera);
    }

    playerHeight += roData->unk_00;
    OLib_Vec3fDiffToVecSphGeo(&spC0, at, eye);
    OLib_Vec3fDiffToVecSphGeo(&spB8, at, eyeNext);
    sCameraInterfaceFlags = roData->interfaceFlags;
    if (RELOAD_PARAMS(camera)) {
        camera->animState++;
        rwData->unk_10 = 0;
        rwData->unk_04 = 0.0f;
        rwData->unk_0C = camera->target;
        rwData->unk_16 = OREG(23) + OREG(24);
        rwData->unk_12 = spC0.yaw;
        rwData->unk_14 = spC0.pitch;
        rwData->unk_00 = spC0.r;
        rwData->unk_08 = playerPosRot->pos.y - camera->playerPosDelta.y;
    }
    if (camera->status == CAM_STAT_ACTIVE) {
        sUpdateCameraDirection = 1;
        camera->inputDir.x = -spC0.pitch;
        camera->inputDir.y = BINANG_ROT180(spC0.yaw);
        camera->inputDir.z = 0;
    }

    sp104 = roData->unk_04;
    sp84 = 1;

    switch (camera->paramFlags & 0x18) {
        case 8:
            if ((camera->player->actor.category == 2) && (camera->player->interactRangeActor == camera->target)) {
                PosRot sp54;
                Actor_GetFocus(&sp54, &camera->player->actor);
                spC8.r = 60.0f;
                spC8.yaw = camera->playerPosRot.rot.y;
                spC8.pitch = 0x2EE0;
                Camera_Vec3fVecSphGeoAdd(&camera->targetPosRot.pos, &sp54.pos, &spC8);
            } else {
                Actor_GetFocus(&camera->targetPosRot, camera->target);
            }
            Actor_GetFocus(&camera->targetPosRot, camera->target);
            if (rwData->unk_0C != camera->target) {
                rwData->unk_0C = camera->target;
                camera->atLERPStepScale = 0.0f;
            }
            camera->xzOffsetUpdateRate = Camera_LERPCeilF(1.0f, camera->xzOffsetUpdateRate,
                                                          CAM_DATA_SCALED(OREG(25)) * camera->speedRatio, 0.1f);
            camera->yOffsetUpdateRate =
                Camera_LERPCeilF(1.0f, camera->yOffsetUpdateRate, CAM_DATA_SCALED(OREG(26)) * camera->speedRatio, 0.1f);
            camera->fovUpdateRate =
                Camera_LERPCeilF(CAM_DATA_SCALED(OREG(4)), camera->fovUpdateRate, camera->speedRatio * 0.05f, 0.1f);
            goto cont;
        case 0x10:
            rwData->unk_0C = NULL;
        cont:
            if (camera->playerGroundY == camera->playerPosRot.pos.y || camera->player->actor.gravity > -0.1f ||
                camera->player->stateFlags1 & PLAYER_STATE1_21) {
                rwData->unk_08 = playerPosRot->pos.y;
                sp80 = 0;
            } else {
                sp80 = 1;
            }

            Camera_CalcAtForLockOn(camera, &spB8, &camera->targetPosRot.pos, sp80 ? roData->unk_28 : roData->unk_00,
                                   sp104, &rwData->unk_08, &spC8, (sp80 ? 0x80 : 0) | roData->interfaceFlags);
            sp114 = playerPosRot->pos;
            sp114.y += playerHeight;
            OLib_Vec3fDiffToVecSphGeo(&spC8, &sp114, &camera->targetPosRot.pos);
            sp84 = spC8.r > sp104 ? 1.0f : spC8.r / sp104;
            break;
        default:
            *at = playerPosRot->pos;
            at->y += playerHeight;
            rwData->unk_0C = NULL;
            break;
    }
    OLib_Vec3fDiffToVecSphGeo(&spD8, at, eyeNext);
    if (spD8.r < roData->unk_04) {
        sp104 = roData->unk_04;
        spE8 = OREG(6);
    } else if (roData->unk_08 < spD8.r) {
        sp104 = roData->unk_08;
        spE8 = OREG(6);
    } else {
        sp104 = spD8.r;
        spE8 = 1.0f;
    }

    camera->rUpdateRateInv = Camera_LERPCeilF(spE8, camera->rUpdateRateInv, CAM_DATA_SCALED(OREG(25)), 0.1f);
    spD8.r = spE8 = camera->dist = Camera_LERPCeilF(sp104, camera->dist, 1.0f / camera->rUpdateRateInv, 0.2f);
    sp108 = camera->targetPosRot.pos;
    OLib_Vec3fDiffToVecSphGeo(&spD0, at, &sp108);
    spD0.r = spE8 - ((spD0.r <= spE8 ? spD0.r : spE8) * 0.5f);
    spEC = roData->unk_0C + ((roData->unk_10 - roData->unk_0C) * (1.1f - sp84));
    spF0 = OREG(13) + spEC;
    spD8.r = camera->dist = Camera_LERPCeilF(spE8, camera->dist, CAM_DATA_SCALED(OREG(11)), 2.0f);
    spD8.yaw = spB8.yaw;
    spE2 = BINANG_SUB(spD0.yaw, BINANG_ROT180(spB8.yaw));
    if (rwData->unk_16 != 0) {
        if (rwData->unk_16 >= OREG(24)) {
            sp82 = rwData->unk_16 - OREG(24);
            spE2 = spC8.yaw;
            OLib_Vec3fDiffToVecSphGeo(&spC8, at, eye);
            spC8.yaw = BINANG_ROT180(spE2);

            t2 = 1.0f / OREG(23);
            spE8 = (rwData->unk_00 - spC8.r) * t2;
            spE2 = BINANG_SUB(rwData->unk_12, spC8.yaw) * t2;
            spE0 = BINANG_SUB(rwData->unk_14, spC8.pitch) * t2;

            spD8.r = Camera_LERPCeilF(spC8.r + (spE8 * sp82), spC0.r, CAM_DATA_SCALED(OREG(28)), 1.0f);
            spD8.yaw = Camera_LERPCeilS(spC8.yaw + (spE2 * sp82), spC0.yaw, CAM_DATA_SCALED(OREG(28)), 0xA);
            spD8.pitch = Camera_LERPCeilS(spC8.pitch + (spE0 * sp82), spC0.pitch, CAM_DATA_SCALED(OREG(28)), 0xA);
        } else {
            sp88 = 1;
        }
        rwData->unk_16--;
    } else if (ABS(spE2) > CAM_DEG_TO_BINANG(spEC)) {
        spF4 = CAM_BINANG_TO_DEG(spE2);
        t2 = spEC + (spF0 - spEC) * (OLib_ClampMaxDist(spD0.r, spD8.r) / spD8.r);
        temp_f12_2 = ((SQ(t2) - 2.0f) / (t2 - 360.0f));
        t1 = (temp_f12_2 * spF4) + (2.0f - (360.0f * temp_f12_2));
        temp_f14 = SQ(spF4) / t1;
        spE0 = spE2 >= 0 ? (CAM_DEG_TO_BINANG(temp_f14)) : (-CAM_DEG_TO_BINANG(temp_f14));
        spD8.yaw = BINANG_ROT180((s16)(BINANG_ROT180(spB8.yaw) + spE0));
    } else {
        spF4 = 0.02f;
        spF4 = (1.0f - camera->speedRatio) * spF4;
        spE0 = spE2 >= 0 ? CAM_DEG_TO_BINANG(spEC) : -CAM_DEG_TO_BINANG(spEC);
        spD8.yaw = spB8.yaw - (s16)((spE0 - spE2) * spF4);
    }

    if (sp88 == 0) {
        spE2 = CAM_DEG_TO_BINANG((f32)(roData->unk_14 + ((roData->unk_18 - roData->unk_14) * sp84)));
        spE2 -= (s16)(spC8.pitch * (0.5f + (sp84 * 0.5f)));

        spE8 = spD0.pitch * roData->unk_1C;
        spE2 += (s16)spE8;
        if (spE2 < -0x3200) {
            spE2 = -0x3200;
        } else if (spE2 > 0x3200) {
            spE2 = 0x3200;
        }

        spD8.pitch = Camera_LERPCeilS(spE2, spB8.pitch, CAM_DATA_SCALED(OREG(12)), 0xA);
        Camera_Vec3fVecSphGeoAdd(eyeNext, at, &spD8);
        sp8C.pos = *eyeNext;
        if (camera->status == CAM_STAT_ACTIVE) {
            if (!camera->play->envCtx.skyboxDisabled || roData->interfaceFlags & 1) {
                Camera_BGCheckInfo(camera, at, &sp8C);
            } else if (roData->interfaceFlags & 2) {
                func_80043F94(camera, at, &sp8C);
            } else {
                OLib_Vec3fDistNormalize(&sp120, at, &sp8C.pos);
                sp8C.pos.x -= sp120.x;
                sp8C.pos.y -= sp120.y;
                sp8C.pos.z -= sp120.z;
            }
            *eye = sp8C.pos;
        } else {
            *eye = *eyeNext;
        }
        OLib_Vec3fDistNormalize(&sp120, eye, at);
        Camera_Vec3fTranslateByUnitVector(eye, eye, &sp120, OREG(1));
    }
    camera->fov = Camera_LERPCeilF(roData->unk_20, camera->fov, camera->fovUpdateRate, 1.0f);
    camera->roll = Camera_LERPCeilS(0, camera->roll, 0.5f, 0xA);
    camera->atLERPStepScale = Camera_ClampLERPScale(camera, sp80 ? roData->unk_2C : roData->unk_24);
    return 1;
}

s32 Camera_KeepOn2(Camera* camera) {
    return Camera_Noop(camera);
}

/**
 * Talking to an NPC
 */
s32 Camera_KeepOn3(Camera* camera) {
    Vec3f* eye = &camera->eye;
    Vec3f* at = &camera->at;
    Vec3f* eyeNext = &camera->eyeNext;
    Vec3f playerHeadPos;
    Vec3f lineChkPointB;
    f32 temp_f0;
    f32 spBC;
    f32 prevTargetPlayerDist;
    f32 swingAngle;
    Actor* colChkActors[2];
    VecSph targetToPlayerDir;
    VecSph atToEyeAdj;
    VecSph atToEyeDir;
    VecSph atToEyeNextDir;
    s32 i;
    s32 angleCnt;
    s16 sp82;
    s16 sp80;
    PosRot playerPosRot;
    PosRot* camPlayerPosRot = &camera->playerPosRot;
    KeepOn3ReadOnlyData* roData = &camera->paramData.keep3.roData;
    KeepOn3ReadWriteData* rwData = &camera->paramData.keep3.rwData;
    s32 pad;
    f32 playerHeight;

    playerHeight = Player_GetHeight(camera->player);
    if (camera->target == NULL || camera->target->update == NULL) {
        if (camera->target == NULL) {
            osSyncPrintf(VT_COL(YELLOW, BLACK) "camera: warning: talk: target is not valid, change parallel\n" VT_RST);
        }
        camera->target = NULL;
        Camera_ChangeMode(camera, CAM_MODE_TARGET);
        return 1;
    }
    if (RELOAD_PARAMS(camera)) {
        if (camera->play->view.unk_124 == 0) {
            camera->unk_14C |= 0x20;
            camera->play->view.unk_124 = camera->camId | 0x50;
            return 1;
        }
        camera->unk_14C &= ~0x20;
    }
    camera->unk_14C &= ~0x10;
    if (RELOAD_PARAMS(camera) || R_RELOAD_CAM_PARAMS) {
        CameraModeValue* values = sCameraSettings[camera->setting].cameraModes[camera->mode].values;
        f32 yNormal = (1.0f + CAM_DATA_SCALED(OREG(46))) - (CAM_DATA_SCALED(OREG(46)) * (68.0f / playerHeight));

        roData->yOffset = GET_NEXT_SCALED_RO_DATA(values) * playerHeight * yNormal;
        roData->minDist = GET_NEXT_RO_DATA(values);
        roData->maxDist = GET_NEXT_RO_DATA(values);
        roData->swingYawInital = GET_NEXT_RO_DATA(values);
        roData->swingYawFinal = GET_NEXT_RO_DATA(values);
        roData->swingPitchInitial = GET_NEXT_RO_DATA(values);
        roData->swingPitchFinal = GET_NEXT_RO_DATA(values);
        roData->swingPitchAdj = GET_NEXT_SCALED_RO_DATA(values);
        roData->fovTarget = GET_NEXT_RO_DATA(values);
        roData->atLERPScaleMax = GET_NEXT_SCALED_RO_DATA(values);
        roData->initTimer = GET_NEXT_RO_DATA(values);
        roData->flags = GET_NEXT_RO_DATA(values);
    }

    if (R_RELOAD_CAM_PARAMS) {
        Camera_CopyPREGToModeValues(camera);
    }

    playerHeight += roData->yOffset;
    OLib_Vec3fDiffToVecSphGeo(&atToEyeDir, at, eye);
    OLib_Vec3fDiffToVecSphGeo(&atToEyeNextDir, at, eyeNext);
    Actor_GetFocus(&camera->targetPosRot, camera->target);
    Actor_GetFocus(&playerPosRot, &camera->player->actor);
    playerHeadPos = camPlayerPosRot->pos;
    playerHeadPos.y += playerHeight;
    OLib_Vec3fDiffToVecSphGeo(&targetToPlayerDir, &playerHeadPos, &camera->targetPosRot.pos);
    sCameraInterfaceFlags = roData->flags;
    if (RELOAD_PARAMS(camera)) {
        colChkActors[0] = camera->target;
        colChkActors[1] = &camera->player->actor;
        camera->animState++;
        rwData->target = camera->target;
        temp_f0 = (roData->maxDist < targetToPlayerDir.r ? 1.0f : targetToPlayerDir.r / roData->maxDist);
        rwData->animTimer = roData->initTimer;
        spBC = ((1.0f - temp_f0) * targetToPlayerDir.r) / rwData->animTimer;
        swingAngle = F32_LERPIMP(roData->swingPitchInitial, roData->swingPitchFinal, temp_f0);
        atToEyeAdj.pitch = CAM_DEG_TO_BINANG(swingAngle) + ((s16)(-(targetToPlayerDir.pitch * roData->swingPitchAdj)));
        swingAngle = F32_LERPIMP(roData->swingYawInital, roData->swingYawFinal, temp_f0);
        if (roData->flags & 0x10) {
            if (BINANG_SUB(targetToPlayerDir.yaw, atToEyeNextDir.yaw) < 0) {
                atToEyeAdj.yaw = targetToPlayerDir.yaw + CAM_DEG_TO_BINANG(swingAngle);
            } else {
                atToEyeAdj.yaw = targetToPlayerDir.yaw - CAM_DEG_TO_BINANG(swingAngle);
            }
        } else if (roData->flags & 0x20) {
            if (BINANG_SUB(targetToPlayerDir.yaw, atToEyeNextDir.yaw) < 0) {
                atToEyeAdj.yaw = BINANG_ROT180(targetToPlayerDir.yaw) - CAM_DEG_TO_BINANG(swingAngle);
            } else {
                atToEyeAdj.yaw = BINANG_ROT180(targetToPlayerDir.yaw) + CAM_DEG_TO_BINANG(swingAngle);
            }
        } else if (ABS(BINANG_SUB(targetToPlayerDir.yaw, atToEyeNextDir.yaw)) < 0x3FFF) {
            if (BINANG_SUB(targetToPlayerDir.yaw, atToEyeNextDir.yaw) < 0) {
                atToEyeAdj.yaw = targetToPlayerDir.yaw + CAM_DEG_TO_BINANG(swingAngle);
            } else {
                atToEyeAdj.yaw = targetToPlayerDir.yaw - CAM_DEG_TO_BINANG(swingAngle);
            }
        } else {
            if (BINANG_SUB(targetToPlayerDir.yaw, atToEyeNextDir.yaw) < 0) {
                atToEyeAdj.yaw = BINANG_ROT180(targetToPlayerDir.yaw) - CAM_DEG_TO_BINANG(swingAngle);
            } else {
                atToEyeAdj.yaw = BINANG_ROT180(targetToPlayerDir.yaw) + CAM_DEG_TO_BINANG(swingAngle);
            }
        }
        prevTargetPlayerDist = targetToPlayerDir.r;
        temp_f0 = 0.6f;
        targetToPlayerDir.r = (spBC * 0.6f) + (prevTargetPlayerDist * (1.0f - temp_f0));
        sp80 = atToEyeAdj.yaw;
        sp82 = atToEyeAdj.pitch;
        playerHeadPos = camPlayerPosRot->pos;
        playerHeadPos.y += playerHeight;
        Camera_Vec3fVecSphGeoAdd(&rwData->atTarget, &playerHeadPos, &targetToPlayerDir);
        angleCnt = ARRAY_COUNT(D_8011D3B0);
        i = 0;
        targetToPlayerDir.r = prevTargetPlayerDist;
        atToEyeAdj.r = ((roData->minDist + (targetToPlayerDir.r * (1 - 0.5f))) - atToEyeNextDir.r) + atToEyeNextDir.r;
        Camera_Vec3fVecSphGeoAdd(&lineChkPointB, &rwData->atTarget, &atToEyeAdj);
        if (!(roData->flags & 0x80)) {
            while (i < angleCnt) {
                if (!CollisionCheck_LineOCCheck(camera->play, &camera->play->colChkCtx, &rwData->atTarget,
                                                &lineChkPointB, colChkActors, 2) &&
                    !Camera_BGCheck(camera, &rwData->atTarget, &lineChkPointB)) {
                    break;
                }
                atToEyeAdj.yaw = sp80 + D_8011D3B0[i];
                atToEyeAdj.pitch = sp82 + D_8011D3CC[i];
                Camera_Vec3fVecSphGeoAdd(&lineChkPointB, &rwData->atTarget, &atToEyeAdj);
                i++;
            }
        }
        osSyncPrintf("camera: talk: BG&collision check %d time(s)\n", i);
        camera->unk_14C &= ~0xC;
        pad = ((rwData->animTimer + 1) * rwData->animTimer) >> 1;
        rwData->eyeToAtTarget.y = (f32)BINANG_SUB(atToEyeAdj.yaw, atToEyeNextDir.yaw) / pad;
        rwData->eyeToAtTarget.z = (f32)BINANG_SUB(atToEyeAdj.pitch, atToEyeNextDir.pitch) / pad;
        rwData->eyeToAtTarget.x = (atToEyeAdj.r - atToEyeNextDir.r) / pad;
        return 1;
    }

    if (rwData->animTimer != 0) {
        at->x += (rwData->atTarget.x - at->x) / rwData->animTimer;
        at->y += (rwData->atTarget.y - at->y) / rwData->animTimer;
        at->z += (rwData->atTarget.z - at->z) / rwData->animTimer;
        // needed to match
        if (!prevTargetPlayerDist) {}
        atToEyeAdj.r = ((rwData->eyeToAtTarget.x * rwData->animTimer) + atToEyeNextDir.r) + 1.0f;
        atToEyeAdj.yaw = atToEyeNextDir.yaw + (s16)(rwData->eyeToAtTarget.y * rwData->animTimer);
        atToEyeAdj.pitch = atToEyeNextDir.pitch + (s16)(rwData->eyeToAtTarget.z * rwData->animTimer);
        Camera_Vec3fVecSphGeoAdd(eyeNext, at, &atToEyeAdj);
        *eye = *eyeNext;
        camera->fov = Camera_LERPCeilF(roData->fovTarget, camera->fov, 0.5, 1.0f);
        camera->roll = Camera_LERPCeilS(0, camera->roll, 0.5, 0xA);
        camera->atLERPStepScale = Camera_ClampLERPScale(camera, roData->atLERPScaleMax);
        Camera_BGCheck(camera, at, eye);
        rwData->animTimer--;
    } else {
        camera->unk_14C |= 0x410;
    }

    if (camera->unk_14C & 8) {
        sCameraInterfaceFlags = 0;
        func_80043B60(camera);
        camera->atLERPStepScale = 0.0f;

        if (camera->xzSpeed > 0.001f || CHECK_BTN_ALL(D_8015BD7C->state.input[0].press.button, BTN_A) ||
            CHECK_BTN_ALL(D_8015BD7C->state.input[0].press.button, BTN_B) ||
            CHECK_BTN_ALL(D_8015BD7C->state.input[0].press.button, BTN_CLEFT) ||
            CHECK_BTN_ALL(D_8015BD7C->state.input[0].press.button, BTN_CDOWN) ||
            CHECK_BTN_ALL(D_8015BD7C->state.input[0].press.button, BTN_CUP) ||
            CHECK_BTN_ALL(D_8015BD7C->state.input[0].press.button, BTN_CRIGHT) ||
            CHECK_BTN_ALL(D_8015BD7C->state.input[0].press.button, BTN_R) ||
            CHECK_BTN_ALL(D_8015BD7C->state.input[0].press.button, BTN_Z)) {
            camera->unk_14C |= 4;
            camera->unk_14C &= ~8;
        }
    }
    return 1;
}

s32 Camera_KeepOn4(Camera* camera) {
    static Vec3f D_8015BD50;
    static Vec3f D_8015BD60;
    static Vec3f D_8015BD70;
    Vec3f* eye = &camera->eye;
    Vec3f* at = &camera->at;
    Vec3f* eyeNext = &camera->eyeNext;
    Actor* spCC[2];
    f32 t = -0.5f;
    f32 temp_f0_2;
    CollisionPoly* spC0;
    VecSph spB8;
    VecSph spB0;
    VecSph spA8;
    s16* temp_s0 = &camera->data2;
    s16 spA2;
    s16 spA0;
    s16 sp9E;
    s16 sp9C;
    PosRot* playerPosRot = &camera->playerPosRot;
    KeepOn4ReadOnlyData* roData = &camera->paramData.keep4.roData;
    KeepOn4ReadWriteData* rwData = &camera->paramData.keep4.rwData;
    s32 pad;
    f32 playerHeight;
    Player* player = GET_PLAYER(camera->play);
    s16 angleCnt;
    s32 i;

    if (RELOAD_PARAMS(camera)) {
        if (camera->play->view.unk_124 == 0) {
            camera->unk_14C |= 0x20;
            camera->unk_14C &= ~(0x4 | 0x2);
            camera->play->view.unk_124 = camera->camId | 0x50;
            return 1;
        }
        rwData->unk_14 = *temp_s0;
        camera->unk_14C &= ~0x20;
    }

    if (rwData->unk_14 != *temp_s0) {
        osSyncPrintf(VT_COL(YELLOW, BLACK) "camera: item: item type changed %d -> %d\n" VT_RST, rwData->unk_14,
                     *temp_s0);
        camera->animState = 20;
        camera->unk_14C |= 0x20;
        camera->unk_14C &= ~(0x4 | 0x2);
        camera->play->view.unk_124 = camera->camId | 0x50;
        return 1;
    }

    playerHeight = Player_GetHeight(camera->player);
    camera->unk_14C &= ~0x10;
    if (RELOAD_PARAMS(camera) || R_RELOAD_CAM_PARAMS) {
        CameraModeValue* values = sCameraSettings[camera->setting].cameraModes[camera->mode].values;
        f32 yNormal = (1.0f + t) - ((68.0f / playerHeight) * t);

        roData->unk_00 = GET_NEXT_SCALED_RO_DATA(values) * playerHeight * yNormal;
        roData->unk_04 = GET_NEXT_SCALED_RO_DATA(values) * playerHeight * yNormal;
        roData->unk_08 = GET_NEXT_RO_DATA(values);
        roData->unk_0C = GET_NEXT_RO_DATA(values);
        roData->unk_10 = GET_NEXT_RO_DATA(values);
        roData->unk_18 = GET_NEXT_RO_DATA(values);
        roData->unk_1C = GET_NEXT_RO_DATA(values);
        roData->unk_14 = GET_NEXT_SCALED_RO_DATA(values);
        roData->unk_1E = GET_NEXT_RO_DATA(values);
        osSyncPrintf("camera: item: type %d\n", *temp_s0);
        switch (*temp_s0) {
            case 1:
                roData->unk_00 = playerHeight * -0.6f * yNormal;
                roData->unk_04 = playerHeight * 2.0f * yNormal;
                roData->unk_08 = 10.0f;
                break;
            case 2:
            case 3:
                roData->unk_08 = -20.0f;
                roData->unk_18 = 80.0f;
                break;
            case 4:
                roData->unk_00 = playerHeight * -0.2f * yNormal;
                roData->unk_08 = 25.0f;
                break;
            case 8:
                roData->unk_00 = playerHeight * -0.2f * yNormal;
                roData->unk_04 = playerHeight * 0.8f * yNormal;
                roData->unk_08 = 50.0f;
                roData->unk_18 = 70.0f;
                break;
            case 9:
                roData->unk_00 = playerHeight * 0.1f * yNormal;
                roData->unk_04 = playerHeight * 0.5f * yNormal;
                roData->unk_08 = -20.0f;
                roData->unk_0C = 0.0f;
                roData->unk_1C = 0x2540;
                break;
            case 5:
                roData->unk_00 = playerHeight * -0.4f * yNormal;
                roData->unk_08 = -10.0f;
                roData->unk_0C = 45.0f;
                roData->unk_1C = 0x2002;
                break;
            case 10:
                roData->unk_00 = playerHeight * -0.5f * yNormal;
                roData->unk_04 = playerHeight * 1.5f * yNormal;
                roData->unk_08 = -15.0f;
                roData->unk_0C = 175.0f;
                roData->unk_18 = 70.0f;
                roData->unk_1C = 0x2202;
                roData->unk_1E = 0x3C;
                break;
            case 12:
                roData->unk_00 = playerHeight * -0.6f * yNormal;
                roData->unk_04 = playerHeight * 1.6f * yNormal;
                roData->unk_08 = -2.0f;
                roData->unk_0C = 120.0f;
                roData->unk_10 = player->stateFlags1 & PLAYER_STATE1_27 ? 0.0f : 20.0f;
                roData->unk_1C = 0x3212;
                roData->unk_1E = 0x1E;
                roData->unk_18 = 50.0f;
                break;
            case 0x5A:
                roData->unk_00 = playerHeight * -0.3f * yNormal;
                roData->unk_18 = 45.0f;
                roData->unk_1C = 0x2F02;
                break;
            case 0x5B:
                roData->unk_00 = playerHeight * -0.1f * yNormal;
                roData->unk_04 = playerHeight * 1.5f * yNormal;
                roData->unk_08 = -3.0f;
                roData->unk_0C = 10.0f;
                roData->unk_18 = 55.0f;
                roData->unk_1C = 0x2F08;
                break;
            case 0x51:
                roData->unk_00 = playerHeight * -0.3f * yNormal;
                roData->unk_04 = playerHeight * 1.5f * yNormal;
                roData->unk_08 = 2.0f;
                roData->unk_0C = 20.0f;
                roData->unk_10 = 20.0f;
                roData->unk_1C = 0x2280;
                roData->unk_1E = 0x1E;
                roData->unk_18 = 45.0f;
                break;
            case 11:
                roData->unk_00 = playerHeight * -0.19f * yNormal;
                roData->unk_04 = playerHeight * 0.7f * yNormal;
                roData->unk_0C = 130.0f;
                roData->unk_10 = 10.0f;
                roData->unk_1C = 0x2522;
                break;
            default:
                break;
        }
    }

    if (R_RELOAD_CAM_PARAMS) {
        Camera_CopyPREGToModeValues(camera);
    }

    sUpdateCameraDirection = 1;
    sCameraInterfaceFlags = roData->unk_1C;
    OLib_Vec3fDiffToVecSphGeo(&spB0, at, eye);
    OLib_Vec3fDiffToVecSphGeo(&spA8, at, eyeNext);
    D_8015BD50 = playerPosRot->pos;
    D_8015BD50.y += playerHeight;
    temp_f0_2 = BgCheck_CameraRaycastFloor2(&camera->play->colCtx, &spC0, &i, &D_8015BD50);
    if (temp_f0_2 > (roData->unk_00 + D_8015BD50.y)) {
        D_8015BD50.y = temp_f0_2 + 10.0f;
    } else {
        D_8015BD50.y += roData->unk_00;
    }

    sp9C = 0;
    switch (camera->animState) {
        case 0:
        case 20:
            spCC[sp9C] = &camera->player->actor;
            sp9C++;
            func_80043ABC(camera);
            camera->unk_14C &= ~(0x4 | 0x2);
            rwData->unk_10 = roData->unk_1E;
            rwData->unk_08 = playerPosRot->pos.y - camera->playerPosDelta.y;
            if (roData->unk_1C & 2) {
                spA2 = CAM_DEG_TO_BINANG(roData->unk_08);
                spA0 = BINANG_SUB(BINANG_ROT180(playerPosRot->rot.y), spA8.yaw) > 0
                           ? BINANG_ROT180(playerPosRot->rot.y) + CAM_DEG_TO_BINANG(roData->unk_0C)
                           : BINANG_ROT180(playerPosRot->rot.y) - CAM_DEG_TO_BINANG(roData->unk_0C);
            } else if (roData->unk_1C & 4) {
                spA2 = CAM_DEG_TO_BINANG(roData->unk_08);
                spA0 = CAM_DEG_TO_BINANG(roData->unk_0C);
            } else if ((roData->unk_1C & 8) && camera->target != NULL) {
                PosRot sp60;

                Actor_GetWorldPosShapeRot(&sp60, camera->target);
                spA2 = CAM_DEG_TO_BINANG(roData->unk_08) - sp60.rot.x;
                spA0 = BINANG_SUB(BINANG_ROT180(sp60.rot.y), spA8.yaw) > 0
                           ? BINANG_ROT180(sp60.rot.y) + CAM_DEG_TO_BINANG(roData->unk_0C)
                           : BINANG_ROT180(sp60.rot.y) - CAM_DEG_TO_BINANG(roData->unk_0C);
                spCC[1] = camera->target;
                sp9C++;
            } else if ((roData->unk_1C & 0x80) && camera->target != NULL) {
                PosRot sp4C;

                Actor_GetWorld(&sp4C, camera->target);
                spA2 = CAM_DEG_TO_BINANG(roData->unk_08);
                sp9E = Camera_XZAngle(&sp4C.pos, &playerPosRot->pos);
                spA0 = (BINANG_SUB(sp9E, spA8.yaw) > 0) ? sp9E + CAM_DEG_TO_BINANG(roData->unk_0C)
                                                        : sp9E - CAM_DEG_TO_BINANG(roData->unk_0C);
                spCC[1] = camera->target;
                sp9C++;
            } else if (roData->unk_1C & 0x40) {
                spA2 = CAM_DEG_TO_BINANG(roData->unk_08);
                spA0 = spA8.yaw;
            } else {
                spA2 = spA8.pitch;
                spA0 = spA8.yaw;
            }

            spB8.pitch = spA2;
            spB8.yaw = spA0;
            spB8.r = roData->unk_04;
            Camera_Vec3fVecSphGeoAdd(&D_8015BD70, &D_8015BD50, &spB8);
            if (!(roData->unk_1C & 1)) {
                angleCnt = ARRAY_COUNT(D_8011D3B0);
                for (i = 0; i < angleCnt; i++) {
                    if (!CollisionCheck_LineOCCheck(camera->play, &camera->play->colChkCtx, &D_8015BD50, &D_8015BD70,
                                                    spCC, sp9C) &&
                        !Camera_BGCheck(camera, &D_8015BD50, &D_8015BD70)) {
                        break;
                    }
                    spB8.yaw = D_8011D3B0[i] + spA0;
                    spB8.pitch = D_8011D3CC[i] + spA2;
                    Camera_Vec3fVecSphGeoAdd(&D_8015BD70, &D_8015BD50, &spB8);
                }
                osSyncPrintf("camera: item: BG&collision check %d time(s)\n", i);
            }
            rwData->unk_04 = BINANG_SUB(spB8.pitch, spA8.pitch) / (f32)rwData->unk_10;
            rwData->unk_00 = BINANG_SUB(spB8.yaw, spA8.yaw) / (f32)rwData->unk_10;
            rwData->unk_0C = spA8.yaw;
            rwData->unk_0E = spA8.pitch;
            camera->animState++;
            rwData->unk_12 = 1;
            break;
        case 10:
            rwData->unk_08 = playerPosRot->pos.y - camera->playerPosDelta.y;
        default:
            break;
    }
    camera->xzOffsetUpdateRate = 0.25f;
    camera->yOffsetUpdateRate = 0.25f;
    camera->atLERPStepScale = 0.75f;
    Camera_LERPCeilVec3f(&D_8015BD50, at, 0.5f, 0.5f, 0.2f);
    if (roData->unk_10 != 0.0f) {
        spB8.r = roData->unk_10;
        spB8.pitch = 0;
        spB8.yaw = playerPosRot->rot.y;
        Camera_Vec3fVecSphGeoAdd(at, at, &spB8);
    }
    camera->atLERPStepScale = 0.0f;
    camera->dist = Camera_LERPCeilF(roData->unk_04, camera->dist, 0.25f, 2.0f);
    spB8.r = camera->dist;
    if (rwData->unk_10 != 0) {
        camera->unk_14C |= 0x20;
        rwData->unk_0C += (s16)rwData->unk_00;
        rwData->unk_0E += (s16)rwData->unk_04;
        rwData->unk_10--;
    } else if (roData->unk_1C & 0x10) {
        camera->unk_14C |= (0x400 | 0x10);
        camera->unk_14C |= (0x4 | 0x2);
        camera->unk_14C &= ~8;
        if (camera->timer > 0) {
            camera->timer--;
        }
    } else {
        camera->unk_14C |= (0x400 | 0x10);
        if (camera->unk_14C & 8 || roData->unk_1C & 0x80) {
            sCameraInterfaceFlags = 0;
            camera->unk_14C |= (0x4 | 0x2);
            camera->unk_14C &= ~8;
            if (camera->prevCamDataIdx < 0) {
                Camera_ChangeSettingFlags(camera, camera->prevSetting, 2);
            } else {
                Camera_ChangeDataIdx(camera, camera->prevCamDataIdx);
                camera->prevCamDataIdx = -1;
            }
        }
    }
    spB8.yaw = Camera_LERPCeilS(rwData->unk_0C, spA8.yaw, roData->unk_14, 4);
    spB8.pitch = Camera_LERPCeilS(rwData->unk_0E, spA8.pitch, roData->unk_14, 4);
    Camera_Vec3fVecSphGeoAdd(eyeNext, at, &spB8);
    *eye = *eyeNext;
    Camera_BGCheck(camera, at, eye);
    camera->fov = Camera_LERPCeilF(roData->unk_18, camera->fov, camera->fovUpdateRate, 1.0f);
    camera->roll = Camera_LERPCeilS(0, camera->roll, 0.5f, 0xA);
}

/**
 * Talking in a pre-rendered room
 */
s32 Camera_KeepOn0(Camera* camera) {
    Vec3f* eye = &camera->eye;
    Vec3f* eyeNext = &camera->eyeNext;
    Vec3f* at = &camera->at;
    VecSph eyeTargetPosOffset;
    VecSph eyeAtOffset;
    KeepOn0ReadOnlyData* roData = &camera->paramData.keep0.roData;
    KeepOn0ReadWriteData* rwData = &camera->paramData.keep0.rwData;
    s32 pad;
    Vec3s* sceneCamData;
    Vec3s sceneCamRot;
    s16 fov;

    camera->unk_14C &= ~0x10;
    if (RELOAD_PARAMS(camera) || R_RELOAD_CAM_PARAMS) {
        CameraModeValue* values = sCameraSettings[camera->setting].cameraModes[camera->mode].values;

        roData->fovScale = GET_NEXT_SCALED_RO_DATA(values);
        roData->yawScale = GET_NEXT_SCALED_RO_DATA(values);
        roData->timerInit = GET_NEXT_RO_DATA(values);
        roData->interfaceFlags = GET_NEXT_RO_DATA(values);
    }

    if (R_RELOAD_CAM_PARAMS) {
        Camera_CopyPREGToModeValues(camera);
    }
    sceneCamData = Camera_GetCamBGData(camera);
    Camera_Vec3sToVec3f(eyeNext, &BGCAM_POS(sceneCamData));
    *eye = *eyeNext;

    sceneCamRot = BGCAM_ROT(sceneCamData); // unused
    (void)sceneCamRot;                     // suppresses set but unused warning

    fov = BGCAM_FOV(sceneCamData);
    if (fov == -1) {
        fov = 6000;
    }

    if (camera->target == NULL || camera->target->update == NULL) {
        if (camera->target == NULL) {
            osSyncPrintf(
                VT_COL(YELLOW, BLACK) "camera: warning: talk: target is not valid, change normal camera\n" VT_RST);
        }
        camera->target = NULL;
        Camera_ChangeMode(camera, CAM_MODE_NORMAL);
        return true;
    }

    Actor_GetFocus(&camera->targetPosRot, camera->target);

    OLib_Vec3fDiffToVecSphGeo(&eyeAtOffset, eye, at);
    OLib_Vec3fDiffToVecSphGeo(&eyeTargetPosOffset, eye, &camera->targetPosRot.pos);

    sCameraInterfaceFlags = roData->interfaceFlags;

    if (camera->animState == 0) {
        camera->animState++;
        camera->fov = CAM_DATA_SCALED(fov);
        camera->roll = 0;
        camera->atLERPStepScale = 0.0f;
        rwData->animTimer = roData->timerInit;
        rwData->fovTarget = camera->fov - (camera->fov * roData->fovScale);
    }

    if (rwData->animTimer != 0) {
        eyeAtOffset.yaw += (BINANG_SUB(eyeTargetPosOffset.yaw, eyeAtOffset.yaw) / rwData->animTimer) * roData->yawScale;
        Camera_Vec3fVecSphGeoAdd(at, eye, &eyeAtOffset);
        rwData->animTimer--;
    } else {
        camera->unk_14C |= (0x400 | 0x10);
    }
    camera->fov = Camera_LERPCeilF(rwData->fovTarget, camera->fov, 0.5f, 10.0f);
    return true;
}

s32 Camera_Fixed1(Camera* camera) {
    Fixed1ReadOnlyData* roData = &camera->paramData.fixd1.roData;
    Fixed1ReadWriteData* rwData = &camera->paramData.fixd1.rwData;
    s32 pad;
    VecSph eyeOffset;
    VecSph eyeAtOffset;
    s32 pad2;
    Vec3f adjustedPos;
    Vec3s* scenePosData;
    Vec3f* eye = &camera->eye;
    Vec3f* at = &camera->at;
    PosRot* playerPosRot = &camera->playerPosRot;
    f32 playerHeight;

    playerHeight = Player_GetHeight(camera->player);
    if (RELOAD_PARAMS(camera) || R_RELOAD_CAM_PARAMS) {
        CameraModeValue* values = sCameraSettings[camera->setting].cameraModes[camera->mode].values;

        scenePosData = Camera_GetCamBGData(camera);
        Camera_Vec3sToVec3f(&rwData->eyePosRotTarget.pos, &BGCAM_POS(scenePosData));
        rwData->eyePosRotTarget.rot = BGCAM_ROT(scenePosData);
        rwData->fov = BGCAM_FOV(scenePosData);
        roData->unk_00 = GET_NEXT_SCALED_RO_DATA(values) * playerHeight;
        roData->lerpStep = GET_NEXT_SCALED_RO_DATA(values);
        roData->fov = GET_NEXT_RO_DATA(values);
        roData->interfaceFlags = GET_NEXT_RO_DATA(values);
    }

    if (R_RELOAD_CAM_PARAMS) {
        Camera_CopyPREGToModeValues(camera);
    }
    if (rwData->fov == -1) {
        rwData->fov = roData->fov * 100.0f;
    } else if (rwData->fov <= 360) {
        rwData->fov *= 100;
    }

    sCameraInterfaceFlags = roData->interfaceFlags;

    if (camera->animState == 0) {
        camera->animState++;
        func_80043B60(camera);
        if (rwData->fov != -1) {
            roData->fov = CAM_DATA_SCALED(rwData->fov);
        }
    }

    OLib_Vec3fDiffToVecSphGeo(&eyeAtOffset, eye, at);

    Camera_LERPCeilVec3f(&rwData->eyePosRotTarget.pos, eye, 0.1f, 0.1f, 0.2f);
    adjustedPos = playerPosRot->pos;
    adjustedPos.y += playerHeight;
    camera->dist = OLib_Vec3fDist(&adjustedPos, eye);

    eyeOffset.r = camera->dist;
    eyeOffset.pitch = Camera_LERPCeilS(-rwData->eyePosRotTarget.rot.x, eyeAtOffset.pitch, roData->lerpStep, 5);
    eyeOffset.yaw = Camera_LERPCeilS(rwData->eyePosRotTarget.rot.y, eyeAtOffset.yaw, roData->lerpStep, 5);

    Camera_Vec3fVecSphGeoAdd(at, eye, &eyeOffset);

    camera->eyeNext = *eye;

    camera->fov = Camera_LERPCeilF(roData->fov, camera->fov, roData->lerpStep, 0.01f);
    camera->roll = 0;
    camera->atLERPStepScale = 0.0f;

    camera->posOffset.x = camera->at.x - playerPosRot->pos.x;
    camera->posOffset.y = camera->at.y - playerPosRot->pos.y;
    camera->posOffset.z = camera->at.z - playerPosRot->pos.z;

    return true;
}

s32 Camera_Fixed2(Camera* camera) {
    Vec3f* eye = &camera->eye;
    Vec3f* at = &camera->at;
    Vec3f* eyeNext = &camera->eyeNext;
    Vec3f atTarget;
    Vec3f posOffsetTarget;
    PosRot* playerPosRot = &camera->playerPosRot;
    Vec3s* scenePosData;
    Fixed2ReadOnlyData* roData = &camera->paramData.fixd2.roData;
    Fixed2ReadWriteData* rwData = &camera->paramData.fixd2.rwData;
    s32 pad;
    f32 playerHeight;

    playerHeight = Player_GetHeight(camera->player);

    if (RELOAD_PARAMS(camera) || R_RELOAD_CAM_PARAMS) {
        CameraModeValue* values = sCameraSettings[camera->setting].cameraModes[camera->mode].values;
        f32 yNormal = (1.0f + CAM_DATA_SCALED(R_CAM_YOFFSET_NORM)) -
                      (CAM_DATA_SCALED(R_CAM_YOFFSET_NORM) * (68.0f / playerHeight));

        roData->yOffset = (GET_NEXT_SCALED_RO_DATA(values) * playerHeight) * yNormal;
        roData->eyeStepScale = GET_NEXT_SCALED_RO_DATA(values);
        roData->posStepScale = GET_NEXT_SCALED_RO_DATA(values);
        roData->fov = GET_NEXT_RO_DATA(values);
        roData->interfaceFlags = GET_NEXT_RO_DATA(values);
        rwData->fov = roData->fov * 100.0f;
        scenePosData = Camera_GetCamBGData(camera);
        if (scenePosData != NULL) {
            Camera_Vec3sToVec3f(&rwData->eye, &BGCAM_POS(scenePosData));
            if (BGCAM_FOV(scenePosData) != -1) {
                rwData->fov = BGCAM_FOV(scenePosData);
            }
        } else {
            rwData->eye = *eye;
        }
        if (rwData->fov <= 360) {
            rwData->fov *= 100;
        }
    }

    if (R_RELOAD_CAM_PARAMS) {
        Camera_CopyPREGToModeValues(camera);
    }

    sCameraInterfaceFlags = roData->interfaceFlags;

    posOffsetTarget.x = 0.0f;
    posOffsetTarget.y = roData->yOffset + playerHeight;
    posOffsetTarget.z = 0.0f;

    Camera_LERPCeilVec3f(&posOffsetTarget, &camera->posOffset, roData->posStepScale, roData->posStepScale, 0.1f);
    atTarget.x = playerPosRot->pos.x + camera->posOffset.x;
    atTarget.y = playerPosRot->pos.y + camera->posOffset.y;
    atTarget.z = playerPosRot->pos.z + camera->posOffset.z;
    if (camera->animState == 0) {
        camera->animState++;
        func_80043B60(camera);
        if (!(roData->interfaceFlags & 1)) {
            *eye = *eyeNext = rwData->eye;
            camera->at = atTarget;
        }
    }

    Camera_LERPCeilVec3f(&atTarget, &camera->at, roData->posStepScale, roData->posStepScale, 10.0f);
    Camera_LERPCeilVec3f(&rwData->eye, eyeNext, roData->eyeStepScale, roData->eyeStepScale, 0.1f);

    *eye = *eyeNext;
    camera->dist = OLib_Vec3fDist(at, eye);
    camera->roll = 0;
    camera->xzSpeed = 0.0f;
    camera->fov = CAM_DATA_SCALED(rwData->fov);
    camera->atLERPStepScale = Camera_ClampLERPScale(camera, 1.0f);
    camera->posOffset.x = camera->at.x - playerPosRot->pos.x;
    camera->posOffset.y = camera->at.y - playerPosRot->pos.y;
    camera->posOffset.z = camera->at.z - playerPosRot->pos.z;
    return true;
}

/**
 * Camera's position is fixed, does not move, or rotate
 */
s32 Camera_Fixed3(Camera* camera) {
    Vec3f* eye = &camera->eye;
    Vec3f* at = &camera->at;
    Vec3f* eyeNext = &camera->eyeNext;
    VecSph atSph;
    Vec3s* sceneCamData;
    VecSph eyeAtOffset;
    Fixed3ReadOnlyData* roData = &camera->paramData.fixd3.roData;
    Fixed3ReadWriteData* rwData = &camera->paramData.fixd3.rwData;
    s32 pad;

    sceneCamData = Camera_GetCamBGData(camera);

    OLib_Vec3fDiffToVecSphGeo(&eyeAtOffset, eye, at);

    if (RELOAD_PARAMS(camera) || R_RELOAD_CAM_PARAMS) {
        CameraModeValue* values = sCameraSettings[camera->setting].cameraModes[camera->mode].values;

        roData->interfaceFlags = GET_NEXT_RO_DATA(values);
        Camera_Vec3sToVec3f(eyeNext, &BGCAM_POS(sceneCamData));
        *eye = *eyeNext;
        rwData->rot = BGCAM_ROT(sceneCamData);
        rwData->fov = BGCAM_FOV(sceneCamData);
        rwData->jfifId = BGCAM_JFIFID(sceneCamData);
        if (rwData->fov == -1) {
            rwData->fov = 6000;
        }
        if (rwData->fov <= 360) {
            rwData->fov *= 100;
        }
    }

    if (R_RELOAD_CAM_PARAMS) {
        Camera_CopyPREGToModeValues(camera);
    }

    if (camera->animState == 0) {
        rwData->updDirTimer = 5;
        R_CAM_DATA(CAM_DATA_FOV) = rwData->fov;
        camera->animState++;
    }

    if (BGCAM_JFIFID(sceneCamData) != rwData->jfifId) {
        osSyncPrintf("camera: position change %d \n", rwData->jfifId);
        rwData->jfifId = BGCAM_JFIFID(sceneCamData);
        rwData->updDirTimer = 5;
    }

    if (rwData->updDirTimer > 0) {
        rwData->updDirTimer--;
        sUpdateCameraDirection = true;
    } else {
        sUpdateCameraDirection = false;
    }

    atSph.r = 150.0f;
    atSph.yaw = rwData->rot.y;
    atSph.pitch = -rwData->rot.x;

    Camera_Vec3fVecSphGeoAdd(at, eye, &atSph);
    sCameraInterfaceFlags = roData->interfaceFlags;
    rwData->fov = R_CAM_DATA(CAM_DATA_FOV);
    camera->roll = 0;
    camera->fov = rwData->fov * 0.01f;
    camera->atLERPStepScale = 0.0f;
    return true;
}

/**
 * camera follow player, eye is in a fixed offset of the previous eye, and a value
 * specified in the scene.
 */
s32 Camera_Fixed4(Camera* camera) {
    Vec3f* eye = &camera->eye;
    Vec3f* at = &camera->at;
    Vec3f* eyeNext = &camera->eyeNext;
    Vec3f playerPosWithCamOffset;
    Vec3f atTarget;
    Vec3f posOffsetTarget;
    VecSph atEyeNextOffset;
    VecSph atTargetEyeNextOffset;
    PosRot* playerPosRot = &camera->playerPosRot;
    Vec3s* camPosData;
    Vec3f* posOffset = &camera->posOffset;
    Fixed4ReadOnlyData* roData = &camera->paramData.fixd4.roData;
    Fixed4ReadWriteData* rwData = &camera->paramData.fixd4.rwData;
    f32 playerYOffset;

    playerYOffset = Player_GetHeight(camera->player);
    if (RELOAD_PARAMS(camera) || R_RELOAD_CAM_PARAMS) {
        CameraModeValue* values = sCameraSettings[camera->setting].cameraModes[camera->mode].values;
        f32 yNormal = ((1.0f + CAM_DATA_SCALED(OREG(46))) - (CAM_DATA_SCALED(OREG(46)) * (68.0f / playerYOffset)));

        roData->yOffset = GET_NEXT_SCALED_RO_DATA(values) * playerYOffset * yNormal;
        roData->speedToEyePos = GET_NEXT_SCALED_RO_DATA(values);
        roData->followSpeed = GET_NEXT_SCALED_RO_DATA(values);
        roData->fov = GET_NEXT_RO_DATA(values);
        roData->interfaceFlags = GET_NEXT_RO_DATA(values);
        camPosData = Camera_GetCamBGData(camera);
        if (camPosData != NULL) {
            Camera_Vec3sToVec3f(&rwData->eyeTarget, &BGCAM_POS(camPosData));
        } else {
            rwData->eyeTarget = *eye;
        }
    }
    if (R_RELOAD_CAM_PARAMS) {
        Camera_CopyPREGToModeValues(camera);
    }
    sCameraInterfaceFlags = roData->interfaceFlags;
    if (camera->animState == 0) {
        camera->animState++;
        if (!(roData->interfaceFlags & 4)) {
            func_80043B60(camera);
        }
        rwData->followSpeed = roData->followSpeed;
    }

    VEC3F_LERPIMPDST(eyeNext, eyeNext, &rwData->eyeTarget, roData->speedToEyePos);
    *eye = *eyeNext;

    posOffsetTarget.x = 0.0f;
    posOffsetTarget.y = roData->yOffset + playerYOffset;
    posOffsetTarget.z = 0.0f;
    Camera_LERPCeilVec3f(&posOffsetTarget, &camera->posOffset, 0.1f, 0.1f, 0.1f);

    playerPosWithCamOffset.x = playerPosRot->pos.x + camera->posOffset.x;
    playerPosWithCamOffset.y = playerPosRot->pos.y + camera->posOffset.y;
    playerPosWithCamOffset.z = playerPosRot->pos.z + camera->posOffset.z;
    VEC3F_LERPIMPDST(&atTarget, at, &playerPosWithCamOffset, 0.5f);

    OLib_Vec3fDiffToVecSphGeo(&atEyeNextOffset, eyeNext, at);
    OLib_Vec3fDiffToVecSphGeo(&atTargetEyeNextOffset, eyeNext, &atTarget);

    atEyeNextOffset.r += (atTargetEyeNextOffset.r - atEyeNextOffset.r) * rwData->followSpeed;
    atEyeNextOffset.pitch = Camera_LERPCeilS(atTargetEyeNextOffset.pitch, atEyeNextOffset.pitch,
                                             rwData->followSpeed * camera->speedRatio, 0xA);
    atEyeNextOffset.yaw =
        Camera_LERPCeilS(atTargetEyeNextOffset.yaw, atEyeNextOffset.yaw, rwData->followSpeed * camera->speedRatio, 0xA);
    Camera_Vec3fVecSphGeoAdd(at, eyeNext, &atEyeNextOffset);
    camera->dist = OLib_Vec3fDist(at, eye);
    camera->roll = 0;
    camera->fov = roData->fov;
    camera->atLERPStepScale = Camera_ClampLERPScale(camera, 1.0f);
    return true;
}

s32 Camera_Fixed0(Camera* camera) {
    return Camera_Noop(camera);
}

s32 Camera_Subj1(Camera* camera) {
    return Camera_Noop(camera);
}

s32 Camera_Subj2(Camera* camera) {
    return Camera_Noop(camera);
}

/**
 * First person view
 */
s32 Camera_Subj3(Camera* camera) {
    Vec3f* eye = &camera->eye;
    Vec3f* at = &camera->at;
    Vec3f* eyeNext = &camera->eyeNext;
    Vec3f sp98;
    Vec3f sp8C;
    VecSph sp84;
    VecSph sp7C;
    VecSph tsph;
    PosRot sp60;
    PosRot* playerPosRot = &camera->playerPosRot;
    f32 sp58;
    f32 temp_f0_3;
    s16 sp52;
    s16 sp50;
    Subj3ReadOnlyData* roData = &camera->paramData.subj3.roData;
    Subj3ReadWriteData* rwData = &camera->paramData.subj3.rwData;
    CameraModeValue* values;
    Vec3f* pad2;
    f32 playerHeight;

    Actor_GetFocus(&sp60, &camera->player->actor);
    playerHeight = Player_GetHeight(camera->player);

    if (camera->play->view.unk_124 == 0) {
        camera->play->view.unk_124 = camera->camId | 0x50;
        return true;
    }

    func_80043ABC(camera);
    Camera_CopyPREGToModeValues(camera);
    values = sCameraSettings[camera->setting].cameraModes[camera->mode].values;
    roData->eyeNextYOffset = GET_NEXT_SCALED_RO_DATA(values) * playerHeight;
    roData->eyeDist = GET_NEXT_RO_DATA(values);
    roData->eyeNextDist = GET_NEXT_RO_DATA(values);
    roData->unk_0C = GET_NEXT_RO_DATA(values);
    roData->atOffset.x = GET_NEXT_RO_DATA(values) * 0.1f;
    roData->atOffset.y = GET_NEXT_RO_DATA(values) * 0.1f;
    roData->atOffset.z = GET_NEXT_RO_DATA(values) * 0.1f;
    roData->fovTarget = GET_NEXT_RO_DATA(values);
    roData->interfaceFlags = GET_NEXT_RO_DATA(values);
    sp84.r = roData->eyeNextDist;
    sp84.yaw = BINANG_ROT180(sp60.rot.y);
    sp84.pitch = sp60.rot.x;
    sp98 = sp60.pos;
    sp98.y += roData->eyeNextYOffset;

    Camera_Vec3fVecSphGeoAdd(&sp8C, &sp98, &sp84);
    OLib_Vec3fDiffToVecSphGeo(&sp7C, at, eye);

    sCameraInterfaceFlags = roData->interfaceFlags;
    if (RELOAD_PARAMS(camera)) {
        rwData->r = sp7C.r;
        rwData->yaw = sp7C.yaw;
        rwData->pitch = sp7C.pitch;
        rwData->animTimer = OREG(23);
        camera->dist = roData->eyeNextDist;
        camera->animState++;
        camera->rUpdateRateInv = 1.0f;
        camera->dist = roData->eyeNextDist;
    }

    tsph.r = rwData->r;
    tsph.yaw = rwData->yaw;
    tsph.pitch = rwData->pitch;
    if (rwData->animTimer != 0) {
        temp_f0_3 = (1.0f / rwData->animTimer);
        pad2 = at;
        at->x = at->x + (sp98.x - pad2->x) * temp_f0_3;
        at->y = at->y + (sp98.y - pad2->y) * temp_f0_3;
        at->z = at->z + (sp98.z - pad2->z) * temp_f0_3;

        temp_f0_3 = (1.0f / OREG(23));
        sp58 = (tsph.r - sp84.r) * temp_f0_3;
        sp52 = BINANG_SUB(tsph.yaw, sp84.yaw) * temp_f0_3;
        sp50 = BINANG_SUB(tsph.pitch, sp84.pitch) * temp_f0_3;

        sp7C.r = Camera_LERPCeilF(sp84.r + (sp58 * rwData->animTimer), sp7C.r, CAM_DATA_SCALED(OREG(28)), 1.0f);
        sp7C.yaw = Camera_LERPCeilS(sp84.yaw + (sp52 * rwData->animTimer), sp7C.yaw, CAM_DATA_SCALED(OREG(28)), 0xA);
        sp7C.pitch =
            Camera_LERPCeilS(sp84.pitch + (sp50 * rwData->animTimer), sp7C.pitch, CAM_DATA_SCALED(OREG(28)), 0xA);
        Camera_Vec3fVecSphGeoAdd(eyeNext, at, &sp7C);

        *eye = *eyeNext;
        rwData->animTimer--;

        if (!camera->play->envCtx.skyboxDisabled) {
            Camera_BGCheck(camera, at, eye);
        } else {
            func_80044340(camera, at, eye);
        }
    } else {
        sp58 = Math_SinS(-sp60.rot.x);
        temp_f0_3 = Math_CosS(-sp60.rot.x);
        sp98.x = roData->atOffset.x;
        sp98.y = (roData->atOffset.y * temp_f0_3) - (roData->atOffset.z * sp58);
        sp98.z = (roData->atOffset.y * sp58) + (roData->atOffset.z * temp_f0_3);
        sp58 = Math_SinS(BINANG_ROT180(sp60.rot.y));
        temp_f0_3 = Math_CosS(BINANG_ROT180(sp60.rot.y));
        roData->atOffset.x = (sp98.z * sp58) + (sp98.x * temp_f0_3);
        roData->atOffset.y = sp98.y;
        roData->atOffset.z = (sp98.z * temp_f0_3) - (sp98.x * sp58);
        at->x = roData->atOffset.x + sp60.pos.x;
        at->y = roData->atOffset.y + sp60.pos.y;
        at->z = roData->atOffset.z + sp60.pos.z;
        sp7C.r = roData->eyeNextDist;
        sp7C.yaw = BINANG_ROT180(sp60.rot.y);
        sp7C.pitch = sp60.rot.x;
        Camera_Vec3fVecSphGeoAdd(eyeNext, at, &sp7C);
        sp7C.r = roData->eyeDist;
        Camera_Vec3fVecSphGeoAdd(eye, at, &sp7C);
    }

    camera->posOffset.x = camera->at.x - playerPosRot->pos.x;
    camera->posOffset.y = camera->at.y - playerPosRot->pos.y;
    camera->posOffset.z = camera->at.z - playerPosRot->pos.z;
    camera->fov = Camera_LERPCeilF(roData->fovTarget, camera->fov, 0.25f, 1.0f);
    camera->roll = 0;
    camera->atLERPStepScale = 0.0f;
    return 1;
}

/**
 * Subject 4 uses bgCamData.data differently than other functions:
 * It uses the only setting where bgCamData.numData is either 6 or 9 from the scene files (CAM_SET_CRAWLSPACE)
 * bgCamData.data[1] stores the coordinates of the front entrance to the crawlspace
 * bgCamData.data[4] stores the coordinates of the back entrance to the crawlspace
 * bgCamData.data[0], bgCamData.data[2], bgCamData.data[3], bgCamData.data[5], go unused,
 *      but also contain coordinates along the straight line path of the crawlspace
 * Front refers to the side of the crawlspace first accessible via casual gameplay, Back is the other entrance
 */
#define BGCAMDATA_CRAWLSPACE_FRONT_POS(v) ((v)[1])
#define BGCAMDATA_CRAWLSPACE_BACK_POS(v, l) ((v)[l - 2])
#define vCrawlSpaceBackPos temp1
#define vPlayerDistToFront temp2

/**
 * Crawlspaces
 * Moves the camera from third person to first person when entering a crawlspace
 * While in the crawlspace, link remains fixed in a single direction
 * The camera is what swings up and down while crawling forward or backwards
 */
s32 Camera_Subj4(Camera* camera) {
    Vec3f* eye = &camera->eye;
    Vec3f* eyeNext = &camera->eyeNext;
    Vec3f* at = &camera->at;
    u16 bgCamDataNumData;
    Vec3s* bgCamData;
    Vec3f temp1;
    Vec3f zoomAtTarget;
    f32 temp2;
    Player* player;
    f32 lineOffset;
    PosRot playerPosRot;
    VecSph atEyeTargetOffset;
    VecSph atEyeOffset;
    s16 xzOffsetTimer;
    s32 pad[3];
    Subj4ReadOnlyData* roData = &camera->paramData.subj4.roData;
    Subj4ReadWriteData* rwData = &camera->paramData.subj4.rwData;

    if (RELOAD_PARAMS(camera) || R_RELOAD_CAM_PARAMS) {
        CameraModeValue* values = sCameraSettings[camera->setting].cameraModes[camera->mode].values;

        roData->interfaceFlags = GET_NEXT_RO_DATA(values);
    }

    if (R_RELOAD_CAM_PARAMS) {
        Camera_CopyPREGToModeValues(camera);
    }

<<<<<<< HEAD
    if (camera->globalCtx->view.unk_124 == 0) {
        camera->globalCtx->view.unk_124 = (camera->camId | 0x50);
        rwData->xzSpeed = camera->xzSpeed;
=======
    if (camera->play->view.unk_124 == 0) {
        camera->play->view.unk_124 = (camera->camId | 0x50);
        rwData->unk_24 = camera->xzSpeed;
>>>>>>> 6a9468ab
        return true;
    }

    Actor_GetWorldPosShapeRot(&playerPosRot, &camera->player->actor);
    OLib_Vec3fDiffToVecSphGeo(&atEyeOffset, at, eye);

    sCameraInterfaceFlags = roData->interfaceFlags;

    // Crawlspace setup (runs for only 1 frame)
    if (camera->animState == 0) {
        bgCamData = Camera_GetCamBgDataUnderPlayer(camera, &bgCamDataNumData);
        Camera_Vec3sToVec3f(&rwData->crawlspaceLine.point, &BGCAMDATA_CRAWLSPACE_FRONT_POS(bgCamData));
        Camera_Vec3sToVec3f(&vCrawlSpaceBackPos, &BGCAMDATA_CRAWLSPACE_BACK_POS(bgCamData, bgCamDataNumData));

        atEyeTargetOffset.r = 10.0f;
        atEyeTargetOffset.pitch = 0x238C; // ~50 degrees
        atEyeTargetOffset.yaw = Camera_XZAngle(&vCrawlSpaceBackPos, &rwData->crawlspaceLine.point);

        vPlayerDistToFront = OLib_Vec3fDist(&camera->playerPosRot.pos, &rwData->crawlspaceLine.point);
        if (OLib_Vec3fDist(&camera->playerPosRot.pos, &vCrawlSpaceBackPos) < vPlayerDistToFront) {
            // Player is entering the crawlspace from the back
            rwData->crawlspaceLine.dir.x = rwData->crawlspaceLine.point.x - vCrawlSpaceBackPos.x;
            rwData->crawlspaceLine.dir.y = rwData->crawlspaceLine.point.y - vCrawlSpaceBackPos.y;
            rwData->crawlspaceLine.dir.z = rwData->crawlspaceLine.point.z - vCrawlSpaceBackPos.z;
            rwData->crawlspaceLine.point = vCrawlSpaceBackPos;
        } else {
            // Player is entering the crawlspace from the front
            rwData->crawlspaceLine.dir.x = vCrawlSpaceBackPos.x - rwData->crawlspaceLine.point.x;
            rwData->crawlspaceLine.dir.y = vCrawlSpaceBackPos.y - rwData->crawlspaceLine.point.y;
            rwData->crawlspaceLine.dir.z = vCrawlSpaceBackPos.z - rwData->crawlspaceLine.point.z;
            atEyeTargetOffset.yaw = BINANG_ROT180(atEyeTargetOffset.yaw);
        }

        rwData->yaw = atEyeTargetOffset.yaw;
        rwData->zoomTimer = 10;
        rwData->lineOffsetAngle = 0;
        rwData->isSfxOff = false;
        rwData->lineOffsetPrev = 0.0f;
        camera->animState++;
    }

#undef vCrawlSpaceBackPos // temp1
#undef vPlayerDistToFront // temp2
#define vEyeTarget temp1
#define vZoomTimer temp2

    // Camera zooms in from third person to first person over 10 frames
    if (rwData->zoomTimer != 0) {
        atEyeTargetOffset.r = 10.0f;
        atEyeTargetOffset.pitch = 0x238C; // ~50 degrees
        atEyeTargetOffset.yaw = rwData->yaw;
        Camera_Vec3fVecSphGeoAdd(&zoomAtTarget, &playerPosRot.pos, &atEyeTargetOffset);

        vZoomTimer = rwData->zoomTimer + 1.0f;
        at->x = F32_LERPIMPINV(at->x, zoomAtTarget.x, vZoomTimer);
        at->y = F32_LERPIMPINV(at->y, zoomAtTarget.y, vZoomTimer);
        at->z = F32_LERPIMPINV(at->z, zoomAtTarget.z, vZoomTimer);

        atEyeOffset.r -= (atEyeOffset.r / vZoomTimer);
        atEyeOffset.yaw = BINANG_LERPIMPINV(atEyeOffset.yaw, BINANG_ROT180(playerPosRot.rot.y), rwData->zoomTimer);
        atEyeOffset.pitch = BINANG_LERPIMPINV(atEyeOffset.pitch, playerPosRot.rot.x, rwData->zoomTimer);
        Camera_Vec3fVecSphGeoAdd(eyeNext, at, &atEyeOffset);
        *eye = *eyeNext;
        rwData->zoomTimer--;
        return false;
    } else if (rwData->xzSpeed < 0.5f) {
        return false;
    }

    Actor_GetWorldPosShapeRot(&playerPosRot, &camera->player->actor);
    Math3D_LineClosestToPoint(&rwData->crawlspaceLine, &playerPosRot.pos, eyeNext);

    // *at is unused before getting overwritten later this function
    at->x = eyeNext->x + rwData->crawlspaceLine.dir.x;
    at->y = eyeNext->y + rwData->crawlspaceLine.dir.y;
    at->z = eyeNext->z + rwData->crawlspaceLine.dir.z;

    *eye = *eyeNext;

    atEyeTargetOffset.yaw = rwData->yaw;
    atEyeTargetOffset.r = 5.0f;
    atEyeTargetOffset.pitch = 0x238C; // ~50 degrees

    Camera_Vec3fVecSphGeoAdd(&vEyeTarget, eyeNext, &atEyeTargetOffset);
    rwData->lineOffsetAngle += 0xBB8;
    lineOffset = Math_CosS(rwData->lineOffsetAngle);

    // VEC3F_LERPIMPDST(eye, eye, &sp98, fabsf(temp_f16))
    eye->x += (vEyeTarget.x - eye->x) * fabsf(lineOffset);
    eye->y += (vEyeTarget.y - eye->y) * fabsf(lineOffset);
    eye->z += (vEyeTarget.z - eye->z) * fabsf(lineOffset);

    // When camera reaches the peak of offset and starts to move down
    // && alternating cycles (sfx plays only every 2nd cycle)
    if ((rwData->lineOffsetPrev < lineOffset) && !rwData->isSfxOff) {
        player = camera->player;
        rwData->isSfxOff = true;
        func_800F4010(&player->actor.projectedPos, player->unk_89E + NA_SE_PL_CRAWL, 4.0f);
    } else if (rwData->lineOffsetPrev > lineOffset) {
        rwData->isSfxOff = false;
    }

    rwData->lineOffsetPrev = lineOffset;

    camera->player->actor.world.pos = *eyeNext;
    camera->player->actor.world.pos.y = camera->playerGroundY;
    camera->player->actor.shape.rot.y = atEyeTargetOffset.yaw;

    lineOffset = ((240.0f * lineOffset) * (rwData->xzSpeed * 0.416667f));
    xzOffsetTimer = lineOffset + rwData->yaw;

    at->x = eye->x + (Math_SinS(xzOffsetTimer) * 10.0f);
    at->y = eye->y;
    at->z = eye->z + (Math_CosS(xzOffsetTimer) * 10.0f);

    camera->roll = Camera_LERPCeilS(0, camera->roll, 0.5f, 0xA);
    return true;
}

#undef vEyeTarget
#undef vZoomTimer

s32 Camera_Subj0(Camera* camera) {
    return Camera_Noop(camera);
}

s32 Camera_Data0(Camera* camera) {
    return Camera_Noop(camera);
}

s32 Camera_Data1(Camera* camera) {
    osSyncPrintf("chau!chau!\n");
    return Camera_Normal1(camera);
}

s32 Camera_Data2(Camera* camera) {
    return Camera_Noop(camera);
}

s32 Camera_Data3(Camera* camera) {
    return Camera_Noop(camera);
}

s32 Camera_Data4(Camera* camera) {
    s32 pad2[2];
    Data4ReadOnlyData* roData = &camera->paramData.data4.roData;
    VecSph eyeAtOffset;
    VecSph atOffset;
    VecSph eyeNextAtOffset;
    f32 yNormal;
    s16 fov;
    Vec3f* eyeNext = &camera->eyeNext;
    Vec3s* sceneCamData;
    Vec3f lookAt;
    CameraModeValue* values;
    Data4ReadWriteData* rwData = &camera->paramData.data4.rwData;
    Vec3f* eye = &camera->eye;
    f32 playerHeight;
    Vec3f* at = &camera->at;
    s32 pad;

    playerHeight = Player_GetHeight(camera->player);

    if (RELOAD_PARAMS(camera) || R_RELOAD_CAM_PARAMS) {
        values = sCameraSettings[camera->setting].cameraModes[camera->mode].values;
        yNormal = (1.0f + CAM_DATA_SCALED(R_CAM_YOFFSET_NORM)) -
                  (CAM_DATA_SCALED(R_CAM_YOFFSET_NORM) * (68.0f / playerHeight));
        roData->yOffset = GET_NEXT_SCALED_RO_DATA(values) * playerHeight * yNormal;
        roData->fov = GET_NEXT_RO_DATA(values);
        roData->interfaceFlags = GET_NEXT_RO_DATA(values);
        sceneCamData = Camera_GetCamBGData(camera);
        Camera_Vec3sToVec3f(&rwData->eyePosRot.pos, &BGCAM_POS(sceneCamData));
        rwData->eyePosRot.rot = BGCAM_ROT(sceneCamData);
        fov = BGCAM_FOV(sceneCamData);
        rwData->fov = fov;
        if (fov != -1) {
            roData->fov = rwData->fov <= 360 ? rwData->fov : CAM_DATA_SCALED(rwData->fov);
        }

        rwData->jfifId = BGCAM_JFIFID(sceneCamData);
        *eye = rwData->eyePosRot.pos;
    }

    if (R_RELOAD_CAM_PARAMS) {
        Camera_CopyPREGToModeValues(camera);
    }

    sCameraInterfaceFlags = roData->interfaceFlags;

    if (camera->animState == 0) {
        camera->animState++;
        func_80043B60(camera);
    }

    OLib_Vec3fDiffToVecSphGeo(&eyeNextAtOffset, at, eyeNext);
    Camera_CalcAtDefault(camera, &eyeNextAtOffset, roData->yOffset, false);
    OLib_Vec3fDiffToVecSphGeo(&eyeAtOffset, eye, at);

    atOffset.r = eyeAtOffset.r;
    atOffset.yaw =
        (rwData->jfifId & 1) ? (CAM_DEG_TO_BINANG(camera->data2) + rwData->eyePosRot.rot.y) : eyeAtOffset.yaw;
    atOffset.pitch =
        (rwData->jfifId & 2) ? (CAM_DEG_TO_BINANG(camera->data3) + rwData->eyePosRot.rot.x) : eyeAtOffset.pitch;

    Camera_Vec3fVecSphGeoAdd(at, eye, &atOffset);

    lookAt = camera->playerPosRot.pos;
    lookAt.y += playerHeight;

    camera->dist = OLib_Vec3fDist(&lookAt, eye);
    camera->roll = 0;
    camera->xzSpeed = 0.0f;
    camera->fov = roData->fov;
    camera->atLERPStepScale = 0;
    return true;
}

/**
 * Hanging off of a ledge
 */
s32 Camera_Unique1(Camera* camera) {
    Vec3f* eye = &camera->eye;
    Vec3f* at = &camera->at;
    Vec3f* eyeNext = &camera->eyeNext;
    Vec3f playerWaistPos;
    s16 phiTarget;
    VecSph sp8C;
    VecSph unk908PlayerPosOffset;
    VecSph eyeAtOffset;
    VecSph eyeNextAtOffset;
    PosRot* playerPosRot = &camera->playerPosRot;
    PosRot playerhead;
    Unique1ReadOnlyData* roData = &camera->paramData.uniq1.roData;
    Unique1ReadWriteData* rwData = &camera->paramData.uniq1.rwData;
    s32 pad;
    f32 playerHeight;
    s32 pad2;

    playerHeight = Player_GetHeight(camera->player);
    if (RELOAD_PARAMS(camera) || R_RELOAD_CAM_PARAMS) {
        CameraModeValue* values = sCameraSettings[camera->setting].cameraModes[camera->mode].values;
        f32 yNormal = (1.0f + CAM_DATA_SCALED(R_CAM_YOFFSET_NORM)) -
                      (CAM_DATA_SCALED(R_CAM_YOFFSET_NORM) * (68.0f / playerHeight));

        roData->yOffset = GET_NEXT_SCALED_RO_DATA(values) * playerHeight * yNormal;
        roData->distMin = GET_NEXT_SCALED_RO_DATA(values) * playerHeight * yNormal;
        roData->distMax = GET_NEXT_SCALED_RO_DATA(values) * playerHeight * yNormal;
        roData->pitchTarget = CAM_DEG_TO_BINANG(GET_NEXT_RO_DATA(values));
        roData->fovTarget = GET_NEXT_RO_DATA(values);
        roData->atLERPScaleMax = GET_NEXT_SCALED_RO_DATA(values);
        roData->interfaceFlags = GET_NEXT_RO_DATA(values);
    }

    if (R_RELOAD_CAM_PARAMS != 0) {
        Camera_CopyPREGToModeValues(camera);
    }

    sUpdateCameraDirection = 1;

    OLib_Vec3fDiffToVecSphGeo(&eyeAtOffset, at, eye);
    OLib_Vec3fDiffToVecSphGeo(&eyeNextAtOffset, at, eyeNext);

    sCameraInterfaceFlags = roData->interfaceFlags;

    if (camera->animState == 0) {
        camera->posOffset.y = camera->posOffset.y - camera->playerPosDelta.y;
        rwData->yawTarget = eyeNextAtOffset.yaw;
        rwData->unk_00 = 0.0f;
        playerWaistPos = camera->player->bodyPartsPos[PLAYER_BODYPART_WAIST];
        OLib_Vec3fDiffToVecSphGeo(&unk908PlayerPosOffset, &playerPosRot->pos, &playerWaistPos);
        rwData->timer = R_DEFA_CAM_ANIM_TIME;
        rwData->yawTargetAdj = ABS(BINANG_SUB(unk908PlayerPosOffset.yaw, eyeAtOffset.yaw)) < 0x3A98
                                   ? 0
                                   : ((BINANG_SUB(unk908PlayerPosOffset.yaw, eyeAtOffset.yaw) / rwData->timer) / 4) * 3;
        camera->animState++;
    }

    Actor_GetFocus(&playerhead, &camera->player->actor); // unused

    camera->yawUpdateRateInv = Camera_LERPCeilF(100.0f, camera->yawUpdateRateInv, OREG(25) * 0.01f, 0.1f);
    camera->pitchUpdateRateInv = Camera_LERPCeilF(100.0f, camera->pitchUpdateRateInv, OREG(25) * 0.01f, 0.1f);
    camera->xzOffsetUpdateRate = Camera_LERPCeilF(0.005f, camera->xzOffsetUpdateRate, OREG(25) * 0.01f, 0.01f);
    camera->yOffsetUpdateRate = Camera_LERPCeilF(0.01f, camera->yOffsetUpdateRate, OREG(26) * 0.01f, 0.01f);
    camera->fovUpdateRate = Camera_LERPCeilF(OREG(4) * 0.01f, camera->fovUpdateRate, 0.05f, 0.1f);

    Camera_CalcAtDefault(camera, &eyeNextAtOffset, roData->yOffset, 1);
    OLib_Vec3fDiffToVecSphGeo(&sp8C, at, eyeNext);

    camera->dist = Camera_LERPClampDist(camera, sp8C.r, roData->distMin, roData->distMax);

    phiTarget = roData->pitchTarget;
    sp8C.pitch = Camera_LERPCeilS(phiTarget, eyeNextAtOffset.pitch, 1.0f / camera->pitchUpdateRateInv, 0xA);

    if (sp8C.pitch > OREG(5)) {
        sp8C.pitch = OREG(5);
    }
    if (sp8C.pitch < -OREG(5)) {
        sp8C.pitch = -OREG(5);
    }

    if (rwData->timer != 0) {
        rwData->yawTarget += rwData->yawTargetAdj;
        rwData->timer--;
    }

    sp8C.yaw = Camera_LERPFloorS(rwData->yawTarget, eyeNextAtOffset.yaw, 0.5f, 0x2710);
    Camera_Vec3fVecSphGeoAdd(eyeNext, at, &sp8C);
    *eye = *eyeNext;
    Camera_BGCheck(camera, at, eye);
    camera->fov = Camera_LERPCeilF(roData->fovTarget, camera->fov, camera->fovUpdateRate, 1.0f);
    camera->roll = 0;
    camera->atLERPStepScale = Camera_ClampLERPScale(camera, roData->atLERPScaleMax);
    return true;
}

s32 Camera_Unique2(Camera* camera) {
    Vec3f* eye = &camera->eye;
    Vec3f* at = &camera->at;
    Vec3f* eyeNext = &camera->eyeNext;
    Vec3f playerPos;
    VecSph eyeOffset;
    VecSph eyeAtOffset;
    s32 pad;
    f32 lerpRateFactor;
    Unique2ReadOnlyData* roData = &camera->paramData.uniq2.roData;
    Unique2ReadWriteData* rwData = &camera->paramData.uniq2.rwData;
    s32 pad2;
    f32 playerHeight;

    playerHeight = Player_GetHeight(camera->player);

    OLib_Vec3fDiffToVecSphGeo(&eyeAtOffset, at, eye);

    if (RELOAD_PARAMS(camera) || R_RELOAD_CAM_PARAMS) {
        CameraModeValue* values = sCameraSettings[camera->setting].cameraModes[camera->mode].values;
        f32 yNormal = ((1.0f + CAM_DATA_SCALED(R_CAM_YOFFSET_NORM)) -
                       (CAM_DATA_SCALED(R_CAM_YOFFSET_NORM) * (68.0f / playerHeight)));

        roData->yOffset = GET_NEXT_SCALED_RO_DATA(values) * playerHeight * yNormal;
        roData->distTarget = GET_NEXT_RO_DATA(values);
        roData->fovTarget = GET_NEXT_RO_DATA(values);
        roData->interfaceFlags = GET_NEXT_RO_DATA(values);
    }

    if (R_RELOAD_CAM_PARAMS) {
        Camera_CopyPREGToModeValues(camera);
    }

    sCameraInterfaceFlags = roData->interfaceFlags;

    if ((camera->animState == 0) || (rwData->unk_04 != roData->interfaceFlags)) {
        rwData->unk_04 = roData->interfaceFlags;
    }

    if (camera->animState == 0) {
        camera->animState = 1;
        func_80043B60(camera);
        rwData->unk_00 = 200.0f;
        if (roData->interfaceFlags & 0x10) {
            camera->unk_14C &= ~4;
        }
    }

    playerPos = camera->playerPosRot.pos;
    lerpRateFactor = (roData->interfaceFlags & 1 ? 1.0f : camera->speedRatio);
    at->x = F32_LERPIMP(at->x, playerPos.x, lerpRateFactor * 0.6f);
    at->y = F32_LERPIMP(at->y, playerPos.y + playerHeight + roData->yOffset, 0.4f);
    at->z = F32_LERPIMP(at->z, playerPos.z, lerpRateFactor * 0.6f);
    rwData->unk_00 = F32_LERPIMP(rwData->unk_00, 2.0f, 0.05f); // unused.

    if (roData->interfaceFlags & 1) {
        OLib_Vec3fDiffToVecSphGeo(&eyeOffset, at, eyeNext);
        eyeOffset.r = roData->distTarget;
        Camera_Vec3fVecSphGeoAdd(&playerPos, at, &eyeOffset);
        Camera_LERPCeilVec3f(&playerPos, eye, 0.25f, 0.25f, 0.2f);
    } else if (roData->interfaceFlags & 2) {
        if (OLib_Vec3fDistXZ(at, eyeNext) < roData->distTarget) {
            OLib_Vec3fDiffToVecSphGeo(&eyeOffset, at, eyeNext);
            eyeOffset.yaw = Camera_LERPCeilS(eyeOffset.yaw, eyeAtOffset.yaw, 0.1f, 0xA);
            eyeOffset.r = roData->distTarget;
            eyeOffset.pitch = 0;
            Camera_Vec3fVecSphGeoAdd(eye, at, &eyeOffset);
            eye->y = eyeNext->y;
        } else {
            Camera_LERPCeilVec3f(eyeNext, eye, 0.25f, 0.25f, 0.2f);
        }
    }

    Camera_BGCheck(camera, at, eye);
    camera->dist = OLib_Vec3fDist(at, eye);
    camera->roll = 0;
    camera->fov = Camera_LERPCeilF(roData->fovTarget, camera->fov, 0.2f, 0.1f);
    camera->atLERPStepScale = Camera_ClampLERPScale(camera, 1.0f);
    return true;
}

s32 Camera_Unique3(Camera* camera) {
    VecSph sp60;
    f32 playerHeight;
    DoorParams* doorParams = &camera->paramData.doorParams;
    Vec3s* temp_v0_2;
    Vec3s sp4C;
    Unique3ReadWriteData* rwData = &camera->paramData.uniq3.rwData;
    Unique3ReadOnlyData* roData = &camera->paramData.uniq3.roData;
    Vec3f* at = &camera->at;
    PosRot* cameraPlayerPosRot = &camera->playerPosRot;

    playerHeight = Player_GetHeight(camera->player);
    camera->unk_14C &= ~0x10;
    if (RELOAD_PARAMS(camera) || R_RELOAD_CAM_PARAMS) {
        CameraModeValue* values = sCameraSettings[camera->setting].cameraModes[camera->mode].values;
        f32 yNormal = (1.0f + CAM_DATA_SCALED(R_CAM_YOFFSET_NORM)) -
                      (CAM_DATA_SCALED(R_CAM_YOFFSET_NORM) * (68.0f / playerHeight));

        roData->yOffset = GET_NEXT_SCALED_RO_DATA(values) * playerHeight * yNormal;
        roData->fov = GET_NEXT_RO_DATA(values);
        roData->interfaceFlags = GET_NEXT_RO_DATA(values);
    }
    if (R_RELOAD_CAM_PARAMS != 0) {
        Camera_CopyPREGToModeValues(camera);
    }
    sCameraInterfaceFlags = roData->interfaceFlags;
    switch (camera->animState) {
        case 0:
            func_80043B60(camera);
            camera->unk_14C &= ~(0x8 | 0x4);
            rwData->initialFov = camera->fov;
            rwData->initialDist = OLib_Vec3fDist(at, &camera->eye);
            camera->animState++;
        case 1:
            if (doorParams->timer1-- > 0) {
                break;
            }
            temp_v0_2 = Camera_GetCamBGData(camera);
            Camera_Vec3sToVec3f(&camera->eyeNext, &BGCAM_POS(temp_v0_2));
            camera->eye = camera->eyeNext;
            sp4C = BGCAM_ROT(temp_v0_2);
            sp60.r = 100.0f;
            sp60.yaw = sp4C.y;
            sp60.pitch = -sp4C.x;
            Camera_Vec3fVecSphGeoAdd(at, &camera->eye, &sp60);
            camera->animState++;

        case 2:
            if (roData->interfaceFlags & 4) {
                camera->at = cameraPlayerPosRot->pos;
                camera->at.y += playerHeight + roData->yOffset;
            }
            if (doorParams->timer2-- > 0) {
                break;
            }
            camera->animState++;

        case 3:
            camera->unk_14C |= (0x400 | 0x10);
            if ((camera->unk_14C & 8) != 0) {
                camera->animState++;
            } else {
                break;
            }
        case 4:
            if (roData->interfaceFlags & 2) {
                camera->unk_14C |= 4;
                camera->unk_14C &= ~8;
                Camera_ChangeSettingFlags(camera, CAM_SET_PIVOT_IN_FRONT, 2);
                break;
            }
            doorParams->timer3 = 5;
            if (camera->xzSpeed > 0.001f || CHECK_BTN_ALL(D_8015BD7C->state.input[0].press.button, BTN_A) ||
                CHECK_BTN_ALL(D_8015BD7C->state.input[0].press.button, BTN_B) ||
                CHECK_BTN_ALL(D_8015BD7C->state.input[0].press.button, BTN_CLEFT) ||
                CHECK_BTN_ALL(D_8015BD7C->state.input[0].press.button, BTN_CDOWN) ||
                CHECK_BTN_ALL(D_8015BD7C->state.input[0].press.button, BTN_CUP) ||
                CHECK_BTN_ALL(D_8015BD7C->state.input[0].press.button, BTN_CRIGHT) ||
                CHECK_BTN_ALL(D_8015BD7C->state.input[0].press.button, BTN_R) ||
                CHECK_BTN_ALL(D_8015BD7C->state.input[0].press.button, BTN_Z)) {
                camera->animState++;
            } else {
                break;
            }
        case 5:
            camera->fov = Camera_LERPCeilF(rwData->initialFov, camera->fov, 0.4f, 0.1f);
            OLib_Vec3fDiffToVecSphGeo(&sp60, at, &camera->eye);
            sp60.r = Camera_LERPCeilF(100.0f, sp60.r, 0.4f, 0.1f);
            Camera_Vec3fVecSphGeoAdd(&camera->eyeNext, at, &sp60);
            camera->eye = camera->eyeNext;
            if (doorParams->timer3-- > 0) {
                break;
            }
            camera->animState++;
        default:
            camera->unk_14C |= 4;
            camera->unk_14C &= ~8;
            camera->fov = roData->fov;
            Camera_ChangeSettingFlags(camera, camera->prevSetting, 2);
            camera->atLERPStepScale = 0.0f;
            camera->posOffset.x = camera->at.x - cameraPlayerPosRot->pos.x;
            camera->posOffset.y = camera->at.y - cameraPlayerPosRot->pos.y;
            camera->posOffset.z = camera->at.z - cameraPlayerPosRot->pos.z;
            break;
    }

    return true;
}

/**
 * Camera's eye is specified by scene camera data, at point is generated at the intersection
 * of the eye to the player
 */
s32 Camera_Unique0(Camera* camera) {
    f32 yOffset;
    CameraModeValue* values;
    Player* player;
    Vec3f playerPosWithOffset;
    VecSph atPlayerOffset;
    Vec3s* sceneCamData;
    Vec3s sceneCamRot;
    PosRot* playerPosRot = &camera->playerPosRot;
    DoorParams* doorParams = &camera->paramData.doorParams;
    Unique0ReadOnlyData* roData = &camera->paramData.uniq0.roData;
    Unique0ReadWriteData* rwData = &camera->paramData.uniq0.rwData;
    Vec3f* eye = &camera->eye;
    s16 fov;

    yOffset = Player_GetHeight(camera->player);
    player = camera->player;

    if (RELOAD_PARAMS(camera) || R_RELOAD_CAM_PARAMS) {
        values = sCameraSettings[camera->setting].cameraModes[camera->mode].values;
        roData->interfaceFlags = GET_NEXT_RO_DATA(values);
    }

    if (R_RELOAD_CAM_PARAMS) {
        Camera_CopyPREGToModeValues(camera);
    }

    playerPosWithOffset = playerPosRot->pos;
    playerPosWithOffset.y += yOffset;

    sCameraInterfaceFlags = roData->interfaceFlags;

    if (camera->animState == 0) {
        func_80043B60(camera);
        camera->unk_14C &= ~4;
        sceneCamData = Camera_GetCamBGData(camera);
        Camera_Vec3sToVec3f(&rwData->sceneCamPosPlayerLine.point, &BGCAM_POS(sceneCamData));

        *eye = camera->eyeNext = rwData->sceneCamPosPlayerLine.point;
        sceneCamRot = BGCAM_ROT(sceneCamData);
        fov = BGCAM_FOV(sceneCamData);
        if (fov != -1) {
            camera->fov = fov <= 360 ? fov : CAM_DATA_SCALED(fov);
        }
        rwData->animTimer = BGCAM_JFIFID(sceneCamData);
        if (rwData->animTimer == -1) {
            rwData->animTimer = doorParams->timer1 + doorParams->timer2;
        }
        atPlayerOffset.r = OLib_Vec3fDist(&playerPosWithOffset, eye);
        atPlayerOffset.yaw = sceneCamRot.y;
        atPlayerOffset.pitch = -sceneCamRot.x;
        OLib_VecSphGeoToVec3f(&rwData->sceneCamPosPlayerLine.dir, &atPlayerOffset);
        Math3D_LineClosestToPoint(&rwData->sceneCamPosPlayerLine, &playerPosRot->pos, &camera->at);
        rwData->initalPos = playerPosRot->pos;
        camera->animState++;
    }

    if (player->stateFlags1 & PLAYER_STATE1_29) {
        rwData->initalPos = playerPosRot->pos;
    }

    if (roData->interfaceFlags & 1) {
        if (rwData->animTimer > 0) {
            rwData->animTimer--;
            rwData->initalPos = playerPosRot->pos;
        } else if (!(player->stateFlags1 & PLAYER_STATE1_29) &&
                   ((OLib_Vec3fDistXZ(&playerPosRot->pos, &rwData->initalPos) >= 10.0f) ||
                    CHECK_BTN_ALL(D_8015BD7C->state.input[0].press.button, BTN_A) ||
                    CHECK_BTN_ALL(D_8015BD7C->state.input[0].press.button, BTN_B) ||
                    CHECK_BTN_ALL(D_8015BD7C->state.input[0].press.button, BTN_CLEFT) ||
                    CHECK_BTN_ALL(D_8015BD7C->state.input[0].press.button, BTN_CDOWN) ||
                    CHECK_BTN_ALL(D_8015BD7C->state.input[0].press.button, BTN_CUP) ||
                    CHECK_BTN_ALL(D_8015BD7C->state.input[0].press.button, BTN_CRIGHT) ||
                    CHECK_BTN_ALL(D_8015BD7C->state.input[0].press.button, BTN_R) ||
                    CHECK_BTN_ALL(D_8015BD7C->state.input[0].press.button, BTN_Z))) {
            camera->dist = OLib_Vec3fDist(&camera->at, eye);
            camera->posOffset.x = camera->at.x - playerPosRot->pos.x;
            camera->posOffset.y = camera->at.y - playerPosRot->pos.y;
            camera->posOffset.z = camera->at.z - playerPosRot->pos.z;
            camera->atLERPStepScale = 0.0f;
            camera->unk_14C |= 4;
            Camera_ChangeSettingFlags(camera, camera->prevSetting, 2);
        }
    } else {
        if (rwData->animTimer > 0) {
            rwData->animTimer--;
            if (rwData->animTimer == 0) {
                sCameraInterfaceFlags = 0;
            }
        } else {
            rwData->initalPos = playerPosRot->pos;
        }

        if (!(player->stateFlags1 & PLAYER_STATE1_29) &&
            ((0.001f < camera->xzSpeed) || CHECK_BTN_ALL(D_8015BD7C->state.input[0].press.button, BTN_A) ||
             CHECK_BTN_ALL(D_8015BD7C->state.input[0].press.button, BTN_B) ||
             CHECK_BTN_ALL(D_8015BD7C->state.input[0].press.button, BTN_CLEFT) ||
             CHECK_BTN_ALL(D_8015BD7C->state.input[0].press.button, BTN_CDOWN) ||
             CHECK_BTN_ALL(D_8015BD7C->state.input[0].press.button, BTN_CUP) ||
             CHECK_BTN_ALL(D_8015BD7C->state.input[0].press.button, BTN_CRIGHT) ||
             CHECK_BTN_ALL(D_8015BD7C->state.input[0].press.button, BTN_R) ||
             CHECK_BTN_ALL(D_8015BD7C->state.input[0].press.button, BTN_Z))) {
            camera->dist = OLib_Vec3fDist(&camera->at, &camera->eye);
            camera->posOffset.x = camera->at.x - playerPosRot->pos.x;
            camera->posOffset.y = camera->at.y - playerPosRot->pos.y;
            camera->posOffset.z = camera->at.z - playerPosRot->pos.z;
            camera->atLERPStepScale = 0.0f;
            Camera_ChangeSettingFlags(camera, camera->prevSetting, 2);
            camera->unk_14C |= 4;
        }
    }
    return true;
}

s32 Camera_Unique4(Camera* camera) {
    return Camera_Noop(camera);
}

/**
 * Was setup to be used by the camera setting "FOREST_UNUSED"
 */
s32 Camera_Unique5(Camera* camera) {
    return Camera_Noop(camera);
}

/**
 * This function doesn't really update much.
 * Eye/at positions are updated via Camera_SetParam
 */
s32 Camera_Unique6(Camera* camera) {
    Unique6ReadOnlyData* roData = &camera->paramData.uniq6.roData;
    CameraModeValue* values;
    Vec3f sp2C;
    PosRot* playerPosRot = &camera->playerPosRot;
    f32 offset;

    if (RELOAD_PARAMS(camera) || R_RELOAD_CAM_PARAMS) {
        values = sCameraSettings[camera->setting].cameraModes[camera->mode].values;
        roData->interfaceFlags = GET_NEXT_RO_DATA(values);
    }

    if (R_RELOAD_CAM_PARAMS) {
        Camera_CopyPREGToModeValues(camera);
    }

    sCameraInterfaceFlags = roData->interfaceFlags;

    if (camera->animState == 0) {
        camera->animState++;
        func_80043ABC(camera);
    }

    if (camera->player != NULL) {
        offset = Player_GetHeight(camera->player);
        sp2C = playerPosRot->pos;
        sp2C.y += offset;
        camera->dist = OLib_Vec3fDist(&sp2C, &camera->eye);
        camera->posOffset.x = camera->at.x - playerPosRot->pos.x;
        camera->posOffset.y = camera->at.y - playerPosRot->pos.y;
        camera->posOffset.z = camera->at.z - playerPosRot->pos.z;
    } else {
        camera->dist = OLib_Vec3fDist(&camera->at, &camera->eye);
    }

    if (roData->interfaceFlags & 1 && camera->timer > 0) {
        camera->timer--;
    }

    return true;
}

/**
 * Camera is at a fixed point specified by the scene's camera data,
 * camera rotates to follow player
 */
s32 Camera_Unique7(Camera* camera) {
    s32 pad;
    Unique7ReadOnlyData* roData = &camera->paramData.uniq7.roData;
    CameraModeValue* values;
    VecSph playerPosEyeOffset;
    s16 fov;
    Vec3s* sceneCamData;
    Vec3s sceneCamRot;
    Vec3f* at = &camera->at;
    PosRot* playerPosRot = &camera->playerPosRot;
    Vec3f* eye = &camera->eye;
    Vec3f* eyeNext = &camera->eyeNext;
    Unique7ReadWriteData* rwData = &camera->paramData.uniq7.rwData;

    if (RELOAD_PARAMS(camera) || R_RELOAD_CAM_PARAMS) {
        values = sCameraSettings[camera->setting].cameraModes[camera->mode].values;
        roData->fov = GET_NEXT_RO_DATA(values);
        roData->interfaceFlags = (s16)GET_NEXT_RO_DATA(values);
    }
    if (R_RELOAD_CAM_PARAMS) {
        Camera_CopyPREGToModeValues(camera);
    }

    sceneCamData = Camera_GetCamBGData(camera);

    Camera_Vec3sToVec3f(eyeNext, &BGCAM_POS(sceneCamData));
    *eye = *eyeNext;
    sceneCamRot = BGCAM_ROT(sceneCamData); // unused
    (void)sceneCamRot;                     // suppresses set but unused warning

    OLib_Vec3fDiffToVecSphGeo(&playerPosEyeOffset, eye, &playerPosRot->pos);

    // fov actually goes unused since it's hard set later on.
    fov = BGCAM_FOV(sceneCamData);
    if (fov == -1) {
        fov = roData->fov * 100.0f;
    }

    if (fov <= 360) {
        fov *= 100;
    }

    sCameraInterfaceFlags = roData->interfaceFlags;

    if (camera->animState == 0) {
        camera->animState++;
        camera->fov = CAM_DATA_SCALED(fov);
        camera->atLERPStepScale = 0.0f;
        camera->roll = 0;
        rwData->unk_00.x = playerPosEyeOffset.yaw;
    }

    camera->fov = 60.0f;

    // 0x7D0 ~ 10.98 degres.
    rwData->unk_00.x = Camera_LERPFloorS(playerPosEyeOffset.yaw, rwData->unk_00.x, 0.4f, 0x7D0);
    playerPosEyeOffset.pitch =
        -BGCAM_ROT(sceneCamData).x * Math_CosS(playerPosEyeOffset.yaw - BGCAM_ROT(sceneCamData).y);
    Camera_Vec3fVecSphGeoAdd(at, eye, &playerPosEyeOffset);
    camera->unk_14C |= 0x400;
    return true;
}

s32 Camera_Unique8(Camera* camera) {
    return Camera_Noop(camera);
}

s32 Camera_Unique9(Camera* camera) {
    Vec3f atTarget;
    Vec3f eyeTarget;
    Unique9ReadOnlyData* roData = &camera->paramData.uniq9.roData;
    Unique9ReadWriteData* rwData = &camera->paramData.uniq9.rwData;
    f32 invKeyFrameTimer;
    VecSph eyeNextAtOffset;
    VecSph scratchSph;
    VecSph playerTargetOffset;
    s16 action;
    s16 atInitFlags;
    s16 eyeInitFlags;
    s16 pad2;
    PosRot targethead;
    PosRot playerhead;
    PosRot playerPosRot;
    Vec3f* eyeNext = &camera->eyeNext;
    Vec3f* at = &camera->at;
    Vec3f* eye = &camera->eye;
    Player* player = camera->player;
    Actor* focusActor;
    f32 spB4;
    PosRot atFocusPosRot;
    Vec3f eyeLookAtPos;
    CameraModeValue* values;
    PosRot eyeFocusPosRot;

    if (RELOAD_PARAMS(camera) || R_RELOAD_CAM_PARAMS) {
        values = sCameraSettings[camera->setting].cameraModes[camera->mode].values;
        roData->interfaceFlags = GET_NEXT_RO_DATA(values);
    }

    if (R_RELOAD_CAM_PARAMS) {
        Camera_CopyPREGToModeValues(camera);
    }

    sCameraInterfaceFlags = roData->interfaceFlags;

    Actor_GetWorld(&playerPosRot, &camera->player->actor);

    if (camera->animState == 0) {
        camera->animState++;
        rwData->curKeyFrameIdx = -1;
        rwData->keyFrameTimer = 1;
        rwData->unk_38 = 0;
        rwData->playerPos.x = playerPosRot.pos.x;
        rwData->playerPos.y = playerPosRot.pos.y;
        rwData->playerPos.z = playerPosRot.pos.z;
        camera->atLERPStepScale = 0.0f;
        func_80043B60(camera);
    }

    if (rwData->unk_38 == 0 && rwData->keyFrameTimer > 0) {
        rwData->keyFrameTimer--;
    }

    if (rwData->keyFrameTimer == 0) {
        rwData->isNewKeyFrame = true;
        rwData->curKeyFrameIdx++;
        if (rwData->curKeyFrameIdx < ONEPOINT_CS_INFO(camera)->keyFrameCnt) {
            rwData->curKeyFrame = &ONEPOINT_CS_INFO(camera)->keyFrames[rwData->curKeyFrameIdx];
            rwData->keyFrameTimer = rwData->curKeyFrame->timerInit;

            if (rwData->curKeyFrame->unk_01 != 0xFF) {
                if ((rwData->curKeyFrame->unk_01 & 0xF0) == 0x80) {
                    D_8011D3AC = rwData->curKeyFrame->unk_01 & 0xF;
                } else if ((rwData->curKeyFrame->unk_01 & 0xF0) == 0xC0) {
                    Camera_UpdateInterface(0xF000 | ((rwData->curKeyFrame->unk_01 & 0xF) << 8));
                } else if (camera->player->stateFlags1 & PLAYER_STATE1_27 &&
                           player->currentBoots != PLAYER_BOOTS_IRON) {
                    func_8002DF38(camera->play, camera->target, 8);
                    osSyncPrintf("camera: demo: player demo set WAIT\n");
                } else {
                    osSyncPrintf("camera: demo: player demo set %d\n", rwData->curKeyFrame->unk_01);
                    func_8002DF38(camera->play, camera->target, rwData->curKeyFrame->unk_01);
                }
            }
        } else {
            // We've gone through all the keyframes.
            if (camera->camId != CAM_ID_MAIN) {
                camera->timer = 0;
            }
            return true;
        }
    } else {
        rwData->isNewKeyFrame = false;
    }

    atInitFlags = rwData->curKeyFrame->initFlags & 0xFF;
    if (atInitFlags == 1) {
        rwData->atTarget = rwData->curKeyFrame->atTargetInit;
    } else if (atInitFlags == 2) {
        if (rwData->isNewKeyFrame) {
            rwData->atTarget.x = camera->play->view.at.x + rwData->curKeyFrame->atTargetInit.x;
            rwData->atTarget.y = camera->play->view.at.y + rwData->curKeyFrame->atTargetInit.y;
            rwData->atTarget.z = camera->play->view.at.z + rwData->curKeyFrame->atTargetInit.z;
        }
    } else if (atInitFlags == 3) {
        if (rwData->isNewKeyFrame) {
            rwData->atTarget.x = camera->at.x + rwData->curKeyFrame->atTargetInit.x;
            rwData->atTarget.y = camera->at.y + rwData->curKeyFrame->atTargetInit.y;
            rwData->atTarget.z = camera->at.z + rwData->curKeyFrame->atTargetInit.z;
        }
    } else if (atInitFlags == 4 || atInitFlags == 0x84) {
        if (camera->target != NULL && camera->target->update != NULL) {
            Actor_GetFocus(&targethead, camera->target);
            Actor_GetFocus(&playerhead, &camera->player->actor);
            playerhead.pos.x = playerPosRot.pos.x;
            playerhead.pos.z = playerPosRot.pos.z;
            OLib_Vec3fDiffToVecSphGeo(&playerTargetOffset, &targethead.pos, &playerhead.pos);
            if (atInitFlags & (s16)0x8080) {
                scratchSph.pitch = CAM_DEG_TO_BINANG(rwData->curKeyFrame->atTargetInit.x);
                scratchSph.yaw = CAM_DEG_TO_BINANG(rwData->curKeyFrame->atTargetInit.y);
                scratchSph.r = rwData->curKeyFrame->atTargetInit.z;
            } else {
                OLib_Vec3fToVecSphGeo(&scratchSph, &rwData->curKeyFrame->atTargetInit);
            }
            scratchSph.yaw += playerTargetOffset.yaw;
            scratchSph.pitch += playerTargetOffset.pitch;
            Camera_Vec3fVecSphGeoAdd(&rwData->atTarget, &targethead.pos, &scratchSph);
        } else {
            if (camera->target == NULL) {
                osSyncPrintf(VT_COL(YELLOW, BLACK) "camera: warning: demo C: actor is not valid\n" VT_RST);
            }

            camera->target = NULL;
            rwData->atTarget = camera->at;
        }
    } else if (atInitFlags & 0x6060) {
        if (!(atInitFlags & 4) || rwData->isNewKeyFrame) {
            if (atInitFlags & 0x2020) {
                focusActor = &camera->player->actor;
            } else if (camera->target != NULL && camera->target->update != NULL) {
                focusActor = camera->target;
            } else {
                camera->target = NULL;
                focusActor = NULL;
            }

            if (focusActor != NULL) {
                if ((atInitFlags & 0xF) == 1) {
                    Actor_GetFocus(&atFocusPosRot, focusActor);
                } else if ((atInitFlags & 0xF) == 2) {
                    Actor_GetWorld(&atFocusPosRot, focusActor);
                } else {
                    Actor_GetWorldPosShapeRot(&atFocusPosRot, focusActor);
                }

                if (atInitFlags & (s16)0x8080) {
                    scratchSph.pitch = CAM_DEG_TO_BINANG(rwData->curKeyFrame->atTargetInit.x);
                    scratchSph.yaw = CAM_DEG_TO_BINANG(rwData->curKeyFrame->atTargetInit.y);
                    scratchSph.r = rwData->curKeyFrame->atTargetInit.z;
                } else {
                    OLib_Vec3fToVecSphGeo(&scratchSph, &rwData->curKeyFrame->atTargetInit);
                }

                scratchSph.yaw += atFocusPosRot.rot.y;
                scratchSph.pitch -= atFocusPosRot.rot.x;
                Camera_Vec3fVecSphGeoAdd(&rwData->atTarget, &atFocusPosRot.pos, &scratchSph);
            } else {
                if (camera->target == NULL) {
                    osSyncPrintf(VT_COL(YELLOW, BLACK) "camera: warning: demo C: actor is not valid\n" VT_RST);
                }
                rwData->atTarget = *at;
            }
        }
    } else {
        rwData->atTarget = *at;
    }

    eyeInitFlags = rwData->curKeyFrame->initFlags & 0xFF00;
    if (eyeInitFlags == 0x100) {
        rwData->eyeTarget = rwData->curKeyFrame->eyeTargetInit;
    } else if (eyeInitFlags == 0x200) {
        if (rwData->isNewKeyFrame) {
            rwData->eyeTarget.x = camera->play->view.eye.x + rwData->curKeyFrame->eyeTargetInit.x;
            rwData->eyeTarget.y = camera->play->view.eye.y + rwData->curKeyFrame->eyeTargetInit.y;
            rwData->eyeTarget.z = camera->play->view.eye.z + rwData->curKeyFrame->eyeTargetInit.z;
        }
    } else if (eyeInitFlags == 0x300) {
        if (rwData->isNewKeyFrame) {
            rwData->eyeTarget.x = camera->eyeNext.x + rwData->curKeyFrame->eyeTargetInit.x;
            rwData->eyeTarget.y = camera->eyeNext.y + rwData->curKeyFrame->eyeTargetInit.y;
            rwData->eyeTarget.z = camera->eyeNext.z + rwData->curKeyFrame->eyeTargetInit.z;
        }
    } else if (eyeInitFlags == 0x400 || eyeInitFlags == (s16)0x8400 || eyeInitFlags == 0x500 ||
               eyeInitFlags == (s16)0x8500) {
        if (camera->target != NULL && camera->target->update != NULL) {
            Actor_GetFocus(&targethead, camera->target);
            Actor_GetFocus(&playerhead, &camera->player->actor);
            playerhead.pos.x = playerPosRot.pos.x;
            playerhead.pos.z = playerPosRot.pos.z;
            OLib_Vec3fDiffToVecSphGeo(&playerTargetOffset, &targethead.pos, &playerhead.pos);
            if (eyeInitFlags == 0x400 || eyeInitFlags == (s16)0x8400) {
                eyeLookAtPos = targethead.pos;
            } else {
                eyeLookAtPos = rwData->atTarget;
            }

            if (eyeInitFlags & (s16)0x8080) {
                scratchSph.pitch = CAM_DEG_TO_BINANG(rwData->curKeyFrame->eyeTargetInit.x);
                scratchSph.yaw = CAM_DEG_TO_BINANG(rwData->curKeyFrame->eyeTargetInit.y);
                scratchSph.r = rwData->curKeyFrame->eyeTargetInit.z;
            } else {
                OLib_Vec3fToVecSphGeo(&scratchSph, &rwData->curKeyFrame->eyeTargetInit);
            }

            scratchSph.yaw += playerTargetOffset.yaw;
            scratchSph.pitch += playerTargetOffset.pitch;
            Camera_Vec3fVecSphGeoAdd(&rwData->eyeTarget, &eyeLookAtPos, &scratchSph);
        } else {
            if (camera->target == NULL) {
                osSyncPrintf(VT_COL(YELLOW, BLACK) "camera: warning: demo C: actor is not valid\n" VT_RST);
            }
            camera->target = NULL;
            rwData->eyeTarget = *eyeNext;
        }
    } else if (eyeInitFlags & 0x6060) {
        if (!(eyeInitFlags & 0x400) || rwData->isNewKeyFrame) {
            if (eyeInitFlags & 0x2020) {
                focusActor = &camera->player->actor;
            } else if (camera->target != NULL && camera->target->update != NULL) {
                focusActor = camera->target;
            } else {
                camera->target = NULL;
                focusActor = NULL;
            }

            if (focusActor != NULL) {
                if ((eyeInitFlags & 0xF00) == 0x100) {
                    // head
                    Actor_GetFocus(&eyeFocusPosRot, focusActor);
                } else if ((eyeInitFlags & 0xF00) == 0x200) {
                    // world
                    Actor_GetWorld(&eyeFocusPosRot, focusActor);
                } else {
                    // world, shapeRot
                    Actor_GetWorldPosShapeRot(&eyeFocusPosRot, focusActor);
                }

                if (eyeInitFlags & (s16)0x8080) {
                    scratchSph.pitch = CAM_DEG_TO_BINANG(rwData->curKeyFrame->eyeTargetInit.x);
                    scratchSph.yaw = CAM_DEG_TO_BINANG(rwData->curKeyFrame->eyeTargetInit.y);
                    scratchSph.r = rwData->curKeyFrame->eyeTargetInit.z;
                } else {
                    OLib_Vec3fToVecSphGeo(&scratchSph, &rwData->curKeyFrame->eyeTargetInit);
                }

                scratchSph.yaw += eyeFocusPosRot.rot.y;
                scratchSph.pitch -= eyeFocusPosRot.rot.x;
                Camera_Vec3fVecSphGeoAdd(&rwData->eyeTarget, &eyeFocusPosRot.pos, &scratchSph);
            } else {
                if (camera->target == NULL) {
                    osSyncPrintf(VT_COL(YELLOW, BLACK) "camera: warning: demo C: actor is not valid\n" VT_RST);
                }
                camera->target = NULL;
                rwData->eyeTarget = *eyeNext;
            }
        }
    } else {
        rwData->eyeTarget = *eyeNext;
    }

    if (rwData->curKeyFrame->initFlags == 2) {
        rwData->fovTarget = camera->play->view.fovy;
        rwData->rollTarget = 0;
    } else if (rwData->curKeyFrame->initFlags == 0) {
        rwData->fovTarget = camera->fov;
        rwData->rollTarget = camera->roll;
    } else {
        rwData->fovTarget = rwData->curKeyFrame->fovTargetInit;
        rwData->rollTarget = CAM_DEG_TO_BINANG(rwData->curKeyFrame->rollTargetInit);
    }

    action = rwData->curKeyFrame->actionFlags & 0x1F;
    switch (action) {
        case 15:
            // static copy to at/eye/fov/roll
            *at = rwData->atTarget;
            *eyeNext = rwData->eyeTarget;
            camera->fov = rwData->fovTarget;
            camera->roll = rwData->rollTarget;
            camera->unk_14C |= 0x400;
            break;
        case 21:
            // same as 15, but with unk_38 ?
            if (rwData->unk_38 == 0) {
                rwData->unk_38 = 1;
            } else if (camera->unk_14C & 8) {
                rwData->unk_38 = 0;
                camera->unk_14C &= ~8;
            }
            *at = rwData->atTarget;
            *eyeNext = rwData->eyeTarget;
            camera->fov = rwData->fovTarget;
            camera->roll = rwData->rollTarget;
            break;
        case 16:
            // same as 21, but don't unset bit 0x8 on unk_14C
            if (rwData->unk_38 == 0) {
                rwData->unk_38 = 1;
            } else if (camera->unk_14C & 8) {
                rwData->unk_38 = 0;
            }

            *at = rwData->atTarget;
            *eyeNext = rwData->eyeTarget;
            camera->fov = rwData->fovTarget;
            camera->roll = rwData->rollTarget;
            break;
        case 1:
            // linear interpolation of eye/at using the spherical coordinates
            OLib_Vec3fDiffToVecSphGeo(&eyeNextAtOffset, at, eyeNext);
            OLib_Vec3fDiffToVecSphGeo(&rwData->atEyeOffsetTarget, &rwData->atTarget, &rwData->eyeTarget);
            invKeyFrameTimer = 1.0f / rwData->keyFrameTimer;
            scratchSph.r = F32_LERPIMP(eyeNextAtOffset.r, rwData->atEyeOffsetTarget.r, invKeyFrameTimer);
            scratchSph.pitch = eyeNextAtOffset.pitch +
                               (BINANG_SUB(rwData->atEyeOffsetTarget.pitch, eyeNextAtOffset.pitch) * invKeyFrameTimer);
            scratchSph.yaw = eyeNextAtOffset.yaw +
                             (BINANG_SUB(rwData->atEyeOffsetTarget.yaw, eyeNextAtOffset.yaw) * invKeyFrameTimer);
            Camera_Vec3fVecSphGeoAdd(&eyeTarget, at, &scratchSph);
            goto setEyeNext;
        case 2:
            // linear interpolation of eye/at using the eyeTarget
            invKeyFrameTimer = 1.0f / rwData->keyFrameTimer;
            eyeTarget.x = F32_LERPIMP(camera->eyeNext.x, rwData->eyeTarget.x, invKeyFrameTimer);
            eyeTarget.y = F32_LERPIMP(camera->eyeNext.y, rwData->eyeTarget.y, invKeyFrameTimer);
            eyeTarget.z = F32_LERPIMP(camera->eyeNext.z, rwData->eyeTarget.z, invKeyFrameTimer);

        setEyeNext:
            camera->eyeNext.x =
                Camera_LERPFloorF(eyeTarget.x, camera->eyeNext.x, rwData->curKeyFrame->lerpStepScale, 1.0f);
            camera->eyeNext.y =
                Camera_LERPFloorF(eyeTarget.y, camera->eyeNext.y, rwData->curKeyFrame->lerpStepScale, 1.0f);
            camera->eyeNext.z =
                Camera_LERPFloorF(eyeTarget.z, camera->eyeNext.z, rwData->curKeyFrame->lerpStepScale, 1.0f);
        case 9:
        case 10:
            // linear interpolation of at/fov/roll
            invKeyFrameTimer = 1.0f / rwData->keyFrameTimer;
            atTarget.x = F32_LERPIMP(camera->at.x, rwData->atTarget.x, invKeyFrameTimer);
            atTarget.y = F32_LERPIMP(camera->at.y, rwData->atTarget.y, invKeyFrameTimer);
            atTarget.z = F32_LERPIMP(camera->at.z, rwData->atTarget.z, invKeyFrameTimer);
            camera->at.x = Camera_LERPFloorF(atTarget.x, camera->at.x, rwData->curKeyFrame->lerpStepScale, 1.0f);
            camera->at.y = Camera_LERPFloorF(atTarget.y, camera->at.y, rwData->curKeyFrame->lerpStepScale, 1.0f);
            camera->at.z = Camera_LERPFloorF(atTarget.z, camera->at.z, rwData->curKeyFrame->lerpStepScale, 1.0f);
            camera->fov = Camera_LERPFloorF(F32_LERPIMP(camera->fov, rwData->fovTarget, invKeyFrameTimer), camera->fov,
                                            rwData->curKeyFrame->lerpStepScale, 0.01f);
            camera->roll = Camera_LERPFloorS(BINANG_LERPIMPINV(camera->roll, rwData->rollTarget, rwData->keyFrameTimer),
                                             camera->roll, rwData->curKeyFrame->lerpStepScale, 0xA);
            break;
        case 4:
            // linear interpolation of eye/at/fov/roll using the step scale, and spherical coordinates
            OLib_Vec3fDiffToVecSphGeo(&eyeNextAtOffset, at, eyeNext);
            OLib_Vec3fDiffToVecSphGeo(&rwData->atEyeOffsetTarget, &rwData->atTarget, &rwData->eyeTarget);
            scratchSph.r = Camera_LERPCeilF(rwData->atEyeOffsetTarget.r, eyeNextAtOffset.r,
                                            rwData->curKeyFrame->lerpStepScale, 0.1f);
            scratchSph.pitch = Camera_LERPCeilS(rwData->atEyeOffsetTarget.pitch, eyeNextAtOffset.pitch,
                                                rwData->curKeyFrame->lerpStepScale, 1);
            scratchSph.yaw = Camera_LERPCeilS(rwData->atEyeOffsetTarget.yaw, eyeNextAtOffset.yaw,
                                              rwData->curKeyFrame->lerpStepScale, 1);
            Camera_Vec3fVecSphGeoAdd(eyeNext, at, &scratchSph);
            goto setAtFOVRoll;
        case 3:
            // linear interplation of eye/at/fov/roll using the step scale using eyeTarget
            camera->eyeNext.x =
                Camera_LERPCeilF(rwData->eyeTarget.x, camera->eyeNext.x, rwData->curKeyFrame->lerpStepScale, 1.0f);
            camera->eyeNext.y =
                Camera_LERPCeilF(rwData->eyeTarget.y, camera->eyeNext.y, rwData->curKeyFrame->lerpStepScale, 1.0f);
            camera->eyeNext.z =
                Camera_LERPCeilF(rwData->eyeTarget.z, camera->eyeNext.z, rwData->curKeyFrame->lerpStepScale, 1.0f);
        case 11:
        case 12:
        setAtFOVRoll:
            // linear interpolation of at/fov/roll using the step scale.
            camera->at.x = Camera_LERPCeilF(rwData->atTarget.x, camera->at.x, rwData->curKeyFrame->lerpStepScale, 1.0f);
            camera->at.y = Camera_LERPCeilF(rwData->atTarget.y, camera->at.y, rwData->curKeyFrame->lerpStepScale, 1.0f);
            camera->at.z = Camera_LERPCeilF(rwData->atTarget.z, camera->at.z, rwData->curKeyFrame->lerpStepScale, 1.0f);
            camera->fov = Camera_LERPCeilF(rwData->fovTarget, camera->fov, rwData->curKeyFrame->lerpStepScale, 1.0f);
            camera->roll = Camera_LERPCeilS(rwData->rollTarget, camera->roll, rwData->curKeyFrame->lerpStepScale, 1);
            break;
        case 13:
            // linear interpolation of at, with rotation around eyeTargetInit.y
            camera->at.x = Camera_LERPCeilF(rwData->atTarget.x, camera->at.x, rwData->curKeyFrame->lerpStepScale, 1.0f);
            camera->at.y += camera->playerPosDelta.y * rwData->curKeyFrame->lerpStepScale;
            camera->at.z = Camera_LERPCeilF(rwData->atTarget.z, camera->at.z, rwData->curKeyFrame->lerpStepScale, 1.0f);
            OLib_Vec3fDiffToVecSphGeo(&scratchSph, at, eyeNext);
            scratchSph.yaw += CAM_DEG_TO_BINANG(rwData->curKeyFrame->eyeTargetInit.y);

            // 3A98 ~ 82.40 degrees
            if (scratchSph.pitch >= 0x3A99) {
                scratchSph.pitch = 0x3A98;
            }

            if (scratchSph.pitch < -0x3A98) {
                scratchSph.pitch = -0x3A98;
            }

            spB4 = scratchSph.r;
            if (1) {}
            scratchSph.r = !(spB4 < rwData->curKeyFrame->eyeTargetInit.z)
                               ? Camera_LERPCeilF(rwData->curKeyFrame->eyeTargetInit.z, spB4,
                                                  rwData->curKeyFrame->lerpStepScale, 1.0f)
                               : scratchSph.r;

            Camera_Vec3fVecSphGeoAdd(eyeNext, at, &scratchSph);
            camera->fov =
                Camera_LERPCeilF(F32_LERPIMPINV(camera->fov, rwData->curKeyFrame->fovTargetInit, rwData->keyFrameTimer),
                                 camera->fov, rwData->curKeyFrame->lerpStepScale, 1.0f);
            camera->roll = Camera_LERPCeilS(rwData->rollTarget, camera->roll, rwData->curKeyFrame->lerpStepScale, 1);
            break;
        case 24:
            // Set current keyframe to the roll target?
            rwData->curKeyFrameIdx = rwData->rollTarget;
            break;
        case 19: {
            // Change the parent camera (or default)'s mode to normal
            s32 camIdx = camera->parentCamId <= CAM_ID_NONE ? CAM_ID_MAIN : camera->parentCamId;

            Camera_ChangeModeFlags(camera->play->cameraPtrs[camIdx], CAM_MODE_NORMAL, 1);
        }
        case 18: {
            // copy the current camera to the parent (or default)'s camera.
            s32 camIdx = camera->parentCamId <= CAM_ID_NONE ? CAM_ID_MAIN : camera->parentCamId;
            Camera* cam = camera->play->cameraPtrs[camIdx];

            *eye = *eyeNext;
            Camera_Copy(cam, camera);
        }
        default:
            if (camera->camId != CAM_ID_MAIN) {
                camera->timer = 0;
            }
    }

    *eye = *eyeNext;

    if (rwData->curKeyFrame->actionFlags & 0x80) {
        Camera_BGCheck(camera, at, eye);
    }

    if (rwData->curKeyFrame->actionFlags & 0x40) {
        // Set the player's position
        camera->player->actor.world.pos.x = rwData->playerPos.x;
        camera->player->actor.world.pos.z = rwData->playerPos.z;
        if (camera->player->stateFlags1 & PLAYER_STATE1_27 && player->currentBoots != PLAYER_BOOTS_IRON) {
            camera->player->actor.world.pos.y = rwData->playerPos.y;
        }
    } else {
        rwData->playerPos.x = playerPosRot.pos.x;
        rwData->playerPos.y = playerPosRot.pos.y;
        rwData->playerPos.z = playerPosRot.pos.z;
    }

    if (rwData->unk_38 == 0 && camera->timer > 0) {
        camera->timer--;
    }

    if (camera->player != NULL) {
        camera->posOffset.x = camera->at.x - camera->playerPosRot.pos.x;
        camera->posOffset.y = camera->at.y - camera->playerPosRot.pos.y;
        camera->posOffset.z = camera->at.z - camera->playerPosRot.pos.z;
    }

    camera->dist = OLib_Vec3fDist(at, eye);
    return true;
}

void Camera_DebugPrintSplineArray(char* name, s16 length, CutsceneCameraPoint cameraPoints[]) {
    s32 i;

    osSyncPrintf("static SplinedatZ  %s[] = {\n", name);
    for (i = 0; i < length; i++) {
        osSyncPrintf("    /* key frame %2d */ {\n", i);
        osSyncPrintf("    /*     code     */ %d,\n", cameraPoints[i].continueFlag);
        osSyncPrintf("    /*     z        */ %d,\n", cameraPoints[i].cameraRoll);
        osSyncPrintf("    /*     T        */ %d,\n", cameraPoints[i].nextPointFrame);
        osSyncPrintf("    /*     zoom     */ %f,\n", cameraPoints[i].viewAngle);
        osSyncPrintf("    /*     pos      */ { %d, %d, %d }\n", cameraPoints[i].pos.x, cameraPoints[i].pos.y,
                     cameraPoints[i].pos.z);
        osSyncPrintf("    },\n");
    }
    osSyncPrintf("};\n\n");
}

/**
 * Copies `src` to `dst`, used in Camera_Demo1
 * Name from AC map: Camera2_SetPos_Demo
 */
void Camera_Vec3fCopy(Vec3f* src, Vec3f* dst) {
    dst->x = src->x;
    dst->y = src->y;
    dst->z = src->z;
}

/**
 * Calculates new position from `at` to `pos`, outputs to `dst
 * Name from AC map: Camera2_CalcPos_Demo
 */
void Camera_RotateAroundPoint(PosRot* at, Vec3f* pos, Vec3f* dst) {
    VecSph posSph;
    Vec3f posCopy;

    Camera_Vec3fCopy(pos, &posCopy);
    OLib_Vec3fToVecSphGeo(&posSph, &posCopy);
    posSph.yaw += at->rot.y;
    Camera_Vec3fVecSphGeoAdd(dst, &at->pos, &posSph);
}

/**
 * Camera follows points specified at pointers to CutsceneCameraPoints,
 * camera->data0 for camera at positions, and camera->data1 for camera eye positions
 * until all keyFrames have been exhausted.
 */
s32 Camera_Demo1(Camera* camera) {
    s32 pad;
    Demo1ReadOnlyData* roData = &camera->paramData.demo1.roData;
    CameraModeValue* values;
    Vec3f* at = &camera->at;
    CutsceneCameraPoint* csAtPoints = (CutsceneCameraPoint*)camera->data0;
    CutsceneCameraPoint* csEyePoints = (CutsceneCameraPoint*)camera->data1;
    Vec3f* eye = &camera->eye;
    PosRot curPlayerPosRot;
    Vec3f csEyeUpdate;
    Vec3f csAtUpdate;
    f32 newRoll;
    Vec3f* eyeNext = &camera->eyeNext;
    f32* cameraFOV = &camera->fov;
    s16* relativeToPlayer = &camera->data2;
    Demo1ReadWriteData* rwData = &camera->paramData.demo1.rwData;

    if (RELOAD_PARAMS(camera) || R_RELOAD_CAM_PARAMS) {
        values = sCameraSettings[camera->setting].cameraModes[camera->mode].values;
        roData->interfaceFlags = GET_NEXT_RO_DATA(values);
    }

    sCameraInterfaceFlags = roData->interfaceFlags;

    switch (camera->animState) {
        case 0:
            // initalize camera state
            rwData->keyframe = 0;
            rwData->curFrame = 0.0f;
            camera->animState++;
            // "absolute" : "relative"
            osSyncPrintf(VT_SGR("1") "%06u:" VT_RST " camera: spline demo: start %s \n", camera->play->state.frames,
                         *relativeToPlayer == 0 ? "絶対" : "相対");

            if (PREG(93)) {
                Camera_DebugPrintSplineArray("CENTER", 5, csAtPoints);
                Camera_DebugPrintSplineArray("   EYE", 5, csEyePoints);
            }
        case 1:
            // follow CutsceneCameraPoints.  function returns 1 if at the end.
            if (func_800BB2B4(&csEyeUpdate, &newRoll, cameraFOV, csEyePoints, &rwData->keyframe, &rwData->curFrame) ||
                func_800BB2B4(&csAtUpdate, &newRoll, cameraFOV, csAtPoints, &rwData->keyframe, &rwData->curFrame)) {
                camera->animState++;
            }
            if (*relativeToPlayer) {
                // if the camera is set to be relative to the player, move the interpolated points
                // relative to the player's position
                if (camera->player != NULL && camera->player->actor.update != NULL) {
                    Actor_GetWorld(&curPlayerPosRot, &camera->player->actor);
                    Camera_RotateAroundPoint(&curPlayerPosRot, &csEyeUpdate, eyeNext);
                    Camera_RotateAroundPoint(&curPlayerPosRot, &csAtUpdate, at);
                } else {
                    osSyncPrintf(VT_COL(RED, WHITE) "camera: spline demo: owner dead\n" VT_RST);
                }
            } else {
                // simply copy the interpolated values to the eye and at
                Camera_Vec3fCopy(&csEyeUpdate, eyeNext);
                Camera_Vec3fCopy(&csAtUpdate, at);
            }
            *eye = *eyeNext;
            camera->roll = newRoll * 256.0f;
            camera->dist = OLib_Vec3fDist(at, eye);
            break;
    }
    return true;
}

s32 Camera_Demo2(Camera* camera) {
    return Camera_Noop(camera);
}

/**
 * Opening large chests.
 * The camera position will be at a fixed point, and rotate around at different intervals.
 * The direction, and initial position is dependent on when the camera was started.
 */
s32 Camera_Demo3(Camera* camera) {
    Vec3f* eye = &camera->eye;
    Vec3f* at = &camera->at;
    Vec3f* eyeNext = &camera->eyeNext;
    PosRot* camPlayerPosRot = &camera->playerPosRot;
    VecSph eyeAtOffset;
    VecSph eyeOffset;
    VecSph atOffset;
    Vec3f sp74;
    Vec3f sp68;
    Vec3f sp5C;
    f32 temp_f0;
    s32 pad;
    u8 skipUpdateEye = false;
    f32 yOffset = Player_GetHeight(camera->player);
    s16 angle;
    Demo3ReadOnlyData* roData = &camera->paramData.demo3.roData;
    Demo3ReadWriteData* rwData = &camera->paramData.demo3.rwData;
    s32 pad2;

    camera->unk_14C &= ~0x10;

    if (RELOAD_PARAMS(camera) || R_RELOAD_CAM_PARAMS) {
        CameraModeValue* values = sCameraSettings[camera->setting].cameraModes[camera->mode].values;

        roData->fov = GET_NEXT_RO_DATA(values);
        roData->unk_04 = GET_NEXT_RO_DATA(values); // unused.
        roData->interfaceFlags = GET_NEXT_RO_DATA(values);
    }

    if (R_RELOAD_CAM_PARAMS) {
        Camera_CopyPREGToModeValues(camera);
    }

    OLib_Vec3fDiffToVecSphGeo(&eyeAtOffset, at, eye);

    sCameraInterfaceFlags = roData->interfaceFlags;

    switch (camera->animState) {
        case 0:
            camera->unk_14C &= ~(0x8 | 0x4);
            func_80043B60(camera);
            camera->fov = roData->fov;
            camera->roll = rwData->animFrame = 0;
            rwData->initialAt = camPlayerPosRot->pos;
            if (camera->playerGroundY != BGCHECK_Y_MIN) {
                rwData->initialAt.y = camera->playerGroundY;
            }
            angle = camPlayerPosRot->rot.y;
            sp68.x = rwData->initialAt.x + (Math_SinS(angle) * 40.0f);
            sp68.y = rwData->initialAt.y + 40.0f;
            sp68.z = rwData->initialAt.z + (Math_CosS(angle) * 40.0f);
            if (camera->play->state.frames & 1) {
                angle -= 0x3FFF;
                rwData->yawDir = 1;
            } else {
                angle += 0x3FFF;
                rwData->yawDir = -1;
            }
            sp74.x = sp68.x + (D_8011D658[1].r * Math_SinS(angle));
            sp74.y = rwData->initialAt.y + 5.0f;
            sp74.z = sp68.z + (D_8011D658[1].r * Math_CosS(angle));
            if (Camera_BGCheck(camera, &sp68, &sp74)) {
                rwData->yawDir = -rwData->yawDir;
            }
            OLib_Vec3fToVecSphGeo(&atOffset, &D_8011D678[0]);
            atOffset.yaw += camPlayerPosRot->rot.y;
            Camera_Vec3fVecSphGeoAdd(at, &rwData->initialAt, &atOffset);
            eyeOffset.r = D_8011D658[0].r;
            eyeOffset.pitch = D_8011D658[0].pitch;
            eyeOffset.yaw = (D_8011D658[0].yaw * rwData->yawDir) + camPlayerPosRot->rot.y;
            rwData->unk_0C = 1.0f;
            break;
        case 1:
            temp_f0 = (rwData->animFrame - 2) * (1.0f / 146.0f);

            sp5C.x = F32_LERPIMP(D_8011D678[0].x, D_8011D678[1].x, temp_f0);
            sp5C.y = F32_LERPIMP(D_8011D678[0].y, D_8011D678[1].y, temp_f0);
            sp5C.z = F32_LERPIMP(D_8011D678[0].z, D_8011D678[1].z, temp_f0);

            OLib_Vec3fToVecSphGeo(&atOffset, &sp5C);
            atOffset.yaw = (atOffset.yaw * rwData->yawDir) + camPlayerPosRot->rot.y;
            Camera_Vec3fVecSphGeoAdd(at, &rwData->initialAt, &atOffset);

            atOffset.r = F32_LERPIMP(D_8011D658[0].r, D_8011D658[1].r, temp_f0);
            atOffset.pitch = BINANG_LERPIMP(D_8011D658[0].pitch, D_8011D658[1].pitch, temp_f0);
            atOffset.yaw = BINANG_LERPIMP(D_8011D658[0].yaw, D_8011D658[1].yaw, temp_f0);

            eyeOffset.r = atOffset.r;
            eyeOffset.pitch = atOffset.pitch;
            eyeOffset.yaw = (atOffset.yaw * rwData->yawDir) + camPlayerPosRot->rot.y;

            rwData->unk_0C -= (1.0f / 365.0f);
            break;
        case 2:
            temp_f0 = (rwData->animFrame - 0x94) * 0.1f;

            sp5C.x = F32_LERPIMP(D_8011D678[1].x, D_8011D678[2].x, temp_f0);
            sp5C.y = F32_LERPIMP((D_8011D678[1].y - yOffset), D_8011D678[2].y, temp_f0);
            sp5C.y += yOffset;
            sp5C.z = F32_LERPIMP(D_8011D678[1].z, D_8011D678[2].z, temp_f0);

            OLib_Vec3fToVecSphGeo(&atOffset, &sp5C);
            atOffset.yaw = (atOffset.yaw * rwData->yawDir) + camPlayerPosRot->rot.y;
            Camera_Vec3fVecSphGeoAdd(at, &rwData->initialAt, &atOffset);

            atOffset.r = F32_LERPIMP(D_8011D658[1].r, D_8011D658[2].r, temp_f0);
            atOffset.pitch = BINANG_LERPIMP(D_8011D658[1].pitch, D_8011D658[2].pitch, temp_f0);
            atOffset.yaw = BINANG_LERPIMP(D_8011D658[1].yaw, D_8011D658[2].yaw, temp_f0);

            eyeOffset.r = atOffset.r;
            eyeOffset.pitch = atOffset.pitch;
            eyeOffset.yaw = (atOffset.yaw * rwData->yawDir) + camPlayerPosRot->rot.y;
            rwData->unk_0C -= 0.04f;
            break;
        case 3:
            temp_f0 = (rwData->animFrame - 0x9F) * (1.0f / 9.0f);

            sp5C.x = F32_LERPIMP(D_8011D678[2].x, D_8011D678[3].x, temp_f0);
            sp5C.y = F32_LERPIMP(D_8011D678[2].y, D_8011D678[3].y, temp_f0);
            sp5C.y += yOffset;
            sp5C.z = F32_LERPIMP(D_8011D678[2].z, D_8011D678[3].z, temp_f0);

            OLib_Vec3fToVecSphGeo(&atOffset, &sp5C);
            atOffset.yaw = (atOffset.yaw * rwData->yawDir) + camPlayerPosRot->rot.y;
            Camera_Vec3fVecSphGeoAdd(at, &rwData->initialAt, &atOffset);

            atOffset.r = F32_LERPIMP(D_8011D658[2].r, D_8011D658[3].r, temp_f0);
            atOffset.pitch = BINANG_LERPIMP(D_8011D658[2].pitch, D_8011D658[3].pitch, temp_f0);
            atOffset.yaw = BINANG_LERPIMP(D_8011D658[2].yaw, D_8011D658[3].yaw, temp_f0);

            eyeOffset.r = atOffset.r;
            eyeOffset.pitch = atOffset.pitch;
            eyeOffset.yaw = (atOffset.yaw * rwData->yawDir) + camPlayerPosRot->rot.y;
            rwData->unk_0C += (4.0f / 45.0f);
            break;
        case 30:
            camera->unk_14C |= 0x400;
            if (camera->unk_14C & 8) {
                camera->animState = 4;
            }
        case 10:
        case 20:
            skipUpdateEye = true;
            break;
        case 4:
            eyeOffset.r = 80.0f;
            eyeOffset.pitch = 0;
            eyeOffset.yaw = eyeAtOffset.yaw;
            rwData->unk_0C = 0.1f;
            sCameraInterfaceFlags = 0x3400;

            if (!((rwData->animFrame < 0 || camera->xzSpeed > 0.001f ||
                   CHECK_BTN_ALL(D_8015BD7C->state.input[0].press.button, BTN_A) ||
                   CHECK_BTN_ALL(D_8015BD7C->state.input[0].press.button, BTN_B) ||
                   CHECK_BTN_ALL(D_8015BD7C->state.input[0].press.button, BTN_CLEFT) ||
                   CHECK_BTN_ALL(D_8015BD7C->state.input[0].press.button, BTN_CDOWN) ||
                   CHECK_BTN_ALL(D_8015BD7C->state.input[0].press.button, BTN_CUP) ||
                   CHECK_BTN_ALL(D_8015BD7C->state.input[0].press.button, BTN_CRIGHT) ||
                   CHECK_BTN_ALL(D_8015BD7C->state.input[0].press.button, BTN_R) ||
                   CHECK_BTN_ALL(D_8015BD7C->state.input[0].press.button, BTN_Z)) &&
                  camera->unk_14C & 8)) {
                goto skipeyeUpdate;
            }

        default:
            camera->unk_14C |= 0x14;
            camera->unk_14C &= ~8;
            if (camera->prevCamDataIdx < 0) {
                Camera_ChangeSettingFlags(camera, camera->prevSetting, 2);
            } else {
                Camera_ChangeDataIdx(camera, camera->prevCamDataIdx);
                camera->prevCamDataIdx = -1;
            }
            sCameraInterfaceFlags = 0;
        skipeyeUpdate:
            skipUpdateEye = true;
            break;
    }

    rwData->animFrame++;

    if (rwData->animFrame == 1) {
        camera->animState = 10;
    } else if (rwData->animFrame == 2) {
        camera->animState = 1;
    } else if (rwData->animFrame == 148) {
        camera->animState = 2;
    } else if (rwData->animFrame == 158) {
        camera->animState = 20;
    } else if (rwData->animFrame == 159) {
        camera->animState = 3;
    } else if (rwData->animFrame == 168) {
        camera->animState = 30;
    } else if (rwData->animFrame == 228) {
        camera->animState = 4;
    }

    if (!skipUpdateEye) {
        eyeOffset.r = Camera_LERPCeilF(eyeOffset.r, eyeAtOffset.r, rwData->unk_0C, 2.0f);
        eyeOffset.pitch = Camera_LERPCeilS(eyeOffset.pitch, eyeAtOffset.pitch, rwData->unk_0C, 0xA);
        eyeOffset.yaw = Camera_LERPCeilS(eyeOffset.yaw, eyeAtOffset.yaw, rwData->unk_0C, 0xA);
        Camera_Vec3fVecSphGeoAdd(eyeNext, at, &eyeOffset);
        *eye = *eyeNext;
    }

    camera->dist = OLib_Vec3fDist(at, eye);
    camera->atLERPStepScale = 0.1f;
    camera->posOffset.x = camera->at.x - camPlayerPosRot->pos.x;
    camera->posOffset.y = camera->at.y - camPlayerPosRot->pos.y;
    camera->posOffset.z = camera->at.z - camPlayerPosRot->pos.z;
    return true;
}

s32 Camera_Demo4(Camera* camera) {
    return Camera_Noop(camera);
}

/**
 * Sets up a cutscene for Camera_Uniq9
 */
s32 Camera_Demo5(Camera* camera) {
    f32 eyeTargetDist;
    f32 sp90;
    VecSph playerTargetGeo;
    VecSph eyePlayerGeo;
    s16 targetScreenPosX;
    s16 targetScreenPosY;
    s32 pad1;
    PosRot playerhead;
    PosRot targethead;
    Player* player;
    s16 sp4A;
    s32 framesDiff;
    s32 temp_v0;
    s16 t;
    s32 pad2;

    Actor_GetFocus(&playerhead, &camera->player->actor);
    player = camera->player;
    sCameraInterfaceFlags = 0x3200;
    if ((camera->target == NULL) || (camera->target->update == NULL)) {
        if (camera->target == NULL) {
            osSyncPrintf(VT_COL(YELLOW, BLACK) "camera: warning: attention: target is not valid, stop!\n" VT_RST);
        }
        camera->target = NULL;
        return true;
    }
    Actor_GetFocus(&camera->targetPosRot, camera->target);
    OLib_Vec3fDiffToVecSphGeo(&playerTargetGeo, &camera->targetPosRot.pos, &camera->playerPosRot.pos);
    D_8011D3AC = camera->target->category;
    Actor_GetScreenPos(camera->play, camera->target, &targetScreenPosX, &targetScreenPosY);
    eyeTargetDist = OLib_Vec3fDist(&camera->targetPosRot.pos, &camera->eye);
    OLib_Vec3fDiffToVecSphGeo(&eyePlayerGeo, &playerhead.pos, &camera->eyeNext);
    sp4A = eyePlayerGeo.yaw - playerTargetGeo.yaw;
    if (camera->target->category == ACTORCAT_PLAYER) {
        // camera is targeting a(the) player actor
        if (eyePlayerGeo.r > 30.0f) {
            D_8011D6AC[1].timerInit = camera->timer - 1;
            D_8011D6AC[1].atTargetInit.z = Rand_ZeroOne() * 10.0f;
            D_8011D6AC[1].eyeTargetInit.x = Rand_ZeroOne() * 10.0f;
            ONEPOINT_CS_INFO(camera)->keyFrames = D_8011D6AC;
            ONEPOINT_CS_INFO(camera)->keyFrameCnt = ARRAY_COUNT(D_8011D6AC);
            if (camera->parentCamId != CAM_ID_MAIN) {
                ONEPOINT_CS_INFO(camera)->keyFrameCnt--;
            } else {
                camera->timer += D_8011D6AC[2].timerInit;
            }
        } else {
            D_8011D724[1].eyeTargetInit.x = Rand_ZeroOne() * 10.0f;
            D_8011D724[1].timerInit = camera->timer - 1;
            ONEPOINT_CS_INFO(camera)->keyFrames = D_8011D724;
            ONEPOINT_CS_INFO(camera)->keyFrameCnt = ARRAY_COUNT(D_8011D724);
            if (camera->parentCamId != CAM_ID_MAIN) {
                ONEPOINT_CS_INFO(camera)->keyFrameCnt--;
            } else {
                camera->timer += D_8011D724[2].timerInit;
            }
        }
    } else if (playerTargetGeo.r < 30.0f) {
        // distance between player and target is less than 30 units.
        ONEPOINT_CS_INFO(camera)->keyFrames = D_8011D79C;
        ONEPOINT_CS_INFO(camera)->keyFrameCnt = ARRAY_COUNT(D_8011D79C);
        if ((targetScreenPosX < 0x15) || (targetScreenPosX >= 0x12C) || (targetScreenPosY < 0x29) ||
            (targetScreenPosY >= 0xC8)) {
            D_8011D79C[0].actionFlags = 0x41;
            D_8011D79C[0].atTargetInit.y = -30.0f;
            D_8011D79C[0].atTargetInit.x = 0.0f;
            D_8011D79C[0].atTargetInit.z = 0.0f;
            D_8011D79C[0].eyeTargetInit.y = 0.0f;
            D_8011D79C[0].eyeTargetInit.x = 10.0f;
            D_8011D79C[0].eyeTargetInit.z = -50.0f;
        }

        D_8011D79C[1].timerInit = camera->timer - 1;

        if (camera->parentCamId != CAM_ID_MAIN) {
            ONEPOINT_CS_INFO(camera)->keyFrameCnt -= 2;
        } else {
            camera->timer += D_8011D79C[2].timerInit + D_8011D79C[3].timerInit;
        }
    } else if (eyeTargetDist < 300.0f && eyePlayerGeo.r < 30.0f) {
        // distance from the camera's current positon and the target is less than 300 units
        // and the distance fromthe camera's current position to the player is less than 30 units
        D_8011D83C[0].timerInit = camera->timer;
        ONEPOINT_CS_INFO(camera)->keyFrames = D_8011D83C;
        ONEPOINT_CS_INFO(camera)->keyFrameCnt = ARRAY_COUNT(D_8011D83C);
        if (camera->parentCamId != CAM_ID_MAIN) {
            ONEPOINT_CS_INFO(camera)->keyFrameCnt--;
        } else {
            camera->timer += D_8011D83C[1].timerInit;
        }
    } else if (eyeTargetDist < 700.0f && ABS(sp4A) < 0x36B0) {
        // The distance between the camera's current position and the target is less than 700 units
        // and the angle between the camera's position and the player, and the player to the target
        // is less than ~76.9 degrees
        if (targetScreenPosX >= 0x15 && targetScreenPosX < 0x12C && targetScreenPosY >= 0x29 &&
            targetScreenPosY < 0xC8 && eyePlayerGeo.r > 30.0f) {
            D_8011D88C[0].timerInit = camera->timer;
            ONEPOINT_CS_INFO(camera)->keyFrames = D_8011D88C;
            ONEPOINT_CS_INFO(camera)->keyFrameCnt = ARRAY_COUNT(D_8011D88C);
            if (camera->parentCamId != CAM_ID_MAIN) {
                ONEPOINT_CS_INFO(camera)->keyFrameCnt--;
            } else {
                camera->timer += D_8011D88C[1].timerInit;
            }
        } else {
            D_8011D8DC[0].atTargetInit.z = eyeTargetDist * 0.6f;
            D_8011D8DC[0].eyeTargetInit.z = eyeTargetDist + 50.0f;
            D_8011D8DC[0].eyeTargetInit.x = Rand_ZeroOne() * 10.0f;
            if (BINANG_SUB(eyePlayerGeo.yaw, playerTargetGeo.yaw) > 0) {
                D_8011D8DC[0].atTargetInit.x = -D_8011D8DC[0].atTargetInit.x;
                D_8011D8DC[0].eyeTargetInit.x = -D_8011D8DC[0].eyeTargetInit.x;
                D_8011D8DC[0].rollTargetInit = -D_8011D8DC[0].rollTargetInit;
            }
            D_8011D8DC[0].timerInit = camera->timer;
            D_8011D8DC[1].timerInit = (s16)(eyeTargetDist * 0.005f) + 8;
            ONEPOINT_CS_INFO(camera)->keyFrames = D_8011D8DC;
            ONEPOINT_CS_INFO(camera)->keyFrameCnt = ARRAY_COUNT(D_8011D8DC);
            if (camera->parentCamId != CAM_ID_MAIN) {
                ONEPOINT_CS_INFO(camera)->keyFrameCnt -= 2;
            } else {
                camera->timer += D_8011D8DC[1].timerInit + D_8011D8DC[2].timerInit;
            }
        }
    } else if (camera->target->category == ACTORCAT_DOOR) {
        // the target is a door.
        D_8011D954[0].timerInit = camera->timer - 5;
        sp4A = 0;
        if (!func_800C0D34(camera->play, camera->target, &sp4A)) {
            osSyncPrintf(VT_COL(YELLOW, BLACK) "camera: attention demo: this door is dummy door!\n" VT_RST);
            if (ABS(playerTargetGeo.yaw - camera->target->shape.rot.y) >= 0x4000) {
                sp4A = camera->target->shape.rot.y;
            } else {
                sp4A = BINANG_ROT180(camera->target->shape.rot.y);
            }
        }

        D_8011D954[0].atTargetInit.y = D_8011D954[0].eyeTargetInit.y = D_8011D954[1].atTargetInit.y =
            camera->target->shape.rot.y == sp4A ? 180.0f : 0.0f;
        sp90 = (BINANG_SUB(playerTargetGeo.yaw, sp4A) < 0 ? 20.0f : -20.0f) * Rand_ZeroOne();
        D_8011D954[0].eyeTargetInit.y = D_8011D954->eyeTargetInit.y + sp90;
        temp_v0 = Rand_ZeroOne() * (sp90 * -0.2f);
        D_8011D954[1].rollTargetInit = temp_v0;
        D_8011D954[0].rollTargetInit = temp_v0;
        Actor_GetFocus(&targethead, camera->target);
        targethead.pos.x += 50.0f * Math_SinS(BINANG_ROT180(sp4A));
        targethead.pos.z += 50.0f * Math_CosS(BINANG_ROT180(sp4A));
        if (Camera_BGCheck(camera, &playerhead.pos, &targethead.pos)) {
            D_8011D954[1].actionFlags = 0xC1;
            D_8011D954[2].actionFlags = 0x8F;
        } else {
            D_8011D954[2].timerInit = (s16)(eyeTargetDist * 0.004f) + 6;
        }
        ONEPOINT_CS_INFO(camera)->keyFrames = D_8011D954;
        ONEPOINT_CS_INFO(camera)->keyFrameCnt = ARRAY_COUNT(D_8011D954);
        if (camera->parentCamId != CAM_ID_MAIN) {
            ONEPOINT_CS_INFO(camera)->keyFrameCnt -= 2;
        } else {
            camera->timer += D_8011D954[2].timerInit + D_8011D954[3].timerInit;
        }
    } else {
        if (playerTargetGeo.r < 200.0f) {
            D_8011D9F4[0].eyeTargetInit.z = playerTargetGeo.r;
            D_8011D9F4[0].atTargetInit.z = playerTargetGeo.r * 0.25f;
        }
        if (playerTargetGeo.r < 400.0f) {
            D_8011D9F4[0].eyeTargetInit.x = Rand_ZeroOne() * 25.0f;
        }
        Player_GetHeight(camera->player);
        D_8011D9F4[0].timerInit = camera->timer;
        Actor_GetFocus(&targethead, camera->target);
        if (Camera_BGCheck(camera, &playerhead.pos, &targethead.pos)) {
            D_8011D9F4[1].timerInit = 4;
            D_8011D9F4[1].actionFlags = 0x8F;
        } else {
            t = eyeTargetDist * 0.005f;
            D_8011D9F4[1].timerInit = t + 8;
        }
        ONEPOINT_CS_INFO(camera)->keyFrames = D_8011D9F4;
        ONEPOINT_CS_INFO(camera)->keyFrameCnt = ARRAY_COUNT(D_8011D9F4);
        if (camera->parentCamId != CAM_ID_MAIN) {
            if (camera->play->state.frames & 1) {
                D_8011D9F4[0].rollTargetInit = -D_8011D9F4[0].rollTargetInit;
                D_8011D9F4[1].rollTargetInit = -D_8011D9F4[1].rollTargetInit;
            }
            ONEPOINT_CS_INFO(camera)->keyFrameCnt -= 2;
        } else {
            camera->timer += D_8011D9F4[1].timerInit + D_8011D9F4[2].timerInit;
            D_8011D9F4[0].rollTargetInit = D_8011D9F4[1].rollTargetInit = 0;
        }
    }

    framesDiff = sDemo5PrevSfxFrame - camera->play->state.frames;
    if ((framesDiff > 50) || (framesDiff < -50)) {
        func_80078884(camera->data1);
    }

    sDemo5PrevSfxFrame = camera->play->state.frames;

    if (camera->player->stateFlags1 & PLAYER_STATE1_27 && (player->currentBoots != PLAYER_BOOTS_IRON)) {
        // swimming, and not iron boots
        player->stateFlags1 |= PLAYER_STATE1_29;
        // env frozen
        player->actor.freezeTimer = camera->timer;
    } else {
        sp4A = playerhead.rot.y - playerTargetGeo.yaw;
        if (camera->target->category == ACTORCAT_PLAYER) {
            framesDiff = camera->play->state.frames - sDemo5PrevAction12Frame;
            if (player->stateFlags1 & PLAYER_STATE1_11) {
                // holding object over head.
                func_8002DF54(camera->play, camera->target, 8);
            } else if (ABS(framesDiff) > 3000) {
                func_8002DF54(camera->play, camera->target, 12);
            } else {
                func_8002DF54(camera->play, camera->target, 69);
            }
        } else {
            func_8002DF54(camera->play, camera->target, 1);
        }
    }

    sDemo5PrevAction12Frame = camera->play->state.frames;
    Camera_ChangeSettingFlags(camera, CAM_SET_CS_C, (4 | 1));
    Camera_Unique9(camera);
    return true;
}

/**
 * Used in Forest Temple when poes are defeated, follows the flames to the torches.
 * Fixed position, rotates to follow the target
 */
s32 Camera_Demo6(Camera* camera) {
    Camera* mainCam;
    Demo6ReadOnlyData* roData = &camera->paramData.demo6.roData;
    Vec3f* eyeNext = &camera->eyeNext;
    CameraModeValue* values;
    VecSph eyeOffset;
    Actor* camFocus;
    PosRot focusPosRot;
    s16 stateTimers[4];
    Demo6ReadWriteData* rwData = &camera->paramData.demo6.rwData;

    mainCam = Play_GetCamera(camera->play, CAM_ID_MAIN);
    camFocus = camera->target;
    stateTimers[1] = 0x37;
    stateTimers[2] = 0x46;
    stateTimers[3] = 0x5A;

    if (RELOAD_PARAMS(camera) || R_RELOAD_CAM_PARAMS) {
        values = sCameraSettings[camera->setting].cameraModes[camera->mode].values;
        roData->interfaceFlags = GET_NEXT_RO_DATA(values);
    }

    if (R_RELOAD_CAM_PARAMS) {
        Camera_CopyPREGToModeValues(camera);
    }

    switch (camera->animState) {
        case 0:
            // initalizes the camera state.
            rwData->animTimer = 0;
            camera->fov = 60.0f;
            Actor_GetWorld(&focusPosRot, camFocus);
            camera->at.x = focusPosRot.pos.x;
            camera->at.y = focusPosRot.pos.y + 20.0f;
            camera->at.z = focusPosRot.pos.z;
            eyeOffset.r = 200.0f;
            // 0x7D0 ~10.99 degrees
            eyeOffset.yaw = Camera_XZAngle(&focusPosRot.pos, &mainCam->playerPosRot.pos) + 0x7D0;
            // -0x3E8 ~5.49 degrees
            eyeOffset.pitch = -0x3E8;
            Camera_Vec3fVecSphGeoAdd(eyeNext, &camera->at, &eyeOffset);
            camera->eye = *eyeNext;
            camera->animState++;
        case 1:
            if (stateTimers[camera->animState] < rwData->animTimer) {
                func_8002DF54(camera->play, &camera->player->actor, 8);
                Actor_GetWorld(&focusPosRot, camFocus);
                rwData->atTarget.x = focusPosRot.pos.x;
                rwData->atTarget.y = focusPosRot.pos.y - 20.0f;
                rwData->atTarget.z = focusPosRot.pos.z;
                camera->animState++;
            } else {
                break;
            }
        case 2:
            Camera_LERPCeilVec3f(&rwData->atTarget, &camera->at, 0.1f, 0.1f, 8.0f);
            if (stateTimers[camera->animState] < rwData->animTimer) {
                camera->animState++;
            } else {
                break;
            }
        case 3:
            camera->fov = Camera_LERPCeilF(50.0f, camera->fov, 0.2f, 0.01f);
            if (stateTimers[camera->animState] < rwData->animTimer) {
                camera->timer = 0;
                return true;
            }
            break;
    }

    rwData->animTimer++;
    Actor_GetWorld(&focusPosRot, camFocus);

    return true;
}

s32 Camera_Demo7(Camera* camera) {
    if (camera->animState == 0) {
        camera->unk_14C &= ~4;
        camera->unk_14C |= 0x1000;
        camera->animState++;
    }
    //! @bug doesn't return
}

s32 Camera_Demo8(Camera* camera) {
    return Camera_Noop(camera);
}

/**
 * Camera follows points specified by demo9.atPoints and demo9.eyePoints, allows finer control
 * over the final eye and at points than Camera_Demo1, by allowing the interpolated at and eye points
 * to be relative to the main camera's player, the current camera's player, or the main camera's target
 */
s32 Camera_Demo9(Camera* camera) {
    s32 pad;
    s32 finishAction;
    s16 onePointTimer;
    OnePointCamData* onePointCamData = &camera->paramData.demo9.onePointCamData;
    Vec3f csEyeUpdate;
    Vec3f csAtUpdate;
    Vec3f newEye;
    Vec3f newAt;
    f32 newRoll;
    CameraModeValue* values;
    Camera* mainCam;
    Vec3f* eye = &camera->eye;
    PosRot* mainCamPlayerPosRot;
    PosRot focusPosRot;
    s32 pad3;
    Vec3f* eyeNext = &camera->eyeNext;
    Demo9ReadOnlyData* roData = &camera->paramData.demo9.roData;
    Vec3f* at = &camera->at;
    f32* camFOV = &camera->fov;
    Demo9ReadWriteData* rwData = &camera->paramData.demo9.rwData;

    mainCam = Play_GetCamera(camera->play, CAM_ID_MAIN);
    mainCamPlayerPosRot = &mainCam->playerPosRot;
    if (RELOAD_PARAMS(camera) || R_RELOAD_CAM_PARAMS) {
        values = sCameraSettings[camera->setting].cameraModes[camera->mode].values;
        roData->interfaceFlags = GET_NEXT_RO_DATA(values);
    }

    if (R_RELOAD_CAM_PARAMS) {
        Camera_CopyPREGToModeValues(camera);
    }

    sCameraInterfaceFlags = roData->interfaceFlags;

    switch (camera->animState) {
        case 0:
            // initalize the camera state
            rwData->keyframe = 0;
            rwData->finishAction = 0;
            rwData->curFrame = 0.0f;
            camera->animState++;
            rwData->doLERPAt = false;
            finishAction = onePointCamData->actionParameters & 0xF000;
            if (finishAction != 0) {
                rwData->finishAction = finishAction;

                // Clear finish parameters
                onePointCamData->actionParameters &= 0xFFF;
            }
            rwData->animTimer = onePointCamData->initTimer;
        case 1:
            // Run the camera state
            if (rwData->animTimer > 0) {
                // if the animation timer is still running, run the demo logic
                // if it is not, then the case will fallthrough to the finish logic.

                // Run the at and eye cs interpoloation functions, if either of them return 1 (that no more points
                // exist) change the animation state to 2 (standby)
                if (func_800BB2B4(&csEyeUpdate, &newRoll, camFOV, onePointCamData->eyePoints, &rwData->keyframe,
                                  &rwData->curFrame) != 0 ||
                    func_800BB2B4(&csAtUpdate, &newRoll, camFOV, onePointCamData->atPoints, &rwData->keyframe,
                                  &rwData->curFrame) != 0) {
                    camera->animState = 2;
                }

                if (onePointCamData->actionParameters == 1) {
                    // rotate around mainCam's player
                    Camera_RotateAroundPoint(mainCamPlayerPosRot, &csEyeUpdate, &newEye);
                    Camera_RotateAroundPoint(mainCamPlayerPosRot, &csAtUpdate, &newAt);
                } else if (onePointCamData->actionParameters == 4) {
                    // rotate around the current camera's player
                    Actor_GetWorld(&focusPosRot, &camera->player->actor);
                    Camera_RotateAroundPoint(&focusPosRot, &csEyeUpdate, &newEye);
                    Camera_RotateAroundPoint(&focusPosRot, &csAtUpdate, &newAt);
                } else if (onePointCamData->actionParameters == 8) {
                    // rotate around the current camera's target
                    if (camera->target != NULL && camera->target->update != NULL) {
                        Actor_GetWorld(&focusPosRot, camera->target);
                        Camera_RotateAroundPoint(&focusPosRot, &csEyeUpdate, &newEye);
                        Camera_RotateAroundPoint(&focusPosRot, &csAtUpdate, &newAt);
                    } else {
                        camera->target = NULL;
                        newEye = *eye;
                        newAt = *at;
                    }
                } else {
                    // simple copy
                    Camera_Vec3fCopy(&csEyeUpdate, &newEye);
                    Camera_Vec3fCopy(&csAtUpdate, &newAt);
                }

                *eyeNext = newEye;
                *eye = *eyeNext;
                if (rwData->doLERPAt) {
                    Camera_LERPCeilVec3f(&newAt, at, 0.5f, 0.5f, 0.1f);
                } else {
                    *at = newAt;
                    rwData->doLERPAt = true;
                }
                camera->roll = newRoll * 256.0f;
                rwData->animTimer--;
                break;
            }
        case 3:
            // the cs is finished, decide the next action
            camera->timer = 0;
            if (rwData->finishAction != 0) {
                if (rwData->finishAction != 0x1000) {
                    if (rwData->finishAction == 0x2000) {
                        // finish action = 0x2000, run OnePointCs 0x3FC (Dramatic Return to Link)
                        onePointTimer = onePointCamData->initTimer < 50 ? 5 : onePointCamData->initTimer / 5;
                        OnePointCutscene_Init(camera->play, 1020, onePointTimer, NULL, camera->parentCamId);
                    }
                } else {
                    // finish action = 0x1000, copy the current camera's values to the
                    // default camera.
                    Camera_Copy(mainCam, camera);
                }
            }
            break;
        case 2:
            // standby while the timer finishes, change the animState to finish when
            // the timer runs out.
            rwData->animTimer--;
            if (rwData->animTimer < 0) {
                camera->animState++;
            }
            break;
        case 4:
            // do nothing.
            break;
    }

    return true;
}

s32 Camera_Demo0(Camera* camera) {
    return Camera_Noop(camera);
}

s32 Camera_Special0(Camera* camera) {
    PosRot* playerPosRot = &camera->playerPosRot;
    Special0ReadOnlyData* roData = &camera->paramData.spec0.roData;

    if (RELOAD_PARAMS(camera) || R_RELOAD_CAM_PARAMS) {
        CameraModeValue* values = sCameraSettings[camera->setting].cameraModes[camera->mode].values;

        roData->lerpAtScale = GET_NEXT_SCALED_RO_DATA(values);
        roData->interfaceFlags = GET_NEXT_RO_DATA(values);
    }

    if (R_RELOAD_CAM_PARAMS) {
        Camera_CopyPREGToModeValues(camera);
    }

    sCameraInterfaceFlags = roData->interfaceFlags;

    if (camera->animState == 0) {
        camera->animState++;
    }

    if ((camera->target == NULL) || (camera->target->update == NULL)) {
        if (camera->target == NULL) {
            osSyncPrintf(VT_COL(YELLOW, BLACK) "camera: warning: circle: target is not valid, stop!\n" VT_RST);
        }
        camera->target = NULL;
        return true;
    }

    Actor_GetFocus(&camera->targetPosRot, camera->target);
    Camera_LERPCeilVec3f(&camera->targetPosRot.pos, &camera->at, roData->lerpAtScale, roData->lerpAtScale, 0.1f);

    camera->posOffset.x = camera->at.x - playerPosRot->pos.x;
    camera->posOffset.y = camera->at.y - playerPosRot->pos.y;
    camera->posOffset.z = camera->at.z - playerPosRot->pos.z;

    camera->dist = OLib_Vec3fDist(&camera->at, &camera->eye);
    camera->xzSpeed = 0.0f;
    if (camera->timer > 0) {
        camera->timer--;
    }
    return true;
}

s32 Camera_Special1(Camera* camera) {
    return Camera_Noop(camera);
}

s32 Camera_Special2(Camera* camera) {
    return Camera_Unique2(camera);
}

s32 Camera_Special3(Camera* camera) {
    return Camera_Noop(camera);
}

s32 Camera_Special4(Camera* camera) {
    PosRot curTargetPosRot;
    s16 sp3A;
    s16* timer = &camera->timer;
    Special4ReadWriteData* rwData = &camera->paramData.spec4.rwData;

    if (camera->animState == 0) {
        sCameraInterfaceFlags = 0x3200;
        camera->fov = 40.0f;
        camera->animState++;
        rwData->initalTimer = camera->timer;
    }

    camera->fov = Camera_LERPCeilF(80.0f, camera->fov, 1.0f / *timer, 0.1f);
    if ((rwData->initalTimer - *timer) < 0xF) {
        (*timer)--;
        return false;
    } else {
        camera->roll = -0x1F4;
        Actor_GetWorld(&curTargetPosRot, camera->target);

        camera->at = curTargetPosRot.pos;
        camera->at.y -= 150.0f;

        // 0x3E8 ~ 5.49 degrees
        sp3A = BINANG_ROT180(curTargetPosRot.rot.y) + 0x3E8;
        camera->eye.x = camera->eyeNext.x = (Math_SinS(sp3A) * 780.0f) + camera->at.x;
        camera->eyeNext.y = camera->at.y;
        camera->eye.z = camera->eyeNext.z = (Math_CosS(sp3A) * 780.0f) + camera->at.z;
        camera->eye.y = curTargetPosRot.pos.y;
        camera->eye.y = Camera_GetFloorY(camera, &camera->eye) + 20.0f;
        (*timer)--;
        return true;
    }
}

/**
 * Flying with hookshot
 */
s32 Camera_Special5(Camera* camera) {
    Vec3f* eye = &camera->eye;
    Vec3f* at = &camera->at;
    Vec3f* eyeNext = &camera->eyeNext;
    PosRot spA8;
    s16 pad;
    s16 spA4;
    CamColChk sp7C;
    VecSph sp74;
    VecSph sp6C;
    VecSph sp64;
    VecSph sp5C;
    PosRot* playerPosRot = &camera->playerPosRot;
    Special5ReadOnlyData* roData = &camera->paramData.spec5.roData;
    Special5ReadWriteData* rwData = &camera->paramData.spec5.rwData;
    f32 temp_f0_2;
    f32 yOffset;

    yOffset = Player_GetHeight(camera->player);
    if (RELOAD_PARAMS(camera) || R_RELOAD_CAM_PARAMS) {
        CameraModeValue* values = sCameraSettings[camera->setting].cameraModes[camera->mode].values;
        f32 yNormal =
            (1.0f + CAM_DATA_SCALED(R_CAM_YOFFSET_NORM)) - (CAM_DATA_SCALED(R_CAM_YOFFSET_NORM) * (68.0f / yOffset));

        roData->yOffset = (GET_NEXT_SCALED_RO_DATA(values) * yOffset) * yNormal;
        roData->eyeDist = GET_NEXT_RO_DATA(values);
        roData->minDistForRot = GET_NEXT_RO_DATA(values);
        roData->timerInit = GET_NEXT_RO_DATA(values);
        roData->pitch = CAM_DEG_TO_BINANG(GET_NEXT_RO_DATA(values));
        roData->fovTarget = GET_NEXT_RO_DATA(values);
        roData->atMaxLERPScale = GET_NEXT_SCALED_RO_DATA(values);
        roData->interfaceFlags = GET_NEXT_RO_DATA(values);
    }

    if (R_RELOAD_CAM_PARAMS) {
        Camera_CopyPREGToModeValues(camera);
    }

    OLib_Vec3fDiffToVecSphGeo(&sp64, at, eye);
    OLib_Vec3fDiffToVecSphGeo(&sp5C, at, eyeNext);
    Actor_GetWorld(&spA8, camera->target);

    sCameraInterfaceFlags = roData->interfaceFlags;

    if (camera->animState == 0) {
        camera->animState++;
        rwData->animTimer = roData->timerInit;
    }

    if (rwData->animTimer > 0) {
        rwData->animTimer--;
    } else if (rwData->animTimer == 0) {
        if (camera->target == NULL || camera->target->update == NULL) {
            camera->target = NULL;
            return true;
        }

        rwData->animTimer--;
        if (roData->minDistForRot < OLib_Vec3fDist(&spA8.pos, &playerPosRot->pos)) {
            sp6C.yaw = playerPosRot->rot.y;
            sp6C.pitch = -playerPosRot->rot.x;
            sp6C.r = 20.0f;
            Camera_Vec3fVecSphGeoAdd(&sp7C.pos, &spA8.pos, &sp6C);
            Camera_BGCheckInfo(camera, at, &sp7C);
            OLib_Vec3fToVecSphGeo(&sp6C, &sp7C.norm);
            spA4 = BINANG_SUB(playerPosRot->rot.y, sp6C.yaw);
            sp74.r = roData->eyeDist;
            temp_f0_2 = Rand_ZeroOne();
            sp74.yaw =
                BINANG_ROT180(playerPosRot->rot.y) + (s16)(spA4 < 0 ? -(s16)(0x1553 + (s16)(temp_f0_2 * 2730.0f))
                                                                    : (s16)(0x1553 + (s16)(temp_f0_2 * 2730.0f)));
            sp74.pitch = roData->pitch;
            Camera_Vec3fVecSphGeoAdd(eyeNext, &spA8.pos, &sp74);
            *eye = *eyeNext;
            Camera_BGCheck(camera, &spA8.pos, eye);
        }
    }

    Camera_CalcAtDefault(camera, &sp5C, roData->yOffset, 0);
    camera->fov =
        Camera_LERPCeilF(roData->fovTarget, camera->fov, camera->atLERPStepScale * CAM_DATA_SCALED(OREG(4)), 1.0f);
    camera->roll = Camera_LERPCeilS(0, camera->roll, 0.5f, 0xA);
    camera->atLERPStepScale = Camera_ClampLERPScale(camera, roData->atMaxLERPScale);
    return true;
}

/**
 * Camera's eye is fixed at points specified at D_8011DA6C / D_8011DA9C
 * depending on the player's position
 */
s32 Camera_Special7(Camera* camera) {
    Special7ReadWriteData* rwData = &camera->paramData.spec7.rwData;
    PosRot* playerPosRot = &camera->playerPosRot;
    Vec3f atTarget;
    f32 yOffset;
    f32 temp_f0;

    yOffset = Player_GetHeight(camera->player);
    if (camera->animState == 0) {
        if (camera->play->sceneNum == SCENE_JYASINZOU) {
            // Spirit Temple
            rwData->index = 3;
        } else if (playerPosRot->pos.x < 1500.0f) {
            rwData->index = 2;
        } else if (playerPosRot->pos.y < 3000.0f) {
            rwData->index = 0;
        } else {
            rwData->index = 1;
        }
        camera->animState++;
        camera->roll = 0;
    }

    if (camera->at.y < D_8011DACC[rwData->index]) {
        atTarget = playerPosRot->pos;
        atTarget.y -= 20.0f;
        Camera_LERPCeilVec3f(&atTarget, &camera->at, 0.4f, 0.4f, 0.10f);
        camera->eye = camera->eyeNext = D_8011DA6C[rwData->index];
        temp_f0 =
            (playerPosRot->pos.y - D_8011DADC[rwData->index]) / (D_8011DACC[rwData->index] - D_8011DADC[rwData->index]);
        camera->roll = D_8011DAEC[rwData->index] * temp_f0;
        camera->fov = (20.0f * temp_f0) + 60.0f;
    } else {
        atTarget = playerPosRot->pos;
        atTarget.y += yOffset;
        Camera_LERPCeilVec3f(&atTarget, &camera->at, 0.4f, 0.4f, 0.1f);
        camera->roll = 0;
        camera->eye = camera->eyeNext = D_8011DA9C[rwData->index];
        camera->fov = 70.0f;
    }

    camera->dist = OLib_Vec3fDist(&camera->at, &camera->eye);
    camera->atLERPStepScale = 0.0f;
    camera->posOffset.x = camera->at.x - playerPosRot->pos.x;
    camera->posOffset.y = camera->at.y - playerPosRot->pos.y;
    camera->posOffset.z = camera->at.z - playerPosRot->pos.z;
    return true;
}

/**
 * Courtyard.
 * Camera's eye is fixed on the z plane, slides on the xy plane with link
 * When the camera's scene data changes the animation to the next "screen"
 * happens for 12 frames.  The camera's eyeNext is the scene's camera data's position
 */
s32 Camera_Special6(Camera* camera) {
    Vec3f* eye = &camera->eye;
    Vec3f* at = &camera->at;
    Vec3f* eyeNext = &camera->eyeNext;
    VecSph atOffset;
    Vec3f sceneCamPos;
    Vec3f eyePosCalc;
    Vec3f eyeAnim;
    Vec3f atAnim;
    VecSph eyeAtOffset;
    PosRot* playerPosRot = &camera->playerPosRot;
    Vec3s* sceneCamData;
    Vec3s sceneCamRot;
    s16 fov;
    f32 sp54;
    f32 timerF;
    f32 timerDivisor;
    Special6ReadOnlyData* roData = &camera->paramData.spec6.roData;
    Special6ReadWriteData* rwData = &camera->paramData.spec6.rwData;
    s32 pad;

    if (RELOAD_PARAMS(camera) || R_RELOAD_CAM_PARAMS) {
        CameraModeValue* values = sCameraSettings[camera->setting].cameraModes[camera->mode].values;

        roData->interfaceFlags = GET_NEXT_RO_DATA(values);
    }

    if (R_RELOAD_CAM_PARAMS) {
        Camera_CopyPREGToModeValues(camera);
    }

    OLib_Vec3fDiffToVecSphGeo(&eyeAtOffset, eye, at);

    sceneCamData = Camera_GetCamBGData(camera);
    Camera_Vec3sToVec3f(&sceneCamPos, &BGCAM_POS(sceneCamData));
    sceneCamRot = BGCAM_ROT(sceneCamData);
    fov = BGCAM_FOV(sceneCamData);
    if (fov == -1) {
        fov = 6000;
    }

    if (fov <= 360) {
        fov *= 100;
    }

    sCameraInterfaceFlags = roData->interfaceFlags;

    if (eyeNext->x != sceneCamPos.x || eyeNext->y != sceneCamPos.y || eyeNext->z != sceneCamPos.z ||
        camera->animState == 0) {
        // A change in the current scene's camera positon has been detected,
        // Change "screens"
        camera->player->actor.freezeTimer = 12;
        sCameraInterfaceFlags = (sCameraInterfaceFlags & 0xF0FF) | 0x300;
        rwData->initalPlayerY = playerPosRot->pos.y;
        rwData->animTimer = 12;
        *eyeNext = sceneCamPos;
        if (camera->animState == 0) {
            camera->animState++;
        }
    }

    if (rwData->animTimer > 0) {
        // In transition between "screens"
        timerF = rwData->animTimer;
        eyePosCalc = *eyeNext;
        eyePosCalc.x += (playerPosRot->pos.x - eyePosCalc.x) * 0.5f;
        eyePosCalc.y += (playerPosRot->pos.y - rwData->initalPlayerY) * 0.2f;
        eyeAnim = eyePosCalc;
        eyeAnim.y = Camera_LERPCeilF(eyePosCalc.y, eye->y, 0.5f, 0.01f);

        // set the at point to be 100 units from the eye looking at the
        // direction specified in the scene's camera data.
        atOffset.r = 100.0f;
        atOffset.yaw = sceneCamRot.y;
        atOffset.pitch = -sceneCamRot.x;
        Camera_Vec3fVecSphGeoAdd(&atAnim, &eyeAnim, &atOffset);
        timerDivisor = 1.0f / timerF;
        eye->x += (eyeAnim.x - eye->x) * timerDivisor;
        eye->y += (eyeAnim.y - eye->y) * timerDivisor;
        eye->z += (eyeAnim.z - eye->z) * timerDivisor;
        at->x += (atAnim.x - at->x) * timerDivisor;
        at->y += (atAnim.y - at->y) * timerDivisor;
        at->z += (atAnim.z - at->z) * timerDivisor;
        camera->fov += (CAM_DATA_SCALED(fov) - camera->fov) / rwData->animTimer;
        rwData->animTimer--;
    } else {
        // Camera following link on the x axis.
        sCameraInterfaceFlags &= 0xF0FF;
        eyePosCalc = *eyeNext;
        eyePosCalc.x += (playerPosRot->pos.x - eyePosCalc.x) * 0.5f;
        eyePosCalc.y += (playerPosRot->pos.y - rwData->initalPlayerY) * 0.2f;
        *eye = eyePosCalc;
        eye->y = Camera_LERPCeilF(eyePosCalc.y, eye->y, 0.5f, 0.01f);

        // set the at point to be 100 units from the eye looking at the
        // direction specified in the scene's camera data.
        atOffset.r = 100.0f;
        atOffset.yaw = sceneCamRot.y;
        atOffset.pitch = -sceneCamRot.x;
        Camera_Vec3fVecSphGeoAdd(at, eye, &atOffset);
    }
    return true;
}

s32 Camera_Special8(Camera* camera) {
    return Camera_Noop(camera);
}

s32 Camera_Special9(Camera* camera) {
    s32 pad;
    Vec3f* eye = &camera->eye;
    Vec3f* at = &camera->at;
    Vec3f* eyeNext = &camera->eyeNext;
    Vec3f spAC;
    VecSph eyeAdjustment;
    VecSph atEyeOffsetGeo;
    f32 playerYOffset;
    s32 pad3;
    PosRot* playerPosRot = &camera->playerPosRot;
    PosRot adjustedPlayerPosRot;
    f32 yNormal;
    DoorParams* doorParams = &camera->paramData.doorParams;
    Special9ReadOnlyData* roData = &camera->paramData.spec9.roData;
    Special9ReadWriteData* rwData = &camera->paramData.spec9.rwData;
    s32 pad4;
    Vec3s* camPosData;

    playerYOffset = Player_GetHeight(camera->player);
    camera->unk_14C &= ~0x10;
    yNormal =
        (1.0f + CAM_DATA_SCALED(R_CAM_YOFFSET_NORM)) - (CAM_DATA_SCALED(R_CAM_YOFFSET_NORM) * (68.0f / playerYOffset));

    if (RELOAD_PARAMS(camera) || R_RELOAD_CAM_PARAMS) {
        CameraModeValue* values = sCameraSettings[camera->setting].cameraModes[camera->mode].values;

        roData->yOffset = GET_NEXT_SCALED_RO_DATA(values) * playerYOffset * yNormal;
        roData->unk_04 = GET_NEXT_RO_DATA(values);
        roData->interfaceFlags = GET_NEXT_RO_DATA(values);
    }

    if (R_RELOAD_CAM_PARAMS) {
        Camera_CopyPREGToModeValues(camera);
    }

    if (doorParams->doorActor != NULL) {
        Actor_GetWorldPosShapeRot(&adjustedPlayerPosRot, doorParams->doorActor);
    } else {
        adjustedPlayerPosRot = *playerPosRot;
        adjustedPlayerPosRot.pos.y += playerYOffset + roData->yOffset;
        adjustedPlayerPosRot.rot.x = 0;
    }

    OLib_Vec3fDiffToVecSphGeo(&atEyeOffsetGeo, at, eye);

    sCameraInterfaceFlags = roData->interfaceFlags;

    switch (camera->animState) {
        if (1) {}

        case 0:
            camera->unk_14C &= ~(0x4 | 0x2);
            camera->animState++;
            rwData->targetYaw = ABS(playerPosRot->rot.y - adjustedPlayerPosRot.rot.y) >= 0x4000
                                    ? BINANG_ROT180(adjustedPlayerPosRot.rot.y)
                                    : adjustedPlayerPosRot.rot.y;
        case 1:
            doorParams->timer1--;
            if (doorParams->timer1 <= 0) {
                camera->animState++;
                if (roData->interfaceFlags & 1) {
                    camPosData = Camera_GetCamBGData(camera);
                    Camera_Vec3sToVec3f(eyeNext, &BGCAM_POS(camPosData));
                    spAC = *eye = *eyeNext;
                } else {
                    s16 yaw;

                    // 0xE38 ~ 20 degrees
                    eyeAdjustment.pitch = 0xE38;
                    // 0xAAA ~ 15 degrees.
                    yaw = 0xAAA * ((camera->play->state.frames & 1) ? 1 : -1);
                    eyeAdjustment.yaw = rwData->targetYaw + yaw;
                    eyeAdjustment.r = 200.0f * yNormal;
                    Camera_Vec3fVecSphGeoAdd(eyeNext, at, &eyeAdjustment);
                    spAC = *eye = *eyeNext;
                    if (Camera_CheckOOB(camera, &spAC, &playerPosRot->pos)) {
                        yaw = -yaw;
                        eyeAdjustment.yaw = rwData->targetYaw + yaw;
                        Camera_Vec3fVecSphGeoAdd(eyeNext, at, &eyeAdjustment);
                        *eye = *eyeNext;
                    }
                }
            } else {
                break;
            }
        case 2:
            spAC = playerPosRot->pos;
            spAC.y += playerYOffset + roData->yOffset;

            Camera_LERPCeilVec3f(&spAC, at, 0.25f, 0.25f, 0.1f);
            doorParams->timer2--;
            if (doorParams->timer2 <= 0) {
                camera->animState++;
                rwData->targetYaw = BINANG_ROT180(rwData->targetYaw);
            } else {
                break;
            }
        case 3:
            spAC = playerPosRot->pos;
            spAC.y += (playerYOffset + roData->yOffset);
            Camera_LERPCeilVec3f(&spAC, at, 0.5f, 0.5f, 0.1f);
            eyeAdjustment.pitch = Camera_LERPCeilS(0xAAA, atEyeOffsetGeo.pitch, 0.3f, 0xA);
            eyeAdjustment.yaw = Camera_LERPCeilS(rwData->targetYaw, atEyeOffsetGeo.yaw, 0.3f, 0xA);
            eyeAdjustment.r = Camera_LERPCeilF(60.0f, atEyeOffsetGeo.r, 0.3f, 1.0f);
            Camera_Vec3fVecSphGeoAdd(eyeNext, at, &eyeAdjustment);
            *eye = *eyeNext;
            doorParams->timer3--;
            if (doorParams->timer3 <= 0) {
                camera->animState++;
            } else {
                break;
            }
        case 4:
            camera->animState++;
        default:
            camera->unk_14C |= (0x400 | 0x10);
            sCameraInterfaceFlags = 0;

            if (camera->xzSpeed > 0.001f || CHECK_BTN_ALL(D_8015BD7C->state.input[0].press.button, BTN_A) ||
                CHECK_BTN_ALL(D_8015BD7C->state.input[0].press.button, BTN_B) ||
                CHECK_BTN_ALL(D_8015BD7C->state.input[0].press.button, BTN_CLEFT) ||
                CHECK_BTN_ALL(D_8015BD7C->state.input[0].press.button, BTN_CDOWN) ||
                CHECK_BTN_ALL(D_8015BD7C->state.input[0].press.button, BTN_CUP) ||
                CHECK_BTN_ALL(D_8015BD7C->state.input[0].press.button, BTN_CRIGHT) ||
                CHECK_BTN_ALL(D_8015BD7C->state.input[0].press.button, BTN_R) ||
                CHECK_BTN_ALL(D_8015BD7C->state.input[0].press.button, BTN_Z) || roData->interfaceFlags & 0x8) {

                Camera_ChangeSettingFlags(camera, camera->prevSetting, 2);
                camera->unk_14C |= (0x4 | 0x2);
            }
            break;
    }
    if (1) {}
    spAC = playerPosRot->pos;
    spAC.y += playerYOffset;
    camera->dist = OLib_Vec3fDist(&spAC, eye);
    camera->posOffset.x = camera->at.x - playerPosRot->pos.x;
    camera->posOffset.y = camera->at.y - playerPosRot->pos.y;
    camera->posOffset.z = camera->at.z - playerPosRot->pos.z;
    return true;
}

Camera* Camera_Create(View* view, CollisionContext* colCtx, PlayState* play) {
    Camera* newCamera = ZeldaArena_MallocDebug(sizeof(*newCamera), "../z_camera.c", 9370);

    if (newCamera != NULL) {
        osSyncPrintf(VT_FGCOL(BLUE) "camera: create --- allocate %d byte" VT_RST "\n", sizeof(*newCamera) * 4);
        Camera_Init(newCamera, view, colCtx, play);
    } else {
        osSyncPrintf(VT_COL(RED, WHITE) "camera: create: not enough memory\n" VT_RST);
    }
    return newCamera;
}

void Camera_Destroy(Camera* camera) {
    if (camera != NULL) {
        osSyncPrintf(VT_FGCOL(BLUE) "camera: destroy ---" VT_RST "\n");
        ZeldaArena_FreeDebug(camera, "../z_camera.c", 9391);
    } else {
        osSyncPrintf(VT_COL(YELLOW, BLACK) "camera: destroy: already cleared\n" VT_RST);
    }
}

void Camera_Init(Camera* camera, View* view, CollisionContext* colCtx, PlayState* play) {
    Camera* camP;
    s32 i;
    s16 curUID;
    s16 j;

    __osMemset(camera, 0, sizeof(Camera));
    if (sInitRegs) {
        for (i = 0; i < sOREGInitCnt; i++) {
            OREG(i) = sOREGInit[i];
        }

        for (i = 0; i < sCamDataRegsInitCount; i++) {
            R_CAM_DATA(i) = sCamDataRegsInit[i];
        }

        DbCamera_Reset(camera, &D_8015BD80);
        sInitRegs = false;
        PREG(88) = -1;
    }
    camera->play = D_8015BD7C = play;
    DbCamera_Init(&D_8015BD80, camera);
    curUID = sNextUID;
    sNextUID++;
    while (curUID != 0) {
        if (curUID == 0) {
            sNextUID++;
        }

        for (j = 0; j < NUM_CAMS; j++) {
            camP = camera->play->cameraPtrs[j];
            if (camP != NULL && curUID == camP->uid) {
                break;
            }
        }

        if (j == 4) {
            break;
        }

        curUID = sNextUID++;
    }

    // ~ 90 degrees
    camera->inputDir.y = 0x3FFF;
    camera->uid = curUID;
    camera->camDir = camera->inputDir;
    camera->rUpdateRateInv = 10.0f;
    camera->yawUpdateRateInv = 10.0f;
    camera->up.x = 0.0f;
    camera->up.y = 1.0f;
    camera->up.z = 0.0f;
    camera->fov = 60.0f;
    camera->pitchUpdateRateInv = R_CAM_DEFA_PHI_UPDRATE;
    camera->xzOffsetUpdateRate = CAM_DATA_SCALED(OREG(2));
    camera->yOffsetUpdateRate = CAM_DATA_SCALED(OREG(3));
    camera->fovUpdateRate = CAM_DATA_SCALED(OREG(4));
    sCameraShrinkWindowVal = 0x20;
    sCameraInterfaceAlpha = 0;
    camera->unk_14C = 0;
    camera->setting = camera->prevSetting = CAM_SET_FREE0;
    camera->camDataIdx = camera->prevCamDataIdx = -1;
    camera->mode = 0;
    camera->bgCheckId = BGCHECK_SCENE;
    camera->csId = 0x7FFF;
    camera->timer = -1;
    camera->unk_14C |= 0x4000;

    camera->up.y = 1.0f;
    camera->up.z = camera->up.x = 0.0f;
    camera->skyboxOffset.x = camera->skyboxOffset.y = camera->skyboxOffset.z = 0;
    camera->atLERPStepScale = 1;
    sCameraInterfaceFlags = 0xFF00;
    sDbgModeIdx = -1;
    D_8011D3F0 = 3;
    osSyncPrintf(VT_FGCOL(BLUE) "camera: initialize --- " VT_RST " UID %d\n", camera->uid);
}

void func_80057FC4(Camera* camera) {
    if (camera != &camera->play->mainCamera) {
        camera->prevSetting = camera->setting = CAM_SET_FREE0;
        camera->unk_14C &= ~0x4;
    } else if (camera->play->roomCtx.curRoom.meshHeader->base.type != 1) {
        switch (camera->play->roomCtx.curRoom.behaviorType1) {
            case ROOM_BEHAVIOR_TYPE1_1:
                Camera_ChangeDoorCam(camera, NULL, -99, 0, 0, 18, 10);
                camera->prevSetting = camera->setting = CAM_SET_DUNGEON0;
                break;
            case ROOM_BEHAVIOR_TYPE1_0:
                osSyncPrintf("camera: room type: default set field\n");
                Camera_ChangeDoorCam(camera, NULL, -99, 0, 0, 18, 10);
                camera->prevSetting = camera->setting = CAM_SET_NORMAL0;
                break;
            default:
                osSyncPrintf("camera: room type: default set etc (%d)\n", camera->play->roomCtx.curRoom.behaviorType1);
                Camera_ChangeDoorCam(camera, NULL, -99, 0, 0, 18, 10);
                camera->prevSetting = camera->setting = CAM_SET_NORMAL0;
                camera->unk_14C |= 4;
                break;
        }
    } else {
        osSyncPrintf("camera: room type: prerender\n");
        camera->prevSetting = camera->setting = CAM_SET_FREE0;
        camera->unk_14C &= ~0x4;
    }
}

void Camera_Stub80058140(Camera* camera) {
}

void Camera_InitPlayerSettings(Camera* camera, Player* player) {
    PosRot playerPosShape;
    VecSph eyeNextAtOffset;
    s32 bgId;
    Vec3f floorPos;
    s32 upXZ;
    f32 playerYOffset;
    Vec3f* eye = &camera->eye;
    Vec3f* at = &camera->at;
    Vec3f* eyeNext = &camera->eyeNext;

    Actor_GetWorldPosShapeRot(&playerPosShape, &player->actor);
    playerYOffset = Player_GetHeight(player);
    camera->player = player;
    camera->playerPosRot = playerPosShape;
    camera->dist = eyeNextAtOffset.r = 180.0f;
    camera->inputDir.y = playerPosShape.rot.y;
    eyeNextAtOffset.yaw = BINANG_ROT180(camera->inputDir.y);
    camera->inputDir.x = eyeNextAtOffset.pitch = 0x71C;
    camera->inputDir.z = 0;
    camera->camDir = camera->inputDir;
    camera->xzSpeed = 0.0f;
    camera->playerPosDelta.y = 0.0f;
    camera->at = playerPosShape.pos;
    camera->at.y += playerYOffset;

    camera->posOffset.x = 0;
    camera->posOffset.y = playerYOffset;
    camera->posOffset.z = 0;

    Camera_Vec3fVecSphGeoAdd(eyeNext, at, &eyeNextAtOffset);
    *eye = *eyeNext;
    camera->roll = 0;

    upXZ = 0;
    camera->up.z = upXZ;
    camera->up.y = 1.0f;
    camera->up.x = upXZ;

    if (Camera_GetFloorYNorm(camera, &floorPos, at, &bgId) != BGCHECK_Y_MIN) {
        camera->bgCheckId = bgId;
    }

    camera->waterPrevCamIdx = -1;
    camera->waterPrevCamSetting = -1;
    camera->unk_14C |= 4;

    if (camera == &camera->play->mainCamera) {
        sCameraInterfaceFlags = 0xB200;
    } else {
        sCameraInterfaceFlags = 0;
    }

    func_80057FC4(camera);
    camera->unk_14A = 0;
    camera->paramFlags = 0;
    camera->nextCamDataIdx = -1;
    camera->atLERPStepScale = 1.0f;
    Camera_CopyDataToRegs(camera, camera->mode);
    Camera_QRegInit();
    osSyncPrintf(VT_FGCOL(BLUE) "camera: personalize ---" VT_RST "\n");

    if (camera->camId == CAM_ID_MAIN) {
        Camera_UpdateWater(camera);
    }
}

s16 Camera_ChangeStatus(Camera* camera, s16 status) {
    CameraModeValue* values;
    CameraModeValue* valueP;
    s32 i;

    if (PREG(82)) {
        osSyncPrintf("camera: change camera status: cond %c%c\n", status == CAM_STAT_ACTIVE ? 'o' : 'x',
                     camera->status != CAM_STAT_ACTIVE ? 'o' : 'x');
    }

    if (PREG(82)) {
        osSyncPrintf("camera: res: stat (%d/%d/%d)\n", camera->camId, camera->setting, camera->mode);
    }

    if (status == CAM_STAT_ACTIVE && camera->status != CAM_STAT_ACTIVE) {
        values = sCameraSettings[camera->setting].cameraModes[camera->mode].values;
        for (i = 0; i < sCameraSettings[camera->setting].cameraModes[camera->mode].valueCnt; i++) {
            valueP = &values[i];
            R_CAM_DATA(valueP->dataType) = valueP->val;
            if (PREG(82)) {
                osSyncPrintf("camera: change camera status: PREG(%02d) = %d\n", valueP->dataType, valueP->val);
            }
        }
    }
    camera->status = status;
    return camera->status;
}

void Camera_PrintSettings(Camera* camera) {
    char sp58[8];
    char sp50[8];
    char sp48[8];
    s32 i;

    if ((OREG(0) & 1) && (camera->play->activeCamId == camera->camId) && !gDbgCamEnabled) {
        for (i = 0; i < NUM_CAMS; i++) {
            if (camera->play->cameraPtrs[i] == NULL) {
                sp58[i] = '-';
                sp48[i] = ' ';
            } else {
                switch (camera->play->cameraPtrs[i]->status) {
                    case 0:
                        sp58[i] = 'c';
                        break;
                    case 1:
                        sp58[i] = 'w';
                        break;
                    case 3:
                        sp58[i] = 's';
                        break;
                    case 7:
                        sp58[i] = 'a';
                        break;
                    case 0x100:
                        sp58[i] = 'd';
                        break;
                    default:
                        sp58[i] = '*';
                        break;
                }
            }
            sp48[i] = ' ';
        }
        sp58[i] = '\0';
        sp48[i] = '\0';

        sp48[camera->play->activeCamId] = 'a';
        func_8006376C(3, 0x16, 5, sp58);
        func_8006376C(3, 0x16, 1, sp48);
        func_8006376C(3, 0x17, 5, "S:");
        func_8006376C(5, 0x17, 4, sCameraSettingNames[camera->setting]);
        func_8006376C(3, 0x18, 5, "M:");
        func_8006376C(5, 0x18, 4, sCameraModeNames[camera->mode]);
        func_8006376C(3, 0x19, 5, "F:");
        func_8006376C(5, 0x19, 4,
                      sCameraFunctionNames[sCameraSettings[camera->setting].cameraModes[camera->mode].funcIdx]);

        i = 0;
        if (camera->camDataIdx < 0) {
            sp50[i++] = '-';
        }

        //! @bug: this code was clearly meaning to print `abs(camera->camDataIdx)` as a
        //! one-or-two-digit number, instead of `i`.
        // "sp50[i++] = ..." matches here, but is undefined behavior due to conflicting
        // reads/writes between sequence points, triggering warnings. Work around by
        // putting i++ afterwards while on the same line.
        // clang-format off
        if (camera->camDataIdx / 10 != 0) {
            sp50[i] = i / 10 + '0'; i++;
        }
        sp50[i] = i % 10 + '0'; i++;
        // clang-format on

        sp50[i++] = ' ';
        sp50[i++] = ' ';
        sp50[i++] = ' ';
        sp50[i++] = ' ';
        sp50[i] = '\0';
        func_8006376C(3, 26, 5, "I:");
        func_8006376C(5, 26, 4, sp50);
    }
}

s32 Camera_UpdateWater(Camera* camera) {
    f32 waterY;
    s16 newQuakeId;
    s32 waterLightsIndex;
    s32* waterPrevCamSetting = &camera->waterPrevCamSetting;
    s16 waterCamIdx;
    s16* quakeId = (s16*)&camera->waterQuakeId;
    Player* player = camera->player;
    s16 prevBgId;

    if (!(camera->unk_14C & 2) || sCameraSettings[camera->setting].unk_00 & 0x40000000) {
        return 0;
    }

    if (camera->unk_14C & 0x200) {
        if (player->stateFlags2 & PLAYER_STATE2_11) {
            Camera_ChangeSettingFlags(camera, CAM_SET_PIVOT_WATER_SURFACE, 6);
            camera->unk_14C |= (s16)0x8000;
        } else if (camera->unk_14C & (s16)0x8000) {
            Camera_ChangeSettingFlags(camera, *waterPrevCamSetting, 6);
            camera->unk_14C &= ~((s16)0x8000);
        }
    }
    if (!(camera->unk_14C & (s16)0x8000)) {
        if (waterCamIdx = Camera_GetWaterBoxDataIdx(camera, &waterY), waterCamIdx == -2) {
            // No camera data index
            if (!(camera->unk_14C & 0x200)) {
                camera->unk_14C |= 0x200;
                camera->waterYPos = waterY;
                camera->waterPrevCamIdx = camera->camDataIdx;
                *quakeId = -1;
            }
            if (camera->playerGroundY != camera->playerPosRot.pos.y) {
                prevBgId = camera->bgCheckId;
                camera->bgCheckId = BGCHECK_SCENE;
                Camera_ChangeSettingFlags(camera, CAM_SET_NORMAL3, 2);
                *waterPrevCamSetting = camera->setting;
                camera->bgCheckId = prevBgId;
                camera->camDataIdx = -2;
            }
        } else if (waterCamIdx != -1) {
            // player is in a water box
            if (!(camera->unk_14C & 0x200)) {
                camera->unk_14C |= 0x200;
                camera->waterYPos = waterY;
                camera->waterPrevCamIdx = camera->camDataIdx;
                *quakeId = -1;
            }
            if (camera->playerGroundY != camera->playerPosRot.pos.y) {
                prevBgId = camera->bgCheckId;
                camera->bgCheckId = BGCHECK_SCENE;
                Camera_ChangeDataIdx(camera, waterCamIdx);
                *waterPrevCamSetting = camera->setting;
                camera->bgCheckId = prevBgId;
            }
        } else if (camera->unk_14C & 0x200) {
            // player is out of a water box.
            osSyncPrintf("camera: water: off\n");
            camera->unk_14C &= ~0x200;
            prevBgId = camera->bgCheckId;
            camera->bgCheckId = BGCHECK_SCENE;
            if (camera->waterPrevCamIdx < 0) {
                func_80057FC4(camera);
                camera->camDataIdx = -1;
            } else {
                Camera_ChangeDataIdx(camera, camera->waterPrevCamIdx);
            }
            camera->bgCheckId = prevBgId;
        }
    }

    if (waterY = Camera_GetWaterSurface(camera, &camera->eye, &waterLightsIndex), waterY != BGCHECK_Y_MIN) {
        camera->waterYPos = waterY;
        if (!(camera->unk_14C & 0x100)) {
            camera->unk_14C |= 0x100;
            osSyncPrintf("kankyo changed water, sound on\n");
            Environment_EnableUnderwaterLights(camera->play, waterLightsIndex);
            camera->waterDistortionTimer = 80;
        }

        Audio_SetExtraFilter(0x20);

        if (PREG(81)) {
            Quake_RemoveFromIdx(*quakeId);
            *quakeId = -1;
            PREG(81) = 0;
        }

        if ((*quakeId == -1) || (Quake_GetCountdown(*quakeId) == 0xA)) {
            if (*quakeId = newQuakeId = Quake_Add(camera, 5U), newQuakeId != 0) {
                Quake_SetSpeed(*quakeId, 550);
                Quake_SetQuakeValues(*quakeId, 1, 1, 180, 0);
                Quake_SetCountdown(*quakeId, 1000);
            }
        }

        if (camera->waterDistortionTimer > 0) {
            camera->waterDistortionTimer--;
            camera->distortionFlags |= DISTORTION_UNDERWATER_STRONG;
        } else if (camera->play->sceneNum == SCENE_TURIBORI) {
            camera->distortionFlags |= DISTORTION_UNDERWATER_FISHING;
        } else {
            camera->distortionFlags |= DISTORTION_UNDERWATER_WEAK;
        }
    } else {
        if (camera->unk_14C & 0x100) {
            camera->unk_14C &= ~0x100;
            osSyncPrintf("kankyo changed water off, sound off\n");
            Environment_DisableUnderwaterLights(camera->play);
            if (*quakeId != 0) {
                Quake_RemoveFromIdx(*quakeId);
            }
            camera->waterDistortionTimer = 0;
            camera->distortionFlags = 0;
        }
        Audio_SetExtraFilter(0);
    }
    //! @bug: doesn't always return a value, but sometimes does.
}

s32 Camera_UpdateHotRoom(Camera* camera) {
    camera->distortionFlags &= ~DISTORTION_HOT_ROOM;
    if (camera->play->roomCtx.curRoom.behaviorType2 == ROOM_BEHAVIOR_TYPE2_3) {
        camera->distortionFlags |= DISTORTION_HOT_ROOM;
    }

    return 1;
}

s32 Camera_DbgChangeMode(Camera* camera) {
    s32 changeDir = 0;

    if (!gDbgCamEnabled && camera->play->activeCamId == CAM_ID_MAIN) {
        if (CHECK_BTN_ALL(D_8015BD7C->state.input[2].press.button, BTN_CUP)) {
            osSyncPrintf("attention sound URGENCY\n");
            func_80078884(NA_SE_SY_ATTENTION_URGENCY);
        }
        if (CHECK_BTN_ALL(D_8015BD7C->state.input[2].press.button, BTN_CDOWN)) {
            osSyncPrintf("attention sound NORMAL\n");
            func_80078884(NA_SE_SY_ATTENTION_ON);
        }

        if (CHECK_BTN_ALL(D_8015BD7C->state.input[2].press.button, BTN_CRIGHT)) {
            changeDir = 1;
        }
        if (CHECK_BTN_ALL(D_8015BD7C->state.input[2].press.button, BTN_CLEFT)) {
            changeDir = -1;
        }
        if (changeDir != 0) {
            sDbgModeIdx = (sDbgModeIdx + changeDir) % 6;
            if (Camera_ChangeSetting(camera, D_8011DAFC[sDbgModeIdx]) > 0) {
                osSyncPrintf("camera: force change SET to %s!\n", sCameraSettingNames[D_8011DAFC[sDbgModeIdx]]);
            }
        }
    }
    return true;
}

void Camera_UpdateDistortion(Camera* camera) {
    static s16 depthPhase = 0x3F0;
    static s16 screenPlanePhase = 0x156;
    f32 scaleFactor;
    f32 speedFactor;
    f32 depthPhaseStep;
    f32 screenPlanePhaseStep;
    s32 pad[5];
    f32 xScale;
    f32 yScale;
    f32 zScale;
    f32 speed;

    if (camera->distortionFlags != 0) {
        if (camera->distortionFlags & DISTORTION_UNDERWATER_MEDIUM) {
            depthPhaseStep = 0.0f;
            screenPlanePhaseStep = 170.0f;

            xScale = -0.01f;
            yScale = 0.01f;
            zScale = 0.0f;

            speed = 0.6f;
            scaleFactor = camera->waterDistortionTimer / 60.0f;
            speedFactor = 1.0f;
        } else if (camera->distortionFlags & DISTORTION_UNDERWATER_STRONG) {
            depthPhaseStep = 248.0f;
            screenPlanePhaseStep = -90.0f;

            xScale = -0.3f;
            yScale = 0.3f;
            zScale = 0.2f;

            speed = 0.2f;
            scaleFactor = camera->waterDistortionTimer / 80.0f;
            speedFactor = 1.0f;
        } else if (camera->distortionFlags & DISTORTION_UNDERWATER_WEAK) {
            depthPhaseStep = 359.2f;
            screenPlanePhaseStep = -18.5f;

            xScale = 0.09f;
            yScale = 0.09f;
            zScale = 0.01f;

            speed = 0.08f;
            scaleFactor =
                (((camera->waterYPos - camera->eye.y) > 150.0f ? 1.0f : (camera->waterYPos - camera->eye.y) / 150.0f) *
                 0.45f) +
                (camera->speedRatio * 0.45f);
            speedFactor = scaleFactor;
        } else if (camera->distortionFlags & DISTORTION_HOT_ROOM) {
            // Gives the hot-room a small mirage-like appearance
            depthPhaseStep = 0.0f;
            screenPlanePhaseStep = 150.0f;

            xScale = -0.01f;
            yScale = 0.01f;
            zScale = 0.01f;

            speed = 0.6f;
            speedFactor = 1.0f;
            scaleFactor = 1.0f;
        } else {
            // DISTORTION_UNDERWATER_FISHING
            return;
        }

        depthPhase += CAM_DEG_TO_BINANG(depthPhaseStep);
        screenPlanePhase += CAM_DEG_TO_BINANG(screenPlanePhaseStep);

        View_SetDistortionOrientation(&camera->play->view, Math_CosS(depthPhase) * 0.0f, Math_SinS(depthPhase) * 0.0f,
                                      Math_SinS(screenPlanePhase) * 0.0f);
        View_SetDistortionScale(&camera->play->view, Math_SinS(screenPlanePhase) * (xScale * scaleFactor) + 1.0f,
                                Math_CosS(screenPlanePhase) * (yScale * scaleFactor) + 1.0f,
                                Math_CosS(depthPhase) * (zScale * scaleFactor) + 1.0f);
        View_SetDistortionSpeed(&camera->play->view, speed * speedFactor);

        camera->unk_14C |= 0x40;

    } else if (camera->unk_14C & 0x40) {
        View_ClearDistortion(&camera->play->view);
        camera->unk_14C &= ~0x40;
    }
}

Vec3s Camera_Update(Camera* camera) {
    static s32 sOOBTimer = 0;
    Vec3f viewAt;
    Vec3f viewEye;
    Vec3f viewUp;
    f32 viewFov;
    Vec3f spAC;
    s32 bgId;
    f32 playerGroundY;
    f32 playerXZSpeed;
    VecSph eyeAtAngle;
    s16 camDataIdx;
    PosRot curPlayerPosRot;
    QuakeCamCalc quake;
    Player* player;

    player = camera->play->cameraPtrs[CAM_ID_MAIN]->player;

    if (R_DBG_CAM_UPDATE) {
        osSyncPrintf("camera: in %x\n", camera);
    }

    if (camera->status == CAM_STAT_CUT) {
        if (R_DBG_CAM_UPDATE) {
            osSyncPrintf("camera: cut out %x\n", camera);
        }
        return camera->inputDir;
    }

    sUpdateCameraDirection = false;

    if (camera->player != NULL) {
        Actor_GetWorldPosShapeRot(&curPlayerPosRot, &camera->player->actor);
        camera->xzSpeed = playerXZSpeed = OLib_Vec3fDistXZ(&curPlayerPosRot.pos, &camera->playerPosRot.pos);

        camera->speedRatio =
            OLib_ClampMaxDist(playerXZSpeed / (func_8002DCE4(camera->player) * CAM_DATA_SCALED(OREG(8))), 1.0f);
        camera->playerPosDelta.x = curPlayerPosRot.pos.x - camera->playerPosRot.pos.x;
        camera->playerPosDelta.y = curPlayerPosRot.pos.y - camera->playerPosRot.pos.y;
        camera->playerPosDelta.z = curPlayerPosRot.pos.z - camera->playerPosRot.pos.z;
        spAC = curPlayerPosRot.pos;
        spAC.y += Player_GetHeight(camera->player);

        playerGroundY = BgCheck_EntityRaycastFloor5(camera->play, &camera->play->colCtx, &playerFloorPoly, &bgId,
                                                    &camera->player->actor, &spAC);
        if (playerGroundY != BGCHECK_Y_MIN) {
            // player is above ground.
            sOOBTimer = 0;
            camera->floorNorm.x = COLPOLY_GET_NORMAL(playerFloorPoly->normal.x);
            camera->floorNorm.y = COLPOLY_GET_NORMAL(playerFloorPoly->normal.y);
            camera->floorNorm.z = COLPOLY_GET_NORMAL(playerFloorPoly->normal.z);
            camera->bgCheckId = bgId;
            camera->playerGroundY = playerGroundY;
        } else {
            // player is not above ground.
            sOOBTimer++;
            camera->floorNorm.x = 0.0;
            camera->floorNorm.y = 1.0f;
            camera->floorNorm.z = 0.0;
        }

        camera->playerPosRot = curPlayerPosRot;

        if (sOOBTimer < 200) {
            if (camera->status == CAM_STAT_ACTIVE) {
                Camera_UpdateWater(camera);
                Camera_UpdateHotRoom(camera);
            }

            if (!(camera->unk_14C & 4)) {
                camera->nextCamDataIdx = -1;
            }

            if ((camera->unk_14C & 1) && (camera->unk_14C & 4) && !(camera->unk_14C & 0x400) &&
                (!(camera->unk_14C & 0x200) || (player->currentBoots == PLAYER_BOOTS_IRON)) &&
                (!(camera->unk_14C & (s16)0x8000)) && (playerGroundY != BGCHECK_Y_MIN)) {
                camDataIdx = Camera_GetDataIdxForPoly(camera, &bgId, playerFloorPoly);
                if (camDataIdx != -1) {
                    camera->nextBGCheckId = bgId;
                    if (bgId == BGCHECK_SCENE) {
                        camera->nextCamDataIdx = camDataIdx;
                    }
                }
            }

            if (camera->nextCamDataIdx != -1 && (fabsf(curPlayerPosRot.pos.y - playerGroundY) < 2.0f) &&
                (!(camera->unk_14C & 0x200) || (player->currentBoots == PLAYER_BOOTS_IRON))) {
                camera->bgCheckId = camera->nextBGCheckId;
                Camera_ChangeDataIdx(camera, camera->nextCamDataIdx);
                camera->nextCamDataIdx = -1;
            }
        }
    }
    Camera_PrintSettings(camera);
    Camera_DbgChangeMode(camera);

    if (camera->status == CAM_STAT_WAIT) {
        if (R_DBG_CAM_UPDATE) {
            osSyncPrintf("camera: wait out %x\n", camera);
        }
        return camera->inputDir;
    }

    camera->unk_14A = 0;
    camera->unk_14C &= ~(0x400 | 0x20);
    camera->unk_14C |= 0x10;

    if (R_DBG_CAM_UPDATE) {
        osSyncPrintf("camera: engine (%d %d %d) %04x \n", camera->setting, camera->mode,
                     sCameraSettings[camera->setting].cameraModes[camera->mode].funcIdx, camera->unk_14C);
    }

    if (sOOBTimer < 200) {
        sCameraFunctions[sCameraSettings[camera->setting].cameraModes[camera->mode].funcIdx](camera);
    } else if (camera->player != NULL) {
        OLib_Vec3fDiffToVecSphGeo(&eyeAtAngle, &camera->at, &camera->eye);
        Camera_CalcAtDefault(camera, &eyeAtAngle, 0.0f, 0);
    }

    if (camera->status == CAM_STAT_ACTIVE) {
        if ((gSaveContext.gameMode != 0) && (gSaveContext.gameMode != 3)) {
            sCameraInterfaceFlags = 0;
            Camera_UpdateInterface(sCameraInterfaceFlags);
        } else if ((D_8011D3F0 != 0) && (camera->camId == CAM_ID_MAIN)) {
            D_8011D3F0--;
            sCameraInterfaceFlags = 0x3200;
            Camera_UpdateInterface(sCameraInterfaceFlags);
        } else if (camera->play->transitionMode != TRANS_MODE_OFF) {
            sCameraInterfaceFlags = 0xF200;
            Camera_UpdateInterface(sCameraInterfaceFlags);
        } else if (camera->play->csCtx.state != CS_STATE_IDLE) {
            sCameraInterfaceFlags = 0x3200;
            Camera_UpdateInterface(sCameraInterfaceFlags);
        } else {
            Camera_UpdateInterface(sCameraInterfaceFlags);
        }
    }

    if (R_DBG_CAM_UPDATE) {
        osSyncPrintf("camera: shrink_and_bitem %x(%d)\n", sCameraInterfaceFlags, camera->play->transitionMode);
    }

    if (R_DBG_CAM_UPDATE) {
        osSyncPrintf("camera: engine (%s(%d) %s(%d) %s(%d)) ok!\n", &sCameraSettingNames[camera->setting],
                     camera->setting, &sCameraModeNames[camera->mode], camera->mode,
                     &sCameraFunctionNames[sCameraSettings[camera->setting].cameraModes[camera->mode].funcIdx],
                     sCameraSettings[camera->setting].cameraModes[camera->mode].funcIdx);
    }

    // enable/disable debug cam
    if (CHECK_BTN_ALL(D_8015BD7C->state.input[2].press.button, BTN_START)) {
        gDbgCamEnabled ^= 1;
        if (gDbgCamEnabled) {
            DbgCamera_Enable(&D_8015BD80, camera);
        } else if (camera->play->csCtx.state != CS_STATE_IDLE) {
            func_80064534(camera->play, &camera->play->csCtx);
        }
    }

    // Debug cam update
    if (gDbgCamEnabled) {
        camera->play->view.fovy = D_8015BD80.fov;
        DbCamera_Update(&D_8015BD80, camera);
        View_LookAt(&camera->play->view, &D_8015BD80.eye, &D_8015BD80.at, &D_8015BD80.unk_1C);
        if (R_DBG_CAM_UPDATE) {
            osSyncPrintf("camera: debug out\n");
        }
        return D_8015BD80.sub.unk_104A;
    }

    OREG(0) &= ~8;

    if (camera->status == CAM_STAT_UNK3) {
        return camera->inputDir;
    }

    // setting bgCheckId to the ret of Quake_Calc, and checking that
    // is required, it doesn't make too much sense though.
    if ((bgId = Quake_Calc(camera, &quake), bgId != 0) && (camera->setting != CAM_SET_TURN_AROUND)) {
        viewAt.x = camera->at.x + quake.atOffset.x;
        viewAt.y = camera->at.y + quake.atOffset.y;
        viewAt.z = camera->at.z + quake.atOffset.z;
        viewEye.x = camera->eye.x + quake.eyeOffset.x;
        viewEye.y = camera->eye.y + quake.eyeOffset.y;
        viewEye.z = camera->eye.z + quake.eyeOffset.z;
        OLib_Vec3fDiffToVecSphGeo(&eyeAtAngle, &viewEye, &viewAt);
        Camera_CalcUpFromPitchYawRoll(&viewUp, eyeAtAngle.pitch + quake.rotZ, eyeAtAngle.yaw + quake.unk_1A,
                                      camera->roll);
        viewFov = camera->fov + CAM_BINANG_TO_DEG(quake.zoom);
    } else {
        viewAt = camera->at;
        viewEye = camera->eye;
        OLib_Vec3fDiffToVecSphGeo(&eyeAtAngle, &viewEye, &viewAt);
        Camera_CalcUpFromPitchYawRoll(&viewUp, eyeAtAngle.pitch, eyeAtAngle.yaw, camera->roll);
        viewFov = camera->fov;
    }

    if (camera->paramFlags & 4) {
        camera->paramFlags &= ~4;
        viewUp = camera->up;
    } else {
        camera->up = viewUp;
    }

    camera->skyboxOffset = quake.eyeOffset;

    Camera_UpdateDistortion(camera);

    if ((camera->play->sceneNum == SCENE_SPOT00) && (camera->fov < 59.0f)) {
        View_SetScale(&camera->play->view, 0.79f);
    } else {
        View_SetScale(&camera->play->view, 1.0f);
    }
    camera->play->view.fovy = viewFov;
    View_LookAt(&camera->play->view, &viewEye, &viewAt, &viewUp);
    camera->camDir.x = eyeAtAngle.pitch;
    camera->camDir.y = eyeAtAngle.yaw;
    camera->camDir.z = 0;

    if (sUpdateCameraDirection == 0) {
        camera->inputDir.x = eyeAtAngle.pitch;
        camera->inputDir.y = eyeAtAngle.yaw;
        camera->inputDir.z = 0;
    }

    if (PREG(81)) {
        osSyncPrintf("dir  (%d) %d(%f) %d(%f) 0(0) \n", sUpdateCameraDirection, camera->inputDir.x,
                     CAM_BINANG_TO_DEG(camera->inputDir.x), camera->inputDir.y, CAM_BINANG_TO_DEG(camera->inputDir.y));
        osSyncPrintf("real (%d) %d(%f) %d(%f) 0(0) \n", sUpdateCameraDirection, camera->camDir.x,
                     CAM_BINANG_TO_DEG(camera->camDir.x), camera->camDir.y, CAM_BINANG_TO_DEG(camera->camDir.y));
    }

    if (camera->timer != -1 && CHECK_BTN_ALL(D_8015BD7C->state.input[0].press.button, BTN_DRIGHT)) {
        camera->timer = 0;
    }

    if (R_DBG_CAM_UPDATE) {
        osSyncPrintf("camera: out (%f %f %f) (%f %f %f)\n", camera->at.x, camera->at.y, camera->at.z, camera->eye.x,
                     camera->eye.y, camera->eye.z);
        osSyncPrintf("camera: dir (%f %d(%f) %d(%f)) (%f)\n", eyeAtAngle.r, eyeAtAngle.pitch,
                     CAM_BINANG_TO_DEG(eyeAtAngle.pitch), eyeAtAngle.yaw, CAM_BINANG_TO_DEG(eyeAtAngle.yaw),
                     camera->fov);
        if (camera->player != NULL) {
            osSyncPrintf("camera: foot(%f %f %f) dist (%f)\n", curPlayerPosRot.pos.x, curPlayerPosRot.pos.y,
                         curPlayerPosRot.pos.z, camera->dist);
        }
    }

    return camera->inputDir;
}

/**
 * When the camera's timer is 0, change the camera to its parent
 */
void Camera_Finish(Camera* camera) {
    Camera* mainCam = camera->play->cameraPtrs[CAM_ID_MAIN];
    Player* player = GET_PLAYER(camera->play);

    if (camera->timer == 0) {
        Play_ChangeCameraStatus(camera->play, camera->parentCamId, CAM_STAT_ACTIVE);

        if ((camera->parentCamId == CAM_ID_MAIN) && (camera->csId != 0)) {
            player->actor.freezeTimer = 0;
            player->stateFlags1 &= ~PLAYER_STATE1_29;

            if (player->csMode != 0) {
                func_8002DF54(camera->play, &player->actor, 7);
                osSyncPrintf("camera: player demo end!!\n");
            }

            mainCam->unk_14C |= 8;
        }

        if (CHILD_CAM(camera)->parentCamId == camera->camId) {
            CHILD_CAM(camera)->parentCamId = camera->parentCamId;
        }

        if (PARENT_CAM(camera)->childCamId == camera->camId) {
            PARENT_CAM(camera)->childCamId = camera->childCamId;
        }

        if (PARENT_CAM(camera)->camId == CAM_ID_MAIN) {
            PARENT_CAM(camera)->animState = 0;
        }

        camera->childCamId = camera->parentCamId = CAM_ID_MAIN;
        camera->timer = -1;
        camera->play->envCtx.fillScreen = false;

        Play_ClearCamera(camera->play, camera->camId);
    }
}

s32 func_8005A02C(Camera* camera) {
    camera->unk_14C |= 0xC;
    camera->unk_14C &= ~(0x1000 | 0x8);
    return true;
}

s32 Camera_ChangeModeFlags(Camera* camera, s16 mode, u8 flags) {
    static s32 modeChangeFlags = 0;

    if (QREG(89)) {
        osSyncPrintf("+=+(%d)+=+ recive request -> %s\n", camera->play->state.frames, sCameraModeNames[mode]);
    }

    if (camera->unk_14C & 0x20 && flags == 0) {
        camera->unk_14A |= 0x20;
        return -1;
    }

    if (!((sCameraSettings[camera->setting].unk_00 & 0x3FFFFFFF) & (1 << mode))) {
        if (mode == CAM_MODE_FIRSTPERSON) {
            osSyncPrintf("camera: error sound\n");
            func_80078884(NA_SE_SY_ERROR);
        }

        if (camera->mode != CAM_MODE_NORMAL) {
            osSyncPrintf(VT_COL(YELLOW, BLACK) "camera: change camera mode: force NORMAL: %s %s refused\n" VT_RST,
                         sCameraSettingNames[camera->setting], sCameraModeNames[mode]);
            camera->mode = CAM_MODE_NORMAL;
            Camera_CopyDataToRegs(camera, camera->mode);
            func_8005A02C(camera);
            return 0xC0000000 | mode;
        } else {
            camera->unk_14A |= 0x20;
            camera->unk_14A |= 2;
            return 0;
        }
    } else {
        if (mode == camera->mode && flags == 0) {
            camera->unk_14A |= 0x20;
            camera->unk_14A |= 2;
            return -1;
        }
        camera->unk_14A |= 0x20;
        camera->unk_14A |= 2;
        Camera_CopyDataToRegs(camera, mode);
        modeChangeFlags = 0;
        switch (mode) {
            case CAM_MODE_FIRSTPERSON:
                modeChangeFlags = 0x20;
                break;
            case CAM_MODE_BATTLE:
                modeChangeFlags = 4;
                break;
            case CAM_MODE_FOLLOWTARGET:
                if (camera->target != NULL && camera->target->id != ACTOR_EN_BOOM) {
                    modeChangeFlags = 8;
                }
                break;
            case CAM_MODE_TARGET:
            case CAM_MODE_TALK:
            case CAM_MODE_BOWARROWZ:
            case CAM_MODE_HANGZ:
            case CAM_MODE_PUSHPULL:
                modeChangeFlags = 2;
                break;
        }

        switch (camera->mode) {
            case CAM_MODE_FIRSTPERSON:
                if (modeChangeFlags & 0x20) {
                    camera->animState = 10;
                }
                break;
            case CAM_MODE_TARGET:
                if (modeChangeFlags & 0x10) {
                    camera->animState = 10;
                }
                modeChangeFlags |= 1;
                break;
            case CAM_MODE_CHARGE:
                modeChangeFlags |= 1;
                break;
            case CAM_MODE_FOLLOWTARGET:
                if (modeChangeFlags & 8) {
                    camera->animState = 10;
                }
                modeChangeFlags |= 1;
                break;
            case CAM_MODE_BATTLE:
                if (modeChangeFlags & 4) {
                    camera->animState = 10;
                }
                modeChangeFlags |= 1;
                break;
            case CAM_MODE_BOWARROWZ:
            case CAM_MODE_HANGZ:
            case CAM_MODE_PUSHPULL:
                modeChangeFlags |= 1;
                break;
            case CAM_MODE_NORMAL:
                if (modeChangeFlags & 0x10) {
                    camera->animState = 10;
                }
                break;
        }
        modeChangeFlags &= ~0x10;
        if (camera->status == CAM_STAT_ACTIVE) {
            switch (modeChangeFlags) {
                case 1:
                    func_80078884(0);
                    break;
                case 2:
                    if (camera->play->roomCtx.curRoom.behaviorType1 == ROOM_BEHAVIOR_TYPE1_1) {
                        func_80078884(NA_SE_SY_ATTENTION_URGENCY);
                    } else {
                        func_80078884(NA_SE_SY_ATTENTION_ON);
                    }
                    break;
                case 4:
                    func_80078884(NA_SE_SY_ATTENTION_URGENCY);
                    break;
                case 8:
                    func_80078884(NA_SE_SY_ATTENTION_ON);
                    break;
            }
        }
        func_8005A02C(camera);
        camera->mode = mode;
        return 0x80000000 | mode;
    }
}

s32 Camera_ChangeMode(Camera* camera, s16 mode) {
    return Camera_ChangeModeFlags(camera, mode, 0);
}

s32 Camera_CheckValidMode(Camera* camera, s16 mode) {
    if (QREG(89) != 0) {
        osSyncPrintf("+=+=+=+ recive asking -> %s (%s)\n", sCameraModeNames[mode],
                     sCameraSettingNames[camera->setting]);
    }
    if (!(sCameraSettings[camera->setting].validModes & (1 << mode))) {
        return 0;
    } else if (mode == camera->mode) {
        return -1;
    } else {
        return mode | 0x80000000;
    }
}

s16 Camera_ChangeSettingFlags(Camera* camera, s16 setting, s16 flags) {
    if (camera->unk_14A & 1) {
        if ((u32)((u32)(sCameraSettings[camera->setting].unk_00 & 0xF000000) >> 0x18) >=
            (u32)((u32)(sCameraSettings[setting].unk_00 & 0xF000000) >> 0x18)) {
            camera->unk_14A |= 0x10;
            return -2;
        }
    }
    if (((setting == CAM_SET_MEADOW_BIRDS_EYE) || (setting == CAM_SET_MEADOW_UNUSED)) && LINK_IS_ADULT &&
        (camera->play->sceneNum == SCENE_SPOT05)) {
        camera->unk_14A |= 0x10;
        return -5;
    }

    if (setting == CAM_SET_NONE || setting >= CAM_SET_MAX) {
        osSyncPrintf(VT_COL(RED, WHITE) "camera: error: illegal camera set (%d) !!!!\n" VT_RST, setting);
        return -99;
    }

    if ((setting == camera->setting) && !(flags & 1)) {
        camera->unk_14A |= 0x10;
        if (!(flags & 2)) {
            camera->unk_14A |= 1;
        }
        return -1;
    }

    camera->unk_14A |= 0x10;
    if (!(flags & 2)) {
        camera->unk_14A |= 1;
    }

    camera->unk_14C |= 0xC;
    camera->unk_14C &= ~0x1008;

    if (!(sCameraSettings[camera->setting].unk_00 & 0x40000000)) {
        camera->prevSetting = camera->setting;
    }

    if (flags & 8) {
        if (1) {}
        camera->camDataIdx = camera->prevCamDataIdx;
        camera->prevCamDataIdx = -1;
    } else if (!(flags & 4)) {
        if (!(sCameraSettings[camera->setting].unk_00 & 0x40000000)) {
            camera->prevCamDataIdx = camera->camDataIdx;
        }
        camera->camDataIdx = -1;
    }

    camera->setting = setting;

    if (Camera_ChangeModeFlags(camera, camera->mode, 1) >= 0) {
        Camera_CopyDataToRegs(camera, camera->mode);
    }

    osSyncPrintf(VT_SGR("1") "%06u:" VT_RST " camera: change camera[%d] set %s\n", camera->play->state.frames,
                 camera->camId, sCameraSettingNames[camera->setting]);

    return setting;
}

s32 Camera_ChangeSetting(Camera* camera, s16 setting) {
    return Camera_ChangeSettingFlags(camera, setting, 0);
}

s32 Camera_ChangeDataIdx(Camera* camera, s32 camDataIdx) {
    s16 newCameraSetting;
    s16 settingChangeSuccessful;

    if (camDataIdx == -1 || camDataIdx == camera->camDataIdx) {
        camera->unk_14A |= 0x40;
        return -1;
    }

    if (!(camera->unk_14A & 0x40)) {
        newCameraSetting = Camera_GetCamDataSetting(camera, camDataIdx);
        camera->unk_14A |= 0x40;
        settingChangeSuccessful = Camera_ChangeSettingFlags(camera, newCameraSetting, 5) >= 0;
        if (settingChangeSuccessful || sCameraSettings[camera->setting].unk_00 & 0x80000000) {
            camera->camDataIdx = camDataIdx;
            camera->unk_14A |= 4;
            Camera_CopyDataToRegs(camera, camera->mode);
        } else if (settingChangeSuccessful < -1) {
            //! @bug: This is likely checking the wrong value. The actual return of Camera_ChangeSettingFlags or
            // camDataIdx would make more sense.
            osSyncPrintf(VT_COL(RED, WHITE) "camera: error: illegal camera ID (%d) !! (%d|%d|%d)\n" VT_RST, camDataIdx,
                         camera->camId, 0x32, newCameraSetting);
        }
        return 0x80000000 | camDataIdx;
    }
}

Vec3s* Camera_GetInputDir(Vec3s* dst, Camera* camera) {
    if (gDbgCamEnabled) {
        *dst = D_8015BD80.sub.unk_104A;
        return dst;
    } else {
        *dst = camera->inputDir;
        return dst;
    }
}

s16 Camera_GetInputDirPitch(Camera* camera) {
    Vec3s dir;

    Camera_GetInputDir(&dir, camera);
    return dir.x;
}

s16 Camera_GetInputDirYaw(Camera* camera) {
    Vec3s dir;

    Camera_GetInputDir(&dir, camera);
    return dir.y;
}

Vec3s* Camera_GetCamDir(Vec3s* dst, Camera* camera) {
    if (gDbgCamEnabled) {
        *dst = D_8015BD80.sub.unk_104A;
        return dst;
    } else {
        *dst = camera->camDir;
        return dst;
    }
}

s16 Camera_GetCamDirPitch(Camera* camera) {
    Vec3s camDir;

    Camera_GetCamDir(&camDir, camera);
    return camDir.x;
}

s16 Camera_GetCamDirYaw(Camera* camera) {
    Vec3s camDir;

    Camera_GetCamDir(&camDir, camera);
    return camDir.y;
}

s32 Camera_AddQuake(Camera* camera, s32 arg1, s16 y, s32 countdown) {
    s16 quakeIdx;

    quakeIdx = Quake_Add(camera, 3);
    if (quakeIdx == 0) {
        return 0;
    }
    Quake_SetSpeed(quakeIdx, 0x61A8);
    Quake_SetQuakeValues(quakeIdx, y, 0, 0, 0);
    Quake_SetCountdown(quakeIdx, countdown);
    return 1;
}

s32 Camera_SetParam(Camera* camera, s32 param, void* value) {
    s32 pad[3];

    if (value != NULL) {
        switch (param) {
            case 1:
                camera->paramFlags &= ~(0x10 | 0x8 | 0x1);
                camera->at = *(Vec3f*)value;
                break;
            case 16:
                camera->paramFlags &= ~(0x10 | 0x8 | 0x1);
                camera->targetPosRot.pos = *(Vec3f*)value;
                break;
            case 8:
                if (camera->setting == CAM_SET_CS_C || camera->setting == CAM_SET_CS_ATTENTION) {
                    break;
                }
                camera->target = (Actor*)value;
                camera->paramFlags &= ~(0x10 | 0x8 | 0x1);
                break;
            case 2:
                camera->eye = camera->eyeNext = *(Vec3f*)value;
                break;
            case 4:
                camera->up = *(Vec3f*)value;
                break;
            case 0x40:
                camera->roll = CAM_DEG_TO_BINANG(*(f32*)value);
                break;
            case 0x20:
                camera->fov = *(f32*)value;
                break;
            default:
                return false;
        }
        camera->paramFlags |= param;
    } else {
        return false;
    }
    return true;
}

s32 Camera_UnsetParam(Camera* camera, s16 param) {
    camera->paramFlags &= ~param;
    return true;
}

s32 func_8005AC48(Camera* camera, s16 arg1) {
    camera->unk_14C = arg1;
    return true;
}

s32 Camera_ResetAnim(Camera* camera) {
    camera->animState = 0;
    return 1;
}

s32 Camera_SetCSParams(Camera* camera, CutsceneCameraPoint* atPoints, CutsceneCameraPoint* eyePoints, Player* player,
                       s16 relativeToPlayer) {
    PosRot playerPosRot;

    camera->data0 = atPoints;
    camera->data1 = eyePoints;
    camera->data2 = relativeToPlayer;

    if (camera->data2 != 0) {
        camera->player = player;
        Actor_GetWorldPosShapeRot(&playerPosRot, &player->actor);
        camera->playerPosRot = playerPosRot;

        camera->nextCamDataIdx = -1;
        camera->xzSpeed = 0.0f;
        camera->speedRatio = 0.0f;
    }

    return 1;
}

s16 func_8005ACFC(Camera* camera, s16 arg1) {
    camera->unk_14C |= arg1;
    return camera->unk_14C;
}

s16 func_8005AD1C(Camera* camera, s16 arg1) {
    camera->unk_14C &= ~arg1;
    return camera->unk_14C;
}

s32 Camera_ChangeDoorCam(Camera* camera, Actor* doorActor, s16 camDataIdx, f32 arg3, s16 timer1, s16 timer2,
                         s16 timer3) {
    DoorParams* doorParams = &camera->paramData.doorParams;

    if ((camera->setting == CAM_SET_CS_ATTENTION) || (camera->setting == CAM_SET_DOORC)) {
        return 0;
    }

    doorParams->doorActor = doorActor;
    doorParams->timer1 = timer1;
    doorParams->timer2 = timer2;
    doorParams->timer3 = timer3;
    doorParams->camDataIdx = camDataIdx;

    if (camDataIdx == -99) {
        Camera_CopyDataToRegs(camera, camera->mode);
        return -99;
    }

    if (camDataIdx == -1) {
        Camera_ChangeSetting(camera, CAM_SET_DOORC);
        osSyncPrintf(".... change default door camera (set %d)\n", CAM_SET_DOORC);
    } else {
        s32 setting = Camera_GetCamDataSetting(camera, camDataIdx);

        camera->unk_14A |= 0x40;

        if (Camera_ChangeSetting(camera, setting) >= 0) {
            camera->camDataIdx = camDataIdx;
            camera->unk_14A |= 4;
        }

        osSyncPrintf("....change door camera ID %d (set %d)\n", camera->camDataIdx, camera->setting);
    }

    Camera_CopyDataToRegs(camera, camera->mode);
    return -1;
}

s32 Camera_Copy(Camera* dstCamera, Camera* srcCamera) {
    s32 pad;

    dstCamera->posOffset.x = 0.0f;
    dstCamera->posOffset.y = 0.0f;
    dstCamera->posOffset.z = 0.0f;
    dstCamera->atLERPStepScale = 0.1f;
    dstCamera->at = srcCamera->at;

    dstCamera->eye = dstCamera->eyeNext = srcCamera->eye;

    dstCamera->dist = OLib_Vec3fDist(&dstCamera->at, &dstCamera->eye);
    dstCamera->fov = srcCamera->fov;
    dstCamera->roll = srcCamera->roll;
    func_80043B60(dstCamera);

    if (dstCamera->player != NULL) {
        Actor_GetWorld(&dstCamera->playerPosRot, &dstCamera->player->actor);
        dstCamera->posOffset.x = dstCamera->at.x - dstCamera->playerPosRot.pos.x;
        dstCamera->posOffset.y = dstCamera->at.y - dstCamera->playerPosRot.pos.y;
        dstCamera->posOffset.z = dstCamera->at.z - dstCamera->playerPosRot.pos.z;
        dstCamera->dist = OLib_Vec3fDist(&dstCamera->playerPosRot.pos, &dstCamera->eye);
        dstCamera->xzOffsetUpdateRate = 1.0f;
        dstCamera->yOffsetUpdateRate = 1.0f;
    }
    return true;
}

s32 Camera_GetDbgCamEnabled() {
    return gDbgCamEnabled;
}

Vec3f* Camera_GetSkyboxOffset(Vec3f* dst, Camera* camera) {
    *dst = camera->skyboxOffset;
    return dst;
}

void Camera_SetCameraData(Camera* camera, s16 setDataFlags, void* data0, void* data1, s16 data2, s16 data3,
                          UNK_TYPE arg6) {
    if (setDataFlags & 0x1) {
        camera->data0 = data0;
    }

    if (setDataFlags & 0x2) {
        camera->data1 = data1;
    }

    if (setDataFlags & 0x4) {
        camera->data2 = data2;
    }

    if (setDataFlags & 0x8) {
        camera->data3 = data3;
    }

    if (setDataFlags & 0x10) {
        osSyncPrintf(VT_COL(RED, WHITE) "camera: setCameraData: last argument not alive!\n" VT_RST);
    }
}

s32 Camera_QRegInit(void) {
    if (!R_RELOAD_CAM_PARAMS) {
        QREG(2) = 1;
        QREG(10) = -1;
        QREG(11) = 100;
        QREG(12) = 80;
        QREG(20) = 90;
        QREG(21) = 10;
        QREG(22) = 10;
        QREG(23) = 50;
        QREG(24) = 6000;
        QREG(25) = 240;
        QREG(26) = 40;
        QREG(27) = 85;
        QREG(28) = 55;
        QREG(29) = 87;
        QREG(30) = 23;
        QREG(31) = 20;
        QREG(32) = 4;
        QREG(33) = 5;
        QREG(50) = 1;
        QREG(51) = 20;
        QREG(52) = 200;
        QREG(53) = 1;
        QREG(54) = 15;
        QREG(55) = 60;
        QREG(56) = 15;
        QREG(57) = 30;
        QREG(58) = 0;
    }

    QREG(65) = 50;
    return true;
}

s32 func_8005B198(void) {
    return D_8011D3AC;
}

s16 func_8005B1A4(Camera* camera) {
    camera->unk_14C |= 0x8;

    if ((camera->camId == CAM_ID_MAIN) && (camera->play->activeCamId != CAM_ID_MAIN)) {
        GET_ACTIVE_CAM(camera->play)->unk_14C |= 0x8;
        return camera->play->activeCamId;
    }

    return camera->camId;
}<|MERGE_RESOLUTION|>--- conflicted
+++ resolved
@@ -500,13 +500,8 @@
         // no floor
         return NULL;
     }
-<<<<<<< HEAD
-    *numVec3sData = SurfaceType_GetCameraNumVec3sData(&camera->globalCtx->colCtx, floorPoly, bgId);
-    return SurfaceType_GetCameraVec3sData(&camera->globalCtx->colCtx, floorPoly, bgId);
-=======
-    *dataCnt = SurfaceType_GetNumCameras(&camera->play->colCtx, floorPoly, bgId);
-    return SurfaceType_GetCamPosData(&camera->play->colCtx, floorPoly, bgId);
->>>>>>> 6a9468ab
+    *numVec3sData = SurfaceType_GetCameraNumVec3sData(&camera->play->colCtx, floorPoly, bgId);
+    return SurfaceType_GetCameraVec3sData(&camera->play->colCtx, floorPoly, bgId);
 }
 
 /**
@@ -536,13 +531,8 @@
         return -1;
     }
 
-<<<<<<< HEAD
-    ret = WaterBox_GetCamDataIndex(&camera->globalCtx->colCtx, waterBox);
-    if ((ret <= 0) || (WaterBox_GetCameraSetting(&camera->globalCtx->colCtx, waterBox) <= 0)) {
-=======
     ret = WaterBox_GetCamDataIndex(&camera->play->colCtx, waterBox);
-    if ((ret <= 0) || (WaterBox_GetCameraSType(&camera->play->colCtx, waterBox) <= 0)) {
->>>>>>> 6a9468ab
+    if ((ret <= 0) || (WaterBox_GetCameraSetting(&camera->play->colCtx, waterBox) <= 0)) {
         // no camera data index, or no CameraSettingType
         return -2;
     }
@@ -4359,15 +4349,9 @@
         Camera_CopyPREGToModeValues(camera);
     }
 
-<<<<<<< HEAD
-    if (camera->globalCtx->view.unk_124 == 0) {
-        camera->globalCtx->view.unk_124 = (camera->camId | 0x50);
-        rwData->xzSpeed = camera->xzSpeed;
-=======
     if (camera->play->view.unk_124 == 0) {
         camera->play->view.unk_124 = (camera->camId | 0x50);
-        rwData->unk_24 = camera->xzSpeed;
->>>>>>> 6a9468ab
+        rwData->xzSpeed = camera->xzSpeed;
         return true;
     }
 
