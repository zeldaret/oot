#include "ultra64.h"
#include "global.h"
#include "quake.h"
#include "terminal.h"
#include "overlays/actors/ovl_En_Horse/z_en_horse.h"

s16 Camera_ChangeSettingFlags(Camera* camera, s16 setting, s16 flags);
s32 Camera_ChangeModeFlags(Camera* camera, s16 mode, u8 flags);
s32 Camera_QRegInit(void);
s32 Camera_UpdateWater(Camera* camera);

// Camera will reload its paramData. Usually that means setting the read-only data from what is stored in
// CameraModeValue arrays. Although sometimes some read-write data is reset as well
#define RELOAD_PARAMS(camera) (camera->animState == 0 || camera->animState == 10 || camera->animState == 20)

/**
 * Camera data is stored in both read-only data and OREG as s16, and then converted to the appropriate type during
 * runtime. If a small f32 is being stored as an s16, it is common to store that value 100 times larger than the
 * original value. This is then scaled back down during runtime with the CAM_DATA_SCALED macro.
 */
#define CAM_DATA_SCALED(x) ((x)*0.01f)

// Load the next value from camera read-only data stored in CameraModeValue
#define GET_NEXT_RO_DATA(values) ((values++)->val)
// Load the next value and scale down from camera read-only data stored in CameraModeValue
#define GET_NEXT_SCALED_RO_DATA(values) CAM_DATA_SCALED(GET_NEXT_RO_DATA(values))

#define DISTORTION_HOT_ROOM (1 << 0)
#define DISTORTION_UNDERWATER_WEAK (1 << 1)
#define DISTORTION_UNDERWATER_MEDIUM (1 << 2)
#define DISTORTION_UNDERWATER_STRONG (1 << 3)
#define DISTORTION_UNDERWATER_FISHING (1 << 4)

#include "z_camera_data.inc.c"

/*===============================================================*/

/**
 * Interpolates along a curve between 0 and 1 with a period of
 * -a <= p <= a at time `b`
 */
f32 Camera_InterpolateCurve(f32 a, f32 b) {
    f32 ret;
    f32 absB;
    f32 t = 0.4f;
    f32 t2;
    f32 t3;
    f32 t4;

    absB = fabsf(b);
    if (a < absB) {
        ret = 1.0f;
    } else {
        t2 = 1.0f - t;
        if ((a * t2) > absB) {
            t3 = SQ(b) * (1.0f - t);
            t4 = SQ(a * t2);
            ret = t3 / t4;
        } else {
            t3 = SQ(a - absB) * t;
            t4 = SQ(0.4f * a);
            ret = 1.0f - (t3 / t4);
        }
    }
    return ret;
}

/*
 * Performs linear interpolation between `cur` and `target`.  If `cur` is within
 * `minDiff` units, the result is rounded up to `target`
 */
f32 Camera_LERPCeilF(f32 target, f32 cur, f32 stepScale, f32 minDiff) {
    f32 diff = target - cur;
    f32 step;
    f32 ret;

    if (fabsf(diff) >= minDiff) {
        step = diff * stepScale;
        ret = cur + step;
    } else {
        ret = target;
    }

    return ret;
}

/*
 * Performs linear interpolation between `cur` and `target`.  If `cur` is within
 * `minDiff` units, the result is rounded down to `cur`
 */
f32 Camera_LERPFloorF(f32 target, f32 cur, f32 stepScale, f32 minDiff) {
    f32 diff = target - cur;
    f32 step;
    f32 ret;

    if (fabsf(diff) >= minDiff) {
        step = diff * stepScale;
        ret = cur + step;
    } else {
        ret = cur;
    }

    return ret;
}

/*
 * Performs linear interpolation between `cur` and `target`.  If `cur` is within
 * `minDiff` units, the result is rounded up to `target`
 */
s16 Camera_LERPCeilS(s16 target, s16 cur, f32 stepScale, s16 minDiff) {
    s16 diff = target - cur;
    s16 step;
    s32 ret;

    if (ABS(diff) >= minDiff) {
        step = diff * stepScale + 0.5f;
        ret = cur + step;
    } else {
        ret = target;
    }

    return ret;
}

/*
 * Performs linear interpolation between `cur` and `target`.  If `cur` is within
 * `minDiff` units, the result is rounded down to `cur`
 */
s16 Camera_LERPFloorS(s16 target, s16 cur, f32 stepScale, s16 minDiff) {
    s16 diff = target - cur;
    s16 step;
    s32 ret;

    if (ABS(diff) >= minDiff) {
        step = diff * stepScale + 0.5f;
        ret = cur + step;
    } else {
        ret = cur;
    }

    return ret;
}

/*
 * Performs linear interpolation between `cur` and `target`.  If `cur` is within
 * `minDiff` units, the result is rounded up to `target`
 */
void Camera_LERPCeilVec3f(Vec3f* target, Vec3f* cur, f32 yStepScale, f32 xzStepScale, f32 minDiff) {
    cur->x = Camera_LERPCeilF(target->x, cur->x, xzStepScale, minDiff);
    cur->y = Camera_LERPCeilF(target->y, cur->y, yStepScale, minDiff);
    cur->z = Camera_LERPCeilF(target->z, cur->z, xzStepScale, minDiff);
}

void func_80043ABC(Camera* camera) {
    camera->yawUpdateRateInv = 100.0f;
    camera->pitchUpdateRateInv = R_CAM_PITCH_UPDATE_RATE_INV;
    camera->rUpdateRateInv = R_CAM_R_UPDATE_RATE_INV;
    camera->xzOffsetUpdateRate = CAM_DATA_SCALED(R_CAM_XZ_OFFSET_UPDATE_RATE);
    camera->yOffsetUpdateRate = CAM_DATA_SCALED(R_CAM_Y_OFFSET_UPDATE_RATE);
    camera->fovUpdateRate = CAM_DATA_SCALED(R_CAM_FOV_UPDATE_RATE);
}

void func_80043B60(Camera* camera) {
    camera->rUpdateRateInv = OREG(27);
    camera->yawUpdateRateInv = OREG(27);
    camera->pitchUpdateRateInv = OREG(27);
    camera->xzOffsetUpdateRate = 0.001f;
    camera->yOffsetUpdateRate = 0.001f;
    camera->fovUpdateRate = 0.001f;
}

Vec3f* Camera_Vec3sToVec3f(Vec3f* dest, Vec3s* src) {
    Vec3f copy;

    copy.x = src->x;
    copy.y = src->y;
    copy.z = src->z;

    *dest = copy;
    return dest;
}

Vec3f* Camera_AddVecGeoToVec3f(Vec3f* dest, Vec3f* a, VecGeo* geo) {
    Vec3f sum;
    Vec3f b;

    OLib_VecGeoToVec3f(&b, geo);

    sum.x = a->x + b.x;
    sum.y = a->y + b.y;
    sum.z = a->z + b.z;

    *dest = sum;

    return dest;
}

Vec3f* Camera_Vec3fTranslateByUnitVector(Vec3f* dest, Vec3f* src, Vec3f* unitVector, f32 uvScale) {
    Vec3f copy;

    copy.x = src->x + (unitVector->x * uvScale);
    copy.y = src->y + (unitVector->y * uvScale);
    copy.z = src->z + (unitVector->z * uvScale);

    *dest = copy;
    return dest;
}

/**
 * Detects the collision poly between `from` and `to`, places collision info in `to`
 */
s32 Camera_BGCheckInfo(Camera* camera, Vec3f* from, CamColChk* to) {
    CollisionContext* colCtx = &camera->play->colCtx;
    Vec3f toNewPos;
    Vec3f toPoint;
    Vec3f fromToNorm;
    f32 floorPolyY;
    CollisionPoly* floorPoly;
    s32 floorBgId;
    VecGeo fromToOffset;

    OLib_Vec3fDiffToVecGeo(&fromToOffset, from, &to->pos);
    fromToOffset.r += 8.0f;
    Camera_AddVecGeoToVec3f(&toPoint, from, &fromToOffset);

    if (!BgCheck_CameraLineTest1(colCtx, from, &toPoint, &toNewPos, &to->poly, 1, 1, 1, -1, &to->bgId)) {
        // no poly in path.
        OLib_Vec3fDistNormalize(&fromToNorm, from, &to->pos);

        to->norm.x = -fromToNorm.x;
        to->norm.y = -fromToNorm.y;
        to->norm.z = -fromToNorm.z;

        toNewPos = to->pos;
        toNewPos.y += 5.0f;
        floorPolyY = BgCheck_CameraRaycastDown2(colCtx, &floorPoly, &floorBgId, &toNewPos);

        if ((to->pos.y - floorPolyY) > 5.0f) {
            // if the y distance from the check point to the floor is more than 5 units
            // the point is not colliding with any collision.
            to->pos.x += to->norm.x;
            to->pos.y += to->norm.y;
            to->pos.z += to->norm.z;
            return 0;
        }

        to->poly = floorPoly;
        toNewPos.y = floorPolyY + 1.0f;
        to->bgId = floorBgId;
    }

    to->norm.x = COLPOLY_GET_NORMAL(to->poly->normal.x);
    to->norm.y = COLPOLY_GET_NORMAL(to->poly->normal.y);
    to->norm.z = COLPOLY_GET_NORMAL(to->poly->normal.z);
    to->pos.x = to->norm.x + toNewPos.x;
    to->pos.y = to->norm.y + toNewPos.y;
    to->pos.z = to->norm.z + toNewPos.z;

    return floorBgId + 1;
}

/**
 * Detects if there is collision between `from` and `to`
 */
s32 Camera_BGCheck(Camera* camera, Vec3f* from, Vec3f* to) {
    CamColChk toCol;
    s32 bgId;

    toCol.pos = *to;
    bgId = Camera_BGCheckInfo(camera, from, &toCol);
    *to = toCol.pos;
    return bgId;
}

s32 func_80043F94(Camera* camera, Vec3f* from, CamColChk* to) {
    CollisionContext* colCtx = &camera->play->colCtx;
    Vec3f toNewPos;
    Vec3f toPos;
    Vec3f fromToNorm;
    Vec3f playerFloorNormF;
    f32 floorY;
    CollisionPoly* floorPoly;
    s32 bgId;
    VecGeo fromToGeo;

    OLib_Vec3fDiffToVecGeo(&fromToGeo, from, &to->pos);
    fromToGeo.r += 8.0f;
    Camera_AddVecGeoToVec3f(&toPos, from, &fromToGeo);
    if (!BgCheck_CameraLineTest1(colCtx, from, &toPos, &toNewPos, &to->poly, 1, 1, 1, -1, &to->bgId)) {
        OLib_Vec3fDistNormalize(&fromToNorm, from, &to->pos);
        to->norm.x = -fromToNorm.x;
        to->norm.y = -fromToNorm.y;
        to->norm.z = -fromToNorm.z;
        toNewPos = to->pos;
        toNewPos.y += 5.0f;
        floorY = BgCheck_CameraRaycastDown2(colCtx, &floorPoly, &bgId, &toNewPos);
        if ((to->pos.y - floorY) > 5.0f) {
            // to is not on the ground or below it.
            to->pos.x += to->norm.x;
            to->pos.y += to->norm.y;
            to->pos.z += to->norm.z;
            return 0;
        }
        // to is touching the ground, move it up 1 unit.
        to->poly = floorPoly;
        toNewPos.y = floorY + 1.0f;
        to->bgId = bgId;
    }
    to->norm.x = COLPOLY_GET_NORMAL(to->poly->normal.x);
    to->norm.y = COLPOLY_GET_NORMAL(to->poly->normal.y);
    to->norm.z = COLPOLY_GET_NORMAL(to->poly->normal.z);
    if ((to->norm.y > 0.5f) || (to->norm.y < -0.8f)) {
        to->pos.x = to->norm.x + toNewPos.x;
        to->pos.y = to->norm.y + toNewPos.y;
        to->pos.z = to->norm.z + toNewPos.z;
    } else if (playerFloorPoly != NULL) {
        playerFloorNormF.x = COLPOLY_GET_NORMAL(playerFloorPoly->normal.x);
        playerFloorNormF.y = COLPOLY_GET_NORMAL(playerFloorPoly->normal.y);
        playerFloorNormF.z = COLPOLY_GET_NORMAL(playerFloorPoly->normal.z);
        if (Math3D_LineSegVsPlane(playerFloorNormF.x, playerFloorNormF.y, playerFloorNormF.z, playerFloorPoly->dist,
                                  from, &toPos, &toNewPos, 1)) {
            // line is from->to is touching the poly the player is on.
            to->norm = playerFloorNormF;
            to->poly = playerFloorPoly;
            to->bgId = camera->bgId;
            to->pos.x = to->norm.x + toNewPos.x;
            to->pos.y = to->norm.y + toNewPos.y;
            to->pos.z = to->norm.z + toNewPos.z;
        } else {
            OLib_Vec3fDistNormalize(&fromToNorm, from, &to->pos);
            to->norm.x = -fromToNorm.x;
            to->norm.y = -fromToNorm.y;
            to->norm.z = -fromToNorm.z;
            to->pos.x += to->norm.x;
            to->pos.y += to->norm.y;
            to->pos.z += to->norm.z;
            return 0;
        }
    }
    return 1;
}

void func_80044340(Camera* camera, Vec3f* arg1, Vec3f* arg2) {
    CamColChk sp20;
    STACK_PADS(s32, 2);

    sp20.pos = *arg2;
    func_80043F94(camera, arg1, &sp20);
    *arg2 = sp20.pos;
}

/**
 * Checks if `from` to `to` is looking from the outside of a poly towards the front
 */
s32 Camera_CheckOOB(Camera* camera, Vec3f* from, Vec3f* to) {
    STACK_PAD(s32);
    Vec3f intersect;
    STACK_PAD(s32);
    s32 bgId;
    CollisionPoly* poly;
    CollisionContext* colCtx = &camera->play->colCtx;

    poly = NULL;
    if (BgCheck_CameraLineTest1(colCtx, from, to, &intersect, &poly, 1, 1, 1, 0, &bgId) &&
        (CollisionPoly_GetPointDistanceFromPlane(poly, from) < 0.0f)) {
        // if there is a poly between `from` and `to` and the `from` is behind the poly.
        return true;
    }

    return false;
}

/**
 * Gets the floor position underneath `chkPos`, and returns the normal of the floor to `floorNorm`,
 * and bgId to `bgId`.  If no floor is found, then the normal is a flat surface pointing upwards.
 */
f32 Camera_GetFloorYNorm(Camera* camera, Vec3f* floorNorm, Vec3f* chkPos, s32* bgId) {
    STACK_PAD(s32);
    CollisionPoly* floorPoly;
    f32 floorY = BgCheck_EntityRaycastDown3(&camera->play->colCtx, &floorPoly, bgId, chkPos);

    if (floorY == BGCHECK_Y_MIN) {
        // no floor
        floorNorm->x = 0.0f;
        floorNorm->y = 1.0f;
        floorNorm->z = 0.0f;
    } else {
        floorNorm->x = COLPOLY_GET_NORMAL(floorPoly->normal.x);
        floorNorm->y = COLPOLY_GET_NORMAL(floorPoly->normal.y);
        floorNorm->z = COLPOLY_GET_NORMAL(floorPoly->normal.z);
    }

    return floorY;
}

/**
 * Gets the position of the floor from `pos`
 */
f32 Camera_GetFloorY(Camera* camera, Vec3f* pos) {
    Vec3f posCheck;
    Vec3f floorNorm;
    s32 bgId;

    posCheck = *pos;
    posCheck.y += 80.0f;

    return Camera_GetFloorYNorm(camera, &floorNorm, &posCheck, &bgId);
}

/**
 * Gets the position of the floor from `pos`, and if the floor is considered not solid,
 * it checks the next floor below that up to 3 times.  Returns the normal of the floor into `norm`
 */
f32 Camera_GetFloorYLayer(Camera* camera, Vec3f* norm, Vec3f* pos, s32* bgId) {
    CollisionPoly* floorPoly;
    CollisionContext* colCtx = &camera->play->colCtx;
    f32 floorY;
    s32 i;

    for (i = 3; i > 0; i--) {
        floorY = BgCheck_CameraRaycastDown2(colCtx, &floorPoly, bgId, pos);
        if (floorY == BGCHECK_Y_MIN ||
            (camera->playerGroundY < floorY && !(COLPOLY_GET_NORMAL(floorPoly->normal.y) > 0.5f))) {
            // no floor, or player is below the floor and floor is not considered steep
            norm->x = 0.0f;
            norm->y = 1.0f;
            norm->z = 0.0f;
            floorY = BGCHECK_Y_MIN;
            break;
        } else if (SurfaceType_GetFloorType(colCtx, floorPoly, *bgId) == FLOOR_TYPE_1) {
            // floor is not solid, check below that floor.
            pos->y = floorY - 10.0f;
            continue;
        } else {
            norm->x = COLPOLY_GET_NORMAL(floorPoly->normal.x);
            norm->y = COLPOLY_GET_NORMAL(floorPoly->normal.y);
            norm->z = COLPOLY_GET_NORMAL(floorPoly->normal.z);
            break;
        }
    }
    if (i == 0) {
        osSyncPrintf(VT_COL(YELLOW, BLACK) "camera: foward check: too many layer!\n" VT_RST);
    }
    return floorY;
}

/**
 * Returns the CameraSettingType of the camera at index `bgCamIndex`
 */
s16 Camera_GetBgCamSetting(Camera* camera, s32 bgCamIndex) {
    return BgCheck_GetBgCamSettingImpl(&camera->play->colCtx, bgCamIndex, BGCHECK_SCENE);
}

/**
 * Returns the bgCamFuncData using the current bgCam index
 */
Vec3s* Camera_GetBgCamFuncData(Camera* camera) {
    return BgCheck_GetBgCamFuncDataImpl(&camera->play->colCtx, camera->bgCamIndex, BGCHECK_SCENE);
}

/**
 * Gets the bgCam index for the poly `poly`, returns -1 if
 * there is no camera data for that poly.
 */
s32 Camera_GetBgCamIndex(Camera* camera, s32* bgId, CollisionPoly* poly) {
    s32 bgCamIndex;
    PosRot playerPosRot;
    s32 ret;

    Actor_GetWorldPosShapeRot(&playerPosRot, &camera->player->actor); // unused.
    bgCamIndex = SurfaceType_GetBgCamIndex(&camera->play->colCtx, poly, *bgId);

    if (BgCheck_GetBgCamSettingImpl(&camera->play->colCtx, bgCamIndex, *bgId) == CAM_SET_NONE) {
        ret = -1;
    } else {
        ret = bgCamIndex;
    }
    return ret;
}

/**
 * Returns the bgCamFuncData for the floor under the player.
 * Also returns the number of pieces of data there are in `bgCamCount`.
 * If there is no floor, then return NULL
 */
Vec3s* Camera_GetBgCamFuncDataUnderPlayer(Camera* camera, u16* bgCamCount) {
    CollisionPoly* floorPoly;
    STACK_PAD(s32);
    s32 bgId;
    PosRot playerPosRot;

    Actor_GetWorldPosShapeRot(&playerPosRot, &camera->player->actor);
    playerPosRot.pos.y += Player_GetHeight(camera->player);

    if (BgCheck_EntityRaycastDown3(&camera->play->colCtx, &floorPoly, &bgId, &playerPosRot.pos) == BGCHECK_Y_MIN) {
        // no floor
        return NULL;
    }

    *bgCamCount = BgCheck_GetBgCamCount(&camera->play->colCtx, floorPoly, bgId);
    return BgCheck_GetBgCamFuncData(&camera->play->colCtx, floorPoly, bgId);
}

/**
 * Gets the Camera information for the water box the player is in.
 * Returns -1 if the player is not in a water box, or does not have a swimming state.
 * Returns -2 if there is no camera index for the water box.
 * Returns the camera data index otherwise.
 */
s32 Camera_GetWaterBoxBgCamIndex(Camera* camera, f32* waterY) {
    PosRot playerPosRot;
    WaterBox* waterBox;
    s32 bgCamIndex;

    Actor_GetWorldPosShapeRot(&playerPosRot, &camera->player->actor);
    *waterY = playerPosRot.pos.y;

    if (!WaterBox_GetSurface1(camera->play, &camera->play->colCtx, playerPosRot.pos.x, playerPosRot.pos.z, waterY,
                              &waterBox)) {
        // player's position is not in a water box.
        *waterY = BGCHECK_Y_MIN;
        return -1;
    }

    if (!(camera->player->stateFlags1 & PLAYER_STATE1_27)) {
        // player is not swimming
        *waterY = BGCHECK_Y_MIN;
        return -1;
    }

    bgCamIndex = WaterBox_GetBgCamIndex(&camera->play->colCtx, waterBox);

    //! @bug bgCamIndex = 0 is a valid index, should be (bgCamIndex < 0)
    if ((bgCamIndex <= 0) || (WaterBox_GetBgCamSetting(&camera->play->colCtx, waterBox) <= CAM_SET_NONE)) {
        // no camera data index, or no CameraSettingType
        return -2;
    }

    return bgCamIndex;
}

/**
 * Checks if `chkPos` is inside a waterbox.
 * If there is no water box below `chkPos` or if `chkPos` is above the water surface, return BGCHECK_Y_MIN.
 * If `chkPos` is inside the waterbox, output light index to `lightIndex`.
 */
f32 Camera_GetWaterSurface(Camera* camera, Vec3f* chkPos, s32* lightIndex) {
    PosRot playerPosRot;
    f32 waterY;
    WaterBox* waterBox;

    Actor_GetWorldPosShapeRot(&playerPosRot, &camera->player->actor);
    waterY = playerPosRot.pos.y;

    if (!WaterBox_GetSurface1(camera->play, &camera->play->colCtx, chkPos->x, chkPos->z, &waterY, &waterBox)) {
        // chkPos is not within the x/z boundaries of a water box.
        return BGCHECK_Y_MIN;
    }

    if (waterY < chkPos->y) {
        // the water's y position is below the check position
        // meaning the position is NOT in the water.
        return BGCHECK_Y_MIN;
    }

    *lightIndex = WaterBox_GetLightIndex(&camera->play->colCtx, waterBox);
    return waterY;
}

/**
 * Calculates the angle between points `from` and `to`
 */
s16 Camera_XZAngle(Vec3f* to, Vec3f* from) {
    return CAM_DEG_TO_BINANG(RAD_TO_DEG(Math_FAtan2F(from->x - to->x, from->z - to->z)));
}

s16 Camera_GetPitchAdjFromFloorHeightDiffs(Camera* camera, s16 viewYaw, s16 initAndReturnZero) {
    static f32 sFloorYNear;
    static f32 sFloorYFar;
    static CamColChk sFarColChk;
    Vec3f playerPos;
    Vec3f nearPos;
    Vec3f floorNorm;
    f32 checkOffsetY;
    s16 pitchNear;
    s16 pitchFar;
    f32 floorYDiffFar;
    f32 viewForwardsUnitX;
    f32 viewForwardsUnitZ;
    s32 bgId;
    f32 nearDist;
    f32 farDist;
    f32 floorYDiffNear;
    f32 playerHeight;

    viewForwardsUnitX = Math_SinS(viewYaw);
    viewForwardsUnitZ = Math_CosS(viewYaw);

    playerHeight = Player_GetHeight(camera->player);
    checkOffsetY = CAM_DATA_SCALED(R_CAM_PITCH_FLOOR_CHECK_OFFSET_Y_FAC) * playerHeight;
    nearDist = CAM_DATA_SCALED(R_CAM_PITCH_FLOOR_CHECK_NEAR_DIST_FAC) * playerHeight;
    farDist = CAM_DATA_SCALED(R_CAM_PITCH_FLOOR_CHECK_FAR_DIST_FAC) * playerHeight;

    playerPos.x = camera->playerPosRot.pos.x;
    playerPos.y = camera->playerGroundY + checkOffsetY;
    playerPos.z = camera->playerPosRot.pos.z;

    nearPos.x = playerPos.x + (nearDist * viewForwardsUnitX);
    nearPos.y = playerPos.y;
    nearPos.z = playerPos.z + (nearDist * viewForwardsUnitZ);

    if (initAndReturnZero || (camera->play->state.frames % 2) == 0) {
        sFarColChk.pos.x = playerPos.x + (farDist * viewForwardsUnitX);
        sFarColChk.pos.y = playerPos.y;
        sFarColChk.pos.z = playerPos.z + (farDist * viewForwardsUnitZ);

        Camera_BGCheckInfo(camera, &playerPos, &sFarColChk);

        if (initAndReturnZero) {
            sFloorYNear = sFloorYFar = camera->playerGroundY;
        }
    } else {
        farDist = OLib_Vec3fDistXZ(&playerPos, &sFarColChk.pos);

        sFarColChk.pos.x += sFarColChk.norm.x * 5.0f;
        sFarColChk.pos.y += sFarColChk.norm.y * 5.0f;
        sFarColChk.pos.z += sFarColChk.norm.z * 5.0f;

        if (nearDist > farDist) {
            nearDist = farDist;
            sFloorYNear = sFloorYFar = Camera_GetFloorYLayer(camera, &floorNorm, &sFarColChk.pos, &bgId);
        } else {
            sFloorYNear = Camera_GetFloorYLayer(camera, &floorNorm, &nearPos, &bgId);
            sFloorYFar = Camera_GetFloorYLayer(camera, &floorNorm, &sFarColChk.pos, &bgId);
        }

        if (sFloorYNear == BGCHECK_Y_MIN) {
            sFloorYNear = camera->playerGroundY;
        }

        if (sFloorYFar == BGCHECK_Y_MIN) {
            sFloorYFar = sFloorYNear;
        }
    }

    floorYDiffNear = CAM_DATA_SCALED(R_CAM_PITCH_FLOOR_CHECK_NEAR_WEIGHT) * (sFloorYNear - camera->playerGroundY);
    floorYDiffFar =
        (1.0f - CAM_DATA_SCALED(R_CAM_PITCH_FLOOR_CHECK_NEAR_WEIGHT)) * (sFloorYFar - camera->playerGroundY);

    pitchNear = CAM_DEG_TO_BINANG(RAD_TO_DEG(Math_FAtan2F(floorYDiffNear, nearDist)));
    pitchFar = CAM_DEG_TO_BINANG(RAD_TO_DEG(Math_FAtan2F(floorYDiffFar, farDist)));

    return pitchNear + pitchFar;
}

/**
 * Calculates a new Up vector from the pitch, yaw, roll
 */
Vec3f* Camera_CalcUpFromPitchYawRoll(Vec3f* viewUp, s16 pitch, s16 yaw, s16 roll) {
    f32 sinP = Math_SinS(pitch);
    f32 cosP = Math_CosS(pitch);
    f32 sinY = Math_SinS(yaw);
    f32 cosY = Math_CosS(yaw);
    f32 sinR = Math_SinS(-roll);
    f32 cosR = Math_CosS(-roll);
    Vec3f up;
    Vec3f baseUp;
    Vec3f u;
    Vec3f rollMtxRow1;
    Vec3f rollMtxRow2;
    Vec3f rollMtxRow3;
    STACK_PAD(s32);

    // Axis to roll around
    u.x = cosP * sinY;
    u.y = sinP;
    u.z = cosP * cosY;

    // Matrix to apply the roll to the Up vector without roll
    rollMtxRow1.x = ((1.0f - SQ(u.x)) * cosR) + SQ(u.x);
    rollMtxRow1.y = ((u.x * u.y) * (1.0f - cosR)) - (u.z * sinR);
    rollMtxRow1.z = ((u.z * u.x) * (1.0f - cosR)) + (u.y * sinR);

    rollMtxRow2.x = ((u.x * u.y) * (1.0f - cosR)) + (u.z * sinR);
    rollMtxRow2.y = ((1.0f - SQ(u.y)) * cosR) + SQ(u.y);
    rollMtxRow2.z = ((u.y * u.z) * (1.0f - cosR)) - (u.x * sinR);

    rollMtxRow3.x = ((u.z * u.x) * (1.0f - cosR)) - (u.y * sinR);
    rollMtxRow3.y = ((u.y * u.z) * (1.0f - cosR)) + (u.x * sinR);
    rollMtxRow3.z = ((1.0f - SQ(u.z)) * cosR) + SQ(u.z);

    // Up without roll
    baseUp.x = -sinP * sinY;
    baseUp.y = cosP;
    baseUp.z = -sinP * cosY;

    // rollMtx * baseUp
    up.x = DOTXYZ(baseUp, rollMtxRow1);
    up.y = DOTXYZ(baseUp, rollMtxRow2);
    up.z = DOTXYZ(baseUp, rollMtxRow3);

    *viewUp = up;

    return viewUp;
}

f32 Camera_ClampLERPScale(Camera* camera, f32 maxLERPScale) {
    f32 ret;

    if (camera->atLERPStepScale < CAM_DATA_SCALED(R_CAM_AT_LERP_STEP_SCALE_MIN)) {
        ret = CAM_DATA_SCALED(R_CAM_AT_LERP_STEP_SCALE_MIN);
    } else if (camera->atLERPStepScale >= maxLERPScale) {
        ret = maxLERPScale;
    } else {
        ret = CAM_DATA_SCALED(R_CAM_AT_LERP_STEP_SCALE_FAC) * camera->atLERPStepScale;
    }

    return ret;
}

void Camera_CopyDataToRegs(Camera* camera, s16 mode) {
    CameraModeValue* values;
    CameraModeValue* valueP;
    s32 i;

    if (PREG(82)) {
        osSyncPrintf("camera: res: stat (%d/%d/%d)\n", camera->camId, camera->setting, mode);
    }

    values = sCameraSettings[camera->setting].cameraModes[mode].values;

    for (i = 0; i < sCameraSettings[camera->setting].cameraModes[mode].valueCnt; i++) {
        valueP = &values[i];
        PREG(valueP->dataType) = valueP->val;
        if (PREG(82)) {
            osSyncPrintf("camera: res: PREG(%02d) = %d\n", valueP->dataType, valueP->val);
        }
    }
    camera->animState = 0;
}

s32 Camera_CopyPREGToModeValues(Camera* camera) {
    CameraModeValue* values = sCameraSettings[camera->setting].cameraModes[camera->mode].values;
    CameraModeValue* valueP;
    s32 i;

    for (i = 0; i < sCameraSettings[camera->setting].cameraModes[camera->mode].valueCnt; i++) {
        valueP = &values[i];
        valueP->val = R_CAM_DATA(valueP->dataType);
        if (PREG(82)) {
            osSyncPrintf("camera: res: %d = PREG(%02d)\n", valueP->val, valueP->dataType);
        }
    }
    return true;
}

void Camera_UpdateInterface(s16 interfaceField) {
    s16 hudVisibilityMode;

    if ((interfaceField & CAM_LETTERBOX_MASK) != CAM_LETTERBOX_IGNORE) {
        switch (interfaceField & CAM_LETTERBOX_SIZE_MASK) {
            case CAM_LETTERBOX_SMALL:
                sCameraLetterboxSize = 26;
                break;

            case CAM_LETTERBOX_MEDIUM:
                sCameraLetterboxSize = 27;
                break;

            case CAM_LETTERBOX_LARGE:
                sCameraLetterboxSize = 32;
                break;

            default:
                sCameraLetterboxSize = 0;
                break;
        }

        if (interfaceField & CAM_LETTERBOX_INSTANT) {
            Letterbox_SetSize(sCameraLetterboxSize);
        } else {
            Letterbox_SetSizeTarget(sCameraLetterboxSize);
        }
    }

    if ((interfaceField & CAM_HUD_VISIBILITY_MASK) != CAM_HUD_VISIBILITY(CAM_HUD_VISIBILITY_IGNORE)) {
        hudVisibilityMode = (interfaceField & CAM_HUD_VISIBILITY_MASK) >> CAM_HUD_VISIBILITY_SHIFT;
        if (hudVisibilityMode == CAM_HUD_VISIBILITY_ALL) {
            hudVisibilityMode = HUD_VISIBILITY_ALL;
        }
        if (sCameraHudVisibilityMode != hudVisibilityMode) {
            sCameraHudVisibilityMode = hudVisibilityMode;
            Interface_ChangeHudVisibilityMode(sCameraHudVisibilityMode);
        }
    }
}

Vec3f* Camera_BGCheckCorner(Vec3f* dst, Vec3f* linePointA, Vec3f* linePointB, CamColChk* pointAColChk,
                            CamColChk* pointBColChk) {
    Vec3f closestPoint;

    if (!func_800427B4(pointAColChk->poly, pointBColChk->poly, linePointA, linePointB, &closestPoint)) {
        osSyncPrintf(VT_COL(YELLOW, BLACK) "camera: corner check no cross point %x %x\n" VT_RST, pointAColChk,
                     pointBColChk);
        *dst = pointAColChk->pos;
        return dst;
    }

    *dst = closestPoint;
    return dst;
}

/**
 * Checks collision between at and eyeNext, if `checkEye` is set, if there is no collision between
 * eyeNext->at, then eye->at is also checked.
 * Returns:
 * 0 if no collision is found between at->eyeNext
 * 2 if the angle between the polys is between 60 degrees and 120 degrees
 * 3 ?
 * 6 if the angle between the polys is greater than 120 degrees
 */
s32 func_80045508(Camera* camera, VecGeo* diffGeo, CamColChk* eyeChk, CamColChk* atChk, s16 checkEye) {
    Vec3f* at = &camera->at;
    Vec3f* eye = &camera->eye;
    Vec3f* eyeNext = &camera->eyeNext;
    Vec3f eyePos;
    s32 atEyeBgId;
    s32 eyeAtBgId;
    s32 ret;
    f32 cosEyeAt;

    eyeChk->pos = camera->eyeNext;

    ret = 0;

    atEyeBgId = Camera_BGCheckInfo(camera, at, eyeChk);
    if (atEyeBgId != 0) {
        // collision found between at->eye
        atChk->pos = camera->at;

        OLib_Vec3fToVecGeo(&eyeChk->geoNorm, &eyeChk->norm);

        if (eyeChk->geoNorm.pitch >= 0x2EE1) {
            eyeChk->geoNorm.yaw = diffGeo->yaw;
        }

        eyeAtBgId = Camera_BGCheckInfo(camera, eyeNext, atChk);

        if (eyeAtBgId == 0) {
            // no collision from eyeNext->at
            if (checkEye & 1) {

                atChk->pos = *at;
                eyePos = *eye;

                if (Camera_BGCheckInfo(camera, &eyePos, atChk) == 0) {
                    // no collision from eye->at
                    return 3;
                } else if (eyeChk->poly == atChk->poly) {
                    // at->eye and eye->at is the same poly
                    return 3;
                }
            } else {
                return 3;
            }
        } else if (eyeChk->poly == atChk->poly) {
            // at->eyeNext and eyeNext->at is the same poly
            return 3;
        }

        OLib_Vec3fToVecGeo(&atChk->geoNorm, &atChk->norm);

        if (atChk->geoNorm.pitch >= 0x2EE1) {
            atChk->geoNorm.yaw = diffGeo->yaw - 0x7FFF;
        }

        if (atEyeBgId != eyeAtBgId) {
            // different bgIds for at->eye[Next] and eye[Next]->at
            ret = 3;
        } else {
            cosEyeAt = Math3D_Cos(&eyeChk->norm, &atChk->norm);
            if (cosEyeAt < -0.5f) {
                ret = 6;
            } else if (cosEyeAt > 0.5f) {
                ret = 3;
            } else {
                ret = 2;
            }
        }
    }
    return ret;
}

/**
 * Calculates how much to adjust the camera at's y value when on a slope.
 */
f32 Camera_CalcSlopeYAdj(Vec3f* floorNorm, s16 playerYRot, s16 eyeAtYaw, f32 adjAmt) {
    f32 tmp;
    VecGeo floorNormGeo;

    OLib_Vec3fToVecGeo(&floorNormGeo, floorNorm);

    tmp = Math_CosS(floorNormGeo.pitch) * Math_CosS(playerYRot - floorNormGeo.yaw);
    return (fabsf(tmp) * adjAmt) * Math_CosS(playerYRot - eyeAtYaw);
}

/**
 * Calculates new at vector for the camera pointing in `eyeAtDir`
 */
s32 Camera_CalcAtDefault(Camera* camera, VecGeo* eyeAtDir, f32 yOffset, s16 calcSlopeYAdj) {
    Vec3f* at = &camera->at;
    Vec3f playerToAtOffsetTarget;
    Vec3f atTarget;
    STACK_PAD(s32);
    PosRot* playerPosRot = &camera->playerPosRot;
    f32 playerHeight = Player_GetHeight(camera->player);

    playerToAtOffsetTarget.x = 0.f;
    playerToAtOffsetTarget.y = playerHeight + yOffset;
    playerToAtOffsetTarget.z = 0.f;

    if (calcSlopeYAdj) {
        playerToAtOffsetTarget.y -= OLib_ClampMaxDist(
            Camera_CalcSlopeYAdj(&camera->floorNorm, playerPosRot->rot.y, eyeAtDir->yaw, R_CAM_SLOPE_Y_ADJ_AMOUNT),
            playerHeight);
    }

    Camera_LERPCeilVec3f(&playerToAtOffsetTarget, &camera->playerToAtOffset, camera->yOffsetUpdateRate,
                         camera->xzOffsetUpdateRate, 0.1f);

    atTarget.x = playerPosRot->pos.x + camera->playerToAtOffset.x;
    atTarget.y = playerPosRot->pos.y + camera->playerToAtOffset.y;
    atTarget.z = playerPosRot->pos.z + camera->playerToAtOffset.z;

    Camera_LERPCeilVec3f(&atTarget, at, camera->atLERPStepScale, camera->atLERPStepScale, 0.2f);

    return true;
}

s32 func_800458D4(Camera* camera, VecGeo* eyeAtDir, f32 yOffset, f32* arg3, s16 calcSlopeYAdj) {
    f32 phi_f2;
    Vec3f playerToAtOffsetTarget;
    Vec3f atTarget;
    f32 eyeAtAngle;
    PosRot* playerPosRot = &camera->playerPosRot;
    f32 deltaY;
    STACK_PADS(s32, 2);

    playerToAtOffsetTarget.y = Player_GetHeight(camera->player) + yOffset;
    playerToAtOffsetTarget.x = 0.0f;
    playerToAtOffsetTarget.z = 0.0f;

    if (calcSlopeYAdj) {
        playerToAtOffsetTarget.y -=
            Camera_CalcSlopeYAdj(&camera->floorNorm, playerPosRot->rot.y, eyeAtDir->yaw, R_CAM_SLOPE_Y_ADJ_AMOUNT);
    }

    deltaY = playerPosRot->pos.y - *arg3;
    eyeAtAngle = Math_FAtan2F(deltaY, OLib_Vec3fDistXZ(&camera->at, &camera->eye));

    if (eyeAtAngle > DEG_TO_RAD(OREG(32))) {
        if (1) {}
        phi_f2 = 1.0f - sinf(eyeAtAngle - DEG_TO_RAD(OREG(32)));
    } else if (eyeAtAngle < DEG_TO_RAD(OREG(33))) {
        phi_f2 = 1.0f - sinf(DEG_TO_RAD(OREG(33)) - eyeAtAngle);
    } else {
        phi_f2 = 1.0f;
    }

    playerToAtOffsetTarget.y -= deltaY * phi_f2;
    Camera_LERPCeilVec3f(&playerToAtOffsetTarget, &camera->playerToAtOffset, CAM_DATA_SCALED(OREG(29)),
                         CAM_DATA_SCALED(OREG(30)), 0.1f);

    atTarget.x = playerPosRot->pos.x + camera->playerToAtOffset.x;
    atTarget.y = playerPosRot->pos.y + camera->playerToAtOffset.y;
    atTarget.z = playerPosRot->pos.z + camera->playerToAtOffset.z;

    Camera_LERPCeilVec3f(&atTarget, &camera->at, camera->atLERPStepScale, camera->atLERPStepScale, 0.2f);

    return 1;
}

s32 func_80045B08(Camera* camera, VecGeo* eyeAtDir, f32 yOffset, s16 arg3) {
    f32 phi_f2;
    Vec3f playerToAtOffsetTarget;
    Vec3f atTarget;
    STACK_PAD(s32);
    f32 temp_ret;
    PosRot* playerPosRot = &camera->playerPosRot;

    playerToAtOffsetTarget.y = Player_GetHeight(camera->player) + yOffset;
    playerToAtOffsetTarget.x = 0.0f;
    playerToAtOffsetTarget.z = 0.0f;

    temp_ret = Math_SinS(arg3);

    if (temp_ret < 0.0f) {
        phi_f2 = Math_CosS(playerPosRot->rot.y - eyeAtDir->yaw);
    } else {
        phi_f2 = -Math_CosS(playerPosRot->rot.y - eyeAtDir->yaw);
    }

    playerToAtOffsetTarget.y -= temp_ret * phi_f2 * R_CAM_SLOPE_Y_ADJ_AMOUNT;
    Camera_LERPCeilVec3f(&playerToAtOffsetTarget, &camera->playerToAtOffset, camera->yOffsetUpdateRate,
                         camera->xzOffsetUpdateRate, 0.1f);

    atTarget.x = playerPosRot->pos.x + camera->playerToAtOffset.x;
    atTarget.y = playerPosRot->pos.y + camera->playerToAtOffset.y;
    atTarget.z = playerPosRot->pos.z + camera->playerToAtOffset.z;
    Camera_LERPCeilVec3f(&atTarget, &camera->at, camera->atLERPStepScale, camera->atLERPStepScale, 0.2f);

    return 1;
}

/**
 * Adjusts the camera's at position for Camera_Parallel1
 */
s32 Camera_CalcAtForParallel(Camera* camera, VecGeo* arg1, f32 yOffset, f32* arg3, s16 calcSlopeYAdj) {
    Vec3f* at = &camera->at;
    Vec3f playerToAtOffsetTarget;
    Vec3f atTarget;
    Vec3f* eye = &camera->eye;
    PosRot* playerPosRot = &camera->playerPosRot;
    f32 temp_f2;
    f32 phi_f16;
    f32 eyeAtDistXZ;
    f32 phi_f20;
    f32 playerHeight = Player_GetHeight(camera->player);

    playerToAtOffsetTarget.x = 0.0f;
    playerToAtOffsetTarget.y = playerHeight + yOffset;
    playerToAtOffsetTarget.z = 0.0f;

    if (R_CAM_PARALLEL_LOCKON_CALC_SLOPE_Y_ADJ && calcSlopeYAdj) {
        playerToAtOffsetTarget.y -=
            Camera_CalcSlopeYAdj(&camera->floorNorm, playerPosRot->rot.y, arg1->yaw, R_CAM_SLOPE_Y_ADJ_AMOUNT);
    }

    if (camera->playerGroundY == camera->playerPosRot.pos.y || camera->player->actor.gravity > -0.1f ||
        camera->player->stateFlags1 & PLAYER_STATE1_21) {
        *arg3 = Camera_LERPCeilF(playerPosRot->pos.y, *arg3, CAM_DATA_SCALED(OREG(43)), 0.1f);
        phi_f20 = playerPosRot->pos.y - *arg3;
        playerToAtOffsetTarget.y -= phi_f20;
        Camera_LERPCeilVec3f(&playerToAtOffsetTarget, &camera->playerToAtOffset, camera->yOffsetUpdateRate,
                             camera->xzOffsetUpdateRate, 0.1f);
    } else {
        if (!PREG(75)) {
            phi_f20 = playerPosRot->pos.y - *arg3;
            eyeAtDistXZ = OLib_Vec3fDistXZ(at, &camera->eye);
            phi_f16 = eyeAtDistXZ;
            Math_FAtan2F(phi_f20, eyeAtDistXZ);
            temp_f2 = Math_FTanF(DEG_TO_RAD(camera->fov * 0.4f)) * phi_f16;
            if (temp_f2 < phi_f20) {
                *arg3 += phi_f20 - temp_f2;
                phi_f20 = temp_f2;
            } else if (phi_f20 < -temp_f2) {
                *arg3 += phi_f20 + temp_f2;
                phi_f20 = -temp_f2;
            }
            playerToAtOffsetTarget.y -= phi_f20;
        } else {
            phi_f20 = playerPosRot->pos.y - *arg3;
            temp_f2 = Math_FAtan2F(phi_f20, OLib_Vec3fDistXZ(at, eye));
            if (DEG_TO_RAD(OREG(32)) < temp_f2) {
                phi_f16 = 1 - sinf(temp_f2 - DEG_TO_RAD(OREG(32)));
            } else if (temp_f2 < DEG_TO_RAD(OREG(33))) {
                phi_f16 = 1 - sinf(DEG_TO_RAD(OREG(33)) - temp_f2);
            } else {
                phi_f16 = 1;
            }
            playerToAtOffsetTarget.y -= phi_f20 * phi_f16;
        }
        Camera_LERPCeilVec3f(&playerToAtOffsetTarget, &camera->playerToAtOffset, CAM_DATA_SCALED(OREG(29)),
                             CAM_DATA_SCALED(OREG(30)), 0.1f);
        camera->yOffsetUpdateRate = CAM_DATA_SCALED(OREG(29));
        camera->xzOffsetUpdateRate = CAM_DATA_SCALED(OREG(30));
    }
    atTarget.x = playerPosRot->pos.x + camera->playerToAtOffset.x;
    atTarget.y = playerPosRot->pos.y + camera->playerToAtOffset.y;
    atTarget.z = playerPosRot->pos.z + camera->playerToAtOffset.z;
    Camera_LERPCeilVec3f(&atTarget, at, camera->atLERPStepScale, camera->atLERPStepScale, 0.2f);
    return 1;
}

#define CAM_LOCKON_AT_FLAG_CALC_SLOPE_Y_ADJ (1 << 0)
#define CAM_LOCKON_AT_FLAG_OFF_GROUND (1 << 7)

/**
 * Adjusts at position for Camera_Battle1 and Camera_KeepOn1
 */
s32 Camera_CalcAtForLockOn(Camera* camera, VecGeo* eyeAtDir, Vec3f* targetPos, f32 yOffset, f32 distance,
                           f32* yPosOffset, VecGeo* outPlayerToTargetDir, s16 flags) {
    Vec3f* at = &camera->at;
    Vec3f playerToAtOffsetTarget;
    Vec3f tmpPos1;
    Vec3f lookFromOffset;
    Vec3f* floorNorm = &camera->floorNorm;
    VecGeo playerToTargetDir;
    PosRot* playerPosRot = &camera->playerPosRot;
    f32 yPosDelta;
    f32 phi_f16;
    f32 eyeAtDistXZ;
    f32 temp_f0_2;
    f32 playerHeight = Player_GetHeight(camera->player);

    playerToAtOffsetTarget.x = 0.0f;
    playerToAtOffsetTarget.y = playerHeight + yOffset;
    playerToAtOffsetTarget.z = 0.0f;
    if (R_CAM_PARALLEL_LOCKON_CALC_SLOPE_Y_ADJ && (flags & CAM_LOCKON_AT_FLAG_CALC_SLOPE_Y_ADJ)) {
        playerToAtOffsetTarget.y -=
            Camera_CalcSlopeYAdj(floorNorm, playerPosRot->rot.y, eyeAtDir->yaw, R_CAM_SLOPE_Y_ADJ_AMOUNT);
    }

    // tmpPos1 is player's head
    tmpPos1 = playerPosRot->pos;
    tmpPos1.y += playerHeight;
    OLib_Vec3fDiffToVecGeo(outPlayerToTargetDir, &tmpPos1, targetPos);
    playerToTargetDir = *outPlayerToTargetDir;
    if (distance < playerToTargetDir.r) {
        playerToTargetDir.r = playerToTargetDir.r * CAM_DATA_SCALED(OREG(38));
    } else {
        // ratio of player's height off ground to player's height.
        temp_f0_2 = OLib_ClampMaxDist((playerPosRot->pos.y - camera->playerGroundY) / playerHeight, 1.0f);
        playerToTargetDir.r = (playerToTargetDir.r * CAM_DATA_SCALED(OREG(39))) -
                              (((CAM_DATA_SCALED(OREG(39)) - CAM_DATA_SCALED(OREG(38))) * playerToTargetDir.r) *
                               (playerToTargetDir.r / distance));
        playerToTargetDir.r = playerToTargetDir.r - (playerToTargetDir.r * temp_f0_2) * temp_f0_2;
    }

    if (flags & CAM_LOCKON_AT_FLAG_OFF_GROUND) {
        playerToTargetDir.r *= 0.2f;
        camera->xzOffsetUpdateRate = camera->yOffsetUpdateRate = .01f;
    }

    OLib_VecGeoToVec3f(&lookFromOffset, &playerToTargetDir);

    if (PREG(89)) {
        osSyncPrintf("%f (%f %f %f) %f\n", playerToTargetDir.r / distance, lookFromOffset.x, lookFromOffset.y,
                     lookFromOffset.z, camera->atLERPStepScale);
    }

    playerToAtOffsetTarget.x += lookFromOffset.x;
    playerToAtOffsetTarget.y += lookFromOffset.y;
    playerToAtOffsetTarget.z += lookFromOffset.z;

    if (camera->playerGroundY == camera->playerPosRot.pos.y || camera->player->actor.gravity > -0.1f ||
        camera->player->stateFlags1 & PLAYER_STATE1_21) {
        *yPosOffset = Camera_LERPCeilF(playerPosRot->pos.y, *yPosOffset, CAM_DATA_SCALED(OREG(43)), 0.1f);
        yPosDelta = playerPosRot->pos.y - *yPosOffset;
        playerToAtOffsetTarget.y -= yPosDelta;
        Camera_LERPCeilVec3f(&playerToAtOffsetTarget, &camera->playerToAtOffset, camera->yOffsetUpdateRate,
                             camera->xzOffsetUpdateRate, 0.1f);
    } else {
        if (!(flags & CAM_LOCKON_AT_FLAG_OFF_GROUND)) {
            yPosDelta = playerPosRot->pos.y - *yPosOffset;
            eyeAtDistXZ = OLib_Vec3fDistXZ(at, &camera->eye);
            phi_f16 = eyeAtDistXZ;
            Math_FAtan2F(yPosDelta, eyeAtDistXZ);
            temp_f0_2 = Math_FTanF(DEG_TO_RAD(camera->fov * 0.4f)) * phi_f16;
            if (temp_f0_2 < yPosDelta) {
                *yPosOffset = *yPosOffset + (yPosDelta - temp_f0_2);
                yPosDelta = temp_f0_2;
            } else if (yPosDelta < -temp_f0_2) {
                *yPosOffset = *yPosOffset + (yPosDelta + temp_f0_2);
                yPosDelta = -temp_f0_2;
            }
            playerToAtOffsetTarget.y = playerToAtOffsetTarget.y - yPosDelta;
        } else {
            yPosDelta = playerPosRot->pos.y - *yPosOffset;
            temp_f0_2 = Math_FAtan2F(yPosDelta, OLib_Vec3fDistXZ(at, &camera->eye));

            if (temp_f0_2 > DEG_TO_RAD(OREG(32))) {
                phi_f16 = 1.0f - sinf(temp_f0_2 - DEG_TO_RAD(OREG(32)));
            } else if (temp_f0_2 < DEG_TO_RAD(OREG(33))) {
                phi_f16 = 1.0f - sinf(DEG_TO_RAD(OREG(33)) - temp_f0_2);
            } else {
                phi_f16 = 1.0f;
            }
            playerToAtOffsetTarget.y -= (yPosDelta * phi_f16);
        }

        Camera_LERPCeilVec3f(&playerToAtOffsetTarget, &camera->playerToAtOffset, CAM_DATA_SCALED(OREG(29)),
                             CAM_DATA_SCALED(OREG(30)), 0.1f);
        camera->yOffsetUpdateRate = CAM_DATA_SCALED(OREG(29));
        camera->xzOffsetUpdateRate = CAM_DATA_SCALED(OREG(30));
    }

    tmpPos1.x = playerPosRot->pos.x + camera->playerToAtOffset.x;
    tmpPos1.y = playerPosRot->pos.y + camera->playerToAtOffset.y;
    tmpPos1.z = playerPosRot->pos.z + camera->playerToAtOffset.z;
    Camera_LERPCeilVec3f(&tmpPos1, at, camera->atLERPStepScale, camera->atLERPStepScale, 0.2f);
    return 1;
}

s32 Camera_CalcAtForHorse(Camera* camera, VecGeo* eyeAtDir, f32 yOffset, f32* yPosOffset, s16 calcSlopeYAdj) {
    Vec3f* at = &camera->at;
    Vec3f playerToAtOffsetTarget;
    Vec3f atTarget;
<<<<<<< HEAD
    STACK_PADS(s32, 2);
    f32 playerHeight;
    Player* player;
=======
    s32 pad;
    s32 pad2;
    f32 playerHeight = Player_GetHeight(camera->player);
    Player* player = camera->player;
>>>>>>> bedf07d5
    PosRot horsePosRot;

    Actor_GetWorldPosShapeRot(&horsePosRot, player->rideActor);

    if (EN_HORSE_CHECK_JUMPING((EnHorse*)player->rideActor)) {
        horsePosRot.pos.y -= 49.f;
        *yPosOffset = Camera_LERPCeilF(horsePosRot.pos.y, *yPosOffset, 0.1f, 0.2f);
        camera->atLERPStepScale = Camera_LERPCeilF(0.4f, camera->atLERPStepScale, 0.2f, 0.02f);
    } else {
        *yPosOffset = Camera_LERPCeilF(horsePosRot.pos.y, *yPosOffset, 0.5f, 0.2f);
    }

    playerToAtOffsetTarget.x = 0.0f;
    playerToAtOffsetTarget.y = playerHeight + yOffset;
    playerToAtOffsetTarget.z = 0.0f;

    if (calcSlopeYAdj) {
        playerToAtOffsetTarget.y -= Camera_CalcSlopeYAdj(&camera->floorNorm, camera->playerPosRot.rot.y, eyeAtDir->yaw,
                                                         R_CAM_SLOPE_Y_ADJ_AMOUNT);
    }

    Camera_LERPCeilVec3f(&playerToAtOffsetTarget, &camera->playerToAtOffset, camera->yOffsetUpdateRate,
                         camera->xzOffsetUpdateRate, 0.1f);

    atTarget.x = camera->playerToAtOffset.x + horsePosRot.pos.x;
    atTarget.y = camera->playerToAtOffset.y + horsePosRot.pos.y;
    atTarget.z = camera->playerToAtOffset.z + horsePosRot.pos.z;
    Camera_LERPCeilVec3f(&atTarget, at, camera->atLERPStepScale, camera->atLERPStepScale, 0.2f);

    return 1;
}

f32 Camera_LERPClampDist(Camera* camera, f32 dist, f32 min, f32 max) {
    f32 distTarget;
    f32 rUpdateRateInvTarget;

    if (dist < min) {
        distTarget = min;
        rUpdateRateInvTarget = R_CAM_R_UPDATE_RATE_INV;
    } else if (dist > max) {
        distTarget = max;
        rUpdateRateInvTarget = R_CAM_R_UPDATE_RATE_INV;
    } else {
        distTarget = dist;
        rUpdateRateInvTarget = 1.0f;
    }

    camera->rUpdateRateInv = Camera_LERPCeilF(rUpdateRateInvTarget, camera->rUpdateRateInv,
                                              CAM_DATA_SCALED(R_CAM_UPDATE_RATE_STEP_SCALE_XZ), 0.1f);
    return Camera_LERPCeilF(distTarget, camera->dist, 1.0f / camera->rUpdateRateInv, 0.2f);
}

f32 Camera_ClampDist(Camera* camera, f32 dist, f32 minDist, f32 maxDist, s16 timer) {
    f32 distTarget;
    f32 rUpdateRateInvTarget;

    if (dist < minDist) {
        distTarget = minDist;

        rUpdateRateInvTarget = timer != 0 ? R_CAM_R_UPDATE_RATE_INV * 0.5f : R_CAM_R_UPDATE_RATE_INV;
    } else if (maxDist < dist) {
        distTarget = maxDist;

        rUpdateRateInvTarget = timer != 0 ? R_CAM_R_UPDATE_RATE_INV * 0.5f : R_CAM_R_UPDATE_RATE_INV;
    } else {
        distTarget = dist;

        rUpdateRateInvTarget = timer != 0 ? R_CAM_R_UPDATE_RATE_INV : 1.0f;
    }

    camera->rUpdateRateInv = Camera_LERPCeilF(rUpdateRateInvTarget, camera->rUpdateRateInv,
                                              CAM_DATA_SCALED(R_CAM_UPDATE_RATE_STEP_SCALE_XZ), 0.1f);
    return Camera_LERPCeilF(distTarget, camera->dist, 1.0f / camera->rUpdateRateInv, 0.2f);
}

s16 Camera_CalcDefaultPitch(Camera* camera, s16 arg1, s16 arg2, s16 arg3) {
    f32 interpValue;
    f32 stepScale;
    f32 t;
    s16 phi_v0;
    s16 absCur;
    s16 target;

    absCur = ABS(arg1);
    phi_v0 = arg3 > 0 ? (s16)(Math_CosS(arg3) * arg3) : arg3;
    target = arg2 - phi_v0;

    if (ABS(target) < absCur) {
        stepScale = (1.0f / camera->pitchUpdateRateInv) * 3.0f;
    } else {
        t = absCur * (1.0f / R_CAM_MAX_PITCH);
        interpValue = Camera_InterpolateCurve(0.8f, 1.0f - t);
        stepScale = (1.0f / camera->pitchUpdateRateInv) * interpValue;
    }
    return Camera_LERPCeilS(target, arg1, stepScale, 0xA);
}

s16 Camera_CalcDefaultYaw(Camera* camera, s16 cur, s16 target, f32 arg3, f32 accel) {
    f32 velocity;
    s16 angDelta;
    f32 updSpeed;
    f32 speedT;
    f32 velFactor;
    f32 yawUpdRate;

    if (camera->xzSpeed > 0.001f) {
        angDelta = target - (s16)(cur - 0x7FFF);
        speedT = COLPOLY_GET_NORMAL((s16)(angDelta - 0x7FFF));
    } else {
        angDelta = target - (s16)(cur - 0x7FFF);
        speedT = CAM_DATA_SCALED(OREG(48));
    }

    updSpeed = Camera_InterpolateCurve(arg3, speedT);

    velocity = updSpeed + (1.0f - updSpeed) * accel;

    if (velocity < 0.0f) {
        velocity = 0.0f;
    }

    velFactor = Camera_InterpolateCurve(0.5f, camera->speedRatio);
    yawUpdRate = 1.0f / camera->yawUpdateRateInv;
    return cur + (s16)(angDelta * velocity * velFactor * yawUpdRate);
}

void func_80046E20(Camera* camera, VecGeo* eyeAdjustment, f32 minDist, f32 arg3, f32* arg4, SwingAnimation* anim) {
    static CamColChk atEyeColChk;
    static CamColChk eyeAtColChk;
    static CamColChk newEyeColChk;
    Vec3f* eye = &camera->eye;
    s32 temp_v0;
    Vec3f* at = &camera->at;
    Vec3f peekAroundPoint;
    Vec3f* eyeNext = &camera->eyeNext;
    f32 temp_f0;
    VecGeo newEyeAdjustment;
    VecGeo sp40;

    temp_v0 = func_80045508(camera, eyeAdjustment, &atEyeColChk, &eyeAtColChk, !anim->unk_18);

    switch (temp_v0) {
        case 1:
        case 2:
            // angle between polys is between 60 and 120 degrees.
            Camera_BGCheckCorner(&anim->collisionClosePoint, at, eyeNext, &atEyeColChk, &eyeAtColChk);
            peekAroundPoint.x = anim->collisionClosePoint.x + (atEyeColChk.norm.x + eyeAtColChk.norm.x);
            peekAroundPoint.y = anim->collisionClosePoint.y + (atEyeColChk.norm.y + eyeAtColChk.norm.y);
            peekAroundPoint.z = anim->collisionClosePoint.z + (atEyeColChk.norm.z + eyeAtColChk.norm.z);

            temp_f0 = OLib_Vec3fDist(at, &atEyeColChk.pos);
            *arg4 = temp_f0 > minDist ? 1.0f : temp_f0 / minDist;

            anim->swingUpdateRate = CAM_DATA_SCALED(OREG(10));
            anim->unk_18 = 1;
            anim->atEyePoly = eyeAtColChk.poly;
            OLib_Vec3fDiffToVecGeo(&newEyeAdjustment, at, &peekAroundPoint);

            newEyeAdjustment.r = eyeAdjustment->r;
            Camera_AddVecGeoToVec3f(eye, at, &newEyeAdjustment);
            newEyeColChk.pos = *eye;
            if (Camera_BGCheckInfo(camera, at, &newEyeColChk) == 0) {
                // no collision found between at->newEyePos
                newEyeAdjustment.yaw += (s16)(eyeAdjustment->yaw - newEyeAdjustment.yaw) >> 1;
                newEyeAdjustment.pitch += (s16)(eyeAdjustment->pitch - newEyeAdjustment.pitch) >> 1;
                Camera_AddVecGeoToVec3f(eye, at, &newEyeAdjustment);
                if (atEyeColChk.geoNorm.pitch < 0x2AA8) {
                    // ~ 60 degrees
                    anim->unk_16 = newEyeAdjustment.yaw;
                    anim->unk_14 = newEyeAdjustment.pitch;
                } else {
                    anim->unk_16 = eyeAdjustment->yaw;
                    anim->unk_14 = eyeAdjustment->pitch;
                }
                peekAroundPoint.x = anim->collisionClosePoint.x - (atEyeColChk.norm.x + eyeAtColChk.norm.x);
                peekAroundPoint.y = anim->collisionClosePoint.y - (atEyeColChk.norm.y + eyeAtColChk.norm.y);
                peekAroundPoint.z = anim->collisionClosePoint.z - (atEyeColChk.norm.z + eyeAtColChk.norm.z);
                OLib_Vec3fDiffToVecGeo(&newEyeAdjustment, at, &peekAroundPoint);
                newEyeAdjustment.r = eyeAdjustment->r;
                Camera_AddVecGeoToVec3f(eyeNext, at, &newEyeAdjustment);
                break;
            }

            camera->eye = newEyeColChk.pos;
            atEyeColChk = newEyeColChk;
            FALLTHROUGH;
        case 3:
        case 6:
            if (anim->unk_18 != 0) {
                anim->swingUpdateRateTimer = OREG(52);
                anim->unk_18 = 0;
                *eyeNext = *eye;
            }

            temp_f0 = OLib_Vec3fDist(at, &atEyeColChk.pos);
            *arg4 = temp_f0 > minDist ? 1.0f : temp_f0 / minDist;

            anim->swingUpdateRate = *arg4 * arg3;

            Camera_Vec3fTranslateByUnitVector(eye, &atEyeColChk.pos, &atEyeColChk.norm, 1.0f);
            anim->atEyePoly = NULL;
            if (temp_f0 < OREG(21)) {
                sp40.yaw = eyeAdjustment->yaw;
                sp40.pitch = Math_SinS(atEyeColChk.geoNorm.pitch + 0x3FFF) * 16380.0f;
                sp40.r = (OREG(21) - temp_f0) * CAM_DATA_SCALED(OREG(22));
                Camera_AddVecGeoToVec3f(eye, eye, &sp40);
            }
            break;
        default:
            if (anim->unk_18 != 0) {
                anim->swingUpdateRateTimer = OREG(52);
                *eyeNext = *eye;
                anim->unk_18 = 0;
            }
            anim->swingUpdateRate = arg3;
            anim->atEyePoly = NULL;
            eye->x = atEyeColChk.pos.x + atEyeColChk.norm.x;
            eye->y = atEyeColChk.pos.y + atEyeColChk.norm.y;
            eye->z = atEyeColChk.pos.z + atEyeColChk.norm.z;
            break;
    }
}

s32 Camera_Noop(UNUSED Camera* camera) {
    return true;
}

s32 Camera_Normal1(Camera* camera) {
    Vec3f* eye = &camera->eye;
    Vec3f* at = &camera->at;
    Vec3f* eyeNext = &camera->eyeNext;
    f32 spA0;
    f32 sp9C;
    f32 sp98;
    f32 sp94;
    Vec3f sp88;
    s16 wiggleAdj;
    s16 t;
    VecGeo eyeAdjustment;
    VecGeo atEyeGeo;
    VecGeo atEyeNextGeo;
    UNUSED PosRot* playerPosRot = &camera->playerPosRot;
    Normal1ReadOnlyData* roData = &camera->paramData.norm1.roData;
    Normal1ReadWriteData* rwData = &camera->paramData.norm1.rwData;
    f32 playerHeight;
    f32 rate = 0.1f;

    playerHeight = Player_GetHeight(camera->player);
    if (RELOAD_PARAMS(camera) || R_RELOAD_CAM_PARAMS) {
        CameraModeValue* values = sCameraSettings[camera->setting].cameraModes[camera->mode].values;
        f32 yNormal =
            (1.0f + CAM_DATA_SCALED(R_CAM_YOFFSET_NORM) - CAM_DATA_SCALED(R_CAM_YOFFSET_NORM) * (68.0f / playerHeight));

        sp94 = yNormal * CAM_DATA_SCALED(playerHeight);

        roData->yOffset = GET_NEXT_RO_DATA(values) * sp94;
        roData->distMin = GET_NEXT_RO_DATA(values) * sp94;
        roData->distMax = GET_NEXT_RO_DATA(values) * sp94;
        roData->pitchTarget = CAM_DEG_TO_BINANG(GET_NEXT_RO_DATA(values));
        roData->unk_0C = GET_NEXT_RO_DATA(values);
        roData->unk_10 = GET_NEXT_RO_DATA(values);
        roData->unk_14 = GET_NEXT_SCALED_RO_DATA(values);
        roData->fovTarget = GET_NEXT_RO_DATA(values);
        roData->atLERPScaleMax = GET_NEXT_SCALED_RO_DATA(values);
        roData->interfaceField = GET_NEXT_RO_DATA(values);
    }

    if (R_RELOAD_CAM_PARAMS) {
        Camera_CopyPREGToModeValues(camera);
    }

    sCameraInterfaceField = roData->interfaceField;

    OLib_Vec3fDiffToVecGeo(&atEyeGeo, at, eye);
    OLib_Vec3fDiffToVecGeo(&atEyeNextGeo, at, eyeNext);

    switch (camera->animState) {
        case 20:
            camera->yawUpdateRateInv = OREG(27);
            camera->pitchUpdateRateInv = OREG(27);
            FALLTHROUGH;
        case 0:
        case 10:
        case 25:
            rwData->swing.atEyePoly = NULL;
            rwData->slopePitchAdj = 0;
            rwData->unk_28 = 0xA;
            rwData->swing.unk_16 = rwData->swing.unk_14 = rwData->swing.unk_18 = 0;
            rwData->swing.swingUpdateRate = roData->unk_0C;
            rwData->yOffset = camera->playerPosRot.pos.y;
            rwData->unk_20 = camera->xzSpeed;
            rwData->swing.swingUpdateRateTimer = 0;
            rwData->swingYawTarget = atEyeGeo.yaw;
            sUpdateCameraDirection = 0;
            rwData->startSwingTimer = OREG(50) + OREG(51);
            break;
        default:
            break;
    }

    camera->animState = 1;
    sUpdateCameraDirection = 1;

    if (rwData->unk_28 != 0) {
        rwData->unk_28--;
    }

    if (camera->xzSpeed > 0.001f) {
        rwData->startSwingTimer = OREG(50) + OREG(51);
    } else if (rwData->startSwingTimer > 0) {
        if (rwData->startSwingTimer > OREG(50)) {
            rwData->swingYawTarget = atEyeGeo.yaw + ((s16)((s16)(camera->playerPosRot.rot.y - 0x7FFF) - atEyeGeo.yaw) /
                                                     rwData->startSwingTimer);
        }
        rwData->startSwingTimer--;
    }

    spA0 = camera->speedRatio * CAM_DATA_SCALED(R_CAM_UPDATE_RATE_STEP_SCALE_XZ);
    sp9C = camera->speedRatio * CAM_DATA_SCALED(R_CAM_UPDATE_RATE_STEP_SCALE_Y);
    sp98 = rwData->swing.unk_18 != 0 ? CAM_DATA_SCALED(R_CAM_UPDATE_RATE_STEP_SCALE_XZ) : spA0;

    sp94 = (camera->xzSpeed - rwData->unk_20) * (0.333333f);
    if (sp94 > 1.0f) {
        sp94 = 1.0f;
    }
    if (sp94 > -1.0f) {
        sp94 = -1.0f;
    }

    rwData->unk_20 = camera->xzSpeed;

    if (rwData->swing.swingUpdateRateTimer != 0) {
        camera->yawUpdateRateInv =
            Camera_LERPCeilF(rwData->swing.swingUpdateRate + (f32)(rwData->swing.swingUpdateRateTimer * 2),
                             camera->yawUpdateRateInv, sp98, rate);
        camera->pitchUpdateRateInv =
            Camera_LERPCeilF((f32)R_CAM_PITCH_UPDATE_RATE_INV + (f32)(rwData->swing.swingUpdateRateTimer * 2),
                             camera->pitchUpdateRateInv, sp9C, rate);
        rwData->swing.swingUpdateRateTimer--;
    } else {
        camera->yawUpdateRateInv = Camera_LERPCeilF(rwData->swing.swingUpdateRate -
                                                        ((OREG(49) * 0.01f) * rwData->swing.swingUpdateRate * sp94),
                                                    camera->yawUpdateRateInv, sp98, rate);
        camera->pitchUpdateRateInv =
            Camera_LERPCeilF(R_CAM_PITCH_UPDATE_RATE_INV, camera->pitchUpdateRateInv, sp9C, rate);
    }

    camera->pitchUpdateRateInv = Camera_LERPCeilF(R_CAM_PITCH_UPDATE_RATE_INV, camera->pitchUpdateRateInv, sp9C, rate);
    camera->xzOffsetUpdateRate =
        Camera_LERPCeilF(CAM_DATA_SCALED(R_CAM_XZ_OFFSET_UPDATE_RATE), camera->xzOffsetUpdateRate, spA0, rate);
    camera->yOffsetUpdateRate =
        Camera_LERPCeilF(CAM_DATA_SCALED(R_CAM_Y_OFFSET_UPDATE_RATE), camera->yOffsetUpdateRate, sp9C, rate);
    camera->fovUpdateRate = Camera_LERPCeilF(CAM_DATA_SCALED(R_CAM_FOV_UPDATE_RATE), camera->yOffsetUpdateRate,
                                             camera->speedRatio * 0.05f, rate);

    if (roData->interfaceField & NORMAL1_FLAG_0) {
        t = Camera_GetPitchAdjFromFloorHeightDiffs(camera, atEyeGeo.yaw - 0x7FFF, false);
        sp9C = ((1.0f / roData->unk_10) * 0.5f) * (1.0f - camera->speedRatio);
        rwData->slopePitchAdj =
            Camera_LERPCeilS(t, rwData->slopePitchAdj, ((1.0f / roData->unk_10) * 0.5f) + sp9C, 0xF);
    } else {
        rwData->slopePitchAdj = 0;
        if (camera->playerGroundY == camera->playerPosRot.pos.y) {
            rwData->yOffset = camera->playerPosRot.pos.y;
        }
    }

    spA0 = ((rwData->swing.unk_18 != 0) && (roData->yOffset > -40.0f))
               ? (sp9C = Math_SinS(rwData->swing.unk_14), ((-40.0f * sp9C) + (roData->yOffset * (1.0f - sp9C))))
               : roData->yOffset;

    if (roData->interfaceField & NORMAL1_FLAG_7) {
        func_800458D4(camera, &atEyeNextGeo, spA0, &rwData->yOffset, roData->interfaceField & NORMAL1_FLAG_0);
    } else if (roData->interfaceField & NORMAL1_FLAG_5) {
        func_80045B08(camera, &atEyeNextGeo, spA0, rwData->slopePitchAdj);
    } else {
        Camera_CalcAtDefault(camera, &atEyeNextGeo, spA0, roData->interfaceField & NORMAL1_FLAG_0);
    }

    OLib_Vec3fDiffToVecGeo(&eyeAdjustment, at, eyeNext);

    camera->dist = eyeAdjustment.r =
        Camera_ClampDist(camera, eyeAdjustment.r, roData->distMin, roData->distMax, rwData->unk_28);

    if (rwData->startSwingTimer <= 0) {
        eyeAdjustment.pitch = atEyeNextGeo.pitch;
        eyeAdjustment.yaw =
            Camera_LERPCeilS(rwData->swingYawTarget, atEyeNextGeo.yaw, 1.0f / camera->yawUpdateRateInv, 0xA);
    } else if (rwData->swing.unk_18 != 0) {
        eyeAdjustment.yaw =
            Camera_LERPCeilS(rwData->swing.unk_16, atEyeNextGeo.yaw, 1.0f / camera->yawUpdateRateInv, 0xA);
        eyeAdjustment.pitch =
            Camera_LERPCeilS(rwData->swing.unk_14, atEyeNextGeo.pitch, 1.0f / camera->yawUpdateRateInv, 0xA);
    } else {
        // rotate yaw to follow player.
        eyeAdjustment.yaw =
            Camera_CalcDefaultYaw(camera, atEyeNextGeo.yaw, camera->playerPosRot.rot.y, roData->unk_14, sp94);
        eyeAdjustment.pitch =
            Camera_CalcDefaultPitch(camera, atEyeNextGeo.pitch, roData->pitchTarget, rwData->slopePitchAdj);
    }

    // set eyeAdjustment pitch from 79.65 degrees to -85 degrees
    if (eyeAdjustment.pitch > 0x38A4) {
        eyeAdjustment.pitch = 0x38A4;
    }
    if (eyeAdjustment.pitch < -0x3C8C) {
        eyeAdjustment.pitch = -0x3C8C;
    }

    Camera_AddVecGeoToVec3f(eyeNext, at, &eyeAdjustment);
    if ((camera->status == CAM_STAT_ACTIVE) && !(roData->interfaceField & NORMAL1_FLAG_4)) {
        rwData->swingYawTarget = camera->playerPosRot.rot.y - 0x7FFF;
        if (rwData->startSwingTimer > 0) {
            func_80046E20(camera, &eyeAdjustment, roData->distMin, roData->unk_0C, &sp98, &rwData->swing);
        } else {
            sp88 = *eyeNext;
            rwData->swing.swingUpdateRate = camera->yawUpdateRateInv = roData->unk_0C * 2.0f;
            if (Camera_BGCheck(camera, at, &sp88)) {
                rwData->swingYawTarget = atEyeNextGeo.yaw;
                rwData->startSwingTimer = -1;
            } else {
                *eye = *eyeNext;
            }
            rwData->swing.unk_18 = 0;
        }

        if (rwData->swing.unk_18 != 0) {
            camera->inputDir.y =
                Camera_LERPCeilS(camera->inputDir.y + (s16)((s16)(rwData->swing.unk_16 - 0x7FFF) - camera->inputDir.y),
                                 camera->inputDir.y, 1.0f - (0.99f * sp98), 0xA);
        }

        if (roData->interfaceField & NORMAL1_FLAG_2) {
            camera->inputDir.x = -atEyeGeo.pitch;
            camera->inputDir.y = atEyeGeo.yaw - 0x7FFF;
            camera->inputDir.z = 0;
        } else {
            OLib_Vec3fDiffToVecGeo(&eyeAdjustment, eye, at);
            camera->inputDir.x = eyeAdjustment.pitch;
            camera->inputDir.y = eyeAdjustment.yaw;
            camera->inputDir.z = 0;
        }

        // crit wiggle
        if (gSaveContext.save.info.playerData.health <= 16 && ((camera->play->state.frames % 256) == 0)) {
            wiggleAdj = Rand_ZeroOne() * 10000.0f;
            camera->inputDir.y = wiggleAdj + camera->inputDir.y;
        }
    } else {
        rwData->swing.swingUpdateRate = roData->unk_0C;
        rwData->swing.unk_18 = 0;
        sUpdateCameraDirection = 0;
        *eye = *eyeNext;
    }

    spA0 = (gSaveContext.save.info.playerData.health <= 16 ? 0.8f : 1.0f);
    camera->fov = Camera_LERPCeilF(roData->fovTarget * spA0, camera->fov, camera->fovUpdateRate, 1.0f);
    camera->roll = Camera_LERPCeilS(0, camera->roll, 0.5f, 0xA);
    camera->atLERPStepScale = Camera_ClampLERPScale(camera, roData->atLERPScaleMax);
    return 1;
}

s32 Camera_Normal2(Camera* camera) {
    Vec3f* eye = &camera->eye;
    Vec3f* at = &camera->at;
    Vec3f* eyeNext = &camera->eyeNext;
    CamColChk bgChk;
    s16 phi_a0;
    s16 phi_a1;
    f32 spA4;
    f32 spA0;
    VecGeo adjGeo;
    VecGeo sp90;
    VecGeo sp88;
    VecGeo atToEyeDir;
    VecGeo atToEyeNextDir;
    PosRot* playerPosRot = &camera->playerPosRot;
    Normal2ReadOnlyData* roData = &camera->paramData.norm2.roData;
    Normal2ReadWriteData* rwData = &camera->paramData.norm2.rwData;
    STACK_PAD(s32);
    BgCamFuncData* bgCamFuncData;
    f32 playerHeight;
    f32 yNormal;

    playerHeight = Player_GetHeight(camera->player);
    yNormal =
        1.0f + CAM_DATA_SCALED(R_CAM_YOFFSET_NORM) - (CAM_DATA_SCALED(R_CAM_YOFFSET_NORM) * (68.0f / playerHeight));

    if (R_RELOAD_CAM_PARAMS) {
        Camera_CopyPREGToModeValues(camera);
    }

    if (RELOAD_PARAMS(camera) || R_RELOAD_CAM_PARAMS) {
        CameraModeValue* values = sCameraSettings[camera->setting].cameraModes[camera->mode].values;

        roData->unk_00 = GET_NEXT_SCALED_RO_DATA(values) * playerHeight * yNormal;
        roData->unk_04 = GET_NEXT_SCALED_RO_DATA(values) * playerHeight * yNormal;
        roData->unk_08 = GET_NEXT_SCALED_RO_DATA(values) * playerHeight * yNormal;
        roData->unk_1C = CAM_DEG_TO_BINANG(GET_NEXT_RO_DATA(values));
        roData->unk_0C = GET_NEXT_RO_DATA(values);
        roData->unk_10 = GET_NEXT_SCALED_RO_DATA(values);
        roData->unk_14 = GET_NEXT_RO_DATA(values);
        roData->unk_18 = GET_NEXT_SCALED_RO_DATA(values);
        roData->interfaceField = GET_NEXT_RO_DATA(values);
    }

    if (R_RELOAD_CAM_PARAMS) {
        Camera_CopyPREGToModeValues(camera);
    }

    sCameraInterfaceField = roData->interfaceField;

    switch (camera->animState) {
        case 0:
        case 10:
        case 20:
        case 25:
            bgCamFuncData = (BgCamFuncData*)Camera_GetBgCamFuncData(camera);
            Camera_Vec3sToVec3f(&rwData->unk_00, &bgCamFuncData->pos);
            rwData->unk_20 = bgCamFuncData->rot.x;
            rwData->unk_22 = bgCamFuncData->rot.y;
            rwData->unk_24 = playerPosRot->pos.y;
            rwData->unk_1C = bgCamFuncData->fov == -1   ? roData->unk_14
                             : bgCamFuncData->fov > 360 ? CAM_DATA_SCALED(bgCamFuncData->fov)
                                                        : bgCamFuncData->fov;

            rwData->unk_28 = bgCamFuncData->flags == -1 ? 0 : bgCamFuncData->flags;

            rwData->unk_18 = 0.0f;

            if (roData->interfaceField & NORMAL2_FLAG_2) {
                sp88.pitch = rwData->unk_20;
                sp88.yaw = rwData->unk_22 + 0x3FFF;
                sp88.r = 100.0f;
                OLib_VecGeoToVec3f(&rwData->unk_0C, &sp88);
            }

            camera->animState = 1;
            camera->yawUpdateRateInv = 50.0f;
            break;
        default:
            if (camera->playerGroundY == playerPosRot->pos.y) {
                rwData->unk_24 = playerPosRot->pos.y;
            }
            break;
    }

    OLib_Vec3fDiffToVecGeo(&atToEyeDir, at, eye);
    OLib_Vec3fDiffToVecGeo(&atToEyeNextDir, at, eyeNext);

    camera->speedRatio *= 0.5f;
    spA4 = CAM_DATA_SCALED(R_CAM_UPDATE_RATE_STEP_SCALE_XZ) * camera->speedRatio;
    spA0 = CAM_DATA_SCALED(R_CAM_UPDATE_RATE_STEP_SCALE_Y) * camera->speedRatio;

    camera->yawUpdateRateInv = Camera_LERPCeilF(roData->unk_0C, camera->yawUpdateRateInv * camera->speedRatio,
                                                CAM_DATA_SCALED(R_CAM_UPDATE_RATE_STEP_SCALE_XZ), 0.1f);
    camera->pitchUpdateRateInv = Camera_LERPCeilF(R_CAM_PITCH_UPDATE_RATE_INV, camera->pitchUpdateRateInv, spA0, 0.1f);
    camera->xzOffsetUpdateRate =
        Camera_LERPCeilF(CAM_DATA_SCALED(R_CAM_XZ_OFFSET_UPDATE_RATE), camera->xzOffsetUpdateRate, spA4, 0.1f);
    camera->yOffsetUpdateRate =
        Camera_LERPCeilF(CAM_DATA_SCALED(R_CAM_Y_OFFSET_UPDATE_RATE), camera->yOffsetUpdateRate, spA0, 0.1f);
    camera->fovUpdateRate = Camera_LERPCeilF(CAM_DATA_SCALED(R_CAM_FOV_UPDATE_RATE), camera->yOffsetUpdateRate,
                                             camera->speedRatio * 0.05f, 0.1f);

    if (!(roData->interfaceField & NORMAL2_FLAG_7)) {
        Camera_CalcAtDefault(camera, &atToEyeNextDir, roData->unk_00, roData->interfaceField & NORMAL2_FLAG_0);
    } else {
        func_800458D4(camera, &atToEyeNextDir, roData->unk_00, &rwData->unk_24,
                      roData->interfaceField & NORMAL2_FLAG_0);
    }

    if (roData->interfaceField & NORMAL2_FLAG_2) {
        rwData->unk_00.x = playerPosRot->pos.x + rwData->unk_0C.x;
        rwData->unk_00.z = playerPosRot->pos.z + rwData->unk_0C.z;
    }

    rwData->unk_00.y = playerPosRot->pos.y;

    OLib_Vec3fDiffToVecGeo(&sp88, &rwData->unk_00, at);
    OLib_Vec3fDiffToVecGeo(&sp90, at, eyeNext);

    phi_a1 = (rwData->unk_28 & 2 ? rwData->unk_22 : roData->unk_1C);
    phi_a0 = sp90.yaw - sp88.yaw;
    if ((phi_a1 < 0x4000 && ABS(phi_a0) > phi_a1) || (phi_a1 >= 0x4000 && ABS(phi_a0) < phi_a1)) {

        phi_a0 = (phi_a0 < 0 ? -phi_a1 : phi_a1);
        phi_a0 += sp88.yaw;
        adjGeo.yaw =
            Camera_LERPCeilS(phi_a0, atToEyeDir.yaw, (1.0f / camera->yawUpdateRateInv) * camera->speedRatio, 0xA);
        if (rwData->unk_28 & 1) {
            adjGeo.pitch = Camera_CalcDefaultPitch(camera, atToEyeNextDir.pitch, rwData->unk_20, 0);
        } else {
            adjGeo.pitch = atToEyeDir.pitch;
        }
    } else {
        adjGeo = sp90;
    }

    camera->dist = adjGeo.r = Camera_ClampDist(camera, sp90.r, roData->unk_04, roData->unk_08, 0);

    if (!(rwData->unk_28 & 1)) {
        if (adjGeo.pitch >= 0xE39) {
            adjGeo.pitch += ((s16)(0xE38 - adjGeo.pitch) >> 2);
        }

        if (adjGeo.pitch < 0) {
            adjGeo.pitch += ((s16)(-0x38E - adjGeo.pitch) >> 2);
        }
    }

    Camera_AddVecGeoToVec3f(eyeNext, at, &adjGeo);

    if (camera->status == CAM_STAT_ACTIVE) {
        bgChk.pos = *eyeNext;
        if (!camera->play->envCtx.skyboxDisabled || roData->interfaceField & NORMAL2_FLAG_4) {
            Camera_BGCheckInfo(camera, at, &bgChk);
            *eye = bgChk.pos;
        } else {
            func_80043F94(camera, at, &bgChk);
            *eye = bgChk.pos;
            OLib_Vec3fDiffToVecGeo(&adjGeo, eye, at);
            camera->inputDir.x = adjGeo.pitch;
            camera->inputDir.y = adjGeo.yaw;
            camera->inputDir.z = 0;
        }
    }

    camera->fov = Camera_LERPCeilF(rwData->unk_1C, camera->fov, camera->fovUpdateRate, 1.0f);
    camera->roll = Camera_LERPCeilS(0, camera->roll, 0.5f, 0xA);
    camera->atLERPStepScale = Camera_ClampLERPScale(camera, roData->unk_18);
    return 1;
}

// riding epona
s32 Camera_Normal3(Camera* camera) {
    Vec3f* eye = &camera->eye;
    Vec3f* at = &camera->at;
    Vec3f* eyeNext = &camera->eyeNext;
    f32 sp98;
    f32 sp94;
    f32 sp90;
    f32 sp8C;
    VecGeo sp84;
    VecGeo sp7C;
    VecGeo sp74;
    PosRot* playerPosRot = &camera->playerPosRot;
    f32 temp_f0;
    STACK_PAD(s32);
    s16 phi_a0;
    s16 t2;
    Normal3ReadOnlyData* roData = &camera->paramData.norm3.roData;
    Normal3ReadWriteData* rwData = &camera->paramData.norm3.rwData;
    f32 playerHeight;

    playerHeight = Player_GetHeight(camera->player);
    if (RELOAD_PARAMS(camera) || R_RELOAD_CAM_PARAMS) {
        CameraModeValue* values = sCameraSettings[camera->setting].cameraModes[camera->mode].values;

        roData->yOffset = GET_NEXT_RO_DATA(values) * CAM_DATA_SCALED(playerHeight);
        roData->distMin = GET_NEXT_RO_DATA(values) * CAM_DATA_SCALED(playerHeight);
        roData->distMax = GET_NEXT_RO_DATA(values) * CAM_DATA_SCALED(playerHeight);
        roData->pitchTarget = CAM_DEG_TO_BINANG(GET_NEXT_RO_DATA(values));
        roData->yawUpdateSpeed = GET_NEXT_RO_DATA(values);
        roData->unk_10 = GET_NEXT_RO_DATA(values);
        roData->fovTarget = GET_NEXT_RO_DATA(values);
        roData->maxAtLERPScale = GET_NEXT_SCALED_RO_DATA(values);
        roData->interfaceField = GET_NEXT_RO_DATA(values);
    }

    if (R_RELOAD_CAM_PARAMS) {
        Camera_CopyPREGToModeValues(camera);
    }

    OLib_Vec3fDiffToVecGeo(&sp7C, at, eye);
    OLib_Vec3fDiffToVecGeo(&sp74, at, eyeNext);

    sUpdateCameraDirection = true;
    sCameraInterfaceField = roData->interfaceField;
    switch (camera->animState) {
        case 0:
        case 10:
        case 20:
        case 25:
            rwData->swing.atEyePoly = NULL;
            rwData->curPitch = 0;
            rwData->unk_1C = 0.0f;
            rwData->unk_20 = camera->playerGroundY;
            rwData->swing.unk_16 = rwData->swing.unk_14 = rwData->swing.unk_18 = 0;
            rwData->swing.swingUpdateRate = roData->yawUpdateSpeed;
            rwData->yawUpdAmt =
                (s16)((s16)(playerPosRot->rot.y - 0x7FFF) - sp7C.yaw) * (1.0f / R_CAM_DEFAULT_ANIM_TIME);
            rwData->distTimer = 10;
            rwData->yawTimer = R_CAM_DEFAULT_ANIM_TIME;
            camera->animState = 1;
            rwData->swing.swingUpdateRateTimer = 0;
    }

    if (rwData->distTimer != 0) {
        rwData->distTimer--;
    }

    sp98 = CAM_DATA_SCALED(R_CAM_UPDATE_RATE_STEP_SCALE_XZ) * camera->speedRatio;
    sp94 = CAM_DATA_SCALED(R_CAM_UPDATE_RATE_STEP_SCALE_Y) * camera->speedRatio;

    if (rwData->swing.swingUpdateRateTimer != 0) {
        camera->yawUpdateRateInv = Camera_LERPCeilF(roData->yawUpdateSpeed + (rwData->swing.swingUpdateRateTimer * 2),
                                                    camera->yawUpdateRateInv, sp98, 0.1f);
        camera->pitchUpdateRateInv =
            Camera_LERPCeilF((f32)R_CAM_PITCH_UPDATE_RATE_INV + (rwData->swing.swingUpdateRateTimer * 2),
                             camera->pitchUpdateRateInv, sp94, 0.1f);
        if (1) {}
        rwData->swing.swingUpdateRateTimer--;
    } else {
        camera->yawUpdateRateInv = Camera_LERPCeilF(roData->yawUpdateSpeed, camera->yawUpdateRateInv, sp98, 0.1f);
        camera->pitchUpdateRateInv =
            Camera_LERPCeilF(R_CAM_PITCH_UPDATE_RATE_INV, camera->pitchUpdateRateInv, sp94, 0.1f);
    }

    camera->xzOffsetUpdateRate =
        Camera_LERPCeilF(CAM_DATA_SCALED(R_CAM_XZ_OFFSET_UPDATE_RATE), camera->xzOffsetUpdateRate, sp98, 0.1f);
    camera->yOffsetUpdateRate =
        Camera_LERPCeilF(CAM_DATA_SCALED(R_CAM_Y_OFFSET_UPDATE_RATE), camera->yOffsetUpdateRate, sp94, 0.1f);
    camera->fovUpdateRate = Camera_LERPCeilF(CAM_DATA_SCALED(R_CAM_FOV_UPDATE_RATE), camera->fovUpdateRate, sp94, 0.1f);

    t2 = Camera_GetPitchAdjFromFloorHeightDiffs(camera, sp7C.yaw - 0x7FFF, true);
    sp94 = ((1.0f / roData->unk_10) * 0.5f);
    temp_f0 = (((1.0f / roData->unk_10) * 0.5f) * (1.0f - camera->speedRatio));
    rwData->curPitch = Camera_LERPCeilS(t2, rwData->curPitch, sp94 + temp_f0, 0xF);

    Camera_CalcAtForHorse(camera, &sp74, roData->yOffset, &rwData->unk_20, true);
    sp90 = (roData->distMax + roData->distMin) * 0.5f;
    OLib_Vec3fDiffToVecGeo(&sp84, at, eyeNext);
    camera->dist = sp84.r = Camera_ClampDist(camera, sp84.r, roData->distMin, roData->distMax, rwData->distTimer);
    if (camera->xzSpeed > 0.001f) {
        sp84.r += (sp90 - sp84.r) * 0.002f;
    }
    phi_a0 = roData->pitchTarget - rwData->curPitch;
    sp84.pitch = Camera_LERPCeilS(phi_a0, sp74.pitch, 1.0f / camera->pitchUpdateRateInv, 0xA);

    if (sp84.pitch > R_CAM_MAX_PITCH) {
        sp84.pitch = R_CAM_MAX_PITCH;
    }
    if (sp84.pitch < R_CAM_MIN_PITCH_1) {
        sp84.pitch = R_CAM_MIN_PITCH_1;
    }

    phi_a0 = playerPosRot->rot.y - (s16)(sp74.yaw - 0x7FFF);
    if (ABS(phi_a0) > 0x2AF8) {
        if (phi_a0 > 0) {
            phi_a0 = 0x2AF8;
        } else {
            phi_a0 = -0x2AF8;
        }
    }

    sp90 = 1.0f;
    sp98 = 0.5;
    sp94 = camera->speedRatio;
    sp90 -= sp98;
    sp98 = sp98 + (sp94 * sp90);
    sp98 = (sp98 * phi_a0) / camera->yawUpdateRateInv;

    sp84.yaw = fabsf(sp98) > (150.0f * (1.0f - camera->speedRatio)) ? (s16)(sp74.yaw + sp98) : sp74.yaw;

    if (rwData->yawTimer > 0) {
        sp84.yaw += rwData->yawUpdAmt;
        rwData->yawTimer--;
    }

    Camera_AddVecGeoToVec3f(eyeNext, at, &sp84);

    if (camera->status == CAM_STAT_ACTIVE) {
        func_80046E20(camera, &sp84, roData->distMin, roData->yawUpdateSpeed, &sp8C, &rwData->swing);
    } else {
        *eye = *eyeNext;
    }

    camera->fov = Camera_LERPCeilF(roData->fovTarget, camera->fov, camera->fovUpdateRate, 1.0f);
    camera->roll = Camera_LERPCeilS(0, camera->roll, 0.5f, 0xA);
    camera->atLERPStepScale = Camera_ClampLERPScale(camera, roData->maxAtLERPScale);
    return 1;
}

s32 Camera_Normal4(Camera* camera) {
    return Camera_Noop(camera);
}

s32 Camera_Normal0(Camera* camera) {
    return Camera_Noop(camera);
}

s32 Camera_Parallel1(Camera* camera) {
    Vec3f* eye = &camera->eye;
    Vec3f* at = &camera->at;
    Vec3f* eyeNext = &camera->eyeNext;
    f32 spB8;
    f32 spB4;
    s16 tangle;
    VecGeo spA8;
    VecGeo atToEyeDir;
    VecGeo atToEyeNextDir;
    PosRot* playerPosRot = &camera->playerPosRot;
    CamColChk sp6C;
    s16 sp6A;
    s16 phi_a0;
    Parallel1ReadOnlyData* roData = &camera->paramData.para1.roData;
    Parallel1ReadWriteData* rwData = &camera->paramData.para1.rwData;
    STACK_PAD(s32);
    f32 playerHeight;
    f32 value;

    playerHeight = Player_GetHeight(camera->player);
    if (RELOAD_PARAMS(camera) || R_RELOAD_CAM_PARAMS) {
        CameraModeValue* values = sCameraSettings[camera->setting].cameraModes[camera->mode].values;
        f32 yNormal =
            1.0f + CAM_DATA_SCALED(R_CAM_YOFFSET_NORM) - (CAM_DATA_SCALED(R_CAM_YOFFSET_NORM) * (68.0f / playerHeight));

        roData->yOffset = GET_NEXT_SCALED_RO_DATA(values) * playerHeight * yNormal;
        roData->distTarget = GET_NEXT_SCALED_RO_DATA(values) * playerHeight * yNormal;
        roData->pitchTarget = CAM_DEG_TO_BINANG(GET_NEXT_RO_DATA(values));
        roData->yawTarget = CAM_DEG_TO_BINANG(GET_NEXT_RO_DATA(values));
        roData->unk_08 = GET_NEXT_RO_DATA(values);
        roData->unk_0C = GET_NEXT_RO_DATA(values);
        roData->fovTarget = GET_NEXT_RO_DATA(values);
        roData->unk_14 = GET_NEXT_SCALED_RO_DATA(values);
        roData->interfaceField = GET_NEXT_RO_DATA(values);
        roData->unk_18 = GET_NEXT_SCALED_RO_DATA(values) * playerHeight * yNormal;
        roData->unk_1C = GET_NEXT_SCALED_RO_DATA(values);
    }

    if (R_RELOAD_CAM_PARAMS) {
        Camera_CopyPREGToModeValues(camera);
    }

    OLib_Vec3fDiffToVecGeo(&atToEyeDir, at, eye);
    OLib_Vec3fDiffToVecGeo(&atToEyeNextDir, at, eyeNext);

    switch (camera->animState) {
        case 0:
        case 10:
        case 20:
        case 25:
            rwData->unk_16 = 0;
            rwData->unk_10 = 0;
            if (roData->interfaceField & PARALLEL1_FLAG_2) {
                rwData->animTimer = 20;
            } else {
                rwData->animTimer = R_CAM_DEFAULT_ANIM_TIME;
            }
            rwData->unk_00.x = 0.0f;
            rwData->yTarget = playerPosRot->pos.y - camera->playerPosDelta.y;
            camera->animState++;
            break;
    }

    if (rwData->animTimer != 0) {
        if (roData->interfaceField & PARALLEL1_FLAG_1) {
            // Rotate roData->yawTarget degrees from behind the player.
            rwData->yawTarget = (s16)(playerPosRot->rot.y - 0x7FFF) + roData->yawTarget;
        } else if (roData->interfaceField & PARALLEL1_FLAG_2) {
            // rotate to roData->yawTarget
            rwData->yawTarget = roData->yawTarget;
        } else {
            // leave the rotation alone.
            rwData->yawTarget = atToEyeNextDir.yaw;
        }
    } else {
        if (roData->interfaceField & PARALLEL1_FLAG_5) {
            rwData->yawTarget = (s16)(playerPosRot->rot.y - 0x7FFF) + roData->yawTarget;
        }
        sCameraInterfaceField = roData->interfaceField;
    }

    rwData->pitchTarget = roData->pitchTarget;

    if (camera->animState == 21) {
        rwData->unk_16 = 1;
        camera->animState = 1;
    } else if (camera->animState == 11) {
        camera->animState = 1;
    }

    spB8 = CAM_DATA_SCALED(R_CAM_UPDATE_RATE_STEP_SCALE_XZ) * camera->speedRatio;
    spB4 = CAM_DATA_SCALED(R_CAM_UPDATE_RATE_STEP_SCALE_Y) * camera->speedRatio;

    camera->rUpdateRateInv = Camera_LERPCeilF(R_CAM_R_UPDATE_RATE_INV, camera->rUpdateRateInv, spB8, 0.1f);
    camera->yawUpdateRateInv = Camera_LERPCeilF(roData->unk_08, camera->yawUpdateRateInv, spB8, 0.1f);
    camera->pitchUpdateRateInv = Camera_LERPCeilF(2.0f, camera->pitchUpdateRateInv, spB4, 0.1f);
    camera->xzOffsetUpdateRate =
        Camera_LERPCeilF(CAM_DATA_SCALED(R_CAM_XZ_OFFSET_UPDATE_RATE), camera->xzOffsetUpdateRate, spB8, 0.1f);
    camera->yOffsetUpdateRate =
        Camera_LERPCeilF(CAM_DATA_SCALED(R_CAM_Y_OFFSET_UPDATE_RATE), camera->yOffsetUpdateRate, spB4, 0.1f);
    camera->fovUpdateRate = Camera_LERPCeilF(CAM_DATA_SCALED(R_CAM_FOV_UPDATE_RATE), camera->fovUpdateRate,
                                             camera->speedRatio * 0.05f, 0.1f);

    if (roData->interfaceField & PARALLEL1_FLAG_0) {
        tangle = Camera_GetPitchAdjFromFloorHeightDiffs(camera, atToEyeDir.yaw - 0x7FFF, true);

        spB8 = ((1.0f / roData->unk_0C) * 0.3f);
        value = (((1.0f / roData->unk_0C) * 0.7f) * (1.0f - camera->speedRatio));
        rwData->unk_10 = Camera_LERPCeilS(tangle, rwData->unk_10, spB8 + value, 0xF);
    } else {
        rwData->unk_10 = 0;
    }

    if (camera->playerGroundY == camera->playerPosRot.pos.y || camera->player->actor.gravity > -0.1f ||
        camera->player->stateFlags1 & PLAYER_STATE1_21) {
        rwData->yTarget = playerPosRot->pos.y;
        sp6A = 0;
    } else {
        sp6A = 1;
    }

    if (!(roData->interfaceField & PARALLEL1_FLAG_7) && !sp6A) {
        Camera_CalcAtForParallel(camera, &atToEyeNextDir, roData->yOffset, &rwData->yTarget,
                                 roData->interfaceField & PARALLEL1_FLAG_0);
    } else {
        func_800458D4(camera, &atToEyeNextDir, roData->unk_18, &rwData->yTarget,
                      roData->interfaceField & PARALLEL1_FLAG_0);
    }

    if (rwData->animTimer != 0) {
        camera->stateFlags |= CAM_STATE_5;
        tangle = (((rwData->animTimer + 1) * rwData->animTimer) >> 1);
        spA8.yaw = atToEyeDir.yaw + (((s16)(rwData->yawTarget - atToEyeDir.yaw) / tangle) * rwData->animTimer);
        spA8.pitch = atToEyeDir.pitch;
        spA8.r = atToEyeDir.r;
        rwData->animTimer--;
    } else {
        rwData->unk_16 = 0;
        camera->dist = Camera_LERPCeilF(roData->distTarget, camera->dist, 1.0f / camera->rUpdateRateInv, 2.0f);
        OLib_Vec3fDiffToVecGeo(&spA8, at, eyeNext);
        spA8.r = camera->dist;

        if (roData->interfaceField & PARALLEL1_FLAG_6) {
            spA8.yaw = Camera_LERPCeilS(rwData->yawTarget, atToEyeNextDir.yaw, 0.6f, 0xA);
        } else {
            spA8.yaw = Camera_LERPCeilS(rwData->yawTarget, atToEyeNextDir.yaw, 0.8f, 0xA);
        }

        if (roData->interfaceField & PARALLEL1_FLAG_0) {
            phi_a0 = rwData->pitchTarget - rwData->unk_10;
        } else {
            phi_a0 = rwData->pitchTarget;
        }

        spA8.pitch = Camera_LERPCeilS(phi_a0, atToEyeNextDir.pitch, 1.0f / camera->pitchUpdateRateInv, 4);

        if (spA8.pitch > R_CAM_MAX_PITCH) {
            spA8.pitch = R_CAM_MAX_PITCH;
        }

        if (spA8.pitch < R_CAM_MIN_PITCH_1) {
            spA8.pitch = R_CAM_MIN_PITCH_1;
        }
    }
    Camera_AddVecGeoToVec3f(eyeNext, at, &spA8);
    if (camera->status == CAM_STAT_ACTIVE) {
        sp6C.pos = *eyeNext;
        if (!camera->play->envCtx.skyboxDisabled || roData->interfaceField & PARALLEL1_FLAG_4) {
            Camera_BGCheckInfo(camera, at, &sp6C);
            *eye = sp6C.pos;
        } else {
            func_80043F94(camera, at, &sp6C);
            *eye = sp6C.pos;
            OLib_Vec3fDiffToVecGeo(&spA8, eye, at);
            camera->inputDir.x = spA8.pitch;
            camera->inputDir.y = spA8.yaw;
            camera->inputDir.z = 0;
        }
    }
    camera->fov = Camera_LERPCeilF(roData->fovTarget, camera->fov, camera->fovUpdateRate, 1.0f);
    camera->roll = Camera_LERPCeilS(0, camera->roll, 0.5, 0xA);
    camera->atLERPStepScale = Camera_ClampLERPScale(camera, sp6A ? roData->unk_1C : roData->unk_14);
    //! @bug doesn't return
}

s32 Camera_Parallel2(Camera* camera) {
    return Camera_Noop(camera);
}

s32 Camera_Parallel3(Camera* camera) {
    CameraModeValue* values = sCameraSettings[camera->setting].cameraModes[camera->mode].values;
    s16 interfaceField = GET_NEXT_RO_DATA(values);

    sCameraInterfaceField = interfaceField;

    if (interfaceField & PARALLEL3_FLAG_0) {
        camera->stateFlags |= CAM_STATE_10;
    }
    if (interfaceField & PARALLEL3_FLAG_1) {
        camera->stateFlags |= CAM_STATE_4;
    }
    //! @bug doesn't return
}

s32 Camera_Parallel4(Camera* camera) {
    return Camera_Noop(camera);
}

s32 Camera_Parallel0(Camera* camera) {
    return Camera_Noop(camera);
}

/**
 * Generic jump, jumping off ledges
 */
s32 Camera_Jump1(Camera* camera) {
    Vec3f* eye = &camera->eye;
    Vec3f* at = &camera->at;
    Vec3f* eyeNext = &camera->eyeNext;
    STACK_PAD(s32);
    f32 spA4;
    Vec3f newEye;
    VecGeo eyeAtOffset;
    VecGeo eyeNextAtOffset;
    VecGeo eyeDiffGeo;
    VecGeo eyeDiffTarget;
    PosRot* playerPosRot = &camera->playerPosRot;
    PosRot playerhead;
    STACK_PAD(s16);
    Jump1ReadOnlyData* roData = &camera->paramData.jump1.roData;
    Jump1ReadWriteData* rwData = &camera->paramData.jump1.rwData;
    STACK_PAD(s32);
    f32 playerHeight;

    playerHeight = Player_GetHeight(camera->player);
    if (RELOAD_PARAMS(camera) || R_RELOAD_CAM_PARAMS) {
        CameraModeValue* values = sCameraSettings[camera->setting].cameraModes[camera->mode].values;
        f32 yNormal =
            1.0f + CAM_DATA_SCALED(R_CAM_YOFFSET_NORM) - (CAM_DATA_SCALED(R_CAM_YOFFSET_NORM) * (68.0f / playerHeight));

        roData->atYOffset = CAM_DATA_SCALED(GET_NEXT_RO_DATA(values)) * playerHeight * yNormal;
        roData->distMin = CAM_DATA_SCALED(GET_NEXT_RO_DATA(values)) * playerHeight * yNormal;
        roData->distMax = CAM_DATA_SCALED(GET_NEXT_RO_DATA(values)) * playerHeight * yNormal;
        roData->yawUpateRateTarget = GET_NEXT_RO_DATA(values);
        roData->maxYawUpdate = CAM_DATA_SCALED(GET_NEXT_RO_DATA(values));
        roData->unk_14 = GET_NEXT_RO_DATA(values);
        roData->atLERPScaleMax = CAM_DATA_SCALED(GET_NEXT_RO_DATA(values));
        roData->interfaceField = GET_NEXT_RO_DATA(values);
    }

    if (R_RELOAD_CAM_PARAMS) {
        Camera_CopyPREGToModeValues(camera);
    }

    // playerhead never gets used.
    Actor_GetFocus(&playerhead, &camera->player->actor);

    OLib_Vec3fDiffToVecGeo(&eyeAtOffset, at, eye);
    OLib_Vec3fDiffToVecGeo(&eyeNextAtOffset, at, eyeNext);

    sCameraInterfaceField = roData->interfaceField;

    if (RELOAD_PARAMS(camera)) {
        rwData->swing.unk_16 = rwData->swing.unk_18 = 0;
        rwData->swing.atEyePoly = NULL;
        rwData->unk_24 = 0;
        rwData->unk_26 = 200;
        rwData->swing.swingUpdateRateTimer = 0;
        rwData->swing.swingUpdateRate = roData->yawUpateRateTarget;
        rwData->unk_1C = playerPosRot->pos.y - camera->playerPosDelta.y;
        rwData->unk_20 = eyeAtOffset.r;
        camera->playerToAtOffset.y -= camera->playerPosDelta.y;
        camera->xzOffsetUpdateRate = (1.0f / 10000.0f);
        camera->animState++;
    }

    if (rwData->swing.swingUpdateRateTimer != 0) {
        camera->yawUpdateRateInv =
            Camera_LERPCeilF(roData->yawUpateRateTarget + rwData->swing.swingUpdateRateTimer, camera->yawUpdateRateInv,
                             CAM_DATA_SCALED(R_CAM_UPDATE_RATE_STEP_SCALE_Y), 0.1f);
        camera->pitchUpdateRateInv =
            Camera_LERPCeilF((f32)R_CAM_PITCH_UPDATE_RATE_INV + rwData->swing.swingUpdateRateTimer,
                             camera->pitchUpdateRateInv, CAM_DATA_SCALED(R_CAM_UPDATE_RATE_STEP_SCALE_Y), 0.1f);
        rwData->swing.swingUpdateRateTimer--;
    } else {
        camera->yawUpdateRateInv = Camera_LERPCeilF(roData->yawUpateRateTarget, camera->yawUpdateRateInv,
                                                    CAM_DATA_SCALED(R_CAM_UPDATE_RATE_STEP_SCALE_Y), 0.1f);
        camera->pitchUpdateRateInv = Camera_LERPCeilF((f32)R_CAM_PITCH_UPDATE_RATE_INV, camera->pitchUpdateRateInv,
                                                      CAM_DATA_SCALED(R_CAM_UPDATE_RATE_STEP_SCALE_Y), 0.1f);
    }

    camera->xzOffsetUpdateRate =
        Camera_LERPCeilF(CAM_DATA_SCALED(R_CAM_XZ_OFFSET_UPDATE_RATE), camera->xzOffsetUpdateRate,
                         CAM_DATA_SCALED(R_CAM_UPDATE_RATE_STEP_SCALE_XZ), 0.1f);
    camera->yOffsetUpdateRate = Camera_LERPCeilF(CAM_DATA_SCALED(R_CAM_Y_OFFSET_UPDATE_RATE), camera->yOffsetUpdateRate,
                                                 CAM_DATA_SCALED(R_CAM_UPDATE_RATE_STEP_SCALE_Y), 0.1f);
    camera->fovUpdateRate =
        Camera_LERPCeilF(CAM_DATA_SCALED(R_CAM_FOV_UPDATE_RATE), camera->yOffsetUpdateRate, 0.05f, 0.1f);

    func_800458D4(camera, &eyeNextAtOffset, roData->atYOffset, &rwData->unk_1C, false);

    eyeDiffGeo = eyeAtOffset;

    OLib_Vec3fDiffToVecGeo(&eyeDiffTarget, at, eye);

    eyeDiffGeo.r = Camera_LERPCeilF(eyeDiffTarget.r, eyeAtOffset.r, CAM_DATA_SCALED(OREG(29)), 1.0f);
    eyeDiffGeo.pitch = Camera_LERPCeilS(eyeDiffTarget.pitch, eyeAtOffset.pitch, CAM_DATA_SCALED(OREG(29)), 0xA);

    if (rwData->swing.unk_18) {
        eyeDiffGeo.yaw =
            Camera_LERPCeilS(rwData->swing.unk_16, eyeNextAtOffset.yaw, 1.0f / camera->yawUpdateRateInv, 0xA);
        eyeDiffGeo.pitch =
            Camera_LERPCeilS(rwData->swing.unk_14, eyeNextAtOffset.pitch, 1.0f / camera->yawUpdateRateInv, 0xA);
    } else {
        eyeDiffGeo.yaw =
            Camera_CalcDefaultYaw(camera, eyeNextAtOffset.yaw, camera->playerPosRot.rot.y, roData->maxYawUpdate, 0.0f);
    }

    // Clamp the eye->at distance to roData->distMin < eyeDiffGeo.r < roData->distMax
    if (eyeDiffGeo.r < roData->distMin) {
        eyeDiffGeo.r = roData->distMin;
    } else if (eyeDiffGeo.r > roData->distMax) {
        eyeDiffGeo.r = roData->distMax;
    }

    // Clamp the phi rotation at R_CAM_MAX_PITCH AND R_CAM_MIN_PITCH_2
    if (eyeDiffGeo.pitch > R_CAM_MAX_PITCH) {
        eyeDiffGeo.pitch = R_CAM_MAX_PITCH;
    } else if (eyeDiffGeo.pitch < R_CAM_MIN_PITCH_2) {
        eyeDiffGeo.pitch = R_CAM_MIN_PITCH_2;
    }

    Camera_AddVecGeoToVec3f(&newEye, at, &eyeDiffGeo);
    eyeNext->x = newEye.x;
    eyeNext->z = newEye.z;
    eyeNext->y += (newEye.y - eyeNext->y) * CAM_DATA_SCALED(R_CAM_JUMP1_EYE_Y_STEP_SCALE);
    if ((camera->status == CAM_STAT_ACTIVE) && !(roData->interfaceField & JUMP1_FLAG_4)) {
        func_80046E20(camera, &eyeDiffGeo, roData->distMin, roData->yawUpateRateTarget, &spA4, &rwData->swing);
        if (roData->interfaceField & JUMP1_FLAG_2) {
            camera->inputDir.x = -eyeAtOffset.pitch;
            camera->inputDir.y = eyeAtOffset.yaw - 0x7FFF;
            camera->inputDir.z = 0;
        } else {
            OLib_Vec3fDiffToVecGeo(&eyeDiffGeo, eye, at);
            camera->inputDir.x = eyeDiffGeo.pitch;
            camera->inputDir.y = eyeDiffGeo.yaw;
            camera->inputDir.z = 0;
        }
        if (rwData->swing.unk_18) {
            camera->inputDir.y =
                Camera_LERPCeilS(camera->inputDir.y + (s16)((s16)(rwData->swing.unk_16 - 0x7FFF) - camera->inputDir.y),
                                 camera->inputDir.y, 1.0f - (0.99f * spA4), 0xA);
        }
    } else {
        rwData->swing.swingUpdateRate = roData->yawUpateRateTarget;
        rwData->swing.unk_18 = 0;
        sUpdateCameraDirection = 0;
        *eye = *eyeNext;
    }

    camera->dist = OLib_Vec3fDist(at, eye);
    camera->roll = Camera_LERPCeilS(0, camera->roll, 0.5f, 0xA);
    camera->atLERPStepScale = Camera_ClampLERPScale(camera, roData->atLERPScaleMax);
    return true;
}

// Climbing ladders/vines
s32 Camera_Jump2(Camera* camera) {
    Vec3f* eye = &camera->eye;
    Vec3f* at = &camera->at;
    Vec3f* eyeNext = &camera->eyeNext;
    Vec3f bgChkPos;
    Vec3f floorNorm;
    VecGeo adjAtToEyeDir;
    VecGeo bgChkPara;
    VecGeo atToEyeNextDir;
    VecGeo atToEyeDir;
    f32 temp_f14;
    f32 temp_f16;
    f32 sp90;
    f32 sp8C;
    s32 bgId;
    CamColChk camBgChk;
    PosRot* playerPosRot = &camera->playerPosRot;
    s16 yawDiff;
    s16 playerYawRot180;
    Jump2ReadOnlyData* roData = &camera->paramData.jump2.roData;
    Jump2ReadWriteData* rwData = &camera->paramData.jump2.rwData;
    CameraModeValue* values;
    f32 playerHeight;
    f32 yNormal;

    playerHeight = Player_GetHeight(camera->player);

    if (RELOAD_PARAMS(camera) || R_RELOAD_CAM_PARAMS) {
        values = sCameraSettings[camera->setting].cameraModes[camera->mode].values;
        yNormal =
            1.0f + CAM_DATA_SCALED(R_CAM_YOFFSET_NORM) - (CAM_DATA_SCALED(R_CAM_YOFFSET_NORM) * (68.0f / playerHeight));
        roData->atYOffset =
            CAM_DATA_SCALED((camera->playerPosDelta.y > 0.0f ? -10.0f : 10.0f) + GET_NEXT_RO_DATA(values)) *
            playerHeight * yNormal;
        roData->minDist = GET_NEXT_SCALED_RO_DATA(values) * playerHeight * yNormal;
        roData->maxDist = GET_NEXT_SCALED_RO_DATA(values) * playerHeight * yNormal;
        roData->minMaxDistFactor = GET_NEXT_SCALED_RO_DATA(values);
        roData->yawUpdRateTarget = GET_NEXT_RO_DATA(values);
        roData->xzUpdRateTarget = GET_NEXT_SCALED_RO_DATA(values);
        roData->fovTarget = GET_NEXT_RO_DATA(values);
        roData->atLERPStepScale = GET_NEXT_SCALED_RO_DATA(values);
        roData->interfaceField = GET_NEXT_RO_DATA(values);
    }

    if (R_RELOAD_CAM_PARAMS) {
        Camera_CopyPREGToModeValues(camera);
    }

    OLib_Vec3fDiffToVecGeo(&atToEyeDir, at, eye);
    OLib_Vec3fDiffToVecGeo(&atToEyeNextDir, at, eyeNext);

    sCameraInterfaceField = roData->interfaceField;

    if (RELOAD_PARAMS(camera)) {
        bgChkPos = playerPosRot->pos;
        rwData->floorY = Camera_GetFloorY(camera, &bgChkPos);
        rwData->yawTarget = atToEyeNextDir.yaw;
        rwData->initYawDiff = 0;
        if (rwData->floorY == BGCHECK_Y_MIN) {
            osSyncPrintf(VT_COL(YELLOW, BLACK) "camera: climb: no floor \n" VT_RST);
            rwData->onFloor = -1;
            rwData->floorY = playerPosRot->pos.y - 1000.0f;
        } else if (playerPosRot->pos.y - rwData->floorY < playerHeight) {
            // player's model is within the height of the floor.
            rwData->onFloor = 1;
        } else {
            rwData->onFloor = -1;
        }

        yawDiff = (s16)(playerPosRot->rot.y - 0x7FFF) - atToEyeNextDir.yaw;
        rwData->initYawDiff = ((yawDiff / R_CAM_DEFAULT_ANIM_TIME) / 4) * 3;
        if (roData->interfaceField & JUMP2_FLAG_1) {
            rwData->yawAdj = 0xA;
        } else {
            rwData->yawAdj = 0x2710;
        }

        playerPosRot->pos.x -= camera->playerPosDelta.x;
        playerPosRot->pos.y -= camera->playerPosDelta.y;
        playerPosRot->pos.z -= camera->playerPosDelta.z;
        rwData->animTimer = R_CAM_DEFAULT_ANIM_TIME;
        camera->animState++;
        camera->atLERPStepScale = roData->atLERPStepScale;
    }

    sp90 = CAM_DATA_SCALED(R_CAM_UPDATE_RATE_STEP_SCALE_XZ) * camera->speedRatio;
    sp8C = CAM_DATA_SCALED(R_CAM_UPDATE_RATE_STEP_SCALE_Y) * camera->speedRatio;
    camera->yawUpdateRateInv = Camera_LERPCeilF(roData->yawUpdRateTarget, camera->yawUpdateRateInv, sp90, 0.1f);
    camera->xzOffsetUpdateRate = Camera_LERPCeilF(roData->xzUpdRateTarget, camera->xzOffsetUpdateRate, sp90, 0.1f);
    camera->yOffsetUpdateRate =
        Camera_LERPCeilF(CAM_DATA_SCALED(R_CAM_Y_OFFSET_UPDATE_RATE), camera->yOffsetUpdateRate, sp8C, 0.1f);

    camera->fovUpdateRate = Camera_LERPCeilF(CAM_DATA_SCALED(R_CAM_FOV_UPDATE_RATE), camera->yOffsetUpdateRate,
                                             camera->speedRatio * 0.05f, 0.1f);
    camera->rUpdateRateInv = OREG(27);

    Camera_CalcAtDefault(camera, &atToEyeNextDir, roData->atYOffset, false);
    OLib_Vec3fDiffToVecGeo(&adjAtToEyeDir, at, eye);

    temp_f16 = roData->minDist;
    sp90 = roData->maxDist + (roData->maxDist * roData->minMaxDistFactor);
    temp_f14 = temp_f16 - (roData->minDist * roData->minMaxDistFactor);

    if (adjAtToEyeDir.r > sp90) {
        adjAtToEyeDir.r = sp90;
    } else if (adjAtToEyeDir.r < temp_f14) {
        adjAtToEyeDir.r = temp_f14;
    }

    yawDiff = (s16)(playerPosRot->rot.y - 0x7FFF) - adjAtToEyeDir.yaw;
    if (rwData->animTimer != 0) {
        rwData->yawTarget = playerPosRot->rot.y - 0x7FFF;
        rwData->animTimer--;
        adjAtToEyeDir.yaw = Camera_LERPCeilS(rwData->yawTarget, atToEyeNextDir.yaw, 0.5f, 0xA);
    } else if (rwData->yawAdj < ABS(yawDiff)) {
        playerYawRot180 = playerPosRot->rot.y - 0x7FFF;
        adjAtToEyeDir.yaw = Camera_LERPFloorS(
            ((yawDiff < 0) ? (s16)(playerYawRot180 + rwData->yawAdj) : (s16)(playerYawRot180 - rwData->yawAdj)),
            atToEyeNextDir.yaw, 0.1f, 0xA);
    } else {
        adjAtToEyeDir.yaw = Camera_LERPCeilS(adjAtToEyeDir.yaw, atToEyeNextDir.yaw, 0.25f, 0xA);
    }

    // Check the floor at the top of the climb
    bgChkPos.x = playerPosRot->pos.x + (Math_SinS(playerPosRot->rot.y) * 25.0f);
    bgChkPos.y = playerPosRot->pos.y + (playerHeight * 2.2f);
    bgChkPos.z = playerPosRot->pos.z + (Math_CosS(playerPosRot->rot.y) * 25.0f);

    sp90 = Camera_GetFloorYNorm(camera, &floorNorm, &bgChkPos, &bgId);
    if ((sp90 != BGCHECK_Y_MIN) && (playerPosRot->pos.y < sp90)) {
        // top of the climb is within 2.2x of the player's height.
        camera->pitchUpdateRateInv =
            Camera_LERPCeilF(20.0f, camera->pitchUpdateRateInv, CAM_DATA_SCALED(R_CAM_UPDATE_RATE_STEP_SCALE_Y), 0.1f);
        camera->rUpdateRateInv =
            Camera_LERPCeilF(20.0f, camera->rUpdateRateInv, CAM_DATA_SCALED(R_CAM_UPDATE_RATE_STEP_SCALE_Y), 0.1f);
        adjAtToEyeDir.pitch = Camera_LERPCeilS(0x1F4, atToEyeNextDir.pitch, 1.0f / camera->pitchUpdateRateInv, 0xA);
    } else if ((playerPosRot->pos.y - rwData->floorY) < playerHeight) {
        // player is within his height of the ground.
        camera->pitchUpdateRateInv =
            Camera_LERPCeilF(20.0f, camera->pitchUpdateRateInv, CAM_DATA_SCALED(R_CAM_UPDATE_RATE_STEP_SCALE_Y), 0.1f);
        camera->rUpdateRateInv =
            Camera_LERPCeilF(20.0f, camera->rUpdateRateInv, CAM_DATA_SCALED(R_CAM_UPDATE_RATE_STEP_SCALE_Y), 0.1f);
        adjAtToEyeDir.pitch = Camera_LERPCeilS(0x1F4, atToEyeNextDir.pitch, 1.0f / camera->pitchUpdateRateInv, 0xA);
    } else {
        camera->pitchUpdateRateInv = 100.0f;
        camera->rUpdateRateInv = 100.0f;
    }

    // max pitch to +/- ~ 60 degrees
    if (adjAtToEyeDir.pitch > 0x2AF8) {
        adjAtToEyeDir.pitch = 0x2AF8;
    }

    if (adjAtToEyeDir.pitch < -0x2AF8) {
        adjAtToEyeDir.pitch = -0x2AF8;
    }

    Camera_AddVecGeoToVec3f(eyeNext, at, &adjAtToEyeDir);
    camBgChk.pos = *eyeNext;
    if (Camera_BGCheckInfo(camera, at, &camBgChk)) {
        // Collision detected between at->eyeNext, Check if collision between
        // at->eyeNext, but parallel to at (pitch = 0).
        bgChkPos = camBgChk.pos;
        bgChkPara.r = adjAtToEyeDir.r;
        bgChkPara.pitch = 0;
        bgChkPara.yaw = adjAtToEyeDir.yaw;
        Camera_AddVecGeoToVec3f(&camBgChk.pos, at, &bgChkPara);
        if (Camera_BGCheckInfo(camera, at, &camBgChk)) {
            // Collision found between parallel at->eyeNext, set eye position to
            // first collision point.
            *eye = bgChkPos;
        } else {
            // no collision found with the parallel at->eye, animate to be parallel
            adjAtToEyeDir.pitch = Camera_LERPCeilS(0, adjAtToEyeDir.pitch, 0.2f, 0xA);
            Camera_AddVecGeoToVec3f(eye, at, &adjAtToEyeDir);
            // useless?
            Camera_BGCheck(camera, at, eye);
        }
    } else {
        // no collision detected.
        *eye = *eyeNext;
    }

    camera->dist = adjAtToEyeDir.r;
    camera->fov = Camera_LERPCeilF(roData->fovTarget, camera->fov, camera->fovUpdateRate, 1.0f);
    camera->roll = Camera_LERPCeilS(0, camera->roll, 0.5f, 0xA);
    return true;
}

// swimming
s32 Camera_Jump3(Camera* camera) {
    Vec3f* eye = &camera->eye;
    Vec3f* at = &camera->at;
    Vec3f* eyeNext = &camera->eyeNext;
    s32 prevMode;
    f32 spC4;
    f32 spC0;
    f32 spBC;
    UNUSED Vec3f spB0;
    VecGeo eyeDiffGeo;
    PosRot* playerPosRot = &camera->playerPosRot;
    Jump3ReadOnlyData* roData = &camera->paramData.jump3.roData;
    VecGeo eyeAtOffset;
    VecGeo eyeNextAtOffset;
    STACK_PADS(s32, 2);
    CameraModeValue* values;
    f32 t2;
    f32 phi_f0;
    f32 phi_f2;
    f32 playerHeight;
    PosRot playerhead;
    f32 yNormal;
    STACK_PAD(s32);
    s32 modeSwitch;
    STACK_PAD(s32);
    Jump3ReadWriteData* rwData = &camera->paramData.jump3.rwData;

    playerHeight = Player_GetHeight(camera->player);
    Actor_GetFocus(&playerhead, &camera->player->actor);

    modeSwitch = false;
    if (((camera->waterYPos - eye->y) < OREG(44) || (camera->animState == 0))) {
        if (rwData->mode != CAM_MODE_NORMAL) {
            rwData->mode = CAM_MODE_NORMAL;
            modeSwitch = true;
        }
    } else if (((camera->waterYPos - eye->y) > OREG(45)) && (rwData->mode != CAM_MODE_AIM_BOOMERANG)) {
        rwData->mode = CAM_MODE_AIM_BOOMERANG;
        modeSwitch = true;
    }

    OLib_Vec3fDiffToVecGeo(&eyeAtOffset, at, eye);
    OLib_Vec3fDiffToVecGeo(&eyeNextAtOffset, at, eyeNext);

    if (RELOAD_PARAMS(camera) || modeSwitch || R_RELOAD_CAM_PARAMS) {
        values = sCameraSettings[camera->setting].cameraModes[rwData->mode].values;
        yNormal =
            1.0f + CAM_DATA_SCALED(R_CAM_YOFFSET_NORM) - (CAM_DATA_SCALED(R_CAM_YOFFSET_NORM) * (68.0f / playerHeight));
        t2 = CAM_DATA_SCALED(playerHeight) * yNormal;
        roData->yOffset = GET_NEXT_RO_DATA(values) * t2;
        roData->distMin = GET_NEXT_RO_DATA(values) * t2;
        roData->distMax = GET_NEXT_RO_DATA(values) * t2;
        roData->pitchTarget = CAM_DEG_TO_BINANG(GET_NEXT_RO_DATA(values));
        roData->swingUpdateRate = GET_NEXT_RO_DATA(values);
        roData->unk_10 = GET_NEXT_RO_DATA(values);
        roData->unk_14 = GET_NEXT_SCALED_RO_DATA(values);
        roData->fovTarget = GET_NEXT_RO_DATA(values);
        roData->unk_1C = GET_NEXT_SCALED_RO_DATA(values);
        roData->interfaceField = GET_NEXT_RO_DATA(values);
    }

    if (R_RELOAD_CAM_PARAMS) {
        prevMode = camera->mode;
        camera->mode = rwData->mode;
        Camera_CopyPREGToModeValues(camera);
        camera->mode = prevMode;
    }

    sCameraInterfaceField = roData->interfaceField;

    switch (camera->animState) {
        case 0:
        case 10:
        case 20:
        case 25:
            rwData->swing.atEyePoly = NULL;
            rwData->unk_1C = camera->playerGroundY;
            rwData->swing.unk_16 = rwData->swing.unk_14 = rwData->swing.unk_18 = 0;
            rwData->animTimer = 10;
            rwData->swing.swingUpdateRate = roData->swingUpdateRate;
            camera->animState++;
            rwData->swing.swingUpdateRateTimer = 0;
            break;
        default:
            if (rwData->animTimer != 0) {
                rwData->animTimer--;
            }
            break;
    }

    spB0 = *eye;

    spC4 = CAM_DATA_SCALED(R_CAM_UPDATE_RATE_STEP_SCALE_XZ) * camera->speedRatio;
    spC0 = camera->speedRatio * CAM_DATA_SCALED(R_CAM_UPDATE_RATE_STEP_SCALE_Y);
    spBC = rwData->swing.unk_18 != 0 ? CAM_DATA_SCALED(R_CAM_UPDATE_RATE_STEP_SCALE_XZ) : spC4;

    if (rwData->swing.swingUpdateRateTimer != 0) {
        camera->yawUpdateRateInv =
            Camera_LERPCeilF(rwData->swing.swingUpdateRate + (rwData->swing.swingUpdateRateTimer * 2),
                             camera->yawUpdateRateInv, spC4, 0.1f);
        camera->pitchUpdateRateInv =
            Camera_LERPCeilF((rwData->swing.swingUpdateRateTimer * 2) + 40.0f, camera->pitchUpdateRateInv, spC0, 0.1f);
        rwData->swing.swingUpdateRateTimer--;
    } else {
        camera->yawUpdateRateInv =
            Camera_LERPCeilF(rwData->swing.swingUpdateRate, camera->yawUpdateRateInv, spBC, 0.1f);
        camera->pitchUpdateRateInv = Camera_LERPCeilF(40.0f, camera->pitchUpdateRateInv, spC0, 0.1f);
    }

    camera->xzOffsetUpdateRate =
        Camera_LERPCeilF(CAM_DATA_SCALED(R_CAM_XZ_OFFSET_UPDATE_RATE), camera->xzOffsetUpdateRate, spC4, 0.1f);
    camera->yOffsetUpdateRate =
        Camera_LERPCeilF(CAM_DATA_SCALED(R_CAM_Y_OFFSET_UPDATE_RATE), camera->yOffsetUpdateRate, spC0, 0.1f);
    camera->fovUpdateRate = Camera_LERPCeilF(CAM_DATA_SCALED(R_CAM_FOV_UPDATE_RATE), camera->yOffsetUpdateRate,
                                             camera->speedRatio * 0.05f, 0.1f);

    Camera_CalcAtDefault(camera, &eyeNextAtOffset, roData->yOffset, roData->interfaceField);
    OLib_Vec3fDiffToVecGeo(&eyeDiffGeo, at, eyeNext);

    camera->dist = eyeDiffGeo.r =
        Camera_ClampDist(camera, eyeDiffGeo.r, roData->distMin, roData->distMax, rwData->animTimer);

    if (camera->playerGroundY <= playerPosRot->pos.y) {
        phi_f0 = playerPosRot->pos.y - camera->playerGroundY;
    } else {
        phi_f0 = -(playerPosRot->pos.y - camera->playerGroundY);
    }

    if (!(phi_f0 < 10.0f)) {
        if (camera->waterYPos <= playerhead.pos.y) {
            phi_f2 = playerhead.pos.y - camera->waterYPos;
        } else {
            phi_f2 = -(playerhead.pos.y - camera->waterYPos);
        }
        if (!(phi_f2 < 50.0f)) {
            camera->pitchUpdateRateInv = 100.0f;
        }
    }
    if (rwData->swing.unk_18 != 0) {
        eyeDiffGeo.yaw =
            Camera_LERPCeilS(rwData->swing.unk_16, eyeNextAtOffset.yaw, 1.0f / camera->yawUpdateRateInv, 0xA);
        eyeDiffGeo.pitch =
            Camera_LERPCeilS(rwData->swing.unk_14, eyeNextAtOffset.pitch, 1.0f / camera->yawUpdateRateInv, 0xA);
    } else {
        eyeDiffGeo.yaw = Camera_CalcDefaultYaw(camera, eyeNextAtOffset.yaw, playerPosRot->rot.y, roData->unk_14, 0.0f);
        eyeDiffGeo.pitch = Camera_CalcDefaultPitch(camera, eyeNextAtOffset.pitch, roData->pitchTarget, 0);
    }

    if (eyeDiffGeo.pitch > R_CAM_MAX_PITCH) {
        eyeDiffGeo.pitch = R_CAM_MAX_PITCH;
    }

    if (eyeDiffGeo.pitch < R_CAM_MIN_PITCH_1) {
        eyeDiffGeo.pitch = R_CAM_MIN_PITCH_1;
    }

    Camera_AddVecGeoToVec3f(eyeNext, at, &eyeDiffGeo);
    if ((camera->status == CAM_STAT_ACTIVE) && !(roData->interfaceField & JUMP3_FLAG_4)) {
        func_80046E20(camera, &eyeDiffGeo, roData->distMin, roData->swingUpdateRate, &spBC, &rwData->swing);
        if (roData->interfaceField & JUMP3_FLAG_2) {
            camera->inputDir.x = -eyeAtOffset.pitch;
            camera->inputDir.y = eyeAtOffset.yaw - 0x7FFF;
            camera->inputDir.z = 0;
        } else {
            OLib_Vec3fDiffToVecGeo(&eyeDiffGeo, eye, at);
            camera->inputDir.x = eyeDiffGeo.pitch;
            camera->inputDir.y = eyeDiffGeo.yaw;
            camera->inputDir.z = 0;
        }

        if (rwData->swing.unk_18 != 0) {
            camera->inputDir.y =
                Camera_LERPCeilS(camera->inputDir.y + (s16)((s16)(rwData->swing.unk_16 - 0x7FFF) - camera->inputDir.y),
                                 camera->inputDir.y, 1.0f - (0.99f * spBC), 0xA);
        }
    } else {
        rwData->swing.swingUpdateRate = roData->swingUpdateRate;
        rwData->swing.unk_18 = 0;
        sUpdateCameraDirection = 0;
        *eye = *eyeNext;
    }
    camera->fov = Camera_LERPCeilF(roData->fovTarget, camera->fov, camera->fovUpdateRate, 1.0f);
    camera->roll = Camera_LERPCeilS(0, camera->roll, 0.5f, 0xA);
    camera->atLERPStepScale = Camera_ClampLERPScale(camera, roData->unk_1C);
    return true;
}

s32 Camera_Jump4(Camera* camera) {
    return Camera_Noop(camera);
}

s32 Camera_Jump0(Camera* camera) {
    return Camera_Noop(camera);
}

s32 Camera_Battle1(Camera* camera) {
    Vec3f* eye = &camera->eye;
    Vec3f* at = &camera->at;
    Vec3f* eyeNext = &camera->eyeNext;
    Vec3f sp128;
    Vec3f playerHead;
    Vec3f targetPos;
    f32 var3;
    f32 var2;
    STACK_PAD(s32);
    f32 temp_f12_2;
    f32 spFC;
    f32 spF8;
    f32 swingAngle;
    f32 temp_f2_2;
    f32 temp_f14;
    s32 skipEyeAtCalc;
    f32 distRatio;
    CamColChk spBC;
    VecGeo spB4;
    VecGeo atToTargetDir;
    VecGeo playerToTargetDir;
    VecGeo atToEyeDir;
    VecGeo atToEyeNextDir;
    PosRot* playerPosRot = &camera->playerPosRot;
    s16 tmpAng1;
    s16 tmpAng2;
    Player* player;
    s16 sp86;
    s16 isOffGround;
    f32 distance;
    f32 sp7C;
    f32 sp78;
    f32 fov;
    Battle1ReadOnlyData* roData = &camera->paramData.batt1.roData;
    Battle1ReadWriteData* rwData = &camera->paramData.batt1.rwData;
    STACK_PAD(s32);
    f32 playerHeight;

    skipEyeAtCalc = false;
    player = camera->player;
    playerHeight = Player_GetHeight(camera->player);
    if (RELOAD_PARAMS(camera) || R_RELOAD_CAM_PARAMS) {
        CameraModeValue* values = sCameraSettings[camera->setting].cameraModes[camera->mode].values;
        f32 yNormal =
            1.0f + CAM_DATA_SCALED(R_CAM_YOFFSET_NORM) - (CAM_DATA_SCALED(R_CAM_YOFFSET_NORM) * (68.0f / playerHeight));

        roData->yOffset = GET_NEXT_SCALED_RO_DATA(values) * playerHeight * yNormal;
        roData->distance = GET_NEXT_RO_DATA(values);
        roData->swingYawInitial = GET_NEXT_RO_DATA(values);
        roData->swingYawFinal = GET_NEXT_RO_DATA(values);
        roData->swingPitchInitial = GET_NEXT_RO_DATA(values);
        roData->swingPitchFinal = GET_NEXT_RO_DATA(values);
        roData->swingPitchAdj = GET_NEXT_SCALED_RO_DATA(values);
        roData->fov = GET_NEXT_RO_DATA(values);
        roData->atLERPScaleOnGround = GET_NEXT_SCALED_RO_DATA(values);
        roData->interfaceField = GET_NEXT_RO_DATA(values);
        roData->yOffsetOffGround = GET_NEXT_SCALED_RO_DATA(values) * playerHeight * yNormal;
        roData->atLERPScaleOffGround = GET_NEXT_SCALED_RO_DATA(values);
        rwData->chargeTimer = 40;
        rwData->unk_10 = CAM_DATA_SCALED(OREG(12));
    }

    if (R_RELOAD_CAM_PARAMS) {
        Camera_CopyPREGToModeValues(camera);
    }

    distance = roData->distance;
    sp7C = roData->swingPitchInitial;
    sp78 = roData->swingPitchFinal;
    fov = roData->fov;

    if (camera->player->stateFlags1 & PLAYER_STATE1_12) {
        // charging sword.
        rwData->unk_10 = Camera_LERPCeilF(CAM_DATA_SCALED(OREG(12)) * 0.5f, rwData->unk_10,
                                          CAM_DATA_SCALED(R_CAM_UPDATE_RATE_STEP_SCALE_XZ), 0.1f);
        camera->xzOffsetUpdateRate =
            Camera_LERPCeilF(0.2f, camera->xzOffsetUpdateRate, CAM_DATA_SCALED(R_CAM_UPDATE_RATE_STEP_SCALE_XZ), 0.1f);
        camera->yOffsetUpdateRate =
            Camera_LERPCeilF(0.2f, camera->yOffsetUpdateRate, CAM_DATA_SCALED(R_CAM_UPDATE_RATE_STEP_SCALE_XZ), 0.1f);
        if (rwData->chargeTimer > -20) {
            rwData->chargeTimer--;
        } else {
            distance = 250.0f;
            sp7C = 50.0f;
            sp78 = 40.0f;
            fov = 60.0f;
        }
    } else if (rwData->chargeTimer < 0) {
        distance = 250.0f;
        sp7C = 50.0f;
        sp78 = 40.0f;
        fov = 60.0f;
        rwData->chargeTimer++;
    } else {
        rwData->chargeTimer = 40;
        rwData->unk_10 = Camera_LERPCeilF(CAM_DATA_SCALED(OREG(12)), rwData->unk_10,
                                          CAM_DATA_SCALED(R_CAM_UPDATE_RATE_STEP_SCALE_XZ), 0.1f);
        camera->xzOffsetUpdateRate =
            Camera_LERPCeilF(CAM_DATA_SCALED(R_CAM_BATTLE1_XYZ_OFFSET_UPDATE_RATE_TARGET), camera->xzOffsetUpdateRate,
                             CAM_DATA_SCALED(R_CAM_UPDATE_RATE_STEP_SCALE_XZ) * camera->speedRatio, 0.1f);
        camera->yOffsetUpdateRate =
            Camera_LERPCeilF(CAM_DATA_SCALED(R_CAM_BATTLE1_XYZ_OFFSET_UPDATE_RATE_TARGET), camera->yOffsetUpdateRate,
                             CAM_DATA_SCALED(R_CAM_UPDATE_RATE_STEP_SCALE_Y) * camera->speedRatio, 0.1f);
    }
    camera->fovUpdateRate = Camera_LERPCeilF(CAM_DATA_SCALED(R_CAM_FOV_UPDATE_RATE), camera->fovUpdateRate,
                                             camera->speedRatio * 0.05f, 0.1f);
    playerHeight += roData->yOffset;
    OLib_Vec3fDiffToVecGeo(&atToEyeDir, at, eye);
    OLib_Vec3fDiffToVecGeo(&atToEyeNextDir, at, eyeNext);
    if (camera->target == NULL || camera->target->update == NULL) {
        if (camera->target == NULL) {
            osSyncPrintf(
                VT_COL(YELLOW, BLACK) "camera: warning: battle: target is not valid, change parallel\n" VT_RST);
        }
        camera->target = NULL;
        Camera_ChangeMode(camera, CAM_MODE_Z_PARALLEL);
        return true;
    }

    sCameraInterfaceField = roData->interfaceField;

    if (RELOAD_PARAMS(camera)) {
        rwData->unk_14 = 0;
        rwData->roll = 0.0f;
        rwData->target = camera->target;
        camera->animState++;
        if (rwData->target->id > 0) {
            osSyncPrintf("camera: battle: target actor name " VT_FGCOL(BLUE) "%d" VT_RST "\n", rwData->target->id);
        } else {
            osSyncPrintf("camera: battle: target actor name " VT_COL(RED, WHITE) "%d" VT_RST "\n", rwData->target->id);
            camera->target = NULL;
            Camera_ChangeMode(camera, CAM_MODE_Z_PARALLEL);
            return true;
        }
        rwData->animTimer = R_CAM_DEFAULT_ANIM_TIME + OREG(24);
        rwData->initialEyeToAtYaw = atToEyeDir.yaw;
        rwData->initialEyeToAtPitch = atToEyeDir.pitch;
        rwData->initialEyeToAtDist = atToEyeDir.r;
        rwData->yPosOffset = playerPosRot->pos.y - camera->playerPosDelta.y;
    }

    if (camera->status == CAM_STAT_ACTIVE) {
        sUpdateCameraDirection = 1;
        camera->inputDir.x = -atToEyeDir.pitch;
        camera->inputDir.y = atToEyeDir.yaw - 0x7FFF;
        camera->inputDir.z = 0;
    }

    if (camera->playerGroundY == camera->playerPosRot.pos.y || camera->player->actor.gravity > -0.1f ||
        camera->player->stateFlags1 & PLAYER_STATE1_21) {
        isOffGround = false;
        rwData->yPosOffset = playerPosRot->pos.y;
    } else {
        isOffGround = true;
    }

    if (rwData->animTimer == 0) {
        camera->atLERPStepScale =
            Camera_ClampLERPScale(camera, isOffGround ? roData->atLERPScaleOffGround : roData->atLERPScaleOnGround);
    }
    Actor_GetFocus(&camera->targetPosRot, camera->target);
    if (rwData->target != camera->target) {
        osSyncPrintf("camera: battle: change target %d -> " VT_FGCOL(BLUE) "%d" VT_RST "\n", rwData->target->id,
                     camera->target->id);
        camera->animState = 0;
        return true;
    }

    Camera_CalcAtForLockOn(camera, &atToEyeNextDir, &camera->targetPosRot.pos,
                           isOffGround ? roData->yOffsetOffGround : roData->yOffset, distance, &rwData->yPosOffset,
                           &playerToTargetDir,
                           (isOffGround ? (CAM_LOCKON_AT_FLAG_OFF_GROUND | CAM_LOCKON_AT_FLAG_CALC_SLOPE_Y_ADJ)
                                        : CAM_LOCKON_AT_FLAG_CALC_SLOPE_Y_ADJ) |
                               roData->interfaceField);
    tmpAng2 = playerToTargetDir.yaw;
    playerHead = playerPosRot->pos;
    playerHead.y += playerHeight;
    OLib_Vec3fDiffToVecGeo(&playerToTargetDir, &playerHead, &camera->targetPosRot.pos);
    distRatio = playerToTargetDir.r > distance ? 1 : playerToTargetDir.r / distance;
    targetPos = camera->targetPosRot.pos;
    OLib_Vec3fDiffToVecGeo(&atToTargetDir, at, &targetPos);
    atToTargetDir.r = distance - ((atToTargetDir.r <= distance ? atToTargetDir.r : distance) * 0.5f);
    swingAngle = roData->swingYawInitial + ((roData->swingYawFinal - roData->swingYawInitial) * (1.1f - distRatio));
    spF8 = OREG(13) + swingAngle;

    spB4.r = camera->dist = Camera_LERPCeilF(distance, camera->dist, CAM_DATA_SCALED(OREG(11)), 2.0f);
    spB4.yaw = atToEyeNextDir.yaw;
    tmpAng1 = (s16)(atToTargetDir.yaw - (s16)(atToEyeNextDir.yaw - 0x7FFF));
    if (rwData->animTimer != 0) {
        if (rwData->animTimer >= OREG(24)) {
            sp86 = rwData->animTimer - OREG(24);
            OLib_Vec3fDiffToVecGeo(&playerToTargetDir, at, eye);
            playerToTargetDir.yaw = tmpAng2 - 0x7FFF;

            var2 = 1.0f / R_CAM_DEFAULT_ANIM_TIME;
            var3 = (rwData->initialEyeToAtDist - playerToTargetDir.r) * var2;
            tmpAng1 = (s16)(rwData->initialEyeToAtYaw - playerToTargetDir.yaw) * var2;
            tmpAng2 = (s16)(rwData->initialEyeToAtPitch - playerToTargetDir.pitch) * var2;

            spB4.r =
                Camera_LERPCeilF(playerToTargetDir.r + (var3 * sp86), atToEyeDir.r, CAM_DATA_SCALED(OREG(28)), 1.0f);
            spB4.yaw = Camera_LERPCeilS(playerToTargetDir.yaw + (tmpAng1 * sp86), atToEyeDir.yaw,
                                        CAM_DATA_SCALED(OREG(28)), 0xA);
            spB4.pitch = Camera_LERPCeilS(playerToTargetDir.pitch + (tmpAng2 * sp86), atToEyeDir.pitch,
                                          CAM_DATA_SCALED(OREG(28)), 0xA);
        } else {
            skipEyeAtCalc = true;
        }
        rwData->animTimer--;
    } else if (ABS(tmpAng1) > CAM_DEG_TO_BINANG(swingAngle)) {
        spFC = CAM_BINANG_TO_DEG(tmpAng1);
        temp_f2_2 = swingAngle + (spF8 - swingAngle) * (OLib_ClampMaxDist(atToTargetDir.r, spB4.r) / spB4.r);
        temp_f12_2 = ((temp_f2_2 * temp_f2_2) - 2.0f) / (temp_f2_2 - 360.0f);
        var2 = ((temp_f12_2 * spFC) + (2.0f - (360.0f * temp_f12_2)));
        temp_f14 = SQ(spFC) / var2;
        tmpAng2 = tmpAng1 >= 0 ? CAM_DEG_TO_BINANG(temp_f14) : (-CAM_DEG_TO_BINANG(temp_f14));
        spB4.yaw = (s16)((s16)(atToEyeNextDir.yaw - 0x7FFF) + tmpAng2) - 0x7FFF;
    } else {
        spFC = 0.05f;
        spFC = (1 - camera->speedRatio) * spFC;
        tmpAng2 = tmpAng1 >= 0 ? CAM_DEG_TO_BINANG(swingAngle) : -CAM_DEG_TO_BINANG(swingAngle);
        spB4.yaw = atToEyeNextDir.yaw - (s16)((tmpAng2 - tmpAng1) * spFC);
    }

    if (!skipEyeAtCalc) {
        var3 = atToTargetDir.pitch * roData->swingPitchAdj;
        var2 = F32_LERPIMP(sp7C, sp78, distRatio);
        tmpAng1 = CAM_DEG_TO_BINANG(var2) - (s16)(playerToTargetDir.pitch * (0.5f + distRatio * (1.0f - 0.5f)));
        tmpAng1 += (s16)(var3);

        if (tmpAng1 < -0x2AA8) {
            tmpAng1 = -0x2AA8;
        } else if (tmpAng1 > 0x2AA8) {
            tmpAng1 = 0x2AA8;
        }

        spB4.pitch = Camera_LERPCeilS(tmpAng1, atToEyeNextDir.pitch, rwData->unk_10, 0xA);
        Camera_AddVecGeoToVec3f(eyeNext, at, &spB4);
        spBC.pos = *eyeNext;
        if (camera->status == CAM_STAT_ACTIVE) {
            if (!camera->play->envCtx.skyboxDisabled || roData->interfaceField & BATTLE1_FLAG_0) {
                Camera_BGCheckInfo(camera, at, &spBC);
            } else if (roData->interfaceField & BATTLE1_FLAG_1) {
                func_80043F94(camera, at, &spBC);
            } else {
                OLib_Vec3fDistNormalize(&sp128, at, &spBC.pos);
                spBC.pos.x -= sp128.x;
                spBC.pos.y -= sp128.y;
                spBC.pos.z -= sp128.z;
            }
            *eye = spBC.pos;
        } else {
            *eye = *eyeNext;
        }
    }
    rwData->roll += ((R_CAM_BATTLE1_ROLL_TARGET_BASE * camera->speedRatio * (1.0f - distRatio)) - rwData->roll) *
                    CAM_DATA_SCALED(R_CAM_BATTLE1_ROLL_STEP_SCALE);
    camera->roll = CAM_DEG_TO_BINANG(rwData->roll);
    camera->fov = Camera_LERPCeilF((player->meleeWeaponState != 0                      ? 0.8f
                                    : gSaveContext.save.info.playerData.health <= 0x10 ? 0.8f
                                                                                       : 1.0f) *
                                       (fov - ((fov * 0.05f) * distRatio)),
                                   camera->fov, camera->fovUpdateRate, 1.0f);
}

s32 Camera_Battle2(Camera* camera) {
    return Camera_Noop(camera);
}

s32 Camera_Battle3(Camera* camera) {
    return Camera_Noop(camera);
}

/**
 * Charging spin attack
 * Camera zooms out slowly for 50 frames, then tilts up to a specified
 * setting value.
 */
s32 Camera_Battle4(Camera* camera) {
    Vec3f* eye = &camera->eye;
    Vec3f* at = &camera->at;
    Vec3f* eyeNext = &camera->eyeNext;
    VecGeo eyeNextOffset;
    VecGeo eyeAtOffset;
    VecGeo eyeNextAtOffset;
    Battle4ReadOnlyData* roData = &camera->paramData.batt4.roData;
    Battle4ReadWriteData* rwData = &camera->paramData.batt4.rwData;
    STACK_PAD(s32);
    f32 playerHeight;

    playerHeight = Player_GetHeight(camera->player);
    if (RELOAD_PARAMS(camera) || R_RELOAD_CAM_PARAMS) {
        CameraModeValue* values = sCameraSettings[camera->setting].cameraModes[camera->mode].values;
        f32 yNormal =
            1.0f + CAM_DATA_SCALED(R_CAM_YOFFSET_NORM) - (CAM_DATA_SCALED(R_CAM_YOFFSET_NORM) * (68.0f / playerHeight));

        roData->yOffset = GET_NEXT_SCALED_RO_DATA(values) * playerHeight * yNormal;
        roData->rTarget = GET_NEXT_SCALED_RO_DATA(values) * playerHeight * yNormal;
        roData->pitchTarget = CAM_DEG_TO_BINANG(GET_NEXT_RO_DATA(values));
        roData->lerpUpdateRate = GET_NEXT_SCALED_RO_DATA(values);
        roData->fovTarget = GET_NEXT_RO_DATA(values);
        roData->atLERPTarget = GET_NEXT_SCALED_RO_DATA(values);
        roData->interfaceField = GET_NEXT_RO_DATA(values);
    }

    if (R_RELOAD_CAM_PARAMS) {
        Camera_CopyPREGToModeValues(camera);
    }

    OLib_Vec3fDiffToVecGeo(&eyeAtOffset, at, eye);
    OLib_Vec3fDiffToVecGeo(&eyeNextAtOffset, at, eyeNext);

    sCameraInterfaceField = roData->interfaceField;

    switch (camera->animState) {
        case 0:
        case 10:
        case 20:
            rwData->animTimer = 50;
            camera->animState++;
            break;
    }

    camera->yawUpdateRateInv =
        Camera_LERPCeilF(roData->lerpUpdateRate, camera->yawUpdateRateInv,
                         CAM_DATA_SCALED(R_CAM_UPDATE_RATE_STEP_SCALE_XZ) * camera->speedRatio, 0.1f);
    camera->rUpdateRateInv = 1000.0f;
    camera->pitchUpdateRateInv = 1000.0f;
    camera->xzOffsetUpdateRate =
        Camera_LERPCeilF(0.025f, camera->xzOffsetUpdateRate, CAM_DATA_SCALED(R_CAM_UPDATE_RATE_STEP_SCALE_XZ), 0.1f);
    camera->yOffsetUpdateRate =
        Camera_LERPCeilF(CAM_DATA_SCALED(R_CAM_Y_OFFSET_UPDATE_RATE), camera->yOffsetUpdateRate,
                         CAM_DATA_SCALED(R_CAM_UPDATE_RATE_STEP_SCALE_Y) * camera->speedRatio, 0.1f);
    camera->fovUpdateRate = 0.0001f;
    Camera_CalcAtDefault(camera, &eyeNextAtOffset, roData->yOffset, true);
    if (rwData->animTimer != 0) {
        eyeNextOffset.yaw = eyeAtOffset.yaw;
        eyeNextOffset.pitch = eyeAtOffset.pitch;
        eyeNextOffset.r = eyeAtOffset.r;
        rwData->animTimer--;
    } else {
        eyeNextOffset.yaw = eyeAtOffset.yaw;
        eyeNextOffset.pitch = Camera_LERPCeilS(roData->pitchTarget, eyeAtOffset.pitch, roData->lerpUpdateRate, 2);
        eyeNextOffset.r = Camera_LERPCeilF(roData->rTarget, eyeAtOffset.r, roData->lerpUpdateRate, 0.001f);
    }
    Camera_AddVecGeoToVec3f(eyeNext, at, &eyeNextOffset);
    *eye = *eyeNext;
    camera->dist = eyeNextOffset.r;
    camera->fov = Camera_LERPCeilF(roData->fovTarget, camera->fov, roData->lerpUpdateRate, 1.0f);
    camera->roll = 0;
    camera->atLERPStepScale = Camera_ClampLERPScale(camera, roData->atLERPTarget);
    return true;
}

s32 Camera_Battle0(Camera* camera) {
    return Camera_Noop(camera);
}

// Targeting non-enemy
s32 Camera_KeepOn1(Camera* camera) {
    Vec3f* eye = &camera->eye;
    Vec3f* at = &camera->at;
    Vec3f* eyeNext = &camera->eyeNext;
    Vec3f sp120;
    Vec3f sp114;
    Vec3f sp108;
    f32 sp104;
    f32 temp_f12_2;
    f32 temp_f14;
    f32 t1;
    f32 spF4;
    f32 spF0;
    f32 spEC;
    f32 spE8;
    f32 t2;
    s16 spE2;
    s16 spE0;
    VecGeo spD8;
    VecGeo spD0;
    VecGeo spC8;
    VecGeo spC0;
    VecGeo spB8;
    PosRot* playerPosRot = &camera->playerPosRot;
    CamColChk sp8C;
    s32 sp88;
    f32 sp84;
    s16 sp82;
    s16 isOffGround;
    KeepOn1ReadOnlyData* roData = &camera->paramData.keep1.roData;
    KeepOn1ReadWriteData* rwData = &camera->paramData.keep1.rwData;
    STACK_PAD(s32);
    f32 playerHeight;

    sp88 = 0;
    playerHeight = Player_GetHeight(camera->player);
    if ((camera->target == NULL) || (camera->target->update == NULL)) {
        if (camera->target == NULL) {
            osSyncPrintf(
                VT_COL(YELLOW, BLACK) "camera: warning: keepon: target is not valid, change parallel\n" VT_RST);
        }
        camera->target = NULL;
        Camera_ChangeMode(camera, CAM_MODE_Z_PARALLEL);
        return 1;
    }

    if (RELOAD_PARAMS(camera) || R_RELOAD_CAM_PARAMS) {
        CameraModeValue* values = sCameraSettings[camera->setting].cameraModes[camera->mode].values;
        f32 yNormal =
            1.0f + CAM_DATA_SCALED(R_CAM_YOFFSET_NORM) - (CAM_DATA_SCALED(R_CAM_YOFFSET_NORM) * (68.0f / playerHeight));

        roData->unk_00 = GET_NEXT_SCALED_RO_DATA(values) * playerHeight * yNormal;
        roData->unk_04 = GET_NEXT_RO_DATA(values);
        roData->unk_08 = GET_NEXT_RO_DATA(values);
        roData->unk_0C = GET_NEXT_RO_DATA(values);
        roData->unk_10 = GET_NEXT_RO_DATA(values);
        roData->unk_14 = GET_NEXT_RO_DATA(values);
        roData->unk_18 = GET_NEXT_RO_DATA(values);
        roData->unk_1C = GET_NEXT_SCALED_RO_DATA(values);
        roData->unk_20 = GET_NEXT_RO_DATA(values);
        roData->unk_24 = GET_NEXT_SCALED_RO_DATA(values);
        roData->interfaceField = GET_NEXT_RO_DATA(values);
        roData->unk_28 = GET_NEXT_SCALED_RO_DATA(values) * playerHeight * yNormal;
        roData->unk_2C = GET_NEXT_SCALED_RO_DATA(values);
    }
    if (R_RELOAD_CAM_PARAMS) {
        Camera_CopyPREGToModeValues(camera);
    }

    playerHeight += roData->unk_00;
    OLib_Vec3fDiffToVecGeo(&spC0, at, eye);
    OLib_Vec3fDiffToVecGeo(&spB8, at, eyeNext);
    sCameraInterfaceField = roData->interfaceField;
    if (RELOAD_PARAMS(camera)) {
        camera->animState++;
        rwData->unk_10 = 0;
        rwData->unk_04 = 0.0f;
        rwData->unk_0C = camera->target;
        rwData->unk_16 = R_CAM_DEFAULT_ANIM_TIME + OREG(24);
        rwData->unk_12 = spC0.yaw;
        rwData->unk_14 = spC0.pitch;
        rwData->unk_00 = spC0.r;
        rwData->unk_08 = playerPosRot->pos.y - camera->playerPosDelta.y;
    }
    if (camera->status == CAM_STAT_ACTIVE) {
        sUpdateCameraDirection = 1;
        camera->inputDir.x = -spC0.pitch;
        camera->inputDir.y = spC0.yaw - 0x7FFF;
        camera->inputDir.z = 0;
    }

    sp104 = roData->unk_04;
    sp84 = 1;

    switch (camera->viewFlags & (CAM_VIEW_TARGET | CAM_VIEW_TARGET_POS)) {
        case CAM_VIEW_TARGET:
            if ((camera->player->actor.category == 2) && (camera->player->interactRangeActor == camera->target)) {
                PosRot sp54;

                Actor_GetFocus(&sp54, &camera->player->actor);
                spC8.r = 60.0f;
                spC8.yaw = camera->playerPosRot.rot.y;
                spC8.pitch = 0x2EE0;
                Camera_AddVecGeoToVec3f(&camera->targetPosRot.pos, &sp54.pos, &spC8);
            } else {
                Actor_GetFocus(&camera->targetPosRot, camera->target);
            }
            Actor_GetFocus(&camera->targetPosRot, camera->target);
            if (rwData->unk_0C != camera->target) {
                rwData->unk_0C = camera->target;
                camera->atLERPStepScale = 0.0f;
            }
            camera->xzOffsetUpdateRate =
                Camera_LERPCeilF(1.0f, camera->xzOffsetUpdateRate,
                                 CAM_DATA_SCALED(R_CAM_UPDATE_RATE_STEP_SCALE_XZ) * camera->speedRatio, 0.1f);
            camera->yOffsetUpdateRate =
                Camera_LERPCeilF(1.0f, camera->yOffsetUpdateRate,
                                 CAM_DATA_SCALED(R_CAM_UPDATE_RATE_STEP_SCALE_Y) * camera->speedRatio, 0.1f);
            camera->fovUpdateRate = Camera_LERPCeilF(CAM_DATA_SCALED(R_CAM_FOV_UPDATE_RATE), camera->fovUpdateRate,
                                                     camera->speedRatio * 0.05f, 0.1f);
            goto cont;
        case CAM_VIEW_TARGET_POS:
            rwData->unk_0C = NULL;
        cont:
            if (camera->playerGroundY == camera->playerPosRot.pos.y || camera->player->actor.gravity > -0.1f ||
                camera->player->stateFlags1 & PLAYER_STATE1_21) {
                rwData->unk_08 = playerPosRot->pos.y;
                isOffGround = false;
            } else {
                isOffGround = true;
            }

            Camera_CalcAtForLockOn(camera, &spB8, &camera->targetPosRot.pos,
                                   isOffGround ? roData->unk_28 : roData->unk_00, sp104, &rwData->unk_08, &spC8,
                                   (isOffGround ? CAM_LOCKON_AT_FLAG_OFF_GROUND : 0) | roData->interfaceField);
            sp114 = playerPosRot->pos;
            sp114.y += playerHeight;
            OLib_Vec3fDiffToVecGeo(&spC8, &sp114, &camera->targetPosRot.pos);
            sp84 = spC8.r > sp104 ? 1.0f : spC8.r / sp104;
            break;
        default:
            *at = playerPosRot->pos;
            at->y += playerHeight;
            rwData->unk_0C = NULL;
            break;
    }
    OLib_Vec3fDiffToVecGeo(&spD8, at, eyeNext);
    if (spD8.r < roData->unk_04) {
        sp104 = roData->unk_04;
        spE8 = R_CAM_R_UPDATE_RATE_INV;
    } else if (roData->unk_08 < spD8.r) {
        sp104 = roData->unk_08;
        spE8 = R_CAM_R_UPDATE_RATE_INV;
    } else {
        sp104 = spD8.r;
        spE8 = 1.0f;
    }

    camera->rUpdateRateInv =
        Camera_LERPCeilF(spE8, camera->rUpdateRateInv, CAM_DATA_SCALED(R_CAM_UPDATE_RATE_STEP_SCALE_XZ), 0.1f);
    spD8.r = spE8 = camera->dist = Camera_LERPCeilF(sp104, camera->dist, 1.0f / camera->rUpdateRateInv, 0.2f);
    sp108 = camera->targetPosRot.pos;
    OLib_Vec3fDiffToVecGeo(&spD0, at, &sp108);
    spD0.r = spE8 - ((spD0.r <= spE8 ? spD0.r : spE8) * 0.5f);
    spEC = roData->unk_0C + ((roData->unk_10 - roData->unk_0C) * (1.1f - sp84));
    spF0 = OREG(13) + spEC;
    spD8.r = camera->dist = Camera_LERPCeilF(spE8, camera->dist, CAM_DATA_SCALED(OREG(11)), 2.0f);
    spD8.yaw = spB8.yaw;
    spE2 = spD0.yaw - (s16)(spB8.yaw - 0x7FFF);
    if (rwData->unk_16 != 0) {
        if (rwData->unk_16 >= OREG(24)) {
            sp82 = rwData->unk_16 - OREG(24);
            spE2 = spC8.yaw;
            OLib_Vec3fDiffToVecGeo(&spC8, at, eye);
            spC8.yaw = spE2 - 0x7FFF;

            t2 = 1.0f / R_CAM_DEFAULT_ANIM_TIME;
            spE8 = (rwData->unk_00 - spC8.r) * t2;
            spE2 = (s16)(rwData->unk_12 - spC8.yaw) * t2;
            spE0 = (s16)(rwData->unk_14 - spC8.pitch) * t2;

            spD8.r = Camera_LERPCeilF(spC8.r + (spE8 * sp82), spC0.r, CAM_DATA_SCALED(OREG(28)), 1.0f);
            spD8.yaw = Camera_LERPCeilS(spC8.yaw + (spE2 * sp82), spC0.yaw, CAM_DATA_SCALED(OREG(28)), 0xA);
            spD8.pitch = Camera_LERPCeilS(spC8.pitch + (spE0 * sp82), spC0.pitch, CAM_DATA_SCALED(OREG(28)), 0xA);
        } else {
            sp88 = 1;
        }
        rwData->unk_16--;
    } else if (ABS(spE2) > CAM_DEG_TO_BINANG(spEC)) {
        spF4 = CAM_BINANG_TO_DEG(spE2);
        t2 = spEC + (spF0 - spEC) * (OLib_ClampMaxDist(spD0.r, spD8.r) / spD8.r);
        temp_f12_2 = ((SQ(t2) - 2.0f) / (t2 - 360.0f));
        t1 = (temp_f12_2 * spF4) + (2.0f - (360.0f * temp_f12_2));
        temp_f14 = SQ(spF4) / t1;
        spE0 = spE2 >= 0 ? (CAM_DEG_TO_BINANG(temp_f14)) : (-CAM_DEG_TO_BINANG(temp_f14));
        spD8.yaw = (s16)((s16)(spB8.yaw - 0x7FFF) + spE0) - 0x7FFF;
    } else {
        spF4 = 0.02f;
        spF4 = (1.0f - camera->speedRatio) * spF4;
        spE0 = spE2 >= 0 ? CAM_DEG_TO_BINANG(spEC) : -CAM_DEG_TO_BINANG(spEC);
        spD8.yaw = spB8.yaw - (s16)((spE0 - spE2) * spF4);
    }

    if (sp88 == 0) {
        spE2 = CAM_DEG_TO_BINANG((f32)(roData->unk_14 + ((roData->unk_18 - roData->unk_14) * sp84)));
        spE2 -= (s16)(spC8.pitch * (0.5f + (sp84 * 0.5f)));

        spE8 = spD0.pitch * roData->unk_1C;
        spE2 += (s16)spE8;
        if (spE2 < -0x3200) {
            spE2 = -0x3200;
        } else if (spE2 > 0x3200) {
            spE2 = 0x3200;
        }

        spD8.pitch = Camera_LERPCeilS(spE2, spB8.pitch, CAM_DATA_SCALED(OREG(12)), 0xA);
        Camera_AddVecGeoToVec3f(eyeNext, at, &spD8);
        sp8C.pos = *eyeNext;
        if (camera->status == CAM_STAT_ACTIVE) {
            if (!camera->play->envCtx.skyboxDisabled || roData->interfaceField & KEEPON1_FLAG_0) {
                Camera_BGCheckInfo(camera, at, &sp8C);
            } else if (roData->interfaceField & KEEPON1_FLAG_1) {
                func_80043F94(camera, at, &sp8C);
            } else {
                OLib_Vec3fDistNormalize(&sp120, at, &sp8C.pos);
                sp8C.pos.x -= sp120.x;
                sp8C.pos.y -= sp120.y;
                sp8C.pos.z -= sp120.z;
            }
            *eye = sp8C.pos;
        } else {
            *eye = *eyeNext;
        }
        OLib_Vec3fDistNormalize(&sp120, eye, at);
        Camera_Vec3fTranslateByUnitVector(eye, eye, &sp120, OREG(1));
    }
    camera->fov = Camera_LERPCeilF(roData->unk_20, camera->fov, camera->fovUpdateRate, 1.0f);
    camera->roll = Camera_LERPCeilS(0, camera->roll, 0.5f, 0xA);
    camera->atLERPStepScale = Camera_ClampLERPScale(camera, isOffGround ? roData->unk_2C : roData->unk_24);
    return 1;
}

s32 Camera_KeepOn2(Camera* camera) {
    return Camera_Noop(camera);
}

/**
 * Talking to an NPC
 */
s32 Camera_KeepOn3(Camera* camera) {
    Vec3f* eye = &camera->eye;
    Vec3f* at = &camera->at;
    Vec3f* eyeNext = &camera->eyeNext;
    Vec3f playerHeadPos;
    Vec3f lineChkPointB;
    f32 temp_f0;
    f32 spBC;
    f32 prevTargetPlayerDist;
    f32 swingAngle;
    Actor* colChkActors[2];
    VecGeo targetToPlayerDir;
    VecGeo atToEyeAdj;
    VecGeo atToEyeDir;
    VecGeo atToEyeNextDir;
    s32 i;
    s32 angleCnt;
    s16 sp82;
    s16 sp80;
    PosRot playerPosRot;
    PosRot* camPlayerPosRot = &camera->playerPosRot;
    KeepOn3ReadOnlyData* roData = &camera->paramData.keep3.roData;
    KeepOn3ReadWriteData* rwData = &camera->paramData.keep3.rwData;
    s32 value;
    f32 playerHeight;

    playerHeight = Player_GetHeight(camera->player);
    if (camera->target == NULL || camera->target->update == NULL) {
        if (camera->target == NULL) {
            osSyncPrintf(VT_COL(YELLOW, BLACK) "camera: warning: talk: target is not valid, change parallel\n" VT_RST);
        }
        camera->target = NULL;
        Camera_ChangeMode(camera, CAM_MODE_Z_PARALLEL);
        return 1;
    }
    if (RELOAD_PARAMS(camera)) {
        if (camera->play->view.unk_124 == 0) {
            camera->stateFlags |= CAM_STATE_5;
            camera->play->view.unk_124 = camera->camId | 0x50;
            return 1;
        }
        camera->stateFlags &= ~CAM_STATE_5;
    }
    camera->stateFlags &= ~CAM_STATE_4;
    if (RELOAD_PARAMS(camera) || R_RELOAD_CAM_PARAMS) {
        CameraModeValue* values = sCameraSettings[camera->setting].cameraModes[camera->mode].values;
        f32 yNormal =
            1.0f + CAM_DATA_SCALED(R_CAM_YOFFSET_NORM) - (CAM_DATA_SCALED(R_CAM_YOFFSET_NORM) * (68.0f / playerHeight));

        roData->yOffset = GET_NEXT_SCALED_RO_DATA(values) * playerHeight * yNormal;
        roData->minDist = GET_NEXT_RO_DATA(values);
        roData->maxDist = GET_NEXT_RO_DATA(values);
        roData->swingYawInital = GET_NEXT_RO_DATA(values);
        roData->swingYawFinal = GET_NEXT_RO_DATA(values);
        roData->swingPitchInitial = GET_NEXT_RO_DATA(values);
        roData->swingPitchFinal = GET_NEXT_RO_DATA(values);
        roData->swingPitchAdj = GET_NEXT_SCALED_RO_DATA(values);
        roData->fovTarget = GET_NEXT_RO_DATA(values);
        roData->atLERPScaleMax = GET_NEXT_SCALED_RO_DATA(values);
        roData->initTimer = GET_NEXT_RO_DATA(values);
        roData->interfaceField = GET_NEXT_RO_DATA(values);
    }

    if (R_RELOAD_CAM_PARAMS) {
        Camera_CopyPREGToModeValues(camera);
    }

    playerHeight += roData->yOffset;
    OLib_Vec3fDiffToVecGeo(&atToEyeDir, at, eye);
    OLib_Vec3fDiffToVecGeo(&atToEyeNextDir, at, eyeNext);
    Actor_GetFocus(&camera->targetPosRot, camera->target);
    Actor_GetFocus(&playerPosRot, &camera->player->actor);
    playerHeadPos = camPlayerPosRot->pos;
    playerHeadPos.y += playerHeight;
    OLib_Vec3fDiffToVecGeo(&targetToPlayerDir, &playerHeadPos, &camera->targetPosRot.pos);
    sCameraInterfaceField = roData->interfaceField;
    if (RELOAD_PARAMS(camera)) {
        colChkActors[0] = camera->target;
        colChkActors[1] = &camera->player->actor;
        camera->animState++;
        rwData->target = camera->target;
        temp_f0 = (roData->maxDist < targetToPlayerDir.r ? 1.0f : targetToPlayerDir.r / roData->maxDist);
        rwData->animTimer = roData->initTimer;
        spBC = ((1.0f - temp_f0) * targetToPlayerDir.r) / rwData->animTimer;
        swingAngle = F32_LERPIMP(roData->swingPitchInitial, roData->swingPitchFinal, temp_f0);
        atToEyeAdj.pitch = CAM_DEG_TO_BINANG(swingAngle) + ((s16)(-(targetToPlayerDir.pitch * roData->swingPitchAdj)));
        swingAngle = F32_LERPIMP(roData->swingYawInital, roData->swingYawFinal, temp_f0);
        if (roData->interfaceField & KEEPON3_FLAG_4) {
            if ((s16)(targetToPlayerDir.yaw - atToEyeNextDir.yaw) < 0) {
                atToEyeAdj.yaw = targetToPlayerDir.yaw + CAM_DEG_TO_BINANG(swingAngle);
            } else {
                atToEyeAdj.yaw = targetToPlayerDir.yaw - CAM_DEG_TO_BINANG(swingAngle);
            }
        } else if (roData->interfaceField & KEEPON3_FLAG_5) {
            if ((s16)(targetToPlayerDir.yaw - atToEyeNextDir.yaw) < 0) {
                atToEyeAdj.yaw = (s16)(targetToPlayerDir.yaw - 0x7FFF) - CAM_DEG_TO_BINANG(swingAngle);
            } else {
                atToEyeAdj.yaw = (s16)(targetToPlayerDir.yaw - 0x7FFF) + CAM_DEG_TO_BINANG(swingAngle);
            }
        } else if (ABS((s16)(targetToPlayerDir.yaw - atToEyeNextDir.yaw)) < 0x3FFF) {
            if ((s16)(targetToPlayerDir.yaw - atToEyeNextDir.yaw) < 0) {
                atToEyeAdj.yaw = targetToPlayerDir.yaw + CAM_DEG_TO_BINANG(swingAngle);
            } else {
                atToEyeAdj.yaw = targetToPlayerDir.yaw - CAM_DEG_TO_BINANG(swingAngle);
            }
        } else {
            if ((s16)(targetToPlayerDir.yaw - atToEyeNextDir.yaw) < 0) {
                atToEyeAdj.yaw = (s16)(targetToPlayerDir.yaw - 0x7FFF) - CAM_DEG_TO_BINANG(swingAngle);
            } else {
                atToEyeAdj.yaw = (s16)(targetToPlayerDir.yaw - 0x7FFF) + CAM_DEG_TO_BINANG(swingAngle);
            }
        }
        prevTargetPlayerDist = targetToPlayerDir.r;
        temp_f0 = 0.6f;
        targetToPlayerDir.r = (spBC * 0.6f) + (prevTargetPlayerDist * (1.0f - temp_f0));
        sp80 = atToEyeAdj.yaw;
        sp82 = atToEyeAdj.pitch;
        playerHeadPos = camPlayerPosRot->pos;
        playerHeadPos.y += playerHeight;
        Camera_AddVecGeoToVec3f(&rwData->atTarget, &playerHeadPos, &targetToPlayerDir);
        angleCnt = ARRAY_COUNT(D_8011D3B0);
        i = 0;
        targetToPlayerDir.r = prevTargetPlayerDist;
        atToEyeAdj.r = roData->minDist + (targetToPlayerDir.r * (1 - 0.5f)) - atToEyeNextDir.r + atToEyeNextDir.r;
        Camera_AddVecGeoToVec3f(&lineChkPointB, &rwData->atTarget, &atToEyeAdj);
        if (!(roData->interfaceField & KEEPON3_FLAG_7)) {
            while (i < angleCnt) {
                if (!CollisionCheck_LineOCCheck(camera->play, &camera->play->colChkCtx, &rwData->atTarget,
                                                &lineChkPointB, colChkActors, 2) &&
                    !Camera_BGCheck(camera, &rwData->atTarget, &lineChkPointB)) {
                    break;
                }
                atToEyeAdj.yaw = sp80 + D_8011D3B0[i];
                atToEyeAdj.pitch = sp82 + D_8011D3CC[i];
                Camera_AddVecGeoToVec3f(&lineChkPointB, &rwData->atTarget, &atToEyeAdj);
                i++;
            }
        }
        osSyncPrintf("camera: talk: BG&collision check %d time(s)\n", i);
<<<<<<< HEAD
        camera->unk_14C &= ~0xC;
        value = ((rwData->animTimer + 1) * rwData->animTimer) >> 1;
        rwData->eyeToAtTargetYaw = (f32)(s16)(atToEyeAdj.yaw - atToEyeNextDir.yaw) / value;
        rwData->eyeToAtTargetPitch = (f32)(s16)(atToEyeAdj.pitch - atToEyeNextDir.pitch) / value;
        rwData->eyeToAtTargetR = (atToEyeAdj.r - atToEyeNextDir.r) / value;
=======
        camera->stateFlags &= ~(CAM_STATE_2 | CAM_STATE_3);
        pad = ((rwData->animTimer + 1) * rwData->animTimer) >> 1;
        rwData->eyeToAtTargetYaw = (f32)(s16)(atToEyeAdj.yaw - atToEyeNextDir.yaw) / pad;
        rwData->eyeToAtTargetPitch = (f32)(s16)(atToEyeAdj.pitch - atToEyeNextDir.pitch) / pad;
        rwData->eyeToAtTargetR = (atToEyeAdj.r - atToEyeNextDir.r) / pad;
>>>>>>> bedf07d5
        return 1;
    }

    if (rwData->animTimer != 0) {
        at->x += (rwData->atTarget.x - at->x) / rwData->animTimer;
        at->y += (rwData->atTarget.y - at->y) / rwData->animTimer;
        at->z += (rwData->atTarget.z - at->z) / rwData->animTimer;
        // needed to match
        if (!prevTargetPlayerDist) {}
        atToEyeAdj.r = ((rwData->eyeToAtTargetR * rwData->animTimer) + atToEyeNextDir.r) + 1.0f;
        atToEyeAdj.yaw = atToEyeNextDir.yaw + (s16)(rwData->eyeToAtTargetYaw * rwData->animTimer);
        atToEyeAdj.pitch = atToEyeNextDir.pitch + (s16)(rwData->eyeToAtTargetPitch * rwData->animTimer);
        Camera_AddVecGeoToVec3f(eyeNext, at, &atToEyeAdj);
        *eye = *eyeNext;
        camera->fov = Camera_LERPCeilF(roData->fovTarget, camera->fov, 0.5, 1.0f);
        camera->roll = Camera_LERPCeilS(0, camera->roll, 0.5, 0xA);
        camera->atLERPStepScale = Camera_ClampLERPScale(camera, roData->atLERPScaleMax);
        Camera_BGCheck(camera, at, eye);
        rwData->animTimer--;
    } else {
        camera->stateFlags |= (CAM_STATE_4 | CAM_STATE_10);
    }

    if (camera->stateFlags & CAM_STATE_3) {
        sCameraInterfaceField = CAM_INTERFACE_FIELD(CAM_LETTERBOX_NONE, CAM_HUD_VISIBILITY_ALL, 0);
        func_80043B60(camera);
        camera->atLERPStepScale = 0.0f;

        if (camera->xzSpeed > 0.001f || CHECK_BTN_ALL(D_8015BD7C->state.input[0].press.button, BTN_A) ||
            CHECK_BTN_ALL(D_8015BD7C->state.input[0].press.button, BTN_B) ||
            CHECK_BTN_ALL(D_8015BD7C->state.input[0].press.button, BTN_CLEFT) ||
            CHECK_BTN_ALL(D_8015BD7C->state.input[0].press.button, BTN_CDOWN) ||
            CHECK_BTN_ALL(D_8015BD7C->state.input[0].press.button, BTN_CUP) ||
            CHECK_BTN_ALL(D_8015BD7C->state.input[0].press.button, BTN_CRIGHT) ||
            CHECK_BTN_ALL(D_8015BD7C->state.input[0].press.button, BTN_R) ||
            CHECK_BTN_ALL(D_8015BD7C->state.input[0].press.button, BTN_Z)) {
            camera->stateFlags |= CAM_STATE_2;
            camera->stateFlags &= ~CAM_STATE_3;
        }
    }
    return 1;
}

s32 Camera_KeepOn4(Camera* camera) {
    static Vec3f D_8015BD50;
    UNUSED static Vec3f D_8015BD60;
    static Vec3f D_8015BD70;
    Vec3f* eye = &camera->eye;
    Vec3f* at = &camera->at;
    Vec3f* eyeNext = &camera->eyeNext;
    Actor* spCC[2];
    f32 t = -0.5f;
    f32 temp_f0_2;
    CollisionPoly* spC0;
    VecGeo spB8;
    VecGeo spB0;
    VecGeo spA8;
    s16* temp_s0 = &camera->data2;
    s16 spA2;
    s16 spA0;
    s16 sp9E;
    s16 sp9C;
    PosRot* playerPosRot = &camera->playerPosRot;
    KeepOn4ReadOnlyData* roData = &camera->paramData.keep4.roData;
    KeepOn4ReadWriteData* rwData = &camera->paramData.keep4.rwData;
    STACK_PAD(s32);
    f32 playerHeight;
    Player* player = GET_PLAYER(camera->play);
    s16 angleCnt;
    s32 i;

    if (RELOAD_PARAMS(camera)) {
        if (camera->play->view.unk_124 == 0) {
            camera->stateFlags |= CAM_STATE_5;
            camera->stateFlags &= ~(CAM_STATE_1 | CAM_STATE_2);
            camera->play->view.unk_124 = camera->camId | 0x50;
            return 1;
        }
        rwData->unk_14 = *temp_s0;
        camera->stateFlags &= ~CAM_STATE_5;
    }

    if (rwData->unk_14 != *temp_s0) {
        osSyncPrintf(VT_COL(YELLOW, BLACK) "camera: item: item type changed %d -> %d\n" VT_RST, rwData->unk_14,
                     *temp_s0);
        camera->animState = 20;
        camera->stateFlags |= CAM_STATE_5;
        camera->stateFlags &= ~(CAM_STATE_1 | CAM_STATE_2);
        camera->play->view.unk_124 = camera->camId | 0x50;
        return 1;
    }

    playerHeight = Player_GetHeight(camera->player);
    camera->stateFlags &= ~CAM_STATE_4;
    if (RELOAD_PARAMS(camera) || R_RELOAD_CAM_PARAMS) {
        CameraModeValue* values = sCameraSettings[camera->setting].cameraModes[camera->mode].values;
        f32 yNormal = 1.0f + t - (68.0f / playerHeight * t);

        roData->unk_00 = GET_NEXT_SCALED_RO_DATA(values) * playerHeight * yNormal;
        roData->unk_04 = GET_NEXT_SCALED_RO_DATA(values) * playerHeight * yNormal;
        roData->unk_08 = GET_NEXT_RO_DATA(values);
        roData->unk_0C = GET_NEXT_RO_DATA(values);
        roData->unk_10 = GET_NEXT_RO_DATA(values);
        roData->unk_18 = GET_NEXT_RO_DATA(values);
        roData->interfaceField = GET_NEXT_RO_DATA(values);
        roData->unk_14 = GET_NEXT_SCALED_RO_DATA(values);
        roData->unk_1E = GET_NEXT_RO_DATA(values);
        osSyncPrintf("camera: item: type %d\n", *temp_s0);
        switch (*temp_s0) {
            case 1:
                roData->unk_00 = playerHeight * -0.6f * yNormal;
                roData->unk_04 = playerHeight * 2.0f * yNormal;
                roData->unk_08 = 10.0f;
                break;

            case 2:
            case 3:
                roData->unk_08 = -20.0f;
                roData->unk_18 = 80.0f;
                break;

            case 4:
                roData->unk_00 = playerHeight * -0.2f * yNormal;
                roData->unk_08 = 25.0f;
                break;

            case 8:
                roData->unk_00 = playerHeight * -0.2f * yNormal;
                roData->unk_04 = playerHeight * 0.8f * yNormal;
                roData->unk_08 = 50.0f;
                roData->unk_18 = 70.0f;
                break;

            case 9:
                roData->unk_00 = playerHeight * 0.1f * yNormal;
                roData->unk_04 = playerHeight * 0.5f * yNormal;
                roData->unk_08 = -20.0f;
                roData->unk_0C = 0.0f;
                roData->interfaceField =
                    CAM_INTERFACE_FIELD(CAM_LETTERBOX_MEDIUM, CAM_HUD_VISIBILITY_A_HEARTS_MAGIC_FORCE, KEEPON4_FLAG_6);
                break;

            case 5:
                roData->unk_00 = playerHeight * -0.4f * yNormal;
                roData->unk_08 = -10.0f;
                roData->unk_0C = 45.0f;
                roData->interfaceField =
                    CAM_INTERFACE_FIELD(CAM_LETTERBOX_MEDIUM, CAM_HUD_VISIBILITY_ALL, KEEPON4_FLAG_1);
                break;

            case 10:
                roData->unk_00 = playerHeight * -0.5f * yNormal;
                roData->unk_04 = playerHeight * 1.5f * yNormal;
                roData->unk_08 = -15.0f;
                roData->unk_0C = 175.0f;
                roData->unk_18 = 70.0f;
                roData->interfaceField =
                    CAM_INTERFACE_FIELD(CAM_LETTERBOX_MEDIUM, CAM_HUD_VISIBILITY_NOTHING_ALT, KEEPON4_FLAG_1);
                roData->unk_1E = 0x3C;
                break;

            case 12:
                roData->unk_00 = playerHeight * -0.6f * yNormal;
                roData->unk_04 = playerHeight * 1.6f * yNormal;
                roData->unk_08 = -2.0f;
                roData->unk_0C = 120.0f;
                roData->unk_10 = player->stateFlags1 & PLAYER_STATE1_27 ? 0.0f : 20.0f;
                roData->interfaceField = CAM_INTERFACE_FIELD(CAM_LETTERBOX_LARGE, CAM_HUD_VISIBILITY_NOTHING_ALT,
                                                             KEEPON4_FLAG_4 | KEEPON4_FLAG_1);
                roData->unk_1E = 0x1E;
                roData->unk_18 = 50.0f;
                break;

            case 0x5A:
                roData->unk_00 = playerHeight * -0.3f * yNormal;
                roData->unk_18 = 45.0f;
                roData->interfaceField =
                    CAM_INTERFACE_FIELD(CAM_LETTERBOX_MEDIUM, CAM_HUD_VISIBILITY_IGNORE, KEEPON4_FLAG_1);
                break;

            case 0x5B:
                roData->unk_00 = playerHeight * -0.1f * yNormal;
                roData->unk_04 = playerHeight * 1.5f * yNormal;
                roData->unk_08 = -3.0f;
                roData->unk_0C = 10.0f;
                roData->unk_18 = 55.0f;
                roData->interfaceField =
                    CAM_INTERFACE_FIELD(CAM_LETTERBOX_MEDIUM, CAM_HUD_VISIBILITY_IGNORE, KEEPON4_FLAG_3);
                break;

            case 0x51:
                roData->unk_00 = playerHeight * -0.3f * yNormal;
                roData->unk_04 = playerHeight * 1.5f * yNormal;
                roData->unk_08 = 2.0f;
                roData->unk_0C = 20.0f;
                roData->unk_10 = 20.0f;
                roData->interfaceField =
                    CAM_INTERFACE_FIELD(CAM_LETTERBOX_MEDIUM, CAM_HUD_VISIBILITY_NOTHING_ALT, KEEPON4_FLAG_7);
                roData->unk_1E = 0x1E;
                roData->unk_18 = 45.0f;
                break;

            case 11:
                roData->unk_00 = playerHeight * -0.19f * yNormal;
                roData->unk_04 = playerHeight * 0.7f * yNormal;
                roData->unk_0C = 130.0f;
                roData->unk_10 = 10.0f;
                roData->interfaceField = CAM_INTERFACE_FIELD(
                    CAM_LETTERBOX_MEDIUM, CAM_HUD_VISIBILITY_A_HEARTS_MAGIC_FORCE, KEEPON4_FLAG_5 | KEEPON4_FLAG_1);
                break;

            default:
                break;
        }
    }

    if (R_RELOAD_CAM_PARAMS) {
        Camera_CopyPREGToModeValues(camera);
    }

    sUpdateCameraDirection = 1;
    sCameraInterfaceField = roData->interfaceField;
    OLib_Vec3fDiffToVecGeo(&spB0, at, eye);
    OLib_Vec3fDiffToVecGeo(&spA8, at, eyeNext);
    D_8015BD50 = playerPosRot->pos;
    D_8015BD50.y += playerHeight;
    temp_f0_2 = BgCheck_CameraRaycastDown2(&camera->play->colCtx, &spC0, &i, &D_8015BD50);
    if (temp_f0_2 > (roData->unk_00 + D_8015BD50.y)) {
        D_8015BD50.y = temp_f0_2 + 10.0f;
    } else {
        D_8015BD50.y += roData->unk_00;
    }

    sp9C = 0;
    switch (camera->animState) {
        case 0:
        case 20:
            spCC[sp9C] = &camera->player->actor;
            sp9C++;
            func_80043ABC(camera);
            camera->stateFlags &= ~(CAM_STATE_1 | CAM_STATE_2);
            rwData->unk_10 = roData->unk_1E;
            rwData->unk_08 = playerPosRot->pos.y - camera->playerPosDelta.y;
            if (roData->interfaceField & KEEPON4_FLAG_1) {
                spA2 = CAM_DEG_TO_BINANG(roData->unk_08);
                spA0 = (s16)((s16)(playerPosRot->rot.y - 0x7FFF) - spA8.yaw) > 0
                           ? (s16)(playerPosRot->rot.y - 0x7FFF) + CAM_DEG_TO_BINANG(roData->unk_0C)
                           : (s16)(playerPosRot->rot.y - 0x7FFF) - CAM_DEG_TO_BINANG(roData->unk_0C);
            } else if (roData->interfaceField & KEEPON4_FLAG_2) {
                spA2 = CAM_DEG_TO_BINANG(roData->unk_08);
                spA0 = CAM_DEG_TO_BINANG(roData->unk_0C);
            } else if ((roData->interfaceField & KEEPON4_FLAG_3) && camera->target != NULL) {
                PosRot sp60;

                Actor_GetWorldPosShapeRot(&sp60, camera->target);
                spA2 = CAM_DEG_TO_BINANG(roData->unk_08) - sp60.rot.x;
                spA0 = (s16)((s16)(sp60.rot.y - 0x7FFF) - spA8.yaw) > 0
                           ? (s16)(sp60.rot.y - 0x7FFF) + CAM_DEG_TO_BINANG(roData->unk_0C)
                           : (s16)(sp60.rot.y - 0x7FFF) - CAM_DEG_TO_BINANG(roData->unk_0C);
                spCC[1] = camera->target;
                sp9C++;
            } else if ((roData->interfaceField & KEEPON4_FLAG_7) && camera->target != NULL) {
                PosRot sp4C;

                Actor_GetWorld(&sp4C, camera->target);
                spA2 = CAM_DEG_TO_BINANG(roData->unk_08);
                sp9E = Camera_XZAngle(&sp4C.pos, &playerPosRot->pos);
                spA0 = ((s16)(sp9E - spA8.yaw) > 0) ? sp9E + CAM_DEG_TO_BINANG(roData->unk_0C)
                                                    : sp9E - CAM_DEG_TO_BINANG(roData->unk_0C);
                spCC[1] = camera->target;
                sp9C++;
            } else if (roData->interfaceField & KEEPON4_FLAG_6) {
                spA2 = CAM_DEG_TO_BINANG(roData->unk_08);
                spA0 = spA8.yaw;
            } else {
                spA2 = spA8.pitch;
                spA0 = spA8.yaw;
            }

            spB8.pitch = spA2;
            spB8.yaw = spA0;
            spB8.r = roData->unk_04;
            Camera_AddVecGeoToVec3f(&D_8015BD70, &D_8015BD50, &spB8);
            if (!(roData->interfaceField & KEEPON4_FLAG_0)) {
                angleCnt = ARRAY_COUNT(D_8011D3B0);
                for (i = 0; i < angleCnt; i++) {
                    if (!CollisionCheck_LineOCCheck(camera->play, &camera->play->colChkCtx, &D_8015BD50, &D_8015BD70,
                                                    spCC, sp9C) &&
                        !Camera_BGCheck(camera, &D_8015BD50, &D_8015BD70)) {
                        break;
                    }
                    spB8.yaw = D_8011D3B0[i] + spA0;
                    spB8.pitch = D_8011D3CC[i] + spA2;
                    Camera_AddVecGeoToVec3f(&D_8015BD70, &D_8015BD50, &spB8);
                }
                osSyncPrintf("camera: item: BG&collision check %d time(s)\n", i);
            }
            rwData->unk_04 = (s16)(spB8.pitch - spA8.pitch) / (f32)rwData->unk_10;
            rwData->unk_00 = (s16)(spB8.yaw - spA8.yaw) / (f32)rwData->unk_10;
            rwData->unk_0C = spA8.yaw;
            rwData->unk_0E = spA8.pitch;
            camera->animState++;
            rwData->unk_12 = 1;
            break;
        case 10:
            rwData->unk_08 = playerPosRot->pos.y - camera->playerPosDelta.y;
        default:
            break;
    }
    camera->xzOffsetUpdateRate = 0.25f;
    camera->yOffsetUpdateRate = 0.25f;
    camera->atLERPStepScale = 0.75f;
    Camera_LERPCeilVec3f(&D_8015BD50, at, 0.5f, 0.5f, 0.2f);
    if (roData->unk_10 != 0.0f) {
        spB8.r = roData->unk_10;
        spB8.pitch = 0;
        spB8.yaw = playerPosRot->rot.y;
        Camera_AddVecGeoToVec3f(at, at, &spB8);
    }
    camera->atLERPStepScale = 0.0f;
    camera->dist = Camera_LERPCeilF(roData->unk_04, camera->dist, 0.25f, 2.0f);
    spB8.r = camera->dist;
    if (rwData->unk_10 != 0) {
        camera->stateFlags |= CAM_STATE_5;
        rwData->unk_0C += (s16)rwData->unk_00;
        rwData->unk_0E += (s16)rwData->unk_04;
        rwData->unk_10--;
    } else if (roData->interfaceField & KEEPON4_FLAG_4) {
        camera->stateFlags |= (CAM_STATE_4 | CAM_STATE_10);
        camera->stateFlags |= (CAM_STATE_1 | CAM_STATE_2);
        camera->stateFlags &= ~CAM_STATE_3;
        if (camera->timer > 0) {
            camera->timer--;
        }
    } else {
        camera->stateFlags |= (CAM_STATE_4 | CAM_STATE_10);
        if ((camera->stateFlags & CAM_STATE_3) || (roData->interfaceField & KEEPON4_FLAG_7)) {
            sCameraInterfaceField = CAM_INTERFACE_FIELD(CAM_LETTERBOX_NONE, CAM_HUD_VISIBILITY_ALL, 0);
            camera->stateFlags |= (CAM_STATE_1 | CAM_STATE_2);
            camera->stateFlags &= ~CAM_STATE_3;
            if (camera->prevBgCamIndex < 0) {
                Camera_ChangeSettingFlags(camera, camera->prevSetting, 2);
            } else {
                Camera_ChangeBgCamIndex(camera, camera->prevBgCamIndex);
                camera->prevBgCamIndex = -1;
            }
        }
    }
    spB8.yaw = Camera_LERPCeilS(rwData->unk_0C, spA8.yaw, roData->unk_14, 4);
    spB8.pitch = Camera_LERPCeilS(rwData->unk_0E, spA8.pitch, roData->unk_14, 4);
    Camera_AddVecGeoToVec3f(eyeNext, at, &spB8);
    *eye = *eyeNext;
    Camera_BGCheck(camera, at, eye);
    camera->fov = Camera_LERPCeilF(roData->unk_18, camera->fov, camera->fovUpdateRate, 1.0f);
    camera->roll = Camera_LERPCeilS(0, camera->roll, 0.5f, 0xA);
}

/**
 * Talking in a pre-rendered room
 */
s32 Camera_KeepOn0(Camera* camera) {
    Vec3f* eye = &camera->eye;
    Vec3f* eyeNext = &camera->eyeNext;
    Vec3f* at = &camera->at;
    VecGeo eyeTargetPosOffset;
    VecGeo eyeAtOffset;
    KeepOn0ReadOnlyData* roData = &camera->paramData.keep0.roData;
    KeepOn0ReadWriteData* rwData = &camera->paramData.keep0.rwData;
    STACK_PAD(s32);
    BgCamFuncData* bgCamFuncData;
    UNUSED Vec3s bgCamRot;
    s16 fov;

    camera->stateFlags &= ~CAM_STATE_4;

    if (RELOAD_PARAMS(camera) || R_RELOAD_CAM_PARAMS) {
        CameraModeValue* values = sCameraSettings[camera->setting].cameraModes[camera->mode].values;

        roData->fovScale = GET_NEXT_SCALED_RO_DATA(values);
        roData->yawScale = GET_NEXT_SCALED_RO_DATA(values);
        roData->timerInit = GET_NEXT_RO_DATA(values);
        roData->interfaceField = GET_NEXT_RO_DATA(values);
    }

    if (R_RELOAD_CAM_PARAMS) {
        Camera_CopyPREGToModeValues(camera);
    }

    bgCamFuncData = (BgCamFuncData*)Camera_GetBgCamFuncData(camera);
    Camera_Vec3sToVec3f(eyeNext, &bgCamFuncData->pos);
    *eye = *eyeNext;

    bgCamRot = bgCamFuncData->rot;

    fov = bgCamFuncData->fov;
    if (fov == -1) {
        fov = 6000;
    }

    if (camera->target == NULL || camera->target->update == NULL) {
        if (camera->target == NULL) {
            osSyncPrintf(
                VT_COL(YELLOW, BLACK) "camera: warning: talk: target is not valid, change normal camera\n" VT_RST);
        }
        camera->target = NULL;
        Camera_ChangeMode(camera, CAM_MODE_NORMAL);
        return true;
    }

    Actor_GetFocus(&camera->targetPosRot, camera->target);

    OLib_Vec3fDiffToVecGeo(&eyeAtOffset, eye, at);
    OLib_Vec3fDiffToVecGeo(&eyeTargetPosOffset, eye, &camera->targetPosRot.pos);

    sCameraInterfaceField = roData->interfaceField;

    if (camera->animState == 0) {
        camera->animState++;
        camera->fov = CAM_DATA_SCALED(fov);
        camera->roll = 0;
        camera->atLERPStepScale = 0.0f;
        rwData->animTimer = roData->timerInit;
        rwData->fovTarget = camera->fov - (camera->fov * roData->fovScale);
    }

    if (rwData->animTimer != 0) {
        eyeAtOffset.yaw += ((s16)(eyeTargetPosOffset.yaw - eyeAtOffset.yaw) / rwData->animTimer) * roData->yawScale;
        Camera_AddVecGeoToVec3f(at, eye, &eyeAtOffset);
        rwData->animTimer--;
    } else {
        camera->stateFlags |= (CAM_STATE_4 | CAM_STATE_10);
    }
    camera->fov = Camera_LERPCeilF(rwData->fovTarget, camera->fov, 0.5f, 10.0f);
    return true;
}

s32 Camera_Fixed1(Camera* camera) {
    Fixed1ReadOnlyData* roData = &camera->paramData.fixd1.roData;
    Fixed1ReadWriteData* rwData = &camera->paramData.fixd1.rwData;
    STACK_PAD(s32);
    VecGeo eyeOffset;
    VecGeo eyeAtOffset;
    STACK_PAD(s32);
    Vec3f adjustedPos;
    BgCamFuncData* bgCamFuncData;
    Vec3f* eye = &camera->eye;
    Vec3f* at = &camera->at;
    PosRot* playerPosRot = &camera->playerPosRot;
    f32 playerHeight;

    playerHeight = Player_GetHeight(camera->player);
    if (RELOAD_PARAMS(camera) || R_RELOAD_CAM_PARAMS) {
        CameraModeValue* values = sCameraSettings[camera->setting].cameraModes[camera->mode].values;

        bgCamFuncData = (BgCamFuncData*)Camera_GetBgCamFuncData(camera);
        Camera_Vec3sToVec3f(&rwData->eyePosRotTarget.pos, &bgCamFuncData->pos);
        rwData->eyePosRotTarget.rot = bgCamFuncData->rot;
        rwData->fov = bgCamFuncData->fov;

        roData->unk_00 = GET_NEXT_SCALED_RO_DATA(values) * playerHeight;
        roData->lerpStep = GET_NEXT_SCALED_RO_DATA(values);
        roData->fov = GET_NEXT_RO_DATA(values);
        roData->interfaceField = GET_NEXT_RO_DATA(values);
    }

    if (R_RELOAD_CAM_PARAMS) {
        Camera_CopyPREGToModeValues(camera);
    }
    if (rwData->fov == -1) {
        rwData->fov = roData->fov * 100.0f;
    } else if (rwData->fov <= 360) {
        rwData->fov *= 100;
    }

    sCameraInterfaceField = roData->interfaceField;

    if (camera->animState == 0) {
        camera->animState++;
        func_80043B60(camera);
        if (rwData->fov != -1) {
            roData->fov = CAM_DATA_SCALED(rwData->fov);
        }
    }

    OLib_Vec3fDiffToVecGeo(&eyeAtOffset, eye, at);

    Camera_LERPCeilVec3f(&rwData->eyePosRotTarget.pos, eye, 0.1f, 0.1f, 0.2f);
    adjustedPos = playerPosRot->pos;
    adjustedPos.y += playerHeight;
    camera->dist = OLib_Vec3fDist(&adjustedPos, eye);

    eyeOffset.r = camera->dist;
    eyeOffset.pitch = Camera_LERPCeilS(-rwData->eyePosRotTarget.rot.x, eyeAtOffset.pitch, roData->lerpStep, 5);
    eyeOffset.yaw = Camera_LERPCeilS(rwData->eyePosRotTarget.rot.y, eyeAtOffset.yaw, roData->lerpStep, 5);

    Camera_AddVecGeoToVec3f(at, eye, &eyeOffset);

    camera->eyeNext = *eye;

    camera->fov = Camera_LERPCeilF(roData->fov, camera->fov, roData->lerpStep, 0.01f);
    camera->roll = 0;
    camera->atLERPStepScale = 0.0f;

    camera->playerToAtOffset.x = camera->at.x - playerPosRot->pos.x;
    camera->playerToAtOffset.y = camera->at.y - playerPosRot->pos.y;
    camera->playerToAtOffset.z = camera->at.z - playerPosRot->pos.z;

    return true;
}

s32 Camera_Fixed2(Camera* camera) {
    Vec3f* eye = &camera->eye;
    Vec3f* at = &camera->at;
    Vec3f* eyeNext = &camera->eyeNext;
    Vec3f atTarget;
    Vec3f playerToAtOffsetTarget;
    PosRot* playerPosRot = &camera->playerPosRot;
    BgCamFuncData* bgCamFuncData;
    Fixed2ReadOnlyData* roData = &camera->paramData.fixd2.roData;
    Fixed2ReadWriteData* rwData = &camera->paramData.fixd2.rwData;
    STACK_PAD(s32);
    f32 playerHeight;

    playerHeight = Player_GetHeight(camera->player);

    if (RELOAD_PARAMS(camera) || R_RELOAD_CAM_PARAMS) {
        CameraModeValue* values = sCameraSettings[camera->setting].cameraModes[camera->mode].values;
        f32 yNormal =
            1.0f + CAM_DATA_SCALED(R_CAM_YOFFSET_NORM) - (CAM_DATA_SCALED(R_CAM_YOFFSET_NORM) * (68.0f / playerHeight));

        roData->yOffset = (GET_NEXT_SCALED_RO_DATA(values) * playerHeight) * yNormal;
        roData->eyeStepScale = GET_NEXT_SCALED_RO_DATA(values);
        roData->posStepScale = GET_NEXT_SCALED_RO_DATA(values);
        roData->fov = GET_NEXT_RO_DATA(values);
        roData->interfaceField = GET_NEXT_RO_DATA(values);
        rwData->fov = roData->fov * 100.0f;

        bgCamFuncData = (BgCamFuncData*)Camera_GetBgCamFuncData(camera);
        if (bgCamFuncData != NULL) {
            Camera_Vec3sToVec3f(&rwData->eye, &bgCamFuncData->pos);
            if (bgCamFuncData->fov != -1) {
                rwData->fov = bgCamFuncData->fov;
            }
        } else {
            rwData->eye = *eye;
        }
        if (rwData->fov <= 360) {
            rwData->fov *= 100;
        }
    }

    if (R_RELOAD_CAM_PARAMS) {
        Camera_CopyPREGToModeValues(camera);
    }

    sCameraInterfaceField = roData->interfaceField;

    playerToAtOffsetTarget.x = 0.0f;
    playerToAtOffsetTarget.y = roData->yOffset + playerHeight;
    playerToAtOffsetTarget.z = 0.0f;

    Camera_LERPCeilVec3f(&playerToAtOffsetTarget, &camera->playerToAtOffset, roData->posStepScale, roData->posStepScale,
                         0.1f);
    atTarget.x = playerPosRot->pos.x + camera->playerToAtOffset.x;
    atTarget.y = playerPosRot->pos.y + camera->playerToAtOffset.y;
    atTarget.z = playerPosRot->pos.z + camera->playerToAtOffset.z;
    if (camera->animState == 0) {
        camera->animState++;
        func_80043B60(camera);
        if (!(roData->interfaceField & FIXED2_FLAG_0)) {
            *eye = *eyeNext = rwData->eye;
            camera->at = atTarget;
        }
    }

    Camera_LERPCeilVec3f(&atTarget, &camera->at, roData->posStepScale, roData->posStepScale, 10.0f);
    Camera_LERPCeilVec3f(&rwData->eye, eyeNext, roData->eyeStepScale, roData->eyeStepScale, 0.1f);

    *eye = *eyeNext;
    camera->dist = OLib_Vec3fDist(at, eye);
    camera->roll = 0;
    camera->xzSpeed = 0.0f;
    camera->fov = CAM_DATA_SCALED(rwData->fov);
    camera->atLERPStepScale = Camera_ClampLERPScale(camera, 1.0f);
    camera->playerToAtOffset.x = camera->at.x - playerPosRot->pos.x;
    camera->playerToAtOffset.y = camera->at.y - playerPosRot->pos.y;
    camera->playerToAtOffset.z = camera->at.z - playerPosRot->pos.z;
    return true;
}

/**
 * Camera's position is fixed, does not move, or rotate
 */
s32 Camera_Fixed3(Camera* camera) {
    Vec3f* eye = &camera->eye;
    Vec3f* at = &camera->at;
    Vec3f* eyeNext = &camera->eyeNext;
    VecGeo atGeo;
    BgCamFuncData* bgCamFuncData;
    VecGeo eyeAtOffset;
    Fixed3ReadOnlyData* roData = &camera->paramData.fixd3.roData;
    Fixed3ReadWriteData* rwData = &camera->paramData.fixd3.rwData;
    STACK_PAD(s32);

    bgCamFuncData = (BgCamFuncData*)Camera_GetBgCamFuncData(camera);

    OLib_Vec3fDiffToVecGeo(&eyeAtOffset, eye, at);

    if (RELOAD_PARAMS(camera) || R_RELOAD_CAM_PARAMS) {
        CameraModeValue* values = sCameraSettings[camera->setting].cameraModes[camera->mode].values;

        roData->interfaceField = GET_NEXT_RO_DATA(values);
        Camera_Vec3sToVec3f(eyeNext, &bgCamFuncData->pos);
        *eye = *eyeNext;
        rwData->rot = bgCamFuncData->rot;
        rwData->fov = bgCamFuncData->fov;
        rwData->roomImageOverrideBgCamIndex = bgCamFuncData->roomImageOverrideBgCamIndex;
        if (rwData->fov == -1) {
            rwData->fov = 6000;
        }
        if (rwData->fov <= 360) {
            rwData->fov *= 100;
        }
    }

    if (R_RELOAD_CAM_PARAMS) {
        Camera_CopyPREGToModeValues(camera);
    }

    if (camera->animState == 0) {
        rwData->updDirTimer = 5;
        R_CAM_DATA(CAM_DATA_FOV) = rwData->fov;
        camera->animState++;
    }

    if (bgCamFuncData->roomImageOverrideBgCamIndex != rwData->roomImageOverrideBgCamIndex) {
        osSyncPrintf("camera: position change %d \n", rwData->roomImageOverrideBgCamIndex);
        rwData->roomImageOverrideBgCamIndex = bgCamFuncData->roomImageOverrideBgCamIndex;
        rwData->updDirTimer = 5;
    }

    if (rwData->updDirTimer > 0) {
        rwData->updDirTimer--;
        sUpdateCameraDirection = true;
    } else {
        sUpdateCameraDirection = false;
    }

    atGeo.r = 150.0f;
    atGeo.yaw = rwData->rot.y;
    atGeo.pitch = -rwData->rot.x;

    Camera_AddVecGeoToVec3f(at, eye, &atGeo);
    sCameraInterfaceField = roData->interfaceField;
    rwData->fov = R_CAM_DATA(CAM_DATA_FOV);
    camera->roll = 0;
    camera->fov = rwData->fov * 0.01f;
    camera->atLERPStepScale = 0.0f;
    return true;
}

/**
 * camera follow player, eye is in a fixed offset of the previous eye, and a value
 * specified in the scene.
 */
s32 Camera_Fixed4(Camera* camera) {
    Vec3f* eye = &camera->eye;
    Vec3f* at = &camera->at;
    Vec3f* eyeNext = &camera->eyeNext;
    Vec3f playerPosWithCamOffset;
    Vec3f atTarget;
    Vec3f playerToAtOffsetTarget;
    VecGeo atEyeNextOffset;
    VecGeo atTargetEyeNextOffset;
    PosRot* playerPosRot = &camera->playerPosRot;
    BgCamFuncData* bgCamFuncData;
<<<<<<< HEAD
    UNUSED Vec3f* posOffset = &camera->posOffset;
=======
    Vec3f* posOffset = &camera->playerToAtOffset;
>>>>>>> bedf07d5
    Fixed4ReadOnlyData* roData = &camera->paramData.fixd4.roData;
    Fixed4ReadWriteData* rwData = &camera->paramData.fixd4.rwData;
    f32 playerYOffset;

    playerYOffset = Player_GetHeight(camera->player);

    if (RELOAD_PARAMS(camera) || R_RELOAD_CAM_PARAMS) {
        CameraModeValue* values = sCameraSettings[camera->setting].cameraModes[camera->mode].values;
        f32 yNormal = 1.0f + CAM_DATA_SCALED(R_CAM_YOFFSET_NORM) -
                      (CAM_DATA_SCALED(R_CAM_YOFFSET_NORM) * (68.0f / playerYOffset));

        roData->yOffset = GET_NEXT_SCALED_RO_DATA(values) * playerYOffset * yNormal;
        roData->speedToEyePos = GET_NEXT_SCALED_RO_DATA(values);
        roData->followSpeed = GET_NEXT_SCALED_RO_DATA(values);
        roData->fov = GET_NEXT_RO_DATA(values);
        roData->interfaceField = GET_NEXT_RO_DATA(values);

        bgCamFuncData = (BgCamFuncData*)Camera_GetBgCamFuncData(camera);
        if (bgCamFuncData != NULL) {
            Camera_Vec3sToVec3f(&rwData->eyeTarget, &bgCamFuncData->pos);
        } else {
            rwData->eyeTarget = *eye;
        }
    }
    if (R_RELOAD_CAM_PARAMS) {
        Camera_CopyPREGToModeValues(camera);
    }
    sCameraInterfaceField = roData->interfaceField;
    if (camera->animState == 0) {
        camera->animState++;
        if (!(roData->interfaceField & FIXED4_FLAG_2)) {
            func_80043B60(camera);
        }
        rwData->followSpeed = roData->followSpeed;
    }

    VEC3F_LERPIMPDST(eyeNext, eyeNext, &rwData->eyeTarget, roData->speedToEyePos);
    *eye = *eyeNext;

    playerToAtOffsetTarget.x = 0.0f;
    playerToAtOffsetTarget.y = roData->yOffset + playerYOffset;
    playerToAtOffsetTarget.z = 0.0f;
    Camera_LERPCeilVec3f(&playerToAtOffsetTarget, &camera->playerToAtOffset, 0.1f, 0.1f, 0.1f);

    playerPosWithCamOffset.x = playerPosRot->pos.x + camera->playerToAtOffset.x;
    playerPosWithCamOffset.y = playerPosRot->pos.y + camera->playerToAtOffset.y;
    playerPosWithCamOffset.z = playerPosRot->pos.z + camera->playerToAtOffset.z;
    VEC3F_LERPIMPDST(&atTarget, at, &playerPosWithCamOffset, 0.5f);

    OLib_Vec3fDiffToVecGeo(&atEyeNextOffset, eyeNext, at);
    OLib_Vec3fDiffToVecGeo(&atTargetEyeNextOffset, eyeNext, &atTarget);

    atEyeNextOffset.r += (atTargetEyeNextOffset.r - atEyeNextOffset.r) * rwData->followSpeed;
    atEyeNextOffset.pitch = Camera_LERPCeilS(atTargetEyeNextOffset.pitch, atEyeNextOffset.pitch,
                                             rwData->followSpeed * camera->speedRatio, 0xA);
    atEyeNextOffset.yaw =
        Camera_LERPCeilS(atTargetEyeNextOffset.yaw, atEyeNextOffset.yaw, rwData->followSpeed * camera->speedRatio, 0xA);
    Camera_AddVecGeoToVec3f(at, eyeNext, &atEyeNextOffset);
    camera->dist = OLib_Vec3fDist(at, eye);
    camera->roll = 0;
    camera->fov = roData->fov;
    camera->atLERPStepScale = Camera_ClampLERPScale(camera, 1.0f);
    return true;
}

s32 Camera_Fixed0(Camera* camera) {
    return Camera_Noop(camera);
}

s32 Camera_Subj1(Camera* camera) {
    return Camera_Noop(camera);
}

s32 Camera_Subj2(Camera* camera) {
    return Camera_Noop(camera);
}

/**
 * First person view
 */
s32 Camera_Subj3(Camera* camera) {
    Vec3f* eye = &camera->eye;
    Vec3f* at = &camera->at;
    Vec3f* eyeNext = &camera->eyeNext;
    Vec3f sp98;
    Vec3f sp8C;
    VecGeo sp84;
    VecGeo sp7C;
    VecGeo tGeo;
    PosRot sp60;
    PosRot* playerPosRot = &camera->playerPosRot;
    f32 sp58;
    f32 temp_f0_3;
    s16 sp52;
    s16 sp50;
    Subj3ReadOnlyData* roData = &camera->paramData.subj3.roData;
    Subj3ReadWriteData* rwData = &camera->paramData.subj3.rwData;
    CameraModeValue* values;
    Vec3f* atTemp;
    f32 playerHeight;

    Actor_GetFocus(&sp60, &camera->player->actor);
    playerHeight = Player_GetHeight(camera->player);

    if (camera->play->view.unk_124 == 0) {
        camera->play->view.unk_124 = camera->camId | 0x50;
        return true;
    }

    func_80043ABC(camera);
    Camera_CopyPREGToModeValues(camera);
    values = sCameraSettings[camera->setting].cameraModes[camera->mode].values;
    roData->eyeNextYOffset = GET_NEXT_SCALED_RO_DATA(values) * playerHeight;
    roData->eyeDist = GET_NEXT_RO_DATA(values);
    roData->eyeNextDist = GET_NEXT_RO_DATA(values);
    roData->unk_0C = GET_NEXT_RO_DATA(values);
    roData->atOffset.x = GET_NEXT_RO_DATA(values) * 0.1f;
    roData->atOffset.y = GET_NEXT_RO_DATA(values) * 0.1f;
    roData->atOffset.z = GET_NEXT_RO_DATA(values) * 0.1f;
    roData->fovTarget = GET_NEXT_RO_DATA(values);
    roData->interfaceField = GET_NEXT_RO_DATA(values);
    sp84.r = roData->eyeNextDist;
    sp84.yaw = sp60.rot.y - 0x7FFF;
    sp84.pitch = sp60.rot.x;
    sp98 = sp60.pos;
    sp98.y += roData->eyeNextYOffset;

    Camera_AddVecGeoToVec3f(&sp8C, &sp98, &sp84);
    OLib_Vec3fDiffToVecGeo(&sp7C, at, eye);

    sCameraInterfaceField = roData->interfaceField;
    if (RELOAD_PARAMS(camera)) {
        rwData->r = sp7C.r;
        rwData->yaw = sp7C.yaw;
        rwData->pitch = sp7C.pitch;
        rwData->animTimer = R_CAM_DEFAULT_ANIM_TIME;
        camera->dist = roData->eyeNextDist;
        camera->animState++;
        camera->rUpdateRateInv = 1.0f;
        camera->dist = roData->eyeNextDist;
    }

    tGeo.r = rwData->r;
    tGeo.yaw = rwData->yaw;
    tGeo.pitch = rwData->pitch;
    if (rwData->animTimer != 0) {
        temp_f0_3 = (1.0f / rwData->animTimer);
        atTemp = at;
        at->x = at->x + (sp98.x - atTemp->x) * temp_f0_3;
        at->y = at->y + (sp98.y - atTemp->y) * temp_f0_3;
        at->z = at->z + (sp98.z - atTemp->z) * temp_f0_3;

        temp_f0_3 = (1.0f / R_CAM_DEFAULT_ANIM_TIME);
        sp58 = (tGeo.r - sp84.r) * temp_f0_3;
        sp52 = (s16)(tGeo.yaw - sp84.yaw) * temp_f0_3;
        sp50 = (s16)(tGeo.pitch - sp84.pitch) * temp_f0_3;

        sp7C.r = Camera_LERPCeilF(sp84.r + (sp58 * rwData->animTimer), sp7C.r, CAM_DATA_SCALED(OREG(28)), 1.0f);
        sp7C.yaw = Camera_LERPCeilS(sp84.yaw + (sp52 * rwData->animTimer), sp7C.yaw, CAM_DATA_SCALED(OREG(28)), 0xA);
        sp7C.pitch =
            Camera_LERPCeilS(sp84.pitch + (sp50 * rwData->animTimer), sp7C.pitch, CAM_DATA_SCALED(OREG(28)), 0xA);
        Camera_AddVecGeoToVec3f(eyeNext, at, &sp7C);

        *eye = *eyeNext;
        rwData->animTimer--;

        if (!camera->play->envCtx.skyboxDisabled) {
            Camera_BGCheck(camera, at, eye);
        } else {
            func_80044340(camera, at, eye);
        }
    } else {
        sp58 = Math_SinS(-sp60.rot.x);
        temp_f0_3 = Math_CosS(-sp60.rot.x);
        sp98.x = roData->atOffset.x;
        sp98.y = (roData->atOffset.y * temp_f0_3) - (roData->atOffset.z * sp58);
        sp98.z = (roData->atOffset.y * sp58) + (roData->atOffset.z * temp_f0_3);
        sp58 = Math_SinS(sp60.rot.y - 0x7FFF);
        temp_f0_3 = Math_CosS(sp60.rot.y - 0x7FFF);
        roData->atOffset.x = (sp98.z * sp58) + (sp98.x * temp_f0_3);
        roData->atOffset.y = sp98.y;
        roData->atOffset.z = (sp98.z * temp_f0_3) - (sp98.x * sp58);
        at->x = roData->atOffset.x + sp60.pos.x;
        at->y = roData->atOffset.y + sp60.pos.y;
        at->z = roData->atOffset.z + sp60.pos.z;
        sp7C.r = roData->eyeNextDist;
        sp7C.yaw = sp60.rot.y - 0x7FFF;
        sp7C.pitch = sp60.rot.x;
        Camera_AddVecGeoToVec3f(eyeNext, at, &sp7C);
        sp7C.r = roData->eyeDist;
        Camera_AddVecGeoToVec3f(eye, at, &sp7C);
    }

    camera->playerToAtOffset.x = camera->at.x - playerPosRot->pos.x;
    camera->playerToAtOffset.y = camera->at.y - playerPosRot->pos.y;
    camera->playerToAtOffset.z = camera->at.z - playerPosRot->pos.z;
    camera->fov = Camera_LERPCeilF(roData->fovTarget, camera->fov, 0.25f, 1.0f);
    camera->roll = 0;
    camera->atLERPStepScale = 0.0f;
    return 1;
}

/**
 * Crawlspaces
 * Moves the camera from third person to first person when entering a crawlspace
 * While in the crawlspace, link remains fixed in a single direction
 * The camera is what swings up and down while crawling forward or backwards
 *
 * Note:
 * Subject 4 uses bgCamFuncData.data differently than other functions:
 * All Vec3s data are points along the crawlspace
 * The second point represents the entrance, and the second to last point represents the exit
 * All other points are unused
 * All instances of crawlspaces have 6 points, except for the Testroom scene which has 9 points
 */
s32 Camera_Subj4(Camera* camera) {
    Vec3f* eye = &camera->eye;
    Vec3f* eyeNext = &camera->eyeNext;
    Vec3f* at = &camera->at;
    u16 crawlspaceNumPoints;
    Vec3s* crawlspacePoints;
    Vec3f temp1;
    Vec3f zoomAtTarget;
    f32 temp2;
    Player* player;
    f32 eyeLerp;
    PosRot playerPosRot;
    VecGeo targetOffset;
    VecGeo atEyeOffset;
    s16 eyeToAtYaw;
    STACK_PADS(s32, 3);
    Subj4ReadOnlyData* roData = &camera->paramData.subj4.roData;
    Subj4ReadWriteData* rwData = &camera->paramData.subj4.rwData;

#define vCrawlSpaceBackPos temp1
#define vEyeTarget temp1
#define vPlayerDistToFront temp2
#define vZoomTimer temp2

    if (RELOAD_PARAMS(camera) || R_RELOAD_CAM_PARAMS) {
        CameraModeValue* values = sCameraSettings[camera->setting].cameraModes[camera->mode].values;

        roData->interfaceField = GET_NEXT_RO_DATA(values);
    }

    if (R_RELOAD_CAM_PARAMS) {
        Camera_CopyPREGToModeValues(camera);
    }

    if (camera->play->view.unk_124 == 0) {
        camera->play->view.unk_124 = camera->camId | 0x50;
        rwData->xzSpeed = camera->xzSpeed;
        return true;
    }

    Actor_GetWorldPosShapeRot(&playerPosRot, &camera->player->actor);
    OLib_Vec3fDiffToVecGeo(&atEyeOffset, at, eye);

    sCameraInterfaceField = roData->interfaceField;

    // Crawlspace setup (runs for only 1 frame)
    if (camera->animState == 0) {
        crawlspacePoints = (Vec3s*)Camera_GetBgCamFuncDataUnderPlayer(camera, &crawlspaceNumPoints);
        // Second entry of crawlspacePoints contains the front position
        Camera_Vec3sToVec3f(&rwData->crawlspaceLine.point, &crawlspacePoints[1]);
        // Second last entry of crawlspacePoints contains the back position
        Camera_Vec3sToVec3f(&vCrawlSpaceBackPos, &crawlspacePoints[crawlspaceNumPoints - 2]);

        targetOffset.r = 10.0f;
        targetOffset.pitch = 0x238C; // ~50 degrees
        targetOffset.yaw = Camera_XZAngle(&vCrawlSpaceBackPos, &rwData->crawlspaceLine.point);

        vPlayerDistToFront = OLib_Vec3fDist(&camera->playerPosRot.pos, &rwData->crawlspaceLine.point);
        if (OLib_Vec3fDist(&camera->playerPosRot.pos, &vCrawlSpaceBackPos) < vPlayerDistToFront) {
            // Player is entering the crawlspace from the back
            rwData->crawlspaceLine.dir.x = rwData->crawlspaceLine.point.x - vCrawlSpaceBackPos.x;
            rwData->crawlspaceLine.dir.y = rwData->crawlspaceLine.point.y - vCrawlSpaceBackPos.y;
            rwData->crawlspaceLine.dir.z = rwData->crawlspaceLine.point.z - vCrawlSpaceBackPos.z;
            rwData->crawlspaceLine.point = vCrawlSpaceBackPos;
        } else {
            // Player is entering the crawlspace from the front
            rwData->crawlspaceLine.dir.x = vCrawlSpaceBackPos.x - rwData->crawlspaceLine.point.x;
            rwData->crawlspaceLine.dir.y = vCrawlSpaceBackPos.y - rwData->crawlspaceLine.point.y;
            rwData->crawlspaceLine.dir.z = vCrawlSpaceBackPos.z - rwData->crawlspaceLine.point.z;
            targetOffset.yaw -= 0x7FFF;
        }

        rwData->forwardYaw = targetOffset.yaw;
        rwData->zoomTimer = 10;
        rwData->eyeLerpPhase = 0;
        rwData->isSfxOff = false;
        rwData->eyeLerp = 0.0f;
        camera->animState++;
    }

    // Camera zooms in from third person to first person over 10 frames
    if (rwData->zoomTimer != 0) {
        targetOffset.r = 10.0f;
        targetOffset.pitch = 0x238C; // ~50 degrees
        targetOffset.yaw = rwData->forwardYaw;
        Camera_AddVecGeoToVec3f(&zoomAtTarget, &playerPosRot.pos, &targetOffset);

        vZoomTimer = rwData->zoomTimer + 1.0f;
        at->x = F32_LERPIMPINV(at->x, zoomAtTarget.x, vZoomTimer);
        at->y = F32_LERPIMPINV(at->y, zoomAtTarget.y, vZoomTimer);
        at->z = F32_LERPIMPINV(at->z, zoomAtTarget.z, vZoomTimer);

        atEyeOffset.r -= (atEyeOffset.r / vZoomTimer);
        atEyeOffset.yaw = BINANG_LERPIMPINV(atEyeOffset.yaw, (s16)(playerPosRot.rot.y - 0x7FFF), rwData->zoomTimer);
        atEyeOffset.pitch = BINANG_LERPIMPINV(atEyeOffset.pitch, playerPosRot.rot.x, rwData->zoomTimer);
        Camera_AddVecGeoToVec3f(eyeNext, at, &atEyeOffset);
        *eye = *eyeNext;
        rwData->zoomTimer--;
        return false;
    }

    if (rwData->xzSpeed < 0.5f) {
        return false;
    }

    Actor_GetWorldPosShapeRot(&playerPosRot, &camera->player->actor);
    Math3D_LineClosestToPoint(&rwData->crawlspaceLine, &playerPosRot.pos, eyeNext);

    // *at is unused before getting overwritten later this function
    at->x = eyeNext->x + rwData->crawlspaceLine.dir.x;
    at->y = eyeNext->y + rwData->crawlspaceLine.dir.y;
    at->z = eyeNext->z + rwData->crawlspaceLine.dir.z;

    *eye = *eyeNext;

    targetOffset.yaw = rwData->forwardYaw;
    targetOffset.r = 5.0f;
    targetOffset.pitch = 0x238C; // ~50 degrees

    Camera_AddVecGeoToVec3f(&vEyeTarget, eyeNext, &targetOffset);

    rwData->eyeLerpPhase += 0xBB8;
    eyeLerp = Math_CosS(rwData->eyeLerpPhase);

    // VEC3F_LERPIMPDST(eye, eye, &vEyeTarget, fabsf(eyeLerp))
    eye->x += (vEyeTarget.x - eye->x) * fabsf(eyeLerp);
    eye->y += (vEyeTarget.y - eye->y) * fabsf(eyeLerp);
    eye->z += (vEyeTarget.z - eye->z) * fabsf(eyeLerp);

    // When camera reaches the peak of offset and starts to move down
    // && alternating cycles (sfx plays only every 2nd cycle)
    if ((eyeLerp > rwData->eyeLerp) && !rwData->isSfxOff) {
        player = camera->player;
        rwData->isSfxOff = true;
        func_800F4010(&player->actor.projectedPos, NA_SE_PL_CRAWL + player->floorSfxOffset, 4.0f);
    } else if (eyeLerp < rwData->eyeLerp) {
        rwData->isSfxOff = false;
    }

    rwData->eyeLerp = eyeLerp;

    camera->player->actor.world.pos = *eyeNext;
    camera->player->actor.world.pos.y = camera->playerGroundY;
    camera->player->actor.shape.rot.y = targetOffset.yaw;

    eyeLerp = (240.0f * eyeLerp) * (rwData->xzSpeed * 0.416667f);
    eyeToAtYaw = rwData->forwardYaw + eyeLerp;

    at->x = eye->x + (Math_SinS(eyeToAtYaw) * 10.0f);
    at->y = eye->y;
    at->z = eye->z + (Math_CosS(eyeToAtYaw) * 10.0f);

    camera->roll = Camera_LERPCeilS(0, camera->roll, 0.5f, 0xA);

    return true;
}

s32 Camera_Subj0(Camera* camera) {
    return Camera_Noop(camera);
}

s32 Camera_Data0(Camera* camera) {
    return Camera_Noop(camera);
}

s32 Camera_Data1(Camera* camera) {
    osSyncPrintf("chau!chau!\n");
    return Camera_Normal1(camera);
}

s32 Camera_Data2(Camera* camera) {
    return Camera_Noop(camera);
}

s32 Camera_Data3(Camera* camera) {
    return Camera_Noop(camera);
}

s32 Camera_Data4(Camera* camera) {
    STACK_PADS(s32, 2);
    Data4ReadOnlyData* roData = &camera->paramData.data4.roData;
    VecGeo eyeAtOffset;
    VecGeo atOffset;
    VecGeo eyeNextAtOffset;
    f32 yNormal;
    s16 fov;
    Vec3f* eyeNext = &camera->eyeNext;
    BgCamFuncData* bgCamFuncData;
    Vec3f lookAt;
    CameraModeValue* values;
    Data4ReadWriteData* rwData = &camera->paramData.data4.rwData;
    Vec3f* eye = &camera->eye;
    f32 playerHeight;
    Vec3f* at = &camera->at;
    STACK_PAD(s32);

    playerHeight = Player_GetHeight(camera->player);

    if (RELOAD_PARAMS(camera) || R_RELOAD_CAM_PARAMS) {
        values = sCameraSettings[camera->setting].cameraModes[camera->mode].values;
        yNormal =
            1.0f + CAM_DATA_SCALED(R_CAM_YOFFSET_NORM) - (CAM_DATA_SCALED(R_CAM_YOFFSET_NORM) * (68.0f / playerHeight));
        roData->yOffset = GET_NEXT_SCALED_RO_DATA(values) * playerHeight * yNormal;
        roData->fov = GET_NEXT_RO_DATA(values);
        roData->interfaceField = GET_NEXT_RO_DATA(values);

        bgCamFuncData = (BgCamFuncData*)Camera_GetBgCamFuncData(camera);
        Camera_Vec3sToVec3f(&rwData->eyePosRot.pos, &bgCamFuncData->pos);
        rwData->eyePosRot.rot = bgCamFuncData->rot;
        fov = bgCamFuncData->fov;
        rwData->fov = fov;
        if (fov != -1) {
            roData->fov = rwData->fov <= 360 ? rwData->fov : CAM_DATA_SCALED(rwData->fov);
        }

        rwData->flags = bgCamFuncData->flags;
        *eye = rwData->eyePosRot.pos;
    }

    if (R_RELOAD_CAM_PARAMS) {
        Camera_CopyPREGToModeValues(camera);
    }

    sCameraInterfaceField = roData->interfaceField;

    if (camera->animState == 0) {
        camera->animState++;
        func_80043B60(camera);
    }

    OLib_Vec3fDiffToVecGeo(&eyeNextAtOffset, at, eyeNext);
    Camera_CalcAtDefault(camera, &eyeNextAtOffset, roData->yOffset, false);
    OLib_Vec3fDiffToVecGeo(&eyeAtOffset, eye, at);

    atOffset.r = eyeAtOffset.r;
    atOffset.yaw = (rwData->flags & 1) ? (CAM_DEG_TO_BINANG(camera->data2) + rwData->eyePosRot.rot.y) : eyeAtOffset.yaw;
    atOffset.pitch =
        (rwData->flags & 2) ? (CAM_DEG_TO_BINANG(camera->data3) + rwData->eyePosRot.rot.x) : eyeAtOffset.pitch;

    Camera_AddVecGeoToVec3f(at, eye, &atOffset);

    lookAt = camera->playerPosRot.pos;
    lookAt.y += playerHeight;

    camera->dist = OLib_Vec3fDist(&lookAt, eye);
    camera->roll = 0;
    camera->xzSpeed = 0.0f;
    camera->fov = roData->fov;
    camera->atLERPStepScale = 0;
    return true;
}

/**
 * Hanging off of a ledge
 */
s32 Camera_Unique1(Camera* camera) {
    Vec3f* eye = &camera->eye;
    Vec3f* at = &camera->at;
    Vec3f* eyeNext = &camera->eyeNext;
    Vec3f playerWaistPos;
    s16 phiTarget;
    VecGeo sp8C;
    VecGeo unk908PlayerPosOffset;
    VecGeo eyeAtOffset;
    VecGeo eyeNextAtOffset;
    PosRot* playerPosRot = &camera->playerPosRot;
    PosRot playerhead;
    Unique1ReadOnlyData* roData = &camera->paramData.uniq1.roData;
    Unique1ReadWriteData* rwData = &camera->paramData.uniq1.rwData;
    STACK_PAD(s32);
    f32 playerHeight;
    STACK_PAD(s32);

    playerHeight = Player_GetHeight(camera->player);
    if (RELOAD_PARAMS(camera) || R_RELOAD_CAM_PARAMS) {
        CameraModeValue* values = sCameraSettings[camera->setting].cameraModes[camera->mode].values;
        f32 yNormal =
            1.0f + CAM_DATA_SCALED(R_CAM_YOFFSET_NORM) - (CAM_DATA_SCALED(R_CAM_YOFFSET_NORM) * (68.0f / playerHeight));

        roData->yOffset = GET_NEXT_SCALED_RO_DATA(values) * playerHeight * yNormal;
        roData->distMin = GET_NEXT_SCALED_RO_DATA(values) * playerHeight * yNormal;
        roData->distMax = GET_NEXT_SCALED_RO_DATA(values) * playerHeight * yNormal;
        roData->pitchTarget = CAM_DEG_TO_BINANG(GET_NEXT_RO_DATA(values));
        roData->fovTarget = GET_NEXT_RO_DATA(values);
        roData->atLERPScaleMax = GET_NEXT_SCALED_RO_DATA(values);
        roData->interfaceField = GET_NEXT_RO_DATA(values);
    }

    if (R_RELOAD_CAM_PARAMS != 0) {
        Camera_CopyPREGToModeValues(camera);
    }

    sUpdateCameraDirection = 1;

    OLib_Vec3fDiffToVecGeo(&eyeAtOffset, at, eye);
    OLib_Vec3fDiffToVecGeo(&eyeNextAtOffset, at, eyeNext);

    sCameraInterfaceField = roData->interfaceField;

    if (camera->animState == 0) {
        camera->playerToAtOffset.y -= camera->playerPosDelta.y;
        rwData->yawTarget = eyeNextAtOffset.yaw;
        rwData->unk_00 = 0.0f;
        playerWaistPos = camera->player->bodyPartsPos[PLAYER_BODYPART_WAIST];
        OLib_Vec3fDiffToVecGeo(&unk908PlayerPosOffset, &playerPosRot->pos, &playerWaistPos);
        rwData->timer = R_CAM_DEFAULT_ANIM_TIME;
        rwData->yawTargetAdj = ABS((s16)(unk908PlayerPosOffset.yaw - eyeAtOffset.yaw)) < 0x3A98
                                   ? 0
                                   : (((s16)(unk908PlayerPosOffset.yaw - eyeAtOffset.yaw) / rwData->timer) / 4) * 3;
        camera->animState++;
    }

    Actor_GetFocus(&playerhead, &camera->player->actor); // unused

    camera->yawUpdateRateInv =
        Camera_LERPCeilF(100.0f, camera->yawUpdateRateInv, R_CAM_UPDATE_RATE_STEP_SCALE_XZ * 0.01f, 0.1f);
    camera->pitchUpdateRateInv =
        Camera_LERPCeilF(100.0f, camera->pitchUpdateRateInv, R_CAM_UPDATE_RATE_STEP_SCALE_XZ * 0.01f, 0.1f);
    camera->xzOffsetUpdateRate =
        Camera_LERPCeilF(0.005f, camera->xzOffsetUpdateRate, R_CAM_UPDATE_RATE_STEP_SCALE_XZ * 0.01f, 0.01f);
    camera->yOffsetUpdateRate =
        Camera_LERPCeilF(0.01f, camera->yOffsetUpdateRate, R_CAM_UPDATE_RATE_STEP_SCALE_Y * 0.01f, 0.01f);
    camera->fovUpdateRate = Camera_LERPCeilF(R_CAM_FOV_UPDATE_RATE * 0.01f, camera->fovUpdateRate, 0.05f, 0.1f);

    Camera_CalcAtDefault(camera, &eyeNextAtOffset, roData->yOffset, true);
    OLib_Vec3fDiffToVecGeo(&sp8C, at, eyeNext);

    camera->dist = Camera_LERPClampDist(camera, sp8C.r, roData->distMin, roData->distMax);

    phiTarget = roData->pitchTarget;
    sp8C.pitch = Camera_LERPCeilS(phiTarget, eyeNextAtOffset.pitch, 1.0f / camera->pitchUpdateRateInv, 0xA);

    if (sp8C.pitch > R_CAM_MAX_PITCH) {
        sp8C.pitch = R_CAM_MAX_PITCH;
    }
    if (sp8C.pitch < -R_CAM_MAX_PITCH) {
        sp8C.pitch = -R_CAM_MAX_PITCH;
    }

    if (rwData->timer != 0) {
        rwData->yawTarget += rwData->yawTargetAdj;
        rwData->timer--;
    }

    sp8C.yaw = Camera_LERPFloorS(rwData->yawTarget, eyeNextAtOffset.yaw, 0.5f, 0x2710);
    Camera_AddVecGeoToVec3f(eyeNext, at, &sp8C);
    *eye = *eyeNext;
    Camera_BGCheck(camera, at, eye);
    camera->fov = Camera_LERPCeilF(roData->fovTarget, camera->fov, camera->fovUpdateRate, 1.0f);
    camera->roll = 0;
    camera->atLERPStepScale = Camera_ClampLERPScale(camera, roData->atLERPScaleMax);
    return true;
}

s32 Camera_Unique2(Camera* camera) {
    Vec3f* eye = &camera->eye;
    Vec3f* at = &camera->at;
    Vec3f* eyeNext = &camera->eyeNext;
    Vec3f playerPos;
    VecGeo eyeOffset;
    VecGeo eyeAtOffset;
    STACK_PAD(s32);
    f32 lerpRateFactor;
    Unique2ReadOnlyData* roData = &camera->paramData.uniq2.roData;
    Unique2ReadWriteData* rwData = &camera->paramData.uniq2.rwData;
    STACK_PAD(s32);
    f32 playerHeight;

    playerHeight = Player_GetHeight(camera->player);

    OLib_Vec3fDiffToVecGeo(&eyeAtOffset, at, eye);

    if (RELOAD_PARAMS(camera) || R_RELOAD_CAM_PARAMS) {
        CameraModeValue* values = sCameraSettings[camera->setting].cameraModes[camera->mode].values;
        f32 yNormal =
            1.0f + CAM_DATA_SCALED(R_CAM_YOFFSET_NORM) - (CAM_DATA_SCALED(R_CAM_YOFFSET_NORM) * (68.0f / playerHeight));

        roData->yOffset = GET_NEXT_SCALED_RO_DATA(values) * playerHeight * yNormal;
        roData->distTarget = GET_NEXT_RO_DATA(values);
        roData->fovTarget = GET_NEXT_RO_DATA(values);
        roData->interfaceField = GET_NEXT_RO_DATA(values);
    }

    if (R_RELOAD_CAM_PARAMS) {
        Camera_CopyPREGToModeValues(camera);
    }

    sCameraInterfaceField = roData->interfaceField;

    if ((camera->animState == 0) || (rwData->unk_04 != roData->interfaceField)) {
        rwData->unk_04 = roData->interfaceField;
    }

    if (camera->animState == 0) {
        camera->animState = 1;
        func_80043B60(camera);
        rwData->unk_00 = 200.0f;
        if (roData->interfaceField & UNIQUE2_FLAG_4) {
            camera->stateFlags &= ~CAM_STATE_2;
        }
    }

    playerPos = camera->playerPosRot.pos;
    lerpRateFactor = (roData->interfaceField & UNIQUE2_FLAG_0 ? 1.0f : camera->speedRatio);
    at->x = F32_LERPIMP(at->x, playerPos.x, lerpRateFactor * 0.6f);
    at->y = F32_LERPIMP(at->y, playerPos.y + playerHeight + roData->yOffset, 0.4f);
    at->z = F32_LERPIMP(at->z, playerPos.z, lerpRateFactor * 0.6f);
    rwData->unk_00 = F32_LERPIMP(rwData->unk_00, 2.0f, 0.05f); // unused.

    if (roData->interfaceField & UNIQUE2_FLAG_0) {
        OLib_Vec3fDiffToVecGeo(&eyeOffset, at, eyeNext);
        eyeOffset.r = roData->distTarget;
        Camera_AddVecGeoToVec3f(&playerPos, at, &eyeOffset);
        Camera_LERPCeilVec3f(&playerPos, eye, 0.25f, 0.25f, 0.2f);
    } else if (roData->interfaceField & UNIQUE2_FLAG_1) {
        if (OLib_Vec3fDistXZ(at, eyeNext) < roData->distTarget) {
            OLib_Vec3fDiffToVecGeo(&eyeOffset, at, eyeNext);
            eyeOffset.yaw = Camera_LERPCeilS(eyeOffset.yaw, eyeAtOffset.yaw, 0.1f, 0xA);
            eyeOffset.r = roData->distTarget;
            eyeOffset.pitch = 0;
            Camera_AddVecGeoToVec3f(eye, at, &eyeOffset);
            eye->y = eyeNext->y;
        } else {
            Camera_LERPCeilVec3f(eyeNext, eye, 0.25f, 0.25f, 0.2f);
        }
    }

    Camera_BGCheck(camera, at, eye);
    camera->dist = OLib_Vec3fDist(at, eye);
    camera->roll = 0;
    camera->fov = Camera_LERPCeilF(roData->fovTarget, camera->fov, 0.2f, 0.1f);
    camera->atLERPStepScale = Camera_ClampLERPScale(camera, 1.0f);
    return true;
}

s32 Camera_Unique3(Camera* camera) {
    VecGeo sp60;
    f32 playerHeight;
    DoorParams* doorParams = &camera->paramData.doorParams;
    BgCamFuncData* bgCamFuncData;
    Vec3s bgCamRot;
    Unique3ReadWriteData* rwData = &camera->paramData.uniq3.rwData;
    Unique3ReadOnlyData* roData = &camera->paramData.uniq3.roData;
    Vec3f* at = &camera->at;
    PosRot* cameraPlayerPosRot = &camera->playerPosRot;

    playerHeight = Player_GetHeight(camera->player);
    camera->stateFlags &= ~CAM_STATE_4;

    if (RELOAD_PARAMS(camera) || R_RELOAD_CAM_PARAMS) {
        CameraModeValue* values = sCameraSettings[camera->setting].cameraModes[camera->mode].values;
        f32 yNormal =
            1.0f + CAM_DATA_SCALED(R_CAM_YOFFSET_NORM) - (CAM_DATA_SCALED(R_CAM_YOFFSET_NORM) * (68.0f / playerHeight));

        roData->yOffset = GET_NEXT_SCALED_RO_DATA(values) * playerHeight * yNormal;
        roData->fov = GET_NEXT_RO_DATA(values);
        roData->interfaceField = GET_NEXT_RO_DATA(values);
    }

    if (R_RELOAD_CAM_PARAMS != 0) {
        Camera_CopyPREGToModeValues(camera);
    }

    sCameraInterfaceField = roData->interfaceField;

    switch (camera->animState) {
        case 0:
            func_80043B60(camera);
            camera->stateFlags &= ~(CAM_STATE_2 | CAM_STATE_3);
            rwData->initialFov = camera->fov;
            rwData->initialDist = OLib_Vec3fDist(at, &camera->eye);
            camera->animState++;
            FALLTHROUGH;
        case 1:
            if (doorParams->timer1-- > 0) {
                break;
            }

            bgCamFuncData = (BgCamFuncData*)Camera_GetBgCamFuncData(camera);
            Camera_Vec3sToVec3f(&camera->eyeNext, &bgCamFuncData->pos);
            camera->eye = camera->eyeNext;
            bgCamRot = bgCamFuncData->rot;

            sp60.r = 100.0f;
            sp60.yaw = bgCamRot.y;
            sp60.pitch = -bgCamRot.x;

            Camera_AddVecGeoToVec3f(at, &camera->eye, &sp60);
            camera->animState++;
            FALLTHROUGH;
        case 2:
            if (roData->interfaceField & UNIQUE3_FLAG_2) {
                camera->at = cameraPlayerPosRot->pos;
                camera->at.y += playerHeight + roData->yOffset;
            }
            if (doorParams->timer2-- > 0) {
                break;
            }
            camera->animState++;
            FALLTHROUGH;
        case 3:
            camera->stateFlags |= (CAM_STATE_4 | CAM_STATE_10);
            if (camera->stateFlags & CAM_STATE_3) {
                camera->animState++;
            } else {
                break;
            }
            FALLTHROUGH;
        case 4:
            if (roData->interfaceField & UNIQUE3_FLAG_1) {
                camera->stateFlags |= CAM_STATE_2;
                camera->stateFlags &= ~CAM_STATE_3;
                Camera_ChangeSettingFlags(camera, CAM_SET_PIVOT_IN_FRONT, 2);
                break;
            }
            doorParams->timer3 = 5;
            if (camera->xzSpeed > 0.001f || CHECK_BTN_ALL(D_8015BD7C->state.input[0].press.button, BTN_A) ||
                CHECK_BTN_ALL(D_8015BD7C->state.input[0].press.button, BTN_B) ||
                CHECK_BTN_ALL(D_8015BD7C->state.input[0].press.button, BTN_CLEFT) ||
                CHECK_BTN_ALL(D_8015BD7C->state.input[0].press.button, BTN_CDOWN) ||
                CHECK_BTN_ALL(D_8015BD7C->state.input[0].press.button, BTN_CUP) ||
                CHECK_BTN_ALL(D_8015BD7C->state.input[0].press.button, BTN_CRIGHT) ||
                CHECK_BTN_ALL(D_8015BD7C->state.input[0].press.button, BTN_R) ||
                CHECK_BTN_ALL(D_8015BD7C->state.input[0].press.button, BTN_Z)) {
                camera->animState++;
            } else {
                break;
            }
            FALLTHROUGH;
        case 5:
            camera->fov = Camera_LERPCeilF(rwData->initialFov, camera->fov, 0.4f, 0.1f);
            OLib_Vec3fDiffToVecGeo(&sp60, at, &camera->eye);
            sp60.r = Camera_LERPCeilF(100.0f, sp60.r, 0.4f, 0.1f);
            Camera_AddVecGeoToVec3f(&camera->eyeNext, at, &sp60);
            camera->eye = camera->eyeNext;
            if (doorParams->timer3-- > 0) {
                break;
            }
            camera->animState++;
            FALLTHROUGH;
        default:
            camera->stateFlags |= CAM_STATE_2;
            camera->stateFlags &= ~CAM_STATE_3;
            camera->fov = roData->fov;
            Camera_ChangeSettingFlags(camera, camera->prevSetting, 2);
            camera->atLERPStepScale = 0.0f;
            camera->playerToAtOffset.x = camera->at.x - cameraPlayerPosRot->pos.x;
            camera->playerToAtOffset.y = camera->at.y - cameraPlayerPosRot->pos.y;
            camera->playerToAtOffset.z = camera->at.z - cameraPlayerPosRot->pos.z;
            break;
    }

    return true;
}

/**
 * Camera's eye is specified by scene camera data, at point is generated at the intersection
 * of the eye to the player
 */
s32 Camera_Unique0(Camera* camera) {
    f32 yOffset;
    CameraModeValue* values;
    Player* player;
    Vec3f playerPosWithOffset;
    VecGeo atPlayerOffset;
    BgCamFuncData* bgCamFuncData;
    Vec3s bgCamRot;
    PosRot* playerPosRot = &camera->playerPosRot;
    DoorParams* doorParams = &camera->paramData.doorParams;
    Unique0ReadOnlyData* roData = &camera->paramData.uniq0.roData;
    Unique0ReadWriteData* rwData = &camera->paramData.uniq0.rwData;
    Vec3f* eye = &camera->eye;
    s16 fov;

    yOffset = Player_GetHeight(camera->player);
    player = camera->player;

    if (RELOAD_PARAMS(camera) || R_RELOAD_CAM_PARAMS) {
        values = sCameraSettings[camera->setting].cameraModes[camera->mode].values;
        roData->interfaceField = GET_NEXT_RO_DATA(values);
    }

    if (R_RELOAD_CAM_PARAMS) {
        Camera_CopyPREGToModeValues(camera);
    }

    playerPosWithOffset = playerPosRot->pos;
    playerPosWithOffset.y += yOffset;

    sCameraInterfaceField = roData->interfaceField;

    if (camera->animState == 0) {
        func_80043B60(camera);
        camera->stateFlags &= ~CAM_STATE_2;

        bgCamFuncData = (BgCamFuncData*)Camera_GetBgCamFuncData(camera);
        Camera_Vec3sToVec3f(&rwData->eyeAndDirection.point, &bgCamFuncData->pos);

        *eye = camera->eyeNext = rwData->eyeAndDirection.point;
        bgCamRot = bgCamFuncData->rot;
        fov = bgCamFuncData->fov;
        if (fov != -1) {
            camera->fov = fov <= 360 ? fov : CAM_DATA_SCALED(fov);
        }
        rwData->animTimer = bgCamFuncData->timer;
        if (rwData->animTimer == -1) {
            rwData->animTimer = doorParams->timer1 + doorParams->timer2;
        }
        atPlayerOffset.r = OLib_Vec3fDist(&playerPosWithOffset, eye);
        atPlayerOffset.yaw = bgCamRot.y;
        atPlayerOffset.pitch = -bgCamRot.x;
        OLib_VecGeoToVec3f(&rwData->eyeAndDirection.dir, &atPlayerOffset);
        Math3D_LineClosestToPoint(&rwData->eyeAndDirection, &playerPosRot->pos, &camera->at);
        rwData->initalPos = playerPosRot->pos;
        camera->animState++;
    }

    if (player->stateFlags1 & PLAYER_STATE1_29) {
        rwData->initalPos = playerPosRot->pos;
    }

    if (roData->interfaceField & UNIQUE0_FLAG_0) {
        if (rwData->animTimer > 0) {
            rwData->animTimer--;
            rwData->initalPos = playerPosRot->pos;
        } else if (!(player->stateFlags1 & PLAYER_STATE1_29) &&
                   ((OLib_Vec3fDistXZ(&playerPosRot->pos, &rwData->initalPos) >= 10.0f) ||
                    CHECK_BTN_ALL(D_8015BD7C->state.input[0].press.button, BTN_A) ||
                    CHECK_BTN_ALL(D_8015BD7C->state.input[0].press.button, BTN_B) ||
                    CHECK_BTN_ALL(D_8015BD7C->state.input[0].press.button, BTN_CLEFT) ||
                    CHECK_BTN_ALL(D_8015BD7C->state.input[0].press.button, BTN_CDOWN) ||
                    CHECK_BTN_ALL(D_8015BD7C->state.input[0].press.button, BTN_CUP) ||
                    CHECK_BTN_ALL(D_8015BD7C->state.input[0].press.button, BTN_CRIGHT) ||
                    CHECK_BTN_ALL(D_8015BD7C->state.input[0].press.button, BTN_R) ||
                    CHECK_BTN_ALL(D_8015BD7C->state.input[0].press.button, BTN_Z))) {
            camera->dist = OLib_Vec3fDist(&camera->at, eye);
            camera->playerToAtOffset.x = camera->at.x - playerPosRot->pos.x;
            camera->playerToAtOffset.y = camera->at.y - playerPosRot->pos.y;
            camera->playerToAtOffset.z = camera->at.z - playerPosRot->pos.z;
            camera->atLERPStepScale = 0.0f;
            camera->stateFlags |= CAM_STATE_2;
            Camera_ChangeSettingFlags(camera, camera->prevSetting, 2);
        }
    } else {
        if (rwData->animTimer > 0) {
            rwData->animTimer--;
            if (rwData->animTimer == 0) {
                sCameraInterfaceField = CAM_INTERFACE_FIELD(CAM_LETTERBOX_NONE, CAM_HUD_VISIBILITY_ALL, 0);
            }
        } else {
            rwData->initalPos = playerPosRot->pos;
        }

        if (!(player->stateFlags1 & PLAYER_STATE1_29) &&
            ((0.001f < camera->xzSpeed) || CHECK_BTN_ALL(D_8015BD7C->state.input[0].press.button, BTN_A) ||
             CHECK_BTN_ALL(D_8015BD7C->state.input[0].press.button, BTN_B) ||
             CHECK_BTN_ALL(D_8015BD7C->state.input[0].press.button, BTN_CLEFT) ||
             CHECK_BTN_ALL(D_8015BD7C->state.input[0].press.button, BTN_CDOWN) ||
             CHECK_BTN_ALL(D_8015BD7C->state.input[0].press.button, BTN_CUP) ||
             CHECK_BTN_ALL(D_8015BD7C->state.input[0].press.button, BTN_CRIGHT) ||
             CHECK_BTN_ALL(D_8015BD7C->state.input[0].press.button, BTN_R) ||
             CHECK_BTN_ALL(D_8015BD7C->state.input[0].press.button, BTN_Z))) {
            camera->dist = OLib_Vec3fDist(&camera->at, &camera->eye);
            camera->playerToAtOffset.x = camera->at.x - playerPosRot->pos.x;
            camera->playerToAtOffset.y = camera->at.y - playerPosRot->pos.y;
            camera->playerToAtOffset.z = camera->at.z - playerPosRot->pos.z;
            camera->atLERPStepScale = 0.0f;
            Camera_ChangeSettingFlags(camera, camera->prevSetting, 2);
            camera->stateFlags |= CAM_STATE_2;
        }
    }
    return true;
}

s32 Camera_Unique4(Camera* camera) {
    return Camera_Noop(camera);
}

/**
 * Was setup to be used by the camera setting "FOREST_UNUSED"
 */
s32 Camera_Unique5(Camera* camera) {
    return Camera_Noop(camera);
}

/**
 * This function doesn't really update much.
 * Eye/at positions are updated via Camera_SetViewParam
 */
s32 Camera_Unique6(Camera* camera) {
    Unique6ReadOnlyData* roData = &camera->paramData.uniq6.roData;
    CameraModeValue* values;
    Vec3f sp2C;
    PosRot* playerPosRot = &camera->playerPosRot;
    f32 offset;

    if (RELOAD_PARAMS(camera) || R_RELOAD_CAM_PARAMS) {
        values = sCameraSettings[camera->setting].cameraModes[camera->mode].values;
        roData->interfaceField = GET_NEXT_RO_DATA(values);
    }

    if (R_RELOAD_CAM_PARAMS) {
        Camera_CopyPREGToModeValues(camera);
    }

    sCameraInterfaceField = roData->interfaceField;

    if (camera->animState == 0) {
        camera->animState++;
        func_80043ABC(camera);
    }

    if (camera->player != NULL) {
        offset = Player_GetHeight(camera->player);
        sp2C = playerPosRot->pos;
        sp2C.y += offset;
        camera->dist = OLib_Vec3fDist(&sp2C, &camera->eye);
        camera->playerToAtOffset.x = camera->at.x - playerPosRot->pos.x;
        camera->playerToAtOffset.y = camera->at.y - playerPosRot->pos.y;
        camera->playerToAtOffset.z = camera->at.z - playerPosRot->pos.z;
    } else {
        camera->dist = OLib_Vec3fDist(&camera->at, &camera->eye);
    }

    if ((roData->interfaceField & UNIQUE6_FLAG_0) && (camera->timer > 0)) {
        camera->timer--;
    }

    return true;
}

/**
 * Camera is at a fixed point specified by the scene's camera data,
 * camera rotates to follow player
 */
s32 Camera_Unique7(Camera* camera) {
    STACK_PAD(s32);
    Unique7ReadOnlyData* roData = &camera->paramData.uniq7.roData;
    CameraModeValue* values;
    VecGeo playerPosEyeOffset;
    s16 fov;
    BgCamFuncData* bgCamFuncData;
    UNUSED Vec3s bgCamRot;
    Vec3f* at = &camera->at;
    PosRot* playerPosRot = &camera->playerPosRot;
    Vec3f* eye = &camera->eye;
    Vec3f* eyeNext = &camera->eyeNext;
    Unique7ReadWriteData* rwData = &camera->paramData.uniq7.rwData;

    if (RELOAD_PARAMS(camera) || R_RELOAD_CAM_PARAMS) {
        values = sCameraSettings[camera->setting].cameraModes[camera->mode].values;
        roData->fov = GET_NEXT_RO_DATA(values);
        roData->interfaceField = (s16)GET_NEXT_RO_DATA(values);
    }
    if (R_RELOAD_CAM_PARAMS) {
        Camera_CopyPREGToModeValues(camera);
    }

    bgCamFuncData = (BgCamFuncData*)Camera_GetBgCamFuncData(camera);

    Camera_Vec3sToVec3f(eyeNext, &bgCamFuncData->pos);
    *eye = *eyeNext;
    bgCamRot = bgCamFuncData->rot;

    OLib_Vec3fDiffToVecGeo(&playerPosEyeOffset, eye, &playerPosRot->pos);

    // fov actually goes unused since it's hard set later on.
    fov = bgCamFuncData->fov;
    if (fov == -1) {
        fov = roData->fov * 100.0f;
    }

    if (fov <= 360) {
        fov *= 100;
    }

    sCameraInterfaceField = roData->interfaceField;

    if (camera->animState == 0) {
        camera->animState++;
        camera->fov = CAM_DATA_SCALED(fov);
        camera->atLERPStepScale = 0.0f;
        camera->roll = 0;
        rwData->unk_00.x = playerPosEyeOffset.yaw;
    }

    camera->fov = 60.0f;

    // 0x7D0 ~ 10.98 degres.
    rwData->unk_00.x = Camera_LERPFloorS(playerPosEyeOffset.yaw, rwData->unk_00.x, 0.4f, 0x7D0);
    playerPosEyeOffset.pitch = -bgCamFuncData->rot.x * Math_CosS(playerPosEyeOffset.yaw - bgCamFuncData->rot.y);
    Camera_AddVecGeoToVec3f(at, eye, &playerPosEyeOffset);
    camera->stateFlags |= CAM_STATE_10;
    return true;
}

s32 Camera_Unique8(Camera* camera) {
    return Camera_Noop(camera);
}

/**
 * OnePoint Cutscene
 */
s32 Camera_Unique9(Camera* camera) {
    Vec3f atTarget;
    Vec3f eyeTarget;
    Unique9ReadOnlyData* roData = &camera->paramData.uniq9.roData;
    Unique9ReadWriteData* rwData = &camera->paramData.uniq9.rwData;
    f32 invKeyFrameTimer;
    VecGeo eyeNextAtOffset;
    VecGeo scratchGeo;
    VecGeo playerTargetOffset;
    s16 action;
<<<<<<< HEAD
    s16 atInitFlags;
    s16 eyeInitFlags;
    STACK_PAD(s16);
=======
    s16 atFlags;
    s16 eyeFlags;
    s16 pad2;
>>>>>>> bedf07d5
    PosRot targethead;
    PosRot playerhead;
    PosRot playerPosRot;
    Vec3f* eyeNext = &camera->eyeNext;
    Vec3f* at = &camera->at;
    Vec3f* eye = &camera->eye;
    Player* player = camera->player;
    Actor* focusActor;
    f32 spB4;
    PosRot atFocusPosRot;
    Vec3f eyeLookAtPos;
    CameraModeValue* values;
    PosRot eyeFocusPosRot;

    if (RELOAD_PARAMS(camera) || R_RELOAD_CAM_PARAMS) {
        values = sCameraSettings[camera->setting].cameraModes[camera->mode].values;
        roData->interfaceField = GET_NEXT_RO_DATA(values);
    }

    if (R_RELOAD_CAM_PARAMS) {
        Camera_CopyPREGToModeValues(camera);
    }

    sCameraInterfaceField = roData->interfaceField;

    Actor_GetWorld(&playerPosRot, &camera->player->actor);

    if (camera->animState == 0) {
        camera->animState++;
        rwData->curKeyFrameIdx = -1;
        rwData->keyFrameTimer = 1;
        rwData->unk_38 = 0;
        rwData->playerPos.x = playerPosRot.pos.x;
        rwData->playerPos.y = playerPosRot.pos.y;
        rwData->playerPos.z = playerPosRot.pos.z;
        camera->atLERPStepScale = 0.0f;
        func_80043B60(camera);
    }

    if (rwData->unk_38 == 0 && rwData->keyFrameTimer > 0) {
        rwData->keyFrameTimer--;
    }

    if (rwData->keyFrameTimer == 0) {
        rwData->isNewKeyFrame = true;
        rwData->curKeyFrameIdx++;
        if (rwData->curKeyFrameIdx < ONEPOINT_CS_INFO(camera)->keyFrameCount) {
            rwData->curKeyFrame = &ONEPOINT_CS_INFO(camera)->keyFrames[rwData->curKeyFrameIdx];
            rwData->keyFrameTimer = rwData->curKeyFrame->timerInit;

            if (rwData->curKeyFrame->initField != ONEPOINT_CS_INIT_FIELD_NONE) {
                if (ONEPOINT_CS_INIT_FIELD_IS_TYPE_ACTORCAT(rwData->curKeyFrame->initField)) {
                    D_8011D3AC = rwData->curKeyFrame->initField & 0xF;
                } else if (ONEPOINT_CS_INIT_FIELD_IS_TYPE_HUD_VISIBILITY(rwData->curKeyFrame->initField)) {
                    Camera_UpdateInterface(
                        CAM_INTERFACE_FIELD(CAM_LETTERBOX_IGNORE, rwData->curKeyFrame->initField, 0));
                } else { // initField is of type PlayerCsMode
                    if ((camera->player->stateFlags1 & PLAYER_STATE1_27) &&
                        (player->currentBoots != PLAYER_BOOTS_IRON)) {
                        func_8002DF38(camera->play, camera->target, PLAYER_CSMODE_8);
                        osSyncPrintf("camera: demo: player demo set WAIT\n");
                    } else {
                        osSyncPrintf("camera: demo: player demo set %d\n", rwData->curKeyFrame->initField);
                        func_8002DF38(camera->play, camera->target, rwData->curKeyFrame->initField);
                    }
                }
            }
        } else {
            // We've gone through all the keyframes.
            if (camera->camId != CAM_ID_MAIN) {
                camera->timer = 0;
            }
            return true;
        }
    } else {
        rwData->isNewKeyFrame = false;
    }

    atFlags = rwData->curKeyFrame->viewFlags & 0xFF;
    if (atFlags == 1) {
        rwData->atTarget = rwData->curKeyFrame->atTargetInit;
    } else if (atFlags == 2) {
        if (rwData->isNewKeyFrame) {
            rwData->atTarget.x = camera->play->view.at.x + rwData->curKeyFrame->atTargetInit.x;
            rwData->atTarget.y = camera->play->view.at.y + rwData->curKeyFrame->atTargetInit.y;
            rwData->atTarget.z = camera->play->view.at.z + rwData->curKeyFrame->atTargetInit.z;
        }
    } else if (atFlags == 3) {
        if (rwData->isNewKeyFrame) {
            rwData->atTarget.x = camera->at.x + rwData->curKeyFrame->atTargetInit.x;
            rwData->atTarget.y = camera->at.y + rwData->curKeyFrame->atTargetInit.y;
            rwData->atTarget.z = camera->at.z + rwData->curKeyFrame->atTargetInit.z;
        }
    } else if (atFlags == 4 || atFlags == 0x84) {
        if (camera->target != NULL && camera->target->update != NULL) {
            Actor_GetFocus(&targethead, camera->target);
            Actor_GetFocus(&playerhead, &camera->player->actor);
            playerhead.pos.x = playerPosRot.pos.x;
            playerhead.pos.z = playerPosRot.pos.z;
            OLib_Vec3fDiffToVecGeo(&playerTargetOffset, &targethead.pos, &playerhead.pos);
            if (atFlags & (s16)0x8080) {
                scratchGeo.pitch = CAM_DEG_TO_BINANG(rwData->curKeyFrame->atTargetInit.x);
                scratchGeo.yaw = CAM_DEG_TO_BINANG(rwData->curKeyFrame->atTargetInit.y);
                scratchGeo.r = rwData->curKeyFrame->atTargetInit.z;
            } else {
                OLib_Vec3fToVecGeo(&scratchGeo, &rwData->curKeyFrame->atTargetInit);
            }
            scratchGeo.yaw += playerTargetOffset.yaw;
            scratchGeo.pitch += playerTargetOffset.pitch;
            Camera_AddVecGeoToVec3f(&rwData->atTarget, &targethead.pos, &scratchGeo);
        } else {
            if (camera->target == NULL) {
                osSyncPrintf(VT_COL(YELLOW, BLACK) "camera: warning: demo C: actor is not valid\n" VT_RST);
            }

            camera->target = NULL;
            rwData->atTarget = camera->at;
        }
    } else if (atFlags & 0x6060) {
        if (!(atFlags & 4) || rwData->isNewKeyFrame) {
            if (atFlags & 0x2020) {
                focusActor = &camera->player->actor;
            } else if (camera->target != NULL && camera->target->update != NULL) {
                focusActor = camera->target;
            } else {
                camera->target = NULL;
                focusActor = NULL;
            }

            if (focusActor != NULL) {
                if ((atFlags & 0xF) == 1) {
                    Actor_GetFocus(&atFocusPosRot, focusActor);
                } else if ((atFlags & 0xF) == 2) {
                    Actor_GetWorld(&atFocusPosRot, focusActor);
                } else {
                    Actor_GetWorldPosShapeRot(&atFocusPosRot, focusActor);
                }

                if (atFlags & (s16)0x8080) {
                    scratchGeo.pitch = CAM_DEG_TO_BINANG(rwData->curKeyFrame->atTargetInit.x);
                    scratchGeo.yaw = CAM_DEG_TO_BINANG(rwData->curKeyFrame->atTargetInit.y);
                    scratchGeo.r = rwData->curKeyFrame->atTargetInit.z;
                } else {
                    OLib_Vec3fToVecGeo(&scratchGeo, &rwData->curKeyFrame->atTargetInit);
                }

                scratchGeo.yaw += atFocusPosRot.rot.y;
                scratchGeo.pitch -= atFocusPosRot.rot.x;
                Camera_AddVecGeoToVec3f(&rwData->atTarget, &atFocusPosRot.pos, &scratchGeo);
            } else {
                if (camera->target == NULL) {
                    osSyncPrintf(VT_COL(YELLOW, BLACK) "camera: warning: demo C: actor is not valid\n" VT_RST);
                }
                rwData->atTarget = *at;
            }
        }
    } else {
        rwData->atTarget = *at;
    }

    eyeFlags = rwData->curKeyFrame->viewFlags & 0xFF00;
    if (eyeFlags == 0x100) {
        rwData->eyeTarget = rwData->curKeyFrame->eyeTargetInit;
    } else if (eyeFlags == 0x200) {
        if (rwData->isNewKeyFrame) {
            rwData->eyeTarget.x = camera->play->view.eye.x + rwData->curKeyFrame->eyeTargetInit.x;
            rwData->eyeTarget.y = camera->play->view.eye.y + rwData->curKeyFrame->eyeTargetInit.y;
            rwData->eyeTarget.z = camera->play->view.eye.z + rwData->curKeyFrame->eyeTargetInit.z;
        }
    } else if (eyeFlags == 0x300) {
        if (rwData->isNewKeyFrame) {
            rwData->eyeTarget.x = camera->eyeNext.x + rwData->curKeyFrame->eyeTargetInit.x;
            rwData->eyeTarget.y = camera->eyeNext.y + rwData->curKeyFrame->eyeTargetInit.y;
            rwData->eyeTarget.z = camera->eyeNext.z + rwData->curKeyFrame->eyeTargetInit.z;
        }
    } else if (eyeFlags == 0x400 || eyeFlags == (s16)0x8400 || eyeFlags == 0x500 || eyeFlags == (s16)0x8500) {
        if (camera->target != NULL && camera->target->update != NULL) {
            Actor_GetFocus(&targethead, camera->target);
            Actor_GetFocus(&playerhead, &camera->player->actor);
            playerhead.pos.x = playerPosRot.pos.x;
            playerhead.pos.z = playerPosRot.pos.z;
            OLib_Vec3fDiffToVecGeo(&playerTargetOffset, &targethead.pos, &playerhead.pos);
            if (eyeFlags == 0x400 || eyeFlags == (s16)0x8400) {
                eyeLookAtPos = targethead.pos;
            } else {
                eyeLookAtPos = rwData->atTarget;
            }

            if (eyeFlags & (s16)0x8080) {
                scratchGeo.pitch = CAM_DEG_TO_BINANG(rwData->curKeyFrame->eyeTargetInit.x);
                scratchGeo.yaw = CAM_DEG_TO_BINANG(rwData->curKeyFrame->eyeTargetInit.y);
                scratchGeo.r = rwData->curKeyFrame->eyeTargetInit.z;
            } else {
                OLib_Vec3fToVecGeo(&scratchGeo, &rwData->curKeyFrame->eyeTargetInit);
            }

            scratchGeo.yaw += playerTargetOffset.yaw;
            scratchGeo.pitch += playerTargetOffset.pitch;
            Camera_AddVecGeoToVec3f(&rwData->eyeTarget, &eyeLookAtPos, &scratchGeo);
        } else {
            if (camera->target == NULL) {
                osSyncPrintf(VT_COL(YELLOW, BLACK) "camera: warning: demo C: actor is not valid\n" VT_RST);
            }
            camera->target = NULL;
            rwData->eyeTarget = *eyeNext;
        }
    } else if (eyeFlags & 0x6060) {
        if (!(eyeFlags & 0x400) || rwData->isNewKeyFrame) {
            if (eyeFlags & 0x2020) {
                focusActor = &camera->player->actor;
            } else if (camera->target != NULL && camera->target->update != NULL) {
                focusActor = camera->target;
            } else {
                camera->target = NULL;
                focusActor = NULL;
            }

            if (focusActor != NULL) {
                if ((eyeFlags & 0xF00) == 0x100) {
                    // head
                    Actor_GetFocus(&eyeFocusPosRot, focusActor);
                } else if ((eyeFlags & 0xF00) == 0x200) {
                    // world
                    Actor_GetWorld(&eyeFocusPosRot, focusActor);
                } else {
                    // world, shapeRot
                    Actor_GetWorldPosShapeRot(&eyeFocusPosRot, focusActor);
                }

                if (eyeFlags & (s16)0x8080) {
                    scratchGeo.pitch = CAM_DEG_TO_BINANG(rwData->curKeyFrame->eyeTargetInit.x);
                    scratchGeo.yaw = CAM_DEG_TO_BINANG(rwData->curKeyFrame->eyeTargetInit.y);
                    scratchGeo.r = rwData->curKeyFrame->eyeTargetInit.z;
                } else {
                    OLib_Vec3fToVecGeo(&scratchGeo, &rwData->curKeyFrame->eyeTargetInit);
                }

                scratchGeo.yaw += eyeFocusPosRot.rot.y;
                scratchGeo.pitch -= eyeFocusPosRot.rot.x;
                Camera_AddVecGeoToVec3f(&rwData->eyeTarget, &eyeFocusPosRot.pos, &scratchGeo);
            } else {
                if (camera->target == NULL) {
                    osSyncPrintf(VT_COL(YELLOW, BLACK) "camera: warning: demo C: actor is not valid\n" VT_RST);
                }
                camera->target = NULL;
                rwData->eyeTarget = *eyeNext;
            }
        }
    } else {
        rwData->eyeTarget = *eyeNext;
    }

    if (rwData->curKeyFrame->viewFlags == 2) {
        rwData->fovTarget = camera->play->view.fovy;
        rwData->rollTarget = 0;
    } else if (rwData->curKeyFrame->viewFlags == 0) {
        rwData->fovTarget = camera->fov;
        rwData->rollTarget = camera->roll;
    } else {
        rwData->fovTarget = rwData->curKeyFrame->fovTargetInit;
        rwData->rollTarget = CAM_DEG_TO_BINANG(rwData->curKeyFrame->rollTargetInit);
    }

    action = ONEPOINT_CS_GET_ACTION(rwData->curKeyFrame);
    switch (action) {
        case ONEPOINT_CS_ACTION_ID_15:
            // static copy to at/eye/fov/roll
            *at = rwData->atTarget;
            *eyeNext = rwData->eyeTarget;
            camera->fov = rwData->fovTarget;
            camera->roll = rwData->rollTarget;
            camera->stateFlags |= CAM_STATE_10;
            break;

        case ONEPOINT_CS_ACTION_ID_21:
            // same as 15, but with unk_38 ?
            if (rwData->unk_38 == 0) {
                rwData->unk_38 = 1;
            } else if (camera->stateFlags & CAM_STATE_3) {
                rwData->unk_38 = 0;
                camera->stateFlags &= ~CAM_STATE_3;
            }
            *at = rwData->atTarget;
            *eyeNext = rwData->eyeTarget;
            camera->fov = rwData->fovTarget;
            camera->roll = rwData->rollTarget;
            break;

        case ONEPOINT_CS_ACTION_ID_16:
            // same as 21, but don't unset CAM_STATE_3 on stateFlags
            if (rwData->unk_38 == 0) {
                rwData->unk_38 = 1;
            } else if (camera->stateFlags & CAM_STATE_3) {
                rwData->unk_38 = 0;
            }

            *at = rwData->atTarget;
            *eyeNext = rwData->eyeTarget;
            camera->fov = rwData->fovTarget;
            camera->roll = rwData->rollTarget;
            break;

        case ONEPOINT_CS_ACTION_ID_1:
            // linear interpolation of eye/at using the geographic coordinates
            OLib_Vec3fDiffToVecGeo(&eyeNextAtOffset, at, eyeNext);
            OLib_Vec3fDiffToVecGeo(&rwData->atEyeOffsetTarget, &rwData->atTarget, &rwData->eyeTarget);
            invKeyFrameTimer = 1.0f / rwData->keyFrameTimer;
            scratchGeo.r = F32_LERPIMP(eyeNextAtOffset.r, rwData->atEyeOffsetTarget.r, invKeyFrameTimer);
            scratchGeo.pitch = eyeNextAtOffset.pitch +
                               ((s16)(rwData->atEyeOffsetTarget.pitch - eyeNextAtOffset.pitch) * invKeyFrameTimer);
            scratchGeo.yaw =
                eyeNextAtOffset.yaw + ((s16)(rwData->atEyeOffsetTarget.yaw - eyeNextAtOffset.yaw) * invKeyFrameTimer);
            Camera_AddVecGeoToVec3f(&eyeTarget, at, &scratchGeo);
            goto setEyeNext;

        case ONEPOINT_CS_ACTION_ID_2:
            // linear interpolation of eye/at using the eyeTarget
            invKeyFrameTimer = 1.0f / rwData->keyFrameTimer;
            eyeTarget.x = F32_LERPIMP(camera->eyeNext.x, rwData->eyeTarget.x, invKeyFrameTimer);
            eyeTarget.y = F32_LERPIMP(camera->eyeNext.y, rwData->eyeTarget.y, invKeyFrameTimer);
            eyeTarget.z = F32_LERPIMP(camera->eyeNext.z, rwData->eyeTarget.z, invKeyFrameTimer);

        setEyeNext:
            camera->eyeNext.x =
                Camera_LERPFloorF(eyeTarget.x, camera->eyeNext.x, rwData->curKeyFrame->lerpStepScale, 1.0f);
            camera->eyeNext.y =
                Camera_LERPFloorF(eyeTarget.y, camera->eyeNext.y, rwData->curKeyFrame->lerpStepScale, 1.0f);
            camera->eyeNext.z =
                Camera_LERPFloorF(eyeTarget.z, camera->eyeNext.z, rwData->curKeyFrame->lerpStepScale, 1.0f);
            FALLTHROUGH;
        case ONEPOINT_CS_ACTION_ID_9:
        case ONEPOINT_CS_ACTION_ID_10:
            // linear interpolation of at/fov/roll
            invKeyFrameTimer = 1.0f / rwData->keyFrameTimer;
            atTarget.x = F32_LERPIMP(camera->at.x, rwData->atTarget.x, invKeyFrameTimer);
            atTarget.y = F32_LERPIMP(camera->at.y, rwData->atTarget.y, invKeyFrameTimer);
            atTarget.z = F32_LERPIMP(camera->at.z, rwData->atTarget.z, invKeyFrameTimer);
            camera->at.x = Camera_LERPFloorF(atTarget.x, camera->at.x, rwData->curKeyFrame->lerpStepScale, 1.0f);
            camera->at.y = Camera_LERPFloorF(atTarget.y, camera->at.y, rwData->curKeyFrame->lerpStepScale, 1.0f);
            camera->at.z = Camera_LERPFloorF(atTarget.z, camera->at.z, rwData->curKeyFrame->lerpStepScale, 1.0f);
            camera->fov = Camera_LERPFloorF(F32_LERPIMP(camera->fov, rwData->fovTarget, invKeyFrameTimer), camera->fov,
                                            rwData->curKeyFrame->lerpStepScale, 0.01f);
            camera->roll = Camera_LERPFloorS(BINANG_LERPIMPINV(camera->roll, rwData->rollTarget, rwData->keyFrameTimer),
                                             camera->roll, rwData->curKeyFrame->lerpStepScale, 0xA);
            break;

        case ONEPOINT_CS_ACTION_ID_4:
            // linear interpolation of eye/at/fov/roll using the step scale, and spherical coordinates
            OLib_Vec3fDiffToVecGeo(&eyeNextAtOffset, at, eyeNext);
            OLib_Vec3fDiffToVecGeo(&rwData->atEyeOffsetTarget, &rwData->atTarget, &rwData->eyeTarget);
            scratchGeo.r = Camera_LERPCeilF(rwData->atEyeOffsetTarget.r, eyeNextAtOffset.r,
                                            rwData->curKeyFrame->lerpStepScale, 0.1f);
            scratchGeo.pitch = Camera_LERPCeilS(rwData->atEyeOffsetTarget.pitch, eyeNextAtOffset.pitch,
                                                rwData->curKeyFrame->lerpStepScale, 1);
            scratchGeo.yaw = Camera_LERPCeilS(rwData->atEyeOffsetTarget.yaw, eyeNextAtOffset.yaw,
                                              rwData->curKeyFrame->lerpStepScale, 1);
            Camera_AddVecGeoToVec3f(eyeNext, at, &scratchGeo);
            goto setAtFovRoll;

        case ONEPOINT_CS_ACTION_ID_3:
            // linear interplation of eye/at/fov/roll using the step scale using eyeTarget
            camera->eyeNext.x =
                Camera_LERPCeilF(rwData->eyeTarget.x, camera->eyeNext.x, rwData->curKeyFrame->lerpStepScale, 1.0f);
            camera->eyeNext.y =
                Camera_LERPCeilF(rwData->eyeTarget.y, camera->eyeNext.y, rwData->curKeyFrame->lerpStepScale, 1.0f);
            camera->eyeNext.z =
                Camera_LERPCeilF(rwData->eyeTarget.z, camera->eyeNext.z, rwData->curKeyFrame->lerpStepScale, 1.0f);
            FALLTHROUGH;
        case ONEPOINT_CS_ACTION_ID_11:
        case ONEPOINT_CS_ACTION_ID_12:
        setAtFovRoll:
            // linear interpolation of at/fov/roll using the step scale.
            camera->at.x = Camera_LERPCeilF(rwData->atTarget.x, camera->at.x, rwData->curKeyFrame->lerpStepScale, 1.0f);
            camera->at.y = Camera_LERPCeilF(rwData->atTarget.y, camera->at.y, rwData->curKeyFrame->lerpStepScale, 1.0f);
            camera->at.z = Camera_LERPCeilF(rwData->atTarget.z, camera->at.z, rwData->curKeyFrame->lerpStepScale, 1.0f);
            camera->fov = Camera_LERPCeilF(rwData->fovTarget, camera->fov, rwData->curKeyFrame->lerpStepScale, 1.0f);
            camera->roll = Camera_LERPCeilS(rwData->rollTarget, camera->roll, rwData->curKeyFrame->lerpStepScale, 1);
            break;

        case ONEPOINT_CS_ACTION_ID_13:
            // linear interpolation of at, with rotation around eyeTargetInit.y
            camera->at.x = Camera_LERPCeilF(rwData->atTarget.x, camera->at.x, rwData->curKeyFrame->lerpStepScale, 1.0f);
            camera->at.y += camera->playerPosDelta.y * rwData->curKeyFrame->lerpStepScale;
            camera->at.z = Camera_LERPCeilF(rwData->atTarget.z, camera->at.z, rwData->curKeyFrame->lerpStepScale, 1.0f);
            OLib_Vec3fDiffToVecGeo(&scratchGeo, at, eyeNext);
            scratchGeo.yaw += CAM_DEG_TO_BINANG(rwData->curKeyFrame->eyeTargetInit.y);

            // 3A98 ~ 82.40 degrees
            if (scratchGeo.pitch >= 0x3A99) {
                scratchGeo.pitch = 0x3A98;
            }

            if (scratchGeo.pitch < -0x3A98) {
                scratchGeo.pitch = -0x3A98;
            }

            spB4 = scratchGeo.r;
            if (1) {}
            scratchGeo.r = !(spB4 < rwData->curKeyFrame->eyeTargetInit.z)
                               ? Camera_LERPCeilF(rwData->curKeyFrame->eyeTargetInit.z, spB4,
                                                  rwData->curKeyFrame->lerpStepScale, 1.0f)
                               : scratchGeo.r;

            Camera_AddVecGeoToVec3f(eyeNext, at, &scratchGeo);
            camera->fov =
                Camera_LERPCeilF(F32_LERPIMPINV(camera->fov, rwData->curKeyFrame->fovTargetInit, rwData->keyFrameTimer),
                                 camera->fov, rwData->curKeyFrame->lerpStepScale, 1.0f);
            camera->roll = Camera_LERPCeilS(rwData->rollTarget, camera->roll, rwData->curKeyFrame->lerpStepScale, 1);
            break;

        case ONEPOINT_CS_ACTION_ID_24:
            // Set current keyframe to the roll target?
            rwData->curKeyFrameIdx = rwData->rollTarget;
            break;

        case ONEPOINT_CS_ACTION_ID_19: {
            // Change the parent camera (or default)'s mode to normal
            s32 camId = camera->parentCamId <= CAM_ID_NONE ? CAM_ID_MAIN : camera->parentCamId;

            Camera_ChangeModeFlags(camera->play->cameraPtrs[camId], CAM_MODE_NORMAL, 1);
        }
            FALLTHROUGH;
        case ONEPOINT_CS_ACTION_ID_18: {
            // copy the current camera to the parent (or default)'s camera.
            s32 camId = camera->parentCamId <= CAM_ID_NONE ? CAM_ID_MAIN : camera->parentCamId;
            Camera* cam = camera->play->cameraPtrs[camId];

            *eye = *eyeNext;
            Camera_Copy(cam, camera);
        }
            FALLTHROUGH;
        default:
            if (camera->camId != CAM_ID_MAIN) {
                camera->timer = 0;
            }
            break;
    }

    *eye = *eyeNext;

    if (rwData->curKeyFrame->actionFlags & ONEPOINT_CS_ACTION_FLAG_BGCHECK) {
        Camera_BGCheck(camera, at, eye);
    }

    if (rwData->curKeyFrame->actionFlags & ONEPOINT_CS_ACTION_FLAG_40) {
        // Set the player's position
        camera->player->actor.world.pos.x = rwData->playerPos.x;
        camera->player->actor.world.pos.z = rwData->playerPos.z;
        if (camera->player->stateFlags1 & PLAYER_STATE1_27 && player->currentBoots != PLAYER_BOOTS_IRON) {
            camera->player->actor.world.pos.y = rwData->playerPos.y;
        }
    } else {
        rwData->playerPos.x = playerPosRot.pos.x;
        rwData->playerPos.y = playerPosRot.pos.y;
        rwData->playerPos.z = playerPosRot.pos.z;
    }

    if (rwData->unk_38 == 0 && camera->timer > 0) {
        camera->timer--;
    }

    if (camera->player != NULL) {
        camera->playerToAtOffset.x = camera->at.x - camera->playerPosRot.pos.x;
        camera->playerToAtOffset.y = camera->at.y - camera->playerPosRot.pos.y;
        camera->playerToAtOffset.z = camera->at.z - camera->playerPosRot.pos.z;
    }

    camera->dist = OLib_Vec3fDist(at, eye);
    return true;
}

void Camera_DebugPrintSplineArray(char* name, s16 length, CutsceneCameraPoint cameraPoints[]) {
    s32 i;

    osSyncPrintf("static SplinedatZ  %s[] = {\n", name);
    for (i = 0; i < length; i++) {
        osSyncPrintf("    /* key frame %2d */ {\n", i);
        osSyncPrintf("    /*     code     */ %d,\n", cameraPoints[i].continueFlag);
        osSyncPrintf("    /*     z        */ %d,\n", cameraPoints[i].cameraRoll);
        osSyncPrintf("    /*     T        */ %d,\n", cameraPoints[i].nextPointFrame);
        osSyncPrintf("    /*     zoom     */ %f,\n", cameraPoints[i].viewAngle);
        osSyncPrintf("    /*     pos      */ { %d, %d, %d }\n", cameraPoints[i].pos.x, cameraPoints[i].pos.y,
                     cameraPoints[i].pos.z);
        osSyncPrintf("    },\n");
    }
    osSyncPrintf("};\n\n");
}

/**
 * Copies `src` to `dst`, used in Camera_Demo1
 * Name from AC map: Camera2_SetPos_Demo
 */
void Camera_Vec3fCopy(Vec3f* src, Vec3f* dst) {
    dst->x = src->x;
    dst->y = src->y;
    dst->z = src->z;
}

/**
 * Calculates new position from `at` to `pos`, outputs to `dst
 * Name from AC map: Camera2_CalcPos_Demo
 */
void Camera_RotateAroundPoint(PosRot* at, Vec3f* pos, Vec3f* dst) {
    VecGeo posGeo;
    Vec3f posCopy;

    Camera_Vec3fCopy(pos, &posCopy);
    OLib_Vec3fToVecGeo(&posGeo, &posCopy);
    posGeo.yaw += at->rot.y;
    Camera_AddVecGeoToVec3f(dst, &at->pos, &posGeo);
}

/**
 * Camera follows points specified at pointers to CutsceneCameraPoints,
 * camera->data0 for camera at positions, and camera->data1 for camera eye positions
 * until all keyFrames have been exhausted.
 */
s32 Camera_Demo1(Camera* camera) {
    STACK_PAD(s32);
    Demo1ReadOnlyData* roData = &camera->paramData.demo1.roData;
    CameraModeValue* values;
    Vec3f* at = &camera->at;
    CutsceneCameraPoint* csAtPoints = (CutsceneCameraPoint*)camera->data0;
    CutsceneCameraPoint* csEyePoints = (CutsceneCameraPoint*)camera->data1;
    Vec3f* eye = &camera->eye;
    PosRot curPlayerPosRot;
    Vec3f csEyeUpdate;
    Vec3f csAtUpdate;
    f32 newRoll;
    Vec3f* eyeNext = &camera->eyeNext;
    f32* cameraFOV = &camera->fov;
    s16* relativeToPlayer = &camera->data2;
    Demo1ReadWriteData* rwData = &camera->paramData.demo1.rwData;

    if (RELOAD_PARAMS(camera) || R_RELOAD_CAM_PARAMS) {
        values = sCameraSettings[camera->setting].cameraModes[camera->mode].values;
        roData->interfaceField = GET_NEXT_RO_DATA(values);
    }

    sCameraInterfaceField = roData->interfaceField;

    switch (camera->animState) {
        case 0:
            // initialize camera state
            rwData->keyframe = 0;
            rwData->curFrame = 0.0f;
            camera->animState++;
            // "absolute" : "relative"
            osSyncPrintf(VT_SGR("1") "%06u:" VT_RST " camera: spline demo: start %s \n", camera->play->state.frames,
                         *relativeToPlayer == 0 ? "絶対" : "相対");

            if (PREG(93)) {
                Camera_DebugPrintSplineArray("CENTER", 5, csAtPoints);
                Camera_DebugPrintSplineArray("   EYE", 5, csEyePoints);
            }
            FALLTHROUGH;
        case 1:
            // follow CutsceneCameraPoints.  function returns 1 if at the end.
            if (func_800BB2B4(&csEyeUpdate, &newRoll, cameraFOV, csEyePoints, &rwData->keyframe, &rwData->curFrame) ||
                func_800BB2B4(&csAtUpdate, &newRoll, cameraFOV, csAtPoints, &rwData->keyframe, &rwData->curFrame)) {
                camera->animState++;
            }
            if (*relativeToPlayer) {
                // if the camera is set to be relative to the player, move the interpolated points
                // relative to the player's position
                if (camera->player != NULL && camera->player->actor.update != NULL) {
                    Actor_GetWorld(&curPlayerPosRot, &camera->player->actor);
                    Camera_RotateAroundPoint(&curPlayerPosRot, &csEyeUpdate, eyeNext);
                    Camera_RotateAroundPoint(&curPlayerPosRot, &csAtUpdate, at);
                } else {
                    osSyncPrintf(VT_COL(RED, WHITE) "camera: spline demo: owner dead\n" VT_RST);
                }
            } else {
                // simply copy the interpolated values to the eye and at
                Camera_Vec3fCopy(&csEyeUpdate, eyeNext);
                Camera_Vec3fCopy(&csAtUpdate, at);
            }
            *eye = *eyeNext;
            camera->roll = newRoll * 256.0f;
            camera->dist = OLib_Vec3fDist(at, eye);
            break;
    }
    return true;
}

s32 Camera_Demo2(Camera* camera) {
    return Camera_Noop(camera);
}

/**
 * Opening large chests.
 * The camera position will be at a fixed point, and rotate around at different intervals.
 * The direction, and initial position is dependent on when the camera was started.
 */
s32 Camera_Demo3(Camera* camera) {
    Vec3f* eye = &camera->eye;
    Vec3f* at = &camera->at;
    Vec3f* eyeNext = &camera->eyeNext;
    PosRot* camPlayerPosRot = &camera->playerPosRot;
    VecGeo eyeAtOffset;
    VecGeo eyeOffset;
    VecGeo atOffset;
    Vec3f sp74;
    Vec3f sp68;
    Vec3f sp5C;
    f32 temp_f0;
    STACK_PAD(s32);
    u8 skipUpdateEye = false;
    f32 yOffset = Player_GetHeight(camera->player);
    s16 angle;
    Demo3ReadOnlyData* roData = &camera->paramData.demo3.roData;
    Demo3ReadWriteData* rwData = &camera->paramData.demo3.rwData;
    STACK_PAD(s32);

    camera->stateFlags &= ~CAM_STATE_4;

    if (RELOAD_PARAMS(camera) || R_RELOAD_CAM_PARAMS) {
        CameraModeValue* values = sCameraSettings[camera->setting].cameraModes[camera->mode].values;

        roData->fov = GET_NEXT_RO_DATA(values);
        roData->unk_04 = GET_NEXT_RO_DATA(values); // unused.
        roData->interfaceField = GET_NEXT_RO_DATA(values);
    }

    if (R_RELOAD_CAM_PARAMS) {
        Camera_CopyPREGToModeValues(camera);
    }

    OLib_Vec3fDiffToVecGeo(&eyeAtOffset, at, eye);

    sCameraInterfaceField = roData->interfaceField;

    switch (camera->animState) {
        case 0:
            camera->stateFlags &= ~(CAM_STATE_2 | CAM_STATE_3);
            func_80043B60(camera);
            camera->fov = roData->fov;
            camera->roll = rwData->animFrame = 0;
            rwData->initialAt = camPlayerPosRot->pos;
            if (camera->playerGroundY != BGCHECK_Y_MIN) {
                rwData->initialAt.y = camera->playerGroundY;
            }
            angle = camPlayerPosRot->rot.y;
            sp68.x = rwData->initialAt.x + (Math_SinS(angle) * 40.0f);
            sp68.y = rwData->initialAt.y + 40.0f;
            sp68.z = rwData->initialAt.z + (Math_CosS(angle) * 40.0f);
            if (camera->play->state.frames & 1) {
                angle -= 0x3FFF;
                rwData->yawDir = 1;
            } else {
                angle += 0x3FFF;
                rwData->yawDir = -1;
            }
            sp74.x = sp68.x + (D_8011D658[1].r * Math_SinS(angle));
            sp74.y = rwData->initialAt.y + 5.0f;
            sp74.z = sp68.z + (D_8011D658[1].r * Math_CosS(angle));
            if (Camera_BGCheck(camera, &sp68, &sp74)) {
                rwData->yawDir = -rwData->yawDir;
            }
            OLib_Vec3fToVecGeo(&atOffset, &D_8011D678[0]);
            atOffset.yaw += camPlayerPosRot->rot.y;
            Camera_AddVecGeoToVec3f(at, &rwData->initialAt, &atOffset);
            eyeOffset.r = D_8011D658[0].r;
            eyeOffset.pitch = D_8011D658[0].pitch;
            eyeOffset.yaw = (D_8011D658[0].yaw * rwData->yawDir) + camPlayerPosRot->rot.y;
            rwData->unk_0C = 1.0f;
            break;
        case 1:
            temp_f0 = (rwData->animFrame - 2) * (1.0f / 146.0f);

            sp5C.x = F32_LERPIMP(D_8011D678[0].x, D_8011D678[1].x, temp_f0);
            sp5C.y = F32_LERPIMP(D_8011D678[0].y, D_8011D678[1].y, temp_f0);
            sp5C.z = F32_LERPIMP(D_8011D678[0].z, D_8011D678[1].z, temp_f0);

            OLib_Vec3fToVecGeo(&atOffset, &sp5C);
            atOffset.yaw = (atOffset.yaw * rwData->yawDir) + camPlayerPosRot->rot.y;
            Camera_AddVecGeoToVec3f(at, &rwData->initialAt, &atOffset);

            atOffset.r = F32_LERPIMP(D_8011D658[0].r, D_8011D658[1].r, temp_f0);
            atOffset.pitch = BINANG_LERPIMP(D_8011D658[0].pitch, D_8011D658[1].pitch, temp_f0);
            atOffset.yaw = BINANG_LERPIMP(D_8011D658[0].yaw, D_8011D658[1].yaw, temp_f0);

            eyeOffset.r = atOffset.r;
            eyeOffset.pitch = atOffset.pitch;
            eyeOffset.yaw = (atOffset.yaw * rwData->yawDir) + camPlayerPosRot->rot.y;

            rwData->unk_0C -= (1.0f / 365.0f);
            break;
        case 2:
            temp_f0 = (rwData->animFrame - 0x94) * 0.1f;

            sp5C.x = F32_LERPIMP(D_8011D678[1].x, D_8011D678[2].x, temp_f0);
            sp5C.y = F32_LERPIMP((D_8011D678[1].y - yOffset), D_8011D678[2].y, temp_f0);
            sp5C.y += yOffset;
            sp5C.z = F32_LERPIMP(D_8011D678[1].z, D_8011D678[2].z, temp_f0);

            OLib_Vec3fToVecGeo(&atOffset, &sp5C);
            atOffset.yaw = (atOffset.yaw * rwData->yawDir) + camPlayerPosRot->rot.y;
            Camera_AddVecGeoToVec3f(at, &rwData->initialAt, &atOffset);

            atOffset.r = F32_LERPIMP(D_8011D658[1].r, D_8011D658[2].r, temp_f0);
            atOffset.pitch = BINANG_LERPIMP(D_8011D658[1].pitch, D_8011D658[2].pitch, temp_f0);
            atOffset.yaw = BINANG_LERPIMP(D_8011D658[1].yaw, D_8011D658[2].yaw, temp_f0);

            eyeOffset.r = atOffset.r;
            eyeOffset.pitch = atOffset.pitch;
            eyeOffset.yaw = (atOffset.yaw * rwData->yawDir) + camPlayerPosRot->rot.y;
            rwData->unk_0C -= 0.04f;
            break;
        case 3:
            temp_f0 = (rwData->animFrame - 0x9F) * (1.0f / 9.0f);

            sp5C.x = F32_LERPIMP(D_8011D678[2].x, D_8011D678[3].x, temp_f0);
            sp5C.y = F32_LERPIMP(D_8011D678[2].y, D_8011D678[3].y, temp_f0);
            sp5C.y += yOffset;
            sp5C.z = F32_LERPIMP(D_8011D678[2].z, D_8011D678[3].z, temp_f0);

            OLib_Vec3fToVecGeo(&atOffset, &sp5C);
            atOffset.yaw = (atOffset.yaw * rwData->yawDir) + camPlayerPosRot->rot.y;
            Camera_AddVecGeoToVec3f(at, &rwData->initialAt, &atOffset);

            atOffset.r = F32_LERPIMP(D_8011D658[2].r, D_8011D658[3].r, temp_f0);
            atOffset.pitch = BINANG_LERPIMP(D_8011D658[2].pitch, D_8011D658[3].pitch, temp_f0);
            atOffset.yaw = BINANG_LERPIMP(D_8011D658[2].yaw, D_8011D658[3].yaw, temp_f0);

            eyeOffset.r = atOffset.r;
            eyeOffset.pitch = atOffset.pitch;
            eyeOffset.yaw = (atOffset.yaw * rwData->yawDir) + camPlayerPosRot->rot.y;
            rwData->unk_0C += (4.0f / 45.0f);
            break;
        case 30:
            camera->stateFlags |= CAM_STATE_10;
            if (camera->stateFlags & CAM_STATE_3) {
                camera->animState = 4;
            }
            FALLTHROUGH;
        case 10:
        case 20:
            skipUpdateEye = true;
            break;
        case 4:
            eyeOffset.r = 80.0f;
            eyeOffset.pitch = 0;
            eyeOffset.yaw = eyeAtOffset.yaw;
            rwData->unk_0C = 0.1f;
            sCameraInterfaceField = CAM_INTERFACE_FIELD(CAM_LETTERBOX_LARGE, CAM_HUD_VISIBILITY_A, 0);

            if (!((rwData->animFrame < 0 || camera->xzSpeed > 0.001f ||
                   CHECK_BTN_ALL(D_8015BD7C->state.input[0].press.button, BTN_A) ||
                   CHECK_BTN_ALL(D_8015BD7C->state.input[0].press.button, BTN_B) ||
                   CHECK_BTN_ALL(D_8015BD7C->state.input[0].press.button, BTN_CLEFT) ||
                   CHECK_BTN_ALL(D_8015BD7C->state.input[0].press.button, BTN_CDOWN) ||
                   CHECK_BTN_ALL(D_8015BD7C->state.input[0].press.button, BTN_CUP) ||
                   CHECK_BTN_ALL(D_8015BD7C->state.input[0].press.button, BTN_CRIGHT) ||
                   CHECK_BTN_ALL(D_8015BD7C->state.input[0].press.button, BTN_R) ||
                   CHECK_BTN_ALL(D_8015BD7C->state.input[0].press.button, BTN_Z)) &&
                  (camera->stateFlags & CAM_STATE_3))) {
                goto skipeyeUpdate;
            }
            FALLTHROUGH;
        default:
            camera->stateFlags |= (CAM_STATE_2 | CAM_STATE_4);
            camera->stateFlags &= ~CAM_STATE_3;
            if (camera->prevBgCamIndex < 0) {
                Camera_ChangeSettingFlags(camera, camera->prevSetting, 2);
            } else {
                Camera_ChangeBgCamIndex(camera, camera->prevBgCamIndex);
                camera->prevBgCamIndex = -1;
            }
            sCameraInterfaceField = CAM_INTERFACE_FIELD(CAM_LETTERBOX_NONE, CAM_HUD_VISIBILITY_ALL, 0);
        skipeyeUpdate:
            skipUpdateEye = true;
            break;
    }

    rwData->animFrame++;

    if (rwData->animFrame == 1) {
        camera->animState = 10;
    } else if (rwData->animFrame == 2) {
        camera->animState = 1;
    } else if (rwData->animFrame == 148) {
        camera->animState = 2;
    } else if (rwData->animFrame == 158) {
        camera->animState = 20;
    } else if (rwData->animFrame == 159) {
        camera->animState = 3;
    } else if (rwData->animFrame == 168) {
        camera->animState = 30;
    } else if (rwData->animFrame == 228) {
        camera->animState = 4;
    }

    if (!skipUpdateEye) {
        eyeOffset.r = Camera_LERPCeilF(eyeOffset.r, eyeAtOffset.r, rwData->unk_0C, 2.0f);
        eyeOffset.pitch = Camera_LERPCeilS(eyeOffset.pitch, eyeAtOffset.pitch, rwData->unk_0C, 0xA);
        eyeOffset.yaw = Camera_LERPCeilS(eyeOffset.yaw, eyeAtOffset.yaw, rwData->unk_0C, 0xA);
        Camera_AddVecGeoToVec3f(eyeNext, at, &eyeOffset);
        *eye = *eyeNext;
    }

    camera->dist = OLib_Vec3fDist(at, eye);
    camera->atLERPStepScale = 0.1f;
    camera->playerToAtOffset.x = camera->at.x - camPlayerPosRot->pos.x;
    camera->playerToAtOffset.y = camera->at.y - camPlayerPosRot->pos.y;
    camera->playerToAtOffset.z = camera->at.z - camPlayerPosRot->pos.z;
    return true;
}

s32 Camera_Demo4(Camera* camera) {
    return Camera_Noop(camera);
}

/**
 * Sets up a OnePoint attention cutscene
 */
s32 Camera_Demo5(Camera* camera) {
    f32 eyeTargetDist;
    f32 sp90;
    VecGeo playerTargetGeo;
    VecGeo eyePlayerGeo;
    s16 targetScreenPosX;
    s16 targetScreenPosY;
    STACK_PAD(s32);
    PosRot playerhead;
    PosRot targethead;
    Player* player;
    s16 sp4A;
    s32 framesDiff;
    s32 temp_v0;
    s16 t;
    STACK_PAD(s32);

    Actor_GetFocus(&playerhead, &camera->player->actor);
    player = camera->player;
    sCameraInterfaceField = CAM_INTERFACE_FIELD(CAM_LETTERBOX_LARGE, CAM_HUD_VISIBILITY_NOTHING_ALT, 0);

    if ((camera->target == NULL) || (camera->target->update == NULL)) {
        if (camera->target == NULL) {
            osSyncPrintf(VT_COL(YELLOW, BLACK) "camera: warning: attention: target is not valid, stop!\n" VT_RST);
        }
        camera->target = NULL;
        return true;
    }

    Actor_GetFocus(&camera->targetPosRot, camera->target);
    OLib_Vec3fDiffToVecGeo(&playerTargetGeo, &camera->targetPosRot.pos, &camera->playerPosRot.pos);
    D_8011D3AC = camera->target->category;
    Actor_GetScreenPos(camera->play, camera->target, &targetScreenPosX, &targetScreenPosY);
    eyeTargetDist = OLib_Vec3fDist(&camera->targetPosRot.pos, &camera->eye);
    OLib_Vec3fDiffToVecGeo(&eyePlayerGeo, &playerhead.pos, &camera->eyeNext);
    sp4A = eyePlayerGeo.yaw - playerTargetGeo.yaw;

    if (camera->target->category == ACTORCAT_PLAYER) {
        // camera is targeting a(the) player actor
        if (eyePlayerGeo.r > 30.0f) {
            D_8011D6AC[1].timerInit = camera->timer - 1;
            D_8011D6AC[1].atTargetInit.z = Rand_ZeroOne() * 10.0f;
            D_8011D6AC[1].eyeTargetInit.x = Rand_ZeroOne() * 10.0f;
            ONEPOINT_CS_INFO(camera)->keyFrames = D_8011D6AC;
            ONEPOINT_CS_INFO(camera)->keyFrameCount = ARRAY_COUNT(D_8011D6AC);
            if (camera->parentCamId != CAM_ID_MAIN) {
                ONEPOINT_CS_INFO(camera)->keyFrameCount--;
            } else {
                camera->timer += D_8011D6AC[2].timerInit;
            }
        } else {
            D_8011D724[1].eyeTargetInit.x = Rand_ZeroOne() * 10.0f;
            D_8011D724[1].timerInit = camera->timer - 1;
            ONEPOINT_CS_INFO(camera)->keyFrames = D_8011D724;
            ONEPOINT_CS_INFO(camera)->keyFrameCount = ARRAY_COUNT(D_8011D724);
            if (camera->parentCamId != CAM_ID_MAIN) {
                ONEPOINT_CS_INFO(camera)->keyFrameCount--;
            } else {
                camera->timer += D_8011D724[2].timerInit;
            }
        }
    } else if (playerTargetGeo.r < 30.0f) {
        // distance between player and target is less than 30 units.
        ONEPOINT_CS_INFO(camera)->keyFrames = D_8011D79C;
        ONEPOINT_CS_INFO(camera)->keyFrameCount = ARRAY_COUNT(D_8011D79C);
        if ((targetScreenPosX <= 20) || (targetScreenPosX >= SCREEN_WIDTH - 20) || (targetScreenPosY <= 40) ||
            (targetScreenPosY >= SCREEN_HEIGHT - 40)) {
            D_8011D79C[0].actionFlags = ONEPOINT_CS_ACTION(ONEPOINT_CS_ACTION_ID_1, true, false);
            D_8011D79C[0].atTargetInit.y = -30.0f;
            D_8011D79C[0].atTargetInit.x = 0.0f;
            D_8011D79C[0].atTargetInit.z = 0.0f;
            D_8011D79C[0].eyeTargetInit.y = 0.0f;
            D_8011D79C[0].eyeTargetInit.x = 10.0f;
            D_8011D79C[0].eyeTargetInit.z = -50.0f;
        }

        D_8011D79C[1].timerInit = camera->timer - 1;

        if (camera->parentCamId != CAM_ID_MAIN) {
            ONEPOINT_CS_INFO(camera)->keyFrameCount -= 2;
        } else {
            camera->timer += D_8011D79C[2].timerInit + D_8011D79C[3].timerInit;
        }
    } else if (eyeTargetDist < 300.0f && eyePlayerGeo.r < 30.0f) {
        // distance from the camera's current positon and the target is less than 300 units
        // and the distance fromthe camera's current position to the player is less than 30 units
        D_8011D83C[0].timerInit = camera->timer;
        ONEPOINT_CS_INFO(camera)->keyFrames = D_8011D83C;
        ONEPOINT_CS_INFO(camera)->keyFrameCount = ARRAY_COUNT(D_8011D83C);
        if (camera->parentCamId != CAM_ID_MAIN) {
            ONEPOINT_CS_INFO(camera)->keyFrameCount--;
        } else {
            camera->timer += D_8011D83C[1].timerInit;
        }
    } else if (eyeTargetDist < 700.0f && ABS(sp4A) < 0x36B0) {
        // The distance between the camera's current position and the target is less than 700 units
        // and the angle between the camera's position and the player, and the player to the target
        // is less than ~76.9 degrees
        if ((targetScreenPosX > 20) && (targetScreenPosX < SCREEN_WIDTH - 20) && (targetScreenPosY > 40) &&
            (targetScreenPosY < SCREEN_HEIGHT - 40) && (eyePlayerGeo.r > 30.0f)) {
            D_8011D88C[0].timerInit = camera->timer;
            ONEPOINT_CS_INFO(camera)->keyFrames = D_8011D88C;
            ONEPOINT_CS_INFO(camera)->keyFrameCount = ARRAY_COUNT(D_8011D88C);
            if (camera->parentCamId != CAM_ID_MAIN) {
                ONEPOINT_CS_INFO(camera)->keyFrameCount--;
            } else {
                camera->timer += D_8011D88C[1].timerInit;
            }
        } else {
            D_8011D8DC[0].atTargetInit.z = eyeTargetDist * 0.6f;
            D_8011D8DC[0].eyeTargetInit.z = eyeTargetDist + 50.0f;
            D_8011D8DC[0].eyeTargetInit.x = Rand_ZeroOne() * 10.0f;
            if ((s16)(eyePlayerGeo.yaw - playerTargetGeo.yaw) > 0) {
                D_8011D8DC[0].atTargetInit.x = -D_8011D8DC[0].atTargetInit.x;
                D_8011D8DC[0].eyeTargetInit.x = -D_8011D8DC[0].eyeTargetInit.x;
                D_8011D8DC[0].rollTargetInit = -D_8011D8DC[0].rollTargetInit;
            }
            D_8011D8DC[0].timerInit = camera->timer;
            D_8011D8DC[1].timerInit = (s16)(eyeTargetDist * 0.005f) + 8;
            ONEPOINT_CS_INFO(camera)->keyFrames = D_8011D8DC;
            ONEPOINT_CS_INFO(camera)->keyFrameCount = ARRAY_COUNT(D_8011D8DC);
            if (camera->parentCamId != CAM_ID_MAIN) {
                ONEPOINT_CS_INFO(camera)->keyFrameCount -= 2;
            } else {
                camera->timer += D_8011D8DC[1].timerInit + D_8011D8DC[2].timerInit;
            }
        }
    } else if (camera->target->category == ACTORCAT_DOOR) {
        // the target is a door.
        D_8011D954[0].timerInit = camera->timer - 5;
        sp4A = 0;
        if (!func_800C0D34(camera->play, camera->target, &sp4A)) {
            osSyncPrintf(VT_COL(YELLOW, BLACK) "camera: attention demo: this door is dummy door!\n" VT_RST);
            if (ABS(playerTargetGeo.yaw - camera->target->shape.rot.y) >= 0x4000) {
                sp4A = camera->target->shape.rot.y;
            } else {
                sp4A = camera->target->shape.rot.y - 0x7FFF;
            }
        }

        D_8011D954[0].atTargetInit.y = D_8011D954[0].eyeTargetInit.y = D_8011D954[1].atTargetInit.y =
            camera->target->shape.rot.y == sp4A ? 180.0f : 0.0f;
        sp90 = ((s16)(playerTargetGeo.yaw - sp4A) < 0 ? 20.0f : -20.0f) * Rand_ZeroOne();
        D_8011D954[0].eyeTargetInit.y = D_8011D954->eyeTargetInit.y + sp90;
        temp_v0 = Rand_ZeroOne() * (sp90 * -0.2f);
        D_8011D954[1].rollTargetInit = temp_v0;
        D_8011D954[0].rollTargetInit = temp_v0;
        Actor_GetFocus(&targethead, camera->target);
        targethead.pos.x += 50.0f * Math_SinS(sp4A - 0x7FFF);
        targethead.pos.z += 50.0f * Math_CosS(sp4A - 0x7FFF);
        if (Camera_BGCheck(camera, &playerhead.pos, &targethead.pos)) {
            D_8011D954[1].actionFlags = ONEPOINT_CS_ACTION(ONEPOINT_CS_ACTION_ID_1, true, true);
            D_8011D954[2].actionFlags = ONEPOINT_CS_ACTION(ONEPOINT_CS_ACTION_ID_15, false, true);
        } else {
            D_8011D954[2].timerInit = (s16)(eyeTargetDist * 0.004f) + 6;
        }
        ONEPOINT_CS_INFO(camera)->keyFrames = D_8011D954;
        ONEPOINT_CS_INFO(camera)->keyFrameCount = ARRAY_COUNT(D_8011D954);
        if (camera->parentCamId != CAM_ID_MAIN) {
            ONEPOINT_CS_INFO(camera)->keyFrameCount -= 2;
        } else {
            camera->timer += D_8011D954[2].timerInit + D_8011D954[3].timerInit;
        }
    } else {
        if (playerTargetGeo.r < 200.0f) {
            D_8011D9F4[0].eyeTargetInit.z = playerTargetGeo.r;
            D_8011D9F4[0].atTargetInit.z = playerTargetGeo.r * 0.25f;
        }
        if (playerTargetGeo.r < 400.0f) {
            D_8011D9F4[0].eyeTargetInit.x = Rand_ZeroOne() * 25.0f;
        }
        Player_GetHeight(camera->player);
        D_8011D9F4[0].timerInit = camera->timer;
        Actor_GetFocus(&targethead, camera->target);
        if (Camera_BGCheck(camera, &playerhead.pos, &targethead.pos)) {
            D_8011D9F4[1].timerInit = 4;
            D_8011D9F4[1].actionFlags = ONEPOINT_CS_ACTION(ONEPOINT_CS_ACTION_ID_15, false, true);
        } else {
            t = eyeTargetDist * 0.005f;
            D_8011D9F4[1].timerInit = t + 8;
        }
        ONEPOINT_CS_INFO(camera)->keyFrames = D_8011D9F4;
        ONEPOINT_CS_INFO(camera)->keyFrameCount = ARRAY_COUNT(D_8011D9F4);
        if (camera->parentCamId != CAM_ID_MAIN) {
            if (camera->play->state.frames & 1) {
                D_8011D9F4[0].rollTargetInit = -D_8011D9F4[0].rollTargetInit;
                D_8011D9F4[1].rollTargetInit = -D_8011D9F4[1].rollTargetInit;
            }
            ONEPOINT_CS_INFO(camera)->keyFrameCount -= 2;
        } else {
            camera->timer += D_8011D9F4[1].timerInit + D_8011D9F4[2].timerInit;
            D_8011D9F4[0].rollTargetInit = D_8011D9F4[1].rollTargetInit = 0;
        }
    }

    framesDiff = sDemo5PrevSfxFrame - camera->play->state.frames;
    if ((framesDiff > 50) || (framesDiff < -50)) {
        Sfx_PlaySfxCentered((u32)camera->data1);
    }

    sDemo5PrevSfxFrame = camera->play->state.frames;

    if (camera->player->stateFlags1 & PLAYER_STATE1_27 && (player->currentBoots != PLAYER_BOOTS_IRON)) {
        // swimming, and not iron boots
        player->stateFlags1 |= PLAYER_STATE1_29;
        // env frozen
        player->actor.freezeTimer = camera->timer;
    } else {
        sp4A = playerhead.rot.y - playerTargetGeo.yaw;
        if (camera->target->category == ACTORCAT_PLAYER) {
            framesDiff = camera->play->state.frames - sDemo5PrevAction12Frame;
            if (player->stateFlags1 & PLAYER_STATE1_11) {
                // holding object over head.
                func_8002DF54(camera->play, camera->target, PLAYER_CSMODE_8);
            } else if (ABS(framesDiff) > 3000) {
                func_8002DF54(camera->play, camera->target, PLAYER_CSMODE_12);
            } else {
                func_8002DF54(camera->play, camera->target, PLAYER_CSMODE_69);
            }
        } else {
            func_8002DF54(camera->play, camera->target, PLAYER_CSMODE_1);
        }
    }

    sDemo5PrevAction12Frame = camera->play->state.frames;
    Camera_ChangeSettingFlags(camera, CAM_SET_CS_C, (4 | 1));

    Camera_Unique9(camera);

    return true;
}

/**
 * Used in Forest Temple when poes are defeated, follows the flames to the torches.
 * Fixed position, rotates to follow the target
 */
s32 Camera_Demo6(Camera* camera) {
    Camera* mainCam;
    Demo6ReadOnlyData* roData = &camera->paramData.demo6.roData;
    Vec3f* eyeNext = &camera->eyeNext;
    CameraModeValue* values;
    VecGeo eyeOffset;
    Actor* camFocus;
    PosRot focusPosRot;
    s16 stateTimers[4];
    Demo6ReadWriteData* rwData = &camera->paramData.demo6.rwData;

    mainCam = Play_GetCamera(camera->play, CAM_ID_MAIN);
    camFocus = camera->target;
    stateTimers[1] = 55;
    stateTimers[2] = 70;
    stateTimers[3] = 90;

    if (RELOAD_PARAMS(camera) || R_RELOAD_CAM_PARAMS) {
        values = sCameraSettings[camera->setting].cameraModes[camera->mode].values;
        roData->interfaceField = GET_NEXT_RO_DATA(values);
    }

    if (R_RELOAD_CAM_PARAMS) {
        Camera_CopyPREGToModeValues(camera);
    }

    switch (camera->animState) {
        case 0:
            // initializes the camera state.
            rwData->animTimer = 0;
            camera->fov = 60.0f;
            Actor_GetWorld(&focusPosRot, camFocus);
            camera->at.x = focusPosRot.pos.x;
            camera->at.y = focusPosRot.pos.y + 20.0f;
            camera->at.z = focusPosRot.pos.z;
            eyeOffset.r = 200.0f;
            // 0x7D0 ~10.99 degrees
            eyeOffset.yaw = Camera_XZAngle(&focusPosRot.pos, &mainCam->playerPosRot.pos) + 0x7D0;
            // -0x3E8 ~5.49 degrees
            eyeOffset.pitch = -0x3E8;
            Camera_AddVecGeoToVec3f(eyeNext, &camera->at, &eyeOffset);
            camera->eye = *eyeNext;
            camera->animState++;
            FALLTHROUGH;
        case 1:
            if (stateTimers[camera->animState] < rwData->animTimer) {
                func_8002DF54(camera->play, &camera->player->actor, PLAYER_CSMODE_8);
                Actor_GetWorld(&focusPosRot, camFocus);
                rwData->atTarget.x = focusPosRot.pos.x;
                rwData->atTarget.y = focusPosRot.pos.y - 20.0f;
                rwData->atTarget.z = focusPosRot.pos.z;
                camera->animState++;
            } else {
                break;
            }
            FALLTHROUGH;
        case 2:
            Camera_LERPCeilVec3f(&rwData->atTarget, &camera->at, 0.1f, 0.1f, 8.0f);
            if (stateTimers[camera->animState] < rwData->animTimer) {
                camera->animState++;
            } else {
                break;
            }
            FALLTHROUGH;
        case 3:
            camera->fov = Camera_LERPCeilF(50.0f, camera->fov, 0.2f, 0.01f);
            if (stateTimers[camera->animState] < rwData->animTimer) {
                camera->timer = 0;
                return true;
            }
            break;
    }

    rwData->animTimer++;
    Actor_GetWorld(&focusPosRot, camFocus);

    return true;
}

s32 Camera_Demo7(Camera* camera) {
    if (camera->animState == 0) {
        camera->stateFlags &= ~CAM_STATE_2;
        camera->stateFlags |= CAM_STATE_12;
        camera->animState++;
    }
    //! @bug doesn't return
}

s32 Camera_Demo8(Camera* camera) {
    return Camera_Noop(camera);
}

/**
 * Camera follows points specified by demo9.atPoints and demo9.eyePoints, allows finer control
 * over the final eye and at points than Camera_Demo1, by allowing the interpolated at and eye points
 * to be relative to the main camera's player, the current camera's player, or the main camera's target
 */
s32 Camera_Demo9(Camera* camera) {
    STACK_PAD(s32);
    s32 finishAction;
    s16 onePointTimer;
    OnePointCamData* onePointCamData = &camera->paramData.demo9.onePointCamData;
    Vec3f csEyeUpdate;
    Vec3f csAtUpdate;
    Vec3f newEye;
    Vec3f newAt;
    f32 newRoll;
    CameraModeValue* values;
    Camera* mainCam;
    Vec3f* eye = &camera->eye;
    PosRot* mainCamPlayerPosRot;
    PosRot focusPosRot;
    STACK_PAD(s32);
    Vec3f* eyeNext = &camera->eyeNext;
    Demo9ReadOnlyData* roData = &camera->paramData.demo9.roData;
    Vec3f* at = &camera->at;
    f32* camFOV = &camera->fov;
    Demo9ReadWriteData* rwData = &camera->paramData.demo9.rwData;

    mainCam = Play_GetCamera(camera->play, CAM_ID_MAIN);
    mainCamPlayerPosRot = &mainCam->playerPosRot;
    if (RELOAD_PARAMS(camera) || R_RELOAD_CAM_PARAMS) {
        values = sCameraSettings[camera->setting].cameraModes[camera->mode].values;
        roData->interfaceField = GET_NEXT_RO_DATA(values);
    }

    if (R_RELOAD_CAM_PARAMS) {
        Camera_CopyPREGToModeValues(camera);
    }

    sCameraInterfaceField = roData->interfaceField;

    switch (camera->animState) {
        case 0:
            // initialize the camera state
            rwData->keyframe = 0;
            rwData->finishAction = 0;
            rwData->curFrame = 0.0f;
            camera->animState++;
            rwData->doLERPAt = false;
            finishAction = onePointCamData->actionParameters & 0xF000;
            if (finishAction != 0) {
                rwData->finishAction = finishAction;

                // Clear finish parameters
                onePointCamData->actionParameters &= 0xFFF;
            }
            rwData->animTimer = onePointCamData->initTimer;
            FALLTHROUGH;
        case 1:
            // Run the camera state
            if (rwData->animTimer > 0) {
                // if the animation timer is still running, run the demo logic
                // if it is not, then the case will fallthrough to the finish logic.

                // Run the at and eye cs interpolation functions, if either of them returns 1 (that no more points
                // exist) change the animation state to 2 (standby)
                if (func_800BB2B4(&csEyeUpdate, &newRoll, camFOV, onePointCamData->eyePoints, &rwData->keyframe,
                                  &rwData->curFrame) != 0 ||
                    func_800BB2B4(&csAtUpdate, &newRoll, camFOV, onePointCamData->atPoints, &rwData->keyframe,
                                  &rwData->curFrame) != 0) {
                    camera->animState = 2;
                }

                if (onePointCamData->actionParameters == 1) {
                    // rotate around mainCam's player
                    Camera_RotateAroundPoint(mainCamPlayerPosRot, &csEyeUpdate, &newEye);
                    Camera_RotateAroundPoint(mainCamPlayerPosRot, &csAtUpdate, &newAt);
                } else if (onePointCamData->actionParameters == 4) {
                    // rotate around the current camera's player
                    Actor_GetWorld(&focusPosRot, &camera->player->actor);
                    Camera_RotateAroundPoint(&focusPosRot, &csEyeUpdate, &newEye);
                    Camera_RotateAroundPoint(&focusPosRot, &csAtUpdate, &newAt);
                } else if (onePointCamData->actionParameters == 8) {
                    // rotate around the current camera's target
                    if (camera->target != NULL && camera->target->update != NULL) {
                        Actor_GetWorld(&focusPosRot, camera->target);
                        Camera_RotateAroundPoint(&focusPosRot, &csEyeUpdate, &newEye);
                        Camera_RotateAroundPoint(&focusPosRot, &csAtUpdate, &newAt);
                    } else {
                        camera->target = NULL;
                        newEye = *eye;
                        newAt = *at;
                    }
                } else {
                    // simple copy
                    Camera_Vec3fCopy(&csEyeUpdate, &newEye);
                    Camera_Vec3fCopy(&csAtUpdate, &newAt);
                }

                *eyeNext = newEye;
                *eye = *eyeNext;
                if (rwData->doLERPAt) {
                    Camera_LERPCeilVec3f(&newAt, at, 0.5f, 0.5f, 0.1f);
                } else {
                    *at = newAt;
                    rwData->doLERPAt = true;
                }
                camera->roll = newRoll * 256.0f;
                rwData->animTimer--;
                break;
            }
            FALLTHROUGH;
        case 3:
            // the cs is finished, decide the next action
            camera->timer = 0;
            if (rwData->finishAction != 0) {
                if (rwData->finishAction != 0x1000) {
                    if (rwData->finishAction == 0x2000) {
                        // finish action = 0x2000, run OnePointCs 0x3FC (Dramatic Return to Link)
                        onePointTimer = onePointCamData->initTimer < 50 ? 5 : onePointCamData->initTimer / 5;
                        OnePointCutscene_Init(camera->play, 1020, onePointTimer, NULL, camera->parentCamId);
                    }
                } else {
                    // finish action = 0x1000, copy the current camera's values to the
                    // default camera.
                    Camera_Copy(mainCam, camera);
                }
            }
            break;
        case 2:
            // standby while the timer finishes, change the animState to finish when
            // the timer runs out.
            rwData->animTimer--;
            if (rwData->animTimer < 0) {
                camera->animState++;
            }
            break;
        case 4:
            // do nothing.
            break;
    }

    return true;
}

s32 Camera_Demo0(Camera* camera) {
    return Camera_Noop(camera);
}

s32 Camera_Special0(Camera* camera) {
    PosRot* playerPosRot = &camera->playerPosRot;
    Special0ReadOnlyData* roData = &camera->paramData.spec0.roData;

    if (RELOAD_PARAMS(camera) || R_RELOAD_CAM_PARAMS) {
        CameraModeValue* values = sCameraSettings[camera->setting].cameraModes[camera->mode].values;

        roData->lerpAtScale = GET_NEXT_SCALED_RO_DATA(values);
        roData->interfaceField = GET_NEXT_RO_DATA(values);
    }

    if (R_RELOAD_CAM_PARAMS) {
        Camera_CopyPREGToModeValues(camera);
    }

    sCameraInterfaceField = roData->interfaceField;

    if (camera->animState == 0) {
        camera->animState++;
    }

    if ((camera->target == NULL) || (camera->target->update == NULL)) {
        if (camera->target == NULL) {
            osSyncPrintf(VT_COL(YELLOW, BLACK) "camera: warning: circle: target is not valid, stop!\n" VT_RST);
        }
        camera->target = NULL;
        return true;
    }

    Actor_GetFocus(&camera->targetPosRot, camera->target);
    Camera_LERPCeilVec3f(&camera->targetPosRot.pos, &camera->at, roData->lerpAtScale, roData->lerpAtScale, 0.1f);

    camera->playerToAtOffset.x = camera->at.x - playerPosRot->pos.x;
    camera->playerToAtOffset.y = camera->at.y - playerPosRot->pos.y;
    camera->playerToAtOffset.z = camera->at.z - playerPosRot->pos.z;

    camera->dist = OLib_Vec3fDist(&camera->at, &camera->eye);
    camera->xzSpeed = 0.0f;
    if (camera->timer > 0) {
        camera->timer--;
    }
    return true;
}

s32 Camera_Special1(Camera* camera) {
    return Camera_Noop(camera);
}

s32 Camera_Special2(Camera* camera) {
    return Camera_Unique2(camera);
}

s32 Camera_Special3(Camera* camera) {
    return Camera_Noop(camera);
}

s32 Camera_Special4(Camera* camera) {
    PosRot curTargetPosRot;
    s16 sp3A;
    s16* timer = &camera->timer;
    Special4ReadWriteData* rwData = &camera->paramData.spec4.rwData;

    if (camera->animState == 0) {
        sCameraInterfaceField = CAM_INTERFACE_FIELD(CAM_LETTERBOX_LARGE, CAM_HUD_VISIBILITY_NOTHING_ALT, 0);
        camera->fov = 40.0f;
        camera->animState++;
        rwData->initalTimer = camera->timer;
    }

    camera->fov = Camera_LERPCeilF(80.0f, camera->fov, 1.0f / *timer, 0.1f);
    if ((rwData->initalTimer - *timer) < 0xF) {
        (*timer)--;
        return false;
    } else {
        camera->roll = -0x1F4;
        Actor_GetWorld(&curTargetPosRot, camera->target);

        camera->at = curTargetPosRot.pos;
        camera->at.y -= 150.0f;

        // 0x3E8 ~ 5.49 degrees
        sp3A = (s16)(curTargetPosRot.rot.y - 0x7FFF) + 0x3E8;
        camera->eye.x = camera->eyeNext.x = (Math_SinS(sp3A) * 780.0f) + camera->at.x;
        camera->eyeNext.y = camera->at.y;
        camera->eye.z = camera->eyeNext.z = (Math_CosS(sp3A) * 780.0f) + camera->at.z;
        camera->eye.y = curTargetPosRot.pos.y;
        camera->eye.y = Camera_GetFloorY(camera, &camera->eye) + 20.0f;
        (*timer)--;
        return true;
    }
}

/**
 * Flying with hookshot
 */
s32 Camera_Special5(Camera* camera) {
    Vec3f* eye = &camera->eye;
    Vec3f* at = &camera->at;
    Vec3f* eyeNext = &camera->eyeNext;
    PosRot spA8;
    STACK_PAD(s16);
    s16 spA4;
    CamColChk sp7C;
    VecGeo sp74;
    VecGeo sp6C;
    VecGeo sp64;
    VecGeo sp5C;
    PosRot* playerPosRot = &camera->playerPosRot;
    Special5ReadOnlyData* roData = &camera->paramData.spec5.roData;
    Special5ReadWriteData* rwData = &camera->paramData.spec5.rwData;
    f32 temp_f0_2;
    f32 yOffset;

    yOffset = Player_GetHeight(camera->player);
    if (RELOAD_PARAMS(camera) || R_RELOAD_CAM_PARAMS) {
        CameraModeValue* values = sCameraSettings[camera->setting].cameraModes[camera->mode].values;
        f32 yNormal =
            1.0f + CAM_DATA_SCALED(R_CAM_YOFFSET_NORM) - (CAM_DATA_SCALED(R_CAM_YOFFSET_NORM) * (68.0f / yOffset));

        roData->yOffset = (GET_NEXT_SCALED_RO_DATA(values) * yOffset) * yNormal;
        roData->eyeDist = GET_NEXT_RO_DATA(values);
        roData->minDistForRot = GET_NEXT_RO_DATA(values);
        roData->timerInit = GET_NEXT_RO_DATA(values);
        roData->pitch = CAM_DEG_TO_BINANG(GET_NEXT_RO_DATA(values));
        roData->fovTarget = GET_NEXT_RO_DATA(values);
        roData->atMaxLERPScale = GET_NEXT_SCALED_RO_DATA(values);
        roData->interfaceField = GET_NEXT_RO_DATA(values);
    }

    if (R_RELOAD_CAM_PARAMS) {
        Camera_CopyPREGToModeValues(camera);
    }

    OLib_Vec3fDiffToVecGeo(&sp64, at, eye);
    OLib_Vec3fDiffToVecGeo(&sp5C, at, eyeNext);
    Actor_GetWorld(&spA8, camera->target);

    sCameraInterfaceField = roData->interfaceField;

    if (camera->animState == 0) {
        camera->animState++;
        rwData->animTimer = roData->timerInit;
    }

    if (rwData->animTimer > 0) {
        rwData->animTimer--;
    } else if (rwData->animTimer == 0) {
        if (camera->target == NULL || camera->target->update == NULL) {
            camera->target = NULL;
            return true;
        }

        rwData->animTimer--;
        if (roData->minDistForRot < OLib_Vec3fDist(&spA8.pos, &playerPosRot->pos)) {
            sp6C.yaw = playerPosRot->rot.y;
            sp6C.pitch = -playerPosRot->rot.x;
            sp6C.r = 20.0f;
            Camera_AddVecGeoToVec3f(&sp7C.pos, &spA8.pos, &sp6C);
            Camera_BGCheckInfo(camera, at, &sp7C);
            OLib_Vec3fToVecGeo(&sp6C, &sp7C.norm);
            spA4 = playerPosRot->rot.y - sp6C.yaw;
            sp74.r = roData->eyeDist;
            temp_f0_2 = Rand_ZeroOne();
            sp74.yaw =
                (s16)(playerPosRot->rot.y - 0x7FFF) + (s16)(spA4 < 0 ? -(s16)(0x1553 + (s16)(temp_f0_2 * 2730.0f))
                                                                     : (s16)(0x1553 + (s16)(temp_f0_2 * 2730.0f)));
            sp74.pitch = roData->pitch;
            Camera_AddVecGeoToVec3f(eyeNext, &spA8.pos, &sp74);
            *eye = *eyeNext;
            Camera_BGCheck(camera, &spA8.pos, eye);
        }
    }

    Camera_CalcAtDefault(camera, &sp5C, roData->yOffset, false);
    camera->fov = Camera_LERPCeilF(roData->fovTarget, camera->fov,
                                   camera->atLERPStepScale * CAM_DATA_SCALED(R_CAM_FOV_UPDATE_RATE), 1.0f);
    camera->roll = Camera_LERPCeilS(0, camera->roll, 0.5f, 0xA);
    camera->atLERPStepScale = Camera_ClampLERPScale(camera, roData->atMaxLERPScale);
    return true;
}

/**
 * Camera's eye is fixed at points specified at lower or upper points depending on the player's position.
 * Designed around 4 specific elevator platforms, 1 in spirit temple and 3 in fire temple.
 * Used by `CAM_SET_ELEVATOR_PLATFORM`
 */
s32 Camera_Special7(Camera* camera) {
    Special7ReadWriteData* rwData = &camera->paramData.spec7.rwData;
    PosRot* playerPosRot = &camera->playerPosRot;
    Vec3f atTarget;
    f32 yOffset = Player_GetHeight(camera->player);
    f32 fovRollParam;

    if (camera->animState == 0) {
        // Use sceneIds and hardcoded positions in the fire temple to identify the 4 platforms
        if (camera->play->sceneId == SCENE_SPIRIT_TEMPLE) {
            rwData->index = CAM_ELEVATOR_PLATFORM_SPIRIT_TEMPLE_ENTRANCE;
        } else {
            // Hardcoded positions in the fire temple
            if (playerPosRot->pos.x < 1500.0f) {
                rwData->index = CAM_ELEVATOR_PLATFORM_FIRE_TEMPLE_WEST_TOWER;
            } else if (playerPosRot->pos.y < 3000.0f) {
                rwData->index = CAM_ELEVATOR_PLATFORM_FIRE_TEMPLE_LOWER_FLOOR;
            } else {
                rwData->index = CAM_ELEVATOR_PLATFORM_FIRE_TEMPLE_EAST_TOWER;
            }
        }
        camera->animState++;
        camera->roll = 0;
    }

    if (camera->at.y < sCamElevatorPlatformTogglePosY[rwData->index]) {
        // Cam at lower position

        // look at player
        atTarget = playerPosRot->pos;
        atTarget.y -= 20.0f;
        Camera_LERPCeilVec3f(&atTarget, &camera->at, 0.4f, 0.4f, 0.10f);

        // place camera based on hard-coded positions
        camera->eye = camera->eyeNext = sCamElevatorPlatformLowerEyePoints[rwData->index];

        fovRollParam =
            (playerPosRot->pos.y - sCamElevatorPlatformFovRollParam[rwData->index]) /
            (sCamElevatorPlatformTogglePosY[rwData->index] - sCamElevatorPlatformFovRollParam[rwData->index]);
        camera->roll = sCamElevatorPlatformRolls[rwData->index] * fovRollParam;
        camera->fov = 60.0f + (20.0f * fovRollParam);
    } else {
        // Cam at upper position

        // look at player
        atTarget = playerPosRot->pos;
        atTarget.y += yOffset;
        Camera_LERPCeilVec3f(&atTarget, &camera->at, 0.4f, 0.4f, 0.1f);

        camera->roll = 0;
        // place camera based on hard-coded positions
        camera->eye = camera->eyeNext = sCamElevatorPlatformUpperEyePoints[rwData->index];
        camera->fov = 70.0f;
    }

    camera->dist = OLib_Vec3fDist(&camera->at, &camera->eye);
    camera->atLERPStepScale = 0.0f;
    camera->playerToAtOffset.x = camera->at.x - playerPosRot->pos.x;
    camera->playerToAtOffset.y = camera->at.y - playerPosRot->pos.y;
    camera->playerToAtOffset.z = camera->at.z - playerPosRot->pos.z;
    return true;
}

/**
 * Courtyard.
 * Camera's eye is fixed on the z plane, slides on the xy plane with link
 * When the camera's scene data changes the animation to the next "screen"
 * happens for 12 frames.  The camera's eyeNext is the scene's camera data's position
 */
s32 Camera_Special6(Camera* camera) {
    Vec3f* eye = &camera->eye;
    Vec3f* at = &camera->at;
    Vec3f* eyeNext = &camera->eyeNext;
    VecGeo atOffset;
    Vec3f bgCamPos;
    Vec3f eyePosCalc;
    Vec3f eyeAnim;
    Vec3f atAnim;
    VecGeo eyeAtOffset;
    PosRot* playerPosRot = &camera->playerPosRot;
    BgCamFuncData* bgCamFuncData;
    Vec3s bgCamRot;
    s16 fov;
    STACK_PAD(s32);
    f32 timerF;
    f32 timerDivisor;
    Special6ReadOnlyData* roData = &camera->paramData.spec6.roData;
    Special6ReadWriteData* rwData = &camera->paramData.spec6.rwData;
    STACK_PAD(s32);

    if (RELOAD_PARAMS(camera) || R_RELOAD_CAM_PARAMS) {
        CameraModeValue* values = sCameraSettings[camera->setting].cameraModes[camera->mode].values;

        roData->interfaceField = GET_NEXT_RO_DATA(values);
    }

    if (R_RELOAD_CAM_PARAMS) {
        Camera_CopyPREGToModeValues(camera);
    }

    OLib_Vec3fDiffToVecGeo(&eyeAtOffset, eye, at);

    bgCamFuncData = (BgCamFuncData*)Camera_GetBgCamFuncData(camera);
    Camera_Vec3sToVec3f(&bgCamPos, &bgCamFuncData->pos);
    bgCamRot = bgCamFuncData->rot;
    fov = bgCamFuncData->fov;
    if (fov == -1) {
        fov = 6000;
    }

    if (fov <= 360) {
        fov *= 100;
    }

    sCameraInterfaceField = roData->interfaceField;

    if (eyeNext->x != bgCamPos.x || eyeNext->y != bgCamPos.y || eyeNext->z != bgCamPos.z || camera->animState == 0) {
        // A change in the current scene's camera positon has been detected,
        // Change "screens"
        camera->player->actor.freezeTimer = 12;
        // Overwrite hud visibility to CAM_HUD_VISIBILITY_HEARTS_FORCE
        sCameraInterfaceField = (sCameraInterfaceField & (u16)~CAM_HUD_VISIBILITY_MASK) |
                                CAM_HUD_VISIBILITY(CAM_HUD_VISIBILITY_HEARTS_FORCE);
        rwData->initalPlayerY = playerPosRot->pos.y;
        rwData->animTimer = 12;
        *eyeNext = bgCamPos;
        if (camera->animState == 0) {
            camera->animState++;
        }
    }

    if (rwData->animTimer > 0) {
        // In transition between "screens"
        timerF = rwData->animTimer;
        eyePosCalc = *eyeNext;
        eyePosCalc.x += (playerPosRot->pos.x - eyePosCalc.x) * 0.5f;
        eyePosCalc.y += (playerPosRot->pos.y - rwData->initalPlayerY) * 0.2f;
        eyeAnim = eyePosCalc;
        eyeAnim.y = Camera_LERPCeilF(eyePosCalc.y, eye->y, 0.5f, 0.01f);

        // set the at point to be 100 units from the eye looking at the
        // direction specified in the scene's camera data.
        atOffset.r = 100.0f;
        atOffset.yaw = bgCamRot.y;
        atOffset.pitch = -bgCamRot.x;
        Camera_AddVecGeoToVec3f(&atAnim, &eyeAnim, &atOffset);
        timerDivisor = 1.0f / timerF;
        eye->x += (eyeAnim.x - eye->x) * timerDivisor;
        eye->y += (eyeAnim.y - eye->y) * timerDivisor;
        eye->z += (eyeAnim.z - eye->z) * timerDivisor;
        at->x += (atAnim.x - at->x) * timerDivisor;
        at->y += (atAnim.y - at->y) * timerDivisor;
        at->z += (atAnim.z - at->z) * timerDivisor;
        camera->fov += (CAM_DATA_SCALED(fov) - camera->fov) / rwData->animTimer;
        rwData->animTimer--;
    } else {
        // Camera following player on the x axis.
        // Overwrite hud visibility to CAM_HUD_VISIBILITY_ALL
        sCameraInterfaceField =
            (sCameraInterfaceField & (u16)~CAM_HUD_VISIBILITY_MASK) | CAM_HUD_VISIBILITY(CAM_HUD_VISIBILITY_ALL);
        eyePosCalc = *eyeNext;
        eyePosCalc.x += (playerPosRot->pos.x - eyePosCalc.x) * 0.5f;
        eyePosCalc.y += (playerPosRot->pos.y - rwData->initalPlayerY) * 0.2f;
        *eye = eyePosCalc;
        eye->y = Camera_LERPCeilF(eyePosCalc.y, eye->y, 0.5f, 0.01f);

        // set the at point to be 100 units from the eye looking at the
        // direction specified in the scene's camera data.
        atOffset.r = 100.0f;
        atOffset.yaw = bgCamRot.y;
        atOffset.pitch = -bgCamRot.x;
        Camera_AddVecGeoToVec3f(at, eye, &atOffset);
    }
    return true;
}

s32 Camera_Special8(Camera* camera) {
    return Camera_Noop(camera);
}

s32 Camera_Special9(Camera* camera) {
    STACK_PAD(s32);
    Vec3f* eye = &camera->eye;
    Vec3f* at = &camera->at;
    Vec3f* eyeNext = &camera->eyeNext;
    Vec3f spAC;
    VecGeo eyeAdjustment;
    VecGeo atEyeOffsetGeo;
    f32 playerYOffset;
    STACK_PAD(s32);
    PosRot* playerPosRot = &camera->playerPosRot;
    PosRot adjustedPlayerPosRot;
    f32 yNormal;
    DoorParams* doorParams = &camera->paramData.doorParams;
    Special9ReadOnlyData* roData = &camera->paramData.spec9.roData;
    Special9ReadWriteData* rwData = &camera->paramData.spec9.rwData;
    STACK_PAD(s32);
    BgCamFuncData* bgCamFuncData;

    playerYOffset = Player_GetHeight(camera->player);
    camera->stateFlags &= ~CAM_STATE_4;
    yNormal =
        1.0f + CAM_DATA_SCALED(R_CAM_YOFFSET_NORM) - (CAM_DATA_SCALED(R_CAM_YOFFSET_NORM) * (68.0f / playerYOffset));

    if (RELOAD_PARAMS(camera) || R_RELOAD_CAM_PARAMS) {
        CameraModeValue* values = sCameraSettings[camera->setting].cameraModes[camera->mode].values;

        roData->yOffset = GET_NEXT_SCALED_RO_DATA(values) * playerYOffset * yNormal;
        roData->unk_04 = GET_NEXT_RO_DATA(values);
        roData->interfaceField = GET_NEXT_RO_DATA(values);
    }

    if (R_RELOAD_CAM_PARAMS) {
        Camera_CopyPREGToModeValues(camera);
    }

    if (doorParams->doorActor != NULL) {
        Actor_GetWorldPosShapeRot(&adjustedPlayerPosRot, doorParams->doorActor);
    } else {
        adjustedPlayerPosRot = *playerPosRot;
        adjustedPlayerPosRot.pos.y += playerYOffset + roData->yOffset;
        adjustedPlayerPosRot.rot.x = 0;
    }

    OLib_Vec3fDiffToVecGeo(&atEyeOffsetGeo, at, eye);

    sCameraInterfaceField = roData->interfaceField;

    switch (camera->animState) {
        if (1) {}

        case 0:
            camera->stateFlags &= ~(CAM_STATE_1 | CAM_STATE_2);
            camera->animState++;
            rwData->targetYaw = ABS(playerPosRot->rot.y - adjustedPlayerPosRot.rot.y) >= 0x4000
                                    ? adjustedPlayerPosRot.rot.y - 0x7FFF
                                    : adjustedPlayerPosRot.rot.y;
            FALLTHROUGH;
        case 1:
            doorParams->timer1--;
            if (doorParams->timer1 <= 0) {
                camera->animState++;
                if (roData->interfaceField & SPECIAL9_FLAG_0) {
                    bgCamFuncData = (BgCamFuncData*)Camera_GetBgCamFuncData(camera);
                    Camera_Vec3sToVec3f(eyeNext, &bgCamFuncData->pos);
                    spAC = *eye = *eyeNext;
                } else {
                    s16 yaw;

                    // 0xE38 ~ 20 degrees
                    eyeAdjustment.pitch = 0xE38;
                    // 0xAAA ~ 15 degrees.
                    yaw = 0xAAA * ((camera->play->state.frames & 1) ? 1 : -1);
                    eyeAdjustment.yaw = rwData->targetYaw + yaw;
                    eyeAdjustment.r = 200.0f * yNormal;
                    Camera_AddVecGeoToVec3f(eyeNext, at, &eyeAdjustment);
                    spAC = *eye = *eyeNext;
                    if (Camera_CheckOOB(camera, &spAC, &playerPosRot->pos)) {
                        yaw = -yaw;
                        eyeAdjustment.yaw = rwData->targetYaw + yaw;
                        Camera_AddVecGeoToVec3f(eyeNext, at, &eyeAdjustment);
                        *eye = *eyeNext;
                    }
                }
            } else {
                break;
            }
            FALLTHROUGH;
        case 2:
            spAC = playerPosRot->pos;
            spAC.y += playerYOffset + roData->yOffset;

            Camera_LERPCeilVec3f(&spAC, at, 0.25f, 0.25f, 0.1f);
            doorParams->timer2--;
            if (doorParams->timer2 <= 0) {
                camera->animState++;
                rwData->targetYaw = rwData->targetYaw - 0x7FFF;
            } else {
                break;
            }
            FALLTHROUGH;
        case 3:
            spAC = playerPosRot->pos;
            spAC.y += (playerYOffset + roData->yOffset);
            Camera_LERPCeilVec3f(&spAC, at, 0.5f, 0.5f, 0.1f);
            eyeAdjustment.pitch = Camera_LERPCeilS(0xAAA, atEyeOffsetGeo.pitch, 0.3f, 0xA);
            eyeAdjustment.yaw = Camera_LERPCeilS(rwData->targetYaw, atEyeOffsetGeo.yaw, 0.3f, 0xA);
            eyeAdjustment.r = Camera_LERPCeilF(60.0f, atEyeOffsetGeo.r, 0.3f, 1.0f);
            Camera_AddVecGeoToVec3f(eyeNext, at, &eyeAdjustment);
            *eye = *eyeNext;
            doorParams->timer3--;
            if (doorParams->timer3 <= 0) {
                camera->animState++;
            } else {
                break;
            }
            FALLTHROUGH;
        case 4:
            camera->animState++;
            FALLTHROUGH;
        default:
            camera->stateFlags |= (CAM_STATE_4 | CAM_STATE_10);
            sCameraInterfaceField = CAM_INTERFACE_FIELD(CAM_LETTERBOX_NONE, CAM_HUD_VISIBILITY_ALL, 0);

            if (camera->xzSpeed > 0.001f || CHECK_BTN_ALL(D_8015BD7C->state.input[0].press.button, BTN_A) ||
                CHECK_BTN_ALL(D_8015BD7C->state.input[0].press.button, BTN_B) ||
                CHECK_BTN_ALL(D_8015BD7C->state.input[0].press.button, BTN_CLEFT) ||
                CHECK_BTN_ALL(D_8015BD7C->state.input[0].press.button, BTN_CDOWN) ||
                CHECK_BTN_ALL(D_8015BD7C->state.input[0].press.button, BTN_CUP) ||
                CHECK_BTN_ALL(D_8015BD7C->state.input[0].press.button, BTN_CRIGHT) ||
                CHECK_BTN_ALL(D_8015BD7C->state.input[0].press.button, BTN_R) ||
                CHECK_BTN_ALL(D_8015BD7C->state.input[0].press.button, BTN_Z) ||
                (roData->interfaceField & SPECIAL9_FLAG_3)) {

                Camera_ChangeSettingFlags(camera, camera->prevSetting, 2);
                camera->stateFlags |= (CAM_STATE_1 | CAM_STATE_2);
            }
            break;
    }
    if (1) {}
    spAC = playerPosRot->pos;
    spAC.y += playerYOffset;
    camera->dist = OLib_Vec3fDist(&spAC, eye);
    camera->playerToAtOffset.x = camera->at.x - playerPosRot->pos.x;
    camera->playerToAtOffset.y = camera->at.y - playerPosRot->pos.y;
    camera->playerToAtOffset.z = camera->at.z - playerPosRot->pos.z;
    return true;
}

Camera* Camera_Create(View* view, CollisionContext* colCtx, PlayState* play) {
    Camera* newCamera = ZeldaArena_MallocDebug(sizeof(*newCamera), "../z_camera.c", 9370);

    if (newCamera != NULL) {
        osSyncPrintf(VT_FGCOL(BLUE) "camera: create --- allocate %d byte" VT_RST "\n", sizeof(*newCamera) * 4);
        Camera_Init(newCamera, view, colCtx, play);
    } else {
        osSyncPrintf(VT_COL(RED, WHITE) "camera: create: not enough memory\n" VT_RST);
    }
    return newCamera;
}

void Camera_Destroy(Camera* camera) {
    if (camera != NULL) {
        osSyncPrintf(VT_FGCOL(BLUE) "camera: destroy ---" VT_RST "\n");
        ZeldaArena_FreeDebug(camera, "../z_camera.c", 9391);
    } else {
        osSyncPrintf(VT_COL(YELLOW, BLACK) "camera: destroy: already cleared\n" VT_RST);
    }
}

void Camera_Init(Camera* camera, UNUSED View* view, UNUSED CollisionContext* colCtx, PlayState* play) {
    Camera* camP;
    s32 i;
    s16 curUID;
    s16 j;

    __osMemset(camera, 0, sizeof(Camera));
    if (sInitRegs) {
        for (i = 0; i < sOREGInitCnt; i++) {
            OREG(i) = sOREGInit[i];
        }

        for (i = 0; i < sCamDataRegsInitCount; i++) {
            R_CAM_DATA(i) = sCamDataRegsInit[i];
        }

        DebugCamera_Reset(camera, &D_8015BD80);
        sInitRegs = false;
        PREG(88) = -1;
    }
    camera->play = D_8015BD7C = play;
    DebugCamera_Init(&D_8015BD80, camera);
    curUID = sNextUID;
    sNextUID++;
    while (curUID != 0) {
        if (curUID == 0) {
            sNextUID++;
        }

        for (j = 0; j < NUM_CAMS; j++) {
            camP = camera->play->cameraPtrs[j];
            if (camP != NULL && curUID == camP->uid) {
                break;
            }
        }

        if (j == 4) {
            break;
        }

        curUID = sNextUID++;
    }

    // ~ 90 degrees
    camera->inputDir.y = 0x3FFF;
    camera->uid = curUID;
    camera->camDir = camera->inputDir;
    camera->rUpdateRateInv = 10.0f;
    camera->yawUpdateRateInv = 10.0f;
    camera->up.x = 0.0f;
    camera->up.y = 1.0f;
    camera->up.z = 0.0f;
    camera->fov = 60.0f;
    camera->pitchUpdateRateInv = R_CAM_PITCH_UPDATE_RATE_INV;
    camera->xzOffsetUpdateRate = CAM_DATA_SCALED(R_CAM_XZ_OFFSET_UPDATE_RATE);
    camera->yOffsetUpdateRate = CAM_DATA_SCALED(R_CAM_Y_OFFSET_UPDATE_RATE);
    camera->fovUpdateRate = CAM_DATA_SCALED(R_CAM_FOV_UPDATE_RATE);
    sCameraLetterboxSize = 32;
    sCameraHudVisibilityMode = HUD_VISIBILITY_NO_CHANGE;
    camera->stateFlags = 0;
    camera->setting = camera->prevSetting = CAM_SET_FREE0;
    camera->bgCamIndex = camera->prevBgCamIndex = -1;
    camera->mode = 0;
    camera->bgId = BGCHECK_SCENE;
    camera->csId = 0x7FFF;
    camera->timer = -1;
    camera->stateFlags |= CAM_STATE_14;

    camera->up.y = 1.0f;
    camera->up.z = camera->up.x = 0.0f;
    camera->quakeOffset.x = camera->quakeOffset.y = camera->quakeOffset.z = 0;
    camera->atLERPStepScale = 1;
    sCameraInterfaceField = CAM_INTERFACE_FIELD(CAM_LETTERBOX_IGNORE, CAM_HUD_VISIBILITY_IGNORE, 0);
    sDbgModeIdx = -1;
    D_8011D3F0 = 3;
    osSyncPrintf(VT_FGCOL(BLUE) "camera: initialize --- " VT_RST " UID %d\n", camera->uid);
}

void func_80057FC4(Camera* camera) {
    if (camera != &camera->play->mainCamera) {
        camera->prevSetting = camera->setting = CAM_SET_FREE0;
        camera->stateFlags &= ~CAM_STATE_2;
    } else if (camera->play->roomCtx.curRoom.roomShape->base.type != ROOM_SHAPE_TYPE_IMAGE) {
        switch (camera->play->roomCtx.curRoom.behaviorType1) {
            case ROOM_BEHAVIOR_TYPE1_1:
                Camera_ChangeDoorCam(camera, NULL, -99, 0, 0, 18, 10);
                camera->prevSetting = camera->setting = CAM_SET_DUNGEON0;
                break;
            case ROOM_BEHAVIOR_TYPE1_0:
                osSyncPrintf("camera: room type: default set field\n");
                Camera_ChangeDoorCam(camera, NULL, -99, 0, 0, 18, 10);
                camera->prevSetting = camera->setting = CAM_SET_NORMAL0;
                break;
            default:
                osSyncPrintf("camera: room type: default set etc (%d)\n", camera->play->roomCtx.curRoom.behaviorType1);
                Camera_ChangeDoorCam(camera, NULL, -99, 0, 0, 18, 10);
                camera->prevSetting = camera->setting = CAM_SET_NORMAL0;
                camera->stateFlags |= CAM_STATE_2;
                break;
        }
    } else {
        osSyncPrintf("camera: room type: prerender\n");
        camera->prevSetting = camera->setting = CAM_SET_FREE0;
        camera->stateFlags &= ~CAM_STATE_2;
    }
}

void Camera_Stub80058140(UNUSED Camera* camera) {
}

void Camera_InitDataUsingPlayer(Camera* camera, Player* player) {
    PosRot playerPosRot;
    VecGeo eyeNextAtOffset;
    s32 bgId;
    Vec3f floorNorm;
    s32 upXZ;
    f32 playerToAtOffsetY;
    Vec3f* eye = &camera->eye;
    Vec3f* at = &camera->at;
    Vec3f* eyeNext = &camera->eyeNext;

    Actor_GetWorldPosShapeRot(&playerPosRot, &player->actor);
    playerToAtOffsetY = Player_GetHeight(player);
    camera->player = player;
    camera->playerPosRot = playerPosRot;
    camera->dist = eyeNextAtOffset.r = 180.0f;
    camera->inputDir.y = playerPosRot.rot.y;
    eyeNextAtOffset.yaw = camera->inputDir.y - 0x7FFF;
    camera->inputDir.x = eyeNextAtOffset.pitch = 0x71C;
    camera->inputDir.z = 0;
    camera->camDir = camera->inputDir;
    camera->xzSpeed = 0.0f;
    camera->playerPosDelta.y = 0.0f;
    camera->at = playerPosRot.pos;
    camera->at.y += playerToAtOffsetY;

    camera->playerToAtOffset.x = 0;
    camera->playerToAtOffset.y = playerToAtOffsetY;
    camera->playerToAtOffset.z = 0;

    Camera_AddVecGeoToVec3f(eyeNext, at, &eyeNextAtOffset);
    *eye = *eyeNext;
    camera->roll = 0;

    upXZ = 0;
    camera->up.z = upXZ;
    camera->up.y = 1.0f;
    camera->up.x = upXZ;

    if (Camera_GetFloorYNorm(camera, &floorNorm, at, &bgId) != BGCHECK_Y_MIN) {
        camera->bgId = bgId;
    }

    camera->bgCamIndexBeforeUnderwater = -1;
    camera->waterCamSetting = -1;
    camera->stateFlags |= CAM_STATE_2;

    if (camera == &camera->play->mainCamera) {
        sCameraInterfaceField =
            CAM_INTERFACE_FIELD(CAM_LETTERBOX_LARGE | CAM_LETTERBOX_INSTANT, CAM_HUD_VISIBILITY_NOTHING_ALT, 0);
    } else {
        sCameraInterfaceField = CAM_INTERFACE_FIELD(CAM_LETTERBOX_NONE, CAM_HUD_VISIBILITY_ALL, 0);
    }

    func_80057FC4(camera);
    camera->behaviorFlags = 0;
    camera->viewFlags = 0;
    camera->nextBgCamIndex = -1;
    camera->atLERPStepScale = 1.0f;
    Camera_CopyDataToRegs(camera, camera->mode);
    Camera_QRegInit();
    osSyncPrintf(VT_FGCOL(BLUE) "camera: personalize ---" VT_RST "\n");

    if (camera->camId == CAM_ID_MAIN) {
        Camera_UpdateWater(camera);
    }
}

s16 Camera_ChangeStatus(Camera* camera, s16 status) {
    CameraModeValue* values;
    CameraModeValue* valueP;
    s32 i;

    if (PREG(82)) {
        osSyncPrintf("camera: change camera status: cond %c%c\n", status == CAM_STAT_ACTIVE ? 'o' : 'x',
                     camera->status != CAM_STAT_ACTIVE ? 'o' : 'x');
    }

    if (PREG(82)) {
        osSyncPrintf("camera: res: stat (%d/%d/%d)\n", camera->camId, camera->setting, camera->mode);
    }

    if (status == CAM_STAT_ACTIVE && camera->status != CAM_STAT_ACTIVE) {
        values = sCameraSettings[camera->setting].cameraModes[camera->mode].values;
        for (i = 0; i < sCameraSettings[camera->setting].cameraModes[camera->mode].valueCnt; i++) {
            valueP = &values[i];
            R_CAM_DATA(valueP->dataType) = valueP->val;
            if (PREG(82)) {
                osSyncPrintf("camera: change camera status: PREG(%02d) = %d\n", valueP->dataType, valueP->val);
            }
        }
    }
    camera->status = status;
    return camera->status;
}

void Camera_PrintSettings(Camera* camera) {
    char sp58[8];
    char sp50[8];
    char sp48[8];
    s32 i;

    if ((OREG(0) & 1) && (camera->play->activeCamId == camera->camId) && !gDebugCamEnabled) {
        for (i = 0; i < NUM_CAMS; i++) {
            if (camera->play->cameraPtrs[i] == NULL) {
                sp58[i] = '-';
                sp48[i] = ' ';
            } else {
                switch (camera->play->cameraPtrs[i]->status) {
                    case 0:
                        sp58[i] = 'c';
                        break;
                    case 1:
                        sp58[i] = 'w';
                        break;
                    case 3:
                        sp58[i] = 's';
                        break;
                    case 7:
                        sp58[i] = 'a';
                        break;
                    case 0x100:
                        sp58[i] = 'd';
                        break;
                    default:
                        sp58[i] = '*';
                        break;
                }
            }
            sp48[i] = ' ';
        }
        sp58[i] = '\0';
        sp48[i] = '\0';

        sp48[camera->play->activeCamId] = 'a';
        DebugCamera_ScreenTextColored(3, 22, DEBUG_CAM_TEXT_WHITE, sp58);
        DebugCamera_ScreenTextColored(3, 22, DEBUG_CAM_TEXT_PEACH, sp48);
        DebugCamera_ScreenTextColored(3, 23, DEBUG_CAM_TEXT_WHITE, "S:");
        DebugCamera_ScreenTextColored(5, 23, DEBUG_CAM_TEXT_GOLD, sCameraSettingNames[camera->setting]);
        DebugCamera_ScreenTextColored(3, 24, DEBUG_CAM_TEXT_WHITE, "M:");
        DebugCamera_ScreenTextColored(5, 24, DEBUG_CAM_TEXT_GOLD, sCameraModeNames[camera->mode]);
        DebugCamera_ScreenTextColored(3, 25, DEBUG_CAM_TEXT_WHITE, "F:");
        DebugCamera_ScreenTextColored(
            5, 25, DEBUG_CAM_TEXT_GOLD,
            sCameraFunctionNames[sCameraSettings[camera->setting].cameraModes[camera->mode].funcIdx]);

        i = 0;
        if (camera->bgCamIndex < 0) {
            sp50[i++] = '-';
        }

        //! @bug: this code was clearly meaning to print `abs(camera->bgCamIndex)` as a
        //! one-or-two-digit number, instead of `i`.
        // "sp50[i++] = ..." matches here, but is undefined behavior due to conflicting
        // reads/writes between sequence points, triggering warnings. Work around by
        // putting i++ afterwards while on the same line.
        // clang-format off
        if (camera->bgCamIndex / 10 != 0) {
            sp50[i] = i / 10 + '0'; i++;
        }
        sp50[i] = i % 10 + '0'; i++;
        // clang-format on

        sp50[i++] = ' ';
        sp50[i++] = ' ';
        sp50[i++] = ' ';
        sp50[i++] = ' ';
        sp50[i] = '\0';
        DebugCamera_ScreenTextColored(3, 26, DEBUG_CAM_TEXT_WHITE, "I:");
        DebugCamera_ScreenTextColored(5, 26, DEBUG_CAM_TEXT_GOLD, sp50);
    }
}

s32 Camera_UpdateWater(Camera* camera) {
    f32 waterY;
    s16 quakeIndex;
    s32 waterLightsIndex;
    s32* waterCamSetting = &camera->waterCamSetting;
    s16 waterBgCamIndex;
    s16* waterQuakeIndex = (s16*)&camera->waterQuakeIndex;
    Player* player = camera->player;
    s16 prevBgId;

    if (!(camera->stateFlags & CAM_STATE_1) || sCameraSettings[camera->setting].unk_00 & 0x40000000) {
        return 0;
    }

    if (camera->stateFlags & CAM_STATE_9) {
        if (player->stateFlags2 & PLAYER_STATE2_11) {
            Camera_ChangeSettingFlags(camera, CAM_SET_PIVOT_WATER_SURFACE, 6);
            camera->stateFlags |= CAM_STATE_15;
        } else if (camera->stateFlags & CAM_STATE_15) {
            Camera_ChangeSettingFlags(camera, *waterCamSetting, 6);
            camera->stateFlags &= ~CAM_STATE_15;
        }
    }
    if (!(camera->stateFlags & CAM_STATE_15)) {
        if (waterBgCamIndex = Camera_GetWaterBoxBgCamIndex(camera, &waterY), waterBgCamIndex == -2) {
            // No camera data index
            if (!(camera->stateFlags & CAM_STATE_9)) {
                camera->stateFlags |= CAM_STATE_9;
                camera->waterYPos = waterY;
                camera->bgCamIndexBeforeUnderwater = camera->bgCamIndex;
                *waterQuakeIndex = -1;
            }
            if (camera->playerGroundY != camera->playerPosRot.pos.y) {
                prevBgId = camera->bgId;
                camera->bgId = BGCHECK_SCENE;
                Camera_ChangeSettingFlags(camera, CAM_SET_NORMAL3, 2);
                *waterCamSetting = camera->setting;
                camera->bgId = prevBgId;
                camera->bgCamIndex = -2;
            }
        } else if (waterBgCamIndex != -1) {
            // player is in a water box
            if (!(camera->stateFlags & CAM_STATE_9)) {
                camera->stateFlags |= CAM_STATE_9;
                camera->waterYPos = waterY;
                camera->bgCamIndexBeforeUnderwater = camera->bgCamIndex;
                *waterQuakeIndex = -1;
            }
            if (camera->playerGroundY != camera->playerPosRot.pos.y) {
                prevBgId = camera->bgId;
                camera->bgId = BGCHECK_SCENE;
                Camera_ChangeBgCamIndex(camera, waterBgCamIndex);
                *waterCamSetting = camera->setting;
                camera->bgId = prevBgId;
            }
        } else if (camera->stateFlags & CAM_STATE_9) {
            // player is out of a water box.
            osSyncPrintf("camera: water: off\n");
            camera->stateFlags &= ~CAM_STATE_9;
            prevBgId = camera->bgId;
            camera->bgId = BGCHECK_SCENE;
            if (camera->bgCamIndexBeforeUnderwater < 0) {
                func_80057FC4(camera);
                camera->bgCamIndex = -1;
            } else {
                Camera_ChangeBgCamIndex(camera, camera->bgCamIndexBeforeUnderwater);
            }
            camera->bgId = prevBgId;
        }
    }

    if (waterY = Camera_GetWaterSurface(camera, &camera->eye, &waterLightsIndex), waterY != BGCHECK_Y_MIN) {
        camera->waterYPos = waterY;
        if (!(camera->stateFlags & CAM_STATE_8)) {
            camera->stateFlags |= CAM_STATE_8;
            osSyncPrintf("kankyo changed water, sound on\n");
            Environment_EnableUnderwaterLights(camera->play, waterLightsIndex);
            camera->waterDistortionTimer = 80;
        }

        Audio_SetExtraFilter(0x20);

        if (PREG(81)) {
            Quake_RemoveRequest(*waterQuakeIndex);
            *waterQuakeIndex = -1;
            PREG(81) = 0;
        }

        if ((*waterQuakeIndex == -1) || (Quake_GetTimeLeft(*waterQuakeIndex) == 10)) {
            quakeIndex = Quake_Request(camera, QUAKE_TYPE_5);

            *waterQuakeIndex = quakeIndex;
            if (quakeIndex != 0) {
                Quake_SetSpeed(*waterQuakeIndex, 550);
                Quake_SetPerturbations(*waterQuakeIndex, 1, 1, 180, 0);
                Quake_SetDuration(*waterQuakeIndex, 1000);
            }
        }

        if (camera->waterDistortionTimer > 0) {
            camera->waterDistortionTimer--;
            camera->distortionFlags |= DISTORTION_UNDERWATER_STRONG;
        } else if (camera->play->sceneId == SCENE_FISHING_POND) {
            camera->distortionFlags |= DISTORTION_UNDERWATER_FISHING;
        } else {
            camera->distortionFlags |= DISTORTION_UNDERWATER_WEAK;
        }
    } else {
        if (camera->stateFlags & CAM_STATE_8) {
            camera->stateFlags &= ~CAM_STATE_8;
            osSyncPrintf("kankyo changed water off, sound off\n");
            Environment_DisableUnderwaterLights(camera->play);
            if (*waterQuakeIndex != 0) {
                Quake_RemoveRequest(*waterQuakeIndex);
            }
            camera->waterDistortionTimer = 0;
            camera->distortionFlags = 0;
        }
        Audio_SetExtraFilter(0);
    }
    //! @bug: doesn't always return a value, but sometimes does.
}

s32 Camera_UpdateHotRoom(Camera* camera) {
    camera->distortionFlags &= ~DISTORTION_HOT_ROOM;
    if (camera->play->roomCtx.curRoom.behaviorType2 == ROOM_BEHAVIOR_TYPE2_3) {
        camera->distortionFlags |= DISTORTION_HOT_ROOM;
    }

    return 1;
}

s32 Camera_DbgChangeMode(Camera* camera) {
    s32 changeDir = 0;

    if (!gDebugCamEnabled && camera->play->activeCamId == CAM_ID_MAIN) {
        if (CHECK_BTN_ALL(D_8015BD7C->state.input[2].press.button, BTN_CUP)) {
            osSyncPrintf("attention sound URGENCY\n");
            Sfx_PlaySfxCentered(NA_SE_SY_ATTENTION_URGENCY);
        }
        if (CHECK_BTN_ALL(D_8015BD7C->state.input[2].press.button, BTN_CDOWN)) {
            osSyncPrintf("attention sound NORMAL\n");
            Sfx_PlaySfxCentered(NA_SE_SY_ATTENTION_ON);
        }

        if (CHECK_BTN_ALL(D_8015BD7C->state.input[2].press.button, BTN_CRIGHT)) {
            changeDir = 1;
        }
        if (CHECK_BTN_ALL(D_8015BD7C->state.input[2].press.button, BTN_CLEFT)) {
            changeDir = -1;
        }
        if (changeDir != 0) {
            sDbgModeIdx = (sDbgModeIdx + changeDir) % 6;
            if (Camera_ChangeSetting(camera, D_8011DAFC[sDbgModeIdx]) > 0) {
                osSyncPrintf("camera: force change SET to %s!\n", sCameraSettingNames[D_8011DAFC[sDbgModeIdx]]);
            }
        }
    }
    return true;
}

void Camera_UpdateDistortion(Camera* camera) {
    static s16 depthPhase = 0x3F0;
    static s16 screenPlanePhase = 0x156;
    f32 scaleFactor;
    f32 speedFactor;
    f32 depthPhaseStep;
    f32 screenPlanePhaseStep;
    STACK_PADS(s32, 5);
    f32 xScale;
    f32 yScale;
    f32 zScale;
    f32 speed;

    if (camera->distortionFlags != 0) {
        if (camera->distortionFlags & DISTORTION_UNDERWATER_MEDIUM) {
            depthPhaseStep = 0.0f;
            screenPlanePhaseStep = 170.0f;

            xScale = -0.01f;
            yScale = 0.01f;
            zScale = 0.0f;

            speed = 0.6f;
            scaleFactor = camera->waterDistortionTimer / 60.0f;
            speedFactor = 1.0f;
        } else if (camera->distortionFlags & DISTORTION_UNDERWATER_STRONG) {
            depthPhaseStep = 248.0f;
            screenPlanePhaseStep = -90.0f;

            xScale = -0.3f;
            yScale = 0.3f;
            zScale = 0.2f;

            speed = 0.2f;
            scaleFactor = camera->waterDistortionTimer / 80.0f;
            speedFactor = 1.0f;
        } else if (camera->distortionFlags & DISTORTION_UNDERWATER_WEAK) {
            depthPhaseStep = 359.2f;
            screenPlanePhaseStep = -18.5f;

            xScale = 0.09f;
            yScale = 0.09f;
            zScale = 0.01f;

            speed = 0.08f;
            scaleFactor =
                (((camera->waterYPos - camera->eye.y) > 150.0f ? 1.0f : (camera->waterYPos - camera->eye.y) / 150.0f) *
                 0.45f) +
                (camera->speedRatio * 0.45f);
            speedFactor = scaleFactor;
        } else if (camera->distortionFlags & DISTORTION_HOT_ROOM) {
            // Gives the hot-room a small mirage-like appearance
            depthPhaseStep = 0.0f;
            screenPlanePhaseStep = 150.0f;

            xScale = -0.01f;
            yScale = 0.01f;
            zScale = 0.01f;

            speed = 0.6f;
            speedFactor = 1.0f;
            scaleFactor = 1.0f;
        } else {
            // DISTORTION_UNDERWATER_FISHING
            return;
        }

        depthPhase += CAM_DEG_TO_BINANG(depthPhaseStep);
        screenPlanePhase += CAM_DEG_TO_BINANG(screenPlanePhaseStep);

        View_SetDistortionOrientation(&camera->play->view, Math_CosS(depthPhase) * 0.0f, Math_SinS(depthPhase) * 0.0f,
                                      Math_SinS(screenPlanePhase) * 0.0f);
        View_SetDistortionScale(&camera->play->view, Math_SinS(screenPlanePhase) * (xScale * scaleFactor) + 1.0f,
                                Math_CosS(screenPlanePhase) * (yScale * scaleFactor) + 1.0f,
                                Math_CosS(depthPhase) * (zScale * scaleFactor) + 1.0f);
        View_SetDistortionSpeed(&camera->play->view, speed * speedFactor);

        camera->stateFlags |= CAM_STATE_6;

    } else if (camera->stateFlags & CAM_STATE_6) {
        View_ClearDistortion(&camera->play->view);
        camera->stateFlags &= ~CAM_STATE_6;
    }
}

Vec3s Camera_Update(Camera* camera) {
    static s32 sOOBTimer = 0;
    Vec3f viewAt;
    Vec3f viewEye;
    Vec3f viewUp;
    f32 viewFov;
    Vec3f pos;
    s32 bgId;
    f32 playerGroundY;
    f32 playerXZSpeed;
    VecGeo eyeAtAngle;
    s16 bgCamIndex;
    s16 numQuakesApplied;
    PosRot curPlayerPosRot;
    ShakeInfo camShake;
    Player* player;

    player = camera->play->cameraPtrs[CAM_ID_MAIN]->player;

    if (R_DEBUG_CAM_UPDATE) {
        osSyncPrintf("camera: in %x\n", camera);
    }

    if (camera->status == CAM_STAT_CUT) {
        if (R_DEBUG_CAM_UPDATE) {
            osSyncPrintf("camera: cut out %x\n", camera);
        }
        return camera->inputDir;
    }

    sUpdateCameraDirection = false;

    if (camera->player != NULL) {
        Actor_GetWorldPosShapeRot(&curPlayerPosRot, &camera->player->actor);
        camera->xzSpeed = playerXZSpeed = OLib_Vec3fDistXZ(&curPlayerPosRot.pos, &camera->playerPosRot.pos);

        camera->speedRatio =
            OLib_ClampMaxDist(playerXZSpeed / (func_8002DCE4(camera->player) * CAM_DATA_SCALED(OREG(8))), 1.0f);
        camera->playerPosDelta.x = curPlayerPosRot.pos.x - camera->playerPosRot.pos.x;
        camera->playerPosDelta.y = curPlayerPosRot.pos.y - camera->playerPosRot.pos.y;
        camera->playerPosDelta.z = curPlayerPosRot.pos.z - camera->playerPosRot.pos.z;
        pos = curPlayerPosRot.pos;
        pos.y += Player_GetHeight(camera->player);

        playerGroundY = BgCheck_EntityRaycastDown5(camera->play, &camera->play->colCtx, &playerFloorPoly, &bgId,
                                                   &camera->player->actor, &pos);
        if (playerGroundY != BGCHECK_Y_MIN) {
            // player is above ground.
            sOOBTimer = 0;
            camera->floorNorm.x = COLPOLY_GET_NORMAL(playerFloorPoly->normal.x);
            camera->floorNorm.y = COLPOLY_GET_NORMAL(playerFloorPoly->normal.y);
            camera->floorNorm.z = COLPOLY_GET_NORMAL(playerFloorPoly->normal.z);
            camera->bgId = bgId;
            camera->playerGroundY = playerGroundY;
        } else {
            // player is not above ground.
            sOOBTimer++;
            camera->floorNorm.x = 0.0;
            camera->floorNorm.y = 1.0f;
            camera->floorNorm.z = 0.0;
        }

        camera->playerPosRot = curPlayerPosRot;

        if (sOOBTimer < 200) {
            if (camera->status == CAM_STAT_ACTIVE) {
                Camera_UpdateWater(camera);
                Camera_UpdateHotRoom(camera);
            }

            if (!(camera->stateFlags & CAM_STATE_2)) {
                camera->nextBgCamIndex = -1;
            }

            if ((camera->stateFlags & CAM_STATE_0) && (camera->stateFlags & CAM_STATE_2) &&
                !(camera->stateFlags & CAM_STATE_10) &&
                (!(camera->stateFlags & CAM_STATE_9) || (player->currentBoots == PLAYER_BOOTS_IRON)) &&
                !(camera->stateFlags & CAM_STATE_15) && (playerGroundY != BGCHECK_Y_MIN)) {
                bgCamIndex = Camera_GetBgCamIndex(camera, &bgId, playerFloorPoly);
                if (bgCamIndex != -1) {
                    camera->nextBgId = bgId;
                    if (bgId == BGCHECK_SCENE) {
                        camera->nextBgCamIndex = bgCamIndex;
                    }
                }
            }

            if (camera->nextBgCamIndex != -1 && (fabsf(curPlayerPosRot.pos.y - playerGroundY) < 2.0f) &&
                (!(camera->stateFlags & CAM_STATE_9) || (player->currentBoots == PLAYER_BOOTS_IRON))) {
                camera->bgId = camera->nextBgId;
                Camera_ChangeBgCamIndex(camera, camera->nextBgCamIndex);
                camera->nextBgCamIndex = -1;
            }
        }
    }
    Camera_PrintSettings(camera);
    Camera_DbgChangeMode(camera);

    if (camera->status == CAM_STAT_WAIT) {
        if (R_DEBUG_CAM_UPDATE) {
            osSyncPrintf("camera: wait out %x\n", camera);
        }
        return camera->inputDir;
    }

    camera->behaviorFlags = 0;
    camera->stateFlags &= ~(CAM_STATE_10 | CAM_STATE_5);
    camera->stateFlags |= CAM_STATE_4;

    if (R_DEBUG_CAM_UPDATE) {
        osSyncPrintf("camera: engine (%d %d %d) %04x \n", camera->setting, camera->mode,
                     sCameraSettings[camera->setting].cameraModes[camera->mode].funcIdx, camera->stateFlags);
    }

    if (sOOBTimer < 200) {
        sCameraFunctions[sCameraSettings[camera->setting].cameraModes[camera->mode].funcIdx](camera);
    } else if (camera->player != NULL) {
        OLib_Vec3fDiffToVecGeo(&eyeAtAngle, &camera->at, &camera->eye);
        Camera_CalcAtDefault(camera, &eyeAtAngle, 0.0f, false);
    }

    if (camera->status == CAM_STAT_ACTIVE) {
        if ((gSaveContext.gameMode != GAMEMODE_NORMAL) && (gSaveContext.gameMode != GAMEMODE_END_CREDITS)) {
            sCameraInterfaceField = CAM_INTERFACE_FIELD(CAM_LETTERBOX_NONE, CAM_HUD_VISIBILITY_ALL, 0);
            Camera_UpdateInterface(sCameraInterfaceField);
        } else if ((D_8011D3F0 != 0) && (camera->camId == CAM_ID_MAIN)) {
            D_8011D3F0--;
            sCameraInterfaceField = CAM_INTERFACE_FIELD(CAM_LETTERBOX_LARGE, CAM_HUD_VISIBILITY_NOTHING_ALT, 0);
            Camera_UpdateInterface(sCameraInterfaceField);
        } else if (camera->play->transitionMode != TRANS_MODE_OFF) {
            sCameraInterfaceField = CAM_INTERFACE_FIELD(CAM_LETTERBOX_IGNORE, CAM_HUD_VISIBILITY_NOTHING_ALT, 0);
            Camera_UpdateInterface(sCameraInterfaceField);
        } else if (camera->play->csCtx.state != CS_STATE_IDLE) {
            sCameraInterfaceField = CAM_INTERFACE_FIELD(CAM_LETTERBOX_LARGE, CAM_HUD_VISIBILITY_NOTHING_ALT, 0);
            Camera_UpdateInterface(sCameraInterfaceField);
        } else {
            Camera_UpdateInterface(sCameraInterfaceField);
        }
    }

    if (R_DEBUG_CAM_UPDATE) {
        osSyncPrintf("camera: shrink_and_bitem %x(%d)\n", sCameraInterfaceField, camera->play->transitionMode);
    }

    if (R_DEBUG_CAM_UPDATE) {
        osSyncPrintf("camera: engine (%s(%d) %s(%d) %s(%d)) ok!\n", &sCameraSettingNames[camera->setting],
                     camera->setting, &sCameraModeNames[camera->mode], camera->mode,
                     &sCameraFunctionNames[sCameraSettings[camera->setting].cameraModes[camera->mode].funcIdx],
                     sCameraSettings[camera->setting].cameraModes[camera->mode].funcIdx);
    }

    // enable/disable debug cam
    if (CHECK_BTN_ALL(D_8015BD7C->state.input[2].press.button, BTN_START)) {
        gDebugCamEnabled ^= 1;
        if (gDebugCamEnabled) {
            DebugCamera_Enable(&D_8015BD80, camera);
        } else if (camera->play->csCtx.state != CS_STATE_IDLE) {
            Cutscene_StopManual(camera->play, &camera->play->csCtx);
        }
    }

    // Debug cam update
    if (gDebugCamEnabled) {
        camera->play->view.fovy = D_8015BD80.fov;
        DebugCamera_Update(&D_8015BD80, camera);
        View_LookAt(&camera->play->view, &D_8015BD80.eye, &D_8015BD80.at, &D_8015BD80.unk_1C);
        if (R_DEBUG_CAM_UPDATE) {
            osSyncPrintf("camera: debug out\n");
        }
        return D_8015BD80.sub.unk_104A;
    }

    OREG(0) &= ~8;

    if (camera->status == CAM_STAT_UNK3) {
        return camera->inputDir;
    }

    numQuakesApplied = Quake_Update(camera, &camShake);

    bgId = numQuakesApplied; // required to match

    if ((numQuakesApplied != 0) && (camera->setting != CAM_SET_TURN_AROUND)) {
        viewAt.x = camera->at.x + camShake.atOffset.x;
        viewAt.y = camera->at.y + camShake.atOffset.y;
        viewAt.z = camera->at.z + camShake.atOffset.z;

        viewEye.x = camera->eye.x + camShake.eyeOffset.x;
        viewEye.y = camera->eye.y + camShake.eyeOffset.y;
        viewEye.z = camera->eye.z + camShake.eyeOffset.z;

        OLib_Vec3fDiffToVecGeo(&eyeAtAngle, &viewEye, &viewAt);
        Camera_CalcUpFromPitchYawRoll(&viewUp, eyeAtAngle.pitch + camShake.upPitchOffset,
                                      eyeAtAngle.yaw + camShake.upYawOffset, camera->roll);
        viewFov = camera->fov + CAM_BINANG_TO_DEG(camShake.fovOffset);
    } else {
        viewAt = camera->at;
        viewEye = camera->eye;
        OLib_Vec3fDiffToVecGeo(&eyeAtAngle, &viewEye, &viewAt);
        Camera_CalcUpFromPitchYawRoll(&viewUp, eyeAtAngle.pitch, eyeAtAngle.yaw, camera->roll);
        viewFov = camera->fov;
    }

    if (camera->viewFlags & CAM_VIEW_UP) {
        camera->viewFlags &= ~CAM_VIEW_UP;
        viewUp = camera->up;
    } else {
        camera->up = viewUp;
    }

    camera->quakeOffset = camShake.eyeOffset;

    Camera_UpdateDistortion(camera);

    if ((camera->play->sceneId == SCENE_HYRULE_FIELD) && (camera->fov < 59.0f)) {
        View_SetScale(&camera->play->view, 0.79f);
    } else {
        View_SetScale(&camera->play->view, 1.0f);
    }
    camera->play->view.fovy = viewFov;
    View_LookAt(&camera->play->view, &viewEye, &viewAt, &viewUp);
    camera->camDir.x = eyeAtAngle.pitch;
    camera->camDir.y = eyeAtAngle.yaw;
    camera->camDir.z = 0;

    if (sUpdateCameraDirection == 0) {
        camera->inputDir.x = eyeAtAngle.pitch;
        camera->inputDir.y = eyeAtAngle.yaw;
        camera->inputDir.z = 0;
    }

    if (PREG(81)) {
        osSyncPrintf("dir  (%d) %d(%f) %d(%f) 0(0) \n", sUpdateCameraDirection, camera->inputDir.x,
                     CAM_BINANG_TO_DEG(camera->inputDir.x), camera->inputDir.y, CAM_BINANG_TO_DEG(camera->inputDir.y));
        osSyncPrintf("real (%d) %d(%f) %d(%f) 0(0) \n", sUpdateCameraDirection, camera->camDir.x,
                     CAM_BINANG_TO_DEG(camera->camDir.x), camera->camDir.y, CAM_BINANG_TO_DEG(camera->camDir.y));
    }

    if (camera->timer != -1 && CHECK_BTN_ALL(D_8015BD7C->state.input[0].press.button, BTN_DRIGHT)) {
        camera->timer = 0;
    }

    if (R_DEBUG_CAM_UPDATE) {
        osSyncPrintf("camera: out (%f %f %f) (%f %f %f)\n", camera->at.x, camera->at.y, camera->at.z, camera->eye.x,
                     camera->eye.y, camera->eye.z);
        osSyncPrintf("camera: dir (%f %d(%f) %d(%f)) (%f)\n", eyeAtAngle.r, eyeAtAngle.pitch,
                     CAM_BINANG_TO_DEG(eyeAtAngle.pitch), eyeAtAngle.yaw, CAM_BINANG_TO_DEG(eyeAtAngle.yaw),
                     camera->fov);
        if (camera->player != NULL) {
            osSyncPrintf("camera: foot(%f %f %f) dist (%f)\n", curPlayerPosRot.pos.x, curPlayerPosRot.pos.y,
                         curPlayerPosRot.pos.z, camera->dist);
        }
    }

    return camera->inputDir;
}

/**
 * When the camera's timer is 0, change the camera to its parent
 */
void Camera_Finish(Camera* camera) {
    Camera* mainCam = camera->play->cameraPtrs[CAM_ID_MAIN];
    Player* player = GET_PLAYER(camera->play);

    if (camera->timer == 0) {
        Play_ChangeCameraStatus(camera->play, camera->parentCamId, CAM_STAT_ACTIVE);

        if ((camera->parentCamId == CAM_ID_MAIN) && (camera->csId != 0)) {
            player->actor.freezeTimer = 0;
            player->stateFlags1 &= ~PLAYER_STATE1_29;

            if (player->csMode != PLAYER_CSMODE_NONE) {
                func_8002DF54(camera->play, &player->actor, PLAYER_CSMODE_7);
                osSyncPrintf("camera: player demo end!!\n");
            }

            mainCam->stateFlags |= CAM_STATE_3;
        }

        if (CHILD_CAM(camera)->parentCamId == camera->camId) {
            CHILD_CAM(camera)->parentCamId = camera->parentCamId;
        }

        if (PARENT_CAM(camera)->childCamId == camera->camId) {
            PARENT_CAM(camera)->childCamId = camera->childCamId;
        }

        if (PARENT_CAM(camera)->camId == CAM_ID_MAIN) {
            PARENT_CAM(camera)->animState = 0;
        }

        camera->childCamId = camera->parentCamId = CAM_ID_MAIN;
        camera->timer = -1;
        camera->play->envCtx.fillScreen = false;

        Play_ClearCamera(camera->play, camera->camId);
    }
}

s32 func_8005A02C(Camera* camera) {
    camera->stateFlags |= (CAM_STATE_2 | CAM_STATE_3);
    camera->stateFlags &= ~(CAM_STATE_3 | CAM_STATE_12);
    return true;
}

s32 Camera_ChangeModeFlags(Camera* camera, s16 mode, u8 flags) {
    static s32 modeChangeFlags = 0;

    if (QREG(89)) {
        osSyncPrintf("+=+(%d)+=+ recive request -> %s\n", camera->play->state.frames, sCameraModeNames[mode]);
    }

    if ((camera->stateFlags & CAM_STATE_5) && (flags == 0)) {
        camera->behaviorFlags |= CAM_BEHAVIOR_MODE_2;
        return -1;
    }

    if (!((sCameraSettings[camera->setting].unk_00 & 0x3FFFFFFF) & (1 << mode))) {
        if (mode == CAM_MODE_FIRST_PERSON) {
            osSyncPrintf("camera: error sound\n");
            Sfx_PlaySfxCentered(NA_SE_SY_ERROR);
        }

        if (camera->mode != CAM_MODE_NORMAL) {
            osSyncPrintf(VT_COL(YELLOW, BLACK) "camera: change camera mode: force NORMAL: %s %s refused\n" VT_RST,
                         sCameraSettingNames[camera->setting], sCameraModeNames[mode]);
            camera->mode = CAM_MODE_NORMAL;
            Camera_CopyDataToRegs(camera, camera->mode);
            func_8005A02C(camera);
            return 0xC0000000 | mode;
        } else {
            camera->behaviorFlags |= CAM_BEHAVIOR_MODE_2;
            camera->behaviorFlags |= CAM_BEHAVIOR_MODE_1;
            return 0;
        }
    } else {
        if (mode == camera->mode && flags == 0) {
            camera->behaviorFlags |= CAM_BEHAVIOR_MODE_2;
            camera->behaviorFlags |= CAM_BEHAVIOR_MODE_1;
            return -1;
        }
        camera->behaviorFlags |= CAM_BEHAVIOR_MODE_2;
        camera->behaviorFlags |= CAM_BEHAVIOR_MODE_1;
        Camera_CopyDataToRegs(camera, mode);
        modeChangeFlags = 0;
        switch (mode) {
            case CAM_MODE_FIRST_PERSON:
                modeChangeFlags = 0x20;
                break;
            case CAM_MODE_Z_TARGET_UNFRIENDLY:
                modeChangeFlags = 4;
                break;
            case CAM_MODE_Z_TARGET_FRIENDLY:
                if (camera->target != NULL && camera->target->id != ACTOR_EN_BOOM) {
                    modeChangeFlags = 8;
                }
                break;
            case CAM_MODE_Z_PARALLEL:
            case CAM_MODE_TALK:
            case CAM_MODE_Z_AIM:
            case CAM_MODE_Z_LEDGE_HANG:
            case CAM_MODE_PUSH_PULL:
                modeChangeFlags = 2;
                break;
        }

        switch (camera->mode) {
            case CAM_MODE_FIRST_PERSON:
                if (modeChangeFlags & 0x20) {
                    camera->animState = 10;
                }
                break;
            case CAM_MODE_Z_PARALLEL:
                if (modeChangeFlags & 0x10) {
                    camera->animState = 10;
                }
                modeChangeFlags |= 1;
                break;
            case CAM_MODE_CHARGE:
                modeChangeFlags |= 1;
                break;
            case CAM_MODE_Z_TARGET_FRIENDLY:
                if (modeChangeFlags & 8) {
                    camera->animState = 10;
                }
                modeChangeFlags |= 1;
                break;
            case CAM_MODE_Z_TARGET_UNFRIENDLY:
                if (modeChangeFlags & 4) {
                    camera->animState = 10;
                }
                modeChangeFlags |= 1;
                break;
            case CAM_MODE_Z_AIM:
            case CAM_MODE_Z_LEDGE_HANG:
            case CAM_MODE_PUSH_PULL:
                modeChangeFlags |= 1;
                break;
            case CAM_MODE_NORMAL:
                if (modeChangeFlags & 0x10) {
                    camera->animState = 10;
                }
                break;
        }
        modeChangeFlags &= ~0x10;
        if (camera->status == CAM_STAT_ACTIVE) {
            switch (modeChangeFlags) {
                case 1:
                    Sfx_PlaySfxCentered(0);
                    break;
                case 2:
                    if (camera->play->roomCtx.curRoom.behaviorType1 == ROOM_BEHAVIOR_TYPE1_1) {
                        Sfx_PlaySfxCentered(NA_SE_SY_ATTENTION_URGENCY);
                    } else {
                        Sfx_PlaySfxCentered(NA_SE_SY_ATTENTION_ON);
                    }
                    break;
                case 4:
                    Sfx_PlaySfxCentered(NA_SE_SY_ATTENTION_URGENCY);
                    break;
                case 8:
                    Sfx_PlaySfxCentered(NA_SE_SY_ATTENTION_ON);
                    break;
            }
        }
        func_8005A02C(camera);
        camera->mode = mode;
        return 0x80000000 | mode;
    }
}

s32 Camera_ChangeMode(Camera* camera, s16 mode) {
    return Camera_ChangeModeFlags(camera, mode, 0);
}

s32 Camera_CheckValidMode(Camera* camera, s16 mode) {
    if (QREG(89) != 0) {
        osSyncPrintf("+=+=+=+ recive asking -> %s (%s)\n", sCameraModeNames[mode],
                     sCameraSettingNames[camera->setting]);
    }
    if (!(sCameraSettings[camera->setting].validModes & (1 << mode))) {
        return 0;
    } else if (mode == camera->mode) {
        return -1;
    } else {
        return mode | 0x80000000;
    }
}

s16 Camera_ChangeSettingFlags(Camera* camera, s16 setting, s16 flags) {
    if (camera->behaviorFlags & CAM_BEHAVIOR_SETTING_1) {
        if ((u32)((u32)(sCameraSettings[camera->setting].unk_00 & 0xF000000) >> 0x18) >=
            (u32)((u32)(sCameraSettings[setting].unk_00 & 0xF000000) >> 0x18)) {
            camera->behaviorFlags |= CAM_BEHAVIOR_SETTING_2;
            return -2;
        }
    }
    if (((setting == CAM_SET_MEADOW_BIRDS_EYE) || (setting == CAM_SET_MEADOW_UNUSED)) && LINK_IS_ADULT &&
        (camera->play->sceneId == SCENE_SACRED_FOREST_MEADOW)) {
        camera->behaviorFlags |= CAM_BEHAVIOR_SETTING_2;
        return -5;
    }

    if (setting == CAM_SET_NONE || setting >= CAM_SET_MAX) {
        osSyncPrintf(VT_COL(RED, WHITE) "camera: error: illegal camera set (%d) !!!!\n" VT_RST, setting);
        return -99;
    }

    if ((setting == camera->setting) && !(flags & 1)) {
        camera->behaviorFlags |= CAM_BEHAVIOR_SETTING_2;
        if (!(flags & 2)) {
            camera->behaviorFlags |= CAM_BEHAVIOR_SETTING_1;
        }
        return -1;
    }

    camera->behaviorFlags |= CAM_BEHAVIOR_SETTING_2;
    if (!(flags & 2)) {
        camera->behaviorFlags |= CAM_BEHAVIOR_SETTING_1;
    }

    camera->stateFlags |= (CAM_STATE_2 | CAM_STATE_3);
    camera->stateFlags &= ~(CAM_STATE_3 | CAM_STATE_12);

    if (!(sCameraSettings[camera->setting].unk_00 & 0x40000000)) {
        camera->prevSetting = camera->setting;
    }

    if (flags & 8) {
        if (1) {}
        camera->bgCamIndex = camera->prevBgCamIndex;
        camera->prevBgCamIndex = -1;
    } else if (!(flags & 4)) {
        if (!(sCameraSettings[camera->setting].unk_00 & 0x40000000)) {
            camera->prevBgCamIndex = camera->bgCamIndex;
        }
        camera->bgCamIndex = -1;
    }

    camera->setting = setting;

    if (Camera_ChangeModeFlags(camera, camera->mode, 1) >= 0) {
        Camera_CopyDataToRegs(camera, camera->mode);
    }

    osSyncPrintf(VT_SGR("1") "%06u:" VT_RST " camera: change camera[%d] set %s\n", camera->play->state.frames,
                 camera->camId, sCameraSettingNames[camera->setting]);

    return setting;
}

s32 Camera_ChangeSetting(Camera* camera, s16 setting) {
    return Camera_ChangeSettingFlags(camera, setting, 0);
}

s32 Camera_ChangeBgCamIndex(Camera* camera, s32 bgCamIndex) {
    s16 newCameraSetting;
    s16 settingChangeSuccessful;

    if (bgCamIndex == -1 || bgCamIndex == camera->bgCamIndex) {
        camera->behaviorFlags |= CAM_BEHAVIOR_BG_2;
        return -1;
    }

    if (!(camera->behaviorFlags & CAM_BEHAVIOR_BG_2)) {
        newCameraSetting = Camera_GetBgCamSetting(camera, bgCamIndex);
        camera->behaviorFlags |= CAM_BEHAVIOR_BG_2;
        settingChangeSuccessful = Camera_ChangeSettingFlags(camera, newCameraSetting, 5) >= 0;
        if (settingChangeSuccessful || sCameraSettings[camera->setting].unk_00 & 0x80000000) {
            camera->bgCamIndex = bgCamIndex;
            camera->behaviorFlags |= CAM_BEHAVIOR_BG_1;
            Camera_CopyDataToRegs(camera, camera->mode);
        } else if (settingChangeSuccessful < -1) {
            //! @bug: This is likely checking the wrong value. The actual return of Camera_ChangeSettingFlags or
            // bgCamIndex would make more sense.
            osSyncPrintf(VT_COL(RED, WHITE) "camera: error: illegal camera ID (%d) !! (%d|%d|%d)\n" VT_RST, bgCamIndex,
                         camera->camId, BGCHECK_SCENE, newCameraSetting);
        }
        return 0x80000000 | bgCamIndex;
    }
}

Vec3s* Camera_GetInputDir(Vec3s* dst, Camera* camera) {
    if (gDebugCamEnabled) {
        *dst = D_8015BD80.sub.unk_104A;
        return dst;
    } else {
        *dst = camera->inputDir;
        return dst;
    }
}

s16 Camera_GetInputDirPitch(Camera* camera) {
    Vec3s dir;

    Camera_GetInputDir(&dir, camera);
    return dir.x;
}

s16 Camera_GetInputDirYaw(Camera* camera) {
    Vec3s dir;

    Camera_GetInputDir(&dir, camera);
    return dir.y;
}

Vec3s* Camera_GetCamDir(Vec3s* dst, Camera* camera) {
    if (gDebugCamEnabled) {
        *dst = D_8015BD80.sub.unk_104A;
        return dst;
    } else {
        *dst = camera->camDir;
        return dst;
    }
}

s16 Camera_GetCamDirPitch(Camera* camera) {
    Vec3s camDir;

    Camera_GetCamDir(&camDir, camera);
    return camDir.x;
}

s16 Camera_GetCamDirYaw(Camera* camera) {
    Vec3s camDir;

    Camera_GetCamDir(&camDir, camera);
    return camDir.y;
}

s32 Camera_RequestQuake(Camera* camera, UNUSED s32 unused, s16 y, s32 duration) {
    s16 quakeIndex;

    quakeIndex = Quake_Request(camera, QUAKE_TYPE_3);
    if (quakeIndex == 0) {
        return false;
    }
    Quake_SetSpeed(quakeIndex, 0x61A8);
    Quake_SetPerturbations(quakeIndex, y, 0, 0, 0);
    Quake_SetDuration(quakeIndex, duration);
    return true;
}

<<<<<<< HEAD
s32 Camera_SetParam(Camera* camera, s32 param, void* value) {
    STACK_PADS(s32, 3);
=======
s32 Camera_SetViewParam(Camera* camera, s32 viewFlag, void* param) {
    s32 pad[3];
>>>>>>> bedf07d5

    if (param != NULL) {
        switch (viewFlag) {
            case CAM_VIEW_AT:
                camera->viewFlags &= ~(CAM_VIEW_AT | CAM_VIEW_TARGET | CAM_VIEW_TARGET_POS);
                camera->at = *(Vec3f*)param;
                break;

            case CAM_VIEW_TARGET_POS:
                camera->viewFlags &= ~(CAM_VIEW_AT | CAM_VIEW_TARGET | CAM_VIEW_TARGET_POS);
                camera->targetPosRot.pos = *(Vec3f*)param;
                break;

            case CAM_VIEW_TARGET:
                if (camera->setting != CAM_SET_CS_C && camera->setting != CAM_SET_CS_ATTENTION) {
                    camera->target = (Actor*)param;
                    camera->viewFlags &= ~(CAM_VIEW_AT | CAM_VIEW_TARGET | CAM_VIEW_TARGET_POS);
                }
                break;

            case CAM_VIEW_EYE:
                camera->eye = camera->eyeNext = *(Vec3f*)param;
                break;

            case CAM_VIEW_UP:
                camera->up = *(Vec3f*)param;
                break;

            case CAM_VIEW_ROLL:
                camera->roll = CAM_DEG_TO_BINANG(*(f32*)param);
                break;

            case CAM_VIEW_FOV:
                camera->fov = *(f32*)param;
                break;

            default:
                return false;
        }
        camera->viewFlags |= viewFlag;
    } else {
        return false;
    }
    return true;
}

s32 Camera_UnsetViewFlag(Camera* camera, s16 viewFlag) {
    camera->viewFlags &= ~viewFlag;
    return true;
}

s32 Camera_OverwriteStateFlags(Camera* camera, s16 stateFlags) {
    camera->stateFlags = stateFlags;
    return true;
}

s32 Camera_ResetAnim(Camera* camera) {
    camera->animState = 0;
    return 1;
}

s32 Camera_SetCSParams(Camera* camera, CutsceneCameraPoint* atPoints, CutsceneCameraPoint* eyePoints, Player* player,
                       s16 relativeToPlayer) {
    PosRot playerPosRot;

    camera->data0 = atPoints;
    camera->data1 = eyePoints;
    camera->data2 = relativeToPlayer;

    if (camera->data2 != 0) {
        camera->player = player;
        Actor_GetWorldPosShapeRot(&playerPosRot, &player->actor);
        camera->playerPosRot = playerPosRot;

        camera->nextBgCamIndex = -1;
        camera->xzSpeed = 0.0f;
        camera->speedRatio = 0.0f;
    }

    return 1;
}

s16 Camera_SetStateFlag(Camera* camera, s16 stateFlag) {
    camera->stateFlags |= stateFlag;
    return camera->stateFlags;
}

s16 Camera_UnsetStateFlag(Camera* camera, s16 stateFlag) {
    camera->stateFlags &= ~stateFlag;
    return camera->stateFlags;
}

/**
 * A bgCamIndex of -99 will save the door params without changing the camera setting
 * A bgCamIndex of -1 uses the default door camera setting (CAM_SET_DOORC)
 * Otherwise, change the door camera setting by reading the bgCam indexed at bgCamIndex
 */
s32 Camera_ChangeDoorCam(Camera* camera, Actor* doorActor, s16 bgCamIndex, UNUSED f32 arg3, s16 timer1, s16 timer2,
                         s16 timer3) {
    DoorParams* doorParams = &camera->paramData.doorParams;

    if ((camera->setting == CAM_SET_CS_ATTENTION) || (camera->setting == CAM_SET_DOORC)) {
        return 0;
    }

    doorParams->doorActor = doorActor;
    doorParams->timer1 = timer1;
    doorParams->timer2 = timer2;
    doorParams->timer3 = timer3;
    doorParams->bgCamIndex = bgCamIndex;

    if (bgCamIndex == -99) {
        Camera_CopyDataToRegs(camera, camera->mode);
        return -99;
    }

    if (bgCamIndex == -1) {
        Camera_ChangeSetting(camera, CAM_SET_DOORC);
        osSyncPrintf(".... change default door camera (set %d)\n", CAM_SET_DOORC);
    } else {
        s32 setting = Camera_GetBgCamSetting(camera, bgCamIndex);

        camera->behaviorFlags |= CAM_BEHAVIOR_BG_2;

        if (Camera_ChangeSetting(camera, setting) >= 0) {
            camera->bgCamIndex = bgCamIndex;
            camera->behaviorFlags |= CAM_BEHAVIOR_BG_1;
        }

        osSyncPrintf("....change door camera ID %d (set %d)\n", camera->bgCamIndex, camera->setting);
    }

    Camera_CopyDataToRegs(camera, camera->mode);
    return -1;
}

s32 Camera_Copy(Camera* dstCamera, Camera* srcCamera) {
    STACK_PAD(s32);

    dstCamera->playerToAtOffset.x = 0.0f;
    dstCamera->playerToAtOffset.y = 0.0f;
    dstCamera->playerToAtOffset.z = 0.0f;
    dstCamera->atLERPStepScale = 0.1f;
    dstCamera->at = srcCamera->at;

    dstCamera->eye = dstCamera->eyeNext = srcCamera->eye;

    dstCamera->dist = OLib_Vec3fDist(&dstCamera->at, &dstCamera->eye);
    dstCamera->fov = srcCamera->fov;
    dstCamera->roll = srcCamera->roll;
    func_80043B60(dstCamera);

    if (dstCamera->player != NULL) {
        Actor_GetWorld(&dstCamera->playerPosRot, &dstCamera->player->actor);
        dstCamera->playerToAtOffset.x = dstCamera->at.x - dstCamera->playerPosRot.pos.x;
        dstCamera->playerToAtOffset.y = dstCamera->at.y - dstCamera->playerPosRot.pos.y;
        dstCamera->playerToAtOffset.z = dstCamera->at.z - dstCamera->playerPosRot.pos.z;
        dstCamera->dist = OLib_Vec3fDist(&dstCamera->playerPosRot.pos, &dstCamera->eye);
        dstCamera->xzOffsetUpdateRate = 1.0f;
        dstCamera->yOffsetUpdateRate = 1.0f;
    }
    return true;
}

s32 Camera_IsDebugCamEnabled(void) {
    return gDebugCamEnabled;
}

Vec3f* Camera_GetQuakeOffset(Vec3f* quakeOffset, Camera* camera) {
    *quakeOffset = camera->quakeOffset;
    return quakeOffset;
}

void Camera_SetCameraData(Camera* camera, s16 setDataFlags, void* data0, void* data1, s16 data2, s16 data3,
                          UNUSED UNK_TYPE arg6) {
    if (setDataFlags & 0x1) {
        camera->data0 = data0;
    }

    if (setDataFlags & 0x2) {
        camera->data1 = data1;
    }

    if (setDataFlags & 0x4) {
        camera->data2 = data2;
    }

    if (setDataFlags & 0x8) {
        camera->data3 = data3;
    }

    if (setDataFlags & 0x10) {
        osSyncPrintf(VT_COL(RED, WHITE) "camera: setCameraData: last argument not alive!\n" VT_RST);
    }
}

s32 Camera_QRegInit(void) {
    if (!R_RELOAD_CAM_PARAMS) {
        QREG(2) = 1;
        QREG(10) = -1;
        QREG(11) = 100;
        QREG(12) = 80;
        QREG(20) = 90;
        QREG(21) = 10;
        QREG(22) = 10;
        QREG(23) = 50;
        QREG(24) = 6000;
        QREG(25) = 240;
        QREG(26) = 40;
        QREG(27) = 85;
        QREG(28) = 55;
        QREG(29) = 87;
        QREG(30) = 23;
        QREG(31) = 20;
        QREG(32) = 4;
        QREG(33) = 5;
        QREG(50) = 1;
        QREG(51) = 20;
        QREG(52) = 200;
        QREG(53) = 1;
        QREG(54) = 15;
        QREG(55) = 60;
        QREG(56) = 15;
        QREG(57) = 30;
        QREG(58) = 0;
    }

    QREG(65) = 50;
    return true;
}

s32 func_8005B198(void) {
    return D_8011D3AC;
}

s16 func_8005B1A4(Camera* camera) {
    camera->stateFlags |= CAM_STATE_3;

    if ((camera->camId == CAM_ID_MAIN) && (camera->play->activeCamId != CAM_ID_MAIN)) {
        GET_ACTIVE_CAM(camera->play)->stateFlags |= CAM_STATE_3;
        return camera->play->activeCamId;
    }

    return camera->camId;
}<|MERGE_RESOLUTION|>--- conflicted
+++ resolved
@@ -1196,16 +1196,9 @@
     Vec3f* at = &camera->at;
     Vec3f playerToAtOffsetTarget;
     Vec3f atTarget;
-<<<<<<< HEAD
     STACK_PADS(s32, 2);
-    f32 playerHeight;
-    Player* player;
-=======
-    s32 pad;
-    s32 pad2;
     f32 playerHeight = Player_GetHeight(camera->player);
     Player* player = camera->player;
->>>>>>> bedf07d5
     PosRot horsePosRot;
 
     Actor_GetWorldPosShapeRot(&horsePosRot, player->rideActor);
@@ -3498,19 +3491,11 @@
             }
         }
         osSyncPrintf("camera: talk: BG&collision check %d time(s)\n", i);
-<<<<<<< HEAD
-        camera->unk_14C &= ~0xC;
+        camera->stateFlags &= ~(CAM_STATE_2 | CAM_STATE_3);
         value = ((rwData->animTimer + 1) * rwData->animTimer) >> 1;
         rwData->eyeToAtTargetYaw = (f32)(s16)(atToEyeAdj.yaw - atToEyeNextDir.yaw) / value;
         rwData->eyeToAtTargetPitch = (f32)(s16)(atToEyeAdj.pitch - atToEyeNextDir.pitch) / value;
         rwData->eyeToAtTargetR = (atToEyeAdj.r - atToEyeNextDir.r) / value;
-=======
-        camera->stateFlags &= ~(CAM_STATE_2 | CAM_STATE_3);
-        pad = ((rwData->animTimer + 1) * rwData->animTimer) >> 1;
-        rwData->eyeToAtTargetYaw = (f32)(s16)(atToEyeAdj.yaw - atToEyeNextDir.yaw) / pad;
-        rwData->eyeToAtTargetPitch = (f32)(s16)(atToEyeAdj.pitch - atToEyeNextDir.pitch) / pad;
-        rwData->eyeToAtTargetR = (atToEyeAdj.r - atToEyeNextDir.r) / pad;
->>>>>>> bedf07d5
         return 1;
     }
 
@@ -4187,11 +4172,7 @@
     VecGeo atTargetEyeNextOffset;
     PosRot* playerPosRot = &camera->playerPosRot;
     BgCamFuncData* bgCamFuncData;
-<<<<<<< HEAD
-    UNUSED Vec3f* posOffset = &camera->posOffset;
-=======
-    Vec3f* posOffset = &camera->playerToAtOffset;
->>>>>>> bedf07d5
+    UNUSED Vec3f* posOffset = &camera->playerToAtOffset;
     Fixed4ReadOnlyData* roData = &camera->paramData.fixd4.roData;
     Fixed4ReadWriteData* rwData = &camera->paramData.fixd4.rwData;
     f32 playerYOffset;
@@ -5220,15 +5201,9 @@
     VecGeo scratchGeo;
     VecGeo playerTargetOffset;
     s16 action;
-<<<<<<< HEAD
-    s16 atInitFlags;
-    s16 eyeInitFlags;
-    STACK_PAD(s16);
-=======
     s16 atFlags;
     s16 eyeFlags;
-    s16 pad2;
->>>>>>> bedf07d5
+    STACK_PAD(s16);
     PosRot targethead;
     PosRot playerhead;
     PosRot playerPosRot;
@@ -8189,13 +8164,8 @@
     return true;
 }
 
-<<<<<<< HEAD
-s32 Camera_SetParam(Camera* camera, s32 param, void* value) {
+s32 Camera_SetViewParam(Camera* camera, s32 viewFlag, void* param) {
     STACK_PADS(s32, 3);
-=======
-s32 Camera_SetViewParam(Camera* camera, s32 viewFlag, void* param) {
-    s32 pad[3];
->>>>>>> bedf07d5
 
     if (param != NULL) {
         switch (viewFlag) {
