--- conflicted
+++ resolved
@@ -1545,13 +1545,8 @@
     camera->fovUpdateRate =
         Camera_LERPCeilF(CAM_DATA_SCALED(OREG(4)), camera->yOffsetUpdateRate, camera->speedRatio * 0.05f, rate);
 
-<<<<<<< HEAD
     if (roData->interfaceFlags & NORMAL1_FLAG_0) {
-        t = func_80044ADC(camera, BINANG_ROT180(atEyeGeo.yaw), 0);
-=======
-    if (roData->interfaceFlags & 1) {
         t = func_80044ADC(camera, atEyeGeo.yaw - 0x7FFF, 0);
->>>>>>> ed0ab877
         sp9C = ((1.0f / roData->unk_10) * 0.5f) * (1.0f - camera->speedRatio);
         rwData->slopePitchAdj =
             Camera_LERPCeilS(t, rwData->slopePitchAdj, ((1.0f / roData->unk_10) * 0.5f) + sp9C, 0xF);
@@ -1605,13 +1600,8 @@
     }
 
     Camera_Vec3fVecSphGeoAdd(eyeNext, at, &eyeAdjustment);
-<<<<<<< HEAD
     if ((camera->status == CAM_STAT_ACTIVE) && !(roData->interfaceFlags & NORMAL1_FLAG_4)) {
-        rwData->swingYawTarget = BINANG_ROT180(camera->playerPosRot.rot.y);
-=======
-    if ((camera->status == CAM_STAT_ACTIVE) && !(roData->interfaceFlags & 0x10)) {
         rwData->swingYawTarget = camera->playerPosRot.rot.y - 0x7FFF;
->>>>>>> ed0ab877
         if (rwData->startSwingTimer > 0) {
             func_80046E20(camera, &eyeAdjustment, roData->distMin, roData->unk_0C, &sp98, &rwData->swing);
         } else {
@@ -2050,13 +2040,8 @@
     if (rwData->animTimer != 0) {
         if (roData->interfaceFlags & PARALLEL1_FLAG_1) {
             // Rotate roData->yawTarget degrees from behind the player.
-<<<<<<< HEAD
-            rwData->yawTarget = BINANG_ROT180(playerPosRot->rot.y) + roData->yawTarget;
+            rwData->yawTarget = (s16)(playerPosRot->rot.y - 0x7FFF) + roData->yawTarget;
         } else if (roData->interfaceFlags & PARALLEL1_FLAG_2) {
-=======
-            rwData->yawTarget = (s16)(playerPosRot->rot.y - 0x7FFF) + roData->yawTarget;
-        } else if (roData->interfaceFlags & 4) {
->>>>>>> ed0ab877
             // rotate to roData->yawTarget
             rwData->yawTarget = roData->yawTarget;
         } else {
@@ -2064,13 +2049,8 @@
             rwData->yawTarget = atToEyeNextDir.yaw;
         }
     } else {
-<<<<<<< HEAD
         if (roData->interfaceFlags & PARALLEL1_FLAG_5) {
-            rwData->yawTarget = BINANG_ROT180(playerPosRot->rot.y) + roData->yawTarget;
-=======
-        if (roData->interfaceFlags & 0x20) {
             rwData->yawTarget = (s16)(playerPosRot->rot.y - 0x7FFF) + roData->yawTarget;
->>>>>>> ed0ab877
         }
         sCameraInterfaceFlags = roData->interfaceFlags;
     }
@@ -2095,13 +2075,8 @@
     camera->fovUpdateRate =
         Camera_LERPCeilF(CAM_DATA_SCALED(OREG(4)), camera->fovUpdateRate, camera->speedRatio * 0.05f, 0.1f);
 
-<<<<<<< HEAD
     if (roData->interfaceFlags & PARALLEL1_FLAG_0) {
-        tangle = func_80044ADC(camera, BINANG_ROT180(atToEyeDir.yaw), 1);
-=======
-    if (roData->interfaceFlags & 1) {
         tangle = func_80044ADC(camera, atToEyeDir.yaw - 0x7FFF, 1);
->>>>>>> ed0ab877
 
         spB8 = ((1.0f / roData->unk_0C) * 0.3f);
         pad2 = (((1.0f / roData->unk_0C) * 0.7f) * (1.0f - camera->speedRatio));
@@ -3716,17 +3691,10 @@
             rwData->unk_08 = playerPosRot->pos.y - camera->playerPosDelta.y;
             if (roData->interfaceFlags & KEEPON4_FLAG_1) {
                 spA2 = CAM_DEG_TO_BINANG(roData->unk_08);
-<<<<<<< HEAD
-                spA0 = BINANG_SUB(BINANG_ROT180(playerPosRot->rot.y), spA8.yaw) > 0
-                           ? BINANG_ROT180(playerPosRot->rot.y) + CAM_DEG_TO_BINANG(roData->unk_0C)
-                           : BINANG_ROT180(playerPosRot->rot.y) - CAM_DEG_TO_BINANG(roData->unk_0C);
-            } else if (roData->interfaceFlags & KEEPON4_FLAG_2) {
-=======
                 spA0 = BINANG_SUB((s16)(playerPosRot->rot.y - 0x7FFF), spA8.yaw) > 0
                            ? (s16)(playerPosRot->rot.y - 0x7FFF) + CAM_DEG_TO_BINANG(roData->unk_0C)
                            : (s16)(playerPosRot->rot.y - 0x7FFF) - CAM_DEG_TO_BINANG(roData->unk_0C);
-            } else if (roData->unk_1C & 4) {
->>>>>>> ed0ab877
+            } else if (roData->interfaceFlags & KEEPON4_FLAG_2) {
                 spA2 = CAM_DEG_TO_BINANG(roData->unk_08);
                 spA0 = CAM_DEG_TO_BINANG(roData->unk_0C);
             } else if ((roData->interfaceFlags & KEEPON4_FLAG_3) && camera->target != NULL) {
@@ -7588,13 +7556,8 @@
     }
 
     if (camera->status == CAM_STAT_ACTIVE) {
-<<<<<<< HEAD
-        if ((gSaveContext.gameMode != 0) && (gSaveContext.gameMode != 3)) {
+        if ((gSaveContext.gameMode != GAMEMODE_NORMAL) && (gSaveContext.gameMode != GAMEMODE_END_CREDITS)) {
             sCameraInterfaceFlags = CAM_INTERFACE_FLAGS(CAM_SHRINKWINVAL_NONE, CAM_HUD_ALPHA_50, 0);
-=======
-        if ((gSaveContext.gameMode != GAMEMODE_NORMAL) && (gSaveContext.gameMode != GAMEMODE_END_CREDITS)) {
-            sCameraInterfaceFlags = 0;
->>>>>>> ed0ab877
             Camera_UpdateInterface(sCameraInterfaceFlags);
         } else if ((D_8011D3F0 != 0) && (camera->camId == CAM_ID_MAIN)) {
             D_8011D3F0--;
