--- conflicted
+++ resolved
@@ -1,6 +1,7 @@
 #include <ultra64.h>
 #include <global.h>
 #include <vt.h>
+#include "overlays/actors/ovl_En_Horse/z_en_horse.h"
 
 s16 Camera_ChangeSettingFlags(Camera* camera, s16 setting, s16 flags);
 s32 Camera_ChangeModeFlags(Camera* camera, s16 mode, u8 flags);
@@ -236,21 +237,12 @@
         to->bgId = floorBgId;
     }
 
-<<<<<<< HEAD
     to->norm.x = to->poly->norm.x * COLPOLY_NORM_FRAC;
     to->norm.y = to->poly->norm.y * COLPOLY_NORM_FRAC;
     to->norm.z = to->poly->norm.z * COLPOLY_NORM_FRAC;
     to->pos.x = to->norm.x + toNewPos.x;
     to->pos.y = to->norm.y + toNewPos.y;
     to->pos.z = to->norm.z + toNewPos.z;
-=======
-    arg2->unk_0C.x = arg2->unk_18->norm.x * (1.0f / 32767.0f);
-    arg2->unk_0C.y = arg2->unk_18->norm.y * (1.0f / 32767.0f);
-    arg2->unk_0C.z = arg2->unk_18->norm.z * (1.0f / 32767.0f);
-    arg2->unk_00.x = arg2->unk_0C.x + sp68.x;
-    arg2->unk_00.y = arg2->unk_0C.y + sp68.y;
-    arg2->unk_00.z = arg2->unk_0C.z + sp68.z;
->>>>>>> 14191307
 
     return floorBgId + 1;
 }
@@ -381,15 +373,9 @@
         floorNorm->y = 1.0f;
         floorNorm->z = 0.0f;
     } else {
-<<<<<<< HEAD
         floorNorm->x = floorPoly->norm.x * COLPOLY_NORM_FRAC;
         floorNorm->y = floorPoly->norm.y * COLPOLY_NORM_FRAC;
         floorNorm->z = floorPoly->norm.z * COLPOLY_NORM_FRAC;
-=======
-        arg1->x = sp28->norm.x * (1.f / 32767.0f);
-        arg1->y = sp28->norm.y * (1.f / 32767.0f);
-        arg1->z = sp28->norm.z * (1.f / 32767.0f);
->>>>>>> 14191307
     }
 
     return floorY;
@@ -1198,7 +1184,7 @@
     player = camera->player;
     func_8002EF44(&horsePosRot, player->rideActor);
 
-    if (player->rideActor->unk_1F0 & 4 ? 1 : 0) {
+    if (((EnHorse*)player->rideActor)->unk_1F0 & 4 ? 1 : 0) {
         horsePosRot.pos.y -= 49.f;
         *yPosOffset = Camera_LERPCeilF(horsePosRot.pos.y, *yPosOffset, 0.1f, 0.2f);
         camera->atLERPStepScale = Camera_LERPCeilF(0.4f, camera->atLERPStepScale, 0.2f, 0.02f);
@@ -4495,7 +4481,7 @@
     Vec3f* eye = &camera->eye;
     Vec3f* at = &camera->at;
     Vec3f* eyeNext = &camera->eyeNext;
-    Vec3f playerUnk908;
+    Vec3f playerBodyPart0;
     s16 phiTarget;
     VecSph sp8C;
     VecSph unk908PlayerPosOffset;
@@ -4537,8 +4523,8 @@
         camera->posOffset.y = camera->posOffset.y - camera->playerPosDelta.y;
         anim->yawTarget = eyeNextAtOffset.yaw;
         anim->unk_00 = 0.0f;
-        playerUnk908 = camera->player->unk_908;
-        OLib_Vec3fDiffToVecSphGeo(&unk908PlayerPosOffset, &playerPosRot->pos, &playerUnk908);
+        playerBodyPart0 = camera->player->bodyPartsPos[0];
+        OLib_Vec3fDiffToVecSphGeo(&unk908PlayerPosOffset, &playerPosRot->pos, &playerBodyPart0);
         anim->timer = R_DEFA_CAM_ANIM_TIME;
         anim->yawTargetAdj = ABS(BINANG_SUB(unk908PlayerPosOffset.yaw, eyeAtOffset.yaw)) < 0x3A98
                                  ? 0
@@ -4559,7 +4545,6 @@
 
     camera->dist = Camera_LERPClampDist(camera, sp8C.r, uniq1->distMin, uniq1->distMax);
 
-    // temp is necessary to match.
     phiTarget = uniq1->pitchTarget;
     sp8C.pitch = Camera_LERPCeilS(phiTarget, eyeNextAtOffset.pitch, 1.0f / camera->pitchUpdateRateInv, 0xA);
 
@@ -7765,13 +7750,8 @@
     }
 }
 
-<<<<<<< HEAD
 s32 Camera_ChangeMode(Camera* camera, s16 mode) {
     return Camera_ChangeModeFlags(camera, mode, 0);
-=======
-s32 func_8005A444(Camera* camera, s16 arg1) {
-    return Camera_ChangeMode(camera, arg1, 0);
->>>>>>> 14191307
 }
 
 s32 Camera_CheckValidMode(Camera* camera, s16 mode) {
@@ -8102,15 +8082,9 @@
     return dst;
 }
 
-<<<<<<< HEAD
 void Camera_SetCameraData(Camera* camera, s16 setDataFlags, CutsceneCameraPoint* atPoints,
                           CutsceneCameraPoint* eyePoints, s16 relativeToPlayer, s16 arg5, UNK_TYPE arg6) {
     if (setDataFlags & 0x1) {
-=======
-void Camera_SetCameraData(Camera* camera, s16 arg1, CutsceneCameraPoint* atPoints, CutsceneCameraPoint* eyePoints,
-                          s16 relativeToPlayer, s16 arg5, s32 arg6) {
-    if (arg1 & 0x1) {
->>>>>>> 14191307
         camera->atPoints = atPoints;
     }
 
