#include "ultra64.h"
#include "global.h"
#include "vt.h"
#include "overlays/actors/ovl_En_Horse/z_en_horse.h"

s16 Camera_ChangeSettingFlags(Camera* camera, s16 setting, s16 flags);
s32 Camera_ChangeModeFlags(Camera* camera, s16 mode, u8 flags);
s32 Camera_QRegInit(void);
s32 Camera_UpdateWater(Camera* camera);

// Camera will reload its paramData. Usually that means setting the read-only data from what is stored in
// CameraModeValue arrays. Although sometimes some read-write data is reset as well
#define RELOAD_PARAMS(camera) (camera->animState == 0 || camera->animState == 10 || camera->animState == 20)

/**
 * Camera data is stored in both read-only data and OREG as s16, and then converted to the appropriate type during
 * runtime. If a small f32 is being stored as an s16, it is common to store that value 100 times larger than the
 * original value. This is then scaled back down during runtime with the CAM_DATA_SCALED macro.
 */
#define CAM_DATA_SCALED(x) ((x)*0.01f)

// Load the next value from camera read-only data stored in CameraModeValue
#define GET_NEXT_RO_DATA(values) ((values++)->val)
// Load the next value and scale down from camera read-only data stored in CameraModeValue
#define GET_NEXT_SCALED_RO_DATA(values) CAM_DATA_SCALED(GET_NEXT_RO_DATA(values))

#define FLG_ADJSLOPE (1 << 0)
#define FLG_OFFGROUND (1 << 7)

#define DISTORTION_HOT_ROOM (1 << 0)
#define DISTORTION_UNDERWATER_WEAK (1 << 1)
#define DISTORTION_UNDERWATER_MEDIUM (1 << 2)
#define DISTORTION_UNDERWATER_STRONG (1 << 3)
#define DISTORTION_UNDERWATER_FISHING (1 << 4)

#include "z_camera_data.c"

/*===============================================================*/

/**
 * Interpolates along a curve between 0 and 1 with a period of
 * -a <= p <= a at time `b`
 */
f32 Camera_InterpolateCurve(f32 a, f32 b) {
    f32 ret;
    f32 absB;
    f32 t = 0.4f;
    f32 t2;
    f32 t3;
    f32 t4;

    absB = fabsf(b);
    if (a < absB) {
        ret = 1.0f;
    } else {
        t2 = 1.0f - t;
        if ((a * t2) > absB) {
            t3 = SQ(b) * (1.0f - t);
            t4 = SQ(a * t2);
            ret = t3 / t4;
        } else {
            t3 = SQ(a - absB) * t;
            t4 = SQ(0.4f * a);
            ret = 1.0f - (t3 / t4);
        }
    }
    return ret;
}

/*
 * Performs linear interpoloation between `cur` and `target`.  If `cur` is within
 * `minDiff` units, The result is rounded up to `target`
 */
f32 Camera_LERPCeilF(f32 target, f32 cur, f32 stepScale, f32 minDiff) {
    f32 diff = target - cur;
    f32 step;
    f32 ret;

    if (fabsf(diff) >= minDiff) {
        step = diff * stepScale;
        ret = cur + step;
    } else {
        ret = target;
    }

    return ret;
}

/*
 * Performs linear interpoloation between `cur` and `target`.  If `cur` is within
 * `minDiff` units, The result is rounded down to `cur`
 */
f32 Camera_LERPFloorF(f32 target, f32 cur, f32 stepScale, f32 minDiff) {
    f32 diff = target - cur;
    f32 step;
    f32 ret;

    if (fabsf(diff) >= minDiff) {
        step = diff * stepScale;
        ret = cur + step;
    } else {
        ret = cur;
    }

    return ret;
}

/*
 * Performs linear interpoloation between `cur` and `target`.  If `cur` is within
 * `minDiff` units, The result is rounded up to `target`
 */
s16 Camera_LERPCeilS(s16 target, s16 cur, f32 stepScale, s16 minDiff) {
    s16 diff = target - cur;
    s16 step;
    s32 ret;

    if (ABS(diff) >= minDiff) {
        step = diff * stepScale + 0.5f;
        ret = cur + step;
    } else {
        ret = target;
    }

    return ret;
}

/*
 * Performs linear interpoloation between `cur` and `target`.  If `cur` is within
 * `minDiff` units, The result is rounded down to `cur`
 */
s16 Camera_LERPFloorS(s16 target, s16 cur, f32 stepScale, s16 minDiff) {
    s16 diff = target - cur;
    s16 step;
    s32 ret;

    if (ABS(diff) >= minDiff) {
        step = diff * stepScale + 0.5f;
        ret = cur + step;
    } else {
        ret = cur;
    }

    return ret;
}

/*
 * Performs linear interpoloation between `cur` and `target`.  If `cur` is within
 * `minDiff` units, The result is rounded up to `target`
 */
void Camera_LERPCeilVec3f(Vec3f* target, Vec3f* cur, f32 yStepScale, f32 xzStepScale, f32 minDiff) {
    cur->x = Camera_LERPCeilF(target->x, cur->x, xzStepScale, minDiff);
    cur->y = Camera_LERPCeilF(target->y, cur->y, yStepScale, minDiff);
    cur->z = Camera_LERPCeilF(target->z, cur->z, xzStepScale, minDiff);
}

void func_80043ABC(Camera* camera) {
    camera->yawUpdateRateInv = 100.0f;
    camera->pitchUpdateRateInv = R_CAM_DEFA_PHI_UPDRATE;
    camera->rUpdateRateInv = OREG(6);
    camera->xzOffsetUpdateRate = CAM_DATA_SCALED(OREG(2));
    camera->yOffsetUpdateRate = CAM_DATA_SCALED(OREG(3));
    camera->fovUpdateRate = CAM_DATA_SCALED(OREG(4));
}

void func_80043B60(Camera* camera) {
    camera->rUpdateRateInv = OREG(27);
    camera->yawUpdateRateInv = OREG(27);
    camera->pitchUpdateRateInv = OREG(27);
    camera->xzOffsetUpdateRate = 0.001f;
    camera->yOffsetUpdateRate = 0.001f;
    camera->fovUpdateRate = 0.001f;
}

Vec3f* Camera_Vec3sToVec3f(Vec3f* dest, Vec3s* src) {
    Vec3f copy;

    copy.x = src->x;
    copy.y = src->y;
    copy.z = src->z;

    *dest = copy;
    return dest;
}

Vec3f* Camera_Vec3fVecSphGeoAdd(Vec3f* dest, Vec3f* a, VecSph* b) {
    Vec3f copy;
    Vec3f vecB;
    OLib_VecSphGeoToVec3f(&vecB, b);

    copy.x = a->x + vecB.x;
    copy.y = a->y + vecB.y;
    copy.z = a->z + vecB.z;

    *dest = copy;
    return dest;
}

Vec3f* Camera_Vec3fTranslateByUnitVector(Vec3f* dest, Vec3f* src, Vec3f* unitVector, f32 uvScale) {
    Vec3f copy;

    copy.x = src->x + (unitVector->x * uvScale);
    copy.y = src->y + (unitVector->y * uvScale);
    copy.z = src->z + (unitVector->z * uvScale);

    *dest = copy;
    return dest;
}

/**
 * Detects the collision poly between `from` and `to`, places collision info in `to`
 */
s32 Camera_BGCheckInfo(Camera* camera, Vec3f* from, CamColChk* to) {
    CollisionContext* colCtx = &camera->play->colCtx;
    Vec3f toNewPos;
    Vec3f toPoint;
    Vec3f fromToNorm;
    f32 floorPolyY;
    CollisionPoly* floorPoly;
    s32 floorBgId;
    VecSph fromToOffset;

    OLib_Vec3fDiffToVecSphGeo(&fromToOffset, from, &to->pos);
    fromToOffset.r += 8.0f;
    Camera_Vec3fVecSphGeoAdd(&toPoint, from, &fromToOffset);

    if (!BgCheck_CameraLineTest1(colCtx, from, &toPoint, &toNewPos, &to->poly, 1, 1, 1, -1, &to->bgId)) {
        // no poly in path.
        OLib_Vec3fDistNormalize(&fromToNorm, from, &to->pos);

        to->norm.x = -fromToNorm.x;
        to->norm.y = -fromToNorm.y;
        to->norm.z = -fromToNorm.z;

        toNewPos = to->pos;
        toNewPos.y += 5.0f;
        floorPolyY = BgCheck_CameraRaycastFloor2(colCtx, &floorPoly, &floorBgId, &toNewPos);

        if ((to->pos.y - floorPolyY) > 5.0f) {
            // if the y distance from the check point to the floor is more than 5 units
            // the point is not colliding with any collision.
            to->pos.x += to->norm.x;
            to->pos.y += to->norm.y;
            to->pos.z += to->norm.z;
            return 0;
        }

        to->poly = floorPoly;
        toNewPos.y = floorPolyY + 1.0f;
        to->bgId = floorBgId;
    }

    to->norm.x = COLPOLY_GET_NORMAL(to->poly->normal.x);
    to->norm.y = COLPOLY_GET_NORMAL(to->poly->normal.y);
    to->norm.z = COLPOLY_GET_NORMAL(to->poly->normal.z);
    to->pos.x = to->norm.x + toNewPos.x;
    to->pos.y = to->norm.y + toNewPos.y;
    to->pos.z = to->norm.z + toNewPos.z;

    return floorBgId + 1;
}

/**
 * Detects if there is collision between `from` and `to`
 */
s32 Camera_BGCheck(Camera* camera, Vec3f* from, Vec3f* to) {
    CamColChk toCol;
    s32 bgId;

    toCol.pos = *to;
    bgId = Camera_BGCheckInfo(camera, from, &toCol);
    *to = toCol.pos;
    return bgId;
}

s32 func_80043F94(Camera* camera, Vec3f* from, CamColChk* to) {
    CollisionContext* colCtx = &camera->play->colCtx;
    Vec3f toNewPos;
    Vec3f toPos;
    Vec3f fromToNorm;
    Vec3f playerFloorNormF;
    f32 floorY;
    CollisionPoly* floorPoly;
    s32 bgId;
    VecSph fromToGeo;

    OLib_Vec3fDiffToVecSphGeo(&fromToGeo, from, &to->pos);
    fromToGeo.r += 8.0f;
    Camera_Vec3fVecSphGeoAdd(&toPos, from, &fromToGeo);
    if (!BgCheck_CameraLineTest1(colCtx, from, &toPos, &toNewPos, &to->poly, 1, 1, 1, -1, &to->bgId)) {
        OLib_Vec3fDistNormalize(&fromToNorm, from, &to->pos);
        to->norm.x = -fromToNorm.x;
        to->norm.y = -fromToNorm.y;
        to->norm.z = -fromToNorm.z;
        toNewPos = to->pos;
        toNewPos.y += 5.0f;
        floorY = BgCheck_CameraRaycastFloor2(colCtx, &floorPoly, &bgId, &toNewPos);
        if ((to->pos.y - floorY) > 5.0f) {
            // to is not on the ground or below it.
            to->pos.x += to->norm.x;
            to->pos.y += to->norm.y;
            to->pos.z += to->norm.z;
            return 0;
        }
        // to is touching the ground, move it up 1 unit.
        to->poly = floorPoly;
        toNewPos.y = floorY + 1.0f;
        to->bgId = bgId;
    }
    to->norm.x = COLPOLY_GET_NORMAL(to->poly->normal.x);
    to->norm.y = COLPOLY_GET_NORMAL(to->poly->normal.y);
    to->norm.z = COLPOLY_GET_NORMAL(to->poly->normal.z);
    if ((to->norm.y > 0.5f) || (to->norm.y < -0.8f)) {
        to->pos.x = to->norm.x + toNewPos.x;
        to->pos.y = to->norm.y + toNewPos.y;
        to->pos.z = to->norm.z + toNewPos.z;
    } else if (playerFloorPoly != NULL) {
        playerFloorNormF.x = COLPOLY_GET_NORMAL(playerFloorPoly->normal.x);
        playerFloorNormF.y = COLPOLY_GET_NORMAL(playerFloorPoly->normal.y);
        playerFloorNormF.z = COLPOLY_GET_NORMAL(playerFloorPoly->normal.z);
        if (Math3D_LineSegVsPlane(playerFloorNormF.x, playerFloorNormF.y, playerFloorNormF.z, playerFloorPoly->dist,
                                  from, &toPos, &toNewPos, 1)) {
            // line is from->to is touching the poly the player is on.
            to->norm = playerFloorNormF;
            to->poly = playerFloorPoly;
            to->bgId = camera->bgId;
            to->pos.x = to->norm.x + toNewPos.x;
            to->pos.y = to->norm.y + toNewPos.y;
            to->pos.z = to->norm.z + toNewPos.z;
        } else {
            OLib_Vec3fDistNormalize(&fromToNorm, from, &to->pos);
            to->norm.x = -fromToNorm.x;
            to->norm.y = -fromToNorm.y;
            to->norm.z = -fromToNorm.z;
            to->pos.x += to->norm.x;
            to->pos.y += to->norm.y;
            to->pos.z += to->norm.z;
            return 0;
        }
    }
    return 1;
}

void func_80044340(Camera* camera, Vec3f* arg1, Vec3f* arg2) {
    CamColChk sp20;
    Vec3s unused;

    sp20.pos = *arg2;
    func_80043F94(camera, arg1, &sp20);
    *arg2 = sp20.pos;
}

/**
 * Checks if `from` to `to` is looking from the outside of a poly towards the front
 */
s32 Camera_CheckOOB(Camera* camera, Vec3f* from, Vec3f* to) {
    s32 pad;
    Vec3f intersect;
    s32 pad2;
    s32 bgId;
    CollisionPoly* poly;
    CollisionContext* colCtx = &camera->play->colCtx;

    poly = NULL;
    if (BgCheck_CameraLineTest1(colCtx, from, to, &intersect, &poly, 1, 1, 1, 0, &bgId) &&
        (CollisionPoly_GetPointDistanceFromPlane(poly, from) < 0.0f)) {
        // if there is a poly between `from` and `to` and the `from` is behind the poly.
        return true;
    }

    return false;
}

/**
 * Gets the floor position underneath `chkPos`, and returns the normal of the floor to `floorNorm`,
 * and bgId to `bgId`.  If no floor is found, then the normal is a flat surface pointing upwards.
 */
f32 Camera_GetFloorYNorm(Camera* camera, Vec3f* floorNorm, Vec3f* chkPos, s32* bgId) {
    s32 pad;
    CollisionPoly* floorPoly;
    f32 floorY = BgCheck_EntityRaycastFloor3(&camera->play->colCtx, &floorPoly, bgId, chkPos);

    if (floorY == BGCHECK_Y_MIN) {
        // no floor
        floorNorm->x = 0.0f;
        floorNorm->y = 1.0f;
        floorNorm->z = 0.0f;
    } else {
        floorNorm->x = COLPOLY_GET_NORMAL(floorPoly->normal.x);
        floorNorm->y = COLPOLY_GET_NORMAL(floorPoly->normal.y);
        floorNorm->z = COLPOLY_GET_NORMAL(floorPoly->normal.z);
    }

    return floorY;
}

/**
 * Gets the position of the floor from `pos`
 */
f32 Camera_GetFloorY(Camera* camera, Vec3f* pos) {
    Vec3f posCheck;
    Vec3f floorNorm;
    s32 bgId;

    posCheck = *pos;
    posCheck.y += 80.0f;

    return Camera_GetFloorYNorm(camera, &floorNorm, &posCheck, &bgId);
}

/**
 * Gets the position of the floor from `pos`, and if the floor is considered not solid,
 * it checks the next floor below that up to 3 times.  Returns the normal of the floor into `norm`
 */
f32 Camera_GetFloorYLayer(Camera* camera, Vec3f* norm, Vec3f* pos, s32* bgId) {
    CollisionPoly* floorPoly;
    CollisionContext* colCtx = &camera->play->colCtx;
    f32 floorY;
    s32 i;

    for (i = 3; i > 0; i--) {
        floorY = BgCheck_CameraRaycastFloor2(colCtx, &floorPoly, bgId, pos);
        if (floorY == BGCHECK_Y_MIN ||
            (camera->playerGroundY < floorY && !(COLPOLY_GET_NORMAL(floorPoly->normal.y) > 0.5f))) {
            // no floor, or player is below the floor and floor is not considered steep
            norm->x = 0.0f;
            norm->y = 1.0f;
            norm->z = 0.0f;
            floorY = BGCHECK_Y_MIN;
            break;
        } else if (func_80041D4C(colCtx, floorPoly, *bgId) == 1) {
            // floor is not solid, check below that floor.
            pos->y = floorY - 10.0f;
            continue;
        } else {
            norm->x = COLPOLY_GET_NORMAL(floorPoly->normal.x);
            norm->y = COLPOLY_GET_NORMAL(floorPoly->normal.y);
            norm->z = COLPOLY_GET_NORMAL(floorPoly->normal.z);
            break;
        }
    }
    if (i == 0) {
        osSyncPrintf(VT_COL(YELLOW, BLACK) "camera: foward check: too many layer!\n" VT_RST);
    }
    return floorY;
}

/**
 * Returns the CameraSettingType of the camera at index `bgCamDataIndex`
 */
s16 Camera_GetSurfaceBgCamDataSetting(Camera* camera, s32 bgCamDataIndex) {
    return BgCheck_GetBgCamDataSettingImpl(&camera->play->colCtx, bgCamDataIndex, BGCHECK_SCENE);
}

/**
 * Returns the scene camera info for the current camera data index
 */
Vec3s* Camera_GetSurfaceBgCamData(Camera* camera) {
    return BgCheck_GetBgCamDataVec3sImpl(&camera->play->colCtx, camera->bgCamDataIndex, BGCHECK_SCENE);
}

/**
 * Gets the scene's camera index for the poly `poly`, returns -1 if
 * there is no camera data for that poly.
 */
s32 Camera_GetSurfaceBgCamDataIndex(Camera* camera, s32* bgId, CollisionPoly* poly) {
    s32 bgCamDataIndex;
    PosRot playerPosRot;
    s32 ret;

    Actor_GetWorldPosShapeRot(&playerPosRot, &camera->player->actor); // unused.
    bgCamDataIndex = SurfaceType_GetBgCamDataIndex(&camera->play->colCtx, poly, *bgId);

    if (BgCheck_GetBgCamDataSettingImpl(&camera->play->colCtx, bgCamDataIndex, *bgId) == CAM_SET_NONE) {
        ret = -1;
    } else {
        ret = bgCamDataIndex;
    }
    return ret;
}

/**
 * Returns the scene camera info for the floor under the player.
 * If there is no floor then there is no camera data, returns the number of
 * pieces of data there are in `bgCamDataNumData`
 */
Vec3s* Camera_GetSurfaceBgCamDataAndNumData(Camera* camera, u16* bgCamDataNumData) {
    CollisionPoly* floorPoly;
    s32 pad;
    s32 bgId;
    PosRot playerPosShape;

    Actor_GetWorldPosShapeRot(&playerPosShape, &camera->player->actor);
    playerPosShape.pos.y += Player_GetHeight(camera->player);

    if (BgCheck_EntityRaycastFloor3(&camera->play->colCtx, &floorPoly, &bgId, &playerPosShape.pos) == BGCHECK_Y_MIN) {
        // no floor
        return NULL;
    }

    *bgCamDataNumData = BgCheck_GetBgCamDataNumVec3s(&camera->play->colCtx, floorPoly, bgId);
    return BgCheck_GetBgCamDataVec3s(&camera->play->colCtx, floorPoly, bgId);
}

/**
 * Gets the Camera information for the water box the player is in.
 * Returns -1 if the player is not in a water box, or does not have a swimming state.
 * Returns -2 if there is no camera index for the water box.
 * Returns the camera data index otherwise.
 */
s32 Camera_GetWaterBoxBgCamDataIndex(Camera* camera, f32* waterY) {
    PosRot playerPosShape;
    WaterBox* waterBox;
    s32 bgCamDataIndex;

    Actor_GetWorldPosShapeRot(&playerPosShape, &camera->player->actor);
    *waterY = playerPosShape.pos.y;

    if (!WaterBox_GetSurface1(camera->play, &camera->play->colCtx, playerPosShape.pos.x, playerPosShape.pos.z, waterY,
                              &waterBox)) {
        // player's position is not in a water box.
        *waterY = BGCHECK_Y_MIN;
        return -1;
    }

    if (!(camera->player->stateFlags1 & PLAYER_STATE1_27)) {
        // player is not swimming
        *waterY = BGCHECK_Y_MIN;
        return -1;
    }

    bgCamDataIndex = WaterBox_GetBgCamDataIndex(&camera->play->colCtx, waterBox);

    //! @bug bgCamDataIndex = 0 is a valid index, should be (bgCamDataIndex < 0)
    if ((bgCamDataIndex <= 0) || (WaterBox_GetCameraSetting(&camera->play->colCtx, waterBox) <= CAM_SET_NONE)) {
        // no camera data index, or no CameraSettingType
        return -2;
    }

    return bgCamDataIndex;
}

/**
 * Checks if `chkPos` is inside a waterbox. If there is no water box below `chkPos`
 * or if `chkPos` is above the water surface, return BGCHECK_Y_MIN, output
 * environment properites to `envProp` if `chkPos` is inside the waterbox.
 */
f32 Camera_GetWaterSurface(Camera* camera, Vec3f* chkPos, s32* envProp) {
    PosRot playerPosRot;
    f32 waterY;
    WaterBox* waterBox;

    Actor_GetWorldPosShapeRot(&playerPosRot, &camera->player->actor);
    waterY = playerPosRot.pos.y;

    if (!WaterBox_GetSurface1(camera->play, &camera->play->colCtx, chkPos->x, chkPos->z, &waterY, &waterBox)) {
        // chkPos is not within the x/z boundaries of a water box.
        return BGCHECK_Y_MIN;
    }

    if (waterY < chkPos->y) {
        // the water's y position is below the check position
        // meaning the position is NOT in the water.
        return BGCHECK_Y_MIN;
    }

    *envProp = WaterBox_GetLightSettingIndex(&camera->play->colCtx, waterBox);
    return waterY;
}

/**
 * Calculates the angle between points `from` and `to`
 */
s16 Camera_XZAngle(Vec3f* to, Vec3f* from) {
    return CAM_DEG_TO_BINANG(RAD_TO_DEG(Math_FAtan2F(from->x - to->x, from->z - to->z)));
}

s16 func_80044ADC(Camera* camera, s16 yaw, s16 arg2) {
    static f32 D_8015CE50;
    static f32 D_8015CE54;
    static CamColChk D_8015CE58;
    Vec3f playerPos;
    Vec3f rotatedPos;
    Vec3f floorNorm;
    f32 temp_f2;
    s16 temp_s0;
    s16 temp_s1;
    f32 phi_f18;
    f32 sinYaw;
    f32 cosYaw;
    s32 bgId;
    f32 sp30;
    f32 sp2C;
    f32 phi_f16;
    f32 playerHeight;

    sinYaw = Math_SinS(yaw);
    cosYaw = Math_CosS(yaw);
    playerHeight = Player_GetHeight(camera->player);
    temp_f2 = CAM_DATA_SCALED(OREG(19)) * playerHeight;
    sp30 = CAM_DATA_SCALED(OREG(17)) * playerHeight;
    sp2C = CAM_DATA_SCALED(OREG(18)) * playerHeight;
    playerPos.x = camera->playerPosRot.pos.x;
    playerPos.y = camera->playerGroundY + temp_f2;
    playerPos.z = camera->playerPosRot.pos.z;
    rotatedPos.x = playerPos.x + (sp30 * sinYaw);
    rotatedPos.y = playerPos.y;
    rotatedPos.z = playerPos.z + (sp30 * cosYaw);
    if (arg2 || (camera->play->state.frames % 2) == 0) {
        D_8015CE58.pos.x = playerPos.x + (sp2C * sinYaw);
        D_8015CE58.pos.y = playerPos.y;
        D_8015CE58.pos.z = playerPos.z + (sp2C * cosYaw);
        Camera_BGCheckInfo(camera, &playerPos, &D_8015CE58);
        if (arg2) {
            D_8015CE50 = D_8015CE54 = camera->playerGroundY;
        }
    } else {
        sp2C = OLib_Vec3fDistXZ(&playerPos, &D_8015CE58.pos);
        D_8015CE58.pos.x += D_8015CE58.norm.x * 5.0f;
        D_8015CE58.pos.y += D_8015CE58.norm.y * 5.0f;
        D_8015CE58.pos.z += D_8015CE58.norm.z * 5.0f;
        if (sp2C < sp30) {
            sp30 = sp2C;
            D_8015CE50 = D_8015CE54 = Camera_GetFloorYLayer(camera, &floorNorm, &D_8015CE58.pos, &bgId);
        } else {
            D_8015CE50 = Camera_GetFloorYLayer(camera, &floorNorm, &rotatedPos, &bgId);
            D_8015CE54 = Camera_GetFloorYLayer(camera, &floorNorm, &D_8015CE58.pos, &bgId);
        }

        if (D_8015CE50 == BGCHECK_Y_MIN) {
            D_8015CE50 = camera->playerGroundY;
        }

        if (D_8015CE54 == BGCHECK_Y_MIN) {
            D_8015CE54 = D_8015CE50;
        }
    }
    phi_f16 = CAM_DATA_SCALED(OREG(20)) * (D_8015CE50 - camera->playerGroundY);
    phi_f18 = (1.0f - CAM_DATA_SCALED(OREG(20))) * (D_8015CE54 - camera->playerGroundY);
    temp_s0 = CAM_DEG_TO_BINANG(RAD_TO_DEG(Math_FAtan2F(phi_f16, sp30)));
    temp_s1 = CAM_DEG_TO_BINANG(RAD_TO_DEG(Math_FAtan2F(phi_f18, sp2C)));
    return temp_s0 + temp_s1;
}

Vec3f* Camera_CalcUpFromPitchYawRoll(Vec3f* dest, s16 pitch, s16 yaw, s16 roll) {
    f32 sinPitch;
    f32 cosPitch;
    f32 sinYaw;
    f32 cosYaw;
    f32 sinNegRoll;
    f32 cosNegRoll;
    Vec3f spA4;
    f32 pad;
    f32 sp54;
    f32 sp4C;
    f32 cosPitchCosYawSinRoll;
    f32 negSinPitch;
    f32 temp_f10_2;
    f32 cosPitchcosYaw;
    f32 temp_f14;
    f32 negSinPitchSinYaw;
    f32 negSinPitchCosYaw;
    f32 cosPitchSinYaw;
    f32 temp_f4_2;
    f32 temp_f6;
    f32 temp_f8;
    f32 temp_f8_2;
    f32 temp_f8_3;

    sinPitch = Math_SinS(pitch);
    cosPitch = Math_CosS(pitch);
    sinYaw = Math_SinS(yaw);
    cosYaw = Math_CosS(yaw);
    negSinPitch = -sinPitch;
    sinNegRoll = Math_SinS(-roll);
    cosNegRoll = Math_CosS(-roll);
    negSinPitchSinYaw = negSinPitch * sinYaw;
    temp_f14 = 1.0f - cosNegRoll;
    cosPitchSinYaw = cosPitch * sinYaw;
    sp54 = SQ(cosPitchSinYaw);
    sp4C = (cosPitchSinYaw * sinPitch) * temp_f14;
    cosPitchcosYaw = cosPitch * cosYaw;
    temp_f4_2 = ((1.0f - sp54) * cosNegRoll) + sp54;
    cosPitchCosYawSinRoll = cosPitchcosYaw * sinNegRoll;
    negSinPitchCosYaw = negSinPitch * cosYaw;
    temp_f6 = (cosPitchcosYaw * cosPitchSinYaw) * temp_f14;
    temp_f10_2 = sinPitch * sinNegRoll;
    spA4.x = ((negSinPitchSinYaw * temp_f4_2) + (cosPitch * (sp4C - cosPitchCosYawSinRoll))) +
             (negSinPitchCosYaw * (temp_f6 + temp_f10_2));
    sp54 = SQ(sinPitch);
    temp_f4_2 = (sinPitch * cosPitchcosYaw) * temp_f14;
    temp_f8_3 = cosPitchSinYaw * sinNegRoll;
    temp_f8 = sp4C + cosPitchCosYawSinRoll;
    spA4.y = ((negSinPitchSinYaw * temp_f8) + (cosPitch * (((1.0f - sp54) * cosNegRoll) + sp54))) +
             (negSinPitchCosYaw * (temp_f4_2 - temp_f8_3));
    temp_f8_2 = temp_f6 - temp_f10_2;
    spA4.z = ((negSinPitchSinYaw * temp_f8_2) + (cosPitch * (temp_f4_2 + temp_f8_3))) +
             (negSinPitchCosYaw * (((1.0f - SQ(cosPitchcosYaw)) * cosNegRoll) + SQ(cosPitchcosYaw)));
    *dest = spA4;
    return dest;
}

f32 Camera_ClampLERPScale(Camera* camera, f32 maxLERPScale) {
    f32 ret;

    if (camera->atLERPStepScale < CAM_DATA_SCALED(R_AT_LERP_MIN)) {
        ret = CAM_DATA_SCALED(R_AT_LERP_MIN);
    } else if (camera->atLERPStepScale >= maxLERPScale) {
        ret = maxLERPScale;
    } else {
        ret = CAM_DATA_SCALED(R_AT_LERP_SCALE) * camera->atLERPStepScale;
    }

    return ret;
}

void Camera_CopyDataToRegs(Camera* camera, s16 mode) {
    CameraModeValue* values;
    CameraModeValue* valueP;
    s32 i;

    if (PREG(82)) {
        osSyncPrintf("camera: res: stat (%d/%d/%d)\n", camera->camId, camera->setting, mode);
    }

    values = sCameraSettings[camera->setting].cameraModes[mode].values;

    for (i = 0; i < sCameraSettings[camera->setting].cameraModes[mode].valueCnt; i++) {
        valueP = &values[i];
        PREG(valueP->dataType) = valueP->val;
        if (PREG(82)) {
            osSyncPrintf("camera: res: PREG(%02d) = %d\n", valueP->dataType, valueP->val);
        }
    }
    camera->animState = 0;
}

s32 Camera_CopyPREGToModeValues(Camera* camera) {
    CameraModeValue* values = sCameraSettings[camera->setting].cameraModes[camera->mode].values;
    CameraModeValue* valueP;
    s32 i;

    for (i = 0; i < sCameraSettings[camera->setting].cameraModes[camera->mode].valueCnt; i++) {
        valueP = &values[i];
        valueP->val = R_CAM_DATA(valueP->dataType);
        if (PREG(82)) {
            osSyncPrintf("camera: res: %d = PREG(%02d)\n", valueP->val, valueP->dataType);
        }
    }
    return true;
}

#define SHRINKWIN_MASK (0xF000)
#define SHRINKWINVAL_MASK (0x7000)
#define SHRINKWIN_CURVAL (0x8000)
#define IFACE_ALPHA_MASK (0x0F00)

void Camera_UpdateInterface(s16 flags) {
    s16 interfaceAlpha;

    if ((flags & SHRINKWIN_MASK) != SHRINKWIN_MASK) {
        switch (flags & SHRINKWINVAL_MASK) {
            case 0x1000:
                sCameraShrinkWindowVal = 0x1A;
                break;
            case 0x2000:
                sCameraShrinkWindowVal = 0x1B;
                break;
            case 0x3000:
                sCameraShrinkWindowVal = 0x20;
                break;
            default:
                sCameraShrinkWindowVal = 0;
                break;
        }

        if (flags & SHRINKWIN_CURVAL) {
            ShrinkWindow_SetCurrentVal(sCameraShrinkWindowVal);
        } else {
            ShrinkWindow_SetVal(sCameraShrinkWindowVal);
        }
    }

    if ((flags & IFACE_ALPHA_MASK) != IFACE_ALPHA_MASK) {
        interfaceAlpha = (flags & IFACE_ALPHA_MASK) >> 8;
        if (interfaceAlpha == 0) {
            interfaceAlpha = 0x32;
        }
        if (interfaceAlpha != sCameraInterfaceAlpha) {
            sCameraInterfaceAlpha = interfaceAlpha;
            Interface_ChangeAlpha(sCameraInterfaceAlpha);
        }
    }
}

Vec3f* Camera_BGCheckCorner(Vec3f* dst, Vec3f* linePointA, Vec3f* linePointB, CamColChk* pointAColChk,
                            CamColChk* pointBColChk) {
    Vec3f closestPoint;

    if (!func_800427B4(pointAColChk->poly, pointBColChk->poly, linePointA, linePointB, &closestPoint)) {
        osSyncPrintf(VT_COL(YELLOW, BLACK) "camera: corner check no cross point %x %x\n" VT_RST, pointAColChk,
                     pointBColChk);
        *dst = pointAColChk->pos;
        return dst;
    }

    *dst = closestPoint;
    return dst;
}

/**
 * Checks collision between at and eyeNext, if `checkEye` is set, if there is no collsion between
 * eyeNext->at, then eye->at is also checked.
 * Returns:
 * 0 if no collsion is found between at->eyeNext
 * 2 if the angle between the polys is between 60 degrees and 120 degrees
 * 3 ?
 * 6 if the angle between the polys is greater than 120 degrees
 */
s32 func_80045508(Camera* camera, VecSph* diffSph, CamColChk* eyeChk, CamColChk* atChk, s16 checkEye) {
    Vec3f* at = &camera->at;
    Vec3f* eye = &camera->eye;
    Vec3f* eyeNext = &camera->eyeNext;
    Vec3f eyePos;
    s32 atEyeBgId;
    s32 eyeAtBgId;
    s32 ret;
    f32 cosEyeAt;

    eyeChk->pos = camera->eyeNext;

    ret = 0;

    atEyeBgId = Camera_BGCheckInfo(camera, at, eyeChk);
    if (atEyeBgId != 0) {
        // collision found between at->eye
        atChk->pos = camera->at;

        OLib_Vec3fToVecSphGeo(&eyeChk->sphNorm, &eyeChk->norm);

        if (eyeChk->sphNorm.pitch >= 0x2EE1) {
            eyeChk->sphNorm.yaw = diffSph->yaw;
        }

        eyeAtBgId = Camera_BGCheckInfo(camera, eyeNext, atChk);

        if (eyeAtBgId == 0) {
            // no collision from eyeNext->at
            if (checkEye & 1) {

                atChk->pos = *at;
                eyePos = *eye;

                if (Camera_BGCheckInfo(camera, &eyePos, atChk) == 0) {
                    // no collision from eye->at
                    return 3;
                } else if (eyeChk->poly == atChk->poly) {
                    // at->eye and eye->at is the same poly
                    return 3;
                }
            } else {
                return 3;
            }
        } else if (eyeChk->poly == atChk->poly) {
            // at->eyeNext and eyeNext->at is the same poly
            return 3;
        }

        OLib_Vec3fToVecSphGeo(&atChk->sphNorm, &atChk->norm);

        if (atChk->sphNorm.pitch >= 0x2EE1) {
            atChk->sphNorm.yaw = BINANG_ROT180(diffSph->yaw);
        }

        if (atEyeBgId != eyeAtBgId) {
            // different bgIds for at->eye[Next] and eye[Next]->at
            ret = 3;
        } else {
            cosEyeAt = Math3D_Cos(&eyeChk->norm, &atChk->norm);
            if (cosEyeAt < -0.5f) {
                ret = 6;
            } else if (cosEyeAt > 0.5f) {
                ret = 3;
            } else {
                ret = 2;
            }
        }
    }
    return ret;
}

/**
 * Calculates how much to adjust the camera at's y value when on a slope.
 */
f32 Camera_CalcSlopeYAdj(Vec3f* floorNorm, s16 playerYRot, s16 eyeAtYaw, f32 adjAmt) {
    f32 tmp;
    VecSph floorNormSph;

    OLib_Vec3fToVecSphGeo(&floorNormSph, floorNorm);

    tmp = Math_CosS(floorNormSph.pitch) * Math_CosS(playerYRot - floorNormSph.yaw);
    return (fabsf(tmp) * adjAmt) * Math_CosS(playerYRot - eyeAtYaw);
}

/**
 * Calculates new at vector for the camera pointing in `eyeAtDir`
 */
s32 Camera_CalcAtDefault(Camera* camera, VecSph* eyeAtDir, f32 extraYOffset, s16 calcSlope) {
    Vec3f* at = &camera->at;
    Vec3f posOffsetTarget;
    Vec3f atTarget;
    s32 pad2;
    PosRot* playerPosRot = &camera->playerPosRot;
    f32 yOffset;

    yOffset = Player_GetHeight(camera->player);

    posOffsetTarget.x = 0.f;
    posOffsetTarget.y = yOffset + extraYOffset;
    posOffsetTarget.z = 0.f;

    if (calcSlope) {
        posOffsetTarget.y -= OLib_ClampMaxDist(
            Camera_CalcSlopeYAdj(&camera->floorNorm, playerPosRot->rot.y, eyeAtDir->yaw, OREG(9)), yOffset);
    }

    Camera_LERPCeilVec3f(&posOffsetTarget, &camera->posOffset, camera->yOffsetUpdateRate, camera->xzOffsetUpdateRate,
                         0.1f);

    atTarget.x = playerPosRot->pos.x + camera->posOffset.x;
    atTarget.y = playerPosRot->pos.y + camera->posOffset.y;
    atTarget.z = playerPosRot->pos.z + camera->posOffset.z;

    Camera_LERPCeilVec3f(&atTarget, at, camera->atLERPStepScale, camera->atLERPStepScale, 0.2f);

    return true;
}

s32 func_800458D4(Camera* camera, VecSph* eyeAtDir, f32 arg2, f32* arg3, s16 arg4) {
    f32 phi_f2;
    Vec3f posOffsetTarget;
    Vec3f atTarget;
    f32 eyeAtAngle;
    PosRot* playerPosRot = &camera->playerPosRot;
    f32 deltaY;
    s32 pad[2];

    posOffsetTarget.y = Player_GetHeight(camera->player) + arg2;
    posOffsetTarget.x = 0.0f;
    posOffsetTarget.z = 0.0f;

    if (arg4) {
        posOffsetTarget.y -= Camera_CalcSlopeYAdj(&camera->floorNorm, playerPosRot->rot.y, eyeAtDir->yaw, OREG(9));
    }

    deltaY = playerPosRot->pos.y - *arg3;
    eyeAtAngle = Math_FAtan2F(deltaY, OLib_Vec3fDistXZ(&camera->at, &camera->eye));

    if (eyeAtAngle > DEG_TO_RAD(OREG(32))) {
        if (1) {}
        phi_f2 = 1.0f - sinf(eyeAtAngle - DEG_TO_RAD(OREG(32)));
    } else if (eyeAtAngle < DEG_TO_RAD(OREG(33))) {
        phi_f2 = 1.0f - sinf(DEG_TO_RAD(OREG(33)) - eyeAtAngle);
    } else {
        phi_f2 = 1.0f;
    }

    posOffsetTarget.y -= deltaY * phi_f2;
    Camera_LERPCeilVec3f(&posOffsetTarget, &camera->posOffset, CAM_DATA_SCALED(OREG(29)), CAM_DATA_SCALED(OREG(30)),
                         0.1f);

    atTarget.x = playerPosRot->pos.x + camera->posOffset.x;
    atTarget.y = playerPosRot->pos.y + camera->posOffset.y;
    atTarget.z = playerPosRot->pos.z + camera->posOffset.z;

    Camera_LERPCeilVec3f(&atTarget, &camera->at, camera->atLERPStepScale, camera->atLERPStepScale, 0.2f);

    return 1;
}

s32 func_80045B08(Camera* camera, VecSph* eyeAtDir, f32 yExtra, s16 arg3) {
    f32 phi_f2;
    Vec3f posOffsetTarget;
    Vec3f atTarget;
    f32 pad;
    f32 temp_ret;
    PosRot* playerPosRot = &camera->playerPosRot;

    posOffsetTarget.y = Player_GetHeight(camera->player) + yExtra;
    posOffsetTarget.x = 0.0f;
    posOffsetTarget.z = 0.0f;

    temp_ret = Math_SinS(arg3);

    if (temp_ret < 0.0f) {
        phi_f2 = Math_CosS(playerPosRot->rot.y - eyeAtDir->yaw);
    } else {
        phi_f2 = -Math_CosS(playerPosRot->rot.y - eyeAtDir->yaw);
    }

    posOffsetTarget.y -= temp_ret * phi_f2 * OREG(9);
    Camera_LERPCeilVec3f(&posOffsetTarget, &camera->posOffset, camera->yOffsetUpdateRate, camera->xzOffsetUpdateRate,
                         0.1f);

    atTarget.x = playerPosRot->pos.x + camera->posOffset.x;
    atTarget.y = playerPosRot->pos.y + camera->posOffset.y;
    atTarget.z = playerPosRot->pos.z + camera->posOffset.z;
    Camera_LERPCeilVec3f(&atTarget, &camera->at, camera->atLERPStepScale, camera->atLERPStepScale, 0.2f);

    return 1;
}

/**
 * Adjusts the camera's at position for Camera_Parallel1
 */
s32 Camera_CalcAtForParallel(Camera* camera, VecSph* arg1, f32 yOffset, f32* arg3, s16 arg4) {
    Vec3f* at = &camera->at;
    Vec3f posOffsetTarget;
    Vec3f atTarget;
    Vec3f* eye = &camera->eye;
    PosRot* playerPosRot = &camera->playerPosRot;
    f32 temp_f2;
    f32 phi_f16;
    f32 eyeAtDistXZ;
    f32 phi_f20;
    f32 temp_f0_4;

    temp_f0_4 = Player_GetHeight(camera->player);
    posOffsetTarget.x = 0.0f;
    posOffsetTarget.y = temp_f0_4 + yOffset;
    posOffsetTarget.z = 0.0f;

    if (PREG(76) && arg4) {
        posOffsetTarget.y -= Camera_CalcSlopeYAdj(&camera->floorNorm, playerPosRot->rot.y, arg1->yaw, OREG(9));
    }

    if (camera->playerGroundY == camera->playerPosRot.pos.y || camera->player->actor.gravity > -0.1f ||
        camera->player->stateFlags1 & PLAYER_STATE1_21) {
        *arg3 = Camera_LERPCeilF(playerPosRot->pos.y, *arg3, CAM_DATA_SCALED(OREG(43)), 0.1f);
        phi_f20 = playerPosRot->pos.y - *arg3;
        posOffsetTarget.y -= phi_f20;
        Camera_LERPCeilVec3f(&posOffsetTarget, &camera->posOffset, camera->yOffsetUpdateRate,
                             camera->xzOffsetUpdateRate, 0.1f);
    } else {
        if (!PREG(75)) {
            phi_f20 = playerPosRot->pos.y - *arg3;
            eyeAtDistXZ = OLib_Vec3fDistXZ(at, &camera->eye);
            phi_f16 = eyeAtDistXZ;
            Math_FAtan2F(phi_f20, eyeAtDistXZ);
            temp_f2 = Math_FTanF(DEG_TO_RAD(camera->fov * 0.4f)) * phi_f16;
            if (temp_f2 < phi_f20) {
                *arg3 += phi_f20 - temp_f2;
                phi_f20 = temp_f2;
            } else if (phi_f20 < -temp_f2) {
                *arg3 += phi_f20 + temp_f2;
                phi_f20 = -temp_f2;
            }
            posOffsetTarget.y -= phi_f20;
        } else {
            phi_f20 = playerPosRot->pos.y - *arg3;
            temp_f2 = Math_FAtan2F(phi_f20, OLib_Vec3fDistXZ(at, eye));
            if (DEG_TO_RAD(OREG(32)) < temp_f2) {
                phi_f16 = 1 - sinf(temp_f2 - DEG_TO_RAD(OREG(32)));
            } else if (temp_f2 < DEG_TO_RAD(OREG(33))) {
                phi_f16 = 1 - sinf(DEG_TO_RAD(OREG(33)) - temp_f2);
            } else {
                phi_f16 = 1;
            }
            posOffsetTarget.y -= phi_f20 * phi_f16;
        }
        Camera_LERPCeilVec3f(&posOffsetTarget, &camera->posOffset, CAM_DATA_SCALED(OREG(29)), CAM_DATA_SCALED(OREG(30)),
                             0.1f);
        camera->yOffsetUpdateRate = CAM_DATA_SCALED(OREG(29));
        camera->xzOffsetUpdateRate = CAM_DATA_SCALED(OREG(30));
    }
    atTarget.x = playerPosRot->pos.x + camera->posOffset.x;
    atTarget.y = playerPosRot->pos.y + camera->posOffset.y;
    atTarget.z = playerPosRot->pos.z + camera->posOffset.z;
    Camera_LERPCeilVec3f(&atTarget, at, camera->atLERPStepScale, camera->atLERPStepScale, 0.2f);
    return 1;
}

/**
 * Adjusts at position for Camera_Battle1 and Camera_KeepOn1
 */
s32 Camera_CalcAtForLockOn(Camera* camera, VecSph* eyeAtDir, Vec3f* targetPos, f32 yOffset, f32 distance,
                           f32* yPosOffset, VecSph* outPlayerToTargetDir, s16 flags) {
    Vec3f* at = &camera->at;
    Vec3f tmpPos0;
    Vec3f tmpPos1;
    Vec3f lookFromOffset;
    Vec3f* floorNorm = &camera->floorNorm;
    VecSph playerToTargetDir;
    PosRot* playerPosRot = &camera->playerPosRot;
    f32 yPosDelta;
    f32 phi_f16;
    f32 eyeAtDistXZ;
    f32 temp_f0_2;
    f32 playerHeight;

    playerHeight = Player_GetHeight(camera->player);
    tmpPos0.x = 0.0f;
    tmpPos0.y = playerHeight + yOffset;
    tmpPos0.z = 0.0f;
    if (PREG(76) && (flags & FLG_ADJSLOPE)) {
        tmpPos0.y -= Camera_CalcSlopeYAdj(floorNorm, playerPosRot->rot.y, eyeAtDir->yaw, OREG(9));
    }

    // tmpPos1 is player's head
    tmpPos1 = playerPosRot->pos;
    tmpPos1.y += playerHeight;
    OLib_Vec3fDiffToVecSphGeo(outPlayerToTargetDir, &tmpPos1, targetPos);
    playerToTargetDir = *outPlayerToTargetDir;
    if (distance < playerToTargetDir.r) {
        playerToTargetDir.r = playerToTargetDir.r * CAM_DATA_SCALED(OREG(38));
    } else {
        // ratio of player's height off ground to player's height.
        temp_f0_2 = OLib_ClampMaxDist((playerPosRot->pos.y - camera->playerGroundY) / playerHeight, 1.0f);
        playerToTargetDir.r = (playerToTargetDir.r * CAM_DATA_SCALED(OREG(39))) -
                              (((CAM_DATA_SCALED(OREG(39)) - CAM_DATA_SCALED(OREG(38))) * playerToTargetDir.r) *
                               (playerToTargetDir.r / distance));
        playerToTargetDir.r = playerToTargetDir.r - (playerToTargetDir.r * temp_f0_2) * temp_f0_2;
    }

    if (flags & FLG_OFFGROUND) {
        playerToTargetDir.r *= 0.2f;
        camera->xzOffsetUpdateRate = camera->yOffsetUpdateRate = .01f;
    }

    OLib_VecSphGeoToVec3f(&lookFromOffset, &playerToTargetDir);

    if (PREG(89)) {
        osSyncPrintf("%f (%f %f %f) %f\n", playerToTargetDir.r / distance, lookFromOffset.x, lookFromOffset.y,
                     lookFromOffset.z, camera->atLERPStepScale);
    }

    tmpPos0.x = tmpPos0.x + lookFromOffset.x;
    tmpPos0.y = tmpPos0.y + lookFromOffset.y;
    tmpPos0.z = tmpPos0.z + lookFromOffset.z;

    if (camera->playerGroundY == camera->playerPosRot.pos.y || camera->player->actor.gravity > -0.1f ||
        camera->player->stateFlags1 & PLAYER_STATE1_21) {
        *yPosOffset = Camera_LERPCeilF(playerPosRot->pos.y, *yPosOffset, CAM_DATA_SCALED(OREG(43)), 0.1f);
        yPosDelta = playerPosRot->pos.y - *yPosOffset;
        tmpPos0.y -= yPosDelta;
        Camera_LERPCeilVec3f(&tmpPos0, &camera->posOffset, camera->yOffsetUpdateRate, camera->xzOffsetUpdateRate, 0.1f);
    } else {
        if (!(flags & FLG_OFFGROUND)) {
            yPosDelta = playerPosRot->pos.y - *yPosOffset;
            eyeAtDistXZ = OLib_Vec3fDistXZ(at, &camera->eye);
            phi_f16 = eyeAtDistXZ;
            Math_FAtan2F(yPosDelta, eyeAtDistXZ);
            temp_f0_2 = Math_FTanF(DEG_TO_RAD(camera->fov * 0.4f)) * phi_f16;
            if (temp_f0_2 < yPosDelta) {
                *yPosOffset = *yPosOffset + (yPosDelta - temp_f0_2);
                yPosDelta = temp_f0_2;
            } else if (yPosDelta < -temp_f0_2) {
                *yPosOffset = *yPosOffset + (yPosDelta + temp_f0_2);
                yPosDelta = -temp_f0_2;
            }
            tmpPos0.y = tmpPos0.y - yPosDelta;
        } else {
            yPosDelta = playerPosRot->pos.y - *yPosOffset;
            temp_f0_2 = Math_FAtan2F(yPosDelta, OLib_Vec3fDistXZ(at, &camera->eye));

            if (temp_f0_2 > DEG_TO_RAD(OREG(32))) {
                phi_f16 = 1.0f - sinf(temp_f0_2 - DEG_TO_RAD(OREG(32)));
            } else if (temp_f0_2 < DEG_TO_RAD(OREG(33))) {
                phi_f16 = 1.0f - sinf(DEG_TO_RAD(OREG(33)) - temp_f0_2);
            } else {
                phi_f16 = 1.0f;
            }
            tmpPos0.y -= (yPosDelta * phi_f16);
        }

        Camera_LERPCeilVec3f(&tmpPos0, &camera->posOffset, CAM_DATA_SCALED(OREG(29)), CAM_DATA_SCALED(OREG(30)), 0.1f);
        camera->yOffsetUpdateRate = CAM_DATA_SCALED(OREG(29));
        camera->xzOffsetUpdateRate = CAM_DATA_SCALED(OREG(30));
    }

    tmpPos1.x = playerPosRot->pos.x + camera->posOffset.x;
    tmpPos1.y = playerPosRot->pos.y + camera->posOffset.y;
    tmpPos1.z = playerPosRot->pos.z + camera->posOffset.z;
    Camera_LERPCeilVec3f(&tmpPos1, at, camera->atLERPStepScale, camera->atLERPStepScale, 0.2f);
    return 1;
}

s32 Camera_CalcAtForHorse(Camera* camera, VecSph* eyeAtDir, f32 yOffset, f32* yPosOffset, s16 calcSlope) {
    Vec3f* at = &camera->at;
    Vec3f posOffsetTarget;
    Vec3f atTarget;
    s32 pad;
    s32 pad2;
    f32 playerHeight;
    Player* player;
    PosRot horsePosRot;

    playerHeight = Player_GetHeight(camera->player);
    player = camera->player;
    Actor_GetWorldPosShapeRot(&horsePosRot, player->rideActor);

    if (EN_HORSE_CHECK_JUMPING((EnHorse*)player->rideActor)) {
        horsePosRot.pos.y -= 49.f;
        *yPosOffset = Camera_LERPCeilF(horsePosRot.pos.y, *yPosOffset, 0.1f, 0.2f);
        camera->atLERPStepScale = Camera_LERPCeilF(0.4f, camera->atLERPStepScale, 0.2f, 0.02f);
    } else {
        *yPosOffset = Camera_LERPCeilF(horsePosRot.pos.y, *yPosOffset, 0.5f, 0.2f);
    }

    posOffsetTarget.x = 0.0f;
    posOffsetTarget.y = playerHeight + yOffset;
    posOffsetTarget.z = 0.0f;

    if (calcSlope != 0) {
        posOffsetTarget.y -=
            Camera_CalcSlopeYAdj(&camera->floorNorm, camera->playerPosRot.rot.y, eyeAtDir->yaw, OREG(9));
    }

    Camera_LERPCeilVec3f(&posOffsetTarget, &camera->posOffset, camera->yOffsetUpdateRate, camera->xzOffsetUpdateRate,
                         0.1f);

    atTarget.x = camera->posOffset.x + horsePosRot.pos.x;
    atTarget.y = camera->posOffset.y + horsePosRot.pos.y;
    atTarget.z = camera->posOffset.z + horsePosRot.pos.z;
    Camera_LERPCeilVec3f(&atTarget, at, camera->atLERPStepScale, camera->atLERPStepScale, 0.2f);

    return 1;
}

f32 Camera_LERPClampDist(Camera* camera, f32 dist, f32 min, f32 max) {
    f32 distTarget;
    f32 rUpdateRateInvTarget;

    if (dist < min) {
        distTarget = min;
        rUpdateRateInvTarget = OREG(6);
    } else if (dist > max) {
        distTarget = max;
        rUpdateRateInvTarget = OREG(6);
    } else {
        distTarget = dist;
        rUpdateRateInvTarget = 1.0f;
    }

    camera->rUpdateRateInv =
        Camera_LERPCeilF(rUpdateRateInvTarget, camera->rUpdateRateInv, CAM_DATA_SCALED(OREG(25)), 0.1f);
    return Camera_LERPCeilF(distTarget, camera->dist, 1.0f / camera->rUpdateRateInv, 0.2f);
}

f32 Camera_ClampDist(Camera* camera, f32 dist, f32 minDist, f32 maxDist, s16 timer) {
    f32 distTarget;
    f32 rUpdateRateInvTarget;

    if (dist < minDist) {
        distTarget = minDist;

        rUpdateRateInvTarget = timer != 0 ? OREG(6) * 0.5f : OREG(6);
    } else if (maxDist < dist) {
        distTarget = maxDist;

        rUpdateRateInvTarget = timer != 0 ? OREG(6) * 0.5f : OREG(6);
    } else {
        distTarget = dist;

        rUpdateRateInvTarget = timer != 0 ? OREG(6) : 1.0f;
    }

    camera->rUpdateRateInv =
        Camera_LERPCeilF(rUpdateRateInvTarget, camera->rUpdateRateInv, CAM_DATA_SCALED(OREG(25)), 0.1f);
    return Camera_LERPCeilF(distTarget, camera->dist, 1.0f / camera->rUpdateRateInv, 0.2f);
}

s16 Camera_CalcDefaultPitch(Camera* camera, s16 arg1, s16 arg2, s16 arg3) {
    f32 pad;
    f32 stepScale;
    f32 t;
    s16 phi_v0;
    s16 absCur;
    s16 target;

    absCur = ABS(arg1);
    phi_v0 = arg3 > 0 ? (s16)(Math_CosS(arg3) * arg3) : arg3;
    target = arg2 - phi_v0;

    if (ABS(target) < absCur) {
        stepScale = (1.0f / camera->pitchUpdateRateInv) * 3.0f;
    } else {
        t = absCur * (1.0f / R_CAM_MAX_PHI);
        pad = Camera_InterpolateCurve(0.8f, 1.0f - t);
        stepScale = (1.0f / camera->pitchUpdateRateInv) * pad;
    }
    return Camera_LERPCeilS(target, arg1, stepScale, 0xA);
}

s16 Camera_CalcDefaultYaw(Camera* camera, s16 cur, s16 target, f32 arg3, f32 accel) {
    f32 velocity;
    s16 angDelta;
    f32 updSpeed;
    f32 speedT;
    f32 velFactor;
    f32 yawUpdRate;

    if (camera->xzSpeed > 0.001f) {
        angDelta = target - BINANG_ROT180(cur);
        speedT = COLPOLY_GET_NORMAL(BINANG_ROT180(angDelta));
    } else {
        angDelta = target - BINANG_ROT180(cur);
        speedT = CAM_DATA_SCALED(OREG(48));
    }

    updSpeed = Camera_InterpolateCurve(arg3, speedT);

    velocity = updSpeed + (1.0f - updSpeed) * accel;

    if (velocity < 0.0f) {
        velocity = 0.0f;
    }

    velFactor = Camera_InterpolateCurve(0.5f, camera->speedRatio);
    yawUpdRate = 1.0f / camera->yawUpdateRateInv;
    return cur + (s16)(angDelta * velocity * velFactor * yawUpdRate);
}

void func_80046E20(Camera* camera, VecSph* eyeAdjustment, f32 minDist, f32 arg3, f32* arg4, SwingAnimation* anim) {
    static CamColChk atEyeColChk;
    static CamColChk eyeAtColChk;
    static CamColChk newEyeColChk;
    Vec3f* eye = &camera->eye;
    s32 temp_v0;
    Vec3f* at = &camera->at;
    Vec3f peekAroundPoint;
    Vec3f* eyeNext = &camera->eyeNext;
    f32 temp_f0;
    VecSph newEyeAdjustment;
    VecSph sp40;

    temp_v0 = func_80045508(camera, eyeAdjustment, &atEyeColChk, &eyeAtColChk, !anim->unk_18);

    switch (temp_v0) {
        case 1:
        case 2:
            // angle between polys is between 60 and 120 degrees.
            Camera_BGCheckCorner(&anim->collisionClosePoint, at, eyeNext, &atEyeColChk, &eyeAtColChk);
            peekAroundPoint.x = anim->collisionClosePoint.x + (atEyeColChk.norm.x + eyeAtColChk.norm.x);
            peekAroundPoint.y = anim->collisionClosePoint.y + (atEyeColChk.norm.y + eyeAtColChk.norm.y);
            peekAroundPoint.z = anim->collisionClosePoint.z + (atEyeColChk.norm.z + eyeAtColChk.norm.z);

            temp_f0 = OLib_Vec3fDist(at, &atEyeColChk.pos);
            *arg4 = temp_f0 > minDist ? 1.0f : temp_f0 / minDist;

            anim->swingUpdateRate = CAM_DATA_SCALED(OREG(10));
            anim->unk_18 = 1;
            anim->atEyePoly = eyeAtColChk.poly;
            OLib_Vec3fDiffToVecSphGeo(&newEyeAdjustment, at, &peekAroundPoint);

            newEyeAdjustment.r = eyeAdjustment->r;
            Camera_Vec3fVecSphGeoAdd(eye, at, &newEyeAdjustment);
            newEyeColChk.pos = *eye;
            if (Camera_BGCheckInfo(camera, at, &newEyeColChk) == 0) {
                // no collision found between at->newEyePos
                newEyeAdjustment.yaw += BINANG_SUB(eyeAdjustment->yaw, newEyeAdjustment.yaw) >> 1;
                newEyeAdjustment.pitch += BINANG_SUB(eyeAdjustment->pitch, newEyeAdjustment.pitch) >> 1;
                Camera_Vec3fVecSphGeoAdd(eye, at, &newEyeAdjustment);
                if (atEyeColChk.sphNorm.pitch < 0x2AA8) {
                    // ~ 60 degrees
                    anim->unk_16 = newEyeAdjustment.yaw;
                    anim->unk_14 = newEyeAdjustment.pitch;
                } else {
                    anim->unk_16 = eyeAdjustment->yaw;
                    anim->unk_14 = eyeAdjustment->pitch;
                }
                peekAroundPoint.x = anim->collisionClosePoint.x - (atEyeColChk.norm.x + eyeAtColChk.norm.x);
                peekAroundPoint.y = anim->collisionClosePoint.y - (atEyeColChk.norm.y + eyeAtColChk.norm.y);
                peekAroundPoint.z = anim->collisionClosePoint.z - (atEyeColChk.norm.z + eyeAtColChk.norm.z);
                OLib_Vec3fDiffToVecSphGeo(&newEyeAdjustment, at, &peekAroundPoint);
                newEyeAdjustment.r = eyeAdjustment->r;
                Camera_Vec3fVecSphGeoAdd(eyeNext, at, &newEyeAdjustment);
                break;
            }

            camera->eye = newEyeColChk.pos;
            atEyeColChk = newEyeColChk;

        case 3:
        case 6:
            if (anim->unk_18 != 0) {
                anim->swingUpdateRateTimer = OREG(52);
                anim->unk_18 = 0;
                *eyeNext = *eye;
            }

            temp_f0 = OLib_Vec3fDist(at, &atEyeColChk.pos);
            *arg4 = temp_f0 > minDist ? 1.0f : temp_f0 / minDist;

            anim->swingUpdateRate = *arg4 * arg3;

            Camera_Vec3fTranslateByUnitVector(eye, &atEyeColChk.pos, &atEyeColChk.norm, 1.0f);
            anim->atEyePoly = NULL;
            if (temp_f0 < OREG(21)) {
                sp40.yaw = eyeAdjustment->yaw;
                sp40.pitch = Math_SinS(atEyeColChk.sphNorm.pitch + 0x3FFF) * 16380.0f;
                sp40.r = (OREG(21) - temp_f0) * CAM_DATA_SCALED(OREG(22));
                Camera_Vec3fVecSphGeoAdd(eye, eye, &sp40);
            }
            break;
        default:
            if (anim->unk_18 != 0) {
                anim->swingUpdateRateTimer = OREG(52);
                *eyeNext = *eye;
                anim->unk_18 = 0;
            }
            anim->swingUpdateRate = arg3;
            anim->atEyePoly = NULL;
            eye->x = atEyeColChk.pos.x + atEyeColChk.norm.x;
            eye->y = atEyeColChk.pos.y + atEyeColChk.norm.y;
            eye->z = atEyeColChk.pos.z + atEyeColChk.norm.z;
            break;
    }
}

s32 Camera_Noop(Camera* camera) {
    return true;
}

s32 Camera_Normal1(Camera* camera) {
    Vec3f* eye = &camera->eye;
    Vec3f* at = &camera->at;
    Vec3f* eyeNext = &camera->eyeNext;
    f32 spA0;
    f32 sp9C;
    f32 sp98;
    f32 sp94;
    Vec3f sp88;
    s16 wiggleAdj;
    s16 t;
    VecSph eyeAdjustment;
    VecSph atEyeGeo;
    VecSph atEyeNextGeo;
    PosRot* playerPosRot = &camera->playerPosRot;
    Normal1ReadOnlyData* roData = &camera->paramData.norm1.roData;
    Normal1ReadWriteData* rwData = &camera->paramData.norm1.rwData;
    f32 playerHeight;
    f32 rate = 0.1f;

    playerHeight = Player_GetHeight(camera->player);
    if (RELOAD_PARAMS(camera) || R_RELOAD_CAM_PARAMS) {
        CameraModeValue* values = sCameraSettings[camera->setting].cameraModes[camera->mode].values;
        f32 yNormal =
            (1.0f + CAM_DATA_SCALED(R_CAM_YOFFSET_NORM) - CAM_DATA_SCALED(R_CAM_YOFFSET_NORM) * (68.0f / playerHeight));

        sp94 = yNormal * CAM_DATA_SCALED(playerHeight);

        roData->yOffset = GET_NEXT_RO_DATA(values) * sp94;
        roData->distMin = GET_NEXT_RO_DATA(values) * sp94;
        roData->distMax = GET_NEXT_RO_DATA(values) * sp94;
        roData->pitchTarget = CAM_DEG_TO_BINANG(GET_NEXT_RO_DATA(values));
        roData->unk_0C = GET_NEXT_RO_DATA(values);
        roData->unk_10 = GET_NEXT_RO_DATA(values);
        roData->unk_14 = GET_NEXT_SCALED_RO_DATA(values);
        roData->fovTarget = GET_NEXT_RO_DATA(values);
        roData->atLERPScaleMax = GET_NEXT_SCALED_RO_DATA(values);
        roData->interfaceFlags = GET_NEXT_RO_DATA(values);
    }

    if (R_RELOAD_CAM_PARAMS) {
        Camera_CopyPREGToModeValues(camera);
    }

    sCameraInterfaceFlags = roData->interfaceFlags;

    OLib_Vec3fDiffToVecSphGeo(&atEyeGeo, at, eye);
    OLib_Vec3fDiffToVecSphGeo(&atEyeNextGeo, at, eyeNext);

    switch (camera->animState) {
        case 20:
            camera->yawUpdateRateInv = OREG(27);
            camera->pitchUpdateRateInv = OREG(27);
        case 0:
        case 10:
        case 25:
            rwData->swing.atEyePoly = NULL;
            rwData->slopePitchAdj = 0;
            rwData->unk_28 = 0xA;
            rwData->swing.unk_16 = rwData->swing.unk_14 = rwData->swing.unk_18 = 0;
            rwData->swing.swingUpdateRate = roData->unk_0C;
            rwData->yOffset = camera->playerPosRot.pos.y;
            rwData->unk_20 = camera->xzSpeed;
            rwData->swing.swingUpdateRateTimer = 0;
            rwData->swingYawTarget = atEyeGeo.yaw;
            sUpdateCameraDirection = 0;
            rwData->startSwingTimer = OREG(50) + OREG(51);
            break;
        default:
            break;
    }

    camera->animState = 1;
    sUpdateCameraDirection = 1;

    if (rwData->unk_28 != 0) {
        rwData->unk_28--;
    }

    if (camera->xzSpeed > 0.001f) {
        rwData->startSwingTimer = OREG(50) + OREG(51);
    } else if (rwData->startSwingTimer > 0) {
        if (rwData->startSwingTimer > OREG(50)) {
            rwData->swingYawTarget =
                atEyeGeo.yaw +
                (BINANG_SUB(BINANG_ROT180(camera->playerPosRot.rot.y), atEyeGeo.yaw) / rwData->startSwingTimer);
        }
        rwData->startSwingTimer--;
    }

    spA0 = camera->speedRatio * CAM_DATA_SCALED(OREG(25));
    sp9C = camera->speedRatio * CAM_DATA_SCALED(OREG(26));
    sp98 = rwData->swing.unk_18 != 0 ? CAM_DATA_SCALED(OREG(25)) : spA0;

    sp94 = (camera->xzSpeed - rwData->unk_20) * (0.333333f);
    if (sp94 > 1.0f) {
        sp94 = 1.0f;
    }
    if (sp94 > -1.0f) {
        sp94 = -1.0f;
    }

    rwData->unk_20 = camera->xzSpeed;

    if (rwData->swing.swingUpdateRateTimer != 0) {
        camera->yawUpdateRateInv =
            Camera_LERPCeilF(rwData->swing.swingUpdateRate + (f32)(rwData->swing.swingUpdateRateTimer * 2),
                             camera->yawUpdateRateInv, sp98, rate);
        camera->pitchUpdateRateInv =
            Camera_LERPCeilF((f32)R_CAM_DEFA_PHI_UPDRATE + (f32)(rwData->swing.swingUpdateRateTimer * 2),
                             camera->pitchUpdateRateInv, sp9C, rate);
        rwData->swing.swingUpdateRateTimer--;
    } else {
        camera->yawUpdateRateInv = Camera_LERPCeilF(rwData->swing.swingUpdateRate -
                                                        ((OREG(49) * 0.01f) * rwData->swing.swingUpdateRate * sp94),
                                                    camera->yawUpdateRateInv, sp98, rate);
        camera->pitchUpdateRateInv = Camera_LERPCeilF(R_CAM_DEFA_PHI_UPDRATE, camera->pitchUpdateRateInv, sp9C, rate);
    }

    camera->pitchUpdateRateInv = Camera_LERPCeilF(R_CAM_DEFA_PHI_UPDRATE, camera->pitchUpdateRateInv, sp9C, rate);
    camera->xzOffsetUpdateRate = Camera_LERPCeilF(CAM_DATA_SCALED(OREG(2)), camera->xzOffsetUpdateRate, spA0, rate);
    camera->yOffsetUpdateRate = Camera_LERPCeilF(CAM_DATA_SCALED(OREG(3)), camera->yOffsetUpdateRate, sp9C, rate);
    camera->fovUpdateRate =
        Camera_LERPCeilF(CAM_DATA_SCALED(OREG(4)), camera->yOffsetUpdateRate, camera->speedRatio * 0.05f, rate);

    if (roData->interfaceFlags & 1) {
        t = func_80044ADC(camera, BINANG_ROT180(atEyeGeo.yaw), 0);
        sp9C = ((1.0f / roData->unk_10) * 0.5f) * (1.0f - camera->speedRatio);
        rwData->slopePitchAdj =
            Camera_LERPCeilS(t, rwData->slopePitchAdj, ((1.0f / roData->unk_10) * 0.5f) + sp9C, 0xF);
    } else {
        rwData->slopePitchAdj = 0;
        if (camera->playerGroundY == camera->playerPosRot.pos.y) {
            rwData->yOffset = camera->playerPosRot.pos.y;
        }
    }

    spA0 = ((rwData->swing.unk_18 != 0) && (roData->yOffset > -40.0f))
               ? (sp9C = Math_SinS(rwData->swing.unk_14), ((-40.0f * sp9C) + (roData->yOffset * (1.0f - sp9C))))
               : roData->yOffset;

    if (roData->interfaceFlags & 0x80) {
        func_800458D4(camera, &atEyeNextGeo, spA0, &rwData->yOffset, roData->interfaceFlags & 1);
    } else if (roData->interfaceFlags & 0x20) {
        func_80045B08(camera, &atEyeNextGeo, spA0, rwData->slopePitchAdj);
    } else {
        Camera_CalcAtDefault(camera, &atEyeNextGeo, spA0, roData->interfaceFlags & 1);
    }

    OLib_Vec3fDiffToVecSphGeo(&eyeAdjustment, at, eyeNext);

    camera->dist = eyeAdjustment.r =
        Camera_ClampDist(camera, eyeAdjustment.r, roData->distMin, roData->distMax, rwData->unk_28);

    if (rwData->startSwingTimer <= 0) {
        eyeAdjustment.pitch = atEyeNextGeo.pitch;
        eyeAdjustment.yaw =
            Camera_LERPCeilS(rwData->swingYawTarget, atEyeNextGeo.yaw, 1.0f / camera->yawUpdateRateInv, 0xA);
    } else if (rwData->swing.unk_18 != 0) {
        eyeAdjustment.yaw =
            Camera_LERPCeilS(rwData->swing.unk_16, atEyeNextGeo.yaw, 1.0f / camera->yawUpdateRateInv, 0xA);
        eyeAdjustment.pitch =
            Camera_LERPCeilS(rwData->swing.unk_14, atEyeNextGeo.pitch, 1.0f / camera->yawUpdateRateInv, 0xA);
    } else {
        // rotate yaw to follow player.
        eyeAdjustment.yaw =
            Camera_CalcDefaultYaw(camera, atEyeNextGeo.yaw, camera->playerPosRot.rot.y, roData->unk_14, sp94);
        eyeAdjustment.pitch =
            Camera_CalcDefaultPitch(camera, atEyeNextGeo.pitch, roData->pitchTarget, rwData->slopePitchAdj);
    }

    // set eyeAdjustment pitch from 79.65 degrees to -85 degrees
    if (eyeAdjustment.pitch > 0x38A4) {
        eyeAdjustment.pitch = 0x38A4;
    }
    if (eyeAdjustment.pitch < -0x3C8C) {
        eyeAdjustment.pitch = -0x3C8C;
    }

    Camera_Vec3fVecSphGeoAdd(eyeNext, at, &eyeAdjustment);
    if ((camera->status == CAM_STAT_ACTIVE) && !(roData->interfaceFlags & 0x10)) {
        rwData->swingYawTarget = BINANG_ROT180(camera->playerPosRot.rot.y);
        if (rwData->startSwingTimer > 0) {
            func_80046E20(camera, &eyeAdjustment, roData->distMin, roData->unk_0C, &sp98, &rwData->swing);
        } else {
            sp88 = *eyeNext;
            rwData->swing.swingUpdateRate = camera->yawUpdateRateInv = roData->unk_0C * 2.0f;
            if (Camera_BGCheck(camera, at, &sp88)) {
                rwData->swingYawTarget = atEyeNextGeo.yaw;
                rwData->startSwingTimer = -1;
            } else {
                *eye = *eyeNext;
            }
            rwData->swing.unk_18 = 0;
        }

        if (rwData->swing.unk_18 != 0) {
            camera->inputDir.y = Camera_LERPCeilS(
                camera->inputDir.y + BINANG_SUB(BINANG_ROT180(rwData->swing.unk_16), camera->inputDir.y),
                camera->inputDir.y, 1.0f - (0.99f * sp98), 0xA);
        }

        if (roData->interfaceFlags & 4) {
            camera->inputDir.x = -atEyeGeo.pitch;
            camera->inputDir.y = BINANG_ROT180(atEyeGeo.yaw);
            camera->inputDir.z = 0;
        } else {
            OLib_Vec3fDiffToVecSphGeo(&eyeAdjustment, eye, at);
            camera->inputDir.x = eyeAdjustment.pitch;
            camera->inputDir.y = eyeAdjustment.yaw;
            camera->inputDir.z = 0;
        }

        // crit wiggle
        if (gSaveContext.health <= 16 && ((camera->play->state.frames % 256) == 0)) {
            wiggleAdj = Rand_ZeroOne() * 10000.0f;
            camera->inputDir.y = wiggleAdj + camera->inputDir.y;
        }
    } else {
        rwData->swing.swingUpdateRate = roData->unk_0C;
        rwData->swing.unk_18 = 0;
        sUpdateCameraDirection = 0;
        *eye = *eyeNext;
    }

    spA0 = (gSaveContext.health <= 16 ? 0.8f : 1.0f);
    camera->fov = Camera_LERPCeilF(roData->fovTarget * spA0, camera->fov, camera->fovUpdateRate, 1.0f);
    camera->roll = Camera_LERPCeilS(0, camera->roll, 0.5f, 0xA);
    camera->atLERPStepScale = Camera_ClampLERPScale(camera, roData->atLERPScaleMax);
    return 1;
}

s32 Camera_Normal2(Camera* camera) {
    Vec3f* eye = &camera->eye;
    Vec3f* at = &camera->at;
    Vec3f* eyeNext = &camera->eyeNext;
    CamColChk bgChk;
    s16 phi_a0;
    s16 phi_a1;
    f32 spA4;
    f32 spA0;
    VecSph adjSph;
    VecSph sp90;
    VecSph sp88;
    VecSph atToEyeDir;
    VecSph atToEyeNextDir;
    PosRot* playerPosRot = &camera->playerPosRot;
    Normal2ReadOnlyData* roData = &camera->paramData.norm2.roData;
    Normal2ReadWriteData* rwData = &camera->paramData.norm2.rwData;
    s32 pad;
    SubBgCamData* bgCamData;
    f32 playerHeight;
    f32 yNormal;

    playerHeight = Player_GetHeight(camera->player);
    yNormal =
        (1.0f + CAM_DATA_SCALED(R_CAM_YOFFSET_NORM)) - (CAM_DATA_SCALED(R_CAM_YOFFSET_NORM) * (68.0f / playerHeight));

    if (R_RELOAD_CAM_PARAMS) {
        Camera_CopyPREGToModeValues(camera);
    }

    if (RELOAD_PARAMS(camera) || R_RELOAD_CAM_PARAMS) {
        CameraModeValue* values = sCameraSettings[camera->setting].cameraModes[camera->mode].values;

        roData->unk_00 = GET_NEXT_SCALED_RO_DATA(values) * playerHeight * yNormal;
        roData->unk_04 = GET_NEXT_SCALED_RO_DATA(values) * playerHeight * yNormal;
        roData->unk_08 = GET_NEXT_SCALED_RO_DATA(values) * playerHeight * yNormal;
        roData->unk_1C = CAM_DEG_TO_BINANG(GET_NEXT_RO_DATA(values));
        roData->unk_0C = GET_NEXT_RO_DATA(values);
        roData->unk_10 = GET_NEXT_SCALED_RO_DATA(values);
        roData->unk_14 = GET_NEXT_RO_DATA(values);
        roData->unk_18 = GET_NEXT_SCALED_RO_DATA(values);
        roData->interfaceFlags = GET_NEXT_RO_DATA(values);
    }

    if (R_RELOAD_CAM_PARAMS) {
        Camera_CopyPREGToModeValues(camera);
    }

    sCameraInterfaceFlags = roData->interfaceFlags;

    switch (camera->animState) {
        case 0:
        case 10:
        case 20:
        case 25:
            bgCamData = (SubBgCamData*)Camera_GetSurfaceBgCamData(camera);
            Camera_Vec3sToVec3f(&rwData->unk_00, &bgCamData->pos);
            rwData->unk_20 = bgCamData->rot.x;
            rwData->unk_22 = bgCamData->rot.y;
            rwData->unk_24 = playerPosRot->pos.y;
            rwData->unk_1C = bgCamData->fov == -1   ? roData->unk_14
                             : bgCamData->fov > 360 ? CAM_DATA_SCALED(bgCamData->fov)
                                                    : bgCamData->fov;

            rwData->unk_28 = bgCamData->flags == -1 ? 0 : bgCamData->flags;

            rwData->unk_18 = 0.0f;

            if (roData->interfaceFlags & 4) {
                sp88.pitch = rwData->unk_20;
                sp88.yaw = rwData->unk_22 + 0x3FFF;
                sp88.r = 100.0f;
                OLib_VecSphGeoToVec3f(&rwData->unk_0C, &sp88);
            }

            camera->animState = 1;
            camera->yawUpdateRateInv = 50.0f;
            break;
        default:
            if (camera->playerGroundY == playerPosRot->pos.y) {
                rwData->unk_24 = playerPosRot->pos.y;
            }
            break;
    }

    OLib_Vec3fDiffToVecSphGeo(&atToEyeDir, at, eye);
    OLib_Vec3fDiffToVecSphGeo(&atToEyeNextDir, at, eyeNext);

    camera->speedRatio *= 0.5f;
    spA4 = CAM_DATA_SCALED(OREG(25)) * camera->speedRatio;
    spA0 = CAM_DATA_SCALED(OREG(26)) * camera->speedRatio;

    camera->yawUpdateRateInv = Camera_LERPCeilF(roData->unk_0C, camera->yawUpdateRateInv * camera->speedRatio,
                                                CAM_DATA_SCALED(OREG(25)), 0.1f);
    camera->pitchUpdateRateInv = Camera_LERPCeilF(OREG(7), camera->pitchUpdateRateInv, spA0, 0.1f);
    camera->xzOffsetUpdateRate = Camera_LERPCeilF(CAM_DATA_SCALED(OREG(2)), camera->xzOffsetUpdateRate, spA4, 0.1f);
    camera->yOffsetUpdateRate = Camera_LERPCeilF(CAM_DATA_SCALED(OREG(3)), camera->yOffsetUpdateRate, spA0, 0.1f);
    camera->fovUpdateRate =
        Camera_LERPCeilF(CAM_DATA_SCALED(OREG(4)), camera->yOffsetUpdateRate, camera->speedRatio * 0.05f, 0.1f);

    if (!(roData->interfaceFlags & 0x80)) {
        Camera_CalcAtDefault(camera, &atToEyeNextDir, roData->unk_00, roData->interfaceFlags & 1);
    } else {
        func_800458D4(camera, &atToEyeNextDir, roData->unk_00, &rwData->unk_24, roData->interfaceFlags & 1);
    }

    if (roData->interfaceFlags & 4) {
        rwData->unk_00.x = playerPosRot->pos.x + rwData->unk_0C.x;
        rwData->unk_00.z = playerPosRot->pos.z + rwData->unk_0C.z;
    }

    rwData->unk_00.y = playerPosRot->pos.y;

    OLib_Vec3fDiffToVecSphGeo(&sp88, &rwData->unk_00, at);
    OLib_Vec3fDiffToVecSphGeo(&sp90, at, eyeNext);

    phi_a1 = (rwData->unk_28 & 2 ? rwData->unk_22 : roData->unk_1C);
    phi_a0 = BINANG_SUB(sp90.yaw, sp88.yaw);
    if ((phi_a1 < 0x4000 && ABS(phi_a0) > phi_a1) || (phi_a1 >= 0x4000 && ABS(phi_a0) < phi_a1)) {

        phi_a0 = (phi_a0 < 0 ? -phi_a1 : phi_a1);
        phi_a0 += sp88.yaw;
        adjSph.yaw =
            Camera_LERPCeilS(phi_a0, atToEyeDir.yaw, (1.0f / camera->yawUpdateRateInv) * camera->speedRatio, 0xA);
        if (rwData->unk_28 & 1) {
            adjSph.pitch = Camera_CalcDefaultPitch(camera, atToEyeNextDir.pitch, rwData->unk_20, 0);
        } else {
            adjSph.pitch = atToEyeDir.pitch;
        }
    } else {
        adjSph = sp90;
    }

    camera->dist = adjSph.r = Camera_ClampDist(camera, sp90.r, roData->unk_04, roData->unk_08, 0);

    if (!(rwData->unk_28 & 1)) {
        if (adjSph.pitch >= 0xE39) {
            adjSph.pitch += (BINANG_SUB(0xE38, adjSph.pitch) >> 2);
        }

        if (adjSph.pitch < 0) {
            adjSph.pitch += (BINANG_SUB(-0x38E, adjSph.pitch) >> 2);
        }
    }

    Camera_Vec3fVecSphGeoAdd(eyeNext, at, &adjSph);

    if (camera->status == CAM_STAT_ACTIVE) {
        bgChk.pos = *eyeNext;
        if (!camera->play->envCtx.skyboxDisabled || roData->interfaceFlags & 0x10) {
            Camera_BGCheckInfo(camera, at, &bgChk);
            *eye = bgChk.pos;
        } else {
            func_80043F94(camera, at, &bgChk);
            *eye = bgChk.pos;
            OLib_Vec3fDiffToVecSphGeo(&adjSph, eye, at);
            camera->inputDir.x = adjSph.pitch;
            camera->inputDir.y = adjSph.yaw;
            camera->inputDir.z = 0;
        }
    }

    camera->fov = Camera_LERPCeilF(rwData->unk_1C, camera->fov, camera->fovUpdateRate, 1.0f);
    camera->roll = Camera_LERPCeilS(0, camera->roll, 0.5f, 0xA);
    camera->atLERPStepScale = Camera_ClampLERPScale(camera, roData->unk_18);
    return 1;
}

// riding epona
s32 Camera_Normal3(Camera* camera) {
    Vec3f* eye = &camera->eye;
    Vec3f* at = &camera->at;
    Vec3f* eyeNext = &camera->eyeNext;
    f32 sp98;
    f32 sp94;
    f32 sp90;
    f32 sp8C;
    VecSph sp84;
    VecSph sp7C;
    VecSph sp74;
    PosRot* playerPosRot = &camera->playerPosRot;
    f32 temp_f0;
    f32 temp_f6;
    s16 phi_a0;
    s16 t2;
    Normal3ReadOnlyData* roData = &camera->paramData.norm3.roData;
    Normal3ReadWriteData* rwData = &camera->paramData.norm3.rwData;
    f32 playerHeight;

    playerHeight = Player_GetHeight(camera->player);
    if (RELOAD_PARAMS(camera) || R_RELOAD_CAM_PARAMS) {
        CameraModeValue* values = sCameraSettings[camera->setting].cameraModes[camera->mode].values;

        roData->yOffset = GET_NEXT_RO_DATA(values) * CAM_DATA_SCALED(playerHeight);
        roData->distMin = GET_NEXT_RO_DATA(values) * CAM_DATA_SCALED(playerHeight);
        roData->distMax = GET_NEXT_RO_DATA(values) * CAM_DATA_SCALED(playerHeight);
        roData->pitchTarget = CAM_DEG_TO_BINANG(GET_NEXT_RO_DATA(values));
        roData->yawUpdateSpeed = GET_NEXT_RO_DATA(values);
        roData->unk_10 = GET_NEXT_RO_DATA(values);
        roData->fovTarget = GET_NEXT_RO_DATA(values);
        roData->maxAtLERPScale = GET_NEXT_SCALED_RO_DATA(values);
        roData->interfaceFlags = GET_NEXT_RO_DATA(values);
    }

    if (R_RELOAD_CAM_PARAMS) {
        Camera_CopyPREGToModeValues(camera);
    }

    OLib_Vec3fDiffToVecSphGeo(&sp7C, at, eye);
    OLib_Vec3fDiffToVecSphGeo(&sp74, at, eyeNext);

    sUpdateCameraDirection = true;
    sCameraInterfaceFlags = roData->interfaceFlags;
    switch (camera->animState) {
        case 0:
        case 10:
        case 20:
        case 25:
            rwData->swing.atEyePoly = NULL;
            rwData->curPitch = 0;
            rwData->unk_1C = 0.0f;
            rwData->unk_20 = camera->playerGroundY;
            rwData->swing.unk_16 = rwData->swing.unk_14 = rwData->swing.unk_18 = 0;
            rwData->swing.swingUpdateRate = roData->yawUpdateSpeed;
            rwData->yawUpdAmt = BINANG_SUB(BINANG_ROT180(playerPosRot->rot.y), sp7C.yaw) * (1.0f / OREG(23));
            rwData->distTimer = 10;
            rwData->yawTimer = OREG(23);
            camera->animState = 1;
            rwData->swing.swingUpdateRateTimer = 0;
    }

    if (rwData->distTimer != 0) {
        rwData->distTimer--;
    }

    sp98 = CAM_DATA_SCALED(OREG(25)) * camera->speedRatio;
    sp94 = CAM_DATA_SCALED(OREG(26)) * camera->speedRatio;

    if (rwData->swing.swingUpdateRateTimer != 0) {
        camera->yawUpdateRateInv = Camera_LERPCeilF(roData->yawUpdateSpeed + (rwData->swing.swingUpdateRateTimer * 2),
                                                    camera->yawUpdateRateInv, sp98, 0.1f);
        camera->pitchUpdateRateInv = Camera_LERPCeilF((f32)OREG(7) + (rwData->swing.swingUpdateRateTimer * 2),
                                                      camera->pitchUpdateRateInv, sp94, 0.1f);
        if (1) {}
        rwData->swing.swingUpdateRateTimer--;
    } else {
        camera->yawUpdateRateInv = Camera_LERPCeilF(roData->yawUpdateSpeed, camera->yawUpdateRateInv, sp98, 0.1f);
        camera->pitchUpdateRateInv = Camera_LERPCeilF(OREG(7), camera->pitchUpdateRateInv, sp94, 0.1f);
    }

    camera->xzOffsetUpdateRate = Camera_LERPCeilF(CAM_DATA_SCALED(OREG(2)), camera->xzOffsetUpdateRate, sp98, 0.1f);
    camera->yOffsetUpdateRate = Camera_LERPCeilF(CAM_DATA_SCALED(OREG(3)), camera->yOffsetUpdateRate, sp94, 0.1f);
    camera->fovUpdateRate = Camera_LERPCeilF(CAM_DATA_SCALED(OREG(4)), camera->fovUpdateRate, sp94, 0.1f);

    t2 = func_80044ADC(camera, BINANG_ROT180(sp7C.yaw), 1);
    sp94 = ((1.0f / roData->unk_10) * 0.5f);
    temp_f0 = (((1.0f / roData->unk_10) * 0.5f) * (1.0f - camera->speedRatio));
    rwData->curPitch = Camera_LERPCeilS(t2, rwData->curPitch, sp94 + temp_f0, 0xF);

    Camera_CalcAtForHorse(camera, &sp74, roData->yOffset, &rwData->unk_20, 1);
    sp90 = (roData->distMax + roData->distMin) * 0.5f;
    OLib_Vec3fDiffToVecSphGeo(&sp84, at, eyeNext);
    camera->dist = sp84.r = Camera_ClampDist(camera, sp84.r, roData->distMin, roData->distMax, rwData->distTimer);
    if (camera->xzSpeed > 0.001f) {
        sp84.r += (sp90 - sp84.r) * 0.002f;
    }
    phi_a0 = BINANG_SUB(roData->pitchTarget, rwData->curPitch);
    sp84.pitch = Camera_LERPCeilS(phi_a0, sp74.pitch, 1.0f / camera->pitchUpdateRateInv, 0xA);

    if (OREG(5) < sp84.pitch) {
        sp84.pitch = OREG(5);
    }
    if (sp84.pitch < OREG(34)) {
        sp84.pitch = OREG(34);
    }

    phi_a0 = BINANG_SUB(playerPosRot->rot.y, BINANG_ROT180(sp74.yaw));
    if (ABS(phi_a0) > 0x2AF8) {
        if (phi_a0 > 0) {
            phi_a0 = 0x2AF8;
        } else {
            phi_a0 = -0x2AF8;
        }
    }

    sp90 = 1.0f;
    sp98 = 0.5;
    sp94 = camera->speedRatio;
    sp90 -= sp98;
    sp98 = sp98 + (sp94 * sp90);
    sp98 = (sp98 * phi_a0) / camera->yawUpdateRateInv;

    sp84.yaw = fabsf(sp98) > (150.0f * (1.0f - camera->speedRatio)) ? (s16)(sp74.yaw + sp98) : sp74.yaw;

    if (rwData->yawTimer > 0) {
        sp84.yaw += rwData->yawUpdAmt;
        rwData->yawTimer--;
    }

    Camera_Vec3fVecSphGeoAdd(eyeNext, at, &sp84);

    if (camera->status == CAM_STAT_ACTIVE) {
        func_80046E20(camera, &sp84, roData->distMin, roData->yawUpdateSpeed, &sp8C, &rwData->swing);
    } else {
        *eye = *eyeNext;
    }

    camera->fov = Camera_LERPCeilF(roData->fovTarget, camera->fov, camera->fovUpdateRate, 1.0f);
    camera->roll = Camera_LERPCeilS(0, camera->roll, 0.5f, 0xA);
    camera->atLERPStepScale = Camera_ClampLERPScale(camera, roData->maxAtLERPScale);
    return 1;
}

s32 Camera_Normal4(Camera* camera) {
    return Camera_Noop(camera);
}

s32 Camera_Normal0(Camera* camera) {
    return Camera_Noop(camera);
}

s32 Camera_Parallel1(Camera* camera) {
    Vec3f* eye = &camera->eye;
    Vec3f* at = &camera->at;
    Vec3f* eyeNext = &camera->eyeNext;
    f32 spB8;
    f32 spB4;
    s16 tangle;
    VecSph spA8;
    VecSph atToEyeDir;
    VecSph atToEyeNextDir;
    PosRot* playerPosRot = &camera->playerPosRot;
    CamColChk sp6C;
    s16 sp6A;
    s16 phi_a0;
    Parallel1ReadOnlyData* roData = &camera->paramData.para1.roData;
    Parallel1ReadWriteData* rwData = &camera->paramData.para1.rwData;
    f32 pad2;
    f32 playerHeight;
    s32 pad3;

    playerHeight = Player_GetHeight(camera->player);
    if (RELOAD_PARAMS(camera) || R_RELOAD_CAM_PARAMS) {
        CameraModeValue* values = sCameraSettings[camera->setting].cameraModes[camera->mode].values;
        f32 yNormal = (1.0f + CAM_DATA_SCALED(OREG(46))) - (CAM_DATA_SCALED(OREG(46)) * (68.0f / playerHeight));

        roData->yOffset = GET_NEXT_SCALED_RO_DATA(values) * playerHeight * yNormal;
        roData->distTarget = GET_NEXT_SCALED_RO_DATA(values) * playerHeight * yNormal;
        roData->pitchTarget = CAM_DEG_TO_BINANG(GET_NEXT_RO_DATA(values));
        roData->yawTarget = CAM_DEG_TO_BINANG(GET_NEXT_RO_DATA(values));
        roData->unk_08 = GET_NEXT_RO_DATA(values);
        roData->unk_0C = GET_NEXT_RO_DATA(values);
        roData->fovTarget = GET_NEXT_RO_DATA(values);
        roData->unk_14 = GET_NEXT_SCALED_RO_DATA(values);
        roData->interfaceFlags = GET_NEXT_RO_DATA(values);
        roData->unk_18 = GET_NEXT_SCALED_RO_DATA(values) * playerHeight * yNormal;
        roData->unk_1C = GET_NEXT_SCALED_RO_DATA(values);
    }

    if (R_RELOAD_CAM_PARAMS) {
        Camera_CopyPREGToModeValues(camera);
    }

    OLib_Vec3fDiffToVecSphGeo(&atToEyeDir, at, eye);
    OLib_Vec3fDiffToVecSphGeo(&atToEyeNextDir, at, eyeNext);

    switch (camera->animState) {
        case 0:
        case 10:
        case 20:
        case 25:
            rwData->unk_16 = 0;
            rwData->unk_10 = 0;
            if (roData->interfaceFlags & 4) {
                rwData->animTimer = 20;
            } else {
                rwData->animTimer = OREG(23);
            }
            rwData->unk_00.x = 0.0f;
            rwData->yTarget = playerPosRot->pos.y - camera->playerPosDelta.y;
            camera->animState++;
    }

    if (rwData->animTimer != 0) {
        if (roData->interfaceFlags & 2) {
            // Rotate roData->yawTarget degrees from behind the player.
            rwData->yawTarget = BINANG_ROT180(playerPosRot->rot.y) + roData->yawTarget;
        } else if (roData->interfaceFlags & 4) {
            // rotate to roData->yawTarget
            rwData->yawTarget = roData->yawTarget;
        } else {
            // leave the rotation alone.
            rwData->yawTarget = atToEyeNextDir.yaw;
        }
    } else {
        if (roData->interfaceFlags & 0x20) {
            rwData->yawTarget = BINANG_ROT180(playerPosRot->rot.y) + roData->yawTarget;
        }
        sCameraInterfaceFlags = roData->interfaceFlags;
    }

    rwData->pitchTarget = roData->pitchTarget;

    if (camera->animState == 21) {
        rwData->unk_16 = 1;
        camera->animState = 1;
    } else if (camera->animState == 11) {
        camera->animState = 1;
    }

    spB8 = CAM_DATA_SCALED(OREG(25)) * camera->speedRatio;
    spB4 = CAM_DATA_SCALED(OREG(26)) * camera->speedRatio;

    camera->rUpdateRateInv = Camera_LERPCeilF(OREG(6), camera->rUpdateRateInv, spB8, 0.1f);
    camera->yawUpdateRateInv = Camera_LERPCeilF(roData->unk_08, camera->yawUpdateRateInv, spB8, 0.1f);
    camera->pitchUpdateRateInv = Camera_LERPCeilF(2.0f, camera->pitchUpdateRateInv, spB4, 0.1f);
    camera->xzOffsetUpdateRate = Camera_LERPCeilF(CAM_DATA_SCALED(OREG(2)), camera->xzOffsetUpdateRate, spB8, 0.1f);
    camera->yOffsetUpdateRate = Camera_LERPCeilF(CAM_DATA_SCALED(OREG(3)), camera->yOffsetUpdateRate, spB4, 0.1f);
    camera->fovUpdateRate =
        Camera_LERPCeilF(CAM_DATA_SCALED(OREG(4)), camera->fovUpdateRate, camera->speedRatio * 0.05f, 0.1f);

    if (roData->interfaceFlags & 1) {
        tangle = func_80044ADC(camera, BINANG_ROT180(atToEyeDir.yaw), 1);

        spB8 = ((1.0f / roData->unk_0C) * 0.3f);
        pad2 = (((1.0f / roData->unk_0C) * 0.7f) * (1.0f - camera->speedRatio));
        rwData->unk_10 = Camera_LERPCeilS(tangle, rwData->unk_10, spB8 + pad2, 0xF);
    } else {
        rwData->unk_10 = 0;
    }

    if (camera->playerGroundY == camera->playerPosRot.pos.y || camera->player->actor.gravity > -0.1f ||
        camera->player->stateFlags1 & PLAYER_STATE1_21) {
        rwData->yTarget = playerPosRot->pos.y;
        sp6A = 0;
    } else {
        sp6A = 1;
    }

    if (!(roData->interfaceFlags & 0x80) && !sp6A) {
        Camera_CalcAtForParallel(camera, &atToEyeNextDir, roData->yOffset, &rwData->yTarget,
                                 roData->interfaceFlags & 1);
    } else {
        func_800458D4(camera, &atToEyeNextDir, roData->unk_18, &rwData->yTarget, roData->interfaceFlags & 1);
    }

    if (rwData->animTimer != 0) {
        camera->unk_14C |= 0x20;
        tangle = (((rwData->animTimer + 1) * rwData->animTimer) >> 1);
        spA8.yaw = atToEyeDir.yaw + ((BINANG_SUB(rwData->yawTarget, atToEyeDir.yaw) / tangle) * rwData->animTimer);
        spA8.pitch = atToEyeDir.pitch;
        spA8.r = atToEyeDir.r;
        rwData->animTimer--;
    } else {
        rwData->unk_16 = 0;
        camera->dist = Camera_LERPCeilF(roData->distTarget, camera->dist, 1.0f / camera->rUpdateRateInv, 2.0f);
        OLib_Vec3fDiffToVecSphGeo(&spA8, at, eyeNext);
        spA8.r = camera->dist;

        if (roData->interfaceFlags & 0x40) {
            spA8.yaw = Camera_LERPCeilS(rwData->yawTarget, atToEyeNextDir.yaw, 0.6f, 0xA);
        } else {
            spA8.yaw = Camera_LERPCeilS(rwData->yawTarget, atToEyeNextDir.yaw, 0.8f, 0xA);
        }

        if (roData->interfaceFlags & 1) {
            phi_a0 = BINANG_SUB(rwData->pitchTarget, rwData->unk_10);
        } else {
            phi_a0 = rwData->pitchTarget;
        }

        spA8.pitch = Camera_LERPCeilS(phi_a0, atToEyeNextDir.pitch, 1.0f / camera->pitchUpdateRateInv, 4);

        if (spA8.pitch > OREG(5)) {
            spA8.pitch = OREG(5);
        }

        if (spA8.pitch < OREG(34)) {
            spA8.pitch = OREG(34);
        }
    }
    Camera_Vec3fVecSphGeoAdd(eyeNext, at, &spA8);
    if (camera->status == CAM_STAT_ACTIVE) {
        sp6C.pos = *eyeNext;
        if (!camera->play->envCtx.skyboxDisabled || roData->interfaceFlags & 0x10) {
            Camera_BGCheckInfo(camera, at, &sp6C);
            *eye = sp6C.pos;
        } else {
            func_80043F94(camera, at, &sp6C);
            *eye = sp6C.pos;
            OLib_Vec3fDiffToVecSphGeo(&spA8, eye, at);
            camera->inputDir.x = spA8.pitch;
            camera->inputDir.y = spA8.yaw;
            camera->inputDir.z = 0;
        }
    }
    camera->fov = Camera_LERPCeilF(roData->fovTarget, camera->fov, camera->fovUpdateRate, 1.0f);
    camera->roll = Camera_LERPCeilS(0, camera->roll, 0.5, 0xA);
    camera->atLERPStepScale = Camera_ClampLERPScale(camera, sp6A ? roData->unk_1C : roData->unk_14);
    //! @bug No return
}

s32 Camera_Parallel2(Camera* camera) {
    return Camera_Noop(camera);
}

s32 Camera_Parallel3(Camera* camera) {
    CameraModeValue* values = sCameraSettings[camera->setting].cameraModes[camera->mode].values;
    s16 val = GET_NEXT_RO_DATA(values);

    sCameraInterfaceFlags = val;

    if (val & 1) {
        camera->unk_14C |= 0x400;
    }
    if (val & 2) {
        camera->unk_14C |= 0x10;
    }
    //! @bug doesn't return
}

s32 Camera_Parallel4(Camera* camera) {
    return Camera_Noop(camera);
}

s32 Camera_Parallel0(Camera* camera) {
    return Camera_Noop(camera);
}

/**
 * Generic jump, jumping off ledges
 */
s32 Camera_Jump1(Camera* camera) {
    Vec3f* eye = &camera->eye;
    Vec3f* at = &camera->at;
    Vec3f* eyeNext = &camera->eyeNext;
    s32 pad2;
    f32 spA4;
    Vec3f newEye;
    VecSph eyeAtOffset;
    VecSph eyeNextAtOffset;
    VecSph eyeDiffSph;
    VecSph eyeDiffTarget;
    PosRot* playerPosRot = &camera->playerPosRot;
    PosRot playerhead;
    s16 tangle;
    Jump1ReadOnlyData* roData = &camera->paramData.jump1.roData;
    Jump1ReadWriteData* rwData = &camera->paramData.jump1.rwData;
    s32 pad;
    f32 playerHeight;

    playerHeight = Player_GetHeight(camera->player);
    if (RELOAD_PARAMS(camera) || R_RELOAD_CAM_PARAMS) {
        CameraModeValue* values = sCameraSettings[camera->setting].cameraModes[camera->mode].values;
        f32 yNormal = (1.0f + CAM_DATA_SCALED(R_CAM_YOFFSET_NORM)) -
                      (CAM_DATA_SCALED(R_CAM_YOFFSET_NORM) * (68.0f / playerHeight));

        roData->atYOffset = CAM_DATA_SCALED(GET_NEXT_RO_DATA(values)) * playerHeight * yNormal;
        roData->distMin = CAM_DATA_SCALED(GET_NEXT_RO_DATA(values)) * playerHeight * yNormal;
        roData->distMax = CAM_DATA_SCALED(GET_NEXT_RO_DATA(values)) * playerHeight * yNormal;
        roData->yawUpateRateTarget = GET_NEXT_RO_DATA(values);
        roData->maxYawUpdate = CAM_DATA_SCALED(GET_NEXT_RO_DATA(values));
        roData->unk_14 = GET_NEXT_RO_DATA(values);
        roData->atLERPScaleMax = CAM_DATA_SCALED(GET_NEXT_RO_DATA(values));
        roData->interfaceFlags = GET_NEXT_RO_DATA(values);
    }

    if (R_RELOAD_CAM_PARAMS) {
        Camera_CopyPREGToModeValues(camera);
    }

    // playerhead never gets used.
    Actor_GetFocus(&playerhead, &camera->player->actor);

    OLib_Vec3fDiffToVecSphGeo(&eyeAtOffset, at, eye);
    OLib_Vec3fDiffToVecSphGeo(&eyeNextAtOffset, at, eyeNext);

    sCameraInterfaceFlags = roData->interfaceFlags;

    if (RELOAD_PARAMS(camera)) {
        rwData->swing.unk_16 = rwData->swing.unk_18 = 0;
        rwData->swing.atEyePoly = NULL;
        rwData->unk_20.pitch = 0;
        rwData->unk_20.yaw = 0xC8;
        rwData->swing.swingUpdateRateTimer = 0;
        rwData->swing.swingUpdateRate = roData->yawUpateRateTarget;
        rwData->unk_1C = playerPosRot->pos.y - camera->playerPosDelta.y;
        rwData->unk_20.r = eyeAtOffset.r;
        camera->posOffset.y -= camera->playerPosDelta.y;
        camera->xzOffsetUpdateRate = (1.0f / 10000.0f);
        camera->animState++;
    }

    if (rwData->swing.swingUpdateRateTimer != 0) {
        camera->yawUpdateRateInv = Camera_LERPCeilF(roData->yawUpateRateTarget + rwData->swing.swingUpdateRateTimer,
                                                    camera->yawUpdateRateInv, CAM_DATA_SCALED(OREG(26)), 0.1f);
        camera->pitchUpdateRateInv = Camera_LERPCeilF((f32)R_CAM_DEFA_PHI_UPDRATE + rwData->swing.swingUpdateRateTimer,
                                                      camera->pitchUpdateRateInv, CAM_DATA_SCALED(OREG(26)), 0.1f);
        rwData->swing.swingUpdateRateTimer--;
    } else {
        camera->yawUpdateRateInv =
            Camera_LERPCeilF(roData->yawUpateRateTarget, camera->yawUpdateRateInv, CAM_DATA_SCALED(OREG(26)), 0.1f);
        camera->pitchUpdateRateInv =
            Camera_LERPCeilF((f32)R_CAM_DEFA_PHI_UPDRATE, camera->pitchUpdateRateInv, CAM_DATA_SCALED(OREG(26)), 0.1f);
    }

    camera->xzOffsetUpdateRate =
        Camera_LERPCeilF(CAM_DATA_SCALED(OREG(2)), camera->xzOffsetUpdateRate, CAM_DATA_SCALED(OREG(25)), 0.1f);
    camera->yOffsetUpdateRate =
        Camera_LERPCeilF(CAM_DATA_SCALED(OREG(3)), camera->yOffsetUpdateRate, CAM_DATA_SCALED(OREG(26)), 0.1f);
    camera->fovUpdateRate = Camera_LERPCeilF(CAM_DATA_SCALED(OREG(4)), camera->yOffsetUpdateRate, 0.05f, 0.1f);

    func_800458D4(camera, &eyeNextAtOffset, roData->atYOffset, &rwData->unk_1C, 0);

    eyeDiffSph = eyeAtOffset;

    OLib_Vec3fDiffToVecSphGeo(&eyeDiffTarget, at, eye);

    eyeDiffSph.r = Camera_LERPCeilF(eyeDiffTarget.r, eyeAtOffset.r, CAM_DATA_SCALED(OREG(29)), 1.0f);
    eyeDiffSph.pitch = Camera_LERPCeilS(eyeDiffTarget.pitch, eyeAtOffset.pitch, CAM_DATA_SCALED(OREG(29)), 0xA);

    if (rwData->swing.unk_18) {
        eyeDiffSph.yaw =
            Camera_LERPCeilS(rwData->swing.unk_16, eyeNextAtOffset.yaw, 1.0f / camera->yawUpdateRateInv, 0xA);
        eyeDiffSph.pitch =
            Camera_LERPCeilS(rwData->swing.unk_14, eyeNextAtOffset.pitch, 1.0f / camera->yawUpdateRateInv, 0xA);
    } else {
        eyeDiffSph.yaw =
            Camera_CalcDefaultYaw(camera, eyeNextAtOffset.yaw, camera->playerPosRot.rot.y, roData->maxYawUpdate, 0.0f);
    }

    // Clamp the eye->at distance to roData->distMin < eyeDiffSph.r < roData->distMax
    if (eyeDiffSph.r < roData->distMin) {
        eyeDiffSph.r = roData->distMin;
    } else if (eyeDiffSph.r > roData->distMax) {
        eyeDiffSph.r = roData->distMax;
    }

    // Clamp the phi rotation at R_CAM_MAX_PHI AND R_CAM_MIN_PHI2
    if (eyeDiffSph.pitch > R_CAM_MAX_PHI) {
        eyeDiffSph.pitch = R_CAM_MAX_PHI;
    } else if (eyeDiffSph.pitch < R_CAM_MIN_PHI2) {
        eyeDiffSph.pitch = R_CAM_MIN_PHI2;
    }

    Camera_Vec3fVecSphGeoAdd(&newEye, at, &eyeDiffSph);
    eyeNext->x = newEye.x;
    eyeNext->z = newEye.z;
    eyeNext->y += (newEye.y - eyeNext->y) * CAM_DATA_SCALED(OREG(31));
    if ((camera->status == CAM_STAT_ACTIVE) && !(roData->interfaceFlags & 0x10)) {
        func_80046E20(camera, &eyeDiffSph, roData->distMin, roData->yawUpateRateTarget, &spA4, &rwData->swing);
        if (roData->interfaceFlags & 4) {
            camera->inputDir.x = -eyeAtOffset.pitch;
            camera->inputDir.y = BINANG_ROT180(eyeAtOffset.yaw);
            camera->inputDir.z = 0;
        } else {
            OLib_Vec3fDiffToVecSphGeo(&eyeDiffSph, eye, at);
            camera->inputDir.x = eyeDiffSph.pitch;
            camera->inputDir.y = eyeDiffSph.yaw;
            camera->inputDir.z = 0;
        }
        if (rwData->swing.unk_18) {
            camera->inputDir.y = Camera_LERPCeilS(
                camera->inputDir.y + BINANG_SUB(BINANG_ROT180(rwData->swing.unk_16), camera->inputDir.y),
                camera->inputDir.y, 1.0f - (0.99f * spA4), 0xA);
        }
    } else {
        rwData->swing.swingUpdateRate = roData->yawUpateRateTarget;
        rwData->swing.unk_18 = 0;
        sUpdateCameraDirection = 0;
        *eye = *eyeNext;
    }

    camera->dist = OLib_Vec3fDist(at, eye);
    camera->roll = Camera_LERPCeilS(0, camera->roll, 0.5f, 0xA);
    camera->atLERPStepScale = Camera_ClampLERPScale(camera, roData->atLERPScaleMax);
    return true;
}

// Climbing ladders/vines
s32 Camera_Jump2(Camera* camera) {
    Vec3f* eye = &camera->eye;
    Vec3f* at = &camera->at;
    Vec3f* eyeNext = &camera->eyeNext;
    Vec3f bgChkPos;
    Vec3f floorNorm;
    VecSph adjAtToEyeDir;
    VecSph bgChkPara;
    VecSph atToEyeNextDir;
    VecSph atToEyeDir;
    f32 temp_f14;
    f32 temp_f16;
    f32 sp90;
    f32 sp8C;
    s32 bgId;
    CamColChk camBgChk;
    PosRot* playerPosRot = &camera->playerPosRot;
    s16 yawDiff;
    s16 playerYawRot180;
    Jump2ReadOnlyData* roData = &camera->paramData.jump2.roData;
    Jump2ReadWriteData* rwData = &camera->paramData.jump2.rwData;
    CameraModeValue* values;
    f32 playerHeight;
    f32 yNormal;

    playerHeight = Player_GetHeight(camera->player);

    if (RELOAD_PARAMS(camera) || R_RELOAD_CAM_PARAMS) {
        values = sCameraSettings[camera->setting].cameraModes[camera->mode].values;
        yNormal = (1.0f + CAM_DATA_SCALED(OREG(46))) - (CAM_DATA_SCALED(OREG(46)) * (68.0f / playerHeight));
        roData->atYOffset =
            CAM_DATA_SCALED((camera->playerPosDelta.y > 0.0f ? -10.0f : 10.0f) + GET_NEXT_RO_DATA(values)) *
            playerHeight * yNormal;
        roData->minDist = GET_NEXT_SCALED_RO_DATA(values) * playerHeight * yNormal;
        roData->maxDist = GET_NEXT_SCALED_RO_DATA(values) * playerHeight * yNormal;
        roData->minMaxDistFactor = GET_NEXT_SCALED_RO_DATA(values);
        roData->yawUpdRateTarget = GET_NEXT_RO_DATA(values);
        roData->xzUpdRateTarget = GET_NEXT_SCALED_RO_DATA(values);
        roData->fovTarget = GET_NEXT_RO_DATA(values);
        roData->atLERPStepScale = GET_NEXT_SCALED_RO_DATA(values);
        roData->interfaceFlags = GET_NEXT_RO_DATA(values);
    }

    if (R_RELOAD_CAM_PARAMS) {
        Camera_CopyPREGToModeValues(camera);
    }

    OLib_Vec3fDiffToVecSphGeo(&atToEyeDir, at, eye);
    OLib_Vec3fDiffToVecSphGeo(&atToEyeNextDir, at, eyeNext);

    sCameraInterfaceFlags = roData->interfaceFlags;

    if (RELOAD_PARAMS(camera)) {
        bgChkPos = playerPosRot->pos;
        rwData->floorY = Camera_GetFloorY(camera, &bgChkPos);
        rwData->yawTarget = atToEyeNextDir.yaw;
        rwData->initYawDiff = 0;
        if (rwData->floorY == BGCHECK_Y_MIN) {
            osSyncPrintf(VT_COL(YELLOW, BLACK) "camera: climb: no floor \n" VT_RST);
            rwData->onFloor = -1;
            rwData->floorY = playerPosRot->pos.y - 1000.0f;
        } else if (playerPosRot->pos.y - rwData->floorY < playerHeight) {
            // player's model is within the height of the floor.
            rwData->onFloor = 1;
        } else {
            rwData->onFloor = -1;
        }

        yawDiff = BINANG_SUB(BINANG_ROT180(playerPosRot->rot.y), atToEyeNextDir.yaw);
        rwData->initYawDiff = ((yawDiff / OREG(23)) / 4) * 3;
        if (roData->interfaceFlags & 2) {
            rwData->yawAdj = 0xA;
        } else {
            rwData->yawAdj = 0x2710;
        }

        playerPosRot->pos.x -= camera->playerPosDelta.x;
        playerPosRot->pos.y -= camera->playerPosDelta.y;
        playerPosRot->pos.z -= camera->playerPosDelta.z;
        rwData->animTimer = OREG(23);
        camera->animState++;
        camera->atLERPStepScale = roData->atLERPStepScale;
    }

    sp90 = CAM_DATA_SCALED(OREG(25)) * camera->speedRatio;
    sp8C = CAM_DATA_SCALED(OREG(26)) * camera->speedRatio;
    camera->yawUpdateRateInv = Camera_LERPCeilF(roData->yawUpdRateTarget, camera->yawUpdateRateInv, sp90, 0.1f);
    camera->xzOffsetUpdateRate = Camera_LERPCeilF(roData->xzUpdRateTarget, camera->xzOffsetUpdateRate, sp90, 0.1f);
    camera->yOffsetUpdateRate = Camera_LERPCeilF(CAM_DATA_SCALED(OREG(3)), camera->yOffsetUpdateRate, sp8C, 0.1f);

    camera->fovUpdateRate =
        Camera_LERPCeilF(CAM_DATA_SCALED(OREG(4)), camera->yOffsetUpdateRate, camera->speedRatio * 0.05f, 0.1f);
    camera->rUpdateRateInv = OREG(27);

    Camera_CalcAtDefault(camera, &atToEyeNextDir, roData->atYOffset, 0);
    OLib_Vec3fDiffToVecSphGeo(&adjAtToEyeDir, at, eye);

    temp_f16 = roData->minDist;
    sp90 = roData->maxDist + (roData->maxDist * roData->minMaxDistFactor);
    temp_f14 = temp_f16 - (roData->minDist * roData->minMaxDistFactor);

    if (adjAtToEyeDir.r > sp90) {
        adjAtToEyeDir.r = sp90;
    } else if (adjAtToEyeDir.r < temp_f14) {
        adjAtToEyeDir.r = temp_f14;
    }

    yawDiff = BINANG_SUB(BINANG_ROT180(playerPosRot->rot.y), adjAtToEyeDir.yaw);
    if (rwData->animTimer != 0) {
        rwData->yawTarget = BINANG_ROT180(playerPosRot->rot.y);
        rwData->animTimer--;
        adjAtToEyeDir.yaw = Camera_LERPCeilS(rwData->yawTarget, atToEyeNextDir.yaw, 0.5f, 0xA);
    } else if (rwData->yawAdj < ABS(yawDiff)) {
        playerYawRot180 = BINANG_ROT180(playerPosRot->rot.y);
        adjAtToEyeDir.yaw = Camera_LERPFloorS(
            ((yawDiff < 0) ? (s16)(playerYawRot180 + rwData->yawAdj) : (s16)(playerYawRot180 - rwData->yawAdj)),
            atToEyeNextDir.yaw, 0.1f, 0xA);
    } else {
        adjAtToEyeDir.yaw = Camera_LERPCeilS(adjAtToEyeDir.yaw, atToEyeNextDir.yaw, 0.25f, 0xA);
    }

    // Check the floor at the top of the climb
    bgChkPos.x = playerPosRot->pos.x + (Math_SinS(playerPosRot->rot.y) * 25.0f);
    bgChkPos.y = playerPosRot->pos.y + (playerHeight * 2.2f);
    bgChkPos.z = playerPosRot->pos.z + (Math_CosS(playerPosRot->rot.y) * 25.0f);

    sp90 = Camera_GetFloorYNorm(camera, &floorNorm, &bgChkPos, &bgId);
    if ((sp90 != BGCHECK_Y_MIN) && (playerPosRot->pos.y < sp90)) {
        // top of the climb is within 2.2x of the player's height.
        camera->pitchUpdateRateInv =
            Camera_LERPCeilF(20.0f, camera->pitchUpdateRateInv, CAM_DATA_SCALED(OREG(26)), 0.1f);
        camera->rUpdateRateInv = Camera_LERPCeilF(20.0f, camera->rUpdateRateInv, CAM_DATA_SCALED(OREG(26)), 0.1f);
        adjAtToEyeDir.pitch = Camera_LERPCeilS(0x1F4, atToEyeNextDir.pitch, 1.0f / camera->pitchUpdateRateInv, 0xA);
    } else if ((playerPosRot->pos.y - rwData->floorY) < playerHeight) {
        // player is within his height of the ground.
        camera->pitchUpdateRateInv =
            Camera_LERPCeilF(20.0f, camera->pitchUpdateRateInv, CAM_DATA_SCALED(OREG(26)), 0.1f);
        camera->rUpdateRateInv = Camera_LERPCeilF(20.0f, camera->rUpdateRateInv, CAM_DATA_SCALED(OREG(26)), 0.1f);
        adjAtToEyeDir.pitch = Camera_LERPCeilS(0x1F4, atToEyeNextDir.pitch, 1.0f / camera->pitchUpdateRateInv, 0xA);
    } else {
        camera->pitchUpdateRateInv = 100.0f;
        camera->rUpdateRateInv = 100.0f;
    }

    // max pitch to +/- ~ 60 degrees
    if (adjAtToEyeDir.pitch > 0x2AF8) {
        adjAtToEyeDir.pitch = 0x2AF8;
    }

    if (adjAtToEyeDir.pitch < -0x2AF8) {
        adjAtToEyeDir.pitch = -0x2AF8;
    }

    Camera_Vec3fVecSphGeoAdd(eyeNext, at, &adjAtToEyeDir);
    camBgChk.pos = *eyeNext;
    if (Camera_BGCheckInfo(camera, at, &camBgChk)) {
        // Collision detected between at->eyeNext, Check if collision between
        // at->eyeNext, but parallel to at (pitch = 0).
        bgChkPos = camBgChk.pos;
        bgChkPara.r = adjAtToEyeDir.r;
        bgChkPara.pitch = 0;
        bgChkPara.yaw = adjAtToEyeDir.yaw;
        Camera_Vec3fVecSphGeoAdd(&camBgChk.pos, at, &bgChkPara);
        if (Camera_BGCheckInfo(camera, at, &camBgChk)) {
            // Collision found between parallel at->eyeNext, set eye position to
            // first collsion point.
            *eye = bgChkPos;
        } else {
            // no collision found with the parallel at->eye, animate to be parallel
            adjAtToEyeDir.pitch = Camera_LERPCeilS(0, adjAtToEyeDir.pitch, 0.2f, 0xA);
            Camera_Vec3fVecSphGeoAdd(eye, at, &adjAtToEyeDir);
            // useless?
            Camera_BGCheck(camera, at, eye);
        }
    } else {
        // no collision detected.
        *eye = *eyeNext;
    }

    camera->dist = adjAtToEyeDir.r;
    camera->fov = Camera_LERPCeilF(roData->fovTarget, camera->fov, camera->fovUpdateRate, 1.0f);
    camera->roll = Camera_LERPCeilS(0, camera->roll, 0.5f, 0xA);
    return true;
}

// swimming
s32 Camera_Jump3(Camera* camera) {
    Vec3f* eye = &camera->eye;
    Vec3f* at = &camera->at;
    Vec3f* eyeNext = &camera->eyeNext;
    s32 prevMode;
    f32 spC4;
    f32 spC0;
    f32 spBC;
    Vec3f spB0; // unused
    VecSph eyeDiffSph;
    PosRot* playerPosRot = &camera->playerPosRot;
    Jump3ReadOnlyData* roData = &camera->paramData.jump3.roData;
    VecSph eyeAtOffset;
    VecSph eyeNextAtOffset;
    s32 pad;
    s32 pad2;
    CameraModeValue* values;
    f32 t2;
    f32 phi_f0;
    f32 phi_f2;
    f32 playerHeight;
    PosRot playerhead;
    f32 yNormal;
    f32 temp_f18;
    s32 modeSwitch;
    f32 temp_f2_2;
    Jump3ReadWriteData* rwData = &camera->paramData.jump3.rwData;

    playerHeight = Player_GetHeight(camera->player);
    Actor_GetFocus(&playerhead, &camera->player->actor);

    modeSwitch = false;
    if (((camera->waterYPos - eye->y) < OREG(44) || (camera->animState == 0))) {
        if (rwData->mode != CAM_MODE_NORMAL) {
            rwData->mode = CAM_MODE_NORMAL;
            modeSwitch = true;
        }
    } else if (((camera->waterYPos - eye->y) > OREG(45)) && (rwData->mode != CAM_MODE_BOOMERANG)) {
        rwData->mode = CAM_MODE_BOOMERANG;
        modeSwitch = true;
    }

    OLib_Vec3fDiffToVecSphGeo(&eyeAtOffset, at, eye);
    OLib_Vec3fDiffToVecSphGeo(&eyeNextAtOffset, at, eyeNext);

    if (RELOAD_PARAMS(camera) || modeSwitch || R_RELOAD_CAM_PARAMS) {
        values = sCameraSettings[camera->setting].cameraModes[rwData->mode].values;
        yNormal = ((1.0f + CAM_DATA_SCALED(R_CAM_YOFFSET_NORM)) -
                   (CAM_DATA_SCALED(R_CAM_YOFFSET_NORM) * (68.0f / playerHeight)));
        t2 = CAM_DATA_SCALED(playerHeight) * yNormal;
        roData->yOffset = GET_NEXT_RO_DATA(values) * t2;
        roData->distMin = GET_NEXT_RO_DATA(values) * t2;
        roData->distMax = GET_NEXT_RO_DATA(values) * t2;
        roData->pitchTarget = CAM_DEG_TO_BINANG(GET_NEXT_RO_DATA(values));
        roData->swingUpdateRate = GET_NEXT_RO_DATA(values);
        roData->unk_10 = GET_NEXT_RO_DATA(values);
        roData->unk_14 = GET_NEXT_SCALED_RO_DATA(values);
        roData->fovTarget = GET_NEXT_RO_DATA(values);
        roData->unk_1C = GET_NEXT_SCALED_RO_DATA(values);
        roData->interfaceFlags = GET_NEXT_RO_DATA(values);
    }

    if (R_RELOAD_CAM_PARAMS) {
        prevMode = camera->mode;
        camera->mode = rwData->mode;
        Camera_CopyPREGToModeValues(camera);
        camera->mode = prevMode;
    }

    sCameraInterfaceFlags = roData->interfaceFlags;

    switch (camera->animState) {
        case 0:
        case 10:
        case 20:
        case 25:
            rwData->swing.atEyePoly = NULL;
            rwData->unk_1C = camera->playerGroundY;
            rwData->swing.unk_16 = rwData->swing.unk_14 = rwData->swing.unk_18 = 0;
            rwData->animTimer = 10;
            rwData->swing.swingUpdateRate = roData->swingUpdateRate;
            camera->animState++;
            rwData->swing.swingUpdateRateTimer = 0;
            break;
        default:
            if (rwData->animTimer != 0) {
                rwData->animTimer--;
            }
            break;
    }

    spB0 = *eye; // unused
    (void)spB0;  // suppresses set but unused warning

    spC4 = CAM_DATA_SCALED(OREG(25)) * camera->speedRatio;
    spC0 = camera->speedRatio * CAM_DATA_SCALED(OREG(26));
    spBC = rwData->swing.unk_18 != 0 ? CAM_DATA_SCALED(OREG(25)) : spC4;

    if (rwData->swing.swingUpdateRateTimer != 0) {
        camera->yawUpdateRateInv =
            Camera_LERPCeilF(rwData->swing.swingUpdateRate + (rwData->swing.swingUpdateRateTimer * 2),
                             camera->yawUpdateRateInv, spC4, 0.1f);
        camera->pitchUpdateRateInv =
            Camera_LERPCeilF((rwData->swing.swingUpdateRateTimer * 2) + 40.0f, camera->pitchUpdateRateInv, spC0, 0.1f);
        rwData->swing.swingUpdateRateTimer--;
    } else {
        camera->yawUpdateRateInv =
            Camera_LERPCeilF(rwData->swing.swingUpdateRate, camera->yawUpdateRateInv, spBC, 0.1f);
        camera->pitchUpdateRateInv = Camera_LERPCeilF(40.0f, camera->pitchUpdateRateInv, spC0, 0.1f);
    }

    camera->xzOffsetUpdateRate = Camera_LERPCeilF(CAM_DATA_SCALED(OREG(2)), camera->xzOffsetUpdateRate, spC4, 0.1f);
    camera->yOffsetUpdateRate = Camera_LERPCeilF(CAM_DATA_SCALED(OREG(3)), camera->yOffsetUpdateRate, spC0, 0.1f);
    camera->fovUpdateRate =
        Camera_LERPCeilF(CAM_DATA_SCALED(OREG(4)), camera->yOffsetUpdateRate, camera->speedRatio * 0.05f, 0.1f);

    Camera_CalcAtDefault(camera, &eyeNextAtOffset, roData->yOffset, roData->interfaceFlags);
    OLib_Vec3fDiffToVecSphGeo(&eyeDiffSph, at, eyeNext);

    camera->dist = eyeDiffSph.r =
        Camera_ClampDist(camera, eyeDiffSph.r, roData->distMin, roData->distMax, rwData->animTimer);

    if (camera->playerGroundY <= playerPosRot->pos.y) {
        phi_f0 = playerPosRot->pos.y - camera->playerGroundY;
    } else {
        phi_f0 = -(playerPosRot->pos.y - camera->playerGroundY);
    }

    if (!(phi_f0 < 10.0f)) {
        if (camera->waterYPos <= playerhead.pos.y) {
            phi_f2 = playerhead.pos.y - camera->waterYPos;
        } else {
            phi_f2 = -(playerhead.pos.y - camera->waterYPos);
        }
        if (!(phi_f2 < 50.0f)) {
            camera->pitchUpdateRateInv = 100.0f;
        }
    }
    if (rwData->swing.unk_18 != 0) {
        eyeDiffSph.yaw =
            Camera_LERPCeilS(rwData->swing.unk_16, eyeNextAtOffset.yaw, 1.0f / camera->yawUpdateRateInv, 0xA);
        eyeDiffSph.pitch =
            Camera_LERPCeilS(rwData->swing.unk_14, eyeNextAtOffset.pitch, 1.0f / camera->yawUpdateRateInv, 0xA);
    } else {
        eyeDiffSph.yaw = Camera_CalcDefaultYaw(camera, eyeNextAtOffset.yaw, playerPosRot->rot.y, roData->unk_14, 0.0f);
        eyeDiffSph.pitch = Camera_CalcDefaultPitch(camera, eyeNextAtOffset.pitch, roData->pitchTarget, 0);
    }

    if (eyeDiffSph.pitch > OREG(5)) {
        eyeDiffSph.pitch = OREG(5);
    }

    if (eyeDiffSph.pitch < OREG(34)) {
        eyeDiffSph.pitch = OREG(34);
    }

    Camera_Vec3fVecSphGeoAdd(eyeNext, at, &eyeDiffSph);
    if ((camera->status == CAM_STAT_ACTIVE) && !(roData->interfaceFlags & 0x10)) {
        func_80046E20(camera, &eyeDiffSph, roData->distMin, roData->swingUpdateRate, &spBC, &rwData->swing);
        if (roData->interfaceFlags & 4) {
            camera->inputDir.x = -eyeAtOffset.pitch;
            camera->inputDir.y = BINANG_ROT180(eyeAtOffset.yaw);
            camera->inputDir.z = 0;
        } else {
            OLib_Vec3fDiffToVecSphGeo(&eyeDiffSph, eye, at);
            camera->inputDir.x = eyeDiffSph.pitch;
            camera->inputDir.y = eyeDiffSph.yaw;
            camera->inputDir.z = 0;
        }

        if (rwData->swing.unk_18 != 0) {
            camera->inputDir.y = Camera_LERPCeilS(
                camera->inputDir.y + BINANG_SUB(BINANG_ROT180(rwData->swing.unk_16), camera->inputDir.y),
                camera->inputDir.y, 1.0f - (0.99f * spBC), 0xA);
        }
    } else {
        rwData->swing.swingUpdateRate = roData->swingUpdateRate;
        rwData->swing.unk_18 = 0;
        sUpdateCameraDirection = 0;
        *eye = *eyeNext;
    }
    camera->fov = Camera_LERPCeilF(roData->fovTarget, camera->fov, camera->fovUpdateRate, 1.0f);
    camera->roll = Camera_LERPCeilS(0, camera->roll, 0.5f, 0xA);
    camera->atLERPStepScale = Camera_ClampLERPScale(camera, roData->unk_1C);
    return true;
}

s32 Camera_Jump4(Camera* camera) {
    return Camera_Noop(camera);
}

s32 Camera_Jump0(Camera* camera) {
    return Camera_Noop(camera);
}

s32 Camera_Battle1(Camera* camera) {
    Vec3f* eye = &camera->eye;
    Vec3f* at = &camera->at;
    Vec3f* eyeNext = &camera->eyeNext;
    Vec3f sp128;
    Vec3f playerHead;
    Vec3f targetPos;
    f32 var3;
    f32 var2;
    f32 temp_f0_2;
    f32 temp_f12_2;
    f32 spFC;
    f32 spF8;
    f32 swingAngle;
    f32 temp_f2_2;
    f32 temp_f14;
    s32 skipEyeAtCalc;
    f32 distRatio;
    CamColChk spBC;
    VecSph spB4;
    VecSph atToTargetDir;
    VecSph playerToTargetDir;
    VecSph atToEyeDir;
    VecSph atToEyeNextDir;
    PosRot* playerPosRot = &camera->playerPosRot;
    s16 tmpAng1;
    s16 tmpAng2;
    Player* player;
    s16 sp86;
    s16 isOffGround;
    f32 distance;
    f32 sp7C;
    f32 sp78;
    f32 fov;
    Battle1ReadOnlyData* roData = &camera->paramData.batt1.roData;
    Battle1ReadWriteData* rwData = &camera->paramData.batt1.rwData;
    s32 pad;
    f32 playerHeight;

    skipEyeAtCalc = false;
    player = camera->player;
    playerHeight = Player_GetHeight(camera->player);
    if (RELOAD_PARAMS(camera) || R_RELOAD_CAM_PARAMS) {
        CameraModeValue* values = sCameraSettings[camera->setting].cameraModes[camera->mode].values;
        f32 yNormal = (1.0f + CAM_DATA_SCALED(OREG(46))) - (CAM_DATA_SCALED(OREG(46)) * (68.0f / playerHeight));

        roData->yOffset = GET_NEXT_SCALED_RO_DATA(values) * playerHeight * yNormal;
        roData->distance = GET_NEXT_RO_DATA(values);
        roData->swingYawInitial = GET_NEXT_RO_DATA(values);
        roData->swingYawFinal = GET_NEXT_RO_DATA(values);
        roData->swingPitchInitial = GET_NEXT_RO_DATA(values);
        roData->swingPitchFinal = GET_NEXT_RO_DATA(values);
        roData->swingPitchAdj = GET_NEXT_SCALED_RO_DATA(values);
        roData->fov = GET_NEXT_RO_DATA(values);
        roData->atLERPScaleOnGround = GET_NEXT_SCALED_RO_DATA(values);
        roData->flags = GET_NEXT_RO_DATA(values);
        roData->yOffsetOffGround = GET_NEXT_SCALED_RO_DATA(values) * playerHeight * yNormal;
        roData->atLERPScaleOffGround = GET_NEXT_SCALED_RO_DATA(values);
        rwData->chargeTimer = 40;
        rwData->unk_10 = CAM_DATA_SCALED(OREG(12));
    }

    if (R_RELOAD_CAM_PARAMS) {
        Camera_CopyPREGToModeValues(camera);
    }

    distance = roData->distance;
    sp7C = roData->swingPitchInitial;
    sp78 = roData->swingPitchFinal;
    fov = roData->fov;

    if (camera->player->stateFlags1 & PLAYER_STATE1_12) {
        // charging sword.
        rwData->unk_10 =
            Camera_LERPCeilF(CAM_DATA_SCALED(OREG(12)) * 0.5f, rwData->unk_10, CAM_DATA_SCALED(OREG(25)), 0.1f);
        camera->xzOffsetUpdateRate =
            Camera_LERPCeilF(0.2f, camera->xzOffsetUpdateRate, CAM_DATA_SCALED(OREG(25)), 0.1f);
        camera->yOffsetUpdateRate = Camera_LERPCeilF(0.2f, camera->yOffsetUpdateRate, CAM_DATA_SCALED(OREG(25)), 0.1f);
        if (rwData->chargeTimer >= -19) {
            rwData->chargeTimer--;
        } else {
            distance = 250.0f;
            sp7C = 50.0f;
            sp78 = 40.0f;
            fov = 60.0f;
        }
    } else if (rwData->chargeTimer < 0) {
        distance = 250.0f;
        sp7C = 50.0f;
        sp78 = 40.0f;
        fov = 60.0f;
        rwData->chargeTimer++;
    } else {
        rwData->chargeTimer = 40;
        rwData->unk_10 = Camera_LERPCeilF(CAM_DATA_SCALED(OREG(12)), rwData->unk_10, CAM_DATA_SCALED(OREG(25)), 0.1f);
        camera->xzOffsetUpdateRate = Camera_LERPCeilF(CAM_DATA_SCALED(OREG(40)), camera->xzOffsetUpdateRate,
                                                      CAM_DATA_SCALED(OREG(25)) * camera->speedRatio, 0.1f);
        camera->yOffsetUpdateRate = Camera_LERPCeilF(CAM_DATA_SCALED(OREG(40)), camera->yOffsetUpdateRate,
                                                     CAM_DATA_SCALED(OREG(26)) * camera->speedRatio, 0.1f);
    }
    camera->fovUpdateRate =
        Camera_LERPCeilF(CAM_DATA_SCALED(OREG(4)), camera->fovUpdateRate, camera->speedRatio * 0.05f, 0.1f);
    playerHeight += roData->yOffset;
    OLib_Vec3fDiffToVecSphGeo(&atToEyeDir, at, eye);
    OLib_Vec3fDiffToVecSphGeo(&atToEyeNextDir, at, eyeNext);
    if (camera->target == NULL || camera->target->update == NULL) {
        if (camera->target == NULL) {
            osSyncPrintf(
                VT_COL(YELLOW, BLACK) "camera: warning: battle: target is not valid, change parallel\n" VT_RST);
        }
        camera->target = NULL;
        Camera_ChangeMode(camera, CAM_MODE_TARGET);
        return true;
    }

    sCameraInterfaceFlags = roData->flags;

    if (RELOAD_PARAMS(camera)) {
        rwData->unk_14 = 0;
        rwData->roll = 0.0f;
        rwData->target = camera->target;
        camera->animState++;
        if (rwData->target->id > 0) {
            osSyncPrintf("camera: battle: target actor name " VT_FGCOL(BLUE) "%d" VT_RST "\n", rwData->target->id);
        } else {
            osSyncPrintf("camera: battle: target actor name " VT_COL(RED, WHITE) "%d" VT_RST "\n", rwData->target->id);
            camera->target = NULL;
            Camera_ChangeMode(camera, CAM_MODE_TARGET);
            return true;
        }
        rwData->animTimer = OREG(23) + OREG(24);
        rwData->initialEyeToAtYaw = atToEyeDir.yaw;
        rwData->initialEyeToAtPitch = atToEyeDir.pitch;
        rwData->initialEyeToAtDist = atToEyeDir.r;
        rwData->yPosOffset = playerPosRot->pos.y - camera->playerPosDelta.y;
    }

    if (camera->status == CAM_STAT_ACTIVE) {
        sUpdateCameraDirection = 1;
        camera->inputDir.x = -atToEyeDir.pitch;
        camera->inputDir.y = BINANG_ROT180(atToEyeDir.yaw);
        camera->inputDir.z = 0;
    }

    if (camera->playerGroundY == camera->playerPosRot.pos.y || camera->player->actor.gravity > -0.1f ||
        camera->player->stateFlags1 & PLAYER_STATE1_21) {
        isOffGround = false;
        rwData->yPosOffset = playerPosRot->pos.y;
    } else {
        isOffGround = true;
    }

    if (rwData->animTimer == 0) {
        camera->atLERPStepScale =
            Camera_ClampLERPScale(camera, isOffGround ? roData->atLERPScaleOffGround : roData->atLERPScaleOnGround);
    }
    Actor_GetFocus(&camera->targetPosRot, camera->target);
    if (rwData->target != camera->target) {
        osSyncPrintf("camera: battle: change target %d -> " VT_FGCOL(BLUE) "%d" VT_RST "\n", rwData->target->id,
                     camera->target->id);
        camera->animState = 0;
        return true;
    }

    Camera_CalcAtForLockOn(camera, &atToEyeNextDir, &camera->targetPosRot.pos,
                           isOffGround ? roData->yOffsetOffGround : roData->yOffset, distance, &rwData->yPosOffset,
                           &playerToTargetDir, (isOffGround ? 0x81 : 1) | roData->flags);
    tmpAng2 = playerToTargetDir.yaw;
    playerHead = playerPosRot->pos;
    playerHead.y += playerHeight;
    OLib_Vec3fDiffToVecSphGeo(&playerToTargetDir, &playerHead, &camera->targetPosRot.pos);
    distRatio = playerToTargetDir.r > distance ? 1 : playerToTargetDir.r / distance;
    targetPos = camera->targetPosRot.pos;
    OLib_Vec3fDiffToVecSphGeo(&atToTargetDir, at, &targetPos);
    atToTargetDir.r = distance - ((atToTargetDir.r <= distance ? atToTargetDir.r : distance) * 0.5f);
    swingAngle = roData->swingYawInitial + ((roData->swingYawFinal - roData->swingYawInitial) * (1.1f - distRatio));
    spF8 = OREG(13) + swingAngle;

    spB4.r = camera->dist = Camera_LERPCeilF(distance, camera->dist, CAM_DATA_SCALED(OREG(11)), 2.0f);
    spB4.yaw = atToEyeNextDir.yaw;
    tmpAng1 = BINANG_SUB(atToTargetDir.yaw, BINANG_ROT180(atToEyeNextDir.yaw));
    if (rwData->animTimer != 0) {
        if (rwData->animTimer >= OREG(24)) {
            sp86 = rwData->animTimer - OREG(24);
            OLib_Vec3fDiffToVecSphGeo(&playerToTargetDir, at, eye);
            playerToTargetDir.yaw = BINANG_ROT180(tmpAng2);

            var2 = 1.0f / OREG(23);
            var3 = (rwData->initialEyeToAtDist - playerToTargetDir.r) * var2;
            tmpAng1 = BINANG_SUB(rwData->initialEyeToAtYaw, playerToTargetDir.yaw) * var2;
            tmpAng2 = BINANG_SUB(rwData->initialEyeToAtPitch, playerToTargetDir.pitch) * var2;

            spB4.r =
                Camera_LERPCeilF(playerToTargetDir.r + (var3 * sp86), atToEyeDir.r, CAM_DATA_SCALED(OREG(28)), 1.0f);
            spB4.yaw = Camera_LERPCeilS(playerToTargetDir.yaw + (tmpAng1 * sp86), atToEyeDir.yaw,
                                        CAM_DATA_SCALED(OREG(28)), 0xA);
            spB4.pitch = Camera_LERPCeilS(playerToTargetDir.pitch + (tmpAng2 * sp86), atToEyeDir.pitch,
                                          CAM_DATA_SCALED(OREG(28)), 0xA);
        } else {
            skipEyeAtCalc = true;
        }
        rwData->animTimer--;
    } else if (ABS(tmpAng1) > CAM_DEG_TO_BINANG(swingAngle)) {
        spFC = CAM_BINANG_TO_DEG(tmpAng1);
        temp_f2_2 = swingAngle + (spF8 - swingAngle) * (OLib_ClampMaxDist(atToTargetDir.r, spB4.r) / spB4.r);
        temp_f12_2 = ((temp_f2_2 * temp_f2_2) - 2.0f) / (temp_f2_2 - 360.0f);
        var2 = ((temp_f12_2 * spFC) + (2.0f - (360.0f * temp_f12_2)));
        temp_f14 = SQ(spFC) / var2;
        tmpAng2 = tmpAng1 >= 0 ? CAM_DEG_TO_BINANG(temp_f14) : (-CAM_DEG_TO_BINANG(temp_f14));
        spB4.yaw = BINANG_ROT180((s16)(BINANG_ROT180(atToEyeNextDir.yaw) + tmpAng2));
    } else {
        spFC = 0.05f;
        spFC = (1 - camera->speedRatio) * spFC;
        tmpAng2 = tmpAng1 >= 0 ? CAM_DEG_TO_BINANG(swingAngle) : -CAM_DEG_TO_BINANG(swingAngle);
        spB4.yaw = atToEyeNextDir.yaw - (s16)((tmpAng2 - tmpAng1) * spFC);
    }

    if (!skipEyeAtCalc) {
        var3 = atToTargetDir.pitch * roData->swingPitchAdj;
        var2 = F32_LERPIMP(sp7C, sp78, distRatio);
        tmpAng1 = CAM_DEG_TO_BINANG(var2) - (s16)(playerToTargetDir.pitch * (0.5f + distRatio * (1.0f - 0.5f)));
        tmpAng1 += (s16)(var3);

        if (tmpAng1 < -0x2AA8) {
            tmpAng1 = -0x2AA8;
        } else if (tmpAng1 > 0x2AA8) {
            tmpAng1 = 0x2AA8;
        }

        spB4.pitch = Camera_LERPCeilS(tmpAng1, atToEyeNextDir.pitch, rwData->unk_10, 0xA);
        Camera_Vec3fVecSphGeoAdd(eyeNext, at, &spB4);
        spBC.pos = *eyeNext;
        if (camera->status == CAM_STAT_ACTIVE) {
            if (!camera->play->envCtx.skyboxDisabled || roData->flags & 1) {
                Camera_BGCheckInfo(camera, at, &spBC);
            } else if (roData->flags & 2) {
                func_80043F94(camera, at, &spBC);
            } else {
                OLib_Vec3fDistNormalize(&sp128, at, &spBC.pos);
                spBC.pos.x -= sp128.x;
                spBC.pos.y -= sp128.y;
                spBC.pos.z -= sp128.z;
            }
            *eye = spBC.pos;
        } else {
            *eye = *eyeNext;
        }
    }
    rwData->roll += (((OREG(36) * camera->speedRatio) * (1.0f - distRatio)) - rwData->roll) * CAM_DATA_SCALED(OREG(37));
    camera->roll = CAM_DEG_TO_BINANG(rwData->roll);
    camera->fov = Camera_LERPCeilF((player->meleeWeaponState != 0 ? 0.8f
                                    : gSaveContext.health <= 0x10 ? 0.8f
                                                                  : 1.0f) *
                                       (fov - ((fov * 0.05f) * distRatio)),
                                   camera->fov, camera->fovUpdateRate, 1.0f);
}

s32 Camera_Battle2(Camera* camera) {
    return Camera_Noop(camera);
}

s32 Camera_Battle3(Camera* camera) {
    return Camera_Noop(camera);
}

/**
 * Charging spin attack
 * Camera zooms out slowly for 50 frames, then tilts up to a specified
 * setting value.
 */
s32 Camera_Battle4(Camera* camera) {
    Vec3f* eye = &camera->eye;
    Vec3f* at = &camera->at;
    Vec3f* eyeNext = &camera->eyeNext;
    VecSph eyeNextOffset;
    VecSph eyeAtOffset;
    VecSph eyeNextAtOffset;
    Battle4ReadOnlyData* roData = &camera->paramData.batt4.roData;
    Battle4ReadWriteData* rwData = &camera->paramData.batt4.rwData;
    s32 pad;
    f32 playerHeight;

    playerHeight = Player_GetHeight(camera->player);
    if (RELOAD_PARAMS(camera) || R_RELOAD_CAM_PARAMS) {
        CameraModeValue* values = sCameraSettings[camera->setting].cameraModes[camera->mode].values;
        f32 yNormal = (1.0f + CAM_DATA_SCALED(R_CAM_YOFFSET_NORM)) -
                      (CAM_DATA_SCALED(R_CAM_YOFFSET_NORM) * (68.0f / playerHeight));

        roData->yOffset = GET_NEXT_SCALED_RO_DATA(values) * playerHeight * yNormal;
        roData->rTarget = GET_NEXT_SCALED_RO_DATA(values) * playerHeight * yNormal;
        roData->pitchTarget = CAM_DEG_TO_BINANG(GET_NEXT_RO_DATA(values));
        roData->lerpUpdateRate = GET_NEXT_SCALED_RO_DATA(values);
        roData->fovTarget = GET_NEXT_RO_DATA(values);
        roData->atLERPTarget = GET_NEXT_SCALED_RO_DATA(values);
        roData->interfaceFlags = GET_NEXT_RO_DATA(values);
    }

    if (R_RELOAD_CAM_PARAMS) {
        Camera_CopyPREGToModeValues(camera);
    }

    OLib_Vec3fDiffToVecSphGeo(&eyeAtOffset, at, eye);
    OLib_Vec3fDiffToVecSphGeo(&eyeNextAtOffset, at, eyeNext);

    sCameraInterfaceFlags = roData->interfaceFlags;

    switch (camera->animState) {
        case 0:
        case 10:
        case 20:
            rwData->animTimer = 50;
            camera->animState++;
    }

    camera->yawUpdateRateInv = Camera_LERPCeilF(roData->lerpUpdateRate, camera->yawUpdateRateInv,
                                                CAM_DATA_SCALED(OREG(25)) * camera->speedRatio, 0.1f);
    camera->rUpdateRateInv = 1000.0f;
    camera->pitchUpdateRateInv = 1000.0f;
    camera->xzOffsetUpdateRate = Camera_LERPCeilF(0.025f, camera->xzOffsetUpdateRate, CAM_DATA_SCALED(OREG(25)), 0.1f);
    camera->yOffsetUpdateRate = Camera_LERPCeilF(CAM_DATA_SCALED(OREG(3)), camera->yOffsetUpdateRate,
                                                 CAM_DATA_SCALED(OREG(26)) * camera->speedRatio, 0.1f);
    camera->fovUpdateRate = 0.0001f;
    Camera_CalcAtDefault(camera, &eyeNextAtOffset, roData->yOffset, 1);
    if (rwData->animTimer != 0) {
        eyeNextOffset.yaw = eyeAtOffset.yaw;
        eyeNextOffset.pitch = eyeAtOffset.pitch;
        eyeNextOffset.r = eyeAtOffset.r;
        rwData->animTimer--;
    } else {
        eyeNextOffset.yaw = eyeAtOffset.yaw;
        eyeNextOffset.pitch = Camera_LERPCeilS(roData->pitchTarget, eyeAtOffset.pitch, roData->lerpUpdateRate, 2);
        eyeNextOffset.r = Camera_LERPCeilF(roData->rTarget, eyeAtOffset.r, roData->lerpUpdateRate, 0.001f);
    }
    Camera_Vec3fVecSphGeoAdd(eyeNext, at, &eyeNextOffset);
    *eye = *eyeNext;
    camera->dist = eyeNextOffset.r;
    camera->fov = Camera_LERPCeilF(roData->fovTarget, camera->fov, roData->lerpUpdateRate, 1.0f);
    camera->roll = 0;
    camera->atLERPStepScale = Camera_ClampLERPScale(camera, roData->atLERPTarget);
    return true;
}

s32 Camera_Battle0(Camera* camera) {
    return Camera_Noop(camera);
}

// Targeting non-enemy
s32 Camera_KeepOn1(Camera* camera) {
    Vec3f* eye = &camera->eye;
    Vec3f* at = &camera->at;
    Vec3f* eyeNext = &camera->eyeNext;
    Vec3f sp120;
    Vec3f sp114;
    Vec3f sp108;
    f32 sp104;
    f32 temp_f12_2;
    f32 temp_f14;
    f32 t1;
    f32 spF4;
    f32 spF0;
    f32 spEC;
    f32 spE8;
    f32 t2;
    s16 spE2;
    s16 spE0;
    VecSph spD8;
    VecSph spD0;
    VecSph spC8;
    VecSph spC0;
    VecSph spB8;
    PosRot* playerPosRot = &camera->playerPosRot;
    CamColChk sp8C;
    s32 sp88;
    f32 sp84;
    s16 sp82;
    s16 sp80;
    KeepOn1ReadOnlyData* roData = &camera->paramData.keep1.roData;
    KeepOn1ReadWriteData* rwData = &camera->paramData.keep1.rwData;
    s16 t3;
    f32 playerHeight;

    sp88 = 0;
    playerHeight = Player_GetHeight(camera->player);
    if ((camera->target == NULL) || (camera->target->update == NULL)) {
        if (camera->target == NULL) {
            osSyncPrintf(
                VT_COL(YELLOW, BLACK) "camera: warning: keepon: target is not valid, change parallel\n" VT_RST);
        }
        camera->target = NULL;
        Camera_ChangeMode(camera, CAM_MODE_TARGET);
        return 1;
    }

    if (RELOAD_PARAMS(camera) || R_RELOAD_CAM_PARAMS) {
        CameraModeValue* values = sCameraSettings[camera->setting].cameraModes[camera->mode].values;
        f32 yNormal = (1.0f + CAM_DATA_SCALED(OREG(46))) - (CAM_DATA_SCALED(OREG(46)) * (68.0f / playerHeight));

        roData->unk_00 = GET_NEXT_SCALED_RO_DATA(values) * playerHeight * yNormal;
        roData->unk_04 = GET_NEXT_RO_DATA(values);
        roData->unk_08 = GET_NEXT_RO_DATA(values);
        roData->unk_0C = GET_NEXT_RO_DATA(values);
        roData->unk_10 = GET_NEXT_RO_DATA(values);
        roData->unk_14 = GET_NEXT_RO_DATA(values);
        roData->unk_18 = GET_NEXT_RO_DATA(values);
        roData->unk_1C = GET_NEXT_SCALED_RO_DATA(values);
        roData->unk_20 = GET_NEXT_RO_DATA(values);
        roData->unk_24 = GET_NEXT_SCALED_RO_DATA(values);
        roData->interfaceFlags = GET_NEXT_RO_DATA(values);
        roData->unk_28 = GET_NEXT_SCALED_RO_DATA(values) * playerHeight * yNormal;
        roData->unk_2C = GET_NEXT_SCALED_RO_DATA(values);
    }
    if (R_RELOAD_CAM_PARAMS) {
        Camera_CopyPREGToModeValues(camera);
    }

    playerHeight += roData->unk_00;
    OLib_Vec3fDiffToVecSphGeo(&spC0, at, eye);
    OLib_Vec3fDiffToVecSphGeo(&spB8, at, eyeNext);
    sCameraInterfaceFlags = roData->interfaceFlags;
    if (RELOAD_PARAMS(camera)) {
        camera->animState++;
        rwData->unk_10 = 0;
        rwData->unk_04 = 0.0f;
        rwData->unk_0C = camera->target;
        rwData->unk_16 = OREG(23) + OREG(24);
        rwData->unk_12 = spC0.yaw;
        rwData->unk_14 = spC0.pitch;
        rwData->unk_00 = spC0.r;
        rwData->unk_08 = playerPosRot->pos.y - camera->playerPosDelta.y;
    }
    if (camera->status == CAM_STAT_ACTIVE) {
        sUpdateCameraDirection = 1;
        camera->inputDir.x = -spC0.pitch;
        camera->inputDir.y = BINANG_ROT180(spC0.yaw);
        camera->inputDir.z = 0;
    }

    sp104 = roData->unk_04;
    sp84 = 1;

    switch (camera->paramFlags & 0x18) {
        case 8:
            if ((camera->player->actor.category == 2) && (camera->player->interactRangeActor == camera->target)) {
                PosRot sp54;
                Actor_GetFocus(&sp54, &camera->player->actor);
                spC8.r = 60.0f;
                spC8.yaw = camera->playerPosRot.rot.y;
                spC8.pitch = 0x2EE0;
                Camera_Vec3fVecSphGeoAdd(&camera->targetPosRot.pos, &sp54.pos, &spC8);
            } else {
                Actor_GetFocus(&camera->targetPosRot, camera->target);
            }
            Actor_GetFocus(&camera->targetPosRot, camera->target);
            if (rwData->unk_0C != camera->target) {
                rwData->unk_0C = camera->target;
                camera->atLERPStepScale = 0.0f;
            }
            camera->xzOffsetUpdateRate = Camera_LERPCeilF(1.0f, camera->xzOffsetUpdateRate,
                                                          CAM_DATA_SCALED(OREG(25)) * camera->speedRatio, 0.1f);
            camera->yOffsetUpdateRate =
                Camera_LERPCeilF(1.0f, camera->yOffsetUpdateRate, CAM_DATA_SCALED(OREG(26)) * camera->speedRatio, 0.1f);
            camera->fovUpdateRate =
                Camera_LERPCeilF(CAM_DATA_SCALED(OREG(4)), camera->fovUpdateRate, camera->speedRatio * 0.05f, 0.1f);
            goto cont;
        case 0x10:
            rwData->unk_0C = NULL;
        cont:
            if (camera->playerGroundY == camera->playerPosRot.pos.y || camera->player->actor.gravity > -0.1f ||
                camera->player->stateFlags1 & PLAYER_STATE1_21) {
                rwData->unk_08 = playerPosRot->pos.y;
                sp80 = 0;
            } else {
                sp80 = 1;
            }

            Camera_CalcAtForLockOn(camera, &spB8, &camera->targetPosRot.pos, sp80 ? roData->unk_28 : roData->unk_00,
                                   sp104, &rwData->unk_08, &spC8, (sp80 ? 0x80 : 0) | roData->interfaceFlags);
            sp114 = playerPosRot->pos;
            sp114.y += playerHeight;
            OLib_Vec3fDiffToVecSphGeo(&spC8, &sp114, &camera->targetPosRot.pos);
            sp84 = spC8.r > sp104 ? 1.0f : spC8.r / sp104;
            break;
        default:
            *at = playerPosRot->pos;
            at->y += playerHeight;
            rwData->unk_0C = NULL;
            break;
    }
    OLib_Vec3fDiffToVecSphGeo(&spD8, at, eyeNext);
    if (spD8.r < roData->unk_04) {
        sp104 = roData->unk_04;
        spE8 = OREG(6);
    } else if (roData->unk_08 < spD8.r) {
        sp104 = roData->unk_08;
        spE8 = OREG(6);
    } else {
        sp104 = spD8.r;
        spE8 = 1.0f;
    }

    camera->rUpdateRateInv = Camera_LERPCeilF(spE8, camera->rUpdateRateInv, CAM_DATA_SCALED(OREG(25)), 0.1f);
    spD8.r = spE8 = camera->dist = Camera_LERPCeilF(sp104, camera->dist, 1.0f / camera->rUpdateRateInv, 0.2f);
    sp108 = camera->targetPosRot.pos;
    OLib_Vec3fDiffToVecSphGeo(&spD0, at, &sp108);
    spD0.r = spE8 - ((spD0.r <= spE8 ? spD0.r : spE8) * 0.5f);
    spEC = roData->unk_0C + ((roData->unk_10 - roData->unk_0C) * (1.1f - sp84));
    spF0 = OREG(13) + spEC;
    spD8.r = camera->dist = Camera_LERPCeilF(spE8, camera->dist, CAM_DATA_SCALED(OREG(11)), 2.0f);
    spD8.yaw = spB8.yaw;
    spE2 = BINANG_SUB(spD0.yaw, BINANG_ROT180(spB8.yaw));
    if (rwData->unk_16 != 0) {
        if (rwData->unk_16 >= OREG(24)) {
            sp82 = rwData->unk_16 - OREG(24);
            spE2 = spC8.yaw;
            OLib_Vec3fDiffToVecSphGeo(&spC8, at, eye);
            spC8.yaw = BINANG_ROT180(spE2);

            t2 = 1.0f / OREG(23);
            spE8 = (rwData->unk_00 - spC8.r) * t2;
            spE2 = BINANG_SUB(rwData->unk_12, spC8.yaw) * t2;
            spE0 = BINANG_SUB(rwData->unk_14, spC8.pitch) * t2;

            spD8.r = Camera_LERPCeilF(spC8.r + (spE8 * sp82), spC0.r, CAM_DATA_SCALED(OREG(28)), 1.0f);
            spD8.yaw = Camera_LERPCeilS(spC8.yaw + (spE2 * sp82), spC0.yaw, CAM_DATA_SCALED(OREG(28)), 0xA);
            spD8.pitch = Camera_LERPCeilS(spC8.pitch + (spE0 * sp82), spC0.pitch, CAM_DATA_SCALED(OREG(28)), 0xA);
        } else {
            sp88 = 1;
        }
        rwData->unk_16--;
    } else if (ABS(spE2) > CAM_DEG_TO_BINANG(spEC)) {
        spF4 = CAM_BINANG_TO_DEG(spE2);
        t2 = spEC + (spF0 - spEC) * (OLib_ClampMaxDist(spD0.r, spD8.r) / spD8.r);
        temp_f12_2 = ((SQ(t2) - 2.0f) / (t2 - 360.0f));
        t1 = (temp_f12_2 * spF4) + (2.0f - (360.0f * temp_f12_2));
        temp_f14 = SQ(spF4) / t1;
        spE0 = spE2 >= 0 ? (CAM_DEG_TO_BINANG(temp_f14)) : (-CAM_DEG_TO_BINANG(temp_f14));
        spD8.yaw = BINANG_ROT180((s16)(BINANG_ROT180(spB8.yaw) + spE0));
    } else {
        spF4 = 0.02f;
        spF4 = (1.0f - camera->speedRatio) * spF4;
        spE0 = spE2 >= 0 ? CAM_DEG_TO_BINANG(spEC) : -CAM_DEG_TO_BINANG(spEC);
        spD8.yaw = spB8.yaw - (s16)((spE0 - spE2) * spF4);
    }

    if (sp88 == 0) {
        spE2 = CAM_DEG_TO_BINANG((f32)(roData->unk_14 + ((roData->unk_18 - roData->unk_14) * sp84)));
        spE2 -= (s16)(spC8.pitch * (0.5f + (sp84 * 0.5f)));

        spE8 = spD0.pitch * roData->unk_1C;
        spE2 += (s16)spE8;
        if (spE2 < -0x3200) {
            spE2 = -0x3200;
        } else if (spE2 > 0x3200) {
            spE2 = 0x3200;
        }

        spD8.pitch = Camera_LERPCeilS(spE2, spB8.pitch, CAM_DATA_SCALED(OREG(12)), 0xA);
        Camera_Vec3fVecSphGeoAdd(eyeNext, at, &spD8);
        sp8C.pos = *eyeNext;
        if (camera->status == CAM_STAT_ACTIVE) {
            if (!camera->play->envCtx.skyboxDisabled || roData->interfaceFlags & 1) {
                Camera_BGCheckInfo(camera, at, &sp8C);
            } else if (roData->interfaceFlags & 2) {
                func_80043F94(camera, at, &sp8C);
            } else {
                OLib_Vec3fDistNormalize(&sp120, at, &sp8C.pos);
                sp8C.pos.x -= sp120.x;
                sp8C.pos.y -= sp120.y;
                sp8C.pos.z -= sp120.z;
            }
            *eye = sp8C.pos;
        } else {
            *eye = *eyeNext;
        }
        OLib_Vec3fDistNormalize(&sp120, eye, at);
        Camera_Vec3fTranslateByUnitVector(eye, eye, &sp120, OREG(1));
    }
    camera->fov = Camera_LERPCeilF(roData->unk_20, camera->fov, camera->fovUpdateRate, 1.0f);
    camera->roll = Camera_LERPCeilS(0, camera->roll, 0.5f, 0xA);
    camera->atLERPStepScale = Camera_ClampLERPScale(camera, sp80 ? roData->unk_2C : roData->unk_24);
    return 1;
}

s32 Camera_KeepOn2(Camera* camera) {
    return Camera_Noop(camera);
}

/**
 * Talking to an NPC
 */
s32 Camera_KeepOn3(Camera* camera) {
    Vec3f* eye = &camera->eye;
    Vec3f* at = &camera->at;
    Vec3f* eyeNext = &camera->eyeNext;
    Vec3f playerHeadPos;
    Vec3f lineChkPointB;
    f32 temp_f0;
    f32 spBC;
    f32 prevTargetPlayerDist;
    f32 swingAngle;
    Actor* colChkActors[2];
    VecSph targetToPlayerDir;
    VecSph atToEyeAdj;
    VecSph atToEyeDir;
    VecSph atToEyeNextDir;
    s32 i;
    s32 angleCnt;
    s16 sp82;
    s16 sp80;
    PosRot playerPosRot;
    PosRot* camPlayerPosRot = &camera->playerPosRot;
    KeepOn3ReadOnlyData* roData = &camera->paramData.keep3.roData;
    KeepOn3ReadWriteData* rwData = &camera->paramData.keep3.rwData;
    s32 pad;
    f32 playerHeight;

    playerHeight = Player_GetHeight(camera->player);
    if (camera->target == NULL || camera->target->update == NULL) {
        if (camera->target == NULL) {
            osSyncPrintf(VT_COL(YELLOW, BLACK) "camera: warning: talk: target is not valid, change parallel\n" VT_RST);
        }
        camera->target = NULL;
        Camera_ChangeMode(camera, CAM_MODE_TARGET);
        return 1;
    }
    if (RELOAD_PARAMS(camera)) {
        if (camera->play->view.unk_124 == 0) {
            camera->unk_14C |= 0x20;
            camera->play->view.unk_124 = camera->camId | 0x50;
            return 1;
        }
        camera->unk_14C &= ~0x20;
    }
    camera->unk_14C &= ~0x10;
    if (RELOAD_PARAMS(camera) || R_RELOAD_CAM_PARAMS) {
        CameraModeValue* values = sCameraSettings[camera->setting].cameraModes[camera->mode].values;
        f32 yNormal = (1.0f + CAM_DATA_SCALED(OREG(46))) - (CAM_DATA_SCALED(OREG(46)) * (68.0f / playerHeight));

        roData->yOffset = GET_NEXT_SCALED_RO_DATA(values) * playerHeight * yNormal;
        roData->minDist = GET_NEXT_RO_DATA(values);
        roData->maxDist = GET_NEXT_RO_DATA(values);
        roData->swingYawInital = GET_NEXT_RO_DATA(values);
        roData->swingYawFinal = GET_NEXT_RO_DATA(values);
        roData->swingPitchInitial = GET_NEXT_RO_DATA(values);
        roData->swingPitchFinal = GET_NEXT_RO_DATA(values);
        roData->swingPitchAdj = GET_NEXT_SCALED_RO_DATA(values);
        roData->fovTarget = GET_NEXT_RO_DATA(values);
        roData->atLERPScaleMax = GET_NEXT_SCALED_RO_DATA(values);
        roData->initTimer = GET_NEXT_RO_DATA(values);
        roData->flags = GET_NEXT_RO_DATA(values);
    }

    if (R_RELOAD_CAM_PARAMS) {
        Camera_CopyPREGToModeValues(camera);
    }

    playerHeight += roData->yOffset;
    OLib_Vec3fDiffToVecSphGeo(&atToEyeDir, at, eye);
    OLib_Vec3fDiffToVecSphGeo(&atToEyeNextDir, at, eyeNext);
    Actor_GetFocus(&camera->targetPosRot, camera->target);
    Actor_GetFocus(&playerPosRot, &camera->player->actor);
    playerHeadPos = camPlayerPosRot->pos;
    playerHeadPos.y += playerHeight;
    OLib_Vec3fDiffToVecSphGeo(&targetToPlayerDir, &playerHeadPos, &camera->targetPosRot.pos);
    sCameraInterfaceFlags = roData->flags;
    if (RELOAD_PARAMS(camera)) {
        colChkActors[0] = camera->target;
        colChkActors[1] = &camera->player->actor;
        camera->animState++;
        rwData->target = camera->target;
        temp_f0 = (roData->maxDist < targetToPlayerDir.r ? 1.0f : targetToPlayerDir.r / roData->maxDist);
        rwData->animTimer = roData->initTimer;
        spBC = ((1.0f - temp_f0) * targetToPlayerDir.r) / rwData->animTimer;
        swingAngle = F32_LERPIMP(roData->swingPitchInitial, roData->swingPitchFinal, temp_f0);
        atToEyeAdj.pitch = CAM_DEG_TO_BINANG(swingAngle) + ((s16)(-(targetToPlayerDir.pitch * roData->swingPitchAdj)));
        swingAngle = F32_LERPIMP(roData->swingYawInital, roData->swingYawFinal, temp_f0);
        if (roData->flags & 0x10) {
            if (BINANG_SUB(targetToPlayerDir.yaw, atToEyeNextDir.yaw) < 0) {
                atToEyeAdj.yaw = targetToPlayerDir.yaw + CAM_DEG_TO_BINANG(swingAngle);
            } else {
                atToEyeAdj.yaw = targetToPlayerDir.yaw - CAM_DEG_TO_BINANG(swingAngle);
            }
        } else if (roData->flags & 0x20) {
            if (BINANG_SUB(targetToPlayerDir.yaw, atToEyeNextDir.yaw) < 0) {
                atToEyeAdj.yaw = BINANG_ROT180(targetToPlayerDir.yaw) - CAM_DEG_TO_BINANG(swingAngle);
            } else {
                atToEyeAdj.yaw = BINANG_ROT180(targetToPlayerDir.yaw) + CAM_DEG_TO_BINANG(swingAngle);
            }
        } else if (ABS(BINANG_SUB(targetToPlayerDir.yaw, atToEyeNextDir.yaw)) < 0x3FFF) {
            if (BINANG_SUB(targetToPlayerDir.yaw, atToEyeNextDir.yaw) < 0) {
                atToEyeAdj.yaw = targetToPlayerDir.yaw + CAM_DEG_TO_BINANG(swingAngle);
            } else {
                atToEyeAdj.yaw = targetToPlayerDir.yaw - CAM_DEG_TO_BINANG(swingAngle);
            }
        } else {
            if (BINANG_SUB(targetToPlayerDir.yaw, atToEyeNextDir.yaw) < 0) {
                atToEyeAdj.yaw = BINANG_ROT180(targetToPlayerDir.yaw) - CAM_DEG_TO_BINANG(swingAngle);
            } else {
                atToEyeAdj.yaw = BINANG_ROT180(targetToPlayerDir.yaw) + CAM_DEG_TO_BINANG(swingAngle);
            }
        }
        prevTargetPlayerDist = targetToPlayerDir.r;
        temp_f0 = 0.6f;
        targetToPlayerDir.r = (spBC * 0.6f) + (prevTargetPlayerDist * (1.0f - temp_f0));
        sp80 = atToEyeAdj.yaw;
        sp82 = atToEyeAdj.pitch;
        playerHeadPos = camPlayerPosRot->pos;
        playerHeadPos.y += playerHeight;
        Camera_Vec3fVecSphGeoAdd(&rwData->atTarget, &playerHeadPos, &targetToPlayerDir);
        angleCnt = ARRAY_COUNT(D_8011D3B0);
        i = 0;
        targetToPlayerDir.r = prevTargetPlayerDist;
        atToEyeAdj.r = ((roData->minDist + (targetToPlayerDir.r * (1 - 0.5f))) - atToEyeNextDir.r) + atToEyeNextDir.r;
        Camera_Vec3fVecSphGeoAdd(&lineChkPointB, &rwData->atTarget, &atToEyeAdj);
        if (!(roData->flags & 0x80)) {
            while (i < angleCnt) {
                if (!CollisionCheck_LineOCCheck(camera->play, &camera->play->colChkCtx, &rwData->atTarget,
                                                &lineChkPointB, colChkActors, 2) &&
                    !Camera_BGCheck(camera, &rwData->atTarget, &lineChkPointB)) {
                    break;
                }
                atToEyeAdj.yaw = sp80 + D_8011D3B0[i];
                atToEyeAdj.pitch = sp82 + D_8011D3CC[i];
                Camera_Vec3fVecSphGeoAdd(&lineChkPointB, &rwData->atTarget, &atToEyeAdj);
                i++;
            }
        }
        osSyncPrintf("camera: talk: BG&collision check %d time(s)\n", i);
        camera->unk_14C &= ~0xC;
        pad = ((rwData->animTimer + 1) * rwData->animTimer) >> 1;
        rwData->eyeToAtTarget.y = (f32)BINANG_SUB(atToEyeAdj.yaw, atToEyeNextDir.yaw) / pad;
        rwData->eyeToAtTarget.z = (f32)BINANG_SUB(atToEyeAdj.pitch, atToEyeNextDir.pitch) / pad;
        rwData->eyeToAtTarget.x = (atToEyeAdj.r - atToEyeNextDir.r) / pad;
        return 1;
    }

    if (rwData->animTimer != 0) {
        at->x += (rwData->atTarget.x - at->x) / rwData->animTimer;
        at->y += (rwData->atTarget.y - at->y) / rwData->animTimer;
        at->z += (rwData->atTarget.z - at->z) / rwData->animTimer;
        // needed to match
        if (!prevTargetPlayerDist) {}
        atToEyeAdj.r = ((rwData->eyeToAtTarget.x * rwData->animTimer) + atToEyeNextDir.r) + 1.0f;
        atToEyeAdj.yaw = atToEyeNextDir.yaw + (s16)(rwData->eyeToAtTarget.y * rwData->animTimer);
        atToEyeAdj.pitch = atToEyeNextDir.pitch + (s16)(rwData->eyeToAtTarget.z * rwData->animTimer);
        Camera_Vec3fVecSphGeoAdd(eyeNext, at, &atToEyeAdj);
        *eye = *eyeNext;
        camera->fov = Camera_LERPCeilF(roData->fovTarget, camera->fov, 0.5, 1.0f);
        camera->roll = Camera_LERPCeilS(0, camera->roll, 0.5, 0xA);
        camera->atLERPStepScale = Camera_ClampLERPScale(camera, roData->atLERPScaleMax);
        Camera_BGCheck(camera, at, eye);
        rwData->animTimer--;
    } else {
        camera->unk_14C |= 0x410;
    }

    if (camera->unk_14C & 8) {
        sCameraInterfaceFlags = 0;
        func_80043B60(camera);
        camera->atLERPStepScale = 0.0f;

        if (camera->xzSpeed > 0.001f || CHECK_BTN_ALL(D_8015BD7C->state.input[0].press.button, BTN_A) ||
            CHECK_BTN_ALL(D_8015BD7C->state.input[0].press.button, BTN_B) ||
            CHECK_BTN_ALL(D_8015BD7C->state.input[0].press.button, BTN_CLEFT) ||
            CHECK_BTN_ALL(D_8015BD7C->state.input[0].press.button, BTN_CDOWN) ||
            CHECK_BTN_ALL(D_8015BD7C->state.input[0].press.button, BTN_CUP) ||
            CHECK_BTN_ALL(D_8015BD7C->state.input[0].press.button, BTN_CRIGHT) ||
            CHECK_BTN_ALL(D_8015BD7C->state.input[0].press.button, BTN_R) ||
            CHECK_BTN_ALL(D_8015BD7C->state.input[0].press.button, BTN_Z)) {
            camera->unk_14C |= 4;
            camera->unk_14C &= ~8;
        }
    }
    return 1;
}

s32 Camera_KeepOn4(Camera* camera) {
    static Vec3f D_8015BD50;
    static Vec3f D_8015BD60;
    static Vec3f D_8015BD70;
    Vec3f* eye = &camera->eye;
    Vec3f* at = &camera->at;
    Vec3f* eyeNext = &camera->eyeNext;
    Actor* spCC[2];
    f32 t = -0.5f;
    f32 temp_f0_2;
    CollisionPoly* spC0;
    VecSph spB8;
    VecSph spB0;
    VecSph spA8;
    s16* temp_s0 = &camera->data2;
    s16 spA2;
    s16 spA0;
    s16 sp9E;
    s16 sp9C;
    PosRot* playerPosRot = &camera->playerPosRot;
    KeepOn4ReadOnlyData* roData = &camera->paramData.keep4.roData;
    KeepOn4ReadWriteData* rwData = &camera->paramData.keep4.rwData;
    s32 pad;
    f32 playerHeight;
    Player* player = GET_PLAYER(camera->play);
    s16 angleCnt;
    s32 i;

    if (RELOAD_PARAMS(camera)) {
        if (camera->play->view.unk_124 == 0) {
            camera->unk_14C |= 0x20;
            camera->unk_14C &= ~(0x4 | 0x2);
            camera->play->view.unk_124 = camera->camId | 0x50;
            return 1;
        }
        rwData->unk_14 = *temp_s0;
        camera->unk_14C &= ~0x20;
    }

    if (rwData->unk_14 != *temp_s0) {
        osSyncPrintf(VT_COL(YELLOW, BLACK) "camera: item: item type changed %d -> %d\n" VT_RST, rwData->unk_14,
                     *temp_s0);
        camera->animState = 20;
        camera->unk_14C |= 0x20;
        camera->unk_14C &= ~(0x4 | 0x2);
        camera->play->view.unk_124 = camera->camId | 0x50;
        return 1;
    }

    playerHeight = Player_GetHeight(camera->player);
    camera->unk_14C &= ~0x10;
    if (RELOAD_PARAMS(camera) || R_RELOAD_CAM_PARAMS) {
        CameraModeValue* values = sCameraSettings[camera->setting].cameraModes[camera->mode].values;
        f32 yNormal = (1.0f + t) - ((68.0f / playerHeight) * t);

        roData->unk_00 = GET_NEXT_SCALED_RO_DATA(values) * playerHeight * yNormal;
        roData->unk_04 = GET_NEXT_SCALED_RO_DATA(values) * playerHeight * yNormal;
        roData->unk_08 = GET_NEXT_RO_DATA(values);
        roData->unk_0C = GET_NEXT_RO_DATA(values);
        roData->unk_10 = GET_NEXT_RO_DATA(values);
        roData->unk_18 = GET_NEXT_RO_DATA(values);
        roData->unk_1C = GET_NEXT_RO_DATA(values);
        roData->unk_14 = GET_NEXT_SCALED_RO_DATA(values);
        roData->unk_1E = GET_NEXT_RO_DATA(values);
        osSyncPrintf("camera: item: type %d\n", *temp_s0);
        switch (*temp_s0) {
            case 1:
                roData->unk_00 = playerHeight * -0.6f * yNormal;
                roData->unk_04 = playerHeight * 2.0f * yNormal;
                roData->unk_08 = 10.0f;
                break;
            case 2:
            case 3:
                roData->unk_08 = -20.0f;
                roData->unk_18 = 80.0f;
                break;
            case 4:
                roData->unk_00 = playerHeight * -0.2f * yNormal;
                roData->unk_08 = 25.0f;
                break;
            case 8:
                roData->unk_00 = playerHeight * -0.2f * yNormal;
                roData->unk_04 = playerHeight * 0.8f * yNormal;
                roData->unk_08 = 50.0f;
                roData->unk_18 = 70.0f;
                break;
            case 9:
                roData->unk_00 = playerHeight * 0.1f * yNormal;
                roData->unk_04 = playerHeight * 0.5f * yNormal;
                roData->unk_08 = -20.0f;
                roData->unk_0C = 0.0f;
                roData->unk_1C = 0x2540;
                break;
            case 5:
                roData->unk_00 = playerHeight * -0.4f * yNormal;
                roData->unk_08 = -10.0f;
                roData->unk_0C = 45.0f;
                roData->unk_1C = 0x2002;
                break;
            case 10:
                roData->unk_00 = playerHeight * -0.5f * yNormal;
                roData->unk_04 = playerHeight * 1.5f * yNormal;
                roData->unk_08 = -15.0f;
                roData->unk_0C = 175.0f;
                roData->unk_18 = 70.0f;
                roData->unk_1C = 0x2202;
                roData->unk_1E = 0x3C;
                break;
            case 12:
                roData->unk_00 = playerHeight * -0.6f * yNormal;
                roData->unk_04 = playerHeight * 1.6f * yNormal;
                roData->unk_08 = -2.0f;
                roData->unk_0C = 120.0f;
                roData->unk_10 = player->stateFlags1 & PLAYER_STATE1_27 ? 0.0f : 20.0f;
                roData->unk_1C = 0x3212;
                roData->unk_1E = 0x1E;
                roData->unk_18 = 50.0f;
                break;
            case 0x5A:
                roData->unk_00 = playerHeight * -0.3f * yNormal;
                roData->unk_18 = 45.0f;
                roData->unk_1C = 0x2F02;
                break;
            case 0x5B:
                roData->unk_00 = playerHeight * -0.1f * yNormal;
                roData->unk_04 = playerHeight * 1.5f * yNormal;
                roData->unk_08 = -3.0f;
                roData->unk_0C = 10.0f;
                roData->unk_18 = 55.0f;
                roData->unk_1C = 0x2F08;
                break;
            case 0x51:
                roData->unk_00 = playerHeight * -0.3f * yNormal;
                roData->unk_04 = playerHeight * 1.5f * yNormal;
                roData->unk_08 = 2.0f;
                roData->unk_0C = 20.0f;
                roData->unk_10 = 20.0f;
                roData->unk_1C = 0x2280;
                roData->unk_1E = 0x1E;
                roData->unk_18 = 45.0f;
                break;
            case 11:
                roData->unk_00 = playerHeight * -0.19f * yNormal;
                roData->unk_04 = playerHeight * 0.7f * yNormal;
                roData->unk_0C = 130.0f;
                roData->unk_10 = 10.0f;
                roData->unk_1C = 0x2522;
                break;
            default:
                break;
        }
    }

    if (R_RELOAD_CAM_PARAMS) {
        Camera_CopyPREGToModeValues(camera);
    }

    sUpdateCameraDirection = 1;
    sCameraInterfaceFlags = roData->unk_1C;
    OLib_Vec3fDiffToVecSphGeo(&spB0, at, eye);
    OLib_Vec3fDiffToVecSphGeo(&spA8, at, eyeNext);
    D_8015BD50 = playerPosRot->pos;
    D_8015BD50.y += playerHeight;
    temp_f0_2 = BgCheck_CameraRaycastFloor2(&camera->play->colCtx, &spC0, &i, &D_8015BD50);
    if (temp_f0_2 > (roData->unk_00 + D_8015BD50.y)) {
        D_8015BD50.y = temp_f0_2 + 10.0f;
    } else {
        D_8015BD50.y += roData->unk_00;
    }

    sp9C = 0;
    switch (camera->animState) {
        case 0:
        case 20:
            spCC[sp9C] = &camera->player->actor;
            sp9C++;
            func_80043ABC(camera);
            camera->unk_14C &= ~(0x4 | 0x2);
            rwData->unk_10 = roData->unk_1E;
            rwData->unk_08 = playerPosRot->pos.y - camera->playerPosDelta.y;
            if (roData->unk_1C & 2) {
                spA2 = CAM_DEG_TO_BINANG(roData->unk_08);
                spA0 = BINANG_SUB(BINANG_ROT180(playerPosRot->rot.y), spA8.yaw) > 0
                           ? BINANG_ROT180(playerPosRot->rot.y) + CAM_DEG_TO_BINANG(roData->unk_0C)
                           : BINANG_ROT180(playerPosRot->rot.y) - CAM_DEG_TO_BINANG(roData->unk_0C);
            } else if (roData->unk_1C & 4) {
                spA2 = CAM_DEG_TO_BINANG(roData->unk_08);
                spA0 = CAM_DEG_TO_BINANG(roData->unk_0C);
            } else if ((roData->unk_1C & 8) && camera->target != NULL) {
                PosRot sp60;

                Actor_GetWorldPosShapeRot(&sp60, camera->target);
                spA2 = CAM_DEG_TO_BINANG(roData->unk_08) - sp60.rot.x;
                spA0 = BINANG_SUB(BINANG_ROT180(sp60.rot.y), spA8.yaw) > 0
                           ? BINANG_ROT180(sp60.rot.y) + CAM_DEG_TO_BINANG(roData->unk_0C)
                           : BINANG_ROT180(sp60.rot.y) - CAM_DEG_TO_BINANG(roData->unk_0C);
                spCC[1] = camera->target;
                sp9C++;
            } else if ((roData->unk_1C & 0x80) && camera->target != NULL) {
                PosRot sp4C;

                Actor_GetWorld(&sp4C, camera->target);
                spA2 = CAM_DEG_TO_BINANG(roData->unk_08);
                sp9E = Camera_XZAngle(&sp4C.pos, &playerPosRot->pos);
                spA0 = (BINANG_SUB(sp9E, spA8.yaw) > 0) ? sp9E + CAM_DEG_TO_BINANG(roData->unk_0C)
                                                        : sp9E - CAM_DEG_TO_BINANG(roData->unk_0C);
                spCC[1] = camera->target;
                sp9C++;
            } else if (roData->unk_1C & 0x40) {
                spA2 = CAM_DEG_TO_BINANG(roData->unk_08);
                spA0 = spA8.yaw;
            } else {
                spA2 = spA8.pitch;
                spA0 = spA8.yaw;
            }

            spB8.pitch = spA2;
            spB8.yaw = spA0;
            spB8.r = roData->unk_04;
            Camera_Vec3fVecSphGeoAdd(&D_8015BD70, &D_8015BD50, &spB8);
            if (!(roData->unk_1C & 1)) {
                angleCnt = ARRAY_COUNT(D_8011D3B0);
                for (i = 0; i < angleCnt; i++) {
                    if (!CollisionCheck_LineOCCheck(camera->play, &camera->play->colChkCtx, &D_8015BD50, &D_8015BD70,
                                                    spCC, sp9C) &&
                        !Camera_BGCheck(camera, &D_8015BD50, &D_8015BD70)) {
                        break;
                    }
                    spB8.yaw = D_8011D3B0[i] + spA0;
                    spB8.pitch = D_8011D3CC[i] + spA2;
                    Camera_Vec3fVecSphGeoAdd(&D_8015BD70, &D_8015BD50, &spB8);
                }
                osSyncPrintf("camera: item: BG&collision check %d time(s)\n", i);
            }
            rwData->unk_04 = BINANG_SUB(spB8.pitch, spA8.pitch) / (f32)rwData->unk_10;
            rwData->unk_00 = BINANG_SUB(spB8.yaw, spA8.yaw) / (f32)rwData->unk_10;
            rwData->unk_0C = spA8.yaw;
            rwData->unk_0E = spA8.pitch;
            camera->animState++;
            rwData->unk_12 = 1;
            break;
        case 10:
            rwData->unk_08 = playerPosRot->pos.y - camera->playerPosDelta.y;
        default:
            break;
    }
    camera->xzOffsetUpdateRate = 0.25f;
    camera->yOffsetUpdateRate = 0.25f;
    camera->atLERPStepScale = 0.75f;
    Camera_LERPCeilVec3f(&D_8015BD50, at, 0.5f, 0.5f, 0.2f);
    if (roData->unk_10 != 0.0f) {
        spB8.r = roData->unk_10;
        spB8.pitch = 0;
        spB8.yaw = playerPosRot->rot.y;
        Camera_Vec3fVecSphGeoAdd(at, at, &spB8);
    }
    camera->atLERPStepScale = 0.0f;
    camera->dist = Camera_LERPCeilF(roData->unk_04, camera->dist, 0.25f, 2.0f);
    spB8.r = camera->dist;
    if (rwData->unk_10 != 0) {
        camera->unk_14C |= 0x20;
        rwData->unk_0C += (s16)rwData->unk_00;
        rwData->unk_0E += (s16)rwData->unk_04;
        rwData->unk_10--;
    } else if (roData->unk_1C & 0x10) {
        camera->unk_14C |= (0x400 | 0x10);
        camera->unk_14C |= (0x4 | 0x2);
        camera->unk_14C &= ~8;
        if (camera->timer > 0) {
            camera->timer--;
        }
    } else {
        camera->unk_14C |= (0x400 | 0x10);
        if (camera->unk_14C & 8 || roData->unk_1C & 0x80) {
            sCameraInterfaceFlags = 0;
            camera->unk_14C |= (0x4 | 0x2);
            camera->unk_14C &= ~8;
            if (camera->prevBgCamDataIndex < 0) {
                Camera_ChangeSettingFlags(camera, camera->prevSetting, 2);
            } else {
                Camera_ChangeBgCamDataIndex(camera, camera->prevBgCamDataIndex);
                camera->prevBgCamDataIndex = -1;
            }
        }
    }
    spB8.yaw = Camera_LERPCeilS(rwData->unk_0C, spA8.yaw, roData->unk_14, 4);
    spB8.pitch = Camera_LERPCeilS(rwData->unk_0E, spA8.pitch, roData->unk_14, 4);
    Camera_Vec3fVecSphGeoAdd(eyeNext, at, &spB8);
    *eye = *eyeNext;
    Camera_BGCheck(camera, at, eye);
    camera->fov = Camera_LERPCeilF(roData->unk_18, camera->fov, camera->fovUpdateRate, 1.0f);
    camera->roll = Camera_LERPCeilS(0, camera->roll, 0.5f, 0xA);
}

/**
 * Talking in a pre-rendered room
 */
s32 Camera_KeepOn0(Camera* camera) {
    Vec3f* eye = &camera->eye;
    Vec3f* eyeNext = &camera->eyeNext;
    Vec3f* at = &camera->at;
    VecSph eyeTargetPosOffset;
    VecSph eyeAtOffset;
    KeepOn0ReadOnlyData* roData = &camera->paramData.keep0.roData;
    KeepOn0ReadWriteData* rwData = &camera->paramData.keep0.rwData;
    s32 pad;
    SubBgCamData* bgCamData;
    Vec3s bgCamRot;
    s16 fov;

    camera->unk_14C &= ~0x10;
    if (RELOAD_PARAMS(camera) || R_RELOAD_CAM_PARAMS) {
        CameraModeValue* values = sCameraSettings[camera->setting].cameraModes[camera->mode].values;

        roData->fovScale = GET_NEXT_SCALED_RO_DATA(values);
        roData->yawScale = GET_NEXT_SCALED_RO_DATA(values);
        roData->timerInit = GET_NEXT_RO_DATA(values);
        roData->interfaceFlags = GET_NEXT_RO_DATA(values);
    }

    if (R_RELOAD_CAM_PARAMS) {
        Camera_CopyPREGToModeValues(camera);
    }

    bgCamData = (SubBgCamData*)Camera_GetSurfaceBgCamData(camera);
    Camera_Vec3sToVec3f(eyeNext, &bgCamData->pos);
    *eye = *eyeNext;

    bgCamRot = bgCamData->rot; // unused
    (void)bgCamRot;            // suppresses set but unused warning

    fov = bgCamData->fov;
    if (fov == -1) {
        fov = 6000;
    }

    if (camera->target == NULL || camera->target->update == NULL) {
        if (camera->target == NULL) {
            osSyncPrintf(
                VT_COL(YELLOW, BLACK) "camera: warning: talk: target is not valid, change normal camera\n" VT_RST);
        }
        camera->target = NULL;
        Camera_ChangeMode(camera, CAM_MODE_NORMAL);
        return true;
    }

    Actor_GetFocus(&camera->targetPosRot, camera->target);

    OLib_Vec3fDiffToVecSphGeo(&eyeAtOffset, eye, at);
    OLib_Vec3fDiffToVecSphGeo(&eyeTargetPosOffset, eye, &camera->targetPosRot.pos);

    sCameraInterfaceFlags = roData->interfaceFlags;

    if (camera->animState == 0) {
        camera->animState++;
        camera->fov = CAM_DATA_SCALED(fov);
        camera->roll = 0;
        camera->atLERPStepScale = 0.0f;
        rwData->animTimer = roData->timerInit;
        rwData->fovTarget = camera->fov - (camera->fov * roData->fovScale);
    }

    if (rwData->animTimer != 0) {
        eyeAtOffset.yaw += (BINANG_SUB(eyeTargetPosOffset.yaw, eyeAtOffset.yaw) / rwData->animTimer) * roData->yawScale;
        Camera_Vec3fVecSphGeoAdd(at, eye, &eyeAtOffset);
        rwData->animTimer--;
    } else {
        camera->unk_14C |= (0x400 | 0x10);
    }
    camera->fov = Camera_LERPCeilF(rwData->fovTarget, camera->fov, 0.5f, 10.0f);
    return true;
}

s32 Camera_Fixed1(Camera* camera) {
    Fixed1ReadOnlyData* roData = &camera->paramData.fixd1.roData;
    Fixed1ReadWriteData* rwData = &camera->paramData.fixd1.rwData;
    s32 pad;
    VecSph eyeOffset;
    VecSph eyeAtOffset;
    s32 pad2;
    Vec3f adjustedPos;
    SubBgCamData* bgCamData;
    Vec3f* eye = &camera->eye;
    Vec3f* at = &camera->at;
    PosRot* playerPosRot = &camera->playerPosRot;
    f32 playerHeight;

    playerHeight = Player_GetHeight(camera->player);
    if (RELOAD_PARAMS(camera) || R_RELOAD_CAM_PARAMS) {
        CameraModeValue* values = sCameraSettings[camera->setting].cameraModes[camera->mode].values;

        bgCamData = (SubBgCamData*)Camera_GetSurfaceBgCamData(camera);
        Camera_Vec3sToVec3f(&rwData->eyePosRotTarget.pos, &bgCamData->pos);
        rwData->eyePosRotTarget.rot = bgCamData->rot;
        rwData->fov = bgCamData->fov;

        roData->unk_00 = GET_NEXT_SCALED_RO_DATA(values) * playerHeight;
        roData->lerpStep = GET_NEXT_SCALED_RO_DATA(values);
        roData->fov = GET_NEXT_RO_DATA(values);
        roData->interfaceFlags = GET_NEXT_RO_DATA(values);
    }

    if (R_RELOAD_CAM_PARAMS) {
        Camera_CopyPREGToModeValues(camera);
    }
    if (rwData->fov == -1) {
        rwData->fov = roData->fov * 100.0f;
    } else if (rwData->fov <= 360) {
        rwData->fov *= 100;
    }

    sCameraInterfaceFlags = roData->interfaceFlags;

    if (camera->animState == 0) {
        camera->animState++;
        func_80043B60(camera);
        if (rwData->fov != -1) {
            roData->fov = CAM_DATA_SCALED(rwData->fov);
        }
    }

    OLib_Vec3fDiffToVecSphGeo(&eyeAtOffset, eye, at);

    Camera_LERPCeilVec3f(&rwData->eyePosRotTarget.pos, eye, 0.1f, 0.1f, 0.2f);
    adjustedPos = playerPosRot->pos;
    adjustedPos.y += playerHeight;
    camera->dist = OLib_Vec3fDist(&adjustedPos, eye);

    eyeOffset.r = camera->dist;
    eyeOffset.pitch = Camera_LERPCeilS(-rwData->eyePosRotTarget.rot.x, eyeAtOffset.pitch, roData->lerpStep, 5);
    eyeOffset.yaw = Camera_LERPCeilS(rwData->eyePosRotTarget.rot.y, eyeAtOffset.yaw, roData->lerpStep, 5);

    Camera_Vec3fVecSphGeoAdd(at, eye, &eyeOffset);

    camera->eyeNext = *eye;

    camera->fov = Camera_LERPCeilF(roData->fov, camera->fov, roData->lerpStep, 0.01f);
    camera->roll = 0;
    camera->atLERPStepScale = 0.0f;

    camera->posOffset.x = camera->at.x - playerPosRot->pos.x;
    camera->posOffset.y = camera->at.y - playerPosRot->pos.y;
    camera->posOffset.z = camera->at.z - playerPosRot->pos.z;

    return true;
}

s32 Camera_Fixed2(Camera* camera) {
    Vec3f* eye = &camera->eye;
    Vec3f* at = &camera->at;
    Vec3f* eyeNext = &camera->eyeNext;
    Vec3f atTarget;
    Vec3f posOffsetTarget;
    PosRot* playerPosRot = &camera->playerPosRot;
    SubBgCamData* bgCamData;
    Fixed2ReadOnlyData* roData = &camera->paramData.fixd2.roData;
    Fixed2ReadWriteData* rwData = &camera->paramData.fixd2.rwData;
    s32 pad;
    f32 playerHeight;

    playerHeight = Player_GetHeight(camera->player);

    if (RELOAD_PARAMS(camera) || R_RELOAD_CAM_PARAMS) {
        CameraModeValue* values = sCameraSettings[camera->setting].cameraModes[camera->mode].values;
        f32 yNormal = (1.0f + CAM_DATA_SCALED(R_CAM_YOFFSET_NORM)) -
                      (CAM_DATA_SCALED(R_CAM_YOFFSET_NORM) * (68.0f / playerHeight));

        roData->yOffset = (GET_NEXT_SCALED_RO_DATA(values) * playerHeight) * yNormal;
        roData->eyeStepScale = GET_NEXT_SCALED_RO_DATA(values);
        roData->posStepScale = GET_NEXT_SCALED_RO_DATA(values);
        roData->fov = GET_NEXT_RO_DATA(values);
        roData->interfaceFlags = GET_NEXT_RO_DATA(values);
        rwData->fov = roData->fov * 100.0f;

        bgCamData = (SubBgCamData*)Camera_GetSurfaceBgCamData(camera);
        if (bgCamData != NULL) {
            Camera_Vec3sToVec3f(&rwData->eye, &bgCamData->pos);
            if (bgCamData->fov != -1) {
                rwData->fov = bgCamData->fov;
            }
        } else {
            rwData->eye = *eye;
        }
        if (rwData->fov <= 360) {
            rwData->fov *= 100;
        }
    }

    if (R_RELOAD_CAM_PARAMS) {
        Camera_CopyPREGToModeValues(camera);
    }

    sCameraInterfaceFlags = roData->interfaceFlags;

    posOffsetTarget.x = 0.0f;
    posOffsetTarget.y = roData->yOffset + playerHeight;
    posOffsetTarget.z = 0.0f;

    Camera_LERPCeilVec3f(&posOffsetTarget, &camera->posOffset, roData->posStepScale, roData->posStepScale, 0.1f);
    atTarget.x = playerPosRot->pos.x + camera->posOffset.x;
    atTarget.y = playerPosRot->pos.y + camera->posOffset.y;
    atTarget.z = playerPosRot->pos.z + camera->posOffset.z;
    if (camera->animState == 0) {
        camera->animState++;
        func_80043B60(camera);
        if (!(roData->interfaceFlags & 1)) {
            *eye = *eyeNext = rwData->eye;
            camera->at = atTarget;
        }
    }

    Camera_LERPCeilVec3f(&atTarget, &camera->at, roData->posStepScale, roData->posStepScale, 10.0f);
    Camera_LERPCeilVec3f(&rwData->eye, eyeNext, roData->eyeStepScale, roData->eyeStepScale, 0.1f);

    *eye = *eyeNext;
    camera->dist = OLib_Vec3fDist(at, eye);
    camera->roll = 0;
    camera->xzSpeed = 0.0f;
    camera->fov = CAM_DATA_SCALED(rwData->fov);
    camera->atLERPStepScale = Camera_ClampLERPScale(camera, 1.0f);
    camera->posOffset.x = camera->at.x - playerPosRot->pos.x;
    camera->posOffset.y = camera->at.y - playerPosRot->pos.y;
    camera->posOffset.z = camera->at.z - playerPosRot->pos.z;
    return true;
}

/**
 * Camera's position is fixed, does not move, or rotate
 */
s32 Camera_Fixed3(Camera* camera) {
    Vec3f* eye = &camera->eye;
    Vec3f* at = &camera->at;
    Vec3f* eyeNext = &camera->eyeNext;
    VecSph atSph;
    SubBgCamData* bgCamData;
    VecSph eyeAtOffset;
    Fixed3ReadOnlyData* roData = &camera->paramData.fixd3.roData;
    Fixed3ReadWriteData* rwData = &camera->paramData.fixd3.rwData;
    s32 pad;

    bgCamData = (SubBgCamData*)Camera_GetSurfaceBgCamData(camera);

    OLib_Vec3fDiffToVecSphGeo(&eyeAtOffset, eye, at);

    if (RELOAD_PARAMS(camera) || R_RELOAD_CAM_PARAMS) {
        CameraModeValue* values = sCameraSettings[camera->setting].cameraModes[camera->mode].values;

        roData->interfaceFlags = GET_NEXT_RO_DATA(values);
        Camera_Vec3sToVec3f(eyeNext, &bgCamData->pos);
        *eye = *eyeNext;
        rwData->rot = bgCamData->rot;
        rwData->fov = bgCamData->fov;
        rwData->jfifId = bgCamData->jfifId;
        if (rwData->fov == -1) {
            rwData->fov = 6000;
        }
        if (rwData->fov <= 360) {
            rwData->fov *= 100;
        }
    }

    if (R_RELOAD_CAM_PARAMS) {
        Camera_CopyPREGToModeValues(camera);
    }

    if (camera->animState == 0) {
        rwData->updDirTimer = 5;
        R_CAM_DATA(CAM_DATA_FOV) = rwData->fov;
        camera->animState++;
    }

    if (bgCamData->jfifId != rwData->jfifId) {
        osSyncPrintf("camera: position change %d \n", rwData->jfifId);
        rwData->jfifId = bgCamData->jfifId;
        rwData->updDirTimer = 5;
    }

    if (rwData->updDirTimer > 0) {
        rwData->updDirTimer--;
        sUpdateCameraDirection = true;
    } else {
        sUpdateCameraDirection = false;
    }

    atSph.r = 150.0f;
    atSph.yaw = rwData->rot.y;
    atSph.pitch = -rwData->rot.x;

    Camera_Vec3fVecSphGeoAdd(at, eye, &atSph);
    sCameraInterfaceFlags = roData->interfaceFlags;
    rwData->fov = R_CAM_DATA(CAM_DATA_FOV);
    camera->roll = 0;
    camera->fov = rwData->fov * 0.01f;
    camera->atLERPStepScale = 0.0f;
    return true;
}

/**
 * camera follow player, eye is in a fixed offset of the previous eye, and a value
 * specified in the scene.
 */
s32 Camera_Fixed4(Camera* camera) {
    Vec3f* eye = &camera->eye;
    Vec3f* at = &camera->at;
    Vec3f* eyeNext = &camera->eyeNext;
    Vec3f playerPosWithCamOffset;
    Vec3f atTarget;
    Vec3f posOffsetTarget;
    VecSph atEyeNextOffset;
    VecSph atTargetEyeNextOffset;
    PosRot* playerPosRot = &camera->playerPosRot;
    SubBgCamData* bgCamData;
    Vec3f* posOffset = &camera->posOffset;
    Fixed4ReadOnlyData* roData = &camera->paramData.fixd4.roData;
    Fixed4ReadWriteData* rwData = &camera->paramData.fixd4.rwData;
    f32 playerYOffset;

    playerYOffset = Player_GetHeight(camera->player);

    if (RELOAD_PARAMS(camera) || R_RELOAD_CAM_PARAMS) {
        CameraModeValue* values = sCameraSettings[camera->setting].cameraModes[camera->mode].values;
        f32 yNormal = ((1.0f + CAM_DATA_SCALED(OREG(46))) - (CAM_DATA_SCALED(OREG(46)) * (68.0f / playerYOffset)));

        roData->yOffset = GET_NEXT_SCALED_RO_DATA(values) * playerYOffset * yNormal;
        roData->speedToEyePos = GET_NEXT_SCALED_RO_DATA(values);
        roData->followSpeed = GET_NEXT_SCALED_RO_DATA(values);
        roData->fov = GET_NEXT_RO_DATA(values);
        roData->interfaceFlags = GET_NEXT_RO_DATA(values);

        bgCamData = (SubBgCamData*)Camera_GetSurfaceBgCamData(camera);
        if (bgCamData != NULL) {
            Camera_Vec3sToVec3f(&rwData->eyeTarget, &bgCamData->pos);
        } else {
            rwData->eyeTarget = *eye;
        }
    }
    if (R_RELOAD_CAM_PARAMS) {
        Camera_CopyPREGToModeValues(camera);
    }
    sCameraInterfaceFlags = roData->interfaceFlags;
    if (camera->animState == 0) {
        camera->animState++;
        if (!(roData->interfaceFlags & 4)) {
            func_80043B60(camera);
        }
        rwData->followSpeed = roData->followSpeed;
    }

    VEC3F_LERPIMPDST(eyeNext, eyeNext, &rwData->eyeTarget, roData->speedToEyePos);
    *eye = *eyeNext;

    posOffsetTarget.x = 0.0f;
    posOffsetTarget.y = roData->yOffset + playerYOffset;
    posOffsetTarget.z = 0.0f;
    Camera_LERPCeilVec3f(&posOffsetTarget, &camera->posOffset, 0.1f, 0.1f, 0.1f);

    playerPosWithCamOffset.x = playerPosRot->pos.x + camera->posOffset.x;
    playerPosWithCamOffset.y = playerPosRot->pos.y + camera->posOffset.y;
    playerPosWithCamOffset.z = playerPosRot->pos.z + camera->posOffset.z;
    VEC3F_LERPIMPDST(&atTarget, at, &playerPosWithCamOffset, 0.5f);

    OLib_Vec3fDiffToVecSphGeo(&atEyeNextOffset, eyeNext, at);
    OLib_Vec3fDiffToVecSphGeo(&atTargetEyeNextOffset, eyeNext, &atTarget);

    atEyeNextOffset.r += (atTargetEyeNextOffset.r - atEyeNextOffset.r) * rwData->followSpeed;
    atEyeNextOffset.pitch = Camera_LERPCeilS(atTargetEyeNextOffset.pitch, atEyeNextOffset.pitch,
                                             rwData->followSpeed * camera->speedRatio, 0xA);
    atEyeNextOffset.yaw =
        Camera_LERPCeilS(atTargetEyeNextOffset.yaw, atEyeNextOffset.yaw, rwData->followSpeed * camera->speedRatio, 0xA);
    Camera_Vec3fVecSphGeoAdd(at, eyeNext, &atEyeNextOffset);
    camera->dist = OLib_Vec3fDist(at, eye);
    camera->roll = 0;
    camera->fov = roData->fov;
    camera->atLERPStepScale = Camera_ClampLERPScale(camera, 1.0f);
    return true;
}

s32 Camera_Fixed0(Camera* camera) {
    return Camera_Noop(camera);
}

s32 Camera_Subj1(Camera* camera) {
    return Camera_Noop(camera);
}

s32 Camera_Subj2(Camera* camera) {
    return Camera_Noop(camera);
}

/**
 * First person view
 */
s32 Camera_Subj3(Camera* camera) {
    Vec3f* eye = &camera->eye;
    Vec3f* at = &camera->at;
    Vec3f* eyeNext = &camera->eyeNext;
    Vec3f sp98;
    Vec3f sp8C;
    VecSph sp84;
    VecSph sp7C;
    VecSph tsph;
    PosRot sp60;
    PosRot* playerPosRot = &camera->playerPosRot;
    f32 sp58;
    f32 temp_f0_3;
    s16 sp52;
    s16 sp50;
    Subj3ReadOnlyData* roData = &camera->paramData.subj3.roData;
    Subj3ReadWriteData* rwData = &camera->paramData.subj3.rwData;
    CameraModeValue* values;
    Vec3f* pad2;
    f32 playerHeight;

    Actor_GetFocus(&sp60, &camera->player->actor);
    playerHeight = Player_GetHeight(camera->player);

    if (camera->play->view.unk_124 == 0) {
        camera->play->view.unk_124 = camera->camId | 0x50;
        return true;
    }

    func_80043ABC(camera);
    Camera_CopyPREGToModeValues(camera);
    values = sCameraSettings[camera->setting].cameraModes[camera->mode].values;
    roData->eyeNextYOffset = GET_NEXT_SCALED_RO_DATA(values) * playerHeight;
    roData->eyeDist = GET_NEXT_RO_DATA(values);
    roData->eyeNextDist = GET_NEXT_RO_DATA(values);
    roData->unk_0C = GET_NEXT_RO_DATA(values);
    roData->atOffset.x = GET_NEXT_RO_DATA(values) * 0.1f;
    roData->atOffset.y = GET_NEXT_RO_DATA(values) * 0.1f;
    roData->atOffset.z = GET_NEXT_RO_DATA(values) * 0.1f;
    roData->fovTarget = GET_NEXT_RO_DATA(values);
    roData->interfaceFlags = GET_NEXT_RO_DATA(values);
    sp84.r = roData->eyeNextDist;
    sp84.yaw = BINANG_ROT180(sp60.rot.y);
    sp84.pitch = sp60.rot.x;
    sp98 = sp60.pos;
    sp98.y += roData->eyeNextYOffset;

    Camera_Vec3fVecSphGeoAdd(&sp8C, &sp98, &sp84);
    OLib_Vec3fDiffToVecSphGeo(&sp7C, at, eye);

    sCameraInterfaceFlags = roData->interfaceFlags;
    if (RELOAD_PARAMS(camera)) {
        rwData->r = sp7C.r;
        rwData->yaw = sp7C.yaw;
        rwData->pitch = sp7C.pitch;
        rwData->animTimer = OREG(23);
        camera->dist = roData->eyeNextDist;
        camera->animState++;
        camera->rUpdateRateInv = 1.0f;
        camera->dist = roData->eyeNextDist;
    }

    tsph.r = rwData->r;
    tsph.yaw = rwData->yaw;
    tsph.pitch = rwData->pitch;
    if (rwData->animTimer != 0) {
        temp_f0_3 = (1.0f / rwData->animTimer);
        pad2 = at;
        at->x = at->x + (sp98.x - pad2->x) * temp_f0_3;
        at->y = at->y + (sp98.y - pad2->y) * temp_f0_3;
        at->z = at->z + (sp98.z - pad2->z) * temp_f0_3;

        temp_f0_3 = (1.0f / OREG(23));
        sp58 = (tsph.r - sp84.r) * temp_f0_3;
        sp52 = BINANG_SUB(tsph.yaw, sp84.yaw) * temp_f0_3;
        sp50 = BINANG_SUB(tsph.pitch, sp84.pitch) * temp_f0_3;

        sp7C.r = Camera_LERPCeilF(sp84.r + (sp58 * rwData->animTimer), sp7C.r, CAM_DATA_SCALED(OREG(28)), 1.0f);
        sp7C.yaw = Camera_LERPCeilS(sp84.yaw + (sp52 * rwData->animTimer), sp7C.yaw, CAM_DATA_SCALED(OREG(28)), 0xA);
        sp7C.pitch =
            Camera_LERPCeilS(sp84.pitch + (sp50 * rwData->animTimer), sp7C.pitch, CAM_DATA_SCALED(OREG(28)), 0xA);
        Camera_Vec3fVecSphGeoAdd(eyeNext, at, &sp7C);

        *eye = *eyeNext;
        rwData->animTimer--;

        if (!camera->play->envCtx.skyboxDisabled) {
            Camera_BGCheck(camera, at, eye);
        } else {
            func_80044340(camera, at, eye);
        }
    } else {
        sp58 = Math_SinS(-sp60.rot.x);
        temp_f0_3 = Math_CosS(-sp60.rot.x);
        sp98.x = roData->atOffset.x;
        sp98.y = (roData->atOffset.y * temp_f0_3) - (roData->atOffset.z * sp58);
        sp98.z = (roData->atOffset.y * sp58) + (roData->atOffset.z * temp_f0_3);
        sp58 = Math_SinS(BINANG_ROT180(sp60.rot.y));
        temp_f0_3 = Math_CosS(BINANG_ROT180(sp60.rot.y));
        roData->atOffset.x = (sp98.z * sp58) + (sp98.x * temp_f0_3);
        roData->atOffset.y = sp98.y;
        roData->atOffset.z = (sp98.z * temp_f0_3) - (sp98.x * sp58);
        at->x = roData->atOffset.x + sp60.pos.x;
        at->y = roData->atOffset.y + sp60.pos.y;
        at->z = roData->atOffset.z + sp60.pos.z;
        sp7C.r = roData->eyeNextDist;
        sp7C.yaw = BINANG_ROT180(sp60.rot.y);
        sp7C.pitch = sp60.rot.x;
        Camera_Vec3fVecSphGeoAdd(eyeNext, at, &sp7C);
        sp7C.r = roData->eyeDist;
        Camera_Vec3fVecSphGeoAdd(eye, at, &sp7C);
    }

    camera->posOffset.x = camera->at.x - playerPosRot->pos.x;
    camera->posOffset.y = camera->at.y - playerPosRot->pos.y;
    camera->posOffset.z = camera->at.z - playerPosRot->pos.z;
    camera->fov = Camera_LERPCeilF(roData->fovTarget, camera->fov, 0.25f, 1.0f);
    camera->roll = 0;
    camera->atLERPStepScale = 0.0f;
    return 1;
}

/**
<<<<<<< HEAD
 * Subject 4 uses bgCamData.data differently than other functions:
 * It uses the only setting where bgCamData.numData is either 6 or 9 from the scene files (CAM_SET_CRAWLSPACE)
 * bgCamData.data[1] stores the coordinates of the front entrance to the crawlspace
 * bgCamData.data[4] stores the coordinates of the back entrance to the crawlspace
 * bgCamData.data[0], bgCamData.data[2], bgCamData.data[3], bgCamData.data[5], go unused,
 *      but also contain coordinates along the straight line path of the crawlspace
 * Front refers to the side of the crawlspace first accessible via casual gameplay, Back is the other entrance
 */
#define BGCAMDATA_CRAWLSPACE_FRONT_POS(v) ((v)[1])
#define BGCAMDATA_CRAWLSPACE_BACK_POS(v, l) ((v)[l - 2])
#define vCrawlSpaceBackPos temp1
#define vPlayerDistToFront temp2

/**
=======
>>>>>>> 09582b4f
 * Crawlspaces
 * Moves the camera from third person to first person when entering a crawlspace
 * While in the crawlspace, link remains fixed in a single direction
 * The camera is what swings up and down while crawling forward or backwards
<<<<<<< HEAD
=======
 *
 * Note:
 * Subject 4 uses bgCamData.data differently than other functions:
 * All Vec3s data are points along the crawlspace
 * The second point represents the entrance, and the second to last point represents the exit
 * All other points are unused
 * All instances of crawlspaces have 6 points, except for the Testroom scene which has 9 points
>>>>>>> 09582b4f
 */
s32 Camera_Subj4(Camera* camera) {
    Vec3f* eye = &camera->eye;
    Vec3f* eyeNext = &camera->eyeNext;
    Vec3f* at = &camera->at;
    u16 bgCamDataNumData;
    Vec3s* bgCamData;
<<<<<<< HEAD
    Vec3f temp1;
    Vec3f zoomAtTarget;
    f32 temp2;
=======
    Vec3f sp98;
    Vec3f sp8C;
    f32 sp88;
    s16 pad2;
    f32 temp_f16;
    PosRot sp6C;
    VecSph sp64;
    VecSph sp5C;
    s16 temp_a0;
    f32 tx;
>>>>>>> 09582b4f
    Player* player;
    f32 lineOffset;
    PosRot playerPosRot;
    VecSph atEyeTargetOffset;
    VecSph atEyeOffset;
    s16 xzOffsetTimer;
    s32 pad[3];
    Subj4ReadOnlyData* roData = &camera->paramData.subj4.roData;
    Subj4ReadWriteData* rwData = &camera->paramData.subj4.rwData;

    if (RELOAD_PARAMS(camera) || R_RELOAD_CAM_PARAMS) {
        CameraModeValue* values = sCameraSettings[camera->setting].cameraModes[camera->mode].values;

        roData->interfaceFlags = GET_NEXT_RO_DATA(values);
    }

    if (R_RELOAD_CAM_PARAMS) {
        Camera_CopyPREGToModeValues(camera);
    }

    if (camera->play->view.unk_124 == 0) {
        camera->play->view.unk_124 = (camera->camId | 0x50);
        rwData->xzSpeed = camera->xzSpeed;
        return true;
    }

    Actor_GetWorldPosShapeRot(&playerPosRot, &camera->player->actor);
    OLib_Vec3fDiffToVecSphGeo(&atEyeOffset, at, eye);

    sCameraInterfaceFlags = roData->interfaceFlags;

    // Crawlspace setup (runs for only 1 frame)
    if (camera->animState == 0) {
        bgCamData = Camera_GetSurfaceBgCamDataAndNumData(camera, &bgCamDataNumData);
<<<<<<< HEAD
        Camera_Vec3sToVec3f(&rwData->crawlspaceLine.point, &BGCAMDATA_CRAWLSPACE_FRONT_POS(bgCamData));
        Camera_Vec3sToVec3f(&vCrawlSpaceBackPos, &BGCAMDATA_CRAWLSPACE_BACK_POS(bgCamData, bgCamDataNumData));

        atEyeTargetOffset.r = 10.0f;
        atEyeTargetOffset.pitch = 0x238C; // ~50 degrees
        atEyeTargetOffset.yaw = Camera_XZAngle(&vCrawlSpaceBackPos, &rwData->crawlspaceLine.point);

        vPlayerDistToFront = OLib_Vec3fDist(&camera->playerPosRot.pos, &rwData->crawlspaceLine.point);
        if (OLib_Vec3fDist(&camera->playerPosRot.pos, &vCrawlSpaceBackPos) < vPlayerDistToFront) {
            // Player is entering the crawlspace from the back
            rwData->crawlspaceLine.dir.x = rwData->crawlspaceLine.point.x - vCrawlSpaceBackPos.x;
            rwData->crawlspaceLine.dir.y = rwData->crawlspaceLine.point.y - vCrawlSpaceBackPos.y;
            rwData->crawlspaceLine.dir.z = rwData->crawlspaceLine.point.z - vCrawlSpaceBackPos.z;
            rwData->crawlspaceLine.point = vCrawlSpaceBackPos;
=======
        Camera_Vec3sToVec3f(&rwData->unk_00.point, &bgCamData[1]);
        Camera_Vec3sToVec3f(&sp98, &bgCamData[bgCamDataNumData - 2]);

        sp64.r = 10.0f;
        // 0x238C ~ 50 degrees
        sp64.pitch = 0x238C;
        sp64.yaw = Camera_XZAngle(&sp98, &rwData->unk_00.point);
        sp88 = OLib_Vec3fDist(&playerPosRot->pos, &rwData->unk_00.point);
        if (OLib_Vec3fDist(&playerPosRot->pos, &sp98) < sp88) {
            rwData->unk_00.dir.x = rwData->unk_00.point.x - sp98.x;
            rwData->unk_00.dir.y = rwData->unk_00.point.y - sp98.y;
            rwData->unk_00.dir.z = rwData->unk_00.point.z - sp98.z;
            rwData->unk_00.point = sp98;
>>>>>>> 09582b4f
        } else {
            // Player is entering the crawlspace from the front
            rwData->crawlspaceLine.dir.x = vCrawlSpaceBackPos.x - rwData->crawlspaceLine.point.x;
            rwData->crawlspaceLine.dir.y = vCrawlSpaceBackPos.y - rwData->crawlspaceLine.point.y;
            rwData->crawlspaceLine.dir.z = vCrawlSpaceBackPos.z - rwData->crawlspaceLine.point.z;
            atEyeTargetOffset.yaw = BINANG_ROT180(atEyeTargetOffset.yaw);
        }

        rwData->yaw = atEyeTargetOffset.yaw;
        rwData->zoomTimer = 10;
        rwData->lineOffsetAngle = 0;
        rwData->isSfxOff = false;
        rwData->lineOffsetPrev = 0.0f;
        camera->animState++;
    }

#undef vCrawlSpaceBackPos // temp1
#undef vPlayerDistToFront // temp2
#define vEyeTarget temp1
#define vZoomTimer temp2

    // Camera zooms in from third person to first person over 10 frames
    if (rwData->zoomTimer != 0) {
        atEyeTargetOffset.r = 10.0f;
        atEyeTargetOffset.pitch = 0x238C; // ~50 degrees
        atEyeTargetOffset.yaw = rwData->yaw;
        Camera_Vec3fVecSphGeoAdd(&zoomAtTarget, &playerPosRot.pos, &atEyeTargetOffset);

        vZoomTimer = rwData->zoomTimer + 1.0f;
        at->x = F32_LERPIMPINV(at->x, zoomAtTarget.x, vZoomTimer);
        at->y = F32_LERPIMPINV(at->y, zoomAtTarget.y, vZoomTimer);
        at->z = F32_LERPIMPINV(at->z, zoomAtTarget.z, vZoomTimer);

        atEyeOffset.r -= (atEyeOffset.r / vZoomTimer);
        atEyeOffset.yaw = BINANG_LERPIMPINV(atEyeOffset.yaw, BINANG_ROT180(playerPosRot.rot.y), rwData->zoomTimer);
        atEyeOffset.pitch = BINANG_LERPIMPINV(atEyeOffset.pitch, playerPosRot.rot.x, rwData->zoomTimer);
        Camera_Vec3fVecSphGeoAdd(eyeNext, at, &atEyeOffset);
        *eye = *eyeNext;
        rwData->zoomTimer--;
        return false;
    } else if (rwData->xzSpeed < 0.5f) {
        return false;
    }

    Actor_GetWorldPosShapeRot(&playerPosRot, &camera->player->actor);
    Math3D_LineClosestToPoint(&rwData->crawlspaceLine, &playerPosRot.pos, eyeNext);

    // *at is unused before getting overwritten later this function
    at->x = eyeNext->x + rwData->crawlspaceLine.dir.x;
    at->y = eyeNext->y + rwData->crawlspaceLine.dir.y;
    at->z = eyeNext->z + rwData->crawlspaceLine.dir.z;

    *eye = *eyeNext;

    atEyeTargetOffset.yaw = rwData->yaw;
    atEyeTargetOffset.r = 5.0f;
    atEyeTargetOffset.pitch = 0x238C; // ~50 degrees

    Camera_Vec3fVecSphGeoAdd(&vEyeTarget, eyeNext, &atEyeTargetOffset);
    rwData->lineOffsetAngle += 0xBB8;
    lineOffset = Math_CosS(rwData->lineOffsetAngle);

    // VEC3F_LERPIMPDST(eye, eye, &sp98, fabsf(temp_f16))
    eye->x += (vEyeTarget.x - eye->x) * fabsf(lineOffset);
    eye->y += (vEyeTarget.y - eye->y) * fabsf(lineOffset);
    eye->z += (vEyeTarget.z - eye->z) * fabsf(lineOffset);

    // When camera reaches the peak of offset and starts to move down
    // && alternating cycles (sfx plays only every 2nd cycle)
    if ((rwData->lineOffsetPrev < lineOffset) && !rwData->isSfxOff) {
        player = camera->player;
        rwData->isSfxOff = true;
        func_800F4010(&player->actor.projectedPos, player->unk_89E + NA_SE_PL_CRAWL, 4.0f);
    } else if (rwData->lineOffsetPrev > lineOffset) {
        rwData->isSfxOff = false;
    }

    rwData->lineOffsetPrev = lineOffset;

    camera->player->actor.world.pos = *eyeNext;
    camera->player->actor.world.pos.y = camera->playerGroundY;
    camera->player->actor.shape.rot.y = atEyeTargetOffset.yaw;

    lineOffset = ((240.0f * lineOffset) * (rwData->xzSpeed * 0.416667f));
    xzOffsetTimer = lineOffset + rwData->yaw;

    at->x = eye->x + (Math_SinS(xzOffsetTimer) * 10.0f);
    at->y = eye->y;
    at->z = eye->z + (Math_CosS(xzOffsetTimer) * 10.0f);

    camera->roll = Camera_LERPCeilS(0, camera->roll, 0.5f, 0xA);
    return true;
}

#undef vEyeTarget
#undef vZoomTimer

s32 Camera_Subj0(Camera* camera) {
    return Camera_Noop(camera);
}

s32 Camera_Data0(Camera* camera) {
    return Camera_Noop(camera);
}

s32 Camera_Data1(Camera* camera) {
    osSyncPrintf("chau!chau!\n");
    return Camera_Normal1(camera);
}

s32 Camera_Data2(Camera* camera) {
    return Camera_Noop(camera);
}

s32 Camera_Data3(Camera* camera) {
    return Camera_Noop(camera);
}

s32 Camera_Data4(Camera* camera) {
    s32 pad2[2];
    Data4ReadOnlyData* roData = &camera->paramData.data4.roData;
    VecSph eyeAtOffset;
    VecSph atOffset;
    VecSph eyeNextAtOffset;
    f32 yNormal;
    s16 fov;
    Vec3f* eyeNext = &camera->eyeNext;
    SubBgCamData* bgCamData;
    Vec3f lookAt;
    CameraModeValue* values;
    Data4ReadWriteData* rwData = &camera->paramData.data4.rwData;
    Vec3f* eye = &camera->eye;
    f32 playerHeight;
    Vec3f* at = &camera->at;
    s32 pad;

    playerHeight = Player_GetHeight(camera->player);

    if (RELOAD_PARAMS(camera) || R_RELOAD_CAM_PARAMS) {
        values = sCameraSettings[camera->setting].cameraModes[camera->mode].values;
        yNormal = (1.0f + CAM_DATA_SCALED(R_CAM_YOFFSET_NORM)) -
                  (CAM_DATA_SCALED(R_CAM_YOFFSET_NORM) * (68.0f / playerHeight));
        roData->yOffset = GET_NEXT_SCALED_RO_DATA(values) * playerHeight * yNormal;
        roData->fov = GET_NEXT_RO_DATA(values);
        roData->interfaceFlags = GET_NEXT_RO_DATA(values);

        bgCamData = (SubBgCamData*)Camera_GetSurfaceBgCamData(camera);
        Camera_Vec3sToVec3f(&rwData->eyePosRot.pos, &bgCamData->pos);
        rwData->eyePosRot.rot = bgCamData->rot;
        fov = bgCamData->fov;
        rwData->fov = fov;
        if (fov != -1) {
            roData->fov = rwData->fov <= 360 ? rwData->fov : CAM_DATA_SCALED(rwData->fov);
        }

        rwData->flags = bgCamData->flags;
        *eye = rwData->eyePosRot.pos;
    }

    if (R_RELOAD_CAM_PARAMS) {
        Camera_CopyPREGToModeValues(camera);
    }

    sCameraInterfaceFlags = roData->interfaceFlags;

    if (camera->animState == 0) {
        camera->animState++;
        func_80043B60(camera);
    }

    OLib_Vec3fDiffToVecSphGeo(&eyeNextAtOffset, at, eyeNext);
    Camera_CalcAtDefault(camera, &eyeNextAtOffset, roData->yOffset, false);
    OLib_Vec3fDiffToVecSphGeo(&eyeAtOffset, eye, at);

    atOffset.r = eyeAtOffset.r;
    atOffset.yaw = (rwData->flags & 1) ? (CAM_DEG_TO_BINANG(camera->data2) + rwData->eyePosRot.rot.y) : eyeAtOffset.yaw;
    atOffset.pitch =
        (rwData->flags & 2) ? (CAM_DEG_TO_BINANG(camera->data3) + rwData->eyePosRot.rot.x) : eyeAtOffset.pitch;

    Camera_Vec3fVecSphGeoAdd(at, eye, &atOffset);

    lookAt = camera->playerPosRot.pos;
    lookAt.y += playerHeight;

    camera->dist = OLib_Vec3fDist(&lookAt, eye);
    camera->roll = 0;
    camera->xzSpeed = 0.0f;
    camera->fov = roData->fov;
    camera->atLERPStepScale = 0;
    return true;
}

/**
 * Hanging off of a ledge
 */
s32 Camera_Unique1(Camera* camera) {
    Vec3f* eye = &camera->eye;
    Vec3f* at = &camera->at;
    Vec3f* eyeNext = &camera->eyeNext;
    Vec3f playerWaistPos;
    s16 phiTarget;
    VecSph sp8C;
    VecSph unk908PlayerPosOffset;
    VecSph eyeAtOffset;
    VecSph eyeNextAtOffset;
    PosRot* playerPosRot = &camera->playerPosRot;
    PosRot playerhead;
    Unique1ReadOnlyData* roData = &camera->paramData.uniq1.roData;
    Unique1ReadWriteData* rwData = &camera->paramData.uniq1.rwData;
    s32 pad;
    f32 playerHeight;
    s32 pad2;

    playerHeight = Player_GetHeight(camera->player);
    if (RELOAD_PARAMS(camera) || R_RELOAD_CAM_PARAMS) {
        CameraModeValue* values = sCameraSettings[camera->setting].cameraModes[camera->mode].values;
        f32 yNormal = (1.0f + CAM_DATA_SCALED(R_CAM_YOFFSET_NORM)) -
                      (CAM_DATA_SCALED(R_CAM_YOFFSET_NORM) * (68.0f / playerHeight));

        roData->yOffset = GET_NEXT_SCALED_RO_DATA(values) * playerHeight * yNormal;
        roData->distMin = GET_NEXT_SCALED_RO_DATA(values) * playerHeight * yNormal;
        roData->distMax = GET_NEXT_SCALED_RO_DATA(values) * playerHeight * yNormal;
        roData->pitchTarget = CAM_DEG_TO_BINANG(GET_NEXT_RO_DATA(values));
        roData->fovTarget = GET_NEXT_RO_DATA(values);
        roData->atLERPScaleMax = GET_NEXT_SCALED_RO_DATA(values);
        roData->interfaceFlags = GET_NEXT_RO_DATA(values);
    }

    if (R_RELOAD_CAM_PARAMS != 0) {
        Camera_CopyPREGToModeValues(camera);
    }

    sUpdateCameraDirection = 1;

    OLib_Vec3fDiffToVecSphGeo(&eyeAtOffset, at, eye);
    OLib_Vec3fDiffToVecSphGeo(&eyeNextAtOffset, at, eyeNext);

    sCameraInterfaceFlags = roData->interfaceFlags;

    if (camera->animState == 0) {
        camera->posOffset.y = camera->posOffset.y - camera->playerPosDelta.y;
        rwData->yawTarget = eyeNextAtOffset.yaw;
        rwData->unk_00 = 0.0f;
        playerWaistPos = camera->player->bodyPartsPos[PLAYER_BODYPART_WAIST];
        OLib_Vec3fDiffToVecSphGeo(&unk908PlayerPosOffset, &playerPosRot->pos, &playerWaistPos);
        rwData->timer = R_DEFA_CAM_ANIM_TIME;
        rwData->yawTargetAdj = ABS(BINANG_SUB(unk908PlayerPosOffset.yaw, eyeAtOffset.yaw)) < 0x3A98
                                   ? 0
                                   : ((BINANG_SUB(unk908PlayerPosOffset.yaw, eyeAtOffset.yaw) / rwData->timer) / 4) * 3;
        camera->animState++;
    }

    Actor_GetFocus(&playerhead, &camera->player->actor); // unused

    camera->yawUpdateRateInv = Camera_LERPCeilF(100.0f, camera->yawUpdateRateInv, OREG(25) * 0.01f, 0.1f);
    camera->pitchUpdateRateInv = Camera_LERPCeilF(100.0f, camera->pitchUpdateRateInv, OREG(25) * 0.01f, 0.1f);
    camera->xzOffsetUpdateRate = Camera_LERPCeilF(0.005f, camera->xzOffsetUpdateRate, OREG(25) * 0.01f, 0.01f);
    camera->yOffsetUpdateRate = Camera_LERPCeilF(0.01f, camera->yOffsetUpdateRate, OREG(26) * 0.01f, 0.01f);
    camera->fovUpdateRate = Camera_LERPCeilF(OREG(4) * 0.01f, camera->fovUpdateRate, 0.05f, 0.1f);

    Camera_CalcAtDefault(camera, &eyeNextAtOffset, roData->yOffset, 1);
    OLib_Vec3fDiffToVecSphGeo(&sp8C, at, eyeNext);

    camera->dist = Camera_LERPClampDist(camera, sp8C.r, roData->distMin, roData->distMax);

    phiTarget = roData->pitchTarget;
    sp8C.pitch = Camera_LERPCeilS(phiTarget, eyeNextAtOffset.pitch, 1.0f / camera->pitchUpdateRateInv, 0xA);

    if (sp8C.pitch > OREG(5)) {
        sp8C.pitch = OREG(5);
    }
    if (sp8C.pitch < -OREG(5)) {
        sp8C.pitch = -OREG(5);
    }

    if (rwData->timer != 0) {
        rwData->yawTarget += rwData->yawTargetAdj;
        rwData->timer--;
    }

    sp8C.yaw = Camera_LERPFloorS(rwData->yawTarget, eyeNextAtOffset.yaw, 0.5f, 0x2710);
    Camera_Vec3fVecSphGeoAdd(eyeNext, at, &sp8C);
    *eye = *eyeNext;
    Camera_BGCheck(camera, at, eye);
    camera->fov = Camera_LERPCeilF(roData->fovTarget, camera->fov, camera->fovUpdateRate, 1.0f);
    camera->roll = 0;
    camera->atLERPStepScale = Camera_ClampLERPScale(camera, roData->atLERPScaleMax);
    return true;
}

s32 Camera_Unique2(Camera* camera) {
    Vec3f* eye = &camera->eye;
    Vec3f* at = &camera->at;
    Vec3f* eyeNext = &camera->eyeNext;
    Vec3f playerPos;
    VecSph eyeOffset;
    VecSph eyeAtOffset;
    s32 pad;
    f32 lerpRateFactor;
    Unique2ReadOnlyData* roData = &camera->paramData.uniq2.roData;
    Unique2ReadWriteData* rwData = &camera->paramData.uniq2.rwData;
    s32 pad2;
    f32 playerHeight;

    playerHeight = Player_GetHeight(camera->player);

    OLib_Vec3fDiffToVecSphGeo(&eyeAtOffset, at, eye);

    if (RELOAD_PARAMS(camera) || R_RELOAD_CAM_PARAMS) {
        CameraModeValue* values = sCameraSettings[camera->setting].cameraModes[camera->mode].values;
        f32 yNormal = ((1.0f + CAM_DATA_SCALED(R_CAM_YOFFSET_NORM)) -
                       (CAM_DATA_SCALED(R_CAM_YOFFSET_NORM) * (68.0f / playerHeight)));

        roData->yOffset = GET_NEXT_SCALED_RO_DATA(values) * playerHeight * yNormal;
        roData->distTarget = GET_NEXT_RO_DATA(values);
        roData->fovTarget = GET_NEXT_RO_DATA(values);
        roData->interfaceFlags = GET_NEXT_RO_DATA(values);
    }

    if (R_RELOAD_CAM_PARAMS) {
        Camera_CopyPREGToModeValues(camera);
    }

    sCameraInterfaceFlags = roData->interfaceFlags;

    if ((camera->animState == 0) || (rwData->unk_04 != roData->interfaceFlags)) {
        rwData->unk_04 = roData->interfaceFlags;
    }

    if (camera->animState == 0) {
        camera->animState = 1;
        func_80043B60(camera);
        rwData->unk_00 = 200.0f;
        if (roData->interfaceFlags & 0x10) {
            camera->unk_14C &= ~4;
        }
    }

    playerPos = camera->playerPosRot.pos;
    lerpRateFactor = (roData->interfaceFlags & 1 ? 1.0f : camera->speedRatio);
    at->x = F32_LERPIMP(at->x, playerPos.x, lerpRateFactor * 0.6f);
    at->y = F32_LERPIMP(at->y, playerPos.y + playerHeight + roData->yOffset, 0.4f);
    at->z = F32_LERPIMP(at->z, playerPos.z, lerpRateFactor * 0.6f);
    rwData->unk_00 = F32_LERPIMP(rwData->unk_00, 2.0f, 0.05f); // unused.

    if (roData->interfaceFlags & 1) {
        OLib_Vec3fDiffToVecSphGeo(&eyeOffset, at, eyeNext);
        eyeOffset.r = roData->distTarget;
        Camera_Vec3fVecSphGeoAdd(&playerPos, at, &eyeOffset);
        Camera_LERPCeilVec3f(&playerPos, eye, 0.25f, 0.25f, 0.2f);
    } else if (roData->interfaceFlags & 2) {
        if (OLib_Vec3fDistXZ(at, eyeNext) < roData->distTarget) {
            OLib_Vec3fDiffToVecSphGeo(&eyeOffset, at, eyeNext);
            eyeOffset.yaw = Camera_LERPCeilS(eyeOffset.yaw, eyeAtOffset.yaw, 0.1f, 0xA);
            eyeOffset.r = roData->distTarget;
            eyeOffset.pitch = 0;
            Camera_Vec3fVecSphGeoAdd(eye, at, &eyeOffset);
            eye->y = eyeNext->y;
        } else {
            Camera_LERPCeilVec3f(eyeNext, eye, 0.25f, 0.25f, 0.2f);
        }
    }

    Camera_BGCheck(camera, at, eye);
    camera->dist = OLib_Vec3fDist(at, eye);
    camera->roll = 0;
    camera->fov = Camera_LERPCeilF(roData->fovTarget, camera->fov, 0.2f, 0.1f);
    camera->atLERPStepScale = Camera_ClampLERPScale(camera, 1.0f);
    return true;
}

s32 Camera_Unique3(Camera* camera) {
    VecSph sp60;
    f32 playerHeight;
    DoorParams* doorParams = &camera->paramData.doorParams;
    SubBgCamData* bgCamData;
    Vec3s bgCamRot;
    Unique3ReadWriteData* rwData = &camera->paramData.uniq3.rwData;
    Unique3ReadOnlyData* roData = &camera->paramData.uniq3.roData;
    Vec3f* at = &camera->at;
    PosRot* cameraPlayerPosRot = &camera->playerPosRot;

    playerHeight = Player_GetHeight(camera->player);
    camera->unk_14C &= ~0x10;
    if (RELOAD_PARAMS(camera) || R_RELOAD_CAM_PARAMS) {
        CameraModeValue* values = sCameraSettings[camera->setting].cameraModes[camera->mode].values;
        f32 yNormal = (1.0f + CAM_DATA_SCALED(R_CAM_YOFFSET_NORM)) -
                      (CAM_DATA_SCALED(R_CAM_YOFFSET_NORM) * (68.0f / playerHeight));

        roData->yOffset = GET_NEXT_SCALED_RO_DATA(values) * playerHeight * yNormal;
        roData->fov = GET_NEXT_RO_DATA(values);
        roData->interfaceFlags = GET_NEXT_RO_DATA(values);
    }
    if (R_RELOAD_CAM_PARAMS != 0) {
        Camera_CopyPREGToModeValues(camera);
    }
    sCameraInterfaceFlags = roData->interfaceFlags;
    switch (camera->animState) {
        case 0:
            func_80043B60(camera);
            camera->unk_14C &= ~(0x8 | 0x4);
            rwData->initialFov = camera->fov;
            rwData->initialDist = OLib_Vec3fDist(at, &camera->eye);
            camera->animState++;

        case 1:
            if (doorParams->timer1-- > 0) {
                break;
            }

            bgCamData = (SubBgCamData*)Camera_GetSurfaceBgCamData(camera);
            Camera_Vec3sToVec3f(&camera->eyeNext, &bgCamData->pos);
            camera->eye = camera->eyeNext;
            bgCamRot = bgCamData->rot;

            sp60.r = 100.0f;
            sp60.yaw = bgCamRot.y;
            sp60.pitch = -bgCamRot.x;

            Camera_Vec3fVecSphGeoAdd(at, &camera->eye, &sp60);
            camera->animState++;

        case 2:
            if (roData->interfaceFlags & 4) {
                camera->at = cameraPlayerPosRot->pos;
                camera->at.y += playerHeight + roData->yOffset;
            }
            if (doorParams->timer2-- > 0) {
                break;
            }
            camera->animState++;
            // fallthrough
        case 3:
            camera->unk_14C |= (0x400 | 0x10);
            if ((camera->unk_14C & 8) != 0) {
                camera->animState++;
            } else {
                break;
            }
            // fallthrough
        case 4:
            if (roData->interfaceFlags & 2) {
                camera->unk_14C |= 4;
                camera->unk_14C &= ~8;
                Camera_ChangeSettingFlags(camera, CAM_SET_PIVOT_IN_FRONT, 2);
                break;
            }
            doorParams->timer3 = 5;
            if (camera->xzSpeed > 0.001f || CHECK_BTN_ALL(D_8015BD7C->state.input[0].press.button, BTN_A) ||
                CHECK_BTN_ALL(D_8015BD7C->state.input[0].press.button, BTN_B) ||
                CHECK_BTN_ALL(D_8015BD7C->state.input[0].press.button, BTN_CLEFT) ||
                CHECK_BTN_ALL(D_8015BD7C->state.input[0].press.button, BTN_CDOWN) ||
                CHECK_BTN_ALL(D_8015BD7C->state.input[0].press.button, BTN_CUP) ||
                CHECK_BTN_ALL(D_8015BD7C->state.input[0].press.button, BTN_CRIGHT) ||
                CHECK_BTN_ALL(D_8015BD7C->state.input[0].press.button, BTN_R) ||
                CHECK_BTN_ALL(D_8015BD7C->state.input[0].press.button, BTN_Z)) {
                camera->animState++;
            } else {
                break;
            }
            // fallthrough
        case 5:
            camera->fov = Camera_LERPCeilF(rwData->initialFov, camera->fov, 0.4f, 0.1f);
            OLib_Vec3fDiffToVecSphGeo(&sp60, at, &camera->eye);
            sp60.r = Camera_LERPCeilF(100.0f, sp60.r, 0.4f, 0.1f);
            Camera_Vec3fVecSphGeoAdd(&camera->eyeNext, at, &sp60);
            camera->eye = camera->eyeNext;
            if (doorParams->timer3-- > 0) {
                break;
            }
            camera->animState++;
            // fallthrough
        default:
            camera->unk_14C |= 4;
            camera->unk_14C &= ~8;
            camera->fov = roData->fov;
            Camera_ChangeSettingFlags(camera, camera->prevSetting, 2);
            camera->atLERPStepScale = 0.0f;
            camera->posOffset.x = camera->at.x - cameraPlayerPosRot->pos.x;
            camera->posOffset.y = camera->at.y - cameraPlayerPosRot->pos.y;
            camera->posOffset.z = camera->at.z - cameraPlayerPosRot->pos.z;
            break;
    }

    return true;
}

/**
 * Camera's eye is specified by scene camera data, at point is generated at the intersection
 * of the eye to the player
 */
s32 Camera_Unique0(Camera* camera) {
    f32 yOffset;
    CameraModeValue* values;
    Player* player;
    Vec3f playerPosWithOffset;
    VecSph atPlayerOffset;
    SubBgCamData* bgCamData;
    Vec3s bgCamRot;
    PosRot* playerPosRot = &camera->playerPosRot;
    DoorParams* doorParams = &camera->paramData.doorParams;
    Unique0ReadOnlyData* roData = &camera->paramData.uniq0.roData;
    Unique0ReadWriteData* rwData = &camera->paramData.uniq0.rwData;
    Vec3f* eye = &camera->eye;
    s16 fov;

    yOffset = Player_GetHeight(camera->player);
    player = camera->player;

    if (RELOAD_PARAMS(camera) || R_RELOAD_CAM_PARAMS) {
        values = sCameraSettings[camera->setting].cameraModes[camera->mode].values;
        roData->interfaceFlags = GET_NEXT_RO_DATA(values);
    }

    if (R_RELOAD_CAM_PARAMS) {
        Camera_CopyPREGToModeValues(camera);
    }

    playerPosWithOffset = playerPosRot->pos;
    playerPosWithOffset.y += yOffset;

    sCameraInterfaceFlags = roData->interfaceFlags;

    if (camera->animState == 0) {
        func_80043B60(camera);
        camera->unk_14C &= ~4;

        bgCamData = (SubBgCamData*)Camera_GetSurfaceBgCamData(camera);
        Camera_Vec3sToVec3f(&rwData->eyeAndDirection.point, &bgCamData->pos);

        *eye = camera->eyeNext = rwData->eyeAndDirection.point;
        bgCamRot = bgCamData->rot;
        fov = bgCamData->fov;
        if (fov != -1) {
            camera->fov = fov <= 360 ? fov : CAM_DATA_SCALED(fov);
        }
        rwData->animTimer = bgCamData->timer;
        if (rwData->animTimer == -1) {
            rwData->animTimer = doorParams->timer1 + doorParams->timer2;
        }
        atPlayerOffset.r = OLib_Vec3fDist(&playerPosWithOffset, eye);
        atPlayerOffset.yaw = bgCamRot.y;
        atPlayerOffset.pitch = -bgCamRot.x;
        OLib_VecSphGeoToVec3f(&rwData->eyeAndDirection.dir, &atPlayerOffset);
        Math3D_LineClosestToPoint(&rwData->eyeAndDirection, &playerPosRot->pos, &camera->at);
        rwData->initalPos = playerPosRot->pos;
        camera->animState++;
    }

    if (player->stateFlags1 & PLAYER_STATE1_29) {
        rwData->initalPos = playerPosRot->pos;
    }

    if (roData->interfaceFlags & 1) {
        if (rwData->animTimer > 0) {
            rwData->animTimer--;
            rwData->initalPos = playerPosRot->pos;
        } else if (!(player->stateFlags1 & PLAYER_STATE1_29) &&
                   ((OLib_Vec3fDistXZ(&playerPosRot->pos, &rwData->initalPos) >= 10.0f) ||
                    CHECK_BTN_ALL(D_8015BD7C->state.input[0].press.button, BTN_A) ||
                    CHECK_BTN_ALL(D_8015BD7C->state.input[0].press.button, BTN_B) ||
                    CHECK_BTN_ALL(D_8015BD7C->state.input[0].press.button, BTN_CLEFT) ||
                    CHECK_BTN_ALL(D_8015BD7C->state.input[0].press.button, BTN_CDOWN) ||
                    CHECK_BTN_ALL(D_8015BD7C->state.input[0].press.button, BTN_CUP) ||
                    CHECK_BTN_ALL(D_8015BD7C->state.input[0].press.button, BTN_CRIGHT) ||
                    CHECK_BTN_ALL(D_8015BD7C->state.input[0].press.button, BTN_R) ||
                    CHECK_BTN_ALL(D_8015BD7C->state.input[0].press.button, BTN_Z))) {
            camera->dist = OLib_Vec3fDist(&camera->at, eye);
            camera->posOffset.x = camera->at.x - playerPosRot->pos.x;
            camera->posOffset.y = camera->at.y - playerPosRot->pos.y;
            camera->posOffset.z = camera->at.z - playerPosRot->pos.z;
            camera->atLERPStepScale = 0.0f;
            camera->unk_14C |= 4;
            Camera_ChangeSettingFlags(camera, camera->prevSetting, 2);
        }
    } else {
        if (rwData->animTimer > 0) {
            rwData->animTimer--;
            if (rwData->animTimer == 0) {
                sCameraInterfaceFlags = 0;
            }
        } else {
            rwData->initalPos = playerPosRot->pos;
        }

        if (!(player->stateFlags1 & PLAYER_STATE1_29) &&
            ((0.001f < camera->xzSpeed) || CHECK_BTN_ALL(D_8015BD7C->state.input[0].press.button, BTN_A) ||
             CHECK_BTN_ALL(D_8015BD7C->state.input[0].press.button, BTN_B) ||
             CHECK_BTN_ALL(D_8015BD7C->state.input[0].press.button, BTN_CLEFT) ||
             CHECK_BTN_ALL(D_8015BD7C->state.input[0].press.button, BTN_CDOWN) ||
             CHECK_BTN_ALL(D_8015BD7C->state.input[0].press.button, BTN_CUP) ||
             CHECK_BTN_ALL(D_8015BD7C->state.input[0].press.button, BTN_CRIGHT) ||
             CHECK_BTN_ALL(D_8015BD7C->state.input[0].press.button, BTN_R) ||
             CHECK_BTN_ALL(D_8015BD7C->state.input[0].press.button, BTN_Z))) {
            camera->dist = OLib_Vec3fDist(&camera->at, &camera->eye);
            camera->posOffset.x = camera->at.x - playerPosRot->pos.x;
            camera->posOffset.y = camera->at.y - playerPosRot->pos.y;
            camera->posOffset.z = camera->at.z - playerPosRot->pos.z;
            camera->atLERPStepScale = 0.0f;
            Camera_ChangeSettingFlags(camera, camera->prevSetting, 2);
            camera->unk_14C |= 4;
        }
    }
    return true;
}

s32 Camera_Unique4(Camera* camera) {
    return Camera_Noop(camera);
}

/**
 * Was setup to be used by the camera setting "FOREST_UNUSED"
 */
s32 Camera_Unique5(Camera* camera) {
    return Camera_Noop(camera);
}

/**
 * This function doesn't really update much.
 * Eye/at positions are updated via Camera_SetParam
 */
s32 Camera_Unique6(Camera* camera) {
    Unique6ReadOnlyData* roData = &camera->paramData.uniq6.roData;
    CameraModeValue* values;
    Vec3f sp2C;
    PosRot* playerPosRot = &camera->playerPosRot;
    f32 offset;

    if (RELOAD_PARAMS(camera) || R_RELOAD_CAM_PARAMS) {
        values = sCameraSettings[camera->setting].cameraModes[camera->mode].values;
        roData->interfaceFlags = GET_NEXT_RO_DATA(values);
    }

    if (R_RELOAD_CAM_PARAMS) {
        Camera_CopyPREGToModeValues(camera);
    }

    sCameraInterfaceFlags = roData->interfaceFlags;

    if (camera->animState == 0) {
        camera->animState++;
        func_80043ABC(camera);
    }

    if (camera->player != NULL) {
        offset = Player_GetHeight(camera->player);
        sp2C = playerPosRot->pos;
        sp2C.y += offset;
        camera->dist = OLib_Vec3fDist(&sp2C, &camera->eye);
        camera->posOffset.x = camera->at.x - playerPosRot->pos.x;
        camera->posOffset.y = camera->at.y - playerPosRot->pos.y;
        camera->posOffset.z = camera->at.z - playerPosRot->pos.z;
    } else {
        camera->dist = OLib_Vec3fDist(&camera->at, &camera->eye);
    }

    if (roData->interfaceFlags & 1 && camera->timer > 0) {
        camera->timer--;
    }

    return true;
}

/**
 * Camera is at a fixed point specified by the scene's camera data,
 * camera rotates to follow player
 */
s32 Camera_Unique7(Camera* camera) {
    s32 pad;
    Unique7ReadOnlyData* roData = &camera->paramData.uniq7.roData;
    CameraModeValue* values;
    VecSph playerPosEyeOffset;
    s16 fov;
    SubBgCamData* bgCamData;
    Vec3s bgCamRot;
    Vec3f* at = &camera->at;
    PosRot* playerPosRot = &camera->playerPosRot;
    Vec3f* eye = &camera->eye;
    Vec3f* eyeNext = &camera->eyeNext;
    Unique7ReadWriteData* rwData = &camera->paramData.uniq7.rwData;

    if (RELOAD_PARAMS(camera) || R_RELOAD_CAM_PARAMS) {
        values = sCameraSettings[camera->setting].cameraModes[camera->mode].values;
        roData->fov = GET_NEXT_RO_DATA(values);
        roData->interfaceFlags = (s16)GET_NEXT_RO_DATA(values);
    }
    if (R_RELOAD_CAM_PARAMS) {
        Camera_CopyPREGToModeValues(camera);
    }

    bgCamData = (SubBgCamData*)Camera_GetSurfaceBgCamData(camera);

    Camera_Vec3sToVec3f(eyeNext, &bgCamData->pos);
    *eye = *eyeNext;
    bgCamRot = bgCamData->rot; // unused
    (void)bgCamRot;            // suppresses set but unused warning

    OLib_Vec3fDiffToVecSphGeo(&playerPosEyeOffset, eye, &playerPosRot->pos);

    // fov actually goes unused since it's hard set later on.
    fov = bgCamData->fov;
    if (fov == -1) {
        fov = roData->fov * 100.0f;
    }

    if (fov <= 360) {
        fov *= 100;
    }

    sCameraInterfaceFlags = roData->interfaceFlags;

    if (camera->animState == 0) {
        camera->animState++;
        camera->fov = CAM_DATA_SCALED(fov);
        camera->atLERPStepScale = 0.0f;
        camera->roll = 0;
        rwData->unk_00.x = playerPosEyeOffset.yaw;
    }

    camera->fov = 60.0f;

    // 0x7D0 ~ 10.98 degres.
    rwData->unk_00.x = Camera_LERPFloorS(playerPosEyeOffset.yaw, rwData->unk_00.x, 0.4f, 0x7D0);
    playerPosEyeOffset.pitch = -bgCamData->rot.x * Math_CosS(playerPosEyeOffset.yaw - bgCamData->rot.y);
    Camera_Vec3fVecSphGeoAdd(at, eye, &playerPosEyeOffset);
    camera->unk_14C |= 0x400;
    return true;
}

s32 Camera_Unique8(Camera* camera) {
    return Camera_Noop(camera);
}

s32 Camera_Unique9(Camera* camera) {
    Vec3f atTarget;
    Vec3f eyeTarget;
    Unique9ReadOnlyData* roData = &camera->paramData.uniq9.roData;
    Unique9ReadWriteData* rwData = &camera->paramData.uniq9.rwData;
    f32 invKeyFrameTimer;
    VecSph eyeNextAtOffset;
    VecSph scratchSph;
    VecSph playerTargetOffset;
    s16 action;
    s16 atInitFlags;
    s16 eyeInitFlags;
    s16 pad2;
    PosRot targethead;
    PosRot playerhead;
    PosRot playerPosRot;
    Vec3f* eyeNext = &camera->eyeNext;
    Vec3f* at = &camera->at;
    Vec3f* eye = &camera->eye;
    Player* player = camera->player;
    Actor* focusActor;
    f32 spB4;
    PosRot atFocusPosRot;
    Vec3f eyeLookAtPos;
    CameraModeValue* values;
    PosRot eyeFocusPosRot;

    if (RELOAD_PARAMS(camera) || R_RELOAD_CAM_PARAMS) {
        values = sCameraSettings[camera->setting].cameraModes[camera->mode].values;
        roData->interfaceFlags = GET_NEXT_RO_DATA(values);
    }

    if (R_RELOAD_CAM_PARAMS) {
        Camera_CopyPREGToModeValues(camera);
    }

    sCameraInterfaceFlags = roData->interfaceFlags;

    Actor_GetWorld(&playerPosRot, &camera->player->actor);

    if (camera->animState == 0) {
        camera->animState++;
        rwData->curKeyFrameIdx = -1;
        rwData->keyFrameTimer = 1;
        rwData->unk_38 = 0;
        rwData->playerPos.x = playerPosRot.pos.x;
        rwData->playerPos.y = playerPosRot.pos.y;
        rwData->playerPos.z = playerPosRot.pos.z;
        camera->atLERPStepScale = 0.0f;
        func_80043B60(camera);
    }

    if (rwData->unk_38 == 0 && rwData->keyFrameTimer > 0) {
        rwData->keyFrameTimer--;
    }

    if (rwData->keyFrameTimer == 0) {
        rwData->isNewKeyFrame = true;
        rwData->curKeyFrameIdx++;
        if (rwData->curKeyFrameIdx < ONEPOINT_CS_INFO(camera)->keyFrameCnt) {
            rwData->curKeyFrame = &ONEPOINT_CS_INFO(camera)->keyFrames[rwData->curKeyFrameIdx];
            rwData->keyFrameTimer = rwData->curKeyFrame->timerInit;

            if (rwData->curKeyFrame->unk_01 != 0xFF) {
                if ((rwData->curKeyFrame->unk_01 & 0xF0) == 0x80) {
                    D_8011D3AC = rwData->curKeyFrame->unk_01 & 0xF;
                } else if ((rwData->curKeyFrame->unk_01 & 0xF0) == 0xC0) {
                    Camera_UpdateInterface(0xF000 | ((rwData->curKeyFrame->unk_01 & 0xF) << 8));
                } else if (camera->player->stateFlags1 & PLAYER_STATE1_27 &&
                           player->currentBoots != PLAYER_BOOTS_IRON) {
                    func_8002DF38(camera->play, camera->target, 8);
                    osSyncPrintf("camera: demo: player demo set WAIT\n");
                } else {
                    osSyncPrintf("camera: demo: player demo set %d\n", rwData->curKeyFrame->unk_01);
                    func_8002DF38(camera->play, camera->target, rwData->curKeyFrame->unk_01);
                }
            }
        } else {
            // We've gone through all the keyframes.
            if (camera->camId != CAM_ID_MAIN) {
                camera->timer = 0;
            }
            return true;
        }
    } else {
        rwData->isNewKeyFrame = false;
    }

    atInitFlags = rwData->curKeyFrame->initFlags & 0xFF;
    if (atInitFlags == 1) {
        rwData->atTarget = rwData->curKeyFrame->atTargetInit;
    } else if (atInitFlags == 2) {
        if (rwData->isNewKeyFrame) {
            rwData->atTarget.x = camera->play->view.at.x + rwData->curKeyFrame->atTargetInit.x;
            rwData->atTarget.y = camera->play->view.at.y + rwData->curKeyFrame->atTargetInit.y;
            rwData->atTarget.z = camera->play->view.at.z + rwData->curKeyFrame->atTargetInit.z;
        }
    } else if (atInitFlags == 3) {
        if (rwData->isNewKeyFrame) {
            rwData->atTarget.x = camera->at.x + rwData->curKeyFrame->atTargetInit.x;
            rwData->atTarget.y = camera->at.y + rwData->curKeyFrame->atTargetInit.y;
            rwData->atTarget.z = camera->at.z + rwData->curKeyFrame->atTargetInit.z;
        }
    } else if (atInitFlags == 4 || atInitFlags == 0x84) {
        if (camera->target != NULL && camera->target->update != NULL) {
            Actor_GetFocus(&targethead, camera->target);
            Actor_GetFocus(&playerhead, &camera->player->actor);
            playerhead.pos.x = playerPosRot.pos.x;
            playerhead.pos.z = playerPosRot.pos.z;
            OLib_Vec3fDiffToVecSphGeo(&playerTargetOffset, &targethead.pos, &playerhead.pos);
            if (atInitFlags & (s16)0x8080) {
                scratchSph.pitch = CAM_DEG_TO_BINANG(rwData->curKeyFrame->atTargetInit.x);
                scratchSph.yaw = CAM_DEG_TO_BINANG(rwData->curKeyFrame->atTargetInit.y);
                scratchSph.r = rwData->curKeyFrame->atTargetInit.z;
            } else {
                OLib_Vec3fToVecSphGeo(&scratchSph, &rwData->curKeyFrame->atTargetInit);
            }
            scratchSph.yaw += playerTargetOffset.yaw;
            scratchSph.pitch += playerTargetOffset.pitch;
            Camera_Vec3fVecSphGeoAdd(&rwData->atTarget, &targethead.pos, &scratchSph);
        } else {
            if (camera->target == NULL) {
                osSyncPrintf(VT_COL(YELLOW, BLACK) "camera: warning: demo C: actor is not valid\n" VT_RST);
            }

            camera->target = NULL;
            rwData->atTarget = camera->at;
        }
    } else if (atInitFlags & 0x6060) {
        if (!(atInitFlags & 4) || rwData->isNewKeyFrame) {
            if (atInitFlags & 0x2020) {
                focusActor = &camera->player->actor;
            } else if (camera->target != NULL && camera->target->update != NULL) {
                focusActor = camera->target;
            } else {
                camera->target = NULL;
                focusActor = NULL;
            }

            if (focusActor != NULL) {
                if ((atInitFlags & 0xF) == 1) {
                    Actor_GetFocus(&atFocusPosRot, focusActor);
                } else if ((atInitFlags & 0xF) == 2) {
                    Actor_GetWorld(&atFocusPosRot, focusActor);
                } else {
                    Actor_GetWorldPosShapeRot(&atFocusPosRot, focusActor);
                }

                if (atInitFlags & (s16)0x8080) {
                    scratchSph.pitch = CAM_DEG_TO_BINANG(rwData->curKeyFrame->atTargetInit.x);
                    scratchSph.yaw = CAM_DEG_TO_BINANG(rwData->curKeyFrame->atTargetInit.y);
                    scratchSph.r = rwData->curKeyFrame->atTargetInit.z;
                } else {
                    OLib_Vec3fToVecSphGeo(&scratchSph, &rwData->curKeyFrame->atTargetInit);
                }

                scratchSph.yaw += atFocusPosRot.rot.y;
                scratchSph.pitch -= atFocusPosRot.rot.x;
                Camera_Vec3fVecSphGeoAdd(&rwData->atTarget, &atFocusPosRot.pos, &scratchSph);
            } else {
                if (camera->target == NULL) {
                    osSyncPrintf(VT_COL(YELLOW, BLACK) "camera: warning: demo C: actor is not valid\n" VT_RST);
                }
                rwData->atTarget = *at;
            }
        }
    } else {
        rwData->atTarget = *at;
    }

    eyeInitFlags = rwData->curKeyFrame->initFlags & 0xFF00;
    if (eyeInitFlags == 0x100) {
        rwData->eyeTarget = rwData->curKeyFrame->eyeTargetInit;
    } else if (eyeInitFlags == 0x200) {
        if (rwData->isNewKeyFrame) {
            rwData->eyeTarget.x = camera->play->view.eye.x + rwData->curKeyFrame->eyeTargetInit.x;
            rwData->eyeTarget.y = camera->play->view.eye.y + rwData->curKeyFrame->eyeTargetInit.y;
            rwData->eyeTarget.z = camera->play->view.eye.z + rwData->curKeyFrame->eyeTargetInit.z;
        }
    } else if (eyeInitFlags == 0x300) {
        if (rwData->isNewKeyFrame) {
            rwData->eyeTarget.x = camera->eyeNext.x + rwData->curKeyFrame->eyeTargetInit.x;
            rwData->eyeTarget.y = camera->eyeNext.y + rwData->curKeyFrame->eyeTargetInit.y;
            rwData->eyeTarget.z = camera->eyeNext.z + rwData->curKeyFrame->eyeTargetInit.z;
        }
    } else if (eyeInitFlags == 0x400 || eyeInitFlags == (s16)0x8400 || eyeInitFlags == 0x500 ||
               eyeInitFlags == (s16)0x8500) {
        if (camera->target != NULL && camera->target->update != NULL) {
            Actor_GetFocus(&targethead, camera->target);
            Actor_GetFocus(&playerhead, &camera->player->actor);
            playerhead.pos.x = playerPosRot.pos.x;
            playerhead.pos.z = playerPosRot.pos.z;
            OLib_Vec3fDiffToVecSphGeo(&playerTargetOffset, &targethead.pos, &playerhead.pos);
            if (eyeInitFlags == 0x400 || eyeInitFlags == (s16)0x8400) {
                eyeLookAtPos = targethead.pos;
            } else {
                eyeLookAtPos = rwData->atTarget;
            }

            if (eyeInitFlags & (s16)0x8080) {
                scratchSph.pitch = CAM_DEG_TO_BINANG(rwData->curKeyFrame->eyeTargetInit.x);
                scratchSph.yaw = CAM_DEG_TO_BINANG(rwData->curKeyFrame->eyeTargetInit.y);
                scratchSph.r = rwData->curKeyFrame->eyeTargetInit.z;
            } else {
                OLib_Vec3fToVecSphGeo(&scratchSph, &rwData->curKeyFrame->eyeTargetInit);
            }

            scratchSph.yaw += playerTargetOffset.yaw;
            scratchSph.pitch += playerTargetOffset.pitch;
            Camera_Vec3fVecSphGeoAdd(&rwData->eyeTarget, &eyeLookAtPos, &scratchSph);
        } else {
            if (camera->target == NULL) {
                osSyncPrintf(VT_COL(YELLOW, BLACK) "camera: warning: demo C: actor is not valid\n" VT_RST);
            }
            camera->target = NULL;
            rwData->eyeTarget = *eyeNext;
        }
    } else if (eyeInitFlags & 0x6060) {
        if (!(eyeInitFlags & 0x400) || rwData->isNewKeyFrame) {
            if (eyeInitFlags & 0x2020) {
                focusActor = &camera->player->actor;
            } else if (camera->target != NULL && camera->target->update != NULL) {
                focusActor = camera->target;
            } else {
                camera->target = NULL;
                focusActor = NULL;
            }

            if (focusActor != NULL) {
                if ((eyeInitFlags & 0xF00) == 0x100) {
                    // head
                    Actor_GetFocus(&eyeFocusPosRot, focusActor);
                } else if ((eyeInitFlags & 0xF00) == 0x200) {
                    // world
                    Actor_GetWorld(&eyeFocusPosRot, focusActor);
                } else {
                    // world, shapeRot
                    Actor_GetWorldPosShapeRot(&eyeFocusPosRot, focusActor);
                }

                if (eyeInitFlags & (s16)0x8080) {
                    scratchSph.pitch = CAM_DEG_TO_BINANG(rwData->curKeyFrame->eyeTargetInit.x);
                    scratchSph.yaw = CAM_DEG_TO_BINANG(rwData->curKeyFrame->eyeTargetInit.y);
                    scratchSph.r = rwData->curKeyFrame->eyeTargetInit.z;
                } else {
                    OLib_Vec3fToVecSphGeo(&scratchSph, &rwData->curKeyFrame->eyeTargetInit);
                }

                scratchSph.yaw += eyeFocusPosRot.rot.y;
                scratchSph.pitch -= eyeFocusPosRot.rot.x;
                Camera_Vec3fVecSphGeoAdd(&rwData->eyeTarget, &eyeFocusPosRot.pos, &scratchSph);
            } else {
                if (camera->target == NULL) {
                    osSyncPrintf(VT_COL(YELLOW, BLACK) "camera: warning: demo C: actor is not valid\n" VT_RST);
                }
                camera->target = NULL;
                rwData->eyeTarget = *eyeNext;
            }
        }
    } else {
        rwData->eyeTarget = *eyeNext;
    }

    if (rwData->curKeyFrame->initFlags == 2) {
        rwData->fovTarget = camera->play->view.fovy;
        rwData->rollTarget = 0;
    } else if (rwData->curKeyFrame->initFlags == 0) {
        rwData->fovTarget = camera->fov;
        rwData->rollTarget = camera->roll;
    } else {
        rwData->fovTarget = rwData->curKeyFrame->fovTargetInit;
        rwData->rollTarget = CAM_DEG_TO_BINANG(rwData->curKeyFrame->rollTargetInit);
    }

    action = rwData->curKeyFrame->actionFlags & 0x1F;
    switch (action) {
        case 15:
            // static copy to at/eye/fov/roll
            *at = rwData->atTarget;
            *eyeNext = rwData->eyeTarget;
            camera->fov = rwData->fovTarget;
            camera->roll = rwData->rollTarget;
            camera->unk_14C |= 0x400;
            break;
        case 21:
            // same as 15, but with unk_38 ?
            if (rwData->unk_38 == 0) {
                rwData->unk_38 = 1;
            } else if (camera->unk_14C & 8) {
                rwData->unk_38 = 0;
                camera->unk_14C &= ~8;
            }
            *at = rwData->atTarget;
            *eyeNext = rwData->eyeTarget;
            camera->fov = rwData->fovTarget;
            camera->roll = rwData->rollTarget;
            break;
        case 16:
            // same as 21, but don't unset bit 0x8 on unk_14C
            if (rwData->unk_38 == 0) {
                rwData->unk_38 = 1;
            } else if (camera->unk_14C & 8) {
                rwData->unk_38 = 0;
            }

            *at = rwData->atTarget;
            *eyeNext = rwData->eyeTarget;
            camera->fov = rwData->fovTarget;
            camera->roll = rwData->rollTarget;
            break;
        case 1:
            // linear interpolation of eye/at using the spherical coordinates
            OLib_Vec3fDiffToVecSphGeo(&eyeNextAtOffset, at, eyeNext);
            OLib_Vec3fDiffToVecSphGeo(&rwData->atEyeOffsetTarget, &rwData->atTarget, &rwData->eyeTarget);
            invKeyFrameTimer = 1.0f / rwData->keyFrameTimer;
            scratchSph.r = F32_LERPIMP(eyeNextAtOffset.r, rwData->atEyeOffsetTarget.r, invKeyFrameTimer);
            scratchSph.pitch = eyeNextAtOffset.pitch +
                               (BINANG_SUB(rwData->atEyeOffsetTarget.pitch, eyeNextAtOffset.pitch) * invKeyFrameTimer);
            scratchSph.yaw = eyeNextAtOffset.yaw +
                             (BINANG_SUB(rwData->atEyeOffsetTarget.yaw, eyeNextAtOffset.yaw) * invKeyFrameTimer);
            Camera_Vec3fVecSphGeoAdd(&eyeTarget, at, &scratchSph);
            goto setEyeNext;
        case 2:
            // linear interpolation of eye/at using the eyeTarget
            invKeyFrameTimer = 1.0f / rwData->keyFrameTimer;
            eyeTarget.x = F32_LERPIMP(camera->eyeNext.x, rwData->eyeTarget.x, invKeyFrameTimer);
            eyeTarget.y = F32_LERPIMP(camera->eyeNext.y, rwData->eyeTarget.y, invKeyFrameTimer);
            eyeTarget.z = F32_LERPIMP(camera->eyeNext.z, rwData->eyeTarget.z, invKeyFrameTimer);

        setEyeNext:
            camera->eyeNext.x =
                Camera_LERPFloorF(eyeTarget.x, camera->eyeNext.x, rwData->curKeyFrame->lerpStepScale, 1.0f);
            camera->eyeNext.y =
                Camera_LERPFloorF(eyeTarget.y, camera->eyeNext.y, rwData->curKeyFrame->lerpStepScale, 1.0f);
            camera->eyeNext.z =
                Camera_LERPFloorF(eyeTarget.z, camera->eyeNext.z, rwData->curKeyFrame->lerpStepScale, 1.0f);
        case 9:
        case 10:
            // linear interpolation of at/fov/roll
            invKeyFrameTimer = 1.0f / rwData->keyFrameTimer;
            atTarget.x = F32_LERPIMP(camera->at.x, rwData->atTarget.x, invKeyFrameTimer);
            atTarget.y = F32_LERPIMP(camera->at.y, rwData->atTarget.y, invKeyFrameTimer);
            atTarget.z = F32_LERPIMP(camera->at.z, rwData->atTarget.z, invKeyFrameTimer);
            camera->at.x = Camera_LERPFloorF(atTarget.x, camera->at.x, rwData->curKeyFrame->lerpStepScale, 1.0f);
            camera->at.y = Camera_LERPFloorF(atTarget.y, camera->at.y, rwData->curKeyFrame->lerpStepScale, 1.0f);
            camera->at.z = Camera_LERPFloorF(atTarget.z, camera->at.z, rwData->curKeyFrame->lerpStepScale, 1.0f);
            camera->fov = Camera_LERPFloorF(F32_LERPIMP(camera->fov, rwData->fovTarget, invKeyFrameTimer), camera->fov,
                                            rwData->curKeyFrame->lerpStepScale, 0.01f);
            camera->roll = Camera_LERPFloorS(BINANG_LERPIMPINV(camera->roll, rwData->rollTarget, rwData->keyFrameTimer),
                                             camera->roll, rwData->curKeyFrame->lerpStepScale, 0xA);
            break;
        case 4:
            // linear interpolation of eye/at/fov/roll using the step scale, and spherical coordinates
            OLib_Vec3fDiffToVecSphGeo(&eyeNextAtOffset, at, eyeNext);
            OLib_Vec3fDiffToVecSphGeo(&rwData->atEyeOffsetTarget, &rwData->atTarget, &rwData->eyeTarget);
            scratchSph.r = Camera_LERPCeilF(rwData->atEyeOffsetTarget.r, eyeNextAtOffset.r,
                                            rwData->curKeyFrame->lerpStepScale, 0.1f);
            scratchSph.pitch = Camera_LERPCeilS(rwData->atEyeOffsetTarget.pitch, eyeNextAtOffset.pitch,
                                                rwData->curKeyFrame->lerpStepScale, 1);
            scratchSph.yaw = Camera_LERPCeilS(rwData->atEyeOffsetTarget.yaw, eyeNextAtOffset.yaw,
                                              rwData->curKeyFrame->lerpStepScale, 1);
            Camera_Vec3fVecSphGeoAdd(eyeNext, at, &scratchSph);
            goto setAtFOVRoll;
        case 3:
            // linear interplation of eye/at/fov/roll using the step scale using eyeTarget
            camera->eyeNext.x =
                Camera_LERPCeilF(rwData->eyeTarget.x, camera->eyeNext.x, rwData->curKeyFrame->lerpStepScale, 1.0f);
            camera->eyeNext.y =
                Camera_LERPCeilF(rwData->eyeTarget.y, camera->eyeNext.y, rwData->curKeyFrame->lerpStepScale, 1.0f);
            camera->eyeNext.z =
                Camera_LERPCeilF(rwData->eyeTarget.z, camera->eyeNext.z, rwData->curKeyFrame->lerpStepScale, 1.0f);
        case 11:
        case 12:
        setAtFOVRoll:
            // linear interpolation of at/fov/roll using the step scale.
            camera->at.x = Camera_LERPCeilF(rwData->atTarget.x, camera->at.x, rwData->curKeyFrame->lerpStepScale, 1.0f);
            camera->at.y = Camera_LERPCeilF(rwData->atTarget.y, camera->at.y, rwData->curKeyFrame->lerpStepScale, 1.0f);
            camera->at.z = Camera_LERPCeilF(rwData->atTarget.z, camera->at.z, rwData->curKeyFrame->lerpStepScale, 1.0f);
            camera->fov = Camera_LERPCeilF(rwData->fovTarget, camera->fov, rwData->curKeyFrame->lerpStepScale, 1.0f);
            camera->roll = Camera_LERPCeilS(rwData->rollTarget, camera->roll, rwData->curKeyFrame->lerpStepScale, 1);
            break;
        case 13:
            // linear interpolation of at, with rotation around eyeTargetInit.y
            camera->at.x = Camera_LERPCeilF(rwData->atTarget.x, camera->at.x, rwData->curKeyFrame->lerpStepScale, 1.0f);
            camera->at.y += camera->playerPosDelta.y * rwData->curKeyFrame->lerpStepScale;
            camera->at.z = Camera_LERPCeilF(rwData->atTarget.z, camera->at.z, rwData->curKeyFrame->lerpStepScale, 1.0f);
            OLib_Vec3fDiffToVecSphGeo(&scratchSph, at, eyeNext);
            scratchSph.yaw += CAM_DEG_TO_BINANG(rwData->curKeyFrame->eyeTargetInit.y);

            // 3A98 ~ 82.40 degrees
            if (scratchSph.pitch >= 0x3A99) {
                scratchSph.pitch = 0x3A98;
            }

            if (scratchSph.pitch < -0x3A98) {
                scratchSph.pitch = -0x3A98;
            }

            spB4 = scratchSph.r;
            if (1) {}
            scratchSph.r = !(spB4 < rwData->curKeyFrame->eyeTargetInit.z)
                               ? Camera_LERPCeilF(rwData->curKeyFrame->eyeTargetInit.z, spB4,
                                                  rwData->curKeyFrame->lerpStepScale, 1.0f)
                               : scratchSph.r;

            Camera_Vec3fVecSphGeoAdd(eyeNext, at, &scratchSph);
            camera->fov =
                Camera_LERPCeilF(F32_LERPIMPINV(camera->fov, rwData->curKeyFrame->fovTargetInit, rwData->keyFrameTimer),
                                 camera->fov, rwData->curKeyFrame->lerpStepScale, 1.0f);
            camera->roll = Camera_LERPCeilS(rwData->rollTarget, camera->roll, rwData->curKeyFrame->lerpStepScale, 1);
            break;
        case 24:
            // Set current keyframe to the roll target?
            rwData->curKeyFrameIdx = rwData->rollTarget;
            break;
        case 19: {
            // Change the parent camera (or default)'s mode to normal
            s32 camIdx = camera->parentCamId <= CAM_ID_NONE ? CAM_ID_MAIN : camera->parentCamId;

            Camera_ChangeModeFlags(camera->play->cameraPtrs[camIdx], CAM_MODE_NORMAL, 1);
        }
        case 18: {
            // copy the current camera to the parent (or default)'s camera.
            s32 camIdx = camera->parentCamId <= CAM_ID_NONE ? CAM_ID_MAIN : camera->parentCamId;
            Camera* cam = camera->play->cameraPtrs[camIdx];

            *eye = *eyeNext;
            Camera_Copy(cam, camera);
        }
        default:
            if (camera->camId != CAM_ID_MAIN) {
                camera->timer = 0;
            }
    }

    *eye = *eyeNext;

    if (rwData->curKeyFrame->actionFlags & 0x80) {
        Camera_BGCheck(camera, at, eye);
    }

    if (rwData->curKeyFrame->actionFlags & 0x40) {
        // Set the player's position
        camera->player->actor.world.pos.x = rwData->playerPos.x;
        camera->player->actor.world.pos.z = rwData->playerPos.z;
        if (camera->player->stateFlags1 & PLAYER_STATE1_27 && player->currentBoots != PLAYER_BOOTS_IRON) {
            camera->player->actor.world.pos.y = rwData->playerPos.y;
        }
    } else {
        rwData->playerPos.x = playerPosRot.pos.x;
        rwData->playerPos.y = playerPosRot.pos.y;
        rwData->playerPos.z = playerPosRot.pos.z;
    }

    if (rwData->unk_38 == 0 && camera->timer > 0) {
        camera->timer--;
    }

    if (camera->player != NULL) {
        camera->posOffset.x = camera->at.x - camera->playerPosRot.pos.x;
        camera->posOffset.y = camera->at.y - camera->playerPosRot.pos.y;
        camera->posOffset.z = camera->at.z - camera->playerPosRot.pos.z;
    }

    camera->dist = OLib_Vec3fDist(at, eye);
    return true;
}

void Camera_DebugPrintSplineArray(char* name, s16 length, CutsceneCameraPoint cameraPoints[]) {
    s32 i;

    osSyncPrintf("static SplinedatZ  %s[] = {\n", name);
    for (i = 0; i < length; i++) {
        osSyncPrintf("    /* key frame %2d */ {\n", i);
        osSyncPrintf("    /*     code     */ %d,\n", cameraPoints[i].continueFlag);
        osSyncPrintf("    /*     z        */ %d,\n", cameraPoints[i].cameraRoll);
        osSyncPrintf("    /*     T        */ %d,\n", cameraPoints[i].nextPointFrame);
        osSyncPrintf("    /*     zoom     */ %f,\n", cameraPoints[i].viewAngle);
        osSyncPrintf("    /*     pos      */ { %d, %d, %d }\n", cameraPoints[i].pos.x, cameraPoints[i].pos.y,
                     cameraPoints[i].pos.z);
        osSyncPrintf("    },\n");
    }
    osSyncPrintf("};\n\n");
}

/**
 * Copies `src` to `dst`, used in Camera_Demo1
 * Name from AC map: Camera2_SetPos_Demo
 */
void Camera_Vec3fCopy(Vec3f* src, Vec3f* dst) {
    dst->x = src->x;
    dst->y = src->y;
    dst->z = src->z;
}

/**
 * Calculates new position from `at` to `pos`, outputs to `dst
 * Name from AC map: Camera2_CalcPos_Demo
 */
void Camera_RotateAroundPoint(PosRot* at, Vec3f* pos, Vec3f* dst) {
    VecSph posSph;
    Vec3f posCopy;

    Camera_Vec3fCopy(pos, &posCopy);
    OLib_Vec3fToVecSphGeo(&posSph, &posCopy);
    posSph.yaw += at->rot.y;
    Camera_Vec3fVecSphGeoAdd(dst, &at->pos, &posSph);
}

/**
 * Camera follows points specified at pointers to CutsceneCameraPoints,
 * camera->data0 for camera at positions, and camera->data1 for camera eye positions
 * until all keyFrames have been exhausted.
 */
s32 Camera_Demo1(Camera* camera) {
    s32 pad;
    Demo1ReadOnlyData* roData = &camera->paramData.demo1.roData;
    CameraModeValue* values;
    Vec3f* at = &camera->at;
    CutsceneCameraPoint* csAtPoints = (CutsceneCameraPoint*)camera->data0;
    CutsceneCameraPoint* csEyePoints = (CutsceneCameraPoint*)camera->data1;
    Vec3f* eye = &camera->eye;
    PosRot curPlayerPosRot;
    Vec3f csEyeUpdate;
    Vec3f csAtUpdate;
    f32 newRoll;
    Vec3f* eyeNext = &camera->eyeNext;
    f32* cameraFOV = &camera->fov;
    s16* relativeToPlayer = &camera->data2;
    Demo1ReadWriteData* rwData = &camera->paramData.demo1.rwData;

    if (RELOAD_PARAMS(camera) || R_RELOAD_CAM_PARAMS) {
        values = sCameraSettings[camera->setting].cameraModes[camera->mode].values;
        roData->interfaceFlags = GET_NEXT_RO_DATA(values);
    }

    sCameraInterfaceFlags = roData->interfaceFlags;

    switch (camera->animState) {
        case 0:
            // initalize camera state
            rwData->keyframe = 0;
            rwData->curFrame = 0.0f;
            camera->animState++;
            // "absolute" : "relative"
            osSyncPrintf(VT_SGR("1") "%06u:" VT_RST " camera: spline demo: start %s \n", camera->play->state.frames,
                         *relativeToPlayer == 0 ? "絶対" : "相対");

            if (PREG(93)) {
                Camera_DebugPrintSplineArray("CENTER", 5, csAtPoints);
                Camera_DebugPrintSplineArray("   EYE", 5, csEyePoints);
            }
        case 1:
            // follow CutsceneCameraPoints.  function returns 1 if at the end.
            if (func_800BB2B4(&csEyeUpdate, &newRoll, cameraFOV, csEyePoints, &rwData->keyframe, &rwData->curFrame) ||
                func_800BB2B4(&csAtUpdate, &newRoll, cameraFOV, csAtPoints, &rwData->keyframe, &rwData->curFrame)) {
                camera->animState++;
            }
            if (*relativeToPlayer) {
                // if the camera is set to be relative to the player, move the interpolated points
                // relative to the player's position
                if (camera->player != NULL && camera->player->actor.update != NULL) {
                    Actor_GetWorld(&curPlayerPosRot, &camera->player->actor);
                    Camera_RotateAroundPoint(&curPlayerPosRot, &csEyeUpdate, eyeNext);
                    Camera_RotateAroundPoint(&curPlayerPosRot, &csAtUpdate, at);
                } else {
                    osSyncPrintf(VT_COL(RED, WHITE) "camera: spline demo: owner dead\n" VT_RST);
                }
            } else {
                // simply copy the interpolated values to the eye and at
                Camera_Vec3fCopy(&csEyeUpdate, eyeNext);
                Camera_Vec3fCopy(&csAtUpdate, at);
            }
            *eye = *eyeNext;
            camera->roll = newRoll * 256.0f;
            camera->dist = OLib_Vec3fDist(at, eye);
            break;
    }
    return true;
}

s32 Camera_Demo2(Camera* camera) {
    return Camera_Noop(camera);
}

/**
 * Opening large chests.
 * The camera position will be at a fixed point, and rotate around at different intervals.
 * The direction, and initial position is dependent on when the camera was started.
 */
s32 Camera_Demo3(Camera* camera) {
    Vec3f* eye = &camera->eye;
    Vec3f* at = &camera->at;
    Vec3f* eyeNext = &camera->eyeNext;
    PosRot* camPlayerPosRot = &camera->playerPosRot;
    VecSph eyeAtOffset;
    VecSph eyeOffset;
    VecSph atOffset;
    Vec3f sp74;
    Vec3f sp68;
    Vec3f sp5C;
    f32 temp_f0;
    s32 pad;
    u8 skipUpdateEye = false;
    f32 yOffset = Player_GetHeight(camera->player);
    s16 angle;
    Demo3ReadOnlyData* roData = &camera->paramData.demo3.roData;
    Demo3ReadWriteData* rwData = &camera->paramData.demo3.rwData;
    s32 pad2;

    camera->unk_14C &= ~0x10;

    if (RELOAD_PARAMS(camera) || R_RELOAD_CAM_PARAMS) {
        CameraModeValue* values = sCameraSettings[camera->setting].cameraModes[camera->mode].values;

        roData->fov = GET_NEXT_RO_DATA(values);
        roData->unk_04 = GET_NEXT_RO_DATA(values); // unused.
        roData->interfaceFlags = GET_NEXT_RO_DATA(values);
    }

    if (R_RELOAD_CAM_PARAMS) {
        Camera_CopyPREGToModeValues(camera);
    }

    OLib_Vec3fDiffToVecSphGeo(&eyeAtOffset, at, eye);

    sCameraInterfaceFlags = roData->interfaceFlags;

    switch (camera->animState) {
        case 0:
            camera->unk_14C &= ~(0x8 | 0x4);
            func_80043B60(camera);
            camera->fov = roData->fov;
            camera->roll = rwData->animFrame = 0;
            rwData->initialAt = camPlayerPosRot->pos;
            if (camera->playerGroundY != BGCHECK_Y_MIN) {
                rwData->initialAt.y = camera->playerGroundY;
            }
            angle = camPlayerPosRot->rot.y;
            sp68.x = rwData->initialAt.x + (Math_SinS(angle) * 40.0f);
            sp68.y = rwData->initialAt.y + 40.0f;
            sp68.z = rwData->initialAt.z + (Math_CosS(angle) * 40.0f);
            if (camera->play->state.frames & 1) {
                angle -= 0x3FFF;
                rwData->yawDir = 1;
            } else {
                angle += 0x3FFF;
                rwData->yawDir = -1;
            }
            sp74.x = sp68.x + (D_8011D658[1].r * Math_SinS(angle));
            sp74.y = rwData->initialAt.y + 5.0f;
            sp74.z = sp68.z + (D_8011D658[1].r * Math_CosS(angle));
            if (Camera_BGCheck(camera, &sp68, &sp74)) {
                rwData->yawDir = -rwData->yawDir;
            }
            OLib_Vec3fToVecSphGeo(&atOffset, &D_8011D678[0]);
            atOffset.yaw += camPlayerPosRot->rot.y;
            Camera_Vec3fVecSphGeoAdd(at, &rwData->initialAt, &atOffset);
            eyeOffset.r = D_8011D658[0].r;
            eyeOffset.pitch = D_8011D658[0].pitch;
            eyeOffset.yaw = (D_8011D658[0].yaw * rwData->yawDir) + camPlayerPosRot->rot.y;
            rwData->unk_0C = 1.0f;
            break;
        case 1:
            temp_f0 = (rwData->animFrame - 2) * (1.0f / 146.0f);

            sp5C.x = F32_LERPIMP(D_8011D678[0].x, D_8011D678[1].x, temp_f0);
            sp5C.y = F32_LERPIMP(D_8011D678[0].y, D_8011D678[1].y, temp_f0);
            sp5C.z = F32_LERPIMP(D_8011D678[0].z, D_8011D678[1].z, temp_f0);

            OLib_Vec3fToVecSphGeo(&atOffset, &sp5C);
            atOffset.yaw = (atOffset.yaw * rwData->yawDir) + camPlayerPosRot->rot.y;
            Camera_Vec3fVecSphGeoAdd(at, &rwData->initialAt, &atOffset);

            atOffset.r = F32_LERPIMP(D_8011D658[0].r, D_8011D658[1].r, temp_f0);
            atOffset.pitch = BINANG_LERPIMP(D_8011D658[0].pitch, D_8011D658[1].pitch, temp_f0);
            atOffset.yaw = BINANG_LERPIMP(D_8011D658[0].yaw, D_8011D658[1].yaw, temp_f0);

            eyeOffset.r = atOffset.r;
            eyeOffset.pitch = atOffset.pitch;
            eyeOffset.yaw = (atOffset.yaw * rwData->yawDir) + camPlayerPosRot->rot.y;

            rwData->unk_0C -= (1.0f / 365.0f);
            break;
        case 2:
            temp_f0 = (rwData->animFrame - 0x94) * 0.1f;

            sp5C.x = F32_LERPIMP(D_8011D678[1].x, D_8011D678[2].x, temp_f0);
            sp5C.y = F32_LERPIMP((D_8011D678[1].y - yOffset), D_8011D678[2].y, temp_f0);
            sp5C.y += yOffset;
            sp5C.z = F32_LERPIMP(D_8011D678[1].z, D_8011D678[2].z, temp_f0);

            OLib_Vec3fToVecSphGeo(&atOffset, &sp5C);
            atOffset.yaw = (atOffset.yaw * rwData->yawDir) + camPlayerPosRot->rot.y;
            Camera_Vec3fVecSphGeoAdd(at, &rwData->initialAt, &atOffset);

            atOffset.r = F32_LERPIMP(D_8011D658[1].r, D_8011D658[2].r, temp_f0);
            atOffset.pitch = BINANG_LERPIMP(D_8011D658[1].pitch, D_8011D658[2].pitch, temp_f0);
            atOffset.yaw = BINANG_LERPIMP(D_8011D658[1].yaw, D_8011D658[2].yaw, temp_f0);

            eyeOffset.r = atOffset.r;
            eyeOffset.pitch = atOffset.pitch;
            eyeOffset.yaw = (atOffset.yaw * rwData->yawDir) + camPlayerPosRot->rot.y;
            rwData->unk_0C -= 0.04f;
            break;
        case 3:
            temp_f0 = (rwData->animFrame - 0x9F) * (1.0f / 9.0f);

            sp5C.x = F32_LERPIMP(D_8011D678[2].x, D_8011D678[3].x, temp_f0);
            sp5C.y = F32_LERPIMP(D_8011D678[2].y, D_8011D678[3].y, temp_f0);
            sp5C.y += yOffset;
            sp5C.z = F32_LERPIMP(D_8011D678[2].z, D_8011D678[3].z, temp_f0);

            OLib_Vec3fToVecSphGeo(&atOffset, &sp5C);
            atOffset.yaw = (atOffset.yaw * rwData->yawDir) + camPlayerPosRot->rot.y;
            Camera_Vec3fVecSphGeoAdd(at, &rwData->initialAt, &atOffset);

            atOffset.r = F32_LERPIMP(D_8011D658[2].r, D_8011D658[3].r, temp_f0);
            atOffset.pitch = BINANG_LERPIMP(D_8011D658[2].pitch, D_8011D658[3].pitch, temp_f0);
            atOffset.yaw = BINANG_LERPIMP(D_8011D658[2].yaw, D_8011D658[3].yaw, temp_f0);

            eyeOffset.r = atOffset.r;
            eyeOffset.pitch = atOffset.pitch;
            eyeOffset.yaw = (atOffset.yaw * rwData->yawDir) + camPlayerPosRot->rot.y;
            rwData->unk_0C += (4.0f / 45.0f);
            break;
        case 30:
            camera->unk_14C |= 0x400;
            if (camera->unk_14C & 8) {
                camera->animState = 4;
            }
        case 10:
        case 20:
            skipUpdateEye = true;
            break;
        case 4:
            eyeOffset.r = 80.0f;
            eyeOffset.pitch = 0;
            eyeOffset.yaw = eyeAtOffset.yaw;
            rwData->unk_0C = 0.1f;
            sCameraInterfaceFlags = 0x3400;

            if (!((rwData->animFrame < 0 || camera->xzSpeed > 0.001f ||
                   CHECK_BTN_ALL(D_8015BD7C->state.input[0].press.button, BTN_A) ||
                   CHECK_BTN_ALL(D_8015BD7C->state.input[0].press.button, BTN_B) ||
                   CHECK_BTN_ALL(D_8015BD7C->state.input[0].press.button, BTN_CLEFT) ||
                   CHECK_BTN_ALL(D_8015BD7C->state.input[0].press.button, BTN_CDOWN) ||
                   CHECK_BTN_ALL(D_8015BD7C->state.input[0].press.button, BTN_CUP) ||
                   CHECK_BTN_ALL(D_8015BD7C->state.input[0].press.button, BTN_CRIGHT) ||
                   CHECK_BTN_ALL(D_8015BD7C->state.input[0].press.button, BTN_R) ||
                   CHECK_BTN_ALL(D_8015BD7C->state.input[0].press.button, BTN_Z)) &&
                  camera->unk_14C & 8)) {
                goto skipeyeUpdate;
            }

        default:
            camera->unk_14C |= 0x14;
            camera->unk_14C &= ~8;
            if (camera->prevBgCamDataIndex < 0) {
                Camera_ChangeSettingFlags(camera, camera->prevSetting, 2);
            } else {
                Camera_ChangeBgCamDataIndex(camera, camera->prevBgCamDataIndex);
                camera->prevBgCamDataIndex = -1;
            }
            sCameraInterfaceFlags = 0;
        skipeyeUpdate:
            skipUpdateEye = true;
            break;
    }

    rwData->animFrame++;

    if (rwData->animFrame == 1) {
        camera->animState = 10;
    } else if (rwData->animFrame == 2) {
        camera->animState = 1;
    } else if (rwData->animFrame == 148) {
        camera->animState = 2;
    } else if (rwData->animFrame == 158) {
        camera->animState = 20;
    } else if (rwData->animFrame == 159) {
        camera->animState = 3;
    } else if (rwData->animFrame == 168) {
        camera->animState = 30;
    } else if (rwData->animFrame == 228) {
        camera->animState = 4;
    }

    if (!skipUpdateEye) {
        eyeOffset.r = Camera_LERPCeilF(eyeOffset.r, eyeAtOffset.r, rwData->unk_0C, 2.0f);
        eyeOffset.pitch = Camera_LERPCeilS(eyeOffset.pitch, eyeAtOffset.pitch, rwData->unk_0C, 0xA);
        eyeOffset.yaw = Camera_LERPCeilS(eyeOffset.yaw, eyeAtOffset.yaw, rwData->unk_0C, 0xA);
        Camera_Vec3fVecSphGeoAdd(eyeNext, at, &eyeOffset);
        *eye = *eyeNext;
    }

    camera->dist = OLib_Vec3fDist(at, eye);
    camera->atLERPStepScale = 0.1f;
    camera->posOffset.x = camera->at.x - camPlayerPosRot->pos.x;
    camera->posOffset.y = camera->at.y - camPlayerPosRot->pos.y;
    camera->posOffset.z = camera->at.z - camPlayerPosRot->pos.z;
    return true;
}

s32 Camera_Demo4(Camera* camera) {
    return Camera_Noop(camera);
}

/**
 * Sets up a cutscene for Camera_Uniq9
 */
s32 Camera_Demo5(Camera* camera) {
    f32 eyeTargetDist;
    f32 sp90;
    VecSph playerTargetGeo;
    VecSph eyePlayerGeo;
    s16 targetScreenPosX;
    s16 targetScreenPosY;
    s32 pad1;
    PosRot playerhead;
    PosRot targethead;
    Player* player;
    s16 sp4A;
    s32 framesDiff;
    s32 temp_v0;
    s16 t;
    s32 pad2;

    Actor_GetFocus(&playerhead, &camera->player->actor);
    player = camera->player;
    sCameraInterfaceFlags = 0x3200;
    if ((camera->target == NULL) || (camera->target->update == NULL)) {
        if (camera->target == NULL) {
            osSyncPrintf(VT_COL(YELLOW, BLACK) "camera: warning: attention: target is not valid, stop!\n" VT_RST);
        }
        camera->target = NULL;
        return true;
    }
    Actor_GetFocus(&camera->targetPosRot, camera->target);
    OLib_Vec3fDiffToVecSphGeo(&playerTargetGeo, &camera->targetPosRot.pos, &camera->playerPosRot.pos);
    D_8011D3AC = camera->target->category;
    Actor_GetScreenPos(camera->play, camera->target, &targetScreenPosX, &targetScreenPosY);
    eyeTargetDist = OLib_Vec3fDist(&camera->targetPosRot.pos, &camera->eye);
    OLib_Vec3fDiffToVecSphGeo(&eyePlayerGeo, &playerhead.pos, &camera->eyeNext);
    sp4A = eyePlayerGeo.yaw - playerTargetGeo.yaw;
    if (camera->target->category == ACTORCAT_PLAYER) {
        // camera is targeting a(the) player actor
        if (eyePlayerGeo.r > 30.0f) {
            D_8011D6AC[1].timerInit = camera->timer - 1;
            D_8011D6AC[1].atTargetInit.z = Rand_ZeroOne() * 10.0f;
            D_8011D6AC[1].eyeTargetInit.x = Rand_ZeroOne() * 10.0f;
            ONEPOINT_CS_INFO(camera)->keyFrames = D_8011D6AC;
            ONEPOINT_CS_INFO(camera)->keyFrameCnt = ARRAY_COUNT(D_8011D6AC);
            if (camera->parentCamId != CAM_ID_MAIN) {
                ONEPOINT_CS_INFO(camera)->keyFrameCnt--;
            } else {
                camera->timer += D_8011D6AC[2].timerInit;
            }
        } else {
            D_8011D724[1].eyeTargetInit.x = Rand_ZeroOne() * 10.0f;
            D_8011D724[1].timerInit = camera->timer - 1;
            ONEPOINT_CS_INFO(camera)->keyFrames = D_8011D724;
            ONEPOINT_CS_INFO(camera)->keyFrameCnt = ARRAY_COUNT(D_8011D724);
            if (camera->parentCamId != CAM_ID_MAIN) {
                ONEPOINT_CS_INFO(camera)->keyFrameCnt--;
            } else {
                camera->timer += D_8011D724[2].timerInit;
            }
        }
    } else if (playerTargetGeo.r < 30.0f) {
        // distance between player and target is less than 30 units.
        ONEPOINT_CS_INFO(camera)->keyFrames = D_8011D79C;
        ONEPOINT_CS_INFO(camera)->keyFrameCnt = ARRAY_COUNT(D_8011D79C);
        if ((targetScreenPosX < 0x15) || (targetScreenPosX >= 0x12C) || (targetScreenPosY < 0x29) ||
            (targetScreenPosY >= 0xC8)) {
            D_8011D79C[0].actionFlags = 0x41;
            D_8011D79C[0].atTargetInit.y = -30.0f;
            D_8011D79C[0].atTargetInit.x = 0.0f;
            D_8011D79C[0].atTargetInit.z = 0.0f;
            D_8011D79C[0].eyeTargetInit.y = 0.0f;
            D_8011D79C[0].eyeTargetInit.x = 10.0f;
            D_8011D79C[0].eyeTargetInit.z = -50.0f;
        }

        D_8011D79C[1].timerInit = camera->timer - 1;

        if (camera->parentCamId != CAM_ID_MAIN) {
            ONEPOINT_CS_INFO(camera)->keyFrameCnt -= 2;
        } else {
            camera->timer += D_8011D79C[2].timerInit + D_8011D79C[3].timerInit;
        }
    } else if (eyeTargetDist < 300.0f && eyePlayerGeo.r < 30.0f) {
        // distance from the camera's current positon and the target is less than 300 units
        // and the distance fromthe camera's current position to the player is less than 30 units
        D_8011D83C[0].timerInit = camera->timer;
        ONEPOINT_CS_INFO(camera)->keyFrames = D_8011D83C;
        ONEPOINT_CS_INFO(camera)->keyFrameCnt = ARRAY_COUNT(D_8011D83C);
        if (camera->parentCamId != CAM_ID_MAIN) {
            ONEPOINT_CS_INFO(camera)->keyFrameCnt--;
        } else {
            camera->timer += D_8011D83C[1].timerInit;
        }
    } else if (eyeTargetDist < 700.0f && ABS(sp4A) < 0x36B0) {
        // The distance between the camera's current position and the target is less than 700 units
        // and the angle between the camera's position and the player, and the player to the target
        // is less than ~76.9 degrees
        if (targetScreenPosX >= 0x15 && targetScreenPosX < 0x12C && targetScreenPosY >= 0x29 &&
            targetScreenPosY < 0xC8 && eyePlayerGeo.r > 30.0f) {
            D_8011D88C[0].timerInit = camera->timer;
            ONEPOINT_CS_INFO(camera)->keyFrames = D_8011D88C;
            ONEPOINT_CS_INFO(camera)->keyFrameCnt = ARRAY_COUNT(D_8011D88C);
            if (camera->parentCamId != CAM_ID_MAIN) {
                ONEPOINT_CS_INFO(camera)->keyFrameCnt--;
            } else {
                camera->timer += D_8011D88C[1].timerInit;
            }
        } else {
            D_8011D8DC[0].atTargetInit.z = eyeTargetDist * 0.6f;
            D_8011D8DC[0].eyeTargetInit.z = eyeTargetDist + 50.0f;
            D_8011D8DC[0].eyeTargetInit.x = Rand_ZeroOne() * 10.0f;
            if (BINANG_SUB(eyePlayerGeo.yaw, playerTargetGeo.yaw) > 0) {
                D_8011D8DC[0].atTargetInit.x = -D_8011D8DC[0].atTargetInit.x;
                D_8011D8DC[0].eyeTargetInit.x = -D_8011D8DC[0].eyeTargetInit.x;
                D_8011D8DC[0].rollTargetInit = -D_8011D8DC[0].rollTargetInit;
            }
            D_8011D8DC[0].timerInit = camera->timer;
            D_8011D8DC[1].timerInit = (s16)(eyeTargetDist * 0.005f) + 8;
            ONEPOINT_CS_INFO(camera)->keyFrames = D_8011D8DC;
            ONEPOINT_CS_INFO(camera)->keyFrameCnt = ARRAY_COUNT(D_8011D8DC);
            if (camera->parentCamId != CAM_ID_MAIN) {
                ONEPOINT_CS_INFO(camera)->keyFrameCnt -= 2;
            } else {
                camera->timer += D_8011D8DC[1].timerInit + D_8011D8DC[2].timerInit;
            }
        }
    } else if (camera->target->category == ACTORCAT_DOOR) {
        // the target is a door.
        D_8011D954[0].timerInit = camera->timer - 5;
        sp4A = 0;
        if (!func_800C0D34(camera->play, camera->target, &sp4A)) {
            osSyncPrintf(VT_COL(YELLOW, BLACK) "camera: attention demo: this door is dummy door!\n" VT_RST);
            if (ABS(playerTargetGeo.yaw - camera->target->shape.rot.y) >= 0x4000) {
                sp4A = camera->target->shape.rot.y;
            } else {
                sp4A = BINANG_ROT180(camera->target->shape.rot.y);
            }
        }

        D_8011D954[0].atTargetInit.y = D_8011D954[0].eyeTargetInit.y = D_8011D954[1].atTargetInit.y =
            camera->target->shape.rot.y == sp4A ? 180.0f : 0.0f;
        sp90 = (BINANG_SUB(playerTargetGeo.yaw, sp4A) < 0 ? 20.0f : -20.0f) * Rand_ZeroOne();
        D_8011D954[0].eyeTargetInit.y = D_8011D954->eyeTargetInit.y + sp90;
        temp_v0 = Rand_ZeroOne() * (sp90 * -0.2f);
        D_8011D954[1].rollTargetInit = temp_v0;
        D_8011D954[0].rollTargetInit = temp_v0;
        Actor_GetFocus(&targethead, camera->target);
        targethead.pos.x += 50.0f * Math_SinS(BINANG_ROT180(sp4A));
        targethead.pos.z += 50.0f * Math_CosS(BINANG_ROT180(sp4A));
        if (Camera_BGCheck(camera, &playerhead.pos, &targethead.pos)) {
            D_8011D954[1].actionFlags = 0xC1;
            D_8011D954[2].actionFlags = 0x8F;
        } else {
            D_8011D954[2].timerInit = (s16)(eyeTargetDist * 0.004f) + 6;
        }
        ONEPOINT_CS_INFO(camera)->keyFrames = D_8011D954;
        ONEPOINT_CS_INFO(camera)->keyFrameCnt = ARRAY_COUNT(D_8011D954);
        if (camera->parentCamId != CAM_ID_MAIN) {
            ONEPOINT_CS_INFO(camera)->keyFrameCnt -= 2;
        } else {
            camera->timer += D_8011D954[2].timerInit + D_8011D954[3].timerInit;
        }
    } else {
        if (playerTargetGeo.r < 200.0f) {
            D_8011D9F4[0].eyeTargetInit.z = playerTargetGeo.r;
            D_8011D9F4[0].atTargetInit.z = playerTargetGeo.r * 0.25f;
        }
        if (playerTargetGeo.r < 400.0f) {
            D_8011D9F4[0].eyeTargetInit.x = Rand_ZeroOne() * 25.0f;
        }
        Player_GetHeight(camera->player);
        D_8011D9F4[0].timerInit = camera->timer;
        Actor_GetFocus(&targethead, camera->target);
        if (Camera_BGCheck(camera, &playerhead.pos, &targethead.pos)) {
            D_8011D9F4[1].timerInit = 4;
            D_8011D9F4[1].actionFlags = 0x8F;
        } else {
            t = eyeTargetDist * 0.005f;
            D_8011D9F4[1].timerInit = t + 8;
        }
        ONEPOINT_CS_INFO(camera)->keyFrames = D_8011D9F4;
        ONEPOINT_CS_INFO(camera)->keyFrameCnt = ARRAY_COUNT(D_8011D9F4);
        if (camera->parentCamId != CAM_ID_MAIN) {
            if (camera->play->state.frames & 1) {
                D_8011D9F4[0].rollTargetInit = -D_8011D9F4[0].rollTargetInit;
                D_8011D9F4[1].rollTargetInit = -D_8011D9F4[1].rollTargetInit;
            }
            ONEPOINT_CS_INFO(camera)->keyFrameCnt -= 2;
        } else {
            camera->timer += D_8011D9F4[1].timerInit + D_8011D9F4[2].timerInit;
            D_8011D9F4[0].rollTargetInit = D_8011D9F4[1].rollTargetInit = 0;
        }
    }

    framesDiff = sDemo5PrevSfxFrame - camera->play->state.frames;
    if ((framesDiff > 50) || (framesDiff < -50)) {
        func_80078884(camera->data1);
    }

    sDemo5PrevSfxFrame = camera->play->state.frames;

    if (camera->player->stateFlags1 & PLAYER_STATE1_27 && (player->currentBoots != PLAYER_BOOTS_IRON)) {
        // swimming, and not iron boots
        player->stateFlags1 |= PLAYER_STATE1_29;
        // env frozen
        player->actor.freezeTimer = camera->timer;
    } else {
        sp4A = playerhead.rot.y - playerTargetGeo.yaw;
        if (camera->target->category == ACTORCAT_PLAYER) {
            framesDiff = camera->play->state.frames - sDemo5PrevAction12Frame;
            if (player->stateFlags1 & PLAYER_STATE1_11) {
                // holding object over head.
                func_8002DF54(camera->play, camera->target, 8);
            } else if (ABS(framesDiff) > 3000) {
                func_8002DF54(camera->play, camera->target, 12);
            } else {
                func_8002DF54(camera->play, camera->target, 69);
            }
        } else {
            func_8002DF54(camera->play, camera->target, 1);
        }
    }

    sDemo5PrevAction12Frame = camera->play->state.frames;
    Camera_ChangeSettingFlags(camera, CAM_SET_CS_C, (4 | 1));
    Camera_Unique9(camera);
    return true;
}

/**
 * Used in Forest Temple when poes are defeated, follows the flames to the torches.
 * Fixed position, rotates to follow the target
 */
s32 Camera_Demo6(Camera* camera) {
    Camera* mainCam;
    Demo6ReadOnlyData* roData = &camera->paramData.demo6.roData;
    Vec3f* eyeNext = &camera->eyeNext;
    CameraModeValue* values;
    VecSph eyeOffset;
    Actor* camFocus;
    PosRot focusPosRot;
    s16 stateTimers[4];
    Demo6ReadWriteData* rwData = &camera->paramData.demo6.rwData;

    mainCam = Play_GetCamera(camera->play, CAM_ID_MAIN);
    camFocus = camera->target;
    stateTimers[1] = 0x37;
    stateTimers[2] = 0x46;
    stateTimers[3] = 0x5A;

    if (RELOAD_PARAMS(camera) || R_RELOAD_CAM_PARAMS) {
        values = sCameraSettings[camera->setting].cameraModes[camera->mode].values;
        roData->interfaceFlags = GET_NEXT_RO_DATA(values);
    }

    if (R_RELOAD_CAM_PARAMS) {
        Camera_CopyPREGToModeValues(camera);
    }

    switch (camera->animState) {
        case 0:
            // initalizes the camera state.
            rwData->animTimer = 0;
            camera->fov = 60.0f;
            Actor_GetWorld(&focusPosRot, camFocus);
            camera->at.x = focusPosRot.pos.x;
            camera->at.y = focusPosRot.pos.y + 20.0f;
            camera->at.z = focusPosRot.pos.z;
            eyeOffset.r = 200.0f;
            // 0x7D0 ~10.99 degrees
            eyeOffset.yaw = Camera_XZAngle(&focusPosRot.pos, &mainCam->playerPosRot.pos) + 0x7D0;
            // -0x3E8 ~5.49 degrees
            eyeOffset.pitch = -0x3E8;
            Camera_Vec3fVecSphGeoAdd(eyeNext, &camera->at, &eyeOffset);
            camera->eye = *eyeNext;
            camera->animState++;
        case 1:
            if (stateTimers[camera->animState] < rwData->animTimer) {
                func_8002DF54(camera->play, &camera->player->actor, 8);
                Actor_GetWorld(&focusPosRot, camFocus);
                rwData->atTarget.x = focusPosRot.pos.x;
                rwData->atTarget.y = focusPosRot.pos.y - 20.0f;
                rwData->atTarget.z = focusPosRot.pos.z;
                camera->animState++;
            } else {
                break;
            }
        case 2:
            Camera_LERPCeilVec3f(&rwData->atTarget, &camera->at, 0.1f, 0.1f, 8.0f);
            if (stateTimers[camera->animState] < rwData->animTimer) {
                camera->animState++;
            } else {
                break;
            }
        case 3:
            camera->fov = Camera_LERPCeilF(50.0f, camera->fov, 0.2f, 0.01f);
            if (stateTimers[camera->animState] < rwData->animTimer) {
                camera->timer = 0;
                return true;
            }
            break;
    }

    rwData->animTimer++;
    Actor_GetWorld(&focusPosRot, camFocus);

    return true;
}

s32 Camera_Demo7(Camera* camera) {
    if (camera->animState == 0) {
        camera->unk_14C &= ~4;
        camera->unk_14C |= 0x1000;
        camera->animState++;
    }
    //! @bug doesn't return
}

s32 Camera_Demo8(Camera* camera) {
    return Camera_Noop(camera);
}

/**
 * Camera follows points specified by demo9.atPoints and demo9.eyePoints, allows finer control
 * over the final eye and at points than Camera_Demo1, by allowing the interpolated at and eye points
 * to be relative to the main camera's player, the current camera's player, or the main camera's target
 */
s32 Camera_Demo9(Camera* camera) {
    s32 pad;
    s32 finishAction;
    s16 onePointTimer;
    OnePointCamData* onePointCamData = &camera->paramData.demo9.onePointCamData;
    Vec3f csEyeUpdate;
    Vec3f csAtUpdate;
    Vec3f newEye;
    Vec3f newAt;
    f32 newRoll;
    CameraModeValue* values;
    Camera* mainCam;
    Vec3f* eye = &camera->eye;
    PosRot* mainCamPlayerPosRot;
    PosRot focusPosRot;
    s32 pad3;
    Vec3f* eyeNext = &camera->eyeNext;
    Demo9ReadOnlyData* roData = &camera->paramData.demo9.roData;
    Vec3f* at = &camera->at;
    f32* camFOV = &camera->fov;
    Demo9ReadWriteData* rwData = &camera->paramData.demo9.rwData;

    mainCam = Play_GetCamera(camera->play, CAM_ID_MAIN);
    mainCamPlayerPosRot = &mainCam->playerPosRot;
    if (RELOAD_PARAMS(camera) || R_RELOAD_CAM_PARAMS) {
        values = sCameraSettings[camera->setting].cameraModes[camera->mode].values;
        roData->interfaceFlags = GET_NEXT_RO_DATA(values);
    }

    if (R_RELOAD_CAM_PARAMS) {
        Camera_CopyPREGToModeValues(camera);
    }

    sCameraInterfaceFlags = roData->interfaceFlags;

    switch (camera->animState) {
        case 0:
            // initalize the camera state
            rwData->keyframe = 0;
            rwData->finishAction = 0;
            rwData->curFrame = 0.0f;
            camera->animState++;
            rwData->doLERPAt = false;
            finishAction = onePointCamData->actionParameters & 0xF000;
            if (finishAction != 0) {
                rwData->finishAction = finishAction;

                // Clear finish parameters
                onePointCamData->actionParameters &= 0xFFF;
            }
            rwData->animTimer = onePointCamData->initTimer;
        case 1:
            // Run the camera state
            if (rwData->animTimer > 0) {
                // if the animation timer is still running, run the demo logic
                // if it is not, then the case will fallthrough to the finish logic.

                // Run the at and eye cs interpoloation functions, if either of them return 1 (that no more points
                // exist) change the animation state to 2 (standby)
                if (func_800BB2B4(&csEyeUpdate, &newRoll, camFOV, onePointCamData->eyePoints, &rwData->keyframe,
                                  &rwData->curFrame) != 0 ||
                    func_800BB2B4(&csAtUpdate, &newRoll, camFOV, onePointCamData->atPoints, &rwData->keyframe,
                                  &rwData->curFrame) != 0) {
                    camera->animState = 2;
                }

                if (onePointCamData->actionParameters == 1) {
                    // rotate around mainCam's player
                    Camera_RotateAroundPoint(mainCamPlayerPosRot, &csEyeUpdate, &newEye);
                    Camera_RotateAroundPoint(mainCamPlayerPosRot, &csAtUpdate, &newAt);
                } else if (onePointCamData->actionParameters == 4) {
                    // rotate around the current camera's player
                    Actor_GetWorld(&focusPosRot, &camera->player->actor);
                    Camera_RotateAroundPoint(&focusPosRot, &csEyeUpdate, &newEye);
                    Camera_RotateAroundPoint(&focusPosRot, &csAtUpdate, &newAt);
                } else if (onePointCamData->actionParameters == 8) {
                    // rotate around the current camera's target
                    if (camera->target != NULL && camera->target->update != NULL) {
                        Actor_GetWorld(&focusPosRot, camera->target);
                        Camera_RotateAroundPoint(&focusPosRot, &csEyeUpdate, &newEye);
                        Camera_RotateAroundPoint(&focusPosRot, &csAtUpdate, &newAt);
                    } else {
                        camera->target = NULL;
                        newEye = *eye;
                        newAt = *at;
                    }
                } else {
                    // simple copy
                    Camera_Vec3fCopy(&csEyeUpdate, &newEye);
                    Camera_Vec3fCopy(&csAtUpdate, &newAt);
                }

                *eyeNext = newEye;
                *eye = *eyeNext;
                if (rwData->doLERPAt) {
                    Camera_LERPCeilVec3f(&newAt, at, 0.5f, 0.5f, 0.1f);
                } else {
                    *at = newAt;
                    rwData->doLERPAt = true;
                }
                camera->roll = newRoll * 256.0f;
                rwData->animTimer--;
                break;
            }
        case 3:
            // the cs is finished, decide the next action
            camera->timer = 0;
            if (rwData->finishAction != 0) {
                if (rwData->finishAction != 0x1000) {
                    if (rwData->finishAction == 0x2000) {
                        // finish action = 0x2000, run OnePointCs 0x3FC (Dramatic Return to Link)
                        onePointTimer = onePointCamData->initTimer < 50 ? 5 : onePointCamData->initTimer / 5;
                        OnePointCutscene_Init(camera->play, 1020, onePointTimer, NULL, camera->parentCamId);
                    }
                } else {
                    // finish action = 0x1000, copy the current camera's values to the
                    // default camera.
                    Camera_Copy(mainCam, camera);
                }
            }
            break;
        case 2:
            // standby while the timer finishes, change the animState to finish when
            // the timer runs out.
            rwData->animTimer--;
            if (rwData->animTimer < 0) {
                camera->animState++;
            }
            break;
        case 4:
            // do nothing.
            break;
    }

    return true;
}

s32 Camera_Demo0(Camera* camera) {
    return Camera_Noop(camera);
}

s32 Camera_Special0(Camera* camera) {
    PosRot* playerPosRot = &camera->playerPosRot;
    Special0ReadOnlyData* roData = &camera->paramData.spec0.roData;

    if (RELOAD_PARAMS(camera) || R_RELOAD_CAM_PARAMS) {
        CameraModeValue* values = sCameraSettings[camera->setting].cameraModes[camera->mode].values;

        roData->lerpAtScale = GET_NEXT_SCALED_RO_DATA(values);
        roData->interfaceFlags = GET_NEXT_RO_DATA(values);
    }

    if (R_RELOAD_CAM_PARAMS) {
        Camera_CopyPREGToModeValues(camera);
    }

    sCameraInterfaceFlags = roData->interfaceFlags;

    if (camera->animState == 0) {
        camera->animState++;
    }

    if ((camera->target == NULL) || (camera->target->update == NULL)) {
        if (camera->target == NULL) {
            osSyncPrintf(VT_COL(YELLOW, BLACK) "camera: warning: circle: target is not valid, stop!\n" VT_RST);
        }
        camera->target = NULL;
        return true;
    }

    Actor_GetFocus(&camera->targetPosRot, camera->target);
    Camera_LERPCeilVec3f(&camera->targetPosRot.pos, &camera->at, roData->lerpAtScale, roData->lerpAtScale, 0.1f);

    camera->posOffset.x = camera->at.x - playerPosRot->pos.x;
    camera->posOffset.y = camera->at.y - playerPosRot->pos.y;
    camera->posOffset.z = camera->at.z - playerPosRot->pos.z;

    camera->dist = OLib_Vec3fDist(&camera->at, &camera->eye);
    camera->xzSpeed = 0.0f;
    if (camera->timer > 0) {
        camera->timer--;
    }
    return true;
}

s32 Camera_Special1(Camera* camera) {
    return Camera_Noop(camera);
}

s32 Camera_Special2(Camera* camera) {
    return Camera_Unique2(camera);
}

s32 Camera_Special3(Camera* camera) {
    return Camera_Noop(camera);
}

s32 Camera_Special4(Camera* camera) {
    PosRot curTargetPosRot;
    s16 sp3A;
    s16* timer = &camera->timer;
    Special4ReadWriteData* rwData = &camera->paramData.spec4.rwData;

    if (camera->animState == 0) {
        sCameraInterfaceFlags = 0x3200;
        camera->fov = 40.0f;
        camera->animState++;
        rwData->initalTimer = camera->timer;
    }

    camera->fov = Camera_LERPCeilF(80.0f, camera->fov, 1.0f / *timer, 0.1f);
    if ((rwData->initalTimer - *timer) < 0xF) {
        (*timer)--;
        return false;
    } else {
        camera->roll = -0x1F4;
        Actor_GetWorld(&curTargetPosRot, camera->target);

        camera->at = curTargetPosRot.pos;
        camera->at.y -= 150.0f;

        // 0x3E8 ~ 5.49 degrees
        sp3A = BINANG_ROT180(curTargetPosRot.rot.y) + 0x3E8;
        camera->eye.x = camera->eyeNext.x = (Math_SinS(sp3A) * 780.0f) + camera->at.x;
        camera->eyeNext.y = camera->at.y;
        camera->eye.z = camera->eyeNext.z = (Math_CosS(sp3A) * 780.0f) + camera->at.z;
        camera->eye.y = curTargetPosRot.pos.y;
        camera->eye.y = Camera_GetFloorY(camera, &camera->eye) + 20.0f;
        (*timer)--;
        return true;
    }
}

/**
 * Flying with hookshot
 */
s32 Camera_Special5(Camera* camera) {
    Vec3f* eye = &camera->eye;
    Vec3f* at = &camera->at;
    Vec3f* eyeNext = &camera->eyeNext;
    PosRot spA8;
    s16 pad;
    s16 spA4;
    CamColChk sp7C;
    VecSph sp74;
    VecSph sp6C;
    VecSph sp64;
    VecSph sp5C;
    PosRot* playerPosRot = &camera->playerPosRot;
    Special5ReadOnlyData* roData = &camera->paramData.spec5.roData;
    Special5ReadWriteData* rwData = &camera->paramData.spec5.rwData;
    f32 temp_f0_2;
    f32 yOffset;

    yOffset = Player_GetHeight(camera->player);
    if (RELOAD_PARAMS(camera) || R_RELOAD_CAM_PARAMS) {
        CameraModeValue* values = sCameraSettings[camera->setting].cameraModes[camera->mode].values;
        f32 yNormal =
            (1.0f + CAM_DATA_SCALED(R_CAM_YOFFSET_NORM)) - (CAM_DATA_SCALED(R_CAM_YOFFSET_NORM) * (68.0f / yOffset));

        roData->yOffset = (GET_NEXT_SCALED_RO_DATA(values) * yOffset) * yNormal;
        roData->eyeDist = GET_NEXT_RO_DATA(values);
        roData->minDistForRot = GET_NEXT_RO_DATA(values);
        roData->timerInit = GET_NEXT_RO_DATA(values);
        roData->pitch = CAM_DEG_TO_BINANG(GET_NEXT_RO_DATA(values));
        roData->fovTarget = GET_NEXT_RO_DATA(values);
        roData->atMaxLERPScale = GET_NEXT_SCALED_RO_DATA(values);
        roData->interfaceFlags = GET_NEXT_RO_DATA(values);
    }

    if (R_RELOAD_CAM_PARAMS) {
        Camera_CopyPREGToModeValues(camera);
    }

    OLib_Vec3fDiffToVecSphGeo(&sp64, at, eye);
    OLib_Vec3fDiffToVecSphGeo(&sp5C, at, eyeNext);
    Actor_GetWorld(&spA8, camera->target);

    sCameraInterfaceFlags = roData->interfaceFlags;

    if (camera->animState == 0) {
        camera->animState++;
        rwData->animTimer = roData->timerInit;
    }

    if (rwData->animTimer > 0) {
        rwData->animTimer--;
    } else if (rwData->animTimer == 0) {
        if (camera->target == NULL || camera->target->update == NULL) {
            camera->target = NULL;
            return true;
        }

        rwData->animTimer--;
        if (roData->minDistForRot < OLib_Vec3fDist(&spA8.pos, &playerPosRot->pos)) {
            sp6C.yaw = playerPosRot->rot.y;
            sp6C.pitch = -playerPosRot->rot.x;
            sp6C.r = 20.0f;
            Camera_Vec3fVecSphGeoAdd(&sp7C.pos, &spA8.pos, &sp6C);
            Camera_BGCheckInfo(camera, at, &sp7C);
            OLib_Vec3fToVecSphGeo(&sp6C, &sp7C.norm);
            spA4 = BINANG_SUB(playerPosRot->rot.y, sp6C.yaw);
            sp74.r = roData->eyeDist;
            temp_f0_2 = Rand_ZeroOne();
            sp74.yaw =
                BINANG_ROT180(playerPosRot->rot.y) + (s16)(spA4 < 0 ? -(s16)(0x1553 + (s16)(temp_f0_2 * 2730.0f))
                                                                    : (s16)(0x1553 + (s16)(temp_f0_2 * 2730.0f)));
            sp74.pitch = roData->pitch;
            Camera_Vec3fVecSphGeoAdd(eyeNext, &spA8.pos, &sp74);
            *eye = *eyeNext;
            Camera_BGCheck(camera, &spA8.pos, eye);
        }
    }

    Camera_CalcAtDefault(camera, &sp5C, roData->yOffset, 0);
    camera->fov =
        Camera_LERPCeilF(roData->fovTarget, camera->fov, camera->atLERPStepScale * CAM_DATA_SCALED(OREG(4)), 1.0f);
    camera->roll = Camera_LERPCeilS(0, camera->roll, 0.5f, 0xA);
    camera->atLERPStepScale = Camera_ClampLERPScale(camera, roData->atMaxLERPScale);
    return true;
}

/**
 * Camera's eye is fixed at points specified at D_8011DA6C / D_8011DA9C
 * depending on the player's position
 */
s32 Camera_Special7(Camera* camera) {
    Special7ReadWriteData* rwData = &camera->paramData.spec7.rwData;
    PosRot* playerPosRot = &camera->playerPosRot;
    Vec3f atTarget;
    f32 yOffset;
    f32 temp_f0;

    yOffset = Player_GetHeight(camera->player);
    if (camera->animState == 0) {
        if (camera->play->sceneNum == SCENE_JYASINZOU) {
            // Spirit Temple
            rwData->index = 3;
        } else if (playerPosRot->pos.x < 1500.0f) {
            rwData->index = 2;
        } else if (playerPosRot->pos.y < 3000.0f) {
            rwData->index = 0;
        } else {
            rwData->index = 1;
        }
        camera->animState++;
        camera->roll = 0;
    }

    if (camera->at.y < D_8011DACC[rwData->index]) {
        atTarget = playerPosRot->pos;
        atTarget.y -= 20.0f;
        Camera_LERPCeilVec3f(&atTarget, &camera->at, 0.4f, 0.4f, 0.10f);
        camera->eye = camera->eyeNext = D_8011DA6C[rwData->index];
        temp_f0 =
            (playerPosRot->pos.y - D_8011DADC[rwData->index]) / (D_8011DACC[rwData->index] - D_8011DADC[rwData->index]);
        camera->roll = D_8011DAEC[rwData->index] * temp_f0;
        camera->fov = (20.0f * temp_f0) + 60.0f;
    } else {
        atTarget = playerPosRot->pos;
        atTarget.y += yOffset;
        Camera_LERPCeilVec3f(&atTarget, &camera->at, 0.4f, 0.4f, 0.1f);
        camera->roll = 0;
        camera->eye = camera->eyeNext = D_8011DA9C[rwData->index];
        camera->fov = 70.0f;
    }

    camera->dist = OLib_Vec3fDist(&camera->at, &camera->eye);
    camera->atLERPStepScale = 0.0f;
    camera->posOffset.x = camera->at.x - playerPosRot->pos.x;
    camera->posOffset.y = camera->at.y - playerPosRot->pos.y;
    camera->posOffset.z = camera->at.z - playerPosRot->pos.z;
    return true;
}

/**
 * Courtyard.
 * Camera's eye is fixed on the z plane, slides on the xy plane with link
 * When the camera's scene data changes the animation to the next "screen"
 * happens for 12 frames.  The camera's eyeNext is the scene's camera data's position
 */
s32 Camera_Special6(Camera* camera) {
    Vec3f* eye = &camera->eye;
    Vec3f* at = &camera->at;
    Vec3f* eyeNext = &camera->eyeNext;
    VecSph atOffset;
    Vec3f bgCamPos;
    Vec3f eyePosCalc;
    Vec3f eyeAnim;
    Vec3f atAnim;
    VecSph eyeAtOffset;
    PosRot* playerPosRot = &camera->playerPosRot;
    SubBgCamData* bgCamData;
    Vec3s bgCamRot;
    s16 fov;
    f32 sp54;
    f32 timerF;
    f32 timerDivisor;
    Special6ReadOnlyData* roData = &camera->paramData.spec6.roData;
    Special6ReadWriteData* rwData = &camera->paramData.spec6.rwData;
    s32 pad;

    if (RELOAD_PARAMS(camera) || R_RELOAD_CAM_PARAMS) {
        CameraModeValue* values = sCameraSettings[camera->setting].cameraModes[camera->mode].values;

        roData->interfaceFlags = GET_NEXT_RO_DATA(values);
    }

    if (R_RELOAD_CAM_PARAMS) {
        Camera_CopyPREGToModeValues(camera);
    }

    OLib_Vec3fDiffToVecSphGeo(&eyeAtOffset, eye, at);

    bgCamData = (SubBgCamData*)Camera_GetSurfaceBgCamData(camera);
    Camera_Vec3sToVec3f(&bgCamPos, &bgCamData->pos);
    bgCamRot = bgCamData->rot;
    fov = bgCamData->fov;
    if (fov == -1) {
        fov = 6000;
    }

    if (fov <= 360) {
        fov *= 100;
    }

    sCameraInterfaceFlags = roData->interfaceFlags;

    if (eyeNext->x != bgCamPos.x || eyeNext->y != bgCamPos.y || eyeNext->z != bgCamPos.z || camera->animState == 0) {
        // A change in the current scene's camera positon has been detected,
        // Change "screens"
        camera->player->actor.freezeTimer = 12;
        sCameraInterfaceFlags = (sCameraInterfaceFlags & 0xF0FF) | 0x300;
        rwData->initalPlayerY = playerPosRot->pos.y;
        rwData->animTimer = 12;
        *eyeNext = bgCamPos;
        if (camera->animState == 0) {
            camera->animState++;
        }
    }

    if (rwData->animTimer > 0) {
        // In transition between "screens"
        timerF = rwData->animTimer;
        eyePosCalc = *eyeNext;
        eyePosCalc.x += (playerPosRot->pos.x - eyePosCalc.x) * 0.5f;
        eyePosCalc.y += (playerPosRot->pos.y - rwData->initalPlayerY) * 0.2f;
        eyeAnim = eyePosCalc;
        eyeAnim.y = Camera_LERPCeilF(eyePosCalc.y, eye->y, 0.5f, 0.01f);

        // set the at point to be 100 units from the eye looking at the
        // direction specified in the scene's camera data.
        atOffset.r = 100.0f;
        atOffset.yaw = bgCamRot.y;
        atOffset.pitch = -bgCamRot.x;
        Camera_Vec3fVecSphGeoAdd(&atAnim, &eyeAnim, &atOffset);
        timerDivisor = 1.0f / timerF;
        eye->x += (eyeAnim.x - eye->x) * timerDivisor;
        eye->y += (eyeAnim.y - eye->y) * timerDivisor;
        eye->z += (eyeAnim.z - eye->z) * timerDivisor;
        at->x += (atAnim.x - at->x) * timerDivisor;
        at->y += (atAnim.y - at->y) * timerDivisor;
        at->z += (atAnim.z - at->z) * timerDivisor;
        camera->fov += (CAM_DATA_SCALED(fov) - camera->fov) / rwData->animTimer;
        rwData->animTimer--;
    } else {
        // Camera following link on the x axis.
        sCameraInterfaceFlags &= 0xF0FF;
        eyePosCalc = *eyeNext;
        eyePosCalc.x += (playerPosRot->pos.x - eyePosCalc.x) * 0.5f;
        eyePosCalc.y += (playerPosRot->pos.y - rwData->initalPlayerY) * 0.2f;
        *eye = eyePosCalc;
        eye->y = Camera_LERPCeilF(eyePosCalc.y, eye->y, 0.5f, 0.01f);

        // set the at point to be 100 units from the eye looking at the
        // direction specified in the scene's camera data.
        atOffset.r = 100.0f;
        atOffset.yaw = bgCamRot.y;
        atOffset.pitch = -bgCamRot.x;
        Camera_Vec3fVecSphGeoAdd(at, eye, &atOffset);
    }
    return true;
}

s32 Camera_Special8(Camera* camera) {
    return Camera_Noop(camera);
}

s32 Camera_Special9(Camera* camera) {
    s32 pad;
    Vec3f* eye = &camera->eye;
    Vec3f* at = &camera->at;
    Vec3f* eyeNext = &camera->eyeNext;
    Vec3f spAC;
    VecSph eyeAdjustment;
    VecSph atEyeOffsetGeo;
    f32 playerYOffset;
    s32 pad3;
    PosRot* playerPosRot = &camera->playerPosRot;
    PosRot adjustedPlayerPosRot;
    f32 yNormal;
    DoorParams* doorParams = &camera->paramData.doorParams;
    Special9ReadOnlyData* roData = &camera->paramData.spec9.roData;
    Special9ReadWriteData* rwData = &camera->paramData.spec9.rwData;
    s32 pad4;
    SubBgCamData* bgCamData;

    playerYOffset = Player_GetHeight(camera->player);
    camera->unk_14C &= ~0x10;
    yNormal =
        (1.0f + CAM_DATA_SCALED(R_CAM_YOFFSET_NORM)) - (CAM_DATA_SCALED(R_CAM_YOFFSET_NORM) * (68.0f / playerYOffset));

    if (RELOAD_PARAMS(camera) || R_RELOAD_CAM_PARAMS) {
        CameraModeValue* values = sCameraSettings[camera->setting].cameraModes[camera->mode].values;

        roData->yOffset = GET_NEXT_SCALED_RO_DATA(values) * playerYOffset * yNormal;
        roData->unk_04 = GET_NEXT_RO_DATA(values);
        roData->interfaceFlags = GET_NEXT_RO_DATA(values);
    }

    if (R_RELOAD_CAM_PARAMS) {
        Camera_CopyPREGToModeValues(camera);
    }

    if (doorParams->doorActor != NULL) {
        Actor_GetWorldPosShapeRot(&adjustedPlayerPosRot, doorParams->doorActor);
    } else {
        adjustedPlayerPosRot = *playerPosRot;
        adjustedPlayerPosRot.pos.y += playerYOffset + roData->yOffset;
        adjustedPlayerPosRot.rot.x = 0;
    }

    OLib_Vec3fDiffToVecSphGeo(&atEyeOffsetGeo, at, eye);

    sCameraInterfaceFlags = roData->interfaceFlags;

    switch (camera->animState) {
        if (1) {}

        case 0:
            camera->unk_14C &= ~(0x4 | 0x2);
            camera->animState++;
            rwData->targetYaw = ABS(playerPosRot->rot.y - adjustedPlayerPosRot.rot.y) >= 0x4000
                                    ? BINANG_ROT180(adjustedPlayerPosRot.rot.y)
                                    : adjustedPlayerPosRot.rot.y;
        case 1:
            doorParams->timer1--;
            if (doorParams->timer1 <= 0) {
                camera->animState++;
                if (roData->interfaceFlags & 1) {
                    bgCamData = (SubBgCamData*)Camera_GetSurfaceBgCamData(camera);
                    Camera_Vec3sToVec3f(eyeNext, &bgCamData->pos);
                    spAC = *eye = *eyeNext;
                } else {
                    s16 yaw;

                    // 0xE38 ~ 20 degrees
                    eyeAdjustment.pitch = 0xE38;
                    // 0xAAA ~ 15 degrees.
                    yaw = 0xAAA * ((camera->play->state.frames & 1) ? 1 : -1);
                    eyeAdjustment.yaw = rwData->targetYaw + yaw;
                    eyeAdjustment.r = 200.0f * yNormal;
                    Camera_Vec3fVecSphGeoAdd(eyeNext, at, &eyeAdjustment);
                    spAC = *eye = *eyeNext;
                    if (Camera_CheckOOB(camera, &spAC, &playerPosRot->pos)) {
                        yaw = -yaw;
                        eyeAdjustment.yaw = rwData->targetYaw + yaw;
                        Camera_Vec3fVecSphGeoAdd(eyeNext, at, &eyeAdjustment);
                        *eye = *eyeNext;
                    }
                }
            } else {
                break;
            }
        case 2:
            spAC = playerPosRot->pos;
            spAC.y += playerYOffset + roData->yOffset;

            Camera_LERPCeilVec3f(&spAC, at, 0.25f, 0.25f, 0.1f);
            doorParams->timer2--;
            if (doorParams->timer2 <= 0) {
                camera->animState++;
                rwData->targetYaw = BINANG_ROT180(rwData->targetYaw);
            } else {
                break;
            }
        case 3:
            spAC = playerPosRot->pos;
            spAC.y += (playerYOffset + roData->yOffset);
            Camera_LERPCeilVec3f(&spAC, at, 0.5f, 0.5f, 0.1f);
            eyeAdjustment.pitch = Camera_LERPCeilS(0xAAA, atEyeOffsetGeo.pitch, 0.3f, 0xA);
            eyeAdjustment.yaw = Camera_LERPCeilS(rwData->targetYaw, atEyeOffsetGeo.yaw, 0.3f, 0xA);
            eyeAdjustment.r = Camera_LERPCeilF(60.0f, atEyeOffsetGeo.r, 0.3f, 1.0f);
            Camera_Vec3fVecSphGeoAdd(eyeNext, at, &eyeAdjustment);
            *eye = *eyeNext;
            doorParams->timer3--;
            if (doorParams->timer3 <= 0) {
                camera->animState++;
            } else {
                break;
            }
        case 4:
            camera->animState++;
        default:
            camera->unk_14C |= (0x400 | 0x10);
            sCameraInterfaceFlags = 0;

            if (camera->xzSpeed > 0.001f || CHECK_BTN_ALL(D_8015BD7C->state.input[0].press.button, BTN_A) ||
                CHECK_BTN_ALL(D_8015BD7C->state.input[0].press.button, BTN_B) ||
                CHECK_BTN_ALL(D_8015BD7C->state.input[0].press.button, BTN_CLEFT) ||
                CHECK_BTN_ALL(D_8015BD7C->state.input[0].press.button, BTN_CDOWN) ||
                CHECK_BTN_ALL(D_8015BD7C->state.input[0].press.button, BTN_CUP) ||
                CHECK_BTN_ALL(D_8015BD7C->state.input[0].press.button, BTN_CRIGHT) ||
                CHECK_BTN_ALL(D_8015BD7C->state.input[0].press.button, BTN_R) ||
                CHECK_BTN_ALL(D_8015BD7C->state.input[0].press.button, BTN_Z) || roData->interfaceFlags & 0x8) {

                Camera_ChangeSettingFlags(camera, camera->prevSetting, 2);
                camera->unk_14C |= (0x4 | 0x2);
            }
            break;
    }
    if (1) {}
    spAC = playerPosRot->pos;
    spAC.y += playerYOffset;
    camera->dist = OLib_Vec3fDist(&spAC, eye);
    camera->posOffset.x = camera->at.x - playerPosRot->pos.x;
    camera->posOffset.y = camera->at.y - playerPosRot->pos.y;
    camera->posOffset.z = camera->at.z - playerPosRot->pos.z;
    return true;
}

Camera* Camera_Create(View* view, CollisionContext* colCtx, PlayState* play) {
    Camera* newCamera = ZeldaArena_MallocDebug(sizeof(*newCamera), "../z_camera.c", 9370);

    if (newCamera != NULL) {
        osSyncPrintf(VT_FGCOL(BLUE) "camera: create --- allocate %d byte" VT_RST "\n", sizeof(*newCamera) * 4);
        Camera_Init(newCamera, view, colCtx, play);
    } else {
        osSyncPrintf(VT_COL(RED, WHITE) "camera: create: not enough memory\n" VT_RST);
    }
    return newCamera;
}

void Camera_Destroy(Camera* camera) {
    if (camera != NULL) {
        osSyncPrintf(VT_FGCOL(BLUE) "camera: destroy ---" VT_RST "\n");
        ZeldaArena_FreeDebug(camera, "../z_camera.c", 9391);
    } else {
        osSyncPrintf(VT_COL(YELLOW, BLACK) "camera: destroy: already cleared\n" VT_RST);
    }
}

void Camera_Init(Camera* camera, View* view, CollisionContext* colCtx, PlayState* play) {
    Camera* camP;
    s32 i;
    s16 curUID;
    s16 j;

    __osMemset(camera, 0, sizeof(Camera));
    if (sInitRegs) {
        for (i = 0; i < sOREGInitCnt; i++) {
            OREG(i) = sOREGInit[i];
        }

        for (i = 0; i < sCamDataRegsInitCount; i++) {
            R_CAM_DATA(i) = sCamDataRegsInit[i];
        }

        DbCamera_Reset(camera, &D_8015BD80);
        sInitRegs = false;
        PREG(88) = -1;
    }
    camera->play = D_8015BD7C = play;
    DbCamera_Init(&D_8015BD80, camera);
    curUID = sNextUID;
    sNextUID++;
    while (curUID != 0) {
        if (curUID == 0) {
            sNextUID++;
        }

        for (j = 0; j < NUM_CAMS; j++) {
            camP = camera->play->cameraPtrs[j];
            if (camP != NULL && curUID == camP->uid) {
                break;
            }
        }

        if (j == 4) {
            break;
        }

        curUID = sNextUID++;
    }

    // ~ 90 degrees
    camera->inputDir.y = 0x3FFF;
    camera->uid = curUID;
    camera->camDir = camera->inputDir;
    camera->rUpdateRateInv = 10.0f;
    camera->yawUpdateRateInv = 10.0f;
    camera->up.x = 0.0f;
    camera->up.y = 1.0f;
    camera->up.z = 0.0f;
    camera->fov = 60.0f;
    camera->pitchUpdateRateInv = R_CAM_DEFA_PHI_UPDRATE;
    camera->xzOffsetUpdateRate = CAM_DATA_SCALED(OREG(2));
    camera->yOffsetUpdateRate = CAM_DATA_SCALED(OREG(3));
    camera->fovUpdateRate = CAM_DATA_SCALED(OREG(4));
    sCameraShrinkWindowVal = 0x20;
    sCameraInterfaceAlpha = 0;
    camera->unk_14C = 0;
    camera->setting = camera->prevSetting = CAM_SET_FREE0;
    camera->bgCamDataIndex = camera->prevBgCamDataIndex = -1;
    camera->mode = 0;
    camera->bgId = BGCHECK_SCENE;
    camera->csId = 0x7FFF;
    camera->timer = -1;
    camera->unk_14C |= 0x4000;

    camera->up.y = 1.0f;
    camera->up.z = camera->up.x = 0.0f;
    camera->skyboxOffset.x = camera->skyboxOffset.y = camera->skyboxOffset.z = 0;
    camera->atLERPStepScale = 1;
    sCameraInterfaceFlags = 0xFF00;
    sDbgModeIdx = -1;
    D_8011D3F0 = 3;
    osSyncPrintf(VT_FGCOL(BLUE) "camera: initialize --- " VT_RST " UID %d\n", camera->uid);
}

void func_80057FC4(Camera* camera) {
    if (camera != &camera->play->mainCamera) {
        camera->prevSetting = camera->setting = CAM_SET_FREE0;
        camera->unk_14C &= ~0x4;
    } else if (camera->play->roomCtx.curRoom.meshHeader->base.type != 1) {
        switch (camera->play->roomCtx.curRoom.behaviorType1) {
            case ROOM_BEHAVIOR_TYPE1_1:
                Camera_ChangeDoorCam(camera, NULL, -99, 0, 0, 18, 10);
                camera->prevSetting = camera->setting = CAM_SET_DUNGEON0;
                break;
            case ROOM_BEHAVIOR_TYPE1_0:
                osSyncPrintf("camera: room type: default set field\n");
                Camera_ChangeDoorCam(camera, NULL, -99, 0, 0, 18, 10);
                camera->prevSetting = camera->setting = CAM_SET_NORMAL0;
                break;
            default:
                osSyncPrintf("camera: room type: default set etc (%d)\n", camera->play->roomCtx.curRoom.behaviorType1);
                Camera_ChangeDoorCam(camera, NULL, -99, 0, 0, 18, 10);
                camera->prevSetting = camera->setting = CAM_SET_NORMAL0;
                camera->unk_14C |= 4;
                break;
        }
    } else {
        osSyncPrintf("camera: room type: prerender\n");
        camera->prevSetting = camera->setting = CAM_SET_FREE0;
        camera->unk_14C &= ~0x4;
    }
}

void Camera_Stub80058140(Camera* camera) {
}

void Camera_InitPlayerSettings(Camera* camera, Player* player) {
    PosRot playerPosShape;
    VecSph eyeNextAtOffset;
    s32 bgId;
    Vec3f floorPos;
    s32 upXZ;
    f32 playerYOffset;
    Vec3f* eye = &camera->eye;
    Vec3f* at = &camera->at;
    Vec3f* eyeNext = &camera->eyeNext;

    Actor_GetWorldPosShapeRot(&playerPosShape, &player->actor);
    playerYOffset = Player_GetHeight(player);
    camera->player = player;
    camera->playerPosRot = playerPosShape;
    camera->dist = eyeNextAtOffset.r = 180.0f;
    camera->inputDir.y = playerPosShape.rot.y;
    eyeNextAtOffset.yaw = BINANG_ROT180(camera->inputDir.y);
    camera->inputDir.x = eyeNextAtOffset.pitch = 0x71C;
    camera->inputDir.z = 0;
    camera->camDir = camera->inputDir;
    camera->xzSpeed = 0.0f;
    camera->playerPosDelta.y = 0.0f;
    camera->at = playerPosShape.pos;
    camera->at.y += playerYOffset;

    camera->posOffset.x = 0;
    camera->posOffset.y = playerYOffset;
    camera->posOffset.z = 0;

    Camera_Vec3fVecSphGeoAdd(eyeNext, at, &eyeNextAtOffset);
    *eye = *eyeNext;
    camera->roll = 0;

    upXZ = 0;
    camera->up.z = upXZ;
    camera->up.y = 1.0f;
    camera->up.x = upXZ;

    if (Camera_GetFloorYNorm(camera, &floorPos, at, &bgId) != BGCHECK_Y_MIN) {
        camera->bgId = bgId;
    }

    camera->waterBgCamDataIndex = -1;
    camera->waterCamSetting = -1;
    camera->unk_14C |= 4;

    if (camera == &camera->play->mainCamera) {
        sCameraInterfaceFlags = 0xB200;
    } else {
        sCameraInterfaceFlags = 0;
    }

    func_80057FC4(camera);
    camera->unk_14A = 0;
    camera->paramFlags = 0;
    camera->nextBgCamDataIndex = -1;
    camera->atLERPStepScale = 1.0f;
    Camera_CopyDataToRegs(camera, camera->mode);
    Camera_QRegInit();
    osSyncPrintf(VT_FGCOL(BLUE) "camera: personalize ---" VT_RST "\n");

    if (camera->camId == CAM_ID_MAIN) {
        Camera_UpdateWater(camera);
    }
}

s16 Camera_ChangeStatus(Camera* camera, s16 status) {
    CameraModeValue* values;
    CameraModeValue* valueP;
    s32 i;

    if (PREG(82)) {
        osSyncPrintf("camera: change camera status: cond %c%c\n", status == CAM_STAT_ACTIVE ? 'o' : 'x',
                     camera->status != CAM_STAT_ACTIVE ? 'o' : 'x');
    }

    if (PREG(82)) {
        osSyncPrintf("camera: res: stat (%d/%d/%d)\n", camera->camId, camera->setting, camera->mode);
    }

    if (status == CAM_STAT_ACTIVE && camera->status != CAM_STAT_ACTIVE) {
        values = sCameraSettings[camera->setting].cameraModes[camera->mode].values;
        for (i = 0; i < sCameraSettings[camera->setting].cameraModes[camera->mode].valueCnt; i++) {
            valueP = &values[i];
            R_CAM_DATA(valueP->dataType) = valueP->val;
            if (PREG(82)) {
                osSyncPrintf("camera: change camera status: PREG(%02d) = %d\n", valueP->dataType, valueP->val);
            }
        }
    }
    camera->status = status;
    return camera->status;
}

void Camera_PrintSettings(Camera* camera) {
    char sp58[8];
    char sp50[8];
    char sp48[8];
    s32 i;

    if ((OREG(0) & 1) && (camera->play->activeCamId == camera->camId) && !gDbgCamEnabled) {
        for (i = 0; i < NUM_CAMS; i++) {
            if (camera->play->cameraPtrs[i] == NULL) {
                sp58[i] = '-';
                sp48[i] = ' ';
            } else {
                switch (camera->play->cameraPtrs[i]->status) {
                    case 0:
                        sp58[i] = 'c';
                        break;
                    case 1:
                        sp58[i] = 'w';
                        break;
                    case 3:
                        sp58[i] = 's';
                        break;
                    case 7:
                        sp58[i] = 'a';
                        break;
                    case 0x100:
                        sp58[i] = 'd';
                        break;
                    default:
                        sp58[i] = '*';
                        break;
                }
            }
            sp48[i] = ' ';
        }
        sp58[i] = '\0';
        sp48[i] = '\0';

        sp48[camera->play->activeCamId] = 'a';
        func_8006376C(3, 0x16, 5, sp58);
        func_8006376C(3, 0x16, 1, sp48);
        func_8006376C(3, 0x17, 5, "S:");
        func_8006376C(5, 0x17, 4, sCameraSettingNames[camera->setting]);
        func_8006376C(3, 0x18, 5, "M:");
        func_8006376C(5, 0x18, 4, sCameraModeNames[camera->mode]);
        func_8006376C(3, 0x19, 5, "F:");
        func_8006376C(5, 0x19, 4,
                      sCameraFunctionNames[sCameraSettings[camera->setting].cameraModes[camera->mode].funcIdx]);

        i = 0;
        if (camera->bgCamDataIndex < 0) {
            sp50[i++] = '-';
        }

        //! @bug: this code was clearly meaning to print `abs(camera->bgCamDataIndex)` as a
        //! one-or-two-digit number, instead of `i`.
        // "sp50[i++] = ..." matches here, but is undefined behavior due to conflicting
        // reads/writes between sequence points, triggering warnings. Work around by
        // putting i++ afterwards while on the same line.
        // clang-format off
        if (camera->bgCamDataIndex / 10 != 0) {
            sp50[i] = i / 10 + '0'; i++;
        }
        sp50[i] = i % 10 + '0'; i++;
        // clang-format on

        sp50[i++] = ' ';
        sp50[i++] = ' ';
        sp50[i++] = ' ';
        sp50[i++] = ' ';
        sp50[i] = '\0';
        func_8006376C(3, 26, 5, "I:");
        func_8006376C(5, 26, 4, sp50);
    }
}

s32 Camera_UpdateWater(Camera* camera) {
    f32 waterY;
    s16 newQuakeId;
    s32 waterLightsIndex;
    s32* waterCamSetting = &camera->waterCamSetting;
    s16 waterBgCamDataIndex;
    s16* quakeId = (s16*)&camera->waterQuakeId;
    Player* player = camera->player;
    s16 prevBgId;

    if (!(camera->unk_14C & 2) || sCameraSettings[camera->setting].unk_00 & 0x40000000) {
        return 0;
    }

    if (camera->unk_14C & 0x200) {
        if (player->stateFlags2 & PLAYER_STATE2_11) {
            Camera_ChangeSettingFlags(camera, CAM_SET_PIVOT_WATER_SURFACE, 6);
            camera->unk_14C |= (s16)0x8000;
        } else if (camera->unk_14C & (s16)0x8000) {
            Camera_ChangeSettingFlags(camera, *waterCamSetting, 6);
            camera->unk_14C &= ~((s16)0x8000);
        }
    }
    if (!(camera->unk_14C & (s16)0x8000)) {
        if (waterBgCamDataIndex = Camera_GetWaterBoxBgCamDataIndex(camera, &waterY), waterBgCamDataIndex == -2) {
            // No camera data index
            if (!(camera->unk_14C & 0x200)) {
                camera->unk_14C |= 0x200;
                camera->waterYPos = waterY;
                camera->waterBgCamDataIndex = camera->bgCamDataIndex;
                *quakeId = -1;
            }
            if (camera->playerGroundY != camera->playerPosRot.pos.y) {
                prevBgId = camera->bgId;
                camera->bgId = BGCHECK_SCENE;
                Camera_ChangeSettingFlags(camera, CAM_SET_NORMAL3, 2);
                *waterCamSetting = camera->setting;
                camera->bgId = prevBgId;
                camera->bgCamDataIndex = -2;
            }
        } else if (waterBgCamDataIndex != -1) {
            // player is in a water box
            if (!(camera->unk_14C & 0x200)) {
                camera->unk_14C |= 0x200;
                camera->waterYPos = waterY;
                camera->waterBgCamDataIndex = camera->bgCamDataIndex;
                *quakeId = -1;
            }
            if (camera->playerGroundY != camera->playerPosRot.pos.y) {
                prevBgId = camera->bgId;
                camera->bgId = BGCHECK_SCENE;
                Camera_ChangeBgCamDataIndex(camera, waterBgCamDataIndex);
                *waterCamSetting = camera->setting;
                camera->bgId = prevBgId;
            }
        } else if (camera->unk_14C & 0x200) {
            // player is out of a water box.
            osSyncPrintf("camera: water: off\n");
            camera->unk_14C &= ~0x200;
            prevBgId = camera->bgId;
            camera->bgId = BGCHECK_SCENE;
            if (camera->waterBgCamDataIndex < 0) {
                func_80057FC4(camera);
                camera->bgCamDataIndex = -1;
            } else {
                Camera_ChangeBgCamDataIndex(camera, camera->waterBgCamDataIndex);
            }
            camera->bgId = prevBgId;
        }
    }

    if (waterY = Camera_GetWaterSurface(camera, &camera->eye, &waterLightsIndex), waterY != BGCHECK_Y_MIN) {
        camera->waterYPos = waterY;
        if (!(camera->unk_14C & 0x100)) {
            camera->unk_14C |= 0x100;
            osSyncPrintf("kankyo changed water, sound on\n");
            Environment_EnableUnderwaterLights(camera->play, waterLightsIndex);
            camera->waterDistortionTimer = 80;
        }

        Audio_SetExtraFilter(0x20);

        if (PREG(81)) {
            Quake_RemoveFromIdx(*quakeId);
            *quakeId = -1;
            PREG(81) = 0;
        }

        if ((*quakeId == -1) || (Quake_GetCountdown(*quakeId) == 0xA)) {
            if (*quakeId = newQuakeId = Quake_Add(camera, 5U), newQuakeId != 0) {
                Quake_SetSpeed(*quakeId, 550);
                Quake_SetQuakeValues(*quakeId, 1, 1, 180, 0);
                Quake_SetCountdown(*quakeId, 1000);
            }
        }

        if (camera->waterDistortionTimer > 0) {
            camera->waterDistortionTimer--;
            camera->distortionFlags |= DISTORTION_UNDERWATER_STRONG;
        } else if (camera->play->sceneNum == SCENE_TURIBORI) {
            camera->distortionFlags |= DISTORTION_UNDERWATER_FISHING;
        } else {
            camera->distortionFlags |= DISTORTION_UNDERWATER_WEAK;
        }
    } else {
        if (camera->unk_14C & 0x100) {
            camera->unk_14C &= ~0x100;
            osSyncPrintf("kankyo changed water off, sound off\n");
            Environment_DisableUnderwaterLights(camera->play);
            if (*quakeId != 0) {
                Quake_RemoveFromIdx(*quakeId);
            }
            camera->waterDistortionTimer = 0;
            camera->distortionFlags = 0;
        }
        Audio_SetExtraFilter(0);
    }
    //! @bug: doesn't always return a value, but sometimes does.
}

s32 Camera_UpdateHotRoom(Camera* camera) {
    camera->distortionFlags &= ~DISTORTION_HOT_ROOM;
    if (camera->play->roomCtx.curRoom.behaviorType2 == ROOM_BEHAVIOR_TYPE2_3) {
        camera->distortionFlags |= DISTORTION_HOT_ROOM;
    }

    return 1;
}

s32 Camera_DbgChangeMode(Camera* camera) {
    s32 changeDir = 0;

    if (!gDbgCamEnabled && camera->play->activeCamId == CAM_ID_MAIN) {
        if (CHECK_BTN_ALL(D_8015BD7C->state.input[2].press.button, BTN_CUP)) {
            osSyncPrintf("attention sound URGENCY\n");
            func_80078884(NA_SE_SY_ATTENTION_URGENCY);
        }
        if (CHECK_BTN_ALL(D_8015BD7C->state.input[2].press.button, BTN_CDOWN)) {
            osSyncPrintf("attention sound NORMAL\n");
            func_80078884(NA_SE_SY_ATTENTION_ON);
        }

        if (CHECK_BTN_ALL(D_8015BD7C->state.input[2].press.button, BTN_CRIGHT)) {
            changeDir = 1;
        }
        if (CHECK_BTN_ALL(D_8015BD7C->state.input[2].press.button, BTN_CLEFT)) {
            changeDir = -1;
        }
        if (changeDir != 0) {
            sDbgModeIdx = (sDbgModeIdx + changeDir) % 6;
            if (Camera_ChangeSetting(camera, D_8011DAFC[sDbgModeIdx]) > 0) {
                osSyncPrintf("camera: force change SET to %s!\n", sCameraSettingNames[D_8011DAFC[sDbgModeIdx]]);
            }
        }
    }
    return true;
}

void Camera_UpdateDistortion(Camera* camera) {
    static s16 depthPhase = 0x3F0;
    static s16 screenPlanePhase = 0x156;
    f32 scaleFactor;
    f32 speedFactor;
    f32 depthPhaseStep;
    f32 screenPlanePhaseStep;
    s32 pad[5];
    f32 xScale;
    f32 yScale;
    f32 zScale;
    f32 speed;

    if (camera->distortionFlags != 0) {
        if (camera->distortionFlags & DISTORTION_UNDERWATER_MEDIUM) {
            depthPhaseStep = 0.0f;
            screenPlanePhaseStep = 170.0f;

            xScale = -0.01f;
            yScale = 0.01f;
            zScale = 0.0f;

            speed = 0.6f;
            scaleFactor = camera->waterDistortionTimer / 60.0f;
            speedFactor = 1.0f;
        } else if (camera->distortionFlags & DISTORTION_UNDERWATER_STRONG) {
            depthPhaseStep = 248.0f;
            screenPlanePhaseStep = -90.0f;

            xScale = -0.3f;
            yScale = 0.3f;
            zScale = 0.2f;

            speed = 0.2f;
            scaleFactor = camera->waterDistortionTimer / 80.0f;
            speedFactor = 1.0f;
        } else if (camera->distortionFlags & DISTORTION_UNDERWATER_WEAK) {
            depthPhaseStep = 359.2f;
            screenPlanePhaseStep = -18.5f;

            xScale = 0.09f;
            yScale = 0.09f;
            zScale = 0.01f;

            speed = 0.08f;
            scaleFactor =
                (((camera->waterYPos - camera->eye.y) > 150.0f ? 1.0f : (camera->waterYPos - camera->eye.y) / 150.0f) *
                 0.45f) +
                (camera->speedRatio * 0.45f);
            speedFactor = scaleFactor;
        } else if (camera->distortionFlags & DISTORTION_HOT_ROOM) {
            // Gives the hot-room a small mirage-like appearance
            depthPhaseStep = 0.0f;
            screenPlanePhaseStep = 150.0f;

            xScale = -0.01f;
            yScale = 0.01f;
            zScale = 0.01f;

            speed = 0.6f;
            speedFactor = 1.0f;
            scaleFactor = 1.0f;
        } else {
            // DISTORTION_UNDERWATER_FISHING
            return;
        }

        depthPhase += CAM_DEG_TO_BINANG(depthPhaseStep);
        screenPlanePhase += CAM_DEG_TO_BINANG(screenPlanePhaseStep);

        View_SetDistortionOrientation(&camera->play->view, Math_CosS(depthPhase) * 0.0f, Math_SinS(depthPhase) * 0.0f,
                                      Math_SinS(screenPlanePhase) * 0.0f);
        View_SetDistortionScale(&camera->play->view, Math_SinS(screenPlanePhase) * (xScale * scaleFactor) + 1.0f,
                                Math_CosS(screenPlanePhase) * (yScale * scaleFactor) + 1.0f,
                                Math_CosS(depthPhase) * (zScale * scaleFactor) + 1.0f);
        View_SetDistortionSpeed(&camera->play->view, speed * speedFactor);

        camera->unk_14C |= 0x40;

    } else if (camera->unk_14C & 0x40) {
        View_ClearDistortion(&camera->play->view);
        camera->unk_14C &= ~0x40;
    }
}

Vec3s Camera_Update(Camera* camera) {
    static s32 sOOBTimer = 0;
    Vec3f viewAt;
    Vec3f viewEye;
    Vec3f viewUp;
    f32 viewFov;
    Vec3f spAC;
    s32 bgId;
    f32 playerGroundY;
    f32 playerXZSpeed;
    VecSph eyeAtAngle;
    s16 bgCamDataIndex;
    PosRot curPlayerPosRot;
    QuakeCamCalc quake;
    Player* player;

    player = camera->play->cameraPtrs[CAM_ID_MAIN]->player;

    if (R_DBG_CAM_UPDATE) {
        osSyncPrintf("camera: in %x\n", camera);
    }

    if (camera->status == CAM_STAT_CUT) {
        if (R_DBG_CAM_UPDATE) {
            osSyncPrintf("camera: cut out %x\n", camera);
        }
        return camera->inputDir;
    }

    sUpdateCameraDirection = false;

    if (camera->player != NULL) {
        Actor_GetWorldPosShapeRot(&curPlayerPosRot, &camera->player->actor);
        camera->xzSpeed = playerXZSpeed = OLib_Vec3fDistXZ(&curPlayerPosRot.pos, &camera->playerPosRot.pos);

        camera->speedRatio =
            OLib_ClampMaxDist(playerXZSpeed / (func_8002DCE4(camera->player) * CAM_DATA_SCALED(OREG(8))), 1.0f);
        camera->playerPosDelta.x = curPlayerPosRot.pos.x - camera->playerPosRot.pos.x;
        camera->playerPosDelta.y = curPlayerPosRot.pos.y - camera->playerPosRot.pos.y;
        camera->playerPosDelta.z = curPlayerPosRot.pos.z - camera->playerPosRot.pos.z;
        spAC = curPlayerPosRot.pos;
        spAC.y += Player_GetHeight(camera->player);

        playerGroundY = BgCheck_EntityRaycastFloor5(camera->play, &camera->play->colCtx, &playerFloorPoly, &bgId,
                                                    &camera->player->actor, &spAC);
        if (playerGroundY != BGCHECK_Y_MIN) {
            // player is above ground.
            sOOBTimer = 0;
            camera->floorNorm.x = COLPOLY_GET_NORMAL(playerFloorPoly->normal.x);
            camera->floorNorm.y = COLPOLY_GET_NORMAL(playerFloorPoly->normal.y);
            camera->floorNorm.z = COLPOLY_GET_NORMAL(playerFloorPoly->normal.z);
            camera->bgId = bgId;
            camera->playerGroundY = playerGroundY;
        } else {
            // player is not above ground.
            sOOBTimer++;
            camera->floorNorm.x = 0.0;
            camera->floorNorm.y = 1.0f;
            camera->floorNorm.z = 0.0;
        }

        camera->playerPosRot = curPlayerPosRot;

        if (sOOBTimer < 200) {
            if (camera->status == CAM_STAT_ACTIVE) {
                Camera_UpdateWater(camera);
                Camera_UpdateHotRoom(camera);
            }

            if (!(camera->unk_14C & 4)) {
                camera->nextBgCamDataIndex = -1;
            }

            if ((camera->unk_14C & 1) && (camera->unk_14C & 4) && !(camera->unk_14C & 0x400) &&
                (!(camera->unk_14C & 0x200) || (player->currentBoots == PLAYER_BOOTS_IRON)) &&
                (!(camera->unk_14C & (s16)0x8000)) && (playerGroundY != BGCHECK_Y_MIN)) {
                bgCamDataIndex = Camera_GetSurfaceBgCamDataIndex(camera, &bgId, playerFloorPoly);
                if (bgCamDataIndex != -1) {
                    camera->nextBgId = bgId;
                    if (bgId == BGCHECK_SCENE) {
                        camera->nextBgCamDataIndex = bgCamDataIndex;
                    }
                }
            }

            if (camera->nextBgCamDataIndex != -1 && (fabsf(curPlayerPosRot.pos.y - playerGroundY) < 2.0f) &&
                (!(camera->unk_14C & 0x200) || (player->currentBoots == PLAYER_BOOTS_IRON))) {
                camera->bgId = camera->nextBgId;
                Camera_ChangeBgCamDataIndex(camera, camera->nextBgCamDataIndex);
                camera->nextBgCamDataIndex = -1;
            }
        }
    }
    Camera_PrintSettings(camera);
    Camera_DbgChangeMode(camera);

    if (camera->status == CAM_STAT_WAIT) {
        if (R_DBG_CAM_UPDATE) {
            osSyncPrintf("camera: wait out %x\n", camera);
        }
        return camera->inputDir;
    }

    camera->unk_14A = 0;
    camera->unk_14C &= ~(0x400 | 0x20);
    camera->unk_14C |= 0x10;

    if (R_DBG_CAM_UPDATE) {
        osSyncPrintf("camera: engine (%d %d %d) %04x \n", camera->setting, camera->mode,
                     sCameraSettings[camera->setting].cameraModes[camera->mode].funcIdx, camera->unk_14C);
    }

    if (sOOBTimer < 200) {
        sCameraFunctions[sCameraSettings[camera->setting].cameraModes[camera->mode].funcIdx](camera);
    } else if (camera->player != NULL) {
        OLib_Vec3fDiffToVecSphGeo(&eyeAtAngle, &camera->at, &camera->eye);
        Camera_CalcAtDefault(camera, &eyeAtAngle, 0.0f, 0);
    }

    if (camera->status == CAM_STAT_ACTIVE) {
        if ((gSaveContext.gameMode != 0) && (gSaveContext.gameMode != 3)) {
            sCameraInterfaceFlags = 0;
            Camera_UpdateInterface(sCameraInterfaceFlags);
        } else if ((D_8011D3F0 != 0) && (camera->camId == CAM_ID_MAIN)) {
            D_8011D3F0--;
            sCameraInterfaceFlags = 0x3200;
            Camera_UpdateInterface(sCameraInterfaceFlags);
        } else if (camera->play->transitionMode != TRANS_MODE_OFF) {
            sCameraInterfaceFlags = 0xF200;
            Camera_UpdateInterface(sCameraInterfaceFlags);
        } else if (camera->play->csCtx.state != CS_STATE_IDLE) {
            sCameraInterfaceFlags = 0x3200;
            Camera_UpdateInterface(sCameraInterfaceFlags);
        } else {
            Camera_UpdateInterface(sCameraInterfaceFlags);
        }
    }

    if (R_DBG_CAM_UPDATE) {
        osSyncPrintf("camera: shrink_and_bitem %x(%d)\n", sCameraInterfaceFlags, camera->play->transitionMode);
    }

    if (R_DBG_CAM_UPDATE) {
        osSyncPrintf("camera: engine (%s(%d) %s(%d) %s(%d)) ok!\n", &sCameraSettingNames[camera->setting],
                     camera->setting, &sCameraModeNames[camera->mode], camera->mode,
                     &sCameraFunctionNames[sCameraSettings[camera->setting].cameraModes[camera->mode].funcIdx],
                     sCameraSettings[camera->setting].cameraModes[camera->mode].funcIdx);
    }

    // enable/disable debug cam
    if (CHECK_BTN_ALL(D_8015BD7C->state.input[2].press.button, BTN_START)) {
        gDbgCamEnabled ^= 1;
        if (gDbgCamEnabled) {
            DbgCamera_Enable(&D_8015BD80, camera);
        } else if (camera->play->csCtx.state != CS_STATE_IDLE) {
            func_80064534(camera->play, &camera->play->csCtx);
        }
    }

    // Debug cam update
    if (gDbgCamEnabled) {
        camera->play->view.fovy = D_8015BD80.fov;
        DbCamera_Update(&D_8015BD80, camera);
        View_LookAt(&camera->play->view, &D_8015BD80.eye, &D_8015BD80.at, &D_8015BD80.unk_1C);
        if (R_DBG_CAM_UPDATE) {
            osSyncPrintf("camera: debug out\n");
        }
        return D_8015BD80.sub.unk_104A;
    }

    OREG(0) &= ~8;

    if (camera->status == CAM_STAT_UNK3) {
        return camera->inputDir;
    }

    // setting bgId to the ret of Quake_Calc, and checking that
    // is required, it doesn't make too much sense though.
    if ((bgId = Quake_Calc(camera, &quake), bgId != 0) && (camera->setting != CAM_SET_TURN_AROUND)) {
        viewAt.x = camera->at.x + quake.atOffset.x;
        viewAt.y = camera->at.y + quake.atOffset.y;
        viewAt.z = camera->at.z + quake.atOffset.z;
        viewEye.x = camera->eye.x + quake.eyeOffset.x;
        viewEye.y = camera->eye.y + quake.eyeOffset.y;
        viewEye.z = camera->eye.z + quake.eyeOffset.z;
        OLib_Vec3fDiffToVecSphGeo(&eyeAtAngle, &viewEye, &viewAt);
        Camera_CalcUpFromPitchYawRoll(&viewUp, eyeAtAngle.pitch + quake.rotZ, eyeAtAngle.yaw + quake.unk_1A,
                                      camera->roll);
        viewFov = camera->fov + CAM_BINANG_TO_DEG(quake.zoom);
    } else {
        viewAt = camera->at;
        viewEye = camera->eye;
        OLib_Vec3fDiffToVecSphGeo(&eyeAtAngle, &viewEye, &viewAt);
        Camera_CalcUpFromPitchYawRoll(&viewUp, eyeAtAngle.pitch, eyeAtAngle.yaw, camera->roll);
        viewFov = camera->fov;
    }

    if (camera->paramFlags & 4) {
        camera->paramFlags &= ~4;
        viewUp = camera->up;
    } else {
        camera->up = viewUp;
    }

    camera->skyboxOffset = quake.eyeOffset;

    Camera_UpdateDistortion(camera);

    if ((camera->play->sceneNum == SCENE_SPOT00) && (camera->fov < 59.0f)) {
        View_SetScale(&camera->play->view, 0.79f);
    } else {
        View_SetScale(&camera->play->view, 1.0f);
    }
    camera->play->view.fovy = viewFov;
    View_LookAt(&camera->play->view, &viewEye, &viewAt, &viewUp);
    camera->camDir.x = eyeAtAngle.pitch;
    camera->camDir.y = eyeAtAngle.yaw;
    camera->camDir.z = 0;

    if (sUpdateCameraDirection == 0) {
        camera->inputDir.x = eyeAtAngle.pitch;
        camera->inputDir.y = eyeAtAngle.yaw;
        camera->inputDir.z = 0;
    }

    if (PREG(81)) {
        osSyncPrintf("dir  (%d) %d(%f) %d(%f) 0(0) \n", sUpdateCameraDirection, camera->inputDir.x,
                     CAM_BINANG_TO_DEG(camera->inputDir.x), camera->inputDir.y, CAM_BINANG_TO_DEG(camera->inputDir.y));
        osSyncPrintf("real (%d) %d(%f) %d(%f) 0(0) \n", sUpdateCameraDirection, camera->camDir.x,
                     CAM_BINANG_TO_DEG(camera->camDir.x), camera->camDir.y, CAM_BINANG_TO_DEG(camera->camDir.y));
    }

    if (camera->timer != -1 && CHECK_BTN_ALL(D_8015BD7C->state.input[0].press.button, BTN_DRIGHT)) {
        camera->timer = 0;
    }

    if (R_DBG_CAM_UPDATE) {
        osSyncPrintf("camera: out (%f %f %f) (%f %f %f)\n", camera->at.x, camera->at.y, camera->at.z, camera->eye.x,
                     camera->eye.y, camera->eye.z);
        osSyncPrintf("camera: dir (%f %d(%f) %d(%f)) (%f)\n", eyeAtAngle.r, eyeAtAngle.pitch,
                     CAM_BINANG_TO_DEG(eyeAtAngle.pitch), eyeAtAngle.yaw, CAM_BINANG_TO_DEG(eyeAtAngle.yaw),
                     camera->fov);
        if (camera->player != NULL) {
            osSyncPrintf("camera: foot(%f %f %f) dist (%f)\n", curPlayerPosRot.pos.x, curPlayerPosRot.pos.y,
                         curPlayerPosRot.pos.z, camera->dist);
        }
    }

    return camera->inputDir;
}

/**
 * When the camera's timer is 0, change the camera to its parent
 */
void Camera_Finish(Camera* camera) {
    Camera* mainCam = camera->play->cameraPtrs[CAM_ID_MAIN];
    Player* player = GET_PLAYER(camera->play);

    if (camera->timer == 0) {
        Play_ChangeCameraStatus(camera->play, camera->parentCamId, CAM_STAT_ACTIVE);

        if ((camera->parentCamId == CAM_ID_MAIN) && (camera->csId != 0)) {
            player->actor.freezeTimer = 0;
            player->stateFlags1 &= ~PLAYER_STATE1_29;

            if (player->csMode != 0) {
                func_8002DF54(camera->play, &player->actor, 7);
                osSyncPrintf("camera: player demo end!!\n");
            }

            mainCam->unk_14C |= 8;
        }

        if (CHILD_CAM(camera)->parentCamId == camera->camId) {
            CHILD_CAM(camera)->parentCamId = camera->parentCamId;
        }

        if (PARENT_CAM(camera)->childCamId == camera->camId) {
            PARENT_CAM(camera)->childCamId = camera->childCamId;
        }

        if (PARENT_CAM(camera)->camId == CAM_ID_MAIN) {
            PARENT_CAM(camera)->animState = 0;
        }

        camera->childCamId = camera->parentCamId = CAM_ID_MAIN;
        camera->timer = -1;
        camera->play->envCtx.fillScreen = false;

        Play_ClearCamera(camera->play, camera->camId);
    }
}

s32 func_8005A02C(Camera* camera) {
    camera->unk_14C |= 0xC;
    camera->unk_14C &= ~(0x1000 | 0x8);
    return true;
}

s32 Camera_ChangeModeFlags(Camera* camera, s16 mode, u8 flags) {
    static s32 modeChangeFlags = 0;

    if (QREG(89)) {
        osSyncPrintf("+=+(%d)+=+ recive request -> %s\n", camera->play->state.frames, sCameraModeNames[mode]);
    }

    if (camera->unk_14C & 0x20 && flags == 0) {
        camera->unk_14A |= 0x20;
        return -1;
    }

    if (!((sCameraSettings[camera->setting].unk_00 & 0x3FFFFFFF) & (1 << mode))) {
        if (mode == CAM_MODE_FIRSTPERSON) {
            osSyncPrintf("camera: error sound\n");
            func_80078884(NA_SE_SY_ERROR);
        }

        if (camera->mode != CAM_MODE_NORMAL) {
            osSyncPrintf(VT_COL(YELLOW, BLACK) "camera: change camera mode: force NORMAL: %s %s refused\n" VT_RST,
                         sCameraSettingNames[camera->setting], sCameraModeNames[mode]);
            camera->mode = CAM_MODE_NORMAL;
            Camera_CopyDataToRegs(camera, camera->mode);
            func_8005A02C(camera);
            return 0xC0000000 | mode;
        } else {
            camera->unk_14A |= 0x20;
            camera->unk_14A |= 2;
            return 0;
        }
    } else {
        if (mode == camera->mode && flags == 0) {
            camera->unk_14A |= 0x20;
            camera->unk_14A |= 2;
            return -1;
        }
        camera->unk_14A |= 0x20;
        camera->unk_14A |= 2;
        Camera_CopyDataToRegs(camera, mode);
        modeChangeFlags = 0;
        switch (mode) {
            case CAM_MODE_FIRSTPERSON:
                modeChangeFlags = 0x20;
                break;
            case CAM_MODE_BATTLE:
                modeChangeFlags = 4;
                break;
            case CAM_MODE_FOLLOWTARGET:
                if (camera->target != NULL && camera->target->id != ACTOR_EN_BOOM) {
                    modeChangeFlags = 8;
                }
                break;
            case CAM_MODE_TARGET:
            case CAM_MODE_TALK:
            case CAM_MODE_BOWARROWZ:
            case CAM_MODE_HANGZ:
            case CAM_MODE_PUSHPULL:
                modeChangeFlags = 2;
                break;
        }

        switch (camera->mode) {
            case CAM_MODE_FIRSTPERSON:
                if (modeChangeFlags & 0x20) {
                    camera->animState = 10;
                }
                break;
            case CAM_MODE_TARGET:
                if (modeChangeFlags & 0x10) {
                    camera->animState = 10;
                }
                modeChangeFlags |= 1;
                break;
            case CAM_MODE_CHARGE:
                modeChangeFlags |= 1;
                break;
            case CAM_MODE_FOLLOWTARGET:
                if (modeChangeFlags & 8) {
                    camera->animState = 10;
                }
                modeChangeFlags |= 1;
                break;
            case CAM_MODE_BATTLE:
                if (modeChangeFlags & 4) {
                    camera->animState = 10;
                }
                modeChangeFlags |= 1;
                break;
            case CAM_MODE_BOWARROWZ:
            case CAM_MODE_HANGZ:
            case CAM_MODE_PUSHPULL:
                modeChangeFlags |= 1;
                break;
            case CAM_MODE_NORMAL:
                if (modeChangeFlags & 0x10) {
                    camera->animState = 10;
                }
                break;
        }
        modeChangeFlags &= ~0x10;
        if (camera->status == CAM_STAT_ACTIVE) {
            switch (modeChangeFlags) {
                case 1:
                    func_80078884(0);
                    break;
                case 2:
                    if (camera->play->roomCtx.curRoom.behaviorType1 == ROOM_BEHAVIOR_TYPE1_1) {
                        func_80078884(NA_SE_SY_ATTENTION_URGENCY);
                    } else {
                        func_80078884(NA_SE_SY_ATTENTION_ON);
                    }
                    break;
                case 4:
                    func_80078884(NA_SE_SY_ATTENTION_URGENCY);
                    break;
                case 8:
                    func_80078884(NA_SE_SY_ATTENTION_ON);
                    break;
            }
        }
        func_8005A02C(camera);
        camera->mode = mode;
        return 0x80000000 | mode;
    }
}

s32 Camera_ChangeMode(Camera* camera, s16 mode) {
    return Camera_ChangeModeFlags(camera, mode, 0);
}

s32 Camera_CheckValidMode(Camera* camera, s16 mode) {
    if (QREG(89) != 0) {
        osSyncPrintf("+=+=+=+ recive asking -> %s (%s)\n", sCameraModeNames[mode],
                     sCameraSettingNames[camera->setting]);
    }
    if (!(sCameraSettings[camera->setting].validModes & (1 << mode))) {
        return 0;
    } else if (mode == camera->mode) {
        return -1;
    } else {
        return mode | 0x80000000;
    }
}

s16 Camera_ChangeSettingFlags(Camera* camera, s16 setting, s16 flags) {
    if (camera->unk_14A & 1) {
        if ((u32)((u32)(sCameraSettings[camera->setting].unk_00 & 0xF000000) >> 0x18) >=
            (u32)((u32)(sCameraSettings[setting].unk_00 & 0xF000000) >> 0x18)) {
            camera->unk_14A |= 0x10;
            return -2;
        }
    }
    if (((setting == CAM_SET_MEADOW_BIRDS_EYE) || (setting == CAM_SET_MEADOW_UNUSED)) && LINK_IS_ADULT &&
        (camera->play->sceneNum == SCENE_SPOT05)) {
        camera->unk_14A |= 0x10;
        return -5;
    }

    if (setting == CAM_SET_NONE || setting >= CAM_SET_MAX) {
        osSyncPrintf(VT_COL(RED, WHITE) "camera: error: illegal camera set (%d) !!!!\n" VT_RST, setting);
        return -99;
    }

    if ((setting == camera->setting) && !(flags & 1)) {
        camera->unk_14A |= 0x10;
        if (!(flags & 2)) {
            camera->unk_14A |= 1;
        }
        return -1;
    }

    camera->unk_14A |= 0x10;
    if (!(flags & 2)) {
        camera->unk_14A |= 1;
    }

    camera->unk_14C |= 0xC;
    camera->unk_14C &= ~0x1008;

    if (!(sCameraSettings[camera->setting].unk_00 & 0x40000000)) {
        camera->prevSetting = camera->setting;
    }

    if (flags & 8) {
        if (1) {}
        camera->bgCamDataIndex = camera->prevBgCamDataIndex;
        camera->prevBgCamDataIndex = -1;
    } else if (!(flags & 4)) {
        if (!(sCameraSettings[camera->setting].unk_00 & 0x40000000)) {
            camera->prevBgCamDataIndex = camera->bgCamDataIndex;
        }
        camera->bgCamDataIndex = -1;
    }

    camera->setting = setting;

    if (Camera_ChangeModeFlags(camera, camera->mode, 1) >= 0) {
        Camera_CopyDataToRegs(camera, camera->mode);
    }

    osSyncPrintf(VT_SGR("1") "%06u:" VT_RST " camera: change camera[%d] set %s\n", camera->play->state.frames,
                 camera->camId, sCameraSettingNames[camera->setting]);

    return setting;
}

s32 Camera_ChangeSetting(Camera* camera, s16 setting) {
    return Camera_ChangeSettingFlags(camera, setting, 0);
}

s32 Camera_ChangeBgCamDataIndex(Camera* camera, s32 bgCamDataIndex) {
    s16 newCameraSetting;
    s16 settingChangeSuccessful;

    if (bgCamDataIndex == -1 || bgCamDataIndex == camera->bgCamDataIndex) {
        camera->unk_14A |= 0x40;
        return -1;
    }

    if (!(camera->unk_14A & 0x40)) {
        newCameraSetting = Camera_GetSurfaceBgCamDataSetting(camera, bgCamDataIndex);
        camera->unk_14A |= 0x40;
        settingChangeSuccessful = Camera_ChangeSettingFlags(camera, newCameraSetting, 5) >= 0;
        if (settingChangeSuccessful || sCameraSettings[camera->setting].unk_00 & 0x80000000) {
            camera->bgCamDataIndex = bgCamDataIndex;
            camera->unk_14A |= 4;
            Camera_CopyDataToRegs(camera, camera->mode);
        } else if (settingChangeSuccessful < -1) {
            //! @bug: This is likely checking the wrong value. The actual return of Camera_ChangeSettingFlags or
            // bgCamDataIndex would make more sense.
            osSyncPrintf(VT_COL(RED, WHITE) "camera: error: illegal camera ID (%d) !! (%d|%d|%d)\n" VT_RST,
                         bgCamDataIndex, camera->camId, BGCHECK_SCENE, newCameraSetting);
        }
        return 0x80000000 | bgCamDataIndex;
    }
}

Vec3s* Camera_GetInputDir(Vec3s* dst, Camera* camera) {
    if (gDbgCamEnabled) {
        *dst = D_8015BD80.sub.unk_104A;
        return dst;
    } else {
        *dst = camera->inputDir;
        return dst;
    }
}

s16 Camera_GetInputDirPitch(Camera* camera) {
    Vec3s dir;

    Camera_GetInputDir(&dir, camera);
    return dir.x;
}

s16 Camera_GetInputDirYaw(Camera* camera) {
    Vec3s dir;

    Camera_GetInputDir(&dir, camera);
    return dir.y;
}

Vec3s* Camera_GetCamDir(Vec3s* dst, Camera* camera) {
    if (gDbgCamEnabled) {
        *dst = D_8015BD80.sub.unk_104A;
        return dst;
    } else {
        *dst = camera->camDir;
        return dst;
    }
}

s16 Camera_GetCamDirPitch(Camera* camera) {
    Vec3s camDir;

    Camera_GetCamDir(&camDir, camera);
    return camDir.x;
}

s16 Camera_GetCamDirYaw(Camera* camera) {
    Vec3s camDir;

    Camera_GetCamDir(&camDir, camera);
    return camDir.y;
}

s32 Camera_AddQuake(Camera* camera, s32 arg1, s16 y, s32 countdown) {
    s16 quakeIdx;

    quakeIdx = Quake_Add(camera, 3);
    if (quakeIdx == 0) {
        return 0;
    }
    Quake_SetSpeed(quakeIdx, 0x61A8);
    Quake_SetQuakeValues(quakeIdx, y, 0, 0, 0);
    Quake_SetCountdown(quakeIdx, countdown);
    return 1;
}

s32 Camera_SetParam(Camera* camera, s32 param, void* value) {
    s32 pad[3];

    if (value != NULL) {
        switch (param) {
            case 1:
                camera->paramFlags &= ~(0x10 | 0x8 | 0x1);
                camera->at = *(Vec3f*)value;
                break;
            case 16:
                camera->paramFlags &= ~(0x10 | 0x8 | 0x1);
                camera->targetPosRot.pos = *(Vec3f*)value;
                break;
            case 8:
                if (camera->setting == CAM_SET_CS_C || camera->setting == CAM_SET_CS_ATTENTION) {
                    break;
                }
                camera->target = (Actor*)value;
                camera->paramFlags &= ~(0x10 | 0x8 | 0x1);
                break;
            case 2:
                camera->eye = camera->eyeNext = *(Vec3f*)value;
                break;
            case 4:
                camera->up = *(Vec3f*)value;
                break;
            case 0x40:
                camera->roll = CAM_DEG_TO_BINANG(*(f32*)value);
                break;
            case 0x20:
                camera->fov = *(f32*)value;
                break;
            default:
                return false;
        }
        camera->paramFlags |= param;
    } else {
        return false;
    }
    return true;
}

s32 Camera_UnsetParam(Camera* camera, s16 param) {
    camera->paramFlags &= ~param;
    return true;
}

s32 func_8005AC48(Camera* camera, s16 arg1) {
    camera->unk_14C = arg1;
    return true;
}

s32 Camera_ResetAnim(Camera* camera) {
    camera->animState = 0;
    return 1;
}

s32 Camera_SetCSParams(Camera* camera, CutsceneCameraPoint* atPoints, CutsceneCameraPoint* eyePoints, Player* player,
                       s16 relativeToPlayer) {
    PosRot playerPosRot;

    camera->data0 = atPoints;
    camera->data1 = eyePoints;
    camera->data2 = relativeToPlayer;

    if (camera->data2 != 0) {
        camera->player = player;
        Actor_GetWorldPosShapeRot(&playerPosRot, &player->actor);
        camera->playerPosRot = playerPosRot;

        camera->nextBgCamDataIndex = -1;
        camera->xzSpeed = 0.0f;
        camera->speedRatio = 0.0f;
    }

    return 1;
}

s16 func_8005ACFC(Camera* camera, s16 arg1) {
    camera->unk_14C |= arg1;
    return camera->unk_14C;
}

s16 func_8005AD1C(Camera* camera, s16 arg1) {
    camera->unk_14C &= ~arg1;
    return camera->unk_14C;
}

/**
 * A bgCamDataIndex of -99 will save the door params without changing the camera setting
 * A bgCamDataIndex of -1 uses the default door camera setting (CAM_SET_DOORC)
 * Otherwise, change the door camera setting by reading the bgCamData indexed at bgCamDataIndex
 */
s32 Camera_ChangeDoorCam(Camera* camera, Actor* doorActor, s16 bgCamDataIndex, f32 arg3, s16 timer1, s16 timer2,
                         s16 timer3) {
    DoorParams* doorParams = &camera->paramData.doorParams;

    if ((camera->setting == CAM_SET_CS_ATTENTION) || (camera->setting == CAM_SET_DOORC)) {
        return 0;
    }

    doorParams->doorActor = doorActor;
    doorParams->timer1 = timer1;
    doorParams->timer2 = timer2;
    doorParams->timer3 = timer3;
    doorParams->bgCamDataIndex = bgCamDataIndex;

    if (bgCamDataIndex == -99) {
        Camera_CopyDataToRegs(camera, camera->mode);
        return -99;
    }

    if (bgCamDataIndex == -1) {
        Camera_ChangeSetting(camera, CAM_SET_DOORC);
        osSyncPrintf(".... change default door camera (set %d)\n", CAM_SET_DOORC);
    } else {
        s32 setting = Camera_GetSurfaceBgCamDataSetting(camera, bgCamDataIndex);

        camera->unk_14A |= 0x40;

        if (Camera_ChangeSetting(camera, setting) >= 0) {
            camera->bgCamDataIndex = bgCamDataIndex;
            camera->unk_14A |= 4;
        }

        osSyncPrintf("....change door camera ID %d (set %d)\n", camera->bgCamDataIndex, camera->setting);
    }

    Camera_CopyDataToRegs(camera, camera->mode);
    return -1;
}

s32 Camera_Copy(Camera* dstCamera, Camera* srcCamera) {
    s32 pad;

    dstCamera->posOffset.x = 0.0f;
    dstCamera->posOffset.y = 0.0f;
    dstCamera->posOffset.z = 0.0f;
    dstCamera->atLERPStepScale = 0.1f;
    dstCamera->at = srcCamera->at;

    dstCamera->eye = dstCamera->eyeNext = srcCamera->eye;

    dstCamera->dist = OLib_Vec3fDist(&dstCamera->at, &dstCamera->eye);
    dstCamera->fov = srcCamera->fov;
    dstCamera->roll = srcCamera->roll;
    func_80043B60(dstCamera);

    if (dstCamera->player != NULL) {
        Actor_GetWorld(&dstCamera->playerPosRot, &dstCamera->player->actor);
        dstCamera->posOffset.x = dstCamera->at.x - dstCamera->playerPosRot.pos.x;
        dstCamera->posOffset.y = dstCamera->at.y - dstCamera->playerPosRot.pos.y;
        dstCamera->posOffset.z = dstCamera->at.z - dstCamera->playerPosRot.pos.z;
        dstCamera->dist = OLib_Vec3fDist(&dstCamera->playerPosRot.pos, &dstCamera->eye);
        dstCamera->xzOffsetUpdateRate = 1.0f;
        dstCamera->yOffsetUpdateRate = 1.0f;
    }
    return true;
}

s32 Camera_GetDbgCamEnabled() {
    return gDbgCamEnabled;
}

Vec3f* Camera_GetSkyboxOffset(Vec3f* dst, Camera* camera) {
    *dst = camera->skyboxOffset;
    return dst;
}

void Camera_SetCameraData(Camera* camera, s16 setDataFlags, void* data0, void* data1, s16 data2, s16 data3,
                          UNK_TYPE arg6) {
    if (setDataFlags & 0x1) {
        camera->data0 = data0;
    }

    if (setDataFlags & 0x2) {
        camera->data1 = data1;
    }

    if (setDataFlags & 0x4) {
        camera->data2 = data2;
    }

    if (setDataFlags & 0x8) {
        camera->data3 = data3;
    }

    if (setDataFlags & 0x10) {
        osSyncPrintf(VT_COL(RED, WHITE) "camera: setCameraData: last argument not alive!\n" VT_RST);
    }
}

s32 Camera_QRegInit(void) {
    if (!R_RELOAD_CAM_PARAMS) {
        QREG(2) = 1;
        QREG(10) = -1;
        QREG(11) = 100;
        QREG(12) = 80;
        QREG(20) = 90;
        QREG(21) = 10;
        QREG(22) = 10;
        QREG(23) = 50;
        QREG(24) = 6000;
        QREG(25) = 240;
        QREG(26) = 40;
        QREG(27) = 85;
        QREG(28) = 55;
        QREG(29) = 87;
        QREG(30) = 23;
        QREG(31) = 20;
        QREG(32) = 4;
        QREG(33) = 5;
        QREG(50) = 1;
        QREG(51) = 20;
        QREG(52) = 200;
        QREG(53) = 1;
        QREG(54) = 15;
        QREG(55) = 60;
        QREG(56) = 15;
        QREG(57) = 30;
        QREG(58) = 0;
    }

    QREG(65) = 50;
    return true;
}

s32 func_8005B198(void) {
    return D_8011D3AC;
}

s16 func_8005B1A4(Camera* camera) {
    camera->unk_14C |= 0x8;

    if ((camera->camId == CAM_ID_MAIN) && (camera->play->activeCamId != CAM_ID_MAIN)) {
        GET_ACTIVE_CAM(camera->play)->unk_14C |= 0x8;
        return camera->play->activeCamId;
    }

    return camera->camId;
}<|MERGE_RESOLUTION|>--- conflicted
+++ resolved
@@ -4304,30 +4304,16 @@
     return 1;
 }
 
-/**
-<<<<<<< HEAD
- * Subject 4 uses bgCamData.data differently than other functions:
- * It uses the only setting where bgCamData.numData is either 6 or 9 from the scene files (CAM_SET_CRAWLSPACE)
- * bgCamData.data[1] stores the coordinates of the front entrance to the crawlspace
- * bgCamData.data[4] stores the coordinates of the back entrance to the crawlspace
- * bgCamData.data[0], bgCamData.data[2], bgCamData.data[3], bgCamData.data[5], go unused,
- *      but also contain coordinates along the straight line path of the crawlspace
- * Front refers to the side of the crawlspace first accessible via casual gameplay, Back is the other entrance
- */
 #define BGCAMDATA_CRAWLSPACE_FRONT_POS(v) ((v)[1])
 #define BGCAMDATA_CRAWLSPACE_BACK_POS(v, l) ((v)[l - 2])
 #define vCrawlSpaceBackPos temp1
 #define vPlayerDistToFront temp2
 
 /**
-=======
->>>>>>> 09582b4f
  * Crawlspaces
  * Moves the camera from third person to first person when entering a crawlspace
  * While in the crawlspace, link remains fixed in a single direction
  * The camera is what swings up and down while crawling forward or backwards
-<<<<<<< HEAD
-=======
  *
  * Note:
  * Subject 4 uses bgCamData.data differently than other functions:
@@ -4335,7 +4321,6 @@
  * The second point represents the entrance, and the second to last point represents the exit
  * All other points are unused
  * All instances of crawlspaces have 6 points, except for the Testroom scene which has 9 points
->>>>>>> 09582b4f
  */
 s32 Camera_Subj4(Camera* camera) {
     Vec3f* eye = &camera->eye;
@@ -4343,22 +4328,9 @@
     Vec3f* at = &camera->at;
     u16 bgCamDataNumData;
     Vec3s* bgCamData;
-<<<<<<< HEAD
     Vec3f temp1;
     Vec3f zoomAtTarget;
     f32 temp2;
-=======
-    Vec3f sp98;
-    Vec3f sp8C;
-    f32 sp88;
-    s16 pad2;
-    f32 temp_f16;
-    PosRot sp6C;
-    VecSph sp64;
-    VecSph sp5C;
-    s16 temp_a0;
-    f32 tx;
->>>>>>> 09582b4f
     Player* player;
     f32 lineOffset;
     PosRot playerPosRot;
@@ -4393,7 +4365,6 @@
     // Crawlspace setup (runs for only 1 frame)
     if (camera->animState == 0) {
         bgCamData = Camera_GetSurfaceBgCamDataAndNumData(camera, &bgCamDataNumData);
-<<<<<<< HEAD
         Camera_Vec3sToVec3f(&rwData->crawlspaceLine.point, &BGCAMDATA_CRAWLSPACE_FRONT_POS(bgCamData));
         Camera_Vec3sToVec3f(&vCrawlSpaceBackPos, &BGCAMDATA_CRAWLSPACE_BACK_POS(bgCamData, bgCamDataNumData));
 
@@ -4408,21 +4379,6 @@
             rwData->crawlspaceLine.dir.y = rwData->crawlspaceLine.point.y - vCrawlSpaceBackPos.y;
             rwData->crawlspaceLine.dir.z = rwData->crawlspaceLine.point.z - vCrawlSpaceBackPos.z;
             rwData->crawlspaceLine.point = vCrawlSpaceBackPos;
-=======
-        Camera_Vec3sToVec3f(&rwData->unk_00.point, &bgCamData[1]);
-        Camera_Vec3sToVec3f(&sp98, &bgCamData[bgCamDataNumData - 2]);
-
-        sp64.r = 10.0f;
-        // 0x238C ~ 50 degrees
-        sp64.pitch = 0x238C;
-        sp64.yaw = Camera_XZAngle(&sp98, &rwData->unk_00.point);
-        sp88 = OLib_Vec3fDist(&playerPosRot->pos, &rwData->unk_00.point);
-        if (OLib_Vec3fDist(&playerPosRot->pos, &sp98) < sp88) {
-            rwData->unk_00.dir.x = rwData->unk_00.point.x - sp98.x;
-            rwData->unk_00.dir.y = rwData->unk_00.point.y - sp98.y;
-            rwData->unk_00.dir.z = rwData->unk_00.point.z - sp98.z;
-            rwData->unk_00.point = sp98;
->>>>>>> 09582b4f
         } else {
             // Player is entering the crawlspace from the front
             rwData->crawlspaceLine.dir.x = vCrawlSpaceBackPos.x - rwData->crawlspaceLine.point.x;
