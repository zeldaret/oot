--- conflicted
+++ resolved
@@ -5178,13 +5178,8 @@
     // 0x7D0 ~ 10.98 degres.
     rwData->unk_00.x = Camera_LERPFloorS(playerPosEyeOffset.yaw, rwData->unk_00.x, 0.4f, 0x7D0);
     playerPosEyeOffset.pitch = -bgCamFuncData->rot.x * Math_CosS(playerPosEyeOffset.yaw - bgCamFuncData->rot.y);
-<<<<<<< HEAD
     *at = Camera_AddVecGeoToVec3f(eye, &playerPosEyeOffset);
-    camera->stateFlags |= CAM_STATE_10;
-=======
-    Camera_AddVecGeoToVec3f(at, eye, &playerPosEyeOffset);
     camera->stateFlags |= CAM_STATE_BLOCK_BG;
->>>>>>> 81a3c3da
     return true;
 }
 
