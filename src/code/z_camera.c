--- conflicted
+++ resolved
@@ -786,7 +786,6 @@
         }
     }
 
-<<<<<<< HEAD
     if ((interfaceFlags & CAM_HUD_VISIBILITY_MASK) != CAM_HUD_VISIBILITY_IGNORE) {
         hudVisibility = (interfaceFlags & CAM_HUD_VISIBILITY_MASK) >> CAM_HUD_VISIBILITY_SHIFT;
         if (hudVisibility == (CAM_HUD_VISIBILITY_50 >> CAM_HUD_VISIBILITY_SHIFT)) {
@@ -794,17 +793,7 @@
         }
         if (hudVisibility != sCameraHudVisibility) {
             sCameraHudVisibility = hudVisibility;
-            Interface_ChangeAlpha(sCameraHudVisibility);
-=======
-    if ((flags & IFACE_ALPHA_MASK) != IFACE_ALPHA_MASK) {
-        interfaceAlpha = (flags & IFACE_ALPHA_MASK) >> 8;
-        if (interfaceAlpha == 0) {
-            interfaceAlpha = HUD_VISIBILITY_ALL;
-        }
-        if (interfaceAlpha != sCameraInterfaceAlpha) {
-            sCameraInterfaceAlpha = interfaceAlpha;
-            Interface_ChangeHudVisibilityMode(sCameraInterfaceAlpha);
->>>>>>> 9c35716f
+            Interface_ChangeHudVisibilityMode(sCameraHudVisibility);
         }
     }
 }
